<<<<<<< HEAD
=======
2015-10-27  Caroline Tice  <cmtice@google.com>

	(from Richard Biener)
	* tree.c (int_cst_hash_hash):  Replace XORs with more efficient
	calls to iterative_hash_host_wide_int.

2015-10-27  Kyrylo Tkachov  <kyrylo.tkachov@arm.com>

	Backport from mainline
	2015-10-26  Kyrylo Tkachov  <kyrylo.tkachov@arm.com>

	PR middle-end/67989
	* optabs.c (expand_atomic_compare_and_swap): Handle case when
	ptarget_oval or ptarget_bool are const0_rtx.

2015-10-27  Kyrylo Tkachov  <kyrylo.tkachov@arm.com>

	PR target/67929
	* config/arm/arm.c (vfp3_const_double_for_bits): Rewrite.
	* config/arm/constraints.md (Dp): Update callsite.
	* config/arm/predicates.md (const_double_vcvt_power_of_two): Likewise.

2015-10-25  John David Anglin  <danglin@gcc.gnu.org>

	PR middle-end/68079
	* dojump.c (do_compare_and_jump): Canonicalize both function and
	method types.

2015-10-15  Peter Bergner  <bergner@vnet.ibm.com>

	Backport from mainline
	2015-10-14  Peter Bergner  <bergner@vnet.ibm.com>
		    Torvald Riegel  <triegel@redhat.com>

	PR target/67281
	* config/rs6000/htm.md (UNSPEC_HTM_FENCE): New.
	(tabort, tabort<wd>c, tabort<wd>ci, tbegin, tcheck, tend,
	trechkpt, treclaim, tsr, ttest): Rename define_insns from this...
	(*tabort, *tabort<wd>c, *tabort<wd>ci, *tbegin, *tcheck, *tend,
	*trechkpt, *treclaim, *tsr, *ttest): ...to this.  Add memory barrier.
	(tabort, tabort<wd>c, tabort<wd>ci, tbegin, tcheck, tend,
	trechkpt, treclaim, tsr, ttest): New define_expands.
	* config/rs6000/rs6000-c.c (rs6000_target_modify_macros): Define
	__TM_FENCE__ for htm.
	* doc/extend.texi: Update documentation for htm builtins.

2015-10-02  Kyrylo Tkachov  <kyrylo.tkachov@arm.com>

	* sync.md (atomic_load<mode>): Fix output modifier for lda.
	(atomic_store<mode>): Likewise for stl.

2015-10-01  Kyrylo Tkachov  <kyrylo.tkachov@arm.com>

	Backport from mainline
	2015-06-09  Shiva Chen  <shiva0217@gmail.com>

	* sync.md (atomic_load<mode>): Add conditional code for lda/ldr
	(atomic_store<mode>): Likewise.

2015-09-28  Daniel Hellstrom  <daniel@gaisler.com>

	* config/sparc/t-rtems: Remove -muser-mode. Add ut699, at697f and leon.

2015-09-28  Daniel Cederman  <cederman@gaisler.com>

	* config/sparc/driver-sparc.c: map LEON to leon3

2015-09-28  Daniel Cederman  <cederman@gaisler.com>

	* config/sparc/sparc.opt: Rename mask from USER_MODE to SV_MODE
	  and make it inverse to change default
	* config/sparc/sync.md: Only use supervisor ASI for CASA when in
	  supervisor mode
	* doc/invoke.texi: Document change of default

2015-09-28  Daniel Cederman  <cederman@gaisler.com>

	* config/sparc/sparc.c (sparc_function_value_regno_p): Do not return
	true on %f0 for a target without FPU.
	* config/sparc/sparc.md (untyped_call): Do not save %f0 for a target
	without FPU.
	(untyped_return): Do not load %f0 for a target without FPU.

2015-09-25  Tobias Burnus  <burnus@net-b.de>

	* doc/invoke.texi (-fsanitize): Update URLs.
2015-09-21  Uros Bizjak  <ubizjak@gmail.com>

	PR middle-end/67619
	* except.c (expand_builtin_eh_return): Use copy_addr_to_reg to copy
	the address to a register.

2015-09-19  John David Anglin  <danglin@gcc.gnu.org>

	* config/pa/pa.c (pa_function_ok_for_sibcall): Remove special treatment
	of TARGET_ELF32.

2015-09-18  John David Anglin  <danglin@gcc.gnu.org>

	PR middle-end/67401
	* optabs.c (expand_atomic_compare_and_swap): Move result of emitting
	sync_compare_and_swap_optab libcall to target_oval.

2015-09-17  Eric Botcazou  <ebotcazou@adacore.com>

	PR rtl-optimization/66790
	* df-problems.c (LIVE): Amend documentation.

2015-09-12  John David Anglin  <danglin@gcc.gnu.org>

	* config/pa/pa.c (pa_output_move_double): Enhance to handle HIGH
	CONSTANT_P operands.

2015-09-09  Alan Modra  <amodra@gmail.com>

	PR target/67378
	* config/rs6000/rs6000.c (rs6000_secondary_reload_gpr): Find
	reload replacement for PRE_MODIFY address reg.

2015-09-02  Alan Modra  <amodra@gmail.com>

	PR target/67417
	* config/rs6000/predicates.md (current_file_function_operand): Don't
	return true for weak symbols.
	* config/rs6000/rs6000.c (rs6000_function_ok_for_sibcall): Likewise.

2015-08-27  Pat Haugen  <pthaugen@us.ibm.com>

	Backport from mainline:
	2015-08-27  Pat Haugen  <pthaugen@us.ibm.com>

	* config/rs6000/vector.md (vec_shr_<mode>): Fix to do a shift
	instead of a rotate.

2015-08-24  Michael Meissner  <meissner@linux.vnet.ibm.com>

	Back port from mainline:
	2015-08-24  Michael Meissner  <meissner@linux.vnet.ibm.com>

	PR target/67211
	* config/rs6000/rs6000-cpus.def (ISA_2_7_MASKS_SERVER): Set
	-mefficient-unaligned-vsx on ISA 2.7.

	* config/rs6000/rs6000.opt (-mefficient-unaligned-vsx): Convert
	option to a masked option.

	* config/rs6000/rs6000.c (rs6000_option_override_internal): Rework
	logic for -mefficient-unaligned-vsx so that it is set via an arch
	ISA option, instead of being set if -mtune=power8 is set. Move
	-mefficient-unaligned-vsx and -mallow-movmisalign handling to be
	near other default option handling.

2015-08-18  Segher Boessenkool  <segher@kernel.crashing.org>

	Backport from mainline:
	2015-08-08  Segher Boessenkool  <segher@kernel.crashing.org>

	PR rtl-optimization/67028
	* combine.c (simplify_comparison): Fix comment.  Rearrange code.
	Add test to see if a const_int fits in the new mode.

2015-08-16  Uros Bizjak  <ubizjak@gmail.com>

	Backport from mainline:
	2015-07-25  Uros Bizjak  <ubizjak@gmail.com>

	PR target/66648
	* config/i386/i386.c (ix86_expand_set_or_movmem): Emit main loop
	execution guard when min_size is less than size_needed.

2015-08-04  Szabolcs Nagy  <szabolcs.nagy@arm.com>

	Backport from mainline:
	2015-07-06  Szabolcs Nagy  <szabolcs.nagy@arm.com>

	PR target/66731
	* config/aarch64/aarch64.md (fnmul<mode>3): Handle -frounding-math.

2015-08-03  Peter Bergner  <bergner@vnet.ibm.com>

	Backport from mainline:
	2015-08-03  Peter Bergner  <bergner@vnet.ibm.com>

	* config/rs6000/htm.md (tabort.): Restrict the source operand to
	using a base register.

2015-08-03  John David Anglin  <danglin@gcc.gnu.org>

	PR target/67060
	* config/pa/pa.md (call_reg_64bit): Remove reg:DI 1 clobber.
	Adjust splits to match new pattern.

2015-08-03  Szabolcs Nagy  <szabolcs.nagy@arm.com>

	Backport form mainline r226496.
	2015-08-03  Szabolcs Nagy  <szabolcs.nagy@arm.com>

	PR target/66731
	* config/arm/vfp.md (negmuldf3_vfp): Add new pattern.
	(negmulsf3_vfp): Likewise.
	(muldf3negdf_vfp): Disable for -frounding-math.
	(mulsf3negsf_vfp): Likewise.
	* config/arm/arm.c (arm_new_rtx_costs): Fix NEG cost for VNMUL,
	fix MULT cost with -frounding-math.

2015-07-30  Uros Bizjak  <ubizjak@gmail.com>

	Backport from mainline:
	2015-07-17  Uros Bizjak  <ubizjak@gmail.com>

	PR rtl-optimization/66891
	* calls.c (expand_call): Wrap precompute_register_parameters with
	NO_DEFER_POP/OK_DEFER_POP to prevent deferred pops.

	2015-07-15  Uros Bizjak  <ubizjak@gmail.com>

	PR target/58066
	* config/i386/i386.md (*tls_global_dynamic_64_<mode>): Depend on SP_REG.
	(*tls_local_dynamic_base_64_<mode>): Ditto.
	(*tls_local_dynamic_base_64_largepic): Ditto.
	(tls_global_dynamic_64_<mode>): Update expander pattern.
	(tls_local_dynamic_base_64_<mode>): Ditto.

	2015-07-15  Uros Bizjak  <ubizjak@gmail.com>

	PR rtl-optimization/58066
	* calls.c (expand_call): Precompute register parameters before stack
	alignment is performed.

	2014-05-08  Wei Mi  <wmi@google.com>

	PR target/58066
	* config/i386/i386.c (ix86_compute_frame_layout): Update
	preferred_stack_boundary for call, expanded from tls descriptor.
	* config/i386/i386.md (*tls_global_dynamic_32_gnu): Update RTX
	to depend on SP register.
	(*tls_local_dynamic_base_32_gnu): Ditto.
	(*tls_local_dynamic_32_once): Ditto.
	(tls_global_dynamic_64_<mode>): Set
	ix86_tls_descriptor_calls_expanded_in_cfun.
	(tls_local_dynamic_base_64_<mode>): Ditto.
	(tls_global_dynamic_32): Set
	ix86_tls_descriptor_calls_expanded_in_cfun. Update RTX
	to depend on SP register.
	(tls_local_dynamic_base_32): Ditto.

2015-07-25  Tom de Vries  <tom@codesourcery.com>

	backport from trunk:
	2015-07-24  Tom de Vries  <tom@codesourcery.com>

	* graphite-sese-to-poly.c (is_reduction_operation_p): Limit
	flag_associative_math to FLOAT_TYPE_P.  Honour
	TYPE_OVERFLOW_WRAPS for INTEGRAL_TYPE_P. Don't allow any other types.

2015-07-25  Kaz Kojima  <kkojima@gcc.gnu.org>

	Backport from mainline
	2015-07-16  Kaz Kojima  <kkojima@gcc.gnu.org>

	PR target/65249
	* config/sh/sh.md (movdi): Split simple reg move to two movsi
	when the destination is R0.

2015-07-24  Szabolcs Nagy  <szabolcs.nagy@arm.com>

	Backported from mainline r226159.
	2015-07-24  Szabolcs Nagy  <szabolcs.nagy@arm.com>

	* config/aarch64/aarch64-elf-raw.h (LINK_SPEC): Handle -h, -static,
	-shared, -symbolic, -rdynamic.

2015-07-24  Szabolcs Nagy  <szabolcs.nagy@arm.com>

	Backported from mainline r226158.
	2015-07-24  Szabolcs Nagy  <szabolcs.nagy@arm.com>

	PR target/65711
	* config/aarch64/aarch64-linux.h (LINUX_TARGET_LINK_SPEC): Move
	-dynamic-linker within %{!static %{!shared, and -rdynamic within
	%{!static.

2015-07-21  Georg-Johann Lay  <avr@gjlay.de>

	Backport from 2015-07-21 trunk r226046.

	PR target/66956
	* config/avr/avr-dimode.md (<extend_u>mulsidi3_insn)
	(<extend_u>mulsidi3): Don't use if !AVR_HAVE_MUL.

2015-07-18  Uros Bizjak  <ubizjak@gmail.com>

	PR target/66922
	* config/i386/i386.c (ix86_expand_pinsr): Reject insertions
	to misaligned positions.

2015-07-17  Uros Bizjak  <ubizjak@gmail.com>

	PR target/66866
	* config/i386/i386.c (ix86_expand_pinsr): Reject non-lowpart
	source subregs.

2015-07-17  Uros Bizjak  <ubizjak@gmail.com>

	Backport from mainline:
	2015-07-10  Uros Bizjak  <ubizjak@gmail.com>

	* config/i386/sse.md (movdi_to_sse): Use gen_lowpart
	and gen_higpart instead of gen_rtx_SUBREG.
	* config/i386/i386.md
	(floatdi<X87MODEF:mode>2_i387_with_xmm splitter): Ditto.
	(read-modify peephole2): Use gen_lowpart instead of
	gen_rtx_SUBREG for operand 5.

2015-07-17  Uros Bizjak  <ubizjak@gmail.com>

	Backport from mainline:
	2015-07-08  Uros Bizjak  <ubizjak@gmail.com>

	PR target/66814
	* config/i386/predicates.md (nonimmediate_gr_operand): New predicate.
	* config/i386/i386.md (not peephole2): Use nonimmediate_gr_operand.
	(varous peephole2s): Use {GENERAL,SSE,MMX}_REGNO_P instead of
	{GENERAL,SSE,MMX}_REG_P where appropriate.

2015-07-10  Mantas Mikaitis  <Mantas.Mikaitis@arm.com>

	* config/arm/arm.h (TARGET_NEON_FP): Remove conditional definition,
	define to zero if !TARGET_NEON.
	(TARGET_ARM_FP): Add !TARGET_SOFT_FLOAT into the conditional
	definition.

2015-07-09  Iain Sandoe  <iain@codesourcery.com>

	PR target/66523
	* config/darwin.c (darwin_mark_decl_preserved): Exclude 'L' label
	names from preservation.

2015-07-07  Kaz Kojima  <kkojima@gcc.gnu.org>

	Backport form mainline
	2015-07-07  Kaz Kojima  <kkojima@gcc.gnu.org>

	PR target/66780
	* config/sh/sh.md (symGOT_load): Revert a part of 2015-03-03
	change for target/65249.

2015-07-05  Bill Schmidt  <wschmidt@linux.vnet.ibm.com>

	Backport from mainline r224725
	2015-06-22  Bill Schmidt  <wschmidt@linux.vnet.ibm.com>

	PR target/65914
	* config/rs6000/predicates.md (altivec_register_operand): Permit
	virtual stack registers.
	(vsx_register_operand): Likewise.
	(vfloat_operand): Likewise.
	(vint_operand): Likewise.
	(vlogical_operand): Likewise.

2015-07-04  John David Anglin  <danglin@gcc.gnu.org>

	PR target/66114
	* config/pa/pa.md (indirect_jump): Use pmode_register_operand instead
	of register_operand.  Remove constraint.

2015-07-03  Jack Howarth  <howarth.at.gcc@gmail.com>

	PR target/66509
	* configure.ac: Fix filds and fildq test for 64-bit.
	* configure: Regenerated.

2015-07-01  Kaz Kojima  <kkojima@gcc.gnu.org>

	Backport from mainline
	2015-06-30  Kaz Kojima  <kkojima@gcc.gnu.org>

	PR target/64833
	* config/sh/sh.md (casesi_worker_1): Set length to 8 when
	flag_pic is set.

2015-07-01  Ramana Radhakrishnan  <ramana.radhakrishnan@arm.com>

	Backport from mainline
        2015-06-24  Ramana Radhakrishnan  <ramana.radhakrishnan@arm.com>

	PR target/63408
	* config/arm/arm.c (vfp3_const_double_for_fract_bits): Disable
	for negative numbers.

2015-06-30  Eric Botcazou  <ebotcazou@adacore.com>

	* config/sparc/leon.md (leon_load): Enable for all LEON variants if
	-mfix-ut699 is not specified.
	(leon3_load): Rename into...
	(ut699_load): ...this.  Enable for all LEON variants if -mfix-ut699
	is specified.

>>>>>>> 51d12272
2015-06-28  Kaz Kojima  <kkojima@gcc.gnu.org>

	Backport from mainline
	2015-06-24  Kaz Kojima  <kkojima@gcc.gnu.org>

	PR target/66563
	* config/sh/sh.md (GOTaddr2picreg): Add a new operand for
	an additional element of the unspec vector.  Modify indices
	of operands.
	(builtin_setjmp_receiver): Pass const0_rtx to gen_GOTaddr2picreg.
	* config/sh/sh.c (prepare_move_operands): Pass incremented
	const_int to gen_GOTaddr2picreg.
	(sh_expand_prologue): Pass const0_rtx to gen_GOTaddr2picreg.

2015-06-27  Uros Bizjak  <ubizjak@gmail.com>
	    Segher Boessenkool  <segher@kernel.crashing.org>

	PR target/66412
	* config/i386/i386.md (various splitters): Use shallow_copy_rtx
	before doing PUT_MODE or PUT_CODE on operands to avoid
	in-place RTX modification.

2015-06-26  Jakub Jelinek  <jakub@redhat.com>

	* BASE-VER: Set to 4.9.4.
	* DEV-PHASE: Set to prerelease.

2015-06-26  Release Manager

	* GCC 4.9.3 released.

2015-06-26  Jakub Jelinek  <jakub@redhat.com>

	* doc/cpp.texi: Update displayed copyright years.
	* doc/cppinternals.texi: Likewise.
	* doc/gcc.texi: Likewise.
	* doc/gccint.texi: Likewise.
	* doc/gcov.texi: Likewise.
	* doc/install.texi: Likewise.
	* doc/invoke.texi: Likewise.
	* gcc.c: Likewise.
	* gcov-dump.c: Likewise.
	* gcov.c: Likewise.

2015-06-23  Matthias Klose  <doko@ubuntu.com>

	PR target/66483
	Backport from mainline r212178.
	2014-06-30  Joseph Myers  <joseph@codesourcery.com>

        * var-tracking.c (add_stores): Return instead of asserting if old
        and new values for conditional store are the same.

2015-06-23  Ludovic Courtès  <ludo@gnu.org>

	PR 65711
	* config/arm/linux-elf.h (LINUX_TARGET_LINK_SPEC): Move
	'-dynamic-linker' within %{!shared: ...}.

2015-06-22  Vladimir Makarov  <vmakarov@redhat.com>

	PR bootstrap/63740
	* lra-lives.c (process_bb_lives): Check insn copying the same
	reload pseudo and don't create a copy for it.

2015-06-19  Christophe Lyon  <christophe.lyon@linaro.org>

	Backport from mainline r215707.
	2014-09-30  David Sherwood  <david.sherwood@arm.com>

	* ira-int.h (ira_allocno): Add "wmode" field.
	* ira-build.c (create_insn_allocnos): Add new "parent" function
	parameter.
	* ira-conflicts.c (ira_build_conflicts): Add conflicts for registers
	that cannot be accessed in wmode.

2015-06-18  Jakub Jelinek  <jakub@redhat.com>

	PR tree-optimization/66233
	* fold-const.c (fold_unary_loc): Don't handle vector types.
	Simplify.
	* tree-ssa-forwprop.c (combine_conversions): Likewise.

2015-06-16  Ramana Radhakrishnan  <ramana.radhakrishnan@arm.com>

	PR target/66200
	* config/aarch64/aarch64.c (TARGET_RELAXED_ORDERING): Define.

2015-06-16  Richard Biener  <rguenther@suse.de>

	Revert
	2015-06-01  Richard Biener  <rguenther@suse.de>

	Backport from mainline
	2015-05-26  Michael Matz  <matz@suse.de>

	PR middle-end/66251
	* tree-vect-stmts.c (vect_create_vectorized_demotion_stmts): Always set
	STMT_VINFO_VEC_STMT, also with SLP.

	2015-05-22  Richard Biener  <rguenther@suse.de>

	PR tree-optimization/66251
	* tree-vect-stmts.c (vectorizable_conversion): Properly
	set STMT_VINFO_VEC_STMT even for the SLP case.

2015-06-16  Christophe Lyon  <christophe.lyon@linaro.org>

	Backported from mainline r217076.
	2014-11-04  Michael Collison <michael.collison@linaro.org>

	* config/aarch64/iterators.md (lconst_atomic): New mode attribute
	to support constraints for CONST_INT in atomic operations.
	* config/aarch64/atomics.md
	(atomic_<atomic_optab><mode>): Use lconst_atomic constraint.
	(atomic_nand<mode>): Likewise.
	(atomic_fetch_<atomic_optab><mode>): Likewise.
	(atomic_fetch_nand<mode>): Likewise.
	(atomic_<atomic_optab>_fetch<mode>): Likewise.
	(atomic_nand_fetch<mode>): Likewise.

2015-06-12  Michael Matz  <matz@suse.de>

	Backported from mainline
	2014-10-23  Jakub Jelinek  <jakub@redhat.com>

	PR debug/63623
	* var-tracking.c (stack_adjust_offset_pre_post_cb): New function.
	(stack_adjust_offset_pre_post): Use it through for_each_inc_dec,
	instead of only handling autoinc in dest if it is a MEM.

2015-06-12  Jakub Jelinek  <jakub@redhat.com>

	Backported from mainline
	2014-12-15  Vladimir Makarov  <vmakarov@redhat.com>

	PR target/62642
	* ira.c (rtx_moveable_p): Prevent UNSPEC_VOLATILE moves.

2015-06-12  Jakub Jelinek  <jakub@redhat.com>

	PR middle-end/63608
	Backported from mainline
	2014-05-16  Eric Botcazou  <ebotcazou@adacore.com>

	* fold-const (fold_unary_loc) <NON_LVALUE_EXPR>: New case.
	<CASE_CONVERT>: Pass arg0 instead of op0 to fold_convert_const.

2015-06-11  John David Anglin  <danglin@gcc.gnu.org>

	* config/pa/pa.c (pa_output_global_address): Handle LABEL_REF plus
	CONST_INT for goto.

2015-06-11  Eric Botcazou  <ebotcazou@adacore.com>

	PR bootstrap/66252
	* config/sparc/sparc.c (hard_regno_mode_classes): Add ??? comment.
	* config/sparc/sparc.md (zero_extendsidi2_insn_sp32): Use single order.
	(*addx_extend_sp32): Fix pasto.
	(*subx_extend): Rename into...
	(*subx_extend_sp32): ...this.
	(*adddi3_extend_sp32): Add earlyclobber.
	(*subdi3_insn_sp32): Likewise.
	(*subdi3_extend_sp32): Likewise.
	(*and_not_di_sp32): Likewise.
	(*or_not_di_sp32): Likewise.
	(*xor_not_di_sp32): Likewise.
	(*negdi2_sp32): Likewise.
	(*one_cmpldi2_sp32): Likewise.

2015-06-11  Richard Biener  <rguenther@suse.de>

	PR middle-end/66503
	* dwarf2out.c (resolve_addr): Guard backport of PR66549
	with in_lto_p.

2015-06-10  Michael Meissner  <meissner@linux.vnet.ibm.com>

	Backport from mainline:
	2015-06-10  Michael Meissner  <meissner@linux.vnet.ibm.com>

	PR target/66474
	* doc/md.texi (Machine Constraints): Document that on the PowerPC
	if you use a constraint that targets a VSX register, you must use
	%x<n> in the template.

2015-06-10  Jakub Jelinek  <jakub@redhat.com>

	PR target/66470
	* config/i386/i386.c (ix86_split_long_move): For collisions
	involving direct tls segment refs, move the UNSPEC_TP possibly
	wrapped in ZERO_EXTEND out of the address for lea, to each of
	the memory loads.

2015-06-08  Uros Bizjak  <ubizjak@gmail.com>

	Backport from mainline:
	2015-06-03  Uros Bizjak  <ubizjak@gmail.com>

	PR target/66275
	* config/i386/i386.c (ix86_function_arg_regno): Use ix86_cfun_abi
	to determine current function ABI.
	(ix86_function_value_regno_p): Ditto.

2015-06-08  Venkataramanan Kumar  <venkataramanan.kumar@amd.com>

	* config/i386/sse.md (sse3_mwait): Swap the operand constriants.

2015-06-03  Jakub Jelinek  <jakub@redhat.com>

	Backported from mainline
	2015-05-13  Jakub Jelinek  <jakub@redhat.com>

	PR middle-end/66133
	* omp-low.c (expand_omp_taskreg): For GIMPLE_OMP_TASK expansion,
	make sure it is never noreturn, even when the task body does not
	return.
	(lower_omp_taskreg): For GIMPLE_OMP_TASK, emit GIMPLE_OMP_CONTINUE
	right before GIMPLE_OMP_RETURN.
	(make_gimple_omp_edges): Accept GIMPLE_OMP_CONTINUE as ->cont
	for GIMPLE_OMP_TASK.  For GIMPLE_OMP_RETURN corresponding to
	GIMPLE_OMP_TASK add an EDGE_ABNORMAL edge from entry to exit.

	2015-05-04  Jakub Jelinek  <jakub@redhat.com>

	PR tree-optimization/65984
	* ubsan.c: Include tree-cfg.h.
	(instrument_bool_enum_load): Use stmt_ends_bb_p instead of
	stmt_could_throw_p test, rename can_throw variable to ends_bb.

	2015-04-07  Jakub Jelinek  <jakub@redhat.com>

	PR middle-end/65680
	* expr.c (get_inner_reference): Handle bit_offset that doesn't fit
	into signed HOST_WIDE_INT the same as negative bit_offset.

	2015-03-23  Jakub Jelinek  <jakub@redhat.com>

	PR target/65504
	* config/i386/i386.c (ix86_copy_addr_to_reg): Set REG_POINTER
	on the pseudo.
	(expand_set_or_movmem_prologue_epilogue_by_misaligned_moves): Set
	REG_POINTER on *destptr after adjusting it for prologue size.

	2015-03-18  Jakub Jelinek  <jakub@redhat.com>

	PR tree-optimization/65450
	* tree-vect-data-refs.c (vect_duplicate_ssa_name_ptr_info): New
	function.
	(vect_create_addr_base_for_vector_ref, vect_create_data_ref_ptr): Use
	it instead of duplicate_ssa_name_ptr_info.

	2015-03-16  Jakub Jelinek  <jakub@redhat.com>

	PR tree-optimization/65427
	* tree-vect-generic.c (do_cond, expand_vector_scalar_condition): New
	functions.
	(expand_vector_operations_1): Handle BLKmode vector COND_EXPR.

	2015-03-10  Jakub Jelinek  <jakub@redhat.com>

	PR target/65368
	* config/i386/i386.md (bmi2_bzhi_<mode>3): Removed define_insn,
	new define_expand.
	(*bmi2_bzhi_<mode>3, *bmi2_bzhi_<mode>3_1): New define_insns.

	2015-02-18  Jakub Jelinek  <jakub@redhat.com>

	PR gcov-profile/64634
	* tree-eh.c (frob_into_branch_around): Fix up typos
	in function comment.
	(lower_catch): Put eh_seq resulting from EH lowering of
	the cleanup sequence after the cleanup rather than before
	it.

2015-06-03  Richard Biener  <rguenther@suse.de>

	Backport from mainline
	2015-05-26  Michael Matz  <matz@suse.de>

	PR middle-end/66251
	* tree-vect-stmts.c (vect_create_vectorized_demotion_stmts): Always set
	STMT_VINFO_VEC_STMT, also with SLP.

	2015-05-22  Richard Biener  <rguenther@suse.de>

	PR tree-optimization/66251
	* tree-vect-stmts.c (vectorizable_conversion): Properly
	set STMT_VINFO_VEC_STMT even for the SLP case.

	2015-05-27  Richard Biener  <rguenther@suse.de>

	PR tree-optimization/66272
	Revert parts of
	2014-08-15  Richard Biener  <rguenther@suse.de>

	PR tree-optimization/62031
	* tree-data-ref.c (dr_analyze_indices): Do not set
	DR_UNCONSTRAINED_BASE.
	(dr_may_alias_p): All indirect accesses have to go the
	formerly DR_UNCONSTRAINED_BASE path.
	* tree-data-ref.h (struct indices): Remove
	unconstrained_base member.
	(DR_UNCONSTRAINED_BASE): Remove.

	2015-05-13  Richard Biener  <rguenther@suse.de>

	PR tree-optimization/66123
	* tree-ssa-dom.c (propagate_rhs_into_lhs): Check if we found
	a taken edge.

	2015-06-02  Richard Biener  <rguenther@suse.de>

	PR debug/65549
	* dwarf2out.c (lookup_context_die): New function.
	(resolve_addr): Avoid forcing a full DIE for the
	target of a DW_TAG_GNU_call_site during late compilation.
	Instead create a stub DIE without a type if we have a
	context DIE present.

	2015-03-23  Richard Biener  <rguenther@suse.de>

	PR tree-optimization/65518
	* tree-vect-stmts.c (vectorizable_load): Reject single-element
	interleaving cases we generate absymal code for.

2015-06-01  Dominik Vogt  <vogt@linux.vnet.ibm.com>

	Backport from mainline
	2015-05-29  Dominik Vogt  <vogt@linux.vnet.ibm.com>

	PR target/66215
	* config/s390/s390.c (s390_reorg): Fix placement of post-label NOPs
	with -mhotpatch=.

2015-05-28  Mike Frysinger  <vapier@gentoo.org>

	* config/nios2/linux.h (CPP_SPEC): Define.

2015-05-28  Mike Frysinger  <vapier@gentoo.org>

	* config/microblaze/linux.h (CPP_SPEC): Define.

2015-05-28  Mike Frysinger  <vapier@gentoo.org>

	* config/pa/pa-linux.h (CPP_SPEC): Change so -D_REENTRANT is used when
	-pthread is specified.

2015-05-27  John David Anglin  <danglin@gcc.gnu.org>

	PR target/66148
	* config/pa/pa.c (pa_emit_move_sequence): Correct placement of
	REG_EQUAL note when doing insert.

2015-05-26  Rohit Arul Raj  <rohitarulraj@freescale.com>

	Backported from mainline
	2015-05-14  Rohit Arul Raj  <rohitarulraj@freescale.com>

	* varasm.c (output_constant_pool_1): Pass down alignment from
	constant pool entry's descriptor to output_constant_pool_2.
	(output_object_block): Add comment prior to call to
	output_constant_pool_1.

2015-05-21  Sandra Loosemore  <sandra@codesourcery.com>

	Backport from mainline r223418:
	* config.gcc [powerpc*-*-linux*]: Allow --enable-targets=all
	to build a biarch toolchain again.

2015-05-19  Andreas Krebbel  <krebbel@linux.vnet.ibm.com>

	* doc/invoke.texi: Add missing cpu types for march option: z196
	and zEC12.

2015-05-16  Uros Bizjak  <ubizjak@gmail.com>

	PR target/66140
	* config/alpha/alpha.c (get_aligned_mem): Also look for reload
	replacements in memory addresses.
	(get_unaligned_address): Ditto.

2015-05-14  Kyrylo Tkachov  <kyrylo.tkachov@arm.com>

	Backport from mainline
	2015-05-12  Kyrylo Tkachov  <kyrylo.tkachov@arm.com>

	PR target/65955
	* config/arm/arm.md (movcond_addsi): Check that operands[2] is a
	REG before taking its REGNO.

2015-05-12  Andreas Krebbel  <krebbel@linux.vnet.ibm.com>

	* config/s390/2827.md: Split zEC12_simple into zEC12_simple_int
	and zEC12_simple_fp.
	* config/s390/s390.c (s390_issue_rate): Set issue rate for zEC12
	to 1.

2015-05-12  Yvan Roux  <yvan.roux@linaro.org>

	Backport from mainline.
	2015-05-05  Yvan Roux  <yvan.roux@linaro.org>

	* config/aarch64/aarch64-elf-raw.h (CA53_ERR_843419_SPEC): Define.
	(LINK_SPEC): Include CA53_ERR_843419_SPEC.
	* config/aarch64/aarch64-linux.h (CA53_ERR_843419_SPEC): Define.
	(LINK_SPEC): Include CA53_ERR_843419_SPEC.
	* config/aarch64/aarch64.opt (mfix-cortex-a53-843419): New option.
	* configure: Regenerate.
	* configure.ac: Add --enable-fix-cortex-a53-843419 option.
	* doc/install.texi (aarch64*-*-*): Document new
	--enable-fix-cortex-a53-843419 option.
	* doc/invoke.texi (AArch64 Options): Document -mfix-cortex-a53-843419
	and -mno-fix-cortex-a53-843419 options.

2015-05-06  Uros Bizjak  <ubizjak@gmail.com>

	PR target/65990
	* config/i386/i386.c (ix86_parse_stringop_strategy_string): Error out
	if rep_8byte stringop strategy was specified for 32-bit target.

2015-05-05  Jack Howarth  <howarth.at.gcc@gmail.com>

	Backport from mainline
	2014-05-29  Mike Stump  <mikestump@comcast.net>
	PR debug/61352
	* collect2.c (maybe_run_lto_and_relink): Be sure to always run
	post ld passes when lto is used.

2015-05-05  Shanyao Chen  <chenshanyao@huawei.com>

	Backported from mainline
	2015-01-19  Jiong Wang  <jiong.wang@arm.com>
		    Andrew Pinski  <apinski@cavium.com>

	PR target/64304
	* config/aarch64/aarch64.md (define_insn "*ashl<mode>3_insn"): Deleted.
	(ashl<mode>3): Don't expand if operands[2] is not constant.

2015-05-05  Peter Bergner  <bergner@vnet.ibm.com>

	Backport from mainline.
	2015-04-27  Peter Bergner  <bergner@vnet.ibm.com>

	PR target/64579
	* config/rs6000/htm.md: Remove all define_expands.
	(UNSPECV_HTM_TABORTDC, UNSPECV_HTM_TABORTDCI, UNSPECV_HTM_TABORTWC,
	UNSPECV_HTM_TABORTWCI): Remove.
	(UNSPECV_HTM_TABORTXC, UNSPECV_HTM_TABORTXCI, UNSPECV_HTM_TTEST): New.
	(tabort_internal, tbegin_internal, tcheck_internal, tend_internal,
	trechkpt_internal, treclaim_internal, tsr_internal): Rename from this...
	(tabort, tbegin, tcheck, tend, trechkpt, treclaim, tsr): ...to this.
	(tabortdc_internal, tabortdci_internal, tabortwc_internal,
	tabortwci_internal): Remove define_insns.
	(tabort<wd>c, tabort<wd>ci): New define_insns.
	(tabort): Use gpc_reg_operand.
	(tcheck): Remove operand.
	(htm_mfspr_<mode>, htm_mtspr_<mode>): Use GPR mode macro.
	* config/rs6000/htmxlintrin.h (__TM_end): Use _HTM_TRANSACTIONAL as
	expected value.
	* config/rs6000/rs6000-builtin.def (BU_HTM_SPR0): Remove.
	(BU_HTM_SPR1): Rename to BU_HTM_V1.  Remove use of RS6000_BTC_SPR.
	(tabort, tabortdc, tabortdci, tabortwc, tabortwci, tbegin,
	tcheck, tend, tendall, trechkpt, treclaim, tresume, tsuspend,
	tsr, ttest): Pass in the RS6000_BTC_CR attribute.
	(get_tfhar, set_tfhar, get_tfiar, set_tfiar, get_texasr, set_texasr,
	get_texasru, set_texasru): Pass in the RS6000_BTC_SPR attribute.
	(tcheck): Remove builtin argument.
	* config/rs6000/rs6000.c (rs6000_htm_spr_icode): Use TARGET_POWERPC64
	not TARGET_64BIT.
	(htm_expand_builtin): Fix usage of expandedp.  Disallow usage of the
	tabortdc and tabortdci builtins when not in 64-bit mode.
	Modify code to handle the loss of the HTM define_expands.
	Emit code to copy the CR register to TARGET.
	(htm_init_builtins): Modify code to handle the loss of the HTM
	define_expands.
	* config/rs6000/rs6000.h (RS6000_BTC_32BIT): Delete.
	(RS6000_BTC_64BIT): Likewise.
	(RS6000_BTC_CR): New macro.
	* doc/extend.texi: Update documentation for htm builtins.

2015-04-28  Tejas Belagod  <tejas.belagod@arm.com>

	Backport from Mainline
	2014-11-20  Tejas Belagod  <tejas.belagod@arm.com>

	* config/aarch64/aarch64-protos.h (aarch64_classify_symbol):
	Fixup prototype.
	* config/aarch64/aarch64.c (aarch64_expand_mov_immediate,
	aarch64_cannot_force_const_mem, aarch64_classify_address,
	aarch64_classify_symbolic_expression): Fixup call to
	aarch64_classify_symbol.
	(aarch64_classify_symbol): Add range-checking for
	symbol + offset addressing for tiny and small models.

2015-04-24  Michael Meissner  <meissner@linux.vnet.ibm.com>

	Backport from mainline
	2015-04-24  Michael Meissner  <meissner@linux.vnet.ibm.com>

	PR target/65849
	* config/rs6000/rs6000.opt (-mvsx-align-128): Make options that
	save to independent variables use the Save attribute.  This will
	allow these options to be modified with the #pragma/attribute
	target support.
	(-mallow-movmisalign): Likewise.
	(-mallow-df-permute): Likewise.
	(-msched-groups): Likewise.
	(-malways-hint): Likewise.
	(-malign-branch-targets): Likewise.
	(-mvectorize-builtins): Likewise.
	(-msave-toc-indirect): Likewise.

	* config/rs6000/rs6000.c (rs6000_opt_masks): Add more options that
	can be set via the #pragma/attribute target support.
	(rs6000_opt_vars): Likewise.
	(rs6000_inner_target_options): If VSX was set, also set
	-mno-avoid-indexed-addresses.

2015-04-24  Bill Schmidt  <wschmidt@linux.vnet.ibm.com>

	Backport from mainline r222385
	2015-04-23  Bill Schmidt  <wschmidt@linux.vnet.ibm.com>

	* config/rs6000/altivec.md (*altivec_lvx_<mode>_internal): Remove
	asterisk from name so this can be generated directly.
	(*altivec_stvx_<mode>_internal): Likewise.
	* config/rs6000/rs6000.c (rs6000_emit_le_vsx_store): Add assert
	that this is never called during or after reload/lra.
	(rs6000_frame_related): Remove split_reg
	argument and logic that references it.
	(emit_frame_save): Remove last parameter from call to
	rs6000_frame_related.
	(rs6000_emit_prologue): Remove last parameter from eight calls to
	rs6000_frame_related.  Force generation of stvx instruction for
	Altivec register saves.  Remove split_reg handling, which is no
	longer needed.
	(rs6000_emit_epilogue):  Force generation of lvx instruction for
	Altivec register restores.

2015-04-24  Bill Schmidt  <wschmidt@linux.vnet.ibm.com>

	Backport from mainline r222362
	2015-04-23  Bill Schmidt  <wschmidt@linux.vnet.ibm.com>

	* config/rs6000/crypto.md (crypto_vpmsum<CR_char>): Change
	TARGET_CRYPTO to TARGET_P8_VECTOR>
	(crypto_vpermxor_<mode>): Likewise.
	* config/rs6000/rs6000-builtin.def (BU_CRYPTO_2A): New #define.
	(BU_CRYPTO_3A): Likewise.
	(BU_CRYPTO_OVERLOAD_2A): Rename from BU_CRYPTO_OVERLOAD_2.
	(BU_CRYPTO_OVERLOAD_3A): New #define.
	(VPMSUMB): Change from BU_CRYPTO_2 to BU_CRYPTO_2A.
	(VPMSUMH): Likewise.
	(VPMSUMW): Likewise.
	(VPMSUMD): Likewise.
	(VPERMXOR_V2DI): Change from BU_CRYPTO_3 to BU_CRYPTO_3A.
	(VPERMXOR_V4SI): Likewise.
	(VPERMXOR_V8HI): Likewise.
	(VPERMXOR_V16QI): Likewise.
	(VPMSUM): Change from BU_CRYPTO_OVERLOAD_2 to
	BU_CRYPTO_OVERLOAD_2A.
	(VPERMXOR): Change from BU_CRYPTO_OVERLOAD3 to
	BU_CRYPTO_OVERLOAD_3A.
	* config/rs6000/rs6000.opt (mcrypto): Change description of
	option.

	Backport from mainline r222362
	2015-04-23  Bill Schmidt  <wschmidt@linux.vnet.ibm.com>

	* config/rs6000/rs6000.opt (mcrypto): Change option description to
	match category changes in ISA 2.07B.

2015-04-24  Bill Schmidt  <wschmidt@linux.vnet.ibm.com>

	Backport from mainline r222351
	2015-04-22  Bill Schmidt  <wschmidt@linux.vnet.ibm.com>

	* config/rs6000/rs6000.c (rtx_is_swappable_p): Commentary
	adjustments.
	(insn_is_swappable_p): Return 1 for a convert from double to
	single precision when all of its uses are splats of BE element
	zero.

2015-04-24  Bill Schmidt  <wschmidt@linux.vnet.ibm.com>

	Backport from mainline r222349
	2015-04-22  Bill Schmidt  <wschmidt@linux.vnet.ibm.com>

	PR target/65456
	* config/rs6000/rs6000.c (rs6000_option_override_internal):  For
	VSX + POWER8, enable TARGET_ALLOW_MOVMISALIGN and
	TARGET_EFFICIENT_UNALIGNED_VSX if not selected by command line
	option.
	(rs6000_builtin_mask_for_load): Return 0 for targets with
	efficient unaligned VSX accesses so that the vectorizer will use
	direct unaligned loads.
	(rs6000_builtin_support_vector_misalignment): Always return true
	for targets with efficient unaligned VSX accesses.
	(rs6000_builtin_vectorization_cost): Cost of unaligned loads and
	stores on targets with efficient unaligned VSX accesses is almost
	always the same as the cost of an aligned load or store, so model
	it that way.
	* config/rs6000/rs6000.h (SLOW_UNALIGNED_ACCESS): Return 0 for
	unaligned vectors if we have efficient unaligned VSX accesses.
	* config/rs6000/rs6000.opt (mefficient-unaligned-vector): New
	undocumented option.

2015-04-18  Bill Schmidt  <wschmidt@linux.vnet.ibm.com>
	    Jakub Jelinek  <jakub@redhat.com>

	Backport from mainline r222205
	2015-04-17  Bill Schmidt  <wschmidt@linux.vnet.ibm.com>
	            Jakub Jelinek  <jakub@redhat.com>

	PR target/65787
	* config/rs6000/rs6000.c (rtx_is_swappable_p): Ensure that a
	subsequent SH_NONE operand does not overwrite an existing *special
	value.
	(adjust_extract): Handle case where a vec_extract operation is
	wrapped in a PARALLEL.

2015-04-16  Kirill Yukhin  <kirill.yukhin@intel.com>

	PR target/65676
	* config/i386/i386.c (fixup_modeless_constant): New.
	(ix86_expand_args_builtin): Fixup modeless constant operand.
	(ix86_expand_round_builtin): Ditto.
	(ix86_expand_special_args_builtin): Ditto.
	(ix86_expand_builtin): Ditto.

2015-04-10  Vladimir Makarov  <vmakarov@redhat.com>

	PR target/65710
	* lra-assigns.c (spill_for): Update smallest_bad_spills_num.
	Print bad_spills_num and insn_pseudos_num.

2015-04-09  Vladimir Makarov  <vmakarov@redhat.com>

	PR target/65710
	* lra-int.h (lra_bad_spill_regno_start): New.
	* lra.c (lra_bad_spill_regno_start): New.
	(lra): Set up lra_bad_spill_regno_start.  Set up
	lra_constraint_new_regno_start unconditionally.
	* lra-assigns.c (spill_for): Use lra_bad_spill_regno_start for
	spill preferences.

2015-04-07  Richard Biener  <rguenther@suse.de>

	Backport from mainline
	2015-04-04  Richard Biener  <rguenther@suse.de>

	PR tree-optimization/64909
	PR tree-optimization/65660
	* tree-vectorizer.h (vect_get_known_peeling_cost): Adjust
	to take a cost vector for scalar iteration cost.
	(vect_get_single_scalar_iteration_cost): Likewise.
	* tree-vect-loop.c (vect_get_single_scalar_iteration_cost):
	Compute the scalar iteration cost into a cost vector.
	(vect_get_known_peeling_cost): Use the scalar cost vector to
	account for the cost of the peeled iterations.
	(vect_estimate_min_profitable_iters): Likewise.
	* tree-vect-data-refs.c (vect_peeling_hash_get_lowest_cost):
	Likewise.

2015-04-05  Yvan Roux  <yvan.roux@linaro.org>

	Backport from trunk r221867
	2015-04-04  Vladimir Makarov  <vmakarov@redhat.com>

	PR target/65647
	* lra.c (lra): Stop updating lra_constraint_new_regno_start after
	switching off inheritance.

2015-04-02  John David Anglin  <danglin@gcc.gnu.org>

	* config/pa/pa.c (pa_output_move_double): Directly handle register
	indexed memory operand.  Simplify handling of scaled register indexed
	memory operands.

2015-03-31  Dominik Vogt  <vogt@linux.vnet.ibm.com>

	* config/s390/s390.c (s390_function_num_hotpatch_hw): Allow hotpatching
	nested functions.
	(s390_reorg): Adapt to new signature of s390_function_num_hotpatch_hw.
	(s390_asm_output_function_label): Adapt to new signature of
	s390_function_num_hotpatch_hw
	Optimise the code generating assembler output.
	Add comments to assembler file.

2015-03-27  Vladimir Makarov  <vmakarov@redhat.com>

	Backport from mainline
	2015-01-30  Vladimir Makarov  <vmakarov@redhat.com>

	PR target/64688
	* lra-constraints.c (original_subreg_reg_mode): New.
	(simplify_operand_subreg): Try to simplify subreg of const.  Use
	original_subreg_reg_mode for it.
	(swap_operands): Update original_subreg_reg_mode.
	(curr_insn_transform): Set up original_subreg_reg_mode.

2015-03-26  Uros Bizjak  <ubizjak@gmail.com>

	PR target/65561
	* config/i386/sse.md (avx512f_vextract<shuffletype>32x4_1_maskm):
	Check operand 6 and operand 0 for equality.
	(vec_extract_lo_<mode>_maskm): Check operand 2 and operand 0
	for equality.
	(vec_extract_hi_<mode>_maskm): Ditto.

2015-03-26  Bill Schmidt  <wschmidt@linux.vnet.ibm.com>

	Backport of r214242, r214254, and bug fix patches from mainline
	* config/rs6000/rs6000.c (context.h): New #include.
	(tree-pass.h): Likewise.
	(make_pass_analyze_swaps): New declaration.
	(rs6000_option_override): Register swap-optimization pass.
	(swap_web_entry): New class.
	(special_handling_values): New enum.
	(union_defs): New function.
	(union_uses): Likewise.
	(insn_is_load_p): Likewise.
	(insn_is_store_p): Likewise.
	(insn_is_swap_p): Likewise.
	(rtx_is_swappable_p): Likewise.
	(insn_is_swappable_p): Likewise.
	(chain_purpose): New enum.
	(chain_contains_only_swaps): New function.
	(mark_swaps_for_removal): Likewise.
	(swap_const_vector_halves): Likewise.
	(adjust_subreg_index): Likewise.
	(permute_load): Likewise.
	(permute_store): Likewise.
	(adjust_extract): Likewise.
	(adjust_splat): Likewise.
	(handle_special_swappables): Likewise.
	(replace_swap_with_copy): Likewise.
	(dump_swap_insn_table): Likewise.
	(rs6000_analyze_swaps): Likewise.
	(pass_data_analyze_swaps): New pass_data.
	(pass_analyze_swaps): New class.
	(pass_analyze_swaps::gate): New method.
	(pass_analyze_swaps::execute): New method.
	(make_pass_analyze_swaps): New function.
	* config/rs6000/rs6000.opt (moptimize-swaps): New option.
	* df.h (web_entry_base): New class, replacing struct web_entry.
	(web_entry_base::pred): New method.
	(web_entry_base::set_pred): Likewise.
	(web_entry_base::unionfind_root): Likewise.
	(web_entry_base::unionfind_union): Likewise.
	(unionfind_root): Delete external reference.
	(unionfind_union): Likewise.
	(union_defs): Likewise.
	* web.c (web_entry_base::unionfind_root): Convert to method.
	(web_entry_base::unionfind_union): Likewise.
	(web_entry): New class.
	(union_match_dups): Convert to use class structure.
	(union_defs): Likewise.
	(entry_register): Likewise.
	(web_main): Likewise.

2015-03-26  Alan Modra  <amodra@gmail.com>

	PR target/63150
	Backport from trunk 211857 and 221445.
	2014-06-20  Maciej W. Rozycki  <macro@codesourcery.com>
	* config/rs6000/rs6000.md: Append `DONE' to preparation
	statements of `bswap' pattern splitters.

	2015-03-16  Alan Modra  <amodra@gmail.com>
	* config/rs6000/rs6000.md (bswapdi2): Remove one scratch reg.
	Modify Z->r bswapdi splitter to use dest in place of scratch.
	In r->Z and Z->r bswapdi splitter rename word_high, word_low
	to word1, word2 and rearrange logic to suit.
	(bswapdi2_64bit): Remove early clobber on Z->r alternative.
	(bswapdi2_ldbrx): Likewise.  Remove '??' on r->r.
	(bswapdi2_32bit): Remove early clobber on Z->r alternative.
	Add one '?' on r->r.  Modify Z->r splitter to avoid need for
	early clobber.

2015-03-26  Oleg Endo  <olegendo@gcc.gnu.org>

	Backport from mainline
	2015-03-26  Oleg Endo  <olegendo@gcc.gnu.org>

	* config/sh/t-sh (MULTILIB_EXCEPTIONS): Handle default endian.

2015-03-24  Uros Bizjak  <ubizjak@gmail.com>

	PR rtl-optimization/60851
	* recog.c (constrain_operands): Accept a pseudo register before reload
	for LRA enabled targets.

2015-03-23  Yvan Roux  <yvan.roux@linaro.org>

	Backport from trunk r220616.
	2015-02-11  Martin Liska  <mliska@suse.cz>

	PR ipa/64813
	* cgraphunit.c (cgraph_node::expand_thunk): Do not create a return
	value for call to a function that is noreturn.

2015-03-23  Yvan Roux  <yvan.roux@linaro.org>

	Backport from trunk r216841.
	2014-10-29  Martin Liska  <mliska@suse.cz>

	PR ipa/63587
	* cgraphunit.c (cgraph_node::expand_thunk): Only VAR_DECLs are put
	to local declarations.
	* function.c (add_local_decl): Implementation moved from header file,
	assert introduced for tree type.
	* function.h: Likewise.

2015-03-19  Kyrylo Tkachov  <kyrylo.tkachov@arm.com>

	Backport from mainline
	2015-03-12  Kyrylo Tkachov  <kyrylo.tkachov@arm.com>

	PR rtl-optimization/65235
	* simplify-rtx.c (simplify_binary_operation_1, VEC_SELECT case):
	When first element of vec_concat is const_int, calculate its size
	using second element.

2015-03-16  Eric Botcazou  <ebotcazou@adacore.com>

	PR middle-end/65409
	* expr.c (store_field): Do not do a direct block copy if the source is
	a PARALLEL with BLKmode.

2015-03-12  Dominik Vogt  <vogt@linux.vnet.ibm.com>

	Backport from mainline
	* config/s390/s390.c (s390_reorg): Move code to output nops after label
	to s390_reorg ().
	(s390_asm_output_function_label): Likewise.
	* config/s390/s390.c (s390_asm_output_function_label):
	Fix function label alignment with -mhtopatch.
	* config/s390/s390.md ("unspecv"): New values UNSPECV_NOP_2_BYTE,
	UNSPECV_NOP_4_BYTE and UNSPECV_NOP_6_BYTE
	("nop_2_byte"): New define_insn.
	("nop_4_byte"): Likewise.
	("nop_6_byte"): Likewise.
	* doc/extend.texi (hotpatch): hotpatch attribute doc fixes.
	* doc/invoke.texi (-mhotpatch): -mhotpatch doc fixes.

2015-03-12  Marek Polacek  <polacek@redhat.com>

	Backported from mainline
	2015-03-11  Marek Polacek  <polacek@redhat.com>

	PR tree-optimization/65388
	* tree-ssa-tail-merge.c (same_succ_def::equal): Fix typo in comparison.

2015-03-11  Georg-Johann Lay  <avr@gjlay.de>

	PR target/65296
	* configure.ac [avr]: Check as for option -mrmw.
	* configure: Regenerate.
	* config.in: Regenerate.
	* config/avr/driver-avr.c (avr_device_to_as): Don't add -mrmw to
	assembler options if not HAVE_AS_AVR_MRMW_OPTION.

2015-03-11  Marek Polacek  <polacek@redhat.com>

	Backported from mainline
	2014-12-04  Marek Polacek  <polacek@redhat.com>

	PR middle-end/56917
	* fold-const.c (fold_unary_loc): Perform the negation in A's type
	when transforming ~ (A - 1) or ~ (A + -1) to -A.

2015-03-10  Yvan Roux  <yvan.roux@linaro.org>

	Backport from trunk r220489.
	2015-02-06  Jakub Jelinek  <jakub@redhat.com>

	PR ipa/64896
	* cgraphunit.c (cgraph_node::expand_thunk): If
	restype is not is_gimple_reg_type nor the thunk_fndecl
	returns aggregate_value_p, set restmp to a temporary variable
	instead of resdecl.

2015-03-10  Jakub Jelinek  <jakub@redhat.com>

	PR target/65286
	* config/rs6000/t-linux: For powerpc64* target set
	MULTILIB_OSDIRNAMES instead of MULTIARCH_DIRNAME.

2015-03-10  Oleg Endo  <olegendo@gcc.gnu.org>

	PR target/53988
	* config/sh/sh.md (*tst<mode>_t_zero): Remove insns.

2015-03-10  Alan Modra  <amodra@gmail.com>

	PR target/65286
	* config.gcc (powerpc*-*-linux*): Arrange for powerpc64le-linux
	to be single-arch by default.  Set cpu_is_64bit for powerpc64
	given --with-cpu=native.
	* config/rs6000/t-fprules: Do not set default MULTILIB vars.
	* config/rs6000/t-linux (MULTIARCH_DIRNAME): Support powerpc64
	and powerpc64le.
	* config/rs6000/linux64.h (SUBSUBTARGET_OVERRIDE_OPTIONS): Test
	rs6000_isa_flags rather than TARGET_64BIT.

2015-03-05  Michael Meissner  <meissner@linux.vnet.ibm.com>

	Backport from trunk
	2015-03-03  Michael Meissner  <meissner@linux.vnet.ibm.com>

	PR 65138/target
	* config/rs6000/rs6000-cpus.def (powerpc64le): Add new generic
	processor type for 64-bit little endian PowerPC.

	* config/rs6000/rs6000.c (rs6000_option_override_internal): If
	-mdebug=reg, print TARGET_DEFAULT.  Fix logic to use
	TARGET_DEFAULT if there is no default cpu.  Fix -mdebug=reg
	printing built-in mask so it does not pass NULL pointers.

	* config/rs6000/rs6000-tables.opt: Regenerate.

	* doc/invoke.texi (IBM RS/6000 and PowerPC options): Document
	-mcpu=powerpc64le.

	Backport from trunk
	2015-01-19  David Edelsohn  <dje.gcc@gmail.com>

	* config/rs6000/default64.h: Include rs6000-cpus.def.
	(TARGET_DEFAULT) [LITTLE_ENDIAN]: Use ISA 2.7 (POWER8).
	(TARGET_DEFAULT) [BIG_ENDIAN]: Use POWER4.
	* config/rs6000/driver-rs6000.c (detect_processor_aix): Add POWER7
	and POWER8.
	* config/rs6000/linux64.h (PROCESSOR_DEFAULT64): Always default to
	POWER8.
	* config/rs6000/rs6000.c (rs6000_file_start): Emit .machine
	pseudo-op to specify assembler dialect.

2015-03-04  Thomas Preud'homme  <thomas.preudhomme@arm.com>

	Backport from mainline
	2014-11-27  Thomas Preud'homme  <thomas.preudhomme@arm.com>

	PR target/59593
	* config/arm/arm.c (dump_minipool): dispatch to consttable pattern
	based on mode size.
	* config/arm/arm.md (consttable_1): Make it TARGET_EITHER.
	(consttable_2): Make it TARGET_EITHER and move HFmode handling from
	consttable_4 to it.
	(consttable_4): Move HFmode handling to consttable_2 pattern.

2015-03-03  Kaz Kojima  <kkojima@gcc.gnu.org>

	PR target/65249
	* config/sh/sh.md (symGOT_load): Use R0 reg for operands[2] when
	called for __stack_chk_guard symbol.

2015-03-03  Georg-Johann Lay  <avr@gjlay.de>

	PR target/64331
	* config/avr/avr.c (context.h, tree-pass.h): Include them.
	(avr_pass_data_recompute_notes): New static variable.
	(avr_pass_recompute_notes): New class.
	(avr_register_passes): New static function.
	(avr_option_override): Call it.

2015-03-03  Eric Botcazou  <ebotcazou@adacore.com>

	* config/ia64/ia64.c (expand_vec_perm_interleave_2): Use gen_raw_REG
	to create a register in testing mode.

2015-03-03  Thomas Preud'homme  <thomas.preudhomme@arm.com>

	Backport from mainline
	2015-01-14  Thomas Preud'homme  <thomas.preudhomme@arm.com>

	PR target/64453
	* config/arm/arm.c (callee_saved_reg_p): Define.
	(arm_compute_save_reg0_reg12_mask): Use callee_saved_reg_p to check if
	register is callee saved instead of !call_used_regs[reg].
	(thumb1_compute_save_reg_mask): Likewise.

2015-02-27  Richard Biener  <rguenther@suse.de>

	PR middle-end/63175
	* builtins.c (get_object_alignment_2): Make sure to re-apply
	the ANDed mask after recursing to its operand gets us a new
	misalignment bit position.

2015-02-27  Andrew Pinski  <apinski@cavium.com>
	    Naveen H.S  <Naveen.Hurugalawadi@caviumnetworks.com>

	* config/aarch64/aarch64.c (*aarch64_load_symref_appropriately):
	Check whether the destination of SYMBOL_SMALL_TPREL is Pmode.

2015-02-27  Richard Biener  <rguenther@suse.de>

	PR lto/65193
	Backport from mainline
	2014-07-24  Jan Hubicka  <hubicka@ucw.cz>

	* lto-streamer-out.c (tree_is_indexable): Consider IMPORTED_DECL
	as non-indexable.

2015-02-25  Peter Bergner  <bergner@vnet.ibm.com>

	Backport from mainline
	2015-02-25  Adhemerval Zanella  <azanella@linux.vnet.ibm.com>

	* config/rs6000/htm.md (tcheck): Fix assembly encoding.

2015-02-26  Matthew Fortune  <matthew.fortune@imgtec.com>

	PR target/64569
	Backported from mainline: r213872, r217446, r217939, r219867

	* config.in [!USED_FOR_TARGET] (HAVE_AS_DOT_MODULE): Undefine.
	* config/mips/mips.h (FP_ASM_SPEC): New macro.
	(ASM_SPEC): Use FP_ASM_SPEC.
	* configure.ac (HAVE_AS_DOT_MODULE): Detect support for .module
	and FPXX extensions.
	* configure: Regenerate.

2015-02-25  Jason Merrill  <jason@redhat.com>

	* common.opt (-flifetime-dse): New.

2015-02-25  Kai Tietz  <ktietz@redhat.com>

	PR tree-optimization/61917
	* tree-vect-loop.c (vectorizable_reduction): Handle obvious case
	that reduc_def_stmt is null.

	Merged from mainline
	PR target/64212
	* symtab.c (symtab::make_decl_local): Set DECL_IMPORT_P explicit to 0.
	(symtab::noninterposable_alias): Likewise.

2015-02-25  Richard Biener  <rguenther@suse.de>
	Kai Tietz  <ktietz@redhat.com>

	Backported from mainline
	PR tree-optimization/61917
	* tree-vect-loop.c (vectorizable_reduction): Allow
	vect_internal_def without reduction to exit graceful.

2015-02-25  Georg-Johann Lay  <avr@gjlay.de>

	PR target/65196
	* config/avr/avr.c (avr_adjust_insn_length): Call recog_memoized
	only with NONDEBUG_INSN_P.

2015-02-25  Kaz Kojima  <kkojima@gcc.gnu.org>

	Backport from mainline
	2015-02-23  Kaz Kojima  <kkojima@gcc.gnu.org>

	PR target/65153
	* config/sh/sh.md (movsicc_true+3): Remove peephole.
	* config/sh/sh-protos.h (replace_n_hard_rtx): Don't declare.
	* config/sh/sh.c (replace_n_hard_rtx): Remove.

2015-02-24  Richard Biener  <rguenther@suse.de>

	Backport from mainline
	2015-02-11  Richard Biener  <rguenther@suse.de>

	PR lto/65015
	* dwarf2out.c (gen_producer_string): Drop -fltrans-output-list
	and -fresolution.

	2015-02-13  Richard Biener  <rguenther@suse.de>

	PR lto/65015
	* dwarf2out.c (dwarf2out_finish): Use <artificial> as DW_AT_name
	for LTO produced CUs.

	2015-02-16  Richard Biener  <rguenther@suse.de>

	PR lto/65015
	* varasm.c (default_file_start): For LTO produced units
	emit <artificial> as file directive.

	2015-01-17  Jan Kratochvil  <jan.kratochvil@redhat.com>

	* dwarf2out.c (gen_producer_string): Ignore also OPT_fpreprocessed.

2015-02-23  Oleg Endo  <olegendo@gcc.gnu.org>

	Backport from mainline
	2015-02-23  Oleg Endo  <olegendo@gcc.gnu.org>

	PR target/65163
	* config/sh/sh.md (swapbsi2, related peephole2): Use const_int -65536
	instead of const_int 4294901760.

2015-02-23  Richard Biener  <rguenther@suse.de>

	Backport from mainline
	2014-11-19  Richard Biener  <rguenther@suse.de>

	PR tree-optimization/63844
	* omp-low.c (fixup_child_record_type): Use a restrict qualified
	referece type for the receiver parameter.

	2014-11-27  Richard Biener  <rguenther@suse.de>

	PR tree-optimization/61634
	* tree-vect-slp.c: Include gimple-walk.h.
	(vect_detect_hybrid_slp_stmts): Rewrite to propagate hybrid
	down the SLP tree for one scalar statement.
	(vect_detect_hybrid_slp_1): New walker function.
	(vect_detect_hybrid_slp_2): Likewise.
	(vect_detect_hybrid_slp): Properly handle pattern statements
	in a pre-scan over all loop stmts.

	2015-01-14  Richard Biener  <rguenther@suse.de>

	PR tree-optimization/59354
	* tree-vect-slp.c (vect_build_slp_tree_1): Treat loads from
	groups larger than the slp group size as having gaps.

	2015-02-10  Richard Biener  <rguenther@suse.de>

	PR tree-optimization/64909
	* tree-vect-loop.c (vect_estimate_min_profitable_iters): Properly
	pass a scalar-stmt count estimate to the cost model.
	* tree-vect-data-refs.c (vect_peeling_hash_get_lowest_cost): Likewise.

2015-02-20  Kyrylo Tkachov  <kyrylo.tkachov@arm.com>

	Backport from mainline
	2015-02-20  Kyrylo Tkachov  <kyrylo.tkachov@arm.com>

	* config/aarch64/aarch64.md (*aarch64_lshr_sisd_or_int_<mode>3):
	Mark operand 0 as earlyclobber in 2nd alternative.
	(1st define_split below *aarch64_lshr_sisd_or_int_<mode>3):
	Write negated shift amount into QI lowpart operand 0 and use it
	in the shift step.
	(2nd define_split below *aarch64_lshr_sisd_or_int_<mode>3): Likewise.

2015-02-20  Georg-Johann Lay  <avr@gjlay.de>

	Backport from 2015-02-20 trunk r220847.

	PR target/64452
	* config/avr/avr.md (pushhi_insn): New insn.
	(push<mode>1): Push virtual regs in one chunk using pushhi1_insn.

2015-02-20  Richard Biener  <rguenther@suse.de>

	Backport from mainline
	2015-01-12  Richard Biener  <rguenther@suse.de>

	PR tree-optimization/64530
	* tree-loop-distribution.c (pg_add_dependence_edges): Shuffle
	back dr1.

	2015-02-13  Richard Biener  <rguenther@suse.de>

	PR lto/64373
	* lto-streamer-out.c (tree_is_indexable): Guard for NULL
	DECL_CONTEXT.

	2015-02-16  Richard Biener  <rguenther@suse.de>

	PR tree-optimization/63593
	* tree-predcom.c (execute_pred_commoning_chain): Delay removing
	stmts and releasing SSA names until...
	(execute_pred_commoning): ... after processing all chains.

	2015-02-18  Richard Biener  <rguenther@suse.de>

	PR tree-optimization/65063
	* tree-predcom.c (determine_unroll_factor): Return 1 if we
	have replaced looparound PHIs.

2015-02-19  John David Anglin  <danlgin@gcc.gnu.org>

	* config/pa/pa.c (pa_reloc_rw_mask): New function.
	(TARGET_ASM_RELOC_RW_MASK): Define.
	(pa_cannot_force_const_mem): Revert previous change.

2015-02-19  Richard Biener  <rguenther@suse.de>

	Backport from mainline
	2014-12-09  Richard Biener  <rguenther@suse.de>

	PR middle-end/64199
	* fold-const.c (fold_binary_loc): Use TREE_OVERFLOW_P.

	2015-01-14  Richard Biener  <rguenther@suse.de>

	PR tree-optimization/64493
	PR tree-optimization/64495
	* tree-vect-loop.c (vect_finalize_reduction): For double-reductions
	assign the proper vectorized PHI to the inner loop exit PHIs.

	2015-01-27  Richard Biener  <rguenther@suse.de>

	PR tree-optimization/56273
	PR tree-optimization/59124
	PR tree-optimization/64277
	* tree-vrp.c (vrp_finalize): Emit array-bound warnings only
	from the first VRP pass.

	2015-02-19  Richard Biener  <rguenther@suse.de>

	Backport from mainline
	2015-01-15  Richard Biener  <rguenther@suse.de>

	PR middle-end/64365
	* tree-data-ref.c (dr_analyze_indices): Make sure that accesses
	for MEM_REF access functions with the same base can never partially
	overlap.

2015-02-17  Ilya Tocar  <ilya.tocar@intel.com>

	Backported from mainline
	2015-01-14  Ilya Tocar  <ilya.tocar@intel.com>

	PR target/64387
	* config/i386/sse.md (vec_unpacks_hi_v8sf): Fix predicate.
	(vec_unpacks_hi_v16sf): Ditto.

2015-02-15  John David Anglin  <danglin@gcc.gnu.org>

	* config/pa/pa.c (pa_secondary_reload): Request a secondary reload
	for all floading point loads and stores except those using a register
	index address.
	* config/pa/pa.md: Add new patterns to load a lo_sum DLT operand
	to a register.

2015-02-13  John David Anglin  <danglin@gcc.gnu.org>

	* config/pa/constraints.md: Change "Q" and "T" constraints to memory
	constraints.
	* config/pa/pa.c (pa_cannot_force_const_mem): Don't allow constant
	symbolic references to data to be forced to constant memory on the
	SOM target.

2015-02-11  Jakub Jelinek  <jakub@redhat.com>

	Backported from mainline
	2015-02-09  Jakub Jelinek  <jakub@redhat.com>

	PR target/64979
	* tree-stdarg.c (pass_stdarg::execute): Scan phi node args for
	va_list escapes.

2015-02-11  Uros Bizjak  <ubizjak@gmail.com>

	* config/alpha/alpha.md (reload_out<mode>_aligned): Make operands 2
	and 3 earlyclobber operands.

2015-02-09  Dominik Vogt  <vogt@linux.vnet.ibm.com>

	* doc/extend.texi: s/390: Update documentation of hotpatch attribute.
	* doc/invoke.texi (-mhotpatch): s/390: Update documentation of
	-mhotpatch= option.
	* config/s390/s390.opt (mhotpatch): s/390: Remove -mhotpatch and
	-mno-hotpatch options.  Change syntax of -mhotpatch= option.
	* config/s390/s390.c (s390_hotpatch_trampoline_halfwords_default):
	Renamed.
	(s390_hotpatch_trampoline_halfwords_max): Renamed.
	(s390_hotpatch_hw_max): New name.
	(s390_hotpatch_trampoline_halfwords): Renamed.
	(s390_hotpatch_hw_before_label): New name.
	(get_hotpatch_attribute): Removed.
	(s390_hotpatch_hw_after_label): New name.
	(s390_handle_hotpatch_attribute): Add second parameter to hotpatch
	attribute.
	(s390_attribute_table): Ditto.
	(s390_function_num_hotpatch_trampoline_halfwords): Renamed.
	(s390_function_num_hotpatch_hw): New name.
	Remove special handling of inline functions and hotpatching.
	Return number of nops before and after the function label.
	(s390_can_inline_p): Removed.
	(s390_asm_output_function_label): Emit a configurable number of nops
	after the function label.
	(s390_option_override): Update -mhotpatch= syntax and remove -mhotpatch.
	(TARGET_CAN_INLINE_P) Removed.
	(TARGET_FUNCTION_ATTRIBUTE_INLINABLE_P): New.

2015-02-05  Segher Boessenkool  <segher@kernel.crashing.org>

	PR target/64580
	Backport from mainline
	* config.rs6000/rs6000.c (compute_vrsave_mask): Reverse loop order.
	(rs6000_stack_info): Add assert.
	(rs6000_output_savres_externs): New function, split off from...
	(rs6000_output_function_prologue): ... here.  Do not call it for
	thunks.

2015-02-04  Matthias Klose  <doko@ubuntu.com>

	PR target/64938
	Backport from mainline
	2015-01-15  Jan Hubicka  <hubicka@ucw.cz>

	PR ipa/64068
	PR ipa/64559
	* ipa.c (symbol_table::remove_unreachable_nodes):
	Do not put abstract origins into boundary.

2015-02-04  Uros Bizjak  <ubizjak@gmail.com>

	Backport from mainline
	2015-01-31  Uros Bizjak  <ubizjak@gmail.com>

	PR target/64882
	* config/i386/predicates.md (address_no_seg_operand): Reject
	non-CONST_INT_P operands in invalid mode.

	Backport from mainline
	2015-01-31  Uros Bizjak  <ubizjak@gmail.com>

	* config/i386/i386.md (*prefetch_prefetchw1): Remove mode of
	address_operand 0.  Rename from *prefetch_prefetchwt1_<mode>.
	* config/i386/predicates.md (address_no_seg_operand): Call
	address_operand with VOIDmode.
	(vsib_address_operand): Ditto.

2015-02-01  H.J. Lu  <hongjiu.lu@intel.com>

	Backported from mainline
	2015-01-24  H.J. Lu  <hongjiu.lu@intel.com>

	* config/i386/driver-i386.c (host_detect_local_cpu): Check new
	Silvermont, Haswell, Broadwell and Knights Landing model numbers.
	* config/i386/i386.c (processor_model): Add
	M_INTEL_COREI7_BROADWELL.
	(arch_names_table): Add "broadwell".

2015-02-01  Jakub Jelinek  <jakub@redhat.com>

	Backported from mainline
	2015-01-27  Jakub Jelinek  <jakub@redhat.com>

	PR rtl-optimization/61058
	* jump.c (cleanup_barriers): Update basic block boundaries
	if BLOCK_FOR_INSN is non-NULL on PREV.

	2015-01-26  Jakub Jelinek  <jakub@redhat.com>

	PR middle-end/64421
	* omp-low.c (simd_clone_mangle): If DECL_ASSEMBLER_NAME starts
	with asterisk, skip the first character.

	* config/rs6000/rs6000-cpus.def (POWERPC_MASKS): Add
	OPTION_MASK_QUAD_MEMORY_ATOMIC.

	2015-01-23  Jakub Jelinek  <jakub@redhat.com>

	PR rtl-optimization/63637
	PR rtl-optimization/60663
	* cse.c (merge_equiv_classes): Set new_elt->cost to MAX_COST
	if elt->cost is MAX_COST for ASM_OPERANDS.
	(find_sets_in_insn): Fix up comment typo.
	(cse_insn): Don't set src_volatile for all non-volatile
	ASM_OPERANDS in PARALLELs, but just those with multiple outputs
	or with "memory" clobber.  Set elt->cost to MAX_COST
	for ASM_OPERANDS in PARALLEL.  Set src_elt->cost to MAX_COST
	if new_src is ASM_OPERANDS and elt->cost is MAX_COST.

	PR debug/64511
	* dwarf2out.c (struct dw_loc_descr_node): Add chain_next
	GTY markup.

	2015-01-20  Jakub Jelinek  <jakub@redhat.com>

	PR debug/64663
	* dwarf2out.c (decl_piece_node): Don't put bitsize into
	mode if bitsize <= 0.
	(decl_piece_bitsize, adjust_piece_list, add_var_loc_to_decl,
	dw_sra_loc_expr): Use HOST_WIDE_INT instead of int for bit
	sizes and positions.

2015-01-29  Ilya Tocar  <ilya.tocar@intel.com>

	* config/i386/avx2intrin.h (_mm256_bslli_epi128,
	_mm256_bsrli_epi128): New.
	* config/i386/emmintrin.h (_mm_bsrli_si128, _mm_bslli_si128): Ditto.

2015-01-27  Andreas Krebbel  <Andreas.Krebbel@de.ibm.com>

	* config/s390/s390.c (s390_memory_move_cost): Increase costs for
	memory accesses.

2015-01-27  Andreas Krebbel  <Andreas.Krebbel@de.ibm.com>

	* config/s390/s390.c (s390_register_move_cost): Increase costs for
	FPR->GPR moves.

2015-01-26  Uros Bizjak  <ubizjak@gmail.com>

	Backport from mainline
	2015-01-26  Uros Bizjak  <ubizjak@gmail.com>

	PR target/64795
	* config/i386/i386.md (*movdi_internal): Also check operand 0
	to determine TYPE_LEA operand.
	(*movsi_internal): Ditto.

	Backport from mainline
	2015-01-23  Uros Bizjak  <ubizjak@gmail.com>

	* config/i386/sse.md (sse2_loadld): Set attribute isa to sse2 for
	alternative 1.

2015-01-23  Jakub Jelinek  <jakub@redhat.com>

	PR middle-end/64734
	* omp-low.c (scan_sharing_clauses): Don't ignore
	OMP_CLAUSE_MAP_ZERO_BIAS_ARRAY_SECTION GOMP_MAP_POINTER clauses
	on target data/update constructs.

2015-01-23  Wei Mi  <wmi@google.com>

	Backported from trunk.
	2015-01-22  Wei Mi  <wmi@google.com>

	PR rtl-optimization/64557
	* dse.c (record_store): Call get_addr for mem_addr.
	(check_mem_read_rtx): Likewise.

2015-01-22  Andreas Krebbel  <Andreas.Krebbel@de.ibm.com>

	* config/s390/s390.md (atomic code attribute): Fix typo "ior" ->
	"or".

2015-01-21  Wei Mi  <wmi@google.com>

	Backported from trunk.
	2014-11-22  Jan Hubicka  <hubicka@ucw.cz>

	PR ipa/63970
	* ipa.c (symbol_table::remove_unreachable_nodes): Mark all inline clones
	as having abstract origin used.
	* ipa-inline-transform.c (can_remove_node_now_p_1): Drop abstract
	origin check.
	(clone_inlined_nodes): Copy abstract originflag.
	* lto-cgraph.c (compute_ltrans_boundary): Use get_create to get
	abstract origin node.

2015-01-20  Chung-Lin Tang  <cltang@codesourcery.com>

	Backport from mainline
	* config/nios2/nios2.c (nios2_asm_file_end): Implement
	TARGET_ASM_FILE_END hook for adding .note.GNU-stack section when
	needed.
	(TARGET_ASM_FILE_END): Define.

2015-01-15  Martin Liska  <mliska@suse.cz>

	Backport from mainline
	2014-11-27  Richard Biener  <rguenther@suse.de>

	PR middle-end/63704
	* alias.c (mems_in_disjoint_alias_sets_p): Remove assert
	and instead return false when !fstrict-aliasing.

2015-01-15  Eric Botcazou  <ebotcazou@adacore.com>

	* expr.c (expand_expr_real_1) <normal_inner_ref>: Use the expression to
	set the memory attributes in all cases but clear MEM_EXPR if need be.

2015-01-14  Jakub Jelinek  <jakub@redhat.com>

	Backported from mainline
	2015-01-12  Jakub Jelinek  <jakub@redhat.com>

	PR target/64513
	* config/i386/i386.c (ix86_expand_prologue): Add
	REG_FRAME_RELATED_EXPR to %rax and %r10 pushes.

	2015-01-13  Jakub Jelinek  <jakub@redhat.com>

	PR rtl-optimization/64286
	* ree.c (combine_reaching_defs): Move part of comment earlier,
	remove !SCALAR_INT_MODE_P check.
	(add_removable_extension): Don't add vector mode
	extensions if all uses of the source register aren't the same
	vector extensions.

	2015-01-12  Jakub Jelinek  <jakub@redhat.com>

	PR tree-optimization/64563
	* tree-vrp.c (vrp_evaluate_conditional): Check for VR_RANGE
	instead of != VR_VARYING.

2015-01-14  Marek Polacek  <polacek@redhat.com>

	Backport from mainline
	2015-01-13  Marek Polacek  <polacek@redhat.com>

	PR middle-end/64391
	* trans-mem.c (get_attrs_for): Return NULL_TREE if X is NULL_TREE.

2015-01-13  Marc Glisse  <marc.glisse@inria.fr>

	PR c++/54442
	* tree.c (build_qualified_type): Use a canonical type for
	TYPE_CANONICAL.

2015-01-13  Pat Haugen  <pthaugen@us.ibm.com>

	Backport from mainline
	2014-12-20  Segher Boessenkool  <segher@kernel.crashing.org>

	PR target/64358
	* config/rs6000/rs6000.c (rs6000_split_logical_inner): Swap the
	input operands if only the second is inverted.
	* config/rs6000/rs6000.md (*boolc<mode>3_internal1 for BOOL_128):
	Swap BOOL_REGS_OP1 and BOOL_REGS_OP2.  Correct arguments to
	rs6000_split_logical.
	(*boolc<mode>3_internal2 for TI2): Swap operands[1] and operands[2].

2015-01-13  Renlin Li  <renlin.li@arm.com>

	Backport from mainline:
	2014-11-19 Renlin Li <renlin.li@arm.com>

	PR target/63424
	* config/aarch64/aarch64-simd.md (<su><maxmin>v2di3): New.

2015-01-13  Oleg Endo  <olegendo@gcc.gnu.org>

	Backport form mainline
	2015-01-13  Oleg Endo  <olegendo@gcc.gnu.org>

	PR target/64479
	* rtlanal.c (set_reg_p): Handle SEQUENCE constructs.

2015-01-09  Jakub Jelinek  <jakub@redhat.com>

	PR rtl-optimization/64536
	* cfgrtl.c (rtl_tidy_fallthru_edge): Handle removal of degenerate
	tablejumps.

2015-01-09  Michael Meissner  <meissner@linux.vnet.ibm.com>

	Backport from mainline:
	2015-01-06  Michael Meissner  <meissner@linux.vnet.ibm.com>

	PR target/64505
	* config/rs6000/rs6000.c (rs6000_secondary_reload): Return the
	correct reload handler if -m32 -mpowerpc64 is used.

2015-01-09  Sebastian Huber  <sebastian.huber@embedded-brains.de>

	Backport from mainline:
	2015-01-09  Sebastian Huber  <sebastian.huber@embedded-brains.de>

	* config/rs6000/rtems.h (CPP_OS_RTEMS_SPEC): Define __PPC_CPU_E6500__
	for -mcpu=e6500.
	* config/rs6000/t-rtems: Add e6500 multilibs.

2015-01-09  Sebastian Huber  <sebastian.huber@embedded-brains.de>

	Backport from mainline:
	2015-01-09  Sebastian Huber  <sebastian.huber@embedded-brains.de>

	* config/rs6000/t-rtems: Add -mno-spe to soft-float multilib for
	MPC8540.

2015-01-09  Sebastian Huber  <sebastian.huber@embedded-brains.de>

	Backport from mainline:
	2015-01-09  Sebastian Huber  <sebastian.huber@embedded-brains.de>

	* config/rs6000/t-rtems: Use MULTILIB_REQUIRED instead of
	MULTILIB_EXCEPTIONS.

2015-01-09  Renlin Li  <renlin.li@arm.com>

	Backport from mainline:
	2014-08-12 Ramana Radhakrishnan <ramana.radhakrishnan@arm.com>

	PR target/61413
	* config/arm/arm.h (TARGET_CPU_CPP_BUILTINS): Fix definition
	of __ARM_SIZEOF_WCHAR_T.

2015-01-08  Christian Bruel  <christian.bruel@st.com>

	PR target/64507
	* config/sh/sh-mem.cc (sh_expand_cmpnstr): Check 0 length.

2015-01-03  John David Anglin  <danglin@gcc.gnu.org>

	* config/pa/pa.md (decrement_and_branch_until_zero): Use `Q' constraint
	instead of `m' constraint.  Likewise for unnamed movb comparison
	patterns using reg_before_reload_operand predicate.
	* config/pa/predicates.md (reg_before_reload_operand): Tighten
	predicate to reject register index and LO_SUM DLT memory forms
	after reload.

2014-12-27  H.J. Lu  <hongjiu.lu@intel.com>

	Backport from mainline:
	2014-12-27  H.J. Lu  <hongjiu.lu@intel.com>

	PR target/64409
	* config/i386/i386.c (ix86_function_type_abi): Issue an error
	when ms_abi attribute is used with x32.

2014-12-27  Uros Bizjak  <ubizjak@gmail.com>

	* config/i386/mmx.md (*vec_extractv2sf_1): Do not emit unpckhps.
	Emit movshdup for SSE3 and shufps otherwise.
	(*vec_extractv2si_1): Do not emit punpckhdq and unpckhps.
	Emit pshufd for SSE2 and shufps otherwise.

2014-12-24  Nick Clifton  <nickc@redhat.com>

	Backport from mainline:
	2014-06-13  Nick Clifton  <nickc@redhat.com>

	* config/rx/rx.h (JUMP_ALIGN): Return the log value if user
	requested alignment is active.
	(LABEL_ALIGN): Likewise.
	(LOOP_ALIGN): Likewise.

	2014-03-25  Nick Clifton  <nickc@redhat.com>

	* config/rx/rx.c (rx_print_operand): Allow R operator to accept
	SImode values.

2014-12-17  Ulrich Weigand  <Ulrich.Weigand@de.ibm.com>

	Backport from mainline
	2014-12-03  Ulrich Weigand  <Ulrich.Weigand@de.ibm.com>

	PR rtl-optimization/64010
	* reload.c (push_reload): Before reusing a register contained
	in an operand as input reload register, ensure that it is not
	used in CALL_INSN_FUNCTION_USAGE.

2014-12-15  Jakub Jelinek  <jakub@redhat.com>

	PR sanitizer/64265
	* tsan.c (instrument_func_entry): Insert __tsan_func_entry
	call on edge from entry block to single succ instead
	of after labels of single succ of entry block.

2014-12-14  H.J. Lu  <hongjiu.lu@intel.com>

	Backported from mainline
	2014-12-14  H.J. Lu  <hongjiu.lu@intel.com>

	PR rtl-optimization/64037
	* combine.c (setup_incoming_promotions): Pass the argument
	before any promotions happen to promote_function_mode.

2014-12-14  H.J. Lu  <hongjiu.lu@intel.com>

	Backported from mainline
	2014-12-06  H.J. Lu  <hongjiu.lu@intel.com>

	PR target/64200
	* config/i386/i386.c (decide_alg): Don't assert "alg != libcall"
	for TARGET_INLINE_STRINGOPS_DYNAMICALLY.

2014-12-13  Jakub Jelinek  <jakub@redhat.com>

	Backported from mainline
	2014-12-12  Jakub Jelinek  <jakub@redhat.com>

	PR tree-optimization/64269
	* tree-ssa-forwprop.c (simplify_builtin_call): Bail out if
	len2 or diff are too large.

2014-12-11  Eric Botcazou  <ebotcazou@adacore.com>

	* doc/md.texi (Insn Lengths): Fix description of (pc).

2014-12-11  Renlin Li  <renlin.li@arm.com>

	Backport from mainline
	2014-12-11  Renlin Li  <renlin.li@arm.com>

	* config/aarch64/aarch64.c (aarch64_parse_cpu): Don't define
	selected_tune.
	(aarch64_override_options): Use selected_cpu's tuning.

2014-12-10  Bill Schmidt  <wschmidt@linux.vnet.ibm.com>

	Backport from mainline
	2014-09-02  Bill Schmidt  <wschmidt@linux.vnet.ibm.com>

	* config/rs6000/rs6000-builtin.def (XVCVSXDDP_SCALE):  New
	built-in definition.
	(XVCVUXDDP_SCALE): Likewise.
	(XVCVDPSXDS_SCALE): Likewise.
	(XVCVDPUXDS_SCALE): Likewise.
	* config/rs6000/rs6000-c.c (altivec_overloaded_builtins):  Add
	entries for VSX_BUILTIN_XVCVSXDDP_SCALE,
	VSX_BUILTIN_XVCVUXDDP_SCALE, VSX_BUILTIN_XVCVDPSXDS_SCALE, and
	VSX_BUILTIN_XVCVDPUXDS_SCALE.
	* config/rs6000/rs6000-protos.h (rs6000_scale_v2df): New
	prototype.
	* config/rs6000/rs6000.c (real.h): New include.
	(rs6000_scale_v2df): New function.
	* config/rs6000/vsx.md (UNSPEC_VSX_XVCVSXDDP): New unspec.
	(UNSPEC_VSX_XVCVUXDDP): Likewise.
	(UNSPEC_VSX_XVCVDPSXDS): Likewise.
	(UNSPEC_VSX_XVCVDPUXDS): Likewise.
	(vsx_xvcvsxddp_scale): New define_expand.
	(vsx_xvcvsxddp): New define_insn.
	(vsx_xvcvuxddp_scale): New define_expand.
	(vsx_xvcvuxddp): New define_insn.
	(vsx_xvcvdpsxds_scale): New define_expand.
	(vsx_xvcvdpsxds): New define_insn.
	(vsx_xvcvdpuxds_scale): New define_expand.
	(vsx_xvcvdpuxds): New define_insn.
	* doc/extend.texi (vec_ctf): Add new prototypes.
	(vec_cts): Likewise.
	(vec_ctu): Likewise.
	(vec_splat): Likewise.
	(vec_div): Likewise.
	(vec_mul): Likewise.

	Backport from mainline
	2014-08-28  Bill Schmidt  <wschmidt@linux.vnet.ibm.com>

	* config/rs6000/altivec.h (vec_xl): New #define.
	(vec_xst): Likewise.
	* config/rs6000/rs6000-builtin.def (XXSPLTD_V2DF): New built-in.
	(XXSPLTD_V2DI): Likewise.
	(DIV_V2DI): Likewise.
	(UDIV_V2DI): Likewise.
	(MUL_V2DI): Likewise.
	* config/rs6000/rs6000-c.c (altivec_overloaded_builtins): Add
	entries for VSX_BUILTIN_XVRDPI, VSX_BUILTIN_DIV_V2DI,
	VSX_BUILTIN_UDIV_V2DI, VSX_BUILTIN_MUL_V2DI,
	VSX_BUILTIN_XXSPLTD_V2DF, and VSX_BUILTIN_XXSPLTD_V2DI).
	* config/rs6000/vsx.md (UNSPEC_VSX_XXSPLTD): New unspec.
	(UNSPEC_VSX_DIVSD): Likewise.
	(UNSPEC_VSX_DIVUD): Likewise.
	(UNSPEC_VSX_MULSD): Likewise.
	(vsx_mul_v2di): New insn-and-split.
	(vsx_div_v2di): Likewise.
	(vsx_udiv_v2di): Likewise.
	(vsx_xxspltd_<mode>): New insn.

	Backport from mainline
	2014-08-20  Bill Schmidt  <wschmidt@linux.vnet.ibm.com>

	* config/rs6000/altivec.h (vec_cpsgn): New #define.
	(vec_mergee): Likewise.
	(vec_mergeo): Likewise.
	(vec_cntlz): Likewise.
	* config/rs600/rs6000-c.c (altivec_overloaded_builtins): Add new
	entries for VEC_AND, VEC_ANDC, VEC_MERGEH, VEC_MERGEL, VEC_NOR,
	VEC_OR, VEC_PACKSU, VEC_XOR, VEC_PERM, VEC_SEL, VEC_VCMPGT_P,
	VMRGEW, and VMRGOW.
	* doc/extend.texi: Document various forms of vec_cpsgn,
	vec_splats, vec_and, vec_andc, vec_mergeh, vec_mergel, vec_nor,
	vec_or, vec_perm, vec_sel, vec_sub, vec_xor, vec_all_eq,
	vec_all_ge, vec_all_gt, vec_all_le, vec_all_lt, vec_all_ne,
	vec_any_eq, vec_any_ge, vec_any_gt, vec_any_le, vec_any_lt,
	vec_any_ne, vec_mergee, vec_mergeo, vec_packsu, and vec_cntlz.

	Backport from mainline
	2014-07-20  Bill Schmidt  <wschmidt@linux.vnet.ibm.com>

	* config/rs6000/altivec.md (unspec enum):  Fix typo in UNSPEC_VSLDOI.
	(altivec_vsldoi_<mode>): Likewise.


2014-12-10  Jakub Jelinek  <jakub@redhat.com>

	PR tree-optimization/62021
	* omp-low.c (simd_clone_adjust_return_type): Use
	vector of pointer_sized_int_node types instead vector of pointer
	types.
	(simd_clone_adjust_argument_types): Likewise.

2014-12-10  Bill Schmidt  <wschmidt@linux.vnet.ibm.com>

	Backport from mainline:
	2014-12-09  Bill Schmidt  <wschmidt@linux.vnet.ibm.com>

	PR middle-end/64225
	* tree-ssa-reassoc.c (acceptable_pow_call): Disable transformation
	for BUILT_IN_POW when flag_errno_math is present.

2014-12-10  Marek Polacek  <polacek@redhat.com>

	Backport from mainline
	2014-12-10  Marek Polacek  <polacek@redhat.com>

	PR tree-optimization/61686
	* tree-ssa-reassoc.c (range_entry_cmp): Use q->high instead of
	p->high.

2014-12-09  David Edelsohn  <dje.gcc@gmail.com>

	Backport from mainline
	2014-12-05  David Edelsohn  <dje.gcc@gmail.com>

	* config/rs6000/xcoff.h (ASM_OUTPUT_ALIGNED_LOCAL): Append
	alignment to section name. Increase default alignment to
	word.

2014-12-09  Uros Bizjak  <ubizjak@gmail.com>

	PR bootstrap/64213
	Revert:
	2014-11-28  H.J. Lu  <hongjiu.lu@intel.com>

	PR rtl-optimization/64037
	* combine.c (setup_incoming_promotions): Pass the argument
	before any promotions happen to promote_function_mode.

2014-12-09  Richard Biener  <rguenther@suse.de>

	PR tree-optimization/64191
	* tree-vect-stmts.c (vect_stmt_relevant_p): Clobbers are
	not relevant (nor are their uses).

2014-12-07  Oleg Endo  <olegendo@gcc.gnu.org>

	Backport from mainline
	2014-12-07  Oleg Endo  <olegendo@gcc.gnu.org>

	PR target/50751
	* config/sh/sh.md (extendqihi2): Allow only for TARGET_SH1.

2014-12-05  H.J. Lu  <hongjiu.lu@intel.com>

	Backport from mainline
	2014-12-02  H.J. Lu  <hongjiu.lu@intel.com>

	PR target/64108
	* config/i386/i386.c (decide_alg): Stop only if there aren't
	any usable algorithms.

2014-12-05  H.J. Lu  <hongjiu.lu@intel.com>

	Backport from mainline
	2014-11-28  H.J. Lu  <hongjiu.lu@intel.com>

	PR rtl-optimization/64037
	* combine.c (setup_incoming_promotions): Pass the argument
	before any promotions happen to promote_function_mode.

2014-12-04  Tobias Burnus  <burnus@net-b.de>

	* configure.ac
	(ac_has_isl_schedule_constraints_compute_schedule):
	New check.
	* graphite-clast-to-gimple.c: For ISL 0.14, include deprecate headers.
	* graphite-interchange.c: Ditto.
	* graphite-poly.c: Ditto.
	* graphite-sese-to-poly.c: Ditto.
	* graphite-optimize-isl.c (getScheduleForBandList): Ditto.
	Conditionally use ISL 0.13+ functions.
	* config.in: Regenerate.
	* configure: Regenerate.

2014-12-04  Jakub Jelinek  <jakub@redhat.com>

	PR c++/56493
	* convert.c (convert_to_real, convert_to_expr, convert_to_complex):
	Handle COMPOUND_EXPR.

2014-12-03  Jakub Jelinek  <jakub@redhat.com>

	PR c/59708
	* expmed.c (expand_widening_mult): Return const0_rtx if
	coeff is 0.

2014-12-03  Martin Jambor  <mjambor@suse.cz>

	PR ipa/64153
	* ipa-inline-analysis.c (evaluate_conditions_for_known_args): Check
	type sizes before view_converting.

2014-12-03  Shanyao Chen  <chenshanyao@huawei.com>

	Backport from mainline
	2014-11-20  Ramana Radhakrishnan  <ramana.radhakrishnan@arm.com>

	PR target/59593
	* config/arm/arm.md (*movhi_insn): Use right formatting
	for immediate.

	2014-11-19  Felix Yang  <felix.yang@huawei.com>
		    Shanyao Chen  <chenshanyao@huawei.com>

	PR target/59593
	* config/arm/arm.md (define_attr "arch"): Add v6t2.
	(define_attr "arch_enabled"): Add test for the above.
	(*movhi_insn_arch4): Add new alternative.

2014-12-03  Renlin Li  <Renlin.Li@arm.com>

	Backported from mainline
	2014-12-03  Renlin Li  <Renlin.Li@arm.com>

	PR middle-end/63762
	PR target/63661
	* ira.c (ira): Update preferred class.

2014-12-02  Uros Bizjak  <ubizjak@gmail.com>

	PR target/64113
	* config/alpha/alpha.md (call_value_osf_tlsgd): Do not split insn
	using post-reload splitter.  Use peephole2 pass instead.
	(call_value_osf_tlsldm): Ditto.
	(TLS_CALL): New int iterator.
	(tls): New int attribute.
	(call_value_osf_<tls>): Merge insn pattern from call_value_osf_tlsgd
	and call_value_tlsldm using TLS_CALL int iterator.

2014-12-02  Ulrich Weigand  <Ulrich.Weigand@de.ibm.com>

	PR target/64115
	* config/rs6000/rs6000.c (rs6000_delegitimize_address): Remove
	invalid UNSPEC_TOCREL sanity check under ENABLE_CHECKING.

2014-12-01  Richard Biener  <rguenther@suse.de>

	PR middle-end/64111
	* tree.c (int_cst_hash_hash): Use TYPE_UID instead of
	htab_hash_pointer to not break PCH.

2014-12-01  Martin Jambor  <mjambor@suse.cz>

	PR ipa/63551
	* ipa-inline-analysis.c (evaluate_conditions_for_known_args): Convert
	value of the argument to the type of the value in the condition.

2014-11-28  Jakub Jelinek  <jakub@redhat.com>

	Backported from mainline
	2014-11-27  Jakub Jelinek  <jakub@redhat.com>

	PR middle-end/64067
	* expr.c (expand_expr_addr_expr_1) <case COMPOUND_LITERAL_EXPR>:
	Handle it by returning address of COMPOUND_LITERAL_EXPR_DECL
	not only if modifier is EXPAND_INITIALIZER, but whenever
	COMPOUND_LITERAL_EXPR_DECL is non-NULL and TREE_STATIC.

	2014-11-19  Jakub Jelinek  <jakub@redhat.com>

	PR tree-optimization/63915
	* tree-vect-stmts.c (vectorizable_simd_clone_call): Pass
	true instead of false as last argument to gsi_replace.

	PR sanitizer/63913
	* ubsan.c: Include tree-eh.h.
	(instrument_bool_enum_load): Handle loads that can throw.

	2014-10-31  Jakub Jelinek  <jakub@redhat.com>

	PR rtl-optimization/63659
	* ree.c (update_reg_equal_equiv_notes): New function.
	(combine_set_extension, transform_ifelse): Use it.

2014-11-28  Ramana Radhakrishnan  <ramana.radhakrishnan@arm.com>

	Backport from mainline.
	2014-11-28  Ramana Radhakrishnan  <ramana.radhakrishnan@arm.com>

	* config/arm/t-aprofile (MULTILIB_MATCHES): New entry for
	-march=armv8-a+crc.

2014-11-26  Richard Biener  <rguenther@suse.de>

	PR middle-end/63738
	* tree-data-ref.c (split_constant_offset_1): Do not follow
	SSA edges for SSA names with SSA_NAME_OCCURS_IN_ABNORMAL_PHI.

2014-11-26  Richard Biener  <rguenther@suse.de>

	Backport from mainline
	2014-11-26  Richard Biener  <rguenther@suse.de>

	PR tree-optimization/62238
	* tree-predcom.c (ref_at_iteration): Unshare the expression
	before gimplifying it.

	2014-11-25  Richard Biener  <rguenther@suse.de>

	PR tree-optimization/61927
	* tree-vect-loop.c (vect_analyze_loop_2): Revert ordering
	of group and pattern analysis to the one in GCC 4.8.

	2014-11-07  Richard Biener  <rguenther@suse.de>

	PR tree-optimization/63605
	* fold-const.c (fold_binary_loc): Properly use element_precision
	for types that may not be scalar.

	2014-10-28  Richard Biener  <rguenther@suse.de>

	PR middle-end/63665
	* fold-const.c (fold_comparison): Properly guard simplifying
	against INT_MAX/INT_MIN with !TYPE_OVERFLOW_WRAPS.

2014-11-25  Rohit  <rohitarulraj@freescale.com>

	PR bootstrap/63703
	* config/rs6000/darwin.h (REGISTER_NAMES): Update based on 32 newly
	added GCC hard register numbers for SPE high registers.

2014-11-23  Oleg Endo  <olegendo@gcc.gnu.org>

	Backport from mainline
	2014-11-23  Oleg Endo  <olegendo@gcc.gnu.org>

	PR target/53976
	* config/sh/sh_optimize_sett_clrt.cc
	(sh_optimize_sett_clrt::find_last_ccreg_values): Return bool instead
	of void.  Abort at complex edges.
	(sh_optimize_sett_clrt::execute): Do nothing if find_last_ccreg_values
	returned false.

2014-11-22  Oleg Endo  <olegendo@gcc.gnu.org>

	Backport from mainline
	2014-11-22  Oleg Endo  <olegendo@gcc.gnu.org>

	PR target/63783
	PR target/51244
	* config/sh/sh_treg_combine.cc (sh_treg_combine::make_not_reg_insn):
	Do not emit bitwise not insn.  Emit logical not insn sequence instead.
	Adjust related comments throughout the file.

2014-11-22  Oleg Endo  <olegendo@gcc.gnu.org>

	Backport from mainline
	2014-11-20  Segher Boessenkool  <segher@kernel.crashing.org>

	PR target/60111
	* config/sh/sh.c: Use signed char for signed field.

2014-11-21  Bill Schmidt  <wschmidt@linux.vnet.ibm.com>

	PR target/63673
	* config/rs6000/rs6000-c.c (altivec_overloaded_builtins): Allow
	the base pointer of vec_vsx_ld and vec_vsx_st to take a pointer to
	double.

2014-11-21  Richard Biener  <rguenther@suse.de>

	PR tree-optimization/61750
	* tree-ssa-forwprop.c (simplify_vce): Verify type sizes
	match for the resulting VIEW_CONVERT_EXPR.

2014-11-19  Uros Bizjak  <ubizjak@gmail.com>

	PR target/63947
	* config/i386/i386.c (put_condition_code) <case LTU, case GEU>:
	Output "b" and "nb" suffix for FP mode.

2014-11-19  Tom de Vries  <tom@codesourcery.com>

	Backport from mainline
	PR tree-optimization/62167
	* tree-ssa-tail-merge.c (stmt_local_def): Handle statements with vuse
	conservatively.
	(gimple_equal_p): Don't use vn_valueize to compare for lhs equality of
	assigns.

2014-11-16  Eric Botcazou  <ebotcazou@adacore.com>

	* doc/tm.texi.in (TARGET_FLAGS_REGNUM): Move around.
	* doc/tm.texi: Regenerate.

2014-11-14  Felix Yang  <felix.yang@huawei.com>

	Backport from mainline
	2014-11-14  Felix Yang  <felix.yang@huawei.com>
		    Jiji Jiang  <jiangjiji@huawei.com>

	* config/aarch64/aarch64-simd.md (*aarch64_simd_ld1r<mode>): Use
	VALL mode iterator instead of VALLDI.

2014-11-13  Teresa Johnson  <tejohnson@google.com>

	PR tree-optimization/63841
	* tree-ssa-strlen.c (strlen_optimize_stmt): Ignore clobbers.

2014-11-13  Christophe Lyon  <christophe.lyon@linaro.org>

	Backport from mainline
	2014-11-02  Michael Collison  <michael.collison@linaro.org>

	* config/arm/arm.h (CLZ_DEFINED_VALUE_AT_ZERO) : Update
	to support vector modes.
	(CTZ_DEFINED_VALUE_AT_ZERO): Ditto.

2014-11-13  Eric Botcazou  <ebotcazou@adacore.com>

	* doc/tm.texi.in (SELECT_CC_MODE): Update example.
	(REVERSIBLE_CC_MODE): Fix example.
	(REVERSE_CONDITION): Fix typo.
	* doc/tm.texi: Regenerate.

2014-11-12  Jakub Jelinek  <jakub@redhat.com>

	PR ipa/63838
	* ipa-pure-const.c (propagate_nothrow): Walk w->indirect_calls
	chain instead of node->indirect_calls.

2014-11-11  Eric Botcazou  <ebotcazou@adacore.com>

	PR target/61535
	* config/sparc/sparc.c (function_arg_vector_value): Deal with vectors
	smaller than 8 bytes.
	(sparc_function_arg_1): Tweak.
	(sparc_function_value_1): Tweak.

2014-11-08  Eric Botcazou  <ebotcazou@adacore.com>

	* config/arm/arm.c (arm_set_return_address): Mark the store as frame
	related, if any.
	(thumb_set_return_address): Likewise.

2014-11-07  Daniel Hellstrom  <daniel@gaisler.com>

	* config.gcc (sparc-*-rtems*): Clean away unused t-elf.
	* config/sparc/t-rtems: Add leon3v7 and muser-mode multilibs.

2014-11-07  Marek Polacek  <polacek@redhat.com>

	Backported from mainline
	2014-10-23  Marek Polacek  <polacek@redhat.com>

	* c-ubsan.c (ubsan_instrument_shift): Perform the MINUS_EXPR
	in unsigned type.

2014-11-06  John David Anglin  <danglin@gcc.gnu.org>

	* config/pa/pa.md (trap): New insn.  Add "trap" to attribute type.
	Don't allow trap insn in in_branch_delay, in_nullified_branch_delay
	or in_call_delay.

2014-11-06  Daniel Hellstrom  <daniel@gaisler.com>

	* config.gcc (sparc*-*-*): Accept mcpu=leon3v7 processor.
	* doc/invoke.texi (SPARC options): Add mcpu=leon3v7 comment.
	* config/sparc/leon.md (leon3_load, leon_store, leon_fp_*): Handle
	leon3v7 as leon3.
	* config/sparc/sparc-opts.h (enum processor_type): Add LEON3V7.
	* config/sparc/sparc.c (sparc_option_override): Add leon3v7 support.
	* config/sparc/sparc.h (TARGET_CPU_leon3v7): New define.
	* config/sparc/sparc.md (cpu): Add leon3v7.
	* config/sparc/sparc.opt (enum processor_type): Add leon3v7.

2014-11-05  Uros Bizjak  <ubizjak@gmail.com>

	PR target/63538
	* config/i386/i386.c (in_large_data_p): Reject automatic variables.
	(ix86_encode_section_info): Do not check for non-automatic varibles
	when setting SYMBOL_FLAG_FAR_ADDR flag.
	(x86_64_elf_select_section): Do not check ix86_cmodel here.
	(x86_64_elf_unique_section): Ditto.
	(x86_elf_aligned_common): Emit tab before .largecomm.

2014-11-05  Uros Bizjak  <ubizjak@gmail.com>

	Backport from mainline:
	2014-10-20  Uros Bizjak  <ubizjak@gmail.com>

	* varasm.c (const_alias_set): Remove.
	(init_varasm_once): Remove initialization of const_alias_set.
	(build_constant_desc): Do not set alias set to const_alias_set.

	Backport from mainline:
	2014-10-14  Uros Bizjak  <ubizjak@gmail.com>

	PR rtl-optimization/63475
	* alias.c (true_dependence_1): Always use get_addr to extract
	true address operands from x_addr and mem_addr.  Use extracted
	address operands to check for references with alignment ANDs.
	Use extracted address operands with find_base_term and
	base_alias_check. For noncanonicalized operands call canon_rtx with
	extracted address operand.
	(write_dependence_1): Ditto.
	(may_alias_p): Ditto.  Remove unused calls to canon_rtx.

	Backport from mainline:
	2014-10-10  Uros Bizjak  <ubizjak@gmail.com>

	PR rtl-optimization/63483
	* alias.c (true_dependence_1): Do not exit early for MEM_READONLY_P
	references when alignment ANDs are involved.
	(write_dependence_p): Ditto.
	(may_alias_p): Ditto.

2014-10-31  DJ Delorie  <dj@redhat.com>

	* expmed.c (strict_volatile_bitfield_p): Fix off-by-one error.

2014-10-31  Kyrylo Tkachov  <kyrylo.tkachov@arm.com>

	* config/aarch64/aarch64-elf-raw.h (CA53_ERR_835769_SPEC): Define.
	(LINK_SPEC): Include CA53_ERR_835769_SPEC.
	* config/aarch64/aarch64-linux.h (CA53_ERR_835769_SPEC): Define.
	(LINK_SPEC): Include CA53_ERR_835769_SPEC.

2014-10-31  Jakub Jelinek  <jakub@redhat.com>

	PR sanitizer/63697
	* tree-vrp.c (simplify_internal_call_using_ranges): For subcode ==
	MINUS_EXPR, check overflow on vr0.min - vr1.max and vr0.max - vr1.min
	instead of vr0.min - vr1.min and vr0.max - vr1.max.

2014-10-30  Georg-Johann Lay  <avr@gjlay.de>

	PR63633
	* config/avr/avr-protos.h (regmask): New inline function.
	(avr_fix_inputs, avr_emit3_fix_outputs): New protos.
	* config/avr/avr.c (avr_fix_operands, avr_move_fixed_operands)
	(avr_fix_inputs, avr_emit3_fix_outputs): New functions.
	* config/avr/avr-fixed.md (mulqq3_nomul, muluqq3_nomul)
	(mul<ALL2QA>3, mul<ALL4A>3, <usdiv><ALL1Q>3, <usdiv><ALL2QA>3)
	(<usdiv><ALL4A>3, round<ALL124QA>3): Fix input operands.
	* config/avr/avr-dimode.md (add<ALL8>3, sub<ALL8>3)
	(<ss_addsub><ALL8S>3, <us_addsub><ALL8U>3, cbranch<ALL8>4)
	(<di_shifts><ALL8>3, <any_extend>mulsidi3): Fix input operands.
	* config/avr/avr.md (mulqi3_call, mulhi3_call, mulsi3, mulpsi3)
	(mulu<QIHI>si3, muls<QIHI>si3, mulohisi3, <any_extend>mulhisi3)
	(usmulhisi3, <any_extend>mulhi3_highpart, mulsqipsi3)
	(fmul, fmuls, fmulsu): Fix operands.  Turn insn into expander as
	needed.

2014-10-30  Jakub Jelinek  <jakub@redhat.com>

	* BASE-VER: Set to 4.9.3.
	* DEV-PHASE: Set to prerelease.

2014-10-30  Release Manager

	* GCC 4.9.2 released.

2014-10-29  Kyrylo Tkachov  <kyrylo.tkachov@arm.com>

	* config/aarch64/aarch64.c (aarch64_madd_needs_nop): Restore
	recog state after aarch64_prev_real_insn call.

2014-10-27  Guozhi Wei  <carrot@google.com>

	PR tree-optimization/63530
	tree-vect-data-refs.c (vect_create_addr_base_for_vector_ref): Set
	pointer alignment according to DR_MISALIGNMENT.

2014-10-25  Yury Gribov  <y.gribov@samsung.com>

	PR sanitizer/63638
	* asan.c (enum asan_check_flags): Fixed ASAN_CHECK_LAST.

2014-10-24  Markus Trippelsdorf  <markus@trippelsdorf.de>

	PR bootstrap/63632
	* collect2.c (main): Filter out -fno-lto.

2014-10-22  Richard Biener  <rguenther@suse.de>
	    Tobias Burnus <burnus@net-b.de>

	PR lto/63603
	* gcc.c (LINK_COMMAND_SPEC): Add %{fno-lto}.

2014-10-21  Jakub Jelinek  <jakub@redhat.com>

	PR tree-optimization/63563
	* tree-vect-data-refs.c (vect_analyze_data_ref_accesses): Bail out
	if either dra or drb stmts are not normal loads/stores.

2014-10-17  Jakub Jelinek  <jakub@redhat.com>

	* asan.c (instrument_derefs): Allow instrumentation of odd-sized
	accesses even for -fsanitize=address.
	(execute_sanopt): Only allow use_calls for -fsanitize=kernel-address.

	PR tree-optimization/63302
	* tree-ssa-reassoc.c (optimize_range_tests_xor,
	optimize_range_tests_diff): Use !integer_pow2p () instead of
	tree_log2 () < 0.

2014-10-16  Yury Gribov  <y.gribov@samsung.com>

	* asan.c (instrument_derefs): Enable unaligned path for KASan.

2014-10-16  Yury Gribov  <y.gribov@samsung.com>

	Backport from mainline
	2014-10-03  Yury Gribov  <y.gribov@samsung.com>

	* asan.c (asan_finish_file): Disable __asan_init calls for KASan;
	don't emit empty ctors.

2014-10-16  Yury Gribov  <y.gribov@samsung.com>

	Backport from mainline
	2014-09-01  Yury Gribov  <y.gribov@samsung.com>

	PR sanitizer/61897
	PR sanitizer/62140

	* asan.c (asan_mem_ref_get_end): Handle non-ptroff_t lengths.
	(build_check_stmt): Likewise.
	(instrument_strlen_call): Likewise.
	(asan_expand_check_ifn): Likewise and fix types.
	(maybe_cast_to_ptrmode): New function.

2014-10-16  Yury Gribov  <y.gribov@samsung.com>

	Backport from mainline
	2014-08-18  Yury Gribov  <y.gribov@samsung.com>

	PR sanitizer/62089

	* asan.c (instrument_derefs): Fix bitfield check.

2014-10-16  Yury Gribov  <y.gribov@samsung.com>

	Backport from mainline
	2014-08-11  Yury Gribov  <y.gribov@samsung.com>

	* asan.c (asan_check_flags): New enum.
	(build_check_stmt_with_calls): Removed function.
	(build_check_stmt): Split inlining logic to
	asan_expand_check_ifn.
	(instrument_derefs): Rename parameter.
	(instrument_mem_region_access): Rename parameter.
	(instrument_strlen_call): Likewise.
	(asan_expand_check_ifn): New function.
	(asan_instrument): Remove old code.
	(pass_sanopt::execute): Change handling of
	asan-instrumentation-with-call-threshold.
	(asan_clear_shadow): Fix formatting.
	(asan_function_start): Likewise.
	(asan_emit_stack_protection): Likewise.
	* doc/invoke.texi (asan-instrumentation-with-call-threshold):
	Update description.
	* internal-fn.c (expand_ASAN_CHECK): New function.
	* internal-fn.def (ASAN_CHECK): New internal function.
	* params.def (PARAM_ASAN_INSTRUMENTATION_WITH_CALL_THRESHOLD):
	Update description.
	(PARAM_ASAN_USE_AFTER_RETURN): Likewise.
	* tree.c: Small comment fix.

2014-10-16  Yury Gribov  <y.gribov@samsung.com>

	Backport from mainline
	2014-08-11  Yury Gribov  <y.gribov@samsung.com>

	* gimple.c (gimple_call_fnspec): Support internal functions.
	(gimple_call_return_flags): Use const.
	* Makefile.in (GTFILES): Add internal-fn.h to list of GC files.
	* internal-fn.def: Add fnspec information.
	* internal-fn.h (internal_fn_fnspec): New function.
	(init_internal_fns): Declare new function.
	* internal-fn.c (internal_fn_fnspec_array): New global variable.
	(init_internal_fns): New function.
	* tree-core.h: Update macro call.
	* tree.c (build_common_builtin_nodes): Initialize internal fns.

	Backport from mainline
	2014-08-12  Yury Gribov  <y.gribov@samsung.com>

	* internal-fn.c (init_internal_fns): Fix off-by-one.

2014-10-16  Yury Gribov  <y.gribov@samsung.com>

	Backport from mainline
	2014-07-31  Yury Gribov  <y.gribov@samsung.com>

	* doc/cpp.texi (__SANITIZE_ADDRESS__): Updated description.
	* doc/invoke.texi (-fsanitize=kernel-address): Describe new option.
	* flag-types.h (SANITIZE_USER_ADDRESS, SANITIZE_KERNEL_ADDRESS):
	New enums.
	* gcc.c (sanitize_spec_function): Support new option.
	(SANITIZER_SPEC): Remove now redundant check.
	* opts.c (common_handle_option): Support new option.
	(finish_options): Check for incompatibilities.
	* toplev.c (process_options): Split userspace-specific checks.

2014-10-16  Yury Gribov  <y.gribov@samsung.com>

	Backport from mainline
	2014-06-24  Max Ostapenko  <m.ostapenko@partner.samsung.com>

	* asan.c (instrument_strlen_call): Do not instrument first byte in
	strlen if already instrumented.

2014-10-16  Yury Gribov  <y.gribov@samsung.com>

	Backport from mainline
	2014-06-16  Yury Gribov  <y.gribov@samsung.com>

	* asan.c (check_func): New function.
	(maybe_create_ssa_name): Likewise.
	(build_check_stmt_with_calls): Likewise.
	(use_calls_p): Likewise.
	(report_error_func): Change interface.
	(build_check_stmt): Allow non-integer lengths; add support
	for new parameter.
	(asan_instrument): Likewise.
	(instrument_mem_region_access): Moved code to
	build_check_stmt.
	(instrument_derefs): Likewise.
	(instrument_strlen_call): Likewise.
	* cfgcleanup.c (old_insns_match_p): Add support for new
	functions.
	* doc/invoke.texi: Describe new parameter.
	* params.def: Define new parameter.
	* params.h: Likewise.
	* sanitizer.def: Describe new builtins.

	Backport from mainline
	2014-06-16  Yury Gribov  <y.gribov@samsung.com>

	* asan.c (build_check_stmt): Fix maybe-uninitialized warning.

	Backport from mainline
	2014-06-18  Yury Gribov  <y.gribov@samsung.com>

	PR sanitizer/61530

	* asan.c (build_check_stmt): Add condition.

	Backport from mainline
	2014-06-18  Yury Gribov  <y.gribov@samsung.com>

	PR sanitizer/61547

	* asan.c (instrument_strlen_call): Fixed instrumentation of
	trailing byte.

2014-10-16  Yury Gribov  <y.gribov@samsung.com>

	Backport from mainline
	2014-05-30  Jakub Jelinek  <jakub@redhat.com>

	* asan.c (report_error_func): Add SLOW_P argument, use
	BUILT_IN_ASAN_*_N if set.
	(build_check_stmt): Likewise.
	(instrument_derefs): If T has insufficient alignment,
	force same handling as for odd sizes.

2014-10-16  Yury Gribov  <y.gribov@samsung.com>

	Backport from mainline
	2014-05-30  Jakub Jelinek  <jakub@redhat.com>

	* sanitizer.def (BUILT_IN_ASAN_REPORT_LOAD_N,
	BUILT_IN_ASAN_REPORT_STORE_N): New.
	* asan.c (struct asan_mem_ref): Change access_size type to
	HOST_WIDE_INT.
	(asan_mem_ref_init, asan_mem_ref_new, get_mem_refs_of_builtin_call,
	update_mem_ref_hash_table): Likewise.
	(asan_mem_ref_hasher::hash): Hash in a HWI.
	(report_error_func): Change size_in_bytes argument to HWI.
	Use *_N builtins if size_in_bytes is larger than 16 or not power of
	two.
	(build_shadow_mem_access): New function.
	(build_check_stmt): Use it.  Change size_in_bytes argument to HWI.
	Handle size_in_bytes not power of two or larger than 16.
	(instrument_derefs): Don't give up if size_in_bytes is not
	power of two or is larger than 16.

2014-10-15  Vladimir Makarov  <vmakarov@redhat.com>

	PR rtl-optimization/63448
	* lra-int.h (LRA_MAX_CONSTRAINT_ITERATION_NUMBER): Remove.
	(LRA_MAX_ASSIGNMENT_ITERATION_NUMBER): New.
	(LRA_MAX_INHERITANCE_PASSES): Use it.
	(lra_constraint_iter_after_spill): Remove.
	(lra_assignment_iter): New.
	(lra_assignment_iter_after_spill): New.
	* lra-assigns.c (lra_assignment_iter): New.
	(lra_assignment_iter_after_spill): New.
	(former_reload_pseudo_spill_p): New.
	(spill_for): Set up former_reload_pseudo_spill_p.
	(setup_live_pseudos_and_spill_after_risky): Ditto.
	(assign_by_spills): Ditto.
	(lra_assign): Increment lra_assignment_iter.  Print the iteration
	number.  Reset former_reload_pseudo_spill_p.  Check
	lra_assignment_iter_after_spill.
	* lra.c (lra): Remove lra_constraint_iter_after_spill.  Initialize
	lra_assignment_iter and lra_assignment_iter_after_spill.
	* lra-constraints.c (lra_constraint_iter_after_spill): Remove.
	(lra_constraints): Remove code with
	lra_assignment_iter_after_spill.

2014-10-15  Eric Botcazou  <ebotcazou@adacore.com>

	* stor-layout.c (self_referential_size): Do not promote arguments.

2014-10-15  Richard Biener  <rguenther@suse.de>

	Backport from mainline
	2014-08-15  Richard Biener  <rguenther@suse.de>

	PR tree-optimization/62031
	* tree-data-ref.c (dr_analyze_indices): Do not set
	DR_UNCONSTRAINED_BASE.
	(dr_may_alias_p): All indirect accesses have to go the
	formerly DR_UNCONSTRAINED_BASE path.
	* tree-data-ref.h (struct indices): Remove
	unconstrained_base member.
	(DR_UNCONSTRAINED_BASE): Remove.

2014-10-12  Bill Schmidt  <wschmidt@linux.vnet.ibm.com>

	Backport from mainline r215880
	2014-10-03  Bill Schmidt  <wschmidt@linux.vnet.ibm.com>

	* config/rs6000/rs6000-c.c (altivec_resolve_overloaded_builtin):
	Issue a warning message when vec_lvsl or vec_lvsr is used with a
	little endian target.

	Backport from mainline r215882
	2014-10-03  Bill Schmidt  <wschmidt@linux.vnet.ibm.com>

	* altivec.md (altivec_lvsl): New define_expand.
	(altivec_lvsl_direct): Rename define_insn from altivec_lvsl.
	(altivec_lvsr): New define_expand.
	(altivec_lvsr_direct): Rename define_insn from altivec_lvsr.
	* rs6000.c (rs6000_expand_builtin): Change to use
	altivec_lvs[lr]_direct; remove commented-out code.

2014-10-10  Richard Biener  <rguenther@suse.de>

	PR tree-optimization/63379
	* tree-vect-slp.c (vect_get_constant_vectors): Do not compute
	a neutral operand for min/max when it is not a reduction chain.

2014-10-10  Kyrylo Tkachov  <kyrylo.tkachov@arm.com>

	Backport from mainline
	2014-10-10  Kyrylo Tkachov  <kyrylo.tkachov@arm.com>

	* configure.ac: Add --enable-fix-cortex-a53-835769 option.
	* configure: Regenerate.
	* config/aarch64/aarch64.c (aarch64_override_options): Handle
	TARGET_FIX_ERR_A53_835769_DEFAULT.
	* config/aarch64/aarch64.opt (mfix-cortex-a53-835769): Set Init
	value to 2.
	* doc/install.texi (aarch64*-*-*): Document new
	--enable-fix-cortex-a53-835769 option.

2014-10-10  Kyrylo Tkachov  <kyrylo.tkachov@arm.com>

	Backport from mainline
	2014-10-10  Kyrylo Tkachov  <kyrylo.tkachov@arm.com>
		    Ramana Radhakrishnan  <ramana.radhakrishnan@arm.com>

	* config/aarch64/aarch64.h (FINAL_PRESCAN_INSN): Define.
	(ADJUST_INSN_LENGTH): Define.
	* config/aarch64/aarch64.opt (mfix-cortex-a53-835769): New option.
	* config/aarch64/aarch64.c (is_mem_p): New function.
	(is_memory_op): Likewise.
	(aarch64_prev_real_insn): Likewise.
	(is_madd_op): Likewise.
	(dep_between_memop_and_curr): Likewise.
	(aarch64_madd_needs_nop): Likewise.
	(aarch64_final_prescan_insn): Likewise.
	* doc/invoke.texi (AArch64 Options): Document -mfix-cortex-a53-835769
	and -mno-fix-cortex-a53-835769 options.

2014-10-10  Richard Biener  <rguenther@suse.de>

	PR tree-optimization/63380
	* tree-ssa-tail-merge.c (stmt_local_def): Exclude stmts that
	may trap.

2014-10-09  Richard Biener  <rguenther@suse.de>

	PR tree-optimization/61969
	* tree-nrv.c (pass_nrv::execute): Properly test for automatic
	variables.

2014-10-09  Uros Bizjak  <ubizjak@gmail.com>

	Backport from mainline
	2014-10-09  Uros Bizjak  <ubizjak@gmail.com>

	PR rtl-optimization/57003
	* regcprop.c (copyprop_hardreg_forward_1): If ksvd.ignore_set_reg,
	also check CALL_INSN_FUNCTION_USAGE for clobbers again after
	killing regs_invalidated_by_call.

2014-10-08  Oleg Endo  <olegendo@gcc.gnu.org>

	Backport from mainline
	2014-10-08  Oleg Endo  <olegendo@gcc.gnu.org>

	PR target/52941
	* config/sh/sync.md (atomic_exchangesi_hard, atomic_exchange<mode>_hard,
	atomic_fetch_<fetchop_name>si_hard,
	atomic_fetch_<fetchop_name><mode>_hard, atomic_fetch_nandsi_hard,
	atomic_fetch_nand<mode>_hard, atomic_<fetchop_name>_fetchsi_hard,
	atomic_<fetchop_name>_fetch<mode>_hard, atomic_nand_fetchsi_hard,
	atomic_nand_fetch<mode>_hard): Add missing set of T_REG.

2014-10-03  Jan Hubicka  <hubicka@ucw.cz>

	PR ipa/61144
	* varpool.c (ctor_for_folding): Do not fold WEAK symbols.

2014-10-03  Jan Hubicka  <hubicka@ucw.cz>

	PR ipa/62121
	* ipa-devirt.c (restrict_to_inner_class): Do not ICE when type is
	unknown.

2014-10-03  Jan Hubicka  <hubicka@ucw.cz>

	PR lto/62026
	* lto-streamer-out.c (lto_output): Handle thunks correctly.
	* cgraphclones.c (duplicate_thunk_for_node): Get thunk's arguments.

2014-10-03  Jakub Jelinek  <jakub@redhat.com>

	PR libgomp/61200
	* omp-low.c (taskreg_contexts): New variable.
	(scan_omp_parallel): Push newly created context into taskreg_contexts
	vector and move record layout code to finish_taskreg_scan.
	(scan_omp_task): Likewise.
	(finish_taskreg_scan): New function.
	(execute_lower_omp): Call finish_taskreg_scan on all taskreg_contexts
	vector elements and release it.

2014-10-02  Martin Jambor  <mjambor@suse.cz>

	PR tree-optimization/63375
	* tree-sra.c (build_access_from_expr_1): Disqualify volatile
	references.

2014-10-01  Jakub Jelinek  <jakub@redhat.com>

	PR debug/63342
	* dwarf2out.c (loc_list_from_tree): Handle TARGET_MEM_REF and
	SSA_NAME.

	PR target/63428
	* config/i386/i386.c (expand_vec_perm_pshufb): Fix up rperm[0]
	argument to avx2_permv2ti.

	PR c++/63306
	Backported from mainline
	2014-08-01  James Greenhalgh  <james.greenhalgh@arm.com>

	PR regression/61510
	* cgraphunit.c (analyze_functions): Use get_create rather than get
	for decls which are clones of abstract functions.

2014-10-01  Jakub Jelinek  <jakub@redhat.com>

	Backported from mainline
	2014-09-18  Vladimir Makarov  <vmakarov@redhat.com>

	PR debug/63285
	* haifa-sched.c (schedule_block): Advance cycle at the end of BB
	if advance != 0.

	2014-09-10  Jan Hubicka  <hubicka@ucw.cz>

	PR tree-optimization/63186
	* ipa-split.c (test_nonssa_use): Skip nonforced labels.
	(mark_nonssa_use): Likewise.
	(verify_non_ssa_vars): Verify all header blocks for label
	definitions.

2014-10-01  Kyrylo Tkachov  <kyrylo.tkachov@arm.com>

	Backport from mainline
	2014-10-01  Kyrylo Tkachov  <kyrylo.tkachov@arm.com>

	* config/arm/arm.md (*store_minmaxsi): Disable for arm_restrict_it.

2014-10-01  Uros Bizjak  <ubizjak@gmail.com>

	Backport from mainline
	2014-09-30  Uros Bizjak  <ubizjak@gmail.com>

	* config/i386/i386.md (fmodxf3): Enable for flag_finite_math_only only.
	(fmod<mode>3): Ditto.
	(fpremxf4_i387): Ditto.
	(reminderxf3): Ditto.
	(reminder<mode>3): Ditto.
	(fprem1xf4_i387): Ditto.

2014-09-30  David Malcolm  <dmalcolm@redhat.com>

	PR plugins/63410
	* Makefile.in (PLUGIN_HEADERS): Add pass-instances.def.

2014-09-30  Jakub Jelinek  <jakub@redhat.com>

	PR inline-asm/63282
	* ifcvt.c (dead_or_predicable): Don't call redirect_jump_1
	or invert_jump_1 if jump isn't any_condjump_p.

2014-09-29  James Clarke  <jrtc27@jrtc27.com>
	    Francois-Xavier Coudert  <fxcoudert@gcc.gnu.org>

	PR target/61407
	* config/darwin-c.c (version_as_macro): Added extra 0 for OS X 10.10
	and above.
	* config/darwin-driver.c (darwin_find_version_from_kernel): Removed
	kernel version check to avoid incrementing it after every major OS X
	release.
	(darwin_default_min_version): Avoid static memory buffer.

2014-09-29  Charles Baylis  <charles.baylis@linaro.org>

	Backport from mainline r212303
	PR target/49423
	* config/arm/arm-protos.h (arm_legitimate_address_p,
	arm_is_constant_pool_ref): Add prototypes.
	* config/arm/arm.c (arm_legitimate_address_p): Remove static.
	(arm_is_constant_pool_ref) New function.
	* config/arm/arm.md (unaligned_loadhis, arm_zero_extendhisi2_v6,
	arm_zero_extendqisi2_v6): Use Uh constraint for memory operand.
	(arm_extendhisi2, arm_extendhisi2_v6): Use Uh constraint for memory
	operand and remove pool_range and neg_pool_range attributes.
	(arm_extendqihi_insn, arm_extendqisi, arm_extendqisi_v6): Remove
	pool_range and neg_pool_range attributes.
	* config/arm/constraints.md (Uh): New constraint. (Uq): Don't allow
	constant pool references.

2014-09-29  Jakub Jelinek  <jakub@redhat.com>

	PR middle-end/63247
	* omp-low.c (lower_omp_target): For OMP_CLAUSE_MAP_POINTER
	of ARRAY_TYPE, if not OMP_CLAUSE_MAP_ZERO_BIAS_ARRAY_SECTION
	use the alignment of avar rather than ovar.

2014-09-28  John David Anglin  <danglin@gcc.gnu.org>

	* config/pa/pa.c (pa_output_function_epilogue): Only update
	last_address when a nonnote insn is found.

2014-09-25  Oleg Endo  <olegendo@gcc.gnu.org>

	Backport from mainline
	2014-09-25  Nick Clifton  <nickc@redhat.com>
	2014-09-25  Oleg Endo  <olegendo@gcc.gnu.org>

	PR target/62218
	* config/sh/sync.md (atomic_fetch_nand<mode>_soft_imask,
	atomic_test_and_set_soft_imask): Fix typo in instruction sequence.

2014-09-25  Bill Schmidt  <wschmidt@linux.vnet.ibm.com>

	Backport from mainline r215559
	2014-09-25  Bill Schmidt  <wschmidt@linux.vnet.ibm.com>

	PR target/63335
	* config/rs6000/rs6000-c.c (altivec_build_resolved_builtin):
	Exclude VSX_BUILTIN_XVCMPGEDP_P from special handling.

2014-09-25  Jakub Jelinek  <jakub@redhat.com>

	PR tree-optimization/63341
	* tree-vectorizer.h (vect_create_data_ref_ptr,
	vect_create_addr_base_for_vector_ref): Add another tree argument
	defaulting to NULL_TREE.
	* tree-vect-data-refs.c (vect_create_data_ref_ptr): Add byte_offset
	argument, pass it down to vect_create_addr_base_for_vector_ref.
	(vect_create_addr_base_for_vector_ref): Add byte_offset argument,
	add that to base_offset too if non-NULL.
	* tree-vect-stmts.c (vectorizable_load): Add byte_offset variable,
	for dr_explicit_realign_optimized set it to vector byte size
	- 1 instead of setting offset, pass byte_offset down to
	vect_create_data_ref_ptr.

2014-09-23  Michael Meissner  <meissner@linux.vnet.ibm.com>

	Backport from mainline
	2014-09-23  Michael Meissner  <meissner@linux.vnet.ibm.com>

	* config/rs6000/rs6000.md (f32_vsx): New mode attributes to
	refine the constraints used on 32/64-bit floating point moves.
	(f32_av): Likewise.
	(f64_vsx): Likewise.
	(f64_dm): Likewise.
	(f64_av): Likewise.
	(BOOL_REGS_OUTPUT): Use wt constraint for TImode instead of wa.
	(BOOL_REGS_OP1): Likewise.
	(BOOL_REGS_OP2): Likewise.
	(BOOL_REGS_UNARY): Likewise.
	(mov<mode>_hardfloat, SFmode/SDmode): Tighten down constraints for
	32/64-bit floating point moves.  Do not use wa, instead use ww/ws
	for moves involving VSX registers.  Do not use constraints that
	target VSX registers for decimal types.
	(mov<mode>_hardfloat32, DFmode/DDmode): Likewise.
	(mov<mode>_hardfloat64, DFmode/DDmode): Likewise.

2014-09-22  Marek Polacek  <polacek@redhat.com>

	Backport from mainline
	2014-05-21  Marek Polacek  <polacek@redhat.com>

	PR sanitizer/61272
	* ubsan.c (is_ubsan_builtin_p): Turn assert into a condition.

2014-09-22  Jakub Jelinek  <jakub@redhat.com>

	PR debug/63328
	* omp-low.c (ipa_simd_modify_stmt_ops): For debug stmts
	insert a debug source bind stmt setting DEBUG_EXPR_DECL
	instead of a normal gimple assignment stmt.

2014-09-19  Michael Meissner  <meissner@linux.vnet.ibm.com>

	Back port from trunk:
	2014-09-19  Michael Meissner  <meissner@linux.vnet.ibm.com>

	* config/rs6000/predicates.md (fusion_gpr_mem_load): Move testing
	for base_reg_operand to be common between LO_SUM and PLUS.
	(fusion_gpr_mem_combo): New predicate to match a fused address
	that combines the addis and memory offset address.

	* config/rs6000/rs6000-protos.h (fusion_gpr_load_p): Change
	calling signature.
	(emit_fusion_gpr_load): Likewise.

	* config/rs6000/rs6000.c (fusion_gpr_load_p): Change calling
	signature to pass each argument separately, rather than
	using an operands array.  Rewrite the insns found by peephole2 to
	be a single insn, rather than hoping the insns will still be
	together when the peephole pass is done.  Drop being called via a
	normal peephole.
	(emit_fusion_gpr_load): Change calling signature to be called from
	the fusion_gpr_load_<mode> insns with a combined memory address
	instead of the peephole pass passing the addis and offset
	separately.

	* config/rs6000/rs6000.md (UNSPEC_FUSION_GPR): New unspec for GPR
	fusion.
	(power8 fusion peephole): Drop support for doing power8 via a
	normal peephole that was created by the peephole2 pass.
	(power8 fusion peephole2): Create a new insn with the fused
	address, so that the fused operation is kept together after
	register allocation is done.
	(fusion_gpr_load_<mode>): Likewise.

2014-09-18  Jakub Jelinek  <jakub@redhat.com>

	PR c++/62017
	* asan.c (transform_statements): Don't instrument clobber statements.

2014-09-17  Jakub Jelinek  <jakub@redhat.com>

	PR debug/63284
	* tree-cfgcleanup.c (fixup_noreturn_call): Don't split block
	if there are only debug stmts after the noreturn call, instead
	remove the debug stmts.

2014-09-17  Sebastian Huber  <sebastian.huber@embedded-brains.de>

	* config.gcc (*-*-rtems*): Default to 'rtems' thread model.
	Enable selection of 'posix' or no thread model.

2014-09-16  John David Anglin  <danglin@gcc.gnu.org>

	PR target/61853
	* config/pa/pa.c (pa_function_value): Directly handle aggregates
	that fit exactly in a word or double word.

2014-09-15  Markus Trippelsdorf  <markus@trippelsdorf.de>

	* doc/install.texi (Options specification): add
	--disable-libsanitizer item.

2014-09-12  DJ Delorie  <dj@redhat.com>

	* config/msp430/msp430.md (extendhipsi2): Use 20-bit form of RLAM/RRAM.
	(extend_and_shift1_hipsi2): Likewise.
	(extend_and_shift2_hipsi2): Likewise.

2014-09-12  Martin Jambor  <mjambor@suse.cz>

	PR ipa/61654
	* cgraph.h (cgraph_analyze_function): Declare.
	* cgraphunit.c: (analyze_function): Remove forward declaration,
	rename to cgraph_analyze_function, made external.
	* cgraphclones.c (duplicate_thunk_for_node): Copy arguments of the
	new decl properly.  Analyze the new thunk if it is expanded.

2014-09-11  H.J. Lu  <hongjiu.lu@intel.com>

	Backport from mainline
	2014-09-11  H.J. Lu  <hongjiu.lu@intel.com>

	PR target/63228
	* config/i386/i386.c (ix86_option_override_internal): Also turn
	off OPTION_MASK_ABI_X32 for -m16.

2014-09-11  James Greenhalgh  <james.greenhalgh@arm.com>

	Backport from mainline.
	2014-09-11  James Greenhalgh  <james.greenhalgh@arm.com>

	* config/aarch64/arm_neon.h (vmull_high_lane_s16): Fix argument
	types.
	(vmull_high_lane_s32): Likewise.
	(vmull_high_lane_u16): Likewise.
	(vmull_high_lane_u32): Likewise.

2014-09-11  Alan Lawrence  <alan.lawrence@arm.com>

	Backport r214946 from mainline
	2014-09-05  Alan Lawrence  <alan.lawrence@arm.com>

	* config/aarch64/aarch64.md (adddi3_aarch64): Set type to neon_add.

2014-09-11  Alan Lawrence  <alan.lawrence@arm.com>

	Backport r214953 from mainline
	2014-09-05  Alan Lawrence  <alan.lawrence@arm.com>

	* config/aarch64/arm_neon.h (int32x1_t, int16x1_t, int8x1_t,
	uint32x1_t, uint16x1_t, uint8x1_t): Remove typedefs.

	(vqabsb_s8, vqabsh_s16, vqabss_s32, vqaddb_s8, vqaddh_s16, vqadds_s32,
	vqaddb_u8, vqaddh_u16, vqadds_u32, vqdmlalh_s16, vqdmlalh_lane_s16,
	vqdmlals_s32, vqdmlslh_s16, vqdmlslh_lane_s16, vqdmlsls_s32,
	vqdmulhh_s16, vqdmulhh_lane_s16, vqdmulhs_s32, vqdmulhs_lane_s32,
	vqdmullh_s16, vqdmullh_lane_s16, vqdmulls_s32, vqdmulls_lane_s32,
	vqmovnh_s16, vqmovns_s32, vqmovnd_s64, vqmovnh_u16, vqmovns_u32,
	vqmovnd_u64, vqmovunh_s16, vqmovuns_s32, vqmovund_s64, vqnegb_s8,
	vqnegh_s16, vqnegs_s32, vqrdmulhh_s16, vqrdmulhh_lane_s16,
	vqrdmulhs_s32, vqrdmulhs_lane_s32, vqrshlb_s8, vqrshlh_s16,
	vqrshls_s32, vqrshlb_u8, vqrshlh_u16, vqrshls_u32, vqrshrnh_n_s16,
	vqrshrns_n_s32, vqrshrnd_n_s64, vqrshrnh_n_u16, vqrshrns_n_u32,
	vqrshrnd_n_u64, vqrshrunh_n_s16, vqrshruns_n_s32, vqrshrund_n_s64,
	vqshlb_s8, vqshlh_s16, vqshls_s32, vqshlb_u8, vqshlh_u16, vqshls_u32,
	vqshlb_n_s8, vqshlh_n_s16, vqshls_n_s32, vqshlb_n_u8, vqshlh_n_u16,
	vqshls_n_u32, vqshlub_n_s8, vqshluh_n_s16, vqshlus_n_s32,
	vqshrnh_n_s16, vqshrns_n_s32, vqshrnd_n_s64, vqshrnh_n_u16,
	vqshrns_n_u32, vqshrnd_n_u64, vqshrunh_n_s16, vqshruns_n_s32,
	vqshrund_n_s64, vqsubb_s8, vqsubh_s16, vqsubs_s32, vqsubb_u8,
	vqsubh_u16, vqsubs_u32, vsqaddb_u8, vsqaddh_u16, vsqadds_u32,
	vuqaddb_s8, vuqaddh_s16, vuqadds_s32): Replace all int{32,16,8}x1_t
	with int{32,16,8}_t.

2014-09-11  Jason Merrill  <jason@redhat.com>

	PR c++/58678
	* ipa-devirt.c (ipa_devirt): Don't check DECL_COMDAT.

2014-09-11  Georg-Johann Lay  <avr@gjlay.de>

	Backport from 2014-09-11 trunk r215152.

	PR target/63223
	* config/avr/avr.md (*tablejump.3byte-pc): New insn.
	(*tablejump): Restrict to !AVR_HAVE_EIJMP_EICALL.  Add void clobber.
	(casesi): Expand to *tablejump.3byte-pc if AVR_HAVE_EIJMP_EICALL.

2014-09-10  Michael Meissner  <meissner@linux.vnet.ibm.com>

	Backport from mainline
	2014-09-10  Michael Meissner  <meissner@linux.vnet.ibm.com>

	* config/rs6000/vsx.md (vsx_fmav4sf4): Use correct constraints for
	V2DF, V4SF, DF, and DI modes.
	(vsx_fmav2df2): Likewise.
	(vsx_float_fix_<mode>2): Likewise.
	(vsx_reduc_<VEC_reduc_name>_v2df_scalar): Likewise.

2014-09-10  Xinliang David Li  <davidxl@google.com>

	Backport from mainline
	PR target/63209
	* config/arm/arm.md (movcond_addsi): Handle case where source
	and target operands are the same.

2014-09-10  Alan Modra  <amodra@gmail.com>

	PR debug/60655
	* dwarf2out.c (mem_loc_descriptor <PLUS>): Return NULL if addend
	can't be output.

2014-09-09  Bill Schmidt  <wschmidt@us.ibm.com>

	Backported from mainline
	2014-09-04  Bill Schmidt  <wschmidt@linux.vnet.ibm.com>

	* config/rs6000/vsx.md (*vsx_extract_<mode>_load): Always match
	selection of 0th memory doubleword, regardless of endianness.

2014-09-09  James Greenhalgh  <james.greenhalgh@arm.com>

	Backport from mainline
	2014-09-09  James Greenhalgh  <james.greenhalgh@arm.com>

	* doc/invoke.texi (-march): Use GNU/Linux rather than Linux.
	(-mtune): Likewise.
	(-mcpu): Likewise.

2014-09-09  Jason Merrill  <jason@redhat.com>

	PR c++/61214
	PR c++/62224
	* gimple-fold.c (can_refer_decl_in_current_unit_p): Don't allow
	reference to a DECL_EXTERNAL COMDAT.

2014-09-09  Richard Biener  <rguenther@suse.de>

	Backport from mainline
	2014-08-05  Richard Biener  <rguenther@suse.de>

	PR rtl-optimization/61672
	* emit-rtl.h (mem_attrs_eq_p): Declare.
	* emit-rtl.c (mem_attrs_eq_p): Export.  Handle NULL mem-attrs.
	* cse.c (exp_equiv_p): Use mem_attrs_eq_p.
	* cfgcleanup.c (merge_memattrs): Likewise.
	Include emit-rtl.h.

	2014-08-11  Richard Biener  <rguenther@suse.de>

	PR tree-optimization/62075
	* tree-vect-slp.c (vect_detect_hybrid_slp_stmts): Properly
	handle uses in patterns.

	2014-08-14  Richard Biener  <rguenther@suse.de>

	PR rtl-optimization/62079
	* recog.c (peephole2_optimize): If peep2_do_cleanup_cfg
	run cleanup_cfg.

	2014-08-26  Richard Biener  <rguenther@suse.de>

	PR tree-optimization/62175
	* tree-ssa-loop-niter.c (expand_simple_operations): Do not
	expand possibly trapping operations.

2014-09-08  DJ Delorie  <dj@redhat.com>

	* doc/invoke.texi (MSP430 Options): Add -minrt.

2014-09-05  Easwaran Raman  <eraman@google.com>

	Backport from mainline
	PR rtl-optimization/62146
	* ifcvt.c (dead_or_predicable): Make removal of REG_EQUAL note of
	hoisted instruction unconditional.

2014-09-04  Guozhi Wei  <carrot@google.com>

	PR target/62040
	* config/aarch64/iterators.md (VQ_NO2E, VQ_2E): New iterators.
	* config/aarch64/aarch64-simd.md (move_lo_quad_internal_<mode>): Split
	it into two patterns.
	(move_lo_quad_internal_be_<mode>): Likewise.

2014-09-03  Martin Jambor  <mjambor@suse.cz>

	PR ipa/62015
	* ipa-cp.c (intersect_aggregates_with_edge): Handle impermissible
	pass-trough jump functions correctly.

2014-09-03  Martin Jambor  <mjambor@suse.cz>

	PR ipa/61986
	* ipa-cp.c (find_aggregate_values_for_callers_subset): Chain
	created replacements in ascending order of offsets.
	(known_aggs_to_agg_replacement_list): Likewise.

2014-09-02  Kaz Kojima  <kkojima@gcc.gnu.org>

	Backport from mainline
	2014-08-27  Kaz Kojima  <kkojima@gcc.gnu.org>

	PR target/62261
	* config/sh/sh.md (ashlsi3): Handle negative shift count for
	TARGET_SHMEDIA.
	(ashldi3, ashrsi3, ashrdi3, lshrsi3, lshrdi3): Likewise.

2014-09-02  Kaz Kojima  <kkojima@gcc.gnu.org>

	Backport from mainline
	2014-08-25  Kaz Kojima  <kkojima@gcc.gnu.org>

	PR target/62111
	* config/sh/predicates.md (general_extend_operand): Disable
	TRUNCATE before reload completes.

2014-09-01  Oleg Endo  <olegendo@gcc.gnu.org>

	Backport from mainline
	2014-09-01  Oleg Endo  <olegendo@gcc.gnu.org>

	PR target/62312
	* config/sh/sh.md (*cmp_div0s_0): Add missing constraints.

2014-09-01  Jakub Jelinek  <jakub@redhat.com>

	PR target/62025
	* sched-deps.c (add_or_update_dep_1): If ask_dependency_caches
	returned DEP_PRESENT, make sure to set DEP_MULTIPLE on present_dep.
	(find_inc): Revert 2014-08-12 change.

	* config/gnu-user.h (LIBLSAN_EARLY_SPEC): Define.
	* gcc.c (LIBLSAN_SPEC, LIBLSAN_EARLY_SPEC): Follow LIBTSAN*_SPEC.
	(SANITIZER_EARLY_SPEC): Include LIBLSAN_EARLY_SPEC for -fsanitize=leak.

2014-09-01  Marek Polacek  <polacek@redhat.com>

	Backport from mainline
	2014-08-21  Marek Polacek  <polacek@redhat.com>

	PR c/61271
	* expr.c (is_aligning_offset): Remove logical not.

2014-09-01  Marek Polacek  <polacek@redhat.com>

	Backport from mainline
	2014-08-19  Marek Polacek  <polacek@redhat.com>

	PR c/61271
	* cgraphunit.c (handle_alias_pairs): Fix condition.

2014-08-30  John David Anglin  <danglin@gcc.gnu.org>

	* config/pa/pa.c (pa_assemble_integer): Don't add PLABEL relocation
	prefix to function labels when generating fast indirect calls.

2014-08-29  Yvan Roux  <yvan.roux@linaro.org>

	Backport from mainline
	2014-08-27  Yvan Roux  <yvan.roux@linaro.org>

	PR other/62248
	* config.gcc (arm*-*-*): Check --with-fpu against arm-fpus.def.

2014-08-27  Guozhi Wei  <carrot@google.com>

	PR target/62262
	* config/aarch64/aarch64.md (*andim_ashift<mode>_bfiz): Check the shift
	amount before using it.

2014-08-26  Joel Sherrill <joel.sherrill@oarcorp.com>

	* doc/invoke.texi: -fno-cxa-atexit should be -fno-use-cxa-atexit.

2014-08-26  Marek Polacek  <polacek@redhat.com>

	Backport from mainline
	2014-08-26  Marek Polacek  <polacek@redhat.com>

	PR c/61271
	* tree-vectorizer.h (LOOP_REQUIRES_VERSIONING_FOR_ALIGNMENT,
	LOOP_REQUIRES_VERSIONING_FOR_ALIAS): Wrap in parens.

2014-08-24  Oleg Endo  <olegendo@gcc.gnu.org>

	Backport from mainline
	2014-08-24  Oleg Endo  <olegendo@gcc.gnu.org>

	PR target/61996
	* config/sh/sh.opt (musermode): Allow negative form.
	* config/sh/sh.c (sh_option_override): Disable TARGET_USERMODE for
	targets that don't support it.
	* doc/invoke.texi (SH Options): Rename sh-*-linux* to sh*-*-linux*.
	Document -mno-usermode option.

2014-08-23  John David Anglin  <danglin@gcc.gnu.org>

	PR target/62038
	* config/pa/pa.c (pa_output_function_epilogue): Don't set
	last_address when the current function is a thunk.
	(pa_asm_output_mi_thunk): When we don't have named sections or they
	are not being used, check that thunk can reach the stub table with a
	short branch.

2014-08-22  Michael Meissner  <meissner@linux.vnet.ibm.com>

	Backport from mainline
	2014-08-22  Michael Meissner  <meissner@linux.vnet.ibm.com>

	PR target/62195
	* doc/md.texi (Machine Constraints): Update PowerPC wi constraint
	documentation to state it is only for VSX operations.

	* config/rs6000/rs6000.c (rs6000_init_hard_regno_mode_ok): Make wi
	constraint only active if VSX.

	* config/rs6000/rs6000.md (lfiwax): Use wj constraint instead of
	wi cosntraint for ISA 2.07 lxsiwax/lxsiwzx instructions.
	(lfiwzx): Likewise.

2014-08-21  Uros Bizjak  <ubizjak@gmail.com>

	Backport from mainline
	2014-08-19  H.J. Lu  <hongjiu.lu@intel.com>

	* config/i386/i386.md (*ctz<mode>2_falsedep_1): Don't clear
	destination if it is used in source.
	(*clz<mode>2_lzcnt_falsedep_1): Likewise.
	(*popcount<mode>2_falsedep_1): Likewise.

	Backport from mainline
	2014-08-18  Uros Bizjak  <ubizjak@gmail.com>

	PR target/62011
	* config/i386/x86-tune.def (X86_TUNE_AVOID_FALSE_DEP_FOR_BMI):
	New tune flag.
	* config/i386/i386.h (TARGET_AVOID_FALSE_DEP_FOR_BMI): New define.
	* config/i386/i386.md (unspec) <UNSPEC_INSN_FALSE_DEP>: New unspec.
	(ffs<mode>2): Do not expand with tzcnt for
	TARGET_AVOID_FALSE_DEP_FOR_BMI.
	(ffssi2_no_cmove): Ditto.
	(*tzcnt<mode>_1): Disable for TARGET_AVOID_FALSE_DEP_FOR_BMI.
	(ctz<mode>2): New expander.
	(*ctz<mode>2_falsedep_1): New insn_and_split pattern.
	(*ctz<mode>2_falsedep): New insn.
	(*ctz<mode>2): Rename from ctz<mode>2.
	(clz<mode>2_lzcnt): New expander.
	(*clz<mode>2_lzcnt_falsedep_1): New insn_and_split pattern.
	(*clz<mode>2_lzcnt_falsedep): New insn.
	(*clz<mode>2): Rename from ctz<mode>2.
	(popcount<mode>2): New expander.
	(*popcount<mode>2_falsedep_1): New insn_and_split pattern.
	(*popcount<mode>2_falsedep): New insn.
	(*popcount<mode>2): Rename from ctz<mode>2.
	(*popcount<mode>2_cmp): Remove.
	(*popcountsi2_cmp_zext): Ditto.

2014-08-20  Martin Jambor  <mjambor@suse.cz>
	    Wei Mi  <wmi@google.com>

	PR ipa/60449
	PR middle-end/61776
	* tree-ssa-operands.c (update_stmt_operands): Remove
	MODIFIED_NORETURN_CALLS.
	* tree-cfgcleanup.c (cleanup_call_ctrl_altering_flag): New func.
	(cleanup_control_flow_bb): Use cleanup_call_ctrl_altering_flag.
	(split_bb_on_noreturn_calls): Renamed from split_bbs_on_noreturn_calls.
	(cleanup_tree_cfg_1): Use split_bb_on_noreturn_calls.
	* tree-ssanames.h: Remove MODIFIED_NORETURN_CALLS.
	* gimple.h (enum gf_mask): Add GF_CALL_CTRL_ALTERING.
	(gimple_call_set_ctrl_altering): New func.
	(gimple_call_ctrl_altering_p): Ditto.
	* tree-cfg.c (gimple_call_initialize_ctrl_altering): Ditto.
	(make_blocks): Use gimple_call_initialize_ctrl_altering.
	(is_ctrl_altering_stmt): Use gimple_call_ctrl_altering_p.
	(execute_fixup_cfg): Use gimple_call_ctrl_altering_p and
	remove MODIFIED_NORETURN_CALLS.

2014-08-20  Ramana Radhakrishnan  <ramana.radhakrishnan@arm.com>

	Backport from mainline.
	2014-08-12  Ramana Radhakrishnan  <ramana.radhakrishnan@arm.com>
	PR target/62098
	* config/arm/vfp.md (*combine_vcvtf2i): Fix constraint.
	Remove unnecessary attributes.

2014-08-16  John David Anglin  <danglin@gcc.gnu.org>

	PR target/61641
	* config/pa/pa-protos.h (pa_output_addr_vec, pa_output_addr_diff_vec):
	Declare.
	* config/pa/pa.c (pa_reorg): Remove code to insert brtab marker insns.
	(pa_output_addr_vec, pa_output_addr_diff_vec): New.
	* config/pa/pa.h (ASM_OUTPUT_ADDR_VEC, ASM_OUTPUT_ADDR_DIFF_VEC):
	Define.
	* config/pa/pa.md (begin_brtab): Delete insn.
	(end_brtab): Likewise.

2014-08-15  Oleg Endo  <olegendo@gcc.gnu.org>

	Backport from mainline:
	2014-08-15  Oleg Endo  <olegendo@gcc.gnu.org>

	* doc/invoke.texi (SH options): Document missing processor variant
	options.  Remove references to Hitachi.  Undocument deprecated mspace
	option.

2014-08-15  Tom de Vries  <tom@codesourcery.com>

	Backport from mainline:
	2014-08-14  Tom de Vries  <tom@codesourcery.com>

	PR rtl-optimization/62004
	PR rtl-optimization/62030
	* ifcvt.c (rtx_interchangeable_p): New function.
	(noce_try_move, noce_process_if_block): Use rtx_interchangeable_p.

	2014-08-05  Richard Biener  <rguenther@suse.de>

	* emit-rtl.h (mem_attrs_eq_p): Declare.
	* emit-rtl.c (mem_attrs_eq_p): Export.

2014-08-15  Jakub Jelinek  <jakub@redhat.com>

	PR middle-end/62092
	* gimplify.c (gimplify_adjust_omp_clauses_1): Don't remove
	OMP_CLAUSE_SHARED for global vars if the global var is mentioned
	in OMP_CLAUSE_MAP in some outer target region.

2014-08-14  Kyrylo Tkachov  <kyrylo.tkachov@arm.com>

	Backport from mainline
	2014-08-04  Kyrylo Tkachov  <kyrylo.tkachov@arm.com>

	PR target/61713
	* gcc/optabs.c (expand_atomic_test_and_set): Do not try to emit
	move to subtarget in serial version if result is ignored.

2014-08-14  Thomas Preud'homme  <thomas.preudhomme@arm.com>

	Backport from mainline
	2014-08-12  Thomas Preud'homme  <thomas.preudhomme@arm.com>

	PR middle-end/62103
	* gimple-fold.c (fold_ctor_reference): Don't fold in presence of
	bitfields, that is when size doesn't match the size of type or the
	size of the constructor.

2014-08-12  Felix Yang  <fei.yang0953@gmail.com>

	PR tree-optimization/62073
	* tree-vect-loop.c (vect_is_simple_reduction_1): Check that DEF1 has
	a basic block.

2014-08-12  Jakub Jelinek  <jakub@redhat.com>

	PR target/62025
	* sched-deps.c (find_inc): Check if inc_insn doesn't clobber
	any registers that are used in mem_insn.

2014-08-12  Michael Meissner  <meissner@linux.vnet.ibm.com>

	Backport patch from mainline
	2014-08-11  Michael Meissner  <meissner@linux.vnet.ibm.com>

	* config/rs6000/constraints.md (wh constraint): New constraint,
	for FP registers if direct move is available.
	(wi constraint): New constraint, for VSX/FP registers that can
	handle 64-bit integers.
	(wj constraint): New constraint for VSX/FP registers that can
	handle 64-bit integers for direct moves.
	(wk constraint): New constraint for VSX/FP registers that can
	handle 64-bit doubles for direct moves.
	(wy constraint): Make documentation match implementation.

	* config/rs6000/rs6000.c (struct rs6000_reg_addr): Add
	scalar_in_vmx_p field to simplify tests of whether SFmode or
	DFmode can go in the Altivec registers.
	(rs6000_hard_regno_mode_ok): Use scalar_in_vmx_p field.
	(rs6000_setup_reg_addr_masks): Likewise.
	(rs6000_debug_print_mode): Add debug support for scalar_in_vmx_p
	field, and wh/wi/wj/wk constraints.
	(rs6000_init_hard_regno_mode_ok): Setup scalar_in_vmx_p field, and
	the wh/wi/wj/wk constraints.
	(rs6000_preferred_reload_class): If SFmode/DFmode can go in the
	upper registers, prefer VSX registers unless the operation is a
	memory operation with REG+OFFSET addressing.

	* config/rs6000/vsx.md (VSr mode attribute): Add support for
	DImode.  Change SFmode to use ww constraint instead of d to allow
	SF registers in the upper registers.
	(VSr2): Likewise.
	(VSr3): Likewise.
	(VSr5): Fix thinko in comment.
	(VSa): New mode attribute that is an alternative to wa, that
	returns the VSX register class that a mode can go in, but may not
	be the preferred register class.
	(VS_64dm): New mode attribute for appropriate register classes for
	referencing 64-bit elements of vectors for direct moves and normal
	moves.
	(VS_64reg): Likewise.
	(vsx_mov<mode>): Change wa constraint to <VSa> to limit the
	register allocator to only registers the data type can handle.
	(vsx_le_perm_load_<mode>): Likewise.
	(vsx_le_perm_store_<mode>): Likewise.
	(vsx_xxpermdi2_le_<mode>): Likewise.
	(vsx_xxpermdi4_le_<mode>): Likewise.
	(vsx_lxvd2x2_le_<mode>): Likewise.
	(vsx_lxvd2x4_le_<mode>): Likewise.
	(vsx_stxvd2x2_le_<mode>): Likewise.
	(vsx_add<mode>3): Likewise.
	(vsx_sub<mode>3): Likewise.
	(vsx_mul<mode>3): Likewise.
	(vsx_div<mode>3): Likewise.
	(vsx_tdiv<mode>3_internal): Likewise.
	(vsx_fre<mode>2): Likewise.
	(vsx_neg<mode>2): Likewise.
	(vsx_abs<mode>2): Likewise.
	(vsx_nabs<mode>2): Likewise.
	(vsx_smax<mode>3): Likewise.
	(vsx_smin<mode>3): Likewise.
	(vsx_sqrt<mode>2): Likewise.
	(vsx_rsqrte<mode>2): Likewise.
	(vsx_tsqrt<mode>2_internal): Likewise.
	(vsx_fms<mode>4): Likewise.
	(vsx_nfma<mode>4): Likewise.
	(vsx_eq<mode>): Likewise.
	(vsx_gt<mode>): Likewise.
	(vsx_ge<mode>): Likewise.
	(vsx_eq<mode>_p): Likewise.
	(vsx_gt<mode>_p): Likewise.
	(vsx_ge<mode>_p): Likewise.
	(vsx_xxsel<mode>): Likewise.
	(vsx_xxsel<mode>_uns): Likewise.
	(vsx_copysign<mode>3): Likewise.
	(vsx_float<VSi><mode>2): Likewise.
	(vsx_floatuns<VSi><mode>2): Likewise.
	(vsx_fix_trunc<mode><VSi>2): Likewise.
	(vsx_fixuns_trunc<mode><VSi>2): Likewise.
	(vsx_x<VSv>r<VSs>i): Likewise.
	(vsx_x<VSv>r<VSs>ic): Likewise.
	(vsx_btrunc<mode>2): Likewise.
	(vsx_b2trunc<mode>2): Likewise.
	(vsx_floor<mode>2): Likewise.
	(vsx_ceil<mode>2): Likewise.
	(vsx_<VS_spdp_insn>): Likewise.
	(vsx_xscvspdp): Likewise.
	(vsx_xvcvspuxds): Likewise.
	(vsx_float_fix_<mode>2): Likewise.
	(vsx_set_<mode>): Likewise.
	(vsx_extract_<mode>_internal1): Likewise.
	(vsx_extract_<mode>_internal2): Likewise.
	(vsx_extract_<mode>_load): Likewise.
	(vsx_extract_<mode>_store): Likewise.
	(vsx_splat_<mode>): Likewise.
	(vsx_xxspltw_<mode>): Likewise.
	(vsx_xxspltw_<mode>_direct): Likewise.
	(vsx_xxmrghw_<mode>): Likewise.
	(vsx_xxmrglw_<mode>): Likewise.
	(vsx_xxsldwi_<mode>): Likewise.
	(vsx_xscvdpspn): Tighten constraints to only use register classes
	the types use.
	(vsx_xscvspdpn): Likewise.
	(vsx_xscvdpspn_scalar): Likewise.

	* config/rs6000/rs6000.h (enum rs6000_reg_class_enum): Add wh, wi,
	wj, and wk constraints.
	(GPR_REG_CLASS_P): New helper macro for register classes targeting
	general purpose registers.

	* config/rs6000/rs6000.md (f32_dm): Use wh constraint for SDmode
	direct moves.
	(zero_extendsidi2_lfiwz): Use wj constraint for direct move of
	DImode instead of wm.  Use wk constraint for direct move of DFmode
	instead of wm.
	(extendsidi2_lfiwax): Likewise.
	(lfiwax): Likewise.
	(lfiwzx): Likewise.
	(movdi_internal64): Likewise.

	* doc/md.texi (PowerPC and IBM RS6000): Document wh, wi, wj, and
	wk constraints. Make the wy constraint documentation match them
	implementation.

2014-08-12  Ganesh Gopalasubramanian <Ganesh.Gopalasubramanian@amd.com>

	Backport from mainline
	2014-08-04 Ganesh Gopalasubramanian
		   <Ganesh.Gopalasubramanian@amd.com>

	* config/i386/i386.c (ix86_option_override_internal): Add
	PTA_RDRND and PTA_MOVBE for bdver4.

2014-08-12  Ganesh Gopalasubramanian <Ganesh.Gopalasubramanian@amd.com>

	Backport from mainline
	2014-08-04  Ganesh Gopalasubramanian
		    <Ganesh.Gopalasubramanian@amd.com>

	* config/i386/driver-i386.c (host_detect_local_cpu): Handle AMD's
	extended family information. Handle BTVER2 cpu with cpuid family value.

2014-08-12  Ganesh Gopalasubramanian <Ganesh.Gopalasubramanian@amd.com>

	Backport from mainline
	2014-06-16  Ganesh Gopalasubramanian
		    <Ganesh.Gopalasubramanian@amd.com>

	* config/i386/i386.c (ix86_expand_sse2_mulvxdi3): Issue
	instructions "vpmuludq" and "vpaddq" instead of "vpmacsdql" for
	handling 32-bit multiplication.

2014-08-08  Guozhi Wei  <carrot@google.com>

	* config/rs6000/rs6000.md (*movdi_internal64): Add a new constraint.

2014-08-07  Ilya Tocar  <ilya.tocar@intel.com>

	* config/i386/sse.md (vec_extract_lo_<mode><mask_name>): Fix
	constraint.

2014-08-06  Vladimir Makarov  <vmakarov@redhat.com>

	PR debug/61923
	* haifa-sched.c (advance_one_cycle): Fix dump.
	(schedule_block): Don't advance cycle if we are already at the
	beginning of the cycle.

2014-08-06  Richard Biener  <rguenther@suse.de>

	PR tree-optimization/61320
	* tree-ssa-loop-ivopts.c (may_be_unaligned_p): Properly
	handle misaligned loads.

2014-08-04  Rohit  <rohitarulraj@freescale.com>

	PR target/60102
	* config/rs6000/rs6000.c
	(rs6000_reg_names): Add SPE high register names.
	(alt_reg_names): Likewise.
	(rs6000_dwarf_register_span): For SPE high registers, replace
	dwarf register numbers with GCC hard register numbers.
	(rs6000_init_dwarf_reg_sizes_extra): Likewise.
	(rs6000_dbx_register_number): For SPE high registers, return dwarf
	register number for the corresponding GCC hard register number.
	* config/rs6000/rs6000.h
	(FIRST_PSEUDO_REGISTER): Update based on 32 newly added GCC hard
	register numbers for SPE high registers.
	(DWARF_FRAME_REGISTERS):  Likewise.
	(DWARF_REG_TO_UNWIND_COLUMN): Likewise.
	(DWARF_FRAME_REGNUM): Likewise.
	(FIXED_REGISTERS): Likewise.
	(CALL_USED_REGISTERS): Likewise.
	(CALL_REALLY_USED_REGISTERS): Likewise.
	(REG_ALLOC_ORDER): Likewise.
	(enum reg_class): Likewise.
	(REG_CLASS_NAMES): Likewise.
	(REG_CLASS_CONTENTS): Likewise.
	(SPE_HIGH_REGNO_P): New macro to identify SPE high registers.

2014-08-01  Vladimir Makarov  <vmakarov@redhat.com>

	* lra-constraints.c (remove_inheritance_pseudos): Process
	destination pseudo too.

2014-08-01  Thomas Preud'homme  <thomas.preudhomme@arm.com>

	Backport from mainline
	2014-06-13  Thomas Preud'homme  <thomas.preudhomme@arm.com>

	PR tree-optimization/61375
	* tree-ssa-math-opts.c (find_bswap_or_nop_1): Cancel optimization if
	symbolic number cannot be represented in an unsigned HOST_WIDE_INT.
	(execute_optimize_bswap): Cancel optimization if CHAR_BIT != 8.

2014-08-01  Richard Biener  <rguenther@suse.de>

	PR tree-optimization/61964
	* tree-ssa-tail-merge.c (gimple_equal_p): Handle non-SSA LHS solely
	by structural equality.

2014-07-31  Oleg Endo  <olegendo@gcc.gnu.org>

	Backport from mainline
	2014-07-31  Oleg Endo  <olegendo@gcc.gnu.org>

	PR target/61844
	* config/sh/sh.c (sh_legitimate_address_p,
	sh_legitimize_reload_address): Handle reg+reg address modes when
	ALLOW_INDEXED_ADDRESS is false.
	* config/sh/predicates.md (general_movsrc_operand,
	general_movdst_operand): Likewise.

2014-07-25  Uros Bizjak  <ubizjak@gmail.com>

	Backport from mainline
	2014-07-14  Jakub Jelinek  <jakub@redhat.com>

	PR target/61656
	* config/i386/i386.c (classify_argument): Don't merge classes above
	number of words.

2014-07-25  Uros Bizjak  <ubizjak@gmail.com>

	* config/alpha/elf.h: Define TARGET_UNWIND_TABLES_DEFAULT.

2014-07-24  Kyle McMartin  <kyle@redhat.com>

	* config/aarch64/aarch64-linux.h (TARGET_ASM_FILE_END): Define.

2014-07-24  Ulrich Weigand  <Ulrich.Weigand@de.ibm.com>

	* config/rs6000/rs6000-protos.h (rs6000_special_adjust_field_align_p):
	Add prototype.
	* config/rs6000/rs6000.c (rs6000_special_adjust_field_align_p): New
	function.  Issue -Wpsabi warning if future GCC releases will use
	different field alignment rules for this type.
	* config/rs6000/sysv4.h (ADJUST_FIELD_ALIGN): Call it.
	* config/rs6000/linux64.h (ADJUST_FIELD_ALIGN): Likewise.
	* config/rs6000/freebsd64.h (ADJUST_FIELD_ALIGN): Likewise.

2014-07-24  Ulrich Weigand  <Ulrich.Weigand@de.ibm.com>

	* config/rs6000/rs6000.c (rs6000_function_arg_boundary): Issue
	-Wpsabi note when encountering a type where future GCC releases
	will apply different alignment requirements.

2014-07-24  Ulrich Weigand  <Ulrich.Weigand@de.ibm.com>

	* config/rs6000/rs6000.c (rs6000_function_arg): If a float argument
	does not fit fully into floating-point registers, and there is still
	space in the register parameter area, issue -Wpsabi note that the ABI
	will change in a future GCC release.

2014-07-23  Sebastian Huber  <sebastian.huber@embedded-brains.de>

	* config/arm/t-rtems-eabi: Add
	mthumb/march=armv7-r/mfpu=vfpv3-d16/mfloat-abi=hard,
	mthumb/march=armv7-m/mfpu=fpv4-sp-d16/mfloat-abi=hard,
	mbig-endian/mthumb/march=armv7-r, and
	mbig-endian/mthumb/march=armv7-r/mfpu=vfpv3-d16/mfloat-abi=hard
	multilibs.

2014-07-23  Sebastian Huber  <sebastian.huber@embedded-brains.de>
	    Chris Johns <chrisj@rtems.org>
	    Joel Sherrill <joel.sherrill@oarcorp.com>

	* config.gcc: Add nios2-*-rtems*.
	* config/nios2/rtems.h: New file.
	* gcc/config/nios2/t-rtems: New file.

2014-07-21  Peter Bergner  <bergner@vnet.ibm.com>

	* config/rs6000/sysv4.h (LIBASAN_EARLY_SPEC): Define.
	(LIBTSAN_EARLY_SPEC): Likewise.

2014-07-21  Uros Bizjak  <ubizjak@gmail.com>

	Backport from mainline
	2014-07-21  Uros Bizjak  <ubizjak@gmail.com>

	PR target/61855
	* config/i386/avx512fintrin.h: Move constants for mantissa extraction
	out of #ifdef __OPTIMIZE__.

2014-07-20  Eric Botcazou  <ebotcazou@adacore.com>

	* expr.c (store_field): Handle VOIDmode for calls that return values
	in multiple locations.

2014-07-19  Eric Botcazou  <ebotcazou@adacore.com>

	* toplev.c (output_stack_usage): Adjust the location of the warning.

2014-07-19  Daniel Cederman  <cederman@gaisler.com>

	* config/sparc/sync.md (*membar_storeload_leon3): New insn.
	(*membar_storeload): Disable for LEON3.

2014-07-18  Uros Bizjak  <ubizjak@gmail.com>

	Backport from mainline
	2014-07-16  David Wohlferd  <dw@LimeGreenSocks.com>

	PR target/61662
	* config/i386/ia32intrin.h: Use __LP64__ to determine size of long.

2014-07-18  Uros Bizjak  <ubizjak@gmail.com>

	Backport from mainline
	2014-07-18  Uros Bizjak  <ubizjak@gmail.com>

	PR target/61794
	* config/i386/sse.md (avx512f_vextract<shuffletype>32x4_1_maskm):
	Fix instruction constraint.
	(<mask_codefor>avx512f_vextract<shuffletype>32x4_1<mask_name>): Ditto.

2014-07-17  Richard Biener  <rguenther@suse.de>

	Backport from mainline
	2014-07-14  Richard Biener  <rguenther@suse.de>

	PR tree-optimization/61779
	* tree-ssa-copy.c (copy_prop_visit_cond_stmt): Always try
	simplifying a condition.

2014-07-17  Richard Biener  <rguenther@suse.de>

	PR rtl-optimization/61801
	* sched-deps.c (sched_analyze_2): For ASM_OPERANDS and ASM_INPUT
	don't set reg_pending_barrier if it appears in a debug-insn.

2014-07-17  Hans-Peter Nilsson  <hp@axis.com>

	Backport from trunk.
	PR target/61737.
	* config/cris/cris.c (TARGET_LEGITIMATE_CONSTANT_P)
	(TARGET_CANNOT_FORCE_CONST_MEM): Define.
	(cris_cannot_force_const_mem, cris_legitimate_constant_p): New
	functions.
	(cris_print_index, cris_print_operand, cris_constant_index_p)
	(cris_side_effect_mode_ok): Replace CONSTANT_P with CRIS_CONSTANT_P.
	(cris_address_cost): Ditto last CONSTANT_P.
	(cris_symbol_type_of): Rename from cris_pic_symbol_type_of.  All
	callers changed.  Yield cris_offsettable_symbol for non-PIC
	constant symbolic expressions including labels.  Yield cris_unspec
	for all unspecs.
	(cris_expand_pic_call_address): New parameter MARKERP.  Set its
	target to pic_offset_table_rtx for calls that will likely go
	through PLT, const0_rtx when they can't.  All callers changed.
	Assert flag_pic.  Use CONSTANT_P, not CONSTANT_ADDRESS_P, for
	symbolic expressions to be PICified.  Remove second, redundant,
	assert on can_create_pseudo_p returning non-zero.  Use
	replace_equiv_address_nv, not replace_equiv_address, for final
	operand update.
	* config/cris/cris.md ("movsi"): Move variable t to pattern
	toplevel. Adjust assert for new cris_symbol_type member.  Use
	CONSTANT_P instead of CONSTANT_ADDRESS_P.
	("*movsi_internal") <case 9>: Make check for valid unspec operands
	for lapc stricter.
	<case CRIS_UNSPEC_PCREL, CRIS_UNSPEC_PLT_PCREL>: Clear condition codes.
	("call", "call_value"): Use second incoming operand as a marker
	for pic-offset-table-register being used.
	("*expanded_call_non_v32", "*expanded_call_v32")
	("*expanded_call_value_non_v32", "*expanded_call_value_v32"): For
	second incoming operand to CALL, match cris_call_type_marker.
	("*expanded_call_value_side"): Ditto.  Disable before reload_completed.
	("*expanded_call_side"): Ditto.  Fix typo in comment.
	(moverside, movemside peepholes): Check for CRIS_CONSTANT_P, not
	CONSTANT_P.
	* config/cris/predicates.md ("cris_call_type_marker"): New predicate.
	* config/cris/cris.h (CRIS_CONSTANT_P): New macro.
	(enum cris_symbol_type): Rename from cris_pic_symbol_type.  All
	users changed.  Add members cris_offsettable_symbol and cris_unspec.
	(cris_symbol_type): Rename from cris_pic_symbol_type.
	* config/cris/constraints.md ("T"): Use CRIS_CONSTANT_P, not
	just CONSTANT_P.
	* config/cris/cris-protos.h (cris_symbol_type_of,
	cris_expand_pic_call_address): Adjust prototypes.
	(cris_legitimate_constant_p): New prototype.

	* config.gcc (crisv32-*-linux* | cris-*-linux*): Do not override
	an existing tmake_file.  Don't add t-slibgcc and t-linux.

2014-07-16  Jakub Jelinek  <jakub@redhat.com>

	* omp-low.c (create_omp_child_function): Don't set DECL_NAMELESS
	on the FUNCTION_DECL.

	* BASE-VER: Set to 4.9.2.
	* DEV-PHASE: Set to prerelease.

2014-07-16  Release Manager

	* GCC 4.9.1 released.

2014-07-10  Cary Coutant  <ccoutant@google.com>

	Backport from trunk at r212211.

	* dwarf2out.c (remove_addr_table_entry): Remove unnecessary hash table
	lookup.
	(resolve_addr_in_expr): When replacing the rtx in a location list
	entry, get a new address table entry.
	(dwarf2out_finish): Call index_location_lists even if there are no
	addr_index_table entries yet.

2014-07-10  Tom G. Christensen  <tgc@jupiterrise.com>

	* doc/install.texi: Remove links to defunct package providers for
	Solaris.

2014-07-10  Eric Botcazou  <ebotcazou@adacore.com>

	PR middle-end/53590
	* function.c (allocate_struct_function): Revert r188667 change.

	* gimple-low.c (lower_builtin_setjmp): Use properly-typed constant.

2014-07-09  Alan Lawrence  <alan.lawrence@arm.com>

	Backport r211369 from trunk.
	2014-06-09  Alan Lawrence  <alan.lawrence@arm.com>

	PR target/61062
	* config/arm/arm_neon.h (vtrn_s8, vtrn_s16, vtrn_u8, vtrn_u16, vtrn_p8,
	vtrn_p16, vtrn_s32, vtrn_f32, vtrn_u32, vtrnq_s8, vtrnq_s16, vtrnq_s32,
	vtrnq_f32, vtrnq_u8, vtrnq_u16, vtrnq_u32, vtrnq_p8, vtrnq_p16,
	vzip_s8, vzip_s16, vzip_u8, vzip_u16, vzip_p8, vzip_p16, vzip_s32,
	vzip_f32, vzip_u32, vzipq_s8, vzipq_s16, vzipq_s32, vzipq_f32,
	vzipq_u8, vzipq_u16, vzipq_u32, vzipq_p8, vzipq_p16, vuzp_s8, vuzp_s16,
	vuzp_s32, vuzp_f32, vuzp_u8, vuzp_u16, vuzp_u32, vuzp_p8, vuzp_p16,
	vuzpq_s8, vuzpq_s16, vuzpq_s32, vuzpq_f32, vuzpq_u8, vuzpq_u16,
	vuzpq_u32, vuzpq_p8, vuzpq_p16): Correct mask for bigendian.


2014-07-09  Alan Lawrence  <alan.lawrence@arm.com>

	Backport r210219 from trunk.
	2014-05-08  Ramana Radhakrishnan  <ramana.radhakrishnan@arm.com>

	* config/arm/arm_neon.h: Update comment.
	* config/arm/neon-docgen.ml: Delete.
	* config/arm/neon-gen.ml: Delete.
	* doc/arm-neon-intrinsics.texi: Update comment.

2014-07-09  Zhenqiang Chen  <zhenqiang.chen@linaro.org>

	Backport r211775 from trunk.
	2014-06-18  Terry Guo  <terry.guo@arm.com>

	PR target/61544
	* config/arm/arm.c (thumb1_reorg): Move to next basic block if we
	reach the head.

2014-07-08  Jakub Jelinek  <jakub@redhat.com>

	PR rtl-optimization/61673
	* combine.c (simplify_comparison): Test just mode's sign bit
	in tmode rather than the sign bit and any bits above it.

2014-07-08  James Greenhalgh  <james.greenhalgh@arm.com>

	Backport r212298 from trunk.
	2014-07-04  James Greenhalgh  <james.greenhalgh@arm.com>

	* config/aarch64/aarch64-simd.md (move_lo_quad_internal_<mode>): New.
	(move_lo_quad_internal_be_<mode>): Likewise.
	(move_lo_quad_<mode>): Convert to define_expand.
	(aarch64_simd_move_hi_quad_<mode>): Gate on BYTES_BIG_ENDIAN.
	(aarch64_simd_move_hi_quad_be_<mode>): New.
	(move_hi_quad_<mode>): Use appropriate insn for BYTES_BIG_ENDIAN.
	(aarch64_combinez<mode>): Gate on BYTES_BIG_ENDIAN.
	(aarch64_combinez_be<mode>): New.
	(aarch64_combine<mode>): Convert to define_expand.
	(aarch64_combine_internal<mode>): New.
	(aarch64_simd_combine<mode>): Remove bogus RTL description.

2014-07-08  Richard Biener  <rguenther@suse.de>

	PR tree-optimization/61680
	* tree-vect-data-refs.c (vect_analyze_data_ref_dependence):
	Handle properly all read-write dependences with group accesses.

	PR tree-optimization/61681
	* tree-ssa-structalias.c (find_what_var_points_to): Expand
	NONLOCAL inside ESCAPED.

2014-07-08  Alan Lawrence  <alan.lawrence@arm.com>

	Backport r211502 from mainline.
	2014-06-10  Alan Lawrence  <alan.lawrence@arm.com>

	PR target/59843
	* config/aarch64/aarch64-modes.def: Add V1DFmode.
	* config/aarch64/aarch64.c (aarch64_vector_mode_supported_p):
	Support V1DFmode.

2014-07-08  Jakub Jelinek  <jakub@redhat.com>

	PR tree-optimization/61725
	* tree-vrp.c (extract_range_basic): Don't assume vr0 is unsigned
	range, use range_includes_zerop_p instead of integer_zerop on
	vr0->min, only use log2 of max if min is not negative.

2014-07-06  Gerald Pfeifer  <gerald@pfeifer.com>

	* doc/install.texi (Specific, aarch64*-*-*): Fix markup.  Reword a bit.

2014-07-04  Jakub Jelinek  <jakub@redhat.com>

	PR middle-end/61654
	* cgraphunit.c (expand_thunk): Call free_dominance_info.

	PR tree-optimization/61684
	* tree-ssa-ifcombine.c (recognize_single_bit_test): Make sure
	rhs1 of conversion is a SSA_NAME before using SSA_NAME_DEF_STMT on it.

2014-06-30  Jakub Jelinek  <jakub@redhat.com>

	Backported from mainline
	2014-06-27  Jakub Jelinek  <jakub@redhat.com>

	PR tree-optimization/57233
	PR tree-optimization/61299
	* tree-vect-generic.c (get_compute_type, count_type_subparts): New
	functions.
	(expand_vector_operations_1): Use them.  If {L,R}ROTATE_EXPR
	would be lowered to scalar shifts, check if corresponding
	shifts and vector BIT_IOR_EXPR are supported and don't lower
	or lower just to narrower vector type in that case.
	* expmed.c (expand_shift_1): Fix up handling of vector
	shifts and rotates.

	2014-06-25  Jakub Jelinek  <jakub@redhat.com>

	* langhooks-def.h (LANG_HOOKS_OMP_CLAUSE_LINEAR_CTOR): Define.
	(LANG_HOOKS_DECLS): Add it.
	* gimplify.c (gimplify_omp_for): Make sure OMP_CLAUSE_LINEAR_STEP
	has correct type.
	* tree.h (OMP_CLAUSE_LINEAR_ARRAY): Define.
	* langhooks.h (struct lang_hooks_for_decls): Add
	omp_clause_linear_ctor hook.
	* omp-low.c (lower_rec_input_clauses): Set max_vf even if
	OMP_CLAUSE_LINEAR_ARRAY is set.  Don't fold_convert
	OMP_CLAUSE_LINEAR_STEP.  For OMP_CLAUSE_LINEAR_ARRAY in
	combined simd loop use omp_clause_linear_ctor hook.

	2014-06-24  Jakub Jelinek  <jakub@redhat.com>

	* gimplify.c (gimplify_scan_omp_clauses) <case OMP_CLAUSE_MAP,
	OMP_CLAUSE_TO, OMP_CLAUSE_FROM): Make sure OMP_CLAUSE_SIZE is non-NULL.
	<case OMP_CLAUSE_ALIGNED>: Gimplify OMP_CLAUSE_ALIGNED_ALIGNMENT.
	(gimplify_adjust_omp_clauses_1): Make sure OMP_CLAUSE_SIZE is non-NULL.
	(gimplify_adjust_omp_clauses): Likewise.
	* omp-low.c (lower_rec_simd_input_clauses,
	lower_rec_input_clauses, expand_omp_simd): Handle non-constant
	safelen the same as safelen(1).
	* tree-nested.c (convert_nonlocal_omp_clauses,
	convert_local_omp_clauses): Handle OMP_CLAUSE_ALIGNED.  For
	OMP_CLAUSE_{MAP,TO,FROM} if not decl use walk_tree.
	(convert_nonlocal_reference_stmt, convert_local_reference_stmt):
	Fixup handling of GIMPLE_OMP_TARGET.
	(convert_tramp_reference_stmt, convert_gimple_call): Handle
	GIMPLE_OMP_TARGET.

	2014-06-18  Jakub Jelinek  <jakub@redhat.com>

	* gimplify.c (omp_notice_variable): If n is non-NULL and no flags
	change in ORT_TARGET region, don't jump to do_outer.
	(struct gimplify_adjust_omp_clauses_data): New type.
	(gimplify_adjust_omp_clauses_1): Adjust for data being
	a struct gimplify_adjust_omp_clauses_data pointer instead
	of tree *.  Pass pre_p as a new argument to
	lang_hooks.decls.omp_finish_clause hook.
	(gimplify_adjust_omp_clauses): Add pre_p argument, adjust
	splay_tree_foreach to pass both list_p and pre_p.
	(gimplify_omp_parallel, gimplify_omp_task, gimplify_omp_for,
	gimplify_omp_workshare, gimplify_omp_target_update): Adjust
	gimplify_adjust_omp_clauses callers.
	* langhooks.c (lhd_omp_finish_clause): New function.
	* langhooks-def.h (lhd_omp_finish_clause): New prototype.
	(LANG_HOOKS_OMP_FINISH_CLAUSE): Define to lhd_omp_finish_clause.
	* langhooks.h (struct lang_hooks_for_decls): Add a new
	gimple_seq * argument to omp_finish_clause hook.
	* omp-low.c (scan_sharing_clauses): Call scan_omp_op on
	non-DECL_P OMP_CLAUSE_DECL if ctx->outer.
	(scan_omp_parallel, lower_omp_for): When adding _LOOPTEMP_ clause var,
	add it to outer ctx's decl_map as identity.
	* tree-core.h (OMP_CLAUSE_MAP_TO_PSET): New map kind.
	* tree-nested.c (convert_nonlocal_omp_clauses,
	convert_local_omp_clauses): Handle various OpenMP 4.0 clauses.
	* tree-pretty-print.c (dump_omp_clause): Handle OMP_CLAUSE_MAP_TO_PSET.

	2014-06-10  Jakub Jelinek  <jakub@redhat.com>

	PR fortran/60928
	* omp-low.c (lower_rec_input_clauses) <case OMP_CLAUSE_LASTPRIVATE>:
	Set lastprivate_firstprivate even if omp_private_outer_ref
	langhook returns true.
	<case OMP_CLAUSE_REDUCTION>: When calling omp_clause_default_ctor
	langhook, call unshare_expr on new_var and call
	build_outer_var_ref to get the last argument.

	2014-05-11  Jakub Jelinek  <jakub@redhat.com>

	* tree.h (OMP_CLAUSE_LINEAR_STMT): Define.
	* tree.c (omp_clause_num_ops): Increase OMP_CLAUSE_LINEAR
	number of operands to 3.
	(walk_tree_1): Walk all operands of OMP_CLAUSE_LINEAR.
	* tree-nested.c (convert_nonlocal_omp_clauses,
	convert_local_omp_clauses): Handle OMP_CLAUSE_DEPEND.
	* gimplify.c (gimplify_scan_omp_clauses): Handle
	OMP_CLAUSE_LINEAR_STMT.
	* omp-low.c (lower_rec_input_clauses): Fix typo.
	(maybe_add_implicit_barrier_cancel, lower_omp_1): Add
	cast between Fortran boolean_type_node and C _Bool if needed.

2014-06-30  Jason Merrill  <jason@redhat.com>

	PR c++/51253
	PR c++/61382
	* gimplify.c (gimplify_arg): Non-static.
	* gimplify.h: Declare it.

2014-06-30  Marcus Shawcroft  <marcus.shawcroft@arm.com>

	Backport from Mainline
	2014-06-30  Marcus Shawcroft  <marcus.shawcroft@arm.com>

	PR target/61633
	* config/aarch64/aarch64.md (*aarch64_ashr_sisd_or_int_<mode>3):
	Add alternative; make early clobber.  Adjust both split patterns
	to use operand 0 as the working register.

2014-06-30  Kyrylo Tkachov  <kyrylo.tkachov@arm.com>

	* config/aarch64/iterators.md (VCOND): Handle SI and HI modes.
	Update comments.
	(VCONQ): Make comment more helpful.
	(VCON): Delete.
	* config/aarch64/aarch64-simd.md
	(aarch64_sqdmulh_lane<mode>):
	Use VCOND for operands 2.  Update lane checking and flipping logic.
	(aarch64_sqrdmulh_lane<mode>): Likewise.
	(aarch64_sq<r>dmulh_lane<mode>_internal): Likewise.
	(aarch64_sqdmull2<mode>): Remove VCON, use VQ_HSI mode iterator.
	(aarch64_sqdml<SBINQOPS:as>l_lane<mode>_internal, VD_HSI): Change mode
	attribute of operand 3 to VCOND.
	(aarch64_sqdml<SBINQOPS:as>l_lane<mode>_internal, SD_HSI): Likewise.
	(aarch64_sqdml<SBINQOPS:as>l2_lane<mode>_internal): Likewise.
	(aarch64_sqdmull_lane<mode>_internal, VD_HSI): Likewise.
	(aarch64_sqdmull_lane<mode>_internal, SD_HSI): Likewise.
	(aarch64_sqdmull2_lane<mode>_internal): Likewise.
	(aarch64_sqdml<SBINQOPS:as>l_laneq<mode>_internal, VD_HSI: New
	define_insn.
	(aarch64_sqdml<SBINQOPS:as>l_laneq<mode>_internal, SD_HSI): Likewise.
	(aarch64_sqdml<SBINQOPS:as>l2_laneq<mode>_internal): Likewise.
	(aarch64_sqdmull_laneq<mode>_internal, VD_HSI): Likewise.
	(aarch64_sqdmull_laneq<mode>_internal, SD_HSI): Likewise.
	(aarch64_sqdmull2_laneq<mode>_internal): Likewise.
	(aarch64_sqdmlal_lane<mode>): Change mode attribute of penultimate
	operand to VCOND.  Update lane flipping and bounds checking logic.
	(aarch64_sqdmlal2_lane<mode>): Likewise.
	(aarch64_sqdmlsl_lane<mode>): Likewise.
	(aarch64_sqdmull_lane<mode>): Likewise.
	(aarch64_sqdmull2_lane<mode>): Likewise.
	(aarch64_sqdmlal_laneq<mode>): Replace VCON usage with VCONQ.
	Emit aarch64_sqdmlal_laneq<mode>_internal insn.
	(aarch64_sqdmlal2_laneq<mode>): Emit
	aarch64_sqdmlal2_laneq<mode>_internal insn.
	Replace VCON with VCONQ.
	(aarch64_sqdmlsl2_lane<mode>): Replace VCON with VCONQ.
	(aarch64_sqdmlsl2_laneq<mode>): Likewise.
	(aarch64_sqdmull_laneq<mode>): Emit
	aarch64_sqdmull_laneq<mode>_internal insn.
	Replace VCON with VCONQ.
	(aarch64_sqdmull2_laneq<mode>): Emit
	aarch64_sqdmull2_laneq<mode>_internal insn.
	(aarch64_sqdmlsl_laneq<mode>): Replace VCON usage with VCONQ.
	* config/aarch64/arm_neon.h (vqdmlal_high_lane_s16): Change type
	of 3rd argument to int16x4_t.
	(vqdmlalh_lane_s16): Likewise.
	(vqdmlslh_lane_s16): Likewise.
	(vqdmull_high_lane_s16): Likewise.
	(vqdmullh_lane_s16): Change type of 2nd argument to int16x4_t.
	(vqdmlal_lane_s16): Don't create temporary int16x8_t value.
	(vqdmlsl_lane_s16): Likewise.
	(vqdmull_lane_s16): Don't create temporary int16x8_t value.
	(vqdmlal_high_lane_s32): Change type 3rd argument to int32x2_t.
	(vqdmlals_lane_s32): Likewise.
	(vqdmlsls_lane_s32): Likewise.
	(vqdmull_high_lane_s32): Change type 2nd argument to int32x2_t.
	(vqdmulls_lane_s32): Likewise.
	(vqdmlal_lane_s32): Don't create temporary int32x4_t value.
	(vqdmlsl_lane_s32): Likewise.
	(vqdmull_lane_s32): Don't create temporary int32x4_t value.
	(vqdmulhh_lane_s16): Change type of second argument to int16x4_t.
	(vqrdmulhh_lane_s16): Likewise.
	(vqdmlsl_high_lane_s16): Likewise.
	(vqdmulhs_lane_s32): Change type of second argument to int32x2_t.
	(vqdmlsl_high_lane_s32): Likewise.
	(vqrdmulhs_lane_s32): Likewise.

2014-06-30  Thomas Preud'homme  <thomas.preudhomme@arm.com>

	Backport from Mainline
	2014-06-20  Jakub Jelinek  <jakub@redhat.com>
	2014-06-11  Thomas Preud'homme  <thomas.preudhomme@arm.com>

	PR tree-optimization/61306
	* tree-ssa-math-opts.c (struct symbolic_number): Store type of
	expression instead of its size.
	(do_shift_rotate): Adapt to change in struct symbolic_number. Return
	false to prevent optimization when the result is unpredictable due to
	arithmetic right shift of signed type with highest byte is set.
	(verify_symbolic_number_p): Adapt to change in struct symbolic_number.
	(find_bswap_1): Likewise. Return NULL to prevent optimization when the
	result is unpredictable due to sign extension.
	(find_bswap): Adapt to change in struct symbolic_number.

2014-06-27  Martin Jambor  <mjambor@suse.cz>

	PR ipa/61160
	* cgraphclones.c (duplicate_thunk_for_node): Removed parameter
	args_to_skip, use those from node instead.  Copy args_to_skip and
	combined_args_to_skip from node to the new thunk.
	(redirect_edge_duplicating_thunks): Removed parameter args_to_skip.
	(cgraph_create_virtual_clone): Moved computation of
	combined_args_to_skip...
	(cgraph_clone_node): ...here, simplify it to bitmap_ior..

2014-06-27  Uros Bizjak  <ubizjak@gmail.com>

	Backport from mainline
	2014-06-26  Uros Bizjak  <ubizjak@gmail.com>

	PR target/61586
	* config/alpha/alpha.c (alpha_handle_trap_shadows): Handle BARRIER RTX.

2014-06-26  Bill Schmidt  <wschmidt@linux.vnet.ibm.com>

	PR target/61542
	* config/rs6000/vsx.md (vsx_extract_v4sf): Fix bug with element
	extraction other than index 3.

2014-06-26  Marc Glisse  <marc.glisse@inria.fr>

	PR target/61503
	* config/i386/i386.md (x86_64_shrd, x86_shrd,
	ix86_rotr<dwi>3_doubleword): Replace ashiftrt with lshiftrt.

2014-06-26  Martin Jambor  <mjambor@suse.cz>

	Backport from mainline
	* ipa-prop.c (ipa_impossible_devirt_target): No longer static,
	renamed to ipa_impossible_devirt_target.  Fix typo.
	* ipa-prop.h (ipa_impossible_devirt_target): Declare.
	* ipa-cp.c (ipa_get_indirect_edge_target_1): Use
	ipa_impossible_devirt_target.

2014-06-24  Jakub Jelinek  <jakub@redhat.com>

	PR target/61570
	* config/i386/driver-i386.c (host_detect_local_cpu): For unknown
	model family 6 CPU with has_longmode never use a CPU without
	64-bit support.

	* gimplify.c (gimplify_omp_for): For #pragma omp for simd iterator
	not mentioned in clauses use private clause if the iterator is
	declared in #pragma omp for simd, and when adding lastprivate
	instead, add it to the outer #pragma omp for too.  Diagnose
	if the variable is private in outer context.  For simd collapse > 1
	loops, replace all iterators with temporaries.
	* omp-low.c (lower_rec_input_clauses): Handle LINEAR clause the
	same even in collapse > 1 loops.

2014-06-23  Alan Modra  <amodra@gmail.com>

	PR bootstrap/61583
	* tree-vrp.c (remove_range_assertions): Do not set is_unreachable
	to zero on debug statements.

2014-06-10  Kyrylo Tkachov  <kyrylo.tkachov@arm.com>

	* config/aarch64/aarch64-simd.md (aarch64_sqdmulh_lane<mode>):
	New expander.
	(aarch64_sqrdmulh_lane<mode>): Likewise.
	(aarch64_sq<r>dmulh_lane<mode>): Rename to...
	(aarch64_sq<r>dmulh_lane<mode>_interna): ...this.
	(aarch64_sqdmulh_laneq<mode>): New expander.
	(aarch64_sqrdmulh_laneq<mode>): Likewise.
	(aarch64_sq<r>dmulh_laneq<mode>): Rename to...
	(aarch64_sq<r>dmulh_laneq<mode>_internal): ...this.
	(aarch64_sqdmulh_lane<mode>): New expander.
	(aarch64_sqrdmulh_lane<mode>): Likewise.
	(aarch64_sq<r>dmulh_lane<mode>): Rename to...
	(aarch64_sq<r>dmulh_lane<mode>_internal): ...this.
	(aarch64_sqdmlal_lane<mode>): Add lane flip for big-endian.
	(aarch64_sqdmlal_laneq<mode>): Likewise.
	(aarch64_sqdmlsl_lane<mode>): Likewise.
	(aarch64_sqdmlsl_laneq<mode>): Likewise.
	(aarch64_sqdmlal2_lane<mode>): Likewise.
	(aarch64_sqdmlal2_laneq<mode>): Likewise.
	(aarch64_sqdmlsl2_lane<mode>): Likewise.
	(aarch64_sqdmlsl2_laneq<mode>): Likewise.
	(aarch64_sqdmull_lane<mode>): Likewise.
	(aarch64_sqdmull_laneq<mode>): Likewise.
	(aarch64_sqdmull2_lane<mode>): Likewise.
	(aarch64_sqdmull2_laneq<mode>): Likewise.

2014-06-20  Martin Jambor  <mjambor@suse.cz>

	PR ipa/61540
	* ipa-prop.c (impossible_devirt_target): New function.
	(try_make_edge_direct_virtual_call): Use it, also instead of
	asserting.

2014-06-20  Martin Jambor  <mjambor@suse.cz>

	PR ipa/61211
	* cgraph.c (clone_of_p): Allow skipped_branch to deal with
	expanded clones.

2014-06-20  Chung-Lin Tang  <cltang@codesourcery.com>

	Backport from mainline

	2014-06-20  Julian Brown  <julian@codesourcery.com>
		    Chung-Lin Tang  <cltang@codesourcery.com>

	* config/arm/arm.c (arm_output_mi_thunk): Fix offset for
	TARGET_THUMB1_ONLY. Add comments.

2014-06-18  Uros Bizjak  <ubizjak@gmail.com>

	Backport from mainline
	2014-06-16  Uros Bizjak  <ubizjak@gmail.com>

	* config/i386/i386.c (decide_alg): Correctly handle
	maximum size of stringop algorithm.

2014-06-18  Richard Henderson  <rth@redhat.com>

	PR target/61545
	* config/aarch64/aarch64.md (tlsdesc_small): Clobber CC_REGNUM.

2014-06-17  Yufeng Zhang  <yufeng.zhang@arm.com>

	PR target/61483
	* config/aarch64/aarch64.c (aarch64_layout_arg): Add new local
	variable 'size'; calculate 'size' right in the front; use
	'size' to compute 'nregs' (when 'allocate_ncrn != 0') and
	pcum->aapcs_stack_words.

2014-06-17  Nick Clifton  <nickc@redhat.com>

	* config/msp430/msp430.md (mulhisi3): Add a NOP after the DINT.
	(umulhi3, mulsidi3, umulsidi3): Likewise.

2014-06-17  Uros Bizjak  <ubizjak@gmail.com>

	Backport from mainline
	2014-06-06  Uros Bizjak  <ubizjak@gmail.com>

	PR target/61423
	* config/i386/i386.md (*floatunssi<mode>2_i387_with_xmm): New
	define_insn_and_split pattern, merged from *floatunssi<mode>2_1
	and corresponding splitters.  Zero extend general register
	or memory input operand to XMM temporary.  Enable for
	TARGET_SSE2 and TARGET_INTER_UNIT_MOVES_TO_VEC only.
	(floatunssi<mode>2): Update expander predicate.

2014-06-16  Vladimir Makarov  <vmakarov@redhat.com>

	PR rtl-optimization/61325
	* lra-constraints.c (valid_address_p): Add forward declaration.
	(simplify_operand_subreg): Check address validity before and after
	alter_reg of memory subreg.

2014-06-18  Jakub Jelinek  <jakub@redhat.com>

	PR plugins/45078
	* config.gcc (arm*-*-linux-*): Include vxworks-dummy.h in tm_file.

2014-06-13  Peter Bergner  <bergner@vnet.ibm.com>

	Backport from mainline

	2014-06-13  Peter Bergner  <bergner@vnet.ibm.com>
	PR target/61415
	* config/rs6000/rs6000-builtin.def (BU_MISC_1): Delete.
	(BU_MISC_2): Rename to ...
	(BU_LDBL128_2): ... this.
	* config/rs6000/rs6000.h (RS6000_BTM_LDBL128): New define.
	(RS6000_BTM_COMMON): Add RS6000_BTM_LDBL128.
	* config/rs6000/rs6000.c (rs6000_builtin_mask_calculate): Handle
	RS6000_BTM_LDBL128.
	(rs6000_invalid_builtin): Add long double 128-bit builtin support.
	(rs6000_builtin_mask_names): Add RS6000_BTM_LDBL128.
	* config/rs6000/rs6000.md (unpacktf_0): Remove define)expand.
	(unpacktf_1): Likewise.
	* doc/extend.texi (__builtin_longdouble_dw0): Remove documentation.
	(__builtin_longdouble_dw1): Likewise.
	* doc/sourcebuild.texi (longdouble128): Document.

2014-06-13  Jeff Law  <law@redhat.com>

	Backports from mainline:
	2014-06-13  Jeff Law  <law@redhat.com>

	PR rtl-optimization/61094
	PR rtl-optimization/61446
	* ree.c (combine_reaching_defs): Get the mode for the copy from
	the extension insn rather than the defining insn.

	2014-06-02  Jeff Law  <law@redhat.com>

	PR rtl-optimization/61094
	* ree.c (combine_reaching_defs): Do not reextend an insn if it
	was marked as do_no_reextend.  If a copy is needed to eliminate
	an extension, then mark it as do_not_reextend.

2014-06-13  Martin Jambor  <mjambor@suse.cz>

	PR ipa/61186
	* ipa-devirt.c (possible_polymorphic_call_targets): Store NULL to
	cache_token if returning early.

2014-06-12  Jakub Jelinek  <jakub@redhat.com>

	PR middle-end/61486
	* gimplify.c (struct gimplify_omp_ctx): Add distribute field.
	(gimplify_adjust_omp_clauses): Don't or in GOVD_LASTPRIVATE
	if outer combined construct is distribute.
	(gimplify_omp_for): For OMP_DISTRIBUTE set
	gimplify_omp_ctxp->distribute.
	* omp-low.c (scan_sharing_clauses) <case OMP_CLAUSE_SHARED>: For
	GIMPLE_OMP_TEAMS, if decl isn't global in outer context, record
	mapping into decl map.

2014-06-12  Jeff Law  <law@redhat.com>

	Backports from mainline:

	2014-06-12  Jeff Law  <law@redhat.com>

	PR tree-optimization/61009
	* tree-ssa-threadedge.c (thread_through_normal_block): Correct return
	value when we stop processing a block due to problematic PHIs.

	2014-06-05  Jeff Law  <law@redhat.com>

	PR tree-optimization/61289
	* tree-ssa-threadedge.c (invalidate_equivalences): Remove SRC_MAP and
	DST_MAP parameters.  Invalidate by walking all the SSA_NAME_VALUES
	looking for those which match LHS.  All callers changed.
	(record_temporary_equivalences_from_phis): Remove SRC_MAP and DST_MAP
	parameters and code which manipulated them.  All callers changed.
	(record_temporary_equivalences_from_stmts_at_dest): Remove SRC_MAP
	and DST_MAP parameters.  Simplify invalidation code by just calling
	invalidate_equivalences.  All callers changed.
	(thread_across_edge): Simplify now that we don't need to maintain
	the map of equivalences to invalidate.

2014-06-12  Eric Botcazou  <ebotcazou@adacore.com>

	* tree-core.h (DECL_NONALIASED): Use proper spelling in comment.

2014-06-12  Georg-Johann Lay  <avr@gjlay.de>

	Backport from 2014-05-14 trunk r210418
	* config/avr/avr.h (REG_CLASS_CONTENTS): Use unsigned suffix for
	shifted values to avoid build warning.

2014-06-12  Georg-Johann Lay  <avr@gjlay.de>

	Backport from 2014-05-09 trunk r210272

	* config/avr/avr-fixed.md (round<mode>3): Use -1U instead of -1 in
	unsigned int initializers for regno_in, regno_out.

	Backport from 2014-06-12 trunk r211491

	PR target/61443
	* config/avr/avr.md (push<mode>1): Avoid (subreg(mem)) when
	loading from address spaces.

2014-06-12  Alan Modra  <amodra@gmail.com>

	PR target/61300
	* doc/tm.texi.in (INCOMING_REG_PARM_STACK_SPACE): Document.
	* doc/tm.texi: Regenerate.
	* function.c (INCOMING_REG_PARM_STACK_SPACE): Provide default.
	Use throughout in place of REG_PARM_STACK_SPACE.
	* config/rs6000/rs6000.c (rs6000_reg_parm_stack_space): Add
	"incoming" param.  Pass to rs6000_function_parms_need_stack.
	(rs6000_function_parms_need_stack): Add "incoming" param, ignore
	prototype_p when incoming.  Use function decl when incoming
	to handle K&R style functions.
	* config/rs6000/rs6000.h (REG_PARM_STACK_SPACE): Adjust.
	(INCOMING_REG_PARM_STACK_SPACE): Define.

2014-06-11  Richard Biener  <rguenther@suse.de>

	PR tree-optimization/61452
	* tree-ssa-sccvn.c (visit_phi): Remove pointless setting of
	expr and has_constants in case we found a leader.
	(simplify_binary_expression): Always valueize operands first.
	(simplify_unary_expression): Likewise.

2014-06-11  Richard Biener  <rguenther@suse.de>

	PR middle-end/61456
	* tree-ssa-alias.c (nonoverlapping_component_refs_of_decl_p):
	Do not use the main variant for the type comparison.

2014-06-10  Kyrylo Tkachov  <kyrylo.tkachov@arm.com>

	* doc/arm-acle-intrinsics.texi: Specify when CRC32 intrinsics are
	available.
	Simplify description of __crc32d and __crc32cd intrinsics.
	* doc/extend.texi (ARM ACLE Intrinsics): Remove comment about CRC32
	availability.

2014-06-07  Eric Botcazou  <ebotcazou@adacore.com>

	* tree-ssa-tail-merge.c (same_succ_hash): Hash the static chain of a
	call statement, if any.
	(gimple_equal_p) <GIMPLE_CALL>: Compare the static chain of the call
	statements, if any.  Tidy up.

2014-06-06  Michael Meissner  <meissner@linux.vnet.ibm.com>

	Back port from trunk
	2014-06-06  Michael Meissner  <meissner@linux.vnet.ibm.com>

	PR target/61431
	* config/rs6000/vsx.md (VSX_LE): Split VSX_D into 2 separate
	iterators, VSX_D that handles 64-bit types, and VSX_LE that
	handles swapping the two 64-bit double words on little endian
	systems.  Include V1TImode and optionally TImode in VSX_LE so that
	these types are properly swapped.  Change all of the insns and
	splits that do the 64-bit swaps to use VSX_LE.
	(vsx_le_perm_load_<mode>): Likewise.
	(vsx_le_perm_store_<mode>): Likewise.
	(splitters for little endian memory operations): Likewise.
	(vsx_xxpermdi2_le_<mode>): Likewise.
	(vsx_lxvd2x2_le_<mode>): Likewise.
	(vsx_stxvd2x2_le_<mode>): Likewise.

2014-06-06  Vladimir Makarov  <vmakarov@redhat.com>

	PR rtl-optimization/61325
	* lra-constraints.c (process_address_1): Check scale equal to one
	to prevent transformation: base + scale * index => base + new_reg.

2014-06-05  Martin Jambor  <mjambor@suse.cz>

	PR ipa/61393
	* ipa-cp.c (determine_versionability): Pretend that tm_clones are
	not versionable.

2014-06-04  Richard Biener  <rguenther@suse.de>

	PR tree-optimization/61383
	* tree-ssa-ifcombine.c (bb_no_side_effects_p): Make sure
	stmts can't trap.

2014-06-02  Jason Merrill  <jason@redhat.com>

	PR c++/61020
	* varpool.c (ctor_for_folding): Handle uninitialized vtables.

2014-06-03  Martin Jambor  <mjambor@suse.cz>

	PR ipa/61160
	* ipa-cp.c (cgraph_edge_brings_value_p): Handle edges leading to
	thunks.

2014-06-03  Andrey Belevantsev  <abel@ispras.ru>

	Backport from mainline
	2014-05-14  Andrey Belevantsev  <abel@ispras.ru>

	PR rtl-optimization/60866
	* sel-sched-ir (sel_init_new_insn): New parameter old_seqno.
	Default it to -1.  Pass it down to init_simplejump_data.
	(init_simplejump_data): New parameter old_seqno.  Pass it down
	to get_seqno_for_a_jump.
	(get_seqno_for_a_jump): New parameter old_seqno.  Use it for
	initializing new jump seqno as a last resort.  Add comment.
	(sel_redirect_edge_and_branch): Save old seqno of the conditional
	jump and pass it down to sel_init_new_insn.
	(sel_redirect_edge_and_branch_force): Likewise.

2014-06-03  Andrey Belevantsev  <abel@ispras.ru>

	Backport from mainline
	2014-05-14  Andrey Belevantsev  <abel@ispras.ru>

	PR rtl-optimization/60901
	* config/i386/i386.c (ix86_dependencies_evaluation_hook): Check that
	bb predecessor belongs to the same scheduling region.  Adjust comment.

2014-06-03  Uros Bizjak  <ubizjak@gmail.com>

	Backport from mainline
	2014-06-02  Uros Bizjak  <ubizjak@gmail.com>

	PR target/61239
	* config/i386/i386.c (ix86_expand_vec_perm) [case V32QImode]: Use
	GEN_INT (-128) instead of GEN_INT (128) to set MSB of QImode constant.

2014-05-29  Vladimir Makarov  <vmakarov@redhat.com>

	PR rtl-optimization/61325
	* lra-constraints.c (process_address): Rename to
	process_address_1.
	(process_address): New function.

2014-05-29  Uros Bizjak  <ubizjak@gmail.com>

	Backport from mainline
	2014-05-26  Uros Bizjak  <ubizjak@gmail.com>

	PR target/61271
	* config/i386/i386.c (ix86_rtx_costs)
	<case CONST_INT, case CONST, case LABEL_REF, case SYMBOL_REF>:
	Fix condition.

2014-05-28  Eric Botcazou  <ebotcazou@adacore.com>

	Backport from mainline
	2014-05-27  Eric Botcazou  <ebotcazou@adacore.com>

	* double-int.c (div_and_round_double) <ROUND_DIV_EXPR>: Use the proper
	predicate to detect a negative quotient.

2014-05-28  Richard Biener  <rguenther@suse.de>

	Backport from mainline
	2014-05-28  Richard Biener  <rguenther@suse.de>

	PR middle-end/61045
	* fold-const.c (fold_comparison): When folding
	X +- C1 CMP Y +- C2 to X CMP Y +- C2 +- C1 also ensure
	the sign of the remaining constant operand stays the same.

	2014-05-05  Richard Biener  <rguenther@suse.de>

	PR middle-end/61010
	* fold-const.c (fold_binary_loc): Consistently avoid
	canonicalizing X & CST away from a CST that is the mask
	of a mode.

	2014-04-28  Richard Biener  <rguenther@suse.de>

	PR tree-optimization/60979
	* graphite-scop-detection.c (scopdet_basic_block_info): Reject
	SCOPs that end in a block with a successor with abnormal
	predecessors.

2014-05-28  Rainer Orth  <ro@CeBiTec.Uni-Bielefeld.DE>

	* configure.ac ($gcc_cv_ld_clearcap): New test.
	* configure: Regenerate.
	* config.in: Regenerate.
	* config/sol2.opt (mclear-hwcap): New option.
	* config/sol2.h (LINK_CLEARCAP_SPEC): Define.
	* config/sol2-clearcap.map: Moved here from
	testsuite/gcc.target/i386/clearcap.map.
	* config/sol2-clearcapv2.map: Move here from
	gcc.target/i386/clearcapv2.map.
	* config/t-sol2 (install): Depend on install-clearcap-map.
	(install-clearcap-map): New target.
	* doc/invoke.texi (Option Summary, Solaris 2 Options): Document
	-mclear-hwcap.

2014-05-28  Georg-Johann Lay  <avr@gjlay.de>

	PR libgcc/61152
	* config/dbx.h (License): Add Runtime Library Exception.
	* config/newlib-stdint.h (License): Same.
	* config/rtems.h (License): Same
	* config/initfini-array.h (License): Same
	* config/v850/v850.h (License): Same.
	* config/v850/v850-opts.h (License): Same
	* config/v850/rtems.h (License): Same.

2014-05-28  Georg-Johann Lay  <avr@gjlay.de>

	PR target/61044
	* doc/extend.texi (Local Labels): Note that label differences are
	not supported for AVR.

2014-05-27  Georg-Johann Lay  <avr@gjlay.de>

	Backport from 2014-05-12 mainline r210322.
	Backport from 2014-05-27 mainline r210959, r210969.

	PR libgcc/61152
	* config/arm/arm.h (License): Add GCC Runtime Library Exception.
	* config/arm/arm-cores.def (License): Same.
	* config/arm/arm-opts.h (License): Same.
	* config/arm/aout.h (License): Same.
	* config/arm/bpabi.h (License): Same.
	* config/arm/elf.h (License): Same.
	* config/arm/linux-elf.h (License): Same.
	* config/arm/linux-gas.h (License): Same.
	* config/arm/netbsd-elf.h (License): Same.
	* config/arm/uclinux-eabi.h (License): Same.
	* config/arm/uclinux-elf.h (License): Same.
	* config/arm/vxworks.h (License): Same.

2014-05-26  Michael Tautschnig  <mt@debian.org>

	PR target/61249
	* doc/extend.texi (X86 Built-in Functions): Fix parameter lists of
	__builtin_ia32_vfrczs[sd] and __builtin_ia32_mpsadbw256.

2014-05-22  Vladimir Makarov  <vmakarov@redhat.com>

	PR rtl-optimization/61215
	* lra-elelimination.c (lra_eliminate_regs_1): Don't use
	simplify_gen_subreg until final substitution.

2014-05-23  Alan Modra  <amodra@gmail.com>

	PR target/61231
	* config/rs6000/rs6000.c (mem_operand_gpr): Handle SImode.
	* config/rs6000/rs6000.md (extendsidi2_lfiwax, extendsidi2_nocell):
	Use "Y" constraint rather than "m".

2014-05-22  Vladimir Makarov  <vmakarov@redhat.com>

	PR rtl-optimization/60969
	* ira-costs.c (record_reg_classes): Process NO_REGS for matching
	constraints.  Set up mem cost for NO_REGS case.

2014-05-22  Peter Bergner  <bergner@vnet.ibm.com>

	* config/rs6000/htm.md (ttest): Use correct shift value to get CR0.

2014-05-22  Richard Earnshaw  <rearnsha@arm.com>

	PR target/61208
	* arm.md (arm_cmpdi_unsigned): Fix length calculation for Thumb2.

2014-05-22  Nick Clifton  <nickc@redhat.com>

	* config/msp430/msp430.h (ASM_SPEC): Add spaces after inserted options.

2014-05-22  Jakub Jelinek  <jakub@redhat.com>

	* tree-streamer-in.c (unpack_ts_real_cst_value_fields): Make sure
	all padding bits in REAL_VALUE_TYPE are cleared.

2014-05-21  Guozhi Wei  <carrot@google.com>

	PR target/61202
	* config/aarch64/arm_neon.h (vqdmulh_n_s16): Change the last operand's
	constraint.
	(vqdmulhq_n_s16): Likewise.

2014-05-21  Martin Jambor  <mjambor@suse.cz>

	* doc/invoke.texi (Optimize Options): Document parameters
	ipa-cp-eval-threshold, ipa-max-agg-items, ipa-cp-loop-hint-bonus and
	ipa-cp-array-index-hint-bonus.

2014-05-21  Jakub Jelinek  <jakub@redhat.com>

	PR middle-end/61252
	* omp-low.c (handle_simd_reference): New function.
	(lower_rec_input_clauses): Use it.  Defer adding reference
	initialization even for reduction without placeholder if in simd,
	handle it properly later on.

2014-05-20  Jan Hubicka  <hubicka@ucw.cz>

	PR bootstrap/60984
	* ipa-inline-transform.c (inline_call): Use add CALLEE_REMOVED
	parameter.
	* ipa-inline.c (inline_to_all_callers): If callee was removed; return.
	(ipa_inline): Loop inline_to_all_callers until no more aliases
	are removed.

2014-05-20  Jan Hubicka  <hubicka@ucw.cz>

	PR lto/60820
	* varpool.c (varpool_remove_node): Do not alter decls when streaming.

2014-05-20  DJ Delorie  <dj@redhat.com>

	* config/msp430/msp430.md (split): Don't allow subregs when
	splitting SImode adds.
	(andneghi): Fix subtraction logic.
	* config/msp430/predicates.md (msp430_nonsubreg_or_imm_operand): New.

2014-05-20  Nick Clifton  <nickc@redhat.com>

	* config/msp430/msp430.c (TARGET_GIMPLIFY_VA_ARG_EXPR): Define.
	(msp430_gimplify_va_arg_expr): New function.
	(msp430_print_operand): Handle (CONST (ZERO_EXTRACT)).

	* config/msp430/msp430.md (zero_extendpsisi2): Use + constraint on
	operand 0 in order to prevent confusion about the number of
	registers involved.

2014-05-20  Kyrylo Tkachov  <kyrylo.tkachov@arm.com>

	* config/arm/arm.md (arith_shiftsi): Do not predicate for
	arm_restrict_it.

2014-05-19  Richard Earnshaw  <rearnsha@arm.com>

	* arm.c (thumb1_reorg): When scanning backwards skip anything
	that's not a proper insn.

2014-05-17  Jan Hubicka  <hubicka@ucw.cz>

	* ipa.c (symtab_remove_unreachable_nodes): Remove
	symbol from comdat group if its body was eliminated.
	(comdat_can_be_unshared_p_1): Static symbols can always be privatized.
	* symtab.c (symtab_remove_from_same_comdat_group): Break out from ...
	(symtab_unregister_node): ... this one.
	(verify_symtab_base): More strict checking of comdats.
	* cgraph.h (symtab_remove_from_same_comdat_group): Declare.

2014-05-17  Jan Hubicka  <hubicka@ucw.cz>

	* opts.c (common_handle_option): Disable -fipa-reference coorectly
	with -fuse-profile.

2014-05-17  Jan Hubicka  <hubicka@ucw.cz>

	PR ipa/60854
	* ipa.c (symtab_remove_unreachable_nodes): Mark targets of
	external aliases alive, too.

2014-05-17  Uros Bizjak  <ubizjak@gmail.com>

	* doc/invoke.texi (free): Mention Alpha.  Also enabled at -Os.

2014-05-17  Uros Bizjak  <ubizjak@gmail.com>

	Backport from mainline
	2014-04-25  H.J. Lu  <hongjiu.lu@intel.com>

	PR target/60969
	* config/i386/i386.md (*movsf_internal): Set MODE to SI for
	alternative 12.

2014-05-16  Vladimir Makarov  <vmakarov@redhat.com>

	PR rtl-optimization/60969
	* ira-costs.c (record_reg_classes): Allow only memory for pseudo.
	Calculate costs for this case.

2014-05-15  Peter Bergner  <bergner@vnet.ibm.com>

	PR target/61193
	* config/rs6000/htmxlintrin.h (_HTM_TBEGIN_STARTED): New define.
	(__TM_simple_begin): Use it.
	(__TM_begin): Likewise.

2014-05-15  Martin Jambor  <mjambor@suse.cz>

	PR ipa/61085
	* ipa-prop.c (update_indirect_edges_after_inlining): Check
	type_preserved flag when the indirect edge is polymorphic.

2014-05-15  Martin Jambor  <mjambor@suse.cz>

	PR ipa/60897
	* ipa-prop.c (ipa_modify_formal_parameters): Reset DECL_LANG_SPECIFIC.

2014-05-15  Jakub Jelinek  <jakub@redhat.com>

	PR tree-optimization/61158
	* fold-const.c (fold_binary_loc): If X is zero-extended and
	shiftc >= prec, make sure zerobits is all ones instead of
	invoking undefined behavior.

2014-05-14  Cary Coutant  <ccoutant@google.com>

	PR debug/61013
	* opts.c (common_handle_option): Don't special-case "-g".
	(set_debug_level): Default to at least level 2 with "-g".

2014-05-14  Eric Botcazou  <ebotcazou@adacore.com>

	* config/sparc/sparc-protos.h (sparc_absnegfloat_split_legitimate):
	Delete.
	* config/sparc/sparc.c (sparc_absnegfloat_split_legitimate): Likewise.
	* config/sparc/sparc.md (fptype_ut699): New attribute.
	(in_branch_delay): Return false if -mfix-ut699 is specified and
	fptype_ut699 is set to single.
	(truncdfsf2): Add fptype_ut699 attribute.
	(fix_truncdfsi2): Likewise.
	(floatsisf2): Change fptype attribute.
	(fix_truncsfsi2): Likewise.
	(negtf2_notv9): Delete.
	(negtf2_v9): Likewise.
	(negtf2_hq): New instruction.
	(negtf2): New instruction and splitter.
	(negdf2_notv9): Rewrite.
	(abstf2_notv9): Delete.
	(abstf2_hq_v9): Likewise.
	(abstf2_v9): Likewise.
	(abstf2_hq): New instruction.
	(abstf2): New instruction and splitter.
	(absdf2_notv9): Rewrite.

2014-05-14  Matthias Klose  <doko@ubuntu.com>

	Revert:
	2014-05-08  Manuel López-Ibáñez  <manu@gcc.gnu.org>
		    Matthias Klose  <doko@ubuntu.com>

	PR driver/61106
	* optc-gen.awk: Fix option handling for -Wunused-parameter.

2014-05-13  Peter Bergner  <bergner@vnet.ibm.com>

	* doc/sourcebuild.texi: (dfp_hw): Document.
	(p8vector_hw): Likewise.
	(powerpc_eabi_ok): Likewise.
	(powerpc_elfv2): Likewise.
	(powerpc_htm_ok): Likewise.
	(ppc_recip_hw): Likewise.
	(vsx_hw): Likewise.

2014-05-13  Jeff Law  <law@redhat.com>

	Backports fromm mainline:

	2014-05-08  Jeff Law  <law@redhat.com>

	PR tree-optimization/61009
	* tree-ssa-threadedge.c (thread_through_normal_block): Return a
	tri-state rather than a boolean.  When a block is too big to
	thread through, inform caller via negative return value.
	(thread_across_edge): If a block was too big for normal threading,
	then it's too big for a joiner too, so remove temporary equivalences
	and return immediately.

	2014-04-28  Jeff Law  <law@redhat.com>

	PR tree-optimization/60902
	* tree-ssa-threadedge.c
	(record_temporary_equivalences_from_stmts_at_dest): Only iterate
	over real defs when invalidating outputs from statements that do not
	produce useful outputs for threading.

	2014-04-23  Jeff Law  <law@redhat.com>

	PR tree-optimization/60902
	* tree-ssa-threadedge.c
	(record_temporary_equivalences_from_stmts_at_dest): Make sure to
	invalidate outputs from statements that do not produce useful
	outputs for threading.

2014-05-13  Richard Biener  <rguenther@suse.de>

	PR ipa/60973
	* tree-inline.c (remap_gimple_stmt): Clear tail call flag,
	it needs revisiting whether the call still may be tail-called.

2014-05-13  Jakub Jelinek  <jakub@redhat.com>

	PR target/61060
	* config/i386/i386.c (ix86_expand_set_or_movmem): If count_exp
	is const0_rtx, return immediately.  Don't test count == 0 when
	it is always true.

2014-05-12  Senthil Kumar Selvaraj  <senthil_kumar.selvaraj@atmel.com>

	Backport from mainline
	2014-05-12  Senthil Kumar Selvaraj  <senthil_kumar.selvaraj@atmel.com>

	PR target/60991
	* config/avr/avr.c (avr_out_store_psi): Use correct constant
	to restore Y.

2014-05-09  Uros Bizjak  <ubizjak@gmail.com>

	Backport from mainline
	2014-05-08  Uros Bizjak  <ubizjak@gmail.com>

	PR target/61092
	* config/alpha/alpha.c: Include gimple-iterator.h.
	(alpha_gimple_fold_builtin): New function.  Move
	ALPHA_BUILTIN_UMULH folding from ...
	(alpha_fold_builtin): ... here.
	(TARGET_GIMPLE_FOLD_BUILTIN): New define.

2014-05-09  Pitchumani Sivanupandi  <Pitchumani.S@atmel.com>

	Backport from 2014-04-16 trunk r209446
	2014-04-16  Pitchumani Sivanupandi  <Pitchumani.S@atmel.com>

	* config/avr/avr-mcus.def: Correct typo for atxmega256a3bu macro.

2014-05-09  Georg-Johann Lay  <avr@gjlay.de>

	Backport from 2014-05-09 trunk r210267

	PR target/61055
	* config/avr/avr.md (cc): Add new attribute set_vzn.
	(addqi3, addqq3, adduqq3, subqi3, subqq3, subuqq3, negqi2) [cc]:
	Set cc insn attribute to set_vzn instead of set_zn for alternatives
	with INC, DEC or NEG.
	* config/avr/avr.c (avr_notice_update_cc): Handle SET_VZN.
	(avr_out_plus_1): ADIW sets cc0 to CC_SET_CZN.
	INC, DEC and ADD+ADC set cc0 to CC_CLOBBER.

2014-05-08  Manuel López-Ibáñez  <manu@gcc.gnu.org>
	    Matthias Klose  <doko@ubuntu.com>

	PR driver/61106
	* optc-gen.awk: Fix option handling for -Wunused-parameter.

2014-05-08  Uros Bizjak  <ubizjak@gmail.com>

	PR target/59952
	* config/i386/i386.c (PTA_HASWELL): Remove PTA_RTM.

2014-05-05  Marek Polacek  <polacek@redhat.com>

	Back port from mainline
	2014-05-05  Marek Polacek  <polacek@redhat.com>

	PR driver/61065
	* opts.c (common_handle_option): Call error_at instead of warning_at.

2014-05-04  Jan Hubicka  <hubicka@ucw.cz>

	PR ipa/60965
	* ipa-devirt.c (get_class_context): Allow POD to change to non-POD.

2014-05-04  Peter Bergner  <bergner@vnet.ibm.com>

	* config/rs6000/rs6000.h (RS6000_BTM_HARD_FLOAT): New define.
	(RS6000_BTM_COMMON): Add RS6000_BTM_HARD_FLOAT.
	(TARGET_EXTRA_BUILTINS): Add TARGET_HARD_FLOAT.
	* config/rs6000/rs6000-builtin.def (BU_MISC_1):
	Use RS6000_BTM_HARD_FLOAT.
	(BU_MISC_2): Likewise.
	* config/rs6000/rs6000.c (rs6000_builtin_mask_calculate): Handle
	RS6000_BTM_HARD_FLOAT.
	(rs6000_option_override_internal): Enforce -mhard-float if -mhard-dfp
	is explicitly used.
	(rs6000_invalid_builtin): Add hard floating builtin support.
	(rs6000_expand_builtin): Relax the gcc_assert to allow the new
	hard float builtins.
	(rs6000_builtin_mask_names): Add RS6000_BTM_HARD_FLOAT.

2014-05-03  Joey Ye  <joey.ye@arm.com>

	Backport from mainline r209463
	2014-04-17  Joey Ye  <joey.ye@arm.com>

	* opts.c (OPT_fif_conversion, OPT_fif_conversion2): Disable for Og.

2014-05-03  Oleg Endo  <olegendo@gcc.gnu.org>

	Back port from mainline
	PR target/61026
	* config/sh/sh.c: Include stdlib headers before everything else.

2014-05-02  Bill Schmidt  <wschmidt@linux.vnet.ibm.com>

	PR tree-optimization/60930
	* gimple-ssa-strength-reduction.c (create_mul_imm_cand):  Reject
	creating a multiply candidate by folding two constant
	multiplicands when the result overflows.

2014-05-02  Jakub Jelinek  <jakub@redhat.com>

	* gimplify.c (gimplify_adjust_omp_clauses_1): Handle
	GOVD_FIRSTPRIVATE | GOVD_LASTPRIVATE.
	(gimplify_adjust_omp_clauses): Simd region is never
	directly nested in combined parallel.  Instead, for linear
	with copyin/copyout, if in combined for simd loop, make decl
	firstprivate/lastprivate on OMP_FOR.
	* omp-low.c (expand_omp_for_generic, expand_omp_for_static_nochunk,
	expand_omp_for_static_chunk): When setting endvar, also set
	fd->loop.v to the same value.

2014-05-02  Kyrylo Tkachov  <kyrylo.tkachov@arm.com>

	Back port from mainline
	2014-04-24  Kyrylo Tkachov  <kyrylo.tkachov@arm.com>

	* config/aarch64/aarch64.h (TARGET_CPU_CPP_BUILTINS): Check
	TARGET_SIMD rather than TARGET_GENERAL_REGS_ONLY.
	(TARGET_SIMD): Take AARCH64_ISA_SIMD into account.
	(TARGET_FLOAT): Take AARCH64_ISA_FP into account.
	(TARGET_CRYPTO): Take TARGET_SIMD into account.

2014-04-30  Michael Meissner  <meissner@linux.vnet.ibm.com>

	Back port from mainline
	2014-04-24  Michael Meissner  <meissner@linux.vnet.ibm.com>

	* doc/extend.texi (PowerPC Built-in Functions): Document new
	powerpc extended divide, bcd, pack/unpack 128-bit, builtin
	functions.
	(PowerPC AltiVec/VSX Built-in Functions): Likewise.

	* config/rs6000/predicates.md (const_0_to_3_operand): New
	predicate to match 0..3 integer constants.

	* config/rs6000/rs6000-builtin.def (BU_DFP_MISC_1): Add new macros
	to support adding miscellaneous builtin functions.
	(BU_DFP_MISC_2): Likewise.
	(BU_P7_MISC_1): Likewise.
	(BU_P7_MISC_2): Likewise.
	(BU_P8V_MISC_3): Likewise.
	(BU_MISC_1): Likewise.
	(BU_MISC_2): Likewise.
	(DIVWE): Add extended divide builtin functions.
	(DIVWEO): Likewise.
	(DIVWEU): Likewise.
	(DIVWEUO): Likewise.
	(DIVDE): Likewise.
	(DIVDEO): Likewise.
	(DIVDEU): Likewise.
	(DIVDEUO): Likewise.
	(DXEX): Add decimal floating-point builtin functions.
	(DXEXQ): Likewise.
	(DDEDPD): Likewise.
	(DDEDPDQ): Likewise.
	(DENBCD): Likewise.
	(DENBCDQ): Likewise.
	(DIEX): Likewise.
	(DIEXQ): Likewise.
	(DSCLI): Likewise.
	(DSCLIQ): Likewise.
	(DSCRI): Likewise.
	(DSCRIQ): Likewise.
	(CDTBCD): Add new BCD builtin functions.
	(CBCDTD): Likewise.
	(ADDG6S): Likewise.
	(BCDADD): Likewise.
	(BCDADD_LT): Likewise.
	(BCDADD_EQ): Likewise.
	(BCDADD_GT): Likewise.
	(BCDADD_OV): Likewise.
	(BCDSUB): Likewise.
	(BCDSUB_LT): Likewise.
	(BCDSUB_EQ): Likewise.
	(BCDSUB_GT): Likewise.
	(BCDSUB_OV): Likewise.
	(PACK_TD): Add new pack/unpack 128-bit type builtin functions.
	(UNPACK_TD): Likewise.
	(PACK_TF): Likewise.
	(UNPACK_TF): Likewise.
	(UNPACK_TF_0): Likewise.
	(UNPACK_TF_1): Likewise.
	(PACK_V1TI): Likewise.
	(UNPACK_V1TI): Likewise.

	* config/rs6000/rs6000.c (rs6000_builtin_mask_calculate): Add
	support for decimal floating point builtin functions.
	(rs6000_expand_ternop_builtin): Add checks for the new builtin
	functions that take constant arguments.
	(rs6000_invalid_builtin): Add decimal floating point builtin
	support.
	(rs6000_init_builtins): Setup long double, _Decimal64, and
	_Decimal128 types for new builtin functions.
	(builtin_function_type): Set the unsigned flags appropriately for
	the new builtin functions.
	(rs6000_opt_masks): Add support for decimal floating point builtin
	functions.

	* config/rs6000/rs6000.h (RS6000_BTM_DFP): Add support for decimal
	floating point builtin functions.
	(RS6000_BTM_COMMON): Likewise.
	(RS6000_BTI_long_double): Likewise.
	(RS6000_BTI_dfloat64): Likewise.
	(RS6000_BTI_dfloat128): Likewise.
	(long_double_type_internal_node): Likewise.
	(dfloat64_type_internal_node): Likewise.
	(dfloat128_type_internal_node): Likewise.

	* config/rs6000/altivec.h (UNSPEC_BCDADD): Add support for ISA
	2.07 bcd arithmetic instructions.
	(UNSPEC_BCDSUB): Likewise.
	(UNSPEC_BCD_OVERFLOW): Likewise.
	(UNSPEC_BCD_ADD_SUB): Likewise.
	(bcd_add_sub): Likewise.
	(BCD_TEST): Likewise.
	(bcd<bcd_add_sub>): Likewise.
	(bcd<bcd_add_sub>_test): Likewise.
	(bcd<bcd_add_sub>_test2): Likewise.
	(bcd<bcd_add_sub>_<code>): Likewise.
	(peephole2 for combined bcd ops): Likewise.

	* config/rs6000/dfp.md (UNSPEC_DDEDPD): Add support for new
	decimal floating point builtin functions.
	(UNSPEC_DENBCD): Likewise.
	(UNSPEC_DXEX): Likewise.
	(UNSPEC_DIEX): Likewise.
	(UNSPEC_DSCLI): Likewise.
	(UNSPEC_DSCRI): Likewise.
	(D64_D128): Likewise.
	(dfp_suffix): Likewise.
	(dfp_ddedpd_<mode>): Likewise.
	(dfp_denbcd_<mode>): Likewise.
	(dfp_dxex_<mode>): Likewise.
	(dfp_diex_<mode>): Likewise.
	(dfp_dscli_<mode>): Likewise.
	(dfp_dscri_<mode>): Likewise.

	* config/rs6000/rs6000.md (UNSPEC_ADDG6S): Add support for new BCD
	builtin functions.
	(UNSPEC_CDTBCD): Likewise.
	(UNSPEC_CBCDTD): Likewise.
	(UNSPEC_DIVE): Add support for new extended divide builtin
	functions.
	(UNSPEC_DIVEO): Likewise.
	(UNSPEC_DIVEU): Likewise.
	(UNSPEC_DIVEUO): Likewise.
	(UNSPEC_UNPACK_128BIT): Add support for new builtin functions to
	pack/unpack 128-bit types.
	(UNSPEC_PACK_128BIT): Likewise.
	(idiv_ldiv): New mode attribute to set the 32/64-bit divide type.
	(udiv<mode>3): Use idiv_ldiv mode attribute.
	(div<mode>3): Likewise.
	(addg6s): Add new BCD builtin functions.
	(cdtbcd): Likewise.
	(cbcdtd): Likewise.
	(UNSPEC_DIV_EXTEND): Add support for new extended divide
	instructions.
	(div_extend): Likewise.
	(div<div_extend>_<mode>"): Likewise.
	(FP128_64): Add support for new builtin functions to pack/unpack
	128-bit types.
	(unpack<mode>): Likewise.
	(unpacktf_0): Likewise.
	(unpacktf_1): Likewise.
	(unpack<mode>_dm): Likewise.
	(unpack<mode>_nodm): Likewise.
	(pack<mode>): Likewise.
	(unpackv1ti): Likewise.
	(packv1ti): Likewise.

2014-04-29  Pat Haugen  <pthaugen@us.ibm.com>

	Backport from mainline
	2014-04-17  Pat Haugen  <pthaugen@us.ibm.com>

	* config/rs6000/rs6000.md (addti3, subti3): New.

2014-04-29  Jakub Jelinek  <jakub@redhat.com>

	PR tree-optimization/60971
	* tree-tailcall.c (process_assignment): Reject conversions which
	reduce precision.

2014-04-29  Nick Clifton  <nickc@redhat.com>

	* config/msp430/msp430.md (umulsidi): Fix typo.
	(mulhisi3): Enable even inside interrupt handlers.
	* config/msp430/msp430.c (msp430_print_operand): %O: Allow for the
	bigger return address pushed in large mode.

2014-04-28  Pat Haugen  <pthaugen@us.ibm.com>

	* config/rs6000/sync.md (AINT mode_iterator): Move definition.
	(loadsync_<mode>): Change mode.
	(load_quadpti, store_quadpti): New.
	(atomic_load<mode>, atomic_store<mode>): Add support for TI mode.
	* config/rs6000/rs6000.md (unspec enum): Add UNSPEC_LSQ.

2014-04-28  Eric Botcazou  <ebotcazou@adacore.com>

	* configure.ac: Tweak GAS check for LEON instructions on SPARC.
	* configure: Regenerate.
	* config/sparc/sparc.opt (muser-mode): New option.
	* config/sparc/sync.md (atomic_compare_and_swap<mode>_1): Do not enable
	for LEON3.
	(atomic_compare_and_swap_leon3_1): New instruction for LEON3.
	* doc/invoke.texi (SPARC options): Document -muser-mode.

2014-04-26  Markus Trippelsdorf  <markus@trippelsdorf.de>

	* doc/install.texi (Building with profile feedback): Remove
	outdated sentence.

2014-04-26  Tom de Vries  <tom@codesourcery.com>

	* config/i386/i386.md (define_expand "ldexpxf3"): Fix out-of-bounds
	array accesses.

2014-04-25  Jakub Jelinek  <jakub@redhat.com>

	PR tree-optimization/60960
	* tree-vect-generic.c (expand_vector_operation): Only call
	expand_vector_divmod if type's mode satisfies VECTOR_MODE_P.

2014-04-25  Eric Botcazou  <ebotcazou@adacore.com>

	PR target/60941
	* config/sparc/sparc.md (ashlsi3_extend): Delete.

2014-04-25  Richard Biener  <rguenther@suse.de>

	PR ipa/60912
	* tree-ssa-structalias.c (ipa_pta_execute): Compute direct
	call stmt use/clobber sets during stmt walk instead of
	walking the possibly incomplete set of caller edges.

2014-04-25  Richard Biener  <rguenther@suse.de>

	PR ipa/60911
	* passes.c (apply_ipa_transforms): Inline into only caller ...
	(execute_one_pass): ... here.  Properly bring in function
	bodies for nodes we want to apply IPA transforms to.

2014-04-24  Jakub Jelinek  <jakub@redhat.com>

	* tree.h (OMP_CLAUSE_LINEAR_GIMPLE_SEQ): Define.
	* gimplify.c (omp_is_private): Change last argument's type to int.
	Only diagnose lastprivate if the simd argument is 1, only diagnose
	linear if the simd argument is 2.
	(gimplify_omp_for): Adjust omp_is_private callers.  When adding
	lastprivate or private, add the clause to OMP_FOR_CLAUSES.  Pass
	GOVD_EXPLICIT to omp_add_variable.  For simd with collapse == 1
	create OMP_CLAUSE_LINEAR rather than OMP_CLAUSE_PRIVATE for var.
	If var != decl and decl is in OMP_CLAUSE_LINEAR, gimplify decl
	increment to OMP_CLAUSE_LINEAR_GIMPLE_SEQ.
	* omp-low.c (scan_sharing_clauses, lower_lastprivate_clauses): Handle
	OMP_CLAUSE_LINEAR_GIMPLE_SEQ.
	* tree-nested.c (convert_nonlocal_omp_clauses,
	convert_local_omp_clauses): Handle OMP_CLAUSE_LINEAR.

2014-04-23  Uros Bizjak  <ubizjak@gmail.com>

	Backport from mainline
	2014-04-21  Uros Bizjak  <ubizjak@gmail.com>

	PR target/60909
	* config/i386/i386.c (ix86_expand_builtin)
	<case IX86_BUILTIN_RDRAND{16,32,64}_STEP>: Use temporary
	register for target RTX.
	<case IX86_BUILTIN_RDSEED{16,32,64}_STEP>: Ditto.

2014-04-23  Richard Biener  <rguenther@suse.de>

	PR tree-optimization/60903
	* tree-ssa-loop-im.c (analyze_memory_references): Remove
	commented code block.
	(execute_sm_if_changed): Properly apply IRREDUCIBLE_LOOP
	loop flags to newly created BBs and edges.

2014-04-23  Nick Clifton  <nickc@redhat.com>

	* config/msp430/msp430.c (msp430_handle_option): Move function
	to msp430-common.c
	(msp430_option_override): Simplify mcu and mcpu option handling.
	(msp430_is_f5_mcu): Rename to msp430_use_f5_series_hwmult.  Add
	support for -mhwmult command line option.
	(has_32bit_hwmult): Rename to use_32bit_hwmult.  Add support for
	-mhwmult command line option.
	(msp430_hwmult_enabled): Delete.
	(msp43o_output_labelref): Add support for -mhwmult command line
	option.
	* config/msp430/msp430.md (mulhisi3, umulhisi3, mulsidi3)
	(umulsidi3): Likewise.
	* config/msp430/msp430.opt (mmcu): Add Report attribute.
	(mcpu, mlarge, msmall): Likewise.
	(mhwmult): New option.
	* config/msp430/msp430-protos.h (msp430_hwmult_enabled): Remove
	prototype.
	(msp430_is_f5_mcu): Remove prototype.
	(msp430_use_f5_series_hwmult): Add prototype.
	* config/msp430/msp430-opts.h: New file.
	* common/config/msp430: New directory.
	* common/config/msp430/msp430-common.c: New file.
	* config.gcc (msp430): Remove target_has_targetm_common.
	* doc/invoke.texi: Document -mhwmult command line option.

2014-04-23  Nick Clifton  <nickc@redhat.com>

	* config/i386/cygwin.h (ENDFILE_SPEC): Include
	default-manifest.o if it can be found in the search path.
	* config/i386/mingw32.h (ENDFILE_SPEC): Likewise.

2014-04-23  Richard Biener  <rguenther@suse.de>

	Backport from mainline
	2014-04-14  Richard Biener  <rguenther@suse.de>

	PR lto/60720
	* lto-streamer-out.c (wrap_refs): New function.
	(lto_output): Wrap symbol references in global initializes in
	type-preserving MEM_REFs.

2014-04-23  Richard Biener  <rguenther@suse.de>

	PR middle-end/60895
	* tree-inline.c (declare_return_variable): Use mark_addressable.

2014-04-23  Richard Biener  <rguenther@suse.de>

	PR middle-end/60891
	* loop-init.c (loop_optimizer_init): Make sure to apply
	LOOPS_MAY_HAVE_MULTIPLE_LATCHES before fixing up loops.

2014-04-22  Michael Meissner  <meissner@linux.vnet.ibm.com>

	Backport from mainline
	2014-04-21  Michael Meissner  <meissner@linux.vnet.ibm.com>

	PR target/60735
	* config/rs6000/rs6000.md (mov<mode>_softfloat32, FMOVE64 case):
	If mode is DDmode and TARGET_E500_DOUBLE allow move.

	* config/rs6000/rs6000.c (rs6000_debug_reg_global): Print some
	more debug information for E500 if -mdebug=reg.

2014-04-22  H.J. Lu  <hongjiu.lu@intel.com>

	Backport from mainline
	2014-04-22  H.J. Lu  <hongjiu.lu@intel.com>

	PR target/60868
	* config/i386/i386.c (ix86_expand_set_or_movmem): Call counter_mode
	on count_exp to get mode.

2014-04-22  Bill Schmidt  <wschmidt@linux.vnet.ibm.com>

	* config/rs6000/vsx.md (vsx_xxmrghw_<mode>): Adjust for
	little-endian.
	(vsx_xxmrglw_<mode>): Likewise.

2014-04-22  Richard Biener  <rguenther@suse.de>

	Backport from mainline
	2014-04-14  Richard Biener  <rguenther@suse.de>

	PR middle-end/55022
	* fold-const.c (negate_expr_p): Don't negate directional rounding
	division.
	(fold_negate_expr): Likewise.

2014-04-22  Richard Biener  <rguenther@suse.de>

	Backport from mainline
	2014-04-17  Richard Biener  <rguenther@suse.de>

	PR middle-end/60849
	* tree-ssa-propagate.c (valid_gimple_rhs_p): Only allow effective
	boolean results for comparisons.

2014-04-22  Richard Biener  <rguenther@suse.de>

	Backport from mainline
	2014-04-17  Richard Biener  <rguenther@suse.de>

	PR tree-optimization/60841
	* tree-vect-data-refs.c (vect_analyze_data_refs): Count stmts.
	* tree-vect-loop.c (vect_analyze_loop_2): Pass down number
	of stmts to SLP build.
	* tree-vect-slp.c (vect_slp_analyze_bb_1): Likewise.
	(vect_analyze_slp): Likewise.
	(vect_analyze_slp_instance): Likewise.
	(vect_build_slp_tree): Limit overall SLP tree growth.
	* tree-vectorizer.h (vect_analyze_data_refs,
	vect_analyze_slp): Adjust prototypes.

2014-04-22  Richard Biener  <rguenther@suse.de>

	Backport from mainline
	2014-04-17  Richard Biener  <rguenther@suse.de>

	PR tree-optimization/60836
	* tree-vect-loop.c (vect_create_epilog_for_reduction): Force
	initial PHI args to be gimple values.

2014-04-22  Richard Biener  <rguenther@suse.de>

	Backport from mainline
	2014-04-14  Richard Biener  <rguenther@suse.de>

	PR tree-optimization/59817
	PR tree-optimization/60453
	* graphite-scop-detection.c (graphite_can_represent_scev): Complete
	recursion to catch all CHRECs in the scalar evolution and restrict
	the predicate for the remains appropriately.

2014-04-22  Jakub Jelinek  <jakub@redhat.com>

	PR tree-optimization/60823
	* omp-low.c (ipa_simd_modify_function_body): Go through
	all SSA_NAMEs and for those refering to vector arguments
	which are going to be replaced adjust SSA_NAME_VAR and,
	if it is a default definition, change it into a non-default
	definition assigned at the beginning of function from new_decl.
	(ipa_simd_modify_stmt_ops): Rewritten.
	* tree-dfa.c (set_ssa_default_def): When removing default def,
	check for NULL loc instead of NULL *loc.

2014-04-22  Lin Zuojian  <manjian2006@gmail.com>

	PR middle-end/60281
	* asan.c (asan_emit_stack_protection): Force the base to align to
	appropriate bits if STRICT_ALIGNMENT.  Set shadow_mem align to
	appropriate bits if STRICT_ALIGNMENT.
	* cfgexpand.c (expand_stack_vars): Set base_align appropriately
	when asan is on.
	(expand_used_vars): Leave a space in the stack frame for alignment
	if STRICT_ALIGNMENT.

2014-04-22  Jakub Jelinek  <jakub@redhat.com>

	Backported from mainline
	2014-04-16  Jakub Jelinek  <jakub@redhat.com>

	PR tree-optimization/60844
	* tree-ssa-reassoc.c (reassoc_remove_stmt): New function.
	(propagate_op_to_single_use, remove_visited_stmt_chain,
	linearize_expr, repropagate_negates, reassociate_bb): Use it
	instead of gsi_remove.

2014-04-22  Jakub Jelinek  <jakub@redhat.com>

	* BASE-VER: Set to 4.9.1.
	* DEV-PHASE: Set to prerelease.

2014-04-22  Release Manager

	* GCC 4.9.0 released.

2014-04-18  Richard Henderson  <rth@redhat.com>

	* config/aarch64/aarch64.c (aarch64_register_move_cost): Pass a mode
	to GET_MODE_SIZE, not a reg_class_t.

2014-04-17  Jakub Jelinek  <jakub@redhat.com>

	PR target/60847
	Forward port from 4.8 branch
	2013-07-19  Kirill Yukhin  <kirill.yukhin@intel.com>

	* config/i386/bmiintrin.h (_blsi_u32): New.
	(_blsi_u64): Ditto.
	(_blsr_u32): Ditto.
	(_blsr_u64): Ditto.
	(_blsmsk_u32): Ditto.
	(_blsmsk_u64): Ditto.
	(_tzcnt_u32): Ditto.
	(_tzcnt_u64): Ditto.

2014-04-15  Bill Schmidt  <wschmidt@linux.vnet.ibm.com>

	PR target/60839
	Revert the following patch

	2014-04-02  Michael Meissner  <meissner@linux.vnet.ibm.com>

	PR target/60735
	* config/rs6000/rs6000.c (rs6000_hard_regno_mode_ok): If we have
	software floating point or no floating point registers, do not
	allow any type in the FPRs.  Eliminate a test for SPE SIMD types
	in GPRs that occurs after we tested for GPRs that would never be
	true.

	* config/rs6000/rs6000.md (mov<mode>_softfloat32, FMOVE64):
	Rewrite tests to use TARGET_DOUBLE_FLOAT and TARGET_E500_DOUBLE,
	since the FMOVE64 type is DFmode/DDmode.  If TARGET_E500_DOUBLE,
	specifically allow DDmode, since that does not use the SPE SIMD
	instructions.

2014-04-15  Jakub Jelinek  <jakub@redhat.com>

	PR plugins/59335
	* Makefile.in (PLUGIN_HEADERS): Add various headers that have been
	added in 4.9.

2014-04-14  Yufeng Zhang  <yufeng.zhang@arm.com>

	* doc/invoke.texi (free): Document AArch64.

2013-04-11  Jakub Jelinek  <jakub@redhat.com>

	* DEV-PHASE: Set to prerelease.

2014-04-11  Tobias Burnus  <burnus@net-b.de>

	PR other/59055
	* doc/bugreport.texi (Bugs): Remove nodes pointing to the nirvana.
	* doc/gcc.texi (Service): Update description in the @menu
	* doc/invoke.texi (Option Summary): Remove misplaced and
	duplicated @menu.

2014-04-11  Steve Ellcey  <sellcey@mips.com>
	    Jakub Jelinek  <jakub@redhat.com>

	PR middle-end/60556
	* expr.c (convert_move): Use emit_store_flag_force instead of
	emit_store_flag.  Pass lowpart_mode instead of VOIDmode as 5th
	argument to it.

2014-04-11  Richard Biener  <rguenther@suse.de>

	PR middle-end/60797
	* varasm.c (assemble_alias): Avoid endless error reporting
	recursion by setting TREE_ASM_WRITTEN.

2014-04-11  Andreas Krebbel  <Andreas.Krebbel@de.ibm.com>

	* config/s390/s390.md: Add a splitter for NOT rtx.

2014-04-11  Jakub Jelinek  <jakub@redhat.com>

	PR rtl-optimization/60663
	* cse.c (cse_insn): Set src_volatile on ASM_OPERANDS in PARALLEL.

2014-04-10  Jan Hubicka  <hubicka@ucw.cz>
	    Jakub Jelinek  <jakub@redhat.com>

	PR lto/60567
	* ipa.c (function_and_variable_visibility): Copy forced_by_abi
	flag from decl_node to node.

2014-04-10  Ramana Radhakrishnan  <ramana.radhakrishnan@arm.com>

	PR debug/60655
	* config/arm/arm.c (TARGET_CONST_NOT_OK_FOR_DEBUG_P): Define
	(arm_const_not_ok_for_debug_p): Reject MINUS with SYM_REF's
	ameliorating the cases where it can be.

2014-04-09  David Edelsohn  <dje.gcc@gmail.com>

	Revert
	2014-04-08  Pat Haugen  <pthaugen@us.ibm.com>

	* config/rs6000/sync.md (AINT mode_iterator): Move definition.
	(loadsync_<mode>): Change mode.
	(load_quadpti, store_quadpti): New.
	(atomic_load<mode>, atomic_store<mode>): Add support for TI mode.
	* config/rs6000/rs6000.md (unspec enum): Add UNSPEC_LSQ.
	* config/rs6000/predicates.md (quad_memory_operand): !TARGET_SYNC_TI.

2014-04-09  Cong Hou  <congh@google.com>

	PR testsuite/60773
	* doc/sourcebuild.texi (vect_widen_mult_si_to_di_pattern): Add
	documentation.

2014-04-08  Bill Schmidt  <wschmidt@linux.vnet.ibm.com>

	* config/rs6000/rs6000.c (rs6000_expand_vector_set): Use vnand
	instead of vnor to exploit possible fusion opportunity in the
	future.
	(altivec_expand_vec_perm_const_le): Likewise.

2014-04-08  Pat Haugen  <pthaugen@us.ibm.com>

	* config/rs6000/sync.md (AINT mode_iterator): Move definition.
	(loadsync_<mode>): Change mode.
	(load_quadpti, store_quadpti): New.
	(atomic_load<mode>, atomic_store<mode>): Add support for TI mode.
	* config/rs6000/rs6000.md (unspec enum): Add UNSPEC_LSQ.

2014-04-08  Richard Sandiford  <rdsandiford@googlemail.com>

	PR target/60763
	* config/rs6000/vsx.md (vsx_xscvdpspn_scalar): Change input to DImode.
	* config/rs6000/rs6000.md (reload_vsx_from_gprsf): Update accordingly.
	Use gen_rtx_REG rather than simplify_gen_subreg for op0_di.

2014-04-08  Richard Biener  <rguenther@suse.de>

	PR middle-end/60706
	* tree-pretty-print.c (pp_double_int): For HWI32 hosts with
	a 64bit widest int print double-int similar to on HWI64 hosts.

2014-04-08  Richard Biener  <rguenther@suse.de>

	PR tree-optimization/60785
	* graphite-sese-to-poly.c (rewrite_phi_out_of_ssa): Treat
	default defs properly.

2014-04-08  Nathan Sidwell  <nathan@codesourcery.com>

	* doc/invoke (Wnon-virtual-dtor): Update to match implementation.
	(Weffc++): Likewise.

2014-04-07  Jan Hubicka  <hubcika@ucw.cz>

	* ipa-devirt.c (maybe_record_node): When node is not recorded,
	set completep to false rather than true.

2014-04-07  Douglas B Rupp  <rupp@adacore.com>

	PR target/60504
	* config/arm/arm.h (ASM_PREFERRED_EH_DATA_FORMAT): Expose from
	ARM_TARGET2_DWARF_FORMAT.

2014-04-07  Charles Baylis  <charles.baylis@linaro.org>

	PR target/60609
	* config/arm/arm.h (ASM_OUTPUT_CASE_END): Remove.
	(LABEL_ALIGN_AFTER_BARRIER): Align barriers which occur after
	ADDR_DIFF_VEC.

2014-04-07  Richard Biener  <rguenther@suse.de>

	PR tree-optimization/60766
	* tree-ssa-loop-ivopts.c (cand_value_at): Compute in an unsigned type.
	(may_eliminate_iv): Convert cand_value_at result to desired type.

2014-04-07  Jason Merrill  <jason@redhat.com>

	PR c++/60731
	* common.opt (-fno-gnu-unique): Add.
	* config/elfos.h (USE_GNU_UNIQUE_OBJECT): Check it.

2014-04-07  Kyrylo Tkachov  <kyrylo.tkachov@arm.com>

	* haifa-sched.c: Fix outdated function reference and minor
	grammar errors in introductory comment.

2014-04-07  Richard Biener  <rguenther@suse.de>

	PR middle-end/60750
	* tree-ssa-operands.c (maybe_add_call_vops): Also add VDEFs
	for noreturn calls.
	* tree-cfgcleanup.c (fixup_noreturn_call): Do not remove VDEFs.

2014-04-06  John David Anglin  <danglin@gcc.gnu.org>

	PR debug/55794
	* config/pa/pa.c (pa_output_function_epilogue): Skip address and code
	size accounting for thunks.
	(pa_asm_output_mi_thunk): Use final_start_function() and
	final_end_function() to output function start and end directives.

2014-04-05  Pitchumani Sivanupandi  <Pitchumani.S@atmel.com>

	* config/avr/avr-arch.h (avr_mcu_t): Add dev_attribute field to have
	device specific ISA/ feature information. Remove short_sp and
	errata_skip ds.  Add avr_device_specific_features enum to have device
	specific info.
	* config/avr/avr-c.c (avr_cpu_cpp_builtins): use dev_attribute to check
	errata_skip. Add __AVR_ISA_RMW__ builtin macro if RMW ISA available.
	* config/avr/avr-devices.c (avr_mcu_types): Update AVR_MCU macro for
	updated device specific info.
	* config/avr/avr-mcus.def: Merge device specific details to
	dev_attribute field.
	* config/avr/avr.c (avr_2word_insn_p): use dev_attribute field to check
	errata_skip.
	* config/avr/avr.h (AVR_HAVE_8BIT_SP): same for short sp info.
	* config/avr/driver-avr.c (avr_device_to_as): Pass -mrmw option to
	assembler if RMW isa supported by current device.
	* config/avr/genmultilib.awk: Update as device info structure changed.
	* doc/invoke.texi: Add info for __AVR_ISA_RMW__ builtin macro

2014-04-04  Cong Hou  <congh@google.com>

	PR tree-optimization/60656
	* tree-vect-stmts.c (supportable_widening_operation):
	Fix a bug that elements in a vector with vect_used_by_reduction
	property are incorrectly reordered when the operation on it is not
	consistant with the one in reduction operation.

2014-04-04  John David Anglin  <danglin@gcc.gnu.org>

	PR rtl-optimization/60155
	* gcse.c (record_set_data): New function.
	(single_set_gcse): New function.
	(gcse_emit_move_after): Use single_set_gcse instead of single_set.
	(hoist_code): Likewise.
	(get_pressure_class_and_nregs): Likewise.

2014-04-04  Eric Botcazou  <ebotcazou@adacore.com>

	* explow.c (probe_stack_range): Emit a final optimization blockage.

2014-04-04  Anthony Green  <green@moxielogic.com>

	* config/moxie/moxie.md (zero_extendqisi2, zero_extendhisi2): Fix
	typos.

2014-04-04  Jan Hubicka  <hubicka@ucw.cz>

	PR ipa/59626
	* lto-cgraph.c (input_overwrite_node): Check that partitioning
	flags are set only during streaming.
	* ipa.c (process_references, walk_polymorphic_call_targets,
	symtab_remove_unreachable_nodes): Drop bodies of always inline
	after early inlining.
	(symtab_remove_unreachable_nodes): Remove always_inline attribute.

2014-04-04  Jakub Jelinek  <jakub@redhat.com>
	Ramana Radhakrishnan  <ramana.radhakrishnan@arm.com>

	PR debug/60655
	* dwarf2out.c (const_ok_for_output_1): Reject expressions
	containing a NOT.

2014-04-04  Kyrylo Tkachov  <kyrylo.tkachov@arm.com>

	PR bootstrap/60743
	* config/arm/cortex-a53.md (cortex_a53_fdivs): Reduce reservation
	duration.
	(cortex_a53_fdivd): Likewise.

2014-04-04  Martin Jambor  <mjambor@suse.cz>

	PR ipa/60640
	* cgraph.h (cgraph_clone_node): New parameter added to declaration.
	Adjust all callers.
	* cgraph.c (clone_of_p): Also return true if thunks match.
	(verify_edge_corresponds_to_fndecl): Removed extraneous call to
	cgraph_function_or_thunk_node and an obsolete comment.
	* cgraphclones.c (build_function_type_skip_args): Moved upwards in the
	file.
	(build_function_decl_skip_args): Likewise.
	(set_new_clone_decl_and_node_flags): New function.
	(duplicate_thunk_for_node): Likewise.
	(redirect_edge_duplicating_thunks): Likewise.
	(cgraph_clone_node): New parameter args_to_skip, pass it to
	redirect_edge_duplicating_thunks which is called instead of
	cgraph_redirect_edge_callee.
	(cgraph_create_virtual_clone): Pass args_to_skip to cgraph_clone_node,
	moved setting of a lot of flags to set_new_clone_decl_and_node_flags.

2014-04-04  Jeff Law  <law@redhat.com>

	PR target/60657
	* config/arm/predicates.md (const_int_I_operand): New predicate.
	(const_int_M_operand): Similarly.
	* config/arm/arm.md (insv_zero): Use const_int_M_operand instead of
	const_int_operand.
	(insv_t2, extv_reg, extzv_t2): Likewise.
	(load_multiple_with_writeback): Similarly for const_int_I_operand.
	(pop_multiple_with_writeback_and_return): Likewise.
	(vfp_pop_multiple_with_writeback): Likewise

2014-04-04  Richard Biener  <rguenther@suse.de>

	PR ipa/60746
	* tree-ssanames.c (make_ssa_name_fn): Fix assert.
	* gimple.c (gimple_set_bb): Avoid ICEing for NULL cfun for
	non-GIMPLE_LABELs.
	* gimplify.h (gimple_add_tmp_var_fn): Declare.
	* gimplify.c (gimple_add_tmp_var_fn): New function.
	* gimple-expr.h (create_tmp_reg_fn): Declare.
	* gimple-expr.c (create_tmp_reg_fn): New function.
	* gimple-low.c (record_vars_into): Don't change cfun.
	* cgraph.c (cgraph_redirect_edge_call_stmt_to_callee): Fix
	code generation without cfun.

2014-04-04  Thomas Schwinge  <thomas@codesourcery.com>

	PR bootstrap/60719
	* Makefile.in (install-driver): Fix shell scripting.

2014-04-03  Cong Hou  <congh@google.com>

	PR tree-optimization/60505
	* tree-vectorizer.h (struct _stmt_vec_info): Add th field as the
	threshold of number of iterations below which no vectorization
	will be done.
	* tree-vect-loop.c (new_loop_vec_info):
	Initialize LOOP_VINFO_COST_MODEL_THRESHOLD.
	* tree-vect-loop.c (vect_analyze_loop_operations):
	Set LOOP_VINFO_COST_MODEL_THRESHOLD.
	* tree-vect-loop.c (vect_transform_loop):
	Use LOOP_VINFO_COST_MODEL_THRESHOLD.
	* tree-vect-loop.c (vect_analyze_loop_2): Check the maximum number
	of iterations of the loop and see if we should build the epilogue.

2014-04-03  Richard Biener  <rguenther@suse.de>

	* tree-streamer.h (struct streamer_tree_cache_d): Add next_idx member.
	(streamer_tree_cache_create): Adjust.
	* tree-streamer.c (streamer_tree_cache_add_to_node_array): Adjust
	to allow optional nodes array.
	(streamer_tree_cache_insert_1): Use next_idx to assign idx.
	(streamer_tree_cache_append): Likewise.
	(streamer_tree_cache_create): Create nodes array optionally
	as specified by parameter.
	* lto-streamer-out.c (create_output_block): Avoid maintaining
	the node array in the writer cache.
	(DFS_write_tree): Remove assertion.
	(produce_asm_for_decls): Free the out decl state hash table early.
	* lto-streamer-in.c (lto_data_in_create): Adjust for
	streamer_tree_cache_create prototype change.

2014-04-03  Richard Biener  <rguenther@suse.de>

	* tree-streamer-out.c (streamer_write_chain): Do not temporarily
	set TREE_CHAIN to NULL_TREE.

2014-04-03  Richard Biener  <rguenther@suse.de>

	PR tree-optimization/60740
	* graphite-scop-detection.c (stmt_simple_for_scop_p): Iterate
	over all GIMPLE_COND operands.

2014-04-03  Nathan Sidwell  <nathan@codesourcery.com>

	* doc/invoke.texi (Wnon-virtual-dtor): Adjust documentation.
	(Weffc++): Remove Scott's numbering, merge lists and reference
	Wnon-virtual-dtor.

2014-04-03  Nick Clifton  <nickc@redhat.com>

	* config/rl78/rl78-expand.md (movqi): Handle (SUBREG (SYMBOL_REF))
	properly.

2014-04-03  Martin Jambor  <mjambor@suse.cz>

	* ipa-cp.c (ipcp_verify_propagated_values): Also dump symtab and
	mention gcc_unreachable before failing.
	* ipa.c (symtab_remove_unreachable_nodes): Also print order of
	removed symbols.

2014-04-02  Jan Hubicka  <hubicka@ucw.cz>

	PR ipa/60659
	* ipa-devirt.c (get_polymorphic_call_info): Do not ICE on type
	inconsistent code and instead mark the context inconsistent.
	(possible_polymorphic_call_targets): For inconsistent contexts
	return empty complete list.

2014-04-02  Anthony Green  <green@moxielogic.com>

	* config/moxie/moxie.md (zero_extendqisi2, zero_extendhisi2)
	(extendqisi2, extendhisi2): Define.
	* config/moxie/moxie.h (DEFAULT_SIGNED_CHAR): Change to 0.
	(WCHAR_TYPE): Change to unsigned int.

2014-04-02  Bill Schmidt  <wschmidt@linux.vnet.ibm.com>

	PR tree-optimization/60733
	* gimple-ssa-strength-reduction.c (ncd_with_phi): Change required
	insertion point for PHI candidates to be the end of the feeding
	block for the PHI argument.

2014-04-02  Vladimir Makarov  <vmakarov@redhat.com>

	PR rtl-optimization/60650
	* lra-constraints.c (process_alt_operands): Decrease reject for
	earlyclobber matching.

2014-04-02  Andreas Krebbel  <Andreas.Krebbel@de.ibm.com>

	* config/s390/s390.c (s390_expand_insv): Use GET_MODE_BITSIZE.

2014-04-02  Ulrich Weigand  <Ulrich.Weigand@de.ibm.com>

	* config/spu/spu.c (pad_bb): Do not crash when the last
	insn is CODE_FOR_blockage.

2014-04-02  Ulrich Weigand  <Ulrich.Weigand@de.ibm.com>

	* config/spu/spu.md ("insv"): Fail if bitoffset+bitsize
	lies outside the target mode.

2014-04-02  Michael Meissner  <meissner@linux.vnet.ibm.com>

	PR target/60735
	* config/rs6000/rs6000.c (rs6000_hard_regno_mode_ok): If we have
	software floating point or no floating point registers, do not
	allow any type in the FPRs.  Eliminate a test for SPE SIMD types
	in GPRs that occurs after we tested for GPRs that would never be
	true.

	* config/rs6000/rs6000.md (mov<mode>_softfloat32, FMOVE64):
	Rewrite tests to use TARGET_DOUBLE_FLOAT and TARGET_E500_DOUBLE,
	since the FMOVE64 type is DFmode/DDmode.  If TARGET_E500_DOUBLE,
	specifically allow DDmode, since that does not use the SPE SIMD
	instructions.

2014-04-02  Richard Biener  <rguenther@suse.de>

	PR middle-end/60729
	* optabs.c (expand_abs_nojump): Honor flag_trapv only for
	MODE_INTs.  Properly use negv_optab.
	(expand_abs): Likewise.

2014-04-02  Richard Biener  <rguenther@suse.de>

	PR bootstrap/60719
	* Makefile.in (install-driver): Guard extra installs with special
	names properly.

2014-04-01  Michael Meissner  <meissner@linux.vnet.ibm.com>

	* doc/extend.texi (PowerPC AltiVec/VSX Built-in Functions):
	Document vec_vgbbd.

2014-04-01  Richard Henderson  <rth@redhat.com>

	PR target/60704
	* config/i386/i386.md (*float<SWI48><MODEF>2_sse): Leave the second
	alternative enabled before register allocation.

2014-04-01  Chung-Lin Tang  <cltang@codesourcery.com>

	* config/nios2/nios2.md (unspec): Remove UNSPEC_TLS, UNSPEC_TLS_LDM.
	* config/nios2/nios2.c (nios2_function_profiler): Fix addi operand
	typo.
	(nios2_large_got_address): Remove unneeded 'sym' parameter.
	(nios2_got_address): Update nios2_large_got_address call site.
	(nios2_delegitimize_address): New function.
	(TARGET_DELEGITIMIZE_ADDRESS): Define to nios2_delegitimize_address.
	* config/nios2/linux.h (GLIBC_DYNAMIC_LINKER): Define.
	(LINK_SPEC): Specify dynamic linker using GNU_USER_DYNAMIC_LINKER.

2014-04-01  Martin Husemann  <martin@duskware.de>

	* config/mips/netbsd.h (TARGET_OS_CPP_BUILTINS): Define __mips_o32
	for -mabi=32.

2014-04-01  Richard Sandiford  <rdsandiford@googlemail.com>

	PR rtl-optimization/60604
	* recog.c (general_operand): Incorporate REG_CANNOT_CHANGE_MODE_P
	check from register_operand.
	(register_operand): Redefine in terms of general_operand.
	(nonmemory_operand): Use register_operand for the non-constant cases.

2014-04-01  Richard Biener  <rguenther@suse.de>

	* gimple.h (struct gimple_statement_base): Align subcode to 16 bits.

2014-04-01  Sebastian Huber  <sebastian.huber@embedded-brains.de>

	* doc/invoke.texi (mapp-regs): Clarify.

2014-03-31  Ulrich Drepper  <drepper@gmail.com>

	* config/i386/avx512fintrin.h (__v32hi): Define type.
	(__v64qi): Likewise.
	(_mm512_set1_epi8): Define.
	(_mm512_set1_epi16): Define.
	(_mm512_set4_epi32): Define.
	(_mm512_set4_epi64): Define.
	(_mm512_set4_pd): Define.
	(_mm512_set4_ps): Define.
	(_mm512_setr4_epi64): Define.
	(_mm512_setr4_epi32): Define.
	(_mm512_setr4_pd): Define.
	(_mm512_setr4_ps): Define.
	(_mm512_setzero_epi32): Define.

2014-03-31  Martin Jambor  <mjambor@suse.cz>

	PR middle-end/60647
	* tree-sra.c (callsite_has_enough_arguments_p): Renamed to
	callsite_arguments_match_p.  Updated all callers.  Also check types of
	corresponding formal parameters and actual arguments.
	(not_all_callers_have_enough_arguments_p) Renamed to
	some_callers_have_mismatched_arguments_p.

2014-03-31  Yuri Rumyantsev  <ysrumyan@gmail.com>

	* tree-inline.c (copy_loops): Add missed copy of 'safelen'.

2014-03-31  Kugan Vivekanandarajah  <kuganv@linaro.org>

	PR target/60034
	* aarch64/aarch64.c (aarch64_classify_address): Fix alignment for
	section anchor.

2014-03-30  Uros Bizjak  <ubizjak@gmail.com>

	* config/i386/sse.md (FMAMODE_NOVF512): New mode iterator.
	(<sd_mask_codefor>fma_fmadd_<mode><sd_maskz_name><round_name>):
	Split out
	<sd_mask_codefor>fma_fmadd_<VF_512:mode><sd_maskz_name><round_name>.
	Use FMAMODE_NOVF512 mode iterator.
	(<sd_mask_codefor>fma_fmsub_<mode><sd_maskz_name><round_name>): Ditto.
	(<sd_mask_codefor>fma_fnmadd_<mode><sd_maskz_name><round_name>): Ditto.
	(<sd_mask_codefor>fma_fnmsub_<mode><sd_maskz_name><round_name>): Ditto.
	(<sd_mask_codefor>fma_fmaddsub_<mode><sd_maskz_name><round_name>):
	Split out
	<sd_mask_codefor>fma_fmaddsub_<VF_512:mode><sd_maskz_name><round_name>.
	Use VF_128_256 mode iterator.
	(<sd_mask_codefor>fma_fmsubadd_<mode><sd_maskz_name><round_name>):
	Ditto.

2014-03-28  Jan Hubicka  <hubicka@ucw.cz>

	* cgraph.c (cgraph_redirect_edge_call_stmt_to_callee): Clear
	static chain if needed.

2014-03-28  Vladimir Makarov  <vmakarov@redhat.com>

	PR target/60697
	* lra-constraints.c (index_part_to_reg): New.
	(process_address): Use it.

2014-03-27  Jeff Law  <law@redhat.com>
	    Jakub Jelinek  <jakub@redhat.com>

	PR target/60648
	* expr.c (do_tablejump): Use simplify_gen_binary rather than
	gen_rtx_{PLUS,MULT} to build up the address expression.

	* i386/i386.c (ix86_legitimize_address): Use copy_addr_to_reg to avoid
	creating non-canonical RTL.

2014-03-28  Jan Hubicka  <hubicka@ucw.cz>

	PR ipa/60243
	* ipa-inline.c (want_inline_small_function_p): Short circuit large
	functions; reorganize to make cheap checks first.
	(inline_small_functions): Do not estimate growth when dumping;
	it is expensive.
	* ipa-inline.h (inline_summary): Add min_size.
	(growth_likely_positive): New function.
	* ipa-inline-analysis.c (dump_inline_summary): Add min_size.
	(set_cond_stmt_execution_predicate): Cleanup.
	(estimate_edge_size_and_time): Compute min_size.
	(estimate_calls_size_and_time): Likewise.
	(estimate_node_size_and_time): Likewise.
	(inline_update_overall_summary): Update min_size.
	(do_estimate_edge_time): Likewise.
	(do_estimate_edge_size): Update.
	(do_estimate_edge_hints): Update.
	(growth_likely_positive): New function.

2014-03-28  Jakub Jelinek  <jakub@redhat.com>

	PR target/60693
	* config/i386/i386.c (ix86_copy_addr_to_reg): Call copy_addr_to_reg
	also if addr has VOIDmode.

2014-03-28  Kyrylo Tkachov  <kyrylo.tkachov@arm.com>

	* config/arm/aarch-common.c (aarch_crypto_can_dual_issue): New.
	* config/arm/aarch-common-protos.h (aarch_crypto_can_dual_issue):
	Declare extern.
	* config/arm/cortex-a53.md: Add reservations and bypass for crypto
	instructions as well as AdvancedSIMD loads.

2014-03-28  Kyrylo Tkachov  <kyrylo.tkachov@arm.com>

	* config/aarch64/aarch64-simd.md (aarch64_crypto_aes<aes_op>v16qi):
	Use crypto_aese type.
	(aarch64_crypto_aes<aesmc_op>v16qi): Use crypto_aesmc type.
	* config/arm/arm.md (is_neon_type): Replace crypto_aes with
	crypto_aese, crypto_aesmc.  Move to types.md.
	* config/arm/types.md (crypto_aes): Split into crypto_aese,
	crypto_aesmc.
	* config/arm/iterators.md (crypto_type): Likewise.

2014-03-28  Jan Hubicka  <hubicka@ucw.cz>

	* cgraph.c: Include expr.h and tree-dfa.h.
	(cgraph_redirect_edge_call_stmt_to_callee): If call in noreturn;
	remove LHS.

2014-03-28  Vladimir Makarov  <vmakarov@redhat.com>

	PR target/60675
	* lra-assigns.c (find_hard_regno_for): Remove unavailable hard
	regs from checking multi-reg pseudos.

2014-03-28  Ramana Radhakrishnan  <ramana.radhakrishnan@arm.com>

	* config/arm/t-aprofile (MULTILIB_MATCHES): Correct A12 rule.

2014-03-28  Ulrich Weigand  <Ulrich.Weigand@de.ibm.com>

	* config/rs6000/rs6000.c (fusion_gpr_load_p): Refuse optimization
	if it would clobber the stack pointer, even temporarily.

2014-03-28  Eric Botcazou  <ebotcazou@adacore.com>

	* mode-switching.c: Make small adjustments to the top comment.

2014-03-27  Michael Meissner  <meissner@linux.vnet.ibm.com>

	* config/rs6000/constraints.md (wD constraint): New constraint to
	match the constant integer to get the top DImode/DFmode out of a
	vector in a VSX register.

	* config/rs6000/predicates.md (vsx_scalar_64bit): New predicate to
	match the constant integer to get the top DImode/DFmode out of a
	vector in a VSX register.

	* config/rs6000/rs6000-builtins.def (VBPERMQ): Add vbpermq builtin
	for ISA 2.07.

	* config/rs6000/rs6000-c.c (altivec_overloaded_builtins): Add
	vbpermq builtins.

	* config/rs6000/rs6000.c (rs6000_debug_reg_global): If
	-mdebug=reg, print value of VECTOR_ELEMENT_SCALAR_64BIT.

	* config/rs6000/vsx.md (vsx_extract_<mode>, V2DI/V2DF modes):
	Optimize vec_extract of 64-bit values, where the value being
	extracted is in the top word, where we can use scalar
	instructions.  Add direct move and store support.  Combine the big
	endian/little endian vector select load support into a single insn.
	(vsx_extract_<mode>_internal1): Likewise.
	(vsx_extract_<mode>_internal2): Likewise.
	(vsx_extract_<mode>_load): Likewise.
	(vsx_extract_<mode>_store): Likewise.
	(vsx_extract_<mode>_zero): Delete, big and little endian insns are
	combined into vsx_extract_<mode>_load.
	(vsx_extract_<mode>_one_le): Likewise.

	* config/rs6000/rs6000.h (VECTOR_ELEMENT_SCALAR_64BIT): Macro to
	define the top 64-bit vector element.

	* doc/md.texi (PowerPC and IBM RS6000 constraints): Document wD
	constraint.

	* doc/extend.texi (PowerPC AltiVec/VSX Built-in Functions):
	Document vec_vbpermq builtin.

	PR target/60672
	* config/rs6000/altivec.h (vec_xxsldwi): Add missing define to
	enable use of xxsldwi and xxpermdi builtin functions.
	(vec_xxpermdi): Likewise.

	* doc/extend.texi (PowerPC AltiVec/VSX Built-in Functions):
	Document use of vec_xxsldwi and vec_xxpermdi builtins.

2014-03-27  Vladimir Makarov  <vmakarov@redhat.com>

	PR rtl-optimization/60650
	* lra-assign.c (find_hard_regno_for, spill_for): Add parameter
	first_p.  Use it.
	(find_spills_for): New.
	(assign_by_spills): Pass the new parameter to find_hard_regno_for.
	Spill all pseudos on the second iteration.

2014-03-27  Marek Polacek  <polacek@redhat.com>

	PR c/50347
	* doc/extend.texi (ffs Builtins): Change unsigned types to signed
	types.

2014-03-27  Andreas Krebbel  <Andreas.Krebbel@de.ibm.com>

	* config/s390/s390.c (s390_can_use_return_insn): Check for
	call-saved FPRs on 31 bit.

2014-03-27  Jakub Jelinek  <jakub@redhat.com>

	PR middle-end/60682
	* omp-low.c (lower_omp_1): For gimple_clobber_p stmts,
	if they need regimplification, just drop them instead of
	calling gimple_regimplify_operands on them.

2014-03-27  Marcus Shawcroft  <marcus.shawcroft@arm.com>

	PR target/60580
	* config/aarch64/aarch64.c (faked_omit_frame_pointer): Remove.
	(aarch64_frame_pointer_required): Adjust logic.
	(aarch64_can_eliminate): Adjust logic.
	(aarch64_override_options_after_change): Adjust logic.

2014-03-27  Dehao Chen  <dehao@google.com>

	* ipa-inline.c (early_inliner): Update node's inline info.

2014-03-26  Dehao Chen  <dehao@google.com>

	* dojump.c (do_compare_rtx_and_jump): Sets correct probability for
	compiler inserted conditional jumps for NAN float check.

2014-03-26  Jakub Jelinek  <jakub@redhat.com>

	* ubsan.h (ubsan_create_data): Change second argument's type
	to const location_t *.
	* ubsan.c (ubsan_source_location): If xloc.file is NULL, set it to
	_("<unknown>").
	(ubsan_create_data): Change second argument to const location_t *PLOC.
	Create Loc field whenever PLOC is non-NULL.
	(ubsan_instrument_unreachable, ubsan_expand_null_ifn,
	ubsan_build_overflow_builtin, instrument_bool_enum_load): Adjust
	callers.

	PR other/59545
	* real.c (real_to_integer2): Change type of low to UHWI.

2014-03-26  Tobias Burnus  <burnus@net-b.de>

	* gcc.c (LINK_COMMAND_SPEC): Use libcilkrts.spec for -fcilkplus.
	(CILK_SELF_SPECS): New define.
	(driver_self_specs): Use it.

2014-03-26  Richard Biener  <rguenther@suse.de>

	* tree-pretty-print.c (percent_K_format): Implement special
	case for LTO and its stripped down BLOCK tree.

2014-03-26  Jakub Jelinek  <jakub@redhat.com>

	PR sanitizer/60636
	* ubsan.c (instrument_si_overflow): Instrument ABS_EXPR.

	* tree-vrp.c (simplify_internal_call_using_ranges): If only
	one range is range_int_cst_p, but not both, at least optimize
	addition/subtraction of 0 and multiplication by 0 or 1.
	* gimple-fold.c (gimple_fold_call): Fold
	IFN_UBSAN_CHECK_{ADD,SUB,MUL}.
	(gimple_fold_stmt_to_constant_1): If both op0 and op1 aren't
	INTEGER_CSTs, try to fold at least x * 0 and y - y.

2014-03-26  Eric Botcazou  <ebotcazou@adacore.com>

	PR rtl-optimization/60452
	* rtlanal.c (rtx_addr_can_trap_p_1): Fix head comment.
	<case REG>: Return 1 for invalid offsets from the frame pointer.

2014-03-26  Marek Polacek  <polacek@redhat.com>

	PR c/37428
	* doc/extend.texi (C Extensions): Mention variable-length arrays in
	a structure/union.

2014-03-26  Marek Polacek  <polacek@redhat.com>

	PR c/39525
	* doc/extend.texi (Designated Inits): Describe what happens to omitted
	field members.

2014-03-26  Marek Polacek  <polacek@redhat.com>

	PR other/59545
	* ira-color.c (update_conflict_hard_regno_costs): Perform the
	multiplication in unsigned type.

2014-03-26  Chung-Ju Wu  <jasonwucj@gmail.com>

	* doc/install.texi: Document nds32le-*-elf and nds32be-*-elf.

2014-03-26  Chung-Ju Wu  <jasonwucj@gmail.com>

	* doc/contrib.texi: Add myself as Andes nds32 port contributor.

2014-03-25  Jan Hubicka  <hubicka@ucw.cz>

	PR ipa/60315
	* cif-code.def (UNREACHABLE) New code.
	* ipa-inline.c (inline_small_functions): Skip edges to
	__builtlin_unreachable.
	(estimate_edge_growth): Allow edges to __builtlin_unreachable.
	* ipa-inline-analysis.c (edge_set_predicate): Redirect edges with false
	predicate to __bulitin_unreachable.
	(set_cond_stmt_execution_predicate): Fix issue when
	invert_tree_comparison returns ERROR_MARK.
	* ipa-pure-const.c (propagate_pure_const, propagate_nothrow): Do not
	propagate to inline clones.
	* cgraph.c (verify_edge_corresponds_to_fndecl): Allow redirection
	to unreachable.
	* ipa-cp.c (create_specialized_node): Be ready for new node to appear.
	* cgraphclones.c (cgraph_clone_node): If call destination is already
	ureachable, do not redirect it back.
	* tree-inline.c (fold_marked_statements): Hanlde calls becoming
	unreachable.

2014-03-25  Jan Hubicka  <hubicka@ucw.cz>

	* ipa-pure-const.c (propagate_pure_const, propagate_nothrow):
	Do not modify inline clones.

2014-03-25  Jakub Jelinek  <jakub@redhat.com>

	* config/i386/i386.md (general_sext_operand): New mode attr.
	(addv<mode>4, subv<mode>4, mulv<mode>4): If operands[2] is CONST_INT,
	don't generate (sign_extend (const_int)).
	(*addv<mode>4, *subv<mode>4, *mulv<mode>4): Disallow CONST_INT_P
	operands[2].  Use We constraint instead of <i> and
	<general_sext_operand> predicate instead of <general_operand>.
	(*addv<mode>4_1, *subv<mode>4_1, *mulv<mode>4_1): New insns.
	* config/i386/constraints.md (We): New constraint.
	* config/i386/predicates.md (x86_64_sext_operand,
	sext_operand): New predicates.

2014-03-25  Martin Jambor  <mjambor@suse.cz>

	PR ipa/60600
	* ipa-cp.c (ipa_get_indirect_edge_target_1): Redirect type
	inconsistent devirtualizations to __builtin_unreachable.

2014-03-25  Marek Polacek  <polacek@redhat.com>

	PR c/35449
	* doc/extend.texi (Example of asm with clobbered asm reg): Fix typo.

2014-03-25  Alan Lawrence  <alan.lawrence@arm.com>

	* config/aarch64/aarch64.c (aarch64_simd_valid_immediate): Reverse
	order of elements for big-endian.

2014-03-25  Richard Biener  <rguenther@suse.de>

	PR middle-end/60635
	* gimplify-me.c (gimple_regimplify_operands): Update the
	re-gimplifed stmt.

2014-03-25  Martin Jambor  <mjambor@suse.cz>

	PR ipa/59176
	* lto-cgraph.c (lto_output_node): Stream body_removed flag.
	(lto_output_varpool_node): Likewise.
	(input_overwrite_node): Likewise.
	(input_varpool_node): Likewise.

2014-03-25  Richard Biener  <rguenther@suse.de>

	* lto-wrapper.c (merge_and_complain): Handle OPT_fPIE like OPT_fpie.
	(run_gcc): Likewise.

2014-03-25  Jakub Jelinek  <jakub@redhat.com>

	* combine.c (simplify_compare_const): Add MODE argument.
	Handle mode_width 0 as very large mode_width.
	(try_combine, simplify_comparison): Adjust callers.

	* cselib.c (cselib_hash_rtx): Perform addition in unsigned
	type to avoid signed integer overflow.
	* explow.c (plus_constant): Likewise.

2014-03-25  Dominik Vogt  <vogt@linux.vnet.ibm.com>

	* doc/generic.texi: Correct typos.

2014-03-24  Tobias Burnus  <burnus@net-b.de>

	* doc/invoke.texi (-flto): Expand section about
	using static libraries with LTO.

2014-03-24  Andreas Krebbel  <Andreas.Krebbel@de.ibm.com>

	PR rtl-optimization/60501
	* optabs.def (addptr3_optab): New optab.
	* optabs.c (gen_addptr3_insn, have_addptr3_insn): New function.
	* doc/md.texi ("addptrm3"): Document new RTL standard expander.
	* expr.h (gen_addptr3_insn, have_addptr3_insn): Add prototypes.

	* lra.c (emit_add3_insn): Use the addptr pattern if available.

	* config/s390/s390.md ("addptrdi3", "addptrsi3"): New expanders.

2014-03-24  Ulrich Drepper  <drepper@gmail.com>

	* config/i386/avx512fintrin.h: Define _mm512_set1_ps and
	_mm512_set1_pd.

	* config/i386/avxintrin.h (_mm256_undefined_si256): Define.
	(_mm256_undefined_ps): Define.
	(_mm256_undefined_pd): Define.
	* config/i386/emmintrin.h (_mm_undefined_si128): Define.
	(_mm_undefined_pd): Define.
	* config/i386/xmmintrin.h (_mm_undefined_ps): Define.
	* config/i386/avx512fintrin.h (_mm512_undefined_si512): Define.
	(_mm512_undefined_ps): Define.
	(_mm512_undefined_pd): Define.
	Use _mm*_undefined_*.
	* config/i386/avx2intrin.h: Use _mm*_undefined_*.

2014-03-24  Alex Velenko  <Alex.Velenko@arm.com>

	* config/aarch64/aarch64-simd-builtins.def (lshr): DI mode excluded.
	(lshr_simd): DI mode added.
	* config/aarch64/aarch64-simd.md (aarch64_lshr_simddi): New pattern.
	(aarch64_ushr_simddi): Likewise.
	* config/aarch64/aarch64.md (UNSPEC_USHR64): New unspec.
	* config/aarch64/arm_neon.h (vshr_n_u64): Intrinsic fixed.
	(vshrd_n_u64): Likewise.

2014-03-24  Rainer Orth  <ro@CeBiTec.Uni-Bielefeld.DE>

	* Makefile.in (s-macro_list): Depend on cc1.

2014-03-23  Teresa Johnson  <tejohnson@google.com>

	* ipa-utils.c (ipa_print_order): Use specified dump file.

2014-03-23  Eric Botcazou  <ebotcazou@adacore.com>

	PR rtl-optimization/60601
	* bb-reorder.c (fix_up_fall_thru_edges): Test EDGE_FALLTHRU everywhere.

	* gcc.c (eval_spec_function): Initialize save_growing_value.

2014-03-22  Jakub Jelinek  <jakub@redhat.com>

	PR sanitizer/60613
	* internal-fn.c (ubsan_expand_si_overflow_addsub_check): For
	code == MINUS_EXPR, never swap op0 with op1.

	* toplev.c (init_local_tick): Avoid signed integer multiplication
	overflow.
	* genautomata.c (reserv_sets_hash_value): Fix rotate idiom, avoid
	shift by first operand's bitsize.

2014-03-21  Jakub Jelinek  <jakub@redhat.com>

	PR target/60610
	* config/i386/i386.h (TARGET_64BIT_P): If not TARGET_BI_ARCH,
	redefine to 1 or 0.
	* config/i386/darwin.h (TARGET_64BIT_P): Redefine to
	TARGET_ISA_64BIT_P(x).

2014-03-21  Bill Schmidt  <wschmidt@linux.vnet.ibm.com>

	* config/rs6000/rs6000.c (rs6000_expand_vector_set): Generate a
	pattern for vector nor instead of subtract from splat(-1).
	(altivec_expand_vec_perm_const_le): Likewise.

2014-03-21  Richard Henderson  <rth@twiddle.net>

	PR target/60598
	* ifcvt.c (dead_or_predicable): Return FALSE if there are any frame
	related insns after epilogue_completed.

2014-03-21  Martin Jambor  <mjambor@suse.cz>

	PR ipa/59176
	* cgraph.h (symtab_node): New flag body_removed.
	* ipa.c (symtab_remove_unreachable_nodes): Set body_removed flag
	when removing bodies.
	* symtab.c (dump_symtab_base): Dump body_removed flag.
	* cgraph.c (verify_edge_corresponds_to_fndecl): Skip nodes which
	had their bodies removed.

2014-03-21  Martin Jambor  <mjambor@suse.cz>

	PR ipa/60419
	* ipa.c (symtab_remove_unreachable_nodes): Clear thunk flag of nodes
	in the border.

2014-03-21  Richard Biener  <rguenther@suse.de>

	PR tree-optimization/60577
	* tree-core.h (struct tree_base): Document nothrow_flag use
	in DECL_NONALIASED.
	* tree.h (DECL_NONALIASED): New.
	(may_be_aliased): Adjust.
	* coverage.c (build_var): Set DECL_NONALIASED.

2014-03-20  Eric Botcazou  <ebotcazou@adacore.com>

	* expr.c (expand_expr_real_1): Remove outdated comment.

2014-03-20  Jakub Jelinek  <jakub@redhat.com>

	PR middle-end/60597
	* ira.c (adjust_cleared_regs): Call copy_rtx on
	*reg_equiv[REGNO (loc)].src_p before passing it to
	simplify_replace_fn_rtx.

	PR target/60568
	* config/i386/i386.c (x86_output_mi_thunk): Surround UNSPEC_GOT
	into CONST, put pic register as first operand of PLUS.  Use
	gen_const_mem for both 32-bit and 64-bit PIC got loads.

2014-03-20  Ramana Radhakrishnan  <ramana.radhakrishnan@arm.com>

	* config/aarch64/aarch64.c (MEMORY_MOVE_COST): Delete.

2014-03-20  Eric Botcazou  <ebotcazou@adacore.com>

	* config/sparc/sparc.c (sparc_do_work_around_errata): Implement work
	around for store forwarding issue in the FPU on the UT699.
	* config/sparc/sparc.md (in_branch_delay): Return false for single FP
	loads and operations if -mfix-ut699 is specified.
	(divtf3_hq): Tweak attribute.
	(sqrttf2_hq): Likewise.

2014-03-20  Eric Botcazou  <ebotcazou@adacore.com>

	* calls.c (store_one_arg): Remove incorrect const qualification on the
	type of the temporary.
	* cfgexpand.c (expand_return): Likewise.
	* expr.c (expand_constructor): Likewise.
	(expand_expr_real_1): Likewise.

2014-03-20  Zhenqiang Chen  <zhenqiang.chen@linaro.org>

	* config/arm/arm.c (arm_dwarf_register_span): Update the element number
	of parts.

2014-03-19  Kaz Kojima  <kkojima@gcc.gnu.org>

	PR target/60039
	* config/sh/sh.md (udivsi3_i1): Clobber R1 register.

2014-03-19  James Greenhalgh  <james.greenhalgh@arm.com>

	* config/arm/aarch-common-protos.h
	(alu_cost_table): Fix spelling of "extend".
	* config/arm/arm.c (arm_new_rtx_costs): Fix spelling of "extend".

2014-03-19  Richard Biener  <rguenther@suse.de>

	PR middle-end/60553
	* tree-core.h (tree_type_common): Re-order pointer members
	to reduce recursion depth during GC walks.

2014-03-19  Marek Polacek  <polacek@redhat.com>

	PR sanitizer/60569
	* ubsan.c (ubsan_type_descriptor): Check that DECL_NAME is nonnull
	before accessing it.

2014-03-19  Richard Biener  <rguenther@suse.de>

	PR lto/59543
	* lto-streamer-in.c (input_function): In WPA stage do not drop
	debug stmts.

2014-03-19  Jakub Jelinek  <jakub@redhat.com>

	PR tree-optimization/60559
	* vectorizable_mask_load_store): Replace scalar MASK_LOAD
	with build_zero_cst assignment.

2014-03-18  Kai Tietz  <ktietz@redhat.com>

	PR rtl-optimization/56356
	* sdbout.c (sdbout_parms): Verify that parms'
	incoming argument is valid.
	(sdbout_reg_parms): Likewise.

2014-03-18  Richard Henderson  <rth@redhat.com>

	PR target/60562
	* config/i386/i386.md (*float<SWI48x><MODEF>2_i387): Move down to
	be shadowed by *float<SWI48><MODEF>2_sse.  Test X87_ENABLE_FLOAT.
	(*float<SWI48><MODEF>2_sse): Check X87_ENABLE_FLOAT for alternative 0.

2014-03-18  Basile Starynkevitch  <basile@starynkevitch.net>

	* plugin.def: Improve comment for PLUGIN_INCLUDE_FILE.
	* doc/plugins.texi (Plugin callbacks): Mention PLUGIN_INCLUDE_FILE.
	Italicize plugin event names in description.  Explain that
	PLUGIN_PRAGMAS has no sense for lto1.  Explain PLUGIN_INCLUDE_FILE.
	Remind that no GCC functions should be called after PLUGIN_FINISH.
	Explain what pragmas with expansion are.

2014-03-18  Martin Liska  <mliska@suse.cz>

	* cgraph.c (cgraph_update_edges_for_call_stmt_node): Added case when
	gimple call statement is update.
	* gimple-fold.c (gimple_fold_call): Changed order for GIMPLE_ASSIGN and
	GIMPLE_CALL, where gsi iterator still points to GIMPLE CALL.

2014-03-18  Jakub Jelinek  <jakub@redhat.com>

	PR sanitizer/60557
	* ubsan.c (ubsan_instrument_unreachable): Call
	initialize_sanitizer_builtins.
	(ubsan_pass): Likewise.

	PR sanitizer/60535
	* ubsan.c (ubsan_type_descriptor, ubsan_create_data): Call
	varpool_finalize_decl instead of rest_of_decl_compilation.

2014-03-18  Richard Biener  <rguenther@suse.de>

	* df-problems.c (df_rd_confluence_n): Avoid bitmap_copy
	by using bitmap_and_compl instead of bitmap_and_compl_into.
	(df_rd_transfer_function): Likewise.

2014-03-18  Richard Biener  <rguenther@suse.de>

	* doc/lto.texi (fresolution): Fix typo.

2014-03-18  Richard Biener  <rguenther@suse.de>

	* doc/invoke.texi (flto): Update for changes in 4.9.

2014-03-18  Richard Biener  <rguenther@suse.de>

	* doc/loop.texi: Remove section on the removed lambda framework.
	Update loop docs with recent changes in preserving loop structure.

2014-03-18  Richard Biener  <rguenther@suse.de>

	* doc/lto.texi (-fresolution): Document.

2014-03-18  Richard Biener  <rguenther@suse.de>

	* doc/contrib.texi: Adjust my name.

2014-03-18  Jakub Jelinek  <jakub@redhat.com>

	PR ipa/58721
	* internal-fn.c: Include diagnostic-core.h.
	(expand_BUILTIN_EXPECT): New function.
	* gimplify.c (gimplify_call_expr): Use false instead of FALSE.
	(gimplify_modify_expr): Gimplify 3 argument __builtin_expect into
	IFN_BUILTIN_EXPECT call instead of __builtin_expect builtin call.
	* ipa-inline-analysis.c (find_foldable_builtin_expect): Handle
	IFN_BUILTIN_EXPECT.
	* predict.c (expr_expected_value_1): Handle IFN_BUILTIN_EXPECT.
	Revert 3 argument __builtin_expect code.
	(strip_predict_hints): Handle IFN_BUILTIN_EXPECT.
	* gimple-fold.c (gimple_fold_call): Likewise.
	* tree.h (fold_builtin_expect): New prototype.
	* builtins.c (build_builtin_expect_predicate): Add predictor
	argument, if non-NULL, create 3 argument __builtin_expect.
	(fold_builtin_expect): No longer static.  Add ARG2 argument,
	pass it through to build_builtin_expect_predicate.
	(fold_builtin_2): Adjust caller.
	(fold_builtin_3): Handle BUILT_IN_EXPECT.
	* internal-fn.def (BUILTIN_EXPECT): New.

2014-03-18  Tobias Burnus  <burnus@net-b.de>

	PR ipa/58721
	* predict.def (PRED_FORTRAN_OVERFLOW, PRED_FORTRAN_FAIL_ALLOC,
	PRED_FORTRAN_FAIL_IO, PRED_FORTRAN_WARN_ONCE, PRED_FORTRAN_SIZE_ZERO,
	PRED_FORTRAN_INVALID_BOUND, PRED_FORTRAN_ABSENT_DUMMY): Add.

2014-03-18  Jan Hubicka  <hubicka@ucw.cz>

	PR ipa/58721
	* predict.c (combine_predictions_for_bb): Fix up formatting.
	(expr_expected_value_1, expr_expected_value): Add predictor argument,
	fill what it points to if non-NULL.
	(tree_predict_by_opcode): Adjust caller, use the predictor.
	* predict.def (PRED_COMPARE_AND_SWAP): Add.

2014-03-18  Eric Botcazou  <ebotcazou@adacore.com>

	* config/sparc/sparc.c (sparc_do_work_around_errata): Speed up and use
	proper constant for the store mode.

2014-03-18  Ilya Enkovich  <ilya.enkovich@intel.com>

	* symtab.c (change_decl_assembler_name): Fix transparent alias
	chain construction.

2014-03-16  Renlin Li  <Renlin.Li@arm.com>

	* config/aarch64/aarch64.c: Correct the comments about the
	aarch64 stack layout.

2014-03-18  Thomas Schwinge  <thomas@codesourcery.com>

	* omp-low.c (lower_rec_input_clauses) <build_omp_barrier>: Restore
	check for GF_OMP_FOR_KIND_FOR.

2013-03-18  Kirill Yukhin  <kirill.yukhin@intel.com>

	* config/i386/i386.h (ADDITIONAL_REGISTER_NAMES): Add
	ymm and zmm register names.

2014-03-17  Jakub Jelinek  <jakub@redhat.com>

	PR target/60516
	* config/i386/i386.c (ix86_expand_epilogue): Adjust REG_CFA_ADJUST_CFA
	note creation for the 2010-08-31 changes.

2014-03-17  Marek Polacek  <polacek@redhat.com>

	PR middle-end/60534
	* omp-low.c (omp_max_vf): Treat -fno-tree-loop-optimize the same
	as -fno-tree-loop-vectorize.
	(expand_omp_simd): Likewise.

2014-03-15  Eric Botcazou  <ebotcazou@adacore.com>

	* config/sparc/sparc-protos.h (tls_call_delay): Delete.
	(eligible_for_call_delay): New prototype.
	* config/sparc/sparc.c (tls_call_delay): Rename into...
	(eligible_for_call_delay): ...this.  Return false if the instruction
	cannot be put in the delay slot of a branch.
	(eligible_for_restore_insn): Simplify.
	(eligible_for_return_delay): Return false if the instruction cannot be
	put in the delay slot of a branch and simplify.
	(eligible_for_sibcall_delay): Return false if the instruction cannot be
	put in the delay slot of a branch.
	* config/sparc/sparc.md (fix_ut699): New attribute.
	(tls_call_delay): Delete.
	(in_call_delay): Reimplement.
	(eligible_for_sibcall_delay): Rename into...
	(in_sibcall_delay): ...this.
	(eligible_for_return_delay): Rename into...
	(in_return_delay): ...this.
	(in_branch_delay): Reimplement.
	(in_uncond_branch_delay): Delete.
	(in_annul_branch_delay): Delete.

2014-03-14  Richard Henderson  <rth@redhat.com>

	PR target/60525
	* config/i386/i386.md (floathi<X87MODEF>2): Delete expander; rename
	define_insn from *floathi<X87MODEF>2_i387; allow nonimmediate_operand.
	(*floathi<X87MODEF>2_i387_with_temp): Remove.
	(floathi splitters): Remove.
	(float<SWI48x>xf2): New pattern.
	(float<SWI48><MODEF>2): Rename from float<SWI48x><X87MODEF>2.  Drop
	code that tried to handle DImode for 32-bit, but which was excluded
	by the pattern's condition.  Drop allocation of stack temporary.
	(*floatsi<MODEF>2_vector_mixed_with_temp): Remove.
	(*float<SWI48><MODEF>2_mixed_with_temp): Remove.
	(*float<SWI48><MODEF>2_mixed_interunit): Remove.
	(*float<SWI48><MODEF>2_mixed_nointerunit): Remove.
	(*floatsi<MODEF>2_vector_sse_with_temp): Remove.
	(*float<SWI48><MODEF>2_sse_with_temp): Remove.
	(*float<SWI48><MODEF>2_sse_interunit): Remove.
	(*float<SWI48><MODEF>2_sse_nointerunit): Remove.
	(*float<SWI48x><X87MODEF>2_i387_with_temp): Remove.
	(*float<SWI48x><X87MODEF>2_i387): Remove.
	(all float _with_temp splitters): Remove.
	(*float<SWI48x><MODEF>2_i387): New pattern.
	(*float<SWI48><MODEF>2_sse): New pattern.
	(float TARGET_USE_VECTOR_CONVERTS splitters): Merge them.
	(float TARGET_SSE_PARTIAL_REG_DEPENDENCY splitters): Merge them.

2014-03-14  Jakub Jelinek  <jakub@redhat.com>
	    Marek Polacek  <polacek@redhat.com>

	PR middle-end/60484
	* common.opt (dump_base_name_prefixed): New Variable.
	* opts.c (finish_options): Don't prepend directory to x_dump_base_name
	if x_dump_base_name_prefixed is already set, set it at the end.

2014-03-14  Vladimir Makarov  <vmakarov@redhat.com>

	PR rtl-optimization/60508
	* lra-constraints.c (get_reload_reg): Add new parameter
	in_subreg_p.
	(process_addr_reg, simplify_operand_subreg, curr_insn_transform):
	Pass the new parameter values.

2014-03-14  Richard Biener  <rguenther@suse.de>

	* common.opt: Revert unintented changes from r205065.
	* opts.c: Likewise.

2014-03-14  Richard Biener  <rguenther@suse.de>

	PR middle-end/60518
	* cfghooks.c (split_block): Properly adjust all loops the
	block was a latch of.

2014-03-14  Martin Jambor  <mjambor@suse.cz>

	PR lto/60461
	* ipa-prop.c (ipa_modify_call_arguments): Fix iteration condition
	and simplify it.

2014-03-14  Georg-Johann Lay  <avr@gjlay.de>

	PR target/59396
	* config/avr/avr.c (avr_set_current_function): Pass function name
	through default_strip_name_encoding before sanity checking instead
	of skipping the first char of the assembler name.

2014-03-13  Richard Henderson  <rth@redhat.com>

	PR debug/60438
	* config/i386/i386.c (ix86_split_fp_branch): Remove pushed argument.
	(ix86_force_to_memory, ix86_free_from_memory): Remove.
	* config/i386/i386-protos.h: Likewise.
	* config/i386/i386.md (floathi<X87MODEF>2): Use assign_386_stack_local
	in the expander instead of a splitter.
	(float<SWI48x><X87MODEF>2): Use assign_386_stack_local if there is
	any possibility of requiring a memory.
	(*floatsi<MODEF>2_vector_mixed): Remove, and the splitters.
	(*floatsi<MODEF>2_vector_sse): Remove, and the splitters.
	(fp branch splitters): Update for ix86_split_fp_branch.
	(*jcc<X87MODEF>_<SWI24>_i387): Remove r/f alternative.
	(*jcc<X87MODEF>_<SWI24>_r_i387): Likewise.
	(splitter for jcc<X87MODEF>_<SWI24>_i387 r/f): Remove.
	(*fop_<MODEF>_2_i387): Remove f/r alternative.
	(*fop_<MODEF>_3_i387): Likewise.
	(*fop_xf_2_i387, *fop_xf_3_i387): Likewise.
	(splitters for the fop_* register patterns): Remove.
	(fscalexf4_i387): Rename from *fscalexf4_i387.
	(ldexpxf3): Use gen_floatsixf2 and gen_fscalexf4_i387.

2014-03-13  Jakub Jelinek  <jakub@redhat.com>

	PR tree-optimization/59779
	* tree-dfa.c (get_ref_base_and_extent): Use double_int
	type for bitsize and maxsize instead of HOST_WIDE_INT.

2014-03-13  Steven Bosscher  <steven@gcc.gnu.org>

	PR rtl-optimization/57320
	* function.c (rest_of_handle_thread_prologue_and_epilogue): Cleanup
	the CFG after thread_prologue_and_epilogue_insns.

2014-03-13  Vladimir Makarov  <vmakarov@redhat.com>

	PR rtl-optimization/57189
	* lra-constraints.c (process_alt_operands): Disfavor spilling
	vector pseudos.

2014-03-13  Cesar Philippidis  <cesar@codesourcery.com>

	* lto-wrapper.c (maybe_unlink_file): Suppress diagnostic messages.

2014-03-13  Jakub Jelinek  <jakub@redhat.com>

	PR tree-optimization/59025
	PR middle-end/60418
	* tree-ssa-reassoc.c (sort_by_operand_rank): For SSA_NAMEs with the
	same rank, sort by bb_rank and gimple_uid of SSA_NAME_DEF_STMT first.

2014-03-13  Georg-Johann Lay  <avr@gjlay.de>

	PR target/60486
	* config/avr/avr.c (avr_out_plus): Swap cc_plus and cc_minus in
	calls of avr_out_plus_1.

2014-03-13  Bin Cheng  <bin.cheng@arm.com>

	* tree-cfgcleanup.c (remove_forwarder_block_with_phi): Record
	BB's single pred and update the father loop's latch info later.

2014-03-12  Michael Meissner  <meissner@linux.vnet.ibm.com>

	* config/rs6000/vector.md (VEC_L): Add V1TI mode to vector types.
	(VEC_M): Likewise.
	(VEC_N): Likewise.
	(VEC_R): Likewise.
	(VEC_base): Likewise.
	(mov<MODE>, VEC_M modes): If we are loading TImode into VSX
	registers, we need to swap double words in little endian mode.

	* config/rs6000/rs6000-modes.def (V1TImode): Add new vector mode
	to be a container mode for 128-bit integer operations added in ISA
	2.07.  Unlike TImode and PTImode, the preferred register set is
	the Altivec/VMX registers for the 128-bit operations.

	* config/rs6000/rs6000-protos.h (rs6000_move_128bit_ok_p): Add
	declarations.
	(rs6000_split_128bit_ok_p): Likewise.

	* config/rs6000/rs6000-builtin.def (BU_P8V_AV_3): Add new support
	macros for creating ISA 2.07 normal and overloaded builtin
	functions with 3 arguments.
	(BU_P8V_OVERLOAD_3): Likewise.
	(VPERM_1T): Add support for V1TImode in 128-bit vector operations
	for use as overloaded functions.
	(VPERM_1TI_UNS): Likewise.
	(VSEL_1TI): Likewise.
	(VSEL_1TI_UNS): Likewise.
	(ST_INTERNAL_1ti): Likewise.
	(LD_INTERNAL_1ti): Likewise.
	(XXSEL_1TI): Likewise.
	(XXSEL_1TI_UNS): Likewise.
	(VPERM_1TI): Likewise.
	(VPERM_1TI_UNS): Likewise.
	(XXPERMDI_1TI): Likewise.
	(SET_1TI): Likewise.
	(LXVD2X_V1TI): Likewise.
	(STXVD2X_V1TI): Likewise.
	(VEC_INIT_V1TI): Likewise.
	(VEC_SET_V1TI): Likewise.
	(VEC_EXT_V1TI): Likewise.
	(EQV_V1TI): Likewise.
	(NAND_V1TI): Likewise.
	(ORC_V1TI): Likewise.
	(VADDCUQ): Add support for 128-bit integer arithmetic instructions
	added in ISA 2.07.  Add both normal 'altivec' builtins, and the
	overloaded builtin.
	(VADDUQM): Likewise.
	(VSUBCUQ): Likewise.
	(VADDEUQM): Likewise.
	(VADDECUQ): Likewise.
	(VSUBEUQM): Likewise.
	(VSUBECUQ): Likewise.

	* config/rs6000/rs6000-c.c (__int128_type): New static to hold
	__int128_t and __uint128_t types.
	(__uint128_type): Likewise.
	(altivec_categorize_keyword): Add support for vector __int128_t,
	vector __uint128_t, vector __int128, and vector unsigned __int128
	as a container type for TImode operations that need to be done in
	VSX/Altivec registers.
	(rs6000_macro_to_expand): Likewise.
	(altivec_overloaded_builtins): Add ISA 2.07 overloaded functions
	to support 128-bit integer instructions vaddcuq, vadduqm,
	vaddecuq, vaddeuqm, vsubcuq, vsubuqm, vsubecuq, vsubeuqm.
	(altivec_resolve_overloaded_builtin): Add support for V1TImode.

	* config/rs6000/rs6000.c (rs6000_hard_regno_mode_ok): Add support
	for V1TImode, and set up preferences to use VSX/Altivec registers.
	Setup VSX reload handlers.
	(rs6000_debug_reg_global): Likewise.
	(rs6000_init_hard_regno_mode_ok): Likewise.
	(rs6000_preferred_simd_mode): Likewise.
	(vspltis_constant): Do not allow V1TImode as easy altivec constants.
	(easy_altivec_constant): Likewise.
	(output_vec_const_move): Likewise.
	(rs6000_expand_vector_set): Convert V1TImode set and extract to
	simple move.
	(rs6000_expand_vector_extract): Likewise.
	(reg_offset_addressing_ok_p): Setup V1TImode to use VSX reg+reg
	addressing.
	(rs6000_const_vec): Add support for V1TImode.
	(rs6000_emit_le_vsx_load): Swap double words when loading or
	storing TImode/V1TImode.
	(rs6000_emit_le_vsx_store): Likewise.
	(rs6000_emit_le_vsx_move): Likewise.
	(rs6000_emit_move): Add support for V1TImode.
	(altivec_expand_ld_builtin): Likewise.
	(altivec_expand_st_builtin): Likewise.
	(altivec_expand_vec_init_builtin): Likewise.
	(altivec_expand_builtin): Likewise.
	(rs6000_init_builtins): Add support for V1TImode type.  Add
	support for ISA 2.07 128-bit integer builtins.  Define type names
	for the VSX/Altivec vector types.
	(altivec_init_builtins): Add support for overloaded vector
	functions with V1TImode type.
	(rs6000_preferred_reload_class): Prefer Altivec registers for V1TImode.
	(rs6000_move_128bit_ok_p): Move 128-bit move/split validation to
	external function.
	(rs6000_split_128bit_ok_p): Likewise.
	(rs6000_handle_altivec_attribute): Create V1TImode from vector
	__int128_t and vector __uint128_t.

	* config/rs6000/vsx.md (VSX_L): Add V1TImode to vector iterators
	and mode attributes.
	(VSX_M): Likewise.
	(VSX_M2): Likewise.
	(VSm): Likewise.
	(VSs): Likewise.
	(VSr): Likewise.
	(VSv): Likewise.
	(VS_scalar): Likewise.
	(VS_double): Likewise.
	(vsx_set_v1ti): New builtin function to create V1TImode from TImode.

	* config/rs6000/rs6000.h (TARGET_VADDUQM): New macro to say whether
	we support the ISA 2.07 128-bit integer arithmetic instructions.
	(ALTIVEC_OR_VSX_VECTOR_MODE): Add V1TImode.
	(enum rs6000_builtin_type_index): Add fields to hold V1TImode
	and TImode types for use with the builtin functions.
	(V1TI_type_node): Likewise.
	(unsigned_V1TI_type_node): Likewise.
	(intTI_type_internal_node): Likewise.
	(uintTI_type_internal_node): Likewise.

	* config/rs6000/altivec.md (UNSPEC_VADDCUQ): New unspecs for ISA 2.07
	128-bit builtin functions.
	(UNSPEC_VADDEUQM): Likewise.
	(UNSPEC_VADDECUQ): Likewise.
	(UNSPEC_VSUBCUQ): Likewise.
	(UNSPEC_VSUBEUQM): Likewise.
	(UNSPEC_VSUBECUQ): Likewise.
	(VM): Add V1TImode to vector mode iterators.
	(VM2): Likewise.
	(VI_unit): Likewise.
	(altivec_vadduqm): Add ISA 2.07 128-bit binary builtins.
	(altivec_vaddcuq): Likewise.
	(altivec_vsubuqm): Likewise.
	(altivec_vsubcuq): Likewise.
	(altivec_vaddeuqm): Likewise.
	(altivec_vaddecuq): Likewise.
	(altivec_vsubeuqm): Likewise.
	(altivec_vsubecuq): Likewise.

	* config/rs6000/rs6000.md (FMOVE128_GPR): Add V1TImode to vector
	mode iterators.
	(BOOL_128): Likewise.
	(BOOL_REGS_OUTPUT): Likewise.
	(BOOL_REGS_OP1): Likewise.
	(BOOL_REGS_OP2): Likewise.
	(BOOL_REGS_UNARY): Likewise.
	(BOOL_REGS_AND_CR0): Likewise.

	* config/rs6000/altivec.h (vec_vaddcuq): Add support for ISA 2.07
	128-bit integer builtin support.
	(vec_vadduqm): Likewise.
	(vec_vaddecuq): Likewise.
	(vec_vaddeuqm): Likewise.
	(vec_vsubecuq): Likewise.
	(vec_vsubeuqm): Likewise.
	(vec_vsubcuq): Likewise.
	(vec_vsubuqm): Likewise.

	* doc/extend.texi (PowerPC AltiVec/VSX Built-in Functions):
	Document vec_vaddcuq, vec_vadduqm, vec_vaddecuq, vec_vaddeuqm,
	vec_subecuq, vec_subeuqm, vec_vsubcuq, vec_vsubeqm builtins adding
	128-bit integer add/subtract to ISA 2.07.

2014-03-12  Joern Rennecke  <joern.rennecke@embecosm.com>

	* config/arc/arc.c (arc_predicate_delay_insns):
	Fix third argument passed to conditionalize_nonjump.

2014-03-12  Yufeng Zhang  <yufeng.zhang@arm.com>

	* config/aarch64/aarch64-builtins.c
	(aarch64_builtin_vectorized_function): Add BUILT_IN_LFLOORF,
	BUILT_IN_LLFLOOR, BUILT_IN_LCEILF and BUILT_IN_LLCEIL.
	* config/aarch64/arm_neon.h (vcvtaq_u64_f64): Call __builtin_llfloor
	instead of __builtin_lfloor.
	(vcvtnq_u64_f64): Call __builtin_llceil instead of __builtin_lceil.

2014-03-12  Jakub Jelinek  <jakub@redhat.com>

	* tree-ssa-ifcombine.c (forwarder_block_to): New function.
	(tree_ssa_ifcombine_bb_1): New function.
	(tree_ssa_ifcombine_bb): Use it.  Handle also cases where else_bb
	is an empty forwarder block to then_bb or vice versa and then_bb
	and else_bb are effectively swapped.

2014-03-12  Christian Bruel  <christian.bruel@st.com>

	PR target/60264
	* config/arm/arm.c (arm_emit_vfp_multi_reg_pop): Emit a
	REG_CFA_DEF_CFA note.
	(arm_expand_epilogue_apcs_frame): call arm_add_cfa_adjust_cfa_note.
	(arm_unwind_emit): Allow REG_CFA_DEF_CFA.

2014-03-12  Thomas Preud'homme  <thomas.preudhomme@arm.com>

	PR tree-optimization/60454
	* tree-ssa-math-opts.c (find_bswap_1): Fix bswap detection.

2014-03-12  Kyrylo Tkachov  <kyrylo.tkachov@arm.com>

	* config.gcc (aarch64*-*-*): Use ISA flags from aarch64-arches.def.
	Do not define target_cpu_default2 to generic.
	* config/aarch64/aarch64.h (TARGET_CPU_DEFAULT): Use generic cpu.
	* config/aarch64/aarch64.c (aarch64_override_options): Update comment.
	* config/aarch64/aarch64-arches.def (armv8-a): Use generic cpu.

2014-03-12  Jakub Jelinek  <jakub@redhat.com>
	    Marc Glisse  <marc.glisse@inria.fr>

	PR tree-optimization/60502
	* tree-ssa-reassoc.c (eliminate_not_pairs): Use build_all_ones_cst
	instead of build_low_bits_mask.

2014-03-12  Jakub Jelinek  <jakub@redhat.com>

	PR middle-end/60482
	* tree-vrp.c (register_edge_assert_for_1): Don't add assert
	if there are multiple uses, but op doesn't live on E edge.
	* tree-cfg.c (assert_unreachable_fallthru_edge_p): Also ignore
	clobber stmts before __builtin_unreachable.

2014-03-11  Richard Sandiford  <rdsandiford@googlemail.com>

	* builtins.c (expand_builtin_setjmp_receiver): Use and clobber
	hard_frame_pointer_rtx.
	* cse.c (cse_insn): Remove volatile check.
	* cselib.c (cselib_process_insn): Likewise.
	* dse.c (scan_insn): Likewise.

2014-03-11  Joern Rennecke  <joern.rennecke@embecosm.com>

	* config/arc/arc.c (conditionalize_nonjump): New function,
	broken out of ...
	(arc_ifcvt): ... this.
	(arc_predicate_delay_insns): Use it.

2014-03-11  Joern Rennecke  <joern.rennecke@embecosm.com>

	* config/arc/predicates.md (extend_operand): During/after reload,
	allow const_int_operand.
	* config/arc/arc.md (mulsidi3_700): Use extend_operand predicate.
	(umulsidi3_700): Likewise.  Change operand 2 constraint back to "cL".
	(mulsi3_highpart): Change operand 2 constraint alternatives 2 and 3
	to "i".
	(umulsi3_highpart_i): Likewise.

2014-03-11  Richard Biener  <rguenther@suse.de>

	* tree-ssa-structalias.c (get_constraint_for_ptr_offset):
	Add asserts to guard possible wrong-code bugs.

2014-03-11  Richard Biener  <rguenther@suse.de>

	PR tree-optimization/60429
	PR tree-optimization/60485
	* tree-ssa-structalias.c (set_union_with_increment): Properly
	take into account all fields that overlap the shifted vars.
	(do_sd_constraint): Likewise.
	(do_ds_constraint): Likewise.
	(get_constraint_for_ptr_offset): Likewise.

2014-03-11  Chung-Lin Tang  <cltang@codesourcery.com>

	* config/nios2/nios2.c (machine_function): Add fp_save_offset field.
	(nios2_compute_frame_layout):
	Add calculation of cfun->machine->fp_save_offset.
	(nios2_expand_prologue): Correct setting of frame pointer register
	in prologue.
	(nios2_expand_epilogue): Update recovery of stack pointer from
	frame pointer accordingly.
	(nios2_initial_elimination_offset): Update calculation of offset
	for eliminating to HARD_FRAME_POINTER_REGNUM.

2014-03-10  Jakub Jelinek  <jakub@redhat.com>

	PR ipa/60457
	* ipa.c (symtab_remove_unreachable_nodes): Don't call
	cgraph_get_create_node on VAR_DECLs.

2014-03-10  Richard Biener  <rguenther@suse.de>

	PR middle-end/60474
	* tree.c (signed_or_unsigned_type_for): Handle OFFSET_TYPEs.

2014-03-08  Douglas B Rupp  <rupp@gnat.com>

	* config/vms/vms.opt (vms_float_format): New variable.

2014-03-08  Tobias Burnus  <burnus@net-b.de>

	* doc/invoke.texi (-fcilkplus): Update implementation status.

2014-03-08  Paulo Matos  <paulo@matos-sorge.com>
	    Richard Biener  <rguenther@suse.de>

	* lto-wrapper.c (merge_and_complain): Ensure -fshort-double is used
	consistently accross all TUs.
	(run_gcc): Enable -fshort-double automatically at link at link-time
	and disallow override.

2014-03-08  Richard Sandiford  <rdsandiford@googlemail.com>

	PR target/58271
	* config/mips/mips.c (mips_option_override): Promote -mpaired-single
	warning to an error.  Disable TARGET_PAIRED_SINGLE and TARGET_MIPS3D
	if they can't be used.

2014-03-07  Rainer Orth  <ro@CeBiTec.Uni-Bielefeld.DE>

	* configure.ac (HAVE_AS_IX86_TLSLDMPLT): Improve test
	for Solaris 11/x86 ld.
	* configure: Regenerate.

2014-03-07  Rainer Orth  <ro@CeBiTec.Uni-Bielefeld.DE>

	* configure.ac (TLS_SECTION_ASM_FLAG): Save as tls_section_flag.
	(LIB_TLS_SPEC): Save as ld_tls_libs.
	(HAVE_AS_IX86_TLSLDMPLT): Define as 1/0.
	(HAVE_AS_IX86_TLSLDM): New test.
	* configure, config.in: Regenerate.
	* config/i386/i386.c (legitimize_tls_address): Fall back to
	TLS_MODEL_GLOBAL_DYNAMIC on 32-bit Solaris/x86 if tool chain
	cannot support TLS_MODEL_LOCAL_DYNAMIC.
	* config/i386/i386.md (*tls_local_dynamic_base_32_gnu): Use if
	instead of #ifdef in HAVE_AS_IX86_TLSLDMPLT test.

2014-03-07  Paulo Matos  <paulo@matos-sorge.com>

	* common.opt (fira-loop-pressure): Mark as optimization.

2014-03-07  Thomas Schwinge  <thomas@codesourcery.com>

	* langhooks.c (lhd_omp_mappable_type): The error_mark_node is not
	an OpenMP mappable type.

2014-03-06  Matthias Klose  <doko@ubuntu.com>

	* Makefile.in (s-mlib): Only pass MULTIARCH_DIRNAME if
	MULTILIB_OSDIRNAMES is not defined.

2014-03-06  Jakub Jelinek  <jakub@redhat.com>
	    Meador Inge  <meadori@codesourcery.com>

	PR target/58595
	* config/arm/arm.c (arm_tls_symbol_p): Remove.
	(arm_legitimize_address): Call legitimize_tls_address for any
	arm_tls_referenced_p expression, handle constant addend.  Call it
	before testing for !TARGET_ARM.
	(thumb_legitimize_address): Don't handle arm_tls_symbol_p here.

2014-03-06  Richard Biener  <rguenther@suse.de>

	PR middle-end/60445
	PR lto/60424
	PR lto/60427
	Revert
	2014-03-04  Paulo Matos  <paulo@matos-sorge.com>

	* tree-streamer.c (record_common_node): Assert we don't record
	nodes with type double.
	(preload_common_node): Skip type double, complex double and double
	pointer since it is now frontend dependent due to fshort-double option.

2014-03-06  Richard Biener  <rguenther@suse.de>

	* gcc.c (PLUGIN_COND): Always enable unless -fno-use-linker-plugin
	or -fno-lto is specified and the linker has full plugin support.
	* collect2.c (lto_mode): Default to LTO_MODE_WHOPR if LTO is enabled.
	(main): Remove -flto processing, adjust lto_mode using use_plugin late.
	* lto-wrapper.c (merge_and_complain): Merge compile-time
	optimization levels.
	(run_gcc): And pass it through to the link options.

2014-03-06  Alexandre Oliva  <aoliva@redhat.com>

	PR debug/60381
	Revert:
	2014-02-28  Alexandre Oliva  <aoliva@redhat.com>
	PR debug/59992
	* cselib.c (remove_useless_values): Skip to avoid quadratic
	behavior if the condition moved from...
	(cselib_process_insn): ... here holds.

2014-03-05  Jakub Jelinek  <jakub@redhat.com>

	PR plugins/59335
	* Makefile.in (PLUGIN_HEADERS): Add tree-phinodes.h, stor-layout.h,
	ssa-iterators.h, $(RESOURCE_H) and tree-cfgcleanup.h.

	PR plugins/59335
	* config/i386/t-i386 (OPTIONS_H_EXTRA): Add stringop.def.
	(TM_H): Add x86-tune.def.

2014-03-05  Kyrylo Tkachov  <kyrylo.tkachov@arm.com>

	* config/aarch64/aarch64.c (generic_tunings):
	Use cortexa57_extra_costs.

2014-03-05  Jakub Jelinek  <jakub@redhat.com>

	PR lto/60404
	* cfgexpand.c (expand_used_vars): Do not assume all SSA_NAMEs
	of PARM/RESULT_DECLs must be coalesced with optimize && in_lto_p.
	* tree-ssa-coalesce.c (coalesce_ssa_name): Use MUST_COALESCE_COST - 1
	cost for in_lto_p.

2014-03-04  Heiher  <r@hev.cc>

	* config/mips/mips-cpus.def (loongson3a): Mark as a MIPS64r2 processor.
	* config/mips/mips.h (MIPS_ISA_LEVEL_SPEC): Adjust accordingly.

2014-03-04  Uros Bizjak  <ubizjak@gmail.com>

	* config/i386/predicates.md (const2356_operand): Change to ...
	(const2367_operand): ... this.
	* config/i386/sse.md (avx512pf_scatterpf<mode>sf): Use
	const2367_operand.
	(*avx512pf_scatterpf<mode>sf_mask): Ditto.
	(*avx512pf_scatterpf<mode>sf): Ditto.
	(avx512pf_scatterpf<mode>df): Ditto.
	(*avx512pf_scatterpf<mode>df_mask): Ditto.
	(*avx512pf_scatterpf<mode>df): Ditto.
	* config/i386/i386.c (ix86_expand_builtin): Update
	incorrect hint operand error message.

2014-03-04  Richard Biener  <rguenther@suse.de>

	* lto-section-in.c (lto_get_section_data): Fix const cast.

2014-03-04  Paulo Matos  <paulo@matos-sorge.com>

	* tree-streamer.c (record_common_node): Assert we don't record
	nodes with type double.
	(preload_common_node): Skip type double, complex double and double
	pointer since it is now frontend dependent due to fshort-double option.

2014-03-04  Richard Biener  <rguenther@suse.de>

	PR lto/60405
	* lto-streamer-in.c (lto_read_body): Remove LTO bytecode version check.
	(lto_input_toplevel_asms): Likewise.
	* lto-section-in.c (lto_get_section_data): Instead do it here
	for every section.

2014-03-04  Richard Biener  <rguenther@suse.de>

	PR tree-optimization/60382
	* tree-vect-loop.c (vect_is_simple_reduction_1): Do not consider
	dead PHIs a reduction.

2014-03-03  Uros Bizjak  <ubizjak@gmail.com>

	* config/i386/xmmintrin.h (enum _mm_hint) <_MM_HINT_ET0>: Correct
	hint value.
	(_mm_prefetch): Move out of GCC target("sse") pragma.
	* config/i386/prfchwintrin.h (_m_prefetchw): Move out of
	GCC target("prfchw") pragma.
	* config/i386/i386.md (prefetch): Emit prefetchwt1 only
	for locality <= 2.
	* config/i386/i386.c (ix86_option_override_internal): Enable
	-mprfchw with -mprefetchwt1.

2014-03-03  Joern Rennecke  <joern.rennecke@embecosm.com>

	* config/arc/arc.md (casesi_load) <length attribute alternative 0>:
	Mark as varying.

2014-03-03  Joern Rennecke  <joern.rennecke@embecosm.com>

	* opts.h (CL_PCH_IGNORE): Define.
	* targhooks.c (option_affects_pch_p):
	Return false for options that have CL_PCH_IGNORE set.
	* opt-functions.awk: Process PchIgnore.
	* doc/options.texi: Document PchIgnore.

	* config/arc/arc.opt (misize): Add PchIgnore property.

2014-03-03  Bill Schmidt  <wschmidt@linux.vnet.ibm.com>

	* config/rs6000/rs6000.c (rs6000_preferred_reload_class): Disallow
	reload of PLUS rtx's outside of GENERAL_REGS or BASE_REGS; relax
	constraint on constants to permit them being loaded into
	GENERAL_REGS or BASE_REGS.

2014-03-03  Nick Clifton  <nickc@redhat.com>

	* config/rl78/rl78-real.md (cbranchsi4_real_signed): Add
	anti-cacnonical alternatives.
	(negandhi3_real): New pattern.
	* config/rl78/rl78-virt.md (negandhi3_virt): New pattern.

2014-03-03  Senthil Kumar Selvaraj  <senthil_kumar.selvaraj@atmel.com>

	* config/avr/avr-mcus.def: Remove atxmega16x1.
	* config/avr/avr-tables.opt: Regenerate.
	* config/avr/t-multilib: Regenerate.
	* doc/avr-mmcu.texi: Regenerate.

2014-03-03  Tobias Grosser  <tobias@grosser.es>
	    Mircea Namolaru  <mircea.namolaru@inria.fr>

	PR tree-optimization/58028
	* graphite-clast-to-gimple.c (set_cloog_options): Don't remove
	scalar dimensions.

2014-03-03  Ramana Radhakrishnan  <ramana.radhakrishnan@arm.com>

	* config/arm/neon.md (*movmisalign<mode>): Legitimize addresses
	not handled by recognizers.

2014-03-03  Jakub Jelinek  <jakub@redhat.com>

	PR middle-end/60175
	* function.c (expand_function_end): Don't emit
	clobber_return_register sequence if clobber_after is a BARRIER.
	* cfgexpand.c (construct_exit_block): Append instructions before
	return_label to prev_bb.

2014-03-02  Bill Schmidt  <wschmidt@linux.vnet.ibm.com>

	* config/rs6000/constraints.md: Document reserved use of "wc".

2014-03-02  Jan Hubicka  <hubicka@ucw.cz>

	PR ipa/60150
	* ipa.c (function_and_variable_visibility): When dissolving comdat
	group, also set all symbols to local.

2014-03-02  Jan Hubicka  <hubicka@ucw.cz>

	PR ipa/60306

	Revert:
	2013-12-14  Jan Hubicka  <jh@suse.cz>
	PR middle-end/58477
	* ipa-prop.c (stmt_may_be_vtbl_ptr_store): Skip clobbers.

2014-03-02  Jon Beniston  <jon@beniston.com>

	PR bootstrap/48230
	PR bootstrap/50927
	PR bootstrap/52466
	PR target/46898
	* config/lm32/lm32.c (lm32_legitimate_constant_p): Remove, as incorrect.
	  (TARGET_LEGITIMATE_CONSTANT_P): Undefine, as not needed.
	* config/lm32/lm32.md (movsi_insn): Add 32-bit immediate support.
	(simple_return, *simple_return): New patterns
	* config/lm32/predicates.md (movsi_rhs_operand): Remove as obsolete.
	* configure.ac (force_sjlj_exceptions): Force sjlj exceptions for lm32.

2014-03-01  Paolo Carlini  <paolo.carlini@oracle.com>

	* dwarf2out.c (gen_subprogram_die): Tidy.

2014-03-01  Oleg Endo  <olegendo@gcc.gnu.org>

	PR target/60071
	* config/sh/sh.md (*mov_t_msb_neg): Split into ...
	(*mov_t_msb_neg_negc): ... this new insn.

2014-02-28  Jason Merrill  <jason@redhat.com>

	PR c++/58678
	* ipa-devirt.c (ipa_devirt): Don't choose an implicitly-declared
	function.

2014-02-28  Paolo Carlini  <paolo.carlini@oracle.com>

	PR c++/60314
	* dwarf2out.c (decltype_auto_die): New static.
	(gen_subprogram_die): Handle 'decltype(auto)' like 'auto'.
	(gen_type_die_with_usage): Handle 'decltype(auto)'.
	(is_cxx_auto): Likewise.

2014-02-28  Ian Bolton  <ian.bolton@arm.com>

	* config/aarch64/aarch64.h: Define __ARM_NEON by default if
	we are not using general regs only.

2014-02-28  Richard Biener  <rguenther@suse.de>

	PR target/60280
	* tree-cfgcleanup.c (tree_forwarder_block_p): Restrict
	previous fix and only allow to remove trivial pre-headers
	and latches.  Also honor LOOPS_MAY_HAVE_MULTIPLE_LATCHES.
	(remove_forwarder_block): Properly update the latch of a loop.

2014-02-28  Alexandre Oliva  <aoliva@redhat.com>

	PR debug/59992
	* cselib.c (cselib_hasher::equal): Special-case VALUE lookup.
	(cselib_preserved_hash_table): New.
	(preserve_constants_and_equivs): Move preserved vals to it.
	(cselib_find_slot): Look it up first.
	(cselib_init): Initialize it.
	(cselib_finish): Release it.
	(dump_cselib_table): Dump it.

2014-02-28  Alexandre Oliva  <aoliva@redhat.com>

	PR debug/59992
	* cselib.c (remove_useless_values): Skip to avoid quadratic
	behavior if the condition moved from...
	(cselib_process_insn): ... here holds.

2014-02-28  Alexandre Oliva  <aoliva@redhat.com>

	PR debug/57232
	* var-tracking.c (vt_initialize): Apply the same condition to
	preserve the CFA base value.

2014-02-28  Joey Ye  <joey.ye@arm.com>

	PR target/PR60169
	* config/arm/arm.c (thumb_far_jump_used_p): Don't change
	if reload in progress or completed.

2014-02-28  Tobias Burnus  <burnus@net-b.de>

	PR middle-end/60147
	* tree-pretty-print.c (dump_generic_node, print_declaration): Handle
	NAMELIST_DECL.

2014-02-27  H.J. Lu  <hongjiu.lu@intel.com>

	* doc/tm.texi.in (Condition Code Status): Update documention for
	relative locations of cc0-setter and cc0-user.

2014-02-27  Jeff Law  <law@redhat.com>

	PR rtl-optimization/52714
	* combine.c (try_combine): When splitting an unrecognized PARALLEL
	into two independent simple sets, if I3 is a jump, ensure the
	pattern we place into I3 is a (set (pc) ...).

2014-02-27  Mikael Pettersson  <mikpe@it.uu.se>
	    Jeff Law  <law@redhat.com>

	PR rtl-optimization/49847
	* cse.c (fold_rtx) Handle case where cc0 setter and cc0 user
	are in different blocks.
	* doc/tm.texi (Condition Code Status): Update documention for
	relative locations of cc0-setter and cc0-user.

2014-02-27  Vladimir Makarov  <vmakarov@redhat.com>

	PR target/59222
	* lra.c (lra_emit_add): Check SUBREG too.

2014-02-27  Andreas Schwab  <schwab@suse.de>

	* config/m68k/m68k.c (m68k_option_override): Disable
	-flive-range-shrinkage for classic m68k.
	(m68k_override_options_after_change): Likewise.

2014-02-27  Marek Polacek  <polacek@redhat.com>

	PR middle-end/59223
	* tree-ssa-uninit.c (gate_warn_uninitialized): Run the pass even for
	-Wmaybe-uninitialized.

2014-02-27  Alan Modra  <amodra@gmail.com>

	PR target/57936
	* reload1.c (emit_input_reload_insns): When reload_override_in,
	set old to rl->in_reg when rl->in_reg is a subreg.

2014-02-26  Richard Biener  <rguenther@suse.de>

	PR bootstrap/60343
	* lra-assigns.c (spill_for): Avoid mixed-sign comparison.

2014-02-25  Ilya Tocar  <ilya.tocar@intel.com>

	* common/config/i386/predicates.md (const1256_operand): Remove.
	(const2356_operand): New.
	(const_1_to_2_operand): Remove.
	* config/i386/sse.md (avx512pf_gatherpf<mode>sf): Change hint value.
	(*avx512pf_gatherpf<mode>sf_mask): Ditto.
	(*avx512pf_gatherpf<mode>sf): Ditto.
	(avx512pf_gatherpf<mode>df): Ditto.
	(*avx512pf_gatherpf<mode>df_mask): Ditto.
	(*avx512pf_gatherpf<mode>df): Ditto.
	(avx512pf_scatterpf<mode>sf): Ditto.
	(*avx512pf_scatterpf<mode>sf_mask): Ditto.
	(*avx512pf_scatterpf<mode>sf): Ditto.
	(avx512pf_scatterpf<mode>df): Ditto.
	(*avx512pf_scatterpf<mode>df_mask): Ditto.
	(*avx512pf_scatterpf<mode>df): Ditto.
	* common/config/i386/xmmintrin.h (_mm_hint): Add _MM_HINT_ET0.

2014-02-26  Ilya Tocar  <ilya.tocar@intel.com>

	* config/i386/avx512fintrin.h (_mm512_testn_epi32_mask),
	(_mm512_mask_testn_epi32_mask), (_mm512_testn_epi64_mask),
	(_mm512_mask_testn_epi64_mask): Move to ...
	* config/i386/avx512cdintrin.h: Here.
	* config/i386/i386.c (bdesc_args): Change MASK_ISA for testnm.
	* config/i386/sse.md (avx512f_vmscalef<mode><round_name>): Remove %.
	(avx512f_scalef<mode><mask_name><round_name>): Ditto.
	(avx512f_testnm<mode>3<mask_scalar_merge_name>): Change conditon to
	TARGET_AVX512F from TARGET_AVX512CD.

2014-02-26  Richard Biener  <rguenther@suse.de>

	PR ipa/60327
	* ipa.c (walk_polymorphic_call_targets): Properly guard
	call to inline_update_overall_summary.

2014-02-26  Bin Cheng  <bin.cheng@arm.com>

	PR target/60280
	* tree-cfgcleanup.c (tree_forwarder_block_p): Protect loop preheaders
	and latches only if requested.  Fix latch if it is removed.
	* tree-ssa-dom.c (tree_ssa_dominator_optimize): Set
	LOOPS_HAVE_PREHEADERS.

2014-02-25  Andrew Pinski  <apinski@cavium.com>

	* builtins.c (expand_builtin_thread_pointer): Create a new target
	when the target is NULL.

2014-02-25  Vladimir Makarov  <vmakarov@redhat.com>

	PR rtl-optimization/60317
	* params.def (PARAM_LRA_MAX_CONSIDERED_RELOAD_PSEUDOS): New.
	* params.h (LRA_MAX_CONSIDERED_RELOAD_PSEUDOS): New.
	* lra-assigns.c: Include params.h.
	(spill_for): Use LRA_MAX_CONSIDERED_RELOAD_PSEUDOS as guard for
	other reload pseudos considerations.

2014-02-25  Bill Schmidt  <wschmidt@linux.vnet.ibm.com>

	* config/rs6000/vector.md (*vector_unordered<mode>): Change split
	to use canonical form for nor<mode>3.

2014-02-25  Kyrylo Tkachov  <kyrylo.tkachov@arm.com>

	PR target/55426
	* config/arm/arm.h (CANNOT_CHANGE_MODE_CLASS): Allow 128 to 64-bit
	conversions.

2014-02-25  Ilya Tocar  <ilya.tocar@intel.com>

	* common/config/i386/i386-common.c (OPTION_MASK_ISA_PREFETCHWT1_SET),
	(OPTION_MASK_ISA_PREFETCHWT1_UNSET): New.
	(ix86_handle_option): Handle OPT_mprefetchwt1.
	* config/i386/cpuid.h (bit_PREFETCHWT1): New.
	* config/i386/driver-i386.c (host_detect_local_cpu): Detect
	PREFETCHWT1 CPUID.
	* config/i386/i386-c.c (ix86_target_macros_internal): Handle
	OPTION_MASK_ISA_PREFETCHWT1.
	* config/i386/i386.c (ix86_target_string): Handle mprefetchwt1.
	(PTA_PREFETCHWT1): New.
	(ix86_option_override_internal): Handle PTA_PREFETCHWT1.
	(ix86_valid_target_attribute_inner_p): Handle OPT_mprefetchwt1.
	* config/i386/i386.h (TARGET_PREFETCHWT1, TARGET_PREFETCHWT1_P): New.
	* config/i386/i386.md (prefetch): Check TARGET_PREFETCHWT1
	(*prefetch_avx512pf_<mode>_: Change into ...
	(*prefetch_prefetchwt1_<mode>: This.
	* config/i386/i386.opt (mprefetchwt1): New.
	* config/i386/xmmintrin.h (_mm_hint): Add _MM_HINT_ET1.
	(_mm_prefetch): Handle intent to write.
	* doc/invoke.texi (mprefetchwt1), (mno-prefetchwt1): Doccument.

2014-02-25  Richard Biener  <rguenther@suse.de>

	PR middle-end/60291
	* emit-rtl.c (mem_attrs_htab): Remove.
	(mem_attrs_htab_hash): Likewise.
	(mem_attrs_htab_eq): Likewise.
	(set_mem_attrs): Always allocate new mem-attrs when something changed.
	(init_emit_once): Do not allocate mem_attrs_htab.

2014-02-25  Richard Biener  <rguenther@suse.de>

	PR lto/60319
	* lto-opts.c (lto_write_options): Output non-explicit conservative
	-fwrapv, -fno-trapv and -fno-strict-overflow.
	* lto-wrapper.c (merge_and_complain): Handle merging those options.
	(run_gcc): And pass them through.

2014-02-25  Andrey Belevantsev  <abel@ispras.ru>

	* sel-sched.c (calculate_new_fences): New parameter ptime.
	Calculate it as a maximum over all fence cycles.
	(sel_sched_region_2): Adjust the call to calculate_new_fences.
	Print the final schedule timing when sched_verbose.

2014-02-25  Andrey Belevantsev  <abel@ispras.ru>

	PR rtl-optimization/60292
	* sel-sched.c (fill_vec_av_set): Do not reset target availability
	bit fot the fence instruction.

2014-02-24  Alangi Derick  <alangiderick@gmail.com>

	* calls.h: Fix typo in comment.

2014-02-24  John David Anglin  <danglin@gcc.gnu.org>

	* config/pa/pa.c (pa_output_move_double): Don't valididate when
	adjusting offsetable addresses.

2014-02-24  Guozhi Wei  <carrot@google.com>

	* sparseset.h (sparseset_pop): Fix the wrong index.

2014-02-24  Walter Lee  <walt@tilera.com>

	* config.gcc (tilepro-*-*): Change to tilepro*-*-*.
	(tilegx-*-linux*): Change to tilegx*-*-linux*; Support tilegxbe
	triplet.
	* common/config/tilegx/tilegx-common.c
	(TARGET_DEFAULT_TARGET_FLAGS): Define.
	* config/tilegx/linux.h (ASM_SPEC): Add endian_spec.
	(LINK_SPEC): Ditto.
	* config/tilegx/sync.md (atomic_test_and_set): Handle big endian.
	* config/tilegx/tilegx.c (tilegx_return_in_msb): New.
	(tilegx_gimplify_va_arg_expr): Handle big endian.
	(tilegx_expand_unaligned_load): Ditto.
	(tilegx_expand_unaligned_store): Ditto.
	(TARGET_RETURN_IN_MSB): New.
	* config/tilegx/tilegx.h (TARGET_DEFAULT): New.
	(TARGET_ENDIAN_DEFAULT): New.
	(TARGET_BIG_ENDIAN): Handle big endian.
	(BYTES_BIG_ENDIAN): Ditto.
	(WORDS_BIG_ENDIAN): Ditto.
	(FLOAT_WORDS_BIG_ENDIAN): Ditto.
	(ENDIAN_SPEC): New.
	(EXTRA_SPECS): New.
	* config/tilegx/tilegx.md (extv): Handle big endian.
	(extzv): Ditto.
	(insn_st<n>): Ditto.
	(insn_st<n>_add<bitsuffix>): Ditto.
	(insn_stnt<n>): Ditto.
	(insn_stnt<n>_add<bitsuffix>):Ditto.
	(vec_interleave_highv8qi): Handle big endian.
	(vec_interleave_highv8qi_be): New.
	(vec_interleave_highv8qi_le): New.
	(insn_v1int_h): Handle big endian.
	(vec_interleave_lowv8qi): Handle big endian.
	(vec_interleave_lowv8qi_be): New.
	(vec_interleave_lowv8qi_le): New.
	(insn_v1int_l): Handle big endian.
	(vec_interleave_highv4hi): Handle big endian.
	(vec_interleave_highv4hi_be): New.
	(vec_interleave_highv4hi_le): New.
	(insn_v2int_h): Handle big endian.
	(vec_interleave_lowv4hi): Handle big endian.
	(vec_interleave_lowv4hi_be): New.
	(vec_interleave_lowv4hi_le): New.
	(insn_v2int_l): Handle big endian.
	(vec_interleave_highv2si): Handle big endian.
	(vec_interleave_highv2si_be): New.
	(vec_interleave_highv2si_le): New.
	(insn_v4int_h): Handle big endian.
	(vec_interleave_lowv2si): Handle big endian.
	(vec_interleave_lowv2si_be): New.
	(vec_interleave_lowv2si_le): New.
	(insn_v4int_l): Handle big endian.
	* config/tilegx/tilegx.opt (mbig-endian): New option.
	(mlittle-endian): New option.
	* doc/install.texi: Document tilegxbe-linux.
	* doc/invoke.texi: Document -mbig-endian and -mlittle-endian.

2014-02-24  Martin Jambor  <mjambor@suse.cz>

	PR ipa/60266
	* ipa-cp.c (propagate_constants_accross_call): Bail out early if
	there are no parameter descriptors.

2014-02-24  Andrey Belevantsev  <abel@ispras.ru>

	PR rtl-optimization/60268
	* sched-rgn.c (haifa_find_rgns): Move the nr_regions_initial variable
	initialization to ...
	(sched_rgn_init): ... here.
	(schedule_region): Check for SCHED_PRESSURE_NONE earlier.

2014-02-23  David Holsgrove  <david.holsgrove@xilinx.com>

	* config/microblaze/microblaze.md: Correct ashrsi_reg / lshrsi_reg
	names.

2014-02-23  Edgar E. Iglesias  <edgar.iglesias@xilinx.com>

	* config/microblaze/microblaze.h: Remove SECONDARY_MEMORY_NEEDED
	definition.

2014-02-23  David Holsgrove  <david.holsgrove@xilinx.com>

	* /config/microblaze/microblaze.c: Add microblaze_asm_output_mi_thunk,
	define TARGET_ASM_OUTPUT_MI_THUNK and TARGET_ASM_CAN_OUTPUT_MI_THUNK.

2014-02-23  David Holsgrove  <david.holsgrove@xilinx.com>

	* config/microblaze/predicates.md: Add cmp_op predicate.
	* config/microblaze/microblaze.md: Add branch_compare instruction
	which uses cmp_op predicate and emits cmp insn before branch.
	* config/microblaze/microblaze.c (microblaze_emit_compare): Rename
	to microblaze_expand_conditional_branch and consolidate logic.
	(microblaze_expand_conditional_branch): emit branch_compare
	insn instead of handling cmp op separate from branch insn.

2014-02-23  Bill Schmidt  <wschmidt@linux.vnet.ibm.com>

	* config/rs6000/rs6000.c (rs6000_emit_le_vsx_move): Relax assert
	to permit subregs.

2014-02-23  Bill Schmidt  <wschmidt@linux.vnet.ibm.com>

	* config/rs6000/altivec.md (altivec_lve<VI_char>x): Replace
	define_insn with define_expand and new define_insn
	*altivec_lve<VI_char>x_internal.
	(altivec_stve<VI_char>x): Replace define_insn with define_expand
	and new define_insn *altivec_stve<VI_char>x_internal.
	* config/rs6000/rs6000-protos.h (altivec_expand_stvex_be): New
	prototype.
	* config/rs6000/rs6000.c (altivec_expand_lvx_be): Document use by
	lve*x built-ins.
	(altivec_expand_stvex_be): New function.

2014-02-22  Joern Rennecke  <joern.rennecke@embecosm.com>

	* config/avr/avr.c (avr_can_eliminate): Allow elimination from
	ARG_POINTER_REGNUM to STACK_POINTER_REGNUM if !frame_pointer_needed.
	* config/avr/avr.c (ELIMINABLE_REGS): Add elimination from
	ARG_POINTER_REGNUM to STACK_POINTER_REGNUM.

2014-02-21  Vladimir Makarov  <vmakarov@redhat.com>

	PR target/60298
	* lra-constraints.c (inherit_reload_reg): Use lra_emit_move
	instead of emit_move_insn.

2014-02-21  Bill Schmidt  <wschmidt@linux.vnet.ibm.com>

	* config/rs6000/altivec.md (altivec_vsumsws): Replace second
	vspltw with vsldoi.
	(reduc_uplus_v16qi): Use gen_altivec_vsumsws_direct instead of
	gen_altivec_vsumsws.

2014-02-21  Bill Schmidt  <wschmidt@linux.vnet.ibm.com>

	* config/rs6000/altivec.md (altivec_lvxl): Rename as
	*altivec_lvxl_<mode>_internal and use VM2 iterator instead of V4SI.
	(altivec_lvxl_<mode>): New define_expand incorporating
	-maltivec=be semantics where needed.
	(altivec_lvx): Rename as *altivec_lvx_<mode>_internal.
	(altivec_lvx_<mode>): New define_expand incorporating -maltivec=be
	semantics where needed.
	(altivec_stvx): Rename as *altivec_stvx_<mode>_internal.
	(altivec_stvx_<mode>): New define_expand incorporating
	-maltivec=be semantics where needed.
	(altivec_stvxl): Rename as *altivec_stvxl_<mode>_internal and use
	VM2 iterator instead of V4SI.
	(altivec_stvxl_<mode>): New define_expand incorporating
	-maltivec=be semantics where needed.
	* config/rs6000/rs6000-builtin.def: Add new built-in definitions
	LVXL_V2DF, LVXL_V2DI, LVXL_V4SF, LVXL_V4SI, LVXL_V8HI, LVXL_V16QI,
	LVX_V2DF, LVX_V2DI, LVX_V4SF, LVX_V4SI, LVX_V8HI, LVX_V16QI, STVX_V2DF,
	STVX_V2DI, STVX_V4SF, STVX_V4SI, STVX_V8HI, STVX_V16QI, STVXL_V2DF,
	STVXL_V2DI, STVXL_V4SF, STVXL_V4SI, STVXL_V8HI, STVXL_V16QI.
	* config/rs6000/rs6000-c.c (altivec_overloaded_builtins): Replace
	ALTIVEC_BUILTIN_LVX with ALTIVEC_BUILTIN_LVX_<MODE> throughout;
	similarly for ALTIVEC_BUILTIN_LVXL, ALTIVEC_BUILTIN_STVX, and
	ALTIVEC_BUILTIN_STVXL.
	* config/rs6000/rs6000-protos.h (altivec_expand_lvx_be): New prototype.
	(altivec_expand_stvx_be): Likewise.
	* config/rs6000/rs6000.c (swap_selector_for_mode): New function.
	(altivec_expand_lvx_be): Likewise.
	(altivec_expand_stvx_be): Likewise.
	(altivec_expand_builtin): Add cases for
	ALTIVEC_BUILTIN_STVX_<MODE>, ALTIVEC_BUILTIN_STVXL_<MODE>,
	ALTIVEC_BUILTIN_LVXL_<MODE>, and ALTIVEC_BUILTIN_LVX_<MODE>.
	(altivec_init_builtins): Add definitions for
	__builtin_altivec_lvxl_<mode>, __builtin_altivec_lvx_<mode>,
	__builtin_altivec_stvx_<mode>, and __builtin_altivec_stvxl_<mode>.

2014-02-21  Catherine Moore  <clm@codesourcery.com>

	* doc/invoke.texi (mvirt, mno-virt): Document.
	* config/mips/mips.opt (mvirt): New option.
	* config/mips/mips.h (ASM_SPEC): Pass mvirt to the assembler.

2014-02-21  Richard Biener  <rguenther@suse.de>

	PR tree-optimization/60276
	* tree-vectorizer.h (struct _stmt_vec_info): Add min_neg_dist field.
	(STMT_VINFO_MIN_NEG_DIST): New macro.
	* tree-vect-data-refs.c (vect_analyze_data_ref_dependence): Record
	STMT_VINFO_MIN_NEG_DIST.
	* tree-vect-stmts.c (vectorizable_load): Verify if assumptions
	made for negative dependence distances still hold.

2014-02-21  Richard Biener  <rguenther@suse.de>

	PR middle-end/60291
	* tree-ssa-live.c (mark_all_vars_used_1): Do not walk
	DECL_INITIAL for globals not in the current function context.

2014-02-21  Jakub Jelinek  <jakub@redhat.com>

	PR tree-optimization/56490
	* params.def (PARAM_UNINIT_CONTROL_DEP_ATTEMPTS): New param.
	* tree-ssa-uninit.c: Include params.h.
	(compute_control_dep_chain): Add num_calls argument, return false
	if it exceed PARAM_UNINIT_CONTROL_DEP_ATTEMPTS param, pass
	num_calls to recursive call.
	(find_predicates): Change dep_chain into normal array,
	cur_chain into auto_vec<edge, MAX_CHAIN_LEN + 1>, add num_calls
	variable and adjust compute_control_dep_chain caller.
	(find_def_preds): Likewise.

2014-02-21  Thomas Schwinge  <thomas@codesourcery.com>

	* gimple-pretty-print.c (dump_gimple_omp_for) [flags & TDF_RAW]
	<case GF_OMP_FOR_KIND_CILKSIMD>: Add missing break statement.

2014-02-21  Nick Clifton  <nickc@redhat.com>

	* config/stormy16/stormy16.md (pushdqi1): Add mode to post_inc.
	(pushhi1): Likewise.
	(popqi1): Add mode to pre_dec.
	(pophi1): Likewise.

2014-02-21  Jakub Jelinek  <jakub@redhat.com>

	* config/i386/i386.c (ix86_expand_vec_perm): Use V8SImode
	mode for mask of V8SFmode permutation.

2014-02-20  Richard Henderson  <rth@redhat.com>

	PR c++/60272
	* builtins.c (expand_builtin_atomic_compare_exchange): Always make
	a new pseudo for OLDVAL.

2014-02-20  Jakub Jelinek  <jakub@redhat.com>

	PR target/57896
	* config/i386/i386.c (expand_vec_perm_interleave2): Don't call
	gen_reg_rtx if d->testing_p.
	(expand_vec_perm_pshufb2, expand_vec_perm_broadcast_1): Return early
	if d->testing_p and we will certainly return true.
	(expand_vec_perm_even_odd_1): Likewise.  Don't call gen_reg_rtx
	if d->testing_p.

2014-02-20  Uros Bizjak  <ubizjak@gmail.com>

	* emit-rtl.c (gen_reg_rtx): Assert that
	crtl->emit.regno_pointer_align_length is non-zero.

2014-02-20  Richard Henderson  <rth@redhat.com>

	PR c++/60272
	* builtins.c (expand_builtin_atomic_compare_exchange): Conditionalize
	on failure the store back into EXPECT.

2014-02-20  Chung-Lin Tang  <cltang@codesourcery.com>
	    Sandra Loosemore  <sandra@codesourcery.com>

	* config/nios2/nios2.md (unspec): Add UNSPEC_PIC_GOTOFF_SYM enum.
	* config/nios2/nios2.c (nios2_function_profiler): Add
	-fPIC (flag_pic == 2) support.
	(nios2_handle_custom_fpu_cfg): Fix warning parameter.
	(nios2_large_offset_p): New function.
	(nios2_unspec_reloc_p): Move up position, update to use
	nios2_large_offset_p.
	(nios2_unspec_address): Remove function.
	(nios2_unspec_offset): New function.
	(nios2_large_got_address): New function.
	(nios2_got_address): Add large offset support.
	(nios2_legitimize_tls_address): Update usage of removed and new
	functions.
	(nios2_symbol_binds_local_p): New function.
	(nios2_load_pic_address): Add -fPIC (flag_pic == 2) support.
	(nios2_legitimize_address): Update to use nios2_large_offset_p.
	(nios2_emit_move_sequence): Avoid legitimizing (const (unspec ...)).
	(nios2_print_operand): Merge H/L processing, add hiadj/lo
	processing for (const (unspec ...)).
	(nios2_unspec_reloc_name): Add UNSPEC_PIC_GOTOFF_SYM case.

2014-02-20  Richard Biener  <rguenther@suse.de>

	* tree-cfg.c (replace_uses_by): Mark altered BBs before
	doing the substitution.
	(verify_gimple_assign_single): Also verify bare MEM_REFs on the lhs.

2014-02-20  Martin Jambor  <mjambor@suse.cz>

	PR ipa/55260
	* ipa-cp.c (cgraph_edge_brings_all_agg_vals_for_node): Uce correct
	info when checking whether lattices are bottom.

2014-02-20  Richard Biener  <rguenther@suse.de>

	PR middle-end/60221
	* tree-eh.c (execute_cleanup_eh_1): Also cleanup empty EH
	regions at -O0.

2014-02-20  Jan Hubicka  <hubicka@ucw.cz>

	PR ipa/58555
	* ipa-inline-transform.c (clone_inlined_nodes): Add freq_scale
	parameter specifying the scaling.
	(inline_call): Update.
	(want_inline_recursively): Guard division by zero.
	(recursive_inlining): Update.
	* ipa-inline.h (clone_inlined_nodes): Update.

2014-02-20  Ilya Tocar  <ilya.tocar@intel.com>

	PR target/60204
	* config/i386/i386.c (classify_argument): Pass structures of size
	64 bytes or less in register.

2014-02-20  Ilya Tocar  <ilya.tocar@intel.com>
	    Kirill Yukhin  <kirill.yukhin@intel.com>

	* config/i386/avx512erintrin.h (_mm_rcp28_round_sd): Swap operands.
	(_mm_rcp28_round_ss): Ditto.
	(_mm_rsqrt28_round_sd): Ditto.
	(_mm_rsqrt28_round_ss): Ditto.
	* config/i386/avx512erintrin.h (_mm_rcp14_round_sd): Ditto.
	(_mm_rcp14_round_ss): Ditto.
	(_mm_rsqrt14_round_sd): Ditto.
	(_mm_rsqrt14_round_ss): Ditto.
	* config/i386/sse.md (rsqrt14<mode>): Put nonimmediate operand as
	the first input operand, get rid of match_dup.
	(avx512er_exp2<mode><mask_name><round_saeonly_name>): Set type
	attribute to sse.
	(<mask_codefor>avx512er_rcp28<mode><mask_name><round_saeonly_name>):
	Ditto.
	(avx512er_vmrcp28<mode><round_saeonly_name>): Put nonimmediate
	operand as the first input operand, set type attribute.
	(<mask_codefor>avx512er_rsqrt28<mode><mask_name><round_saeonly_name>):
	Set type attribute.
	(avx512er_vmrsqrt28<mode><round_saeonly_name>): Put nonimmediate
	operand as the first input operand, set type attribute.

2014-02-19  Bill Schmidt  <wschmidt@linux.vnet.ibm.com>

	* config/rs6000/rs6000.c (vspltis_constant): Fix most significant
	bit of zero.

2014-02-19  H.J. Lu  <hongjiu.lu@intel.com>

	PR target/60207
	* config/i386/i386.c (construct_container): Remove TFmode check
	for X86_64_INTEGER_CLASS.

2014-02-19  Uros Bizjak  <ubizjak@gmail.com>

	PR target/59794
	* config/i386/i386.c (type_natural_mode): Warn for ABI changes
	only when -Wpsabi is enabled.

2014-02-19  Michael Hudson-Doyle  <michael.hudson@linaro.org>

	 PR target/59799
	* config/aarch64/aarch64.c (aarch64_pass_by_reference): The rules for
	passing arrays in registers are the same as for structs, so remove the
	special case for them.

2014-02-19  Eric Botcazou  <ebotcazou@adacore.com>

	* expr.c (expand_expr_real_1) <case VIEW_CONVERT_EXPR>: For a bit-field
	destination type, extract only the valid bits if the source type is not
	integral and has a different mode.

2014-02-19  Richard Biener  <rguenther@suse.de>

	PR ipa/60243
	* tree-inline.c (estimate_num_insns): Avoid calling cgraph_get_node
	for all calls.

2014-02-19  Richard Biener  <rguenther@suse.de>

	PR ipa/60243
	* ipa-prop.c: Include stringpool.h and tree-ssanames.h.
	(ipa_modify_call_arguments): Emit an argument load explicitely and
	preserve virtual SSA form there and for the replacement call.
	Do not update SSA form nor free dominance info.

2014-02-18  Jan Hubicka  <hubicka@ucw.cz>

	* ipa.c (function_and_variable_visibility): Also clear WEAK
	flag when disolving COMDAT_GROUP.

2014-02-18  Jan Hubicka  <hubicka@ucw.cz>

	* ipa-prop.h (ipa_ancestor_jf_data): Update ocmment.
	* ipa-prop.c (ipa_set_jf_known_type): Return early when
	not devirtualizing.
	(ipa_set_ancestor_jf): Set type to NULL hwen it is not preserved;
	do more sanity checks.
	(detect_type_change): Return true when giving up early.
	(compute_complex_assign_jump_func): Fix type parameter of
	ipa_set_ancestor_jf.
	(compute_complex_ancestor_jump_func): Likewise.
	(update_jump_functions_after_inlining): Fix updating of
	ancestor function.
	* ipa-cp.c (ipa_get_jf_ancestor_result): Be ready for type to be NULL.

2014-02-18  Jan Hubicka  <hubicka@ucw.cz>

	* cgraph.c (cgraph_update_edges_for_call_stmt_node): Also remove
	inline clones when edge disappears.

2014-02-18  Michael Meissner  <meissner@linux.vnet.ibm.com>

	PR target/60203
	* config/rs6000/rs6000.md (mov<mode>_64bit, TF/TDmode moves):
	Split 64-bit moves into 2 patterns.  Do not allow the use of
	direct move for TDmode in little endian, since the decimal value
	has little endian bytes within a word, but the 64-bit pieces are
	ordered in a big endian fashion, and normal subreg's of TDmode are
	not allowed.
	(mov<mode>_64bit_dm): Likewise.
	(movtd_64bit_nodm): Likewise.

2014-02-18  Eric Botcazou  <ebotcazou@adacore.com>

	PR tree-optimization/60174
	* tree-ssa-reassoc.c (init_range_entry): Do not look into the defining
	statement of an SSA_NAME that occurs in an abnormal PHI node.

2014-02-18  Jakub Jelinek  <jakub@redhat.com>

	PR sanitizer/60142
	* final.c (SEEN_BB): Remove.
	(SEEN_NOTE, SEEN_EMITTED): Renumber.
	(final_scan_insn): Don't force_source_line on second
	NOTE_INSN_BASIC_BLOCK.

2014-02-18  Uros Bizjak  <ubizjak@gmail.com>

	PR target/60205
	* config/i386/i386.h (struct ix86_args): Add warn_avx512f.
	* config/i386/i386.c (init_cumulative_args): Initialize warn_avx512f.
	(type_natural_mode): Warn ABI change when %zmm register is not
	available for AVX512F vector value passing.

2014-02-18  Kai Tietz  <ktietz@redhat.com>

	PR target/60193
	* config/i386/i386.c (ix86_expand_prologue): Use value in
	rax register as displacement when restoring %r10 or %rax.
	Fix wrong offset when restoring both registers.

2014-02-18  Eric Botcazou  <ebotcazou@adacore.com>

	* ipa-prop.c (compute_complex_ancestor_jump_func): Replace overzealous
	assertion with conditional return.

2014-02-18  Jakub Jelinek  <jakub@redhat.com>
	    Uros Bizjak  <ubizjak@gmail.com>

	PR driver/60233
	* config/i386/driver-i386.c (host_detect_local_cpu): If
	YMM state is not saved by the OS, also clear has_f16c.  Move
	CPUID 0x80000001 handling before YMM state saving checking.

2014-02-18  Andrey Belevantsev  <abel@ispras.ru>

	PR rtl-optimization/58960
	* haifa-sched.c (alloc_global_sched_pressure_data): New,
	factored out from ...
	(sched_init): ... here.
	(free_global_sched_pressure_data): New, factored out from ...
	(sched_finish): ... here.
	* sched-int.h (free_global_sched_pressure_data): Declare.
	* sched-rgn.c (nr_regions_initial): New static global.
	(haifa_find_rgns): Initialize it.
	(schedule_region): Disable sched-pressure for the newly
	generated regions.

2014-02-17  Richard Biener  <rguenther@suse.de>

	* tree-vect-stmts.c (free_stmt_vec_info): Clear BB and
	release SSA defs of pattern stmts.

2014-02-17  Richard Biener  <rguenther@suse.de>

	* tree-inline.c (expand_call_inline): Release the virtual
	operand defined by the call we are about to inline.

2014-02-17  Richard Biener  <rguenther@suse.de>

	* tree-ssa.c (verify_ssa): If verify_def found an error, ICE.

2014-02-17  Kirill Yukhin  <kirill.yukhin@intel.com>
	    Ilya Tocar  <ilya.tocar@intel.com>

	* config/i386/avx512fintrin.h (_mm512_maskz_permutexvar_epi64): Swap
	arguments order in builtin.
	(_mm512_permutexvar_epi64): Ditto.
	(_mm512_mask_permutexvar_epi64): Ditto
	(_mm512_maskz_permutexvar_epi32): Ditto
	(_mm512_permutexvar_epi32): Ditto
	(_mm512_mask_permutexvar_epi32): Ditto

2014-02-16  Bill Schmidt  <wschmidt@linux.vnet.ibm.com>

	* config/rs6000/altivec.md (p8_vmrgew): Handle little endian targets.
	(p8_vmrgow): Likewise.

2014-02-16  Bill Schmidt  <wschmidt@linux.vnet.ibm.com>

	* config/rs6000/vsx.md (vsx_xxpermdi_<mode>): Handle little
	endian targets.

2014-02-15  Michael Meissner  <meissner@linux.vnet.ibm.com>

	PR target/60203
	* config/rs6000/rs6000.md (rreg): Add TFmode, TDmode constraints.
	(mov<mode>_internal, TFmode/TDmode): Split TFmode/TDmode moves
	into 64-bit and 32-bit moves.  On 64-bit moves, add support for
	using direct move instructions on ISA 2.07.  Also adjust
	instruction length for 64-bit.
	(mov<mode>_64bit, TFmode/TDmode): Likewise.
	(mov<mode>_32bit, TFmode/TDmode): Likewise.

2014-02-15  Alan Modra  <amodra@gmail.com>

	PR target/58675
	PR target/57935
	* config/rs6000/rs6000.c (rs6000_secondary_reload_inner): Use
	find_replacement on parts of insn rtl that might be reloaded.

2014-02-15  Richard Biener  <rguenther@suse.de>

	PR tree-optimization/60183
	* tree-ssa-phiprop.c (propagate_with_phi): Avoid speculating loads.
	(tree_ssa_phiprop): Calculate and free post-dominators.

2014-02-14  Jeff Law  <law@redhat.com>

	PR rtl-optimization/60131
	* ree.c (get_extended_src_reg): New function.
	(combine_reaching_defs): Use it rather than assuming location of REG.
	(find_and_remove_re): Verify first operand of extension is
	a REG before adding the insns to the copy list.

2014-02-14  Roland McGrath  <mcgrathr@google.com>

	* configure.ac (HAVE_AS_IX86_UD2): New test for 'ud2' mnemonic.
	* configure: Regenerated.
	* config.in: Regenerated.
	* config/i386/i386.md (trap) [HAVE_AS_IX86_UD2]: Use the mnemonic
	instead of ASM_SHORT.

2014-02-14  Vladimir Makarov  <vmakarov@redhat.com>
	    Richard Earnshaw  <rearnsha@arm.com>

	PR rtl-optimization/59535
	* lra-constraints.c (process_alt_operands): Encourage alternative
	when unassigned pseudo class is superset of the alternative class.
	(inherit_reload_reg): Don't inherit when optimizing for code size.
	* config/arm/arm.h (MODE_BASE_REG_CLASS): Add version for LRA
	returning CORE_REGS for anything but Thumb1 and BASE_REGS for
	modes not less than 4 for Thumb1.

2014-02-14  Kyle McMartin  <kyle@redhat.com>

	PR pch/60010
	* config/host-linux.c (TRY_EMPTY_VM_SPACE): Define for AArch64.

2014-02-14  Richard Biener  <rguenther@suse.de>

	* cilk-common.c (cilk_arrow): Build a MEM_REF, not an INDIRECT_REF.
	(get_frame_arg): Drop the assert with langhook types_compatible_p.
	Do not strip INDIRECT_REFs.

2014-02-14  Richard Biener  <rguenther@suse.de>

	PR lto/60179
	* lto-streamer-out.c (DFS_write_tree_body): Do not follow
	DECL_FUNCTION_SPECIFIC_TARGET.
	(hash_tree): Do not hash DECL_FUNCTION_SPECIFIC_TARGET.
	* tree-streamer-out.c (pack_ts_target_option): Remove.
	(streamer_pack_tree_bitfields): Do not stream TS_TARGET_OPTION.
	(write_ts_function_decl_tree_pointers): Do not stream
	DECL_FUNCTION_SPECIFIC_TARGET.
	* tree-streamer-in.c (unpack_ts_target_option): Remove.
	(unpack_value_fields): Do not stream TS_TARGET_OPTION.
	(lto_input_ts_function_decl_tree_pointers): Do not stream
	DECL_FUNCTION_SPECIFIC_TARGET.

2014-02-14  Jakub Jelinek  <jakub@redhat.com>

	* tree-vect-loop.c (vect_is_slp_reduction): Don't set use_stmt twice.
	(get_initial_def_for_induction, vectorizable_induction): Ignore
	debug stmts when looking for exit_phi.
	(vectorizable_live_operation): Fix up condition.

2014-02-14  Chung-Ju Wu  <jasonwucj@gmail.com>

	* config/nds32/nds32.c (nds32_asm_function_prologue): Do not use
	nreverse() because it changes the content of original tree list.

2014-02-14  Chung-Ju Wu  <jasonwucj@gmail.com>

	* config/nds32/t-mlibs (MULTILIB_OPTIONS): Fix typo in comment.
	* config/nds32/nds32.c (nds32_merge_decl_attributes): Likewise.

2014-02-14  Chung-Ju Wu  <jasonwucj@gmail.com>

	* config/nds32/nds32.c (nds32_naked_function_p): Follow the
	GNU coding standards.

2014-02-13  Jakub Jelinek  <jakub@redhat.com>

	PR debug/60152
	* dwarf2out.c (gen_subprogram_die): Don't call
	add_calling_convention_attribute if subr_die is old_die.

2014-02-13  Sharad Singhai  <singhai@google.com>

	* doc/optinfo.texi: Fix order of nodes.

2014-02-13  Uros Bizjak  <ubizjak@gmail.com>

	* config/i386/sse.md (xop_vmfrcz<mode>2): Generate const0 in
	operands[2], not operands[3].

2014-02-13  Richard Biener  <rguenther@suse.de>

	PR bootstrap/59878
	* doc/install.texi (ISL): Update recommended version to 0.12.2,
	mention the possibility of an in-tree build.
	(CLooG): Update recommended version to 0.18.1, mention the
	possibility of an in-tree build and clarify that the ISL
	bundled with CLooG does not work.

2014-02-13  Jakub Jelinek  <jakub@redhat.com>

	PR target/43546
	* expr.c (compress_float_constant): If x is a hard register,
	extend into a pseudo and then move to x.

2014-02-13  Dominik Vogt  <vogt@linux.vnet.ibm.com>

	* config/s390/s390.c (s390_asm_output_function_label): Fix crash
	caused by bad second argument to warning_at() with -mhotpatch and
	nested functions (e.g. with gfortran).

2014-02-13  Richard Sandiford  <rdsandiford@googlemail.com>

	* opts.c (option_name): Remove "enabled by default" rider.

2014-02-12  John David Anglin  <danglin@gcc.gnu.org>

	* config/pa/pa.c (pa_option_override): Remove auto increment FIXME.

2014-02-12  H.J. Lu  <hongjiu.lu@intel.com>
	    Uros Bizjak  <ubizjak@gmail.com>

	PR target/60151
	* configure.ac (HAVE_AS_GOTOFF_IN_DATA): Pass --32 to GNU assembler.
	* configure: Regenerated.

2014-02-12  Richard Biener  <rguenther@suse.de>

	* vec.c (vec_prefix::calculate_allocation): Move as
	inline variant to vec.h.
	(vec_prefix::calculate_allocation_1): New out-of-line version.
	* vec.h (vec_prefix::calculate_allocation_1): Declare.
	(vec_prefix::m_has_auto_buf): Rename to ...
	(vec_prefix::m_using_auto_storage): ... this.
	(vec_prefix::calculate_allocation): Inline the easy cases
	and dispatch to calculate_allocation_1 which doesn't need the
	prefix address.
	(va_heap::reserve): Use gcc_checking_assert.
	(vec<T, A, vl_embed>::embedded_init): Add argument to initialize
	m_using_auto_storage.
	(auto_vec): Change m_vecpfx member to a vec<T, va_heap, vl_embed>
	member and adjust.
	(vec<T, va_heap, vl_ptr>::reserve): Remove redundant check.
	(vec<T, va_heap, vl_ptr>::release): Avoid casting.
	(vec<T, va_heap, vl_ptr>::using_auto_storage): Simplify.

2014-02-12  Richard Biener  <rguenther@suse.de>

	* gcse.c (compute_transp): break from loop over canon_modify_mem_list
	when we found a dependence.

2014-02-12  Thomas Schwinge  <thomas@codesourcery.com>

	* gimplify.c (gimplify_call_expr, gimplify_modify_expr): Move
	common code...
	(maybe_fold_stmt): ... into this new function.
	* omp-low.c (lower_omp): Update comment.

	* omp-low.c (lower_omp_target): Add clobber for sizes array, after
	last use.

	* omp-low.c (diagnose_sb_0): Make sure label_ctx is valid to
	dereference.

2014-02-12  James Greenhalgh  <james.greenhalgh@arm.com>

	* config/arm/aarch-cost-tables.h (generic_extra_costs): Fix
	identifiers in comments.
	(cortexa53_extra_costs): Likewise.
	* config/arm/arm.c (cortexa9_extra_costs): Fix identifiers in comments.
	(cortexa7_extra_costs): Likewise.
	(cortexa12_extra_costs): Likewise.
	(cortexa15_extra_costs): Likewise.
	(v7m_extra_costs): Likewise.

2014-02-12  Richard Biener  <rguenther@suse.de>

	PR middle-end/60092
	* gimple-low.c (lower_builtin_posix_memalign): Lower conditional
	of posix_memalign being successful.
	(lower_stmt): Restrict lowering of posix_memalign to when
	-ftree-bit-ccp is enabled.

2014-02-12  Senthil Kumar Selvaraj  <senthil_kumar.selvaraj@atmel.com>

	* config/avr/avr-c.c (avr_resolve_overloaded_builtin): Pass vNULL for
	arg_loc.
	* config/spu/spu-c.c (spu_resolve_overloaded_builtin): Likewise.

2014-02-12  Eric Botcazou  <ebotcazou@adacore.com>

	PR rtl-optimization/60116
	* combine.c (try_combine): Also remove dangling REG_DEAD notes on the
	other_insn once the combination has been validated.

2014-02-11  Jan Hubicka  <hubicka@ucw.cz>

	PR lto/59468
	* ipa-utils.h (possible_polymorphic_call_targets): Update prototype
	and wrapper.
	* ipa-devirt.c: Include demangle.h
	(odr_violation_reported): New static variable.
	(add_type_duplicate): Update odr_violations.
	(maybe_record_node): Add completep parameter; update it.
	(record_target_from_binfo): Add COMPLETEP parameter;
	update it as needed.
	(possible_polymorphic_call_targets_1): Likewise.
	(struct polymorphic_call_target_d): Add nonconstruction_targets;
	rename FINAL to COMPLETE.
	(record_targets_from_bases): Sanity check we found the binfo;
	fix COMPLETEP updating.
	(possible_polymorphic_call_targets): Add NONCONSTRUTION_TARGETSP
	parameter, fix computing of COMPLETEP.
	(dump_possible_polymorphic_call_targets): Imrove readability of dump;
	at LTO time do demangling.
	(ipa_devirt): Use nonconstruction_targets; Improve dumps.
	* gimple-fold.c (gimple_get_virt_method_for_vtable): Add can_refer
	parameter.
	(gimple_get_virt_method_for_binfo): Likewise.
	* gimple-fold.h (gimple_get_virt_method_for_binfo,
	gimple_get_virt_method_for_vtable): Update prototypes.

2014-02-11  Vladimir Makarov  <vmakarov@redhat.com>

	PR target/49008
	* genautomata.c (add_presence_absence): Fix typo with
	{final_}presence_list.

2014-02-11  Michael Meissner  <meissner@linux.vnet.ibm.com>

	PR target/60137
	* config/rs6000/rs6000.md (128-bit GPR splitter): Add a splitter
	for VSX/Altivec vectors that land in GPR registers.

2014-02-11  Richard Henderson  <rth@redhat.com>
	    Jakub Jelinek  <jakub@redhat.com>

	PR debug/59776
	* tree-sra.c (load_assign_lhs_subreplacements): Add VIEW_CONVERT_EXPR
	around drhs if type conversion to lacc->type is not useless.

2014-02-11  Kyrylo Tkachov  <kyrylo.tkachov@arm.com>

	* config/aarch64/aarch64-cores.def (cortex-a57): Use cortexa57
	tuning struct.
	(cortex-a57.cortex-a53): Likewise.
	* config/aarch64/aarch64.c (cortexa57_tunings): New tuning struct.

2014-02-11  Kyrylo Tkachov  <kyrylo.tkachov@arm.com>

	* config/arm/thumb2.md (*thumb2_movhi_insn): Add alternatives for
	arm_restrict_it.

2014-02-11  Renlin Li  <Renlin.Li@arm.com>

	* doc/sourcebuild.texi: Document check_effective_target_arm_vfp3_ok and
	add_options_for_arm_vfp3.

2014-02-11  Jeff Law  <law@redhat.com>

	PR middle-end/54041
	* expr.c (expand_expr_addr_expr_1): Handle expand_expr returning an
	object with an undesirable mode.

2014-02-11  Rainer Orth  <ro@CeBiTec.Uni-Bielefeld.DE>

	PR libgomp/60107
	* config/i386/sol2-9.h: New file.
	* config.gcc (i[34567]86-*-solaris2* | x86_64-*-solaris2.1[0-9]*,
	*-*-solaris2.9*): Use it.

2014-02-10  Nagaraju Mekala  <nagaraju.mekala@xilinx.com>

	* config/microblaze/microblaze.md: Add movsi4_rev insn pattern.
	* config/microblaze/predicates.md: Add reg_or_mem_operand predicate.

2014-02-10  Nagaraju Mekala  <nagaraju.mekala@xilinx.com>

	* config/microblaze/microblaze.c: Extend mcpu version format

2014-02-10  David Holsgrove  <david.holsgrove@xilinx.com>

	* config/microblaze/microblaze.h: Define SIZE_TYPE and PTRDIFF_TYPE.

2014-02-10  Richard Henderson  <rth@redhat.com>

	PR target/59927
	* calls.c (expand_call): Don't double-push for reg_parm_stack_space.
	* config/i386/i386.c (init_cumulative_args): Remove sorry for 64-bit
	ms-abi vs -mno-accumulate-outgoing-args.
	(ix86_expand_prologue): Unconditionally call ix86_eax_live_at_start_p.
	* config/i386/i386.h (ACCUMULATE_OUTGOING_ARGS): Fix comment with
	respect to ms-abi.

2014-02-10  Bernd Edlinger  <bernd.edlinger@hotmail.de>

	PR middle-end/60080
	* cfgexpand.c (expand_asm_operands): Attach source location to
	ASM_INPUT rtx objects.
	* print-rtl.c (print_rtx): Check for UNKNOWN_LOCATION.

2014-02-10  Nick Clifton  <nickc@redhat.com>

	* config/mn10300/mn10300.c (popcount): New function.
	(mn10300_expand_prologue): Include saved registers in stack usage
	count.

2014-02-10  Jeff Law  <law@redhat.com>

	PR middle-end/52306
	* reload1.c (emit_input_reload_insns): Do not create invalid RTL
	when changing the SET_DEST of a prior insn to avoid an input reload.

2014-02-10  Ulrich Weigand  <Ulrich.Weigand@de.ibm.com>

	* config/rs6000/sysv4.h (ENDIAN_SELECT): Do not attempt to enforce
	big-endian mode for -mcall-aixdesc, -mcall-freebsd, -mcall-netbsd,
	-mcall-openbsd, or -mcall-linux.
	(CC1_ENDIAN_BIG_SPEC): Remove.
	(CC1_ENDIAN_LITTLE_SPEC): Remove.
	(CC1_ENDIAN_DEFAULT_SPEC): Remove.
	(CC1_SPEC): Remove (always empty) %cc1_endian_... spec.
	(SUBTARGET_EXTRA_SPECS): Remove %cc1_endian_big, %cc1_endian_little,
	and %cc1_endian_default.
	* config/rs6000/sysv4le.h (CC1_ENDIAN_DEFAULT_SPEC): Remove.

2014-02-10  Richard Biener  <rguenther@suse.de>

	PR tree-optimization/60115
	* tree-eh.c (tree_could_trap_p): Unify TARGET_MEM_REF and
	MEM_REF handling.  Properly verify that the accesses are not
	out of the objects bound.

2014-02-10  Kyrylo Tkachov  <kyrylo.tkachov@arm.com>

	* config/aarch64/aarch64.c (aarch64_override_options): Fix typo from
	coretex to cortex.

2014-02-10  Eric Botcazou  <ebotcazou@adacore.com>

	* ipa-devirt.c (get_polymorphic_call_info_from_invariant): Return
	proper constants and fix formatting.
	(possible_polymorphic_call_targets): Fix formatting.

2014-02-10  Kirill Yukhin  <kirill.yukhin@intel.com>
	    Ilya Tocar  <ilya.tocar@intel.com>

	* config/i386/avx512fintrin.h (_mm512_storeu_epi64): Removed.
	(_mm512_loadu_epi32): Renamed into...
	(_mm512_loadu_si512): This.
	(_mm512_storeu_epi32): Renamed into...
	(_mm512_storeu_si512): This.
	(_mm512_maskz_ceil_ps): Removed.
	(_mm512_maskz_ceil_pd): Ditto.
	(_mm512_maskz_floor_ps): Ditto.
	(_mm512_maskz_floor_pd): Ditto.
	(_mm512_floor_round_ps): Ditto.
	(_mm512_floor_round_pd): Ditto.
	(_mm512_ceil_round_ps): Ditto.
	(_mm512_ceil_round_pd): Ditto.
	(_mm512_mask_floor_round_ps): Ditto.
	(_mm512_mask_floor_round_pd): Ditto.
	(_mm512_mask_ceil_round_ps): Ditto.
	(_mm512_mask_ceil_round_pd): Ditto.
	(_mm512_maskz_floor_round_ps): Ditto.
	(_mm512_maskz_floor_round_pd): Ditto.
	(_mm512_maskz_ceil_round_ps): Ditto.
	(_mm512_maskz_ceil_round_pd): Ditto.
	(_mm512_expand_pd): Ditto.
	(_mm512_expand_ps): Ditto.
	* config/i386/i386.c (ix86_builtins): Remove
	IX86_BUILTIN_EXPANDPD512_NOMASK, IX86_BUILTIN_EXPANDPS512_NOMASK.
	(bdesc_args): Ditto.
	* config/i386/predicates.md (const1256_operand): New.
	(const_1_to_2_operand): Ditto.
	* config/i386/sse.md (avx512pf_gatherpf<mode>sf): Change hint value.
	(*avx512pf_gatherpf<mode>sf_mask): Ditto.
	(*avx512pf_gatherpf<mode>sf): Ditto.
	(avx512pf_gatherpf<mode>df): Ditto.
	(*avx512pf_gatherpf<mode>df_mask): Ditto.
	(*avx512pf_gatherpf<mode>df): Ditto.
	(avx512pf_scatterpf<mode>sf): Ditto.
	(*avx512pf_scatterpf<mode>sf_mask): Ditto.
	(*avx512pf_scatterpf<mode>sf): Ditto.
	(avx512pf_scatterpf<mode>df): Ditto.
	(*avx512pf_scatterpf<mode>df_mask): Ditto.
	(*avx512pf_scatterpf<mode>df): Ditto.
	(avx512f_expand<mode>): Removed.
	(<shift_insn><mode>3<mask_name>): Change predicate type.

2014-02-08  Jakub Jelinek  <jakub@redhat.com>

	* tree-vect-data-refs.c (vect_analyze_data_refs): For clobbers
	not at the end of datarefs vector use ordered_remove to avoid
	reordering datarefs vector.

	PR c/59984
	* gimplify.c (gimplify_bind_expr): In ORT_SIMD region
	mark local addressable non-static vars as GOVD_PRIVATE
	instead of GOVD_LOCAL.
	* omp-low.c (lower_omp_for): Move gimple_bind_vars
	and BLOCK_VARS of gimple_bind_block to new_stmt rather
	than copying them.

	PR middle-end/60092
	* tree-ssa-ccp.c (surely_varying_stmt_p): Don't return true
	if TYPE_ATTRIBUTES (gimple_call_fntype ()) contain
	assume_aligned or alloc_align attributes.
	(bit_value_assume_aligned): Add ATTR, PTRVAL and ALLOC_ALIGN
	arguments.  Handle also assume_aligned and alloc_align attributes.
	(evaluate_stmt): Adjust bit_value_assume_aligned caller.  Handle
	calls to functions with assume_aligned or alloc_align attributes.
	* doc/extend.texi: Document assume_aligned and alloc_align attributes.

2014-02-08  Terry Guo  <terry.guo@arm.com>

	* doc/invoke.texi: Document ARM -march=armv7e-m.

2014-02-08  Jakub Jelinek  <jakub@redhat.com>

	* cilk-common.c (cilk_init_builtins): Clear TREE_NOTHROW
	flag on __cilkrts_rethrow builtin.

	PR ipa/60026
	* ipa-cp.c (determine_versionability): Fail at -O0
	or __attribute__((optimize (0))) or -fno-ipa-cp functions.
	* tree-sra.c (ipa_sra_preliminary_function_checks): Similarly.

	Revert:
	2014-02-04  Jakub Jelinek  <jakub@redhat.com>

	PR ipa/60026
	* tree-inline.c (copy_forbidden): Fail for
	__attribute__((optimize (0))) functions.

2014-02-07  Jan Hubicka  <hubicka@ucw.cz>

	* varpool.c: Include pointer-set.h.
	(varpool_remove_unreferenced_decls): Variables in other partitions
	will not be output; be however careful to not lose information
	about partitioning.

2014-02-07  Jan Hubicka  <hubicka@ucw.cz>

	* gimple-fold.c (gimple_get_virt_method_for_vtable): Do O(1)
	lookup in the vtable constructor.

2014-02-07  Jeff Law  <law@redhat.com>

	PR target/40977
	* config/m68k/m68k.md (ashldi_extsi): Turn into a
	define_insn_and_split.

	* ipa-inline.c (inline_small_functions): Fix typos.

2014-02-07  Richard Sandiford  <rsandifo@linux.vnet.ibm.com>

	* config/s390/s390-protos.h (s390_can_use_simple_return_insn)
	(s390_can_use_return_insn): Declare.
	* config/s390/s390.h (EPILOGUE_USES): Define.
	* config/s390/s390.c (s390_mainpool_start): Allow two main_pool
	instructions.
	(s390_chunkify_start): Handle return JUMP_LABELs.
	(s390_early_mach): Emit a main_pool instruction on the entry edge.
	(s300_set_up_by_prologue, s390_can_use_simple_return_insn)
	(s390_can_use_return_insn): New functions.
	(s390_fix_long_loop_prediction): Handle conditional returns.
	(TARGET_SET_UP_BY_PROLOGUE): Define.
	* config/s390/s390.md (ANY_RETURN): New code iterator.
	(*creturn, *csimple_return, return, simple_return): New patterns.

2014-02-07  Richard Sandiford  <rsandifo@linux.vnet.ibm.com>

	* config/s390/s390.c (s390_restore_gprs_from_fprs): Add REG_CFA_RESTORE
	notes to each restore.  Also add REG_CFA_DEF_CFA when restoring %r15.
	(s390_optimize_prologue): Don't clear RTX_FRAME_RELATED_P.  Update the
	REG_CFA_RESTORE list when deciding not to restore a register.

2014-02-07  Richard Sandiford  <rsandifo@linux.vnet.ibm.com>

	* config/s390/s390.c: Include tree-pass.h and context.h.
	(s390_early_mach): New function, split out from...
	(s390_emit_prologue): ...here.
	(pass_data_s390_early_mach): New pass structure.
	(pass_s390_early_mach): New class.
	(s390_option_override): Create and register early_mach pass.
	Move to end of file.

2014-02-07  Richard Sandiford  <rsandifo@linux.vnet.ibm.com>

	* var-tracking.c (vt_stack_adjustments): Don't require stack_adjusts
	to match for the exit block.

2014-02-07  Andreas Krebbel  <Andreas.Krebbel@de.ibm.com>

	* config/s390/s390.md ("atomic_load<mode>", "atomic_store<mode>")
	("atomic_compare_and_swap<mode>", "atomic_fetch_<atomic><mode>"):
	Reject misaligned operands.

2014-02-07  Andreas Krebbel  <Andreas.Krebbel@de.ibm.com>

	* optabs.c (expand_atomic_compare_and_swap): Allow expander to fail.

2014-02-07  Richard Biener  <rguenther@suse.de>

	PR middle-end/60092
	* gimple-low.c (lower_builtin_posix_memalign): New function.
	(lower_stmt): Call it to lower posix_memalign in a way
	to make alignment info accessible.

2014-02-07  Jakub Jelinek  <jakub@redhat.com>

	PR c++/60082
	* tree.c (build_common_builtin_nodes): Set ECF_LEAF for
	__builtin_setjmp_receiver.

2014-02-07  Richard Biener  <rguenther@suse.de>

	PR middle-end/60092
	* builtin-types.def (BT_FN_INT_PTRPTR_SIZE_SIZE): Add.
	* builtins.def (BUILT_IN_POSIX_MEMALIGN): Likewise.
	* tree-ssa-structalias.c (find_func_aliases_for_builtin_call):
	Handle BUILT_IN_POSIX_MEMALIGN.
	(find_func_clobbers): Likewise.
	* tree-ssa-alias.c (ref_maybe_used_by_call_p_1): Likewise.
	(call_may_clobber_ref_p_1): Likewise.

2014-02-06  Jan Hubicka  <hubicka@ucw.cz>

	PR ipa/59918
	* ipa-devirt.c (record_target_from_binfo): Remove overactive
	sanity check.

2014-02-06  Jan Hubicka  <hubicka@ucw.cz>

	PR ipa/59469
	* lto-cgraph.c (lto_output_node): Use
	symtab_get_symbol_partitioning_class.
	(lto_output_varpool_node): likewise.
	(symtab_get_symbol_partitioning_class): Move here from
	lto/lto-partition.c
	* cgraph.h (symbol_partitioning_class): Likewise.
	(symtab_get_symbol_partitioning_class): Declare.

2014-02-06  Jan Hubicka  <hubicka@ucw.cz>

	* ggc.h (ggc_internal_cleared_alloc): New macro.
	* vec.h (vec_safe_copy): Handle memory stats.
	* omp-low.c (simd_clone_struct_alloc): Use ggc_internal_cleared_alloc.
	* target-globals.c (save_target_globals): Likewise.

2014-02-06  Jan Hubicka  <hubicka@ucw.cz>

	PR target/60077
	* expr.c (emit_move_resolve_push): Export; be bit more selective
	on when to clear alias set.
	* expr.h (emit_move_resolve_push): Declare.
	* function.h (struct function): Add tail_call_marked.
	* tree-tailcall.c (optimize_tail_call): Set tail_call_marked.
	* config/i386/i386-protos.h (ix86_expand_push): Remove.
	* config/i386/i386.md (TImode move expander): De not call
	ix86_expand_push.
	(FP push expanders): Preserve memory attributes.
	* config/i386/sse.md (push<mode>1): Remove.
	* config/i386/i386.c (ix86_expand_vector_move): Handle push operation.
	(ix86_expand_push): Remove.
	* config/i386/mmx.md (push<mode>1): Remove.

2014-02-06  Jakub Jelinek  <jakub@redhat.com>

	PR rtl-optimization/60030
	* internal-fn.c (ubsan_expand_si_overflow_mul_check): Surround
	lopart with paradoxical subreg before shifting it up by hprec.

2014-02-06  Kyrylo Tkachov  <kyrylo.tkachov@arm.com>

	* config/arm/aarch-cost-tables.h (cortexa57_extra_costs): New table.
	Remove extra newline at end of file.
	* config/arm/arm.c (arm_cortex_a57_tune): New tuning struct.
	(arm_issue_rate): Handle cortexa57.
	* config/arm/arm-cores.def (cortex-a57): Use cortex_a57 tuning.
	(cortex-a57.cortex-a53): Likewise.

2014-02-06  Jakub Jelinek  <jakub@redhat.com>

	PR target/59575
	* config/arm/arm.c (emit_multi_reg_push): Add dwarf_regs_mask argument,
	don't record in REG_FRAME_RELATED_EXPR registers not set in that
	bitmask.
	(arm_expand_prologue): Adjust all callers.
	(arm_unwind_emit_sequence): Allow saved, but not important for unwind
	info, registers also at the lowest numbered registers side.  Use
	gcc_assert instead of abort, and SET_SRC/SET_DEST macros instead of
	XEXP.

	PR debug/59992
	* var-tracking.c (adjust_mems): Before adding a SET to
	amd->side_effects, adjust it's SET_SRC using simplify_replace_fn_rtx.

2014-02-06  Alan Modra  <amodra@gmail.com>

	PR target/60032
	* config/rs6000/rs6000.c (rs6000_secondary_memory_needed_mode): Only
	change SDmode to DDmode when lra_in_progress.

2014-02-06  Jakub Jelinek  <jakub@redhat.com>

	PR middle-end/59150
	* tree-vect-data-refs.c (vect_analyze_data_refs): For clobbers, call
	free_data_ref on the dr first, and before goto again also set dr
	to the next dr.  For simd_lane_access, free old datarefs[i] before
	overwriting it.  For get_vectype_for_scalar_type failure, don't
	free_data_ref if simd_lane_access.

	* Makefile.in (prefix.o, cppbuiltin.o): Depend on $(BASEVER).

	PR target/60062
	* tree.h (opts_for_fn): New inline function.
	(opt_for_fn): Define.
	* config/i386/i386.c (ix86_function_regparm): Use
	opt_for_fn (decl, optimize) instead of optimize.

2014-02-06  Marcus Shawcroft  <marcus.shawcroft@arm.com>

	* config/aarch64/aarch64.c (aarch64_classify_symbol): Fix logic
	for SYMBOL_REF in large memory model.

2014-02-06  Kyrylo Tkachov  <kyrylo.tkachov@arm.com>

	* config/aarch64/aarch64-cores.def (cortex-a53): Specify CRC32
	and crypto support.
	(cortex-a57): Likewise.
	(cortex-a57.cortex-a53): Likewise.

2014-02-06  Yury Gribov  <y.gribov@samsung.com>
	    Kugan Vivekanandarajah  <kuganv@linaro.org>

	* config/arm/arm.c (arm_vector_alignment_reachable): Check
	unaligned_access.
	* config/arm/arm.c (arm_builtin_support_vector_misalignment): Likewise.

2014-02-06  Richard Biener  <rguenther@suse.de>

	* tree-cfg.c (gimple_duplicate_sese_region): Fix ordering of
	set_loop_copy and initialize_original_copy_tables.

2014-02-06  Alex Velenko  <Alex.Velenko@arm.com>

	* config/aarch64/aarch64-simd.md
	(aarch64_ashr_simddi): Change QI to SI.

2014-02-05  Jan Hubicka  <hubicka@ucw.cz>
	    Jakub Jelinek  <jakub@redhat.com>

	PR middle-end/60013
	* ipa-inline-analysis.c (compute_bb_predicates): Ensure monotonicity
	of the dataflow.

2014-02-05  Bill Schmidt  <wschmidt@linux.vnet.ibm.com>

	* config/rs6000/rs6000.c (altivec_expand_vec_perm_const): Change
	CODE_FOR_altivec_vpku[hw]um to
	CODE_FOR_altivec_vpku[hw]um_direct.
	* config/rs6000/altivec.md (vec_unpacks_hi_<VP_small_lc>): Change
	UNSPEC_VUNPACK_HI_SIGN to UNSPEC_VUNPACK_HI_SIGN_DIRECT.
	(vec_unpacks_lo_<VP_small_lc>): Change UNSPEC_VUNPACK_LO_SIGN to
	UNSPEC_VUNPACK_LO_SIGN_DIRECT.

2014-02-05  Bill Schmidt  <wschmidt@linux.vnet.ibm.com>

	* config/rs6000/altivec.md (altivec_vsum2sws): Adjust code
	generation for -maltivec=be.
	(altivec_vsumsws): Simplify redundant test.

2014-02-05  Bill Schmidt  <wschmidt@linux.vnet.ibm.com>

	* altivec.md (UNSPEC_VPACK_UNS_UNS_MOD_DIRECT): New unspec.
	(UNSPEC_VUNPACK_HI_SIGN_DIRECT): Likewise.
	(UNSPEC_VUNPACK_LO_SIGN_DIRECT): Likewise.
	(mulv8hi3): Use gen_altivec_vpkuwum_direct instead of
	gen_altivec_vpkuwum.
	(altivec_vpkpx): Test for VECTOR_ELT_ORDER_BIG instead of for
	BYTES_BIG_ENDIAN.
	(altivec_vpks<VI_char>ss): Likewise.
	(altivec_vpks<VI_char>us): Likewise.
	(altivec_vpku<VI_char>us): Likewise.
	(altivec_vpku<VI_char>um): Likewise.
	(altivec_vpku<VI_char>um_direct): New (copy of
	altivec_vpku<VI_char>um that still relies on BYTES_BIG_ENDIAN, for
	internal use).
	(altivec_vupkhs<VU_char>): Emit vupkls* instead of vupkhs* when
	target is little endian and -maltivec=be is not specified.
	(*altivec_vupkhs<VU_char>_direct): New (copy of
	altivec_vupkhs<VU_char> that always emits vupkhs*, for internal use).
	(altivec_vupkls<VU_char>): Emit vupkhs* instead of vupkls* when
	target is little endian and -maltivec=be is not specified.
	(*altivec_vupkls<VU_char>_direct): New (copy of
	altivec_vupkls<VU_char> that always emits vupkls*, for internal use).
	(altivec_vupkhpx): Emit vupklpx instead of vupkhpx when target is
	little endian and -maltivec=be is not specified.
	(altivec_vupklpx): Emit vupkhpx instead of vupklpx when target is
	little endian and -maltivec=be is not specified.

2014-02-05  Richard Henderson  <rth@redhat.com>

	PR debug/52727
	* combine-stack-adj.c: Revert r206943.
	* sched-int.h (struct deps_desc): Add last_args_size.
	* sched-deps.c (init_deps): Initialize it.
	(sched_analyze_insn): Add OUTPUT dependencies between insns that
	contain REG_ARGS_SIZE notes.

2014-02-05  Jan Hubicka  <hubicka@ucw.cz>

	* lto-cgraph.c (asm_nodes_output): Make global.
	* lto-wrapper.c (run_gcc): Pass down paralelizm to WPA.
	* gcc.c (AS_NEEDS_DASH_FOR_PIPED_INPUT): Allow WPA parameter
	(driver_handle_option): Handle OPT_fwpa.

2014-02-05  Jakub Jelinek  <jakub@redhat.com>

	PR ipa/59947
	* ipa-devirt.c (possible_polymorphic_call_targets): Fix
	a comment typo and formatting issue.  If odr_hash hasn't been
	created, return vNULL and set *completep to false.

	PR middle-end/57499
	* tree-eh.c (cleanup_empty_eh): Bail out on totally empty
	bb with no successors.

2014-02-05  James Greenhalgh  <james.greenhalgh@arm.com>

	PR target/59718
	* doc/invoke.texi (-march): Clarify documentation for ARM.
	(-mtune): Likewise.
	(-mcpu): Likewise.

2014-02-05  Richard Biener  <rguenther@suse.de>

	* tree-vect-loop.c (vect_analyze_loop_2): Be more informative
	when not vectorizing because of too many alias checks.
	* tree-vect-data-refs.c (vect_prune_runtime_alias_test_list):
	Add more verboseness, avoid duplicate MSG_MISSED_OPTIMIZATION.

2014-02-05  Nick Clifton  <nickc@redhat.com>

	* config/mn10300/mn10300.c (mn10300_hard_regno_mode_ok): Do not
	accept extended registers in any mode when compiling for the MN10300.

2014-02-05  Yury Gribov  <y.gribov@samsung.com>

	* cif-code.def (ATTRIBUTE_MISMATCH): New CIF code.
	* ipa-inline.c (report_inline_failed_reason): Handle mismatched
	sanitization attributes.
	(can_inline_edge_p): Likewise.
	(sanitize_attrs_match_for_inline_p): New function.

2014-02-04  Jan Hubicka  <hubicka@ucw.cz>

	* ipa-prop.c (detect_type_change): Shor circuit testing of
	type changes on THIS pointer.

2014-02-04  John David Anglin  <danglin@gcc.gnu.org>

	PR target/59777
	* config/pa/pa.c (legitimize_tls_address): Return original address
	if not passed a SYMBOL_REF rtx.
	(hppa_legitimize_address): Call legitimize_tls_address for all TLS
	addresses.
	(pa_emit_move_sequence): Simplify TLS source operands.
	(pa_legitimate_constant_p): Reject all TLS constants.
	* config/pa/pa.h (PA_SYMBOL_REF_TLS_P): Correct comment.
	(CONSTANT_ADDRESS_P): Reject TLS CONST addresses.

2014-02-04  Jan Hubicka  <hubicka@ucw.cz>

	* ipa.c (function_and_variable_visibility): Decompose DECL_ONE_ONLY
	groups when we know they are controlled by LTO.
	* varasm.c (default_binds_local_p_1): If object is in other partition,
	it will be resolved locally.

2014-02-04  Bernd Edlinger  <bernd.edlinger@hotmail.de>

	* config/host-linux.c (linux_gt_pch_use_address): Don't
	use SSIZE_MAX because it is not always defined.

2014-02-04  Vladimir Makarov  <vmakarov@redhat.com>

	PR bootstrap/59913
	* lra-constraints.c (need_for_split_p): Use more 3 reloads as
	threshold for pseudo splitting.
	(update_ebb_live_info): Process call argument hard registers and
	hard registers from insn definition too.
	(max_small_class_regs_num): New constant.
	(inherit_in_ebb): Update live hard regs through EBBs.  Update
	reloads_num only for small register classes.  Don't split for
	outputs of jumps.

2014-02-04  Markus Trippelsdorf  <markus@trippelsdorf.de>

	PR ipa/60058
	* ipa-cp.c (ipa_get_indirect_edge_target_1): Check that target
	is non-null.

2014-02-04  Jan Hubicka  <hubicka@ucw.cz>

	* gimple-fold.c (can_refer_decl_in_current_unit_p): Default
	visibility is safe.

2014-02-04  Marek Polacek  <polacek@redhat.com>

	* gdbinit.in (pel): Define.

2014-02-04  Bernd Edlinger  <bernd.edlinger@hotmail.de>

	* doc/invoke.texi (fstrict-volatile-bitfields): Clarify current
	behavior.

2014-02-04  Richard Biener  <rguenther@suse.de>

	PR lto/59723
	* lto-streamer-out.c (tree_is_indexable): Force NAMELIST_DECLs
	in function context local.
	(lto_output_tree_ref): Do not write trees from lto_output_tree_ref.
	* lto-streamer-in.c (lto_input_tree_ref): Handle LTO_namelist_decl_ref
	similar to LTO_imported_decl_ref.

2014-02-04  Jakub Jelinek  <jakub@redhat.com>

	PR tree-optimization/60002
	* cgraphclones.c (build_function_decl_skip_args): Clear
	DECL_LANG_SPECIFIC.

	PR tree-optimization/60023
	* tree-if-conv.c (predicate_mem_writes): Pass true instead of
	false to gsi_replace.
	* tree-vect-stmts.c (vect_finish_stmt_generation): If stmt
	has been in some EH region and vec_stmt could throw, add
	vec_stmt into the same EH region.
	* tree-data-ref.c (get_references_in_stmt): If IFN_MASK_LOAD
	has no lhs, ignore it.
	* internal-fn.c (expand_MASK_LOAD): Likewise.

	PR ipa/60026
	* tree-inline.c (copy_forbidden): Fail for
	__attribute__((optimize (0))) functions.

	PR other/58712
	* omp-low.c (simd_clone_struct_copy): If from->inbranch
	is set, copy one less argument.
	(expand_simd_clones): Don't subtract clone_info->inbranch
	from simd_clone_struct_alloc argument.

	PR rtl-optimization/57915
	* recog.c (simplify_while_replacing): If all unary/binary/relational
	operation arguments are constant, attempt to simplify those.

	PR middle-end/59261
	* expmed.c (expand_mult): For MODE_VECTOR_INT multiplication
	if there is no vashl<mode>3 or ashl<mode>3 insn, skip_synth.

2014-02-04  Richard Biener  <rguenther@suse.de>

	PR tree-optimization/60012
	* tree-vect-data-refs.c (vect_analyze_data_ref_dependence): Apply
	TBAA disambiguation to all DDRs.

2014-02-04  Rainer Orth  <ro@CeBiTec.Uni-Bielefeld.DE>

	PR target/59788
	* config/sol2.h (LINK_LIBGCC_MAPFILE_SPEC): Define.
	(LINK_SPEC): Use it for -shared, -shared-libgcc.

2014-02-03  Jan Hubicka  <hubicka@ucw.cz>

	PR ipa/59882
	* tree.c (get_binfo_at_offset): Do not get confused by empty classes;

2014-02-03  Jan Hubicka  <hubicka@ucw.cz>

	* gimple-fold.c (gimple_extract_devirt_binfo_from_cst): Remove.
	* gimple-fold.h (gimple_extract_devirt_binfo_from_cst): Remove.

2014-02-03  Jan Hubicka  <hubicka@ucw.cz>

	PR ipa/59831
	* ipa-cp.c (ipa_get_indirect_edge_target_1): Use ipa-devirt
	to figure out targets of polymorphic calls with known decl.
	* ipa-prop.c (try_make_edge_direct_virtual_call): Likewise.
	* ipa-utils.h (get_polymorphic_call_info_from_invariant): Declare.
	* ipa-devirt.c (get_polymorphic_call_info_for_decl): Break out from ...
	(get_polymorphic_call_info): ... here.
	(get_polymorphic_call_info_from_invariant): New function.

2014-02-03  Jan Hubicka  <hubicka@ucw.cz>

	* ipa-cp.c (ipa_get_indirect_edge_target_1): Do direct
	lookup via vtable pointer; check for type consistency
	and turn inconsitent facts into UNREACHABLE.
	* ipa-prop.c (try_make_edge_direct_virtual_call): Likewise.
	* gimple-fold.c (gimple_get_virt_method_for_vtable): Do not ICE on
	type inconsistent querries; return UNREACHABLE instead.

2014-02-03  Richard Henderson  <rth@twiddle.net>

	PR tree-opt/59924
	* tree-ssa-uninit.c (push_to_worklist): Don't re-push if we've
	already processed this node.
	(normalize_one_pred_1): Pass along mark_set.
	(normalize_one_pred): Create and destroy a pointer_set_t.
	(normalize_one_pred_chain): Likewise.

2014-02-03  Laurent Aflonsi  <laurent.alfonsi@st.com>

	PR gcov-profile/58602
	* gcc/gcov-io.c (gcov_open): Open with truncation when mode < 0.

2014-02-03  Jan Hubicka  <hubicka@ucw.cz>

	PR ipa/59831
	* ipa-cp.c (ipa_get_indirect_edge_target_1): Give up on
	-fno-devirtualize; try to devirtualize by the knowledge of
	virtual table pointer given by aggregate propagation.
	* ipa-prop.c (try_make_edge_direct_virtual_call): Likewise.
	(ipa_print_node_jump_functions): Dump also offset that
	is relevant for polymorphic calls.
	(determine_known_aggregate_parts): Add arg_type parameter; use it
	instead of determining the type from pointer type.
	(ipa_compute_jump_functions_for_edge): Update call of
	determine_known_aggregate_parts.
	* gimple-fold.c (gimple_get_virt_method_for_vtable): Break out from ...
	(gimple_get_virt_method_for_binfo): ... here; simplify using
	vtable_pointer_value_to_vtable.
	* gimple-fold.h (gimple_get_virt_method_for_vtable): Declare.
	* ipa-devirt.c (subbinfo_with_vtable_at_offset): Turn OFFSET parameter
	to unsigned HOST_WIDE_INT; use vtable_pointer_value_to_vtable.
	(vtable_pointer_value_to_vtable): Break out from ...; handle also
	POINTER_PLUS_EXPR.
	(vtable_pointer_value_to_binfo): ... here.
	* ipa-utils.h (vtable_pointer_value_to_vtable): Declare.

2014-02-03  Teresa Johnson  <tejohnson@google.com>

	* tree-vect-slp.c (vect_supported_load_permutation_p): Avoid
	redef of outer loop index variable.

2014-02-03  Marc Glisse  <marc.glisse@inria.fr>

	PR c++/53017
	PR c++/59211
	* doc/extend.texi (Function Attributes): Typo.

2014-02-03  Cong Hou  <congh@google.com>

	PR tree-optimization/60000
	* tree-vect-loop.c (vect_transform_loop): Set pattern_def_seq to NULL
	if the vectorized statement is a store.  A store statement can only
	appear at the end of pattern statements.

2014-02-03  H.J. Lu  <hongjiu.lu@intel.com>

	* config/i386/i386.c (flag_opts): Add -mlong-double-128.
	(ix86_option_override_internal): Default long double to 64-bit for
	32-bit Bionic and to 128-bit for 64-bit Bionic.

	* config/i386/i386.h (LONG_DOUBLE_TYPE_SIZE): Use 128 if
	TARGET_LONG_DOUBLE_128 is true.
	(LIBGCC2_LONG_DOUBLE_TYPE_SIZE): Likewise.

	* config/i386/i386.opt (mlong-double-80): Negate -mlong-double-64.
	(mlong-double-64): Negate -mlong-double-128.
	(mlong-double-128): New option.

	* config/i386/i386-c.c (ix86_target_macros): Define
	__LONG_DOUBLE_128__ for TARGET_LONG_DOUBLE_128.

	* doc/invoke.texi: Document -mlong-double-128.

2014-02-03  H.J. Lu  <hongjiu.lu@intel.com>

	PR rtl-optimization/60024
	* sel-sched.c (init_regs_for_mode): Check if mode is OK first.

2014-02-03  Markus Trippelsdorf  <markus@trippelsdorf.de>

	* doc/invoke.texi (fprofile-reorder-functions): Fix typo.

2014-02-03  Andrey Belevantsev  <abel@ispras.ru>

	PR rtl-optimization/57662
	* sel-sched.c (code_motion_path_driver): Do not mark already not
	existing blocks in the visiting bitmap.

2014-02-03  Andrey Belevantsev  <abel@ispras.ru>

	* sel-sched-ir.c (sel_gen_insn_from_expr_after): Reset INSN_DELETED_P
	on the insn being emitted.

2014-02-03  James Greenhalgh  <james.greenhalgh@arm.com>
	    Will Deacon  <will.deacon@arm.com>

	* doc/gimple.texi (gimple_asm_clear_volatile): Remove.

2014-02-03  Kyrylo Tkachov  <kyrylo.tkachov@arm.com>

	* config/arm/arm-tables.opt: Regenerate.

2014-02-02  Bill Schmidt  <wschmidt@linux.vnet.ibm.com>

	* config/rs6000/rs6000.c (altivec_expand_vec_perm_le): Generalize
	for vector types other than V16QImode.
	* config/rs6000/altivec.md (altivec_vperm_<mode>): Change to a
	define_expand, and call altivec_expand_vec_perm_le when producing
	code with little endian element order.
	(*altivec_vperm_<mode>_internal): New insn having previous
	behavior of altivec_vperm_<mode>.
	(altivec_vperm_<mode>_uns): Change to a define_expand, and call
	altivec_expand_vec_perm_le when producing code with little endian
	element order.
	(*altivec_vperm_<mode>_uns_internal): New insn having previous
	behavior of altivec_vperm_<mode>_uns.

2014-02-02  Bill Schmidt  <wschmidt@linux.vnet.ibm.com>

	* config/rs6000/altivec.md (UNSPEC_VSUMSWS_DIRECT): New unspec.
	(altivec_vsumsws): Add handling for -maltivec=be with a little
	endian target.
	(altivec_vsumsws_direct): New.
	(reduc_splus_<mode>): Call gen_altivec_vsumsws_direct instead of
	gen_altivec_vsumsws.

2014-02-02  Jan Hubicka  <hubicka@ucw.cz>

	* ipa-devirt.c (subbinfo_with_vtable_at_offset,
	vtable_pointer_value_to_binfo): New functions.
	* ipa-utils.h (vtable_pointer_value_to_binfo): Declare.
	* ipa-prop.c (extr_type_from_vtbl_ptr_store): Use it.

2014-02-02  Sandra Loosemore  <sandra@codesourcery.com>

	* config/nios2/nios2.md (load_got_register): Initialize GOT
	pointer from _gp_got instead of _GLOBAL_OFFSET_TABLE_.
	* config/nios2/nios2.c (nios2_function_profiler): Likewise.

2014-02-02  Jan Hubicka  <hubicka@ucw.cz>

	* ipa-prop.c (update_jump_functions_after_inlining): When type is not
	preserverd by passthrough, do not propagate the type.

2014-02-02  Richard Sandiford  <rdsandiford@googlemail.com>

	* config/mips/mips.c (MIPS_GET_FCSR, MIPS_SET_FCSR): New macros.
	(mips_atomic_assign_expand_fenv): New function.
	(TARGET_ATOMIC_ASSIGN_EXPAND_FENV): Define.

2014-02-02  Richard Sandiford  <rdsandiford@googlemail.com>

	* doc/extend.texi (__builtin_mips_get_fcsr): Document.
	(__builtin_mips_set_fcsr): Likewise.
	* config/mips/mips-ftypes.def: Add MIPS_VOID_FTYPE_USI and
	MIPS_USI_FTYPE_VOID.
	* config/mips/mips-protos.h (mips16_expand_get_fcsr): Declare
	(mips16_expand_set_fcsr): Likewise.
	* config/mips/mips.c (mips16_get_fcsr_stub): New variable.
	(mips16_set_fcsr_stub): Likewise.
	(mips16_get_fcsr_one_only_stub): New class.
	(mips16_set_fcsr_one_only_stub): Likewise.
	(mips16_expand_get_fcsr, mips16_expand_set_fcsr): New functions.
	(mips_code_end): Output the get_fcsr and set_fcsr stubs, if needed.
	(BUILTIN_AVAIL_MIPS16, AVAIL_ALL): New macros.
	(hard_float): New availability predicate.
	(mips_builtins): Add get_fcsr and set_fcsr.
	(mips_expand_builtin): Check BUILTIN_AVAIL_MIPS16.
	* config/mips/mips.md (UNSPEC_GET_FCSR, UNSPEC_SET_FCSR): New unspecs.
	(GET_FCSR_REGNUM, SET_FCSR_REGNUM): New constants.
	(mips_get_fcsr, *mips_get_fcsr, mips_get_fcsr_mips16_<mode>)
	(mips_set_fcsr, *mips_set_fcsr, mips_set_fcsr_mips16_<mode>): New
	patterns.

2014-02-02  Richard Sandiford  <rdsandiford@googlemail.com>

	* config/mips/mips.c (mips_one_only_stub): New class.
	(mips_need_mips16_rdhwr_p): Replace with...
	(mips16_rdhwr_stub): ...this new variable.
	(mips16_stub_call_address): New function.
	(mips16_rdhwr_one_only_stub): New class.
	(mips_expand_thread_pointer): Use mips16_stub_call_address.
	(mips_output_mips16_rdhwr): Delete.
	(mips_finish_stub): New function.
	(mips_code_end): Use it to handle rdhwr stubs.

2014-02-02  Uros Bizjak  <ubizjak@gmail.com>

	PR target/60017
	* config/i386/i386.c (classify_argument): Fix handling of bit_offset
	when calculating size of integer atomic types.

2014-02-02  H.J. Lu  <hongjiu.lu@intel.com>

	* ipa-inline-analysis.c (true_predicate_p): Fix a typo in comments.

2014-02-01  Jakub Jelinek  <jakub@redhat.com>

	PR tree-optimization/60003
	* gimple-low.c (lower_builtin_setjmp): Set cfun->has_nonlocal_label.
	* profile.c (branch_prob): Use gimple_call_builtin_p
	to check for BUILT_IN_SETJMP_RECEIVER.
	* tree-inline.c (copy_bb): Call notice_special_calls.

2014-01-31  Vladimir Makarov  <vmakarov@redhat.com>

	PR bootstrap/59985
	* lra-constraints.c (process_alt_operands): Update reload_sum only
	on the first pass.

2014-01-31  Richard Henderson  <rth@redhat.com>

	PR middle-end/60004
	* tree-eh.c (lower_try_finally_switch): Delay lowering finally block
	until after else_eh is processed.

2014-01-31  Ilya Tocar  <ilya.tocar@intel.com>

	* config/i386/avx512fintrin.h (_MM_FROUND_TO_NEAREST_INT),
	(_MM_FROUND_TO_NEG_INF), (_MM_FROUND_TO_POS_INF),
	(_MM_FROUND_TO_ZERO), (_MM_FROUND_CUR_DIRECTION): Are already defined
	in smmintrin.h, remove them.
	(_MM_FROUND_NO_EXC): Same as above, bit also wrong value.
	* config/i386/i386.c (ix86_print_operand): Split sae and rounding.
	* config/i386/i386.md (ROUND_SAE): Fix value.
	* config/i386/predicates.md (const_4_or_8_to_11_operand): New.
	(const48_operand): New.
	* config/i386/subst.md (round), (round_expand): Use
	const_4_or_8_to_11_operand.
	(round_saeonly), (round_saeonly_expand): Use const48_operand.

2014-01-31  Ilya Tocar  <ilya.tocar@intel.com>

	* config/i386/constraints.md (Yk): Swap meaning with k.
	* config/i386/i386.md (movhi_internal): Change Yk to k.
	(movqi_internal): Ditto.
	(*k<logic><mode>): Ditto.
	(*andhi_1): Ditto.
	(*andqi_1): Ditto.
	(kandn<mode>): Ditto.
	(*<code>hi_1): Ditto.
	(*<code>qi_1): Ditto.
	(kxnor<mode>): Ditto.
	(kortestzhi): Ditto.
	(kortestchi): Ditto.
	(kunpckhi): Ditto.
	(*one_cmplhi2_1): Ditto.
	(*one_cmplqi2_1): Ditto.
	* config/i386/sse.md (): Change k to Yk.
	(avx512f_load<mode>_mask): Ditto.
	(avx512f_blendm<mode>): Ditto.
	(avx512f_store<mode>_mask): Ditto.
	(avx512f_storeu<ssemodesuffix>512_mask): Ditto.
	(avx512f_storedqu<mode>_mask): Ditto.
	(avx512f_cmp<mode>3<mask_scalar_merge_name><round_saeonly_name>):
	Ditto.
	(avx512f_ucmp<mode>3<mask_scalar_merge_name>): Ditto.
	(avx512f_vmcmp<mode>3<round_saeonly_name>): Ditto.
	(avx512f_vmcmp<mode>3_mask<round_saeonly_name>): Ditto.
	(avx512f_maskcmp<mode>3): Ditto.
	(avx512f_fmadd_<mode>_mask<round_name>): Ditto.
	(avx512f_fmadd_<mode>_mask3<round_name>): Ditto.
	(avx512f_fmsub_<mode>_mask<round_name>): Ditto.
	(avx512f_fmsub_<mode>_mask3<round_name>): Ditto.
	(avx512f_fnmadd_<mode>_mask<round_name>): Ditto.
	(avx512f_fnmadd_<mode>_mask3<round_name>): Ditto.
	(avx512f_fnmsub_<mode>_mask<round_name>): Ditto.
	(avx512f_fnmsub_<mode>_mask3<round_name>): Ditto.
	(avx512f_fmaddsub_<mode>_mask<round_name>): Ditto.
	(avx512f_fmaddsub_<mode>_mask3<round_name>): Ditto.
	(avx512f_fmsubadd_<mode>_mask<round_name>): Ditto.
	(avx512f_fmsubadd_<mode>_mask3<round_name>): Ditto.
	(avx512f_vextract<shuffletype>32x4_1_maskm): Ditto.
	(vec_extract_lo_<mode>_maskm): Ditto.
	(vec_extract_hi_<mode>_maskm): Ditto.
	(avx512f_vternlog<mode>_mask): Ditto.
	(avx512f_fixupimm<mode>_mask<round_saeonly_name>): Ditto.
	(avx512f_sfixupimm<mode>_mask<round_saeonly_name>): Ditto.
	(avx512f_<code><pmov_src_lower><mode>2_mask): Ditto.
	(avx512f_<code>v8div16qi2_mask): Ditto.
	(avx512f_<code>v8div16qi2_mask_store): Ditto.
	(avx512f_eq<mode>3<mask_scalar_merge_name>_1): Ditto.
	(avx512f_gt<mode>3<mask_scalar_merge_name>): Ditto.
	(avx512f_testm<mode>3<mask_scalar_merge_name>): Ditto.
	(avx512f_testnm<mode>3<mask_scalar_merge_name>): Ditto.
	(*avx512pf_gatherpf<mode>sf_mask): Ditto.
	(*avx512pf_gatherpf<mode>df_mask): Ditto.
	(*avx512pf_scatterpf<mode>sf_mask): Ditto.
	(*avx512pf_scatterpf<mode>df_mask): Ditto.
	(avx512cd_maskb_vec_dupv8di): Ditto.
	(avx512cd_maskw_vec_dupv16si): Ditto.
	(avx512f_vpermi2var<mode>3_maskz): Ditto.
	(avx512f_vpermi2var<mode>3_mask): Ditto.
	(avx512f_vpermi2var<mode>3_mask): Ditto.
	(avx512f_vpermt2var<mode>3_maskz): Ditto.
	(*avx512f_gathersi<mode>): Ditto.
	(*avx512f_gathersi<mode>_2): Ditto.
	(*avx512f_gatherdi<mode>): Ditto.
	(*avx512f_gatherdi<mode>_2): Ditto.
	(*avx512f_scattersi<mode>): Ditto.
	(*avx512f_scatterdi<mode>): Ditto.
	(avx512f_compress<mode>_mask): Ditto.
	(avx512f_compressstore<mode>_mask): Ditto.
	(avx512f_expand<mode>_mask): Ditto.
	* config/i386/subst.md (mask): Change k to Yk.
	(mask_scalar_merge): Ditto.
	(sd): Ditto.

2014-01-31  Marc Glisse  <marc.glisse@inria.fr>

	* doc/extend.texi (Vector Extensions): Document ?: in C++.

2014-01-31  Richard Biener  <rguenther@suse.de>

	PR middle-end/59990
	* builtins.c (fold_builtin_memory_op): Make sure to not
	use a floating-point mode or a boolean or enumeral type for
	the copy operation.

2014-01-30  DJ Delorie  <dj@redhat.com>

	* config/msp430/msp430.h (LIB_SPEC): Add -lcrt
	* config/msp430/msp430.md (msp430_refsym_need_exit): New.
	* config/msp430/msp430.c (msp430_expand_epilogue): Call it
	whenever main() has an epilogue.

2014-01-30  Bill Schmidt  <wschmidt@linux.vnet.ibm.com>

	* config/rs6000/rs6000.c (rs6000_expand_vector_init): Remove
	unused variable "field".
	* config/rs6000/vsx.md (vsx_mergel_<mode>): Add missing DONE.
	(vsx_mergeh_<mode>): Likewise.
	* config/rs6000/altivec.md (altivec_vmrghb): Likewise.
	(altivec_vmrghh): Likewise.
	(altivec_vmrghw): Likewise.
	(altivec_vmrglb): Likewise.
	(altivec_vmrglh): Likewise.
	(altivec_vmrglw): Likewise.
	(altivec_vspltb): Add missing uses.
	(altivec_vsplth): Likewise.
	(altivec_vspltw): Likewise.
	(altivec_vspltsf): Likewise.

2014-01-30  Jakub Jelinek  <jakub@redhat.com>

	PR target/59923
	* ifcvt.c (cond_exec_process_insns): Don't conditionalize
	frame related instructions.

2014-01-30  Vladimir Makarov  <vmakarov@redhat.com>

	PR rtl-optimization/59959
	* lra-constrains.c (simplify_operand_subreg): Assign NO_REGS to
	any reload of register whose subreg is invalid.

2014-01-30  Jakub Jelinek  <jakub@redhat.com>

	* config/i386/f16cintrin.h (_cvtsh_ss): Avoid -Wnarrowing warning.
	* config/i386/avx512fintrin.h (_mm512_mask_cvtusepi64_storeu_epi32):
	Add missing return type - void.

2014-01-30  Bill Schmidt  <wschmidt@linux.vnet.ibm.com>

	* gcc/config/rs6000/rs6000.c (rs6000_expand_vector_init): Use
	gen_vsx_xxspltw_v4sf_direct instead of gen_vsx_xxspltw_v4sf;
	remove element index adjustment for endian (now handled in vsx.md
	and altivec.md).
	(altivec_expand_vec_perm_const): Use
	gen_altivec_vsplt[bhw]_direct instead of gen_altivec_vsplt[bhw].
	* gcc/config/rs6000/vsx.md (UNSPEC_VSX_XXSPLTW): New unspec.
	(vsx_xxspltw_<mode>): Adjust element index for little endian.
	* gcc/config/rs6000/altivec.md (altivec_vspltb): Divide into a
	define_expand and a new define_insn *altivec_vspltb_internal;
	adjust for -maltivec=be on a little endian target.
	(altivec_vspltb_direct): New.
	(altivec_vsplth): Divide into a define_expand and a new
	define_insn *altivec_vsplth_internal; adjust for -maltivec=be on a
	little endian target.
	(altivec_vsplth_direct): New.
	(altivec_vspltw): Divide into a define_expand and a new
	define_insn *altivec_vspltw_internal; adjust for -maltivec=be on a
	little endian target.
	(altivec_vspltw_direct): New.
	(altivec_vspltsf): Divide into a define_expand and a new
	define_insn *altivec_vspltsf_internal; adjust for -maltivec=be on
	a little endian target.

2014-01-30  Richard Biener  <rguenther@suse.de>

	PR tree-optimization/59993
	* tree-ssa-forwprop.c (associate_pointerplus): Check we
	can propagate form the earlier stmt and avoid the transform
	when the intermediate result is needed.

2014-01-30  Alangi Derick  <alangiderick@gmail.com>

	* README.Portability: Fix typo.

2014-01-30  David Holsgrove  <david.holsgrove@xilinx.com>

	* config/microblaze/microblaze.md(cstoresf4, cbranchsf4): Replace
	comparison_operator with ordered_comparison_operator.

2014-01-30  Nick Clifton  <nickc@redhat.com>

	* config/mn10300/mn10300-protos.h (mn10300_store_multiple_operation_p):
	Rename to mn10300_store_multiple_regs.
	* config/mn10300/mn10300.c: Likewise.
	* config/mn10300/mn10300.md (store_movm): Fix typo: call
	store_multiple_regs.
	* config/mn10300/predicates.md (mn10300_store_multiple_operation):
	Call mn10300_store_multiple_regs.

2014-01-30  Nick Clifton  <nickc@redhat.com>
	    DJ Delorie  <dj@redhat.com>

	* config/rl78/rl78.c (register_sizes): Make the "upper half" of
	%fp 2 to keep registers after it properly word-aligned.
	(rl78_alloc_physical_registers_umul): Handle the case where both
	input operands are the same.

2014-01-30  Richard Biener  <rguenther@suse.de>

	PR tree-optimization/59903
	* tree-vect-loop.c (vect_transform_loop): Guard multiple-types
	check properly.

2014-01-30  Jason Merrill  <jason@redhat.com>

	PR c++/59633
	* tree.c (walk_type_fields): Handle VECTOR_TYPE.

	PR c++/59645
	* cgraphunit.c (expand_thunk): Copy volatile arg to a temporary.

2014-01-30  Richard Biener  <rguenther@suse.de>

	PR tree-optimization/59951
	* tree-vect-slp.c (vect_bb_slp_scalar_cost): Skip uses in debug insns.

2014-01-30  Savin Zlobec  <savin.zlobec@gmail.com>

	PR target/59784
	* config/nios2/nios2.c (nios2_fpu_insn_asm): Fix asm output of
	SFmode to DFmode case.

2014-01-29  DJ Delorie  <dj@redhat.com>

	* config/msp430/msp430.opt (-minrt): New.
	* config/msp430/msp430.h (STARTFILE_SPEC): Link alternate runtime
	if -minrt given.
	(ENDFILE_SPEC): Likewise.

2014-01-29  Jan Hubicka  <hubicka@ucw.cz>

	* ipa-inline-analysis.c (clobber_only_eh_bb_p): New function.
	(estimate_function_body_sizes): Use it.

2014-01-29  Paolo Carlini  <paolo.carlini@oracle.com>

	PR c++/58561
	* dwarf2out.c (is_cxx_auto): New.
	(is_base_type): Use it.
	(gen_type_die_with_usage): Likewise.

2014-01-29  Bill Schmidt  <wschmidt@linux.vnet.ibm.com>

	* config/rs6000/rs6000.c (altivec_expand_vec_perm_const):  Use
	CODE_FOR_altivec_vmrg*_direct rather than CODE_FOR_altivec_vmrg*.
	* config/rs6000/vsx.md (vsx_mergel_<mode>): Adjust for
	-maltivec=be with LE targets.
	(vsx_mergeh_<mode>): Likewise.
	* config/rs6000/altivec.md (UNSPEC_VMRG[HL]_DIRECT): New unspecs.
	(mulv8hi3): Use gen_altivec_vmrg[hl]w_direct.
	(altivec_vmrghb): Replace with define_expand and new
	*altivec_vmrghb_internal insn; adjust for -maltivec=be with LE targets.
	(altivec_vmrghb_direct): New define_insn.
	(altivec_vmrghh): Replace with define_expand and new
	*altivec_vmrghh_internal insn; adjust for -maltivec=be with LE targets.
	(altivec_vmrghh_direct): New define_insn.
	(altivec_vmrghw): Replace with define_expand and new
	*altivec_vmrghw_internal insn; adjust for -maltivec=be with LE targets.
	(altivec_vmrghw_direct): New define_insn.
	(*altivec_vmrghsf): Adjust for endianness.
	(altivec_vmrglb): Replace with define_expand and new
	*altivec_vmrglb_internal insn; adjust for -maltivec=be with LE targets.
	(altivec_vmrglb_direct): New define_insn.
	(altivec_vmrglh): Replace with define_expand and new
	*altivec_vmrglh_internal insn; adjust for -maltivec=be with LE targets.
	(altivec_vmrglh_direct): New define_insn.
	(altivec_vmrglw): Replace with define_expand and new
	*altivec_vmrglw_internal insn; adjust for -maltivec=be with LE targets.
	(altivec_vmrglw_direct): New define_insn.
	(*altivec_vmrglsf): Adjust for endianness.
	(vec_widen_umult_hi_v16qi): Use gen_altivec_vmrghh_direct.
	(vec_widen_umult_lo_v16qi): Use gen_altivec_vmrglh_direct.
	(vec_widen_smult_hi_v16qi): Use gen_altivec_vmrghh_direct.
	(vec_widen_smult_lo_v16qi): Use gen_altivec_vmrglh_direct.
	(vec_widen_umult_hi_v8hi): Use gen_altivec_vmrghw_direct.
	(vec_widen_umult_lo_v8hi): Use gen_altivec_vmrglw_direct.
	(vec_widen_smult_hi_v8hi): Use gen_altivec_vmrghw_direct.
	(vec_widen_smult_lo_v8hi): Use gen_altivec_vmrglw_direct.

2014-01-29  Marcus Shawcroft  <marcus.shawcroft@arm.com>

	* config/aarch64/aarch64.c (aarch64_expand_mov_immediate)
	(aarch64_legitimate_address_p, aarch64_class_max_nregs): Adjust
	whitespace.

2014-01-29  Richard Biener  <rguenther@suse.de>

	PR tree-optimization/58742
	* tree-ssa-forwprop.c (associate_pointerplus): Rename to
	associate_pointerplus_align.
	(associate_pointerplus_diff): New function.
	(associate_pointerplus): Likewise.  Call associate_pointerplus_align
	and associate_pointerplus_diff.

2014-01-29  Richard Biener  <rguenther@suse.de>

	* lto-streamer.h (LTO_major_version): Bump to 3.
	(LTO_minor_version): Reset to 0.

2014-01-29  Renlin Li  <Renlin.Li@arm.com>

	* config/arm/arm-arches.def (ARM_ARCH): Add armv7ve arch.
	* config/arm/arm.c (FL_FOR_ARCH7VE): New.
	(arm_file_start): Generate correct asm header for armv7ve.
	* config/arm/bpabi.h: Add multilib support for armv7ve.
	* config/arm/driver-arm.c: Change the architectures of cortex-a7
	and cortex-a15 to armv7ve.
	* config/arm/t-aprofile: Add multilib support for armv7ve.
	* doc/invoke.texi: Document -march=armv7ve.

2014-01-29  Richard Biener  <rguenther@suse.de>

	PR tree-optimization/58742
	* tree-ssa-forwprop.c (associate_plusminus): Return true
	if we changed sth, defer EH cleanup to ...
	(ssa_forward_propagate_and_combine): ... here.  Call simplify_mult.
	(simplify_mult): New function.

2014-01-29  Jakub Jelinek  <jakub@redhat.com>

	PR middle-end/59917
	PR tree-optimization/59920
	* tree.c (build_common_builtin_nodes): Remove
	__builtin_setjmp_dispatcher initialization.
	* omp-low.h (make_gimple_omp_edges): Add a new int * argument.
	* profile.c (branch_prob): Use gsi_start_nondebug_after_labels_bb
	instead of gsi_after_labels + manually skipping debug stmts.
	Don't ignore bbs with BUILT_IN_SETJMP_DISPATCHER, instead
	ignore bbs with IFN_ABNORMAL_DISPATCHER.
	* tree-inline.c (copy_edges_for_bb): Remove
	can_make_abnormal_goto argument, instead add abnormal_goto_dest
	argument.  Ignore computed_goto_p stmts.  Don't call
	make_abnormal_goto_edges.  If a call might need abnormal edges
	for non-local gotos, see if it already has an edge to
	IFN_ABNORMAL_DISPATCHER or if it is IFN_ABNORMAL_DISPATCHER
	with true argument, don't do anything then, otherwise add
	EDGE_ABNORMAL from the call's bb to abnormal_goto_dest.
	(copy_cfg_body): Compute abnormal_goto_dest, adjust copy_edges_for_bb
	caller.
	* gimple-low.c (struct lower_data): Remove calls_builtin_setjmp.
	(lower_function_body): Don't emit __builtin_setjmp_dispatcher.
	(lower_stmt): Don't set data->calls_builtin_setjmp.
	(lower_builtin_setjmp): Adjust comment.
	* builtins.def (BUILT_IN_SETJMP_DISPATCHER): Remove.
	* tree-cfg.c (found_computed_goto): Remove.
	(factor_computed_gotos): Remove.
	(make_goto_expr_edges): Return bool, true for computed gotos.
	Don't call make_abnormal_goto_edges.
	(build_gimple_cfg): Don't set found_computed_goto, don't call
	factor_computed_gotos.
	(computed_goto_p): No longer static.
	(make_blocks): Don't set found_computed_goto.
	(get_abnormal_succ_dispatcher, handle_abnormal_edges): New functions.
	(make_edges): If make_goto_expr_edges returns true, push bb
	into ab_edge_goto vector, for stmt_can_make_abnormal_goto calls
	instead of calling make_abnormal_goto_edges push bb into ab_edge_call
	vector.  Record mapping between bbs and OpenMP regions if there
	are any, adjust make_gimple_omp_edges caller.  Call
	handle_abnormal_edges.
	(make_abnormal_goto_edges): Remove.
	* tree-cfg.h (make_abnormal_goto_edges): Remove.
	(computed_goto_p, get_abnormal_succ_dispatcher): New prototypes.
	* internal-fn.c (expand_ABNORMAL_DISPATCHER): New function.
	* builtins.c (expand_builtin): Don't handle BUILT_IN_SETJMP_DISPATCHER.
	* internal-fn.def (ABNORMAL_DISPATCHER): New.
	* omp-low.c (make_gimple_omp_edges): Add region_idx argument, when
	filling *region also set *region_idx to (*region)->entry->index.

	PR other/58712
	* read-rtl.c (read_rtx_code): Clear all of RTX_CODE_SIZE (code).
	For REGs set ORIGINAL_REGNO.

2014-01-29  Bingfeng Mei  <bmei@broadcom.com>

	* doc/md.texi: Mention that a target shouldn't implement
	vec_widen_(s|u)mul_even/odd pair if it is less efficient
	than hi/lo pair.

2014-01-29  Jakub Jelinek  <jakub@redhat.com>

	PR tree-optimization/59594
	* tree-vect-data-refs.c (vect_analyze_data_ref_accesses): Sort
	a copy of the datarefs vector rather than the vector itself.

2014-01-28  Jason Merrill  <jason@redhat.com>

	PR c++/53756
	* dwarf2out.c (auto_die): New static.
	(gen_type_die_with_usage): Handle C++1y 'auto'.
	(gen_subprogram_die): If in-class DIE had 'auto', emit type again
	on definition.

2014-01-28  H.J. Lu  <hongjiu.lu@intel.com>

	PR target/59672
	* config/i386/gnu-user64.h (SPEC_32): Add "m16|" to "m32".
	(SPEC_X32): Likewise.
	(SPEC_64): Likewise.
	* config/i386/i386.c (ix86_option_override_internal): Turn off
	OPTION_MASK_ISA_64BIT, OPTION_MASK_ABI_X32 and OPTION_MASK_ABI_64
	for TARGET_16BIT.
	(x86_file_start): Output .code16gcc for TARGET_16BIT.
	* config/i386/i386.h (TARGET_16BIT): New macro.
	(TARGET_16BIT_P): Likewise.
	* config/i386/i386.opt: Add m16.
	* doc/invoke.texi: Document -m16.

2014-01-28  Jakub Jelinek  <jakub@redhat.com>

	PR preprocessor/59935
	* input.c (location_get_source_line): Bail out on when line number
	is zero, and test the return value of lookup_or_add_file_to_cache_tab.

2014-01-28  Richard Biener  <rguenther@suse.de>

	PR tree-optimization/58742
	* tree-ssa-forwprop.c (associate_plusminus): Handle
	pointer subtraction of the form (T)(P + A) - (T)P.

2014-01-28  Kyrylo Tkachov  <kyrylo.tkachov@arm.com>

	* config/arm/arm.c (arm_new_rtx_costs): Remove useless statement
	at const_int_cost.

2014-01-28  Richard Biener  <rguenther@suse.de>

	Revert
	2014-01-28  Richard Biener  <rguenther@suse.de>

	PR rtl-optimization/45364
	PR rtl-optimization/59890
	* var-tracking.c (local_get_addr_clear_given_value): Handle
	already cleared slot.
	(val_reset): Handle not allocated local_get_addr_cache.
	(vt_find_locations): Use post-order on the inverted CFG.

2014-01-28  Richard Biener  <rguenther@suse.de>

	* tree-data-ref.h (ddr_is_anti_dependent, ddrs_have_anti_deps): Remove.

2014-01-28  Richard Biener  <rguenther@suse.de>

	PR rtl-optimization/45364
	PR rtl-optimization/59890
	* var-tracking.c (local_get_addr_clear_given_value): Handle
	already cleared slot.
	(val_reset): Handle not allocated local_get_addr_cache.
	(vt_find_locations): Use post-order on the inverted CFG.

2014-01-28  Alan Modra  <amodra@gmail.com>

	* Makefile.in (BUILD_CPPFLAGS): Do not use ALL_CPPFLAGS.
	* configure.ac <recursive call for build != host>: Define
	GENERATOR_FILE.  Comment.  Use CXX_FOR_BUILD, CXXFLAGS_FOR_BUILD
	and LD_FOR_BUILD too.
	* configure: Regenerate.

2014-01-27  Allan Sandfeld Jensen  <sandfeld@kde.org>

	* config/i386/i386.c (get_builtin_code_for_version): Separate
	Westmere from Nehalem, Ivy Bridge from Sandy Bridge and
	Broadwell from Haswell.

2014-01-27  Steve Ellcey  <sellcey@mips.com>

	* common/config/mips/mips-common.c (TARGET_DEFAULT_TARGET_FLAGS):
	Remove TARGET_FP_EXCEPTIONS_DEFAULT and MASK_FUSED_MADD.
	* config/mips/mips.c (mips_option_override): Change setting
	of TARGET_DSP.
	* config/mips/mips.h (TARGET_FP_EXCEPTIONS_DEFAULT): Remove.
	* config/mips/mips.opt (DSP, DSPR2, FP_EXCEPTIONS, FUSED_MADD, MIPS3D):
	Change from Mask to Var.

2014-01-27  Jeff Law  <law@redhat.com>

	* ipa-inline.c (inline_small_functions): Fix typo.

2014-01-27  Ilya Tocar  <ilya.tocar@intel.com>

	* config/i386/avx512fintrin.h (_mm512_mask_cvtepi32_storeu_epi8): New.
	(_mm512_mask_cvtsepi32_storeu_epi8): Ditto.
	(_mm512_mask_cvtusepi32_storeu_epi8): Ditto.
	(_mm512_mask_cvtepi32_storeu_epi16): Ditto.
	(_mm512_mask_cvtsepi32_storeu_epi16): Ditto.
	(_mm512_mask_cvtusepi32_storeu_epi16): Ditto.
	(_mm512_mask_cvtepi64_storeu_epi32): Ditto.
	(_mm512_mask_cvtsepi64_storeu_epi32): Ditto.
	(_mm512_mask_cvtusepi64_storeu_epi32): Ditto.
	(_mm512_mask_cvtepi64_storeu_epi16): Ditto.
	(_mm512_mask_cvtsepi64_storeu_epi16): Ditto.
	(_mm512_mask_cvtusepi64_storeu_epi16): Ditto.
	(_mm512_mask_cvtepi64_storeu_epi8): Ditto.
	(_mm512_mask_cvtsepi64_storeu_epi8): Ditto.
	(_mm512_mask_cvtusepi64_storeu_epi8): Ditto.
	(_mm512_storeu_epi64): Ditto.
	(_mm512_cmpge_epi32_mask): Ditto.
	(_mm512_cmpge_epu32_mask): Ditto.
	(_mm512_cmpge_epi64_mask): Ditto.
	(_mm512_cmpge_epu64_mask): Ditto.
	(_mm512_cmple_epi32_mask): Ditto.
	(_mm512_cmple_epu32_mask): Ditto.
	(_mm512_cmple_epi64_mask): Ditto.
	(_mm512_cmple_epu64_mask): Ditto.
	(_mm512_cmplt_epi32_mask): Ditto.
	(_mm512_cmplt_epu32_mask): Ditto.
	(_mm512_cmplt_epi64_mask): Ditto.
	(_mm512_cmplt_epu64_mask): Ditto.
	(_mm512_cmpneq_epi32_mask): Ditto.
	(_mm512_cmpneq_epu32_mask): Ditto.
	(_mm512_cmpneq_epi64_mask): Ditto.
	(_mm512_cmpneq_epu64_mask): Ditto.
	(_mm512_expand_pd): Ditto.
	(_mm512_expand_ps): Ditto.
	* config/i386/i386-builtin-types.def: Add PV16QI, PV16QI, PV16HI,
	VOID_PV8SI_V8DI_QI, VOID_PV8HI_V8DI_QI, VOID_PV16QI_V8DI_QI,
	VOID_PV16QI_V16SI_HI, VOID_PV16HI_V16SI_HI.
	* config/i386/i386.c (ix86_builtins): Add
	IX86_BUILTIN_EXPANDPD512_NOMASK, IX86_BUILTIN_EXPANDPS512_NOMASK,
	IX86_BUILTIN_PMOVDB512_MEM, IX86_BUILTIN_PMOVDW512_MEM,
	IX86_BUILTIN_PMOVQB512_MEM, IX86_BUILTIN_PMOVQD512_MEM,
	IX86_BUILTIN_PMOVQW512_MEM, IX86_BUILTIN_PMOVSDB512_MEM,
	IX86_BUILTIN_PMOVSDW512_MEM, IX86_BUILTIN_PMOVSQB512_MEM,
	IX86_BUILTIN_PMOVSQD512_MEM, IX86_BUILTIN_PMOVSQW512_MEM,
	IX86_BUILTIN_PMOVUSDB512_MEM, IX86_BUILTIN_PMOVUSDW512_MEM,
	IX86_BUILTIN_PMOVUSQB512_MEM, IX86_BUILTIN_PMOVUSQD512_MEM,
	IX86_BUILTIN_PMOVUSQW512_MEM.
	(bdesc_special_args): Add __builtin_ia32_pmovusqd512mem_mask,
	__builtin_ia32_pmovsqd512mem_mask,
	__builtin_ia32_pmovqd512mem_mask,
	__builtin_ia32_pmovusqw512mem_mask,
	__builtin_ia32_pmovsqw512mem_mask,
	__builtin_ia32_pmovqw512mem_mask,
	__builtin_ia32_pmovusdw512mem_mask,
	__builtin_ia32_pmovsdw512mem_mask,
	__builtin_ia32_pmovdw512mem_mask,
	__builtin_ia32_pmovqb512mem_mask,
	__builtin_ia32_pmovusqb512mem_mask,
	__builtin_ia32_pmovsqb512mem_mask,
	__builtin_ia32_pmovusdb512mem_mask,
	__builtin_ia32_pmovsdb512mem_mask,
	__builtin_ia32_pmovdb512mem_mask.
	(bdesc_args): Add __builtin_ia32_expanddf512,
	__builtin_ia32_expandsf512.
	(ix86_expand_special_args_builtin): Handle VOID_FTYPE_PV8SI_V8DI_QI,
	VOID_FTYPE_PV8HI_V8DI_QI, VOID_FTYPE_PV16HI_V16SI_HI,
	VOID_FTYPE_PV16QI_V8DI_QI, VOID_FTYPE_PV16QI_V16SI_HI.
	* config/i386/sse.md (unspec): Add UNSPEC_EXPAND_NOMASK.
	(avx512f_<code><pmov_src_lower><mode>2_mask_store): New.
	(*avx512f_<code>v8div16qi2_store_mask): Renamed to ...
	(avx512f_<code>v8div16qi2_mask_store): This.
	(avx512f_expand<mode>): New.

2014-01-27  Kirill Yukhin  <kirill.yukhin@intel.com>

	* config/i386/avx512pfintrin.h (_mm512_mask_prefetch_i32gather_pd):
	New.
	(_mm512_mask_prefetch_i64gather_pd): Ditto.
	(_mm512_prefetch_i32scatter_pd): Ditto.
	(_mm512_mask_prefetch_i32scatter_pd): Ditto.
	(_mm512_prefetch_i64scatter_pd): Ditto.
	(_mm512_mask_prefetch_i64scatter_pd): Ditto.
	(_mm512_mask_prefetch_i32gather_ps): Fix operand type.
	(_mm512_mask_prefetch_i64gather_ps): Ditto.
	(_mm512_prefetch_i32scatter_ps): Ditto.
	(_mm512_mask_prefetch_i32scatter_ps): Ditto.
	(_mm512_prefetch_i64scatter_ps): Ditto.
	(_mm512_mask_prefetch_i64scatter_ps): Ditto.
	* config/i386/i386-builtin-types.def: Define
	VOID_FTYPE_QI_V8SI_PCINT64_INT_INT
	and VOID_FTYPE_QI_V8DI_PCINT64_INT_INT.
	* config/i386/i386.c (ix86_builtins): Define IX86_BUILTIN_GATHERPFQPD,
	IX86_BUILTIN_GATHERPFDPD, IX86_BUILTIN_SCATTERPFDPD,
	IX86_BUILTIN_SCATTERPFQPD.
	(ix86_init_mmx_sse_builtins): Define __builtin_ia32_gatherpfdpd,
	__builtin_ia32_gatherpfdps, __builtin_ia32_gatherpfqpd,
	__builtin_ia32_gatherpfqps, __builtin_ia32_scatterpfdpd,
	__builtin_ia32_scatterpfdps, __builtin_ia32_scatterpfqpd,
	__builtin_ia32_scatterpfqps.
	(ix86_expand_builtin): Expand new built-ins.
	* config/i386/sse.md (avx512pf_gatherpf<mode>): Add SF suffix,
	fix memory access data type.
	(*avx512pf_gatherpf<mode>_mask): Ditto.
	(*avx512pf_gatherpf<mode>): Ditto.
	(avx512pf_scatterpf<mode>): Ditto.
	(*avx512pf_scatterpf<mode>_mask): Ditto.
	(*avx512pf_scatterpf<mode>): Ditto.
	(GATHER_SCATTER_SF_MEM_MODE): New.
	(avx512pf_gatherpf<mode>df): Ditto.
	(*avx512pf_gatherpf<mode>df_mask): Ditto.
	(*avx512pf_scatterpf<mode>df): Ditto.

2014-01-27  Jakub Jelinek  <jakub@redhat.com>

	PR bootstrap/59934
	* expmed.h (expmed_mode_index): Rework so that analysis and optimziers
	know when the MODE_PARTIAL_INT and MODE_VECTOR_INT cases can never be
	reached.

2014-01-27  James Greenhalgh  <james.greenhalgh@arm.com>

	* common/config/arm/arm-common.c
	(arm_rewrite_mcpu): Handle multiple names.
	* config/arm/arm.h
	(BIG_LITTLE_SPEC): Do not discard mcpu switches.

2014-01-27  James Greenhalgh  <james.greenhalgh@arm.com>

	* gimple-builder.h (create_gimple_tmp): Delete.

2014-01-27  Christian Bruel  <christian.bruel@st.com>

	* config/sh/sh-mem.cc (sh_expand_cmpnstr): Fix remaining bytes after
	words comparisons.

2014-01-26  John David Anglin  <danglin@gcc.gnu.org>

	* config/pa/pa.md (call): Generate indirect long calls to non-local
	functions when outputing 32-bit code.
	(call_value): Likewise except for special call to buggy powf function.

	* config/pa/pa.c (pa_attr_length_indirect_call): Adjust length of
	portable runtime and PIC indirect calls.
	(pa_output_indirect_call): Remove unnecessary nop from portable runtime
	and PIC call sequences.  Use ldo instead of blr to set return register
	in PIC call sequence.

2014-01-25  Walter Lee  <walt@tilera.com>

	* config/tilegx/sync.md (atomic_fetch_sub): Fix negation and
	avoid clobbering a live register.

2014-01-25  Walter Lee  <walt@tilera.com>

	* config/tilegx/tilegx-c.c (tilegx_cpu_cpp_builtins):
	Define __GCC_HAVE_SYNC_COMPARE_AND_SWAP_{1,2}.
	* config/tilegx/tilepro-c.c (tilepro_cpu_cpp_builtins):
	Define __GCC_HAVE_SYNC_COMPARE_AND_SWAP_{1,2,4,8}.

2014-01-25  Walter Lee  <walt@tilera.com>

	* config/tilegx/tilegx.c (tilegx_function_arg): Start 16-byte
	arguments on even registers.
	(tilegx_gimplify_va_arg_expr): Align 16-byte var args to
	STACK_BOUNDARY.
	* config/tilegx/tilegx.h (STACK_BOUNDARY): Change to 16 bytes.
	(BIGGEST_ALIGNMENT): Ditto.
	(BIGGEST_FIELD_ALIGNMENT): Ditto.

2014-01-25  Walter Lee  <walt@tilera.com>

	* config/tilegx/tilegx.c (tilegx_gen_bundles): Delete barrier
	insns before bundling.
	* config/tilegx/tilegx.md (tile_network_barrier): Update comment.

2014-01-25  Walter Lee  <walt@tilera.com>

	* config/tilegx/tilegx.c (tilegx_expand_builtin): Set
	PREFETCH_SCHEDULE_BARRIER_P to true for prefetches.
	* config/tilepro/tilepro.c (tilepro_expand_builtin): Ditto.

2014-01-25  Richard Sandiford  <rdsandiford@googlemail.com>

	* config/mips/constraints.md (kl): Delete.
	* config/mips/mips.md (divmod<mode>4, udivmod<mode>4): Turn into
	define expands, using...
	(divmod<mode>4_mips16, udivmod<mode>4_mips16): ...these new
	instructions for MIPS16.
	(*divmod<mode>4, *udivmod<mode>4): New patterns, taken from the
	non-MIPS16 version of the old divmod<mode>4 and udivmod<mode>4.

2014-01-25  Walter Lee  <walt@tilera.com>

	* config/tilepro/tilepro.md (ctzdi2): Use register_operand predicate.
	(clzdi2): Ditto.
	(ffsdi2): Ditto.

2014-01-25  Walter Lee  <walt@tilera.com>

	* config/tilegx/tilegx.c (tilegx_expand_to_rtl_hook): New.
	(TARGET_EXPAND_TO_RTL_HOOK): Define.

2014-01-25  Richard Sandiford  <rdsandiford@googlemail.com>

	* rtlanal.c (canonicalize_condition): Split out duplicated mode check.
	Handle XOR.

2014-01-25  Jakub Jelinek  <jakub@redhat.com>

	* print-rtl.c (in_call_function_usage): New var.
	(print_rtx): When in CALL_INSN_FUNCTION_USAGE, always print
	EXPR_LIST mode as mode and not as reg note name.

	PR middle-end/59561
	* cfgloopmanip.c (copy_loop_info): If
	loop->warned_aggressive_loop_optimizations, make sure
	the flag is set in target loop too.

2014-01-24  Balaji V. Iyer  <balaji.v.iyer@intel.com>

	* builtins.c (is_builtin_name): Renamed flag_enable_cilkplus to
	flag_cilkplus.
	* builtins.def: Likewise.
	* cilk.h (fn_contains_cilk_spawn_p): Likewise.
	* cppbuiltin.c (define_builtin_macros_for_compilation_flags): Likewise.
	* ira.c (ira_setup_eliminable_regset): Likewise.
	* omp-low.c (gate_expand_omp): Likewise.
	(execute_lower_omp): Likewise.
	(diagnose_sb_0): Likewise.
	(gate_diagnose_omp_blocks): Likewise.
	(simd_clone_clauses_extract): Likewise.
	(gate): Likewise.

2014-01-24  Bill Schmidt  <wschmidt@linux.vnet.ibm.com>

	* config/rs6000/rs6000.c (rs6000_expand_vec_perm_const_1): Remove
	correction for little endian...
	* config/rs6000/vsx.md (vsx_xxpermdi2_<mode>_1): ...and move it to
	here.

2014-01-24  Jeff Law  <law@redhat.com>

	PR tree-optimization/59919
	* tree-vrp.c (find_assert_locations_1): Do not register asserts
	for non-returning calls.

2014-01-24  James Greenhalgh  <james.greenhalgh@arm.com>

	* common/config/aarch64/aarch64-common.c
	(aarch64_rewrite_mcpu): Handle multiple names.
	* config/aarch64/aarch64.h
	(BIG_LITTLE_SPEC): Do not discard mcpu switches.

2014-01-24  Dodji Seketeli  <dodji@redhat.com>

	* input.c (add_file_to_cache_tab): Handle the case where fopen
	returns NULL.

2014-01-23  H.J. Lu  <hongjiu.lu@intel.com>

	PR target/59929
	* config/i386/i386.md (pushsf splitter): Get stack adjustment
	from push operand if code of push isn't PRE_DEC.

2014-01-23  Michael Meissner  <meissner@linux.vnet.ibm.com>

	PR target/59909
	* doc/invoke.texi (RS/6000 and PowerPC Options): Document
	-mquad-memory-atomic.  Update -mquad-memory documentation to say
	it is only used for non-atomic loads/stores.

	* config/rs6000/predicates.md (quad_int_reg_operand): Allow either
	-mquad-memory or -mquad-memory-atomic switches.

	* config/rs6000/rs6000-cpus.def (ISA_2_7_MASKS_SERVER): Add
	-mquad-memory-atomic to ISA 2.07 support.

	* config/rs6000/rs6000.opt (-mquad-memory-atomic): Add new switch
	to separate support of normal quad word memory operations (ldq, stq)
	from the atomic quad word memory operations.

	* config/rs6000/rs6000.c (rs6000_option_override_internal): Add
	support to separate non-atomic quad word operations from atomic
	quad word operations.  Disable non-atomic quad word operations in
	little endian mode so that we don't have to swap words after the
	load and before the store.
	(quad_load_store_p): Add comment about atomic quad word support.
	(rs6000_opt_masks): Add -mquad-memory-atomic to the list of
	options printed with -mdebug=reg.

	* config/rs6000/rs6000.h (TARGET_SYNC_TI): Use
	-mquad-memory-atomic as the test for whether we have quad word
	atomic instructions.
	(TARGET_SYNC_HI_QI): If either -mquad-memory-atomic, -mquad-memory,
	or -mp8-vector are used, allow byte/half-word atomic operations.

	* config/rs6000/sync.md (load_lockedti): Insure that the address
	is a proper indexed or indirect address for the lqarx instruction.
	On little endian systems, swap the hi/lo registers after the lqarx
	instruction.
	(load_lockedpti): Use indexed_or_indirect_operand predicate to
	insure the address is valid for the lqarx instruction.
	(store_conditionalti): Insure that the address is a proper indexed
	or indirect address for the stqcrx. instruction.  On little endian
	systems, swap the hi/lo registers before doing the stqcrx.
	instruction.
	(store_conditionalpti): Use indexed_or_indirect_operand predicate to
	insure the address is valid for the stqcrx. instruction.

	* gcc/config/rs6000/rs6000-c.c (rs6000_target_modify_macros):
	Define __QUAD_MEMORY__ and __QUAD_MEMORY_ATOMIC__ based on what
	type of quad memory support is available.

2014-01-23  Vladimir Makarov  <vmakarov@redhat.com>

	PR regression/59915
	* lra-constraints.c (simplify_operand_subreg): Spill pseudo if
	there is a danger of looping.

2014-01-23  Pat Haugen  <pthaugen@us.ibm.com>

	* config/rs6000/rs6000.c (rs6000_option_override_internal): Don't
	force flag_ira_loop_pressure if set via command line.

2014-01-23  Alex Velenko  <Alex.Velenko@arm.com>

	* config/aarch64/aarch64-simd-builtins.def (ashr): DI mode removed.
	(ashr_simd): New builtin handling DI mode.
	* config/aarch64/aarch64-simd.md (aarch64_ashr_simddi): New pattern.
	(aarch64_sshr_simddi): New match pattern.
	* config/aarch64/arm_neon.h (vshr_n_s32): Builtin call modified.
	(vshrd_n_s64): Likewise.
	* config/aarch64/predicates.md (aarch64_shift_imm64_di): New predicate.

2014-01-23  Nick Clifton  <nickc@redhat.com>

	* config/msp430/msp430.h (ASM_SPEC): Pass the -mcpu as -mcpu.
	(LIB_SPEC): Drop use of memory.ld and peripherals.ld scripts in
	favour of mcu specific scripts.
	* config/msp430/t-msp430 (MULTILIB_MATCHES): Add more matches for
	430x multilibs.

2014-01-23  James Greenhalgh  <james.greenhalgh@arm.com>
	    Alex Velenko  <Alex.Velenko@arm.com>

	* config/aarch64/arm_neon.h (vaddv_s8): __LANE0 cleanup.
	(vaddv_s16): Likewise.
	(vaddv_s32): Likewise.
	(vaddv_u8): Likewise.
	(vaddv_u16): Likewise.
	(vaddv_u32): Likewise.
	(vaddvq_s8): Likewise.
	(vaddvq_s16): Likewise.
	(vaddvq_s32): Likewise.
	(vaddvq_s64): Likewise.
	(vaddvq_u8): Likewise.
	(vaddvq_u16): Likewise.
	(vaddvq_u32): Likewise.
	(vaddvq_u64): Likewise.
	(vaddv_f32): Likewise.
	(vaddvq_f32): Likewise.
	(vaddvq_f64): Likewise.
	(vmaxv_f32): Likewise.
	(vmaxv_s8): Likewise.
	(vmaxv_s16): Likewise.
	(vmaxv_s32): Likewise.
	(vmaxv_u8): Likewise.
	(vmaxv_u16): Likewise.
	(vmaxv_u32): Likewise.
	(vmaxvq_f32): Likewise.
	(vmaxvq_f64): Likewise.
	(vmaxvq_s8): Likewise.
	(vmaxvq_s16): Likewise.
	(vmaxvq_s32): Likewise.
	(vmaxvq_u8): Likewise.
	(vmaxvq_u16): Likewise.
	(vmaxvq_u32): Likewise.
	(vmaxnmv_f32): Likewise.
	(vmaxnmvq_f32): Likewise.
	(vmaxnmvq_f64): Likewise.
	(vminv_f32): Likewise.
	(vminv_s8): Likewise.
	(vminv_s16): Likewise.
	(vminv_s32): Likewise.
	(vminv_u8): Likewise.
	(vminv_u16): Likewise.
	(vminv_u32): Likewise.
	(vminvq_f32): Likewise.
	(vminvq_f64): Likewise.
	(vminvq_s8): Likewise.
	(vminvq_s16): Likewise.
	(vminvq_s32): Likewise.
	(vminvq_u8): Likewise.
	(vminvq_u16): Likewise.
	(vminvq_u32): Likewise.
	(vminnmv_f32): Likewise.
	(vminnmvq_f32): Likewise.
	(vminnmvq_f64): Likewise.

2014-01-23  James Greenhalgh  <james.greenhalgh@arm.com>

	* config/aarch64/aarch64-simd.md
	(aarch64_dup_lane<mode>): Correct lane number on big-endian.
	(aarch64_dup_lane_<vswap_widthi_name><mode>): Likewise.
	(*aarch64_mul3_elt<mode>): Likewise.
	(*aarch64_mul3_elt<vswap_width_name><mode>): Likewise.
	(*aarch64_mul3_elt_to_64v2df): Likewise.
	(*aarch64_mla_elt<mode>): Likewise.
	(*aarch64_mla_elt_<vswap_width_name><mode>): Likewise.
	(*aarch64_mls_elt<mode>): Likewise.
	(*aarch64_mls_elt_<vswap_width_name><mode>): Likewise.
	(*aarch64_fma4_elt<mode>): Likewise.
	(*aarch64_fma4_elt_<vswap_width_name><mode>): Likewise.
	(*aarch64_fma4_elt_to_64v2df): Likewise.
	(*aarch64_fnma4_elt<mode>): Likewise.
	(*aarch64_fnma4_elt_<vswap_width_name><mode>): Likewise.
	(*aarch64_fnma4_elt_to_64v2df): Likewise.
	(aarch64_sq<r>dmulh_lane<mode>): Likewise.
	(aarch64_sq<r>dmulh_laneq<mode>): Likewise.
	(aarch64_sqdml<SBINQOPS:as>l_lane<mode>_internal): Likewise.
	(aarch64_sqdml<SBINQOPS:as>l_lane<mode>_internal): Likewise.
	(aarch64_sqdml<SBINQOPS:as>l2_lane<mode>_internal): Likewise.
	(aarch64_sqdmull_lane<mode>_internal): Likewise.
	(aarch64_sqdmull2_lane<mode>_internal): Likewise.

2013-01-23  Alex Velenko  <Alex.Velenko@arm.com>

	* config/aarch64/aarch64-simd.md
	(aarch64_be_checked_get_lane<mode>): New define_expand.
	* config/aarch64/aarch64-simd-builtins.def
	(BUILTIN_VALL (GETLANE, be_checked_get_lane, 0)):
	New builtin definition.
	* config/aarch64/arm_neon.h: (__aarch64_vget_lane_any):
	Use new safe be builtin.

2014-01-23  Alex Velenko  <Alex.Velenko@arm.com>

	* config/aarch64/aarch64-simd.md (aarch64_be_ld1<mode>):
	New define_insn.
	(aarch64_be_st1<mode>): Likewise.
	(aarch_ld1<VALL:mode>): Define_expand modified.
	(aarch_st1<VALL:mode>): Likewise.
	* config/aarch64/aarch64.md (UNSPEC_LD1): New unspec definition.
	(UNSPEC_ST1): Likewise.

2014-01-23  David Holsgrove  <david.holsgrove@xilinx.com>

	* config/microblaze/microblaze.md: Add trap insn and attribute

2014-01-23  Dodji Seketeli  <dodji@redhat.com>

	PR preprocessor/58580
	* input.h (location_get_source_line): Take an additional line_size
	parameter.
	(void diagnostics_file_cache_fini): Declare new function.
	* input.c (struct fcache): New type.
	(fcache_tab_size, fcache_buffer_size, fcache_line_record_size):
	New static constants.
	(diagnostic_file_cache_init, total_lines_num)
	(lookup_file_in_cache_tab, evicted_cache_tab_entry)
	(add_file_to_cache_tab, lookup_or_add_file_to_cache_tab)
	(needs_read, needs_grow, maybe_grow, read_data, maybe_read_data)
	(get_next_line, read_next_line, goto_next_line, read_line_num):
	New static function definitions.
	(diagnostic_file_cache_fini): New function.
	(location_get_source_line): Take an additional output line_len
	parameter.  Re-write using lookup_or_add_file_to_cache_tab and
	read_line_num.
	* diagnostic.c (diagnostic_finish): Call
	diagnostic_file_cache_fini.
	(adjust_line): Take an additional input parameter for the length
	of the line, rather than calculating it with strlen.
	(diagnostic_show_locus): Adjust the use of
	location_get_source_line and adjust_line with respect to their new
	signature.  While displaying a line now, do not stop at the first
	null byte.  Rather, display the zero byte as a space and keep
	going until we reach the size of the line.
	* Makefile.in: Add vec.o to OBJS-libcommon

2014-01-23  Kirill Yukhin  <kirill.yukhin@intel.com>
	    Ilya Tocar  <ilya.tocar@intel.com>

	* config/i386/avx512fintrin.h (_mm512_kmov): New.
	* config/i386/i386.c (IX86_BUILTIN_KMOV16): Ditto.
	(__builtin_ia32_kmov16): Ditto.
	* config/i386/i386.md (UNSPEC_KMOV): New.
	(kmovw): Ditto.

2014-01-23  Kirill Yukhin  <kirill.yukhin@intel.com>

	* config/i386/avx512fintrin.h (_mm512_loadu_si512): Rename.
	(_mm512_storeu_si512): Ditto.

2014-01-23  Richard Sandiford  <rdsandiford@googlemail.com>

	PR target/52125
	* rtl.h (get_referenced_operands): Declare.
	* recog.c (get_referenced_operands): New function.
	* config/mips/mips.c (mips_reorg_process_insns): Check which asm
	operands have been referenced when recording LO_SUM references.

2014-01-22  David Holsgrove  <david.holsgrove@xilinx.com>

	* config/microblaze/microblaze.md: Correct bswaphi2 insn.

2014-01-22  Jan Hubicka  <hubicka@ucw.cz>

	* config/i386/x86-tune.def (X86_TUNE_ACCUMULATE_OUTGOING_ARGS):
	Enable for generic and recent AMD targets.

2014-01-22  Jan Hubicka  <hubicka@ucw.cz>

	* combine-stack-adj.c (combine_stack_adjustments_for_block): Remove
	ARG_SIZE note when adjustment was eliminated.

2014-01-22  Jeff Law  <law@redhat.com>

	PR tree-optimization/59597
	* tree-ssa-threadupdate.c (dump_jump_thread_path): Move to earlier
	in file.  Accept new argument REGISTERING and use it to modify
	dump output appropriately.
	(register_jump_thread): Corresponding changes.
	(mark_threaded_blocks): Reinstate code to cancel unprofitable
	thread paths involving joiner blocks.  Add code to dump cancelled
	jump threading paths.

2014-01-22  Vladimir Makarov  <vmakarov@redhat.com>

	PR rtl-optimization/59477
	* lra-constraints.c (inherit_in_ebb): Process call for living hard
	regs.  Update reloads_num and potential_reload_hard_regs for all insns.

2014-01-22  Tom Tromey  <tromey@redhat.com>

	* config/i386/i386-interix.h (i386_pe_unique_section): Don't use
	PARAMS.
	* config/cr16/cr16-protos.h (notice_update_cc): Don't use PARAMS.

2014-01-21  Vladimir Makarov  <vmakarov@redhat.com>

	PR rtl-optimization/59896
	* lra-constraints.c (process_alt_operands): Check unused note for
	matched operands of insn with no output reloads.

2014-01-21  Richard Sandiford  <rdsandiford@googlemail.com>

	* config/mips/mips.c (mips_move_to_gpr_cost): Add M16_REGS case.
	(mips_move_from_gpr_cost): Likewise.

2014-01-21  Vladimir Makarov  <vmakarov@redhat.com>

	PR rtl-optimization/59858
	* lra-constraints.c (SMALL_REGISTER_CLASS_P): Use
	ira_class_hard_regs_num.
	(process_alt_operands): Increase reject for dying matched operand.

2014-01-21  Jakub Jelinek  <jakub@redhat.com>

	PR target/59003
	* config/i386/i386.c (expand_small_movmem_or_setmem): If mode is
	smaller than size, perform several stores or loads and stores
	at dst + count - size to store or copy all of size bytes, rather
	than just last modesize bytes.

2014-01-20  DJ Delorie  <dj@redhat.com>

	* config/rl78/rl78.c (rl78_propogate_register_origins): Verify
	that CLOBBERs are REGs before propogating their values.

2014-01-20  H.J. Lu  <hongjiu.lu@intel.com>

	PR middle-end/59789
	* cgraph.c (cgraph_inline_failed_string): Add type to DEFCIFCODE.
	(cgraph_inline_failed_type): New function.
	* cgraph.h (DEFCIFCODE): Add type.
	(cgraph_inline_failed_type_t): New enum.
	(cgraph_inline_failed_type): New prototype.
	* cif-code.def: Add CIF_FINAL_NORMAL to OK, FUNCTION_NOT_CONSIDERED,
	FUNCTION_NOT_OPTIMIZED, REDEFINED_EXTERN_INLINE,
	FUNCTION_NOT_INLINE_CANDIDATE, LARGE_FUNCTION_GROWTH_LIMIT,
	LARGE_STACK_FRAME_GROWTH_LIMIT, MAX_INLINE_INSNS_SINGLE_LIMIT,
	MAX_INLINE_INSNS_AUTO_LIMIT, INLINE_UNIT_GROWTH_LIMIT,
	RECURSIVE_INLINING, UNLIKELY_CALL, NOT_DECLARED_INLINED,
	OPTIMIZING_FOR_SIZE, ORIGINALLY_INDIRECT_CALL,
	INDIRECT_UNKNOWN_CALL, USES_COMDAT_LOCAL.
	Add CIF_FINAL_ERROR to UNSPECIFIED, BODY_NOT_AVAILABLE,
	FUNCTION_NOT_INLINABLE, OVERWRITABLE, MISMATCHED_ARGUMENTS,
	EH_PERSONALITY, NON_CALL_EXCEPTIONS, TARGET_OPTION_MISMATCH,
	OPTIMIZATION_MISMATCH.
	* tree-inline.c (expand_call_inline): Emit errors during
	early_inlining if cgraph_inline_failed_type returns CIF_FINAL_ERROR.

2014-01-20  Uros Bizjak  <ubizjak@gmail.com>

	PR target/59685
	* config/i386/sse.md (*andnot<mode>3<mask_name>): Handle MODE_V16SF
	mode attribute in insn output.

2014-01-20  Eric Botcazou  <ebotcazou@adacore.com>

	* output.h (output_constant): Delete.
	* varasm.c (output_constant): Make private.

2014-01-20  Alex Velenko  <Alex.Velenko@arm.com>

	* config/aarch64/aarch64-simd.md (vec_perm<mode>): Add BE check.

2014-01-20  Jakub Jelinek  <jakub@redhat.com>

	PR middle-end/59860
	* tree.h (fold_builtin_strcat): New prototype.
	* builtins.c (fold_builtin_strcat): No longer static.  Add len
	argument, if non-NULL, don't call c_strlen.  Optimize
	directly into __builtin_memcpy instead of __builtin_strcpy.
	(fold_builtin_2): Adjust fold_builtin_strcat caller.
	* gimple-fold.c (gimple_fold_builtin): Handle BUILT_IN_STRCAT.

2014-01-20  Uros Bizjak  <ubizjak@gmail.com>

	* config/i386/i386.c (ix86_avoid_lea_for_addr): Return false
	for SImode_address_operand operands, having only a REG argument.

2014-01-20  Marcus Shawcroft  <marcus.shawcroft@arm.com>

	* config/aarch64/aarch64-linux.h (GLIBC_DYNAMIC_LINKER): Expand
	loader name using mbig-endian.
	(LINUX_TARGET_LINK_SPEC): Pass linker -m flag.

2014-01-20  James Greenhalgh  <james.greenhalgh@arm.com>

	* doc/invoke.texi (-march): Clarify documentation for AArch64.
	(-mtune): Likewise.
	(-mcpu): Likewise.

2014-01-20  Tejas Belagod  <tejas.belagod@arm.com>

	* config/aarch64/aarch64-protos.h
	(aarch64_cannot_change_mode_class_ptr): Declare.
	* config/aarch64/aarch64.c (aarch64_cannot_change_mode_class,
	aarch64_cannot_change_mode_class_ptr): New.
	* config/aarch64/aarch64.h (CANNOT_CHANGE_MODE_CLASS): Change to call
	backend hook aarch64_cannot_change_mode_class.

2014-01-20  James Greenhalgh  <james.greenhalgh@arm.com>

	* common/config/aarch64/aarch64-common.c
	(aarch64_handle_option): Don't handle any option order logic here.
	* config/aarch64/aarch64.c (aarch64_parse_arch): Do not override
	selected_cpu, warn on architecture version mismatch.
	(aarch64_override_options): Fix parsing order for option strings.

2014-01-20  Jan-Benedict Glaw  <jbglaw@lug-owl.de>
	    Iain Sandoe  <iain@codesourcery.com>

	PR bootstrap/59496
	* config/rs6000/darwin.h (ADJUST_FIELD_ALIGN): Fix unused variable
	warning.  Amend comment to reflect current functionality.

2014-01-20  Richard Biener  <rguenther@suse.de>

	PR middle-end/59860
	* builtins.c (fold_builtin_strcat): Remove case better handled
	by tree-ssa-strlen.c.

2014-01-20  Alan Lawrence  <alan.lawrence@arm.com>

	* config/aarch64/aarch64.opt
	(mcpu, march, mtune): Make case-insensitive.

2014-01-20  Jakub Jelinek  <jakub@redhat.com>

	PR target/59880
	* config/i386/i386.c (ix86_avoid_lea_for_addr): Return false
	if operands[1] is a REG or ZERO_EXTEND of a REG.

2014-01-19  Jan Hubicka  <hubicka@ucw.cz>

	* varasm.c (compute_reloc_for_constant): Use targetm.binds_local_p.

2014-01-19  John David Anglin  <danglin@gcc.gnu.org>

	* config/pa/pa.c (pa_attr_length_millicode_call): Correct length of
	long non-pic millicode calls.

2014-01-19  Jan-Benedict Glaw  <jbglaw@lug-owl.de>

	* config/vax/vax.h (FUNCTION_ARG_REGNO_P): Fix unused variable warning.

2014-01-19  Kito Cheng  <kito@0xlab.org>

	* builtins.c (expand_movstr): Check movstr expand done or fail.

2014-01-18  Uros Bizjak  <ubizjak@gmail.com>
	    H.J. Lu  <hongjiu.lu@intel.com>

	PR target/59379
	* config/i386/i386.md (*lea<mode>): Zero-extend return register
	to DImode for zero-extended addresses.

2014-01-19  Jakub Jelinek  <jakub@redhat.com>

	PR rtl-optimization/57763
	* bb-reorder.c (fix_crossing_unconditional_branches): Set JUMP_LABEL
	on the new indirect jump_insn and increment LABEL_NUSES (label).

2014-01-18  H.J. Lu  <hongjiu.lu@intel.com>

	PR bootstrap/59580
	PR bootstrap/59583
	* config.gcc (x86_archs): New variable.
	(x86_64_archs): Likewise.
	(x86_cpus): Likewise.
	Use $x86_archs, $x86_64_archs and $x86_cpus to check valid
	--with-arch/--with-cpu= options.
	Support --with-arch=/--with-cpu={nehalem,westmere,
	sandybridge,ivybridge,haswell,broadwell,bonnell,silvermont}.

2014-01-18  Uros Bizjak  <ubizjak@gmail.com>

	* config/i386/i386.c (ix86_adjust_cost): Reorder PROCESSOR_K8
	and PROCESSOR_ATHLON to simplify code.  Move "memory" calculation.

2014-01-18  Uros Bizjak  <ubizjak@gmail.com>

	* config/i386/i386.md (*swap<mode>): Rename from swap<mode>.

2014-01-18  Jakub Jelinek  <jakub@redhat.com>

	PR target/58944
	* config/i386/i386-c.c (ix86_pragma_target_parse): Temporarily
	clear cpp_get_options (parse_in)->warn_unused_macros for
	ix86_target_macros_internal with cpp_define.

2014-01-18  Richard Sandiford  <rdsandiford@googlemail.com>

	* jump.c (delete_related_insns): Keep (use (insn))s.
	* reorg.c (redundant_insn): Check for barriers too.

2014-01-17  H.J. Lu  <hongjiu.lu@intel.com>

	* config/i386/i386.c (ix86_split_lea_for_addr): Fix a comment typo.

2014-01-17  John David Anglin  <danglin@gcc.gnu.org>

	* config/pa/pa.c (pa_attr_length_indirect_call): Don't output a short
	call to $$dyncall when TARGET_LONG_CALLS is true.

2014-01-17  Jeff Law  <law@redhat.com>

	* ree.c (combine_set_extension): Temporarily disable test for
	changing number of hard registers.

2014-01-17  Jan Hubicka  <hubicka@ucw.cz>

	PR middle-end/58125
	* ipa-inline-analysis.c (inline_free_summary):
	Do not free summary of aliases.

2014-01-17  Jakub Jelinek  <jakub@redhat.com>

	PR middle-end/59706
	* gimplify.c (gimplify_expr): Use create_tmp_var
	instead of create_tmp_var_raw.  If cond doesn't have
	integral type, don't add the IFN_ANNOTATE builtin at all.

2014-01-17  Martin Jambor  <mjambor@suse.cz>

	PR ipa/59736
	* ipa-cp.c (prev_edge_clone): New variable.
	(grow_next_edge_clone_vector): Renamed to grow_edge_clone_vectors.
	Also resize prev_edge_clone vector.
	(ipcp_edge_duplication_hook): Also update prev_edge_clone.
	(ipcp_edge_removal_hook): New function.
	(ipcp_driver): Register ipcp_edge_removal_hook.

2014-01-17  Andrew Pinski  <apinski@cavium.com>
	    Steve Ellcey  <sellcey@mips.com>

	PR target/59462
	* config/mips/mips.c (mips_print_operand): Check operand mode instead
	of operator mode.

2014-01-17  Jeff Law  <law@redhat.com>

	PR middle-end/57904
	* passes.def: Reorder pass_copy_prop, pass_unrolli, pass_ccp sequence
	so that pass_ccp runs first.

2014-01-17  H.J. Lu  <hongjiu.lu@intel.com>

	* config/i386/i386.c (ix86_lea_outperforms): Use TARGET_XXX.
	(ix86_adjust_cost): Use !TARGET_XXX.
	(do_reorder_for_imul): Likewise.
	(swap_top_of_ready_list): Likewise.
	(ix86_sched_reorder): Likewise.

2014-01-17  H.J. Lu  <hongjiu.lu@intel.com>

	* config/i386/i386-c.c (ix86_target_macros_internal): Handle
	PROCESSOR_INTEL.  Treat like PROCESSOR_GENERIC.
	* config/i386/i386.c (intel_memcpy): New.  Duplicate slm_memcpy.
	(intel_memset): New.  Duplicate slm_memset.
	(intel_cost): New.  Duplicate slm_cost.
	(m_INTEL): New macro.
	(processor_target_table): Add "intel".
	(ix86_option_override_internal): Replace PROCESSOR_SILVERMONT
	with PROCESSOR_INTEL for "intel".
	(ix86_lea_outperforms): Support PROCESSOR_INTEL.  Duplicate
	PROCESSOR_SILVERMONT.
	(ix86_issue_rate): Likewise.
	(ix86_adjust_cost): Likewise.
	(ia32_multipass_dfa_lookahead): Likewise.
	(swap_top_of_ready_list): Likewise.
	(ix86_sched_reorder): Likewise.
	(ix86_avoid_lea_for_addr): Check TARGET_AVOID_LEA_FOR_ADDR
	instead of TARGET_OPT_AGU.
	* config/i386/i386.h (TARGET_INTEL): New.
	(TARGET_AVOID_LEA_FOR_ADDR): Likewise.
	(processor_type): Add PROCESSOR_INTEL.
	* config/i386/x86-tune.def: Support m_INTEL. Duplicate m_SILVERMONT.
	Add X86_TUNE_AVOID_LEA_FOR_ADDR.

2014-01-17  Marek Polacek  <polacek@redhat.com>

	PR c/58346
	* gimple-fold.c (fold_array_ctor_reference): Don't fold if element
	size is zero.

2014-01-17  Richard Biener  <rguenther@suse.de>

	PR tree-optimization/46590
	* opts.c (default_options_table): Add entries for
	OPT_fbranch_count_reg, OPT_fmove_loop_invariants and OPT_ftree_pta,
	all enabled at -O1 but not for -Og.
	* common.opt (fbranch-count-reg): Remove Init(1).
	(fmove-loop-invariants): Likewise.
	(ftree-pta): Likewise.

2014-01-17  Jakub Jelinek  <jakub@redhat.com>

	* config/i386/i386.c (ix86_data_alignment): For compatibility with
	(incorrect) GCC 4.8 and earlier alignment assumptions ensure we align
	decls to at least the GCC 4.8 used alignments.

	PR fortran/59440
	* tree-nested.c (convert_nonlocal_reference_stmt,
	convert_local_reference_stmt): For NAMELIST_DECLs in gimple_bind_vars
	of GIMPLE_BIND stmts, adjust associated decls.

2014-01-17  Richard Biener  <rguenther@suse.de>

	PR tree-optimization/46590
	* vec.h (vec<>::bseach): New member function implementing
	binary search according to C89 bsearch.
	(vec<>::qsort): Avoid calling ::qsort for vectors with sizes 0 or 1.
	* tree-ssa-loop-im.c (struct mem_ref): Make stored member a
	bitmap pointer again.  Make accesses_in_loop a flat array.
	(mem_ref_obstack): New global.
	(outermost_indep_loop): Adjust for mem_ref->stored changes.
	(mark_ref_stored): Likewise.
	(ref_indep_loop_p_2): Likewise.
	(set_ref_stored_in_loop): New helper function.
	(mem_ref_alloc): Allocate mem_refs on the mem_ref_obstack obstack.
	(memref_free): Adjust.
	(record_mem_ref_loc): Simplify.
	(gather_mem_refs_stmt): Adjust.
	(sort_locs_in_loop_postorder_cmp): New function.
	(analyze_memory_references): Sort accesses_in_loop after
	loop postorder number.
	(find_ref_loc_in_loop_cmp): New function.
	(for_all_locs_in_loop): Find relevant cluster of locs in
	accesses_in_loop and iterate without recursion.
	(execute_sm): Avoid uninit warning.
	(struct ref_always_accessed): Simplify.
	(ref_always_accessed::operator ()): Likewise.
	(ref_always_accessed_p): Likewise.
	(tree_ssa_lim_initialize): Initialize mem_ref_obstack, compute
	loop postorder numbers here.
	(tree_ssa_lim_finalize): Free mem_ref_obstack and loop postorder
	numbers.

2014-01-17  Jan Hubicka  <hubicka@ucw.cz>

	PR c++/57945
	* passes.c (rest_of_decl_compilation): Don't call varpool_finalize_decl
	on decls for which assemble_alias has been called.

2014-01-17  Nick Clifton  <nickc@redhat.com>

	* config/msp430/msp430.opt: (mcpu): New option.
	* config/msp430/msp430.c (msp430_mcu_name): Use target_mcu.
	(msp430_option_override): Parse target_cpu.  If the MCU name
	matches a generic string, clear target_mcu.
	(msp430_attr): Allow numeric interrupt values up to 63.
	(msp430_expand_epilogue): No longer invert operand 1 of gen_popm.
	* config/msp430/msp430.h (ASM_SPEC): Convert -mcpu into a -mmcu
	option.
	* config/msp430/t-msp430: (MULTILIB_MATCHES): Remove mcu matches.
	Add mcpu matches.
	* config/msp430/msp430.md (popm): Use %J rather than %I.
	(addsi3): Use msp430_nonimmediate_operand for operand 2.
	(addhi_cy_i): Use immediate_operand for operand 2.
	* doc/invoke.texi: Document -mcpu option.

2014-01-17  Richard Biener  <rguenther@suse.de>

	PR rtl-optimization/38518
	* df.h (df_analyze_loop): Declare.
	* df-core.c: Include cfgloop.h.
	(df_analyze_1): Split out main part of df_analyze.
	(df_analyze): Adjust.
	(loop_inverted_post_order_compute): New function.
	(loop_post_order_compute): Likewise.
	(df_analyze_loop): New function avoiding whole-function
	postorder computes.
	* loop-invariant.c (find_defs): Use df_analyze_loop.
	(find_invariants): Adjust.
	* loop-iv.c (iv_analysis_loop_init): Use df_analyze_loop.

2014-01-17  Zhenqiang Chen  <zhenqiang.chen@arm.com>

	* config/arm/arm.c (arm_v7m_tune): Set max_insns_skipped to 2.
	(thumb2_final_prescan_insn): Set max to MAX_INSN_PER_IT_BLOCK.

2014-01-16  Ilya Enkovich  <ilya.enkovich@intel.com>

	* ipa-ref.c (ipa_remove_stmt_references): Fix references
	traversal when removing references.

2014-01-16  Jan Hubicka  <hubicka@ucw.cz>

	PR ipa/59775
	* tree.c (get_binfo_at_offset): Look harder for virtual bases.

2014-01-16  Bernd Schmidt  <bernds@codesourcery.com>

	PR middle-end/56791
	* reload.c (find_reloads_address_1): Do not use RELOAD_OTHER when
	pushing a reload for an autoinc when we had previously reloaded an
	inner part of the address.

2014-01-16  Jakub Jelinek  <jakub@redhat.com>

	* tree-vectorizer.h (struct _loop_vec_info): Add no_data_dependencies
	field.
	(LOOP_VINFO_NO_DATA_DEPENDENCIES): Define.
	* tree-vect-data-refs.c (vect_analyze_data_ref_dependence): Clear it
	when not giving up or versioning for alias only because of
	loop->safelen.
	(vect_analyze_data_ref_dependences): Set to true.
	* tree-vect-stmts.c (hoist_defs_of_uses): Return false if def_stmt
	is a GIMPLE_PHI.
	(vectorizable_load): Use LOOP_VINFO_NO_DATA_DEPENDENCIES instead of
	LOOP_REQUIRES_VERSIONING_FOR_ALIAS, add && !nested_in_vect_loop
	to the condition.

	PR middle-end/58344
	* expr.c (expand_expr_real_1): Handle init == NULL_TREE.

	PR target/59839
	* config/i386/i386.c (ix86_expand_builtin): If target doesn't satisfy
	operand 0 predicate for gathers, use a new pseudo as subtarget.

2014-01-16  Vladimir Makarov  <vmakarov@redhat.com>

	PR middle-end/59609
	* lra-constraints.c (process_alt_operands): Add printing debug info.
	Check absence of input/output reloads for matched operands too.

2014-01-16  Vladimir Makarov  <vmakarov@redhat.com>

	PR rtl-optimization/59835
	* ira.c (ira_init_register_move_cost): Increase cost for
	impossible modes.

2014-01-16  Alan Lawrence  <alan.lawrence@arm.com>

	* config/arm/arm.opt (mcpu, march, mtune): Make case-insensitive.

2014-01-16  Richard Earnshaw  <rearnsha@arm.com>

	PR target/59780
	* aarch64.c (aarch64_split_128bit_move): Don't lookup REGNO on
	non-register objects.  Use gen_(high/low)part more consistently.
	Fix assertions.

2014-01-16  Michael Meissner  <meissner@linux.vnet.ibm.com>

	PR target/59844
	* config/rs6000/rs6000.md (reload_vsx_from_gprsf): Add little
	endian support, remove tests for WORDS_BIG_ENDIAN.
	(p8_mfvsrd_3_<mode>): Likewise.
	(reload_gpr_from_vsx<mode>): Likewise.
	(reload_gpr_from_vsxsf): Likewise.
	(p8_mfvsrd_4_disf): Likewise.

2014-01-16  Richard Biener  <rguenther@suse.de>

	PR rtl-optimization/46590
	* lcm.c (compute_antinout_edge): Use postorder iteration.
	(compute_laterin): Use inverted postorder iteration.

2014-01-16  Nick Clifton  <nickc@redhat.com>

	PR middle-end/28865
	* varasm.c (output_constant): Return the number of bytes actually
	emitted.
	(output_constructor_array_range): Update the field size with the
	number of bytes emitted by output_constant.
	(output_constructor_regular_field): Likewise.  Also do not
	complain if the total number of bytes emitted is now greater
	than the expected fieldpos.
	* output.h (output_constant): Update prototype and descriptive comment.

2014-01-16  Marek Polacek  <polacek@redhat.com>

	PR middle-end/59827
	* cgraph.c (gimple_check_call_args): Don't use DECL_ARG_TYPE if
	it is error_mark_node.

2014-01-15  Uros Bizjak  <ubizjak@gmail.com>

	* config/i386/i386.c (ix86_hard_regno_mode_ok): Use
	VALID_AVX256_REG_OR_OI_MODE.

2014-01-15  Pat Haugen  <pthaugen@us.ibm.com>

	* config/rs6000/rs6000.c (rs6000_output_function_prologue): Check if
	current procedure should be profiled.

2014-01-15  Andrew Pinski  <apinski@cavium.com>

	* config/aarch64/aarch64.c (aarch64_register_move_cost): Correct cost
	of moving from/to the STACK_REG register class.

2014-01-15  Richard Henderson  <rth@redhat.com>

	PR debug/54694
	* reginfo.c (global_regs_decl): Globalize.
	* rtl.h (global_regs_decl): Declare.
	* ira.c (do_reload): Diagnose frame_pointer_needed and it
	reserved via global_regs.

2014-01-15  Teresa Johnson  <tejohnson@google.com>

	* tree-ssa-sccvn.c (visit_reference_op_call): Handle NULL vdef.

2014-01-15  Bill Schmidt  <wschmidt@vnet.linux.ibm.com>

	* config/rs6000/altivec.md (mulv8hi3): Explicitly generate vmulesh
	and vmulosh rather than call gen_vec_widen_smult_*.
	(vec_widen_umult_even_v16qi): Test VECTOR_ELT_ORDER_BIG rather
	than BYTES_BIG_ENDIAN to determine use of even or odd instruction.
	(vec_widen_smult_even_v16qi): Likewise.
	(vec_widen_umult_even_v8hi): Likewise.
	(vec_widen_smult_even_v8hi): Likewise.
	(vec_widen_umult_odd_v16qi): Likewise.
	(vec_widen_smult_odd_v16qi): Likewise.
	(vec_widen_umult_odd_v8hi): Likewise.
	(vec_widen_smult_odd_v8hi): Likewise.
	(vec_widen_umult_hi_v16qi): Explicitly generate vmuleub and
	vmuloub rather than call gen_vec_widen_umult_*.
	(vec_widen_umult_lo_v16qi): Likewise.
	(vec_widen_smult_hi_v16qi): Explicitly generate vmulesb and
	vmulosb rather than call gen_vec_widen_smult_*.
	(vec_widen_smult_lo_v16qi): Likewise.
	(vec_widen_umult_hi_v8hi): Explicitly generate vmuleuh and vmulouh
	rather than call gen_vec_widen_umult_*.
	(vec_widen_umult_lo_v8hi): Likewise.
	(vec_widen_smult_hi_v8hi): Explicitly gnerate vmulesh and vmulosh
	rather than call gen_vec_widen_smult_*.
	(vec_widen_smult_lo_v8hi): Likewise.

2014-01-15  Jeff Law  <law@redhat.com>

	PR tree-optimization/59747
	* ree.c (find_and_remove_re): Properly handle case where a second
	eliminated extension requires widening a copy created for elimination
	of a prior extension.
	(combine_set_extension): Ensure that the number of hard regs needed
	for a destination register does not change when we widen it.

2014-01-15  Sebastian Huber  <sebastian.huber@embedded-brains.de>

	* config.gcc (*-*-rtems*): Add t-rtems to tmake_file.
	(arm*-*-uclinux*eabi*): Do not override an existing tmake_file.
	(arm*-*-eabi* | arm*-*-symbianelf* | arm*-*-rtems*): Likwise.
	(arm*-*-rtems*): Use t-rtems from existing tmake_file.
	(avr-*-rtems*): Likewise.
	(bfin*-rtems*): Likewise.
	(moxie-*-rtems*): Likewise.
	(h8300-*-rtems*): Likewise.
	(i[34567]86-*-rtems*): Likewise.
	(lm32-*-rtems*): Likewise.
	(m32r-*-rtems*): Likewise.
	(m68k-*-rtems*): Likewise.
	(microblaze*-*-rtems*): Likewise.
	(mips*-*-rtems*): Likewise.
	(powerpc-*-rtems*): Likewise.
	(sh-*-rtems*): Likewise.
	(sparc-*-rtems*): Likewise.
	(sparc64-*-rtems*): Likewise.
	(v850-*-rtems*): Likewise.
	(m32c-*-rtems*): Likewise.

2014-01-15  Vladimir Makarov  <vmakarov@redhat.com>

	PR rtl-optimization/59511
	* ira.c (ira_init_register_move_cost): Use memory costs for some
	cases of register move cost calculations.
	* lra-constraints.c (lra_constraints): Use REG_FREQ_FROM_BB
	instead of BB frequency.
	* lra-coalesce.c (move_freq_compare_func, lra_coalesce): Ditto.
	* lra-assigns.c (find_hard_regno_for): Ditto.

2014-01-15  Richard Biener  <rguenther@suse.de>

	PR tree-optimization/59822
	* tree-vect-stmts.c (hoist_defs_of_uses): New function.
	(vectorizable_load): Use it to hoist defs of uses of invariant
	loads out of the loop.

2014-01-15  Matthew Gretton-Dann  <matthew.gretton-dann@linaro.org>
	    Kugan Vivekanandarajah  <kuganv@linaro.org>

	PR target/59695
	* config/aarch64/aarch64.c (aarch64_build_constant): Fix incorrect
	truncation.

2014-01-15  Richard Biener  <rguenther@suse.de>

	PR rtl-optimization/59802
	* lcm.c (compute_available): Use inverted postorder to seed
	the initial worklist.

2014-01-15  Andreas Krebbel  <Andreas.Krebbel@de.ibm.com>

	PR target/59803
	* config/s390/s390.c (s390_preferred_reload_class): Don't return
	ADDR_REGS for invalid symrefs in non-PIC code.

2014-01-15  Jakub Jelinek  <jakub@redhat.com>

	PR other/58712
	* builtins.c (determine_block_size): Initialize *probable_max_size
	even if len_rtx is CONST_INT.

2014-01-14  Andrew Pinski  <apinski@cavium.com>

	* config/aarch64/aarch64-protos.h (tune_params): Add issue_rate.
	* config/aarch64/aarch64.c (generic_tunings): Add issue rate of 2.
	(cortexa53_tunings): Likewise.
	(aarch64_sched_issue_rate): New function.
	(TARGET_SCHED_ISSUE_RATE): Define.

2014-01-14  Vladimir Makarov  <vmakarov@redhat.com>

	* ira-costs.c (find_costs_and_classes): Add missed
	ira_init_register_move_cost_if_necessary.

2014-01-14  Vladimir Makarov  <vmakarov@redhat.com>

	PR target/59787
	* config/arm/arm.c (arm_coproc_mem_operand): Add lra_in_progress.

2014-01-14  H.J. Lu  <hongjiu.lu@intel.com>

	PR target/59794
	* config/i386/i386.c (type_natural_mode): Add a bool parameter
	to indicate if type is used for function return value.  Warn ABI
	change if the vector mode isn't available for function return value.
	(ix86_function_arg_advance): Pass false to type_natural_mode.
	(ix86_function_arg): Likewise.
	(ix86_gimplify_va_arg): Likewise.
	(function_arg_32): Don't warn ABI change.
	(ix86_function_value): Pass true to type_natural_mode.
	(ix86_return_in_memory): Likewise.
	(ix86_struct_value_rtx): Removed.
	(TARGET_STRUCT_VALUE_RTX): Likewise.

2014-01-14  Richard Sandiford  <rsandifo@linux.vnet.ibm.com>

	* jump.c (redirect_jump_2): Remove REG_CROSSING_JUMP notes when
	converting a conditional jump into a conditional return.

2014-01-14  Richard Biener  <rguenther@suse.de>

	PR tree-optimization/58921
	PR tree-optimization/59006
	* tree-vect-loop-manip.c (vect_loop_versioning): Remove code
	hoisting invariant stmts.
	* tree-vect-stmts.c (vectorizable_load): Insert the splat of
	invariant loads on the preheader edge if possible.

2014-01-14  Joey Ye  <joey.ye@arm.com>

	* doc/plugin.texi (Building GCC plugins): Update to C++.

2014-01-14  Kirill Yukhin  <kirill.yukhin@intel.com>

	* config/i386/avx512erintrin.h (_mm_rcp28_round_sd): New.
	(_mm_rcp28_round_ss): Ditto.
	(_mm_rsqrt28_round_sd): Ditto.
	(_mm_rsqrt28_round_ss): Ditto.
	(_mm_rcp28_sd): Ditto.
	(_mm_rcp28_ss): Ditto.
	(_mm_rsqrt28_sd): Ditto.
	(_mm_rsqrt28_ss): Ditto.
	* config/i386/avx512fintrin.h (_mm512_stream_load_si512): Ditto.
	* config/i386/i386-builtin-types.def (V8DI_FTYPE_PV8DI): Ditto.
	* config/i386/i386.c (IX86_BUILTIN_MOVNTDQA512): Ditto.
	(IX86_BUILTIN_RCP28SD): Ditto.
	(IX86_BUILTIN_RCP28SS): Ditto.
	(IX86_BUILTIN_RSQRT28SD): Ditto.
	(IX86_BUILTIN_RSQRT28SS): Ditto.
	(bdesc_special_args): Define __builtin_ia32_movntdqa512,
	__builtin_ia32_rcp28sd_round, __builtin_ia32_rcp28ss_round,
	__builtin_ia32_rsqrt28sd_round, __builtin_ia32_rsqrt28ss_round.
	(ix86_expand_special_args_builtin): Expand new FTYPE.
	* config/i386/sse.md (define_mode_attr "sse4_1_avx2"): Expand to V8DI.
	(srcp14<mode>): Make insn unary.
	(avx512f_vmscalef<mode><round_name>): Use substed predicate.
	(avx512f_sgetexp<mode><round_saeonly_name>): Ditto.
	(avx512f_rndscale<mode><round_saeonly_name>): Ditto.
	(<sse4_1_avx2>_movntdqa): Extend to 512 bits.
	(avx512er_exp2<mode><mask_name><round_saeonly_name>):
	Fix rounding: make it SAE only.
	(<mask_codefor>avx512er_rcp28<mode><mask_name><round_saeonly_name>):
	Ditto.
	(<mask_codefor>avx512er_rsqrt28<mode><mask_name><round_saeonly_name>):
	Ditto.
	(avx512er_vmrcp28<mode><round_saeonly_name>): Ditto.
	(avx512er_vmrsqrt28<mode><round_saeonly_name>): Ditto.
	(avx512f_getmant<mode><mask_name><round_saeonly_name>): Ditto.
	* config/i386/subst.md (round_saeonly_mask_scalar_operand3): Remove.
	(round_saeonly_mask_scalar_operand4): Ditto.
	(round_saeonly_mask_scalar_op3): Ditto.
	(round_saeonly_mask_scalar_op4): Ditto.

2014-01-13  Bill Schmidt  <wschmidt@linux.vnet.ibm.com>

	* config/rs6000/rs6000-c.c (altivec_resolve_overloaded_builtin):
	Implement -maltivec=be for vec_insert and vec_extract.

2014-01-10  DJ Delorie  <dj@redhat.com>

	* config/msp430/msp430.md (call_internal): Don't allow memory
	references with SP as the base register.
	(call_value_internal): Likewise.
	* config/msp430/constraints.md (Yc): New.  For memory references
	that don't use SP as a base register.

	* config/msp430/msp430.c (msp430_print_operand): Add 'J' to mean
	"an integer without a # prefix"
	* config/msp430/msp430.md (epilogue_helper): Use it.

2014-01-13  Jakub Jelinek  <jakub@redhat.com>

	PR target/59617
	* config/i386/i386.c (ix86_vectorize_builtin_gather): Uncomment
	AVX512F gather builtins.
	* tree-vect-stmts.c (vectorizable_mask_load_store): For now punt
	on gather decls with INTEGER_TYPE masktype.
	(vectorizable_load): For INTEGER_TYPE masktype, put the INTEGER_CST
	directly into the builtin rather than hoisting it before loop.

	PR tree-optimization/59387
	* tree-scalar-evolution.c: Include gimple-fold.h and gimplify-me.h.
	(scev_const_prop): If folded_casts and type has undefined overflow,
	use force_gimple_operand instead of force_gimple_operand_gsi and
	for each added stmt if it is assign with
	arith_code_with_undefined_signed_overflow, call
	rewrite_to_defined_overflow.
	* tree-ssa-loop-im.c: Don't include gimplify-me.h, include
	gimple-fold.h instead.
	(arith_code_with_undefined_signed_overflow,
	rewrite_to_defined_overflow): Moved to ...
	* gimple-fold.c (arith_code_with_undefined_signed_overflow,
	rewrite_to_defined_overflow): ... here.  No longer static.
	Include gimplify-me.h.
	* gimple-fold.h (arith_code_with_undefined_signed_overflow,
	rewrite_to_defined_overflow): New prototypes.

2014-01-13  Kyrylo Tkachov  <kyrylo.tkachov@arm.com>

	* config/arm/arm.h (MAX_CONDITIONAL_EXECUTE): Fix typo in description.

2014-01-13  Eric Botcazou  <ebotcazou@adacore.com>

	* builtins.c (get_object_alignment_2): Minor tweak.
	* tree-ssa-loop-ivopts.c (may_be_unaligned_p): Rewrite.

2014-01-13  Christian Bruel  <christian.bruel@st.com>

	* config/sh/sh-mem.cc (sh_expand_cmpnstr): Unroll small sizes and
	optimized non constant lengths.

2014-01-13  Jakub Jelinek  <jakub@redhat.com>

	PR libgomp/59194
	* omp-low.c (expand_omp_atomic_pipeline): Expand the initial
	load as __atomic_load_N if possible.

2014-01-11  David Edelsohn  <dje.gcc@gmail.com>

	* config/rs6000/rs6000.c (rs6000_expand_mtfsf_builtin): Remove
	target parameter.
	(rs6000_expand_builtin): Adjust call.

2014-01-11  David Edelsohn  <dje.gcc@gmail.com>

	PR target/58115
	* config/rs6000/rs6000.h (SWITCHABLE_TARGET): Define.
	* config/rs6000/rs6000.c: Include target-globals.h.
	(rs6000_set_current_function): Instead of doing target_reinit
	unconditionally, use save_target_globals_default_opts and
	restore_target_globals.

	* config/rs6000/rs6000-builtin.def (mffs, mtfsf): Add builtins for
	FPSCR.
	* config/rs6000/rs6000.c (rs6000_expand_mtfsf_builtin): New.
	(rs6000_expand_builtin): Handle mffs and mtfsf.
	(rs6000_init_builtins): Define mffs and mtfsf.
	* config/rs6000/rs6000.md (UNSPECV_MFFS, UNSPECV_MTFSF): New constants.
	(rs6000_mffs): New pattern.
	(rs6000_mtfsf): New pattern.

2014-01-11  Bin Cheng  <bin.cheng@arm.com>

	* tree-ssa-loop-ivopts.c (iv_ca_narrow): New parameter.
	Start narrowing with START.  Apply candidate-use pair
	and check overall cost in narrowing.
	(iv_ca_prune): Pass new argument.

2014-01-10  Jeff Law  <law@redhat.com>

	PR middle-end/59743
	* ree.c (combine_reaching_defs): Ensure the defining statement
	occurs before the extension when optimizing extensions with
	different source and destination hard registers.

2014-01-10  Jan Hubicka  <hubicka@ucw.cz>

	PR ipa/58585
	* ipa-devirt.c (build_type_inheritance_graph): Also add types of
	vtables into the type inheritance graph.

2014-01-10  Jakub Jelinek  <jakub@redhat.com>

	PR rtl-optimization/59754
	* ree.c (combine_reaching_defs): Disallow !SCALAR_INT_MODE_P
	modes in the REGNO != REGNO case.

2014-01-10  Bill Schmidt  <wschmidt@linux.vnet.ibm.com>

	* config/rs6000/rs6000-builtin.def: Fix pasto for VPKSDUS.

2014-01-10  Jakub Jelinek  <jakub@redhat.com>

	PR tree-optimization/59745
	* tree-predcom.c (tree_predictive_commoning_loop): Call
	free_affine_expand_cache if giving up because components is NULL.

	* target-globals.c (save_target_globals): Allocate < 4KB structs using
	GC in payload of target_globals struct instead of allocating them on
	the heap and the larger structs separately using GC.
	* target-globals.h (struct target_globals): Make regs, hard_regs,
	reload, expmed, ira, ira_int and lra_fields GTY((atomic)) instead
	of GTY((skip)) and change type to void *.
	(reset_target_globals): Cast loads from those fields to corresponding
	types.

2014-01-10  Steve Ellcey  <sellcey@mips.com>

	PR plugins/59335
	* Makefile.in (PLUGIN_HEADERS): Add gimplify.h, gimple-iterator.h,
	gimple-ssa.h, fold-const.h, tree-cfg.h, tree-into-ssa.h,
	tree-ssanames.h, print-tree.h, varasm.h, and context.h.

2014-01-10  Richard Earnshaw  <rearnsha@arm.com>

	PR target/59744
	* aarch64-modes.def (CC_Zmode): New flags mode.
	* aarch64.c (aarch64_select_cc_mode): Only allow NEG when the condition
	represents an equality.
	(aarch64_get_condition_code): Handle CC_Zmode.
	* aarch64.md (compare_neg<mode>): Restrict to equality operations.

2014-01-10  Andreas Krebbel  <Andreas.Krebbel@de.ibm.com>

	* config/s390/s390.c (s390_expand_tbegin): Remove jump over CC
	extraction in good case.

2014-01-10  Richard Biener  <rguenther@suse.de>

	PR tree-optimization/59374
	* tree-vect-slp.c (vect_slp_analyze_bb_1): Move dependence
	checking after SLP discovery.  Mark stmts not participating
	in any SLP instance properly.

2014-01-10  Kyrylo Tkachov  <kyrylo.tkachov@arm.com>

	* config/arm/arm.c (arm_new_rtx_costs): Use destination mode
	when handling a SET rtx.

2014-01-10  Kyrylo Tkachov  <kyrylo.tkachov@arm.com>

	* config/arm/arm-cores.def (cortex-a53): Specify FL_CRC32.
	(cortex-a57): Likewise.
	(cortex-a57.cortex-a53): Likewise. Remove redundant flags.

2014-01-10  Kyrylo Tkachov  <kyrylo.tkachov@arm.com>

	* config/arm/arm.c (arm_init_iwmmxt_builtins): Skip
	non-iwmmxt builtins.

2014-01-10  Jan Hubicka  <hubicka@ucw.cz>

	PR ipa/58252
	PR ipa/59226
	* ipa-devirt.c record_target_from_binfo): Take as argument
	stack of binfos and lookup matching one for virtual inheritance.
	(possible_polymorphic_call_targets_1): Update.

2014-01-10  Huacai Chen  <chenhc@lemote.com>

	* config/mips/driver-native.c (host_detect_local_cpu): Handle new
	kernel strings for Loongson-2E/2F/3A.

2014-01-10  Jakub Jelinek  <jakub@redhat.com>

	PR middle-end/59670
	* tree-vect-data-refs.c (vect_analyze_data_refs): Check
	is_gimple_call before calling gimple_call_internal_p.

2014-01-09  Steve Ellcey  <sellcey@mips.com>

	* Makefile.in (TREE_FLOW_H): Remove.
	(TREE_SSA_H): Add file names from tree-flow.h.
	* doc/tree-ssa.texi (Annotations): Remove reference to tree-flow.h
	* tree.h: Remove tree-flow.h reference.
	* hash-table.h: Remove tree-flow.h reference.
	* tree-ssa-loop-niter.c (dump_affine_iv): Replace tree-flow.h
	reference with tree-ssa-loop.h.

2014-01-09  Bill Schmidt  <wschmidt@linux.vnet.ibm.com>

	* doc/invoke.texi: Add -maltivec={be,le} options, and document
	default element-order behavior for -maltivec.
	* config/rs6000/rs6000.opt: Add -maltivec={be,le} options.
	* config/rs6000/rs6000.c (rs6000_option_override_internal): Ensure
	that -maltivec={le,be} implies -maltivec; disallow -maltivec=le
	when targeting big endian, at least for now.
	* config/rs6000/rs6000.h: Add #define of VECTOR_ELT_ORDER_BIG.

2014-01-09  Jakub Jelinek  <jakub@redhat.com>

	PR middle-end/47735
	* cfgexpand.c (expand_one_var): For SSA_NAMEs, if the underlying
	var satisfies use_register_for_decl, just take into account type
	alignment, rather than decl alignment.

	PR tree-optimization/59622
	* gimple-fold.c (gimple_fold_call): Fix a typo in message.  For
	__builtin_unreachable replace the OBJ_TYPE_REF call with a call to
	__builtin_unreachable and add if needed a setter of the lhs SSA_NAME.
	Don't devirtualize for inplace at all.  For targets.length () == 1,
	if the call is noreturn and cfun isn't in SSA form yet, clear lhs.

2014-01-09  H.J. Lu  <hongjiu.lu@intel.com>

	* config/i386/i386.md (cpu): Remove the unused btver1.

2014-01-09  H.J. Lu  <hongjiu.lu@intel.com>

	* gdbasan.in: Put a breakpoint on __sanitizer::Report.

2014-01-09  Jakub Jelinek  <jakub@redhat.com>

	PR target/58115
	* tree-core.h (struct target_globals): New forward declaration.
	(struct tree_target_option): Add globals field.
	* tree.h (TREE_TARGET_GLOBALS): Define.
	(prepare_target_option_nodes_for_pch): New prototype.
	* target-globals.h (struct target_globals): Define even if
	!SWITCHABLE_TARGET.
	* tree.c (prepare_target_option_node_for_pch,
	prepare_target_option_nodes_for_pch): New functions.
	* config/i386/i386.h (SWITCHABLE_TARGET): Define.
	* config/i386/i386.c: Include target-globals.h.
	(ix86_set_current_function): Instead of doing target_reinit
	unconditionally, use save_target_globals_default_opts and
	restore_target_globals.

2014-01-09  Richard Biener  <rguenther@suse.de>

	PR tree-optimization/59715
	* tree-cfg.h (split_critical_edges): Declare.
	* tree-cfg.c (split_critical_edges): Export.
	* tree-ssa-sink.c (execute_sink_code): Split critical edges.

2014-01-09  Max Ostapenko  <m.ostapenko@partner.samsung.com>

	* cfgexpand.c (expand_stack_vars): Optionally disable
	asan stack protection.
	(expand_used_vars): Likewise.
	(partition_stack_vars): Likewise.
	* asan.c (asan_emit_stack_protection): Optionally disable
	after return stack usage.
	(instrument_derefs): Optionally disable memory access instrumentation.
	(instrument_builtin_call): Likewise.
	(instrument_strlen_call): Likewise.
	(asan_protect_global): Optionally disable global variables protection.
	* doc/invoke.texi: Added doc for new options.
	* params.def: Added new options.
	* params.h: Likewise.

2014-01-09  Jakub Jelinek  <jakub@redhat.com>

	PR rtl-optimization/59724
	* ifcvt.c (cond_exec_process_if_block): Don't call
	flow_find_head_matching_sequence with 0 longest_match.
	* cfgcleanup.c (flow_find_head_matching_sequence): Count even
	non-active insns if !stop_after.
	(try_head_merge_bb): Revert 2014-01-07 changes.

2014-01-08  Jeff Law  <law@redhat.com>

	* ree.c (get_sub_rtx): New function, extracted from...
	(merge_def_and_ext): Here.
	(combine_reaching_defs): Use get_sub_rtx.

2014-01-08  Eric Botcazou  <ebotcazou@adacore.com>

	* cgraph.h (varpool_variable_node): Do not choke on null node.

2014-01-08  Catherine Moore  <clm@codesourcery.com>

	* config/mips/mips.md (simple_return): Attempt to use JRC
	for microMIPS.
	* config/mips/mips.h (MIPS_CALL): Attempt to use JALS for microMIPS.

2014-01-08  Richard Sandiford  <rdsandiford@googlemail.com>

	PR rtl-optimization/59137
	* reorg.c (steal_delay_list_from_target): Call update_block for
	elided insns.
	(steal_delay_list_from_fallthrough, relax_delay_slots): Likewise.

2014-01-08  Bill Schmidt  <wschmidt@linux.vnet.ibm.com>

	* config/rs6000/rs6000-c.c (altivec_overloaded_builtins): Remove
	two duplicate entries.

2014-01-08  Richard Sandiford  <rdsandiford@googlemail.com>

	Revert:
	2012-10-07  Richard Sandiford  <rdsandiford@googlemail.com>

	* config/mips/mips.c (mips_truncated_op_cost): New function.
	(mips_rtx_costs): Adjust test for BADDU.
	* config/mips/mips.md (*baddu_di<mode>): Push truncates to operands.

	2012-10-02  Richard Sandiford  <rdsandiford@googlemail.com>

	* config/mips/mips.md (*baddu_si_eb, *baddu_si_el): Merge into...
	(*baddu_si): ...this new pattern.

2014-01-08  Jakub Jelinek  <jakub@redhat.com>

	PR ipa/59722
	* ipa-prop.c (ipa_analyze_params_uses): Ignore uses in debug stmts.

2014-01-08  Bernd Edlinger  <bernd.edlinger@hotmail.de>

	PR middle-end/57748
	* expr.h (expand_expr_real, expand_expr_real_1): Add new parameter
	inner_reference_p.
	(expand_expr, expand_normal): Adjust.
	* expr.c (expand_expr_real, expand_expr_real_1): Add new parameter
	inner_reference_p. Use inner_reference_p to expand inner references.
	(store_expr): Adjust.
	* cfgexpand.c (expand_call_stmt): Adjust.

2014-01-08  Rong Xu  <xur@google.com>

	* gcov-io.c (gcov_var): Move from gcov-io.h.
	(gcov_position): Ditto.
	(gcov_is_error): Ditto.
	(gcov_rewrite): Ditto.
	* gcov-io.h: Refactor. Move gcov_var to gcov-io.h, and libgcov
	only part to libgcc/libgcov.h.

2014-01-08  Marek Polacek  <polacek@redhat.com>

	PR middle-end/59669
	* omp-low.c (simd_clone_adjust): Don't crash if def is NULL.

2014-01-08  Marek Polacek  <polacek@redhat.com>

	PR sanitizer/59667
	* ubsan.c (ubsan_type_descriptor): Call strip_array_types on type2.

2014-01-08  Jakub Jelinek  <jakub@redhat.com>

	PR rtl-optimization/59649
	* stor-layout.c (get_mode_bounds): For BImode return
	0 and STORE_FLAG_VALUE.

2014-01-08  Richard Biener  <rguenther@suse.de>

	PR middle-end/59630
	* gimple.h (is_gimple_builtin_call): Remove.
	(gimple_builtin_call_types_compatible_p): New.
	(gimple_call_builtin_p): New overload.
	* gimple.c (is_gimple_builtin_call): Remove.
	(validate_call): Rename to ...
	(gimple_builtin_call_types_compatible_p): ... this and export.  Also
	check return types.
	(validate_type): New static function.
	(gimple_call_builtin_p): New overload and adjust.
	* gimple-fold.c (gimple_fold_builtin): Fold the return value.
	(gimple_fold_call): Likewise.  Use gimple_call_builtin_p.
	(gimple_fold_stmt_to_constant_1): Likewise.
	* tsan.c (instrument_gimple): Use gimple_call_builtin_p.

2014-01-08  Richard Biener  <rguenther@suse.de>

	PR middle-end/59471
	* gimplify.c (gimplify_expr): Gimplify register-register type
	VIEW_CONVERT_EXPRs to separate stmts.

2014-01-07  Jeff Law  <law@redhat.com>

	PR middle-end/53623
	* ree.c (combine_set_extension): Handle case where source
	and destination registers in an extension insn are different.
	(combine_reaching_defs): Allow source and destination registers
	in extension to be different under limited circumstances.
	(add_removable_extension): Remove restriction that the
	source and destination registers in the extension are the same.
	(find_and_remove_re): Emit a copy from the extension's
	destination to its source after the defining insn if
	the source and destination registers are different.

	PR middle-end/59285
	* ifcvt.c (merge_if_block): If we are merging a block with more than
	one successor with a block with no successors, remove any BARRIER
	after the second block.

2014-01-07  Dan Xio Qiang  <ziyan01@163.com>

	* hw-doloop.c (reorg_loops): Release the bitmap obstack.

2014-01-07  John David Anglin  <danglin@gcc.gnu.org>

	PR target/59652
	* config/pa/pa.c (pa_legitimate_address_p): Return false before reload
	for 14-bit register offsets when INT14_OK_STRICT is false.

2014-01-07  Roland Stigge  <stigge@antcom.de>
	    Michael Meissner  <meissner@linux.vnet.ibm.com>

	PR 57386/target
	* config/rs6000/rs6000.c (rs6000_legitimate_offset_address_p):
	Only check TFmode for SPE constants.  Don't check TImode or TDmode.

2014-01-07  James Greenhalgh  <james.greenhalgh@arm.com>

	* config/aarch64/aarch64-elf.h (ASM_SPEC): Remove identity spec for
	-mcpu.

2014-01-07  Yufeng Zhang  <yufeng.zhang@arm.com>

	* config/arm/arm.c (arm_expand_neon_args): Call expand_expr
	with EXPAND_MEMORY for NEON_ARG_MEMORY; check if the returned
	rtx is const0_rtx or not.

2014-01-07  Richard Sandiford  <rdsandiford@googlemail.com>

	PR target/58115
	* target-globals.c (save_target_globals): Remove this_fn_optab
	handling.
	* toplev.c: Include optabs.h.
	(target_reinit): Temporarily restore the global options if another
	set of options are in force.

2014-01-07  Jakub Jelinek  <jakub@redhat.com>

	PR rtl-optimization/58668
	* cfgcleanup.c (flow_find_cross_jump): Don't count
	any jumps if dir_p is NULL.  Remove p1 variable, use active_insn_p
	to determine what is counted.
	(flow_find_head_matching_sequence): Use active_insn_p to determine
	what is counted.
	(try_head_merge_bb): Adjust for the flow_find_head_matching_sequence
	counting change.
	* ifcvt.c (count_bb_insns): Use active_insn_p && !JUMP_P to
	determine what is counted.

	PR tree-optimization/59643
	* tree-predcom.c (split_data_refs_to_components): If one dr is
	read and one write, determine_offset fails and the write isn't
	in the bad component, just put the read into the bad component.

2014-01-07  Mike Stump  <mikestump@comcast.net>
	    Jakub Jelinek  <jakub@redhat.com>

	PR pch/59436
	* tree-core.h (struct tree_optimization_option): Change optabs
	type from unsigned char * to void *.
	* optabs.c (init_tree_optimization_optabs): Adjust
	TREE_OPTIMIZATION_OPTABS initialization.

2014-01-06  Jakub Jelinek  <jakub@redhat.com>

	PR target/59644
	* config/i386/i386.h (struct machine_function): Add
	no_drap_save_restore field.
	* config/i386/i386.c (ix86_save_reg): Use
	!cfun->machine->no_drap_save_restore instead of
	crtl->stack_realign_needed.
	(ix86_finalize_stack_realign_flags): Don't clear drap_reg unless
	this function clears frame_pointer_needed.  Set
	cfun->machine->no_drap_save_restore if clearing frame_pointer_needed
	and DRAP reg is needed.

2014-01-06  Marek Polacek  <polacek@redhat.com>

	PR c/57773
	* doc/implement-c.texi: Mention that other integer types are
	permitted as bit-field types in strictly conforming mode.

2014-01-06  Felix Yang  <fei.yang0953@gmail.com>

	* modulo-sched.c (schedule_reg_moves): Clear distance1_uses if it
	is newly allocated.

2014-01-06  Richard Earnshaw  <rearnsha@arm.com>

	* aarch64.c (aarch64_rtx_costs): Fix cost calculation for MADD.

2014-01-06  Martin Jambor  <mjambor@suse.cz>

	PR ipa/59008
	* ipa-cp.c (ipcp_discover_new_direct_edges): Changed param_index type
	to int.
	* ipa-prop.c (ipa_print_node_params): Fix indentation.

2014-01-06  Eric Botcazou  <ebotcazou@adacore.com>

	PR debug/59350
	PR debug/59510
	* var-tracking.c (add_stores): Preserve the value of the source even if
	we don't record the store.

2014-01-06  Terry Guo  <terry.guo@arm.com>

	* config.gcc (arm*-*-*): Check --with-arch against arm-arches.def.

2014-01-05  Iain Sandoe  <iain@codesourcery.com>

	PR bootstrap/59541
	* config/darwin.c (darwin_function_section): Adjust return values to
	correspond to optimisation changes made in r206070.

2014-01-05  Uros Bizjak  <ubizjak@gmail.com>

	* config/i386/i386.c (ix86_data_alignment): Calculate max_align
	from prefetch_block tune setting.
	(nocona_cost): Correct size of prefetch block to 64.

2014-01-04  Eric Botcazou  <ebotcazou@adacore.com>

	* config/arm/arm.c (arm_get_frame_offsets): Revamp long lines.
	(arm_expand_epilogue_apcs_frame): Take into account the number of bytes
	used to save the static chain register in the computation of the offset
	from which the FP registers need to be restored.

2014-01-04  Jakub Jelinek  <jakub@redhat.com>

	PR tree-optimization/59519
	* tree-vect-loop-manip.c (slpeel_update_phi_nodes_for_guard1): Don't
	ICE if get_current_def (current_new_name) is already non-NULL, as long
	as it is a phi result of some other phi in *new_exit_bb that has
	the same argument.

	* config/i386/sse.md (avx512f_load<mode>_mask): Emit vmovup{s,d}
	or vmovdqu* for misaligned_operand.
	(<sse>_loadu<ssemodesuffix><avxsizesuffix><mask_name>,
	<sse2_avx_avx512f>_loaddqu<mode><mask_name>): Handle <mask_applied>.
	* config/i386/i386.c (ix86_expand_special_args_builtin): Set
	aligned_mem for AVX512F masked aligned load and store builtins and for
	non-temporal moves.

2014-01-03  Bingfeng Mei  <bmei@broadcom.com>

	PR tree-optimization/59651
	* tree-vect-loop-manip.c (vect_create_cond_for_alias_checks):
	Address	range for negative step should be added by TYPE_SIZE_UNIT.

2014-01-03  Andreas Schwab  <schwab@linux-m68k.org>

	* config/m68k/m68k.c (handle_move_double): Handle pushes with
	overlapping registers also for registers other than the stack pointer.

2014-01-03  Marek Polacek  <polacek@redhat.com>

	PR other/59661
	* doc/extend.texi: Fix the return value of __builtin_FUNCTION and
	__builtin_FILE.

2014-01-03  Jakub Jelinek  <jakub@redhat.com>

	PR target/59625
	* config/i386/i386.c (ix86_avoid_jump_mispredicts): Don't consider
	asm goto as jump.

	* config/i386/i386.md (MODE_SIZE): New mode attribute.
	(push splitter): Use <P:MODE_SIZE> instead of
	GET_MODE_SIZE (<P:MODE>mode).
	(lea splitter): Use <MODE_SIZE> instead of GET_MODE_SIZE (<MODE>mode).
	(mov -1, reg peephole2): Likewise.
	* config/i386/sse.md (*mov<mode>_internal,
	<sse>_storeu<ssemodesuffix><avxsizesuffix>,
	<sse2_avx_avx512f>_storedqu<mode>, <sse>_andnot<mode>3,
	*<code><mode>3, *andnot<mode>3<mask_name>,
	<mask_codefor><code><mode>3<mask_name>): Likewise.
	* config/i386/subst.md (mask_mode512bit_condition,
	sd_mask_mode512bit_condition): Likewise.

2014-01-02  Xinliang David Li  <davidxl@google.com>

	PR tree-optimization/59303
	* tree-ssa-uninit.c (is_use_properly_guarded): Main cleanup.
	(dump_predicates): Better output format.
	(pred_equal_p): New function.
	(is_neq_relop_p): Ditto.
	(is_neq_zero_form_p): Ditto.
	(pred_expr_equal_p): Ditto.
	(pred_neg_p): Ditto.
	(simplify_pred): Ditto.
	(simplify_preds_2): Ditto.
	(simplify_preds_3): Ditto.
	(simplify_preds_4): Ditto.
	(simplify_preds): Ditto.
	(push_pred): Ditto.
	(push_to_worklist): Ditto.
	(get_pred_info_from_cmp): Ditto.
	(is_degenerated_phi): Ditto.
	(normalize_one_pred_1): Ditto.
	(normalize_one_pred): Ditto.
	(normalize_one_pred_chain): Ditto.
	(normalize_preds): Ditto.
	(normalize_cond_1): Remove function.
	(normalize_cond): Ditto.
	(is_gcond_subset_of): Ditto.
	(is_subset_of_any): Ditto.
	(is_or_set_subset_of): Ditto.
	(is_and_set_subset_of): Ditto.
	(is_norm_cond_subset_of): Ditto.
	(pred_chain_length_cmp): Ditto.
	(convert_control_dep_chain_into_preds): Type change.
	(find_predicates): Ditto.
	(find_def_preds): Ditto.
	(destroy_predicates_vecs): Ditto.
	(find_matching_predicates_in_rest_chains): Ditto.
	(use_pred_not_overlap_with_undef_path_pred): Ditto.
	(is_pred_expr_subset): Ditto.
	(is_pred_chain_subset_of): Ditto.
	(is_included_in): Ditto.
	(is_superset_of): Ditto.

2014-01-02  Richard Sandiford  <rdsandiford@googlemail.com>

	Update copyright years.

2014-01-02  Richard Sandiford  <rdsandiford@googlemail.com>

	* common/config/arc/arc-common.c, config/arc/arc-modes.def,
	config/arc/arc-protos.h, config/arc/arc.c, config/arc/arc.h,
	config/arc/arc.md, config/arc/arc.opt,
	config/arm/arm_neon_builtins.def, config/arm/crypto.def,
	config/i386/avx512cdintrin.h, config/i386/avx512erintrin.h,
	config/i386/avx512fintrin.h, config/i386/avx512pfintrin.h,
	config/i386/btver2.md, config/i386/shaintrin.h, config/i386/slm.md,
	config/linux-protos.h, config/linux.c, config/winnt-c.c,
	diagnostic-color.c, diagnostic-color.h, gimple-ssa-isolate-paths.c,
	vtable-verify.c, vtable-verify.h: Use the standard form for the
	copyright notice.

2014-01-02  Tobias Burnus  <burnus@net-b.de>

	* gcc.c (process_command): Update copyright notice dates.
	* gcov-dump.c: Ditto.
	* gcov.c: Ditto.
	* doc/cpp.texi: Bump @copying's copyright year.
	* doc/cppinternals.texi: Ditto.
	* doc/gcc.texi: Ditto.
	* doc/gccint.texi: Ditto.
	* doc/gcov.texi: Ditto.
	* doc/install.texi: Ditto.
	* doc/invoke.texi: Ditto.

2014-01-01  Jan-Benedict Glaw  <jbglaw@lug-owl.de>

	* config/nios2/nios2.h (BITS_PER_UNIT): Don't define it.

2014-01-01  Jakub Jelinek  <jakub@redhat.com>

	* config/i386/sse.md (*mov<mode>_internal): Guard
	EXT_REX_SSE_REGNO_P (REGNO ()) uses with REG_P.

	PR rtl-optimization/59647
	* cse.c (cse_process_notes_1): Don't substitute negative VOIDmode
	new_rtx into UNSIGNED_FLOAT rtxes.

Copyright (C) 2014 Free Software Foundation, Inc.

Copying and distribution of this file, with or without modification,
are permitted in any medium without royalty provided the copyright
notice and this notice are preserved.<|MERGE_RESOLUTION|>--- conflicted
+++ resolved
@@ -1,5 +1,3 @@
-<<<<<<< HEAD
-=======
 2015-10-27  Caroline Tice  <cmtice@google.com>
 
 	(from Richard Biener)
@@ -398,7 +396,6 @@
 	(ut699_load): ...this.  Enable for all LEON variants if -mfix-ut699
 	is specified.
 
->>>>>>> 51d12272
 2015-06-28  Kaz Kojima  <kkojima@gcc.gnu.org>
 
 	Backport from mainline
