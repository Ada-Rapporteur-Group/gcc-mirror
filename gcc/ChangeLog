--- conflicted
+++ resolved
@@ -1,10 +1,3 @@
-<<<<<<< HEAD
-2017-01-05  Martin Liska  <mliska@suse.cz>
-
-	* hsa-gen.c (gen_hsa_divmod): New function.
-	(gen_hsa_insn_for_internal_fn_call): Use the function
-	for IFN_DIVMOD.
-=======
 2017-01-16  Alan Modra  <amodra@gmail.com>
 
 	PR target/79098
@@ -1338,7 +1331,6 @@
 2017-01-03  Gerald Pfeifer  <gerald@pfeifer.com>
 
 	* doc/md.texi (Standard Names): Remove reference to Java frontend.
->>>>>>> 7cefdfd5
 
 2017-01-03  Pierre-Marie de Rodat  <derodat@adacore.com>
 
