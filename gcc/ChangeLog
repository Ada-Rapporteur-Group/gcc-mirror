<<<<<<< HEAD
2011-01-14  Tom Tromey  <tromey@redhat.com>

	* unwind-dw2.c: Include sys/sdt.h if it exists.
	(_Unwind_DebugHook): Use STAP_PROBE2.
	* config.in, configure: Rebuild.
	* configure.ac: Check for sys/sdt.h.

2011-03-14  Tom Tromey  <tromey@redhat.com>

	* c-parser.c (c_parser_asm_string_literal): Clear
	warn_overlength_strings.

2011-03-14  Tom Tromey  <tromey@redhat.com>

	* c-parser.c (disable_extension_diagnostics): Save
	warn_overlength_strings.
	(restore_extension_diagnostics): Restore warn_overlength_strings.
=======
2011-03-18  Jakub Jelinek  <jakub@redhat.com>

	PR debug/48176
	* dwarf2out.c (dwarf2out_finish): Call output_aranges even when
	arange_table_in_use is 0, but either text_section_used or
	cold_text_section_used is true.  Don't call it if
	!info_section_emitted.

2011-03-18  Richard Guenther  <rguenther@suse.de>

	* doc/install.texi (--enable-gold): Remove.
	(--with-plugin-ld): Document.
	* doc/invoke.texi (-fuse-linker-plugin): Clarify.

2011-03-18  H.J. Lu  <hongjiu.lu@intel.com>

	Backport from mainline
	2011-03-17  H.J. Lu  <hongjiu.lu@intel.com>

	PR target/48171
	* config/i386/i386.opt: Add Save to -mavx and -mfma.

2011-03-18  Richard Henderson  <rth@redhat.com>
	    Jakub Jelinek  <jakub@redhat.com>

	PR bootstrap/48161
	* expr.c (expand_expr_addr_expr_1): Use simplify_gen_binary
	instead of gen_rtx_PLUS if EXPAND_SUM or EXPAND_INITIALIZER.

2011-03-17  Richard Guenther  <rguenther@suse.de>

	PR middle-end/48165
	* tree-object-size.c (compute_object_offset): Properly return
	the offset operand of MEM_REFs as sizetype.

2011-03-16  Dodji Seketeli  <dodji@redhat.com>

	PR debug/47510
	* dwarf2out.c (strip_naming_typedef): Factorize out of ...
	(lookup_type_die_strip_naming_typedef): ... here.
	(get_context_die): Use it.
	(gen_typedef_die): Add a DW_AT_{,MIPS_}linkage_name attribute to
	the anonymous struct named by the naming typedef.

2011-03-15  Ramana Radhakrishnan  <ramana.radhakrishnan@linaro.org>

	PR target/46778
	* config/arm/arm.md (arm_movtas_ze): Use 'L' instead of 'c'
	in the output template.
>>>>>>> 6acb92dd

2011-03-15  Alan Modra  <amodra@gmail.com>

	PR target/48032
	* config/rs6000/rs6000.c (offsettable_ok_by_alignment): Do not
	presume symbol_refs without a symbol_ref_decl are suitably
	aligned, nor other trees we may see here.  Handle anchor symbols.
	(legitimate_constant_pool_address_p): Comment.  Add mode param.
	Check cmodel=medium addresses.  Adjust all calls.
	(rs6000_emit_move): Don't call offsettable_ok_by_alignment on
	creating cmodel=medium optimized access to locals.
	* config/rs6000/constraints.md (R): Pass QImode to
	legitimate_constant_pool_address_p.
	* config/rs6000/predicates.md (input_operand): Pass mode to
	legitimate_constant_pool_address_p.
	* config/rs6000/rs6000-protos.h (legitimate_constant_pool_address_p):
	Update prototype.

2011-03-14  Michael Meissner  <meissner@linux.vnet.ibm.com>

	PR target/48053
	* config/rs6000/rs6000.md (movdi split for 32-bit): Don't split up
	64-bit constants being loaded into registers other than GPRs such
	as loading 0 into a VSX register.

2011-03-14  Rainer Orth  <ro@CeBiTec.Uni-Bielefeld.DE>

	* config/sol2.c (solaris_assemble_visibility): Remove obsolete
	URLs.

2011-03-14  Jakub Jelinek  <jakub@redhat.com>

	* doc/invoke.texi, doc/standards.texi: Refer to
	gcc-4.6/c99status.html.

	* DEV-PHASE: Mark "prerelease".

2011-03-14  Richard Guenther  <rguenther@suse.de>

	PR middle-end/48098
	* tree.c (build_vector_from_val): Adjust assert to requirements
	and reality.

2011-03-14  Jakub Jelinek  <jakub@redhat.com>

	PR bootstrap/48102
	* graphite-cloog-compat.h (build_cloog_prog): Remove STATE
	parameter.

2011-03-14  Andreas Tobler  <andreast@fgznet.ch>

	* config/rs6000/freebsd.h: (RELOCATABLE_NEEDS_FIXUP): Define in
	terms of target_flags_explicit. Adjust copyright year.

	* config.gcc: Add FreeBSD PowerPC soft-float libgcc bits.
	* config/rs6000/t-freebsd: New file. Add override for
	LIB2FUNCS_EXTRA.

2011-03-13  Chris Demetriou  <cgd@google.com>

	* doc/invoke.texi (-fdiagnostics-show-option): Replace with...
	(-fno-diagnostics-show-option): this, to reflect current default.
	(-Werror=): Update text about -fno-diagnostics-show-option.

2011-03-12  Peter Bergner  <bergner@vnet.ibm.com>

	PR target/48053
	* config/rs6000/predicates.md (easy_vector_constant_add_self,
	easy_vector_constant_msb): Do not handle V2DImode and V2DFmode.
	* config/rs6000/rs6000.c (const_vector_elt_as_int): Add assert that
	mode is not V2DImode or V2DFmode.
	(vspltis_constant): Do not handle V2DImode and V2DFmode.
	(rs6000_expand_vector_init): Replace copy_to_reg with copy_to_mode_reg.
	* config/rs6000/rs6000.md (movdi_internal32): Allow setting VSX
	registers to 0.
	(movdi_internal64): Likewise.

2011-03-12  Sebastian Pop  <sebastian.pop@amd.com>

	PR tree-optimization/47127
	* graphite-clast-to-gimple.c (build_cloog_prog): Removed state
	parameter.
	(set_cloog_options): Same.
	(scop_to_clast): Same.
	(print_clast_stmt): Do not call cloog_state_malloc and
	cloog_state_free.
	(print_generated_program): Same.
	(gloog): Same.
	* graphite-clast-to-gimple.h (cloog_state): Declared.
	(scop_to_clast): Adjust declaration.
	* graphite.c (cloog_state): Defined here.
	(graphite_initialize): Call cloog_state_malloc.
	(graphite_finalize): Call cloog_state_free.

2011-03-11  Jason Merrill  <jason@redhat.com>

	* attribs.c (lookup_attribute_spec): Take const_tree.
	* tree.h: Adjust.

2011-03-11  Joseph Myers  <joseph@codesourcery.com>

	* config/sparc/sparc.c (sparc_option_override): Use
	PROCESSOR_NIAGARA2 not PROCESSOR_NIAGARA for "niagara2".

2011-03-11  Richard Guenther  <rguenther@suse.de>

	PR tree-optimization/48067
	* tree-ssa-math-opts.c (convert_mult_to_fma): Verify the
	multiplication result will be only used once on the target
	stmt.

2011-03-11  Richard Guenther  <rguenther@suse.de>

	* doc/invoke.texi (max-inline-insns-single): Adjust default value.

2011-03-11  Richard Guenther  <rguenther@suse.de>

	PR lto/48073
	* tree.c (find_decls_types_r): Do not walk types only reachable
	from IDENTIFIER_NODEs.

2011-03-11  Jakub Jelinek  <jakub@redhat.com>

	PR middle-end/48044
	* ipa.c (cgraph_remove_unreachable_nodes): Enqueue
	all vnode->force_output nodes as needed.

2011-03-11  Jason Merrill  <jason@redhat.com>

	PR c++/48069
	* tree.c (type_hash_eq): Use COMPLETE_TYPE_P, not
	COMPLETE_OR_UNBOUND_ARRAY_TYPE_P.

2011-03-11  Martin Jambor  <mjambor@suse.cz>

	* cgraphunit.c (verify_cgraph_node): Call cgraph_get_node instead of
	cgraph_node.

2011-03-11  Jakub Jelinek  <jakub@redhat.com>

	PR tree-optimization/48063
	* ipa-inline.c (cgraph_decide_inlining): Don't try to
	inline functions called once if !tree_can_inline_p (node->callers).

2011-03-11  Chen Liqin  <liqin.gcc@gmail.com>

	* config.gcc (score-*-elf): Add extra_parts .., update tmake_file and
	extra_objs.
	* config/score/score3.c: Delete.
	* config/score/score3.h: Delete.
	* config/score/mul-div.S: Delete.
	* config/score/sfp-machine.h: Add new file.
	* config/score/constraints.md: Add new file.
	* config/score/t-score-softfp: Add new file.
	* config/score/t-score-elf: Remove score3.o, do not generate multilib.
	* config/score/score7.c (score7_const_ok_for_letter_p): Delete.
	(score7_extra_constraint): Delete.
	(score7_option_override): Remove unused code.
	* config/score/score.c: Remove score3 and score5 define and code.
	* config/score/score.h: Remove score3 and score5 define and code.
	* config/score/score.md: Remove score3 template and unusual insn.
	* config/score/score.opt: Remove score3 and score5 options.

2011-03-10  John David Anglin  <dave.anglin@nrc-cnrc.gc.ca>

	* config/pa/pa-hpux10.h (TARGET_OS_CPP_BUILTINS): Define _REENTRANT
	when _HPUX_SOURCE is defined.
	(LIB_SPEC): Use -lc instead of -lc_r when -threads is specified.

2011-03-10  Jason Merrill  <jason@redhat.com>

	PR c++/48029
	* stor-layout.c (layout_type): Don't set structural equality
	on arrays of incomplete type.
	* tree.c (type_hash_eq): Handle comparing them properly.

2011-03-10  Jakub Jelinek  <jakub@redhat.com>

	PR debug/48043
	* config/s390/s390.c (s390_delegitimize_address): Make sure the
	result mode matches original rtl mode.

2011-03-10  Nick Clifton  <nickc@redhat.com>

	* config/rx/rx.md (bitset_in_memory, bitclr_in_memory: Fix timings.
	(andsi3, andsi3_flags): Fix timings for three operand alternative.

2011-03-09  Jakub Jelinek  <jakub@redhat.com>

	PR rtl-optimization/47866
	* expr.c (store_field): If MEM_SCALAR_P (target), don't use
	MEM_SET_IN_STRUCT_P (to_rtx, 1), just set MEM_IN_STRUCT_P (to_rtx)
	if target wasn't scalar.
	* function.c (assign_stack_temp_for_type): Assert that neither
	MEM_SCALAR_P nor MEM_IN_STRUCT_P is set previously, set either
	MEM_IN_STRUCT_P or MEM_SCALAR_P instead of using MEM_SET_IN_STRUCT_P
	macro.
	* rtl.h (MEM_SET_IN_STRUCT_P): Removed.

2011-03-09  Andreas Krebbel  <Andreas.Krebbel@de.ibm.com>

	* config/s390/s390-protos.h (s390_label_align): New prototype.
	* config/s390/s390.c (s390_label_align): New function.
	* config/s390/s390.h (LABEL_ALIGN): New target macro definition.

2011-03-08  Michael Meissner  <meissner@linux.vnet.ibm.com>

	PR target/47755
	* config/rs6000/rs6000.c (easy_altivec_constant): Correctly handle
	V2DI/V2DF constants.  Only all 0's or all 1's are easy.
	(output_vec_const_move): Ditto.

2011-03-08  Anatoly Sokolov  <aesok@post.ru>

	* config/mips/mips.h (PREFERRED_RELOAD_CLASS): Remove macro.
	* config/mips/mips-protos.h (mips_preferred_reload_class): Remove.
	* config/mips/mips.c (mips_preferred_reload_class): Make static.
	Change 'rclass' argument and result type to reg_class_t.
	(TARGET_PREFERRED_RELOAD_CLASS): Define.

2011-03-08  Georg-Johann Lay  <avr@gjlay.de>

       * config/avr/avr.h (REGISTER_MOVE_COST, MEMORY_MOVE_COST): Remove.
       * config/avr/avr.c (TARGET_REGISTER_MOVE_COST,
       TARGET_MEMORY_MOVE_COST): Define.
       (avr_register_move_cost, avr_memory_move_cost): New Functions.

2011-03-08  Jakub Jelinek  <jakub@redhat.com>

	PR debug/47881
	* ira.c (ira): Call df_analyze again if delete_trivially_dead_insns
	removed anything.

	PR tree-optimization/48022
	* fold-const.c (fold_comparison): Don't call fold_overflow_warning
	for EQ/NE_EXPR.

2011-03-07  Jakub Jelinek  <jakub@redhat.com>

	PR debug/47991
	* var-tracking.c (find_use_val): Return NULL for
	cui->sets && cui->store_p BLKmode MEMs.

2011-03-07  Anatoly Sokolov  <aesok@post.ru>

	* config/stormy16/stormy16.h (PRINT_OPERAND, PRINT_OPERAND_ADDRESS):
	Remove.
	* config/stormy16/stormy16-protos.h (xstormy16_print_operand,
	xstormy16_print_operand_address): Remove.
	* config/stormy16/stormy16.c (xstormy16_print_operand,
	xstormy16_print_operand_address): Make static.
	(TARGET_PRINT_OPERAND, TARGET_PRINT_OPERAND_ADDRESS): Define.

2011-03-07  Pat Haugen  <pthaugen@us.ibm.com>

	PR target/47862
	* config/rs6000/rs6000.h (HARD_REGNO_CALLER_SAVE_MODE): Define.
	* config/rs6000/e500.h (HARD_REGNO_CALLER_SAVE_MODE): Undefine
	before definition.

2011-03-07  Zdenek Dvorak  <ook@ucw.cz>

	PR bootstrap/48000
	* cfgloopmanip.c (fix_bb_placements): Return immediately
	if FROM is BASE_LOOP's header.

2011-03-07  Paul Wögerer  <paul_woegerer@mentor.com>

	* gimplify.c (gimplify_function_tree): Fix building calls
	to __builtin_return_address.

2011-03-07  Alan Modra  <amodra@gmail.com>

	* config/rs6000/linux.h (TARGET_ASM_FILE_END): Don't define.
	* config/rs6000/linux64.h (TARGET_ASM_FILE_END): Don't define.
	* config/rs6000/sysv4.h (TARGET_ASM_FILE_END): Define.
	* config/rs6000/rs6000-protos.h (init_cumulative_args): Add fndecl and
	return_mode args.
	* config/rs6000/rs6000.h (CUMULATIVE_ARGS): Add "escapes".
	(INIT_CUMULATIVE_ARGS): Pass FNDECL, VOIDmode.
	(INIT_CUMULATIVE_INCOMING_ARGS): Pass current_function_decl, VOIDmode.
	(INIT_CUMULATIVE_LIBCALL_ARGS): Pass NULL_TREE, MODE.
	* config/rs6000/rs6000.c
	(rs6000_elf_end_indicate_exec_stack): Rename to..
	(rs6000_elf_file_end): ..this.  Only call file_end_indicate_exec_stack
	for POWERPC_LINUX.  Move code emitting .gnu_attribute to here, from..
	(rs6000_file_start): ..here.
	(rs6000_passes_float, rs6000_passes_vector, rs6000_returns_struct): New
	file scope variables.
	(call_ABI_of_interest): New function.
	(init_cumulative_args): Set above vars when function return value
	is a float, vector, or small struct.
	(rs6000_function_arg_advance_1): Likewise for function args.
	(rs6000_va_start): Set rs6000_passes_float if variable arg function
	references float args.

2011-03-07  Mingjie Xing  <mingjie.xing@gmail.com>

	* doc/cfg.texi: Remove "See" before @ref.
	* doc/invoke.texi: Likewise.

2011-03-05  Jason Merrill  <jason@redhat.com>

	* doc/invoke.texi (C++ Dialect Options): Document ABI v5.

2011-03-05  Anthony Green  <green@moxielogic.com>

	* config.gcc (moxie-*-elf): Add newlib-stdint.h to tmfile.

2011-03-05  Zdenek Dvorak  <ook@ucw.cz>

	PR rtl-optimization/47899
	* cfgloopmanip.c (fix_bb_placements): Fix first argument
	to flow_loop_nested_p when moving the loop upward.

2011-03-05  Richard Earnshaw  <rearnsha@arm.com>

	PR target/47719
	* arm.md (movhi_insn_arch4):  Accept any immediate constant.

2011-03-05  Jakub Jelinek  <jakub@redhat.com>

	PR tree-optimization/47967
	* ipa-cp.c (build_const_val): Return NULL instead of creating
	VIEW_CONVERT_EXPR for mismatching sizes.
	(ipcp_create_replace_map): Return NULL if build_const_val failed.
	(ipcp_insert_stage): If ipcp_create_replace_map returns NULL,
	give up on versioning.

2011-03-05  Alan Modra  <amodra@gmail.com>

	PR target/47986
	* config/rs6000/rs6000.c (rs6000_delegitimize_address): Handle
	full cmodel medium/large lo_sum + high addresses.

2011-03-04  Andreas Krebbel  <Andreas.Krebbel@de.ibm.com>

	* config/s390/s390.c (s390_decompose_address): Reject non-literal
	pool references in UNSPEC_LTREL_OFFSET.

2011-03-04  Jan Hubicka  <jh@suse.cz>

	PR lto/47497
	* lto-symtab.c (lto_cgraph_replace_node): Do not set thunk.alias.
	(lto_symtab_merge_cgraph_nodes_1): Update thunk.alias pointers here.
	* cgraph.h (cgraph_same_body_alias, cgraph_add_thunk): Add node pointers.
	* cgraph.c (cgraph_same_body_alias_1, cgraph_same_body_alias,
	cgraph_add_thunk): Add node pointers.
	* lto-cgraph.c (lto_output_node): Verify that thunks&aliases are
	associated to right node.
	(input_node): Update use of cgraph_same_body_alias
	and cgraph_add_thunk.

2011-03-04  Changpeng Fang  <changpeng.fang@amd.com>

	* config/i386/i386.opt (mprefer-avx128): New flag.
	* config/i386/i386.c (ix86_preferred_simd_mode): Prefer 128-bit mode
	when the flag -mprefer-avx128 is on.

2011-03-04  Richard Sandiford  <richard.sandiford@linaro.org>

	* dwarf2out.c (compare_loc_operands): Fix address handling.

2011-03-04  Alan Modra  <amodra@gmail.com>

	* tree.h (TREE_ADDRESSABLE): Update FUNCTION_DECL comment.

2011-03-04  Richard Guenther  <rguenther@suse.de>

	PR middle-end/47968
	* expmed.c (extract_bit_field_1): Prefer vector modes that
	vec_extract patterns can handle.

2011-03-04  Richard Guenther  <rguenther@suse.de>

	PR middle-end/47975
	* optabs.c (optab_for_tree_code): Do not use VECTOR_MODE_P.

2011-03-04  Richard Henderson  <rth@redhat.com>

	* explow.c (emit_stack_save): Remove 'after' parameter.
	(emit_stack_restore): Likewise.
	* expr.h: Update to match.
	* builtins.c, calls.c, stmt.c: Likewise.
	* config/alpha/alpha.md, config/avr/avr.md: Likewise.
	* config/mips/mips.md, config/pa/pa.md, config/vax/vax.md: Likewise.
	* function.c (expand_function_end): Insert the emit_stack_save
	sequence before parm_birth_insn instead of after.

2011-03-03  Uros Bizjak  <ubizjak@gmail.com>

	* config/i386/sse.md (*avx_pmaddubsw128): Fix mode of VEC_SELECT RTX.
	(ssse3_pmaddubsw128): Ditto.
	(ssse3_pmaddubsw): Ditto.

2011-03-03  Steve Ellcey  <sje@cup.hp.com>

	* config/ia64/t-hpux: Add $(srcdir)/unwind-c.c to LIB2ADDEH

2011-03-03  Jakub Jelinek  <jakub@redhat.com>

	PR c/47963
	* gimplify.c (omp_add_variable): Only call omp_notice_variable
	on TYPE_SIZE_UNIT if it is a DECL.

	PR debug/47283
	* cfgexpand.c (expand_debug_expr) <case MEM_REF>: If MEM_REF
	first operand is not is_gimple_mem_ref_addr, try to fold it.
	If the operand still isn't is_gimple_mem_ref_addr, clear
	MEM_EXPR on op0.

2011-03-03  Richard Guenther  <rguenther@suse.de>

	PR middle-end/47283
	* tree-ssa-alias.c (ptr_deref_may_alias_decl_p): Make code
	match comment.
	(refs_may_alias_p_1): For release branches return true if
	we are confused by our input.

2011-03-03  Andreas Krebbel  <Andreas.Krebbel@de.ibm.com>

	* config/s390/s390.c (s390_function_value): Rename to ...
	(s390_function_and_libcall_value): ... this.
	(s390_function_value): New function.
	(s390_libcall_value): New function.
	(TARGET_FUNCTION_VALUE, TARGET_LIBCALL_VALUE): Define target hooks.
	* config/s390/s390.h (FUNCTION_VALUE, LIBCALL_VALUE): Remove
	target macro definitions.
	* config/s390/s390-protos.h (s390_function_value): Remove prototype.

2011-03-02  Joseph Myers  <joseph@codesourcery.com>

	* config/i386/freebsd64.h (CC1_SPEC): Define.
	* config/i386/linux64.h (CC1_SPEC): Define.
	* config/i386/x86-64.h (CC1_SPEC): Don't define.

2011-03-02  Anatoly Sokolov  <aesok@post.ru>

	* config/stormy16/stormy16.h (REGISTER_MOVE_COST, MEMORY_MOVE_COST):
	Remove.
	* config/stormy16/stormy16.c: Include reload.h.
	(xstormy16_memory_move_cost): New function.
	(TARGET_MEMORY_MOVE_COST): Define.

2011-03-02  Richard Sandiford  <richard.sandiford@linaro.org>

	PR rtl-optimization/47925
	* cse.c (count_reg_usage): Don't ignore the SET_DEST of instructions
	with side effects.  Remove the more-specific check for volatile asms.

2011-03-02  Alan Modra  <amodra@gmail.com>

	PR target/47935
	* config/rs6000/predicates.md (lwa_operand): Check cmodel medium
	toc relative addresses for valid offsets.

2011-03-01  Richard Guenther  <rguenther@suse.de>

	PR tree-optimization/47890
	* tree-vect-loop.c (get_initial_def_for_induction): Set
	related stmt properly.

2011-03-01  Richard Guenther  <rguenther@suse.de>

	PR lto/47924
	* lto-streamer.c (lto_record_common_node): Also register
	the canonical type.

2011-03-01  Richard Guenther  <rguenther@suse.de>

	PR lto/46911
	* lto-streamer-in.c (lto_input_ts_decl_common_tree_pointers):
	Do not stream DECL_ABSTRACT_ORIGIN.
	(lto_input_ts_block_tree_pointers): Nor BLOCK_SOURCE_LOCATION,
	BLOCK_NONLOCALIZED_VARS or BLOCK_ABSTRACT_ORIGIN.
	* lto-streamer-out.c (lto_output_ts_decl_common_tree_pointers):
	Do not stream DECL_ABSTRACT_ORIGIN.
	(lto_output_ts_block_tree_pointers): Nor BLOCK_SOURCE_LOCATION,
	BLOCK_NONLOCALIZED_VARS or BLOCK_ABSTRACT_ORIGIN.

2011-02-28  Anatoly Sokolov  <aesok@post.ru>

	* config/stormy16/stormy16.h (FUNCTION_VALUE, LIBCALL_VALUE,
	FUNCTION_VALUE_REGNO_P): Remove.
	* config/stormy16/stormy16-protos.h (xstormy16_function_value): Remove.
	* config/stormy16/stormy16.c (xstormy16_function_value): Make static.
	Add 'outgoing' argument.
	(xstormy16_libcall_value, xstormy16_function_value_regno_p): New
	function.
	(TARGET_FUNCTION_VALUE, TARGET_LIBCALL_VALUE,
	TARGET_FUNCTION_VALUE_REGNO_P): Define.

2011-02-28  Kai Tietz  <kai.tietz@onevision.com>

	PR debug/28047
	* dwarf2out.c (file_table_eq): Use filename_cmp instead of strcmp.
	(lookup_filename): Likewise.
	* final.c (remap_debug_filename): Use filename_ncmp instead of strncmp.

2011-02-28  Bernd Schmidt  <bernds@codesourcery.com>
	    Jakub Jelinek  <jakub@redhat.com>

	PR middle-end/47893
	* rtl.h (ASLK_REDUCE_ALIGN, ASLK_RECORD_PAD): Define.
	(assign_stack_local_1): Change last argument type to int.
	* function.c (assign_stack_local_1): Replace reduce_alignment_ok
	argument with kind.  If bit ASLK_RECORD_PAD is not set in it,
	don't record padding space into frame_space_list nor use those areas.
	(assign_stack_local): Adjust caller.
	(assign_stack_temp_for_type): Call assign_stack_local_1 instead
	of assign_stack_local, pass 0 as last argument.
	* caller-save.c (setup_save_areas): Adjust assign_stack_local_1
	callers.

2011-02-28  Jakub Jelinek  <jakub@redhat.com>

	PR debug/47283
	* cfgexpand.c (convert_debug_memory_address): Add AS parameter.
	Use target address_mode and pointer_mode hooks instead of hardcoded
	Pmode and ptr_mode.  Handle some simple cases of extending if
	POINTERS_EXTEND_UNSIGNED < 0.
	(expand_debug_expr) <case MEM_REF, INDIRECT_REF, TARGET_MEM_REF>:
	Call convert_debug_memory_address.
	(expand_debug_expr) <case ADDR_EXPR>: Pass as to
	convert_debug_memory_address.

	PR middle-end/46790
	* configure.ac (HAVE_LD_EH_GC_SECTIONS_BUG): New test.
	* configure: Regenerated.
	* config.in: Regenerated.
	* varasm.c (default_function_section): Return NULL
	if HAVE_LD_EH_GC_SECTIONS_BUG and decl has implicit section name.

2011-02-28  Martin Jambor  <mjambor@suse.cz>

	* ipa-inline.c (cgraph_decide_inlining_of_small_functions): Fix
	the description to match the printed values.

2011-02-28  Richard Guenther  <rguenther@suse.de>

	* tree-inline.c (tree_function_versioning): Set BLOCK_SUPERCONTEXT
	of the copied scope tree.

2011-02-28  Ralf Wildenhues  <Ralf.Wildenhues@gmx.de>

	* doc/extend.texi (Function Attributes): Avoid deeply (and
	wrongly) nested tables.

2011-02-27  Jakub Jelinek  <jakub@redhat.com>

	PR middle-end/47903
	* real.c (real_arithmetic) <case PLUS_EXPR, MINUS_EXPR,
	MULT_EXPR, RDIV_EXPR>: Clear padding bits in *r first if
	r isn't op0 nor op1.

2011-02-23  Georg-Johann Lay  <avr@gjlay.de>

	* config/avr/avr.md: Remove magic comment for emacs.

2011-02-23  Georg-Johann Lay  <avr@gjlay.de>

	PR target/45261
	* config/avr/avr.c (avr_option_override): Use error on bad options.
	(avr_help): New function.
	(TARGET_HELP): Define.

2011-02-22  Georg-Johann Lay  <avr@gjlay.de>

	PR target/42240
	* config/avr/avr.c (avr_cannot_modify_jumps_p): New function.
	(TARGET_CANNOT_MODIFY_JUMPS_P): Define.

2011-02-26  Gerald Pfeifer  <gerald@pfeifer.com>

	* doc/invoke.texi (ARC Options): Use CPU instead of cpu.
	(ARM Options): Ditto.
	(i386 and x86-64 Options): Ditto.
	(RX Options): Ditto.
	(SPARC Options): Ditto.

2011-02-26  Tijl Coosemans  <tijl@coosemans.org>

	* config.gcc (i386-*-freebsd*): Make i486 the default arch on
	FreeBSD 6 and later.  Generally use cpu generic.

2011-02-25  Gerald Pfeifer  <gerald@pfeifer.com>

	* doc/cpp.texi: Update copyright years.

2011-02-25  Sebastien Bourdeauducq  <sebastien@milkymist.org>

	PR target/46898
	* config/lm32/lm32.md (ashrsi3): Added needed variable.

2011-02-25  Jon Beniston  <jon@beniston.com>

	PR target/46898
	* config/lm32/lm32.h (INCOMING_RETURN_ADDR_RTX): New.
	* config/lm32/lm32.md (ashlsi3): Remove unused variable.
	* config/lm32/lm32.c (TARGET_EXCEPT_UNWIND_INFO): New.
	(lm32_block_move_inline): Add type cast to remove warning.
	(lm32_expand_prologue): Generate fp in a way compatible with dwarf2out.
	(gen_int_relational): Move declarations to start of function.

2011-02-25  Eric Botcazou  <ebotcazou@adacore.com>

	PR tree-optimization/45470
	* tree-vect-data-refs.c (vect_analyze_data_refs): Fail if a statement
	can throw internally only.
	* tree-vect-stmts.c (vectorizable_call): Likewise.

2011-02-24  Anatoly Sokolov  <aesok@post.ru>

	* config/stormy16/stormy16.h (PREFERRED_RELOAD_CLASS,
	PREFERRED_OUTPUT_RELOAD_CLASS): Remove.
	* config/stormy16/stormy16-protos.h
	(xstormy16_preferred_reload_class): Remove.
	* config/stormy16/stormy16.c (xstormy16_preferred_reload_class): Make
	static. Change 'rclass' argument and return type to reg_class_t.
	(TARGET_PREFERRED_RELOAD_CLASS,
	TARGET_PREFERRED_OUTPUT_RELOAD_CLASS): Define.

2011-02-24  Richard Guenther  <rguenther@suse.de>

	* lto-streamer-in.c (input_bb): Do not find referenced vars
	in debug statements.

2011-02-23  Jason Merrill  <jason@redhat.com>

	* common.opt (fabi-version): Document v5 and v6.

2011-02-23  Richard Guenther  <rguenther@suse.de>

	PR tree-optimization/47849
	* tree-if-conv.c (main_tree_if_conversion): Free postdom info.

2011-02-23  Jie Zhang  <jie@codesourcery.com>

	* opts-common.c (decode_cmdline_option): Print empty string
	argument as "" in decoded->orig_option_with_args_text.
	* gcc.c (execute): Print empty string argument as ""
	in the verbose output.
	(do_spec_1): Keep empty string argument.

2011-02-23  Nathan Froyd  <froydnj@codesourcery.com>

	* config.gcc: Declare score-* and crx-* obsolete.

2011-02-23  Jie Zhang  <jie@codesourcery.com>

	PR rtl-optimization/47763
	* web.c (web_main): Ignore naked clobber when replacing register.

2011-02-22  Anatoly Sokolov  <aesok@post.ru>

	* config/stormy16/stormy16.h (REG_OK_FOR_BASE_P, REG_OK_FOR_INDEX_P):
	Remove.

2011-02-22  Sebastian Pop  <sebastian.pop@amd.com>

	PR doc/47848
	* doc/invoke.texi: Do not mention -ftree-loop-if-convert-memory-writes.

2011-02-22  Mike Stump  <mikestump@comcast.net>

	* acinclude.m4 (gcc_cv_gas_vers): Add -arch ppc for probing darwin
	assembler.
	* configure: Regenerate.

2011-02-21  Chung-Lin Tang  <cltang@codesourcery.com>

	PR rtl-optimization/46002
	* ira-color.c (update_copy_costs): Change class intersection
	test to reg_class_contents[] test of 'hard_regno'.

2011-02-21  Joseph Myers  <joseph@codesourcery.com>

	* config/alpha/osf5.opt (mno-mips-tfile): Mark as Target rather
	than Driver option.
	* config/hpux11.opt (mt): Likewise.
	* config/microblaze/microblaze.opt (mxl-mode-xilkernel): Likewise.
	* config/rs6000/xilinx.opt (mno-clearbss, mppcperflib): Likewise.
	* config/vax/elf.opt (mno-asm-pic): Likewise.
	* config/vms/vms.opt (map, mvms-return-codes): Likewise.

2011-02-21  Mike Stump  <mikestump@comcast.net>

	PR target/47822
	* config/darwin-protos.h (darwin_init_cfstring_builtins): Return a
	tree so we can get save the type.
	* config/i386/darwin.h (SUBTARGET_INIT_BUILTINS): Reserve builtin slot
	for CFString instead of trying to use past the end of the builtins.
	* config/i386/i386.c (IX86_BUILTIN_CFSTRING): Likewise.
	* config/rs6000/rs6000-builtin.def (RS6000_BUILTIN_CFSTRING): Likewise.
	* config/rs6000/darwin.h (SUBTARGET_INIT_BUILTINS): Likewise.
	* config/darwin.c (DARWIN_BUILTIN_CFSTRINGMAKECONSTANTSTRING):
	Rename to darwin_builtin_cfstring.
	(darwin_init_cfstring_builtins): Return the built type.

2011-02-21  Uros Bizjak  <ubizjak@gmail.com>

	PR target/47840
	* config/i386/avxintrin.h (_mm256_insert_epi32): Use _mm_insert_epi32.
	(_mm256_insert_epi64): Use _mm_insert_epi64.

2011-02-21  Anatoly Sokolov  <aesok@post.ru>

	* config/stormy16/stormy16.h (GO_IF_MODE_DEPENDENT_ADDRESS): Remove.
	* config/stormy16/stormy16-protos.h
	(xstormy16_mode_dependent_address_p): Remove.
	* config/stormy16/stormy16.c (xstormy16_mode_dependent_address_p):
	Make static. Change return type to bool. Change argument type to
	const_rtx. Remove dead code.
	(TARGET_MODE_DEPENDENT_ADDRESS_P): Define.

2011-02-21  Richard Guenther  <rguenther@suse.de>

	PR lto/47820
	* lto-streamer-in.c (lto_input_ts_decl_common_tree_pointers):
	Do not stream DECL_INITIAL for TRANSLATION_UNIT_DECLs.
	(lto_input_ts_block_tree_pointers): Hook a BLOCK into the
	TUs context.
	* lto-streamer-out.c (lto_output_ts_decl_common_tree_pointers):
	Do not stream DECL_INITIAL for TRANSLATION_UNIT_DECLs.

2011-02-20  Richard Guenther  <rguenther@suse.de>

	PR lto/47822
	* tree.c (free_lang_data_in_decl): Clean builtins from
	the TU decl BLOCK_VARS.

2011-02-19  Alexandre Oliva  <aoliva@redhat.com>

	PR debug/47620
	PR debug/47630
	* haifa-sched.c (fix_tick_ready): Skip tick computation
	for debug insns.

2011-02-19  Richard Guenther  <rguenther@suse.de>

	PR lto/47647
	* lto-streamer-in.c (lto_input_ts_decl_minimal_tree_pointers):
	Remove lazy BLOCK_VARS streaming.
	(lto_input_ts_block_tree_pointers): Likewise.
	* lto-streamer-out.c (lto_output_ts_block_tree_pointers): Likewise.

2011-02-19  Joseph Myers  <joseph@codesourcery.com>

	* config.gcc (i[34567]86-pc-msdosdjgpp*): Use i386/djgpp-stdint.h.

2011-02-19  Joseph Myers  <joseph@codesourcery.com>

	* config/i386/biarch32.h, config/i386/mach.h,
	config/rs6000/aix.opt, config/sh/superh64.h: Remove.

2011-02-19  Jakub Jelinek  <jakub@redhat.com>

	PR target/47800
	* config/i386/i386.md (peephole2 for shift and plus): Use
	operands[1] original mode in the first insn.

2011-02-18  Mike Stump  <mikestump@comcast.net>

	* config/t-darwin (TM_H): Add dependency on darwin-sections.def.

2011-02-18  Jan Hubicka  <jh@suse.cz>

	PR middle-end/47788
	* ipa-inline.c (compute_inline_parameters): Set disregard_inline_limits
	to zero when the function is not inlinable at all.

2011-02-18  John David Anglin  <dave.anglin@nrc-cnrc.gc.ca>

	* config.gcc (hppa[12]*-*-hpux11*): Set extra_parts.
	* config/pa/stublib.c (pthread_default_stacksize_np, pthread_mutex_lock,
	pthread_mutex_unlock, pthread_once): Reinstate pthread stubs.
	* config/pa/t-pa-hpux11: Add rules to build pthread stubs.
	* config/pa/t-pa64: Likewise.
	* config/pa/pa-hpux11.h (LINK_GCC_C_SEQUENCE_SPEC): Define.

2011-02-18  Jakub Jelinek  <jakub@redhat.com>

	PR driver/47787
	* gcc.c (default_compilers): Clear combinable field for "@cpp-output".

2011-02-18  John David Anglin  <dave.anglin@nrc-cnrc.gc.ca>

	PR target/47792
	* gthr-dce.h (__gthread_mutx_destroy): Fix typo in name.

2011-02-18  Anatoly Sokolov  <aesok@post.ru>

	* config/m32r/m32r.h (REG_OK_FOR_BASE_P, REG_OK_FOR_INDEX_P,
	RTX_OK_FOR_BASE_P, RTX_OK_FOR_OFFSET_P, LEGITIMATE_OFFSET_ADDRESS_P,
	LEGITIMATE_LO_SUM_ADDRESS_P, LOAD_POSTINC_P, STORE_PREINC_PREDEC_P,
	GO_IF_LEGITIMATE_ADDRESS): Remove macros.
	* config/m32r/m32r.c (TARGET_LEGITIMATE_ADDRESS_P): Define.
	(m32r_rtx_ok_for_base_p, m32r_rtx_ok_for_offset_p,
	m32r_legitimate_offset_addres_p, m32r_legitimate_lo_sum_addres_p,
	m32r_load_postinc_p, m32r_store_preinc_predec_p,
	m32r_legitimate_address_p): New functions.
	* config/m32r/constraints.md (constraint "S"): Don't use
	STORE_PREINC_PREDEC_P.
	(constraint "U"): Don't use LOAD_POSTINC_P.

2011-02-18  Chung-Lin Tang  <cltang@codesourcery.com>

	PR rtl-optimization/46178
	* ira.c (setup_hard_regno_class): Use ira_class_translate[] to
	compute ira_hard_regno_cover_class[].

2011-02-18  Richard Guenther  <rguenther@suse.de>

	PR lto/47798
	* lto-streamer.h (lto_global_var_decls): Declare.
	* lto-streamer-in.c (lto_register_var_decl_in_symtab): Register
	statics for global var processing.

2011-02-18  Richard Guenther  <rguenther@suse.de>

	PR tree-optimization/47737
	* tree-ssa-loop-im.c (extract_true_false_args_from_phi): Fix
	edge dominance check.

2011-02-18  Jakub Jelinek  <jakub@redhat.com>

	PR debug/47780
	* cfgexpand.c (expand_debug_expr) <case SSA_NAME>: Call copy_rtx to
	avoid invalid rtx sharing.

2011-02-18  Gerald Pfeifer  <gerald@pfeifer.com>

	* doc/cpp.texi (Obsolete Features): Add background on the
	origin of assertions.

2011-02-17  Iain Sandoe  <iains@gcc.gnu.org>

	* config/darwin-c.c (darwin_cpp_builtins): Define __OBJC2__ for
	objc_abi == 2.
	* config/darwin.c (output_objc_section_asm_op): Added support for
	ABI v1 and v2.
	(is_objc_metadata): New.
	(darwin_objc2_section): New.
	(darwin_objc1_section): New.
	(machopic_select_section): Added support for ABI v1 and v2.
	(darwin_emit_objc_zeroed): New.
	(darwin_output_aligned_bss): Detect objc metadata and treat it
	appropriately.
	(darwin_asm_output_aligned_decl_common): Same.
	(darwin_asm_output_aligned_decl_local): Same.
	* config/darwin-sections.def: Updated for ABI v1 and v2.
	* config/darwin.h (SUBTARGET_C_COMMON_OVERRIDE_OPTIONS): When
	compiling Objective-C code for the NeXT runtime, default to using
	ABI version 0 for 32-bit, and version 2 for 64-bit.

2011-02-17  Joseph Myers  <joseph@codesourcery.com>

	* common.opt (optimize_fast): New Variable.
	* opts.c (default_options_optimization): Use opts->x_optimize_fast
	instead of local variable ofast.

2011-02-17  Nicola Pero  <nicola.pero@meta-innovation.com>

	* doc/invoke.texi (fobjc-abi-version): Documented.
	(fobjc-nilcheck): Documented.
	(fno-nil-receiver): Updated documentation to refer to the NeXT ABI
	version.

2011-02-17  Joseph Myers  <joseph@codesourcery.com>

	PR driver/47390
	* common.opt (export-dynamic): New Driver option.
	* gcc.c (LINK_COMMAND_SPEC): Add comment about %{e*}.

2011-02-17  Joseph Myers  <joseph@codesourcery.com>

	* config/rx/rx.h (LIB_SPEC): Match -msim not -msim*.

2011-02-17  Alexandre Oliva  <aoliva@redhat.com>
	    Jan Hubicka  <jh@suse.cz>

	PR debug/47106
	PR debug/47402
	* cfgexpand.c (account_used_vars_for_block): Remove.
	(estimated_stack_frame_size): Use referenced vars.
	* tree-inline.c (remap_decl): Only mark VAR_DECLs as referenced
	that were referenced in the original function.  Test src_fn
	rather than cfun.  Drop redundant get_var_ann.
	(setup_one_parameter): Drop redundant get_var_ann.
	(declare_return_variable): Likewise.
	(copy_decl_for_dup_finish): Mark VAR_DECLs referenced in src_fn.
	(copy_arguments_for_versioning): Drop redundant get_var_ann.
	* ipa-inline.c (compute_inline_parameters): Do not compute
	disregard_inline_limits here.
	(compute_inlinable_for_current, pass_inlinable): New.
	(pass_inline_parameters): Require PROP_referenced_vars.
	* cgraphunit.c (cgraph_process_new_functions): Don't run
	compute_inline_parameters explicitly unless function is in SSA form.
	(cgraph_analyze_function): Set .disregard_inline_limits.
	* tree-sra.c (convert_callers): Compute inliner parameters
	only for functions already in SSA form.

2011-02-17  Joseph Myers  <joseph@codesourcery.com>

	* config/sparc/sparc.h (CPP_ENDIAN_SPEC): Don't handle
	-mlittle-endian-data.

2011-02-17  Joseph Myers  <joseph@codesourcery.com>

	* config/sparc/linux64.h (OPTION_DEFAULT_SPECS): Match -mfpu and
	-mno-fpu, not -fpu and -no-fpu.
	* config/sparc/sol2-bi.h (OPTION_DEFAULT_SPECS): Likewise.
	* config/sparc/sparc.h (OPTION_DEFAULT_SPECS): Likewise.

2011-02-17  Uros Bizjak  <ubizjak@gmail.com>

	PR target/43653
	* config/i386/i386.c (ix86_secondary_reload): Handle SSE
	input reload with PLUS RTX.

2011-02-16  Joseph Myers  <joseph@codesourcery.com>

	* config/mips/mips.opt (mno-mdmx): Use Var(TARGET_MDMX, 0) instead
	of InverseVar(MDMX).

2011-02-16  Joseph Myers  <joseph@codesourcery.com>

	* config/sh/embed-elf.h (LIBGCC_SPEC): Match -m4-340 instead of
	--m4-340.

2011-02-16  Joseph Myers  <joseph@codesourcery.com>

	* config/mn10300/mn10300.opt (mno-crt0): New.

2011-02-16  Joseph Myers  <joseph@codesourcery.com>

	* config/m68k/uclinux.opt (static-libc): New Driver option.

2011-02-16  Joseph Myers  <joseph@codesourcery.com>

	* config/m32c/m32c.h (LIB_SPEC): Match -msim not -msim*.

2011-02-16  Joseph Myers  <joseph@codesourcery.com>

	* config/lm32/lm32.h (ASM_SPEC): Use %{muser-enabled} instead of
	%{muser-extend-enabled}.

2011-02-16  Richard Guenther  <rguenther@suse.de>

	PR tree-optimization/47738
	* tree-ssa-loop.c (run_tree_predictive_commoning): Return
	the TODO from tree_predictive_commoning.

2011-02-15  Jeff Law  <law@redhat.com>

	Revert
	2011-01-25  Jeff Law  <law@redhat.com>

	PR rtl-optimization/37273
	* ira-costs.c (scan_one_insn): Detect constants living in memory and
	handle them like argument loads from stack slots.  Do not double
	count memory for memory constants and argument loads from stack slots.

2011-02-15  H.J. Lu  <hongjiu.lu@intel.com>

	PR middle-end/47725
	* combine.c (cant_combine_insn_p): Revert the last change.

2011-02-15  Michael Meissner  <meissner@linux.vnet.ibm.com>

	PR target/47755
	* config/rs6000/predicates.md (easy_vector_constant): Allow V2DI
	mode for vector constants.  Remove code that checks for TImode.

2011-02-15  Alexandre Oliva  <aoliva@redhat.com>

	PR debug/47106
	PR debug/47402
	* cgraph.h (compute_inline_parameters): Return void.
	* ipa-inline.c (compute_inline_parameters): Adjust.

2011-02-15  Alexandre Oliva  <aoliva@redhat.com>

	PR debug/47106
	PR debug/47402
	* tree-inline.h (estimated_stack_frame_size): Take cgraph node
	rather than decl.
	* cfgexpand.c (estimated_stack_frame_size): Likewise.
	* ipa-inline.c (compute_inline_parameters): Adjust.

2011-02-15  Alexandre Oliva  <aoliva@redhat.com>

	PR debug/47106
	PR debug/47402
	* tree-flow.h (FOR_EACH_REFERENCED_VAR): Add FN argument.
	Adjust all users.  Pass FN to...
	* tree-flow-inline.h (first_referenced_var): ... this.  Add
	fn argument.
	* ipa-struct-reorg.c: Adjust.
	* tree-dfa.c: Adjust.
	* tree-into-ssa.c: Adjust.
	* tree-sra.c: Adjust.
	* tree-ssa-alias.c: Adjust.
	* tree-ssa-live.c: Adjust.
	* tree-ssa.c: Adjust.
	* tree-ssanames.c: Adjust.
	* tree-tailcall.c: Adjust.

2011-02-15  Alexandre Oliva  <aoliva@redhat.com>

	PR debug/47106
	PR debug/47402
	* tree-flow.h (referenced_var_lookup): Add fn parameter.
	Adjust all callers.
	* tree-dfa.c (referenced_var_lookup): Use fn instead of cfun.
	* tree-flow-inline.h: Adjust.
	* gimple-pretty-print.c: Adjust.
	* tree-into-ssa.c: Adjust.
	* tree-ssa.c: Adjust.
	* cfgexpand.c: Adjust.

2011-02-15  Nathan Froyd  <froydnj@codesourcery.com>

	* config/iq2000/i2000.h (REG_CLASS_FROM_LETTER): Delete.
	(CONST_OK_FOR_LETTER_P, CONST_DOUBLE_OK_FOR_LETTER_P): Delete.
	(EXTRA_CONSTRAINT): Delete.
	* config/iq2000/constraints.md: New file.
	* config/iq2000/iq2000.md: Include it.
	(define_insn ""): Delete.
	(movsi_internal2, movhi_internal2, movqi_internal2): Delete
	unsupported constraint letters from patterns.
	(call_value, call_value_internal1): Likewise.
	(call_value_multiple_internal1): Likewise.

2011-02-15  Nick Clifton  <nickc@redhat.com>

	* config/mn10300/mn10300.c: Include tm-constrs.h.
	(struct liw_data): New data structure describing an LIW candidate
	instruction.
	(extract_bundle): Use struct liw_data.  Allow small integer
	operands for some instructions.
	(check_liw_constraints): Use struct liw_data.  Remove swapped
	parameter.  Add comments describing the checks.  Fix bug when
	assigning the source of liw1 to the source of liw2.
	(liw_candidate): Delete.  Code moved into extract_bundle.
	(mn10300_bundle_liw): Use struct liw_data.  Check constraints
	before swapping.
	* config/mn10300/predicates.md (liw_operand): New predicate.
	Allows registers and small integer constants.
	* config/mn10300/constraints.md (O): New constraint.  Accetps
	integers in the range -8 to +7 inclusive.
	* config/mn10300/mn10300.md (movesi_internal): Add an alternative
	for moving a small integer into a register.  Give this alternative
	LIW attributes.
	(addsi3, subsi3, cmpsi, lshrsi3, ashrsi3): Likewise.
	(ashlsi3): Likewise, plus give LIW attributes to the alternatives
	using the J,K,L and M constraints,
	(liw): Remove SI mode on second operands to allow for HI and QI
	mode values.
	(cmp_liw, liw_cmp): Likewise.  Plus fix order of operands in the
	instruction.

2011-02-15  H.J. Lu  <hongjiu.lu@intel.com>

	PR middle-end/47725
	* combine.c (cant_combine_insn_p): Check zero/sign extended
	hard registers.

2011-02-15  Richard Guenther  <rguenther@suse.de>

	PR tree-optimization/47743
	* tree-ssa-pre.c (phi_translate_1): If we didn't get a value-number
	for a non-type-compatible VN lookup bail out.

2011-02-15  Nathan Froyd  <froydnj@codesourcery.com>

	* config/fr30/constraints.md: New file.
	* config/fr30/fr30.md: Include it.
	* config/fr30/fr30.h (REG_CLASS_FROM_LETTER): Delete.
	(CONST_OK_FOR_LETTER_P, CONST_DOUBLE_OK_FOR_LETTER_P): Delete.
	(EXTRA_CONSTRAINT): Delete.

2011-02-15  Nathan Froyd  <froydnj@codesourcery.com>

	* config/frv/constraints.md: New file.
	* config/frv/predicates.md: Include it.
	* config/frv/frv.c (reg_class_from_letter): Delete.
	(frv_option_override): Don't initialize it.
	* config/frv/frv.h (REG_CLASS_FROM_LETTER): Delete.
	(CONST_OK_FOR_I, CONST_OK_FOR_J, CONST_OK_FOR_K): Delete.
	(CONST_OK_FOR_L, CONST_OK_FOR_M, CONST_OK_FOR_N): Delete.
	(CONST_OK_FOR_O, CONST_OK_FOR_P, CONST_OK_FOR_LETTER_P): Delete.
	(CONST_DOUBLE_OK_FOR_G, CONST_DOUBLE_OK_FOR_H): Delete.
	(CONST_DOUBLE_OK_FOR_LETTER_P): Delete.
	(EXTRA_CONSTRAINT_FOR_Q, EXTRA_CONSTRAINT_FOR_R): Delete.
	(EXTRA_CONSTRAINT_FOR_S, EXTRA_CONSTRAINT_FOR_T): Delete.
	(EXTRA_CONSTRAINT_FOR_U, EXTRA_CONSTRAINT): Delete.
	(EXTRA_MEMORY_CONSTRAINT, CONSTRAINT_LEN): Delete.
	(REG_CLASS_FROM_CONSTRAINT): Delete.

2011-02-15  Jakub Jelinek  <jakub@redhat.com>

	PR middle-end/47581
	* config/i386/i386.c (ix86_compute_frame_size): Don't align offset
	if frame size is 0 in a leaf function.

2011-02-15  Rainer Orth  <ro@CeBiTec.Uni-Bielefeld.DE>

	PR pch/14940
	* config/alpha/host-osf.c: New file.
	* config/alpha/x-osf: New file.
	* config.host (alpha*-dec-osf*): Use it.

2011-02-14  Anatoly Sokolov  <aesok@post.ru>

	* config/rx/rx.h (GO_IF_MODE_DEPENDENT_ADDRESS): Remove.
	* config/rx/rx-protos.h (rx_is_mode_dependent_addr): Remove.
	* config/xtensa/xtensa.c (rx_is_mode_dependent_addr): Rename to...
	(rx_mode_dependent_address_p): ...this. Make static. Change argument
	type to const_rtx.
	(TARGET_MODE_DEPENDENT_ADDRESS_P): Define.

2011-02-14  Nathan Froyd  <froydnj@codesourcery.com>

	* config/stormy16/constraints.md: New file.
	* config/stormy16/predicates.md (nonimmediate_nonstack_operand):
	Use satisfies_constraint_Q and satisfies_constraint_R.
	* config/stormy16/stomry16-protos.h (xstormy16_extra_constraint_p):
	Delete.
	(xstormy16_legitiamte_address_p): Declare.
	* config/stormy16/stormy16.h (REG_CLASS_FROM_LETTER): Delete.
	(CONST_OK_FOR_LETTER_P, CONST_DOUBLE_OK_FOR_LETTER_P): Delete.
	(EXTRA_CONSTRAINT): Delete.
	* config/stormy16/stormy16.c (xstormy16_legitimate_address_p):
	Un-staticize.
	(xstormy16_extra_constraint_p): Delete.

2011-02-14  Eric Botcazou  <ebotcazou@adacore.com>

	PR tree-optimization/46494
	* loop-unroll.c (split_edge_and_insert): Adjust comment.
	* loop-init.c (loop_optimizer_finalize): Do not call verify_flow_info.
	(pass_rtl_loop_done): Add TODO_verify_flow.
	* fwprop.c (pass_rtl_fwprop): Likewise.
	* modulo-sched.c (pass_sms): Likewise.
	* tree-ssa-dom.c (pass_dominator): Likewise.
	* tree-ssa-loop-ch.c (pass_ch): Likewise.
	* tree-ssa-loop.c (pass_complete_unrolli): Likewise.
	(pass_tree_loop_done): Likewise.
	* tree-ssa-pre.c (execute_pre): Likewise.
	* tree-ssa-reassoc.c (pass_reassoc): Likewise.
	* tree-ssa-sink.c (pass_sink_code): Likewise.
	* tree-vrp.c (pass_vrp): Likewise.

2011-02-14  Nathan Froyd  <froydnj@codesourcery.com>

	* config/v850/constraints.md: New file.
	* config/v850/v850.md: Include it.
	* config/v850/predicates.md (reg_or_0_operand): Use
	satisfies_constraint_G.
	(special_symbolref_operand): Use satisfies_constraint_K.
	* config/v850/v850.h (CONSTANT_ADDRESS_P): Use constraint_satisfied_p.
	(GO_IF_LEGITIMATE_ADDRESS): Likewise.
	(REG_CLASS_FROM_LETTER, INT_7_BITS, INT_8_BITS): Delete.
	(CONST_OK_FOR_P, CONST_OK_FOR_LETTER_P): Delete.
	(EXTRA_CONSTRAINT): Delete.
	(CONST_OK_FOR_I, CONST_OK_FOR_J): Use insn_const_int_ok_for_constraint.
	(CONST_OK_FOR_K, CONST_OK_FOR_L, CONST_OK_FOR_M): Likewise.
	(CONST_OK_FOR_N, CONST_OK_FOR_O): Likewise.

2011-02-14  Anatoly Sokolov  <aesok@post.ru>

	PR target/47696
	* config/avr/avr-devices.c (avr_mcu_types): Fix ATmega2560 device
	description.

2011-02-14  Nathan Froyd  <froydnj@codesourcery.com>

	* config/mcore/constraints.md: New file.
	* config/mcore/mcore.md: Include it.
	* config/mcore/mcore.c (reg_class_from_letter): Delete.
	* config/mcore/mcore.h (reg_class_from_letter): Delete.
	(REG_CLASS_FROM_LETTER): Delete.
	(CONST_OK_FOR_I, CONST_OK_FOR_J, CONST_OK_FOR_L): Use
	insn_const_int_ok_for_constraint.
	(CONST_OK_FOR_K, CONST_OK_FOR_M, CONST_OK_FOR_N): Likewise.
	(CONST_OK_FOR_O, CONST_OK_FOR_P): Likewise.
	(CONST_OK_FOR_LETTER_P, CONST_DOUBLE_OK_FOR_LETTER_P): Delete.
	(EXTRA_CONSTRAINT): Delete.

2011-02-14  Rainer Orth  <ro@CeBiTec.Uni-Bielefeld.DE>

	PR ada/41929
	* config/sparc/sol2-unwind.h: Include <sys/frame.h>, <sys/stack.h>
	(IS_SIGHANDLER): Define.
	(sparc64_is_sighandler): New function, split off from
	sparc64_fallback_frame_state.
	(sparc_is_sighandler): New function, split off from
	sparc_fallback_frame_state.
	(sparc64_fallback_frame_state): Merge with ...
	(sparc_fallback_frame_state): ... this into ...
	(MD_FALLBACK_FRAME_STATE_FOR): ... this.
	Change new_cfa to long.  Remove regs_off, fpu_save_off, fpu_save.
	Define nframes, mctx.  Use IS_SIGHANDLER, handler_args, mctx, walk
	stack instead of hardcoded offsets.

2011-02-14  Andriy Gapon  <avg@freebsd.org>

	PR target/45808
	* config/freebsd-spec.h (FBSD_LIB_SPEC): Handle the shared case.

2011-02-13  Ralf Wildenhues  <Ralf.Wildenhues@gmx.de>

	* configure: Regenerate.

2011-02-12  Joseph Myers  <joseph@codesourcery.com>

	PR driver/45731
	* gcc.c (asm_options): Correct spec matching --target-help.

2011-02-12  Martin Jambor  <mjambor@suse.cz>

	* tree-cfg.c (verify_gimple_call): Return true upon invalid argument
	to gimple call error.

2011-02-12  Mike Stump  <mikestump@comcast.net>

	* config/frv/frv.h (TRANSFER_FROM_TRAMPOLINE): Canonicalize
	comments in backslash regions.

2011-02-12  Mike Stump  <mikestump@comcast.net>
	    Jakub Jelinek  <jakub@redhat.com>
	    Iain Sandoe  <iains@gcc.gnu.org>

	PR target/47324
	* dwarf2out.c (output_cfa_loc): When required, apply the
	DWARF2_FRAME_REG_OUT macro to adjust register numbers.
	(output_loc_sequence): Likewise.
	(output_loc_operands_raw): Likewise.
	(output_loc_sequence_raw): Likewise.
	(output_cfa_loc): Likewise.
	(output_loc_list): Suppress register number adjustment when
	calling output_loc_sequence()
	(output_die): Likewise.

2011-02-12  Anatoly Sokolov  <aesok@post.ru>

	* config/xtensa/xtensa.h (REGISTER_MOVE_COST, MEMORY_MOVE_COST):
	Remove macros.
	* config/xtensa/xtensa.c (xtensa_register_move_cost,
	xtensa_memory_move_cost): New functions.
	(TARGET_REGISTER_MOVE_COST, TARGET_REGISTER_MOVE_COST): Define.

2011-02-12  Alexandre Oliva  <aoliva@redhat.com>

	PR lto/47225
	* configure.ac (gcc_cv_lto_plugin): Test for liblto_plugin.la
	in the current directory.
	* configure: Rebuilt.

2011-02-12  Iain Sandoe  <iains@gcc.gnu.org>

	* config/darwin.c (darwin_override_options): Add a hunk missed
	from the commit of r168571.  Trim comment line lengths and
	correct indents of the preceding block.

2011-02-12  Iain Sandoe  <iains@gcc.gnu.org>

	* gcc.c (driver_handle_option): Concatenate the argument to -F with
	the switch.

2011-02-11  Joseph Myers  <joseph@codesourcery.com>

	* common.opt (nostartfiles): New Driver option.

2011-02-11  Xinliang David Li  <davidxl@google.com>

	PR tree-optimization/47707
	* tree-chrec.c (convert_affine_scev): Keep type precision.

2011-02-11  Eric Botcazou  <ebotcazou@adacore.com>

	PR tree-optimization/47420
	* ipa-split.c (visit_bb): Punt on any kind of GIMPLE_RESX.

2011-02-11  Pat Haugen  <pthaugen@us.ibm.com>

	PR rtl-optimization/47614
	* rtl.h (check_for_inc_dec): Declare.
	* dse.c (check_for_inc_dec): Externalize...
	* postreload.c (reload_cse_simplify): ...use it before deleting stmt.
	(reload_cse_simplify_operands): Don't simplify opnds with side effects.

2011-02-11  Joseph Myers  <joseph@codesourcery.com>

	PR driver/47678
	* gcc.c (main): Do not compile inputs if there were errors in
	option handling.
	* opts-common.c (read_cmdline_option): Check for wrong language
	after other error checks.

2011-02-11  Nathan Froyd  <froydnj@codesourcery.com>

	* cgraph.c: Fix comment typos.
	* cgraph.h: Likewise.
	* cgraphunit.c: Likewise.
	* ipa-cp.c: Likewise.
	* ipa-inline.c: Likewise.
	* ipa-prop.c: Likewise.
	* ipa-pure-const.c: Likewise.
	* ipa-ref.c: Likewise.
	* ipa-reference.c: Likewise.

2011-02-11  Jakub Jelinek  <jakub@redhat.com>

	PR debug/47684
	* tree-predcom.c (single_nonlooparound_use): Ignore debug uses.

2011-02-11  Rainer Orth  <ro@CeBiTec.Uni-Bielefeld.DE>

	PR testsuite/47400
	* doc/sourcebuild.texi (Require Support): Document
	dg-require-ascii-locale.

2011-02-11  Mingjie Xing  <mingjie.xing@gmail.com>

	* doc/lto.texi (Write summary): Fix missing parentheses.

2011-02-10  DJ Delorie  <dj@redhat.com>

	* config/m32c/m32c.c (m32c_option_override): Disable
	-fcombine-stack-adjustments until flag value tracking and compare
	optimization can be rewritten.

2011-02-10  Peter Bergner  <bergner@vnet.ibm.com>

	* config/rs6000/linux64.h (PROCESSOR_DEFAULT): Change to
	PROCESSOR_POWER7.
	(PROCESSOR_DEFAULT64): Likewise.

2011-02-10  Richard Henderson  <rth@redhat.com>

	* config/rx/predicates.md (rx_zs_comparison_operator): Revert
	change from 2011-02-03.
	* config/rx/rx.c (flags_from_code): Likewise.
	(rx_print_operand) ['B']: For LT/GE, use lt/ge if overflow flag
	is valid, n/pz otherwise.
	(rx_select_cc_mode): Return CCmode if Y is not zero.

2011-02-10  Richard Guenther  <rguenther@suse.de>

	* tree-ssa-structalias.c (bitpos_of_field): Use BITS_PER_UNIT, not 8.

2011-02-10  Richard Guenther  <rguenther@suse.de>

	PR tree-optimization/47677
	* tree-vrp.c (vrp_bitmap_equal_p): Fix comparison of empty bitmaps.

2011-02-10  Jakub Jelinek  <jakub@redhat.com>

	PR target/47665
	* combine.c (make_compound_operation): Only change shifts into
	multiplication for SCALAR_INT_MODE_P.

2011-02-10  Jie Zhang  <jie@codesourcery.com>

	PR testsuite/47622
	Revert
	2011-02-05  Jie Zhang  <jie@codesourcery.com>
	PR debug/42631
	* web.c (entry_register): Don't clobber the number of the
	first uninitialized reference in used[].

2011-02-09  Richard Guenther  <rguenther@suse.de>

	PR tree-optimization/47664
	* ipa-inline.c (cgraph_decide_inlining_incrementally): Visit
	all edges again.

2011-02-09  David Edelsohn  <dje.gcc@gmail.com>

	PR target/46481
	PR target/47032
	* config/rs6000/aix61.h (PROCESSOR_DEFAULT): Change to
	PROCESSOR_POWER7.
	(PROCESSOR_DEFAULT64): Same.
	(RS6000_DEFAULT_LONG_DOUBLE_SIZE): Delete.

2011-02-09  Rainer Orth  <ro@CeBiTec.Uni-Bielefeld.DE>

	* config/mips/iris6.h (TARGET_C99_FUNCTIONS): Define.

2011-02-09  Martin Jambor  <mjambor@suse.cz>

	PR middle-end/45505
	* tree-sra.c (struct access): New flags grp_scalar_read and
	grp_scalar_write.  Changed description of assignment read and write
	flags.
	(dump_access): Dump new flags, reorder all of them.
	(sort_and_splice_var_accesses): Set the new flag accordingly, use them
	to detect multiple scalar reads.
	(analyze_access_subtree): Use the new scalar read write flags instead
	of the old flags.  Adjusted comments.

2011-02-08  DJ Delorie  <dj@redhat.com>

	PR target/47548
	* config/m32c/m32c.c (m32c_subreg): Don't try to validate interim
	patterns.

2011-02-08  Joseph Myers  <joseph@codesourcery.com>

	* config/m68k/uclinux.opt: New.
	* config.gcc (m68k-*-uclinux*): Use m68k/uclinux.opt.

2011-02-08  Joseph Myers  <joseph@codesourcery.com>

	* config/cris/elf.opt (sim): New Driver option.

2011-02-08  Joseph Myers  <joseph@codesourcery.com>

	* config/xtensa/elf.opt: New.
	* config.gcc (xtensa*-*-elf*): Use xtensa/elf.opt.

2011-02-08  Joseph Myers  <joseph@codesourcery.com>

	* config/vax/elf.opt: New.
	* config.gcc (vax-*-linux*, vax-*-netbsdelf*): Use vax/elf.opt.

2011-02-08  Joseph Myers  <joseph@codesourcery.com>

	* config/rs6000/aix64.opt (posix, pthread): New Driver options.

2011-02-08  Joseph Myers  <joseph@codesourcery.com>

	* config/gnu-user.opt: New.
	* config.gcc (*-*-linux* | frv-*-*linux* | *-*-kfreebsd*-gnu |
	*-*-knetbsd*-gnu | *-*-gnu* | *-*-kopensolaris*-gnu,
	*-*-uclinux*): Use gnu-user.opt.

2011-02-08  Thomas Schwinge  <thomas@schwinge.name>

	* config/gnu.h (CPP_SPEC, LIB_SPEC): Remove handling of -bsd option.
	* config/i386/gnu.h (CPP_SPEC): Likewise.

2011-02-08  Ian Lance Taylor  <iant@google.com>

	* common.opt (fcx-limited-range): Add SetByCombined flag.
	(ffinite-math-only, fmath-errno, frounding-math): Likewise.
	(fsignaling-nans, fsigned-zeros, ftrapping-math): Likewise.
	(fassociative-math, freciprocal-math): Likewise.
	(funsafe-math-optimizations): Likewise.
	* opth-gen.awk: Handle SetByCombined.
	* optc-gen.awk: Likewise.
	* opts.c (set_fast_math_flags): Don't override flag if set by frontend.
	(set_unsafe_math_optimizations_flags): Likewise.
	* doc/options.texi (Option properties): Document SetByCombined.

2011-02-08  Joseph Myers  <joseph@codesourcery.com>

	* config.gcc (arc-*, alpha*-*-gnu*, arm*-*-netbsd*, arm-*-pe*,
	i[34567]86-*-interix3*, i[34567]86-*-netbsd*, i[34567]86-*-pe,
	m68hc11-*-*, m6811-*-*, m68hc12-*-*, m6812-*-*,
	m68k-*-uclinuxoldabi*, mcore-*-pe*, powerpc*-*-gnu*,
	sh*-*-symbianelf*, vax-*-netbsd*): Mark obsolete.

2011-02-08  Sebastian Pop  <sebastian.pop@amd.com>

	PR tree-optimization/46834
	PR tree-optimization/46994
	PR tree-optimization/46995
	* graphite-sese-to-poly.c (used_outside_reduction): New.
	(detect_commutative_reduction): Call used_outside_reduction.
	(rewrite_commutative_reductions_out_of_ssa_close_phi): Call
	translate_scalar_reduction_to_array only when at least one
	loop-phi/close-phi tuple has been detected.

2011-02-08  Richard Guenther  <rguenther@suse.de>

	PR middle-end/47639
	* tree-vect-generic.c (expand_vector_operations_1): Update
	stmts here ...
	(expand_vector_operations): ... not here.  Cleanup EH info
	and the CFG if required.

2011-02-08  Richard Guenther  <rguenther@suse.de>

	PR tree-optimization/47641
	* tree-ssa.c (execute_update_addresses_taken): For asm outputs
	require type compatibility.

2011-02-08  Andreas Krebbel  <Andreas.Krebbel@de.ibm.com>

	* gimple-low.c (lower_function_body): Don't remove the location of
	the return statement here.
	(lower_gimple_return): Do it here instead but only if the return
	statement is actually used twice.

2011-02-08  Richard Guenther  <rguenther@suse.de>

	PR tree-optimization/47632
	* tree-ssa-forwprop.c (remove_prop_source_from_use): Remove
	unused up_to_stmt parameter, return whether cfg-cleanup is
	necessary, remove EH info properly.
	(forward_propagate_into_gimple_cond): Adjust caller.
	(forward_propagate_into_cond): Likewise.
	(forward_propagate_comparison): Likewise.
	(tree_ssa_forward_propagate_single_use_vars): Make
	forward_propagate_comparison case similar to the two others.

2011-02-08  Nick Clifton  <nickc@redhat.com>

	* config/mn10300/mn10300.opt (mliw): New command line option.
	* config/mn10300/mn10300.md (UNSPEC_LIW): New unspec.
	(liw_bundling): New automaton.
	(liw): New attribute.
	(liw_op): New attribute.
	(liw_op1, liw_op2, liw_both, liw_either): New reservations.
	(movsi_internal): Add LIW attributes.
	(andsi3): Likewise.
	(iorsi3): Likewise.
	(xorsi3): Likewise.
	(addsi3): Separate register and immediate alternatives.
	Add LIW attributes.
	(subsi3): Likewise.
	(cmpsi): Likewise.
	(aslsi3): Likewise.
	(lshrsi3): Likewise.
	(ashrsi3): Likewise.
	(liw): New pattern.
	* config/mn10300/mn10300.c (liw_op_names): New
	(mn10300_print_operand): Handle 'W' operand descriptor.
	(extract_bundle): New function.
	(check_liw_constraints): New function.
	(liw_candidate): New function.
	(mn10300_bundle_liw): New function.
	(mn10300_reorg): New function.
	(TARGET_MACHINE_DEPENDENT_REORG): Define.
	(TARGET_DEFAULT_TARGET_FLAGS): Add MASK_ALLOW_LIW.
	* config/mn10300/mn10300.h (TARGET_CPU_CPP_BUILTINS): Define
	__LIW__ or __NO_LIW__.
	* doc/invoke.texi: Describe the -mliw command line option.

2011-02-07  John David Anglin  <dave.anglin@nrc-cnrc.gc.ca>

	* config.gcc (hppa[12]*-*-hpux11*): Don't set extra_parts.
	* config/pa/stublib.c (pthread_default_stacksize_np, pthread_mutex_lock,
	pthread_mutex_unlock): Remove.
	* config/pa/t-pa-hpux11: Remove rules to build pthread stubs.
	* config/pa/t-pa64: Likewise.
	* config/pa/pa64-hpux.h (LIB_SPEC): In static links, link against
	shared libc if not linking against libpthread.
	* config/pa/pa-hpux11.h (LIB_SPEC): Likewise.

2011-02-07  Iain Sandoe  <iains@gcc.gnu.org>

	PR target/47558
	* config/darwin10.h (LINK_GCC_C_SEQUENCE_SPEC): Put -lSystem first
	on 10.6 and later to ensure that we always use the unwinder from
	the system.  Only add -no_compact_unwind when tarteting darwin
	10.6 or later.

2011-02-07  Steve Ellcey  <sje@cup.hp.com>

	PR target/46997
	* vect.md (vec_interleave_highv2sf): Change fmix for TARGET_BIG_ENDIAN.
	(vec_interleave_lowv2sf): Ditto.
	(vec_extract_evenv2sf): Add TARGET_BIG_ENDIAN check.
	(vec_extract_oddv2sf): Ditto.

2011-02-07  Mike Stump  <mikestump@comcast.net>

	PR target/42333
	Add __ieee_divdc3 entry point.
	* config/i386/darwin.h (DECLARE_LIBRARY_RENAMES): Retain ___divdc3
	entry point.
	(SUBTARGET_INIT_BUILTINS): Call darwin_rename_builtins.
	* config/i386/i386.c (TARGET_INIT_LIBFUNCS): Likewise.
	* config/darwin.c (darwin_rename_builtins): Add.
	* config/darwin-protos.h (darwin_rename_builtins): Add.

2011-02-07  Michael Meissner  <meissner@linux.vnet.ibm.com>

	PR target/47636
	* config/rs6000/rs6000.md (rsqrt<mode>2): Use the correct macro
	for the condition.

2011-02-07  Mike Stump  <mikestump@comcast.net>

	* config/darwin.opt (mmacosx-version-min): Update default OS version.

2011-02-07  Denis Chertykov  <chertykov@gmail.com>

	PR target/47534
	* config/avr/libgcc.S (exit): Move .endfunc

2011-02-07  Richard Guenther  <rguenther@suse.de>

	PR tree-optimization/47615
	* tree-ssa-sccvn.h (run_scc_vn): Take a vn-walk mode argument.
	* tree-ssa-sccvn.c (default_vn_walk_kind): New global.
	(run_scc_vn): Initialize it.
	(visit_reference_op_load): Use it.
	* tree-ssa-pre.c (execute_pre): Use VN_WALK if in PRE.

2011-02-07  Ulrich Weigand  <Ulrich.Weigand@de.ibm.com>

	* config/spu/spu.c (spu_init_libfuncs): Install SImode and
	DImode trapping arithmetic libfuncs.

2011-02-07  Richard Guenther  <rguenther@suse.de>

	PR tree-optimization/47621
	* tree-ssa.c (non_rewritable_lvalue_p): New function, split out from
	two duplicates ...
	(execute_update_addresses_taken): ... here.  Make it more
	conservative in what we accept.

2011-02-06  Joseph Myers  <joseph@codesourcery.com>

	* config/sparc/freebsd.h (ASM_SPEC): Define.
	* config/sparc/vxworks.h (ASM_SPEC): Define.

2011-02-06  Joseph Myers  <joseph@codesourcery.com>

	* config/sparc/sol2-bi.h (CC1_SPEC): Remove %{sun4:} %{target:}.

2011-02-06  Steven Bosscher  <steven@gcc.gnu.org>

	* doc/invoke.texi: Remove reference to compiler internals from
	user documentation.

	* reg-notes.def: Remove REG_VALUE_PROFILE.
	* combine.c (distribute_notes): Do not handle REG_VALUE_PROFILE.

2011-02-05  Jakub Jelinek  <jakub@redhat.com>

	PR middle-end/47610
	* varasm.c (default_section_type_flags): If decl is NULL,
	and name is .data.rel.ro or .data.rel.ro.local, set SECTION_RELRO bit.

2011-02-05  Jie Zhang  <jie@codesourcery.com>

	PR debug/42631
	* web.c (entry_register): Don't clobber the number of the
	first uninitialized reference in used[].

2011-02-04  Sebastian Pop  <sebastian.pop@amd.com>

	PR tree-optimization/46194
	* tree-data-ref.c (analyze_miv_subscript): Remove comment.
	(build_classic_dist_vector_1): Do not represent classic distance
	vectors when the access functions are variating in different loops.

2011-02-04  Joseph Myers  <joseph@codesourcery.com>

	* config/mips/iris6.opt: New.
	* config.gcc (mips-sgi-irix6.5*): Use mips/iris6.opt.

2011-02-04  Richard Henderson  <rth@redhat.com>
	    Steve Ellcey  <sje@cup.hp.com>

	PR target/46997
	* config/ia64/predicates.md (mux1_brcst_element): New.
	* config/ia64/ia64-protos.h (ia64_unpack_assemble): New.
	* config/ia64/ia64.c (ia64_unpack_assemble): New.
	(ia64_unpack_sign): New.
	(ia64_expand_unpack): Rewrite using new routines.
	(ia64_expand_widen_sum): Ditto.
	(ia64_expand_dot_prod_v8qi): Ditto.
	* config/ia64/vect.md (mulv8qi3): Rewrite to use new
	routines, add endian check.
	(pmpy2_even): Rename from pmpy2_r, add endian check.
	(pmpy2_odd): Rename from pmpy2_l, add endian check.
	(vec_widen_smult_lo_v4hi): Rewrite using new routines.
	(vec_widen_smult_hi_v4hi): Ditto.
	(vec_widen_umult_lo_v4hi): Ditto.
	(vec_widen_umult_hi_v4hi): Ditto.
	(mulv2si3): Change endian checks.
	(sdot_prodv4hi): Rewrite with new calls.
	(udot_prodv4hi): New.
	(vec_pack_ssat_v4hi): Add endian check.
	(vec_pack_usat_v4hi): Ditto.
	(vec_pack_ssat_v2si): Ditto.
	(max1_even): Rename from max1_r, add endian check.
	(max1_odd): Rename from max1_l, add endian check.
	(*mux1_rev): Format change.
	(*mux1_mix): Ditto.
	(*mux1_shuf): Ditto.
	(*mux1_alt): Ditto.
	(*mux1_brcst_v8qi): Use new predicate.
	(vec_extract_evenv8qi): Remove endian check.
	(vec_extract_oddv8qi): Ditto.
	(vec_interleave_lowv4hi): Format change.
	(vec_interleave_highv4hi): Ditto.
	(mix2_even): Rename from mix2_r, add endian check.
	(mix2_odd): Rename from mux2_l, add endian check.
	(*mux2): Fix mask setting for TARGET_BIG_ENDIAN.
	(vec_extract_evenodd_helper): Format change.
	(vec_extract_evenv4hi): Remove endian check.
	(vec_extract_oddv4hi): Remove endian check.
	(vec_interleave_lowv2si): Format change.
	(vec_interleave_highv2si): Format change.
	(vec_initv2si): Remove endian check.
	(vecinit_v2si): Add endian check.
	(reduc_splus_v2sf): Add endian check.
	(reduc_smax_v2sf): Ditto.
	(reduc_smin_v2sf): Ditto.
	(vec_initv2sf): Remove endian check.
	(fpack): Add endian check.
	(fswap): Add endian check.
	(vec_interleave_highv2sf): Add endian check.
	(vec_interleave_lowv2sf): Add endian check.
	(fmix_lr): Add endian check.
	(vec_setv2sf): Format change.
	(*vec_extractv2sf_0_be): Use shift to extract operand.
	(*vec_extractv2sf_1_be): New.
	(vec_pack_trunc_v4hi): Add endian check.
	(vec_pack_trunc_v2si): Format change.

2011-02-04  Jakub Jelinek  <jakub@redhat.com>

	PR inline-asm/23200
	* tree-ssa-ter.c (is_replaceable_p): Add TER argument.  Don't
	do bb, locus and block comparison and disallow loads if it is not set.
	(stmt_is_replaceable_p): New function.
	(process_replaceable, find_replaceable_in_bb): Adjust is_replaceable_p
	callers.
	* expr.c (expand_expr_real_1) <case SSA_NAME>: If
	get_gimple_for_ssa_name try for EXPAND_INITIALIZER harder to use
	SSA_NAME_DEF_STMT.
	* tree-flow.h (stmt_is_replaceable_p): New prototype.

2011-02-04  Joseph Myers  <joseph@codesourcery.com>

	* config/rs6000/xilinx.opt: New.
	* config.gcc (powerpc-xilinx-eabi*): Use rs6000/xilinx.opt.

2011-02-04  Joseph Myers  <joseph@codesourcery.com>

	* config/mips/mips.opt (EB, EL, noasmopt): New Driver options.

2011-02-03  Anatoly Sokolov  <aesok@post.ru>

	* config/xtensa/xtensa.h (PREFERRED_RELOAD_CLASS,
	PREFERRED_OUTPUT_RELOAD_CLASS): Remove.
	* config/xtensa/xtensa-protos.h (xtensa_preferred_reload_class,
	secondary_reload_info, xtensa_secondary_reload): Remove.
	* config/xtensa/xtensa.c (TARGET_PREFERRED_RELOAD_CLASS,
	TARGET_PREFERRED_OUTPUT_RELOAD_CLASS): Define.
	(xtensa_preferred_reload_class): Make static. Change return and
	'rclass' argument type to reg_class_t. Remove 'isoutput' argument.
	Use CONST_DOUBLE_P predicate.
	(xtensa_preferred_output_reload_class): New function.
	(xtensa_secondary_reload): Make static.

2011-02-03  Joseph Myers  <joseph@codesourcery.com>

	* config/microblaze/microblaze.opt (Zxl-mode-bootstrap,
	Zxl-mode-executable, Zxl-mode-novectors, Zxl-mode-xilkernel,
	Zxl-mode-xmdstub, mxl-mode-xilkernel): New Driver options.

2011-02-03  Jakub Jelinek  <jakub@redhat.com>

	PR middle-end/31490
	* output.h (SECTION_RELRO): Define.
	(SECTION_MACH_DEP): Adjust.
	(get_variable_section): New prototype.
	* varpool.c (varpool_finalize_named_section_flags): New function.
	(varpool_assemble_pending_decls): Call it.
	* cgraph.h (varpool_finalize_named_section_flags): New prototype.
	* cgraphunit.c (cgraph_output_in_order): Call
	varpool_finalize_named_section_flags.
	* varasm.c (get_section): Allow section flags conflicts between
	relro and read-only sections if the section hasn't been declared yet.
	Set SECTION_OVERRIDE after diagnosing section type conflict.
	(get_variable_section): No longer static.
	(default_section_type_flags): Use SECTION_WRITE | SECTION_RELRO for
	readonly sections that need relocations.
	(decl_readonly_section_1): New function.
	(decl_readonly_section): Use it.

	Revert:
	2010-11-17  Dinar Temirbulatov  <dtemirbulatov@gmail.com>
		    Steve Ellcey  <sje@cup.hp.com>

	PR middle-end/31490
	* varasm.c (categorize_decl_for_section): Ignore reloc_rw_mask
	if section attribute used.

2011-02-03  Jakub Jelinek  <jakub@redhat.com>

	* config/darwin.h (SECTION_NO_ANCHOR): Remove.
	* config/darwin.c (SECTION_NO_ANCHOR): Define.
	(darwin_init_sections): Remove assertion.

2011-02-03  Nick Clifton  <nickc@redhat.com>

	* config/rx/predicates.md (rx_zs_comparison_operator): Remove
	lt and ge.
	* config/rx/rx.md (abssi2_flags): Use CC_ZSmode rather than CC_ZSOmode.
	* config/rx/rx.c (rx_print_operand): Use "lt" and "ge" suffixes
	instead of "n" and "pz".
	(flags_from_code): LT and GE tests need CC_FLAG_O as well as
	CC_FLAG_S.

2011-02-03  Jakub Jelinek  <jakub@redhat.com>

	PR target/47312
	* expr.c (expand_expr_real_2) <case FMA_EXPR>: If target doesn't expand
	fma, expand FMA_EXPR as fma{,f,l} call.

	PR lto/47274
	* lto-streamer-out.c (write_symbol): When writing kind and visibility,
	copy them into a unsigned char variable and pass address of it to
	lto_output_data_stream.

	PR target/47564
	* toplev.c (target_reinit): Save and restore *crtl and regno_reg_rtx
	around backend_init_target and lang_dependent_init_target calls.
	* cgraphunit.c (cgraph_debug_gimple_stmt): New function.
	(verify_cgraph_node): Don't call set_cfun here.  Use
	cgraph_debug_gimple_stmt instead of debug_gimple_stmt.
	Set error_found for incorrectly represented calls to thunks.

2011-02-03  Alexandre Oliva  <aoliva@redhat.com>

	PR debug/43092
	PR rtl-optimization/43494
	* rtl.h (for_each_inc_dec_fn): New type.
	(for_each_inc_dec): Declare.
	* rtlanal.c (struct for_each_inc_dec_ops): New type.
	(for_each_inc_dec_find_inc_dec): New fn.
	(for_each_inc_dec_find_mem): New fn.
	(for_each_inc_dec): New fn.
	* dse.c (struct insn_size): Remove.
	(replace_inc_dec, replace_inc_dec_mem): Remove.
	(emit_inc_dec_insn_before): New fn.
	(check_for_inc_dec): Use it, along with for_each_inc_dec.
	(canon_address): Pass mem modes to cselib_lookup.
	* cselib.h (cselib_lookup): Add memmode argument.  Adjust callers.
	(cselib_lookup_from_insn): Likewise.
	(cselib_subst_to_values): Likewise.
	* cselib.c (find_slot_memmode): New var.
	(cselib_find_slot): New fn.  Use it instead of
	htab_find_slot_with_hash everywhere.
	(entry_and_rtx_equal_p): Use find_slot_memmode.
	(autoinc_split): New fn.
	(rtx_equal_for_cselib_p): Rename and implement in terms of...
	(rtx_equal_for_cselib_1): ... this.  Take memmode, pass it on.
	Deal with autoinc.  Special-case recursion into MEMs.
	(cselib_hash_rtx): Likewise.
	(cselib_lookup_mem): Infer pmode from address mode.  Distinguish
	address and MEM modes.
	(cselib_subst_to_values): Add memmode, pass it on.
	Deal with autoinc.
	(cselib_lookup): Add memmode argument, pass it on.
	(cselib_lookup_from_insn): Add memmode.
	(cselib_invalidate_rtx): Discard obsolete push_operand handling.
	(struct cselib_record_autoinc_data): New.
	(cselib_record_autoinc_cb): New fn.
	(cselib_record_sets): Use it, along with for_each_inc_dec.  Pass MEM
	mode to cselib_lookup.  Reset autoinced REGs here instead of...
	(cselib_process_insn): ... here.
	* var-tracking.c (replace_expr_with_values, use_type): Pass MEM mode
	to cselib_lookup.
	(add_uses): Likewise, also to cselib_subst_to_values.
	(add_stores): Likewise.
	* sched-deps.c 	(add_insn_mem_dependence): Pass mode to
	cselib_subst_to_values.
	(sched_analyze_1, sched_analyze_2): Likewise.  Adjusted.
	* gcse.c (do_local_cprop): Adjusted.
	* postreload.c (reload_cse_simplify_set): Adjusted.
	(reload_cse_simplify_operands): Adjusted.
	* sel-sched-dump (debug_mem_addr_value): Pass mode.

2011-02-03  Alexandre Oliva  <aoliva@redhat.com>

	PR tree-optimization/45122
	* tree-ssa-loop-niter.c (number_of_iterations_exit): Don't make
	unsafe assumptions when there's more than one loop exit.

2011-02-02  Michael Meissner  <meissner@linux.vnet.ibm.com>

	PR target/47272
	* doc/extend.texi (PowerPC AltiVec/VSX Built-in Functions):
	Document using vector double with the load/store builtins, and
	that the load/store builtins always use Altivec instructions.

	* config/rs6000/vector.md (vector_altivec_load_<mode>): New insns
	to use altivec memory instructions, even on VSX.
	(vector_altivec_store_<mode>): Ditto.

	* config/rs6000/rs6000-protos.h (rs6000_address_for_altivec): New
	function.

	* config/rs6000/rs6000-c.c (altivec_overloaded_builtins): Add
	V2DF, V2DI support to load/store overloaded builtins.

	* config/rs6000/rs6000-builtin.def (ALTIVEC_BUILTIN_*): Add
	altivec load/store builtins for V2DF/V2DI types.

	* config/rs6000/rs6000.c (rs6000_option_override_internal): Don't
	set avoid indexed addresses on power6 if -maltivec.
	(altivec_expand_ld_builtin): Add V2DF, V2DI support, use
	vector_altivec_load/vector_altivec_store builtins.
	(altivec_expand_st_builtin): Ditto.
	(altivec_expand_builtin): Add VSX memory builtins.
	(rs6000_init_builtins): Add V2DI types to internal types.
	(altivec_init_builtins): Add support for V2DF/V2DI altivec
	load/store builtins.
	(rs6000_address_for_altivec): Insure memory address is appropriate
	for Altivec.

	* config/rs6000/vsx.md (vsx_load_<mode>): New expanders for
	vec_vsx_ld and vec_vsx_st.
	(vsx_store_<mode>): Ditto.

	* config/rs6000/rs6000.h (RS6000_BTI_long_long): New type
	variables to hold long long types for VSX vector memory builtins.
	(RS6000_BTI_unsigned_long_long): Ditto.
	(long_long_integer_type_internal_node): Ditti.
	(long_long_unsigned_type_internal_node): Ditti.

	* config/rs6000/altivec.md (UNSPEC_LVX): New UNSPEC.
	(altivec_lvx_<mode>): Make altivec_lvx use a mode iterator.
	(altivec_stvx_<mode>): Make altivec_stvx use a mode iterator.

	* config/rs6000/altivec.h (vec_vsx_ld): Define VSX memory builtin
	short cuts.
	(vec_vsx_st): Ditto.

2011-02-02  Joseph Myers  <joseph@codesourcery.com>

	* config/pa/pa-hpux10.opt: New.
	* config/hpux11.opt (pthread): New Driver option.
	* config/pa/pa-hpux.opt (nolibdld, rdynamic): New Driver options.
	* config.gcc (hppa[12]*-*-hpux10*): Use pa/pa-hpux10.opt.

2011-02-02  Joseph Myers  <joseph@codesourcery.com>

	* config/ia64/vms.opt: New.
	* config.gcc (ia64-hp-*vms*): Use ia64/vms.opt.

2011-02-01  Michael Meissner  <meissner@linux.vnet.ibm.com>

	PR target/47580
	* config/rs6000/vsx.md (vsx_float<VSi><mode>2): Use
	gpc_reg_operand instead of vsx_register_operand to match rs6000.md
	generator functions.
	(vsx_floatuns<VSi><mode>2): Ditto.
	(vsx_fix_trunc<mode><VSi>2): Ditto.
	(vsx_fixuns_trunc<mode><VSi>2): Ditto.

2011-02-02  Joseph Myers  <joseph@codesourcery.com>

	* config/i386/djgpp.opt (posix): New Driver option.

2011-02-02  Gerald Pfeifer  <gerald@pfeifer.com>

	* config.gcc (*-*-freebsd[12], *-*-freebsd[12].*, *-*-freebsd*aout*):
	Move to the unsupported targets list.

2011-02-02  Peter Bergner  <bergner@vnet.ibm.com>

	PR rtl-optimization/47525
	* df-scan.c: Update copyright years.
	(df_get_call_refs): Do not mark global registers as DF_REF_REG_USE
	and non-clobber DF_REF_REG_DEF for calls to const and pure functions.

2011-02-02  Rainer Orth  <ro@CeBiTec.Uni-Bielefeld.DE>

	* config/i386/sysv4.h (TARGET_VERSION): Remove.
	(SUBTARGET_RETURN_IN_MEMORY): Remove.
	(ASM_OUTPUT_ASCII): Remove.
	* config/i386/sol2.h (SUBTARGET_RETURN_IN_MEMORY): Remove #undef.

2011-02-02  Jeff Law  <law@redhat.com>

	PR middle-end/47543
	* reload.c (find_reloads_address): Handle reg+d address where both
	components are invalid by reloading the entire address.

2011-02-02  Sebastian Pop  <sebastian.pop@amd.com>
	    Richard Guenther  <rguenther@suse.de>

	PR tree-optimization/40979
	PR bootstrap/47044
	* passes.c (init_optimization_passes): After LIM call copy_prop
	and DCE to clean up.
	* tree-ssa-loop.c (pass_graphite_transforms): Add TODO_dump_func.

2011-02-02  Sebastian Pop  <sebastian.pop@amd.com>

	PR tree-optimization/47576
	PR tree-optimization/47555
	* doc/invoke.texi (scev-max-expr-complexity): Documented.
	* params.def (PARAM_SCEV_MAX_EXPR_SIZE): Bump the value to 100.
	(PARAM_SCEV_MAX_EXPR_COMPLEXITY): Declared.
	* tree-scalar-evolution.c (follow_ssa_edge): Use
	PARAM_SCEV_MAX_EXPR_COMPLEXITY.

2011-02-02  Richard Guenther  <rguenther@suse.de>

	PR tree-optimization/47566
	* builtins.c (builtin_save_expr): No SAVE_EXPR for SSA_NAMEs.

2011-02-02  Alexandre Oliva  <aoliva@redhat.com>

	PR debug/47106
	PR debug/47402
	* tree-inline.c (declare_return_variable): Remove unused caller
	variable.

	PR debug/47106
	PR debug/47402
	* tree-flow-inline.h (clear_is_used, is_used_p): New.
	* cfgexpand.c (account_used_vars_for_block): Use them.
	* tree-nrv.c (tree_nrv): Likewise.
	* tree-ssa-live.c (remove_unused_scope_block_p): Likewise.
	(dump_scope_block): Likewise.
	(remove_unused_locals): Likewise.

	PR debug/47106
	PR debug/47402
	* tree-inline.c (declare_return_variable): Add result decl to
	local decls only once.
	* gimple-low.c (record_vars_into): Mark newly-created variables
	as referenced.

2011-02-02  Alexandre Oliva  <aoliva@redhat.com>

	PR debug/47498
	PR debug/47501
	PR debug/45136
	PR debug/45130
	* haifa-sched.c (get_ebb_head_tail): Move notes across boundary
	debug insns.
	(no_real_insns_p, schedule_block, set_priorities): Drop special
	treatment of boundary debug insns.
	* sched-deps.c (sd_init_insn, sd_finish_insn): Don't mark debug insns.
	* sched-ebb.c (schedule_ebbs): Adjust skipping of debug insns.
	* sched-int.h (DEBUG_INSN_SCHED_P): Remove.
	(BOUNDARY_DEBUG_INSN_P): Likewise.
	(SCHEDULE_DEBUG_INSN_P): Likewise.
	* sched-rgn.c (init_ready_list): Drop special treatment of
	boundary debug insns.
	* final.c (rest_of_clean_state): Clear notes' BB.

2011-02-01  Joseph Myers  <joseph@codesourcery.com>

	* config/openbsd.opt (assert=): New Driver option.

2011-02-01  Joseph Myers  <joseph@codesourcery.com>

	* config/i386/nto.opt: New.
	* config.gcc (i[34567]86-*-nto-qnx*): Use i386/nto.opt.

2011-02-01  Joseph Myers  <joseph@codesourcery.com>

	* config/i386/netware.opt: New.
	* config.gcc (i[3456x]86-*-netware*): Use i386/netware.opt.

2011-02-01  Joseph Myers  <joseph@codesourcery.com>

	* config/interix.opt (posix): New Driver option.

2011-02-01  DJ Delorie  <dj@redhat.com>

	* config/m32c/m32c.h (PTRDIFF_TYPE): Remove extra definition.

	* config/m32c/m32c.c (m32c_regno_reg_class): Return smallest reg
	class for A0/A1.

2011-02-01  Sebastian Pop  <sebastian.pop@amd.com>

	PR tree-optimization/47561
	* toplev.c (process_options): Print the Graphite flags.  Add
	flag_loop_flatten to the list of options requiring Graphite.

2011-02-01  Joseph Myers  <joseph@codesourcery.com>

	* config/i386/cygming.opt (posix): New Driver option.

2011-02-01  Joseph Myers  <joseph@codesourcery.com>

	* config/arm/vxworks.opt: New.
	* config.gcc (arm-wrs-vxworks): Use arm/vxworks.opt.

2011-02-01  Joseph Myers  <joseph@codesourcery.com>

	* config/alpha/elf.opt: New.
	* config.gcc (alpha*-*-linux*, alpha*-*-gnu*, alpha*-*-freebsd*,
	alpha*-*-netbsd*, alpha*-*-openbsd*): Use alpha/elf.opt.

2011-02-01  Richard Guenther  <rguenther@suse.de>

	PR tree-optimization/47559
	* tree-ssa-loop-im.c (can_sm_ref_p): Do not perform
	store-motion on references that can throw.

2011-02-01  Bernd Schmidt  <bernds@codesourcery.com>

	* tree-dump.c (dump_option_value_info): Add entry for TDF_CSELIB.
	* tree-pass.h (TDF_CSELIB): New macro.
	* cselib.c (new_cselib_val, expand_loc, cselib_expand_value_rtx_1,
	cselib_lookup): Check for it rather than for TDF_DETAILS.

2011-02-01  H.J. Lu  <hongjiu.lu@intel.com>

	PR driver/47547
	* lto-wrapper.c (run_gcc): Don't add -dumpdir if linker_output
	is HOST_BIT_BUCKET.

	* opts.c (finish_options): Don't add x_aux_base_name if it is
	HOST_BIT_BUCKET.

2011-02-01  Richard Guenther  <rguenther@suse.de>

	PR tree-optimization/47555
	Revert
	2010-07-15  Sebastian Pop  <sebastian.pop@amd.com>

	* params.def (PARAM_SCEV_MAX_EXPR_SIZE): Bump the value to 100.

2011-02-01  Sebastien Bourdeauducq  <sebastien@milkymist.org>

	PR gcc/46692
	* config/lm32/t-lm32: Add multilib for all CPU options.

2011-02-01  Richard Guenther  <rguenther@suse.de>

	PR tree-optimization/47541
	* tree-ssa-structalias.c (push_fields_onto_fieldstack): Make
	sure to have a field at offset zero.

2011-01-31  Joseph Myers  <joseph@codesourcery.com>

	* config/arc/arc.opt (EB, EL): New Driver options.

2011-01-31  Joseph Myers  <joseph@codesourcery.com>

	* config/alpha/osf5.opt: New.
	* config.gcc (alpha*-dec-osf5.1*): Use alpha/osf5.opt.

2011-01-31  Joseph Myers  <joseph@codesourcery.com>

	* config/vms/vms.opt (map, mvms-return-codes): New Driver options.

2011-01-31  Sebastian Pop  <sebastian.pop@amd.com>

	* common.opt (ftree-loop-linear): Use Alias to make it an alias of
	-floop-interchange.
	* invoke.texi (-ftree-loop-linear): Make it clear that this flag
	is an alias of -floop-interchange and that it requires the
	Graphite infrastructure.
	* tree-ssa-loop.c (gate_graphite_transforms): Do not set
	flag_loop_interchange based on the value of flag_tree_loop_linear.

2011-01-31  Jakub Jelinek  <jakub@redhat.com>
	    Richard Guenther  <rguenther@suse.de>

	PR tree-optimization/47538
	* tree-ssa-ccp.c (bit_value_binop_1): For uns computation use
	type instead of r1type, except for comparisons.  For right
	shifts and comparisons punt if there are mismatches in
	sizetype vs. non-sizetype types.

2011-01-31  Rainer Orth  <ro@CeBiTec.Uni-Bielefeld.DE>

	* doc/sourcebuild.texi (Effective-Target Keywords): Document
	avx_runtime.

2011-01-31  Rainer Orth  <ro@CeBiTec.Uni-Bielefeld.DE>

	* configure.ac (gcc_cv_ld_eh_frame_hdr): Update minimal Sun ld
	version number.
	* configure: Regenerate.

2011-01-31  Rainer Orth  <ro@CeBiTec.Uni-Bielefeld.DE>

	* configure.ac (gcc_cv_ld_static_option): Define.
	(gcc_cv_ld_dynamic_option): Define.
	(gcc_cv_ld_static_dynamic): Tru64 UNIX support -noso/-so_archive
	instead.
	(HAVE_LD_STATIC_DYNAMIC): Update message.
	(LD_STATIC_OPTION): Define.
	(LD_DYNAMIC_OPTION): Define.
	* configure: Regenerate.
	* config.in: Regenerate.
	* gcc.c (init_spec) [USE_LIBUNWIND_EXCEPTIONS &&
	HAVE_LD_STATIC_DYNAMIC]: Use them.

2011-01-31  Nick Clifton  <nickc@redhat.com>

	* config/rx/rx.c (rx_get_stack_layout): Only save call clobbered
	registers inside interrupt handlers if the handler is not a leaf
	function.

2011-01-31  Nick Clifton  <nickc@redhat.com>

	* config/mn10300/mn10300.c (mn10300_regno_in_class_p): Check for
	reg_renumber returning an INVALID_REGNUM.

2011-01-31  Alexandre Oliva  <aoliva@redhat.com>

	PR libgcj/44341
	* doc/install.texi: Document host options discarded when cross
	configuring target libraries.

2011-01-31  Alexandre Oliva  <aoliva@redhat.com>

	Reverted:
	2011-01-25  Alexandre Oliva  <aoliva@redhat.com>
	PR debug/45136
	PR debug/45130
	* haifa-sched.c (get_ebb_head_tail): Move notes across boundary
	debug insns.
	(no_real_insns_p, schedule_block, set_priorities): Drop special
	treatment of boundary debug insns.
	* sched-deps.c (sd_init_insn, sd_finish_insn): Don't mark debug insns.
	* sched-ebb.c (schedule_ebbs): Don't skip debug insns.
	* sched-int.h (DEBUG_INSN_SCHED_P): Remove.
	(BOUNDARY_DEBUG_INSN_P): Likewise.
	(SCHEDULE_DEBUG_INSN_P): Likewise.
	* sched-rgn.c (init_ready_list): Drop special treatment of
	boundary debug insns.
	* final.c (rest_of_clean-state): Clear notes' BB.

2011-01-31  Alan Modra  <amodra@gmail.com>

	* config/rs6000/rs6000.c (print_operand): Rearrange addends in
	toc relative expressions as we do in print_operand_address.

2011-01-30  Kazu Hirata  <kazu@codesourcery.com>

	* doc/extend.texi: Follow spelling conventions.
	* doc/invoke.texi: Fix a typo.

2011-01-30  Joseph Myers  <joseph@codesourcery.com>

	* config/hpux11.opt: New.
	* config.gcc (hppa*64*-*-hpux11*, hppa[12]*-*-hpux11*,
	ia64*-*-hpux*): Use hpux11.opt.

2011-01-30  Jonathan Yong  <jon_y@users.sourceforge.net>

	* config.gcc (i[34567]86-*-pe | i[34567]86-*-cygwin*): Add t-dfprules
	to tmake_file.

2011-01-30  Gerald Pfeifer  <gerald@pfeifer.com>

	* doc/install.texi (hppa-hp-hpux10): Remove references to HP
	support sites.

2011-01-30  Gerald Pfeifer  <gerald@pfeifer.com>

	* doc/install.texi (Binaries): Remove outdated reference for
	Motorola 68HC11/68HC12 downloads.

2011-01-30  Gerald Pfeifer  <gerald@pfeifer.com>

	* doc/extend.texi (Thread-Local): Adjust reference to Ulrich
	Drepper's paper.

2011-01-29  Jonathan Wakely  <jwakely.gcc@gmail.com>

	PR bootstrap/47147
	* ginclude/stddef.h: Check for _X86_64_ANSI_H_ and _I386_ANSI_H_ as
	used by NetBSD.

2011-01-28  Ahmad Sharif  <asharif@google.com>

	* value-prof.c (check_counter): Corrected error message.

2011-01-29  Jie Zhang  <jie@codesourcery.com>

	* config/arm/arm.c (arm_legitimize_reload_address): New.
	* config/arm/arm.h (ARM_LEGITIMIZE_RELOAD_ADDRESS): Use
	arm_legitimize_reload_address.
	* config/arm/arm-protos.h (arm_legitimize_reload_address): Declare.

2011-01-28  Ian Lance Taylor  <iant@google.com>

	* godump.c (go_define): Ignore macros whose definitions include
	two adjacent operands.

2011-01-28  Jakub Jelinek  <jakub@redhat.com>

	PR target/42894
	* varasm.c (force_const_mem): Store copy of x in desc->constant
	instead of x itself.
	* expr.c (emit_move_insn): Add a copy of y_cst instead of y_cst
	itself into REG_EQUAL note.

2011-01-28  Joseph Myers  <joseph@codesourcery.com>

	* config/freebsd.opt (posix, rdynamic): New Driver options.

2011-01-28  Rainer Orth  <ro@CeBiTec.Uni-Bielefeld.DE>

	* configure.ac (gcc_cv_ld_static_dynamic): IRIX 6 ld supports
	-Bstatic/-Bdynamic.
	* configure: Regenerate.

2011-01-27  Joseph Myers  <joseph@codesourcery.com>

	* config/rs6000/sysv4.h (LIB_NETBSD_SPEC): Don't handle -profile.
	* config/rs6000/vxworks.h (CC1_SPEC): Don't handle -profile.

2011-01-27  Anatoly Sokolov  <aesok@post.ru>

	* config/s390/s390.h (PREFERRED_RELOAD_CLASS): Remove.
	* config/s390/s390-protos.h (s390_preferred_reload_class): Remove.
	* config/s390/s390.c (TARGET_PREFERRED_RELOAD_CLASS): Define.
	(s390_preferred_reload_class): Make static. Change return and
	'rclass' argument type to reg_class_t.

2011-01-27  Jan Hubicka  <jh@suse.cz>

	PR middle-end/46949
	* cgraphunit.c (process_common_attributes): Fix use of remove_attribute.
	(process_function_and_variable_attributes): Check defined weakrefs.

2011-01-27  Martin Jambor  <mjambor@suse.cz>

	PR tree-optimization/47228
	* tree-sra.c (sra_modify_assign): Use build_ref_for_model instead of
	build_ref_for_offset.

2011-01-27  Ulrich Weigand  <Ulrich.Weigand@de.ibm.com>

	* config/spu/spu-elf.h (ASM_SPEC): Remove.

2011-01-26  Mikael Pettersson  <mikpe@it.uu.se>

	PR rtl-optimization/46856
	* postreload.c (reload_combine_recognize_const_pattern): Do not
	separate cc0 setter and user on cc0 targets.

2011-01-26  Nicola Pero  <nicola.pero@meta-innovation.com>

	PR c/43082
	* c-typeck.c (c_objc_common_truthvalue_conversion): If we are
	passed a VOID_TYPE expression, immediately emit an error and
	return error_mark_node.

2011-01-26  Jeff Law  <law@redhat.com>

	PR rtl-optimization/47464
	* df-problems.c (can_move_insn_across): Use may_trap_or_fault_p
	rather than may_trap_p as needed.

2011-01-26  DJ Delorie  <dj@redhat.com>

	PR rtl-optimization/46878
	* combine.c (insn_a_feeds_b): Check for the implicit cc0
	setter/user dependency as well.

2011-01-26  Eric Botcazou  <ebotcazou@adacore.com>

	PR rtl-optimization/44469
	* cfgcleanup.c (try_optimize_cfg): Iterate in CFG layout mode too
	after removing trivially dead basic blocks.

2011-01-26  Joseph Myers  <joseph@codesourcery.com>

	* config/bfin/bfin.h (LINK_SPEC): Remove %{Qy:} %{!Qn:-Qy}.
	* config/frv/frv.h (LINK_SPEC): Likewise.
	* config/i386/netware.h (LINK_SPEC): Likewise.
	* config/m68k/linux.h (ASM_SPEC): Likewise.
	* config/rs6000/linux64.h (ASM_SPEC_COMMON): Likewise.
	* config/rs6000/sysv4.h (LINK_SPEC): Likewise.
	* config/rs6000/vxworks.h (ASM_SPEC): Likewise.
	* config/sparc/linux.h (ASM_SPEC): Likewise.
	* config/sparc/linux64.h (ASM_SPEC): Likewise.
	* config/sparc/sp-elf.h (ASM_SPEC): Likewise.

2011-01-26  Joseph Myers  <joseph@codesourcery.com>

	* config/bfin/bfin.h (ASM_SPEC): Remove %{Ym,*}.
	* config/frv/frv.h (ASM_SPEC): Likewise.
	* config/m68k/linux.h (ASM_SPEC): Likewise.
	* config/pa/pa-linux.h (ASM_SPEC): Likewise.
	* config/rs6000/linux64.h (ASM_SPEC): Likewise.
	* config/rs6000/vxworks.h (ASM_SPEC): Likewise.
	* config/sparc/linux.h (ASM_SPEC): Likewise.
	* config/sparc/linux64.h (ASM_SPEC): Likewise.
	* config/sparc/sp-elf.h (ASM_SPEC): Likewise.

2011-01-26  Joseph Myers  <joseph@codesourcery.com>

	* config/bfin/bfin.h (LINK_SPEC): Remove %{YP,*}.
	* config/frv/frv.h (LINK_SPEC): Likewise.
	* config/rs6000/sysv4.h (LINK_SPEC): Likewise.

2011-01-26  Joseph Myers  <joseph@codesourcery.com>

	* config/bfin/bfin.h (ASM_SPEC): Remove %{Yd,*}.
	* config/frv/frv.h (ASM_SPEC): Likewise.
	* config/i386/sol2-10.h (ASM_SPEC): Likewise.
	* config/m68k/linux.h (ASM_SPEC): Likewise.
	* config/pa/pa-linux.h (ASM_SPEC): Likewise.
	* config/rs6000/linux64.h (ASM_SPEC32): Likewise.
	* config/rs6000/vxworks.h (ASM_SPEC): Likewise.
	* config/sol2.h (ASM_SPEC): Remove comment about -Yd,.
	* config/sparc/linux.h (ASM_SPEC): Likewise.
	* config/sparc/linux64.h (ASM_SPEC): Likewise.
	* config/sparc/sp-elf.h (ASM_SPEC): Likewise.
	* config/sparc/sysv4.h (ASM_SPEC): Remove %{Yd,*}.

2011-01-26  Steve Ellcey  <sje@cup.hp.com>

	PR target/46997
	* config/ia64/vect.md (mulv2si3): Enable and fix for TARGET_BIG_ENDIAN.
	(*mux2): Ditto.
	(vec_extract_evenodd_help): Ditto.
	(vec_extract_evenv4hi): Ditto.
	(vec_extract_oddv4hi): Ditto.
	(vec_interleave_lowv2si): Ditto.
	(vec_interleave_highv2si): Ditto.
	(vec_extract_evenv2si): Ditto.
	(vec_extract_oddv2si: Ditto.
	(vec_pack_trunc_v2si): Ditto.

2011-01-22  Jan Hubicka  <jh@suse.cz>

	PR target/47237
	* cgraph.h (cgraph_local_info): New field can_change_signature.
	* ipa-cp.c (ipcp_update_callgraph): Only compute args_to_skip if callee
	signature can change.
	(ipcp_estimate_growth): Call sequence simplify only if calle signature
	can change.
	(ipcp_insert_stage): Only compute args_to_skip if signature can change.
	(cgraph_function_versioning): We can not change signature of functions
	that don't allow that.
	* lto-cgraph.c (lto_output_node): Stream local.can_change_signature.
	(lto_input_node): Likewise.
	* ipa-inline.c (compute_inline_parameters): Compute
	local.can_change_signature.
	* ipa-split.c (visit_bb): Never split away APPLY_ARGS.
	* tree-sra.c (ipa_sra_preliminary_function_checks): Give up on
	functions that can not change signature.
	* i386.c (ix86_function_regparm, ix86_function_sseregparm,
	init_cumulative_args): Do not use local calling conventions
	for functions that can not change signature.

2011-01-22  Jan Hubicka  <jh@suse.cz>

	* doc/invoke.texi (hot-bb-frequency-fraction): Commit forgotten hunk.

2011-01-26  Richard Guenther  <rguenther@suse.de>

	PR tree-optimization/47190
	* cgraphunit.c (process_common_attributes): New function.
	(process_function_and_variable_attributes): Use it.

2011-01-26  Richard Guenther  <rguenther@suse.de>

	PR lto/47423
	* cgraphbuild.c (record_eh_tables): Record reference to personality
	function.

2011-01-26  Alexandre Oliva  <aoliva@redhat.com>

	PR debug/45454
	* sel-sched.c (moveup_expr): Don't let debug insns prevent
	non-debug insns from moving up.

2011-01-26  Dave Korn  <dave.korn.cygwin@gmail.com>

	PR target/40125
	* config.gcc (i[34567]86-*-pe | i[34567]86-*-cygwin*): Select suitable
	t-dlldir{,-x} fragment for build and add it to tmake_file.
	(i[34567]86-*-mingw* | x86_64-*-mingw*): Likewise.
	* Makefile.in (libgcc.mvars): Also export SHLIB_DLLDIR to libgcc.
	* config/i386/t-dlldir: New file.
	(SHLIB_DLLDIR): Define.
	* config/i386/t-dlldir-x: New file.
	(SHLIB_DLLDIR): Define.
	* config/i386/t-cygming: Error out if SHLIB_DLLDIR is not set.
	(SHLIB_INSTALL): Use it.

2011-01-26  Chung-Lin Tang  <cltang@codesourcery.com>

	PR target/47246
	* config/arm/arm.c (thumb2_legitimate_index_p): Change the
	lower bound of the allowed Thumb-2 coprocessor load/store
	index range to -256. Add explaining comment.

2011-01-25  Ian Lance Taylor  <iant@google.com>

	* godump.c (go_define): Improve lexing of macro expansion to only
	accept expressions which match Go spec.

2011-01-26  Dave Korn  <dave.korn.cygwin@gmail.com>

	PR c++/43601
	* tree.c (handle_dll_attribute): Handle it.
	* doc/extend.texi (@item dllexport): Mention it.
	* doc/invoke.texi (@item -fno-keep-inline-dllexport): Document it.

2011-01-25  Ian Lance Taylor  <iant@google.com>

	PR tree-optimization/26854
	* c-decl.c (struct c_scope): Add field has_jump_unsafe_decl.
	(decl_jump_unsafe): Move higher in file, with no other change.
	(bind): Set has_jump_unsafe_decl if appropriate.
	(update_label_decls): Test has_jump_unsafe_decl to avoid loop.
	(check_earlier_gotos): Likewise.
	(c_check_switch_jump_warnings): Likewise.

2011-01-25  Jonathan Wakely  <jwakely.gcc@gmail.com>

	* doc/invoke.texi (Warning Options): Add missing hyphen.
	(-fprofile-dir): Minor grammatical fixes.
	(-fbranch-probabilities): Likewise.

2011-01-25  Alexandre Oliva  <aoliva@redhat.com>

	PR debug/45136
	PR debug/45130
	* haifa-sched.c (get_ebb_head_tail): Move notes across boundary
	debug insns.
	(no_real_insns_p, schedule_block, set_priorities): Drop special
	treatment of boundary debug insns.
	* sched-deps.c (sd_init_insn, sd_finish_insn): Don't mark debug insns.
	* sched-ebb.c (schedule_ebbs): Don't skip debug insns.
	* sched-int.h (DEBUG_INSN_SCHED_P): Remove.
	(BOUNDARY_DEBUG_INSN_P): Likewise.
	(SCHEDULE_DEBUG_INSN_P): Likewise.
	* sched-rgn.c (init_ready_list): Drop special treatment of
	boundary debug insns.
	* final.c (rest_of_clean-state): Clear notes' BB.

2011-01-25  Sebastian Pop  <sebastian.pop@amd.com>

	* Makefile.in (LAMBDA_H): Removed.
	(TREE_DATA_REF_H): Remove dependence on LAMBDA_H.
	(OBJS-common): Remove dependence on lambda-code.o, lambda-mat.o,
	lambda-trans.o, and tree-loop-linear.o.
	(lto-symtab.o): Remove dependence on LAMBDA_H.
	(tree-loop-linear.o): Remove rule.
	(lambda-mat.o): Same.
	(lambda-trans.o): Same.
	(lambda-code.o): Same.
	(tree-vect-loop.o): Add missing dependence on TREE_DATA_REF_H.
	(tree-vect-slp.o): Same.
	* hwint.h (gcd): Moved here.
	(least_common_multiple): Same.
	* lambda-code.c: Removed.
	* lambda-mat.c: Removed.
	* lambda-trans.c: Removed.
	* lambda.h: Removed.
	* tree-loop-linear.c: Removed.
	* lto-symtab.c: Do not include lambda.h.
	* omega.c (gcd): Removed.
	* passes.c (init_optimization_passes): Remove pass_linear_transform.
	* tree-data-ref.c (print_lambda_vector): Moved here.
	(lambda_vector_copy): Same.
	(lambda_matrix_copy): Same.
	(lambda_matrix_id): Same.
	(lambda_vector_first_nz): Same.
	(lambda_matrix_row_add): Same.
	(lambda_matrix_row_exchange): Same.
	(lambda_vector_mult_const): Same.
	(lambda_vector_negate): Same.
	(lambda_matrix_row_negate): Same.
	(lambda_vector_equal): Same.
	(lambda_matrix_right_hermite): Same.
	* tree-data-ref.h: Do not include lambda.h.
	(lambda_vector): Moved here.
	(lambda_matrix): Same.
	(dependence_level): Same.
	(lambda_transform_legal_p): Removed declaration.
	(lambda_collect_parameters): Same.
	(lambda_compute_access_matrices): Same.
	(lambda_vector_gcd): Same.
	(lambda_vector_new): Same.
	(lambda_vector_clear): Same.
	(lambda_vector_lexico_pos): Same.
	(lambda_vector_zerop): Same.
	(lambda_matrix_new): Same.
	* tree-flow.h (least_common_multiple): Removed declaration.
	* tree-parloops.c (lambda_trans_matrix): Moved here.
	(LTM_MATRIX): Same.
	(LTM_ROWSIZE): Same.
	(LTM_COLSIZE): Same.
	(LTM_DENOMINATOR): Same.
	(lambda_trans_matrix_new): Same.
	(lambda_matrix_vector_mult): Same.
	(lambda_transform_legal_p): Same.
	* tree-pass.h (pass_linear_transform): Removed declaration.
	* tree-ssa-loop.c (tree_linear_transform): Removed.
	(gate_tree_linear_transform): Removed.
	(pass_linear_transform): Removed.
	(gate_graphite_transforms): Make flag_tree_loop_linear an alias of
	flag_loop_interchange.

2011-01-25  Jakub Jelinek  <jakub@redhat.com>

	PR tree-optimization/47265
	PR tree-optimization/47443
	* tree-ssa-forwprop.c (forward_propagate_addr_expr): Return false
	if name still has some uses.

2011-01-25  Martin Jambor  <mjambor@suse.cz>

	PR tree-optimization/47382
	* gimple-fold.c (gimple_fold_obj_type_ref_call): Removed.
	(gimple_fold_call): Do not call gimple_fold_obj_type_ref_call.

2011-01-25  Joel Sherrill  <joel.sherrill@oarcorp.com>

	* config/m32r/m32r.c: Define TARGET_EXCEPT_UNWIND_INFO to
	sjlj_except_unwind_info.

2011-01-25  Richard Guenther  <rguenther@suse.de>

	PR tree-optimization/47426
	* tree-ssa-structalias.c (ipa_pta_execute): Make externally
	visible functions results escape.

2011-01-25  Jakub Jelinek  <jakub@redhat.com>

	PR target/45701
	* config/arm/arm.c (any_sibcall_uses_r3): New function.
	(arm_get_frame_offsets): Use it.

2011-01-25  Sebastian Pop  <sebastian.pop@amd.com>
	    Jakub Jelinek  <jakub@redhat.com>

	PR tree-optimization/47271
	* tree-if-conv.c (bb_postdominates_preds): New.
	(if_convertible_bb_p): Call bb_postdominates_preds.
	(if_convertible_loop_p_1): Compute CDI_POST_DOMINATORS.
	(predicate_scalar_phi): Call bb_postdominates_preds.

2011-01-25  Nick Clifton  <nickc@redhat.com>

	* config/rx/rx.h (LIBCALL_VALUE): Do not promote complex types.
	* config/rx/rx.c (rx_function_value): Likewise.
	(rx_promote_function_mode): Likewise.
	(gen_safe_add): Place an outsized immediate value inside an UNSPEC
	in order to make it legitimate.
	* config/rx/rx.md (adddi3_internal): If the second operand is a MEM
	make sure that the first operand is the same as the result register.
	(addsi3_unspec): Delete.
	(subdi3): Do not accept immediate operands.
	(subdi3_internal): Likewise.

2011-01-25  Jeff Law  <law@redhat.com>

	PR rtl-optimization/37273
	* ira-costs.c (scan_one_insn): Detect constants living in memory and
	handle them like argument loads from stack slots.  Do not double
	count memory for memory constants and argument loads from stack slots.

2011-01-25  Jakub Jelinek  <jakub@redhat.com>

	PR tree-optimization/47427
	PR tree-optimization/47428
	* tree-ssa-copyrename.c (copy_rename_partition_coalesce): Don't
	coalesce if the new root var would be TREE_READONLY.

2011-01-25  Richard Guenther  <rguenther@suse.de>

	PR middle-end/47414
	* tree-ssa-alias.c (indirect_ref_may_alias_decl_p): Use the
	correct type for TBAA.

2011-01-25  Sebastian Pop  <sebastian.pop@amd.com>

	* graphite-sese-to-poly.c (dr_indices_valid_in_loop): New.
	(close_phi_written_to_memory): Call for_each_index with
	dr_indices_valid_in_loop.

2011-01-25  Sebastian Pop  <sebastian.pop@amd.com>

	* graphite-sese-to-poly.c (new_pbb_from_pbb): Only copy PBB_DOMAIN
	when it is initialized.

2011-01-25  Sebastian Pop  <sebastian.pop@amd.com>

	* graphite-scop-detection.c (stmt_has_simple_data_refs_p): Update
	call to graphite_find_data_references_in_stmt.
	* graphite-sese-to-poly.c (outermost_loop_in_sese_1): New.
	(try_generate_gimple_bb): Call outermost_loop_in_sese_1.  Update
	call to graphite_find_data_references_in_stmt.
	(analyze_drs_in_stmts): Same.
	* tree-data-ref.c (dr_analyze_indices): Pass in parameter the loop
	in which the scalar analysis of indices is performed.
	(create_data_ref): Same.  Update call to dr_analyze_indices.
	(find_data_references_in_stmt): Update call to create_data_ref.
	(graphite_find_data_references_in_stmt): Same.
	* tree-data-ref.h (graphite_find_data_references_in_stmt): Update
	declaration.
	(create_data_ref): Same.
	* tree-ssa-loop-prefetch.c (determine_loop_nest_reuse): Update
	call to create_data_ref.

2011-01-25  Sebastian Pop  <sebastian.pop@amd.com>

	* graphite-sese-to-poly.c (build_poly_scop): Move
	rewrite_commutative_reductions_out_of_ssa before find_scop_parameters.

2011-01-25  Sebastian Pop  <sebastian.pop@amd.com>

	* graphite-sese-to-poly.c (close_phi_written_to_memory): Also allow
	VAR_DECL, PARM_DECL, and RESULT_DECL.

2011-01-25  Sebastian Pop  <sebastian.pop@amd.com>

	* graphite-dependences.c (reduction_dr_1): Allow several reductions
	in a reduction PBB.
	* graphite-sese-to-poly.c (split_reduction_stmt): Do not split PBBs
	that have already been marked as PBB_IS_REDUCTION.

2011-01-25  Sebastian Pop  <sebastian.pop@amd.com>

	* graphite-scop-detection.c (same_close_phi_node): New.
	(remove_duplicate_close_phi): New.
	(make_close_phi_nodes_unique): New.
	(canonicalize_loop_closed_ssa): Call make_close_phi_nodes_unique.

2011-01-25  Sebastian Pop  <sebastian.pop@amd.com>

	* graphite-dependences.c (new_poly_ddr): Call same_pdr_p.
	* graphite-poly.h (same_pdr_p): Do not expect that the PDR_TYPE
	of both data references to be the same.

2011-01-25  Sebastian Pop  <sebastian.pop@amd.com>

	* graphite-dependences.c (build_lexicographical_constraint): Remove
	the gdim parameter.
	(build_lexicographical_constraint): Adjust call to
	ppl_powerset_is_empty.
	(dependence_polyhedron): Same.
	(graphite_legal_transform_dr): Same.
	(graphite_carried_dependence_level_k): Same.
	* graphite-ppl.c (ppl_powerset_is_empty): Remove the nb_params
	parameter.
	* graphite-ppl.h (ppl_powerset_is_empty): Adjust declaration.

2011-01-25  Sebastian Pop  <sebastian.pop@amd.com>

	* graphite-sese-to-poly.c
	(translate_scalar_reduction_to_array_for_stmt): Call unshare_expr.
	(close_phi_written_to_memory): New.
	(translate_scalar_reduction_to_array): Call close_phi_written_to_memory
	and unshare_expr.

2011-01-25  Sebastian Pop  <sebastian.pop@amd.com>

	* doc/install.texi: Update the expected version number of PPL to 0.11.
	* graphite-ppl.c (ppl_powerset_is_empty): Remove now dead code under
	#if PPL_VERSION_MINOR < 11.

2011-01-25  Sebastian Pop  <sebastian.pop@amd.com>

	* graphite-dependences.c: Include graphite-cloog-util.h.
	(new_poly_ddr): Inlined into dependence_polyhedron.
	(free_poly_ddr): Moved close by new_poly_ddr.
	(dependence_polyhedron_1): Renamed dependence_polyhedron.
	Early return NULL when ppl_powerset_is_empty returns true.
	(dependence_polyhedron): Renamed new_poly_ddr.  Call only once
	poly_drs_may_alias_p.  Avoid one call to ppl_powerset_is_empty.
	(graphite_legal_transform_dr): Call new_poly_ddr.
	(graphite_carried_dependence_level_k): Same.
	(dot_original_deps_stmt_1): Renamed dot_deps_stmt_2.  Use new_poly_ddr.
	(dot_transformed_deps_stmt_1): Removed.
	(dot_deps_stmt_1): Call dot_deps_stmt_2.
	(dot_original_deps): Renamed dot_deps_2.  Call new_poly_ddr.
	(dot_deps_1): Call dot_deps_2.
	* Makefile.in (graphite-dependences.o): Add missing dependence on
	graphite-cloog-util.h.

2011-01-25  Sebastian Pop  <sebastian.pop@amd.com>

	* graphite-dependences.c (new_poly_dr): Call ppl_powerset_is_empty.
	(build_lexicographical_constraint): Same.
	(dependence_polyhedron_1): Same.
	(graphite_legal_transform_dr): Same.
	(graphite_carried_dependence_level_k): Same.
	* graphite-ppl.c (ppl_powerset_is_empty): New.
	* graphite-ppl.h (ppl_powerset_is_empty): Declared.
	* tree-data-ref.c (dump_data_reference): Print the basic block index.

2011-01-25  Sebastian Pop  <sebastian.pop@amd.com>

	* graphite-dependences.c (build_pairwise_scheduling): Correctly compute
	the "a followed by b" relation and document it.

2011-01-25  Sebastian Pop  <sebastian.pop@amd.com>

	* graphite-dependences.c (build_lexicographical_constraint): Stop the
	iteration when the bag of constraints is empty.

2011-01-25  Sebastian Pop  <sebastian.pop@amd.com>

	* graphite-poly.c (pbb_remove_duplicate_pdrs): Make it work.

2011-01-25  Sebastian Pop  <sebastian.pop@amd.com>

	* graphite-interchange.c (lst_interchange_profitable_p): Takes a loop
	nest and two loop depths as parameters.
	(lst_try_interchange_loops): Call lst_interchange_profitable_p after
	lst_perfect_nestify.

2011-01-25  Sebastian Pop  <sebastian.pop@amd.com>

	* graphite-dependences.c (print_pddr): Call
	ppl_io_fprint_Pointset_Powerset_C_Polyhedron.

2011-01-25  Sebastian Pop  <sebastian.pop@amd.com>

	* graphite-ppl.c (debug_gmp_value): New.
	* graphite-ppl.h (debug_gmp_value): Declared.

2011-01-25  Tobias Grosser  <grosser@fim.uni-passau.de>

	* doc/install.texi: Document availability of cloog-0.16.

2011-01-25  Vladimir Kargov  <kargov@gmail.com>

	* graphite-scop-detection.c (canonicalize_loop_closed_ssa): Free
	invalid postdominance info.

2011-01-24  Jan Hubicka  <jh@suse.cz>

	PR c/21659
	* doc/extend.texi (weak pragma): Drop claim that it must
	appear before definition.
	* varasm.c (merge_weak, declare_weak): Only sanity check
	that DECL is not output at a time it is declared weak.

2011-01-24  Kenneth Zadeck  <zadeck@naturalbridge.com>

	* machmode.def: Fixed comments.

2011-01-24  Kai Tietz  <kai.tietz@onevision.com>

	* emit-rtl.c (reg_attrs_htab_hash): Replace long by intptr_t.

2011-01-24  Paul Koning  <ni1d@arrl.net>

	* builtins.c (c_readstr): Fix byte order if BYTES_BIG_ENDIAN !=
	WORDS_BIG_ENDIAN.

2011-01-24  H.J. Lu  <hongjiu.lu@intel.com>

	PR target/46519
	* config/i386/i386.c: Include sbitmap.h and fibheap.h.
	(block_info): Add scanned and prev.
	(move_or_delete_vzeroupper_2): Return if the basic block
	has been scanned and the upper 128bit state is unchanged
	from the last scan.
	(move_or_delete_vzeroupper_1): Return true if the exit
	state is changed.
	(move_or_delete_vzeroupper): Visit basic blocks using the
	work-list based algorithm based on vt_find_locations in
	var-tracking.c.

	* config/i386/t-i386: Also depend on sbitmap.h and $(FIBHEAP_H).

2011-01-24  Nick Clifton  <nickc@redhat.com>

	* config/v850/v850.opt (mv850es): New option - alias for -mv850e1.
	* config/v850/v850.h (ASM_SPEC): If -mv850es is specified pass
	-mv850e1 to the assembler.  If -mv850e1 or -mv850es is specified
	then define __v850e1__.
	* doc/invoke.texi: Document -mv850es.

2011-01-24  Richard Henderson  <rth@redhat.com>

	* config/rx/predicates.md (rx_fp_comparison_operator): Don't accept
	compound unordered comparisons.
	* config/rx/rx.c (rx_split_fp_compare): Remove.
	* config/rx/rx-protos.h: Update.
	* config/rx/rx.md (gcc_conds, rx_conds): Remove.
	(cbranchsf4): Don't call rx_split_fp_compare.
	(*cbranchsf4): Use rx_split_cbranch.
	(*cmpsf): Don't accept "i" constraint.
	(*conditional_branch): Only valid after reload.
	(cstoresf4): Merge expander with insn.  Don't call rx_split_fp_compare.

2011-01-24  Michael Meissner  <meissner@linux.vnet.ibm.com>

	PR target/47385
	* config/rs6000/altivec.md (vector constant splitters): Add
	support for creating vector single precision constants if -mvsx is
	used and we would create the constant using Altivec primitives.

2011-01-23  Bernd Schmidt  <bernds@codesourcery.com>
	    Richard Sandiford  <rdsandiford@googlemail.com>

	PR rtl-optimization/47166
	* reload1.c (emit_reload_insns): Disable the spill_reg_store
	mechanism for PRE_MODIFY and POST_MODIFY.
	(inc_for_reload): For PRE_MODIFY, return the insn that sets the
	reloadreg.

2011-01-23  Andreas Schwab  <schwab@linux-m68k.org>

	* compare-elim.c (maybe_select_cc_mode): Add ATTRIBUTE_UNUSED markers.

2011-01-22  Jan Hubicka  <jh@suse.cz>

	PR lto/47333
	* lto-cgraph.c (reachable_from_this_partition_p): Fix pasto.

2011-01-22  Jan Hubicka  <jh@suse.cz>

	PR tree-optimization/43884
	PR lto/44334
	* predict.c (maybe_hot_frequency_p): Use entry block frequency as base.
	* doc/invoke.texi (hot-bb-frequency-fraction): Update docs.

2011-01-22  Anatoly Sokolov  <aesok@post.ru>

	* config/s390/s390.h (REGISTER_MOVE_COST, MEMORY_MOVE_COST): Remove.
	* config/s390/s390.c (s390_register_move_cost,
	s390_memory_move_cost): New.
	(TARGET_REGISTER_MOVE_COST, TARGET_MEMORY_MOVE_COST): Define.

2011-01-22  Ulrich Weigand  <Ulrich.Weigand@de.ibm.com>

	PR middle-end/47401
	* except.c (sjlj_assign_call_site_values): Move setting the
	crtl->uses_eh_lsda flag to ...
	(sjlj_mark_call_sites): ... here.
	(sjlj_emit_function_enter): Support NULL dispatch label.
	(sjlj_build_landing_pads): In a function with no landing pads
	that still has must-not-throw regions, generate code to register
	a personality function with empty LSDA.

2011-01-21  Richard Henderson  <rth@redhat.com>

	* config/rx/rx.c (TARGET_FLAGS_REGNUM): New.

	* config/mn10300/mn10300.c (TARGET_FLAGS_REGNUM): New.

	* compare-elim.c: New file.
	* Makefile.in (OBJS-common): Add it.
	(compare-elim.o): New.
	* common.opt (fcompare-elim): New.
	* opts.c (default_options_table): Add OPT_fcompare_elim.
	* tree-pass.h (pass_compare_elim_after_reload): New.
	* passes.c (init_optimization_passes): Add it.
	* recog.h: Protect against re-inclusion.
	* target.def (TARGET_FLAGS_REGNUM): New POD hook.
	* doc/invoke.texi (-fcompare-elim): Document it.
	* doc/tm.texi.in (TARGET_FLAGS_REGNUM): Document it.
	* doc/tm.texi: Rebuild.

2011-01-22  Nick Clifton  <nickc@redhat.com>

	* config/rx/rx.md (cstoresf4): Pass comparison operator to
	rx_split_fp_compare.

2011-01-22  Nick Clifton  <nickc@redhat.com>

	* config/rx/rx.md (UNSPEC_CONST): New.
	(deallocate_and_return): Wrap the amount popped off the stack in
	an UNSPEC_CONST in order to stop it being rejected by
	-mmax-constant-size.
	(pop_and_return): Add a "(return)" rtx.
	(call): Drop the immediate operand.
	(call_internal): Likewise.
	(call_value): Likewise.
	(call_value_internal): Likewise.
	(sibcall_internal): Likewise.
	(sibcall_value_internal): Likewise.
	(sibcall): Likewise.  Generate an explicit call using
	sibcall_internal.
	(sibcall_value): Likewise.
	(mov<>): FAIL if a constant operand is not legitimate.
	(addsi3_unpsec): New pattern.

	* config/rx/rx.c (rx_print_operand_address): Handle UNSPEC CONSTs.
	(ok_for_max_constant): New function.
	(gen_safe_add): New function.
	(rx_expand_prologue): Use gen_safe_add.
	(rx_expand_epilogue): Likewise.
	(rx_is_legitimate_constant): Use ok_for_max_constant.  Handle
	UNSPEC CONSTs.

2011-01-21  Jeff Law  <law@redhat.com>

	PR tree-optimization/47053
	* tree-ssa-dse.c (need_eh_cleanup): New bitmap.
	(dse_optimize_stmt): Set the appropriate bit in NEED_EH_CLEANUP when
	statements are deleted.
	(tree_ssa_dse): Allocate & free NEED_EH_CLEANUP.  If NEED_EH_CLEANUP
	is nonempty, then purge dead edges and cleanup the CFG.

2011-01-21  Alexandre Oliva  <aoliva@redhat.com>

	PR debug/47402
	Temporarily revert:
	2011-01-21  Alexandre Oliva  <aoliva@redhat.com>
	PR debug/47106
	* tree-dfa.c (create_var_ann): Mark variable as used.

2011-01-21  Jakub Jelinek  <jakub@redhat.com>

	PR middle-end/45566
	* except.c (convert_to_eh_region_ranges): Emit queued no-region
	notes from other section in hot/cold partitioning even if
	last_action is -3.  Increment call_site_base.

	PR rtl-optimization/47366
	* fwprop.c (forward_propagate_into): Return bool.  If
	any changes are made, -fnon-call-exceptions is used and
	REG_EH_REGION note is present, call purge_dead_edges
	and return true if it purged anything.
	(fwprop_addr): Adjust callers, call cleanup_cfg (0) if
	any EH edges were purged.

2011-01-21  Jeff Law  <law@redhat.com>

	PR rtl-optimization/41619
	* caller-save.c (setup_save_areas): Break out code to determine
	which hard regs are live across calls by examining the reload chains
	so that it is always used.
	Eliminate code which checked REG_N_CALLS_CROSSED.

2011-01-21  Jakub Jelinek  <jakub@redhat.com>

	PR tree-optimization/47355
	* tree-eh.c (cleanup_empty_eh_merge_phis): Give up if
	NOP has non-debug uses beyond PHIs in new_bb.

2011-01-21  Alexandre Oliva  <aoliva@redhat.com>

	PR debug/47106
	* cfgexpand.c (account_used_vars_for_block): Only account vars
	that are annotated as used.
	(estimated_stack_frame_size): Don't set TREE_USED.
	* tree-dfa.c (create_var_ann): Mark variable as used.

2011-01-21  Richard Guenther  <rguenther@suse.de>

	PR middle-end/47395
	* tree.def (WIDEN_MULT_MINUS_EXPR): Fix printed name.

2011-01-21  Richard Guenther  <rguenther@suse.de>

	PR tree-optimization/47365
	* tree-ssa-sccvn.h (vn_lookup_kind): Declare.
	(vn_reference_lookup_pieces): Adjust.
	(vn_reference_lookup): Likewise.
	* tree-ssa-sccvn.c (vn_walk_kind): New static global.
	(vn_reference_lookup_3): Only look through kills if in
	VN_WALKREWRITE mode.
	(vn_reference_lookup_pieces): Adjust.
	(vn_reference_lookup): Likewise.
	(visit_reference_op_load): Likewise.
	(visit_reference_op_store): Likewise.
	* tree-ssa-pre.c (phi_translate_1): Use VN_WALK mode.
	(compute_avail): Likewise.
	(eliminate): Likewise.

2011-01-21  Jakub Jelinek  <jakub@redhat.com>

	* tree-ssa-live.c (remove_unused_scope_block_p): Don't remove
	DECL_IGNORED_P non-reg vars if they are used.

	PR tree-optimization/47391
	* varpool.c (const_value_known_p): Return false if
	decl is volatile.

2011-01-21  Kai Tietz  <kai.tietz@onevision.com>

	PR bootstrap/47215
	* config/i386/i386.c (ix86_local_alignment): Handle
	case for va_list_type_node is nil.
	(ix86_canonical_va_list_type): Likewise.

2011-01-21  Alan Modra  <amodra@gmail.com>

	* config/rs6000/rs6000-c.c (rs6000_cpu_cpp_builtins): Add
	builtin_define __CMODEL_MEDIUM__ and __CMODEL_LARGE__.

2011-01-20  Ramana Radhakrishnan  <ramana.radhakrishnan@arm.com>

	* config/arm/arm.md (define_attr type): Rename f_load
	and f_store to f_fpa_load and f_fpa_store. Update.
	(write_conflict): Deal with rename fallout.
	(*push_fp_multi): Likewise.
	* config/arm/fpa.md (f_load): Use f_fpa_load.
	(f_store): Use f_fpa_store.
	(*movsf_fpa): Likewise.
	(*movdf_fpa): Likewise.
	(*movxf_fpa): Likewise.
	(*thumb2_movsf_fpa): Likewise.
	(*thumb2_movdf_fpa): Likewise.
	(*thumb2_movxf_fpa): Likewise.
	* config/arm/vfp.md (*thumb2_movdf_vfp): Fix attribute to
	f_loadd and f_stored.
	(*thumb2_movdi_vfp): Likewise.
	(*thumb2_movsf_vfp): Fix attribute to f_loads.
	(*thumb2_movsi_vfp): Likewise.
	* config/arm/cortex-m4-fpu.md (cortex_m4_f_load):
	Use f_loads instead of f_load.
	* config/arm/cortex-a5.md (cortex_a5_f_loads): Remove f_load.

2011-01-20  Anatoly Sokolov  <aesok@post.ru>

	* config/xtensa/xtensa.h (GO_IF_MODE_DEPENDENT_ADDRESS): Remove.
	* config/xtensa/xtensa-protos.h (constantpool_address_p): Remove.
	* config/xtensa/xtensa.c (TARGET_MODE_DEPENDENT_ADDRESS_P): Define.
	(xtensa_mode_dependent_address_p): New function.
	(constantpool_address_p): Make static. Change return type to bool.
	Change argument type to const_rtx. Use CONST_INT_P predicate.

2011-01-20  Alexandre Oliva  <aoliva@redhat.com>

	PR debug/46583
	* tree-ssa-live.c (remove_unused_scope_block_p): Keep type decls.

2011-01-20  Jakub Jelinek  <jakub@redhat.com>

	PR debug/47283
	* cfgexpand.c (expand_debug_expr): Instead of generating
	(mem (debug_implicit_ptr)) for MEM_REFs use COMPONENT_REF
	etc. handling.

2011-01-20  Richard Guenther  <rguenther@suse.de>

	PR middle-end/47370
	* tree-inline.c (remap_gimple_op_r): Recurse manually for
	the pointer operand of MEM_REFs.

2011-01-20  Jakub Jelinek  <jakub@redhat.com>

	PR tree-optimization/46130
	* ipa-split.c (consider_split): If return_bb contains non-virtual
	PHIs other than for retval or if split_function would not adjust it,
	refuse to split.

2011-01-20  Richard Guenther  <rguenther@suse.de>

	PR tree-optimization/47167
	* tree-ssa-copyrename.c (copy_rename_partition_coalesce):
	Revert previous change, only avoid enumeral type changes.

2011-01-19  Mike Stump  <mikestump@comcast.net>

	* doc/tm.texi.in (BRANCH_COST): Englishify.
	* doc/tm.texi (BRANCH_COST): Likewise.

2011-01-19  Dodji Seketeli  <dodji@redhat.com>

	PR c++/47291
	* dwarf2out.c (generic_type_p, schedule_generic_params_dies_gen)
	(gen_scheduled_generic_parms_dies): New functions.
	(gen_struct_or_union_type_die): Schedule template parameters DIEs
	generation for the end of CU compilation.
	(dwarf2out_finish): Generate template parameters DIEs here.

2011-01-19  Alexandre Oliva  <aoliva@redhat.com>

	PR debug/46240
	* tree-into-ssa.c (maybe_register_def): Do not attempt to add
	debug bind stmt on merge edges.

2011-01-19  Alexandre Oliva  <aoliva@redhat.com>

	PR debug/47079
	PR debug/46724
	* function.c (instantiate_expr): Instantiate incoming rtl of
	implicit arguments, and recurse on VALUE_EXPRs.
	(instantiate_decls): Instantiate rtl and VALUE_EXPR of result.
	* var-tracking.c (adjust_mems): Reject virtual_incoming_args_rtx.

2011-01-19  Alexandre Oliva  <aoliva@redhat.com>

	* c-parser.c (c_parser_for_statement): Initialize
	collection_expression.

2011-01-19  Joseph Myers  <joseph@codesourcery.com>

	* config/spu/spu-elf.h (ASM_SPEC): Remove %{w:-W}.

2011-01-19  Joseph Myers  <joseph@codesourcery.com>

	* config/rs6000/sysv4.h (LINK_PATH_SPEC): Remove.
	(LINK_SHLIB_SPEC): Don't use %(link_path).
	(SUBTARGET_EXTRA_SPECS): Remove link_path.

2011-01-19  Joseph Myers  <joseph@codesourcery.com>

	* config/rs6000/sysv4.h (SHARED_LIB_SUPPORT): Remove conditional.
	(NO_SHARED_LIB_SUPPORT): Remove.
	(LINK_SHLIB_SPEC): Remove one conditional definition.

2011-01-19  Joseph Myers  <joseph@codesourcery.com>

	* config/mips/linux64.h (LINK_SPEC): Remove %{non_shared}
	%{call_shared}.
	* config/mips/mips.h (LINK_SPEC): Remove %{non_shared}.
	* config/mips/netbsd.h (LINK_SPEC): Remove %{call_shared}.
	* config/mips/openbsd.h (LINK_SPEC): Remove %{non_shared}
	%{call_shared} and conditionals on these options not being passed.
	* config/mips/sde.h (LINK_SPEC): Remove %{non_shared}
	%{call_shared}.

2011-01-19  Jakub Jelinek  <jakub@redhat.com>

	* ipa-split.c (find_return_bb): Use single_pred_p/single_pred_edge,
	simplify.

	* ipa-split.c: Spelling fixes.

2011-01-19  Richard Henderson  <rth@redhat.com>

	* config/mn10300/mn10300.md (mulsi3): Use reg_or_am33_const_operand.
	(*mulsi3): Likewise.

	* longlong.h [__mn10300__] (count_leading_zeros): New.
	[__mn10300__] (umul_ppmm, smul_ppmm): New.
	[__mn10300__] (add_ssaaaa, subddmmss): New.
	[__mn10300__] (udiv_qrnnd, sdiv_qrnnd): New.
	[__mn10300__] (UMUL_TIME, UDIV_TIME): New.

2011-01-19  Ulrich Weigand  <Ulrich.Weigand@de.ibm.com>

	* config/spu/spu.h (MOVE_RATIO): Return 4 in the !speed case.

2011-01-19  Richard Henderson  <rth@redhat.com>

	* config/mn10300/mn10300.md (addsi3_flags): New.
	(addc_internal, adddi3, adddi3_internal, *adddi3_degenerate): New.
	(subsi3_flags, subc_internal, subdi3): New.
	(subdi3_internal, *subdi3_degenerate): New.
	* config/mn10300/predicates.md (reg_or_am33_const_operand): New.

	* config/mn10300/mn10300.c (mn10300_can_use_retf_insn): New.
	(mn10300_can_use_rets_insn): Rename from mn10300_can_use_return_insn.
	(mn10300_expand_epilogue): Use it.  Compute REG_SAVE_BYTES once.
	* config/mn10300/mn10300-protos.h: Update.
	* config/mn10300/mn10300.md (return): Use mn10300_can_use_retf_insn.
	(return_ret): Likewise.  Rename from return_internal_regs.
	(return_internal): Remove.

	* config/mn10300/mn10300.c (mn10300_unspec_int_label_counter): Remove.
	(mn10300_asm_output_addr_const_extra): Don't handle UNSPEC_INT_LABEL.
	(mn10300_legitimate_constant_p): Likewise.
	(mn10300_can_use_return_insn): Use mn10300_initial_offset.
	(mn10300_frame_size): New.
	(mn10300_expand_prologue): Use it.
	(mn10300_expand_epilogue): Likewise.
	(mn10300_initial_offset): Likewise.
	* config/mn10300/mn10300-protos.h: Update.
	* config/mn10300/mn10300.h (mn10300_unspec_int_label_counter): Remove.
	* config/mn10300/mn10300.md (UNSPEC_INT_LABEL): Remove.
	(prologue, epilogue, return_internal): Tidy output code.
	(mn10300_store_multiple_operation, return): Likewise.
	(int_label, pop_pic_reg, GOTaddr2picreg): Remove.
	(am33_loadPC, mn10300_loadPC, call_next_insn): Remove.
	(add_GOT_to_pic_reg, add_GOT_to_any_reg): Remove.
	(load_pic, am33_load_pic): New.
	(mn10300_load_pic0, mn10300_load_pic1): New.

	* config/mn10300/mn10300-modes.def (CCZN, CCZNC): New modes.
	* config/mn10300/mn10300.c (CC_FLAG_Z): New.
	(CC_FLAG_N, CC_FLAG_C, CC_FLAG_V): New.
	(cc_flags_for_mode, cc_flags_for_code): New.
	(mn10300_print_operand) ['B']: Use nc/ns for GE/LT when the
	overflow flag is not valid.  Validate that the flags we need
	for the comparison are valid.
	(mn10300_output_cmp): Remove.
	(mn10300_output_add): New.
	(mn10300_select_cc_mode): Use cc_flags_for_code.
	(mn10300_split_cbranch): New.
	(mn10300_match_ccmode): New.
	(mn10300_split_and_operand_count): New.
	* config/mn10300/mn10300.h (SELECT_CC_MODE): Pass all of the arguments
	to the function.
	* config/mn10300/mn10300.md (*am33_addsi3, *mn10300_addsi3): Merge...
	(addsi3): ... here.  Use mn10300_output_add.
	(*addsi3_flags): New.
	(*am33_subsi3, *mn10300_subsi3): Merge...
	(subsi3): ... here.  Use attribute isa.
	(*subsi3_flags): New.
	(negsi2): Rewrite from expander to insn_and_split.  Use NOT+INC
	when possible.
	(*am33_andsi3, *mn10300_andsi3): Merge...
	(andsi3): ... here.
	(*andsi3_flags): New.
	(andsi3 splitters): New.
	(*am33_iorsi3, *mn10300_iorsi3): Merge...
	(iorsi3): ... here.
	(*iorsi3_flags): New.
	(*am33_xorsi3, *mn10300_xorsi3): Merge...
	(xorsi3): ... here.
	(*xorsi3_flags): New.
	(*am33_cmpsi2, *mn10300_cmplsi2): Merge...
	(one_cmplsi2): ... here.
	(*one_cmplsi2_flags): New.
	(*cbranchsi4_cmp): Rename from cbranchsi4_post_reload.  Use "r"
	instead of "dax" in constraints.  Use mn10300_split_cbranch.
	(*cmpsi): Rename from cmpsi.  Do not use mn10300_output_cmp.  Do not
	use matching constraints to eliminate a self-comparison.
	(*integer_conditional_branch): Rename from integer_conditional_branch.
	Use int_mode_flags to match CC_REG.
	(*cbranchsi4_btst, *btstsi): New.
	(*cbranchsf4_cmp): Rename from *cbranchsf4_post_reload.  Use
	mn10300_split_cbranch.
	(*am33_cmpsf): Rename from am33_cmpsf.
	(*float_conditional_branch): Rename from float_conditional_branch.
	(*zero_extendqisi2_am33, *zero_extendqisi2_mn10300): Merge...
	(zero_extendqisi2): ... here.
	(*zero_extendhisi2_am33, *zero_extendhisi2_mn10300): Merge...
	(zero_extendhisi2): ... here.
	(*extendqisi2_am33, *extendqisi2_mn10300): Merge...
	(extendqisi2): ... here.
	(*extendhisi2_am33, *extendhisi2_mn10300): Merge...
	(extendhisi2): ... here.
	(*am33_ashlsi3, *mn10300_ashlsi3): Merge...
	(ashlsi3): ... here.
	(*am33_lshrsi3, *mn10300_lshrsi3): Merge...
	(lshrsi3): ... here.
	(*am33_ashrisi3, *mn10300_ashrsi3): Merge...
	(ashrsi3): ... here.
	(consecutive add peephole): Remove.
	* config/mn10300/predicates.md (label_ref_operand): New.
	(int_mode_flags): New.
	(CCZN_comparison_operator): New.

	* config/mn10300/mn10300.md (UNSPEC_EXT): New.
	(throughput_42_latency_43): New reservation.
	(mulsidi3, umulsidi3): New expanders.
	(mulsidi3_internal): Rewrite from old mulsidi3 pattern.  Expose
	the MDR register to allocation; separately allocate the low and
	high parts of the DImode result.
	(umulsidi3_internal): Similarly.
	(*am33_mulsi3, *mn10300_mulsi3): Merge into ...
	(*mulsi3): ... here.  Clobber MDR as a scratch as necessary.
	(udivsi3, umodsi3): Remove.
	(udivmodsi4, divmodsi4): New expanders.
	(*udivmodsi4): Rename from udivmodsi4.  Expose MDR properly.
	(*divmodsi4): Simiarly.
	(ext_internal): New.

	* config/mn10300/constraints.md ("z"): New constraint.
	* config/mn10300/mn10300.h (MDR_REGNUM): Remove.
	(FIXED_REGISTERS): Don't fix MDR.
	(CALL_USED_REGSITERS): Reformat nicely.
	(REG_ALLOC_ORDER): Add MDR.
	(enum regclass): Add MDR_REGS.
	(REG_CLASS_NAMES, REG_CLASS_CONTENTS): Update to match.
	(IRA_COVER_CLASSES): Add MDR_REGS.
	(REGNO_REG_CLASS): Handle MDR_REG.
	* config/mn10300/mn10300.c (mn10300_secondary_reload): Handle MDR_REGS.
	(mn10300_register_move_cost): Likewise.
	* config/mn10300/mn10300.md (MDR_REG): New.
	(*movsi_internal): Handle moves to/from MDR_REGS.

	* config/mn10300/mn10300.c (mn10300_print_operand_address): Handle
	POST_MODIFY.
	(mn10300_secondary_reload): Tidy combination reload classes.
	(mn10300_legitimate_address_p): Allow post-modify and reg+reg
	addresses for AM33.  Allow symbolic offsets for reg+imm.
	(mn10300_regno_in_class_p): New.
	(mn10300_legitimize_reload_address): New.
	* config/mn10300/mn10300.h (enum reg_class): Remove
	DATA_OR_ADDRESS_REGS, DATA_OR_EXTENDED_REGS, ADDRESS_OR_EXTENDED_REGS,
	SP_OR_EXTENDED_REGS, SP_OR_ADDRESS_OR_EXTENDED_REGS.  Add
	SP_OR_GENERAL_REGS.
	(REG_CLASS_NAMES): Update to match.
	(REG_CLASS_CONTENTS): Likewise.
	(INDEX_REG_CLASS): Use GENERAL_REGS for AM33.
	(BASE_REG_CLASS): Use SP_OR_GENERAL_REGS for AM33.
	(REGNO_IN_RANGE_P): Remove.
	(REGNO_DATA_P): Use mn10300_regno_in_class_p.
	(REGNO_ADDRESS_P, REGNO_EXTENDED_P): Likewise.
	(REGNO_STRICT_OK_FOR_BASE_P): Likewise.
	(REGNO_STRICT_OK_FOR_BIT_BASE_P): Likewise.
	(REGNO_STRICT_OK_FOR_INDEX_P): Likewise.
	(REGNO_SP_P, REGNO_AM33_P, REGNO_FP_P): Remove.
	(REGNO_GENERAL_P): New.
	(HAVE_POST_MODIFY_DISP): New.
	(USE_LOAD_POST_INCREMENT, USE_STORE_POST_INCREMENT): New.
	(LEGITIMIZE_RELOAD_ADDRESS): New.
	* config/mn10300/mn10300-protos.h: Update.

	* config/mn10300/mn10300.c (mn10300_preferred_reload_class): Allow
	DATA_REGS for AM33 stack-pointer destination.
	(mn10300_preferred_output_reload_class): Likewise.
	(mn10300_secondary_reload): Rearrange mn10300_secondary_reload_class
	into a form appropriate for ...
	(TARGET_SECONDARY_RELOAD): New.
	* config/mn10300/mn10300.h (SECONDARY_RELOAD_CLASS): Remove.
	* config/mn10300/mn10300-protos.h: Update.
	* config/mn10300/mn10300.md (reload_plus_sp_const): Rename from
	reload_insi; use the "A" constraint for the scratch; handle AM33
	moves of sp to non-address registers.

	* config/mn10300/mn10300.md (*am33_movqi, *mn10300_movqi): Merge into
	(*movqi_internal): ... here.
	(*am33_movhi, *mn10300_movhi): Merge into...
	(*movhi_internal): ... here.
	(*movsi_internal): Use "r" instead of "dax" in constraints.  Use "A"
	as the source/destination of moves from/to SP.
	(movsf): Only allow for AM33-2.
	(*movsf_internal): Use "r" instead of "dax"; use "F" instead of
	any integer constant constraint.  Only allow for AM33-2.  Tidy
	all of the alternative outputs.
	(movdi, movdf, *am33_2_movdf, *mn10300_movdf): Remove.
	(udivmodsi4): Delete expander and promote *udivmodsi4.  Disallow
	for MN103.
	(udivsi3, umodsi3): New patterns for MN103 only.

2011-01-19  Joern Rennecke  <amylaar@spamcop.net>

	* doc/tm.texi.in: Spell out that a lack of register class unions
	can lead to ICEs.
	* doc/tm.texi: Regenerate.

2011-01-19  Jakub Jelinek  <jakub@redhat.com>

	PR rtl-optimization/47337
	* dce.c (check_argument_store): New function.
	(find_call_stack_args): Ignore debug insns.  Use check_argument_store.

	PR tree-optimization/47290
	* tree-eh.c (infinite_empty_loop_p): New function.
	(cleanup_empty_eh): Use it.

2011-01-18  Steve Ellcey  <sje@cup.hp.com>

	PR target/46997
	* ia64.c (ia64_expand_unpack): Fix code for TARGET_BIG_ENDIAN.
	(a64_expand_widen_sum): Ditto.
	* vect.md (mulv2si3): Disable for TARGET_BIG_ENDIAN.
	(vec_extract_evenodd_help): Ditto.
	(vec_extract_evenv4hi): Ditto.
	(vec_extract_oddv4hi): Ditto.
	(vec_extract_evenv2si): Ditto.
	(vec_extract_oddv2si): Ditto.
	(vec_extract_evenv2sf): Ditto.
	(vec_extract_oddv2sf): Ditto.
	(vec_pack_trunc_v4hi: Ditto.
	(vec_pack_trunc_v2si): Ditto.
	(vec_interleave_lowv8qi): Fix for TARGET_BIG_ENDIAN.
	(vec_interleave_highv8qi): Ditto.
	(mix1_r): Ditto.
	(vec_extract_oddv8qi): Ditto.
	(vec_interleave_lowv4hi): Ditto.
	(vec_interleave_highv4hi): Ditto.
	(vec_interleave_lowv2si): Ditto.
	(vec_interleave_highv2si): Ditto.

2011-01-18  John David Anglin  <dave.anglin@nrc-cnrc.gc.ca>

	* doc/extend.texi: Mention __float128 support on hppa HP-UX.
	* config/pa/pa-hpux.h (HPUX_LONG_DOUBLE_LIBRARY): Define to 1.
	* config/pa/pa.c (pa_expand_builtin): New.  Include "langhooks.h".
	(pa_c_mode_for_suffix): New.
	(TARGET_EXPAND_BUILTIN): Define.
	(TARGET_C_MODE_FOR_SUFFIX): Define.
	(pa_builtins): Define.
	(pa_init_builtins): Register __float128 type and init new support
	builtins.
	* config/pa/pa.h (HPUX_LONG_DOUBLE_LIBRARY): Define if not defined.
	* config/pa/quadlib.c (_U_Qfcopysign): New.

2011-01-18  Eric Botcazou  <ebotcazou@adacore.com>

	PR middle-end/46894
	* explow.c (allocate_dynamic_stack_space): Do not assume more than
	BITS_PER_UNIT alignment if STACK_DYNAMIC_OFFSET or STACK_POINTER_OFFSET
	are defined.

2011-01-18  Ulrich Weigand  <Ulrich.Weigand@de.ibm.com>

	PR tree-optimization/47179
	* config/spu/spu.c (spu_ref_may_alias_errno): New function.
	(TARGET_REF_MAY_ALIAS_ERRNO): Define.

2011-01-18  Richard Guenther  <rguenther@suse.de>

	PR rtl-optimization/47216
	* emit-rtl.c: Include tree-flow.h.
	(set_mem_attributes_minus_bitpos): Use tree_could_trap_p instead
	of replicating it with different semantics.
	* Makefile.in (emit-rtl.o): Adjust.

2011-01-18  Ramana Radhakrishnan  <ramana.radhakrishnan@arm.com>

	* config/arm/cortex-a9.md (cortex-a9-neon.md): Actually include.
	(cortex_a9_dp): Handle neon types correctly.

2011-01-18  Jakub Jelinek  <jakub@redhat.com>

	PR rtl-optimization/47299
	* expr.c (expand_expr_real_2) <case WIDEN_MULT_EXPR>: Don't use
	subtarget.  Use normal multiplication if both operands are constants.
	* expmed.c (expand_widening_mult): Don't try to optimize constant
	multiplication if op0 has VOIDmode.  Convert op1 constant to mode
	before using it.

2011-01-17  Ralf Wildenhues  <Ralf.Wildenhues@gmx.de>

	* doc/lto.texi (LTO): Ensure two spaces after period.  Fix
	spacing after 'e.g.', typos, comma, hyphenation.

2011-01-17  Richard Henderson  <rth@redhat.com>

	* config/rx/predicates.md (rx_constshift_operand): Use match_test.
	(rx_restricted_mem_operand): New.
	(rx_shift_operand): Use register_operand.
	(rx_source_operand, rx_compare_operand): Likewise.
	* config/rx/rx.md (addsi3_flags): New expander.
	(adddi3): Rewrite as expander.
	(adc_internal, *adc_flags, adddi3_internal): New patterns.
	(subsi3_flags): New expander.
	(subdi3): Rewrite as expander.
	(sbb_internal, *sbb_flags, subdi3_internal): New patterns.

	* config/rx/rx.c (RX_BUILTIN_SAT): Remove.
	(rx_init_builtins): Remove sat builtin.
	(rx_expand_builtin): Likewise.
	* config/rx/rx.md (ssaddsi3): New.
	(*sat): Rename from sat.  Represent the CC_REG input.

	* config/rx/predicates.md (rshift_operator): New.
	* config/rx/rx.c (rx_expand_insv): Remove.
	* config/rx/rx-protos.h: Update.
	* config/rx/rx.md (*bitset): Rename from bitset.  Swap the ashift
	operand to the canonical position.
	(*bitset_in_memory, *bitinvert, *bitinvert_in_memory): Similarly.
	(*bitclr, *bitclr_in_memory): Similarly.
	(*insv_imm, rx_insv_reg, *insv_cond, *bmcc, *insv_cond_lt): New.
	(insv): Retain the zero_extract in the expansion.

	* config/rx/rx.md (bswapsi2): Use = not + for output reload.
	(bswaphi2, bitinvert, revw): Likewise.

	* config/rx/rx.c (gen_rx_store_vector): Use VOIDmode for gen_rtx_SET.
	(gen_rx_rtsd_vector, gen_rx_popm_vector): Likewise.
	* config/rx/rx.md (pop_and_return): Use VOIDmode for SET.
	(stack_push, stack_pushm, stack_pop, stack_popm): Likewise.
	(bitset, bitset_in_memory): Likewise.
	(bitinvert, bitinvert_in_memory): Likewise.
	(bitclr, bitclr_in_memory): Likewise.
	(insv, sync_lock_test_and_setsi, movstr, rx_movstr): Likewise.
	(rx_strend, rx_cmpstrn): Likewise.
	(rx_setmem): Likewise.  Make the source BLKmode to match the dest.
	(bitop peep2 patterns): Remove.

	* config/rx/rx.c (rx_match_ccmode): New.
	* config/rx/rx-protos.h: Update.
	* config/rx/rx.md (abssi2): Clobber, don't set flags.
	(addsi3, adddi3, andsi3, negsi2, one_cmplsi2, iorsi3): Likewise.
	(rotlsi3, rotrsi3, ashrsi3, lshrsi3, ashlsi3): Likewise.
	(subsi3, subdi3, xorsi3, addsf3, divsf3, mulsf3, subsf3): Likewise.
	(fix_truncsfsi2, floatsisf2): Likewise.
	(*abssi2_flags, *addsi3_flags, *andsi3_flags, *negsi2_flags): New.
	(*one_cmplsi2_flags, *iorsi3_flags, *rotlsi3_flags): New.
	(*rotrsi3_flags, *ashrsi3_flags, *lshrsi3_flags, *ashlsi3_flags): New.
	(*subsi3_flags, *xorsi3_flags): New.

	* config/rx/rx.md (cstoresf4, *cstoresf4): New patterns.

	* config/rx/rx.c (rx_print_operand): Remove workaround for
	unsplit comparison operations.

	* config/rx/rx.md (movsicc): Split after reload.
	(*movsicc): Merge *movsieq and *movsine via match_operator.
	(*stcc): New pattern.

	* config/rx/rx.c (rx_float_compare_mode): Remove.
	* config/rx/rx.h (rx_float_compare_mode): Remove.
	* config/rx/rx.md (cstoresi4): Split after reload.
	(*sccc): New pattern.

	* config/rx/predicates.md (label_ref_operand): New.
	(rx_z_comparison_operator): New.
	(rx_zs_comparison_operator): New.
	(rx_fp_comparison_operator): New.
	* config/rx/rx.c (rx_print_operand) [B]: Examine comparison modes.
	Validate that the flags are set properly for the comparison.
	(rx_gen_cond_branch_template): Remove.
	(rx_cc_modes_compatible): Remove.
	(mode_from_flags): New.
	(flags_from_code): Rename from flags_needed_for_conditional.
	(rx_cc_modes_compatible): Re-write in terms of flags_from_mode.
	(rx_select_cc_mode): Likewise.
	(rx_split_fp_compare): New.
	(rx_split_cbranch): New.
	* config/rx/rx.md (most_cond, zs_cond): Remove iterators.
	(*cbranchsi4): Use match_operator and rx_split_cbranch.
	(*cbranchsf4): Similarly.
	(*cbranchsi4_tst): Rename from *tstbranchsi4_<code>.  Use
	match_operator and rx_split_cbranch.
	(*cbranchsi4_tst_ext): Combine *tstbranchsi4m_eq and
	tstbranchsi4m_ne.  Use match_operator and rx_split_cbranch.
	(*cmpsi): Rename from cmpsi.
	(*tstsi): Rename from tstsi.
	(*cmpsf): Rename from cmpsf; use CC_Fmode.
	(*conditional_branch): Rename from conditional_branch.
	(*reveresed_conditional_branch): Remove.
	(b<code>): Remove expander.
	* config/rx/rx-protos.h: Update.

	* config/rx/rx.c (rx_compare_redundant): Remove.
	* config/rx/rx.md (cmpsi): Don't use it.
	* config/rx/rx-protos.h: Update.

	* config/rx/rx-modes.def (CC_F): New mode.
	* config/rx/rx.c (rx_select_cc_mode): New.
	* config/rx/rx.h (SELECT_CC_MODE): Use it.
	* config/rx/rx-protos.h: Update.

2011-01-17  Richard Henderson  <rth@redhat.com>

	* except.c (dump_eh_tree): Fix stray ; after for statement.

2011-01-17  Richard Guenther  <rguenther@suse.de>

	PR tree-optimization/47313
	* tree-inline.c (tree_function_versioning): Move DECL_RESULT
	handling before copying the body.  Properly deal with
	by-reference result in SSA form.

2011-01-17  Ian Lance Taylor  <iant@google.com>

	PR target/47219
	* config/sparc/sparc.c (sparc_sr_alias_set): Don't define.
	(struct_value_alias_set): Don't define.
	(sparc_option_override): Don't set sparc_sr_alias_set and
	struct_value_alias_set.
	(save_or_restore_regs): Use gen_frame_mem rather than calling
	set_mem_alias_set.
	(sparc_struct_value_rtx): Likewise.

2011-01-17  H.J. Lu  <hongjiu.lu@intel.com>

	PR target/47318
	* config/i386/avxintrin.h (_mm_maskload_pd): Change mask to
	__m128i.
	(_mm_maskstore_pd): Likewise.
	(_mm_maskload_ps): Likewise.
	(_mm_maskstore_ps): Likewise.
	(_mm256_maskload_pd): Change mask to __m256i.
	(_mm256_maskstore_pd): Likewise.
	(_mm256_maskload_ps): Likewise.
	(_mm256_maskstore_ps): Likewise.

	* config/i386/i386-builtin-types.def: Updated.
	(ix86_expand_special_args_builtin): Likewise.

	* config/i386/i386.c (bdesc_special_args): Update
	__builtin_ia32_maskloadpd, __builtin_ia32_maskloadps,
	__builtin_ia32_maskloadpd256, __builtin_ia32_maskloadps256,
	__builtin_ia32_maskstorepd, __builtin_ia32_maskstoreps,
	__builtin_ia32_maskstorepd256 and __builtin_ia32_maskstoreps256.

	* config/i386/sse.md (avx_maskload<ssemodesuffix><avxmodesuffix>):
	Use <avxpermvecmode> on mask register.
	(avx_maskstore<ssemodesuffix><avxmodesuffix>): Likewise.

2011-01-17  Olivier Hainque  <hainque@adacore.com>
	    Michael Haubenwallner  <michael.haubenwallner@salomon.at>
	    Eric Botcazou  <ebotcazou@adacore.com>

	PR target/46655
	* xcoffout.c (ASM_OUTPUT_LINE): Output line only if positive, and only
	if <= USHRT_MAX in 32-bit mode.

2011-01-17  Ralf Wildenhues  <Ralf.Wildenhues@gmx.de>

	* doc/install.texi (Configuration, Specific): Wrap long
	lines in examples.  Allow line wrapping in long options
	and URLs where beneficial for PDF output.

2011-01-16  Richard Sandiford  <rdsandiford@googlemail.com>

	* config/mips/mips.c (mips_classify_symbol): Don't return
	SYMBOL_PC_RELATIVE for nonlocal labels.

2011-01-15  Eric Botcazou  <ebotcazou@adacore.com>

	* config/sparc/sol2-bi.h (CC1_SPEC): Fix typo.

2011-01-15  Jan Hubicka  <jh@suse.cz>

	PR tree-optimization/47276
	* ipa.c (function_and_variable_visibility): Do not try to mark alias
	declarations as needed.

2011-01-15  Martin Jambor  <mjambor@suse.cz>

	* common.opt (fdevirtualize): New flag.
	* doc/invoke.texi (Option Summary): Document it.
	* opts.c (default_options_table): Add devirtualize flag.
	* ipa-prop.c (detect_type_change): Return immediately if
	devirtualize flag is not set.
	(detect_type_change_ssa): Likewise.
	(compute_known_type_jump_func): Likewise.
	(ipa_analyze_virtual_call_uses): Likewise.

2011-01-14  Martin Jambor  <mjambor@suse.cz>

	PR tree-optimization/45934
	PR tree-optimization/46302
	* ipa-prop.c (type_change_info): New type.
	(stmt_may_be_vtbl_ptr_store): New function.
	(check_stmt_for_type_change): Likewise.
	(detect_type_change): Likewise.
	(detect_type_change_ssa): Likewise.
	(compute_complex_assign_jump_func): Check for dynamic type change.
	(compute_complex_ancestor_jump_func): Likewise.
	(compute_known_type_jump_func): Likewise.
	(compute_scalar_jump_functions): Likewise.
	(ipa_analyze_virtual_call_uses): Likewise.
	(ipa_analyze_node): Push and pop cfun, set current_function_decl.

2011-01-14  Joseph Myers  <joseph@codesourcery.com>

	* config/i386/i386.h (CC1_CPU_SPEC_1): Don't handle -msse5.
	* config/i386/i386.opt (msse5): New Alias.

2011-01-14  Joseph Myers  <joseph@codesourcery.com>

	* config/sparc/linux.h (CC1_SPEC): Remove %{sun4:} %{target:}.
	* config/sparc/linux64.h (CC1_SPEC): Likewise.
	* config/sparc/netbsd-elf.h (CC1_SPEC32, CC1_SPEC64): Likewise.
	* config/sparc/sparc.h (CC1_SPEC): Likewise.

2011-01-14  Joseph Myers  <joseph@codesourcery.com>

	* config/sparc/linux.h (CC1_SPEC): Don't handle old equivalents of
	-mcpu options.
	* config/sparc/linux64.h (CC1_SPEC): Likewise.
	* config/sparc/netbsd-elf.h (CC1_SPEC32, CC1_SPEC64): Likewise.
	* config/sparc/sol2-bi.h (CPP_CPU_SPEC, CC1_SPEC): Likewise.
	* config/sparc/sparc.h (CPP_CPU_SPEC, CC1_SPEC, ASM_CPU_SPEC):
	Likewise.
	* config/sparc/t-elf (MULTILIB_MATCHES): Don't handle -mv8.

2011-01-14  Joseph Myers  <joseph@codesourcery.com>

	* config/rs6000/vxworks.h (CC1_SPEC): Don't handle -fvec or -fvec-eabi.

2011-01-14  Mike Stump  <mikestump@comcast.net>

	* config/alpha/alpha.md (umk_mismatch_args): Don't put a mode on set.
	* config/fr30/fr30.md: Likweise
	(movsi_push): Likewise.
	(movsi_pop): Likewise.
	(enter_func): Likewise.
	* config/moxie/moxie.md (movsi_push): Likewise.
	(movsi_pop): Likewise.

2011-01-14  Joseph Myers  <joseph@codesourcery.com>

	* config/mips/linux64.h (LINK_SPEC): Remove %{bestGnum}
	%{no_archive} %{exact_version}.
	* config/mips/mips.h (LINK_SPEC): Remove %{bestGnum}.
	* config/mips/netbsd.h (LINK_SPEC): Remove %{bestGnum}
	%{no_archive} %{exact_version}.
	* config/mips/openbsd.h (LINK_SPEC): Likewise.
	* config/mips/sde.h (LINK_SPEC): Remove %{bestGnum}.
	* config/mips/vxworks.h: Likewise.

2011-01-14  Joseph Myers  <joseph@codesourcery.com>

	* config/microblaze/microblaze.h (ASM_SPEC): Remove %{microblaze1}.

2011-01-14  Joseph Myers  <joseph@codesourcery.com>

	* config/m32r/little.h (CPP_ENDIAN_SPEC, CC1_ENDIAN_SPEC,
	ASM_ENDIAN_SPEC, LINK_ENDIAN_SPEC): Remove.

2011-01-14  Joseph Myers  <joseph@codesourcery.com>

	* config/i386/nwld.h (LINK_SPEC): Check -nodefaultlibs not
	-nodefaultlib.

2011-01-14  Joseph Myers  <joseph@codesourcery.com>

	* config/cris/cris.h (ASM_SPEC, CRIS_ASM_SUBTARGET_SPEC): Check
	for mcpu not cpu.
	* config/cris/linux.h (CRIS_CPP_SUBTARGET_SPEC,
	CRIS_CC1_SUBTARGET_SPEC, CRIS_ASM_SUBTARGET_SPEC): Check for mcpu
	not cpu.
	(CRIS_LINK_SUBTARGET_SPEC): Don't generate -rpath-link options.
	Don't handle -shlib.

2011-01-14  Joseph Myers  <joseph@codesourcery.com>

	* config/avr/avr.h (CPP_SPEC): Don't handle -posix.
	(CC1_SPEC): Don't handle -profile.

2011-01-14  Joseph Myers  <joseph@codesourcery.com>

	* config/microblaze/microblaze.h (CC1_SPEC): Remove -gline spec.
	* config/mips/mips.h (CC1_SPEC): Likewise.

2011-01-14  Joseph Myers  <joseph@codesourcery.com>

	* config/microblaze/microblaze.h (CC1_SPEC): Remove %{save-temps: }.
	* config/mips/mips.h (CC1_SPEC): Likewise.

2011-01-14  Joseph Myers  <joseph@codesourcery.com>

	* config/i386/linux.h (LINK_SPEC): Don't use %{!ibcs:} conditional.
	* config/m32r/linux.h (LINK_SPEC): Likewise.
	* config/mips/linux.h (LINK_SPEC): Likewise.
	* config/mips/linux64.h (LINK_SPEC): Likewise.
	* config/sparc/linux.h (LINK_SPEC): Likewise.
	* config/sparc/linux64.h (LINK_ARCH32_SPEC, LINK_ARCH64_SPEC,
	LINK_SPEC): Likewise.
	* config/xtensa/linux.h (LINK_SPEC): Likewise.

2011-01-14  Joseph Myers  <joseph@codesourcery.com>

	* config/arm/linux-elf.h (LINUX_TARGET_LINK_SPEC): Remove
	%{version:-v}.
	* config/lm32/uclinux-elf.h (LINK_SPEC): Likewise.

2011-01-14  Joseph Myers  <joseph@codesourcery.com>

	* config/sparc/sp-elf.h (ASM_SPEC): Remove %{v:-V}.
	* config/sparc/sp64-elf.h (ASM_SPEC): Likewise.

2011-01-14  Joseph Myers  <joseph@codesourcery.com>

	* config/arm/linux-elf.h (LINUX_TARGET_LINK_SPEC): Remove %{b}.

2011-01-14  Rainer Orth  <ro@CeBiTec.Uni-Bielefeld.DE>

	* configure.ac (gcc_cv_ld_static_dynamic): Solaris 2 ld always
	supports -Bstatic/-Bdynamic.
	* configure: Regenerate.

2011-01-14  Jan Hubicka  <jh@suse.cz>
	    Jack Howarth  <howarth@bromo.med.uc.edu>

	PR target/46037
	* config/darwin.c (darwin_override_options): Honor flag_gtoggle
	when checking debug_info_level. Test write_symbols instead of
	debug_hooks->var_location when setting flag_var_tracking_uninit.

2011-01-14  Richard Guenther  <rguenther@suse.de>

	PR tree-optimization/47179
	* target.def (ref_may_alias_errno): New target hook.
	* targhooks.h (default_ref_may_alias_errno): Declare.
	* targhooks.c: Include tree-ssa-alias.h and tree-flow.h.
	(default_ref_may_alias_errno): New function.
	* target.h (struct ao_ref_s): Declare.
	* tree-ssa-alias.c: Include target.h.
	(call_may_clobber_ref_p_1): Use the ref_may_alias_errno target hook.
	* Makefile.in (tree-ssa-alias.o): Adjust dependencies.
	(targhooks.o): Likewise.
	* doc/tm.texi.in (TARGET_REF_MAY_ALIAS_ERRNO): Document.
	* doc/tm.texi (TARGET_REF_MAY_ALIAS_ERRNO): Copy documentation.

2011-01-14  Richard Guenther  <rguenther@suse.de>

	* tree-ssa-structalias.c  (new_var_info): Use DECL_HARD_REGISTER.

2011-01-14  Richard Guenther  <rguenther@suse.de>

	PR tree-optimization/47280
	* tree-ssa-forwprop.c (associate_plusminus): Cleanup EH and
	return CFG changes.
	(tree_ssa_forward_propagate_single_use_vars): Deal with
	CFG changes from associate_plusminus.

2011-01-14  Richard Guenther  <rguenther@suse.de>

	PR middle-end/47281
	Revert
	2011-01-11  Richard Guenther  <rguenther@suse.de>

	PR tree-optimization/46076
	* tree-ssa.c (useless_type_conversion_p): Conversions from
	unprototyped to empty argument list function types are useless.

2011-01-14  Richard Guenther  <rguenther@suse.de>

	PR tree-optimization/47286
	* tree-ssa-structalias.c (new_var_info): Register variables are global.

2011-01-14  Martin Jambor  <mjambor@suse.cz>

	PR middle-end/46823
	* tree-inline.c (expand_call_inline): Get fndecl from call graph edge.

2011-01-13  Anatoly Sokolov  <aesok@post.ru>

	* config/xtensa/xtensa.h (XTENSA_LIBCALL_VALUE, LIBCALL_VALUE,
	LIBCALL_OUTGOING_VALUE, FUNCTION_VALUE_REGNO_P): Remove macros.
	* config/xtensa/xtensa.c (xtensa_libcall_value,
	xtensa_function_value_regno_p): New functions.
	(TARGET_LIBCALL_VALUE, TARGET_FUNCTION_VALUE_REGNO_P): Define.

2011-01-13  Kai Tietz  <kai.tietz@onevision.com>

	PR c++/47213
	* config/i386/cygming.h (TARGET_ASM_ASSEMBLE_VISIBILITY):
	PE specific hook.
	* config/i386/i386-protos.h (i386_pe_assemble_visibility):
	New function prototype.
	* config/i386/winnt.c (i386_pe_assemble_visibility):
	Warn only if attribute was specified by user.

2011-01-13  Michael Meissner  <meissner@linux.vnet.ibm.com>

	PR target/47251
	* config/rs6000/rs6000.md (floatunsdidf2): Add check for hardware
	floating point.
	(floatunsdidf2_fcfidu): Ditto.

2011-01-13  Andreas Krebbel  <Andreas.Krebbel@de.ibm.com>

	* config/s390/s390.c (print_operand_address): Replace 'error' with
	'output_operand_lossage'.
	(print_operand): Likewise.

2011-01-13  Jeff Law  <law@redhat.com>

	PR rtl-optimization/39077
	* doc/invoke.texi (max-gcse-insertion-ratio): Document.
	* params.h (MAX_GCSE_INSERTION_RATIO): Define.
	* params.def (PARAM_MAX_GCSE_INSERTION_RATIO): Define.
	* lcm.c (pre_edge_lcm): Properly initialize output sbitmaps.
	* gcse.c (prune_insertions_deletions): New function.
	(compute_pre_data): Use it.

2011-01-13  Dodji Seketeli  <dodji@redhat.com>

	PR debug/PR46973
	* dwarf2out.c (prune_unused_types_mark_generic_parms_dies): New
	static function.
	(prune_unused_types_mark): Use it.

2011-01-13  Andrey Belevantsev  <abel@ispras.ru>

	PR rtl-optimization/45352
	* sel-sched.c: Update copyright years.
	(reset_sched_cycles_in_current_ebb): Also recheck the DFA state
	in the advancing loop when we have issued issue_rate insns.

2011-01-12  Richard Henderson  <rth@redhat.com>

	* config/mn10300/mn10300.c (mn10300_md_asm_clobbers): New.
	(TARGET_MD_ASM_CLOBBERS): New.

	* config/mn10300/mn10300.c (mn10300_delegitimize_address): New.
	(TARGET_DELEGITIMIZE_ADDRESS): New.

	* config/mn10300/mn10300.md (UNSPEC_BSCH): New.
	(clzsi2, *bsch): New patterns.

	* config/mn10300/mn10300.md (INT): New mode iterator.
	(*mov<INT>_clr): New pattern, and peep2 to generate it.

	* config/mn10300/mn10300.c (mn10300_option_override): Force enable
	flag_split_wide_types.

	* config/mn10300/mn10300.c (mn10300_asm_trampoline_template): Remove.
	(mn10300_trampoline_init): Rewrite without a template, an immediate
	load and a direct branch.
	* config/mn10300/mn10300.h (TRAMPOLINE_SIZE): Reduce to 16.

2011-01-12  Anatoly Sokolov  <aesok@post.ru>

	* config/s390/s390.h (OUTPUT_ADDR_CONST_EXTRA): Remove.
	* config/s390/s390-protos.h (s390_output_addr_const_extra): Remove.
	* config/s390/s390.c (s390_output_addr_const_extra): Make static.
	(TARGET_ASM_OUTPUT_ADDR_CONST_EXTRA): Define.

2011-01-12  Kai Tietz  <kai.tietz@onevision.com>

	PR debug/47209
	* dwarfout2.c (should_emit_struct_debug): Use TYPE_MAIN_VARIANT
	of type.

2011-01-12  Jan Hubicka  <jh@suse.cz>

	PR driver/47244
	* gcc.c (PLUGIN_COND): Update to disable plugin unless -flto is used.
	(PLUGIN_COND_CLOSE): New macro.
	(LINK_COMMAND_SPEC): Update to use PLUGIN_COND_CLOSE.

2011-01-12  Richard Guenther  <rguenther@suse.de>

	PR lto/47259
	* lto-streamer-out.c (output_gimple_stmt): Do not wrap
	register variables in a MEM_REF.

2011-01-12  Joseph Myers  <joseph@codesourcery.com>

	* config.gcc (arm*-*-linux*, bfin*-uclinux*, bfin*-linux-uclibc*,
	crisv32-*-linux* | cris-*-linux*, frv-*-*linux*, moxie-*-uclinux*,
	hppa*64*-*-linux*, hppa*-*-linux*, i[34567]86-*-linux* |
	i[34567]86-*-kfreebsd*-gnu | i[34567]86-*-knetbsd*-gnu |
	i[34567]86-*-gnu* | i[34567]86-*-kopensolaris*-gnu,
	x86_64-*-linux* | x86_64-*-kfreebsd*-gnu | x86_64-*-knetbsd*-gnu,
	ia64*-*-linux*, lm32-*-uclinux*, m32r-*-linux*, m32rle-*-linux*,
	m68k-*-uclinux*, m68k-*-linux*, microblaze*-linux*,
	mips64*-*-linux* | mipsisa64*-*-linux*, mips*-*-linux*,
	s390-*-linux*, s390x-*-linux*, sh*-*-linux*, sparc-*-linux*,
	sparc64-*-linux*, vax-*-linux*, xtensa*-*-linux*,
	am33_2.0-*-linux*): Use gnu-user.h before linux.h.
	* config/gnu-user.h: New.  Copied from linux.h.
	(LINUX_TARGET_STARTFILE_SPEC): Rename to
	GNU_USER_TARGET_STARTFILE_SPEC.
	(LINUX_TARGET_ENDFILE_SPEC): Rename to
	GNU_USER_TARGET_ENDFILE_SPEC.
	(LINUX_TARGET_CC1_SPEC): Rename to GNU_USER_TARGET_CC1_SPEC.
	(LINUX_TARGET_LIB_SPEC): Rename to GNU_USER_TARGET_LIB_SPEC.
	(OPTION_GLIBC, OPTION_UCLIBC, OPTION_BIONIC,
	LINUX_TARGET_OS_CPP_BUILTINS, CHOOSE_DYNAMIC_LINKER1,
	CHOOSE_DYNAMIC_LINKER, UCLIBC_DYNAMIC_LINKER,
	UCLIBC_DYNAMIC_LINKER32, UCLIBC_DYNAMIC_LINKER64,
	BIONIC_DYNAMIC_LINKER, BIONIC_DYNAMIC_LINKER32,
	BIONIC_DYNAMIC_LINKER64, LINUX_DYNAMIC_LINKER,
	LINUX_DYNAMIC_LINKER32, LINUX_DYNAMIC_LINKER64,
	TARGET_C99_FUNCTIONS, TARGET_HAS_SINCOS): Remove.
	* config/arm/linux-eabi.h (CC1_SPEC): Use
	GNU_USER_TARGET_CC1_SPEC.
	(LIB_SPEC): Use GNU_USER_TARGET_LIB_SPEC.
	(STARTFILE_SPEC): Use GNU_USER_TARGET_STARTFILE_SPEC.
	(ENDFILE_SPEC): Use GNU_USER_TARGET_ENDFILE_SPEC
	* config/linux.h (NO_IMPLICIT_EXTERN_C, ASM_APP_ON, ASM_APP_OFF,
	LINUX_TARGET_STARTFILE_SPEC, STARTFILE_SPEC,
	LINUX_TARGET_ENDFILE_SPEC, ENDFILE_SPEC, LINUX_TARGET_CC1_SPEC,
	CC1_SPEC, CPLUSPLUS_CPP_SPEC, LINUX_TARGET_LIB_SPEC, LIB_SPEC,
	LINK_EH_SPEC, LINK_GCC_C_SEQUENCE_SPEC, USE_LD_AS_NEEDED): Remove.

2011-01-12  Richard Guenther  <rguenther@suse.de>

	PR other/46946
	* doc/invoke.texi (ffast-math): Document it is turned on
	with -Ofast.

2011-01-12  Jan Hubicka  <jh@suse.cz>

	PR tree-optimization/47233
	* opts.c (common_handle_option): Disable ipa-reference with profile
	feedback.

2011-01-12  Nicola Pero  <nicola.pero@meta-innovation.com>

	* c-parser.c (c_parser_objc_at_property_declaration): Improved
	error message.

2011-01-12  Nicola Pero  <nicola.pero@meta-innovation.com>

	* c-parser.c (c_lex_one_token): Updated and reindented some
	comments.  No changes in code.

2011-01-11  Ian Lance Taylor  <iant@google.com>

	* godump.c (go_output_var): Don't output the variable if there is
	already a type with the same name.

2011-01-11  Ian Lance Taylor  <iant@google.com>

	* godump.c (go_format_type): Don't generate float80.

2011-01-11  Richard Henderson  <rth@redhat.com>

	* config/mn10300/mn10300.c (mn10300_address_cost): Remove forward
	declaration.  Rewrite for both speed and size.
	(mn10300_address_cost_1): Remove.
	(mn10300_register_move_cost): New.
	(mn10300_memory_move_cost): New.
	(mn10300_rtx_costs): Rewrite for both speed and size.  Don't handle
	ZERO_EXTRACT.  Do handle UNSPEC, arithmetic, logicals, compare,
	extensions, shifts, BSWAP, CLZ.
	(mn10300_wide_const_load_uses_clr): Remove.
	(TARGET_REGISTER_MOVE_COST): New.
	(TARGET_MEMORY_MOVE_COST): New.
	* config/mn10300/mn10300-protos.h: Update.
	* config/mn10300/mn10300.h (REGISTER_MOVE_COST): Remove.

	* config/mn10300/constraints.md ("R", "T"): Remove constraints.
	* config/mn10300/mn10300.c (mn10300_mask_ok_for_mem_btst): Remove.
	* config/mn10300/mn10300-protos.h: Update.
	* config/mn10300/mn10300.md (movsi_internal): Don't use "R".
	(*byte_clear, *byte_set, *bit_clear1, *bit_clear2, *bit_set): Remove.
	(iorqi3, *am33_iorqi3, *mn10300_iorqi3): Remove.
	(*test_int_bitfield, *test_byte_bitfield): Remove.
	(*bit_test, *subreg_bit_test): Remove.
	* config/mn10300/predicates.md (const_8bit_operand): Remove.

	* config/mn10300/constraints.md ("c"): Rename from "A".
	("A", "D"): New constraint letters.
	* config/mn10300/mn10300.md (fmasf4): Use the "c" constraint.
	(fmssf4, fnmasf4, fnmssf4): Likewise.

	* config/mn10300/mn10300.md (isa): New attribute.
	(enabled): New attribute.

	* config/mn10300/mn10300.md (absdf2, negdf2): Remove.
	(abssf2, negsf2): Define only for hardware fp.
	(sqrtsf2): Reformat.
	(addsf3, subsf3, mulsf3): Merge expander and insn.

	* config/mn10300/mn10300.h (ARG_PIONTER_CFA_OFFSET): New.
	(DEBUGGER_AUTO_OFFSET): Remove.
	(DEBUGGER_ARG_OFFSET): Remove.

	* config/mn10300/mn10300.c (mn10300_gen_multiple_store): Make static.
	Emit register stores with the same offsets as the hardware.
	(mn10300_store_multiple_operation): Don't check that the register
	save offsets are monotonic.
	* config/mn10300/mn10300-protos.h: Update.

	* config/mn10300/mn10300.h (ASM_PN_FORMAT): Delete.

	* config/mn10300/mn10300.h (INCOMING_RETURN_ADDR_RTX): Define
	in terms of the value on the stack, not the MDR register.

2011-01-11  Jan Hubicka  <jh@suse.cz>

	PR lto/45721
	PR lto/45375
	* tree.h (symbol_alias_set_t): Move typedef here from varasm.c
	(symbol_alias_set_destroy, symbol_alias_set_contains,
	propagate_aliases_backward): Declare.
	* lto-streamer-out.c (struct sets): New sturcture.
	(trivally_defined_alias): New function.
	(output_alias_pair_p): Rewrite.
	(output_unreferenced_globals): Fix output of alias pairs.
	(produce_symtab): Likewise.
	* ipa.c (function_and_variable_visibility): Set weak alias destination
	as needed in lto.
	* varasm.c (symbol_alias_set_t): Remove.
	(symbol_alias_set_destroy): Export.
	(propagate_aliases_forward, propagate_aliases_backward): New functions
	based on ...
	(compute_visible_aliases): ... this one; remove.
	(trivially_visible_alias): New
	(trivially_defined_alias): New.
	(remove_unreachable_alias_pairs): Rewrite.
	(finish_aliases_1): Reorganize code checking if alias is defined.
	* passes.c (rest_of_decl_compilation): Do not call assemble_alias when
	in LTO mode.

2011-01-11  Richard Guenther  <rguenther@suse.de>

	PR tree-optimization/46076
	* tree-ssa.c (useless_type_conversion_p): Conversions from
	unprototyped to empty argument list function types are useless.

2011-01-11  Richard Guenther  <rguenther@suse.de>

	PR middle-end/45235
	* emit-rtl.c (set_mem_attributes_minus_bitpos): Do not mark
	volatile MEMs as MEM_READONLY_P.

2011-01-11  Richard Guenther  <rguenther@suse.de>

	PR tree-optimization/47239
	* tree-ssa-ccp.c (get_value_from_alignment): Punt for FUNCTION_DECLs.

2011-01-11  Jeff Law  <law@redhat.com>

	PR tree-optimization/47086
	* tree-ssa-loop-ivopts.c (find_givs_in_stmt_scev): Do not record
	IVs from statements that might throw.

2011-01-10  Jan Hubicka  <jh@suse.cz>

	PR lto/45375
	* lto-cgraph.c (input_profile_summary): Remove overactive sanity check.

2011-01-10  Jan Hubicka  <jh@suse.cz>

	PR lto/45375
	* profile.c (read_profile_edge_counts): Ignore profile inconistency
	when correcting profile.

2011-01-10  Jan Hubicka  <jh@suse.cz>

	PR lto/46083
	* lto-streamer-out.c (pack_ts_function_decl_value_fields): Store
	DECL_FINI_PRIORITY.
	* lto-streamer-in.c (unpack_ts_function_decl_value_fields):
	Restore DECL_FINI_PRIORITY.

2011-01-10  Ralf Wildenhues  <Ralf.Wildenhues@gmx.de>

	* doc/gimple.texi: Fix quoting of multi-word return values in
	@deftypefn statements.  Ensure presence of return value.  Wrap
	overlong @deftypefn lines.
	(is_gimple_operand, is_gimple_min_invariant_address): Remove
	descriptions of removed functions.
	* doc/hostconfig.texi (Host Common): Wrap long line, fix quoting
	of multi-word return value in @deftypefn statement.

2011-01-10  Ralf Wildenhues  <Ralf.Wildenhues@gmx.de>

	* doc/gimple.texi (Temporaries, Operands, Compound Lvalues)
	(Conditional Expressions, Logical Operators)
	(Statement and operand traversals): Do not indent smallexample
	code.  Fix duplicate function argument in example.

2011-01-10  Jeff Law  <law@redhat.com>

	PR tree-optimization/47141
	* ipa-split.c (split_function): Handle case where we are
	returning a value and the return block has a virtual operand phi.

2011-01-10  Jan Hubicka  <jh@suse.cz>

	PR tree-optimization/47234
	* tree-pass.h (TODO_rebuild_cgraph_edges): New TODO.
	(pass_feedback_split_functions): Declare.
	* passes.c (init_optimization_passes): Add ipa-split as subpass of
	tree-profile.
	* ipa-split.c (gate_split_functions): Update comments; disable
	split-functions for profile_arc_flag and branch_probabilities.
	(gate_feedback_split_functions): New function.
	(execute_feedback_split_functions): New function.
	(pass_feedback_split_functions): New global var.

2011-01-10  H.J. Lu  <hongjiu.lu@intel.com>

	PR lto/46760
	* tree-inline.c (tree_can_inline_p): Check e->call_stmt before
	calling gimple_call_set_cannot_inline.

2011-01-10  Iain Sandoe  <iains@gcc.gnu.org>

	* config/darwin-sections.def: Remove unused section.

2011-01-10  Dave Korn  <dave.korn.cygwin@gmail.com>

	PR c++/47218
	* cgraphunit.c (assemble_thunk): Call resolve_unique_section.

2011-01-09  Nicola Pero  <nicola.pero@meta-innovation.com>

	PR objc/47232
	* c-parser.c (c_parser_declaration_or_fndef): Improved
	error message.

2011-01-09  Kai Tietz  <kai.tietz@onevision.com>

	* config/i386/winnt.c (i386_pe_start_function): Make sure
	to switch back to function's section.

2011-01-09  Iain Sandoe  <iains@gcc.gnu.org>

	PR gcc/46902
	PR testsuite/46912
	* plugin.c: Move include of dlfcn.h from here...
	* system.h: ... to here.

2011-01-09  Ralf Wildenhues  <Ralf.Wildenhues@gmx.de>

	* doc/cpp.texi (C++ Named Operators): Fix markup for header
	file name.
	* doc/cppinternals.texi (Top): Wrap node in @ifnottex to avoid
	two extra empty pages in PDF output.

2011-01-08  Nicola Pero  <nicola.pero@meta-innovation.com>

	PR objc/47078
	* c-parser.c (c_parser_objc_type_name): If the type is unknown,
	for error recovery purposes behave as if it was not specified so
	that the default type is usd.

2011-01-07  Jan Hubicka  <jh@suse.cz>

	PR tree-optmization/46469
	* ipa.c (function_and_variable_visibility): Clear needed flags on
	nodes with external decls; handle weakrefs merging correctly.

2011-01-07  Joseph Myers  <joseph@codesourcery.com>

	* opts.c (finish_options): Set opts->x_flag_opts_finished to true,
	not false.

2011-01-07  Jan Hubicka  <jh@suse.cz>

	* doc/invoke.texi: (-flto, -fuse-linker-plugin): Update defaults
	and no longer claim that gold is required for linker plugin.
	* configure: Regenerate.
	* gcc.c (PLUGIN_COND): New macro.
	(LINK_COMMAND_SPEC): Use it.
	(main): Default to plugin enabled with HAVE_LTO_PLUGIN is set.
	* config.in (HAVE_LTO_PLUGIN): New.
	* configure.ac (--with-lto-plugin): New parameter; autodetect
	HAVE_LTO_PLUGIN.

2011-01-07  Jan Hubicka  <jh@suse.cz>

	PR tree-optimization/46367
	* ipa-inline.c (cgraph_clone_inlined_nodes): Use original function only
	when we can update original.
	(cgraph_mark_inline_edge): Sanity check.
	* ipa-prop.c (ipa_make_edge_direct_to_target): Sanity check.

2011-01-07  Ulrich Weigand  <Ulrich.Weigand@de.ibm.com>

	* config/spu/spu.h (ASM_COMMENT_START): Define.

2011-01-07  H.J. Lu  <hongjiu.lu@intel.com>

	PR driver/42445
	* gcc.c (%>S): New.
	(SWITCH_KEEP_FOR_GCC): Likewise.
	(set_collect_gcc_options): Check SWITCH_KEEP_FOR_GCC.
	(do_spec_1): Handle "%>".

	* config/i386/i386.h (CC1_CPU_SPEC): Replace "%<" with "%>".

2011-01-07  Jakub Jelinek  <jakub@redhat.com>

	PR target/47201
	* config/i386/i386.c (ix86_delegitimize_address): If
	simplify_gen_subreg fails, return orig_x.

	PR bootstrap/47187
	* value-prof.c (gimple_stringop_fixed_value): Handle
	lhs of the call properly.

2011-01-07  Jan Hubicka  <jh@suse.cz>

	PR lto/45375
	* lto-opt.c (lto_reissue_options): Set flag_shlib.

2011-01-07  Iain Sandoe  <iains@gcc.gnu.org>

	* target.def (function_switched_text_sections): New hook.
	* doc/tm.texi: Regenerated.
	* doc/tm.texi.in (TARGET_ASM_FUNCTION_SWITCHED_TEXT_SECTIONS): New.
	* final.c (default_function_switched_text_sections): New.
	(final_scan_insn): Call function_switched_text_sections when a
	mid-function section change occurs.
	* output.h (default_function_switched_text_sections): Declare.
	* config/darwin-protos.h (darwin_function_switched_text_sections):
	Likewise.
	* config/darwin.c (darwin_function_switched_text_sections): New.
	* config/darwin.h (TARGET_ASM_FUNCTION_SWITCHED_TEXT_SECTIONS): New.

2011-01-07  Iain Sandoe  <iains@gcc.gnu.org>

	* dwarf2out.c (gen_subprogram_die):  Add pubnames with code ranges for
	DWARF >= 3.  Add pubnames for the primary section and a reduced DIE for
	the secondary code fragment when outputting for DWARF == 2.

2011-01-07  Anatoly Sokolov  <aesok@post.ru>

	* config/xtensa/xtensa.h (OUTPUT_ADDR_CONST_EXTRA): Remove.
	* config/xtensa/xtensa-protos.h (xtensa_output_addr_const_extra):
	Remove.
	* config/xtensa/xtensa.c (xtensa_output_addr_const_extra): Make static.
	(TARGET_ASM_OUTPUT_ADDR_CONST_EXTRA): Define.

2011-01-06  Eric Botcazou  <ebotcazou@adacore.com>

	PR debug/46704
	* dwarf2out.c (dwarf2out_finish): Output the debug_aranges section only
	when it is not empty.

2011-01-06  Changpeng Fang  <changpeng.fang@amd.com>

	Bobcat Enablement
	* config.gcc (i[34567]86-*-linux* | ...): Add btver1.
	(case ${target}): Add btver1.
	* config/i386/driver-i386.c (host_detect_local_cpu): Let
	-march=native recognize btver1 processors.
	* config/i386/i386-c.c (ix86_target_macros_internal): Add
	btver1 def_and_undef
	* config/i386/i386.c (struct processor_costs btver1_cost): New
	btver1 cost table.
	(m_BTVER1): New definition.
	(m_AMD_MULTIPLE): Includes m_BTVER1.
	(initial_ix86_tune_features): Add btver1 tune.
	(processor_target_table): Add btver1 entry.
	(static const char *const cpu_names): Add btver1 entry.
	(software_prefetching_beneficial_p): Add btver1.
	(ix86_option_override_internal): Add btver1 instruction sets.
	(ix86_issue_rate): Add btver1.
	(ix86_adjust_cost): Add btver1.
	* config/i386/i386.h (TARGET_BTVER1): New definition.
	(enum target_cpu_default): Add TARGET_CPU_DEFAULT_btver1.
	(enum processor_type): Add PROCESSOR_BTVER1.
	* config/i386/i386.md (define_attr "cpu"): Add btver1.

2011-01-06  Rainer Orth  <ro@CeBiTec.Uni-Bielefeld.DE>

	PR target/43309
	* config/i386/i386.c (legitimize_tls_address)
	<TLS_MODEL_INITIAL_EXEC>: Handle TARGET_64BIT && TARGET_SUN_TLS.
	* config/i386/i386.md (UNSPEC_TLS_IE_SUN): Declare.
	(tls_initial_exec_64_sun): New pattern.

2011-01-06  Gerald Pfeifer  <gerald@pfeifer.com>

	* doc/invoke.texi (Overall Options): Improve wording and markup
	of the description of -wrapper.

2011-01-06  Joseph Myers  <joseph@codesourcery.com>

	* config/sol2.opt (G, YP,, Ym,, compat-bsd, pthread, pthreads,
	rdynamic, threads): New Driver options.

2011-01-06  Rainer Orth  <ro@CeBiTec.Uni-Bielefeld.DE>

	PR target/38118
	* config/sol2.h (ASM_OUTPUT_ALIGNED_COMMON): Also switch to .bss
	if coming from .tdata.
	* config/i386/sol2-10.h (ASM_OUTPUT_ALIGNED_COMMON): Likewise.

2011-01-06  Jan Hubicka  <jh@suse.cz>

	PR lto/47188
	* collect2.c (main): Do not enable LTOmode when plugin is active.

2011-01-06  Rainer Orth  <ro@CeBiTec.Uni-Bielefeld.DE>

	PR other/45915
	* configure.ac (gcc_cv_as_gnu_unique_object): Only use ldd
	--version output if supported.
	* configure: Regenerate.

2011-01-06  Joseph Myers  <joseph@codesourcery.com>

	* config/linux-android.opt (tno-android-cc, tno-android-ld): New
	Driver options.

2011-01-06  Jakub Jelinek  <jakub@redhat.com>

	PR c/47150
	* c-convert.c (convert): When converting a complex expression
	other than COMPLEX_EXPR to a different complex type, ensure
	c_save_expr is called instead of save_expr, unless in_late_binary_op.
	* c-typeck.c (convert_for_assignment): Set in_late_binary_op also
	when converting COMPLEX_TYPE.

2011-01-06  Ira Rosen  <irar@il.ibm.com>

	PR tree-optimization/47139
	* tree-vect-loop.c (vect_is_simple_reduction_1): Check that
	only the last reduction value is used outside the loop.  Update
	documentation.

2011-01-05  Joseph Myers  <joseph@codesourcery.com>

	* config/rtems.opt: New.
	* config.gcc (*-*-rtems*): Use rtems.opt.

2011-01-05  Changpeng Fang  <changpeng.fang@amd.com>

	* config/i386/i386.c (ix86_option_override_internal): Bulldozer
	processors do not support 3DNow instructions.

2011-01-05  Ulrich Weigand  <Ulrich.Weigand@de.ibm.com>

	* config/spu/spu.c (spu_option_override): Set parameter
	PARAM_MAX_COMPLETELY_PEEL_TIMES to 4 instead of 1.

2011-01-05  Jan Hubicka  <jh@suse.cz>

	* lto-wrapper.c (run_gcc): Default to WHOPR mode when none is specified
	at the command line.

2011-01-05  Martin Jambor  <mjambor@suse.cz>

	PR lto/47162
	* lto-cgraph.c (output_cgraph_opt_summary_p): Also check for thunk
	deltas on streamed outgoing edges.
	(output_node_opt_summary): Output info for outgoing edges only when
	the node is in new parameter set.
	(output_cgraph_opt_summary): New parameter set, passed to the two
	aforementioned functions.  Update its forward declaration and its
	callee too.

2011-01-05  Tom Tromey  <tromey@redhat.com>

	* c-parser.c (c_parser_omp_atomic): Pass location of assignment
	operator to c_finish_omp_atomic.
	* c-typeck.c (lvalue_or_else): Add 'loc' argument.
	(build_unary_op): Update.
	(build_modify_expr): Update.
	(build_asm_expr): Update.

2011-01-05  Ulrich Weigand  <Ulrich.Weigand@de.ibm.com>

	* config/spu/spu.c (emit_nop_for_insn): Set INSN_LOCATOR for
	newly inserted insns.
	(pad_bb): Likewise.
	(spu_emit_branch_hint): Likewise.
	(insert_hbrp_for_ilb_runout): Likewise.
	(spu_machine_dependent_reorg): Call df_finish_pass after
	schedule_insns returns.

2011-01-05  Ulrich Weigand  <Ulrich.Weigand@de.ibm.com>

	* config/spu/spu.c (spu_expand_prologue): Support -fstack-usage.

2011-01-05  Eric Botcazou  <ebotcazou@adacore.com>

	PR tree-optimization/47005
	* tree-sra.c (struct access): Add 'non_addressable' bit.
	(create_access): Set it for a DECL_NONADDRESSABLE_P field.
	(decide_one_param_reduction): Return 0 if the parameter is passed by
	reference and one of the accesses in the group is non_addressable.

2011-01-04  Eric Botcazou  <ebotcazou@adacore.com>

	PR tree-optimization/47056
	* cgraphbuild.c (mark_address): Remove ATTRIBUTE_UNUSED markers.
	(mark_load): Likewise.  Handle FUNCTION_DECL specially.
	(mark_store): Likewise.  Pass STMT to ipa_record_reference.

2011-01-04  Eric Botcazou  <ebotcazou@adacore.com>

	* dwarf2out.c (rtl_for_decl_init): Strip no-op conversions off the
	initializer.  Skip view conversions from aggregate types.

2011-01-04  Kai Tietz  <kai.tietz@onevision.com>

	PR bootstrap/47055
	* libgcov.c (gcov_exit): Check for HAS_DRIVE_SPEC.

2011-01-04  Philipp Thomas  <pth@suse.de>

	* config/microblaze/microbalse.opt (mxl-float-convert): Fix
	obvious typo.

2011-01-04  Ulrich Weigand  <Ulrich.Weigand@de.ibm.com>

	* function.c (thread_prologue_and_epilogue_insns): Do not crash
	on empty epilogue sequences.

2011-01-04  Joseph Myers  <joseph@codesourcery.com>

	* config/vxworks.opt (Bdynamic, Bstatic, Xbind-lazy, Xbind-now,
	non-static): New Driver options.

2011-01-04  Jie Zhang  <jie@codesourcery.com>

	PR driver/47137
	* gcc.c (default_compilers[]): Set combinable field to 0
	for all assembly languages.

2011-01-04  Mingjie Xing  <mingjie.xing@gmail.com>

	* config/mips/loongson3a.md: New file.
	* config/mips/mips.md: Include loongson3a.md.
	* config/mips/mips.c (mips_multipass_dfa_lookahead): Return 4 when
	TUNE_LOONGSON_3A.

2011-01-03  Eric Botcazou  <ebotcazou@adacore.com>

	PR middle-end/47017
	* expr.c (expand_expr_real_1) <MEM_REF>: Call memory_address_addr_space
	instead of convert_memory_address_addr_space on the base expression.

2011-01-03  Ulrich Weigand  <Ulrich.Weigand@de.ibm.com>

	* config/spu/spu.c (spu_option_override): Update error text
	for bad -march= / -mtune= values.

2011-01-03  Ulrich Weigand  <Ulrich.Weigand@de.ibm.com>

	* config/spu/spu.c (asm_file_start): Only reset flag_var_tracking
	if branch-hint optimization will be performed.

2011-01-03  Jakub Jelinek  <jakub@redhat.com>

	PR tree-optimization/47148
	* ipa-split.c (split_function): Convert arguments to
	DECL_ARG_TYPE if possible.

	PR tree-optimization/47155
	* tree-ssa-ccp.c (bit_value_binop_1): Use r1type instead of type
	when computing uns.

	PR rtl-optimization/47157
	* combine.c (try_combine): If undobuf.other_insn becomes
	(set (pc) (pc)) jump, call update_cfg_for_uncondjump on it
	and set *new_direct_jump_p too.

2011-01-03  Sebastian Pop  <sebastian.pop@amd.com>

	PR tree-optimization/47021
	* graphite-sese-to-poly.c (scan_tree_for_params): Handle ADDR_EXPR.

2011-01-03  Jakub Jelinek  <jakub@redhat.com>

	* gcc.c (process_command): Update copyright notice dates.
	* gcov.c (print_version): Likewise.
	* gcov-dump.c (print_version): Likewise.
	* mips-tfile.c (main): Likewise.
	* mips-tdump.c (main): Likewise.

2011-01-03  Martin Jambor  <mjambor@suse.cz>

	PR tree-optimization/46801
	* tree-sra.c (type_internals_preclude_sra_p): Check whether
	aggregate fields start at byte boundary instead of the bit-field flag.

2011-01-03  H.J. Lu  <hongjiu.lu@intel.com>

	PR driver/47137
	* gcc.c (main): Revert revision 168407.

2011-01-03  Martin Jambor  <mjambor@suse.cz>

	* lto-cgraph.c (input_cgraph_opt_section): Use the correct section type.

2011-01-03  Ulrich Weigand  <Ulrich.Weigand@de.ibm.com>

	* tree-vect-generic.c (expand_vector_operations_1): When using vector/
	vector optab to expand vector/scalar shift, update gimple to vector.

2011-01-03  Martin Jambor  <mjambor@suse.cz>

	* cgraphunit.c (verify_cgraph_node): Verify there is no direct call to
	a thunk.

2011-01-03  Martin Jambor  <mjambor@suse.cz>

	PR tree-optimization/46984
	* cgraph.h (cgraph_indirect_call_info): make field thunk_delta
	HOST_WIDE_INT.
	(cgraph_create_indirect_edge): Fixed line length.
	(cgraph_indirect_call_info): Declare.
	(cgraph_make_edge_direct) Update declaration.
	* cgraph.c (cgraph_allocate_init_indirect_info): New function.
	(cgraph_create_indirect_edge): Use it.
	(cgraph_make_edge_direct): Made delta HOST_WIDE_INT.  Updated all
	callees.
	* cgraphunit.c (cgraph_redirect_edge_call_stmt_to_callee): Update for
	the new thunk_delta representation.
	* ipa-prop.c (ipa_make_edge_direct_to_target): Convert delta to
	HOST_WIDE_INT.
	(ipa_write_indirect_edge_info): Remove streaming of thunk_delta.
	(ipa_read_indirect_edge_info): Likewise.
	* lto-cgraph.c (output_edge_opt_summary): New function.
	(output_node_opt_summary): Call it on all outgoing edges.
	(input_edge_opt_summary): New function.
	(input_node_opt_summary): Call it on all outgoing edges.

2010-06-30  Jakub Jelinek  <jakub@redhat.com>

	* config/rs6000/rs6000.c (rs6000_elf_end_indicate_exec_stack): New.
	* config/rs6000/linux64.h (TARGET_ASM_FILE_END): Use
	rs6000_elf_end_indicate_exec_stack.
	* config/ia64/ia64.c (ia64_linux_file_end): New.
	* config/ia64/linux.h (TARGET_ASM_FILE_END): Use ia64_linux_file_end.

	* gcc.c (execute): Don't free first string early, but at the end
	of the function.  Call retry_ice if compiler exited with
	ICE_EXIT_CODE.
	(retry_ice): New function.
	* diagnostic.c (diagnostic_count_diagnostic,
	diagnostic_action_after_output, error_recursion): Exit with
	ICE_EXIT_CODE instead of FATAL_EXIT_CODE.

	* config/i386/linux.h (LINK_SPEC): Add --hash-style=gnu.
	* config/i386/linux64.h (LINK_SPEC): Likewise.
	* config/rs6000/sysv4.h (LINK_OS_LINUX_SPEC): Likewise.
	* config/rs6000/linux64.h (LINK_OS_LINUX_SPEC): Likewise.
	* config/s390/linux.h (LINK_SPEC): Likewise.
	* config/ia64/linux.h (LINK_SPEC): Likewise.
	* config/sparc/linux.h (LINK_SPEC): Likewise.
	* config/sparc/linux64.h (LINK_SPEC): Likewise.
	* config/alpha/linux-elf.h (LINK_SPEC): Likewise.
	* config/arm/linux-elf.h (LINK_SPEC): Likewise.

	* cppbuiltin.c (define__GNUC__): Also define __GNUC_RH_RELEASE__.

	* crtstuff.c (__dso_handle): Make __dso_handle const.

	* config/ia64/ia64.h (FRAME_GROWS_DOWNWARD): Define to 1 if
	-fstack-protect.
	* config/ia64/ia64.c (ia64_compute_frame_size): Make sure
	size is a multiple of 16 if FRAME_GROWS_DOWNWARD.
	(ia64_initial_elimination_offset): Support FRAME_GROWS_DOWNWARD
	layout.
	* config/ia64/linux.h (TARGET_LIBC_PROVIDES_SSP): Define.
	* config/ia64/ia64.md (stack_protect_set, stack_protect_test): New
	expanders.

	Revert:
	2005-04-29  Alan Modra  <amodra@bigpond.net.au>
	PR target/21098
	* config/rs6000/rs6000.c (rs6000_elf_end_indicate_exec_stack): New.
	* config/rs6000/linux64.h (TARGET_ASM_FILE_END): Use the above.

	* config/rs6000/ppc-asm.h: Add .note.GNU-stack section also
	on ppc64-linux.

	* config/ia64/lib1funcs.asm: Add .note.GNU-stack section on
	ia64-linux.
	* config/ia64/crtbegin.asm: Likewise.
	* config/ia64/crtend.asm: Likewise.
	* config/ia64/crti.asm: Likewise.
	* config/ia64/crtn.asm: Likewise.

	* config/ia64/linux.h (TARGET_ASM_FILE_END): Define.

	* configure.ac (HAVE_LD_OVERLAPPING_OPD): New test.
	* configure: Rebuilt.
	* config.in: Rebuilt.
	* config/rs6000/rs6000.c (OVERLAPPING_OPD): Define.
	(rs6000_elf_declare_function_name): Use it.

2011-01-02  H.J. Lu  <hongjiu.lu@intel.com>

	PR driver/47137
	* gcc.c (main): Don't check have_o when settting combine_inputs.

2011-01-02  Eric Botcazou  <ebotcazou@adacore.com>

	* regrename.c: Add general comment describing the pass.
	(struct du_head): Remove 'length' field.
	(get_element, merge_sort_comparison, merge, sort_du_head): Remove.
	(regrename_optimize): Do not sort chains.  Rework comments, add others.
	Force renaming to the preferred class (if any) in the first pass and do
	not consider registers that belong to it in the second pass.
	(create_new_chain): Do not set 'length' field.
	(scan_rtx_reg): Likewise.

2011-01-02  Jakub Jelinek  <jakub@redhat.com>

	PR tree-optimization/47140
	* tree-ssa-ccp.c (evaluate_stmt): For binary assignments, use
	TREE_TYPE (lhs) instead of TREE_TYPE (rhs1) as second argument
	to bit_value_binop.

	PR rtl-optimization/47028
	* cfgexpand.c (gimple_expand_cfg): Insert entry edge insertions after
	parm_birth_insn instead of at the beginning of first bb.

2011-01-02  Mingjie Xing  <mingjie.xing@gmail.com>

	* doc/generic.texi: Remove duplicated "@subsubsection Statements".
	Remove the word "see" before "@pxref".
	* doc/rtl.texi: Remove the word "see" before "@pxref".

2011-01-01  Jan Hubicka  <jh@suse.cz>

	* tree-loop-distribution.c (tree_loop_distribution): Do not use freed
	memory.

2011-01-01  Kai Tietz  <kai.tietz@onevision.com>

	PR target/38662
	* tree.c (type_hash_eq): Call language hook for METHOD_TYPEs, too.


Copyright (C) 2011 Free Software Foundation, Inc.

Copying and distribution of this file, with or without modification,
are permitted in any medium without royalty provided the copyright
notice and this notice are preserved.<|MERGE_RESOLUTION|>--- conflicted
+++ resolved
@@ -1,22 +1,3 @@
-<<<<<<< HEAD
-2011-01-14  Tom Tromey  <tromey@redhat.com>
-
-	* unwind-dw2.c: Include sys/sdt.h if it exists.
-	(_Unwind_DebugHook): Use STAP_PROBE2.
-	* config.in, configure: Rebuild.
-	* configure.ac: Check for sys/sdt.h.
-
-2011-03-14  Tom Tromey  <tromey@redhat.com>
-
-	* c-parser.c (c_parser_asm_string_literal): Clear
-	warn_overlength_strings.
-
-2011-03-14  Tom Tromey  <tromey@redhat.com>
-
-	* c-parser.c (disable_extension_diagnostics): Save
-	warn_overlength_strings.
-	(restore_extension_diagnostics): Restore warn_overlength_strings.
-=======
 2011-03-18  Jakub Jelinek  <jakub@redhat.com>
 
 	PR debug/48176
@@ -66,7 +47,24 @@
 	PR target/46778
 	* config/arm/arm.md (arm_movtas_ze): Use 'L' instead of 'c'
 	in the output template.
->>>>>>> 6acb92dd
+
+2011-01-14  Tom Tromey  <tromey@redhat.com>
+
+	* unwind-dw2.c: Include sys/sdt.h if it exists.
+	(_Unwind_DebugHook): Use STAP_PROBE2.
+	* config.in, configure: Rebuild.
+	* configure.ac: Check for sys/sdt.h.
+
+2011-03-14  Tom Tromey  <tromey@redhat.com>
+
+	* c-parser.c (c_parser_asm_string_literal): Clear
+	warn_overlength_strings.
+
+2011-03-14  Tom Tromey  <tromey@redhat.com>
+
+	* c-parser.c (disable_extension_diagnostics): Save
+	warn_overlength_strings.
+	(restore_extension_diagnostics): Restore warn_overlength_strings.
 
 2011-03-15  Alan Modra  <amodra@gmail.com>
 
