<<<<<<< HEAD
=======
2014-02-25  Richard Biener  <rguenther@suse.de>

	Backport from mainline
	2014-02-21  Richard Biener  <rguenther@suse.de>

        PR tree-optimization/60276
        * tree-vectorizer.h (struct _stmt_vec_info): Add min_neg_dist field.
        (STMT_VINFO_MIN_NEG_DIST): New macro.
        * tree-vect-data-refs.c (vect_analyze_data_ref_dependence): Record
        STMT_VINFO_MIN_NEG_DIST.
        * tree-vect-stmts.c (vectorizable_load): Verify if assumptions
        made for negative dependence distances still hold.

2014-02-25  Richard Biener  <rguenther@suse.de>

	Backport from mainline
	2014-02-21  Richard Biener  <rguenther@suse.de>

	PR middle-end/60291
	* tree-ssa-live.c (mark_all_vars_used_1): Do not walk
	DECL_INITIAL for globals not in the current function context.

	2014-02-20  Richard Biener  <rguenther@suse.de>

	PR middle-end/60221
	* tree-eh.c (execute_cleanup_eh_1): Also cleanup empty EH
	regions at -O0.

	2014-02-14  Richard Biener  <rguenther@suse.de>

	PR tree-optimization/60183
	* tree-ssa-phiprop.c (propagate_with_phi): Avoid speculating
	loads.
	(tree_ssa_phiprop): Calculate and free post-dominators.

2014-02-25  Kyrylo Tkachov  <kyrylo.tkachov@arm.com>

	PR target/55426
	* config/arm/arm.h (CANNOT_CHANGE_MODE_CLASS): Allow 128 to 64-bit
	conversions.

2014-02-24  John David Anglin  <danglin@gcc.gnu.org>

	* config/pa/pa.c (pa_output_move_double): Don't valididate when
	adjusting offsetable addresses.

2014-02-23  David Holsgrove <david.holsgrove@xilinx.com>

	* config/microblaze/microblaze.md: Correct ashrsi_reg / lshrsi_reg names

2014-02-23  Edgar E. Iglesias <edgar.iglesias@xilinx.com>

	* config/microblaze/microblaze.h: Remove SECONDARY_MEMORY_NEEDED
	definition.

2014-02-23  David Holsgrove <david.holsgrove@xilinx.com>

	* /config/microblaze/microblaze.c: Add microblaze_asm_output_mi_thunk
	and define TARGET_ASM_OUTPUT_MI_THUNK and
	TARGET_ASM_CAN_OUTPUT_MI_THUNK.

2014-02-23  David Holsgrove <david.holsgrove@xilinx.com>

	* config/microblaze/predicates.md: Add cmp_op predicate.
	* config/microblaze/microblaze.md: Add branch_compare instruction 
	which uses cmp_op predicate and emits cmp insn before branch.
	* config/microblaze/microblaze.c (microblaze_emit_compare): Rename 
	to microblaze_expand_conditional_branch and consolidate logic.
	(microblaze_expand_conditional_branch): emit branch_compare
	insn instead of handling cmp op separate from branch insn.

2014-02-21  Martin Jambor  <mjambor@suse.cz>

	PR ipa/55260
	* ipa-cp.c (cgraph_edge_brings_all_agg_vals_for_node): Uce correct
	info when checking whether lattices are bottom.

2014-02-21  Jakub Jelinek  <jakub@redhat.com>

	* config/i386/i386.c (ix86_expand_vec_perm): Use V8SImode
	mode for mask of V8SFmode permutation.

2014-02-20  Richard Henderson  <rth@redhat.com>

	PR c++/60272
	* builtins.c (expand_builtin_atomic_compare_exchange): Conditionalize
	on failure the store back into EXPECT.  Always make a new pseudo for
	OLDVAL.

2014-02-20  Jakub Jelinek  <jakub@redhat.com>

	PR target/57896
	* config/i386/i386.c (expand_vec_perm_interleave2): Don't call
	gen_reg_rtx if d->testing_p.
	(expand_vec_perm_pshufb2, expand_vec_perm_even_odd_1,
	expand_vec_perm_broadcast_1): Return early if d->testing_p and
	we will certainly return true.

2014-02-20  Richard Biener  <rguenther@suse.de>

	* tree-cfg.c (replace_uses_by): Mark altered BBs before
	doing the substitution.

2014-02-19  H.J. Lu  <hongjiu.lu@intel.com>

	Backport from mainline
	2014-02-19  H.J. Lu  <hongjiu.lu@intel.com>

	PR target/60207
	* config/i386/i386.c (construct_container): Remove TFmode check
	for X86_64_INTEGER_CLASS.

2014-02-19  Uros Bizjak  <ubizjak@gmail.com>

	Backport from mainline
	2014-02-19  Uros Bizjak  <ubizjak@gmail.com>

	PR target/59794
	* config/i386/i386.c (type_natural_mode): Warn for ABI changes
	only when -Wpsabi is enabled.

2014-02-19  Terry Guo  <terry.guo@arm.com>

	Backport from mainline
	2014-02-08  Terry Guo  <terry.guo@arm.com>

	* doc/invoke.texi: Document ARM -march=armv7e-m.

2014-02-18  Kai Tietz  <ktietz@redhat.com>

	Backport from mainline
	2014-02-18  Kai Tietz  <ktietz@redhat.com>

	PR target/60193
	* config/i386/i386.c (ix86_expand_prologue): Use
	rax register as displacement for restoring %r10, %rax.
	Additional fix wrong offset for restoring both-registers.

2014-02-18  Eric Botcazou  <ebotcazou@adacore.com>

	* ipa-prop.c (compute_complex_ancestor_jump_func): Replace overzealous
	assertion with conditional return.

2014-02-18  Jakub Jelinek  <jakub@redhat.com>
	    Uros Bizjak  <ubizjak@gmail.com>

	PR driver/60233
	* config/i386/driver-i386.c (host_detect_local_cpu): If
	YMM state is not saved by the OS, also clear has_f16c.  Move
	CPUID 0x80000001 handling before YMM state saving checking.

2014-02-14  Roland McGrath  <mcgrathr@google.com>

	* configure.ac (HAVE_AS_IX86_UD2): New test for 'ud2' mnemonic.
	* configure: Regenerated.
	* config.in: Regenerated.
	* config/i386/i386.md (trap) [HAVE_AS_IX86_UD2]: Use the mnemonic
	instead of ASM_SHORT.

2014-02-13  Uros Bizjak  <ubizjak@gmail.com>

	Backport from mainline
	2014-02-13  Uros Bizjak  <ubizjak@gmail.com>

	* config/i386/sse.md (xop_vmfrcz<mode>2): Generate const0 in
	operands[2], not operands[3].

2014-02-13  Dominik Vogt  <vogt@linux.vnet.ibm.com>

	* config/s390/s390.c (s390_asm_output_function_label): Fix crash
	caused by bad second argument to warning_at() with -mhotpatch and
	nested functions (e.g. with gfortran).

2014-02-12  H.J. Lu  <hongjiu.lu@intel.com>

	Backport from mainline
	2014-02-12  H.J. Lu  <hongjiu.lu@intel.com>
		    Uros Bizjak  <ubizjak@gmail.com>

	PR target/60151
	* configure.ac (HAVE_AS_GOTOFF_IN_DATA): Pass --32 to GNU assembler.

2014-02-12  Eric Botcazou  <ebotcazou@adacore.com>

	PR rtl-optimization/60116
	* combine.c (try_combine): Also remove dangling REG_DEAD notes on the
	other_insn once the combination has been validated.

2014-02-10  Nagaraju Mekala <nagaraju.mekala@xilinx.com>

	* config/microblaze/microblaze.md: Add movsi4_rev insn pattern.
	* config/microblaze/predicates.md: Add reg_or_mem_operand predicate.

2014-02-10  Nagaraju Mekala <nagaraju.mekala@xilinx.com>

	* config/microblaze/microblaze.c: Extend mcpu version format

2014-02-10  David Holsgrove <david.holsgrove@xilinx.com>

	* config/microblaze/microblaze.h: Define SIZE_TYPE and PTRDIFF_TYPE.

2014-02-10  Richard Biener  <rguenther@suse.de>

	Backport from mainline
	2014-01-30  Richard Biener  <rguenther@suse.de>

	PR tree-optimization/59903
	* tree-vect-loop.c (vect_transform_loop): Guard multiple-types
	check properly.

	2014-02-10  Richard Biener  <rguenther@suse.de>

	PR tree-optimization/60115
	* tree-eh.c (tree_could_trap_p): Unify TARGET_MEM_REF and
	MEM_REF handling.  Properly verify that the accesses are not
	out of the objects bound.

2014-02-05  James Greenhalgh  <james.greenhalgh@arm.com>

	Backport from mainline.
	2014-02-05  James Greenhalgh  <james.greenhalgh@arm.com>

	PR target/59718
	* doc/invoke.texi (-march): Clarify documentation for ARM.
	(-mtune): Likewise.
	(-mcpu): Likewise.

2014-02-04  John David Anglin  <danglin@gcc.gnu.org>

	PR target/59777
	* config/pa/pa.c (legitimize_tls_address): Return original address
	if not passed a SYMBOL_REF rtx.
	(hppa_legitimize_address): Call legitimize_tls_address for all TLS
	addresses.
	(pa_emit_move_sequence): Simplify TLS source operands.
	(pa_legitimate_constant_p): Reject all TLS constants.
	* config/pa/pa.h (PA_SYMBOL_REF_TLS_P): Correct comment.
	(CONSTANT_ADDRESS_P): Reject TLS CONST addresses.

2014-02-04  Uros Bizjak  <ubizjak@gmail.com>

	Backport from mainline
	2014-02-02  Uros Bizjak  <ubizjak@gmail.com>

	PR target/60017
	* config/i386/i386.c (classify_argument): Fix handling of bit_offset
	when calculating size of integer atomic types.

2014-02-02  Uros Bizjak  <ubizjak@gmail.com>

	Backport from mainline
	2014-01-30  Jakub Jelinek  <jakub@redhat.com>

	* config/i386/f16cintrin.h (_cvtsh_ss): Avoid -Wnarrowing warning.

2014-01-31  Richard Henderson  <rth@redhat.com>

	PR middle-end/60004
	* tree-eh.c (lower_try_finally_switch): Delay lowering finally block
	until after else_eh is processed.

2014-01-30  David Holsgrove <david.holsgrove@xilinx.com>

	Backport from mainline
	* config/microblaze/microblaze.md(cstoresf4, cbranchsf4): Replace
	comparison_operator with ordered_comparison_operator.

2014-01-25  Walter Lee  <walt@tilera.com>

	Backport from mainline
	2014-01-25  Walter Lee  <walt@tilera.com>

	* config/tilegx/sync.md (atomic_fetch_sub): Fix negation and
	avoid clobbering a live register.

2014-01-25  Walter Lee  <walt@tilera.com>

	Backport from mainline
	2014-01-25  Walter Lee  <walt@tilera.com>

	* config/tilegx/tilegx-c.c (tilegx_cpu_cpp_builtins):
	Define __GCC_HAVE_SYNC_COMPARE_AND_SWAP_{1,2}.
	* config/tilegx/tilepro-c.c (tilepro_cpu_cpp_builtins):
	Define __GCC_HAVE_SYNC_COMPARE_AND_SWAP_{1,2,4,8}.

2014-01-25  Walter Lee  <walt@tilera.com>

	Backport from mainline
	2014-01-25  Walter Lee  <walt@tilera.com>

	* config/tilegx/tilegx.c (tilegx_gen_bundles): Delete barrier
	insns before bundling.
	* config/tilegx/tilegx.md (tile_network_barrier): Update comment.

2014-01-25  Walter Lee  <walt@tilera.com>

	Backport from mainline
	2014-01-25  Walter Lee  <walt@tilera.com>

	* config/tilegx/tilegx.c (tilegx_expand_builtin): Set
	PREFETCH_SCHEDULE_BARRIER_P to true for prefetches.
	* config/tilepro/tilepro.c (tilepro_expand_builtin): Ditto.

2014-01-25  Walter Lee  <walt@tilera.com>

	Backport from mainline
	2014-01-25  Walter Lee  <walt@tilera.com>

	* config/tilepro/tilepro.md (ctzdi2): Use register_operand
	predicate.
	(clzdi2): Ditto.
	(ffsdi2): Ditto.

2014-01-25  Walter Lee  <walt@tilera.com>

	Backport from mainline
	2014-01-25  Walter Lee  <walt@tilera.com>

	* config/tilegx/tilegx.c (tilegx_expand_to_rtl_hook): New.
	(TARGET_EXPAND_TO_RTL_HOOK): Define.

2014-01-24  H.J. Lu  <hongjiu.lu@intel.com>

	Backport from mainline
	2014-01-23  H.J. Lu  <hongjiu.lu@intel.com>

	PR target/59929
	* config/i386/i386.md (pushsf splitter): Get stack adjustment
	from push operand if code of push isn't PRE_DEC.

2014-01-23  David Holsgrove <david.holsgrove@xilinx.com>

	Backport from mainline.
	* config/microblaze/microblaze.md: Add trap insn and attribute

2014-01-23  Marek Polacek  <polacek@redhat.com>

	Backport from mainline
	2013-10-21  Marek Polacek  <polacek@redhat.com>

	PR middle-end/58809
	* fold-const.c (fold_range_test): Return 0 if the type is not
	an integral type.

2014-01-22  David Holsgrove <david.holsgrove@xilinx.com>

	* config/microblaze/microblaze.md: Correct bswaphi2 insn.

2014-01-22  Uros Bizjak  <ubizjak@gmail.com>

	Backport from mainline
	2014-01-20  Uros Bizjak  <ubizjak@gmail.com>

	* config/i386/i386.c (ix86_avoid_lea_for_addr): Return false
	for SImode_address_operand operands, having only a REG argument.

	2014-01-20  Jakub Jelinek  <jakub@redhat.com>

	PR target/59880
	* config/i386/i386.c (ix86_avoid_lea_for_addr): Return false
	if operands[1] is a REG or ZERO_EXTEND of a REG.

	2014-01-18  Uros Bizjak  <ubizjak@gmail.com>
		    H.J. Lu  <hongjiu.lu@intel.com>

	PR target/59379
	* config/i386/i386.md (*lea<mode>): Zero-extend return register
	to DImode for zero-extended addresses.

2014-01-21  Andrew Pinski <apinski@cavium.com>
	    Steve Ellcey  <sellcey@mips.com>

	PR target/59462
	* config/mips/mips.c (mips_print_operand): Check operand mode instead
	of operator mode.

2014-01-21  Andrey Belevantsev  <abel@ispras.ru>

	Backport from mainline
	2013-12-23  Andrey Belevantsev  <abel@ispras.ru>

	PR rtl-optimization/57422
	* sel-sched.c (mark_unavailable_hard_regs): Fix typo when calling
	add_to_hard_reg_set.

2014-01-20  Jakub Jelinek  <jakub@redhat.com>

	PR middle-end/59860
	* tree.h (fold_builtin_strcat): New prototype.
	* builtins.c (fold_builtin_strcat): No longer static.  Add len
	argument, if non-NULL, don't call c_strlen.  Optimize
	directly into __builtin_memcpy instead of __builtin_strcpy.
	(fold_builtin_2): Adjust fold_builtin_strcat caller.
	* gimple-fold.c (gimple_fold_builtin): Handle BUILT_IN_STRCAT.

2014-01-20  Richard Biener  <rguenther@suse.de>

	PR middle-end/59860
	* builtins.c (fold_builtin_strcat): Remove case better handled
	by tree-ssa-strlen.c.

2014-01-19  John David Anglin  <danglin@gcc.gnu.org>

	* config/pa/pa.c (pa_attr_length_millicode_call): Correct length of
	long non-pic millicode calls.

2014-01-17  John David Anglin  <danglin@gcc.gnu.org>

	* config/pa/pa.c (pa_attr_length_indirect_call): Don't output a short
	call to $$dyncall when TARGET_LONG_CALLS is true.

2014-01-17  H.J. Lu  <hongjiu.lu@intel.com>

	Backport from mainline
	2014-01-14  H.J. Lu  <hongjiu.lu@intel.com>

	PR target/59794
	* config/i386/i386.c (type_natural_mode): Add a bool parameter
	to indicate if type is used for function return value.  Warn
	ABI change if the vector mode isn't available for function
	return value.
	(ix86_function_arg_advance): Pass false to type_natural_mode.
	(ix86_function_arg): Likewise.
	(ix86_gimplify_va_arg): Likewise.
	(function_arg_32): Don't warn ABI change.
	(ix86_function_value): Pass true to type_natural_mode.
	(ix86_return_in_memory): Likewise.
	(ix86_struct_value_rtx): Removed.
	(TARGET_STRUCT_VALUE_RTX): Likewise.

2014-01-17  Charles Baylis  <charles.baylis@linaro.org>

	Backport from mainline
	2013-12-19  Charles Baylis  <charles.baylis@linaro.org>

	PR target/59142
	* config/arm/arm-ldmstm.ml: Use low_register_operand for Thumb
	patterns.
	* config/arm/ldmstm.md: Regenerate.

	2013-12-19  Charles Baylis  <charles.baylis@linaro.org>

	PR target/59142
	* config/arm/predicates.md (arm_hard_general_register_operand):
	New predicate.
	(arm_hard_register_operand): Remove.
	* config/arm/arm-ldmstm.ml: Use arm_hard_general_register_operand
	for all patterns.
	* config/arm/ldmstm.md: Regenerate.

	2013-12-19  Charles Baylis  <charles.baylis@linaro.org>

	PR target/59142
	* config/arm/predicates.md (vfp_hard_register_operand): New predicate.
	* config/arm/arm.md (vfp_pop_multiple_with_writeback): Use
	vfp_hard_register_operand.

2014-01-17  Kugan Vivekanandarajah  <kuganv@linaro.org>

	Backport from mainline
	2014-01-15  Matthew Gretton-Dann  <matthew.gretton-dann@linaro.org>
	    Kugan Vivekanandarajah  <kuganv@linaro.org>

	PR target/59695
	* config/aarch64/aarch64.c (aarch64_build_constant): Fix incorrect
	truncation.

2014-01-17  Terry Guo  <terry.guo@arm.com>

	PR target/59826
	* config/arm/arm.md (prefetch): Set insn type attribute to load1.

2014-01-16  Jakub Jelinek  <jakub@redhat.com>

	PR target/59839
	* config/i386/i386.c (ix86_expand_builtin): If target doesn't
	satisfy operand 0 predicate for gathers, use a new pseudo as
	subtarget.

2014-01-16  Richard Henderson <rth@redhat.com>

	PR debug/54694
	* reginfo.c (global_regs_decl): Globalize.
	* rtl.h (global_regs_decl): Declare.
	* ira.c (do_reload): Diagnose frame_pointer_needed and it
	reserved via global_regs.

>>>>>>> 7efa81b3
2014-01-16  Peter Bergner  <bergner@vnet.ibm.com>

	Backport from mainline
	2014-01-15  Uros Bizjak  <ubizjak@gmail.com>

	* config/i386/i386.c (ix86_hard_regno_mode_ok): Use
	VALID_AVX256_REG_OR_OI_MODE.

	2013-09-05  Peter Bergner  <bergner@vnet.ibm.com>

	PR target/58139
	* reginfo.c (choose_hard_reg_mode): Scan through all mode classes
	looking for widest mode.

2014-01-16  Marek Polacek  <polacek@redhat.com>

	Backported from mainline
	2014-01-16  Marek Polacek  <polacek@redhat.com>

	PR middle-end/59827
	* gimple-low.c (gimple_check_call_args): Don't use DECL_ARG_TYPE if
	it is error_mark_node.

2014-01-15  Andreas Krebbel  <Andreas.Krebbel@de.ibm.com>

	PR target/59803
	* config/s390/s390.c (s390_preferred_reload_class): Don't return
	ADDR_REGS for invalid symrefs in non-PIC code.

2014-01-14  Uros Bizjak  <ubizjak@gmail.com>

	Revert:
	2014-01-08  Uros Bizjak  <ubizjak@gmail.com>

	* config/i386/i386.c (ix86_data_alignment): Calculate max_align
	from prefetch_block tune setting.

2014-01-13  Jakub Jelinek  <jakub@redhat.com>

	Backported from mainline
	2014-01-10  Jakub Jelinek  <jakub@redhat.com>

	PR tree-optimization/59745
	* tree-predcom.c (tree_predictive_commoning_loop): Call
	free_affine_expand_cache if giving up because components is NULL.

2014-01-10  Yufeng Zhang  <yufeng.zhang@arm.com>

	* config/arm/arm.c (arm_expand_neon_args): Call expand_expr
	with EXPAND_MEMORY for NEON_ARG_MEMORY; check if the returned
	rtx is const0_rtx or not.

2014-01-10  Andreas Krebbel  <Andreas.Krebbel@de.ibm.com>

	* config/s390/s390.c (s390_expand_tbegin): Remove jump over CC
	extraction in good case.

2014-01-10  Huacai Chen  <chenhc@lemote.com>

	* config/mips/driver-native.c (host_detect_local_cpu): Handle new
	kernel strings for Loongson-2E/2F/3A.

2014-01-10  Richard Biener  <rguenther@suse.de>

	PR tree-optimization/59715
	* tree-flow.h (split_critical_edges): Declare.
	* tree-cfg.c (split_critical_edges): Export.
	* tree-ssa-sink.c (execute_sink_code): Split critical edges.

2014-01-09  Richard Sandiford  <rdsandiford@googlemail.com>

	* config/mips/mips.h (ISA_HAS_WSBH): Define.
	* config/mips/mips.md (UNSPEC_WSBH, UNSPEC_DSBH, UNSPEC_DSHD): New
	constants.
	(bswaphi2, bswapsi2, bswapdi2, wsbh, dsbh, dshd): New patterns.

2014-01-09  Richard Sandiford  <rdsandiford@googlemail.com>

	PR rtl-optimization/59137
	* reorg.c (steal_delay_list_from_target): Call update_block for
	elided insns.
	(steal_delay_list_from_fallthrough, relax_delay_slots): Likewise.

2014-01-09  Richard Sandiford  <rdsandiford@googlemail.com>

	Revert:
	2012-10-07  Richard Sandiford  <rdsandiford@googlemail.com>

	* config/mips/mips.c (mips_truncated_op_cost): New function.
	(mips_rtx_costs): Adjust test for BADDU.
	* config/mips/mips.md (*baddu_di<mode>): Push truncates to operands.

	2012-10-02  Richard Sandiford  <rdsandiford@googlemail.com>

	* config/mips/mips.md (*baddu_si_eb, *baddu_si_el): Merge into...
	(*baddu_si): ...this new pattern.

2014-01-09  Richard Biener  <rguenther@suse.de>

	Backport from mainline
	2013-11-18  Richard Biener  <rguenther@suse.de>

	PR tree-optimization/59125
	PR tree-optimization/54570
	* tree-ssa-sccvn.c (copy_reference_ops_from_ref): When inlining
	is not complete do not treat component-references with offset zero
	but different fields as equal.
	* tree-object-size.c: Include tree-phinodes.h and ssa-iterators.h.
	(compute_object_sizes): Apply TLC.  Propagate the constant
	results into all uses and fold their stmts.
	* passes.def (pass_all_optimizations): Move pass_object_sizes
	after the first pass_forwprop and before pass_fre.

	2013-12-03  Jakub Jelinek  <jakub@redhat.com>

	PR tree-optimization/59362
	* tree-object-size.c (object_sizes): Change into array of
	vec<unsigned HOST_WIDE_INT>.
	(compute_builtin_object_size): Check computed bitmap for
	non-NULL instead of object_sizes.  Call safe_grow on object_sizes
	vector if new SSA_NAMEs appeared.
	(init_object_sizes): Check computed bitmap for non-NULL.
	Call safe_grow on object_sizes elements instead of initializing
	it with XNEWVEC.
	(fini_object_sizes): Call release on object_sizes elements, don't
	set it to NULL.

2014-01-09  Richard Earnshaw  <rearnsha@arm.com>

	PR rtl-optimization/54300
	* regcprop.c (copyprop_hardreg_forward_1): Ensure any unused
	outputs in a single-set are killed from the value chains.

2014-01-09  Jakub Jelinek  <jakub@redhat.com>

	PR rtl-optimization/59724
	* ifcvt.c (cond_exec_process_if_block): Don't call
	flow_find_head_matching_sequence with 0 longest_match.
	* cfgcleanup.c (flow_find_head_matching_sequence): Count even
	non-active insns if !stop_after.
	(try_head_merge_bb): Revert 2014-01-07 changes.

2014-01-09  Hans-Peter Nilsson  <hp@axis.com>

	Backport from mainline
	2013-12-23  Hans-Peter Nilsson  <hp@axis.com>

	PR middle-end/59584
	* config/cris/predicates.md (cris_nonsp_register_operand):
	New define_predicate.
	* config/cris/cris.md: Replace register_operand with
	cris_nonsp_register_operand for destinations in all
	define_splits where a register is set more than once.

2014-01-08   H.J. Lu  <hongjiu.lu@intel.com>

	Backport from mainline
	2013-12-25   H.J. Lu  <hongjiu.lu@intel.com>

	PR target/59587
	* config/i386/i386.c (struct ptt): Add a field for processor name.
	(processor_target_table): Sync with processor_type.  Add
	processor names.
	(cpu_names): Removed.
	(ix86_option_override_internal): Default x_ix86_tune_string
	to processor_target_table[TARGET_CPU_DEFAULT].name.
	(ix86_function_specific_print): Assert arch and tune <
	PROCESSOR_max.  Use processor_target_table to print arch and
	tune names.
	* config/i386/i386.h (TARGET_CPU_DEFAULT): Default to
	PROCESSOR_GENERIC32.
	(target_cpu_default): Removed.
	(processor_type): Reordered.

2014-01-08  Uros Bizjak  <ubizjak@gmail.com>

	Backport from mainline
	2014-01-05  Uros Bizjak  <ubizjak@gmail.com>

	* config/i386/i386.c (ix86_data_alignment): Calculate max_align
	from prefetch_block tune setting.
	(nocona_cost): Correct size of prefetch block to 64.

2014-01-08  Martin Jambor  <mjambor@suse.cz>

	PR ipa/59610
	* ipa-prop.c (ipa_compute_jump_functions): Bail out if not optimizing.
	(parm_preserved_before_stmt_p): Assume modification present when not
	optimizing.

2014-01-07  John David Anglin  <danglin@gcc.gnu.org>

	PR target/59652
	* config/pa/pa.c (pa_legitimate_address_p): Return false before reload
	for 14-bit register offsets when INT14_OK_STRICT is false.

2014-01-07  Roland Stigge  <stigge@antcom.de>
	    Michael Meissner  <meissner@linux.vnet.ibm.com>

	PR 57386/target
	* config/rs6000/rs6000.c (rs6000_legitimate_offset_address_p):
	Only check TFmode for SPE constants.  Don't check TImode or TDmode.

2014-01-07  Jakub Jelinek  <jakub@redhat.com>

	PR rtl-optimization/58668
	* cfgcleanup.c (flow_find_cross_jump): Don't count
	any jumps if dir_p is NULL.  Remove p1 variable and make USE/CLOBBER
	check consistent with other places.
	(flow_find_head_matching_sequence): Don't count USE or CLOBBER insns.
	(try_head_merge_bb): Adjust for the flow_find_head_matching_sequence
	counting change.
	* ifcvt.c (count_bb_insns): Don't count USE or CLOBBER insns.

2014-01-07  Mike Stump  <mikestump@comcast.net>
	    Jakub Jelinek  <jakub@redhat.com>

	PR pch/59436
	* tree.h (struct tree_optimization_option): Change optabs
	type from unsigned char * to void *.
	* optabs.c (init_tree_optimization_optabs): Adjust
	TREE_OPTIMIZATION_OPTABS initialization.

2014-01-07  Jakub Jelinek  <jakub@redhat.com>

	Backported from mainline
	2013-12-16  Jakub Jelinek  <jakub@redhat.com>

	PR middle-end/58956
	PR middle-end/59470
	* gimple.h (walk_stmt_load_store_addr_fn): New typedef.
	(walk_stmt_load_store_addr_ops, walk_stmt_load_store_ops): Use it
	for callback params.
	* gimple.c (walk_stmt_load_store_ops): Likewise.
	(walk_stmt_load_store_addr_ops): Likewise.  Adjust all callback
	calls to supply the gimple operand containing the base tree
	as an extra argument.
	* tree-ssa-ter.c (find_ssaname, find_ssaname_in_store): New helper
	functions.
	(find_replaceable_in_bb): For calls or GIMPLE_ASM, only set
	same_root_var if USE is used somewhere in the stores of the stmt.
	* ipa-prop.c (visit_ref_for_mod_analysis): Remove name of the stmt
	argument and ATTRIBUTE_UNUSED, add another unnamed tree argument.
	* ipa-pure-const.c (check_load, check_store, check_ipa_load,
	check_ipa_store): Likewise.
	* gimple.c (gimple_ior_addresses_taken_1): Likewise.
	* ipa-split.c (test_nonssa_use, mark_nonssa_use): Likewise.
	(verify_non_ssa_vars, visit_bb): Adjust their callers.
	* cfgexpand.c (add_scope_conflicts_1): Use
	walk_stmt_load_store_addr_fn type for visit variable.
	(visit_op, visit_conflict): Remove name of the stmt
	argument and ATTRIBUTE_UNUSED, add another unnamed tree argument.
	* tree-sra.c (asm_visit_addr): Likewise.  Remove name of the data
	argument and ATTRIBUTE_UNUSED.
	* cgraphbuild.c (mark_address, mark_load, mark_store): Add another
	unnamed tree argument.

2014-01-03  Andreas Schwab  <schwab@linux-m68k.org>

	* config/m68k/m68k.c (handle_move_double): Handle pushes with
	overlapping registers also for registers other than the stack
	pointer.

2014-01-03  Jakub Jelinek  <jakub@redhat.com>

	PR target/59625
	* config/i386/i386.c (ix86_avoid_jump_mispredicts): Don't consider
	asm goto as jump.

2014-01-01  Jakub Jelinek  <jakub@redhat.com>

	PR rtl-optimization/59647
	* cse.c (cse_process_notes_1): Don't substitute negative VOIDmode
	new_rtx into UNSIGNED_FLOAT rtxes.

2013-12-28  Eric Botcazou  <ebotcazou@adacore.com>

	* doc/invoke.texi (output file options): Document -fada-spec-parent.

2013-12-26  Uros Bizjak  <ubizjak@gmail.com>

	* config/i386/driver-i386.c (decode_caches_intel): Add missing entries.

2013-12-20  Jakub Jelinek  <jakub@redhat.com>

	PR c++/59255
	Backported from mainline
	2013-08-19  Dehao Chen  <dehao@google.com>

	* value-prof.c (gimple_ic): Fix the bug of adding EH edge.

2013-12-19  James Greenhalgh  <james.greenhalgh@arm.com>

	Backport from Mainline.
	2013-05-01  James Greenhalgh  <james.greenhalgh@arm.com>

	* config/aarch64/aarch64-simd-builtins.def (cmhs): Rename to...
	(cmgeu): ...This.
	(cmhi): Rename to...
	(cmgtu): ...This.
	* config/aarch64/aarch64-simd.md
	(simd_mode): Add SF.
	(aarch64_vcond_internal): Use new names for unsigned comparison insns.
	(aarch64_cm<optab><mode>): Rewrite to not use UNSPECs.
	* config/aarch64/aarch64.md (*cstore<mode>_neg): Rename to...
	(cstore<mode>_neg): ...This.
	* config/aarch64/iterators.md
	(VALLF): new.
	(unspec): Remove UNSPEC_CM<EQ, LE, LT, GE, GT, HS, HI, TST>.
	(COMPARISONS): New.
	(UCOMPARISONS): Likewise.
	(optab): Add missing comparisons.
	(n_optab): New.
	(cmp_1): Likewise.
	(cmp_2): Likewise.
	(CMP): Likewise.
	(cmp): Remove.
	(VCMP_S): Likewise.
	(VCMP_U): Likewise.
	(V_cmp_result): Add DF, SF modes.
	(v_cmp_result): Likewise.
	(v): Likewise.
	(vmtype): Likewise.
	* config/aarch64/predicates.md (aarch64_reg_or_fp_zero): New.

	Partial Backport from mainline.
	2013-05-01  James Greenhalgh  <james.greenhalgh@arm.com>

	* config/aarch64/arm_neon.h
	(vc<eq, lt, le, gt, ge, tst><qsd>_<u><8,16,32,64>): Remap
	to builtins or C as appropriate.

2013-12-19  Dominik Vogt  <vogt@linux.vnet.ibm.com>
	    Andreas Krebbel  <Andreas.Krebbel@de.ibm.com>

	Backport from mainline
	2013-12-19  Dominik Vogt  <vogt@linux.vnet.ibm.com>
	* config/s390/s390.c (s390_hotpatch_trampoline_halfwords_default): New
	constant
	(s390_hotpatch_trampoline_halfwords_max): New constant
	(s390_hotpatch_trampoline_halfwords): New static variable
	(get_hotpatch_attribute): New function
	(s390_handle_hotpatch_attribute): New function
	(s390_attribute_table): New target specific attribute table to implement
	the hotpatch attribute
	(s390_option_override): Parse hotpatch options
	(s390_function_num_hotpatch_trampoline_halfwords): New function
	(s390_can_inline_p): Implement target hook to
	suppress hotpatching for explicitly inlined functions
	(s390_asm_output_function_label): Generate hotpatch prologue
	(TARGET_ATTRIBUTE_TABLE): Define to implement target attribute table
	(TARGET_CAN_INLINE_P): Define to implement target hook
	* config/s390/s390.opt (mhotpatch): New options -mhotpatch, -mhotpatch=
	* config/s390/s390-protos.h (s390_asm_output_function_label): Add
	prototype
	* config/s390/s390.h (ASM_OUTPUT_FUNCTION_LABEL): Target specific
	function label generation for hotpatching
	(FUNCTION_BOUNDARY): Align functions to eight bytes
	* doc/extend.texi: Document hotpatch attribute
	* doc/invoke.texi: Document -mhotpatch option

2013-12-18  Eric Botcazou  <ebotcazou@adacore.com>

	* config/arm/arm.c (arm_expand_epilogue_apcs_frame): Fix thinko.

2013-12-12  Vladimir Makarov  <vmakarov@redhat.com>

	PR middle-end/59470
	* lra-coalesce.c (lra_coalesce): Invalidate inheritance pseudo
	values if necessary.

2013-12-12  Jakub Jelinek  <jakub@redhat.com>

	PR libgomp/59467
	* gimplify.c (omp_check_private): Add copyprivate argument, if it
	is true, don't check omp_privatize_by_reference.
	(gimplify_scan_omp_clauses): For OMP_CLAUSE_COPYPRIVATE verify
	decl is private in outer context.  Adjust omp_check_private caller.

2013-12-10  Eric Botcazou  <ebotcazou@adacore.com>

	PR rtl-optimization/58295
	* simplify-rtx.c (simplify_truncation): Restrict the distribution for
	WORD_REGISTER_OPERATIONS targets.

2013-12-10  Kai Tietz  <ktietz@redhat.com>

	PR target/56807
	* config/i386/i386.c (ix86_expand_prologue): Address saved
	registers stack-relative, not via frame-pointer.

2013-12-09  Alan Modra  <amodra@gmail.com>

	Apply from mainline
	2013-12-05  Alan Modra  <amodra@gmail.com>
	* configure.ac (BUILD_CXXFLAGS) Don't use ALL_CXXFLAGS for
	build != host.
	<recursive call for build != host>: Clear GMPINC.  Don't bother
	saving CFLAGS.
	* configure: Regenerate.

2013-12-08  Uros Bizjak  <ubizjak@gmail.com>

	Backport from mainline
	2013-12-06  Uros Bizjak  <ubizjak@gmail.com>

	PR target/59405
	* config/i386/i386.c (type_natural_mode): Properly handle
	size 8 for !TARGET_64BIT.

2013-12-07  Ralf Corsépius  <ralf.corsepius@rtems.org>

	* config.gcc (microblaze*-*-rtems*): Add TARGET_BIG_ENDIAN_DEFAULT.

2013-12-06  Jakub Jelinek  <jakub@redhat.com>

	PR tree-optimization/59388
	* tree-ssa-reassoc.c (update_range_test): If op == range->exp,
	gimplify tem after stmt rather than before it.

2013-12-06  Oleg Endo  <olegendo@gcc.gnu.org>

	Backport from mainline
	2013-11-26  Oleg Endo  <olegendo@gcc.gnu.org>

	PR target/58314
	PR target/50751
	* config/sh/sh.c (max_mov_insn_displacement, disp_addr_displacement):
	Prefix function names with 'sh_'.  Make them non-static.
	* config/sh/sh-protos.h (sh_disp_addr_displacement,
	sh_max_mov_insn_displacement): Add declarations.
	* config/sh/constraints.md (Q): Reject QImode.
	(Sdd): Use match_code "mem".
	(Snd): Fix erroneous matching of non-memory operands.
	* config/sh/predicates.md (short_displacement_mem_operand): New
	predicate.
	(general_movsrc_operand): Disallow PC relative QImode loads.
	* config/sh/sh.md (*mov<mode>_reg_reg): Remove it.
	(*movqi, *movhi): Merge both insns into...
	(*mov<mode>): ... this new insn.  Replace generic 'm' constraints with
	'Snd' and 'Sdd' constraints.  Calculate insn length dynamically based
	on the operand types.

2013-12-06  Richard Biener  <rguenther@suse.de>

	Backport from mainline
	2013-11-29  Richard Biener  <rguenther@suse.de>

	PR tree-optimization/59334
	* tree-ssa-dce.c (eliminate_unnecessary_stmts): Fix bug
	in previous commit.

	2013-11-28  Richard Biener  <rguenther@suse.de>

	PR tree-optimization/59330
	* tree-ssa-dce.c (eliminate_unnecessary_stmts): Simplify
	and fix delayed marking of free calls not necessary.

2013-12-06  Richard Biener  <rguenther@suse.de>

	Backport from mainline
	2013-11-27  Richard Biener  <rguenther@suse.de>

	PR tree-optimization/59288
	* tree-vect-loop.c (get_initial_def_for_induction): Do not
	re-analyze the PHI but use STMT_VINFO_LOOP_PHI_EVOLUTION_PART.

	2013-11-19  Richard Biener  <rguenther@suse.de>

	PR tree-optimization/59164
	* tree-vect-loop.c (vect_analyze_loop_operations): Adjust
	check whether we can create an epilogue loop to reflect the
	cases where we create one.

	2013-09-05  Richard Biener  <rguenther@suse.de>

	PR tree-optimization/58137
	* tree-vect-stmts.c (get_vectype_for_scalar_type_and_size):
	Do not create vectors of pointers.
	* tree-vect-loop.c (get_initial_def_for_induction): Use proper
	types for the components of the vector initializer.
	* tree-cfg.c (verify_gimple_assign_binary): Remove special-casing
	allowing pointer vectors with PLUS_EXPR/MINUS_EXPR.

2013-12-06  Oleg Endo  <olegendo@gcc.gnu.org>

	PR target/51244
	PR target/59343
	* config/sh/sh.md (*cbranch_t): Check that there are no labels between
	the s1 insn and the testing insn.  Remove REG_DEAD note	from s1 insn.

2013-12-05  Richard Biener  <rguenther@suse.de>

	Backport from mainline
	2013-11-19  Richard Biener  <rguenther@suse.de>

	PR middle-end/58956
	* tree-ssa-ter.c (find_replaceable_in_bb): Avoid forwarding
	loads into stmts that may clobber it.

2013-12-04  Jakub Jelinek  <jakub@redhat.com>

	PR rtl-optimization/58726
	* combine.c (force_to_mode): Fix comment typo.  Don't destructively
	modify x for ROTATE, ROTATERT and IF_THEN_ELSE.

2013-12-04  Jakub Jelinek  <jakub@redhat.com>
	    Uros Bizjak  <ubizjak@gmail.com>

	PR target/59163
	* config/i386/i386.c (ix86_legitimate_combined_insn): If for
	!TARGET_AVX there is misaligned MEM operand with vector mode
	and get_attr_ssememalign is 0, return false.
	(ix86_expand_special_args_builtin): Add get_pointer_alignment
	computed alignment and for non-temporal loads/stores also
	at least GET_MODE_ALIGNMENT as MEM_ALIGN.
	* config/i386/sse.md
	(<sse>_loadu<ssemodesuffix><avxsizesuffix>,
	<sse>_storeu<ssemodesuffix><avxsizesuffix>,
	<sse2>_loaddqu<avxsizesuffix>,
	<sse2>_storedqu<avxsizesuffix>, <sse3>_lddqu<avxsizesuffix>,
	sse_vmrcpv4sf2, sse_vmrsqrtv4sf2, sse2_cvtdq2pd, sse_movhlps,
	sse_movlhps, sse_storehps, sse_loadhps, sse_loadlps,
	*vec_interleave_highv2df, *vec_interleave_lowv2df,
	*vec_extractv2df_1_sse, sse2_loadhpd, sse2_loadlpd, sse2_movsd,
	sse4_1_<code>v8qiv8hi2, sse4_1_<code>v4qiv4si2,
	sse4_1_<code>v4hiv4si2, sse4_1_<code>v2qiv2di2,
	sse4_1_<code>v2hiv2di2, sse4_1_<code>v2siv2di2, sse4_2_pcmpestr,
	*sse4_2_pcmpestr_unaligned, sse4_2_pcmpestri, sse4_2_pcmpestrm,
	sse4_2_pcmpestr_cconly, sse4_2_pcmpistr, *sse4_2_pcmpistr_unaligned,
	sse4_2_pcmpistri, sse4_2_pcmpistrm, sse4_2_pcmpistr_cconly): Add
	ssememalign attribute.
	* config/i386/i386.md (ssememalign): New define_attr.

2013-12-03  Jakub Jelinek  <jakub@redhat.com>

	PR middle-end/59011
	* gimplify.c (nonlocal_vla_vars): New variable.
	(gimplify_var_or_parm_decl): Put VAR_DECLs for VLAs into
	nonlocal_vla_vars chain.
	(gimplify_body): Call declare_vars on nonlocal_vla_vars chain
	if outer_bind has DECL_INITIAL (current_function_decl) block.

	PR target/58864
	* optabs.c (emit_conditional_move): Save and restore
	pending_stack_adjust and stack_pointer_delta if cmove can't be used.

2013-12-02  Jakub Jelinek  <jakub@redhat.com>

	PR tree-optimization/59358
	* tree-vrp.c (union_ranges): To check for the partially
	overlapping ranges or adjacent ranges, also compare *vr0max
	with vr1max.

2013-12-02  Richard Biener  <rguenther@suse.de>

	PR tree-optimization/59139
	* tree-ssa-loop-niter.c (chain_of_csts_start): Properly match
	code in get_val_for.
	(get_val_for): Use gcc_checking_asserts.

2013-11-27  Tom de Vries  <tom@codesourcery.com>
	    Marc Glisse  <marc.glisse@inria.fr>

	PR middle-end/59037
	* fold-const.c (fold_indirect_ref_1): Don't create out-of-bounds
	BIT_FIELD_REF.
	* gimplify.c (gimple_fold_indirect_ref): Same.

2013-12-01  Eric Botcazou  <ebotcazou@adacore.com>

	* config/i386/winnt.c (i386_pe_asm_named_section): Be prepared for an
	identifier node.

2013-12-01  Bernd Edlinger  <bernd.edlinger@hotmail.de>

	* expr.c (emit_group_store): Fix off-by-one BITFIELD_END argument.

2013-11-28  Kyrylo Tkachov  <kyrylo.tkachov@arm.com>

	Backport from mainline
	2013-11-28  Kyrylo Tkachov  <kyrylo.tkachov@arm.com>

	* config/arm/iterators.md (vrint_conds): New int attribute.
	* config/arm/vfp.md (<vrint_pattern><SDF:mode>2): Set conds attribute.
	(smax<mode>3): Likewise.
	(smin<mode>3): Likewise.

2013-11-28  Uros Bizjak  <ubizjak@gmail.com>

	Backport from mainline
	2013-11-27  Uros Bizjak  <ubizjak@gmail.com>
		    Ganesh Gopalasubramanian  <Ganesh.Gopalasubramanian@amd.com>

	PR target/56788
	* gcc.target/i386/xop-frczX.c: New test.

2013-11-28  Terry Guo  <terry.guo@arm.com>

	Backport mainline r205391
	2013-11-26  Terry Guo  <terry.guo@arm.com>

	* config/arm/arm.c (require_pic_register): Handle high pic base
	register for thumb-1.
	(arm_load_pic_register): Also initialize high pic base register.
	* doc/invoke.texi: Update documentation for option -mpic-register.

2013-11-27  Jakub Jelinek  <jakub@redhat.com>

	Backported from mainline
	2013-11-26  Jakub Jelinek  <jakub@redhat.com>

	PR tree-optimization/59014
	* tree-vrp.c (register_edge_assert_for_1): Don't look
	through conversions from non-integral types or through
	narrowing conversions.

2013-11-27  Eric Botcazou  <ebotcazou@adacore.com>

	PR middle-end/59138
	* expr.c (emit_group_store): Don't write past the end of the structure.
	(store_bit_field): Fix formatting.

2013-11-24  Sebastian Huber  <sebastian.huber@embedded-brains.de>

	Backport from mainline
	2013-09-17  Sebastian Huber  <sebastian.huber@embedded-brains.de>

	* config/sparc/t-rtems: Add leon3 multilibs.

2013-11-24  Sebastian Huber  <sebastian.huber@embedded-brains.de>

	Backport from mainline
	2013-08-09  Eric Botcazou  <ebotcazou@adacore.com>

	* configure.ac: Add GAS check for LEON instructions on SPARC.
	* configure: Regenerate.
	* config.in: Likewise.
	* config.gcc (with_cpu): Remove sparc-leon*-* and deal with LEON in the
	sparc*-*-* block.
	* config/sparc/sparc.opt (LEON, LEON3): New masks.
	* config/sparc/sparc.h (ASM_CPU32_DEFAULT_SPEC): Set to AS_LEON_FLAG
	for LEON or LEON3.
	(ASM_CPU_SPEC): Pass AS_LEON_FLAG if -mcpu=leon or -mcpu=leon3.
	(AS_LEON_FLAG): New macro.
	* config/sparc/sparc.c (sparc_option_override): Set MASK_LEON for leon
	and MASK_LEON3 for leon3 and unset them if HAVE_AS_LEON is not defined.
	Deal with LEON and LEON3 for the memory model.
	* config/sparc/sync.md (atomic_compare_and_swap<mode>): Enable if LEON3
	(atomic_compare_and_swap<mode>_1): Likewise.
	(*atomic_compare_and_swap<mode>_1): Likewise.

2013-11-24  Sebastian Huber  <sebastian.huber@embedded-brains.de>

	Backport from mainline
	2013-07-23  Eric Botcazou  <ebotcazou@adacore.com>

	* doc/invoke.texi (SPARC Options): Document new leon3 processor value.

2013-11-24  Sebastian Huber  <sebastian.huber@embedded-brains.de>

	Backport from mainline
	2013-07-22  Eric Botcazou  <ebotcazou@adacore.com>

	* config.gcc (sparc*-*-*): Accept leon3 processor.
	(sparc-leon*-*): Merge with sparc*-*-* and add leon3 support.
	* doc/invoke.texi (SPARC Options): Adjust -mfix-ut699 entry.
	* config/sparc/sparc-opts.h (enum processor_type): Add PROCESSOR_LEON3.
	* config/sparc/sparc.opt (enum processor_type): Add leon3.
	(mfix-ut699): Adjust comment.
	* config/sparc/sparc.h (TARGET_CPU_leon3): New define.
	(CPP_CPU32_DEFAULT_SPEC): Add leon3 support.
	(CPP_CPU_SPEC): Likewise.
	(ASM_CPU_SPEC): Likewise.
	* config/sparc/sparc.c (leon3_cost): New constant.
	(sparc_option_override): Add leon3 support.
	(mem_ref): New function.
	(sparc_gate_work_around_errata): Return true if -mfix-ut699 is enabled.
	(sparc_do_work_around_errata): Look into the instruction in the delay
	slot and adjust accordingly.  Add fix for the data cache nullify issues
	of the UT699.  Change insertion position for the NOP.
	* config/sparc/leon.md (leon_fpalu, leon_fpmds, write_buf): Delete.
	(leon3_load): New reservation.
	(leon_store): Bump latency to 2.
	(grfpu): New automaton.
	(grfpu_alu): New unit.
	(grfpu_ds): Likewise.
	(leon_fp_alu): Adjust.
	(leon_fp_mult): Delete.
	(leon_fp_div): Split into leon_fp_divs and leon_fp_divd.
	(leon_fp_sqrt): Split into leon_fp_sqrts and leon_fp_sqrtd.
	* config/sparc/sparc.md (cpu): Add leon3.
	* config/sparc/sync.md (atomic_exchangesi): Disable if -mfix-ut699.
	(swapsi): Likewise.
	(atomic_test_and_set): Likewise.
	(ldstub): Likewise.

2013-11-24  Sebastian Huber  <sebastian.huber@embedded-brains.de>

	Backport from mainline
	2013-04-10  Steven Bosscher  <steven@gcc.gnu.org>

	* config/sparc/sparc.c: Include tree-pass.h.
	(TARGET_MACHINE_DEPENDENT_REORG): Do not redefine.
	(sparc_reorg): Rename to sparc_do_work_around_errata.  Move to
	head of file.  Change return type.  Split off gate function.
	(sparc_gate_work_around_errata): New function.
	(pass_work_around_errata): New pass definition.
	(insert_pass_work_around_errata) New pass insert definition to
	insert pass_work_around_errata just after delayed-branch scheduling.
	(sparc_option_override): Insert the pass.
	* config/sparc/t-sparc (sparc.o): Add TREE_PASS_H dependence.

2013-11-24  Sebastian Huber  <sebastian.huber@embedded-brains.de>

	Backport from mainline
	2013-05-28  Eric Botcazou  <ebotcazou@adacore.com>

	* doc/invoke.texi (SPARC Options): Document -mfix-ut699.
	* builtins.c (expand_builtin_mathfn) <BUILT_IN_SQRT>: Try to widen the
	mode if the instruction isn't available in the original mode.
	* config/sparc/sparc.opt (mfix-ut699): New option.
	* config/sparc/sparc.md (muldf3_extend): Disable if -mfix-ut699.
	(divdf3): Turn into expander.
	(divdf3_nofix): New insn.
	(divdf3_fix): Likewise.
	(divsf3): Disable if -mfix-ut699.
	(sqrtdf2): Turn into expander.
	(sqrtdf2_nofix): New insn.
	(sqrtdf2_fix): Likewise.
	(sqrtsf2): Disable if -mfix-ut699.

2013-11-22  Eric Botcazou  <ebotcazou@adacore.com>

	* print-rtl.c (print_rtx) <case MEM>: Output a space if no MEM_EXPR.

2013-11-21  Zhenqiang Chen  <zhenqiang.chen@linaro.org>

	PR bootstrap/57683
	Backport from mainline: r197467 and r198999.
	2013-04-03  Jeff Law  <law@redhat.com>

	* Makefile.in (lra-constraints.o): Depend on $(OPTABS_H).
	(lra-eliminations.o): Likewise.

	2013-05-16  Jeff Law  <law@redhat.com>

	* Makefile.in (tree-switch-conversion.o): Depend on $(OPTABS_H).

2013-11-20  Eric Botcazou  <ebotcazou@adacore.com>

	PR target/59207
	* config/sparc/sparc.c (sparc_fold_builtin) <case CODE_FOR_pdist_vis>:
	Make sure neg2_ovf is set before being used.

2013-11-20  Andreas Krebbel  <Andreas.Krebbel@de.ibm.com>
	    Dominik Vogt  <vogt@linux.vnet.ibm.com>

	Backport from mainline
	* config/s390/s390.c (s390_canonicalize_comparison): Don't fold
	int comparisons with an out of range condition code.
	(s390_optimize_nonescaping_tx): Skip empty BBs.
	Generate the new tbegin RTX when removing the FPR clobbers (with
	two SETs).
	(s390_expand_tbegin): Fix the retry loop counter.  Copy CC to the
	result before doing the retry calculations.
	(s390_init_builtins): Make tbegin "returns_twice" and tabort
	"noreturn".
	* config/s390/s390.md (UNSPECV_TBEGIN_TDB): New constant used for
	the TDB setting part of an tbegin.
	("tbegin_1", "tbegin_nofloat_1"): Add a set for the TDB.
	("tx_assist"): Set unused argument to an immediate zero instead of
	loading zero into a GPR and pass it as argument.
	* config/s390/htmxlintrin.h (__TM_simple_begin, __TM_begin):
	Remove inline and related attributes.
	(__TM_nesting_depth, __TM_is_user_abort, __TM_is_named_user_abort)
	(__TM_is_illegal, __TM_is_footprint_exceeded)
	(__TM_is_nested_too_deep, __TM_is_conflict): Fix format value
	check.

2013-11-19  Uros Bizjak  <ubizjak@gmail.com>

	Backport from mainline
	2013-11-18  Uros Bizjak  <ubizjak@gmail.com>

	* config/i386/i386.c (ix86_decompose_address): Use REG_P instead of
	ix86_address_subreg_operand.  Move subreg checks to
	ix86_validate_address_register.  Move address override check to
	ix86_legitimate_address_p.
	(ix86_validate_address_register): New function.
	(ix86_legitimate_address_p): Call ix86_validate_address_register
	to validate base and index registers.  Add address override check
	from ix86_decompose_address.
	(ix86_decompose_address): Remove.

	Backport from mainline
	2013-11-17  Uros Bizjak  <ubizjak@gmail.com>

	PR target/59153
	* config/i386/i386.c (ix86_address_subreg_operand): Do not
	reject non-integer subregs.
	(ix86_decompose_address): Do not reject invalid CONST_INT RTXes.
	Move check for invalid x32 constant addresses ...
	(ix86_legitimate_address_p): ... here.

2013-11-19  Richard Biener  <rguenther@suse.de>

	Backport from mainline
	2013-11-07  Richard Biener  <rguenther@suse.de>

	* tree-dfa.c (get_ref_base_and_extent): Fix casting.

2013-11-19  Richard Biener  <rguenther@suse.de>

	PR tree-optimization/57517
	* tree-predcom.c (combinable_refs_p): Verify the combination
	is always executed when the refs are.

2013-11-19  Richard Biener  <rguenther@suse.de>

	Backport from mainline
	2013-11-05  Richard Biener  <rguenther@suse.de>

	PR middle-end/58941
	* tree-dfa.c (get_ref_base_and_extent): Merge common code
	in MEM_REF and TARGET_MEM_REF handling.  Make sure to
	process trailing array detection before diving into the
	view-converted object (and possibly apply some extra offset).

2013-11-18  Richard Biener  <rguenther@suse.de>

	Backport from mainline
	2013-10-21  Richard Biener  <rguenther@suse.de>

	PR tree-optimization/58794
	* fold-const.c (operand_equal_p): Compare FIELD_DECL operand
	of COMPONENT_REFs with OEP_CONSTANT_ADDRESS_OF left in place.

	2013-10-21  Richard Biener  <rguenther@suse.de>

	PR middle-end/58742
	* fold-const.c (fold_binary_loc): Fold ((T) (X /[ex] C)) * C
	to (T) X for sign-changing conversions (or no conversion).

	2013-11-06  Richard Biener  <rguenther@suse.de>

	PR tree-optimization/58653
	* tree-predcom.c (ref_at_iteration): Rewrite to generate
	a MEM_REF.
	(prepare_initializers_chain): Adjust.

	PR tree-optimization/59047
	* tree-predcom.c (ref_at_iteration): Handle bitfield accesses
	properly.

	2013-10-15  Richard Biener  <rguenther@suse.de>

	PR tree-optimization/58143
	* tree-ssa-loop-im.c (arith_code_with_undefined_signed_overflow):
	New function.
	(rewrite_to_defined_overflow): Likewise.
	(move_computations_dom_walker::before_dom): Rewrite stmts
	with undefined signed overflow that are not always executed
	into unsigned arithmetic.

2013-11-14  Uros Bizjak  <ubizjak@gmail.com>

	Backport from mainline
	2013-11-10  Uros Bizjak  <ubizjak@gmail.com>

	* mode-switching.c (optimize_mode_switching): Mark block as
	nontransparent, if last_mode at block exit is different from no_mode.

	Backport from mainline
	2013-11-06  Uros Bizjak  <ubizjak@gmail.com>

	PR target/59021
	* config/i386/i386.c (ix86_avx_u128_mode_needed): Require
	AVX_U128_DIRTY mode for call_insn RTXes that use AVX256 registers.
	(ix86_avx_u128_mode_needed): Return AVX_U128_DIRTY mode for call_insn
	RTXes that return in AVX256 register.

2013-11-14  Jakub Jelinek  <jakub@redhat.com>
	    Uros Bizjak  <ubizjak@gmail.com>

	PR target/59101
	* config/i386/i386.md (*anddi_2): Only allow CCZmode if
	operands[2] satisfies_constraint_Z that might have bit 31 set.

2013-11-12  H.J. Lu  <hongjiu.lu@intel.com>

	Backported from mainline
	2013-11-12  H.J. Lu  <hongjiu.lu@intel.com>

	PR target/59088
	* config/i386/i386.c (initial_ix86_tune_features): Set
	X86_TUNE_SSE_UNALIGNED_LOAD_OPTIMAL and
	X86_TUNE_SSE_UNALIGNED_STORE_OPTIMAL for m_HASWELL.

2013-11-11  Ramana Radhakrishnan  <ramana.radhakrishnan@arm.com>

	Backported from mainline
	2013-10-30  Ramana Radhakrishnan  <ramana.radhakrishnan@arm.com>

	PR target/58854
	* config/arm/arm.c (arm_expand_epilogue_apcs_frame): Emit blockage

2013-11-11  Jakub Jelinek  <jakub@redhat.com>

	Backported from mainline
	2013-11-06  Jakub Jelinek  <jakub@redhat.com>

	PR middle-end/58970
	* expr.c (get_bit_range): Handle *offset == NULL_TREE.
	(expand_assignment): If *bitpos is negative, set *offset
	and adjust *bitpos, so that it is not negative.

	2013-11-05  Jakub Jelinek  <jakub@redhat.com>

	PR rtl-optimization/58997
	* loop-iv.c (iv_subreg): For IV_UNKNOWN_EXTEND, expect
	get_iv_value to be in iv->mode rather than iv->extend_mode.
	(iv_extend): Likewise.  Otherwise, if iv->extend != extend,
	use lowpart_subreg on get_iv_value before calling simplify_gen_unary.
	* loop-unswitch.c (may_unswitch_on): Make sure op[i] is in the right
	mode.

2013-11-10  Karlson2k  <k2k@narod.ru>
	    Kai Tietz  <ktietz@redhat.com>

	Merged from trunk
	PR plugins/52872
	* configure.ac: Adding for exported symbols check
	and for rdynamic-check executable-extension.
	* configure: Regenerated.

2013-11-07  H.J. Lu  <hongjiu.lu@intel.com>

	PR target/59034
	* config/i386/i386.md (push peepholer/splitter): Use Pmode
	with stack_pointer_rtx.

2013-11-05  Uros Bizjak  <ubizjak@gmail.com>

	* config/i386/t-rtems (MULTILIB_MATCHES): Fix option typos.

2013-11-05  Jakub Jelinek  <jakub@redhat.com>

	PR tree-optimization/58984
	* ipa-prop.c (ipa_load_from_parm_agg_1): Add SIZE_P argument,
	set *SIZE_P if non-NULL on success.
	(ipa_load_from_parm_agg, ipa_analyze_indirect_call_uses): Adjust
	callers.
	(ipcp_transform_function): Likewise.  Punt if size of access
	is different from TYPE_SIZE on v->value's type.

2013-11-03  H.J. Lu  <hongjiu.lu@intel.com>

	Backport from mainline
	2013-10-12  H.J. Lu  <hongjiu.lu@intel.com>

	PR target/58690
	* config/i386/i386.c (ix86_copy_addr_to_reg): New function.
	(ix86_expand_movmem): Replace copy_addr_to_reg with
	ix86_copy_addr_to_reg.
	(ix86_expand_setmem): Likewise.

2013-10-29  Uros Bizjak  <ubizjak@gmail.com>

	Backport from mainline
	2013-08-08  Richard Sandiford  <rdsandiford@googlemail.com>

	PR rtl-optimization/58079
	* combine.c (combine_simplify_rtx): Avoid using SUBST if
	simplify_comparison has widened a comparison with an integer.

2013-10-29  Martin Jambor  <mjambor@suse.cz>

	PR middle-end/58789
	Backport from mainline
	2013-05-09  Martin Jambor  <mjambor@suse.cz>

	PR lto/57084
	* gimple-fold.c (canonicalize_constructor_val): Call
	cgraph_get_create_real_symbol_node instead of cgraph_get_create_node.

	Backport from mainline
	2013-03-16  Jan Hubicka  <jh@suse.cz>

	* cgraph.h (cgraph_get_create_real_symbol_node): Declare.
	* cgraph.c (cgraph_get_create_real_symbol_node): New function.
	* cgrpahbuild.c: Use cgraph_get_create_real_symbol_node instead
	of cgraph_get_create_node.
	* ipa-prop.c (ipa_make_edge_direct_to_target): Likewise.

2013-10-28  Tom de Vries  <tom@codesourcery.com>

	* cfgexpand.c (gimple_expand_cfg): Remove test for parm_birth_insn.
	Don't commit insertions after NOTE_INSN_FUNCTION_BEG.

2013-10-26  Uros Bizjak  <ubizjak@gmail.com>

	Backport from mainline
	2013-10-22  Uros Bizjak  <ubizjak@gmail.com>

	PR target/58779
	* config/i386/i386.c (put_condition_code) <case GTU, case LEU>:
	Remove CCCmode handling.
	<case LTU>: Return 'c' suffix for CCCmode.
	<case GEU>: Return 'nc' suffix for CCCmode.
	(ix86_cc_mode) <case GTU, case LEU>: Do not generate overflow checks.
	* config/i386/i386.md (*sub<mode>3_cconly_overflow): Remove.
	(*sub<mode>3_cc_overflow): Ditto.
	(*subsi3_zext_cc_overflow): Ditto.

2013-10-26  Uros Bizjak  <ubizjak@gmail.com>

	Backport from mainline
	2013-10-19  Uros Bizjak  <ubizjak@gmail.com>

	PR target/58792
	* config/i386/i386.c (ix86_function_value_regno): Add DX_REG,
	ST1_REG and XMM1_REG for 32bit and 64bit targets.  Also add DI_REG
	and SI_REG for 64bit SYSV ABI targets.

2013-08-25  Richard Henderson  <rth@twiddle.net>

	PR rtl/58542
	* optabs.c (maybe_emit_atomic_exchange): Use create_input_operand
	instead of create_convert_operand_to.
	(maybe_emit_sync_lock_test_and_set): Likewise.
	(expand_atomic_compare_and_swap): Likewise.
	(maybe_emit_compare_and_swap_exchange_loop): Don't convert_modes.

2013-10-25  Eric Botcazou  <ebotcazou@adacore.com>

	PR rtl-optimization/58831
	* alias.c (init_alias_analysis): At the beginning of each iteration, set
	the reg_seen[N] bit if static_reg_base_value[N] is non-null.

2013-10-25  Eric Botcazou  <ebotcazou@adacore.com>

	* recog.c (search_ofs): New static variable moved from...
	(peep2_find_free_register): ...here.
	(peephole2_optimize): Initialize it.

2013-10-24  David Edelsohn  <dje.gcc@gmail.com>

	Backport from mainline
	2013-10-23  David Edelsohn  <dje.gcc@gmail.com>

	PR target/58838
	* config/rs6000/rs6000.md (mulsi3_internal1 and splitter): Add
	TARGET_32BIT final condition.
	(mulsi3_internal2 and splitter): Same.

2013-10-23  Tom de Vries  <tom@codesourcery.com>

	PR tree-optimization/58805
	* tree-ssa-tail-merge.c (stmt_local_def): Add gimple_vdef check.

2013-10-23  Richard Biener  <rguenther@suse.de>

	Backport from mainline
	2013-06-24  Richard Biener  <rguenther@suse.de>

	PR tree-optimization/57488
	* tree-ssa-pre.c (insert): Clear NEW sets before each iteration.

2013-10-16  Ganesh Gopalasubramanian  <Ganesh.Gopalasubramanian@amd.com>

	Backport from mainline
	2013-10-16  Ganesh Gopalasubramanian
	            <Ganesh.Gopalasubramanian@amd.com>

	* config/i386/i386.c (ix86_option_override_internal): Enable FMA4
	for AMD bdver3.

2013-10-16  Jakub Jelinek  <jakub@redhat.com>

	* BASE-VER: Set to 4.8.3.
	* DEV-PHASE: Set to prerelease.

2013-10-16  Release Manager

	* GCC 4.8.2 released.

2013-10-12  James Greenhalgh  <james.greenhalgh@arm.com>

	Backport from mainline.
	2013-10-12  James Greenhalgh  <james.greenhalgh@arm.com>

	* config/aarch64/arm_neon.h
	(vtbx<1,3>_<psu>8): Fix register constriants.

2013-10-10  Jakub Jelinek  <jakub@redhat.com>

	PR middle-end/58670
	* stmt.c (expand_asm_operands): Add FALLTHRU_BB argument,
	if any labels are in FALLTHRU_BB, use a special label emitted
	immediately after the asm goto insn rather than label_rtx
	of the LABEL_DECL.
	(expand_asm_stmt): Adjust caller.
	* cfgrtl.c (commit_one_edge_insertion): Force splitting of
	edge if the last insn in predecessor is a jump with single successor,
	but it isn't simplejump_p.

2013-10-09  Jakub Jelinek  <jakub@redhat.com>

	Backport from mainline
	2013-09-26  Richard Biener  <rguenther@suse.de>

	PR tree-optimization/58539
	* tree-vect-loop.c (vect_create_epilog_for_reduction): Honor
	the fact that debug statements are not taking part in loop-closed
	SSA construction.

2013-10-07  Andreas Krebbel  <Andreas.Krebbel@de.ibm.com>

	* config/s390/s390.c (s390_register_info): Make the call-saved FPR
	loop to work also for 31bit ABI.
	Save the stack pointer for frame_size > 0.

2013-10-07  Andreas Krebbel  <Andreas.Krebbel@de.ibm.com>

	* config/s390/s390.md ("tbegin", "tbegin_nofloat", "tbegin_retry")
	("tbegin_retry_nofloat", "tend", "tabort", "tx_assist"): Remove
	constraint letters from expanders.
	("tbegin_retry", "tbegin_retry_nofloat"): Change predicate of the
	retry count to general_operand.
	("tabort"): Give operand 0 a mode.
	("tabort_1"): Add mode and constraint letter for operand 0.
	* doc/extend.texi: Fix protoype of __builtin_non_tx_store.

2013-10-04  Marcus Shawcroft  <marcus.shawcroft@arm.com>

	Backport from mainline.

	PR target/58460
	* config/aarch64/aarch64.md (*add_<shift>_<mode>)
	(*add_<shift>_si_uxtw,*add_mul_imm_<mode>)
	(*sub_<shift>_<mode>)
	(*sub_<shift>_si_uxtw,*sub_mul_imm_<mode>, *sub_mul_imm_si_uxtw):
	Remove k constraint.

2013-10-02  John David Anglin  <danglin@gcc.gnu.org>

	* config.gcc (hppa*64*-*-linux*): Don't add pa/t-linux to tmake_file.

2013-10-01  Jakub Jelinek  <jakub@redhat.com>
	    Andreas Krebbel  <Andreas.Krebbel@de.ibm.com>

	PR target/58574
	* config/s390/s390.c (s390_chunkify_start): Handle tablejump_p first,
	continue when done, for other jumps look through PARALLEL
	unconditionally.

2013-09-30  Jakub Jelinek  <jakub@redhat.com>

	PR middle-end/58564
	* fold-const.c (fold_ternary_loc): For A < 0 : <sign bit of A> : 0
	optimization, punt if sign_bit_p looked through any zero extension.

2013-09-27  Paulo Matos  <pmatos@broadcom.com>

	Backport from mainline.

	PR middle-end/58463
	2013-03-27  Richard Biener  <rguenther@suse.de>

	PR tree-optimization/56716
	* tree-ssa-structalias.c (perform_var_substitution): Adjust
	dumping for ref nodes.

2013-09-27  Paulo Matos  <pmatos@broadcom.com>

	Backport from mainline.

	2013-09-27  Paulo Matos  <pmatos@broadcom.com>
	PR middle-end/58463
	* gcc.dg/pr58463.c: New test.

2013-09-23  Eric Botcazou  <ebotcazou@adacore.com>

	* tree-ssa-ccp.c (insert_clobber_before_stack_restore): Recurse on copy
	assignment statements.

2013-09-23  Alan Modra  <amodra@gmail.com>

	PR target/58330
	* config/rs6000/rs6000.md (bswapdi2_64bit): Disable for volatile mems.

2013-09-23  Alan Modra  <amodra@gmail.com>

	* config/rs6000/predicates.md (add_cint_operand): New.
	(reg_or_add_cint_operand, small_toc_ref): Use add_cint_operand.
	* config/rs6000/rs6000.md (largetoc_high_plus): Restrict offset
	using add_cint_operand.
	(largetoc_high_plus_aix): Likewise.
	* config/rs6000/rs6000.c (toc_relative_expr_p): Use add_cint_operand.

2013-09-20  John David Anglin  <danglin@gcc.gnu.org>

	PR middle-end/56791
	* config/pa/pa.c (pa_option_override): Disable auto increment and
	decrement instructions until reload is completed.

	* config/pa/pa.md: In "scc" insn patterns, change output template to
	handle const0_rtx in reg_or_0_operand operands.

2013-09-19  Jakub Jelinek  <jakub@redhat.com>

	* omp-low.c (expand_omp_sections): Always pass len - 1 to
	GOMP_sections_start, even if !exit_reachable.

2013-09-18  Richard Earnshaw  <rearnsha@arm.com>

	* arm.c (arm_expand_prologue): Validate architecture supports
	LDRD/STRD before accepting tuning preferences.
	(arm_expand_epilogue): Likewise.

2013-09-18  Daniel Morris  <danielm@ecoscentric.com>
	    Paolo Carlini  <paolo.carlini@oracle.com>

	PR c++/58458
	* doc/implement-cxx.texi: Fix references to the C++ standards.

2013-09-17  Kyrylo Tkachov  <kyrylo.tkachov@arm.com>

	PR tree-optimization/58088
	* fold-const.c (mask_with_trailing_zeros): New function.
	(fold_binary_loc): Make sure we don't recurse infinitely
	when the X in (X & C1) | C2 is a tree of the form (Y * K1) & K2.
	Use mask_with_trailing_zeros where appropriate.

2013-09-14  John David Anglin  <danglin@gcc.gnu.org>

	PR target/58382
	* config/pa/pa.c (pa_expand_prologue): Change mode in gen_rtx_POST_INC
	calls to word_mode.

2013-09-13  Christian Bruel  <christian.bruel@st.com>

	PR target/58314
	* config/sh/sh.md (mov<mode>_reg_reg): Allow memory reloads.

2013-09-11  Andi Kleen  <ak@linux.intel.com>

	Backport from mainline
	* doc/extend.texi: Use __atomic_store_n instead of
	__atomic_store in HLE example.

2013-09-11  Andi Kleen  <ak@linux.intel.com>

	Backport from mainline
	* doc/extend.texi: Dont use __atomic_clear in HLE
	example.  Fix typo.

2013-09-11  Andi Kleen  <ak@linux.intel.com>

	Backport from mainline
	* doc/extend.texi: Document that __atomic_clear and
	  __atomic_test_and_set should only be used with bool.

2013-09-11  Richard Biener  <rguenther@suse.de>

	PR middle-end/58377
	* passes.c (init_optimization_passes): Split critical edges
	before late uninit warning pass in the -Og pipeline.

2013-09-11  Jakub Jelinek  <jakub@redhat.com>

	PR tree-optimization/58385
	* fold-const.c (build_range_check): If both low and high are NULL,
	use omit_one_operand_loc to preserve exp side-effects.

2013-09-10  Richard Earnshaw  <rearnsha@arm.com>

	PR target/58361
	* arm/vfp.md (combine_vcvt_f32_<FCVTI32typename>): Fix pattern to
	support conditional execution.
	(combine_vcvt_f64_<FCVTI32typename>): Likewise.

2013-09-10  Jakub Jelinek  <jakub@redhat.com>

	PR rtl-optimization/58365
	* cfgcleanup.c (merge_memattrs): Also clear MEM_READONLY_P
	resp. MEM_NOTRAP_P if they differ, or set MEM_VOLATILE_P if
	it differs.

2013-09-09  Jakub Jelinek  <jakub@redhat.com>

	PR tree-optimization/58364
	* tree-ssa-reassoc.c (init_range_entry): For BIT_NOT_EXPR on
	BOOLEAN_TYPE, only invert in_p and continue with arg0 if
	the current range can't be an unconditional true or false.

2013-09-09  Kyrylo Tkachov  <kyrylo.tkachov@arm.com>

	PR target/57735
	Backport from mainline
	2013-04-30  Richard Sandiford  <rsandifo@linux.vnet.ibm.com>

	* explow.c (plus_constant): Pass "mode" to immed_double_int_const.
	Use gen_int_mode rather than GEN_INT.

2013-09-09  Richard Biener  <rguenther@suse.de>

	Backport from mainline
	2013-08-27  Richard Biener  <rguenther@suse.de>

	PR tree-optimization/57521
	* tree-if-conv.c (if_convertible_bb_p): Verify that at least
	one edge is non-critical.
	(find_phi_replacement_condition): Make sure to use a non-critical
	edge.  Cleanup and remove old bug workarounds.
	(bb_postdominates_preds): Remove.
	(if_convertible_loop_p_1): Do not compute post-dominators.
	(combine_blocks): Do not free post-dominators.
	(main_tree_if_conversion): Likewise.

2013-09-09  Richard Biener  <rguenther@suse.de>

	Backport from mainline
	2013-09-03  Richard Biener  <rguenther@suse.de>

	PR middle-end/57656
	* fold-const.c (negate_expr_p): Fix division case.
	(negate_expr): Likewise.

2013-09-09  Richard Biener  <rguenther@suse.de>

	Backport from mainline
	2013-08-29  Richard Biener  <rguenther@suse.de>

	PR tree-optimization/57685
	* tree-vrp.c (register_edge_assert_for_1): Recurse only for
	single-use operands to avoid exponential complexity.

2013-09-09  Richard Biener  <rguenther@suse.de>

	Backport from mainline
	2013-08-30  Richard Biener  <rguenther@suse.de>

	PR tree-optimization/58223
	* tree-loop-distribution.c (has_anti_dependence): Rename to ...
	(has_anti_or_output_dependence): ... this and adjust to also
	look for output dependences.
	(mark_nodes_having_upstream_mem_writes): Adjust.
	(rdg_flag_uses): Likewise.

2013-09-03  Richard Biener  <rguenther@suse.de>

	Backport from mainline
	2013-08-29  Richard Biener  <rguenther@suse.de>

	PR tree-optimization/58246
	* tree-ssa-dce.c (mark_aliased_reaching_defs_necessary_1): Properly
	handle the dominance check inside a basic-block.

2013-09-03  Richard Biener  <rguenther@suse.de>

	Backport from mainline
	2013-08-30  Richard Biener  <rguenther@suse.de>

	PR tree-optimization/58228
	* tree-vect-data-refs.c (vect_analyze_data_ref_access): Do not
	allow invariant loads in nested loop vectorization.

2013-09-03  Richard Biener  <rguenther@suse.de>

	Backport from mainline
	2013-08-30  Richard Biener  <rguenther@suse.de>

	PR tree-optimization/58010
	* tree-vect-loop.c (vect_create_epilog_for_reduction): Remove
	assert that we have a loop-closed PHI.

2013-09-01  Uros Bizjak  <ubizjak@gmail.com>

	Backport from mainline
	2013-08-31  Uros Bizjak  <ubizjak@gmail.com>

	* config/alpha/alpha.c (alpha_emit_conditional_move): Update
	"cmp" RTX before signed_comparison_operator check to account
	for "code" changes.

2013-09-01  John David Anglin  <danglin@gcc.gnu.org>

	* config/pa/pa.md: Allow "const 0" operand 1 in "scc" insns.

2013-08-30  Jakub Jelinek  <jakub@redhat.com>

	PR tree-optimization/58277
	* tree-ssa-strlen.c (strlen_enter_block): If do_invalidate gave up
	after seeing too many stmts with vdef in between dombb and current
	bb, invalidate everything.

2013-08-29  Oleg Endo  <olegendo@gcc.gnu.org>

	Backport from mainline
	2013-08-05  Oleg Endo  <olegendo@gcc.gnu.org>

	PR other/12081
	* recog.h (rtx (*insn_gen_fn) (rtx, ...)): Replace typedef with	new
	class insn_gen_fn.
	* expr.c (move_by_pieces_1, store_by_pieces_2): Replace argument
	rtx (*) (rtx, ...) with insn_gen_fn.
	* genoutput.c (output_insn_data): Cast gen_? function pointers to
	insn_gen_fn::stored_funcptr.  Add initializer braces.

	Backport from mainline
	2013-08-07  Oleg Endo  <olegendo@gcc.gnu.org>

	PR other/12081
	* config/rs6000/rs6000.c (gen_2arg_fn_t): Remove typedef.
	(rs6000_emit_swdiv_high_precision, rs6000_emit_swdiv_low_precision,
	rs6000_emit_swrsqrt): Don't cast result of GEN_FCN to gen_2arg_fn_t.

2013-08-29  Jakub Jelinek  <jakub@redhat.com>

	Backported from mainline
	2013-05-27  Richard Biener  <rguenther@suse.de>

	PR middle-end/57381
	PR tree-optimization/57417
	* tree-ssa-sccvn.c (vn_reference_fold_indirect): Fix test
	for unchanged base.
	(set_ssa_val_to): Compare addresses using
	get_addr_base_and_unit_offset.

	PR tree-optimization/57396
	* tree-affine.c (double_int_constant_multiple_p): Properly
	return false for val == 0 and div != 0.

	PR tree-optimization/57343
	* tree-ssa-loop-niter.c (number_of_iterations_ne_max): Do not
	use multiple_of_p if not TYPE_OVERFLOW_UNDEFINED.
	(number_of_iterations_cond): Do not build the folded tree.

2013-08-28  Jakub Jelinek  <jakub@redhat.com>

	PR middle-end/58257
	* omp-low.c (copy_var_decl): Copy over TREE_NO_WARNING flag.

2013-08-28  Richard Biener  <rguenther@suse.de>

	Backport from mainline
	2013-06-24  Richard Biener  <rguenther@suse.de>

	PR middle-end/56977
	* passes.c (init_optimization_passes): Move pass_fold_builtins
	and pass_dce earlier with -Og.

2013-08-28  Uros Bizjak  <ubizjak@gmail.com>

	Backport from mainline
	2013-08-27  H.J. Lu  <hongjiu.lu@intel.com>

	* config/i386/driver-i386.c (host_detect_local_cpu): Update
	Haswell processor detection.

	Backport from mainline
	2013-08-27  Christian Widmer  <shadow@umbrox.de>

	PR target/57927
	* config/i386/driver-i386.c (host_detect_local_cpu): Add detection
	of Ivy Bridge and Haswell processors.  Assume core-avx2 for unknown
	AVX2 capable processors.

2013-08-23  Jakub Jelinek  <jakub@redhat.com>

	PR target/58218
	* config/i386/x86-64.h (TARGET_SECTION_TYPE_FLAGS): Define.
	* config/i386/i386.c (x86_64_elf_section_type_flags): New function.

	PR tree-optimization/58209
	* tree-tailcall.c (find_tail_calls): Give up for pointer result types
	if m or a is non-NULL.

2013-08-21  Richard Earnshaw  <rearnsha@arm.com>

	PR target/56979
	* arm.c (aapcs_vfp_allocate): Decompose the argument if the
	suggested mode for the assignment isn't compatible with the
	registers required.

2013-08-20  Alan Modra  <amodra@gmail.com>

	PR target/57865
	* config/rs6000/rs6000.c (rs6000_emit_prologue): Correct ool_adjust.
	(rs6000_emit_epilogue): Likewise.

2013-08-19  Peter Bergner  <bergner@vnet.ibm.com>
	    Jakub Jelinek  <jakub@redhat.com>

	Backport from mainline
	* config/rs6000/dfp.md (*negtd2_fpr): Handle non-overlapping
	destination and source operands.

2013-08-18  Jakub Jelinek  <jakub@redhat.com>

	PR tree-optimization/58006
	* tree-parloops.c (take_address_of): Don't ICE if get_name
	returns NULL.
	(eliminate_local_variables_stmt): Remove clobber stmts.

2013-08-16  Jakub Jelinek  <jakub@redhat.com>

	PR tree-optimization/58164
	* gimple.c (walk_stmt_load_store_addr_ops): For visit_addr
	walk gimple_goto_dest of GIMPLE_GOTO.

	PR tree-optimization/58165
	* tree-call-cdce.c (shrink_wrap_one_built_in_call): If
	bi_call must be the last stmt in a bb, don't split_block, instead
	use fallthru edge from it and give up if there is none.
	Release conds vector when returning early.

2013-08-15  David Given  <dg@cowlark.com>

	Backport from mainline
	2013-04-26  Vladimir Makarov  <vmakarov@redhat.com>

	* lra-constraints.c (process_alt_operands): Use #if HAVE_ATTR_enable
	instead of #ifdef.

2013-08-14  Jakub Jelinek  <jakub@redhat.com>

	PR tree-optimization/58145
	* tree-sra.c (build_ref_for_offset): If prev_base has
	TREE_THIS_VOLATILE or TREE_SIDE_EFFECTS, propagate it to MEM_REF.

2013-08-14  Andreas Krebbel  <Andreas.Krebbel@de.ibm.com>

	* config/s390/htmxlintrin.h: Add file missing from last commit.
	* config/s390/htmintrin.h: Likewise.
	* config/s390/s390intrin.h: Likewise.

2013-08-14  Uros Bizjak  <ubizjak@gmail.com>

	Backport from mainline
	2013-08-13  Uros Bizjak  <ubizjak@gmail.com>

	* config/i386/sse.md (*sse2_maskmovdqu): Emit addr32 prefix
	when Pmode != word_mode.  Add length_address attribute.
	(sse3_monitor_<mode>): Merge from sse3_monitor and
	sse3_monitor64_<mode> insn patterns.  Emit addr32 prefix when
	Pmode != word_mode.  Update insn length attribute.
	* config/i386/i386.c (ix86_option_override_internal): Update
	ix86_gen_monitor selection for merged sse3_monitor insn.

2013-08-14  Jakub Jelinek  <jakub@redhat.com>
	    Alexandre Oliva  <aoliva@redhat.com>

	PR target/58067
	* config/i386/i386.c (ix86_delegitimize_address): For CM_MEDIUM_PIC
	and CM_LARGE_PIC ix86_cmodel fall thru into the -m32 code, handle
	there also UNSPEC_PLTOFF.

2013-08-13  Jakub Jelinek  <jakub@redhat.com>

	PR sanitizer/56417
	* asan.c (instrument_strlen_call): Fix typo in comment.
	Use char * type even for the lhs of POINTER_PLUS_EXPR.

2013-08-13  Vladimir Makarov  <vmakarov@redhat.com>

	Backport from mainline
	2013-06-06  Vladimir Makarov  <vmakarov@redhat.com>

	PR rtl-optimization/57459
	* lra-constraints.c (update_ebb_live_info): Fix typo for operand
	type when setting live regs.

2013-08-13  Marek Polacek  <polacek@redhat.com>
	    Jakub Jelinek  <jakub@redhat.com>

	PR tree-optimization/57980
	* tree-tailcall.c (process_assignment): Return false
	when not dealing with integers or floats.

2013-08-12  Andrew Haley  <aph@redhat.com>

	Backport from mainline:
	* 2013-07-11  Andreas Schwab  <schwab@suse.de>

	* config/aarch64/aarch64-linux.h (CPP_SPEC): Define.

2013-08-13  Uros Bizjak  <ubizjak@gmail.com>

	Backport from mainline
	2013-08-12  Perez Read  <netfirewall@gmail.com>

	PR target/58132
	* config/i386/i386.md (*movabs<mode>_1):  Add <ptrsize> PTR before
	operand 0 for intel asm alternative.
	(*movabs<mode>_2): Ditto for operand 1.

2013-08-09  Zhenqiang Chen  <zhenqiang.chen@linaro.org>

	Backport from mainline:
	2013-08-09  Zhenqiang Chen  <zhenqiang.chen@linaro.org>

	* config/arm/neon.md (vcond): Fix floating-point vector
	comparisons against 0.

2013-08-08  Kyrylo Tkachov  <kyrylo.tkachov@arm.com>

	Backport from mainline:
	2013-08-08  Kyrylo Tkachov  <kyrylo.tkachov@arm.com>

	* config/arm/neon.md (movmisalign<mode>): Disable when we
	don't allow unaligned accesses.
	(*movmisalign<mode>_neon_store): Likewise.
	(*movmisalign<mode>_neon_load): Likewise.
	(*movmisalign<mode>_neon_store): Likewise.
	(*movmisalign<mode>_neon_load): Likewise.

2013-08-06  Martin Jambor  <mjambor@suse.cz>

	PR middle-end/58041
	* gimple-ssa-strength-reduction.c (replace_ref): Make sure built
	MEM_REF has proper alignment information.

2013-08-05  Richard Earnshaw  <rearnsha@arm.com>

	PR rtl-optimization/57708
	* recog.c (peep2_find_free_register): Validate all regs in a
	multi-reg mode.

2013-08-02  Eric Botcazou  <ebotcazou@adacore.com>

	* config/sparc/sparc.c (sparc_emit_membar_for_model) <SMM_TSO>: Add
	the implied StoreLoad barrier for atomic operations if before.

2013-08-02  Andreas Krebbel  <Andreas.Krebbel@de.ibm.com>

	Backports from mainline:
	2013-06-27  Andreas Krebbel  <Andreas.Krebbel@de.ibm.com>

	* config/s390/s390.c: Rename UNSPEC_CCU_TO_INT to
	UNSPEC_STRCMPCC_TO_INT and UNSPEC_CCZ_TO_INT to UNSPEC_CC_TO_INT.
	(struct machine_function): Add tbegin_p.
	(s390_canonicalize_comparison): Fold CC mode compares to
	conditional jump if possible.
	(s390_emit_jump): Return the emitted jump.
	(s390_branch_condition_mask, s390_branch_condition_mnemonic):
	Handle CCRAWmode compares.
	(s390_option_override): Default to -mhtm if available.
	(s390_reg_clobbered_rtx): Handle floating point regs as well.
	(s390_regs_ever_clobbered): Use s390_regs_ever_clobbered also for
	FPRs instead of df_regs_ever_live_p.
	(s390_optimize_nonescaping_tx): New function.
	(s390_init_frame_layout): Extend clobbered_regs array to cover
	FPRs as well.
	(s390_emit_prologue): Call s390_optimize_nonescaping_tx.
	(s390_expand_tbegin): New function.
	(enum s390_builtin): New enum definition.
	(code_for_builtin): New array definition.
	(s390_init_builtins): New function.
	(s390_expand_builtin): New function.
	(TARGET_INIT_BUILTINS): Define.
	(TARGET_EXPAND_BUILTIN): Define.
	* common/config/s390/s390-common.c (processor_flags_table): Add PF_TX.
	* config/s390/predicates.md (s390_comparison): Handle CCRAWmode.
	(s390_alc_comparison): Likewise.
	* config/s390/s390-modes.def: Add CCRAWmode.
	* config/s390/s390.h (processor_flags): Add PF_TX.
	(TARGET_CPU_HTM): Define macro.
	(TARGET_HTM): Define macro.
	(TARGET_CPU_CPP_BUILTINS): Define __HTM__ for htm.
	* config/s390/s390.md: Rename UNSPEC_CCU_TO_INT to
	UNSPEC_STRCMPCC_TO_INT and UNSPEC_CCZ_TO_INT to UNSPEC_CC_TO_INT.
	(UNSPECV_TBEGIN, UNSPECV_TBEGINC, UNSPECV_TEND, UNSPECV_TABORT)
	(UNSPECV_ETND, UNSPECV_NTSTG, UNSPECV_PPA): New unspecv enum
	values.
	(TBEGIN_MASK, TBEGINC_MASK): New constants.
	("*cc_to_int"): Move up.
	("*mov<mode>cc", "*cjump_64", "*cjump_31"): Accept integer
	constants other than 0.
	("*ccraw_to_int"): New insn and splitter definition.
	("tbegin", "tbegin_nofloat", "tbegin_retry")
	("tbegin_retry_nofloat", "tbeginc", "tend", "tabort")
	("tx_assist"): New expander.
	("tbegin_1", "tbegin_nofloat_1", "*tbeginc_1", "*tend_1")
	("*tabort_1", "etnd", "ntstg", "*ppa"): New insn definition.
	* config/s390/s390.opt: Add -mhtm option.
	* config/s390/s390-protos.h (s390_emit_jump): Add return type.
	* config/s390/htmxlintrin.h: New file.
	* config/s390/htmintrin.h: New file.
	* config/s390/s390intrin.h: New file.
	* doc/extend.texi: Document htm builtins.
	* config.gcc: Add the new header files to extra_headers.

	2013-07-17  Andreas Krebbel  <Andreas.Krebbel@de.ibm.com>

	* config/s390/s390.c: (s390_expand_builtin): Allow -mhtm to be
	enabled without -march=zEC12.
	* config/s390/s390.h (TARGET_HTM): Do not require EC12 machine
	flags to be set.

2013-08-01  Ganesh Gopalasubramanian  <Ganesh.Gopalasubramanian@amd.com>

	Backport from mainline
	2013-05-13  Ganesh Gopalasubramanian
		    <Ganesh.Gopalasubramanian@amd.com>

	* config/i386/i386.c (processor_target_table): Modified default
	alignment values for AMD BD and BT architectures.

2013-07-31  Sriraman Tallam  <tmsriram@google.com>

	* config/i386/i386.c (dispatch_function_versions): Fix array
	indexing of function_version_info to match actual_versions.

2013-07-31  Sebastian Huber  <sebastian.huber@embedded-brains.de>

	* config.gcc (*-*-rtems*): Use __cxa_atexit by default.
	* config/rs6000/rtems.h (TARGET_LIBGCC_SDATA_SECTION): Define.

2013-07-31  Andreas Krebbel  <Andreas.Krebbel@de.ibm.com>

	Backport from mainline
	2013-03-27  Andreas Krebbel  <Andreas.Krebbel@de.ibm.com>

	* config/s390/s390.h (TARGET_FLT_EVAL_METHOD): Define.

	2013-07-23  Andreas Krebbel  <Andreas.Krebbel@de.ibm.com>

	* config/s390/linux-unwind.h: Use the proper dwarf to hard reg
	mapping for FPRs when creating the fallback framestate.

	2013-07-29  Dominik Vogt  <vogt@linux.vnet.ibm.com>

	* config/s390/s390.md ("movcc"): Swap load and store instructions.

2013-07-25  Terry Guo  <terry.guo@arm.com>

	Backport from mainline:
	2013-07-25  Terry Guo  <terry.guo@arm.com>

	* config/arm/arm.c (thumb1_size_rtx_costs): Assign proper cost for
	shift_add/shift_sub0/shift_sub1 RTXs.

2013-07-22  Iain Sandoe  <iain@codesourcery.com>

	Backport from mainline:
	2013-07-22  Uros Bizjak  <ubizjak@gmail.com>

	* config/i386/i386.md (nonlocal_goto_receiver): Delete insn if
	it is not needed after split.

	2013-07-20  Iain Sandoe  <iain@codesourcery.com>

	PR target/51784
	* config/i386/i386.c (output_set_got) [TARGET_MACHO]: Adjust to emit a
	second label for nonlocal goto receivers. Don't output pic base labels
	unless we're producing PIC; mark that action unreachable().
	(ix86_save_reg): If the function contains a nonlocal label, save the
	PIC base reg.
	* config/darwin-protos.h (machopic_should_output_picbase_label): New.
	* gcc/config/darwin.c (emitted_pic_label_num): New GTY.
	(update_pic_label_number_if_needed): New.
	(machopic_output_function_base_name): Adjust for nonlocal receiver
	case.
	(machopic_should_output_picbase_label): New.
	* config/i386/i386.md (enum unspecv): UNSPECV_NLGR: New.
	(nonlocal_goto_receiver): New insn and split.

2013-07-19 Wei Mi  <wmi@google.com>

	Backport from mainline:
	2013-07-18  Vladimir Makarov  <vmakarov@redhat.com>
		    Wei Mi  <wmi@google.com>

	PR rtl-optimization/57878
	* lra-assigns.c (assign_by_spills): Move non_reload_pseudos to the
	top. Promote lra_assert to gcc_assert.
	(reload_pseudo_compare_func): Check regs first for reload pseudos.

2013-07-11  Georg-Johann Lay  <avr@gjlay.de>

	Backport from 2013-07-19 trunk r201051.

	PR target/57516
	* config/avr/avr-fixed.md (round<mode>3_const): Turn expander to insn.
	* config/avr/avr.md (adjust_len): Add `round'.
	* config/avr/avr-protos.h (avr_out_round): New prototype.
	(avr_out_plus): Add `out_label' argument.
	* config/avr/avr.c (avr_out_plus_1): Add `out_label' argument.
	(avr_out_plus): Pass down `out_label' to avr_out_plus_1.
	Handle the case where `insn' is just a pattern.
	(avr_out_bitop): Handle the case where `insn' is just a pattern.
	(avr_out_round): New function.
	(avr_adjust_insn_length): Handle ADJUST_LEN_ROUND.

2013-07-19  Kirill Yukhin  <kirill.yukhin@intel.com>

	* config/i386/bmiintrin.h (_bextr_u32): New.
	(_bextr_u64): Ditto.
	(_blsi_u32): New.
	(_blsi_u64): Ditto.
	(_blsr_u32): Ditto.
	(_blsr_u64): Ditto.
	(_blsmsk_u32): Ditto.
	(_blsmsk_u64): Ditto.
	(_tzcnt_u32): Ditto.
	(_tzcnt_u64): Ditto.

2013-07-17  James Greenhalgh  <james.greenhalgh@arm.com>

	Backport From mainline:
	2013-07-03  James Greenhalgh  <james.greenhalgh@arm.com>

	* config/aarch64/aarch64-builtins.c
	(aarch64_simd_expand_builtin): Handle AARCH64_SIMD_STORE1.
	* config/aarch64/aarch64-simd-builtins.def (ld1): New.
	(st1): Likewise.
	* config/aarch64/aarch64-simd.md
	(aarch64_ld1<VALL:mode>): New.
	(aarch64_st1<VALL:mode>): Likewise.
	* config/aarch64/arm_neon.h
	(vld1<q>_<fpsu><8, 16, 32, 64>): Convert to RTL builtins.

2013-07-11  Georg-Johann Lay  <avr@gjlay.de>

	Backport from 2013-07-11 trunk r200901.

	PR target/57631
	* config/avr/avr.c (avr_set_current_function): Sanity-check signal
	name seen by assembler/linker if available.

2013-07-10  Georg-Johann Lay  <avr@gjlay.de>

	Backport from 2013-07-10 trunk r200872.

	PR target/57844
	* config/avr/avr.c (avr_prologue_setup_frame): Trunk -size to mode
	of my_fp.

2013-07-10  Georg-Johann Lay  <avr@gjlay.de>

	Backport from 2013-07-10 trunk r200870.

	PR target/57506
	* config/avr/avr-mcus.def (atmega16hva, atmega16hva2, atmega16hvb)
	(atmega16m1, atmega16u4, atmega32a, atmega32c1, atmega32hvb)
	(atmega32m1, atmega32u4, atmega32u6, atmega64c1, atmega64m1):
	Remove duplicate devices.
	* config/avr/gen-avr-mmcu-texi.c (print_mcus): Fail on duplicate MCUs.
	* config/avr/t-multilib: Regenerate.
	* config/avr/avr-tables.opt: Regenerate.
	* doc/avr-mmcu.texi: Regenerate.

2013-07-10  Georg-Johann Lay  <avr@gjlay.de>

	PR target/56987
	* config/avr/avr.opt (Waddr-space-convert): Fix typo.

2013-07-09  Joseph Myers  <joseph@codesourcery.com>

	* config/rs6000/rs6000.c (rs6000_init_hard_regno_mode_ok): Only
	adjust register size for TDmode and TFmode for VSX registers.

2013-07-08  Kai Tietz  <ktietz@redhat.com>

	Backport from mainline
	PR target/56892
	* config/i386/i386.c (TARGET_FUNCTION_ATTRIBUTE_INLINABLE_P): Define as
	hook_bool_const_tree_true.

2013-07-08  Uros Bizjak  <ubizjak@gmail.com>

	Backport from mainline
	2013-07-07  Uros Bizjak  <ubizjak@gmail.com>

	* config/i386/driver-i386.c (host_detect_local_cpu): Do not check
	signature_TM2_ebx, it interferes with signature_INTEL_ebx.

	Backport from mainline
	2013-07-06  Uros Bizjak  <ubizjak@gmail.com>

	* config/i386/sse.md (sse_movlhps): Change alternative 3
	of operand 2 to "m".

2013-07-08  Eric Botcazou  <ebotcazou@adacore.com>

	* Makefile.in (tree-ssa-reassoc.o): Add dependency on $(PARAMS_H).

2013-07-08  Jakub Jelinek  <jakub@redhat.com>

	PR rtl-optimization/57829
	* simplify-rtx.c (simplify_binary_operation_1) <case IOR>: Ensure that
	mask bits outside of mode are just sign-extension from mode to HWI.

2013-07-03  Jakub Jelinek  <jakub@redhat.com>

	PR target/57777
	* config/i386/predicates.md (vsib_address_operand): Disallow
	SYMBOL_REF or LABEL_REF in parts.disp if TARGET_64BIT && flag_pic.

2013-06-30  Terry Guo  <terry.guo@arm.com>

	Backport from mainline
	2013-03-27  Bin Cheng  <bin.cheng@arm.com>

	PR target/56102
	* config/arm/arm.c (thumb1_rtx_costs, thumb1_size_rtx_costs): Fix
	rtx costs for SET/ASHIFT/ASHIFTRT/LSHIFTRT/ROTATERT patterns with
	mult-word mode.

2013-06-28  Jakub Jelinek  <jakub@redhat.com>

	PR target/57736
	* config/i386/i386.c (ix86_expand_builtin): If target == NULL
	and mode is VOIDmode, don't create a VOIDmode pseudo to copy result
	into.

2013-06-27  Jakub Jelinek  <jakub@redhat.com>

	PR target/57623
	* config/i386/i386.md (bmi_bextr_<mode>): Swap predicates and
	constraints of operand 1 and 2.

	PR target/57623
	* config/i386/i386.md (bmi2_bzhi_<mode>3): Swap AND arguments
	to match RTL canonicalization.  Swap predicates and
	constraints of operand 1 and 2.

	* tree-vect-stmts.c (vectorizable_store): Move ptr_incr var
	decl before the loop, initialize to NULL.
	(vectorizable_load): Initialize ptr_incr to NULL.

2013-06-24  Martin Jambor  <mjambor@suse.cz>

	PR tree-optimization/57358
	* ipa-prop.c (parm_ref_data_preserved_p): Always return true when
	not optimizing.

2013-06-24  Alan Modra  <amodra@gmail.com>

	* config/rs6000/rs6000.c (vspltis_constant): Correct for little-endian.
	(gen_easy_altivec_constant): Likewise.
	* config/rs6000/predicates.md (easy_vector_constant_add_self,
	easy_vector_constant_msb): Likewise.

2013-06-21  Uros Bizjak  <ubizjak@gmail.com>

	Backport from mainline
	2013-06-20  Uros Bizjak  <ubizjak@gmail.com>

	PR target/57655
	* config/i386/i386.c (construct_container): Report error if
	long double is used with disabled x87 float returns.

2013-06-20  Wei Mi  <wmi@google.com>

	Backport from mainline
	2013-06-19  Wei Mi  <wmi@google.com>

	PR rtl-optimization/57518
	* ira.c (set_paradoxical_subreg): Set pdx_subregs[regno]
	if regno is used in paradoxical subreg.
	(update_equiv_regs): Check pdx_subregs[regno] before
	set a reg to be equivalent with a mem.


2013-06-20  David Edelsohn  <dje.gcc@gmail.com>

	Backport from mainline
	2013-06-19  David Edelsohn  <dje.gcc@gmail.com>

	PR driver/57652
	* collect2.c (collect_atexit): New.
	(collect_exit): Delete.
	(main): Register collect_atexit with atexit.
	(collect_wait): Change collect_exit to exit.
	(do_wait): Same.
	* collect2.h (collect_exit): Delete.
	* tlink.c (do_tlink): Rename exit to ret. Change collect_exit to exit.

2013-06-19  Matthias Klose  <doko@ubuntu.com>

	PR driver/57651
	* file-find.h (find_a_file): Add a mode parameter.
	* file-find.c (find_a_file): Likewise.
	* gcc-ar.c (main): Call find_a_file with R_OK for the plugin,
	with X_OK for the executables.
	* collect2.c (main): Call find_a_file with X_OK.

2013-06-19  Igor Zamyatin  <igor.zamyatin@intel.com>

	* doc/invoke.texi (core-avx2): Document.
	(atom): Updated with MOVBE.

2013-06-19  Jakub Jelinek  <jakub@redhat.com>

	PR driver/57651
	* gcc-ar.c (main): If not CROSS_DIRECTORY_STRUCTURE, look for
	PERSONALITY in $PATH derived prefixes.

2013-06-19  Paolo Carlini  <paolo.carlini@oracle.com>

	PR c++/56544
	* doc/cpp.texi [Standard Predefined Macros, __cplusplus]: Document
	that now in C++ the value is correct per the C++ standards.

2013-06-19  Alan Modra  <amodra@gmail.com>

	Apply mainline patches
	2013-06-13  Alan Modra  <amodra@gmail.com>
	* config/rs6000/rs6000.h (LONG_DOUBLE_LARGE_FIRST): Define.
	* config/rs6000/rs6000.md (signbittf2): New insn.
	(extenddftf2_internal): Use LONG_DOUBLE_LARGE_FIRST.
	(abstf2_internal, cmptf_internal2): Likewise.
	* config/rs6000/spe.md (spe_abstf2_cmp, spe_abstf2_tst): Likewise.

	2013-06-11  Anton Blanchard  <anton@samba.org>
	* config/rs6000/rs6000.c (rs6000_adjust_atomic_subword): Calculate
	correct shift value in little-endian mode.

	2013-06-07  Alan Modra  <amodra@gmail.com>
	* config/rs6000/rs6000.c (setup_incoming_varargs): Round up
	va_list_gpr_size.

	2013-06-04  Alan Modra  <amodra@gmail.com>
	* config/rs6000/rs6000.c (output_toc): Correct little-endian float
	constant output.

	2013-05-10  Alan Modra  <amodra@gmail.com>
	* configure.ac (HAVE_AS_TLS): Swap powerpc64 and powerpc cases.
	(HAVE_LD_LARGE_TOC): Don't mention AIX in help text.
	* configure: Regenerate.

	2013-05-09  Alan Modra  <amodra@gmail.com>
	* configure.ac (HAVE_AS_TLS): Enable tests for powerpcle and
	powerpc64le.
	* configure: Regenerate.

	2013-05-07  Anton Blanchard  <anton@samba.org>
	* configure.ac (HAVE_LD_LARGE_TOC): Use right linker emulation
	for powerpc64 little endian.
	* configure: Regenerate.

	2013-05-06  Alan Modra  <amodra@gmail.com>
	* config/rs6000/linux.h (DEFAULT_ASM_ENDIAN): Define.
	(LINK_OS_LINUX_EMUL): Use ENDIAN_SELECT.
	* config/rs6000/linux64.h (DEFAULT_ASM_ENDIAN): Define.
	* config/rs6000/sysv4le.h (DEFAULT_ASM_ENDIAN): Define.
	(LINK_TARGET_SPEC): Use ENDIAN_SELECT.
	* config/rs6000/sysv4.h (DEFAULT_ASM_ENDIAN): Define as -mbig.

	2013-05-06  Alan Modra  <amodra@gmail.com>
	* config/rs6000/sysv4.h (ENDIAN_SELECT): Define, extracted from
	(ASM_SPEC): ..here.  Emit DEFAULT_ASM_ENDIAN too.
	(DEFAULT_ASM_ENDIAN): Define.
	(CC1_SPEC, LINK_TARGET_SPEC): Use ENDIAN_SELECT.
	* config/rs6000/linux64.h (ASM_SPEC32): Remove endian options.
	Update -K PIC clause from sysv4.h.
	(ASM_SPEC_COMMON): Use ENDIAN_SELECT.
	(LINK_OS_LINUX_EMUL32, LINK_OS_LINUX_EMUL64): Likewise.

	2013-05-06  Alan Modra  <amodra@gmail.com>
	* config/rs6000/rs6000.md (bswapdi 2nd splitter): Don't swap words
	twice for little-endian.
	(ashrdi3_no_power, ashrdi3): Support little-endian.

	2013-04-25  Alan Modra  <amodra@gmail.com>
	* config.gcc: Support little-endian powerpc-linux targets.
	* config/rs6000/linux.h (LINK_OS_LINUX_EMUL): Define.
	(LINK_OS_LINUX_SPEC): Define.
	* config/rs6000/linuxspe.h (TARGET_DEFAULT):
	Preserve MASK_LITTLE_ENDIAN.
	* config/rs6000/default64.h (TARGET_DEFAULT): Likewise.
	* config/rs6000/linuxaltivec.h (TARGET_DEFAULT): Likewise.
	* config/rs6000/linux64.h (OPTION_LITTLE_ENDIAN): Don't zero.
	(LINK_OS_LINUX_EMUL32, LINK_OS_LINUX_EMUL64): Define.
	(LINK_OS_LINUX_SPEC32, LINK_OS_LINUX_SPEC64): Use above.
	* config/rs6000/rs6000.c (output_toc): Don't use .tc for TARGET_ELF.
	Correct fp word order for little-endian.  Don't shift toc entries
	smaller than a word for little-endian.
	* config/rs6000/rs6000.md (bswaphi2, bswapsi2 split): Comment.
	(bswapdi2 splits): Correct low-part subreg for little-endian.
	Remove wrong BYTES_BIG_ENDIAN tests, and rename vars to remove
	low/high where such is correct only for be.
	* config/rs6000/sysv4.h (SUBTARGET_OVERRIDE_OPTIONS): Allow
	little-endian for -mcall-aixdesc.

2013-06-12  Martin Jambor  <mjambor@suse.cz>

	* ipa-cp.c (ipa_get_indirect_edge_target_1): Check that param_index is
	within bounds at the beginning of the function.

2013-06-12  Jakub Jelinek  <jakub@redhat.com>

	PR tree-optimization/57537
	* tree-vect-patterns.c (vect_recog_widen_mult_pattern): If
	vect_handle_widen_op_by_const, convert oprnd1 to half_type1.

2013-06-10  Uros Bizjak  <ubizjak@gmail.com>

	Backport from mainline
	2013-06-10  Uros Bizjak  <ubizjak@gmail.com>

	* config/alpha/alpha.c (alpha_emit_xfloating_compare): Also use
	cmp_code to construct REG_EQUAL note.

2013-06-10  Oleg Endo  <olegendo@gcc.gnu.org>

	Backport from mainline
	2013-05-20  Oleg Endo  <olegendo@gcc.gnu.org>

	PR target/56547
	* config/sh/sh.md (fmasf4): Remove empty constraints strings.
	(*fmasf4, *fmasf4_media): New insns.

2013-06-09  Jakub Jelinek  <jakub@redhat.com>

	PR target/57568
	* config/i386/i386.md (TARGET_READ_MODIFY_WRITE peepholes): Ensure
	that operands[2] doesn't overlap with operands[0].

2013-06-07  Richard Sandiford  <rsandifo@linux.vnet.ibm.com>

	* recog.c (offsettable_address_addr_space_p): Fix calculation of
	address mode.  Move pointer mode initialization to the same place.

2013-06-07  Sofiane Naci  <sofiane.naci@arm.com>

	Backport from mainline
	* config/aarch64/aarch64.md (*movdi_aarch64): Define "simd" attribute.

2013-06-07  Uros Bizjak  <ubizjak@gmail.com>

	Backport from mainline
	2013-06-05  Uros Bizjak  <ubizjak@gmail.com>

	* config/alpha/alpha.c (alpha_emit_conditional_move): Swap all
	GE, GT, GEU and GTU compares, modulo DImode compares with zero.

	Backport from mainline
	2013-05-23  Uros Bizjak  <ubizjak@gmail.com>

	PR target/57379
	* config/alpha/alpha.md (unspec): Add UNSPEC_XFLT_COMPARE.
	* config/alpha/alpha.c (alpha_emit_xfloating_compare): Construct
	REG_EQUAL note as UNSPEC_XFLT_COMPARE unspec.

2013-06-04  Bill Schmidt  <wschmidt@linux.vnet.ibm.com>

	Backport from mainline.
	2013-05-22  Bill Schmidt  <wschmidt@linux.vnet.ibm.com>

	* config/rs6000/rs6000.h (MALLOC_ABI_ALIGNMENT): New #define.

2013-06-03  James Greenhalgh  <james.greenhalgh@arm.com>

	Backport from mainline.
	2013-04-25  James Greenhalgh  <james.greenhalgh@arm.com>

	* config/aarch64/aarch64.c (aarch64_print_operand): Fix asm_fprintf
	format specifier in 'X' case.

2013-05-31  Richard Henderson  <rth@redhat.com>

	PR target/56742
	* config/i386/i386.c (ix86_seh_fixup_eh_fallthru): New.
	(ix86_reorg): Call it.

2012-05-31  Jakub Jelinek  <jakub@redhat.com>

	* BASE-VER: Set to 4.8.2.
	* DEV-PHASE: Set to prerelease.

2013-05-31  Release Manager

	* GCC 4.8.1 released.

2013-05-24  Greta Yorsh  <Greta.Yorsh@arm.com>

	Backport from mainline
	2013-05-02  Greta Yorsh  <Greta.Yorsh@arm.com>

	PR target/56732
	* config/arm/arm.c (arm_expand_epilogue): Check really_return before
	generating simple_return for naked functions.

2013-05-24  Alexander Ivchenko  <alexander.ivchenko@intel.com>

	PR tree-ssa/57385
	* tree-ssa-sccvn.c (fully_constant_vn_reference_p): Check
	that index is not negative.

2013-05-23  Martin Jambor  <mjambor@suse.cz>

	PR middle-end/57347
	* tree.h (contains_bitfld_component_ref_p): Declare.
	* tree-sra.c (contains_bitfld_comp_ref_p): Move...
	* tree.c (contains_bitfld_component_ref_p): ...here.  Adjust its caller.
	* ipa-prop.c (determine_known_aggregate_parts): Check that LHS does
	not access a bit-field.  Assert all final offsets are byte-aligned.

2013-05-23  Richard Biener  <rguenther@suse.de>

	PR rtl-optimization/57341
	* ira.c (validate_equiv_mem_from_store): Use anti_dependence
	instead of true_dependence.

2013-05-23  Jakub Jelinek  <jakub@redhat.com>

	PR middle-end/57344
	* expmed.c (store_split_bit_field): If op0 is a REG or
	SUBREG of a REG, don't lower unit.  Handle unit not being
	always BITS_PER_WORD.

2013-05-22  Uros Bizjak  <ubizjak@gmail.com>

	PR target/57356
	* config/i386/i386.md (*movti_internal_rex64): Emit movaps/movups
	for non-sse2 targets.
	(*movti_internal): Simplify mode attribute calculation.

2013-05-22  Richard Biener  <rguenther@suse.de>

	Backport from mainline
	2013-05-21  Richard Biener  <rguenther@suse.de>

	PR tree-optimization/57318
	* tree-ssa-loop-ivcanon.c (tree_estimate_loop_size): Do not
	estimate stmts with side-effects as likely eliminated.

	2013-05-21  Richard Biener  <rguenther@suse.de>

	PR tree-optimization/57330
	* cgraph.c (cgraph_redirect_edge_call_stmt_to_callee): Properly
	preserve the call stmts fntype.

	2013-05-21  Richard Biener  <rguenther@suse.de>

	PR tree-optimization/57303
	* tree-ssa-sink.c (statement_sink_location): Properly handle
	self-assignments.

2013-05-21  Magnus Granberg  <baldrick@free.fr>

	PR plugins/56754
	* Makefile.in (PLUGIN_HEADERS): Add $(TARGET_H).

2013-05-21  Eric Botcazou  <ebotcazou@adacore.com>

	Backport from mainline
	2013-05-14  Eric Botcazou  <ebotcazou@adacore.com>

	* config/sparc/sp64-elf.h (CPP_SUBTARGET_SPEC): Delete.
	* config/sparc/openbsd64.h (CPP_SUBTARGET_SPEC): Likewise.

2013-05-17  Jakub Jelinek  <jakub@redhat.com>

	PR rtl-optimization/57281
	PR rtl-optimization/57300
	* config/i386/i386.md (extendsidi2_1 dead reg splitter): Remove.
	(extendsidi2_1 peephole2s): Add instead 2 new peephole2s, that undo
	what the other splitter did if the registers are dead.

2013-05-17  Uros Bizjak  <ubizjak@gmail.com>

	Backport from mainline
	2013-05-16  Uros Bizjak  <ubizjak@gmail.com>

	* config/i386/driver-i386.c (host_detect_local_cpu): Determine
	cache parameters using detect_caches_amd also for CYRIX,
	NSC and TM2 signatures.

	2013-05-16  Uros Bizjak  <ubizjak@gmail.com>
		    Dzianis Kahanovich  <mahatma@eu.by>

	PR target/45359
	PR target/46396
	* config/i386/driver-i386.c (host_detect_local_cpu): Detect
	VIA/Centaur processors and determine their cache parameters
	using detect_caches_amd.

	2013-05-15  Uros Bizjak  <ubizjak@gmail.com>

	* config/i386/i386.c (ix86_option_override_internal): Update
	processor_alias_table for missing PTA_PRFCHW and PTA_FXSR flags.  Add
	PTA_POPCNT to corei7 entry. Do not enable SSE prefetch on
	non-SSE 3dNow! targets.  Enable TARGET_PRFCHW for TARGET_3DNOW targets.
	* config/i386/i386.md (prefetch): Enable for TARGET_PRFCHW instead
	of TARGET_3DNOW.
	(*prefetch_3dnow): Enable for TARGET_PRFCHW only.

2013-05-17  Jakub Jelinek  <jakub@redhat.com>

	* gcc.c (SANITIZER_SPEC): Reject -fsanitize=address -fsanitize=thread
	linking.

	PR tree-optimization/57051
	* fold-const.c (const_binop) <case VEC_LSHIFT_EXPR,
	case VEC_RSHIFT_EXPR>: Fix BYTES_BIG_ENDIAN handling.

2013-05-16  Jakub Jelinek  <jakub@redhat.com>

	* omp-low.c (extract_omp_for_data): For collapsed loops,
	if at least one of the loops is known at compile time to
	iterate zero times, set count to 0.
	(expand_omp_regimplify_p): New function.
	(expand_omp_for_generic): For collapsed loops, if at least
	one of the loops isn't known to iterate at least once,
	add runtime check with setting count to 0.
	(expand_omp_for_static_nochunk, expand_omp_for_static_chunk):
	For unsigned types if it isn't known at compile time that
	the loop will iterate at least once, add runtime check to bypass
	the whole loop if initial condition isn't true.

2013-05-14  Jakub Jelinek  <jakub@redhat.com>

	PR middle-end/57251
	* expr.c (expand_expr_real_2) <case WIDEN_MULT_EXPR>: Handle
	the case when both op0 and op1 have VOIDmode.

2013-05-13  Jakub Jelinek  <jakub@redhat.com>

	PR tree-optimization/57230
	* tree-ssa-strlen.c (handle_char_store): Add missing integer_zerop
	check.

2013-05-12  Joern Rennecke  <joern.rennecke@embecosm.com>

	* config/epiphany/epiphany.c (epiphany_init): Check size of
	NUM_MODES_FOR_MODE_SWITCHING.
	(epiphany_expand_prologue):
	Remove CONFIG_REGNUM initial value handling code.
	(epiphany_optimize_mode_switching): Handle EPIPHANY_MSW_ENTITY_CONFIG.
	(epiphany_mode_needed, epiphany_mode_entry_exit): Likewise.
	(emit_set_fp_mode, epiphany_mode_after): Likewise.
	(epiphany_mode_needed) <Handle EPIPHANY_MSW_ENTITY_AND>:
	Don't return 1 for FP_MODE_NONE.
	* config/epiphany/epiphany.h (NUM_MODES_FOR_MODE_SWITCHING):
	Add value for EPIPHANY_MSW_ENTITY_CONFIG.
	(EPIPHANY_MSW_ENTITY_CONFIG, EPIPHANY_MSW_ENTITY_NUM): Define.
	* config/epiphany/epiphany.md (save_config): New pattern.

2013-05-10  Sebastian Huber  <sebastian.huber@embedded-brains.de>

	* config/arm/t-rtems-eabi: Remove mthumb/march=armv7 multilib.
	Add mthumb/march=armv7-a multilib.
	Add mthumb/march=armv7-r multilib.
	Add mthumb/march=armv7-a/mfpu=neon/mfloat-abi=hard multilib.

2013-05-10  Ralf Corsépius  <ralf.corsepius@rtems.org>

	PR target/57237
	* config/v850/t-rtems: Add more multilibs.

2013-05-10  Richard Biener  <rguenther@suse.de>

	PR tree-optimization/57214
	* tree-ssa-loop-ivcanon.c (propagate_constants_for_unrolling): Do
	not propagate from SSA names that occur in abnormal PHI nodes.

2013-05-10  Alan Modra  <amodra@gmail.com>

	PR target/55033
	* varasm.c (default_elf_select_section): Move !DECL_P check..
	(get_named_section): ..to here before calling get_section_name.
	Adjust assertion.
	(default_section_type_flags): Add DECL_P check.
	* config/i386/winnt.c (i386_pe_section_type_flags): Likewise.
	* config/rs6000/rs6000.c (rs6000_xcoff_section_type_flags): Likewise.

2013-05-09  Joern Rennecke  <joern.rennecke@embecosm.com>

	* config/epiphany/epiphany.c (epiphany_expand_prologue):
	When using gen_stack_adjust_str with a register offset, add a
	REG_FRAME_RELATED_EXPR note.

2013-05-09  Martin Jambor  <mjambor@suse.cz>

	PR middle-end/56988
	* ipa-prop.h (ipa_agg_replacement_value): New flag by_ref.
	* ipa-cp.c (find_aggregate_values_for_callers_subset): Fill in the
	by_ref flag of ipa_agg_replacement_value structures.
	(known_aggs_to_agg_replacement_list): Likewise.
	* ipa-prop.c (write_agg_replacement_chain): Stream by_ref flag.
	(read_agg_replacement_chain): Likewise.
	(ipcp_transform_function): Also check that by_ref flags match.

2013-05-08  Diego Novillo  <dnovillo@google.com>

	PR bootstrap/54659

	Revert:

	2012-08-17  Diego Novillo  <dnovillo@google.com>

		PR bootstrap/54281
		* configure.ac: Add libintl.h to AC_CHECK_HEADERS list.
		* config.in: Regenerate.
		* configure: Regenerate.
		* intl.h: Always include libintl.h if HAVE_LIBINTL_H is
		set.

2013-05-08  Paolo Carlini  <paolo.carlini@oracle.com>

	PR tree-optimization/57200
	* tree-ssa-loop-niter.c (do_warn_aggressive_loop_optimizations):
	Only call inform if the preceding warning_at returns true.

2013-05-07  Jakub Jelinek  <jakub@redhat.com>

	PR tree-optimization/57149
	* tree-ssa-uninit.c (uninit_undefined_value_p): New inline.
	(can_skip_redundant_opnd, compute_uninit_opnds_pos,
	collect_phi_def_edges, execute_late_warn_uninitialized): Use
	uninit_undefined_value_p instead of ssa_undefined_value_p.

	PR debug/57184
	* expr.c (expand_expr_addr_expr_1): Handle COMPOUND_LITERAL_EXPR
	for modifier == EXPAND_INITIALIZER.

2013-05-07  Richard Biener  <rguenther@suse.de>

	Backport from mainline
	2013-05-06  Richard Biener  <rguenther@suse.de>

	PR tree-optimization/57185
	* tree-parloops.c (add_field_for_reduction): Handle anonymous
	SSA names properly.

	2013-04-19  Richard Biener  <rguenther@suse.de>

	PR tree-optimization/57000
	* tree-ssa-reassoc.c (pass_reassoc): Add TODO_update_ssa_only_virtuals.

2013-05-06  Michael Meissner  <meissner@linux.vnet.ibm.com>

	Backport from trunk
	2013-05-03  Michael Meissner  <meissner@linux.vnet.ibm.com>

	PR target/57150
	* config/rs6000/rs6000.h (HARD_REGNO_CALLER_SAVE_MODE): Use DFmode
	to save TFmode registers and DImode to save TImode registers for
	caller save operations.
	(HARD_REGNO_CALL_PART_CLOBBERED): TFmode and TDmode do not need to
	mark being partially clobbered since they only use the first
	double word.

	* config/rs6000/rs6000.c (rs6000_init_hard_regno_mode_ok): TFmode
	and TDmode only use the upper 64-bits of each VSX register.

2013-05-06  Oleg Endo  <olegendo@gcc.gnu.org>

	PR target/57108
	* config/sh/sh.md (tstsi_t_zero_extract_eq): Use QIHISIDI mode iterator.

2013-05-06  Uros Bizjak  <ubizjak@gmail.com>

	Backport from mainline
	2013-05-06  Uros Bizjak  <ubizjak@gmail.com>

	PR target/57106
	* config/i386/i386.c (add_parameter_dependencies): Add dependence
	between "first_arg" and "insn", not "last" and "insn".

2013-05-03  Jakub Jelinek  <jakub@redhat.com>

	PR rtl-optimization/57130
	* combine.c (make_compound_operation) <case SUBREG>: Pass
	SET instead of COMPARE as in_code to the recursive call
	if needed.

	Backported from mainline
	2013-04-26  Jakub Jelinek  <jakub@redhat.com>

	PR tree-optimization/57051
	* fold-const.c (const_binop): Handle VEC_LSHIFT_EXPR
	and VEC_RSHIFT_EXPR if shift count is a multiple of element
	bitsize.

	2013-04-12  Marc Glisse  <marc.glisse@inria.fr>

	* fold-const.c (fold_binary_loc): Call const_binop also for mixed
	vector-scalar operations.

2013-05-03  Marek Polacek  <polacek@redhat.com>

	Backport from mainline
	2013-04-25  Marek Polacek  <polacek@redhat.com>

	PR tree-optimization/57066
	* builtins.c (fold_builtin_logb): Return +Inf for -Inf.

2013-05-02  Vladimir Makarov  <vmakarov@redhat.com>

	Backport from mainline
	2013-05-02  Vladimir Makarov  <vmakarov@redhat.com>

	* lra-constraints.c (process_alt_operands): Add checking alt
	number to choose the best alternative.

	2013-05-01  Vladimir Makarov  <vmakarov@redhat.com>

	PR target/57091
	* lra-constraints.c (best_small_class_operands_num): Remove.
	(process_alt_operands): Remove small_class_operands_num.  Take
	small classes operands into losers and only if the operand is not
	matched.  Modify debugging output.
	(curr_insn_transform): Remove best_small_class_operands_num.
	Print insn name.

2013-05-02  Vladimir Makarov  <vmakarov@redhat.com>

	Backport from mainline
	2013-04-29  Vladimir Makarov  <vmakarov@redhat.com>

	PR target/57097
	* lra-constraints.c (process_alt_operands): Discourage a bit more
	using memory for pseudos.  Print cost dump for alternatives.
	Modify cost values for conflicts with early clobbers.
	(curr_insn_transform): Spill pseudos reassigned to NO_REGS.

2013-05-02  Vladimir Makarov  <vmakarov@redhat.com>

	Backport from mainline
	2013-04-24  Vladimir Makarov  <vmakarov@redhat.com>

	PR rtl-optimizations/57046
	* lra-constraints (split_reg): Set up lra_risky_transformations_p
	for multi-reg splits.

2013-05-02  Vladimir Makarov  <vmakarov@redhat.com>

	Backport from mainline
	2013-04-22  Vladimir Makarov  <vmakarov@redhat.com>

	PR target/57018
	* lra-eliminations.c (mark_not_eliminable): Prevent elimination of
	a set sp if no stack realignment.

2013-05-02  Vladimir Makarov  <vmakarov@redhat.com>

	Backport from mainline
	2013-04-18  Vladimir Makarov  <vmakarov@redhat.com>

	PR rtl-optimization/56999
	* lra-coalesce.c (coalescable_pseudo_p): Remove 2nd parameter and
	related code.
	(lra_coalesce): Remove split_origin_bitmap and related code.
	* lra.c (lra): Coalesce after undoing inheritance. Recreate live
	ranges if necessary.

2013-05-02  Vladimir Makarov  <vmakarov@redhat.com>

	Backport from mainline
	2013-04-19  Vladimir Makarov  <vmakarov@redhat.com>

	PR rtl-optimization/56847
	* lra-constraints.c (process_alt_operands): Discourage alternative
	with non-matche doffsettable memory constraint fro memory with
	known offset.

2013-05-02  Ian Bolton  <ian.bolton@arm.com>

	Backport from mainline
	2013-03-28  Ian Bolton  <ian.bolton@arm.com>

	* config/aarch64/aarch64.md (aarch64_can_eliminate): Keep frame
	record only when desired or required.

2013-04-30  Jakub Jelinek  <jakub@redhat.com>

	PR tree-optimization/57104
	* tsan.c (instrument_expr): Don't instrument accesses to
	DECL_HARD_REGISTER VAR_DECLs.

2013-04-30  Uros Bizjak  <ubizjak@gmail.com>

	Backport from mainline
	2013-04-29  Uros Bizjak  <ubizjak@gmail.com>

	PR target/44578
	* config/i386/i386.md (*zero_extendsidi2_rex64): Add "!" to m->?*y
	alternative.
	(*zero_extendsidi2): Ditto.

	Backport from mainline
	2013-04-29  Uros Bizjak  <ubizjak@gmail.com>

	PR target/57098
	* config/i386/i386.c (ix86_expand_vec_perm): Validize constant memory.

2013-04-29  Richard Biener  <rguenther@suse.de>

	PR middle-end/57103
	* tree-cfg.c (move_stmt_op): Fix condition under which to update
	TREE_BLOCK.
	(move_stmt_r): Remove redundant checking.

2013-04-29  Christian Bruel  <christian.bruel@st.com>

	PR target/57108
	* sh.md (tstsi_t_zero_extract_eq): Set mode for operand 0.

2013-04-29  Jakub Jelinek  <jakub@redhat.com>

	PR tree-optimization/57083
	* tree-vrp.c (extract_range_from_binary_expr_1): For LSHIFT_EXPR with
	non-singleton shift count range, zero extend low_bound for uns case.

2013-04-28  Eric Botcazou  <ebotcazou@gcc.gnu.org>

	* stor-layout.c (finalize_size_functions): Allocate a structure and
	reset cfun before dumping the functions.

2013-04-27  Jakub Jelinek  <jakub@redhat.com>

	PR target/56866
	* config/i386/i386.c (ix86_expand_mul_widen_evenodd): Don't
	use xop_pmacsdqh if uns_p.
	* config/i386/sse.md (xop_rotr<mode>3): Fix up computation of
	the immediate rotate count.

2013-04-25  Jakub Jelinek  <jakub@redhat.com>

	PR rtl-optimization/57003
	* regcprop.c (copyprop_hardreg_forward_1): If ksvd.ignore_set_reg,
	call note_stores with kill_clobbered_value callback again after
	killing regs_invalidated_by_call.

2013-04-25  Ian Bolton  <ian.bolton@arm.com>

	Backported from mainline.
	2013-03-22  Ian Bolton  <ian.bolton@arm.com>

	* config/aarch64/aarch64.c (aarch64_print_operand): New
	format specifier for printing a constant in hex.
	* config/aarch64/aarch64.md (insv_imm<mode>): Use the X
	format specifier for printing second operand.

2013-04-24  James Greenhalgh  <james.greenhalgh@arm.com>

	Backported from mainline.
	2013-04-24  James Greenhalgh  <james.greenhalgh@arm.com>

	* config/aarch64/arm_neon.h (vld1<q>_lane*): Fix constraints.
	(vld1<q>_dup_<sufp><8, 16, 32, 64>): Likewise.
	(vld1<q>_<sufp><8, 16, 32, 64>): Likewise.

2013-04-24  Greta Yorsh  <Greta.Yorsh@arm.com>

	Backported from mainline.
	PR target/56797
	* config/arm/arm.c (load_multiple_sequence): Require SP
	as base register for loads if SP is in the register list.

2013-04-23  Bill Schmidt  <wschmidt@linux.vnet.ibm.com>
	    Steven Bosscher <steven@gcc.gnu.org>

	Backported from mainline.
	PR rtl-optimization/56605
	* loop-iv.c (implies_p): Handle equal RTXs and subregs.

2013-04-22  Marek Polacek  <polacek@redhat.com>

	Backported from mainline.
	2013-04-22  Marek Polacek  <polacek@redhat.com>

	PR sanitizer/56990
	* tsan.c (instrument_expr): Don't instrument expression
	in case its size is zero.

2013-04-22  Yufeng Zhang  <yufeng.zhang@arm.com>

	Backported from mainline.
	2013-04-10  Yufeng Zhang  <yufeng.zhang@arm.com>
	* config/aarch64/aarch64.c (aarch64_print_extension): New function.
	(aarch64_start_file): Use the new function.

2013-04-18  Jakub Jelinek  <jakub@redhat.com>

	PR tree-optimization/56984
	* tree-vrp.c (register_edge_assert_for_2): For (x >> M) < N
	and (x >> M) >= N don't register any assertion if N << M is the
	minimum value.

2013-04-17  David Edelsohn  <dje.gcc@gmail.com>

	PR target/56948
	* config/rs6000/vsx.md (vsx_mov<mode>): Add j->r alternative.

2013-04-15  Jakub Jelinek  <jakub@redhat.com>

	PR tree-optimization/56962
	* gimple-ssa-strength-reduction.c (record_increment): Only set
	initializer if gimple_assign_rhs_code is {,POINTER_}PLUS_EXPR and
	either rhs1 or rhs2 is equal to c->base_expr.

2013-04-15  Andreas Krebbel  <Andreas.Krebbel@de.ibm.com>

	* emit-rtl.c (reset_all_used_flags): New function.
	(verify_rtl_sharing): Call reset_all_used_flags before and after
	performing the checks.

2013-04-15  Eric Botcazou  <ebotcazou@adacore.com>

	PR target/56890
	* config/sparc/sparc.c (enum sparc_mode_class): Add H_MODE value.
	(S_MODES): Set H_MODE bit.
	(SF_MODES): Set only S_MODE and SF_MODE bits.
	(DF_MODES): Set SF_MODES and only D_MODE and DF_MODE bits.
	(sparc_init_modes) <MODE_INT>: Set H_MODE bit for sub-word modes.
	<MODE_VECTOR_INT>: Do not set SF_MODE for sub-word modes.
	<MODE_FLOAT>: Likewise.

2013-04-12  Vladimir Makarov  <vmakarov@redhat.com>

	PR target/56903
	* config/i386/i386.c (ix86_hard_regno_mode_ok): Add
	lra_in_progress for return.

2013-04-12  Jakub Jelinek  <jakub@redhat.com>

	PR tree-optimization/56918
	PR tree-optimization/56920
	* fold-const.c (int_const_binop_1): Use op1.mul_with_sign (op2, ...)
	instead of op1 - op2.  Pass 2 * TYPE_PRECISION (type) as second
	argument to rshift method.

2013-04-12  Andreas Krebbel  <Andreas.Krebbel@de.ibm.com>

	* ifcvt.c (end_ifcvt_sequence): Mark a and b for unsharing as
	well.

2013-04-11  Marek Polacek  <polacek@redhat.com>

	PR tree-optimization/48184
	* params.def (PARAM_ALIGN_THRESHOLD): Increase the minimum
	value to 1.

2013-04-11  James Greenhalgh  <james.greenhalgh@arm.com>

	Backported from mainline.
	2013-04-11  James Greenhalgh  <james.greenhalgh@arm.com>

	* config/aarch64/aarch64-simd.md (aarch64_vcond_internal): Fix
	floating-point vector comparisons against 0.

2013-04-11  Jakub Jelinek  <jakub@redhat.com>

	PR tree-optimization/56899
	* fold-const.c (extract_muldiv_1): Apply distributive law
	only if TYPE_OVERFLOW_WRAPS (ctype).

2013-04-10  David S. Miller  <davem@davemloft.net>

	* config/sparc/sparc.h (ASM_CPU_SPEC): Pass -Av8 if -mcpu=supersparc
	or -mcpu=hypersparc.

2013-04-10  Jakub Jelinek  <jakub@redhat.com>

	Backported from mainline
	2013-04-09  Jakub Jelinek  <jakub@redhat.com>

	PR middle-end/56883
	* omp-low.c (expand_omp_for_generic, expand_omp_for_static_nochunk,
	expand_omp_for_static_chunk): Use simple_p = true in
	force_gimple_operand_gsi calls when assigning to addressable decls.

2013-04-09  Marek Polacek  <polacek@redhat.com>

	PR tree-optimization/48762
	* params.def (PARAM_MAX_CSE_INSNS): Increase the minimum
	value to 1.

2013-04-08  Andreas Krebbel  <Andreas.Krebbel@de.ibm.com>

	* config/s390/s390.c (s390_expand_insv): Only accept insertions
	within mode size.

2013-04-08  Marek Polacek  <polacek@redhat.com>

	PR rtl-optimization/48182
	* params.def (PARAM_MIN_CROSSJUMP_INSNS): Increase the minimum
	value to 1.

2013-04-06  John David Anglin  <dave.anglin@nrc-cnrc.gc.ca>

	PR target/55487
	* config/pa/pa.c (legitimize_pic_address): Before incrementing label
	nuses, make sure we have a label.

2013-04-04  Ian Lance Taylor  <iant@google.com>

	Backport from mainline:
	* doc/standards.texi (Standards): The Go frontend supports the Go
	1 language standard.

2013-04-04  Marek Polacek  <polacek@redhat.com>

	Backport from mainline:
	2013-04-04  Marek Polacek  <polacek@redhat.com>

	PR tree-optimization/48186
	* predict.c (maybe_hot_frequency_p): Return false if
	HOT_BB_FREQUENCY_FRACTION is 0.
	(cgraph_maybe_hot_edge_p): Likewise.

2013-04-04  Kyrylo Tkachov  <kyrylo.tkachov@arm.com>

	Backport from mainline:
	2013-03-25  Kyrylo Tkachov  <kyrylo.tkachov@arm.com>

	PR target/56720
	* config/arm/iterators.md (v_cmp_result): New mode attribute.
	* config/arm/neon.md (vcond<mode><mode>): Handle unordered cases.

2013-04-04  Richard Biener  <rguenther@suse.de>

	PR tree-optimization/56837
	* tree-loop-distribution.c (classify_partition): For non-zero
	values require that the value has the same precision as its
	mode to be useful as memset value.

2013-04-03  Roland McGrath  <mcgrathr@google.com>

	Backport from mainline:
	2013-03-26  Roland McGrath  <mcgrathr@google.com>

	* config/arm/arm.c (arm_print_operand: case 'w'): Use fputs rather
	than fprintf with a non-constant, non-format string.

2013-04-03  Marek Polacek  <polacek@redhat.com>

	Backport from mainline:
	2013-04-03  Marek Polacek  <polacek@redhat.com>

	PR sanitizer/55702
	* tsan.c (instrument_func_exit): Allow BUILT_IN_RETURN
	functions.

2013-04-03  Richard Biener  <rguenther@suse.de>

	PR tree-optimization/56817
	* tree-ssa-loop-ivcanon.c (tree_unroll_loops_completely):
	Split out ...
	(tree_unroll_loops_completely_1): ... new function to manually
	walk the loop tree, properly defering outer loops of unrolled
	loops to later iterations.

2013-04-02  Jakub Jelinek  <jakub@redhat.com>

	PR rtl-optimization/56745
	* ifcvt.c (cond_exec_find_if_block): Don't try to optimize
	if then_bb has no successors and else_bb is EXIT_BLOCK_PTR.

2013-04-02  Wei Mi  <wmi@google.com>

	* config/i386/i386.c (ix86_rtx_costs): Set proper rtx cost for
	ashl<mode>3_mask, *<shift_insn><mode>3_mask and
	*<rotate_insn><mode>3_mask in i386.md.

2013-04-01  Wei Mi  <wmi@google.com>

	* config/i386/i386.md (*ashl<mode>3_mask): Rewrite as define_insn.
	Truncate operand 2 using %b asm operand modifier.
	(*<shift_insn><mode>3_mask): Ditto.
	(*<rotate_insn><mode>3_mask): Ditto.

2013-04-01  Uros Bizjak  <ubizjak@gmail.com>

	* config/i386/i386.md (*movsf_internal): Change type of
	alternatives 3,4 to imov.

2013-03-29  Paolo Carlini  <paolo.carlini@oracle.com>

	PR lto/56777
	* doc/invoke.texi ([-fwhole-program]): Fix typo.

2013-03-29  Kirill Yukhin  <kirill.yukhin@intel.com>

	* config/i386/avx2intrin.h (_mm256_broadcastsi128_si256):
	Fix declaration name.

2013-03-28  Gerald Pfeifer  <gerald@pfeifer.com>

	* doc/invoke.texi (AVR Options): Tweak link for AVR-LibC user manual.
	* doc/extend.texi (Named Address Spaces): Ditto.
	(Variable Attributes): Ditto.

2013-03-28  Eric Botcazou  <ebotcazou@adacore.com>

	* toplev.c (process_options): Do not disable -fomit-frame-pointer on a
	general basis if unwind info is requested and ACCUMULATE_OUTGOING_ARGS
	is not enabled.

2013-03-27  Walter Lee  <walt@tilera.com>

	Backport from mainline:
	2013-03-27  Walter Lee  <walt@tilera.com>

	* config/tilegx/tilegx.c (tilegx_expand_prologue): Avoid
	double-decrement of next_scratch_regno.

2013-03-27  Walter Lee  <walt@tilera.com>

	Backport from mainline:
	2013-03-27  Walter Lee  <walt@tilera.com>

	* config/tilegx/tilegx.md (insn_v1mulu): Fix predicates on
	input operands.
	(insn_v1mulus): Ditto.
	(insn_v2muls): Ditto.

2013-03-27  Walter Lee  <walt@tilera.com>

	Backport from mainline:
	2013-03-27  Walter Lee  <walt@tilera.com>

	* config/tilegx/tilegx.h (ASM_OUTPUT_ADDR_VEC_ELT): Delete
	extra tab.
	(ASM_OUTPUT_ADDR_DIFF_ELT): Ditto.

2013-03-27  Walter Lee  <walt@tilera.com>

	Backport from mainline:
	2013-03-27  Walter Lee  <walt@tilera.com>

	* config/tilegx/tilegx.md (*sibcall_insn): Fix type atribute for jr.
	(*sibcall_value): Ditto.

2013-03-27  Walter Lee  <walt@tilera.com>

	Backport from mainline:
	2013-03-27  Walter Lee  <walt@tilera.com>

	* config/tilegx/tilegx.md (insn_mnz_<mode>): Replaced by ...
	(insn_mnz_v8qi): ... this ...
	(insn_mnz_v4hi): ... and this.  Replace (const_int 0) with the
	vector equivalent.
	(insn_v<n>mnz): Replaced by ...
	(insn_v1mnz): ... this ...
	(insn_v2mnz): ... and this.  Replace (const_int 0) with the vector
	equivalent.
	(insn_mz_<mode>): Replaced by ...
	(insn_mz_v8qi): ... this ...
	(insn_mz_v4hi): ... and this.  Replace (const_int 0) with the
	vector equivalent.
	(insn_v<n>mz): Replaced by ...
	(insn_v1mz): ... this ...
	(insn_v2mz): ... and this.  Replace (const_int 0) with the vector
	equivalent.

2013-03-26  Eric Botcazou  <ebotcazou@adacore.com>

	* doc/invoke.texi (SPARC options): Remove -mlittle-endian.

2013-03-26  Sebastian Huber  <sebastian.huber@embedded-brains.de>

	* config/rtems.opt: Add -pthread option.

2013-03-26  Sofiane Naci  <sofiane.naci@arm.com>

	* config/aarch64/aarch64.c (aarch64_classify_address): Support
	PC-relative load in SI modes and above only.

2013-03-26  Walter Lee  <walt@tilera.com>

	Backport from mainline:
	2013-03-26  Walter Lee  <walt@tilera.com>

	* config/tilegx/tilegx.h (PROFILE_BEFORE_PROLOGUE): Define.
	* config/tilegx/tilepro.h (PROFILE_BEFORE_PROLOGUE): Define.

2013-03-26  Walter Lee  <walt@tilera.com>

	Backport from mainline:
	2013-03-25  Walter Lee  <walt@tilera.com>

	* config/tilegx/tilegx-builtins.h (enum tilegx_builtin): Add
	TILEGX_INSN_SHUFFLEBYTES1.
	* config/tilegx/tilegx.c (tilegx_builtin_info): Add entry for
	shufflebytes1.
	(tilegx_builtins): Ditto.
	* config/tilegx/tilegx.md (insn_shufflebytes1): New pattern.

2013-03-26  Walter Lee  <walt@tilera.com>

	Backport from mainline:
	2013-03-25  Walter Lee  <walt@tilera.com>

	* config/tilegx/tilegx.c (expand_set_cint64_one_inst): Inline
	tests for constraint J, K, N, P.

2013-03-26  Walter Lee  <walt@tilera.com>

	Backport from mainline:
	2013-03-25  Walter Lee  <walt@tilera.com>

	* config/tilegx/tilegx.c (tilegx_asm_preferred_eh_data_format):
	Use indirect/pcrel encoding.
	* config/tilepro/tilepro.c (tilepro_asm_preferred_eh_data_format):
	Ditto.

2013-03-25  Richard Biener  <rguenther@suse.de>

	PR middle-end/56694
	* tree-eh.c (lower_eh_must_not_throw): Strip BLOCKs from the
	must-not-throw stmt location.

2012-03-22  Jakub Jelinek  <jakub@redhat.com>

	* BASE-VER: Set to 4.8.1.
	* DEV-PHASE: Set to prerelease.

2013-03-22  Release Manager

	* GCC 4.8.0 released.

2013-03-21  Walter Lee  <walt@tilera.com>

	* config/tilegx/sync.md (atomic_test_and_set): New pattern.

2013-03-21  Mark Wielaard  <mjw@redhat.com>

	* dwarf2out.c (size_of_aranges): Skip DECL_IGNORED_P functions.

2013-03-20  Richard Biener  <rguenther@suse.de>

	PR tree-optimization/56661
	* tree-ssa-sccvn.c (visit_use): Only value-number calls if
	the result does not have to be distinct.

2013-03-20  Jakub Jelinek  <jakub@redhat.com>

	PR tree-optimization/56635
	* tree-ssa-phiopt.c (cond_if_else_store_replacement_1): Give up
	if lhs of then_assign and else_assign don't have compatible types.

2013-03-17  Jakub Jelinek  <jakub@redhat.com>

	PR target/56640
	* config/arm/arm.h (REG_CLASS_NAMES): Add "SFP_REG" and "AFP_REG"
	class names.  Remove trailing comma after "ALL_REGS".

2013-03-16  Jakub Jelinek  <jakub@redhat.com>

	* DEV-PHASE: Set to prerelease.

2013-03-14  Andi Kleen  <ak@linux.intel.com>

	PR target/56619
	* doc/extend.texi: Document __ATOMIC_HLE_ACQUIRE,
	__ATOMIC_HLE_RELEASE. Document __builtin_ia32 TSX intrincs.
	Document _x* TSX intrinsics.

2013-03-14  Edgar E. Iglesias <edgar.iglesias@xilinx.com>
	    David Holsgrove <david.holsgrove@xilinx.com>

	* configure.ac: Add MicroBlaze TLS support detection.
	* configure: Regenerate.
	* config/microblaze/microblaze-protos.h
	(microblaze_cannot_force_const_mem, microblaze_tls_referenced_p,
	symbol_mentioned_p, label_mentioned_p): Add prototypes.
	* config/microblaze/microblaze.c (microblaze_address_type): Add
	ADDRESS_TLS and tls_reloc address types.
	(microblaze_address_info): Add tls_reloc.
	(TARGET_HAVE_TLS): Define.
	(get_tls_get_addr, microblaze_tls_symbol_p, microblaze_tls_operand_p_1,
	microblaze_tls_referenced_p, microblaze_cannot_force_const_mem,
	symbol_mentioned_p, label_mentioned_p, tls_mentioned_p,
	load_tls_operand, microblaze_call_tls_get_addr,
	microblaze_legitimize_tls_address): New functions.
	(microblaze_classify_unspec): Handle UNSPEC_TLS.
	(get_base_reg): Use microblaze_tls_symbol_p.
	(microblaze_classify_address): Handle TLS.
	(microblaze_legitimate_pic_operand): Use symbol_mentioned_p,
	label_mentioned_p and microblaze_tls_referenced_p.
	(microblaze_legitimize_address): Handle TLS.
	(microblaze_address_insns): Handle ADDRESS_TLS.
	(pic_address_needs_scratch): Handle TLS.
	(print_operand_address): Handle TLS.
	(microblaze_expand_prologue): Check TLS_NEEDS_GOT.
	(microblaze_expand_move): Handle TLS.
	(microblaze_legitimate_constant_p): Check
	microblaze_cannot_force_const_mem and microblaze_tls_symbol_p.
	(TARGET_CANNOT_FORCE_CONST_MEM): Define.
	* config/microblaze/microblaze.h (TLS_NEEDS_GOT): Define
	(PIC_OFFSET_TABLE_REGNUM): Set.
	* config/microblaze/linux.h (TLS_NEEDS_GOT): Define.
	* config/microblaze/microblaze.md (UNSPEC_TLS): Define.
	(addsi3, movsi_internal2, movdf_internal): Update constraints
	* config/microblaze/predicates.md (arith_plus_operand): Define
	(move_operand): Redefine as move_src_operand, check
	microblaze_tls_referenced_p.

2013-03-14  Ian Bolton  <ian.bolton@arm.com>

	* config/aarch64/aarch64.md: (*and<mode>3nr_compare0): Use CC_NZ.
	(*and_<SHIFT:optab><mode>3nr_compare0): Likewise.

2013-03-14  Ian Bolton  <ian.bolton@arm.com>

	* config/aarch64/aarch64.c (aarch64_select_cc_mode): Return correct
	CC mode for AND.

2013-03-14  Jakub Jelinek  <jakub@redhat.com>

	PR tree-optimization/53265
	* common.opt (Waggressive-loop-optimizations): New option.
	* tree-ssa-loop-niter.c: Include tree-pass.h.
	(do_warn_aggressive_loop_optimizations): New function.
	(record_estimate): Call it.  Don't add !is_exit bounds to loop->bounds
	if number_of_latch_executions returned constant.
	(estimate_numbers_of_iterations_loop): Call number_of_latch_executions
	early.  If number_of_latch_executions returned constant, set
	nb_iterations_upper_bound back to it.
	* cfgloop.h (struct loop): Add warned_aggressive_loop_optimizations
	field.
	* Makefile.in (tree-ssa-loop-niter.o): Depend on $(TREE_PASS_H).
	* doc/invoke.texi (-Wno-aggressive-loop-optimizations): Document.

	* config/aarch64/t-aarch64-linux (MULTARCH_DIRNAME): Remove.
	(MULTILIB_OSDIRNAMES): Set.
	* genmultilib: If defaultosdirname doesn't start with :: , set
	defaultosdirname2 instead, clear it and emit two . multilib_raw
	entries instead of just one.

2013-03-14  Kaz Kojima  <kkojima@gcc.gnu.org>

	* config/sh/linux.h (TARGET_DEFAULT): Remove MASK_USERMODE.
	(SUBTARGET_OVERRIDE_OPTIONS): Set TARGET_USERMODE as default.
	* config/sh/netbsd-elf.h (TARGET_DEFAULT): Remove MASK_USERMODE.
	(SUBTARGET_OVERRIDE_OPTIONS): New.

2013-03-13  Oleg Endo  <olegendo@gcc.gnu.org>

	PR target/49880
	* config/sh/sh.opt (FPU_SINGLE_ONLY): New mask.
	(musermode): Convert to Var(TARGET_USERMODE).
	* config/sh/sh.h (SELECT_SH2A_SINGLE_ONLY, SELECT_SH4_SINGLE_ONLY,
	MASK_ARCH): Add MASK_FPU_SINGLE_ONLY.
	* config/sh/sh.c (sh_option_override): Use
	TARGET_FPU_DOUBLE || TARGET_FPU_SINGLE_ONLY for call-fp case.
	* config/sh/sh.md (udivsi3_i1, divsi3_i1): Remove ! TARGET_SH4
	condition.
	(udivsi3_i4, divsi3_i4): Use TARGET_FPU_DOUBLE condition instead of
	TARGET_SH4.
	(udivsi3_i4_single, divsi3_i4_single): Use
	TARGET_FPU_SINGLE_ONLY || TARGET_FPU_DOUBLE instead of TARGET_HARD_SH4.

2013-03-13  Dave Korn  <dave.korn.cygwin@....>

	* config/i386/cygwin.h (SHARED_LIBGCC_SPEC): Make shared libgcc the
	default setting.

2013-03-13  Richard Biener  <rguenther@suse.de>

	PR tree-optimization/56608
	* tree-vect-slp.c (vect_schedule_slp): Do not remove scalar
	calls when vectorizing basic-blocks.

2013-03-13  Jakub Jelinek  <jakub@redhat.com>

	PR plugins/45078
	* config.gcc: On arm, mips, sh and sparc add vxworks-dummy.h to
	tm_file.

2013-03-12  Jakub Jelinek  <jakub@redhat.com>

	* doc/invoke.texi (-Waddr-space-convert): Move into the table earlier.

2013-03-11  Jan Hubicka  <jh@suse.cz>

	PR lto/56557
	* lto-streamer-out.c (output_symbol_p): Skip references from
	constructors of external variables.

2013-03-11  Jan Hubicka  <jh@suse.cz>

	PR middle-end/56571
	* valtrack.c (cleanup_auto_inc_dec): Unshare clobbers originating
	from pseudos.
	* emit-rtl.c (verify_rtx_sharing): Likewise.
	(copy_insn_1): Likewise.
	* rtl.c (copy_rtx): Likewise.

2013-03-11  Georg-Johann Lay  <avr@gjlay.de>

	PR target/56591
	* config/avr/avr.c (avr_print_operand): Add space after '%c' in
	output_operand_lossage message.

2013-03-11  Richard Earnshaw  <rearnsha@arm.com>

	PR target/56470
	* arm.c (shift_op): Validate RTL pattern on the fly.
	(arm_print_operand, case 'S'): Don't use shift_operator to validate
	the RTL.

2013-03-10  John David Anglin  <dave.anglin@nrc-cnrc.gc.ca>

	PR target/56347
	* config/pa/pa.md (call_value): Check for calls to powf and direct to
	new call patterns that clobber %fr12.
	(call_val_powf, call_val_powf_pic, call_val_powf_64bit): New insn,
	split and postreload patterns.
	* config/pa/pa.c (pa_conditional_register_usage): Revert marking
	registers %fr12 and %fr12R as call used.

2013-03-09  Steven Bosscher  <steven@gcc.gnu.org>

	* dse.c (delete_dead_store_insn): Respect TDF_DETAILS.
	(canon_address, record_store, replace_read, check_mem_read_rtx,
	scan_insn, dse_step1, dse_step2_init, dse_step2_spill,
	dse_step4, dse_step5_nospill, dse_step5_spill, dse_step6,
	rest_of_handle_dse): Likewise.

2013-03-09  Richard Sandiford  <rdsandiford@googlemail.com>

	PR middle-end/56524
	* tree.h (tree_optimization_option): Rename target_optabs to optabs.
	Add base_optabs.
	(TREE_OPTIMIZATION_OPTABS): Update after previous field change.
	(TREE_OPTIMIZATION_BASE_OPTABS): New macro.
	(save_optabs_if_changed): Replace with...
	(init_tree_optimization_optabs): ...this.
	* optabs.c (save_optabs_if_changed): Rename to...
	(init_tree_optimization_optabs): ...this.  Take the optimization node
	as argument.  Do nothing if the base optabs are already correct.
	Reuse the existing TREE_OPTIMIZATION_OPTABS memory if we need
	to recompute optabs.
	* function.h (function): Remove optabs field.
	* function.c (invoke_set_current_function_hook): Call
	init_tree_optimization_optabs.  Use the result to initialize
	this_fn_optabs.

2013-02-27  Aldy Hernandez  <aldyh@redhat.com>

	* trans-mem.c (expand_transaction): Do not set PR_INSTRUMENTEDCODE
	if GTMA_HAS_NO_INSTRUMENTATION.
	(generate_tm_state): Keep GTMA_HAS_NO_INSTRUMENTATION bit.
	(ipa_tm_transform_transaction): Set GTMA_HAS_NO_INSTRUMENTATION.
	* gimple.h (GTMA_HAS_NO_INSTRUMENTATION): Define.
	* gimple-pretty-print.c (dump_gimple_transaction): Handle
	GTMA_HAS_NO_INSTRUMENTATION.

2013-03-08  Jakub Jelinek  <jakub@redhat.com>

	* config/gnu-user.h (LIBTSAN_EARLY_SPEC): Don't link against
	libasan_preinit.o.

2013-03-08  Marek Polacek  <polacek@redhat.com>
	    Jakub Jelinek  <jakub@redhat.com>

	PR tree-optimization/56478
	* predict.c (is_comparison_with_loop_invariant_p): Change the
	type of loop_step to tree.
	(predict_loops): Adjust.
	(predict_iv_comparison): Perform the computations on double_ints.

2013-03-08  Richard Biener  <rguenther@suse.de>

	PR tree-optimization/56570
	* tree-cfg.c (verify_expr_location_1): Verify locations for
	DECL_DEBUG_EXPR.
	* tree-sra.c (create_access_replacement): Strip locations
	from DECL_DEBUG_EXPRs.

2013-03-08  Richard Biener  <rguenther@suse.de>

	* tree-inline.c (expand_call_inline): Do not associate
	a BLOCK with the location in BLOCK_SOURCE_LOCATION.
	* tree-cfg.c (verify_location): Verify BLOCK_SOURCE_LOCATION.

2013-03-08  Richard Biener  <rguenther@suse.de>

	* tree-ssa-ter.c (is_replaceable_p): Do not TER across location
	or block changes with -Og.  Fix for location / block encoding
	changes and PHI arguments with locations.

2013-03-07  Steven Bosscher  <steven@gcc.gnu.org>

	* bitmap.c (struct bitmap_descriptor_d): Use unsigned HOST_WIDEST_INT
	for all counters.
	(struct output_info): Likewise.
	(register_overhead): Remove bad gcc_assert.
	(bitmap_find_bit): If there is only a single bitmap element, do not
	count a miss as a search.
	(print_statistics): Update for counter type changes.
	(dump_bitmap_statistics): Likewise.  Print headers such that they
	are properly lined up with the printed counters.

2013-03-07  Jakub Jelinek  <jakub@redhat.com>

	PR tree-optimization/56559
	* tree-ssa-reassoc.c (zero_one_operation): When looking at rhs2,
	check that it has only a single use.

2013-03-07  Richard Biener  <rguenther@suse.de>

	* doc/invoke.texi (fwhole-program): Discourage use in combination
	with -flto.

2013-03-06  Jakub Jelinek  <jakub@redhat.com>

	* config/arm/t-arm (TM_H, OPTIONS_H_EXTRA): Add arm-cores.def.

	PR tree-optimization/56539
	* tree-tailcall.c (adjust_return_value_with_ops): Use GSI_SAME_STMT
	instead of GSI_CONTINUE_LINKING as last argument to
	force_gimple_operand_gsi.  Adjust function comment.

	* config/aarch64/t-aarch64 (TM_H, OPTIONS_H_EXTRA): Add
	aarch64-cores.def.

	PR middle-end/56548
	* expr.c (expand_cond_expr_using_cmove): When expanding cmove in
	promoted mode, convert the result back to the original mode.

2013-03-06  Richard Biener  <rguenther@suse.de>

	PR middle-end/56294
	* tree-into-ssa.c (insert_phi_nodes_for): Add dumping.
	(insert_updated_phi_nodes_compare_uids): New function.
	(update_ssa): Sort symbols_to_rename after UID before
	traversing it to insert PHI nodes.

2013-03-06  Richard Biener  <rguenther@suse.de>

	PR middle-end/50494
	* tree-vect-data-refs.c (vect_can_force_dr_alignment_p):
	Do not adjust alignment of DECL_IN_CONSTANT_POOL decls.

	Revert
	2013-02-13  Richard Biener  <rguenther@suse.de>

	PR lto/50494
	* varasm.c (output_constant_def_1): Get the decl representing
	the constant as argument.
	(output_constant_def): Wrap output_constant_def_1.
	(make_decl_rtl): Use output_constant_def_1 with the decl
	representing the constant.
	(build_constant_desc): Optionally re-use a decl already
	representing the constant.
	(tree_output_constant_def): Adjust.

2013-03-06  Joey Ye  <joey.ye@arm.com>

	PR lto/50293
	* gcc.c (convert_white_space): New function.
	(main): Handles white space in function name.

2013-03-06  Oleg Endo  <olegendo@gcc.gnu.org>

	PR target/56529
	* config/sh/sh.c (sh_option_override): Check for TARGET_DYNSHIFT
	instead of TARGET_SH2 for call-table case.  Do not set sh_div_strategy
	to SH_DIV_CALL_TABLE for TARGET_SH2.
	* config.gcc (sh_multilibs): Add m2 and m2a to sh*-*-linux* multilib
	list.
	* doc/invoke.texi (SH options): Document mdiv= call-div1, call-fp,
	call-table options.

2013-03-05  Sterling Augustine  <saugustine@google.com>
	    Cary Coutant  <ccoutant@google.com>

	PR debug/55364
	* dwarf2out.c (resolve_addr): Don't call
	remove_loc_list_addr_table_entries a second time for the same
	expression.

2013-03-05  Jakub Jelinek  <jakub@redhat.com>

	PR debug/56510
	* cfgexpand.c (expand_debug_parm_decl): Call copy_rtx on incoming.
	(avoid_complex_debug_insns): New function.
	(expand_debug_locations): Call it.

	PR rtl-optimization/56484
	* ifcvt.c (noce_process_if_block): If else_bb is NULL, avoid extending
	lifetimes of hard registers on small register class machines.

2013-03-05  David Holsgrove  <david.holsgrove@xilinx.com>

	* config/microblaze/microblaze-protos.h: Rename
	microblaze_is_interrupt_handler to microblaze_is_interrupt_variant.
	* config/microblaze/microblaze.c (microblaze_attribute_table): Add
	fast_interrupt.
	(microblaze_fast_interrupt_function_p): New function.
	(microblaze_is_interrupt_handler): Rename to
	microblaze_is_interrupt_variant and add fast_interrupt check.
	(microblaze_must_save_register): Use microblaze_is_interrupt_variant.
	(save_restore_insns): Likewise.
	(compute_frame_size): Likewise.
	(microblaze_function_prologue): Add FAST_INTERRUPT_NAME.
	(microblaze_globalize_label): Likewise.
	* config/microblaze/microblaze.h: Define FAST_INTERRUPT_NAME.
	* config/microblaze/microblaze.md: Use wrapper
	microblaze_is_interrupt_variant.

2013-03-05  Kai Tietz  <ktietz@redhat.com>

	* sdbout.c (sdbout_one_type): Switch to current function's section
	supporting cold/hot.

2013-03-05  David Holsgrove  <david.holsgrove@xilinx.com>

	* doc/invoke.texi (MicroBlaze): Add -mbig-endian, -mlittle-endian,
	-mxl-reorder.

2013-03-05  Jakub Jelinek  <jakub@redhat.com>

	PR middle-end/56461
	* ggc-common.c (gt_pch_save): For ENABLE_VALGRIND_CHECKING,
	if VALGRIND_GET_VBITS is defined, temporarily make object
	memory all defined, and restore previous valgrind addressability
	and definability afterwards.  Free this_object at the end.

	PR middle-end/56461
	* lra.c (lra): Call lra_clear_live_ranges if live_p,
	right before calling lra_create_live_ranges, also call it
	when clearing live_p.  Only call lra_clear_live_ranges
	at the end if live_p.

	PR middle-end/56461
	* sched-deps.c (delete_dep_node): Free DEP_REPLACE.

2013-03-05  Richard Biener  <rguenther@suse.de>

	PR tree-optimization/56521
	* tree-ssa-sccvn.c (set_value_id_for_result): Always initialize
	value-id.

2013-03-05  Steven Bosscher  <steven@gcc.gnu.org>

	PR c++/55135
	* except.h (remove_unreachable_eh_regions): New prototype.
	* except.c (remove_eh_handler_splicer): New function, split out
	of remove_eh_handler.
	(remove_eh_handler): Use remove_eh_handler_splicer.  Add comment
	warning about running it on many EH regions one at a time.
	(remove_unreachable_eh_regions_worker): New function, walk the
	EH tree in depth-first order and remove non-marked regions.
	(remove_unreachable_eh_regions): New function.
	* tree-eh.c (mark_reachable_handlers): New function, split out
	from remove_unreachable_handlers.
	(remove_unreachable_handlers): Use mark_reachable_handlers and
	remove_unreachable_eh_regions.
	(remove_unreachable_handlers_no_lp): Use mark_reachable_handlers
	and remove_unreachable_eh_regions.

2013-03-05  Richard Biener  <rguenther@suse.de>

	PR middle-end/56525
	* loop-init.c (fix_loop_structure): Remove loops in two stages,
	not freeing them until the end.

2013-03-05  Andreas Krebbel  <Andreas.Krebbel@de.ibm.com>

	* config/s390/s390.h: Define DWARF2_ASM_LINE_DEBUG_INFO.

2013-03-05  Richard Biener  <rguenther@suse.de>

	PR tree-optimization/56270
	* tree-vect-slp.c (vect_schedule_slp): Clear vectorized stmts
	of loads after scheduling an SLP instance.

2013-03-05  Jakub Jelinek  <jakub@redhat.com>

	* Makefile.in (dg_target_exps): Add aarch64.exp, epiphany.exp and
	tic6x.exp.
	(check_gcc_parallelize): Run guality.exp as a separate job from
	vect.exp with unsorted.exp and $(dg_target_exps) separately from
	struct-layout-1.exp with stackalign.exp.

	* alias.c (init_alias_analysis): Clear reg_known_equiv_p bitmap.

	PR middle-end/56461
	* tree-vect-slp.c (vect_supported_load_permutation_p): Free
	load_index sbitmap even if some bit in it isn't set.

	PR middle-end/56461
	* tree-ssa-loop-niter.c (bb_queue): Remove typedef.
	(discover_iteration_bound_by_body_walk): Change queues to
	vec<vec<basic_block> > and queue to vec<basic_block>.  Fix up
	spelling in comment.  Call safe_push on queues[bound_index] directly.
	Release queues[queue_index] in every iteration unconditionally.
	Release bounds vector.

	PR middle-end/56461
	* tree-vect-stmts.c (free_stmt_vec_info_vec): Call
	free_stmt_vec_info on any left-over stmt_vec_info in the vector.
	* tree-vect-loop.c (vect_create_epilog_for_reduction): Release
	inner_phis vector.

2013-03-05  Richard Biener  <rguenther@suse.de>

	PR lto/56515
	* tree-inline.c (remap_blocks_to_null): New function.
	(expand_call_inline): When expanding a call stmt without
	an associated block inline remap all callee blocks to NULL.

2013-03-05  Jakub Jelinek  <jakub@redhat.com>

	PR rtl-optimization/56494
	* simplify-rtx.c (simplify_truncation): If C is narrower than A,
	optimize (truncate:A (subreg:B (truncate:C X) 0)) into
	(subreg:A (truncate:C X) 0) instead of (truncate:A X).

	PR middle-end/56461
	* sel-sched-ir.c (free_sched_pools): Release
	succs_info_pool.stack[succs_info_pool.max_top] vectors too
	if succs_info_pool.max_top isn't -1.

	PR bootstrap/56509
	* opts.c (opts_obstack, opts_concat): Moved to...
	* opts-common.c (opts_obstack, opts_concat): ... here.

2013-03-04  Jakub Jelinek  <jakub@redhat.com>

	PR middle-end/56461
	* diagnostic.c (diagnostic_append_note): Save and restore old prefix.

2013-03-04  Martin Jambor  <mjambor@suse.cz>

	* tree-dfa.c (get_or_create_ssa_default_def): Use parameter fn in
	all appropriate places.

2013-01-04  Eric Botcazou  <ebotcazou@adacore.com>

	PR tree-optimization/56424
	* ipa-split.c (split_function): Do not set the RSO flag if result is
	not by reference and its type is a register type.

2013-03-04  David Holsgrove  <david.holsgrove@xilinx.com>

	* config/microblaze/microblaze.c (microblaze_valid_pic_const): New.
	(microblaze_legitimate_pic_operand): Likewise.
	* config/microblaze/microblaze.h (LEGITIMATE_PIC_OPERAND_P): Call
	new function microblaze_legitimate_pic_operand.
	* config/microblaze/microblaze-protos.h
	(microblaze_legitimate_pic_operand): Declare.

2013-03-04  Edgar E. Iglesias  <edgar.iglesias@gmail.com>

	* config/microblaze/predicates.md (call_insn_simple_operand):
	New predicate for supported rtx code types.
	* config/microblaze/microblaze.md (call_internal1): Use
	call_insn_simple_operand predicate.

2013-03-04  Jakub Jelinek  <jakub@redhat.com>

	PR middle-end/56461
	* tree-loop-distribution.c (ldist_gen): Call partition_free after each
	partitions.ordered_remove.

	PR middle-end/56461
	* tree-vect-stmts.c (vectorizable_conversion): Don't call
	vec_oprnds0.create (1) for modifier == NONE.

	PR middle-end/56461
	* tree-vect-stmts.c (vectorizable_shift): Don't call create methods
	on vec_oprnds0 or vec_oprnds1 before loop, only call it on
	vec_oprnds1 right before pushing anything to it for
	scalar_shift_arg.

	PR middle-end/56461
	* tree-vect-loop.c (destroy_loop_vec_info): For !clean_stmts, just
	set nbbs to 0 instead of having separate code path.
	(vect_analyze_loop_form): Call destroy_loop_vec_info with true
	instead of false as last argument if returning NULL.

2013-03-03  Sandra Loosemore  <sandra@codesourcery.com>

	* target.def (TARGET_OPTION_VALID_ATTRIBUTE_P): Update comments;
	the attribute is now called "target" instead of "option".
	(TARGET_OPTION_PRAGMA_PARSE): Likewise, for the pragma.
	* doc/tm.texi.in (Target Attributes):  Likewise document the correct
	attribute/pragma name for TARGET_OPTION_VALID_P and
	TARGET_OPTION_PRAGMA_PARSE.  Also copy-edit and correct markup.
	* doc/tm.texi: Regenerated.

2013-03-02  David Holsgrove  <david.holsgrove@xilinx.com>

	* config/microblaze/microblaze.c:
	Check mcpu, pcmp requirement and set TARGET_REORDER to 0 if not met.
	* config/microblaze/microblaze.h: Add -mxl-reorder to
	DRIVER_SELF_SPECS.
	* config/microblaze/microblaze.md: New bswapsi2 and bswaphi2.
	instructions emitted if TARGET_REORDER.
	* config/microblaze/microblaze.opt: New option -mxl-reorder set to 1
	or 0 for -m/-mno case, but initialises as 2 to detect default use case
	separately.

2013-03-01  Xinliang David Li  <davidxl@google.com>

	* tree-ssa-uninit.c (compute_control_dep_chain): Limit post-dom
	walk length.

2013-03-01  Jakub Jelinek  <jakub@redhat.com>

	PR middle-end/56461
	* tree-ssa-loop-ivcanon.c (tree_estimate_loop_size): Release path
	vector even when returning true.  Fix up function comment formatting.

	PR middle-end/56461
	* ira-build.c (ira_loop_nodes_count): New variable.
	(create_loop_tree_nodes): Initialize it.
	(finish_loop_tree_nodes): Use it instead of looking at current_loops.

	PR middle-end/56461
	* tree-vect-data-refs.c (vect_permute_store_chain): Avoid using copy
	method on dr_chain and result_chain.
	* tree-vect-stmts.c (vectorizable_store): Only call
	result_chain.create if j == 0.

	PR middle-end/56461
	* tree-vect-stmts.c (vect_create_vectorized_promotion_stmts): Call
	vec_oprnds0->release (); rather than vec_oprnds0->truncate (0)
	before overwriting it.

2013-03-01  Tobias Burnus  <burnus@net-b.de>

	* doc/extended.texi (C Extensions): Change order in @menu
	to match @node.
	(Other MIPS Built-in Functions): Move last MIPS entry before
	"picoChip Built-in Functions".
	(SH Built-in Functions): Move after RX Built-in Functions.
	* doc/gcc.texi (Introduction): Change order in @menu to match @node.
	* doc/md.texi (Constraints): Ditto.
	* gty.texi (Type Information): Ditto.
	(User-provided marking routines for template types): Make subsection.
	* doc/invoke.texi (AArch64 Options): Move before
	"Adapteva Epiphany Options".

2013-02-28  Konstantin Serebryany  <konstantin.s.serebryany@gmail.com>
	    Jakub Jelinek  <jakub@redhat.com>

	PR sanitizer/56454
	* asan.c (gate_asan): Lookup no_sanitize_address instead of
	no_address_safety_analysis attribute.
	* doc/extend.texi (no_address_safety_attribute): Rename to
	no_sanitize_address attribute, mention no_address_safety_analysis
	attribute as deprecated alias.

2013-02-28  Jakub Jelinek  <jakub@redhat.com>

	PR middle-end/56461
	* tree-vectorizer.h (vect_get_slp_defs): Change 3rd argument
	type to vec<vec<tree> > *.
	* tree-vect-slp.c (vect_get_slp_defs): Likewise.  Change vec_defs
	to be vec<tree> instead of vec<tree> *, set vec_defs
	to vNULL and call vec_defs.create (number_of_vects), adjust other
	uses of vec_defs.
	* tree-vect-stmts.c (vect_get_vec_defs, vectorizable_call,
	vectorizable_condition): Adjust vect_get_slp_defs callers.

2013-02-28  James Greenhalgh  <james.greenhalgh@arm.com>

	* config/aarch64/aarch64.c
	(aarch64_float_const_representable): Remove unused variable.

2013-02-28  James Greenhalgh  <james.greenhalgh@arm.com>

	* config/aarch64/aarch64.c (aarch64_mangle_type): Make static.

2013-02-28  James Greenhalgh  <james.greenhalgh@arm.com>

	* config/aarch64/aarch64-builtins.c
	(aarch64_init_simd_builtins): Make static.

2013-02-28  James Greenhalgh  <james.greenhalgh@arm.com>

	* config/aarch64/aarch64.c
	(aarch64_simd_make_constant): Make static.

2013-02-28  Martin Jambor  <mjambor@suse.cz>

	* tree-sra.c (load_assign_lhs_subreplacements): Do not put replacements
	with no initialization to the RHS of debug statements.

2013-02-28  Martin Jambor  <mjambor@suse.cz>

	PR tree-optimization/56294
	* tree-sra.c (analyze_access_subtree): Create replacement declarations.
	Adjust dumping.
	(get_access_replacement): Do not call create_access_replacement.
	Assert a replacement exists.
	(get_repl_default_def_ssa_name): Create the replacement declaration
	itself.

2013-02-28  Ramana Radhakrishnan  <ramana.radhakrishnan@arm.com>

	* config/arm/arm.c (arm_output_mi_thunk): Call final_start_function and
	final_end_function.

2013-02-28  Marek Polacek  <polacek@redhat.com>

	PR rtl-optimization/56466
	* loop-unroll.c (unroll_and_peel_loops): Call fix_loop_structure
	if we're changing a loop.
	(peel_loops_completely): Likewise.

2013-02-28  Paolo Carlini  <paolo.carlini@oracle.com>

	PR c++/55813
	* doc/invoke.texi ([-Wctor-dtor-privacy]): Complete.

2013-02-28  Georg-Johann Lay  <avr@gjlay.de>

	PR target/56445
	* config/avr/avr.c (avr_init_builtins): Use 'n' instead of empty
	macro parameters with: FX_FTYPE_FX, FX_FTYPE_FX_INT, INT_FTYPE_FX,
	INTX_FTYPE_FX, FX_FTYPE_INTX.
	* config/avr/builtins.def: Adjust respective DEF_BUILTIN.

2013-02-28  Georg-Johann Lay  <avr@gjlay.de>

	* avr/avr-mcus.def (ata5272, ata5505, attiny1634, ata6285)
	(ata6286, atmega8a, atmega48pa, ata5790, ata5790n, ata5795)
	(atmega164pa, atmega165pa, atmega168pa, atmega16hva, atmega16hvb)
	(atmega16hvbrevb, atmega16m1, atmega16u4, atmega26hvg, atmega32a)
	(atmega32a, atmega3250pa, atmega3290pa, atmega32c1, atmega32m1)
	(atmega32u4, atmega32u6, atmega64a, atmega6490a, atmega6490p)
	(atmega64c1, atmega64m1, atmega64rfa2, atmega64rfr2, atmega32hvb)
	(atmega32hvbrevb, atmega16hva2, atmega48hvf, at90pwm161)
	(atmega128a, atmega1284, atmxt112sl, atmxt224, atmxt224e)
	(atmxt336s, atxmega16a4u, atxmega16c4, atxmega32a4u, atxmega32c4)
	(atxmega32e5, atxmega64a3u, atxmega64a4u, atxmega64b1, atxmega64b3)
	(atxmega64c3, atxmega64d4, atxmega128a3u, atxmega128b1)
	(atxmega128b3, atxmega128c3, atxmega128d4, atmxt540s, atmxt540sreva)
	(atxmega192a3u, atxmega192c3, atxmega256a3u, atxmega256c3)
	(atxmega384c3, atxmega384d3, atxmega128a4u): New AVR_MCU.
	(avrxmega6): Increase max flash segments from 5 to 6.
	* config/avr/t-multilib: Regenerate.
	* config/avr/avr-tables.opt: Regenerate.
	* doc/avr-mmcu.texi: Regenerate.

2013-02-28  Georg-Johann Lay  <avr@gjlay.de>

	* config/avr/avr.h (device_to_arch): Rename to device_to_ld.
	(avr_device_to_arch): Rename to avr_device_to_ld.
	(avr_device_to_as): New prototype.
	(EXTRA_SPEC_FUNCTIONS): Add device_to_as.
	(ASM_SPEC): Use device_to_as to get -mmcu= and -mno-skip-bug=.
	* config/avr/driver-avr.c (avr_device_to_as): New.
	(avr_device_to_arch): Rename to avr_device_to_ld.

2013-02-27  Jakub Jelinek  <jakub@redhat.com>

	PR middle-end/56461
	* tree-vect-data-refs.c (vect_permute_load_chain): Avoid using copy
	method on dr_chain and result_chain.

	PR middle-end/56461
	* tree-ssa-loop-niter.c (maybe_lower_iteration_bound): Call
	pointer_set_destroy on not_executed_last_iteration.

	PR middle-end/56461
	* tree-vect-loop.c (vectorizable_reduction): Release vect_defs vector.

	PR middle-end/56461
	* ipa-pure-const.c (propagate): Use FOR_EACH_FUNCTION instead of
	FOR_EACH_DEFINED_FUNCTION when freeing state.

	PR middle-end/56461
	* df-scan.c (df_insn_delete): Use df_scan_free_mws_vec before
	pool_free.
	(df_insn_rescan_debug_internal): Use df_scan_free_mws_vec before
	overwriting it.

	PR middle-end/56461
	* ipa-cp.c (decide_whether_version_node): Call vec_free on
	known_aggs[i].items and release known_aggs vector.

	PR middle-end/56461
	* ipa-reference.c (propagate): Free node_info even for alias nodes.

2013-02-27  Edgar E. Iglesias  <edgar.iglesias@gmail.com>

	* config/microblaze/microblaze.c (microblaze_emit_compare):
	Use xor for EQ/NE comparisions.
	* config/microblaze/microblaze.md (cstoresf4): Add constraints
	(cbranchsf4): Adjust operator to comparison_operator.

2013-02-27  Jakub Jelinek  <jakub@redhat.com>

	PR middle-end/56461
	* tree-flow.h (edge_var_map_vector): Change into va_heap, vl_embed
	vector.
	* tree-ssa.c (redirect_edge_var_map_add): Use vec_safe_reserve and
	vec_safe_push, always update *slot.
	(redirect_edge_var_map_clear): Use vec_free.
	(redirect_edge_var_map_dup): Use vec_safe_copy and vec_safe_reserve.
	(free_var_map_entry): Use vec_free.
	* tree-cfgcleanup.c (remove_forwarder_block_with_phi): Use
	FOR_EACH_VEC_SAFE_ELT instead of FOR_EACH_VEC_ELT.

2013-02-27  Andrey Belevantsev  <abel@ispras.ru>

	PR middle-end/45472
	* sel-sched-ir.c (merge_expr): Also change vinsn of merged expr
	when the may_trap_p bit of the exprs being merged differs.
	Reorder tests for speculativeness in the logical and operator.

2013-02-27  Jakub Jelinek  <jakub@redhat.com>

	* incpath.c (add_standard_paths): Use reconcat instead of concat
	where appropriate and avoid leaking memory.

	* opts.h: Include obstack.h.
	(opts_concat): New prototype.
	(opts_obstack): New declaration.
	* opts.c (opts_concat): New function.
	(opts_obstack): New variable.
	(init_options_struct): Call gcc_init_obstack on opts_obstack.
	(finish_options): Use opts_concat instead of concat
	and XOBNEWVEC instead of XNEWVEC.
	* opts-common.c (generate_canonical_option, decode_cmdline_option,
	generate_option): Likewise.
	* Makefile.in (OPTS_H): Depend on $(OBSTACK_H).
	* lto-wrapper.c (main): Call gcc_init_obstack on opts_obstack.

	PR target/56455
	* stmt.c (expand_switch_as_decision_tree_p): If flag_pic
	and ASM_OUTPUT_ADDR_DIFF_ELT isn't defined, return true.

2013-02-26  Jakub Jelinek  <jakub@redhat.com>

	PR middle-end/56461
	* lra-spills.c (lra_spill): Free spill_hard_reg at the end.

2013-02-26  Joern Rennecke  <joern.rennecke@embecosm.com>

	* config/arm/arm.c (const_ok_for_dimode_op): Back out last change.
	(arm_block_move_unaligned_straight): Likewise.
	(arm_adjust_block_mem): Likewise.

2013-02-26  Joern Rennecke  <joern.rennecke@embecosm.com>

	PR target/48901
	* config/lm32/lm32.c (gen_int_relational): Remove unused variables
	temp, cond and label.
	* config/lm32/lm32.md (ashlsi3): Remove unused variable one.

	PR target/52500
	* config/c6x/c6x.c (dbx_register_map): Change to unsigned.
	* config/c6x/c6x.h (dbx_register_map): Update declaration.

	PR target/52501
	* config/cr16/cr16-protos.h: Move end of RTX_CODE guard below end
	of prologue/epilogue functions.

	PR target/52550
	* config/tilegx/tilegx.c (tilegx_expand_prologue):
	Remove unused variable cfa_offset.
	* config/tilepro/tilepro.c (tilepro_expand_prologue): Likewise.

	PR target/54639
	* config/mn10300/mn10300.c (mn10300_expand_epilogue): Avoid offset
	type promotion to unsigned.

	PR target/54640
	* config/arm/arm.c (const_ok_for_dimode_op): Make code consistent
	for HOST_WIDE_INT of 32 bit / same size as int.
	(arm_block_move_unaligned_straight): Likewise.
	(arm_adjust_block_mem): Likewise.

	PR target/54662
	* config/mep/t-mep (mep-pragma.o): Use ALL_COMPILERFLAGS instead of
	ALL_CFLAGS.

2013-02-26  Marek Polacek  <polacek@redhat.com>

	PR tree-optimization/56426
	* tree-ssa-loop.c (tree_ssa_loop_init): Always call
	scev_initialize.

2013-02-26  Richard Biener  <rguenther@suse.de>

	PR target/56444
	* config/mn10300/mn10300.c (mn10300_scan_for_setlb_lcc): Remove
	unused variable loops.

2013-02-26  Jakub Jelinek  <jakub@redhat.com>

	PR tree-optimization/56448
	* fold-const.c (operand_equal_p) <case tcc_reference>: Don't look at
	TREE_SIDE_EFFECTS if flags contain OEP_CONSTANT_ADDRESS_OF.
	Clear OEP_CONSTANT_ADDRESS_OF from flags before recursing on second or
	later operands of the references, or even first operand for
	INDIRECT_REF, TARGET_MEM_REF or MEM_REF.

	PR tree-optimization/56443
	* tree-vect-stmts.c (get_vectype_for_scalar_type_and_size): For
	overaligned types, pass TYPE_UNSIGNED (scalar_type) as second argument
	to type_for_mode langhook.

2013-02-25  Matt Turner  <mattst88@gmail.com>

	* doc/invoke.texi: Document r4700.

2013-02-25  Richard Biener  <rguenther@suse.de>

	PR tree-optimization/56175
	* tree-ssa-forwprop.c (hoist_conversion_for_bitop_p): New predicate,
	split out from ...
	(simplify_bitwise_binary): ... here.  Also guard the conversion
	of (type) X op CST to (type) (X op ((type-x) CST)) with it.

2013-02-25  Catherine Moore  <clm@codesourcery.com>

	Revert:
	2013-02-24  Catherine Moore  <clm@codesourcery.com>
	    Maciej W. Rozycki  <macro@codesourcery.com>
	    Tom de Vries  <tom@codesourcery.com>
	    Nathan Sidwell  <nathan@codesourcery.com>
	    Iain Sandoe  <iain@codesourcery.com>
	    Nathan Froyd  <froydnj@codesourcery.com>
	    Chao-ying Fu  <fu@mips.com>

	* doc/extend.texi (micromips, nomicromips, nocompression):
	Document new function attributes.
	* doc/invoke.texi (minterlink-compressed, mmicromips,
	m14k, m14ke, m14kec): Document new options.
	(minterlink-mips16): Update documentation.
	* doc/md.texi (ZC, ZD): Document new constraints.
	* configure.ac (gcc_cv_as_micromips): Check if linker
	supports the .set micromips directive.
	* configure: Regenerate.
	* config.in: Regenerate.
	* config/mips/mips-tables.opt: Regenerate.
	* config/mips/micromips.md: New file.
	* constraints.md (ZC, AD): New constraints.
	* config/mips/predicates.md (movep_src_register): New predicate.
	(movep_src_operand): New predicate.
	(non_volatile_mem_operand): New predicate.
	* config/mips/mips.md (multimem): New type.
	(length): Differentiate between 17-bit and 18-bit branch offsets.
	(MOVEP1, MOVEP2): New mode iterator.
	(mov_<load>l): Use ZC constraint.
	(mov_<load>r): Likewise.
	(mov_<store>l): Likewise.
	(mov_<store>r): Likewise.
	(*branch_equality<mode>_inverted): Add microMIPS support.
	(*branch_equality<mode>): Likewise.
	(*jump_absolute): Likewise.
	(indirect_jump_<mode>): Likewise.
	(tablejump_<mode>): Likewise.
	(<optab>_internal): Likewise.
	(sibcall_internal): Likewise.
	(sibcall_value_internal): Likewise.
	(prefetch): Use constraint ZD.
	* config/mips/mips.opt (minterlink-compressed): New option.
	(minterlink-mips16): Now an alias for minterlink-compressed.
	(mmicromips): New option.
	* config/mips/sync.md (sync_compare_and_swap<mode>): Use ZR constraint.
	(compare_and_swap_12): Likewise.
	(sync_add<mode>): Likewise.
	(sync_<optab>_12): Likewise.
	(sync_old_<optab>_12): Likewise.
	(sync_new_<optab>_12): Likewise.
	(sync_nand_12): Likewise.
	(sync_old_nand_12): Likewise.
	(sync_new_nand_12): Likewise.
	(sync_sub<mode>): Likewise.
	(sync_old_add<mode>): Likewise.
	(sync_old_sub<mode>): Likewise.
	(sync_new_add<mode>): Likewise.
	(sync_new_sub<mode>): Likewise.
	(sync_<optab><mode>): Likewise.
	(sync_old_<optab><mode>): Likewise.
	(sync_new_<optab><mode>): Likewise.
	(sync_nand<mode>): Likewise.
	(sync_old_nand<mode>): Likewise.
	(sync_new_nand<mode>): Likewise.
	(sync_lock_test_and_set<mode>): Likewise.
	(test_and_set_12): Likewise.
	(atomic_compare_and_swap<mode>): Likewise.
	(atomic_exchange<mode>_llsc): Likewise.
	(atomic_fetch_add<mode>_llsc): Likewise.
	* config/mips/mips-cpus.def (m14kc, m14k): New processors.
	* config/mips/mips-protos.h (umips_output_save_restore): New prototype.
	(umips_save_restore_pattern_p): Likewise.
	(umips_load_store_pair_p): Likewise.
	(umips_output_load_store_pair): Likewise.
	(umips_movep_target_p): Likewise.
	(umips_12bit_offset_address_p): Likewise.
	* config/mips/mips.c (MIPS_MAX_FIRST_STEP): Update for microMIPS.
	(mips_base_mips16): Rename this...
	(mips_base_compression_flags): ...to this. Update all uses.
	(mips_attribute_table): Add micromips, nomicromips and nocompression.
	(mips_mips16_decl_p): Delete.
	(mips_nomips16_decl_p): Delete.
	(mips_get_compress_on_flags): New function.
	(mips_get_compress_off_flags): New function.
	(mips_get_compress_mode): New function.
	(mips_get_compress_on_name): New function.
	(mips_get_compress_off_name): New function.
	(mips_insert_attributes): Support multiple compression types.
	(mips_merge_decl_attributes): Likewise.
	(umips_12bit_offset_address_p): New function.
	(mips_start_function_definition): Emit .set micromips directive.
	(mips_call_may_need_jalx_p): New function.
	(mips_function_ok_for_sibcall): Add microMIPS support.
	(mips_print_operand_punctuation): Support short delay slots and
	compact jumps.
	(umips_swm_mask, umips_swm_encoding): New.
	(umips_build_save_restore): New function.
	(mips_for_each_saved_gpr_and_fpr): Add microMIPS support.
	(was_mips16_p): Remove.
	(old_compression_mode): New.
	(mips_set_compression_mode): New function.
	(mips_set_current_function): Add microMIPS support.
	(mips_option_override): Likewise.
	(umips_save_restore_pattern_p): New function.
	(umips_output_save_restore): New function.
	(umips_load_store_pair_p_1): New function.
	(umips_load_store_pair_p): New function.
	(umips_output_load_store_pair_1): New function.
	(umips_output_load_store_pair): New function.
	(umips_movep_target_p) New function.
	(mips_prepare_pch_save): Add microMIPS support.
	* config/mips/mips.h (TARGET_COMPRESSION): New.
	(TARGET_CPU_CPP_BUILTINS): Update macro
	to use new compression flags and to support microMIPS.
	(MIPS_ISA_LEVEL_SPEC): Add m14k processors.
	(MIPS_ARCH_FLOAT_SPEC): Likewise.
	(ISA_HAS_LWXS): Include TARGET_MICROMIPS.
	(ISA_HAS_LOAD_DELAY): Exclude TARGET_MICROMIPS.
	(ASM_SPEC): Support mmicromips and mno-micromips.
	(M16STORE_REG_P): New macro.
	(MIPS_CALL): Support TARGET_MICROMIPS.
	(MICROMIPS_J): New macro.
	(mips_base_mips16): Rename this...
	(mips_base_compression_flags): ...to this.
	(UMIPS_12BIT_OFFSET_P): New macro.
	* config/mips/t-sde: (MULTILIB_OPTIONS): Add microMIPS.
	(MULTILIB_DIRNAMES): Likewise.

2013-02-25  Tom de Vries  <tom@codesourcery.com>

	PR rtl-optimization/56131
	* insn-notes.def (INSN_NOTE_BASIC_BLOCK): Update comment.
	* cfgrtl.c (delete_insn): Don't reorder NOTE_INSN_DELETED_LABEL and
	NOTE_INSN_BASIC_BLOCK if BLOCK_FOR_INSN == NULL.

2013-02-25  Tobias Burnus  <burnus@net-b.de>

	* doc/invoke.texi (-fsanitize=): Move from optimization
	to debugging options.

2013-02-25  Andrey Belevantsev  <abel@ispras.ru>

	* sched-deps.c (sched_analyze_insn): Fix typo in comment.

2013-02-25  Andrey Belevantsev  <abel@ispras.ru>
	    Alexander Monakov  <amonakov@ispras.ru>

	PR middle-end/56077
	* sched-deps.c (sched_analyze_insn): When reg_pending_barrier,
	flush pending lists also on non-jumps.  Adjust comment.

2013-02-24  Catherine Moore  <clm@codesourcery.com>
	    Maciej W. Rozycki  <macro@codesourcery.com>
	    Tom de Vries  <tom@codesourcery.com>
	    Nathan Sidwell  <nathan@codesourcery.com>
	    Iain Sandoe  <iain@codesourcery.com>
	    Nathan Froyd  <froydnj@codesourcery.com>
	    Chao-ying Fu  <fu@mips.com>

	* doc/extend.texi (micromips, nomicromips, nocompression):
	Document new function attributes.
	* doc/invoke.texi (minterlink-compressed, mmicromips,
	m14k, m14ke, m14kec): Document new options.
	(minterlink-mips16): Update documentation.
	* doc/md.texi (ZC, ZD): Document new constraints.
	* configure.ac (gcc_cv_as_micromips): Check if linker
	supports the .set micromips directive.
	* configure: Regenerate.
	* config.in: Regenerate.
	* config/mips/mips-tables.opt: Regenerate.
	* config/mips/micromips.md: New file.
	* constraints.md (ZC, AD): New constraints.
	* config/mips/predicates.md (movep_src_register): New predicate.
	(movep_src_operand): New predicate.
	(non_volatile_mem_operand): New predicate.
	* config/mips/mips.md (multimem): New type.
	(length): Differentiate between 17-bit and 18-bit branch offsets.
	(MOVEP1, MOVEP2): New mode iterator.
	(mov_<load>l): Use ZC constraint.
	(mov_<load>r): Likewise.
	(mov_<store>l): Likewise.
	(mov_<store>r): Likewise.
	(*branch_equality<mode>_inverted): Add microMIPS support.
	(*branch_equality<mode>): Likewise.
	(*jump_absolute): Likewise.
	(indirect_jump_<mode>): Likewise.
	(tablejump_<mode>): Likewise.
	(<optab>_internal): Likewise.
	(sibcall_internal): Likewise.
	(sibcall_value_internal): Likewise.
	(prefetch): Use constraint ZD.
	* config/mips/mips.opt (minterlink-compressed): New option.
	(minterlink-mips16): Now an alias for minterlink-compressed.
	(mmicromips): New option.
	* config/mips/sync.md (sync_compare_and_swap<mode>): Use ZR constraint.
	(compare_and_swap_12): Likewise.
	(sync_add<mode>): Likewise.
	(sync_<optab>_12): Likewise.
	(sync_old_<optab>_12): Likewise.
	(sync_new_<optab>_12): Likewise.
	(sync_nand_12): Likewise.
	(sync_old_nand_12): Likewise.
	(sync_new_nand_12): Likewise.
	(sync_sub<mode>): Likewise.
	(sync_old_add<mode>): Likewise.
	(sync_old_sub<mode>): Likewise.
	(sync_new_add<mode>): Likewise.
	(sync_new_sub<mode>): Likewise.
	(sync_<optab><mode>): Likewise.
	(sync_old_<optab><mode>): Likewise.
	(sync_new_<optab><mode>): Likewise.
	(sync_nand<mode>): Likewise.
	(sync_old_nand<mode>): Likewise.
	(sync_new_nand<mode>): Likewise.
	(sync_lock_test_and_set<mode>): Likewise.
	(test_and_set_12): Likewise.
	(atomic_compare_and_swap<mode>): Likewise.
	(atomic_exchange<mode>_llsc): Likewise.
	(atomic_fetch_add<mode>_llsc): Likewise.
	* config/mips/mips-cpus.def (m14kc, m14k): New processors.
	* config/mips/mips-protos.h (umips_output_save_restore): New prototype.
	(umips_save_restore_pattern_p): Likewise.
	(umips_load_store_pair_p): Likewise.
	(umips_output_load_store_pair): Likewise.
	(umips_movep_target_p): Likewise.
	(umips_12bit_offset_address_p): Likewise.
	* config/mips/mips.c (MIPS_MAX_FIRST_STEP): Update for microMIPS.
	(mips_base_mips16): Rename this...
	(mips_base_compression_flags): ...to this. Update all uses.
	(mips_attribute_table): Add micromips, nomicromips and nocompression.
	(mips_mips16_decl_p): Delete.
	(mips_nomips16_decl_p): Delete.
	(mips_get_compress_on_flags): New function.
	(mips_get_compress_off_flags): New function.
	(mips_get_compress_mode): New function.
	(mips_get_compress_on_name): New function.
	(mips_get_compress_off_name): New function.
	(mips_insert_attributes): Support multiple compression types.
	(mips_merge_decl_attributes): Likewise.
	(umips_12bit_offset_address_p): New function.
	(mips_start_function_definition): Emit .set micromips directive.
	(mips_call_may_need_jalx_p): New function.
	(mips_function_ok_for_sibcall): Add microMIPS support.
	(mips_print_operand_punctuation): Support short delay slots and
	compact jumps.
	(umips_swm_mask, umips_swm_encoding): New.
	(umips_build_save_restore): New function.
	(mips_for_each_saved_gpr_and_fpr): Add microMIPS support.
	(was_mips16_p): Remove.
	(old_compression_mode): New.
	(mips_set_compression_mode): New function.
	(mips_set_current_function): Add microMIPS support.
	(mips_option_override): Likewise.
	(umips_save_restore_pattern_p): New function.
	(umips_output_save_restore): New function.
	(umips_load_store_pair_p_1): New function.
	(umips_load_store_pair_p): New function.
	(umips_output_load_store_pair_1): New function.
	(umips_output_load_store_pair): New function.
	(umips_movep_target_p) New function.
	(mips_prepare_pch_save): Add microMIPS support.
	* config/mips/mips.h (TARGET_COMPRESSION): New.
	(TARGET_CPU_CPP_BUILTINS): Update macro
	to use new compression flags and to support microMIPS.
	(MIPS_ISA_LEVEL_SPEC): Add m14k processors.
	(MIPS_ARCH_FLOAT_SPEC): Likewise.
	(ISA_HAS_LWXS): Include TARGET_MICROMIPS.
	(ISA_HAS_LOAD_DELAY): Exclude TARGET_MICROMIPS.
	(ASM_SPEC): Support mmicromips and mno-micromips.
	(M16STORE_REG_P): New macro.
	(MIPS_CALL): Support TARGET_MICROMIPS.
	(MICROMIPS_J): New macro.
	(mips_base_mips16): Rename this...
	(mips_base_compression_flags): ...to this.
	(UMIPS_12BIT_OFFSET_P): New macro.
	* config/mips/t-sde: (MULTILIB_OPTIONS): Add microMIPS.
	(MULTILIB_DIRNAMES): Likewise.

2013-02-24  Jakub Jelinek  <jakub@redhat.com>

	PR target/52555
	* target-globals.c (save_target_globals): For init_reg_sets and
	target_reinit remporarily set this_fn_optabs to this_target_optabs.

2013-02-22  James Grennahlgh  <james.greenhalgh@arm.com>

	* config/aarch64/aarch64-simd-builtins.def: Add copyright header.
	* config/aarch64/t-aarch64
	(aarch64-builtins.o): Depend on aarch64-simd-builtins.def.

2013-02-22  Vladimir Makarov  <vmakarov@redhat.com>

	PR inline-asm/56148
	* lra-constraints.c (process_alt_operands): Reload operand
	conflicting with earlier clobber only if no more other conflicting
	operands.

2013-02-22  Jakub Jelinek  <jakub@redhat.com>

	PR sanitizer/56393
	* config/gnu-user.h (LIBASAN_EARLY_SPEC): Link in libasan_preinit.o
	if not linking a shared library.

2013-02-22  Seth LaForge  <sethml@google.com>

	* config.gcc (arm*-*-eabi*): Treat arm*eb as big-endian.

2013-02-22  Greta Yorsh  <Greta.Yorsh@arm.com>

	* config/arm/arm.md (split for extendsidi): Update condition.
	(zero_extend<mode>di2,extend<mode>di2): Add an alternative.
	* config/arm/iterators.md (qhs_extenddi_cstr): Likewise.
	(qhs_zextenddi_cstr): Likewise.

2013-02-21  Jakub Jelinek  <jakub@redhat.com>

	PR middle-end/56420
	* expmed.c (EXACT_POWER_OF_2_OR_ZERO_P): Do subtraction in uhwi, to
	avoid signed wrapping.
	(expand_mult): Handle properly multiplication by
	((dword_type) -1) << (BITS_PER_WORD - 1).  Improve multiplication by
	((dword_type) 1) << (BITS_PER_WORD - 1).  Avoid undefined behavior
	in the compiler if coeff is HOST_WIDE_INT_MIN.
	(expand_divmod): Don't make ext_op1 static, change it's type to uhwi.
	Avoid undefined behavior in -INTVAL (op1).

	PR rtl-optimization/50339
	* lower-subreg.h (struct lower_subreg_choices): Add splitting_ashiftrt
	field.
	* lower-subreg.c (compute_splitting_shift): Handle ASHIFTRT.
	(compute_costs): Call compute_splitting_shift also for ASHIFTRT
	into splitting_ashiftrt field.
	(find_decomposable_shift_zext, resolve_shift_zext): Handle also
	ASHIFTRT.
	(dump_choices): Fix up printing LSHIFTRT choices, print ASHIFTRT
	choices.

2013-02-20  Aldy Hernandez  <aldyh@redhat.com>

	PR middle-end/56108
	* trans-mem.c (execute_tm_mark): Do not expand transactions that
	are sure to go irrevocable.

2013-02-21  Hans-Peter Nilsson  <hp@axis.com>

	* doc/rtl.texi (vec_concat, vec_duplicate): Mention that
	scalars are valid operands.

2013-02-21  Martin Jambor  <mjambor@suse.cz>

	PR tree-optimization/56310
	* ipa-cp.c (agg_replacements_to_vector): New parameter index, copy
	only matching indices and non-negative final offsets.
	(intersect_aggregates_with_edge): Pass src_idx to
	agg_replacements_to_vector.  Pass src_idx insstead of index to
	intersect_with_agg_replacements.

2013-02-21  Martin Jambor  <mjambor@suse.cz>

	* ipa-cp.c (good_cloning_opportunity_p): Dump the real threshold
	instead of hard-wired defaults.

2013-02-21  Maciej W. Rozycki  <macro@codesourcery.com>

	* doc/invoke.texi (MIPS Options): Update documentation of the
	floating-point multiply-accumulate instruction restrictions.

2013-02-21  Kostya Serebryany  <kcc@google.com>

	* config/i386/i386.c (ix86_asan_shadow_offset): Use 0x7fff8000 as
	asan_shadow_offset on x86_64 linux.

2013-02-21  Richard Biener  <rguenther@suse.de>

	PR tree-optimization/56415
	Revert
	2013-02-11  Richard Biener  <rguenther@suse.de>

	PR tree-optimization/56273
	* tree-vrp.c (simplify_cond_using_ranges): Disable for the
	first VRP run.

2013-02-21  Jakub Jelinek  <jakub@redhat.com>

	PR bootstrap/56258
	* doc/invoke.texi (-fdump-rtl-pro_and_epilogue): Use @item
	instead of @itemx.

	PR inline-asm/56405
	* expr.c (expand_expr_real_1) <case TARGET_MEM_REF, MEM_REF>: Don't
	use movmisalign or extract_bit_field for EXPAND_MEMORY modifier.

2013-02-20  Jan Hubicka  <jh@suse.cz>

	PR tree-optimization/56265
	* ipa-prop.c (ipa_make_edge_direct_to_target): Fixup callgraph when
	target is referenced for first time.

2013-02-20  Richard Biener  <rguenther@suse.de>

	* tree-call-cdce.c (tree_call_cdce): Do not remove unused locals.
	* tree-ssa-forwprop.c (ssa_forward_propagate_and_combine): Likewise.
	* tree-ssa-dce.c (perform_tree_ssa_dce): Likewise.
	* tree-ssa-copyrename.c (copy_rename_partition_coalesce): Do
	not return anything.
	(rename_ssa_copies): Do not remove unused locals.
	* tree-ssa-ccp.c (do_ssa_ccp): Likewise.
	* tree-ssanames.c (pass_release_ssa_names): Remove unused locals first.
	* passes.c (execute_function_todo): Do not schedule unused locals
	removal if cleanup_tree_cfg did something.
	* tree-ssa-live.c (remove_unused_locals): Dump statistics
	about the number of removed locals.

2013-02-20  Richard Biener  <rguenther@suse.de>

	PR tree-optimization/56398
	* tree-vect-loop-manip.c (adjust_debug_stmts): Skip
	SSA default defs.

2013-02-20  Martin Jambor  <mjambor@suse.cz>

	PR tree-optimization/55334
	* ipa-cp.c (initialize_node_lattices): Disable IPA-CP through and to
	restricted pointers to arrays.

2013-02-20  Richard Biener  <rguenther@suse.de>
	Jakub Jelinek  <jakub@redhat.com>

	PR tree-optimization/56396
	* tree-ssa-ccp.c (n_const_val): New static variable.
	(get_value): Return NULL for SSA names we don't have a lattice
	entry for.
	(ccp_initialize): Initialize n_const_val.
	* tree-ssa-copy.c (n_copy_of): New static variable.
	(init_copy_prop): Initialize n_copy_of.
	(get_value): Return NULL_TREE for SSA names we don't have a
	lattice entry for.

2013-02-20  Martin Jambor  <mjambor@suse.cz>

	* ipa-cp.c (initialize_node_lattices): Fix dumping condition.

2013-02-20  Richard Biener  <rguenther@suse.de>

	* genpreds.c (write_lookup_constraint): Do not compare first
	letter of the constraint again.

2013-02-20  Richard Biener  <rguenther@suse.de>

	* tree-ssa-loop-ivopts.c (alloc_use_cost_map): Use bitmap_count_bits
	and ceil_log2.
	(get_use_iv_cost): Terminate hashtable walk when coming across
	an empty entry.

2013-02-20  Igor Zamyatin  <igor.zamyatin@intel.com>

	* config/i386/i386.c (initial_ix86_tune_features): Turn on fp
	reassociation for avx2 targets.

2012-02-19  Edgar E. Iglesias  <edgar.iglesias@gmail.com>

	* config/microblaze/microblaze.c: microblaze_has_clz = 0
	Add version check for v8.10.a to enable microblaze_has_clz
	* config/microblaze/microblaze.h: Add TARGET_HAS_CLZ as combined
	version and TARGET_PATTERN_COMPARE check
	* config/microblaze/microblaze.md: New clzsi2 instruction

2012-02-19  Edgar E. Iglesias  <edgar.iglesias@gmail.com>

	* config/microblaze/microblaze.md (call_value_intern): Check symbol is
	function before branching.

2012-02-19  Andrey Belevantsev  <abel@ispras.ru>

	* sel-sched-dump.c (dump_insn_rtx_flags): Explicitly set
	DUMP_INSN_RTX_UID.
	(dump_insn_rtx_1): Pass PATTERN (insn) to str_pattern_slim.

2012-02-19  Andrey Belevantsev  <abel@ispras.ru>

	PR middle-end/55889
	* sel-sched.c: Include ira.h.
	(implicit_clobber_conflict_p): New function.
	(moveup_expr): Use it.
	* Makefile.in (sel-sched.o): Depend on ira.h.

2013-02-19  Richard Biener  <rguenther@suse.de>

	PR tree-optimization/56384
	* tree-ssa-sccvn.h (struct vn_phi_s): Add type member.
	(vn_hash_type): Split out from ...
	(vn_hash_constant_with_type): ... here.
	* tree-ssa-sccvn.c (vn_phi_compute_hash): Use vn_hash_type.
	(vn_phi_eq): Compare types from vn_phi_s structure.
	(vn_phi_lookup): Populate vn_phi_s type.
	(vn_phi_insert): Likewise.

2013-02-19  Jakub Jelinek  <jakub@redhat.com>

	PR tree-optimization/56350
	* tree-vect-loop.c (vectorizable_reduction): If orig_stmt, return false
	if haven't found reduction or nested cycle operand, rather than
	asserting we must find it.

	PR tree-optimization/56381
	* tree-ssa-pre.c (create_expression_by_pieces): Fix up last argument
	to fold_build3.

2013-02-18  Aldy Hernandez  <aldyh@redhat.com>
	    Jakub Jelinek  <jakub@redhat.com>

	PR target/52555
	* genopinit.c (raw_optab_handler): Use this_fn_optabs.
	(swap_optab_enable): Same.
	(init_all_optabs): Use argument instead of global.
	* tree.h (struct tree_optimization_option): New field target_optabs.
	* expr.h (init_all_optabs): Add argument to prototype.
	(TREE_OPTIMIZATION_OPTABS): New.
	(save_optabs_if_changed): Protoize.
	* optabs.h: Declare this_fn_optabs.
	* optabs.c (save_optabs_if_changed): New.
	Declare this_fn_optabs.
	(init_optabs): Add argument to init_all_optabs() call.
	* function.c (invoke_set_current_function_hook): Handle per
	function optabs.
	* function.h (struct function): New field optabs.
	* config/mips/mips.c (mips_set_mips16_mode): Handle when
	optimization_current_node has changed.
	* target-globals.h (save_target_globals_default_opts): Protoize.
	* target-globals.c (save_target_globals_default_opts): New.

2013-02-18  John David Anglin  <dave.anglin@nrc-cnrc.gc.ca>

	PR target/56347
	* config/pa/pa.c (pa_conditional_register_usage): On HP-UX, mark
	registers %fr12 and %fr12R as call used.

	PR target/56214
	* config/pa/predicates.md (base14_operand): Except for BLKmode, QImode
	and HImode, require all displacements to be an integer multiple of
	their mode size.
	* config/pa/pa.c (pa_legitimate_address_p): For REG+BASE addresses,
	only allow QImode and HImode when reload is in progress and strict is
	true.  Likewise for symbolic addresses.  Use base14_operand to check
	displacements in REG+BASE addresses.

2013-02-18  Richard Biener  <rguenther@suse.de>

	PR tree-optimization/56366
	* tree-vect-loop.c (get_initial_def_for_induction): Properly
	handle sign-conversion of outer-loop initial induction value.

2013-02-18  Richard Biener  <rguenther@suse.de>

	PR middle-end/56349
	* cfghooks.c (merge_blocks): If we merge a latch into another
	block adjust references to it.
	* cfgloop.c (flow_loops_find): Reset latch before recomputing it.
	(verify_loop_structure): Verify that a recorded latch is in fact
	a latch.

2013-02-18  Richard Biener  <rguenther@suse.de>

	PR tree-optimization/56321
	* tree-ssa-reassoc.c (propagate_op_to_single_use): Properly
	order SSA name release and virtual operand unlinking.

2013-02-17  Edgar E. Iglesias  <edgar.iglesias@gmail.com>

	* config/microblaze/microblaze.md (save_stack_block): Define.
	(restore_stack_block): Likewise.

2013-02-16  Edgar E. Iglesias  <edgar.iglesias@gmail.com>

	* config/microblaze/linux.h (TARGET_SUPPORTS_PIC): Define as 1.
	* config/microblaze/microblaze.h (TARGET_SUPPORTS_PIC): Define as 1.
	* config/microblaze/microblaze.c (microblaze_option_override):
	Bail out early for PIC modes when target does not support PIC.

2013-02-16  Edgar E. Iglesias  <edgar.iglesias@gmail.com>

	* config/microblaze/microblaze.c (microblaze_asm_trampoline_template):
	Replace with a microblaze version.
	(microblaze_trampoline_init): Adapt for microblaze.
	* config/microblaze/microblaze.h (TRAMPOLINE_SIZE): Adapt for
	microblaze.

2013-02-16  Jakub Jelinek  <jakub@redhat.com>
	    Dodji Seketeli  <dodji@redhat.com>

	PR asan/56330
	* asan.c (get_mem_refs_of_builtin_call): White space and style
	cleanup.
	(instrument_mem_region_access): Do not forget to always put
	instrumentation of the of 'base' and 'base + len' in a "if (len !=
	0) statement, even for cases where either 'base' or 'base + len'
	are not instrumented -- because they have been previously
	instrumented.  Simplify the logic by putting all the statements
	instrument 'base + len' inside a sequence, and then insert that
	sequence right before the current insertion point.  Then, to
	instrument 'base + len', just get an iterator on that statement.
	And do not forget to update the pointer to iterator the function
	received as argument.

2013-02-15  Vladimir Makarov  <vmakarov@redhat.com>

	PR rtl-optimization/56348
	* lra-assigns.c (reload_pseudo_compare_func): Prefer bigger pseudos.

2013-02-15  Steven Bosscher  <steven@gcc.gnu.org>

	* graph.c (start_graph_dump): Print dumpfile base as digraph label.
	(clean_graph_dump_file): Pass base to start_graph_dump.

2013-02-14  Richard Henderson  <rth@redhat.com>

	PR target/55941
	* lower-subreg.c (simple_move): Check dest mode instead of src mode.

2013-02-14  Steven Bosscher  <steven@gcc.gnu.org>

	* collect2-aix.h: Define F_LOADONLY.

2013-02-14  Richard Biener  <rguenther@suse.de>

	PR lto/50494
	* varasm.c (output_constant_def_1): Get the decl representing
	the constant as argument.
	(output_constant_def): Wrap output_constant_def_1.
	(make_decl_rtl): Use output_constant_def_1 with the decl
	representing the constant.
	(build_constant_desc): Optionally re-use a decl already
	representing the constant.
	(tree_output_constant_def): Adjust.

2013-02-14  Dodji Seketeli  <dodji@redhat.com>

	Fix an asan crash
	* asan.c (instrument_builtin_call):  Really put the length of the
	second source argument into src1_len.

2013-02-13  Jakub Jelinek  <jakub@redhat.com>

	* asan.c (create_cond_insert_point): Add create_then_fallthru_edge
	argument.  If it is false, don't create edge from then_bb to
	fallthru_bb.
	(insert_if_then_before_iter): Pass true to it.
	(build_check_stmt): Pass false to it.
	(transform_statements): Flush hash table only on extended basic
	block boundaries, rather than at the beginning of every bb.
	Don't flush hash table on nonfreeing_call_p calls.
	* tree-flow.h (nonfreeing_call_p): New prototype.
	* tree-ssa-phiopt.c (nonfreeing_call_p): No longer static.

2013-02-13  David S. Miller  <davem@davemloft.net>

	* expmed.c (expand_shift_1): Only strip scalar integer subregs.

2013-02-13  Vladimir Makarov  <vmakarov@redhat.com>

	PR target/56184
	* ira.c (max_regno_before_ira): Move from ...
	(ira): ... here.
	(fix_reg_equiv_init): Use max_regno_before_ira instead of
	vec_safe_length.

2013-02-13  Jakub Jelinek  <jakub@redhat.com>

	* config/i386/i386.c (ix86_asan_shadow_offset): Revert last change.

2013-02-13  Richard Biener  <rguenther@suse.de>

	PR lto/56295
	* gimple-streamer-out.c (output_gimple_stmt): Undo wrapping
	globals in MEM_REFs.

2013-02-13  Richard Biener  <rguenther@suse.de>

	* loop-init.c (loop_optimizer_init): Clear loop state when
	re-initializing preserved loops.
	* loop-unswitch.c (unswitch_single_loop): Return whether
	we unswitched the loop.  Do not verify loop state here.
	(unswitch_loops): When we unswitched a loop discover new
	loops.

2013-02-13  Kostya Serebryany  <kcc@google.com>

	* config/i386/i386.c: Use 0x7fff8000 as asan_shadow_offset on x86_64
	linux.
	* sanitizer.def: Rename __asan_init to __asan_init_v1.

2013-02-12  Dodji Seketeli  <dodji@redhat.com>

	Avoid instrumenting duplicated memory access in the same basic block
	* Makefile.in (asan.o): Add new dependency on hash-table.h
	* asan.c (struct asan_mem_ref, struct mem_ref_hasher): New types.
	(asan_mem_ref_init, asan_mem_ref_get_end, get_mem_ref_hash_table)
	(has_stmt_been_instrumented_p, empty_mem_ref_hash_table)
	(free_mem_ref_resources, has_mem_ref_been_instrumented)
	(has_stmt_been_instrumented_p, update_mem_ref_hash_table)
	(get_mem_ref_of_assignment): New functions.
	(get_mem_refs_of_builtin_call): Extract from
	instrument_builtin_call and tweak a little bit to make it fit with
	the new signature.
	(instrument_builtin_call): Use the new
	get_mem_refs_of_builtin_call.  Use gimple_call_builtin_p instead
	of is_gimple_builtin_call.
	(instrument_derefs, instrument_mem_region_access): Insert the
	instrumented memory reference into the hash table.
	(maybe_instrument_assignment): Renamed instrument_assignment into
	this, and change it to advance the iterator when instrumentation
	actually happened and return true in that case.  This makes it
	homogeneous with maybe_instrument_assignment, and thus give a
	chance to callers to be more 'regular'.
	(transform_statements): Clear the memory reference hash table
	whenever we enter a new BB, when we cross a function call, or when
	we are done transforming statements.  Use
	maybe_instrument_assignment instead of instrumentation.  No more
	need to special case maybe_instrument_assignment and advance the
	iterator after calling it; it's now handled just like
	maybe_instrument_call.  Update comment.

2013-02-13  Richard Biener  <rguenther@suse.de>

	* config/mn10300/mn10300.c (mn10300_scan_for_setlb_lcc):
	Fix loop discovery code.

2013-02-12  Vladimir Makarov  <vmakarov@redhat.com>

	PR inline-asm/56148
	* lra-constraints.c (process_alt_operands): Match early clobber
	operand with itself.  Check conflicts with earlyclobber only if
	the operand is not reloaded.  Prefer to reload conflicting operand
	if earlyclobber and matching operands are the same.

2013-02-12  Richard Biener  <rguenther@suse.de>

	PR lto/56297
	* lto-streamer-out.c (write_symbol): Do not output symbols
	for hard register variables.

2013-02-12  Georg-Johann Lay  <avr@gjlay.de>

	PR target/54222
	* config/avr/avr-dimode.md (umulsidi3, mulsidi3): New expanders.
	(umulsidi3_insn, mulsidi3_insn): New insns.

2013-02-12  Christophe Lyon  <christophe.lyon@linaro.org>

	* config/arm/arm-protos.h (struct cpu_vec_costs): New struct type.
	(struct tune_params): Add vec_costs field.
	* config/arm/arm.c (arm_builtin_vectorization_cost)
	(arm_add_stmt_cost): New functions.
	(TARGET_VECTORIZE_BUILTIN_VECTORIZATION_COST)
	(TARGET_VECTORIZE_ADD_STMT_COST): Define.
	(arm_default_vec_cost): New struct of type cpu_vec_costs.
	(arm_slowmul_tune, arm_fastmul_tune, arm_strongarm_tune)
	(arm_xscale_tune, arm_9e_tune, arm_v6t2_tune, arm_cortex_tune)
	(arm_cortex_a15_tune, arm_cortex_a5_tune, arm_cortex_a9_tune)
	(arm_v6m_tune, arm_fa726te_tune): Define new vec_costs field.

2013-02-12  Richard Biener  <rguenther@suse.de>

	PR lto/56295
	* gimple-streamer-in.c (input_gimple_stmt): Strip MEM_REFs off
	decls again if possible.

2013-02-12  Richard Biener  <rguenther@suse.de>

	PR middle-end/56288
	* tree-ssa.c (verify_ssa_name): Fix check, move
	SSA_NAME_IN_FREE_LIST check up.

2013-02-12  Jakub Jelinek  <jakub@redhat.com>
	    Steven Bosscher   <steven@gcc.gnu.org>

	PR rtl-optimization/56151
	* optabs.c (add_equal_note): Don't return 0 if target is a MEM,
	equal to op0 or op1, and last_insn pattern is CODE operation
	with MEM dest and one of the operands matches that MEM.

2013-02-11  Sriraman Tallam  <tmsriramgoogle.com>

	* doc/extend.texi: Document Function Multiversioning and "default"
	parameter string to target attribute.
	* config/i386/i386.c (get_builtin_code_for_version): Return 0 if
	target attribute parameter is "default".
	(ix86_compare_version_priority): Remove checks for target attribute.
	(ix86_mangle_function_version_assembler_name): Change error to sorry.
	Remove check for target attribute equal to NULL. Add assert.
	(ix86_generate_version_dispatcher_body): Change error to sorry.

2013-02-11  Iain Sandoe  <iain@codesourcery.com>
	    Jack Howarth  <howarth@bromo.med.uc.edu>
	    Patrick Marlier  <patrick.marlier@gmail.com>

	PR libitm/55693
	* config/darwin.h: Replace ENDFILE_SPEC with TM_DESTRUCTOR and
	define ENDFILE_SPEC as TM_DESTRUCTOR.
	* config/i386/darwin.h (ENDFILE_SPEC): Use TM_DESTRUCTOR.

2013-02-11  Alexander Potapenko  <glider@google.com>
	    Jack Howarth  <howarth@bromo.med.uc.edu>
	    Jakub Jelinek  <jakub@redhat.com>

	PR sanitizer/55617
	* config/darwin.c (cdtor_record): Rename ctor_record.
	(sort_cdtor_records): Rename sort_ctor_records.
	(finalize_dtors): New routine to sort destructors by
	priority before use in assemble_integer.
	(machopic_asm_out_destructor): Use finalize_dtors if needed.

2013-02-11  Uros Bizjak  <ubizjak@gmail.com>

	PR rtl-optimization/56275
	* simplify-rtx.c (avoid_constant_pool_reference): Check that
	offset is non-negative and less than cmode size before
	calling simplify_subreg.

2013-02-11  Richard Biener  <rguenther@suse.de>

	PR tree-optimization/56264
	* cfgloop.h (fix_loop_structure): Adjust prototype.
	* loop-init.c (fix_loop_structure): Return the number of
	newly discovered loops.
	* tree-cfgcleanup.c (repair_loop_structures): When new loops
	are discovered, do a full loop-closed SSA rewrite.

2013-02-11  Richard Biener  <rguenther@suse.de>

	PR tree-optimization/56273
	* tree-vrp.c (simplify_cond_using_ranges): Disable for the
	first VRP run.
	(check_array_ref): Fix missing newline in dumps.
	(search_for_addr_array): Likewise.

2013-02-09  David Edelsohn  <dje.gcc@gmail.com>

	* config/rs6000/aix61.h (OS_MISSING_ALTIVEC): Undefine.

2013-02-09  Jakub Jelinek  <jakub@redhat.com>

	PR target/56256
	* config/rs6000/rs6000.h (ASSEMBLER_DIALECT): Define.

2013-02-08  Vladimir Makarov  <vmakarov@redhat.com>

	PR rtl-optimization/56246
	* lra-constraints.c (simplify_operand_subreg): Try to reuse
	reload pseudo.
	* lra.c (lra): Clear lra_optional_reload_pseudos only when all
	constraints are satisfied.

2013-02-08  Jeff Law  <law@redhat.com>

	PR debug/53948
	* emit-rtl.c (reg_is_parm_p): New function.
	* regs.h (reg_is_parm_p): New prototype.
	* ira-conflicts.c (ira_build_conflicts): Allow parameters in
	callee-clobbered registers.

2013-02-08  Michael Meissner  <meissner@linux.vnet.ibm.com>

	PR target/56043
	* config/rs6000/rs6000.c (rs6000_builtin_vectorized_libmass):
	If there is no implicit builtin declaration, just return NULL.

2013-02-08  Uros Bizjak  <ubizjak@gmail.com>

	* config/i386/sse.md (FMAMODEM): New mode iterator.
	(fma<mode>4, fms<mode>4, fnma<mode>4, fnms<mode>4): Use FMAMODEM
	mode iterator. Do not use TARGET_SSE_MATH in insn constraint.

2013-02-08  Uros Bizjak  <ubizjak@gmail.com>

	* config/i386/gnu-user.h (TARGET_CAN_SPLIT_STACK): Define only
	when HAVE_GAS_CFI_PERSONALITY_DIRECTIVE is set.
	* config/i386/gnu-user64.h (TARGET_CAN_SPLIT_STACK): Ditto.

2013-02-08  Edgar E. Iglesias  <edgar.iglesias@gmail.com>

	* config.gcc (microblaze*-linux*): Add TARGET_BIG_ENDIAN_DEFAULT.
	(microblaze*-*-elf): Likewise.
	* config/microblaze/linux.h: Add -mbig-endian / -mlittle-endian to
	LINK_SPEC.
	* config/microblaze/microblaze-c.c: Add builtin defines for
	_LITTLE_ENDIAN and _BIG_ENDIAN.
	* config/microblaze/microblaze.h: Add TARGET_ENDIAN_DEFAULT and
	add to TARGET_DEFAULT flags.
	Expand ASM_SPEC and LINK_SPEC.
	Update BYTES_BIG_ENDIAN and WORDS_BIG_ENDIAN.
	* config/microblaze/microblaze.md: Update extendsidi2 and
	movdi_internal instructions to use low-order / high-order reg
	print_operands.
	* config/microblaze/microblaze.opt: Add mbig-endian and mlittle-endian
	options and inversemask / mask of LITTLE_ENDIAN.
	* config/microblaze/t-microblaze: Expand multilib options to
	include mlittle-endian (le) and update exceptions patterns.

2013-02-08  Jakub Jelinek  <jakub@redhat.com>

	PR rtl-optimization/56195
	* lra-constraints.c (get_reload_reg): Don't reuse regs
	if they have smaller mode than requested, if they have
	wider mode than requested, try to return a SUBREG.

	PR tree-optimization/56250
	* fold-const.c (extract_muldiv_1) <case NEGATE_EXPR>: Don't optimize
	if type is unsigned and code isn't MULT_EXPR.

2013-02-08  Georg-Johann Lay  <avr@gjlay.de>

	PR tree-optimization/56064
	* fixed-value.c (fixed_from_double_int): Sign/zero extend payload
	bits according to mode.
	* fixed-value.h (fixed_from_double_int)
	(const_fixed_from_double_int): Adjust comments.

2013-02-08  Richard Biener  <rguenther@suse.de>

	PR lto/56231
	* lto-streamer.h (struct data_in): Remove current_file, current_line
	and current_col members.
	* lto-streamer-out.c (lto_output_location): Stream changed bits
	en-block for efficiency.
	* lto-streamer-in.c (clear_line_info): Remove.
	(lto_input_location): Cache current file, line and column
	globally via local statics.  Read changed bits en-block.
	(input_function): Do not call clear_line_info.
	(lto_read_body): Likewise.
	(lto_input_toplevel_asms): Likewise.

2013-02-08  Michael Matz  <matz@suse.de>

	PR tree-optimization/52448
	* tree-ssa-phiopt.c (struct name_to_bb): Add phase member.
	(nt_call_phase): New static.
	(add_or_mark_expr): Only mark accesses with newer phase than any
	call seen.
	(nonfreeing_call_p): New.
	(nt_init_block): Update nt_call_phase, mark blocks as visited.
	(nt_fini_block): Keep blocks marked as visited.
	(get_non_trapping): Initialize nt_call_phase, and reset aux pointer.

2013-02-08  Richard Biener  <rguenther@suse.de>

	* ira.c (ira): Free broken dominator information.

2013-02-08  Uros Bizjak  <ubizjak@gmail.com>

	* config/i386/i386.c (ix86_spill_class): Use INTEGER_CLASS_P macro.

2013-02-08  Marek Polacek  <polacek@redhat.com>

	* cfgloop.c (verify_loop_structure): Add more checking of headers.

2013-02-08  Richard Biener  <rguenther@suse.de>

	PR middle-end/56181
	* cfgloop.h (flow_loops_find): Adjust.
	(bb_loop_header_p): Declare.
	* cfgloop.c (bb_loop_header_p): New function split out from ...
	(flow_loops_find): ... here.  Adjust function signature,
	support incremental loop structure update.
	(verify_loop_structure): Cleanup.  Verify a loop is a loop.
	* cfgloopmanip.c (fix_loop_structure): Move ...
	* loop-init.c (fix_loop_structure): ... here.
	(apply_loop_flags): Split out from ...
	(loop_optimizer_init): ... here.
	(fix_loop_structure): Use apply_loop_flags.  Use flow_loops_find
	in incremental mode, only remove dead loops here.

2013-02-08  Georg-Johann Lay  <avr@gjlay.de>

	PR target/54222
	* config/avr/avr.md (unspec) <UNSPEC_ROUND>: Add.
	* config/avr/avr-fixed.md (ALL4QA, ALL124QA): New mode iterators.
	(round<mode>3, round<mode>3_const): New expanders for fixed-mode.
	(*round<mode>3.libgcc): New insns for fixed-modes.
	* config/avr/builtins.def (ABSxx): Use a non-NULL LIBNAME.
	(ROUNDxx, COUNTLSxx, BITSxx, xxBITS): New DEF_BUILTINs.
	(ROUNDFX, COUNTLSFX, ABSFX): New DEF_BUILTINs.
	* config/avr/stdfix.h (absFX, bitsFX, FXbits): Remove inline
	implementations.  Define to __builtin_avr_absFX,
	__builtin_avr_bitsFX, __builtin_avr_FXbits, respectively.
	(roundFX, countlsFX): Define to __builtin_avr_roundFX,
	__builtin_avr_countlsFX, respectively.
	* config/avr/avr-c.c (target.h): Include it.
	(enum avr_builtin_id): New enum.
	(avr_resolve_overloaded_builtin): New static function.
	(avr_register_target_pragmas): Use it to set
	targetm.resolve_overloaded_builtin.
	* config/avr/avr.c (avr_init_builtins): Supply myriads of local
	tree nodes used by DEF_BUILTIN.
	(avr_expand_builtin) <AVR_BUILTIN_ROUNDxx>: Sanity-check them.
	(avr_fold_builtin) <AVR_BUILTIN_BITSxx>: Fold to VIEW_COVERT_EXPR.
	<AVR_BUILTIN_xxBITS>: Same.

2013-02-08  Richard Biener  <rguenther@suse.de>

	* cfgloop.c (verify_loop_structure): Properly handle
	a loop exiting to another loop header.
	* ira-int.h (ira_loops): Remove.
	* ira.c (ira_loops): Remove.
	(ira): Use loop_optimizer_init and loop_optimizer_finalize.
	(do_reload): Use loop_optimizer_finalize.
	* ira-build.c (create_loop_tree_nodes): Use get_loops and
	number_of_loops to access the loop tree.
	(more_one_region_p): Likewise.
	(finish_loop_tree_nodes): Likewise.
	(rebuild_regno_allocno_maps): Likewise.
	(mark_loops_for_removal): Likewise.
	(mark_all_loops_for_removal): Likewise.
	(remove_unnecessary_regions): Likewise.
	(ira_build): Likewise.
	* ira-emit.c (setup_entered_from_non_parent_p): Likewise.

2013-02-08  Richard Biener  <rguenther@suse.de>

	* Makefile.in (tree-tailcall.o): Add $(CFGLOOP_H) dependency.
	* ipa-pure-const.c (analyze_function): Avoid calling
	mark_irreducible_loops twice.
	* tree-tailcall.c (tree_optimize_tail_calls_1): Mark loops for fixup.

2013-02-07  David S. Miller  <davem@davemloft.net>

	* dwarf2out.c (based_loc_descr): Perform leaf register remapping
	on 'reg'.
	* var-tracking.c (vt_add_function_parameter): Test the presence of
	HAVE_window_save properly and do not remap argument registers when
	we have a leaf function.

2013-02-07  Uros Bizjak  <ubizjak@gmail.com>

	PR bootstrap/56227
	* ggc-page.c (ggc_print_statistics): Use HOST_LONG_LONG_FORMAT
	instead of "ll".
	* config/i386/i386.c (ix86_print_operand): Ditto.

2013-02-07  Vladimir Makarov  <vmakarov@redhat.com>

	* lra-constraints.c (process_alt_operands): Fix recently added comment.

2013-02-07  Vladimir Makarov  <vmakarov@redhat.com>

	PR rtl-optimization/56225
	* lra-constraints.c (process_alt_operands): Check that reload hard
	reg can hold value for strict_low_part.

2013-02-07  Jakub Jelinek  <jakub@redhat.com>

	PR debug/56154
	* dwarf2out.c (dwarf2_debug_hooks): Set end_function hook to
	dwarf2out_end_function.
	(in_first_function_p, maybe_at_text_label_p,
	first_loclabel_num_not_at_text_label): New variables.
	(dwarf2out_var_location): In the first function find out
	lowest loclabel_num N where .LVLN is known not to be equal to .Ltext0.
	(find_empty_loc_ranges_at_text_label, dwarf2out_end_function): New
	functions.

2013-02-07  Eric Botcazou  <ebotcazou@adacore.com>

	PR rtl-optimization/56178
	* cse.c (cse_insn): Do not create a REG_EQUAL note if the source is a
	SUBREG of a register.  Tidy up related block of code.
	* fwprop.c (forward_propagate_and_simplify): Do not create a REG_EQUAL
	note if the source is a register or a SUBREG of a register.

2013-02-07  Jakub Jelinek  <jakub@redhat.com>

	PR target/56228
	* config/rs6000/rs6000.md (ptrm): New mode attr.
	(call_indirect_aix<ptrsize>, call_indirect_aix<ptrsize>_nor11,
	call_value_indirect_aix<pttrsize>,
	call_value_indirect_aix<pttrsize>_nor11): Use <ptrm> instead of
	m in constraints.

2013-02-07  Michael Haubenwallner  <michael.haubenwallner@salomon.at>

	* collect2.c (main): Set aix64_flag for -G and -bsvr4 too, disable
	if -bnortl. Convert to strcmp and strncmp.

2013-02-07  Alan Modra  <amodra@gmail.com>

	PR target/54009
	* config/rs6000/rs6000.c (mem_operand_gpr): Check that LO_SUM
	addresses won't wrap when offsetting.
	(rs6000_secondary_reload): Provide secondary reloads needed for
	wrapping LO_SUM addresses.

2013-02-06  Thomas Schwinge  <thomas@codesourcery.com>

	* config/gnu.h (GNU_USER_TARGET_OS_CPP_BUILTINS): Never define
	MACH, just __MACH__.

2013-02-06  Richard Biener  <rguenther@suse.de>

	* tracer.c (tracer): Mark loops with LOOPS_NEED_FIXUP
	instead of calling fix_loop_structure.

2013-02-06  Jakub Jelinek  <jakub@redhat.com>

	PR middle-end/56217
	* omp-low.c (use_pointer_for_field): Return false if
	lower_send_shared_vars doesn't generate any copy-out code.

2013-02-06  Tom de Vries  <tom@codesourcery.com>

	PR rtl-optimization/56131
	* cfgrtl.c (delete_insn): Use NOTE_BASIC_BLOCK instead of BLOCK_FOR_INSN
	to get the bb of a NOTE_INSN_BASIC_BLOCK.  Handle the case that the bb
	of the label is NULL.  Add comment.

2013-02-05  Jakub Jelinek  <jakub@redhat.com>

	* tree.h (struct tree_decl_with_vis): Remove thread_local field.

	PR sanitizer/55374
	* config/gnu-user.h (LIBTSAN_EARLY_SPEC): Define.
	(STATIC_LIBTSAN_LIBS): Likewise.
	* gcc.c (ADD_STATIC_LIBTSAN_LIBS, LIBTSAN_EARLY_SPEC): Define.
	(LIBTSAN_SPEC): Add ADD_STATIC_LIBTSAN_LIBS, if LIBTSAN_EARLY_SPEC
	is defined, don't add anything else beyond that.
	(SANITIZER_EARLY_SPEC, SANITIZER_SPEC): Define.
	(LINK_COMMAND_SPEC): Use them.

	PR tree-optimization/56205
	* tree-stdarg.c (check_all_va_list_escapes): Return true if
	there are any PHI nodes that set non-va_list_escape_vars SSA_NAME
	and some va_list_escape_vars SSA_NAME appears in some PHI argument.

2013-02-05  Richard Biener  <rguenther@suse.de>

	PR tree-optimization/53342
	PR tree-optimization/53185
	* tree-vectorizer.h (vect_check_strided_load): Remove.
	* tree-vect-data-refs.c (vect_enhance_data_refs_alignment): Do
	not disallow peeling for vectorized strided loads.
	(vect_check_strided_load): Make static and simplify.
	(vect_analyze_data_refs): Adjust.
	* tree-vect-stmts.c (vectorizable_load): Handle peeled loops
	correctly when vectorizing strided loads.

2013-02-05  Richard Biener  <rguenther@suse.de>

	* doc/install.texi: Refer to ISL, not PPL.

2013-02-05  Jan Hubicka  <jh@suse.cz>

	PR tree-optimization/55789
	* params.def (PARAM_EARLY_INLINER_MAX_ITERATIONS): Drop to 1.

2013-02-05  Jan Hubicka  <jh@suse.cz>

	PR tree-optimization/55789
	* cgraphclones.c (cgraph_remove_node_and_inline_clones): Remove
	the dead call anyway.

2013-02-05  Eric Botcazou  <ebotcazou@adacore.com>

	PR sanitizer/55374
	* config/gnu-user.h (LIBASAN_EARLY_SPEC): Add missing guard.

2013-02-04  Alexander Potapenko  <glider@google.com>
	    Jack Howarth  <howarth@bromo.med.uc.edu>
	    Jakub Jelinek  <jakub@redhat.com>

	PR sanitizer/55617
	* config/darwin.c (sort_ctor_records): Stabilized qsort
	on constructor priority by using original position.
	(finalize_ctors): New routine to sort constructors by
	priority before use in assemble_integer.
	(machopic_asm_out_constructor): Use finalize_ctors if needed.

2013-02-04  Jakub Jelinek  <jakub@redhat.com>

	PR libstdc++/54314
	* config/i386/winnt.c (i386_pe_assemble_visibility): Don't warn
	about visibility on artificial decls.
	* config/sol2.c (solaris_assemble_visibility): Likewise.

2013-02-04  Kai Tietz  <ktietz@redhat.com>

	PR target/56186
	* config/i386/i386.c (function_value_ms_64): Add additional valtype
	argument and improve checking of return-argument types for 16-byte
	modes.
	(ix86_function_value_1): Add additional valtype argument on call
	of function_value_64.
	(return_in_memory_ms_64): Sync 16-byte sized mode handling with
	handling infunction_value_64 function.

2013-02-04  Matthew Gretton-Dann  <matthew.gretton-dann@linaro.org>

	* reload.c (subst_reloads): Fix DEBUG_RELOAD build issue.

2013-02-04  Richard Biener  <rguenther@suse.de>

	PR tree-optimization/56188
	* tree-ssa-structalias.c (label_visit): Consider case with
	initially non-empty points-to set.
	(perform_var_substitution): Dump node mapping and clean up.

2013-02-04  Richard Guenther  <rguenther@suse.de>

	PR lto/56168
	* lto-symtab.c (lto_symtab_merge_decls_1): Make non-builtin
	node prevail as last resort.
	(lto_symtab_merge_decls): Remove guard on LTRANS here.
	(lto_symtab_prevailing_decl): Builtins are their own prevailing decl.

2013-02-04  Richard Biener  <rguenther@suse.de>

	PR tree-optimization/56113
	* tree-ssa-structalias.c (equiv_class_lookup, equiv_class_add):
	Merge into ...
	(equiv_class_lookup_or_add): ... this.
	(label_visit): Adjust and fix error in previous patch.
	(perform_var_substitution): Adjust.

2013-02-03  Oleg Endo  <olegendo@gcc.gnu.org>

	* config/sh/divtab.c: Fix formatting and comments throughout the file.
	* config/sh/sh4-300.md: Likewise.
	* config/sh/sh4a.md: Likewise.
	* config/sh/constraints.md: Likewise.
	* config/sh/sh.md: Likewise.
	* config/sh/netbsd-elf.h: Likewise.
	* config/sh/predicates.md: Likewise.
	* config/sh/sh-protos.h: Likewise.
	* config/sh/ushmedia.h: Likewise.
	* config/sh/linux.h: Likewise.
	* config/sh/sh.c: Likewise.
	* config/sh/superh.h: Likewise.
	* config/sh/elf.h: Likewise.
	* config/sh/sh4.md: Likewise.
	* config/sh/sh.h: Likewise.

2013-02-03  John David Anglin  <dave.anglin@nrc-cnrc.gc.ca>

	* config/pa/constraints.md: Adjust unused letters.  Change "T"
	constraint to match_test floating_point_store_memory_operand().
	* config/pa/predicates.md (reg_plus_base_memory_operand): New.
	(base14_operand): New.
	(floating_point_store_memory_operand): New.
	(integer_store_memory_operand): Revise to use base14_operand and
	reg_plus_base_memory_operand.
	(move_dest_operand): Allow symbolic_memory_operands.
	(symbolic_memory_operand): Check for LO_SOM.
	(symbolic_operand): Change default case to break.
	* config/pa/pa.md: Remove unamed DFmode and SFmode patterns to force
	CONST_DOUBLE values to be reloaded by putting them into memory when
	the destination is a floating point register.
	(movdf): Remove code to handle CONST_DOUBLE.
	(movsf): Likewise.
	(reload_indf_r1): New.
	(reload_insf_r1): New.
	Consistently use "Q" and "T" constraints with integer and floating
	point move instructions, respectively.
	(movdi): Remove FAIL.
	Change predicate for source operand unamed DImode move from
	general_operand to move_src_operand.
	(umulsidi3): Change predicate for destination operand to
	register_operand.
	Likewise for similar unamed patterns.
	* config/pa/pa-protos.h (pa_legitimize_reload_address): Declare.
	* config/pa/pa.c (pa_symbolic_expression_p): Remove extra parenthesis.
	(hppa_legitimize_address): Simplify mask calculation.
	(pa_emit_move_sequence): Revised handling of secondary reloads from
	REG+D addresses for floating point loads and stores.  Directly handle
	loading CONST0_RTX (mode) to a floating point register.
	(pa_secondary_reload): Handle reloading DF and SFmode constant values
	to floating point registers.  Don't restrict secondary reloads to
	floating point registers to integer modes.  Revise some comments and
	cleanup some code.
	(TARGET_LEGITIMATE_ADDRESS_P): Define.
	(pa_legitimate_address_p): New.
	(pa_legitimize_reload_address): New.
	* config/pa/pa.h (STRICT_REG_OK_FOR_INDEX_P): New.
	(STRICT_REG_OK_FOR_BASE_P): New.
	(GO_IF_LEGITIMATE_ADDRESS): Delete.  Update some related comments.
	(LEGITIMIZE_RELOAD_ADDRESS): Revise to use pa_legitimize_reload_address.

2013-02-03  David Edelsohn  <dje.gcc@gmail.com>
	    Andrew Dixie  <andrewd@gentrack.com>

	* collect2.c (GCC_CHECK_HDR): Do not scan objects with F_LOADONLY
	flag set.

2013-02-03  Richard Sandiford  <rdsandiford@googlemail.com>

	* expmed.c (extract_bit_field_1): Pass the full width of the
	structure to get_best_reg_extraction_insn.

2013-02-01  David Edelsohn  <dje.gcc@gmail.com>

	PR target/54601
	* configure.ac (use_cxa_atexit): Add AIX.
	* configure: Regenerate.

	* config/rs6000/aix61.h (STARTFILE_SPEC): Add crtcxa.o.

2013-02-01  Jakub Jelinek  <jakub@redhat.com>

	PR debug/54793
	* final.c (need_profile_function): New variable.
	(final_start_function): Drop ATTRIBUTE_UNUSED from first argument.
	If first of NOTE_INSN_BASIC_BLOCK or NOTE_INSN_FUNCTION_BEG
	is only preceeded by NOTE_INSN_VAR_LOCATION or NOTE_INSN_DELETED
	notes, targetm.asm_out.function_prologue doesn't emit anything,
	HAVE_prologue and profiler should be emitted before prologue,
	set need_profile_function instead of emitting it.
	(final_scan_insn): If need_profile_function, emit
	profile_function on the first NOTE_INSN_BASIC_BLOCK or
	NOTE_INSN_FUNCTION_BEG note.

2013-02-01  Richard Henderson  <rth@redhat.com>

	* config/rs6000/rs6000.md (smulditi3): New.
	(umulditi3): New.

	* config/alpha/alpha.md (umulditi3): New.

2013-02-01  David Edelsohn  <dje.gcc@gmail.com>

	* config/rs6000/xcoff.h (ASM_OUTPUT_ALIGNED_COMMON): Use floor_log2.
	(ASM_OUTPUT_ALIGNED_LOCAL): New.

2013-02-01  Richard Biener  <rguenther@suse.de>

	PR tree-optimization/56113
	* tree-ssa-structalias.c (label_visit): Reduce work for
	single-predecessor nodes.

2013-02-01  Eric Botcazou  <ebotcazou@adacore.com>

	* fold-const.c (make_range_step) <TRUTH_NOT_EXPR>: Bail out if the
	range isn't testing for zero.

2013-01-31  Steven Bosscher  <steven@gcc.gnu.org>

	PR middle-end/56113
	* fwprop.c (fwprop_init): Set up loops without CFG modifications.

2013-01-31  Hiroyuki Ono  <hiroyuki.ono.jc@renesas.com>
	    Nick Clifton  <nickc@redhat.com>

	* config/v850/constraints.md (Q): Define as a memory constraint.
	* config/v850/predicates.md (label_ref_operand): New predicate.
	(e3v5_shift_operand): New predicate.
	(ior_operator): New predicate.
	* config/v850/t-v850: Add e3v5 multilib.
	* config/v850/v850-protos.h (v850_adjust_insn_length): Prototype.
	(v850_gen_movdi): Prototype.
	* config/v850/v850.c: Add support for e3v5 architecture.
	Rename all uses of TARGET_V850E || TARGET_V850E2_ALL to
	TARGET_V850E_UP.
	(construct_save_jarl): Add e3v5 long JARL support.
	(v850_adjust_insn_length): New function.  Adjust length of call
	insns when using e3v5 instructions.
	(v850_gen_movdi): New function: Generate instructions to move a
	DImode value.
	* config/v850/v850.h (TARGET_CPU_v850e3v5): Define.
	(CPP_SPEC): Define __v850e3v5__ as appropriate.
	(TARGET_USE_FPU): Enable for e3v5.
	(CONST_OK_FOR_W): New macro.
	(ADJUST_INSN_LENGTH): Define.
	* config/v850/v850.md (UNSPEC_LOOP): Define.
	(attr cpu): Add v850e3v5.
	Rename all uses of TARGET_V850E2 to TARGET_V850E2V3_UP.
	(movdi): New pattern.
	(movdi_internal): New pattern.
	(cbranchsf4): Conditionalize on TARGET_USE_FPU.
	(cbranchdf4): Conditionalize on TARGET_USE_FPU.
	(cstoresf4): Likewise.
	(cstoredf4): Likewise.
	(insv): New pattern.
	(rotlso3_a): New pattern.
	(rotlsi3_b): New pattern
	(rotlsi3_v850e3v5): New pattern.
	(doloop_begin): New pattern.
	(fix_loop_counter): New pattern.
	(doloop_end): New pattern.
	(branch_normal): Add e3v5 long branch support.
	(branch_invert): Likewise.
	(branch_z_normal): Likewise.
	(branch_z_invert): Likewise.
	(branch_nz_normal): Likewise.
	(branch_nz_invert): Likewise.
	(call_internal_short): Add e3v5 register-indirect JARL support.
	(call_internal_long): Likewise.
	(call_value_internal_short): Likewise.
	(call_value_internal_long): Likewise.
	* config/v850/v850.opt (mv850e3v5, mv850e2v4): New options.
	(mloop): New option.
	* config.gcc: Add support for configuring v840e3v5 target.
	* doc/invoke.texi: Document new v850 specific command line options.

2013-01-31  Paul Koning  <ni1d@arrl.net>

	PR debug/55059
	PR debug/54508
	* dwarf2out.c (prune_unused_types_mark): Mark all of parent's
	children if parent is a class.
	(prune_unused_types_prune): Don't add DW_AT_declaration.

2013-01-31  Richard Biener  <rguenther@suse.de>

	PR tree-optimization/56157
	* tree-vect-slp.c (vect_get_slp_defs): More thoroughly try to
	match up operand with SLP child.

2013-01-31  Jason Merrill  <jason@redhat.com>

	PR debug/54410
	* dwarf2out.c (gen_struct_or_union_type_die): Always schedule template
	parameters the first time.
	(gen_scheduled_generic_parms_dies): Check completeness here.

2013-01-31  Richard Biener  <rguenther@suse.de>

	PR middle-end/53073
	* common.opt (faggressive-loop-optimizations): New flag,
	enabled by default.
	* doc/invoke.texi (faggressive-loop-optimizations): Document.
	* tree-ssa-loop-niter.c (estimate_numbers_of_iterations_loop): Guard
	infer_loop_bounds_from_undefined by it.

2013-01-31  Richard Biener  <rguenther@suse.de>

	PR tree-optimization/56150
	* tree-ssa-loop-manip.c (find_uses_to_rename_stmt): Do not
	visit virtual operands.
	(find_uses_to_rename_bb): Likewise.

2013-01-31  Richard Biener  <rguenther@suse.de>

	PR tree-optimization/56150
	* tree-ssa-tail-merge.c (gimple_equal_p): Properly handle
	mixed store non-store stmts.

2013-01-30  Jakub Jelinek  <jakub@redhat.com>

	PR sanitizer/55374
	* gcc.c (LIBASAN_SPEC): Define just to ADD_STATIC_LIBASAN_LIBS if
	LIBASAN_EARLY_SPEC is defined.
	(LIBASAN_EARLY_SPEC): Define to empty string if not already defined.
	(LINK_COMMAND_SPEC): Add LIBASAN_EARLY_SPEC for -fsanitize=address,
	before %o.
	* config/gnu-user.h (LIBASAN_EARLY_SPEC): Define.

	PR c++/55742
	* config/i386/i386.c (ix86_valid_target_attribute_inner_p): Diagnose
	invalid args instead of ICEing on it.
	(ix86_valid_target_attribute_tree): Return error_mark_node if
	ix86_valid_target_attribute_inner_p failed.
	(ix86_valid_target_attribute_p): Return false only if
	ix86_valid_target_attribute_tree returned error_mark_node.  Allow
	target("default") attribute.
	(sorted_attr_string): Change argument from const char * to tree,
	merge in all target attribute arguments rather than just one.
	Formatting fix.  Use XNEWVEC instead of xmalloc and XDELETEVEC
	instead of free.  Avoid using strcat.
	(ix86_mangle_function_version_assembler_name): Mangle
	target("default") as if no target attribute is present.  Adjust
	sorted_attr_string caller.  Avoid leaking memory.  Use XNEWVEC
	instead of xmalloc and XDELETEVEC instead of free.
	(ix86_function_versions): Don't return true if one of the decls
	doesn't have target attribute.  If they don't and one of the decls
	is DECL_FUNCTION_VERSIONED, report an error.  Adjust
	sorted_attr_string caller.  Use XDELETEVEC instead of free.
	(ix86_supports_function_versions): Remove.
	(make_name): Fix up formatting.
	(make_dispatcher_decl): Remove resolver_name and its initialization.
	Avoid leaking memory.
	(is_function_default_version): Return true if there is
	target("default") attribute rather than no target attribute at all.
	(make_resolver_func): Avoid leaking memory.
	(ix86_generate_version_dispatcher_body): Likewise.
	(TARGET_OPTION_SUPPORTS_FUNCTION_VERSIONS): Remove.
	* target.def (supports_function_versions): Remove.
	* doc/tm.texi.in (SUPPORTS_FUNCTION_VERSIONS): Remove.
	* doc/tm.texi: Regenerated.

2013-01-30  Vladimir Makarov  <vmakarov@redhat.com>

	PR rtl-optimization/56144
	* lra-constraints.c (get_reload_reg): Don't reuse reload pseudo
	for values with side effects.

2013-01-30  Richard Biener  <rguenther@suse.de>

	* sparseset.h (sparseset_bit_p): Use gcc_checking_assert.
	(sparseset_pop): Likewise.
	* cfganal.c (compute_idf): Likewise.  Increase work-stack size
	to be able to use quick_push in the worker loop.

2013-01-30  Marek Polacek  <polacek@redhat.com>

	* cfgcleanup.c (cleanup_cfg): Don't mark affected BBs.

2013-01-30  Richard Biener  <rguenther@suse.de>

	PR lto/56147
	* lto-symtab.c (lto_symtab_merge_decls_1): Guard DECL_BUILT_IN check.

2013-01-30  Georg-Johann Lay  <avr@gjlay.de>

	PR tree-optimization/56064
	* fixed-value.c (fixed_from_double_int): New function.
	* fixed-value.h (fixed_from_double_int): New prototype.
	(const_fixed_from_double_int): New static inline function.
	* fold-const.c (native_interpret_fixed): New static function.
	(native_interpret_expr) <FIXED_POINT_TYPE>: Use it.
	(can_native_interpret_type_p) <FIXED_POINT_TYPE>: Return true.
	(native_encode_fixed): New static function.
	(native_encode_expr) <FIXED_CST>: Use it.
	(native_interpret_int): Move double_int worker code to...
	* double-int.c (double_int::from_buffer): ...this new static method.
	* double-int.h (double_int::from_buffer): Prototype it.

2013-01-30  Richard Biener  <rguenther@suse.de>

	* tree-ssa-structalias.c (final_solutions, final_solutions_obstack):
	New pointer-map and obstack.
	(init_alias_vars): Allocate pointer-map and obstack.
	(delete_points_to_sets): Free them.
	(find_what_var_points_to): Cache result.
	(find_what_p_points_to): Adjust for changed interface of
	find_what_var_points_to.
	(compute_points_to_sets): Likewise.
	(ipa_pta_execute): Likewise.

2013-01-30  Rainer Orth  <ro@CeBiTec.Uni-Bielefeld.DE>

	* configure.ac (HAVE_AS_SPARC_NOBITS): New test.
	* configure: Regenerate.
	* config.in: Regenerate.
	* config/sparc/sparc.c (sparc_solaris_elf_asm_named_section): Emit
	#nobits/#progbits if supported.

2013-01-29  Oleg Endo  <olegendo@gcc.gnu.org>

	PR target/56121
	* config/sh/sh.md (bclr_m2a, bset_m2a, bst_m2a, bld_m2a, bldsign_m2a,
	bld_reg, *bld_regqi, band_m2a, bandreg_m2a, bor_m2a, borreg_m2a,
	bxor_m2a, bxorreg_m2a): Add satisfies_constraint_K03 condition.

2013-01-29  Greta Yorsh  <Greta.Yorsh@arm.com>

	* config/arm/cortex-a7.md (cortex_a7_neon, cortex_a7_all): Remove.
	(cortex_a7_idiv): Use cortex_a7_both instead of cortex_a7_all.

2013-01-29  Greta Yorsh  <Greta.Yorsh@arm.com>

	* config/arm/arm.c (cortexa7_younger): Return true for TYPE_CALL.
	* config/arm/cortex-a7.md (cortex_a7_call): Update required units.

2013-01-29  Greta Yorsh  <Greta.Yorsh@arm.com>

	* config/arm/arm-protos.h (arm_mac_accumulator_is_result): New
	declaration.
	* config/arm/arm.c (arm_mac_accumulator_is_result): New function.
	* config/arm/cortex-a7.md: New bypasses using
	arm_mac_accumulator_is_result.

2013-01-29  Greta Yorsh  <Greta.Yorsh@arm.com>

	* config/arm/cortex-a7.md (cortex_a7_neon_mul):  New reservation.
	(cortex_a7_neon_mla): Likewise.
	(cortex_a7_fpfmad): New reservation.
	(cortex_a7_fpmacs): Use ffmas and update required units.
	(cortex_a7_fpmuld): Update required units and latency.
	(cortex_a7_fpmacd): Likewise.
	(cortex_a7_fdivs, cortex_a7_fdivd): Likewise.
	(cortex_a7_neon). Likewise.
	(bypass) Update participating units.

2013-01-29  Greta Yorsh  <Greta.Yorsh@arm.com>

	* config/arm/arm.md (type): Add ffmas and ffmad to "type" attribute.
	* config/arm/vfp.md (fma,fmsub,fnmsub,fnmadd): Change type
	from fmac to ffma.
	* config/arm/vfp11.md (vfp_farith): Use ffmas.
	(vfp_fmul): Use ffmad.
	* config/arm/cortex-r4f.md (cortex_r4_fmacs): Use ffmas.
	(cortex_r4_fmacd): Use ffmad.
	* config/arm/cortex-m4-fpu.md (cortex_m4_fmacs): Use ffmas.
	* config/arm/cortex-a9.md (cortex_a9_fmacs):  Use ffmas.
	(cortex_a9_fmacd): Use ffmad.
	* config/arm/cortex-a8-neon.md (cortex_a8_vfp_macs): Use ffmas.
	(cortex_a8_vfp_macd): Use ffmad.
	* config/arm/cortex-a5.md (cortex_a5_fpmacs): Use ffmas.
	(cortex_a5_fpmacd): Use ffmad.
	* config/arm/cortex-a15-neon.md (cortex_a15_vfp_macs) Use ffmas.
	(cortex_a15_vfp_macd): Use ffmad.
	* config/arm/arm1020e.md (v10_fmul): Use ffmas and ffmad.

2013-01-29  Jason Merrill  <jason@redhat.com>

	PR libstdc++/54314
	* varasm.c (default_assemble_visibility): Don't warn about
	visibility on artificial decls.

2013-01-29  Richard Biener  <rguenther@suse.de>

	PR tree-optimization/56113
	* tree-ssa-structalias.c (equiv_class_lookup): Also return
	the bitmap leader.
	(label_visit): Free duplicate bitmaps and record the leader instead.
	(perform_var_substitution): Adjust.

2013-01-29  Richard Biener  <rguenther@suse.de>

	PR tree-optimization/55270
	* tree-ssa-dom.c (eliminate_degenerate_phis): If we changed
	the CFG, schedule loops for fixup.

2013-01-29  Nick Clifton  <nickc@redhat.com>

	* config/rl78/rl78.c (rl78_regno_mode_code_ok_for_base_p): Allow
	SP_REG.

2013-01-28  Leif Ekblad  <leif@rdos.net>

	* config.gcc (i[34567]86-*-rdos*, x86_64-*-rdos*): New targets.
	* config/i386/i386.h (TARGET_RDOS): New macro.
	(DEFAULT_LARGE_SECTION_THRESHOLD): New macro.
	* config/i386/i386.c (ix86_option_override_internal): For 64bit
	TARGET_RDOS, set ix86_cmodel to CM_MEDIUM_PIC and flag_pic to 1.
	* config/i386/i386.opt (mlarge-data-threshold): Initialize to
	DEFAULT_LARGE_SECTION_THRESHOLD.
	* config/i386/i386.md (R14_REG, R15_REG): New constants.
	* config/i386/rdos.h: New file.
	* config/i386/rdos64.h: New file.

2013-01-28  Bernd Schmidt  <bernds@codesourcery.com>

	PR other/54814
	* reload.c (find_valid_class_1): Use in_hard_reg_set_p instead of
	TEST_HARD_REG_BIT.

2013-01-28  Jakub Jelinek  <jakub@redhat.com>

	PR rtl-optimization/56117
	* sched-deps.c (sched_analyze_2) <case PREFETCH>: For use_cselib
	call cselib_lookup_from_insn on the MEM before calling
	add_insn_mem_dependence.

2013-01-28  Richard Biener  <rguenther@suse.de>

	* tree-inline.c (remap_gimple_stmt): Do not assing a BLOCK
	to a stmt that didn't have one.
	(copy_phis_for_bb): Likewise for PHI arguments.
	(copy_debug_stmt): Likewise for debug stmts.

2013-01-28  Richard Biener  <rguenther@suse.de>

	PR tree-optimization/56034
	* tree-loop-distribution.c (enum partition_kind): Add PKIND_REDUCTION.
	(partition_builtin_p): Adjust.
	(generate_code_for_partition): Handle PKIND_REDUCTION.  Assert
	it is the last partition.
	(rdg_flag_uses): Check SSA_NAME_IS_DEFAULT_DEF before looking
	up the vertex for the definition.
	(classify_partition): Classify whether a partition is a
	PKIND_REDUCTION, thus has uses outside of the loop.
	(ldist_gen): Inherit PKIND_REDUCTION when merging partitions.
	Merge all PKIND_REDUCTION partitions into the last partition.
	(tree_loop_distribution): Seed partitions from reductions as well.

2013-01-28  Jakub Jelinek  <jakub@redhat.com>

	PR tree-optimization/56125
	* tree-ssa-math-opts.c (gimple_expand_builtin_pow): Don't optimize
	pow(x,c) into sqrt(x) * powi(x, n/2) or
	1.0 / (sqrt(x) * powi(x, abs(n/2))) if c is an integer or when
	optimizing for size.
	Don't optimize pow(x,c) into powi(x, n/3) * powi(cbrt(x), n%3) or
	1.0 / (powi(x, abs(n)/3) * powi(cbrt(x), abs(n)%3)) if 2c is an
	integer.

	PR tree-optimization/56094
	* gimplify.c (force_gimple_operand_1): Temporarily set input_location
	to UNKNOWN_LOCATION while gimplifying expr.

2013-01-27  Uros Bizjak  <ubizjak@gmail.com>

	PR target/56114
	* config/i386/i386.md (*movabs<mode>_1): Add square brackets around
	operand 0 in movabs insn template for -masm=intel asm alternative.
	(*movabs<mode>_2): Ditto for operand 1.

2013-01-26  David Holsgrove  <david.holsgrove@xilinx.com>

	PR target/54663
	* config.gcc (microblaze*-linux*): Add tmake_file to allow building
	of microblaze-c.o

2013-01-26  Edgar E. Iglesias  <edgar.iglesias@gmail.com>

	* config.gcc (microblaze*-*-*): Rename microblaze*-*-elf, update
	tm_file.

2013-01-25  Naveen H.S  <Naveen.Hurugalawadi@caviumnetworks.com>

	* config/aarch64/aarch64.c (TARGET_FIXED_CONDITION_CODE_REGS):
	Undef to avoid warning.

2013-01-25  Michael Haubenwallner  <michael.haubenwallner@salomon.at>

	* configure.ac (gcc_cv_ld_static_dynamic): Define for AIX native ld.
	* configure: Regenerate.

2013-01-25  Jakub Jelinek  <jakub@redhat.com>

	PR tree-optimization/56098
	* tree-ssa-phiopt.c (nt_init_block): Don't call add_or_mark_expr
	for stmts with volatile ops.
	(cond_store_replacement): Don't optimize if assign has volatile ops.
	(cond_if_else_store_replacement_1): Don't optimize if either
	then_assign or else_assign have volatile ops.
	(hoist_adjacent_loads): Don't optimize if either def1 or def2 have
	volatile ops.

2013-01-25  Georg-Johann Lay  <avr@gjlay.de>

	* doc/invoke.texi (AVR Built-in Macros): Document __XMEGA__.

2013-01-25  Georg-Johann Lay  <avr@gjlay.de>

	* doc/extend.texi (Example of asm with clobbered asm reg): Fix
	missing ':' in asm example.

2013-01-25  Tejas Belagod  <tejas.belagod@arm.com>

	* config/aarch64/aarch64-simd-builtins.def: Separate sq<r>dmulh_lane
	entries into lane and laneq entries.
	* config/aarch64/aarch64-simd.md (aarch64_sq<r>dmulh_lane<mode>):
	Remove AdvSIMD scalar modes.
	(aarch64_sq<r>dmulh_laneq<mode>): New.
	(aarch64_sq<r>dmulh_lane<mode>): New RTL pattern for Scalar AdvSIMD
	modes.
	* config/aarch64/arm_neon.h: Fix all the vq<r>dmulh_lane* intrinsics'
	builtin implementations to relfect changes in RTL in aarch64-simd.md.
	* config/aarch64/iterators.md (VCOND): New.
	(VCONQ): New.

2013-01-25  Georg-Johann Lay  <avr@gjlay.de>

	PR target/54222
	* config/avr/builtins.def (DEF_BUILTIN): Add LIBNAME argument.
	Add NULL LIBNAME argument to existing definitions.
	(ABSHR, ABSR, ABSLR, ABSLLR, ABSHK, ABSK, ABSLK, ABSLLK): New.
	* config/avr/avr-c.c (DEF_BUILTIN): Add LIBNAME argument.
	* config/avr/avr.c (DEF_BUILTIN): Same.
	(avr_init_builtins): Pass down LIBNAME to add_builtin_function.
	(avr_expand_builtin): Expand to a vanilla call if a libgcc
	implementation is available (DECL_ASSEMBLER_NAME is set).
	(avr_fold_absfx): New static function.
	(avr_fold_builtin): Use it to handle: AVR_BUILTIN_ABSHR,
	AVR_BUILTIN_ABSR, AVR_BUILTIN_ABSLR, AVR_BUILTIN_ABSLLR,
	AVR_BUILTIN_ABSHK, AVR_BUILTIN_ABSK, AVR_BUILTIN_ABSLK,
	AVR_BUILTIN_ABSLLK.
	* config/avr/stdfix.h (abshr, absr, abslr, absllr)
	(abshk, absk, abslk, absllk): Provide as static inline functions.

2013-01-25  Marek Polacek  <polacek@redhat.com>

	PR tree-optimization/56035
	* cfgloopmanip.c (fix_loop_structure): Remove redundant condition.

2012-01-24  Uros Bizjak  <ubizjak@gmail.com>

	* config/i386/i386.md (*movti_internal_rex64): Add (o,e) alternative.
	(*movtf_internal_rex64): Add (!o,C) alternative
	(*movxf_internal_rex64): Ditto.
	(*movdf_internal_rex64): Add (?r,C) and (?m,C) alternatives.

2013-01-24  Shenghou Ma  <minux.ma@gmail.com>

	* doc/invoke.texi: fix typo.
	* doc/objc.texi: fix typo.

2013-01-24  Richard Sandiford  <rdsandiford@googlemail.com>

	* config/mips/mips.md (*and<mode>3_mips16): Use the "W" constraint
	for the first two alternatives.

2013-01-24  Diego Novillo  <dnovillo@google.com>

	* Makefile.in (GGC): Remove.  Replace all instances with ggc-page.o.
	(ggc-zone.o): Remove.
	* configure.ac: Remove option --with-gc.
	* configure: Re-generate.
	* doc/install.texi: Remove documentation for --with-gc.
	* gengtype.c (write_enum_defn): Remove.  Update all users.
	(write_Types_process_field): Remove generation of gt_e_* argument.
	(output_type_enum): Remove.  Update all users.
	(write_enum_defn): Remove.  Update all users.
	(enum alloc_zone): Remove.  Update all users.
	(write_splay_tree_allocator_def): Remove generation of gt_e_* argument.
	* ggc-common.c (ggc_splay_alloc): Remove first argument.
	Update all callers.
	(struct ptr_data): Remove field TYPE.  Update all users.
	(gt_pch_note_object): Remove argument TYPE.  Update all users.
	* ggc-internal.h (ggc_pch_alloc_object): Remove last argument.
	Update all users.
	* ggc-none.c (ggc_alloc_typed_stat): Remove.
	(struct alloc_zone): Remove.
	(ggc_internal_alloc_zone_stat): Remove.
	(ggc_internal_cleared_alloc_zone_stat): Remove.
	* ggc-page.c (ggc_alloc_typed_stat): Remove.
	(ggc_pch_count_object): Remove last argument.  Update all users.
	(ggc_pch_alloc_object): Remove last argument.  Update all users.
	(struct alloc_zone): Remove.
	* ggc-zone.c: Remove.
	* ggc.h (gt_pch_note_object): Remove last argument.  Update all users.
	(struct alloc_zone): Remove.
	(ggc_alloc_typed_stat): Remove.
	(ggc_alloc_typed): Remove.
	(ggc_splay_alloc): Remove first argument.
	(rtl_zone): Remove.  Update all users.
	(tree_zone): Remove.  Update all users.
	(tree_id_zone): Remove.  Update all users.
	(ggc_internal_zone_alloc_stat): Remove.  Update all users.
	(ggc_internal_zone_cleared_alloc_stat): Remove.  Update all users.
	(ggc_internal_zone_vec_alloc_stat): Remove.  Update all users.
	* tree-ssanames.c: Remove references to zone allocator in comments.

2013-01-24  Georg-Johann Lay  <avr@gjlay.de>

	* config/avr/avr.c (avr_out_fract): Make register numbers that
	might be outside of source operand signed.

2013-01-24  Uros Bizjak  <ubizjak@gmail.com>

	* config/i386/constraints.md (Yf): New constraint.
	* config/i386/i386.md (*movdf_internal_rex64): Use Yf*f instead
	of f constraint to conditionaly disable x87 register preferences.
	(*movdf_internal): Ditto.
	(*movsf_internal): Ditto.

2013-01-24  Steven Bosscher  <steven@gcc.gnu.org>

	PR inline-asm/55934
	* lra-assigns.c (assign_by_spills): Throw away the pattern of asms
	that have operands with impossible constraints.
	Add a FIXME for a speed-up opportunity.
	* lra-constraints.c (process_alt_operands): Verify that a class
	selected from constraints on asms is valid for the operand mode.
	(curr_insn_transform): Remove incorrect comment.

2013-01-23  David Edelsohn  <dje.gcc@gmail.com>

	* config/rs6000/rs6000.c (rs6000_delegitimize_address): Check that
	TOC operand is a valid symbol ref in the constant pool.

2013-01-23  Edgar E. Iglesias  <edgar.iglesias@gmail.com>

	* config/microblaze/linux.h: Add TARGET_OS_CPP_BUILTINS

2013-01-23  Georg-Johann Lay  <avr@gjlay.de>

	PR target/54222
	* config/avr/stdfix.h: New file.
	* t-avr (stdfix-gcc.h): New rule to build it.
	(EXTRA_HEADERS): Set it to install stdfix.h, stdfix-gcc.h.

2013-01-23  Kostya Serebryany  <kcc@google.com>

	* config/darwin.h: remove dependency on
	CoreFoundation (asan on Mac OS).

2013-01-23  Jakub Jelinek  <jakub@redhat.com>

	PR target/49069
	* config/arm/arm.md (cbranchdi4, cstoredi4): Use s_register_operand
	instead of cmpdi_operand for first comparison operand.
	Don't assert that comparison operands aren't both constants.

2013-01-22  Jonathan Wakely  <jwakely.gcc@gmail.com>

	* doc/install.texi (Downloading the Source): Update references to
	downloading separate components.

2013-01-22  Jonathan Wakely  <jwakely.gcc@gmail.com>

	* doc/extend.texi (__int128): Improve grammar.

2013-01-22  Uros Bizjak  <ubizjak@gmail.com>

	PR target/56028
	* config/i386/i386.md (*movti_internal_rex64): Change (o,riF)
	alternative to (o,r).
	(*movdi_internal_rex64): Remove (!o,n) alternative.
	(DImode immediate->memory splitter): Remove.
	(DImode immediate->memory peephole2): Remove.
	(movtf): Enable for TARGET_64BIT || TARGET_SSE.
	(*movtf_internal_rex64): Rename from *movtf_internal. Change (!o,F*r)
	alternative to (!o,*r).
	(*movtf_internal_sse): New pattern.
	(*movxf_internal_rex64): New pattern.
	(*movxf_internal): Disable for TARGET_64BIT.
	(*movdf_internal_rex64): Remove (!o,F) alternative.

2013-01-22  Jakub Jelinek  <jakub@redhat.com>

	PR middle-end/56074
	* dumpfile.c (dump_loc): Only print loc if LOCATION_LOCUS (loc)
	isn't UNKNOWN_LOCATION nor BUILTINS_LOCATION.
	* tree-vect-loop-manip.c (find_loop_location): Also ignore
	stmt locations where LOCATION_LOCUS of the stmt location is
	UNKNOWN_LOCATION or BUILTINS_LOCATION.

	PR target/55686
	* config/i386/i386.md (UNSPEC_STOS): New.
	(strset_singleop, *strsetdi_rex_1, *strsetsi_1, *strsethi_1,
	*strsetqi_1): Add UNSPEC_STOS.

2013-01-22  Paolo Carlini  <paolo.carlini@oracle.com>

	PR c++/56067
	* doc/invoke.texi: Remove left over -Wsynth example.

2013-01-21  Jakub Jelinek  <jakub@redhat.com>

	PR tree-optimization/56051
	* fold-const.c (fold_binary_loc): Don't fold
	X < (cast) (1 << Y) into (X >> Y) != 0 if cast is either
	a narrowing conversion, or widening conversion from signed
	to unsigned.

2013-01-21  Uros Bizjak  <ubizjak@gmail.com>

	PR rtl-optimization/56023
	* haifa-sched.c (fix_inter_tick): Do not update ticks of instructions,
	dependent on debug instruction.

2013-01-21  Martin Jambor  <mjambor@suse.cz>

	PR middle-end/56022
	* function.c (allocate_struct_function): Call
	invoke_set_current_function_hook earlier.

2013-01-21  Jakub Jelinek  <jakub@redhat.com>

	* reload1.c (init_reload): Only initialize reload_obstack
	during the first call.

2013-01-21  Marek Polacek  <polacek@redhat.com>

	* cfgloop.c (verify_loop_structure): Fix up grammar.

2013-01-21  Yi-Hsiu Hsu  <ahsu@marvell.com>

	* config/arm/marvell-pj4.md (pj4_shift_conds, pj4_alu_shift,
	pj4_alu_shift_conds, pj4_shift): Handle simple_alu_shift.

2013-01-21  Ramana Radhakrishnan  <ramana.radhakrishnan@arm.com>

	PR target/56058
	* config/arm/marvell-pj4.md: Update copyright year.
	Fix up use of alu to alu_reg and simple_alu_imm.

2013-01-21  Uros Bizjak  <ubizjak@gmail.com>

	* config/i386/i386.md (enabled): Do not disable fma4 for TARGET_FMA.

2013-01-20  Vladimir Makarov  <vmakarov@redhat.com>

	PR target/55433
	* lra-constraints.c (curr_insn_transform): Don't reuse original
	insn for secondary memory move when memory mode should be different.

2013-01-20  John David Anglin  <dave.anglin@nrc-cnrc.gc.ca>

	* config/pa/pa.md (atomic_loaddi, atomic_loaddi_1, atomic_storedi,
	atomic_storedi_1): New patterns.

2013-01-20  Venkataramanan Kumar  <venkataramanan.kumar@amd.com>

	btver2 pipeline descriptions.
	* config/i386/i386.c: Enable CPU_BTVER2 to use btver2 pipeline
	descriptions.
	* config/i386/i386.md (btver2_decode): New type attributes.
	* config/i386/sse.md (btver2_decode, btver2_sse_attr): New
	type attributes.
	* config/i386/btver2.md: New file describing btver2 pipelines.

2013-01-19  Andrew Pinski  <apinski@cavium.com>

	PR tree-optimization/52631
	* tree-ssa-sccvn (visit_use): Before looking up the original
	statement, try looking up the simplified expression.

2013-01-19  Anthony Green  <green@moxielogic.com>

	* config/moxie/moxie.c (moxie_expand_prologue): Set
	current_function_static_stack_size.

2013-01-18  Jakub Jelinek  <jakub@redhat.com>

	PR tree-optimization/56029
	* tree-phinodes.c (reserve_phi_args_for_new_edge): Set
	gimple_phi_arg_location for the new arg to UNKNOWN_LOCATION.

2013-01-18  Sharad Singhai  <singhai@google.com>

	PR tree-optimization/55995
	* dumpfile.c (dump_loc): Print location only if available.
	* tree-vectorizer.c (increase_alignment): Intialize vect_location.

2013-01-18  Vladimir Makarov  <vmakarov@redhat.com>

	PR target/55433
	* lra-constraints.c (curr_insn_transform): Reuse original insn for
	secondary memory move.
	(inherit_reload_reg): Use rclass instead of cl for
	check_secondary_memory_needed_p.

2013-01-18  Jakub Jelinek  <jakub@redhat.com>

	PR middle-end/56015
	* expr.c (expand_expr_real_2) <case COMPLEX_EXPR>: Handle
	the case where writing real complex part of target modifies op1.

2013-01-18  James Greenhalgh  <james.greenhalgh@arm.com>

	* config/aarch64/aarch64-simd.md
	(aarch64_vcond_internal<mode>): Handle unordered cases.
	* config/aarch64/iterators.md (v_cmp_result): New.

2013-01-18  Yi-Hsiu Hsu  <ahsu@marvell.com>
	    Ramana Radhakrishnan  <ramana.radhakrishnan@arm.com>

	* config/arm/marvell-pj4.md: New file.
	* config/arm/arm.c (arm_issue_rate): Add marvell_pj4.
	* config/arm/arm.md (generic_sched): Add marvell_pj4.
	(generic_vfp): Likewise.
	* config/arm/arm-cores.def: Add marvell-pj4.
	* config/arm/arm-tune.md: Regenerate.
	* config/arm/arm-tables.opt: Regenerate.
	* config/arm/bpabi.h (BE8_LINK_SPEC): Add marvell_pj4.
	* doc/invoke.texi: Document marvell-pj4.

2013-01-18  Tejas Belagod  <tejas.belagod@arm.com>

	* config/aarch64/arm_neon.h: Map scalar types to standard types.

2013-01-18  Alexandre Oliva  <aoliva@redhat.com>

	PR debug/54114
	PR debug/54402
	PR debug/49888
	* var-tracking.c (negative_power_of_two_p): New.
	(global_get_addr_cache, local_get_addr_cache): New.
	(get_addr_from_global_cache, get_addr_from_local_cache): New.
	(vt_canonicalize_addr): Rewrite using the above.  Adjust the
	heading comment.
	(vt_stack_offset_p): Remove.
	(vt_canon_true_dep): Always canonicalize loc's address.
	(clobber_overlapping_mems): Make sure we have a MEM.
	(local_get_addr_clear_given_value): New.
	(val_reset): Clear local cached entries.
	(compute_bb_dataflow): Create and release the local cache.
	Disable duplicate MEMs clobbering.
	(emit_notes_in_bb): Clobber MEMs likewise.
	(vt_emit_notes): Create and release the local cache.
	(vt_initialize, vt_finalize): Create and release the global
	cache, respectively.
	* alias.c (rtx_equal_for_memref_p): Compare operands of ENTRY_VALUEs.

2013-01-18  Alexandre Oliva  <aoliva@redhat.com>

	PR libmudflap/53359
	* tree-mudflap.c (mudflap_finish_file): Skip deferred decls
	not found in the symtab.

2013-01-18  Alexandre Oliva  <aoliva@redhat.com>

	PR debug/56006
	PR rtl-optimization/55547
	PR rtl-optimization/53827
	PR debug/53671
	PR debug/49888
	* alias.c (offset_overlap_p): New, factored out of...
	(memrefs_conflict_p): ... this.  Use absolute sizes.  Retain
	the conservative special case for symbolic constants.  Don't
	adjust zero sizes on alignment.

2013-01-18  Bernd Schmidt  <bernds@codesourcery.com>

	PR rtl-optimization/52573
	* regrename.c (build_def_use): Ignore REG_DEAD notes if there is a
	REG_UNUSED for the same register.

2013-01-17  Richard Biener  <rguenther@suse.de>
	    Marek Polacek  <polacek@redhat.com>

	PR rtl-optimization/55833
	* loop-unswitch.c (unswitch_loops): Move loop verification...
	(unswitch_single_loop): ...here.  Call mark_irreducible_loops.
	* cfgloopmanip.c (fix_loop_placement): Add IRRED_INVALIDATED parameter.
	Set it to true when we're removing a loop from hierarchy tree in
	an irreducible region.
	(fix_bb_placements): Adjust caller.
	(fix_loop_placements): Likewise.

2013-01-17  Georg-Johann Lay  <avr@gjlay.de>

	* config/avr/builtins.def (DEF_BUILTIN): Factor out
	"__builtin_avr_" from NAME, turn NAME to an uppercase identifier.
	Factor out 'CODE_FOR_' from ICODE, use 'nothing' instead of '-1'.
	Remove ID.  Adjust comments.
	* config/avr/avr-c.c (avr_builtin_name): Remove.
	(avr_cpu_cpp_builtins): Use DEF_BUILTIN instead of for-loop.
	* config/avr/avr.c (avr_tolower): New static function.
	(DEF_BUILTIN): Remove parameter ID.  Prefix ICODE by 'CODE_FOR_'.
	Stringify NAME, prefix it with "__builtin_avr_" and lowercase it.
	(avr_expand_builtin): Assert insn_code != CODE_FOR_nothing for
	default expansion.

2013-01-17  Jan Hubicka  <jh@suse.cz>

	PR tree-optimization/55273
	* loop-iv.c (iv_number_of_iterations): Consider zero iteration case.

2013-01-17  Uros Bizjak  <ubizjak@gmail.com>

	PR target/55981
	* config/i386/sync.md (atomic_store<mode>): Always generate SWImode
	store through atomic_store<mode>_1.
	(atomic_store<mode>_1): Macroize insn using SWI mode iterator.

2013-01-17  Martin Jambor  <mjambor@suse.cz>

	PR tree-optimizations/55264
	* ipa-inline-transform.c (can_remove_node_now_p_1): Never return true
	for virtual methods.
	* ipa.c (symtab_remove_unreachable_nodes): Never return true for
	virtual methods before inlining is over.
	* cgraph.h (cgraph_only_called_directly_or_aliased_p): Return false for
	virtual functions.
	* cgraphclones.c (cgraph_create_virtual_clone): Mark clones as
	non-virtual.

2013-01-16  Vladimir Makarov  <vmakarov@redhat.com>

	PR rtl-optimization/56005
	* sched-deps.c (sched_analyze_2): Check deps->readonly for adding
	pending reads for prefetch.

2013-01-16  Ian Bolton  <ian.bolton@arm.com>

	* config/aarch64/aarch64.md
	(*cstoresi_neg_uxtw): New pattern.
	(*cmovsi_insn_uxtw): New pattern.
	(*<optab>si3_uxtw): New pattern.
	(*<LOGICAL:optab>_<SHIFT:optab>si3_uxtw): New pattern.
	(*<optab>si3_insn_uxtw): New pattern.
	(*bswapsi2_uxtw): New pattern.

2013-01-16  Richard Biener  <rguenther@suse.de>

	* tree-inline.c (tree_function_versioning): Remove set but
	never used variable.

2013-01-16  Richard Biener  <rguenther@suse.de>

	PR tree-optimization/55964
	* tree-flow.h (rename_variables_in_loop): Remove.
	(rename_variables_in_bb): Likewise.
	* tree-loop-distribution.c (update_phis_for_loop_copy): Remove.
	(copy_loop_before): Adjust and delete update-ssa status.
	* tree-vect-loop-manip.c (rename_variables_in_bb): Make static.
	(rename_variables_in_bb): Likewise.  Properly walk over predecessors.
	(rename_variables_in_loop): Remove.
	(slpeel_update_phis_for_duplicate_loop): Likewise.
	(slpeel_tree_duplicate_loop_to_edge_cfg): Handle nested loops,
	use available cfg machinery instead of duplicating it.
	Update PHI nodes and perform poor-mans SSA update here.
	(slpeel_tree_peel_loop_to_edge): Adjust.

2013-01-16  Richard Biener  <rguenther@suse.de>

	PR tree-optimization/54767
	PR tree-optimization/53465
	* tree-vrp.c (vrp_meet_1): Revert original fix for PR53465.
	(vrp_visit_phi_node): For PHI arguments coming via backedges
	drop all symbolical range information.
	(execute_vrp): Compute backedges.

2013-01-16  Richard Biener  <rguenther@suse.de>

	* doc/install.texi: Update CLooG and ISL requirements to
	0.18.0 and 0.11.1.

2013-01-16  Christian Bruel  <christian.bruel@st.com>

	PR target/55301
	* config/sh/sh.c (sh_expand_prologue): Postpone new_stack mem symbol.
	(broken_move): Handle UNSPECV_SP_SWITCH_B.
	* config/sh/sh.md (sp_switch_1): Use set (reg:SI SP_REG).

2013-01-16  DJ Delorie  <dj@redhat.com>

	* config/sh/sh.md (UNSPECV_SP_SWITCH_B): New.
	(UNSPECV_SP_SWITCH_E): New.
	(sp_switch_1): Change to an unspec.
	(sp_switch_2): Change to an unspec.  Don't use post-inc when we
	replace $r15.

2013-01-16  Uros Bizjak  <ubizjak@gmail.com>

	* emit-rtl.c (need_atomic_barrier_p): Mask memory model argument
	with MEMMODEL_MASK before comparing with MEMMODEL_* memory types.
	* optabs.c (maybe_emit_sync_lock_test_and_set): Ditto.
	(expand_mem_thread_fence): Ditto.
	(expand_mem_signal_fence): Ditto.
	(expand_atomic_load): Ditto.
	(expand_atomic_store): Ditto.

2013-01-16  Alexandre Oliva  <aoliva@redhat.com>

	PR rtl-optimization/55547
	PR rtl-optimization/53827
	PR debug/53671
	PR debug/49888
	* alias.c (memrefs_conflict_p): Set sizes to negative after
	AND adjustments.

2013-01-15  Jakub Jelinek  <jakub@redhat.com>

	PR target/55940
	* function.c (thread_prologue_and_epilogue_insns): Always
	add crtl->drap_reg to set_up_by_prologue.set, even if
	stack_realign_drap is false.

2013-01-15  Jan-Benedict Glaw  <jbglaw@lug-owl.de>

	* config/vax/vax.md (add<mode>3, sub<mode>3, mul<mode>3, div<mode>3,
	and<mode>3, *and<mode>_const_int, ior<mode>3, xor<mode>3, ashrsi3,
	*call): Fix indention.

2013-01-15  Tom de Vries  <tom@codesourcery.com>

	PR target/55876
	* optabs.c (widen_operand): Use gen_lowpart instead of gen_rtx_SUBREG.
	Update comment.

2013-01-15  Vladimir Makarov  <vmakarov@redhat.com>

	PR rtl-optimization/55153
	* sched-deps.c (sched_analyze_2): Add pending reads for prefetch.

2013-01-15  Martin Jambor  <mjambor@suse.cz>

	PR tree-optimization/55920
	* tree-sra.c (analyze_access_subtree): Do not mark non-removable
	accesses as grp_to_be_debug_replaced.

2013-01-15  Jakub Jelinek  <jakub@redhat.com>

	PR tree-optimization/55920
	* tree-sra.c (sra_modify_assign): If for lacc->grp_to_be_debug_replaced
	there is non-useless type conversion needed from debug rhs to lhs,
	use build_debug_ref_for_model and/or VIEW_CONVERT_EXPR.

2013-01-15  Joseph Myers  <joseph@codesourcery.com>
	    Mikael Pettersson  <mikpe@it.uu.se>

	PR target/43961
	* config/arm/arm.h (ADDR_VEC_ALIGN): Align SImode jump tables for
	Thumb.
	(ASM_OUTPUT_CASE_LABEL): Remove.
	(ASM_OUTPUT_BEFORE_CASE_LABEL): Define to empty.
	* final.c (shorten_branches): Update alignment of labels before
	jump tables if CASE_VECTOR_SHORTEN_MODE.

2013-01-15  Richard Biener  <rguenther@suse.de>

	PR bootstrap/55961
	* system.h: Do not include gmp.h for building host tools.

2013-01-15  Richard Biener  <rguenther@suse.de>

	PR middle-end/55882
	* emit-rtl.c (set_mem_attributes_minus_bitpos): Correctly
	account for bitpos when computing alignment.

2013-01-15  Vladimir Yakovlev  <vladimir.b.yakovlev@intel.com>

	* config/i386/i386-c.c (ix86_target_macros_internal): New case.
	(ix86_target_macros_internal): Likewise.

	* config/i386/i386.c (m_CORE2I7): Removed.
	(m_CORE_HASWELL): New macro.
	(m_CORE_ALL): Likewise.
	(initial_ix86_tune_features): m_CORE2I7 is replaced by m_CORE_ALL.
	(initial_ix86_arch_features): Likewise.
	(processor_target_table): Initializations for Core avx2.
	(cpu_names): New names "core-avx2".
	(ix86_option_override_internal): Changed PROCESSOR_COREI7 by
	PROCESSOR_CORE_HASWELL.
	(ix86_issue_rate): New case.
	(ia32_multipass_dfa_lookahead): Likewise.
	(ix86_sched_init_global): Likewise.

	* config/i386/i386.h (TARGET_HASWELL): New macro.
	(target_cpu_default): New TARGET_CPU_DEFAULT_haswell.
	(processor_type): New PROCESSOR_HASWELL.

2013-01-15  Jakub Jelinek  <jakub@redhat.com>

	PR tree-optimization/55955
	* tree-vect-loop.c (vectorizable_reduction): Give up early on
	*SHIFT_EXPR and *ROTATE_EXPR codes.

	PR tree-optimization/48766
	* opts.c (common_handle_option): For -fwrapv disable -ftrapv, for
	-ftrapv disable -fwrapv.

2013-01-14  Georg-Johann Lay  <avr@gjlay.de>

	PR target/55974
	* config/avr/avr-c.c (avr_cpu_cpp_builtins): Define __FLASH
	etc. to 1 and not to __flash.
	Use LL suffix for __INT24_MAX__ with -mint8.
	Use ULL suffix for __UINT24_MAX__ with -mint8.

2013-01-14  Georg-Johann Lay  <avr@gjlay.de>

	* config/avr/avr-arch.h
	(struct base_arch_s): Use typedef avr_arch_t instead.
	(struct arch_info_s): Use typedef avr_arch_info_t instead.
	(struct mcu_type_s): Use typedef avr_mcu_t instead.
	* config/avr/avr.c: Same.
	* config/avr/avr-devices.c: Same.
	* config/avr/driver-avr.c: Same.
	* config/avr/gen-avr-mmcu-texi.c: Same.
	* config/avr/avr-mcus.def: Adjust comment.

2013-01-14  Tejas Belagod  <tejas.belagod@arm.com>

	* config/aarch64/aarch64-simd.md (*aarch64_simd_ld1r<mode>): New.
	* config/aarch64/iterators.md (VALLDI): New.

2013-01-14  Uros Bizjak  <ubizjak@gmail.com>
	    Andi Kleen  <ak@linux.intel.com>

	PR target/55948
	* config/i386/sync.md (atomic_store<mode>_1): New pattern.
	(atomic_store<mode>): Call atomic_store<mode>_1 for IX86_HLE_RELEASE
	memmodel flag.

2013-01-14  Georg-Johann Lay  <avr@gjlay.de>

	* config/avr/avr-stdint.h: Remove trailing blanks.
	* config/avr/avr-log.h: Same.
	* config/avr/avr-arch.h: Same.
	* config/avr/avr-devices.c: Same.
	* config/avr/avr-dimode.md: Same.
	* config/avr/predicates.md: Same.
	* config/avr/avr-c.c: Same.  And fix typo.

	* config/avr/avr-protos.h: Same.  And:
	(function_arg_regno_p): Rename to avr_function_arg_regno_p.
	(init_cumulative_args): Rename to avr_init_cumulative_args.
	(expand_prologue): Rename to avr_expand_prologue.
	(expand_epilogue): Rename to avr_expand_epilogue.
	(adjust_insn_length): Rename to avr_adjust_insn_length.
	(notice_update_cc): Rename to avr_notice_update_cc.
	(final_prescan_insn): Rename to avr_final_prescan_insn.
	* config/avr/avr.c: Same.
	* config/avr/avr.h: Same.
	* config/avr/avr.md: Remove trailing blanks.
	(prologue): Use avr_expand_prologue.
	(epilogue, sibcall_epilogue): Use avr_expand_epilogue.

2013-01-14  Richard Biener  <rguenther@suse.de>

	* tree-cfg.c (verify_expr_location, verify_expr_location_1,
	verify_location, collect_subblocks): New functions.
	(verify_gimple_in_cfg): Verify that locations only reference
	BLOCKs in the functions BLOCK tree.

2013-01-14  Richard Biener  <rguenther@suse.de>

	* tree-cfgcleanup.c (remove_forwarder_block): Unshare propagated
	PHI argument.
	* graphite-sese-to-poly.c (insert_out_of_ssa_copy): Properly
	unshare reference.
	(insert_out_of_ssa_copy_on_edge): Likewise.
	(rewrite_close_phi_out_of_ssa): Likewise.
	* tree-ssa.c (insert_debug_temp_for_var_def): Properly unshare
	debug expressions.
	* tree-ssa-pre.c (insert_into_preds_of_block): Properly unshare
	propagated constants.
	* tree-cfg.c (tree_node_can_be_shared): Handled component-refs
	can not be shared.

2013-01-14  Georg-Johann Lay  <avr@gjlay.de>

	* config/avr/avr-modes.def: Add GPL copyright notice.

2013-01-13  Uros Bizjak  <ubizjak@gmail.com>

	* config/i386/sync.md (mem_thread_fence): Mask operands[0] with
	MEMMODEL_MASK to determine memory model.
	(atomic_store<mode>): Ditto from operands[2].
	* config/i386/i386.c (ix86_memmodel_check): Declare "strong" as bool.

2013-01-13  Jakub Jelinek  <jakub@redhat.com>

	PR fortran/55935
	* gimple-fold.c (get_symbol_constant_value): Call unshare_expr.
	(fold_gimple_assign): Don't call unshare_expr here.
	(fold_ctor_reference): Call unshare_expr.

2013-01-13  Terry Guo  <terry.guo@arm.com>

	* Makefile.in (s-mlib): New argument MULTILIB_REUSE.
	* doc/fragments.texi: Document MULTILIB_REUSE.
	* gcc.c (multilib_reuse): New internal spec.
	(set_multilib_dir): Also search multilib from multilib_reuse.
	* genmultilib (tmpmultilib3): Refactor code.
	(tmpmultilib4): Ditto.
	(multilib_reuse): New multilib argument.

2013-01-13  Richard Sandiford  <rdsandiford@googlemail.com>

	* Makefile.in: Update copyright.

2013-01-12  Tom de Vries  <tom@codesourcery.com>

	PR middle-end/55890
	* calls.c (expand_call): Check if arg_nr is valid.

2013-01-11  Michael Meissner  <meissner@linux.vnet.ibm.com>

	* doc/extend.texi (X86 Built-in Functions): Add whitespace in
	__builtin_ia32_paddb256 and __builtin_ia32_pavgb256
	documentation.  Add missing '__' in front of
	__builtin_ia32_packssdw256.

2013-01-11  Andreas Krebbel  <Andreas.Krebbel@de.ibm.com>

	PR target/55719
	* config/s390/s390.c (s390_preferred_reload_class): Do not return
	NO_REGS for larl operands.
	(s390_reload_larl_operand): Use s390_load_address instead of
	emit_move_insn.

2013-01-11  Richard Biener  <rguenther@suse.de>

	* tree-cfg.c (verify_node_sharing_1): Split out from ...
	(verify_node_sharing): ... here.
	(verify_gimple_in_cfg): Use verify_node_sharing_1 for walk_tree.

2013-01-11  Eric Botcazou  <ebotcazou@adacore.com>

	* configure.ac (Tree checking): Set TREECHECKING to yes if enabled.
	Substitute TREECHECKING.
	* configure: Regenerate.
	* Makefile.in (TREECHECKING): New.

2013-01-11  Richard Guenther  <rguenther@suse.de>

	PR tree-optimization/44061
	* tree-vrp.c (extract_range_basic): Compute zero as
	value-range for __builtin_constant_p of function parameters.

2013-01-10  Richard Sandiford  <rdsandiford@googlemail.com>

	Update copyright years.

2013-01-10  Vladimir Makarov  <vmakarov@redhat.com>

	PR rtl-optimization/55672
	* lra-eliminations.c (mark_not_eliminable): Permit addition with
	const to be eliminable.

2013-01-10  David Edelsohn  <dje.gcc@gmail.com>

	* configure.ac (HAVE_AS_TLS): Add check for powerpc-ibm-aix.
	* configure: Regenerate.

2013-01-10  Richard Biener  <rguenther@suse.de>

	* builtins.c (expand_builtin_init_trampoline): Use set_mem_attributes.

2013-01-10  Richard Biener  <rguenther@suse.de>

	PR bootstrap/55792
	* tree-into-ssa.c (rewrite_add_phi_arguments): Do not set
	locations for virtual PHI arguments.
	(rewrite_update_phi_arguments): Likewise.

2013-01-10  Joel Sherrill  <joel.sherrill@OARcorp.com>

	* config/v850/rtems.h (ASM_SPEC): Pass -m8byte-align and -mgcc-abi
	on to assembler.

2013-01-10  Jakub Jelinek  <jakub@redhat.com>

	PR tree-optimization/55921
	* tree-complex.c (expand_complex_asm): New function.
	(expand_complex_operations_1): Call it for GIMPLE_ASM.

2013-01-10  Andreas Krebbel  <Andreas.Krebbel@de.ibm.com>

	PR target/55718
	* config/s390/s390.c (s390_symref_operand_p)
	(s390_loadrelative_operand_p): Merge the two functions.
	(s390_check_qrst_address, print_operand_address): Add parameters
	to s390_loadrelative_operand_p invokation.
	(s390_check_symref_alignment): Use s390_loadrelative_operand_p.
	(s390_reload_larl_operand, s390_secondary_reload): Use
	s390_loadrelative_operand_p instead of s390_symref_operand_p.
	(legitimize_pic_address): Handle @GOTENT and @PLT + addend.

2013-01-09  Mike Stump  <mikestump@comcast.net>

	* dse.c (record_store): Remove unnecessary assert.

2013-01-09  Jan Hubicka  <jh@suse.cz>

	PR tree-optimization/55569
	* cfgloopmanip.c (scale_loop_profile): Make ITERATION_BOUND gcov_type.
	* cfgloop.h (scale_loop_profile): Likewise.

2013-01-09  Jan Hubicka  <jh@suse.cz>

	PR lto/45375
	* ipa-inline.c (ipa_inline): Remove extern inlines and virtual
	functions.
	* cgraphclones.c (cgraph_clone_node): Cpoy also LTO file data.

2013-01-09  Richard Sandiford  <rdsandiford@googlemail.com>

	PR middle-end/55114
	* expr.h (maybe_emit_group_store): Declare.
	* expr.c (maybe_emit_group_store): New function.
	* builtins.c (expand_builtin_int_roundingfn): Call it.
	(expand_builtin_int_roundingfn_2): Likewise.

2013-01-09  Vladimir Makarov  <vmakarov@redhat.com>

	PR rtl-optimization/55829
	* lra-constraints.c (match_reload): Add code for absent output.
	(curr_insn_transform): Add code for reloads of matched inputs
	without output.

2013-01-09  Uros Bizjak  <ubizjak@gmail.com>

	* config/i386/sse.md (*vec_interleave_highv2df): Change mode
	attribute of movddup insn to DF.
	(*vec_interleave_lowv2df): Ditto.
	(vec_dupv2df): Ditto.

2013-01-09  Jan Hubicka  <jh@suse.cz>

	PR tree-optimiation/55875
	* tree-ssa-loop-niter.c (number_of_iterations_cond): Add
	EVERY_ITERATION parameter.
	(number_of_iterations_exit): Check if exit is executed every iteration.
	(idx_infer_loop_bounds): Similarly here.
	(n_of_executions_at_most): Simplify
	to only test for cases where statement is dominated by the
	particular bound; handle correctly the "postdominance" test.
	(scev_probably_wraps_p): Use max loop iterations info
	as a global bound first.

2013-01-09  Nguyen Duy Dat  <dat.nguyen.yn@rvc.renesas.com>
	    Nick Clifton  <nickc@redhat.com>

	* config/v850/v850.md (cbranchsf4): New pattern.
	(cstoresf4): New pattern.
	(cbranchdf4): New pattern.
	(cstoredf4): New pattern.
	(movsicc): Disallow floating point comparisons.
	(cmpsf_le_insn): Fix order of operators.
	(cmpsf_lt_insn): Likewise.
	(cmpsf_eq_insn): Likewise.
	(cmpdf_le_insn): Likewise.
	(cmpdf_lt_insn): Likewise.
	(cmpdf_eq_insn): Likewise.
	(cmpsf_ge_insn): Use LE comparison.
	(cmpdf_ge_insn): Likewise.
	(cmpsf_gt_insn): Use LT comparison.
	(cmpdf_gt_insn): Likewise.
	(cmpsf_ne_insn): Delete pattern.
	(cmpdf_ne_insn): Delete pattern.
	* config/v850/v850.c (v850_gen_float_compare): Use
	gen_cmpdf_eq_insn for NE comparison.
	(v850_float_z_comparison_operator)
	(v850_float_nz_comparison_operator): Move from here ...
	* config/v850/predicates.md: ... to here.  Move GT and GE
	comparisons into v850_float_z_comparison_operator.
	* config/v850/v850-protos.h (v850_float_z_comparison_operator):
	Delete prototype.
	(v850_float_nz_comparison_operator): Likewise.

2013-01-09  John David Anglin  <dave.anglin@nrc-cnrc.gc.ca>

	* config/pa/pa.c (pa_emit_move_sequence): Replace calls to gen_insv
	with calls to gen_insvsi/gen_insvdi.

2013-01-09  Venkataramanan Kumar  <venkataramanan.kumar@amd.com>

	* config/i386/i386.c (initial_ix86_tune_features): Set up
	X86_TUNE_AVX128_OPTIMAL for m_BTVER2.

2013-01-09  Steven Bosscher  <steven@gcc.gnu.org>
	    Jakub Jelinek  <jakub@redhat.com>

	PR tree-optimization/48189
	* predict.c (predict_loops): If max is 0, don't call compare_tree_int.
	If nitercst is 0, don't predict the exit edge.

2013-01-08  Naveen H.S  <Naveen.Hurugalawadi@caviumnetworks.com>

	* config/aarch64/aarch64.c (aarch64_print_operand): Replace %r
	in asm_fprintf with reg_names.
	(aarch64_print_operand_address): Likewise.
	(aarch64_return_addr): Likewise.
	* config/aarch64/aarch64.h (ASM_FPRINTF_EXTENSIONS): Remove.

2013-01-08  John David Anglin  <dave.anglin@nrc-cnrc.gc.ca>

	* config/pa/pa.h (VAL_U6_BITS_P): Define.
	(INT_U6_BITS): Likewise.
	* config/pa/predicates.md (uint6_operand): New predicate.
	(shift5_operand, shift6_operand): Likewise.
	* config/pa/pa.md (lshrsi3, rotrsi3): Use shift5_operand instead of
	arith32_operand.
	(lshrdi3): Use shift6_operand.
	(shrpsi4, shrpdi4): New insn patterns.
	(extzv): Delete expander.
	(extzvsi, extzvdi): New expanders.  Use uint5_operand and uint6_operand
	predicates in unamed zero extract patterns.  Tighten common constraint.
	(extv): Delete expander.
	(extvsi, extvdi): New expanders.  Use uint5_operand and uint6_operand
	predicates in unamed sign extract patterns.  Tighten common constraint.
	(insv): Delete expander.
	(insvsi, insvdi): New expanders.  Use uint5_operand and uint6_operand
	predicates in unamed insert patterns.  Tighten common constraint.
	Change uint32_operand predicate to uint6_operand predicate in unamed
	DImode pattern to insert constant values of type 1...1xxxx.

2013-01-04  Jan Hubicka  <jh@suse.cz>

	PR tree-optimization/55823
	* ipa-prop.c (update_indirect_edges_after_inlining): Fix ordering
	issue.

2013-01-08  Jakub Jelinek  <jakub@redhat.com>
	    Uros Bizjak  <ubizjak@gmail.com>

	PR rtl-optimization/55845
	* df-problems.c (can_move_insns_across): Stop scanning at
	volatile_insn_p source instruction or give up if
	across_from .. across_to range contains any volatile_insn_p
	instructions.

2013-01-08  Tejas Belagod  <tejas.belagod@arm.com>

	* config/aarch64/aarch64-simd.md (vec_init<mode>): New.
	* config/aarch64/aarch64-protos.h (aarch64_expand_vector_init):
	Declare.
	* config/aarch64/aarch64.c (aarch64_simd_dup_constant,
	aarch64_simd_make_constant, aarch64_expand_vector_init): New.

2013-01-08  Jakub Jelinek  <jakub@redhat.com>

	PR fortran/55341
	* asan.c (asan_clear_shadow): New function.
	(asan_emit_stack_protection): Use it.

2013-01-08  Tejas Belagod  <tejas.belagod@arm.com>

	* config/aarch64/aarch64-simd.md (aarch64_simd_vec_<su>mult_lo_<mode>,
	aarch64_simd_vec_<su>mult_hi_<mode>): Separate instruction and operand
	with tab instead of space.

2013-01-08  Nick Clifton  <nickc@redhat.com>

	* config/rl78/rl78.c (rl78_expand_prologue): Always select
	register bank 0 at the start of an interrupt handler.
	* config/rl78/rl78.md (mulsi3_g13): Correct values for MDBL and
	MDBH registers.

2013-01-08  James Greenhalgh  <james.greenhalgh@arm.com>

	* config/aarch64/aarch64-simd.md
	(aarch64_simd_bsl<mode>_internal): Add floating-point modes.
	(aarch64_simd_bsl): Likewise.
	(aarch64_vcond_internal<mode>): Likewise.
	(vcond<mode><mode>): Likewise.
	(aarch64_cm<cmp><mode>): Fix constraints, add new modes.
	* config/aarch64/iterators.md (V_cmp_result): Add V2DF.

2013-01-08  James Greenhalgh  <james.greenhalgh@arm.com>

	* config/aarch64/aarch64-builtins.c
	(aarch64_builtin_vectorized_function): Handle sqrt, sqrtf.

2013-01-08  Martin Jambor  <mjambor@suse.cz>

	PR debug/55579
	* tree-sra.c (analyze_access_subtree): Return true also after
	potentially creating a debug-only replacement.

2013-01-08  Jakub Jelinek  <jakub@redhat.com>

	PR middle-end/55890
	* tree-ssa-ccp.c (evaluate_stmt): Use gimple_call_builtin_p.

	PR tree-optimization/54120
	* tree-vrp.c (range_fits_type_p): Don't allow
	src_precision < precision from signed vr to unsigned_p
	if vr->min or vr->max is negative.
	(simplify_float_conversion_using_ranges): Test can_float_p
	against CODE_FOR_nothing.

2013-01-08  Jakub Jelinek  <jakub@redhat.com>
	    Richard Biener  <rguenther@suse.de>

	PR middle-end/55851
	* fold-const.c (int_binop_types_match_p): Allow all INTEGRAL_TYPE_P
	types instead of just INTEGER_TYPE types.

2013-01-07  Mark Kettenis  <kettenis@openbsd.org>

	* config/i386/openbsdelf.h (LIBGCC2_HAS_TF_MODE, LIBGCC2_TF_CEXT,
	TF_SIZE): Define.

2013-01-07  Steve Ellcey  <sellcey@mips.com>

	PR target/42661
	* config/mips/mips.opt: Change mad to mmad to match documentation.

2013-01-07  Georg-Johann Lay  <avr@gjlay.de>

	PR target/55897
	* doc/extend.texi (AVR Named Address Spaces): __memx goes into
	.progmemx.data now.

2013-01-07  Georg-Johann Lay  <avr@gjlay.de>

	PR target/55897
	* config/avr/avr.h (ADDR_SPACE_COUNT): New enum.
	(avr_addrspace_t): Add .section_name field.
	* config/avr/avr.c (progmem_section): Use ADDR_SPACE_COUNT as
	array size.
	(avr_addrspace): Same.  Initialize .section_name.  Remove last
	NULL entry.  Put __memx into .progmemx.data.
	(progmem_section_prefix): Remove.
	(avr_asm_init_sections): No need to initialize progmem_section.
	(avr_asm_named_section): Use avr_addrspace[].section_name to get
	section name prefix.
	(avr_asm_select_section): Ditto.  And use get_unnamed_section to
	retrieve the progmem section.
	* avr-c.c (avr_cpu_cpp_builtins): Use ADDR_SPACE_COUNT as loop
	boundary to run over avr_addrspace[].
	(avr_register_target_pragmas): Ditto.

2013-01-06  Jakub Jelinek  <jakub@redhat.com>

	* varasm.c (output_constant_def_contents): For asan_protect_global
	protected strings, adjust DECL_ALIGN if needed, before testing for
	anchored symbols.
	(place_block_symbol): Adjust size for asan protected STRING_CSTs if
	TREE_CONSTANT_POOL_ADDRESS_P.  Increase alignment for asan protected
	normal decls.
	(output_object_block): For asan protected decls, emit asan padding
	after their contents.
	* asan.c (asan_protect_global): Don't check TREE_ASM_WRITTEN here.
	(asan_finish_file): Test it here instead.

2013-01-07  Nick Clifton  <nickc@redhat.com>
	    Matthias Klose  <doko@debian.org>
	    Doug Kwan  <dougkwan@google.com>
	    H.J. Lu  <hongjiu.lu@intel.com>

	PR driver/55470
	* collect2.c (main): Support -fuse-ld=bfd and -fuse-ld=gold.

	* common.opt: Add fuse-ld=bfd and fuse-ld=gold.

	* gcc.c (LINK_COMMAND_SPEC): Pass -fuse-ld=* to collect2.

	* opts.c (comman_handle_option): Ignore -fuse-ld=bfd and -fuse-ld=gold.

	* doc/invoke.texi: Document -fuse-ld=bfd and -fuse-ld=gold.

2013-01-07  Georg-Johann Lay  <avr@gjlay.de>

	PR target/54461
	* doc/install.texi (Cross-Compiler-Specific Options): Document
	--with-avrlibc.

2013-01-07  Tejas Belagod  <tejas.belagod@arm.com>

	* config/aarch64/arm_neon.h (vmovn_high_is16, vmovn_high_s32,
	vmovn_high_s64, vmovn_high_u16, vmovn_high_u32, vmovn_high_u64,
	vqmovn_high_s16, vqmovn_high_s32, vqmovn_high_s64, vqmovn_high_u16,
	vqmovn_high_u32, vqmovn_high_u64, vqmovun_high_s16, vqmovun_high_s32,
	vqmovun_high_s64): Fix source operand number and update copyright.

2013-01-07  Richard Biener  <rguenther@suse.de>

	PR middle-end/55890
	* gimple.h (gimple_call_builtin_p): New overload.
	* gimple.c (validate_call): New function.
	(gimple_call_builtin_p): Likewise.
	* tree-ssa-structalias.c (find_func_aliases_for_builtin_call):
	Use gimple_call_builtin_p.
	(find_func_clobbers): Likewise.
	* tree-ssa-strlen.c (adjust_last_stmt): Likewise.
	(strlen_optimize_stmt): Likewise.

2013-01-07  James Greenhalgh  <james.greenhalgh@arm.com>

	* config/aarch64/arm_neon.h (vld1_dup_*): Make argument const.
	(vld1q_dup_*): Likewise.
	(vld1_*): Likewise.
	(vld1q_*): Likewise.
	(vld1_lane_*): Likewise.
	(vld1q_lane_*): Likewise.

2013-01-07  Richard Biener  <rguenther@suse.de>

	* lto-streamer.h (LTO_minor_version): Bump to 2.

2013-01-07  James Greenhalgh  <james.greenhalgh@arm.com>

	* config/aarch64/aarch64-protos.h
	(aarch64_const_double_zero_rtx_p): Rename to...
	(aarch64_float_const_zero_rtx_p): ...this.
	(aarch64_float_const_representable_p): New.
	(aarch64_output_simd_mov_immediate): Likewise.
	* config/aarch64/aarch64-simd.md (*aarch64_simd_mov<mode>): Refactor
	move immediate case.
	* config/aarch64/aarch64.c
	(aarch64_const_double_zero_rtx_p): Rename to...
	(aarch64_float_const_zero_rtx_p): ...this.
	(aarch64_print_operand): Allow printing of new constants.
	(aarch64_valid_floating_const): New.
	(aarch64_legitimate_constant_p): Check for valid floating-point
	constants.
	(aarch64_simd_valid_immediate): Likewise.
	(aarch64_vect_float_const_representable_p): New.
	(aarch64_float_const_representable_p): Likewise.
	(aarch64_simd_imm_zero_p): Also allow for floating-point 0.0.
	(aarch64_output_simd_mov_immediate): New.
	* config/aarch64/aarch64.md (*movsf_aarch64): Add new alternative.
	(*movdf_aarch64): Likewise.
	* config/aarch64/constraints.md (Ufc): New.
	(Y): call aarch64_float_const_zero_rtx.
	* config/aarch64/predicates.md (aarch64_fp_compare_operand): New.

2013-01-07  Richard Biener  <rguenther@suse.de>

	PR tree-optimization/55888
	PR tree-optimization/55862
	* tree-ssa-pre.c (phi_translate_1): Revert previous change.
	(valid_in_sets): Check if a NAME has a leader in AVAIL_OUT,
	not if it is contained therein.

2013-01-07  Georg-Johann Lay  <avr@gjlay.de>

	* config/avr/t-avr: Typo.

2013-01-07  Georg-Johann Lay  <avr@gjlay.de>

	PR55243
	* config/avr/t-avr: Don't automatically rebuild
	$(srcdir)/config/avr/t-multilib
	$(srcdir)/config/avr/avr-tables.opt
	$(srcdir)/doc/avr-mmcu.texi
	(avr-mcus): New phony target to build them on request.
	(s-avr-mlib, s-avr-mmcu-texi): Remove.
	* avr/avr-mcus.def: Adjust comments.

2013-01-07  Uros Bizjak  <ubizjak@gmail.com>

	* config/i386/i386.c (DEFAULT_PCC_STRUCT_RETURN): Remove.

2013-01-06  Richard Sandiford  <rdsandiford@googlemail.com>

	* file-find.c, file-find.h, realmpfr.c: Add FSF as copyright holder.

2013-01-06  Richard Sandiford  <rdsandiford@googlemail.com>

	* config/tilepro/gen-mul-tables.cc: Put copyright on one line.

2013-01-05  David Edelsohn  <dje.gcc@gmail.com>

	* config/rs6000/aix53.h (LIB_SPEC): Add -lpthreads when compiling
	to generate profiling.
	* config/rs6000/aix64.h (LIB_SPEC): Same.

2013-01-04  Andrew Pinski  <apinski@cavium.com>

	* config/aarch64/aarch64.c (aarch64_fixed_condition_code_regs):
	New function.
	(TARGET_FIXED_CONDITION_CODE_REGS): Define.

2013-01-04  Uros Bizjak  <ubizjak@gmail.com>

	* config/i386/i386.c (ix86_legitimize_address): Call convert_to_mode
	unconditionally.
	(ix86_expand_move): Ditto.
	(ix86_zero_extend_to_Pmode): Ditto.
	(ix86_expand_call): Ditto.
	(ix86_expand_special_args_builtin): Ditto.
	(ix86_expand_builtin): Ditto.

2013-01-04  Richard Biener  <rguenther@suse.de>

	PR tree-optimization/55862
	* tree-ssa-pre.c (phi_translate_1): Valueize SSA names after
	translating them through PHI nodes.

2013-01-04  Martin Jambor  <mjambor@suse.cz>

	PR tree-optimization/55755
	* tree-sra.c (sra_modify_assign): Do not check that an access has no
	children when trying to avoid producing a VIEW_CONVERT_EXPR.

2013-01-04  Marek Polacek  <polacek@redhat.com>

	PR middle-end/55859
	* opts.c (default_options_optimization): Clarify error message.

2013-01-04  Richard Biener  <rguenther@suse.de>

	PR middle-end/55863
	* fold-const.c (split_tree): Undo -X - 1 to ~X folding for
	reassociation.

2013-01-03  John David Anglin  <dave.anglin@nrc-cnrc.gc.ca>

	PR target/53789
	* config/pa/pa.md (movsi): Revert previous change.
	* config/pa/pa.c (pa_legitimate_constant_p): Reject all TLS symbol
	references.

2013-01-03  Richard Henderson  <rth@redhat.com>

	* config/i386/i386.c (ix86_expand_move): Always assign to op1
	after eliminating TLS symbols.

2013-01-03  Marc Glisse  <marc.glisse@inria.fr>

	PR bootstrap/50167
	* graphite-interchange.c (pdr_stride_in_loop): Use gmp_fprintf.
	* graphite-poly.c (debug_gmp_value): Likewise.

2013-01-03  Uros Bizjak  <ubizjak@gmail.com>

	PR target/55712
	* config/i386/i386-c.c (ix86_target_macros_internal): Depending on
	selected code model, define __code_mode_small__, __code_model_medium__,
	__code_model_large__, __code_model_32__ or __code_model_kernel__.
	* config/i386/cpuid.h (__cpuid, __cpuid_count) [__i386__]: Prefix
	xchg temporary register with %k.  Declare temporary register as
	early clobbered.
	[__x86_64__]: For medium and large code models, preserve %rbx register.

2013-01-03  Richard Biener  <rguenther@suse.de>

	* tree-data-ref.c (dump_conflict_function): Use less vertical spacing.
	(dump_subscript): Adjust.
	(finalize_ddr_dependent): Do not dump redundant info.
	(analyze_siv_subscript): Adjust.
	(subscript_dependence_tester): Likewise.
	(compute_affine_dependence): Likewise.

2013-01-03  Richard Biener  <rguenther@suse.de>

	Revert
	2013-01-03  Richard Biener  <rguenther@suse.de>

	PR tree-optimization/55857
	* tree-vect-stmts.c (vectorizable_load): Do not setup
	re-alignment for invariant loads.

	2013-01-02  Richard Biener  <rguenther@suse.de>

	* tree-vect-stmts.c (vectorizable_load): When vectorizing an
	invariant load do not generate a vector load from the scalar location.

2013-01-03  Richard Biener  <rguenther@suse.de>

	* tree-vect-loop.c (vect_analyze_loop_form): Clarify reason
	for not vectorizing.
	* tree-vect-data-refs.c (vect_create_addr_base_for_vector_ref): Do
	not build INDIRECT_REFs, call get_name once only.
	(vect_create_data_ref_ptr): Likewise.  Dump base object kind
	based on DR_BASE_OBJECT, not DR_BASE_ADDRESS.

2013-01-03  Richard Biener  <rguenther@suse.de>

	PR tree-optimization/55857
	* tree-vect-stmts.c (vectorizable_load): Do not setup
	re-alignment for invariant loads.

2013-01-03  Richard Biener  <rguenther@suse.de>

	PR lto/55848
	* lto-symtab.c (lto_symtab_merge_decls_1): As last resort, always
	prefer a built-in decl.

2013-01-03  Jakub Jelinek  <jakub@redhat.com>

	* gcc.c (process_command): Update copyright notice dates.
	* gcov.c (print_version): Likewise.
	* gcov-dump.c (print_version): Likewise.

	PR rtl-optimization/55838
	* loop-iv.c (iv_number_of_iterations): Call lowpart_subreg on
	iv0.step, iv1.step and step.

2013-01-03  Jakub Jelinek  <jakub@redhat.com>
	    Marc Glisse  <marc.glisse@inria.fr>

	PR tree-optimization/55832
	* fold-const.c (fold_binary_loc): For ABS_EXPR<x> >= 0 and
	ABS_EXPR<x> < 0 folding use constant_boolean_node instead of
	integer_{one,zero}_node.

2013-01-03  Jakub Jelinek  <jakub@redhat.com>

	PR debug/54402
	* params.def (PARAM_MAX_VARTRACK_REVERSE_OP_SIZE): New param.
	* var-tracking.c (reverse_op): Don't add reverse ops to
	VALUEs that have already
	PARAM_VALUE (PARAM_MAX_VARTRACK_REVERSE_OP_SIZE) or longer locs list.

2013-01-02  Gerald Pfeifer  <gerald@pfeifer.com>

	* doc/contrib.texi: Note years as release manager for Mark Mitchell.

2013-01-02  Teresa Johnson  <tejohnson@google.com>

	* dumpfile.c (dump_loc): Print filename with location.
	* tree-ssa-loop-ivcanon.c (try_unroll_loop_completely): Use
	new location_t parameter to emit complete unroll message with
	new dump framework.
	(canonicalize_loop_induction_variables): Compute loops location
	and pass to try_unroll_loop_completely.
	* loop-unroll.c (report_unroll_peel): New function.
	(peel_loops_completely): Use new dump format with location
	for main dumpfile message, and invoke report_unroll_peel on success.
	(decide_unrolling_and_peeling): Ditto.
	(decide_peel_once_rolling): Remove old dumpfile message subsumed
	by report_unroll_peel.
	(decide_peel_completely): Ditto.
	(decide_unroll_constant_iterations): Ditto.
	(decide_unroll_runtime_iterations): Ditto.
	(decide_peel_simple): Ditto.
	(decide_unroll_stupid): Ditto.
	* cfgloop.c (get_loop_location): New function.
	* cfgloop.h (get_loop_location): Declare.

2013-01-02  Sriraman Tallam  <tmsriram@google.com>

	* config/i386/i386.c (fold_builtin_cpu): Remove unnecessary checks for
	NULL.

2013-01-02  John David Anglin  <dave.anglin@nrc-cnrc.gc.ca>

	PR middle-end/55198
	* expr.c (expand_expr_real_1): Don't use bitfield extraction for non
	BLKmode objects when EXPAND_MEMORY is specified.

2013-01-02  Sriraman Tallam  <tmsriram@google.com>

	* config/i386/i386.c (ix86_get_function_versions_dispatcher): Fix bug
	in loop predicate.
	(fold_builtin_cpu): Do not share cpu model decls across statements.

2013-01-02  Jason Merrill  <jason@redhat.com>

	PR c++/55804
	* tree.c (build_array_type_1): Revert earlier change.

2013-01-02  Yufeng Zhang  <yufeng.zhang@arm.com>

	* config/aarch64/aarch64-cores.def: Add entries for "cortex-a53" and
	"cortex-a57".
	* config/aarch64/aarch64-tune.md: Re-generate.

2013-01-02  Richard Biener  <rguenther@suse.de>

	* tree-vect-stmts.c (vectorizable_load): When vectorizing an
	invariant load do not generate a vector load from the scalar location.

2013-01-02  Richard Biener  <rguenther@suse.de>

	PR bootstrap/55784
	* configure.ac: Add $GMPINC to CFLAGS/CXXFLAGS.
	* configure: Regenerate.

2013-01-02  Richard Sandiford  <rdsandiford@googlemail.com>

	* builtins.c (expand_builtin_mathfn, expand_builtin_mathfn_2)
	(expand_builtin_mathfn_ternary, expand_builtin_mathfn_3)
	(expand_builtin_int_roundingfn_2): Keep the original target around
	for the fallback case.

2013-01-02  Richard Sandiford  <rdsandiford@googlemail.com>

	* tree-vrp.c (range_fits_type_p): Require the MSB of the double_int
	to be clear for sign changes.

2013-01-01  Jan Hubicka  <jh@suse.cz>

	* ipa-inline-analysis.c: Fix formatting.

2013-01-01  Jakub Jelinek  <jakub@redhat.com>

	PR tree-optimization/55831
	* tree-vect-loop.c (get_initial_def_for_induction): Use
	gsi_after_labels instead of gsi_start_bb.

Copyright (C) 2013 Free Software Foundation, Inc.

Copying and distribution of this file, with or without modification,
are permitted in any medium without royalty provided the copyright
notice and this notice are preserved.<|MERGE_RESOLUTION|>--- conflicted
+++ resolved
@@ -1,5 +1,3 @@
-<<<<<<< HEAD
-=======
 2014-02-25  Richard Biener  <rguenther@suse.de>
 
 	Backport from mainline
@@ -487,7 +485,6 @@
 	* ira.c (do_reload): Diagnose frame_pointer_needed and it
 	reserved via global_regs.
 
->>>>>>> 7efa81b3
 2014-01-16  Peter Bergner  <bergner@vnet.ibm.com>
 
 	Backport from mainline
