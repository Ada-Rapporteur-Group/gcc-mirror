/* Expands front end tree to back end RTL for GCC
   Copyright (C) 1987-2013 Free Software Foundation, Inc.

This file is part of GCC.

GCC is free software; you can redistribute it and/or modify it under
the terms of the GNU General Public License as published by the Free
Software Foundation; either version 3, or (at your option) any later
version.

GCC is distributed in the hope that it will be useful, but WITHOUT ANY
WARRANTY; without even the implied warranty of MERCHANTABILITY or
FITNESS FOR A PARTICULAR PURPOSE.  See the GNU General Public License
for more details.

You should have received a copy of the GNU General Public License
along with GCC; see the file COPYING3.  If not see
<http://www.gnu.org/licenses/>.  */

/* This file handles the generation of rtl code from tree structure
   above the level of expressions, using subroutines in exp*.c and emit-rtl.c.
   The functions whose names start with `expand_' are called by the
   expander to generate RTL instructions for various kinds of constructs.  */

#include "config.h"
#include "system.h"
#include "coretypes.h"
#include "tm.h"

#include "rtl.h"
#include "hard-reg-set.h"
#include "tree.h"
#include "varasm.h"
#include "stor-layout.h"
#include "tm_p.h"
#include "flags.h"
#include "except.h"
#include "function.h"
#include "insn-config.h"
#include "expr.h"
#include "libfuncs.h"
#include "recog.h"
#include "machmode.h"
#include "diagnostic-core.h"
#include "output.h"
#include "langhooks.h"
#include "predict.h"
#include "optabs.h"
#include "target.h"
#include "pointer-set.h"
#include "basic-block.h"
#include "tree-ssa-alias.h"
#include "internal-fn.h"
#include "gimple-expr.h"
#include "is-a.h"
#include "gimple.h"
#include "regs.h"
#include "alloc-pool.h"
#include "pretty-print.h"
#include "params.h"
#include "dumpfile.h"


/* Functions and data structures for expanding case statements.  */

/* Case label structure, used to hold info on labels within case
   statements.  We handle "range" labels; for a single-value label
   as in C, the high and low limits are the same.

   We start with a vector of case nodes sorted in ascending order, and
   the default label as the last element in the vector.  Before expanding
   to RTL, we transform this vector into a list linked via the RIGHT
   fields in the case_node struct.  Nodes with higher case values are
   later in the list.

   Switch statements can be output in three forms.  A branch table is
   used if there are more than a few labels and the labels are dense
   within the range between the smallest and largest case value.  If a
   branch table is used, no further manipulations are done with the case
   node chain.

   The alternative to the use of a branch table is to generate a series
   of compare and jump insns.  When that is done, we use the LEFT, RIGHT,
   and PARENT fields to hold a binary tree.  Initially the tree is
   totally unbalanced, with everything on the right.  We balance the tree
   with nodes on the left having lower case values than the parent
   and nodes on the right having higher values.  We then output the tree
   in order.

   For very small, suitable switch statements, we can generate a series
   of simple bit test and branches instead.  */

struct case_node
{
  struct case_node	*left;	/* Left son in binary tree */
  struct case_node	*right;	/* Right son in binary tree; also node chain */
  struct case_node	*parent; /* Parent of node in binary tree */
  tree			low;	/* Lowest index value for this label */
  tree			high;	/* Highest index value for this label */
  tree			code_label; /* Label to jump to when node matches */
  int                   prob; /* Probability of taking this case.  */
  /* Probability of reaching subtree rooted at this node */
  int                   subtree_prob;
};

typedef struct case_node case_node;
typedef struct case_node *case_node_ptr;

extern basic_block label_to_block_fn (struct function *, tree);

static bool check_unique_operand_names (tree, tree, tree);
static char *resolve_operand_name_1 (char *, tree, tree, tree);
static void balance_case_nodes (case_node_ptr *, case_node_ptr);
static int node_has_low_bound (case_node_ptr, tree);
static int node_has_high_bound (case_node_ptr, tree);
static int node_is_bounded (case_node_ptr, tree);
static void emit_case_nodes (rtx, case_node_ptr, rtx, int, tree);

/* Return the rtx-label that corresponds to a LABEL_DECL,
   creating it if necessary.  */

rtx
label_rtx (tree label)
{
  gcc_assert (TREE_CODE (label) == LABEL_DECL);

  if (!DECL_RTL_SET_P (label))
    {
      rtx r = gen_label_rtx ();
      SET_DECL_RTL (label, r);
      if (FORCED_LABEL (label) || DECL_NONLOCAL (label))
	LABEL_PRESERVE_P (r) = 1;
    }

  return DECL_RTL (label);
}

/* As above, but also put it on the forced-reference list of the
   function that contains it.  */
rtx
force_label_rtx (tree label)
{
  rtx ref = label_rtx (label);
  tree function = decl_function_context (label);

  gcc_assert (function);

  forced_labels = gen_rtx_EXPR_LIST (VOIDmode, ref, forced_labels);
  return ref;
}

/* Add an unconditional jump to LABEL as the next sequential instruction.  */

void
emit_jump (rtx label)
{
  do_pending_stack_adjust ();
  emit_jump_insn (gen_jump (label));
  emit_barrier ();
}

/* Handle goto statements and the labels that they can go to.  */

/* Specify the location in the RTL code of a label LABEL,
   which is a LABEL_DECL tree node.

   This is used for the kind of label that the user can jump to with a
   goto statement, and for alternatives of a switch or case statement.
   RTL labels generated for loops and conditionals don't go through here;
   they are generated directly at the RTL level, by other functions below.

   Note that this has nothing to do with defining label *names*.
   Languages vary in how they do that and what that even means.  */

void
expand_label (tree label)
{
  rtx label_r = label_rtx (label);

  do_pending_stack_adjust ();
  emit_label (label_r);
  if (DECL_NAME (label))
    LABEL_NAME (DECL_RTL (label)) = IDENTIFIER_POINTER (DECL_NAME (label));

  if (DECL_NONLOCAL (label))
    {
      expand_builtin_setjmp_receiver (NULL);
      nonlocal_goto_handler_labels
	= gen_rtx_EXPR_LIST (VOIDmode, label_r,
			     nonlocal_goto_handler_labels);
    }

  if (FORCED_LABEL (label))
    forced_labels = gen_rtx_EXPR_LIST (VOIDmode, label_r, forced_labels);

  if (DECL_NONLOCAL (label) || FORCED_LABEL (label))
    maybe_set_first_label_num (label_r);
}

/* Parse the output constraint pointed to by *CONSTRAINT_P.  It is the
   OPERAND_NUMth output operand, indexed from zero.  There are NINPUTS
   inputs and NOUTPUTS outputs to this extended-asm.  Upon return,
   *ALLOWS_MEM will be TRUE iff the constraint allows the use of a
   memory operand.  Similarly, *ALLOWS_REG will be TRUE iff the
   constraint allows the use of a register operand.  And, *IS_INOUT
   will be true if the operand is read-write, i.e., if it is used as
   an input as well as an output.  If *CONSTRAINT_P is not in
   canonical form, it will be made canonical.  (Note that `+' will be
   replaced with `=' as part of this process.)

   Returns TRUE if all went well; FALSE if an error occurred.  */

bool
parse_output_constraint (const char **constraint_p, int operand_num,
			 int ninputs, int noutputs, bool *allows_mem,
			 bool *allows_reg, bool *is_inout)
{
  const char *constraint = *constraint_p;
  const char *p;

  /* Assume the constraint doesn't allow the use of either a register
     or memory.  */
  *allows_mem = false;
  *allows_reg = false;

  /* Allow the `=' or `+' to not be at the beginning of the string,
     since it wasn't explicitly documented that way, and there is a
     large body of code that puts it last.  Swap the character to
     the front, so as not to uglify any place else.  */
  p = strchr (constraint, '=');
  if (!p)
    p = strchr (constraint, '+');

  /* If the string doesn't contain an `=', issue an error
     message.  */
  if (!p)
    {
      error ("output operand constraint lacks %<=%>");
      return false;
    }

  /* If the constraint begins with `+', then the operand is both read
     from and written to.  */
  *is_inout = (*p == '+');

  /* Canonicalize the output constraint so that it begins with `='.  */
  if (p != constraint || *is_inout)
    {
      char *buf;
      size_t c_len = strlen (constraint);

      if (p != constraint)
	warning (0, "output constraint %qc for operand %d "
		 "is not at the beginning",
		 *p, operand_num);

      /* Make a copy of the constraint.  */
      buf = XALLOCAVEC (char, c_len + 1);
      strcpy (buf, constraint);
      /* Swap the first character and the `=' or `+'.  */
      buf[p - constraint] = buf[0];
      /* Make sure the first character is an `='.  (Until we do this,
	 it might be a `+'.)  */
      buf[0] = '=';
      /* Replace the constraint with the canonicalized string.  */
      *constraint_p = ggc_alloc_string (buf, c_len);
      constraint = *constraint_p;
    }

  /* Loop through the constraint string.  */
  for (p = constraint + 1; *p; p += CONSTRAINT_LEN (*p, p))
    switch (*p)
      {
      case '+':
      case '=':
	error ("operand constraint contains incorrectly positioned "
	       "%<+%> or %<=%>");
	return false;

      case '%':
	if (operand_num + 1 == ninputs + noutputs)
	  {
	    error ("%<%%%> constraint used with last operand");
	    return false;
	  }
	break;

      case 'V':  case TARGET_MEM_CONSTRAINT:  case 'o':
	*allows_mem = true;
	break;

      case '?':  case '!':  case '*':  case '&':  case '#':
      case 'E':  case 'F':  case 'G':  case 'H':
      case 's':  case 'i':  case 'n':
      case 'I':  case 'J':  case 'K':  case 'L':  case 'M':
      case 'N':  case 'O':  case 'P':  case ',':
	break;

      case '0':  case '1':  case '2':  case '3':  case '4':
      case '5':  case '6':  case '7':  case '8':  case '9':
      case '[':
	error ("matching constraint not valid in output operand");
	return false;

      case '<':  case '>':
	/* ??? Before flow, auto inc/dec insns are not supposed to exist,
	   excepting those that expand_call created.  So match memory
	   and hope.  */
	*allows_mem = true;
	break;

      case 'g':  case 'X':
	*allows_reg = true;
	*allows_mem = true;
	break;

      case 'p': case 'r':
	*allows_reg = true;
	break;

      default:
	if (!ISALPHA (*p))
	  break;
	if (REG_CLASS_FROM_CONSTRAINT (*p, p) != NO_REGS)
	  *allows_reg = true;
#ifdef EXTRA_CONSTRAINT_STR
	else if (EXTRA_ADDRESS_CONSTRAINT (*p, p))
	  *allows_reg = true;
	else if (EXTRA_MEMORY_CONSTRAINT (*p, p))
	  *allows_mem = true;
	else
	  {
	    /* Otherwise we can't assume anything about the nature of
	       the constraint except that it isn't purely registers.
	       Treat it like "g" and hope for the best.  */
	    *allows_reg = true;
	    *allows_mem = true;
	  }
#endif
	break;
      }

  return true;
}

/* Similar, but for input constraints.  */

bool
parse_input_constraint (const char **constraint_p, int input_num,
			int ninputs, int noutputs, int ninout,
			const char * const * constraints,
			bool *allows_mem, bool *allows_reg)
{
  const char *constraint = *constraint_p;
  const char *orig_constraint = constraint;
  size_t c_len = strlen (constraint);
  size_t j;
  bool saw_match = false;

  /* Assume the constraint doesn't allow the use of either
     a register or memory.  */
  *allows_mem = false;
  *allows_reg = false;

  /* Make sure constraint has neither `=', `+', nor '&'.  */

  for (j = 0; j < c_len; j += CONSTRAINT_LEN (constraint[j], constraint+j))
    switch (constraint[j])
      {
      case '+':  case '=':  case '&':
	if (constraint == orig_constraint)
	  {
	    error ("input operand constraint contains %qc", constraint[j]);
	    return false;
	  }
	break;

      case '%':
	if (constraint == orig_constraint
	    && input_num + 1 == ninputs - ninout)
	  {
	    error ("%<%%%> constraint used with last operand");
	    return false;
	  }
	break;

      case 'V':  case TARGET_MEM_CONSTRAINT:  case 'o':
	*allows_mem = true;
	break;

      case '<':  case '>':
      case '?':  case '!':  case '*':  case '#':
      case 'E':  case 'F':  case 'G':  case 'H':
      case 's':  case 'i':  case 'n':
      case 'I':  case 'J':  case 'K':  case 'L':  case 'M':
      case 'N':  case 'O':  case 'P':  case ',':
	break;

	/* Whether or not a numeric constraint allows a register is
	   decided by the matching constraint, and so there is no need
	   to do anything special with them.  We must handle them in
	   the default case, so that we don't unnecessarily force
	   operands to memory.  */
      case '0':  case '1':  case '2':  case '3':  case '4':
      case '5':  case '6':  case '7':  case '8':  case '9':
	{
	  char *end;
	  unsigned long match;

	  saw_match = true;

	  match = strtoul (constraint + j, &end, 10);
	  if (match >= (unsigned long) noutputs)
	    {
	      error ("matching constraint references invalid operand number");
	      return false;
	    }

	  /* Try and find the real constraint for this dup.  Only do this
	     if the matching constraint is the only alternative.  */
	  if (*end == '\0'
	      && (j == 0 || (j == 1 && constraint[0] == '%')))
	    {
	      constraint = constraints[match];
	      *constraint_p = constraint;
	      c_len = strlen (constraint);
	      j = 0;
	      /* ??? At the end of the loop, we will skip the first part of
		 the matched constraint.  This assumes not only that the
		 other constraint is an output constraint, but also that
		 the '=' or '+' come first.  */
	      break;
	    }
	  else
	    j = end - constraint;
	  /* Anticipate increment at end of loop.  */
	  j--;
	}
	/* Fall through.  */

      case 'p':  case 'r':
	*allows_reg = true;
	break;

      case 'g':  case 'X':
	*allows_reg = true;
	*allows_mem = true;
	break;

      default:
	if (! ISALPHA (constraint[j]))
	  {
	    error ("invalid punctuation %qc in constraint", constraint[j]);
	    return false;
	  }
	if (REG_CLASS_FROM_CONSTRAINT (constraint[j], constraint + j)
	    != NO_REGS)
	  *allows_reg = true;
#ifdef EXTRA_CONSTRAINT_STR
	else if (EXTRA_ADDRESS_CONSTRAINT (constraint[j], constraint + j))
	  *allows_reg = true;
	else if (EXTRA_MEMORY_CONSTRAINT (constraint[j], constraint + j))
	  *allows_mem = true;
	else
	  {
	    /* Otherwise we can't assume anything about the nature of
	       the constraint except that it isn't purely registers.
	       Treat it like "g" and hope for the best.  */
	    *allows_reg = true;
	    *allows_mem = true;
	  }
#endif
	break;
      }

  if (saw_match && !*allows_reg)
    warning (0, "matching constraint does not allow a register");

  return true;
}

/* Return DECL iff there's an overlap between *REGS and DECL, where DECL
   can be an asm-declared register.  Called via walk_tree.  */

static tree
decl_overlaps_hard_reg_set_p (tree *declp, int *walk_subtrees ATTRIBUTE_UNUSED,
			      void *data)
{
  tree decl = *declp;
  const HARD_REG_SET *const regs = (const HARD_REG_SET *) data;

  if (TREE_CODE (decl) == VAR_DECL)
    {
      if (DECL_HARD_REGISTER (decl)
	  && REG_P (DECL_RTL (decl))
	  && REGNO (DECL_RTL (decl)) < FIRST_PSEUDO_REGISTER)
	{
	  rtx reg = DECL_RTL (decl);

	  if (overlaps_hard_reg_set_p (*regs, GET_MODE (reg), REGNO (reg)))
	    return decl;
	}
      walk_subtrees = 0;
    }
  else if (TYPE_P (decl) || TREE_CODE (decl) == PARM_DECL)
    walk_subtrees = 0;
  return NULL_TREE;
}

/* If there is an overlap between *REGS and DECL, return the first overlap
   found.  */
tree
tree_overlaps_hard_reg_set (tree decl, HARD_REG_SET *regs)
{
  return walk_tree (&decl, decl_overlaps_hard_reg_set_p, regs, NULL);
}

<<<<<<< HEAD
/* Check for overlap between registers marked in CLOBBERED_REGS and
   anything inappropriate in T.  Emit error and return the register
   variable definition for error, NULL_TREE for ok.  */

static bool
tree_conflicts_with_clobbers_p (tree t, HARD_REG_SET *clobbered_regs)
{
  /* Conflicts between asm-declared register variables and the clobber
     list are not allowed.  */
  tree overlap = tree_overlaps_hard_reg_set (t, clobbered_regs);

  if (overlap)
    {
      error ("asm-specifier for variable %qE conflicts with asm clobber list",
	     DECL_NAME (overlap));

      /* Reset registerness to stop multiple errors emitted for a single
	 variable.  */
      DECL_REGISTER (overlap) = 0;
      return true;
    }

  return false;
}

/* Generate RTL for an asm statement with arguments.
   STRING is the instruction template.
   OUTPUTS is a list of output arguments (lvalues); INPUTS a list of inputs.
   Each output or input has an expression in the TREE_VALUE and
   a tree list in TREE_PURPOSE which in turn contains a constraint
   name in TREE_VALUE (or NULL_TREE) and a constraint string
   in TREE_PURPOSE.
   CLOBBERS is a list of STRING_CST nodes each naming a hard register
   that is clobbered by this insn.

   LABELS is a list of labels, and if LABELS is non-NULL, FALLTHRU_BB
   should be the fallthru basic block of the asm goto.

   Not all kinds of lvalue that may appear in OUTPUTS can be stored directly.
   Some elements of OUTPUTS may be replaced with trees representing temporary
   values.  The caller should copy those temporary values to the originally
   specified lvalues.

   VOL nonzero means the insn is volatile; don't optimize it.  */

static void
expand_asm_operands (tree string, tree outputs, tree inputs,
		     tree clobbers, tree labels, basic_block fallthru_bb,
		     int vol, location_t locus)
{
  rtvec argvec, constraintvec, labelvec;
  rtx body;
  int ninputs = list_length (inputs);
  int noutputs = list_length (outputs);
  int nlabels = list_length (labels);
  int ninout;
  int nclobbers;
  HARD_REG_SET clobbered_regs;
  int clobber_conflict_found = 0;
  tree tail;
  tree t;
  int i;
  /* Vector of RTX's of evaluated output operands.  */
  rtx *output_rtx = XALLOCAVEC (rtx, noutputs);
  int *inout_opnum = XALLOCAVEC (int, noutputs);
  rtx *real_output_rtx = XALLOCAVEC (rtx, noutputs);
  enum machine_mode *inout_mode = XALLOCAVEC (enum machine_mode, noutputs);
  const char **constraints = XALLOCAVEC (const char *, noutputs + ninputs);
  int old_generating_concat_p = generating_concat_p;
  rtx fallthru_label = NULL_RTX;

  /* An ASM with no outputs needs to be treated as volatile, for now.  */
  if (noutputs == 0)
    vol = 1;

  if (! check_operand_nalternatives (outputs, inputs))
    return;

  string = resolve_asm_operand_names (string, outputs, inputs, labels);

  /* Collect constraints.  */
  i = 0;
  for (t = outputs; t ; t = TREE_CHAIN (t), i++)
    constraints[i] = TREE_STRING_POINTER (TREE_VALUE (TREE_PURPOSE (t)));
  for (t = inputs; t ; t = TREE_CHAIN (t), i++)
    constraints[i] = TREE_STRING_POINTER (TREE_VALUE (TREE_PURPOSE (t)));

  /* Sometimes we wish to automatically clobber registers across an asm.
     Case in point is when the i386 backend moved from cc0 to a hard reg --
     maintaining source-level compatibility means automatically clobbering
     the flags register.  */
  clobbers = targetm.md_asm_clobbers (outputs, inputs, clobbers);

  /* Count the number of meaningful clobbered registers, ignoring what
     we would ignore later.  */
  nclobbers = 0;
  CLEAR_HARD_REG_SET (clobbered_regs);
  for (tail = clobbers; tail; tail = TREE_CHAIN (tail))
    {
      const char *regname;
      int nregs;

      if (TREE_VALUE (tail) == error_mark_node)
	return;
      regname = TREE_STRING_POINTER (TREE_VALUE (tail));

      i = decode_reg_name_and_count (regname, &nregs);
      if (i == -4)
	++nclobbers;
      else if (i == -2)
	error ("unknown register name %qs in %<asm%>", regname);

      /* Mark clobbered registers.  */
      if (i >= 0)
        {
	  int reg;

	  for (reg = i; reg < i + nregs; reg++)
	    {
	      ++nclobbers;

	      /* Clobbering the PIC register is an error.  */
	      if (reg == (int) PIC_OFFSET_TABLE_REGNUM)
		{
		  error ("PIC register clobbered by %qs in %<asm%>", regname);
		  return;
		}

	      SET_HARD_REG_BIT (clobbered_regs, reg);
	    }
	}
    }

  /* First pass over inputs and outputs checks validity and sets
     mark_addressable if needed.  */

  ninout = 0;
  for (i = 0, tail = outputs; tail; tail = TREE_CHAIN (tail), i++)
    {
      tree val = TREE_VALUE (tail);
      tree type = TREE_TYPE (val);
      const char *constraint;
      bool is_inout;
      bool allows_reg;
      bool allows_mem;

      /* If there's an erroneous arg, emit no insn.  */
      if (type == error_mark_node)
	return;

      /* Try to parse the output constraint.  If that fails, there's
	 no point in going further.  */
      constraint = constraints[i];
      if (!parse_output_constraint (&constraint, i, ninputs, noutputs,
				    &allows_mem, &allows_reg, &is_inout))
	return;

      if (! allows_reg
	  && (allows_mem
	      || is_inout
	      || (DECL_P (val)
		  && REG_P (DECL_RTL (val))
		  && GET_MODE (DECL_RTL (val)) != TYPE_MODE (type))))
	mark_addressable (val);

      if (is_inout)
	ninout++;
    }

  ninputs += ninout;
  if (ninputs + noutputs > MAX_RECOG_OPERANDS)
    {
      error ("more than %d operands in %<asm%>", MAX_RECOG_OPERANDS);
      return;
    }

  for (i = 0, tail = inputs; tail; i++, tail = TREE_CHAIN (tail))
    {
      bool allows_reg, allows_mem;
      const char *constraint;

      /* If there's an erroneous arg, emit no insn, because the ASM_INPUT
	 would get VOIDmode and that could cause a crash in reload.  */
      if (TREE_TYPE (TREE_VALUE (tail)) == error_mark_node)
	return;

      constraint = constraints[i + noutputs];
      if (! parse_input_constraint (&constraint, i, ninputs, noutputs, ninout,
				    constraints, &allows_mem, &allows_reg))
	return;

      if (! allows_reg && allows_mem)
	mark_addressable (TREE_VALUE (tail));
    }

  /* Second pass evaluates arguments.  */

  /* Make sure stack is consistent for asm goto.  */
  if (nlabels > 0)
    do_pending_stack_adjust ();

  ninout = 0;
  for (i = 0, tail = outputs; tail; tail = TREE_CHAIN (tail), i++)
    {
      tree val = TREE_VALUE (tail);
      tree type = TREE_TYPE (val);
      bool is_inout;
      bool allows_reg;
      bool allows_mem;
      rtx op;
      bool ok;

      ok = parse_output_constraint (&constraints[i], i, ninputs,
				    noutputs, &allows_mem, &allows_reg,
				    &is_inout);
      gcc_assert (ok);

      /* If an output operand is not a decl or indirect ref and our constraint
	 allows a register, make a temporary to act as an intermediate.
	 Make the asm insn write into that, then our caller will copy it to
	 the real output operand.  Likewise for promoted variables.  */

      generating_concat_p = 0;

      real_output_rtx[i] = NULL_RTX;
      if ((TREE_CODE (val) == INDIRECT_REF
	   && allows_mem)
	  || (DECL_P (val)
	      && (allows_mem || REG_P (DECL_RTL (val)))
	      && ! (REG_P (DECL_RTL (val))
		    && GET_MODE (DECL_RTL (val)) != TYPE_MODE (type)))
	  || ! allows_reg
	  || is_inout)
	{
	  op = expand_expr (val, NULL_RTX, VOIDmode,
			    !allows_reg ? EXPAND_MEMORY : EXPAND_WRITE);
	  if (MEM_P (op))
	    op = validize_mem (op);

	  if (! allows_reg && !MEM_P (op))
	    error ("output number %d not directly addressable", i);
	  if ((! allows_mem && MEM_P (op))
	      || GET_CODE (op) == CONCAT)
	    {
	      real_output_rtx[i] = op;
	      op = gen_reg_rtx (GET_MODE (op));
	      if (is_inout)
		emit_move_insn (op, real_output_rtx[i]);
	    }
	}
      else
	{
	  op = assign_temp (type, 0, 1);
	  op = validize_mem (op);
	  if (!MEM_P (op) && TREE_CODE (TREE_VALUE (tail)) == SSA_NAME)
	    set_reg_attrs_for_decl_rtl (SSA_NAME_VAR (TREE_VALUE (tail)), op);
	  TREE_VALUE (tail) = make_tree (type, op);
	}
      output_rtx[i] = op;

      generating_concat_p = old_generating_concat_p;

      if (is_inout)
	{
	  inout_mode[ninout] = TYPE_MODE (type);
	  inout_opnum[ninout++] = i;
	}

      if (tree_conflicts_with_clobbers_p (val, &clobbered_regs))
	clobber_conflict_found = 1;
    }

  /* Make vectors for the expression-rtx, constraint strings,
     and named operands.  */

  argvec = rtvec_alloc (ninputs);
  constraintvec = rtvec_alloc (ninputs);
  labelvec = rtvec_alloc (nlabels);

  body = gen_rtx_ASM_OPERANDS ((noutputs == 0 ? VOIDmode
				: GET_MODE (output_rtx[0])),
			       ggc_strdup (TREE_STRING_POINTER (string)),
			       empty_string, 0, argvec, constraintvec,
			       labelvec, locus);

  MEM_VOLATILE_P (body) = vol;

  /* Eval the inputs and put them into ARGVEC.
     Put their constraints into ASM_INPUTs and store in CONSTRAINTS.  */

  for (i = 0, tail = inputs; tail; tail = TREE_CHAIN (tail), ++i)
    {
      bool allows_reg, allows_mem;
      const char *constraint;
      tree val, type;
      rtx op;
      bool ok;

      constraint = constraints[i + noutputs];
      ok = parse_input_constraint (&constraint, i, ninputs, noutputs, ninout,
				   constraints, &allows_mem, &allows_reg);
      gcc_assert (ok);

      generating_concat_p = 0;

      val = TREE_VALUE (tail);
      type = TREE_TYPE (val);
      /* EXPAND_INITIALIZER will not generate code for valid initializer
	 constants, but will still generate code for other types of operand.
	 This is the behavior we want for constant constraints.  */
      op = expand_expr (val, NULL_RTX, VOIDmode,
			allows_reg ? EXPAND_NORMAL
			: allows_mem ? EXPAND_MEMORY
			: EXPAND_INITIALIZER);

      /* Never pass a CONCAT to an ASM.  */
      if (GET_CODE (op) == CONCAT)
	op = force_reg (GET_MODE (op), op);
      else if (MEM_P (op))
	op = validize_mem (op);

      if (asm_operand_ok (op, constraint, NULL) <= 0)
	{
	  if (allows_reg && TYPE_MODE (type) != BLKmode)
	    op = force_reg (TYPE_MODE (type), op);
	  else if (!allows_mem)
	    warning (0, "asm operand %d probably doesn%'t match constraints",
		     i + noutputs);
	  else if (MEM_P (op))
	    {
	      /* We won't recognize either volatile memory or memory
		 with a queued address as available a memory_operand
		 at this point.  Ignore it: clearly this *is* a memory.  */
	    }
	  else
	    gcc_unreachable ();
	}

      generating_concat_p = old_generating_concat_p;
      ASM_OPERANDS_INPUT (body, i) = op;

      ASM_OPERANDS_INPUT_CONSTRAINT_EXP (body, i)
	= gen_rtx_ASM_INPUT (TYPE_MODE (type),
			     ggc_strdup (constraints[i + noutputs]));

      if (tree_conflicts_with_clobbers_p (val, &clobbered_regs))
	clobber_conflict_found = 1;
    }

  /* Protect all the operands from the queue now that they have all been
     evaluated.  */

  generating_concat_p = 0;

  /* For in-out operands, copy output rtx to input rtx.  */
  for (i = 0; i < ninout; i++)
    {
      int j = inout_opnum[i];
      char buffer[16];

      ASM_OPERANDS_INPUT (body, ninputs - ninout + i)
	= output_rtx[j];

      sprintf (buffer, "%d", j);
      ASM_OPERANDS_INPUT_CONSTRAINT_EXP (body, ninputs - ninout + i)
	= gen_rtx_ASM_INPUT (inout_mode[i], ggc_strdup (buffer));
    }

  /* Copy labels to the vector.  */
  for (i = 0, tail = labels; i < nlabels; ++i, tail = TREE_CHAIN (tail))
    {
      rtx r;
      /* If asm goto has any labels in the fallthru basic block, use
	 a label that we emit immediately after the asm goto.  Expansion
	 may insert further instructions into the same basic block after
	 asm goto and if we don't do this, insertion of instructions on
	 the fallthru edge might misbehave.  See PR58670.  */
      if (fallthru_bb
	  && label_to_block_fn (cfun, TREE_VALUE (tail)) == fallthru_bb)
	{
	  if (fallthru_label == NULL_RTX)
	    fallthru_label = gen_label_rtx ();
	  r = fallthru_label;
	}
      else
	r = label_rtx (TREE_VALUE (tail));
      ASM_OPERANDS_LABEL (body, i) = gen_rtx_LABEL_REF (Pmode, r);
    }

  generating_concat_p = old_generating_concat_p;

  /* Now, for each output, construct an rtx
     (set OUTPUT (asm_operands INSN OUTPUTCONSTRAINT OUTPUTNUMBER
			       ARGVEC CONSTRAINTS OPNAMES))
     If there is more than one, put them inside a PARALLEL.  */

  if (nlabels > 0 && nclobbers == 0)
    {
      gcc_assert (noutputs == 0);
      emit_jump_insn (body);
    }
  else if (noutputs == 0 && nclobbers == 0)
    {
      /* No output operands: put in a raw ASM_OPERANDS rtx.  */
      emit_insn (body);
    }
  else if (noutputs == 1 && nclobbers == 0)
    {
      ASM_OPERANDS_OUTPUT_CONSTRAINT (body) = ggc_strdup (constraints[0]);
      emit_insn (gen_rtx_SET (VOIDmode, output_rtx[0], body));
    }
  else
    {
      rtx obody = body;
      int num = noutputs;

      if (num == 0)
	num = 1;

      body = gen_rtx_PARALLEL (VOIDmode, rtvec_alloc (num + nclobbers));

      /* For each output operand, store a SET.  */
      for (i = 0, tail = outputs; tail; tail = TREE_CHAIN (tail), i++)
	{
	  XVECEXP (body, 0, i)
	    = gen_rtx_SET (VOIDmode,
			   output_rtx[i],
			   gen_rtx_ASM_OPERANDS
			   (GET_MODE (output_rtx[i]),
			    ggc_strdup (TREE_STRING_POINTER (string)),
			    ggc_strdup (constraints[i]),
			    i, argvec, constraintvec, labelvec, locus));

	  MEM_VOLATILE_P (SET_SRC (XVECEXP (body, 0, i))) = vol;
	}

      /* If there are no outputs (but there are some clobbers)
	 store the bare ASM_OPERANDS into the PARALLEL.  */

      if (i == 0)
	XVECEXP (body, 0, i++) = obody;

      /* Store (clobber REG) for each clobbered register specified.  */

      for (tail = clobbers; tail; tail = TREE_CHAIN (tail))
	{
	  const char *regname = TREE_STRING_POINTER (TREE_VALUE (tail));
	  int reg, nregs;
	  int j = decode_reg_name_and_count (regname, &nregs);
	  rtx clobbered_reg;

	  if (j < 0)
	    {
	      if (j == -3)	/* `cc', which is not a register */
		continue;

	      if (j == -4)	/* `memory', don't cache memory across asm */
		{
		  XVECEXP (body, 0, i++)
		    = gen_rtx_CLOBBER (VOIDmode,
				       gen_rtx_MEM
				       (BLKmode,
					gen_rtx_SCRATCH (VOIDmode)));
		  continue;
		}

	      /* Ignore unknown register, error already signaled.  */
	      continue;
	    }

	  for (reg = j; reg < j + nregs; reg++)
	    {
	      /* Use QImode since that's guaranteed to clobber just
	       * one reg.  */
	      clobbered_reg = gen_rtx_REG (QImode, reg);

	      /* Do sanity check for overlap between clobbers and
		 respectively input and outputs that hasn't been
		 handled.  Such overlap should have been detected and
		 reported above.  */
	      if (!clobber_conflict_found)
		{
		  int opno;

		  /* We test the old body (obody) contents to avoid
		     tripping over the under-construction body.  */
		  for (opno = 0; opno < noutputs; opno++)
		    if (reg_overlap_mentioned_p (clobbered_reg,
						 output_rtx[opno]))
		      internal_error
			("asm clobber conflict with output operand");

		  for (opno = 0; opno < ninputs - ninout; opno++)
		    if (reg_overlap_mentioned_p (clobbered_reg,
						 ASM_OPERANDS_INPUT (obody,
								     opno)))
		      internal_error
			("asm clobber conflict with input operand");
		}

	      XVECEXP (body, 0, i++)
		= gen_rtx_CLOBBER (VOIDmode, clobbered_reg);
	    }
	}

      if (nlabels > 0)
	emit_jump_insn (body);
      else
	emit_insn (body);
    }

  if (fallthru_label)
    emit_label (fallthru_label);

  /* For any outputs that needed reloading into registers, spill them
     back to where they belong.  */
  for (i = 0; i < noutputs; ++i)
    if (real_output_rtx[i])
      emit_move_insn (real_output_rtx[i], output_rtx[i]);

  crtl->has_asm_statement = 1;
  free_temp_slots ();
}

void
expand_asm_stmt (gimple stmt)
{
  int noutputs;
  tree outputs, tail, t;
  tree *o;
  size_t i, n;
  const char *s;
  tree str, out, in, cl, labels;
  location_t locus = gimple_location (stmt);
  basic_block fallthru_bb = NULL;

  /* Meh... convert the gimple asm operands into real tree lists.
     Eventually we should make all routines work on the vectors instead
     of relying on TREE_CHAIN.  */
  out = NULL_TREE;
  n = gimple_asm_noutputs (stmt);
  if (n > 0)
    {
      t = out = gimple_asm_output_op (stmt, 0);
      for (i = 1; i < n; i++)
	t = TREE_CHAIN (t) = gimple_asm_output_op (stmt, i);
    }

  in = NULL_TREE;
  n = gimple_asm_ninputs (stmt);
  if (n > 0)
    {
      t = in = gimple_asm_input_op (stmt, 0);
      for (i = 1; i < n; i++)
	t = TREE_CHAIN (t) = gimple_asm_input_op (stmt, i);
    }

  cl = NULL_TREE;
  n = gimple_asm_nclobbers (stmt);
  if (n > 0)
    {
      t = cl = gimple_asm_clobber_op (stmt, 0);
      for (i = 1; i < n; i++)
	t = TREE_CHAIN (t) = gimple_asm_clobber_op (stmt, i);
    }

  labels = NULL_TREE;
  n = gimple_asm_nlabels (stmt);
  if (n > 0)
    {
      edge fallthru = find_fallthru_edge (gimple_bb (stmt)->succs);
      if (fallthru)
	fallthru_bb = fallthru->dest;
      t = labels = gimple_asm_label_op (stmt, 0);
      for (i = 1; i < n; i++)
	t = TREE_CHAIN (t) = gimple_asm_label_op (stmt, i);
    }

  s = gimple_asm_string (stmt);
  str = build_string (strlen (s), s);

  if (gimple_asm_input_p (stmt))
    {
      expand_asm_loc (str, gimple_asm_volatile_p (stmt), locus);
      return;
    }

  outputs = out;
  noutputs = gimple_asm_noutputs (stmt);
  /* o[I] is the place that output number I should be written.  */
  o = (tree *) alloca (noutputs * sizeof (tree));

  /* Record the contents of OUTPUTS before it is modified.  */
  for (i = 0, tail = outputs; tail; tail = TREE_CHAIN (tail), i++)
    o[i] = TREE_VALUE (tail);

  /* Generate the ASM_OPERANDS insn; store into the TREE_VALUEs of
     OUTPUTS some trees for where the values were actually stored.  */
  expand_asm_operands (str, outputs, in, cl, labels, fallthru_bb,
		       gimple_asm_volatile_p (stmt), locus);

  /* Copy all the intermediate outputs into the specified outputs.  */
  for (i = 0, tail = outputs; tail; tail = TREE_CHAIN (tail), i++)
    {
      if (o[i] != TREE_VALUE (tail))
	{
	  expand_assignment (o[i], TREE_VALUE (tail), false);
	  free_temp_slots ();

	  /* Restore the original value so that it's correct the next
	     time we expand this function.  */
	  TREE_VALUE (tail) = o[i];
	}
    }
}

/* A subroutine of expand_asm_operands.  Check that all operands have
   the same number of alternatives.  Return true if so.  */

static bool
check_operand_nalternatives (tree outputs, tree inputs)
{
  if (outputs || inputs)
    {
      tree tmp = TREE_PURPOSE (outputs ? outputs : inputs);
      int nalternatives
	= n_occurrences (',', TREE_STRING_POINTER (TREE_VALUE (tmp)));
      tree next = inputs;

      if (nalternatives + 1 > MAX_RECOG_ALTERNATIVES)
	{
	  error ("too many alternatives in %<asm%>");
	  return false;
	}

      tmp = outputs;
      while (tmp)
	{
	  const char *constraint
	    = TREE_STRING_POINTER (TREE_VALUE (TREE_PURPOSE (tmp)));

	  if (n_occurrences (',', constraint) != nalternatives)
	    {
	      error ("operand constraints for %<asm%> differ "
		     "in number of alternatives");
	      return false;
	    }

	  if (TREE_CHAIN (tmp))
	    tmp = TREE_CHAIN (tmp);
	  else
	    tmp = next, next = 0;
	}
    }

  return true;
}
=======
>>>>>>> 66c14933

/* A subroutine of expand_asm_operands.  Check that all operand names
   are unique.  Return true if so.  We rely on the fact that these names
   are identifiers, and so have been canonicalized by get_identifier,
   so all we need are pointer comparisons.  */

static bool
check_unique_operand_names (tree outputs, tree inputs, tree labels)
{
  tree i, j, i_name = NULL_TREE;

  for (i = outputs; i ; i = TREE_CHAIN (i))
    {
      i_name = TREE_PURPOSE (TREE_PURPOSE (i));
      if (! i_name)
	continue;

      for (j = TREE_CHAIN (i); j ; j = TREE_CHAIN (j))
	if (simple_cst_equal (i_name, TREE_PURPOSE (TREE_PURPOSE (j))))
	  goto failure;
    }

  for (i = inputs; i ; i = TREE_CHAIN (i))
    {
      i_name = TREE_PURPOSE (TREE_PURPOSE (i));
      if (! i_name)
	continue;

      for (j = TREE_CHAIN (i); j ; j = TREE_CHAIN (j))
	if (simple_cst_equal (i_name, TREE_PURPOSE (TREE_PURPOSE (j))))
	  goto failure;
      for (j = outputs; j ; j = TREE_CHAIN (j))
	if (simple_cst_equal (i_name, TREE_PURPOSE (TREE_PURPOSE (j))))
	  goto failure;
    }

  for (i = labels; i ; i = TREE_CHAIN (i))
    {
      i_name = TREE_PURPOSE (i);
      if (! i_name)
	continue;

      for (j = TREE_CHAIN (i); j ; j = TREE_CHAIN (j))
	if (simple_cst_equal (i_name, TREE_PURPOSE (j)))
	  goto failure;
      for (j = inputs; j ; j = TREE_CHAIN (j))
	if (simple_cst_equal (i_name, TREE_PURPOSE (TREE_PURPOSE (j))))
	  goto failure;
    }

  return true;

 failure:
  error ("duplicate asm operand name %qs", TREE_STRING_POINTER (i_name));
  return false;
}

/* A subroutine of expand_asm_operands.  Resolve the names of the operands
   in *POUTPUTS and *PINPUTS to numbers, and replace the name expansions in
   STRING and in the constraints to those numbers.  */

tree
resolve_asm_operand_names (tree string, tree outputs, tree inputs, tree labels)
{
  char *buffer;
  char *p;
  const char *c;
  tree t;

  check_unique_operand_names (outputs, inputs, labels);

  /* Substitute [<name>] in input constraint strings.  There should be no
     named operands in output constraints.  */
  for (t = inputs; t ; t = TREE_CHAIN (t))
    {
      c = TREE_STRING_POINTER (TREE_VALUE (TREE_PURPOSE (t)));
      if (strchr (c, '[') != NULL)
	{
	  p = buffer = xstrdup (c);
	  while ((p = strchr (p, '[')) != NULL)
	    p = resolve_operand_name_1 (p, outputs, inputs, NULL);
	  TREE_VALUE (TREE_PURPOSE (t))
	    = build_string (strlen (buffer), buffer);
	  free (buffer);
	}
    }

  /* Now check for any needed substitutions in the template.  */
  c = TREE_STRING_POINTER (string);
  while ((c = strchr (c, '%')) != NULL)
    {
      if (c[1] == '[')
	break;
      else if (ISALPHA (c[1]) && c[2] == '[')
	break;
      else
	{
	  c += 1 + (c[1] == '%');
	  continue;
	}
    }

  if (c)
    {
      /* OK, we need to make a copy so we can perform the substitutions.
	 Assume that we will not need extra space--we get to remove '['
	 and ']', which means we cannot have a problem until we have more
	 than 999 operands.  */
      buffer = xstrdup (TREE_STRING_POINTER (string));
      p = buffer + (c - TREE_STRING_POINTER (string));

      while ((p = strchr (p, '%')) != NULL)
	{
	  if (p[1] == '[')
	    p += 1;
	  else if (ISALPHA (p[1]) && p[2] == '[')
	    p += 2;
	  else
	    {
	      p += 1 + (p[1] == '%');
	      continue;
	    }

	  p = resolve_operand_name_1 (p, outputs, inputs, labels);
	}

      string = build_string (strlen (buffer), buffer);
      free (buffer);
    }

  return string;
}

/* A subroutine of resolve_operand_names.  P points to the '[' for a
   potential named operand of the form [<name>].  In place, replace
   the name and brackets with a number.  Return a pointer to the
   balance of the string after substitution.  */

static char *
resolve_operand_name_1 (char *p, tree outputs, tree inputs, tree labels)
{
  char *q;
  int op;
  tree t;

  /* Collect the operand name.  */
  q = strchr (++p, ']');
  if (!q)
    {
      error ("missing close brace for named operand");
      return strchr (p, '\0');
    }
  *q = '\0';

  /* Resolve the name to a number.  */
  for (op = 0, t = outputs; t ; t = TREE_CHAIN (t), op++)
    {
      tree name = TREE_PURPOSE (TREE_PURPOSE (t));
      if (name && strcmp (TREE_STRING_POINTER (name), p) == 0)
	goto found;
    }
  for (t = inputs; t ; t = TREE_CHAIN (t), op++)
    {
      tree name = TREE_PURPOSE (TREE_PURPOSE (t));
      if (name && strcmp (TREE_STRING_POINTER (name), p) == 0)
	goto found;
    }
  for (t = labels; t ; t = TREE_CHAIN (t), op++)
    {
      tree name = TREE_PURPOSE (t);
      if (name && strcmp (TREE_STRING_POINTER (name), p) == 0)
	goto found;
    }

  error ("undefined named operand %qs", identifier_to_locale (p));
  op = 0;

 found:
  /* Replace the name with the number.  Unfortunately, not all libraries
     get the return value of sprintf correct, so search for the end of the
     generated string by hand.  */
  sprintf (--p, "%d", op);
  p = strchr (p, '\0');

  /* Verify the no extra buffer space assumption.  */
  gcc_assert (p <= q);

  /* Shift the rest of the buffer down to fill the gap.  */
  memmove (p, q + 1, strlen (q + 1) + 1);

  return p;
}


/* Generate RTL to return directly from the current function.
   (That is, we bypass any return value.)  */

void
expand_naked_return (void)
{
  rtx end_label;

  clear_pending_stack_adjust ();
  do_pending_stack_adjust ();

  end_label = naked_return_label;
  if (end_label == 0)
    end_label = naked_return_label = gen_label_rtx ();

  emit_jump (end_label);
}

/* Generate code to jump to LABEL if OP0 and OP1 are equal in mode MODE. PROB
   is the probability of jumping to LABEL.  */
static void
do_jump_if_equal (enum machine_mode mode, rtx op0, rtx op1, rtx label,
		  int unsignedp, int prob)
{
  gcc_assert (prob <= REG_BR_PROB_BASE);
  do_compare_rtx_and_jump (op0, op1, EQ, unsignedp, mode,
			   NULL_RTX, NULL_RTX, label, prob);
}

/* Do the insertion of a case label into case_list.  The labels are
   fed to us in descending order from the sorted vector of case labels used
   in the tree part of the middle end.  So the list we construct is
   sorted in ascending order.
   
   LABEL is the case label to be inserted. LOW and HIGH are the bounds
   against which the index is compared to jump to LABEL and PROB is the
   estimated probability LABEL is reached from the switch statement.  */

static struct case_node *
add_case_node (struct case_node *head, tree low, tree high,
               tree label, int prob, alloc_pool case_node_pool)
{
  struct case_node *r;

  gcc_checking_assert (low);
  gcc_checking_assert (high && (TREE_TYPE (low) == TREE_TYPE (high)));

  /* Add this label to the chain.  */
  r = (struct case_node *) pool_alloc (case_node_pool);
  r->low = low;
  r->high = high;
  r->code_label = label;
  r->parent = r->left = NULL;
  r->prob = prob;
  r->subtree_prob = prob;
  r->right = head;
  return r;
}

/* Dump ROOT, a list or tree of case nodes, to file.  */

static void
dump_case_nodes (FILE *f, struct case_node *root,
		 int indent_step, int indent_level)
{
  HOST_WIDE_INT low, high;

  if (root == 0)
    return;
  indent_level++;

  dump_case_nodes (f, root->left, indent_step, indent_level);

  low = tree_to_shwi (root->low);
  high = tree_to_shwi (root->high);

  fputs (";; ", f);
  if (high == low)
    fprintf (f, "%*s" HOST_WIDE_INT_PRINT_DEC,
	     indent_step * indent_level, "", low);
  else
    fprintf (f, "%*s" HOST_WIDE_INT_PRINT_DEC " ... " HOST_WIDE_INT_PRINT_DEC,
	     indent_step * indent_level, "", low, high);
  fputs ("\n", f);

  dump_case_nodes (f, root->right, indent_step, indent_level);
}

#ifndef HAVE_casesi
#define HAVE_casesi 0
#endif

#ifndef HAVE_tablejump
#define HAVE_tablejump 0
#endif

/* Return the smallest number of different values for which it is best to use a
   jump-table instead of a tree of conditional branches.  */

static unsigned int
case_values_threshold (void)
{
  unsigned int threshold = PARAM_VALUE (PARAM_CASE_VALUES_THRESHOLD);

  if (threshold == 0)
    threshold = targetm.case_values_threshold ();

  return threshold;
}

/* Return true if a switch should be expanded as a decision tree.
   RANGE is the difference between highest and lowest case.
   UNIQ is number of unique case node targets, not counting the default case.
   COUNT is the number of comparisons needed, not counting the default case.  */

static bool
expand_switch_as_decision_tree_p (tree range,
				  unsigned int uniq ATTRIBUTE_UNUSED,
				  unsigned int count)
{
  int max_ratio;

  /* If neither casesi or tablejump is available, or flag_jump_tables
     over-ruled us, we really have no choice.  */
  if (!HAVE_casesi && !HAVE_tablejump)
    return true;
  if (!flag_jump_tables)
    return true;
#ifndef ASM_OUTPUT_ADDR_DIFF_ELT
  if (flag_pic)
    return true;
#endif

  /* If the switch is relatively small such that the cost of one
     indirect jump on the target are higher than the cost of a
     decision tree, go with the decision tree.

     If range of values is much bigger than number of values,
     or if it is too large to represent in a HOST_WIDE_INT,
     make a sequence of conditional branches instead of a dispatch.

     The definition of "much bigger" depends on whether we are
     optimizing for size or for speed.  If the former, the maximum
     ratio range/count = 3, because this was found to be the optimal
     ratio for size on i686-pc-linux-gnu, see PR11823.  The ratio
     10 is much older, and was probably selected after an extensive
     benchmarking investigation on numerous platforms.  Or maybe it
     just made sense to someone at some point in the history of GCC,
     who knows...  */
  max_ratio = optimize_insn_for_size_p () ? 3 : 10;
  if (count < case_values_threshold ()
      || ! tree_fits_uhwi_p (range)
      || compare_tree_int (range, max_ratio * count) > 0)
    return true;

  return false;
}

/* Generate a decision tree, switching on INDEX_EXPR and jumping to
   one of the labels in CASE_LIST or to the DEFAULT_LABEL.
   DEFAULT_PROB is the estimated probability that it jumps to
   DEFAULT_LABEL.
   
   We generate a binary decision tree to select the appropriate target
   code.  This is done as follows:

     If the index is a short or char that we do not have
     an insn to handle comparisons directly, convert it to
     a full integer now, rather than letting each comparison
     generate the conversion.

     Load the index into a register.

     The list of cases is rearranged into a binary tree,
     nearly optimal assuming equal probability for each case.

     The tree is transformed into RTL, eliminating redundant
     test conditions at the same time.

     If program flow could reach the end of the decision tree
     an unconditional jump to the default code is emitted.

   The above process is unaware of the CFG.  The caller has to fix up
   the CFG itself.  This is done in cfgexpand.c.  */     

static void
emit_case_decision_tree (tree index_expr, tree index_type,
			 struct case_node *case_list, rtx default_label,
                         int default_prob)
{
  rtx index = expand_normal (index_expr);

  if (GET_MODE_CLASS (GET_MODE (index)) == MODE_INT
      && ! have_insn_for (COMPARE, GET_MODE (index)))
    {
      int unsignedp = TYPE_UNSIGNED (index_type);
      enum machine_mode wider_mode;
      for (wider_mode = GET_MODE (index); wider_mode != VOIDmode;
	   wider_mode = GET_MODE_WIDER_MODE (wider_mode))
	if (have_insn_for (COMPARE, wider_mode))
	  {
	    index = convert_to_mode (wider_mode, index, unsignedp);
	    break;
	  }
    }

  do_pending_stack_adjust ();

  if (MEM_P (index))
    {
      index = copy_to_reg (index);
      if (TREE_CODE (index_expr) == SSA_NAME)
	set_reg_attrs_for_decl_rtl (SSA_NAME_VAR (index_expr), index);
    }

  balance_case_nodes (&case_list, NULL);

  if (dump_file && (dump_flags & TDF_DETAILS))
    {
      int indent_step = ceil_log2 (TYPE_PRECISION (index_type)) + 2;
      fprintf (dump_file, ";; Expanding GIMPLE switch as decision tree:\n");
      dump_case_nodes (dump_file, case_list, indent_step, 0);
    }

  emit_case_nodes (index, case_list, default_label, default_prob, index_type);
  if (default_label)
    emit_jump (default_label);
}

/* Return the sum of probabilities of outgoing edges of basic block BB.  */

static int
get_outgoing_edge_probs (basic_block bb)
{
  edge e;
  edge_iterator ei;
  int prob_sum = 0;
  if (!bb)
    return 0;
  FOR_EACH_EDGE (e, ei, bb->succs)
    prob_sum += e->probability;
  return prob_sum;
}

/* Computes the conditional probability of jumping to a target if the branch
   instruction is executed.
   TARGET_PROB is the estimated probability of jumping to a target relative
   to some basic block BB.
   BASE_PROB is the probability of reaching the branch instruction relative
   to the same basic block BB.  */

static inline int
conditional_probability (int target_prob, int base_prob)
{
  if (base_prob > 0)
    {
      gcc_assert (target_prob >= 0);
      gcc_assert (target_prob <= base_prob);
      return GCOV_COMPUTE_SCALE (target_prob, base_prob);
    }
  return -1;
}

/* Generate a dispatch tabler, switching on INDEX_EXPR and jumping to
   one of the labels in CASE_LIST or to the DEFAULT_LABEL.
   MINVAL, MAXVAL, and RANGE are the extrema and range of the case
   labels in CASE_LIST. STMT_BB is the basic block containing the statement.

   First, a jump insn is emitted.  First we try "casesi".  If that
   fails, try "tablejump".   A target *must* have one of them (or both).

   Then, a table with the target labels is emitted.

   The process is unaware of the CFG.  The caller has to fix up
   the CFG itself.  This is done in cfgexpand.c.  */     

static void
emit_case_dispatch_table (tree index_expr, tree index_type,
			  struct case_node *case_list, rtx default_label,
			  tree minval, tree maxval, tree range,
                          basic_block stmt_bb)
{
  int i, ncases;
  struct case_node *n;
  rtx *labelvec;
  rtx fallback_label = label_rtx (case_list->code_label);
  rtx table_label = gen_label_rtx ();
  bool has_gaps = false;
  edge default_edge = stmt_bb ? EDGE_SUCC (stmt_bb, 0) : NULL;
  int default_prob = default_edge ? default_edge->probability : 0;
  int base = get_outgoing_edge_probs (stmt_bb);
  bool try_with_tablejump = false;

  int new_default_prob = conditional_probability (default_prob,
                                                  base);

  if (! try_casesi (index_type, index_expr, minval, range,
		    table_label, default_label, fallback_label,
                    new_default_prob))
    {
      /* Index jumptables from zero for suitable values of minval to avoid
	 a subtraction.  For the rationale see:
	 "http://gcc.gnu.org/ml/gcc-patches/2001-10/msg01234.html".  */
      if (optimize_insn_for_speed_p ()
	  && compare_tree_int (minval, 0) > 0
	  && compare_tree_int (minval, 3) < 0)
	{
	  minval = build_int_cst (index_type, 0);
	  range = maxval;
          has_gaps = true;
	}
      try_with_tablejump = true;
    }

  /* Get table of labels to jump to, in order of case index.  */

  ncases = tree_to_shwi (range) + 1;
  labelvec = XALLOCAVEC (rtx, ncases);
  memset (labelvec, 0, ncases * sizeof (rtx));

  for (n = case_list; n; n = n->right)
    {
      /* Compute the low and high bounds relative to the minimum
	 value since that should fit in a HOST_WIDE_INT while the
	 actual values may not.  */
      HOST_WIDE_INT i_low
	= tree_to_uhwi (fold_build2 (MINUS_EXPR, index_type,
				     n->low, minval));
      HOST_WIDE_INT i_high
	= tree_to_uhwi (fold_build2 (MINUS_EXPR, index_type,
				     n->high, minval));
      HOST_WIDE_INT i;

      for (i = i_low; i <= i_high; i ++)
	labelvec[i]
	  = gen_rtx_LABEL_REF (Pmode, label_rtx (n->code_label));
    }

  /* Fill in the gaps with the default.  We may have gaps at
     the beginning if we tried to avoid the minval subtraction,
     so substitute some label even if the default label was
     deemed unreachable.  */
  if (!default_label)
    default_label = fallback_label;
  for (i = 0; i < ncases; i++)
    if (labelvec[i] == 0)
      {
        has_gaps = true;
        labelvec[i] = gen_rtx_LABEL_REF (Pmode, default_label);
      }

  if (has_gaps)
    {
      /* There is at least one entry in the jump table that jumps
         to default label. The default label can either be reached
         through the indirect jump or the direct conditional jump
         before that. Split the probability of reaching the
         default label among these two jumps.  */
      new_default_prob = conditional_probability (default_prob/2,
                                                  base);
      default_prob /= 2;
      base -= default_prob;
    }
  else
    {
      base -= default_prob;
      default_prob = 0;
    }

  if (default_edge)
    default_edge->probability = default_prob;

  /* We have altered the probability of the default edge. So the probabilities
     of all other edges need to be adjusted so that it sums up to
     REG_BR_PROB_BASE.  */
  if (base)
    {
      edge e;
      edge_iterator ei;
      FOR_EACH_EDGE (e, ei, stmt_bb->succs)
        e->probability = GCOV_COMPUTE_SCALE (e->probability,  base);
    }

  if (try_with_tablejump)
    {
      bool ok = try_tablejump (index_type, index_expr, minval, range,
                               table_label, default_label, new_default_prob);
      gcc_assert (ok);
    }
  /* Output the table.  */
  emit_label (table_label);

  if (CASE_VECTOR_PC_RELATIVE || flag_pic)
    emit_jump_table_data (gen_rtx_ADDR_DIFF_VEC (CASE_VECTOR_MODE,
						 gen_rtx_LABEL_REF (Pmode,
								    table_label),
						 gen_rtvec_v (ncases, labelvec),
						 const0_rtx, const0_rtx));
  else
    emit_jump_table_data (gen_rtx_ADDR_VEC (CASE_VECTOR_MODE,
					    gen_rtvec_v (ncases, labelvec)));

  /* Record no drop-through after the table.  */
  emit_barrier ();
}

/* Reset the aux field of all outgoing edges of basic block BB.  */

static inline void
reset_out_edges_aux (basic_block bb)
{
  edge e;
  edge_iterator ei;
  FOR_EACH_EDGE (e, ei, bb->succs)
    e->aux = (void *)0;
}

/* Compute the number of case labels that correspond to each outgoing edge of
   STMT. Record this information in the aux field of the edge.  */

static inline void
compute_cases_per_edge (gimple stmt)
{
  basic_block bb = gimple_bb (stmt);
  reset_out_edges_aux (bb);
  int ncases = gimple_switch_num_labels (stmt);
  for (int i = ncases - 1; i >= 1; --i)
    {
      tree elt = gimple_switch_label (stmt, i);
      tree lab = CASE_LABEL (elt);
      basic_block case_bb = label_to_block_fn (cfun, lab);
      edge case_edge = find_edge (bb, case_bb);
      case_edge->aux = (void *)((intptr_t)(case_edge->aux) + 1);
    }
}

/* Terminate a case (Pascal/Ada) or switch (C) statement
   in which ORIG_INDEX is the expression to be tested.
   If ORIG_TYPE is not NULL, it is the original ORIG_INDEX
   type as given in the source before any compiler conversions.
   Generate the code to test it and jump to the right place.  */

void
expand_case (gimple stmt)
{
  tree minval = NULL_TREE, maxval = NULL_TREE, range = NULL_TREE;
  rtx default_label = NULL_RTX;
  unsigned int count, uniq;
  int i;
  int ncases = gimple_switch_num_labels (stmt);
  tree index_expr = gimple_switch_index (stmt);
  tree index_type = TREE_TYPE (index_expr);
  tree elt;
  basic_block bb = gimple_bb (stmt);

  /* A list of case labels; it is first built as a list and it may then
     be rearranged into a nearly balanced binary tree.  */
  struct case_node *case_list = 0;

  /* A pool for case nodes.  */
  alloc_pool case_node_pool;

  /* An ERROR_MARK occurs for various reasons including invalid data type.
     ??? Can this still happen, with GIMPLE and all?  */
  if (index_type == error_mark_node)
    return;

  /* cleanup_tree_cfg removes all SWITCH_EXPR with their index
     expressions being INTEGER_CST.  */
  gcc_assert (TREE_CODE (index_expr) != INTEGER_CST);
  
  case_node_pool = create_alloc_pool ("struct case_node pool",
				      sizeof (struct case_node),
				      100);

  do_pending_stack_adjust ();

  /* Find the default case target label.  */
  default_label = label_rtx (CASE_LABEL (gimple_switch_default_label (stmt)));
  edge default_edge = EDGE_SUCC (bb, 0);
  int default_prob = default_edge->probability;

  /* Get upper and lower bounds of case values.  */
  elt = gimple_switch_label (stmt, 1);
  minval = fold_convert (index_type, CASE_LOW (elt));
  elt = gimple_switch_label (stmt, ncases - 1);
  if (CASE_HIGH (elt))
    maxval = fold_convert (index_type, CASE_HIGH (elt));
  else
    maxval = fold_convert (index_type, CASE_LOW (elt));

  /* Compute span of values.  */
  range = fold_build2 (MINUS_EXPR, index_type, maxval, minval);

  /* Listify the labels queue and gather some numbers to decide
     how to expand this switch().  */
  uniq = 0;
  count = 0;
  struct pointer_set_t *seen_labels = pointer_set_create ();
  compute_cases_per_edge (stmt);

  for (i = ncases - 1; i >= 1; --i)
    {
      elt = gimple_switch_label (stmt, i);
      tree low = CASE_LOW (elt);
      gcc_assert (low);
      tree high = CASE_HIGH (elt);
      gcc_assert (! high || tree_int_cst_lt (low, high));
      tree lab = CASE_LABEL (elt);

      /* Count the elements.
	 A range counts double, since it requires two compares.  */
      count++;
      if (high)
	count++;

      /* If we have not seen this label yet, then increase the
	 number of unique case node targets seen.  */
      if (!pointer_set_insert (seen_labels, lab))
	uniq++;

      /* The bounds on the case range, LOW and HIGH, have to be converted
	 to case's index type TYPE.  Note that the original type of the
	 case index in the source code is usually "lost" during
	 gimplification due to type promotion, but the case labels retain the
	 original type.  Make sure to drop overflow flags.  */
      low = fold_convert (index_type, low);
      if (TREE_OVERFLOW (low))
	low = build_int_cst_wide (index_type,
				  TREE_INT_CST_LOW (low),
				  TREE_INT_CST_HIGH (low));

      /* The canonical from of a case label in GIMPLE is that a simple case
	 has an empty CASE_HIGH.  For the casesi and tablejump expanders,
	 the back ends want simple cases to have high == low.  */
      if (! high)
	high = low;
      high = fold_convert (index_type, high);
      if (TREE_OVERFLOW (high))
	high = build_int_cst_wide (index_type,
				   TREE_INT_CST_LOW (high),
				   TREE_INT_CST_HIGH (high));

      basic_block case_bb = label_to_block_fn (cfun, lab);
      edge case_edge = find_edge (bb, case_bb);
      case_list = add_case_node (
          case_list, low, high, lab,
          case_edge->probability / (intptr_t)(case_edge->aux),
          case_node_pool);
    }
  pointer_set_destroy (seen_labels);
  reset_out_edges_aux (bb);

  /* cleanup_tree_cfg removes all SWITCH_EXPR with a single
     destination, such as one with a default case only.
     It also removes cases that are out of range for the switch
     type, so we should never get a zero here.  */
  gcc_assert (count > 0);

  rtx before_case = get_last_insn ();

  /* Decide how to expand this switch.
     The two options at this point are a dispatch table (casesi or
     tablejump) or a decision tree.  */

  if (expand_switch_as_decision_tree_p (range, uniq, count))
    emit_case_decision_tree (index_expr, index_type,
                             case_list, default_label,
                             default_prob);
  else
    emit_case_dispatch_table (index_expr, index_type,
			      case_list, default_label,
			      minval, maxval, range, bb);

  reorder_insns (NEXT_INSN (before_case), get_last_insn (), before_case);

  free_temp_slots ();
  free_alloc_pool (case_node_pool);
}

/* Expand the dispatch to a short decrement chain if there are few cases
   to dispatch to.  Likewise if neither casesi nor tablejump is available,
   or if flag_jump_tables is set.  Otherwise, expand as a casesi or a
   tablejump.  The index mode is always the mode of integer_type_node.
   Trap if no case matches the index.

   DISPATCH_INDEX is the index expression to switch on.  It should be a
   memory or register operand.
   
   DISPATCH_TABLE is a set of case labels.  The set should be sorted in
   ascending order, be contiguous, starting with value 0, and contain only
   single-valued case labels.  */

void
expand_sjlj_dispatch_table (rtx dispatch_index,
			    vec<tree> dispatch_table)
{
  tree index_type = integer_type_node;
  enum machine_mode index_mode = TYPE_MODE (index_type);

  int ncases = dispatch_table.length ();

  do_pending_stack_adjust ();
  rtx before_case = get_last_insn ();

  /* Expand as a decrement-chain if there are 5 or fewer dispatch
     labels.  This covers more than 98% of the cases in libjava,
     and seems to be a reasonable compromise between the "old way"
     of expanding as a decision tree or dispatch table vs. the "new
     way" with decrement chain or dispatch table.  */
  if (dispatch_table.length () <= 5
      || (!HAVE_casesi && !HAVE_tablejump)
      || !flag_jump_tables)
    {
      /* Expand the dispatch as a decrement chain:

	 "switch(index) {case 0: do_0; case 1: do_1; ...; case N: do_N;}"

	 ==>

	 if (index == 0) do_0; else index--;
	 if (index == 0) do_1; else index--;
	 ...
	 if (index == 0) do_N; else index--;

	 This is more efficient than a dispatch table on most machines.
	 The last "index--" is redundant but the code is trivially dead
	 and will be cleaned up by later passes.  */
      rtx index = copy_to_mode_reg (index_mode, dispatch_index);
      rtx zero = CONST0_RTX (index_mode);
      for (int i = 0; i < ncases; i++)
        {
	  tree elt = dispatch_table[i];
	  rtx lab = label_rtx (CASE_LABEL (elt));
	  do_jump_if_equal (index_mode, index, zero, lab, 0, -1);
	  force_expand_binop (index_mode, sub_optab,
			      index, CONST1_RTX (index_mode),
			      index, 0, OPTAB_DIRECT);
	}
    }
  else
    {
      /* Similar to expand_case, but much simpler.  */
      struct case_node *case_list = 0;
      alloc_pool case_node_pool = create_alloc_pool ("struct sjlj_case pool",
						     sizeof (struct case_node),
						     ncases);
      tree index_expr = make_tree (index_type, dispatch_index);
      tree minval = build_int_cst (index_type, 0);
      tree maxval = CASE_LOW (dispatch_table.last ());
      tree range = maxval;
      rtx default_label = gen_label_rtx ();

      for (int i = ncases - 1; i >= 0; --i)
	{
	  tree elt = dispatch_table[i];
	  tree low = CASE_LOW (elt);
	  tree lab = CASE_LABEL (elt);
	  case_list = add_case_node (case_list, low, low, lab, 0, case_node_pool);
	}

      emit_case_dispatch_table (index_expr, index_type,
				case_list, default_label,
				minval, maxval, range,
                                BLOCK_FOR_INSN (before_case));
      emit_label (default_label);
      free_alloc_pool (case_node_pool);
    }

  /* Dispatching something not handled?  Trap!  */
  expand_builtin_trap ();

  reorder_insns (NEXT_INSN (before_case), get_last_insn (), before_case);

  free_temp_slots ();
}


/* Take an ordered list of case nodes
   and transform them into a near optimal binary tree,
   on the assumption that any target code selection value is as
   likely as any other.

   The transformation is performed by splitting the ordered
   list into two equal sections plus a pivot.  The parts are
   then attached to the pivot as left and right branches.  Each
   branch is then transformed recursively.  */

static void
balance_case_nodes (case_node_ptr *head, case_node_ptr parent)
{
  case_node_ptr np;

  np = *head;
  if (np)
    {
      int i = 0;
      int ranges = 0;
      case_node_ptr *npp;
      case_node_ptr left;

      /* Count the number of entries on branch.  Also count the ranges.  */

      while (np)
	{
	  if (!tree_int_cst_equal (np->low, np->high))
	    ranges++;

	  i++;
	  np = np->right;
	}

      if (i > 2)
	{
	  /* Split this list if it is long enough for that to help.  */
	  npp = head;
	  left = *npp;

	  /* If there are just three nodes, split at the middle one.  */
	  if (i == 3)
	    npp = &(*npp)->right;
	  else
	    {
	      /* Find the place in the list that bisects the list's total cost,
		 where ranges count as 2.
		 Here I gets half the total cost.  */
	      i = (i + ranges + 1) / 2;
	      while (1)
		{
		  /* Skip nodes while their cost does not reach that amount.  */
		  if (!tree_int_cst_equal ((*npp)->low, (*npp)->high))
		    i--;
		  i--;
		  if (i <= 0)
		    break;
		  npp = &(*npp)->right;
		}
	    }
	  *head = np = *npp;
	  *npp = 0;
	  np->parent = parent;
	  np->left = left;

	  /* Optimize each of the two split parts.  */
	  balance_case_nodes (&np->left, np);
	  balance_case_nodes (&np->right, np);
          np->subtree_prob = np->prob;
          np->subtree_prob += np->left->subtree_prob;
          np->subtree_prob += np->right->subtree_prob;
	}
      else
	{
	  /* Else leave this branch as one level,
	     but fill in `parent' fields.  */
	  np = *head;
	  np->parent = parent;
          np->subtree_prob = np->prob;
	  for (; np->right; np = np->right)
            {
	      np->right->parent = np;
              (*head)->subtree_prob += np->right->subtree_prob;
            }
	}
    }
}

/* Search the parent sections of the case node tree
   to see if a test for the lower bound of NODE would be redundant.
   INDEX_TYPE is the type of the index expression.

   The instructions to generate the case decision tree are
   output in the same order as nodes are processed so it is
   known that if a parent node checks the range of the current
   node minus one that the current node is bounded at its lower
   span.  Thus the test would be redundant.  */

static int
node_has_low_bound (case_node_ptr node, tree index_type)
{
  tree low_minus_one;
  case_node_ptr pnode;

  /* If the lower bound of this node is the lowest value in the index type,
     we need not test it.  */

  if (tree_int_cst_equal (node->low, TYPE_MIN_VALUE (index_type)))
    return 1;

  /* If this node has a left branch, the value at the left must be less
     than that at this node, so it cannot be bounded at the bottom and
     we need not bother testing any further.  */

  if (node->left)
    return 0;

  low_minus_one = fold_build2 (MINUS_EXPR, TREE_TYPE (node->low),
			       node->low,
			       build_int_cst (TREE_TYPE (node->low), 1));

  /* If the subtraction above overflowed, we can't verify anything.
     Otherwise, look for a parent that tests our value - 1.  */

  if (! tree_int_cst_lt (low_minus_one, node->low))
    return 0;

  for (pnode = node->parent; pnode; pnode = pnode->parent)
    if (tree_int_cst_equal (low_minus_one, pnode->high))
      return 1;

  return 0;
}

/* Search the parent sections of the case node tree
   to see if a test for the upper bound of NODE would be redundant.
   INDEX_TYPE is the type of the index expression.

   The instructions to generate the case decision tree are
   output in the same order as nodes are processed so it is
   known that if a parent node checks the range of the current
   node plus one that the current node is bounded at its upper
   span.  Thus the test would be redundant.  */

static int
node_has_high_bound (case_node_ptr node, tree index_type)
{
  tree high_plus_one;
  case_node_ptr pnode;

  /* If there is no upper bound, obviously no test is needed.  */

  if (TYPE_MAX_VALUE (index_type) == NULL)
    return 1;

  /* If the upper bound of this node is the highest value in the type
     of the index expression, we need not test against it.  */

  if (tree_int_cst_equal (node->high, TYPE_MAX_VALUE (index_type)))
    return 1;

  /* If this node has a right branch, the value at the right must be greater
     than that at this node, so it cannot be bounded at the top and
     we need not bother testing any further.  */

  if (node->right)
    return 0;

  high_plus_one = fold_build2 (PLUS_EXPR, TREE_TYPE (node->high),
			       node->high,
			       build_int_cst (TREE_TYPE (node->high), 1));

  /* If the addition above overflowed, we can't verify anything.
     Otherwise, look for a parent that tests our value + 1.  */

  if (! tree_int_cst_lt (node->high, high_plus_one))
    return 0;

  for (pnode = node->parent; pnode; pnode = pnode->parent)
    if (tree_int_cst_equal (high_plus_one, pnode->low))
      return 1;

  return 0;
}

/* Search the parent sections of the
   case node tree to see if both tests for the upper and lower
   bounds of NODE would be redundant.  */

static int
node_is_bounded (case_node_ptr node, tree index_type)
{
  return (node_has_low_bound (node, index_type)
	  && node_has_high_bound (node, index_type));
}


/* Emit step-by-step code to select a case for the value of INDEX.
   The thus generated decision tree follows the form of the
   case-node binary tree NODE, whose nodes represent test conditions.
   INDEX_TYPE is the type of the index of the switch.

   Care is taken to prune redundant tests from the decision tree
   by detecting any boundary conditions already checked by
   emitted rtx.  (See node_has_high_bound, node_has_low_bound
   and node_is_bounded, above.)

   Where the test conditions can be shown to be redundant we emit
   an unconditional jump to the target code.  As a further
   optimization, the subordinates of a tree node are examined to
   check for bounded nodes.  In this case conditional and/or
   unconditional jumps as a result of the boundary check for the
   current node are arranged to target the subordinates associated
   code for out of bound conditions on the current node.

   We can assume that when control reaches the code generated here,
   the index value has already been compared with the parents
   of this node, and determined to be on the same side of each parent
   as this node is.  Thus, if this node tests for the value 51,
   and a parent tested for 52, we don't need to consider
   the possibility of a value greater than 51.  If another parent
   tests for the value 50, then this node need not test anything.  */

static void
emit_case_nodes (rtx index, case_node_ptr node, rtx default_label,
		 int default_prob, tree index_type)
{
  /* If INDEX has an unsigned type, we must make unsigned branches.  */
  int unsignedp = TYPE_UNSIGNED (index_type);
  int probability;
  int prob = node->prob, subtree_prob = node->subtree_prob;
  enum machine_mode mode = GET_MODE (index);
  enum machine_mode imode = TYPE_MODE (index_type);

  /* Handle indices detected as constant during RTL expansion.  */
  if (mode == VOIDmode)
    mode = imode;

  /* See if our parents have already tested everything for us.
     If they have, emit an unconditional jump for this node.  */
  if (node_is_bounded (node, index_type))
    emit_jump (label_rtx (node->code_label));

  else if (tree_int_cst_equal (node->low, node->high))
    {
      probability = conditional_probability (prob, subtree_prob + default_prob);
      /* Node is single valued.  First see if the index expression matches
	 this node and then check our children, if any.  */
      do_jump_if_equal (mode, index,
			convert_modes (mode, imode,
				       expand_normal (node->low),
				       unsignedp),
			label_rtx (node->code_label), unsignedp, probability);
      /* Since this case is taken at this point, reduce its weight from
         subtree_weight.  */
      subtree_prob -= prob;
      if (node->right != 0 && node->left != 0)
	{
	  /* This node has children on both sides.
	     Dispatch to one side or the other
	     by comparing the index value with this node's value.
	     If one subtree is bounded, check that one first,
	     so we can avoid real branches in the tree.  */

	  if (node_is_bounded (node->right, index_type))
	    {
              probability = conditional_probability (
                  node->right->prob,
                  subtree_prob + default_prob);
	      emit_cmp_and_jump_insns (index,
				       convert_modes
				       (mode, imode,
					expand_normal (node->high),
					unsignedp),
				       GT, NULL_RTX, mode, unsignedp,
				       label_rtx (node->right->code_label),
                                       probability);
	      emit_case_nodes (index, node->left, default_label, default_prob,
                               index_type);
	    }

	  else if (node_is_bounded (node->left, index_type))
	    {
              probability = conditional_probability (
                  node->left->prob,
                  subtree_prob + default_prob);
	      emit_cmp_and_jump_insns (index,
				       convert_modes
				       (mode, imode,
					expand_normal (node->high),
					unsignedp),
				       LT, NULL_RTX, mode, unsignedp,
				       label_rtx (node->left->code_label),
                                       probability);
	      emit_case_nodes (index, node->right, default_label, default_prob, index_type);
	    }

	  /* If both children are single-valued cases with no
	     children, finish up all the work.  This way, we can save
	     one ordered comparison.  */
	  else if (tree_int_cst_equal (node->right->low, node->right->high)
		   && node->right->left == 0
		   && node->right->right == 0
		   && tree_int_cst_equal (node->left->low, node->left->high)
		   && node->left->left == 0
		   && node->left->right == 0)
	    {
	      /* Neither node is bounded.  First distinguish the two sides;
		 then emit the code for one side at a time.  */

	      /* See if the value matches what the right hand side
		 wants.  */
              probability = conditional_probability (
                  node->right->prob,
                  subtree_prob + default_prob);
	      do_jump_if_equal (mode, index,
				convert_modes (mode, imode,
					       expand_normal (node->right->low),
					       unsignedp),
				label_rtx (node->right->code_label),
				unsignedp, probability);

	      /* See if the value matches what the left hand side
		 wants.  */
              probability = conditional_probability (
                  node->left->prob,
                  subtree_prob + default_prob);
	      do_jump_if_equal (mode, index,
				convert_modes (mode, imode,
					       expand_normal (node->left->low),
					       unsignedp),
				label_rtx (node->left->code_label),
				unsignedp, probability);
	    }

	  else
	    {
	      /* Neither node is bounded.  First distinguish the two sides;
		 then emit the code for one side at a time.  */

	      tree test_label
		= build_decl (curr_insn_location (),
			      LABEL_DECL, NULL_TREE, NULL_TREE);

              /* The default label could be reached either through the right
                 subtree or the left subtree. Divide the probability
                 equally.  */
              probability = conditional_probability (
                  node->right->subtree_prob + default_prob/2,
                  subtree_prob + default_prob);
	      /* See if the value is on the right.  */
	      emit_cmp_and_jump_insns (index,
				       convert_modes
				       (mode, imode,
					expand_normal (node->high),
					unsignedp),
				       GT, NULL_RTX, mode, unsignedp,
				       label_rtx (test_label),
                                       probability);
              default_prob /= 2;

	      /* Value must be on the left.
		 Handle the left-hand subtree.  */
	      emit_case_nodes (index, node->left, default_label, default_prob, index_type);
	      /* If left-hand subtree does nothing,
		 go to default.  */
	      if (default_label)
	        emit_jump (default_label);

	      /* Code branches here for the right-hand subtree.  */
	      expand_label (test_label);
	      emit_case_nodes (index, node->right, default_label, default_prob, index_type);
	    }
	}

      else if (node->right != 0 && node->left == 0)
	{
	  /* Here we have a right child but no left so we issue a conditional
	     branch to default and process the right child.

	     Omit the conditional branch to default if the right child
	     does not have any children and is single valued; it would
	     cost too much space to save so little time.  */

	  if (node->right->right || node->right->left
	      || !tree_int_cst_equal (node->right->low, node->right->high))
	    {
	      if (!node_has_low_bound (node, index_type))
		{
                  probability = conditional_probability (
                      default_prob/2,
                      subtree_prob + default_prob);
		  emit_cmp_and_jump_insns (index,
					   convert_modes
					   (mode, imode,
					    expand_normal (node->high),
					    unsignedp),
					   LT, NULL_RTX, mode, unsignedp,
					   default_label,
                                           probability);
                  default_prob /= 2;
		}

	      emit_case_nodes (index, node->right, default_label, default_prob, index_type);
	    }
	  else
            {
              probability = conditional_probability (
                  node->right->subtree_prob,
                  subtree_prob + default_prob);
	      /* We cannot process node->right normally
	         since we haven't ruled out the numbers less than
	         this node's value.  So handle node->right explicitly.  */
	      do_jump_if_equal (mode, index,
			        convert_modes
			        (mode, imode,
			         expand_normal (node->right->low),
			         unsignedp),
			        label_rtx (node->right->code_label), unsignedp, probability);
            }
	  }

      else if (node->right == 0 && node->left != 0)
	{
	  /* Just one subtree, on the left.  */
	  if (node->left->left || node->left->right
	      || !tree_int_cst_equal (node->left->low, node->left->high))
	    {
	      if (!node_has_high_bound (node, index_type))
		{
                  probability = conditional_probability (
                      default_prob/2,
                      subtree_prob + default_prob);
		  emit_cmp_and_jump_insns (index,
					   convert_modes
					   (mode, imode,
					    expand_normal (node->high),
					    unsignedp),
					   GT, NULL_RTX, mode, unsignedp,
					   default_label,
                                           probability);
                  default_prob /= 2;
		}

	      emit_case_nodes (index, node->left, default_label,
                               default_prob, index_type);
	    }
	  else
            {
              probability = conditional_probability (
                  node->left->subtree_prob,
                  subtree_prob + default_prob);
	      /* We cannot process node->left normally
	         since we haven't ruled out the numbers less than
	         this node's value.  So handle node->left explicitly.  */
	      do_jump_if_equal (mode, index,
			        convert_modes
			        (mode, imode,
			         expand_normal (node->left->low),
			         unsignedp),
			        label_rtx (node->left->code_label), unsignedp, probability);
            }
	}
    }
  else
    {
      /* Node is a range.  These cases are very similar to those for a single
	 value, except that we do not start by testing whether this node
	 is the one to branch to.  */

      if (node->right != 0 && node->left != 0)
	{
	  /* Node has subtrees on both sides.
	     If the right-hand subtree is bounded,
	     test for it first, since we can go straight there.
	     Otherwise, we need to make a branch in the control structure,
	     then handle the two subtrees.  */
	  tree test_label = 0;

	  if (node_is_bounded (node->right, index_type))
            {
	      /* Right hand node is fully bounded so we can eliminate any
	         testing and branch directly to the target code.  */
              probability = conditional_probability (
                  node->right->subtree_prob,
                  subtree_prob + default_prob);
	      emit_cmp_and_jump_insns (index,
				       convert_modes
				       (mode, imode,
				        expand_normal (node->high),
				        unsignedp),
				       GT, NULL_RTX, mode, unsignedp,
				       label_rtx (node->right->code_label),
                                       probability);
            }
	  else
	    {
	      /* Right hand node requires testing.
		 Branch to a label where we will handle it later.  */

	      test_label = build_decl (curr_insn_location (),
				       LABEL_DECL, NULL_TREE, NULL_TREE);
              probability = conditional_probability (
                  node->right->subtree_prob + default_prob/2,
                  subtree_prob + default_prob);
	      emit_cmp_and_jump_insns (index,
				       convert_modes
				       (mode, imode,
					expand_normal (node->high),
					unsignedp),
				       GT, NULL_RTX, mode, unsignedp,
				       label_rtx (test_label),
                                       probability);
              default_prob /= 2;
	    }

	  /* Value belongs to this node or to the left-hand subtree.  */

          probability = conditional_probability (
              prob,
              subtree_prob + default_prob);
	  emit_cmp_and_jump_insns (index,
				   convert_modes
				   (mode, imode,
				    expand_normal (node->low),
				    unsignedp),
				   GE, NULL_RTX, mode, unsignedp,
				   label_rtx (node->code_label),
                                   probability);

	  /* Handle the left-hand subtree.  */
	  emit_case_nodes (index, node->left, default_label, default_prob, index_type);

	  /* If right node had to be handled later, do that now.  */

	  if (test_label)
	    {
	      /* If the left-hand subtree fell through,
		 don't let it fall into the right-hand subtree.  */
	      if (default_label)
		emit_jump (default_label);

	      expand_label (test_label);
	      emit_case_nodes (index, node->right, default_label, default_prob, index_type);
	    }
	}

      else if (node->right != 0 && node->left == 0)
	{
	  /* Deal with values to the left of this node,
	     if they are possible.  */
	  if (!node_has_low_bound (node, index_type))
	    {
              probability = conditional_probability (
                  default_prob/2,
                  subtree_prob + default_prob);
	      emit_cmp_and_jump_insns (index,
				       convert_modes
				       (mode, imode,
					expand_normal (node->low),
					unsignedp),
				       LT, NULL_RTX, mode, unsignedp,
				       default_label,
                                       probability);
              default_prob /= 2;
	    }

	  /* Value belongs to this node or to the right-hand subtree.  */

          probability = conditional_probability (
              prob,
              subtree_prob + default_prob);
	  emit_cmp_and_jump_insns (index,
				   convert_modes
				   (mode, imode,
				    expand_normal (node->high),
				    unsignedp),
				   LE, NULL_RTX, mode, unsignedp,
				   label_rtx (node->code_label),
                                   probability);

	  emit_case_nodes (index, node->right, default_label, default_prob, index_type);
	}

      else if (node->right == 0 && node->left != 0)
	{
	  /* Deal with values to the right of this node,
	     if they are possible.  */
	  if (!node_has_high_bound (node, index_type))
	    {
              probability = conditional_probability (
                  default_prob/2,
                  subtree_prob + default_prob);
	      emit_cmp_and_jump_insns (index,
				       convert_modes
				       (mode, imode,
					expand_normal (node->high),
					unsignedp),
				       GT, NULL_RTX, mode, unsignedp,
				       default_label,
                                       probability);
              default_prob /= 2;
	    }

	  /* Value belongs to this node or to the left-hand subtree.  */

          probability = conditional_probability (
              prob,
              subtree_prob + default_prob);
	  emit_cmp_and_jump_insns (index,
				   convert_modes
				   (mode, imode,
				    expand_normal (node->low),
				    unsignedp),
				   GE, NULL_RTX, mode, unsignedp,
				   label_rtx (node->code_label),
                                   probability);

	  emit_case_nodes (index, node->left, default_label, default_prob, index_type);
	}

      else
	{
	  /* Node has no children so we check low and high bounds to remove
	     redundant tests.  Only one of the bounds can exist,
	     since otherwise this node is bounded--a case tested already.  */
	  int high_bound = node_has_high_bound (node, index_type);
	  int low_bound = node_has_low_bound (node, index_type);

	  if (!high_bound && low_bound)
	    {
              probability = conditional_probability (
                  default_prob,
                  subtree_prob + default_prob);
	      emit_cmp_and_jump_insns (index,
				       convert_modes
				       (mode, imode,
					expand_normal (node->high),
					unsignedp),
				       GT, NULL_RTX, mode, unsignedp,
				       default_label,
                                       probability);
	    }

	  else if (!low_bound && high_bound)
	    {
              probability = conditional_probability (
                  default_prob,
                  subtree_prob + default_prob);
	      emit_cmp_and_jump_insns (index,
				       convert_modes
				       (mode, imode,
					expand_normal (node->low),
					unsignedp),
				       LT, NULL_RTX, mode, unsignedp,
				       default_label,
                                       probability);
	    }
	  else if (!low_bound && !high_bound)
	    {
	      /* Widen LOW and HIGH to the same width as INDEX.  */
	      tree type = lang_hooks.types.type_for_mode (mode, unsignedp);
	      tree low = build1 (CONVERT_EXPR, type, node->low);
	      tree high = build1 (CONVERT_EXPR, type, node->high);
	      rtx low_rtx, new_index, new_bound;

	      /* Instead of doing two branches, emit one unsigned branch for
		 (index-low) > (high-low).  */
	      low_rtx = expand_expr (low, NULL_RTX, mode, EXPAND_NORMAL);
	      new_index = expand_simple_binop (mode, MINUS, index, low_rtx,
					       NULL_RTX, unsignedp,
					       OPTAB_WIDEN);
	      new_bound = expand_expr (fold_build2 (MINUS_EXPR, type,
						    high, low),
				       NULL_RTX, mode, EXPAND_NORMAL);

              probability = conditional_probability (
                  default_prob,
                  subtree_prob + default_prob);
	      emit_cmp_and_jump_insns (new_index, new_bound, GT, NULL_RTX,
				       mode, 1, default_label, probability);
	    }

	  emit_jump (label_rtx (node->code_label));
	}
    }
}<|MERGE_RESOLUTION|>--- conflicted
+++ resolved
@@ -520,666 +520,6 @@
   return walk_tree (&decl, decl_overlaps_hard_reg_set_p, regs, NULL);
 }
 
-<<<<<<< HEAD
-/* Check for overlap between registers marked in CLOBBERED_REGS and
-   anything inappropriate in T.  Emit error and return the register
-   variable definition for error, NULL_TREE for ok.  */
-
-static bool
-tree_conflicts_with_clobbers_p (tree t, HARD_REG_SET *clobbered_regs)
-{
-  /* Conflicts between asm-declared register variables and the clobber
-     list are not allowed.  */
-  tree overlap = tree_overlaps_hard_reg_set (t, clobbered_regs);
-
-  if (overlap)
-    {
-      error ("asm-specifier for variable %qE conflicts with asm clobber list",
-	     DECL_NAME (overlap));
-
-      /* Reset registerness to stop multiple errors emitted for a single
-	 variable.  */
-      DECL_REGISTER (overlap) = 0;
-      return true;
-    }
-
-  return false;
-}
-
-/* Generate RTL for an asm statement with arguments.
-   STRING is the instruction template.
-   OUTPUTS is a list of output arguments (lvalues); INPUTS a list of inputs.
-   Each output or input has an expression in the TREE_VALUE and
-   a tree list in TREE_PURPOSE which in turn contains a constraint
-   name in TREE_VALUE (or NULL_TREE) and a constraint string
-   in TREE_PURPOSE.
-   CLOBBERS is a list of STRING_CST nodes each naming a hard register
-   that is clobbered by this insn.
-
-   LABELS is a list of labels, and if LABELS is non-NULL, FALLTHRU_BB
-   should be the fallthru basic block of the asm goto.
-
-   Not all kinds of lvalue that may appear in OUTPUTS can be stored directly.
-   Some elements of OUTPUTS may be replaced with trees representing temporary
-   values.  The caller should copy those temporary values to the originally
-   specified lvalues.
-
-   VOL nonzero means the insn is volatile; don't optimize it.  */
-
-static void
-expand_asm_operands (tree string, tree outputs, tree inputs,
-		     tree clobbers, tree labels, basic_block fallthru_bb,
-		     int vol, location_t locus)
-{
-  rtvec argvec, constraintvec, labelvec;
-  rtx body;
-  int ninputs = list_length (inputs);
-  int noutputs = list_length (outputs);
-  int nlabels = list_length (labels);
-  int ninout;
-  int nclobbers;
-  HARD_REG_SET clobbered_regs;
-  int clobber_conflict_found = 0;
-  tree tail;
-  tree t;
-  int i;
-  /* Vector of RTX's of evaluated output operands.  */
-  rtx *output_rtx = XALLOCAVEC (rtx, noutputs);
-  int *inout_opnum = XALLOCAVEC (int, noutputs);
-  rtx *real_output_rtx = XALLOCAVEC (rtx, noutputs);
-  enum machine_mode *inout_mode = XALLOCAVEC (enum machine_mode, noutputs);
-  const char **constraints = XALLOCAVEC (const char *, noutputs + ninputs);
-  int old_generating_concat_p = generating_concat_p;
-  rtx fallthru_label = NULL_RTX;
-
-  /* An ASM with no outputs needs to be treated as volatile, for now.  */
-  if (noutputs == 0)
-    vol = 1;
-
-  if (! check_operand_nalternatives (outputs, inputs))
-    return;
-
-  string = resolve_asm_operand_names (string, outputs, inputs, labels);
-
-  /* Collect constraints.  */
-  i = 0;
-  for (t = outputs; t ; t = TREE_CHAIN (t), i++)
-    constraints[i] = TREE_STRING_POINTER (TREE_VALUE (TREE_PURPOSE (t)));
-  for (t = inputs; t ; t = TREE_CHAIN (t), i++)
-    constraints[i] = TREE_STRING_POINTER (TREE_VALUE (TREE_PURPOSE (t)));
-
-  /* Sometimes we wish to automatically clobber registers across an asm.
-     Case in point is when the i386 backend moved from cc0 to a hard reg --
-     maintaining source-level compatibility means automatically clobbering
-     the flags register.  */
-  clobbers = targetm.md_asm_clobbers (outputs, inputs, clobbers);
-
-  /* Count the number of meaningful clobbered registers, ignoring what
-     we would ignore later.  */
-  nclobbers = 0;
-  CLEAR_HARD_REG_SET (clobbered_regs);
-  for (tail = clobbers; tail; tail = TREE_CHAIN (tail))
-    {
-      const char *regname;
-      int nregs;
-
-      if (TREE_VALUE (tail) == error_mark_node)
-	return;
-      regname = TREE_STRING_POINTER (TREE_VALUE (tail));
-
-      i = decode_reg_name_and_count (regname, &nregs);
-      if (i == -4)
-	++nclobbers;
-      else if (i == -2)
-	error ("unknown register name %qs in %<asm%>", regname);
-
-      /* Mark clobbered registers.  */
-      if (i >= 0)
-        {
-	  int reg;
-
-	  for (reg = i; reg < i + nregs; reg++)
-	    {
-	      ++nclobbers;
-
-	      /* Clobbering the PIC register is an error.  */
-	      if (reg == (int) PIC_OFFSET_TABLE_REGNUM)
-		{
-		  error ("PIC register clobbered by %qs in %<asm%>", regname);
-		  return;
-		}
-
-	      SET_HARD_REG_BIT (clobbered_regs, reg);
-	    }
-	}
-    }
-
-  /* First pass over inputs and outputs checks validity and sets
-     mark_addressable if needed.  */
-
-  ninout = 0;
-  for (i = 0, tail = outputs; tail; tail = TREE_CHAIN (tail), i++)
-    {
-      tree val = TREE_VALUE (tail);
-      tree type = TREE_TYPE (val);
-      const char *constraint;
-      bool is_inout;
-      bool allows_reg;
-      bool allows_mem;
-
-      /* If there's an erroneous arg, emit no insn.  */
-      if (type == error_mark_node)
-	return;
-
-      /* Try to parse the output constraint.  If that fails, there's
-	 no point in going further.  */
-      constraint = constraints[i];
-      if (!parse_output_constraint (&constraint, i, ninputs, noutputs,
-				    &allows_mem, &allows_reg, &is_inout))
-	return;
-
-      if (! allows_reg
-	  && (allows_mem
-	      || is_inout
-	      || (DECL_P (val)
-		  && REG_P (DECL_RTL (val))
-		  && GET_MODE (DECL_RTL (val)) != TYPE_MODE (type))))
-	mark_addressable (val);
-
-      if (is_inout)
-	ninout++;
-    }
-
-  ninputs += ninout;
-  if (ninputs + noutputs > MAX_RECOG_OPERANDS)
-    {
-      error ("more than %d operands in %<asm%>", MAX_RECOG_OPERANDS);
-      return;
-    }
-
-  for (i = 0, tail = inputs; tail; i++, tail = TREE_CHAIN (tail))
-    {
-      bool allows_reg, allows_mem;
-      const char *constraint;
-
-      /* If there's an erroneous arg, emit no insn, because the ASM_INPUT
-	 would get VOIDmode and that could cause a crash in reload.  */
-      if (TREE_TYPE (TREE_VALUE (tail)) == error_mark_node)
-	return;
-
-      constraint = constraints[i + noutputs];
-      if (! parse_input_constraint (&constraint, i, ninputs, noutputs, ninout,
-				    constraints, &allows_mem, &allows_reg))
-	return;
-
-      if (! allows_reg && allows_mem)
-	mark_addressable (TREE_VALUE (tail));
-    }
-
-  /* Second pass evaluates arguments.  */
-
-  /* Make sure stack is consistent for asm goto.  */
-  if (nlabels > 0)
-    do_pending_stack_adjust ();
-
-  ninout = 0;
-  for (i = 0, tail = outputs; tail; tail = TREE_CHAIN (tail), i++)
-    {
-      tree val = TREE_VALUE (tail);
-      tree type = TREE_TYPE (val);
-      bool is_inout;
-      bool allows_reg;
-      bool allows_mem;
-      rtx op;
-      bool ok;
-
-      ok = parse_output_constraint (&constraints[i], i, ninputs,
-				    noutputs, &allows_mem, &allows_reg,
-				    &is_inout);
-      gcc_assert (ok);
-
-      /* If an output operand is not a decl or indirect ref and our constraint
-	 allows a register, make a temporary to act as an intermediate.
-	 Make the asm insn write into that, then our caller will copy it to
-	 the real output operand.  Likewise for promoted variables.  */
-
-      generating_concat_p = 0;
-
-      real_output_rtx[i] = NULL_RTX;
-      if ((TREE_CODE (val) == INDIRECT_REF
-	   && allows_mem)
-	  || (DECL_P (val)
-	      && (allows_mem || REG_P (DECL_RTL (val)))
-	      && ! (REG_P (DECL_RTL (val))
-		    && GET_MODE (DECL_RTL (val)) != TYPE_MODE (type)))
-	  || ! allows_reg
-	  || is_inout)
-	{
-	  op = expand_expr (val, NULL_RTX, VOIDmode,
-			    !allows_reg ? EXPAND_MEMORY : EXPAND_WRITE);
-	  if (MEM_P (op))
-	    op = validize_mem (op);
-
-	  if (! allows_reg && !MEM_P (op))
-	    error ("output number %d not directly addressable", i);
-	  if ((! allows_mem && MEM_P (op))
-	      || GET_CODE (op) == CONCAT)
-	    {
-	      real_output_rtx[i] = op;
-	      op = gen_reg_rtx (GET_MODE (op));
-	      if (is_inout)
-		emit_move_insn (op, real_output_rtx[i]);
-	    }
-	}
-      else
-	{
-	  op = assign_temp (type, 0, 1);
-	  op = validize_mem (op);
-	  if (!MEM_P (op) && TREE_CODE (TREE_VALUE (tail)) == SSA_NAME)
-	    set_reg_attrs_for_decl_rtl (SSA_NAME_VAR (TREE_VALUE (tail)), op);
-	  TREE_VALUE (tail) = make_tree (type, op);
-	}
-      output_rtx[i] = op;
-
-      generating_concat_p = old_generating_concat_p;
-
-      if (is_inout)
-	{
-	  inout_mode[ninout] = TYPE_MODE (type);
-	  inout_opnum[ninout++] = i;
-	}
-
-      if (tree_conflicts_with_clobbers_p (val, &clobbered_regs))
-	clobber_conflict_found = 1;
-    }
-
-  /* Make vectors for the expression-rtx, constraint strings,
-     and named operands.  */
-
-  argvec = rtvec_alloc (ninputs);
-  constraintvec = rtvec_alloc (ninputs);
-  labelvec = rtvec_alloc (nlabels);
-
-  body = gen_rtx_ASM_OPERANDS ((noutputs == 0 ? VOIDmode
-				: GET_MODE (output_rtx[0])),
-			       ggc_strdup (TREE_STRING_POINTER (string)),
-			       empty_string, 0, argvec, constraintvec,
-			       labelvec, locus);
-
-  MEM_VOLATILE_P (body) = vol;
-
-  /* Eval the inputs and put them into ARGVEC.
-     Put their constraints into ASM_INPUTs and store in CONSTRAINTS.  */
-
-  for (i = 0, tail = inputs; tail; tail = TREE_CHAIN (tail), ++i)
-    {
-      bool allows_reg, allows_mem;
-      const char *constraint;
-      tree val, type;
-      rtx op;
-      bool ok;
-
-      constraint = constraints[i + noutputs];
-      ok = parse_input_constraint (&constraint, i, ninputs, noutputs, ninout,
-				   constraints, &allows_mem, &allows_reg);
-      gcc_assert (ok);
-
-      generating_concat_p = 0;
-
-      val = TREE_VALUE (tail);
-      type = TREE_TYPE (val);
-      /* EXPAND_INITIALIZER will not generate code for valid initializer
-	 constants, but will still generate code for other types of operand.
-	 This is the behavior we want for constant constraints.  */
-      op = expand_expr (val, NULL_RTX, VOIDmode,
-			allows_reg ? EXPAND_NORMAL
-			: allows_mem ? EXPAND_MEMORY
-			: EXPAND_INITIALIZER);
-
-      /* Never pass a CONCAT to an ASM.  */
-      if (GET_CODE (op) == CONCAT)
-	op = force_reg (GET_MODE (op), op);
-      else if (MEM_P (op))
-	op = validize_mem (op);
-
-      if (asm_operand_ok (op, constraint, NULL) <= 0)
-	{
-	  if (allows_reg && TYPE_MODE (type) != BLKmode)
-	    op = force_reg (TYPE_MODE (type), op);
-	  else if (!allows_mem)
-	    warning (0, "asm operand %d probably doesn%'t match constraints",
-		     i + noutputs);
-	  else if (MEM_P (op))
-	    {
-	      /* We won't recognize either volatile memory or memory
-		 with a queued address as available a memory_operand
-		 at this point.  Ignore it: clearly this *is* a memory.  */
-	    }
-	  else
-	    gcc_unreachable ();
-	}
-
-      generating_concat_p = old_generating_concat_p;
-      ASM_OPERANDS_INPUT (body, i) = op;
-
-      ASM_OPERANDS_INPUT_CONSTRAINT_EXP (body, i)
-	= gen_rtx_ASM_INPUT (TYPE_MODE (type),
-			     ggc_strdup (constraints[i + noutputs]));
-
-      if (tree_conflicts_with_clobbers_p (val, &clobbered_regs))
-	clobber_conflict_found = 1;
-    }
-
-  /* Protect all the operands from the queue now that they have all been
-     evaluated.  */
-
-  generating_concat_p = 0;
-
-  /* For in-out operands, copy output rtx to input rtx.  */
-  for (i = 0; i < ninout; i++)
-    {
-      int j = inout_opnum[i];
-      char buffer[16];
-
-      ASM_OPERANDS_INPUT (body, ninputs - ninout + i)
-	= output_rtx[j];
-
-      sprintf (buffer, "%d", j);
-      ASM_OPERANDS_INPUT_CONSTRAINT_EXP (body, ninputs - ninout + i)
-	= gen_rtx_ASM_INPUT (inout_mode[i], ggc_strdup (buffer));
-    }
-
-  /* Copy labels to the vector.  */
-  for (i = 0, tail = labels; i < nlabels; ++i, tail = TREE_CHAIN (tail))
-    {
-      rtx r;
-      /* If asm goto has any labels in the fallthru basic block, use
-	 a label that we emit immediately after the asm goto.  Expansion
-	 may insert further instructions into the same basic block after
-	 asm goto and if we don't do this, insertion of instructions on
-	 the fallthru edge might misbehave.  See PR58670.  */
-      if (fallthru_bb
-	  && label_to_block_fn (cfun, TREE_VALUE (tail)) == fallthru_bb)
-	{
-	  if (fallthru_label == NULL_RTX)
-	    fallthru_label = gen_label_rtx ();
-	  r = fallthru_label;
-	}
-      else
-	r = label_rtx (TREE_VALUE (tail));
-      ASM_OPERANDS_LABEL (body, i) = gen_rtx_LABEL_REF (Pmode, r);
-    }
-
-  generating_concat_p = old_generating_concat_p;
-
-  /* Now, for each output, construct an rtx
-     (set OUTPUT (asm_operands INSN OUTPUTCONSTRAINT OUTPUTNUMBER
-			       ARGVEC CONSTRAINTS OPNAMES))
-     If there is more than one, put them inside a PARALLEL.  */
-
-  if (nlabels > 0 && nclobbers == 0)
-    {
-      gcc_assert (noutputs == 0);
-      emit_jump_insn (body);
-    }
-  else if (noutputs == 0 && nclobbers == 0)
-    {
-      /* No output operands: put in a raw ASM_OPERANDS rtx.  */
-      emit_insn (body);
-    }
-  else if (noutputs == 1 && nclobbers == 0)
-    {
-      ASM_OPERANDS_OUTPUT_CONSTRAINT (body) = ggc_strdup (constraints[0]);
-      emit_insn (gen_rtx_SET (VOIDmode, output_rtx[0], body));
-    }
-  else
-    {
-      rtx obody = body;
-      int num = noutputs;
-
-      if (num == 0)
-	num = 1;
-
-      body = gen_rtx_PARALLEL (VOIDmode, rtvec_alloc (num + nclobbers));
-
-      /* For each output operand, store a SET.  */
-      for (i = 0, tail = outputs; tail; tail = TREE_CHAIN (tail), i++)
-	{
-	  XVECEXP (body, 0, i)
-	    = gen_rtx_SET (VOIDmode,
-			   output_rtx[i],
-			   gen_rtx_ASM_OPERANDS
-			   (GET_MODE (output_rtx[i]),
-			    ggc_strdup (TREE_STRING_POINTER (string)),
-			    ggc_strdup (constraints[i]),
-			    i, argvec, constraintvec, labelvec, locus));
-
-	  MEM_VOLATILE_P (SET_SRC (XVECEXP (body, 0, i))) = vol;
-	}
-
-      /* If there are no outputs (but there are some clobbers)
-	 store the bare ASM_OPERANDS into the PARALLEL.  */
-
-      if (i == 0)
-	XVECEXP (body, 0, i++) = obody;
-
-      /* Store (clobber REG) for each clobbered register specified.  */
-
-      for (tail = clobbers; tail; tail = TREE_CHAIN (tail))
-	{
-	  const char *regname = TREE_STRING_POINTER (TREE_VALUE (tail));
-	  int reg, nregs;
-	  int j = decode_reg_name_and_count (regname, &nregs);
-	  rtx clobbered_reg;
-
-	  if (j < 0)
-	    {
-	      if (j == -3)	/* `cc', which is not a register */
-		continue;
-
-	      if (j == -4)	/* `memory', don't cache memory across asm */
-		{
-		  XVECEXP (body, 0, i++)
-		    = gen_rtx_CLOBBER (VOIDmode,
-				       gen_rtx_MEM
-				       (BLKmode,
-					gen_rtx_SCRATCH (VOIDmode)));
-		  continue;
-		}
-
-	      /* Ignore unknown register, error already signaled.  */
-	      continue;
-	    }
-
-	  for (reg = j; reg < j + nregs; reg++)
-	    {
-	      /* Use QImode since that's guaranteed to clobber just
-	       * one reg.  */
-	      clobbered_reg = gen_rtx_REG (QImode, reg);
-
-	      /* Do sanity check for overlap between clobbers and
-		 respectively input and outputs that hasn't been
-		 handled.  Such overlap should have been detected and
-		 reported above.  */
-	      if (!clobber_conflict_found)
-		{
-		  int opno;
-
-		  /* We test the old body (obody) contents to avoid
-		     tripping over the under-construction body.  */
-		  for (opno = 0; opno < noutputs; opno++)
-		    if (reg_overlap_mentioned_p (clobbered_reg,
-						 output_rtx[opno]))
-		      internal_error
-			("asm clobber conflict with output operand");
-
-		  for (opno = 0; opno < ninputs - ninout; opno++)
-		    if (reg_overlap_mentioned_p (clobbered_reg,
-						 ASM_OPERANDS_INPUT (obody,
-								     opno)))
-		      internal_error
-			("asm clobber conflict with input operand");
-		}
-
-	      XVECEXP (body, 0, i++)
-		= gen_rtx_CLOBBER (VOIDmode, clobbered_reg);
-	    }
-	}
-
-      if (nlabels > 0)
-	emit_jump_insn (body);
-      else
-	emit_insn (body);
-    }
-
-  if (fallthru_label)
-    emit_label (fallthru_label);
-
-  /* For any outputs that needed reloading into registers, spill them
-     back to where they belong.  */
-  for (i = 0; i < noutputs; ++i)
-    if (real_output_rtx[i])
-      emit_move_insn (real_output_rtx[i], output_rtx[i]);
-
-  crtl->has_asm_statement = 1;
-  free_temp_slots ();
-}
-
-void
-expand_asm_stmt (gimple stmt)
-{
-  int noutputs;
-  tree outputs, tail, t;
-  tree *o;
-  size_t i, n;
-  const char *s;
-  tree str, out, in, cl, labels;
-  location_t locus = gimple_location (stmt);
-  basic_block fallthru_bb = NULL;
-
-  /* Meh... convert the gimple asm operands into real tree lists.
-     Eventually we should make all routines work on the vectors instead
-     of relying on TREE_CHAIN.  */
-  out = NULL_TREE;
-  n = gimple_asm_noutputs (stmt);
-  if (n > 0)
-    {
-      t = out = gimple_asm_output_op (stmt, 0);
-      for (i = 1; i < n; i++)
-	t = TREE_CHAIN (t) = gimple_asm_output_op (stmt, i);
-    }
-
-  in = NULL_TREE;
-  n = gimple_asm_ninputs (stmt);
-  if (n > 0)
-    {
-      t = in = gimple_asm_input_op (stmt, 0);
-      for (i = 1; i < n; i++)
-	t = TREE_CHAIN (t) = gimple_asm_input_op (stmt, i);
-    }
-
-  cl = NULL_TREE;
-  n = gimple_asm_nclobbers (stmt);
-  if (n > 0)
-    {
-      t = cl = gimple_asm_clobber_op (stmt, 0);
-      for (i = 1; i < n; i++)
-	t = TREE_CHAIN (t) = gimple_asm_clobber_op (stmt, i);
-    }
-
-  labels = NULL_TREE;
-  n = gimple_asm_nlabels (stmt);
-  if (n > 0)
-    {
-      edge fallthru = find_fallthru_edge (gimple_bb (stmt)->succs);
-      if (fallthru)
-	fallthru_bb = fallthru->dest;
-      t = labels = gimple_asm_label_op (stmt, 0);
-      for (i = 1; i < n; i++)
-	t = TREE_CHAIN (t) = gimple_asm_label_op (stmt, i);
-    }
-
-  s = gimple_asm_string (stmt);
-  str = build_string (strlen (s), s);
-
-  if (gimple_asm_input_p (stmt))
-    {
-      expand_asm_loc (str, gimple_asm_volatile_p (stmt), locus);
-      return;
-    }
-
-  outputs = out;
-  noutputs = gimple_asm_noutputs (stmt);
-  /* o[I] is the place that output number I should be written.  */
-  o = (tree *) alloca (noutputs * sizeof (tree));
-
-  /* Record the contents of OUTPUTS before it is modified.  */
-  for (i = 0, tail = outputs; tail; tail = TREE_CHAIN (tail), i++)
-    o[i] = TREE_VALUE (tail);
-
-  /* Generate the ASM_OPERANDS insn; store into the TREE_VALUEs of
-     OUTPUTS some trees for where the values were actually stored.  */
-  expand_asm_operands (str, outputs, in, cl, labels, fallthru_bb,
-		       gimple_asm_volatile_p (stmt), locus);
-
-  /* Copy all the intermediate outputs into the specified outputs.  */
-  for (i = 0, tail = outputs; tail; tail = TREE_CHAIN (tail), i++)
-    {
-      if (o[i] != TREE_VALUE (tail))
-	{
-	  expand_assignment (o[i], TREE_VALUE (tail), false);
-	  free_temp_slots ();
-
-	  /* Restore the original value so that it's correct the next
-	     time we expand this function.  */
-	  TREE_VALUE (tail) = o[i];
-	}
-    }
-}
-
-/* A subroutine of expand_asm_operands.  Check that all operands have
-   the same number of alternatives.  Return true if so.  */
-
-static bool
-check_operand_nalternatives (tree outputs, tree inputs)
-{
-  if (outputs || inputs)
-    {
-      tree tmp = TREE_PURPOSE (outputs ? outputs : inputs);
-      int nalternatives
-	= n_occurrences (',', TREE_STRING_POINTER (TREE_VALUE (tmp)));
-      tree next = inputs;
-
-      if (nalternatives + 1 > MAX_RECOG_ALTERNATIVES)
-	{
-	  error ("too many alternatives in %<asm%>");
-	  return false;
-	}
-
-      tmp = outputs;
-      while (tmp)
-	{
-	  const char *constraint
-	    = TREE_STRING_POINTER (TREE_VALUE (TREE_PURPOSE (tmp)));
-
-	  if (n_occurrences (',', constraint) != nalternatives)
-	    {
-	      error ("operand constraints for %<asm%> differ "
-		     "in number of alternatives");
-	      return false;
-	    }
-
-	  if (TREE_CHAIN (tmp))
-	    tmp = TREE_CHAIN (tmp);
-	  else
-	    tmp = next, next = 0;
-	}
-    }
-
-  return true;
-}
-=======
->>>>>>> 66c14933
 
 /* A subroutine of expand_asm_operands.  Check that all operand names
    are unique.  Return true if so.  We rely on the fact that these names
