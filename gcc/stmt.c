--- conflicted
+++ resolved
@@ -53,8 +53,6 @@
 #include "pointer-set.h"
 #include "params.h"
 #include "dumpfile.h"
-#include "tree-chkp.h"
-#include "rtl-chkp.h"
 
  
@@ -729,212 +727,6 @@
   emit_jump (end_label);
 }
 
-<<<<<<< HEAD
-/* Generate RTL to return from the current function, with value VAL.  */
-
-static void
-expand_value_return (rtx val)
-{
-  /* Copy the value to the return location unless it's already there.  */
-
-  tree decl = DECL_RESULT (current_function_decl);
-  rtx return_reg = DECL_RTL (decl);
-  if (return_reg != val)
-    {
-      tree funtype = TREE_TYPE (current_function_decl);
-      tree type = TREE_TYPE (decl);
-      int unsignedp = TYPE_UNSIGNED (type);
-      enum machine_mode old_mode = DECL_MODE (decl);
-      enum machine_mode mode;
-      if (DECL_BY_REFERENCE (decl))
-        mode = promote_function_mode (type, old_mode, &unsignedp, funtype, 2);
-      else
-        mode = promote_function_mode (type, old_mode, &unsignedp, funtype, 1);
-
-      if (mode != old_mode)
-	val = convert_modes (mode, old_mode, val, unsignedp);
-
-      if (GET_CODE (return_reg) == PARALLEL)
-	emit_group_load (return_reg, val, type, int_size_in_bytes (type));
-      else
-	emit_move_insn (return_reg, val);
-    }
-
-  expand_null_return_1 ();
-}
-
-/* Output a return with no value.  */
-
-static void
-expand_null_return_1 (void)
-{
-  clear_pending_stack_adjust ();
-  do_pending_stack_adjust ();
-  emit_jump (return_label);
-}
--
-/* Generate RTL to evaluate the expression RETVAL and return it
-   from the current function.  */
-
-void
-expand_return (tree retval, tree bounds)
-{
-  rtx result_rtl;
-  rtx bounds_rtl;
-  rtx val = 0;
-  tree retval_rhs;
-
-  /* If function wants no value, give it none.  */
-  if (TREE_CODE (TREE_TYPE (TREE_TYPE (current_function_decl))) == VOID_TYPE)
-    {
-      expand_normal (retval);
-      expand_null_return ();
-      return;
-    }
-
-  if (retval == error_mark_node)
-    {
-      /* Treat this like a return of no value from a function that
-	 returns a value.  */
-      expand_null_return ();
-      return;
-    }
-  else if ((TREE_CODE (retval) == MODIFY_EXPR
-	    || TREE_CODE (retval) == INIT_EXPR)
-	   && TREE_CODE (TREE_OPERAND (retval, 0)) == RESULT_DECL)
-    retval_rhs = TREE_OPERAND (retval, 1);
-  else
-    retval_rhs = retval;
-
-  result_rtl = DECL_RTL (DECL_RESULT (current_function_decl));
-
-  /* Put returned bounds to the right place.  */
-  bounds_rtl = DECL_BOUNDS_RTL (DECL_RESULT (current_function_decl));
-  if (bounds_rtl)
-    {
-      rtx addr, bnd;
-
-      if (bounds)
-	{
-	  bnd = expand_normal (bounds);
-	  gcc_assert (REG_P (bounds_rtl));
-	  emit_move_insn (bounds_rtl, bnd);
-	}
-      else if (REG_P (bounds_rtl))
-	{
-	  addr = expand_normal (build_fold_addr_expr (retval_rhs));
-	  addr = gen_rtx_MEM (Pmode, addr);
-	  bnd = targetm.calls.load_bounds_for_arg (addr, NULL, NULL);
-	  emit_move_insn (bounds_rtl, bnd);
-	}
-      else
-	{
-	  int n;
-
-	  gcc_assert (GET_CODE (bounds_rtl) == PARALLEL);
-
-	  addr = expand_normal (build_fold_addr_expr (retval_rhs));
-	  addr = gen_rtx_MEM (Pmode, addr);
-
-	  for (n = 0; n < XVECLEN (bounds_rtl, 0); n++)
-	    {
-	      rtx reg = XEXP (XVECEXP (bounds_rtl, 0, n), 0);
-	      rtx offs = XEXP (XVECEXP (bounds_rtl, 0, n), 1);
-	      rtx from = adjust_address (addr, Pmode, INTVAL (offs));
-	      rtx bnd = targetm.calls.load_bounds_for_arg (from, NULL, NULL);
-	      emit_move_insn (reg, bnd);
-	    }
-	}
-    }
-  else if (chkp_function_instrumented_p (current_function_decl)
-	   && !BOUNDED_P (retval_rhs)
-	   && chkp_type_has_pointer (TREE_TYPE (retval_rhs))
-	   && TREE_CODE (retval_rhs) != RESULT_DECL)
-    {
-      rtx addr = expand_normal (build_fold_addr_expr (retval_rhs));
-      addr = gen_rtx_MEM (Pmode, addr);
-
-      gcc_assert (MEM_P (result_rtl));
-
-      chkp_copy_bounds_for_stack_parm (result_rtl, addr, TREE_TYPE (retval_rhs));
-    }
-
-  /* If we are returning the RESULT_DECL, then the value has already
-     been stored into it, so we don't have to do anything special.  */
-  if (TREE_CODE (retval_rhs) == RESULT_DECL)
-    expand_value_return (result_rtl);
-
-  /* If the result is an aggregate that is being returned in one (or more)
-     registers, load the registers here.  */
-
-  else if (retval_rhs != 0
-	   && TYPE_MODE (TREE_TYPE (retval_rhs)) == BLKmode
-	   && REG_P (result_rtl))
-    {
-      val = copy_blkmode_to_reg (GET_MODE (result_rtl), retval_rhs);
-      if (val)
-	{
-	  /* Use the mode of the result value on the return register.  */
-	  PUT_MODE (result_rtl, GET_MODE (val));
-	  expand_value_return (val);
-	}
-      else
-	expand_null_return ();
-    }
-  else if (retval_rhs != 0
-	   && !VOID_TYPE_P (TREE_TYPE (retval_rhs))
-	   && (REG_P (result_rtl)
-	       || (GET_CODE (result_rtl) == PARALLEL)))
-    {
-      /* Calculate the return value into a temporary (usually a pseudo
-         reg).  */
-      tree ot = TREE_TYPE (DECL_RESULT (current_function_decl));
-      tree nt = build_qualified_type (ot, TYPE_QUALS (ot) | TYPE_QUAL_CONST);
-
-      val = assign_temp (nt, 0, 1);
-      val = expand_expr (retval_rhs, val, GET_MODE (val), EXPAND_NORMAL);
-      val = force_not_mem (val);
-      /* Return the calculated value.  */
-      expand_value_return (val);
-    }
-  else
-    {
-      /* No hard reg used; calculate value into hard return reg.  */
-      expand_expr (retval, const0_rtx, VOIDmode, EXPAND_NORMAL);
-      expand_value_return (result_rtl);
-    }
-}
--
--
-/* Emit code to save the current value of stack.  */
-rtx
-expand_stack_save (void)
-{
-  rtx ret = NULL_RTX;
-
-  do_pending_stack_adjust ();
-  emit_stack_save (SAVE_BLOCK, &ret);
-  return ret;
-}
-
-/* Emit code to restore the current value of stack.  */
-void
-expand_stack_restore (tree var)
-{
-  rtx prev, sa = expand_normal (var);
-
-  sa = convert_memory_address (Pmode, sa);
-
-  prev = get_last_insn ();
-  emit_stack_restore (SAVE_BLOCK, sa);
-  fixup_args_size_notes (prev, get_last_insn (), 0);
-}
-
-=======
->>>>>>> fdf1221b
 /* Generate code to jump to LABEL if OP0 and OP1 are equal in mode MODE. PROB
    is the probability of jumping to LABEL.  */
 static void
