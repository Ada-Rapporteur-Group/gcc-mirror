/* Top level of GCC compilers (cc1, cc1plus, etc.)
   Copyright (C) 1987, 1988, 1989, 1992, 1993, 1994, 1995, 1996, 1997, 1998,
   1999, 2000, 2001, 2002, 2003, 2004, 2005, 2006, 2007, 2008, 2009, 2010,
   2011, 2012  Free Software Foundation, Inc.

This file is part of GCC.

GCC is free software; you can redistribute it and/or modify it under
the terms of the GNU General Public License as published by the Free
Software Foundation; either version 3, or (at your option) any later
version.

GCC is distributed in the hope that it will be useful, but WITHOUT ANY
WARRANTY; without even the implied warranty of MERCHANTABILITY or
FITNESS FOR A PARTICULAR PURPOSE.  See the GNU General Public License
for more details.

You should have received a copy of the GNU General Public License
along with GCC; see the file COPYING3.  If not see
<http://www.gnu.org/licenses/>.  */

/* This is the top level of cc1/c++.
   It parses command args, opens files, invokes the various passes
   in the proper order, and counts the time used by each.
   Error messages and low-level interface to malloc also handled here.  */

#include "config.h"
#include "system.h"
#include "coretypes.h"
#include "tm.h"
#include "line-map.h"
#include "input.h"
#include "tree.h"
#include "rtl.h"
#include "tm_p.h"
#include "flags.h"
#include "insn-attr.h"
#include "insn-config.h"
#include "insn-flags.h"
#include "hard-reg-set.h"
#include "recog.h"
#include "output.h"
#include "except.h"
#include "function.h"
#include "toplev.h"
#include "expr.h"
#include "basic-block.h"
#include "intl.h"
#include "ggc.h"
#include "graph.h"
#include "regs.h"
#include "diagnostic-core.h"
#include "params.h"
#include "reload.h"
#include "debug.h"
#include "target.h"
#include "langhooks.h"
#include "cfgloop.h"
#include "hosthooks.h"
#include "cgraph.h"
#include "opts.h"
#include "coverage.h"
#include "value-prof.h"
#include "tree-inline.h"
#include "tree-flow.h"
#include "tree-pass.h"
#include "tree-dump.h"
#include "df.h"
#include "predict.h"
#include "lto-streamer.h"
#include "plugin.h"
#include "ipa-utils.h"
#include "tree-pretty-print.h" /* for dump_function_header */

/* This is used for debugging.  It allows the current pass to printed
   from anywhere in compilation.
   The variable current_pass is also used for statistics and plugins.  */
struct opt_pass *current_pass;

static void register_pass_name (struct opt_pass *, const char *);

/* Call from anywhere to find out what pass this is.  Useful for
   printing out debugging information deep inside an service
   routine.  */
void
print_current_pass (FILE *file)
{
  if (current_pass)
    fprintf (file, "current pass = %s (%d)\n",
	     current_pass->name, current_pass->static_pass_number);
  else
    fprintf (file, "no current pass.\n");
}


/* Call from the debugger to get the current pass name.  */
DEBUG_FUNCTION void
debug_pass (void)
{
  print_current_pass (stderr);
}



/* Global variables used to communicate with passes.  */
int dump_flags;
bool in_gimple_form;
bool first_pass_instance;


/* This is called from various places for FUNCTION_DECL, VAR_DECL,
   and TYPE_DECL nodes.

   This does nothing for local (non-static) variables, unless the
   variable is a register variable with DECL_ASSEMBLER_NAME set.  In
   that case, or if the variable is not an automatic, it sets up the
   RTL and outputs any assembler code (label definition, storage
   allocation and initialization).

   DECL is the declaration.  TOP_LEVEL is nonzero
   if this declaration is not within a function.  */

void
rest_of_decl_compilation (tree decl,
			  int top_level,
			  int at_end)
{
  /* We deferred calling assemble_alias so that we could collect
     other attributes such as visibility.  Emit the alias now.  */
  if (!in_lto_p)
  {
    tree alias;
    alias = lookup_attribute ("alias", DECL_ATTRIBUTES (decl));
    if (alias)
      {
	alias = TREE_VALUE (TREE_VALUE (alias));
	alias = get_identifier (TREE_STRING_POINTER (alias));
	/* A quirk of the initial implementation of aliases required that the
	   user add "extern" to all of them.  Which is silly, but now
	   historical.  Do note that the symbol is in fact locally defined.  */
	if (!lookup_attribute ("weakref", DECL_ATTRIBUTES (decl)))
	  DECL_EXTERNAL (decl) = 0;
	assemble_alias (decl, alias);
      }
  }

  /* Can't defer this, because it needs to happen before any
     later function definitions are processed.  */
  if (DECL_ASSEMBLER_NAME_SET_P (decl) && DECL_REGISTER (decl))
    make_decl_rtl (decl);

  /* Forward declarations for nested functions are not "external",
     but we need to treat them as if they were.  */
  if (TREE_STATIC (decl) || DECL_EXTERNAL (decl)
      || TREE_CODE (decl) == FUNCTION_DECL)
    {
      timevar_push (TV_VARCONST);

      /* Don't output anything when a tentative file-scope definition
	 is seen.  But at end of compilation, do output code for them.

	 We do output all variables and rely on
	 callgraph code to defer them except for forward declarations
	 (see gcc.c-torture/compile/920624-1.c) */
      if ((at_end
	   || !DECL_DEFER_OUTPUT (decl)
	   || DECL_INITIAL (decl))
	  && (TREE_CODE (decl) != VAR_DECL || !DECL_HAS_VALUE_EXPR_P (decl))
	  && !DECL_EXTERNAL (decl))
	{
	  /* When reading LTO unit, we also read varpool, so do not
	     rebuild it.  */
	  if (in_lto_p && !at_end)
	    ;
	  else if (TREE_CODE (decl) != FUNCTION_DECL)
	    varpool_finalize_decl (decl);
	}

#ifdef ASM_FINISH_DECLARE_OBJECT
      if (decl == last_assemble_variable_decl)
	{
	  ASM_FINISH_DECLARE_OBJECT (asm_out_file, decl,
				     top_level, at_end);
	}
#endif

      timevar_pop (TV_VARCONST);
    }
  else if (TREE_CODE (decl) == TYPE_DECL
	   /* Like in rest_of_type_compilation, avoid confusing the debug
	      information machinery when there are errors.  */
	   && !seen_error ())
    {
      timevar_push (TV_SYMOUT);
      debug_hooks->type_decl (decl, !top_level);
      timevar_pop (TV_SYMOUT);
    }

  /* Let cgraph know about the existence of variables.  */
  if (in_lto_p && !at_end)
    ;
  else if (TREE_CODE (decl) == VAR_DECL && !DECL_EXTERNAL (decl)
	   && TREE_STATIC (decl))
    varpool_node (decl);
}

/* Called after finishing a record, union or enumeral type.  */

void
rest_of_type_compilation (tree type, int toplev)
{
  /* Avoid confusing the debug information machinery when there are
     errors.  */
  if (seen_error ())
    return;

  timevar_push (TV_SYMOUT);
  debug_hooks->type_decl (TYPE_STUB_DECL (type), !toplev);
  timevar_pop (TV_SYMOUT);
}



void
finish_optimization_passes (void)
{
  int i;
  struct dump_file_info *dfi;
  char *name;

  timevar_push (TV_DUMP);
  if (profile_arc_flag || flag_test_coverage || flag_branch_probabilities)
    {
      dump_file = dump_begin (pass_profile.pass.static_pass_number, NULL);
      end_branch_prob ();
      if (dump_file)
	dump_end (pass_profile.pass.static_pass_number, dump_file);
    }

  if (optimize > 0)
    {
      dump_file = dump_begin (pass_combine.pass.static_pass_number, NULL);
      if (dump_file)
	{
	  dump_combine_total_stats (dump_file);
          dump_end (pass_combine.pass.static_pass_number, dump_file);
	}
    }

  /* Do whatever is necessary to finish printing the graphs.  */
  if (graph_dump_format != no_graph)
    for (i = TDI_end; (dfi = get_dump_file_info (i)) != NULL; ++i)
      if (dump_initialized_p (i)
	  && (dfi->flags & TDF_GRAPH) != 0
	  && (name = get_dump_file_name (i)) != NULL)
	{
	  finish_graph_dump_file (name);
	  free (name);
	}

  timevar_pop (TV_DUMP);
}

static unsigned int
execute_all_early_local_passes (void)
{
  /* Once this pass (and its sub-passes) are complete, all functions
     will be in SSA form.  Technically this state change is happening
     a tad early, since the sub-passes have not yet run, but since
     none of the sub-passes are IPA passes and do not create new
     functions, this is ok.  We're setting this value for the benefit
     of IPA passes that follow.  */
  if (cgraph_state < CGRAPH_STATE_IPA_SSA)
    cgraph_state = CGRAPH_STATE_IPA_SSA;
  return 0;
}

/* Gate: execute, or not, all of the non-trivial optimizations.  */

static bool
gate_all_early_local_passes (void)
{
	  /* Don't bother doing anything if the program has errors.  */
  return (!seen_error () && !in_lto_p);
}

struct simple_ipa_opt_pass pass_early_local_passes =
{
 {
  SIMPLE_IPA_PASS,
  "early_local_cleanups",		/* name */
  gate_all_early_local_passes,		/* gate */
  execute_all_early_local_passes,	/* execute */
  NULL,					/* sub */
  NULL,					/* next */
  0,					/* static_pass_number */
  TV_EARLY_LOCAL,			/* tv_id */
  0,					/* properties_required */
  0,					/* properties_provided */
  0,					/* properties_destroyed */
  0,					/* todo_flags_start */
  TODO_remove_functions	 		/* todo_flags_finish */
 }
};

/* Gate: execute, or not, all of the non-trivial optimizations.  */

static bool
gate_all_early_optimizations (void)
{
  return (optimize >= 1
	  /* Don't bother doing anything if the program has errors.  */
	  && !seen_error ());
}

static struct gimple_opt_pass pass_all_early_optimizations =
{
 {
  GIMPLE_PASS,
  "early_optimizations",		/* name */
  gate_all_early_optimizations,		/* gate */
  NULL,					/* execute */
  NULL,					/* sub */
  NULL,					/* next */
  0,					/* static_pass_number */
  TV_NONE,				/* tv_id */
  0,					/* properties_required */
  0,					/* properties_provided */
  0,					/* properties_destroyed */
  0,					/* todo_flags_start */
  0					/* todo_flags_finish */
 }
};

/* Gate: execute, or not, all of the non-trivial optimizations.  */

static bool
gate_all_optimizations (void)
{
  return (optimize >= 1
	  /* Don't bother doing anything if the program has errors.
	     We have to pass down the queue if we already went into SSA */
	  && (!seen_error () || gimple_in_ssa_p (cfun)));
}

static struct gimple_opt_pass pass_all_optimizations =
{
 {
  GIMPLE_PASS,
  "*all_optimizations",			/* name */
  gate_all_optimizations,		/* gate */
  NULL,					/* execute */
  NULL,					/* sub */
  NULL,					/* next */
  0,					/* static_pass_number */
  TV_OPTIMIZE,				/* tv_id */
  0,					/* properties_required */
  0,					/* properties_provided */
  0,					/* properties_destroyed */
  0,					/* todo_flags_start */
  0					/* todo_flags_finish */
 }
};

static bool
gate_rest_of_compilation (void)
{
  /* Early return if there were errors.  We can run afoul of our
     consistency checks, and there's not really much point in fixing them.  */
  return !(rtl_dump_and_exit || flag_syntax_only || seen_error ());
}

static struct rtl_opt_pass pass_rest_of_compilation =
{
 {
  RTL_PASS,
  "*rest_of_compilation",               /* name */
  gate_rest_of_compilation,             /* gate */
  NULL,                                 /* execute */
  NULL,                                 /* sub */
  NULL,                                 /* next */
  0,                                    /* static_pass_number */
  TV_REST_OF_COMPILATION,               /* tv_id */
  PROP_rtl,                             /* properties_required */
  0,                                    /* properties_provided */
  0,                                    /* properties_destroyed */
  0,                                    /* todo_flags_start */
  TODO_ggc_collect                      /* todo_flags_finish */
 }
};

static bool
gate_postreload (void)
{
  return reload_completed;
}

static struct rtl_opt_pass pass_postreload =
{
 {
  RTL_PASS,
  "*all-postreload",                        /* name */
  gate_postreload,                      /* gate */
  NULL,                                 /* execute */
  NULL,                                 /* sub */
  NULL,                                 /* next */
  0,                                    /* static_pass_number */
  TV_POSTRELOAD,                        /* tv_id */
  PROP_rtl,                             /* properties_required */
  0,                                    /* properties_provided */
  0,                                    /* properties_destroyed */
  0,                                    /* todo_flags_start */
  TODO_ggc_collect | TODO_verify_rtl_sharing /* todo_flags_finish */
 }
};



/* The root of the compilation pass tree, once constructed.  */
struct opt_pass *all_passes, *all_small_ipa_passes, *all_lowering_passes,
  *all_regular_ipa_passes, *all_late_ipa_passes, *all_lto_gen_passes;

/* This is used by plugins, and should also be used in register_pass.  */
#define DEF_PASS_LIST(LIST) &LIST,
struct opt_pass **gcc_pass_lists[] = { GCC_PASS_LISTS NULL };
#undef DEF_PASS_LIST

/* A map from static pass id to optimization pass.  */
struct opt_pass **passes_by_id;
int passes_by_id_size;

/* Set the static pass number of pass PASS to ID and record that
   in the mapping from static pass number to pass.  */

static void
set_pass_for_id (int id, struct opt_pass *pass)
{
  pass->static_pass_number = id;
  if (passes_by_id_size <= id)
    {
      passes_by_id = XRESIZEVEC (struct opt_pass *, passes_by_id, id + 1);
      memset (passes_by_id + passes_by_id_size, 0,
	      (id + 1 - passes_by_id_size) * sizeof (void *));
      passes_by_id_size = id + 1;
    }
  passes_by_id[id] = pass;
}

/* Return the pass with the static pass number ID.  */

struct opt_pass *
get_pass_for_id (int id)
{
  if (id >= passes_by_id_size)
    return NULL;
  return passes_by_id[id];
}

/* Iterate over the pass tree allocating dump file numbers.  We want
   to do this depth first, and independent of whether the pass is
   enabled or not.  */

void
register_one_dump_file (struct opt_pass *pass)
{
  char *dot_name, *flag_name, *glob_name;
  const char *name, *full_name, *prefix;
  char num[10];
  int flags, id;

  /* See below in next_pass_1.  */
  num[0] = '\0';
  if (pass->static_pass_number != -1)
    sprintf (num, "%d", ((int) pass->static_pass_number < 0
			 ? 1 : pass->static_pass_number));

  /* The name is both used to identify the pass for the purposes of plugins,
     and to specify dump file name and option.
     The latter two might want something short which is not quite unique; for
     that reason, we may have a disambiguating prefix, followed by a space
     to mark the start of the following dump file name / option string.  */
  name = strchr (pass->name, ' ');
  name = name ? name + 1 : pass->name;
  dot_name = concat (".", name, num, NULL);
  if (pass->type == SIMPLE_IPA_PASS || pass->type == IPA_PASS)
    prefix = "ipa-", flags = TDF_IPA;
  else if (pass->type == GIMPLE_PASS)
    prefix = "tree-", flags = TDF_TREE;
  else
    prefix = "rtl-", flags = TDF_RTL;

  flag_name = concat (prefix, name, num, NULL);
  glob_name = concat (prefix, name, NULL);
  id = dump_register (dot_name, flag_name, glob_name, flags);
  set_pass_for_id (id, pass);
  full_name = concat (prefix, pass->name, num, NULL);
  register_pass_name (pass, full_name);
  free (CONST_CAST (char *, full_name));
}

/* Recursive worker function for register_dump_files.  */

static int
register_dump_files_1 (struct opt_pass *pass, int properties)
{
  do
    {
      int new_properties = (properties | pass->properties_provided)
			   & ~pass->properties_destroyed;

      if (pass->name && pass->name[0] != '*')
        register_one_dump_file (pass);

      if (pass->sub)
        new_properties = register_dump_files_1 (pass->sub, new_properties);

      /* If we have a gate, combine the properties that we could have with
         and without the pass being examined.  */
      if (pass->gate)
        properties &= new_properties;
      else
        properties = new_properties;

      pass = pass->next;
    }
  while (pass);

  return properties;
}

/* Register the dump files for the pipeline starting at PASS.
   PROPERTIES reflects the properties that are guaranteed to be available at
   the beginning of the pipeline.  */

static void
register_dump_files (struct opt_pass *pass,int properties)
{
  pass->properties_required |= properties;
  register_dump_files_1 (pass, properties);
}

struct pass_registry
{
  const char* unique_name;
  struct opt_pass *pass;
};

/* Pass registry hash function.  */

static hashval_t
passr_hash (const void *p)
{
  const struct pass_registry *const s = (const struct pass_registry *const) p;
  return htab_hash_string (s->unique_name);
}

/* Hash equal function  */

static int
passr_eq (const void *p1, const void *p2)
{
  const struct pass_registry *const s1 = (const struct pass_registry *const) p1;
  const struct pass_registry *const s2 = (const struct pass_registry *const) p2;

  return !strcmp (s1->unique_name, s2->unique_name);
}

static htab_t name_to_pass_map = NULL;

/* Register PASS with NAME.  */

static void
register_pass_name (struct opt_pass *pass, const char *name)
{
  struct pass_registry **slot;
  struct pass_registry pr;

  if (!name_to_pass_map)
    name_to_pass_map = htab_create (256, passr_hash, passr_eq, NULL);

  pr.unique_name = name;
  slot = (struct pass_registry **) htab_find_slot (name_to_pass_map, &pr, INSERT);
  if (!*slot)
    {
      struct pass_registry *new_pr;

      new_pr = XCNEW (struct pass_registry);
      new_pr->unique_name = xstrdup (name);
      new_pr->pass = pass;
      *slot = new_pr;
    }
  else
    return; /* Ignore plugin passes.  */
}

/* Map from pass id to canonicalized pass name.  */

typedef const char *char_ptr;
DEF_VEC_P(char_ptr);
DEF_VEC_ALLOC_P(char_ptr, heap);
static VEC(char_ptr, heap) *pass_tab = NULL;

/* Callback function for traversing NAME_TO_PASS_MAP.  */

static int
pass_traverse (void **slot, void *data ATTRIBUTE_UNUSED)
{
  struct pass_registry **p = (struct pass_registry **)slot;
  struct opt_pass *pass = (*p)->pass;

  gcc_assert (pass->static_pass_number > 0);
  gcc_assert (pass_tab);

  VEC_replace (char_ptr, pass_tab, pass->static_pass_number,
               (*p)->unique_name);

  return 1;
}

/* The function traverses NAME_TO_PASS_MAP and creates a pass info
   table for dumping purpose.  */

static void
create_pass_tab (void)
{
  if (!flag_dump_passes)
    return;

  VEC_safe_grow_cleared (char_ptr, heap,
                         pass_tab, passes_by_id_size + 1);
  htab_traverse (name_to_pass_map, pass_traverse, NULL);
}

static bool override_gate_status (struct opt_pass *, tree, bool);

/* Dump the instantiated name for PASS. IS_ON indicates if PASS
   is turned on or not.  */

static void
dump_one_pass (struct opt_pass *pass, int pass_indent)
{
  int indent = 3 * pass_indent;
  const char *pn;
  bool is_on, is_really_on;

  is_on = (pass->gate == NULL) ? true : pass->gate();
  is_really_on = override_gate_status (pass, current_function_decl, is_on);

  if (pass->static_pass_number <= 0)
    pn = pass->name;
  else
    pn = VEC_index (char_ptr, pass_tab, pass->static_pass_number);

  fprintf (stderr, "%*s%-40s%*s:%s%s\n", indent, " ", pn,
           (15 - indent < 0 ? 0 : 15 - indent), " ",
           is_on ? "  ON" : "  OFF",
           ((!is_on) == (!is_really_on) ? ""
            : (is_really_on ? " (FORCED_ON)" : " (FORCED_OFF)")));
}

/* Dump pass list PASS with indentation INDENT.  */

static void
dump_pass_list (struct opt_pass *pass, int indent)
{
  do
    {
      dump_one_pass (pass, indent);
      if (pass->sub)
        dump_pass_list (pass->sub, indent + 1);
      pass = pass->next;
    }
  while (pass);
}

/* Dump all optimization passes.  */

void
dump_passes (void)
{
  struct cgraph_node *n, *node = NULL;
  tree save_fndecl = current_function_decl;

  create_pass_tab();

  FOR_EACH_DEFINED_FUNCTION (n)
    if (DECL_STRUCT_FUNCTION (n->symbol.decl))
      {
	node = n;
	break;
      }

  if (!node)
    return;

  push_cfun (DECL_STRUCT_FUNCTION (node->symbol.decl));
  current_function_decl = node->symbol.decl;

  dump_pass_list (all_lowering_passes, 1);
  dump_pass_list (all_small_ipa_passes, 1);
  dump_pass_list (all_regular_ipa_passes, 1);
  dump_pass_list (all_lto_gen_passes, 1);
  dump_pass_list (all_late_ipa_passes, 1);
  dump_pass_list (all_passes, 1);

  pop_cfun ();
  current_function_decl = save_fndecl;
}


/* Returns the pass with NAME.  */

static struct opt_pass *
get_pass_by_name (const char *name)
{
  struct pass_registry **slot, pr;

  pr.unique_name = name;
  slot = (struct pass_registry **) htab_find_slot (name_to_pass_map,
                                                   &pr, NO_INSERT);

  if (!slot || !*slot)
    return NULL;

  return (*slot)->pass;
}


/* Range [start, last].  */

struct uid_range
{
  unsigned int start;
  unsigned int last;
  const char *assem_name;
  struct uid_range *next;
};

typedef struct uid_range *uid_range_p;

DEF_VEC_P(uid_range_p);
DEF_VEC_ALLOC_P(uid_range_p, heap);

static VEC(uid_range_p, heap) *enabled_pass_uid_range_tab = NULL;
static VEC(uid_range_p, heap) *disabled_pass_uid_range_tab = NULL;


/* Parse option string for -fdisable- and -fenable-
   The syntax of the options:

   -fenable-<pass_name>
   -fdisable-<pass_name>

   -fenable-<pass_name>=s1:e1,s2:e2,...
   -fdisable-<pass_name>=s1:e1,s2:e2,...
*/

static void
enable_disable_pass (const char *arg, bool is_enable)
{
  struct opt_pass *pass;
  char *range_str, *phase_name;
  char *argstr = xstrdup (arg);
  VEC(uid_range_p, heap) **tab = 0;

  range_str = strchr (argstr,'=');
  if (range_str)
    {
      *range_str = '\0';
      range_str++;
    }

  phase_name = argstr;
  if (!*phase_name)
    {
      if (is_enable)
        error ("unrecognized option -fenable");
      else
        error ("unrecognized option -fdisable");
      free (argstr);
      return;
    }
  pass = get_pass_by_name (phase_name);
  if (!pass || pass->static_pass_number == -1)
    {
      if (is_enable)
        error ("unknown pass %s specified in -fenable", phase_name);
      else
        error ("unknown pass %s specified in -fdisable", phase_name);
      free (argstr);
      return;
    }

  if (is_enable)
    tab = &enabled_pass_uid_range_tab;
  else
    tab = &disabled_pass_uid_range_tab;

  if ((unsigned) pass->static_pass_number >= VEC_length (uid_range_p, *tab))
    VEC_safe_grow_cleared (uid_range_p, heap,
                           *tab, pass->static_pass_number + 1);

  if (!range_str)
    {
      uid_range_p slot;
      uid_range_p new_range = XCNEW (struct uid_range);

      new_range->start = 0;
      new_range->last = (unsigned)-1;

      slot = VEC_index (uid_range_p, *tab, pass->static_pass_number);
      new_range->next = slot;
      VEC_replace (uid_range_p, *tab, pass->static_pass_number,
                   new_range);
      if (is_enable)
        inform (UNKNOWN_LOCATION, "enable pass %s for functions in the range "
                "of [%u, %u]", phase_name, new_range->start, new_range->last);
      else
        inform (UNKNOWN_LOCATION, "disable pass %s for functions in the range "
                "of [%u, %u]", phase_name, new_range->start, new_range->last);
    }
  else
    {
      char *next_range = NULL;
      char *one_range = range_str;
      char *end_val = NULL;

      do
	{
	  uid_range_p slot;
	  uid_range_p new_range;
	  char *invalid = NULL;
	  long start;
	  char *func_name = NULL;

	  next_range = strchr (one_range, ',');
	  if (next_range)
	    {
	      *next_range = '\0';
	      next_range++;
	    }

	  end_val = strchr (one_range, ':');
	  if (end_val)
	    {
	      *end_val = '\0';
	      end_val++;
	    }
	  start = strtol (one_range, &invalid, 10);
	  if (*invalid || start < 0)
	    {
              if (end_val || (one_range[0] >= '0'
			      && one_range[0] <= '9'))
                {
                  error ("Invalid range %s in option %s",
                         one_range,
                         is_enable ? "-fenable" : "-fdisable");
                  free (argstr);
                  return;
                }
	      func_name = one_range;
	    }
	  if (!end_val)
	    {
	      new_range = XCNEW (struct uid_range);
              if (!func_name)
                {
                  new_range->start = (unsigned) start;
                  new_range->last = (unsigned) start;
                }
              else
                {
                  new_range->start = (unsigned) -1;
                  new_range->last = (unsigned) -1;
                  new_range->assem_name = xstrdup (func_name);
                }
	    }
	  else
	    {
	      long last = strtol (end_val, &invalid, 10);
	      if (*invalid || last < start)
		{
		  error ("Invalid range %s in option %s",
			 end_val,
			 is_enable ? "-fenable" : "-fdisable");
		  free (argstr);
		  return;
		}
	      new_range = XCNEW (struct uid_range);
	      new_range->start = (unsigned) start;
	      new_range->last = (unsigned) last;
	    }

          slot = VEC_index (uid_range_p, *tab, pass->static_pass_number);
          new_range->next = slot;
          VEC_replace (uid_range_p, *tab, pass->static_pass_number,
                       new_range);
          if (is_enable)
            {
              if (new_range->assem_name)
                inform (UNKNOWN_LOCATION,
                        "enable pass %s for function %s",
                        phase_name, new_range->assem_name);
              else
                inform (UNKNOWN_LOCATION,
                        "enable pass %s for functions in the range of [%u, %u]",
                        phase_name, new_range->start, new_range->last);
            }
          else
            {
              if (new_range->assem_name)
                inform (UNKNOWN_LOCATION,
                        "disable pass %s for function %s",
                        phase_name, new_range->assem_name);
              else
                inform (UNKNOWN_LOCATION,
                        "disable pass %s for functions in the range of [%u, %u]",
                        phase_name, new_range->start, new_range->last);
            }

	  one_range = next_range;
	} while (next_range);
    }

  free (argstr);
}

/* Enable pass specified by ARG.  */

void
enable_pass (const char *arg)
{
  enable_disable_pass (arg, true);
}

/* Disable pass specified by ARG.  */

void
disable_pass (const char *arg)
{
  enable_disable_pass (arg, false);
}

/* Returns true if PASS is explicitly enabled/disabled for FUNC.  */

static bool
is_pass_explicitly_enabled_or_disabled (struct opt_pass *pass,
					tree func,
					VEC(uid_range_p, heap) *tab)
{
  uid_range_p slot, range;
  int cgraph_uid;
  const char *aname = NULL;

  if (!tab
      || (unsigned) pass->static_pass_number >= VEC_length (uid_range_p, tab)
      || pass->static_pass_number == -1)
    return false;

  slot = VEC_index (uid_range_p, tab, pass->static_pass_number);
  if (!slot)
    return false;

  cgraph_uid = func ? cgraph_get_node (func)->uid : 0;
  if (func && DECL_ASSEMBLER_NAME_SET_P (func))
    aname = IDENTIFIER_POINTER (DECL_ASSEMBLER_NAME (func));

  range = slot;
  while (range)
    {
      if ((unsigned) cgraph_uid >= range->start
	  && (unsigned) cgraph_uid <= range->last)
	return true;
      if (range->assem_name && aname
          && !strcmp (range->assem_name, aname))
        return true;
      range = range->next;
    }

  return false;
}

/* Look at the static_pass_number and duplicate the pass
   if it is already added to a list. */

static struct opt_pass *
make_pass_instance (struct opt_pass *pass, bool track_duplicates)
{
  /* A nonzero static_pass_number indicates that the
     pass is already in the list.  */
  if (pass->static_pass_number)
    {
      struct opt_pass *new_pass;

      if (pass->type == GIMPLE_PASS
          || pass->type == RTL_PASS
          || pass->type == SIMPLE_IPA_PASS)
        {
          new_pass = XNEW (struct opt_pass);
          memcpy (new_pass, pass, sizeof (struct opt_pass));
        }
      else if (pass->type == IPA_PASS)
        {
          new_pass = (struct opt_pass *)XNEW (struct ipa_opt_pass_d);
          memcpy (new_pass, pass, sizeof (struct ipa_opt_pass_d));
        }
      else
        gcc_unreachable ();

      new_pass->next = NULL;

      new_pass->todo_flags_start &= ~TODO_mark_first_instance;

      /* Indicate to register_dump_files that this pass has duplicates,
         and so it should rename the dump file.  The first instance will
         be -1, and be number of duplicates = -static_pass_number - 1.
         Subsequent instances will be > 0 and just the duplicate number.  */
      if ((pass->name && pass->name[0] != '*') || track_duplicates)
        {
          pass->static_pass_number -= 1;
          new_pass->static_pass_number = -pass->static_pass_number;
	}
      return new_pass;
    }
  else
    {
      pass->todo_flags_start |= TODO_mark_first_instance;
      pass->static_pass_number = -1;

      invoke_plugin_callbacks (PLUGIN_NEW_PASS, pass);
    }
  return pass;
}

/* Add a pass to the pass list. Duplicate the pass if it's already
   in the list.  */

static struct opt_pass **
next_pass_1 (struct opt_pass **list, struct opt_pass *pass)
{
  /* Every pass should have a name so that plugins can refer to them.  */
  gcc_assert (pass->name != NULL);

  *list = make_pass_instance (pass, false);

  return &(*list)->next;
}

/* List node for an inserted pass instance. We need to keep track of all
   the newly-added pass instances (with 'added_pass_nodes' defined below)
   so that we can register their dump files after pass-positioning is finished.
   Registering dumping files needs to be post-processed or the
   static_pass_number of the opt_pass object would be modified and mess up
   the dump file names of future pass instances to be added.  */

struct pass_list_node
{
  struct opt_pass *pass;
  struct pass_list_node *next;
};

static struct pass_list_node *added_pass_nodes = NULL;
static struct pass_list_node *prev_added_pass_node;

/* Insert the pass at the proper position. Return true if the pass
   is successfully added.

   NEW_PASS_INFO - new pass to be inserted
   PASS_LIST - root of the pass list to insert the new pass to  */

static bool
position_pass (struct register_pass_info *new_pass_info,
               struct opt_pass **pass_list)
{
  struct opt_pass *pass = *pass_list, *prev_pass = NULL;
  bool success = false;

  for ( ; pass; prev_pass = pass, pass = pass->next)
    {
      /* Check if the current pass is of the same type as the new pass and
         matches the name and the instance number of the reference pass.  */
      if (pass->type == new_pass_info->pass->type
          && pass->name
          && !strcmp (pass->name, new_pass_info->reference_pass_name)
          && ((new_pass_info->ref_pass_instance_number == 0)
              || (new_pass_info->ref_pass_instance_number ==
                  pass->static_pass_number)
              || (new_pass_info->ref_pass_instance_number == 1
                  && pass->todo_flags_start & TODO_mark_first_instance)))
        {
          struct opt_pass *new_pass;
          struct pass_list_node *new_pass_node;

	  new_pass = make_pass_instance (new_pass_info->pass, true);

          /* Insert the new pass instance based on the positioning op.  */
          switch (new_pass_info->pos_op)
            {
              case PASS_POS_INSERT_AFTER:
                new_pass->next = pass->next;
                pass->next = new_pass;

		/* Skip newly inserted pass to avoid repeated
		   insertions in the case where the new pass and the
		   existing one have the same name.  */
                pass = new_pass;
                break;
              case PASS_POS_INSERT_BEFORE:
                new_pass->next = pass;
                if (prev_pass)
                  prev_pass->next = new_pass;
                else
                  *pass_list = new_pass;
                break;
              case PASS_POS_REPLACE:
                new_pass->next = pass->next;
                if (prev_pass)
                  prev_pass->next = new_pass;
                else
                  *pass_list = new_pass;
                new_pass->sub = pass->sub;
                new_pass->tv_id = pass->tv_id;
                pass = new_pass;
                break;
              default:
                error ("invalid pass positioning operation");
                return false;
            }

          /* Save the newly added pass (instance) in the added_pass_nodes
             list so that we can register its dump file later. Note that
             we cannot register the dump file now because doing so will modify
             the static_pass_number of the opt_pass object and therefore
             mess up the dump file name of future instances.  */
          new_pass_node = XCNEW (struct pass_list_node);
          new_pass_node->pass = new_pass;
          if (!added_pass_nodes)
            added_pass_nodes = new_pass_node;
          else
            prev_added_pass_node->next = new_pass_node;
          prev_added_pass_node = new_pass_node;

          success = true;
        }

      if (pass->sub && position_pass (new_pass_info, &pass->sub))
        success = true;
    }

  return success;
}

/* Hooks a new pass into the pass lists.

   PASS_INFO   - pass information that specifies the opt_pass object,
                 reference pass, instance number, and how to position
                 the pass  */

void
register_pass (struct register_pass_info *pass_info)
{
  bool all_instances, success;

  /* The checks below could fail in buggy plugins.  Existing GCC
     passes should never fail these checks, so we mention plugin in
     the messages.  */
  if (!pass_info->pass)
      fatal_error ("plugin cannot register a missing pass");

  if (!pass_info->pass->name)
      fatal_error ("plugin cannot register an unnamed pass");

  if (!pass_info->reference_pass_name)
      fatal_error
	("plugin cannot register pass %qs without reference pass name",
	 pass_info->pass->name);

  /* Try to insert the new pass to the pass lists.  We need to check
     all five lists as the reference pass could be in one (or all) of
     them.  */
  all_instances = pass_info->ref_pass_instance_number == 0;
  success = position_pass (pass_info, &all_lowering_passes);
  if (!success || all_instances)
    success |= position_pass (pass_info, &all_small_ipa_passes);
  if (!success || all_instances)
    success |= position_pass (pass_info, &all_regular_ipa_passes);
  if (!success || all_instances)
    success |= position_pass (pass_info, &all_lto_gen_passes);
  if (!success || all_instances)
    success |= position_pass (pass_info, &all_late_ipa_passes);
  if (!success || all_instances)
    success |= position_pass (pass_info, &all_passes);
  if (!success)
    fatal_error
      ("pass %qs not found but is referenced by new pass %qs",
       pass_info->reference_pass_name, pass_info->pass->name);

  /* OK, we have successfully inserted the new pass. We need to register
     the dump files for the newly added pass and its duplicates (if any).
     Because the registration of plugin/backend passes happens after the
     command-line options are parsed, the options that specify single
     pass dumping (e.g. -fdump-tree-PASSNAME) cannot be used for new
     passes. Therefore we currently can only enable dumping of
     new passes when the 'dump-all' flags (e.g. -fdump-tree-all)
     are specified. While doing so, we also delete the pass_list_node
     objects created during pass positioning.  */
  while (added_pass_nodes)
    {
      struct pass_list_node *next_node = added_pass_nodes->next;
      enum tree_dump_index tdi;
      register_one_dump_file (added_pass_nodes->pass);
      if (added_pass_nodes->pass->type == SIMPLE_IPA_PASS
          || added_pass_nodes->pass->type == IPA_PASS)
        tdi = TDI_ipa_all;
      else if (added_pass_nodes->pass->type == GIMPLE_PASS)
        tdi = TDI_tree_all;
      else
        tdi = TDI_rtl_all;
      /* Check if dump-all flag is specified.  */
      if (get_dump_file_info (tdi)->state)
        get_dump_file_info (added_pass_nodes->pass->static_pass_number)
            ->state = get_dump_file_info (tdi)->state;
      XDELETE (added_pass_nodes);
      added_pass_nodes = next_node;
    }
}

/* Construct the pass tree.  The sequencing of passes is driven by
   the cgraph routines:

   finalize_compilation_unit ()
       for each node N in the cgraph
	   cgraph_analyze_function (N)
	       cgraph_lower_function (N) -> all_lowering_passes

   If we are optimizing, compile is then invoked:

   compile ()
       ipa_passes () 			-> all_small_ipa_passes
					-> Analysis of all_regular_ipa_passes
	* possible LTO streaming at copmilation time *
					-> Execution of all_regular_ipa_passes
	* possible LTO streaming at link time *
					-> all_late_ipa_passes
       expand_all_functions ()
           for each node N in the cgraph
	       expand_function (N)      -> Transformation of all_regular_ipa_passes
				        -> all_passes
*/

void
init_optimization_passes (void)
{
  struct opt_pass **p;

#define NEXT_PASS(PASS)  (p = next_pass_1 (p, &((PASS).pass)))

 /* All passes needed to lower the function into shape optimizers can
    operate on.  These passes are always run first on the function, but
    backend might produce already lowered functions that are not processed
    by these passes.  */
  p = &all_lowering_passes;
  NEXT_PASS (pass_warn_unused_result);
  NEXT_PASS (pass_diagnose_omp_blocks);
  NEXT_PASS (pass_diagnose_tm_blocks);
  NEXT_PASS (pass_mudflap_1);
  NEXT_PASS (pass_lower_omp);
  NEXT_PASS (pass_lower_cf);
  NEXT_PASS (pass_lower_tm);
  NEXT_PASS (pass_refactor_eh);
  NEXT_PASS (pass_lower_eh);
  NEXT_PASS (pass_build_cfg);
  NEXT_PASS (pass_warn_function_return);
  NEXT_PASS (pass_build_cgraph_edges);
  *p = NULL;

  /* Interprocedural optimization passes.  */
  p = &all_small_ipa_passes;
  NEXT_PASS (pass_ipa_free_lang_data);
  NEXT_PASS (pass_ipa_function_and_variable_visibility);
  NEXT_PASS (pass_early_local_passes);
    {
      struct opt_pass **p = &pass_early_local_passes.pass.sub;
      NEXT_PASS (pass_fixup_cfg);
      NEXT_PASS (pass_init_datastructures);
      NEXT_PASS (pass_expand_omp);
<<<<<<< HEAD
      NEXT_PASS (pass_expand_cilk);
      NEXT_PASS (pass_referenced_vars);
=======

>>>>>>> 2ca704f3
      NEXT_PASS (pass_build_ssa);
      NEXT_PASS (pass_lower_vector);
      NEXT_PASS (pass_early_warn_uninitialized);
      NEXT_PASS (pass_rebuild_cgraph_edges);
      NEXT_PASS (pass_inline_parameters);
      NEXT_PASS (pass_early_inline);
      NEXT_PASS (pass_all_early_optimizations);
	{
	  struct opt_pass **p = &pass_all_early_optimizations.pass.sub;
	  NEXT_PASS (pass_remove_cgraph_callee_edges);
	  NEXT_PASS (pass_rename_ssa_copies);
	  NEXT_PASS (pass_ccp);
	  NEXT_PASS (pass_forwprop);
	  /* pass_build_ealias is a dummy pass that ensures that we
	     execute TODO_rebuild_alias at this point.  Re-building
	     alias information also rewrites no longer addressed
	     locals into SSA form if possible.  */
	  NEXT_PASS (pass_build_ealias);
	  NEXT_PASS (pass_sra_early);
	  NEXT_PASS (pass_fre);
	  NEXT_PASS (pass_copy_prop);
	  NEXT_PASS (pass_merge_phi);
	  NEXT_PASS (pass_cd_dce);
	  NEXT_PASS (pass_early_ipa_sra);
	  NEXT_PASS (pass_tail_recursion);
	  NEXT_PASS (pass_convert_switch);
          NEXT_PASS (pass_cleanup_eh);
          NEXT_PASS (pass_profile);
          NEXT_PASS (pass_local_pure_const);
	  /* Split functions creates parts that are not run through
	     early optimizations again.  It is thus good idea to do this
	     late.  */
          NEXT_PASS (pass_split_functions);
	}
      NEXT_PASS (pass_release_ssa_names);
      NEXT_PASS (pass_rebuild_cgraph_edges);
      NEXT_PASS (pass_inline_parameters);
    }
  NEXT_PASS (pass_ipa_free_inline_summary);
  NEXT_PASS (pass_ipa_tree_profile);
    {
      struct opt_pass **p = &pass_ipa_tree_profile.pass.sub;
      NEXT_PASS (pass_feedback_split_functions);
    }
  NEXT_PASS (pass_ipa_increase_alignment);
  NEXT_PASS (pass_ipa_matrix_reorg);
  NEXT_PASS (pass_ipa_tm);
  NEXT_PASS (pass_ipa_lower_emutls);
  *p = NULL;

  p = &all_regular_ipa_passes;
  NEXT_PASS (pass_ipa_whole_program_visibility);
  NEXT_PASS (pass_ipa_profile);
  NEXT_PASS (pass_ipa_cp);
  NEXT_PASS (pass_ipa_cdtor_merge);
  NEXT_PASS (pass_ipa_inline);
  NEXT_PASS (pass_ipa_pure_const);
  NEXT_PASS (pass_ipa_reference);
  *p = NULL;

  p = &all_lto_gen_passes;
  NEXT_PASS (pass_ipa_lto_gimple_out);
  NEXT_PASS (pass_ipa_lto_finish_out);  /* This must be the last LTO pass.  */
  *p = NULL;

  /* Simple IPA passes executed after the regular passes.  In WHOPR mode the
     passes are executed after partitioning and thus see just parts of the
     compiled unit.  */
  p = &all_late_ipa_passes;
  NEXT_PASS (pass_ipa_pta);
  *p = NULL;

  /* These passes are run after IPA passes on every function that is being
     output to the assembler file.  */
  p = &all_passes;
  NEXT_PASS (pass_fixup_cfg);
  NEXT_PASS (pass_lower_eh_dispatch);
  NEXT_PASS (pass_all_optimizations);
    {
      struct opt_pass **p = &pass_all_optimizations.pass.sub;
      NEXT_PASS (pass_remove_cgraph_callee_edges);
      /* Initial scalar cleanups before alias computation.
	 They ensure memory accesses are not indirect wherever possible.  */
      NEXT_PASS (pass_strip_predict_hints);
      NEXT_PASS (pass_rename_ssa_copies);
      NEXT_PASS (pass_complete_unrolli);
      NEXT_PASS (pass_ccp);
      NEXT_PASS (pass_forwprop);
      /* pass_build_alias is a dummy pass that ensures that we
	 execute TODO_rebuild_alias at this point.  Re-building
	 alias information also rewrites no longer addressed
	 locals into SSA form if possible.  */
      NEXT_PASS (pass_build_alias);
      NEXT_PASS (pass_return_slot);
      NEXT_PASS (pass_phiprop);
      NEXT_PASS (pass_fre);
      NEXT_PASS (pass_copy_prop);
      NEXT_PASS (pass_merge_phi);
      NEXT_PASS (pass_vrp);
      NEXT_PASS (pass_dce);
      NEXT_PASS (pass_call_cdce);
      NEXT_PASS (pass_cselim);
      NEXT_PASS (pass_tree_ifcombine);
      NEXT_PASS (pass_phiopt);
      NEXT_PASS (pass_tail_recursion);
      NEXT_PASS (pass_ch);
      NEXT_PASS (pass_stdarg);
      NEXT_PASS (pass_lower_complex);
      NEXT_PASS (pass_sra);
      NEXT_PASS (pass_rename_ssa_copies);
      /* The dom pass will also resolve all __builtin_constant_p calls
         that are still there to 0.  This has to be done after some
	 propagations have already run, but before some more dead code
	 is removed, and this place fits nicely.  Remember this when
	 trying to move or duplicate pass_dominator somewhere earlier.  */
      NEXT_PASS (pass_dominator);
      /* The only const/copy propagation opportunities left after
	 DOM should be due to degenerate PHI nodes.  So rather than
	 run the full propagators, run a specialized pass which
	 only examines PHIs to discover const/copy propagation
	 opportunities.  */
      NEXT_PASS (pass_phi_only_cprop);
      NEXT_PASS (pass_dse);
      NEXT_PASS (pass_reassoc);
      NEXT_PASS (pass_dce);
      NEXT_PASS (pass_forwprop);
      NEXT_PASS (pass_phiopt);
      NEXT_PASS (pass_object_sizes);
      NEXT_PASS (pass_strlen);
      NEXT_PASS (pass_ccp);
      NEXT_PASS (pass_copy_prop);
      NEXT_PASS (pass_cse_sincos);
      NEXT_PASS (pass_optimize_bswap);
      NEXT_PASS (pass_split_crit_edges);
      NEXT_PASS (pass_pre);
      NEXT_PASS (pass_sink_code);
      NEXT_PASS (pass_tree_loop);
	{
	  struct opt_pass **p = &pass_tree_loop.pass.sub;
	  NEXT_PASS (pass_tree_loop_init);
	  NEXT_PASS (pass_lim);
	  NEXT_PASS (pass_copy_prop);
	  NEXT_PASS (pass_dce_loop);
	  NEXT_PASS (pass_tree_unswitch);
	  NEXT_PASS (pass_scev_cprop);
	  NEXT_PASS (pass_record_bounds);
	  NEXT_PASS (pass_check_data_deps);
	  NEXT_PASS (pass_loop_distribution);
	  NEXT_PASS (pass_copy_prop);
	  NEXT_PASS (pass_graphite);
	    {
	      struct opt_pass **p = &pass_graphite.pass.sub;
	      NEXT_PASS (pass_graphite_transforms);
	      NEXT_PASS (pass_lim);
	      NEXT_PASS (pass_copy_prop);
	      NEXT_PASS (pass_dce_loop);
	    }
	  NEXT_PASS (pass_iv_canon);
	  NEXT_PASS (pass_if_conversion);
	  NEXT_PASS (pass_vectorize);
	    {
	      struct opt_pass **p = &pass_vectorize.pass.sub;
	      NEXT_PASS (pass_dce_loop);
	    }
          NEXT_PASS (pass_predcom);
	  NEXT_PASS (pass_complete_unroll);
	  NEXT_PASS (pass_slp_vectorize);
	  NEXT_PASS (pass_parallelize_loops);
	  NEXT_PASS (pass_loop_prefetch);
	  NEXT_PASS (pass_iv_optimize);
	  NEXT_PASS (pass_lim);
	  NEXT_PASS (pass_tree_loop_done);
	}
      NEXT_PASS (pass_lower_vector_ssa);
      NEXT_PASS (pass_cse_reciprocals);
      NEXT_PASS (pass_reassoc);
      NEXT_PASS (pass_vrp);
      NEXT_PASS (pass_strength_reduction);
      NEXT_PASS (pass_dominator);
      /* The only const/copy propagation opportunities left after
	 DOM should be due to degenerate PHI nodes.  So rather than
	 run the full propagators, run a specialized pass which
	 only examines PHIs to discover const/copy propagation
	 opportunities.  */
      NEXT_PASS (pass_phi_only_cprop);
      NEXT_PASS (pass_cd_dce);
      NEXT_PASS (pass_tracer);

      /* FIXME: If DCE is not run before checking for uninitialized uses,
	 we may get false warnings (e.g., testsuite/gcc.dg/uninit-5.c).
	 However, this also causes us to misdiagnose cases that should be
	 real warnings (e.g., testsuite/gcc.dg/pr18501.c).

	 To fix the false positives in uninit-5.c, we would have to
	 account for the predicates protecting the set and the use of each
	 variable.  Using a representation like Gated Single Assignment
	 may help.  */
      NEXT_PASS (pass_late_warn_uninitialized);
      NEXT_PASS (pass_dse);
      NEXT_PASS (pass_forwprop);
      NEXT_PASS (pass_phiopt);
      NEXT_PASS (pass_fold_builtins);
      NEXT_PASS (pass_optimize_widening_mul);
      NEXT_PASS (pass_tail_calls);
      NEXT_PASS (pass_rename_ssa_copies);
      NEXT_PASS (pass_uncprop);
      NEXT_PASS (pass_local_pure_const);
    }
  NEXT_PASS (pass_tm_init);
    {
      struct opt_pass **p = &pass_tm_init.pass.sub;
      NEXT_PASS (pass_tm_mark);
      NEXT_PASS (pass_tm_memopt);
      NEXT_PASS (pass_tm_edges);
    }
  NEXT_PASS (pass_lower_complex_O0);
  NEXT_PASS (pass_cleanup_eh);
  NEXT_PASS (pass_lower_resx);
  NEXT_PASS (pass_nrv);
  NEXT_PASS (pass_mudflap_2);
  NEXT_PASS (pass_cleanup_cfg_post_optimizing);
  NEXT_PASS (pass_warn_function_noreturn);

  NEXT_PASS (pass_expand);

  NEXT_PASS (pass_rest_of_compilation);
    {
      struct opt_pass **p = &pass_rest_of_compilation.pass.sub;
      NEXT_PASS (pass_instantiate_virtual_regs);
      NEXT_PASS (pass_into_cfg_layout_mode);
      NEXT_PASS (pass_jump);
      NEXT_PASS (pass_lower_subreg);
      NEXT_PASS (pass_df_initialize_opt);
      NEXT_PASS (pass_cse);
      NEXT_PASS (pass_rtl_fwprop);
      NEXT_PASS (pass_rtl_cprop);
      NEXT_PASS (pass_rtl_pre);
      NEXT_PASS (pass_rtl_hoist);
      NEXT_PASS (pass_rtl_cprop);
      NEXT_PASS (pass_rtl_store_motion);
      NEXT_PASS (pass_cse_after_global_opts);
      NEXT_PASS (pass_rtl_ifcvt);
      NEXT_PASS (pass_reginfo_init);
      /* Perform loop optimizations.  It might be better to do them a bit
	 sooner, but we want the profile feedback to work more
	 efficiently.  */
      NEXT_PASS (pass_loop2);
	{
	  struct opt_pass **p = &pass_loop2.pass.sub;
	  NEXT_PASS (pass_rtl_loop_init);
	  NEXT_PASS (pass_rtl_move_loop_invariants);
	  NEXT_PASS (pass_rtl_unswitch);
	  NEXT_PASS (pass_rtl_unroll_and_peel_loops);
	  NEXT_PASS (pass_rtl_doloop);
	  NEXT_PASS (pass_rtl_loop_done);
	  *p = NULL;
	}
      NEXT_PASS (pass_web);
      NEXT_PASS (pass_rtl_cprop);
      NEXT_PASS (pass_cse2);
      NEXT_PASS (pass_rtl_dse1);
      NEXT_PASS (pass_rtl_fwprop_addr);
      NEXT_PASS (pass_inc_dec);
      NEXT_PASS (pass_initialize_regs);
      NEXT_PASS (pass_ud_rtl_dce);
      NEXT_PASS (pass_combine);
      NEXT_PASS (pass_if_after_combine);
      NEXT_PASS (pass_partition_blocks);
      NEXT_PASS (pass_regmove);
      NEXT_PASS (pass_outof_cfg_layout_mode);
      NEXT_PASS (pass_split_all_insns);
      NEXT_PASS (pass_lower_subreg2);
      NEXT_PASS (pass_df_initialize_no_opt);
      NEXT_PASS (pass_stack_ptr_mod);
      NEXT_PASS (pass_mode_switching);
      NEXT_PASS (pass_match_asm_constraints);
      NEXT_PASS (pass_sms);
      NEXT_PASS (pass_sched);
      NEXT_PASS (pass_ira);
      NEXT_PASS (pass_reload);
      NEXT_PASS (pass_postreload);
	{
	  struct opt_pass **p = &pass_postreload.pass.sub;
	  NEXT_PASS (pass_postreload_cse);
	  NEXT_PASS (pass_gcse2);
	  NEXT_PASS (pass_split_after_reload);
	  NEXT_PASS (pass_ree);
	  NEXT_PASS (pass_compare_elim_after_reload);
	  NEXT_PASS (pass_branch_target_load_optimize1);
	  NEXT_PASS (pass_thread_prologue_and_epilogue);
	  NEXT_PASS (pass_rtl_dse2);
	  NEXT_PASS (pass_stack_adjustments);
	  NEXT_PASS (pass_jump2);
	  NEXT_PASS (pass_peephole2);
	  NEXT_PASS (pass_if_after_reload);
	  NEXT_PASS (pass_regrename);
	  NEXT_PASS (pass_cprop_hardreg);
	  NEXT_PASS (pass_fast_rtl_dce);
	  NEXT_PASS (pass_reorder_blocks);
	  NEXT_PASS (pass_branch_target_load_optimize2);
	  NEXT_PASS (pass_leaf_regs);
	  NEXT_PASS (pass_split_before_sched2);
	  NEXT_PASS (pass_sched2);
	  NEXT_PASS (pass_stack_regs);
	    {
	      struct opt_pass **p = &pass_stack_regs.pass.sub;
	      NEXT_PASS (pass_split_before_regstack);
	      NEXT_PASS (pass_stack_regs_run);
	    }
	  NEXT_PASS (pass_compute_alignments);
	  NEXT_PASS (pass_duplicate_computed_gotos);
	  NEXT_PASS (pass_variable_tracking);
	  NEXT_PASS (pass_free_cfg);
	  NEXT_PASS (pass_machine_reorg);
	  NEXT_PASS (pass_cleanup_barriers);
	  NEXT_PASS (pass_delay_slots);
	  NEXT_PASS (pass_split_for_shorten_branches);
	  NEXT_PASS (pass_convert_to_eh_region_ranges);
	  NEXT_PASS (pass_shorten_branches);
	  NEXT_PASS (pass_set_nothrow_function_flags);
	  NEXT_PASS (pass_dwarf2_frame);
	  NEXT_PASS (pass_final);
	}
      NEXT_PASS (pass_df_finish);
    }
  NEXT_PASS (pass_clean_state);
  *p = NULL;

#undef NEXT_PASS

  /* Register the passes with the tree dump code.  */
  register_dump_files (all_lowering_passes, PROP_gimple_any);
  register_dump_files (all_small_ipa_passes,
		       PROP_gimple_any | PROP_gimple_lcf | PROP_gimple_leh
		       | PROP_cfg);
  register_dump_files (all_regular_ipa_passes,
		       PROP_gimple_any | PROP_gimple_lcf | PROP_gimple_leh
		       | PROP_cfg);
  register_dump_files (all_lto_gen_passes,
		       PROP_gimple_any | PROP_gimple_lcf | PROP_gimple_leh
		       | PROP_cfg);
  register_dump_files (all_late_ipa_passes,
		       PROP_gimple_any | PROP_gimple_lcf | PROP_gimple_leh
		       | PROP_cfg);
  register_dump_files (all_passes,
		       PROP_gimple_any | PROP_gimple_lcf | PROP_gimple_leh
		       | PROP_cfg);
}

/* If we are in IPA mode (i.e., current_function_decl is NULL), call
   function CALLBACK for every function in the call graph.  Otherwise,
   call CALLBACK on the current function.  */

static void
do_per_function (void (*callback) (void *data), void *data)
{
  if (current_function_decl)
    callback (data);
  else
    {
      struct cgraph_node *node;
      FOR_EACH_DEFINED_FUNCTION (node)
	if (gimple_has_body_p (node->symbol.decl)
	    && (!node->clone_of || node->symbol.decl != node->clone_of->symbol.decl))
	  {
	    push_cfun (DECL_STRUCT_FUNCTION (node->symbol.decl));
	    current_function_decl = node->symbol.decl;
	    callback (data);
	    if (!flag_wpa)
	      {
	        free_dominance_info (CDI_DOMINATORS);
	        free_dominance_info (CDI_POST_DOMINATORS);
	      }
	    current_function_decl = NULL;
	    pop_cfun ();
	    ggc_collect ();
	  }
    }
}

/* Because inlining might remove no-longer reachable nodes, we need to
   keep the array visible to garbage collector to avoid reading collected
   out nodes.  */
static int nnodes;
static GTY ((length ("nnodes"))) cgraph_node_ptr *order;

/* If we are in IPA mode (i.e., current_function_decl is NULL), call
   function CALLBACK for every function in the call graph.  Otherwise,
   call CALLBACK on the current function.
   This function is global so that plugins can use it.  */
void
do_per_function_toporder (void (*callback) (void *data), void *data)
{
  int i;

  if (current_function_decl)
    callback (data);
  else
    {
      gcc_assert (!order);
      order = ggc_alloc_vec_cgraph_node_ptr (cgraph_n_nodes);
      nnodes = ipa_reverse_postorder (order);
      for (i = nnodes - 1; i >= 0; i--)
        order[i]->process = 1;
      for (i = nnodes - 1; i >= 0; i--)
	{
	  struct cgraph_node *node = order[i];

	  /* Allow possibly removed nodes to be garbage collected.  */
	  order[i] = NULL;
	  node->process = 0;
	  if (cgraph_function_with_gimple_body_p (node))
	    {
	      push_cfun (DECL_STRUCT_FUNCTION (node->symbol.decl));
	      current_function_decl = node->symbol.decl;
	      callback (data);
	      free_dominance_info (CDI_DOMINATORS);
	      free_dominance_info (CDI_POST_DOMINATORS);
	      current_function_decl = NULL;
	      pop_cfun ();
	      ggc_collect ();
	    }
	}
    }
  ggc_free (order);
  order = NULL;
  nnodes = 0;
}

/* Helper function to perform function body dump.  */

static void
execute_function_dump (void *data ATTRIBUTE_UNUSED)
{
  if (dump_file && current_function_decl)
    {
      if (cfun->curr_properties & PROP_trees)
        dump_function_to_file (current_function_decl, dump_file, dump_flags);
      else
	{
	  print_rtl_with_bb (dump_file, get_insns (), dump_flags);

	  if ((cfun->curr_properties & PROP_cfg)
	      && graph_dump_format != no_graph
	      && (dump_flags & TDF_GRAPH))
	    print_rtl_graph_with_bb (dump_file_name, get_insns ());
	}

      /* Flush the file.  If verification fails, we won't be able to
	 close the file before aborting.  */
      fflush (dump_file);
    }
}

/* Perform all TODO actions that ought to be done on each function.  */

static void
execute_function_todo (void *data)
{
  unsigned int flags = (size_t)data;
  flags &= ~cfun->last_verified;
  if (!flags)
    return;

  /* Always cleanup the CFG before trying to update SSA.  */
  if (flags & TODO_cleanup_cfg)
    {
      bool cleanup = cleanup_tree_cfg ();

      if (cleanup && (cfun->curr_properties & PROP_ssa))
	flags |= TODO_remove_unused_locals;

      /* When cleanup_tree_cfg merges consecutive blocks, it may
	 perform some simplistic propagation when removing single
	 valued PHI nodes.  This propagation may, in turn, cause the
	 SSA form to become out-of-date (see PR 22037).  So, even
	 if the parent pass had not scheduled an SSA update, we may
	 still need to do one.  */
      if (!(flags & TODO_update_ssa_any) && need_ssa_update_p (cfun))
	flags |= TODO_update_ssa;
    }

  if (flags & TODO_update_ssa_any)
    {
      unsigned update_flags = flags & TODO_update_ssa_any;
      update_ssa (update_flags);
      cfun->last_verified &= ~TODO_verify_ssa;
    }

  if (flags & TODO_rebuild_alias)
    {
      execute_update_addresses_taken ();
      compute_may_aliases ();
    }
  else if (optimize && (flags & TODO_update_address_taken))
    execute_update_addresses_taken ();

  if (flags & TODO_remove_unused_locals)
    remove_unused_locals ();

  if (flags & TODO_rebuild_frequencies)
    rebuild_frequencies ();

  if (flags & TODO_rebuild_cgraph_edges)
    rebuild_cgraph_edges ();

  /* If we've seen errors do not bother running any verifiers.  */
  if (seen_error ())
    return;

#if defined ENABLE_CHECKING
  if (flags & TODO_verify_ssa
      || (current_loops && loops_state_satisfies_p (LOOP_CLOSED_SSA)))
    {
      verify_gimple_in_cfg (cfun);
      verify_ssa (true);
    }
  else if (flags & TODO_verify_stmts)
    verify_gimple_in_cfg (cfun);
  if (flags & TODO_verify_flow)
    verify_flow_info ();
  if (current_loops && loops_state_satisfies_p (LOOP_CLOSED_SSA))
    verify_loop_closed_ssa (false);
  if (flags & TODO_verify_rtl_sharing)
    verify_rtl_sharing ();
#endif

  cfun->last_verified = flags & TODO_verify_all;
}

/* Perform all TODO actions.  */
static void
execute_todo (unsigned int flags)
{
#if defined ENABLE_CHECKING
  if (cfun
      && need_ssa_update_p (cfun))
    gcc_assert (flags & TODO_update_ssa_any);
#endif

  timevar_push (TV_TODO);

  /* Inform the pass whether it is the first time it is run.  */
  first_pass_instance = (flags & TODO_mark_first_instance) != 0;

  statistics_fini_pass ();

  do_per_function (execute_function_todo, (void *)(size_t) flags);

  /* Always remove functions just as before inlining: IPA passes might be
     interested to see bodies of extern inline functions that are not inlined
     to analyze side effects.  The full removal is done just at the end
     of IPA pass queue.  */
  if (flags & TODO_remove_functions)
    {
      gcc_assert (!cfun);
      symtab_remove_unreachable_nodes (true, dump_file);
    }

  if ((flags & TODO_dump_symtab) && dump_file && !current_function_decl)
    {
      gcc_assert (!cfun);
      dump_symtab (dump_file);
      /* Flush the file.  If verification fails, we won't be able to
	 close the file before aborting.  */
      fflush (dump_file);
    }

  if (flags & TODO_ggc_collect)
    ggc_collect ();

  /* Now that the dumping has been done, we can get rid of the optional
     df problems.  */
  if (flags & TODO_df_finish)
    df_finish_pass ((flags & TODO_df_verify) != 0);

  timevar_pop (TV_TODO);
}

/* Verify invariants that should hold between passes.  This is a place
   to put simple sanity checks.  */

static void
verify_interpass_invariants (void)
{
  gcc_checking_assert (!fold_deferring_overflow_warnings_p ());
}

/* Clear the last verified flag.  */

static void
clear_last_verified (void *data ATTRIBUTE_UNUSED)
{
  cfun->last_verified = 0;
}

/* Helper function. Verify that the properties has been turn into the
   properties expected by the pass.  */

#ifdef ENABLE_CHECKING
static void
verify_curr_properties (void *data)
{
  unsigned int props = (size_t)data;
  gcc_assert ((cfun->curr_properties & props) == props);
}
#endif

/* Initialize pass dump file.  */
/* This is non-static so that the plugins can use it.  */

bool
pass_init_dump_file (struct opt_pass *pass)
{
  /* If a dump file name is present, open it if enabled.  */
  if (pass->static_pass_number != -1)
    {
      bool initializing_dump = !dump_initialized_p (pass->static_pass_number);
      dump_file_name = get_dump_file_name (pass->static_pass_number);
      dump_file = dump_begin (pass->static_pass_number, &dump_flags);
      if (dump_file && current_function_decl)
        dump_function_header (dump_file, current_function_decl, dump_flags);
      return initializing_dump;
    }
  else
    return false;
}

/* Flush PASS dump file.  */
/* This is non-static so that plugins can use it.  */

void
pass_fini_dump_file (struct opt_pass *pass)
{
  /* Flush and close dump file.  */
  if (dump_file_name)
    {
      free (CONST_CAST (char *, dump_file_name));
      dump_file_name = NULL;
    }

  if (dump_file)
    {
      dump_end (pass->static_pass_number, dump_file);
      dump_file = NULL;
    }
}

/* After executing the pass, apply expected changes to the function
   properties. */

static void
update_properties_after_pass (void *data)
{
  struct opt_pass *pass = (struct opt_pass *) data;
  cfun->curr_properties = (cfun->curr_properties | pass->properties_provided)
		           & ~pass->properties_destroyed;
}

/* Execute summary generation for all of the passes in IPA_PASS.  */

void
execute_ipa_summary_passes (struct ipa_opt_pass_d *ipa_pass)
{
  while (ipa_pass)
    {
      struct opt_pass *pass = &ipa_pass->pass;

      /* Execute all of the IPA_PASSes in the list.  */
      if (ipa_pass->pass.type == IPA_PASS
	  && (!pass->gate || pass->gate ())
	  && ipa_pass->generate_summary)
	{
	  pass_init_dump_file (pass);

	  /* If a timevar is present, start it.  */
	  if (pass->tv_id)
	    timevar_push (pass->tv_id);

	  ipa_pass->generate_summary ();

	  /* Stop timevar.  */
	  if (pass->tv_id)
	    timevar_pop (pass->tv_id);

	  pass_fini_dump_file (pass);
	}
      ipa_pass = (struct ipa_opt_pass_d *)ipa_pass->pass.next;
    }
}

/* Execute IPA_PASS function transform on NODE.  */

static void
execute_one_ipa_transform_pass (struct cgraph_node *node,
				struct ipa_opt_pass_d *ipa_pass)
{
  struct opt_pass *pass = &ipa_pass->pass;
  unsigned int todo_after = 0;

  current_pass = pass;
  if (!ipa_pass->function_transform)
    return;

  /* Note that the folders should only create gimple expressions.
     This is a hack until the new folder is ready.  */
  in_gimple_form = (cfun && (cfun->curr_properties & PROP_trees)) != 0;

  pass_init_dump_file (pass);

  /* Run pre-pass verification.  */
  execute_todo (ipa_pass->function_transform_todo_flags_start);

  /* If a timevar is present, start it.  */
  if (pass->tv_id != TV_NONE)
    timevar_push (pass->tv_id);

  /* Do it!  */
  todo_after = ipa_pass->function_transform (node);

  /* Stop timevar.  */
  if (pass->tv_id != TV_NONE)
    timevar_pop (pass->tv_id);

  /* Run post-pass cleanup and verification.  */
  execute_todo (todo_after);
  verify_interpass_invariants ();

  do_per_function (execute_function_dump, NULL);
  pass_fini_dump_file (pass);

  current_pass = NULL;
}

/* For the current function, execute all ipa transforms. */

void
execute_all_ipa_transforms (void)
{
  struct cgraph_node *node;
  if (!cfun)
    return;
  node = cgraph_get_node (current_function_decl);

  if (node->ipa_transforms_to_apply)
    {
      unsigned int i;

      for (i = 0; i < VEC_length (ipa_opt_pass, node->ipa_transforms_to_apply);
	   i++)
	execute_one_ipa_transform_pass (node,
					VEC_index (ipa_opt_pass,
						   node->ipa_transforms_to_apply,
						   i));
      VEC_free (ipa_opt_pass, heap, node->ipa_transforms_to_apply);
      node->ipa_transforms_to_apply = NULL;
    }
}

/* Callback for do_per_function to apply all IPA transforms.  */

static void
apply_ipa_transforms (void *data)
{
  struct cgraph_node *node = cgraph_get_node (current_function_decl);
  if (!node->global.inlined_to && node->ipa_transforms_to_apply)
    {
      *(bool *)data = true;
      execute_all_ipa_transforms();
      rebuild_cgraph_edges ();
    }
}

/* Check if PASS is explicitly disabled or enabled and return
   the gate status.  FUNC is the function to be processed, and
   GATE_STATUS is the gate status determined by pass manager by
   default.  */

static bool
override_gate_status (struct opt_pass *pass, tree func, bool gate_status)
{
  bool explicitly_enabled = false;
  bool explicitly_disabled = false;

  explicitly_enabled
   = is_pass_explicitly_enabled_or_disabled (pass, func,
                                             enabled_pass_uid_range_tab);
  explicitly_disabled
   = is_pass_explicitly_enabled_or_disabled (pass, func,
                                             disabled_pass_uid_range_tab);

  gate_status = !explicitly_disabled && (gate_status || explicitly_enabled);

  return gate_status;
}


/* Execute PASS. */

bool
execute_one_pass (struct opt_pass *pass)
{
  bool initializing_dump;
  unsigned int todo_after = 0;

  bool gate_status;

  /* IPA passes are executed on whole program, so cfun should be NULL.
     Other passes need function context set.  */
  if (pass->type == SIMPLE_IPA_PASS || pass->type == IPA_PASS)
    gcc_assert (!cfun && !current_function_decl);
  else
    gcc_assert (cfun && current_function_decl);

  current_pass = pass;

  /* Check whether gate check should be avoided.
     User controls the value of the gate through the parameter "gate_status". */
  gate_status = (pass->gate == NULL) ? true : pass->gate();
  gate_status = override_gate_status (pass, current_function_decl, gate_status);

  /* Override gate with plugin.  */
  invoke_plugin_callbacks (PLUGIN_OVERRIDE_GATE, &gate_status);

  if (!gate_status)
    {
      current_pass = NULL;
      return false;
    }

  /* Pass execution event trigger: useful to identify passes being
     executed.  */
  invoke_plugin_callbacks (PLUGIN_PASS_EXECUTION, pass);

  /* SIPLE IPA passes do not handle callgraphs with IPA transforms in it.
     Apply all trnasforms first.  */
  if (pass->type == SIMPLE_IPA_PASS)
    {
      bool applied = false;
      do_per_function (apply_ipa_transforms, (void *)&applied);
      if (applied)
        symtab_remove_unreachable_nodes (true, dump_file);
      /* Restore current_pass.  */
      current_pass = pass;
    }

  if (!quiet_flag && !cfun)
    fprintf (stderr, " <%s>", pass->name ? pass->name : "");

  /* Note that the folders should only create gimple expressions.
     This is a hack until the new folder is ready.  */
  in_gimple_form = (cfun && (cfun->curr_properties & PROP_trees)) != 0;

  initializing_dump = pass_init_dump_file (pass);

  /* Run pre-pass verification.  */
  execute_todo (pass->todo_flags_start);

#ifdef ENABLE_CHECKING
  do_per_function (verify_curr_properties,
		   (void *)(size_t)pass->properties_required);
#endif

  /* If a timevar is present, start it.  */
  if (pass->tv_id != TV_NONE)
    timevar_push (pass->tv_id);

  /* Do it!  */
  if (pass->execute)
    {
      todo_after = pass->execute ();
      do_per_function (clear_last_verified, NULL);
    }

  /* Stop timevar.  */
  if (pass->tv_id != TV_NONE)
    timevar_pop (pass->tv_id);

  do_per_function (update_properties_after_pass, pass);

  if (initializing_dump
      && dump_file
      && graph_dump_format != no_graph
      && cfun
      && (cfun->curr_properties & (PROP_cfg | PROP_rtl))
	  == (PROP_cfg | PROP_rtl))
    {
      get_dump_file_info (pass->static_pass_number)->flags |= TDF_GRAPH;
      dump_flags |= TDF_GRAPH;
      clean_graph_dump_file (dump_file_name);
    }

  /* Run post-pass cleanup and verification.  */
  execute_todo (todo_after | pass->todo_flags_finish);
  verify_interpass_invariants ();
  do_per_function (execute_function_dump, NULL);
  if (pass->type == IPA_PASS)
    {
      struct cgraph_node *node;
      FOR_EACH_FUNCTION_WITH_GIMPLE_BODY (node)
	VEC_safe_push (ipa_opt_pass, heap, node->ipa_transforms_to_apply,
		       (struct ipa_opt_pass_d *)pass);
    }

  if (!current_function_decl)
    cgraph_process_new_functions ();

  pass_fini_dump_file (pass);

  if (pass->type != SIMPLE_IPA_PASS && pass->type != IPA_PASS)
    gcc_assert (!(cfun->curr_properties & PROP_trees)
		|| pass->type != RTL_PASS);

  current_pass = NULL;

  return true;
}

void
execute_pass_list (struct opt_pass *pass)
{
  do
    {
      gcc_assert (pass->type == GIMPLE_PASS
		  || pass->type == RTL_PASS);
      if (execute_one_pass (pass) && pass->sub)
        execute_pass_list (pass->sub);
      pass = pass->next;
    }
  while (pass);
}

/* Same as execute_pass_list but assume that subpasses of IPA passes
   are local passes. If SET is not NULL, write out summaries of only
   those node in SET. */

static void
ipa_write_summaries_2 (struct opt_pass *pass, cgraph_node_set set,
		       varpool_node_set vset,
		       struct lto_out_decl_state *state)
{
  while (pass)
    {
      struct ipa_opt_pass_d *ipa_pass = (struct ipa_opt_pass_d *)pass;
      gcc_assert (!current_function_decl);
      gcc_assert (!cfun);
      gcc_assert (pass->type == SIMPLE_IPA_PASS || pass->type == IPA_PASS);
      if (pass->type == IPA_PASS
	  && ipa_pass->write_summary
	  && (!pass->gate || pass->gate ()))
	{
	  /* If a timevar is present, start it.  */
	  if (pass->tv_id)
	    timevar_push (pass->tv_id);

          pass_init_dump_file (pass);

	  ipa_pass->write_summary (set,vset);

          pass_fini_dump_file (pass);

	  /* If a timevar is present, start it.  */
	  if (pass->tv_id)
	    timevar_pop (pass->tv_id);
	}

      if (pass->sub && pass->sub->type != GIMPLE_PASS)
	ipa_write_summaries_2 (pass->sub, set, vset, state);

      pass = pass->next;
    }
}

/* Helper function of ipa_write_summaries. Creates and destroys the
   decl state and calls ipa_write_summaries_2 for all passes that have
   summaries.  SET is the set of nodes to be written.  */

static void
ipa_write_summaries_1 (cgraph_node_set set, varpool_node_set vset)
{
  struct lto_out_decl_state *state = lto_new_out_decl_state ();
  compute_ltrans_boundary (state, set, vset);

  lto_push_out_decl_state (state);

  gcc_assert (!flag_wpa);
  ipa_write_summaries_2 (all_regular_ipa_passes, set, vset, state);
  ipa_write_summaries_2 (all_lto_gen_passes, set, vset, state);

  gcc_assert (lto_get_out_decl_state () == state);
  lto_pop_out_decl_state ();
  lto_delete_out_decl_state (state);
}

/* Write out summaries for all the nodes in the callgraph.  */

void
ipa_write_summaries (void)
{
  cgraph_node_set set;
  varpool_node_set vset;
  struct cgraph_node **order;
  struct varpool_node *vnode;
  int i, order_pos;

  if (!flag_generate_lto || seen_error ())
    return;

  set = cgraph_node_set_new ();

  /* Create the callgraph set in the same order used in
     cgraph_expand_all_functions.  This mostly facilitates debugging,
     since it causes the gimple file to be processed in the same order
     as the source code.  */
  order = XCNEWVEC (struct cgraph_node *, cgraph_n_nodes);
  order_pos = ipa_reverse_postorder (order);
  gcc_assert (order_pos == cgraph_n_nodes);

  for (i = order_pos - 1; i >= 0; i--)
    {
      struct cgraph_node *node = order[i];

      if (cgraph_function_with_gimple_body_p (node))
	{
	  /* When streaming out references to statements as part of some IPA
	     pass summary, the statements need to have uids assigned and the
	     following does that for all the IPA passes here. Naturally, this
	     ordering then matches the one IPA-passes get in their stmt_fixup
	     hooks.  */

	  push_cfun (DECL_STRUCT_FUNCTION (node->symbol.decl));
	  renumber_gimple_stmt_uids ();
	  pop_cfun ();
	}
      if (node->analyzed)
        cgraph_node_set_add (set, node);
    }
  vset = varpool_node_set_new ();

  FOR_EACH_DEFINED_VARIABLE (vnode)
    if ((!vnode->alias || vnode->alias_of))
      varpool_node_set_add (vset, vnode);

  ipa_write_summaries_1 (set, vset);

  free (order);
  free_cgraph_node_set (set);
  free_varpool_node_set (vset);
}

/* Same as execute_pass_list but assume that subpasses of IPA passes
   are local passes. If SET is not NULL, write out optimization summaries of
   only those node in SET. */

static void
ipa_write_optimization_summaries_1 (struct opt_pass *pass, cgraph_node_set set,
		       varpool_node_set vset,
		       struct lto_out_decl_state *state)
{
  while (pass)
    {
      struct ipa_opt_pass_d *ipa_pass = (struct ipa_opt_pass_d *)pass;
      gcc_assert (!current_function_decl);
      gcc_assert (!cfun);
      gcc_assert (pass->type == SIMPLE_IPA_PASS || pass->type == IPA_PASS);
      if (pass->type == IPA_PASS
	  && ipa_pass->write_optimization_summary
	  && (!pass->gate || pass->gate ()))
	{
	  /* If a timevar is present, start it.  */
	  if (pass->tv_id)
	    timevar_push (pass->tv_id);

          pass_init_dump_file (pass);

	  ipa_pass->write_optimization_summary (set, vset);

          pass_fini_dump_file (pass);

	  /* If a timevar is present, start it.  */
	  if (pass->tv_id)
	    timevar_pop (pass->tv_id);
	}

      if (pass->sub && pass->sub->type != GIMPLE_PASS)
	ipa_write_optimization_summaries_1 (pass->sub, set, vset, state);

      pass = pass->next;
    }
}

/* Write all the optimization summaries for the cgraph nodes in SET.  If SET is
   NULL, write out all summaries of all nodes. */

void
ipa_write_optimization_summaries (cgraph_node_set set, varpool_node_set vset)
{
  struct lto_out_decl_state *state = lto_new_out_decl_state ();
  cgraph_node_set_iterator csi;
  compute_ltrans_boundary (state, set, vset);

  lto_push_out_decl_state (state);
  for (csi = csi_start (set); !csi_end_p (csi); csi_next (&csi))
    {
      struct cgraph_node *node = csi_node (csi);
      /* When streaming out references to statements as part of some IPA
	 pass summary, the statements need to have uids assigned.

	 For functions newly born at WPA stage we need to initialize
	 the uids here.  */
      if (node->analyzed
	  && gimple_has_body_p (node->symbol.decl))
	{
	  push_cfun (DECL_STRUCT_FUNCTION (node->symbol.decl));
	  renumber_gimple_stmt_uids ();
	  pop_cfun ();
	}
    }

  gcc_assert (flag_wpa);
  ipa_write_optimization_summaries_1 (all_regular_ipa_passes, set, vset, state);
  ipa_write_optimization_summaries_1 (all_lto_gen_passes, set, vset, state);

  gcc_assert (lto_get_out_decl_state () == state);
  lto_pop_out_decl_state ();
  lto_delete_out_decl_state (state);
}

/* Same as execute_pass_list but assume that subpasses of IPA passes
   are local passes.  */

static void
ipa_read_summaries_1 (struct opt_pass *pass)
{
  while (pass)
    {
      struct ipa_opt_pass_d *ipa_pass = (struct ipa_opt_pass_d *) pass;

      gcc_assert (!current_function_decl);
      gcc_assert (!cfun);
      gcc_assert (pass->type == SIMPLE_IPA_PASS || pass->type == IPA_PASS);

      if (pass->gate == NULL || pass->gate ())
	{
	  if (pass->type == IPA_PASS && ipa_pass->read_summary)
	    {
	      /* If a timevar is present, start it.  */
	      if (pass->tv_id)
		timevar_push (pass->tv_id);

	      pass_init_dump_file (pass);

	      ipa_pass->read_summary ();

	      pass_fini_dump_file (pass);

	      /* Stop timevar.  */
	      if (pass->tv_id)
		timevar_pop (pass->tv_id);
	    }

	  if (pass->sub && pass->sub->type != GIMPLE_PASS)
	    ipa_read_summaries_1 (pass->sub);
	}
      pass = pass->next;
    }
}


/* Read all the summaries for all_regular_ipa_passes and all_lto_gen_passes.  */

void
ipa_read_summaries (void)
{
  ipa_read_summaries_1 (all_regular_ipa_passes);
  ipa_read_summaries_1 (all_lto_gen_passes);
}

/* Same as execute_pass_list but assume that subpasses of IPA passes
   are local passes.  */

static void
ipa_read_optimization_summaries_1 (struct opt_pass *pass)
{
  while (pass)
    {
      struct ipa_opt_pass_d *ipa_pass = (struct ipa_opt_pass_d *) pass;

      gcc_assert (!current_function_decl);
      gcc_assert (!cfun);
      gcc_assert (pass->type == SIMPLE_IPA_PASS || pass->type == IPA_PASS);

      if (pass->gate == NULL || pass->gate ())
	{
	  if (pass->type == IPA_PASS && ipa_pass->read_optimization_summary)
	    {
	      /* If a timevar is present, start it.  */
	      if (pass->tv_id)
		timevar_push (pass->tv_id);

	      pass_init_dump_file (pass);

	      ipa_pass->read_optimization_summary ();

	      pass_fini_dump_file (pass);

	      /* Stop timevar.  */
	      if (pass->tv_id)
		timevar_pop (pass->tv_id);
	    }

	  if (pass->sub && pass->sub->type != GIMPLE_PASS)
	    ipa_read_optimization_summaries_1 (pass->sub);
	}
      pass = pass->next;
    }
}

/* Read all the summaries for all_regular_ipa_passes and all_lto_gen_passes.  */

void
ipa_read_optimization_summaries (void)
{
  ipa_read_optimization_summaries_1 (all_regular_ipa_passes);
  ipa_read_optimization_summaries_1 (all_lto_gen_passes);
}

/* Same as execute_pass_list but assume that subpasses of IPA passes
   are local passes.  */
void
execute_ipa_pass_list (struct opt_pass *pass)
{
  do
    {
      gcc_assert (!current_function_decl);
      gcc_assert (!cfun);
      gcc_assert (pass->type == SIMPLE_IPA_PASS || pass->type == IPA_PASS);
      if (execute_one_pass (pass) && pass->sub)
	{
	  if (pass->sub->type == GIMPLE_PASS)
	    {
	      invoke_plugin_callbacks (PLUGIN_EARLY_GIMPLE_PASSES_START, NULL);
	      do_per_function_toporder ((void (*)(void *))execute_pass_list,
					pass->sub);
	      invoke_plugin_callbacks (PLUGIN_EARLY_GIMPLE_PASSES_END, NULL);
	    }
	  else if (pass->sub->type == SIMPLE_IPA_PASS
		   || pass->sub->type == IPA_PASS)
	    execute_ipa_pass_list (pass->sub);
	  else
	    gcc_unreachable ();
	}
      gcc_assert (!current_function_decl);
      cgraph_process_new_functions ();
      pass = pass->next;
    }
  while (pass);
}

/* Execute stmt fixup hooks of all passes in PASS for NODE and STMTS.  */

static void
execute_ipa_stmt_fixups (struct opt_pass *pass,
			  struct cgraph_node *node, gimple *stmts)
{
  while (pass)
    {
      /* Execute all of the IPA_PASSes in the list.  */
      if (pass->type == IPA_PASS
	  && (!pass->gate || pass->gate ()))
	{
	  struct ipa_opt_pass_d *ipa_pass = (struct ipa_opt_pass_d *) pass;

	  if (ipa_pass->stmt_fixup)
	    {
	      pass_init_dump_file (pass);
	      /* If a timevar is present, start it.  */
	      if (pass->tv_id)
		timevar_push (pass->tv_id);

	      ipa_pass->stmt_fixup (node, stmts);

	      /* Stop timevar.  */
	      if (pass->tv_id)
		timevar_pop (pass->tv_id);
	      pass_fini_dump_file (pass);
	    }
	  if (pass->sub)
	    execute_ipa_stmt_fixups (pass->sub, node, stmts);
	}
      pass = pass->next;
    }
}

/* Execute stmt fixup hooks of all IPA passes for NODE and STMTS.  */

void
execute_all_ipa_stmt_fixups (struct cgraph_node *node, gimple *stmts)
{
  execute_ipa_stmt_fixups (all_regular_ipa_passes, node, stmts);
}


extern void debug_properties (unsigned int);
extern void dump_properties (FILE *, unsigned int);

DEBUG_FUNCTION void
dump_properties (FILE *dump, unsigned int props)
{
  fprintf (dump, "Properties:\n");
  if (props & PROP_gimple_any)
    fprintf (dump, "PROP_gimple_any\n");
  if (props & PROP_gimple_lcf)
    fprintf (dump, "PROP_gimple_lcf\n");
  if (props & PROP_gimple_leh)
    fprintf (dump, "PROP_gimple_leh\n");
  if (props & PROP_cfg)
    fprintf (dump, "PROP_cfg\n");
  if (props & PROP_ssa)
    fprintf (dump, "PROP_ssa\n");
  if (props & PROP_no_crit_edges)
    fprintf (dump, "PROP_no_crit_edges\n");
  if (props & PROP_rtl)
    fprintf (dump, "PROP_rtl\n");
  if (props & PROP_gimple_lomp)
    fprintf (dump, "PROP_gimple_lomp\n");
  if (props & PROP_gimple_lcx)
    fprintf (dump, "PROP_gimple_lcx\n");
  if (props & PROP_cfglayout)
    fprintf (dump, "PROP_cfglayout\n");
}

DEBUG_FUNCTION void
debug_properties (unsigned int props)
{
  dump_properties (stderr, props);
}

/* Called by local passes to see if function is called by already processed nodes.
   Because we process nodes in topological order, this means that function is
   in recursive cycle or we introduced new direct calls.  */
bool
function_called_by_processed_nodes_p (void)
{
  struct cgraph_edge *e;
  for (e = cgraph_get_node (current_function_decl)->callers;
       e;
       e = e->next_caller)
    {
      if (e->caller->symbol.decl == current_function_decl)
        continue;
      if (!cgraph_function_with_gimple_body_p (e->caller))
        continue;
      if (TREE_ASM_WRITTEN (e->caller->symbol.decl))
        continue;
      if (!e->caller->process && !e->caller->global.inlined_to)
      	break;
    }
  if (dump_file && e)
    {
      fprintf (dump_file, "Already processed call to:\n");
      dump_cgraph_node (dump_file, e->caller);
    }
  return e != NULL;
}

#include "gt-passes.h"<|MERGE_RESOLUTION|>--- conflicted
+++ resolved
@@ -1285,12 +1285,7 @@
       NEXT_PASS (pass_fixup_cfg);
       NEXT_PASS (pass_init_datastructures);
       NEXT_PASS (pass_expand_omp);
-<<<<<<< HEAD
       NEXT_PASS (pass_expand_cilk);
-      NEXT_PASS (pass_referenced_vars);
-=======
-
->>>>>>> 2ca704f3
       NEXT_PASS (pass_build_ssa);
       NEXT_PASS (pass_lower_vector);
       NEXT_PASS (pass_early_warn_uninitialized);
