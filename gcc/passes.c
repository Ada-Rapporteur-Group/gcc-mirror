/* Top level of GCC compilers (cc1, cc1plus, etc.)
   Copyright (C) 1987-2014 Free Software Foundation, Inc.

This file is part of GCC.

GCC is free software; you can redistribute it and/or modify it under
the terms of the GNU General Public License as published by the Free
Software Foundation; either version 3, or (at your option) any later
version.

GCC is distributed in the hope that it will be useful, but WITHOUT ANY
WARRANTY; without even the implied warranty of MERCHANTABILITY or
FITNESS FOR A PARTICULAR PURPOSE.  See the GNU General Public License
for more details.

You should have received a copy of the GNU General Public License
along with GCC; see the file COPYING3.  If not see
<http://www.gnu.org/licenses/>.  */

/* This is the top level of cc1/c++.
   It parses command args, opens files, invokes the various passes
   in the proper order, and counts the time used by each.
   Error messages and low-level interface to malloc also handled here.  */

#include "config.h"
#include "system.h"
#include "coretypes.h"
#include "tm.h"
#include "line-map.h"
#include "input.h"
#include "tree.h"
#include "varasm.h"
#include "rtl.h"
#include "tm_p.h"
#include "flags.h"
#include "insn-attr.h"
#include "insn-config.h"
#include "insn-flags.h"
#include "hard-reg-set.h"
#include "recog.h"
#include "output.h"
#include "except.h"
#include "function.h"
#include "toplev.h"
#include "expr.h"
#include "basic-block.h"
#include "intl.h"
#include "graph.h"
#include "regs.h"
#include "diagnostic-core.h"
#include "params.h"
#include "reload.h"
#include "debug.h"
#include "target.h"
#include "langhooks.h"
#include "cfgloop.h"
#include "hosthooks.h"
#include "opts.h"
#include "coverage.h"
#include "value-prof.h"
#include "tree-inline.h"
#include "tree-ssa-alias.h"
#include "internal-fn.h"
#include "gimple-expr.h"
#include "is-a.h"
#include "gimple.h"
#include "gimple-ssa.h"
#include "tree-cfg.h"
#include "stringpool.h"
#include "tree-ssanames.h"
#include "tree-ssa-loop-manip.h"
#include "tree-into-ssa.h"
#include "tree-dfa.h"
#include "tree-ssa.h"
#include "tree-pass.h"
#include "tree-dump.h"
#include "df.h"
#include "predict.h"
#include "lto-streamer.h"
#include "plugin.h"
#include "l-ipo.h"
#include "ipa-utils.h"
#include "tree-pretty-print.h" /* for dump_function_header */
#include "context.h"
#include "pass_manager.h"
#include "tree-ssa-live.h"  /* For remove_unused_locals.  */
#include "tree-cfgcleanup.h"

using namespace gcc;

/* This is used for debugging.  It allows the current pass to printed
   from anywhere in compilation.
   The variable current_pass is also used for statistics and plugins.  */
opt_pass *current_pass;

static void register_pass_name (opt_pass *, const char *);

/* Most passes are single-instance (within their context) and thus don't
   need to implement cloning, but passes that support multiple instances
   *must* provide their own implementation of the clone method.

   Handle this by providing a default implemenation, but make it a fatal
   error to call it.  */

opt_pass *
opt_pass::clone ()
{
  internal_error ("pass %s does not support cloning", name);
}

bool
opt_pass::gate (function *)
{
  return true;
}

unsigned int
opt_pass::execute (function *)
{
  return 0;
}

opt_pass::opt_pass (const pass_data &data, context *ctxt)
  : pass_data (data),
    sub (NULL),
    next (NULL),
    static_pass_number (0),
    m_ctxt (ctxt)
{
}


void
pass_manager::execute_early_local_passes ()
{
  execute_pass_list (pass_early_local_passes_1->sub);
}

unsigned int
pass_manager::execute_pass_mode_switching ()
{
  return pass_mode_switching_1->execute (cfun);
}


/* Call from anywhere to find out what pass this is.  Useful for
   printing out debugging information deep inside an service
   routine.  */
void
print_current_pass (FILE *file)
{
  if (current_pass)
    fprintf (file, "current pass = %s (%d)\n",
	     current_pass->name, current_pass->static_pass_number);
  else
    fprintf (file, "no current pass.\n");
}


/* Call from the debugger to get the current pass name.  */
DEBUG_FUNCTION void
debug_pass (void)
{
  print_current_pass (stderr);
}



/* Global variables used to communicate with passes.  */
bool in_gimple_form;
bool first_pass_instance;


/* This is called from various places for FUNCTION_DECL, VAR_DECL,
   and TYPE_DECL nodes.

   This does nothing for local (non-static) variables, unless the
   variable is a register variable with DECL_ASSEMBLER_NAME set.  In
   that case, or if the variable is not an automatic, it sets up the
   RTL and outputs any assembler code (label definition, storage
   allocation and initialization).

   DECL is the declaration.  TOP_LEVEL is nonzero
   if this declaration is not within a function.  */

void
rest_of_decl_compilation (tree decl,
			  int top_level,
			  int at_end)
{
  bool finalize = true;

  /* We deferred calling assemble_alias so that we could collect
     other attributes such as visibility.  Emit the alias now.  */
  if (!in_lto_p)
  {
    tree alias;
    alias = lookup_attribute ("alias", DECL_ATTRIBUTES (decl));
    if (alias)
      {
	alias = TREE_VALUE (TREE_VALUE (alias));
	alias = get_identifier (TREE_STRING_POINTER (alias));
	/* A quirk of the initial implementation of aliases required that the
	   user add "extern" to all of them.  Which is silly, but now
	   historical.  Do note that the symbol is in fact locally defined.  */
	DECL_EXTERNAL (decl) = 0;
	TREE_STATIC (decl) = 1;
	assemble_alias (decl, alias);
	finalize = false;
      }
  }

  /* Can't defer this, because it needs to happen before any
     later function definitions are processed.  */
  if (DECL_ASSEMBLER_NAME_SET_P (decl) && DECL_REGISTER (decl))
    make_decl_rtl (decl);

  /* Forward declarations for nested functions are not "external",
     but we need to treat them as if they were.  */
  if (TREE_STATIC (decl) || DECL_EXTERNAL (decl)
      || TREE_CODE (decl) == FUNCTION_DECL)
    {
      timevar_push (TV_VARCONST);

      /* Don't output anything when a tentative file-scope definition
	 is seen.  But at end of compilation, do output code for them.

	 We do output all variables and rely on
	 callgraph code to defer them except for forward declarations
	 (see gcc.c-torture/compile/920624-1.c) */
      if ((at_end
	   || !DECL_DEFER_OUTPUT (decl)
	   || DECL_INITIAL (decl))
	  && (TREE_CODE (decl) != VAR_DECL || !DECL_HAS_VALUE_EXPR_P (decl))
	  && !DECL_EXTERNAL (decl))
	{
	  /* When reading LTO unit, we also read varpool, so do not
	     rebuild it.  */
	  if (in_lto_p && !at_end)
	    ;
	  else if (finalize && TREE_CODE (decl) != FUNCTION_DECL)
	    varpool_finalize_decl (decl);
	}

#ifdef ASM_FINISH_DECLARE_OBJECT
      if (decl == last_assemble_variable_decl)
	{
	  ASM_FINISH_DECLARE_OBJECT (asm_out_file, decl,
				     top_level, at_end);
	}
#endif
      if (L_IPO_COMP_MODE)
        {
          /* Create the node early during parsing so
             that module id can be captured.  */
          if (TREE_CODE (decl) == VAR_DECL)
            varpool_node_for_decl (decl);
        }

      timevar_pop (TV_VARCONST);
    }
  else if (TREE_CODE (decl) == TYPE_DECL
	   /* Like in rest_of_type_compilation, avoid confusing the debug
	      information machinery when there are errors.  */
	   && !seen_error ())
    {
      timevar_push (TV_SYMOUT);
      debug_hooks->type_decl (decl, !top_level);
      timevar_pop (TV_SYMOUT);
    }

  /* Let cgraph know about the existence of variables.  */
  if (in_lto_p && !at_end)
    ;
  else if (TREE_CODE (decl) == VAR_DECL && !DECL_EXTERNAL (decl)
	   && TREE_STATIC (decl))
    varpool_node_for_decl (decl);
}

/* Called after finishing a record, union or enumeral type.  */

void
rest_of_type_compilation (tree type, int toplev)
{
  /* Avoid confusing the debug information machinery when there are
     errors.  */
  if (seen_error ())
    return;

  timevar_push (TV_SYMOUT);
  debug_hooks->type_decl (TYPE_STUB_DECL (type), !toplev);
  timevar_pop (TV_SYMOUT);
}



void
pass_manager::
finish_optimization_passes (void)
{
  int i;
  struct dump_file_info *dfi;
  char *name;
  gcc::dump_manager *dumps = m_ctxt->get_dumps ();

  timevar_push (TV_DUMP);
  if (profile_arc_flag || flag_test_coverage || flag_branch_probabilities)
    {
      dumps->dump_start (pass_profile_1->static_pass_number, NULL);
      end_branch_prob ();
      dumps->dump_finish (pass_profile_1->static_pass_number);
    }

  if (optimize > 0)
    {
      dumps->dump_start (pass_profile_1->static_pass_number, NULL);
      print_combine_total_stats ();
      dumps->dump_finish (pass_profile_1->static_pass_number);
    }

  /* Do whatever is necessary to finish printing the graphs.  */
  for (i = TDI_end; (dfi = dumps->get_dump_file_info (i)) != NULL; ++i)
    if (dumps->dump_initialized_p (i)
	&& (dfi->pflags & TDF_GRAPH) != 0
	&& (name = dumps->get_dump_file_name (i)) != NULL)
      {
	finish_graph_dump_file (name);
	free (name);
      }

  timevar_pop (TV_DUMP);
}

static unsigned int
execute_all_early_local_passes (void)
{
  /* Once this pass (and its sub-passes) are complete, all functions
     will be in SSA form.  Technically this state change is happening
     a tad early, since the sub-passes have not yet run, but since
     none of the sub-passes are IPA passes and do not create new
     functions, this is ok.  We're setting this value for the benefit
     of IPA passes that follow.  */
  if (cgraph_state < CGRAPH_STATE_IPA_SSA)
    cgraph_state = CGRAPH_STATE_IPA_SSA;
  return 0;
}

namespace {

const pass_data pass_data_early_local_passes =
{
  SIMPLE_IPA_PASS, /* type */
  "early_local_cleanups", /* name */
  OPTGROUP_NONE, /* optinfo_flags */
  true, /* has_execute */
  TV_EARLY_LOCAL, /* tv_id */
  0, /* properties_required */
  0, /* properties_provided */
  0, /* properties_destroyed */
  0, /* todo_flags_start */
  TODO_remove_functions, /* todo_flags_finish */
};

class pass_early_local_passes : public simple_ipa_opt_pass
{
public:
  pass_early_local_passes (gcc::context *ctxt)
    : simple_ipa_opt_pass (pass_data_early_local_passes, ctxt)
  {}

  /* opt_pass methods: */
  virtual bool gate (function *)
    {
      /* Don't bother doing anything if the program has errors.  */
      return (!seen_error () && !in_lto_p);
    }

  virtual unsigned int execute (function *)
    {
      return execute_all_early_local_passes ();
    }

}; // class pass_early_local_passes

} // anon namespace

simple_ipa_opt_pass *
make_pass_early_local_passes (gcc::context *ctxt)
{
  return new pass_early_local_passes (ctxt);
}

<<<<<<< HEAD
/* Decides if the cgraph callee edges are being cleaned up for the
   last time.  */
bool cgraph_callee_edges_final_cleanup = false;

/* Gate: execute, or not, all of the non-trivial optimizations.  */

static bool
gate_all_early_optimizations (void)
{
  /* The cgraph callee edges are being cleaned up for the last time.  */
  cgraph_callee_edges_final_cleanup = true;
  return (optimize >= 1
	  /* Don't bother doing anything if the program has errors.  */
	  && !seen_error ());
}

=======
>>>>>>> 5e750dc6
namespace {

const pass_data pass_data_all_early_optimizations =
{
  GIMPLE_PASS, /* type */
  "early_optimizations", /* name */
  OPTGROUP_NONE, /* optinfo_flags */
  false, /* has_execute */
  TV_NONE, /* tv_id */
  0, /* properties_required */
  0, /* properties_provided */
  0, /* properties_destroyed */
  0, /* todo_flags_start */
  0, /* todo_flags_finish */
};

class pass_all_early_optimizations : public gimple_opt_pass
{
public:
  pass_all_early_optimizations (gcc::context *ctxt)
    : gimple_opt_pass (pass_data_all_early_optimizations, ctxt)
  {}

  /* opt_pass methods: */
  virtual bool gate (function *)
    {
      return (optimize >= 1
	      /* Don't bother doing anything if the program has errors.  */
	      && !seen_error ());
    }

}; // class pass_all_early_optimizations

} // anon namespace

static gimple_opt_pass *
make_pass_all_early_optimizations (gcc::context *ctxt)
{
  return new pass_all_early_optimizations (ctxt);
}

namespace {

const pass_data pass_data_all_optimizations =
{
  GIMPLE_PASS, /* type */
  "*all_optimizations", /* name */
  OPTGROUP_NONE, /* optinfo_flags */
  false, /* has_execute */
  TV_OPTIMIZE, /* tv_id */
  0, /* properties_required */
  0, /* properties_provided */
  0, /* properties_destroyed */
  0, /* todo_flags_start */
  0, /* todo_flags_finish */
};

class pass_all_optimizations : public gimple_opt_pass
{
public:
  pass_all_optimizations (gcc::context *ctxt)
    : gimple_opt_pass (pass_data_all_optimizations, ctxt)
  {}

  /* opt_pass methods: */
  virtual bool gate (function *) { return optimize >= 1 && !optimize_debug; }

}; // class pass_all_optimizations

} // anon namespace

static gimple_opt_pass *
make_pass_all_optimizations (gcc::context *ctxt)
{
  return new pass_all_optimizations (ctxt);
}

namespace {

const pass_data pass_data_all_optimizations_g =
{
  GIMPLE_PASS, /* type */
  "*all_optimizations_g", /* name */
  OPTGROUP_NONE, /* optinfo_flags */
  false, /* has_execute */
  TV_OPTIMIZE, /* tv_id */
  0, /* properties_required */
  0, /* properties_provided */
  0, /* properties_destroyed */
  0, /* todo_flags_start */
  0, /* todo_flags_finish */
};

class pass_all_optimizations_g : public gimple_opt_pass
{
public:
  pass_all_optimizations_g (gcc::context *ctxt)
    : gimple_opt_pass (pass_data_all_optimizations_g, ctxt)
  {}

  /* opt_pass methods: */
  virtual bool gate (function *) { return optimize >= 1 && optimize_debug; }

}; // class pass_all_optimizations_g

} // anon namespace

static gimple_opt_pass *
make_pass_all_optimizations_g (gcc::context *ctxt)
{
  return new pass_all_optimizations_g (ctxt);
}

namespace {

const pass_data pass_data_rest_of_compilation =
{
  RTL_PASS, /* type */
  "*rest_of_compilation", /* name */
  OPTGROUP_NONE, /* optinfo_flags */
  false, /* has_execute */
  TV_REST_OF_COMPILATION, /* tv_id */
  PROP_rtl, /* properties_required */
  0, /* properties_provided */
  0, /* properties_destroyed */
  0, /* todo_flags_start */
  0, /* todo_flags_finish */
};

class pass_rest_of_compilation : public rtl_opt_pass
{
public:
  pass_rest_of_compilation (gcc::context *ctxt)
    : rtl_opt_pass (pass_data_rest_of_compilation, ctxt)
  {}

  /* opt_pass methods: */
  virtual bool gate (function *)
    {
      /* Early return if there were errors.  We can run afoul of our
	 consistency checks, and there's not really much point in fixing them.  */
      return !(rtl_dump_and_exit || flag_syntax_only || seen_error ());
    }

}; // class pass_rest_of_compilation

} // anon namespace

static rtl_opt_pass *
make_pass_rest_of_compilation (gcc::context *ctxt)
{
  return new pass_rest_of_compilation (ctxt);
}

namespace {

const pass_data pass_data_postreload =
{
  RTL_PASS, /* type */
  "*all-postreload", /* name */
  OPTGROUP_NONE, /* optinfo_flags */
  false, /* has_execute */
  TV_POSTRELOAD, /* tv_id */
  PROP_rtl, /* properties_required */
  0, /* properties_provided */
  0, /* properties_destroyed */
  0, /* todo_flags_start */
  TODO_verify_rtl_sharing, /* todo_flags_finish */
};

class pass_postreload : public rtl_opt_pass
{
public:
  pass_postreload (gcc::context *ctxt)
    : rtl_opt_pass (pass_data_postreload, ctxt)
  {}

  /* opt_pass methods: */
  virtual bool gate (function *) { return reload_completed; }

}; // class pass_postreload

} // anon namespace

static rtl_opt_pass *
make_pass_postreload (gcc::context *ctxt)
{
  return new pass_postreload (ctxt);
}



/* Set the static pass number of pass PASS to ID and record that
   in the mapping from static pass number to pass.  */

void
pass_manager::
set_pass_for_id (int id, opt_pass *pass)
{
  pass->static_pass_number = id;
  if (passes_by_id_size <= id)
    {
      passes_by_id = XRESIZEVEC (opt_pass *, passes_by_id, id + 1);
      memset (passes_by_id + passes_by_id_size, 0,
	      (id + 1 - passes_by_id_size) * sizeof (void *));
      passes_by_id_size = id + 1;
    }
  passes_by_id[id] = pass;
}

/* Return the pass with the static pass number ID.  */

opt_pass *
pass_manager::get_pass_for_id (int id) const
{
  if (id >= passes_by_id_size)
    return NULL;
  return passes_by_id[id];
}

/* Iterate over the pass tree allocating dump file numbers.  We want
   to do this depth first, and independent of whether the pass is
   enabled or not.  */

void
register_one_dump_file (opt_pass *pass)
{
  g->get_passes ()->register_one_dump_file (pass);
}

void
pass_manager::register_one_dump_file (opt_pass *pass)
{
  char *dot_name, *flag_name, *glob_name;
  const char *name, *full_name, *prefix;
  char num[10];
  int flags, id;
  int optgroup_flags = OPTGROUP_NONE;
  gcc::dump_manager *dumps = m_ctxt->get_dumps ();

  /* See below in next_pass_1.  */
  num[0] = '\0';
  if (pass->static_pass_number != -1)
    sprintf (num, "%d", ((int) pass->static_pass_number < 0
			 ? 1 : pass->static_pass_number));

  /* The name is both used to identify the pass for the purposes of plugins,
     and to specify dump file name and option.
     The latter two might want something short which is not quite unique; for
     that reason, we may have a disambiguating prefix, followed by a space
     to mark the start of the following dump file name / option string.  */
  name = strchr (pass->name, ' ');
  name = name ? name + 1 : pass->name;
  dot_name = concat (".", name, num, NULL);
  if (pass->type == SIMPLE_IPA_PASS || pass->type == IPA_PASS)
    {
      prefix = "ipa-";
      flags = TDF_IPA;
      optgroup_flags |= OPTGROUP_IPA;
    }
  else if (pass->type == GIMPLE_PASS)
    {
      prefix = "tree-";
      flags = TDF_TREE;
    }
  else
    {
      prefix = "rtl-";
      flags = TDF_RTL;
    }

  flag_name = concat (prefix, name, num, NULL);
  glob_name = concat (prefix, name, NULL);
  optgroup_flags |= pass->optinfo_flags;
  /* For any passes that do not have an optgroup set, and which are not
     IPA passes setup above, set the optgroup to OPTGROUP_OTHER so that
     any dump messages are emitted properly under -fopt-info(-optall).  */
  if (optgroup_flags == OPTGROUP_NONE)
    optgroup_flags = OPTGROUP_OTHER;
  id = dumps->dump_register (dot_name, flag_name, glob_name, flags,
			     optgroup_flags);
  set_pass_for_id (id, pass);
  full_name = concat (prefix, pass->name, num, NULL);
  register_pass_name (pass, full_name);
  free (CONST_CAST (char *, full_name));
}

/* Register the dump files for the pass_manager starting at PASS. */

void
pass_manager::register_dump_files (opt_pass *pass)
{
  do
    {
      if (pass->name && pass->name[0] != '*')
        register_one_dump_file (pass);

      if (pass->sub)
        register_dump_files (pass->sub);

      pass = pass->next;
    }
  while (pass);
}

struct pass_registry
{
  const char* unique_name;
  opt_pass *pass;
};

/* Helper for pass_registry hash table.  */

struct pass_registry_hasher : typed_noop_remove <pass_registry>
{
  typedef pass_registry value_type;
  typedef pass_registry compare_type;
  static inline hashval_t hash (const value_type *);
  static inline bool equal (const value_type *, const compare_type *);
};

/* Pass registry hash function.  */

inline hashval_t
pass_registry_hasher::hash (const value_type *s)
{
  return htab_hash_string (s->unique_name);
}

/* Hash equal function  */

inline bool
pass_registry_hasher::equal (const value_type *s1, const compare_type *s2)
{
  return !strcmp (s1->unique_name, s2->unique_name);
}

static hash_table <pass_registry_hasher> name_to_pass_map;

/* Register PASS with NAME.  */

static void
register_pass_name (opt_pass *pass, const char *name)
{
  struct pass_registry **slot;
  struct pass_registry pr;

  if (!name_to_pass_map.is_created ())
    name_to_pass_map.create (256);

  pr.unique_name = name;
  slot = name_to_pass_map.find_slot (&pr, INSERT);
  if (!*slot)
    {
      struct pass_registry *new_pr;

      new_pr = XCNEW (struct pass_registry);
      new_pr->unique_name = xstrdup (name);
      new_pr->pass = pass;
      *slot = new_pr;
    }
  else
    return; /* Ignore plugin passes.  */
}

/* Map from pass id to canonicalized pass name.  */

typedef const char *char_ptr;
static vec<char_ptr> pass_tab = vNULL;

/* Callback function for traversing NAME_TO_PASS_MAP.  */

int
passes_pass_traverse (pass_registry **p, void *data ATTRIBUTE_UNUSED)
{
  opt_pass *pass = (*p)->pass;

  gcc_assert (pass->static_pass_number > 0);
  gcc_assert (pass_tab.exists ());

  pass_tab[pass->static_pass_number] = (*p)->unique_name;

  return 1;
}

/* The function traverses NAME_TO_PASS_MAP and creates a pass info
   table for dumping purpose.  */

static void
create_pass_tab (void)
{
  if (!flag_dump_passes)
    return;

  pass_tab.safe_grow_cleared (g->get_passes ()->passes_by_id_size + 1);
  name_to_pass_map.traverse <void *, passes_pass_traverse> (NULL);
}

static bool override_gate_status (opt_pass *, tree, bool);

/* Dump the instantiated name for PASS. IS_ON indicates if PASS
   is turned on or not.  */

static void
dump_one_pass (opt_pass *pass, int pass_indent)
{
  int indent = 3 * pass_indent;
  const char *pn;
  bool is_on, is_really_on;

  is_on = pass->gate (cfun);
  is_really_on = override_gate_status (pass, current_function_decl, is_on);

  if (pass->static_pass_number <= 0)
    pn = pass->name;
  else
    pn = pass_tab[pass->static_pass_number];

  fprintf (stderr, "%*s%-40s%*s:%s%s\n", indent, " ", pn,
           (15 - indent < 0 ? 0 : 15 - indent), " ",
           is_on ? "  ON" : "  OFF",
           ((!is_on) == (!is_really_on) ? ""
            : (is_really_on ? " (FORCED_ON)" : " (FORCED_OFF)")));
}

/* Dump pass list PASS with indentation INDENT.  */

static void
dump_pass_list (opt_pass *pass, int indent)
{
  do
    {
      dump_one_pass (pass, indent);
      if (pass->sub)
        dump_pass_list (pass->sub, indent + 1);
      pass = pass->next;
    }
  while (pass);
}

/* Dump all optimization passes.  */

void
dump_passes (void)
{
  g->get_passes ()->dump_passes ();
}

void
pass_manager::dump_passes () const
{
  struct cgraph_node *n, *node = NULL;

  create_pass_tab ();

  FOR_EACH_FUNCTION (n)
    if (DECL_STRUCT_FUNCTION (n->decl))
      {
	node = n;
	break;
      }

  if (!node)
    return;

  push_cfun (DECL_STRUCT_FUNCTION (node->decl));

  dump_pass_list (all_lowering_passes, 1);
  dump_pass_list (all_small_ipa_passes, 1);
  dump_pass_list (all_regular_ipa_passes, 1);
  dump_pass_list (all_late_ipa_passes, 1);
  dump_pass_list (all_passes, 1);

  pop_cfun ();
}


/* Returns the pass with NAME.  */

static opt_pass *
get_pass_by_name (const char *name)
{
  struct pass_registry **slot, pr;

  pr.unique_name = name;
  slot = name_to_pass_map.find_slot (&pr, NO_INSERT);

  if (!slot || !*slot)
    return NULL;

  return (*slot)->pass;
}


/* Range [start, last].  */

struct uid_range
{
  unsigned int start;
  unsigned int last;
  const char *assem_name;
  struct uid_range *next;
};

typedef struct uid_range *uid_range_p;


static vec<uid_range_p>
      enabled_pass_uid_range_tab = vNULL;
static vec<uid_range_p>
      disabled_pass_uid_range_tab = vNULL;


/* Parse option string for -fdisable- and -fenable-
   The syntax of the options:

   -fenable-<pass_name>
   -fdisable-<pass_name>

   -fenable-<pass_name>=s1:e1,s2:e2,...
   -fdisable-<pass_name>=s1:e1,s2:e2,...
*/

static void
enable_disable_pass (const char *arg, bool is_enable)
{
  opt_pass *pass;
  char *range_str, *phase_name;
  char *argstr = xstrdup (arg);
  vec<uid_range_p> *tab = 0;

  range_str = strchr (argstr,'=');
  if (range_str)
    {
      *range_str = '\0';
      range_str++;
    }

  phase_name = argstr;
  if (!*phase_name)
    {
      if (is_enable)
        error ("unrecognized option -fenable");
      else
        error ("unrecognized option -fdisable");
      free (argstr);
      return;
    }
  pass = get_pass_by_name (phase_name);
  if (!pass || pass->static_pass_number == -1)
    {
      if (is_enable)
        error ("unknown pass %s specified in -fenable", phase_name);
      else
        error ("unknown pass %s specified in -fdisable", phase_name);
      free (argstr);
      return;
    }

  if (is_enable)
    tab = &enabled_pass_uid_range_tab;
  else
    tab = &disabled_pass_uid_range_tab;

  if ((unsigned) pass->static_pass_number >= tab->length ())
    tab->safe_grow_cleared (pass->static_pass_number + 1);

  if (!range_str)
    {
      uid_range_p slot;
      uid_range_p new_range = XCNEW (struct uid_range);

      new_range->start = 0;
      new_range->last = (unsigned)-1;

      slot = (*tab)[pass->static_pass_number];
      new_range->next = slot;
      (*tab)[pass->static_pass_number] = new_range;
      if (is_enable)
        inform (UNKNOWN_LOCATION, "enable pass %s for functions in the range "
                "of [%u, %u]", phase_name, new_range->start, new_range->last);
      else
        inform (UNKNOWN_LOCATION, "disable pass %s for functions in the range "
                "of [%u, %u]", phase_name, new_range->start, new_range->last);
    }
  else
    {
      char *next_range = NULL;
      char *one_range = range_str;
      char *end_val = NULL;

      do
	{
	  uid_range_p slot;
	  uid_range_p new_range;
	  char *invalid = NULL;
	  long start;
	  char *func_name = NULL;

	  next_range = strchr (one_range, ',');
	  if (next_range)
	    {
	      *next_range = '\0';
	      next_range++;
	    }

	  end_val = strchr (one_range, ':');
	  if (end_val)
	    {
	      *end_val = '\0';
	      end_val++;
	    }
	  start = strtol (one_range, &invalid, 10);
	  if (*invalid || start < 0)
	    {
              if (end_val || (one_range[0] >= '0'
			      && one_range[0] <= '9'))
                {
                  error ("Invalid range %s in option %s",
                         one_range,
                         is_enable ? "-fenable" : "-fdisable");
                  free (argstr);
                  return;
                }
	      func_name = one_range;
	    }
	  if (!end_val)
	    {
	      new_range = XCNEW (struct uid_range);
              if (!func_name)
                {
                  new_range->start = (unsigned) start;
                  new_range->last = (unsigned) start;
                }
              else
                {
                  new_range->start = (unsigned) -1;
                  new_range->last = (unsigned) -1;
                  new_range->assem_name = xstrdup (func_name);
                }
	    }
	  else
	    {
	      long last = strtol (end_val, &invalid, 10);
	      if (*invalid || last < start)
		{
		  error ("Invalid range %s in option %s",
			 end_val,
			 is_enable ? "-fenable" : "-fdisable");
		  free (argstr);
		  return;
		}
	      new_range = XCNEW (struct uid_range);
	      new_range->start = (unsigned) start;
	      new_range->last = (unsigned) last;
	    }

          slot = (*tab)[pass->static_pass_number];
          new_range->next = slot;
          (*tab)[pass->static_pass_number] = new_range;
          if (is_enable)
            {
              if (new_range->assem_name)
                inform (UNKNOWN_LOCATION,
                        "enable pass %s for function %s",
                        phase_name, new_range->assem_name);
              else
                inform (UNKNOWN_LOCATION,
                        "enable pass %s for functions in the range of [%u, %u]",
                        phase_name, new_range->start, new_range->last);
            }
          else
            {
              if (new_range->assem_name)
                inform (UNKNOWN_LOCATION,
                        "disable pass %s for function %s",
                        phase_name, new_range->assem_name);
              else
                inform (UNKNOWN_LOCATION,
                        "disable pass %s for functions in the range of [%u, %u]",
                        phase_name, new_range->start, new_range->last);
            }

	  one_range = next_range;
	} while (next_range);
    }

  free (argstr);
}

/* Enable pass specified by ARG.  */

void
enable_pass (const char *arg)
{
  enable_disable_pass (arg, true);
}

/* Disable pass specified by ARG.  */

void
disable_pass (const char *arg)
{
  enable_disable_pass (arg, false);
}

/* Returns true if PASS is explicitly enabled/disabled for FUNC.  */

static bool
is_pass_explicitly_enabled_or_disabled (opt_pass *pass,
					tree func,
					vec<uid_range_p> tab)
{
  uid_range_p slot, range;
  int cgraph_uid;
  const char *aname = NULL;

  if (!tab.exists ()
      || (unsigned) pass->static_pass_number >= tab.length ()
      || pass->static_pass_number == -1)
    return false;

  slot = tab[pass->static_pass_number];
  if (!slot)
    return false;

  cgraph_uid = func ? cgraph_get_node (func)->uid : 0;
  if (func && DECL_ASSEMBLER_NAME_SET_P (func))
    aname = IDENTIFIER_POINTER (DECL_ASSEMBLER_NAME (func));

  range = slot;
  while (range)
    {
      if ((unsigned) cgraph_uid >= range->start
	  && (unsigned) cgraph_uid <= range->last)
	return true;
      if (range->assem_name && aname
          && !strcmp (range->assem_name, aname))
        return true;
      range = range->next;
    }

  return false;
}


/* Update static_pass_number for passes (and the flag
   TODO_mark_first_instance).

   Passes are constructed with static_pass_number preinitialized to 0

   This field is used in two different ways: initially as instance numbers
   of their kind, and then as ids within the entire pass manager.

   Within pass_manager::pass_manager:

   * In add_pass_instance(), as called by next_pass_1 in
     NEXT_PASS in init_optimization_passes

   * When the initial instance of a pass within a pass manager is seen,
     it is flagged, and its static_pass_number is set to -1

   * On subsequent times that it is seen, the static pass number
     is decremented each time, so that if there are e.g. 4 dups,
     they have static_pass_number -4, 2, 3, 4 respectively (note
     how the initial one is negative and gives the count); these
     can be thought of as instance numbers of the specific pass

   * Within the register_dump_files () traversal, set_pass_for_id()
     is called on each pass, using these instance numbers to create
     dumpfile switches, and then overwriting them with a pass id,
     which are global to the whole pass manager (based on
     (TDI_end + current value of extra_dump_files_in_use) )  */

static void
add_pass_instance (opt_pass *new_pass, bool track_duplicates,
		   opt_pass *initial_pass)
{
  /* Are we dealing with the first pass of its kind, or a clone?  */
  if (new_pass != initial_pass)
    {
      /* We're dealing with a clone.  */
      new_pass->todo_flags_start &= ~TODO_mark_first_instance;

      /* Indicate to register_dump_files that this pass has duplicates,
         and so it should rename the dump file.  The first instance will
         be -1, and be number of duplicates = -static_pass_number - 1.
         Subsequent instances will be > 0 and just the duplicate number.  */
      if ((new_pass->name && new_pass->name[0] != '*') || track_duplicates)
        {
          initial_pass->static_pass_number -= 1;
          new_pass->static_pass_number = -initial_pass->static_pass_number;
	}
    }
  else
    {
      /* We're dealing with the first pass of its kind.  */
      new_pass->todo_flags_start |= TODO_mark_first_instance;
      new_pass->static_pass_number = -1;

      invoke_plugin_callbacks (PLUGIN_NEW_PASS, new_pass);
    }
}

/* Add a pass to the pass list. Duplicate the pass if it's already
   in the list.  */

static opt_pass **
next_pass_1 (opt_pass **list, opt_pass *pass, opt_pass *initial_pass)
{
  /* Every pass should have a name so that plugins can refer to them.  */
  gcc_assert (pass->name != NULL);

  add_pass_instance (pass, false, initial_pass);
  *list = pass;

  return &(*list)->next;
}

/* List node for an inserted pass instance. We need to keep track of all
   the newly-added pass instances (with 'added_pass_nodes' defined below)
   so that we can register their dump files after pass-positioning is finished.
   Registering dumping files needs to be post-processed or the
   static_pass_number of the opt_pass object would be modified and mess up
   the dump file names of future pass instances to be added.  */

struct pass_list_node
{
  opt_pass *pass;
  struct pass_list_node *next;
};

static struct pass_list_node *added_pass_nodes = NULL;
static struct pass_list_node *prev_added_pass_node;

/* Insert the pass at the proper position. Return true if the pass
   is successfully added.

   NEW_PASS_INFO - new pass to be inserted
   PASS_LIST - root of the pass list to insert the new pass to  */

static bool
position_pass (struct register_pass_info *new_pass_info, opt_pass **pass_list)
{
  opt_pass *pass = *pass_list, *prev_pass = NULL;
  bool success = false;

  for ( ; pass; prev_pass = pass, pass = pass->next)
    {
      /* Check if the current pass is of the same type as the new pass and
         matches the name and the instance number of the reference pass.  */
      if (pass->type == new_pass_info->pass->type
          && pass->name
          && !strcmp (pass->name, new_pass_info->reference_pass_name)
          && ((new_pass_info->ref_pass_instance_number == 0)
              || (new_pass_info->ref_pass_instance_number ==
                  pass->static_pass_number)
              || (new_pass_info->ref_pass_instance_number == 1
                  && pass->todo_flags_start & TODO_mark_first_instance)))
        {
          opt_pass *new_pass;
          struct pass_list_node *new_pass_node;

	  if (new_pass_info->ref_pass_instance_number == 0)
	    {
	      new_pass = new_pass_info->pass->clone ();
	      add_pass_instance (new_pass, true, new_pass_info->pass);
	    }
	  else
	    {
	      new_pass = new_pass_info->pass;
	      add_pass_instance (new_pass, true, new_pass);
	    }

          /* Insert the new pass instance based on the positioning op.  */
          switch (new_pass_info->pos_op)
            {
              case PASS_POS_INSERT_AFTER:
                new_pass->next = pass->next;
                pass->next = new_pass;

		/* Skip newly inserted pass to avoid repeated
		   insertions in the case where the new pass and the
		   existing one have the same name.  */
                pass = new_pass;
                break;
              case PASS_POS_INSERT_BEFORE:
                new_pass->next = pass;
                if (prev_pass)
                  prev_pass->next = new_pass;
                else
                  *pass_list = new_pass;
                break;
              case PASS_POS_REPLACE:
                new_pass->next = pass->next;
                if (prev_pass)
                  prev_pass->next = new_pass;
                else
                  *pass_list = new_pass;
                new_pass->sub = pass->sub;
                new_pass->tv_id = pass->tv_id;
                pass = new_pass;
                break;
              default:
                error ("invalid pass positioning operation");
                return false;
            }

          /* Save the newly added pass (instance) in the added_pass_nodes
             list so that we can register its dump file later. Note that
             we cannot register the dump file now because doing so will modify
             the static_pass_number of the opt_pass object and therefore
             mess up the dump file name of future instances.  */
          new_pass_node = XCNEW (struct pass_list_node);
          new_pass_node->pass = new_pass;
          if (!added_pass_nodes)
            added_pass_nodes = new_pass_node;
          else
            prev_added_pass_node->next = new_pass_node;
          prev_added_pass_node = new_pass_node;

          success = true;
        }

      if (pass->sub && position_pass (new_pass_info, &pass->sub))
        success = true;
    }

  return success;
}

/* Hooks a new pass into the pass lists.

   PASS_INFO   - pass information that specifies the opt_pass object,
                 reference pass, instance number, and how to position
                 the pass  */

void
register_pass (struct register_pass_info *pass_info)
{
  g->get_passes ()->register_pass (pass_info);
}

void
register_pass (opt_pass* pass, pass_positioning_ops pos,
	       const char* ref_pass_name, int ref_pass_inst_number)
{
  register_pass_info i;
  i.pass = pass;
  i.reference_pass_name = ref_pass_name;
  i.ref_pass_instance_number = ref_pass_inst_number;
  i.pos_op = pos;

  g->get_passes ()->register_pass (&i);
}

void
pass_manager::register_pass (struct register_pass_info *pass_info)
{
  bool all_instances, success;
  gcc::dump_manager *dumps = m_ctxt->get_dumps ();

  /* The checks below could fail in buggy plugins.  Existing GCC
     passes should never fail these checks, so we mention plugin in
     the messages.  */
  if (!pass_info->pass)
      fatal_error ("plugin cannot register a missing pass");

  if (!pass_info->pass->name)
      fatal_error ("plugin cannot register an unnamed pass");

  if (!pass_info->reference_pass_name)
      fatal_error
	("plugin cannot register pass %qs without reference pass name",
	 pass_info->pass->name);

  /* Try to insert the new pass to the pass lists.  We need to check
     all five lists as the reference pass could be in one (or all) of
     them.  */
  all_instances = pass_info->ref_pass_instance_number == 0;
  success = position_pass (pass_info, &all_lowering_passes);
  if (!success || all_instances)
    success |= position_pass (pass_info, &all_small_ipa_passes);
  if (!success || all_instances)
    success |= position_pass (pass_info, &all_regular_ipa_passes);
  if (!success || all_instances)
    success |= position_pass (pass_info, &all_late_ipa_passes);
  if (!success || all_instances)
    success |= position_pass (pass_info, &all_passes);
  if (!success)
    fatal_error
      ("pass %qs not found but is referenced by new pass %qs",
       pass_info->reference_pass_name, pass_info->pass->name);

  /* OK, we have successfully inserted the new pass. We need to register
     the dump files for the newly added pass and its duplicates (if any).
     Because the registration of plugin/backend passes happens after the
     command-line options are parsed, the options that specify single
     pass dumping (e.g. -fdump-tree-PASSNAME) cannot be used for new
     passes. Therefore we currently can only enable dumping of
     new passes when the 'dump-all' flags (e.g. -fdump-tree-all)
     are specified. While doing so, we also delete the pass_list_node
     objects created during pass positioning.  */
  while (added_pass_nodes)
    {
      struct pass_list_node *next_node = added_pass_nodes->next;
      enum tree_dump_index tdi;
      register_one_dump_file (added_pass_nodes->pass);
      if (added_pass_nodes->pass->type == SIMPLE_IPA_PASS
          || added_pass_nodes->pass->type == IPA_PASS)
        tdi = TDI_ipa_all;
      else if (added_pass_nodes->pass->type == GIMPLE_PASS)
        tdi = TDI_tree_all;
      else
        tdi = TDI_rtl_all;
      /* Check if dump-all flag is specified.  */
      if (dumps->get_dump_file_info (tdi)->pstate)
        dumps->get_dump_file_info (added_pass_nodes->pass->static_pass_number)
            ->pstate = dumps->get_dump_file_info (tdi)->pstate;
      XDELETE (added_pass_nodes);
      added_pass_nodes = next_node;
    }
}

/* Construct the pass tree.  The sequencing of passes is driven by
   the cgraph routines:

   finalize_compilation_unit ()
       for each node N in the cgraph
	   cgraph_analyze_function (N)
	       cgraph_lower_function (N) -> all_lowering_passes

   If we are optimizing, compile is then invoked:

   compile ()
       ipa_passes () 			-> all_small_ipa_passes
					-> Analysis of all_regular_ipa_passes
	* possible LTO streaming at copmilation time *
					-> Execution of all_regular_ipa_passes
	* possible LTO streaming at link time *
					-> all_late_ipa_passes
       expand_all_functions ()
           for each node N in the cgraph
	       expand_function (N)      -> Transformation of all_regular_ipa_passes
				        -> all_passes
*/

void *
pass_manager::operator new (size_t sz)
{
  /* Ensure that all fields of the pass manager are zero-initialized.  */
  return xcalloc (1, sz);
}

pass_manager::pass_manager (context *ctxt)
: all_passes (NULL), all_small_ipa_passes (NULL), all_lowering_passes (NULL),
  all_regular_ipa_passes (NULL),
  all_late_ipa_passes (NULL), passes_by_id (NULL), passes_by_id_size (0),
  m_ctxt (ctxt)
{
  opt_pass **p;

  /* Initialize the pass_lists array.  */
#define DEF_PASS_LIST(LIST) pass_lists[PASS_LIST_NO_##LIST] = &LIST;
  GCC_PASS_LISTS
#undef DEF_PASS_LIST

  /* Build the tree of passes.  */

#define INSERT_PASSES_AFTER(PASS) \
  p = &(PASS);

#define PUSH_INSERT_PASSES_WITHIN(PASS) \
  { \
    opt_pass **p = &(PASS ## _1)->sub;

#define POP_INSERT_PASSES() \
  }

#define NEXT_PASS(PASS, NUM) \
  do { \
    gcc_assert (NULL == PASS ## _ ## NUM); \
    if ((NUM) == 1)                              \
      PASS ## _1 = make_##PASS (m_ctxt);          \
    else                                         \
      {                                          \
        gcc_assert (PASS ## _1);                 \
        PASS ## _ ## NUM = PASS ## _1->clone (); \
      }                                          \
    p = next_pass_1 (p, PASS ## _ ## NUM, PASS ## _1);  \
  } while (0)

#define TERMINATE_PASS_LIST() \
  *p = NULL;

#include "pass-instances.def"

#undef INSERT_PASSES_AFTER
#undef PUSH_INSERT_PASSES_WITHIN
#undef POP_INSERT_PASSES
#undef NEXT_PASS
#undef TERMINATE_PASS_LIST

  /* Register the passes with the tree dump code.  */
  register_dump_files (all_lowering_passes);
  register_dump_files (all_small_ipa_passes);
  register_dump_files (all_regular_ipa_passes);
  register_dump_files (all_late_ipa_passes);
  register_dump_files (all_passes);
}

/* If we are in IPA mode (i.e., current_function_decl is NULL), call
   function CALLBACK for every function in the call graph.  Otherwise,
   call CALLBACK on the current function.  */

static void
do_per_function (void (*callback) (void *data), void *data)
{
  if (current_function_decl)
    callback (data);
  else
    {
      struct cgraph_node *node;
      FOR_EACH_DEFINED_FUNCTION (node)
	if (node->analyzed && gimple_has_body_p (node->decl)
	    && (!node->clone_of || node->decl != node->clone_of->decl))
	  {
	    push_cfun (DECL_STRUCT_FUNCTION (node->decl));
	    callback (data);
	    if (!flag_wpa)
	      {
	        free_dominance_info (CDI_DOMINATORS);
	        free_dominance_info (CDI_POST_DOMINATORS);
	      }
	    pop_cfun ();
	    ggc_collect ();
	  }
    }
}

/* Because inlining might remove no-longer reachable nodes, we need to
   keep the array visible to garbage collector to avoid reading collected
   out nodes.  */
static int nnodes;
static GTY ((length ("nnodes"))) cgraph_node_ptr *order;

/* If we are in IPA mode (i.e., current_function_decl is NULL), call
   function CALLBACK for every function in the call graph.  Otherwise,
   call CALLBACK on the current function.
   This function is global so that plugins can use it.  */
void
do_per_function_toporder (void (*callback) (void *data), void *data)
{
  int i;

  if (current_function_decl)
    callback (data);
  else
    {
      gcc_assert (!order);
      order = ggc_alloc_vec_cgraph_node_ptr (cgraph_n_nodes);
      nnodes = ipa_reverse_postorder (order);
      for (i = nnodes - 1; i >= 0; i--)
        order[i]->process = 1;
      for (i = nnodes - 1; i >= 0; i--)
	{
	  struct cgraph_node *node = order[i];

	  /* Allow possibly removed nodes to be garbage collected.  */
	  order[i] = NULL;
	  node->process = 0;
	  if (cgraph_function_with_gimple_body_p (node))
	    {
	      cgraph_get_body (node);
	      push_cfun (DECL_STRUCT_FUNCTION (node->decl));
	      callback (data);
	      free_dominance_info (CDI_DOMINATORS);
	      free_dominance_info (CDI_POST_DOMINATORS);
	      pop_cfun ();
	      ggc_collect ();
	    }
	}
    }
  ggc_free (order);
  order = NULL;
  nnodes = 0;
}

/* Helper function to perform function body dump.  */

static void
execute_function_dump (void *data)
{
  opt_pass *pass = (opt_pass *)data;

  if (dump_file && current_function_decl)
    {
      if (cfun->curr_properties & PROP_trees)
        dump_function_to_file (current_function_decl, dump_file, dump_flags);
      else
	print_rtl_with_bb (dump_file, get_insns (), dump_flags);

      /* Flush the file.  If verification fails, we won't be able to
	 close the file before aborting.  */
      fflush (dump_file);

      if ((cfun->curr_properties & PROP_cfg)
	  && (dump_flags & TDF_GRAPH))
	{
	  if (!pass->graph_dump_initialized)
	    {
	      clean_graph_dump_file (dump_file_name);
	      pass->graph_dump_initialized = true;
	    }
	  print_graph_cfg (dump_file_name, cfun);
	}
    }
}

static struct profile_record *profile_record;

/* Do profile consistency book-keeping for the pass with static number INDEX.
   If SUBPASS is zero, we run _before_ the pass, and if SUBPASS is one, then
   we run _after_ the pass.  RUN is true if the pass really runs, or FALSE
   if we are only book-keeping on passes that may have selectively disabled
   themselves on a given function.  */
static void
check_profile_consistency (int index, int subpass, bool run)
{
  pass_manager *passes = g->get_passes ();
  if (index == -1)
    return;
  if (!profile_record)
    profile_record = XCNEWVEC (struct profile_record,
			       passes->passes_by_id_size);
  gcc_assert (index < passes->passes_by_id_size && index >= 0);
  gcc_assert (subpass < 2);
  profile_record[index].run |= run;
  account_profile_record (&profile_record[index], subpass);
}

/* Output profile consistency.  */

void
dump_profile_report (void)
{
  g->get_passes ()->dump_profile_report ();
}

void
pass_manager::dump_profile_report () const
{
  int i, j;
  int last_freq_in = 0, last_count_in = 0, last_freq_out = 0, last_count_out = 0;
  gcov_type last_time = 0, last_size = 0;
  double rel_time_change, rel_size_change;
  int last_reported = 0;

  if (!profile_record)
    return;
  fprintf (stderr, "\nProfile consistency report:\n\n");
  fprintf (stderr, "Pass name                        |mismatch in |mismated out|Overall\n");
  fprintf (stderr, "                                 |freq count  |freq count  |size      time\n");
	   
  for (i = 0; i < passes_by_id_size; i++)
    for (j = 0 ; j < 2; j++)
      if (profile_record[i].run)
	{
	  if (last_time)
	    rel_time_change = (profile_record[i].time[j]
			       - (double)last_time) * 100 / (double)last_time;
	  else
	    rel_time_change = 0;
	  if (last_size)
	    rel_size_change = (profile_record[i].size[j]
			       - (double)last_size) * 100 / (double)last_size;
	  else
	    rel_size_change = 0;

	  if (profile_record[i].num_mismatched_freq_in[j] != last_freq_in
	      || profile_record[i].num_mismatched_freq_out[j] != last_freq_out
	      || profile_record[i].num_mismatched_count_in[j] != last_count_in
	      || profile_record[i].num_mismatched_count_out[j] != last_count_out
	      || rel_time_change || rel_size_change)
	    {
	      last_reported = i;
              fprintf (stderr, "%-20s %s",
		       passes_by_id [i]->name,
		       j ? "(after TODO)" : "            ");
	      if (profile_record[i].num_mismatched_freq_in[j] != last_freq_in)
		fprintf (stderr, "| %+5i",
		         profile_record[i].num_mismatched_freq_in[j]
			  - last_freq_in);
	      else
		fprintf (stderr, "|      ");
	      if (profile_record[i].num_mismatched_count_in[j] != last_count_in)
		fprintf (stderr, " %+5i",
		         profile_record[i].num_mismatched_count_in[j]
			  - last_count_in);
	      else
		fprintf (stderr, "      ");
	      if (profile_record[i].num_mismatched_freq_out[j] != last_freq_out)
		fprintf (stderr, "| %+5i",
		         profile_record[i].num_mismatched_freq_out[j]
			  - last_freq_out);
	      else
		fprintf (stderr, "|      ");
	      if (profile_record[i].num_mismatched_count_out[j] != last_count_out)
		fprintf (stderr, " %+5i",
		         profile_record[i].num_mismatched_count_out[j]
			  - last_count_out);
	      else
		fprintf (stderr, "      ");

	      /* Size/time units change across gimple and RTL.  */
	      if (i == pass_expand_1->static_pass_number)
		fprintf (stderr, "|----------");
	      else
		{
		  if (rel_size_change)
		    fprintf (stderr, "| %+8.4f%%", rel_size_change);
		  else
		    fprintf (stderr, "|          ");
		  if (rel_time_change)
		    fprintf (stderr, " %+8.4f%%", rel_time_change);
		}
	      fprintf (stderr, "\n");
	      last_freq_in = profile_record[i].num_mismatched_freq_in[j];
	      last_freq_out = profile_record[i].num_mismatched_freq_out[j];
	      last_count_in = profile_record[i].num_mismatched_count_in[j];
	      last_count_out = profile_record[i].num_mismatched_count_out[j];
	    }
	  else if (j && last_reported != i)
	    {
	      last_reported = i;
              fprintf (stderr, "%-20s ------------|            |            |\n",
		       passes_by_id [i]->name);
	    }
	  last_time = profile_record[i].time[j];
	  last_size = profile_record[i].size[j];
	}
}

/* Perform all TODO actions that ought to be done on each function.  */

static void
execute_function_todo (void *data)
{
  unsigned int flags = (size_t)data;
  flags &= ~cfun->last_verified;
  if (!flags)
    return;

  /* Always cleanup the CFG before trying to update SSA.  */
  if (flags & TODO_cleanup_cfg)
    {
      cleanup_tree_cfg ();

      /* When cleanup_tree_cfg merges consecutive blocks, it may
	 perform some simplistic propagation when removing single
	 valued PHI nodes.  This propagation may, in turn, cause the
	 SSA form to become out-of-date (see PR 22037).  So, even
	 if the parent pass had not scheduled an SSA update, we may
	 still need to do one.  */
      if (!(flags & TODO_update_ssa_any) && need_ssa_update_p (cfun))
	flags |= TODO_update_ssa;
    }

  if (flags & TODO_update_ssa_any)
    {
      unsigned update_flags = flags & TODO_update_ssa_any;
      update_ssa (update_flags);
      cfun->last_verified &= ~TODO_verify_ssa;
    }

  if (flag_tree_pta && (flags & TODO_rebuild_alias))
    compute_may_aliases ();

  if (optimize && (flags & TODO_update_address_taken))
    execute_update_addresses_taken ();

  if (flags & TODO_remove_unused_locals)
    remove_unused_locals ();

  if (flags & TODO_rebuild_frequencies)
    rebuild_frequencies ();

  if (flags & TODO_rebuild_cgraph_edges)
    rebuild_cgraph_edges ();

  /* If we've seen errors do not bother running any verifiers.  */
  if (seen_error ())
    return;

#if defined ENABLE_CHECKING
  if (flags & TODO_verify_ssa
      || (current_loops && loops_state_satisfies_p (LOOP_CLOSED_SSA)))
    {
      verify_gimple_in_cfg (cfun);
      verify_ssa (true);
    }
  else if (flags & TODO_verify_stmts)
    verify_gimple_in_cfg (cfun);
  if (flags & TODO_verify_flow)
    verify_flow_info ();
  if (current_loops && loops_state_satisfies_p (LOOP_CLOSED_SSA))
    verify_loop_closed_ssa (false);
  if (flags & TODO_verify_rtl_sharing)
    verify_rtl_sharing ();
#endif

  cfun->last_verified = flags & TODO_verify_all;
}

/* Perform all TODO actions.  */
static void
execute_todo (unsigned int flags)
{
#if defined ENABLE_CHECKING
  if (cfun
      && need_ssa_update_p (cfun))
    gcc_assert (flags & TODO_update_ssa_any);
#endif

  timevar_push (TV_TODO);

  /* Inform the pass whether it is the first time it is run.  */
  first_pass_instance = (flags & TODO_mark_first_instance) != 0;

  statistics_fini_pass ();

  if (flags)
    do_per_function (execute_function_todo, (void *)(size_t) flags);

  /* Always remove functions just as before inlining: IPA passes might be
     interested to see bodies of extern inline functions that are not inlined
     to analyze side effects.  The full removal is done just at the end
     of IPA pass queue.  */
  if (flags & TODO_remove_functions)
    {
      gcc_assert (!cfun);
      symtab_remove_unreachable_nodes (true, dump_file);
    }

  if ((flags & TODO_dump_symtab) && dump_file && !current_function_decl)
    {
      gcc_assert (!cfun);
      dump_symtab (dump_file);
      /* Flush the file.  If verification fails, we won't be able to
	 close the file before aborting.  */
      fflush (dump_file);
    }

  /* Now that the dumping has been done, we can get rid of the optional
     df problems.  */
  if (flags & TODO_df_finish)
    df_finish_pass ((flags & TODO_df_verify) != 0);

  timevar_pop (TV_TODO);
}

/* Verify invariants that should hold between passes.  This is a place
   to put simple sanity checks.  */

static void
verify_interpass_invariants (void)
{
  gcc_checking_assert (!fold_deferring_overflow_warnings_p ());
}

/* Clear the last verified flag.  */

static void
clear_last_verified (void *data ATTRIBUTE_UNUSED)
{
  cfun->last_verified = 0;
}

/* Helper function. Verify that the properties has been turn into the
   properties expected by the pass.  */

#ifdef ENABLE_CHECKING
static void
verify_curr_properties (void *data)
{
  unsigned int props = (size_t)data;
  gcc_assert ((cfun->curr_properties & props) == props);
}
#endif

/* Initialize pass dump file.  */
/* This is non-static so that the plugins can use it.  */

bool
pass_init_dump_file (opt_pass *pass)
{
  pass->graph_dump_initialized = false;
  /* If a dump file name is present, open it if enabled.  */
  if (pass->static_pass_number != -1)
    {
      timevar_push (TV_DUMP);
      gcc::dump_manager *dumps = g->get_dumps ();
      bool initializing_dump =
	!dumps->dump_initialized_p (pass->static_pass_number);
      dump_file_name = dumps->get_dump_file_name (pass->static_pass_number);
      dumps->dump_start (pass->static_pass_number, &dump_flags);
      if (dump_file && current_function_decl)
        dump_function_header (dump_file, current_function_decl, dump_flags);
      if (initializing_dump
	  && dump_file && (dump_flags & TDF_GRAPH)
	  && cfun && (cfun->curr_properties & PROP_cfg))
	{
	  clean_graph_dump_file (dump_file_name);
	  pass->graph_dump_initialized = true;
	}
      timevar_pop (TV_DUMP);
      return initializing_dump;
    }
  else
    return false;
}

/* Flush PASS dump file.  */
/* This is non-static so that plugins can use it.  */

void
pass_fini_dump_file (opt_pass *pass)
{
  timevar_push (TV_DUMP);

  /* Flush and close dump file.  */
  if (dump_file_name)
    {
      free (CONST_CAST (char *, dump_file_name));
      dump_file_name = NULL;
    }

  g->get_dumps ()->dump_finish (pass->static_pass_number);
  timevar_pop (TV_DUMP);
}

/* After executing the pass, apply expected changes to the function
   properties. */

static void
update_properties_after_pass (void *data)
{
  opt_pass *pass = (opt_pass *) data;
  cfun->curr_properties = (cfun->curr_properties | pass->properties_provided)
		           & ~pass->properties_destroyed;
}

/* Execute summary generation for all of the passes in IPA_PASS.  */

void
execute_ipa_summary_passes (ipa_opt_pass_d *ipa_pass)
{
  while (ipa_pass)
    {
      opt_pass *pass = ipa_pass;

      /* Execute all of the IPA_PASSes in the list.  */
      if (ipa_pass->type == IPA_PASS
	  && pass->gate (cfun)
	  && ipa_pass->generate_summary)
	{
	  pass_init_dump_file (pass);

	  /* If a timevar is present, start it.  */
	  if (pass->tv_id)
	    timevar_push (pass->tv_id);

	  ipa_pass->generate_summary ();

	  /* Stop timevar.  */
	  if (pass->tv_id)
	    timevar_pop (pass->tv_id);

	  pass_fini_dump_file (pass);
	}
      ipa_pass = (ipa_opt_pass_d *)ipa_pass->next;
    }
}

/* Execute IPA_PASS function transform on NODE.  */

static void
execute_one_ipa_transform_pass (struct cgraph_node *node,
				ipa_opt_pass_d *ipa_pass)
{
  opt_pass *pass = ipa_pass;
  unsigned int todo_after = 0;

  current_pass = pass;
  if (!ipa_pass->function_transform)
    return;

  /* Note that the folders should only create gimple expressions.
     This is a hack until the new folder is ready.  */
  in_gimple_form = (cfun && (cfun->curr_properties & PROP_trees)) != 0;

  pass_init_dump_file (pass);

  /* Run pre-pass verification.  */
  execute_todo (ipa_pass->function_transform_todo_flags_start);

  /* If a timevar is present, start it.  */
  if (pass->tv_id != TV_NONE)
    timevar_push (pass->tv_id);

  /* Do it!  */
  todo_after = ipa_pass->function_transform (node);

  /* Stop timevar.  */
  if (pass->tv_id != TV_NONE)
    timevar_pop (pass->tv_id);

  if (profile_report && cfun && (cfun->curr_properties & PROP_cfg))
    check_profile_consistency (pass->static_pass_number, 0, true);

  /* Run post-pass cleanup and verification.  */
  execute_todo (todo_after);
  verify_interpass_invariants ();
  if (profile_report && cfun && (cfun->curr_properties & PROP_cfg))
    check_profile_consistency (pass->static_pass_number, 1, true);

  if (dump_file)
    do_per_function (execute_function_dump, NULL);
  pass_fini_dump_file (pass);

  current_pass = NULL;

  /* Signal this is a suitable GC collection point.  */
  if (!(todo_after & TODO_do_not_ggc_collect))
    ggc_collect ();
}

/* For the current function, execute all ipa transforms. */

void
execute_all_ipa_transforms (void)
{
  struct cgraph_node *node;
  if (!cfun)
    return;
  node = cgraph_get_node (current_function_decl);

  if (node->ipa_transforms_to_apply.exists ())
    {
      unsigned int i;

      for (i = 0; i < node->ipa_transforms_to_apply.length (); i++)
	execute_one_ipa_transform_pass (node, node->ipa_transforms_to_apply[i]);
      node->ipa_transforms_to_apply.release ();
    }
}

/* Callback for do_per_function to apply all IPA transforms.  */

static void
apply_ipa_transforms (void *data)
{
  struct cgraph_node *node = cgraph_get_node (current_function_decl);
  if (!node->global.inlined_to && node->ipa_transforms_to_apply.exists ())
    {
      *(bool *)data = true;
      execute_all_ipa_transforms ();
      rebuild_cgraph_edges ();
    }
}

/* Check if PASS is explicitly disabled or enabled and return
   the gate status.  FUNC is the function to be processed, and
   GATE_STATUS is the gate status determined by pass manager by
   default.  */

static bool
override_gate_status (opt_pass *pass, tree func, bool gate_status)
{
  bool explicitly_enabled = false;
  bool explicitly_disabled = false;

  explicitly_enabled
   = is_pass_explicitly_enabled_or_disabled (pass, func,
                                             enabled_pass_uid_range_tab);
  explicitly_disabled
   = is_pass_explicitly_enabled_or_disabled (pass, func,
                                             disabled_pass_uid_range_tab);

  gate_status = !explicitly_disabled && (gate_status || explicitly_enabled);

  return gate_status;
}


/* Execute PASS. */

bool
execute_one_pass (opt_pass *pass)
{
  unsigned int todo_after = 0;

  bool gate_status;

  /* IPA passes are executed on whole program, so cfun should be NULL.
     Other passes need function context set.  */
  if (pass->type == SIMPLE_IPA_PASS || pass->type == IPA_PASS)
    gcc_assert (!cfun && !current_function_decl);
  else
    gcc_assert (cfun && current_function_decl);

  current_pass = pass;

  /* Check whether gate check should be avoided.
     User controls the value of the gate through the parameter "gate_status". */
  gate_status = pass->gate (cfun);
  gate_status = override_gate_status (pass, current_function_decl, gate_status);

  /* Override gate with plugin.  */
  invoke_plugin_callbacks (PLUGIN_OVERRIDE_GATE, &gate_status);

  if (!gate_status)
    {
      /* Run so passes selectively disabling themselves on a given function
	 are not miscounted.  */
      if (profile_report && cfun && (cfun->curr_properties & PROP_cfg))
	{
          check_profile_consistency (pass->static_pass_number, 0, false);
          check_profile_consistency (pass->static_pass_number, 1, false);
	}
      current_pass = NULL;
      return false;
    }

  /* Pass execution event trigger: useful to identify passes being
     executed.  */
  invoke_plugin_callbacks (PLUGIN_PASS_EXECUTION, pass);

  /* SIPLE IPA passes do not handle callgraphs with IPA transforms in it.
     Apply all trnasforms first.  */
  if (pass->type == SIMPLE_IPA_PASS)
    {
      bool applied = false;
      do_per_function (apply_ipa_transforms, (void *)&applied);
      if (applied)
        symtab_remove_unreachable_nodes (true, dump_file);
      /* Restore current_pass.  */
      current_pass = pass;
    }

  if (!quiet_flag && !cfun)
    fprintf (stderr, " <%s>", pass->name ? pass->name : "");

  /* Note that the folders should only create gimple expressions.
     This is a hack until the new folder is ready.  */
  in_gimple_form = (cfun && (cfun->curr_properties & PROP_trees)) != 0;

  pass_init_dump_file (pass);

  /* Run pre-pass verification.  */
  execute_todo (pass->todo_flags_start);

#ifdef ENABLE_CHECKING
  do_per_function (verify_curr_properties,
		   (void *)(size_t)pass->properties_required);
#endif

  /* If a timevar is present, start it.  */
  if (pass->tv_id != TV_NONE)
    timevar_push (pass->tv_id);

  /* Do it!  */
  if (pass->has_execute)
    {
      todo_after = pass->execute (cfun);
      do_per_function (clear_last_verified, NULL);
    }

  /* Stop timevar.  */
  if (pass->tv_id != TV_NONE)
    timevar_pop (pass->tv_id);

  do_per_function (update_properties_after_pass, pass);

  if (profile_report && cfun && (cfun->curr_properties & PROP_cfg))
    check_profile_consistency (pass->static_pass_number, 0, true);

  /* Run post-pass cleanup and verification.  */
  execute_todo (todo_after | pass->todo_flags_finish);
  if (profile_report && cfun && (cfun->curr_properties & PROP_cfg))
    check_profile_consistency (pass->static_pass_number, 1, true);

  verify_interpass_invariants ();
  if (dump_file)
    do_per_function (execute_function_dump, pass);
  if (pass->type == IPA_PASS)
    {
      struct cgraph_node *node;
      FOR_EACH_FUNCTION_WITH_GIMPLE_BODY (node)
	node->ipa_transforms_to_apply.safe_push ((ipa_opt_pass_d *)pass);
    }

  if (!current_function_decl)
    cgraph_process_new_functions ();

  pass_fini_dump_file (pass);

  if (pass->type != SIMPLE_IPA_PASS && pass->type != IPA_PASS)
    gcc_assert (!(cfun->curr_properties & PROP_trees)
		|| pass->type != RTL_PASS);

  current_pass = NULL;

  /* Signal this is a suitable GC collection point.  */
  if (!((todo_after | pass->todo_flags_finish) & TODO_do_not_ggc_collect))
    ggc_collect ();

  return true;
}

void
execute_pass_list (opt_pass *pass)
{
  do
    {
      gcc_assert (pass->type == GIMPLE_PASS
		  || pass->type == RTL_PASS);
      if (execute_one_pass (pass) && pass->sub)
        execute_pass_list (pass->sub);
      pass = pass->next;
    }
  while (pass);
}

/* Write out all LTO data.  */
static void
write_lto (void)
{
  timevar_push (TV_IPA_LTO_GIMPLE_OUT);
  lto_output ();
  timevar_pop (TV_IPA_LTO_GIMPLE_OUT);
  timevar_push (TV_IPA_LTO_DECL_OUT);
  produce_asm_for_decls ();
  timevar_pop (TV_IPA_LTO_DECL_OUT);
}

/* Same as execute_pass_list but assume that subpasses of IPA passes
   are local passes. If SET is not NULL, write out summaries of only
   those node in SET. */

static void
ipa_write_summaries_2 (opt_pass *pass, struct lto_out_decl_state *state)
{
  while (pass)
    {
      ipa_opt_pass_d *ipa_pass = (ipa_opt_pass_d *)pass;
      gcc_assert (!current_function_decl);
      gcc_assert (!cfun);
      gcc_assert (pass->type == SIMPLE_IPA_PASS || pass->type == IPA_PASS);
      if (pass->type == IPA_PASS
	  && ipa_pass->write_summary
	  && pass->gate (cfun))
	{
	  /* If a timevar is present, start it.  */
	  if (pass->tv_id)
	    timevar_push (pass->tv_id);

          pass_init_dump_file (pass);

	  ipa_pass->write_summary ();

          pass_fini_dump_file (pass);

	  /* If a timevar is present, start it.  */
	  if (pass->tv_id)
	    timevar_pop (pass->tv_id);
	}

      if (pass->sub && pass->sub->type != GIMPLE_PASS)
	ipa_write_summaries_2 (pass->sub, state);

      pass = pass->next;
    }
}

/* Helper function of ipa_write_summaries. Creates and destroys the
   decl state and calls ipa_write_summaries_2 for all passes that have
   summaries.  SET is the set of nodes to be written.  */

static void
ipa_write_summaries_1 (lto_symtab_encoder_t encoder)
{
  pass_manager *passes = g->get_passes ();
  struct lto_out_decl_state *state = lto_new_out_decl_state ();
  state->symtab_node_encoder = encoder;

  lto_push_out_decl_state (state);

  gcc_assert (!flag_wpa);
  ipa_write_summaries_2 (passes->all_regular_ipa_passes, state);

  write_lto ();

  gcc_assert (lto_get_out_decl_state () == state);
  lto_pop_out_decl_state ();
  lto_delete_out_decl_state (state);
}

/* Write out summaries for all the nodes in the callgraph.  */

void
ipa_write_summaries (void)
{
  lto_symtab_encoder_t encoder;
  int i, order_pos;
  varpool_node *vnode;
  struct cgraph_node *node;
  struct cgraph_node **order;

  if (!flag_generate_lto || seen_error ())
    return;

  encoder = lto_symtab_encoder_new (false);

  /* Create the callgraph set in the same order used in
     cgraph_expand_all_functions.  This mostly facilitates debugging,
     since it causes the gimple file to be processed in the same order
     as the source code.  */
  order = XCNEWVEC (struct cgraph_node *, cgraph_n_nodes);
  order_pos = ipa_reverse_postorder (order);
  gcc_assert (order_pos == cgraph_n_nodes);

  for (i = order_pos - 1; i >= 0; i--)
    {
      struct cgraph_node *node = order[i];

      if (cgraph_function_with_gimple_body_p (node))
	{
	  /* When streaming out references to statements as part of some IPA
	     pass summary, the statements need to have uids assigned and the
	     following does that for all the IPA passes here. Naturally, this
	     ordering then matches the one IPA-passes get in their stmt_fixup
	     hooks.  */

	  push_cfun (DECL_STRUCT_FUNCTION (node->decl));
	  renumber_gimple_stmt_uids ();
	  pop_cfun ();
	}
      if (node->definition)
        lto_set_symtab_encoder_in_partition (encoder, node);
    }

  FOR_EACH_DEFINED_FUNCTION (node)
    if (node->alias)
      lto_set_symtab_encoder_in_partition (encoder, node);
  FOR_EACH_DEFINED_VARIABLE (vnode)
    lto_set_symtab_encoder_in_partition (encoder, vnode);

  ipa_write_summaries_1 (compute_ltrans_boundary (encoder));

  free (order);
}

/* Same as execute_pass_list but assume that subpasses of IPA passes
   are local passes. If SET is not NULL, write out optimization summaries of
   only those node in SET. */

static void
ipa_write_optimization_summaries_1 (opt_pass *pass,
				    struct lto_out_decl_state *state)
{
  while (pass)
    {
      ipa_opt_pass_d *ipa_pass = (ipa_opt_pass_d *)pass;
      gcc_assert (!current_function_decl);
      gcc_assert (!cfun);
      gcc_assert (pass->type == SIMPLE_IPA_PASS || pass->type == IPA_PASS);
      if (pass->type == IPA_PASS
	  && ipa_pass->write_optimization_summary
	  && pass->gate (cfun))
	{
	  /* If a timevar is present, start it.  */
	  if (pass->tv_id)
	    timevar_push (pass->tv_id);

          pass_init_dump_file (pass);

	  ipa_pass->write_optimization_summary ();

          pass_fini_dump_file (pass);

	  /* If a timevar is present, start it.  */
	  if (pass->tv_id)
	    timevar_pop (pass->tv_id);
	}

      if (pass->sub && pass->sub->type != GIMPLE_PASS)
	ipa_write_optimization_summaries_1 (pass->sub, state);

      pass = pass->next;
    }
}

/* Write all the optimization summaries for the cgraph nodes in SET.  If SET is
   NULL, write out all summaries of all nodes. */

void
ipa_write_optimization_summaries (lto_symtab_encoder_t encoder)
{
  struct lto_out_decl_state *state = lto_new_out_decl_state ();
  lto_symtab_encoder_iterator lsei;
  state->symtab_node_encoder = encoder;

  lto_push_out_decl_state (state);
  for (lsei = lsei_start_function_in_partition (encoder);
       !lsei_end_p (lsei); lsei_next_function_in_partition (&lsei))
    {
      struct cgraph_node *node = lsei_cgraph_node (lsei);
      /* When streaming out references to statements as part of some IPA
	 pass summary, the statements need to have uids assigned.

	 For functions newly born at WPA stage we need to initialize
	 the uids here.  */
      if (node->definition
	  && gimple_has_body_p (node->decl))
	{
	  push_cfun (DECL_STRUCT_FUNCTION (node->decl));
	  renumber_gimple_stmt_uids ();
	  pop_cfun ();
	}
    }

  gcc_assert (flag_wpa);
  pass_manager *passes = g->get_passes ();
  ipa_write_optimization_summaries_1 (passes->all_regular_ipa_passes, state);

  write_lto ();

  gcc_assert (lto_get_out_decl_state () == state);
  lto_pop_out_decl_state ();
  lto_delete_out_decl_state (state);
}

/* Same as execute_pass_list but assume that subpasses of IPA passes
   are local passes.  */

static void
ipa_read_summaries_1 (opt_pass *pass)
{
  while (pass)
    {
      ipa_opt_pass_d *ipa_pass = (ipa_opt_pass_d *) pass;

      gcc_assert (!current_function_decl);
      gcc_assert (!cfun);
      gcc_assert (pass->type == SIMPLE_IPA_PASS || pass->type == IPA_PASS);

      if (pass->gate (cfun))
	{
	  if (pass->type == IPA_PASS && ipa_pass->read_summary)
	    {
	      /* If a timevar is present, start it.  */
	      if (pass->tv_id)
		timevar_push (pass->tv_id);

	      pass_init_dump_file (pass);

	      ipa_pass->read_summary ();

	      pass_fini_dump_file (pass);

	      /* Stop timevar.  */
	      if (pass->tv_id)
		timevar_pop (pass->tv_id);
	    }

	  if (pass->sub && pass->sub->type != GIMPLE_PASS)
	    ipa_read_summaries_1 (pass->sub);
	}
      pass = pass->next;
    }
}


/* Read all the summaries for all_regular_ipa_passes.  */

void
ipa_read_summaries (void)
{
  pass_manager *passes = g->get_passes ();
  ipa_read_summaries_1 (passes->all_regular_ipa_passes);
}

/* Same as execute_pass_list but assume that subpasses of IPA passes
   are local passes.  */

static void
ipa_read_optimization_summaries_1 (opt_pass *pass)
{
  while (pass)
    {
      ipa_opt_pass_d *ipa_pass = (ipa_opt_pass_d *) pass;

      gcc_assert (!current_function_decl);
      gcc_assert (!cfun);
      gcc_assert (pass->type == SIMPLE_IPA_PASS || pass->type == IPA_PASS);

      if (pass->gate (cfun))
	{
	  if (pass->type == IPA_PASS && ipa_pass->read_optimization_summary)
	    {
	      /* If a timevar is present, start it.  */
	      if (pass->tv_id)
		timevar_push (pass->tv_id);

	      pass_init_dump_file (pass);

	      ipa_pass->read_optimization_summary ();

	      pass_fini_dump_file (pass);

	      /* Stop timevar.  */
	      if (pass->tv_id)
		timevar_pop (pass->tv_id);
	    }

	  if (pass->sub && pass->sub->type != GIMPLE_PASS)
	    ipa_read_optimization_summaries_1 (pass->sub);
	}
      pass = pass->next;
    }
}

/* Read all the summaries for all_regular_ipa_passes.  */

void
ipa_read_optimization_summaries (void)
{
  pass_manager *passes = g->get_passes ();
  ipa_read_optimization_summaries_1 (passes->all_regular_ipa_passes);
}

/* Same as execute_pass_list but assume that subpasses of IPA passes
   are local passes.  */
void
execute_ipa_pass_list (opt_pass *pass)
{
  do
    {
      gcc_assert (!current_function_decl);
      gcc_assert (!cfun);
      gcc_assert (pass->type == SIMPLE_IPA_PASS || pass->type == IPA_PASS);
      if (execute_one_pass (pass) && pass->sub)
	{
	  if (pass->sub->type == GIMPLE_PASS)
	    {
	      invoke_plugin_callbacks (PLUGIN_EARLY_GIMPLE_PASSES_START, NULL);
	      do_per_function_toporder ((void (*)(void *))execute_pass_list,
					pass->sub);
	      invoke_plugin_callbacks (PLUGIN_EARLY_GIMPLE_PASSES_END, NULL);
	    }
	  else if (pass->sub->type == SIMPLE_IPA_PASS
		   || pass->sub->type == IPA_PASS)
	    execute_ipa_pass_list (pass->sub);
	  else
	    gcc_unreachable ();
	}
      gcc_assert (!current_function_decl);
      cgraph_process_new_functions ();
      pass = pass->next;
    }
  while (pass);
}

/* Execute stmt fixup hooks of all passes in PASS for NODE and STMTS.  */

static void
execute_ipa_stmt_fixups (opt_pass *pass,
			 struct cgraph_node *node, gimple *stmts)
{
  while (pass)
    {
      /* Execute all of the IPA_PASSes in the list.  */
      if (pass->type == IPA_PASS
	  && pass->gate (cfun))
	{
	  ipa_opt_pass_d *ipa_pass = (ipa_opt_pass_d *) pass;

	  if (ipa_pass->stmt_fixup)
	    {
	      pass_init_dump_file (pass);
	      /* If a timevar is present, start it.  */
	      if (pass->tv_id)
		timevar_push (pass->tv_id);

	      ipa_pass->stmt_fixup (node, stmts);

	      /* Stop timevar.  */
	      if (pass->tv_id)
		timevar_pop (pass->tv_id);
	      pass_fini_dump_file (pass);
	    }
	  if (pass->sub)
	    execute_ipa_stmt_fixups (pass->sub, node, stmts);
	}
      pass = pass->next;
    }
}

/* Execute stmt fixup hooks of all IPA passes for NODE and STMTS.  */

void
execute_all_ipa_stmt_fixups (struct cgraph_node *node, gimple *stmts)
{
  pass_manager *passes = g->get_passes ();
  execute_ipa_stmt_fixups (passes->all_regular_ipa_passes, node, stmts);
}


extern void debug_properties (unsigned int);
extern void dump_properties (FILE *, unsigned int);

DEBUG_FUNCTION void
dump_properties (FILE *dump, unsigned int props)
{
  fprintf (dump, "Properties:\n");
  if (props & PROP_gimple_any)
    fprintf (dump, "PROP_gimple_any\n");
  if (props & PROP_gimple_lcf)
    fprintf (dump, "PROP_gimple_lcf\n");
  if (props & PROP_gimple_leh)
    fprintf (dump, "PROP_gimple_leh\n");
  if (props & PROP_cfg)
    fprintf (dump, "PROP_cfg\n");
  if (props & PROP_ssa)
    fprintf (dump, "PROP_ssa\n");
  if (props & PROP_no_crit_edges)
    fprintf (dump, "PROP_no_crit_edges\n");
  if (props & PROP_rtl)
    fprintf (dump, "PROP_rtl\n");
  if (props & PROP_gimple_lomp)
    fprintf (dump, "PROP_gimple_lomp\n");
  if (props & PROP_gimple_lcx)
    fprintf (dump, "PROP_gimple_lcx\n");
  if (props & PROP_gimple_lvec)
    fprintf (dump, "PROP_gimple_lvec\n");
  if (props & PROP_cfglayout)
    fprintf (dump, "PROP_cfglayout\n");
}

DEBUG_FUNCTION void
debug_properties (unsigned int props)
{
  dump_properties (stderr, props);
}

/* Called by local passes to see if function is called by already processed nodes.
   Because we process nodes in topological order, this means that function is
   in recursive cycle or we introduced new direct calls.  */
bool
function_called_by_processed_nodes_p (void)
{
  struct cgraph_edge *e;
  for (e = cgraph_get_node (current_function_decl)->callers;
       e;
       e = e->next_caller)
    {
      if (e->caller->decl == current_function_decl)
        continue;
      if (!cgraph_function_with_gimple_body_p (e->caller))
        continue;
      if (TREE_ASM_WRITTEN (e->caller->decl))
        continue;
      if (!e->caller->process && !e->caller->global.inlined_to)
      	break;
    }
  if (dump_file && e)
    {
      fprintf (dump_file, "Already processed call to:\n");
      dump_cgraph_node (dump_file, e->caller);
    }
  return e != NULL;
}

#include "gt-passes.h"<|MERGE_RESOLUTION|>--- conflicted
+++ resolved
@@ -391,25 +391,10 @@
   return new pass_early_local_passes (ctxt);
 }
 
-<<<<<<< HEAD
 /* Decides if the cgraph callee edges are being cleaned up for the
    last time.  */
 bool cgraph_callee_edges_final_cleanup = false;
 
-/* Gate: execute, or not, all of the non-trivial optimizations.  */
-
-static bool
-gate_all_early_optimizations (void)
-{
-  /* The cgraph callee edges are being cleaned up for the last time.  */
-  cgraph_callee_edges_final_cleanup = true;
-  return (optimize >= 1
-	  /* Don't bother doing anything if the program has errors.  */
-	  && !seen_error ());
-}
-
-=======
->>>>>>> 5e750dc6
 namespace {
 
 const pass_data pass_data_all_early_optimizations =
@@ -436,6 +421,8 @@
   /* opt_pass methods: */
   virtual bool gate (function *)
     {
+      /* The cgraph callee edges are being cleaned up for the last time.  */
+      cgraph_callee_edges_final_cleanup = true;
       return (optimize >= 1
 	      /* Don't bother doing anything if the program has errors.  */
 	      && !seen_error ());
