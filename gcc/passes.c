/* Top level of GCC compilers (cc1, cc1plus, etc.)
   Copyright (C) 1987, 1988, 1989, 1992, 1993, 1994, 1995, 1996, 1997, 1998,
   1999, 2000, 2001, 2002, 2003, 2004, 2005, 2006, 2007, 2008, 2009
   Free Software Foundation, Inc.

This file is part of GCC.

GCC is free software; you can redistribute it and/or modify it under
the terms of the GNU General Public License as published by the Free
Software Foundation; either version 3, or (at your option) any later
version.

GCC is distributed in the hope that it will be useful, but WITHOUT ANY
WARRANTY; without even the implied warranty of MERCHANTABILITY or
FITNESS FOR A PARTICULAR PURPOSE.  See the GNU General Public License
for more details.

You should have received a copy of the GNU General Public License
along with GCC; see the file COPYING3.  If not see
<http://www.gnu.org/licenses/>.  */

/* This is the top level of cc1/c++.
   It parses command args, opens files, invokes the various passes
   in the proper order, and counts the time used by each.
   Error messages and low-level interface to malloc also handled here.  */

#include "config.h"
#undef FLOAT /* This is for hpux. They should change hpux.  */
#undef FFS  /* Some systems define this in param.h.  */
#include "system.h"
#include "coretypes.h"
#include "tm.h"
#include <signal.h>

#ifdef HAVE_SYS_RESOURCE_H
# include <sys/resource.h>
#endif

#ifdef HAVE_SYS_TIMES_H
# include <sys/times.h>
#endif

#include "line-map.h"
#include "input.h"
#include "tree.h"
#include "rtl.h"
#include "tm_p.h"
#include "flags.h"
#include "insn-attr.h"
#include "insn-config.h"
#include "insn-flags.h"
#include "hard-reg-set.h"
#include "recog.h"
#include "output.h"
#include "except.h"
#include "function.h"
#include "toplev.h"
#include "expr.h"
#include "basic-block.h"
#include "intl.h"
#include "ggc.h"
#include "graph.h"
#include "regs.h"
#include "timevar.h"
#include "diagnostic.h"
#include "params.h"
#include "reload.h"
#include "dwarf2asm.h"
#include "integrate.h"
#include "real.h"
#include "debug.h"
#include "target.h"
#include "langhooks.h"
#include "cfglayout.h"
#include "cfgloop.h"
#include "hosthooks.h"
#include "cgraph.h"
#include "opts.h"
#include "coverage.h"
#include "value-prof.h"
#include "tree-inline.h"
#include "tree-flow.h"
#include "tree-pass.h"
#include "tree-dump.h"
#include "df.h"
#include "predict.h"
#include "lto-streamer.h"

#if defined (DWARF2_UNWIND_INFO) || defined (DWARF2_DEBUGGING_INFO)
#include "dwarf2out.h"
#endif

#if defined (DBX_DEBUGGING_INFO) || defined (XCOFF_DEBUGGING_INFO)
#include "dbxout.h"
#endif

#ifdef SDB_DEBUGGING_INFO
#include "sdbout.h"
#endif

#ifdef XCOFF_DEBUGGING_INFO
#include "xcoffout.h"		/* Needed for external data
				   declarations for e.g. AIX 4.x.  */
#endif

/* This is used for debugging.  It allows the current pass to printed
   from anywhere in compilation.  */
struct opt_pass *current_pass;

/* Call from anywhere to find out what pass this is.  Useful for
   printing out debugging information deep inside an service
   routine.  */
void
print_current_pass (FILE *file)
{
  if (current_pass)
    fprintf (file, "current pass = %s (%d)\n", 
	     current_pass->name, current_pass->static_pass_number);
  else
    fprintf (file, "no current pass.\n");
}


/* Call from the debugger to get the current pass name.  */
void
debug_pass (void)
{
  print_current_pass (stderr);
} 



/* Global variables used to communicate with passes.  */
int dump_flags;
bool in_gimple_form;
bool first_pass_instance;


/* This is called from various places for FUNCTION_DECL, VAR_DECL,
   and TYPE_DECL nodes.

   This does nothing for local (non-static) variables, unless the
   variable is a register variable with DECL_ASSEMBLER_NAME set.  In
   that case, or if the variable is not an automatic, it sets up the
   RTL and outputs any assembler code (label definition, storage
   allocation and initialization).

   DECL is the declaration.  TOP_LEVEL is nonzero
   if this declaration is not within a function.  */

void
rest_of_decl_compilation (tree decl,
			  int top_level,
			  int at_end)
{
  /* We deferred calling assemble_alias so that we could collect
     other attributes such as visibility.  Emit the alias now.  */
  {
    tree alias;
    alias = lookup_attribute ("alias", DECL_ATTRIBUTES (decl));
    if (alias)
      {
	alias = TREE_VALUE (TREE_VALUE (alias));
	alias = get_identifier (TREE_STRING_POINTER (alias));
	assemble_alias (decl, alias);
      }
  }

  /* Can't defer this, because it needs to happen before any
     later function definitions are processed.  */
  if (DECL_ASSEMBLER_NAME_SET_P (decl) && DECL_REGISTER (decl))
    make_decl_rtl (decl);

  /* Forward declarations for nested functions are not "external",
     but we need to treat them as if they were.  */
  if (TREE_STATIC (decl) || DECL_EXTERNAL (decl)
      || TREE_CODE (decl) == FUNCTION_DECL)
    {
      timevar_push (TV_VARCONST);

      /* Don't output anything when a tentative file-scope definition
	 is seen.  But at end of compilation, do output code for them.

	 We do output all variables and rely on
	 callgraph code to defer them except for forward declarations
	 (see gcc.c-torture/compile/920624-1.c) */
      if ((at_end
	   || !DECL_DEFER_OUTPUT (decl)
	   || DECL_INITIAL (decl))
	  && !DECL_EXTERNAL (decl))
	{
	  if (TREE_CODE (decl) != FUNCTION_DECL)
	    varpool_finalize_decl (decl);
	  else
	    assemble_variable (decl, top_level, at_end, 0);
	}

#ifdef ASM_FINISH_DECLARE_OBJECT
      if (decl == last_assemble_variable_decl)
	{
	  ASM_FINISH_DECLARE_OBJECT (asm_out_file, decl,
				     top_level, at_end);
	}
#endif

      timevar_pop (TV_VARCONST);
    }
  else if (TREE_CODE (decl) == TYPE_DECL
	   /* Like in rest_of_type_compilation, avoid confusing the debug
	      information machinery when there are errors.  */
	   && !(sorrycount || errorcount))
    {
      timevar_push (TV_SYMOUT);
      debug_hooks->type_decl (decl, !top_level);
      timevar_pop (TV_SYMOUT);
    }

  /* Let cgraph know about the existence of variables.  */
  if (TREE_CODE (decl) == VAR_DECL && !DECL_EXTERNAL (decl))
    varpool_node (decl);
}

/* Called after finishing a record, union or enumeral type.  */

void
rest_of_type_compilation (tree type, int toplev)
{
  /* Avoid confusing the debug information machinery when there are
     errors.  */
  if (errorcount != 0 || sorrycount != 0)
    return;

  timevar_push (TV_SYMOUT);
  debug_hooks->type_decl (TYPE_STUB_DECL (type), !toplev);
  timevar_pop (TV_SYMOUT);
}



void
finish_optimization_passes (void)
{
  int i;
  struct dump_file_info *dfi;
  char *name;

  timevar_push (TV_DUMP);
  if (profile_arc_flag || flag_test_coverage || flag_branch_probabilities)
    {
      dump_file = dump_begin (pass_profile.pass.static_pass_number, NULL);
      end_branch_prob ();
      if (dump_file)
	dump_end (pass_profile.pass.static_pass_number, dump_file);
    }

  if (optimize > 0)
    {
      dump_file = dump_begin (pass_combine.pass.static_pass_number, NULL);
      if (dump_file)
	{
	  dump_combine_total_stats (dump_file);
          dump_end (pass_combine.pass.static_pass_number, dump_file);
	}
    }

  /* Do whatever is necessary to finish printing the graphs.  */
  if (graph_dump_format != no_graph)
    for (i = TDI_end; (dfi = get_dump_file_info (i)) != NULL; ++i)
      if (dump_initialized_p (i)
	  && (dfi->flags & TDF_GRAPH) != 0
	  && (name = get_dump_file_name (i)) != NULL)
	{
	  finish_graph_dump_file (name);
	  free (name);
	}

  timevar_pop (TV_DUMP);
}

static bool
gate_rest_of_compilation (void)
{
  /* Early return if there were errors.  We can run afoul of our
     consistency checks, and there's not really much point in fixing them.  */
  return !(rtl_dump_and_exit || flag_syntax_only || errorcount || sorrycount);
}

struct gimple_opt_pass pass_rest_of_compilation =
{
 {
  GIMPLE_PASS,
  "*rest_of_compilation",               /* name */
  gate_rest_of_compilation,             /* gate */
  NULL,                                 /* execute */
  NULL,                                 /* sub */
  NULL,                                 /* next */
  0,                                    /* static_pass_number */
  TV_REST_OF_COMPILATION,               /* tv_id */
  PROP_rtl,                             /* properties_required */
  0,                                    /* properties_provided */
  0,                                    /* properties_destroyed */
  0,                                    /* todo_flags_start */
  TODO_ggc_collect                      /* todo_flags_finish */
 }
};

static bool
gate_postreload (void)
{
  return reload_completed;
}

struct rtl_opt_pass pass_postreload =
{
 {
  RTL_PASS,
  NULL,                                 /* name */
  gate_postreload,                      /* gate */
  NULL,                                 /* execute */
  NULL,                                 /* sub */
  NULL,                                 /* next */
  0,                                    /* static_pass_number */
  TV_NONE,                              /* tv_id */
  PROP_rtl,                             /* properties_required */
  0,                                    /* properties_provided */
  0,                                    /* properties_destroyed */
  0,                                    /* todo_flags_start */
  TODO_ggc_collect | TODO_verify_rtl_sharing /* todo_flags_finish */
 }
};



/* The root of the compilation pass tree, once constructed.  */
struct opt_pass *all_passes, *all_small_ipa_passes, *all_lowering_passes,
  *all_regular_ipa_passes, *all_lto_gen_passes;

/* A map from static pass id to optimization pass.  */
struct opt_pass **passes_by_id;
int passes_by_id_size;

/* Set the static pass number of pass PASS to ID and record that
   in the mapping from static pass number to pass.  */

static void
set_pass_for_id (int id, struct opt_pass *pass)
{
  pass->static_pass_number = id;
  if (passes_by_id_size <= id)
    {
      passes_by_id = XRESIZEVEC (struct opt_pass *, passes_by_id, id + 1);
      memset (passes_by_id + passes_by_id_size, 0,
	      (id + 1 - passes_by_id_size) * sizeof (void *));
      passes_by_id_size = id + 1;
    }
  passes_by_id[id] = pass;
}

/* Return the pass with the static pass number ID.  */

struct opt_pass *
get_pass_for_id (int id)
{
  if (id >= passes_by_id_size)
    return NULL;
  return passes_by_id[id];
}

/* Iterate over the pass tree allocating dump file numbers.  We want
   to do this depth first, and independent of whether the pass is
   enabled or not.  */

void
register_one_dump_file (struct opt_pass *pass)
{
  char *dot_name, *flag_name, *glob_name;
  const char *prefix;
  char num[10];
  int flags, id;

  /* See below in next_pass_1.  */
  num[0] = '\0';
  if (pass->static_pass_number != -1)
    sprintf (num, "%d", ((int) pass->static_pass_number < 0
			 ? 1 : pass->static_pass_number));

  dot_name = concat (".", pass->name, num, NULL);
  if (pass->type == SIMPLE_IPA_PASS || pass->type == IPA_PASS)
    prefix = "ipa-", flags = TDF_IPA;
  else if (pass->type == GIMPLE_PASS)
    prefix = "tree-", flags = TDF_TREE;
  else
    prefix = "rtl-", flags = TDF_RTL;

  flag_name = concat (prefix, pass->name, num, NULL);
  glob_name = concat (prefix, pass->name, NULL);
  id = dump_register (dot_name, flag_name, glob_name, flags);
  set_pass_for_id (id, pass);
}

/* Recursive worker function for register_dump_files.  */

static int 
register_dump_files_1 (struct opt_pass *pass, int properties)
{
  do
    {
      int new_properties = (properties | pass->properties_provided)
			   & ~pass->properties_destroyed;

      if (pass->name && pass->name[0] != '*')
        register_one_dump_file (pass);

      if (pass->sub)
        new_properties = register_dump_files_1 (pass->sub, new_properties);

      /* If we have a gate, combine the properties that we could have with
         and without the pass being examined.  */
      if (pass->gate)
        properties &= new_properties;
      else
        properties = new_properties;

      pass = pass->next;
    }
  while (pass);

  return properties;
}

/* Register the dump files for the pipeline starting at PASS. 
   PROPERTIES reflects the properties that are guaranteed to be available at
   the beginning of the pipeline.  */

static void 
register_dump_files (struct opt_pass *pass,int properties)
{
  pass->properties_required |= properties;
  register_dump_files_1 (pass, properties);
}

/* Look at the static_pass_number and duplicate the pass
   if it is already added to a list. */

static struct opt_pass *
make_pass_instance (struct opt_pass *pass, bool track_duplicates)
{
  /* A nonzero static_pass_number indicates that the
     pass is already in the list.  */
  if (pass->static_pass_number)
    {
      struct opt_pass *new_pass;

      new_pass = XNEW (struct opt_pass);
      memcpy (new_pass, pass, sizeof (*new_pass));
      new_pass->next = NULL;

      new_pass->todo_flags_start &= ~TODO_mark_first_instance;

      /* Indicate to register_dump_files that this pass has duplicates,
         and so it should rename the dump file.  The first instance will
         be -1, and be number of duplicates = -static_pass_number - 1.
         Subsequent instances will be > 0 and just the duplicate number.  */
      if (pass->name || track_duplicates)
        {
          pass->static_pass_number -= 1;
          new_pass->static_pass_number = -pass->static_pass_number;
	}
      return new_pass;
    }
  else
    {
      pass->todo_flags_start |= TODO_mark_first_instance;
      pass->static_pass_number = -1;
    } 
  return pass; 
}

/* Add a pass to the pass list. Duplicate the pass if it's already
   in the list.  */

static struct opt_pass **
next_pass_1 (struct opt_pass **list, struct opt_pass *pass)
{
  *list = make_pass_instance (pass, false);
  
  return &(*list)->next;
}

/* List node for an inserted pass instance. We need to keep track of all
   the newly-added pass instances (with 'added_pass_nodes' defined below)
   so that we can register their dump files after pass-positioning is finished.
   Registering dumping files needs to be post-processed or the
   static_pass_number of the opt_pass object would be modified and mess up
   the dump file names of future pass instances to be added.  */

struct pass_list_node
{
  struct opt_pass *pass;
  struct pass_list_node *next;
};

static struct pass_list_node *added_pass_nodes = NULL;
static struct pass_list_node *prev_added_pass_node;

/* Insert the pass at the proper position. Return true if the pass 
   is successfully added.

   NEW_PASS_INFO - new pass to be inserted
   PASS_LIST - root of the pass list to insert the new pass to  */

static bool
position_pass (struct register_pass_info *new_pass_info,
               struct opt_pass **pass_list)
{
  struct opt_pass *pass = *pass_list, *prev_pass = NULL;
  bool success = false;

  for ( ; pass; prev_pass = pass, pass = pass->next)
    {
      /* Check if the current pass is of the same type as the new pass and
         matches the name and the instance number of the reference pass.  */
      if (pass->type == new_pass_info->pass->type
          && pass->name
          && !strcmp (pass->name, new_pass_info->reference_pass_name)
          && ((new_pass_info->ref_pass_instance_number == 0)
              || (new_pass_info->ref_pass_instance_number ==
                  pass->static_pass_number)
              || (new_pass_info->ref_pass_instance_number == 1
                  && pass->todo_flags_start & TODO_mark_first_instance)))
        {
          struct opt_pass *new_pass;
          struct pass_list_node *new_pass_node;

	  new_pass = make_pass_instance (new_pass_info->pass, true);
  
          /* Insert the new pass instance based on the positioning op.  */
          switch (new_pass_info->pos_op)
            {
              case PASS_POS_INSERT_AFTER:
                new_pass->next = pass->next;
                pass->next = new_pass;

		/* Skip newly inserted pass to avoid repeated
		   insertions in the case where the new pass and the
		   existing one have the same name.  */
                pass = new_pass; 
                break;
              case PASS_POS_INSERT_BEFORE:
                new_pass->next = pass;
                if (prev_pass)
                  prev_pass->next = new_pass;
                else
                  *pass_list = new_pass;
                break;
              case PASS_POS_REPLACE:
                new_pass->next = pass->next;
                if (prev_pass)
                  prev_pass->next = new_pass;
                else
                  *pass_list = new_pass;
                new_pass->sub = pass->sub;
                new_pass->tv_id = pass->tv_id;
                pass = new_pass;
                break;
              default:
                error ("Invalid pass positioning operation");
                return false;
            }

          /* Save the newly added pass (instance) in the added_pass_nodes
             list so that we can register its dump file later. Note that
             we cannot register the dump file now because doing so will modify
             the static_pass_number of the opt_pass object and therefore
             mess up the dump file name of future instances.  */
          new_pass_node = XCNEW (struct pass_list_node);
          new_pass_node->pass = new_pass;
          if (!added_pass_nodes)
            added_pass_nodes = new_pass_node;
          else
            prev_added_pass_node->next = new_pass_node;
          prev_added_pass_node = new_pass_node;

          success = true;
        }

      if (pass->sub && position_pass (new_pass_info, &pass->sub))
        success = true;
    }

  return success;
}

/* Hooks a new pass into the pass lists.

   PASS_INFO   - pass information that specifies the opt_pass object,
                 reference pass, instance number, and how to position
                 the pass  */

void
register_pass (struct register_pass_info *pass_info)
{
  /* The checks below could fail in buggy plugins.  Existing GCC
     passes should never fail these checks, so we mention plugin in
     the messages.  */
  if (!pass_info->pass)
      fatal_error ("plugin cannot register a missing pass");

  if (!pass_info->pass->name)
      fatal_error ("plugin cannot register an unnamed pass");

  if (!pass_info->reference_pass_name)
      fatal_error
	("plugin cannot register pass %qs without reference pass name",
	 pass_info->pass->name);

  /* Try to insert the new pass to the pass lists.  We need to check
     all three lists as the reference pass could be in one (or all) of
     them.  */
  if (!position_pass (pass_info, &all_lowering_passes)
      && !position_pass (pass_info, &all_small_ipa_passes)
      && !position_pass (pass_info, &all_regular_ipa_passes)
      && !position_pass (pass_info, &all_lto_gen_passes)
      && !position_pass (pass_info, &all_passes))
    fatal_error
      ("pass %qs not found but is referenced by new pass %qs",
       pass_info->reference_pass_name, pass_info->pass->name);
  else
    {
      /* OK, we have successfully inserted the new pass. We need to register
         the dump files for the newly added pass and its duplicates (if any).
         Because the registration of plugin/backend passes happens after the
         command-line options are parsed, the options that specify single
         pass dumping (e.g. -fdump-tree-PASSNAME) cannot be used for new
         passes. Therefore we currently can only enable dumping of
         new passes when the 'dump-all' flags (e.g. -fdump-tree-all)
         are specified. While doing so, we also delete the pass_list_node
         objects created during pass positioning.  */
      while (added_pass_nodes)
        {
          struct pass_list_node *next_node = added_pass_nodes->next;
          enum tree_dump_index tdi;
          register_one_dump_file (added_pass_nodes->pass);
          if (added_pass_nodes->pass->type == SIMPLE_IPA_PASS
              || added_pass_nodes->pass->type == IPA_PASS)
            tdi = TDI_ipa_all;
          else if (added_pass_nodes->pass->type == GIMPLE_PASS)
            tdi = TDI_tree_all;
          else
            tdi = TDI_rtl_all;
          /* Check if dump-all flag is specified.  */
          if (get_dump_file_info (tdi)->state)
            get_dump_file_info (added_pass_nodes->pass->static_pass_number)
                ->state = get_dump_file_info (tdi)->state;
          XDELETE (added_pass_nodes);
          added_pass_nodes = next_node;
        }
    }
}

/* Construct the pass tree.  The sequencing of passes is driven by
   the cgraph routines:

   cgraph_finalize_compilation_unit ()
       for each node N in the cgraph
	   cgraph_analyze_function (N)
	       cgraph_lower_function (N) -> all_lowering_passes

   If we are optimizing, cgraph_optimize is then invoked:

   cgraph_optimize ()
       ipa_passes () 			-> all_small_ipa_passes
       cgraph_expand_all_functions ()
           for each node N in the cgraph
	       cgraph_expand_function (N)
		  tree_rest_of_compilation (DECL (N))  -> all_passes
*/

void
init_optimization_passes (void)
{
  struct opt_pass **p;

#define NEXT_PASS(PASS)  (p = next_pass_1 (p, &((PASS).pass)))

 /* All passes needed to lower the function into shape optimizers can
    operate on.  These passes are always run first on the function, but
    backend might produce already lowered functions that are not processed
    by these passes.  */
  p = &all_lowering_passes;
  NEXT_PASS (pass_warn_unused_result);
  NEXT_PASS (pass_diagnose_omp_blocks);
<<<<<<< HEAD
  NEXT_PASS (pass_diagnose_tm_blocks);
  NEXT_PASS (pass_remove_useless_stmts);
=======
>>>>>>> d6063d7f
  NEXT_PASS (pass_mudflap_1);
  NEXT_PASS (pass_lower_omp);
  NEXT_PASS (pass_lower_cf);
  NEXT_PASS (pass_lower_tm);
  NEXT_PASS (pass_refactor_eh);
  NEXT_PASS (pass_lower_eh);
  NEXT_PASS (pass_build_cfg);
  NEXT_PASS (pass_lower_complex_O0);
  NEXT_PASS (pass_lower_vector);
  NEXT_PASS (pass_warn_function_return);
  NEXT_PASS (pass_build_cgraph_edges);
  NEXT_PASS (pass_inline_parameters);
  *p = NULL;

  /* Interprocedural optimization passes.  */
  p = &all_small_ipa_passes;
  NEXT_PASS (pass_ipa_function_and_variable_visibility);
  NEXT_PASS (pass_ipa_early_inline);
    {
      struct opt_pass **p = &pass_ipa_early_inline.pass.sub;
      NEXT_PASS (pass_early_inline);
      NEXT_PASS (pass_inline_parameters);
      NEXT_PASS (pass_rebuild_cgraph_edges);
    }
  NEXT_PASS (pass_ipa_free_lang_data);
  NEXT_PASS (pass_early_local_passes);
    {
      struct opt_pass **p = &pass_early_local_passes.pass.sub;
      NEXT_PASS (pass_fixup_cfg);
      NEXT_PASS (pass_tree_profile);
      NEXT_PASS (pass_cleanup_cfg);
      NEXT_PASS (pass_init_datastructures);
      NEXT_PASS (pass_expand_omp);

      NEXT_PASS (pass_referenced_vars);
      NEXT_PASS (pass_build_ssa);
      NEXT_PASS (pass_early_warn_uninitialized);
      /* Note that it is not strictly necessary to schedule an early
	 inline pass here.  However, some test cases (e.g.,
	 g++.dg/other/p334435.C g++.dg/other/i386-1.C) expect extern
	 inline functions to be inlined even at -O0.  This does not
	 happen during the first early inline pass.  */
      NEXT_PASS (pass_rebuild_cgraph_edges);
      NEXT_PASS (pass_early_inline);
      NEXT_PASS (pass_all_early_optimizations);
	{
	  struct opt_pass **p = &pass_all_early_optimizations.pass.sub;
	  NEXT_PASS (pass_remove_cgraph_callee_edges);
	  NEXT_PASS (pass_rename_ssa_copies);
	  NEXT_PASS (pass_ccp);
	  NEXT_PASS (pass_forwprop);
	  /* pass_build_ealias is a dummy pass that ensures that we
	     execute TODO_rebuild_alias at this point.  Re-building
	     alias information also rewrites no longer addressed
	     locals into SSA form if possible.  */
	  NEXT_PASS (pass_build_ealias);
	  NEXT_PASS (pass_sra_early);
	  NEXT_PASS (pass_copy_prop);
	  NEXT_PASS (pass_merge_phi);
	  NEXT_PASS (pass_cd_dce);
	  NEXT_PASS (pass_early_ipa_sra);
	  NEXT_PASS (pass_tail_recursion);
	  NEXT_PASS (pass_convert_switch);
          NEXT_PASS (pass_cleanup_eh);
          NEXT_PASS (pass_profile);
          NEXT_PASS (pass_local_pure_const);
	}
      NEXT_PASS (pass_release_ssa_names);
      NEXT_PASS (pass_rebuild_cgraph_edges);
      NEXT_PASS (pass_inline_parameters);
    }
  NEXT_PASS (pass_ipa_increase_alignment);
  NEXT_PASS (pass_ipa_matrix_reorg);
<<<<<<< HEAD
  NEXT_PASS (pass_ipa_tm);
=======
  *p = NULL;

  p = &all_regular_ipa_passes;
  NEXT_PASS (pass_ipa_whole_program_visibility);
>>>>>>> d6063d7f
  NEXT_PASS (pass_ipa_cp);
  NEXT_PASS (pass_ipa_inline);
  NEXT_PASS (pass_ipa_reference);
  NEXT_PASS (pass_ipa_pure_const); 
  NEXT_PASS (pass_ipa_type_escape);
  NEXT_PASS (pass_ipa_pta);
  NEXT_PASS (pass_ipa_struct_reorg);
  *p = NULL;

  p = &all_lto_gen_passes;
  NEXT_PASS (pass_ipa_lto_gimple_out);
  NEXT_PASS (pass_ipa_lto_wpa_fixup);
  NEXT_PASS (pass_ipa_lto_finish_out);  /* This must be the last LTO pass.  */
  *p = NULL;

  /* These passes are run after IPA passes on every function that is being
     output to the assembler file.  */
  p = &all_passes;
  NEXT_PASS (pass_lower_eh_dispatch);
  NEXT_PASS (pass_all_optimizations);
    {
      struct opt_pass **p = &pass_all_optimizations.pass.sub;
      NEXT_PASS (pass_remove_cgraph_callee_edges);
      /* Initial scalar cleanups before alias computation.
	 They ensure memory accesses are not indirect wherever possible.  */
      NEXT_PASS (pass_strip_predict_hints);
      NEXT_PASS (pass_update_address_taken);
      NEXT_PASS (pass_rename_ssa_copies);
      NEXT_PASS (pass_complete_unrolli);
      NEXT_PASS (pass_ccp);
      NEXT_PASS (pass_forwprop);
      NEXT_PASS (pass_call_cdce);
      /* pass_build_alias is a dummy pass that ensures that we
	 execute TODO_rebuild_alias at this point.  Re-building
	 alias information also rewrites no longer addressed
	 locals into SSA form if possible.  */
      NEXT_PASS (pass_build_alias);
      NEXT_PASS (pass_return_slot);
      NEXT_PASS (pass_phiprop);
      NEXT_PASS (pass_fre);
      NEXT_PASS (pass_copy_prop);
      NEXT_PASS (pass_merge_phi);
      NEXT_PASS (pass_vrp);
      NEXT_PASS (pass_dce);
      NEXT_PASS (pass_cselim);
      NEXT_PASS (pass_tree_ifcombine);
      NEXT_PASS (pass_phiopt);
      NEXT_PASS (pass_tail_recursion);
      NEXT_PASS (pass_ch);
      NEXT_PASS (pass_stdarg);
      NEXT_PASS (pass_lower_complex);
      NEXT_PASS (pass_sra);
      NEXT_PASS (pass_rename_ssa_copies);
      /* The dom pass will also resolve all __builtin_constant_p calls
         that are still there to 0.  This has to be done after some
	 propagations have already run, but before some more dead code
	 is removed, and this place fits nicely.  Remember this when
	 trying to move or duplicate pass_dominator somewhere earlier.  */
      NEXT_PASS (pass_dominator);
      /* The only const/copy propagation opportunities left after
	 DOM should be due to degenerate PHI nodes.  So rather than
	 run the full propagators, run a specialized pass which
	 only examines PHIs to discover const/copy propagation
	 opportunities.  */
      NEXT_PASS (pass_phi_only_cprop);
      NEXT_PASS (pass_dse);
      NEXT_PASS (pass_reassoc);
      NEXT_PASS (pass_dce);
      NEXT_PASS (pass_forwprop);
      NEXT_PASS (pass_phiopt);
      NEXT_PASS (pass_object_sizes);
      NEXT_PASS (pass_ccp);
      NEXT_PASS (pass_copy_prop);
      NEXT_PASS (pass_cse_sincos);
      NEXT_PASS (pass_optimize_bswap);
      NEXT_PASS (pass_split_crit_edges);
      NEXT_PASS (pass_pre);
      NEXT_PASS (pass_sink_code);
      NEXT_PASS (pass_tree_loop);
	{
	  struct opt_pass **p = &pass_tree_loop.pass.sub;
	  NEXT_PASS (pass_tree_loop_init);
	  NEXT_PASS (pass_copy_prop);
	  NEXT_PASS (pass_dce_loop);
	  NEXT_PASS (pass_lim);
	  NEXT_PASS (pass_tree_unswitch);
	  NEXT_PASS (pass_scev_cprop);
	  NEXT_PASS (pass_record_bounds);
	  NEXT_PASS (pass_check_data_deps);
	  NEXT_PASS (pass_loop_distribution);
	  NEXT_PASS (pass_linear_transform);
	  NEXT_PASS (pass_graphite_transforms);
	    {
	      struct opt_pass **p = &pass_graphite_transforms.pass.sub;
	      NEXT_PASS (pass_dce_loop);
	      NEXT_PASS (pass_lim);
	    }
	  NEXT_PASS (pass_iv_canon);
	  NEXT_PASS (pass_if_conversion);
	  NEXT_PASS (pass_vectorize);
	    {
	      struct opt_pass **p = &pass_vectorize.pass.sub;
	      NEXT_PASS (pass_lower_vector_ssa);
	      NEXT_PASS (pass_dce_loop);
	    }
          NEXT_PASS (pass_predcom);
	  NEXT_PASS (pass_complete_unroll);
	  NEXT_PASS (pass_slp_vectorize);
	  NEXT_PASS (pass_parallelize_loops);
	  NEXT_PASS (pass_loop_prefetch);
	  NEXT_PASS (pass_iv_optimize);
	  NEXT_PASS (pass_tree_loop_done);
	}
      NEXT_PASS (pass_cse_reciprocals);
      NEXT_PASS (pass_convert_to_rsqrt);
      NEXT_PASS (pass_reassoc);
      NEXT_PASS (pass_vrp);
      NEXT_PASS (pass_dominator);
      /* The only const/copy propagation opportunities left after
	 DOM should be due to degenerate PHI nodes.  So rather than
	 run the full propagators, run a specialized pass which
	 only examines PHIs to discover const/copy propagation
	 opportunities.  */
      NEXT_PASS (pass_phi_only_cprop);
      NEXT_PASS (pass_cd_dce);
      NEXT_PASS (pass_tracer);

      /* FIXME: If DCE is not run before checking for uninitialized uses,
	 we may get false warnings (e.g., testsuite/gcc.dg/uninit-5.c).
	 However, this also causes us to misdiagnose cases that should be
	 real warnings (e.g., testsuite/gcc.dg/pr18501.c).
	 
	 To fix the false positives in uninit-5.c, we would have to
	 account for the predicates protecting the set and the use of each
	 variable.  Using a representation like Gated Single Assignment
	 may help.  */
      NEXT_PASS (pass_late_warn_uninitialized);
      NEXT_PASS (pass_dse);
      NEXT_PASS (pass_forwprop);
      NEXT_PASS (pass_phiopt);
      NEXT_PASS (pass_fold_builtins);
      NEXT_PASS (pass_tail_calls);
      NEXT_PASS (pass_rename_ssa_copies);
      NEXT_PASS (pass_uncprop);
      NEXT_PASS (pass_local_pure_const);
    }
  NEXT_PASS (pass_tm_init);
    {
      struct opt_pass **p = &pass_tm_init.pass.sub;
      NEXT_PASS (pass_tm_mark);
      NEXT_PASS (pass_tm_memopt);
      NEXT_PASS (pass_tm_edges);
    }
  NEXT_PASS (pass_cleanup_eh);
  NEXT_PASS (pass_lower_resx);
  NEXT_PASS (pass_nrv);
  NEXT_PASS (pass_mudflap_2);
  NEXT_PASS (pass_cleanup_cfg_post_optimizing);
  NEXT_PASS (pass_warn_function_noreturn);

  NEXT_PASS (pass_expand);

  NEXT_PASS (pass_rest_of_compilation);
    {
      struct opt_pass **p = &pass_rest_of_compilation.pass.sub;
      NEXT_PASS (pass_init_function);
      NEXT_PASS (pass_jump);
      NEXT_PASS (pass_rtl_eh);
      NEXT_PASS (pass_initial_value_sets);
      NEXT_PASS (pass_unshare_all_rtl);
      NEXT_PASS (pass_instantiate_virtual_regs);
      NEXT_PASS (pass_into_cfg_layout_mode);
      NEXT_PASS (pass_jump2);
      NEXT_PASS (pass_lower_subreg);
      NEXT_PASS (pass_df_initialize_opt);
      NEXT_PASS (pass_cse);
      NEXT_PASS (pass_rtl_fwprop);
      NEXT_PASS (pass_rtl_cprop);
      NEXT_PASS (pass_rtl_pre);
      NEXT_PASS (pass_rtl_hoist);
      NEXT_PASS (pass_rtl_cprop);
      NEXT_PASS (pass_rtl_store_motion);
      NEXT_PASS (pass_cse_after_global_opts);
      NEXT_PASS (pass_rtl_ifcvt);
      /* Perform loop optimizations.  It might be better to do them a bit
	 sooner, but we want the profile feedback to work more
	 efficiently.  */
      NEXT_PASS (pass_loop2);
	{
	  struct opt_pass **p = &pass_loop2.pass.sub;
	  NEXT_PASS (pass_rtl_loop_init);
	  NEXT_PASS (pass_rtl_move_loop_invariants);
	  NEXT_PASS (pass_rtl_unswitch);
	  NEXT_PASS (pass_rtl_unroll_and_peel_loops);
	  NEXT_PASS (pass_rtl_doloop);
	  NEXT_PASS (pass_rtl_loop_done);
	  *p = NULL;
	}
      NEXT_PASS (pass_web);
      NEXT_PASS (pass_rtl_cprop);
      NEXT_PASS (pass_cse2);
      NEXT_PASS (pass_rtl_dse1);
      NEXT_PASS (pass_rtl_fwprop_addr);
      NEXT_PASS (pass_reginfo_init);
      NEXT_PASS (pass_inc_dec);
      NEXT_PASS (pass_initialize_regs);
      NEXT_PASS (pass_ud_rtl_dce);
      NEXT_PASS (pass_combine);
      NEXT_PASS (pass_if_after_combine);
      NEXT_PASS (pass_partition_blocks);
      NEXT_PASS (pass_regmove);
      NEXT_PASS (pass_outof_cfg_layout_mode);
      NEXT_PASS (pass_split_all_insns);
      NEXT_PASS (pass_lower_subreg2);
      NEXT_PASS (pass_df_initialize_no_opt);
      NEXT_PASS (pass_stack_ptr_mod);
      NEXT_PASS (pass_mode_switching);
      NEXT_PASS (pass_match_asm_constraints);
      NEXT_PASS (pass_sms);
      NEXT_PASS (pass_subregs_of_mode_init);
      NEXT_PASS (pass_sched);
      NEXT_PASS (pass_ira);
      NEXT_PASS (pass_subregs_of_mode_finish);
      NEXT_PASS (pass_postreload);
	{
	  struct opt_pass **p = &pass_postreload.pass.sub;
	  NEXT_PASS (pass_postreload_cse);
	  NEXT_PASS (pass_gcse2);
	  NEXT_PASS (pass_split_after_reload);
	  NEXT_PASS (pass_branch_target_load_optimize1);
	  NEXT_PASS (pass_thread_prologue_and_epilogue);
	  NEXT_PASS (pass_rtl_dse2);
	  NEXT_PASS (pass_stack_adjustments);
	  NEXT_PASS (pass_peephole2);
	  NEXT_PASS (pass_if_after_reload);
	  NEXT_PASS (pass_regrename);
	  NEXT_PASS (pass_cprop_hardreg);
	  NEXT_PASS (pass_fast_rtl_dce);
	  NEXT_PASS (pass_reorder_blocks);
	  NEXT_PASS (pass_branch_target_load_optimize2);
	  NEXT_PASS (pass_leaf_regs);
	  NEXT_PASS (pass_split_before_sched2);
	  NEXT_PASS (pass_sched2);
	  NEXT_PASS (pass_stack_regs);
	    {
	      struct opt_pass **p = &pass_stack_regs.pass.sub;
	      NEXT_PASS (pass_split_before_regstack);
	      NEXT_PASS (pass_stack_regs_run);
	    }
	  NEXT_PASS (pass_compute_alignments);
	  NEXT_PASS (pass_duplicate_computed_gotos);
	  NEXT_PASS (pass_variable_tracking);
	  NEXT_PASS (pass_free_cfg);
	  NEXT_PASS (pass_machine_reorg);
	  NEXT_PASS (pass_cleanup_barriers);
	  NEXT_PASS (pass_delay_slots);
	  NEXT_PASS (pass_split_for_shorten_branches);
	  NEXT_PASS (pass_convert_to_eh_region_ranges);
	  NEXT_PASS (pass_shorten_branches);
	  NEXT_PASS (pass_set_nothrow_function_flags);
	  NEXT_PASS (pass_final);
	}
      NEXT_PASS (pass_df_finish);
    }
  NEXT_PASS (pass_clean_state);
  *p = NULL;

#undef NEXT_PASS

  /* Register the passes with the tree dump code.  */
  register_dump_files (all_lowering_passes, PROP_gimple_any);
  register_dump_files (all_small_ipa_passes, 
		       PROP_gimple_any | PROP_gimple_lcf | PROP_gimple_leh
		       | PROP_cfg);
  register_dump_files (all_regular_ipa_passes, 
		       PROP_gimple_any | PROP_gimple_lcf | PROP_gimple_leh
		       | PROP_cfg);
  register_dump_files (all_lto_gen_passes, 
		       PROP_gimple_any | PROP_gimple_lcf | PROP_gimple_leh
		       | PROP_cfg);
  register_dump_files (all_passes, 
		       PROP_gimple_any | PROP_gimple_lcf | PROP_gimple_leh
		       | PROP_cfg);
}

/* If we are in IPA mode (i.e., current_function_decl is NULL), call
   function CALLBACK for every function in the call graph.  Otherwise,
   call CALLBACK on the current function.  */ 

static void
do_per_function (void (*callback) (void *data), void *data)
{
  if (current_function_decl)
    callback (data);
  else
    {
      struct cgraph_node *node;
      for (node = cgraph_nodes; node; node = node->next)
	if (node->analyzed && gimple_has_body_p (node->decl)
	    && (!node->clone_of || node->decl != node->clone_of->decl))
	  {
	    push_cfun (DECL_STRUCT_FUNCTION (node->decl));
	    current_function_decl = node->decl;
	    callback (data);
	    if (!flag_wpa)
	      {
	        free_dominance_info (CDI_DOMINATORS);
	        free_dominance_info (CDI_POST_DOMINATORS);
	      }
	    current_function_decl = NULL;
	    pop_cfun ();
	    ggc_collect ();
	  }
    }
}

/* Because inlining might remove no-longer reachable nodes, we need to
   keep the array visible to garbage collector to avoid reading collected
   out nodes.  */
static int nnodes;
static GTY ((length ("nnodes"))) struct cgraph_node **order;

/* If we are in IPA mode (i.e., current_function_decl is NULL), call
   function CALLBACK for every function in the call graph.  Otherwise,
   call CALLBACK on the current function.  */ 

static void
do_per_function_toporder (void (*callback) (void *data), void *data)
{
  int i;

  if (current_function_decl)
    callback (data);
  else
    {
      gcc_assert (!order);
      order = GGC_NEWVEC (struct cgraph_node *, cgraph_n_nodes);
      nnodes = cgraph_postorder (order);
      for (i = nnodes - 1; i >= 0; i--)
        order[i]->process = 1;
      for (i = nnodes - 1; i >= 0; i--)
	{
	  struct cgraph_node *node = order[i];

	  /* Allow possibly removed nodes to be garbage collected.  */
	  order[i] = NULL;
	  node->process = 0;
	  if (node->analyzed)
	    {
	      push_cfun (DECL_STRUCT_FUNCTION (node->decl));
	      current_function_decl = node->decl;
	      callback (data);
	      free_dominance_info (CDI_DOMINATORS);
	      free_dominance_info (CDI_POST_DOMINATORS);
	      current_function_decl = NULL;
	      pop_cfun ();
	      ggc_collect ();
	    }
	}
    }
  ggc_free (order);
  order = NULL;
  nnodes = 0;
}

/* Perform all TODO actions that ought to be done on each function.  */

static void
execute_function_todo (void *data)
{
  unsigned int flags = (size_t)data;
  if (cfun->curr_properties & PROP_ssa)
    flags |= TODO_verify_ssa;
  flags &= ~cfun->last_verified;
  if (!flags)
    return;

  statistics_fini_pass ();

  /* Always cleanup the CFG before trying to update SSA.  */
  if (flags & TODO_cleanup_cfg)
    {
      bool cleanup = cleanup_tree_cfg ();

      if (cleanup && (cfun->curr_properties & PROP_ssa))
	flags |= TODO_remove_unused_locals;
	
      /* When cleanup_tree_cfg merges consecutive blocks, it may
	 perform some simplistic propagation when removing single
	 valued PHI nodes.  This propagation may, in turn, cause the
	 SSA form to become out-of-date (see PR 22037).  So, even
	 if the parent pass had not scheduled an SSA update, we may
	 still need to do one.  */
      if (!(flags & TODO_update_ssa_any) && need_ssa_update_p (cfun))
	flags |= TODO_update_ssa;
    }

  if (flags & TODO_update_ssa_any)
    {
      unsigned update_flags = flags & TODO_update_ssa_any;
      update_ssa (update_flags);
      cfun->last_verified &= ~TODO_verify_ssa;
    }
  
  if (flags & TODO_update_address_taken)
    execute_update_addresses_taken (true);

  if (flags & TODO_rebuild_alias)
    {
      if (!(flags & TODO_update_address_taken))
	execute_update_addresses_taken (true);
      compute_may_aliases ();
    }
  
  if (flags & TODO_remove_unused_locals)
    remove_unused_locals ();

  if ((flags & TODO_dump_func) && dump_file && current_function_decl)
    {
      if (cfun->curr_properties & PROP_trees)
        dump_function_to_file (current_function_decl, dump_file, dump_flags);
      else
	{
	  if (dump_flags & TDF_SLIM)
	    print_rtl_slim_with_bb (dump_file, get_insns (), dump_flags);
	  else if ((cfun->curr_properties & PROP_cfg)
		   && (dump_flags & TDF_BLOCKS))
	    print_rtl_with_bb (dump_file, get_insns ());
          else
	    print_rtl (dump_file, get_insns ());

	  if ((cfun->curr_properties & PROP_cfg)
	      && graph_dump_format != no_graph
	      && (dump_flags & TDF_GRAPH))
	    print_rtl_graph_with_bb (dump_file_name, get_insns ());
	}

      /* Flush the file.  If verification fails, we won't be able to
	 close the file before aborting.  */
      fflush (dump_file);
    }

  if (flags & TODO_rebuild_frequencies)
    {
      if (profile_status == PROFILE_GUESSED)
	{
	  loop_optimizer_init (0);
	  add_noreturn_fake_exit_edges ();
	  mark_irreducible_loops ();
	  connect_infinite_loops_to_exit ();
	  estimate_bb_frequencies ();
	  remove_fake_exit_edges ();
	  loop_optimizer_finalize ();
	}
      else if (profile_status == PROFILE_READ)
	counts_to_freqs ();
      else
	gcc_unreachable ();
    }

#if defined ENABLE_CHECKING
  if (flags & TODO_verify_ssa)
    verify_ssa (true);
  if (flags & TODO_verify_flow)
    verify_flow_info ();
  if (flags & TODO_verify_stmts)
    verify_stmts ();
  if (flags & TODO_verify_loops)
    verify_loop_closed_ssa ();
  if (flags & TODO_verify_rtl_sharing)
    verify_rtl_sharing ();
#endif

  cfun->last_verified = flags & TODO_verify_all;
}

/* Perform all TODO actions.  */
static void
execute_todo (unsigned int flags)
{
#if defined ENABLE_CHECKING
  if (cfun
      && need_ssa_update_p (cfun))
    gcc_assert (flags & TODO_update_ssa_any);
#endif

  /* Inform the pass whether it is the first time it is run.  */
  first_pass_instance = (flags & TODO_mark_first_instance) != 0;

  do_per_function (execute_function_todo, (void *)(size_t) flags);

  /* Always remove functions just as before inlining: IPA passes might be
     interested to see bodies of extern inline functions that are not inlined
     to analyze side effects.  The full removal is done just at the end
     of IPA pass queue.  */
  if (flags & TODO_remove_functions)
    {
      gcc_assert (!cfun);
      cgraph_remove_unreachable_nodes (true, dump_file);
    }

  if ((flags & TODO_dump_cgraph) && dump_file && !current_function_decl)
    {
      gcc_assert (!cfun);
      dump_cgraph (dump_file);
      /* Flush the file.  If verification fails, we won't be able to
	 close the file before aborting.  */
      fflush (dump_file);
    }

  if (flags & TODO_ggc_collect)
    ggc_collect ();

  /* Now that the dumping has been done, we can get rid of the optional 
     df problems.  */
  if (flags & TODO_df_finish)
    df_finish_pass ((flags & TODO_df_verify) != 0);
}

/* Verify invariants that should hold between passes.  This is a place
   to put simple sanity checks.  */

static void
verify_interpass_invariants (void)
{
#ifdef ENABLE_CHECKING
  gcc_assert (!fold_deferring_overflow_warnings_p ());
#endif
}

/* Clear the last verified flag.  */

static void
clear_last_verified (void *data ATTRIBUTE_UNUSED)
{
  cfun->last_verified = 0;
}

/* Helper function. Verify that the properties has been turn into the
   properties expected by the pass.  */

#ifdef ENABLE_CHECKING
static void
verify_curr_properties (void *data)
{
  unsigned int props = (size_t)data;
  gcc_assert ((cfun->curr_properties & props) == props);
}
#endif

/* Initialize pass dump file.  */

static bool
pass_init_dump_file (struct opt_pass *pass)
{
  /* If a dump file name is present, open it if enabled.  */
  if (pass->static_pass_number != -1)
    {
      bool initializing_dump = !dump_initialized_p (pass->static_pass_number);
      dump_file_name = get_dump_file_name (pass->static_pass_number);
      dump_file = dump_begin (pass->static_pass_number, &dump_flags);
      if (dump_file && current_function_decl)
	{
	  const char *dname, *aname;
	  dname = lang_hooks.decl_printable_name (current_function_decl, 2);
	  aname = (IDENTIFIER_POINTER
		   (DECL_ASSEMBLER_NAME (current_function_decl)));
	  fprintf (dump_file, "\n;; Function %s (%s)%s\n\n", dname, aname,
	     cfun->function_frequency == FUNCTION_FREQUENCY_HOT
	     ? " (hot)"
	     : cfun->function_frequency == FUNCTION_FREQUENCY_UNLIKELY_EXECUTED
	     ? " (unlikely executed)"
	     : "");
	}
      return initializing_dump;
    }
  else
    return false;
}

/* Flush PASS dump file.  */

static void
pass_fini_dump_file (struct opt_pass *pass)
{
  /* Flush and close dump file.  */
  if (dump_file_name)
    {
      free (CONST_CAST (char *, dump_file_name));
      dump_file_name = NULL;
    }

  if (dump_file)
    {
      dump_end (pass->static_pass_number, dump_file);
      dump_file = NULL;
    }
}

/* After executing the pass, apply expected changes to the function
   properties. */

static void
update_properties_after_pass (void *data)
{
  struct opt_pass *pass = (struct opt_pass *) data;
  cfun->curr_properties = (cfun->curr_properties | pass->properties_provided)
		           & ~pass->properties_destroyed;
}

/* Schedule IPA transform pass DATA for CFUN.  */

static void
add_ipa_transform_pass (void *data)
{
  struct ipa_opt_pass_d *ipa_pass = (struct ipa_opt_pass_d *) data;
  VEC_safe_push (ipa_opt_pass, heap, cfun->ipa_transforms_to_apply, ipa_pass);
}

/* Execute summary generation for all of the passes in IPA_PASS.  */

void
execute_ipa_summary_passes (struct ipa_opt_pass_d *ipa_pass)
{
  while (ipa_pass)
    {
      struct opt_pass *pass = &ipa_pass->pass;

      /* Execute all of the IPA_PASSes in the list.  */
      if (ipa_pass->pass.type == IPA_PASS 
	  && (!pass->gate || pass->gate ())
	  && ipa_pass->generate_summary)
	{
	  pass_init_dump_file (pass);

	  /* If a timevar is present, start it.  */
	  if (pass->tv_id)
	    timevar_push (pass->tv_id);

	  ipa_pass->generate_summary ();

	  /* Stop timevar.  */
	  if (pass->tv_id)
	    timevar_pop (pass->tv_id);

	  pass_fini_dump_file (pass);
	}
      ipa_pass = (struct ipa_opt_pass_d *)ipa_pass->pass.next;
    }
}

/* Execute IPA_PASS function transform on NODE.  */

static void
execute_one_ipa_transform_pass (struct cgraph_node *node,
				struct ipa_opt_pass_d *ipa_pass)
{
  struct opt_pass *pass = &ipa_pass->pass;
  unsigned int todo_after = 0;

  current_pass = pass;
  if (!ipa_pass->function_transform)
    return;

  /* Note that the folders should only create gimple expressions.
     This is a hack until the new folder is ready.  */
  in_gimple_form = (cfun && (cfun->curr_properties & PROP_trees)) != 0;

  pass_init_dump_file (pass);

  /* Run pre-pass verification.  */
  execute_todo (ipa_pass->function_transform_todo_flags_start);

  /* If a timevar is present, start it.  */
  if (pass->tv_id != TV_NONE)
    timevar_push (pass->tv_id);

  /* Do it!  */
  todo_after = ipa_pass->function_transform (node);

  /* Stop timevar.  */
  if (pass->tv_id != TV_NONE)
    timevar_pop (pass->tv_id);

  /* Run post-pass cleanup and verification.  */
  execute_todo (todo_after);
  verify_interpass_invariants ();

  pass_fini_dump_file (pass);

  current_pass = NULL;
}

/* For the current function, execute all ipa transforms. */

void
execute_all_ipa_transforms (void)
{
  if (cfun && cfun->ipa_transforms_to_apply)
    {
      unsigned int i;
      struct cgraph_node *node = cgraph_node (current_function_decl);

      for (i = 0; i < VEC_length (ipa_opt_pass, cfun->ipa_transforms_to_apply);
	   i++)
	execute_one_ipa_transform_pass (node,
					VEC_index (ipa_opt_pass,
						   cfun->ipa_transforms_to_apply,
						   i));
      VEC_free (ipa_opt_pass, heap, cfun->ipa_transforms_to_apply);
      cfun->ipa_transforms_to_apply = NULL;
    }
}

/* Execute PASS. */

static bool
execute_one_pass (struct opt_pass *pass)
{
  bool initializing_dump;
  unsigned int todo_after = 0;

  /* IPA passes are executed on whole program, so cfun should be NULL.
     Other passes need function context set.  */
  if (pass->type == SIMPLE_IPA_PASS || pass->type == IPA_PASS)
    gcc_assert (!cfun && !current_function_decl);
  else
    gcc_assert (cfun && current_function_decl);

  current_pass = pass;

  /* See if we're supposed to run this pass.  */
  if (pass->gate && !pass->gate ())
    return false;

  if (!quiet_flag && !cfun)
    fprintf (stderr, " <%s>", pass->name ? pass->name : "");

  /* Note that the folders should only create gimple expressions.
     This is a hack until the new folder is ready.  */
  in_gimple_form = (cfun && (cfun->curr_properties & PROP_trees)) != 0;

  initializing_dump = pass_init_dump_file (pass);

  /* Run pre-pass verification.  */
  execute_todo (pass->todo_flags_start);

#ifdef ENABLE_CHECKING
  do_per_function (verify_curr_properties,
		   (void *)(size_t)pass->properties_required);
#endif

  /* If a timevar is present, start it.  */
  if (pass->tv_id != TV_NONE)
    timevar_push (pass->tv_id);

  /* Do it!  */
  if (pass->execute)
    {
      todo_after = pass->execute ();
      do_per_function (clear_last_verified, NULL);
    }

  /* Stop timevar.  */
  if (pass->tv_id != TV_NONE)
    timevar_pop (pass->tv_id);

  do_per_function (update_properties_after_pass, pass);

  if (initializing_dump
      && dump_file
      && graph_dump_format != no_graph
      && cfun
      && (cfun->curr_properties & (PROP_cfg | PROP_rtl))
	  == (PROP_cfg | PROP_rtl))
    {
      get_dump_file_info (pass->static_pass_number)->flags |= TDF_GRAPH;
      dump_flags |= TDF_GRAPH;
      clean_graph_dump_file (dump_file_name);
    }

  /* Run post-pass cleanup and verification.  */
  execute_todo (todo_after | pass->todo_flags_finish);
  verify_interpass_invariants ();
  if (pass->type == IPA_PASS)
    do_per_function (add_ipa_transform_pass, pass);

  if (!current_function_decl)
    cgraph_process_new_functions ();

  pass_fini_dump_file (pass);

  if (pass->type != SIMPLE_IPA_PASS && pass->type != IPA_PASS)
    gcc_assert (!(cfun->curr_properties & PROP_trees)
		|| pass->type != RTL_PASS);

  current_pass = NULL;

  return true;
}

void
execute_pass_list (struct opt_pass *pass)
{
  do
    {
      gcc_assert (pass->type == GIMPLE_PASS
		  || pass->type == RTL_PASS);
      if (execute_one_pass (pass) && pass->sub)
        execute_pass_list (pass->sub);
      pass = pass->next;
    }
  while (pass);
}

/* Same as execute_pass_list but assume that subpasses of IPA passes
   are local passes. If SET is not NULL, write out summaries of only
   those node in SET. */

static void
ipa_write_summaries_2 (struct opt_pass *pass, cgraph_node_set set,
		       struct lto_out_decl_state *state)
{
  while (pass)
    {
      struct ipa_opt_pass_d *ipa_pass = (struct ipa_opt_pass_d *)pass;
      gcc_assert (!current_function_decl);
      gcc_assert (!cfun);
      gcc_assert (pass->type == SIMPLE_IPA_PASS || pass->type == IPA_PASS);
      if (pass->type == IPA_PASS
	  && ipa_pass->write_summary
	  && (!pass->gate || pass->gate ()))
	{
	  /* If a timevar is present, start it.  */
	  if (pass->tv_id)
	    timevar_push (pass->tv_id);

	  ipa_pass->write_summary (set);

	  /* If a timevar is present, start it.  */
	  if (pass->tv_id)
	    timevar_pop (pass->tv_id);
	}

      if (pass->sub && pass->sub->type != GIMPLE_PASS)
	ipa_write_summaries_2 (pass->sub, set, state);

      pass = pass->next;
    }
}

/* Helper function of ipa_write_summaries. Creates and destroys the
   decl state and calls ipa_write_summaries_2 for all passes that have
   summaries.  SET is the set of nodes to be written.  */

static void
ipa_write_summaries_1 (cgraph_node_set set)
{
  struct lto_out_decl_state *state = lto_new_out_decl_state ();
  lto_push_out_decl_state (state);

  ipa_write_summaries_2 (all_regular_ipa_passes, set, state);
  ipa_write_summaries_2 (all_lto_gen_passes, set, state);

  gcc_assert (lto_get_out_decl_state () == state);
  lto_pop_out_decl_state ();
  lto_delete_out_decl_state (state);
}

/* Write out summaries for all the nodes in the callgraph.  */

void
ipa_write_summaries (void)
{
  cgraph_node_set set;
  struct cgraph_node **order;
  int i, order_pos;
 
  if (!flag_generate_lto || errorcount || sorrycount)
    return;

  lto_new_extern_inline_states ();
  set = cgraph_node_set_new ();

  /* Create the callgraph set in the same order used in
     cgraph_expand_all_functions.  This mostly facilitates debugging,
     since it causes the gimple file to be processed in the same order
     as the source code.  */
  order = XCNEWVEC (struct cgraph_node *, cgraph_n_nodes);
  order_pos = cgraph_postorder (order);
  gcc_assert (order_pos == cgraph_n_nodes);

  for (i = order_pos - 1; i >= 0; i--)
    cgraph_node_set_add (set, order[i]);

  ipa_write_summaries_1 (set);
  lto_delete_extern_inline_states ();

  free (order);
  ggc_free (set);
}


/* Write all the summaries for the cgraph nodes in SET.  If SET is
   NULL, write out all summaries of all nodes. */

void
ipa_write_summaries_of_cgraph_node_set (cgraph_node_set set)
{
  if (flag_generate_lto && !(errorcount || sorrycount))
    ipa_write_summaries_1 (set);
}

/* Same as execute_pass_list but assume that subpasses of IPA passes
   are local passes.  */

static void
ipa_read_summaries_1 (struct opt_pass *pass)
{
  while (pass)
    {
      struct ipa_opt_pass_d *ipa_pass = (struct ipa_opt_pass_d *) pass;

      gcc_assert (!current_function_decl);
      gcc_assert (!cfun);
      gcc_assert (pass->type == SIMPLE_IPA_PASS || pass->type == IPA_PASS);

      if (pass->gate == NULL || pass->gate ())
	{
	  if (pass->type == IPA_PASS && ipa_pass->read_summary)
	    {
	      /* If a timevar is present, start it.  */
	      if (pass->tv_id)
		timevar_push (pass->tv_id);

	      ipa_pass->read_summary ();

	      /* Stop timevar.  */
	      if (pass->tv_id)
		timevar_pop (pass->tv_id);
	    }

	  if (pass->sub && pass->sub->type != GIMPLE_PASS)
	    ipa_read_summaries_1 (pass->sub);
	}
      pass = pass->next;
    }
}


/* Read all the summaries for all_regular_ipa_passes and all_lto_gen_passes.  */

void
ipa_read_summaries (void)
{
  ipa_read_summaries_1 (all_regular_ipa_passes);
  ipa_read_summaries_1 (all_lto_gen_passes);
}

/* Same as execute_pass_list but assume that subpasses of IPA passes
   are local passes.  */
void
execute_ipa_pass_list (struct opt_pass *pass)
{
  do
    {
      gcc_assert (!current_function_decl);
      gcc_assert (!cfun);
      gcc_assert (pass->type == SIMPLE_IPA_PASS || pass->type == IPA_PASS);
      if (execute_one_pass (pass) && pass->sub)
	{
	  if (pass->sub->type == GIMPLE_PASS)
	    do_per_function_toporder ((void (*)(void *))execute_pass_list,
				      pass->sub);
	  else if (pass->sub->type == SIMPLE_IPA_PASS
		   || pass->sub->type == IPA_PASS)
	    execute_ipa_pass_list (pass->sub);
	  else
	    gcc_unreachable ();
	}
      gcc_assert (!current_function_decl);
      cgraph_process_new_functions ();
      pass = pass->next;
    }
  while (pass);
}

extern void debug_properties (unsigned int);
extern void dump_properties (FILE *, unsigned int);

void
dump_properties (FILE *dump, unsigned int props)
{
  fprintf (dump, "Properties:\n");
  if (props & PROP_gimple_any)
    fprintf (dump, "PROP_gimple_any\n");
  if (props & PROP_gimple_lcf)
    fprintf (dump, "PROP_gimple_lcf\n");
  if (props & PROP_gimple_leh)
    fprintf (dump, "PROP_gimple_leh\n");
  if (props & PROP_cfg)
    fprintf (dump, "PROP_cfg\n");
  if (props & PROP_referenced_vars)
    fprintf (dump, "PROP_referenced_vars\n");
  if (props & PROP_ssa)
    fprintf (dump, "PROP_ssa\n");
  if (props & PROP_no_crit_edges)
    fprintf (dump, "PROP_no_crit_edges\n");
  if (props & PROP_rtl)
    fprintf (dump, "PROP_rtl\n");
  if (props & PROP_gimple_lomp)
    fprintf (dump, "PROP_gimple_lomp\n");
}

void
debug_properties (unsigned int props)
{
  dump_properties (stderr, props);
}

/* Called by local passes to see if function is called by already processed nodes.
   Because we process nodes in topological order, this means that function is
   in recursive cycle or we introduced new direct calls.  */
bool
function_called_by_processed_nodes_p (void)
{
  struct cgraph_edge *e;
  for (e = cgraph_node (current_function_decl)->callers; e; e = e->next_caller)
    {
      if (e->caller->decl == current_function_decl)
        continue;
      if (!e->caller->analyzed)
        continue;
      if (TREE_ASM_WRITTEN (e->caller->decl))
        continue;
      if (!e->caller->process && !e->caller->global.inlined_to)
      	break;
    }
  if (dump_file && e)
    {
      fprintf (dump_file, "Already processed call to:\n");
      dump_cgraph_node (dump_file, e->caller);
    }
  return e != NULL;
}

#include "gt-passes.h"<|MERGE_RESOLUTION|>--- conflicted
+++ resolved
@@ -691,11 +691,7 @@
   p = &all_lowering_passes;
   NEXT_PASS (pass_warn_unused_result);
   NEXT_PASS (pass_diagnose_omp_blocks);
-<<<<<<< HEAD
   NEXT_PASS (pass_diagnose_tm_blocks);
-  NEXT_PASS (pass_remove_useless_stmts);
-=======
->>>>>>> d6063d7f
   NEXT_PASS (pass_mudflap_1);
   NEXT_PASS (pass_lower_omp);
   NEXT_PASS (pass_lower_cf);
@@ -769,14 +765,11 @@
     }
   NEXT_PASS (pass_ipa_increase_alignment);
   NEXT_PASS (pass_ipa_matrix_reorg);
-<<<<<<< HEAD
-  NEXT_PASS (pass_ipa_tm);
-=======
   *p = NULL;
 
   p = &all_regular_ipa_passes;
   NEXT_PASS (pass_ipa_whole_program_visibility);
->>>>>>> d6063d7f
+  NEXT_PASS (pass_ipa_tm);
   NEXT_PASS (pass_ipa_cp);
   NEXT_PASS (pass_ipa_inline);
   NEXT_PASS (pass_ipa_reference);
