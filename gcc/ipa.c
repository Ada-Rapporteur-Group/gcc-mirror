--- conflicted
+++ resolved
@@ -140,19 +140,14 @@
       symtab_node *node = ref->referred;
 
       if (node->definition && !node->in_other_partition
-<<<<<<< HEAD
 	  && ((!DECL_EXTERNAL (node->decl) 
                || (is_a <cgraph_node> (node) 
                    && cgraph_is_aux_decl_external (dyn_cast<cgraph_node> (node))) 
                || node->alias)
-	      || (before_inlining_p
-=======
-	  && ((!DECL_EXTERNAL (node->decl) || node->alias)
 	      || (((before_inlining_p
 		    && (cgraph_state < CGRAPH_STATE_IPA_SSA
 		        || !lookup_attribute ("always_inline",
 					      DECL_ATTRIBUTES (node->decl)))))
->>>>>>> 9d0c7214
 		  /* We use variable constructors during late complation for
 		     constant folding.  Keep references alive so partitioning
 		     knows about potential references.  */
