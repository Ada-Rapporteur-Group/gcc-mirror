--- conflicted
+++ resolved
@@ -134,35 +134,13 @@
   struct ipa_ref *ref;
   for (i = 0; ipa_ref_list_reference_iterate (list, i, ref); i++)
     {
-<<<<<<< HEAD
-      if (is_a <cgraph_node> (ref->referred))
-	{
-	  struct cgraph_node *node = ipa_ref_node (ref);
-
-	  if (node->analyzed
-	      && (!(DECL_EXTERNAL (node->symbol.decl)
-	            || cgraph_is_aux_decl_external (node))
-		  || node->alias
-	          || before_inlining_p))
-	    pointer_set_insert (reachable, node);
-	  enqueue_node ((symtab_node) node, first, reachable);
-	}
-      else
-	{
-	  struct varpool_node *node = ipa_ref_varpool_node (ref);
-
-	  if (node->analyzed
-	      && (!DECL_EXTERNAL (node->symbol.decl)
-		  || node->alias
-		  || before_inlining_p))
-	    pointer_set_insert (reachable, node);
-	  enqueue_node ((symtab_node) node, first, reachable);
-	}
-=======
       symtab_node node = ref->referred;
 
       if (node->symbol.definition && !node->symbol.in_other_partition
-	  && ((!DECL_EXTERNAL (node->symbol.decl) || node->symbol.alias)
+	  && ((!(DECL_EXTERNAL (node->symbol.decl) 
+                 || (is_a <cgraph_node> (node) 
+                     && cgraph_is_aux_decl_external (dyn_cast<cgraph_node> (node)))) 
+                 || node->symbol.alias)
 	      || (before_inlining_p
 		  /* We use variable constructors during late complation for
 		     constant folding.  Keep references alive so partitioning
@@ -173,7 +151,6 @@
 		         != error_mark_node))))
 	pointer_set_insert (reachable, node);
       enqueue_node ((symtab_node) node, first, reachable);
->>>>>>> 1fed20f1
     }
 }
 
@@ -322,7 +299,6 @@
   struct pointer_set_t *body_needed_for_clonning = pointer_set_create ();
   struct pointer_set_t *reachable_call_targets = pointer_set_create ();
 
-<<<<<<< HEAD
   /* In LIPO mode, do not remove functions until after global linking
      is performed. Otherwise functions needed for cross module inlining
      may get eliminated. Global linking will be done just before tree
@@ -331,9 +307,7 @@
      && !cgraph_pre_profiling_inlining_done)
     return false;
 
-=======
   timevar_push (TV_IPA_UNREACHABLE);
->>>>>>> 1fed20f1
 #ifdef ENABLE_CHECKING
   verify_symtab ();
 #endif
@@ -351,22 +325,6 @@
      This is mostly when they can be referenced externally.  Inline clones
      are special since their declarations are shared with master clone and thus
      cgraph_can_remove_if_no_direct_calls_and_refs_p should not be called on them.  */
-<<<<<<< HEAD
-  FOR_EACH_DEFINED_FUNCTION (node)
-    if (!node->global.inlined_to
-	&& (!cgraph_can_remove_if_no_direct_calls_and_refs_p (node)
-	    /* Keep around virtual functions for possible devirtualization.  */
-	    || (before_inlining_p
-		&& DECL_VIRTUAL_P (node->symbol.decl)
-		&& cgraph_is_aux_decl_external (node))))
-      {
-        gcc_assert (!node->global.inlined_to);
-	pointer_set_insert (reachable, node);
-	enqueue_node ((symtab_node)node, &first, reachable);
-      }
-    else
-      gcc_assert (!node->symbol.aux);
-=======
   FOR_EACH_FUNCTION (node)
     {
       node->used_as_abstract_origin = false;
@@ -382,7 +340,6 @@
       else
 	gcc_assert (!node->symbol.aux);
      }
->>>>>>> 1fed20f1
 
   /* Mark variables that are obviously needed.  */
   FOR_EACH_DEFINED_VARIABLE (vnode)
@@ -455,14 +412,9 @@
 		  if (e->callee->symbol.definition
 		      && !e->callee->symbol.in_other_partition
 		      && (!e->inline_failed
-<<<<<<< HEAD
 			  || !(DECL_EXTERNAL (e->callee->symbol.decl)
 			       || cgraph_is_aux_decl_external (e->callee))
-			  || cnode->alias
-=======
-			  || !DECL_EXTERNAL (e->callee->symbol.decl)
 			  || e->callee->symbol.alias
->>>>>>> 1fed20f1
 			  || before_inlining_p))
 		    pointer_set_insert (reachable, e->callee);
 		  enqueue_node ((symtab_node) e->callee, &first, reachable);
@@ -526,16 +478,6 @@
 	    {
 	      if (file)
 		fprintf (file, " %s", cgraph_node_name (node));
-<<<<<<< HEAD
-#ifdef FIXME_LIPO
-error " Check the following code "
-#endif
-              if (!cgraph_is_aux_decl_external (node))
-                {
-	          cgraph_node_remove_callees (node);
-	          ipa_remove_all_references (&node->symbol.ref_list);
-                }
-=======
 	      node->symbol.analyzed = false;
 	      node->symbol.definition = false;
 	      node->symbol.cpp_implicit_alias = false;
@@ -543,9 +485,13 @@
 	      node->symbol.weakref = false;
 	      if (!node->symbol.in_other_partition)
 		node->local.local = false;
+#ifdef FIXME_LIPO
+error " Check the following code "
+#endif
+              if (!cgraph_is_aux_decl_external (node)) {
 	      cgraph_node_remove_callees (node);
 	      ipa_remove_all_references (&node->symbol.ref_list);
->>>>>>> 1fed20f1
+              }
 	      changed = true;
 	    }
 	}
@@ -592,37 +538,17 @@
   for (vnode = varpool_first_variable (); vnode; vnode = vnext)
     {
       vnext = varpool_next_variable (vnode);
-<<<<<<< HEAD
-      if (!vnode->symbol.aux)
+      if (!vnode->symbol.aux
+	  /* For can_refer_decl_in_current_unit_p we want to track for
+	     all external variables if they are defined in other partition
+	     or not.  */
+	  && (!flag_ltrans || !DECL_EXTERNAL (vnode->symbol.decl)))
         {
           if (file)
             fprintf (file, " %s", varpool_node_name (vnode));
           varpool_remove_node (vnode);
           changed = true;
         }
-      else if (!pointer_set_contains (reachable, vnode))
-        {
-          if (vnode->analyzed)
-            {
-              if (file)
-                fprintf (file, " %s", varpool_node_name (vnode));
-              changed = true;
-            }
-          vnode->analyzed = false;
-          vnode->symbol.aux = NULL;
-        }
-=======
-      if (!vnode->symbol.aux
-	  /* For can_refer_decl_in_current_unit_p we want to track for
-	     all external variables if they are defined in other partition
-	     or not.  */
-	  && (!flag_ltrans || !DECL_EXTERNAL (vnode->symbol.decl)))
-	{
-	  if (file)
-	    fprintf (file, " %s", varpool_node_name (vnode));
-	  varpool_remove_node (vnode);
-	  changed = true;
-	}
       else if (!pointer_set_contains (reachable, vnode))
         {
 	  tree init;
@@ -643,7 +569,6 @@
 	    DECL_INITIAL (vnode->symbol.decl) = init;
 	  ipa_remove_all_references (&vnode->symbol.ref_list);
 	}
->>>>>>> 1fed20f1
       else
         vnode->symbol.aux = NULL;
     }
@@ -1161,14 +1086,7 @@
     {
       if (!vnode->symbol.definition)
         continue;
-<<<<<<< HEAD
-
-      if (varpool_externally_visible_p
-	    (vnode, 
-	     pointer_set_contains (aliased_vnodes, vnode)))
-=======
       if (varpool_externally_visible_p (vnode))
->>>>>>> 1fed20f1
 	vnode->symbol.externally_visible = true;
       else
 	{
