--- conflicted
+++ resolved
@@ -604,7 +604,6 @@
 /* Process references to VNODE and set flags WRITTEN, ADDRESS_TAKEN, READ
    as needed, also clear EXPLICIT_REFS if the references to given variable
    do not need to be explicit.  */
-<<<<<<< HEAD
 
 void
 process_references (varpool_node *vnode,
@@ -698,456 +697,6 @@
 	bool address_taken = false;
 	bool read = false;
 	bool explicit_refs = true;
-
-	process_references (vnode, &written, &address_taken, &read, &explicit_refs);
-	if (!explicit_refs)
-	  continue;
-	if (!address_taken)
-	  {
-	    if (TREE_ADDRESSABLE (vnode->decl) && dump_file)
-	      fprintf (dump_file, " %s (addressable)", vnode->name ());
-	    varpool_for_node_and_aliases (vnode, clear_addressable_bit, NULL, true);
-	  }
-	if (!address_taken && !written
-	    /* Making variable in explicit section readonly can cause section
-	       type conflict. 
-	       See e.g. gcc.c-torture/compile/pr23237.c */
-	    && DECL_SECTION_NAME (vnode->decl) == NULL)
-	  {
-	    if (!TREE_READONLY (vnode->decl) && dump_file)
-	      fprintf (dump_file, " %s (read-only)", vnode->name ());
-	    varpool_for_node_and_aliases (vnode, set_readonly_bit, NULL, true);
-	  }
-	if (!vnode->writeonly && !read && !address_taken)
-	  {
-	    if (dump_file)
-	      fprintf (dump_file, " %s (write-only)", vnode->name ());
-	    varpool_for_node_and_aliases (vnode, set_writeonly_bit, NULL, true);
-	  }
-      }
-  if (dump_file)
-    fprintf (dump_file, "\n");
-}
-
-/* Return true when there is a reference to node and it is not vtable.  */
-static bool
-address_taken_from_non_vtable_p (symtab_node *node)
-=======
-
-void
-process_references (varpool_node *vnode,
-		    bool *written, bool *address_taken,
-		    bool *read, bool *explicit_refs)
->>>>>>> 00bdef2c
-{
-  int i;
-  struct ipa_ref *ref;
-
-  if (!varpool_all_refs_explicit_p (vnode)
-      || TREE_THIS_VOLATILE (vnode->decl))
-    *explicit_refs = false;
-
-  for (i = 0; ipa_ref_list_referring_iterate (&vnode->ref_list,
-					     i, ref)
-	      && *explicit_refs && (!*written || !*address_taken || !*read); i++)
-    switch (ref->use)
-      {
-<<<<<<< HEAD
-	varpool_node *node;
-	if (is_a <cgraph_node *> (ref->referring))
-	  return true;
-	node = ipa_ref_referring_varpool_node (ref);
-	if (!DECL_VIRTUAL_P (node->decl))
-	  return true;
-=======
-      case IPA_REF_ADDR:
-	*address_taken = true;
-	break;
-      case IPA_REF_LOAD:
-	*read = true;
-	break;
-      case IPA_REF_STORE:
-	*written = true;
-	break;
-      case IPA_REF_ALIAS:
-	process_references (varpool (ref->referring), written, address_taken,
-			    read, explicit_refs);
-	break;
->>>>>>> 00bdef2c
-      }
-}
-
-/* Set TREE_READONLY bit.  */
-
-bool
-set_readonly_bit (varpool_node *vnode, void *data ATTRIBUTE_UNUSED)
-{
-<<<<<<< HEAD
-  if (!node->externally_visible)
-    return true;
-  /* When address is taken, we don't know if equality comparison won't
-     break eventually. Exception are virutal functions, C++
-     constructors/destructors and vtables, where this is not possible by
-     language standard.  */
-  if (!DECL_VIRTUAL_P (node->decl)
-      && (TREE_CODE (node->decl) != FUNCTION_DECL
-	  || (!DECL_CXX_CONSTRUCTOR_P (node->decl)
-	      && !DECL_CXX_DESTRUCTOR_P (node->decl)))
-      && address_taken_from_non_vtable_p (node))
-    return false;
-
-  /* If the symbol is used in some weird way, better to not touch it.  */
-  if (node->force_output)
-    return false;
-
-  /* Explicit instantiations needs to be output when possibly
-     used externally.  */
-  if (node->forced_by_abi
-      && TREE_PUBLIC (node->decl)
-      && (node->resolution != LDPR_PREVAILING_DEF_IRONLY
-          && !flag_whole_program))
-    return false;
-
-  /* Non-readonly and volatile variables can not be duplicated.  */
-  if (is_a <varpool_node *> (node)
-      && (!TREE_READONLY (node->decl)
-	  || TREE_THIS_VOLATILE (node->decl)))
-    return false;
-  return true;
-=======
-  TREE_READONLY (vnode->decl) = true;
-  return false;
->>>>>>> 00bdef2c
-}
-
-/* Set writeonly bit and clear the initalizer, since it will not be needed.  */
-
-bool
-set_writeonly_bit (varpool_node *vnode, void *data ATTRIBUTE_UNUSED)
-{
-  vnode->writeonly = true;
-  if (optimize)
-    {
-      DECL_INITIAL (vnode->decl) = NULL;
-      if (!vnode->alias)
-	ipa_remove_all_references (&vnode->ref_list);
-    }
-  return false;
-}
-
-/* Clear addressale bit of VNODE.  */
-
-bool
-clear_addressable_bit (varpool_node *vnode, void *data ATTRIBUTE_UNUSED)
-{
-  vnode->address_taken = false;
-  TREE_ADDRESSABLE (vnode->decl) = 0;
-  return false;
-}
-
-<<<<<<< HEAD
-/* Return true if reference to NODE can be replaced by a local alias.
-   Local aliases save dynamic linking overhead and enable more optimizations.
- */
-
-bool
-can_replace_by_local_alias (symtab_node *node)
-{
-  return (symtab_node_availability (node) > AVAIL_OVERWRITABLE
-	  && !symtab_can_be_discarded (node));
-}
-
-/* In LTO we can remove COMDAT groups and weak symbols.
-   Either turn them into normal symbols or external symbol depending on 
-   resolution info.  */
-
-static void
-update_visibility_by_resolution_info (symtab_node * node)
-{
-  bool define;
-
-  if (!node->externally_visible
-      || (!DECL_WEAK (node->decl) && !DECL_ONE_ONLY (node->decl))
-      || node->resolution == LDPR_UNKNOWN)
-    return;
-
-  define = (node->resolution == LDPR_PREVAILING_DEF_IRONLY
-	    || node->resolution == LDPR_PREVAILING_DEF
-	    || node->resolution == LDPR_PREVAILING_DEF_IRONLY_EXP);
-
-  /* The linker decisions ought to agree in the whole group.  */
-  if (node->same_comdat_group)
-    for (symtab_node *next = node->same_comdat_group;
-	 next != node; next = next->same_comdat_group)
-      gcc_assert (!node->externally_visible
-		  || define == (next->resolution == LDPR_PREVAILING_DEF_IRONLY
-			        || next->resolution == LDPR_PREVAILING_DEF
-			        || next->resolution == LDPR_PREVAILING_DEF_IRONLY_EXP));
-
-  if (node->same_comdat_group)
-    for (symtab_node *next = node->same_comdat_group;
-	 next != node; next = next->same_comdat_group)
-      {
-	DECL_COMDAT_GROUP (next->decl) = NULL;
-	DECL_WEAK (next->decl) = false;
-	if (next->externally_visible
-	    && !define)
-	  DECL_EXTERNAL (next->decl) = true;
-      }
-  DECL_COMDAT_GROUP (node->decl) = NULL;
-  DECL_WEAK (node->decl) = false;
-  if (!define)
-    DECL_EXTERNAL (node->decl) = true;
-  symtab_dissolve_same_comdat_group_list (node);
-}
-
-/* Mark visibility of all functions.
-
-   A local function is one whose calls can occur only in the current
-   compilation unit and all its calls are explicit, so we can change
-   its calling convention.  We simply mark all static functions whose
-   address is not taken as local.
-=======
-/* Discover variables that have no longer address taken or that are read only
-   and update their flags.
->>>>>>> 00bdef2c
-
-   FIXME: This can not be done in between gimplify and omp_expand since
-   readonly flag plays role on what is shared and what is not.  Currently we do
-   this transformation as part of whole program visibility and re-do at
-   ipa-reference pass (to take into account clonning), but it would
-   make sense to do it before early optimizations.  */
-
-void
-ipa_discover_readonly_nonaddressable_vars (void)
-{
-  varpool_node *vnode;
-<<<<<<< HEAD
-
-  /* All aliases should be procssed at this point.  */
-  gcc_checking_assert (!alias_pairs || !alias_pairs->length ());
-
-  FOR_EACH_FUNCTION (node)
-    {
-      int flags = flags_from_decl_or_type (node->decl);
-
-      /* Optimize away PURE and CONST constructors and destructors.  */
-      if (optimize
-	  && (flags & (ECF_CONST | ECF_PURE))
-	  && !(flags & ECF_LOOPING_CONST_OR_PURE))
-	{
-	  DECL_STATIC_CONSTRUCTOR (node->decl) = 0;
-	  DECL_STATIC_DESTRUCTOR (node->decl) = 0;
-	}
-
-      /* Frontends and alias code marks nodes as needed before parsing is finished.
-	 We may end up marking as node external nodes where this flag is meaningless
-	 strip it.  */
-      if (DECL_EXTERNAL (node->decl) || !node->definition)
-	{
-	  node->force_output = 0;
-	  node->forced_by_abi = 0;
-	}
-
-      /* C++ FE on lack of COMDAT support create local COMDAT functions
-	 (that ought to be shared but can not due to object format
-	 limitations).  It is necessary to keep the flag to make rest of C++ FE
-	 happy.  Clear the flag here to avoid confusion in middle-end.  */
-      if (DECL_COMDAT (node->decl) && !TREE_PUBLIC (node->decl))
-        DECL_COMDAT (node->decl) = 0;
-
-      /* For external decls stop tracking same_comdat_group. It doesn't matter
-	 what comdat group they are in when they won't be emitted in this TU.  */
-      if (node->same_comdat_group && DECL_EXTERNAL (node->decl))
-	{
-#ifdef ENABLE_CHECKING
-	  symtab_node *n;
-
-	  for (n = node->same_comdat_group;
-	       n != node;
-	       n = n->same_comdat_group)
-	      /* If at least one of same comdat group functions is external,
-		 all of them have to be, otherwise it is a front-end bug.  */
-	      gcc_assert (DECL_EXTERNAL (n->decl));
-#endif
-	  symtab_dissolve_same_comdat_group_list (node);
-	}
-      gcc_assert ((!DECL_WEAK (node->decl)
-		  && !DECL_COMDAT (node->decl))
-      	          || TREE_PUBLIC (node->decl)
-		  || node->weakref
-		  || DECL_EXTERNAL (node->decl));
-      if (cgraph_externally_visible_p (node, whole_program))
-        {
-	  gcc_assert (!node->global.inlined_to);
-	  node->externally_visible = true;
-	}
-      else
-	{
-	  node->externally_visible = false;
-	  node->forced_by_abi = false;
-	}
-      if (!node->externally_visible
-	  && node->definition && !node->weakref
-	  && !DECL_EXTERNAL (node->decl))
-	{
-	  gcc_assert (whole_program || in_lto_p
-		      || !TREE_PUBLIC (node->decl));
-	  node->unique_name = ((node->resolution == LDPR_PREVAILING_DEF_IRONLY
-				|| node->unique_name
-				|| node->resolution == LDPR_PREVAILING_DEF_IRONLY_EXP)
-				&& TREE_PUBLIC (node->decl));
-	  node->resolution = LDPR_PREVAILING_DEF_IRONLY;
-	  if (node->same_comdat_group && TREE_PUBLIC (node->decl))
-	    {
-	      symtab_node *next = node;
-
-	      /* Set all members of comdat group local.  */
-	      if (node->same_comdat_group)
-		for (next = node->same_comdat_group;
-		     next != node;
-		     next = next->same_comdat_group)
-		{
-		  symtab_make_decl_local (next->decl);
-		  next->unique_name = ((next->resolution == LDPR_PREVAILING_DEF_IRONLY
-					|| next->unique_name
-					|| next->resolution == LDPR_PREVAILING_DEF_IRONLY_EXP)
-					&& TREE_PUBLIC (next->decl));
-		}
-	      /* cgraph_externally_visible_p has already checked all other nodes
-	         in the group and they will all be made local.  We need to
-	         dissolve the group at once so that the predicate does not
-	         segfault though. */
-	      symtab_dissolve_same_comdat_group_list (node);
-	    }
-	  symtab_make_decl_local (node->decl);
-	}
-
-      if (node->thunk.thunk_p
-	  && TREE_PUBLIC (node->decl))
-	{
-	  struct cgraph_node *decl_node = node;
-
-	  decl_node = cgraph_function_node (decl_node->callees->callee, NULL);
-
-	  /* Thunks have the same visibility as function they are attached to.
-	     Make sure the C++ front end set this up properly.  */
-	  if (DECL_ONE_ONLY (decl_node->decl))
-	    {
-	      gcc_checking_assert (DECL_COMDAT (node->decl)
-				   == DECL_COMDAT (decl_node->decl));
-	      gcc_checking_assert (DECL_COMDAT_GROUP (node->decl)
-				   == DECL_COMDAT_GROUP (decl_node->decl));
-	      gcc_checking_assert (node->same_comdat_group);
-	    }
-	  node->forced_by_abi = decl_node->forced_by_abi;
-	  if (DECL_EXTERNAL (decl_node->decl))
-	    DECL_EXTERNAL (node->decl) = 1;
-	}
-
-      update_visibility_by_resolution_info (node);
-    }
-  FOR_EACH_DEFINED_FUNCTION (node)
-    {
-      node->local.local |= cgraph_local_node_p (node);
-
-      /* If we know that function can not be overwritten by a different semantics
-	 and moreover its section can not be discarded, replace all direct calls
-	 by calls to an nonoverwritable alias.  This make dynamic linking
-	 cheaper and enable more optimization.
-
-	 TODO: We can also update virtual tables.  */
-      if (node->callers && can_replace_by_local_alias (node))
-	{
-	  struct cgraph_node *alias = cgraph (symtab_nonoverwritable_alias (node));
-
-	  if (alias && alias != node)
-	    {
-	      while (node->callers)
-		{
-		  struct cgraph_edge *e = node->callers;
-
-		  cgraph_redirect_edge_callee (e, alias);
-		  if (gimple_has_body_p (e->caller->decl))
-		    {
-		      push_cfun (DECL_STRUCT_FUNCTION (e->caller->decl));
-		      cgraph_redirect_edge_call_stmt_to_callee (e);
-		      pop_cfun ();
-		    }
-		}
-	    }
-	}
-    }
-  FOR_EACH_VARIABLE (vnode)
-    {
-      /* weak flag makes no sense on local variables.  */
-      gcc_assert (!DECL_WEAK (vnode->decl)
-		  || vnode->weakref
-      		  || TREE_PUBLIC (vnode->decl)
-		  || DECL_EXTERNAL (vnode->decl));
-      /* In several cases declarations can not be common:
-
-	 - when declaration has initializer
-	 - when it is in weak
-	 - when it has specific section
-	 - when it resides in non-generic address space.
-	 - if declaration is local, it will get into .local common section
-	   so common flag is not needed.  Frontends still produce these in
-	   certain cases, such as for:
-
-	     static int a __attribute__ ((common))
-
-	 Canonicalize things here and clear the redundant flag.  */
-      if (DECL_COMMON (vnode->decl)
-	  && (!(TREE_PUBLIC (vnode->decl)
-	      || DECL_EXTERNAL (vnode->decl))
-	      || (DECL_INITIAL (vnode->decl)
-		  && DECL_INITIAL (vnode->decl) != error_mark_node)
-	      || DECL_WEAK (vnode->decl)
-	      || DECL_SECTION_NAME (vnode->decl) != NULL
-	      || ! (ADDR_SPACE_GENERIC_P
-		    (TYPE_ADDR_SPACE (TREE_TYPE (vnode->decl))))))
-	DECL_COMMON (vnode->decl) = 0;
-    }
-  FOR_EACH_DEFINED_VARIABLE (vnode)
-    {
-      if (!vnode->definition)
-        continue;
-      if (varpool_externally_visible_p (vnode))
-	vnode->externally_visible = true;
-      else
-	{
-          vnode->externally_visible = false;
-	  vnode->forced_by_abi = false;
-	}
-      if (!vnode->externally_visible
-	  && !vnode->weakref)
-	{
-	  gcc_assert (in_lto_p || whole_program || !TREE_PUBLIC (vnode->decl));
-	  vnode->unique_name = ((vnode->resolution == LDPR_PREVAILING_DEF_IRONLY
-				       || vnode->resolution == LDPR_PREVAILING_DEF_IRONLY_EXP)
-				       && TREE_PUBLIC (vnode->decl));
-	  symtab_make_decl_local (vnode->decl);
-	  if (vnode->same_comdat_group)
-	    symtab_dissolve_same_comdat_group_list (vnode);
-	  vnode->resolution = LDPR_PREVAILING_DEF_IRONLY;
-	}
-      update_visibility_by_resolution_info (vnode);
-    }
-=======
-  if (dump_file)
-    fprintf (dump_file, "Clearing variable flags:");
-  FOR_EACH_VARIABLE (vnode)
-    if (!vnode->alias
-	&& (TREE_ADDRESSABLE (vnode->decl)
-	    || !vnode->writeonly
-	    || !TREE_READONLY (vnode->decl)))
-      {
-	bool written = false;
-	bool address_taken = false;
-	bool read = false;
-	bool explicit_refs = true;
->>>>>>> 00bdef2c
 
 	process_references (vnode, &written, &address_taken, &read, &explicit_refs);
 	if (!explicit_refs)
