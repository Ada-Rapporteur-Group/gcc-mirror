--- conflicted
+++ resolved
@@ -28,12 +28,9 @@
 #include "gimple.h"
 #include "ggc.h"
 #include "flags.h"
-<<<<<<< HEAD
-=======
 #include "pointer-set.h"
 #include "target.h"
 #include "tree-iterator.h"
->>>>>>> 03d20231
 
 /* Fill array order with all nodes with output flag set in the reverse
    topological order.  */
@@ -60,14 +57,9 @@
     for (node = cgraph_nodes; node; node = node->next)
       if (!node->aux
 	  && (pass
-<<<<<<< HEAD
-	      || (!cgraph_only_called_directly_p (node)
-	  	  && !node->address_taken)))
-=======
 	      || (!node->address_taken
 		  && !node->global.inlined_to
 		  && !cgraph_only_called_directly_p (node))))
->>>>>>> 03d20231
 	{
 	  node2 = node;
 	  if (!node->callers)
@@ -178,20 +170,11 @@
 	{
 	  struct cgraph_node *node = ipa_ref_node (ref);
 	  if (!node->reachable
-<<<<<<< HEAD
-	      && (!DECL_EXTERNAL (node->decl)
-	          || before_inlining_p))
-	    {
-	      node->reachable = true;
-	      enqueue_cgraph_node (node, first);
-	    }
-=======
 	      && node->analyzed
 	      && (!DECL_EXTERNAL (node->decl)
 	          || before_inlining_p))
 	    node->reachable = true;
 	  enqueue_cgraph_node (node, first);
->>>>>>> 03d20231
 	}
       else
 	{
@@ -205,19 +188,6 @@
     }
 }
 
-<<<<<<< HEAD
-/* Return true when function NODE can be removed from callgraph
-   if all direct calls are eliminated.  */
-
-static inline bool
-varpool_can_remove_if_no_refs (struct varpool_node *node)
-{
-  return (!node->force_output && !node->used_from_other_partition
-  	  && (DECL_COMDAT (node->decl) || !node->externally_visible));
-}
-
-=======
->>>>>>> 03d20231
 /* Return true when function can be marked local.  */
 
 static bool
@@ -257,12 +227,6 @@
     gcc_assert (!vnode->aux);
 #endif
   varpool_reset_queue ();
-<<<<<<< HEAD
-  for (node = cgraph_nodes; node; node = node->next)
-    if (!cgraph_can_remove_if_no_direct_calls_and_refs_p (node)
-	&& ((!DECL_EXTERNAL (node->decl))
-            || before_inlining_p))
-=======
   /* Mark functions whose bodies are obviously needed.
      This is mostly when they can be referenced externally.  Inline clones
      are special since their declarations are shared with master clone and thus
@@ -279,7 +243,6 @@
 	    || (before_inlining_p
 		&& DECL_EXTERNAL (node->decl)
 		&& node->address_taken)))
->>>>>>> 03d20231
       {
         gcc_assert (!node->global.inlined_to);
 	enqueue_cgraph_node (node, &first);
@@ -290,21 +253,14 @@
         gcc_assert (!node->aux);
 	node->reachable = false;
       }
-<<<<<<< HEAD
-=======
 
   /* Mark variables that are obviously needed.  */
->>>>>>> 03d20231
   for (vnode = varpool_nodes; vnode; vnode = vnode->next)
     {
       vnode->next_needed = NULL;
       vnode->prev_needed = NULL;
-<<<<<<< HEAD
-      if (!varpool_can_remove_if_no_refs (vnode))
-=======
       if (vnode->analyzed
 	  && !varpool_can_remove_if_no_refs (vnode))
->>>>>>> 03d20231
 	{
 	  vnode->needed = false;
 	  varpool_mark_needed_node (vnode);
@@ -338,17 +294,6 @@
 	  if (node->reachable)
 	    {
 	      for (e = node->callees; e; e = e->next_callee)
-<<<<<<< HEAD
-		if (!e->callee->reachable
-		    && node->analyzed
-		    && (!e->inline_failed || !e->callee->analyzed
-			|| (!DECL_EXTERNAL (e->callee->decl))
-			|| before_inlining_p))
-		  {
-		    e->callee->reachable = true;
-		    enqueue_cgraph_node (e->callee, &first);
-		  }
-=======
 		{
 		  if (!e->callee->reachable
 		      && node->analyzed
@@ -358,7 +303,6 @@
 		    e->callee->reachable = true;
 		  enqueue_cgraph_node (e->callee, &first);
 		}
->>>>>>> 03d20231
 	      process_references (&node->ref_list, &first, &first_varpool, before_inlining_p);
 	    }
 
@@ -448,21 +392,6 @@
           node->global.inlined_to = NULL;
 	  if (file)
 	    fprintf (file, " %s", cgraph_node_name (node));
-<<<<<<< HEAD
-	  if (!node->analyzed || !DECL_EXTERNAL (node->decl) || before_inlining_p)
-	    cgraph_remove_node (node);
-	  else
-	    {
-	      struct cgraph_edge *e;
-
-	      /* See if there is reachable caller.  */
-	      for (e = node->callers; e; e = e->next_caller)
-		if (e->caller->reachable)
-		  break;
-
-	      /* If so, we need to keep node in the callgraph.  */
-	      if (e || node->needed)
-=======
 	  /* See if there is reachable caller.  */
 	  for (e = node->callers; e && !found; e = e->next_caller)
 	    if (e->caller->reachable)
@@ -480,7 +409,6 @@
 	  if (found)
 	    {
 	      if (node->analyzed)
->>>>>>> 03d20231
 		{
 		  struct cgraph_node *clone;
 
@@ -493,24 +421,6 @@
 		  if (!clone)
 		    {
 		      cgraph_release_function_body (node);
-<<<<<<< HEAD
-		      node->analyzed = false;
-		      node->local.inlinable = false;
-		    }
-		  else
-		    gcc_assert (!clone->in_other_partition);
-		  cgraph_node_remove_callees (node);
-		  ipa_remove_all_references (&node->ref_list);
-		  if (node->prev_sibling_clone)
-		    node->prev_sibling_clone->next_sibling_clone = node->next_sibling_clone;
-		  else if (node->clone_of)
-		    node->clone_of->clones = node->next_sibling_clone;
-		  if (node->next_sibling_clone)
-		    node->next_sibling_clone->prev_sibling_clone = node->prev_sibling_clone;
-		  node->clone_of = NULL;
-		  node->next_sibling_clone = NULL;
-		  node->prev_sibling_clone = NULL;
-=======
 		      node->local.inlinable = false;
 		      if (node->prev_sibling_clone)
 			node->prev_sibling_clone->next_sibling_clone = node->next_sibling_clone;
@@ -530,7 +440,6 @@
 		  changed = true;
 		  cgraph_node_remove_callees (node);
 		  ipa_remove_all_references (&node->ref_list);
->>>>>>> 03d20231
 		}
 	    }
 	  else
@@ -582,50 +491,6 @@
   if (file)
     fprintf (file, "\nClearing address taken flags:");
   for (node = cgraph_nodes; node; node = node->next)
-<<<<<<< HEAD
-    {
-      /* Inline clones might be kept around so their materializing allows further
-         cloning.  If the function the clone is inlined into is removed, we need
-         to turn it into normal cone.  */
-      if (node->global.inlined_to
-	  && !node->callers)
-	{
-	  gcc_assert (node->clones);
-	  node->global.inlined_to = NULL;
-	  update_inlined_to_pointer (node, node);
-	}
-      node->aux = NULL;
-    }
-
-  if (file)
-    fprintf (file, "\n");
-
-  /* We must release unused extern inlines or sanity checking will fail.  Rest of transformations
-     are undesirable at -O0 since we do not want to remove anything.  */
-  if (!optimize)
-    return changed;
-
-  if (file)
-    fprintf (file, "Reclaiming variables:");
-  for (vnode = varpool_nodes; vnode; vnode = vnext)
-    {
-      vnext = vnode->next;
-      if (!vnode->needed)
-        {
-	  if (file)
-	    fprintf (file, " %s", varpool_node_name (vnode));
-	  varpool_remove_node (vnode);
-	  changed = true;
-	}
-    }
-
-  /* Now update address_taken flags and try to promote functions to be local.  */
-
-  if (file)
-    fprintf (file, "\nClearing address taken flags:");
-  for (node = cgraph_nodes; node; node = node->next)
-=======
->>>>>>> 03d20231
     if (node->address_taken
 	&& !node->reachable_from_other_partition)
       {
@@ -721,13 +586,6 @@
     fprintf (dump_file, "\n");
 }
 
-<<<<<<< HEAD
-/* Return true when function NODE should be considered externally visible.  */
-
-static bool
-cgraph_externally_visible_p (struct cgraph_node *node, bool whole_program)
-{
-=======
 /* Return true when there is a reference to node and it is not vtable.  */
 static bool
 cgraph_address_taken_from_non_vtable_p (struct cgraph_node *node)
@@ -784,44 +642,11 @@
 cgraph_externally_visible_p (struct cgraph_node *node, bool whole_program, bool aliased)
 {
   struct cgraph_node *alias;
->>>>>>> 03d20231
   if (!node->local.finalized)
     return false;
   if (!DECL_COMDAT (node->decl)
       && (!TREE_PUBLIC (node->decl) || DECL_EXTERNAL (node->decl)))
     return false;
-<<<<<<< HEAD
-  if (!whole_program)
-    return true;
-  if (node->local.used_from_object_file)
-    return true;
-  if (DECL_PRESERVE_P (node->decl))
-    return true;
-  /* COMDAT functions must be shared only if they have address taken,
-     otherwise we can produce our own private implementation with
-     -fwhole-program.  */
-  if (DECL_COMDAT (node->decl))
-    {
-      if (node->address_taken || !node->analyzed)
-	return true;
-      if (node->same_comdat_group)
-	{
-	  struct cgraph_node *next;
-
-	  /* If more than one function is in the same COMDAT group, it must
-	     be shared even if just one function in the comdat group has
-	     address taken.  */
-	  for (next = node->same_comdat_group;
-	       next != node;
-	       next = next->same_comdat_group)
-	    if (next->address_taken || !next->analyzed)
-	      return true;
-	}
-    }
-  if (MAIN_NAME_P (DECL_NAME (node->decl)))
-    return true;
-  if (lookup_attribute ("externally_visible", DECL_ATTRIBUTES (node->decl)))
-=======
 
   /* Do not even try to be smart about aliased nodes.  Until we properly
      represent everything by same body alias, these are just evil.  */
@@ -971,7 +796,6 @@
      possibly also for vtables since no direct pointer comparsion is done.
      It might be interesting to do so to reduce linking overhead.  */
   if (DECL_COMDAT (vnode->decl) || DECL_WEAK (vnode->decl))
->>>>>>> 03d20231
     return true;
   return false;
 }
@@ -1060,8 +884,6 @@
 
   for (node = cgraph_nodes; node; node = node->next)
     {
-<<<<<<< HEAD
-=======
       int flags = flags_from_decl_or_type (node->decl);
 
       /* Optimize away PURE and CONST constructors and destructors.  */
@@ -1080,7 +902,6 @@
 	  && (DECL_EXTERNAL (node->decl) || !node->analyzed))
 	node->needed = 0;
 
->>>>>>> 03d20231
       /* C++ FE on lack of COMDAT support create local COMDAT functions
 	 (that ought to be shared but can not due to object format
 	 limitations).  It is neccesary to keep the flag to make rest of C++ FE
@@ -1106,13 +927,9 @@
 	}
       gcc_assert ((!DECL_WEAK (node->decl) && !DECL_COMDAT (node->decl))
       	          || TREE_PUBLIC (node->decl) || DECL_EXTERNAL (node->decl));
-<<<<<<< HEAD
-      if (cgraph_externally_visible_p (node, whole_program))
-=======
       if (cgraph_externally_visible_p (node, whole_program,
 				       pointer_set_contains (aliased_nodes,
 							     node)))
->>>>>>> 03d20231
         {
 	  gcc_assert (!node->global.inlined_to);
 	  node->local.externally_visible = true;
@@ -1123,14 +940,9 @@
 	  && !DECL_EXTERNAL (node->decl))
 	{
           struct cgraph_node *alias;
-<<<<<<< HEAD
-	  gcc_assert (whole_program || !TREE_PUBLIC (node->decl));
-	  cgraph_make_decl_local (node->decl);
-=======
 	  gcc_assert (whole_program || in_lto_p || !TREE_PUBLIC (node->decl));
 	  cgraph_make_decl_local (node->decl);
 	  node->resolution = LDPR_PREVAILING_DEF_IRONLY;
->>>>>>> 03d20231
 	  for (alias = node->same_body; alias; alias = alias->next)
 	    cgraph_make_decl_local (alias->decl);
 	  if (node->same_comdat_group)
@@ -1175,35 +987,17 @@
       if (!vnode->finalized)
         continue;
       if (vnode->needed
-<<<<<<< HEAD
-	  && (DECL_COMDAT (vnode->decl) || TREE_PUBLIC (vnode->decl))
-	  && (!whole_program
-	      /* We can privatize comdat readonly variables whose address is not taken,
-	         but doing so is not going to bring us optimization oppurtunities until
-	         we start reordering datastructures.  */
-	      || DECL_COMDAT (vnode->decl)
-	      || DECL_WEAK (vnode->decl)
-              || vnode->used_from_object_file
-	      || lookup_attribute ("externally_visible",
-				   DECL_ATTRIBUTES (vnode->decl))))
-=======
 	  && varpool_externally_visible_p
 	      (vnode, 
 	       pointer_set_contains (aliased_vnodes, vnode)))
->>>>>>> 03d20231
 	vnode->externally_visible = true;
       else
         vnode->externally_visible = false;
       if (!vnode->externally_visible)
 	{
-<<<<<<< HEAD
-	  gcc_assert (whole_program || !TREE_PUBLIC (vnode->decl));
-	  cgraph_make_decl_local (vnode->decl);
-=======
 	  gcc_assert (in_lto_p || whole_program || !TREE_PUBLIC (vnode->decl));
 	  cgraph_make_decl_local (vnode->decl);
 	  vnode->resolution = LDPR_PREVAILING_DEF_IRONLY;
->>>>>>> 03d20231
 	}
      gcc_assert (TREE_STATIC (vnode->decl));
     }
@@ -1238,11 +1032,7 @@
 static unsigned int
 local_function_and_variable_visibility (void)
 {
-<<<<<<< HEAD
-  return function_and_variable_visibility (flag_whole_program && !flag_lto && !flag_whopr);
-=======
   return function_and_variable_visibility (flag_whole_program && !flag_lto);
->>>>>>> 03d20231
 }
 
 struct simple_ipa_opt_pass pass_ipa_function_and_variable_visibility =
@@ -1726,8 +1516,6 @@
  0,					/* TODOs */
  NULL,			                /* function_transform */
  NULL					/* variable_transform */
-<<<<<<< HEAD
-=======
 };
 
 /* Generate and emit a static constructor or destructor.  WHICH must
@@ -2039,5 +1827,4 @@
  0,					/* TODOs */
  NULL,			                /* function_transform */
  NULL					/* variable_transform */
->>>>>>> 03d20231
 };