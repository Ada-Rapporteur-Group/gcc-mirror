/* Machine mode definitions for GCC; included by rtl.h and tree.h.
   Copyright (C) 1991-2017 Free Software Foundation, Inc.

This file is part of GCC.

GCC is free software; you can redistribute it and/or modify it under
the terms of the GNU General Public License as published by the Free
Software Foundation; either version 3, or (at your option) any later
version.

GCC is distributed in the hope that it will be useful, but WITHOUT ANY
WARRANTY; without even the implied warranty of MERCHANTABILITY or
FITNESS FOR A PARTICULAR PURPOSE.  See the GNU General Public License
for more details.

You should have received a copy of the GNU General Public License
along with GCC; see the file COPYING3.  If not see
<http://www.gnu.org/licenses/>.  */

#ifndef HAVE_MACHINE_MODES
#define HAVE_MACHINE_MODES

<<<<<<< HEAD
extern CONST_MODE_SIZE poly_uint16_pod mode_size[NUM_MACHINE_MODES];
extern CONST_MODE_PRECISION poly_uint16_pod mode_precision[NUM_MACHINE_MODES];
=======
typedef opt_mode<machine_mode> opt_machine_mode;

extern CONST_MODE_SIZE unsigned short mode_size[NUM_MACHINE_MODES];
extern const unsigned short mode_precision[NUM_MACHINE_MODES];
>>>>>>> 5eeb7162
extern const unsigned char mode_inner[NUM_MACHINE_MODES];
extern CONST_MODE_NUNITS poly_uint16_pod mode_nunits[NUM_MACHINE_MODES];
extern CONST_MODE_UNIT_SIZE unsigned char mode_unit_size[NUM_MACHINE_MODES];
extern const unsigned short mode_unit_precision[NUM_MACHINE_MODES];
extern const unsigned char mode_wider[NUM_MACHINE_MODES];
extern const unsigned char mode_2xwider[NUM_MACHINE_MODES];

template<typename T>
struct mode_traits
{
  /* For use by the machmode support code only.

     There are cases in which the machmode support code needs to forcibly
     convert a machine_mode to a specific mode class T, and in which the
     context guarantees that this is valid without the need for an assert.
     This can be done using:

       return typename mode_traits<T>::from_int (mode);

     when returning a T and:

       res = T (typename mode_traits<T>::from_int (mode));

     when assigning to a value RES that must be assignment-compatible
     with (but possibly not the same as) T.  */
#ifdef USE_ENUM_MODES
  /* Allow direct conversion of enums to specific mode classes only
     when USE_ENUM_MODES is defined.  This is only intended for use
     by gencondmd, so that it can tell more easily when .md conditions
     are always false.  */
  typedef machine_mode from_int;
#else
  /* Here we use an enum type distinct from machine_mode but with the
     same range as machine_mode.  T should have a constructor that
     accepts this enum type; it should not have a constructor that
     accepts machine_mode.

     We use this somewhat indirect approach to avoid too many constructor
     calls when the compiler is built with -O0.  For example, even in
     unoptimized code, the return statement above would construct the
     returned T directly from the numerical value of MODE.  */
  enum from_int { dummy = MAX_MACHINE_MODE };
#endif
};

template<>
struct mode_traits<machine_mode>
{
  /* machine_mode itself needs no conversion.  */
  typedef machine_mode from_int;
};

/* Always treat machine modes as fixed-size while compiling code specific
   to targets that have no variable-size modes.  */
#if defined (TARGET_C_FILE) && NUM_POLY_INT_COEFFS == 1
#define ONLY_FIXED_SIZE_MODES 1
#else
#define ONLY_FIXED_SIZE_MODES 0
#endif

/* Get the name of mode MODE as a string.  */

extern const char * const mode_name[NUM_MACHINE_MODES];
#define GET_MODE_NAME(MODE)  mode_name[MODE]

/* Mode classes.  */

#include "mode-classes.def"
#define DEF_MODE_CLASS(M) M
enum mode_class { MODE_CLASSES, MAX_MODE_CLASS };
#undef DEF_MODE_CLASS
#undef MODE_CLASSES

/* Get the general kind of object that mode MODE represents
   (integer, floating, complex, etc.)  */

extern const unsigned char mode_class[NUM_MACHINE_MODES];
#define GET_MODE_CLASS(MODE)  ((enum mode_class) mode_class[MODE])

/* Nonzero if MODE is an integral mode.  */
#define INTEGRAL_MODE_P(MODE)			\
  (GET_MODE_CLASS (MODE) == MODE_INT		\
   || GET_MODE_CLASS (MODE) == MODE_PARTIAL_INT \
   || GET_MODE_CLASS (MODE) == MODE_COMPLEX_INT \
   || GET_MODE_CLASS (MODE) == MODE_VECTOR_BOOL \
   || GET_MODE_CLASS (MODE) == MODE_VECTOR_INT)

/* Nonzero if MODE is a floating-point mode.  */
#define FLOAT_MODE_P(MODE)		\
  (GET_MODE_CLASS (MODE) == MODE_FLOAT	\
   || GET_MODE_CLASS (MODE) == MODE_DECIMAL_FLOAT \
   || GET_MODE_CLASS (MODE) == MODE_COMPLEX_FLOAT \
   || GET_MODE_CLASS (MODE) == MODE_VECTOR_FLOAT)

/* Nonzero if MODE is a complex mode.  */
#define COMPLEX_MODE_P(MODE)			\
  (GET_MODE_CLASS (MODE) == MODE_COMPLEX_INT	\
   || GET_MODE_CLASS (MODE) == MODE_COMPLEX_FLOAT)

/* Nonzero if MODE is a vector mode.  */
#define VECTOR_MODE_P(MODE)				\
  (GET_MODE_CLASS (MODE) == MODE_VECTOR_BOOL		\
   || GET_MODE_CLASS (MODE) == MODE_VECTOR_INT		\
   || GET_MODE_CLASS (MODE) == MODE_VECTOR_FLOAT	\
   || GET_MODE_CLASS (MODE) == MODE_VECTOR_FRACT	\
   || GET_MODE_CLASS (MODE) == MODE_VECTOR_UFRACT	\
   || GET_MODE_CLASS (MODE) == MODE_VECTOR_ACCUM	\
   || GET_MODE_CLASS (MODE) == MODE_VECTOR_UACCUM)

/* Nonzero if MODE is a scalar integral mode.  */
#define SCALAR_INT_MODE_P(MODE)			\
  (GET_MODE_CLASS (MODE) == MODE_INT		\
   || GET_MODE_CLASS (MODE) == MODE_PARTIAL_INT)

/* Nonzero if MODE is a scalar floating point mode.  */
#define SCALAR_FLOAT_MODE_P(MODE)		\
  (GET_MODE_CLASS (MODE) == MODE_FLOAT		\
   || GET_MODE_CLASS (MODE) == MODE_DECIMAL_FLOAT)

/* Nonzero if MODE is a decimal floating point mode.  */
#define DECIMAL_FLOAT_MODE_P(MODE)		\
  (GET_MODE_CLASS (MODE) == MODE_DECIMAL_FLOAT)

/* Nonzero if MODE is a scalar fract mode.  */
#define SCALAR_FRACT_MODE_P(MODE)	\
  (GET_MODE_CLASS (MODE) == MODE_FRACT)

/* Nonzero if MODE is a scalar ufract mode.  */
#define SCALAR_UFRACT_MODE_P(MODE)	\
  (GET_MODE_CLASS (MODE) == MODE_UFRACT)

/* Nonzero if MODE is a scalar fract or ufract mode.  */
#define ALL_SCALAR_FRACT_MODE_P(MODE)	\
  (SCALAR_FRACT_MODE_P (MODE) || SCALAR_UFRACT_MODE_P (MODE))

/* Nonzero if MODE is a scalar accum mode.  */
#define SCALAR_ACCUM_MODE_P(MODE)	\
  (GET_MODE_CLASS (MODE) == MODE_ACCUM)

/* Nonzero if MODE is a scalar uaccum mode.  */
#define SCALAR_UACCUM_MODE_P(MODE)	\
  (GET_MODE_CLASS (MODE) == MODE_UACCUM)

/* Nonzero if MODE is a scalar accum or uaccum mode.  */
#define ALL_SCALAR_ACCUM_MODE_P(MODE)	\
  (SCALAR_ACCUM_MODE_P (MODE) || SCALAR_UACCUM_MODE_P (MODE))

/* Nonzero if MODE is a scalar fract or accum mode.  */
#define SIGNED_SCALAR_FIXED_POINT_MODE_P(MODE)	\
  (SCALAR_FRACT_MODE_P (MODE) || SCALAR_ACCUM_MODE_P (MODE))

/* Nonzero if MODE is a scalar ufract or uaccum mode.  */
#define UNSIGNED_SCALAR_FIXED_POINT_MODE_P(MODE)	\
  (SCALAR_UFRACT_MODE_P (MODE) || SCALAR_UACCUM_MODE_P (MODE))

/* Nonzero if MODE is a scalar fract, ufract, accum or uaccum mode.  */
#define ALL_SCALAR_FIXED_POINT_MODE_P(MODE)	\
  (SIGNED_SCALAR_FIXED_POINT_MODE_P (MODE)	\
   || UNSIGNED_SCALAR_FIXED_POINT_MODE_P (MODE))

/* Nonzero if MODE is a scalar/vector fract mode.  */
#define FRACT_MODE_P(MODE)		\
  (GET_MODE_CLASS (MODE) == MODE_FRACT	\
   || GET_MODE_CLASS (MODE) == MODE_VECTOR_FRACT)

/* Nonzero if MODE is a scalar/vector ufract mode.  */
#define UFRACT_MODE_P(MODE)		\
  (GET_MODE_CLASS (MODE) == MODE_UFRACT	\
   || GET_MODE_CLASS (MODE) == MODE_VECTOR_UFRACT)

/* Nonzero if MODE is a scalar/vector fract or ufract mode.  */
#define ALL_FRACT_MODE_P(MODE)		\
  (FRACT_MODE_P (MODE) || UFRACT_MODE_P (MODE))

/* Nonzero if MODE is a scalar/vector accum mode.  */
#define ACCUM_MODE_P(MODE)		\
  (GET_MODE_CLASS (MODE) == MODE_ACCUM	\
   || GET_MODE_CLASS (MODE) == MODE_VECTOR_ACCUM)

/* Nonzero if MODE is a scalar/vector uaccum mode.  */
#define UACCUM_MODE_P(MODE)		\
  (GET_MODE_CLASS (MODE) == MODE_UACCUM	\
   || GET_MODE_CLASS (MODE) == MODE_VECTOR_UACCUM)

/* Nonzero if MODE is a scalar/vector accum or uaccum mode.  */
#define ALL_ACCUM_MODE_P(MODE)		\
  (ACCUM_MODE_P (MODE) || UACCUM_MODE_P (MODE))

/* Nonzero if MODE is a scalar/vector fract or accum mode.  */
#define SIGNED_FIXED_POINT_MODE_P(MODE)		\
  (FRACT_MODE_P (MODE) || ACCUM_MODE_P (MODE))

/* Nonzero if MODE is a scalar/vector ufract or uaccum mode.  */
#define UNSIGNED_FIXED_POINT_MODE_P(MODE)	\
  (UFRACT_MODE_P (MODE) || UACCUM_MODE_P (MODE))

/* Nonzero if MODE is a scalar/vector fract, ufract, accum or uaccum mode.  */
#define ALL_FIXED_POINT_MODE_P(MODE)		\
  (SIGNED_FIXED_POINT_MODE_P (MODE)		\
   || UNSIGNED_FIXED_POINT_MODE_P (MODE))

/* Nonzero if CLASS modes can be widened.  */
#define CLASS_HAS_WIDER_MODES_P(CLASS)         \
  (CLASS == MODE_INT                           \
   || CLASS == MODE_PARTIAL_INT                \
   || CLASS == MODE_FLOAT                      \
   || CLASS == MODE_DECIMAL_FLOAT              \
   || CLASS == MODE_COMPLEX_FLOAT              \
   || CLASS == MODE_FRACT                      \
   || CLASS == MODE_UFRACT                     \
   || CLASS == MODE_ACCUM                      \
   || CLASS == MODE_UACCUM)

#define POINTER_BOUNDS_MODE_P(MODE)      \
  (GET_MODE_CLASS (MODE) == MODE_POINTER_BOUNDS)

/* An optional T (i.e. a T or nothing), where T is some form of mode class.  */
template<typename T>
class opt_mode
{
public:
  enum from_int { dummy = MAX_MACHINE_MODE };

  ALWAYS_INLINE opt_mode () : m_mode (E_VOIDmode) {}
  ALWAYS_INLINE opt_mode (const T &m) : m_mode (m) {}
  template<typename U>
  ALWAYS_INLINE opt_mode (const U &m) : m_mode (T (m)) {}
  ALWAYS_INLINE opt_mode (from_int m) : m_mode (machine_mode (m)) {}

  machine_mode else_void () const;
  machine_mode else_blk () const;
  T require () const;

  bool exists () const;
  template<typename U> bool exists (U *) const;

private:
  machine_mode m_mode;
};

/* If the object contains a T, return its enum value, otherwise return
   E_VOIDmode.  */

template<typename T>
ALWAYS_INLINE machine_mode
opt_mode<T>::else_void () const
{
  return m_mode;
}

/* If the T exists, return its enum value, otherwise return E_BLKmode.  */

template<typename T>
inline machine_mode
opt_mode<T>::else_blk () const
{
  return m_mode == E_VOIDmode ? E_BLKmode : m_mode;
}

/* Assert that the object contains a T and return it.  */

template<typename T>
inline T
opt_mode<T>::require () const
{
  gcc_checking_assert (m_mode != E_VOIDmode);
  return typename mode_traits<T>::from_int (m_mode);
}

/* Return true if the object contains a T rather than nothing.  */

template<typename T>
ALWAYS_INLINE bool
opt_mode<T>::exists () const
{
  return m_mode != E_VOIDmode;
}

/* Return true if the object contains a T, storing it in *MODE if so.  */

template<typename T>
template<typename U>
inline bool
opt_mode<T>::exists (U *mode) const
{
  if (m_mode != E_VOIDmode)
    {
      *mode = T (typename mode_traits<T>::from_int (m_mode));
      return true;
    }
  return false;
}

/* A POD version of mode class T.  */

template<typename T>
struct pod_mode
{
  typedef typename mode_traits<T>::from_int from_int;
  typedef typename T::measurement_type measurement_type;

  machine_mode m_mode;
  ALWAYS_INLINE operator machine_mode () const { return m_mode; }
  ALWAYS_INLINE operator T () const { return from_int (m_mode); }
  ALWAYS_INLINE pod_mode &operator = (const T &m) { m_mode = m; return *this; }
};

/* Return true if mode M has type T.  */

template<typename T>
inline bool
is_a (machine_mode m)
{
  return T::includes_p (m);
}

template<typename T, typename U>
inline bool
is_a (const opt_mode<U> &m)
{
  return T::includes_p (m.else_void ());
}

/* Assert that mode M has type T, and return it in that form.  */

template<typename T>
inline T
as_a (machine_mode m)
{
  gcc_checking_assert (T::includes_p (m));
  return typename mode_traits<T>::from_int (m);
}

template<typename T, typename U>
inline T
as_a (const opt_mode<U> &m)
{
  return as_a <T> (m.else_void ());
}

/* Convert M to an opt_mode<T>.  */

template<typename T>
inline opt_mode<T>
dyn_cast (machine_mode m)
{
  if (T::includes_p (m))
    return T (typename mode_traits<T>::from_int (m));
  return opt_mode<T> ();
}

template<typename T, typename U>
inline opt_mode<T>
dyn_cast (const opt_mode<U> &m)
{
  return dyn_cast <T> (m.else_void ());
}

/* Return true if mode M has type T, storing it as a T in *RESULT
   if so.  */

template<typename T, typename U>
inline bool
is_a (machine_mode m, U *result)
{
  if (T::includes_p (m))
    {
      *result = T (typename mode_traits<T>::from_int (m));
      return true;
    }
  return false;
}

/* Represents a machine mode that is known to be a SCALAR_INT_MODE_P.  */
class scalar_int_mode
{
public:
  typedef mode_traits<scalar_int_mode>::from_int from_int;
  typedef unsigned short measurement_type;

  ALWAYS_INLINE scalar_int_mode () {}
  ALWAYS_INLINE scalar_int_mode (from_int m) : m_mode (machine_mode (m)) {}
  ALWAYS_INLINE operator machine_mode () const { return m_mode; }

  static bool includes_p (machine_mode);

protected:
  machine_mode m_mode;
};

/* Return true if M is a scalar_int_mode.  */

inline bool
scalar_int_mode::includes_p (machine_mode m)
{
  return SCALAR_INT_MODE_P (m);
}

/* Represents a machine mode that is known to be a SCALAR_FLOAT_MODE_P.  */
class scalar_float_mode
{
public:
  typedef mode_traits<scalar_float_mode>::from_int from_int;
  typedef unsigned short measurement_type;

  ALWAYS_INLINE scalar_float_mode () {}
  ALWAYS_INLINE scalar_float_mode (from_int m) : m_mode (machine_mode (m)) {}
  ALWAYS_INLINE operator machine_mode () const { return m_mode; }

  static bool includes_p (machine_mode);

protected:
  machine_mode m_mode;
};

/* Return true if M is a scalar_float_mode.  */

inline bool
scalar_float_mode::includes_p (machine_mode m)
{
  return SCALAR_FLOAT_MODE_P (m);
}

/* Represents a machine mode that is known to be scalar.  */
class scalar_mode
{
public:
  typedef mode_traits<scalar_mode>::from_int from_int;
  typedef unsigned short measurement_type;

  ALWAYS_INLINE scalar_mode () {}
  ALWAYS_INLINE scalar_mode (from_int m) : m_mode (machine_mode (m)) {}
  ALWAYS_INLINE scalar_mode (const scalar_int_mode &m) : m_mode (m) {}
  ALWAYS_INLINE scalar_mode (const scalar_float_mode &m) : m_mode (m) {}
  ALWAYS_INLINE scalar_mode (const scalar_int_mode_pod &m) : m_mode (m) {}
  ALWAYS_INLINE operator machine_mode () const { return m_mode; }

  static bool includes_p (machine_mode);

protected:
  machine_mode m_mode;
};

/* Return true if M represents some kind of scalar value.  */

inline bool
scalar_mode::includes_p (machine_mode m)
{
  switch (GET_MODE_CLASS (m))
    {
    case MODE_INT:
    case MODE_PARTIAL_INT:
    case MODE_FRACT:
    case MODE_UFRACT:
    case MODE_ACCUM:
    case MODE_UACCUM:
    case MODE_FLOAT:
    case MODE_DECIMAL_FLOAT:
    case MODE_POINTER_BOUNDS:
      return true;
    default:
      return false;
    }
}

/* Represents a machine mode that is known to be a COMPLEX_MODE_P.  */
class complex_mode
{
public:
  typedef mode_traits<complex_mode>::from_int from_int;
  typedef unsigned short measurement_type;

  ALWAYS_INLINE complex_mode () {}
  ALWAYS_INLINE complex_mode (from_int m) : m_mode (machine_mode (m)) {}
  ALWAYS_INLINE operator machine_mode () const { return m_mode; }

  static bool includes_p (machine_mode);

protected:
  machine_mode m_mode;
};

/* Return true if M is a complex_mode.  */

inline bool
complex_mode::includes_p (machine_mode m)
{
  return COMPLEX_MODE_P (m);
}

/* Return the base GET_MODE_SIZE value for MODE.  */

ALWAYS_INLINE poly_uint16
mode_to_bytes (machine_mode mode)
{
#if GCC_VERSION >= 4001
  return (__builtin_constant_p (mode)
	  ? mode_size_inline (mode) : mode_size[mode]);
#else
  return mode_size[mode];
#endif
}

/* Return the base GET_MODE_BITSIZE value for MODE.  */

ALWAYS_INLINE poly_uint16
mode_to_bits (machine_mode mode)
{
  return mode_to_bytes (mode) * BITS_PER_UNIT;
}

/* Return the base GET_MODE_PRECISION value for MODE.  */

ALWAYS_INLINE poly_uint16
mode_to_precision (machine_mode mode)
{
  return mode_precision[mode];
}

/* Return the base GET_MODE_INNER value for MODE.  */

ALWAYS_INLINE scalar_mode
mode_to_inner (machine_mode mode)
{
#if GCC_VERSION >= 4001
  return scalar_mode::from_int (__builtin_constant_p (mode)
				? mode_inner_inline (mode)
				: mode_inner[mode]);
#else
  return scalar_mode::from_int (mode_inner[mode]);
#endif
}

/* Return the base GET_MODE_UNIT_SIZE value for MODE.  */

ALWAYS_INLINE unsigned char
mode_to_unit_size (machine_mode mode)
{
#if GCC_VERSION >= 4001
  return (__builtin_constant_p (mode)
	  ? mode_unit_size_inline (mode) : mode_unit_size[mode]);
#else
  return mode_unit_size[mode];
#endif
}

/* Return the base GET_MODE_UNIT_PRECISION value for MODE.  */

ALWAYS_INLINE unsigned short
mode_to_unit_precision (machine_mode mode)
{
#if GCC_VERSION >= 4001
  return (__builtin_constant_p (mode)
	  ? mode_unit_precision_inline (mode) : mode_unit_precision[mode]);
#else
  return mode_unit_precision[mode];
#endif
}

/* Return the base GET_MODE_NUNITS value for MODE.  */

ALWAYS_INLINE poly_uint16
mode_to_nunits (machine_mode mode)
{
#if GCC_VERSION >= 4001
  return (__builtin_constant_p (mode)
	  ? mode_nunits_inline (mode) : mode_nunits[mode]);
#else
  return mode_nunits[mode];
#endif
}

/* Get the size in bytes of an object of mode MODE.  */

#if ONLY_FIXED_SIZE_MODES
#define GET_MODE_SIZE(MODE) ((unsigned short) mode_to_bytes (MODE).coeffs[0])
#else
ALWAYS_INLINE poly_uint16
GET_MODE_SIZE (machine_mode mode)
{
  return mode_to_bytes (mode);
}

template<typename T>
ALWAYS_INLINE typename if_poly<typename T::measurement_type>::t
GET_MODE_SIZE (const T &mode)
{
  return mode_to_bytes (mode);
}

template<typename T>
ALWAYS_INLINE typename if_nonpoly<typename T::measurement_type>::t
GET_MODE_SIZE (const T &mode)
{
  return mode_to_bytes (mode).coeffs[0];
}
#endif

/* Get the size in bits of an object of mode MODE.  */

#if ONLY_FIXED_SIZE_MODES
#define GET_MODE_BITSIZE(MODE) ((unsigned short) mode_to_bits (MODE).coeffs[0])
#else
ALWAYS_INLINE poly_uint16
GET_MODE_BITSIZE (machine_mode mode)
{
  return mode_to_bits (mode);
}

template<typename T>
ALWAYS_INLINE typename if_poly<typename T::measurement_type>::t
GET_MODE_BITSIZE (const T &mode)
{
  return mode_to_bits (mode);
}

template<typename T>
ALWAYS_INLINE typename if_nonpoly<typename T::measurement_type>::t
GET_MODE_BITSIZE (const T &mode)
{
  return mode_to_bits (mode).coeffs[0];
}
#endif

/* Get the number of value bits of an object of mode MODE.  */

#if ONLY_FIXED_SIZE_MODES
#define GET_MODE_PRECISION(MODE) \
  ((unsigned short) mode_to_precision (MODE).coeffs[0])
#else
ALWAYS_INLINE poly_uint16
GET_MODE_PRECISION (machine_mode mode)
{
  return mode_to_precision (mode);
}

template<typename T>
ALWAYS_INLINE typename if_poly<typename T::measurement_type>::t
GET_MODE_PRECISION (const T &mode)
{
  return mode_to_precision (mode);
}

template<typename T>
ALWAYS_INLINE typename if_nonpoly<typename T::measurement_type>::t
GET_MODE_PRECISION (const T &mode)
{
  return mode_to_precision (mode).coeffs[0];
}
#endif

/* Get the number of integral bits of an object of mode MODE.  */
extern CONST_MODE_IBIT unsigned char mode_ibit[NUM_MACHINE_MODES];
#define GET_MODE_IBIT(MODE) mode_ibit[MODE]

/* Get the number of fractional bits of an object of mode MODE.  */
extern CONST_MODE_FBIT unsigned char mode_fbit[NUM_MACHINE_MODES];
#define GET_MODE_FBIT(MODE) mode_fbit[MODE]

/* Get a bitmask containing 1 for all bits in a word
   that fit within mode MODE.  */

extern const unsigned HOST_WIDE_INT mode_mask_array[NUM_MACHINE_MODES];

#define GET_MODE_MASK(MODE) mode_mask_array[MODE]

/* Return the mode of the basic parts of MODE.  For vector modes this is the
   mode of the vector elements.  For complex modes it is the mode of the real
   and imaginary parts.  For other modes it is MODE itself.  */

#define GET_MODE_INNER(MODE) (mode_to_inner (MODE))

/* Get the size in bytes or bits of the basic parts of an
   object of mode MODE.  */

#define GET_MODE_UNIT_SIZE(MODE) mode_to_unit_size (MODE)

#define GET_MODE_UNIT_BITSIZE(MODE) \
  ((unsigned short) (GET_MODE_UNIT_SIZE (MODE) * BITS_PER_UNIT))

#define GET_MODE_UNIT_PRECISION(MODE) (mode_to_unit_precision (MODE))

/* Get the number of units in an object of mode MODE.  This is 2 for
   complex modes and the number of elements for vector modes.  */

#if ONLY_FIXED_SIZE_MODES
#define GET_MODE_NUNITS(MODE) (mode_to_nunits (MODE).coeffs[0])
#else
ALWAYS_INLINE poly_uint16
GET_MODE_NUNITS (machine_mode mode)
{
  return mode_to_nunits (mode);
}

template<typename T>
ALWAYS_INLINE typename if_poly<typename T::measurement_type>::t
GET_MODE_NUNITS (const T &mode)
{
  return mode_to_nunits (mode);
}

template<typename T>
ALWAYS_INLINE typename if_nonpoly<typename T::measurement_type>::t
GET_MODE_NUNITS (const T &mode)
{
  return mode_to_nunits (mode).coeffs[0];
}
#endif

/* Get the next wider natural mode (eg, QI -> HI -> SI -> DI -> TI).  */

template<typename T>
ALWAYS_INLINE opt_mode<T>
GET_MODE_WIDER_MODE (const T &m)
{
  return typename opt_mode<T>::from_int (mode_wider[m]);
}

/* For scalars, this is a mode with twice the precision.  For vectors,
   this is a mode with the same inner mode but with twice the elements.  */

template<typename T>
ALWAYS_INLINE opt_mode<T>
GET_MODE_2XWIDER_MODE (const T &m)
{
  return typename opt_mode<T>::from_int (mode_2xwider[m]);
}

/* Get the complex mode from the component mode.  */
extern const unsigned char mode_complex[NUM_MACHINE_MODES];
#define GET_MODE_COMPLEX_MODE(MODE) ((machine_mode) mode_complex[MODE])

<<<<<<< HEAD
/* Represents a machine mode that must have a fixed size.  The main
   use of this class is to represent the modes of objects that always
   have static storage duration, such as constant pool entries.
   (No current target supports the concept of variable-size static data.)  */
class fixed_size_mode
{
public:
  typedef mode_traits<fixed_size_mode>::from_int from_int;
  typedef unsigned short measurement_type;

  ALWAYS_INLINE fixed_size_mode () {}
  ALWAYS_INLINE fixed_size_mode (from_int m) : m_mode (machine_mode (m)) {}
  ALWAYS_INLINE fixed_size_mode (const scalar_mode &m) : m_mode (m) {}
  ALWAYS_INLINE fixed_size_mode (const scalar_int_mode &m) : m_mode (m) {}
  ALWAYS_INLINE fixed_size_mode (const scalar_float_mode &m) : m_mode (m) {}
  ALWAYS_INLINE fixed_size_mode (const scalar_mode_pod &m) : m_mode (m) {}
  ALWAYS_INLINE fixed_size_mode (const scalar_int_mode_pod &m) : m_mode (m) {}
  ALWAYS_INLINE fixed_size_mode (const complex_mode &m) : m_mode (m) {}
  ALWAYS_INLINE operator machine_mode () const { return m_mode; }

  static bool includes_p (machine_mode);

protected:
  machine_mode m_mode;
};

/* Return true if MODE has a fixed size.  */

inline bool
fixed_size_mode::includes_p (machine_mode mode)
{
  return mode_to_bytes (mode).is_constant ();
}

/* Wrapper for mode arguments to target macros, so that if a target
   doesn't need polynomial-sized modes, its header file can continue
   to treat everything as fixed_size_mode.  This should go away once
   macros are moved to target hooks.  It shouldn't be used in other
   contexts.  */
#if NUM_POLY_INT_COEFFS == 1
#define MACRO_MODE(MODE) (as_a <fixed_size_mode> (MODE))
#else
#define MACRO_MODE(MODE) (MODE)
#endif

/* Return the mode for data of a given size SIZE and mode class CLASS.
   If LIMIT is nonzero, then don't use modes bigger than MAX_FIXED_MODE_SIZE.
   The value is BLKmode if no other mode is found.  */

extern machine_mode mode_for_size (poly_int64, enum mode_class, int);
=======
extern opt_machine_mode mode_for_size (unsigned int, enum mode_class, int);
>>>>>>> 5eeb7162

/* Return the machine mode to use for a MODE_INT of SIZE bits, if one
   exists.  If LIMIT is nonzero, modes wider than MAX_FIXED_MODE_SIZE
   will not be used.  */

inline opt_scalar_int_mode
int_mode_for_size (poly_int64 size, int limit)
{
  return dyn_cast <scalar_int_mode> (mode_for_size (size, MODE_INT, limit));
}

/* Return the machine mode to use for a MODE_FLOAT of SIZE bits, if one
   exists.  */

inline opt_scalar_float_mode
float_mode_for_size (poly_int64 size)
{
  return dyn_cast <scalar_float_mode> (mode_for_size (size, MODE_FLOAT, 0));
}

/* Likewise for MODE_DECIMAL_FLOAT.  */

inline opt_scalar_float_mode
decimal_float_mode_for_size (unsigned int size)
{
  return dyn_cast <scalar_float_mode>
    (mode_for_size (size, MODE_DECIMAL_FLOAT, 0));
}

extern machine_mode smallest_mode_for_size (poly_int64, enum mode_class);

/* Find the narrowest integer mode that contains at least SIZE bits.
   Such a mode must exist.  */

inline scalar_int_mode
smallest_int_mode_for_size (poly_int64 size)
{
  return as_a <scalar_int_mode> (smallest_mode_for_size (size, MODE_INT));
}

extern opt_scalar_int_mode int_mode_for_mode (machine_mode);
extern opt_machine_mode bitwise_mode_for_mode (machine_mode);
extern opt_machine_mode mode_for_vector (scalar_mode, unsigned);
extern opt_machine_mode mode_for_int_vector (unsigned int, unsigned int);

/* Return the integer vector equivalent of MODE, if one exists.  In other
   words, return the mode for an integer vector that has the same number
   of bits as MODE and the same number of elements as MODE, with the
   latter being 1 if MODE is scalar.  The returned mode can be either
   an integer mode or a vector mode.  */

<<<<<<< HEAD
/* Return a mode that is suitable for representing a vector,
   or BLKmode on failure.  */

extern machine_mode mode_for_vector (scalar_mode, poly_int64);
=======
inline opt_machine_mode
mode_for_int_vector (machine_mode mode)
{
  return mode_for_int_vector (GET_MODE_UNIT_BITSIZE (mode),
			      GET_MODE_NUNITS (mode));
}
>>>>>>> 5eeb7162

/* A class for iterating through possible bitfield modes.  */
class bit_field_mode_iterator
{
public:
  bit_field_mode_iterator (HOST_WIDE_INT, HOST_WIDE_INT,
			   poly_int64, poly_int64,
			   unsigned int, bool);
  bool next_mode (scalar_int_mode *);
  bool prefer_smaller_modes ();

private:
  opt_scalar_int_mode m_mode;
  /* We use signed values here because the bit position can be negative
     for invalid input such as gcc.dg/pr48335-8.c.  */
  HOST_WIDE_INT m_bitsize;
  HOST_WIDE_INT m_bitpos;
  poly_int64 m_bitregion_start;
  poly_int64 m_bitregion_end;
  unsigned int m_align;
  bool m_volatilep;
  int m_count;
};

/* Find the best mode to use to access a bit field.  */

extern bool get_best_mode (int, int, poly_uint64, poly_uint64, unsigned int,
			   unsigned HOST_WIDE_INT, bool, scalar_int_mode *);

/* Determine alignment, 1<=result<=BIGGEST_ALIGNMENT.  */

extern CONST_MODE_BASE_ALIGN unsigned short mode_base_align[NUM_MACHINE_MODES];

extern unsigned get_mode_alignment (machine_mode);

#define GET_MODE_ALIGNMENT(MODE) get_mode_alignment (MODE)

/* For each class, get the narrowest mode in that class.  */

extern const unsigned char class_narrowest_mode[MAX_MODE_CLASS];
#define GET_CLASS_NARROWEST_MODE(CLASS) \
  ((machine_mode) class_narrowest_mode[CLASS])

/* The narrowest full integer mode available on the target.  */

#define NARROWEST_INT_MODE \
  (scalar_int_mode \
   (scalar_int_mode::from_int (class_narrowest_mode[MODE_INT])))

/* Return the narrowest mode in T's class.  */

template<typename T>
inline T
get_narrowest_mode (T mode)
{
  return typename mode_traits<T>::from_int
    (class_narrowest_mode[GET_MODE_CLASS (mode)]);
}

/* Define the integer modes whose sizes are BITS_PER_UNIT and BITS_PER_WORD
   and the mode whose class is Pmode and whose size is POINTER_SIZE.  */

extern scalar_int_mode byte_mode;
extern scalar_int_mode word_mode;
extern scalar_int_mode ptr_mode;

/* Target-dependent machine mode initialization - in insn-modes.c.  */
extern void init_adjust_machine_modes (void);

#define TRULY_NOOP_TRUNCATION_MODES_P(MODE1, MODE2) \
  TRULY_NOOP_TRUNCATION (GET_MODE_PRECISION (MACRO_MODE (MODE1)), \
			 GET_MODE_PRECISION (MACRO_MODE (MODE2)))

/* Return true if MODE is a scalar integer mode that fits in a
   HOST_WIDE_INT.  */

inline bool
HWI_COMPUTABLE_MODE_P (machine_mode mode)
{
  machine_mode mme = mode;
  return (SCALAR_INT_MODE_P (mme)
	  && mode_to_precision (mme).coeffs[0] <= HOST_BITS_PER_WIDE_INT);
}

inline bool
HWI_COMPUTABLE_MODE_P (scalar_int_mode mode)
{
  return GET_MODE_PRECISION (mode) <= HOST_BITS_PER_WIDE_INT;
}

struct int_n_data_t {
  /* These parts are initailized by genmodes output */
  unsigned int bitsize;
  scalar_int_mode_pod m;
  /* RID_* is RID_INTN_BASE + index into this array */
};

/* This is also in tree.h.  genmodes.c guarantees the're sorted from
   smallest bitsize to largest bitsize. */
extern bool int_n_enabled_p[NUM_INT_N_ENTS];
extern const int_n_data_t int_n_data[NUM_INT_N_ENTS];

/* Return true if MODE has class MODE_INT, storing it as a scalar_int_mode
   in *INT_MODE if so.  */

template<typename T>
inline bool
is_int_mode (machine_mode mode, T *int_mode)
{
  if (GET_MODE_CLASS (mode) == MODE_INT)
    {
      *int_mode = scalar_int_mode (scalar_int_mode::from_int (mode));
      return true;
    }
  return false;
}

/* Return true if MODE has class MODE_FLOAT, storing it as a
   scalar_float_mode in *FLOAT_MODE if so.  */

template<typename T>
inline bool
is_float_mode (machine_mode mode, T *float_mode)
{
  if (GET_MODE_CLASS (mode) == MODE_FLOAT)
    {
      *float_mode = scalar_float_mode (scalar_float_mode::from_int (mode));
      return true;
    }
  return false;
}

/* Return true if MODE has class MODE_COMPLEX_INT, storing it as
   a complex_mode in *CMODE if so.  */

template<typename T>
inline bool
is_complex_int_mode (machine_mode mode, T *cmode)
{
  if (GET_MODE_CLASS (mode) == MODE_COMPLEX_INT)
    {
      *cmode = complex_mode (complex_mode::from_int (mode));
      return true;
    }
  return false;
}

/* Return true if MODE has class MODE_COMPLEX_FLOAT, storing it as
   a complex_mode in *CMODE if so.  */

template<typename T>
inline bool
is_complex_float_mode (machine_mode mode, T *cmode)
{
  if (GET_MODE_CLASS (mode) == MODE_COMPLEX_FLOAT)
    {
      *cmode = complex_mode (complex_mode::from_int (mode));
      return true;
    }
  return false;
}

/* Return true if MODE is a scalar integer mode with a precision
   smaller than LIMIT's precision.  */

inline bool
is_narrower_int_mode (machine_mode mode, scalar_int_mode limit)
{
  scalar_int_mode int_mode;
  return (is_a <scalar_int_mode> (mode, &int_mode)
	  && GET_MODE_PRECISION (int_mode) < GET_MODE_PRECISION (limit));
}

namespace mode_iterator
{
  /* Start mode iterator *ITER at the first mode in class MCLASS, if any.  */

  template<typename T>
  inline void
  start (opt_mode<T> *iter, enum mode_class mclass)
  {
    if (GET_CLASS_NARROWEST_MODE (mclass) == E_VOIDmode)
      *iter = opt_mode<T> ();
    else
      *iter = as_a<T> (GET_CLASS_NARROWEST_MODE (mclass));
  }

  inline void
  start (machine_mode *iter, enum mode_class mclass)
  {
    *iter = GET_CLASS_NARROWEST_MODE (mclass);
  }

  /* Return true if mode iterator *ITER has not reached the end.  */

  template<typename T>
  inline bool
  iterate_p (opt_mode<T> *iter)
  {
    return iter->exists ();
  }

  inline bool
  iterate_p (machine_mode *iter)
  {
    return *iter != E_VOIDmode;
  }

  /* Set mode iterator *ITER to the next widest mode in the same class,
     if any.  */

  template<typename T>
  inline void
  get_wider (opt_mode<T> *iter)
  {
    *iter = GET_MODE_WIDER_MODE (iter->require ());
  }

  inline void
  get_wider (machine_mode *iter)
  {
    *iter = GET_MODE_WIDER_MODE (*iter).else_void ();
  }

  /* Set mode iterator *ITER to the next widest mode in the same class.
     Such a mode is known to exist.  */

  template<typename T>
  inline void
  get_known_wider (T *iter)
  {
    *iter = GET_MODE_WIDER_MODE (*iter).require ();
  }

  /* Set mode iterator *ITER to the mode that is two times wider than the
     current one, if such a mode exists.  */

  template<typename T>
  inline void
  get_2xwider (opt_mode<T> *iter)
  {
    *iter = GET_MODE_2XWIDER_MODE (iter->require ());
  }

  inline void
  get_2xwider (machine_mode *iter)
  {
    *iter = GET_MODE_2XWIDER_MODE (*iter).else_void ();
  }
}

/* Make ITERATOR iterate over all the modes in mode class CLASS,
   from narrowest to widest.  */
#define FOR_EACH_MODE_IN_CLASS(ITERATOR, CLASS)  \
  for (mode_iterator::start (&(ITERATOR), CLASS); \
       mode_iterator::iterate_p (&(ITERATOR)); \
       mode_iterator::get_wider (&(ITERATOR)))

/* Make ITERATOR iterate over all the modes in the range [START, END),
   in order of increasing width.  */
#define FOR_EACH_MODE(ITERATOR, START, END) \
  for ((ITERATOR) = (START); \
       (ITERATOR) != (END); \
       mode_iterator::get_known_wider (&(ITERATOR)))

/* Make ITERATOR iterate over START and all wider modes in the same
   class, in order of increasing width.  */
#define FOR_EACH_MODE_FROM(ITERATOR, START) \
  for ((ITERATOR) = (START); \
       mode_iterator::iterate_p (&(ITERATOR)); \
       mode_iterator::get_wider (&(ITERATOR)))

/* Make ITERATOR iterate over modes in the range [NARROWEST, END)
   in order of increasing width, where NARROWEST is the narrowest mode
   in END's class.  */
#define FOR_EACH_MODE_UNTIL(ITERATOR, END) \
  FOR_EACH_MODE (ITERATOR, get_narrowest_mode (END), END)

/* Make ITERATOR iterate over modes in the same class as MODE, in order
   of increasing width.  Start at the first mode wider than START,
   or don't iterate at all if there is no wider mode.  */
#define FOR_EACH_WIDER_MODE(ITERATOR, START) \
  for ((ITERATOR) = (START), mode_iterator::get_wider (&(ITERATOR)); \
       mode_iterator::iterate_p (&(ITERATOR)); \
       mode_iterator::get_wider (&(ITERATOR)))

/* Make ITERATOR iterate over modes in the same class as MODE, in order
   of increasing width, and with each mode being twice the width of the
   previous mode.  Start at the mode that is two times wider than START,
   or don't iterate at all if there is no such mode.  */
#define FOR_EACH_2XWIDER_MODE(ITERATOR, START) \
  for ((ITERATOR) = (START), mode_iterator::get_2xwider (&(ITERATOR)); \
       mode_iterator::iterate_p (&(ITERATOR)); \
       mode_iterator::get_2xwider (&(ITERATOR)))

template<typename T>
void
gt_ggc_mx (pod_mode<T> *)
{
}

template<typename T>
void
gt_pch_nx (pod_mode<T> *)
{
}

template<typename T>
void
gt_pch_nx (pod_mode<T> *, void (*) (void *, void *), void *)
{
}

#endif /* not HAVE_MACHINE_MODES */<|MERGE_RESOLUTION|>--- conflicted
+++ resolved
@@ -20,15 +20,10 @@
 #ifndef HAVE_MACHINE_MODES
 #define HAVE_MACHINE_MODES
 
-<<<<<<< HEAD
+typedef opt_mode<machine_mode> opt_machine_mode;
+
 extern CONST_MODE_SIZE poly_uint16_pod mode_size[NUM_MACHINE_MODES];
 extern CONST_MODE_PRECISION poly_uint16_pod mode_precision[NUM_MACHINE_MODES];
-=======
-typedef opt_mode<machine_mode> opt_machine_mode;
-
-extern CONST_MODE_SIZE unsigned short mode_size[NUM_MACHINE_MODES];
-extern const unsigned short mode_precision[NUM_MACHINE_MODES];
->>>>>>> 5eeb7162
 extern const unsigned char mode_inner[NUM_MACHINE_MODES];
 extern CONST_MODE_NUNITS poly_uint16_pod mode_nunits[NUM_MACHINE_MODES];
 extern CONST_MODE_UNIT_SIZE unsigned char mode_unit_size[NUM_MACHINE_MODES];
@@ -761,7 +756,6 @@
 extern const unsigned char mode_complex[NUM_MACHINE_MODES];
 #define GET_MODE_COMPLEX_MODE(MODE) ((machine_mode) mode_complex[MODE])
 
-<<<<<<< HEAD
 /* Represents a machine mode that must have a fixed size.  The main
    use of this class is to represent the modes of objects that always
    have static storage duration, such as constant pool entries.
@@ -807,21 +801,14 @@
 #define MACRO_MODE(MODE) (MODE)
 #endif
 
-/* Return the mode for data of a given size SIZE and mode class CLASS.
-   If LIMIT is nonzero, then don't use modes bigger than MAX_FIXED_MODE_SIZE.
-   The value is BLKmode if no other mode is found.  */
-
-extern machine_mode mode_for_size (poly_int64, enum mode_class, int);
-=======
-extern opt_machine_mode mode_for_size (unsigned int, enum mode_class, int);
->>>>>>> 5eeb7162
+extern opt_machine_mode mode_for_size (poly_uint64, enum mode_class, int);
 
 /* Return the machine mode to use for a MODE_INT of SIZE bits, if one
    exists.  If LIMIT is nonzero, modes wider than MAX_FIXED_MODE_SIZE
    will not be used.  */
 
 inline opt_scalar_int_mode
-int_mode_for_size (poly_int64 size, int limit)
+int_mode_for_size (poly_uint64 size, int limit)
 {
   return dyn_cast <scalar_int_mode> (mode_for_size (size, MODE_INT, limit));
 }
@@ -830,7 +817,7 @@
    exists.  */
 
 inline opt_scalar_float_mode
-float_mode_for_size (poly_int64 size)
+float_mode_for_size (poly_uint64 size)
 {
   return dyn_cast <scalar_float_mode> (mode_for_size (size, MODE_FLOAT, 0));
 }
@@ -844,21 +831,21 @@
     (mode_for_size (size, MODE_DECIMAL_FLOAT, 0));
 }
 
-extern machine_mode smallest_mode_for_size (poly_int64, enum mode_class);
+extern machine_mode smallest_mode_for_size (poly_uint64, enum mode_class);
 
 /* Find the narrowest integer mode that contains at least SIZE bits.
    Such a mode must exist.  */
 
 inline scalar_int_mode
-smallest_int_mode_for_size (poly_int64 size)
+smallest_int_mode_for_size (poly_uint64 size)
 {
   return as_a <scalar_int_mode> (smallest_mode_for_size (size, MODE_INT));
 }
 
 extern opt_scalar_int_mode int_mode_for_mode (machine_mode);
 extern opt_machine_mode bitwise_mode_for_mode (machine_mode);
-extern opt_machine_mode mode_for_vector (scalar_mode, unsigned);
-extern opt_machine_mode mode_for_int_vector (unsigned int, unsigned int);
+extern opt_machine_mode mode_for_vector (scalar_mode, poly_uint64);
+extern opt_machine_mode mode_for_int_vector (unsigned int, poly_uint64);
 
 /* Return the integer vector equivalent of MODE, if one exists.  In other
    words, return the mode for an integer vector that has the same number
@@ -866,19 +853,12 @@
    latter being 1 if MODE is scalar.  The returned mode can be either
    an integer mode or a vector mode.  */
 
-<<<<<<< HEAD
-/* Return a mode that is suitable for representing a vector,
-   or BLKmode on failure.  */
-
-extern machine_mode mode_for_vector (scalar_mode, poly_int64);
-=======
 inline opt_machine_mode
 mode_for_int_vector (machine_mode mode)
 {
   return mode_for_int_vector (GET_MODE_UNIT_BITSIZE (mode),
 			      GET_MODE_NUNITS (mode));
 }
->>>>>>> 5eeb7162
 
 /* A class for iterating through possible bitfield modes.  */
 class bit_field_mode_iterator
