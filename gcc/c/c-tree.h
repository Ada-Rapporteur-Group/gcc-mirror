/* Definitions for C parsing and type checking.
   Copyright (C) 1987-2019 Free Software Foundation, Inc.

This file is part of GCC.

GCC is free software; you can redistribute it and/or modify it under
the terms of the GNU General Public License as published by the Free
Software Foundation; either version 3, or (at your option) any later
version.

GCC is distributed in the hope that it will be useful, but WITHOUT ANY
WARRANTY; without even the implied warranty of MERCHANTABILITY or
FITNESS FOR A PARTICULAR PURPOSE.  See the GNU General Public License
for more details.

You should have received a copy of the GNU General Public License
along with GCC; see the file COPYING3.  If not see
<http://www.gnu.org/licenses/>.  */

#ifndef GCC_C_TREE_H
#define GCC_C_TREE_H

#include "c-family/c-common.h"
#include "diagnostic.h"

/* struct lang_identifier is private to c-decl.c, but langhooks.c needs to
   know how big it is.  This is sanity-checked in c-decl.c.  */
#define C_SIZEOF_STRUCT_LANG_IDENTIFIER \
  (sizeof (struct c_common_identifier) + 3 * sizeof (void *))

/* In a RECORD_TYPE or UNION_TYPE, nonzero if any component is read-only.  */
#define C_TYPE_FIELDS_READONLY(TYPE) TREE_LANG_FLAG_1 (TYPE)

/* In a RECORD_TYPE or UNION_TYPE, nonzero if any component is volatile.  */
#define C_TYPE_FIELDS_VOLATILE(TYPE) TREE_LANG_FLAG_2 (TYPE)

/* In a RECORD_TYPE or UNION_TYPE or ENUMERAL_TYPE
   nonzero if the definition of the type has already started.  */
#define C_TYPE_BEING_DEFINED(TYPE) TYPE_LANG_FLAG_0 (TYPE)

/* In an incomplete RECORD_TYPE or UNION_TYPE, a list of variable
   declarations whose type would be completed by completing that type.  */
#define C_TYPE_INCOMPLETE_VARS(TYPE) TYPE_VFIELD (TYPE)

/* In an IDENTIFIER_NODE, nonzero if this identifier is actually a
   keyword.  C_RID_CODE (node) is then the RID_* value of the keyword.  */
#define C_IS_RESERVED_WORD(ID) TREE_LANG_FLAG_0 (ID)

/* Record whether a type or decl was written with nonconstant size.
   Note that TYPE_SIZE may have simplified to a constant.  */
#define C_TYPE_VARIABLE_SIZE(TYPE) TYPE_LANG_FLAG_1 (TYPE)
#define C_DECL_VARIABLE_SIZE(TYPE) DECL_LANG_FLAG_0 (TYPE)

/* Record whether a type is defined inside a struct or union type.
   This is used for -Wc++-compat. */
#define C_TYPE_DEFINED_IN_STRUCT(TYPE) TYPE_LANG_FLAG_2 (TYPE)

/* Record whether an "incomplete type" error was given for the type.  */
#define C_TYPE_ERROR_REPORTED(TYPE) TYPE_LANG_FLAG_3 (TYPE)

/* Record whether a typedef for type `int' was actually `signed int'.  */
#define C_TYPEDEF_EXPLICITLY_SIGNED(EXP) DECL_LANG_FLAG_1 (EXP)

/* For a FUNCTION_DECL, nonzero if it was defined without an explicit
   return type.  */
#define C_FUNCTION_IMPLICIT_INT(EXP) DECL_LANG_FLAG_1 (EXP)

/* For a FUNCTION_DECL, nonzero if it was an implicit declaration.  */
#define C_DECL_IMPLICIT(EXP) DECL_LANG_FLAG_2 (EXP)

/* For a PARM_DECL, nonzero if it was declared as an array.  */
#define C_ARRAY_PARAMETER(NODE) DECL_LANG_FLAG_0 (NODE)

/* For FUNCTION_DECLs, evaluates true if the decl is built-in but has
   been declared.  */
#define C_DECL_DECLARED_BUILTIN(EXP)		\
  DECL_LANG_FLAG_3 (FUNCTION_DECL_CHECK (EXP))

/* For FUNCTION_DECLs, evaluates true if the decl is built-in, has a
   built-in prototype and does not have a non-built-in prototype.  */
#define C_DECL_BUILTIN_PROTOTYPE(EXP)		\
  DECL_LANG_FLAG_6 (FUNCTION_DECL_CHECK (EXP))

/* Record whether a decl was declared register.  This is strictly a
   front-end flag, whereas DECL_REGISTER is used for code generation;
   they may differ for structures with volatile fields.  */
#define C_DECL_REGISTER(EXP) DECL_LANG_FLAG_4 (EXP)

/* Record whether a decl was used in an expression anywhere except an
   unevaluated operand of sizeof / typeof / alignof.  This is only
   used for functions declared static but not defined, though outside
   sizeof and typeof it is set for other function decls as well.  */
#define C_DECL_USED(EXP) DECL_LANG_FLAG_5 (FUNCTION_DECL_CHECK (EXP))

/* Record whether a variable has been declared threadprivate by
   #pragma omp threadprivate.  */
#define C_DECL_THREADPRIVATE_P(DECL) DECL_LANG_FLAG_3 (VAR_DECL_CHECK (DECL))

/* Set on VAR_DECLs for compound literals.  */
#define C_DECL_COMPOUND_LITERAL_P(DECL) \
  DECL_LANG_FLAG_5 (VAR_DECL_CHECK (DECL))

/* Nonzero for a decl which either doesn't exist or isn't a prototype.
   N.B. Could be simplified if all built-in decls had complete prototypes
   (but this is presently difficult because some of them need FILE*).  */
#define C_DECL_ISNT_PROTOTYPE(EXP)			\
       (EXP == 0					\
	|| (!prototype_p (TREE_TYPE (EXP))	\
	    && !fndecl_built_in_p (EXP)))

/* For FUNCTION_TYPE, a hidden list of types of arguments.  The same as
   TYPE_ARG_TYPES for functions with prototypes, but created for functions
   without prototypes.  */
#define TYPE_ACTUAL_ARG_TYPES(NODE) TYPE_LANG_SLOT_1 (NODE)

/* For a CONSTRUCTOR, whether some initializer contains a
   subexpression meaning it is not a constant expression.  */
#define CONSTRUCTOR_NON_CONST(EXPR) TREE_LANG_FLAG_1 (CONSTRUCTOR_CHECK (EXPR))

/* For a SAVE_EXPR, nonzero if the operand of the SAVE_EXPR has already
   been folded.  */
#define SAVE_EXPR_FOLDED_P(EXP)	TREE_LANG_FLAG_1 (SAVE_EXPR_CHECK (EXP))

/* Record parser information about an expression that is irrelevant
   for code generation alongside a tree representing its value.  */
struct c_expr
{
  /* The value of the expression.  */
  tree value;
  /* Record the original unary/binary operator of an expression, which may
     have been changed by fold, STRING_CST for unparenthesized string
     constants, C_MAYBE_CONST_EXPR for __builtin_constant_p calls
     (even if parenthesized), for subexpressions, and for non-constant
     initializers, or ERROR_MARK for other expressions (including
     parenthesized expressions).  */
  enum tree_code original_code;
  /* If not NULL, the original type of an expression.  This will
     differ from the type of the value field for an enum constant.
     The type of an enum constant is a plain integer type, but this
     field will be the enum type.  */
  tree original_type;

  /* The source range of this expression.  This is redundant
     for node values that have locations, but not all node kinds
     have locations (e.g. constants, and references to params, locals,
     etc), so we stash a copy here.  */
  source_range src_range;

  /* Access to the first and last locations within the source spelling
     of this expression.  */
  location_t get_start () const { return src_range.m_start; }
  location_t get_finish () const { return src_range.m_finish; }

  location_t get_location () const
  {
    if (EXPR_HAS_LOCATION (value))
      return EXPR_LOCATION (value);
    else
      return make_location (get_start (), get_start (), get_finish ());
  }

  /* Set the value to error_mark_node whilst ensuring that src_range
     is initialized.  */
  void set_error ()
  {
    value = error_mark_node;
    src_range.m_start = UNKNOWN_LOCATION;
    src_range.m_finish = UNKNOWN_LOCATION;
  }
};

/* Type alias for struct c_expr. This allows to use the structure
   inside the VEC types.  */
typedef struct c_expr c_expr_t;

/* A kind of type specifier.  Note that this information is currently
   only used to distinguish tag definitions, tag references and typeof
   uses.  */
enum c_typespec_kind {
  /* No typespec.  This appears only in struct c_declspec.  */
  ctsk_none,
  /* A reserved keyword type specifier.  */
  ctsk_resword,
  /* A reference to a tag, previously declared, such as "struct foo".
     This includes where the previous declaration was as a different
     kind of tag, in which case this is only valid if shadowing that
     tag in an inner scope.  */
  ctsk_tagref,
  /* Likewise, with standard attributes present in the reference.  */
  ctsk_tagref_attrs,
  /* A reference to a tag, not previously declared in a visible
     scope.  */
  ctsk_tagfirstref,
  /* Likewise, with standard attributes present in the reference.  */
  ctsk_tagfirstref_attrs,
  /* A definition of a tag such as "struct foo { int a; }".  */
  ctsk_tagdef,
  /* A typedef name.  */
  ctsk_typedef,
  /* An ObjC-specific kind of type specifier.  */
  ctsk_objc,
  /* A typeof specifier, or _Atomic ( type-name ).  */
  ctsk_typeof
};

/* A type specifier: this structure is created in the parser and
   passed to declspecs_add_type only.  */
struct c_typespec {
  /* What kind of type specifier this is.  */
  enum c_typespec_kind kind;
  /* Whether the expression has operands suitable for use in constant
     expressions.  */
  bool expr_const_operands;
  /* The specifier itself.  */
  tree spec;
  /* An expression to be evaluated before the type specifier, in the
     case of typeof specifiers, or NULL otherwise or if no such
     expression is required for a particular typeof specifier.  In
     particular, when typeof is applied to an expression of variably
     modified type, that expression must be evaluated in order to
     determine array sizes that form part of the type, but the
     expression itself (as opposed to the array sizes) forms no part
     of the type and so needs to be recorded separately.  */
  tree expr;
};

/* A storage class specifier.  */
enum c_storage_class {
  csc_none,
  csc_auto,
  csc_extern,
  csc_register,
  csc_static,
  csc_typedef
};

/* A type specifier keyword "void", "_Bool", "char", "int", "float",
   "double", "_Decimal32", "_Decimal64", "_Decimal128", "_Fract", "_Accum",
   or none of these.  */
enum c_typespec_keyword {
  cts_none,
  cts_void,
  cts_bool,
  cts_char,
  cts_int,
  cts_float,
  cts_int_n,
  cts_double,
  cts_dfloat32,
  cts_dfloat64,
  cts_dfloat128,
  cts_floatn_nx,
  cts_fract,
  cts_accum,
  cts_auto_type
};

/* This enum lists all the possible declarator specifiers, storage
   class or attribute that a user can write.  There is at least one
   enumerator per possible declarator specifier in the struct
   c_declspecs below.

   It is used to index the array of declspec locations in struct
   c_declspecs.  */
enum c_declspec_word {
  cdw_typespec /* A catch-all for a typespec.  */,
  cdw_storage_class  /* A catch-all for a storage class */,
  cdw_attributes,
  cdw_typedef,
  cdw_explicit_signed,
  cdw_deprecated,
  cdw_default_int,
  cdw_long,
  cdw_long_long,
  cdw_short,
  cdw_signed,
  cdw_unsigned,
  cdw_complex,
  cdw_inline,
  cdw_noreturn,
  cdw_thread,
  cdw_const,
  cdw_volatile,
  cdw_restrict,
  cdw_atomic,
  cdw_saturating,
  cdw_alignas,
  cdw_address_space,
  cdw_gimple,
  cdw_rtl,
  cdw_number_of_elements /* This one must always be the last
			    enumerator.  */
};

enum c_declspec_il {
  cdil_none,
  cdil_gimple,		/* __GIMPLE  */
  cdil_gimple_cfg,	/* __GIMPLE(cfg)  */
  cdil_gimple_ssa,	/* __GIMPLE(ssa)  */
  cdil_rtl		/* __RTL  */
};

/* A sequence of declaration specifiers in C.  When a new declaration
   specifier is added, please update the enum c_declspec_word above
   accordingly.  */
struct c_declspecs {
  location_t locations[cdw_number_of_elements];
  /* The type specified, if a single type specifier such as a struct,
     union or enum specifier, typedef name or typeof specifies the
     whole type, or NULL_TREE if none or a keyword such as "void" or
     "char" is used.  Does not include qualifiers.  */
  tree type;
  /* Any expression to be evaluated before the type, from a typeof
     specifier.  */
  tree expr;
  /* The attributes from a typedef decl.  */
  tree decl_attr;
  /* When parsing, the GNU attributes and prefix standard attributes.
     Outside the parser, this will be NULL; attributes (possibly from
     multiple lists) will be passed separately.  */
  tree attrs;
  /* When parsing, postfix standard attributes (which appertain to the
     type specified by the preceding declaration specifiers, unlike
     prefix standard attributes which appertain to the declaration or
     declarations as a whole).  */
  tree postfix_attrs;
  /* The pass to start compiling a __GIMPLE or __RTL function with.  */
  char *gimple_or_rtl_pass;
  /* ENTRY BB count.  */
  profile_count entry_bb_count;
  /* The base-2 log of the greatest alignment required by an _Alignas
     specifier, in bytes, or -1 if no such specifiers with nonzero
     alignment.  */
  int align_log;
  /* For the __intN declspec, this stores the index into the int_n_* arrays.  */
  int int_n_idx;
  /* For the _FloatN and _FloatNx declspec, this stores the index into
     the floatn_nx_types array.  */
  int floatn_nx_idx;
  /* The storage class specifier, or csc_none if none.  */
  enum c_storage_class storage_class;
  /* Any type specifier keyword used such as "int", not reflecting
     modifiers such as "short", or cts_none if none.  */
  ENUM_BITFIELD (c_typespec_keyword) typespec_word : 8;
  /* The kind of type specifier if one has been seen, ctsk_none
     otherwise.  */
  ENUM_BITFIELD (c_typespec_kind) typespec_kind : 4;
  ENUM_BITFIELD (c_declspec_il) declspec_il : 3;
  /* Whether any expressions in typeof specifiers may appear in
     constant expressions.  */
  BOOL_BITFIELD expr_const_operands : 1;
  /* Whether any declaration specifiers have been seen at all.  */
  BOOL_BITFIELD declspecs_seen_p : 1;
  /* Whether any declaration specifiers other than standard attributes
     have been seen at all.  If only standard attributes have been
     seen, this is an attribute-declaration.  */
  BOOL_BITFIELD non_std_attrs_seen_p : 1;
  /* Whether something other than a storage class specifier or
     attribute has been seen.  This is used to warn for the
     obsolescent usage of storage class specifiers other than at the
     start of the list.  (Doing this properly would require function
     specifiers to be handled separately from storage class
     specifiers.)  */
  BOOL_BITFIELD non_sc_seen_p : 1;
  /* Whether the type is specified by a typedef or typeof name.  */
  BOOL_BITFIELD typedef_p : 1;
  /* Whether the type is explicitly "signed" or specified by a typedef
     whose type is explicitly "signed".  */
  BOOL_BITFIELD explicit_signed_p : 1;
  /* Whether the specifiers include a deprecated typedef.  */
  BOOL_BITFIELD deprecated_p : 1;
  /* Whether the type defaulted to "int" because there were no type
     specifiers.  */
  BOOL_BITFIELD default_int_p : 1;
  /* Whether "long" was specified.  */
  BOOL_BITFIELD long_p : 1;
  /* Whether "long" was specified more than once.  */
  BOOL_BITFIELD long_long_p : 1;
  /* Whether "short" was specified.  */
  BOOL_BITFIELD short_p : 1;
  /* Whether "signed" was specified.  */
  BOOL_BITFIELD signed_p : 1;
  /* Whether "unsigned" was specified.  */
  BOOL_BITFIELD unsigned_p : 1;
  /* Whether "complex" was specified.  */
  BOOL_BITFIELD complex_p : 1;
  /* Whether "inline" was specified.  */
  BOOL_BITFIELD inline_p : 1;
  /* Whether "_Noreturn" was speciied.  */
  BOOL_BITFIELD noreturn_p : 1;
  /* Whether "__thread" or "_Thread_local" was specified.  */
  BOOL_BITFIELD thread_p : 1;
  /* Whether "__thread" rather than "_Thread_local" was specified.  */
  BOOL_BITFIELD thread_gnu_p : 1;
  /* Whether "const" was specified.  */
  BOOL_BITFIELD const_p : 1;
  /* Whether "volatile" was specified.  */
  BOOL_BITFIELD volatile_p : 1;
  /* Whether "restrict" was specified.  */
  BOOL_BITFIELD restrict_p : 1;
  /* Whether "_Atomic" was specified.  */
  BOOL_BITFIELD atomic_p : 1;
  /* Whether "_Sat" was specified.  */
  BOOL_BITFIELD saturating_p : 1;
  /* Whether any alignment specifier (even with zero alignment) was
     specified.  */
  BOOL_BITFIELD alignas_p : 1;
  /* The address space that the declaration belongs to.  */
  addr_space_t address_space;
};

/* The various kinds of declarators in C.  */
enum c_declarator_kind {
  /* An identifier.  */
  cdk_id,
  /* A function.  */
  cdk_function,
  /* An array.  */
  cdk_array,
  /* A pointer.  */
  cdk_pointer,
  /* Parenthesized declarator with nested attributes.  */
  cdk_attrs
};

struct c_arg_tag {
  /* The argument name.  */
  tree id;
  /* The type of the argument.  */
  tree type;
};


/* Information about the parameters in a function declarator.  */
struct c_arg_info {
  /* A list of parameter decls.  */
  tree parms;
  /* A list of structure, union and enum tags defined.  */
  vec<c_arg_tag, va_gc> *tags;
  /* A list of argument types to go in the FUNCTION_TYPE.  */
  tree types;
  /* A list of non-parameter decls (notably enumeration constants)
     defined with the parameters.  */
  tree others;
  /* A compound expression of VLA sizes from the parameters, or NULL.
     In a function definition, these are used to ensure that
     side-effects in sizes of arrays converted to pointers (such as a
     parameter int i[n++]) take place; otherwise, they are
     ignored.  */
  tree pending_sizes;
  /* True when these arguments had [*].  */
  BOOL_BITFIELD had_vla_unspec : 1;
};

/* A declarator.  */
struct c_declarator {
  /* The kind of declarator.  */
  enum c_declarator_kind kind;
  location_t id_loc; /* Currently only set for cdk_id, cdk_array. */
  /* Except for cdk_id, the contained declarator.  For cdk_id, NULL.  */
  struct c_declarator *declarator;
  union {
    /* For identifiers.  */
    struct {
      /* An IDENTIFIER_NODE, or NULL_TREE if an abstract
	 declarator.  */
      tree id;
      /* Any attributes (which apply to the declaration rather than to
	 the type described by the outer declarators).  */
      tree attrs;
    } id;
    /* For functions.  */
    struct c_arg_info *arg_info;
    /* For arrays.  */
    struct {
      /* The array dimension, or NULL for [] and [*].  */
      tree dimen;
      /* The qualifiers inside [].  */
      int quals;
      /* The attributes (currently ignored) inside [].  */
      tree attrs;
      /* Whether [static] was used.  */
      BOOL_BITFIELD static_p : 1;
      /* Whether [*] was used.  */
      BOOL_BITFIELD vla_unspec_p : 1;
    } array;
    /* For pointers, the qualifiers on the pointer type.  */
    int pointer_quals;
    /* For attributes.  */
    tree attrs;
  } u;
};

/* A type name.  */
struct c_type_name {
  /* The declaration specifiers.  */
  struct c_declspecs *specs;
  /* The declarator.  */
  struct c_declarator *declarator;
};

/* A parameter.  */
struct c_parm {
  /* The declaration specifiers, minus any prefix attributes.  */
  struct c_declspecs *specs;
  /* The attributes.  */
  tree attrs;
  /* The declarator.  */
  struct c_declarator *declarator;
  /* The location of the parameter.  */
  location_t loc;
};

/* Used when parsing an enum.  Initialized by start_enum.  */
struct c_enum_contents
{
  /* While defining an enum type, this is 1 plus the last enumerator
     constant value.  */
  tree enum_next_value;

  /* Nonzero means that there was overflow computing enum_next_value.  */
  int enum_overflow;
};

/* A type of reference to a static identifier in an inline
   function.  */
enum c_inline_static_type {
  /* Identifier with internal linkage used in function that may be an
     inline definition (i.e., file-scope static).  */
  csi_internal,
  /* Modifiable object with static storage duration defined in
     function that may be an inline definition (i.e., local
     static).  */
  csi_modifiable
};


/* in c-parser.c */
extern void c_parse_init (void);
extern bool c_keyword_starts_typename (enum rid keyword);

/* in c-aux-info.c */
extern void gen_aux_info_record (tree, int, int, int);

/* in c-decl.c */
struct c_spot_bindings;
class c_struct_parse_info;
extern struct obstack parser_obstack;
extern tree c_break_label;
extern tree c_cont_label;

extern bool global_bindings_p (void);
extern tree pushdecl (tree);
extern void push_scope (void);
extern tree pop_scope (void);
extern void c_bindings_start_stmt_expr (struct c_spot_bindings *);
extern void c_bindings_end_stmt_expr (struct c_spot_bindings *);

extern void record_inline_static (location_t, tree, tree,
				  enum c_inline_static_type);
extern void c_init_decl_processing (void);
extern void c_print_identifier (FILE *, tree, int);
extern int quals_from_declspecs (const struct c_declspecs *);
extern struct c_declarator *build_array_declarator (location_t, tree,
    						    struct c_declspecs *,
						    bool, bool);
extern tree build_enumerator (location_t, location_t, struct c_enum_contents *,
			      tree, tree);
extern tree check_for_loop_decls (location_t, bool);
extern void mark_forward_parm_decls (void);
extern void declare_parm_level (void);
extern void undeclared_variable (location_t, tree);
extern tree lookup_label_for_goto (location_t, tree);
extern tree declare_label (tree);
extern tree define_label (location_t, tree);
extern struct c_spot_bindings *c_get_switch_bindings (void);
extern void c_release_switch_bindings (struct c_spot_bindings *);
extern bool c_check_switch_jump_warnings (struct c_spot_bindings *,
					  location_t, location_t);
extern void finish_decl (tree, location_t, tree, tree, tree);
extern tree finish_enum (tree, tree, tree);
extern void finish_function (void);
extern tree finish_struct (location_t, tree, tree, tree,
<<<<<<< HEAD
			   struct c_struct_parse_info *);
extern tree c_build_enum (location_t, const char *, vec<string_int_pair>);
=======
			   class c_struct_parse_info *);
extern tree c_simulate_enum_decl (location_t, const char *,
				  vec<string_int_pair>);
>>>>>>> 3f7c8055
extern struct c_arg_info *build_arg_info (void);
extern struct c_arg_info *get_parm_info (bool, tree);
extern tree grokfield (location_t, struct c_declarator *,
		       struct c_declspecs *, tree, tree *);
extern tree groktypename (struct c_type_name *, tree *, bool *);
extern tree grokparm (const struct c_parm *, tree *);
extern tree implicitly_declare (location_t, tree);
extern void keep_next_level (void);
extern void pending_xref_error (void);
extern void c_push_function_context (void);
extern void c_pop_function_context (void);
extern void push_parm_decl (const struct c_parm *, tree *);
extern struct c_declarator *set_array_declarator_inner (struct c_declarator *,
							struct c_declarator *);
extern tree c_builtin_function (tree);
extern tree c_builtin_function_ext_scope (tree);
<<<<<<< HEAD
extern tree c_builtin_function_global_md (tree);
=======
extern tree c_simulate_builtin_function_decl (tree);
extern void c_warn_unused_attributes (tree);
extern tree c_warn_type_attributes (tree);
>>>>>>> 3f7c8055
extern void shadow_tag (const struct c_declspecs *);
extern void shadow_tag_warned (const struct c_declspecs *, int);
extern tree start_enum (location_t, struct c_enum_contents *, tree);
extern bool start_function (struct c_declspecs *, struct c_declarator *, tree);
extern tree start_decl (struct c_declarator *, struct c_declspecs *, bool,
			tree);
extern tree start_struct (location_t, enum tree_code, tree,
			  class c_struct_parse_info **);
extern void store_parm_decls (void);
extern void store_parm_decls_from (struct c_arg_info *);
extern void temp_store_parm_decls (tree, tree);
extern void temp_pop_parm_decls (void);
extern tree xref_tag (enum tree_code, tree);
extern struct c_typespec parser_xref_tag (location_t, enum tree_code, tree,
					  bool, tree);
extern struct c_parm *build_c_parm (struct c_declspecs *, tree,
				    struct c_declarator *, location_t);
extern struct c_declarator *build_attrs_declarator (tree,
						    struct c_declarator *);
extern struct c_declarator *build_function_declarator (struct c_arg_info *,
						       struct c_declarator *);
extern struct c_declarator *build_id_declarator (tree);
extern struct c_declarator *make_pointer_declarator (struct c_declspecs *,
						     struct c_declarator *);
extern struct c_declspecs *build_null_declspecs (void);
extern struct c_declspecs *declspecs_add_qual (location_t,
					       struct c_declspecs *, tree);
extern struct c_declspecs *declspecs_add_type (location_t,
					       struct c_declspecs *,
					       struct c_typespec);
extern struct c_declspecs *declspecs_add_scspec (location_t,
						 struct c_declspecs *, tree);
extern struct c_declspecs *declspecs_add_attrs (location_t,
						struct c_declspecs *, tree);
extern struct c_declspecs *declspecs_add_addrspace (location_t,
						    struct c_declspecs *,
						    addr_space_t);
extern struct c_declspecs *declspecs_add_alignas (location_t,
						  struct c_declspecs *, tree);
extern struct c_declspecs *finish_declspecs (struct c_declspecs *);

/* in c-objc-common.c */
extern bool c_objc_common_init (void);
extern bool c_missing_noreturn_ok_p (tree);
extern bool c_warn_unused_global_decl (const_tree);
extern void c_initialize_diagnostics (diagnostic_context *);
extern bool c_vla_unspec_p (tree x, tree fn);
extern alias_set_type c_get_alias_set (tree);

/* in c-typeck.c */
extern int in_alignof;
extern int in_sizeof;
extern int in_typeof;

extern tree c_last_sizeof_arg;
extern location_t c_last_sizeof_loc;

extern struct c_switch *c_switch_stack;

extern tree c_objc_common_truthvalue_conversion (location_t, tree);
extern tree require_complete_type (location_t, tree, bool = false);
extern bool same_translation_unit_p (const_tree, const_tree);
extern int comptypes (tree, tree);
extern int comptypes_check_different_types (tree, tree, bool *);
extern bool c_vla_type_p (const_tree);
extern bool c_mark_addressable (tree, bool = false);
extern void c_incomplete_type_error (location_t, const_tree, const_tree);
extern tree c_type_promotes_to (tree);
extern struct c_expr default_function_array_conversion (location_t,
							struct c_expr);
extern struct c_expr default_function_array_read_conversion (location_t,
							     struct c_expr);
extern struct c_expr convert_lvalue_to_rvalue (location_t, struct c_expr,
					       bool, bool);
extern tree decl_constant_value_1 (tree, bool);
extern void mark_exp_read (tree);
extern tree composite_type (tree, tree);
extern tree build_component_ref (location_t, tree, tree, location_t);
extern tree build_array_ref (location_t, tree, tree);
extern tree build_external_ref (location_t, tree, bool, tree *);
extern void pop_maybe_used (bool);
extern struct c_expr c_expr_sizeof_expr (location_t, struct c_expr);
extern struct c_expr c_expr_sizeof_type (location_t, struct c_type_name *);
extern struct c_expr parser_build_unary_op (location_t, enum tree_code,
    					    struct c_expr);
extern struct c_expr parser_build_binary_op (location_t,
    					     enum tree_code, struct c_expr,
					     struct c_expr);
extern tree build_conditional_expr (location_t, tree, bool, tree, tree,
				    location_t, tree, tree, location_t);
extern tree build_compound_expr (location_t, tree, tree);
extern tree c_cast_expr (location_t, struct c_type_name *, tree);
extern tree build_c_cast (location_t, tree, tree);
extern void store_init_value (location_t, tree, tree, tree);
extern void maybe_warn_string_init (location_t, tree, struct c_expr);
extern void start_init (tree, tree, int, rich_location *);
extern void finish_init (void);
extern void really_start_incremental_init (tree);
extern void finish_implicit_inits (location_t, struct obstack *);
extern void push_init_level (location_t, int, struct obstack *);
extern struct c_expr pop_init_level (location_t, int, struct obstack *,
				     location_t);
extern void set_init_index (location_t, tree, tree, struct obstack *);
extern void set_init_label (location_t, tree, location_t, struct obstack *);
extern void process_init_element (location_t, struct c_expr, bool,
				  struct obstack *);
extern tree build_compound_literal (location_t, tree, tree, bool,
				    unsigned int);
extern void check_compound_literal_type (location_t, struct c_type_name *);
extern tree c_start_case (location_t, location_t, tree, bool);
extern void c_finish_case (tree, tree);
extern tree build_asm_expr (location_t, tree, tree, tree, tree, tree, bool,
			    bool);
extern tree build_asm_stmt (bool, tree);
extern int c_types_compatible_p (tree, tree);
extern tree c_begin_compound_stmt (bool);
extern tree c_end_compound_stmt (location_t, tree, bool);
extern void c_finish_if_stmt (location_t, tree, tree, tree);
extern void c_finish_loop (location_t, location_t, tree, location_t, tree,
			   tree, tree, tree, bool);
extern tree c_begin_stmt_expr (void);
extern tree c_finish_stmt_expr (location_t, tree);
extern tree c_process_expr_stmt (location_t, tree);
extern tree c_finish_expr_stmt (location_t, tree);
extern tree c_finish_return (location_t, tree, tree);
extern tree c_finish_bc_stmt (location_t, tree *, bool);
extern tree c_finish_goto_label (location_t, tree);
extern tree c_finish_goto_ptr (location_t, tree);
extern tree c_expr_to_decl (tree, bool *, bool *);
extern tree c_finish_omp_construct (location_t, enum tree_code, tree, tree);
extern tree c_finish_oacc_data (location_t, tree, tree);
extern tree c_finish_oacc_host_data (location_t, tree, tree);
extern tree c_begin_omp_parallel (void);
extern tree c_finish_omp_parallel (location_t, tree, tree);
extern tree c_begin_omp_task (void);
extern tree c_finish_omp_task (location_t, tree, tree);
extern void c_finish_omp_cancel (location_t, tree);
extern void c_finish_omp_cancellation_point (location_t, tree);
extern tree c_finish_omp_clauses (tree, enum c_omp_region_type);
extern tree c_build_va_arg (location_t, tree, location_t, tree);
extern tree c_finish_transaction (location_t, tree, int);
extern bool c_tree_equal (tree, tree);
extern tree c_build_function_call_vec (location_t, vec<location_t>, tree,
				       vec<tree, va_gc> *, vec<tree, va_gc> *);
extern tree c_omp_clause_copy_ctor (tree, tree, tree);

/* Set to 0 at beginning of a function definition, set to 1 if
   a return statement that specifies a return value is seen.  */

extern int current_function_returns_value;

/* Set to 0 at beginning of a function definition, set to 1 if
   a return statement with no argument is seen.  */

extern int current_function_returns_null;

/* Set to 0 at beginning of a function definition, set to 1 if
   a call to a noreturn function is seen.  */

extern int current_function_returns_abnormally;

/* In c-decl.c */

/* Tell the binding oracle what kind of binding we are looking for.  */

enum c_oracle_request
{
  C_ORACLE_SYMBOL,
  C_ORACLE_TAG,
  C_ORACLE_LABEL
};

/* If this is non-NULL, then it is a "binding oracle" which can lazily
   create bindings when needed by the C compiler.  The oracle is told
   the name and type of the binding to create.  It can call pushdecl
   or the like to ensure the binding is visible; or do nothing,
   leaving the binding untouched.  c-decl.c takes note of when the
   oracle has been called and will not call it again if it fails to
   create a given binding.  */

typedef void c_binding_oracle_function (enum c_oracle_request, tree identifier);

extern c_binding_oracle_function *c_binding_oracle;

extern void c_finish_incomplete_decl (tree);
extern tree c_omp_reduction_id (enum tree_code, tree);
extern tree c_omp_reduction_decl (tree);
extern tree c_omp_reduction_lookup (tree, tree);
extern tree c_check_omp_declare_reduction_r (tree *, int *, void *);
extern void c_pushtag (location_t, tree, tree);
extern void c_bind (location_t, tree, bool);
extern bool tag_exists_p (enum tree_code, tree);

/* In c-errors.c */
extern bool pedwarn_c90 (location_t, int opt, const char *, ...)
    ATTRIBUTE_GCC_DIAG(3,4);
extern bool pedwarn_c99 (location_t, int opt, const char *, ...)
    ATTRIBUTE_GCC_DIAG(3,4);
extern bool pedwarn_c11 (location_t, int opt, const char *, ...)
    ATTRIBUTE_GCC_DIAG(3,4);

extern void
set_c_expr_source_range (c_expr *expr,
			 location_t start, location_t finish);

extern void
set_c_expr_source_range (c_expr *expr,
			 source_range src_range);

/* In c-fold.c */
extern vec<tree> incomplete_record_decls;

/* Make sure VALUE has a fully-defined type (as for DEFINED_TYPE_P).
   Emit an error against LOC if it doesn't.  Return VALUE on success
   and error_mark_node on failure.  */

inline tree
require_defined_type (location_t loc, tree value)
{
  return require_complete_type (loc, value, true);
}

#if CHECKING_P
namespace selftest {
  extern void run_c_tests (void);
} // namespace selftest
#endif /* #if CHECKING_P */


#endif /* ! GCC_C_TREE_H */<|MERGE_RESOLUTION|>--- conflicted
+++ resolved
@@ -582,14 +582,9 @@
 extern tree finish_enum (tree, tree, tree);
 extern void finish_function (void);
 extern tree finish_struct (location_t, tree, tree, tree,
-<<<<<<< HEAD
-			   struct c_struct_parse_info *);
-extern tree c_build_enum (location_t, const char *, vec<string_int_pair>);
-=======
 			   class c_struct_parse_info *);
 extern tree c_simulate_enum_decl (location_t, const char *,
 				  vec<string_int_pair>);
->>>>>>> 3f7c8055
 extern struct c_arg_info *build_arg_info (void);
 extern struct c_arg_info *get_parm_info (bool, tree);
 extern tree grokfield (location_t, struct c_declarator *,
@@ -606,13 +601,9 @@
 							struct c_declarator *);
 extern tree c_builtin_function (tree);
 extern tree c_builtin_function_ext_scope (tree);
-<<<<<<< HEAD
-extern tree c_builtin_function_global_md (tree);
-=======
 extern tree c_simulate_builtin_function_decl (tree);
 extern void c_warn_unused_attributes (tree);
 extern tree c_warn_type_attributes (tree);
->>>>>>> 3f7c8055
 extern void shadow_tag (const struct c_declspecs *);
 extern void shadow_tag_warned (const struct c_declspecs *, int);
 extern tree start_enum (location_t, struct c_enum_contents *, tree);
@@ -673,7 +664,7 @@
 extern struct c_switch *c_switch_stack;
 
 extern tree c_objc_common_truthvalue_conversion (location_t, tree);
-extern tree require_complete_type (location_t, tree, bool = false);
+extern tree require_complete_type (location_t, tree);
 extern bool same_translation_unit_p (const_tree, const_tree);
 extern int comptypes (tree, tree);
 extern int comptypes_check_different_types (tree, tree, bool *);
@@ -825,16 +816,6 @@
 /* In c-fold.c */
 extern vec<tree> incomplete_record_decls;
 
-/* Make sure VALUE has a fully-defined type (as for DEFINED_TYPE_P).
-   Emit an error against LOC if it doesn't.  Return VALUE on success
-   and error_mark_node on failure.  */
-
-inline tree
-require_defined_type (location_t loc, tree value)
-{
-  return require_complete_type (loc, value, true);
-}
-
 #if CHECKING_P
 namespace selftest {
   extern void run_c_tests (void);
