<<<<<<< HEAD
=======
2015-07-16  Release Manager

	* GCC 5.2.0 released.

2015-06-11  Pierre-Marie de Rodat  <derodat@adacore.com>

	* c-decl.c (pop_scope): Register the main translation unit
	through the new debug hook.

2015-05-22  Jakub Jelinek  <jakub@redhat.com>

	Backported from mainline
	2015-05-19  Jakub Jelinek  <jakub@redhat.com>

	PR middle-end/66199
	* c-parser.c (c_parser_omp_for_loop): Don't add
	OMP_CLAUSE_SHARED to OMP_PARALLEL_CLAUSES when moving
	OMP_CLAUSE_LASTPRIVATE clause to OMP_FOR_CLAUSES.
	(c_parser_omp_teams): Set OMP_TEAMS_COMBINED for combined
	constructs.

2015-04-22  Release Manager

	* GCC 5.1.0 released.

2015-04-20  Ilya Verbin  <ilya.verbin@intel.com>

	* c-parser.c (c_parser_oacc_enter_exit_data): Remove excess semicolon.
	(c_parser_omp_target_update): Add missed %> to error_at ().

2015-04-10  Bernhard Reutner-Fischer  <aldot@gcc.gnu.org>

	PR target/55143
	* c-decl.c (c_default_pointer_mode): Remove definition.
	* c-tree.h (c_default_pointer_mode): Remove declaration.

>>>>>>> 7b26e389
2015-03-27  Tobias Burnus  <burnus@net-b.de>

	PR c/65586
	* c-parser.c (c_parser_skip_to_pragma_eol): Optionally, don't
	error out.
	(c_parser_omp_for, c_parser_omp_parallel, c_parser_omp_distribute,
	c_parser_omp_teams, c_parser_omp_target, c_parser_omp_declare):
	Update calls to not error for skipped omp pragmas with -fopenmp-simd.

2015-03-19  Jakub Jelinek  <jakub@redhat.com>

	* c-decl.c (c_decl_attributes): Also add "omp declare target"
	attribute for DECL_EXTERNAL VAR_DECLs.

2015-03-11  Jakub Jelinek  <jakub@redhat.com>

	* c-parser.c (c_parse_init): Don't call xstrdup on get_identifier
	argument.

2015-03-10  Jakub Jelinek  <jakub@redhat.com>

	PR c/65120
	* c-typeck.c (parser_build_binary_op): Check for tcc_comparison
	before preparing arguments to warn_logical_not_parentheses.

2015-03-09  Jakub Jelinek  <jakub@redhat.com>

	PR c/65120
	* c-typeck.c (parser_build_binary_op): Don't warn for
	!!x == y or !b == y where b is _Bool.

2015-03-09  Marek Polacek  <polacek@redhat.com>

	* c-convert.c (convert): Make use of do_ubsan_in_current_function.
	* c-decl.c (grokdeclarator): Likewise.
	* c-typeck.c (build_binary_op): Likewise.

2015-02-27  Marek Polacek  <polacek@redhat.com>

	PR c/65228
	* c-decl.c (start_decl): Return NULL_TREE if decl is an error node.

2015-02-14  Marek Polacek  <polacek@redhat.com>

	PR c/64768
	* c-decl.c (grokdeclarator): Set the range of a flexible array member
	declared through a typedef name.

2015-02-13  Marek Polacek  <polacek@redhat.com>

	PR c/65050
	* c-decl.c (grokdeclarator): Print also the type when giving
	the error message about array's incomplete element type.

2015-02-11  Jakub Jelinek  <jakub@redhat.com>

	PR c/64824
	* c-parser.c (c_parser_binary_expression): Fix OpenMP stack[sp].prec
	check in the POP macro.

2015-02-09  Marek Polacek  <polacek@redhat.com>

	PR c/64856
	* c-typeck.c (process_init_element): Don't always wrap
	COMPOUND_LITERAL_EXPR in a SAVE_EXPR in C99 mode when
	initializing a range of elements.

2015-02-04  Jakub Jelinek  <jakub@redhat.com>

	PR c/64824
	PR c/64868
	* c-parser.c (c_parser_omp_atomic): Handle RDIV_EXPR.

2015-02-02  Bruno Loff  <bruno.loff@gmail.com>

	* c-parser.c (c_parser_declspecs): Call invoke_plugin_callbacks after
	processing enum declaration.

2015-01-29  Marek Polacek  <polacek@redhat.com>

	PR c/64709
	* c-typeck.c (pop_init_level): If constructor_elements has
	exactly one element with integer_zerop value, set constructor_zeroinit
	to 1.  Remove braces around warning_init call.

2015-01-27  Jakub Jelinek  <jakub@redhat.com>

	PR c/64766
	* c-typeck.c (store_init_value): Don't overwrite DECL_INITIAL
	of FUNCTION_DECLs with error_mark_node.

2015-01-26  Jakub Jelinek  <jakub@redhat.com>

	PR c/64778
	* c-typeck.c (convert_arguments): Return -1 if there are
	error_args, even if we've diagnosed too many arguments.

2015-01-21  Richard Biener  <rguenther@suse.de>

	PR middle-end/64313
	* c-decl.c (merge_decls): Call set_builtin_decl_declared_p
	for builtins the user declared correctly.

2015-01-15  Thomas Schwinge  <thomas@codesourcery.com>
	    Bernd Schmidt  <bernds@codesourcery.com>
	    Cesar Philippidis  <cesar@codesourcery.com>
	    James Norris  <jnorris@codesourcery.com>
	    Jakub Jelinek  <jakub@redhat.com>
	    Ilmir Usmanov  <i.usmanov@samsung.com>

	* c-parser.c: Include "gomp-constants.h".
	(c_parser_omp_clause_map): Use enum gomp_map_kind instead of enum
	omp_clause_map_kind.  Use GOMP_MAP_* instead of OMP_CLAUSE_MAP_*.
	Use OMP_CLAUSE_SET_MAP_KIND.
	(c_parser_pragma): Handle PRAGMA_OACC_ENTER_DATA,
	PRAGMA_OACC_EXIT_DATA, PRAGMA_OACC_UPDATE.
	(c_parser_omp_construct): Handle PRAGMA_OACC_CACHE,
	PRAGMA_OACC_DATA, PRAGMA_OACC_KERNELS, PRAGMA_OACC_LOOP,
	PRAGMA_OACC_PARALLEL, PRAGMA_OACC_WAIT.
	(c_parser_omp_clause_name): Handle "auto", "async", "copy",
	"copyout", "create", "delete", "deviceptr", "gang", "host",
	"num_gangs", "num_workers", "present", "present_or_copy", "pcopy",
	"present_or_copyin", "pcopyin", "present_or_copyout", "pcopyout",
	"present_or_create", "pcreate", "seq", "self", "vector",
	"vector_length", "wait", "worker".
	(OACC_DATA_CLAUSE_MASK, OACC_KERNELS_CLAUSE_MASK)
	(OACC_ENTER_DATA_CLAUSE_MASK, OACC_EXIT_DATA_CLAUSE_MASK)
	(OACC_LOOP_CLAUSE_MASK, OACC_PARALLEL_CLAUSE_MASK)
	(OACC_UPDATE_CLAUSE_MASK, OACC_WAIT_CLAUSE_MASK): New macros.
	(c_parser_omp_variable_list): Handle OMP_CLAUSE__CACHE_.
	(c_parser_oacc_wait_list, c_parser_oacc_data_clause)
	(c_parser_oacc_data_clause_deviceptr)
	(c_parser_omp_clause_num_gangs, c_parser_omp_clause_num_workers)
	(c_parser_oacc_clause_async, c_parser_oacc_clause_wait)
	(c_parser_omp_clause_vector_length, c_parser_oacc_all_clauses)
	(c_parser_oacc_cache, c_parser_oacc_data, c_parser_oacc_kernels)
	(c_parser_oacc_enter_exit_data, c_parser_oacc_loop)
	(c_parser_oacc_parallel, c_parser_oacc_update)
	(c_parser_oacc_wait): New functions.
	* c-tree.h (c_finish_oacc_parallel, c_finish_oacc_kernels)
	(c_finish_oacc_data): New prototypes.
	* c-typeck.c: Include "gomp-constants.h".
	(handle_omp_array_sections): Handle GOMP_MAP_FORCE_DEVICEPTR.  Use
	GOMP_MAP_* instead of OMP_CLAUSE_MAP_*.  Use
	OMP_CLAUSE_SET_MAP_KIND.
	(c_finish_oacc_parallel, c_finish_oacc_kernels)
	(c_finish_oacc_data): New functions.
	(c_finish_omp_clauses): Handle OMP_CLAUSE__CACHE_,
	OMP_CLAUSE_NUM_GANGS, OMP_CLAUSE_NUM_WORKERS,
	OMP_CLAUSE_VECTOR_LENGTH, OMP_CLAUSE_ASYNC, OMP_CLAUSE_WAIT,
	OMP_CLAUSE_AUTO, OMP_CLAUSE_SEQ, OMP_CLAUSE_GANG,
	OMP_CLAUSE_WORKER, OMP_CLAUSE_VECTOR, and OMP_CLAUSE_MAP's
	GOMP_MAP_FORCE_DEVICEPTR.

2015-01-09  Michael Collison  <michael.collison@linaro.org>

	* c-array-notation.c: Include hash-set.h, machmode.h,
	vec.h, double-int.h, input.h, alias.h, symtab.h, options.h
	fold-const.h, wide-int.h, and inchash.h due to flattening of tree.h.
	* c-aux-info.c: Ditto.
	* c-convert.c: Ditto.
	* c-decl.c: Ditto.
	* c-errors.c: Ditto.
	* c-lang.c: Dittoxs.
	* c-objc-common.c: Ditto.
	* c-parser.c: Ditto.
	* c-typeck.c: Include hash-set.h, machmode.h,
	vec.h, double-int.h, input.h, alias.h, symtab.h, options.h
	fold-const.h, wide-int.h, inchash.h, real.h and
	fixed-value.h due to flattening of tree.h.

2015-01-07  Marek Polacek  <polacek@redhat.com>

	PR c/64417
	* c-typeck.c (process_init_element): Disallow initialization of
	a flexible array member with a string constant if the structure
	is in an array.

2015-01-05  Jakub Jelinek  <jakub@redhat.com>

	PR sanitizer/64344
	* c-typeck.c (convert_for_assignment, c_finish_return): For
	-fsanitize=float-cast-overflow casts from REAL_TYPE to integer/enum
	types also set in_late_binary_op around convert call.
	* c-convert.c (convert): For -fsanitize=float-cast-overflow REAL_TYPE
	to integral type casts, if not in_late_binary_op, pass c_fully_fold
	result on expr as last argument to ubsan_instrument_float_cast,
	if in_late_binary_op, don't use c_save_expr but save_expr.

	Update copyright years.

2015-01-05  Marek Polacek  <polacek@redhat.com>

	PR c/64423
	* c-typeck.c (build_array_ref): Pass loc down to
	warn_array_subscript_with_type_char.

2014-12-20  Martin Uecker <uecker@eecs.berkeley.edu>

	* c-typeck.c: New behavious for pointers to arrays with qualifiers
        (common-pointer-type): For pointers to arrays take qualifiers from
	element type.
        (build_conditional_expr): Add warnings for lost qualifiers.
	(comp-target-types): Allow pointers to arrays with different qualifiers.
        (convert-for-assignment): Adapt warnings for discarded qualifiers. Add
	WARNING_FOR_QUALIFIERS macro and rename WARN_FOR_QUALIFIERS
        to PEDWARN_FOR_QUALIFIERS.

2014-12-17  Jakub Jelinek  <jakub@redhat.com>

	PR sanitizer/64289
	* c-convert.c: Include ubsan.h.
	(convert): For real -> integral casts and
	-fsanitize=float-cast-overflow don't call convert_to_integer, but
	instead instrument the float cast directly.

2014-11-29  Jakub Jelinek  <jakub@redhat.com>

	* c-typeck.c (convert_lvalue_to_rvalue, build_atomic_assign,
	c_finish_stmt_expr): Remove NULL last argument from
	create_tmp_var_raw and create_tmp_var calls.
	* c-array-notation.c (fix_builtin_array_notation_fn,
	build_array_notation_expr, fix_conditional_array_notations_1,
	fix_array_notation_expr, fix_array_notation_call_expr): Likewise.

2014-11-28  Marek Polacek  <polacek@redhat.com>

	PR c/63862
	* c-typeck.c (build_binary_op) <RSHIFT_EXPR, LSHIFT_EXPR>: Don't
	convert the right operand to integer type.

2014-11-25  Marek Polacek  <polacek@redhat.com>

	PR c/63877
	* c-decl.c (start_function): Disable -Wmissing-declarations warning
	for inline functions.

2014-11-21  Jakub Jelinek  <jakub@redhat.com>

	PR target/63764
	* c-typeck.c (build_array_ref): Adjust
	convert_vector_to_pointer_for_subscript caller.  If it returns true,
	call non_lvalue_loc on the result.

2014-11-11  Richard Biener  <rguenther@suse.de>

	* c-decl.c (c_init_decl_processing): Do not set pedantic_lvalues
	to true.

2014-11-10  Andi Kleen  <ak@linux.intel.com>

	PR c/60804
	* c-parser.c (c_parser_statement_after_labels): Call
	check_no_cilk.
	(c_parser_if_statement): Dito.
	(c_parser_switch_statement): Dito.
	(c_parser_while_statement): Dito.
	(c_parser_do_statement): Dito.
	(c_parser_for_statement): Dito.
	* c-typeck.c (c_finish_loop): Dito.

2014-11-10  Paolo Carlini  <paolo.carlini@oracle.com>

	* c-typeck.c (build_binary_op): Use OPT_Wshift_count_negative and
	OPT_Wshift_count_overflow in the warnings.

2014-10-30  Marek Polacek  <polacek@redhat.com>

	* c-objc-common.c (c_tree_printer) <case 'T'>: For a typedef name,
	print the stripped version as well, if they're not the same.

2014-10-29  Richard Sandiford  <richard.sandiford@arm.com>

	* c-decl.c, c-tree.h, c-typeck.c: Remove redundant enum from
	machine_mode.

2014-10-28  Andrew MacLeod  <amacleod@redhat.com>

	* c-decl.c: Adjust include files.
	* c-parser.c: Ditto.

2014-10-27  Phil Muldoon  <pmuldoon@redhat.com>
	    Tom Tromey  <tromey@redhat.com>

	* c-tree.h (enum c_oracle_request): New.
	(c_binding_oracle_function): New typedef.
	(c_binding_oracle, c_pushtag, c_bind): Declare.
	* c-decl.c (c_binding_oracle): New global.
	(I_SYMBOL_CHECKED): New macro.
	(i_symbol_binding): New function.
	(I_SYMBOL_BINDING, I_SYMBOL_DECL): Redefine.
	(I_TAG_CHECKED): New macro.
	(i_tag_binding): New function.
	(I_TAG_BINDING, I_TAG_DECL): Redefine.
	(I_LABEL_CHECKED): New macro.
	(i_label_binding): New function.
	(I_LABEL_BINDING, I_LABEL_DECL): Redefine.
	(c_print_identifier): Save and restore c_binding_oracle.
	(c_pushtag, c_bind): New functions.

2014-10-27  Andrew MacLeod  <amacleod@redhat.com>

	* c-typeck.c: Adjust include files.

2014-10-26  Manuel López-Ibáñez  <manu@gcc.gnu.org>

	PR c++/53061
	* c-objc-common.c (c_objc_common_init): Do not do diagnostics
	initialization here...
	(c_initialize_diagnostics): ... but here. Set defaults after
	building pretty-printer.

2014-10-23  Marek Polacek  <polacek@redhat.com>

	PR c/63626
	* c-decl.c (pop_scope): Don't print warning in external_scope.

2014-10-19  Marek Polacek  <polacek@redhat.com>

	PR c/63567
	* c-typeck.c (output_init_element): Allow initializing objects with
	static storage duration with compound literals even in C99 and add
	pedwarn for it.

2014-10-17  Marek Polacek  <polacek@redhat.com>

	PR c/63567
	* c-typeck.c (digest_init): Allow initializing objects with static
	storage duration with compound literals even in C99 and add pedwarn
	for it.

2014-10-17  Marek Polacek  <polacek@redhat.com>

	PR c/63543
	* c-tree.h (C_TYPE_ERROR_REPORTED): Define.
	* c-typeck.c (build_indirect_ref): Don't print the "dereferencing..."
	error multiple times.  Print the type.

2014-10-17  Marek Polacek  <polacek@redhat.com>

	PR c/63549
	* c-typeck.c (build_array_ref): Bail if the index in an incomplete
	type.

2014-10-17  Marek Polacek  <polacek@redhat.com>

	* c-decl.c (grokdeclarator): Use OPT_Wimplicit_int unconditionally.
	(start_function): Use OPT_Wimplicit_int instead of 0.
	(store_parm_decls_oldstyle): Likewise.

2014-10-17  Alan Modra  <amodra@gmail.com>

	PR middle-end/61848
	* c-decl.c (merge_decls): Don't merge section name or tls model
	to newdecl symtab node, instead merge to olddecl.  Override
	existing olddecl section name.  Set tls_model for all thread-local
	vars, not just OMP thread-private ones.  Remove incorrect comment.

2014-10-16  Andrew MacLeod  <amacleod@redhat.com>

	* c-decl.c: Adjust include files.

2014-10-14  DJ Delorie  <dj@redhat.com>

	* c-parser.c (c_parse_init): Add RID entries for each __intN.
	(c_token_starts_typename): Check all __intN, not just __int128.
	(c_token_starts_declspecs): Likewise.
	(c_parser_declspecs): Likewise.
	(c_parser_attribute_any_word): Likewise.
	(c_parser_objc_selector): Likewise.
	* c-tree.h (c_typespec_keyword): cts_int128 -> cts_int_n.
	(struct c_declspecs): Add int_n_idx field to record *which* __intN
	is specified.
	* c-decl.c (declspecs_add_type): Check for all __intN, not just
	__int128.
	(finish_declspecs): Likewise.

2014-10-13  Anthony Brandon  <anthony.brandon@gmail.com>

        * c-parser.c (c_parser_all_labels): New function to replace
	the duplicate code.
        (c_parser_statement): Call the new function.

2014-10-09  Marek Polacek  <polacek@redhat.com>

	PR c/63480
	* c-typeck.c (pop_init_level): Don't warn about initializing
	with { }.

2014-10-07  Marek Polacek  <polacek@redhat.com>

	PR c/59717
	* c-decl.c (header_for_builtin_fn): New function.
	(implicitly_declare): Suggest which header to include.

2014-10-07  Marek Polacek  <polacek@redhat.com>

	* c-convert.c (convert): Use error_operand_p.
	* c-typeck.c (require_complete_type): Likewise.
	(really_atomic_lvalue): Likewise.
	(digest_init): Likewise.
	(handle_omp_array_sections_1): Likewise.

2014-10-03  Marek Polacek  <polacek@redhat.com>

	PR c/63453
	* c-decl.c (pop_scope): Don't warn about "inline function declared
	but never defined" for functions marked with gnu_inline attribute.

2014-09-25  Jakub Jelinek  <jakub@redhat.com>

	PR c++/63249
	* c-parser.c (c_parser_omp_variable_list): Call mark_exp_read
	on low_bound and length.

2014-09-24  Marek Polacek  <polacek@redhat.com>

	PR c/61405
	PR c/53874
	* c-parser.c: Don't define CPP_KEYWORD.
	(c_parser_switch_statement): Pass original type to c_finish_case.
	* c-tree.h (c_finish_case): Update declaration.
	* c-typeck.c (c_finish_case): Add TYPE parameter.  Pass it
	conditionally to c_do_switch_warnings.

2014-09-03  Marek Polacek  <polacek@redhat.com>

	PR c/62024
	* c-parser.c (c_parser_static_assert_declaration_no_semi): Strip no-op
	conversions.

2014-09-02  Jakub Jelinek  <jakub@redhat.com>
	    Balaji V. Iyer  <balaji.v.iyer@intel.com>
	    Igor Zamyatin  <igor.zamyatin@intel.com>

	* c-parser.c (c_parser_cilk_for): New function.
	(c_parser_cilk_grainsize): Likewise.
	(c_get_temp_regvar): Likewise.
	(c_parser_statement_after_labels): Added RID_CILK_FOR case.
	(c_parser_pragma): Added PRAGMA_CILK_GRAINSIZE case.
	(c_parser_omp_for_loop): Added CILK_FOR and CILK_SIMD checks.
	* c-typeck.c (c_finish_omp_clauses): Added OMP_CLAUSE__CILK_FOR_COUNT_
	case.

2014-08-27  Chen Gang  <gang.chen.5i5j@gmail.com>

	* c-aux-info.c (gen_type): Resize 'buff' from 10 to 23 bytes,
	with using HOST_WIDE_INT without truncation to 'int'

2014-08-22  Marek Polacek  <polacek@redhat.com>

	PR c++/62199
	* c-typeck.c (parser_build_binary_op): Adjust call to
	warn_logical_not_parentheses.

2014-08-22  Igor Zamyatin  <igor.zamyatin@intel.com>

	PR other/62008
	* c-parser.c (c_parser_array_notation): Check for correct
	type of an array added.

2014-08-19  Marek Polacek  <polacek@redhat.com>

	PR c++/62153
	* c-typeck.c (build_binary_op): If either operand of a comparison
	is a boolean expression, call maybe_warn_bool_compare.

2014-08-19  Patrick Palka  <ppalka@gcc.gnu.org>

	PR c/45584
	* c-typeck.c (build_c_cast): Do a conversion even when the
	TYPE_MAIN_VARIANTs are the same.

2014-08-19  Marek Polacek  <polacek@redhat.com>

	* c-decl.c (diagnose_mismatched_decls): Unconditionally call
	pedwarn_c99 instead of pedwarn.
	(grokfield): Likewise.
	(warn_defaults_to): New function.
	(grokdeclarator): Call warn_defaults_to instead of pedwarn_c99.
	Unconditionally call pedwarn_c99 instead of pedwarn.
	(start_function): Call warn_defaults_to instead of pedwarn_c99.
	(declspecs_add_scspec): Call pedwarn_c99 instead of pedwarn, don't
	check flag_isoc11 before.
	* c-errors.c (pedwarn_c99): Change the return type to bool.
	Handle -Wc99-c11-compat.
	* c-parser.c (disable_extension_diagnostics): Handle
	warn_c99_c11_compat.
	(restore_extension_diagnostics): Likewise.
	(c_parser_static_assert_declaration_no_semi): Call pedwarn_c99
	instead of pedwarn, don't check flag_isoc11 before.
	(c_parser_declspecs): Likewise.
	(c_parser_alignas_specifier): Likewise.
	(c_parser_alignof_expression): Likewise.
	(c_parser_generic_selection): Likewise.
	* c-tree.h (pedwarn_c99): Update declaration.
	* c-typeck.c (c_finish_return): Call pedwarn or warning_at instead
	of pedwarn_c99.

2014-08-19  Marek Polacek  <polacek@redhat.com>

	* c-decl.c (warn_variable_length_array): Pass OPT_Wvla unconditionally
	to pedwarn_c90.
	* c-errors.c: Include "opts.h".
	(pedwarn_c90): Rewrite to handle -Wno-c90-c99-compat better.
	* c-parser.c (disable_extension_diagnostics): Handle negative value
	of warn_c90_c99_compat, too.
	(restore_extension_diagnostics): Likewise.
	(c_parser_compound_statement_nostart): Pass
	OPT_Wdeclaration_after_statement unconditionally to pedwarn_c90.

2014-08-12  Marek Polacek  <polacek@redhat.com>

	* c-parser.c (c_parser_postfix_expression) <case RID_FUNCTION_NAME>:
	Add pedwarn.
	(c_parser_postfix_expression) <case RID_PRETTY_FUNCTION_NAME>:
	Likewise.
	(c_parser_postfix_expression) <case RID_C99_FUNCTION_NAME>: Likewise.

2014-08-10 Marek Polacek  <polacek@redhat.com>

	PR c/51849
	* c-decl.c (build_array_declarator): Remove check for !flag_isoc99.
	Call pedwarn_c90 instead of pedwarn.
	(check_bitfield_type_and_width): Likewise.
	(declspecs_add_qual): Likewise.
	(declspecs_add_type): Likewise.
	(warn_variable_length_array): Unify function for -pedantic and -Wvla.
	Adjust to only call pedwarn_c90.
	(grokdeclarator): Remove pedantic && !flag_isoc99 check.  Call
	pedwarn_c90 instead of pedwarn.
	* c-errors.c (pedwarn_c90): Handle -Wc90-c99-compat.
	* c-parser.c (disable_extension_diagnostics): Handle
	warn_c90_c99_compat.
	(restore_extension_diagnostics): Likewise.
	(c_parser_enum_specifier): Remove check for !flag_isoc99.  Call
	pedwarn_c90 instead of pedwarn.
	(c_parser_initelt): Likewise.
	(c_parser_postfix_expression): Likewise.
	(c_parser_postfix_expression_after_paren_type): Likewise.
	(c_parser_compound_statement_nostart): Remove check for !flag_isoc99.
	* c-tree.h: Fix formatting.
	* c-typeck.c (build_array_ref): Remove check for !flag_isoc99.  Call
	pedwarn_c90 instead of pedwarn.

2014-08-07  Trevor Saunders  <tsaunders@mozilla.com>

	* c-typeck.c: Remove include of pointer-set.h.

2014-08-07  Marek Polacek  <polacek@redhat.com>

	* c-typeck.c (pointer_diff): Remove P - (P + CST) optimization.

2014-08-02  Trevor Saunders  <tsaunders@mozilla.com>

	* c-typeck.c: Use hash_map instead of pointer_map.

2014-08-02  Trevor Saunders  <tsaunders@mozilla.com>

	* c-decl.c: Use hash_set instead of pointer_set.

2014-08-01  Igor Zamyatin  <igor.zamyatin@intel.com>

	PR middle-end/61455
	* c-array-notation.c (expand_array_notations): Handling
	of DECL_EXPR added.

2014-07-31  Marc Glisse  <marc.glisse@inria.fr>

	PR c++/60517
	* c-typeck.c (c_finish_return): Return 0 instead of the address of
	a local variable.

2014-07-30  Tom Tromey  <tromey@redhat.com>

	* c-typeck.c (struct constructor_stack) <designator_depth>: New
	field.
	(really_start_incremental_init, push_init_level): Initialize
	designator_depth.
	(pop_init_level): Set global designator_depth.
	(process_init_element): Check for designated_init attribute.

2014-07-20  Marek Polacek  <polacek@redhat.com>

	PR c/61852
	* c-decl.c (implicit_decl_warning): Add location_t parameter.  Use it.
	(implicitly_declare): Pass location to implicit_decl_warning.

2014-07-14  Jakub Jelinek  <jakub@redhat.com>

	PR middle-end/61294
	* c-parser.c (c_parser_expr_list): Add new argument literal_zero_mask.
	If non-NULL, call c_parser_check_literal_zero.
	(c_parser_check_literal_zero): New function.
	(c_parser_postfix_expression_after_primary): Adjust
	c_parser_expr_list caller, handle -Wmemset-transposed-args.

2014-07-06  Marek Polacek  <polacek@redhat.com>

	PR c/6940
	* c-decl.c (grokdeclarator): Set C_ARRAY_PARAMETER.
	* c-tree.h (C_ARRAY_PARAMETER): Define.
	* c-typeck.c (c_expr_sizeof_expr): Warn when using sizeof on an array
	function parameter.

2014-07-02  Jan Hubicka  <hubicka@ucw.cz>
	    Chen Gang <gang.chen.5i5j@gmail.com>

	* c-decl.c (duplicate_decls): CLear DECL_STRUCT_FUNCTION before
	releasing symbol.

2014-07-01  Marek Polacek  <polacek@redhat.com>

	* c-typeck.c (convert_for_assignment): Pass OPT_Wint_conversion
	instead of 0 to WARN_FOR_ASSIGNMENT.

2014-07-01  Marek Polacek  <polacek@redhat.com>

	PR c/58286
	* c-typeck.c (convert_for_assignment): Pass
	OPT_Wincompatible_pointer_types instead of 0 to WARN_FOR_ASSIGNMENT.

2014-06-30  Marek Polacek  <polacek@redhat.com>

	* c-decl.c (grokdeclarator): Don't instrument VLAs if the function
	has no_sanitize_undefined attribute.

2014-06-30  Igor Zamyatin  <igor.zamyatin@intel.com>

	PR middle-end/57541
	* c-array-notation.c (fix_builtin_array_notation_fn):
	Check for 0 arguments in builtin call. Check that bultin argument is
	correct.
	* c-parser.c (c_parser_array_notation): Check for incorrect initial
	index.

2014-06-27  Sebastian Huber  <sebastian.huber@embedded-brains.de>

	* c-parser.c (c_parser_declaration_or_fndef): Discard all type
	qualifiers in __auto_type for atomic types.
	(c_parser_typeof_specifier): Discard all type qualifiers in
	__typeof__ for atomic types.

2014-06-25  Marek Polacek  <polacek@redhat.com>

	PR c/61162
	* c-parser.c (c_parser_statement_after_labels): Pass the location of
	the return expression to c_finish_return.

2014-06-25  Jakub Jelinek  <jakub@redhat.com>

	* c-typeck.c (c_finish_omp_clauses): Make sure
	OMP_CLAUSE_LINEAR_STEP has correct type.

2014-06-24  Trevor Saunders  <tsaunders@mozilla.com>

	* c-decl.c: Adjust.

2014-06-24  Jakub Jelinek  <jakub@redhat.com>

	* c-parser.c (c_parser_omp_for_loop): For
	#pragma omp parallel for simd move lastprivate clause from parallel
	to for rather than simd.

2014-06-23  Marek Polacek  <polacek@redhat.com>

	* c-typeck.c (parser_build_binary_op): Don't call
	warn_logical_not_parentheses if the RHS is TRUTH_NOT_EXPR.

2014-06-15  Jan Hubicka  <hubicka@ucw.cz>

	* c-parser.c (c_parser_omp_threadprivate): Likewise.
	* c-decl.c (merge_decls): Likewise.

2014-06-09  Marek Polacek  <polacek@redhat.com>

	PR c/36446
	* c-typeck.c (error_init): Call inform instead of error_at.
	(pedwarn_init): Call inform instead of pedwarn.
	(warning_init): Call inform instead of warning_at.

2014-06-07  Jan Hubicka  <hubicka@ucw.cz>

	* c-decl.c (merge_decls): Use set_decl_section_name.
	(duplicate_decls): Remove node if it exists.

2014-06-05  S. Gilles  <sgilles@terpmail.umd.edu>

	PR c/53119
	* c-typeck.c (push_init_level, process_init_element,
	pop_init_level): Correct check for zero initialization, move
	missing brace warning to respect zero initialization.

2014-06-05  Marek Polacek  <polacek@redhat.com>

	PR c/56724
	* c-typeck.c (convert_for_assignment): Use expr_loc for ic_argpass.

2014-06-05  Marek Polacek  <polacek@redhat.com>

	PR c/49706
	* c-typeck.c (parser_build_binary_op): Warn when logical not is used
	on the left hand side operand of a comparison. 

2014-06-05  Marek Polacek  <polacek@redhat.com>

	PR c/48062
	* c-decl.c (warn_if_shadowing): Call inform instead of warning_at.
	Print note only if the warning was printed.

2014-06-04  Igor Zamyatin  <igor.zamyatin@intel.com>

	PR c/58942
	* c-array-notation.c (fix_builtin_array_notation_fn): Handle the case
	with a pointer.

2014-06-03  Marek Polacek  <polacek@redhat.com>

	PR c/60439
	* c-parser.c (c_parser_switch_statement): Pass explicit_cast_p to
	c_start_case.
	* c-tree.h (c_start_case): Update.
	* c-typeck.c (c_start_case): Add new boolean parameter.  Warn if
	switch condition has boolean value.

2014-06-02  Andrew MacLeod  <amacleod@redhat.com>

	* c-decl.c: Include builtins.h.
	* c-parser.c: Likewise.

2014-05-27  Marek Polacek  <polacek@redhat.com>

	PR c/56724
	* c-typeck.c (convert_arguments): Get location of a parameter.  Change
	error and warning calls to error_at and warning_at.  Pass location of
	a parameter to it.  Call warning_at with OPT_Wtraditional_conversion.
	(convert_for_assignment): Add parameter to WARN_FOR_ASSIGNMENT and
	WARN_FOR_QUALIFIERS.  Pass expr_loc to those.

2014-05-26  Igor Zamyatin  <igor.zamyatin@intel.com>

	PR c/61191
	* c-array-notation.c (fix_builtin_array_notation_fn): Check invalid
	function parameters.

2014-05-23  Jan Hubicka  <hubicka@ucw.cz>

	* c-decl.c (merge_decls): Preserve symtab node pointers.
	(duplicate_decls): Free new decl.

2014-05-23  Thomas Schwinge  <thomas@codesourcery.com>

	* c-typeck.c (c_finish_omp_clauses): Remove duplicated variable
	initialization.

	* c-parser.c (c_parser_omp_target): Return bool values.

2014-05-22  Thomas Schwinge  <thomas@codesourcery.com>

	* c-parser.c (c_parser_omp_clause_thread_limit): Rename
	num_teams_loc variable to num_thread_limit_loc.

2014-05-21  Richard Sandiford  <rsandifo@linux.vnet.ibm.com>

	* c-array-notation.c (expand_array_notations): Use void_node
	instead of void_zero_node.

2014-05-17  Trevor Saunders  <tsaunders@mozilla.com>

	* c-decl.c (finish_struct): Adjust.
	(finish_enum): Likewise.
	(bind): Adjust.
	(record_inline_static): Likewise.
	(push_scope): Likewise.
	(make_label): Likewise.
	(lookup_label_for_goto): Likewise.
	(finish_struct): Likewise.
	(finish_enum): Likewise.
	(store_parm_decls): Likewise.
	(c_push_function_context): Likewise.
	* c-lang.h: Remove usage of variable_size gty attribute.
	* c-parser.c (c_parse_init): Adjust.
	(c_parse_file): Likewise.

2014-05-13  Marek Polacek  <polacek@redhat.com>

	PR c/61162
	* c-typeck.c (convert_for_assignment): Pass location to
	WARN_FOR_ASSIGNMENT instead of input_location.

2014-05-10  Marek Polacek  <polacek@redhat.com>

	* c-parser.c (c_parser_declaration_or_fndef): Pass init_loc to
	maybe_warn_string_init.
	(c_parser_postfix_expression_after_paren_type): Pass type_loc to
	maybe_warn_string_init.
	* c-tree.h (maybe_warn_string_init): Update declaration.
	* c-typeck.c (maybe_warn_string_init): Add location parameter.
	Call pedwarn_init with loc instead of with input_location.
	(digest_init): Pass init_loc to maybe_warn_string_init.
	(pop_init_level): Call pedwarn_init with loc instead of with
	input_location.
	(set_init_index): Likewise.
	(process_init_element): Likewise.

2014-05-09  Marek Polacek  <polacek@redhat.com>

	PR c/61096
	* c-parser.c (c_parser_braced_init): Pass brace_loc to push_init_level.
	(c_parser_initelt): Pass location to set_init_label.  Pass array index
	location to set_init_index.
	* c-tree.h (push_init_level): Update declaration.
	(pop_init_level): Likewise.
	(set_init_index): Likewise.
	(set_init_label): Likewise.
	* c-typeck.c (error_init): Add location parameter.  Call error_at
	instead of error.
	(digest_init): Pass init_loc to error_init.
	(really_start_incremental_init):
	(push_init_level): Add location parameter.  Pass loc to pop_init_level
	and error_init.
	(pop_init_level): Likewise.
	(set_designator): Add location parameter.  Pass loc to pop_init_level,
	push_init_level, and error_init.
	(set_init_index): Add location parameter.  Pass loc to error_init and
	set_designator.
	(set_init_label): Likewise.
	(output_init_element): Pass loc to error_init.
	(process_init_element): Pass loc to error_init, pop_init_level,
	pedwarn_init, and push_init_level.

2014-05-09  Marek Polacek  <polacek@redhat.com>

	PR c/50459
	* c-parser.c (c_parser_attributes): Parse the arguments as an
	expression-list if the attribute takes identifier.

2014-05-08  Marek Polacek  <polacek@redhat.com>

	PR c/61053
	* c-decl.c (grokdeclarator): Use min_align_of_type instead of
	TYPE_ALIGN_UNIT.

2014-05-08  Marek Polacek  <polacek@redhat.com>

	PR c/61077
	* c-decl.c (start_function): Warn for _Atomic-qualified return type
	of main.

2014-05-06  Kenneth Zadeck  <zadeck@naturalbridge.com>
	    Mike Stump  <mikestump@comcast.net>
	    Richard Sandiford  <rdsandiford@googlemail.com>

	* c-decl.c (check_bitfield_type_and_width): Use TYPE_SIGN.
	(finish_enum): Use wide-int interfaces.
	* c-parser.c (c_parser_cilk_clause_vectorlength): Likewise.
	* c-typeck.c (build_c_cast): Likewise.
	(set_nonincremental_init_from_string): Likewise.
	(c_tree_equal): Likewise.

2014-05-02  Marek Polacek  <polacek@redhat.com>

	PR c/25801
	* c-typeck.c (c_size_in_bytes): Update comment.  Don't call error.
	Return size_one_node when the type is not complete.
	(pointer_diff): Remove comment.
	(build_unary_op): Improve error messages.

2014-05-02  Marek Polacek  <polacek@redhat.com>

	* c-typeck.c (c_finish_return): Separate warning_at calls.

2014-05-02  Marek Polacek  <polacek@redhat.com>

	* c-tree.h (error_init): Remove declaration.
	(pedwarn_init): Likewise.
	* c-typeck.c (error_init): Make static and move above.
	(pedwarn_init): Likewise.
	(warning_init): Move above.
	(maybe_warn_string_init): Likewise.

2014-05-01  Jeff Law  <law@redhat.com>

	Revert:

	2014-04-24  Prathamesh Kulkarni  <bilbotheelffriend@gmail.com>
	* c-parser.c (c_parser_sizeof_expression): Reorganize slightly to
	avoid goto.

2014-05-02  Marek Polacek  <polacek@redhat.com>

	PR c/60784
	* c-typeck.c (push_init_level): Set constructor_designated to
	p->designated for structures.

2014-05-01  Marek Polacek  <polacek@redhat.com>

	PR c/60915
	* c-parser.c (c_parser_declaration_or_fndef): Give better error if
	function-definition has an attribute after the declarator.

2014-05-01  Marek Polacek  <polacek@redhat.com>

	PR c/60257
	* c-typeck.c (warning_init): Add location_t parameter.  Call
	warning_at instead of warning.
	(push_init_level): Pass input_location to warning_init.
	(add_pending_init): Add location_t parameter.  Pass loc to
	warning_init.
	(set_nonincremental_init): Pass input_location to add_pending_init.
	(set_nonincremental_init_from_string): Likewise.
	(output_init_element): Pass loc to warning_init and to
	add_pending_init.

2014-05-01  Marek Polacek  <polacek@redhat.com>

	PR c/43395
	* c-typeck.c (c_finish_return): Distinguish between label and variable
	when warning about returning local address.

2014-05-01  Marek Polacek  <polacek@redhat.com>

	PR c/29467
	* c-decl.c (declspecs_add_type): Pedwarn if boolean types are used
	in C89 mode.

2014-05-01  Marek Polacek  <polacek@redhat.com>

	PR c/43245
	* c-typeck.c (convert_for_assignment): Pass OPT_Wdiscarded_qualifiers
	instead of 0 to WARN_FOR_QUALIFIERS.

2014-05-01  Marek Polacek  <polacek@redhat.com>

	PR c/56989
	* c-typeck.c (default_conversion): Use better location for
	error call.

2014-04-30  Marek Polacek  <polacek@redhat.com>

	* c-typeck.c (build_binary_op): Call ubsan_instrument_division
	also when SANITIZE_FLOAT_DIVIDE is on.

2014-04-30  Marek Polacek  <polacek@redhat.com>

	PR c/60139
	* c-typeck.c (output_init_element): Pass OPT_Wpedantic to pedwarn
	and pedwarn_init.  Use loc insted of input_location.

2014-04-30  Marek Polacek  <polacek@redhat.com>

	PR c/60351
	* c-typeck.c (build_binary_op): Use location when warning about
	shift count.

2014-04-25  Marek Polacek  <polacek@redhat.com>

	PR c/18079
	* c-decl.c (diagnose_mismatched_decls): Warn for mismatched
	always_inline/noinline and hot/cold attributes.

2014-04-25  Marek Polacek  <polacek@redhat.com>

	PR c/60114
	* c-parser.c (c_parser_initelt): Pass input_location to
	process_init_element.
	(c_parser_initval): Pass loc to process_init_element.
	* c-tree.h (process_init_element): Adjust declaration.
	* c-typeck.c (push_init_level): Pass input_location to
	process_init_element.
	(pop_init_level): Likewise.
	(set_designator): Likewise.
	(output_init_element): Add location_t parameter.  Pass loc to
	digest_init.
	(output_pending_init_elements): Pass input_location to
	output_init_element.
	(process_init_element): Add location_t parameter.  Pass loc to
	output_init_element.

2014-04-24  Jakub Jelinek  <jakub@redhat.com>

	* c-parser.c (c_parser_omp_atomic): Allow seq_cst before
	atomic-clause, allow comma in between atomic-clause and
	seq_cst.

2014-04-22  Jakub Jelinek  <jakub@redhat.com>

	PR c/59073
	* c-parser.c (c_parser_omp_parallel): If c_parser_omp_for
	fails, don't set OM_PARALLEL_COMBINED and return NULL.

2014-04-12  Igor Zamyatin  <igor.zamyatin@intel.com>

	PR middle-end/60469
	* c-array-notation.c (fix_builtin_array_notation_fn): Use
	create_tmp_var instead build_decl for creating temps.
	(build_array_notation_expr): Likewise.
	(fix_conditional_array_notations_1): Likewise.
	(fix_array_notation_expr): Likewise.
	(fix_array_notation_call_expr): Likewise.

2014-03-28  Jakub Jelinek  <jakub@redhat.com>

	PR c++/60689
	* c-tree.h (c_build_function_call_vec): New prototype.
	* c-typeck.c (build_function_call_vec): Don't call
	resolve_overloaded_builtin here.
	(c_build_function_call_vec): New wrapper function around
	build_function_call_vec.  Call resolve_overloaded_builtin here.
	(convert_lvalue_to_rvalue, build_function_call, build_atomic_assign):
	Call c_build_function_call_vec instead of build_function_call_vec.
	* c-parser.c (c_parser_postfix_expression_after_primary): Likewise.
	* c-decl.c (finish_decl): Likewise.

2014-03-18  Manuel López-Ibáñez  <manu@gcc.gnu.org>

	PR c/55383
	* c-typeck.c: Use correct format string in cast-qual warning

2014-03-07  Thomas Schwinge  <thomas@codesourcery.com>

	* c-decl.c (c_decl_attributes): Use
	lang_hooks.types.omp_mappable_type.
	* c-typeck.c (c_finish_omp_clauses): Likewise.

2014-03-06  Marek Polacek  <polacek@redhat.com>

	PR c/60197
	* c-typeck.c (c_finish_return): Call contains_cilk_spawn_stmt instead
	of checking tree code.

2014-02-19  Prathamesh Kulkarni  <bilbotheelffriend@gmail.com>

	* c-parser.c (c_parser_declspecs): Replace call to error by error_at.
	(c_parser_parameter_declaration): Likewise.

2014-02-19  Marek Polacek  <polacek@redhat.com>

	PR c/60195
	* c-typeck.c (convert_lvalue_to_rvalue): Set TREE_NO_WARNING on tmp.
	Call mark_exp_read on exp.value.
	(build_atomic_assign): Set TREE_NO_WARNING on val and old.  Set
	TREE_ADDRESSABLE on old instead of val.
	(emit_side_effect_warnings): Warn only if RHS has !TREE_NO_WARNING.

2014-02-07  Prathamesh Kulkarni  <bilbotheelffriend@gmail.com>

	* c-parser.c (c_parser_get_builtin_args): Replace calls to
	C_EXPR_APPEND by vec_safe_push.
	* c-tree.h (C_EXPR_APPEND): Remove.

2014-01-31  Marek Polacek  <polacek@redhat.com>

	PR c/59963
	* c-typeck.c (convert_lvalue_to_rvalue): Pass vNULL to
	build_function_call_vec.
	(build_function_call): Likewise.
	(build_atomic_assign): Likewise.
	(build_function_call_vec): Add arg_loc parameter.  Use it.
	(convert_arguments): Likewise.
	(convert_for_assignment): Rename rhs_loc to expr_loc.
	* c-parser.c (c_parser_attributes): Pass NULL to c_parser_expr_list.
	(c_parser_objc_keywordexpr): Likewise.
	(c_parser_postfix_expression_after_primary): Call
	build_function_call_vec with expr_loc rather than op_loc.
	Call c_parser_expr_list to fill arg_loc.  Pass arg_loc to
	build_function_call_vec.
	(c_parser_expr_list): Add locations parameter.  Fill it with locations
	of function arguments.
	* c-decl.c (finish_decl): Pass vNULL to build_function_call_vec.

2014-01-30  Marek Polacek  <polacek@redhat.com>

	PR c/59940
	* c-typeck.c (build_function_call_vec): Use loc parameter.
	(convert_arguments): Add location parameter.  Use it.
	(ep_convert_and_check): Likewise.
	(build_atomic_assign): Adjust convert_for_assignment call.
	(build_modify_expr): Likewise.
	(digest_init): Likewise.
	(c_finish_return): Likewise.
	(build_conditional_expr): Adjust ep_convert_and_check calls.
	(convert_for_assignment): Add rhs_loc parameter.  Use it.
	(build_binary_op): Adjust convert_and_check and ep_convert_and_check
	calls.

2014-01-30  Richard Biener  <rguenther@suse.de>

	PR c/59905
	* c-typeck.c (build_function_call_vec): Do not replace calls
	to a function via an incompatible type with a runtime abort.

2014-01-24  Balaji V. Iyer  <balaji.v.iyer@intel.com>

	* c-parser.c (c_parser_declaration_or_fndef): Replaced
	flag_enable_cilkplus with flag_cilkplus.
	(c_parser_direct_declarator_inner): Likewise.
	(c_parser_attribute_any_word): Likewise.
	(c_parser_attributes): Likewise.
	(c_parser_compound_statement): Likewise.
	(c_parser_statement_after_labels): Likewise.
	(c_parser_if_statement): Likewise.
	(c_parser_switch_statement): Likewise.
	(c_parser_do_statement): Likewise.
	(c_parser_for_statement): Likewise.
	(c_parser_unary_expression): Likewise.
	(c_parser_postfix_expression): Likewise.
	(c_parser_postfix_expression_after_primary): Likewise.
	(c_parser_postfix_expression_after_primary): Likewise.
	(c_parser_omp_clause_name): Likewise.
	(c_finish_omp_declare_simd): Likewise.
	(c_parser_cilk_verify_simd): Likewise.
	* c-typeck.c (build_array_ref): Likewise.
	(build_function_call_vec): Likewise.
	(convert_arguments): Likewise.
	(build_compound_expr): Likewise.
	(c_finish_return): Likewise.
	(c_finish_if_stmt): Likewise.
	(c_finish_loop): Likewise.
	(build_binary_op): Likewise.

2014-01-23  Marek Polacek  <polacek@redhat.com>

	PR c/59846
	* c-typeck.c (parser_build_binary_op): Use location instead of
	input_location.
	(build_binary_op): Pass location to shorten_compare.

2014-01-23  Marek Polacek  <polacek@redhat.com>

	PR c/58346
	* c-typeck.c (pointer_diff): Give an error on arithmetic on pointer to
	an empty aggregate.

2014-01-23  Marek Polacek  <polacek@redhat.com>

	PR c/59871
	* c-typeck.c (build_compound_expr): Warn even for right-hand operand
	of a comma expression.
	(emit_side_effect_warnings): Likewise.

2014-01-23  Balaji V. Iyer  <balaji.v.iyer@intel.com>

	PR c/59825
	* c-array-notation.c (expand_array_notation_exprs): Rewrote this
	function to use walk_tree and moved a lot of its functionality to
	expand_array_notations.
	(expand_array_notations): New function.

2014-01-23  Balaji V. Iyer  <balaji.v.iyer@intel.com>

	* c-parser.c (c_finish_omp_declare_simd): Made "cilk simd function"
	attribute an attribute without value.

2014-01-23  Jakub Jelinek  <jakub@redhat.com>

	PR middle-end/58809
	* c-typeck.c (c_finish_omp_clause): Reject MIN_EXPR, MAX_EXPR,
	BIT_AND_EXPR, BIT_IOR_EXPR and BIT_XOR_EXPR on COMPLEX_TYPEs.

2014-01-22  Marek Polacek  <polacek@redhat.com>

	PR c/59891
	* c-typeck.c (build_conditional_expr): Call c_fully_fold instead
	of remove_c_maybe_const_expr on op1 and op2.

2014-01-15  Jakub Jelinek  <jakub@redhat.com>

	PR c/58943
	* c-typeck.c (build_modify_expr): For lhs op= rhs, if rhs has side
	effects, preevaluate rhs using SAVE_EXPR first.

2014-01-09  Balaji V. Iyer  <balaji.v.iyer@intel.com>

	PR c++/59631
	* c-parser.c (c_parser_postfix_expression): Replaced consecutive if
	statements with if-elseif statements.

2014-01-06  Marek Polacek  <polacek@redhat.com>

	PR c/57773
	* c-decl.c (check_bitfield_type_and_width): Warn for implementation
	defined bit-field types only in ISO C.

2014-01-02  Richard Sandiford  <rdsandiford@googlemail.com>

	Update copyright years

2014-01-02  Richard Sandiford  <rdsandiford@googlemail.com>

	* c-array-notation.c: Use the standard form for the copyright notice.

2013-12-18  Balaji V. Iyer  <balaji.v.iyer@intel.com>

	* c-parser.c (struct c_parser::cilk_simd_fn_tokens): Added new field.
	(c_parser_declaration_or_fndef): Added a check if cilk_simd_fn_tokens
	field in parser is not empty.  If not-empty, call the function
	c_parser_finish_omp_declare_simd.
	(c_parser_cilk_clause_vectorlength): Modified function to be shared
	between SIMD-enabled functions and #pragma simd.  Added new parameter.
	(c_parser_cilk_all_clauses): Modified the usage of the function
	c_parser_cilk_clause_vectorlength as mentioned above.
	(c_parser_cilk_simd_fn_vector_attrs): New function.
	(c_finish_cilk_simd_fn_tokens): Likewise.
	(is_cilkplus_vector_p): Likewise.
	(c_parser_omp_clause_name): Added checking for "vectorlength,"
	"nomask," and "mask" strings in clause name.
	(c_parser_omp_all_clauses): Added 3 new case statements:
	PRAGMA_CILK_CLAUSE_VECTORLENGTH, PRAGMA_CILK_CLAUSE_MASK and
	PRAGMA_CILK_CLAUSE_NOMASK.
	(c_parser_attributes): Added a cilk_simd_fn_tokens parameter.  Added a
	check for vector attribute and if so call the function
	c_parser_cilk_simd_fn_vector_attrs.  Also, when Cilk plus is enabled,
	called the function c_finish_cilk_simd_fn_tokens.
	(c_finish_omp_declare_simd): Added a check if cilk_simd_fn_tokens in
	parser field is non-empty.  If so, parse them as you would parse
	the omp declare simd pragma.
	(c_parser_omp_clause_linear): Added a new bool parm. is_cilk_simd_fn.
	Added a check when step is a parameter and flag it as error.
	(CILK_SIMD_FN_CLAUSE_MASK): New #define.
	(c_parser_cilk_clause_name): Changed pragma_cilk_clause to
	pragma_omp_clause.

2013-12-17  Thomas Schwinge  <thomas@codesourcery.com>

	* c-parser.c (c_parser_omp_parallel): Fix description.

2013-12-11  Balaji V. Iyer  <balaji.v.iyer@intel.com>

	* c-objc-common.h (LANG_HOOKS_CILKPLUS_FRAME_CLEANUP): Remove.
	(LANG_HOOKS_CILKPLUS_DETECT_SPAWN_AND_UNWRAP): Likewise.
	(LANG_HOOKS_CILKPLUS_CILKPLUS_GIMPLIFY_SPAWN): Likewise.
	* c-typeck.c (cilk_install_body_with_frame_cleanup): New function.

2013-12-04  Joseph Myers  <joseph@codesourcery.com>

	PR c/52023
	* c-parser.c (c_parser_alignas_specifier): Use
	c_sizeof_or_alignof_type instead of c_alignof.
	(c_parser_alignof_expression): Likewise, with min_alignof
	parameter depending on alignof spelling used.

2013-12-04  Marek Polacek  <polacek@redhat.com>

	PR c/54113
	* c-decl.c (start_function): Don't warn for missing prototype for
	inline functions.

2013-12-03  Marek Polacek  <polacek@redhat.com>

	PR c/59351
	* c-decl.c (build_compound_literal): Allow compound literals with
	empty initial value.

2013-12-02  Joseph Myers  <joseph@codesourcery.com>

	PR c/58235
	* c-typeck.c (build_modify_expr): Diagnose assignment to
	expression with array type.

2013-11-29  Joseph Myers  <joseph@codesourcery.com>

	PR c/42262
	* c-typeck.c (process_init_element): Do not treat a string as
	initializing a whole array when used with a designator for an
	individual element.

2013-11-29  Joseph Myers  <joseph@codesourcery.com>

	PR c/57574
	* c-decl.c (merge_decls): Clear DECL_EXTERNAL for a definition of
	an inline function following a static declaration.

2013-11-28  Jakub Jelinek  <jakub@redhat.com>

	PR c/59310
	* c-parser.c (c_parser_omp_target): Copy "#pragma omp target"
	to p_name before calling c_parser_omp_teams instead of after.
	(c_parser_cilk_simd): Remove wrong ATTRIBUTE_UNUSED from parser
	argument.  Remove unused p_name variable.

2013-11-27  Aldy Hernandez  <aldyh@redhat.com>
	    Jakub Jelinek  <jakub@redhat.com>

	* c-decl.c (c_builtin_function_ext_scope): Avoid binding if
	external_scope is NULL.

2013-11-27  Tom de Vries  <tom@codesourcery.com>
	    Marc Glisse  <marc.glisse@inria.fr>

	PR c++/59032
	* c-typeck.c (build_unary_op): Allow vector increment and decrement.

2013-11-22  Andrew MacLeod  <amacleod@redhat.com>

	* c-typeck.c: Add required include files from gimple.h.

2013-11-22  David Malcolm  <dmalcolm@redhat.com>

	* c-decl.c (define_label, shadow_tag_warned)
	(check_bitfield_type_and_width, grokdeclarator, grokparms,
	store_parm_decls_newstyle, store_parm_decls_oldstyle)
	(declspecs_add_type): Remove use of in_system_header macro.
	* c-parser.c (c_parser_unary_expression): Likewise.
	* c-typeck.c (store_init_value, process_init_element)
	(c_start_case): Likewise.

	* c-decl.c (build_enumerator): Remove use of EXPR_LOC_OR_HERE
	macro.

	* c-parser.c (c_parser_set_source_position_from_token): Remove
	reference to in_system_header from comment.

2013-11-18  Richard Sandiford  <rdsandiford@googlemail.com>

	* c-decl.c (grokdeclarator): Update comment to refer to
	tree_to_[su]hwi rather than tree_low_cst.

2013-11-18  Richard Sandiford  <rdsandiford@googlemail.com>

	* c-decl.c, c-typeck.c: Replace tree_low_cst (..., 1) with
	tree_to_uhwi throughout.

2013-11-18  Richard Sandiford  <rdsandiford@googlemail.com>

	* c-parser.c: Replace tree_low_cst (..., 0) with tree_to_shwi
	throughout.

2013-11-18  Richard Sandiford  <rdsandiford@googlemail.com>

	* c-parser.c: Replace host_integerp (..., 0) with tree_fits_shwi_p
	throughout.

2013-11-15  Aldy Hernandez  <aldyh@redhat.com>

	* c-parser.c (c_parser_cilk_simd): New.
	(c_parser_cilk_verify_simd): New.
	(c_parser_pragma): Add case for PRAGMA_CILK_SIMD.
	(c_parser_omp_for_loop): Add case for NE_EXPR.
	Set c_break_label for CILK_SIMD.
	(c_parser_cilk_clause_vectorlength): New.
	(c_parser_cilk_clause_linear): New.
	(c_parser_cilk_clause_name): New.
	(c_parser_cilk_all_clauses): New.
	* c-typeck.c (build_unary_op): Pass location argument to
	readonly_error.
	(build_modify_expr): Same.
	(build_asm_expr): Same.
	(c_finish_bc_stmt): Error on break/continue in loops.

2013-11-14  Andrew MacLeod  <amacleod@redhat.com>

	* c-typeck.c: Include only gimplify.h and gimple.h as needed.

2013-11-14  Diego Novillo  <dnovillo@google.com>

	* c-decl.c: Include print-tree.h.
	Include stor-layout.h.
	Include varasm.h.
	Include attribs.h.
	Include stringpool.h.
	* c-lang.c: Include fold-const.h.
	* c-parser.c: Include stringpool.h.
	Include attribs.h.
	Include stor-layout.h.
	Include varasm.h.
	Include trans-mem.h.
	* c-typeck.c: Include stor-layout.h.
	Include trans-mem.h.
	Include varasm.h.
	Include stmt.h.

2013-11-13  Joseph Myers  <joseph@codesourcery.com>

	* c-tree.h (c_typespec_keyword): Add cts_auto_type.
	* c-decl.c (declspecs_add_type, finish_declspecs): Handle
	__auto_type.
	* c-parser.c (c_token_starts_typename, c_token_starts_declspecs)
	(c_parser_attribute_any_word, c_parser_objc_selector): Handle
	RID_AUTO_TYPE.
	(c_parser_declspecs): Take argument AUTO_TYPE_OK.
	(c_parser_declaration_or_fndef, c_parser_struct_declaration)
	(c_parser_declarator, c_parser_direct_declarator_inner)
	(c_parser_parameter_declaration, c_parser_type_name): All callers
	changed.
	(c_parser_declaration_or_fndef): Handle declarations with type
	determined from the initializer.

2013-11-12  Andrew MacLeod  <amacleod@redhat.com>

	* c-typeck.c: Include gimplify.h.

2013-11-12  Joseph Myers  <joseph@codesourcery.com>

	* c-tree.h (struct c_declspecs): Add thread_gnu_p field.
	* c-parser.c (c_parser_declspecs): Mention _Thread_local in
	comment.
	* c-decl.c (shadow_tag_warned, grokdeclarator): Mention __thread
	or _Thread_local as appropriate in diagnostics.
	(build_null_declspecs): Initialize ret->thread_gnu_p.
	(declspecs_add_scspec): Handle either __thread or _Thread_local
	for RID_THREAD.  Diagnose _Thread_local for pre-C11 standards if
	pedantic.  Do not disallow _Thread_local extern and _Thread_local
	static.

2013-11-07  Joseph Myers  <joseph@codesourcery.com>
	    Andrew MacLeod  <amacleod@redhat.com>

	* c-aux-info.c (gen_type): Handle atomic qualifier.
	* c-decl.c (validate_proto_after_old_defn): Do not remove atomic
	qualifiers when compating types.
	(shadow_tag_warned): Handle atomic_p in declspecs.
	(quals_from_declspecs): Likewise.
	(start_decl): Use c_type_promotes_to when promoting argument
	types.
	(grokdeclarator): Handle _Atomic.
	(get_parm_info): Diagnose any qualifier on "void" as only
	parameter.
	(store_parm_decls_oldstyle): Do not remove atomic qualifiers when
	comparing types.  Use c_type_promotes_to when promoting argument
	types.
	(finish_function): Use c_type_promotes_to when promoting argument
	types.
	(build_null_declspecs): Handle atomic_p in declspecs.
	(declspecs_add_qual): Handle RID_ATOMIC.
	* c-parser.c (c_token_starts_typename, c_token_is_qualifier)
	(c_token_starts_declspecs): Handle RID_ATOMIC.
	(c_parser_declspecs): Handle atomic type specifiers and
	qualifiers.
	(c_parser_typeof_specifier): Remove const and _Atomic qualifiers
	from types of expressions with atomic type.
	(c_parser_direct_declarator_inner): Use convert_lvalue_to_rvalue.
	(c_parser_attribute_any_word): Handle RID_ATOMIC.
	(c_parser_initializer, c_parser_initelt, c_parser_initval)
	(c_parser_statement_after_labels, c_parser_switch_statement)
	(c_parser_for_statement, c_parser_expr_no_commas)
	(c_parser_conditional_expression, c_parser_binary_expression)
	(c_parser_cast_expression, c_parser_unary_expression)
	(c_parser_postfix_expression)
	(c_parser_postfix_expression_after_primary, c_parser_expression):
	Use convert_lvalue_to_rvalue.
	(c_parser_expression_conv, c_parser_expr_list): Document
	conversion of lvalues to rvalues.  Use convert_lvalue_to_rvalue.
	(c_parser_objc_synchronized_statement): Use
	convert_lvalue_to_rvalue.
	(c_parser_objc_selector): Handle RID_ATOMIC.
	(c_parser_objc_receiver, c_parser_array_notation): Use
	convert_lvalue_to_rvalue.
	* c-tree.h (ctsk_typeof): Adjust comment to mention use for
	_Atomic (type-name).
	(struct c_declspecs): Add atomic_p field.
	(convert_lvalue_to_rvalue): Declare.
	* c-typeck.c (c_type_promotes_to): Promote atomic types to
	corresponding atomic types.
	(qualify_type): Don't add _Atomic qualifiers from second argument.
	(comp_target_types): Do not allow _Atomic mismatches.
	(type_lists_compatible_p): Do not remove atomic qualifiers when
	comparing types.
	(really_atomic_lvalue, convert_lvalue_to_rvalue)
	(build_atomic_assign): New functions.
	(build_unary_op): Use build_atomic_assign for atomic increment and
	decrement.
	(build_conditional_expr): Do not treat _Atomic void as a qualified
	version of void.
	(build_modify_expr): Use build_atomic_assign for atomic LHS.
	(find_anonymous_field_with_type, convert_to_anonymous_field)
	(convert_for_assignment): Do not remove atomic qualifiers when
	comparing types.
	(digest_init): Do not accept initialization of arrays of atomic
	elements by string constants.
	(build_asm_expr): Use convert_lvalue_to_rvalue.
	(build_binary_op): Do not treat _Atomic void as a qualified
	version of void.

2013-11-06  DJ Delorie  <dj@redhat.com>

	* c-decl.c (locate_old_decl): If a previous conflicting decl is
	both explicit and builtin, print the location of the explicit one.

2013-11-05  Tobias Burnus  <burnus@net-b.de>

	* c-parser.c (c_parser_omp_for, c_parser_omp_parallel,
	c_parser_omp_distribute, c_parser_omp_teams,
	c_parser_omp_target, c_parser_omp_declare): Handle
	-fopenmp-simd.

2013-11-03  Marek Polacek  <polacek@redhat.com>

	* c-decl.c (grokdeclarator): Add VLA instrumentation.

2013-11-01  Jakub Jelinek  <jakub@redhat.com>

	* c-typeck.c (c_finish_omp_clauses) <case OMP_CLAUSE_UNIFORM>: Go to
	check_dup_generic at the end, unless remove is true.
	(c_finish_omp_clauses) <case OMP_CLAUSE_REDUCTION>: Add break; after
	remove = true;.
	(c_finish_omp_clauses) <case OMP_CLAUSE_COPYIN>: Likewise.

2013-10-31  Jakub Jelinek  <jakub@redhat.com>

	* c-typeck.c (c_finish_omp_clauses): Diagnose aligned clause
	with decl that is not pointer nor array.

2013-10-29  Balaji V. Iyer  <balaji.v.iyer@intel.com>

	* c-decl.c (finish_function): Added a call for insert_cilk_frame when
	a spawning function is found.
	* c-objc-common.h (LANG_HOOKS_CILKPLUS_GIMPLIFY_SPAWN): New #define.
	(LANG_HOOKS_CILKPLUS_FRAME_CLEANUP): Likewise.
	(LANG_HOOKS_CILKPLUS_DETECT_SPAWN_AND_UNWRAP): Likewise.
	* c-parser.c (c_parser_statement_after_labels): Added RID_CILK_SYNC
	case.
	(c_parser_postfix_expression): Added RID_CILK_SPAWN case.
	* c-typeck.c (build_compound_expr): Reject _Cilk_spawn in a comma
	expr.
	(c_finish_return): Added a check to reject _Cilk_spawn in return
	expression.
	(build_cilk_spawn): New function.
	(build_cilk_sync): Likewise.
	* Makefile.in (c-decl.o): Added cilk.h in dependency list.
	
2013-10-27  Tobias Burnus  <burnus@net-b.de>

	PR other/33426
	* c-parser.c (c_parser_while_statement, c_parser_while_statement,
	c_parser_pragma): Add GCC ivdep support to 'do' and 'while'.
	(c_parser_statement_after_labels): Update calls.

2013-10-24  Tobias Burnus  <burnus@net-b.de>

	PR other/33426
	* c-parser.c (c_parser_pragma, c_parser_for_statement):
	Handle PRAGMA_IVDEP.
	(c_parser_statement_after_labels): Update call.

2013-10-24  Marek Polacek  <polacek@redhat.com>

	* c-parser.c (c_parser_struct_declaration): Add a comment.
	(c_parser_declarator): Don't allow _Alignas here.

2013-10-17  Andrew MacLeod  <amacleod@redhat.com>

	* c-parser.c: Include omp-low.h.
	* c-typeck.c: Likewise.

2013-10-17  Marek Polacek  <polacek@redhat.com>

	PR c/58267
	* c-parser.c (c_parser_declspecs): Add alignspec_ok parameter.
	Document syntax of the array-declarator.
	(c_parser_declspecs) <RID_ALIGNAS>: Bail out if alignment specs
	are not permitted.
	(c_parser_declaration_or_fndef): Adjust c_parser_declspecs call.
	(c_parser_struct_declaration): Likewise.
	(c_parser_declarator): Likewise.
	(c_parser_direct_declarator_inner): Likewise.
	(c_parser_parameter_declaration): Likewise.
	(c_parser_type_name): Likewise.

2013-10-11  Jakub Jelinek  <jakub@redhat.com>

	* c-lang.h (current_omp_declare_target_attribute): New extern
	decl.
	* c-parser.c: Include c-lang.h.
	(struct c_parser): Change tokens to c_token *.
	Add tokens_buf field.  Change tokens_avail type to unsigned int.
	(c_parser_consume_token): If parser->tokens isn't
	&parser->tokens_buf[0], increment parser->tokens.
	(c_parser_consume_pragma): Likewise.
	(enum pragma_context): Add pragma_struct and pragma_param.
	(c_parser_external_declaration): Adjust
	c_parser_declaration_or_fndef caller.
	(c_parser_declaration_or_fndef): Add omp_declare_simd_clauses
	argument, if it is non-vNULL vector, call c_finish_omp_declare_simd.
	Adjust recursive call.
	(c_parser_struct_or_union_specifier): Use pragma_struct instead
	of pragma_external.
	(c_parser_parameter_declaration): Use pragma_param instead of
	pragma_external.
	(c_parser_compound_statement_nostart, c_parser_label,
	c_parser_for_statement): Adjust
	c_parser_declaration_or_fndef callers.
	(c_parser_expr_no_commas): Add omp_atomic_lhs argument, pass
	it through to c_parser_conditional_expression.
	(c_parser_conditional_expression): Add omp_atomic_lhs argument,
	pass it through to c_parser_binary_expression.  Adjust recursive
	call.
	(c_parser_binary_expression): Remove prec argument, add
	omp_atomic_lhs argument instead.  Always start from PREC_NONE, if
	omp_atomic_lhs is non-NULL and one of the arguments of toplevel
	binop matches it, use build2 instead of parser_build_binary_op.
	(c_parser_pragma): Handle PRAGMA_OMP_CANCEL,
	PRAGMA_OMP_CANCELLATION_POINT, PRAGMA_OMP_TARGET,
	PRAGMA_OMP_END_DECLARE_TARGET, PRAGMA_OMP_DECLARE_REDUCTION.
	Handle pragma_struct and pragma_param the same as pragma_external.
	(c_parser_omp_clause_name): Parse new OpenMP 4.0 clause names.
	(c_parser_omp_variable_list): Parse array sections for
	OMP_CLAUSE_{DEPEND,MAP,TO,FROM} clauses.
	(c_parser_omp_clause_collapse): Fully fold collapse expression.
	(c_parser_omp_clause_reduction): Handle user defined reductions.
	(c_parser_omp_clause_branch, c_parser_omp_clause_cancelkind,
	c_parser_omp_clause_num_teams, c_parser_omp_clause_thread_limit,
	c_parser_omp_clause_aligned, c_parser_omp_clause_linear,
	c_parser_omp_clause_safelen, c_parser_omp_clause_simdlen,
	c_parser_omp_clause_depend, c_parser_omp_clause_map,
	c_parser_omp_clause_device, c_parser_omp_clause_dist_schedule,
	c_parser_omp_clause_proc_bind, c_parser_omp_clause_to,
	c_parser_omp_clause_from, c_parser_omp_clause_uniform): New functions.
	(c_parser_omp_all_clauses): Add finish_p argument.  Don't call
	c_finish_omp_clauses if it is false.  Handle new OpenMP 4.0 clauses.
	(c_parser_omp_atomic): Parse seq_cst clause, pass true if it is
	present to c_finish_omp_atomic.  Handle OpenMP 4.0 atomic forms.
	(c_parser_omp_for_loop): Add CODE argument, pass it through
	to c_finish_omp_for.  Change last argument to cclauses,
	and adjust uses to grab parallel clauses from the array of all
	the split clauses.  Adjust c_parser_binary_expression,
	c_parser_declaration_or_fndef and c_finish_omp_for callers.
	(omp_split_clauses): New function.
	(c_parser_omp_simd): New function.
	(c_parser_omp_for): Add p_name, mask and cclauses arguments.
	Allow the function to be called also when parsing combined constructs,
	and call c_parser_omp_simd when parsing for simd.
	(c_parser_omp_sections_scope): If section-sequence doesn't start with
	#pragma omp section, require exactly one structured-block instead of
	sequence of statements.
	(c_parser_omp_sections): Add p_name, mask and cclauses arguments.
	Allow the function to be called also when parsing combined constructs.
	(c_parser_omp_parallel): Add p_name, mask and cclauses arguments.
	Allow the function to be called also when parsing combined
	constructs.
	(c_parser_omp_taskgroup, c_parser_omp_cancel,
	c_parser_omp_cancellation_point, c_parser_omp_distribute,
	c_parser_omp_teams, c_parser_omp_target_data,
	c_parser_omp_target_update, c_parser_omp_target,
	c_parser_omp_declare_simd, c_finish_omp_declare_simd,
	c_parser_omp_declare_target, c_parser_omp_end_declare_target,
	c_parser_omp_declare_reduction, c_parser_omp_declare): New functions.
	(c_parser_omp_construct): Add p_name and mask vars.  Handle
	PRAGMA_OMP_DISTRIBUTE, PRAGMA_OMP_SIMD, PRAGMA_OMP_TASKGROUP,
	PRAGMA_OMP_TEAMS.  Adjust c_parser_omp_for, c_parser_omp_parallel
	and c_parser_omp_sections callers.
	(c_parse_file): Initialize tparser.tokens and the_parser->tokens here.
	(OMP_FOR_CLAUSE_MASK, OMP_SECTIONS_CLAUSE_MASK,
	OMP_SINGLE_CLAUSE_MASK): Use OMP_CLAUSE_MASK_1 instead of 1.
	(OMP_PARALLEL_CLAUSE_MASK): Likewise.  Add OMP_CLAUSE_PROC_BIND.
	(OMP_TASK_CLAUSE_MASK): Use OMP_CLAUSE_MASK_1 instead of 1.  Add
	OMP_CLAUSE_DEPEND.
	(OMP_SIMD_CLAUSE_MASK, OMP_CANCEL_CLAUSE_MASK,
	OMP_CANCELLATION_POINT_CLAUSE_MASK, OMP_DISTRIBUTE_CLAUSE_MASK,
	OMP_TEAMS_CLAUSE_MASK, OMP_TARGET_DATA_CLAUSE_MASK,
	OMP_TARGET_UPDATE_CLAUSE_MASK, OMP_TARGET_CLAUSE_MASK,
	OMP_DECLARE_SIMD_CLAUSE_MASK): Define.
	* c-typeck.c: Include tree-inline.h.
	(c_finish_omp_cancel, c_finish_omp_cancellation_point,
	handle_omp_array_sections_1, handle_omp_array_sections,
	c_clone_omp_udr, c_find_omp_placeholder_r): New functions.
	(c_finish_omp_clauses): Handle new OpenMP 4.0 clauses and
	user defined reductions.
	(c_tree_equal): New function.
	* c-tree.h (temp_store_parm_decls, temp_pop_parm_decls,
	c_finish_omp_cancel, c_finish_omp_cancellation_point, c_tree_equal,
	c_omp_reduction_id, c_omp_reduction_decl, c_omp_reduction_lookup,
	c_check_omp_declare_reduction_r): New prototypes.
	* c-decl.c (current_omp_declare_target_attribute): New variable.
	(c_decl_attributes): New function.
	(start_decl, start_function): Use it instead of decl_attributes.
	(temp_store_parm_decls, temp_pop_parm_decls, c_omp_reduction_id,
	c_omp_reduction_decl, c_omp_reduction_lookup,
	c_check_omp_declare_reduction_r): New functions.

2013-09-25  Tom Tromey  <tromey@redhat.com>

	* Make-lang.in (c/gccspec.o): Remove.
	(CFLAGS-c/gccspec.o): New variable.
	(cc1-checksum.o, C_TREE_H, c/c-aux-info.o, c/c-convert.o)
	(c/c-decl.o, c/c-errors.o, c/c-lang.o, c/c-objc-common.o)
	(c/c-parser.o, c/c-typeck.o, c/c-array-notation.o): Remove.

2013-09-25  Tom Tromey  <tromey@redhat.com>

	* Make-lang.in (c/gccspec.o): Don't use subshell.

2013-09-18  Marek Polacek  <polacek@redhat.com>

	PR sanitize/58443
	* c-typeck.c (build_binary_op): Properly honor -fsanitize options.
	Remove unnecessary check.

2013-09-18  Marek Polacek  <polacek@redhat.com>

	PR sanitizer/58411
	* c-typeck.c (build_binary_op): Don't sanitize function if it has the
	no_sanitize_undefined attribute.

2013-09-13  Kai Tietz  <ktietz@redhat.com>

	PR target/57848
	* c-decl.c (c_builtin_function_ext_scope): Remove
	wrong assumption that it is never called on prexisting
	symbol.

2013-09-08  Joern Rennecke  <joern.rennecke@embecosm.com>

	* c-typeck.c (build_binary_op): Use vector_types_compatible_elements_p.

2013-09-03  Gabriel Dos Reis  <gdr@integrable-solutions.net>

	* c-objc-common.c (c_tree_printer): Tidy.

2013-08-30  Marek Polacek  <polacek@redhat.com>

	* c-typeck.c (build_binary_op): Add division by zero and shift
	instrumentation.

2013-08-26  Joern Rennecke  <joern.rennecke@embecosm.com>
	    Joseph Myers  <joseph@codesourcery.com>

	PR c/35649
	* c-typeck.c (c_common_type): Prefer double_type_node over
	other REAL_TYPE types with the same precision.
	(convert_arguments): Likewise.

2013-08-23  Gabriel Dos Reis  <gdr@integrable-solutions.net>

	* c-objc-common.c (c_tree_printer): Document the nature of the cast.
	(c_initialize_diagnostics): Call a destructor for the early printer.

2013-08-22  Gabriel Dos Reis  <gdr@integrable-solutions.net>

	* c-objc-common.c (c_initialize_diagnostics): Simplify C pretty
	printer initialization.

2013-08-19  Balaji V. Iyer  <balaji.v.iyer@intel.com>

	PR c/57490
	* c-array-notation.c (fix_conditional_array_notations_1): Added a
	check for truth values.
	(expand_array_notation_exprs): Added truth values case.  Removed an
	unwanted else.  Added for-loop to walk through subtrees in default
	case.

2013-08-04  Gabriel Dos Reis  <gdr@integrable-solutions.net>

	* c-objc-common.c (c_initialize_diagnostics): Don't call pp_base.

2013-07-23  Joseph Myers  <joseph@codesourcery.com>

	* c-parser.c (struct c_generic_association): Fix typo.

2013-07-23  Tom Tromey  <tromey@redhat.com>
	    Joseph Myers  <joseph@codesourcery.com>

	* c-parser.c (struct c_generic_association): New.
	(c_generic_association_d): New typedef.
	(c_parser_generic_selection): New function.
	(c_parser_postfix_expression): Handle RID_GENERIC.

2013-07-13  Jason Merrill  <jason@redhat.com>

	PR c++/57793
	* c-decl.c (finish_struct): Check for too-large class.

2013-07-04  Joern Rennecke  <joern.rennecke@embecosm.com>

	PR c/57821
	* c-typeck.c (set_init_index): When folding, check for index overflow.

2013-06-28  Balaji V. Iyer  <balaji.v.iyer@intel.com>

	* c-parser.c (c_parser_array_notation): Removed rejection of array
	notations in an array of function pointers.

2013-06-21  Balaji V. Iyer  <balaji.v.iyer@intel.com>

	* c-array-notation.c (make_triplet_val_inv): New function.
	(create_cmp_incr): Likewise.
	(create_array_refs): Likewise.
	(fix_builtin_array_notation_fn): Replaced all mallocs with tree vec.
	Also modularized common parts between functions and called the function.
	(build_array_notation_expr): Likewise.
	(fix_conditional_array_notations_1): Likewise.
	(fix_array_notation_expr): Likewise.
	(fix_array_notation_call_expr): Likewise.

2013-06-18  Marek Polacek  <polacek@redhat.com>

	PR c/57630
	* c-decl.c (check_for_loop_decls): Improve diagnostics messages.

2013-06-12  Balaji V. Iyer  <balaji.v.iyer@intel.com>

	* c-array-notation.c (build_array_notation_expr): Reject array notation
	mismatch between LHS and RHS even inside a call_expr.  Also, removed
	a couple while statements that were dead code.

2013-06-10  Balaji V. Iyer  <balaji.v.iyer@intel.com>

	* c-array-notation.c (fix_builtin_array_notation_fn): Fully folded
	excessive precision expressions in function parameters.  Also removed
	couple unwanted while statements.

2013-06-07  Balaji V. Iyer  <balaji.v.iyer@intel.com>

	* c-array-notation.c (expand_array_notation_exprs): Added
	ARRAY_NOTATION_REF case.
	
2013-06-07  Balaji V. Iyer  <balaji.v.iyer@intel.com>

	* c-array-notation.c (length_mismatch_in_expr_p): Moved this
	function to c-family/array-notation-common.c.
	(is_cilkplus_reduce_builtin): Likewise.
	(find_rank): Likewise.
	(extract_array_notation_exprs): Likewise.
	(replace_array_notations): Likewise.
	(find_inv_trees): Likewise.
	(replace_inv_trees): Likewise.
	(contains_array_notation_expr): Likewise.
	(find_correct_array_notation_type): Likewise.
	(replace_invariant_exprs): Initialized additional_tcodes to NULL.
	(struct inv_list): Moved this to c-family/array-notation-common.c.
	* c-tree.h (is_cilkplus_builtin_reduce): Remove prototype.
	
2013-06-05  Balaji V. Iyer  <balaji.v.iyer@intel.com>

	* c-typeck.c (convert_arguments): Moved checking of builtin cilkplus
	reduction functions outside the for-loop.  Added a check if the fundecl
	is non-NULL.  Finally, removed an unwanted if-statement, and made the
	body unconditional.

2013-06-03  Balaji V. Iyer  <balaji.v.iyer@intel.com>

	* c-typeck.c (c_finish_if_stmt): Added a check to see if the rank of the
	condition of the if-statement matches the rank of else-block and then-
	block when array notations are used.
	* c-parser.c (c_parser_declaration_or_fndef): Expanded array notation
	expression after the entire function body is parsed.
	(c_parser_expr_no_commas): Delayed creating array notation expressions
	to the end of function parsing.
	* c-array-notation.c (fix_conditional_array_notations_1): Expanded the
	whole if-statement instead of just the condition.
	(expand_array_notation_exprs): Added MODIFY_EXPR case.	

2013-06-03  Balaji V. Iyer  <balaji.v.iyer@intel.com>

	PR c/57474
	* c-array-notation.c (build_array_notation_expr): Initialized rhs_length
	array to NULL_TREE if they are unused.  Also added a check for the
	field to be NULL before its fields are used in future.
	
2013-05-29  Rainer Orth  <ro@CeBiTec.Uni-Bielefeld.DE>

	PR bootstrap/57450
	* c-array-notation.c (length_mismatch_in_expr_p): Use absu_hwi.
	(build_array_notation_expr): Likewise.

2013-05-28  Balaji V. Iyer  <balaji.v.iyer@intel.com>

	* c-typeck.c (build_array_ref): Added a check to see if array's
	index is greater than one.  If true, then emit an error.
	(build_function_call_vec): Exclude error reporting and checking
	for builtin array-notation functions.
	(convert_arguments): Likewise.
	(c_finish_return): Added a check for array notations as a return
	expression.  If true, then emit an error.
	(c_finish_loop): Added a check for array notations in a loop
	condition.  If true then emit an error.
	(lvalue_p): Added a ARRAY_NOTATION_REF case.
	(build_binary_op): Added a check for array notation expr inside
	op1 and op0.  If present, we call another function to find correct
	type.
	* Make-lang.in (C_AND_OBJC_OBJS): Added c-array-notation.o.
	* c-parser.c (c_parser_compound_statement): Check if array
	notation code is used in tree, if so, then transform them into
	appropriate C code.
	(c_parser_expr_no_commas): Check if array notation is used in LHS
	or RHS, if so, then build array notation expression instead of
	regular modify.
	(c_parser_postfix_expression_after_primary): Added a check for
	colon(s) after square braces, if so then handle it like an array
	notation.  Also, break up array notations in unary op if found.
	(c_parser_direct_declarator_inner): Added a check for array
	notation.
	(c_parser_compound_statement): Added a check for array notation in
	a stmt.  If one is present, then expand array notation expr.
	(c_parser_if_statement): Likewise.
	(c_parser_switch_statement): Added a check for array notations in
	a switch statement's condition.  If true, then output an error.
	(c_parser_while_statement): Similarly, but for a while.
	(c_parser_do_statement): Similarly, but for a do-while.
	(c_parser_for_statement): Similarly, but for a for-loop.
	(c_parser_unary_expression): Check if array notation is used in a
	pre-increment or pre-decrement expression.  If true, then expand
	them.
	(c_parser_array_notation): New function.
	* c-array-notation.c: New file.
	* c-tree.h (is_cilkplus_reduce_builtin): Protoize.
	
2013-05-23  Mike Stump  <mikestump@comcast.net>

	* c-typeck.c (convert_for_assignment): Handle references to memory
	spaces better.

2013-05-16  Jason Merrill  <jason@redhat.com>

	* Make-lang.in (cc1$(exeext)): Use link mutex.

2013-04-24  Paolo Carlini  <paolo.carlini@oracle.com>

	* c-typeck.c (pointer_diff): Change -Wpointer-arith pedwarns
	to simply use OPT_Wpointer_arith.
	(build_unary_op): Likewise.

2013-04-03  Jakub Jelinek  <jakub@redhat.com>

	PR c/19449
	* c-parser.c (c_parser_get_builtin_args): Add choose_expr_p
	argument.  If set, or it temporarily for parsing of the first
	argument into force_folding_builtin_constant_p.
	(c_parser_postfix_expression): Adjust callers.

2013-03-21  Richard Biener  <rguenther@suse.de>

	* c-objc-common.c (c_tree_printer): Use DECL_HAS_DEBUG_EXPR_P
	instead of DECL_DEBUG_EXPR_IS_FROM.  Guard properly.

2013-02-12  Marek Polacek  <polacek@redhat.com>

	PR c/44938
	* c-parser.c (c_parser_postfix_expression_after_primary): Initialize
	origtypes to NULL.

2013-01-24  Jakub Jelinek  <jakub@redhat.com>

	PR c/56078
	* c-typeck.c (set_nonincremental_init_from_string): If
	constructor_max_index is NULL, treat it as if tree_int_cst_lt
	returned false.
	(process_init_element): Likewise.

2012-12-20  Jakub Jelinek  <jakub@redhat.com>

	PR c++/55619
	* c-parser.c (c_parser_asm_operands): Remove CONVERT_P
	argument, don't call default_function_array_conversion
	nor c_fully_fold here.
	(c_parser_asm_statement): Adjust callers.
	* c-typeck.c (build_asm_expr): Call c_fully_fold on inputs
	and outputs here, and call default_function_array_conversion
	on inputs that don't need to be addressable.

2012-12-18  Jakub Jelinek  <jakub@redhat.com>

	PR c/39464
	* c-typeck.c (convert_for_assignment): For -Wpointer-sign
	warning require that both c_common_unsigned_type as well as
	c_common_signed_type is the same for both mvl and mvr types.

2012-11-16  Diego Novillo  <dnovillo@google.com>

	Adjust for new vec API (http://gcc.gnu.org/wiki/cxx-conversion/cxx-vec)

	* c-common.c: Use new vec API in vec.h.
	* c-common.h: Likewise.
	* c-gimplify.c: Likewise.
	* c-pragma.c: Likewise.
	* c-pretty-print.c: Likewise.
	* c-pretty-print.h: Likewise.
	* c-semantics.c: Likewise.
	* c-decl.c: Likewise.
	* c-parser.c: Likewise.
	* c-tree.h: Likewise.
	* c-typeck.c: Likewise.

2012-10-29  Jonathan Wakely  <jwakely.gcc@gmail.com>

	PR c++/54930
	* c-typeck.c (c_finish_return): Use OPT_Wreturn_local_addr.

2012-10-29  Manuel López-Ibáñez  <manu@gcc.gnu.org>

	PR c/53066
	* c-decl.c (warn_if_shadowing): Do not warn if a variable
	shadows a function, unless the variable is a function or a
	pointer-to-function.

2012-10-12  Jakub Jelinek  <jakub@redhat.com>

	PR c/54381
	* c-parser.c (struct c_tree_loc_pair): Removed.
	(c_parser_expr_list): Remove struct c_tree_loc_pair * argument,
	add location_t * and tree * arguments, fill in array of 3
	sizeof_arg trees and corresponding locs.
	(c_parser_attributes, c_parser_objc_keywordexpr): Adjust
	c_parser_expr_list callers.
	(c_parser_postfix_expression_after_primary): Likewise.  Pass
	array of 3 sizeof_arg trees and locs (corresponding to first
	3 arguments) to sizeof_pointer_memaccess_warning.

2012-10-09  Lawrence Crowl  <crowl@google.com>

	* Make-lang.in (c-decl.o): Add dependence on hash-table.h.
	* c-decl.c (detect_field_duplicates_hash): Change to new type-safe
	hash table.

2012-10-09  Paolo Carlini  <paolo.carlini@oracle.com>

	PR c++/54194
	* c-typeck.c (parser_build_binary_op): Update warn_about_parentheses
	call.

2012-10-09  Marc Glisse  <marc.glisse@inria.fr>

	PR c++/54427
	* c-typeck.c: Include c-common.h.
	(enum stv_conv): Moved to c-common.h.
	(scalar_to_vector): Moved to c-common.c.
	(build_binary_op): Adapt to scalar_to_vector's new prototype.
	* Make-lang.in: c-typeck.c depends on c-common.h.

2012-10-04  Arnaud Charlet  <charlet@adacore.com>

	* c-decl.c (c_write_global_declarations): Fix handling of
	-fdump-ada-spec*.

2012-09-30  Sharad Singhai  <singhai@google.com>

	* c-decl.c (c_write_global_declarations): Use a different method
	to determine if the dump has ben initialized.

2012-09-14  Joseph Myers  <joseph@codesourcery.com>

	PR c/54552
	* c-typeck.c (c_cast_expr): When casting to a type requiring
	C_MAYBE_CONST_EXPR to be created, pass the inner expression to
	c_fully_fold first.

2012-09-14  Joseph Myers  <joseph@codesourcery.com>

	PR c/54103
	* c-typeck.c (build_unary_op): Pass original argument of
	TRUTH_NOT_EXPR to c_objc_common_truthvalue_conversion, then remove
	any C_MAYBE_CONST_EXPR, if it has integer operands.
	(build_binary_op): Pass original arguments of TRUTH_ANDIF_EXPR,
	TRUTH_ORIF_EXPR, TRUTH_AND_EXPR, TRUTH_OR_EXPR and TRUTH_XOR_EXPR
	to c_objc_common_truthvalue_conversion, then remove any
	C_MAYBE_CONST_EXPR, if they have integer operands.  Use
	c_objc_common_truthvalue_conversion not
	c_common_truthvalue_conversion.
	(c_objc_common_truthvalue_conversion): Build NE_EXPR directly and
	call note_integer_operands for arguments with integer operands
	that are not integer constants.

2012-09-13  Jakub Jelinek  <jakub@redhat.com>

	PR c/54559
	* c-typeck.c (c_finish_return): Do convert to BOOLEAN_TYPE or
	COMPLEX_TYPE with in_late_binary_op set temporarily to true.

2012-08-31  Jakub Jelinek  <jakub@redhat.com>

	PR c/54428
	* c-convert.c (convert): Don't call fold_convert_loc if
	TYPE_MAIN_VARIANT of a COMPLEX_TYPE is the same, unless e
	is a COMPLEX_EXPR.  Remove TYPE_MAIN_VARIANT check from
	COMPLEX_TYPE -> COMPLEX_TYPE conversion.

2012-08-24  Jakub Jelinek  <jakub@redhat.com>

	PR c/54355
	* c-decl.c (c_parser_label): Pass true as nested and fix up comments
	for nested and empty_ok arguments in the call to
	c_parser_declaration_or_fndef.

2012-08-17  Jakub Jelinek  <jakub@redhat.com>

	* c-tree.h (c_last_sizeof_arg): Declare.
	* c-parser.c (struct c_tree_loc_pair): New type.
	(c_parser_expr_list): Add sizeof_arg argument.  Fill it in if
	non-NULL.
	(c_parser_attributes, c_parser_objc_keywordexpr): Adjust callers.
	(c_parser_postfix_expression_after_primary): Likewise.  Call
	sizeof_pointer_memaccess_warning if needed.
	(sizeof_ptr_memacc_comptypes): New function.
	* c-typeck.c (c_last_sizeof_arg): New global variable.
	(c_expr_sizeof_expr, c_expr_sizeof_type): Initialize it.

2012-07-24  Uros Bizjak  <ubizjak@gmail.com>

	* c-lang.h (lang_decl): Add variable_size GTY option.

2012-07-16  Steven Bosscher  <steven@gcc.gnu.org>

	* c-decl.c: Include dumpfile.h instead of tree-dump.h.
	* Make-lang.in: Fix dependencies.

2012-06-29  Steven Bosscher  <steven@gcc.gnu.org>

	* Make-lang.in: New file, rules migrated from gcc/Makefile.in
	and add language Makefile hooks.
	* config-lang.in: New file.
	* c-config-lang.in: Moved from gcc/config-lang.in to here, and
	add the required "normal" config-lang.in rules.
	* c-lang.h: Moved from gcc/ to here.
	* c-tree.h: Likewise.
	* c-objc-common.c: Likewise.
	* c-objc-common.h: Likewise.
	* c-typeck.c: Likewise.
	* c-convert.c: Likewise.
	* c-lang.c: Likewise.
	* c-aux-info.c: Likewise.
	* c-errors.c: Likewise.
	* gccspec.c: Likewise.
	* c-decl.c: Likewise.  Include gt-c-c-decl.h, not gt-c-decl.h.
	* c-parser.c: Likewise.  Include gt-c-c-parser.h, not gt-c-parser.h.

Copyright (C) 2012-2015 Free Software Foundation, Inc.

Copying and distribution of this file, with or without modification,
are permitted in any medium without royalty provided the copyright
notice and this notice are preserved.<|MERGE_RESOLUTION|>--- conflicted
+++ resolved
@@ -1,5 +1,3 @@
-<<<<<<< HEAD
-=======
 2015-07-16  Release Manager
 
 	* GCC 5.2.0 released.
@@ -36,7 +34,6 @@
 	* c-decl.c (c_default_pointer_mode): Remove definition.
 	* c-tree.h (c_default_pointer_mode): Remove declaration.
 
->>>>>>> 7b26e389
 2015-03-27  Tobias Burnus  <burnus@net-b.de>
 
 	PR c/65586
