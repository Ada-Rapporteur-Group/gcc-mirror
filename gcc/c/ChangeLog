--- conflicted
+++ resolved
@@ -1,4 +1,31 @@
-<<<<<<< HEAD
+2015-02-11  Jakub Jelinek  <jakub@redhat.com>
+
+	PR c/64824
+	* c-parser.c (c_parser_binary_expression): Fix OpenMP stack[sp].prec
+	check in the POP macro.
+
+	Backported from mainline
+	2015-02-04  Jakub Jelinek  <jakub@redhat.com>
+
+	PR c/64824
+	PR c/64868
+	* c-parser.c (c_parser_omp_atomic): Handle RDIV_EXPR.
+
+2015-02-01  Jakub Jelinek  <jakub@redhat.com>
+
+	Backported from mainline
+	2015-01-27  Jakub Jelinek  <jakub@redhat.com>
+
+	PR c/64766
+	* c-typeck.c (store_init_value): Don't overwrite DECL_INITIAL
+	of FUNCTION_DECLs with error_mark_node.
+
+	2015-01-26  Jakub Jelinek  <jakub@redhat.com>
+
+	PR c/64778
+	* c-typeck.c (convert_arguments): Return -1 if there are
+	error_args, even if we've diagnosed too many arguments.
+
 2015-01-05  Jakub Jelinek  <jakub@redhat.com>
 
 	PR sanitizer/64344
@@ -17,35 +44,6 @@
 	(convert): For real -> integral casts and
 	-fsanitize=float-cast-overflow don't call convert_to_integer, but
 	instead instrument the float cast directly.
-=======
-2015-02-11  Jakub Jelinek  <jakub@redhat.com>
-
-	PR c/64824
-	* c-parser.c (c_parser_binary_expression): Fix OpenMP stack[sp].prec
-	check in the POP macro.
-
-	Backported from mainline
-	2015-02-04  Jakub Jelinek  <jakub@redhat.com>
-
-	PR c/64824
-	PR c/64868
-	* c-parser.c (c_parser_omp_atomic): Handle RDIV_EXPR.
-
-2015-02-01  Jakub Jelinek  <jakub@redhat.com>
-
-	Backported from mainline
-	2015-01-27  Jakub Jelinek  <jakub@redhat.com>
-
-	PR c/64766
-	* c-typeck.c (store_init_value): Don't overwrite DECL_INITIAL
-	of FUNCTION_DECLs with error_mark_node.
-
-	2015-01-26  Jakub Jelinek  <jakub@redhat.com>
-
-	PR c/64778
-	* c-typeck.c (convert_arguments): Return -1 if there are
-	error_args, even if we've diagnosed too many arguments.
->>>>>>> 4d6c6fa9
 
 2014-10-30  Release Manager
 
