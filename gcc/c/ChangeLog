<<<<<<< HEAD
=======
2022-07-10  Lewis Hyatt  <lhyatt@gmail.com>

	PR preprocessor/97498
	* c-parser.cc (c_parser_pragma): Set input_location to the
	location of the pragma, rather than the start of the line.

>>>>>>> 2701442d
2022-07-04  Tobias Burnus  <tobias@codesourcery.com>
	    Chung-Lin Tang  <cltang@codesourcery.com>
	    Thomas Schwinge  <thomas@codesourcery.com>

	* c-parser.cc (c_parser_omp_target_data, c_parser_omp_target_update,
	c_parser_omp_target_enter_data, c_parser_omp_target_exit_data): Set
	OMP_REQUIRES_TARGET_USED.
	(c_parser_omp_requires): Remove sorry.

2022-07-01  Tobias Burnus  <tobias@codesourcery.com>

	* c-parser.cc (c_parser_omp_target_enter_data,
	c_parser_omp_target_exit_data): Accept tofrom
	map-type modifier but use 'to' / 'from' internally.

2022-06-16  David Malcolm  <dmalcolm@redhat.com>

	* c-decl.cc (implicitly_declare): Add auto_diagnostic_group to
	group the warning with any note.
	(warn_about_goto): Likewise to group error or warning with note.
	Bail out if the warning wasn't emitted, to avoid emitting orphan
	notes.
	(lookup_label_for_goto): Add auto_diagnostic_group to
	group the error with the note.
	(check_earlier_gotos): Likewise.
	(c_check_switch_jump_warnings): Likewise for any error/warning.
	Conditionalize emission of the notes.
	(diagnose_uninitialized_cst_member): Likewise for warning,
	conditionalizing emission of the note.
	(grokdeclarator): Add auto_diagnostic_group to group the "array
	type has incomplete element type" error with any note.
	(parser_xref_tag): Add auto_diagnostic_group to group warnings
	with their notes.  Conditionalize emission of notes.
	(start_struct): Add auto_diagnostic_group to group the
	"redefinition of" errors with any note.
	(start_enum): Likewise for "redeclaration of %<enum %E%>" error.
	(check_for_loop_decls): Likewise for pre-C99 error.

2022-06-07  Jakub Jelinek  <jakub@redhat.com>

	* c-parser.cc (c_parser_omp_clause_linear): Parse OpenMP 5.2
	style linear clause modifiers.  Set
	OMP_CLAUSE_LINEAR_OLD_LINEAR_MODIFIER flag on the clauses when
	old style modifiers are used.
	* c-typeck.cc (c_finish_omp_clauses): Only reject linear clause
	with val modifier on simd or for if the old style modifiers are
	used.

2022-06-02  David Malcolm  <dmalcolm@redhat.com>

	* c-lang.cc (LANG_HOOKS_GET_SARIF_SOURCE_LANGUAGE): Redefine.
	(c_get_sarif_source_language): New.
	* c-tree.h (c_get_sarif_source_language): New decl.

2022-05-31  Jason Merrill  <jason@redhat.com>

	* Make-lang.in (c.tags): Look at *.cc.

2022-05-31  Jakub Jelinek  <jakub@redhat.com>

	* c-parser.cc (OMP_SCOPE_CLAUSE_MASK): Add firstprivate and allocate
	clauses.

2022-05-28  Jakub Jelinek  <jakub@redhat.com>

	* c-parser.cc (c_parser_omp_declare_target): If OMP_CLAUSE_LINK was
	seen first, use "%<to%>" or "%<enter%>" depending on
	OMP_CLAUSE_ENTER_TO of the current clause, otherwise use
	"%<to%> or %<enter%>" wording.

2022-05-27  Jakub Jelinek  <jakub@redhat.com>

	* c-parser.cc (c_parser_omp_clause_name): Parse enter clause.
	(c_parser_omp_all_clauses): For to clause on declare target, use
	OMP_CLAUSE_ENTER clause with OMP_CLAUSE_ENTER_TO instead of
	OMP_CLAUSE_TO_DECLARE clause.  Handle PRAGMA_OMP_CLAUSE_ENTER.
	(OMP_DECLARE_TARGET_CLAUSE_MASK): Add enter clause.
	(c_parser_omp_declare_target): Use OMP_CLAUSE_ENTER instead of
	OMP_CLAUSE_TO_DECLARE.
	* c-typeck.cc (c_finish_omp_clauses): Handle OMP_CLAUSE_ENTER instead
	of OMP_CLAUSE_TO_DECLARE, to OMP_CLAUSE_ENTER_TO use "to" as clause
	name in diagnostics instead of
	omp_clause_code_name[OMP_CLAUSE_CODE (c)].

2022-05-25  Jakub Jelinek  <jakub@redhat.com>

	PR c/91134
	* c-tree.h (build_component_ref): Add ARROW_LOC location_t argument.
	* c-typeck.cc (build_component_ref): Likewise.  If DATUM is
	INDIRECT_REF and ARROW_LOC isn't UNKNOWN_LOCATION, print a different
	diagnostic and fixit hint if DATUM has pointer type.
	* c-parser.cc (c_parser_postfix_expression,
	c_parser_omp_variable_list): Adjust build_component_ref callers.
	* gimple-parser.cc (c_parser_gimple_postfix_expression_after_primary):
	Likewise.

2022-05-24  Jakub Jelinek  <jakub@redhat.com>

	PR c/105378
	* c-parser.cc (OMP_TASKWAIT_CLAUSE_MASK): Add nowait clause.

2022-05-18  Marek Polacek  <polacek@redhat.com>

	PR c/105131
	* c-decl.cc (diagnose_mismatched_decls): Warn about enum/integer type
	mismatches.
	* c-tree.h (comptypes_check_enum_int): Declare.
	* c-typeck.cc (comptypes): No longer static.

2022-05-17  Marek Polacek  <polacek@redhat.com>

	* c-decl.cc (finish_enum): Store the CONST_DECL into TREE_VALUE, not
	its value.

2022-05-17  Jakub Jelinek  <jakub@redhat.com>

	* c-parser.cc (c_parser_omp_clause_depend): Parse
	inoutset depend-kind.
	(c_parser_omp_depobj): Likewise.

2022-05-16  Martin Liska  <mliska@suse.cz>

	* c-decl.cc (match_builtin_function_types): Use ARRAY_SIZE.

2022-05-12  Jakub Jelinek  <jakub@redhat.com>

	* c-parser.cc (c_parse_init): Register omp_all_memory as keyword
	if flag_openmp.
	(c_parser_postfix_expression): Diagnose uses of omp_all_memory
	in postfix expressions.
	(c_parser_omp_variable_list): Handle omp_all_memory in depend
	clause.
	* c-typeck.cc (c_finish_omp_clauses): Handle omp_all_memory
	keyword in depend clause as null_pointer_node, diagnose invalid
	uses.

2022-05-09  Martin Liska  <mliska@suse.cz>

	* c-parser.cc (c_parser_conditional_expression): Use {,UN}LIKELY
	macros.
	(c_parser_binary_expression): Likewise.

2022-05-07  Marek Polacek  <polacek@redhat.com>

	PR c++/101833
	PR c++/47634
	* c-objc-common.cc (maybe_adjust_arg_pos_for_attribute): New.

2022-04-08  Jakub Jelinek  <jakub@redhat.com>

	PR c/105149
	* c-typeck.cc (c_build_va_arg): Reject function types.

2022-03-22  Marek Polacek  <polacek@redhat.com>

	PR c/82283
	PR c/84685
	* c-typeck.cc (struct initializer_stack): Add 'designated' member.
	(start_init): Set it.
	(finish_init): Restore constructor_designated.
	(push_init_level): Set constructor_designated to the value of
	constructor_designated in the upper constructor_stack.

2022-03-12  Thomas Schwinge  <thomas@codesourcery.com>

	PR other/65095
	* c-typeck.cc (handle_omp_array_sections_1)
	(c_oacc_check_attachments): Call 'user_omp_clause_code_name'
	instead of 'c_omp_map_clause_name'.

2022-03-09  Joseph Myers  <joseph@codesourcery.com>

	* c-typeck.cc (function_types_compatible_p): Do not handle C2X
	differently from earlier standards for unprototyped function type
	compatibility.

2022-03-09  Jakub Jelinek  <jakub@redhat.com>

	PR c/104711
	* c-fold.cc (c_fully_fold_internal): Don't emit
	-Wshift-negative-value warning if TYPE_OVERFLOW_WRAPS.
	* c-typeck.cc (build_binary_op): Likewise.

2022-03-07  Jakub Jelinek  <jakub@redhat.com>

	* c-parser.cc (c_parser_omp_clause_map): Add missing space in string
	literal.

2022-02-23  Richard Biener  <rguenther@suse.de>

	* gimple-parser.cc (c_parser_parse_gimple_body): Diagnose
	SSA names without definition.
	(c_parser_gimple_declaration): Handle pointer typed SSA names.

2022-02-17  Jakub Jelinek  <jakub@redhat.com>

	PR c/104532
	* c-parser.cc (c_parser_omp_variable_list): For CPP_DEREF, use
	convert_lvalue_to_rvalue and build_indirect_ref instead of
	build_simple_mem_ref.

2022-02-11  Richard Biener  <rguenther@suse.de>

	* gimple-parser.cc (c_parser_gimple_statement): Properly parse
	VEC_COND_EXPRs.

2022-02-10  Marcel Vollweiler  <marcel@codesourcery.com>

	* c-parser.cc (c_parser_omp_clause_name): Parse 'has_device_addr'
	clause.
	(c_parser_omp_variable_list): Handle array sections.
	(c_parser_omp_clause_has_device_addr): Added.
	(c_parser_omp_all_clauses): Added PRAGMA_OMP_CLAUSE_HAS_DEVICE_ADDR
	case.
	(c_parser_omp_target_exit_data): Added HAS_DEVICE_ADDR to
	OMP_CLAUSE_MASK.
	* c-typeck.cc (handle_omp_array_sections): Handle clause restrictions.
	(c_finish_omp_clauses): Handle array sections.

2022-02-09  Jakub Jelinek  <jakub@redhat.com>

	PR c/104427
	* c-parser.cc (c_parser_postfix_expression)
	<case RID_BUILTIN_ASSOC_BARRIER>: Use parser_build_unary_op
	instead of build1_loc to build PAREN_EXPR.
	* c-typeck.cc (build_unary_op): Handle PAREN_EXPR.
	* c-fold.cc (c_fully_fold_internal): Likewise.

2022-01-17  Martin Liska  <mliska@suse.cz>

	* Make-lang.in: Rename .c names to .cc.
	* c-convert.cc: Likewise.
	* c-decl.cc (struct lang_identifier): Likewise.
	(pop_scope): Likewise.
	(finish_decl): Likewise.
	* c-objc-common.h (GCC_C_OBJC_COMMON): Likewise.
	* c-parser.cc (c_parser_skip_to_end_of_block_or_statement): Likewise.
	* c-parser.h (GCC_C_PARSER_H): Likewise.
	* c-tree.h (c_keyword_starts_typename): Likewise.
	(finish_declspecs): Likewise.
	(c_get_alias_set): Likewise.
	(enum c_oracle_request): Likewise.
	(tag_exists_p): Likewise.
	(set_c_expr_source_range): Likewise.
	* c-typeck.cc (c_common_type): Likewise.
	(c_finish_omp_clauses): Likewise.
	* config-lang.in: Likewise.

2022-01-17  Martin Liska  <mliska@suse.cz>

	* c-aux-info.c: Moved to...
	* c-aux-info.cc: ...here.
	* c-convert.c: Moved to...
	* c-convert.cc: ...here.
	* c-decl.c: Moved to...
	* c-decl.cc: ...here.
	* c-errors.c: Moved to...
	* c-errors.cc: ...here.
	* c-fold.c: Moved to...
	* c-fold.cc: ...here.
	* c-lang.c: Moved to...
	* c-lang.cc: ...here.
	* c-objc-common.c: Moved to...
	* c-objc-common.cc: ...here.
	* c-parser.c: Moved to...
	* c-parser.cc: ...here.
	* c-typeck.c: Moved to...
	* c-typeck.cc: ...here.
	* gccspec.c: Moved to...
	* gccspec.cc: ...here.
	* gimple-parser.c: Moved to...
	* gimple-parser.cc: ...here.

2022-01-17  Andrew Stubbs  <ams@codesourcery.com>

	* c-parser.c (c_parser_omp_requires): Don't "sorry" dynamic_allocators.

2022-01-14  Chung-Lin Tang  <cltang@codesourcery.com>

	PR c++/103705
	* c-typeck.c (c_finish_omp_clauses): Also continue peeling off of
	outer node for ARRAY_REFs.

2022-01-01  Jakub Jelinek  <jakub@redhat.com>

	PR objc/103639
	* c-typeck.c (c_finish_bc_stmt): For break inside of switch inside of
	ObjC foreach, emit normal BREAK_STMT rather than goto to label.

2021-12-17  Marek Polacek  <polacek@redhat.com>

	PR c/103649
	* c-decl.c (c_warn_unused_attributes): Don't warn for
	attribute_ignored_p.
	* c-parser.c (c_parser_std_attribute): Skip parsing of the attribute
	arguments when the attribute is ignored.

2021-12-14  Jakub Jelinek  <jakub@redhat.com>

	PR c/103587
	* c-parser.c (c_parser_balanced_token_sequence): For CPP_PRAGMA,
	consume the pragma and silently skip to the pragma eol.

2021-12-12  Jonathan Wakely  <jwakely@redhat.com>

	* c-decl.c: Define INCLUDE_MEMORY instead of INCLUDE_UNIQUE_PTR.
	* c-parser.c: Likewise.

2021-12-09  Jakub Jelinek  <jakub@redhat.com>

	PR pch/71934
	* c-decl.c (resort_field_decl_cmp): Pass the same pointer twice
	to resort_data.new_value.

2021-12-08  Chung-Lin Tang  <cltang@codesourcery.com>

	* c-parser.c (struct omp_dim): New struct type for use inside
	c_parser_omp_variable_list.
	(c_parser_omp_variable_list): Allow multiple levels of array and
	component accesses in array section base-pointer expression.
	(c_parser_omp_clause_to): Set 'allow_deref' to true in call to
	c_parser_omp_var_list_parens.
	(c_parser_omp_clause_from): Likewise.
	* c-typeck.c (handle_omp_array_sections_1): Extend allowed range
	of base-pointer expressions involving INDIRECT/MEM/ARRAY_REF and
	POINTER_PLUS_EXPR.
	(c_finish_omp_clauses): Extend allowed ranged of expressions
	involving INDIRECT/MEM/ARRAY_REF and POINTER_PLUS_EXPR.

2021-12-08  Chung-Lin Tang  <cltang@codesourcery.com>

	PR middle-end/92120
	* c-parser.c (c_parser_omp_clause_map): Set 'allow_deref' argument in
	call to c_parser_omp_variable_list to 'true'.
	* c-typeck.c (handle_omp_array_sections_1): Add strip of MEM_REF in
	array base handling.
	(c_finish_omp_clauses): Handle 'A->member' case in map clauses.

2021-11-30  Thomas Schwinge  <thomas@codesourcery.com>

	* c-typeck.c (c_finish_omp_clauses): Remove "gang reduction on an
	orphan loop" checking.

2021-11-30  Cesar Philippidis  <cesar@codesourcery.com>
	    Thomas Schwinge  <thomas@codesourcery.com>

	* c-typeck.c (c_finish_omp_clauses): Emit an error on orphan
	OpenACC gang reductions.

2021-11-30  Richard Biener  <rguenther@suse.de>

	* gimple-parser.c (c_parser_gimple_postfix_expression):
	avoid unreachable code after break.

2021-11-29  Eric Gallager  <egallager@gcc.gnu.org>

	PR other/103021
	* Make-lang.in: Use ETAGS variable in TAGS target.

2021-11-29  Richard Biener  <rguenther@suse.de>

	* c-typeck.c (c_tree_equal): Remove unreachable return.
	* c-parser.c (get_matching_symbol): Likewise.

2021-11-23  Jakub Jelinek  <jakub@redhat.com>

	* c-typeck.c (c_clone_omp_udr): Don't initialize
	id.transform_lang_insert_block.

2021-11-19  Martin Sebor  <msebor@redhat.com>

	PR c++/33925
	PR c/102867
	* c-typeck.c (maybe_warn_for_null_address): Suppress warnings for
	code resulting from macro expansion.

2021-11-19  Martin Liska  <mliska@suse.cz>

	Revert:
	2021-11-19  Martin Liska  <mliska@suse.cz>

	* c-parser.c (add_debug_begin_stmt): Use option directly.

2021-11-18  Matthias Kretz  <m.kretz@gsi.de>

	* c-decl.c (names_builtin_p): Handle RID_BUILTIN_ASSOC_BARRIER.
	* c-parser.c (c_parser_postfix_expression): Likewise.

2021-11-18  Martin Liska  <mliska@suse.cz>

	* c-parser.c (add_debug_begin_stmt): Use option directly.

2021-11-17  Martin Sebor  <msebor@redhat.com>

	PR c/101702
	* c-decl.c (get_parm_array_spec): Strip casts earlier and fold array
	bounds before deciding if they're constant.

2021-11-15  Jakub Jelinek  <jakub@redhat.com>

	* c-parser.c (OMP_TARGET_CLAUSE_MASK): Add
	PRAGMA_OMP_CLAUSE_THREAD_LIMIT.

2021-11-11  Jakub Jelinek  <jakub@redhat.com>

	* c-parser.c (c_parser_omp_clause_num_teams): Parse optional
	lower-bound and store it into OMP_CLAUSE_NUM_TEAMS_LOWER_EXPR.
	Use OMP_CLAUSE_NUM_TEAMS_UPPER_EXPR instead of
	OMP_CLAUSE_NUM_TEAMS_EXPR.
	(c_parser_omp_target): For OMP_CLAUSE_NUM_TEAMS evaluate before
	combined target teams even lower-bound expression.

2021-11-11  Richard Biener  <rguenther@suse.de>

	* gimple-parser.c: Shuffle bitmap.h include.

2021-11-03  Joseph Myers  <joseph@codesourcery.com>

	PR c/103031
	* c-convert.c (c_convert): New function, based on convert.
	(convert): Make into wrapper of c_convert.
	(convert_init): New function.
	* c-typeck.c (enum impl_conv): Add ic_init_const.
	(convert_for_assignment): Handle ic_init_const like ic_init.  Add
	new argument to convert_and_check call.
	(digest_init): Pass ic_init_const to convert_for_assignment for
	initializers required to be constant.

2021-11-02  Richard Sandiford  <richard.sandiford@arm.com>

	* c-tree.h (c_simulate_record_decl): Declare.
	* c-objc-common.h (LANG_HOOKS_SIMULATE_RECORD_DECL): Override.
	* c-decl.c (c_simulate_record_decl): New function.

2021-10-22  Eric Gallager  <egallager@gcc.gnu.org>

	PR other/102663
	* Make-lang.in: Add dummy c.install-dvi target.

2021-10-15  Richard Biener  <rguenther@suse.de>

	PR c/102763
	* gimple-parser.c
	(c_parser_gimple_postfix_expression_after_primary): Check
	for a pointer do be dereferenced by ->.

2021-10-14  Kwok Cheung Yeung  <kcy@codesourcery.com>

	* c-parser.c (c_finish_omp_declare_variant): Change call from
	c_omp_check_context_selector to omp_check_context_selector. Change
	call from c_omp_mark_declare_variant to omp_mark_declare_variant.

2021-10-09  Jakub Jelinek  <jakub@redhat.com>

	* c-parser.c (c_parser_omp_structured_block_sequence): New function.
	(c_parser_omp_scan_loop_body): Use it.
	(c_parser_omp_sections_scope): Likewise.

2021-10-07  Richard Biener  <rguenther@suse.de>

	* c-typeck.c (lvalue_p): Also allow MEM_REF and TARGET_MEM_REF.

2021-10-05  Richard Biener  <rguenther@suse.de>

	PR c/102605
	* gimple-parser.c (c_parser_gimple_postfix_expression):
	Accept more address _Literals.

2021-10-04  Marek Polacek  <polacek@redhat.com>

	PR c++/97573
	* c-typeck.c (parser_build_binary_op): Call do_warn_array_compare.

2021-10-01  Martin Sebor  <msebor@redhat.com>

	PR c/102103
	* c-typeck.c (maybe_warn_for_null_address): New function.
	(build_binary_op): Call it.

2021-10-01  Jakub Jelinek  <jakub@redhat.com>
	    Richard Biener  <rguenther@suse.de>

	PR sanitizer/102515
	* c-typeck.c (build_binary_op): Call ubsan_instrument_division
	for division even for SANITIZE_SI_OVERFLOW.

2021-10-01  Jakub Jelinek  <jakub@redhat.com>

	* c-parser.c (c_parser_omp_clause_order): Set
	OMP_CLAUSE_ORDER_REPRODUCIBLE for explicit reproducible: modifier.

2021-09-28  Andrew Pinski  <apinski@marvell.com>

	PR c/32122
	* c-parser.c (c_parser_statement_after_labels): Pass
	the c_expr instead of the tree to c_finish_goto_ptr.
	* c-typeck.c (c_finish_goto_ptr): Change the second
	argument type to c_expr.
	* c-tree.h (c_finish_goto_ptr): Likewise.
	Error out if the expression was not of a pointer type.

2021-09-22  Jakub Jelinek  <jakub@redhat.com>

	* c-parser.c (c_parser_omp_clause_allocate): Parse allocate clause
	modifiers.

2021-09-18  Jakub Jelinek  <jakub@redhat.com>

	* c-parser.c (c_parser_omp_clause_order): Parse unconstrained
	and reproducible modifiers.
	(OMP_DISTRIBUTE_CLAUSE_MASK): Add order clause.

2021-09-18  Jakub Jelinek  <jakub@redhat.com>

	* c-parser.c (c_parser_omp_clause_default): Handle private and
	firstprivate arguments, adjust diagnostics on unknown argument.

2021-09-17  Jakub Jelinek  <jakub@redhat.com>

	* c-parser.c (c_parser_omp_atomic): Reject atomic swap if capture
	is true.

2021-09-10  Jakub Jelinek  <jakub@redhat.com>

	* c-parser.c (c_parser_conditional_expression): If omp_atomic_lhs and
	cond.value is >, < or == with omp_atomic_lhs as one of the operands,
	don't call build_conditional_expr, instead build a COND_EXPR directly.
	(c_parser_binary_expression): Avoid calling parser_build_binary_op
	if omp_atomic_lhs even in more cases for >, < or ==.
	(c_parser_omp_atomic): Update function comment for OpenMP 5.1 atomics,
	parse OpenMP 5.1 atomics and fail, compare and weak clauses, allow
	acq_rel on atomic read/write and acq_rel/acquire clauses on update.
	* c-typeck.c (build_binary_op): For flag_openmp only handle
	MIN_EXPR/MAX_EXPR.

2021-09-07  Marcel Vollweiler  <marcel@codesourcery.com>

	* c-parser.c (c_parser_omp_flush): Parse 'seq_cst' clause on 'flush'
	directive.

2021-09-01  Iain Sandoe  <iain@sandoe.co.uk>

	* c-decl.c (enum deprecated_states): Add unavailable state.
	(merge_decls): Copy unavailability.
	(quals_from_declspecs): Handle unavailable case.
	(start_decl): Amend the logic handling suppression of nested
	deprecation states to include unavailability.
	(smallest_type_quals_location): Amend comment.
	(grokdeclarator): Handle the unavailable deprecation state.
	(declspecs_add_type): Set TREE_UNAVAILABLE from the decl specs.
	* c-tree.h (struct c_declspecs): Add unavailable_p.
	* c-typeck.c (build_component_ref): Handle unavailability.
	(build_external_ref): Likewise.

2021-09-01  Roger Sayle  <roger@nextmovesoftware.com>
	    Joseph Myers  <joseph@codesourcery.com>

	PR c/79412
	* c-decl.c (duplicate_decls): On significant mismatches, mark the
	types of both (non-function) decls as error_mark_node, so that the
	middle-end can see the code is malformed.
	(free_attr_access_data): Don't process if the type has been set to
	error_mark_node.

2021-08-31  Marcel Vollweiler  <marcel@codesourcery.com>

	* c-parser.c (c_parser_omp_clause_device): Parse device-modifiers 'device_num'
	and 'ancestor' in 'target device' clauses.

2021-08-23  Jakub Jelinek  <jakub@redhat.com>

	* c-parser.c (c_parser_omp_clause_num_tasks,
	c_parser_omp_clause_grainsize): Parse the optional strict: modifier.

2021-08-22  Martin Uecker  <muecker@gwdg.de>

	PR c/98397
	* c-typeck.c (comp_target_types): Change pedwarn to pedwarn_c11
	for pointers to arrays with qualifiers.
	(build_conditional_expr): For C23 don't lose qualifiers for pointers
	to arrays when the other pointer is a void pointer. Update warnings.
	(convert_for_assignment): Update warnings for C2X when converting from
	void* with qualifiers to a pointer to array with the same qualifiers.

2021-08-20  Jakub Jelinek  <jakub@redhat.com>

	* c-parser.c (c_parser_omp_error): New function.
	(c_parser_pragma): Handle PRAGMA_OMP_ERROR.

2021-08-20  Jakub Jelinek  <jakub@redhat.com>

	* c-parser.c (c_parser_omp_clause_depend_sink): Reject spurious
	comma at the end of list.
	(c_parser_omp_requires): Likewise.

2021-08-19  Jakub Jelinek  <jakub@redhat.com>

	* c-parser.c (c_parser_omp_requires): Don't call
	c_parser_peek_2nd_token and optionally consume token if current
	token is CPP_EOF, CPP_PRAGMA_EOL or CPP_CLOSE_PAREN.

2021-08-18  Jakub Jelinek  <jakub@redhat.com>

	* c-parser.c (c_parser_omp_nothing): New function.
	(c_parser_pragma): Handle PRAGMA_OMP_NOTHING.

2021-08-18  Jakub Jelinek  <jakub@redhat.com>

	* c-parser.c (c_parser_statement_after_labels): Add restart label
	near the start of the function.  If c_parser_pragma returns false,
	goto restart.
	(c_parser_pragma): For PRAGMA_OMP_CANCELLATION_POINT return what
	c_parser_omp_cancellation_point returned.  For PRAGMA_OMP_DECLARE
	return what c_parser_omp_declare returned.  Return true instead of
	false after emitting errors that the directive is not allowed in
	pragma_stmt context.
	(c_parser_omp_ordered): Return true instead of
	false after emitting errors that the directive is not allowed in
	pragma_stmt context.
	(c_parser_omp_target_update): Likewise.
	(c_parser_omp_target_enter_data, c_parser_omp_target_exit_data):
	Change return type from tree to bool, return false if the
	directive should be ignored in pragma_stmt contexts.
	(c_parser_omp_target): Adjust callers of c_parser_omp_target_*_data,
	return their result directly.
	(c_parser_omp_cancellation_point): Change return type from void to
	bool, return false if the directive should be ignored in pragma_stmt
	contexts.
	(c_parser_omp_declare): Likewise.

2021-08-17  Jakub Jelinek  <jakub@redhat.com>

	* c-parser.c (OMP_SCOPE_CLAUSE_MASK): Define.
	(c_parser_omp_scope): New function.
	(c_parser_omp_construct): Handle PRAGMA_OMP_SCOPE.

2021-08-12  Jakub Jelinek  <jakub@redhat.com>

	* c-parser.c (c_parser_omp_clause_name): Parse filter clause name.
	(c_parser_omp_clause_filter): New function.
	(c_parser_omp_all_clauses): Handle PRAGMA_OMP_CLAUSE_FILTER.
	(OMP_MASKED_CLAUSE_MASK): Define.
	(c_parser_omp_masked): New function.
	(c_parser_omp_parallel): Handle parallel masked.
	(c_parser_omp_construct): Handle PRAGMA_OMP_MASKED.
	* c-typeck.c (c_finish_omp_clauses): Handle OMP_CLAUSE_FILTER.

2021-08-12  Martin Uecker  <muecker@gwdg.de>

	PR c/101838
	PR c/29970
	* c-typeck.c (c_expr_sizeof_type): Evaluate
	size expressions for structs of variable size.

2021-08-12  Tobias Burnus  <tobias@codesourcery.com>

	* c-parser.c (c_parser_omp_clause_proc_bind): Accept
	'primary' as alias for 'master'.

2021-08-10  Martin Uecker  <muecker@gwdg.de>

	PR c/29970
	* c-typeck.c (c_expr_sizeof_expr): Evaluate
	size expressions for structs of variable size.

2021-08-06  Tamar Christina  <tamar.christina@arm.com>

	* c-decl.c (c_simulate_enum_decl): Pass vec<> by pointer.
	* c-tree.h (c_simulate_enum_decl): Likewise.

2021-08-06  Martin Sebor  <msebor@redhat.com>

	* c-parser.c (c_parser_declaration_or_fndef): Adjust by-value function
	vec arguments to by-reference.
	(c_finish_omp_declare_simd): Same.
	(c_parser_compound_statement_nostart): Same.
	(c_parser_for_statement): Same.
	(c_parser_objc_methodprotolist): Same.
	(c_parser_oacc_routine): Same.
	(c_parser_omp_for_loop): Same.
	(c_parser_omp_declare_simd): Same.

2021-07-21  Thomas Schwinge  <thomas@codesourcery.com>
	    Joseph Myers  <joseph@codesourcery.com>
	    Cesar Philippidis  <cesar@codesourcery.com>

	* c-parser.c (c_parser_omp_clause_name): Handle 'nohost'.
	(c_parser_oacc_all_clauses): Handle 'PRAGMA_OACC_CLAUSE_NOHOST'.
	(OACC_ROUTINE_CLAUSE_MASK): Add 'PRAGMA_OACC_CLAUSE_NOHOST'.
	* c-typeck.c (c_finish_omp_clauses): Handle 'OMP_CLAUSE_NOHOST'.

2021-07-20  Martin Sebor  <msebor@redhat.com>

	* c-tree.h (c_build_function_call_vec): Adjust by-value argument to
	by-const-reference.
	* c-typeck.c (c_build_function_call_vec): Same.

2021-07-15  Martin Sebor  <msebor@redhat.com>

	PR c/101289
	PR c/97548
	* c-decl.c (get_parm_array_spec): Strip nops.

2021-07-06  Martin Sebor  <msebor@redhat.com>

	* c-objc-common.c (c_tree_printer): Remove support for %G and %K.

2021-07-02  Jakub Jelinek  <jakub@redhat.com>

	PR c/101297
	* c-parser.c (c_parser_omp_atomic): Consume comma only if it
	appears before a CPP_NAME.

2021-06-25  Martin Sebor  <msebor@redhat.com>

	* c-decl.c (pop_scope): Replace direct uses of TREE_NO_WARNING with
	warning_suppressed_p, suppress_warning, and copy_no_warning.
	(diagnose_mismatched_decls): Same.
	(duplicate_decls): Same.
	(grokdeclarator): Same.
	(finish_function): Same.
	(c_write_global_declarations_1): Same.
	* c-fold.c (c_fully_fold_internal): Same.
	* c-parser.c (c_parser_expr_no_commas): Same.
	(c_parser_postfix_expression): Same.
	* c-typeck.c (array_to_pointer_conversion): Same.
	(function_to_pointer_conversion): Same.
	(default_function_array_conversion): Same.
	(convert_lvalue_to_rvalue): Same.
	(default_conversion): Same.
	(build_indirect_ref): Same.
	(build_function_call_vec): Same.
	(build_atomic_assign): Same.
	(build_unary_op): Same.
	(c_finish_return): Same.
	(emit_side_effect_warnings): Same.
	(c_finish_stmt_expr): Same.
	(c_omp_clause_copy_ctor): Same.

2021-06-24  Jakub Jelinek  <jakub@redhat.com>

	PR c/101176
	* c-parser.c (c_parser_has_attribute_expression): Set source range for
	the result.

2021-06-24  Jakub Jelinek  <jakub@redhat.com>

	PR c/101171
	* c-typeck.c (build_c_cast): Don't call note_integer_operands on
	error_mark_node.

2021-06-24  Jakub Jelinek  <jakub@redhat.com>

	* c-parser.c (omp_split_clauses): Pass C_ORT_OMP_TARGET instead of
	C_ORT_OMP for clauses on target construct.
	(OMP_TARGET_CLAUSE_MASK): Add in_reduction clause.
	(c_parser_omp_target): For non-combined target add
	map (always, tofrom:) clauses for OMP_CLAUSE_IN_REDUCTION.  Pass
	C_ORT_OMP_TARGET to c_finish_omp_clauses.
	* c-typeck.c (handle_omp_array_sections): Adjust ort handling
	for addition of C_ORT_OMP_TARGET and simplify, mapping clauses are
	never present on C_ORT_*DECLARE_SIMD.
	(c_finish_omp_clauses): Likewise.  Handle OMP_CLAUSE_IN_REDUCTION
	on C_ORT_OMP_TARGET, set OMP_CLAUSE_MAP_IN_REDUCTION on
	corresponding map clauses.

2021-06-21  Jakub Jelinek  <jakub@redhat.com>

	PR inline-asm/100785
	* c-typeck.c (c_mark_addressable): Diagnose trying to make
	bit-fields addressable.

2021-06-15  Robin Dapp  <rdapp@linux.ibm.com>

	* c-decl.c (merge_decls): Copy DECL_USER_ALIGN if DECL_ALIGN is
	similar.

2021-06-14  Tobias Burnus  <tobias@codesourcery.com>

	PR c/100913
	* c-parser.c (c_parser_omp_clause_affinity): No need to set iterator
	var in the error case.

2021-06-07  Eric Botcazou  <ebotcazou@adacore.com>

	PR c/100920
	* c-typeck.c (convert_for_assignment): Test fndecl_built_in_p to
	spot built-in functions.

2021-06-06  Jakub Jelinek  <jakub@redhat.com>

	PR c/100902
	* c-parser.c (c_parser_omp_target): Call c_omp_adjust_map_clauses
	even when target is combined with other constructs.

2021-06-06  Eric Botcazou  <ebotcazou@adacore.com>

	PR c/100920
	* c-decl.c (finish_struct): Fix thinko in previous change.
	* c-typeck.c (convert_for_assignment): Do not warn on pointer
	assignment and initialization for storage order purposes if the
	RHS is a call to a DECL_IS_MALLOC function.

2021-06-04  Martin Sebor  <msebor@redhat.com>

	PR c/100783
	* c-objc-common.c (print_type): Handle erroneous types.

2021-06-03  Jakub Jelinek  <jakub@redhat.com>

	PR c++/100859
	* c-typeck.c (c_finish_omp_clauses): Move OMP_CLAUSE_AFFINITY
	after depend only cases.

2021-05-31  Richard Biener  <rguenther@suse.de>

	PR c++/88601
	* c-decl.c (names_builtin_p): Handle RID_BUILTIN_SHUFFLEVECTOR.
	* c-parser.c (c_parser_postfix_expression): Likewise.

2021-05-28  Richard Biener   <rguenther@suse.de>

	PR c/100803
	* gimple-parser.c (c_parser_gimple_paren_condition): Diagnose
	invalid if conditions.

2021-05-28  Jakub Jelinek  <jakub@redhat.com>

	PR middle-end/99928
	* c-typeck.c (handle_omp_array_sections): Copy OMP_CLAUSE_MAP_IMPLICIT.
	(c_finish_omp_clauses): Move not just OMP_CLAUSE_FIRSTPRIVATE_IMPLICIT
	marked clauses last, but also OMP_CLAUSE_MAP_IMPLICIT.  Add
	map_firstprivate_head bitmap, set it for GOMP_MAP_FIRSTPRIVATE_POINTER
	maps and silently remove OMP_CLAUSE_FIRSTPRIVATE_IMPLICIT if it is
	present too.  For OMP_CLAUSE_MAP_IMPLICIT silently remove the clause
	if present in map_head, map_field_head or map_firstprivate_head
	bitmaps.

2021-05-28  Tobias Burnus  <tobias@codesourcery.com>

	* c-parser.c (c_parser_omp_clause_affinity): New.
	(c_parser_omp_clause_name, c_parser_omp_variable_list,
	c_parser_omp_all_clauses, OMP_TASK_CLAUSE_MASK): Handle affinity clause.
	* c-typeck.c (handle_omp_array_sections_1, handle_omp_array_sections,
	c_finish_omp_clauses): Likewise.

2021-05-26  Eric Botcazou  <ebotcazou@adacore.com>

	PR c/100653
	* c-decl.c (finish_struct): Warn for a union containing an aggregate
	field with a differing scalar storage order.

2021-05-21  Jakub Jelinek  <jakub@redhat.com>

	PR middle-end/99928
	* c-typeck.c (c_finish_omp_clauses): Move firstprivate clauses with
	OMP_CLAUSE_FIRSTPRIVATE_IMPLICIT to the end of the chain.  Don't error
	if a decl is mentioned both in map clause and in such firstprivate
	clause unless OMP_CLAUSE_FIRSTPRIVATE_IMPLICIT_TARGET is also set.

2021-05-19  Jakub Jelinek  <jakub@redhat.com>

	PR middle-end/99928
	* c-parser.c (c_parser_omp_master): Set OMP_MASTER_COMBINED on
	master when combined with taskloop.
	(c_parser_omp_parallel): Don't set OMP_PARALLEL_COMBINED on
	parallel master when not combined with taskloop.

2021-05-18  Richard Biener  <rguenther@suse.de>

	PR c/100522
	* gimple-parser.c (c_parser_gimple_postfix_expression_after_primary):
	Diagnose calls to non-functions.
	(c_parser_gimple_statement): Diagnose unexpected assignment RHS.

2021-05-17  Richard Biener  <rguenther@suse.de>

	PR c/100625
	* gimple-parser.c (c_parser_gimple_label): Avoid building
	a GIMPLE label with NULL label decl.

2021-05-13  Martin Sebor  <msebor@redhat.com>

	PR c/100550
	* c-decl.c (get_parm_array_spec): Avoid erroneous VLA bounds.

2021-05-12  Marcel Vollweiler  <marcel@codesourcery.com>

	* c-parser.c (c_parser_omp_clause_map): Support map-type-modifier
	'close'.

2021-05-10  Martin Liska  <mliska@suse.cz>

	* c-aux-info.c (affix_data_type): Use startswith
	function instead of strncmp.
	* c-typeck.c (build_function_call_vec): Likewise.
	* gimple-parser.c (c_parser_gimple_parse_bb_spec): Likewise.

2021-05-07  Eric Botcazou  <ebotcazou@adacore.com>

	* c-typeck.c (build_unary_op) <ADDR_EXPR>: Do not issue an error
	on the address of a pointer field in a record with reverse SSO.

2021-05-04  Tobias Burnus  <tobias@codesourcery.com>

	* c-typeck.c (c_finish_omp_clauses): Accept float + complex
	for || and && reductions.

2021-04-29  Joseph Myers  <joseph@codesourcery.com>

	* c-typeck.c (function_types_compatible_p): For C2X, treat
	unprototyped function as compatible with non-variadic prototyped
	function even if some argument types are changed by the default
	argument promotions.

2021-04-15  Martin Sebor  <msebor@redhat.com>

	PR c/99420
	PR c/99972
	* c-decl.c (pushdecl): Always propagate type attribute.

2021-04-15  Richard Sandiford  <richard.sandiford@arm.com>

	PR c/98852
	* c-typeck.c (c_common_type): Do not drop attributes that
	affect type identity.

2021-04-10  Jakub Jelinek  <jakub@redhat.com>

	PR c/99990
	* c-decl.c (finish_decl): Don't overwrite TREE_TYPE of
	error_mark_node.

2021-03-25  Jakub Jelinek  <jakub@redhat.com>

	PR c++/99565
	* c-typeck.c (build_conditional_expr): Pass OEP_ADDRESS_OF_SAME_FIELD
	to operand_equal_p.

2021-03-19  Jakub Jelinek  <jakub@redhat.com>

	PR c/99588
	* c-typeck.c (mark_exp_read): Recognize what build_atomic_assign
	with modifycode NOP_EXPR produces and mark the _Atomic var as read
	if found.
	(build_atomic_assign): For modifycode of NOP_EXPR, use COMPOUND_EXPRs
	rather than STATEMENT_LIST.  Otherwise call mark_exp_read on lhs.
	Set TREE_SIDE_EFFECTS on the TARGET_EXPR.

2021-03-15  Tobias Burnus  <tobias@codesourcery.com>

	PR c++/99509
	* c-decl.c (finish_decl): For 'omp declare target implicit' vars,
	ensure that the varpool node is marked as offloadable.

2021-03-05  Tobias Burnus  <tobias@codesourcery.com>

	PR c/99137
	* c-parser.c (c_parser_oacc_clause_async): Reject comma expressions.

2021-02-24  Martin Sebor  <msebor@redhat.com>

	PR middle-end/97172
	* c-decl.c (free_attr_access_data): Clear attribute arg spec.

2021-02-18  Jakub Jelinek  <jakub@redhat.com>

	PR c/99136
	* c-typeck.c (c_finish_return): Don't wrap retval into
	EXCESS_PRECISION_EXPR in functions that return void.

2021-02-11  Marek Polacek  <polacek@redhat.com>

	* c-parser.c (c_parser_if_statement): Use vec_free.

2021-02-04  Martin Sebor  <msebor@redhat.com>

	PR c/97882
	* c-decl.c (locate_old_decl): Add type to diagnostic output.
	(diagnose_mismatched_decls): Same.
	(start_function): Introduce temporaries for better readability.
	* c-typeck.c (comptypes_internal): Only consider complete enum
	types in comparisons with integers.

2021-02-01  Martin Sebor  <msebor@redhat.com>

	PR middle-end/97172
	* c-decl.c (free_attr_access_data): New function.
	(c_parse_final_cleanups): Call free_attr_access_data.

2021-01-16  Kwok Cheung Yeung  <kcy@codesourcery.com>

	* c-parser.c (c_parser_omp_clause_detach): New.
	(c_parser_omp_all_clauses): Handle PRAGMA_OMP_CLAUSE_DETACH clause.
	(OMP_TASK_CLAUSE_MASK): Add mask for PRAGMA_OMP_CLAUSE_DETACH.
	* c-typeck.c (c_finish_omp_clauses): Handle PRAGMA_OMP_CLAUSE_DETACH
	clause.  Prevent use of detach with mergeable and overriding the
	data sharing mode of the event handle.

2021-01-15  Jakub Jelinek  <jakub@redhat.com>

	* c-typeck.c (c_finish_omp_clauses): For reduction build array with
	unqualified element type and then call c_build_qualified_type on the
	ARRAY_TYPE.

2021-01-07  Richard Biener  <rguenther@suse.de>

	* gimple-parser.c (c_parser_gimple_compound_statement): Only
	reallocate loop array if it is too small.

2020-12-16  Martin Uecker  <muecker@gwdg.de>

	PR c/98047
	* c-typeck.c (build_modify_expr): Drop qualifiers.

2020-12-16  Martin Uecker  <muecker@gwdg.de>

	PR c/98260
	* c-parser.c (c_parser_expression): Look into
	nop expression when marking expressions as read.

2020-12-14  Martin Liska  <mliska@suse.cz>

	PR sanitizer/98204
	* c-typeck.c (pointer_diff): Do not emit a top-level
	sanitization.
	(build_binary_op): Likewise.

2020-12-09  Tobias Burnus  <tobias@codesourcery.com>

	* c-parser.c (c_parser_omp_allocate): New.
	(c_parser_omp_construct): Call it.

2020-12-09  Richard Biener  <rguenther@suse.de>

	PR c/98200
	* gimple-parser.c (c_parser_gimple_postfix_expression): Return
	early on error.

2020-12-07  Martin Uecker  <muecker@gwdg.de>

	PR c/97981
	* c-typeck.c (convert_lvalue_to_rvalue): Move the code
	that drops qualifiers to the end of the function.

2020-11-26  Martin Uecker  <muecker@gwdg.de>

	PR c/65455
	PR c/92935
	* c-parser.c (c_parser_declaration_or_fndef): Remove
	redundant code to drop qualifiers of _Atomic types for __auto_type.
	(c_parser_typeof_specifier): Do not drop qualifiers of _Atomic
	types for __typeof__.

2020-11-24  Jakub Jelinek  <jakub@redhat.com>

	PR c/97958
	* c-parser.c (c_parser_binary_expression): For omp atomic binary
	expressions, use make_node instead of build2 to avoid checking build2
	performs.

2020-11-23  Joseph Myers  <joseph@codesourcery.com>

	PR c/95630
	* c-typeck.c (build_binary_op): Use pedwarn_c99 with OPT_Wpedantic
	for comparisons of complete and incomplete pointers.

2020-11-21  Aaron Sawdey  <acsawdey@linux.ibm.com>

	* c-aux-info.c (gen_type): Support opaque types.

2020-11-20  Martin Sebor  <msebor@redhat.com>

	PR middle-end/97879
	* c-decl.c (start_function): Set ATTR_FLAG_INTERNAL in flags.

2020-11-20  Jakub Jelinek  <jakub@redhat.com>

	PR other/97911
	* Make-lang.in (c.serial): Change from goal to a variable.
	(.PHONY): Drop c.serial.

2020-11-20  Martin Uecker  <muecker@gwdg.de>

	* c-typeck.c (convert_lvalue_to_rvalue): Drop qualifiers.

2020-11-19  Jakub Jelinek  <jakub@redhat.com>

	PR c/97860
	* c-decl.c (get_parm_array_spec): Bail out of nelts is
	error_operand_p.

2020-11-18  Jakub Jelinek  <jakub@redhat.com>

	* Make-lang.in (c.serial): New goal.
	(.PHONY): Add c.serial c.prev.
	(cc1$(exeext)): Call LINK_PROGRESS.

2020-11-13  Vladimir N. Makarov  <vmakarov@redhat.com>

	* c-parser.c (c_parser_asm_statement): Parse outputs for asm
	goto too.
	* c-typeck.c (build_asm_expr): Remove an assert checking output
	absence for asm goto.

2020-11-13  Jakub Jelinek  <jakub@redhat.com>

	* c-typeck.c (c_finish_omp_clauses): Don't clear
	OMP_CLAUSE_REDUCTION_INSCAN unless reduction_seen == -2.

2020-11-13  Iain Sandoe  <iain@sandoe.co.uk>

	PR objc/77404
	* c-parser.c (c_parser_objc_class_definition): Pass the
	location of the class name to the interface declaration.

2020-11-10  Strager Neds  <strager.nds@gmail.com>

	* c-decl.c (merge_decls): Use new overload of
	set_decl_section_name.

2020-11-10  Chung-Lin Tang  <cltang@codesourcery.com>

	* c-parser.c (c_parser_omp_target_data): Add use of
	new c_omp_adjust_map_clauses function. Add GOMP_MAP_ATTACH_DETACH as
	handled map clause kind.
	(c_parser_omp_target_enter_data): Likewise.
	(c_parser_omp_target_exit_data): Likewise.
	(c_parser_omp_target): Likewise.
	* c-typeck.c (handle_omp_array_sections): Adjust COMPONENT_REF case to
	use GOMP_MAP_ATTACH_DETACH map kind for C_ORT_OMP region type.
	(c_finish_omp_clauses): Adjust bitmap checks to allow struct decl and
	same struct field access to co-exist on OpenMP construct.

2020-11-07  Martin Uecker  <muecker@gwdg.de>

	* c-parser.c (c_parser_label): Implement mixing of labels and code.
	(c_parser_all_labels): Likewise.

2020-11-06  Iain Sandoe  <iain@sandoe.co.uk>

	* c-parser.c (c_parser_objc_at_property_declaration):
	Improve parsing fidelity. Associate better location info
	with @property attributes.  Clean up the interface to
	objc_add_property_declaration ().

2020-11-06  Nathan Sidwell  <nathan@acm.org>

	* c-decl.c (diagnose_mismatched_decls): Rename
	DECL_IS_BUILTIN->DECL_IS_UNDECLARED_BUILTIN.
	(warn_if_shadowing, implicitly_declare, names_builtin_p)
	(collect_source_refs): Likewise.
	* c-typeck.c (inform_declaration, inform_for_arg)
	(convert_for_assignment): Likewise.

2020-11-06  Tobias Burnus  <tobias@codesourcery.com>

	* c-parser.c (c_parser_omp_atomic): Add openacc parameter and update
	OpenACC matching.
	(c_parser_omp_construct): Update call.

2020-11-04  Jakub Jelinek  <jakub@redhat.com>

	PR c++/97670
	* c-typeck.c (c_finish_omp_clauses): Look through array reductions to
	find underlying decl to clear in the aligned_head bitmap.

2020-11-04  Joseph Myers  <joseph@codesourcery.com>

	* c-decl.c (handle_nodiscard_attribute): New.
	(std_attribute_table): Add nodiscard.
	* c-parser.c (c_parser_std_attribute): Expect argument to
	nodiscard attribute to be a string.  Do not special-case ignoring
	nodiscard.
	* c-typeck.c (maybe_warn_nodiscard): New.
	(build_compound_expr, emit_side_effect_warnings): Call
	maybe_warn_nodiscard.
	(c_process_expr_stmt, c_finish_stmt_expr): Also call
	emit_side_effect_warnings if warn_unused_result.

2020-10-29  Asher Gordon  <AsDaGo@posteo.net>

	* c-typeck.c (free_all_tagged_tu_seen_up_to): Replace free
	with XDELETE.
	(finish_init): Likewise.
	(pop_init_level): Likewise.

2020-10-28  Joseph Myers  <joseph@codesourcery.com>

	* c-decl.c (store_parm_decls_newstyle): Use pedwarn_c11 not
	error_at for omitted parameter name.

2020-10-28  Jakub Jelinek  <jakub@redhat.com>

	* c-parser.c (c_parser_omp_clause_name): Handle allocate.
	(c_parser_omp_clause_allocate): New function.
	(c_parser_omp_all_clauses): Handle PRAGMA_OMP_CLAUSE_ALLOCATE.
	(OMP_FOR_CLAUSE_MASK, OMP_SECTIONS_CLAUSE_MASK,
	OMP_PARALLEL_CLAUSE_MASK, OMP_SINGLE_CLAUSE_MASK,
	OMP_TASK_CLAUSE_MASK, OMP_TASKGROUP_CLAUSE_MASK,
	OMP_DISTRIBUTE_CLAUSE_MASK, OMP_TEAMS_CLAUSE_MASK,
	OMP_TARGET_CLAUSE_MASK, OMP_TASKLOOP_CLAUSE_MASK): Add
	PRAGMA_OMP_CLAUSE_ALLOCATE.
	* c-typeck.c (c_finish_omp_clauses): Handle OMP_CLAUSE_ALLOCATE.

2020-10-27  Joseph Myers  <joseph@codesourcery.com>

	* c-parser.c (c_parser_std_attribute_specifier): Allow duplicate
	standard attributes.

2020-10-23  Marek Polacek  <polacek@redhat.com>

	PR c++/91741
	* c-parser.c (c_parser_binary_expression): Implement -Wsizeof-array-div.
	(c_parser_postfix_expression): Set PAREN_SIZEOF_EXPR.
	(c_parser_expr_list): Handle PAREN_SIZEOF_EXPR like SIZEOF_EXPR.
	* c-tree.h (char_type_p): Declare.
	* c-typeck.c (char_type_p): No longer static.

2020-10-23  Martin Sebor  <msebor@redhat.com>

	PR middle-end/97552
	* c-decl.c (get_parm_array_spec): Handle static VLA parameters.

2020-09-19  Martin Sebor  <msebor@redhat.com>

	PR c/50584
	* c-decl.c (lookup_last_decl): Define new function.
	(c_decl_attributes): Call it.
	(start_decl): Add argument and use it.
	(finish_decl): Call build_attr_access_from_parms and decl_attributes.
	(get_parm_array_spec): Define new function.
	(push_parm_decl): Call get_parm_array_spec.
	(start_function): Call warn_parm_array_mismatch.  Build attribute
	access and add it to current function.
	* c-parser.c (c_parser_declaration_or_fndef): Diagnose mismatches
	in forms of array parameters.
	* c-tree.h (start_decl): Add argument.

2020-09-19  Sandra Loosemore  <sandra@codesourcery.com>

	* c-decl.c (c_break_label, c_cont_label): Delete, and replace
	with...
	(in_statement): New.
	(start_function): Adjust for above change.
	(c_push_function_context, c_pop_function_context): Likewise.
	* c-lang.h (struct language_function): Likewise.
	* c-objc-common.h (LANG_HOOKS_BLOCK_MAY_FALLTHRU): Define.
	* c-parser.c (objc_foreach_break_label, objc_foreach_continue_label):
	New.
	(c_parser_statement_after_labels): Adjust calls to c_finish_bc_stmt.
	(c_parser_switch_statement): Adjust break/switch context handling
	and calls to renamed functions.
	(c_parser_while_statement): Adjust break/switch context handling and
	build a WHILE_STMT.
	(c_parser_do_statement): Ditto, with DO_STMT respectively.
	(c_parser_for_statement): Ditto, with FOR_STMT respectively.
	(c_parser_omp_for_loop): Adjust break/switch context handling.
	* c-tree.h (c_break_label, c_cont_label): Delete.
	(IN_SWITCH_STMT, IN_ITERATION_STMT): Define.
	(IN_OMP_BLOCK, IN_OMP_FOR, IN_OBJC_FOREACH): Define.
	(in_statement, switch_statement_break_seen_p): Declare.
	(c_start_case, c_finish_case): Renamed to...
	(c_start_switch, c_finish_switch).
	(c_finish_bc_stmt): Adjust arguments.
	* c-typeck.c (build_function_call_vec): Don't try to print
	statements with %qE format.
	(struct c_switch):  Rename switch_expr field to switch_stmt.
	Add break_stmt_seen_p field.
	(c_start_case): Rename to c_start_switch.  Build a SWITCH_STMT
	instead of a SWITCH_EXPR.  Update for changes to struct c_switch.
	(do_case): Update for changes to struct c_switch.
	(c_finish_case): Rename to c_finish_switch.  Update for changes to
	struct c_switch and change of representation from SWITCH_EXPR to
	SWITCH_STMT.
	(c_finish_loop): Delete.
	(c_finish_bc_stmt): Update to reflect changes to break/continue
	state representation.  Build a BREAK_STMT or CONTINUE_STMT instead
	of a GOTO_EXPR except for objc foreach loops.

2020-09-01  Jakub Jelinek  <jakub@redhat.com>

	PR c++/96867
	* c-typeck.c (handle_omp_array_sections_1): Test C_ARRAY_PARAMETER
	only on PARM_DECLs.

2020-08-28  Martin Sebor  <msebor@redhat.com>

	PR c/96596
	* c-decl.c (match_builtin_function_types): Avoid dealing with erroneous
	argument type.

2020-08-27  Martin Liska  <mliska@suse.cz>

	* gimple-parser.c (c_parser_gimple_compound_statement): Set exact argument of a vector
	growth function to true.

2020-08-25  Tobias Burnus  <tobias@codesourcery.com>

	PR c/96678
	* c-typeck.c (handle_omp_array_sections_1): Talk about
	array function parameter in the error message.

2020-08-18  Jakub Jelinek  <jakub@redhat.com>

	PR c/96571
	* c-parser.c (c_parser_generic_selection): Change match_found from bool
	to int, holding index of the match.  Call mark_exp_read on the selector
	expression and on expressions other than the selected one.

2020-08-01  Richard Sandiford  <richard.sandiford@arm.com>

	PR c/96377
	* c-typeck.c (process_init_element): Split test for whether to
	recurse into a record, union or array into...
	(initialize_elementwise_p): ...this new function.  Don't recurse
	into a vector type if the initialization value is also a vector.

2020-07-31  Richard Biener  <rguenther@suse.de>

	PR debug/96383
	* c-objc-common.h (LANG_HOOKS_FINALIZE_EARLY_DEBUG):
	Define to c_common_finalize_early_debug.

2020-07-22  Tobias Burnus  <tobias@codesourcery.com>

	* c-parser.c (c_parser_omp_clause_hint): Require nonnegative hint clause.
	(c_parser_omp_critical): Permit hint(0) clause without named critical.
	(c_parser_omp_construct): Don't assert if error_mark_node is returned.

2020-07-21  Sunil K Pandey  <skpgkp2@gmail.com>

	PR target/95237
	* c-decl.c (finish_decl): Call target hook
	lower_local_decl_alignment to lower local decl alignment.

2020-07-09  Julian Brown  <julian@codesourcery.com>
	    Thomas Schwinge  <thomas@codesourcery.com>

	PR middle-end/95270
	* c-typeck.c (c_finish_omp_clauses): Set OMP_CLAUSE_SIZE (bias) to zero
	for standalone attach/detach clauses.

2020-07-08  Eric Botcazou  <ebotcazou@adacore.com>

	* c-typeck.c (convert_for_assignment): If -Wscalar-storage-order is
	set, warn for conversion between pointers that point to incompatible
	scalar storage orders.

2020-07-07  Kaipeng Zhou  <zhoukaipeng3@huawei.com>

	* c-parser.c (c_parser_statement_after_labels): Pass correct
	parameters to c_parser_do_statement.

2020-06-16  Jakub Jelinek  <jakub@redhat.com>

	* c-parser.c (c_parser_expr_no_commas): Save, clear and restore
	c_in_omp_for.
	(c_parser_omp_for_loop): Set c_in_omp_for around some calls to avoid
	premature c_fully_fold.  Defer explicit c_fully_fold calls to after
	c_finish_omp_for.
	* c-tree.h (c_in_omp_for): Declare.
	* c-typeck.c (c_in_omp_for): Define.
	(build_modify_expr): Avoid c_fully_fold if c_in_omp_for.
	(digest_init): Likewise.
	(build_binary_op): Likewise.

2020-06-16  Jakub Jelinek  <jakub@redhat.com>

	* c-parser.c (c_parser_omp_clause_schedule): Reject modifier separated
	from kind by comma rather than colon.

2020-06-05  Mark Wielaard  <mark@klomp.org>

	* c-decl.c (implicit_decl_warning): When warned and olddecl is
	an undeclared builtin, then add a fixit header hint, if found.
	(implicitly_declare): Add OPT_Wbuiltin_declaration_mismatch to
	warning_at about implicit builtin declaration type mismatch.

2020-06-03  Mark Wielaard  <mark@klomp.org>

	* c-parser.c (struct c_parser): Add seen_string_literal
	bitfield.
	(c_parser_consume_token): Reset seen_string_literal.
	(c_parser_error_richloc): Add name_hint if seen_string_literal
	and next token is a CPP_NAME and we have a missing header
	suggestion for the name.
	(c_parser_string_literal): Set seen_string_literal.

2020-06-03  Mark Wielaard  <mark@klomp.org>

	* c-parser.c (c_parser_postfix_expression_after_primary): Add
	scope with matching_parens after CPP_OPEN_PAREN.

2020-06-03  Tobias Burnus  <tobias@codesourcery.com>

	* c-objc-common.h (LANG_HOOKS_OMP_PREDETERMINED_MAPPING): Redefine.

2020-05-28  Nicolas Bértolo  <nicolasbertolo@gmail.com>

	* Make-lang.in: Remove extra slash.

2020-05-19  Martin Liska  <mliska@suse.cz>

	* c-parser.c: Fix typo.

2020-05-14  Jakub Jelinek  <jakub@redhat.com>

	* c-parser.c (c_parser_omp_target): Set cfun->has_omp_target.

2020-05-07  Richard Biener  <rguenther@suse.de>

	PR middle-end/94703
	* gimple-parser.c (c_parser_parse_ssa_name): Do not set
	DECL_GIMPLE_REG_P.

2020-04-30  Jakub Jelinek  <jakub@redhat.com>

	PR c/94842
	* c-decl.c (set_labels_context_r): In addition to context-less
	LABEL_DECLs adjust also LABEL_DECLs with context equal to
	parent function if any.
	(store_parm_decls): Adjust comment.

2020-04-19  Jakub Jelinek  <jakub@redhat.com>

	PR objc/94637
	* c-parser.c (c_parser_objc_selector_arg): Handle CPP_SCOPE like
	two CPP_COLON tokens.

2020-04-17  Jakub Jelinek  <jakub@redhat.com>

	PR other/94629
	* c-parser.c (c_parser_oacc_routine): Remove redundant assignment
	to data.clauses.

2020-04-15  Jakub Jelinek  <jakub@redhat.com>

	PR c/94593
	* c-parser.c (c_parser_pragma) <case PRAGMA_OMP_REQUIRES>: Reject
	requires directive when not at file scope.

2020-04-08  Tobias Burnus  <tobias@codesourcery.com>

	PR middle-end/94120
	* c-decl.c (c_check_in_current_scope): New function.
	* c-tree.h (c_check_in_current_scope): Declare it.
	* c-parser.c (c_parser_oacc_declare): Add check that variables
	are declared in the same scope as the directive. Fix handling
	of namespace vars.

2020-04-07  Jakub Jelinek  <jakub@redhat.com>

	PR c++/94512
	* c-parser.c (c_parser_omp_parallel): Set OMP_PARALLEL_COMBINED
	if c_parser_omp_master succeeded.

2020-03-23  Jakub Jelinek  <jakub@redhat.com>

	PR gcov-profile/94029
	PR c/94239
	* c-parser.c (c_parser_declaration_or_fndef): Initialize endloc to
	the function_start_locus location.  Don't do that afterwards for the
	__GIMPLE body parsing.

2020-03-19  Jakub Jelinek  <jakub@redhat.com>

	PR gcov-profile/94029
	* c-tree.h (finish_function): Add location_t argument defaulted to
	input_location.
	* c-parser.c (c_parser_compound_statement): Add endlocp argument and
	set it to the locus of closing } if non-NULL.
	(c_parser_compound_statement_nostart): Return locus of closing }.
	(c_parser_parse_rtl_body): Likewise.
	(c_parser_declaration_or_fndef): Propagate locus of closing } to
	finish_function.
	* c-decl.c (finish_function): Add end_loc argument, use it instead of
	input_location to set function_end_locus.

2020-03-17  Jakub Jelinek  <jakub@redhat.com>

	PR c/94172
	* c-tree.h (C_TYPE_INCOMPLETE_VARS): Define to TYPE_LANG_SLOT_1
	instead of TYPE_VFIELD, and support it on {RECORD,UNION,ENUMERAL}_TYPE.
	(TYPE_ACTUAL_ARG_TYPES): Check that it is only used on FUNCTION_TYPEs.
	* c-decl.c (pushdecl): Push C_TYPE_INCOMPLETE_VARS also to
	ENUMERAL_TYPEs.
	(finish_incomplete_vars): New function, moved from finish_struct.  Use
	relayout_decl instead of layout_decl.
	(finish_struct): Remove obsolete comment about C_TYPE_INCOMPLETE_VARS
	being TYPE_VFIELD.  Use finish_incomplete_vars.
	(finish_enum): Clear C_TYPE_INCOMPLETE_VARS.  Call
	finish_incomplete_vars.
	* c-typeck.c (c_build_qualified_type): Clear C_TYPE_INCOMPLETE_VARS
	also on ENUMERAL_TYPEs.

2020-03-16  Jakub Jelinek  <jakub@redhat.com>

	PR c/94179
	* c-fold.c (c_fully_fold_internal): Handle MEM_REF.

2020-03-13  Martin Sebor  <msebor@redhat.com>

	PR c/94040
	* c-decl.c (builtin_structptr_type_count): New constant.
	(match_builtin_function_types): Reject decls that are incompatible
	in types pointed to by pointers.
	(diagnose_mismatched_decls): Adjust comments.

2020-03-05  Joseph Myers  <joseph@codesourcery.com>

	PR c/93577
	* c-typeck.c (pop_init_level): Do not diagnose initializers as
	empty when initialized type is error_mark_node.
	(set_designator, process_init_element): Ignore initializers for
	elements of a variable-size type or of error_mark_node.

2020-03-01  Martin Sebor  <msebor@redhat.com>

	PR middle-end/93926
	* c-decl.c (types_close_enough_to_match): New function.
	(match_builtin_function_types):
	(diagnose_mismatched_decls): Add missing inform call to a warning.

2020-03-01  Martin Sebor  <msebor@redhat.com>

	PR c/93812
	* c-typeck.c (build_functype_attribute_variant): New function.
	(composite_type): Call it.

2020-02-25  Jakub Jelinek  <jakub@redhat.com>

	PR other/93912
	* gimple-parser.c (c_parser_gimple_parse_bb_spec_edge_probability):
	Rename last argument from probablity to probability.

2020-02-13  Jakub Jelinek  <jakub@redhat.com>

	PR c/93576
	* c-decl.c (grokdeclarator): If this_size_varies, only push size into
	*expr if it has side effects.

2020-01-30  Jeff Law  <law@redhat.com>

	PR c/88660
	* c-parser.c (c_parser_switch_statement): Make sure to request
	marking the switch expr as used.

2020-01-22  Joseph Myers  <joseph@codesourcery.com>

	PR c/93348
	* c-typeck.c (build_c_cast): Call remove_c_maybe_const_expr on
	argument with integer operands.

2020-01-16  Kerem Kat  <keremkat@gmail.com>

	PR c/92833
	* c-parser.c (c_parser_consume_token): Fix peeked token stack pop
	to support 4 available tokens.

2020-01-15  Joseph Myers  <joseph@codesourcery.com>

	PR c/93072
	* c-decl.c (pushdecl): Use TREE_PUBLIC, not DECL_EXTERNAL, to
	determine whether to set DECL_CONTEXT.

2020-01-13  Joseph Myers  <joseph@codesourcery.com>

	PR c/93241
	* c-typeck.c (build_c_cast): Check for expressions with integer
	operands that can occur in an unevaluated part of an integer
	constant expression and call note_integer_operands as needed.

2019-01-08  Richard Biener  <rguenther@suse.de>

	PR middle-end/93199
	* gimple-parser.c (c_parser_parse_gimple_body): Remove __PHI IFN
	permanently.

2020-01-01  Jakub Jelinek  <jakub@redhat.com>

	Update copyright years.

2019-12-20  Eric Botcazou  <ebotcazou@adacore.com>

	* c-decl.c (collect_source_ref_cb): Delete.
	(for_each_global_decl): Rename into...
	(collect_source_refs): ...this.  Call collect_source_ref directly.
	(c_parse_final_cleanups): Always call collect_source_ref on the main
	input filename.

2019-12-19  Julian Brown  <julian@codesourcery.com>
	    Cesar Philippidis  <cesar@codesourcery.com>

	* c-parser.c (c_parser_omp_clause_name): Add parsing of attach and
	detach clauses.
	(c_parser_omp_variable_list): Add ALLOW_DEREF optional parameter.
	Allow deref (->) in variable lists if true.
	(c_parser_omp_var_list_parens): Add ALLOW_DEREF optional parameter.
	Pass to c_parser_omp_variable_list.
	(c_parser_oacc_data_clause): Support attach and detach clauses.  Update
	call to c_parser_omp_variable_list.
	(c_parser_oacc_all_clauses): Support attach and detach clauses.
	(OACC_DATA_CLAUSE_MASK, OACC_ENTER_DATA_CLAUSE_MASK,
	OACC_KERNELS_CLAUSE_MASK, OACC_PARALLEL_CLAUSE_MASK,
	OACC_SERIAL_CLAUSE_MASK): Add PRAGMA_OACC_CLAUSE_ATTACH.
	(OACC_EXIT_DATA_CLAUSE_MASK): Add PRAGMA_OACC_CLAUSE_DETACH.
	* c-typeck.c (handle_omp_array_sections_1): Reject subarrays for attach
	and detach.  Support deref.
	(handle_omp_array_sections): Use GOMP_MAP_ATTACH_DETACH instead of
	GOMP_MAP_ALWAYS_POINTER for OpenACC.
	(c_oacc_check_attachments): New function.
	(c_finish_omp_clauses): Check attach/detach arguments for being
	pointers using above.  Support deref.

2019-12-19  Julian Brown  <julian@codesourcery.com>
	    Maciej W. Rozycki  <macro@codesourcery.com>
	    Tobias Burnus  <tobias@codesourcery.com>
	    Thomas Schwinge  <thomas@codesourcery.com>

	* c-parser.c (c_parser_omp_clause_name): Support no_create.
	(c_parser_oacc_data_clause): Likewise.
	(c_parser_oacc_all_clauses): Likewise.
	(OACC_DATA_CLAUSE_MASK, OACC_KERNELS_CLAUSE_MASK)
	(OACC_PARALLEL_CLAUSE_MASK, OACC_SERIAL_CLAUSE_MASK): Add
	PRAGMA_OACC_CLAUSE_NO_CREATE.
	* c-typeck.c (handle_omp_array_sections): Support
	GOMP_MAP_NO_ALLOC.

2019-12-09  David Malcolm  <dmalcolm@redhat.com>

	* c-objc-common.c (range_label_for_type_mismatch::get_text):
	Replace label_text ctor calls.

2019-12-04  Joseph Myers  <joseph@codesourcery.com>

	PR c/36941
	PR c/88827
	* c-typeck.c (convert_lvalue_to_rvalue): Call
	require_complete_type for arguments not of void types.
	(build_indirect_ref): Do not diagnose dereferencing pointers to
	incomplete types.
	* c-tree.h (C_TYPE_ERROR_REPORTED): Remove.

2019-12-03  Joseph Myers  <joseph@codesourcery.com>

	PR c/88704
	* c-decl.c (store_parm_decls_oldstyle): Diagnose use of [*] in
	old-style parameter definitions.

2019-12-01  Sandra Loosemore  <sandra@codesourcery.com>

	PR target/92499

	* c-decl.c (flexible_array_type_p): Move to common code.

2019-11-30  Richard Sandiford  <richard.sandiford@arm.com>

	* c-decl.c (start_decl): Allow initialization of variables whose
	size is a POLY_INT_CST.
	(finish_decl): Use verify_type_context to check whether the target
	allows variables with a particular type to have static or thread-local
	storage duration.  Don't raise a second error if such variables do
	not have a constant size.
	(grokdeclarator): Use verify_type_context to check whether the
	target allows fields or array elements to have a particular type.
	* c-typeck.c (pointer_diff): Use verify_type_context to test whether
	the target allows pointer difference for the types involved.
	(build_unary_op): Likewise for pointer increment and decrement.

2019-11-29  Joseph Myers  <joseph@codesourcery.com>

	* c-parser.c (struct c_parser): Add members raw_tokens and
	raw_tokens_used.
	(c_lex_one_token): Add argument raw.  Handle lexing raw tokens and
	using previously-lexed raw tokens.
	(c_parser_peek_nth_token_raw)
	(c_parser_check_balanced_raw_token_sequence): New functions.
	(c_parser_nth_token_starts_std_attributes): Use
	c_parser_check_balanced_raw_token_sequence for Objective-C.

2019-11-25  Joseph Myers  <joseph@codesourcery.com>

	PR c/91985
	* c-decl.c (finish_declspecs): Use int instead of decimal
	floating-point types if decimal floating-point not supported.

2019-11-25  Joseph Myers  <joseph@codesourcery.com>

	* c-tree.h (struct c_declarator): Use a structure for id member.
	* c-decl.c (grokdeclarator): Extract attributes from cdk_id
	declarators at the start, not when handling individual declarators
	later.  Use u.id.id instead of u.id.
	(grokfield): Use u.id.id instead of u.id.
	(build_id_declarator): Set u.id.id and u.id.attrs.
	(finish_declspecs): Handle postfix attributes in case of typedef
	name or typeof used.
	* c-parser.c (c_parser_direct_declarator)
	(c_parser_direct_declarator_inner): Place declarator for
	attributes inside that for function or array, not outside.  Set
	u.id.attrs for identifiers.
	(c_parser_parameter_declaration): Use u.id.id instead of u.id.
	* gimple-parser.c (c_parser_gimple_declaration): Use u.id.id
	instead of u.id.

2019-11-22  Jakub Jelinek  <jakub@redhat.com>

	PR c/90677
	* c-decl.c (identifier_global_tag): Define.

2019-11-20  Richard Biener  <rguenther@suse.de>

	PR c/92088
	* c-decl.c (grokdeclarator): Prevent inlining of nested
	function with VLA arguments.

2019-11-20  Joseph Myers  <joseph@codesourcery.com>

	* c-decl.c (c_warn_type_attributes): New function.
	(groktypename, grokdeclarator, finish_declspecs): Call
	c_warn_type_attributes before applying attributes to types.
	* c-tree.h (c_warn_type_attributes): Declare.

2019-11-19  Joseph Myers  <joseph@codesourcery.com>

	* c-decl.c (c_warn_unused_attributes): Use pedwarn not warning for
	standard attributes.
	* c-parser.c (c_parser_std_attribute): Take argument for_tm.  Use
	pedwarn for unknown standard attributes and return error_mark_node
	for them.

2019-11-18  Matthew Malcomson  <matthew.malcomson@arm.com>

	* c-parser.c (c_parser_parse_rtl_body): Always call
	run_rtl_passes, even if startwith pass is not provided.

2019-11-15  Joseph Myers  <joseph@codesourcery.com>

	* c-parser.c (c_parser_std_attribute_specifier): Diagnose
	duplicate standard attributes.

2019-11-15  Joseph Myers  <joseph@codesourcery.com>

	* c-decl.c (std_attribute_table): Add maybe_unused.

2019-11-15  Joseph Myers  <joseph@codesourcery.com>

	* c-decl.c (std_attribute_table): Add fallthrough.
	* c-parser.c (c_parser_declaration_or_fndef): Diagnose fallthrough
	attribute at top level.

2019-11-15  Joseph Myers  <joseph@codesourcery.com>

	* c-decl.c (std_attribute_table): New.
	(c_init_decl_processing): Register attributes from
	std_attribute_table.
	* c-parser.c (c_parser_attribute_arguments): Add arguments
	require_string and allow_empty_args.  All callers changed.
	(c_parser_std_attribute): Set require_string argument for
	"deprecated" attribute.

2019-11-14  Joseph Myers  <joseph@codesourcery.com>

	* c-parser.c (c_parser_postfix_expression)
	(c_parser_check_literal_zero): Handle CPP_UTF8CHAR.
	* gimple-parser.c (c_parser_gimple_postfix_expression): Likewise.

2019-11-14  Richard Sandiford  <richard.sandiford@arm.com>

	* c-typeck.c (build_conditional_expr): Use truth_type_for instead
	of build_same_sized_truth_vector_type.
	(build_vec_cmp): Likewise.

2019-11-14  Jakub Jelinek  <jakub@redhat.com>

	* c-parser.c (c_parser_omp_context_selector): Don't require score
	argument to fit into shwi, just to be INTEGER_CST.  Diagnose
	negative score.

	* c-parser.c (c_parser_omp_context_selector): Rename
	CTX_PROPERTY_IDLIST to CTX_PROPERTY_NAME_LIST, add CTX_PROPERTY_ID.
	Use CTX_PROPERTY_ID for atomic_default_mem_order, only allow a single
	identifier in that.  For CTX_PROPERTY_NAME_LIST, allow identifiers
	and string literals.

2019-11-14  Joseph Myers  <joseph@codesourcery.com>

	* c-tree.h (enum c_typespec_kind): Add ctsk_tagref_attrs and
	ctsk_tagfirstref_attrs.
	(struct c_declspecs): Update description of attrs.  Add
	postfix_attrs and non_std_attrs_seen_p.  Increase size of
	typespec_kind bit-field.
	(c_warn_unused_attributes): New declaration.
	(parser_xref_tag): Update prototype.
	* c-decl.c (c_warn_unused_attributes): New function.
	(shadow_tag_warned): Handle ctsk_tagfirstref_attrs and
	ctsk_tagref_attrs.  Handle attribute declarations.
	(check_compound_literal_type): Handle ctsk_tagfirstref_attrs.
	(grokdeclarator): Handle standard attributes.
	(parser_xref_tag): Add arguments have_std_attrs and attrs.  Apply
	attributes to incomplete type reference.
	(xref_tag): Update call to parser_xref_tag.
	(declspecs_add_addrspace, declspecs_add_type)
	(declspecs_add_scspec, declspecs_add_attrs): Set
	non_std_attrs_seen_p.
	(finish_declspecs): Apply postfix standard attributes to type.
	* c-parser.c (c_token_starts_declspecs)
	(c_token_starts_declaration, c_parser_next_token_starts_declspecs)
	(c_parser_next_tokens_start_declaration): Update comments.
	(c_parser_consume_token, c_parser_consume_pragma): Handle moving
	parser->tokens[2] to parser->tokens[1].
	(c_parser_nth_token_starts_std_attributes)
	(c_parser_std_attribute_specifier_sequence): New functions.
	(c_parser_declaration_or_fndef): Add arguments have_attrs and
	attrs.  All callers changed.  Handle standard attributes.
	(c_parser_parms_declarator, c_parser_parms_list_declarator)
	(c_parser_parameter_declaration): Add argument have_gnu_attrs.
	All callers changed.
	(c_parser_declspecs): Add arguments start_std_attr_ok and
	end_std_attr_ok.  All callers changed.  Handle standard
	attributes.
	(c_parser_enum_specifier, c_parser_struct_or_union_specifier)
	(c_parser_direct_declarator, c_parser_direct_declarator_inner)
	(c_parser_compound_statement_nostart, c_parser_all_labels)
	(c_parser_label, c_parser_statement, c_parser_for_statement):
	Handle standard attributes.
	* c-parser.h (c_parser_declspecs): Update prototype.
	* gimple-parser.c (c_parser_gimple_declaration): Update call to
	c_parser_declspecs.

2019-11-12  Martin Liska  <mliska@suse.cz>

	* gimple-parser.c: Do not include params.h.

2019-11-12  Martin Liska  <mliska@suse.cz>

	* gimple-parser.c (c_parser_parse_gimple_body): Replace old parameter syntax
	with the new one, include opts.h if needed.  Use SET_OPTION_IF_UNSET
	macro.

2019-11-12  Maciej W. Rozycki  <macro@codesourcery.com>
	    Frederik Harwath  <frederik@codesourcery.com>

	gcc/c/
	* c-parser.c (OACC_SERIAL_CLAUSE_MASK): New macro.
	(c_parser_oacc_kernels_parallel): Rename function to...
	(c_parser_oacc_compute): ... this.  Handle PRAGMA_OACC_SERIAL.
	(c_parser_omp_construct): Update accordingly.


2019-11-11  Jakub Jelinek  <jakub@redhat.com>

	* c-parser.c (c_parser_translation_unit): Diagnose declare target
	without corresponding end declare target.

2019-11-08  Richard Sandiford  <richard.sandiford@arm.com>

	* c-convert.c (convert): Only handle vector conversions if one of
	the types satisfies gnu_vector_type_p or if -flax-vector-conversions
	allows it.
	* c-typeck.c (build_array_ref): Only allow vector indexing if the
	vectors satisfy gnu_vector_type_p.
	(build_unary_op): Only allow unary operators to be applied to
	vectors if they satisfy gnu_vector_type_p.
	(digest_init): Only allow by-element initialization of vectors
	if they satisfy gnu_vector_type_p.
	(really_start_incremental_init): Likewise.
	(push_init_level): Likewise.
	(pop_init_level): Likewise.
	(process_init_element): Likewise.
	(build_binary_op): Only allow binary operators to be applied to
	vectors if they satisfy gnu_vector_type_p.

2019-11-08  Joseph Myers  <joseph@codesourcery.com>

	* c-decl.c (grokparms): Convert () in a function definition to
	(void) for C2x.
	(store_parm_decls_oldstyle): Pedwarn for C2x.
	(store_parm_decls): Update comment about () not generating a
	prototype.

2019-11-07  Joseph Myers  <joseph@codesourcery.com>

	* c-parser.c (c_parser_attribute_arguments): New function.
	Factored out of c_parser_gnu_attribute.
	(c_parser_gnu_attribute): Use c_parser_attribute_arguments.
	(c_parser_balanced_token_sequence, c_parser_std_attribute)
	(c_parser_std_attribute_specifier): New functions.
	(c_parser_transaction_attributes): Use
	c_parser_std_attribute_specifier.

2019-11-07  Joseph Myers  <joseph@codesourcery.com>

	* c-parser.c (c_parser): Remove lex_untranslated_string.  Add
	lex_joined_string and translate_strings_p.
	(c_lex_one_token): Pass 0 or C_LEX_STRING_NO_JOIN to
	c_lex_with_flags.
	(c_parser_string_literal): New function.
	(c_parser_static_assert_declaration_no_semi): Use
	c_parser_string_literal.  Do not set lex_untranslated_string.
	(c_parser_asm_string_literal): Use c_parser_string_literal.
	(c_parser_simple_asm_expr): Do not set lex_untranslated_string.
	(c_parser_gnu_attributes): Set and restore translate_strings_p
	instead of lex_untranslated_string.
	(c_parser_asm_statement): Do not set lex_untranslated_string.
	(c_parser_asm_operands): Likewise.
	(c_parser_has_attribute_expression): Set and restore
	translate_strings_p instead of lex_untranslated_string.
	(c_parser_postfix_expression): Use c_parser_string_literal.
	(pragma_lex): Likewise.
	(c_parser_pragma_pch_preprocess): Set lex_joined_string.
	(c_parse_file): Set translate_strings_p.
	* gimple-parser.c (c_parser_gimple_postfix_expression)
	(c_parser_gimple_or_rtl_pass_list): Use c_parser_string_literal.
	* c-parser.c (c_parser_string_literal): Declare function.

2019-11-02  Jakub Jelinek  <jakub@redhat.com>

	* c-parser.c (c_finish_omp_declare_variant): Use
	omp_get_context_selector instead of c_omp_get_context_selector.

2019-10-29  Richard Sandiford  <richard.sandiford@arm.com>

	* c-tree.h (c_simulate_enum_decl): Declare.
	* c-decl.c (c_simulate_enum_decl): New function.
	* c-objc-common.h (LANG_HOOKS_SIMULATE_ENUM_DECL): Define to the above.

2019-10-29  Richard Sandiford  <richard.sandiford@arm.com>

	* c-tree.h (c_simulate_builtin_function_decl): Declare.
	* c-decl.c (c_simulate_builtin_function_decl): New function.
	* c-objc-common.h (LANG_HOOKS_SIMULATE_BUILTIN_FUNCTION_DECL): Define
	to the above.

2019-10-28  Martin Sebor  <msebor@redhat.com>

	PR c/66970
	* c-decl.c (names_builtin_p): Define a new function.

2019-10-28  Richard Biener  <rguenther@suse.de>

	PR c/92249
	* gimple-parser.c (c_parser_parse_gimple_body): Make
	current_bb the entry block initially to easier recover
	from errors.
	(c_parser_gimple_compound_statement): Adjust.

2019-10-24  Jakub Jelinek  <jakub@redhat.com>

	* c-parser.c (c_finish_omp_declare_variant): Use
	omp_context_selector_matches instead of
	c_omp_context_selector_matches.
	* c-decl.c (c_decl_attributes): Add "omp declare target block"
	attribute in between declare target and end declare target
	pragmas.

2019-10-15  Joseph Myers  <joseph@codesourcery.com>

	* c-parser.c (c_parser_attribute_any_word): Rename to
	c_parser_gnu_attribute_any_word.  All callers changed.
	(c_parser_attribute): Rename to c_parser_gnu_attribute.  All
	callers changed.
	(c_parser_attributes): Rename to c_parser_gnu_attributes.  All
	callers changed.
	(c_parser_declaration_or_fndef, c_parser_declspecs)
	(c_parser_enum_specifier, c_parser_struct_or_union_specifier)
	(c_parser_struct_declaration, c_parser_declarator)
	(c_parser_gnu_attribute, c_parser_compound_statement)
	(c_parser_label, c_parser_statement, c_parser_objc_method_decl)
	(c_parser_transaction_attributes): Add "gnu-" prefix to names of
	attribute-related syntax productions.

2019-10-14  Richard Sandiford  <richard.sandiford@arm.com>

	* c-objc-common.c (useful_aka_type_p): Replace with...
	(get_aka_type): ...this new function.  Given the original type,
	decide which aka type to print (if any).  Only look through typedefs
	if user_facing_original_type_p.
	(print_type): Update accordingly.

2019-10-14  Jakub Jelinek  <jakub@redhat.com>

	* c-parser.c (c_parser_omp_all_clauses): Change bool NESTED_P argument
	into int NESTED, if it is 2, diagnose missing commas in between
	clauses.
	(c_parser_omp_context_selector): Pass 2 as last argument to
	c_parser_omp_all_clauses.

2019-10-12  Jakub Jelinek  <jakub@redhat.com>

	* c-parser.c (c_parser_omp_context_selector): Improve error recovery.
	For simd properties, put them directly into TREE_VALUE.
	(c_finish_omp_declare_variant): Call c_omp_mark_declare_variant.
	If c_omp_context_selector_matches is 0, don't add attribute, otherwise
	add "omp declare variant base" attribute rather than
	"omp declare variant".

2019-10-11  Joseph Myers  <joseph@codesourcery.com>

	* c-decl.c (declspecs_add_type): Use pedwarn_c11 for DFP types.

2019-10-10  Jakub Jelinek  <jakub@redhat.com>

	* c-parser.c (c_parser_omp_all_clauses): Add NESTED_P argument, if
	true, terminate processing on closing paren and don't skip to end of
	pragma line.
	(c_parser_omp_declare_simd): Handle also declare variant.
	(omp_construct_selectors, omp_device_selectors,
	omp_implementation_selectors, omp_user_selectors): New variables.
	(c_parser_omp_context_selector,
	c_parser_omp_context_selector_specification,
	c_finish_omp_declare_variant): New functions.
	(c_finish_omp_declare_simd): Handle both declare simd and
	declare variant.
	(c_parser_omp_declare): Handle declare variant.

2019-10-02  Joseph Myers  <joseph@codesourcery.com>

	* c-parser.c (c_parser_asm_statement): Handle CPP_SCOPE like two
	CPP_COLON tokens.

2019-10-01  Richard Sandiford  <richard.sandiford@arm.com>

	* c-objc-common.c (useful_aka_type_p): New function.
	(print_type): Use it to decide whether an aka type is worth printing.

2019-09-27  Jakub Jelinek  <jakub@redhat.com>

	PR c++/88203
	* c-parser.c (c_parser_predefined_identifier): New function.
	(c_parser_postfix_expression): Use it.
	(c_parser_omp_variable_list): Parse predefined identifiers.
	* c-typeck.c (c_finish_omp_clauses): Allow predefined variables
	in shared and firstprivate clauses, even when they are predetermined
	shared.

2019-09-27  Richard Sandiford  <richard.sandiford@arm.com>

	* c-typeck.c (build_function_call_vec): Take the original function
	decl as an optional final parameter.  Pass all built-in calls to
	check_builtin_function_arguments.

2019-09-20  Eric Botcazou  <ebotcazou@adacore.com>

	PR c/91815
	* c-decl.c (pushdecl): In C detect duplicate declarations across scopes
	of identifiers in the external scope only for variables and functions.

2019-09-04  Prathamesh Kulkarni  <prathamesh.kulkarni@linaro.org>

	PR c/78736
	* c-typeck.c (convert_for_assignment): Handle Wenum-conversion.

2019-08-23  Iain Sandoe  <iain@sandoe.co.uk>

	PR pch/61250
	* c-parser.c (c_parse_file): Call c_common_no_more_pch ()
	after determining that the first token is not
	PRAGMA_GCC_PCH_PREPROCESS.

2019-08-22  Eric Botcazou  <ebotcazou@adacore.com>

	* c-parser.c (c_parser_declaration_or_fndef): Set DECL_ARGUMENTS of a
	FUNCTION_DECL to the right value in the presence of nested declarators.

2019-08-13  Richard Sandiford  <richard.sandiford@arm.com>

	PR middle-end/91421
	* c-decl.c (merge_decls): Use copy_decl_built_in_function.

2019-08-13  Richard Sandiford  <richard.sandiford@arm.com>

	PR middle-end/91421
	* c-decl.c (header_for_builtin_fn): Take a FUNCTION_DECL instead
	of a built_in_function.
	(diagnose_mismatched_decls, implicitly_declare): Update accordingly.

2019-08-10  Jakub Jelinek  <jakub@redhat.com>

	* c-parser.c (c_parser_omp_clause_name): Parse device_type.
	(c_parser_omp_clause_device_type): New function.
	(c_parser_omp_all_clauses): Handle PRAGMA_OMP_CLAUSE_DEVICE_TYPE.
	(OMP_DECLARE_TARGET_CLAUSE_MASK): Add PRAGMA_OMP_CLAUSE_DEVICE_TYPE.
	(c_parser_omp_declare_target): Handle device_type clauses.  Remove
	diagnostics for declare target with clauses nested in clause-less
	declare target declaration-definition-seq.
	* c-typeck.c (c_finish_omp_clauses): Handle OMP_CLAUSE_DEVICE_TYPE.

2019-08-09  Jakub Jelinek  <jakub@redhat.com>

	* c-parser.c (check_no_duplicate_clause): Simplify using
	omp_find_clause.
	(c_parser_omp_clause_if): Fix up printing of target {enter,exit} data
	directive name modifiers.
	(c_parser_omp_clause_proc_bind): Check for duplicate proc_bind clause.

	PR c/91401
	* c-parser.c (c_parser_omp_clause_dist_schedule): Fix up typos in the
	check_no_duplicate_clause call.  Comment it out, instead emit a
	warning for duplicate dist_schedule clauses.

2019-08-08  Richard Sandiford  <richard.sandiford@arm.com>

	* c-decl.c (finish_enum): Clear C_TYPE_BEING_DEFINED.

2019-08-08  Jakub Jelinek  <jakub@redhat.com>

	* c-typeck.c (c_finish_omp_clauses): For C_ORT_OMP
	OMP_CLAUSE_USE_DEVICE_* clauses use oacc_reduction_head bitmap
	instead of generic_head to track duplicates.

2019-08-07  Jakub Jelinek  <jakub@redhat.com>

	* c-parser.c (c_parser_omp_clause_name): Parse use_device_addr clause.
	(c_parser_omp_clause_use_device_addr): New function.
	(c_parser_omp_all_clauses): Handle PRAGMA_OMP_CLAUSE_USE_DEVICE_ADDR.
	(OMP_TARGET_DATA_CLAUSE_MASK): Add PRAGMA_OMP_CLAUSE_USE_DEVICE_ADDR.
	(c_parser_omp_target_data): Handle PRAGMA_OMP_CLAUSE_USE_DEVICE_ADDR
	like PRAGMA_OMP_CLAUSE_USE_DEVICE_PTR, adjust diagnostics about no
	map or use_device_* clauses.
	* c-typeck.c (c_finish_omp_clauses): For OMP_CLAUSE_USE_DEVICE_PTR
	in OpenMP, require pointer type rather than pointer or array type.
	Handle OMP_CLAUSE_USE_DEVICE_ADDR.

2019-07-31  Jakub Jelinek  <jakub@redhat.com>

	PR c/91192
	* c-parser.c (c_parser_sizeof_expression): Call set_c_expr_source_range
	even if finish is UNKNOWN_LOCATION, just use start as finish in that
	case.

2019-07-25  Martin Liska  <mliska@suse.cz>
	    Dominik Infuhr  <dominik.infuehr@theobroma-systems.com>

	PR c++/23383
	* c-decl.c (merge_decls): Merge OPERATOR_DELETE flag.

2019-07-25  Martin Liska  <mliska@suse.cz>

	* c-decl.c (merge_decls): Use new macros
	(e.g. DECL_SET_LAMBDA_FUNCTION and DECL_LAMBDA_FUNCTION_P).

2019-07-23  Richard Biener  <rguenther@suse.de>

	PR tree-optimization/83518
	* gimple-parser.c (c_parser_parse_gimple_body): When we have
	a CFG also rebuild cgraph edges.

2019-07-20  Jakub Jelinek  <jakub@redhat.com>

	* c-parser.c (c_parser_omp_clause_name): Handle bind clause.
	(c_parser_omp_clause_bind): New function.
	(c_parser_omp_all_clauses): Handle PRAGMA_OMP_CLAUSE_BIND.
	(OMP_LOOP_CLAUSE_MASK): Define.
	(c_parser_omp_loop): New function.
	(c_parser_omp_parallel, c_parser_omp_teams): Handle parsing of
	loop combined with parallel or teams.
	(c_parser_omp_construct): Handle PRAGMA_OMP_LOOP.
	* c-typeck.c (c_finish_omp_clauses): Handle OMP_CLAUSE_BIND.

2019-07-18  Richard Sandiford  <richard.sandiford@arm.com>

	PR c/53633
	* c-decl.c (finish_function): Check targetm.warn_func_return
	before issuing a -Wreturn-type warning.

2019-07-12  Alexandre Oliva  <oliva@adacore.com>

	* gimple-parser.c (c_parser_gimple_try_stmt): New.
	(c_parser_compound_statement): Call it.

2019-07-12  Jakub Jelinek  <jakub@redhat.com>

	* c-parser.c (c_parser_omp_clause_name): Handle order clause.
	(c_parser_omp_clause_order): New function.
	(c_parser_omp_all_clauses): Handle PRAGMA_OMP_CLAUSE_ORDER.
	(OMP_SIMD_CLAUSE_MASK, OMP_FOR_CLAUSE_MASK): Add
	PRAGMA_OMP_CLAUSE_ORDER.
	* c-typeck.c (c_finish_omp_clauses): Handle OMP_CLAUSE_ORDER.

2019-07-10  Richard Biener  <rguenther@suse.de>

	* gimple-parser.c (c_parser_gimple_postfix_expression): Support
	_Literal (int *) &x for address literals.

2019-07-09  Martin Sebor  <msebor@redhat.com>

	PR c++/61339
	* c-decl.c (xref_tag): Change class-key of PODs to struct and others
	to class.
	(field_decl_cmp): Same.
	* c-parser.c (c_parser_struct_or_union_specifier): Same.
	* c-tree.h: Same.
	* gimple-parser.c (c_parser_gimple_compound_statement): Same.

2019-07-09  Martin Sebor  <msebor@redhat.com>

	PR c++/61339
	* c-decl.c: Change class-key from class to struct and vice versa
	to match convention and avoid -Wclass-is-pod and -Wstruct-no-pod.
	* gimple-parser.c: Same.

2019-07-01  Richard Biener  <rguenther@suse.de>

	* gimple-parser.c (c_parser_gimple_postfix_expression): Handle
	_Literal (char *) &"foo" for address literals pointing to
	STRING_CSTs.

2019-06-25  Jozef Lawrynowicz  <jozef.l@mittosystems.com>

	* c-parser.c (c_parse_init): Create keyword for "__intN__" type.
	* c-decl.c (declspecs_add_type): Don't pedwarn about "__intN" ISO
	C incompatibility if alternate "__intN__" form is used.

2019-06-24  Martin Sebor  <msebor@redhat.com>

	* c-typeck.c (build_binary_op): Hyphenate floating-point.

2019-06-10  Jakub Jelinek  <jakub@redhat.com>

	* c-parser.c (c_parser_pragma): Reject PRAGMA_OMP_SCAN.
	(c_parser_omp_clause_reduction): Don't sorry_at on inscan reductions.
	(c_parser_omp_scan_loop_body): New function.
	(c_parser_omp_for_loop): Call c_parser_omp_scan_loop_body if there are
	inscan reduction clauses.
	* c-typeck.c (c_finish_omp_clauses): Reject mixing inscan with
	non-inscan reductions on the same construct, or inscan reductions with
	ordered or schedule clauses, or inscan array reductions.

2019-06-05  Martin Sebor  <msebor@redhat.com>

	PR c/90737
	* c-typeck.c (c_finish_return): Only consider functions returning
	pointers as candidates for -Wreturn-local-addr.

2019-06-05  Martin Sebor  <msebor@redhat.com>

	* c-decl.c (start_decl): Adjust quoting and hyphenation
	in diagnostics.
	(finish_decl): Same.
	(finish_enum): Same.
	(start_function): Same.
	(declspecs_add_type): Same.
	* c-parser.c (warn_for_abs): Same.
	* c-typeck.c (build_binary_op): Same.

2019-05-17  Thomas Schwinge  <thomas@codesourcery.com>

	PR c/89433
	* c-parser.c (c_finish_oacc_routine): Rework checking if already
	marked with an OpenACC 'routine' directive.

	PR c/89433
	* c-parser.c (c_parser_oacc_routine): Normalize order of clauses.
	(c_finish_oacc_routine): Call oacc_verify_routine_clauses.

	PR c/89433
	* c-parser.c (c_finish_oacc_routine): Refer to OpenACC 'routine'
	clauses from "omp declare target" attribute.

2019-05-16  Martin Sebor  <msebor@redhat.com>

	* c-decl.c (start_decl): Quote keywords, operators, and
	types in diagnostics.
	(finish_decl): Same.
	* c-parser.c (c_parser_asm_statement): Same.
	(c_parser_conditional_expression): Same.
	(c_parser_transaction_cancel): Same.
	* c-typeck.c (c_common_type): Same.
	(build_conditional_expr): Same.
	(digest_init): Same.
	(process_init_element): Same.
	(build_binary_op): Same.

2019-05-17  Richard Biener  <rguenther@suse.de>

	* gimple-parser.c (c_parser_gimple_statement): Handle __VEC_PERM.
	(c_parser_gimple_unary_expression): Likewise.
	(c_parser_gimple_parentized_ternary_expression): New function.

2019-05-16  Richard Biener  <rguenther@suse.de>

	* gimple-parser.c (c_parser_gimple_statement): Handle __BIT_INSERT.
	(c_parser_gimple_unary_expression): Likewise.

2019-05-15  Richard Biener  <rguenther@suse.de>

	* gimple-parser.c (c_parser_gimple_postfix_expression): Handle
	__BIT_FIELD_REF.

2019-05-14  Richard Biener  <rguenther@suse.de>

	* gimple-parser.c (c_parser_gimple_statement): Remove
	questionable auto-promotion to VIEW_CONVERT_EXPR.
	(c_parser_gimple_typespec): Split out from __MEM parsing.
	(c_parser_gimple_postfix_expression): Handle __VIEW_CONVERT.
	* tree-pretty-print.c (dump_generic_node): Dump VIEW_CONVERT_EXPR
	as __VIEW_CONVERT with -gimple.

2019-05-09  Martin Liska  <mliska@suse.cz>

	* gimple-parser.c (c_parser_gimple_statement): Support __MIN and
	__MAX.
	(c_parser_gimple_unary_expression): Parse also binary expression
	__MIN and __MAX.
	(c_parser_gimple_parentized_binary_expression): New function.

2019-05-09  Martin Liska  <mliska@suse.cz>

	* gimple-parser.c (struct gimple_parser): Add probability.
	for gimple_parser_edge.
	(gimple_parser::push_edge): Add new argument probability.
	(c_parser_gimple_parse_bb_spec): Parse also probability
	if present.
	(c_parser_parse_gimple_body): Set edge probability.
	(c_parser_gimple_compound_statement): Consume token
	before calling c_parser_gimple_goto_stmt.
	Parse BB counts.
	(c_parser_gimple_statement): Pass new argument.
	(c_parser_gimple_goto_stmt): Likewise.
	(c_parser_gimple_if_stmt): Likewise.
	(c_parser_gimple_or_rtl_pass_list): Parse hot_bb_threshold.
	* c-parser.c (c_parser_declaration_or_fndef): Pass
	hot_bb_threshold argument.
	* c-tree.h (struct c_declspecs): Add hot_bb_threshold
	field.
	(c_parser_gimple_parse_bb_spec_edge_probability): New.

2019-04-26  Jakub Jelinek  <jakub@redhat.com>

	PR debug/90197
	* c-tree.h (c_finish_loop): Add 2 further location_t arguments.
	* c-parser.c (c_parser_while_statement): Adjust c_finish_loop caller.
	(c_parser_do_statement): Likewise.
	(c_parser_for_statement): Likewise.  Formatting fixes.
	* c-typeck.c (c_finish_loop): Add COND_LOCUS and INCR_LOCUS arguments,
	emit DEBUG_BEGIN_STMTs if needed.

2019-04-19  Jakub Jelinek  <jakub@redhat.com>

	PR c/89888
	* c-typeck.c (struct c_switch): Remove outside_range_p member.
	(c_start_case): Don't clear it.
	(do_case): Adjust c_add_case_label caller.
	(c_finish_case): Adjust c_do_switch_warnings caller.

	PR c++/90108
	* c-decl.c (merge_decls): If remove is main variant and
	DECL_ORIGINAL_TYPE is some other type, remove a DECL_ORIGINAL_TYPE
	variant that has newdecl as TYPE_NAME if any.

2019-04-12  Jakub Jelinek  <jakub@redhat.com>

	PR c/89933
	* c-decl.c (merge_decls): When newdecl's type is its main variant,
	don't try to remove it from the variant list, but instead assert
	it has no variants.

2019-04-01  Richard Biener  <rguenther@suse.de>

	PR c/71598
	* c-tree.h (c_get_alias_set): Declare.
	* c-objc-common.h (LANG_HOOKS_GET_ALIAS_SET): Use c_get_alias_set.
	* c-objc-common.c (c_get_alias_set): Treat enumeral types
	as the underlying integer type.

2019-03-19  Martin Sebor  <msebor@redhat.com>

	PR tree-optimization/89688
	* c-decl.c (finish_decl): Call braced_lists_to_string for more
	kinds of initializers.

2019-03-19  Jakub Jelinek  <jakub@redhat.com>

	PR c/89734
	* c-decl.c (grokdeclarator): Call c_build_qualified_type on function
	return type even if quals_used is 0.  Formatting fixes.

2019-03-14  Richard Biener  <rguenther@suse.de>

	* c-tree.h (enum c_declspec_il): New.
	(struct c_declspecs): Merge gimple_p and rtl_p into declspec_il
	enum bitfield.
	* c-parser.c (c_parser_declaration_or_fndef): Adjust accordingly.
	Pass start pass and declspec_il to c_parser_parse_gimple_body.
	(c_parser_declspecs): Adjust.
	* gimple-parser.c: Include cfg.h, cfghooks.h, cfganal.h, tree-cfg.h,
	gimple-iterator.h, cfgloop.h, tree-phinodes.h, tree-into-ssa.h
	and bitmap.h.
	(struct gimple_parser): New.
	(gimple_parser::push_edge): New method.
	(c_parser_gimple_parse_bb_spec): New helper.
	(c_parser_parse_gimple_body): Get start pass and IL specification.
	Initialize SSA and CFG.
	(c_parser_gimple_compound_statement): Handle CFG and SSA build.
	Build a gimple_parser parsing state and pass it along.
	(c_parser_gimple_statement): Change intermittend __PHI internal
	function argument for the edge.
	(c_parser_gimple_or_rtl_pass_list): Handle ssa, cfg flags.
	(c_parser_gimple_goto_stmt): Record edges to build.
	(c_parser_gimple_if_stmt): Likewise.
	* gimple-parser.h (c_parser_parse_gimple_body): Adjust.
	(c_parser_gimple_or_rtl_pass_list): Likewise.

2019-03-11  Martin Liska  <mliska@suse.cz>

	* c-decl.c (check_for_loop_decls): Wrap an option name
	in a string format message and fix GNU coding style.
	* c-parser.c (c_parser_declspecs): Likewise.

2019-03-08  Jakub Jelinek  <jakub@redhat.com>

	PR tree-optimization/89550
	* c-decl.c (finish_function): Only set TREE_NO_WARNING if warning_at
	returned true.
	(c_write_global_declarations_1): Only set TREE_NO_WARNING if pedwarn
	or warning returned true.

2019-02-28  Jakub Jelinek  <jakub@redhat.com>

	PR c/89525
	* c-typeck.c (convert_arguments): Call inform_declaration only if
	the previous warning_at call returned true.

2019-02-22  Thomas Schwinge  <thomas@codesourcery.com>

	* c-parser.c (c_parser_oacc_shape_clause): Add loc formal
	parameter.  Adjust all users.
	(c_parser_oacc_simple_clause): Replace parser with loc formal
	parameter.  Adjust all users.

2019-02-19  Chung-Lin Tang  <cltang@codesourcery.com>

	PR c/87924
	* c-parser.c (c_parser_oacc_clause_wait): Add representation of wait
	clause without argument as 'wait (GOMP_ASYNC_NOVAL)', adjust comments.

2019-02-15  Jakub Jelinek  <jakub@redhat.com>

	PR c/89340
	* c-decl.c (start_function): Clear TREE_PUBLIC on nested functions
	before c_decl_attributes rather than after it.

2019-02-06  Jakub Jelinek  <jakub@redhat.com>

	PR c/89211
	* c-parser.c (c_parser_declaration_or_fndef): Don't update
	DECL_ARGUMENTS of d if it has been defined already.  Use a single if
	instead of 3 nested ifs.

2019-02-06  Joseph Myers  <joseph@codesourcery.com>

	PR c/88584
	* c-decl.c (finish_decl): Do not complete array types for arrays
	with external linkage not at file scope.

2019-02-05  Richard Biener  <rguenther@suse.de>

	PR c/88606
	* c-decl.c (finish_struct): Reset TYPE_TRANSPARENT_AGGR on
	all type variants when not supported.

2019-01-30  Jakub Jelinek  <jakub@redhat.com>

	PR c/89061
	* c-tree.h (C_DECL_COMPOUND_LITERAL_P): Define.
	* c-decl.c (decl_jump_unsafe): Return false for
	C_DECL_COMPOUND_LITERAL_P decls.
	(build_compound_literal): Set C_DECL_COMPOUND_LITERAL_P.

2019-01-29  Jakub Jelinek  <jakub@redhat.com>

	PR c/89045
	* c-decl.c (build_compound_literal): Don't pushdecl if in parameter
	scope.

	PR c/86125
	* c-decl.c (last_fileptr_type): Remove.
	(last_structptr_types): New variable.
	(match_builtin_function_types): Compare TYPE_MAIN_VARIANT of
	{old,new}rettype instead of the types themselves.  Assert
	last_structptr_types array has the same number of elements
	as builtin_structptr_types array.  Use TYPE_MAIN_VARIANT for
	argument oldtype and newtype.  Instead of handling
	just fileptr_type_node specially, handle all builtin_structptr_types
	pointer nodes.  Formatting fix.

2019-01-24  Martin Sebor  <msebor@redhat.com>

	PR c/86125
	PR c/88886
	PR middle-end/86308
	* c-decl.c (match_builtin_function_types): Add arguments.
	(diagnose_mismatched_decls): Diagnose mismatched declarations
	of built-ins more strictly.

2019-01-24  Jakub Jelinek  <jakub@redhat.com>

	PR c++/88976
	* c-typeck.c (c_finish_omp_cancel): Diagnose more than one if
	on #pragma omp cancel with different modifiers.

2019-01-18  H.J. Lu  <hongjiu.lu@intel.com>

	PR c/51628
	PR c/88664
	* c-typeck.c (convert_for_assignment): Upate the
	warn_for_address_or_pointer_of_packed_member call.

2019-01-16  Tom Honermann  <tom@honermann.net>
	    Jason Merrill  <jason@redhat.com>

	* c-typeck.c (digest_init): Revised the error message produced for
	ill-formed cases of array initialization with a string literal.
	(error_init): Make variadic.

2019-01-12  Jakub Jelinek  <jakub@redhat.com>

	* c-typeck.c (convert_for_assignment): Fix a comment typo.

2019-01-07  Jakub Jelinek  <jakub@redhat.com>

	PR c/88701
	* c-decl.c (build_compound_literal): If not TREE_STATIC, only pushdecl
	if current_function_decl is non-NULL.

2019-01-07  Joseph Myers  <joseph@codesourcery.com>

	PR c/88720
	PR c/88726
	* c-decl.c (pop_scope): Use TREE_PUBLIC and b->nested to determine
	whether a function is nested, not DECL_EXTERNAL.  Diagnose inline
	functions declared but never defined only for external scope, not
	for other scopes.

2019-01-07  Jakub Jelinek  <jakub@redhat.com>

	PR c++/85052
	* c-parser.c (c_parser_postfix_expression): Parse
	__builtin_convertvector.

2019-01-01  Jakub Jelinek  <jakub@redhat.com>

	Update copyright years.

2018-12-20  H.J. Lu  <hongjiu.lu@intel.com>

	PR c/51628
	* c-typeck.c (convert_for_assignment): Call
	warn_for_address_or_pointer_of_packed_member.

2018-12-19  Segher Boessenkool  <segher@kernel.crashing.org>

	* c-parser.c (c_parser_asm_statement) <RID_CONST, RID_RESTRICT>: Give
	a more specific error message (instead of just falling through).

2018-12-19  Segher Boessenkool  <segher@kernel.crashing.org>

	* c-parser.c (c_parser_asm_statement): Keep track of the location each
	asm qualifier is first seen; use that to give nicer "duplicate asm
	qualifier" messages.  Delete 'quals" variable, instead pass the
	"is_volatile_ flag to build_asm_stmt directly.
	* c-tree.h (build_asm_stmt): Make the first arg bool instead of tree.
	* c-typeck.c (build_asm_stmt): Ditto; adjust.

2018-12-19  Segher Boessenkool  <segher@kernel.crashing.org>

	* c-parser.c (c_parser_asm_statement): Rewrite the loop to work without
	"done" boolean variable.

2018-12-19  David Malcolm  <dmalcolm@redhat.com>

	PR c++/87504
	* c-typeck.c (class maybe_range_label_for_tree_type_mismatch):
	Move from here to gcc-rich-location.h and gcc-rich-location.c.
	(build_binary_op): Use struct op_location_t and
	class binary_op_rich_location.

2018-12-11  Jakub Jelinek  <jakub@redhat.com>

	PR sanitizer/88426
	* c-convert.c (convert): Call c_fully_fold before calling
	ubsan_instrument_float_cast.

2018-12-08  Segher Boessenkool  <segher@kernel.crashing.org>

	* c-parser (c_parser_asm_statement) [RID_INLINE]: Delete stray line
	setting "quals".

2018-12-06  Segher Boessenkool  <segher@kernel.crashing.org>

	* c-parser.c (c_parser_asm_statement): Detect the inline keyword
	after asm.  Pass a flag for it to build_asm_expr.
	* c-tree.h (build_asm_expr): Update declaration.
	* c-typeck.c (build_asm_stmt): Add is_inline parameter.  Use it to
	set ASM_INLINE_P.

2018-12-06  Segher Boessenkool  <segher@kernel.crashing.org>

	PR inline-asm/55681
	* c-parser.c (c_parser_asm_statement): Update grammar.  Allow any
	combination of volatile and goto, in any order, without repetitions.

2018-12-04  James Norris  <jnorris@codesourcery.com>
	    Cesar Philippidis  <cesar@codesourcery.com>
	    Julian Brown  <julian@codesourcery.com>

	* c-parser.c (c_parser_oacc_wait_list): Remove dead diagnostic
	code.

2018-11-30  Richard Biener  <rguenther@suse.de>

	* gimple-parser.c (c_parser_gimple_postfix_expression): Parse
	_Literal (type) { ... } as empty aggregate or vector constructor.

2018-11-29  Martin Sebor  <msebor@redhat.com>

	PR c/88091
	* c-typeck.c (convert_argument): Add a parameter.  Adjust indentation.
	(convert_arguments): Add comments.  Pass additional argument to
	the function above.

2018-11-29  Martin Sebor  <msebor@redhat.com>

	PR c/88172
	PR testsuite/88208
	* c-decl.c (declspec_add_alignas): Adjust call to check_user_alignment.

2018-11-23  Martin Sebor  <msebor@redhat.com>

	PR testsuite/88098
	* c-typeck.c (convert_arguments): Call builtin_decl_explicit instead.
	(maybe_warn_builtin_no_proto_arg): Handle short enum to int promotion.

2018-11-20  Martin Sebor  <msebor@redhat.com>

	* c-parser.c (c_parser_has_attribute_expression): New function.
	(c_parser_attribute): New function.
	(c_parser_attributes): Move code into c_parser_attribute.
	(c_parser_unary_expression): Handle RID_HAS_ATTRIBUTE_EXPRESSION.

2018-11-15  Martin Sebor  <msebor@redhat.com>

	PR c/83656
	* c-decl.c (header_for_builtin_fn): Declare.
	(diagnose_mismatched_decls): Diagnose declarations of built-in
	functions without a prototype.
	* c-typeck.c (maybe_warn_builtin_no_proto_arg): New function.
	(convert_argument): Same.
	(convert_arguments): Factor code out into convert_argument.
	Detect mismatches between built-in formal arguments in calls
	to built-in without prototype.
	(build_conditional_expr): Same.
	(type_or_builtin_type): New function.
	(convert_for_assignment): Add argument.  Conditionally issue
	warnings instead of errors for mismatches.

2018-11-13  David Malcolm  <dmalcolm@redhat.com>

	* c-decl.c: Replace "source_location" with "location_t".
	* c-tree.h: Likewise.
	* c-typeck.c: Likewise.
	* gimple-parser.c: Likewise.

2018-11-09  Jakub Jelinek  <jakub@redhat.com>

	* c-parser.c (c_parser_omp_clause_final): Use
	c_parser_expr_no_commas, convert_lvalue_to_rvalue,
	c_objc_common_truthvalue_conversion, c_fully_fold and parentheses
	parsing instead of c_parser_paren_condition.
	(c_parser_omp_clause_if): Use c_parser_expr_no_commas,
	convert_lvalue_to_rvalue, c_objc_common_truthvalue_conversion and
	c_fully_fold instead of c_parser_condition.
	(c_parser_omp_clause_num_threads, c_parser_omp_clause_num_tasks,
	c_parser_omp_clause_grainsize, c_parser_omp_clause_priority,
	c_parser_omp_clause_hint, c_parser_omp_clause_num_teams,
	c_parser_omp_clause_thread_limit, c_parser_omp_clause_linear): Use
	c_parser_expr_no_commas instead of c_parser_expression.

	* c-parser.c (c_parser_omp_clause_reduction): Call sorry_at on
	reduction clause with inscan modifier.

	* c-parser.c (c_parser_omp_requires): Call sorry_at on requires
	clauses other than atomic_default_mem_order.

2018-11-08  Jakub Jelinek  <jakub@redhat.com>

	* c-parser.c: Include memmode.h.
	(c_parser_omp_depobj, c_parser_omp_requires): New functions.
	(c_parser_pragma): Handle PRAGMA_OMP_DEPOBJ and PRAGMA_OMP_REQUIRES.
	(c_parser_omp_clause_name): Handle nontemporal, in_reduction and
	task_reduction clauses.
	(c_parser_omp_variable_list): Handle OMP_CLAUSE_{IN,TASK}_REDUCTION.
	For OMP_CLAUSE_DEPEND, parse clause operands as either an array
	section, or lvalue assignment expression.
	(c_parser_omp_clause_if): Handle cancel and simd modifiers.
	(c_parser_omp_clause_lastprivate): Parse optional
	conditional: modifier.
	(c_parser_omp_clause_hint): Require constant integer expression rather
	than just integer expression.
	(c_parser_omp_clause_defaultmap): Parse new kinds of defaultmap
	clause.
	(c_parser_omp_clause_reduction): Add IS_OMP and KIND arguments.
	Parse reduction modifiers.  Pass KIND to c_parser_omp_variable_list.
	(c_parser_omp_clause_nontemporal, c_parser_omp_iterators): New
	functions.
	(c_parser_omp_clause_depend): Parse iterator modifier and handle
	iterators.  Parse mutexinoutset and depobj kinds.
	(c_parser_oacc_all_clauses): Adjust c_parser_omp_clause_reduction
	callers.
	(c_parser_omp_all_clauses): Likewise.  Handle
	PRAGMA_OMP_CLAUSE_NONTEMPORAL and
	PRAGMA_OMP_CLAUSE_{IN,TASK}_REDUCTION.
	(c_parser_omp_atomic): Parse hint and memory order clauses.  Handle
	default memory order from requires directive if any.  Adjust
	c_finish_omp_atomic caller.
	(c_parser_omp_critical): Allow comma in between (name) and hint clause.
	(c_parser_omp_flush): Parse flush with memory-order-clause.
	(c_parser_omp_for_loop): Allow NE_EXPR even in
	OpenMP loops, adjust c_finish_omp_for caller.
	(OMP_SIMD_CLAUSE_MASK): Add if and nontemporal clauses.
	(c_parser_omp_master): Add p_name, mask and cclauses arguments.
	Allow to be called while parsing combined parallel master.
	Parse combined master taskloop{, simd}.
	(c_parser_omp_parallel): Parse combined
	parallel master{, taskloop{, simd}} constructs.
	(OMP_TASK_CLAUSE_MASK): Add in_reduction clause.
	(OMP_TASKGROUP_CLAUSE_MASK): Define.
	(c_parser_omp_taskgroup): Add LOC argument.  Parse taskgroup clauses.
	(OMP_TASKWAIT_CLAUSE_MASK): Define.
	(c_parser_omp_taskwait): Handle taskwait with depend clauses.
	(c_parser_omp_teams): Force a BIND_EXPR with BLOCK
	around teams body.  Use SET_EXPR_LOCATION.
	(c_parser_omp_target_data): Allow target data
	with only use_device_ptr clauses.
	(c_parser_omp_target): Use SET_EXPR_LOCATION.  Set
	OMP_REQUIRES_TARGET_USED bit in omp_requires_mask.
	(c_parser_omp_requires): New function.
	(c_finish_taskloop_clauses): New function.
	(OMP_TASKLOOP_CLAUSE_MASK): Add reduction and in_reduction clauses.
	(c_parser_omp_taskloop): Use c_finish_taskloop_clauses.  Add forward
	declaration.  Disallow in_reduction clause when combined with parallel
	master.
	(c_parser_omp_construct): Adjust c_parser_omp_master and
	c_parser_omp_taskgroup callers.
	* c-typeck.c (c_finish_omp_cancel): Diagnose if clause with modifier
	other than cancel.
	(handle_omp_array_sections_1): Handle OMP_CLAUSE_{IN,TASK}_REDUCTION
	like OMP_CLAUSE_REDUCTION.
	(handle_omp_array_sections): Likewise.  Call save_expr on array
	reductions before calling build_index_type.  Handle depend clauses
	with iterators.
	(struct c_find_omp_var_s): New type.
	(c_find_omp_var_r, c_omp_finish_iterators): New functions.
	(c_finish_omp_clauses): Don't diagnose nonmonotonic clause
	with static, runtime or auto schedule kinds.  Call save_expr for whole
	array reduction sizes.  Diagnose reductions with zero sized elements
	or variable length structures.  Diagnose nogroup clause used with
	reduction clause(s).  Handle depend clause with
	OMP_CLAUSE_DEPEND_DEPOBJ.  Diagnose bit-fields.  Require
	omp_depend_t type for OMP_CLAUSE_DEPEND_DEPOBJ kinds and
	some different type for other kinds.  Use build_unary_op with
	ADDR_EXPR and build_indirect_ref instead of c_mark_addressable.
	Handle depend clauses with iterators.  Remove no longer needed special
	case that predetermined const qualified vars may be specified in
	firstprivate clause.  Complain if const qualified vars are mentioned
	in data-sharing clauses other than firstprivate or shared.  Use
	error_at with OMP_CLAUSE_LOCATION (c) as first argument instead of
	error.  Formatting fix.  Handle OMP_CLAUSE_NONTEMPORAL and
	OMP_CLAUSE_{IN,TASK}_REDUCTION.  Allow any lvalue as
	OMP_CLAUSE_DEPEND operand (besides array section), adjust diagnostics.

2018-10-29  David Malcolm  <dmalcolm@redhat.com>

	* c-decl.c (implicit_decl_warning): Update "is there a suggestion"
	logic for change to name_hint::operator bool.
	(undeclared_variable): Likewise.
	* c-parser.c (c_parser_declaration_or_fndef): Likewise.
	(c_parser_parameter_declaration): Likewise.

2018-10-17  Joseph Myers  <joseph@codesourcery.com>

	* c-errors.c (pedwarn_c11): New function.
	* c-parser.c (disable_extension_diagnostics): Save
	warn_c11_c2x_compat and set it to 0.
	(restore_extension_diagnostics): Restore warn_c11_c2x_compat.
	(c_parser_static_assert_declaration_no_semi): Handle
	_Static_assert without string constant.
	* c-tree.h (pedwarn_c11): New prototype.

2018-10-17  David Malcolm  <dmalcolm@redhat.com>

	* Make-lang.in (selftest-c): New.
	(C_SELFTEST_FLAGS, C_SELFTEST_DEPS, s-selftest-c, selftest-c-gdb)
	(selftest-gdb, selftest-c-valgrind, selftest-valgrind): Move here
	from gcc/Makefile.in.

2018-10-02  Richard Biener  <rguenther@suse.de>

	* c-decl.c (warn_if_shadowing): Do not test DECL_FROM_INLINE.

2018-09-26  Joseph Myers  <joseph@codesourcery.com>

	PR c/87390
	* c-typeck.c (build_binary_op): Use excess precision for
	comparisons of integers and floating-point for C11 and later.

2018-09-26  Martin Jambor  <mjambor@suse.cz>

	PR c/87347
	* c-parser.c (warn_for_abs): Bail out if TYPE_ARG_TYPES is NULL.  Fix
	comment.

2018-09-17  David Malcolm  <dmalcolm@redhat.com>

	* c-objc-common.c (range_label_for_type_mismatch::get_text):
	Update for new param.
	* c-typeck.c (maybe_range_label_for_tree_type_mismatch::get_text):
	Likewise.

2018-09-17  Martin Jambor  <mjambor@suse.cz>

	PR c/63886
	* c-parser.c: (warn_for_abs): New function.
	(c_parser_postfix_expression_after_primary): Call it.

2018-09-13  Bernd Edlinger  <bernd.edlinger@hotmail.de>

	* c-typeck.c (digest_init): Shorten overlength strings.

2018-09-06  Bernd Edlinger  <bernd.edlinger@hotmail.de>

	* c-decl.c (finish_decl): Call complete_flexible_array_elts.

2018-09-02  Bernd Edlinger  <bernd.edlinger@hotmail.de>

	* c-decl.c (finish_decl): Call braced_list_to_string here ...
	* c-parser.c (c_parser_declaration_or_fndef): ... instead of here.

2018-08-30  Alexander Monakov  <amonakov@ispras.ru>

	* gimple-parser.c (c_parser_gimple_binary_expression): Accept infix
	"__MULT_HIGHPART" for MULT_HIGHPART_EXPR.

2018-08-27  David Malcolm  <dmalcolm@redhat.com>

	PR 87091
	* c-decl.c (implicitly_declare): Update call to
	maybe_add_include_fixit to suggest overriding the location, as it
	is for a note.
	* c-objc-common.c (c_tree_printer): Update for conversion of
	show_caret_p to a tri-state.

2018-08-27  Martin Liska  <mliska@suse.cz>

	* c-decl.c (locate_old_decl): Use new function
	fndecl_built_in_p and remove check for FUNCTION_DECL if
	possible.
	(diagnose_mismatched_decls): Likewise.
	(merge_decls): Likewise.
	(warn_if_shadowing): Likewise.
	(pushdecl): Likewise.
	(implicitly_declare): Likewise.
	* c-parser.c (c_parser_postfix_expression_after_primary): Likewise.
	* c-tree.h (C_DECL_ISNT_PROTOTYPE): Likewise.
	* c-typeck.c (build_function_call_vec): Likewise.
	(convert_arguments): Likewise.

2018-08-20  David Malcolm  <dmalcolm@redhat.com>

	PR other/84889
	* c-decl.c (pushtag): Add auto_diagnostic_group instance.
	(diagnose_mismatched_decls): Likewise, in various places.
	(warn_if_shadowing): Likewise.
	(implicit_decl_warning): Likewise.
	(implicitly_declare): Likewise.
	(undeclared_variable): Likewise.
	(declare_label): Likewise.
	(grokdeclarator): Likewise.
	(start_function): Likewise.
	* c-parser.c (c_parser_declaration_or_fndef): Likewise.
	(c_parser_parameter_declaration): Likewise.
	(c_parser_binary_expression): Likewise.
	* c-typeck.c (c_expr_sizeof_expr): Likewise.
	(parser_build_binary_op): Likewise.
	(build_unary_op): Likewise.
	(error_init): Likewise.
	(pedwarn_init): Likewise.
	(warning_init): Likewise.
	(convert_for_assignment): Likewise.

2018-08-15  David Malcolm  <dmalcolm@redhat.com>

	* c-objc-common.c: Include "gcc-rich-location.h".
	(c_tree_printer): Move implemenation of '%T' to...
	(print_type): ...this new function.
	(range_label_for_type_mismatch::get_text): New function.
	* c-typeck.c (convert_for_assignment): Add type labels to the rhs
	range for the various ic_argpass cases.
	(class maybe_range_label_for_tree_type_mismatch): New class.
	(build_binary_op): Use it when calling binary_op_error.

2018-08-15  Prathamesh Kulkarni  <prathamesh.kulkarni@linaro.org>

	* c-decl.c (start_decl): Do not warn if variables is named as main
	and is a local variable.

2018-08-15  Iain Sandoe  <iain@sandoe.co.uk>

	PR c/19315
	* c-decl.c (finish_decl): Don't add the 'extern' storage class to
	objects of unknown size.

2018-08-13  Martin Sebor  <msebor@redhat.com>

	PR tree-optimization/71625
	* c-parser.c (c_parser_declaration_or_fndef): Call
	braced_list_to_string.

2018-08-03  Bogdan Harjoc  <harjoc@gmail.com>

	PR c/86690
	* c-typeck.c (lookup_field): Do not use TYPE_LANG_SPECIFIC after
	errors.

2018-08-01  Martin Sebor  <msebor@redhat.com>

	PR tree-optimization/86650
	* c-objc-common.c (c_tree_printer): Move usage of EXPR_LOCATION (t)
	and TREE_BLOCK (t) from within percent_K_format	to this callsite.

2018-08-01  Jakub Jelinek  <jakub@redhat.com>

	PR c/85704
	* c-typeck.c (init_field_decl_cmp): New function.
	(output_pending_init_elements): Use it for field comparisons
	instead of pure bit_position comparisons.

2018-07-12  Jakub Jelinek  <jakub@redhat.com>

	* c-decl.c (c_decl_attributes): Don't diagnose vars without mappable
	type here, instead add "omp declare target implicit" attribute.
	(finish_decl): Diagnose vars without mappable type here.

2018-06-20  Chung-Lin Tang  <cltang@codesourcery.com>
	    Thomas Schwinge  <thomas@codesourcery.com>
	    Cesar Philippidis  <cesar@codesourcery.com>

	* c-parser.c (c_parser_omp_clause_name): Add support for finalize
	and if_present. Make present_or_{copy,copyin,copyout,create} aliases
	to their non-present_or_* counterparts. Make 'self' an alias to
	PRAGMA_OACC_CLAUSE_HOST.
	(c_parser_oacc_data_clause): Update GOMP mappings for
	PRAGMA_OACC_CLAUSE_{COPY,COPYIN,COPYOUT,CREATE,DELETE}. Remove
	PRAGMA_OACC_CLAUSE_{SELF,PRESENT_OR_*}.
	(c_parser_oacc_all_clauses): Handle finalize and if_present clauses.
	Remove support for present_or_* clauses.
	(OACC_KERNELS_CLAUSE_MASK): Remove PRESENT_OR_* clauses.
	(OACC_PARALLEL_CLAUSE_MASK): Likewise.
	(OACC_DECLARE_CLAUSE_MASK): Likewise.
	(OACC_DATA_CLAUSE_MASK): Likewise.
	(OACC_ENTER_DATA_CLAUSE_MASK): Remove PRESENT_OR_* clauses.
	(OACC_EXIT_DATA_CLAUSE_MASK): Add FINALIZE clause.
	(OACC_UPDATE_CLAUSE_MASK): Remove SELF, add IF_PRESENT.
	(c_parser_oacc_declare): Remove PRESENT_OR_* clauses.
	* c-typeck.c (c_finish_omp_clauses): Handle IF_PRESENT and FINALIZE.

2018-06-16  Kugan Vivekanandarajah  <kuganv@linaro.org>

	* c-typeck.c (build_unary_op): Handle ABSU_EXPR;
	* gimple-parser.c (c_parser_gimple_statement): Likewise.
	(c_parser_gimple_unary_expression): Likewise.

2018-06-15  Jakub Jelinek  <jakub@redhat.com>

	PR c/86093
	* c-typeck.c (pointer_diff): Cast both pointers to unqualified types
	before doing POINTER_DIFF_EXPR.

2018-06-07  Marek Polacek  <polacek@redhat.com>

	PR c/85318
	* c-decl.c (check_for_loop_decls): Add -Wc90-c99-compat warning about
	for loop initial declarations.

2018-05-30  David Pagan  <dave.pagan@oracle.com>

	PR c/55976
	* c-decl.c (grokdeclarator): Update check for return type warnings.
	(start_function): Likewise.
	(finish_function): Likewise.
	* c-typeck.c (c_finish_return): Update check for return type warnings.
	Pass OPT_Wreturn_type to pedwarn when appropriate.

2018-05-18  Richard Sandiford  <richard.sandiford@linaro.org>

	* gimple-parser.c (c_parser_gimple_postfix_expression): Remove
	__FMA_EXPR handlng.

2018-05-17  Richard Sandiford  <richard.sandiford@linaro.org>

	* gimple-parser.c: Include internal-fn.h.
	(c_parser_gimple_statement): Treat a leading CPP_DOT as a call.
	(c_parser_gimple_call_internal): New function.
	(c_parser_gimple_postfix_expression): Use it to handle CPP_DOT.
	Fix typos in comment.

2018-05-10  Jakub Jelinek  <jakub@redhat.com>

	PR c++/85662
	* c-fold.c (c_fully_fold_internal): Use fold_offsetof rather than
	fold_offsetof_1, pass TREE_TYPE (expr) as TYPE to it and drop the
	fold_convert_loc.
	* c-typeck.c (build_unary_op): Use fold_offsetof rather than
	fold_offsetof_1, pass argtype as TYPE to it and drop the
	fold_convert_loc.

2018-05-02  David Pagan  <dave.pagan@oracle.com>

	PR c/30552
	* c-decl.c (old_style_parameter_scope): New function.
	* c-parser.c (c_parser_postfix_expression): Check for statement
	expressions in old-style function parameter list declarations.
	* c-parser.h (old_style_parameter_scope): New extern declaration.

2018-04-25  Jakub Jelinek  <jakub@redhat.com>

	PR sanitizer/84307
	* c-decl.c (build_compound_literal): Call pushdecl (decl) even when
	it is not TREE_STATIC.
	* c-typeck.c (c_mark_addressable) <case COMPOUND_LITERAL_EXPR>: Mark
	not just the COMPOUND_LITERAL_EXPR node itself addressable, but also
	its COMPOUND_LITERAL_EXPR_DECL.

2018-03-21  Joseph Myers  <joseph@codesourcery.com>

	* c-parser.c (c_parser_postfix_expression): For __builtin_tgmath
	where all functions return the same _FloatN or _FloatNx type,
	treat integer types as _Float64 instead of double.

2018-03-21  Jakub Jelinek  <jakub@redhat.com>

	PR c/84999
	* c-typeck.c (build_binary_op): If c_common_type_for_size fails when
	building vector comparison, diagnose it and return error_mark_node.

2018-03-15  Jakub Jelinek  <jakub@redhat.com>

	PR c/84853
	* c-typeck.c (build_binary_op) <case RSHIFT_EXPR, case LSHIFT_EXPR>:
	If code1 is INTEGER_TYPE, only allow code0 VECTOR_TYPE if it has
	INTEGER_TYPE element type.

2018-03-13  David Pagan  <dave.pagan@oracle.com>

	PR c/46921
	* c-typeck.c (output_init_element): Ensure field initializer
	expression is always evaluated if there are side effects.

2018-03-06  Jakub Jelinek  <jakub@redhat.com>

	PR c/84721
	* c-parser.c (add_debug_begin_stmt): Don't add DEBUG_BEGIN_STMT if
	!building_stmt_list_p ().

2018-02-13  Richard Sandiford  <richard.sandiford@linaro.org>

	PR c/84305
	* c-decl.c (grokdeclarator): Create an anonymous TYPE_DECL
	in PARM and TYPENAME contexts too, but attach it to a BIND_EXPR
	and include the BIND_EXPR in the list of things that need to be
	pre-evaluated.

2018-02-09  Nathan Sidwell  <nathan@acm.org>

	PR c/84293
	* c-typeck.c (build_indirect_ref, build_c_cast): Pass expr location
	to strict_aliasing_warning.

2018-02-02  Paolo Carlini  <paolo.carlini@oracle.com>

	* c-typeck.c (really_start_incremental_init, push_init_level,
	set_nonincremental_init, output_init_element, process_init_element):
	Use DECL_UNNAMED_BIT_FIELD.

2018-01-31  Marek Polacek  <polacek@redhat.com>

	PR c/81779
	* c-parser.c (c_parser_compound_statement_nostart): Call
	expansion_point_location_if_in_system_header.

2018-01-17  David Malcolm  <dmalcolm@redhat.com>

	PR c++/83814
	* c-fold.c (fold_for_warn): Move from c-common.c, reducing to just
	the C part.

2018-01-13  Jakub Jelinek  <jakub@redhat.com>

	PR c/83801
	* c-tree.h (decl_constant_value_1): Add a bool argument.
	* c-typeck.c (decl_constant_value_1): Add IN_INIT argument, allow
	returning a CONSTRUCTOR if it is true.  Use error_operand_p.
	(decl_constant_value): Adjust caller.
	* c-fold.c (c_fully_fold_internal): If in_init, pass true to
	decl_constant_value_1 as IN_INIT.  Otherwise, punt if
	decl_constant_value returns initializer that has BLKmode or
	array type.
	(c_fully_fold_internal) <case COMPONENT_REF>: Fold if !lval.

2018-01-03  Richard Sandiford  <richard.sandiford@linaro.org>
	    Alan Hayward  <alan.hayward@arm.com>
	    David Sherwood  <david.sherwood@arm.com>

	* c-typeck.c (comptypes_internal, build_binary_op): Handle polynomial
	TYPE_VECTOR_SUBPARTS.

2018-01-03  Jakub Jelinek  <jakub@redhat.com>

	Update copyright years.

2018-01-01  Jakub Jelinek  <jakub@redhat.com>

	PR c/83595
	* c-parser.c (c_parser_braced_init, c_parser_initelt,
	c_parser_conditional_expression, c_parser_cast_expression,
	c_parser_sizeof_expression, c_parser_alignof_expression,
	c_parser_postfix_expression, c_parser_omp_declare_reduction,
	c_parser_transaction_expression): Use set_error () method instead
	of setting value member to error_mark_node.

2017-12-28  Michael Meissner  <meissner@linux.vnet.ibm.com>

	* c-decl.c (header_for_builtin_fn): Add integer rounding _Float<N>
	and _Float<N>X built-in functions.

2017-12-22  Jakub Jelinek  <jakub@redhat.com>

	PR debug/83550
	* c-decl.c (finish_struct): Set DECL_SOURCE_LOCATION on
	TYPE_STUB_DECL and call rest_of_type_compilation before processing
	incomplete vars rather than after it.

	PR debug/83547
	* c-typeck.c (c_finish_stmt_expr): Ignore !TREE_SIDE_EFFECTS as
	indicator of ({ }), instead skip all trailing DEBUG_BEGIN_STMTs first,
	and consider empty ones if there are no other stmts.  For
	-Wunused-value walk all statements before the one only followed by
	DEBUG_BEGIN_STMTs.

2017-12-22  Mike Stump  <mikestump@comcast.net>
	    Eric Botcazou  <ebotcazou@adacore.com>

	* c-parser.c (c_parser_while_statement): Add unroll parameter and
	build ANNOTATE_EXPR if present.  Add 3rd operand to ANNOTATE_EXPR.
	(c_parser_do_statement): Likewise.
	(c_parser_for_statement): Likewise.
	(c_parser_statement_after_labels): Adjust calls to above.
	(c_parse_pragma_ivdep): New static function.
	(c_parser_pragma_unroll): Likewise.
	(c_parser_pragma) <PRAGMA_IVDEP>: Add support for pragma Unroll.
	<PRAGMA_UNROLL>: New case.

2017-12-19  Jakub Jelinek  <jakub@redhat.com>

	* c-typeck.c (comptypes_internal, function_types_compatible_p,
	perform_integral_promotions, digest_init): Replace Yoda conditions
	with typical order conditions.
	* c-decl.c (check_bitfield_type_and_width): Likewise.

2017-12-14  Bernd Edlinger  <bernd.edlinger@hotmail.de>

	* c-typeck.c (c_safe_arg_type_equiv_p,
	c_safe_function_type_cast_p): New function.
	(build_c_cast): Implement -Wcast-function-type.

2017-12-14  Richard Biener  <rguenther@suse.de>

	PR c/83415
	* c-fold.c (c_fully_fold_internal): Treat VIEW_CONVERT_EXPR
	like REALPART_EXPR for the behavior of whether its operand
	is an lvalue.

2017-12-12  Marek Polacek  <polacek@redhat.com>

	PR c/82679
	* c-decl.c (grokdeclarator): Check declspecs insted of atomicp.

2017-12-12  Alexandre Oliva  <aoliva@redhat.com>

	* c-objc-common.h (LANG_HOOKS_EMITS_BEGIN_STMT): Redefine as true.
	* c-parser.c (add_debug_begin_stmt): New.
	(c_parser_declaration_or_fndef): Call it.
	(c_parser_compound_statement_nostart): Likewise.
	(c_parser_statement_after_labels): Likewise.
	* c-typeck (c_finish_stmt_expr): Skip begin stmts markers.

2017-12-07  Joseph Myers  <joseph@codesourcery.com>

	* c-decl.c (build_compound_literal): Add parameter alignas_align
	and set alignment of decl if nonzero.
	* c-parser.c (c_keyword_starts_typename): Allow RID_ALIGNAS.
	(c_parser_declspecs): Allow RID_ALIGNAS to follow a type, like a
	qualifier.
	(c_parser_struct_declaration): Update syntax comment.
	(c_parser_type_name): Add alignas_ok argument and pass it to
	c_parser_declspecs.
	(c_parser_cast_expression): Pass true to c_parser_type_name and
	give error if a cast used an _Alignas specifier.
	(c_parser_sizeof_expression): Pass true to c_parser_type_name and
	give error if sizeof (type-name) used an _Alignas specifier.
	(c_parser_alignof_expression): Pass true to c_parser_type_name and
	give error if _Alignof (type-name) used an _Alignas specifier.
	(c_parser_postfix_expression_after_paren_type): Check specified
	alignment for a compound literal and pass it to
	build_compound_literal.
	* c-parser.h (c_parser_type_name): Update prototype.
	* c-tree.h (build_compound_literal): Update prototype.

2017-12-07  Martin Sebor  <msebor@redhat.com>

	PR c/81544
	* c-decl.c (c_decl_attributes): Look up existing declaration and
	pass it to decl_attributes.

2017-12-06  David Malcolm  <dmalcolm@redhat.com>

	PR c/83236
	* c-decl.c (lookup_name_fuzzy): Don't suggest names that are
	reserved for use by the implementation.

2017-12-06  David Malcolm  <dmalcolm@redhat.com>

	* c-decl.c: Include "c-family/c-spellcheck.h".

2017-12-05  Martin Liska  <mliska@suse.cz>
	    Jakub Jelinek  <jakub@redhat.com>

	* c-typeck.c (pointer_diff): Add new argument and instrument
	pointer subtraction.
	(build_binary_op): Similar for pointer comparison.

2017-12-01  Jakub Jelinek  <jakub@redhat.com>

	PR c/79153
	* c-parser.c: Include tree-iterator.h.
	(c_parser_switch_statement): Emit LABEL_EXPR for the break label
	into SWITCH_BODY instead of after it and set SWITCH_BREAK_LABEL_P
	on it.

	PR c/83222
	* c-tree.h (decl_constant_value_1): Declare.
	* c-typeck.c (decl_constant_value_1): New function.
	(decl_constant_value): Use it.
	* c-fold.c (c_fully_fold_internal): If in_init, use
	decl_constant_value_1 instead of decl_constant_value.

2017-11-30  Jakub Jelinek  <jakub@redhat.com>

	* c-parser.c (c_parser_postfix_expression): Use ; instead of ;;.

2017-11-28  Jakub Jelinek  <jakub@redhat.com>

	PR sanitizer/81275
	* c-typeck.c (c_finish_case): Set SWITCH_ALL_CASES_P if
	c_switch_covers_all_cases_p returns true.

2017-11-28  Julia Koval  <julia.koval@intel.com>
	    Sebastian Peryt  <sebastian.peryt@intel.com>

	* Make-lang.in (c/c-array-notation.o): Remove.
	* c-array-notation.c: Delete.
	* c-decl.c: Remove cilkplus condition.
	* c-parser.c (c_parser_cilk_simd, c_parser_cilk_for,
	c_parser_cilk_verify_simd, c_parser_array_notation,
	c_parser_cilk_clause_vectorlength, c_parser_cilk_grainsize,
	c_parser_cilk_simd_fn_vector_attrs,
	c_finish_cilk_simd_fn_tokens): Delete.
	(c_parser_declaration_or_fndef): Remove cilkplus condition.
	(c_parser_direct_declarator_inner): Ditto.
	(CILK_SIMD_FN_CLAUSE_MASK): Delete.
	(c_parser_attributes, c_parser_compound_statement,
	c_parser_statement_after_labels, c_parser_if_statement,
	c_parser_switch_statement, c_parser_while_statement,
	c_parser_do_statement, c_parser_for_statement,
	c_parser_unary_expression, c_parser_postfix_expression,
	c_parser_postfix_expression_after_primary,
	c_parser_pragma, c_parser_omp_clause_name, c_parser_omp_all_clauses,
	c_parser_omp_for_loop, c_finish_omp_declare_simd): Remove cilkplus
	support.
	* c-typeck.c (build_array_ref, build_function_call_vec,
	convert_arguments,
	lvalue_p, build_compound_expr, c_finish_return, c_finish_if_stmt,
	c_finish_loop, build_binary_op): Remove cilkplus support.

2017-11-28  Jakub Jelinek  <jakub@redhat.com>

	* c-typeck.c (c_start_case): Build SWITCH_EXPR using build2 instead
	of build3.

2017-11-14  Boris Kolpackov  <boris@codesynthesis.com>

	* Make-lang.in (c.install-plugin): Install backend import library.

2017-11-23  Jakub Jelinek  <jakub@redhat.com>

	* c-parser.c (c_parser_omp_declare_simd): Reject declare simd in
	pragma_stmt context.

2017-11-23  Mike Stump  <mikestump@comcast.net>
	    Eric Botcazou  <ebotcazou@adacore.com>

	* c-parser.c (c_parser_while_statement): Pass 3rd operand to
	ANNOTATE_EXPR.
	(c_parser_do_statement): Likewise.
	(c_parser_for_statement): Likewise.

2017-11-22  David Malcolm  <dmalcolm@redhat.com>

	PR c++/62170
	* c-objc-common.c (c_tree_printer): Convert penultimate param from
	bool to bool *.  Within '%T' handling, if showing an "aka", use
	"quoted" param to add appropriate quoting.

2017-11-22  Marek Polacek  <polacek@redhat.com>

	PR c++/60336
	PR middle-end/67239
	PR target/68355
	* c-decl.c (grokdeclarator): Set DECL_PADDING_P on unnamed bit-fields.

2017-11-21  David Malcolm  <dmalcolm@redhat.com>

	PR c/83056
	* c-decl.c (lookup_name_fuzzy): Don't suggest names that came from
	earlier failed lookups.

2017-11-21  Marc Glisse  <marc.glisse@inria.fr>

	* c-fold.c (c_fully_fold_internal): Handle POINTER_DIFF_EXPR.
	* c-typeck.c (pointer_diff): Use POINTER_DIFF_EXPR.

2017-11-20  David Malcolm  <dmalcolm@redhat.com>

	PR c/81404
	* c-decl.c: Include "c-family/known-headers.h".
	(get_c_name_hint): Rename to get_stdlib_header_for_name and move
	to known-headers.cc.
	(class suggest_missing_header): Move to known-header.h.
	(lookup_name_fuzzy): Call get_c_stdlib_header_for_name rather
	than get_c_name_hint.

2017-11-20  David Malcolm  <dmalcolm@redhat.com>

	* c-decl.c (get_c_name_hint): New function.
	(class suggest_missing_header): New class.
	(lookup_name_fuzzy): Call get_c_name_hint and use it to
	suggest missing headers to the user.

2017-11-20  David Malcolm  <dmalcolm@redhat.com>

	* c-decl.c: Define INCLUDE_UNIQUE_PTR before including system.h.
	Include "c-family/name-hint.h"
	(implicit_decl_warning): Convert "hint" from
	const char * to name_hint.  Pass location to
	lookup_name_fuzzy.  Suppress any deferred diagnostic if the
	warning was not printed.
	(undeclared_variable): Likewise for "guessed_id".
	(lookup_name_fuzzy): Convert return type from const char *
	to name_hint.  Add location_t param.
	* c-parser.c: Define INCLUDE_UNIQUE_PTR before including system.h.
	Include "c-family/name-hint.h"
	(c_parser_declaration_or_fndef): Convert "hint" from
	const char * to name_hint.  Pass location to lookup_name_fuzzy.
	(c_parser_parameter_declaration): Likewise.

2017-11-19  Jakub Jelinek  <jakub@redhat.com>

	PR c/66618
	PR c/69960
	* c-parser.c (c_parser_omp_atomic): Pass true as LVAL to c_fully_fold
	where needed.
	* c-typeck.c (build_unary_op, build_modify_expr, build_asm_expr,
	handle_omp_array_sections): Likewise.
	(digest_init): Don't call decl_constant_value_for_optimization.
	* c-tree.h (decl_constant_value_for_optimization): Removed.
	* c-fold.c (c_fold_array_ref): New function.
	(c_fully_fold_internal): Add LVAL argument, propagate it through
	recursive calls.  For VAR_P call decl_constant_value and
	unshare if not LVAL and either optimizing or IN_INIT.  Remove
	decl_constant_value_for_optimization calls.  If IN_INIT and not LVAL,
	fold ARRAY_REF with STRING_CST and INTEGER_CST operands.
	(c_fully_fold): Add LVAL argument, pass it through to
	c_fully_fold_internal.
	(decl_constant_value_for_optimization): Removed.

2017-11-15  Joseph Myers  <joseph@codesourcery.com>

	PR c/81156
	* c-parser.c (check_tgmath_function): New function.
	(enum tgmath_parm_kind): New enum.
	(c_parser_postfix_expression): Handle __builtin_tgmath.

2017-10-31  David Malcolm  <dmalcolm@redhat.com>

	* c-decl.c (implicit_decl_warning): Update for renaming of
	pedwarn_at_rich_loc and warning_at_rich_loc.
	(implicitly_declare): Likewise for renaming of inform_at_rich_loc.
	(undeclared_variable): Likewise for renaming of error_at_rich_loc.
	* c-parser.c (c_parser_declaration_or_fndef): Likewise.
	(c_parser_struct_or_union_specifier): Likewise for renaming of
	pedwarn_at_rich_loc.
	(c_parser_parameter_declaration): Likewise for renaming of
	error_at_rich_loc.
	* c-typeck.c (build_component_ref): Likewise.
	(build_unary_op): Likewise for renaming of inform_at_rich_loc.
	(pop_init_level): Likewise for renaming of warning_at_rich_loc.
	(set_init_label): Likewise for renaming of error_at_rich_loc.

2017-10-30  Richard Biener  <rguenther@suse.de>

	* gimple-parser.c (c_parser_gimple_statement): Parse conditional
	stmts.

2017-10-27  Michael Meissner  <meissner@linux.vnet.ibm.com>

	* c-decl.c (header_for_builtin_fn): Add support for copysign, fma,
	fmax, fmin, and sqrt _Float<N> and _Float<N>X variants.

2017-10-25  David Malcolm  <dmalcolm@redhat.com>

	PR c/7356
	* c-parser.c (c_parser_declaration_or_fndef): Detect missing
	semicolons.

2017-10-25  Jakub Jelinek  <jakub@redhat.com>

	PR libstdc++/81706
	* c-decl.c (merge_decls): Copy "omp declare simd" attributes from
	newdecl to corresponding __builtin_ if any.

2017-10-24  Paolo Carlini  <paolo.carlini@oracle.com>

	PR c++/82466
	* c-decl.c (diagnose_mismatched_decls): Use
	OPT_Wbuiltin_declaration_mismatch.

2017-10-12  David Malcolm  <dmalcolm@redhat.com>

	* c-parser.c (c_parser_require): Add "type_is_unique" param and
	use it to guard calls to maybe_suggest_missing_token_insertion.
	(c_parser_parms_list_declarator): Override default value of new
	"type_is_unique" param to c_parser_require.
	(c_parser_asm_statement): Likewise.
	* c-parser.h (c_parser_require): Add "type_is_unique" param,
	defaulting to true.

2017-10-11  Nathan Sidwell  <nathan@acm.org>

	* c-decl.c (grokdeclarator): Check HAS_DECL_ASSEMBLER_NAME_P too.

2017-10-10  Richard Sandiford  <richard.sandiford@linaro.org>

	* c-parser.c (c_parser_cilk_clause_vectorlength): Use wi::to_wide when
	operating on trees as wide_ints.
	* c-typeck.c (build_c_cast, c_finish_omp_clauses): Likewise.
	(c_tree_equal): Likewise.

2017-10-04  David Malcolm  <dmalcolm@redhat.com>

	* c-decl.c (push_parm_decl): Store c_parm's location into the
	PARAM_DECL.
	(build_c_parm): Add "loc" param and store it within the c_parm.
	* c-parser.c (struct c_parser): Add "last_token_location" field.
	(c_parser_consume_token): Store location of the token into the
	new field.
	(c_parser_declaration_or_fndef): Store params into DECL_ARGUMENTS
	when handling a FUNCTION_DECL, if it doesn't already have them.
	(c_parser_parameter_declaration): Generate a location for the
	parameter, and pass it to the call to build_c_parm.
	* c-tree.h (struct c_parm): Add field "loc".
	(build_c_parm): Add location_t param.
	* c-typeck.c (get_fndecl_argument_location): New function.
	(inform_for_arg): New function.
	(convert_for_assignment): Use inform_for_arg when dealing with
	ic_argpass.

2017-09-29  Jakub Jelinek  <jakub@redhat.com>

	* c-decl.c (grokfield): Use SET_DECL_C_BIT_FIELD here if
	width is non-NULL.
	(finish_struct): Test DECL_C_BIT_FIELD instead of DECL_INITIAL,
	don't SET_DECL_C_BIT_FIELD here.

	PR c/82340
	* c-decl.c (build_compound_literal): Use c_apply_type_quals_to_decl
	instead of trying to set just TREE_READONLY manually.

2017-09-16  Tom de Vries  <tom@codesourcery.com>

	PR c/81875
	* c-parser.c (c_parser_omp_for_loop): Fold only operands of cond, not
	cond itself.

2017-09-15  Joseph Myers  <joseph@codesourcery.com>

	PR c/82071
	* c-typeck.c (ep_convert_and_check): Just call convert_and_check
	for C11.
	(build_conditional_expr): For C11, generate result with excess
	precision when one argument is an integer and the other is of a
	type using excess precision.

2017-09-15  Bernd Edlinger  <bernd.edlinger@hotmail.de>

	* c-typeck.c (build_c_cast): Implement -Wcast-align=strict.

2017-09-13  Marek Polacek  <polacek@redhat.com>

	PR c/82167
	* c-typeck.c (c_expr_sizeof_expr): Use the type of expr.value rather
	than expr.original_type.

2017-09-12  Nathan Sidwell  <nathan@acm.org>

	* c-decl.c (field_decl_cmp, resort_data, resort_field_decl_cmp,
	resort_sorted_fields): Moved from c-family/c-common.c.
	* c-lang.h (struct sorted_fields_type): Moved from c-family/c-common.h.

2017-09-01  Joseph Myers  <joseph@codesourcery.com>

	PR c/82071
	* c-typeck.c (build_atomic_assign): Handle argument with excess
	precision.  Ensure any EXCESS_PRECISION_EXPR is present in
	argument passed to build_binary_op and convert_for_assignment but
	not for call to c_fully_fold.
	(build_modify_expr): Do not remove EXCESS_PRECISION_EXPR early.
	Ensure build_binary_op is called with argument with original
	semantic type.  Avoid calling c_fully_fold with an
	EXCESS_PRECISION_EXPR from build_binary_op.

2017-09-01  Jakub Jelinek  <jakub@redhat.com>

	PR c/81887
	* c-parser.c (c_parser_omp_ordered): Handle -fopenmp-simd.

2017-08-30  Richard Sandiford  <richard.sandiford@linaro.org>
	    Alan Hayward  <alan.hayward@arm.com>
	    David Sherwood  <david.sherwood@arm.com>

	* c-typeck.c (build_binary_op): Use SCALAR_TYPE_MODE.
	(c_common_type): Likewise.  Use as_a <scalar_mode> when setting
	m1 and m2 to the signed equivalent of a fixed-point
	SCALAR_TYPE_MODE.

2017-08-24  David Malcolm  <dmalcolm@redhat.com>

	* c-tree.h (c_expr::get_location) Use EXPR_HAS_LOCATION rather
	than CAN_HAVE_LOCATION_P when determining whether to use the
	location_t value within "value".

2017-08-21  David Malcolm  <dmalcolm@redhat.com>

	* c-parser.c (c_parser_expr_list): Use c_expr::get_location ()
	rather than peeking the location of the first token.
	* c-tree.h (c_expr::get_location): New method.

2017-08-21  David Malcolm  <dmalcolm@redhat.com>

	* c-typeck.c (build_function_call_vec): Pass arg_loc to call
	to check_function_arguments.

2017-08-18  Marek Polacek  <polacek@redhat.com>

	* c-parser.c (c_parser_postfix_expression): Remove unused code.  Update
	commentary.

2017-08-18  H.J. Lu  <hongjiu.lu@intel.com>

	PR c/53037
	* c-decl.c (merge_decls): Also merge DECL_WARN_IF_NOT_ALIGN.
	(check_bitfield_type_and_width): Don't allow bit-field with
	warn_if_not_aligned type.

2017-08-14  Martin Sebor  <msebor@redhat.com>

	PR c/81117
	* c-objc-common.c (c_objc_common_init): Handle 'G'.

2017-08-11  Marek Polacek  <polacek@redhat.com>

	PR c/81795
	* c-decl.c (pushtag): Only print inform if the warning was printed.
	(grokdeclarator): Likewise.

2017-08-10  David Malcolm  <dmalcolm@redhat.com>

	* c-parser.c (c_parser_error): Rename to...
	(c_parser_error_richloc): ...this, making static, and adding
	"richloc" parameter, passing it to the c_parse_error call,
	rather than calling c_parser_set_source_position_from_token.
	(c_parser_error): Reintroduce, reimplementing in terms of the
	above, converting return type from void to bool.
	(class token_pair): New class.
	(struct matching_paren_traits): New struct.
	(matching_parens): New typedef.
	(struct matching_brace_traits): New struct.
	(matching_braces): New typedef.
	(get_matching_symbol): New function.
	(c_parser_require): Add param MATCHING_LOCATION, using it to
	highlight matching "opening" tokens for missing "closing" tokens.
	(c_parser_skip_until_found): Likewise.
	(c_parser_static_assert_declaration_no_semi): Convert explicit
	parsing of CPP_OPEN_PAREN and CPP_CLOSE_PAREN to use of
	class matching_parens, so that the pertinent open parenthesis is
	highlighted when there are problems locating the close
	parenthesis.
	(c_parser_struct_or_union_specifier): Likewise.
	(c_parser_typeof_specifier): Likewise.
	(c_parser_alignas_specifier): Likewise.
	(c_parser_simple_asm_expr): Likewise.
	(c_parser_braced_init): Likewise, for matching_braces.
	(c_parser_paren_condition): Likewise, for matching_parens.
	(c_parser_switch_statement): Likewise.
	(c_parser_for_statement): Likewise.
	(c_parser_asm_statement): Likewise.
	(c_parser_asm_operands): Likewise.
	(c_parser_cast_expression): Likewise.
	(c_parser_sizeof_expression): Likewise.
	(c_parser_alignof_expression): Likewise.
	(c_parser_generic_selection): Likewise.
	(c_parser_postfix_expression): Likewise for cases RID_VA_ARG,
	RID_OFFSETOF, RID_TYPES_COMPATIBLE_P, RID_AT_SELECTOR,
	RID_AT_PROTOCOL, RID_AT_ENCODE, reindenting as necessary.
	In case CPP_OPEN_PAREN, pass loc_open_paren to the
	c_parser_skip_until_found call.
	(c_parser_objc_class_definition): Use class matching_parens as
	above.
	(c_parser_objc_method_decl): Likewise.
	(c_parser_objc_try_catch_finally_statement): Likewise.
	(c_parser_objc_synchronized_statement): Likewise.
	(c_parser_objc_at_property_declaration): Likewise.
	(c_parser_oacc_wait_list): Likewise.
	(c_parser_omp_var_list_parens): Likewise.
	(c_parser_omp_clause_collapse): Likewise.
	(c_parser_omp_clause_default): Likewise.
	(c_parser_omp_clause_if): Likewise.
	(c_parser_omp_clause_num_threads): Likewise.
	(c_parser_omp_clause_num_tasks): Likewise.
	(c_parser_omp_clause_grainsize): Likewise.
	(c_parser_omp_clause_priority): Likewise.
	(c_parser_omp_clause_hint): Likewise.
	(c_parser_omp_clause_defaultmap): Likewise.
	(c_parser_oacc_single_int_clause): Likewise.
	(c_parser_omp_clause_ordered): Likewise.
	(c_parser_omp_clause_reduction): Likewise.
	(c_parser_omp_clause_schedule): Likewise.
	(c_parser_omp_clause_num_teams): Likewise.
	(c_parser_omp_clause_thread_limit): Likewise.
	(c_parser_omp_clause_aligned): Likewise.
	(c_parser_omp_clause_linear): Likewise.
	(c_parser_omp_clause_safelen): Likewise.
	(c_parser_omp_clause_simdlen): Likewise.
	(c_parser_omp_clause_depend): Likewise.
	(c_parser_omp_clause_map): Likewise.
	(c_parser_omp_clause_device): Likewise.
	(c_parser_omp_clause_dist_schedule): Likewise.
	(c_parser_omp_clause_proc_bind): Likewise.
	(c_parser_omp_clause_uniform): Likewise.
	(c_parser_omp_for_loop): Likewise.
	(c_parser_cilk_clause_vectorlength): Likewise.
	(c_parser_cilk_clause_linear): Likewise.
	(c_parser_transaction_expression): Likewise.
	* c-parser.h (c_parser_require): Add param matching_location with
	default UNKNOWN_LOCATION.
	(c_parser_error): Convert return type from void to bool.
	(c_parser_skip_until_found): Add param matching_location with
	default UNKNOWN_LOCATION.

2017-08-09  Marek Polacek  <polacek@redhat.com>

	* c-decl.c (build_enumerator): Use true/false instead of 1/0.
	* c-tree.h (build_external_ref): Update declaration.
	* c-typeck.c (build_array_ref): Use true/false instead of 1/0.
	(build_external_ref): Change the type of a parameter to bool.
	(parser_build_binary_op): Use true/false instead of 1/0.
	(pointer_diff): Likewise.
	(build_modify_expr): Likewise.
	(set_designator): Change the type of a parameter to bool.
	(set_init_index): Use true/false instead of 1/0.
	(set_init_label): Likewise.
	(output_init_element): Change the type of a parameter to bool.
	(output_pending_init_elements): Use true/false instead of 1/0.
	(process_init_element): Likewise.
	(build_binary_op): Change the type of a parameter to bool.

2017-08-09  Marek Polacek  <polacek@redhat.com>

	PR c/81233
	* c-typeck.c (pedwarn_init): Make the function take a variable list.
	Call emit_diagnostic_valist instead of pedwarn.
	(convert_for_assignment): Unroll the PEDWARN_FOR_ASSIGNMENT macro.
	Print the relevant types in diagnostics.

2017-08-09  Marek Polacek  <polacek@redhat.com>

	PR c/81417
	* c-array-notation.c (fix_builtin_array_notation_fn): Update calls to
	build_conditional_expr.
	* c-parser.c (c_parser_conditional_expression): Create locations for
	EXP1 and EXP2 from their source ranges.  Pass the locations down to
	build_conditional_expr.
	* c-tree.h (build_conditional_expr): Update declaration.
	* c-typeck.c (build_conditional_expr): Add location_t parameters.
	For -Wsign-compare, also print the types.

2017-08-08  Martin Liska  <mliska@suse.cz>

	* c-convert.c: Include header files.
	* c-typeck.c: Likewise.

2017-08-07  Martin Liska  <mliska@suse.cz>

	* c-parser.c (c_parser_attributes): Canonicalize name of an
	attribute.

2017-08-02  Marek Polacek  <polacek@redhat.com>

	PR c/81289
	* c-parser.c (c_parser_unary_expression): Use set_error.

	PR c/81448
	PR c/81306
	* c-warn.c (warn_for_multistatement_macros): Prevent bogus
	warnings.  Avoid walking MACRO_MAP_LOCATIONS.

2017-07-31  Jan Hubicka  <hubicka@ucw.cz>
	    Martin Liska  <mliska@suse.cz>

	* c-typeck.c (c_finish_goto_label): Build gimple predict
	statement.

2017-07-31  Martin Liska  <mliska@suse.cz>

	PR sanitize/81530
	* c-convert.c (convert): Guard condition with flag_sanitize_p
	also with current_function_decl non-null equality.
	* c-decl.c (grokdeclarator): Likewise.
	* c-typeck.c (build_binary_op): Likewise.

2017-07-25  Marek Polacek  <polacek@redhat.com>

	* c-decl.c (grokfield): Remove local variable.

2017-07-25  Marek Polacek  <polacek@redhat.com>

	PR c/81364
	* c-parser.c (c_parser_else_body): Don't warn about multistatement
	macro expansion if the body is in { }.
	(c_parser_while_statement): Likewise.
	(c_parser_for_statement): Likewise.

2017-07-18  Nathan Sidwell  <nathan@acm.org>

	* c-parser.c (c_parser_array_notation): Use TYPE_{MIN,MAX}_VALUE.

2017-07-14  David Malcolm  <dmalcolm@redhat.com>

	* c-decl.c (implicitly_declare): When suggesting a missing
	#include, provide a fix-it hint.

2017-07-06  David Malcolm  <dmalcolm@redhat.com>

	* c-lang.c (selftest::run_c_tests): Move body to c_family_tests,
	and call that instead.
	* c-tree.h (selftest::run_c_tests): New decl.

2017-06-26  Marek Polacek  <polacek@redhat.com>

	PR c/80116
	* c-parser.c (c_parser_if_body): Set the location of the
	body of the conditional after parsing all the labels.  Call
	warn_for_multistatement_macros.
	(c_parser_else_body): Likewise.
	(c_parser_switch_statement): Likewise.
	(c_parser_while_statement): Likewise.
	(c_parser_for_statement): Likewise.
	(c_parser_statement): Add a default argument.  Save the location
	after labels have been parsed.
	(c_parser_c99_block_statement): Likewise.

2017-06-19  Richard Biener  <rguenther@suse.de>

	* gimple-parser.c (c_parser_gimple_postfix_expression): Handle
	negated _Literals to parse _Literal (int) -1.

2017-06-13  Martin Liska  <mliska@suse.cz>

	PR sanitize/78204
	* c-convert.c (convert): Use sanitize_flags_p.
	* c-decl.c (grokdeclarator): Likewise.
	* c-typeck.c (convert_for_assignment): Likewise.
	(c_finish_return): Likewise.
	(build_binary_op): Likewise.

2017-06-08  Jakub Jelinek  <jakub@redhat.com>

	PR c/81006
	* c-typeck.c (handle_omp_array_sections_1): Convert TYPE_MAX_VALUE
	to sizetype before size_binop.

2017-06-07  Jakub Jelinek  <jakub@redhat.com>

	* gimple-parser.c (c_parser_parse_gimple_body): Use TDI_gimple instead
	of TDI_generic.

2017-06-06  Marek Polacek  <polacek@redhat.com>

	PR c/79983
	* c-decl.c (start_struct): Use the location of TYPE_STUB_DECL of
	ref.
	(start_enum): Use the location of TYPE_STUB_DECL of enumtype.

2017-06-02  Bernd Edlinger  <bernd.edlinger@hotmail.de>

	* c-parser.c (c_parser_binary_expression): Implement the
	-Wsizeof_pointer_div warning.
	(c_parser_postfix_expression): Allow SIZEOF_EXPR as expr.original_code
	from a parenthesized expression.
	(c_parser_expr_list): Use c_last_sizeof_loc.
	* c-tree.h (c_last_sizeof_loc): New external.
	* c-typeck.c (c_last_sizeof_loc): New variable.
	(c_expr_sizeof_expr, c_expr_sizeof_type): Assign c_last_sizeof_loc.

2017-05-31  Mikhail Maltsev  <maltsevm@gmail.com>

	PR testsuite/80580
	* gimple-parser.c (c_parser_gimple_if_stmt): Check for empty labels.

2017-05-30  David Malcolm  <dmalcolm@redhat.com>

	* c-objc-common.c (c_tree_printer): Gain bool and const char **
	parameters.

2017-05-24  Martin Sebor  <msebor@redhat.com>

	PR c/80731
	* c-fold.c (c_fully_fold_internal): Adjust.
	* c-typeck.c (parser_build_unary_op): Adjust.

2017-05-23  Thomas Schwinge  <thomas@codesourcery.com>

	* c-parser.c (OACC_KERNELS_CLAUSE_MASK): Add
	"PRAGMA_OACC_CLAUSE_NUM_GANGS", "PRAGMA_OACC_CLAUSE_NUM_WORKERS",
	"VECTOR_LENGTH".

2017-05-23  Marek Polacek  <polacek@redhat.com>

	* c-parser.c (c_parser_compound_statement_nostart): Remove redundant
	quotes.

2017-05-22  Jakub Jelinek  <jakub@redhat.com>

	* c-fold.c (c_fully_fold_internal): Save the c_fully_fold_internal
	result for SAVE_EXPR operand and set SAVE_EXPR_FOLDED_P even if
	it returned invariant.  Call tree_invariant_p unconditionally
	afterwards to decide whether to return expr or op0.

2017-05-22  Nathan Sidwell  <nathan@acm.org>

	* c-decl.c (c_parse_final_cleanups): Drop TDI_tu handling.

2017-05-19  Thomas Schwinge  <thomas@codesourcery.com>

	* c-parser.c (c_parser_omp_clause_default): Handle
	"OMP_CLAUSE_DEFAULT_PRESENT".

2017-05-18  Bernd Edlinger  <bernd.edlinger@hotmail.de>

	* config-lang.in (gtfiles): Add c-family/c-format.c.

2017-05-18  Nathan Sidwell  <nathan@acm.org>

	* c-decl.c (pushdecl_top_level): Delete unused function.

2017-05-18  Marek Polacek  <polacek@redhat.com>

	* c-decl.c (match_builtin_function_types): Use NULL_TREE instead of 0.
	(check_earlier_gotos): Likewise.
	(define_label): Likewise.
	(pending_xref_error): Likewise.
	(smallest_type_quals_location): Likewise.
	(grokdeclarator): Likewise.
	(grokparms): Likewise.
	(identifier_global_value): Likewise.
	* c-typeck.c (set_nonincremental_init_from_string): Likewise.
	(find_init_member): Likewise.

2017-05-18  Marek Polacek  <polacek@redhat.com>

	* c-decl.c (start_decl): Use false/true instead of 0/1.
	(grokdeclarator): Likewise.
	(finish_struct): Likewise.
	(start_function): Change the return type to bool.  Use false/true
	instead of 0/1.
	(declspecs_add_qual): Use UNKNOWN_LOCATION instead of 0.
	* c-tree.h (start_function): Update.
	* c-typeck.c (same_translation_unit_p): Change the return type to bool.
	(set_designator): Change the return type to bool.  Use false/true
	instead of 0/1.

2017-05-17  Marek Polacek  <polacek@redhat.com>

	* c-decl.c: Use NULL_TREE instead of 0 where appropriate.
	* c-typeck.c: Likewise.

2017-05-17  Marek Polacek  <polacek@redhat.com>

	PR sanitizer/80659
	* c-decl.c (build_compound_literal): Set DECL_ARTIFICIAL and
	DECL_IGNORED_P even for non-static compound literals.

2017-05-17  Martin Liska  <mliska@suse.cz>

	* c-decl.c (c_parse_final_cleanups): Introduce dump_flags_t type and
	use it instead of int type.

2017-05-17  Marek Polacek  <polacek@redhat.com>

	* c-convert.c (convert): Replace c_save_expr with save_expr.  Don't
	call c_fully_fold.
	(convert) <case COMPLEX_TYPE>: Remove special handling of COMPLEX_TYPEs.
	* c-decl.c (grokdeclarator): Replace c_save_expr with save_expr.
	* c-fold.c (c_fully_fold_internal): Handle SAVE_EXPR.
	* c-parser.c (c_parser_declaration_or_fndef): Replace c_save_expr with
	save_expr.
	(c_parser_conditional_expression): Likewise.
	* c-tree.h (SAVE_EXPR_FOLDED_P): Define.
	* c-typeck.c (build_modify_expr): Replace c_save_expr with save_expr.
	(process_init_element): Likewise.
	(build_binary_op): Likewise.
	(handle_omp_array_sections_1): Likewise.

2017-05-12  Thomas Schwinge  <thomas@codesourcery.com>

	* c-parser.c (c_parser_omp_clause_num_gangs)
	(c_parser_omp_clause_num_workers)
	(c_parser_omp_clause_vector_length): Merge functions into...
	(c_parser_oacc_single_int_clause): ... this new function.  Adjust
	all users.

2017-05-11  Nathan Sidwell  <nathan@acm.org>

	* gimple-parser.c: Don't #include tree-dump.h.

2017-05-11  Mikhail Maltsev  <maltsevm@gmail.com>

	PR testsuite/80580
	* gimple-parser.c (c_parser_parse_ssa_name): Validate SSA name base.

2017-05-11  Mikhail Maltsev  <maltsevm@gmail.com>

	PR testsuite/80580
	* gimple-parser.c (c_parser_gimple_postfix_expression): Handle
	incorrect __MEM syntax.

2017-05-11  Mikhail Maltsev  <maltsevm@gmail.com>

	PR testsuite/80580
	* gimple-parser.c (c_parser_gimple_unary_expression): Check argument
	type of unary '*'.

2017-05-09  Nathan Sidwell  <nathan@acm.org>

	* c-tree.h (pushdecl): Declare.

2017-05-05  David Malcolm  <dmalcolm@redhat.com>

	* c-decl.c (warn_defaults_to): Replace report_diagnostic
	with diagnostic_report_diagnostic.
	* c-errors.c (pedwarn_c99): Likewise.
	(pedwarn_c90): Likewise.

2017-05-01  Xi Ruoyao  <ryxi@stu.xidian.edu.cn>

	PR c++/80038
	* c-gimplify.c (c_gimplify_expr): Remove calls to
	cilk_gimplifY_call_params_in_spawned_fn.

2017-04-25  David Malcolm  <dmalcolm@redhat.com>

	* c-parser.c (c_parser_struct_or_union_specifier): Add fix-it
	hint for removing extra semicolon.

2017-04-21  Jakub Jelinek  <jakub@redhat.com>

	PR c/80468
	* c-decl.c (finish_declspecs) <case cts_int_n>: If int_n_idx is not
	enabled, set specs->type to integer_type_node.

2017-04-03  Jonathan Wakely  <jwakely@redhat.com>

	* c-array-notation.c: Fix typo in comment.

2017-03-29  Marek Polacek  <polacek@redhat.com>

	PR c/79730
	* c-decl.c (finish_decl): Check VAR_P.

2017-03-27  Jakub Jelinek  <jakub@redhat.com>

	PR middle-end/80162
	* c-tree.h (c_mark_addressable): Add array_ref_p argument.
	* c-typeck.c (c_mark_addressable): Likewise.  Look through
	VIEW_CONVERT_EXPR unless array_ref_p and VCE is from VECTOR_TYPE
	to ARRAY_TYPE.
	(build_array_ref): Pass true as array_ref_p to c_mark_addressable.

2017-03-23  Marek Polacek  <polacek@redhat.com>

	* c-tree.h: Remove a C_RID_YYCODE reference.

2017-03-21  Jakub Jelinek  <jakub@redhat.com>

	PR c/80097
	* c-typeck.c (build_binary_op): Add EXCESS_PRECISION_EXPR only around
	optional COMPOUND_EXPR with ubsan instrumentation.

2017-03-17  Marek Polacek  <polacek@redhat.com>

	* c-parser.c: Add C11 references.

2017-03-15  Marek Polacek  <polacek@redhat.com>

	* c-parser.c (c_parser_enum_specifier): Remove redundant line.

2017-03-11  Marek Polacek  <polacek@redhat.com>

	* c-decl.c (implicit_decl_warning): Add a comment.  Fix formatting.

2017-03-10  David Malcolm  <dmalcolm@redhat.com>

	PR translation/79848
	* c-decl.c (declspecs_add_type): Simplify uses of "%<%s%>" to
	"%qs".
	* c-parser.c (c_parser_oacc_shape_clause): Likewise.

2017-03-09  Marek Polacek  <polacek@redhat.com>

	PR sanitizer/79757
	* c-parser.c (c_parser_declaration_or_fndef): Don't sanitize old-style
	parameter declarations with initializers.

2017-03-09  Jakub Jelinek  <jakub@redhat.com>

	PR c/79969
	* c-decl.c (start_enum): Adjust DECL_SOURCE_LOCATION of
	TYPE_STUB_DECL.

2017-03-07  Jakub Jelinek  <jakub@redhat.com>

	PR c/79834
	* c-parser.c (c_parser_pragma): Use error_at instead of c_parser_error
	for "may only be used in compound statements" diagnostics, change it
	such that the same translatable string is used for all pragmas.  For
	PRAGMA_OACC_WAIT use "acc wait" rather than "acc enter data" in the
	diagnostics.
	(c_parser_omp_cancellation_point, c_parser_omp_target_update,
	c_parser_omp_target_enter_data, c_parser_omp_target_exit_data): Change
	"may only be used in compound statements" diagnostics, such that the
	same translatable string is used for all pragmas.

2017-03-04  Marek Polacek  <polacek@redhat.com>

	PR c/79847
	* c-decl.c (implicit_decl_warning): Add missing space.

2017-03-03  Marek Polacek  <polacek@redhat.com>

	PR c/79758
	* c-decl.c (store_parm_decls_oldstyle): Check if the element of
	current_function_prototype_arg_types is error_mark_node.  Fix
	formatting.  Use TREE_VALUE instead of TREE_TYPE.

2017-03-03  Jakub Jelinek  <jakub@redhat.com>

	PR c/79837
	* c-parser.c (c_parser_omp_clause_reduction): Don't mention
	%<min%> or %<max%> in the diagnostics, instead mention identifier.
	(c_parser_omp_declare_reduction): Don't mention %<min%> in the
	diagnostics.

	PR c/79836
	* c-parser.c (c_parser_generic_selection): Use %<_Generic%>
	instead of %<_Generic>.
	(c_parser_omp_ordered): Use %<depend%> instead of %<depend>.
	(c_parser_omp_target_exit_data): Use %<release%> instead of
	%<release>.

2017-02-28  Jakub Jelinek  <jakub@redhat.com>

	* c-parser.c (c_parser_asm_statement): Use cond ? G_("...") : G_("...")
	instead of just cond ? "..." : "...".
	(c_parser_oacc_enter_exit_data): Use %s and ternary operator only
	for "enter"/"exit" keyword.
	(c_finish_oacc_routine): Don't use %s to supply portions of the
	message.

2017-02-24  Jakub Jelinek  <jakub@redhat.com>

	PR c++/79588
	* c-parser.c (c_parser_postfix_expression_after_primary): Don't
	handle -Wrestrict here.
	* c-typeck.c (build_function_call_vec): Adjust
	check_function_arguments caller.

2017-02-23  Richard Biener  <rguenther@suse.de>

	PR c/79684
	* gimple-parser.c (c_parser_gimple_statement): Use set_error
	to initialize c_exprs to return.
	(c_parser_gimple_binary_expression): Likewise.
	(c_parser_gimple_unary_expression): Likewise.
	(c_parser_gimple_postfix_expression): Likewise.

2017-02-22  Marek Polacek  <polacek@redhat.com>

	PR c/79662
	* c-typeck.c (convert_arguments): Handle error_mark_node.

2017-02-19  Prathamesh Kulkarni  <prathamesh.kulkarni@linaro.org>

	* gimple-parser.c (c_parser_gimple_postfix_expression): Check return
	value of c_parser_parse_ssa_name against error_mark_node and emit
	error if ssa name is anonymous and written as default definition.

2017-02-19  Prathamesh Kulkarni  <prathamesh.kulkarni@linaro.org>

	* gimple-parser.c (c_parser_gimple_postfix_expression): Handle
	FMA_EXPR.

2017-02-16  Jakub Jelinek  <jakub@redhat.com>

	PR c++/79512
	* c-parser.c (c_parser_omp_target): For -fopenmp-simd
	ignore #pragma omp target even when not followed by identifier.

2017-02-14  Prathamesh Kulkarni  <prathamesh.kulkarni@linaro.org>

	* gimpler-parser.c (c_parser_gimple_statement): Handle ABS_EXPR.
	(c_parser_gimple_unary_expression): Likewise.

2017-02-13  Jakub Jelinek  <jakub@redhat.com>

	* c-parser.c (c_parser_oacc_declare): Add missing space in
	diagnostics.

2017-02-13  Prathamesh Kulkarni  <prathamesh.kulkarni@linaro.org>

	PR c/79478
	* gimple-parser.c (c_parser_gimple_postfix_expression): Call
	set_c_expr_source_range when parsing ssa-name.

2017-02-10  Prasad Ghangal  <prasad.ghangal@gmail.com>
	    Richard Biener  <rguenther@suse.de>

	* gimple-parser.c (c_parser_gimple_binary_expression): Avoid
	building IL when arguments are error_mark_node.
	(c_parser_gimple_unary_expression): Likewise.
	(c_parser_gimple_if_stmt): Likewise.
	(c_parser_gimple_switch_stmt): Likewise.
	(c_parser_gimple_return_stmt): Likewise.
	(c_parser_parse_ssa_name): When name lookup fails do not build
	an SSA name.  Use undeclared rather than not declared in error
	reporting.

2017-02-09  Marek Polacek  <polacek@redhat.com>

	PR c/79428
	* c-parser.c (c_parser_omp_ordered): Call c_parser_skip_to_pragma_eol
	instead of c_parser_skip_until_found.

2017-02-09  Jakub Jelinek  <jakub@redhat.com>

	PR c/79431
	* c-parser.c (c_parser_omp_declare_target): Don't invoke
	symtab_node::get on automatic variables.

2016-02-09  Nathan Sidwell  <nathan@codesourcery.com>
	    Chung-Lin Tang  <cltang@codesourcery.com>

	* c-parser.c (c_parser_omp_clause_collapse): Disallow tile.
	(c_parser_oacc_clause_tile): Disallow collapse. Fix parsing and
	semantic checking.
	* c-parser.c (c_parser_omp_for_loop): Accept tiling constructs.

2017-02-07  Richard Biener  <rguenther@suse.de>

	* gimple-parser.c (c_parser_gimple_expr_list): Simplify.
	(c_parser_gimple_postfix_expression_after_primary):
	Do not use c_build_function_call_vec to avoid folding and promotion.
	Simplify.

2017-01-25  Maxim Ostapenko  <m.ostapenko@samsung.com>

	PR lto/79061
	* c-decl.c (pop_scope): Pass main_input_filename to
	build_translation_unit_decl.

2017-01-24  David Malcolm  <dmalcolm@redhat.com>

	* c-parser.c: Include "read-rtl-function.h" and
	"run-rtl-passes.h".
	(c_parser_declaration_or_fndef): Rename "gimple-pass-list" in
	grammar to gimple-or-rtl-pass-list.  Add rtl-function-definition
	production.  Update for renaming of field "gimple_pass" to
	"gimple_or_rtl_pass".  If __RTL was seen, call
	c_parser_parse_rtl_body.  Convert a timevar_push/pop pair
	to an auto_timevar, to cope with early exit.
	(c_parser_declspecs): Update RID_GIMPLE handling for renaming of
	field "gimple_pass" to "gimple_or_rtl_pass", and for renaming of
	c_parser_gimple_pass_list to c_parser_gimple_or_rtl_pass_list.
	Handle RID_RTL.
	(c_parser_parse_rtl_body): New function.
	* c-tree.h (enum c_declspec_word): Add cdw_rtl.
	(struct c_declspecs): Rename field "gimple_pass" to
	"gimple_or_rtl_pass".  Add field "rtl_p".
	* gimple-parser.c (c_parser_gimple_pass_list): Rename to...
	(c_parser_gimple_or_rtl_pass_list): ...this, updating accordingly.
	* gimple-parser.h (c_parser_gimple_pass_list): Rename to...
	(c_parser_gimple_or_rtl_pass_list): ...this.

2017-01-20  Marek Polacek  <polacek@redhat.com>

	PR c/64279
	* c-typeck.c (build_conditional_expr): Warn about duplicated branches.

2017-01-13  Richard Biener  <rguenther@suse.de>

	* gimple-parser.c (c_parser_gimple_compound_statement): Handle
	nops.

2017-01-13  Richard Biener  <rguenther@suse.de>

	* gimple-parser.c (c_parser_gimple_postfix_expression): Parse
	_Literal ( type-name ) number.

2017-01-12  Richard Biener  <rguenther@suse.de>

	* gimple-parser.c (c_parser_gimple_postfix_expression): Parse
	__MEM.

2017-01-11  Jakub Jelinek  <jakub@redhat.com>

	PR c++/72813
	* c-decl.c (pop_file_scope): Set flag_syntax_only to 1 after writing
	PCH file.

2017-01-11  Richard Biener  <rguenther@suse.de>

	PR bootstrap/79052
	* gimple-parser.c (c_parser_gimple_switch_stmt): Add missing
	returns on parse errors.

2017-01-04  Marek Polacek  <polacek@redhat.com>

	PR c++/64767
	* c-parser.c (c_parser_postfix_expression): Mark zero character
	constants by setting original_type in c_expr.
	* c-typeck.c (parser_build_binary_op): Warn when a pointer is compared
	with a zero character constant.
	(char_type_p): New function.

2017-01-04  David Malcolm  <dmalcolm@redhat.com>

	* c-parser.c (c_parser_declaration_or_fndef): Create a
	rich_location at init_loc and parse it to start_init.
	(last_init_list_comma): New global.
	(c_parser_braced_init): Update last_init_list_comma when parsing
	commas.  Pass it to pop_init_level.  Pass location of closing
	brace to pop_init_level.
	(c_parser_postfix_expression_after_paren_type): Create a
	rich_location at type_loc and parse it to start_init.
	(c_parser_omp_declare_reduction): Likewise for loc.
	* c-tree.h (start_init): Add rich_location * param.
	(pop_init_level): Add location_t param.
	* c-typeck.c (struct initializer_stack): Add field
	"missing_brace_richloc".
	(start_init): Add richloc param, use it to initialize
	the stack node's missing_brace_richloc.
	(last_init_list_comma): New decl.
	(finish_implicit_inits): Pass last_init_list_comma to
	pop_init_level.
	(push_init_level): When finding missing open braces, add fix-it
	hints to the richloc.
	(pop_init_level): Add "insert_before" param and pass it
	when calling pop_init_level.  Add fixits about missing
	close braces to any richloc.  Use the richloc for the
	-Wmissing-braces warning.
	(set_designator): Pass last_init_list_comma to pop_init_level.
	(process_init_element): Likewise.

2017-01-01  Jakub Jelinek  <jakub@redhat.com>

	Update copyright years.

2016-12-21  Jakub Jelinek  <jakub@redhat.com>

	PR bootstrap/78817
	* c-typeck.c (build_function_call_vec): If check_function_arguments
	returns true, set TREE_NO_WARNING on CALL_EXPR.

	PR c/77767
	* c-decl.c (grokdeclarator): If *expr is non-NULL, append expression
	to *expr instead of overwriting it.

2016-12-20  Richard Biener  <rguenther@suse.de>

	* gimple-parser.c (c_parser_gimple_compound_statement): Improve
	error recovery.
	(c_parser_gimple_statement): Only build assigns for non-error
	stmts.
	(c_parser_gimple_postfix_expression_after): Improve error recovery.

2016-12-14  Martin Jambor  <mjambor@suse.cz>

	* c-parser.c: Include omp-general.h and omp-offload.h instead of
	omp-low.h.
	(c_finish_oacc_routine): Adjusted call to
	get_oacc_fn_attrib, build_oacc_routine_dims and replace_oacc_fn_attrib
	to use their new names.
	(c_parser_oacc_enter_exit_data): Adjusted call to find_omp_clause to
	use its new name.
	(c_parser_oacc_update): Likewise.
	(c_parser_omp_simd): Likewise.
	(c_parser_omp_target_update): Likewise.
	* c-typeck.c: Include omp-general.h instead of omp-low.h.
	(c_finish_omp_cancel): Adjusted call to find_omp_clause to use its new
	name.
	(c_finish_omp_cancellation_point): Likewise.
	* gimple-parser.c: Do not include omp-low.h

2016-12-02  Cesar Philippidis  <cesar@codesourcery.com>
	    James Norris  <jnorris@codesourcery.com>

	* c-parser.c (c_parser_pragma): Error when PRAGMA_OACC_{ENTER_DATA,
	EXIT_DATA,WAIT} are not used in compound statements.
	(c_parser_oacc_enter_exit_data): Update diagnostics.

2016-11-21  Bernd Edlinger  <bernd.edlinger@hotmail.de>

	PR c++/71973
	* c-decl.c (diagnose_mismatched_decls): Use
	OPT_Wbuiltin_declaration_mismatch here too.

2016-11-18  Richard Sandiford  <richard.sandiford@arm.com>
	    Alan Hayward  <alan.hayward@arm.com>
	    David Sherwood  <david.sherwood@arm.com>

	* c-decl.c (merge_decls): Use SET_DECL_MODE.
	(make_label, finish_struct): Likewise.

2016-11-14  Prasad Ghangal  <prasad.ghangal@gmail.com>
	    Richard Biener  <rguenther@suse.de>

	* Make-lang.in (C_AND_OBJC_OBJS): Add gimple-parser.o.
	* config-lang.in (gtfiles): Add c/c-parser.h.
	* c-tree.h (enum c_declspec_word): Add cdw_gimple.
	(struct c_declspecs): Add gimple_pass member and gimple_p flag.
	* c-parser.c (enum c_id_kind, struct c_token,
	c_parser_next_token_is, c_parser_next_token_is_not,
	c_parser_next_token_is_keyword,
	enum c_lookahead_kind, enum c_dtr_syn, enum c_parser_prec):
	Split out to ...
	* c-parser.h: ... new header.
	* c-parser.c: Include c-parser.h and gimple-parser.h.
	(c_parser_peek_token, c_parser_peek_2nd_token,
	c_token_starts_typename, c_parser_next_token_starts_declspecs,
	c_parser_next_tokens_start_declaration, c_parser_consume_token,
	c_parser_error, c_parser_require, c_parser_skip_until_found,
	c_parser_declspecs, c_parser_declarator, c_parser_peek_nth_token,
	c_parser_type_name): Export.
	(c_parser_tokens_buf): New function.
	(c_parser_error): Likewise.
	(c_parser_set_error): Likewise.
	(c_parser_declspecs): Handle RID_GIMPLE.
	(c_parser_declaration_or_fndef): Parse __GIMPLE marked body
	via c_parser_parse_gimple_body.
	* c-parser.h (c_parser_peek_token, c_parser_peek_2nd_token,
	c_token_starts_typename, c_parser_next_token_starts_declspecs,
	c_parser_next_tokens_start_declaration, c_parser_consume_token,
	c_parser_error, c_parser_require, c_parser_skip_until_found,
	c_parser_declspecs, c_parser_declarator, c_parser_peek_nth_token,
	c_parser_type_name): Declare.
	(struct c_parser): Declare forward.
	(c_parser_tokens_buf): Declare.
	(c_parser_error): Likewise.
	(c_parser_set_error): Likewise.
	* gimple-parser.c: New file.
	* gimple-parser.h: Likewise.

2016-11-13  Prathamesh Kulkarni  <prathamesh.kulkarni@linaro.org>

	PR c/35503
	* c-parser.c (c_parser_postfix_expression_after_primary): Call
	warn_for_restrict.

2016-09-11  Le-Chun Wu  <lcwu@google.com>
	    Mark Wielaard  <mjw@redhat.com>

	* c-decl.c (warn_if_shadowing): Use the warning code corresponding
	to the given -Wshadow= variant.

2016-10-13  Thomas Preud'homme  <thomas.preudhomme@arm.com>

	* c-typeck.c: Include memmodel.h.

2016-10-13  Jakub Jelinek  <jakub@redhat.com>

	PR target/77957
	* c-objc-common.h (LANG_HOOKS_GETDECLS): Use hook_tree_void_null
	instead of lhd_return_null_tree_v.

2016-10-07  Bernd Schmidt  <bschmidt@redhat.com>

	PR c++/69733
	* c-decl.c (smallest_type_quals_location): New static function.
	(grokdeclarator): Try to find the correct location for an ignored
	qualifier.

2016-09-26  Marek Polacek  <polacek@redhat.com>

	PR c/7652
	* c-decl.c (pop_scope): Add gcc_fallthrough.

2016-09-26  Marek Polacek  <polacek@redhat.com>

	PR c/7652
	* c-parser.c (struct c_token): Add flags field.
	(c_lex_one_token): Pass it to c_lex_with_flags.
	(c_parser_declaration_or_fndef): Turn __attribute__((fallthrough));
	into IFN_FALLTHROUGH.
	(c_parser_label): Set FALLTHROUGH_LABEL_P on labels.  Handle
	attribute fallthrough after a case label or default label.
	(c_parser_statement_after_labels): Handle RID_ATTRIBUTE.

2016-09-24  Marek Polacek  <polacek@redhat.com>

	PR c/77490
	* c-typeck.c (build_unary_op): Warn about bit not on expressions that
	have boolean value.  Warn about ++/-- on booleans.

2016-09-23  Jakub Jelinek  <jakub@redhat.com>

	* c-parser.c (incomplete_record_decls): Remove unnecessary
	= vNULL initialization of file scope vec.

2016-09-16  Marek Polacek  <polacek@redhat.com>

	* c-typeck.c (lvalue_p): Use true and false instead of 1 and 0.

2016-09-14  Marek Polacek  <polacek@redhat.com>

	* c-array-notation.c (create_cmp_incr): Use false instead of 0.
	(fix_array_notation_expr): Likewise.
	* c-decl.c (finish_decl): Likewise.
	* c-parser.c (c_parser_postfix_expression_after_primary): Likewise.
	* c-typeck.c (array_to_pointer_conversion): Use true instead of 1.
	(function_to_pointer_conversion): Use false instead of 0.
	(convert_lvalue_to_rvalue): Likewise.
	(parser_build_unary_op): Likewise.
	(build_atomic_assign): Likewise.
	(build_unary_op): Change nonconvert parameter type to bool, use
	true/false instead of 1/0.
	(build_binary_op): Use true instead of 1.

2016-09-13  David Malcolm  <dmalcolm@redhat.com>

	* c-parser.c (c_parser_declaration_or_fndef): Update for renaming
	of add_fixit_insert to add_fixit_insert_before.

2016-09-13  Marek Polacek  <polacek@redhat.com>

	* c-typeck.c (build_unary_op): Rename FLAG parameter to NOCONVERT.  Use
	it.

2016-09-12  Bernd Edlinger  <bernd.edlinger@hotmail.de>

	PR c++/77496
	* c-parser.c (c_parser_conditional_expression): Pass the rightmost
	COMPOUND_EXPR to warn_for_omitted_condop.

2016-09-07  David Malcolm  <dmalcolm@redhat.com>

	* c-lang.c (LANG_HOOKS_GET_SUBSTRING_LOCATION): Use
	c_get_substring_location for this new langhook.

2016-09-02  Jakub Jelinek  <jakub@redhat.com>

	PR c/65467
	* c-parser.c (c_parser_declspecs): Don't sorry about _Atomic if
	flag_openmp.
	(c_parser_omp_variable_list): Use convert_lvalue_to_rvalue
	instead of mark_exp_read on low_bound/length expression.
	(c_parser_omp_clause_num_gangs, c_parser_omp_clause_num_threads,
	c_parser_omp_clause_num_tasks, c_parser_omp_clause_grainsize,
	c_parser_omp_clause_priority, c_parser_omp_clause_hint,
	c_parser_omp_clause_num_workers, c_parser_oacc_shape_clause,
	c_parser_oacc_clause_tile, c_parser_omp_clause_schedule,
	c_parser_omp_clause_vector_length, c_parser_omp_clause_num_teams,
	c_parser_omp_clause_thread_limit, c_parser_omp_clause_aligned,
	c_parser_omp_clause_linear, c_parser_omp_clause_safelen,
	c_parser_omp_clause_simdlen, c_parser_omp_clause_device,
	c_parser_omp_clause_dist_schedule): Use convert_lvalue_to_rvalue
	instead of mark_expr_read.
	(c_parser_omp_declare_reduction): Reject _Atomic qualified types.
	* c-objc-common.h (LANG_HOOKS_OMP_CLAUSE_COPY_CTOR,
	LANG_HOOKS_OMP_CLAUSE_ASSIGN_OP): Redefine.
	* c-tree.h (c_omp_clause_copy_ctor): New prototype.
	* c-typeck.c (handle_omp_array_sections_1): Diagnose _Atomic qualified
	array section bases outside of depend clause, for depend clause
	use convert_lvalue_to_rvalue on the base.
	(c_finish_omp_clauses): Reject _Atomic qualified vars in reduction,
	linear, aligned, map, to and from clauses.
	(c_omp_clause_copy_ctor): New function.

2016-09-01  Marek Polacek  <polacek@redhat.com>

	PR c/7652
	* c-typeck.c (composite_type): Add FALLTHRU comment.

2016-08-31  David Malcolm  <dmalcolm@redhat.com>

	* c-parser.c (c_parser_declaration_or_fndef): Add trailing space
	to the insertion fixits for "struct", "union", and "enum".

2016-08-30  David Malcolm  <dmalcolm@redhat.com>

	* c-decl.c (implicit_decl_warning): Use add_fixit_replace
	rather than add_fixit_misspelled_id.
	(undeclared_variable): Likewise.
	* c-parser.c (c_parser_declaration_or_fndef): Likewise.  Remove
	now-redundant "here" params from add_fixit_insert method calls.
	(c_parser_parameter_declaration): Likewise.
	* c-typeck.c (build_component_ref): Remove now-redundant range
	param from add_fixit_replace method calls.

2016-08-25  Marek Polacek  <polacek@redhat.com>

	* c-typeck.c (parser_build_binary_op): Pass LHS to
	warn_logical_not_parentheses.

2016-08-25  Marek Polacek  <polacek@redhat.com>

	PR c/77323
	* c-decl.c (declspecs_add_type): Set typespec_word even when __intN
	or _FloatN or _FloatNx is not supported.
	(finish_declspecs): Set type to integer_type_node when _FloatN or
	_FloatNx is not supported.

2016-08-19  Joseph Myers  <joseph@codesourcery.com>

	PR c/32187
	* c-tree.h (cts_floatn_nx): New enum c_typespec_keyword value.
	(struct c_declspecs): Add field floatn_nx_idx.
	* c-decl.c (declspecs_add_type, finish_declspecs): Handle _FloatN
	and _FloatNx type specifiers.
	* c-parser.c (c_keyword_starts_typename, c_token_starts_declspecs)
	(c_parser_declspecs, c_parser_attribute_any_word)
	(c_parser_objc_selector): Use CASE_RID_FLOATN_NX.
	* c-typeck.c (c_common_type): Handle _FloatN and _FloatNx types.
	(convert_arguments): Avoid promoting _FloatN and _FloatNx types
	narrower than double.

2016-08-12  Jakub Jelinek  <jakub@redhat.com>
	    Martin Liska  <mliska@suse.cz>

	PR c/67410
	* c-typeck.c (set_nonincremental_init_from_string): Use / instead of
	% to determine val element to change.  Assert that
	wchar_bytes * charwidth fits into val array.

2016-08-12  Marek Polacek  <polacek@redhat.com>

	PR c/7652
	* c-parser.c (c_parser_external_declaration): Add FALLTHRU.
	(c_parser_postfix_expression): Likewise.
	* c-typeck.c (build_unary_op): Adjust fall through comment.
	(c_mark_addressable): Likewise.

2016-08-11  Jakub Jelinek  <jakub@redhat.com>

	PR c/72816
	* c-decl.c (grokdeclarator): When adding TYPE_DOMAIN for flexible
	array member through typedef, for orig_qual_indirect == 0 clear
	orig_qual_type.

2016-08-08  David Malcolm  <dmalcolm@redhat.com>

	PR c/64955
	* c-lang.c (LANG_HOOKS_RUN_LANG_SELFTESTS): If CHECKING_P, wire
	this up to selftest::run_c_tests.
	(selftest::run_c_tests): New function.

2016-08-04  Thomas Schwinge  <thomas@codesourcery.com>

	* c-parser.c (struct oacc_routine_data): Add error_seen and
	fndecl_seen members.
	(c_finish_oacc_routine): Use these.
	(c_parser_declaration_or_fndef): Adjust.
	(c_parser_oacc_routine): Likewise.  Support more C language
	constructs, and improve diagnostics.  Move pragma context
	checking...
	(c_parser_pragma): ... here.

	* c-parser.c (struct oacc_routine_data): New.
	(c_parser_declaration_or_fndef, c_parser_oacc_routine): Use it.
	Simplify code.
	(c_finish_oacc_routine): Likewise.  Don't attach clauses to "omp
	declare target" attribute.

2016-08-01  Jan Beulich  <jbeulich@suse.com>

	* c-fold.c (c_fully_fold_internal): Also emit shift count
	warnings for vector types.
	* c-typeck.c (build_binary_op): Likewise.

2016-07-29  Marek Polacek  <polacek@redhat.com>

	PR c/71742
	* c-decl.c (finish_struct): Rephrase an error message.

	PR c/71853
	* c-parser.c (c_parser_switch_statement): Initialize ce.original_type
	to error node for invalid code.

	PR c/71573
	* c-decl.c (implicitly_declare): Return decl early not only for
	error_mark_nodes, but for anything that is not a FUNCTION_DECL.

2016-07-29  Jakub Jelinek  <jakub@redhat.com>

	PR c/71969
	* c-decl.c (finish_function): Only set DECL_DISREGARD_INLINE_LIMITS
	on GNU extern inline functions.

2016-07-29  Marek Polacek  <polacek@redhat.com>

	PR c/71583
	* c-parser.c (c_parser_postfix_expression_after_paren_type): Also
	check expr.value.

2016-07-22  Uros Bizjak  <ubizjak@gmail.com>

	* c-typeck.c: Use HOST_WIDE_INT_1 instead of (HOST_WIDE_INT) 1,

2016-07-20  David Malcolm  <dmalcolm@redhat.com>

	* c-decl.c (struct edit_distance_traits<cpp_hashnode *>): Move to
	spellcheck-tree.h
	(best_macro_match): Likewise, converting from a typedef to a
	subclass.
	(find_closest_macro_cpp_cb): Move to spellcheck-tree.c.
	(lookup_name_fuzzy): Update for change of best_macro_match to a
	subclass with a ctor that calls cpp_forall_identifiers.

2016-07-20  David Malcolm  <dmalcolm@redhat.com>

	* c-decl.c (implicit_decl_warning): Update for conversion of
	return type of lookup_name_fuzzy to const char *.
	(undeclared_variable): Likewise.
	(lookup_name_fuzzy): Convert return type from tree to
	const char *.
	* c-parser.c (c_parser_declaration_or_fndef): Update for
	conversion of return type of lookup_name_fuzzy to const char *.
	(c_parser_parameter_declaration): Likewise.

2016-07-15  Cesar Philippidis  <cesar@codesourcery.com>

	* c-parser.c (c_parser_oacc_declare): Don't scan for
	GOMP_MAP_POINTER.
	* c-typeck.c (handle_omp_array_sections): Mark data clauses with
	GOMP_MAP_FORCE_{PRESENT,TO,FROM,TOFROM} as potentially having
	zero-length subarrays.

2016-07-15  Jakub Jelinek  <jakub@redhat.com>

	PR c/71858
	* c-decl.c (implicit_decl_warning): Use FUZZY_LOOKUP_FUNCTION_NAME
	instead of FUZZY_LOOKUP_NAME.
	(lookup_name_fuzzy): For FUZZY_LOOKUP_FUNCTION_NAME consider
	FUNCTION_DECLs, {VAR,PARM}_DECLs function pointers and macros.

2016-07-14  Jakub Jelinek  <jakub@redhat.com>

	PR c/71858
	* c-decl.c (lookup_name_fuzzy): Ignore binding->invisible.

2016-07-12  Trevor Saunders  <tbsaunde+gcc@tbsaunde.org>

	* c-parser.c (c_parser_generic_selection): Make type of variable
	auto_vec.
	(c_parser_omp_declare_simd): Likewise.

2016-07-12  Trevor Saunders  <tbsaunde+gcc@tbsaunde.org>

	* c-decl.c (struct c_struct_parse_info): Change member types
	from vec to auto_vec.
	(start_struct): Adjust.
	(finish_struct): Likewise.

2016-07-02  Jakub Jelinek  <jakub@redhat.com>

	PR c/71719
	* c-typeck.c (mark_exp_read): Handle VIEW_CONVERT_EXPR.

2016-06-29  Thomas Schwinge  <thomas@codesourcery.com>

	* c-parser.c (c_parser_pragma) <PRAGMA_OMP_CANCELLATION_POINT>:
	Move pragma context checking into...
	(c_parser_omp_cancellation_point): ... here, and improve
	diagnostic messages.
	* c-typeck.c (c_finish_omp_cancel)
	(c_finish_omp_cancellation_point): Improve diagnostic messages.

2016-06-29  Jakub Jelinek  <jakub@redhat.com>

	PR c/71685
	* c-typeck.c (c_build_qualified_type): Don't clear
	C_TYPE_INCOMPLETE_VARS for the main variant.

2016-06-28  Martin Sebor  <msebor@redhat.com>

	PR c/71552
	* c-typeck.c (output_init_element): Diagnose incompatible types
	before non-constant initializers.

2016-06-28  Jakub Jelinek  <jakub@redhat.com>

	* Make-lang.in: Don't cat ../stage_current if it does not exist.

2016-06-23  Andi Kleen  <ak@linux.intel.com>

	* Make-lang.in: Add support for autofdo.

2016-06-22  David Malcolm  <dmalcolm@redhat.com>

	PR c/70339
	* c-decl.c: Include spellcheck-tree.h and gcc-rich-location.h.
	(implicit_decl_warning): When issuing warnings for implicit
	declarations, attempt to provide a suggestion via
	lookup_name_fuzzy.
	(undeclared_variable): Likewise when issuing errors.
	(lookup_name_in_scope): Likewise.
	(struct edit_distance_traits<cpp_hashnode *>): New struct.
	(best_macro_match): New typedef.
	(find_closest_macro_cpp_cb): New function.
	(lookup_name_fuzzy): New function.
	* c-parser.c: Include gcc-rich-location.h.
	(c_token_starts_typename): Split out case CPP_KEYWORD into...
	(c_keyword_starts_typename): ...this new function.
	(c_parser_declaration_or_fndef): When issuing errors about
	missing "struct" etc, add a fixit.  For other kinds of errors,
	attempt to provide a suggestion via lookup_name_fuzzy.
	(c_parser_parms_declarator): When looking ahead to detect typos in
	type names, also reject CPP_KEYWORD.
	(c_parser_parameter_declaration): When issuing errors about
	unknown type names, attempt to provide a suggestion via
	lookup_name_fuzzy.
	* c-tree.h (c_keyword_starts_typename): New prototype.

2016-06-20  Joseph Myers  <joseph@codesourcery.com>

	PR c/71601
	* c-typeck.c (build_conditional_expr): Return error_mark_node if
	c_common_type returns error_mark_node.

2016-06-19  Martin Sebor  <msebor@redhat.com>

	PR c/69507
	* c-parser.c (c_parser_alignof_expression): Avoid diagnosing
	__alignof__ (expression).

2016-06-14  David Malcolm  <dmalcolm@redhat.com>

	* c-typeck.c: Include spellcheck-tree.h rather than spellcheck.h.

2016-06-14  David Malcolm  <dmalcolm@redhat.com>

	* c-typeck.c (build_component_ref): Simplify fixit code by
	using gcc_rich_location::add_fixit_misspelled_id.
	(set_init_label): Likewise.

2016-06-13  David Malcolm  <dmalcolm@redhat.com>

	* c-parser.c (c_parser_initelt): Provide location of name for new
	location_t param of set_init_label.
	* c-tree.h (set_init_label): Add location_t param.
	* c-typeck.c (set_init_index): Add "fieldname_loc" location_t
	param and use it when issuing error messages about unrecognized
	field names.  Attempt to provide a fixit hint if appropriate,
	otherwise update the error message to provide the type name.

2016-06-10  Thomas Schwinge  <thomas@codesourcery.com>

	PR c/71381
	* c-parser.c (c_parser_omp_variable_list) <OMP_CLAUSE__CACHE_>:
	Loosen checking.

2016-06-08  Martin Sebor  <msebor@redhat.com>
	    Jakub Jelinek  <jakub@redhat.com>

	PR c++/70507
	PR c/68120
	* c-typeck.c (convert_arguments): Don't promote last argument
	of BUILT_IN_{ADD,SUB,MUL}_OVERFLOW_P.

2016-06-08  Marek Polacek  <polacek@redhat.com>

	PR c/71418
	* c-decl.c (grokdeclarator): Check TYPE_P.

	PR c/71426
	* c-decl.c (get_parm_info): Don't crash on an assert on invalid
	code.

2016-06-07  David Malcolm  <dmalcolm@redhat.com>

	* c-parser.c (c_parser_postfix_expression): In __builtin_offsetof
	and structure element reference, capture the location of the
	element name token and pass it to build_component_ref.
	(c_parser_postfix_expression_after_primary): Likewise for
	structure element dereference.
	(c_parser_omp_variable_list): Likewise for
	OMP_CLAUSE_{_CACHE, MAP, FROM, TO},
	* c-tree.h (build_component_ref): Add location_t param.
	* c-typeck.c (build_component_ref): Add location_t param
	COMPONENT_LOC.  Use it, if available, when issuing hints about
	mispelled member names to provide a fixit replacement hint.

2016-06-06  Marek Polacek  <polacek@redhat.com>

	PR c/71362
	* c-parser.c (c_parser_direct_declarator): Set location.

2016-06-06  Marek Polacek  <polacek@redhat.com>

	* c-typeck.c (comptypes_internal): Handle comparisons of
	INTEGER_TYPE, FIXED_POINT_TYPE, and REAL_TYPE nodes.  Don't check
	TYPE_REF_CAN_ALIAS_ALL.

2016-06-03  Chung-Lin Tang  <cltang@codesourcery.com>

	* c-typeck.c (c_finish_omp_clauses): Mark OpenACC reduction
	arguments as addressable when async clause exists.

2016-05-30  Jakub Jelinek  <jakub@redhat.com>

	PR c++/71349
	* c-parser.c (c_parser_omp_for): Don't disallow nowait clause
	when combined with target construct.

2016-05-26  Jakub Jelinek  <jakub@redhat.com>

	* c-parser.c (c_parser_omp_clause_schedule): Warn if
	OMP_CLAUSE_SCHEDULE_CHUNK_EXPR is known not to be positive.

2016-05-25  Marek Polacek  <polacek@redhat.com>

	PR c/71265
	* c-decl.c (c_make_fname_decl): Don't check seen_error.

	PR c/71266
	* c-decl.c (store_parm_decls_oldstyle): Skip non-PARM_DECLs.

2016-05-24  Cesar Philippidis  <cesar@codesourcery.com>

	* c-parser.c (c_parser_oacc_declare): Add support for
	GOMP_MAP_FIRSTPRIVATE_POINTER.
	* c-typeck.c (handle_omp_array_sections_1): Replace bool is_omp
	argument with enum c_omp_region_type ort.
	(handle_omp_array_sections): Likewise.  Update call to
	handle_omp_array_sections_1.
	(c_finish_omp_clauses): Add specific errors and warning messages for
	OpenACC.  Use firsrtprivate pointers for OpenACC subarrays.  Update
	call to handle_omp_array_sections.

2016-05-24  Thomas Schwinge  <thomas@codesourcery.com>

	* c-parser.c (c_parser_oacc_routine): Tighten syntax checks.

2016-05-24  Richard Biener  <rguenther@suse.de>

	PR middle-end/70434
	PR c/69504
	* c-typeck.c (build_array_ref): Do not complain about indexing
	non-lvalue vectors.  Adjust for function name change.

2016-05-20  Martin Sebor  <msebor@redhat.com>

	PR c/71115
	* c-typeck.c (error_init): Use
	expansion_point_location_if_in_system_header.
	(warning_init): Same.

2016-05-19  David Malcolm  <dmalcolm@redhat.com>

	PR c/71171
	* c-parser.c (c_parser_generic_selection): Use c_expr::set_error
	in error-handling.
	(c_parser_postfix_expression): Likewise.
	* c-tree.h (c_expr::set_error): New method.
	* c-typeck.c (parser_build_binary_op): In error-handling, ensure
	that result's range is initialized.

2016-05-17  James Greenhalgh  <james.greenhalgh@arm.com>

	* c-typeck.c (parser_build_unary_op): Fix formatting.

2016-05-16  Matthew Wahab  <matthew.wahab@arm.com>

	* c-decl.c (grokdeclarator): Remove errmsg and use of
	targetm.invalid_return_type.
	(grokparms): Remove errmsg and use of
	targetm.invalid_parameter_type.

2016-05-13  Joseph Myers  <joseph@codesourcery.com>

	* c-decl.c (grokdeclarator): For C11, discard qualifiers on
	function return type.

2016-05-12  Marek Polacek  <polacek@redhat.com>

	PR c/70756
	* c-decl.c (build_compound_literal): Pass LOC down to
	c_incomplete_type_error.
	* c-tree.h (require_complete_type): Adjust declaration.
	(c_incomplete_type_error): Likewise.
	* c-typeck.c (require_complete_type): Add location parameter, pass it
	down to c_incomplete_type_error.
	(c_incomplete_type_error): Add location parameter, pass it down to
	error_at.
	(build_component_ref): Pass location down to c_incomplete_type_error.
	(default_conversion): Pass location down to require_complete_type.
	(build_array_ref): Likewise.
	(build_function_call_vec): Likewise.
	(convert_arguments): Likewise.
	(build_unary_op): Likewise.
	(build_c_cast): Likewise.
	(build_modify_expr): Likewise.
	(convert_for_assignment): Likewise.
	(c_finish_omp_clauses): Likewise.

2016-05-11  Mikhail Maltsev  <maltsevm@gmail.com>

	PR c/43651
	* c-decl.c (declspecs_add_qual): Warn when -Wduplicate-decl-specifier
	is enabled.
	* c-errors.c (pedwarn_c90): Return true if warned.
	* c-tree.h (pedwarn_c90): Change return type to bool.
	(enum c_declspec_word): Add new enumerator cdw_atomic.

2016-05-11  Marek Polacek  <polacek@redhat.com>

	PR c++/71024
	* c-decl.c (diagnose_mismatched_decls): Factor out code to
	diagnose_mismatched_attributes and call it.

2016-05-10  Marek Polacek  <polacek@redhat.com>

	PR c/70255
	* c-decl.c (diagnose_mismatched_decls): Warn for optimize attribute
	on a declaration following the definition.

2016-05-05  Jakub Jelinek  <jakub@redhat.com>

	* c-parser.c (c_parser_switch_statement): Add IF_P argument,
	parse it through to c_parser_c99_block_statement.
	(c_parser_statement_after_labels): Adjust c_parser_switch_statement
	caller.

2016-05-04  Marek Polacek  <polacek@redhat.com>

	* c-parser.c (c_parser_if_statement): Replace OPT_Wparentheses with
	OPT_Wdangling_else.

2016-05-04  Marek Polacek  <polacek@redhat.com>

	PR c/48778
	* c-typeck.c (build_binary_op): Don't issue -Waddress warnings
	for macro expansions.

2016-05-03  Marek Polacek  <polacek@redhat.com>

	PR c/70859
	* c-typeck.c (build_function_call_vec): Pass LOC and ARG_LOC down to
	check_builtin_function_arguments.

2016-05-03  Richard Biener  <rguenther@suse.de>

	* Make-lang.in (cc1-checksum.c): For stage-final re-use
	the checksum from the previous stage.

2016-05-02  Cesar Philippidis  <cesar@codesourcery.com>

	* c-parser.c (c_parser_oacc_all_clauses): Update call to
	c_finish_omp_clauses.
	(c_parser_omp_all_clauses): Likewise.
	(c_parser_oacc_cache): Likewise.
	(c_parser_oacc_loop): Likewise.
	(omp_split_clauses): Likewise.
	(c_parser_omp_declare_target): Likewise.
	(c_parser_cilk_all_clauses): Likewise.
	(c_parser_cilk_for): Likewise.
	* c-typeck.c (c_finish_omp_clauses): Replace bool arguments
	is_omp, declare_simd, and is_cilk with enum c_omp_region_type ort.

2016-05-02  Marek Polacek  <polacek@redhat.com>

	PR c/70851
	* c-decl.c (grokdeclarator): Diagnose when array's size has an
	incomplete type.

2016-04-29  Cesar Philippidis  <cesar@codesourcery.com>

	PR middle-end/70626
	* c-parser.c (c_parser_oacc_loop): Don't augment mask with
	OACC_LOOP_CLAUSE_MASK.
	(c_parser_oacc_kernels_parallel): Update call to
	c_oacc_split_loop_clauses.

2016-04-28  Andrew MacLeod  <amacleod@redhat.com>

	* c-array-notation.c (fix_builtin_array_notation_fn): Fix final
	argument to build_modify_expr in two cases.

2016-04-27  Bernd Schmidt  <bschmidt@redhat.com>

	* c-parser.c (c_parser_postfix_expression_after_primary): Call
	warn_for_memset instead of warning directly here.

2016-04-26  Marek Polacek  <polacek@redhat.com>

	PR c/67784
	* c-parser.c (c_parser_maybe_reclassify_token): New function factored
	out of ...
	(c_parser_for_statement): ... here.
	(c_parser_if_statement): Use it.
	(c_parser_switch_statement): Use it.
	(c_parser_while_statement): Use it.

	PR c/70791
	* c-decl.c (pushdecl): Pass LOCUS down to warning.

2016-04-20  Ilya Verbin  <ilya.verbin@intel.com>

	PR c++/69363
	* c-parser.c (c_parser_cilk_all_clauses): Use c_finish_omp_clauses
	instead of c_finish_cilk_clauses.
	* c-tree.h (c_finish_omp_clauses): Add new default argument.
	* c-typeck.c (c_finish_omp_clauses): Add new argument.  Allow
	floating-point variables in the linear clause for Cilk Plus.

2016-04-18  Michael Matz  <matz@suse.de>

	* c-decl.c (merge_decls): Use SET_DECL_ALIGN and SET_TYPE_ALIGN.
	(grokdeclarator, parser_xref_tag, finish_enum): Use SET_TYPE_ALIGN.

2016-04-15  Marek Polacek  <polacek@redhat.com>

	PR c/70671
	* c-typeck.c (build_unary_op): Pass location down to error and
	warning call.

2016-04-15  Jakub Jelinek  <jakub@redhat.com>

	PR c/70436
	* c-parser.c (c_parser_pragma): Add IF_P argument, pass it down
	where needed.
	(c_parser_external_declaration, c_parser_struct_or_union_specifier,
	c_parser_parameter_declaration, c_parser_compound_statement_nostart,
	c_parser_objc_class_instance_variables, c_parser_objc_methodprotolist):
	Adjust c_parser_pragma callers.
	(c_parser_statement_after_labels): Likewise.  Adjust c_parser_cilk_for
	caller.
	(c_parser_omp_structured_block): Add IF_P argument, pass it down to
	c_parser_statement.
	(c_parser_oacc_data, c_parser_oacc_host_data, c_parser_oacc_loop,
	c_parser_oacc_kernels_parallel, c_parser_omp_critical,
	c_parser_omp_simd, c_parser_omp_for, c_parser_omp_master,
	c_parser_omp_ordered, c_parser_omp_parallel, c_parser_omp_single,
	c_parser_omp_task, c_parser_omp_taskgroup, c_parser_omp_distribute,
	c_parser_omp_teams, c_parser_omp_target_data, c_parser_omp_target,
	c_parser_omp_taskloop, c_parser_omp_construct, c_parser_cilk_grainsize,
	c_parser_cilk_simd, c_parser_cilk_for): Add IF_P argument, pass it
	down where needed.
	(c_parser_omp_for_loop): Likewise.  Clear IF_P if nbraces.
	(c_parser_omp_sections_scope): Adjust c_parser_omp_structured_block
	calls.

2016-04-13  Marek Polacek  <polacek@redhat.com>

	PR c/70436
	* c-parser.c (c_parser_statement_after_labels): Add IF_P argument and
	adjust callers.
	(c_parser_statement): Likewise.
	(c_parser_c99_block_statement): Likewise.
	(c_parser_while_statement): Likewise.
	(c_parser_for_statement): Likewise.
	(c_parser_if_body): Don't set IF_P here.
	(c_parser_if_statement): Add IF_P argument.  Set IF_P here.  Warn
	about dangling else here.
	* c-tree.h (c_finish_if_stmt): Adjust declaration.
	* c-typeck.c (c_finish_if_stmt): Remove NESTED_IF parameter.  Don't
	warn about dangling else here.

2016-04-04  Marek Polacek  <polacek@redhat.com>

	PR c/70307
	* c-fold.c (c_fully_fold_internal): Handle VEC_COND_EXPR.

2016-03-31  Marek Polacek  <polacek@redhat.com>

	PR c/70297
	* c-decl.c (merge_decls): Also set TYPE_ALIGN and TYPE_USER_ALIGN.

2016-03-18  David Malcolm  <dmalcolm@redhat.com>

	PR c/70281
	* c-parser.c (c_parser_postfix_expression): Set the source range
	for uses of "__builtin_types_compatible_p".

2016-03-17  Jakub Jelinek  <jakub@redhat.com>

	PR c/70280
	* c-typeck.c (composite_type): Don't count void_list_node
	into len, if the list is terminated by void_list_node, start
	with void_list_node instead of NULL for newargs.  Stop
	at void_list_node.

2016-03-16  Marek Polacek  <polacek@redhat.com>

	PR c/70093
	* c-typeck.c (build_function_call_vec): Create a TARGET_EXPR for
	nested functions returning VM types.

2016-03-09  Cesar Philippidis  <cesar@codesourcery.com>

	* c-parser.c (c_parser_oacc_loop): Update cclauses and clauses
	when calling c_finish_omp_clauses.

2016-03-04  Bernd Schmidt  <bschmidt@redhat.com>

	PR c/69824
	* c-decl.c (get_parm_info): Don't queue implicit function declarations
	for later.

2016-03-04  Marek Polacek  <polacek@redhat.com>

	PR c/69798
	* c-parser.c (c_parser_postfix_expression): Call
	c_parser_cast_expression rather than c_parser_postfix_expression.

2016-03-01  Jakub Jelinek  <jakub@redhat.com>

	PR c/69796
	PR c/69974
	* c-parser.c (c_parser_translation_unit): Don't change TREE_TYPE
	of incomplete decls to error_mark_node.

2016-02-24  Marek Polacek  <polacek@redhat.com>

	PR c/69819
	* c-decl.c (finish_decl): Don't update the copy of the type of a
	different decl type.

2016-02-23  Jakub Jelinek  <jakub@redhat.com>

	PR objc/69844
	* c-parser.c (c_parser_for_statement): Properly handle ObjC classes
	in id_kind reclassification.

2016-02-16  Jakub Jelinek  <jakub@redhat.com>

	PR c/69835
	* c-typeck.c (build_binary_op): Revert 2015-09-09 change.

2016-02-16  James Norris  <jnorris@codesourcery.com>

	PR c/64748
	* c-parser.c (c_parser_oacc_data_clause_deviceptr): Allow parms.

2016-02-12  Bernd Schmidt  <bschmidt@redhat.com>

	* c-decl.c (build_null_declspecs): Zero the entire struct.

	PR c/69522
	* c-parser.c (c_parser_braced_init): New arg outer_obstack.  All
	callers changed.  If nested_p is true, use it to call
	finish_implicit_inits.
	* c-tree.h (finish_implicit_inits): Declare.
	* c-typeck.c (finish_implicit_inits): New function.  Move code
	from ...
	(push_init_level): ... here.
	(set_designator, process_init_element): Call finish_implicit_inits.

2016-02-11  Jakub Jelinek  <jakub@redhat.com>

	PR c/69768
	* c-typeck.c (parser_build_binary_op): Strip nops from integer_zerop
	arguments for -Waddress warning.

2016-02-04  Jakub Jelinek  <jakub@redhat.com>

	PR c/69669
	* c-decl.c (finish_enum): When honoring mode attribute,
	make sure to use proper TYPE_MIN_VALUE and TYPE_MAX_VALUE.

2016-01-29  Jakub Jelinek  <jakub@redhat.com>

	PR debug/69518
	* c-decl.c (finish_struct): Clear C_TYPE_INCOMPLETE_VARS in
	all type variants, not just TYPE_MAIN_VARIANT.

2016-01-27  Jakub Jelinek  <jakub@redhat.com>

	PR debug/66869
	* c-decl.c (c_write_global_declarations_1): Warn with
	warn_unused_function if static prototype without definition
	is not C_DECL_USED.

2016-01-27  Marek Polacek  <polacek@redhat.com>

	PR c/68062
	* c-typeck.c (build_binary_op) [EQ_EXPR, GE_EXPR]: Promote operand
	to unsigned, if needed.  Add -Wsign-compare warning.

2016-01-26  Jakub Jelinek  <jakub@redhat.com>

	PR tree-optimization/69483
	* c-parser.c (c_parser_translation_unit): Use FOR_EACH_VEC_ELT.

2016-01-20  Prathamesh Kulkarni  <prathamesh.kulkarni@linaro.org>

	PR c/24293
	* c-tree.h (incomplete_record_decls): Declare.
	* c-parser.c (incomplete_record_decls): Define.
	(c_parser_translation_unit): Iterate through incomplete_record_decls and
	report error if any decl has zero size.
	* c-decl.c (finish_decl): Append static decl with incomplete struct/union
	or enum type to incomplete_record_decls.

2016-01-14  Tom de Vries  <tom@codesourcery.com>

	PR tree-optimization/68773
	* c-parser.c (c_parser_oacc_declare, c_parser_omp_declare_target): Don't
	set force_output.

2016-01-14  Marek Polacek  <polacek@redhat.com>

	PR c/69262
	* c-decl.c (grokdeclarator): Provide more information for invalid
	array declarations.

2016-01-06  David Malcolm  <dmalcolm@redhat.com>

	* c-parser.c (c_parser_unary_expression): For dereferences, build
	a combined location before calling build_indirect_ref, so that
	error reports cover the full range, manually updating the c_expr
	src_range.

2016-01-06  Marek Polacek  <polacek@redhat.com>

	PR sanitizer/69099
	* c-convert.c (convert) [INTEGER_TYPE]: Drop ARG.  Don't pass ARG to
	ubsan_instrument_float_cast.  Fold EXPR.  Use NULL_TREE instead of
	NULL.

2016-01-04  Jakub Jelinek  <jakub@redhat.com>

	Update copyright years.

2016-01-04  Marek Polacek  <polacek@redhat.com>

	PR c/68908
	* c-typeck.c (build_atomic_assign): Improve commentary.  Add
	optimization to use __atomic_fetch_* built-in if possible.

2015-12-23  Thomas Schwinge  <thomas@codesourcery.com>

	* c-parser.c (c_parser_oacc_clause_use_device): Merge function
	into...
	(c_parser_omp_clause_use_device_ptr): ... this function.  Adjust
	all users.

2015-12-22  Marek Polacek  <polacek@redhat.com>

	PR c/69002
	* c-typeck.c (build_component_ref): Warn when acessing elements of
	atomic structures or unions.

2015-12-21  David Malcolm  <dmalcolm@redhat.com>

	* c-typeck.c: Include "gcc-rich-location.h".
	(build_binary_op): In the two places that call binary_op_error,
	create a gcc_rich_location and populate it with the location of
	the binary op and its two operands.

2015-12-16  David Malcolm  <dmalcolm@redhat.com>

	* c-parser.c (c_parser_statement_after_labels): When calling
	c_finish_return, Use the return expression's location if it has
	one, falling back to the location of the first token within it.
	* c-typeck.c (c_finish_return): When issuing warnings about
	the incorrect presence/absence of a return value, issue a note
	showing the declaration of the function.

2015-12-16  David Malcolm  <dmalcolm@redhat.com>

	* c-parser.c (struct c_parser): Expand array "tokens_buf" from 2
	to 4.
	(c_parser_peek_nth_token): New function.
	(c_parser_peek_conflict_marker): New function.
	(c_parser_error): Detect conflict markers and report them as such.

2015-12-16  David Malcolm  <dmalcolm@redhat.com>

	* c-parser.c (c_parser_postfix_expression): Use EXPR_LOC_OR_LOC
	to preserve range information for the primary expression
	in the call to c_parser_postfix_expression_after_primary.

2015-12-16  David Malcolm  <dmalcolm@redhat.com>

	* c-parser.c (c_parser_static_assert_declaration_no_semi): Use the
	expression location, falling back on the first token location,
	rather than always using the latter.

2015-12-16  Marek Polacek  <polacek@redhat.com>

	PR c/64637
	* c-typeck.c (c_process_expr_stmt): Use location of the expression if
	available.

2015-12-15  Marek Polacek  <polacek@redhat.com>

	PR c/68907
	* c-typeck.c (build_atomic_assign): Set TREE_NO_WARNING on an
	artificial decl.

2015-12-08  David Malcolm  <dmalcolm@redhat.com>

	* c-parser.c (c_parser_alignof_expression): Capture location of
	closing parenthesis (if any), or of end of unary expression, and
	use it to build a src_range for the expression.

2015-12-08  David Malcolm  <dmalcolm@redhat.com>

	PR c/68757
	* c-parser.c (c_parser_get_builtin_args): Add
	"out_close_paren_loc" param, and write back to it.
	(c_parser_postfix_expression): Capture the closing
	parenthesis location for RID_CHOOSE_EXPR,
	RID_BUILTIN_CALL_WITH_STATIC_CHAIN, RID_BUILTIN_COMPLEX,
	RID_BUILTIN_SHUFFLE and use it to set the source range
	for such expressions; within RID_BUILTIN_COMPLEX set
	the underlying location.

2015-12-07  Marek Polacek  <polacek@redhat.com>

	PR c/68668
	* c-decl.c (grokdeclarator): If ORIG_QUAL_INDIRECT is indirect, use
	TREE_TYPE of ORIG_QUAL_TYPE, otherwise decrement ORIG_QUAL_INDIRECT.

2015-12-04  Eric Botcazou  <ebotcazou@adacore.com>

	* c-tree.h (c_build_va_arg): Adjust prototype.
	* c-parser.c (c_parser_postfix_expression): Adjust call to above.
	* c-typeck.c (c_build_va_arg): Rename LOC parameter to LOC2, add LOC1
	parameter, adjust throughout and issue an error if EXPR is a component
	with reverse storage order.

2015-12-02  Jason Merrill  <jason@redhat.com>

	* c-fold.c (c_disable_warnings, c_enable_warnings, c_fully_fold)
	(c_fully_fold_internal, decl_constant_value_for_optimization):
	Move from c-common.c.
	* c-tree.h: Declare decl_constant_value_for_optimization.
	* Make-lang.in (C_AND_OBJC_OBJS): Add c-fold.o.

2015-12-02  Joseph Myers  <joseph@codesourcery.com>

	PR c/68162
	* c-decl.c (grokdeclarator): Set first_non_attr_kind before
	following link from declarator to next declarator.  Track original
	qualified type and pass it to c_build_qualified_type.
	* c-typeck.c (c_build_qualified_type): Add arguments
	orig_qual_type and orig_qual_indirect.

2015-12-02  Thomas Schwinge  <thomas@codesourcery.com>

	* c-parser.c (c_parser_omp_clause_name)
	(c_parser_oacc_all_clauses): Alphabetical sorting.

2015-12-02  Jakub Jelinek  <jakub@redhat.com>

	PR c/68533
	* c-decl.c (get_parm_info): Use b->locus instead of input_location
	for diagnostics.

2015-12-01  Julian Brown  <julian@codesourcery.com>
	    Cesar Philippidis  <cesar@codesourcery.com>
	    James Norris  <James_Norris@mentor.com>

	* c-parser.c (c_parser_omp_clause_name): Add use_device support.
	(c_parser_oacc_clause_use_device): New function.
	(c_parser_oacc_all_clauses): Add use_device support.
	(OACC_HOST_DATA_CLAUSE_MASK): New macro.
	(c_parser_oacc_host_data): New function.
	(c_parser_omp_construct): Add host_data support.
	* c-tree.h (c_finish_oacc_host_data): Add prototype.
	* c-typeck.c (c_finish_oacc_host_data): New function.
	(c_finish_omp_clauses): Add use_device support.

2015-11-29  Jan Hubicka  <hubicka@ucw.cz>

	PR c/67106
	* c-decl.c: Set TYPE_PACKED in variants.

2015-11-27  Martin Liska  <mliska@suse.cz>

	PR c++/68312
	* c-array-notation.c (fix_builtin_array_notation_fn):
	Use release_vec_vec instead of vec::release.
	(build_array_notation_expr): Likewise.
	(fix_conditional_array_notations_1): Likewise.
	(fix_array_notation_expr): Likewise.
	(fix_array_notation_call_expr): Likewise.

2015-11-27  Jakub Jelinek  <jakub@redhat.com>

	PR c/63326
	* c-parser.c (c_parser_compound_statement_nostart): If
	last_label is true, use pragma_stmt instead of pragma_compound
	as second c_parser_pragma argument.
	(c_parser_omp_ordered, c_parser_omp_target_update,
	c_parser_omp_target_enter_data, c_parser_omp_target_exit_data): Pass
	false as second argument to c_parser_skip_to_pragma_eol after
	diagnosing standalone directives used in pragma_stmt context.

2015-11-24  Ilya Verbin  <ilya.verbin@intel.com>

	* c-parser.c (c_parser_oacc_declare): Replace "ifdef ENABLE_OFFLOADING"
	with "if (ENABLE_OFFLOADING)".

2015-11-23  David Malcolm  <dmalcolm@redhat.com>

	PR objc/68438
	* c-parser.c (c_parser_postfix_expression): Set up source ranges
	for various Objective-C constructs: Class.name syntax,
	@selector(), @protocol(), @encode(), and [] message syntax.

2015-11-20  David Malcolm  <dmalcolm@redhat.com>

	PR 62314
	* c-typeck.c (should_suggest_deref_p): New function.
	(build_component_ref): Special-case POINTER_TYPE when
	generating a "not a structure of union"  error message, and
	suggest a "->" rather than a ".", providing a fix-it hint.

2015-11-19  David Malcolm  <dmalcolm@redhat.com>

	* c-typeck.c (lookup_field_fuzzy): Move determination of closest
	candidate into a new function, find_closest_identifier.

2015-11-19  Marek Polacek  <polacek@redhat.com>

	PR c/68412
	* c-typeck.c (parser_build_binary_op): Properly handle
	C_MAYBE_CONST_EXPR before calling warn_tautological_cmp.

2015-11-17  David Malcolm  <dmalcolm@redhat.com>

	* c-parser.c (set_c_expr_source_range): Bulletproof both
	overloaded implementations against NULL expr->value.
	(c_parser_braced_init): Set src_range for "ret" to a sane pair of
	values.
	(c_parser_unary_expression): Likewise when handling addresses of
	labels.
	(c_parser_postfix_expression): Likewise for statement expressions,
	for __FUNCTION__, __PRETTY_FUNCTION_ and __func__ keywords, for
	__builtin_va_arg, and for __builtin_offset_of.
	(c_parser_postfix_expression_after_paren_type): Initialize expr's
	src_range using the range of the braced initializer.
	(c_parser_transaction_expression): Set src_range for "ret" to a
	sane pair of values.

2015-11-16  Kirill Yukhin  <kirill.yukhin@intel.com>

	* c-parser.c (c_finish_omp_declare_simd): Look for
	"simd" attribute as well. Update error message.

2015-11-14  Trevor Saunders  <tbsaunde+gcc@tbsaunde.org>

	* c-parser.c (c_parser_omp_declare_target): Adjust.

2015-11-14  Jakub Jelinek  <jakub@redhat.com>

	* c-typeck.c (c_finish_omp_clauses): Don't mark
	GOMP_MAP_FIRSTPRIVATE_POINTER decls addressable.

2015-11-14  Marek Polacek  <polacek@redhat.com>

	* c-decl.c: Use RECORD_OR_UNION_TYPE_P throughout.
	* c-typeck.c: Likewise.

2015-11-13  David Malcolm  <dmalcolm@redhat.com>

	* c-decl.c (warn_defaults_to): Pass line_table to
	rich_location ctor.
	* c-errors.c (pedwarn_c99): Likewise.
	(pedwarn_c90): Likewise.
	* c-parser.c (set_c_expr_source_range): New functions.
	(c_token::get_range): New method.
	(c_token::get_finish): New method.
	(c_parser_expr_no_commas): Call set_c_expr_source_range on the ret
	based on the range from the start of the LHS to the end of the
	RHS.
	(c_parser_conditional_expression): Likewise, based on the range
	from the start of the cond.value to the end of exp2.value.
	(c_parser_binary_expression): Call set_c_expr_source_range on
	the stack values for TRUTH_ANDIF_EXPR and TRUTH_ORIF_EXPR.
	(c_parser_cast_expression): Call set_c_expr_source_range on ret
	based on the cast_loc through to the end of the expr.
	(c_parser_unary_expression): Likewise, based on the
	op_loc through to the end of op.
	(c_parser_sizeof_expression) Likewise, based on the start of the
	sizeof token through to either the closing paren or the end of
	expr.
	(c_parser_postfix_expression): Likewise, using the token range,
	or from the open paren through to the close paren for
	parenthesized expressions.
	(c_parser_postfix_expression_after_primary): Likewise, for
	various kinds of expression.
	* c-tree.h (struct c_expr): Add field "src_range".
	(c_expr::get_start): New method.
	(c_expr::get_finish): New method.
	(set_c_expr_source_range): New decls.
	* c-typeck.c (parser_build_unary_op): Call set_c_expr_source_range
	on ret for prefix unary ops.
	(parser_build_binary_op): Likewise, running from the start of
	arg1.value through to the end of arg2.value.

2015-11-13  Marek Polacek  <polacek@redhat.com>

	PR c/68320
	* c-parser.c (c_parser_for_statement): Treat unknown tokens as IDs.

2015-11-13  David Malcolm  <dmalcolm@redhat.com>

	* c-typeck.c: Include spellcheck.h.
	(lookup_field_fuzzy_find_candidates): New function.
	(lookup_field_fuzzy): New function.
	(build_component_ref): If the field was not found, try using
	lookup_field_fuzzy and potentially offer a suggestion.

2015-11-12  James Norris  <jnorris@codesourcery.com>
	    Joseph Myers  <joseph@codesourcery.com>

	* c-parser.c (c_parser_pragma): Handle PRAGMA_OACC_DECLARE.
	(c_parser_omp_clause_name): Handle 'device_resident' clause.
	(c_parser_oacc_data_clause): Handle PRAGMA_OACC_CLAUSE_DEVICE_RESIDENT
	and PRAGMA_OMP_CLAUSE_LINK.
	(c_parser_oacc_all_clauses): Handle PRAGMA_OACC_CLAUSE_DEVICE_RESIDENT
	and PRAGMA_OACC_CLAUSE_LINK.
	(OACC_DECLARE_CLAUSE_MASK): New definition.
	(c_parser_oacc_declare): New function.

2015-11-12  Marek Polacek  <polacek@redhat.com>

	PR c/67784
	* c-parser.c (c_parser_for_statement): Reclassify the token in
	a correct scope.

2015-11-11  Marek Polacek  <polacek@redhat.com>

	PR c/68107
	PR c++/68266
	* c-decl.c (grokdeclarator): Call valid_array_size_p.  Remove code
	checking the size of an array.

2015-11-11  Andrew MacLeod  <amacleod@redhat.com>

	* c-array-notation.c: Remove unused header files.
	* c-aux-info.c: Likewise.
	* c-convert.c: Likewise.
	* c-decl.c: Likewise.
	* c-errors.c: Likewise.
	* c-lang.c: Likewise.
	* c-objc-common.c: Likewise.
	* c-parser.c: Likewise.
	* c-typeck.c: Likewise.
	* gccspec.c: Likewise.

2015-11-09  Thomas Schwinge  <thomas@codesourcery.com>
	    Cesar Philippidis  <cesar@codesourcery.com>
	    James Norris  <jnorris@codesourcery.com>
	    Julian Brown  <julian@codesourcery.com>
	    Nathan Sidwell  <nathan@codesourcery.com>

	* c-parser.c (c_parser_declaration_or_fndef): Add OpenACC
	routine arg.
	(c_parser_declaration_or_fndef): Call c_finish_oacc_routine.
	(c_parser_pragma): Parse 'acc routine'.
	(OACC_ROUTINE_CLAUSE_MARK): Define.
	(c_parser_oacc_routine, (c_finish_oacc_routine): New.

2015-11-09  Andreas Arnez  <arnez@linux.vnet.ibm.com>

	PR debug/67192
	* c-typeck.c (c_finish_loop): For unconditional loops, set the
	location of the backward-goto to the start of the loop body.

2015-11-09  Andreas Arnez  <arnez@linux.vnet.ibm.com>

	PR debug/67192
	* c-parser.c (c_parser_while_statement): Finish the loop before
	parsing ahead for misleading indentation.
	(c_parser_for_statement): Likewise.

2015-11-08  Eric Botcazou  <ebotcazou@adacore.com>

	* c-decl.c (finish_struct): If the structure has reverse storage
	order, rewrite the type of array fields with scalar component.  Call
	maybe_apply_pragma_scalar_storage_order on entry.
	* c-typeck.c (build_unary_op) <ADDR_EXPR>: Remove left-overs.  Issue
	errors on bit-fields and reverse SSO here and not...
	(c_mark_addressable): ...here.
	(output_init_element): Adjust call to initializer_constant_valid_p.
	(c_build_qualified_type): Propagate TYPE_REVERSE_STORAGE_ORDER.

2015-11-06  David Malcolm  <dmalcolm@redhat.com>

	* c-decl.c (warn_defaults_to): Update for change in signature
	of diagnostic_set_info.
	* c-errors.c (pedwarn_c99): Likewise.
	(pedwarn_c90): Likewise.
	* c-objc-common.c (c_tree_printer): Update for new "caret_p" param
	for textinfo::set_location.

2015-11-05  Cesar Philippidis  <cesar@codesourcery.com>
	    Thomas Schwinge  <thomas@codesourcery.com>
	    James Norris  <jnorris@codesourcery.com>

	* c-parser.c (c_parser_omp_clause_name): Add support for
	PRAGMA_OACC_CLAUSE_INDEPENDENT and PRAGMA_OACC_CLAUSE_TILE.
	(c_parser_omp_clause_default): Add is_oacc argument. Handle
	default(none) in OpenACC.
	(c_parser_oacc_shape_clause): Allow pointer variables as gang static
	arguments.
	(c_parser_oacc_clause_tile): New function.
	(c_parser_oacc_all_clauses): Add support for OMP_CLAUSE_DEFAULT,
	OMP_CLAUSE_INDEPENDENT and OMP_CLAUSE_TILE.
	(OACC_LOOP_CLAUSE_MASK): Add PRAGMA_OACC_CLAUSE_{PRIVATE,INDEPENDENT,
	TILE}.
	(OACC_KERNELS_MASK): Add PRAGMA_OACC_CLAUSE_DEFAULT.
	(OACC_PARALLEL_MASK): Add PRAGMA_OACC_CLAUSE_{DEFAULT,PRIVATE,
	FIRSTPRIVATE}.
	(c_parser_omp_all_clauses): Update call to c_parser_omp_clause_default.
	(c_parser_oacc_update): Update the error message for missing clauses.
	* c-typeck.c (c_finish_omp_clauses): Add support for OMP_CLAUSE_TILE
	and OMP_CLAUSE_INDEPENDENT.

2015-11-05  Marek Polacek  <polacek@redhat.com>

	PR c/68090
	* c-parser.c (c_parser_postfix_expression_after_paren_type): Don't
	deal with pre-evaluation on invalid types.

2015-11-05  Jakub Jelinek  <jakub@redhat.com>
	    Ilya Verbin  <ilya.verbin@intel.com>

	* c-parser.c: Include context.h and gimple-expr.h.
	(c_parser_omp_clause_schedule): Parse schedule modifiers, diagnose
	monotonic together with nonmonotonic.
	(c_parser_omp_for_loop): Call c_omp_check_loop_iv.  Call add_stmt here.
	(OMP_DISTRIBUTE_CLAUSE_MASK): Add lastprivate clause.
	(c_parser_omp_target_data, c_parser_omp_target_enter_data,
	c_parser_omp_target_exit_data): Allow GOMP_MAP_ALWAYS_POINTER.
	(c_parser_omp_target): Likewise.  Evaluate num_teams and thread_limit
	expressions on combined target teams before the target.
	(c_parser_omp_declare_target): If decl has "omp declare target" or
	"omp declare target link" attribute, and cgraph or varpool node already
	exists, then set corresponding flags.  Call c_finish_omp_clauses
	in the parenthesized extended-list syntax case.
	* c-decl.c (c_decl_attributes): Don't diagnose block scope vars inside
	declare target.
	* c-typeck.c (handle_omp_array_sections_1): Allow non-zero low-bound
	on OMP_CLAUSE_REDUCTION array sections.
	(handle_omp_array_sections): Encode low-bound into the MEM_REF, either
	into the constant offset, or for variable low-bound using
	POINTER_PLUS_EXPR.  For structure element based array sections use
	GOMP_MAP_ALWAYS_POINTER instead of GOMP_MAP_FIRSTPRIVATE_POINTER.
	(c_finish_omp_clauses): Drop generic_field_head, structure
	elements are now always mapped even as array section bases,
	diagnose same var in data sharing and mapping clauses.  Diagnose if
	linear step on declare simd is neither a constant nor a uniform
	parameter.  Look through POINTER_PLUS_EXPR for array section
	reductions.  Diagnose the same var or function appearing multiple
	times on the same directive.  Fix up wording for the to clause if t
	is neither a FUNCTION_DECL nor a VAR_DECL.  Diagnose nonmonotonic
	modifier on kinds other than dynamic or guided or nonmonotonic
	modifier together with ordered clause.

2015-11-03  Thomas Schwinge  <thomas@codesourcery.com>
	    Chung-Lin Tang  <cltang@codesourcery.com>

	* c-parser.c (c_parser_omp_construct): Handle PRAGMA_OACC_ATOMIC.

2015-10-29  Andrew MacLeod  <amacleod@redhat.com>

	* c-array-notation.c: Reorder #include's and remove duplicates.
	* c-aux-info.c: Likewise.
	* c-convert.c: Likewise.
	* c-decl.c: Likewise.
	* c-errors.c: Likewise.
	* c-lang.c: Likewise.
	* c-objc-common.c: Likewise.
	* c-parser.c: Likewise.
	* c-typeck.c: Likewise.

2015-10-26  Jim Wilson  <jim.wilson@linaro.org>

	PR debug/66068
	* c-typeck.c (c_build_qualified_type): Clear C_TYPE_INCOMPLETE_VARS
	after calling build_qualified_type.

2015-10-27  Cesar Philippidis  <cesar@codesourcery.com>
	    Thomas Schwinge  <thomas@codesourcery.com>
	    James Norris  <jnorris@codesourcery.com>
	    Joseph Myers  <joseph@codesourcery.com>
	    Julian Brown  <julian@codesourcery.com>
	    Bernd Schmidt  <bschmidt@redhat.com>

	* c-parser.c (c_parser_oacc_shape_clause): New.
	(c_parser_oacc_simple_clause): New.
	(c_parser_oacc_all_clauses): Add auto, gang, seq, vector, worker.
	(OACC_LOOP_CLAUSE_MASK): Add gang, worker, vector, auto, seq.

2015-10-27  Thomas Schwinge  <thomas@codesourcery.com>
	    James Norris  <jnorris@codesourcery.com>
	    Cesar Philippidis  <cesar@codesourcery.com>

	PR c/64765
	PR c/64880
	* c-parser.c (c_parser_oacc_loop): Add mask, cclauses formal
	parameters, and handle these.  Adjust all users.
	(c_parser_oacc_kernels, c_parser_oacc_parallel): Merge functions
	into...
	(c_parser_oacc_kernels_parallel): ... this new function.  Adjust
	all users.
	* c-tree.h (c_finish_oacc_parallel, c_finish_oacc_kernels): Don't
	declare functions.
	(c_finish_omp_construct): Declare function.
	* c-typeck.c (c_finish_oacc_parallel, c_finish_oacc_kernels):
	Merge functions into...
	(c_finish_omp_construct): ... this new function.

2015-10-22  Richard Biener  <rguenther@suse.de>

	* c-typeck.c (c_finish_omp_clauses): Properly convert operands
	before folding a MINUS_EXPR.

2015-10-21  Marek Polacek  <polacek@redhat.com>

	PR c/68024
	* c-decl.c (start_function): Warn about vararg functions without
	a prototype.

2015-10-21  Ilya Enkovich  <enkovich.gnu@gmail.com>

	* c-typeck.c (build_conditional_expr): Use boolean vector
	type for vector comparison.
	(build_vec_cmp): New.
	(build_binary_op): Use build_vec_cmp for comparison.

2015-10-20  Marek Polacek  <polacek@redhat.com>

	* c-parser.c (is_cilkplus_vector_p): Don't define here.

2015-10-20  Marek Polacek  <polacek@redhat.com>

	PR c/67964
	* c-parser.c (c_parser_attributes): Break out of the loop if the
	token after an attribute isn't a comma.

2015-10-13  Jakub Jelinek  <jakub@redhat.com>
	    Aldy Hernandez  <aldyh@redhat.com>

	* c-parser.c (c_parser_pragma): Handle PRAGMA_OMP_ORDERED here.
	(c_parser_omp_clause_name): Handle OpenMP 4.5 clauses.
	(c_parser_omp_variable_list): Handle structure elements for
	map, to and from clauses.  Handle array sections in reduction
	clause.  Formatting fixes.
	(c_parser_omp_clause_if): Add IS_OMP argument, handle parsing of
	if clause modifiers.
	(c_parser_omp_clause_num_tasks, c_parser_omp_clause_grainsize,
	c_parser_omp_clause_priority, c_parser_omp_clause_hint,
	c_parser_omp_clause_defaultmap, c_parser_omp_clause_use_device_ptr,
	c_parser_omp_clause_is_device_ptr): New functions.
	(c_parser_omp_clause_ordered): Parse optional parameter.
	(c_parser_omp_clause_reduction): Handle array reductions.
	(c_parser_omp_clause_schedule): Parse optional simd modifier.
	(c_parser_omp_clause_nogroup, c_parser_omp_clause_orderedkind): New
	functions.
	(c_parser_omp_clause_linear): Parse linear clause modifiers.
	(c_parser_omp_clause_depend_sink): New function.
	(c_parser_omp_clause_depend): Parse source/sink depend kinds.
	(c_parser_omp_clause_map): Parse release/delete map kinds and
	optional always modifier.
	(c_parser_oacc_all_clauses): Adjust c_parser_omp_clause_if
	and c_finish_omp_clauses callers.
	(c_parser_omp_all_clauses): Likewise.  Parse OpenMP 4.5 clauses.
	Parse "to" as OMP_CLAUSE_TO_DECLARE if on declare target directive.
	(c_parser_oacc_cache): Adjust c_finish_omp_clauses caller.
	(OMP_CRITICAL_CLAUSE_MASK): Define.
	(c_parser_omp_critical): Parse critical clauses.
	(c_parser_omp_for_loop): Handle doacross loops, adjust
	c_finish_omp_for and c_finish_omp_clauses callers.
	(OMP_SIMD_CLAUSE_MASK): Add simdlen clause.
	(c_parser_omp_simd): Allow ordered clause if it has no parameter.
	(OMP_FOR_CLAUSE_MASK): Add linear clause.
	(c_parser_omp_for): Disallow ordered clause when combined with
	distribute.  Disallow linear clause when combined with distribute
	and not combined with simd.
	(OMP_ORDERED_CLAUSE_MASK, OMP_ORDERED_DEPEND_CLAUSE_MASK): Define.
	(c_parser_omp_ordered): Add CONTEXT argument, remove LOC argument,
	parse clauses and if depend clause is found, don't parse a body.
	(c_parser_omp_parallel): Disallow copyin clause on target parallel.
	Allow target parallel without for after it.
	(OMP_TASK_CLAUSE_MASK): Add priority clause.
	(OMP_TARGET_DATA_CLAUSE_MASK): Add use_device_ptr clause.
	(c_parser_omp_target_data): Diagnose no map clauses or clauses with
	invalid kinds.
	(OMP_TARGET_UPDATE_CLAUSE_MASK): Add depend and nowait clauses.
	(OMP_TARGET_ENTER_DATA_CLAUSE_MASK,
	OMP_TARGET_EXIT_DATA_CLAUSE_MASK): Define.
	(c_parser_omp_target_enter_data, c_parser_omp_target_exit_data): New
	functions.
	(OMP_TARGET_CLAUSE_MASK): Add depend, nowait, private, firstprivate,
	defaultmap and is_device_ptr clauses.
	(c_parser_omp_target): Parse target parallel and target simd.  Set
	OMP_TARGET_COMBINED on combined constructs.  Parse target enter data
	and target exit data.  Diagnose invalid map kinds.
	(OMP_DECLARE_TARGET_CLAUSE_MASK): Define.
	(c_parser_omp_declare_target): Parse OpenMP 4.5 forms of this
	construct.
	(c_parser_omp_declare_reduction): Use STRIP_NOPS when checking for
	&omp_priv.
	(OMP_TASKLOOP_CLAUSE_MASK): Define.
	(c_parser_omp_taskloop): New function.
	(c_parser_omp_construct): Don't handle PRAGMA_OMP_ORDERED here,
	handle PRAGMA_OMP_TASKLOOP.
	(c_parser_cilk_for): Adjust c_finish_omp_clauses callers.
	* c-tree.h (c_finish_omp_clauses): Add two new arguments.
	* c-typeck.c (handle_omp_array_sections_1): Fix comment typo.
	Add IS_OMP argument, handle structure element bases, diagnose
	bitfields, pass IS_OMP recursively, diagnose known zero length
	array sections in depend clauses, handle array sections in reduction
	clause, diagnose negative length even for pointers.
	(handle_omp_array_sections): Add IS_OMP argument, use auto_vec for
	types, pass IS_OMP down to handle_omp_array_sections_1, handle
	array sections in reduction clause, set
	OMP_CLAUSE_MAP_MAYBE_ZERO_LENGTH_ARRAY_SECTION if map could be zero
	length array section, use GOMP_MAP_FIRSTPRIVATE_POINTER for IS_OMP.
	(c_finish_omp_clauses): Add IS_OMP and DECLARE_SIMD arguments.
	Handle new OpenMP 4.5 clauses and new restrictions for the old ones.

2015-10-06  Marek Polacek  <polacek@redhat.com>

	* c-parser.c (c_parser_statement_after_labels): Use
	protected_set_expr_location.
	(c_parser_omp_clause_num_gangs): Likewise.
	(c_parser_omp_clause_num_threads): Likewise.
	(c_parser_omp_clause_num_workers): Likewise.
	(c_parser_omp_clause_vector_length): Likewise.
	(c_parser_omp_clause_num_teams): Likewise.
	(c_parser_omp_clause_thread_limit): Likewise.
	* c-typeck.c (build_c_cast): Likewise.
	(c_cast_expr): Likewise.

2015-10-05  Richard Sandiford  <richard.sandiford@arm.com>

	* c-typeck.c (c_tree_equal): Use real_equal instead of
	REAL_VALUES_EQUAL.

2015-10-04  Jason Merrill  <jason@redhat.com>

	* c-parser.c (c_lex_one_token): Handle @synchronized.
	* c-decl.c (match_builtin_function_types): A declaration of a built-in
	can change whether the function is transaction_safe.

2015-10-02  Marek Polacek  <polacek@redhat.com>

	PR c/67730
	* c-typeck.c (convert_for_assignment): Use the expansion point
	location throughout.

2015-10-02  Marek Polacek  <polacek@redhat.com>

	PR c/64249
	* c-parser.c (c_parser_statement_after_labels): Add CHAIN parameter
	and pass it down to c_parser_if_statement.
	(c_parser_else_body): Add CHAIN parameter and pass it down to
	c_parser_statement_after_labels.
	(c_parser_if_statement): Add CHAIN parameter.  Add code to warn about
	duplicated if-else-if conditions.

2015-10-01  Marek Polacek  <polacek@redhat.com>

	* c-typeck.c (convert_for_assignment): Improve commentary.

2015-09-30  Marek Polacek  <polacek@redhat.com>

	PR c/67730
	* c-typeck.c (c_finish_return): Use the expansion point location for
	certain "return with value" warnings.

2015-09-18  Manuel López-Ibáñez  <manu@gcc.gnu.org>

	* c-parser.c (pragma_lex): Add loc argument.

2015-09-15  Marek Polacek  <polacek@redhat.com>

	PR c/67580
	* c-decl.c (tag_exists_p): New function.
	* c-parser.c (c_parser_declaration_or_fndef): Give a hint when
	struct/union/enum keywords are missing.
	* c-tree.h (tag_exists_p): Declare.

2015-09-15  Marek Polacek  <polacek@redhat.com>

	* c-decl.c (lookup_label): Return NULL_TREE instead of 0.
	(lookup_tag): Change the type of THISLEVEL_ONLY to bool.
	Return NULL_TREE instead of 0.
	(lookup_name): Return NULL_TREE instead of 0.
	(lookup_name_in_scope): Likewise.
	(shadow_tag_warned): Use true instead of 1 and NULL_TREE instead of 0.
	(parser_xref_tag): Use false instead of 0.
	(start_struct): Use true instead of 1.
	(start_enum): Use true instead of 1 and NULL_TREE instead of 0.

2015-09-14  Marek Polacek  <polacek@redhat.com>

	* c-typeck.c (set_nonincremental_init_from_string): Use
	HOST_WIDE_INT_M1U when shifting a negative value.

2015-09-09  Mark Wielaard  <mjw@redhat.com>

	* c-typeck.c (build_binary_op): Check and warn when nonnull arg
	parm against NULL.

2015-09-10  Jakub Jelinek  <jakub@redhat.com>

	PR c/67502
	* c-parser.c (c_parser_omp_for_loop): Emit DECL_EXPR stmts
	into OMP_FOR_PRE_BODY rather than before the loop.

2015-09-09  Jakub Jelinek  <jakub@redhat.com>

	PR c/67501
	* c-parser.c (c_parser_oacc_all_clauses,
	c_parser_omp_all_clauses): Remove invalid clause from
	list of clauses even if parser->error is set.

	PR c/67500
	* c-parser.c (c_parser_omp_clause_aligned,
	c_parser_omp_clause_safelen, c_parser_omp_clause_simdlen): Fix up
	test for errors.
	* c-decl.c (temp_pop_parm_decls): Allow b->decl equal to
	error_mark_node.

	PR c/67495
	* c-parser.c (c_parser_omp_atomic): Use c_parser_cast_expression
	instead of c_parser_unary_expression.  If the result is !lvalue_p,
	wrap the result of c_fully_fold into NON_LVALUE_EXPR.

2015-09-04  Marek Polacek  <polacek@redhat.com>

	PR sanitizer/67279
	* c-typeck.c (build_binary_op): Don't instrument static initializers.

2015-09-03  Martin Sebor  <msebor@redhat.com>

	PR c/66516
	* c-typeck.c (convert_arguments, parser_build_unary_op,
	build_conditional_expr, c_cast_expr, convert_for_assignment,
	build_binary_op, _objc_common_truthvalue_conversion): Call
	reject_gcc_builtin.
	(c_decl_implicit): Define.

2015-09-02  Marek Polacek  <polacek@redhat.com>

	PR c/67432
	* c-parser.c (c_parser_enum_specifier): Give a better error for
	an empty enum.

2015-08-18  Trevor Saunders  <tbsaunde@tbsaunde.org>

	* c-aux-info.c, c-parser.c, c-tree.h: Remove useless typedefs.

2015-08-12  Marek Polacek  <polacek@redhat.com>

	* c-decl.c (grokdeclarator): Call error_at instead of error and pass
	LOC to it.

2015-08-03  Marek Polacek  <polacek@redhat.com>

	PR c/67088
	* c-decl.c (check_bitfield_type_and_width): Add location parameter.
	Use it.
	(grokdeclarator): Pass LOC down to check_bitfield_type_and_width.

2015-08-02  Patrick Palka  <ppalka@gcc.gnu.org>

	* c-parser.c (c_parser_if_body): Take token_indent_info
	argument. Call warn_for_misleading_indentation even when the
	body is a semicolon.  Extract token_indent_infos corresponding
	to the guard, body and next tokens.  Adjust call to
	warn_for_misleading_indentation accordingly.
	(c_parser_else_body): Likewise.
	(c_parser_if_statement): Likewise.
	(c_parser_while_statement): Likewise.
	(c_parser_for_statement): Likewise.

2015-07-28  Luis Felipe Strano Moraes  <luis.strano@gmail.com>
	    Manuel López-Ibáñez  <manu@gcc.gnu.org>

	* c-decl.c (get_parm_info): Remove static var. Update warning
	message.

2015-07-27  Marek Polacek  <polacek@redhat.com>

	PR c++/66555
	PR c/54979
	* c-typeck.c (parser_build_binary_op): Call warn_tautological_cmp.

2015-07-20  Marek Polacek  <polacek@redhat.com>

	PR c++/55095
	* c-typeck.c (digest_init): Pass OPT_Wpedantic to pedwarn_init.
	(build_binary_op): Warn about left shift overflows.

2015-07-09  Andrew MacLeod  <amacleod@redhat.com>

	* c-array-notation.c: Adjust includes for flags.h changes.
	* c-objc-common.c: Likewise.

2015-07-07  Andrew MacLeod  <amacleod@redhat.com>

	* c-array-notation.c: Adjust includes.
	* c-aux-info.c: Likewise.
	* c-convert.c: Likewise.
	* c-decl.c: Likewise.
	* c-errors.c: Likewise.
	* c-lang.c: Likewise.
	* c-objc-common.c: Likewise.
	* c-parser.c: Likewise.
	* c-typeck.c: Likewise.

2015-06-29  Manuel López-Ibáñez  <manu@gcc.gnu.org>

	PR fortran/66605
	* c-decl.c (finish_function): Call do_warn_unused_parameter.

2015-06-29  Marek Polacek  <polacek@redhat.com>

	PR c/66322
	* c-typeck.c (struct c_switch): Add BOOL_COND_P and OUTSIDE_RANGE_P.
	(c_start_case): Set BOOL_COND_P and OUTSIDE_RANGE_P.  Don't warn
	about -Wswitch-bool here.
	(do_case): Update c_add_case_label call.
	(c_finish_case): Update c_do_switch_warnings call.

2015-06-27  Marek Polacek  <polacek@redhat.com>

	* c-typeck.c: Use VECTOR_TYPE_P throughout.

2015-06-26  Marek Polacek  <polacek@redhat.com>

	* c-array-notation.c (fix_builtin_array_notation_fn): Use
	INDIRECT_REF_P.
	* c-typeck.c (array_to_pointer_conversion): Likewise.
	(build_unary_op): Likewise.
	(c_finish_return): Likewise.

2015-06-25  Andrew MacLeod  <amacleod@redhat.com>

	* c-decl.c: Remove ipa-ref.h and plugin-api.h from include list.
	* c-parser.c: Likewise.

2015-06-25  Richard Sandiford  <richard.sandiford@arm.com>

	* c-decl.c (detect_field_duplicates_hash): Use nofree_ptr_hash
	instead of pointer_hash.
	(detect_field_duplicates): Likewise.

2015-06-25  Marek Polacek  <polacek@redhat.com>

	* c-array-notation.c: Use VAR_P throughout.
	* c-decl.c: Likewise.
	* c-objc-common.c: Likewise.
	* c-parser.c: Likewise.
	* c-typeck.c: Likewise.

2015-06-25  Marek Polacek  <polacek@redhat.com>

	* c-decl.c: Use is_global_var throughout.
	* c-parser.c: Likewise.
	* c-typeck.c: Likewise.

2015-06-17  Andrew MacLeod  <amacleod@redhat.com>

	* c-array-notation.c: Do not include input.h, line-map.h or is-a.h.
	* c-aux-info.c: Likewise.
	* c-convert.c: Likewise.
	* c-decl.c: Likewise.
	* c-errors.c: Likewise.
	* c-lang.c: Likewise.
	* c-objc-common.c: Likewise.
	* c-parser.c: Likewise.
	* c-typeck.c: Likewise.

2015-06-11  Jan Hubicka  <hubicka@ucw.cz>

	PR middle-end/66325
	* c-decl.c (start_enum): Set TYPE_PACKED consistently among type
	variants.

2015-06-11  Pierre-Marie de Rodat  <derodat@adacore.com>

	* c-decl.c (pop_scope): Register the main translation unit
	through the new debug hook.

2015-06-08  Andrew MacLeod  <amacleod@redhat.com>

	* c-array-notation.c : Adjust include files.
	* c-aux-info.c : Likewise.
	* c-convert.c : Likewise.
	* c-decl.c : Likewise.
	* c-errors.c : Likewise.
	* c-lang.c : Likewise.
	* c-lang.h : Likewise.
	* c-objc-common.c : Likewise.
	* c-parser.c : Likewise.
	* c-typeck.c : Likewise.

2015-06-05  Aldy Hernandez  <aldyh@redhat.com>

	* c-decl.c (finish_struct): Save C_TYPE_INCOMPLETE_VARS and
	immediately clobber it.
	(c_write_global_declarations_1): Remove call to
	check_global_declaration_1.
	(c_write_global_declarations_2): Remove.
	(c_write_final_cleanups): Rename from c_write_global_declarations.
	Remove call to finalize_compilation_unit.
	Remove calls to debugging hooks.
	* c-objc-common.c: Adjust comment for c_warn_unused_global_decl.
	* c-objc-common.h: Remove LANG_HOOKS_WRITE_GLOBALS.
	* c-tree.h: Remove c_write_global_declarations.

2015-06-04  Andrew MacLeod  <amacleod@redhat.com>

	* c-array-notation.c: Adjust includes for restructured coretypes.h.
	* c-aux-info.c: Likewise.
	* c-convert.c: Likewise.
	* c-decl.c: Likewise.
	* c-errors.c: Likewise.
	* c-lang.c: Likewise.
	* c-objc-common.c: Likewise.
	* c-parser.c: Likewise.
	* c-typeck.c: Likewise.

2015-06-04  Marek Polacek  <polacek@redhat.com>

	PR c/66341
	* c-typeck.c (build_c_cast): Wrap VALUE into NON_LVALUE_EXPR if
	it is a lvalue.

2015-06-03  Prathamesh Kulkarni  <prathamesh.kulkarni@linaro.org>

	* c-decl.c (warn_cxx_compat_finish_struct): New parameters code, record_loc.
	Warn for empty struct.
	(finish_struct): Pass TREE_CODE(t) and loc to warn_cxx_compat_finish_struct.

2015-06-02  Andres Tiraboschi  <andres.tiraboschi@tallertechnologies.com>

	* c-decl.c (start_function): Call plugin before parsing.
	(finish_function): Call plugin after parsing.

2015-06-02  Prathamesh Kulkarni  <prathamesh.kulkarni@linaro.org>

	PR c/49551
	* c-decl.c (merge_decls): Merge DECL_COMMON.

2015-05-22  Jim Wilson  <jim.wilson@linaro.org>

	* Make-lang.in (check_gcc_pallelize): Define.

2015-05-22  Marek Polacek  <polacek@redhat.com>

	PR c/47043
	* c-parser.c (c_parser_enum_specifier): Parse and apply enumerator
	attributes.

2015-05-21  Marek Polacek  <polacek@redhat.com>

	* c-typeck.c (inform_declaration): Use DECL_IS_BUILTIN instead of
	DECL_BUILT_IN.

2015-05-20  Marek Polacek  <polacek@redhat.com>

	* c-decl.c: Use VAR_OR_FUNCTION_DECL_P throughout.
	* c-typeck.c: Likewise.

2015-05-19  Marek Polacek  <polacek@redhat.com>

	* c-typeck.c (start_init): Use AGGREGATE_TYPE_P.

2015-05-19  Jakub Jelinek  <jakub@redhat.com>

	PR middle-end/66199
	* c-parser.c (c_parser_omp_for_loop): Don't add
	OMP_CLAUSE_SHARED to OMP_PARALLEL_CLAUSES when moving
	OMP_CLAUSE_LASTPRIVATE clause to OMP_FOR_CLAUSES.
	(c_parser_omp_teams): Set OMP_TEAMS_COMBINED for combined
	constructs.

2015-05-19  Mikhail Maltsev  <maltsevm@gmail.com>

	* c-typeck.c (build_array_ref): Use std::swap instead of explicit
	swaps.

2015-05-16  Manuel López-Ibáñez  <manu@gcc.gnu.org>

	PR fortran/44054
	* c-objc-common.c (c_tree_printer): Replace locus pointer with
	accessor function.

2015-05-14  Marek Polacek  <polacek@redhat.com>

	PR c/66066
	PR c/66127
	* c-typeck.c (digest_init): Call pedwarn_init with OPT_Wpedantic
	rather than with 0.

2015-05-12  David Malcolm  <dmalcolm@redhat.com>

	* c-parser.c (c_parser_if_body): Add param "if_loc", use it
	to add a call to warn_for_misleading_indentation.
	(c_parser_else_body): Likewise, adding param "else_loc".
	(c_parser_if_statement): Check for misleading indentation.
	(c_parser_while_statement): Likewise.
	(c_parser_for_statement): Likewise.

2015-05-08  Marek Polacek  <polacek@redhat.com>

	PR c/64918
	* c-typeck.c (add_pending_init): Use OPT_Woverride_init_side_effects.
	(output_init_element): Likewise.

2015-05-07  Marek Polacek  <polacek@redhat.com>

	PR c/65179
	* c-typeck.c (build_binary_op): Warn when left shifting a negative
	value.

2015-04-30  Marek Polacek  <polacek@redhat.com>

	* c-typeck.c (set_init_label): Call error_at instead of error and
	pass LOC to it.

	* c-typeck.c (c_incomplete_type_error): Refactor to use %qT.  Print
	the type of a decl.

	* c-typeck.c (c_build_va_arg): Clarify the error message.

2015-04-29  Thomas Schwinge  <thomas@codesourcery.com>

	* c-parser.c (c_parser_oacc_enter_exit_data): Use
	OMP_STANDALONE_CLAUSES.

2015-04-28  Marek Polacek  <polacek@redhat.com>

	* c-parser.c (c_parser_binary_expression): Remove duplicate line.

2015-04-28  Marek Polacek  <polacek@redhat.com>

	PR c/65901
	* c-typeck.c (c_build_va_arg): Require TYPE be a complete type.

2015-04-25  Marek Polacek  <polacek@redhat.com>

	PR c/52085
	* c-decl.c (finish_enum): Copy over TYPE_ALIGN.  Also check for "mode"
	attribute.

2015-04-23  Marek Polacek  <polacek@redhat.com>

	PR c/65345
	* c-decl.c (set_labels_context_r): New function.
	(store_parm_decls): Call it via walk_tree_without_duplicates.
	* c-typeck.c (convert_lvalue_to_rvalue): Use create_tmp_var_raw
	instead of create_tmp_var.  Build TARGET_EXPR instead of
	COMPOUND_EXPR.
	(build_atomic_assign): Use create_tmp_var_raw instead of
	create_tmp_var.  Build TARGET_EXPRs instead of MODIFY_EXPR.

2015-04-20  Ilya Verbin  <ilya.verbin@intel.com>

	* c-parser.c (c_parser_oacc_enter_exit_data): Remove excess semicolon.
	(c_parser_omp_target_update): Add missed %> to error_at ().

2015-04-10  Bernhard Reutner-Fischer  <aldot@gcc.gnu.org>

	PR target/55143
	* c-decl.c (c_default_pointer_mode): Remove definition.
	* c-tree.h (c_default_pointer_mode): Remove declaration.

2015-03-27  Tobias Burnus  <burnus@net-b.de>

	PR c/65586
	* c-parser.c (c_parser_skip_to_pragma_eol): Optionally, don't
	error out.
	(c_parser_omp_for, c_parser_omp_parallel, c_parser_omp_distribute,
	c_parser_omp_teams, c_parser_omp_target, c_parser_omp_declare):
	Update calls to not error for skipped omp pragmas with -fopenmp-simd.

2015-03-19  Jakub Jelinek  <jakub@redhat.com>

	* c-decl.c (c_decl_attributes): Also add "omp declare target"
	attribute for DECL_EXTERNAL VAR_DECLs.

2015-03-11  Jakub Jelinek  <jakub@redhat.com>

	* c-parser.c (c_parse_init): Don't call xstrdup on get_identifier
	argument.

2015-03-10  Jakub Jelinek  <jakub@redhat.com>

	PR c/65120
	* c-typeck.c (parser_build_binary_op): Check for tcc_comparison
	before preparing arguments to warn_logical_not_parentheses.

2015-03-09  Jakub Jelinek  <jakub@redhat.com>

	PR c/65120
	* c-typeck.c (parser_build_binary_op): Don't warn for
	!!x == y or !b == y where b is _Bool.

2015-03-09  Marek Polacek  <polacek@redhat.com>

	* c-convert.c (convert): Make use of do_ubsan_in_current_function.
	* c-decl.c (grokdeclarator): Likewise.
	* c-typeck.c (build_binary_op): Likewise.

2015-02-27  Marek Polacek  <polacek@redhat.com>

	PR c/65228
	* c-decl.c (start_decl): Return NULL_TREE if decl is an error node.

2015-02-14  Marek Polacek  <polacek@redhat.com>

	PR c/64768
	* c-decl.c (grokdeclarator): Set the range of a flexible array member
	declared through a typedef name.

2015-02-13  Marek Polacek  <polacek@redhat.com>

	PR c/65050
	* c-decl.c (grokdeclarator): Print also the type when giving
	the error message about array's incomplete element type.

2015-02-11  Jakub Jelinek  <jakub@redhat.com>

	PR c/64824
	* c-parser.c (c_parser_binary_expression): Fix OpenMP stack[sp].prec
	check in the POP macro.

2015-02-09  Marek Polacek  <polacek@redhat.com>

	PR c/64856
	* c-typeck.c (process_init_element): Don't always wrap
	COMPOUND_LITERAL_EXPR in a SAVE_EXPR in C99 mode when
	initializing a range of elements.

2015-02-04  Jakub Jelinek  <jakub@redhat.com>

	PR c/64824
	PR c/64868
	* c-parser.c (c_parser_omp_atomic): Handle RDIV_EXPR.

2015-02-02  Bruno Loff  <bruno.loff@gmail.com>

	* c-parser.c (c_parser_declspecs): Call invoke_plugin_callbacks after
	processing enum declaration.

2015-01-29  Marek Polacek  <polacek@redhat.com>

	PR c/64709
	* c-typeck.c (pop_init_level): If constructor_elements has
	exactly one element with integer_zerop value, set constructor_zeroinit
	to 1.  Remove braces around warning_init call.

2015-01-27  Jakub Jelinek  <jakub@redhat.com>

	PR c/64766
	* c-typeck.c (store_init_value): Don't overwrite DECL_INITIAL
	of FUNCTION_DECLs with error_mark_node.

2015-01-26  Jakub Jelinek  <jakub@redhat.com>

	PR c/64778
	* c-typeck.c (convert_arguments): Return -1 if there are
	error_args, even if we've diagnosed too many arguments.

2015-01-21  Richard Biener  <rguenther@suse.de>

	PR middle-end/64313
	* c-decl.c (merge_decls): Call set_builtin_decl_declared_p
	for builtins the user declared correctly.

2015-01-15  Thomas Schwinge  <thomas@codesourcery.com>
	    Bernd Schmidt  <bernds@codesourcery.com>
	    Cesar Philippidis  <cesar@codesourcery.com>
	    James Norris  <jnorris@codesourcery.com>
	    Jakub Jelinek  <jakub@redhat.com>
	    Ilmir Usmanov  <i.usmanov@samsung.com>

	* c-parser.c: Include "gomp-constants.h".
	(c_parser_omp_clause_map): Use enum gomp_map_kind instead of enum
	omp_clause_map_kind.  Use GOMP_MAP_* instead of OMP_CLAUSE_MAP_*.
	Use OMP_CLAUSE_SET_MAP_KIND.
	(c_parser_pragma): Handle PRAGMA_OACC_ENTER_DATA,
	PRAGMA_OACC_EXIT_DATA, PRAGMA_OACC_UPDATE.
	(c_parser_omp_construct): Handle PRAGMA_OACC_CACHE,
	PRAGMA_OACC_DATA, PRAGMA_OACC_KERNELS, PRAGMA_OACC_LOOP,
	PRAGMA_OACC_PARALLEL, PRAGMA_OACC_WAIT.
	(c_parser_omp_clause_name): Handle "auto", "async", "copy",
	"copyout", "create", "delete", "deviceptr", "gang", "host",
	"num_gangs", "num_workers", "present", "present_or_copy", "pcopy",
	"present_or_copyin", "pcopyin", "present_or_copyout", "pcopyout",
	"present_or_create", "pcreate", "seq", "self", "vector",
	"vector_length", "wait", "worker".
	(OACC_DATA_CLAUSE_MASK, OACC_KERNELS_CLAUSE_MASK)
	(OACC_ENTER_DATA_CLAUSE_MASK, OACC_EXIT_DATA_CLAUSE_MASK)
	(OACC_LOOP_CLAUSE_MASK, OACC_PARALLEL_CLAUSE_MASK)
	(OACC_UPDATE_CLAUSE_MASK, OACC_WAIT_CLAUSE_MASK): New macros.
	(c_parser_omp_variable_list): Handle OMP_CLAUSE__CACHE_.
	(c_parser_oacc_wait_list, c_parser_oacc_data_clause)
	(c_parser_oacc_data_clause_deviceptr)
	(c_parser_omp_clause_num_gangs, c_parser_omp_clause_num_workers)
	(c_parser_oacc_clause_async, c_parser_oacc_clause_wait)
	(c_parser_omp_clause_vector_length, c_parser_oacc_all_clauses)
	(c_parser_oacc_cache, c_parser_oacc_data, c_parser_oacc_kernels)
	(c_parser_oacc_enter_exit_data, c_parser_oacc_loop)
	(c_parser_oacc_parallel, c_parser_oacc_update)
	(c_parser_oacc_wait): New functions.
	* c-tree.h (c_finish_oacc_parallel, c_finish_oacc_kernels)
	(c_finish_oacc_data): New prototypes.
	* c-typeck.c: Include "gomp-constants.h".
	(handle_omp_array_sections): Handle GOMP_MAP_FORCE_DEVICEPTR.  Use
	GOMP_MAP_* instead of OMP_CLAUSE_MAP_*.  Use
	OMP_CLAUSE_SET_MAP_KIND.
	(c_finish_oacc_parallel, c_finish_oacc_kernels)
	(c_finish_oacc_data): New functions.
	(c_finish_omp_clauses): Handle OMP_CLAUSE__CACHE_,
	OMP_CLAUSE_NUM_GANGS, OMP_CLAUSE_NUM_WORKERS,
	OMP_CLAUSE_VECTOR_LENGTH, OMP_CLAUSE_ASYNC, OMP_CLAUSE_WAIT,
	OMP_CLAUSE_AUTO, OMP_CLAUSE_SEQ, OMP_CLAUSE_GANG,
	OMP_CLAUSE_WORKER, OMP_CLAUSE_VECTOR, and OMP_CLAUSE_MAP's
	GOMP_MAP_FORCE_DEVICEPTR.

2015-01-09  Michael Collison  <michael.collison@linaro.org>

	* c-array-notation.c: Include hash-set.h, machmode.h,
	vec.h, double-int.h, input.h, alias.h, symtab.h, options.h
	fold-const.h, wide-int.h, and inchash.h due to flattening of tree.h.
	* c-aux-info.c: Ditto.
	* c-convert.c: Ditto.
	* c-decl.c: Ditto.
	* c-errors.c: Ditto.
	* c-lang.c: Dittoxs.
	* c-objc-common.c: Ditto.
	* c-parser.c: Ditto.
	* c-typeck.c: Include hash-set.h, machmode.h,
	vec.h, double-int.h, input.h, alias.h, symtab.h, options.h
	fold-const.h, wide-int.h, inchash.h, real.h and
	fixed-value.h due to flattening of tree.h.

2015-01-07  Marek Polacek  <polacek@redhat.com>

	PR c/64417
	* c-typeck.c (process_init_element): Disallow initialization of
	a flexible array member with a string constant if the structure
	is in an array.

2015-01-05  Jakub Jelinek  <jakub@redhat.com>

	PR sanitizer/64344
	* c-typeck.c (convert_for_assignment, c_finish_return): For
	-fsanitize=float-cast-overflow casts from REAL_TYPE to integer/enum
	types also set in_late_binary_op around convert call.
	* c-convert.c (convert): For -fsanitize=float-cast-overflow REAL_TYPE
	to integral type casts, if not in_late_binary_op, pass c_fully_fold
	result on expr as last argument to ubsan_instrument_float_cast,
	if in_late_binary_op, don't use c_save_expr but save_expr.

	Update copyright years.

2015-01-05  Marek Polacek  <polacek@redhat.com>

	PR c/64423
	* c-typeck.c (build_array_ref): Pass loc down to
	warn_array_subscript_with_type_char.

2014-12-20  Martin Uecker  <uecker@eecs.berkeley.edu>

	* c-typeck.c: New behavious for pointers to arrays with qualifiers
	(common-pointer-type): For pointers to arrays take qualifiers from
	element type.
	(build_conditional_expr): Add warnings for lost qualifiers.
	(comp-target-types): Allow pointers to arrays with different qualifiers.
	(convert-for-assignment): Adapt warnings for discarded qualifiers. Add
	WARNING_FOR_QUALIFIERS macro and rename WARN_FOR_QUALIFIERS
	to PEDWARN_FOR_QUALIFIERS.

2014-12-17  Jakub Jelinek  <jakub@redhat.com>

	PR sanitizer/64289
	* c-convert.c: Include ubsan.h.
	(convert): For real -> integral casts and
	-fsanitize=float-cast-overflow don't call convert_to_integer, but
	instead instrument the float cast directly.

2014-11-29  Jakub Jelinek  <jakub@redhat.com>

	* c-typeck.c (convert_lvalue_to_rvalue, build_atomic_assign,
	c_finish_stmt_expr): Remove NULL last argument from
	create_tmp_var_raw and create_tmp_var calls.
	* c-array-notation.c (fix_builtin_array_notation_fn,
	build_array_notation_expr, fix_conditional_array_notations_1,
	fix_array_notation_expr, fix_array_notation_call_expr): Likewise.

2014-11-28  Marek Polacek  <polacek@redhat.com>

	PR c/63862
	* c-typeck.c (build_binary_op) <RSHIFT_EXPR, LSHIFT_EXPR>: Don't
	convert the right operand to integer type.

2014-11-25  Marek Polacek  <polacek@redhat.com>

	PR c/63877
	* c-decl.c (start_function): Disable -Wmissing-declarations warning
	for inline functions.

2014-11-21  Jakub Jelinek  <jakub@redhat.com>

	PR target/63764
	* c-typeck.c (build_array_ref): Adjust
	convert_vector_to_pointer_for_subscript caller.  If it returns true,
	call non_lvalue_loc on the result.

2014-11-11  Richard Biener  <rguenther@suse.de>

	* c-decl.c (c_init_decl_processing): Do not set pedantic_lvalues
	to true.

2014-11-10  Andi Kleen  <ak@linux.intel.com>

	PR c/60804
	* c-parser.c (c_parser_statement_after_labels): Call
	check_no_cilk.
	(c_parser_if_statement): Dito.
	(c_parser_switch_statement): Dito.
	(c_parser_while_statement): Dito.
	(c_parser_do_statement): Dito.
	(c_parser_for_statement): Dito.
	* c-typeck.c (c_finish_loop): Dito.

2014-11-10  Paolo Carlini  <paolo.carlini@oracle.com>

	* c-typeck.c (build_binary_op): Use OPT_Wshift_count_negative and
	OPT_Wshift_count_overflow in the warnings.

2014-10-30  Marek Polacek  <polacek@redhat.com>

	* c-objc-common.c (c_tree_printer) <case 'T'>: For a typedef name,
	print the stripped version as well, if they're not the same.

2014-10-29  Richard Sandiford  <richard.sandiford@arm.com>

	* c-decl.c, c-tree.h, c-typeck.c: Remove redundant enum from
	machine_mode.

2014-10-28  Andrew MacLeod  <amacleod@redhat.com>

	* c-decl.c: Adjust include files.
	* c-parser.c: Ditto.

2014-10-27  Phil Muldoon  <pmuldoon@redhat.com>
	    Tom Tromey  <tromey@redhat.com>

	* c-tree.h (enum c_oracle_request): New.
	(c_binding_oracle_function): New typedef.
	(c_binding_oracle, c_pushtag, c_bind): Declare.
	* c-decl.c (c_binding_oracle): New global.
	(I_SYMBOL_CHECKED): New macro.
	(i_symbol_binding): New function.
	(I_SYMBOL_BINDING, I_SYMBOL_DECL): Redefine.
	(I_TAG_CHECKED): New macro.
	(i_tag_binding): New function.
	(I_TAG_BINDING, I_TAG_DECL): Redefine.
	(I_LABEL_CHECKED): New macro.
	(i_label_binding): New function.
	(I_LABEL_BINDING, I_LABEL_DECL): Redefine.
	(c_print_identifier): Save and restore c_binding_oracle.
	(c_pushtag, c_bind): New functions.

2014-10-27  Andrew MacLeod  <amacleod@redhat.com>

	* c-typeck.c: Adjust include files.

2014-10-26  Manuel López-Ibáñez  <manu@gcc.gnu.org>

	PR c++/53061
	* c-objc-common.c (c_objc_common_init): Do not do diagnostics
	initialization here...
	(c_initialize_diagnostics): ... but here. Set defaults after
	building pretty-printer.

2014-10-23  Marek Polacek  <polacek@redhat.com>

	PR c/63626
	* c-decl.c (pop_scope): Don't print warning in external_scope.

2014-10-19  Marek Polacek  <polacek@redhat.com>

	PR c/63567
	* c-typeck.c (output_init_element): Allow initializing objects with
	static storage duration with compound literals even in C99 and add
	pedwarn for it.

2014-10-17  Marek Polacek  <polacek@redhat.com>

	PR c/63567
	* c-typeck.c (digest_init): Allow initializing objects with static
	storage duration with compound literals even in C99 and add pedwarn
	for it.

2014-10-17  Marek Polacek  <polacek@redhat.com>

	PR c/63543
	* c-tree.h (C_TYPE_ERROR_REPORTED): Define.
	* c-typeck.c (build_indirect_ref): Don't print the "dereferencing..."
	error multiple times.  Print the type.

2014-10-17  Marek Polacek  <polacek@redhat.com>

	PR c/63549
	* c-typeck.c (build_array_ref): Bail if the index in an incomplete
	type.

2014-10-17  Marek Polacek  <polacek@redhat.com>

	* c-decl.c (grokdeclarator): Use OPT_Wimplicit_int unconditionally.
	(start_function): Use OPT_Wimplicit_int instead of 0.
	(store_parm_decls_oldstyle): Likewise.

2014-10-17  Alan Modra  <amodra@gmail.com>

	PR middle-end/61848
	* c-decl.c (merge_decls): Don't merge section name or tls model
	to newdecl symtab node, instead merge to olddecl.  Override
	existing olddecl section name.  Set tls_model for all thread-local
	vars, not just OMP thread-private ones.  Remove incorrect comment.

2014-10-16  Andrew MacLeod  <amacleod@redhat.com>

	* c-decl.c: Adjust include files.

2014-10-14  DJ Delorie  <dj@redhat.com>

	* c-parser.c (c_parse_init): Add RID entries for each __intN.
	(c_token_starts_typename): Check all __intN, not just __int128.
	(c_token_starts_declspecs): Likewise.
	(c_parser_declspecs): Likewise.
	(c_parser_attribute_any_word): Likewise.
	(c_parser_objc_selector): Likewise.
	* c-tree.h (c_typespec_keyword): cts_int128 -> cts_int_n.
	(struct c_declspecs): Add int_n_idx field to record *which* __intN
	is specified.
	* c-decl.c (declspecs_add_type): Check for all __intN, not just
	__int128.
	(finish_declspecs): Likewise.

2014-10-13  Anthony Brandon  <anthony.brandon@gmail.com>

	* c-parser.c (c_parser_all_labels): New function to replace
	the duplicate code.
	(c_parser_statement): Call the new function.

2014-10-09  Marek Polacek  <polacek@redhat.com>

	PR c/63480
	* c-typeck.c (pop_init_level): Don't warn about initializing
	with { }.

2014-10-07  Marek Polacek  <polacek@redhat.com>

	PR c/59717
	* c-decl.c (header_for_builtin_fn): New function.
	(implicitly_declare): Suggest which header to include.

2014-10-07  Marek Polacek  <polacek@redhat.com>

	* c-convert.c (convert): Use error_operand_p.
	* c-typeck.c (require_complete_type): Likewise.
	(really_atomic_lvalue): Likewise.
	(digest_init): Likewise.
	(handle_omp_array_sections_1): Likewise.

2014-10-03  Marek Polacek  <polacek@redhat.com>

	PR c/63453
	* c-decl.c (pop_scope): Don't warn about "inline function declared
	but never defined" for functions marked with gnu_inline attribute.

2014-09-25  Jakub Jelinek  <jakub@redhat.com>

	PR c++/63249
	* c-parser.c (c_parser_omp_variable_list): Call mark_exp_read
	on low_bound and length.

2014-09-24  Marek Polacek  <polacek@redhat.com>

	PR c/61405
	PR c/53874
	* c-parser.c: Don't define CPP_KEYWORD.
	(c_parser_switch_statement): Pass original type to c_finish_case.
	* c-tree.h (c_finish_case): Update declaration.
	* c-typeck.c (c_finish_case): Add TYPE parameter.  Pass it
	conditionally to c_do_switch_warnings.

2014-09-03  Marek Polacek  <polacek@redhat.com>

	PR c/62024
	* c-parser.c (c_parser_static_assert_declaration_no_semi): Strip no-op
	conversions.

2014-09-02  Jakub Jelinek  <jakub@redhat.com>
	    Balaji V. Iyer  <balaji.v.iyer@intel.com>
	    Igor Zamyatin  <igor.zamyatin@intel.com>

	* c-parser.c (c_parser_cilk_for): New function.
	(c_parser_cilk_grainsize): Likewise.
	(c_get_temp_regvar): Likewise.
	(c_parser_statement_after_labels): Added RID_CILK_FOR case.
	(c_parser_pragma): Added PRAGMA_CILK_GRAINSIZE case.
	(c_parser_omp_for_loop): Added CILK_FOR and CILK_SIMD checks.
	* c-typeck.c (c_finish_omp_clauses): Added OMP_CLAUSE__CILK_FOR_COUNT_
	case.

2014-08-27  Chen Gang  <gang.chen.5i5j@gmail.com>

	* c-aux-info.c (gen_type): Resize 'buff' from 10 to 23 bytes,
	with using HOST_WIDE_INT without truncation to 'int'

2014-08-22  Marek Polacek  <polacek@redhat.com>

	PR c++/62199
	* c-typeck.c (parser_build_binary_op): Adjust call to
	warn_logical_not_parentheses.

2014-08-22  Igor Zamyatin  <igor.zamyatin@intel.com>

	PR other/62008
	* c-parser.c (c_parser_array_notation): Check for correct
	type of an array added.

2014-08-19  Marek Polacek  <polacek@redhat.com>

	PR c++/62153
	* c-typeck.c (build_binary_op): If either operand of a comparison
	is a boolean expression, call maybe_warn_bool_compare.

2014-08-19  Patrick Palka  <ppalka@gcc.gnu.org>

	PR c/45584
	* c-typeck.c (build_c_cast): Do a conversion even when the
	TYPE_MAIN_VARIANTs are the same.

2014-08-19  Marek Polacek  <polacek@redhat.com>

	* c-decl.c (diagnose_mismatched_decls): Unconditionally call
	pedwarn_c99 instead of pedwarn.
	(grokfield): Likewise.
	(warn_defaults_to): New function.
	(grokdeclarator): Call warn_defaults_to instead of pedwarn_c99.
	Unconditionally call pedwarn_c99 instead of pedwarn.
	(start_function): Call warn_defaults_to instead of pedwarn_c99.
	(declspecs_add_scspec): Call pedwarn_c99 instead of pedwarn, don't
	check flag_isoc11 before.
	* c-errors.c (pedwarn_c99): Change the return type to bool.
	Handle -Wc99-c11-compat.
	* c-parser.c (disable_extension_diagnostics): Handle
	warn_c99_c11_compat.
	(restore_extension_diagnostics): Likewise.
	(c_parser_static_assert_declaration_no_semi): Call pedwarn_c99
	instead of pedwarn, don't check flag_isoc11 before.
	(c_parser_declspecs): Likewise.
	(c_parser_alignas_specifier): Likewise.
	(c_parser_alignof_expression): Likewise.
	(c_parser_generic_selection): Likewise.
	* c-tree.h (pedwarn_c99): Update declaration.
	* c-typeck.c (c_finish_return): Call pedwarn or warning_at instead
	of pedwarn_c99.

2014-08-19  Marek Polacek  <polacek@redhat.com>

	* c-decl.c (warn_variable_length_array): Pass OPT_Wvla unconditionally
	to pedwarn_c90.
	* c-errors.c: Include "opts.h".
	(pedwarn_c90): Rewrite to handle -Wno-c90-c99-compat better.
	* c-parser.c (disable_extension_diagnostics): Handle negative value
	of warn_c90_c99_compat, too.
	(restore_extension_diagnostics): Likewise.
	(c_parser_compound_statement_nostart): Pass
	OPT_Wdeclaration_after_statement unconditionally to pedwarn_c90.

2014-08-12  Marek Polacek  <polacek@redhat.com>

	* c-parser.c (c_parser_postfix_expression) <case RID_FUNCTION_NAME>:
	Add pedwarn.
	(c_parser_postfix_expression) <case RID_PRETTY_FUNCTION_NAME>:
	Likewise.
	(c_parser_postfix_expression) <case RID_C99_FUNCTION_NAME>: Likewise.

2014-08-10  Marek Polacek  <polacek@redhat.com>

	PR c/51849
	* c-decl.c (build_array_declarator): Remove check for !flag_isoc99.
	Call pedwarn_c90 instead of pedwarn.
	(check_bitfield_type_and_width): Likewise.
	(declspecs_add_qual): Likewise.
	(declspecs_add_type): Likewise.
	(warn_variable_length_array): Unify function for -pedantic and -Wvla.
	Adjust to only call pedwarn_c90.
	(grokdeclarator): Remove pedantic && !flag_isoc99 check.  Call
	pedwarn_c90 instead of pedwarn.
	* c-errors.c (pedwarn_c90): Handle -Wc90-c99-compat.
	* c-parser.c (disable_extension_diagnostics): Handle
	warn_c90_c99_compat.
	(restore_extension_diagnostics): Likewise.
	(c_parser_enum_specifier): Remove check for !flag_isoc99.  Call
	pedwarn_c90 instead of pedwarn.
	(c_parser_initelt): Likewise.
	(c_parser_postfix_expression): Likewise.
	(c_parser_postfix_expression_after_paren_type): Likewise.
	(c_parser_compound_statement_nostart): Remove check for !flag_isoc99.
	* c-tree.h: Fix formatting.
	* c-typeck.c (build_array_ref): Remove check for !flag_isoc99.  Call
	pedwarn_c90 instead of pedwarn.

2014-08-07  Trevor Saunders  <tsaunders@mozilla.com>

	* c-typeck.c: Remove include of pointer-set.h.

2014-08-07  Marek Polacek  <polacek@redhat.com>

	* c-typeck.c (pointer_diff): Remove P - (P + CST) optimization.

2014-08-02  Trevor Saunders  <tsaunders@mozilla.com>

	* c-typeck.c: Use hash_map instead of pointer_map.

2014-08-02  Trevor Saunders  <tsaunders@mozilla.com>

	* c-decl.c: Use hash_set instead of pointer_set.

2014-08-01  Igor Zamyatin  <igor.zamyatin@intel.com>

	PR middle-end/61455
	* c-array-notation.c (expand_array_notations): Handling
	of DECL_EXPR added.

2014-07-31  Marc Glisse  <marc.glisse@inria.fr>

	PR c++/60517
	* c-typeck.c (c_finish_return): Return 0 instead of the address of
	a local variable.

2014-07-30  Tom Tromey  <tromey@redhat.com>

	* c-typeck.c (struct constructor_stack) <designator_depth>: New
	field.
	(really_start_incremental_init, push_init_level): Initialize
	designator_depth.
	(pop_init_level): Set global designator_depth.
	(process_init_element): Check for designated_init attribute.

2014-07-20  Marek Polacek  <polacek@redhat.com>

	PR c/61852
	* c-decl.c (implicit_decl_warning): Add location_t parameter.  Use it.
	(implicitly_declare): Pass location to implicit_decl_warning.

2014-07-14  Jakub Jelinek  <jakub@redhat.com>

	PR middle-end/61294
	* c-parser.c (c_parser_expr_list): Add new argument literal_zero_mask.
	If non-NULL, call c_parser_check_literal_zero.
	(c_parser_check_literal_zero): New function.
	(c_parser_postfix_expression_after_primary): Adjust
	c_parser_expr_list caller, handle -Wmemset-transposed-args.

2014-07-06  Marek Polacek  <polacek@redhat.com>

	PR c/6940
	* c-decl.c (grokdeclarator): Set C_ARRAY_PARAMETER.
	* c-tree.h (C_ARRAY_PARAMETER): Define.
	* c-typeck.c (c_expr_sizeof_expr): Warn when using sizeof on an array
	function parameter.

2014-07-02  Jan Hubicka  <hubicka@ucw.cz>
	    Chen Gang  <gang.chen.5i5j@gmail.com>

	* c-decl.c (duplicate_decls): CLear DECL_STRUCT_FUNCTION before
	releasing symbol.

2014-07-01  Marek Polacek  <polacek@redhat.com>

	* c-typeck.c (convert_for_assignment): Pass OPT_Wint_conversion
	instead of 0 to WARN_FOR_ASSIGNMENT.

2014-07-01  Marek Polacek  <polacek@redhat.com>

	PR c/58286
	* c-typeck.c (convert_for_assignment): Pass
	OPT_Wincompatible_pointer_types instead of 0 to WARN_FOR_ASSIGNMENT.

2014-06-30  Marek Polacek  <polacek@redhat.com>

	* c-decl.c (grokdeclarator): Don't instrument VLAs if the function
	has no_sanitize_undefined attribute.

2014-06-30  Igor Zamyatin  <igor.zamyatin@intel.com>

	PR middle-end/57541
	* c-array-notation.c (fix_builtin_array_notation_fn):
	Check for 0 arguments in builtin call. Check that bultin argument is
	correct.
	* c-parser.c (c_parser_array_notation): Check for incorrect initial
	index.

2014-06-27  Sebastian Huber  <sebastian.huber@embedded-brains.de>

	* c-parser.c (c_parser_declaration_or_fndef): Discard all type
	qualifiers in __auto_type for atomic types.
	(c_parser_typeof_specifier): Discard all type qualifiers in
	__typeof__ for atomic types.

2014-06-25  Marek Polacek  <polacek@redhat.com>

	PR c/61162
	* c-parser.c (c_parser_statement_after_labels): Pass the location of
	the return expression to c_finish_return.

2014-06-25  Jakub Jelinek  <jakub@redhat.com>

	* c-typeck.c (c_finish_omp_clauses): Make sure
	OMP_CLAUSE_LINEAR_STEP has correct type.

2014-06-24  Trevor Saunders  <tsaunders@mozilla.com>

	* c-decl.c: Adjust.

2014-06-24  Jakub Jelinek  <jakub@redhat.com>

	* c-parser.c (c_parser_omp_for_loop): For
	#pragma omp parallel for simd move lastprivate clause from parallel
	to for rather than simd.

2014-06-23  Marek Polacek  <polacek@redhat.com>

	* c-typeck.c (parser_build_binary_op): Don't call
	warn_logical_not_parentheses if the RHS is TRUTH_NOT_EXPR.

2014-06-15  Jan Hubicka  <hubicka@ucw.cz>

	* c-parser.c (c_parser_omp_threadprivate): Likewise.
	* c-decl.c (merge_decls): Likewise.

2014-06-09  Marek Polacek  <polacek@redhat.com>

	PR c/36446
	* c-typeck.c (error_init): Call inform instead of error_at.
	(pedwarn_init): Call inform instead of pedwarn.
	(warning_init): Call inform instead of warning_at.

2014-06-07  Jan Hubicka  <hubicka@ucw.cz>

	* c-decl.c (merge_decls): Use set_decl_section_name.
	(duplicate_decls): Remove node if it exists.

2014-06-05  S. Gilles  <sgilles@terpmail.umd.edu>

	PR c/53119
	* c-typeck.c (push_init_level, process_init_element,
	pop_init_level): Correct check for zero initialization, move
	missing brace warning to respect zero initialization.

2014-06-05  Marek Polacek  <polacek@redhat.com>

	PR c/56724
	* c-typeck.c (convert_for_assignment): Use expr_loc for ic_argpass.

2014-06-05  Marek Polacek  <polacek@redhat.com>

	PR c/49706
	* c-typeck.c (parser_build_binary_op): Warn when logical not is used
	on the left hand side operand of a comparison.

2014-06-05  Marek Polacek  <polacek@redhat.com>

	PR c/48062
	* c-decl.c (warn_if_shadowing): Call inform instead of warning_at.
	Print note only if the warning was printed.

2014-06-04  Igor Zamyatin  <igor.zamyatin@intel.com>

	PR c/58942
	* c-array-notation.c (fix_builtin_array_notation_fn): Handle the case
	with a pointer.

2014-06-03  Marek Polacek  <polacek@redhat.com>

	PR c/60439
	* c-parser.c (c_parser_switch_statement): Pass explicit_cast_p to
	c_start_case.
	* c-tree.h (c_start_case): Update.
	* c-typeck.c (c_start_case): Add new boolean parameter.  Warn if
	switch condition has boolean value.

2014-06-02  Andrew MacLeod  <amacleod@redhat.com>

	* c-decl.c: Include builtins.h.
	* c-parser.c: Likewise.

2014-05-27  Marek Polacek  <polacek@redhat.com>

	PR c/56724
	* c-typeck.c (convert_arguments): Get location of a parameter.  Change
	error and warning calls to error_at and warning_at.  Pass location of
	a parameter to it.  Call warning_at with OPT_Wtraditional_conversion.
	(convert_for_assignment): Add parameter to WARN_FOR_ASSIGNMENT and
	WARN_FOR_QUALIFIERS.  Pass expr_loc to those.

2014-05-26  Igor Zamyatin  <igor.zamyatin@intel.com>

	PR c/61191
	* c-array-notation.c (fix_builtin_array_notation_fn): Check invalid
	function parameters.

2014-05-23  Jan Hubicka  <hubicka@ucw.cz>

	* c-decl.c (merge_decls): Preserve symtab node pointers.
	(duplicate_decls): Free new decl.

2014-05-23  Thomas Schwinge  <thomas@codesourcery.com>

	* c-typeck.c (c_finish_omp_clauses): Remove duplicated variable
	initialization.

	* c-parser.c (c_parser_omp_target): Return bool values.

2014-05-22  Thomas Schwinge  <thomas@codesourcery.com>

	* c-parser.c (c_parser_omp_clause_thread_limit): Rename
	num_teams_loc variable to num_thread_limit_loc.

2014-05-21  Richard Sandiford  <rsandifo@linux.vnet.ibm.com>

	* c-array-notation.c (expand_array_notations): Use void_node
	instead of void_zero_node.

2014-05-17  Trevor Saunders  <tsaunders@mozilla.com>

	* c-decl.c (finish_struct): Adjust.
	(finish_enum): Likewise.
	(bind): Adjust.
	(record_inline_static): Likewise.
	(push_scope): Likewise.
	(make_label): Likewise.
	(lookup_label_for_goto): Likewise.
	(finish_struct): Likewise.
	(finish_enum): Likewise.
	(store_parm_decls): Likewise.
	(c_push_function_context): Likewise.
	* c-lang.h: Remove usage of variable_size gty attribute.
	* c-parser.c (c_parse_init): Adjust.
	(c_parse_file): Likewise.

2014-05-13  Marek Polacek  <polacek@redhat.com>

	PR c/61162
	* c-typeck.c (convert_for_assignment): Pass location to
	WARN_FOR_ASSIGNMENT instead of input_location.

2014-05-10  Marek Polacek  <polacek@redhat.com>

	* c-parser.c (c_parser_declaration_or_fndef): Pass init_loc to
	maybe_warn_string_init.
	(c_parser_postfix_expression_after_paren_type): Pass type_loc to
	maybe_warn_string_init.
	* c-tree.h (maybe_warn_string_init): Update declaration.
	* c-typeck.c (maybe_warn_string_init): Add location parameter.
	Call pedwarn_init with loc instead of with input_location.
	(digest_init): Pass init_loc to maybe_warn_string_init.
	(pop_init_level): Call pedwarn_init with loc instead of with
	input_location.
	(set_init_index): Likewise.
	(process_init_element): Likewise.

2014-05-09  Marek Polacek  <polacek@redhat.com>

	PR c/61096
	* c-parser.c (c_parser_braced_init): Pass brace_loc to push_init_level.
	(c_parser_initelt): Pass location to set_init_label.  Pass array index
	location to set_init_index.
	* c-tree.h (push_init_level): Update declaration.
	(pop_init_level): Likewise.
	(set_init_index): Likewise.
	(set_init_label): Likewise.
	* c-typeck.c (error_init): Add location parameter.  Call error_at
	instead of error.
	(digest_init): Pass init_loc to error_init.
	(really_start_incremental_init):
	(push_init_level): Add location parameter.  Pass loc to pop_init_level
	and error_init.
	(pop_init_level): Likewise.
	(set_designator): Add location parameter.  Pass loc to pop_init_level,
	push_init_level, and error_init.
	(set_init_index): Add location parameter.  Pass loc to error_init and
	set_designator.
	(set_init_label): Likewise.
	(output_init_element): Pass loc to error_init.
	(process_init_element): Pass loc to error_init, pop_init_level,
	pedwarn_init, and push_init_level.

2014-05-09  Marek Polacek  <polacek@redhat.com>

	PR c/50459
	* c-parser.c (c_parser_attributes): Parse the arguments as an
	expression-list if the attribute takes identifier.

2014-05-08  Marek Polacek  <polacek@redhat.com>

	PR c/61053
	* c-decl.c (grokdeclarator): Use min_align_of_type instead of
	TYPE_ALIGN_UNIT.

2014-05-08  Marek Polacek  <polacek@redhat.com>

	PR c/61077
	* c-decl.c (start_function): Warn for _Atomic-qualified return type
	of main.

2014-05-06  Kenneth Zadeck  <zadeck@naturalbridge.com>
	    Mike Stump  <mikestump@comcast.net>
	    Richard Sandiford  <rdsandiford@googlemail.com>

	* c-decl.c (check_bitfield_type_and_width): Use TYPE_SIGN.
	(finish_enum): Use wide-int interfaces.
	* c-parser.c (c_parser_cilk_clause_vectorlength): Likewise.
	* c-typeck.c (build_c_cast): Likewise.
	(set_nonincremental_init_from_string): Likewise.
	(c_tree_equal): Likewise.

2014-05-02  Marek Polacek  <polacek@redhat.com>

	PR c/25801
	* c-typeck.c (c_size_in_bytes): Update comment.  Don't call error.
	Return size_one_node when the type is not complete.
	(pointer_diff): Remove comment.
	(build_unary_op): Improve error messages.

2014-05-02  Marek Polacek  <polacek@redhat.com>

	* c-typeck.c (c_finish_return): Separate warning_at calls.

2014-05-02  Marek Polacek  <polacek@redhat.com>

	* c-tree.h (error_init): Remove declaration.
	(pedwarn_init): Likewise.
	* c-typeck.c (error_init): Make static and move above.
	(pedwarn_init): Likewise.
	(warning_init): Move above.
	(maybe_warn_string_init): Likewise.

2014-05-01  Jeff Law  <law@redhat.com>

	Revert:

	2014-04-24  Prathamesh Kulkarni  <bilbotheelffriend@gmail.com>
	* c-parser.c (c_parser_sizeof_expression): Reorganize slightly to
	avoid goto.

2014-05-02  Marek Polacek  <polacek@redhat.com>

	PR c/60784
	* c-typeck.c (push_init_level): Set constructor_designated to
	p->designated for structures.

2014-05-01  Marek Polacek  <polacek@redhat.com>

	PR c/60915
	* c-parser.c (c_parser_declaration_or_fndef): Give better error if
	function-definition has an attribute after the declarator.

2014-05-01  Marek Polacek  <polacek@redhat.com>

	PR c/60257
	* c-typeck.c (warning_init): Add location_t parameter.  Call
	warning_at instead of warning.
	(push_init_level): Pass input_location to warning_init.
	(add_pending_init): Add location_t parameter.  Pass loc to
	warning_init.
	(set_nonincremental_init): Pass input_location to add_pending_init.
	(set_nonincremental_init_from_string): Likewise.
	(output_init_element): Pass loc to warning_init and to
	add_pending_init.

2014-05-01  Marek Polacek  <polacek@redhat.com>

	PR c/43395
	* c-typeck.c (c_finish_return): Distinguish between label and variable
	when warning about returning local address.

2014-05-01  Marek Polacek  <polacek@redhat.com>

	PR c/29467
	* c-decl.c (declspecs_add_type): Pedwarn if boolean types are used
	in C89 mode.

2014-05-01  Marek Polacek  <polacek@redhat.com>

	PR c/43245
	* c-typeck.c (convert_for_assignment): Pass OPT_Wdiscarded_qualifiers
	instead of 0 to WARN_FOR_QUALIFIERS.

2014-05-01  Marek Polacek  <polacek@redhat.com>

	PR c/56989
	* c-typeck.c (default_conversion): Use better location for
	error call.

2014-04-30  Marek Polacek  <polacek@redhat.com>

	* c-typeck.c (build_binary_op): Call ubsan_instrument_division
	also when SANITIZE_FLOAT_DIVIDE is on.

2014-04-30  Marek Polacek  <polacek@redhat.com>

	PR c/60139
	* c-typeck.c (output_init_element): Pass OPT_Wpedantic to pedwarn
	and pedwarn_init.  Use loc insted of input_location.

2014-04-30  Marek Polacek  <polacek@redhat.com>

	PR c/60351
	* c-typeck.c (build_binary_op): Use location when warning about
	shift count.

2014-04-25  Marek Polacek  <polacek@redhat.com>

	PR c/18079
	* c-decl.c (diagnose_mismatched_decls): Warn for mismatched
	always_inline/noinline and hot/cold attributes.

2014-04-25  Marek Polacek  <polacek@redhat.com>

	PR c/60114
	* c-parser.c (c_parser_initelt): Pass input_location to
	process_init_element.
	(c_parser_initval): Pass loc to process_init_element.
	* c-tree.h (process_init_element): Adjust declaration.
	* c-typeck.c (push_init_level): Pass input_location to
	process_init_element.
	(pop_init_level): Likewise.
	(set_designator): Likewise.
	(output_init_element): Add location_t parameter.  Pass loc to
	digest_init.
	(output_pending_init_elements): Pass input_location to
	output_init_element.
	(process_init_element): Add location_t parameter.  Pass loc to
	output_init_element.

2014-04-24  Jakub Jelinek  <jakub@redhat.com>

	* c-parser.c (c_parser_omp_atomic): Allow seq_cst before
	atomic-clause, allow comma in between atomic-clause and
	seq_cst.

2014-04-22  Jakub Jelinek  <jakub@redhat.com>

	PR c/59073
	* c-parser.c (c_parser_omp_parallel): If c_parser_omp_for
	fails, don't set OM_PARALLEL_COMBINED and return NULL.

2014-04-12  Igor Zamyatin  <igor.zamyatin@intel.com>

	PR middle-end/60469
	* c-array-notation.c (fix_builtin_array_notation_fn): Use
	create_tmp_var instead build_decl for creating temps.
	(build_array_notation_expr): Likewise.
	(fix_conditional_array_notations_1): Likewise.
	(fix_array_notation_expr): Likewise.
	(fix_array_notation_call_expr): Likewise.

2014-03-28  Jakub Jelinek  <jakub@redhat.com>

	PR c++/60689
	* c-tree.h (c_build_function_call_vec): New prototype.
	* c-typeck.c (build_function_call_vec): Don't call
	resolve_overloaded_builtin here.
	(c_build_function_call_vec): New wrapper function around
	build_function_call_vec.  Call resolve_overloaded_builtin here.
	(convert_lvalue_to_rvalue, build_function_call, build_atomic_assign):
	Call c_build_function_call_vec instead of build_function_call_vec.
	* c-parser.c (c_parser_postfix_expression_after_primary): Likewise.
	* c-decl.c (finish_decl): Likewise.

2014-03-18  Manuel López-Ibáñez  <manu@gcc.gnu.org>

	PR c/55383
	* c-typeck.c: Use correct format string in cast-qual warning

2014-03-07  Thomas Schwinge  <thomas@codesourcery.com>

	* c-decl.c (c_decl_attributes): Use
	lang_hooks.types.omp_mappable_type.
	* c-typeck.c (c_finish_omp_clauses): Likewise.

2014-03-06  Marek Polacek  <polacek@redhat.com>

	PR c/60197
	* c-typeck.c (c_finish_return): Call contains_cilk_spawn_stmt instead
	of checking tree code.

2014-02-19  Prathamesh Kulkarni  <bilbotheelffriend@gmail.com>

	* c-parser.c (c_parser_declspecs): Replace call to error by error_at.
	(c_parser_parameter_declaration): Likewise.

2014-02-19  Marek Polacek  <polacek@redhat.com>

	PR c/60195
	* c-typeck.c (convert_lvalue_to_rvalue): Set TREE_NO_WARNING on tmp.
	Call mark_exp_read on exp.value.
	(build_atomic_assign): Set TREE_NO_WARNING on val and old.  Set
	TREE_ADDRESSABLE on old instead of val.
	(emit_side_effect_warnings): Warn only if RHS has !TREE_NO_WARNING.

2014-02-07  Prathamesh Kulkarni  <bilbotheelffriend@gmail.com>

	* c-parser.c (c_parser_get_builtin_args): Replace calls to
	C_EXPR_APPEND by vec_safe_push.
	* c-tree.h (C_EXPR_APPEND): Remove.

2014-01-31  Marek Polacek  <polacek@redhat.com>

	PR c/59963
	* c-typeck.c (convert_lvalue_to_rvalue): Pass vNULL to
	build_function_call_vec.
	(build_function_call): Likewise.
	(build_atomic_assign): Likewise.
	(build_function_call_vec): Add arg_loc parameter.  Use it.
	(convert_arguments): Likewise.
	(convert_for_assignment): Rename rhs_loc to expr_loc.
	* c-parser.c (c_parser_attributes): Pass NULL to c_parser_expr_list.
	(c_parser_objc_keywordexpr): Likewise.
	(c_parser_postfix_expression_after_primary): Call
	build_function_call_vec with expr_loc rather than op_loc.
	Call c_parser_expr_list to fill arg_loc.  Pass arg_loc to
	build_function_call_vec.
	(c_parser_expr_list): Add locations parameter.  Fill it with locations
	of function arguments.
	* c-decl.c (finish_decl): Pass vNULL to build_function_call_vec.

2014-01-30  Marek Polacek  <polacek@redhat.com>

	PR c/59940
	* c-typeck.c (build_function_call_vec): Use loc parameter.
	(convert_arguments): Add location parameter.  Use it.
	(ep_convert_and_check): Likewise.
	(build_atomic_assign): Adjust convert_for_assignment call.
	(build_modify_expr): Likewise.
	(digest_init): Likewise.
	(c_finish_return): Likewise.
	(build_conditional_expr): Adjust ep_convert_and_check calls.
	(convert_for_assignment): Add rhs_loc parameter.  Use it.
	(build_binary_op): Adjust convert_and_check and ep_convert_and_check
	calls.

2014-01-30  Richard Biener  <rguenther@suse.de>

	PR c/59905
	* c-typeck.c (build_function_call_vec): Do not replace calls
	to a function via an incompatible type with a runtime abort.

2014-01-24  Balaji V. Iyer  <balaji.v.iyer@intel.com>

	* c-parser.c (c_parser_declaration_or_fndef): Replaced
	flag_enable_cilkplus with flag_cilkplus.
	(c_parser_direct_declarator_inner): Likewise.
	(c_parser_attribute_any_word): Likewise.
	(c_parser_attributes): Likewise.
	(c_parser_compound_statement): Likewise.
	(c_parser_statement_after_labels): Likewise.
	(c_parser_if_statement): Likewise.
	(c_parser_switch_statement): Likewise.
	(c_parser_do_statement): Likewise.
	(c_parser_for_statement): Likewise.
	(c_parser_unary_expression): Likewise.
	(c_parser_postfix_expression): Likewise.
	(c_parser_postfix_expression_after_primary): Likewise.
	(c_parser_postfix_expression_after_primary): Likewise.
	(c_parser_omp_clause_name): Likewise.
	(c_finish_omp_declare_simd): Likewise.
	(c_parser_cilk_verify_simd): Likewise.
	* c-typeck.c (build_array_ref): Likewise.
	(build_function_call_vec): Likewise.
	(convert_arguments): Likewise.
	(build_compound_expr): Likewise.
	(c_finish_return): Likewise.
	(c_finish_if_stmt): Likewise.
	(c_finish_loop): Likewise.
	(build_binary_op): Likewise.

2014-01-23  Marek Polacek  <polacek@redhat.com>

	PR c/59846
	* c-typeck.c (parser_build_binary_op): Use location instead of
	input_location.
	(build_binary_op): Pass location to shorten_compare.

2014-01-23  Marek Polacek  <polacek@redhat.com>

	PR c/58346
	* c-typeck.c (pointer_diff): Give an error on arithmetic on pointer to
	an empty aggregate.

2014-01-23  Marek Polacek  <polacek@redhat.com>

	PR c/59871
	* c-typeck.c (build_compound_expr): Warn even for right-hand operand
	of a comma expression.
	(emit_side_effect_warnings): Likewise.

2014-01-23  Balaji V. Iyer  <balaji.v.iyer@intel.com>

	PR c/59825
	* c-array-notation.c (expand_array_notation_exprs): Rewrote this
	function to use walk_tree and moved a lot of its functionality to
	expand_array_notations.
	(expand_array_notations): New function.

2014-01-23  Balaji V. Iyer  <balaji.v.iyer@intel.com>

	* c-parser.c (c_finish_omp_declare_simd): Made "cilk simd function"
	attribute an attribute without value.

2014-01-23  Jakub Jelinek  <jakub@redhat.com>

	PR middle-end/58809
	* c-typeck.c (c_finish_omp_clause): Reject MIN_EXPR, MAX_EXPR,
	BIT_AND_EXPR, BIT_IOR_EXPR and BIT_XOR_EXPR on COMPLEX_TYPEs.

2014-01-22  Marek Polacek  <polacek@redhat.com>

	PR c/59891
	* c-typeck.c (build_conditional_expr): Call c_fully_fold instead
	of remove_c_maybe_const_expr on op1 and op2.

2014-01-15  Jakub Jelinek  <jakub@redhat.com>

	PR c/58943
	* c-typeck.c (build_modify_expr): For lhs op= rhs, if rhs has side
	effects, preevaluate rhs using SAVE_EXPR first.

2014-01-09  Balaji V. Iyer  <balaji.v.iyer@intel.com>

	PR c++/59631
	* c-parser.c (c_parser_postfix_expression): Replaced consecutive if
	statements with if-elseif statements.

2014-01-06  Marek Polacek  <polacek@redhat.com>

	PR c/57773
	* c-decl.c (check_bitfield_type_and_width): Warn for implementation
	defined bit-field types only in ISO C.

2014-01-02  Richard Sandiford  <rdsandiford@googlemail.com>

	Update copyright years

2014-01-02  Richard Sandiford  <rdsandiford@googlemail.com>

	* c-array-notation.c: Use the standard form for the copyright notice.

2013-12-18  Balaji V. Iyer  <balaji.v.iyer@intel.com>

	* c-parser.c (struct c_parser::cilk_simd_fn_tokens): Added new field.
	(c_parser_declaration_or_fndef): Added a check if cilk_simd_fn_tokens
	field in parser is not empty.  If not-empty, call the function
	c_parser_finish_omp_declare_simd.
	(c_parser_cilk_clause_vectorlength): Modified function to be shared
	between SIMD-enabled functions and #pragma simd.  Added new parameter.
	(c_parser_cilk_all_clauses): Modified the usage of the function
	c_parser_cilk_clause_vectorlength as mentioned above.
	(c_parser_cilk_simd_fn_vector_attrs): New function.
	(c_finish_cilk_simd_fn_tokens): Likewise.
	(is_cilkplus_vector_p): Likewise.
	(c_parser_omp_clause_name): Added checking for "vectorlength,"
	"nomask," and "mask" strings in clause name.
	(c_parser_omp_all_clauses): Added 3 new case statements:
	PRAGMA_CILK_CLAUSE_VECTORLENGTH, PRAGMA_CILK_CLAUSE_MASK and
	PRAGMA_CILK_CLAUSE_NOMASK.
	(c_parser_attributes): Added a cilk_simd_fn_tokens parameter.  Added a
	check for vector attribute and if so call the function
	c_parser_cilk_simd_fn_vector_attrs.  Also, when Cilk plus is enabled,
	called the function c_finish_cilk_simd_fn_tokens.
	(c_finish_omp_declare_simd): Added a check if cilk_simd_fn_tokens in
	parser field is non-empty.  If so, parse them as you would parse
	the omp declare simd pragma.
	(c_parser_omp_clause_linear): Added a new bool parm. is_cilk_simd_fn.
	Added a check when step is a parameter and flag it as error.
	(CILK_SIMD_FN_CLAUSE_MASK): New #define.
	(c_parser_cilk_clause_name): Changed pragma_cilk_clause to
	pragma_omp_clause.

2013-12-17  Thomas Schwinge  <thomas@codesourcery.com>

	* c-parser.c (c_parser_omp_parallel): Fix description.

2013-12-11  Balaji V. Iyer  <balaji.v.iyer@intel.com>

	* c-objc-common.h (LANG_HOOKS_CILKPLUS_FRAME_CLEANUP): Remove.
	(LANG_HOOKS_CILKPLUS_DETECT_SPAWN_AND_UNWRAP): Likewise.
	(LANG_HOOKS_CILKPLUS_CILKPLUS_GIMPLIFY_SPAWN): Likewise.
	* c-typeck.c (cilk_install_body_with_frame_cleanup): New function.

2013-12-04  Joseph Myers  <joseph@codesourcery.com>

	PR c/52023
	* c-parser.c (c_parser_alignas_specifier): Use
	c_sizeof_or_alignof_type instead of c_alignof.
	(c_parser_alignof_expression): Likewise, with min_alignof
	parameter depending on alignof spelling used.

2013-12-04  Marek Polacek  <polacek@redhat.com>

	PR c/54113
	* c-decl.c (start_function): Don't warn for missing prototype for
	inline functions.

2013-12-03  Marek Polacek  <polacek@redhat.com>

	PR c/59351
	* c-decl.c (build_compound_literal): Allow compound literals with
	empty initial value.

2013-12-02  Joseph Myers  <joseph@codesourcery.com>

	PR c/58235
	* c-typeck.c (build_modify_expr): Diagnose assignment to
	expression with array type.

2013-11-29  Joseph Myers  <joseph@codesourcery.com>

	PR c/42262
	* c-typeck.c (process_init_element): Do not treat a string as
	initializing a whole array when used with a designator for an
	individual element.

2013-11-29  Joseph Myers  <joseph@codesourcery.com>

	PR c/57574
	* c-decl.c (merge_decls): Clear DECL_EXTERNAL for a definition of
	an inline function following a static declaration.

2013-11-28  Jakub Jelinek  <jakub@redhat.com>

	PR c/59310
	* c-parser.c (c_parser_omp_target): Copy "#pragma omp target"
	to p_name before calling c_parser_omp_teams instead of after.
	(c_parser_cilk_simd): Remove wrong ATTRIBUTE_UNUSED from parser
	argument.  Remove unused p_name variable.

2013-11-27  Aldy Hernandez  <aldyh@redhat.com>
	    Jakub Jelinek  <jakub@redhat.com>

	* c-decl.c (c_builtin_function_ext_scope): Avoid binding if
	external_scope is NULL.

2013-11-27  Tom de Vries  <tom@codesourcery.com>
	    Marc Glisse  <marc.glisse@inria.fr>

	PR c++/59032
	* c-typeck.c (build_unary_op): Allow vector increment and decrement.

2013-11-22  Andrew MacLeod  <amacleod@redhat.com>

	* c-typeck.c: Add required include files from gimple.h.

2013-11-22  David Malcolm  <dmalcolm@redhat.com>

	* c-decl.c (define_label, shadow_tag_warned)
	(check_bitfield_type_and_width, grokdeclarator, grokparms,
	store_parm_decls_newstyle, store_parm_decls_oldstyle)
	(declspecs_add_type): Remove use of in_system_header macro.
	* c-parser.c (c_parser_unary_expression): Likewise.
	* c-typeck.c (store_init_value, process_init_element)
	(c_start_case): Likewise.

	* c-decl.c (build_enumerator): Remove use of EXPR_LOC_OR_HERE
	macro.

	* c-parser.c (c_parser_set_source_position_from_token): Remove
	reference to in_system_header from comment.

2013-11-18  Richard Sandiford  <rdsandiford@googlemail.com>

	* c-decl.c (grokdeclarator): Update comment to refer to
	tree_to_[su]hwi rather than tree_low_cst.

2013-11-18  Richard Sandiford  <rdsandiford@googlemail.com>

	* c-decl.c, c-typeck.c: Replace tree_low_cst (..., 1) with
	tree_to_uhwi throughout.

2013-11-18  Richard Sandiford  <rdsandiford@googlemail.com>

	* c-parser.c: Replace tree_low_cst (..., 0) with tree_to_shwi
	throughout.

2013-11-18  Richard Sandiford  <rdsandiford@googlemail.com>

	* c-parser.c: Replace host_integerp (..., 0) with tree_fits_shwi_p
	throughout.

2013-11-15  Aldy Hernandez  <aldyh@redhat.com>

	* c-parser.c (c_parser_cilk_simd): New.
	(c_parser_cilk_verify_simd): New.
	(c_parser_pragma): Add case for PRAGMA_CILK_SIMD.
	(c_parser_omp_for_loop): Add case for NE_EXPR.
	Set c_break_label for CILK_SIMD.
	(c_parser_cilk_clause_vectorlength): New.
	(c_parser_cilk_clause_linear): New.
	(c_parser_cilk_clause_name): New.
	(c_parser_cilk_all_clauses): New.
	* c-typeck.c (build_unary_op): Pass location argument to
	readonly_error.
	(build_modify_expr): Same.
	(build_asm_expr): Same.
	(c_finish_bc_stmt): Error on break/continue in loops.

2013-11-14  Andrew MacLeod  <amacleod@redhat.com>

	* c-typeck.c: Include only gimplify.h and gimple.h as needed.

2013-11-14  Diego Novillo  <dnovillo@google.com>

	* c-decl.c: Include print-tree.h.
	Include stor-layout.h.
	Include varasm.h.
	Include attribs.h.
	Include stringpool.h.
	* c-lang.c: Include fold-const.h.
	* c-parser.c: Include stringpool.h.
	Include attribs.h.
	Include stor-layout.h.
	Include varasm.h.
	Include trans-mem.h.
	* c-typeck.c: Include stor-layout.h.
	Include trans-mem.h.
	Include varasm.h.
	Include stmt.h.

2013-11-13  Joseph Myers  <joseph@codesourcery.com>

	* c-tree.h (c_typespec_keyword): Add cts_auto_type.
	* c-decl.c (declspecs_add_type, finish_declspecs): Handle
	__auto_type.
	* c-parser.c (c_token_starts_typename, c_token_starts_declspecs)
	(c_parser_attribute_any_word, c_parser_objc_selector): Handle
	RID_AUTO_TYPE.
	(c_parser_declspecs): Take argument AUTO_TYPE_OK.
	(c_parser_declaration_or_fndef, c_parser_struct_declaration)
	(c_parser_declarator, c_parser_direct_declarator_inner)
	(c_parser_parameter_declaration, c_parser_type_name): All callers
	changed.
	(c_parser_declaration_or_fndef): Handle declarations with type
	determined from the initializer.

2013-11-12  Andrew MacLeod  <amacleod@redhat.com>

	* c-typeck.c: Include gimplify.h.

2013-11-12  Joseph Myers  <joseph@codesourcery.com>

	* c-tree.h (struct c_declspecs): Add thread_gnu_p field.
	* c-parser.c (c_parser_declspecs): Mention _Thread_local in
	comment.
	* c-decl.c (shadow_tag_warned, grokdeclarator): Mention __thread
	or _Thread_local as appropriate in diagnostics.
	(build_null_declspecs): Initialize ret->thread_gnu_p.
	(declspecs_add_scspec): Handle either __thread or _Thread_local
	for RID_THREAD.  Diagnose _Thread_local for pre-C11 standards if
	pedantic.  Do not disallow _Thread_local extern and _Thread_local
	static.

2013-11-07  Joseph Myers  <joseph@codesourcery.com>
	    Andrew MacLeod  <amacleod@redhat.com>

	* c-aux-info.c (gen_type): Handle atomic qualifier.
	* c-decl.c (validate_proto_after_old_defn): Do not remove atomic
	qualifiers when compating types.
	(shadow_tag_warned): Handle atomic_p in declspecs.
	(quals_from_declspecs): Likewise.
	(start_decl): Use c_type_promotes_to when promoting argument
	types.
	(grokdeclarator): Handle _Atomic.
	(get_parm_info): Diagnose any qualifier on "void" as only
	parameter.
	(store_parm_decls_oldstyle): Do not remove atomic qualifiers when
	comparing types.  Use c_type_promotes_to when promoting argument
	types.
	(finish_function): Use c_type_promotes_to when promoting argument
	types.
	(build_null_declspecs): Handle atomic_p in declspecs.
	(declspecs_add_qual): Handle RID_ATOMIC.
	* c-parser.c (c_token_starts_typename, c_token_is_qualifier)
	(c_token_starts_declspecs): Handle RID_ATOMIC.
	(c_parser_declspecs): Handle atomic type specifiers and
	qualifiers.
	(c_parser_typeof_specifier): Remove const and _Atomic qualifiers
	from types of expressions with atomic type.
	(c_parser_direct_declarator_inner): Use convert_lvalue_to_rvalue.
	(c_parser_attribute_any_word): Handle RID_ATOMIC.
	(c_parser_initializer, c_parser_initelt, c_parser_initval)
	(c_parser_statement_after_labels, c_parser_switch_statement)
	(c_parser_for_statement, c_parser_expr_no_commas)
	(c_parser_conditional_expression, c_parser_binary_expression)
	(c_parser_cast_expression, c_parser_unary_expression)
	(c_parser_postfix_expression)
	(c_parser_postfix_expression_after_primary, c_parser_expression):
	Use convert_lvalue_to_rvalue.
	(c_parser_expression_conv, c_parser_expr_list): Document
	conversion of lvalues to rvalues.  Use convert_lvalue_to_rvalue.
	(c_parser_objc_synchronized_statement): Use
	convert_lvalue_to_rvalue.
	(c_parser_objc_selector): Handle RID_ATOMIC.
	(c_parser_objc_receiver, c_parser_array_notation): Use
	convert_lvalue_to_rvalue.
	* c-tree.h (ctsk_typeof): Adjust comment to mention use for
	_Atomic (type-name).
	(struct c_declspecs): Add atomic_p field.
	(convert_lvalue_to_rvalue): Declare.
	* c-typeck.c (c_type_promotes_to): Promote atomic types to
	corresponding atomic types.
	(qualify_type): Don't add _Atomic qualifiers from second argument.
	(comp_target_types): Do not allow _Atomic mismatches.
	(type_lists_compatible_p): Do not remove atomic qualifiers when
	comparing types.
	(really_atomic_lvalue, convert_lvalue_to_rvalue)
	(build_atomic_assign): New functions.
	(build_unary_op): Use build_atomic_assign for atomic increment and
	decrement.
	(build_conditional_expr): Do not treat _Atomic void as a qualified
	version of void.
	(build_modify_expr): Use build_atomic_assign for atomic LHS.
	(find_anonymous_field_with_type, convert_to_anonymous_field)
	(convert_for_assignment): Do not remove atomic qualifiers when
	comparing types.
	(digest_init): Do not accept initialization of arrays of atomic
	elements by string constants.
	(build_asm_expr): Use convert_lvalue_to_rvalue.
	(build_binary_op): Do not treat _Atomic void as a qualified
	version of void.

2013-11-06  DJ Delorie  <dj@redhat.com>

	* c-decl.c (locate_old_decl): If a previous conflicting decl is
	both explicit and builtin, print the location of the explicit one.

2013-11-05  Tobias Burnus  <burnus@net-b.de>

	* c-parser.c (c_parser_omp_for, c_parser_omp_parallel,
	c_parser_omp_distribute, c_parser_omp_teams,
	c_parser_omp_target, c_parser_omp_declare): Handle
	-fopenmp-simd.

2013-11-03  Marek Polacek  <polacek@redhat.com>

	* c-decl.c (grokdeclarator): Add VLA instrumentation.

2013-11-01  Jakub Jelinek  <jakub@redhat.com>

	* c-typeck.c (c_finish_omp_clauses) <case OMP_CLAUSE_UNIFORM>: Go to
	check_dup_generic at the end, unless remove is true.
	(c_finish_omp_clauses) <case OMP_CLAUSE_REDUCTION>: Add break; after
	remove = true;.
	(c_finish_omp_clauses) <case OMP_CLAUSE_COPYIN>: Likewise.

2013-10-31  Jakub Jelinek  <jakub@redhat.com>

	* c-typeck.c (c_finish_omp_clauses): Diagnose aligned clause
	with decl that is not pointer nor array.

2013-10-29  Balaji V. Iyer  <balaji.v.iyer@intel.com>

	* c-decl.c (finish_function): Added a call for insert_cilk_frame when
	a spawning function is found.
	* c-objc-common.h (LANG_HOOKS_CILKPLUS_GIMPLIFY_SPAWN): New #define.
	(LANG_HOOKS_CILKPLUS_FRAME_CLEANUP): Likewise.
	(LANG_HOOKS_CILKPLUS_DETECT_SPAWN_AND_UNWRAP): Likewise.
	* c-parser.c (c_parser_statement_after_labels): Added RID_CILK_SYNC
	case.
	(c_parser_postfix_expression): Added RID_CILK_SPAWN case.
	* c-typeck.c (build_compound_expr): Reject _Cilk_spawn in a comma
	expr.
	(c_finish_return): Added a check to reject _Cilk_spawn in return
	expression.
	(build_cilk_spawn): New function.
	(build_cilk_sync): Likewise.
	* Makefile.in (c-decl.o): Added cilk.h in dependency list.

2013-10-27  Tobias Burnus  <burnus@net-b.de>

	PR other/33426
	* c-parser.c (c_parser_while_statement, c_parser_while_statement,
	c_parser_pragma): Add GCC ivdep support to 'do' and 'while'.
	(c_parser_statement_after_labels): Update calls.

2013-10-24  Tobias Burnus  <burnus@net-b.de>

	PR other/33426
	* c-parser.c (c_parser_pragma, c_parser_for_statement):
	Handle PRAGMA_IVDEP.
	(c_parser_statement_after_labels): Update call.

2013-10-24  Marek Polacek  <polacek@redhat.com>

	* c-parser.c (c_parser_struct_declaration): Add a comment.
	(c_parser_declarator): Don't allow _Alignas here.

2013-10-17  Andrew MacLeod  <amacleod@redhat.com>

	* c-parser.c: Include omp-low.h.
	* c-typeck.c: Likewise.

2013-10-17  Marek Polacek  <polacek@redhat.com>

	PR c/58267
	* c-parser.c (c_parser_declspecs): Add alignspec_ok parameter.
	Document syntax of the array-declarator.
	(c_parser_declspecs) <RID_ALIGNAS>: Bail out if alignment specs
	are not permitted.
	(c_parser_declaration_or_fndef): Adjust c_parser_declspecs call.
	(c_parser_struct_declaration): Likewise.
	(c_parser_declarator): Likewise.
	(c_parser_direct_declarator_inner): Likewise.
	(c_parser_parameter_declaration): Likewise.
	(c_parser_type_name): Likewise.

2013-10-11  Jakub Jelinek  <jakub@redhat.com>

	* c-lang.h (current_omp_declare_target_attribute): New extern
	decl.
	* c-parser.c: Include c-lang.h.
	(struct c_parser): Change tokens to c_token *.
	Add tokens_buf field.  Change tokens_avail type to unsigned int.
	(c_parser_consume_token): If parser->tokens isn't
	&parser->tokens_buf[0], increment parser->tokens.
	(c_parser_consume_pragma): Likewise.
	(enum pragma_context): Add pragma_struct and pragma_param.
	(c_parser_external_declaration): Adjust
	c_parser_declaration_or_fndef caller.
	(c_parser_declaration_or_fndef): Add omp_declare_simd_clauses
	argument, if it is non-vNULL vector, call c_finish_omp_declare_simd.
	Adjust recursive call.
	(c_parser_struct_or_union_specifier): Use pragma_struct instead
	of pragma_external.
	(c_parser_parameter_declaration): Use pragma_param instead of
	pragma_external.
	(c_parser_compound_statement_nostart, c_parser_label,
	c_parser_for_statement): Adjust
	c_parser_declaration_or_fndef callers.
	(c_parser_expr_no_commas): Add omp_atomic_lhs argument, pass
	it through to c_parser_conditional_expression.
	(c_parser_conditional_expression): Add omp_atomic_lhs argument,
	pass it through to c_parser_binary_expression.  Adjust recursive
	call.
	(c_parser_binary_expression): Remove prec argument, add
	omp_atomic_lhs argument instead.  Always start from PREC_NONE, if
	omp_atomic_lhs is non-NULL and one of the arguments of toplevel
	binop matches it, use build2 instead of parser_build_binary_op.
	(c_parser_pragma): Handle PRAGMA_OMP_CANCEL,
	PRAGMA_OMP_CANCELLATION_POINT, PRAGMA_OMP_TARGET,
	PRAGMA_OMP_END_DECLARE_TARGET, PRAGMA_OMP_DECLARE_REDUCTION.
	Handle pragma_struct and pragma_param the same as pragma_external.
	(c_parser_omp_clause_name): Parse new OpenMP 4.0 clause names.
	(c_parser_omp_variable_list): Parse array sections for
	OMP_CLAUSE_{DEPEND,MAP,TO,FROM} clauses.
	(c_parser_omp_clause_collapse): Fully fold collapse expression.
	(c_parser_omp_clause_reduction): Handle user defined reductions.
	(c_parser_omp_clause_branch, c_parser_omp_clause_cancelkind,
	c_parser_omp_clause_num_teams, c_parser_omp_clause_thread_limit,
	c_parser_omp_clause_aligned, c_parser_omp_clause_linear,
	c_parser_omp_clause_safelen, c_parser_omp_clause_simdlen,
	c_parser_omp_clause_depend, c_parser_omp_clause_map,
	c_parser_omp_clause_device, c_parser_omp_clause_dist_schedule,
	c_parser_omp_clause_proc_bind, c_parser_omp_clause_to,
	c_parser_omp_clause_from, c_parser_omp_clause_uniform): New functions.
	(c_parser_omp_all_clauses): Add finish_p argument.  Don't call
	c_finish_omp_clauses if it is false.  Handle new OpenMP 4.0 clauses.
	(c_parser_omp_atomic): Parse seq_cst clause, pass true if it is
	present to c_finish_omp_atomic.  Handle OpenMP 4.0 atomic forms.
	(c_parser_omp_for_loop): Add CODE argument, pass it through
	to c_finish_omp_for.  Change last argument to cclauses,
	and adjust uses to grab parallel clauses from the array of all
	the split clauses.  Adjust c_parser_binary_expression,
	c_parser_declaration_or_fndef and c_finish_omp_for callers.
	(omp_split_clauses): New function.
	(c_parser_omp_simd): New function.
	(c_parser_omp_for): Add p_name, mask and cclauses arguments.
	Allow the function to be called also when parsing combined constructs,
	and call c_parser_omp_simd when parsing for simd.
	(c_parser_omp_sections_scope): If section-sequence doesn't start with
	#pragma omp section, require exactly one structured-block instead of
	sequence of statements.
	(c_parser_omp_sections): Add p_name, mask and cclauses arguments.
	Allow the function to be called also when parsing combined constructs.
	(c_parser_omp_parallel): Add p_name, mask and cclauses arguments.
	Allow the function to be called also when parsing combined
	constructs.
	(c_parser_omp_taskgroup, c_parser_omp_cancel,
	c_parser_omp_cancellation_point, c_parser_omp_distribute,
	c_parser_omp_teams, c_parser_omp_target_data,
	c_parser_omp_target_update, c_parser_omp_target,
	c_parser_omp_declare_simd, c_finish_omp_declare_simd,
	c_parser_omp_declare_target, c_parser_omp_end_declare_target,
	c_parser_omp_declare_reduction, c_parser_omp_declare): New functions.
	(c_parser_omp_construct): Add p_name and mask vars.  Handle
	PRAGMA_OMP_DISTRIBUTE, PRAGMA_OMP_SIMD, PRAGMA_OMP_TASKGROUP,
	PRAGMA_OMP_TEAMS.  Adjust c_parser_omp_for, c_parser_omp_parallel
	and c_parser_omp_sections callers.
	(c_parse_file): Initialize tparser.tokens and the_parser->tokens here.
	(OMP_FOR_CLAUSE_MASK, OMP_SECTIONS_CLAUSE_MASK,
	OMP_SINGLE_CLAUSE_MASK): Use OMP_CLAUSE_MASK_1 instead of 1.
	(OMP_PARALLEL_CLAUSE_MASK): Likewise.  Add OMP_CLAUSE_PROC_BIND.
	(OMP_TASK_CLAUSE_MASK): Use OMP_CLAUSE_MASK_1 instead of 1.  Add
	OMP_CLAUSE_DEPEND.
	(OMP_SIMD_CLAUSE_MASK, OMP_CANCEL_CLAUSE_MASK,
	OMP_CANCELLATION_POINT_CLAUSE_MASK, OMP_DISTRIBUTE_CLAUSE_MASK,
	OMP_TEAMS_CLAUSE_MASK, OMP_TARGET_DATA_CLAUSE_MASK,
	OMP_TARGET_UPDATE_CLAUSE_MASK, OMP_TARGET_CLAUSE_MASK,
	OMP_DECLARE_SIMD_CLAUSE_MASK): Define.
	* c-typeck.c: Include tree-inline.h.
	(c_finish_omp_cancel, c_finish_omp_cancellation_point,
	handle_omp_array_sections_1, handle_omp_array_sections,
	c_clone_omp_udr, c_find_omp_placeholder_r): New functions.
	(c_finish_omp_clauses): Handle new OpenMP 4.0 clauses and
	user defined reductions.
	(c_tree_equal): New function.
	* c-tree.h (temp_store_parm_decls, temp_pop_parm_decls,
	c_finish_omp_cancel, c_finish_omp_cancellation_point, c_tree_equal,
	c_omp_reduction_id, c_omp_reduction_decl, c_omp_reduction_lookup,
	c_check_omp_declare_reduction_r): New prototypes.
	* c-decl.c (current_omp_declare_target_attribute): New variable.
	(c_decl_attributes): New function.
	(start_decl, start_function): Use it instead of decl_attributes.
	(temp_store_parm_decls, temp_pop_parm_decls, c_omp_reduction_id,
	c_omp_reduction_decl, c_omp_reduction_lookup,
	c_check_omp_declare_reduction_r): New functions.

2013-09-25  Tom Tromey  <tromey@redhat.com>

	* Make-lang.in (c/gccspec.o): Remove.
	(CFLAGS-c/gccspec.o): New variable.
	(cc1-checksum.o, C_TREE_H, c/c-aux-info.o, c/c-convert.o)
	(c/c-decl.o, c/c-errors.o, c/c-lang.o, c/c-objc-common.o)
	(c/c-parser.o, c/c-typeck.o, c/c-array-notation.o): Remove.

2013-09-25  Tom Tromey  <tromey@redhat.com>

	* Make-lang.in (c/gccspec.o): Don't use subshell.

2013-09-18  Marek Polacek  <polacek@redhat.com>

	PR sanitize/58443
	* c-typeck.c (build_binary_op): Properly honor -fsanitize options.
	Remove unnecessary check.

2013-09-18  Marek Polacek  <polacek@redhat.com>

	PR sanitizer/58411
	* c-typeck.c (build_binary_op): Don't sanitize function if it has the
	no_sanitize_undefined attribute.

2013-09-13  Kai Tietz  <ktietz@redhat.com>

	PR target/57848
	* c-decl.c (c_builtin_function_ext_scope): Remove
	wrong assumption that it is never called on prexisting
	symbol.

2013-09-08  Joern Rennecke  <joern.rennecke@embecosm.com>

	* c-typeck.c (build_binary_op): Use vector_types_compatible_elements_p.

2013-09-03  Gabriel Dos Reis  <gdr@integrable-solutions.net>

	* c-objc-common.c (c_tree_printer): Tidy.

2013-08-30  Marek Polacek  <polacek@redhat.com>

	* c-typeck.c (build_binary_op): Add division by zero and shift
	instrumentation.

2013-08-26  Joern Rennecke  <joern.rennecke@embecosm.com>
	    Joseph Myers  <joseph@codesourcery.com>

	PR c/35649
	* c-typeck.c (c_common_type): Prefer double_type_node over
	other REAL_TYPE types with the same precision.
	(convert_arguments): Likewise.

2013-08-23  Gabriel Dos Reis  <gdr@integrable-solutions.net>

	* c-objc-common.c (c_tree_printer): Document the nature of the cast.
	(c_initialize_diagnostics): Call a destructor for the early printer.

2013-08-22  Gabriel Dos Reis  <gdr@integrable-solutions.net>

	* c-objc-common.c (c_initialize_diagnostics): Simplify C pretty
	printer initialization.

2013-08-19  Balaji V. Iyer  <balaji.v.iyer@intel.com>

	PR c/57490
	* c-array-notation.c (fix_conditional_array_notations_1): Added a
	check for truth values.
	(expand_array_notation_exprs): Added truth values case.  Removed an
	unwanted else.  Added for-loop to walk through subtrees in default
	case.

2013-08-04  Gabriel Dos Reis  <gdr@integrable-solutions.net>

	* c-objc-common.c (c_initialize_diagnostics): Don't call pp_base.

2013-07-23  Joseph Myers  <joseph@codesourcery.com>

	* c-parser.c (struct c_generic_association): Fix typo.

2013-07-23  Tom Tromey  <tromey@redhat.com>
	    Joseph Myers  <joseph@codesourcery.com>

	* c-parser.c (struct c_generic_association): New.
	(c_generic_association_d): New typedef.
	(c_parser_generic_selection): New function.
	(c_parser_postfix_expression): Handle RID_GENERIC.

2013-07-13  Jason Merrill  <jason@redhat.com>

	PR c++/57793
	* c-decl.c (finish_struct): Check for too-large class.

2013-07-04  Joern Rennecke  <joern.rennecke@embecosm.com>

	PR c/57821
	* c-typeck.c (set_init_index): When folding, check for index overflow.

2013-06-28  Balaji V. Iyer  <balaji.v.iyer@intel.com>

	* c-parser.c (c_parser_array_notation): Removed rejection of array
	notations in an array of function pointers.

2013-06-21  Balaji V. Iyer  <balaji.v.iyer@intel.com>

	* c-array-notation.c (make_triplet_val_inv): New function.
	(create_cmp_incr): Likewise.
	(create_array_refs): Likewise.
	(fix_builtin_array_notation_fn): Replaced all mallocs with tree vec.
	Also modularized common parts between functions and called the function.
	(build_array_notation_expr): Likewise.
	(fix_conditional_array_notations_1): Likewise.
	(fix_array_notation_expr): Likewise.
	(fix_array_notation_call_expr): Likewise.

2013-06-18  Marek Polacek  <polacek@redhat.com>

	PR c/57630
	* c-decl.c (check_for_loop_decls): Improve diagnostics messages.

2013-06-12  Balaji V. Iyer  <balaji.v.iyer@intel.com>

	* c-array-notation.c (build_array_notation_expr): Reject array notation
	mismatch between LHS and RHS even inside a call_expr.  Also, removed
	a couple while statements that were dead code.

2013-06-10  Balaji V. Iyer  <balaji.v.iyer@intel.com>

	* c-array-notation.c (fix_builtin_array_notation_fn): Fully folded
	excessive precision expressions in function parameters.  Also removed
	couple unwanted while statements.

2013-06-07  Balaji V. Iyer  <balaji.v.iyer@intel.com>

	* c-array-notation.c (expand_array_notation_exprs): Added
	ARRAY_NOTATION_REF case.

2013-06-07  Balaji V. Iyer  <balaji.v.iyer@intel.com>

	* c-array-notation.c (length_mismatch_in_expr_p): Moved this
	function to c-family/array-notation-common.c.
	(is_cilkplus_reduce_builtin): Likewise.
	(find_rank): Likewise.
	(extract_array_notation_exprs): Likewise.
	(replace_array_notations): Likewise.
	(find_inv_trees): Likewise.
	(replace_inv_trees): Likewise.
	(contains_array_notation_expr): Likewise.
	(find_correct_array_notation_type): Likewise.
	(replace_invariant_exprs): Initialized additional_tcodes to NULL.
	(struct inv_list): Moved this to c-family/array-notation-common.c.
	* c-tree.h (is_cilkplus_builtin_reduce): Remove prototype.

2013-06-05  Balaji V. Iyer  <balaji.v.iyer@intel.com>

	* c-typeck.c (convert_arguments): Moved checking of builtin cilkplus
	reduction functions outside the for-loop.  Added a check if the fundecl
	is non-NULL.  Finally, removed an unwanted if-statement, and made the
	body unconditional.

2013-06-03  Balaji V. Iyer  <balaji.v.iyer@intel.com>

	* c-typeck.c (c_finish_if_stmt): Added a check to see if the rank of the
	condition of the if-statement matches the rank of else-block and then-
	block when array notations are used.
	* c-parser.c (c_parser_declaration_or_fndef): Expanded array notation
	expression after the entire function body is parsed.
	(c_parser_expr_no_commas): Delayed creating array notation expressions
	to the end of function parsing.
	* c-array-notation.c (fix_conditional_array_notations_1): Expanded the
	whole if-statement instead of just the condition.
	(expand_array_notation_exprs): Added MODIFY_EXPR case.

2013-06-03  Balaji V. Iyer  <balaji.v.iyer@intel.com>

	PR c/57474
	* c-array-notation.c (build_array_notation_expr): Initialized rhs_length
	array to NULL_TREE if they are unused.  Also added a check for the
	field to be NULL before its fields are used in future.

2013-05-29  Rainer Orth  <ro@CeBiTec.Uni-Bielefeld.DE>

	PR bootstrap/57450
	* c-array-notation.c (length_mismatch_in_expr_p): Use absu_hwi.
	(build_array_notation_expr): Likewise.

2013-05-28  Balaji V. Iyer  <balaji.v.iyer@intel.com>

	* c-typeck.c (build_array_ref): Added a check to see if array's
	index is greater than one.  If true, then emit an error.
	(build_function_call_vec): Exclude error reporting and checking
	for builtin array-notation functions.
	(convert_arguments): Likewise.
	(c_finish_return): Added a check for array notations as a return
	expression.  If true, then emit an error.
	(c_finish_loop): Added a check for array notations in a loop
	condition.  If true then emit an error.
	(lvalue_p): Added a ARRAY_NOTATION_REF case.
	(build_binary_op): Added a check for array notation expr inside
	op1 and op0.  If present, we call another function to find correct
	type.
	* Make-lang.in (C_AND_OBJC_OBJS): Added c-array-notation.o.
	* c-parser.c (c_parser_compound_statement): Check if array
	notation code is used in tree, if so, then transform them into
	appropriate C code.
	(c_parser_expr_no_commas): Check if array notation is used in LHS
	or RHS, if so, then build array notation expression instead of
	regular modify.
	(c_parser_postfix_expression_after_primary): Added a check for
	colon(s) after square braces, if so then handle it like an array
	notation.  Also, break up array notations in unary op if found.
	(c_parser_direct_declarator_inner): Added a check for array
	notation.
	(c_parser_compound_statement): Added a check for array notation in
	a stmt.  If one is present, then expand array notation expr.
	(c_parser_if_statement): Likewise.
	(c_parser_switch_statement): Added a check for array notations in
	a switch statement's condition.  If true, then output an error.
	(c_parser_while_statement): Similarly, but for a while.
	(c_parser_do_statement): Similarly, but for a do-while.
	(c_parser_for_statement): Similarly, but for a for-loop.
	(c_parser_unary_expression): Check if array notation is used in a
	pre-increment or pre-decrement expression.  If true, then expand
	them.
	(c_parser_array_notation): New function.
	* c-array-notation.c: New file.
	* c-tree.h (is_cilkplus_reduce_builtin): Protoize.

2013-05-23  Mike Stump  <mikestump@comcast.net>

	* c-typeck.c (convert_for_assignment): Handle references to memory
	spaces better.

2013-05-16  Jason Merrill  <jason@redhat.com>

	* Make-lang.in (cc1$(exeext)): Use link mutex.

2013-04-24  Paolo Carlini  <paolo.carlini@oracle.com>

	* c-typeck.c (pointer_diff): Change -Wpointer-arith pedwarns
	to simply use OPT_Wpointer_arith.
	(build_unary_op): Likewise.

2013-04-03  Jakub Jelinek  <jakub@redhat.com>

	PR c/19449
	* c-parser.c (c_parser_get_builtin_args): Add choose_expr_p
	argument.  If set, or it temporarily for parsing of the first
	argument into force_folding_builtin_constant_p.
	(c_parser_postfix_expression): Adjust callers.

2013-03-21  Richard Biener  <rguenther@suse.de>

	* c-objc-common.c (c_tree_printer): Use DECL_HAS_DEBUG_EXPR_P
	instead of DECL_DEBUG_EXPR_IS_FROM.  Guard properly.

2013-02-12  Marek Polacek  <polacek@redhat.com>

	PR c/44938
	* c-parser.c (c_parser_postfix_expression_after_primary): Initialize
	origtypes to NULL.

2013-01-24  Jakub Jelinek  <jakub@redhat.com>

	PR c/56078
	* c-typeck.c (set_nonincremental_init_from_string): If
	constructor_max_index is NULL, treat it as if tree_int_cst_lt
	returned false.
	(process_init_element): Likewise.

2012-12-20  Jakub Jelinek  <jakub@redhat.com>

	PR c++/55619
	* c-parser.c (c_parser_asm_operands): Remove CONVERT_P
	argument, don't call default_function_array_conversion
	nor c_fully_fold here.
	(c_parser_asm_statement): Adjust callers.
	* c-typeck.c (build_asm_expr): Call c_fully_fold on inputs
	and outputs here, and call default_function_array_conversion
	on inputs that don't need to be addressable.

2012-12-18  Jakub Jelinek  <jakub@redhat.com>

	PR c/39464
	* c-typeck.c (convert_for_assignment): For -Wpointer-sign
	warning require that both c_common_unsigned_type as well as
	c_common_signed_type is the same for both mvl and mvr types.

2012-11-16  Diego Novillo  <dnovillo@google.com>

	Adjust for new vec API (http://gcc.gnu.org/wiki/cxx-conversion/cxx-vec)

	* c-common.c: Use new vec API in vec.h.
	* c-common.h: Likewise.
	* c-gimplify.c: Likewise.
	* c-pragma.c: Likewise.
	* c-pretty-print.c: Likewise.
	* c-pretty-print.h: Likewise.
	* c-semantics.c: Likewise.
	* c-decl.c: Likewise.
	* c-parser.c: Likewise.
	* c-tree.h: Likewise.
	* c-typeck.c: Likewise.

2012-10-29  Jonathan Wakely  <jwakely.gcc@gmail.com>

	PR c++/54930
	* c-typeck.c (c_finish_return): Use OPT_Wreturn_local_addr.

2012-10-29  Manuel López-Ibáñez  <manu@gcc.gnu.org>

	PR c/53066
	* c-decl.c (warn_if_shadowing): Do not warn if a variable
	shadows a function, unless the variable is a function or a
	pointer-to-function.

2012-10-12  Jakub Jelinek  <jakub@redhat.com>

	PR c/54381
	* c-parser.c (struct c_tree_loc_pair): Removed.
	(c_parser_expr_list): Remove struct c_tree_loc_pair * argument,
	add location_t * and tree * arguments, fill in array of 3
	sizeof_arg trees and corresponding locs.
	(c_parser_attributes, c_parser_objc_keywordexpr): Adjust
	c_parser_expr_list callers.
	(c_parser_postfix_expression_after_primary): Likewise.  Pass
	array of 3 sizeof_arg trees and locs (corresponding to first
	3 arguments) to sizeof_pointer_memaccess_warning.

2012-10-09  Lawrence Crowl  <crowl@google.com>

	* Make-lang.in (c-decl.o): Add dependence on hash-table.h.
	* c-decl.c (detect_field_duplicates_hash): Change to new type-safe
	hash table.

2012-10-09  Paolo Carlini  <paolo.carlini@oracle.com>

	PR c++/54194
	* c-typeck.c (parser_build_binary_op): Update warn_about_parentheses
	call.

2012-10-09  Marc Glisse  <marc.glisse@inria.fr>

	PR c++/54427
	* c-typeck.c: Include c-common.h.
	(enum stv_conv): Moved to c-common.h.
	(scalar_to_vector): Moved to c-common.c.
	(build_binary_op): Adapt to scalar_to_vector's new prototype.
	* Make-lang.in: c-typeck.c depends on c-common.h.

2012-10-04  Arnaud Charlet  <charlet@adacore.com>

	* c-decl.c (c_write_global_declarations): Fix handling of
	-fdump-ada-spec*.

2012-09-30  Sharad Singhai  <singhai@google.com>

	* c-decl.c (c_write_global_declarations): Use a different method
	to determine if the dump has ben initialized.

2012-09-14  Joseph Myers  <joseph@codesourcery.com>

	PR c/54552
	* c-typeck.c (c_cast_expr): When casting to a type requiring
	C_MAYBE_CONST_EXPR to be created, pass the inner expression to
	c_fully_fold first.

2012-09-14  Joseph Myers  <joseph@codesourcery.com>

	PR c/54103
	* c-typeck.c (build_unary_op): Pass original argument of
	TRUTH_NOT_EXPR to c_objc_common_truthvalue_conversion, then remove
	any C_MAYBE_CONST_EXPR, if it has integer operands.
	(build_binary_op): Pass original arguments of TRUTH_ANDIF_EXPR,
	TRUTH_ORIF_EXPR, TRUTH_AND_EXPR, TRUTH_OR_EXPR and TRUTH_XOR_EXPR
	to c_objc_common_truthvalue_conversion, then remove any
	C_MAYBE_CONST_EXPR, if they have integer operands.  Use
	c_objc_common_truthvalue_conversion not
	c_common_truthvalue_conversion.
	(c_objc_common_truthvalue_conversion): Build NE_EXPR directly and
	call note_integer_operands for arguments with integer operands
	that are not integer constants.

2012-09-13  Jakub Jelinek  <jakub@redhat.com>

	PR c/54559
	* c-typeck.c (c_finish_return): Do convert to BOOLEAN_TYPE or
	COMPLEX_TYPE with in_late_binary_op set temporarily to true.

2012-08-31  Jakub Jelinek  <jakub@redhat.com>

	PR c/54428
	* c-convert.c (convert): Don't call fold_convert_loc if
	TYPE_MAIN_VARIANT of a COMPLEX_TYPE is the same, unless e
	is a COMPLEX_EXPR.  Remove TYPE_MAIN_VARIANT check from
	COMPLEX_TYPE -> COMPLEX_TYPE conversion.

2012-08-24  Jakub Jelinek  <jakub@redhat.com>

	PR c/54355
	* c-decl.c (c_parser_label): Pass true as nested and fix up comments
	for nested and empty_ok arguments in the call to
	c_parser_declaration_or_fndef.

2012-08-17  Jakub Jelinek  <jakub@redhat.com>

	* c-tree.h (c_last_sizeof_arg): Declare.
	* c-parser.c (struct c_tree_loc_pair): New type.
	(c_parser_expr_list): Add sizeof_arg argument.  Fill it in if
	non-NULL.
	(c_parser_attributes, c_parser_objc_keywordexpr): Adjust callers.
	(c_parser_postfix_expression_after_primary): Likewise.  Call
	sizeof_pointer_memaccess_warning if needed.
	(sizeof_ptr_memacc_comptypes): New function.
	* c-typeck.c (c_last_sizeof_arg): New global variable.
	(c_expr_sizeof_expr, c_expr_sizeof_type): Initialize it.

2012-07-24  Uros Bizjak  <ubizjak@gmail.com>

	* c-lang.h (lang_decl): Add variable_size GTY option.

2012-07-16  Steven Bosscher  <steven@gcc.gnu.org>

	* c-decl.c: Include dumpfile.h instead of tree-dump.h.
	* Make-lang.in: Fix dependencies.

2012-06-29  Steven Bosscher  <steven@gcc.gnu.org>

	* Make-lang.in: New file, rules migrated from gcc/Makefile.in
	and add language Makefile hooks.
	* config-lang.in: New file.
	* c-config-lang.in: Moved from gcc/config-lang.in to here, and
	add the required "normal" config-lang.in rules.
	* c-lang.h: Moved from gcc/ to here.
	* c-tree.h: Likewise.
	* c-objc-common.c: Likewise.
	* c-objc-common.h: Likewise.
	* c-typeck.c: Likewise.
	* c-convert.c: Likewise.
	* c-lang.c: Likewise.
	* c-aux-info.c: Likewise.
	* c-errors.c: Likewise.
	* gccspec.c: Likewise.
	* c-decl.c: Likewise.  Include gt-c-c-decl.h, not gt-c-decl.h.
	* c-parser.c: Likewise.  Include gt-c-c-parser.h, not gt-c-parser.h.

Copyright (C) 2012-2022 Free Software Foundation, Inc.

Copying and distribution of this file, with or without modification,
are permitted in any medium without royalty provided the copyright
notice and this notice are preserved.<|MERGE_RESOLUTION|>--- conflicted
+++ resolved
@@ -1,12 +1,9 @@
-<<<<<<< HEAD
-=======
 2022-07-10  Lewis Hyatt  <lhyatt@gmail.com>
 
 	PR preprocessor/97498
 	* c-parser.cc (c_parser_pragma): Set input_location to the
 	location of the pragma, rather than the start of the line.
 
->>>>>>> 2701442d
 2022-07-04  Tobias Burnus  <tobias@codesourcery.com>
 	    Chung-Lin Tang  <cltang@codesourcery.com>
 	    Thomas Schwinge  <thomas@codesourcery.com>
