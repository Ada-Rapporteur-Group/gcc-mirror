--- conflicted
+++ resolved
@@ -1,4 +1,3 @@
-<<<<<<< HEAD
 2013-10-30  Joseph Myers  <joseph@codesourcery.com>
 
 	* c-typeck.c (build_atomic_assign): Use
@@ -124,7 +123,7 @@
 	(c_token_is_qualifier, c_token_starts_declspecs): Add RID_ATOMIC.
 	(c_parser_declspecs): Add RID_ATOMIC and warn for C99 and C90.
 	(c_parser_attribute_any_word): Add RID_ATOMIC.
-=======
+
 2013-11-01  Jakub Jelinek  <jakub@redhat.com>
 
 	* c-typeck.c (c_finish_omp_clauses) <case OMP_CLAUSE_UNIFORM>: Go to
@@ -316,7 +315,6 @@
 2013-09-25  Tom Tromey  <tromey@redhat.com>
 
 	* Make-lang.in (c/gccspec.o): Don't use subshell.
->>>>>>> ea151fae
 
 2013-09-18  Marek Polacek  <polacek@redhat.com>
 
