--- conflicted
+++ resolved
@@ -95,14 +95,10 @@
   if (!c_dialect_objc ())
     mask |= D_OBJC | D_CXX_OBJC;
 
-<<<<<<< HEAD
   if (!flag_upc)
     mask |= D_UPC;
 
-  ridpointers = ggc_alloc_cleared_vec_tree ((int) RID_MAX);
-=======
   ridpointers = ggc_cleared_vec_alloc<tree> ((int) RID_MAX);
->>>>>>> 7c5c01f1
   for (i = 0; i < num_c_common_reswords; i++)
     {
       /* If a keyword is disabled, do not enter it into the table
