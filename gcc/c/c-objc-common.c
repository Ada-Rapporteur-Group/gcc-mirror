/* Some code common to C and ObjC front ends.
   Copyright (C) 2001-2019 Free Software Foundation, Inc.

This file is part of GCC.

GCC is free software; you can redistribute it and/or modify it under
the terms of the GNU General Public License as published by the Free
Software Foundation; either version 3, or (at your option) any later
version.

GCC is distributed in the hope that it will be useful, but WITHOUT ANY
WARRANTY; without even the implied warranty of MERCHANTABILITY or
FITNESS FOR A PARTICULAR PURPOSE.  See the GNU General Public License
for more details.

You should have received a copy of the GNU General Public License
along with GCC; see the file COPYING3.  If not see
<http://www.gnu.org/licenses/>.  */

#include "config.h"
#include "system.h"
#include "coretypes.h"
#include "c-tree.h"
#include "intl.h"
#include "c-family/c-pretty-print.h"
#include "tree-pretty-print.h"
#include "gimple-pretty-print.h"
#include "langhooks.h"
#include "c-objc-common.h"
#include "gcc-rich-location.h"
#include "stringpool.h"
#include "attribs.h"

static bool c_tree_printer (pretty_printer *, text_info *, const char *,
			    int, bool, bool, bool, bool *, const char **);

bool
c_missing_noreturn_ok_p (tree decl)
{
  /* A missing noreturn is not ok for freestanding implementations and
     ok for the `main' function in hosted implementations.  */
  return flag_hosted && MAIN_NAME_P (DECL_ASSEMBLER_NAME (decl));
}

/* Called from check_global_declaration.  */

bool
c_warn_unused_global_decl (const_tree decl)
{
  if (TREE_CODE (decl) == FUNCTION_DECL && DECL_DECLARED_INLINE_P (decl))
    return false;
  if (DECL_IN_SYSTEM_HEADER (decl))
    return false;

  return true;
}

/* Initialization common to C and Objective-C front ends.  */
bool
c_objc_common_init (void)
{
  c_init_decl_processing ();

  return c_common_init ();
}

<<<<<<< HEAD
/* Return true if telling the user that another type is equivalent to TYPE
   might be useful information.  */

static bool
user_facing_type_p (tree type)
{
  tree decl = TYPE_NAME (type);
  /* Return false for built-in declarations of artificial types whose names
     are in the reserved namespace.  In this case the other type is likely
     to be a user-facing typedef, defined in a header file.  */
  if (decl
      && DECL_P (decl)
      && DECL_IS_BUILTIN (decl)
      && IDENTIFIER_POINTER (DECL_NAME (decl))[0] == '_'
      && TYPE_ARTIFICIAL (type))
    return false;
  return true;
=======
/* Decide whether it's worth saying that TYPE is also known as some other
   type.  Return the other type if so, otherwise return TYPE.  */

static tree
get_aka_type (tree type)
{
  if (type == error_mark_node)
    return type;

  tree result;
  if (typedef_variant_p (type))
    {
      /* Saying that "foo" is also known as "struct foo" or
	 "struct <anonymous>" is unlikely to be useful, since users of
	 structure-like types would already know that they're structures.
	 The same applies to unions and enums; in general, printing the
	 tag is only useful if it has a different name.  */
      tree orig_type = DECL_ORIGINAL_TYPE (TYPE_NAME (type));
      tree_code code = TREE_CODE (orig_type);
      tree orig_id = TYPE_IDENTIFIER (orig_type);
      if ((code == RECORD_TYPE || code == UNION_TYPE || code == ENUMERAL_TYPE)
	  && (!orig_id || TYPE_IDENTIFIER (type) == orig_id))
	return type;

      if (!user_facing_original_type_p (type))
	return type;

      result = get_aka_type (orig_type);
    }
  else
    {
      tree canonical = TYPE_CANONICAL (type);
      if (canonical && TREE_CODE (type) != TREE_CODE (canonical))
	return canonical;

      /* Recursive calls might choose a middle ground between TYPE
	 (which has no typedefs stripped) and CANONICAL (which has
	 all typedefs stripped).  So try to reuse TYPE or CANONICAL if
	 convenient, but be prepared to create a new type if necessary.  */
      switch (TREE_CODE (type))
	{
	case POINTER_TYPE:
	case REFERENCE_TYPE:
	  {
	    tree target_type = get_aka_type (TREE_TYPE (type));

	    if (target_type == TREE_TYPE (type))
	      return type;

	    if (canonical && target_type == TREE_TYPE (canonical))
	      return canonical;

	    result = (TREE_CODE (type) == POINTER_TYPE
		      ? build_pointer_type (target_type)
		      : build_reference_type (target_type));
	    break;
	  }

	case ARRAY_TYPE:
	  {
	    tree element_type = get_aka_type (TREE_TYPE (type));
	    tree index_type = (TYPE_DOMAIN (type)
			       ? get_aka_type (TYPE_DOMAIN (type))
			       : NULL_TREE);

	    if (element_type == TREE_TYPE (type)
		&& index_type == TYPE_DOMAIN (type))
	      return type;

	    if (canonical
		&& element_type == TREE_TYPE (canonical)
		&& index_type == TYPE_DOMAIN (canonical))
	      return canonical;

	    result = build_array_type (element_type, index_type,
				       TYPE_TYPELESS_STORAGE (type));
	    break;
	  }

	case FUNCTION_TYPE:
	  {
	    tree return_type = get_aka_type (TREE_TYPE (type));

	    tree args = TYPE_ARG_TYPES (type);
	    if (args == error_mark_node)
	      return type;

	    auto_vec<tree, 32> arg_types;
	    bool type_ok_p = true;
	    while (args && args != void_list_node)
	      {
		tree arg_type = get_aka_type (TREE_VALUE (args));
		arg_types.safe_push (arg_type);
		type_ok_p &= (arg_type == TREE_VALUE (args));
		args = TREE_CHAIN (args);
	      }

	    if (type_ok_p && return_type == TREE_TYPE (type))
	      return type;

	    unsigned int i;
	    tree arg_type;
	    FOR_EACH_VEC_ELT_REVERSE (arg_types, i, arg_type)
	      args = tree_cons (NULL_TREE, arg_type, args);
	    result = build_function_type (return_type, args);
	    break;
	  }

	default:
	  return canonical ? canonical : type;
	}
    }
  return build_type_attribute_qual_variant (result, TYPE_ATTRIBUTES (type),
					    TYPE_QUALS (type));
>>>>>>> 3f7c8055
}

/* Print T to CPP.  */

static void
print_type (c_pretty_printer *cpp, tree t, bool *quoted)
{
  gcc_assert (TYPE_P (t));
  struct obstack *ob = pp_buffer (cpp)->obstack;
  char *p = (char *) obstack_base (ob);
  /* Remember the end of the initial dump.  */
  int len = obstack_object_size (ob);

  tree name = TYPE_NAME (t);
  if (name && TREE_CODE (name) == TYPE_DECL && DECL_NAME (name))
    pp_identifier (cpp, lang_hooks.decl_printable_name (name, 2));
  else
    cpp->type_id (t);

  /* If we're printing a type that involves typedefs, also print the
     stripped version.  But sometimes the stripped version looks
     exactly the same, so we don't want it after all.  To avoid
     printing it in that case, we play ugly obstack games.  */
<<<<<<< HEAD
  if (TYPE_CANONICAL (t)
      && t != TYPE_CANONICAL (t)
      && user_facing_type_p (TYPE_CANONICAL (t)))
=======
  tree aka_type = get_aka_type (t);
  if (aka_type != t)
>>>>>>> 3f7c8055
    {
      c_pretty_printer cpp2;
      /* Print the stripped version into a temporary printer.  */
      cpp2.type_id (aka_type);
      struct obstack *ob2 = cpp2.buffer->obstack;
      /* Get the stripped version from the temporary printer.  */
      const char *aka = (char *) obstack_base (ob2);
      int aka_len = obstack_object_size (ob2);
      int type1_len = obstack_object_size (ob) - len;

      /* If they are identical, bail out.  */
      if (aka_len == type1_len && memcmp (p + len, aka, aka_len) == 0)
	return;

      /* They're not, print the stripped version now.  */
      if (*quoted)
	pp_end_quote (cpp, pp_show_color (cpp));
      pp_c_whitespace (cpp);
      pp_left_brace (cpp);
      pp_c_ws_string (cpp, _("aka"));
      pp_c_whitespace (cpp);
      if (*quoted)
	pp_begin_quote (cpp, pp_show_color (cpp));
      cpp->type_id (aka_type);
      if (*quoted)
	pp_end_quote (cpp, pp_show_color (cpp));
      pp_right_brace (cpp);
      /* No further closing quotes are needed.  */
      *quoted = false;
    }
}

/* Called during diagnostic message formatting process to print a
   source-level entity onto BUFFER.  The meaning of the format specifiers
   is as follows:
   %D: a general decl,
   %E: an identifier or expression,
   %F: a function declaration,
   %G: a Gimple statement,
   %K: a CALL_EXPR,
   %T: a type.
   %V: a list of type qualifiers from a tree.
   %v: an explicit list of type qualifiers
   %#v: an explicit list of type qualifiers of a function type.

   Please notice when called, the `%' part was already skipped by the
   diagnostic machinery.  */
static bool
c_tree_printer (pretty_printer *pp, text_info *text, const char *spec,
		int precision, bool wide, bool set_locus, bool hash,
		bool *quoted, const char **)
{
  tree t = NULL_TREE;
  // FIXME: the next cast should be a dynamic_cast, when it is permitted.
  c_pretty_printer *cpp = (c_pretty_printer *) pp;
  pp->padding = pp_none;

  if (precision != 0 || wide)
    return false;

  if (*spec == 'G')
    {
      percent_G_format (text);
      return true;
    }

  if (*spec == 'K')
    {
      t = va_arg (*text->args_ptr, tree);
      percent_K_format (text, EXPR_LOCATION (t), TREE_BLOCK (t));
      return true;
    }

  if (*spec != 'v')
    {
      t = va_arg (*text->args_ptr, tree);
      if (set_locus)
	text->set_location (0, DECL_SOURCE_LOCATION (t),
			    SHOW_RANGE_WITH_CARET);
    }

  switch (*spec)
    {
    case 'D':
      if (VAR_P (t) && DECL_HAS_DEBUG_EXPR_P (t))
	{
	  t = DECL_DEBUG_EXPR (t);
	  if (!DECL_P (t))
	    {
	      cpp->expression (t);
	      return true;
	    }
	}
      /* FALLTHRU */

    case 'F':
      if (DECL_NAME (t))
	{
	  pp_identifier (cpp, lang_hooks.decl_printable_name (t, 2));
	  return true;
	}
      break;

    case 'T':
      print_type (cpp, t, quoted);
      return true;

    case 'E':
      if (TREE_CODE (t) == IDENTIFIER_NODE)
	pp_identifier (cpp, IDENTIFIER_POINTER (t));
      else
	cpp->expression (t);
      return true;

    case 'V':
      pp_c_type_qualifier_list (cpp, t);
      return true;

    case 'v':
      pp_c_cv_qualifiers (cpp, va_arg (*text->args_ptr, int), hash);
      return true;

    default:
      return false;
    }

  pp_string (cpp, _("({anonymous})"));
  return true;
}

/* C-specific implementation of range_label::get_text () vfunc for
   range_label_for_type_mismatch.  */

label_text
range_label_for_type_mismatch::get_text (unsigned /*range_idx*/) const
{
  if (m_labelled_type == NULL_TREE)
    return label_text (NULL, false);

  c_pretty_printer cpp;
  bool quoted = false;
  print_type (&cpp, m_labelled_type, &quoted);
  return label_text (xstrdup (pp_formatted_text (&cpp)), true);
}


/* In C and ObjC, all decls have "C" linkage.  */
bool
has_c_linkage (const_tree decl ATTRIBUTE_UNUSED)
{
  return true;
}

void
c_initialize_diagnostics (diagnostic_context *context)
{
  pretty_printer *base = context->printer;
  c_pretty_printer *pp = XNEW (c_pretty_printer);
  context->printer = new (pp) c_pretty_printer ();

  /* It is safe to free this object because it was previously XNEW()'d.  */
  base->~pretty_printer ();
  XDELETE (base);

  c_common_diagnostics_set_defaults (context);
  diagnostic_format_decoder (context) = &c_tree_printer;
}

int
c_types_compatible_p (tree x, tree y)
{
  return comptypes (TYPE_MAIN_VARIANT (x), TYPE_MAIN_VARIANT (y));
}

/* Determine if the type is a vla type for the backend.  */

bool
c_vla_unspec_p (tree x, tree fn ATTRIBUTE_UNUSED)
{
  return c_vla_type_p (x);
}

/* Special routine to get the alias set of T for C.  */

alias_set_type
c_get_alias_set (tree t)
{
  /* Allow aliasing between enumeral types and the underlying
     integer type.  This is required since those are compatible types.  */
  if (TREE_CODE (t) == ENUMERAL_TYPE)
    {
      tree t1 = c_common_type_for_size (tree_to_uhwi (TYPE_SIZE (t)),
					/* short-cut commoning to signed
					   type.  */
					false);
      return get_alias_set (t1);
    }

  return c_common_get_alias_set (t);
}<|MERGE_RESOLUTION|>--- conflicted
+++ resolved
@@ -64,25 +64,6 @@
   return c_common_init ();
 }
 
-<<<<<<< HEAD
-/* Return true if telling the user that another type is equivalent to TYPE
-   might be useful information.  */
-
-static bool
-user_facing_type_p (tree type)
-{
-  tree decl = TYPE_NAME (type);
-  /* Return false for built-in declarations of artificial types whose names
-     are in the reserved namespace.  In this case the other type is likely
-     to be a user-facing typedef, defined in a header file.  */
-  if (decl
-      && DECL_P (decl)
-      && DECL_IS_BUILTIN (decl)
-      && IDENTIFIER_POINTER (DECL_NAME (decl))[0] == '_'
-      && TYPE_ARTIFICIAL (type))
-    return false;
-  return true;
-=======
 /* Decide whether it's worth saying that TYPE is also known as some other
    type.  Return the other type if so, otherwise return TYPE.  */
 
@@ -197,7 +178,6 @@
     }
   return build_type_attribute_qual_variant (result, TYPE_ATTRIBUTES (type),
 					    TYPE_QUALS (type));
->>>>>>> 3f7c8055
 }
 
 /* Print T to CPP.  */
@@ -221,14 +201,8 @@
      stripped version.  But sometimes the stripped version looks
      exactly the same, so we don't want it after all.  To avoid
      printing it in that case, we play ugly obstack games.  */
-<<<<<<< HEAD
-  if (TYPE_CANONICAL (t)
-      && t != TYPE_CANONICAL (t)
-      && user_facing_type_p (TYPE_CANONICAL (t)))
-=======
   tree aka_type = get_aka_type (t);
   if (aka_type != t)
->>>>>>> 3f7c8055
     {
       c_pretty_printer cpp2;
       /* Print the stripped version into a temporary printer.  */
