/* Build expressions with type checking for C compiler.
   Copyright (C) 1987-2015 Free Software Foundation, Inc.

This file is part of GCC.

GCC is free software; you can redistribute it and/or modify it under
the terms of the GNU General Public License as published by the Free
Software Foundation; either version 3, or (at your option) any later
version.

GCC is distributed in the hope that it will be useful, but WITHOUT ANY
WARRANTY; without even the implied warranty of MERCHANTABILITY or
FITNESS FOR A PARTICULAR PURPOSE.  See the GNU General Public License
for more details.

You should have received a copy of the GNU General Public License
along with GCC; see the file COPYING3.  If not see
<http://www.gnu.org/licenses/>.  */


/* This file is part of the C front end.
   It contains routines to build C expressions given their operands,
   including computing the types of the result, C-specific error checks,
   and some optimization.  */

#include "config.h"
#include "system.h"
#include "coretypes.h"
#include "target.h"
#include "function.h"
#include "bitmap.h"
#include "tree.h"
#include "c-family/c-common.h"
#include "c-tree.h"
#include "gimple-expr.h"
#include "predict.h"
#include "stor-layout.h"
#include "trans-mem.h"
#include "varasm.h"
#include "stmt.h"
#include "langhooks.h"
#include "c-lang.h"
#include "flags.h"
#include "intl.h"
#include "tree-iterator.h"
#include "gimplify.h"
#include "tree-inline.h"
#include "omp-low.h"
#include "c-upc.h"
#include "c-upc-low.h"
#include "c-family/c-objc.h"
#include "c-family/c-ubsan.h"
#include "cilk.h"
#include "gomp-constants.h"

/* Possible cases of implicit bad conversions.  Used to select
   diagnostic messages in convert_for_assignment.  */
enum impl_conv {
  ic_argpass,
  ic_assign,
  ic_init,
  ic_return
};

/* The level of nesting inside "__alignof__".  */
int in_alignof;

/* The level of nesting inside "sizeof".  */
int in_sizeof;

/* The level of nesting inside "typeof".  */
int in_typeof;

/* The argument of last parsed sizeof expression, only to be tested
   if expr.original_code == SIZEOF_EXPR.  */
tree c_last_sizeof_arg;

/* Nonzero if we might need to print a "missing braces around
   initializer" message within this initializer.  */
static int found_missing_braces;

static int require_constant_value;
static int require_constant_elements;

static bool null_pointer_constant_p (const_tree);
static tree qualify_type (tree, tree);
static int tagged_types_tu_compatible_p (const_tree, const_tree, bool *,
					 bool *);
static int comp_target_types (location_t, tree, tree);
static int function_types_compatible_p (const_tree, const_tree, bool *,
					bool *);
static int type_lists_compatible_p (const_tree, const_tree, bool *, bool *);
static tree lookup_field (tree, tree);
static int convert_arguments (location_t, vec<location_t>, tree,
			      vec<tree, va_gc> *, vec<tree, va_gc> *, tree,
			      tree);
static tree c_pointer_int_sum (location_t, enum tree_code, tree, tree);
static tree pointer_diff (location_t, tree, tree);
static tree convert_for_assignment (location_t, location_t, tree, tree, tree,
				    enum impl_conv, bool, tree, tree, int);
static tree valid_compound_expr_initializer (tree, tree);
static void push_string (const char *);
static void push_member_name (tree);
static int spelling_length (void);
static char *print_spelling (char *);
static void warning_init (location_t, int, const char *);
static tree digest_init (location_t, tree, tree, tree, bool, bool, int);
static void output_init_element (location_t, tree, tree, bool, tree, tree, int,
				 bool, struct obstack *);
static void output_pending_init_elements (int, struct obstack *);
static int set_designator (location_t, int, struct obstack *);
static void push_range_stack (tree, struct obstack *);
static void add_pending_init (location_t, tree, tree, tree, bool,
			      struct obstack *);
static void set_nonincremental_init (struct obstack *);
static void set_nonincremental_init_from_string (tree, struct obstack *);
static tree find_init_member (tree, struct obstack *);
static void readonly_warning (tree, enum lvalue_use);
static int lvalue_or_else (location_t, const_tree, enum lvalue_use);
static void record_maybe_used_decl (tree);
static int comptypes_internal (const_tree, const_tree, bool *, bool *);

/* Return true if EXP is a null pointer constant, false otherwise.  */

static bool
null_pointer_constant_p (const_tree expr)
{
  /* This should really operate on c_expr structures, but they aren't
     yet available everywhere required.  */
  tree type = TREE_TYPE (expr);
  return (TREE_CODE (expr) == INTEGER_CST
	  && !TREE_OVERFLOW (expr)
	  && integer_zerop (expr)
	  && (INTEGRAL_TYPE_P (type)
	      || (TREE_CODE (type) == POINTER_TYPE
		  && VOID_TYPE_P (TREE_TYPE (type))
		  && TYPE_QUALS (TREE_TYPE (type)) == TYPE_UNQUALIFIED)));
}

/* EXPR may appear in an unevaluated part of an integer constant
   expression, but not in an evaluated part.  Wrap it in a
   C_MAYBE_CONST_EXPR, or mark it with TREE_OVERFLOW if it is just an
   INTEGER_CST and we cannot create a C_MAYBE_CONST_EXPR.  */

static tree
note_integer_operands (tree expr)
{
  tree ret;
  if (TREE_CODE (expr) == INTEGER_CST && in_late_binary_op)
    {
      ret = copy_node (expr);
      TREE_OVERFLOW (ret) = 1;
    }
  else
    {
      ret = build2 (C_MAYBE_CONST_EXPR, TREE_TYPE (expr), NULL_TREE, expr);
      C_MAYBE_CONST_EXPR_INT_OPERANDS (ret) = 1;
    }
  return ret;
}

/* Having checked whether EXPR may appear in an unevaluated part of an
   integer constant expression and found that it may, remove any
   C_MAYBE_CONST_EXPR noting this fact and return the resulting
   expression.  */

static inline tree
remove_c_maybe_const_expr (tree expr)
{
  if (TREE_CODE (expr) == C_MAYBE_CONST_EXPR)
    return C_MAYBE_CONST_EXPR_EXPR (expr);
  else
    return expr;
}

/* This is a cache to hold if two types are compatible or not.  */

struct tagged_tu_seen_cache {
  const struct tagged_tu_seen_cache * next;
  const_tree t1;
  const_tree t2;
  /* The return value of tagged_types_tu_compatible_p if we had seen
     these two types already.  */
  int val;
};

static const struct tagged_tu_seen_cache * tagged_tu_seen_base;
static void free_all_tagged_tu_seen_up_to (const struct tagged_tu_seen_cache *);

/* Do `exp = require_complete_type (exp);' to make sure exp
   does not have an incomplete type.  (That includes void types.)  */

tree
require_complete_type (tree value)
{
  tree type = TREE_TYPE (value);

  if (error_operand_p (value))
    return error_mark_node;

  /* First, detect a valid value with a complete type.  */
  if (COMPLETE_TYPE_P (type))
    return value;

  c_incomplete_type_error (value, type);
  return error_mark_node;
}

/* Print an error message for invalid use of an incomplete type.
   VALUE is the expression that was used (or 0 if that isn't known)
   and TYPE is the type that was invalid.  */

void
c_incomplete_type_error (const_tree value, const_tree type)
{
  /* Avoid duplicate error message.  */
  if (TREE_CODE (type) == ERROR_MARK)
    return;

  if (value != 0 && (VAR_P (value) || TREE_CODE (value) == PARM_DECL))
    error ("%qD has an incomplete type %qT", value, type);
  else
    {
    retry:
      /* We must print an error message.  Be clever about what it says.  */

      switch (TREE_CODE (type))
	{
	case RECORD_TYPE:
	case UNION_TYPE:
	case ENUMERAL_TYPE:
	  break;

	case VOID_TYPE:
	  error ("invalid use of void expression");
	  return;

	case ARRAY_TYPE:
	  if (TYPE_DOMAIN (type))
	    {
	      if (TYPE_MAX_VALUE (TYPE_DOMAIN (type)) == NULL)
		{
		  error ("invalid use of flexible array member");
		  return;
		}
	      type = TREE_TYPE (type);
	      goto retry;
	    }
	  error ("invalid use of array with unspecified bounds");
	  return;

	default:
	  gcc_unreachable ();
	}

      if (TREE_CODE (TYPE_NAME (type)) == IDENTIFIER_NODE)
	error ("invalid use of undefined type %qT", type);
      else
	/* If this type has a typedef-name, the TYPE_NAME is a TYPE_DECL.  */
	error ("invalid use of incomplete typedef %qT", type);
    }
}

/* Given a type, apply default promotions wrt unnamed function
   arguments and return the new type.  */

tree
c_type_promotes_to (tree type)
{
  tree ret = NULL_TREE;

  if (TYPE_MAIN_VARIANT (type) == float_type_node)
    ret = double_type_node;
  else if (c_promoting_integer_type_p (type))
    {
      /* Preserve unsignedness if not really getting any wider.  */
      if (TYPE_UNSIGNED (type)
	  && (TYPE_PRECISION (type) == TYPE_PRECISION (integer_type_node)))
	ret = unsigned_type_node;
      else
	ret = integer_type_node;
    }

  if (ret != NULL_TREE)
    return (TYPE_ATOMIC (type)
	    ? c_build_qualified_type (ret, TYPE_QUAL_ATOMIC)
	    : ret);

  return type;
}

/* Return true if between two named address spaces, whether there is a superset
   named address space that encompasses both address spaces.  If there is a
   superset, return which address space is the superset.  */

static bool
addr_space_superset (addr_space_t as1, addr_space_t as2, addr_space_t *common)
{
  if (as1 == as2)
    {
      *common = as1;
      return true;
    }
  else if (targetm.addr_space.subset_p (as1, as2))
    {
      *common = as2;
      return true;
    }
  else if (targetm.addr_space.subset_p (as2, as1))
    {
      *common = as1;
      return true;
    }
  else
    return false;
}

/* Return a variant of TYPE which has all the type qualifiers of LIKE
   as well as those of TYPE.  */

static tree
qualify_type (tree type, tree like)
{
  tree result_type;
  addr_space_t as_type = TYPE_ADDR_SPACE (type);
  addr_space_t as_like = TYPE_ADDR_SPACE (like);
  addr_space_t as_common;
  int result_quals;
  tree result_block_factor = NULL_TREE;

  /* If the two named address spaces are different, determine the common
     superset address space.  If there isn't one, raise an error.  */
  if (!addr_space_superset (as_type, as_like, &as_common))
    {
      as_common = as_type;
      error ("%qT and %qT are in disjoint named address spaces",
	     type, like);
    }

  result_quals = TYPE_QUALS_NO_ADDR_SPACE (type)
	         | TYPE_QUALS_NO_ADDR_SPACE_NO_ATOMIC (like)
		 | ENCODE_QUAL_ADDR_SPACE (as_common);

  if (result_quals & TYPE_QUAL_SHARED)
    {
      tree b1 = TYPE_BLOCK_FACTOR (type);
      tree b2 = TYPE_BLOCK_FACTOR (like);
      /* We can merge in a new UPC blocking factor only
         if one/other is NULL.  Otherwise, they must match.  */
      if (b1 != b2)
        {
	  if (b1 && !b2)
            result_block_factor = b1;
	  else if (!b1 && b2)
            result_block_factor = b2;
	  else
	    gcc_unreachable ();
        }
    }

  result_type = c_build_qualified_type_1 (type, result_quals,
			                  result_block_factor);

  return result_type;
}

/* Return true iff the given tree T is a variable length array.  */

bool
c_vla_type_p (const_tree t)
{
  if (TREE_CODE (t) == ARRAY_TYPE
      && C_TYPE_VARIABLE_SIZE (t))
    return true;
  return false;
}

/* Return the composite type of two compatible types.

   We assume that comptypes has already been done and returned
   nonzero; if that isn't so, this may crash.  In particular, we
   assume that qualifiers match.  */

tree
composite_type (tree t1, tree t2)
{
  enum tree_code code1;
  enum tree_code code2;
  tree attributes;

  /* Save time if the two types are the same.  */

  if (t1 == t2) return t1;

  /* If one type is nonsense, use the other.  */
  if (t1 == error_mark_node)
    return t2;
  if (t2 == error_mark_node)
    return t1;

  code1 = TREE_CODE (t1);
  code2 = TREE_CODE (t2);

  /* Merge the attributes.  */
  attributes = targetm.merge_type_attributes (t1, t2);

  /* If one is an enumerated type and the other is the compatible
     integer type, the composite type might be either of the two
     (DR#013 question 3).  For consistency, use the enumerated type as
     the composite type.  */

  if (code1 == ENUMERAL_TYPE && code2 == INTEGER_TYPE)
    return t1;
  if (code2 == ENUMERAL_TYPE && code1 == INTEGER_TYPE)
    return t2;

  gcc_assert (code1 == code2);

  switch (code1)
    {
    case POINTER_TYPE:
      /* For two pointers, do this recursively on the target type.  */
      {
	tree pointed_to_1 = TREE_TYPE (t1);
	tree pointed_to_2 = TREE_TYPE (t2);
	tree target = composite_type (pointed_to_1, pointed_to_2);
        t1 = build_pointer_type_for_mode (target, TYPE_MODE (t1), false);
	t1 = build_type_attribute_variant (t1, attributes);
	return qualify_type (t1, t2);
      }

    case ARRAY_TYPE:
      {
	tree elt = composite_type (TREE_TYPE (t1), TREE_TYPE (t2));
	int quals;
	tree unqual_elt;
	tree d1 = TYPE_DOMAIN (t1);
	tree d2 = TYPE_DOMAIN (t2);
	bool d1_variable, d2_variable;
	bool d1_zero, d2_zero;
	bool t1_complete, t2_complete;

	/* We should not have any type quals on arrays at all.  */
	gcc_assert (!TYPE_QUALS_NO_ADDR_SPACE (t1)
		    && !TYPE_QUALS_NO_ADDR_SPACE (t2));

	t1_complete = COMPLETE_TYPE_P (t1);
	t2_complete = COMPLETE_TYPE_P (t2);

	d1_zero = d1 == 0 || !TYPE_MAX_VALUE (d1);
	d2_zero = d2 == 0 || !TYPE_MAX_VALUE (d2);

	d1_variable = (!d1_zero
		       && (TREE_CODE (TYPE_MIN_VALUE (d1)) != INTEGER_CST
			   || TREE_CODE (TYPE_MAX_VALUE (d1)) != INTEGER_CST));
	d2_variable = (!d2_zero
		       && (TREE_CODE (TYPE_MIN_VALUE (d2)) != INTEGER_CST
			   || TREE_CODE (TYPE_MAX_VALUE (d2)) != INTEGER_CST));
	d1_variable = d1_variable || (d1_zero && c_vla_type_p (t1));
	d2_variable = d2_variable || (d2_zero && c_vla_type_p (t2));

	/* Save space: see if the result is identical to one of the args.  */
	if (elt == TREE_TYPE (t1) && TYPE_DOMAIN (t1)
	    && (d2_variable || d2_zero || !d1_variable))
	  return build_type_attribute_variant (t1, attributes);
	if (elt == TREE_TYPE (t2) && TYPE_DOMAIN (t2)
	    && (d1_variable || d1_zero || !d2_variable))
	  return build_type_attribute_variant (t2, attributes);

	if (elt == TREE_TYPE (t1) && !TYPE_DOMAIN (t2) && !TYPE_DOMAIN (t1))
	  return build_type_attribute_variant (t1, attributes);
	if (elt == TREE_TYPE (t2) && !TYPE_DOMAIN (t2) && !TYPE_DOMAIN (t1))
	  return build_type_attribute_variant (t2, attributes);

	/* Merge the element types, and have a size if either arg has
	   one.  We may have qualifiers on the element types.  To set
	   up TYPE_MAIN_VARIANT correctly, we need to form the
	   composite of the unqualified types and add the qualifiers
	   back at the end.  */
	quals = TYPE_QUALS (strip_array_types (elt));
	unqual_elt = c_build_qualified_type (elt, TYPE_UNQUALIFIED);
	t1 = build_array_type (unqual_elt,
			       TYPE_DOMAIN ((TYPE_DOMAIN (t1)
					     && (d2_variable
						 || d2_zero
						 || !d1_variable))
					    ? t1
					    : t2));
	/* Ensure a composite type involving a zero-length array type
	   is a zero-length type not an incomplete type.  */
	if (d1_zero && d2_zero
	    && (t1_complete || t2_complete)
	    && !COMPLETE_TYPE_P (t1))
	  {
	    TYPE_SIZE (t1) = bitsize_zero_node;
	    TYPE_SIZE_UNIT (t1) = size_zero_node;
	  }
	t1 = c_build_qualified_type (t1, quals);
	return build_type_attribute_variant (t1, attributes);
      }

    case ENUMERAL_TYPE:
    case RECORD_TYPE:
    case UNION_TYPE:
      if (attributes != NULL)
	{
	  /* Try harder not to create a new aggregate type.  */
	  if (attribute_list_equal (TYPE_ATTRIBUTES (t1), attributes))
	    return t1;
	  if (attribute_list_equal (TYPE_ATTRIBUTES (t2), attributes))
	    return t2;
	}
      return build_type_attribute_variant (t1, attributes);

    case FUNCTION_TYPE:
      /* Function types: prefer the one that specified arg types.
	 If both do, merge the arg types.  Also merge the return types.  */
      {
	tree valtype = composite_type (TREE_TYPE (t1), TREE_TYPE (t2));
	tree p1 = TYPE_ARG_TYPES (t1);
	tree p2 = TYPE_ARG_TYPES (t2);
	int len;
	tree newargs, n;
	int i;

	/* Save space: see if the result is identical to one of the args.  */
	if (valtype == TREE_TYPE (t1) && !TYPE_ARG_TYPES (t2))
	  return build_type_attribute_variant (t1, attributes);
	if (valtype == TREE_TYPE (t2) && !TYPE_ARG_TYPES (t1))
	  return build_type_attribute_variant (t2, attributes);

	/* Simple way if one arg fails to specify argument types.  */
	if (TYPE_ARG_TYPES (t1) == 0)
	 {
	    t1 = build_function_type (valtype, TYPE_ARG_TYPES (t2));
	    t1 = build_type_attribute_variant (t1, attributes);
	    return qualify_type (t1, t2);
	 }
	if (TYPE_ARG_TYPES (t2) == 0)
	 {
	   t1 = build_function_type (valtype, TYPE_ARG_TYPES (t1));
	   t1 = build_type_attribute_variant (t1, attributes);
	   return qualify_type (t1, t2);
	 }

	/* If both args specify argument types, we must merge the two
	   lists, argument by argument.  */

	len = list_length (p1);
	newargs = 0;

	for (i = 0; i < len; i++)
	  newargs = tree_cons (NULL_TREE, NULL_TREE, newargs);

	n = newargs;

	for (; p1;
	     p1 = TREE_CHAIN (p1), p2 = TREE_CHAIN (p2), n = TREE_CHAIN (n))
	  {
	    /* A null type means arg type is not specified.
	       Take whatever the other function type has.  */
	    if (TREE_VALUE (p1) == 0)
	      {
		TREE_VALUE (n) = TREE_VALUE (p2);
		goto parm_done;
	      }
	    if (TREE_VALUE (p2) == 0)
	      {
		TREE_VALUE (n) = TREE_VALUE (p1);
		goto parm_done;
	      }

	    /* Given  wait (union {union wait *u; int *i} *)
	       and  wait (union wait *),
	       prefer  union wait *  as type of parm.  */
	    if (TREE_CODE (TREE_VALUE (p1)) == UNION_TYPE
		&& TREE_VALUE (p1) != TREE_VALUE (p2))
	      {
		tree memb;
		tree mv2 = TREE_VALUE (p2);
		if (mv2 && mv2 != error_mark_node
		    && TREE_CODE (mv2) != ARRAY_TYPE)
		  mv2 = TYPE_MAIN_VARIANT (mv2);
		for (memb = TYPE_FIELDS (TREE_VALUE (p1));
		     memb; memb = DECL_CHAIN (memb))
		  {
		    tree mv3 = TREE_TYPE (memb);
		    if (mv3 && mv3 != error_mark_node
			&& TREE_CODE (mv3) != ARRAY_TYPE)
		      mv3 = TYPE_MAIN_VARIANT (mv3);
		    if (comptypes (mv3, mv2))
		      {
			TREE_VALUE (n) = composite_type (TREE_TYPE (memb),
							 TREE_VALUE (p2));
			pedwarn (input_location, OPT_Wpedantic,
				 "function types not truly compatible in ISO C");
			goto parm_done;
		      }
		  }
	      }
	    if (TREE_CODE (TREE_VALUE (p2)) == UNION_TYPE
		&& TREE_VALUE (p2) != TREE_VALUE (p1))
	      {
		tree memb;
		tree mv1 = TREE_VALUE (p1);
		if (mv1 && mv1 != error_mark_node
		    && TREE_CODE (mv1) != ARRAY_TYPE)
		  mv1 = TYPE_MAIN_VARIANT (mv1);
		for (memb = TYPE_FIELDS (TREE_VALUE (p2));
		     memb; memb = DECL_CHAIN (memb))
		  {
		    tree mv3 = TREE_TYPE (memb);
		    if (mv3 && mv3 != error_mark_node
			&& TREE_CODE (mv3) != ARRAY_TYPE)
		      mv3 = TYPE_MAIN_VARIANT (mv3);
		    if (comptypes (mv3, mv1))
		      {
			TREE_VALUE (n) = composite_type (TREE_TYPE (memb),
							 TREE_VALUE (p1));
			pedwarn (input_location, OPT_Wpedantic,
				 "function types not truly compatible in ISO C");
			goto parm_done;
		      }
		  }
	      }
	    TREE_VALUE (n) = composite_type (TREE_VALUE (p1), TREE_VALUE (p2));
	  parm_done: ;
	  }

	t1 = build_function_type (valtype, newargs);
	t1 = qualify_type (t1, t2);
	/* ... falls through ...  */
      }

    default:
      return build_type_attribute_variant (t1, attributes);
    }

}

/* Return the type of a conditional expression between pointers to
   possibly differently qualified versions of compatible types.

   We assume that comp_target_types has already been done and returned
   nonzero; if that isn't so, this may crash.  */

static tree
common_pointer_type (tree t1, tree t2)
{
  tree attributes;
  tree pointed_to_1, mv1;
  tree pointed_to_2, mv2;
  tree target;
  unsigned target_quals;
  tree target_block_factor = NULL_TREE;
  addr_space_t as1, as2, as_common;
  int quals1, quals2;

  /* Save time if the two types are the same.  */

  if (t1 == t2) return t1;

  /* If one type is nonsense, use the other.  */
  if (t1 == error_mark_node)
    return t2;
  if (t2 == error_mark_node)
    return t1;

  gcc_assert (TREE_CODE (t1) == POINTER_TYPE
	      && TREE_CODE (t2) == POINTER_TYPE);

  /* Merge the attributes.  */
  attributes = targetm.merge_type_attributes (t1, t2);

  /* Find the composite type of the target types, and combine the
     qualifiers of the two types' targets.  Do not lose qualifiers on
     array element types by taking the TYPE_MAIN_VARIANT.  */
  mv1 = pointed_to_1 = TREE_TYPE (t1);
  mv2 = pointed_to_2 = TREE_TYPE (t2);
  if (TREE_CODE (mv1) != ARRAY_TYPE)
    mv1 = TYPE_MAIN_VARIANT (pointed_to_1);
  if (TREE_CODE (mv2) != ARRAY_TYPE)
    mv2 = TYPE_MAIN_VARIANT (pointed_to_2);
  target = composite_type (mv1, mv2);

  /* Strip array types to get correct qualifier for pointers to arrays */
  quals1 = TYPE_QUALS_NO_ADDR_SPACE (strip_array_types (pointed_to_1));
  quals2 = TYPE_QUALS_NO_ADDR_SPACE (strip_array_types (pointed_to_2));

  /* For function types do not merge const qualifiers, but drop them
     if used inconsistently.  The middle-end uses these to mark const
     and noreturn functions.  */
  if (TREE_CODE (pointed_to_1) == FUNCTION_TYPE)
    target_quals = (quals1 & quals2);
  else
    target_quals = (quals1 | quals2);

  if (target_quals & TYPE_QUAL_SHARED)
    target_block_factor = TYPE_BLOCK_FACTOR (
                            strip_array_types (pointed_to_1));

  /* If the two named address spaces are different, determine the common
     superset address space.  This is guaranteed to exist due to the
     assumption that comp_target_type returned non-zero.  */
  as1 = TYPE_ADDR_SPACE (pointed_to_1);
  as2 = TYPE_ADDR_SPACE (pointed_to_2);
  if (!addr_space_superset (as1, as2, &as_common))
    gcc_unreachable ();

  target_quals |= ENCODE_QUAL_ADDR_SPACE (as_common);
  t2 = c_build_qualified_type_1 (target, target_quals, target_block_factor);

  t1 = build_pointer_type (t2);
  return build_type_attribute_variant (t1, attributes);
}

/* Return the common type for two arithmetic types under the usual
   arithmetic conversions.  The default conversions have already been
   applied, and enumerated types converted to their compatible integer
   types.  The resulting type is unqualified and has no attributes.

   This is the type for the result of most arithmetic operations
   if the operands have the given two types.  */

static tree
c_common_type (tree t1, tree t2)
{
  enum tree_code code1;
  enum tree_code code2;

  /* If one type is nonsense, use the other.  */
  if (t1 == error_mark_node)
    return t2;
  if (t2 == error_mark_node)
    return t1;

  if (TYPE_QUALS (t1) != TYPE_UNQUALIFIED)
    t1 = TYPE_MAIN_VARIANT (t1);

  if (TYPE_QUALS (t2) != TYPE_UNQUALIFIED)
    t2 = TYPE_MAIN_VARIANT (t2);

  if (TYPE_ATTRIBUTES (t1) != NULL_TREE)
    t1 = build_type_attribute_variant (t1, NULL_TREE);

  if (TYPE_ATTRIBUTES (t2) != NULL_TREE)
    t2 = build_type_attribute_variant (t2, NULL_TREE);

  /* Save time if the two types are the same.  */

  if (t1 == t2) return t1;

  code1 = TREE_CODE (t1);
  code2 = TREE_CODE (t2);

  gcc_assert (code1 == VECTOR_TYPE || code1 == COMPLEX_TYPE
	      || code1 == FIXED_POINT_TYPE || code1 == REAL_TYPE
	      || code1 == INTEGER_TYPE);
  gcc_assert (code2 == VECTOR_TYPE || code2 == COMPLEX_TYPE
	      || code2 == FIXED_POINT_TYPE || code2 == REAL_TYPE
	      || code2 == INTEGER_TYPE);

  /* When one operand is a decimal float type, the other operand cannot be
     a generic float type or a complex type.  We also disallow vector types
     here.  */
  if ((DECIMAL_FLOAT_TYPE_P (t1) || DECIMAL_FLOAT_TYPE_P (t2))
      && !(DECIMAL_FLOAT_TYPE_P (t1) && DECIMAL_FLOAT_TYPE_P (t2)))
    {
      if (code1 == VECTOR_TYPE || code2 == VECTOR_TYPE)
	{
	  error ("can%'t mix operands of decimal float and vector types");
	  return error_mark_node;
	}
      if (code1 == COMPLEX_TYPE || code2 == COMPLEX_TYPE)
	{
	  error ("can%'t mix operands of decimal float and complex types");
	  return error_mark_node;
	}
      if (code1 == REAL_TYPE && code2 == REAL_TYPE)
	{
	  error ("can%'t mix operands of decimal float and other float types");
	  return error_mark_node;
	}
    }

  /* If one type is a vector type, return that type.  (How the usual
     arithmetic conversions apply to the vector types extension is not
     precisely specified.)  */
  if (code1 == VECTOR_TYPE)
    return t1;

  if (code2 == VECTOR_TYPE)
    return t2;

  /* If one type is complex, form the common type of the non-complex
     components, then make that complex.  Use T1 or T2 if it is the
     required type.  */
  if (code1 == COMPLEX_TYPE || code2 == COMPLEX_TYPE)
    {
      tree subtype1 = code1 == COMPLEX_TYPE ? TREE_TYPE (t1) : t1;
      tree subtype2 = code2 == COMPLEX_TYPE ? TREE_TYPE (t2) : t2;
      tree subtype = c_common_type (subtype1, subtype2);

      if (code1 == COMPLEX_TYPE && TREE_TYPE (t1) == subtype)
	return t1;
      else if (code2 == COMPLEX_TYPE && TREE_TYPE (t2) == subtype)
	return t2;
      else
	return build_complex_type (subtype);
    }

  /* If only one is real, use it as the result.  */

  if (code1 == REAL_TYPE && code2 != REAL_TYPE)
    return t1;

  if (code2 == REAL_TYPE && code1 != REAL_TYPE)
    return t2;

  /* If both are real and either are decimal floating point types, use
     the decimal floating point type with the greater precision. */

  if (code1 == REAL_TYPE && code2 == REAL_TYPE)
    {
      if (TYPE_MAIN_VARIANT (t1) == dfloat128_type_node
	  || TYPE_MAIN_VARIANT (t2) == dfloat128_type_node)
	return dfloat128_type_node;
      else if (TYPE_MAIN_VARIANT (t1) == dfloat64_type_node
	       || TYPE_MAIN_VARIANT (t2) == dfloat64_type_node)
	return dfloat64_type_node;
      else if (TYPE_MAIN_VARIANT (t1) == dfloat32_type_node
	       || TYPE_MAIN_VARIANT (t2) == dfloat32_type_node)
	return dfloat32_type_node;
    }

  /* Deal with fixed-point types.  */
  if (code1 == FIXED_POINT_TYPE || code2 == FIXED_POINT_TYPE)
    {
      unsigned int unsignedp = 0, satp = 0;
      machine_mode m1, m2;
      unsigned int fbit1, ibit1, fbit2, ibit2, max_fbit, max_ibit;

      m1 = TYPE_MODE (t1);
      m2 = TYPE_MODE (t2);

      /* If one input type is saturating, the result type is saturating.  */
      if (TYPE_SATURATING (t1) || TYPE_SATURATING (t2))
	satp = 1;

      /* If both fixed-point types are unsigned, the result type is unsigned.
	 When mixing fixed-point and integer types, follow the sign of the
	 fixed-point type.
	 Otherwise, the result type is signed.  */
      if ((TYPE_UNSIGNED (t1) && TYPE_UNSIGNED (t2)
	   && code1 == FIXED_POINT_TYPE && code2 == FIXED_POINT_TYPE)
	  || (code1 == FIXED_POINT_TYPE && code2 != FIXED_POINT_TYPE
	      && TYPE_UNSIGNED (t1))
	  || (code1 != FIXED_POINT_TYPE && code2 == FIXED_POINT_TYPE
	      && TYPE_UNSIGNED (t2)))
	unsignedp = 1;

      /* The result type is signed.  */
      if (unsignedp == 0)
	{
	  /* If the input type is unsigned, we need to convert to the
	     signed type.  */
	  if (code1 == FIXED_POINT_TYPE && TYPE_UNSIGNED (t1))
	    {
	      enum mode_class mclass = (enum mode_class) 0;
	      if (GET_MODE_CLASS (m1) == MODE_UFRACT)
		mclass = MODE_FRACT;
	      else if (GET_MODE_CLASS (m1) == MODE_UACCUM)
		mclass = MODE_ACCUM;
	      else
		gcc_unreachable ();
	      m1 = mode_for_size (GET_MODE_PRECISION (m1), mclass, 0);
	    }
	  if (code2 == FIXED_POINT_TYPE && TYPE_UNSIGNED (t2))
	    {
	      enum mode_class mclass = (enum mode_class) 0;
	      if (GET_MODE_CLASS (m2) == MODE_UFRACT)
		mclass = MODE_FRACT;
	      else if (GET_MODE_CLASS (m2) == MODE_UACCUM)
		mclass = MODE_ACCUM;
	      else
		gcc_unreachable ();
	      m2 = mode_for_size (GET_MODE_PRECISION (m2), mclass, 0);
	    }
	}

      if (code1 == FIXED_POINT_TYPE)
	{
	  fbit1 = GET_MODE_FBIT (m1);
	  ibit1 = GET_MODE_IBIT (m1);
	}
      else
	{
	  fbit1 = 0;
	  /* Signed integers need to subtract one sign bit.  */
	  ibit1 = TYPE_PRECISION (t1) - (!TYPE_UNSIGNED (t1));
	}

      if (code2 == FIXED_POINT_TYPE)
	{
	  fbit2 = GET_MODE_FBIT (m2);
	  ibit2 = GET_MODE_IBIT (m2);
	}
      else
	{
	  fbit2 = 0;
	  /* Signed integers need to subtract one sign bit.  */
	  ibit2 = TYPE_PRECISION (t2) - (!TYPE_UNSIGNED (t2));
	}

      max_ibit = ibit1 >= ibit2 ?  ibit1 : ibit2;
      max_fbit = fbit1 >= fbit2 ?  fbit1 : fbit2;
      return c_common_fixed_point_type_for_size (max_ibit, max_fbit, unsignedp,
						 satp);
    }

  /* Both real or both integers; use the one with greater precision.  */

  if (TYPE_PRECISION (t1) > TYPE_PRECISION (t2))
    return t1;
  else if (TYPE_PRECISION (t2) > TYPE_PRECISION (t1))
    return t2;

  /* Same precision.  Prefer long longs to longs to ints when the
     same precision, following the C99 rules on integer type rank
     (which are equivalent to the C90 rules for C90 types).  */

  if (TYPE_MAIN_VARIANT (t1) == long_long_unsigned_type_node
      || TYPE_MAIN_VARIANT (t2) == long_long_unsigned_type_node)
    return long_long_unsigned_type_node;

  if (TYPE_MAIN_VARIANT (t1) == long_long_integer_type_node
      || TYPE_MAIN_VARIANT (t2) == long_long_integer_type_node)
    {
      if (TYPE_UNSIGNED (t1) || TYPE_UNSIGNED (t2))
	return long_long_unsigned_type_node;
      else
	return long_long_integer_type_node;
    }

  if (TYPE_MAIN_VARIANT (t1) == long_unsigned_type_node
      || TYPE_MAIN_VARIANT (t2) == long_unsigned_type_node)
    return long_unsigned_type_node;

  if (TYPE_MAIN_VARIANT (t1) == long_integer_type_node
      || TYPE_MAIN_VARIANT (t2) == long_integer_type_node)
    {
      /* But preserve unsignedness from the other type,
	 since long cannot hold all the values of an unsigned int.  */
      if (TYPE_UNSIGNED (t1) || TYPE_UNSIGNED (t2))
	return long_unsigned_type_node;
      else
	return long_integer_type_node;
    }

  /* Likewise, prefer long double to double even if same size.  */
  if (TYPE_MAIN_VARIANT (t1) == long_double_type_node
      || TYPE_MAIN_VARIANT (t2) == long_double_type_node)
    return long_double_type_node;

  /* Likewise, prefer double to float even if same size.
     We got a couple of embedded targets with 32 bit doubles, and the
     pdp11 might have 64 bit floats.  */
  if (TYPE_MAIN_VARIANT (t1) == double_type_node
      || TYPE_MAIN_VARIANT (t2) == double_type_node)
    return double_type_node;

  /* Otherwise prefer the unsigned one.  */

  if (TYPE_UNSIGNED (t1))
    return t1;
  else
    return t2;
}

/* Wrapper around c_common_type that is used by c-common.c and other
   front end optimizations that remove promotions.  ENUMERAL_TYPEs
   are allowed here and are converted to their compatible integer types.
   BOOLEAN_TYPEs are allowed here and return either boolean_type_node or
   preferably a non-Boolean type as the common type.  */
tree
common_type (tree t1, tree t2)
{
  if (TREE_CODE (t1) == ENUMERAL_TYPE)
    t1 = c_common_type_for_size (TYPE_PRECISION (t1), 1);
  if (TREE_CODE (t2) == ENUMERAL_TYPE)
    t2 = c_common_type_for_size (TYPE_PRECISION (t2), 1);

  /* If both types are BOOLEAN_TYPE, then return boolean_type_node.  */
  if (TREE_CODE (t1) == BOOLEAN_TYPE
      && TREE_CODE (t2) == BOOLEAN_TYPE)
    return boolean_type_node;

  /* If either type is BOOLEAN_TYPE, then return the other.  */
  if (TREE_CODE (t1) == BOOLEAN_TYPE)
    return t2;
  if (TREE_CODE (t2) == BOOLEAN_TYPE)
    return t1;

  return c_common_type (t1, t2);
}

/* Return 1 if TYPE1 and TYPE2 are compatible types for assignment
   or various other operations.  Return 2 if they are compatible
   but a warning may be needed if you use them together.  */

int
comptypes (tree type1, tree type2)
{
  const struct tagged_tu_seen_cache * tagged_tu_seen_base1 = tagged_tu_seen_base;
  int val;

  val = comptypes_internal (type1, type2, NULL, NULL);
  free_all_tagged_tu_seen_up_to (tagged_tu_seen_base1);

  return val;
}

/* Like comptypes, but if it returns non-zero because enum and int are
   compatible, it sets *ENUM_AND_INT_P to true.  */

static int
comptypes_check_enum_int (tree type1, tree type2, bool *enum_and_int_p)
{
  const struct tagged_tu_seen_cache * tagged_tu_seen_base1 = tagged_tu_seen_base;
  int val;

  val = comptypes_internal (type1, type2, enum_and_int_p, NULL);
  free_all_tagged_tu_seen_up_to (tagged_tu_seen_base1);

  return val;
}

/* Like comptypes, but if it returns nonzero for different types, it
   sets *DIFFERENT_TYPES_P to true.  */

int
comptypes_check_different_types (tree type1, tree type2,
				 bool *different_types_p)
{
  const struct tagged_tu_seen_cache * tagged_tu_seen_base1 = tagged_tu_seen_base;
  int val;

  val = comptypes_internal (type1, type2, NULL, different_types_p);
  free_all_tagged_tu_seen_up_to (tagged_tu_seen_base1);

  return val;
}

/* Return 1 if TYPE1 and TYPE2 are compatible types for assignment
   or various other operations.  Return 2 if they are compatible
   but a warning may be needed if you use them together.  If
   ENUM_AND_INT_P is not NULL, and one type is an enum and the other a
   compatible integer type, then this sets *ENUM_AND_INT_P to true;
   *ENUM_AND_INT_P is never set to false.  If DIFFERENT_TYPES_P is not
   NULL, and the types are compatible but different enough not to be
   permitted in C11 typedef redeclarations, then this sets
   *DIFFERENT_TYPES_P to true; *DIFFERENT_TYPES_P is never set to
   false, but may or may not be set if the types are incompatible.
   This differs from comptypes, in that we don't free the seen
   types.  */

static int
comptypes_internal (const_tree type1, const_tree type2, bool *enum_and_int_p,
		    bool *different_types_p)
{
  const_tree t1 = type1;
  const_tree t2 = type2;
  int attrval, val;

  /* Suppress errors caused by previously reported errors.  */

  if (t1 == t2 || !t1 || !t2
      || TREE_CODE (t1) == ERROR_MARK || TREE_CODE (t2) == ERROR_MARK)
    return 1;

  /* Enumerated types are compatible with integer types, but this is
     not transitive: two enumerated types in the same translation unit
     are compatible with each other only if they are the same type.  */

  if (TREE_CODE (t1) == ENUMERAL_TYPE && TREE_CODE (t2) != ENUMERAL_TYPE)
    {
      t1 = c_common_type_for_size (TYPE_PRECISION (t1), TYPE_UNSIGNED (t1));
      if (TREE_CODE (t2) != VOID_TYPE)
	{
	  if (enum_and_int_p != NULL)
	    *enum_and_int_p = true;
	  if (different_types_p != NULL)
	    *different_types_p = true;
	}
    }
  else if (TREE_CODE (t2) == ENUMERAL_TYPE && TREE_CODE (t1) != ENUMERAL_TYPE)
    {
      t2 = c_common_type_for_size (TYPE_PRECISION (t2), TYPE_UNSIGNED (t2));
      if (TREE_CODE (t1) != VOID_TYPE)
	{
	  if (enum_and_int_p != NULL)
	    *enum_and_int_p = true;
	  if (different_types_p != NULL)
	    *different_types_p = true;
	}
    }

  if (t1 == t2)
    return 1;

  /* Different classes of types can't be compatible.  */

  if (TREE_CODE (t1) != TREE_CODE (t2))
    return 0;

  /* Qualifiers must match. C99 6.7.3p9 */

  if (TYPE_QUALS (t1) != TYPE_QUALS (t2))
    return 0;

  /* If the type is UPC qualified, the block sizes have
     to be equal.  The block sizes are either NULL
     or are the same integer constant.  */
  if ((TYPE_QUALS (t1) & TYPE_QUAL_SHARED)
      && (TYPE_BLOCK_FACTOR (t1) != TYPE_BLOCK_FACTOR (t2)))
    return 0;

  /* Allow for two different type nodes which have essentially the same
     definition.  Note that we already checked for equality of the type
     qualifiers (just above).  */

  if (TREE_CODE (t1) != ARRAY_TYPE
      && TYPE_MAIN_VARIANT (t1) == TYPE_MAIN_VARIANT (t2))
    return 1;

  /* 1 if no need for warning yet, 2 if warning cause has been seen.  */
  if (!(attrval = comp_type_attributes (t1, t2)))
     return 0;

  /* 1 if no need for warning yet, 2 if warning cause has been seen.  */
  val = 0;

  switch (TREE_CODE (t1))
    {
    case POINTER_TYPE:
      /* Do not remove mode or aliasing information.  */
      if (TYPE_MODE (t1) != TYPE_MODE (t2)
	  || TYPE_REF_CAN_ALIAS_ALL (t1) != TYPE_REF_CAN_ALIAS_ALL (t2))
	break;
      val = (TREE_TYPE (t1) == TREE_TYPE (t2)
	     ? 1 : comptypes_internal (TREE_TYPE (t1), TREE_TYPE (t2),
				       enum_and_int_p, different_types_p));
      break;

    case FUNCTION_TYPE:
      val = function_types_compatible_p (t1, t2, enum_and_int_p,
					 different_types_p);
      break;

    case ARRAY_TYPE:
      {
	tree d1 = TYPE_DOMAIN (t1);
	tree d2 = TYPE_DOMAIN (t2);
	bool d1_variable, d2_variable;
	bool d1_zero, d2_zero;
	val = 1;

	/* Target types must match incl. qualifiers.  */
	if (TREE_TYPE (t1) != TREE_TYPE (t2)
	    && 0 == (val = comptypes_internal (TREE_TYPE (t1), TREE_TYPE (t2),
					       enum_and_int_p,
					       different_types_p)))
	  return 0;

	if (different_types_p != NULL
	    && (d1 == 0) != (d2 == 0))
	  *different_types_p = true;
	/* Sizes must match unless one is missing or variable.  */
	if (d1 == 0 || d2 == 0 || d1 == d2)
	  break;

	d1_zero = !TYPE_MAX_VALUE (d1);
	d2_zero = !TYPE_MAX_VALUE (d2);

	d1_variable = (!d1_zero
		       && (TREE_CODE (TYPE_MIN_VALUE (d1)) != INTEGER_CST
			   || TREE_CODE (TYPE_MAX_VALUE (d1)) != INTEGER_CST));
	d2_variable = (!d2_zero
		       && (TREE_CODE (TYPE_MIN_VALUE (d2)) != INTEGER_CST
			   || TREE_CODE (TYPE_MAX_VALUE (d2)) != INTEGER_CST));
	d1_variable = d1_variable || (d1_zero && c_vla_type_p (t1));
	d2_variable = d2_variable || (d2_zero && c_vla_type_p (t2));

	if (different_types_p != NULL
	    && d1_variable != d2_variable)
	  *different_types_p = true;
	if (d1_variable || d2_variable)
	  break;
	if (d1_zero && d2_zero)
	  break;
	if (d1_zero || d2_zero
	    || !tree_int_cst_equal (TYPE_MIN_VALUE (d1), TYPE_MIN_VALUE (d2))
	    || !tree_int_cst_equal (TYPE_MAX_VALUE (d1), TYPE_MAX_VALUE (d2)))
	  val = 0;

	break;
      }

    case ENUMERAL_TYPE:
    case RECORD_TYPE:
    case UNION_TYPE:
      if (val != 1 && !same_translation_unit_p (t1, t2))
	{
	  tree a1 = TYPE_ATTRIBUTES (t1);
	  tree a2 = TYPE_ATTRIBUTES (t2);

	  if (! attribute_list_contained (a1, a2)
	      && ! attribute_list_contained (a2, a1))
	    break;

	  if (attrval != 2)
	    return tagged_types_tu_compatible_p (t1, t2, enum_and_int_p,
						 different_types_p);
	  val = tagged_types_tu_compatible_p (t1, t2, enum_and_int_p,
					      different_types_p);
	}
      break;

    case VECTOR_TYPE:
      val = (TYPE_VECTOR_SUBPARTS (t1) == TYPE_VECTOR_SUBPARTS (t2)
	     && comptypes_internal (TREE_TYPE (t1), TREE_TYPE (t2),
				    enum_and_int_p, different_types_p));
      break;

    default:
      break;
    }
  return attrval == 2 && val == 1 ? 2 : val;
}

/* Return 1 if TTL and TTR are pointers to types that are equivalent, ignoring
   their qualifiers, except for named address spaces.  If the pointers point to
   different named addresses, then we must determine if one address space is a
   subset of the other.  */

static int
comp_target_types (location_t location, tree ttl, tree ttr)
{
  int val;
  int val_ped;
  tree mvl = TREE_TYPE (ttl);
  tree mvr = TREE_TYPE (ttr);
  addr_space_t asl = TYPE_ADDR_SPACE (mvl);
  addr_space_t asr = TYPE_ADDR_SPACE (mvr);
  addr_space_t as_common;
  bool enum_and_int_p;

  /* Fail if pointers point to incompatible address spaces.  */
  if (!addr_space_superset (asl, asr, &as_common))
    return 0;

  /* For pedantic record result of comptypes on arrays before losing
     qualifiers on the element type below. */
  val_ped = 1;

  if (TREE_CODE (mvl) == ARRAY_TYPE
      && TREE_CODE (mvr) == ARRAY_TYPE)
    val_ped = comptypes (mvl, mvr);

  /* Qualifiers on element types of array types that are
     pointer targets are lost by taking their TYPE_MAIN_VARIANT.  */

  mvl = (TYPE_ATOMIC (strip_array_types (mvl))
	 ? c_build_qualified_type (TYPE_MAIN_VARIANT (mvl), TYPE_QUAL_ATOMIC)
	 : TYPE_MAIN_VARIANT (mvl));

  mvr = (TYPE_ATOMIC (strip_array_types (mvr))
	 ? c_build_qualified_type (TYPE_MAIN_VARIANT (mvr), TYPE_QUAL_ATOMIC)
	 : TYPE_MAIN_VARIANT (mvr));

  enum_and_int_p = false;
  val = comptypes_check_enum_int (mvl, mvr, &enum_and_int_p);

  if (val == 1 && val_ped != 1)
    pedwarn (location, OPT_Wpedantic, "pointers to arrays with different qualifiers "
                                      "are incompatible in ISO C");

  if (val == 2)
    pedwarn (location, OPT_Wpedantic, "types are not quite compatible");

  if (val == 1 && enum_and_int_p && warn_cxx_compat)
    warning_at (location, OPT_Wc___compat,
		"pointer target types incompatible in C++");

  return val;
}

/* Subroutines of `comptypes'.  */

/* Determine whether two trees derive from the same translation unit.
   If the CONTEXT chain ends in a null, that tree's context is still
   being parsed, so if two trees have context chains ending in null,
   they're in the same translation unit.  */
int
same_translation_unit_p (const_tree t1, const_tree t2)
{
  while (t1 && TREE_CODE (t1) != TRANSLATION_UNIT_DECL)
    switch (TREE_CODE_CLASS (TREE_CODE (t1)))
      {
      case tcc_declaration:
	t1 = DECL_CONTEXT (t1); break;
      case tcc_type:
	t1 = TYPE_CONTEXT (t1); break;
      case tcc_exceptional:
	t1 = BLOCK_SUPERCONTEXT (t1); break;  /* assume block */
      default: gcc_unreachable ();
      }

  while (t2 && TREE_CODE (t2) != TRANSLATION_UNIT_DECL)
    switch (TREE_CODE_CLASS (TREE_CODE (t2)))
      {
      case tcc_declaration:
	t2 = DECL_CONTEXT (t2); break;
      case tcc_type:
	t2 = TYPE_CONTEXT (t2); break;
      case tcc_exceptional:
	t2 = BLOCK_SUPERCONTEXT (t2); break;  /* assume block */
      default: gcc_unreachable ();
      }

  return t1 == t2;
}

/* Allocate the seen two types, assuming that they are compatible. */

static struct tagged_tu_seen_cache *
alloc_tagged_tu_seen_cache (const_tree t1, const_tree t2)
{
  struct tagged_tu_seen_cache *tu = XNEW (struct tagged_tu_seen_cache);
  tu->next = tagged_tu_seen_base;
  tu->t1 = t1;
  tu->t2 = t2;

  tagged_tu_seen_base = tu;

  /* The C standard says that two structures in different translation
     units are compatible with each other only if the types of their
     fields are compatible (among other things).  We assume that they
     are compatible until proven otherwise when building the cache.
     An example where this can occur is:
     struct a
     {
       struct a *next;
     };
     If we are comparing this against a similar struct in another TU,
     and did not assume they were compatible, we end up with an infinite
     loop.  */
  tu->val = 1;
  return tu;
}

/* Free the seen types until we get to TU_TIL. */

static void
free_all_tagged_tu_seen_up_to (const struct tagged_tu_seen_cache *tu_til)
{
  const struct tagged_tu_seen_cache *tu = tagged_tu_seen_base;
  while (tu != tu_til)
    {
      const struct tagged_tu_seen_cache *const tu1
	= (const struct tagged_tu_seen_cache *) tu;
      tu = tu1->next;
      free (CONST_CAST (struct tagged_tu_seen_cache *, tu1));
    }
  tagged_tu_seen_base = tu_til;
}

/* Return 1 if two 'struct', 'union', or 'enum' types T1 and T2 are
   compatible.  If the two types are not the same (which has been
   checked earlier), this can only happen when multiple translation
   units are being compiled.  See C99 6.2.7 paragraph 1 for the exact
   rules.  ENUM_AND_INT_P and DIFFERENT_TYPES_P are as in
   comptypes_internal.  */

static int
tagged_types_tu_compatible_p (const_tree t1, const_tree t2,
			      bool *enum_and_int_p, bool *different_types_p)
{
  tree s1, s2;
  bool needs_warning = false;

  /* We have to verify that the tags of the types are the same.  This
     is harder than it looks because this may be a typedef, so we have
     to go look at the original type.  It may even be a typedef of a
     typedef...
     In the case of compiler-created builtin structs the TYPE_DECL
     may be a dummy, with no DECL_ORIGINAL_TYPE.  Don't fault.  */
  while (TYPE_NAME (t1)
	 && TREE_CODE (TYPE_NAME (t1)) == TYPE_DECL
	 && DECL_ORIGINAL_TYPE (TYPE_NAME (t1)))
    t1 = DECL_ORIGINAL_TYPE (TYPE_NAME (t1));

  while (TYPE_NAME (t2)
	 && TREE_CODE (TYPE_NAME (t2)) == TYPE_DECL
	 && DECL_ORIGINAL_TYPE (TYPE_NAME (t2)))
    t2 = DECL_ORIGINAL_TYPE (TYPE_NAME (t2));

  /* C90 didn't have the requirement that the two tags be the same.  */
  if (flag_isoc99 && TYPE_NAME (t1) != TYPE_NAME (t2))
    return 0;

  /* C90 didn't say what happened if one or both of the types were
     incomplete; we choose to follow C99 rules here, which is that they
     are compatible.  */
  if (TYPE_SIZE (t1) == NULL
      || TYPE_SIZE (t2) == NULL)
    return 1;

  {
    const struct tagged_tu_seen_cache * tts_i;
    for (tts_i = tagged_tu_seen_base; tts_i != NULL; tts_i = tts_i->next)
      if (tts_i->t1 == t1 && tts_i->t2 == t2)
	return tts_i->val;
  }

  switch (TREE_CODE (t1))
    {
    case ENUMERAL_TYPE:
      {
	struct tagged_tu_seen_cache *tu = alloc_tagged_tu_seen_cache (t1, t2);
	/* Speed up the case where the type values are in the same order.  */
	tree tv1 = TYPE_VALUES (t1);
	tree tv2 = TYPE_VALUES (t2);

	if (tv1 == tv2)
	  {
	    return 1;
	  }

	for (;tv1 && tv2; tv1 = TREE_CHAIN (tv1), tv2 = TREE_CHAIN (tv2))
	  {
	    if (TREE_PURPOSE (tv1) != TREE_PURPOSE (tv2))
	      break;
	    if (simple_cst_equal (TREE_VALUE (tv1), TREE_VALUE (tv2)) != 1)
	      {
		tu->val = 0;
		return 0;
	      }
	  }

	if (tv1 == NULL_TREE && tv2 == NULL_TREE)
	  {
	    return 1;
	  }
	if (tv1 == NULL_TREE || tv2 == NULL_TREE)
	  {
	    tu->val = 0;
	    return 0;
	  }

	if (list_length (TYPE_VALUES (t1)) != list_length (TYPE_VALUES (t2)))
	  {
	    tu->val = 0;
	    return 0;
	  }

	for (s1 = TYPE_VALUES (t1); s1; s1 = TREE_CHAIN (s1))
	  {
	    s2 = purpose_member (TREE_PURPOSE (s1), TYPE_VALUES (t2));
	    if (s2 == NULL
		|| simple_cst_equal (TREE_VALUE (s1), TREE_VALUE (s2)) != 1)
	      {
		tu->val = 0;
		return 0;
	      }
	  }
	return 1;
      }

    case UNION_TYPE:
      {
	struct tagged_tu_seen_cache *tu = alloc_tagged_tu_seen_cache (t1, t2);
	if (list_length (TYPE_FIELDS (t1)) != list_length (TYPE_FIELDS (t2)))
	  {
	    tu->val = 0;
	    return 0;
	  }

	/*  Speed up the common case where the fields are in the same order. */
	for (s1 = TYPE_FIELDS (t1), s2 = TYPE_FIELDS (t2); s1 && s2;
	     s1 = DECL_CHAIN (s1), s2 = DECL_CHAIN (s2))
	  {
	    int result;

	    if (DECL_NAME (s1) != DECL_NAME (s2))
	      break;
	    result = comptypes_internal (TREE_TYPE (s1), TREE_TYPE (s2),
					 enum_and_int_p, different_types_p);

	    if (result != 1 && !DECL_NAME (s1))
	      break;
	    if (result == 0)
	      {
		tu->val = 0;
		return 0;
	      }
	    if (result == 2)
	      needs_warning = true;

	    if (TREE_CODE (s1) == FIELD_DECL
		&& simple_cst_equal (DECL_FIELD_BIT_OFFSET (s1),
				     DECL_FIELD_BIT_OFFSET (s2)) != 1)
	      {
		tu->val = 0;
		return 0;
	      }
	  }
	if (!s1 && !s2)
	  {
	    tu->val = needs_warning ? 2 : 1;
	    return tu->val;
	  }

	for (s1 = TYPE_FIELDS (t1); s1; s1 = DECL_CHAIN (s1))
	  {
	    bool ok = false;

	    for (s2 = TYPE_FIELDS (t2); s2; s2 = DECL_CHAIN (s2))
	      if (DECL_NAME (s1) == DECL_NAME (s2))
		{
		  int result;

		  result = comptypes_internal (TREE_TYPE (s1), TREE_TYPE (s2),
					       enum_and_int_p,
					       different_types_p);

		  if (result != 1 && !DECL_NAME (s1))
		    continue;
		  if (result == 0)
		    {
		      tu->val = 0;
		      return 0;
		    }
		  if (result == 2)
		    needs_warning = true;

		  if (TREE_CODE (s1) == FIELD_DECL
		      && simple_cst_equal (DECL_FIELD_BIT_OFFSET (s1),
					   DECL_FIELD_BIT_OFFSET (s2)) != 1)
		    break;

		  ok = true;
		  break;
		}
	    if (!ok)
	      {
		tu->val = 0;
		return 0;
	      }
	  }
	tu->val = needs_warning ? 2 : 10;
	return tu->val;
      }

    case RECORD_TYPE:
      {
	struct tagged_tu_seen_cache *tu = alloc_tagged_tu_seen_cache (t1, t2);

	for (s1 = TYPE_FIELDS (t1), s2 = TYPE_FIELDS (t2);
	     s1 && s2;
	     s1 = DECL_CHAIN (s1), s2 = DECL_CHAIN (s2))
	  {
	    int result;
	    if (TREE_CODE (s1) != TREE_CODE (s2)
		|| DECL_NAME (s1) != DECL_NAME (s2))
	      break;
	    result = comptypes_internal (TREE_TYPE (s1), TREE_TYPE (s2),
					 enum_and_int_p, different_types_p);
	    if (result == 0)
	      break;
	    if (result == 2)
	      needs_warning = true;

	    if (TREE_CODE (s1) == FIELD_DECL
		&& simple_cst_equal (DECL_FIELD_BIT_OFFSET (s1),
				     DECL_FIELD_BIT_OFFSET (s2)) != 1)
	      break;
	  }
	if (s1 && s2)
	  tu->val = 0;
	else
	  tu->val = needs_warning ? 2 : 1;
	return tu->val;
      }

    default:
      gcc_unreachable ();
    }
}

/* Return 1 if two function types F1 and F2 are compatible.
   If either type specifies no argument types,
   the other must specify a fixed number of self-promoting arg types.
   Otherwise, if one type specifies only the number of arguments,
   the other must specify that number of self-promoting arg types.
   Otherwise, the argument types must match.
   ENUM_AND_INT_P and DIFFERENT_TYPES_P are as in comptypes_internal.  */

static int
function_types_compatible_p (const_tree f1, const_tree f2,
			     bool *enum_and_int_p, bool *different_types_p)
{
  tree args1, args2;
  /* 1 if no need for warning yet, 2 if warning cause has been seen.  */
  int val = 1;
  int val1;
  tree ret1, ret2;

  ret1 = TREE_TYPE (f1);
  ret2 = TREE_TYPE (f2);

  /* 'volatile' qualifiers on a function's return type used to mean
     the function is noreturn.  */
  if (TYPE_VOLATILE (ret1) != TYPE_VOLATILE (ret2))
    pedwarn (input_location, 0, "function return types not compatible due to %<volatile%>");
  if (TYPE_VOLATILE (ret1))
    ret1 = build_qualified_type (TYPE_MAIN_VARIANT (ret1),
				 TYPE_QUALS (ret1) & ~TYPE_QUAL_VOLATILE);
  if (TYPE_VOLATILE (ret2))
    ret2 = build_qualified_type (TYPE_MAIN_VARIANT (ret2),
				 TYPE_QUALS (ret2) & ~TYPE_QUAL_VOLATILE);
  val = comptypes_internal (ret1, ret2, enum_and_int_p, different_types_p);
  if (val == 0)
    return 0;

  args1 = TYPE_ARG_TYPES (f1);
  args2 = TYPE_ARG_TYPES (f2);

  if (different_types_p != NULL
      && (args1 == 0) != (args2 == 0))
    *different_types_p = true;

  /* An unspecified parmlist matches any specified parmlist
     whose argument types don't need default promotions.  */

  if (args1 == 0)
    {
      if (!self_promoting_args_p (args2))
	return 0;
      /* If one of these types comes from a non-prototype fn definition,
	 compare that with the other type's arglist.
	 If they don't match, ask for a warning (but no error).  */
      if (TYPE_ACTUAL_ARG_TYPES (f1)
	  && 1 != type_lists_compatible_p (args2, TYPE_ACTUAL_ARG_TYPES (f1),
					   enum_and_int_p, different_types_p))
	val = 2;
      return val;
    }
  if (args2 == 0)
    {
      if (!self_promoting_args_p (args1))
	return 0;
      if (TYPE_ACTUAL_ARG_TYPES (f2)
	  && 1 != type_lists_compatible_p (args1, TYPE_ACTUAL_ARG_TYPES (f2),
					   enum_and_int_p, different_types_p))
	val = 2;
      return val;
    }

  /* Both types have argument lists: compare them and propagate results.  */
  val1 = type_lists_compatible_p (args1, args2, enum_and_int_p,
				  different_types_p);
  return val1 != 1 ? val1 : val;
}

/* Check two lists of types for compatibility, returning 0 for
   incompatible, 1 for compatible, or 2 for compatible with
   warning.  ENUM_AND_INT_P and DIFFERENT_TYPES_P are as in
   comptypes_internal.  */

static int
type_lists_compatible_p (const_tree args1, const_tree args2,
			 bool *enum_and_int_p, bool *different_types_p)
{
  /* 1 if no need for warning yet, 2 if warning cause has been seen.  */
  int val = 1;
  int newval = 0;

  while (1)
    {
      tree a1, mv1, a2, mv2;
      if (args1 == 0 && args2 == 0)
	return val;
      /* If one list is shorter than the other,
	 they fail to match.  */
      if (args1 == 0 || args2 == 0)
	return 0;
      mv1 = a1 = TREE_VALUE (args1);
      mv2 = a2 = TREE_VALUE (args2);
      if (mv1 && mv1 != error_mark_node && TREE_CODE (mv1) != ARRAY_TYPE)
	mv1 = (TYPE_ATOMIC (mv1)
	       ? c_build_qualified_type (TYPE_MAIN_VARIANT (mv1),
					 TYPE_QUAL_ATOMIC)
	       : TYPE_MAIN_VARIANT (mv1));
      if (mv2 && mv2 != error_mark_node && TREE_CODE (mv2) != ARRAY_TYPE)
	mv2 = (TYPE_ATOMIC (mv2)
	       ? c_build_qualified_type (TYPE_MAIN_VARIANT (mv2),
					 TYPE_QUAL_ATOMIC)
	       : TYPE_MAIN_VARIANT (mv2));
      /* A null pointer instead of a type
	 means there is supposed to be an argument
	 but nothing is specified about what type it has.
	 So match anything that self-promotes.  */
      if (different_types_p != NULL
	  && (a1 == 0) != (a2 == 0))
	*different_types_p = true;
      if (a1 == 0)
	{
	  if (c_type_promotes_to (a2) != a2)
	    return 0;
	}
      else if (a2 == 0)
	{
	  if (c_type_promotes_to (a1) != a1)
	    return 0;
	}
      /* If one of the lists has an error marker, ignore this arg.  */
      else if (TREE_CODE (a1) == ERROR_MARK
	       || TREE_CODE (a2) == ERROR_MARK)
	;
      else if (!(newval = comptypes_internal (mv1, mv2, enum_and_int_p,
					      different_types_p)))
	{
	  if (different_types_p != NULL)
	    *different_types_p = true;
	  /* Allow  wait (union {union wait *u; int *i} *)
	     and  wait (union wait *)  to be compatible.  */
	  if (TREE_CODE (a1) == UNION_TYPE
	      && (TYPE_NAME (a1) == 0
		  || TYPE_TRANSPARENT_AGGR (a1))
	      && TREE_CODE (TYPE_SIZE (a1)) == INTEGER_CST
	      && tree_int_cst_equal (TYPE_SIZE (a1),
				     TYPE_SIZE (a2)))
	    {
	      tree memb;
	      for (memb = TYPE_FIELDS (a1);
		   memb; memb = DECL_CHAIN (memb))
		{
		  tree mv3 = TREE_TYPE (memb);
		  if (mv3 && mv3 != error_mark_node
		      && TREE_CODE (mv3) != ARRAY_TYPE)
		    mv3 = (TYPE_ATOMIC (mv3)
			   ? c_build_qualified_type (TYPE_MAIN_VARIANT (mv3),
						     TYPE_QUAL_ATOMIC)
			   : TYPE_MAIN_VARIANT (mv3));
		  if (comptypes_internal (mv3, mv2, enum_and_int_p,
					  different_types_p))
		    break;
		}
	      if (memb == 0)
		return 0;
	    }
	  else if (TREE_CODE (a2) == UNION_TYPE
		   && (TYPE_NAME (a2) == 0
		       || TYPE_TRANSPARENT_AGGR (a2))
		   && TREE_CODE (TYPE_SIZE (a2)) == INTEGER_CST
		   && tree_int_cst_equal (TYPE_SIZE (a2),
					  TYPE_SIZE (a1)))
	    {
	      tree memb;
	      for (memb = TYPE_FIELDS (a2);
		   memb; memb = DECL_CHAIN (memb))
		{
		  tree mv3 = TREE_TYPE (memb);
		  if (mv3 && mv3 != error_mark_node
		      && TREE_CODE (mv3) != ARRAY_TYPE)
		    mv3 = (TYPE_ATOMIC (mv3)
			   ? c_build_qualified_type (TYPE_MAIN_VARIANT (mv3),
						     TYPE_QUAL_ATOMIC)
			   : TYPE_MAIN_VARIANT (mv3));
		  if (comptypes_internal (mv3, mv1, enum_and_int_p,
					  different_types_p))
		    break;
		}
	      if (memb == 0)
		return 0;
	    }
	  else
	    return 0;
	}

      /* comptypes said ok, but record if it said to warn.  */
      if (newval > val)
	val = newval;

      args1 = TREE_CHAIN (args1);
      args2 = TREE_CHAIN (args2);
    }
}

/* Compute the size to increment a pointer by.  When a function type or void
   type or incomplete type is passed, size_one_node is returned.
   This function does not emit any diagnostics; the caller is responsible
   for that.  */

static tree
c_size_in_bytes (const_tree type)
{
  enum tree_code code = TREE_CODE (type);

  if (code == FUNCTION_TYPE || code == VOID_TYPE || code == ERROR_MARK
      || !COMPLETE_TYPE_P (type))
    return size_one_node;

  /* Convert in case a char is more than one unit.  */
  return size_binop_loc (input_location, CEIL_DIV_EXPR, TYPE_SIZE_UNIT (type),
			 size_int (TYPE_PRECISION (char_type_node)
				   / BITS_PER_UNIT));
}

/* Return either DECL or its known constant value (if it has one).  */

tree
decl_constant_value (tree decl)
{
  if (/* Don't change a variable array bound or initial value to a constant
	 in a place where a variable is invalid.  Note that DECL_INITIAL
	 isn't valid for a PARM_DECL.  */
      current_function_decl != 0
      && TREE_CODE (decl) != PARM_DECL
      && !TREE_THIS_VOLATILE (decl)
      && TREE_READONLY (decl)
      && DECL_INITIAL (decl) != 0
      && TREE_CODE (DECL_INITIAL (decl)) != ERROR_MARK
      /* This is invalid if initial value is not constant.
	 If it has either a function call, a memory reference,
	 or a variable, then re-evaluating it could give different results.  */
      && TREE_CONSTANT (DECL_INITIAL (decl))
      /* Check for cases where this is sub-optimal, even though valid.  */
      && TREE_CODE (DECL_INITIAL (decl)) != CONSTRUCTOR)
    return DECL_INITIAL (decl);
  return decl;
}

/* Convert the array expression EXP to a pointer.  */
static tree
array_to_pointer_conversion (location_t loc, tree exp)
{
  tree orig_exp = exp;
  tree type = TREE_TYPE (exp);
  tree adr;
  tree restype = TREE_TYPE (type);
  tree ptrtype;

  gcc_assert (TREE_CODE (type) == ARRAY_TYPE);

  STRIP_TYPE_NOPS (exp);

  if (TREE_NO_WARNING (orig_exp))
    TREE_NO_WARNING (exp) = 1;

  ptrtype = build_pointer_type (restype);

  if (INDIRECT_REF_P (exp))
    return convert (ptrtype, TREE_OPERAND (exp, 0));

  /* In C++ array compound literals are temporary objects unless they are
     const or appear in namespace scope, so they are destroyed too soon
     to use them for much of anything  (c++/53220).  */
  if (warn_cxx_compat && TREE_CODE (exp) == COMPOUND_LITERAL_EXPR)
    {
      tree decl = TREE_OPERAND (TREE_OPERAND (exp, 0), 0);
      if (!TREE_READONLY (decl) && !TREE_STATIC (decl))
	warning_at (DECL_SOURCE_LOCATION (decl), OPT_Wc___compat,
		    "converting an array compound literal to a pointer "
		    "is ill-formed in C++");
    }

  adr = build_unary_op (loc, ADDR_EXPR, exp, 1);
  return convert (ptrtype, adr);
}

/* Convert the function expression EXP to a pointer.  */
static tree
function_to_pointer_conversion (location_t loc, tree exp)
{
  tree orig_exp = exp;

  gcc_assert (TREE_CODE (TREE_TYPE (exp)) == FUNCTION_TYPE);

  STRIP_TYPE_NOPS (exp);

  if (TREE_NO_WARNING (orig_exp))
    TREE_NO_WARNING (exp) = 1;

  return build_unary_op (loc, ADDR_EXPR, exp, 0);
}

/* Mark EXP as read, not just set, for set but not used -Wunused
   warning purposes.  */

void
mark_exp_read (tree exp)
{
  switch (TREE_CODE (exp))
    {
    case VAR_DECL:
    case PARM_DECL:
      DECL_READ_P (exp) = 1;
      break;
    case ARRAY_REF:
    case COMPONENT_REF:
    case MODIFY_EXPR:
    case REALPART_EXPR:
    case IMAGPART_EXPR:
    CASE_CONVERT:
    case ADDR_EXPR:
      mark_exp_read (TREE_OPERAND (exp, 0));
      break;
    case COMPOUND_EXPR:
    case C_MAYBE_CONST_EXPR:
      mark_exp_read (TREE_OPERAND (exp, 1));
      break;
    default:
      break;
    }
}

/* Perform the default conversion of arrays and functions to pointers.
   Return the result of converting EXP.  For any other expression, just
   return EXP.

   LOC is the location of the expression.  */

struct c_expr
default_function_array_conversion (location_t loc, struct c_expr exp)
{
  tree orig_exp = exp.value;
  tree type = TREE_TYPE (exp.value);
  enum tree_code code = TREE_CODE (type);

  switch (code)
    {
    case ARRAY_TYPE:
      {
	bool not_lvalue = false;
	bool lvalue_array_p;

	while ((TREE_CODE (exp.value) == NON_LVALUE_EXPR
		|| CONVERT_EXPR_P (exp.value))
	       && TREE_TYPE (TREE_OPERAND (exp.value, 0)) == type)
	  {
	    if (TREE_CODE (exp.value) == NON_LVALUE_EXPR)
	      not_lvalue = true;
	    exp.value = TREE_OPERAND (exp.value, 0);
	  }

	if (TREE_NO_WARNING (orig_exp))
	  TREE_NO_WARNING (exp.value) = 1;

	lvalue_array_p = !not_lvalue && lvalue_p (exp.value);
	if (!flag_isoc99 && !lvalue_array_p)
	  {
	    /* Before C99, non-lvalue arrays do not decay to pointers.
	       Normally, using such an array would be invalid; but it can
	       be used correctly inside sizeof or as a statement expression.
	       Thus, do not give an error here; an error will result later.  */
	    return exp;
	  }

	exp.value = array_to_pointer_conversion (loc, exp.value);
      }
      break;
    case FUNCTION_TYPE:
      exp.value = function_to_pointer_conversion (loc, exp.value);
      break;
    default:
      break;
    }

  return exp;
}

struct c_expr
default_function_array_read_conversion (location_t loc, struct c_expr exp)
{
  mark_exp_read (exp.value);
  return default_function_array_conversion (loc, exp);
}

/* Return whether EXPR should be treated as an atomic lvalue for the
   purposes of load and store handling.  */

static bool
really_atomic_lvalue (tree expr)
{
  if (error_operand_p (expr))
    return false;
  if (!TYPE_ATOMIC (TREE_TYPE (expr)))
    return false;
  if (!lvalue_p (expr))
    return false;

  /* Ignore _Atomic on register variables, since their addresses can't
     be taken so (a) atomicity is irrelevant and (b) the normal atomic
     sequences wouldn't work.  Ignore _Atomic on structures containing
     bit-fields, since accessing elements of atomic structures or
     unions is undefined behavior (C11 6.5.2.3#5), but it's unclear if
     it's undefined at translation time or execution time, and the
     normal atomic sequences again wouldn't work.  */
  while (handled_component_p (expr))
    {
      if (TREE_CODE (expr) == COMPONENT_REF
	  && DECL_C_BIT_FIELD (TREE_OPERAND (expr, 1)))
	return false;
      expr = TREE_OPERAND (expr, 0);
    }
  if (DECL_P (expr) && C_DECL_REGISTER (expr))
    return false;
  return true;
}

/* Convert expression EXP (location LOC) from lvalue to rvalue,
   including converting functions and arrays to pointers if CONVERT_P.
   If READ_P, also mark the expression as having been read.  */

struct c_expr
convert_lvalue_to_rvalue (location_t loc, struct c_expr exp,
			  bool convert_p, bool read_p)
{
  if (read_p)
    mark_exp_read (exp.value);
  if (convert_p)
    exp = default_function_array_conversion (loc, exp);
  if (really_atomic_lvalue (exp.value))
    {
      vec<tree, va_gc> *params;
      tree nonatomic_type, tmp, tmp_addr, fndecl, func_call;
      tree expr_type = TREE_TYPE (exp.value);
      tree expr_addr = build_unary_op (loc, ADDR_EXPR, exp.value, 0);
      tree seq_cst = build_int_cst (integer_type_node, MEMMODEL_SEQ_CST);

      gcc_assert (TYPE_ATOMIC (expr_type));

      /* Expansion of a generic atomic load may require an addition
	 element, so allocate enough to prevent a resize.  */
      vec_alloc (params, 4);

      /* Remove the qualifiers for the rest of the expressions and
	 create the VAL temp variable to hold the RHS.  */
      nonatomic_type = build_qualified_type (expr_type, TYPE_UNQUALIFIED);
      tmp = create_tmp_var_raw (nonatomic_type);
      tmp_addr = build_unary_op (loc, ADDR_EXPR, tmp, 0);
      TREE_ADDRESSABLE (tmp) = 1;
      TREE_NO_WARNING (tmp) = 1;

      /* Issue __atomic_load (&expr, &tmp, SEQ_CST);  */
      fndecl = builtin_decl_explicit (BUILT_IN_ATOMIC_LOAD);
      params->quick_push (expr_addr);
      params->quick_push (tmp_addr);
      params->quick_push (seq_cst);
      func_call = c_build_function_call_vec (loc, vNULL, fndecl, params, NULL);

      /* EXPR is always read.  */
      mark_exp_read (exp.value);

      /* Return tmp which contains the value loaded.  */
      exp.value = build4 (TARGET_EXPR, nonatomic_type, tmp, func_call,
			  NULL_TREE, NULL_TREE);
    }
  return exp;
}

/* EXP is an expression of integer type.  Apply the integer promotions
   to it and return the promoted value.  */

tree
perform_integral_promotions (tree exp)
{
  tree type = TREE_TYPE (exp);
  enum tree_code code = TREE_CODE (type);

  gcc_assert (INTEGRAL_TYPE_P (type));

  /* Normally convert enums to int,
     but convert wide enums to something wider.  */
  if (code == ENUMERAL_TYPE)
    {
      type = c_common_type_for_size (MAX (TYPE_PRECISION (type),
					  TYPE_PRECISION (integer_type_node)),
				     ((TYPE_PRECISION (type)
				       >= TYPE_PRECISION (integer_type_node))
				      && TYPE_UNSIGNED (type)));

      return convert (type, exp);
    }

  /* ??? This should no longer be needed now bit-fields have their
     proper types.  */
  if (TREE_CODE (exp) == COMPONENT_REF
      && DECL_C_BIT_FIELD (TREE_OPERAND (exp, 1))
      /* If it's thinner than an int, promote it like a
	 c_promoting_integer_type_p, otherwise leave it alone.  */
      && 0 > compare_tree_int (DECL_SIZE (TREE_OPERAND (exp, 1)),
			       TYPE_PRECISION (integer_type_node)))
    return convert (integer_type_node, exp);

  if (c_promoting_integer_type_p (type))
    {
      /* Preserve unsignedness if not really getting any wider.  */
      if (TYPE_UNSIGNED (type)
	  && TYPE_PRECISION (type) == TYPE_PRECISION (integer_type_node))
	return convert (unsigned_type_node, exp);

      return convert (integer_type_node, exp);
    }

  return exp;
}


/* Perform default promotions for C data used in expressions.
   Enumeral types or short or char are converted to int.
   In addition, manifest constants symbols are replaced by their values.  */

tree
default_conversion (tree exp)
{
  tree orig_exp;
  tree type = TREE_TYPE (exp);
  enum tree_code code = TREE_CODE (type);
  tree promoted_type;

  mark_exp_read (exp);

  /* Functions and arrays have been converted during parsing.  */
  gcc_assert (code != FUNCTION_TYPE);

  if (code == ARRAY_TYPE && SHARED_TYPE_P (type))
    return array_to_pointer_conversion (input_location, exp);

  if (code == ARRAY_TYPE)
    return exp;

  /* Constants can be used directly unless they're not loadable.  */
  if (TREE_CODE (exp) == CONST_DECL)
    exp = DECL_INITIAL (exp);

  /* Strip no-op conversions.  */
  orig_exp = exp;
  STRIP_TYPE_NOPS (exp);

  if (TREE_NO_WARNING (orig_exp))
    TREE_NO_WARNING (exp) = 1;

  if (code == VOID_TYPE)
    {
      error_at (EXPR_LOC_OR_LOC (exp, input_location),
		"void value not ignored as it ought to be");
      return error_mark_node;
    }

  exp = require_complete_type (exp);
  if (exp == error_mark_node)
    return error_mark_node;

  promoted_type = targetm.promoted_type (type);
  if (promoted_type)
    return convert (promoted_type, exp);

  if (INTEGRAL_TYPE_P (type))
    return perform_integral_promotions (exp);

  return exp;
}

/* Look up COMPONENT in a structure or union TYPE.

   If the component name is not found, returns NULL_TREE.  Otherwise,
   the return value is a TREE_LIST, with each TREE_VALUE a FIELD_DECL
   stepping down the chain to the component, which is in the last
   TREE_VALUE of the list.  Normally the list is of length one, but if
   the component is embedded within (nested) anonymous structures or
   unions, the list steps down the chain to the component.  */

static tree
lookup_field (tree type, tree component)
{
  tree field;

  /* If TYPE_LANG_SPECIFIC is set, then it is a sorted array of pointers
     to the field elements.  Use a binary search on this array to quickly
     find the element.  Otherwise, do a linear search.  TYPE_LANG_SPECIFIC
     will always be set for structures which have many elements.  */

  if (TYPE_LANG_SPECIFIC (type) && TYPE_LANG_SPECIFIC (type)->s)
    {
      int bot, top, half;
      tree *field_array = &TYPE_LANG_SPECIFIC (type)->s->elts[0];

      field = TYPE_FIELDS (type);
      bot = 0;
      top = TYPE_LANG_SPECIFIC (type)->s->len;
      while (top - bot > 1)
	{
	  half = (top - bot + 1) >> 1;
	  field = field_array[bot+half];

	  if (DECL_NAME (field) == NULL_TREE)
	    {
	      /* Step through all anon unions in linear fashion.  */
	      while (DECL_NAME (field_array[bot]) == NULL_TREE)
		{
		  field = field_array[bot++];
		  if (TREE_CODE (TREE_TYPE (field)) == RECORD_TYPE
		      || TREE_CODE (TREE_TYPE (field)) == UNION_TYPE)
		    {
		      tree anon = lookup_field (TREE_TYPE (field), component);

		      if (anon)
			return tree_cons (NULL_TREE, field, anon);

		      /* The Plan 9 compiler permits referring
			 directly to an anonymous struct/union field
			 using a typedef name.  */
		      if (flag_plan9_extensions
			  && TYPE_NAME (TREE_TYPE (field)) != NULL_TREE
			  && (TREE_CODE (TYPE_NAME (TREE_TYPE (field)))
			      == TYPE_DECL)
			  && (DECL_NAME (TYPE_NAME (TREE_TYPE (field)))
			      == component))
			break;
		    }
		}

	      /* Entire record is only anon unions.  */
	      if (bot > top)
		return NULL_TREE;

	      /* Restart the binary search, with new lower bound.  */
	      continue;
	    }

	  if (DECL_NAME (field) == component)
	    break;
	  if (DECL_NAME (field) < component)
	    bot += half;
	  else
	    top = bot + half;
	}

      if (DECL_NAME (field_array[bot]) == component)
	field = field_array[bot];
      else if (DECL_NAME (field) != component)
	return NULL_TREE;
    }
  else
    {
      for (field = TYPE_FIELDS (type); field; field = DECL_CHAIN (field))
	{
	  if (DECL_NAME (field) == NULL_TREE
	      && (TREE_CODE (TREE_TYPE (field)) == RECORD_TYPE
		  || TREE_CODE (TREE_TYPE (field)) == UNION_TYPE))
	    {
	      tree anon = lookup_field (TREE_TYPE (field), component);

	      if (anon)
		return tree_cons (NULL_TREE, field, anon);

	      /* The Plan 9 compiler permits referring directly to an
		 anonymous struct/union field using a typedef
		 name.  */
	      if (flag_plan9_extensions
		  && TYPE_NAME (TREE_TYPE (field)) != NULL_TREE
		  && TREE_CODE (TYPE_NAME (TREE_TYPE (field))) == TYPE_DECL
		  && (DECL_NAME (TYPE_NAME (TREE_TYPE (field)))
		      == component))
		break;
	    }

	  if (DECL_NAME (field) == component)
	    break;
	}

      if (field == NULL_TREE)
	return NULL_TREE;
    }

  return tree_cons (NULL_TREE, field, NULL_TREE);
}

/* Make an expression to refer to the COMPONENT field of structure or
   union value DATUM.  COMPONENT is an IDENTIFIER_NODE.  LOC is the
   location of the COMPONENT_REF.  */

tree
build_component_ref (location_t loc, tree datum, tree component)
{
  tree type = TREE_TYPE (datum);
  enum tree_code code = TREE_CODE (type);
  tree field = NULL;
  tree ref;
  bool datum_lvalue = lvalue_p (datum);

  if (!objc_is_public (datum, component))
    return error_mark_node;

  /* Detect Objective-C property syntax object.property.  */
  if (c_dialect_objc ()
      && (ref = objc_maybe_build_component_ref (datum, component)))
    return ref;

  /* See if there is a field or component with name COMPONENT.  */

  if (code == RECORD_TYPE || code == UNION_TYPE)
    {
      if (!COMPLETE_TYPE_P (type))
	{
	  c_incomplete_type_error (NULL_TREE, type);
	  return error_mark_node;
	}

      field = lookup_field (type, component);

      if (!field)
	{
	  error_at (loc, "%qT has no member named %qE", type, component);
	  return error_mark_node;
	}
      gcc_assert (!TREE_SHARED (field));

      /* Chain the COMPONENT_REFs if necessary down to the FIELD.
	 This might be better solved in future the way the C++ front
	 end does it - by giving the anonymous entities each a
	 separate name and type, and then have build_component_ref
	 recursively call itself.  We can't do that here.  */
      do
	{
	  tree subdatum = TREE_VALUE (field);
	  tree sub_elem_type = strip_array_types (TREE_TYPE (subdatum));
	  tree upc_block_factor = NULL_TREE;
	  int quals;
	  tree subtype;
	  bool use_datum_quals;

	  if (TREE_TYPE (subdatum) == error_mark_node)
	    return error_mark_node;

	  /* If this is an rvalue, it does not have qualifiers in C
	     standard terms and we must avoid propagating such
	     qualifiers down to a non-lvalue array that is then
	     converted to a pointer.  */
	  use_datum_quals = (datum_lvalue
			     || TREE_CODE (TREE_TYPE (subdatum)) != ARRAY_TYPE);

	  quals = TYPE_QUALS (sub_elem_type);
	  if (use_datum_quals)
	    quals |= TYPE_QUALS (TREE_TYPE (datum));
	  /* All references to UPC shared struct components
	     are defined to have an indefinite (zero) blocking factor.  */
	  if (quals & TYPE_QUAL_SHARED)
	    upc_block_factor = size_zero_node;
	  subtype = c_build_qualified_type_1 (TREE_TYPE (subdatum),
	                                      quals, upc_block_factor);

	  ref = build3 (COMPONENT_REF, subtype, datum, subdatum,
			NULL_TREE);
	  SET_EXPR_LOCATION (ref, loc);
	  if (TREE_READONLY (subdatum)
	      || (use_datum_quals && TREE_READONLY (datum)))
	    TREE_READONLY (ref) = 1;
	  if (TREE_THIS_VOLATILE (subdatum)
	      || (use_datum_quals && TREE_THIS_VOLATILE (datum)))
	    TREE_THIS_VOLATILE (ref) = 1;
          if (TREE_SHARED (datum))
	    TREE_SHARED (ref) = 1;

	  if (TREE_DEPRECATED (subdatum))
	    warn_deprecated_use (subdatum, NULL_TREE);

	  datum = ref;

	  field = TREE_CHAIN (field);
	}
      while (field);

      return ref;
    }
  else if (code != ERROR_MARK)
    error_at (loc,
	      "request for member %qE in something not a structure or union",
	      component);

  return error_mark_node;
}

/* Given an expression PTR for a pointer, return an expression
   for the value pointed to.
   ERRORSTRING is the name of the operator to appear in error messages.

   LOC is the location to use for the generated tree.  */

tree
build_indirect_ref (location_t loc, tree ptr, ref_operator errstring)
{
  tree pointer = default_conversion (ptr);
  tree type = TREE_TYPE (pointer);
  tree ref;

  if (TREE_CODE (type) == POINTER_TYPE)
    {
      if (CONVERT_EXPR_P (pointer)
          || TREE_CODE (pointer) == VIEW_CONVERT_EXPR)
	{
	  /* If a warning is issued, mark it to avoid duplicates from
	     the backend.  This only needs to be done at
	     warn_strict_aliasing > 2.  */
	  if (warn_strict_aliasing > 2)
	    if (strict_aliasing_warning (TREE_TYPE (TREE_OPERAND (pointer, 0)),
					 type, TREE_OPERAND (pointer, 0)))
	      TREE_NO_WARNING (pointer) = 1;
	}

      if (TREE_CODE (pointer) == ADDR_EXPR
	  && (TREE_TYPE (TREE_OPERAND (pointer, 0))
	      == TREE_TYPE (type)))
	{
	  ref = TREE_OPERAND (pointer, 0);
	  protected_set_expr_location (ref, loc);
	  return ref;
	}
      else
	{
	  tree t = TREE_TYPE (type);

	  ref = build1 (INDIRECT_REF, t, pointer);

	  if (!COMPLETE_OR_VOID_TYPE_P (t) && TREE_CODE (t) != ARRAY_TYPE)
	    {
	      if (!C_TYPE_ERROR_REPORTED (TREE_TYPE (ptr)))
		{
		  error_at (loc, "dereferencing pointer to incomplete type "
			    "%qT", t);
		  C_TYPE_ERROR_REPORTED (TREE_TYPE (ptr)) = 1;
		}
	      return error_mark_node;
	    }
	  if (VOID_TYPE_P (t) && c_inhibit_evaluation_warnings == 0)
	    warning_at (loc, 0, "dereferencing %<void *%> pointer");

	  /* We *must* set TREE_READONLY when dereferencing a pointer to const,
	     so that we get the proper error message if the result is used
	     to assign to.  Also, &* is supposed to be a no-op.
	     And ANSI C seems to specify that the type of the result
	     should be the const type.  */
	  /* A de-reference of a pointer to const is not a const.  It is valid
	     to change it via some other pointer.  */
	  TREE_READONLY (ref) = TYPE_READONLY (t);
	  TREE_SIDE_EFFECTS (ref)
	    = TYPE_VOLATILE (t) || TREE_SIDE_EFFECTS (pointer);
	  TREE_THIS_VOLATILE (ref) = TYPE_VOLATILE (t);
	  TREE_SHARED (ref) = SHARED_TYPE_P (t);
	  protected_set_expr_location (ref, loc);
	  return ref;
	}
    }
  else if (TREE_CODE (pointer) != ERROR_MARK)
    invalid_indirection_error (loc, type, errstring);

  return error_mark_node;
}

/* This handles expressions of the form "a[i]", which denotes
   an array reference.

   This is logically equivalent in C to *(a+i), but we may do it differently.
   If A is a variable or a member, we generate a primitive ARRAY_REF.
   This avoids forcing the array out of registers, and can work on
   arrays that are not lvalues (for example, members of structures returned
   by functions).

   For vector types, allow vector[i] but not i[vector], and create
   *(((type*)&vectortype) + i) for the expression.

   LOC is the location to use for the returned expression.  */

tree
build_array_ref (location_t loc, tree array, tree index)
{
  tree ret;
  bool swapped = false;
  if (TREE_TYPE (array) == error_mark_node
      || TREE_TYPE (index) == error_mark_node)
    return error_mark_node;

  if (flag_cilkplus && contains_array_notation_expr (index))
    {
      size_t rank = 0;
      if (!find_rank (loc, index, index, true, &rank))
	return error_mark_node;
      if (rank > 1)
	{
	  error_at (loc, "rank of the array's index is greater than 1");
	  return error_mark_node;
	}
    }
  if (TREE_CODE (TREE_TYPE (array)) != ARRAY_TYPE
      && TREE_CODE (TREE_TYPE (array)) != POINTER_TYPE
      /* Allow vector[index] but not index[vector].  */
      && !VECTOR_TYPE_P (TREE_TYPE (array)))
    {
      if (TREE_CODE (TREE_TYPE (index)) != ARRAY_TYPE
	  && TREE_CODE (TREE_TYPE (index)) != POINTER_TYPE)
	{
          error_at (loc,
            "subscripted value is neither array nor pointer nor vector");

	  return error_mark_node;
	}
      std::swap (array, index);
      swapped = true;
    }

  if (!INTEGRAL_TYPE_P (TREE_TYPE (index)))
    {
      error_at (loc, "array subscript is not an integer");
      return error_mark_node;
    }

  if (TREE_CODE (TREE_TYPE (TREE_TYPE (array))) == FUNCTION_TYPE)
    {
      error_at (loc, "subscripted value is pointer to function");
      return error_mark_node;
    }

  /* ??? Existing practice has been to warn only when the char
     index is syntactically the index, not for char[array].  */
  if (!swapped)
     warn_array_subscript_with_type_char (loc, index);

  /* Apply default promotions *after* noticing character types.  */
  index = default_conversion (index);
  if (index == error_mark_node)
    return error_mark_node;

  gcc_assert (TREE_CODE (TREE_TYPE (index)) == INTEGER_TYPE);

  bool non_lvalue
    = convert_vector_to_pointer_for_subscript (loc, &array, index);

  if (TREE_CODE (TREE_TYPE (array)) == ARRAY_TYPE
      && !SHARED_TYPE_P (TREE_TYPE (array)))
    {
      tree rval, type;

      /* An array that is indexed by a non-constant
	 cannot be stored in a register; we must be able to do
	 address arithmetic on its address.
	 Likewise an array of elements of variable size.  */
      if (TREE_CODE (index) != INTEGER_CST
	  || (COMPLETE_TYPE_P (TREE_TYPE (TREE_TYPE (array)))
	      && TREE_CODE (TYPE_SIZE (TREE_TYPE (
	                                 TREE_TYPE (array)))) != INTEGER_CST))
	{
	  if (!c_mark_addressable (array))
	    return error_mark_node;
	}
      /* An array that is indexed by a constant value which is not within
	 the array bounds cannot be stored in a register either; because we
	 would get a crash in store_bit_field/extract_bit_field when trying
	 to access a non-existent part of the register.  */
      if (TREE_CODE (index) == INTEGER_CST
	  && TYPE_DOMAIN (TREE_TYPE (array))
	  && !int_fits_type_p (index, TYPE_DOMAIN (TREE_TYPE (array))))
	{
	  if (!c_mark_addressable (array))
	    return error_mark_node;
	}

      if (pedantic || warn_c90_c99_compat)
	{
	  tree foo = array;
	  while (TREE_CODE (foo) == COMPONENT_REF)
	    foo = TREE_OPERAND (foo, 0);
	  if (VAR_P (foo) && C_DECL_REGISTER (foo))
	    pedwarn (loc, OPT_Wpedantic,
		     "ISO C forbids subscripting %<register%> array");
	  else if (!lvalue_p (foo))
	    pedwarn_c90 (loc, OPT_Wpedantic,
			 "ISO C90 forbids subscripting non-lvalue "
			 "array");
	}

      type = TREE_TYPE (TREE_TYPE (array));
      rval = build4 (ARRAY_REF, type, array, index, NULL_TREE, NULL_TREE);
      /* Array ref is const/volatile if the array elements are
	 or if the array is.  */
      TREE_READONLY (rval)
	|= (TYPE_READONLY (TREE_TYPE (TREE_TYPE (array)))
	    | TREE_READONLY (array));
      TREE_SIDE_EFFECTS (rval)
	|= (TYPE_VOLATILE (TREE_TYPE (TREE_TYPE (array)))
	    | TREE_SIDE_EFFECTS (array));
      TREE_THIS_VOLATILE (rval)
	|= (TYPE_VOLATILE (TREE_TYPE (TREE_TYPE (array)))
	    /* This was added by rms on 16 Nov 91.
	       It fixes  vol struct foo *a;  a->elts[1]
	       in an inline function.
	       Hope it doesn't break something else.  */
	    | TREE_THIS_VOLATILE (array));
      ret = require_complete_type (rval);
      protected_set_expr_location (ret, loc);
      if (non_lvalue)
	ret = non_lvalue_loc (loc, ret);
      return ret;
    }
  else
    {
      tree ar = default_conversion (array);

      if (ar == error_mark_node)
	return ar;

      gcc_assert (TREE_CODE (TREE_TYPE (ar)) == POINTER_TYPE);
      gcc_assert (TREE_CODE (TREE_TYPE (TREE_TYPE (ar))) != FUNCTION_TYPE);

      ret = build_indirect_ref (loc, build_binary_op (loc, PLUS_EXPR, ar,
						      index, 0),
				RO_ARRAY_INDEXING);
      if (non_lvalue)
	ret = non_lvalue_loc (loc, ret);
      return ret;
    }
}

/* Build an external reference to identifier ID.  FUN indicates
   whether this will be used for a function call.  LOC is the source
   location of the identifier.  This sets *TYPE to the type of the
   identifier, which is not the same as the type of the returned value
   for CONST_DECLs defined as enum constants.  If the type of the
   identifier is not available, *TYPE is set to NULL.  */
tree
build_external_ref (location_t loc, tree id, int fun, tree *type)
{
  tree ref;
  tree decl = lookup_name (id);

  /* In Objective-C, an instance variable (ivar) may be preferred to
     whatever lookup_name() found.  */
  decl = objc_lookup_ivar (decl, id);

  *type = NULL;
  if (decl && decl != error_mark_node)
    {
      ref = decl;
      *type = TREE_TYPE (ref);
    }
  else if (fun)
    /* Implicit function declaration.  */
    ref = implicitly_declare (loc, id);
  else if (decl == error_mark_node)
    /* Don't complain about something that's already been
       complained about.  */
    return error_mark_node;
  else
    {
      undeclared_variable (loc, id);
      return error_mark_node;
    }

  if (TREE_TYPE (ref) == error_mark_node)
    return error_mark_node;

  if (TREE_DEPRECATED (ref))
    warn_deprecated_use (ref, NULL_TREE);

  /* Recursive call does not count as usage.  */
  if (ref != current_function_decl)
    {
      TREE_USED (ref) = 1;
    }

  if (TREE_CODE (ref) == FUNCTION_DECL && !in_alignof)
    {
      if (!in_sizeof && !in_typeof)
	C_DECL_USED (ref) = 1;
      else if (DECL_INITIAL (ref) == 0
	       && DECL_EXTERNAL (ref)
	       && !TREE_PUBLIC (ref))
	record_maybe_used_decl (ref);
    }

  if (TREE_CODE (ref) == CONST_DECL)
    {
      used_types_insert (TREE_TYPE (ref));

      if (warn_cxx_compat
	  && TREE_CODE (TREE_TYPE (ref)) == ENUMERAL_TYPE
	  && C_TYPE_DEFINED_IN_STRUCT (TREE_TYPE (ref)))
	{
	  warning_at (loc, OPT_Wc___compat,
		      ("enum constant defined in struct or union "
		       "is not visible in C++"));
	  inform (DECL_SOURCE_LOCATION (ref), "enum constant defined here");
	}

      ref = DECL_INITIAL (ref);
      TREE_CONSTANT (ref) = 1;
    }
  else if (current_function_decl != 0
	   && !DECL_FILE_SCOPE_P (current_function_decl)
	   && (VAR_OR_FUNCTION_DECL_P (ref)
	       || TREE_CODE (ref) == PARM_DECL))
    {
      tree context = decl_function_context (ref);

      if (context != 0 && context != current_function_decl)
	DECL_NONLOCAL (ref) = 1;
    }
  /* C99 6.7.4p3: An inline definition of a function with external
     linkage ... shall not contain a reference to an identifier with
     internal linkage.  */
  else if (current_function_decl != 0
	   && DECL_DECLARED_INLINE_P (current_function_decl)
	   && DECL_EXTERNAL (current_function_decl)
	   && VAR_OR_FUNCTION_DECL_P (ref)
	   && (!VAR_P (ref) || TREE_STATIC (ref))
	   && ! TREE_PUBLIC (ref)
	   && DECL_CONTEXT (ref) != current_function_decl)
    record_inline_static (loc, current_function_decl, ref,
			  csi_internal);

  return ref;
}

/* Record details of decls possibly used inside sizeof or typeof.  */
struct maybe_used_decl
{
  /* The decl.  */
  tree decl;
  /* The level seen at (in_sizeof + in_typeof).  */
  int level;
  /* The next one at this level or above, or NULL.  */
  struct maybe_used_decl *next;
};

static struct maybe_used_decl *maybe_used_decls;

/* Record that DECL, an undefined static function reference seen
   inside sizeof or typeof, might be used if the operand of sizeof is
   a VLA type or the operand of typeof is a variably modified
   type.  */

static void
record_maybe_used_decl (tree decl)
{
  struct maybe_used_decl *t = XOBNEW (&parser_obstack, struct maybe_used_decl);
  t->decl = decl;
  t->level = in_sizeof + in_typeof;
  t->next = maybe_used_decls;
  maybe_used_decls = t;
}

/* Pop the stack of decls possibly used inside sizeof or typeof.  If
   USED is false, just discard them.  If it is true, mark them used
   (if no longer inside sizeof or typeof) or move them to the next
   level up (if still inside sizeof or typeof).  */

void
pop_maybe_used (bool used)
{
  struct maybe_used_decl *p = maybe_used_decls;
  int cur_level = in_sizeof + in_typeof;
  while (p && p->level > cur_level)
    {
      if (used)
	{
	  if (cur_level == 0)
	    C_DECL_USED (p->decl) = 1;
	  else
	    p->level = cur_level;
	}
      p = p->next;
    }
  if (!used || cur_level == 0)
    maybe_used_decls = p;
}

/* Return the result of sizeof applied to EXPR.  */

struct c_expr
c_expr_sizeof_expr (location_t loc, struct c_expr expr)
{
  struct c_expr ret;
  if (expr.value == error_mark_node)
    {
      ret.value = error_mark_node;
      ret.original_code = ERROR_MARK;
      ret.original_type = NULL;
      pop_maybe_used (false);
    }
  else
    {
      bool expr_const_operands = true;

      if (TREE_CODE (expr.value) == PARM_DECL
	  && C_ARRAY_PARAMETER (expr.value))
	{
	  if (warning_at (loc, OPT_Wsizeof_array_argument,
			  "%<sizeof%> on array function parameter %qE will "
			  "return size of %qT", expr.value,
			  expr.original_type))
	    inform (DECL_SOURCE_LOCATION (expr.value), "declared here");
	}
      tree folded_expr = c_fully_fold (expr.value, require_constant_value,
				       &expr_const_operands);
      ret.value = c_sizeof (loc, TREE_TYPE (folded_expr));
      c_last_sizeof_arg = expr.value;
      ret.original_code = SIZEOF_EXPR;
      ret.original_type = NULL;
      if (c_vla_type_p (TREE_TYPE (folded_expr)))
	{
	  /* sizeof is evaluated when given a vla (C99 6.5.3.4p2).  */
	  ret.value = build2 (C_MAYBE_CONST_EXPR, TREE_TYPE (ret.value),
			      folded_expr, ret.value);
	  C_MAYBE_CONST_EXPR_NON_CONST (ret.value) = !expr_const_operands;
	  SET_EXPR_LOCATION (ret.value, loc);
	}
      pop_maybe_used (C_TYPE_VARIABLE_SIZE (TREE_TYPE (folded_expr)));
    }
  return ret;
}

/* Return the result of sizeof applied to T, a structure for the type
   name passed to sizeof (rather than the type itself).  LOC is the
   location of the original expression.  */

struct c_expr
c_expr_sizeof_type (location_t loc, struct c_type_name *t)
{
  tree type;
  struct c_expr ret;
  tree type_expr = NULL_TREE;
  bool type_expr_const = true;
  type = groktypename (t, &type_expr, &type_expr_const);
  ret.value = c_sizeof (loc, type);
  c_last_sizeof_arg = type;
  ret.original_code = SIZEOF_EXPR;
  ret.original_type = NULL;
  if ((type_expr || TREE_CODE (ret.value) == INTEGER_CST)
      && c_vla_type_p (type))
    {
      /* If the type is a [*] array, it is a VLA but is represented as
	 having a size of zero.  In such a case we must ensure that
	 the result of sizeof does not get folded to a constant by
	 c_fully_fold, because if the size is evaluated the result is
	 not constant and so constraints on zero or negative size
	 arrays must not be applied when this sizeof call is inside
	 another array declarator.  */
      if (!type_expr)
	type_expr = integer_zero_node;
      ret.value = build2 (C_MAYBE_CONST_EXPR, TREE_TYPE (ret.value),
			  type_expr, ret.value);
      C_MAYBE_CONST_EXPR_NON_CONST (ret.value) = !type_expr_const;
    }
  pop_maybe_used (type != error_mark_node
		  ? C_TYPE_VARIABLE_SIZE (type) : false);
  return ret;
}

/* Build a function call to function FUNCTION with parameters PARAMS.
   The function call is at LOC.
   PARAMS is a list--a chain of TREE_LIST nodes--in which the
   TREE_VALUE of each node is a parameter-expression.
   FUNCTION's data type may be a function type or a pointer-to-function.  */

tree
build_function_call (location_t loc, tree function, tree params)
{
  vec<tree, va_gc> *v;
  tree ret;

  vec_alloc (v, list_length (params));
  for (; params; params = TREE_CHAIN (params))
    v->quick_push (TREE_VALUE (params));
  ret = c_build_function_call_vec (loc, vNULL, function, v, NULL);
  vec_free (v);
  return ret;
}

/* Give a note about the location of the declaration of DECL.  */

static void
inform_declaration (tree decl)
{
  if (decl && (TREE_CODE (decl) != FUNCTION_DECL || !DECL_IS_BUILTIN (decl)))
    inform (DECL_SOURCE_LOCATION (decl), "declared here");
}

/* Build a function call to function FUNCTION with parameters PARAMS.
   ORIGTYPES, if not NULL, is a vector of types; each element is
   either NULL or the original type of the corresponding element in
   PARAMS.  The original type may differ from TREE_TYPE of the
   parameter for enums.  FUNCTION's data type may be a function type
   or pointer-to-function.  This function changes the elements of
   PARAMS.  */

tree
build_function_call_vec (location_t loc, vec<location_t> arg_loc,
			 tree function, vec<tree, va_gc> *params,
			 vec<tree, va_gc> *origtypes)
{
  tree fntype, fundecl = 0;
  tree name = NULL_TREE, result;
  tree tem;
  int nargs;
  tree *argarray;


  /* Strip NON_LVALUE_EXPRs, etc., since we aren't using as an lvalue.  */
  STRIP_TYPE_NOPS (function);

  /* Convert anything with function type to a pointer-to-function.  */
  if (TREE_CODE (function) == FUNCTION_DECL)
    {
      name = DECL_NAME (function);

      if (flag_tm)
	tm_malloc_replacement (function);
      fundecl = function;
      /* Atomic functions have type checking/casting already done.  They are 
	 often rewritten and don't match the original parameter list.  */
      if (name && !strncmp (IDENTIFIER_POINTER (name), "__atomic_", 9))
        origtypes = NULL;

      if (flag_cilkplus
	  && is_cilkplus_reduce_builtin (function))
	origtypes = NULL;
    }
  if (TREE_CODE (TREE_TYPE (function)) == FUNCTION_TYPE)
    function = function_to_pointer_conversion (loc, function);

  /* For Objective-C, convert any calls via a cast to OBJC_TYPE_REF
     expressions, like those used for ObjC messenger dispatches.  */
  if (params && !params->is_empty ())
    function = objc_rewrite_function_call (function, (*params)[0]);

  function = c_fully_fold (function, false, NULL);

  fntype = TREE_TYPE (function);

  if (TREE_CODE (fntype) == ERROR_MARK)
    return error_mark_node;

  if (!(TREE_CODE (fntype) == POINTER_TYPE
	&& TREE_CODE (TREE_TYPE (fntype)) == FUNCTION_TYPE))
    {
      if (!flag_diagnostics_show_caret)
	error_at (loc,
		  "called object %qE is not a function or function pointer",
		  function);
      else if (DECL_P (function))
	{
	  error_at (loc,
		    "called object %qD is not a function or function pointer",
		    function);
	  inform_declaration (function);
	}
      else
	error_at (loc,
		  "called object is not a function or function pointer");
      return error_mark_node;
    }

  if (fundecl && TREE_THIS_VOLATILE (fundecl))
    current_function_returns_abnormally = 1;

  /* fntype now gets the type of function pointed to.  */
  fntype = TREE_TYPE (fntype);

  /* Convert the parameters to the types declared in the
     function prototype, or apply default promotions.  */

  nargs = convert_arguments (loc, arg_loc, TYPE_ARG_TYPES (fntype), params,
			     origtypes, function, fundecl);
  if (nargs < 0)
    return error_mark_node;

  /* Check that the function is called through a compatible prototype.
     If it is not, warn.  */
  if (CONVERT_EXPR_P (function)
      && TREE_CODE (tem = TREE_OPERAND (function, 0)) == ADDR_EXPR
      && TREE_CODE (tem = TREE_OPERAND (tem, 0)) == FUNCTION_DECL
      && !comptypes (fntype, TREE_TYPE (tem)))
    {
      tree return_type = TREE_TYPE (fntype);

      /* This situation leads to run-time undefined behavior.  We can't,
	 therefore, simply error unless we can prove that all possible
	 executions of the program must execute the code.  */
      warning_at (loc, 0, "function called through a non-compatible type");

      if (VOID_TYPE_P (return_type)
	  && TYPE_QUALS (return_type) != TYPE_UNQUALIFIED)
	pedwarn (loc, 0,
		 "function with qualified void return type called");
     }

  argarray = vec_safe_address (params);

  /* Check that arguments to builtin functions match the expectations.  */
  if (fundecl
      && DECL_BUILT_IN (fundecl)
      && DECL_BUILT_IN_CLASS (fundecl) == BUILT_IN_NORMAL
      && !check_builtin_function_arguments (fundecl, nargs, argarray))
    return error_mark_node;

  /* Check that the arguments to the function are valid.  */
  check_function_arguments (fntype, nargs, argarray);

  if (name != NULL_TREE
      && !strncmp (IDENTIFIER_POINTER (name), "__builtin_", 10))
    {
      if (require_constant_value)
	result =
	  fold_build_call_array_initializer_loc (loc, TREE_TYPE (fntype),
						 function, nargs, argarray);
      else
	result = fold_build_call_array_loc (loc, TREE_TYPE (fntype),
					    function, nargs, argarray);
      if (TREE_CODE (result) == NOP_EXPR
	  && TREE_CODE (TREE_OPERAND (result, 0)) == INTEGER_CST)
	STRIP_TYPE_NOPS (result);
    }
  else
    result = build_call_array_loc (loc, TREE_TYPE (fntype),
				   function, nargs, argarray);

  if (VOID_TYPE_P (TREE_TYPE (result)))
    {
      if (TYPE_QUALS (TREE_TYPE (result)) != TYPE_UNQUALIFIED)
	pedwarn (loc, 0,
		 "function with qualified void return type called");
      return result;
    }
  return require_complete_type (result);
}

/* Like build_function_call_vec, but call also resolve_overloaded_builtin.  */

tree
c_build_function_call_vec (location_t loc, vec<location_t> arg_loc,
			   tree function, vec<tree, va_gc> *params,
			   vec<tree, va_gc> *origtypes)
{
  /* Strip NON_LVALUE_EXPRs, etc., since we aren't using as an lvalue.  */
  STRIP_TYPE_NOPS (function);

  /* Convert anything with function type to a pointer-to-function.  */
  if (TREE_CODE (function) == FUNCTION_DECL)
    {
      /* Implement type-directed function overloading for builtins.
	 resolve_overloaded_builtin and targetm.resolve_overloaded_builtin
	 handle all the type checking.  The result is a complete expression
	 that implements this function call.  */
      tree tem = resolve_overloaded_builtin (loc, function, params);
      if (tem)
	return tem;
    }
  return build_function_call_vec (loc, arg_loc, function, params, origtypes);
}

/* Convert the argument expressions in the vector VALUES
   to the types in the list TYPELIST.

   If TYPELIST is exhausted, or when an element has NULL as its type,
   perform the default conversions.

   ORIGTYPES is the original types of the expressions in VALUES.  This
   holds the type of enum values which have been converted to integral
   types.  It may be NULL.

   FUNCTION is a tree for the called function.  It is used only for
   error messages, where it is formatted with %qE.

   This is also where warnings about wrong number of args are generated.

   ARG_LOC are locations of function arguments (if any).

   Returns the actual number of arguments processed (which may be less
   than the length of VALUES in some error situations), or -1 on
   failure.  */

static int
convert_arguments (location_t loc, vec<location_t> arg_loc, tree typelist,
		   vec<tree, va_gc> *values, vec<tree, va_gc> *origtypes,
		   tree function, tree fundecl)
{
  tree typetail, val;
  unsigned int parmnum;
  bool error_args = false;
  const bool type_generic = fundecl
    && lookup_attribute ("type generic", TYPE_ATTRIBUTES (TREE_TYPE (fundecl)));
  bool type_generic_remove_excess_precision = false;
  tree selector;

  /* Change pointer to function to the function itself for
     diagnostics.  */
  if (TREE_CODE (function) == ADDR_EXPR
      && TREE_CODE (TREE_OPERAND (function, 0)) == FUNCTION_DECL)
    function = TREE_OPERAND (function, 0);

  /* Handle an ObjC selector specially for diagnostics.  */
  selector = objc_message_selector ();

  /* For type-generic built-in functions, determine whether excess
     precision should be removed (classification) or not
     (comparison).  */
  if (type_generic
      && DECL_BUILT_IN (fundecl)
      && DECL_BUILT_IN_CLASS (fundecl) == BUILT_IN_NORMAL)
    {
      switch (DECL_FUNCTION_CODE (fundecl))
	{
	case BUILT_IN_ISFINITE:
	case BUILT_IN_ISINF:
	case BUILT_IN_ISINF_SIGN:
	case BUILT_IN_ISNAN:
	case BUILT_IN_ISNORMAL:
	case BUILT_IN_FPCLASSIFY:
	  type_generic_remove_excess_precision = true;
	  break;

	default:
	  type_generic_remove_excess_precision = false;
	  break;
	}
    }
  if (flag_cilkplus && fundecl && is_cilkplus_reduce_builtin (fundecl))
    return vec_safe_length (values);

  /* Scan the given expressions and types, producing individual
     converted arguments.  */

  for (typetail = typelist, parmnum = 0;
       values && values->iterate (parmnum, &val);
       ++parmnum)
    {
      tree type = typetail ? TREE_VALUE (typetail) : 0;
      tree valtype = TREE_TYPE (val);
      tree rname = function;
      int argnum = parmnum + 1;
      const char *invalid_func_diag;
      bool excess_precision = false;
      bool npc;
      tree parmval;
      /* Some __atomic_* builtins have additional hidden argument at
	 position 0.  */
      location_t ploc
	= !arg_loc.is_empty () && values->length () == arg_loc.length ()
	  ? expansion_point_location_if_in_system_header (arg_loc[parmnum])
	  : input_location;

      if (type == void_type_node)
	{
	  if (selector)
	    error_at (loc, "too many arguments to method %qE", selector);
	  else
	    error_at (loc, "too many arguments to function %qE", function);
	  inform_declaration (fundecl);
	  return error_args ? -1 : (int) parmnum;
	}

      if (selector && argnum > 2)
	{
	  rname = selector;
	  argnum -= 2;
	}

      npc = null_pointer_constant_p (val);

      /* If there is excess precision and a prototype, convert once to
	 the required type rather than converting via the semantic
	 type.  Likewise without a prototype a float value represented
	 as long double should be converted once to double.  But for
	 type-generic classification functions excess precision must
	 be removed here.  */
      if (TREE_CODE (val) == EXCESS_PRECISION_EXPR
	  && (type || !type_generic || !type_generic_remove_excess_precision))
	{
	  val = TREE_OPERAND (val, 0);
	  excess_precision = true;
	}
      val = c_fully_fold (val, false, NULL);
      STRIP_TYPE_NOPS (val);

      val = require_complete_type (val);

      if (type != 0)
	{
	  /* Formal parm type is specified by a function prototype.  */

	  if (type == error_mark_node || !COMPLETE_TYPE_P (type))
	    {
	      error_at (ploc, "type of formal parameter %d is incomplete",
			parmnum + 1);
	      parmval = val;
	    }
	  else
	    {
	      tree origtype;

	      /* Optionally warn about conversions that
		 differ from the default conversions.  */
	      if (warn_traditional_conversion || warn_traditional)
		{
		  unsigned int formal_prec = TYPE_PRECISION (type);

		  if (INTEGRAL_TYPE_P (type)
		      && TREE_CODE (valtype) == REAL_TYPE)
		    warning_at (ploc, OPT_Wtraditional_conversion,
				"passing argument %d of %qE as integer rather "
				"than floating due to prototype",
				argnum, rname);
		  if (INTEGRAL_TYPE_P (type)
		      && TREE_CODE (valtype) == COMPLEX_TYPE)
		    warning_at (ploc, OPT_Wtraditional_conversion,
				"passing argument %d of %qE as integer rather "
				"than complex due to prototype",
				argnum, rname);
		  else if (TREE_CODE (type) == COMPLEX_TYPE
			   && TREE_CODE (valtype) == REAL_TYPE)
		    warning_at (ploc, OPT_Wtraditional_conversion,
				"passing argument %d of %qE as complex rather "
				"than floating due to prototype",
				argnum, rname);
		  else if (TREE_CODE (type) == REAL_TYPE
			   && INTEGRAL_TYPE_P (valtype))
		    warning_at (ploc, OPT_Wtraditional_conversion,
				"passing argument %d of %qE as floating rather "
				"than integer due to prototype",
				argnum, rname);
		  else if (TREE_CODE (type) == COMPLEX_TYPE
			   && INTEGRAL_TYPE_P (valtype))
		    warning_at (ploc, OPT_Wtraditional_conversion,
				"passing argument %d of %qE as complex rather "
				"than integer due to prototype",
				argnum, rname);
		  else if (TREE_CODE (type) == REAL_TYPE
			   && TREE_CODE (valtype) == COMPLEX_TYPE)
		    warning_at (ploc, OPT_Wtraditional_conversion,
				"passing argument %d of %qE as floating rather "
				"than complex due to prototype",
				argnum, rname);
		  /* ??? At some point, messages should be written about
		     conversions between complex types, but that's too messy
		     to do now.  */
		  else if (TREE_CODE (type) == REAL_TYPE
			   && TREE_CODE (valtype) == REAL_TYPE)
		    {
		      /* Warn if any argument is passed as `float',
			 since without a prototype it would be `double'.  */
		      if (formal_prec == TYPE_PRECISION (float_type_node)
			  && type != dfloat32_type_node)
			warning_at (ploc, 0,
				    "passing argument %d of %qE as %<float%> "
				    "rather than %<double%> due to prototype",
				    argnum, rname);

		      /* Warn if mismatch between argument and prototype
			 for decimal float types.  Warn of conversions with
			 binary float types and of precision narrowing due to
			 prototype. */
 		      else if (type != valtype
			       && (type == dfloat32_type_node
				   || type == dfloat64_type_node
				   || type == dfloat128_type_node
				   || valtype == dfloat32_type_node
				   || valtype == dfloat64_type_node
				   || valtype == dfloat128_type_node)
			       && (formal_prec
				   <= TYPE_PRECISION (valtype)
				   || (type == dfloat128_type_node
				       && (valtype
					   != dfloat64_type_node
					   && (valtype
					       != dfloat32_type_node)))
				   || (type == dfloat64_type_node
				       && (valtype
					   != dfloat32_type_node))))
			warning_at (ploc, 0,
				    "passing argument %d of %qE as %qT "
				    "rather than %qT due to prototype",
				    argnum, rname, type, valtype);

		    }
		  /* Detect integer changing in width or signedness.
		     These warnings are only activated with
		     -Wtraditional-conversion, not with -Wtraditional.  */
		  else if (warn_traditional_conversion && INTEGRAL_TYPE_P (type)
			   && INTEGRAL_TYPE_P (valtype))
		    {
		      tree would_have_been = default_conversion (val);
		      tree type1 = TREE_TYPE (would_have_been);

		      if (TREE_CODE (type) == ENUMERAL_TYPE
			  && (TYPE_MAIN_VARIANT (type)
			      == TYPE_MAIN_VARIANT (valtype)))
			/* No warning if function asks for enum
			   and the actual arg is that enum type.  */
			;
		      else if (formal_prec != TYPE_PRECISION (type1))
			warning_at (ploc, OPT_Wtraditional_conversion,
				    "passing argument %d of %qE "
				    "with different width due to prototype",
				    argnum, rname);
		      else if (TYPE_UNSIGNED (type) == TYPE_UNSIGNED (type1))
			;
		      /* Don't complain if the formal parameter type
			 is an enum, because we can't tell now whether
			 the value was an enum--even the same enum.  */
		      else if (TREE_CODE (type) == ENUMERAL_TYPE)
			;
		      else if (TREE_CODE (val) == INTEGER_CST
			       && int_fits_type_p (val, type))
			/* Change in signedness doesn't matter
			   if a constant value is unaffected.  */
			;
		      /* If the value is extended from a narrower
			 unsigned type, it doesn't matter whether we
			 pass it as signed or unsigned; the value
			 certainly is the same either way.  */
		      else if (TYPE_PRECISION (valtype) < TYPE_PRECISION (type)
			       && TYPE_UNSIGNED (valtype))
			;
		      else if (TYPE_UNSIGNED (type))
			warning_at (ploc, OPT_Wtraditional_conversion,
				    "passing argument %d of %qE "
				    "as unsigned due to prototype",
				    argnum, rname);
		      else
			warning_at (ploc, OPT_Wtraditional_conversion,
				    "passing argument %d of %qE "
				    "as signed due to prototype",
				    argnum, rname);
		    }
		}

	      /* Possibly restore an EXCESS_PRECISION_EXPR for the
		 sake of better warnings from convert_and_check.  */
	      if (excess_precision)
		val = build1 (EXCESS_PRECISION_EXPR, valtype, val);
	      origtype = (!origtypes) ? NULL_TREE : (*origtypes)[parmnum];
	      parmval = convert_for_assignment (loc, ploc, type,
						val, origtype, ic_argpass,
						npc, fundecl, function,
						parmnum + 1);

	      if (targetm.calls.promote_prototypes (fundecl ? TREE_TYPE (fundecl) : 0)
		  && INTEGRAL_TYPE_P (type)
		  && (TYPE_PRECISION (type) < TYPE_PRECISION (integer_type_node)))
		parmval = default_conversion (parmval);
	    }
	}
      else if (TREE_CODE (valtype) == REAL_TYPE
	       && (TYPE_PRECISION (valtype)
		   <= TYPE_PRECISION (double_type_node))
	       && TYPE_MAIN_VARIANT (valtype) != double_type_node
	       && TYPE_MAIN_VARIANT (valtype) != long_double_type_node
	       && !DECIMAL_FLOAT_MODE_P (TYPE_MODE (valtype)))
        {
	  if (type_generic)
	    parmval = val;
	  else
	    {
	      /* Convert `float' to `double'.  */
	      if (warn_double_promotion && !c_inhibit_evaluation_warnings)
		warning_at (ploc, OPT_Wdouble_promotion,
			    "implicit conversion from %qT to %qT when passing "
			    "argument to function",
			    valtype, double_type_node);
	      parmval = convert (double_type_node, val);
	    }
	}
      else if (excess_precision && !type_generic)
	/* A "double" argument with excess precision being passed
	   without a prototype or in variable arguments.  */
	parmval = convert (valtype, val);
      else if ((invalid_func_diag =
		targetm.calls.invalid_arg_for_unprototyped_fn (typelist, fundecl, val)))
	{
	  error (invalid_func_diag);
	  return -1;
	}
      else if (TREE_CODE (val) == ADDR_EXPR && reject_gcc_builtin (val))
	{
	  return -1;
	}
      else
	/* Convert `short' and `char' to full-size `int'.  */
	parmval = default_conversion (val);

      (*values)[parmnum] = parmval;
      if (parmval == error_mark_node)
	error_args = true;

      if (typetail)
	typetail = TREE_CHAIN (typetail);
    }

  gcc_assert (parmnum == vec_safe_length (values));

  if (typetail != 0 && TREE_VALUE (typetail) != void_type_node)
    {
      error_at (loc, "too few arguments to function %qE", function);
      inform_declaration (fundecl);
      return -1;
    }

  return error_args ? -1 : (int) parmnum;
}

/* This is the entry point used by the parser to build unary operators
   in the input.  CODE, a tree_code, specifies the unary operator, and
   ARG is the operand.  For unary plus, the C parser currently uses
   CONVERT_EXPR for code.

   LOC is the location to use for the tree generated.
*/

struct c_expr
parser_build_unary_op (location_t loc, enum tree_code code, struct c_expr arg)
{
  struct c_expr result;

  result.original_code = code;
  result.original_type = NULL;

  if (reject_gcc_builtin (arg.value))
    {
      result.value = error_mark_node;
    }
  else
    {
      result.value = build_unary_op (loc, code, arg.value, 0);

  if (TREE_OVERFLOW_P (result.value) && !TREE_OVERFLOW_P (arg.value))
    overflow_warning (loc, result.value);
    }

  return result;
}

/* This is the entry point used by the parser to build binary operators
   in the input.  CODE, a tree_code, specifies the binary operator, and
   ARG1 and ARG2 are the operands.  In addition to constructing the
   expression, we check for operands that were written with other binary
   operators in a way that is likely to confuse the user.

   LOCATION is the location of the binary operator.  */

struct c_expr
parser_build_binary_op (location_t location, enum tree_code code,
			struct c_expr arg1, struct c_expr arg2)
{
  struct c_expr result;

  enum tree_code code1 = arg1.original_code;
  enum tree_code code2 = arg2.original_code;
  tree type1 = (arg1.original_type
                ? arg1.original_type
                : TREE_TYPE (arg1.value));
  tree type2 = (arg2.original_type
                ? arg2.original_type
                : TREE_TYPE (arg2.value));

  result.value = build_binary_op (location, code,
				  arg1.value, arg2.value, 1);
  result.original_code = code;
  result.original_type = NULL;

  if (TREE_CODE (result.value) == ERROR_MARK)
    return result;

  if (location != UNKNOWN_LOCATION)
    protected_set_expr_location (result.value, location);

  /* Check for cases such as x+y<<z which users are likely
     to misinterpret.  */
  if (warn_parentheses)
    warn_about_parentheses (location, code, code1, arg1.value, code2,
			    arg2.value);

  if (warn_logical_op)
    warn_logical_operator (location, code, TREE_TYPE (result.value),
			   code1, arg1.value, code2, arg2.value);

  if (warn_tautological_compare)
    warn_tautological_cmp (location, code, arg1.value, arg2.value);

  if (warn_logical_not_paren
      && TREE_CODE_CLASS (code) == tcc_comparison
      && code1 == TRUTH_NOT_EXPR
      && code2 != TRUTH_NOT_EXPR
      /* Avoid warning for !!x == y.  */
      && (TREE_CODE (arg1.value) != NE_EXPR
	  || !integer_zerop (TREE_OPERAND (arg1.value, 1))))
    {
      /* Avoid warning for !b == y where b has _Bool type.  */
      tree t = integer_zero_node;
      if (TREE_CODE (arg1.value) == EQ_EXPR
	  && integer_zerop (TREE_OPERAND (arg1.value, 1))
	  && TREE_TYPE (TREE_OPERAND (arg1.value, 0)) == integer_type_node)
	{
	  t = TREE_OPERAND (arg1.value, 0);
	  do
	    {
	      if (TREE_TYPE (t) != integer_type_node)
		break;
	      if (TREE_CODE (t) == C_MAYBE_CONST_EXPR)
		t = C_MAYBE_CONST_EXPR_EXPR (t);
	      else if (CONVERT_EXPR_P (t))
		t = TREE_OPERAND (t, 0);
	      else
		break;
	    }
	  while (1);
	}
      if (TREE_CODE (TREE_TYPE (t)) != BOOLEAN_TYPE)
	warn_logical_not_parentheses (location, code, arg2.value);
    }

  /* Warn about comparisons against string literals, with the exception
     of testing for equality or inequality of a string literal with NULL.  */
  if (code == EQ_EXPR || code == NE_EXPR)
    {
      if ((code1 == STRING_CST && !integer_zerop (arg2.value))
	  || (code2 == STRING_CST && !integer_zerop (arg1.value)))
	warning_at (location, OPT_Waddress,
		    "comparison with string literal results in unspecified behavior");
    }
  else if (TREE_CODE_CLASS (code) == tcc_comparison
	   && (code1 == STRING_CST || code2 == STRING_CST))
    warning_at (location, OPT_Waddress,
		"comparison with string literal results in unspecified behavior");

  if (TREE_OVERFLOW_P (result.value)
      && !TREE_OVERFLOW_P (arg1.value)
      && !TREE_OVERFLOW_P (arg2.value))
    overflow_warning (location, result.value);

  /* Warn about comparisons of different enum types.  */
  if (warn_enum_compare
      && TREE_CODE_CLASS (code) == tcc_comparison
      && TREE_CODE (type1) == ENUMERAL_TYPE
      && TREE_CODE (type2) == ENUMERAL_TYPE
      && TYPE_MAIN_VARIANT (type1) != TYPE_MAIN_VARIANT (type2))
    warning_at (location, OPT_Wenum_compare,
		"comparison between %qT and %qT",
		type1, type2);

  return result;
}

/* Return a tree for the sum or difference (RESULTCODE says which)
   of pointer PTROP and integer INTOP.  */

static
tree
c_pointer_int_sum (location_t location, enum tree_code resultcode,
                   tree ptrop, tree intop)
{
  /* The result is a pointer of the same type that is being added.  */
  tree result_type = TREE_TYPE (ptrop);

  if (SHARED_TYPE_P (TREE_TYPE (result_type)))
    return upc_pts_int_sum (location, resultcode, ptrop, intop);

  return pointer_int_sum (location, resultcode, ptrop, intop);
}

/* Return a tree for the difference of pointers OP0 and OP1.
   The resulting tree has type int.  */

static tree
pointer_diff (location_t loc, tree op0, tree op1)
{
  tree restype = ptrdiff_type_node;
  tree result, inttype;

  addr_space_t as0 = TYPE_ADDR_SPACE (TREE_TYPE (TREE_TYPE (op0)));
  addr_space_t as1 = TYPE_ADDR_SPACE (TREE_TYPE (TREE_TYPE (op1)));
  tree target_type = TREE_TYPE (TREE_TYPE (op0));
  tree subtrahend_type = TREE_TYPE (TREE_TYPE (op1));
  tree orig_op1 = op1;

  /* If the operands point into different address spaces, we need to
     explicitly convert them to pointers into the common address space
     before we can subtract the numerical address values.  */
  if (as0 != as1)
    {
      addr_space_t as_common;
      tree common_type;

      /* Determine the common superset address space.  This is guaranteed
	 to exist because the caller verified that comp_target_types
	 returned non-zero.  */
      if (!addr_space_superset (as0, as1, &as_common))
	gcc_unreachable ();

      common_type = common_pointer_type (TREE_TYPE (op0), TREE_TYPE (op1));
      op0 = convert (common_type, op0);
      op1 = convert (common_type, op1);
    }

  /* Determine integer type to perform computations in.  This will usually
     be the same as the result type (ptrdiff_t), but may need to be a wider
     type if pointers for the address space are wider than ptrdiff_t.  */
  if (TYPE_PRECISION (restype) < TYPE_PRECISION (TREE_TYPE (op0)))
    inttype = c_common_type_for_size (TYPE_PRECISION (TREE_TYPE (op0)), 0);
  else
    inttype = restype;

  if (TREE_CODE (target_type) == VOID_TYPE)
    pedwarn (loc, OPT_Wpointer_arith,
	     "pointer of type %<void *%> used in subtraction");
  if (TREE_CODE (target_type) == FUNCTION_TYPE)
    pedwarn (loc, OPT_Wpointer_arith,
	     "pointer to a function used in subtraction");

  if (SHARED_TYPE_P (target_type) || SHARED_TYPE_P (subtrahend_type))
    return upc_pts_diff (op0, op1);

  /* First do the subtraction as integers;
     then drop through to build the divide operator.
     Do not do default conversions on the minus operator
     in case restype is a short type.  */

  op0 = build_binary_op (loc,
			 MINUS_EXPR, convert (inttype, op0),
			 convert (inttype, op1), 0);
  /* This generates an error if op1 is pointer to incomplete type.  */
  if (!COMPLETE_OR_VOID_TYPE_P (TREE_TYPE (TREE_TYPE (orig_op1))))
    error_at (loc, "arithmetic on pointer to an incomplete type");

  op1 = c_size_in_bytes (target_type);

  if (pointer_to_zero_sized_aggr_p (TREE_TYPE (orig_op1)))
    error_at (loc, "arithmetic on pointer to an empty aggregate");

  /* Divide by the size, in easiest possible way.  */
  result = fold_build2_loc (loc, EXACT_DIV_EXPR, inttype,
			    op0, convert (inttype, op1));

  /* Convert to final result type if necessary.  */
  return convert (restype, result);
}

/* Expand atomic compound assignments into an approriate sequence as
   specified by the C11 standard section 6.5.16.2.   
    given 
       _Atomic T1 E1
       T2 E2
       E1 op= E2

  This sequence is used for all types for which these operations are
  supported.

  In addition, built-in versions of the 'fe' prefixed routines may
  need to be invoked for floating point (real, complex or vector) when
  floating-point exceptions are supported.  See 6.5.16.2 footnote 113.

  T1 newval;
  T1 old;
  T1 *addr
  T2 val
  fenv_t fenv

  addr = &E1;
  val = (E2);
  __atomic_load (addr, &old, SEQ_CST);
  feholdexcept (&fenv);
loop:
    newval = old op val;
    if (__atomic_compare_exchange_strong (addr, &old, &newval, SEQ_CST,
					  SEQ_CST))
      goto done;
    feclearexcept (FE_ALL_EXCEPT);
    goto loop:
done:
  feupdateenv (&fenv);

  Also note that the compiler is simply issuing the generic form of
  the atomic operations.  This requires temp(s) and has their address
  taken.  The atomic processing is smart enough to figure out when the
  size of an object can utilize a lock-free version, and convert the
  built-in call to the appropriate lock-free routine.  The optimizers
  will then dispose of any temps that are no longer required, and
  lock-free implementations are utilized as long as there is target
  support for the required size.

  If the operator is NOP_EXPR, then this is a simple assignment, and
  an __atomic_store is issued to perform the assignment rather than
  the above loop.

*/

/* Build an atomic assignment at LOC, expanding into the proper
   sequence to store LHS MODIFYCODE= RHS.  Return a value representing
   the result of the operation, unless RETURN_OLD_P in which case
   return the old value of LHS (this is only for postincrement and
   postdecrement).  */
static tree
build_atomic_assign (location_t loc, tree lhs, enum tree_code modifycode,
		     tree rhs, bool return_old_p)
{
  tree fndecl, func_call;
  vec<tree, va_gc> *params;
  tree val, nonatomic_lhs_type, nonatomic_rhs_type, newval, newval_addr;
  tree old, old_addr;
  tree compound_stmt;
  tree stmt, goto_stmt;
  tree loop_label, loop_decl, done_label, done_decl;

  tree lhs_type = TREE_TYPE (lhs);
  tree lhs_addr = build_unary_op (loc, ADDR_EXPR, lhs, 0);
  tree seq_cst = build_int_cst (integer_type_node, MEMMODEL_SEQ_CST);
  tree rhs_type = TREE_TYPE (rhs);

  gcc_assert (TYPE_ATOMIC (lhs_type));

  if (return_old_p)
    gcc_assert (modifycode == PLUS_EXPR || modifycode == MINUS_EXPR);

  /* Allocate enough vector items for a compare_exchange.  */
  vec_alloc (params, 6);

  /* Create a compound statement to hold the sequence of statements
     with a loop.  */
  compound_stmt = c_begin_compound_stmt (false);

  /* Fold the RHS if it hasn't already been folded.  */
  if (modifycode != NOP_EXPR)
    rhs = c_fully_fold (rhs, false, NULL);

  /* Remove the qualifiers for the rest of the expressions and create
     the VAL temp variable to hold the RHS.  */
  nonatomic_lhs_type = build_qualified_type (lhs_type, TYPE_UNQUALIFIED);
  nonatomic_rhs_type = build_qualified_type (rhs_type, TYPE_UNQUALIFIED);
  val = create_tmp_var_raw (nonatomic_rhs_type);
  TREE_ADDRESSABLE (val) = 1;
  TREE_NO_WARNING (val) = 1;
  rhs = build4 (TARGET_EXPR, nonatomic_rhs_type, val, rhs, NULL_TREE,
		NULL_TREE);
  SET_EXPR_LOCATION (rhs, loc);
  add_stmt (rhs);

  /* NOP_EXPR indicates it's a straight store of the RHS. Simply issue
     an atomic_store.  */
  if (modifycode == NOP_EXPR)
    {
      /* Build __atomic_store (&lhs, &val, SEQ_CST)  */
      rhs = build_unary_op (loc, ADDR_EXPR, val, 0);
      fndecl = builtin_decl_explicit (BUILT_IN_ATOMIC_STORE);
      params->quick_push (lhs_addr);
      params->quick_push (rhs);
      params->quick_push (seq_cst);
      func_call = c_build_function_call_vec (loc, vNULL, fndecl, params, NULL);
      add_stmt (func_call);

      /* Finish the compound statement.  */
      compound_stmt = c_end_compound_stmt (loc, compound_stmt, false);

      /* VAL is the value which was stored, return a COMPOUND_STMT of
	 the statement and that value.  */
      return build2 (COMPOUND_EXPR, nonatomic_lhs_type, compound_stmt, val);
    }

  /* Create the variables and labels required for the op= form.  */
  old = create_tmp_var_raw (nonatomic_lhs_type);
  old_addr = build_unary_op (loc, ADDR_EXPR, old, 0);
  TREE_ADDRESSABLE (old) = 1;
  TREE_NO_WARNING (old) = 1;

  newval = create_tmp_var_raw (nonatomic_lhs_type);
  newval_addr = build_unary_op (loc, ADDR_EXPR, newval, 0);
  TREE_ADDRESSABLE (newval) = 1;

  loop_decl = create_artificial_label (loc);
  loop_label = build1 (LABEL_EXPR, void_type_node, loop_decl);

  done_decl = create_artificial_label (loc);
  done_label = build1 (LABEL_EXPR, void_type_node, done_decl);

  /* __atomic_load (addr, &old, SEQ_CST).  */
  fndecl = builtin_decl_explicit (BUILT_IN_ATOMIC_LOAD);
  params->quick_push (lhs_addr);
  params->quick_push (old_addr);
  params->quick_push (seq_cst);
  func_call = c_build_function_call_vec (loc, vNULL, fndecl, params, NULL);
  old = build4 (TARGET_EXPR, nonatomic_lhs_type, old, func_call, NULL_TREE,
		NULL_TREE);
  add_stmt (old);
  params->truncate (0);

  /* Create the expressions for floating-point environment
     manipulation, if required.  */
  bool need_fenv = (flag_trapping_math
		    && (FLOAT_TYPE_P (lhs_type) || FLOAT_TYPE_P (rhs_type)));
  tree hold_call = NULL_TREE, clear_call = NULL_TREE, update_call = NULL_TREE;
  if (need_fenv)
    targetm.atomic_assign_expand_fenv (&hold_call, &clear_call, &update_call);

  if (hold_call)
    add_stmt (hold_call);

  /* loop:  */
  add_stmt (loop_label);

  /* newval = old + val;  */
  rhs = build_binary_op (loc, modifycode, old, val, 1);
  rhs = c_fully_fold (rhs, false, NULL);
  rhs = convert_for_assignment (loc, UNKNOWN_LOCATION, nonatomic_lhs_type,
				rhs, NULL_TREE, ic_assign, false, NULL_TREE,
				NULL_TREE, 0);
  if (rhs != error_mark_node)
    {
      rhs = build4 (TARGET_EXPR, nonatomic_lhs_type, newval, rhs, NULL_TREE,
		    NULL_TREE);
      SET_EXPR_LOCATION (rhs, loc);
      add_stmt (rhs);
    }

  /* if (__atomic_compare_exchange (addr, &old, &new, false, SEQ_CST, SEQ_CST))
       goto done;  */
  fndecl = builtin_decl_explicit (BUILT_IN_ATOMIC_COMPARE_EXCHANGE);
  params->quick_push (lhs_addr);
  params->quick_push (old_addr);
  params->quick_push (newval_addr);
  params->quick_push (integer_zero_node);
  params->quick_push (seq_cst);
  params->quick_push (seq_cst);
  func_call = c_build_function_call_vec (loc, vNULL, fndecl, params, NULL);

  goto_stmt = build1 (GOTO_EXPR, void_type_node, done_decl);
  SET_EXPR_LOCATION (goto_stmt, loc);

  stmt = build3 (COND_EXPR, void_type_node, func_call, goto_stmt, NULL_TREE);
  SET_EXPR_LOCATION (stmt, loc);
  add_stmt (stmt);

  if (clear_call)
    add_stmt (clear_call);

  /* goto loop;  */
  goto_stmt  = build1 (GOTO_EXPR, void_type_node, loop_decl);
  SET_EXPR_LOCATION (goto_stmt, loc);
  add_stmt (goto_stmt);

  /* done:  */
  add_stmt (done_label);

  if (update_call)
    add_stmt (update_call);

  /* Finish the compound statement.  */
  compound_stmt = c_end_compound_stmt (loc, compound_stmt, false);

  /* NEWVAL is the value that was successfully stored, return a
     COMPOUND_EXPR of the statement and the appropriate value.  */
  return build2 (COMPOUND_EXPR, nonatomic_lhs_type, compound_stmt,
		 return_old_p ? old : newval);
}

/* Construct and perhaps optimize a tree representation
   for a unary operation.  CODE, a tree_code, specifies the operation
   and XARG is the operand.
   For any CODE other than ADDR_EXPR, FLAG nonzero suppresses
   the default promotions (such as from short to int).
   For ADDR_EXPR, the default promotions are not applied; FLAG nonzero
   allows non-lvalues; this is only used to handle conversion of non-lvalue
   arrays to pointers in C99.

   LOCATION is the location of the operator.  */

tree
build_unary_op (location_t location,
		enum tree_code code, tree xarg, int flag)
{
  /* No default_conversion here.  It causes trouble for ADDR_EXPR.  */
  tree arg = xarg;
  tree argtype = 0;
  enum tree_code typecode;
  tree val;
  tree ret = error_mark_node;
  tree eptype = NULL_TREE;
  int noconvert = flag;
  const char *invalid_op_diag;
  bool int_operands;

  int_operands = EXPR_INT_CONST_OPERANDS (xarg);
  if (int_operands)
    arg = remove_c_maybe_const_expr (arg);

  if (code != ADDR_EXPR)
    arg = require_complete_type (arg);

  typecode = TREE_CODE (TREE_TYPE (arg));
  if (typecode == ERROR_MARK)
    return error_mark_node;
  if (typecode == ENUMERAL_TYPE || typecode == BOOLEAN_TYPE)
    typecode = INTEGER_TYPE;

  if ((invalid_op_diag
       = targetm.invalid_unary_op (code, TREE_TYPE (xarg))))
    {
      error_at (location, invalid_op_diag);
      return error_mark_node;
    }

  if (TREE_CODE (arg) == EXCESS_PRECISION_EXPR)
    {
      eptype = TREE_TYPE (arg);
      arg = TREE_OPERAND (arg, 0);
    }

  switch (code)
    {
    case CONVERT_EXPR:
      /* This is used for unary plus, because a CONVERT_EXPR
	 is enough to prevent anybody from looking inside for
	 associativity, but won't generate any code.  */
      if (!(typecode == INTEGER_TYPE || typecode == REAL_TYPE
	    || typecode == FIXED_POINT_TYPE || typecode == COMPLEX_TYPE
	    || typecode == VECTOR_TYPE))
	{
	  error_at (location, "wrong type argument to unary plus");
	  return error_mark_node;
	}
      else if (!noconvert)
	arg = default_conversion (arg);
      arg = non_lvalue_loc (location, arg);
      break;

    case NEGATE_EXPR:
      if (!(typecode == INTEGER_TYPE || typecode == REAL_TYPE
	    || typecode == FIXED_POINT_TYPE || typecode == COMPLEX_TYPE
	    || typecode == VECTOR_TYPE))
	{
	  error_at (location, "wrong type argument to unary minus");
	  return error_mark_node;
	}
      else if (!noconvert)
	arg = default_conversion (arg);
      break;

    case BIT_NOT_EXPR:
      /* ~ works on integer types and non float vectors. */
      if (typecode == INTEGER_TYPE
	  || (typecode == VECTOR_TYPE
	      && !VECTOR_FLOAT_TYPE_P (TREE_TYPE (arg))))
	{
	  if (!noconvert)
	    arg = default_conversion (arg);
	}
      else if (typecode == COMPLEX_TYPE)
	{
	  code = CONJ_EXPR;
	  pedwarn (location, OPT_Wpedantic,
		   "ISO C does not support %<~%> for complex conjugation");
	  if (!noconvert)
	    arg = default_conversion (arg);
	}
      else
	{
	  error_at (location, "wrong type argument to bit-complement");
	  return error_mark_node;
	}
      break;

    case ABS_EXPR:
      if (!(typecode == INTEGER_TYPE || typecode == REAL_TYPE))
	{
	  error_at (location, "wrong type argument to abs");
	  return error_mark_node;
	}
      else if (!noconvert)
	arg = default_conversion (arg);
      break;

    case CONJ_EXPR:
      /* Conjugating a real value is a no-op, but allow it anyway.  */
      if (!(typecode == INTEGER_TYPE || typecode == REAL_TYPE
	    || typecode == COMPLEX_TYPE))
	{
	  error_at (location, "wrong type argument to conjugation");
	  return error_mark_node;
	}
      else if (!noconvert)
	arg = default_conversion (arg);
      break;

    case TRUTH_NOT_EXPR:
      if (typecode != INTEGER_TYPE && typecode != FIXED_POINT_TYPE
	  && typecode != REAL_TYPE && typecode != POINTER_TYPE
	  && typecode != COMPLEX_TYPE)
	{
	  error_at (location,
		    "wrong type argument to unary exclamation mark");
	  return error_mark_node;
	}
      if (int_operands)
	{
	  arg = c_objc_common_truthvalue_conversion (location, xarg);
	  arg = remove_c_maybe_const_expr (arg);
	}
      else
	arg = c_objc_common_truthvalue_conversion (location, arg);
      ret = invert_truthvalue_loc (location, arg);
      /* If the TRUTH_NOT_EXPR has been folded, reset the location.  */
      if (EXPR_P (ret) && EXPR_HAS_LOCATION (ret))
	location = EXPR_LOCATION (ret);
      goto return_build_unary_op;

    case REALPART_EXPR:
    case IMAGPART_EXPR:
      ret = build_real_imag_expr (location, code, arg);
      if (ret == error_mark_node)
	return error_mark_node;
      if (eptype && TREE_CODE (eptype) == COMPLEX_TYPE)
	eptype = TREE_TYPE (eptype);
      goto return_build_unary_op;

    case PREINCREMENT_EXPR:
    case POSTINCREMENT_EXPR:
    case PREDECREMENT_EXPR:
    case POSTDECREMENT_EXPR:

      if (TREE_CODE (arg) == C_MAYBE_CONST_EXPR)
	{
	  tree inner = build_unary_op (location, code,
				       C_MAYBE_CONST_EXPR_EXPR (arg), flag);
	  if (inner == error_mark_node)
	    return error_mark_node;
	  ret = build2 (C_MAYBE_CONST_EXPR, TREE_TYPE (inner),
			C_MAYBE_CONST_EXPR_PRE (arg), inner);
	  gcc_assert (!C_MAYBE_CONST_EXPR_INT_OPERANDS (arg));
	  C_MAYBE_CONST_EXPR_NON_CONST (ret) = 1;
	  goto return_build_unary_op;
	}

      /* Complain about anything that is not a true lvalue.  In
	 Objective-C, skip this check for property_refs.  */
      if (!objc_is_property_ref (arg)
	  && !lvalue_or_else (location,
			      arg, ((code == PREINCREMENT_EXPR
				     || code == POSTINCREMENT_EXPR)
				    ? lv_increment
				    : lv_decrement)))
	return error_mark_node;

      if (warn_cxx_compat && TREE_CODE (TREE_TYPE (arg)) == ENUMERAL_TYPE)
	{
	  if (code == PREINCREMENT_EXPR || code == POSTINCREMENT_EXPR)
	    warning_at (location, OPT_Wc___compat,
			"increment of enumeration value is invalid in C++");
	  else
	    warning_at (location, OPT_Wc___compat,
			"decrement of enumeration value is invalid in C++");
	}

      /* Ensure the argument is fully folded inside any SAVE_EXPR.  */
      arg = c_fully_fold (arg, false, NULL);

      bool atomic_op;
      atomic_op = really_atomic_lvalue (arg);

      /* Increment or decrement the real part of the value,
	 and don't change the imaginary part.  */
      if (typecode == COMPLEX_TYPE)
	{
	  tree real, imag;

	  pedwarn (location, OPT_Wpedantic,
		   "ISO C does not support %<++%> and %<--%> on complex types");

	  if (!atomic_op)
	    {
	      arg = stabilize_reference (arg);
	      real = build_unary_op (EXPR_LOCATION (arg), REALPART_EXPR, arg, 1);
	      imag = build_unary_op (EXPR_LOCATION (arg), IMAGPART_EXPR, arg, 1);
	      real = build_unary_op (EXPR_LOCATION (arg), code, real, 1);
	      if (real == error_mark_node || imag == error_mark_node)
		return error_mark_node;
	      ret = build2 (COMPLEX_EXPR, TREE_TYPE (arg),
			    real, imag);
	      goto return_build_unary_op;
	    }
	}

      /* Report invalid types.  */

      if (typecode != POINTER_TYPE && typecode != FIXED_POINT_TYPE
	  && typecode != INTEGER_TYPE && typecode != REAL_TYPE
	  && typecode != COMPLEX_TYPE && typecode != VECTOR_TYPE)
	{
	  if (code == PREINCREMENT_EXPR || code == POSTINCREMENT_EXPR)
	    error_at (location, "wrong type argument to increment");
	  else
	    error_at (location, "wrong type argument to decrement");

	  return error_mark_node;
	}

      {
	tree inc;

	argtype = TREE_TYPE (arg);

	/* Compute the increment.  */

	if (typecode == POINTER_TYPE)
	  {
	    /* If pointer target is an incomplete type,
	       we just cannot know how to do the arithmetic.  */
	    if (!COMPLETE_OR_VOID_TYPE_P (TREE_TYPE (argtype)))
	      {
		if (code == PREINCREMENT_EXPR || code == POSTINCREMENT_EXPR)
		  error_at (location,
			    "increment of pointer to an incomplete type %qT",
			    TREE_TYPE (argtype));
		else
		  error_at (location,
			    "decrement of pointer to an incomplete type %qT",
			    TREE_TYPE (argtype));
	      }
	    else if (TREE_CODE (TREE_TYPE (argtype)) == FUNCTION_TYPE
		     || TREE_CODE (TREE_TYPE (argtype)) == VOID_TYPE)
	      {
		if (code == PREINCREMENT_EXPR || code == POSTINCREMENT_EXPR)
		  pedwarn (location, OPT_Wpointer_arith,
			   "wrong type argument to increment");
		else
		  pedwarn (location, OPT_Wpointer_arith,
			   "wrong type argument to decrement");
	      }

	    /* UPC pointer-to-shared types cannot be
	       incremented/decrmented directly.  */
            if (SHARED_TYPE_P (TREE_TYPE (argtype)))
	      return upc_pts_increment (location, code, arg);

	    inc = c_size_in_bytes (TREE_TYPE (argtype));
	    inc = convert_to_ptrofftype_loc (location, inc);
	  }
	else if (FRACT_MODE_P (TYPE_MODE (argtype)))
	  {
	    /* For signed fract types, we invert ++ to -- or
	       -- to ++, and change inc from 1 to -1, because
	       it is not possible to represent 1 in signed fract constants.
	       For unsigned fract types, the result always overflows and
	       we get an undefined (original) or the maximum value.  */
	    if (code == PREINCREMENT_EXPR)
	      code = PREDECREMENT_EXPR;
	    else if (code == PREDECREMENT_EXPR)
	      code = PREINCREMENT_EXPR;
	    else if (code == POSTINCREMENT_EXPR)
	      code = POSTDECREMENT_EXPR;
	    else /* code == POSTDECREMENT_EXPR  */
	      code = POSTINCREMENT_EXPR;

	    inc = integer_minus_one_node;
	    inc = convert (argtype, inc);
	  }
	else
	  {
	    inc = VECTOR_TYPE_P (argtype)
	      ? build_one_cst (argtype)
	      : integer_one_node;
	    inc = convert (argtype, inc);
	  }

	/* If 'arg' is an Objective-C PROPERTY_REF expression, then we
	   need to ask Objective-C to build the increment or decrement
	   expression for it.  */
	if (objc_is_property_ref (arg))
	  return objc_build_incr_expr_for_property_ref (location, code,
							arg, inc);

	/* Report a read-only lvalue.  */
	if (TYPE_READONLY (argtype))
	  {
	    readonly_error (location, arg,
			    ((code == PREINCREMENT_EXPR
			      || code == POSTINCREMENT_EXPR)
			     ? lv_increment : lv_decrement));
	    return error_mark_node;
	  }
	else if (TREE_READONLY (arg))
	  readonly_warning (arg,
			    ((code == PREINCREMENT_EXPR
			      || code == POSTINCREMENT_EXPR)
			     ? lv_increment : lv_decrement));

	/* If the argument is atomic, use the special code sequences for
	   atomic compound assignment.  */
	if (atomic_op)
	  {
	    arg = stabilize_reference (arg);
	    ret = build_atomic_assign (location, arg,
				       ((code == PREINCREMENT_EXPR
					 || code == POSTINCREMENT_EXPR)
					? PLUS_EXPR
					: MINUS_EXPR),
				       (FRACT_MODE_P (TYPE_MODE (argtype))
					? inc
					: integer_one_node),
				       (code == POSTINCREMENT_EXPR
					|| code == POSTDECREMENT_EXPR));
	    goto return_build_unary_op;
	  }

	if (TREE_CODE (TREE_TYPE (arg)) == BOOLEAN_TYPE)
	  val = boolean_increment (code, arg);
	else
	  val = build2 (code, TREE_TYPE (arg), arg, inc);
	TREE_SIDE_EFFECTS (val) = 1;
	if (TREE_CODE (val) != code)
	  TREE_NO_WARNING (val) = 1;
	ret = val;
	goto return_build_unary_op;
      }

    case ADDR_EXPR:
      /* Note that this operation never does default_conversion.  */

      /* The operand of unary '&' must be an lvalue (which excludes
	 expressions of type void), or, in C99, the result of a [] or
	 unary '*' operator.  */
      if (VOID_TYPE_P (TREE_TYPE (arg))
	  && TYPE_QUALS (TREE_TYPE (arg)) == TYPE_UNQUALIFIED
	  && (!INDIRECT_REF_P (arg) || !flag_isoc99))
	pedwarn (location, 0, "taking address of expression of type %<void%>");

      /* Let &* cancel out to simplify resulting code.  */
      if (INDIRECT_REF_P (arg))
	{
	  /* Don't let this be an lvalue.  */
	  if (lvalue_p (TREE_OPERAND (arg, 0)))
	    return non_lvalue_loc (location, TREE_OPERAND (arg, 0));
	  ret = TREE_OPERAND (arg, 0);
	  goto return_build_unary_op;
	}

      /* For &x[y], return x+y */
      if (TREE_CODE (arg) == ARRAY_REF)
	{
	  tree op0 = TREE_OPERAND (arg, 0);
	  if (!c_mark_addressable (op0))
	    return error_mark_node;
	  /* Taking the address of a UPC shared array element
	     cannot be performed as a simple addition. 
	     Return an ADDR_EXPR node, and let upc_genericize()
	     implement the proper semantics.  */
	  if (TREE_SHARED (arg))
	    return build1 (ADDR_EXPR, TREE_TYPE (arg), arg);
	}

      /* Anything not already handled and not a true memory reference
	 or a non-lvalue array is an error.  */
      else if (typecode != FUNCTION_TYPE && !flag
	       && !lvalue_or_else (location, arg, lv_addressof))
	return error_mark_node;

      /* Move address operations inside C_MAYBE_CONST_EXPR to simplify
	 folding later.  */
      if (TREE_CODE (arg) == C_MAYBE_CONST_EXPR)
	{
	  tree inner = build_unary_op (location, code,
				       C_MAYBE_CONST_EXPR_EXPR (arg), flag);
	  ret = build2 (C_MAYBE_CONST_EXPR, TREE_TYPE (inner),
			C_MAYBE_CONST_EXPR_PRE (arg), inner);
	  gcc_assert (!C_MAYBE_CONST_EXPR_INT_OPERANDS (arg));
	  C_MAYBE_CONST_EXPR_NON_CONST (ret)
	    = C_MAYBE_CONST_EXPR_NON_CONST (arg);
	  goto return_build_unary_op;
	}

      /* Ordinary case; arg is a COMPONENT_REF or a decl.  */
      argtype = TREE_TYPE (arg);

      /* If the lvalue is const or volatile, merge that into the type
	 to which the address will point.  This is only needed
	 for function types.  */
      if ((DECL_P (arg) || REFERENCE_CLASS_P (arg))
	  && (TREE_READONLY (arg) || TREE_THIS_VOLATILE (arg))
	  && TREE_CODE (argtype) == FUNCTION_TYPE)
	{
	  int orig_quals = TYPE_QUALS (strip_array_types (argtype));
	  int quals = orig_quals;

	  if (TREE_READONLY (arg))
	    quals |= TYPE_QUAL_CONST;
	  if (TREE_THIS_VOLATILE (arg))
	    quals |= TYPE_QUAL_VOLATILE;

	  argtype = c_build_qualified_type (argtype, quals);
	}

      if (!c_mark_addressable (arg))
	return error_mark_node;

      gcc_assert (TREE_CODE (arg) != COMPONENT_REF
		  || !DECL_C_BIT_FIELD (TREE_OPERAND (arg, 1)));

      argtype = build_pointer_type (argtype);

      /* ??? Cope with user tricks that amount to offsetof.  Delete this
	 when we have proper support for integer constant expressions.  */
      val = get_base_address (arg);
      if (val && INDIRECT_REF_P (val)
          && TREE_CONSTANT (TREE_OPERAND (val, 0)))
	{
	  ret = fold_convert_loc (location, argtype, fold_offsetof_1 (arg));
	  goto return_build_unary_op;
	}

      val = build1 (ADDR_EXPR, argtype, arg);

      ret = val;
      goto return_build_unary_op;

    default:
      gcc_unreachable ();
    }

  if (argtype == 0)
    argtype = TREE_TYPE (arg);
  if (TREE_CODE (arg) == INTEGER_CST)
    ret = (require_constant_value
	   ? fold_build1_initializer_loc (location, code, argtype, arg)
	   : fold_build1_loc (location, code, argtype, arg));
  else
    ret = build1 (code, argtype, arg);
 return_build_unary_op:
  gcc_assert (ret != error_mark_node);
  /* The result of an operation on objects that
     are UPC shared qualified, must not be shared qualified.  */
  if (SHARED_TYPE_P (TREE_TYPE (ret)))
    TREE_TYPE (ret) = build_unshared_type (TREE_TYPE (ret));
  if (TREE_CODE (ret) == INTEGER_CST && !TREE_OVERFLOW (ret)
      && !(TREE_CODE (xarg) == INTEGER_CST && !TREE_OVERFLOW (xarg)))
    ret = build1 (NOP_EXPR, TREE_TYPE (ret), ret);
  else if (TREE_CODE (ret) != INTEGER_CST && int_operands)
    ret = note_integer_operands (ret);
  if (eptype)
    ret = build1 (EXCESS_PRECISION_EXPR, eptype, ret);
  protected_set_expr_location (ret, location);
  return ret;
}

/* Return nonzero if REF is an lvalue valid for this language.
   Lvalues can be assigned, unless their type has TYPE_READONLY.
   Lvalues can have their address taken, unless they have C_DECL_REGISTER.  */

bool
lvalue_p (const_tree ref)
{
  const enum tree_code code = TREE_CODE (ref);

  switch (code)
    {
    case REALPART_EXPR:
    case IMAGPART_EXPR:
    case COMPONENT_REF:
      return lvalue_p (TREE_OPERAND (ref, 0));

    case C_MAYBE_CONST_EXPR:
      return lvalue_p (TREE_OPERAND (ref, 1));

    case COMPOUND_LITERAL_EXPR:
    case STRING_CST:
      return 1;

    case INDIRECT_REF:
    case ARRAY_REF:
    case ARRAY_NOTATION_REF:
    case VAR_DECL:
    case PARM_DECL:
    case RESULT_DECL:
    case ERROR_MARK:
      return (TREE_CODE (TREE_TYPE (ref)) != FUNCTION_TYPE
	      && TREE_CODE (TREE_TYPE (ref)) != METHOD_TYPE);

    case BIND_EXPR:
      return TREE_CODE (TREE_TYPE (ref)) == ARRAY_TYPE;

    default:
      return 0;
    }
}

/* Give a warning for storing in something that is read-only in GCC
   terms but not const in ISO C terms.  */

static void
readonly_warning (tree arg, enum lvalue_use use)
{
  switch (use)
    {
    case lv_assign:
      warning (0, "assignment of read-only location %qE", arg);
      break;
    case lv_increment:
      warning (0, "increment of read-only location %qE", arg);
      break;
    case lv_decrement:
      warning (0, "decrement of read-only location %qE", arg);
      break;
    default:
      gcc_unreachable ();
    }
  return;
}


/* Return nonzero if REF is an lvalue valid for this language;
   otherwise, print an error message and return zero.  USE says
   how the lvalue is being used and so selects the error message.
   LOCATION is the location at which any error should be reported.  */

static int
lvalue_or_else (location_t loc, const_tree ref, enum lvalue_use use)
{
  int win = lvalue_p (ref);

  if (!win)
    lvalue_error (loc, use);

  return win;
}

/* Mark EXP saying that we need to be able to take the
   address of it; it should not be allocated in a register.
   Returns true if successful.  */

bool
c_mark_addressable (tree exp)
{
  tree x = exp;

  while (1)
    switch (TREE_CODE (x))
      {
      case COMPONENT_REF:
	if (DECL_C_BIT_FIELD (TREE_OPERAND (x, 1)))
	  {
	    error
	      ("cannot take address of bit-field %qD", TREE_OPERAND (x, 1));
	    return false;
	  }

	/* ... fall through ...  */

      case ADDR_EXPR:
      case ARRAY_REF:
      case REALPART_EXPR:
      case IMAGPART_EXPR:
	x = TREE_OPERAND (x, 0);
	break;

      case COMPOUND_LITERAL_EXPR:
      case CONSTRUCTOR:
	TREE_ADDRESSABLE (x) = 1;
	return true;

      case VAR_DECL:
      case CONST_DECL:
      case PARM_DECL:
      case RESULT_DECL:
	if (C_DECL_REGISTER (x)
	    && DECL_NONLOCAL (x))
	  {
	    if (TREE_PUBLIC (x) || is_global_var (x))
	      {
		error
		  ("global register variable %qD used in nested function", x);
		return false;
	      }
	    pedwarn (input_location, 0, "register variable %qD used in nested function", x);
	  }
	else if (C_DECL_REGISTER (x))
	  {
	    if (TREE_PUBLIC (x) || is_global_var (x))
	      error ("address of global register variable %qD requested", x);
	    else
	      error ("address of register variable %qD requested", x);
	    return false;
	  }

	/* drops in */
      case FUNCTION_DECL:
	TREE_ADDRESSABLE (x) = 1;
	/* drops out */
      default:
	return true;
    }
}

/* Convert EXPR to TYPE, warning about conversion problems with
   constants.  SEMANTIC_TYPE is the type this conversion would use
   without excess precision. If SEMANTIC_TYPE is NULL, this function
   is equivalent to convert_and_check. This function is a wrapper that
   handles conversions that may be different than
   the usual ones because of excess precision.  */

static tree
ep_convert_and_check (location_t loc, tree type, tree expr,
		      tree semantic_type)
{
  if (TREE_TYPE (expr) == type)
    return expr;

  if (!semantic_type)
    return convert_and_check (loc, type, expr);

  if (TREE_CODE (TREE_TYPE (expr)) == INTEGER_TYPE
      && TREE_TYPE (expr) != semantic_type)
    {
      /* For integers, we need to check the real conversion, not
	 the conversion to the excess precision type.  */
      expr = convert_and_check (loc, semantic_type, expr);
    }
  /* Result type is the excess precision type, which should be
     large enough, so do not check.  */
  return convert (type, expr);
}

/* Build and return a conditional expression IFEXP ? OP1 : OP2.  If
   IFEXP_BCP then the condition is a call to __builtin_constant_p, and
   if folded to an integer constant then the unselected half may
   contain arbitrary operations not normally permitted in constant
   expressions.  Set the location of the expression to LOC.  */

tree
build_conditional_expr (location_t colon_loc, tree ifexp, bool ifexp_bcp,
			tree op1, tree op1_original_type, tree op2,
			tree op2_original_type)
{
  tree type1;
  tree type2;
  enum tree_code code1;
  enum tree_code code2;
  tree result_type = NULL;
  tree semantic_result_type = NULL;
  tree orig_op1 = op1, orig_op2 = op2;
  bool int_const, op1_int_operands, op2_int_operands, int_operands;
  bool ifexp_int_operands;
  tree ret;

  op1_int_operands = EXPR_INT_CONST_OPERANDS (orig_op1);
  if (op1_int_operands)
    op1 = remove_c_maybe_const_expr (op1);
  op2_int_operands = EXPR_INT_CONST_OPERANDS (orig_op2);
  if (op2_int_operands)
    op2 = remove_c_maybe_const_expr (op2);
  ifexp_int_operands = EXPR_INT_CONST_OPERANDS (ifexp);
  if (ifexp_int_operands)
    ifexp = remove_c_maybe_const_expr (ifexp);

  /* Promote both alternatives.  */

  if (TREE_CODE (TREE_TYPE (op1)) != VOID_TYPE)
    op1 = default_conversion (op1);
  if (TREE_CODE (TREE_TYPE (op2)) != VOID_TYPE)
    op2 = default_conversion (op2);

  if (TREE_CODE (ifexp) == ERROR_MARK
      || TREE_CODE (TREE_TYPE (op1)) == ERROR_MARK
      || TREE_CODE (TREE_TYPE (op2)) == ERROR_MARK)
    return error_mark_node;

  type1 = TREE_TYPE (op1);
  code1 = TREE_CODE (type1);
  type2 = TREE_TYPE (op2);
  code2 = TREE_CODE (type2);

  if (code1 == POINTER_TYPE && reject_gcc_builtin (op1))
    return error_mark_node;

  if (code2 == POINTER_TYPE && reject_gcc_builtin (op2))
    return error_mark_node;

  /* C90 does not permit non-lvalue arrays in conditional expressions.
     In C99 they will be pointers by now.  */
  if (code1 == ARRAY_TYPE || code2 == ARRAY_TYPE)
    {
      error_at (colon_loc, "non-lvalue array in conditional expression");
      return error_mark_node;
    }

  if ((TREE_CODE (op1) == EXCESS_PRECISION_EXPR
       || TREE_CODE (op2) == EXCESS_PRECISION_EXPR)
      && (code1 == INTEGER_TYPE || code1 == REAL_TYPE
	  || code1 == COMPLEX_TYPE)
      && (code2 == INTEGER_TYPE || code2 == REAL_TYPE
	  || code2 == COMPLEX_TYPE))
    {
      semantic_result_type = c_common_type (type1, type2);
      if (TREE_CODE (op1) == EXCESS_PRECISION_EXPR)
	{
	  op1 = TREE_OPERAND (op1, 0);
	  type1 = TREE_TYPE (op1);
	  gcc_assert (TREE_CODE (type1) == code1);
	}
      if (TREE_CODE (op2) == EXCESS_PRECISION_EXPR)
	{
	  op2 = TREE_OPERAND (op2, 0);
	  type2 = TREE_TYPE (op2);
	  gcc_assert (TREE_CODE (type2) == code2);
	}
    }

  if (warn_cxx_compat)
    {
      tree t1 = op1_original_type ? op1_original_type : TREE_TYPE (orig_op1);
      tree t2 = op2_original_type ? op2_original_type : TREE_TYPE (orig_op2);

      if (TREE_CODE (t1) == ENUMERAL_TYPE
	  && TREE_CODE (t2) == ENUMERAL_TYPE
	  && TYPE_MAIN_VARIANT (t1) != TYPE_MAIN_VARIANT (t2))
	warning_at (colon_loc, OPT_Wc___compat,
		    ("different enum types in conditional is "
		     "invalid in C++: %qT vs %qT"),
		    t1, t2);
    }

  /* Quickly detect the usual case where op1 and op2 have the same type
     after promotion.  */
  if (TYPE_MAIN_VARIANT (type1) == TYPE_MAIN_VARIANT (type2))
    {
      if (type1 == type2)
	result_type = type1;
      else
	result_type = TYPE_MAIN_VARIANT (type1);
    }
  else if ((code1 == INTEGER_TYPE || code1 == REAL_TYPE
	    || code1 == COMPLEX_TYPE)
	   && (code2 == INTEGER_TYPE || code2 == REAL_TYPE
	       || code2 == COMPLEX_TYPE))
    {
      result_type = c_common_type (type1, type2);
      do_warn_double_promotion (result_type, type1, type2,
				"implicit conversion from %qT to %qT to "
				"match other result of conditional",
				colon_loc);

      /* If -Wsign-compare, warn here if type1 and type2 have
	 different signedness.  We'll promote the signed to unsigned
	 and later code won't know it used to be different.
	 Do this check on the original types, so that explicit casts
	 will be considered, but default promotions won't.  */
      if (c_inhibit_evaluation_warnings == 0)
	{
	  int unsigned_op1 = TYPE_UNSIGNED (TREE_TYPE (orig_op1));
	  int unsigned_op2 = TYPE_UNSIGNED (TREE_TYPE (orig_op2));

	  if (unsigned_op1 ^ unsigned_op2)
	    {
	      bool ovf;

	      /* Do not warn if the result type is signed, since the
		 signed type will only be chosen if it can represent
		 all the values of the unsigned type.  */
	      if (!TYPE_UNSIGNED (result_type))
		/* OK */;
	      else
		{
		  bool op1_maybe_const = true;
		  bool op2_maybe_const = true;

		  /* Do not warn if the signed quantity is an
		     unsuffixed integer literal (or some static
		     constant expression involving such literals) and
		     it is non-negative.  This warning requires the
		     operands to be folded for best results, so do
		     that folding in this case even without
		     warn_sign_compare to avoid warning options
		     possibly affecting code generation.  */
		  c_inhibit_evaluation_warnings
		    += (ifexp == truthvalue_false_node);
		  op1 = c_fully_fold (op1, require_constant_value,
				      &op1_maybe_const);
		  c_inhibit_evaluation_warnings
		    -= (ifexp == truthvalue_false_node);

		  c_inhibit_evaluation_warnings
		    += (ifexp == truthvalue_true_node);
		  op2 = c_fully_fold (op2, require_constant_value,
				      &op2_maybe_const);
		  c_inhibit_evaluation_warnings
		    -= (ifexp == truthvalue_true_node);

		  if (warn_sign_compare)
		    {
		      if ((unsigned_op2
			   && tree_expr_nonnegative_warnv_p (op1, &ovf))
			  || (unsigned_op1
			      && tree_expr_nonnegative_warnv_p (op2, &ovf)))
			/* OK */;
		      else
			warning_at (colon_loc, OPT_Wsign_compare,
				    ("signed and unsigned type in "
				     "conditional expression"));
		    }
		  if (!op1_maybe_const || TREE_CODE (op1) != INTEGER_CST)
		    op1 = c_wrap_maybe_const (op1, !op1_maybe_const);
		  if (!op2_maybe_const || TREE_CODE (op2) != INTEGER_CST)
		    op2 = c_wrap_maybe_const (op2, !op2_maybe_const);
		}
	    }
	}
    }
  else if (code1 == VOID_TYPE || code2 == VOID_TYPE)
    {
      if (code1 != VOID_TYPE || code2 != VOID_TYPE)
	pedwarn (colon_loc, OPT_Wpedantic,
		 "ISO C forbids conditional expr with only one void side");
      result_type = void_type_node;
    }
  else if (code1 == POINTER_TYPE && code2 == POINTER_TYPE)
    {
      addr_space_t as1 = TYPE_ADDR_SPACE (TREE_TYPE (type1));
      addr_space_t as2 = TYPE_ADDR_SPACE (TREE_TYPE (type2));
      addr_space_t as_common;

      if (comp_target_types (colon_loc, type1, type2))
	result_type = common_pointer_type (type1, type2);
      else if (null_pointer_constant_p (orig_op1))
	result_type = type2;
      else if (null_pointer_constant_p (orig_op2))
	result_type = type1;
      else if (!addr_space_superset (as1, as2, &as_common))
	{
	  error_at (colon_loc, "pointers to disjoint address spaces "
		    "used in conditional expression");
	  return error_mark_node;
	}
      else if (VOID_TYPE_P (TREE_TYPE (type1))
	       && !TYPE_ATOMIC (TREE_TYPE (type1)))
	{
	  if ((TREE_CODE (TREE_TYPE (type2)) == ARRAY_TYPE)
	      && (TYPE_QUALS (strip_array_types (TREE_TYPE (type2)))
		  & ~TYPE_QUALS (TREE_TYPE (type1))))
	    warning_at (colon_loc, OPT_Wdiscarded_array_qualifiers,
			"pointer to array loses qualifier "
			"in conditional expression");

	  if (TREE_CODE (TREE_TYPE (type2)) == FUNCTION_TYPE)
	    pedwarn (colon_loc, OPT_Wpedantic,
		     "ISO C forbids conditional expr between "
		     "%<void *%> and function pointer");
	  result_type = build_pointer_type (qualify_type (TREE_TYPE (type1),
							  TREE_TYPE (type2)));
	}
      else if (VOID_TYPE_P (TREE_TYPE (type2))
	       && !TYPE_ATOMIC (TREE_TYPE (type2)))
	{
	  if ((TREE_CODE (TREE_TYPE (type1)) == ARRAY_TYPE)
	      && (TYPE_QUALS (strip_array_types (TREE_TYPE (type1)))
		  & ~TYPE_QUALS (TREE_TYPE (type2))))
	    warning_at (colon_loc, OPT_Wdiscarded_array_qualifiers,
			"pointer to array loses qualifier "
			"in conditional expression");

	  if (TREE_CODE (TREE_TYPE (type1)) == FUNCTION_TYPE)
	    pedwarn (colon_loc, OPT_Wpedantic,
		     "ISO C forbids conditional expr between "
		     "%<void *%> and function pointer");
	  result_type = build_pointer_type (qualify_type (TREE_TYPE (type2),
							  TREE_TYPE (type1)));
	}
      /* Objective-C pointer comparisons are a bit more lenient.  */
      else if (objc_have_common_type (type1, type2, -3, NULL_TREE))
	result_type = objc_common_type (type1, type2);
      else
	{
	  int qual = ENCODE_QUAL_ADDR_SPACE (as_common);

	  pedwarn (colon_loc, 0,
		   "pointer type mismatch in conditional expression");
	  result_type = build_pointer_type
			  (build_qualified_type (void_type_node, qual));
	}
    }
  else if (code1 == POINTER_TYPE && code2 == INTEGER_TYPE)
    {
      if (!null_pointer_constant_p (orig_op2))
	pedwarn (colon_loc, 0,
		 "pointer/integer type mismatch in conditional expression");
      else
	{
	  op2 = !SHARED_TYPE_P (TREE_TYPE (type1))
	        ? null_pointer_node : upc_null_pts_node;
	}
      result_type = type1;
    }
  else if (code2 == POINTER_TYPE && code1 == INTEGER_TYPE)
    {
      if (!null_pointer_constant_p (orig_op1))
	pedwarn (colon_loc, 0,
		 "pointer/integer type mismatch in conditional expression");
      else
	{
	  op1 = !SHARED_TYPE_P (TREE_TYPE (type2))
	        ? null_pointer_node : upc_null_pts_node;
	}
      result_type = type2;
    }

  if (!result_type)
    {
      if (flag_cond_mismatch)
	result_type = void_type_node;
      else
	{
	  error_at (colon_loc, "type mismatch in conditional expression");
	  return error_mark_node;
	}
    }

  /* Merge const and volatile flags of the incoming types.  */
  result_type
    = build_type_variant (result_type,
			  TYPE_READONLY (type1) || TYPE_READONLY (type2),
			  TYPE_VOLATILE (type1) || TYPE_VOLATILE (type2));

  op1 = ep_convert_and_check (colon_loc, result_type, op1,
			      semantic_result_type);
  op2 = ep_convert_and_check (colon_loc, result_type, op2,
			      semantic_result_type);

  if (ifexp_bcp && ifexp == truthvalue_true_node)
    {
      op2_int_operands = true;
      op1 = c_fully_fold (op1, require_constant_value, NULL);
    }
  if (ifexp_bcp && ifexp == truthvalue_false_node)
    {
      op1_int_operands = true;
      op2 = c_fully_fold (op2, require_constant_value, NULL);
    }
  int_const = int_operands = (ifexp_int_operands
			      && op1_int_operands
			      && op2_int_operands);
  if (int_operands)
    {
      int_const = ((ifexp == truthvalue_true_node
		    && TREE_CODE (orig_op1) == INTEGER_CST
		    && !TREE_OVERFLOW (orig_op1))
		   || (ifexp == truthvalue_false_node
		       && TREE_CODE (orig_op2) == INTEGER_CST
		       && !TREE_OVERFLOW (orig_op2)));
    }

  /* Need to convert condition operand into a vector mask.  */
  if (VECTOR_TYPE_P (TREE_TYPE (ifexp)))
    {
      tree vectype = TREE_TYPE (ifexp);
      tree elem_type = TREE_TYPE (vectype);
      tree zero = build_int_cst (elem_type, 0);
      tree zero_vec = build_vector_from_val (vectype, zero);
      tree cmp_type = build_same_sized_truth_vector_type (vectype);
      ifexp = build2 (NE_EXPR, cmp_type, ifexp, zero_vec);
    }

  if (int_const || (ifexp_bcp && TREE_CODE (ifexp) == INTEGER_CST))
    ret = fold_build3_loc (colon_loc, COND_EXPR, result_type, ifexp, op1, op2);
  else
    {
      if (int_operands)
	{
	  /* Use c_fully_fold here, since C_MAYBE_CONST_EXPR might be
	     nested inside of the expression.  */
	  op1 = c_fully_fold (op1, false, NULL);
	  op2 = c_fully_fold (op2, false, NULL);
	}
      ret = build3 (COND_EXPR, result_type, ifexp, op1, op2);
      if (int_operands)
	ret = note_integer_operands (ret);
    }
  if (semantic_result_type)
    ret = build1 (EXCESS_PRECISION_EXPR, semantic_result_type, ret);

  protected_set_expr_location (ret, colon_loc);
  return ret;
}

/* Return a compound expression that performs two expressions and
   returns the value of the second of them.

   LOC is the location of the COMPOUND_EXPR.  */

tree
build_compound_expr (location_t loc, tree expr1, tree expr2)
{
  bool expr1_int_operands, expr2_int_operands;
  tree eptype = NULL_TREE;
  tree ret;

  if (flag_cilkplus
      && (TREE_CODE (expr1) == CILK_SPAWN_STMT
	  || TREE_CODE (expr2) == CILK_SPAWN_STMT))
    {
      error_at (loc,
		"spawned function call cannot be part of a comma expression");
      return error_mark_node;
    }
  expr1_int_operands = EXPR_INT_CONST_OPERANDS (expr1);
  if (expr1_int_operands)
    expr1 = remove_c_maybe_const_expr (expr1);
  expr2_int_operands = EXPR_INT_CONST_OPERANDS (expr2);
  if (expr2_int_operands)
    expr2 = remove_c_maybe_const_expr (expr2);

  if (TREE_CODE (expr1) == EXCESS_PRECISION_EXPR)
    expr1 = TREE_OPERAND (expr1, 0);
  if (TREE_CODE (expr2) == EXCESS_PRECISION_EXPR)
    {
      eptype = TREE_TYPE (expr2);
      expr2 = TREE_OPERAND (expr2, 0);
    }

  if (!TREE_SIDE_EFFECTS (expr1))
    {
      /* The left-hand operand of a comma expression is like an expression
	 statement: with -Wunused, we should warn if it doesn't have
	 any side-effects, unless it was explicitly cast to (void).  */
      if (warn_unused_value)
	{
	  if (VOID_TYPE_P (TREE_TYPE (expr1))
	      && CONVERT_EXPR_P (expr1))
	    ; /* (void) a, b */
	  else if (VOID_TYPE_P (TREE_TYPE (expr1))
		   && TREE_CODE (expr1) == COMPOUND_EXPR
		   && CONVERT_EXPR_P (TREE_OPERAND (expr1, 1)))
	    ; /* (void) a, (void) b, c */
	  else
	    warning_at (loc, OPT_Wunused_value,
			"left-hand operand of comma expression has no effect");
	}
    }
  else if (TREE_CODE (expr1) == COMPOUND_EXPR
	   && warn_unused_value)
    {
      tree r = expr1;
      location_t cloc = loc;
      while (TREE_CODE (r) == COMPOUND_EXPR)
        {
	  if (EXPR_HAS_LOCATION (r))
	    cloc = EXPR_LOCATION (r);
	  r = TREE_OPERAND (r, 1);
	}
      if (!TREE_SIDE_EFFECTS (r)
	  && !VOID_TYPE_P (TREE_TYPE (r))
	  && !CONVERT_EXPR_P (r))
	warning_at (cloc, OPT_Wunused_value,
	            "right-hand operand of comma expression has no effect");
    }

  /* With -Wunused, we should also warn if the left-hand operand does have
     side-effects, but computes a value which is not used.  For example, in
     `foo() + bar(), baz()' the result of the `+' operator is not used,
     so we should issue a warning.  */
  else if (warn_unused_value)
    warn_if_unused_value (expr1, loc);

  if (expr2 == error_mark_node)
    return error_mark_node;

  ret = build2 (COMPOUND_EXPR, TREE_TYPE (expr2), expr1, expr2);

  if (flag_isoc99
      && expr1_int_operands
      && expr2_int_operands)
    ret = note_integer_operands (ret);

  if (eptype)
    ret = build1 (EXCESS_PRECISION_EXPR, eptype, ret);

  protected_set_expr_location (ret, loc);
  return ret;
}

/* Issue -Wcast-qual warnings when appropriate.  TYPE is the type to
   which we are casting.  OTYPE is the type of the expression being
   cast.  Both TYPE and OTYPE are pointer types.  LOC is the location
   of the cast.  -Wcast-qual appeared on the command line.  Named
   address space qualifiers are not handled here, because they result
   in different warnings.  */

static void
handle_warn_cast_qual (location_t loc, tree type, tree otype)
{
  tree in_type = type;
  tree in_otype = otype;
  int added = 0;
  int discarded = 0;
  bool is_const;

  /* Check that the qualifiers on IN_TYPE are a superset of the
     qualifiers of IN_OTYPE.  The outermost level of POINTER_TYPE
     nodes is uninteresting and we stop as soon as we hit a
     non-POINTER_TYPE node on either type.  */
  do
    {
      in_otype = TREE_TYPE (in_otype);
      in_type = TREE_TYPE (in_type);

      /* GNU C allows cv-qualified function types.  'const' means the
	 function is very pure, 'volatile' means it can't return.  We
	 need to warn when such qualifiers are added, not when they're
	 taken away.  */
      if (TREE_CODE (in_otype) == FUNCTION_TYPE
	  && TREE_CODE (in_type) == FUNCTION_TYPE)
	added |= (TYPE_QUALS_NO_ADDR_SPACE (in_type)
		  & ~TYPE_QUALS_NO_ADDR_SPACE (in_otype));
      else
	discarded |= (TYPE_QUALS_NO_ADDR_SPACE (in_otype)
		      & ~TYPE_QUALS_NO_ADDR_SPACE (in_type));
    }
  while (TREE_CODE (in_type) == POINTER_TYPE
	 && TREE_CODE (in_otype) == POINTER_TYPE);

  if (added)
    warning_at (loc, OPT_Wcast_qual,
		"cast adds %q#v qualifier to function type", added);

  if (discarded)
    /* There are qualifiers present in IN_OTYPE that are not present
       in IN_TYPE.  */
    warning_at (loc, OPT_Wcast_qual,
		"cast discards %qv qualifier from pointer target type",
		discarded);

  if (added || discarded)
    return;

  /* A cast from **T to const **T is unsafe, because it can cause a
     const value to be changed with no additional warning.  We only
     issue this warning if T is the same on both sides, and we only
     issue the warning if there are the same number of pointers on
     both sides, as otherwise the cast is clearly unsafe anyhow.  A
     cast is unsafe when a qualifier is added at one level and const
     is not present at all outer levels.

     To issue this warning, we check at each level whether the cast
     adds new qualifiers not already seen.  We don't need to special
     case function types, as they won't have the same
     TYPE_MAIN_VARIANT.  */

  if (TYPE_MAIN_VARIANT (in_type) != TYPE_MAIN_VARIANT (in_otype))
    return;
  if (TREE_CODE (TREE_TYPE (type)) != POINTER_TYPE)
    return;

  in_type = type;
  in_otype = otype;
  is_const = TYPE_READONLY (TREE_TYPE (in_type));
  do
    {
      in_type = TREE_TYPE (in_type);
      in_otype = TREE_TYPE (in_otype);
      if ((TYPE_QUALS (in_type) &~ TYPE_QUALS (in_otype)) != 0
	  && !is_const)
	{
	  warning_at (loc, OPT_Wcast_qual,
		      "to be safe all intermediate pointers in cast from "
                      "%qT to %qT must be %<const%> qualified",
		      otype, type);
	  break;
	}
      if (is_const)
	is_const = TYPE_READONLY (in_type);
    }
  while (TREE_CODE (in_type) == POINTER_TYPE);
}

/* Build an expression representing a cast to type TYPE of expression EXPR.
   LOC is the location of the cast-- typically the open paren of the cast.  */

tree
build_c_cast (location_t loc, tree type, tree expr)
{
  tree value;

  if (TREE_CODE (expr) == EXCESS_PRECISION_EXPR)
    expr = TREE_OPERAND (expr, 0);

  value = expr;

  if (type == error_mark_node || expr == error_mark_node)
    return error_mark_node;

  /* The ObjC front-end uses TYPE_MAIN_VARIANT to tie together types differing
     only in <protocol> qualifications.  But when constructing cast expressions,
     the protocols do matter and must be kept around.  */
  if (objc_is_object_ptr (type) && objc_is_object_ptr (TREE_TYPE (expr)))
    return build1 (NOP_EXPR, type, expr);

  if (SHARED_TYPE_P (type))
    {
      error ("UPC does not allow casts to a shared type");
      return error_mark_node;
    }

  type = TYPE_MAIN_VARIANT (type);

  if (TREE_CODE (type) == ARRAY_TYPE)
    {
      error_at (loc, "cast specifies array type");
      return error_mark_node;
    }

  if (TREE_CODE (type) == FUNCTION_TYPE)
    {
      error_at (loc, "cast specifies function type");
      return error_mark_node;
    }

  if (!VOID_TYPE_P (type))
    {
      value = require_complete_type (value);
      if (value == error_mark_node)
	return error_mark_node;
    }

  if (integer_zerop (value)
      && POINTER_TYPE_P (type)
      && SHARED_TYPE_P (TREE_TYPE (type))
      && POINTER_TYPE_P (TREE_TYPE (expr))
      && ! SHARED_TYPE_P (TREE_TYPE (TREE_TYPE (expr))))
    {
      value = upc_null_pts_node;
    }

  if (!SHARED_TYPE_P (type) && SHARED_TYPE_P (TREE_TYPE (expr)))
    {
      /* UPC disallows things like:
           (int)p = <expr>; (where p is a shared int) */
      value = non_lvalue (value);
    }

  if (type == TYPE_MAIN_VARIANT (TREE_TYPE (value)))
    {
      if (TREE_CODE (type) == RECORD_TYPE
	  || TREE_CODE (type) == UNION_TYPE)
	pedwarn (loc, OPT_Wpedantic,
		 "ISO C forbids casting nonscalar to the same type");

      /* Convert to remove any qualifiers from VALUE's type.  */
      value = convert (type, value);
    }
  else if (TREE_CODE (type) == UNION_TYPE)
    {
      tree field;

      for (field = TYPE_FIELDS (type); field; field = DECL_CHAIN (field))
	if (TREE_TYPE (field) != error_mark_node
	    && comptypes (TYPE_MAIN_VARIANT (TREE_TYPE (field)),
			  TYPE_MAIN_VARIANT (TREE_TYPE (value))))
	  break;

      if (field)
	{
	  tree t;
	  bool maybe_const = true;

	  pedwarn (loc, OPT_Wpedantic, "ISO C forbids casts to union type");
	  t = c_fully_fold (value, false, &maybe_const);
	  t = build_constructor_single (type, field, t);
	  if (!maybe_const)
	    t = c_wrap_maybe_const (t, true);
	  t = digest_init (loc, type, t,
			   NULL_TREE, false, true, 0);
	  TREE_CONSTANT (t) = TREE_CONSTANT (value);
	  return t;
	}
      error_at (loc, "cast to union type from type not present in union");
      return error_mark_node;
    }
  else
    {
      tree otype, ovalue;

      if (type == void_type_node)
	{
	  tree t = build1 (CONVERT_EXPR, type, value);
	  SET_EXPR_LOCATION (t, loc);
	  return t;
	}

      otype = TREE_TYPE (value);

      if (TREE_CODE (type) == POINTER_TYPE
	  && TREE_CODE (otype) == POINTER_TYPE)
        {
	  int t_shared = SHARED_TYPE_P (TREE_TYPE (type));
	  int o_shared = SHARED_TYPE_P (TREE_TYPE (otype));
	  if ((!t_shared && o_shared)
	      || (t_shared && o_shared
	          && !lang_hooks.types_compatible_p (type, otype)))
	    return build1 (CONVERT_EXPR, type, value);
	}

      /* Optionally warn about potentially worrisome casts.  */
      if (warn_cast_qual
	  && TREE_CODE (type) == POINTER_TYPE
	  && TREE_CODE (otype) == POINTER_TYPE)
	handle_warn_cast_qual (loc, type, otype);

      /* Warn about conversions between pointers to disjoint
	 address spaces.  */
      if (TREE_CODE (type) == POINTER_TYPE
	  && TREE_CODE (otype) == POINTER_TYPE
	  && !null_pointer_constant_p (value))
	{
	  addr_space_t as_to = TYPE_ADDR_SPACE (TREE_TYPE (type));
	  addr_space_t as_from = TYPE_ADDR_SPACE (TREE_TYPE (otype));
	  addr_space_t as_common;

	  if (!addr_space_superset (as_to, as_from, &as_common))
	    {
	      if (ADDR_SPACE_GENERIC_P (as_from))
		warning_at (loc, 0, "cast to %s address space pointer "
			    "from disjoint generic address space pointer",
			    c_addr_space_name (as_to));

	      else if (ADDR_SPACE_GENERIC_P (as_to))
		warning_at (loc, 0, "cast to generic address space pointer "
			    "from disjoint %s address space pointer",
			    c_addr_space_name (as_from));

	      else
		warning_at (loc, 0, "cast to %s address space pointer "
			    "from disjoint %s address space pointer",
			    c_addr_space_name (as_to),
			    c_addr_space_name (as_from));
	    }
	}

      /* Warn about possible alignment problems.  */
      if (STRICT_ALIGNMENT
	  && TREE_CODE (type) == POINTER_TYPE
	  && TREE_CODE (otype) == POINTER_TYPE
	  && TREE_CODE (TREE_TYPE (otype)) != VOID_TYPE
	  && TREE_CODE (TREE_TYPE (otype)) != FUNCTION_TYPE
	  /* Don't warn about opaque types, where the actual alignment
	     restriction is unknown.  */
	  && !((TREE_CODE (TREE_TYPE (otype)) == UNION_TYPE
		|| TREE_CODE (TREE_TYPE (otype)) == RECORD_TYPE)
	       && TYPE_MODE (TREE_TYPE (otype)) == VOIDmode)
	  && TYPE_ALIGN (TREE_TYPE (type)) > TYPE_ALIGN (TREE_TYPE (otype)))
	warning_at (loc, OPT_Wcast_align,
		    "cast increases required alignment of target type");

      if (POINTER_TYPE_P (type)
	  && SHARED_TYPE_P (TREE_TYPE (type))
	  && POINTER_TYPE_P (otype)
	  && !SHARED_TYPE_P (TREE_TYPE (otype)))
	{
          error_at (loc, "UPC does not allow casts from a local pointer to a pointer-to-shared");
          return error_mark_node;
	}

      if (TREE_CODE (type) == POINTER_TYPE
	  && TREE_CODE (otype) == INTEGER_TYPE
	  && SHARED_TYPE_P (TREE_TYPE (type))
	  && !integer_zerop (value))
        {
	  error_at (loc, "UPC does not allow casts from an integer to a pointer-to-shared");
          return error_mark_node;
	}

      if (TREE_CODE (type) == INTEGER_TYPE
	  && TREE_CODE (otype) == POINTER_TYPE
	  && SHARED_TYPE_P (TREE_TYPE (otype)))
        {
	  /* UPC pointer-to-shared -> integer
	     This will be lowered by the genericize pass.  */
	  return build1 (CONVERT_EXPR, type, value);
	}

      if (TREE_CODE (type) == INTEGER_TYPE
	  && TREE_CODE (otype) == POINTER_TYPE
	  && TYPE_PRECISION (type) != TYPE_PRECISION (otype))
      /* Unlike conversion of integers to pointers, where the
         warning is disabled for converting constants because
         of cases such as SIG_*, warn about converting constant
         pointers to integers. In some cases it may cause unwanted
         sign extension, and a warning is appropriate.  */
	warning_at (loc, OPT_Wpointer_to_int_cast,
		    "cast from pointer to integer of different size");

      if (TREE_CODE (value) == CALL_EXPR
	  && TREE_CODE (type) != TREE_CODE (otype))
	warning_at (loc, OPT_Wbad_function_cast,
		    "cast from function call of type %qT "
		    "to non-matching type %qT", otype, type);

      if (TREE_CODE (type) == POINTER_TYPE
	  && TREE_CODE (otype) == INTEGER_TYPE
	  && TYPE_PRECISION (type) != TYPE_PRECISION (otype)
	  /* Don't warn about converting any constant.  */
	  && !TREE_CONSTANT (value))
	warning_at (loc,
		    OPT_Wint_to_pointer_cast, "cast to pointer from integer "
		    "of different size");

      if (warn_strict_aliasing <= 2)
        strict_aliasing_warning (otype, type, expr);

      /* If pedantic, warn for conversions between function and object
	 pointer types, except for converting a null pointer constant
	 to function pointer type.  */
      if (pedantic
	  && TREE_CODE (type) == POINTER_TYPE
	  && TREE_CODE (otype) == POINTER_TYPE
	  && TREE_CODE (TREE_TYPE (otype)) == FUNCTION_TYPE
	  && TREE_CODE (TREE_TYPE (type)) != FUNCTION_TYPE)
	pedwarn (loc, OPT_Wpedantic, "ISO C forbids "
		 "conversion of function pointer to object pointer type");

      if (pedantic
	  && TREE_CODE (type) == POINTER_TYPE
	  && TREE_CODE (otype) == POINTER_TYPE
	  && TREE_CODE (TREE_TYPE (type)) == FUNCTION_TYPE
	  && TREE_CODE (TREE_TYPE (otype)) != FUNCTION_TYPE
	  && !null_pointer_constant_p (value))
	pedwarn (loc, OPT_Wpedantic, "ISO C forbids "
		 "conversion of object pointer to function pointer type");

      ovalue = value;
      value = convert (type, value);

      /* Ignore any integer overflow caused by the cast.  */
      if (TREE_CODE (value) == INTEGER_CST && !FLOAT_TYPE_P (otype))
	{
	  if (CONSTANT_CLASS_P (ovalue) && TREE_OVERFLOW (ovalue))
	    {
	      if (!TREE_OVERFLOW (value))
		{
		  /* Avoid clobbering a shared constant.  */
		  value = copy_node (value);
		  TREE_OVERFLOW (value) = TREE_OVERFLOW (ovalue);
		}
	    }
	  else if (TREE_OVERFLOW (value))
	    /* Reset VALUE's overflow flags, ensuring constant sharing.  */
	    value = wide_int_to_tree (TREE_TYPE (value), value);
	}
    }

  /* Don't let a cast be an lvalue.  */
  if (lvalue_p (value))
    value = non_lvalue_loc (loc, value);

  /* Don't allow the results of casting to floating-point or complex
     types be confused with actual constants, or casts involving
     integer and pointer types other than direct integer-to-integer
     and integer-to-pointer be confused with integer constant
     expressions and null pointer constants.  */
  if (TREE_CODE (value) == REAL_CST
      || TREE_CODE (value) == COMPLEX_CST
      || (TREE_CODE (value) == INTEGER_CST
	  && !((TREE_CODE (expr) == INTEGER_CST
		&& INTEGRAL_TYPE_P (TREE_TYPE (expr)))
	       || TREE_CODE (expr) == REAL_CST
	       || TREE_CODE (expr) == COMPLEX_CST)))
      value = build1 (NOP_EXPR, type, value);

  protected_set_expr_location (value, loc);
  return value;
}

/* Interpret a cast of expression EXPR to type TYPE.  LOC is the
   location of the open paren of the cast, or the position of the cast
   expr.  */
tree
c_cast_expr (location_t loc, struct c_type_name *type_name, tree expr)
{
  tree type;
  tree type_expr = NULL_TREE;
  bool type_expr_const = true;
  tree ret;
  int saved_wsp = warn_strict_prototypes;

  /* This avoids warnings about unprototyped casts on
     integers.  E.g. "#define SIG_DFL (void(*)())0".  */
  if (TREE_CODE (expr) == INTEGER_CST)
    warn_strict_prototypes = 0;
  type = groktypename (type_name, &type_expr, &type_expr_const);
  warn_strict_prototypes = saved_wsp;

  if (TREE_CODE (expr) == ADDR_EXPR && !VOID_TYPE_P (type)
      && reject_gcc_builtin (expr))
    return error_mark_node;

  ret = build_c_cast (loc, type, expr);
  if (type_expr)
    {
      bool inner_expr_const = true;
      ret = c_fully_fold (ret, require_constant_value, &inner_expr_const);
      ret = build2 (C_MAYBE_CONST_EXPR, TREE_TYPE (ret), type_expr, ret);
      C_MAYBE_CONST_EXPR_NON_CONST (ret) = !(type_expr_const
					     && inner_expr_const);
      SET_EXPR_LOCATION (ret, loc);
    }

  if (!EXPR_HAS_LOCATION (ret))
    protected_set_expr_location (ret, loc);

  /* C++ does not permits types to be defined in a cast, but it
     allows references to incomplete types.  */
  if (warn_cxx_compat && type_name->specs->typespec_kind == ctsk_tagdef)
    warning_at (loc, OPT_Wc___compat,
		"defining a type in a cast is invalid in C++");

  return ret;
}

/* Build an assignment expression of lvalue LHS from value RHS.
   If LHS_ORIGTYPE is not NULL, it is the original type of LHS, which
   may differ from TREE_TYPE (LHS) for an enum bitfield.
   MODIFYCODE is the code for a binary operator that we use
   to combine the old value of LHS with RHS to get the new value.
   Or else MODIFYCODE is NOP_EXPR meaning do a simple assignment.
   If RHS_ORIGTYPE is not NULL_TREE, it is the original type of RHS,
   which may differ from TREE_TYPE (RHS) for an enum value.

   LOCATION is the location of the MODIFYCODE operator.
   RHS_LOC is the location of the RHS.  */

tree
build_modify_expr (location_t location, tree lhs, tree lhs_origtype,
		   enum tree_code modifycode,
		   location_t rhs_loc, tree rhs, tree rhs_origtype)
{
  tree result;
  tree newrhs;
  tree rhseval = NULL_TREE;
  tree rhs_semantic_type = NULL_TREE;
  tree lhstype = TREE_TYPE (lhs);
  tree olhstype = lhstype;
  bool npc;
  bool is_atomic_op;

  /* Types that aren't fully specified cannot be used in assignments.  */
  lhs = require_complete_type (lhs);

  /* Avoid duplicate error messages from operands that had errors.  */
  if (TREE_CODE (lhs) == ERROR_MARK || TREE_CODE (rhs) == ERROR_MARK)
    return error_mark_node;

  /* Ensure an error for assigning a non-lvalue array to an array in
     C90.  */
  if (TREE_CODE (lhstype) == ARRAY_TYPE)
    {
      error_at (location, "assignment to expression with array type");
      return error_mark_node;
    }

  /* For ObjC properties, defer this check.  */
  if (!objc_is_property_ref (lhs) && !lvalue_or_else (location, lhs, lv_assign))
    return error_mark_node;

  is_atomic_op = really_atomic_lvalue (lhs);

  if (TREE_CODE (rhs) == EXCESS_PRECISION_EXPR)
    {
      rhs_semantic_type = TREE_TYPE (rhs);
      rhs = TREE_OPERAND (rhs, 0);
    }

  newrhs = rhs;

  if (TREE_CODE (lhs) == C_MAYBE_CONST_EXPR)
    {
      tree inner = build_modify_expr (location, C_MAYBE_CONST_EXPR_EXPR (lhs),
				      lhs_origtype, modifycode, rhs_loc, rhs,
				      rhs_origtype);
      if (inner == error_mark_node)
	return error_mark_node;
      result = build2 (C_MAYBE_CONST_EXPR, TREE_TYPE (inner),
		       C_MAYBE_CONST_EXPR_PRE (lhs), inner);
      gcc_assert (!C_MAYBE_CONST_EXPR_INT_OPERANDS (lhs));
      C_MAYBE_CONST_EXPR_NON_CONST (result) = 1;
      protected_set_expr_location (result, location);
      return result;
    }

  /* If a binary op has been requested, combine the old LHS value with the RHS
     producing the value we should actually store into the LHS.  */

  if (modifycode != NOP_EXPR)
    {
      lhs = c_fully_fold (lhs, false, NULL);
      lhs = stabilize_reference (lhs);

      /* Construct the RHS for any non-atomic compound assignemnt. */
      if (!is_atomic_op)
        {
	  /* If in LHS op= RHS the RHS has side-effects, ensure they
	     are preevaluated before the rest of the assignment expression's
	     side-effects, because RHS could contain e.g. function calls
	     that modify LHS.  */
	  if (TREE_SIDE_EFFECTS (rhs))
	    {
	      newrhs = in_late_binary_op ? save_expr (rhs) : c_save_expr (rhs);
	      rhseval = newrhs;
	    }
	  newrhs = build_binary_op (location,
				    modifycode, lhs, newrhs, 1);

	  /* The original type of the right hand side is no longer
	     meaningful.  */
	  rhs_origtype = NULL_TREE;
	}
    }

  if (c_dialect_objc ())
    {
      /* Check if we are modifying an Objective-C property reference;
	 if so, we need to generate setter calls.  */
      result = objc_maybe_build_modify_expr (lhs, newrhs);
      if (result)
	goto return_result;

      /* Else, do the check that we postponed for Objective-C.  */
      if (!lvalue_or_else (location, lhs, lv_assign))
	return error_mark_node;
    }

  /* Give an error for storing in something that is 'const'.  */

  if (TYPE_READONLY (lhstype)
      || ((TREE_CODE (lhstype) == RECORD_TYPE
	   || TREE_CODE (lhstype) == UNION_TYPE)
	  && C_TYPE_FIELDS_READONLY (lhstype)))
    {
      readonly_error (location, lhs, lv_assign);
      return error_mark_node;
    }
  else if (TREE_READONLY (lhs))
    readonly_warning (lhs, lv_assign);

  /* If storing into a structure or union member,
     it has probably been given type `int'.
     Compute the type that would go with
     the actual amount of storage the member occupies.  */

  if (TREE_CODE (lhs) == COMPONENT_REF
      && (TREE_CODE (lhstype) == INTEGER_TYPE
	  || TREE_CODE (lhstype) == BOOLEAN_TYPE
	  || TREE_CODE (lhstype) == REAL_TYPE
	  || TREE_CODE (lhstype) == ENUMERAL_TYPE))
    lhstype = TREE_TYPE (get_unwidened (lhs, 0));

  /* If storing in a field that is in actuality a short or narrower than one,
     we must store in the field in its actual type.  */

  if (lhstype != TREE_TYPE (lhs))
    {
      lhs = copy_node (lhs);
      TREE_TYPE (lhs) = lhstype;
    }

  /* Issue -Wc++-compat warnings about an assignment to an enum type
     when LHS does not have its original type.  This happens for,
     e.g., an enum bitfield in a struct.  */
  if (warn_cxx_compat
      && lhs_origtype != NULL_TREE
      && lhs_origtype != lhstype
      && TREE_CODE (lhs_origtype) == ENUMERAL_TYPE)
    {
      tree checktype = (rhs_origtype != NULL_TREE
			? rhs_origtype
			: TREE_TYPE (rhs));
      if (checktype != error_mark_node
	  && (TYPE_MAIN_VARIANT (checktype) != TYPE_MAIN_VARIANT (lhs_origtype)
	      || (is_atomic_op && modifycode != NOP_EXPR)))
	warning_at (location, OPT_Wc___compat,
		    "enum conversion in assignment is invalid in C++");
    }

  /* If the lhs is atomic, remove that qualifier.  */
  if (is_atomic_op)
    {
      lhstype = build_qualified_type (lhstype, 
				      (TYPE_QUALS (lhstype)
				       & ~TYPE_QUAL_ATOMIC));
      olhstype = build_qualified_type (olhstype, 
				       (TYPE_QUALS (lhstype)
					& ~TYPE_QUAL_ATOMIC));
    }

  /* Convert new value to destination type.  Fold it first, then
     restore any excess precision information, for the sake of
     conversion warnings.  */

  if (!(is_atomic_op && modifycode != NOP_EXPR))
    {
      npc = null_pointer_constant_p (newrhs);
      newrhs = c_fully_fold (newrhs, false, NULL);
      if (rhs_semantic_type)
	newrhs = build1 (EXCESS_PRECISION_EXPR, rhs_semantic_type, newrhs);
      /* If the lhs is UPC 'shared' qualified, we drop the qualifier
	 for the purposes of conversions from rhstype to lhstype.
	 This will prevent the inadvertent creation of temporaries
	 with "shared" asserted.  */
      if (SHARED_TYPE_P (lhstype))
	lhstype = build_unshared_type (lhstype);
      newrhs = convert_for_assignment (location, rhs_loc, lhstype, newrhs,
				       rhs_origtype, ic_assign, npc,
				       NULL_TREE, NULL_TREE, 0);
      if (TREE_CODE (newrhs) == ERROR_MARK)
	return error_mark_node;
    }

  /* Emit ObjC write barrier, if necessary.  */
  if (c_dialect_objc () && flag_objc_gc)
    {
      result = objc_generate_write_barrier (lhs, modifycode, newrhs);
      if (result)
	{
	  protected_set_expr_location (result, location);
	  goto return_result;
	}
    }

  /* Scan operands.  */

  if (is_atomic_op)
    result = build_atomic_assign (location, lhs, modifycode, newrhs, false);
  else
    {
      result = build2 (MODIFY_EXPR, lhstype, lhs, newrhs);
      TREE_SIDE_EFFECTS (result) = 1;
      protected_set_expr_location (result, location);
    }

  /* If we got the LHS in a different type for storing in,
     convert the result back to the nominal type of LHS
     so that the value we return always has the same type
     as the LHS argument.  */

  if (olhstype == TREE_TYPE (result))
    goto return_result;

  result = convert_for_assignment (location, rhs_loc, olhstype, result,
				   rhs_origtype, ic_assign, false, NULL_TREE,
				   NULL_TREE, 0);
  protected_set_expr_location (result, location);

return_result:
  if (rhseval)
    result = build2 (COMPOUND_EXPR, TREE_TYPE (result), rhseval, result);
  return result;
}

/* Return whether STRUCT_TYPE has an anonymous field with type TYPE.
   This is used to implement -fplan9-extensions.  */

static bool
find_anonymous_field_with_type (tree struct_type, tree type)
{
  tree field;
  bool found;

  gcc_assert (TREE_CODE (struct_type) == RECORD_TYPE
	      || TREE_CODE (struct_type) == UNION_TYPE);
  found = false;
  for (field = TYPE_FIELDS (struct_type);
       field != NULL_TREE;
       field = TREE_CHAIN (field))
    {
      tree fieldtype = (TYPE_ATOMIC (TREE_TYPE (field))
			? c_build_qualified_type (TREE_TYPE (field),
						  TYPE_QUAL_ATOMIC)
			: TYPE_MAIN_VARIANT (TREE_TYPE (field)));
      if (DECL_NAME (field) == NULL
	  && comptypes (type, fieldtype))
	{
	  if (found)
	    return false;
	  found = true;
	}
      else if (DECL_NAME (field) == NULL
	       && (TREE_CODE (TREE_TYPE (field)) == RECORD_TYPE
		   || TREE_CODE (TREE_TYPE (field)) == UNION_TYPE)
	       && find_anonymous_field_with_type (TREE_TYPE (field), type))
	{
	  if (found)
	    return false;
	  found = true;
	}
    }
  return found;
}

/* RHS is an expression whose type is pointer to struct.  If there is
   an anonymous field in RHS with type TYPE, then return a pointer to
   that field in RHS.  This is used with -fplan9-extensions.  This
   returns NULL if no conversion could be found.  */

static tree
convert_to_anonymous_field (location_t location, tree type, tree rhs)
{
  tree rhs_struct_type, lhs_main_type;
  tree field, found_field;
  bool found_sub_field;
  tree ret;

  gcc_assert (POINTER_TYPE_P (TREE_TYPE (rhs)));
  rhs_struct_type = TREE_TYPE (TREE_TYPE (rhs));
  gcc_assert (TREE_CODE (rhs_struct_type) == RECORD_TYPE
	      || TREE_CODE (rhs_struct_type) == UNION_TYPE);

  gcc_assert (POINTER_TYPE_P (type));
  lhs_main_type = (TYPE_ATOMIC (TREE_TYPE (type))
		   ? c_build_qualified_type (TREE_TYPE (type),
					     TYPE_QUAL_ATOMIC)
		   : TYPE_MAIN_VARIANT (TREE_TYPE (type)));

  found_field = NULL_TREE;
  found_sub_field = false;
  for (field = TYPE_FIELDS (rhs_struct_type);
       field != NULL_TREE;
       field = TREE_CHAIN (field))
    {
      if (DECL_NAME (field) != NULL_TREE
	  || (TREE_CODE (TREE_TYPE (field)) != RECORD_TYPE
	      && TREE_CODE (TREE_TYPE (field)) != UNION_TYPE))
	continue;
      tree fieldtype = (TYPE_ATOMIC (TREE_TYPE (field))
			? c_build_qualified_type (TREE_TYPE (field),
						  TYPE_QUAL_ATOMIC)
			: TYPE_MAIN_VARIANT (TREE_TYPE (field)));
      if (comptypes (lhs_main_type, fieldtype))
	{
	  if (found_field != NULL_TREE)
	    return NULL_TREE;
	  found_field = field;
	}
      else if (find_anonymous_field_with_type (TREE_TYPE (field),
					       lhs_main_type))
	{
	  if (found_field != NULL_TREE)
	    return NULL_TREE;
	  found_field = field;
	  found_sub_field = true;
	}
    }

  if (found_field == NULL_TREE)
    return NULL_TREE;

  ret = fold_build3_loc (location, COMPONENT_REF, TREE_TYPE (found_field),
			 build_fold_indirect_ref (rhs), found_field,
			 NULL_TREE);
  ret = build_fold_addr_expr_loc (location, ret);

  if (found_sub_field)
    {
      ret = convert_to_anonymous_field (location, type, ret);
      gcc_assert (ret != NULL_TREE);
    }

  return ret;
}

/* Issue an error message for a bad initializer component.
   GMSGID identifies the message.
   The component name is taken from the spelling stack.  */

static void
error_init (location_t loc, const char *gmsgid)
{
  char *ofwhat;

  /* The gmsgid may be a format string with %< and %>. */
  error_at (loc, gmsgid);
  ofwhat = print_spelling ((char *) alloca (spelling_length () + 1));
  if (*ofwhat)
    inform (loc, "(near initialization for %qs)", ofwhat);
}

/* Issue a pedantic warning for a bad initializer component.  OPT is
   the option OPT_* (from options.h) controlling this warning or 0 if
   it is unconditionally given.  GMSGID identifies the message.  The
   component name is taken from the spelling stack.  */

static void
pedwarn_init (location_t location, int opt, const char *gmsgid)
{
  char *ofwhat;
  bool warned;

  /* The gmsgid may be a format string with %< and %>. */
  warned = pedwarn (location, opt, gmsgid);
  ofwhat = print_spelling ((char *) alloca (spelling_length () + 1));
  if (*ofwhat && warned)
    inform (location, "(near initialization for %qs)", ofwhat);
}

/* Issue a warning for a bad initializer component.

   OPT is the OPT_W* value corresponding to the warning option that
   controls this warning.  GMSGID identifies the message.  The
   component name is taken from the spelling stack.  */

static void
warning_init (location_t loc, int opt, const char *gmsgid)
{
  char *ofwhat;
  bool warned;

  /* The gmsgid may be a format string with %< and %>. */
  warned = warning_at (loc, opt, gmsgid);
  ofwhat = print_spelling ((char *) alloca (spelling_length () + 1));
  if (*ofwhat && warned)
    inform (loc, "(near initialization for %qs)", ofwhat);
}

/* If TYPE is an array type and EXPR is a parenthesized string
   constant, warn if pedantic that EXPR is being used to initialize an
   object of type TYPE.  */

void
maybe_warn_string_init (location_t loc, tree type, struct c_expr expr)
{
  if (pedantic
      && TREE_CODE (type) == ARRAY_TYPE
      && TREE_CODE (expr.value) == STRING_CST
      && expr.original_code != STRING_CST)
    pedwarn_init (loc, OPT_Wpedantic,
		  "array initialized from parenthesized string constant");
}

/* Convert value RHS to type TYPE as preparation for an assignment to
   an lvalue of type TYPE.  If ORIGTYPE is not NULL_TREE, it is the
   original type of RHS; this differs from TREE_TYPE (RHS) for enum
   types.  NULL_POINTER_CONSTANT says whether RHS was a null pointer
   constant before any folding.
   The real work of conversion is done by `convert'.
   The purpose of this function is to generate error messages
   for assignments that are not allowed in C.
   ERRTYPE says whether it is argument passing, assignment,
   initialization or return.

   In the following example, '~' denotes where EXPR_LOC and '^' where
   LOCATION point to:

     f (var);      [ic_argpass]
     ^  ~~~
     x = var;      [ic_assign]
       ^ ~~~;
     int x = var;  [ic_init]
	     ^^^
     return x;     [ic_return]
	    ^

   FUNCTION is a tree for the function being called.
   PARMNUM is the number of the argument, for printing in error messages.  */

static tree
convert_for_assignment (location_t location, location_t expr_loc, tree type,
			tree rhs, tree origtype, enum impl_conv errtype,
			bool null_pointer_constant, tree fundecl,
			tree function, int parmnum)
{
  enum tree_code codel = TREE_CODE (type);
  tree orig_rhs = rhs;
  tree rhstype;
  enum tree_code coder;
  tree rname = NULL_TREE;
  bool objc_ok = false;

  /* Use the expansion point location to handle cases such as user's
     function returning a wrong-type macro defined in a system header.  */
  location = expansion_point_location_if_in_system_header (location);

  if (errtype == ic_argpass)
    {
      tree selector;
      /* Change pointer to function to the function itself for
	 diagnostics.  */
      if (TREE_CODE (function) == ADDR_EXPR
	  && TREE_CODE (TREE_OPERAND (function, 0)) == FUNCTION_DECL)
	function = TREE_OPERAND (function, 0);

      /* Handle an ObjC selector specially for diagnostics.  */
      selector = objc_message_selector ();
      rname = function;
      if (selector && parmnum > 2)
	{
	  rname = selector;
	  parmnum -= 2;
	}
    }

  /* This macro is used to emit diagnostics to ensure that all format
     strings are complete sentences, visible to gettext and checked at
     compile time.  */
#define PEDWARN_FOR_ASSIGNMENT(LOCATION, PLOC, OPT, AR, AS, IN, RE)	 \
  do {                                                                   \
    switch (errtype)                                                     \
      {                                                                  \
      case ic_argpass:                                                   \
        if (pedwarn (PLOC, OPT, AR, parmnum, rname))			 \
          inform ((fundecl && !DECL_IS_BUILTIN (fundecl))	         \
		  ? DECL_SOURCE_LOCATION (fundecl) : PLOC,		 \
                  "expected %qT but argument is of type %qT",            \
                  type, rhstype);                                        \
        break;                                                           \
      case ic_assign:                                                    \
        pedwarn (LOCATION, OPT, AS);                                     \
        break;                                                           \
      case ic_init:                                                      \
        pedwarn_init (LOCATION, OPT, IN);                                \
        break;                                                           \
      case ic_return:                                                    \
        pedwarn (LOCATION, OPT, RE);					 \
        break;                                                           \
      default:                                                           \
        gcc_unreachable ();                                              \
      }                                                                  \
  } while (0)

  /* Similar to WARN_FOR_ASSIGNMENT, but used to diagnose certain
     error conditions defined by the UPC language specification
     when converting between pointer-to-shared types and other types.  */
#define ERROR_FOR_ASSIGNMENT(LOCATION, OPT, AR, AS, IN, RE)            	 \
  do {                                                                   \
    switch (errtype)                                                     \
      {                                                                  \
      case ic_argpass:                                                   \
        error_at (LOCATION, AR, parmnum, rname);                         \
        inform ((fundecl && !DECL_IS_BUILTIN (fundecl))			 \
	    	? DECL_SOURCE_LOCATION (fundecl) : LOCATION,		 \
                "expected %qT but argument is of type %qT",              \
                type, rhstype);                                          \
        break;                                                           \
      case ic_assign:                                                    \
        error_at (LOCATION, AS);                                         \
        break;                                                           \
      case ic_init:                                                      \
        error_at (LOCATION, IN);                                         \
        break;                                                           \
      case ic_return:                                                    \
        error_at (LOCATION, RE);                                 	 \
        break;                                                           \
      default:                                                           \
        gcc_unreachable ();                                              \
      }                                                                  \
  } while (0)

  /* This macro is used to emit diagnostics to ensure that all format
     strings are complete sentences, visible to gettext and checked at
     compile time.  It is the same as PEDWARN_FOR_ASSIGNMENT but with an
     extra parameter to enumerate qualifiers.  */
#define PEDWARN_FOR_QUALIFIERS(LOCATION, PLOC, OPT, AR, AS, IN, RE, QUALS) \
  do {                                                                   \
    switch (errtype)                                                     \
      {                                                                  \
      case ic_argpass:                                                   \
        if (pedwarn (PLOC, OPT, AR, parmnum, rname, QUALS))		 \
          inform ((fundecl && !DECL_IS_BUILTIN (fundecl))	         \
		  ? DECL_SOURCE_LOCATION (fundecl) : PLOC,		 \
                  "expected %qT but argument is of type %qT",            \
                  type, rhstype);                                        \
        break;                                                           \
      case ic_assign:                                                    \
        pedwarn (LOCATION, OPT, AS, QUALS);				 \
        break;                                                           \
      case ic_init:                                                      \
        pedwarn (LOCATION, OPT, IN, QUALS);				 \
        break;                                                           \
      case ic_return:                                                    \
        pedwarn (LOCATION, OPT, RE, QUALS);				 \
        break;                                                           \
      default:                                                           \
        gcc_unreachable ();                                              \
      }                                                                  \
  } while (0)

  /* This macro is used to emit diagnostics to ensure that all format
     strings are complete sentences, visible to gettext and checked at
     compile time.  It is the same as PEDWARN_FOR_QUALIFIERS but uses
     warning_at instead of pedwarn.  */
#define WARNING_FOR_QUALIFIERS(LOCATION, PLOC, OPT, AR, AS, IN, RE, QUALS) \
  do {                                                                   \
    switch (errtype)                                                     \
      {                                                                  \
      case ic_argpass:                                                   \
        if (warning_at (PLOC, OPT, AR, parmnum, rname, QUALS))           \
          inform ((fundecl && !DECL_IS_BUILTIN (fundecl))                \
                  ? DECL_SOURCE_LOCATION (fundecl) : PLOC,               \
                  "expected %qT but argument is of type %qT",            \
                  type, rhstype);                                        \
        break;                                                           \
      case ic_assign:                                                    \
        warning_at (LOCATION, OPT, AS, QUALS);                           \
        break;                                                           \
      case ic_init:                                                      \
        warning_at (LOCATION, OPT, IN, QUALS);                           \
        break;                                                           \
      case ic_return:                                                    \
        warning_at (LOCATION, OPT, RE, QUALS);                           \
        break;                                                           \
      default:                                                           \
        gcc_unreachable ();                                              \
      }                                                                  \
  } while (0)

  if (TREE_CODE (rhs) == EXCESS_PRECISION_EXPR)
    rhs = TREE_OPERAND (rhs, 0);

  rhstype = TREE_TYPE (rhs);
  coder = TREE_CODE (rhstype);

  if (coder == ERROR_MARK)
    return error_mark_node;

  if (c_dialect_objc ())
    {
      int parmno;

      switch (errtype)
	{
	case ic_return:
	  parmno = 0;
	  break;

	case ic_assign:
	  parmno = -1;
	  break;

	case ic_init:
	  parmno = -2;
	  break;

	default:
	  parmno = parmnum;
	  break;
	}

      objc_ok = objc_compare_types (type, rhstype, parmno, rname);
    }

  if (warn_cxx_compat)
    {
      tree checktype = origtype != NULL_TREE ? origtype : rhstype;
      if (checktype != error_mark_node
	  && TREE_CODE (type) == ENUMERAL_TYPE
	  && TYPE_MAIN_VARIANT (checktype) != TYPE_MAIN_VARIANT (type))
	{
	  PEDWARN_FOR_ASSIGNMENT (location, expr_loc, OPT_Wc___compat,
			          G_("enum conversion when passing argument "
				     "%d of %qE is invalid in C++"),
			          G_("enum conversion in assignment is "
				     "invalid in C++"),
			          G_("enum conversion in initialization is "
				     "invalid in C++"),
			          G_("enum conversion in return is "
				     "invalid in C++"));
	}
    }

  if (TYPE_MAIN_VARIANT (type) == TYPE_MAIN_VARIANT (rhstype))
    return rhs;

  if (coder == VOID_TYPE)
    {
      /* Except for passing an argument to an unprototyped function,
	 this is a constraint violation.  When passing an argument to
	 an unprototyped function, it is compile-time undefined;
	 making it a constraint in that case was rejected in
	 DR#252.  */
      error_at (location, "void value not ignored as it ought to be");
      return error_mark_node;
    }
  rhs = require_complete_type (rhs);
  if (rhs == error_mark_node)
    return error_mark_node;

  if (coder == POINTER_TYPE && reject_gcc_builtin (rhs))
    return error_mark_node;

  /* A non-reference type can convert to a reference.  This handles
     va_start, va_copy and possibly port built-ins.  */
  if (codel == REFERENCE_TYPE && coder != REFERENCE_TYPE)
    {
      if (!lvalue_p (rhs))
	{
	  error_at (location, "cannot pass rvalue to reference parameter");
	  return error_mark_node;
	}
      if (!c_mark_addressable (rhs))
	return error_mark_node;
      rhs = build1 (ADDR_EXPR, build_pointer_type (TREE_TYPE (rhs)), rhs);
      SET_EXPR_LOCATION (rhs, location);

      rhs = convert_for_assignment (location, expr_loc,
				    build_pointer_type (TREE_TYPE (type)),
				    rhs, origtype, errtype,
				    null_pointer_constant, fundecl, function,
				    parmnum);
      if (rhs == error_mark_node)
	return error_mark_node;

      rhs = build1 (NOP_EXPR, type, rhs);
      SET_EXPR_LOCATION (rhs, location);
      return rhs;
    }
  /* Some types can interconvert without explicit casts.  */
  else if (codel == VECTOR_TYPE && coder == VECTOR_TYPE
	   && vector_types_convertible_p (type, TREE_TYPE (rhs), true))
    return convert (type, rhs);
  /* Arithmetic types all interconvert, and enum is treated like int.  */
  else if ((codel == INTEGER_TYPE || codel == REAL_TYPE
	    || codel == FIXED_POINT_TYPE
	    || codel == ENUMERAL_TYPE || codel == COMPLEX_TYPE
	    || codel == BOOLEAN_TYPE)
	   && (coder == INTEGER_TYPE || coder == REAL_TYPE
	       || coder == FIXED_POINT_TYPE
	       || coder == ENUMERAL_TYPE || coder == COMPLEX_TYPE
	       || coder == BOOLEAN_TYPE))
    {
      tree ret;
      bool save = in_late_binary_op;
      if (codel == BOOLEAN_TYPE || codel == COMPLEX_TYPE
	  || (coder == REAL_TYPE
	      && (codel == INTEGER_TYPE || codel == ENUMERAL_TYPE)
	      && (flag_sanitize & SANITIZE_FLOAT_CAST)))
	in_late_binary_op = true;
      ret = convert_and_check (expr_loc != UNKNOWN_LOCATION
			       ? expr_loc : location, type, orig_rhs);
      in_late_binary_op = save;
      return ret;
    }

  /* Aggregates in different TUs might need conversion.  */
  if ((codel == RECORD_TYPE || codel == UNION_TYPE)
      && codel == coder
      && comptypes (type, rhstype))
    return convert_and_check (expr_loc != UNKNOWN_LOCATION
			      ? expr_loc : location, type, rhs);

  /* Conversion to a transparent union or record from its member types.
     This applies only to function arguments.  */
  if (((codel == UNION_TYPE || codel == RECORD_TYPE)
      && TYPE_TRANSPARENT_AGGR (type))
      && errtype == ic_argpass)
    {
      tree memb, marginal_memb = NULL_TREE;

      for (memb = TYPE_FIELDS (type); memb ; memb = DECL_CHAIN (memb))
	{
	  tree memb_type = TREE_TYPE (memb);

	  if (comptypes (TYPE_MAIN_VARIANT (memb_type),
			 TYPE_MAIN_VARIANT (rhstype)))
	    break;

	  if (TREE_CODE (memb_type) != POINTER_TYPE)
	    continue;

	  if (coder == POINTER_TYPE)
	    {
	      tree ttl = TREE_TYPE (memb_type);
	      tree ttr = TREE_TYPE (rhstype);

	      /* Any non-function converts to a [const][volatile] void *
		 and vice versa; otherwise, targets must be the same.
		 Meanwhile, the lhs target must have all the qualifiers of
		 the rhs.  */
	      if ((VOID_TYPE_P (ttl) && !TYPE_ATOMIC (ttl))
		  || (VOID_TYPE_P (ttr) && !TYPE_ATOMIC (ttr))
		  || comp_target_types (location, memb_type, rhstype))
		{
		  int lquals = TYPE_QUALS (ttl) & ~TYPE_QUAL_ATOMIC;
		  int rquals = TYPE_QUALS (ttr) & ~TYPE_QUAL_ATOMIC;
		  /* If this type won't generate any warnings, use it.  */
		  if (lquals == rquals
		      || ((TREE_CODE (ttr) == FUNCTION_TYPE
			   && TREE_CODE (ttl) == FUNCTION_TYPE)
			  ? ((lquals | rquals) == rquals)
			  : ((lquals | rquals) == lquals)))
		    break;

		  /* Keep looking for a better type, but remember this one.  */
		  if (!marginal_memb)
		    marginal_memb = memb;
		}
	    }

	  /* Can convert integer zero to any pointer type.  */
	  if (null_pointer_constant)
	    {
	      tree ttl = TREE_TYPE (memb_type);
	      rhs = !SHARED_TYPE_P (ttl)
		    ? null_pointer_node : upc_null_pts_node;
	      break;
	    }
	}

      if (memb || marginal_memb)
	{
	  if (!memb)
	    {
	      /* We have only a marginally acceptable member type;
		 it needs a warning.  */
	      tree ttl = TREE_TYPE (TREE_TYPE (marginal_memb));
	      tree ttr = TREE_TYPE (rhstype);

	      /* Const and volatile mean something different for function
		 types, so the usual warnings are not appropriate.  */
	      if (TREE_CODE (ttr) == FUNCTION_TYPE
		  && TREE_CODE (ttl) == FUNCTION_TYPE)
		{
		  /* Because const and volatile on functions are
		     restrictions that say the function will not do
		     certain things, it is okay to use a const or volatile
		     function where an ordinary one is wanted, but not
		     vice-versa.  */
		  if (TYPE_QUALS_NO_ADDR_SPACE (ttl)
		      & ~TYPE_QUALS_NO_ADDR_SPACE (ttr))
		    PEDWARN_FOR_QUALIFIERS (location, expr_loc,
					    OPT_Wdiscarded_qualifiers,
					    G_("passing argument %d of %qE "
					       "makes %q#v qualified function "
					       "pointer from unqualified"),
					    G_("assignment makes %q#v qualified "
					       "function pointer from "
					       "unqualified"),
					    G_("initialization makes %q#v qualified "
					       "function pointer from "
					       "unqualified"),
					    G_("return makes %q#v qualified function "
					       "pointer from unqualified"),
					    TYPE_QUALS (ttl) & ~TYPE_QUALS (ttr));
		}
	      else if (TYPE_QUALS_NO_ADDR_SPACE (ttr)
		       & ~TYPE_QUALS_NO_ADDR_SPACE (ttl))
		PEDWARN_FOR_QUALIFIERS (location, expr_loc,
				        OPT_Wdiscarded_qualifiers,
				        G_("passing argument %d of %qE discards "
					   "%qv qualifier from pointer target type"),
				        G_("assignment discards %qv qualifier "
					   "from pointer target type"),
				        G_("initialization discards %qv qualifier "
					   "from pointer target type"),
				        G_("return discards %qv qualifier from "
					   "pointer target type"),
				        TYPE_QUALS (ttr) & ~TYPE_QUALS (ttl));

	      memb = marginal_memb;
	    }

	  if (!fundecl || !DECL_IN_SYSTEM_HEADER (fundecl))
	    pedwarn (location, OPT_Wpedantic,
		     "ISO C prohibits argument conversion to union type");

	  rhs = fold_convert_loc (location, TREE_TYPE (memb), rhs);
	  return build_constructor_single (type, memb, rhs);
	}
    }

  /* Conversions among pointers */
  else if ((codel == POINTER_TYPE || codel == REFERENCE_TYPE)
	   && (coder == codel))
    {
      tree ttl = TREE_TYPE (type);
      tree ttr = TREE_TYPE (rhstype);
      tree mvl = ttl;
      tree mvr = ttr;
      bool is_opaque_pointer;
      int target_cmp = 0;   /* Cache comp_target_types () result.  */
      addr_space_t asl;
      addr_space_t asr;

      if (TREE_CODE (mvl) != ARRAY_TYPE)
	mvl = (TYPE_ATOMIC (mvl)
	       ? c_build_qualified_type (TYPE_MAIN_VARIANT (mvl),
					 TYPE_QUAL_ATOMIC)
	       : TYPE_MAIN_VARIANT (mvl));
      if (TREE_CODE (mvr) != ARRAY_TYPE)
	mvr = (TYPE_ATOMIC (mvr)
	       ? c_build_qualified_type (TYPE_MAIN_VARIANT (mvr),
					 TYPE_QUAL_ATOMIC)
	       : TYPE_MAIN_VARIANT (mvr));
      if ((SHARED_TYPE_P (ttl) && !SHARED_TYPE_P (ttr))
           && !integer_zerop (rhs))
        {
	  error_at (location, "UPC does not allow assignments from a local pointer "
	                      "to a pointer-to-shared");
	  return error_mark_node;
	}
      if (!SHARED_TYPE_P (ttl) && SHARED_TYPE_P (ttr))
        {
	  if (upc_is_null_pts_p (rhs))
	    {
	      return null_pointer_node; 
	    }
	  else
	    {
	      error_at (location, "UPC does not allow assignments "
	                          "from a pointer-to-shared to a local pointer");
	      return error_mark_node;
	    }
        }
      if (SHARED_TYPE_P (ttl) && SHARED_TYPE_P (ttr) && (ttl != ttr)
          && !(VOID_TYPE_P (ttl) || VOID_TYPE_P (ttr)))
        {
	  const tree bs_l = get_block_factor (ttl);
	  const tree bs_r = get_block_factor (ttr);
	  /* Both source and destination are non-void pointers to shared,
	     whose target types are not equal.
	     UPC dictates that their blocking factors must be equal. */
	  if (!tree_int_cst_equal (bs_l, bs_r))
	    {
	      error_at (location, "UPC does not allow assignment "
	                          "between pointers to shared with "
				  "differing block sizes without a cast");
	      return error_mark_node;
	    }
	}

      /* Opaque pointers are treated like void pointers.  */
      is_opaque_pointer = vector_targets_convertible_p (ttl, ttr);

      /* The Plan 9 compiler permits a pointer to a struct to be
	 automatically converted into a pointer to an anonymous field
	 within the struct.  */
      if (flag_plan9_extensions
	  && (TREE_CODE (mvl) == RECORD_TYPE || TREE_CODE(mvl) == UNION_TYPE)
	  && (TREE_CODE (mvr) == RECORD_TYPE || TREE_CODE(mvr) == UNION_TYPE)
	  && mvl != mvr)
	{
	  tree new_rhs = convert_to_anonymous_field (location, type, rhs);
	  if (new_rhs != NULL_TREE)
	    {
	      rhs = new_rhs;
	      rhstype = TREE_TYPE (rhs);
	      coder = TREE_CODE (rhstype);
	      ttr = TREE_TYPE (rhstype);
	      mvr = TYPE_MAIN_VARIANT (ttr);
	    }
	}

      /* C++ does not allow the implicit conversion void* -> T*.  However,
	 for the purpose of reducing the number of false positives, we
	 tolerate the special case of

		int *p = NULL;

	 where NULL is typically defined in C to be '(void *) 0'.  */
      if (VOID_TYPE_P (ttr) && rhs != null_pointer_node && !VOID_TYPE_P (ttl))
	warning_at (errtype == ic_argpass ? expr_loc : location,
		    OPT_Wc___compat,
		    "request for implicit conversion "
		    "from %qT to %qT not permitted in C++", rhstype, type);

      /* See if the pointers point to incompatible address spaces.  */
      asl = TYPE_ADDR_SPACE (ttl);
      asr = TYPE_ADDR_SPACE (ttr);
      if (!null_pointer_constant_p (rhs)
	  && asr != asl && !targetm.addr_space.subset_p (asr, asl))
	{
	  switch (errtype)
	    {
	    case ic_argpass:
	      error_at (expr_loc, "passing argument %d of %qE from pointer to "
			"non-enclosed address space", parmnum, rname);
	      break;
	    case ic_assign:
	      error_at (location, "assignment from pointer to "
			"non-enclosed address space");
	      break;
	    case ic_init:
	      error_at (location, "initialization from pointer to "
			"non-enclosed address space");
	      break;
	    case ic_return:
	      error_at (location, "return from pointer to "
			"non-enclosed address space");
	      break;
	    default:
	      gcc_unreachable ();
	    }
	  return error_mark_node;
	}

      /* Check if the right-hand side has a format attribute but the
	 left-hand side doesn't.  */
      if (warn_suggest_attribute_format
	  && check_missing_format_attribute (type, rhstype))
	{
	  switch (errtype)
	  {
	  case ic_argpass:
	    warning_at (expr_loc, OPT_Wsuggest_attribute_format,
			"argument %d of %qE might be "
			"a candidate for a format attribute",
			parmnum, rname);
	    break;
	  case ic_assign:
	    warning_at (location, OPT_Wsuggest_attribute_format,
			"assignment left-hand side might be "
			"a candidate for a format attribute");
	    break;
	  case ic_init:
	    warning_at (location, OPT_Wsuggest_attribute_format,
			"initialization left-hand side might be "
			"a candidate for a format attribute");
	    break;
	  case ic_return:
	    warning_at (location, OPT_Wsuggest_attribute_format,
			"return type might be "
			"a candidate for a format attribute");
	    break;
	  default:
	    gcc_unreachable ();
	  }
	}

      /* Any non-function converts to a [const][volatile] void *
	 and vice versa; otherwise, targets must be the same.
	 Meanwhile, the lhs target must have all the qualifiers of the rhs.  */
      if ((VOID_TYPE_P (ttl) && !TYPE_ATOMIC (ttl))
	  || (VOID_TYPE_P (ttr) && !TYPE_ATOMIC (ttr))
	  || (target_cmp = comp_target_types (location, type, rhstype))
	  || is_opaque_pointer
	  || ((c_common_unsigned_type (mvl)
	       == c_common_unsigned_type (mvr))
	      && (c_common_signed_type (mvl)
		  == c_common_signed_type (mvr))
	      && TYPE_ATOMIC (mvl) == TYPE_ATOMIC (mvr)))
	{
	  /* Warn about loss of qualifers from pointers to arrays with
	     qualifiers on the element type. */
	  if (TREE_CODE (ttr) == ARRAY_TYPE)
	    {
	      ttr = strip_array_types (ttr);
	      ttl = strip_array_types (ttl);

	      if (TYPE_QUALS_NO_ADDR_SPACE_NO_ATOMIC (ttr)
		  & ~TYPE_QUALS_NO_ADDR_SPACE_NO_ATOMIC (ttl))
		WARNING_FOR_QUALIFIERS (location, expr_loc,
				        OPT_Wdiscarded_array_qualifiers,
				        G_("passing argument %d of %qE discards "
					   "%qv qualifier from pointer target type"),
				        G_("assignment discards %qv qualifier "
					   "from pointer target type"),
				        G_("initialization discards %qv qualifier "
					   "from pointer target type"),
				        G_("return discards %qv qualifier from "
					   "pointer target type"),
                                        TYPE_QUALS (ttr) & ~TYPE_QUALS (ttl));
            }
          else if (pedantic
	      && ((VOID_TYPE_P (ttl) && TREE_CODE (ttr) == FUNCTION_TYPE)
		  ||
		  (VOID_TYPE_P (ttr)
		   && !null_pointer_constant
		   && TREE_CODE (ttl) == FUNCTION_TYPE)))
	    PEDWARN_FOR_ASSIGNMENT (location, expr_loc, OPT_Wpedantic,
				    G_("ISO C forbids passing argument %d of "
				       "%qE between function pointer "
				       "and %<void *%>"),
				    G_("ISO C forbids assignment between "
				       "function pointer and %<void *%>"),
				    G_("ISO C forbids initialization between "
				       "function pointer and %<void *%>"),
				    G_("ISO C forbids return between function "
				       "pointer and %<void *%>"));
	  /* Const and volatile mean something different for function types,
	     so the usual warnings are not appropriate.  */
	  else if (TREE_CODE (ttr) != FUNCTION_TYPE
		   && TREE_CODE (ttl) != FUNCTION_TYPE)
	    {
	      /* Don't warn about loss of qualifier for conversions from
		 qualified void* to pointers to arrays with corresponding
		 qualifier on the element type. */
	      if (!pedantic)
	        ttl = strip_array_types (ttl);

	      /* Assignments between atomic and non-atomic objects are OK.  */
	      if (TYPE_QUALS_NO_ADDR_SPACE_NO_ATOMIC (ttr)
		  & ~TYPE_QUALS_NO_ADDR_SPACE_NO_ATOMIC (ttl))
		{
		  PEDWARN_FOR_QUALIFIERS (location, expr_loc,
				          OPT_Wdiscarded_qualifiers,
				          G_("passing argument %d of %qE discards "
					     "%qv qualifier from pointer target type"),
				          G_("assignment discards %qv qualifier "
					     "from pointer target type"),
				          G_("initialization discards %qv qualifier "
					     "from pointer target type"),
				          G_("return discards %qv qualifier from "
					     "pointer target type"),
				          TYPE_QUALS (ttr) & ~TYPE_QUALS (ttl));
		}
	      /* If this is not a case of ignoring a mismatch in signedness,
		 no warning.  */
	      else if (VOID_TYPE_P (ttl) || VOID_TYPE_P (ttr)
		       || target_cmp)
		;
	      /* If there is a mismatch, do warn.  */
	      else if (warn_pointer_sign)
		 PEDWARN_FOR_ASSIGNMENT (location, expr_loc, OPT_Wpointer_sign,
				         G_("pointer targets in passing argument "
					    "%d of %qE differ in signedness"),
				         G_("pointer targets in assignment "
					    "differ in signedness"),
				         G_("pointer targets in initialization "
					    "differ in signedness"),
				         G_("pointer targets in return differ "
					    "in signedness"));
	    }
	  else if (TREE_CODE (ttl) == FUNCTION_TYPE
		   && TREE_CODE (ttr) == FUNCTION_TYPE)
	    {
	      /* Because const and volatile on functions are restrictions
		 that say the function will not do certain things,
		 it is okay to use a const or volatile function
		 where an ordinary one is wanted, but not vice-versa.  */
	      if (TYPE_QUALS_NO_ADDR_SPACE (ttl)
		  & ~TYPE_QUALS_NO_ADDR_SPACE (ttr))
		PEDWARN_FOR_QUALIFIERS (location, expr_loc,
				        OPT_Wdiscarded_qualifiers,
				        G_("passing argument %d of %qE makes "
					   "%q#v qualified function pointer "
					   "from unqualified"),
				        G_("assignment makes %q#v qualified function "
					   "pointer from unqualified"),
				        G_("initialization makes %q#v qualified "
					   "function pointer from unqualified"),
				        G_("return makes %q#v qualified function "
					   "pointer from unqualified"),
				        TYPE_QUALS (ttl) & ~TYPE_QUALS (ttr));
	    }
	}
      else
	/* Avoid warning about the volatile ObjC EH puts on decls.  */
	if (!objc_ok)
	  PEDWARN_FOR_ASSIGNMENT (location, expr_loc,
			          OPT_Wincompatible_pointer_types,
			          G_("passing argument %d of %qE from "
				     "incompatible pointer type"),
			          G_("assignment from incompatible pointer type"),
			          G_("initialization from incompatible "
				     "pointer type"),
			          G_("return from incompatible pointer type"));

      return convert (type, rhs);
    }
  else if (codel == POINTER_TYPE && coder == ARRAY_TYPE)
    {
      /* ??? This should not be an error when inlining calls to
	 unprototyped functions.  */
      error_at (location, "invalid use of non-lvalue array");
      return error_mark_node;
    }
  else if (codel == POINTER_TYPE && coder == INTEGER_TYPE)
    {
      if (!null_pointer_constant && SHARED_TYPE_P (TREE_TYPE (type)))
        {
	  ERROR_FOR_ASSIGNMENT (location, 0,
		G_("passing argument %d of %qE attempts to make "
		   "a UPC pointer-to-shared value from an integer"),
		G_("assignment attempts to make a UPC pointer-to-shared "
		   "value from an integer"),
		G_("initialization attempts to make a UPC pointer-to-shared "
		   "value from an integer without a cast"),
		G_("return makes a UPC pointer-to-shared value from an "
		   "integer"));
          return error_mark_node;
        }
      /* An explicit constant 0 can convert to a pointer,
	 or one that results from arithmetic, even including
	 a cast to integer type.  */
      if (!null_pointer_constant)
	PEDWARN_FOR_ASSIGNMENT (location, expr_loc,
			        OPT_Wint_conversion,
			        G_("passing argument %d of %qE makes "
				   "pointer from integer without a cast"),
			        G_("assignment makes pointer from integer "
				   "without a cast"),
			        G_("initialization makes pointer from "
				   "integer without a cast"),
			        G_("return makes pointer from integer "
				   "without a cast"));

      return convert (type, rhs);
    }
  else if (codel == INTEGER_TYPE && coder == POINTER_TYPE)
    {
      PEDWARN_FOR_ASSIGNMENT (location, expr_loc,
			      OPT_Wint_conversion,
			      G_("passing argument %d of %qE makes integer "
			         "from pointer without a cast"),
			      G_("assignment makes integer from pointer "
			         "without a cast"),
			      G_("initialization makes integer from pointer "
			         "without a cast"),
			      G_("return makes integer from pointer "
			         "without a cast"));
      return convert (type, rhs);
    }
  else if (codel == BOOLEAN_TYPE && coder == POINTER_TYPE)
    {
      tree ret;
      bool save = in_late_binary_op;
      in_late_binary_op = true;
      ret = convert (type, rhs);
      in_late_binary_op = save;
      return ret;
    }

  switch (errtype)
    {
    case ic_argpass:
      error_at (expr_loc, "incompatible type for argument %d of %qE", parmnum,
		rname);
      inform ((fundecl && !DECL_IS_BUILTIN (fundecl))
	      ? DECL_SOURCE_LOCATION (fundecl) : expr_loc,
	      "expected %qT but argument is of type %qT", type, rhstype);
      break;
    case ic_assign:
      error_at (location, "incompatible types when assigning to type %qT from "
		"type %qT", type, rhstype);
      break;
    case ic_init:
      error_at (location,
		"incompatible types when initializing type %qT using type %qT",
		type, rhstype);
      break;
    case ic_return:
      error_at (location,
		"incompatible types when returning type %qT but %qT was "
		"expected", rhstype, type);
      break;
    default:
      gcc_unreachable ();
    }

  return error_mark_node;
}

/* If VALUE is a compound expr all of whose expressions are constant, then
   return its value.  Otherwise, return error_mark_node.

   This is for handling COMPOUND_EXPRs as initializer elements
   which is allowed with a warning when -pedantic is specified.  */

static tree
valid_compound_expr_initializer (tree value, tree endtype)
{
  if (TREE_CODE (value) == COMPOUND_EXPR)
    {
      if (valid_compound_expr_initializer (TREE_OPERAND (value, 0), endtype)
	  == error_mark_node)
	return error_mark_node;
      return valid_compound_expr_initializer (TREE_OPERAND (value, 1),
					      endtype);
    }
  else if (!initializer_constant_valid_p (value, endtype))
    return error_mark_node;
  else
    return value;
}

/* Perform appropriate conversions on the initial value of a variable,
   store it in the declaration DECL,
   and print any error messages that are appropriate.
   If ORIGTYPE is not NULL_TREE, it is the original type of INIT.
   If the init is invalid, store an ERROR_MARK.

   INIT_LOC is the location of the initial value.  */

void
store_init_value (location_t init_loc, tree decl, tree init, tree origtype)
{
  const bool npc = init && null_pointer_constant_p (init);
  const bool is_upc_decl_init = upc_check_decl_init (decl, init);
  const bool require_constant = TREE_STATIC (decl) && !is_upc_decl_init;
  tree type = TREE_TYPE (decl);
  tree value;

  /* If variable's type was invalidly declared, just ignore it.  */

  if (TREE_CODE (type) == ERROR_MARK)
    return;

  /* Digest the specified initializer into an expression.  */

  value = digest_init (init_loc, type, init, origtype, npc,
      		       true, require_constant);

  /* UPC cannot initialize certain values at compile time.
     For example, the address of a UPC 'shared' variable must
     be evaluated at runtime.  */

  if (is_upc_decl_init)
    {
      upc_decl_init (decl, value);
      return;
    }

  /* Store the expression if valid; else report error.  */

  if (!in_system_header_at (input_location)
      && AGGREGATE_TYPE_P (TREE_TYPE (decl)) && !TREE_STATIC (decl))
    warning (OPT_Wtraditional, "traditional C rejects automatic "
	     "aggregate initialization");

  if (value != error_mark_node || TREE_CODE (decl) != FUNCTION_DECL)
    DECL_INITIAL (decl) = value;

  /* ANSI wants warnings about out-of-range constant initializers.  */
  STRIP_TYPE_NOPS (value);
  if (TREE_STATIC (decl))
    constant_expression_warning (value);

  /* Check if we need to set array size from compound literal size.  */
  if (TREE_CODE (type) == ARRAY_TYPE
      && TYPE_DOMAIN (type) == 0
      && value != error_mark_node)
    {
      tree inside_init = init;

      STRIP_TYPE_NOPS (inside_init);
      inside_init = fold (inside_init);

      if (TREE_CODE (inside_init) == COMPOUND_LITERAL_EXPR)
	{
	  tree cldecl = COMPOUND_LITERAL_EXPR_DECL (inside_init);

	  if (TYPE_DOMAIN (TREE_TYPE (cldecl)))
	    {
	      /* For int foo[] = (int [3]){1}; we need to set array size
		 now since later on array initializer will be just the
		 brace enclosed list of the compound literal.  */
	      tree etype = strip_array_types (TREE_TYPE (decl));
	      type = build_distinct_type_copy (TYPE_MAIN_VARIANT (type));
	      TYPE_DOMAIN (type) = TYPE_DOMAIN (TREE_TYPE (cldecl));
	      layout_type (type);
	      layout_decl (cldecl, 0);
	      TREE_TYPE (decl)
		= c_build_qualified_type (type, TYPE_QUALS (etype));
	    }
	}
    }
}

/* Methods for storing and printing names for error messages.  */

/* Implement a spelling stack that allows components of a name to be pushed
   and popped.  Each element on the stack is this structure.  */

struct spelling
{
  int kind;
  union
    {
      unsigned HOST_WIDE_INT i;
      const char *s;
    } u;
};

#define SPELLING_STRING 1
#define SPELLING_MEMBER 2
#define SPELLING_BOUNDS 3

static struct spelling *spelling;	/* Next stack element (unused).  */
static struct spelling *spelling_base;	/* Spelling stack base.  */
static int spelling_size;		/* Size of the spelling stack.  */

/* Macros to save and restore the spelling stack around push_... functions.
   Alternative to SAVE_SPELLING_STACK.  */

#define SPELLING_DEPTH() (spelling - spelling_base)
#define RESTORE_SPELLING_DEPTH(DEPTH) (spelling = spelling_base + (DEPTH))

/* Push an element on the spelling stack with type KIND and assign VALUE
   to MEMBER.  */

#define PUSH_SPELLING(KIND, VALUE, MEMBER)				\
{									\
  int depth = SPELLING_DEPTH ();					\
									\
  if (depth >= spelling_size)						\
    {									\
      spelling_size += 10;						\
      spelling_base = XRESIZEVEC (struct spelling, spelling_base,	\
				  spelling_size);			\
      RESTORE_SPELLING_DEPTH (depth);					\
    }									\
									\
  spelling->kind = (KIND);						\
  spelling->MEMBER = (VALUE);						\
  spelling++;								\
}

/* Push STRING on the stack.  Printed literally.  */

static void
push_string (const char *string)
{
  PUSH_SPELLING (SPELLING_STRING, string, u.s);
}

/* Push a member name on the stack.  Printed as '.' STRING.  */

static void
push_member_name (tree decl)
{
  const char *const string
    = (DECL_NAME (decl)
       ? identifier_to_locale (IDENTIFIER_POINTER (DECL_NAME (decl)))
       : _("<anonymous>"));
  PUSH_SPELLING (SPELLING_MEMBER, string, u.s);
}

/* Push an array bounds on the stack.  Printed as [BOUNDS].  */

static void
push_array_bounds (unsigned HOST_WIDE_INT bounds)
{
  PUSH_SPELLING (SPELLING_BOUNDS, bounds, u.i);
}

/* Compute the maximum size in bytes of the printed spelling.  */

static int
spelling_length (void)
{
  int size = 0;
  struct spelling *p;

  for (p = spelling_base; p < spelling; p++)
    {
      if (p->kind == SPELLING_BOUNDS)
	size += 25;
      else
	size += strlen (p->u.s) + 1;
    }

  return size;
}

/* Print the spelling to BUFFER and return it.  */

static char *
print_spelling (char *buffer)
{
  char *d = buffer;
  struct spelling *p;

  for (p = spelling_base; p < spelling; p++)
    if (p->kind == SPELLING_BOUNDS)
      {
	sprintf (d, "[" HOST_WIDE_INT_PRINT_UNSIGNED "]", p->u.i);
	d += strlen (d);
      }
    else
      {
	const char *s;
	if (p->kind == SPELLING_MEMBER)
	  *d++ = '.';
	for (s = p->u.s; (*d = *s++); d++)
	  ;
      }
  *d++ = '\0';
  return buffer;
}

/* Digest the parser output INIT as an initializer for type TYPE.
   Return a C expression of type TYPE to represent the initial value.

   If ORIGTYPE is not NULL_TREE, it is the original type of INIT.

   NULL_POINTER_CONSTANT is true if INIT is a null pointer constant.

   If INIT is a string constant, STRICT_STRING is true if it is
   unparenthesized or we should not warn here for it being parenthesized.
   For other types of INIT, STRICT_STRING is not used.

   INIT_LOC is the location of the INIT.

   REQUIRE_CONSTANT requests an error if non-constant initializers or
   elements are seen.  */

static tree
digest_init (location_t init_loc, tree type, tree init, tree origtype,
    	     bool null_pointer_constant, bool strict_string,
	     int require_constant)
{
  enum tree_code code = TREE_CODE (type);
  tree inside_init = init;
  tree semantic_type = NULL_TREE;
  bool maybe_const = true;

  if (type == error_mark_node
      || !init
      || error_operand_p (init))
    return error_mark_node;

  STRIP_TYPE_NOPS (inside_init);

  if (TREE_CODE (inside_init) == EXCESS_PRECISION_EXPR)
    {
      semantic_type = TREE_TYPE (inside_init);
      inside_init = TREE_OPERAND (inside_init, 0);
    }
  inside_init = c_fully_fold (inside_init, require_constant, &maybe_const);
  inside_init = decl_constant_value_for_optimization (inside_init);

  /* Initialization of an array of chars from a string constant
     optionally enclosed in braces.  */

  if (code == ARRAY_TYPE && inside_init
      && TREE_CODE (inside_init) == STRING_CST)
    {
      tree typ1
	= (TYPE_ATOMIC (TREE_TYPE (type))
	   ? c_build_qualified_type (TYPE_MAIN_VARIANT (TREE_TYPE (type)),
				     TYPE_QUAL_ATOMIC)
	   : TYPE_MAIN_VARIANT (TREE_TYPE (type)));
      /* Note that an array could be both an array of character type
	 and an array of wchar_t if wchar_t is signed char or unsigned
	 char.  */
      bool char_array = (typ1 == char_type_node
			 || typ1 == signed_char_type_node
			 || typ1 == unsigned_char_type_node);
      bool wchar_array = !!comptypes (typ1, wchar_type_node);
      bool char16_array = !!comptypes (typ1, char16_type_node);
      bool char32_array = !!comptypes (typ1, char32_type_node);

      if (char_array || wchar_array || char16_array || char32_array)
	{
	  struct c_expr expr;
	  tree typ2 = TYPE_MAIN_VARIANT (TREE_TYPE (TREE_TYPE (inside_init)));
	  expr.value = inside_init;
	  expr.original_code = (strict_string ? STRING_CST : ERROR_MARK);
	  expr.original_type = NULL;
	  maybe_warn_string_init (init_loc, type, expr);

	  if (TYPE_DOMAIN (type) && !TYPE_MAX_VALUE (TYPE_DOMAIN (type)))
	    pedwarn_init (init_loc, OPT_Wpedantic,
			  "initialization of a flexible array member");

	  if (comptypes (TYPE_MAIN_VARIANT (TREE_TYPE (inside_init)),
			 TYPE_MAIN_VARIANT (type)))
	    return inside_init;

	  if (char_array)
	    {
	      if (typ2 != char_type_node)
		{
		  error_init (init_loc, "char-array initialized from wide "
			      "string");
		  return error_mark_node;
		}
	    }
	  else
	    {
	      if (typ2 == char_type_node)
		{
		  error_init (init_loc, "wide character array initialized "
			      "from non-wide string");
		  return error_mark_node;
		}
	      else if (!comptypes(typ1, typ2))
		{
		  error_init (init_loc, "wide character array initialized "
			      "from incompatible wide string");
		  return error_mark_node;
		}
	    }

	  TREE_TYPE (inside_init) = type;
	  if (TYPE_DOMAIN (type) != 0
	      && TYPE_SIZE (type) != 0
	      && TREE_CODE (TYPE_SIZE (type)) == INTEGER_CST)
	    {
	      unsigned HOST_WIDE_INT len = TREE_STRING_LENGTH (inside_init);

	      /* Subtract the size of a single (possibly wide) character
		 because it's ok to ignore the terminating null char
		 that is counted in the length of the constant.  */
	      if (0 > compare_tree_int (TYPE_SIZE_UNIT (type),
					(len
					 - (TYPE_PRECISION (typ1)
					    / BITS_PER_UNIT))))
		pedwarn_init (init_loc, 0,
			      ("initializer-string for array of chars "
			       "is too long"));
	      else if (warn_cxx_compat
		       && 0 > compare_tree_int (TYPE_SIZE_UNIT (type), len))
		warning_at (init_loc, OPT_Wc___compat,
			    ("initializer-string for array chars "
			     "is too long for C++"));
	    }

	  return inside_init;
	}
      else if (INTEGRAL_TYPE_P (typ1))
	{
	  error_init (init_loc, "array of inappropriate type initialized "
		      "from string constant");
	  return error_mark_node;
	}
    }

  /* Build a VECTOR_CST from a *constant* vector constructor.  If the
     vector constructor is not constant (e.g. {1,2,3,foo()}) then punt
     below and handle as a constructor.  */
  if (code == VECTOR_TYPE
      && VECTOR_TYPE_P (TREE_TYPE (inside_init))
      && vector_types_convertible_p (TREE_TYPE (inside_init), type, true)
      && TREE_CONSTANT (inside_init))
    {
      if (TREE_CODE (inside_init) == VECTOR_CST
	  && comptypes (TYPE_MAIN_VARIANT (TREE_TYPE (inside_init)),
			TYPE_MAIN_VARIANT (type)))
	return inside_init;

      if (TREE_CODE (inside_init) == CONSTRUCTOR)
	{
	  unsigned HOST_WIDE_INT ix;
	  tree value;
	  bool constant_p = true;

	  /* Iterate through elements and check if all constructor
	     elements are *_CSTs.  */
	  FOR_EACH_CONSTRUCTOR_VALUE (CONSTRUCTOR_ELTS (inside_init), ix, value)
	    if (!CONSTANT_CLASS_P (value))
	      {
		constant_p = false;
		break;
	      }

	  if (constant_p)
	    return build_vector_from_ctor (type,
					   CONSTRUCTOR_ELTS (inside_init));
	}
    }

  if (warn_sequence_point)
    verify_sequence_points (inside_init);

  /* Any type can be initialized
     from an expression of the same type, optionally with braces.  */

  if (inside_init && TREE_TYPE (inside_init) != 0
      && (comptypes (TYPE_MAIN_VARIANT (TREE_TYPE (inside_init)),
		     TYPE_MAIN_VARIANT (type))
	  || (code == ARRAY_TYPE
	      && comptypes (TREE_TYPE (inside_init), type))
	  || (code == VECTOR_TYPE
	      && comptypes (TREE_TYPE (inside_init), type))
	  || (code == POINTER_TYPE
	      && TREE_CODE (TREE_TYPE (inside_init)) == ARRAY_TYPE
	      && comptypes (TREE_TYPE (TREE_TYPE (inside_init)),
			    TREE_TYPE (type)))))
    {
      if (code == POINTER_TYPE)
	{
	  if (TREE_CODE (TREE_TYPE (inside_init)) == ARRAY_TYPE)
	    {
	      if (TREE_CODE (inside_init) == STRING_CST
		  || TREE_CODE (inside_init) == COMPOUND_LITERAL_EXPR)
		inside_init = array_to_pointer_conversion
		  (init_loc, inside_init);
	      else
		{
		  error_init (init_loc, "invalid use of non-lvalue array");
		  return error_mark_node;
		}
	    }
	}

      if (code == VECTOR_TYPE)
	/* Although the types are compatible, we may require a
	   conversion.  */
	inside_init = convert (type, inside_init);

      if (require_constant
	  && TREE_CODE (inside_init) == COMPOUND_LITERAL_EXPR)
	{
	  /* As an extension, allow initializing objects with static storage
	     duration with compound literals (which are then treated just as
	     the brace enclosed list they contain).  Also allow this for
	     vectors, as we can only assign them with compound literals.  */
	  if (flag_isoc99 && code != VECTOR_TYPE)
	    pedwarn_init (init_loc, OPT_Wpedantic, "initializer element "
			  "is not constant");
	  tree decl = COMPOUND_LITERAL_EXPR_DECL (inside_init);
	  inside_init = DECL_INITIAL (decl);
	}

      if (code == ARRAY_TYPE && TREE_CODE (inside_init) != STRING_CST
	  && TREE_CODE (inside_init) != CONSTRUCTOR)
	{
	  error_init (init_loc, "array initialized from non-constant array "
		      "expression");
	  return error_mark_node;
	}

      /* Compound expressions can only occur here if -Wpedantic or
	 -pedantic-errors is specified.  In the later case, we always want
	 an error.  In the former case, we simply want a warning.  */
      if (require_constant && pedantic
	  && TREE_CODE (inside_init) == COMPOUND_EXPR)
	{
	  inside_init
	    = valid_compound_expr_initializer (inside_init,
					       TREE_TYPE (inside_init));
	  if (inside_init == error_mark_node)
	    error_init (init_loc, "initializer element is not constant");
	  else
	    pedwarn_init (init_loc, OPT_Wpedantic,
			  "initializer element is not constant");
	  if (flag_pedantic_errors)
	    inside_init = error_mark_node;
	}
      else if (require_constant
	       && !initializer_constant_valid_p (inside_init,
						 TREE_TYPE (inside_init)))
	{
	  error_init (init_loc, "initializer element is not constant");
	  inside_init = error_mark_node;
	}
      else if (require_constant && !maybe_const)
	pedwarn_init (init_loc, OPT_Wpedantic,
		      "initializer element is not a constant expression");

      /* Added to enable additional -Wsuggest-attribute=format warnings.  */
      if (TREE_CODE (TREE_TYPE (inside_init)) == POINTER_TYPE)
	inside_init = convert_for_assignment (init_loc, UNKNOWN_LOCATION,
					      type, inside_init, origtype,
					      ic_init, null_pointer_constant,
					      NULL_TREE, NULL_TREE, 0);
      return inside_init;
    }

  /* Handle scalar types, including conversions.  */

  if (code == INTEGER_TYPE || code == REAL_TYPE || code == FIXED_POINT_TYPE
      || code == POINTER_TYPE || code == ENUMERAL_TYPE || code == BOOLEAN_TYPE
      || code == COMPLEX_TYPE || code == VECTOR_TYPE)
    {
      if (TREE_CODE (TREE_TYPE (init)) == ARRAY_TYPE
	  && (TREE_CODE (init) == STRING_CST
	      || TREE_CODE (init) == COMPOUND_LITERAL_EXPR))
	inside_init = init = array_to_pointer_conversion (init_loc, init);
      if (semantic_type)
	inside_init = build1 (EXCESS_PRECISION_EXPR, semantic_type,
			      inside_init);
      inside_init
	= convert_for_assignment (init_loc, UNKNOWN_LOCATION, type,
				  inside_init, origtype, ic_init,
				  null_pointer_constant, NULL_TREE, NULL_TREE,
				  0);

      /* Check to see if we have already given an error message.  */
      if (inside_init == error_mark_node)
	;
      else if (require_constant && !TREE_CONSTANT (inside_init))
	{
	  error_init (init_loc, "initializer element is not constant");
	  inside_init = error_mark_node;
	}
      else if (require_constant
	       && !initializer_constant_valid_p (inside_init,
						 TREE_TYPE (inside_init)))
	{
	  error_init (init_loc, "initializer element is not computable at "
		      "load time");
	  inside_init = error_mark_node;
	}
      else if (require_constant && !maybe_const)
	pedwarn_init (init_loc, OPT_Wpedantic,
		      "initializer element is not a constant expression");

      return inside_init;
    }

  /* Come here only for records and arrays.  */

  if (COMPLETE_TYPE_P (type) && TREE_CODE (TYPE_SIZE (type)) != INTEGER_CST)
    {
      error_init (init_loc, "variable-sized object may not be initialized");
      return error_mark_node;
    }

  error_init (init_loc, "invalid initializer");
  return error_mark_node;
}

/* Handle initializers that use braces.  */

/* Type of object we are accumulating a constructor for.
   This type is always a RECORD_TYPE, UNION_TYPE or ARRAY_TYPE.  */
static tree constructor_type;

/* For a RECORD_TYPE or UNION_TYPE, this is the chain of fields
   left to fill.  */
static tree constructor_fields;

/* For an ARRAY_TYPE, this is the specified index
   at which to store the next element we get.  */
static tree constructor_index;

/* For an ARRAY_TYPE, this is the maximum index.  */
static tree constructor_max_index;

/* For a RECORD_TYPE, this is the first field not yet written out.  */
static tree constructor_unfilled_fields;

/* For an ARRAY_TYPE, this is the index of the first element
   not yet written out.  */
static tree constructor_unfilled_index;

/* In a RECORD_TYPE, the byte index of the next consecutive field.
   This is so we can generate gaps between fields, when appropriate.  */
static tree constructor_bit_index;

/* If we are saving up the elements rather than allocating them,
   this is the list of elements so far (in reverse order,
   most recent first).  */
static vec<constructor_elt, va_gc> *constructor_elements;

/* 1 if constructor should be incrementally stored into a constructor chain,
   0 if all the elements should be kept in AVL tree.  */
static int constructor_incremental;

/* 1 if so far this constructor's elements are all compile-time constants.  */
static int constructor_constant;

/* 1 if so far this constructor's elements are all valid address constants.  */
static int constructor_simple;

/* 1 if this constructor has an element that cannot be part of a
   constant expression.  */
static int constructor_nonconst;

/* 1 if this constructor is erroneous so far.  */
static int constructor_erroneous;

/* 1 if this constructor is the universal zero initializer { 0 }.  */
static int constructor_zeroinit;

/* Structure for managing pending initializer elements, organized as an
   AVL tree.  */

struct init_node
{
  struct init_node *left, *right;
  struct init_node *parent;
  int balance;
  tree purpose;
  tree value;
  tree origtype;
};

/* Tree of pending elements at this constructor level.
   These are elements encountered out of order
   which belong at places we haven't reached yet in actually
   writing the output.
   Will never hold tree nodes across GC runs.  */
static struct init_node *constructor_pending_elts;

/* The SPELLING_DEPTH of this constructor.  */
static int constructor_depth;

/* DECL node for which an initializer is being read.
   0 means we are reading a constructor expression
   such as (struct foo) {...}.  */
static tree constructor_decl;

/* Nonzero if this is an initializer for a top-level decl.  */
static int constructor_top_level;

/* Nonzero if there were any member designators in this initializer.  */
static int constructor_designated;

/* Nesting depth of designator list.  */
static int designator_depth;

/* Nonzero if there were diagnosed errors in this designator list.  */
static int designator_erroneous;


/* This stack has a level for each implicit or explicit level of
   structuring in the initializer, including the outermost one.  It
   saves the values of most of the variables above.  */

struct constructor_range_stack;

struct constructor_stack
{
  struct constructor_stack *next;
  tree type;
  tree fields;
  tree index;
  tree max_index;
  tree unfilled_index;
  tree unfilled_fields;
  tree bit_index;
  vec<constructor_elt, va_gc> *elements;
  struct init_node *pending_elts;
  int offset;
  int depth;
  /* If value nonzero, this value should replace the entire
     constructor at this level.  */
  struct c_expr replacement_value;
  struct constructor_range_stack *range_stack;
  char constant;
  char simple;
  char nonconst;
  char implicit;
  char erroneous;
  char outer;
  char incremental;
  char designated;
  int designator_depth;
};

static struct constructor_stack *constructor_stack;

/* This stack represents designators from some range designator up to
   the last designator in the list.  */

struct constructor_range_stack
{
  struct constructor_range_stack *next, *prev;
  struct constructor_stack *stack;
  tree range_start;
  tree index;
  tree range_end;
  tree fields;
};

static struct constructor_range_stack *constructor_range_stack;

/* This stack records separate initializers that are nested.
   Nested initializers can't happen in ANSI C, but GNU C allows them
   in cases like { ... (struct foo) { ... } ... }.  */

struct initializer_stack
{
  struct initializer_stack *next;
  tree decl;
  struct constructor_stack *constructor_stack;
  struct constructor_range_stack *constructor_range_stack;
  vec<constructor_elt, va_gc> *elements;
  struct spelling *spelling;
  struct spelling *spelling_base;
  int spelling_size;
  char top_level;
  char require_constant_value;
  char require_constant_elements;
};

static struct initializer_stack *initializer_stack;

/* Prepare to parse and output the initializer for variable DECL.  */

void
start_init (tree decl, tree asmspec_tree ATTRIBUTE_UNUSED, int top_level)
{
  const char *locus;
  struct initializer_stack *p = XNEW (struct initializer_stack);

  p->decl = constructor_decl;
  p->require_constant_value = require_constant_value;
  p->require_constant_elements = require_constant_elements;
  p->constructor_stack = constructor_stack;
  p->constructor_range_stack = constructor_range_stack;
  p->elements = constructor_elements;
  p->spelling = spelling;
  p->spelling_base = spelling_base;
  p->spelling_size = spelling_size;
  p->top_level = constructor_top_level;
  p->next = initializer_stack;
  initializer_stack = p;

  constructor_decl = decl;
  constructor_designated = 0;
  constructor_top_level = top_level;

  if (decl != 0 && decl != error_mark_node)
    {
      require_constant_value = TREE_STATIC (decl);
      require_constant_elements
	= ((TREE_STATIC (decl) || (pedantic && !flag_isoc99))
	   /* For a scalar, you can always use any value to initialize,
	      even within braces.  */
	   && AGGREGATE_TYPE_P (TREE_TYPE (decl)));
      locus = identifier_to_locale (IDENTIFIER_POINTER (DECL_NAME (decl)));
    }
  else
    {
      require_constant_value = 0;
      require_constant_elements = 0;
      locus = _("(anonymous)");
    }

  constructor_stack = 0;
  constructor_range_stack = 0;

  found_missing_braces = 0;

  spelling_base = 0;
  spelling_size = 0;
  RESTORE_SPELLING_DEPTH (0);

  if (locus)
    push_string (locus);
}

void
finish_init (void)
{
  struct initializer_stack *p = initializer_stack;

  /* Free the whole constructor stack of this initializer.  */
  while (constructor_stack)
    {
      struct constructor_stack *q = constructor_stack;
      constructor_stack = q->next;
      free (q);
    }

  gcc_assert (!constructor_range_stack);

  /* Pop back to the data of the outer initializer (if any).  */
  free (spelling_base);

  constructor_decl = p->decl;
  require_constant_value = p->require_constant_value;
  require_constant_elements = p->require_constant_elements;
  constructor_stack = p->constructor_stack;
  constructor_range_stack = p->constructor_range_stack;
  constructor_elements = p->elements;
  spelling = p->spelling;
  spelling_base = p->spelling_base;
  spelling_size = p->spelling_size;
  constructor_top_level = p->top_level;
  initializer_stack = p->next;
  free (p);
}

/* Call here when we see the initializer is surrounded by braces.
   This is instead of a call to push_init_level;
   it is matched by a call to pop_init_level.

   TYPE is the type to initialize, for a constructor expression.
   For an initializer for a decl, TYPE is zero.  */

void
really_start_incremental_init (tree type)
{
  struct constructor_stack *p = XNEW (struct constructor_stack);

  if (type == 0)
    type = TREE_TYPE (constructor_decl);

  if (VECTOR_TYPE_P (type)
      && TYPE_VECTOR_OPAQUE (type))
    error ("opaque vector types cannot be initialized");

  p->type = constructor_type;
  p->fields = constructor_fields;
  p->index = constructor_index;
  p->max_index = constructor_max_index;
  p->unfilled_index = constructor_unfilled_index;
  p->unfilled_fields = constructor_unfilled_fields;
  p->bit_index = constructor_bit_index;
  p->elements = constructor_elements;
  p->constant = constructor_constant;
  p->simple = constructor_simple;
  p->nonconst = constructor_nonconst;
  p->erroneous = constructor_erroneous;
  p->pending_elts = constructor_pending_elts;
  p->depth = constructor_depth;
  p->replacement_value.value = 0;
  p->replacement_value.original_code = ERROR_MARK;
  p->replacement_value.original_type = NULL;
  p->implicit = 0;
  p->range_stack = 0;
  p->outer = 0;
  p->incremental = constructor_incremental;
  p->designated = constructor_designated;
  p->designator_depth = designator_depth;
  p->next = 0;
  constructor_stack = p;

  constructor_constant = 1;
  constructor_simple = 1;
  constructor_nonconst = 0;
  constructor_depth = SPELLING_DEPTH ();
  constructor_elements = NULL;
  constructor_pending_elts = 0;
  constructor_type = type;
  constructor_incremental = 1;
  constructor_designated = 0;
  constructor_zeroinit = 1;
  designator_depth = 0;
  designator_erroneous = 0;

  /* The result of the constructor must not be UPC shared qualified */
  if (SHARED_TYPE_P (constructor_type))
    constructor_type = build_unshared_type (constructor_type);
  if (TREE_CODE (constructor_type) == RECORD_TYPE
      || TREE_CODE (constructor_type) == UNION_TYPE)
    {
      constructor_fields = TYPE_FIELDS (constructor_type);
      /* Skip any nameless bit fields at the beginning.  */
      while (constructor_fields != 0 && DECL_C_BIT_FIELD (constructor_fields)
	     && DECL_NAME (constructor_fields) == 0)
	constructor_fields = DECL_CHAIN (constructor_fields);

      constructor_unfilled_fields = constructor_fields;
      constructor_bit_index = bitsize_zero_node;
    }
  else if (TREE_CODE (constructor_type) == ARRAY_TYPE)
    {
      if (TYPE_DOMAIN (constructor_type))
	{
	  constructor_max_index
	    = TYPE_MAX_VALUE (TYPE_DOMAIN (constructor_type));

	  /* Detect non-empty initializations of zero-length arrays.  */
	  if (constructor_max_index == NULL_TREE
	      && TYPE_SIZE (constructor_type))
	    constructor_max_index = integer_minus_one_node;

	  /* constructor_max_index needs to be an INTEGER_CST.  Attempts
	     to initialize VLAs will cause a proper error; avoid tree
	     checking errors as well by setting a safe value.  */
	  if (constructor_max_index
	      && TREE_CODE (constructor_max_index) != INTEGER_CST)
	    constructor_max_index = integer_minus_one_node;

	  constructor_index
	    = convert (bitsizetype,
		       TYPE_MIN_VALUE (TYPE_DOMAIN (constructor_type)));
	}
      else
	{
	  constructor_index = bitsize_zero_node;
	  constructor_max_index = NULL_TREE;
	}

      constructor_unfilled_index = constructor_index;
    }
  else if (VECTOR_TYPE_P (constructor_type))
    {
      /* Vectors are like simple fixed-size arrays.  */
      constructor_max_index =
	bitsize_int (TYPE_VECTOR_SUBPARTS (constructor_type) - 1);
      constructor_index = bitsize_zero_node;
      constructor_unfilled_index = constructor_index;
    }
  else
    {
      /* Handle the case of int x = {5}; */
      constructor_fields = constructor_type;
      constructor_unfilled_fields = constructor_type;
    }
}

/* Push down into a subobject, for initialization.
   If this is for an explicit set of braces, IMPLICIT is 0.
   If it is because the next element belongs at a lower level,
   IMPLICIT is 1 (or 2 if the push is because of designator list).  */

void
push_init_level (location_t loc, int implicit,
		 struct obstack *braced_init_obstack)
{
  struct constructor_stack *p;
  tree value = NULL_TREE;

  /* If we've exhausted any levels that didn't have braces,
     pop them now.  If implicit == 1, this will have been done in
     process_init_element; do not repeat it here because in the case
     of excess initializers for an empty aggregate this leads to an
     infinite cycle of popping a level and immediately recreating
     it.  */
  if (implicit != 1)
    {
      while (constructor_stack->implicit)
	{
	  if ((TREE_CODE (constructor_type) == RECORD_TYPE
	       || TREE_CODE (constructor_type) == UNION_TYPE)
	      && constructor_fields == 0)
	    process_init_element (input_location,
				  pop_init_level (loc, 1, braced_init_obstack),
				  true, braced_init_obstack);
	  else if (TREE_CODE (constructor_type) == ARRAY_TYPE
		   && constructor_max_index
		   && tree_int_cst_lt (constructor_max_index,
				       constructor_index))
	    process_init_element (input_location,
				  pop_init_level (loc, 1, braced_init_obstack),
				  true, braced_init_obstack);
	  else
	    break;
	}
    }

  /* Unless this is an explicit brace, we need to preserve previous
     content if any.  */
  if (implicit)
    {
      if ((TREE_CODE (constructor_type) == RECORD_TYPE
	   || TREE_CODE (constructor_type) == UNION_TYPE)
	  && constructor_fields)
	value = find_init_member (constructor_fields, braced_init_obstack);
      else if (TREE_CODE (constructor_type) == ARRAY_TYPE)
	value = find_init_member (constructor_index, braced_init_obstack);
    }

  p = XNEW (struct constructor_stack);
  p->type = constructor_type;
  p->fields = constructor_fields;
  p->index = constructor_index;
  p->max_index = constructor_max_index;
  p->unfilled_index = constructor_unfilled_index;
  p->unfilled_fields = constructor_unfilled_fields;
  p->bit_index = constructor_bit_index;
  p->elements = constructor_elements;
  p->constant = constructor_constant;
  p->simple = constructor_simple;
  p->nonconst = constructor_nonconst;
  p->erroneous = constructor_erroneous;
  p->pending_elts = constructor_pending_elts;
  p->depth = constructor_depth;
  p->replacement_value.value = 0;
  p->replacement_value.original_code = ERROR_MARK;
  p->replacement_value.original_type = NULL;
  p->implicit = implicit;
  p->outer = 0;
  p->incremental = constructor_incremental;
  p->designated = constructor_designated;
  p->designator_depth = designator_depth;
  p->next = constructor_stack;
  p->range_stack = 0;
  constructor_stack = p;

  constructor_constant = 1;
  constructor_simple = 1;
  constructor_nonconst = 0;
  constructor_depth = SPELLING_DEPTH ();
  constructor_elements = NULL;
  constructor_incremental = 1;
  constructor_designated = 0;
  constructor_pending_elts = 0;
  if (!implicit)
    {
      p->range_stack = constructor_range_stack;
      constructor_range_stack = 0;
      designator_depth = 0;
      designator_erroneous = 0;
    }

  /* Don't die if an entire brace-pair level is superfluous
     in the containing level.  */
  if (constructor_type == 0)
    ;
  else if (TREE_CODE (constructor_type) == RECORD_TYPE
	   || TREE_CODE (constructor_type) == UNION_TYPE)
    {
      /* Don't die if there are extra init elts at the end.  */
      if (constructor_fields == 0)
	constructor_type = 0;
      else
	{
	  constructor_type = TREE_TYPE (constructor_fields);
	  push_member_name (constructor_fields);
	  constructor_depth++;
	}
      /* If upper initializer is designated, then mark this as
	 designated too to prevent bogus warnings.  */
      constructor_designated = p->designated;
    }
  else if (TREE_CODE (constructor_type) == ARRAY_TYPE)
    {
      constructor_type = TREE_TYPE (constructor_type);
      push_array_bounds (tree_to_uhwi (constructor_index));
      constructor_depth++;
    }

  if (constructor_type == 0)
    {
      error_init (loc, "extra brace group at end of initializer");
      constructor_fields = 0;
      constructor_unfilled_fields = 0;
      return;
    }

  if (value && TREE_CODE (value) == CONSTRUCTOR)
    {
      constructor_constant = TREE_CONSTANT (value);
      constructor_simple = TREE_STATIC (value);
      constructor_nonconst = CONSTRUCTOR_NON_CONST (value);
      constructor_elements = CONSTRUCTOR_ELTS (value);
      if (!vec_safe_is_empty (constructor_elements)
	  && (TREE_CODE (constructor_type) == RECORD_TYPE
	      || TREE_CODE (constructor_type) == ARRAY_TYPE))
	set_nonincremental_init (braced_init_obstack);
    }

  if (implicit == 1)
    found_missing_braces = 1;

  if (TREE_CODE (constructor_type) == RECORD_TYPE
	   || TREE_CODE (constructor_type) == UNION_TYPE)
    {
      constructor_fields = TYPE_FIELDS (constructor_type);
      /* Skip any nameless bit fields at the beginning.  */
      while (constructor_fields != 0 && DECL_C_BIT_FIELD (constructor_fields)
	     && DECL_NAME (constructor_fields) == 0)
	constructor_fields = DECL_CHAIN (constructor_fields);

      constructor_unfilled_fields = constructor_fields;
      constructor_bit_index = bitsize_zero_node;
    }
  else if (VECTOR_TYPE_P (constructor_type))
    {
      /* Vectors are like simple fixed-size arrays.  */
      constructor_max_index =
	bitsize_int (TYPE_VECTOR_SUBPARTS (constructor_type) - 1);
      constructor_index = bitsize_int (0);
      constructor_unfilled_index = constructor_index;
    }
  else if (TREE_CODE (constructor_type) == ARRAY_TYPE)
    {
      if (TYPE_DOMAIN (constructor_type))
	{
	  constructor_max_index
	    = TYPE_MAX_VALUE (TYPE_DOMAIN (constructor_type));

	  /* Detect non-empty initializations of zero-length arrays.  */
	  if (constructor_max_index == NULL_TREE
	      && TYPE_SIZE (constructor_type))
	    constructor_max_index = integer_minus_one_node;

	  /* constructor_max_index needs to be an INTEGER_CST.  Attempts
	     to initialize VLAs will cause a proper error; avoid tree
	     checking errors as well by setting a safe value.  */
	  if (constructor_max_index
	      && TREE_CODE (constructor_max_index) != INTEGER_CST)
	    constructor_max_index = integer_minus_one_node;

	  constructor_index
	    = convert (bitsizetype,
		       TYPE_MIN_VALUE (TYPE_DOMAIN (constructor_type)));
	}
      else
	constructor_index = bitsize_zero_node;

      constructor_unfilled_index = constructor_index;
      if (value && TREE_CODE (value) == STRING_CST)
	{
	  /* We need to split the char/wchar array into individual
	     characters, so that we don't have to special case it
	     everywhere.  */
	  set_nonincremental_init_from_string (value, braced_init_obstack);
	}
    }
  else
    {
      if (constructor_type != error_mark_node)
	warning_init (input_location, 0, "braces around scalar initializer");
      constructor_fields = constructor_type;
      constructor_unfilled_fields = constructor_type;
    }
}

/* At the end of an implicit or explicit brace level,
   finish up that level of constructor.  If a single expression
   with redundant braces initialized that level, return the
   c_expr structure for that expression.  Otherwise, the original_code
   element is set to ERROR_MARK.
   If we were outputting the elements as they are read, return 0 as the value
   from inner levels (process_init_element ignores that),
   but return error_mark_node as the value from the outermost level
   (that's what we want to put in DECL_INITIAL).
   Otherwise, return a CONSTRUCTOR expression as the value.  */

struct c_expr
pop_init_level (location_t loc, int implicit,
		struct obstack *braced_init_obstack)
{
  struct constructor_stack *p;
  struct c_expr ret;
  ret.value = 0;
  ret.original_code = ERROR_MARK;
  ret.original_type = NULL;

  if (implicit == 0)
    {
      /* When we come to an explicit close brace,
	 pop any inner levels that didn't have explicit braces.  */
      while (constructor_stack->implicit)
	process_init_element (input_location,
			      pop_init_level (loc, 1, braced_init_obstack),
			      true, braced_init_obstack);
      gcc_assert (!constructor_range_stack);
    }

  /* Now output all pending elements.  */
  constructor_incremental = 1;
  output_pending_init_elements (1, braced_init_obstack);

  p = constructor_stack;

  /* Error for initializing a flexible array member, or a zero-length
     array member in an inappropriate context.  */
  if (constructor_type && constructor_fields
      && TREE_CODE (constructor_type) == ARRAY_TYPE
      && TYPE_DOMAIN (constructor_type)
      && !TYPE_MAX_VALUE (TYPE_DOMAIN (constructor_type)))
    {
      /* Silently discard empty initializations.  The parser will
	 already have pedwarned for empty brackets.  */
      if (integer_zerop (constructor_unfilled_index))
	constructor_type = NULL_TREE;
      else
	{
	  gcc_assert (!TYPE_SIZE (constructor_type));

	  if (constructor_depth > 2)
	    error_init (loc, "initialization of flexible array member in a nested context");
	  else
	    pedwarn_init (loc, OPT_Wpedantic,
			  "initialization of a flexible array member");

	  /* We have already issued an error message for the existence
	     of a flexible array member not at the end of the structure.
	     Discard the initializer so that we do not die later.  */
	  if (DECL_CHAIN (constructor_fields) != NULL_TREE)
	    constructor_type = NULL_TREE;
	}
    }

  switch (vec_safe_length (constructor_elements))
    {
    case 0:
      /* Initialization with { } counts as zeroinit.  */
      constructor_zeroinit = 1;
      break;
    case 1:
      /* This might be zeroinit as well.  */
      if (integer_zerop ((*constructor_elements)[0].value))
	constructor_zeroinit = 1;
      break;
    default:
      /* If the constructor has more than one element, it can't be { 0 }.  */
      constructor_zeroinit = 0;
      break;
    }

  /* Warn when some structs are initialized with direct aggregation.  */
  if (!implicit && found_missing_braces && warn_missing_braces
      && !constructor_zeroinit)
    warning_init (loc, OPT_Wmissing_braces,
		  "missing braces around initializer");

  /* Warn when some struct elements are implicitly initialized to zero.  */
  if (warn_missing_field_initializers
      && constructor_type
      && TREE_CODE (constructor_type) == RECORD_TYPE
      && constructor_unfilled_fields)
    {
	/* Do not warn for flexible array members or zero-length arrays.  */
	while (constructor_unfilled_fields
	       && (!DECL_SIZE (constructor_unfilled_fields)
		   || integer_zerop (DECL_SIZE (constructor_unfilled_fields))))
	  constructor_unfilled_fields = DECL_CHAIN (constructor_unfilled_fields);

	if (constructor_unfilled_fields
	    /* Do not warn if this level of the initializer uses member
	       designators; it is likely to be deliberate.  */
	    && !constructor_designated
	    /* Do not warn about initializing with { 0 } or with { }.  */
	    && !constructor_zeroinit)
	  {
	    if (warning_at (input_location, OPT_Wmissing_field_initializers,
			    "missing initializer for field %qD of %qT",
			    constructor_unfilled_fields,
			    constructor_type))
	      inform (DECL_SOURCE_LOCATION (constructor_unfilled_fields),
		      "%qD declared here", constructor_unfilled_fields);
	  }
    }

  /* Pad out the end of the structure.  */
  if (p->replacement_value.value)
    /* If this closes a superfluous brace pair,
       just pass out the element between them.  */
    ret = p->replacement_value;
  else if (constructor_type == 0)
    ;
  else if (TREE_CODE (constructor_type) != RECORD_TYPE
	   && TREE_CODE (constructor_type) != UNION_TYPE
	   && TREE_CODE (constructor_type) != ARRAY_TYPE
	   && !VECTOR_TYPE_P (constructor_type))
    {
      /* A nonincremental scalar initializer--just return
	 the element, after verifying there is just one.  */
      if (vec_safe_is_empty (constructor_elements))
	{
	  if (!constructor_erroneous)
	    error_init (loc, "empty scalar initializer");
	  ret.value = error_mark_node;
	}
      else if (vec_safe_length (constructor_elements) != 1)
	{
	  error_init (loc, "extra elements in scalar initializer");
	  ret.value = (*constructor_elements)[0].value;
	}
      else
	ret.value = (*constructor_elements)[0].value;
    }
  else
    {
      if (constructor_erroneous)
	ret.value = error_mark_node;
      else
	{
	  ret.value = build_constructor (constructor_type,
					 constructor_elements);
	  if (constructor_constant)
	    TREE_CONSTANT (ret.value) = 1;
	  if (constructor_constant && constructor_simple)
	    TREE_STATIC (ret.value) = 1;
	  if (constructor_nonconst)
	    CONSTRUCTOR_NON_CONST (ret.value) = 1;
	}
    }

  if (ret.value && TREE_CODE (ret.value) != CONSTRUCTOR)
    {
      if (constructor_nonconst)
	ret.original_code = C_MAYBE_CONST_EXPR;
      else if (ret.original_code == C_MAYBE_CONST_EXPR)
	ret.original_code = ERROR_MARK;
    }

  constructor_type = p->type;
  constructor_fields = p->fields;
  constructor_index = p->index;
  constructor_max_index = p->max_index;
  constructor_unfilled_index = p->unfilled_index;
  constructor_unfilled_fields = p->unfilled_fields;
  constructor_bit_index = p->bit_index;
  constructor_elements = p->elements;
  constructor_constant = p->constant;
  constructor_simple = p->simple;
  constructor_nonconst = p->nonconst;
  constructor_erroneous = p->erroneous;
  constructor_incremental = p->incremental;
  constructor_designated = p->designated;
  designator_depth = p->designator_depth;
  constructor_pending_elts = p->pending_elts;
  constructor_depth = p->depth;
  if (!p->implicit)
    constructor_range_stack = p->range_stack;
  RESTORE_SPELLING_DEPTH (constructor_depth);

  constructor_stack = p->next;
  free (p);

  if (ret.value == 0 && constructor_stack == 0)
    ret.value = error_mark_node;
  return ret;
}

/* Common handling for both array range and field name designators.
   ARRAY argument is nonzero for array ranges.  Returns zero for success.  */

static int
set_designator (location_t loc, int array,
		struct obstack *braced_init_obstack)
{
  tree subtype;
  enum tree_code subcode;

  /* Don't die if an entire brace-pair level is superfluous
     in the containing level.  */
  if (constructor_type == 0)
    return 1;

  /* If there were errors in this designator list already, bail out
     silently.  */
  if (designator_erroneous)
    return 1;

  if (!designator_depth)
    {
      gcc_assert (!constructor_range_stack);

      /* Designator list starts at the level of closest explicit
	 braces.  */
      while (constructor_stack->implicit)
	process_init_element (input_location,
			      pop_init_level (loc, 1, braced_init_obstack),
			      true, braced_init_obstack);
      constructor_designated = 1;
      return 0;
    }

  switch (TREE_CODE (constructor_type))
    {
    case  RECORD_TYPE:
    case  UNION_TYPE:
      subtype = TREE_TYPE (constructor_fields);
      if (subtype != error_mark_node)
	subtype = TYPE_MAIN_VARIANT (subtype);
      break;
    case ARRAY_TYPE:
      subtype = TYPE_MAIN_VARIANT (TREE_TYPE (constructor_type));
      break;
    default:
      gcc_unreachable ();
    }

  subcode = TREE_CODE (subtype);
  if (array && subcode != ARRAY_TYPE)
    {
      error_init (loc, "array index in non-array initializer");
      return 1;
    }
  else if (!array && subcode != RECORD_TYPE && subcode != UNION_TYPE)
    {
      error_init (loc, "field name not in record or union initializer");
      return 1;
    }

  constructor_designated = 1;
  push_init_level (loc, 2, braced_init_obstack);
  return 0;
}

/* If there are range designators in designator list, push a new designator
   to constructor_range_stack.  RANGE_END is end of such stack range or
   NULL_TREE if there is no range designator at this level.  */

static void
push_range_stack (tree range_end, struct obstack * braced_init_obstack)
{
  struct constructor_range_stack *p;

  p = (struct constructor_range_stack *)
    obstack_alloc (braced_init_obstack,
		   sizeof (struct constructor_range_stack));
  p->prev = constructor_range_stack;
  p->next = 0;
  p->fields = constructor_fields;
  p->range_start = constructor_index;
  p->index = constructor_index;
  p->stack = constructor_stack;
  p->range_end = range_end;
  if (constructor_range_stack)
    constructor_range_stack->next = p;
  constructor_range_stack = p;
}

/* Within an array initializer, specify the next index to be initialized.
   FIRST is that index.  If LAST is nonzero, then initialize a range
   of indices, running from FIRST through LAST.  */

void
set_init_index (location_t loc, tree first, tree last,
		struct obstack *braced_init_obstack)
{
  if (set_designator (loc, 1, braced_init_obstack))
    return;

  designator_erroneous = 1;

  if (!INTEGRAL_TYPE_P (TREE_TYPE (first))
      || (last && !INTEGRAL_TYPE_P (TREE_TYPE (last))))
    {
      error_init (loc, "array index in initializer not of integer type");
      return;
    }

  if (TREE_CODE (first) != INTEGER_CST)
    {
      first = c_fully_fold (first, false, NULL);
      if (TREE_CODE (first) == INTEGER_CST)
	pedwarn_init (loc, OPT_Wpedantic,
		      "array index in initializer is not "
		      "an integer constant expression");
    }

  if (last && TREE_CODE (last) != INTEGER_CST)
    {
      last = c_fully_fold (last, false, NULL);
      if (TREE_CODE (last) == INTEGER_CST)
	pedwarn_init (loc, OPT_Wpedantic,
		      "array index in initializer is not "
		      "an integer constant expression");
    }

  if (TREE_CODE (first) != INTEGER_CST)
    error_init (loc, "nonconstant array index in initializer");
  else if (last != 0 && TREE_CODE (last) != INTEGER_CST)
    error_init (loc, "nonconstant array index in initializer");
  else if (TREE_CODE (constructor_type) != ARRAY_TYPE)
    error_init (loc, "array index in non-array initializer");
  else if (tree_int_cst_sgn (first) == -1)
    error_init (loc, "array index in initializer exceeds array bounds");
  else if (constructor_max_index
	   && tree_int_cst_lt (constructor_max_index, first))
    error_init (loc, "array index in initializer exceeds array bounds");
  else
    {
      constant_expression_warning (first);
      if (last)
	constant_expression_warning (last);
      constructor_index = convert (bitsizetype, first);
      if (tree_int_cst_lt (constructor_index, first))
	{
	  constructor_index = copy_node (constructor_index);
	  TREE_OVERFLOW (constructor_index) = 1;
	}

      if (last)
	{
	  if (tree_int_cst_equal (first, last))
	    last = 0;
	  else if (tree_int_cst_lt (last, first))
	    {
	      error_init (loc, "empty index range in initializer");
	      last = 0;
	    }
	  else
	    {
	      last = convert (bitsizetype, last);
	      if (constructor_max_index != 0
		  && tree_int_cst_lt (constructor_max_index, last))
		{
		  error_init (loc, "array index range in initializer exceeds "
			      "array bounds");
		  last = 0;
		}
	    }
	}

      designator_depth++;
      designator_erroneous = 0;
      if (constructor_range_stack || last)
	push_range_stack (last, braced_init_obstack);
    }
}

/* Within a struct initializer, specify the next field to be initialized.  */

void
set_init_label (location_t loc, tree fieldname,
		struct obstack *braced_init_obstack)
{
  tree field;

  if (set_designator (loc, 0, braced_init_obstack))
    return;

  designator_erroneous = 1;

  if (TREE_CODE (constructor_type) != RECORD_TYPE
      && TREE_CODE (constructor_type) != UNION_TYPE)
    {
      error_init (loc, "field name not in record or union initializer");
      return;
    }

  field = lookup_field (constructor_type, fieldname);

  if (field == 0)
    error_at (loc, "unknown field %qE specified in initializer", fieldname);
  else
    do
      {
	constructor_fields = TREE_VALUE (field);
	designator_depth++;
	designator_erroneous = 0;
	if (constructor_range_stack)
	  push_range_stack (NULL_TREE, braced_init_obstack);
	field = TREE_CHAIN (field);
	if (field)
	  {
	    if (set_designator (loc, 0, braced_init_obstack))
	      return;
	  }
      }
    while (field != NULL_TREE);
}

/* Add a new initializer to the tree of pending initializers.  PURPOSE
   identifies the initializer, either array index or field in a structure.
   VALUE is the value of that index or field.  If ORIGTYPE is not
   NULL_TREE, it is the original type of VALUE.

   IMPLICIT is true if value comes from pop_init_level (1),
   the new initializer has been merged with the existing one
   and thus no warnings should be emitted about overriding an
   existing initializer.  */

static void
add_pending_init (location_t loc, tree purpose, tree value, tree origtype,
		  bool implicit, struct obstack *braced_init_obstack)
{
  struct init_node *p, **q, *r;

  q = &constructor_pending_elts;
  p = 0;

  if (TREE_CODE (constructor_type) == ARRAY_TYPE)
    {
      while (*q != 0)
	{
	  p = *q;
	  if (tree_int_cst_lt (purpose, p->purpose))
	    q = &p->left;
	  else if (tree_int_cst_lt (p->purpose, purpose))
	    q = &p->right;
	  else
	    {
	      if (!implicit)
		{
		  if (TREE_SIDE_EFFECTS (p->value))
		    warning_init (loc, OPT_Woverride_init_side_effects,
				  "initialized field with side-effects "
				  "overwritten");
		  else if (warn_override_init)
		    warning_init (loc, OPT_Woverride_init,
				  "initialized field overwritten");
		}
	      p->value = value;
	      p->origtype = origtype;
	      return;
	    }
	}
    }
  else
    {
      tree bitpos;

      bitpos = bit_position (purpose);
      while (*q != NULL)
	{
	  p = *q;
	  if (tree_int_cst_lt (bitpos, bit_position (p->purpose)))
	    q = &p->left;
	  else if (p->purpose != purpose)
	    q = &p->right;
	  else
	    {
	      if (!implicit)
		{
		  if (TREE_SIDE_EFFECTS (p->value))
		    warning_init (loc, OPT_Woverride_init_side_effects,
				  "initialized field with side-effects "
				  "overwritten");
		  else if (warn_override_init)
		    warning_init (loc, OPT_Woverride_init,
				  "initialized field overwritten");
		}
	      p->value = value;
	      p->origtype = origtype;
	      return;
	    }
	}
    }

  r = (struct init_node *) obstack_alloc (braced_init_obstack,
					  sizeof (struct init_node));
  r->purpose = purpose;
  r->value = value;
  r->origtype = origtype;

  *q = r;
  r->parent = p;
  r->left = 0;
  r->right = 0;
  r->balance = 0;

  while (p)
    {
      struct init_node *s;

      if (r == p->left)
	{
	  if (p->balance == 0)
	    p->balance = -1;
	  else if (p->balance < 0)
	    {
	      if (r->balance < 0)
		{
		  /* L rotation.  */
		  p->left = r->right;
		  if (p->left)
		    p->left->parent = p;
		  r->right = p;

		  p->balance = 0;
		  r->balance = 0;

		  s = p->parent;
		  p->parent = r;
		  r->parent = s;
		  if (s)
		    {
		      if (s->left == p)
			s->left = r;
		      else
			s->right = r;
		    }
		  else
		    constructor_pending_elts = r;
		}
	      else
		{
		  /* LR rotation.  */
		  struct init_node *t = r->right;

		  r->right = t->left;
		  if (r->right)
		    r->right->parent = r;
		  t->left = r;

		  p->left = t->right;
		  if (p->left)
		    p->left->parent = p;
		  t->right = p;

		  p->balance = t->balance < 0;
		  r->balance = -(t->balance > 0);
		  t->balance = 0;

		  s = p->parent;
		  p->parent = t;
		  r->parent = t;
		  t->parent = s;
		  if (s)
		    {
		      if (s->left == p)
			s->left = t;
		      else
			s->right = t;
		    }
		  else
		    constructor_pending_elts = t;
		}
	      break;
	    }
	  else
	    {
	      /* p->balance == +1; growth of left side balances the node.  */
	      p->balance = 0;
	      break;
	    }
	}
      else /* r == p->right */
	{
	  if (p->balance == 0)
	    /* Growth propagation from right side.  */
	    p->balance++;
	  else if (p->balance > 0)
	    {
	      if (r->balance > 0)
		{
		  /* R rotation.  */
		  p->right = r->left;
		  if (p->right)
		    p->right->parent = p;
		  r->left = p;

		  p->balance = 0;
		  r->balance = 0;

		  s = p->parent;
		  p->parent = r;
		  r->parent = s;
		  if (s)
		    {
		      if (s->left == p)
			s->left = r;
		      else
			s->right = r;
		    }
		  else
		    constructor_pending_elts = r;
		}
	      else /* r->balance == -1 */
		{
		  /* RL rotation */
		  struct init_node *t = r->left;

		  r->left = t->right;
		  if (r->left)
		    r->left->parent = r;
		  t->right = r;

		  p->right = t->left;
		  if (p->right)
		    p->right->parent = p;
		  t->left = p;

		  r->balance = (t->balance < 0);
		  p->balance = -(t->balance > 0);
		  t->balance = 0;

		  s = p->parent;
		  p->parent = t;
		  r->parent = t;
		  t->parent = s;
		  if (s)
		    {
		      if (s->left == p)
			s->left = t;
		      else
			s->right = t;
		    }
		  else
		    constructor_pending_elts = t;
		}
	      break;
	    }
	  else
	    {
	      /* p->balance == -1; growth of right side balances the node.  */
	      p->balance = 0;
	      break;
	    }
	}

      r = p;
      p = p->parent;
    }
}

/* Build AVL tree from a sorted chain.  */

static void
set_nonincremental_init (struct obstack * braced_init_obstack)
{
  unsigned HOST_WIDE_INT ix;
  tree index, value;

  if (TREE_CODE (constructor_type) != RECORD_TYPE
      && TREE_CODE (constructor_type) != ARRAY_TYPE)
    return;

  FOR_EACH_CONSTRUCTOR_ELT (constructor_elements, ix, index, value)
    add_pending_init (input_location, index, value, NULL_TREE, true,
		      braced_init_obstack);
  constructor_elements = NULL;
  if (TREE_CODE (constructor_type) == RECORD_TYPE)
    {
      constructor_unfilled_fields = TYPE_FIELDS (constructor_type);
      /* Skip any nameless bit fields at the beginning.  */
      while (constructor_unfilled_fields != 0
	     && DECL_C_BIT_FIELD (constructor_unfilled_fields)
	     && DECL_NAME (constructor_unfilled_fields) == 0)
	constructor_unfilled_fields = TREE_CHAIN (constructor_unfilled_fields);

    }
  else if (TREE_CODE (constructor_type) == ARRAY_TYPE)
    {
      if (TYPE_DOMAIN (constructor_type))
	constructor_unfilled_index
	    = convert (bitsizetype,
		       TYPE_MIN_VALUE (TYPE_DOMAIN (constructor_type)));
      else
	constructor_unfilled_index = bitsize_zero_node;
    }
  constructor_incremental = 0;
}

/* Build AVL tree from a string constant.  */

static void
set_nonincremental_init_from_string (tree str,
				     struct obstack * braced_init_obstack)
{
  tree value, purpose, type;
  HOST_WIDE_INT val[2];
  const char *p, *end;
  int byte, wchar_bytes, charwidth, bitpos;

  gcc_assert (TREE_CODE (constructor_type) == ARRAY_TYPE);

  wchar_bytes = TYPE_PRECISION (TREE_TYPE (TREE_TYPE (str))) / BITS_PER_UNIT;
  charwidth = TYPE_PRECISION (char_type_node);
  type = TREE_TYPE (constructor_type);
  p = TREE_STRING_POINTER (str);
  end = p + TREE_STRING_LENGTH (str);

  for (purpose = bitsize_zero_node;
       p < end
       && !(constructor_max_index
	    && tree_int_cst_lt (constructor_max_index, purpose));
       purpose = size_binop (PLUS_EXPR, purpose, bitsize_one_node))
    {
      if (wchar_bytes == 1)
	{
	  val[0] = (unsigned char) *p++;
	  val[1] = 0;
	}
      else
	{
	  val[1] = 0;
	  val[0] = 0;
	  for (byte = 0; byte < wchar_bytes; byte++)
	    {
	      if (BYTES_BIG_ENDIAN)
		bitpos = (wchar_bytes - byte - 1) * charwidth;
	      else
		bitpos = byte * charwidth;
	      val[bitpos % HOST_BITS_PER_WIDE_INT]
		|= ((unsigned HOST_WIDE_INT) ((unsigned char) *p++))
		   << (bitpos % HOST_BITS_PER_WIDE_INT);
	    }
	}

      if (!TYPE_UNSIGNED (type))
	{
	  bitpos = ((wchar_bytes - 1) * charwidth) + HOST_BITS_PER_CHAR;
	  if (bitpos < HOST_BITS_PER_WIDE_INT)
	    {
	      if (val[0] & (((HOST_WIDE_INT) 1) << (bitpos - 1)))
		{
		  val[0] |= HOST_WIDE_INT_M1U << bitpos;
		  val[1] = -1;
		}
	    }
	  else if (bitpos == HOST_BITS_PER_WIDE_INT)
	    {
	      if (val[0] < 0)
		val[1] = -1;
	    }
	  else if (val[1] & (((HOST_WIDE_INT) 1)
			     << (bitpos - 1 - HOST_BITS_PER_WIDE_INT)))
	    val[1] |= HOST_WIDE_INT_M1U << (bitpos - HOST_BITS_PER_WIDE_INT);
	}

      value = wide_int_to_tree (type,
				wide_int::from_array (val, 2,
						      HOST_BITS_PER_WIDE_INT * 2));
      add_pending_init (input_location, purpose, value, NULL_TREE, true,
                        braced_init_obstack);
    }

  constructor_incremental = 0;
}

/* Return value of FIELD in pending initializer or zero if the field was
   not initialized yet.  */

static tree
find_init_member (tree field, struct obstack * braced_init_obstack)
{
  struct init_node *p;

  if (TREE_CODE (constructor_type) == ARRAY_TYPE)
    {
      if (constructor_incremental
	  && tree_int_cst_lt (field, constructor_unfilled_index))
	set_nonincremental_init (braced_init_obstack);

      p = constructor_pending_elts;
      while (p)
	{
	  if (tree_int_cst_lt (field, p->purpose))
	    p = p->left;
	  else if (tree_int_cst_lt (p->purpose, field))
	    p = p->right;
	  else
	    return p->value;
	}
    }
  else if (TREE_CODE (constructor_type) == RECORD_TYPE)
    {
      tree bitpos = bit_position (field);

      if (constructor_incremental
	  && (!constructor_unfilled_fields
	      || tree_int_cst_lt (bitpos,
				  bit_position (constructor_unfilled_fields))))
	set_nonincremental_init (braced_init_obstack);

      p = constructor_pending_elts;
      while (p)
	{
	  if (field == p->purpose)
	    return p->value;
	  else if (tree_int_cst_lt (bitpos, bit_position (p->purpose)))
	    p = p->left;
	  else
	    p = p->right;
	}
    }
  else if (TREE_CODE (constructor_type) == UNION_TYPE)
    {
      if (!vec_safe_is_empty (constructor_elements)
	  && (constructor_elements->last ().index == field))
	return constructor_elements->last ().value;
    }
  return 0;
}

/* "Output" the next constructor element.
   At top level, really output it to assembler code now.
   Otherwise, collect it in a list from which we will make a CONSTRUCTOR.
   If ORIGTYPE is not NULL_TREE, it is the original type of VALUE.
   TYPE is the data type that the containing data type wants here.
   FIELD is the field (a FIELD_DECL) or the index that this element fills.
   If VALUE is a string constant, STRICT_STRING is true if it is
   unparenthesized or we should not warn here for it being parenthesized.
   For other types of VALUE, STRICT_STRING is not used.

   PENDING if non-nil means output pending elements that belong
   right after this element.  (PENDING is normally 1;
   it is 0 while outputting pending elements, to avoid recursion.)

   IMPLICIT is true if value comes from pop_init_level (1),
   the new initializer has been merged with the existing one
   and thus no warnings should be emitted about overriding an
   existing initializer.  */

static void
output_init_element (location_t loc, tree value, tree origtype,
		     bool strict_string, tree type, tree field, int pending,
		     bool implicit, struct obstack * braced_init_obstack)
{
  tree semantic_type = NULL_TREE;
  bool maybe_const = true;
  bool npc;

  if (type == error_mark_node || value == error_mark_node)
    {
      constructor_erroneous = 1;
      return;
    }
  if (TREE_CODE (TREE_TYPE (value)) == ARRAY_TYPE
      && (TREE_CODE (value) == STRING_CST
	  || TREE_CODE (value) == COMPOUND_LITERAL_EXPR)
      && !(TREE_CODE (value) == STRING_CST
	   && TREE_CODE (type) == ARRAY_TYPE
	   && INTEGRAL_TYPE_P (TREE_TYPE (type)))
      && !comptypes (TYPE_MAIN_VARIANT (TREE_TYPE (value)),
		     TYPE_MAIN_VARIANT (type)))
    value = array_to_pointer_conversion (input_location, value);

  if (TREE_CODE (value) == COMPOUND_LITERAL_EXPR
      && require_constant_value && pending)
    {
      /* As an extension, allow initializing objects with static storage
	 duration with compound literals (which are then treated just as
	 the brace enclosed list they contain).  */
      if (flag_isoc99)
	pedwarn_init (loc, OPT_Wpedantic, "initializer element is not "
		      "constant");
      tree decl = COMPOUND_LITERAL_EXPR_DECL (value);
      value = DECL_INITIAL (decl);
    }

  npc = null_pointer_constant_p (value);
  if (TREE_CODE (value) == EXCESS_PRECISION_EXPR)
    {
      semantic_type = TREE_TYPE (value);
      value = TREE_OPERAND (value, 0);
    }
  value = c_fully_fold (value, require_constant_value, &maybe_const);

  if (value == error_mark_node)
    constructor_erroneous = 1;
  else if (!TREE_CONSTANT (value))
    constructor_constant = 0;
  else if (!initializer_constant_valid_p (value, TREE_TYPE (value))
	   || ((TREE_CODE (constructor_type) == RECORD_TYPE
		|| TREE_CODE (constructor_type) == UNION_TYPE)
	       && DECL_C_BIT_FIELD (field)
	       && TREE_CODE (value) != INTEGER_CST))
    constructor_simple = 0;
  if (!maybe_const)
    constructor_nonconst = 1;

  if (!initializer_constant_valid_p (value, TREE_TYPE (value)))
    {
      if (require_constant_value)
	{
	  error_init (loc, "initializer element is not constant");
	  value = error_mark_node;
	}
      else if (require_constant_elements)
	pedwarn (loc, OPT_Wpedantic,
		 "initializer element is not computable at load time");
    }
  else if (!maybe_const
	   && (require_constant_value || require_constant_elements))
    pedwarn_init (loc, OPT_Wpedantic,
		  "initializer element is not a constant expression");

  /* Issue -Wc++-compat warnings about initializing a bitfield with
     enum type.  */
  if (warn_cxx_compat
      && field != NULL_TREE
      && TREE_CODE (field) == FIELD_DECL
      && DECL_BIT_FIELD_TYPE (field) != NULL_TREE
      && (TYPE_MAIN_VARIANT (DECL_BIT_FIELD_TYPE (field))
	  != TYPE_MAIN_VARIANT (type))
      && TREE_CODE (DECL_BIT_FIELD_TYPE (field)) == ENUMERAL_TYPE)
    {
      tree checktype = origtype != NULL_TREE ? origtype : TREE_TYPE (value);
      if (checktype != error_mark_node
	  && (TYPE_MAIN_VARIANT (checktype)
	      != TYPE_MAIN_VARIANT (DECL_BIT_FIELD_TYPE (field))))
	warning_init (loc, OPT_Wc___compat,
		      "enum conversion in initialization is invalid in C++");
    }

  /* If this field is empty (and not at the end of structure),
     don't do anything other than checking the initializer.  */
  if (field
      && (TREE_TYPE (field) == error_mark_node
	  || (COMPLETE_TYPE_P (TREE_TYPE (field))
	      && integer_zerop (TYPE_SIZE (TREE_TYPE (field)))
	      && (TREE_CODE (constructor_type) == ARRAY_TYPE
		  || DECL_CHAIN (field)))))
    return;

  if (semantic_type)
    value = build1 (EXCESS_PRECISION_EXPR, semantic_type, value);
  value = digest_init (loc, type, value, origtype, npc, strict_string,
		       require_constant_value);
  if (value == error_mark_node)
    {
      constructor_erroneous = 1;
      return;
    }
  if (require_constant_value || require_constant_elements)
    constant_expression_warning (value);

  /* If this element doesn't come next in sequence,
     put it on constructor_pending_elts.  */
  if (TREE_CODE (constructor_type) == ARRAY_TYPE
      && (!constructor_incremental
	  || !tree_int_cst_equal (field, constructor_unfilled_index)))
    {
      if (constructor_incremental
	  && tree_int_cst_lt (field, constructor_unfilled_index))
	set_nonincremental_init (braced_init_obstack);

      add_pending_init (loc, field, value, origtype, implicit,
			braced_init_obstack);
      return;
    }
  else if (TREE_CODE (constructor_type) == RECORD_TYPE
	   && (!constructor_incremental
	       || field != constructor_unfilled_fields))
    {
      /* We do this for records but not for unions.  In a union,
	 no matter which field is specified, it can be initialized
	 right away since it starts at the beginning of the union.  */
      if (constructor_incremental)
	{
	  if (!constructor_unfilled_fields)
	    set_nonincremental_init (braced_init_obstack);
	  else
	    {
	      tree bitpos, unfillpos;

	      bitpos = bit_position (field);
	      unfillpos = bit_position (constructor_unfilled_fields);

	      if (tree_int_cst_lt (bitpos, unfillpos))
		set_nonincremental_init (braced_init_obstack);
	    }
	}

      add_pending_init (loc, field, value, origtype, implicit,
			braced_init_obstack);
      return;
    }
  else if (TREE_CODE (constructor_type) == UNION_TYPE
	   && !vec_safe_is_empty (constructor_elements))
    {
      if (!implicit)
	{
	  if (TREE_SIDE_EFFECTS (constructor_elements->last ().value))
	    warning_init (loc, OPT_Woverride_init_side_effects,
			  "initialized field with side-effects overwritten");
	  else if (warn_override_init)
	    warning_init (loc, OPT_Woverride_init,
			  "initialized field overwritten");
	}

      /* We can have just one union field set.  */
      constructor_elements = NULL;
    }

  /* Otherwise, output this element either to
     constructor_elements or to the assembler file.  */

  constructor_elt celt = {field, value};
  vec_safe_push (constructor_elements, celt);

  /* Advance the variable that indicates sequential elements output.  */
  if (TREE_CODE (constructor_type) == ARRAY_TYPE)
    constructor_unfilled_index
      = size_binop_loc (input_location, PLUS_EXPR, constructor_unfilled_index,
			bitsize_one_node);
  else if (TREE_CODE (constructor_type) == RECORD_TYPE)
    {
      constructor_unfilled_fields
	= DECL_CHAIN (constructor_unfilled_fields);

      /* Skip any nameless bit fields.  */
      while (constructor_unfilled_fields != 0
	     && DECL_C_BIT_FIELD (constructor_unfilled_fields)
	     && DECL_NAME (constructor_unfilled_fields) == 0)
	constructor_unfilled_fields =
	  DECL_CHAIN (constructor_unfilled_fields);
    }
  else if (TREE_CODE (constructor_type) == UNION_TYPE)
    constructor_unfilled_fields = 0;

  /* Now output any pending elements which have become next.  */
  if (pending)
    output_pending_init_elements (0, braced_init_obstack);
}

/* Output any pending elements which have become next.
   As we output elements, constructor_unfilled_{fields,index}
   advances, which may cause other elements to become next;
   if so, they too are output.

   If ALL is 0, we return when there are
   no more pending elements to output now.

   If ALL is 1, we output space as necessary so that
   we can output all the pending elements.  */
static void
output_pending_init_elements (int all, struct obstack * braced_init_obstack)
{
  struct init_node *elt = constructor_pending_elts;
  tree next;

 retry:

  /* Look through the whole pending tree.
     If we find an element that should be output now,
     output it.  Otherwise, set NEXT to the element
     that comes first among those still pending.  */

  next = 0;
  while (elt)
    {
      if (TREE_CODE (constructor_type) == ARRAY_TYPE)
	{
	  if (tree_int_cst_equal (elt->purpose,
				  constructor_unfilled_index))
	    output_init_element (input_location, elt->value, elt->origtype,
				 true, TREE_TYPE (constructor_type),
				 constructor_unfilled_index, 0, false,
				 braced_init_obstack);
	  else if (tree_int_cst_lt (constructor_unfilled_index,
				    elt->purpose))
	    {
	      /* Advance to the next smaller node.  */
	      if (elt->left)
		elt = elt->left;
	      else
		{
		  /* We have reached the smallest node bigger than the
		     current unfilled index.  Fill the space first.  */
		  next = elt->purpose;
		  break;
		}
	    }
	  else
	    {
	      /* Advance to the next bigger node.  */
	      if (elt->right)
		elt = elt->right;
	      else
		{
		  /* We have reached the biggest node in a subtree.  Find
		     the parent of it, which is the next bigger node.  */
		  while (elt->parent && elt->parent->right == elt)
		    elt = elt->parent;
		  elt = elt->parent;
		  if (elt && tree_int_cst_lt (constructor_unfilled_index,
					      elt->purpose))
		    {
		      next = elt->purpose;
		      break;
		    }
		}
	    }
	}
      else if (TREE_CODE (constructor_type) == RECORD_TYPE
	       || TREE_CODE (constructor_type) == UNION_TYPE)
	{
	  tree ctor_unfilled_bitpos, elt_bitpos;

	  /* If the current record is complete we are done.  */
	  if (constructor_unfilled_fields == 0)
	    break;

	  ctor_unfilled_bitpos = bit_position (constructor_unfilled_fields);
	  elt_bitpos = bit_position (elt->purpose);
	  /* We can't compare fields here because there might be empty
	     fields in between.  */
	  if (tree_int_cst_equal (elt_bitpos, ctor_unfilled_bitpos))
	    {
	      constructor_unfilled_fields = elt->purpose;
	      output_init_element (input_location, elt->value, elt->origtype,
				   true, TREE_TYPE (elt->purpose),
				   elt->purpose, 0, false,
				   braced_init_obstack);
	    }
	  else if (tree_int_cst_lt (ctor_unfilled_bitpos, elt_bitpos))
	    {
	      /* Advance to the next smaller node.  */
	      if (elt->left)
		elt = elt->left;
	      else
		{
		  /* We have reached the smallest node bigger than the
		     current unfilled field.  Fill the space first.  */
		  next = elt->purpose;
		  break;
		}
	    }
	  else
	    {
	      /* Advance to the next bigger node.  */
	      if (elt->right)
		elt = elt->right;
	      else
		{
		  /* We have reached the biggest node in a subtree.  Find
		     the parent of it, which is the next bigger node.  */
		  while (elt->parent && elt->parent->right == elt)
		    elt = elt->parent;
		  elt = elt->parent;
		  if (elt
		      && (tree_int_cst_lt (ctor_unfilled_bitpos,
					   bit_position (elt->purpose))))
		    {
		      next = elt->purpose;
		      break;
		    }
		}
	    }
	}
    }

  /* Ordinarily return, but not if we want to output all
     and there are elements left.  */
  if (!(all && next != 0))
    return;

  /* If it's not incremental, just skip over the gap, so that after
     jumping to retry we will output the next successive element.  */
  if (TREE_CODE (constructor_type) == RECORD_TYPE
      || TREE_CODE (constructor_type) == UNION_TYPE)
    constructor_unfilled_fields = next;
  else if (TREE_CODE (constructor_type) == ARRAY_TYPE)
    constructor_unfilled_index = next;

  /* ELT now points to the node in the pending tree with the next
     initializer to output.  */
  goto retry;
}

/* Add one non-braced element to the current constructor level.
   This adjusts the current position within the constructor's type.
   This may also start or terminate implicit levels
   to handle a partly-braced initializer.

   Once this has found the correct level for the new element,
   it calls output_init_element.

   IMPLICIT is true if value comes from pop_init_level (1),
   the new initializer has been merged with the existing one
   and thus no warnings should be emitted about overriding an
   existing initializer.  */

void
process_init_element (location_t loc, struct c_expr value, bool implicit,
		      struct obstack * braced_init_obstack)
{
  tree orig_value = value.value;
  int string_flag = orig_value != 0 && TREE_CODE (orig_value) == STRING_CST;
  bool strict_string = value.original_code == STRING_CST;
  bool was_designated = designator_depth != 0;

  designator_depth = 0;
  designator_erroneous = 0;

  if (!implicit && value.value && !integer_zerop (value.value))
    constructor_zeroinit = 0;

  /* Handle superfluous braces around string cst as in
     char x[] = {"foo"}; */
  if (string_flag
      && constructor_type
      && !was_designated
      && TREE_CODE (constructor_type) == ARRAY_TYPE
      && INTEGRAL_TYPE_P (TREE_TYPE (constructor_type))
      && integer_zerop (constructor_unfilled_index))
    {
      if (constructor_stack->replacement_value.value)
	error_init (loc, "excess elements in char array initializer");
      constructor_stack->replacement_value = value;
      return;
    }

  if (constructor_stack->replacement_value.value != 0)
    {
      error_init (loc, "excess elements in struct initializer");
      return;
    }

  /* Ignore elements of a brace group if it is entirely superfluous
     and has already been diagnosed.  */
  if (constructor_type == 0)
    return;

  if (!implicit && warn_designated_init && !was_designated
      && TREE_CODE (constructor_type) == RECORD_TYPE
      && lookup_attribute ("designated_init",
			   TYPE_ATTRIBUTES (constructor_type)))
    warning_init (loc,
		  OPT_Wdesignated_init,
		  "positional initialization of field "
		  "in %<struct%> declared with %<designated_init%> attribute");

  /* If we've exhausted any levels that didn't have braces,
     pop them now.  */
  while (constructor_stack->implicit)
    {
      if ((TREE_CODE (constructor_type) == RECORD_TYPE
	   || TREE_CODE (constructor_type) == UNION_TYPE)
	  && constructor_fields == 0)
	process_init_element (loc,
			      pop_init_level (loc, 1, braced_init_obstack),
			      true, braced_init_obstack);
      else if ((TREE_CODE (constructor_type) == ARRAY_TYPE
		|| VECTOR_TYPE_P (constructor_type))
	       && constructor_max_index
	       && tree_int_cst_lt (constructor_max_index,
				   constructor_index))
	process_init_element (loc,
			      pop_init_level (loc, 1, braced_init_obstack),
			      true, braced_init_obstack);
      else
	break;
    }

  /* In the case of [LO ... HI] = VALUE, only evaluate VALUE once.  */
  if (constructor_range_stack)
    {
      /* If value is a compound literal and we'll be just using its
	 content, don't put it into a SAVE_EXPR.  */
      if (TREE_CODE (value.value) != COMPOUND_LITERAL_EXPR
	  || !require_constant_value)
	{
	  tree semantic_type = NULL_TREE;
	  if (TREE_CODE (value.value) == EXCESS_PRECISION_EXPR)
	    {
	      semantic_type = TREE_TYPE (value.value);
	      value.value = TREE_OPERAND (value.value, 0);
	    }
	  value.value = c_save_expr (value.value);
	  if (semantic_type)
	    value.value = build1 (EXCESS_PRECISION_EXPR, semantic_type,
				  value.value);
	}
    }

  while (1)
    {
      if (TREE_CODE (constructor_type) == RECORD_TYPE)
	{
	  tree fieldtype;
	  enum tree_code fieldcode;

	  if (constructor_fields == 0)
	    {
	      pedwarn_init (loc, 0, "excess elements in struct initializer");
	      break;
	    }

	  fieldtype = TREE_TYPE (constructor_fields);
	  if (fieldtype != error_mark_node)
	    fieldtype = TYPE_MAIN_VARIANT (fieldtype);
	  fieldcode = TREE_CODE (fieldtype);

	  /* Error for non-static initialization of a flexible array member.  */
	  if (fieldcode == ARRAY_TYPE
	      && !require_constant_value
	      && TYPE_SIZE (fieldtype) == NULL_TREE
	      && DECL_CHAIN (constructor_fields) == NULL_TREE)
	    {
	      error_init (loc, "non-static initialization of a flexible "
			  "array member");
	      break;
	    }

	  /* Error for initialization of a flexible array member with
	     a string constant if the structure is in an array.  E.g.:
	     struct S { int x; char y[]; };
	     struct S s[] = { { 1, "foo" } };
	     is invalid.  */
	  if (string_flag
	      && fieldcode == ARRAY_TYPE
	      && constructor_depth > 1
	      && TYPE_SIZE (fieldtype) == NULL_TREE
	      && DECL_CHAIN (constructor_fields) == NULL_TREE)
	    {
	      bool in_array_p = false;
	      for (struct constructor_stack *p = constructor_stack;
		   p && p->type; p = p->next)
		if (TREE_CODE (p->type) == ARRAY_TYPE)
		  {
		    in_array_p = true;
		    break;
		  }
	      if (in_array_p)
		{
		  error_init (loc, "initialization of flexible array "
			      "member in a nested context");
		  break;
		}
	    }

	  /* Accept a string constant to initialize a subarray.  */
	  if (value.value != 0
	      && fieldcode == ARRAY_TYPE
	      && INTEGRAL_TYPE_P (TREE_TYPE (fieldtype))
	      && string_flag)
	    value.value = orig_value;
	  /* Otherwise, if we have come to a subaggregate,
	     and we don't have an element of its type, push into it.  */
	  else if (value.value != 0
		   && value.value != error_mark_node
		   && TYPE_MAIN_VARIANT (TREE_TYPE (value.value)) != fieldtype
		   && (fieldcode == RECORD_TYPE || fieldcode == ARRAY_TYPE
		       || fieldcode == UNION_TYPE || fieldcode == VECTOR_TYPE))
	    {
	      push_init_level (loc, 1, braced_init_obstack);
	      continue;
	    }

	  if (value.value)
	    {
	      push_member_name (constructor_fields);
	      output_init_element (loc, value.value, value.original_type,
				   strict_string, fieldtype,
				   constructor_fields, 1, implicit,
				   braced_init_obstack);
	      RESTORE_SPELLING_DEPTH (constructor_depth);
	    }
	  else
	    /* Do the bookkeeping for an element that was
	       directly output as a constructor.  */
	    {
	      /* For a record, keep track of end position of last field.  */
	      if (DECL_SIZE (constructor_fields))
		constructor_bit_index
		  = size_binop_loc (input_location, PLUS_EXPR,
				    bit_position (constructor_fields),
				    DECL_SIZE (constructor_fields));

	      /* If the current field was the first one not yet written out,
		 it isn't now, so update.  */
	      if (constructor_unfilled_fields == constructor_fields)
		{
		  constructor_unfilled_fields = DECL_CHAIN (constructor_fields);
		  /* Skip any nameless bit fields.  */
		  while (constructor_unfilled_fields != 0
			 && DECL_C_BIT_FIELD (constructor_unfilled_fields)
			 && DECL_NAME (constructor_unfilled_fields) == 0)
		    constructor_unfilled_fields =
		      DECL_CHAIN (constructor_unfilled_fields);
		}
	    }

	  constructor_fields = DECL_CHAIN (constructor_fields);
	  /* Skip any nameless bit fields at the beginning.  */
	  while (constructor_fields != 0
		 && DECL_C_BIT_FIELD (constructor_fields)
		 && DECL_NAME (constructor_fields) == 0)
	    constructor_fields = DECL_CHAIN (constructor_fields);
	}
      else if (TREE_CODE (constructor_type) == UNION_TYPE)
	{
	  tree fieldtype;
	  enum tree_code fieldcode;

	  if (constructor_fields == 0)
	    {
	      pedwarn_init (loc, 0,
			    "excess elements in union initializer");
	      break;
	    }

	  fieldtype = TREE_TYPE (constructor_fields);
	  if (fieldtype != error_mark_node)
	    fieldtype = TYPE_MAIN_VARIANT (fieldtype);
	  fieldcode = TREE_CODE (fieldtype);

	  /* Warn that traditional C rejects initialization of unions.
	     We skip the warning if the value is zero.  This is done
	     under the assumption that the zero initializer in user
	     code appears conditioned on e.g. __STDC__ to avoid
	     "missing initializer" warnings and relies on default
	     initialization to zero in the traditional C case.
	     We also skip the warning if the initializer is designated,
	     again on the assumption that this must be conditional on
	     __STDC__ anyway (and we've already complained about the
	     member-designator already).  */
	  if (!in_system_header_at (input_location) && !constructor_designated
	      && !(value.value && (integer_zerop (value.value)
				   || real_zerop (value.value))))
	    warning (OPT_Wtraditional, "traditional C rejects initialization "
		     "of unions");

	  /* Accept a string constant to initialize a subarray.  */
	  if (value.value != 0
	      && fieldcode == ARRAY_TYPE
	      && INTEGRAL_TYPE_P (TREE_TYPE (fieldtype))
	      && string_flag)
	    value.value = orig_value;
	  /* Otherwise, if we have come to a subaggregate,
	     and we don't have an element of its type, push into it.  */
	  else if (value.value != 0
		   && value.value != error_mark_node
		   && TYPE_MAIN_VARIANT (TREE_TYPE (value.value)) != fieldtype
		   && (fieldcode == RECORD_TYPE || fieldcode == ARRAY_TYPE
		       || fieldcode == UNION_TYPE || fieldcode == VECTOR_TYPE))
	    {
	      push_init_level (loc, 1, braced_init_obstack);
	      continue;
	    }

	  if (value.value)
	    {
	      push_member_name (constructor_fields);
	      output_init_element (loc, value.value, value.original_type,
				   strict_string, fieldtype,
				   constructor_fields, 1, implicit,
				   braced_init_obstack);
	      RESTORE_SPELLING_DEPTH (constructor_depth);
	    }
	  else
	    /* Do the bookkeeping for an element that was
	       directly output as a constructor.  */
	    {
	      constructor_bit_index = DECL_SIZE (constructor_fields);
	      constructor_unfilled_fields = DECL_CHAIN (constructor_fields);
	    }

	  constructor_fields = 0;
	}
      else if (TREE_CODE (constructor_type) == ARRAY_TYPE)
	{
	  tree elttype = TYPE_MAIN_VARIANT (TREE_TYPE (constructor_type));
	  enum tree_code eltcode = TREE_CODE (elttype);

	  /* Accept a string constant to initialize a subarray.  */
	  if (value.value != 0
	      && eltcode == ARRAY_TYPE
	      && INTEGRAL_TYPE_P (TREE_TYPE (elttype))
	      && string_flag)
	    value.value = orig_value;
	  /* Otherwise, if we have come to a subaggregate,
	     and we don't have an element of its type, push into it.  */
	  else if (value.value != 0
		   && value.value != error_mark_node
		   && TYPE_MAIN_VARIANT (TREE_TYPE (value.value)) != elttype
		   && (eltcode == RECORD_TYPE || eltcode == ARRAY_TYPE
		       || eltcode == UNION_TYPE || eltcode == VECTOR_TYPE))
	    {
	      push_init_level (loc, 1, braced_init_obstack);
	      continue;
	    }

	  if (constructor_max_index != 0
	      && (tree_int_cst_lt (constructor_max_index, constructor_index)
		  || integer_all_onesp (constructor_max_index)))
	    {
	      pedwarn_init (loc, 0,
			    "excess elements in array initializer");
	      break;
	    }

	  /* Now output the actual element.  */
	  if (value.value)
	    {
	      push_array_bounds (tree_to_uhwi (constructor_index));
	      output_init_element (loc, value.value, value.original_type,
				   strict_string, elttype,
				   constructor_index, 1, implicit,
				   braced_init_obstack);
	      RESTORE_SPELLING_DEPTH (constructor_depth);
	    }

	  constructor_index
	    = size_binop_loc (input_location, PLUS_EXPR,
			      constructor_index, bitsize_one_node);

	  if (!value.value)
	    /* If we are doing the bookkeeping for an element that was
	       directly output as a constructor, we must update
	       constructor_unfilled_index.  */
	    constructor_unfilled_index = constructor_index;
	}
      else if (VECTOR_TYPE_P (constructor_type))
	{
	  tree elttype = TYPE_MAIN_VARIANT (TREE_TYPE (constructor_type));

	 /* Do a basic check of initializer size.  Note that vectors
	    always have a fixed size derived from their type.  */
	  if (tree_int_cst_lt (constructor_max_index, constructor_index))
	    {
	      pedwarn_init (loc, 0,
			    "excess elements in vector initializer");
	      break;
	    }

	  /* Now output the actual element.  */
	  if (value.value)
	    {
	      if (TREE_CODE (value.value) == VECTOR_CST)
		elttype = TYPE_MAIN_VARIANT (constructor_type);
	      output_init_element (loc, value.value, value.original_type,
				   strict_string, elttype,
				   constructor_index, 1, implicit,
				   braced_init_obstack);
	    }

	  constructor_index
	    = size_binop_loc (input_location,
			      PLUS_EXPR, constructor_index, bitsize_one_node);

	  if (!value.value)
	    /* If we are doing the bookkeeping for an element that was
	       directly output as a constructor, we must update
	       constructor_unfilled_index.  */
	    constructor_unfilled_index = constructor_index;
	}

      /* Handle the sole element allowed in a braced initializer
	 for a scalar variable.  */
      else if (constructor_type != error_mark_node
	       && constructor_fields == 0)
	{
	  pedwarn_init (loc, 0,
			"excess elements in scalar initializer");
	  break;
	}
      else
	{
	  if (value.value)
	    output_init_element (loc, value.value, value.original_type,
				 strict_string, constructor_type,
				 NULL_TREE, 1, implicit,
				 braced_init_obstack);
	  constructor_fields = 0;
	}

      /* Handle range initializers either at this level or anywhere higher
	 in the designator stack.  */
      if (constructor_range_stack)
	{
	  struct constructor_range_stack *p, *range_stack;
	  int finish = 0;

	  range_stack = constructor_range_stack;
	  constructor_range_stack = 0;
	  while (constructor_stack != range_stack->stack)
	    {
	      gcc_assert (constructor_stack->implicit);
	      process_init_element (loc,
				    pop_init_level (loc, 1,
						    braced_init_obstack),
				    true, braced_init_obstack);
	    }
	  for (p = range_stack;
	       !p->range_end || tree_int_cst_equal (p->index, p->range_end);
	       p = p->prev)
	    {
	      gcc_assert (constructor_stack->implicit);
	      process_init_element (loc,
				    pop_init_level (loc, 1,
						    braced_init_obstack),
				    true, braced_init_obstack);
	    }

	  p->index = size_binop_loc (input_location,
				     PLUS_EXPR, p->index, bitsize_one_node);
	  if (tree_int_cst_equal (p->index, p->range_end) && !p->prev)
	    finish = 1;

	  while (1)
	    {
	      constructor_index = p->index;
	      constructor_fields = p->fields;
	      if (finish && p->range_end && p->index == p->range_start)
		{
		  finish = 0;
		  p->prev = 0;
		}
	      p = p->next;
	      if (!p)
		break;
	      push_init_level (loc, 2, braced_init_obstack);
	      p->stack = constructor_stack;
	      if (p->range_end && tree_int_cst_equal (p->index, p->range_end))
		p->index = p->range_start;
	    }

	  if (!finish)
	    constructor_range_stack = range_stack;
	  continue;
	}

      break;
    }

  constructor_range_stack = 0;
}

/* Build a complete asm-statement, whose components are a CV_QUALIFIER
   (guaranteed to be 'volatile' or null) and ARGS (represented using
   an ASM_EXPR node).  */
tree
build_asm_stmt (tree cv_qualifier, tree args)
{
  if (!ASM_VOLATILE_P (args) && cv_qualifier)
    ASM_VOLATILE_P (args) = 1;
  return add_stmt (args);
}

/* Build an asm-expr, whose components are a STRING, some OUTPUTS,
   some INPUTS, and some CLOBBERS.  The latter three may be NULL.
   SIMPLE indicates whether there was anything at all after the
   string in the asm expression -- asm("blah") and asm("blah" : )
   are subtly different.  We use a ASM_EXPR node to represent this.  */
tree
build_asm_expr (location_t loc, tree string, tree outputs, tree inputs,
		tree clobbers, tree labels, bool simple)
{
  tree tail;
  tree args;
  int i;
  const char *constraint;
  const char **oconstraints;
  bool allows_mem, allows_reg, is_inout;
  int ninputs, noutputs;

  ninputs = list_length (inputs);
  noutputs = list_length (outputs);
  oconstraints = (const char **) alloca (noutputs * sizeof (const char *));

  string = resolve_asm_operand_names (string, outputs, inputs, labels);

  /* Remove output conversions that change the type but not the mode.  */
  for (i = 0, tail = outputs; tail; ++i, tail = TREE_CHAIN (tail))
    {
      tree output = TREE_VALUE (tail);

      output = c_fully_fold (output, false, NULL);

      /* ??? Really, this should not be here.  Users should be using a
	 proper lvalue, dammit.  But there's a long history of using casts
	 in the output operands.  In cases like longlong.h, this becomes a
	 primitive form of typechecking -- if the cast can be removed, then
	 the output operand had a type of the proper width; otherwise we'll
	 get an error.  Gross, but ...  */
      STRIP_NOPS (output);

      if (!lvalue_or_else (loc, output, lv_asm))
	output = error_mark_node;

      if (output != error_mark_node
	  && (TREE_READONLY (output)
	      || TYPE_READONLY (TREE_TYPE (output))
	      || ((TREE_CODE (TREE_TYPE (output)) == RECORD_TYPE
		   || TREE_CODE (TREE_TYPE (output)) == UNION_TYPE)
		  && C_TYPE_FIELDS_READONLY (TREE_TYPE (output)))))
	readonly_error (loc, output, lv_asm);

      constraint = TREE_STRING_POINTER (TREE_VALUE (TREE_PURPOSE (tail)));
      oconstraints[i] = constraint;

      if (parse_output_constraint (&constraint, i, ninputs, noutputs,
				   &allows_mem, &allows_reg, &is_inout))
	{
	  /* If the operand is going to end up in memory,
	     mark it addressable.  */
	  if (!allows_reg && !c_mark_addressable (output))
	    output = error_mark_node;
	  if (!(!allows_reg && allows_mem)
	      && output != error_mark_node
	      && VOID_TYPE_P (TREE_TYPE (output)))
	    {
	      error_at (loc, "invalid use of void expression");
	      output = error_mark_node;
	    }
	}
      else
	output = error_mark_node;

      TREE_VALUE (tail) = output;
    }

  for (i = 0, tail = inputs; tail; ++i, tail = TREE_CHAIN (tail))
    {
      tree input;

      constraint = TREE_STRING_POINTER (TREE_VALUE (TREE_PURPOSE (tail)));
      input = TREE_VALUE (tail);

      if (parse_input_constraint (&constraint, i, ninputs, noutputs, 0,
				  oconstraints, &allows_mem, &allows_reg))
	{
	  /* If the operand is going to end up in memory,
	     mark it addressable.  */
	  if (!allows_reg && allows_mem)
	    {
	      input = c_fully_fold (input, false, NULL);

	      /* Strip the nops as we allow this case.  FIXME, this really
		 should be rejected or made deprecated.  */
	      STRIP_NOPS (input);
	      if (!c_mark_addressable (input))
		input = error_mark_node;
	    }
	  else
	    {
	      struct c_expr expr;
	      memset (&expr, 0, sizeof (expr));
	      expr.value = input;
	      expr = convert_lvalue_to_rvalue (loc, expr, true, false);
	      input = c_fully_fold (expr.value, false, NULL);

	      if (input != error_mark_node && VOID_TYPE_P (TREE_TYPE (input)))
		{
		  error_at (loc, "invalid use of void expression");
		  input = error_mark_node;
		}
	    }
	}
      else
	input = error_mark_node;

      TREE_VALUE (tail) = input;
    }

  /* ASMs with labels cannot have outputs.  This should have been
     enforced by the parser.  */
  gcc_assert (outputs == NULL || labels == NULL);

  args = build_stmt (loc, ASM_EXPR, string, outputs, inputs, clobbers, labels);

  /* asm statements without outputs, including simple ones, are treated
     as volatile.  */
  ASM_INPUT_P (args) = simple;
  ASM_VOLATILE_P (args) = (noutputs == 0);

  return args;
}

/* Generate a goto statement to LABEL.  LOC is the location of the
   GOTO.  */

tree
c_finish_goto_label (location_t loc, tree label)
{
  tree decl = lookup_label_for_goto (loc, label);
  if (!decl)
    return NULL_TREE;
  TREE_USED (decl) = 1;
  {
    tree t = build1 (GOTO_EXPR, void_type_node, decl);
    SET_EXPR_LOCATION (t, loc);
    return add_stmt (t);
  }
}

/* Generate a computed goto statement to EXPR.  LOC is the location of
   the GOTO.  */

tree
c_finish_goto_ptr (location_t loc, tree expr)
{
  tree t;
  pedwarn (loc, OPT_Wpedantic, "ISO C forbids %<goto *expr;%>");
  expr = c_fully_fold (expr, false, NULL);
  expr = convert (ptr_type_node, expr);
  t = build1 (GOTO_EXPR, void_type_node, expr);
  SET_EXPR_LOCATION (t, loc);
  return add_stmt (t);
}

/* Generate a C `return' statement.  RETVAL is the expression for what
   to return, or a null pointer for `return;' with no value.  LOC is
   the location of the return statement, or the location of the expression,
   if the statement has any.  If ORIGTYPE is not NULL_TREE, it
   is the original type of RETVAL.  */

tree
c_finish_return (location_t loc, tree retval, tree origtype)
{
  tree valtype = TREE_TYPE (TREE_TYPE (current_function_decl)), ret_stmt;
  bool no_warning = false;
  bool npc = false;
  size_t rank = 0;

  /* Use the expansion point to handle cases such as returning NULL
     in a function returning void.  */
  source_location xloc = expansion_point_location_if_in_system_header (loc);

  if (TREE_THIS_VOLATILE (current_function_decl))
    warning_at (xloc, 0,
		"function declared %<noreturn%> has a %<return%> statement");

  if (flag_cilkplus && contains_array_notation_expr (retval))
    {
      /* Array notations are allowed in a return statement if it is inside a
	 built-in array notation reduction function.  */
      if (!find_rank (loc, retval, retval, false, &rank))
	return error_mark_node;
      if (rank >= 1)
	{
	  error_at (loc, "array notation expression cannot be used as a "
		    "return value");
	  return error_mark_node;
	}
    }
  if (flag_cilkplus && retval && contains_cilk_spawn_stmt (retval))
    {
      error_at (loc, "use of %<_Cilk_spawn%> in a return statement is not "
		"allowed");
      return error_mark_node;
    }
  if (retval)
    {
      tree semantic_type = NULL_TREE;
      npc = null_pointer_constant_p (retval);
      if (TREE_CODE (retval) == EXCESS_PRECISION_EXPR)
	{
	  semantic_type = TREE_TYPE (retval);
	  retval = TREE_OPERAND (retval, 0);
	}
      retval = c_fully_fold (retval, false, NULL);
      if (semantic_type)
	retval = build1 (EXCESS_PRECISION_EXPR, semantic_type, retval);
    }

  if (!retval)
    {
      current_function_returns_null = 1;
      if ((warn_return_type || flag_isoc99)
	  && valtype != 0 && TREE_CODE (valtype) != VOID_TYPE)
	{
	  if (flag_isoc99)
	    pedwarn (loc, 0, "%<return%> with no value, in "
		     "function returning non-void");
	  else
	    warning_at (loc, OPT_Wreturn_type, "%<return%> with no value, "
			"in function returning non-void");
	  no_warning = true;
	}
    }
  else if (valtype == 0 || TREE_CODE (valtype) == VOID_TYPE)
    {
      current_function_returns_null = 1;
      if (TREE_CODE (TREE_TYPE (retval)) != VOID_TYPE)
	pedwarn (xloc, 0,
		 "%<return%> with a value, in function returning void");
      else
	pedwarn (xloc, OPT_Wpedantic, "ISO C forbids "
		 "%<return%> with expression, in function returning void");
    }
  else
    {
      tree t = convert_for_assignment (loc, UNKNOWN_LOCATION, valtype,
				       retval, origtype, ic_return,
				       npc, NULL_TREE, NULL_TREE, 0);
      tree res = DECL_RESULT (current_function_decl);
      tree inner;
      bool save;

      current_function_returns_value = 1;
      if (t == error_mark_node)
	return NULL_TREE;

      save = in_late_binary_op;
      if (TREE_CODE (TREE_TYPE (res)) == BOOLEAN_TYPE
	  || TREE_CODE (TREE_TYPE (res)) == COMPLEX_TYPE
	  || (TREE_CODE (TREE_TYPE (t)) == REAL_TYPE
	      && (TREE_CODE (TREE_TYPE (res)) == INTEGER_TYPE
		  || TREE_CODE (TREE_TYPE (res)) == ENUMERAL_TYPE)
	      && (flag_sanitize & SANITIZE_FLOAT_CAST)))
        in_late_binary_op = true;
      inner = t = convert (TREE_TYPE (res), t);
      in_late_binary_op = save;

      /* Strip any conversions, additions, and subtractions, and see if
	 we are returning the address of a local variable.  Warn if so.  */
      while (1)
	{
	  switch (TREE_CODE (inner))
	    {
	    CASE_CONVERT:
	    case NON_LVALUE_EXPR:
	    case PLUS_EXPR:
	    case POINTER_PLUS_EXPR:
	      inner = TREE_OPERAND (inner, 0);
	      continue;

	    case MINUS_EXPR:
	      /* If the second operand of the MINUS_EXPR has a pointer
		 type (or is converted from it), this may be valid, so
		 don't give a warning.  */
	      {
		tree op1 = TREE_OPERAND (inner, 1);

		while (!POINTER_TYPE_P (TREE_TYPE (op1))
		       && (CONVERT_EXPR_P (op1)
			   || TREE_CODE (op1) == NON_LVALUE_EXPR))
		  op1 = TREE_OPERAND (op1, 0);

		if (POINTER_TYPE_P (TREE_TYPE (op1)))
		  break;

		inner = TREE_OPERAND (inner, 0);
		continue;
	      }

	    case ADDR_EXPR:
	      inner = TREE_OPERAND (inner, 0);

	      while (REFERENCE_CLASS_P (inner)
		     && !INDIRECT_REF_P (inner))
		inner = TREE_OPERAND (inner, 0);

	      if (DECL_P (inner)
		  && !DECL_EXTERNAL (inner)
		  && !TREE_STATIC (inner)
		  && DECL_CONTEXT (inner) == current_function_decl)
		{
		  if (TREE_CODE (inner) == LABEL_DECL)
		    warning_at (loc, OPT_Wreturn_local_addr,
				"function returns address of label");
		  else
		    {
		      warning_at (loc, OPT_Wreturn_local_addr,
				  "function returns address of local variable");
		      tree zero = build_zero_cst (TREE_TYPE (res));
		      t = build2 (COMPOUND_EXPR, TREE_TYPE (res), t, zero);
		    }
		}
	      break;

	    default:
	      break;
	    }

	  break;
	}

      retval = build2 (MODIFY_EXPR, TREE_TYPE (res), res, t);
      SET_EXPR_LOCATION (retval, loc);

      if (warn_sequence_point)
	verify_sequence_points (retval);
    }

  ret_stmt = build_stmt (loc, RETURN_EXPR, retval);
  TREE_NO_WARNING (ret_stmt) |= no_warning;
  return add_stmt (ret_stmt);
}

/* Convert EXPR to TYPE if the type of EXPR is
   assignment compatible with TYPE.
   Otherwise, issue an error (or warning) as appropriate.  */

tree
c_cvt_expr_for_assign (location_t loc, tree type, tree expr)
{
  if (expr == NULL_TREE || expr == error_mark_node)
    return expr;
  return convert_for_assignment (loc, UNKNOWN_LOCATION, type,
                                 expr, TREE_TYPE (expr),
                                 ic_assign, false, NULL_TREE, NULL_TREE, 0);
}

struct c_switch {
  /* The SWITCH_EXPR being built.  */
  tree switch_expr;

  /* The original type of the testing expression, i.e. before the
     default conversion is applied.  */
  tree orig_type;

  /* A splay-tree mapping the low element of a case range to the high
     element, or NULL_TREE if there is no high element.  Used to
     determine whether or not a new case label duplicates an old case
     label.  We need a tree, rather than simply a hash table, because
     of the GNU case range extension.  */
  splay_tree cases;

  /* The bindings at the point of the switch.  This is used for
     warnings crossing decls when branching to a case label.  */
  struct c_spot_bindings *bindings;

  /* The next node on the stack.  */
  struct c_switch *next;

  /* Remember whether the controlling expression had boolean type
     before integer promotions for the sake of -Wswitch-bool.  */
  bool bool_cond_p;

  /* Remember whether there was a case value that is outside the
     range of the ORIG_TYPE.  */
  bool outside_range_p;
};

/* A stack of the currently active switch statements.  The innermost
   switch statement is on the top of the stack.  There is no need to
   mark the stack for garbage collection because it is only active
   during the processing of the body of a function, and we never
   collect at that point.  */

struct c_switch *c_switch_stack;

/* Start a C switch statement, testing expression EXP.  Return the new
   SWITCH_EXPR.  SWITCH_LOC is the location of the `switch'.
   SWITCH_COND_LOC is the location of the switch's condition.
   EXPLICIT_CAST_P is true if the expression EXP has an explicit cast.  */

tree
c_start_case (location_t switch_loc,
	      location_t switch_cond_loc,
	      tree exp, bool explicit_cast_p)
{
  tree orig_type = error_mark_node;
  bool bool_cond_p = false;
  struct c_switch *cs;

  if (exp != error_mark_node)
    {
      orig_type = TREE_TYPE (exp);

      if (!INTEGRAL_TYPE_P (orig_type))
	{
	  if (orig_type != error_mark_node)
	    {
	      error_at (switch_cond_loc, "switch quantity not an integer");
	      orig_type = error_mark_node;
	    }
	  exp = integer_zero_node;
	}
      else
	{
	  tree type = TYPE_MAIN_VARIANT (orig_type);
	  tree e = exp;

	  /* Warn if the condition has boolean value.  */
	  while (TREE_CODE (e) == COMPOUND_EXPR)
	    e = TREE_OPERAND (e, 1);

	  if ((TREE_CODE (type) == BOOLEAN_TYPE
	       || truth_value_p (TREE_CODE (e)))
	      /* Explicit cast to int suppresses this warning.  */
	      && !(TREE_CODE (type) == INTEGER_TYPE
		   && explicit_cast_p))
	    bool_cond_p = true;

	  if (!in_system_header_at (input_location)
	      && (type == long_integer_type_node
		  || type == long_unsigned_type_node))
	    warning_at (switch_cond_loc,
			OPT_Wtraditional, "%<long%> switch expression not "
			"converted to %<int%> in ISO C");

	  exp = c_fully_fold (exp, false, NULL);
	  exp = default_conversion (exp);

	  if (warn_sequence_point)
	    verify_sequence_points (exp);
	}
    }

  /* Add this new SWITCH_EXPR to the stack.  */
  cs = XNEW (struct c_switch);
  cs->switch_expr = build3 (SWITCH_EXPR, orig_type, exp, NULL_TREE, NULL_TREE);
  SET_EXPR_LOCATION (cs->switch_expr, switch_loc);
  cs->orig_type = orig_type;
  cs->cases = splay_tree_new (case_compare, NULL, NULL);
  cs->bindings = c_get_switch_bindings ();
  cs->bool_cond_p = bool_cond_p;
  cs->outside_range_p = false;
  cs->next = c_switch_stack;
  c_switch_stack = cs;

  return add_stmt (cs->switch_expr);
}

/* Process a case label at location LOC.  */

tree
do_case (location_t loc, tree low_value, tree high_value)
{
  tree label = NULL_TREE;

  if (low_value && TREE_CODE (low_value) != INTEGER_CST)
    {
      low_value = c_fully_fold (low_value, false, NULL);
      if (TREE_CODE (low_value) == INTEGER_CST)
	pedwarn (loc, OPT_Wpedantic,
		 "case label is not an integer constant expression");
    }

  if (high_value && TREE_CODE (high_value) != INTEGER_CST)
    {
      high_value = c_fully_fold (high_value, false, NULL);
      if (TREE_CODE (high_value) == INTEGER_CST)
	pedwarn (input_location, OPT_Wpedantic,
		 "case label is not an integer constant expression");
    }

  if (c_switch_stack == NULL)
    {
      if (low_value)
	error_at (loc, "case label not within a switch statement");
      else
	error_at (loc, "%<default%> label not within a switch statement");
      return NULL_TREE;
    }

  if (c_check_switch_jump_warnings (c_switch_stack->bindings,
				    EXPR_LOCATION (c_switch_stack->switch_expr),
				    loc))
    return NULL_TREE;

  label = c_add_case_label (loc, c_switch_stack->cases,
			    SWITCH_COND (c_switch_stack->switch_expr),
			    c_switch_stack->orig_type,
			    low_value, high_value,
			    &c_switch_stack->outside_range_p);
  if (label == error_mark_node)
    label = NULL_TREE;
  return label;
}

/* Finish the switch statement.  TYPE is the original type of the
   controlling expression of the switch, or NULL_TREE.  */

void
c_finish_case (tree body, tree type)
{
  struct c_switch *cs = c_switch_stack;
  location_t switch_location;

  SWITCH_BODY (cs->switch_expr) = body;

  /* Emit warnings as needed.  */
  switch_location = EXPR_LOCATION (cs->switch_expr);
  c_do_switch_warnings (cs->cases, switch_location,
			type ? type : TREE_TYPE (cs->switch_expr),
			SWITCH_COND (cs->switch_expr),
			cs->bool_cond_p, cs->outside_range_p);

  /* Pop the stack.  */
  c_switch_stack = cs->next;
  splay_tree_delete (cs->cases);
  c_release_switch_bindings (cs->bindings);
  XDELETE (cs);
}

/* Emit an if statement.  IF_LOCUS is the location of the 'if'.  COND,
   THEN_BLOCK and ELSE_BLOCK are expressions to be used; ELSE_BLOCK
   may be null.  NESTED_IF is true if THEN_BLOCK contains another IF
   statement, and was not surrounded with parenthesis.  */

void
c_finish_if_stmt (location_t if_locus, tree cond, tree then_block,
		  tree else_block, bool nested_if)
{
  tree stmt;

  /* If the condition has array notations, then the rank of the then_block and
     else_block must be either 0 or be equal to the rank of the condition.  If
     the condition does not have array notations then break them up as it is
     broken up in a normal expression.  */
  if (flag_cilkplus && contains_array_notation_expr (cond))
    {
      size_t then_rank = 0, cond_rank = 0, else_rank = 0;
      if (!find_rank (if_locus, cond, cond, true, &cond_rank))
	return;
      if (then_block
	  && !find_rank (if_locus, then_block, then_block, true, &then_rank))
	return;
      if (else_block
	  && !find_rank (if_locus, else_block, else_block, true, &else_rank)) 
	return;
      if (cond_rank != then_rank && then_rank != 0)
	{
	  error_at (if_locus, "rank-mismatch between if-statement%'s condition"
		    " and the then-block");
	  return;
	}
      else if (cond_rank != else_rank && else_rank != 0)
	{
	  error_at (if_locus, "rank-mismatch between if-statement%'s condition"
		    " and the else-block");
	  return;
	}
    }
  /* Diagnose an ambiguous else if if-then-else is nested inside if-then.  */
  if (warn_parentheses && nested_if && else_block == NULL)
    {
      tree inner_if = then_block;

      /* We know from the grammar productions that there is an IF nested
	 within THEN_BLOCK.  Due to labels and c99 conditional declarations,
	 it might not be exactly THEN_BLOCK, but should be the last
	 non-container statement within.  */
      while (1)
	switch (TREE_CODE (inner_if))
	  {
	  case COND_EXPR:
	    goto found;
	  case BIND_EXPR:
	    inner_if = BIND_EXPR_BODY (inner_if);
	    break;
	  case STATEMENT_LIST:
	    inner_if = expr_last (then_block);
	    break;
	  case TRY_FINALLY_EXPR:
	  case TRY_CATCH_EXPR:
	    inner_if = TREE_OPERAND (inner_if, 0);
	    break;
	  default:
	    gcc_unreachable ();
	  }
    found:

      if (COND_EXPR_ELSE (inner_if))
	 warning_at (if_locus, OPT_Wparentheses,
		     "suggest explicit braces to avoid ambiguous %<else%>");
    }

  stmt = build3 (COND_EXPR, void_type_node, cond, then_block, else_block);
  SET_EXPR_LOCATION (stmt, if_locus);
  add_stmt (stmt);
}

/* Emit a general-purpose loop construct.  START_LOCUS is the location of
   the beginning of the loop.  COND is the loop condition.  COND_IS_FIRST
   is false for DO loops.  INCR is the FOR increment expression.  BODY is
   the statement controlled by the loop.  BLAB is the break label.  CLAB is
   the continue label.  Everything is allowed to be NULL.  */

void
c_finish_loop (location_t start_locus, tree cond, tree incr, tree body,
	       tree blab, tree clab, bool cond_is_first)
{
  tree entry = NULL, exit = NULL, t;

  /* In theory could forbid cilk spawn for loop increment expression,
     but it should work just fine.  */
  
  /* If the condition is zero don't generate a loop construct.  */
  if (cond && integer_zerop (cond))
    {
      if (cond_is_first)
	{
	  t = build_and_jump (&blab);
	  SET_EXPR_LOCATION (t, start_locus);
	  add_stmt (t);
	}
    }
  else
    {
      tree top = build1 (LABEL_EXPR, void_type_node, NULL_TREE);

      /* If we have an exit condition, then we build an IF with gotos either
	 out of the loop, or to the top of it.  If there's no exit condition,
	 then we just build a jump back to the top.  */
      exit = build_and_jump (&LABEL_EXPR_LABEL (top));

      if (cond && !integer_nonzerop (cond))
	{
	  /* Canonicalize the loop condition to the end.  This means
	     generating a branch to the loop condition.  Reuse the
	     continue label, if possible.  */
	  if (cond_is_first)
	    {
	      if (incr || !clab)
		{
		  entry = build1 (LABEL_EXPR, void_type_node, NULL_TREE);
		  t = build_and_jump (&LABEL_EXPR_LABEL (entry));
		}
	      else
		t = build1 (GOTO_EXPR, void_type_node, clab);
	      SET_EXPR_LOCATION (t, start_locus);
	      add_stmt (t);
	    }

	  t = build_and_jump (&blab);
	  if (cond_is_first)
	    exit = fold_build3_loc (start_locus,
				COND_EXPR, void_type_node, cond, exit, t);
	  else
	    exit = fold_build3_loc (input_location,
				COND_EXPR, void_type_node, cond, exit, t);
	}

      add_stmt (top);
    }

  if (body)
    add_stmt (body);
  if (clab)
    add_stmt (build1 (LABEL_EXPR, void_type_node, clab));
  if (incr)
    add_stmt (incr);
  if (entry)
    add_stmt (entry);
  if (exit)
    add_stmt (exit);
  if (blab)
    add_stmt (build1 (LABEL_EXPR, void_type_node, blab));
}

tree
c_finish_bc_stmt (location_t loc, tree *label_p, bool is_break)
{
  bool skip;
  tree label = *label_p;

  /* In switch statements break is sometimes stylistically used after
     a return statement.  This can lead to spurious warnings about
     control reaching the end of a non-void function when it is
     inlined.  Note that we are calling block_may_fallthru with
     language specific tree nodes; this works because
     block_may_fallthru returns true when given something it does not
     understand.  */
  skip = !block_may_fallthru (cur_stmt_list);

  if (!label)
    {
      if (!skip)
	*label_p = label = create_artificial_label (loc);
    }
  else if (TREE_CODE (label) == LABEL_DECL)
    ;
  else switch (TREE_INT_CST_LOW (label))
    {
    case 0:
      if (is_break)
	error_at (loc, "break statement not within loop or switch");
      else
	error_at (loc, "continue statement not within a loop");
      return NULL_TREE;

    case 1:
      gcc_assert (is_break);
      error_at (loc, "break statement used with OpenMP for loop");
      return NULL_TREE;

    case 2:
      if (is_break) 
	error ("break statement within %<#pragma simd%> loop body");
      else 
	error ("continue statement within %<#pragma simd%> loop body");
      return NULL_TREE;

    default:
      gcc_unreachable ();
    }

  if (skip)
    return NULL_TREE;

  if (!is_break)
    add_stmt (build_predict_expr (PRED_CONTINUE, NOT_TAKEN));

  return add_stmt (build1 (GOTO_EXPR, void_type_node, label));
}

/* A helper routine for c_process_expr_stmt and c_finish_stmt_expr.  */

static void
emit_side_effect_warnings (location_t loc, tree expr)
{
  if (expr == error_mark_node)
    ;
  else if (!TREE_SIDE_EFFECTS (expr))
    {
      if (!VOID_TYPE_P (TREE_TYPE (expr)) && !TREE_NO_WARNING (expr))
	warning_at (loc, OPT_Wunused_value, "statement with no effect");
    }
  else if (TREE_CODE (expr) == COMPOUND_EXPR)
    {
      tree r = expr;
      location_t cloc = loc;
      while (TREE_CODE (r) == COMPOUND_EXPR)
	{
	  if (EXPR_HAS_LOCATION (r))
	    cloc = EXPR_LOCATION (r);
	  r = TREE_OPERAND (r, 1);
	}
      if (!TREE_SIDE_EFFECTS (r)
	  && !VOID_TYPE_P (TREE_TYPE (r))
	  && !CONVERT_EXPR_P (r)
	  && !TREE_NO_WARNING (r)
	  && !TREE_NO_WARNING (expr))
	warning_at (cloc, OPT_Wunused_value,
		    "right-hand operand of comma expression has no effect");
    }
  else
    warn_if_unused_value (expr, loc);
}

/* Process an expression as if it were a complete statement.  Emit
   diagnostics, but do not call ADD_STMT.  LOC is the location of the
   statement.  */

tree
c_process_expr_stmt (location_t loc, tree expr)
{
  tree exprv;

  if (!expr)
    return NULL_TREE;

  expr = c_fully_fold (expr, false, NULL);

  if (warn_sequence_point)
    verify_sequence_points (expr);

  if (TREE_TYPE (expr) != error_mark_node
      && !COMPLETE_OR_VOID_TYPE_P (TREE_TYPE (expr))
      && TREE_CODE (TREE_TYPE (expr)) != ARRAY_TYPE)
    error_at (loc, "expression statement has incomplete type");

  /* If we're not processing a statement expression, warn about unused values.
     Warnings for statement expressions will be emitted later, once we figure
     out which is the result.  */
  if (!STATEMENT_LIST_STMT_EXPR (cur_stmt_list)
      && warn_unused_value)
    emit_side_effect_warnings (loc, expr);

  exprv = expr;
  while (TREE_CODE (exprv) == COMPOUND_EXPR)
    exprv = TREE_OPERAND (exprv, 1);
  while (CONVERT_EXPR_P (exprv))
    exprv = TREE_OPERAND (exprv, 0);
  if (DECL_P (exprv)
      || handled_component_p (exprv)
      || TREE_CODE (exprv) == ADDR_EXPR)
    mark_exp_read (exprv);

  /* If the expression is not of a type to which we cannot assign a line
     number, wrap the thing in a no-op NOP_EXPR.  */
  if (DECL_P (expr) || CONSTANT_CLASS_P (expr))
    {
      expr = build1 (NOP_EXPR, TREE_TYPE (expr), expr);
      SET_EXPR_LOCATION (expr, loc);
    }

  return expr;
}

/* Emit an expression as a statement.  LOC is the location of the
   expression.  */

tree
c_finish_expr_stmt (location_t loc, tree expr)
{
  if (expr)
    return add_stmt (c_process_expr_stmt (loc, expr));
  else
    return NULL;
}

/* Do the opposite and emit a statement as an expression.  To begin,
   create a new binding level and return it.  */

tree
c_begin_stmt_expr (void)
{
  tree ret;

  /* We must force a BLOCK for this level so that, if it is not expanded
     later, there is a way to turn off the entire subtree of blocks that
     are contained in it.  */
  keep_next_level ();
  ret = c_begin_compound_stmt (true);

  c_bindings_start_stmt_expr (c_switch_stack == NULL
			      ? NULL
			      : c_switch_stack->bindings);

  /* Mark the current statement list as belonging to a statement list.  */
  STATEMENT_LIST_STMT_EXPR (ret) = 1;

  return ret;
}

/* LOC is the location of the compound statement to which this body
   belongs.  */

tree
c_finish_stmt_expr (location_t loc, tree body)
{
  tree last, type, tmp, val;
  tree *last_p;

  body = c_end_compound_stmt (loc, body, true);

  c_bindings_end_stmt_expr (c_switch_stack == NULL
			    ? NULL
			    : c_switch_stack->bindings);

  /* Locate the last statement in BODY.  See c_end_compound_stmt
     about always returning a BIND_EXPR.  */
  last_p = &BIND_EXPR_BODY (body);
  last = BIND_EXPR_BODY (body);

 continue_searching:
  if (TREE_CODE (last) == STATEMENT_LIST)
    {
      tree_stmt_iterator i;

      /* This can happen with degenerate cases like ({ }).  No value.  */
      if (!TREE_SIDE_EFFECTS (last))
	return body;

      /* If we're supposed to generate side effects warnings, process
	 all of the statements except the last.  */
      if (warn_unused_value)
	{
	  for (i = tsi_start (last); !tsi_one_before_end_p (i); tsi_next (&i))
	    {
	      location_t tloc;
	      tree t = tsi_stmt (i);

	      tloc = EXPR_HAS_LOCATION (t) ? EXPR_LOCATION (t) : loc;
	      emit_side_effect_warnings (tloc, t);
	    }
	}
      else
	i = tsi_last (last);
      last_p = tsi_stmt_ptr (i);
      last = *last_p;
    }

  /* If the end of the list is exception related, then the list was split
     by a call to push_cleanup.  Continue searching.  */
  if (TREE_CODE (last) == TRY_FINALLY_EXPR
      || TREE_CODE (last) == TRY_CATCH_EXPR)
    {
      last_p = &TREE_OPERAND (last, 0);
      last = *last_p;
      goto continue_searching;
    }

  if (last == error_mark_node)
    return last;

  /* In the case that the BIND_EXPR is not necessary, return the
     expression out from inside it.  */
  if (last == BIND_EXPR_BODY (body)
      && BIND_EXPR_VARS (body) == NULL)
    {
      /* Even if this looks constant, do not allow it in a constant
	 expression.  */
      last = c_wrap_maybe_const (last, true);
      /* Do not warn if the return value of a statement expression is
	 unused.  */
      TREE_NO_WARNING (last) = 1;
      return last;
    }

  /* Extract the type of said expression.  */
  type = TREE_TYPE (last);

  /* If we're not returning a value at all, then the BIND_EXPR that
     we already have is a fine expression to return.  */
  if (!type || VOID_TYPE_P (type))
    return body;

  /* Now that we've located the expression containing the value, it seems
     silly to make voidify_wrapper_expr repeat the process.  Create a
     temporary of the appropriate type and stick it in a TARGET_EXPR.  */
  tmp = create_tmp_var_raw (type);

  /* Unwrap a no-op NOP_EXPR as added by c_finish_expr_stmt.  This avoids
     tree_expr_nonnegative_p giving up immediately.  */
  val = last;
  if (TREE_CODE (val) == NOP_EXPR
      && TREE_TYPE (val) == TREE_TYPE (TREE_OPERAND (val, 0)))
    val = TREE_OPERAND (val, 0);

  *last_p = build2 (MODIFY_EXPR, void_type_node, tmp, val);
  SET_EXPR_LOCATION (*last_p, EXPR_LOCATION (last));

  {
    tree t = build4 (TARGET_EXPR, type, tmp, body, NULL_TREE, NULL_TREE);
    SET_EXPR_LOCATION (t, loc);
    return t;
  }
}

/* Begin and end compound statements.  This is as simple as pushing
   and popping new statement lists from the tree.  */

tree
c_begin_compound_stmt (bool do_scope)
{
  tree stmt = push_stmt_list ();
  if (do_scope)
    push_scope ();
  return stmt;
}

/* End a compound statement.  STMT is the statement.  LOC is the
   location of the compound statement-- this is usually the location
   of the opening brace.  */

tree
c_end_compound_stmt (location_t loc, tree stmt, bool do_scope)
{
  tree block = NULL;

  if (do_scope)
    {
      if (c_dialect_objc ())
	objc_clear_super_receiver ();
      block = pop_scope ();
    }

  stmt = pop_stmt_list (stmt);
  stmt = c_build_bind_expr (loc, block, stmt);

  /* If this compound statement is nested immediately inside a statement
     expression, then force a BIND_EXPR to be created.  Otherwise we'll
     do the wrong thing for ({ { 1; } }) or ({ 1; { } }).  In particular,
     STATEMENT_LISTs merge, and thus we can lose track of what statement
     was really last.  */
  if (building_stmt_list_p ()
      && STATEMENT_LIST_STMT_EXPR (cur_stmt_list)
      && TREE_CODE (stmt) != BIND_EXPR)
    {
      stmt = build3 (BIND_EXPR, void_type_node, NULL, stmt, NULL);
      TREE_SIDE_EFFECTS (stmt) = 1;
      SET_EXPR_LOCATION (stmt, loc);
    }

  return stmt;
}

/* Queue a cleanup.  CLEANUP is an expression/statement to be executed
   when the current scope is exited.  EH_ONLY is true when this is not
   meant to apply to normal control flow transfer.  */

void
push_cleanup (tree decl, tree cleanup, bool eh_only)
{
  enum tree_code code;
  tree stmt, list;
  bool stmt_expr;

  code = eh_only ? TRY_CATCH_EXPR : TRY_FINALLY_EXPR;
  stmt = build_stmt (DECL_SOURCE_LOCATION (decl), code, NULL, cleanup);
  add_stmt (stmt);
  stmt_expr = STATEMENT_LIST_STMT_EXPR (cur_stmt_list);
  list = push_stmt_list ();
  TREE_OPERAND (stmt, 0) = list;
  STATEMENT_LIST_STMT_EXPR (list) = stmt_expr;
}

/* Build a vector comparison of ARG0 and ARG1 using CODE opcode
   into a value of TYPE type.  Comparison is done via VEC_COND_EXPR.  */

static tree
build_vec_cmp (tree_code code, tree type,
	       tree arg0, tree arg1)
{
  tree zero_vec = build_zero_cst (type);
  tree minus_one_vec = build_minus_one_cst (type);
  tree cmp_type = build_same_sized_truth_vector_type (type);
  tree cmp = build2 (code, cmp_type, arg0, arg1);
  return build3 (VEC_COND_EXPR, type, cmp, minus_one_vec, zero_vec);
}

/* Build a binary-operation expression without default conversions.
   CODE is the kind of expression to build.
   LOCATION is the operator's location.
   This function differs from `build' in several ways:
   the data type of the result is computed and recorded in it,
   warnings are generated if arg data types are invalid,
   special handling for addition and subtraction of pointers is known,
   and some optimization is done (operations on narrow ints
   are done in the narrower type when that gives the same result).
   Constant folding is also done before the result is returned.

   Note that the operands will never have enumeral types, or function
   or array types, because either they will have the default conversions
   performed or they have both just been converted to some other type in which
   the arithmetic is to be done.  */

tree
build_binary_op (location_t location, enum tree_code code,
		 tree orig_op0, tree orig_op1, int convert_p)
{
  tree type0, type1, orig_type0, orig_type1;
  tree eptype;
  enum tree_code code0, code1;
  tree op0, op1;
  tree ret = error_mark_node;
  const char *invalid_op_diag;
  bool op0_int_operands, op1_int_operands;
  bool int_const, int_const_or_overflow, int_operands;

  /* Expression code to give to the expression when it is built.
     Normally this is CODE, which is what the caller asked for,
     but in some special cases we change it.  */
  enum tree_code resultcode = code;

  /* Data type in which the computation is to be performed.
     In the simplest cases this is the common type of the arguments.  */
  tree result_type = NULL;

  /* When the computation is in excess precision, the type of the
     final EXCESS_PRECISION_EXPR.  */
  tree semantic_result_type = NULL;

  /* Nonzero means operands have already been type-converted
     in whatever way is necessary.
     Zero means they need to be converted to RESULT_TYPE.  */
  int converted = 0;

  /* Nonzero means create the expression with this type, rather than
     RESULT_TYPE.  */
  tree build_type = 0;

  /* Nonzero means after finally constructing the expression
     convert it to this type.  */
  tree final_type = 0;

  /* Nonzero if this is an operation like MIN or MAX which can
     safely be computed in short if both args are promoted shorts.
     Also implies COMMON.
     -1 indicates a bitwise operation; this makes a difference
     in the exact conditions for when it is safe to do the operation
     in a narrower mode.  */
  int shorten = 0;

  /* Nonzero if this is a comparison operation;
     if both args are promoted shorts, compare the original shorts.
     Also implies COMMON.  */
  int short_compare = 0;

  /* Nonzero if this is a right-shift operation, which can be computed on the
     original short and then promoted if the operand is a promoted short.  */
  int short_shift = 0;

  /* Nonzero means set RESULT_TYPE to the common type of the args.  */
  int common = 0;

  /* True means types are compatible as far as ObjC is concerned.  */
  bool objc_ok;

  /* True means this is an arithmetic operation that may need excess
     precision.  */
  bool may_need_excess_precision;

  /* True means this is a boolean operation that converts both its
     operands to truth-values.  */
  bool boolean_op = false;

  /* Remember whether we're doing / or %.  */
  bool doing_div_or_mod = false;

  /* Remember whether we're doing << or >>.  */
  bool doing_shift = false;

  /* Tree holding instrumentation expression.  */
  tree instrument_expr = NULL;

  if (location == UNKNOWN_LOCATION)
    location = input_location;

  op0 = orig_op0;
  op1 = orig_op1;

  op0_int_operands = EXPR_INT_CONST_OPERANDS (orig_op0);
  if (op0_int_operands)
    op0 = remove_c_maybe_const_expr (op0);
  op1_int_operands = EXPR_INT_CONST_OPERANDS (orig_op1);
  if (op1_int_operands)
    op1 = remove_c_maybe_const_expr (op1);
  int_operands = (op0_int_operands && op1_int_operands);
  if (int_operands)
    {
      int_const_or_overflow = (TREE_CODE (orig_op0) == INTEGER_CST
			       && TREE_CODE (orig_op1) == INTEGER_CST);
      int_const = (int_const_or_overflow
		   && !TREE_OVERFLOW (orig_op0)
		   && !TREE_OVERFLOW (orig_op1));
    }
  else
    int_const = int_const_or_overflow = false;

  /* Do not apply default conversion in mixed vector/scalar expression.  */
  if (convert_p
      && VECTOR_TYPE_P (TREE_TYPE (op0)) == VECTOR_TYPE_P (TREE_TYPE (op1)))
    {
      op0 = default_conversion (op0);
      op1 = default_conversion (op1);
    }

  /* When Cilk Plus is enabled and there are array notations inside op0, then
     we check to see if there are builtin array notation functions.  If
     so, then we take on the type of the array notation inside it.  */
  if (flag_cilkplus && contains_array_notation_expr (op0)) 
    orig_type0 = type0 = find_correct_array_notation_type (op0);
  else
    orig_type0 = type0 = TREE_TYPE (op0);

  if (flag_cilkplus && contains_array_notation_expr (op1))
    orig_type1 = type1 = find_correct_array_notation_type (op1);
  else 
    orig_type1 = type1 = TREE_TYPE (op1);

  /* The expression codes of the data types of the arguments tell us
     whether the arguments are integers, floating, pointers, etc.  */
  code0 = TREE_CODE (type0);
  code1 = TREE_CODE (type1);

  /* Strip NON_LVALUE_EXPRs, etc., since we aren't using as an lvalue.  */
  STRIP_TYPE_NOPS (op0);
  STRIP_TYPE_NOPS (op1);

  /* If an error was already reported for one of the arguments,
     avoid reporting another error.  */

  if (code0 == ERROR_MARK || code1 == ERROR_MARK)
    return error_mark_node;

  if (code0 == POINTER_TYPE
      && reject_gcc_builtin (op0, EXPR_LOCATION (orig_op0)))
    return error_mark_node;

  if (code1 == POINTER_TYPE
      && reject_gcc_builtin (op1, EXPR_LOCATION (orig_op1)))
    return error_mark_node;

  if ((invalid_op_diag
       = targetm.invalid_binary_op (code, type0, type1)))
    {
      error_at (location, invalid_op_diag);
      return error_mark_node;
    }

  switch (code)
    {
    case PLUS_EXPR:
    case MINUS_EXPR:
    case MULT_EXPR:
    case TRUNC_DIV_EXPR:
    case CEIL_DIV_EXPR:
    case FLOOR_DIV_EXPR:
    case ROUND_DIV_EXPR:
    case EXACT_DIV_EXPR:
      may_need_excess_precision = true;
      break;
    default:
      may_need_excess_precision = false;
      break;
    }
  if (TREE_CODE (op0) == EXCESS_PRECISION_EXPR)
    {
      op0 = TREE_OPERAND (op0, 0);
      type0 = TREE_TYPE (op0);
    }
  else if (may_need_excess_precision
	   && (eptype = excess_precision_type (type0)) != NULL_TREE)
    {
      type0 = eptype;
      op0 = convert (eptype, op0);
    }
  if (TREE_CODE (op1) == EXCESS_PRECISION_EXPR)
    {
      op1 = TREE_OPERAND (op1, 0);
      type1 = TREE_TYPE (op1);
    }
  else if (may_need_excess_precision
	   && (eptype = excess_precision_type (type1)) != NULL_TREE)
    {
      type1 = eptype;
      op1 = convert (eptype, op1);
    }

  objc_ok = objc_compare_types (type0, type1, -3, NULL_TREE);

  /* In case when one of the operands of the binary operation is
     a vector and another is a scalar -- convert scalar to vector.  */
  if ((code0 == VECTOR_TYPE) != (code1 == VECTOR_TYPE))
    {
      enum stv_conv convert_flag = scalar_to_vector (location, code, op0, op1,
						     true);

      switch (convert_flag)
	{
	  case stv_error:
	    return error_mark_node;
	  case stv_firstarg:
	    {
              bool maybe_const = true;
              tree sc;
              sc = c_fully_fold (op0, false, &maybe_const);
              sc = save_expr (sc);
              sc = convert (TREE_TYPE (type1), sc);
              op0 = build_vector_from_val (type1, sc);
              if (!maybe_const)
                op0 = c_wrap_maybe_const (op0, true);
              orig_type0 = type0 = TREE_TYPE (op0);
              code0 = TREE_CODE (type0);
              converted = 1;
              break;
	    }
	  case stv_secondarg:
	    {
	      bool maybe_const = true;
	      tree sc;
	      sc = c_fully_fold (op1, false, &maybe_const);
	      sc = save_expr (sc);
	      sc = convert (TREE_TYPE (type0), sc);
	      op1 = build_vector_from_val (type0, sc);
	      if (!maybe_const)
		op1 = c_wrap_maybe_const (op1, true);
	      orig_type1 = type1 = TREE_TYPE (op1);
	      code1 = TREE_CODE (type1);
	      converted = 1;
	      break;
	    }
	  default:
	    break;
	}
    }

  switch (code)
    {
    case PLUS_EXPR:
      /* Handle the pointer + int case.  */
      if (code0 == POINTER_TYPE && code1 == INTEGER_TYPE)
	{
	  ret = c_pointer_int_sum (location, PLUS_EXPR, op0, op1);
	  goto return_build_binary_op;
	}
      else if (code1 == POINTER_TYPE && code0 == INTEGER_TYPE)
	{
	  ret = c_pointer_int_sum (location, PLUS_EXPR, op1, op0);
	  goto return_build_binary_op;
	}
      else
	common = 1;
      break;

    case MINUS_EXPR:
      /* Subtraction of two similar pointers.
	 We must subtract them as integers, then divide by object size.  */
      if (code0 == POINTER_TYPE && code1 == POINTER_TYPE
	  && comp_target_types (location, type0, type1))
	{
	  ret = pointer_diff (location, op0, op1);
	  goto return_build_binary_op;
	}
      /* Handle pointer minus int.  Just like pointer plus int.  */
      else if (code0 == POINTER_TYPE && code1 == INTEGER_TYPE)
	{
	  ret = c_pointer_int_sum (location, MINUS_EXPR, op0, op1);
	  goto return_build_binary_op;
	}
      else
	common = 1;
      break;

    case MULT_EXPR:
      common = 1;
      break;

    case TRUNC_DIV_EXPR:
    case CEIL_DIV_EXPR:
    case FLOOR_DIV_EXPR:
    case ROUND_DIV_EXPR:
    case EXACT_DIV_EXPR:
      doing_div_or_mod = true;
      warn_for_div_by_zero (location, op1);

      if ((code0 == INTEGER_TYPE || code0 == REAL_TYPE
	   || code0 == FIXED_POINT_TYPE
	   || code0 == COMPLEX_TYPE || code0 == VECTOR_TYPE)
	  && (code1 == INTEGER_TYPE || code1 == REAL_TYPE
	      || code1 == FIXED_POINT_TYPE
	      || code1 == COMPLEX_TYPE || code1 == VECTOR_TYPE))
	{
	  enum tree_code tcode0 = code0, tcode1 = code1;

	  if (code0 == COMPLEX_TYPE || code0 == VECTOR_TYPE)
	    tcode0 = TREE_CODE (TREE_TYPE (TREE_TYPE (op0)));
	  if (code1 == COMPLEX_TYPE || code1 == VECTOR_TYPE)
	    tcode1 = TREE_CODE (TREE_TYPE (TREE_TYPE (op1)));

	  if (!((tcode0 == INTEGER_TYPE && tcode1 == INTEGER_TYPE)
	      || (tcode0 == FIXED_POINT_TYPE && tcode1 == FIXED_POINT_TYPE)))
	    resultcode = RDIV_EXPR;
	  else
	    /* Although it would be tempting to shorten always here, that
	       loses on some targets, since the modulo instruction is
	       undefined if the quotient can't be represented in the
	       computation mode.  We shorten only if unsigned or if
	       dividing by something we know != -1.  */
	    shorten = (TYPE_UNSIGNED (TREE_TYPE (orig_op0))
		       || (TREE_CODE (op1) == INTEGER_CST
			   && !integer_all_onesp (op1)));
	  common = 1;
	}
      break;

    case BIT_AND_EXPR:
    case BIT_IOR_EXPR:
    case BIT_XOR_EXPR:
      if (code0 == INTEGER_TYPE && code1 == INTEGER_TYPE)
	shorten = -1;
      /* Allow vector types which are not floating point types.   */
      else if (code0 == VECTOR_TYPE
	       && code1 == VECTOR_TYPE
	       && !VECTOR_FLOAT_TYPE_P (type0)
	       && !VECTOR_FLOAT_TYPE_P (type1))
	common = 1;
      break;

    case TRUNC_MOD_EXPR:
    case FLOOR_MOD_EXPR:
      doing_div_or_mod = true;
      warn_for_div_by_zero (location, op1);

      if (code0 == VECTOR_TYPE && code1 == VECTOR_TYPE
	  && TREE_CODE (TREE_TYPE (type0)) == INTEGER_TYPE
	  && TREE_CODE (TREE_TYPE (type1)) == INTEGER_TYPE)
	common = 1;
      else if (code0 == INTEGER_TYPE && code1 == INTEGER_TYPE)
	{
	  /* Although it would be tempting to shorten always here, that loses
	     on some targets, since the modulo instruction is undefined if the
	     quotient can't be represented in the computation mode.  We shorten
	     only if unsigned or if dividing by something we know != -1.  */
	  shorten = (TYPE_UNSIGNED (TREE_TYPE (orig_op0))
		     || (TREE_CODE (op1) == INTEGER_CST
			 && !integer_all_onesp (op1)));
	  common = 1;
	}
      break;

    case TRUTH_ANDIF_EXPR:
    case TRUTH_ORIF_EXPR:
    case TRUTH_AND_EXPR:
    case TRUTH_OR_EXPR:
    case TRUTH_XOR_EXPR:
      if ((code0 == INTEGER_TYPE || code0 == POINTER_TYPE
	   || code0 == REAL_TYPE || code0 == COMPLEX_TYPE
	   || code0 == FIXED_POINT_TYPE)
	  && (code1 == INTEGER_TYPE || code1 == POINTER_TYPE
	      || code1 == REAL_TYPE || code1 == COMPLEX_TYPE
	      || code1 == FIXED_POINT_TYPE))
	{
	  /* Result of these operations is always an int,
	     but that does not mean the operands should be
	     converted to ints!  */
	  result_type = integer_type_node;
	  if (op0_int_operands)
	    {
	      op0 = c_objc_common_truthvalue_conversion (location, orig_op0);
	      op0 = remove_c_maybe_const_expr (op0);
	    }
	  else
	    op0 = c_objc_common_truthvalue_conversion (location, op0);
	  if (op1_int_operands)
	    {
	      op1 = c_objc_common_truthvalue_conversion (location, orig_op1);
	      op1 = remove_c_maybe_const_expr (op1);
	    }
	  else
	    op1 = c_objc_common_truthvalue_conversion (location, op1);
	  converted = 1;
	  boolean_op = true;
	}
      if (code == TRUTH_ANDIF_EXPR)
	{
	  int_const_or_overflow = (int_operands
				   && TREE_CODE (orig_op0) == INTEGER_CST
				   && (op0 == truthvalue_false_node
				       || TREE_CODE (orig_op1) == INTEGER_CST));
	  int_const = (int_const_or_overflow
		       && !TREE_OVERFLOW (orig_op0)
		       && (op0 == truthvalue_false_node
			   || !TREE_OVERFLOW (orig_op1)));
	}
      else if (code == TRUTH_ORIF_EXPR)
	{
	  int_const_or_overflow = (int_operands
				   && TREE_CODE (orig_op0) == INTEGER_CST
				   && (op0 == truthvalue_true_node
				       || TREE_CODE (orig_op1) == INTEGER_CST));
	  int_const = (int_const_or_overflow
		       && !TREE_OVERFLOW (orig_op0)
		       && (op0 == truthvalue_true_node
			   || !TREE_OVERFLOW (orig_op1)));
	}
      break;

      /* Shift operations: result has same type as first operand;
	 always convert second operand to int.
	 Also set SHORT_SHIFT if shifting rightward.  */

    case RSHIFT_EXPR:
      if (code0 == VECTOR_TYPE && code1 == INTEGER_TYPE
          && TREE_CODE (TREE_TYPE (type0)) == INTEGER_TYPE)
        {
          result_type = type0;
          converted = 1;
        }
      else if (code0 == VECTOR_TYPE && code1 == VECTOR_TYPE
	       && TREE_CODE (TREE_TYPE (type0)) == INTEGER_TYPE
	       && TREE_CODE (TREE_TYPE (type1)) == INTEGER_TYPE
	       && TYPE_VECTOR_SUBPARTS (type0) == TYPE_VECTOR_SUBPARTS (type1))
	{
	  result_type = type0;
	  converted = 1;
	}
      else if ((code0 == INTEGER_TYPE || code0 == FIXED_POINT_TYPE)
	       && code1 == INTEGER_TYPE)
	{
	  doing_shift = true;
	  if (TREE_CODE (op1) == INTEGER_CST)
	    {
	      if (tree_int_cst_sgn (op1) < 0)
		{
		  int_const = false;
		  if (c_inhibit_evaluation_warnings == 0)
		    warning_at (location, OPT_Wshift_count_negative,
				"right shift count is negative");
		}
	      else
		{
		  if (!integer_zerop (op1))
		    short_shift = 1;

		  if (compare_tree_int (op1, TYPE_PRECISION (type0)) >= 0)
		    {
		      int_const = false;
		      if (c_inhibit_evaluation_warnings == 0)
			warning_at (location, OPT_Wshift_count_overflow,
				    "right shift count >= width of type");
		    }
		}
	    }

	  /* Use the type of the value to be shifted.  */
	  result_type = type0;
	  /* Avoid converting op1 to result_type later.  */
	  converted = 1;
	}
      break;

    case LSHIFT_EXPR:
      if (code0 == VECTOR_TYPE && code1 == INTEGER_TYPE
          && TREE_CODE (TREE_TYPE (type0)) == INTEGER_TYPE)
        {
          result_type = type0;
          converted = 1;
        }
      else if (code0 == VECTOR_TYPE && code1 == VECTOR_TYPE
	       && TREE_CODE (TREE_TYPE (type0)) == INTEGER_TYPE
	       && TREE_CODE (TREE_TYPE (type1)) == INTEGER_TYPE
	       && TYPE_VECTOR_SUBPARTS (type0) == TYPE_VECTOR_SUBPARTS (type1))
	{
	  result_type = type0;
	  converted = 1;
	}
      else if ((code0 == INTEGER_TYPE || code0 == FIXED_POINT_TYPE)
	       && code1 == INTEGER_TYPE)
	{
	  doing_shift = true;
	  if (TREE_CODE (op0) == INTEGER_CST
	      && tree_int_cst_sgn (op0) < 0)
	    {
	      /* Don't reject a left shift of a negative value in a context
		 where a constant expression is needed in C90.  */
	      if (flag_isoc99)
		int_const = false;
	      if (c_inhibit_evaluation_warnings == 0)
		warning_at (location, OPT_Wshift_negative_value,
			    "left shift of negative value");
	    }
	  if (TREE_CODE (op1) == INTEGER_CST)
	    {
	      if (tree_int_cst_sgn (op1) < 0)
		{
		  int_const = false;
		  if (c_inhibit_evaluation_warnings == 0)
		    warning_at (location, OPT_Wshift_count_negative,
				"left shift count is negative");
		}
	      else if (compare_tree_int (op1, TYPE_PRECISION (type0)) >= 0)
		{
		  int_const = false;
		  if (c_inhibit_evaluation_warnings == 0)
		    warning_at (location, OPT_Wshift_count_overflow,
				"left shift count >= width of type");
		}
	      else if (TREE_CODE (op0) == INTEGER_CST
		       && maybe_warn_shift_overflow (location, op0, op1)
		       && flag_isoc99)
		int_const = false;
	    }

	  /* Use the type of the value to be shifted.  */
	  result_type = type0;
	  /* Avoid converting op1 to result_type later.  */
	  converted = 1;
	}
      break;

    case EQ_EXPR:
    case NE_EXPR:
      if (code0 == VECTOR_TYPE && code1 == VECTOR_TYPE)
        {
          tree intt;
	  if (!vector_types_compatible_elements_p (type0, type1))
            {
              error_at (location, "comparing vectors with different "
                                  "element types");
              return error_mark_node;
            }

          if (TYPE_VECTOR_SUBPARTS (type0) != TYPE_VECTOR_SUBPARTS (type1))
            {
              error_at (location, "comparing vectors with different "
                                  "number of elements");
              return error_mark_node;
            }

          /* Always construct signed integer vector type.  */
          intt = c_common_type_for_size (GET_MODE_BITSIZE
					   (TYPE_MODE (TREE_TYPE (type0))), 0);
          result_type = build_opaque_vector_type (intt,
						  TYPE_VECTOR_SUBPARTS (type0));
          converted = 1;
	  ret = build_vec_cmp (resultcode, result_type, op0, op1);
	  goto return_build_binary_op;
        }
      if (FLOAT_TYPE_P (type0) || FLOAT_TYPE_P (type1))
	warning_at (location,
		    OPT_Wfloat_equal,
		    "comparing floating point with == or != is unsafe");
      /* Result of comparison is always int,
	 but don't convert the args to int!  */
      build_type = integer_type_node;
      if ((code0 == INTEGER_TYPE || code0 == REAL_TYPE
	   || code0 == FIXED_POINT_TYPE || code0 == COMPLEX_TYPE)
	  && (code1 == INTEGER_TYPE || code1 == REAL_TYPE
	      || code1 == FIXED_POINT_TYPE || code1 == COMPLEX_TYPE))
	short_compare = 1;
      else if (code0 == POINTER_TYPE && null_pointer_constant_p (orig_op1))
	{
	  if (warn_nonnull
	      && TREE_CODE (op0) == PARM_DECL && nonnull_arg_p (op0))
	    warning_at (location, OPT_Wnonnull,
			"nonnull argument %qD compared to NULL", op0);

	  if (TREE_CODE (op0) == ADDR_EXPR
	      && decl_with_nonnull_addr_p (TREE_OPERAND (op0, 0)))
	    {
	      if (code == EQ_EXPR)
		warning_at (location,
			    OPT_Waddress,
			    "the comparison will always evaluate as %<false%> "
			    "for the address of %qD will never be NULL",
			    TREE_OPERAND (op0, 0));
	      else
		warning_at (location,
			    OPT_Waddress,
			    "the comparison will always evaluate as %<true%> "
			    "for the address of %qD will never be NULL",
			    TREE_OPERAND (op0, 0));
	    }
	  result_type = type0;
	}
      else if (code1 == POINTER_TYPE && null_pointer_constant_p (orig_op0))
	{
	  if (warn_nonnull
	      && TREE_CODE (op1) == PARM_DECL && nonnull_arg_p (op1))
	    warning_at (location, OPT_Wnonnull,
			"nonnull argument %qD compared to NULL", op1);

	  if (TREE_CODE (op1) == ADDR_EXPR
	      && decl_with_nonnull_addr_p (TREE_OPERAND (op1, 0)))
	    {
	      if (code == EQ_EXPR)
		warning_at (location,
			    OPT_Waddress,
			    "the comparison will always evaluate as %<false%> "
			    "for the address of %qD will never be NULL",
			    TREE_OPERAND (op1, 0));
	      else
		warning_at (location,
			    OPT_Waddress,
			    "the comparison will always evaluate as %<true%> "
			    "for the address of %qD will never be NULL",
			    TREE_OPERAND (op1, 0));
	    }
	  result_type = type1;
	}
      else if (code0 == POINTER_TYPE && code1 == POINTER_TYPE)
	{
	  tree tt0 = TREE_TYPE (type0);
	  tree tt1 = TREE_TYPE (type1);
	  addr_space_t as0 = TYPE_ADDR_SPACE (tt0);
	  addr_space_t as1 = TYPE_ADDR_SPACE (tt1);
	  addr_space_t as_common = ADDR_SPACE_GENERIC;

	  if ((SHARED_TYPE_P (tt0)
	           && !(SHARED_TYPE_P (tt1) || integer_zerop(op1)))
              || (SHARED_TYPE_P (tt1)
	           && !(SHARED_TYPE_P (tt0) || integer_zerop(op0))))
	    {
	      error_at (location, "UPC does not allow comparisons "
	                          "between pointers to shared and "
				  "local pointers");
	      return error_mark_node;
	    }
	  if (SHARED_TYPE_P (tt0)
	      && SHARED_TYPE_P (tt1) && (tt0 != tt1)
	      && !(VOID_TYPE_P (tt0) || VOID_TYPE_P (tt1)))
	    {
	      const tree bs_0 = get_block_factor (tt0);
	      const tree bs_1 = get_block_factor (tt1);
	      /* Both source and destination are non-void pointers to shared,
		 whose target types are not equal.
		 UPC dictates that their blocking factors must be equal. */
	      if (!tree_int_cst_equal (bs_0, bs_1))
		{
		  error_at (location, "UPC does not allow comparison "
				      "between pointers to shared with "
				      "differing block sizes without a cast");
		  return error_mark_node;
		}
	    }
	  /* Anything compares with void *.  void * compares with anything.
	     Otherwise, the targets must be compatible
	     and both must be object or both incomplete.  */
	  if (comp_target_types (location, type0, type1))
	    result_type = common_pointer_type (type0, type1);
	  else if (!addr_space_superset (as0, as1, &as_common))
	    {
	      error_at (location, "comparison of pointers to "
			"disjoint address spaces");
	      return error_mark_node;
	    }
	  else if (VOID_TYPE_P (tt0) && !TYPE_ATOMIC (tt0))
	    {
	      if (pedantic && TREE_CODE (tt1) == FUNCTION_TYPE)
		pedwarn (location, OPT_Wpedantic, "ISO C forbids "
			 "comparison of %<void *%> with function pointer");
	    }
	  else if (VOID_TYPE_P (tt1) && !TYPE_ATOMIC (tt1))
	    {
	      if (pedantic && TREE_CODE (tt0) == FUNCTION_TYPE)
		pedwarn (location, OPT_Wpedantic, "ISO C forbids "
			 "comparison of %<void *%> with function pointer");
	    }
	  else
	    /* Avoid warning about the volatile ObjC EH puts on decls.  */
	    if (!objc_ok)
	      pedwarn (location, 0,
		       "comparison of distinct pointer types lacks a cast");

	  if (result_type == NULL_TREE)
	    {
	      if (SHARED_TYPE_P(tt0) || SHARED_TYPE_P(tt1))
	        {
	          result_type = upc_pts_type_node;
		}
              else
	        {
		  int qual = ENCODE_QUAL_ADDR_SPACE (as_common);
		  result_type = build_pointer_type
				  (build_qualified_type (void_type_node,
				                         qual));
		}
	    }
	}
      else if (code0 == POINTER_TYPE && code1 == INTEGER_TYPE)
	{
	  result_type = type0;
	  pedwarn (location, 0, "comparison between pointer and integer");
	}
      else if (code0 == INTEGER_TYPE && code1 == POINTER_TYPE)
	{
	  result_type = type1;
	  pedwarn (location, 0, "comparison between pointer and integer");
	}
      if ((TREE_CODE (TREE_TYPE (orig_op0)) == BOOLEAN_TYPE
	   || truth_value_p (TREE_CODE (orig_op0)))
	  ^ (TREE_CODE (TREE_TYPE (orig_op1)) == BOOLEAN_TYPE
	     || truth_value_p (TREE_CODE (orig_op1))))
	maybe_warn_bool_compare (location, code, orig_op0, orig_op1);
      break;

    case LE_EXPR:
    case GE_EXPR:
    case LT_EXPR:
    case GT_EXPR:
      if (code0 == VECTOR_TYPE && code1 == VECTOR_TYPE)
        {
          tree intt;
	  if (!vector_types_compatible_elements_p (type0, type1))
            {
              error_at (location, "comparing vectors with different "
                                  "element types");
              return error_mark_node;
            }

          if (TYPE_VECTOR_SUBPARTS (type0) != TYPE_VECTOR_SUBPARTS (type1))
            {
              error_at (location, "comparing vectors with different "
                                  "number of elements");
              return error_mark_node;
            }

          /* Always construct signed integer vector type.  */
          intt = c_common_type_for_size (GET_MODE_BITSIZE
					   (TYPE_MODE (TREE_TYPE (type0))), 0);
          result_type = build_opaque_vector_type (intt,
						  TYPE_VECTOR_SUBPARTS (type0));
          converted = 1;
	  ret = build_vec_cmp (resultcode, result_type, op0, op1);
	  goto return_build_binary_op;
        }
      build_type = integer_type_node;
      if ((code0 == INTEGER_TYPE || code0 == REAL_TYPE
	   || code0 == FIXED_POINT_TYPE)
	  && (code1 == INTEGER_TYPE || code1 == REAL_TYPE
	      || code1 == FIXED_POINT_TYPE))
	short_compare = 1;
      else if (code0 == POINTER_TYPE && code1 == POINTER_TYPE)
	{
	  const tree tt0 = TREE_TYPE (type0);
	  const tree tt1 = TREE_TYPE (type1);
	  addr_space_t as0 = TYPE_ADDR_SPACE (tt0);
	  addr_space_t as1 = TYPE_ADDR_SPACE (tt1);
	  addr_space_t as_common;

	  if (SHARED_TYPE_P (tt0) != SHARED_TYPE_P (tt1))
	    {
	      error_at (location, "UPC does not allow comparisons between "
	                          "pointers to shared and local pointers");
	      return error_mark_node;
	    }
	  if (SHARED_TYPE_P (tt0)
	      && SHARED_TYPE_P (tt1) && (tt0 != tt1)
	      && !(VOID_TYPE_P (tt0) || VOID_TYPE_P (tt1)))
	    {
	      const tree bs_0 = get_block_factor (tt0);
	      const tree bs_1 = get_block_factor (tt1);
	      /* Both source and destination are non-void pointers to shared,
		 whose target types are not equal.
		 UPC dictates that their blocking factors must be equal. */
	      if (!tree_int_cst_equal (bs_0, bs_1))
		{
		  error_at (location, "UPC does not allow comparison "
				      "between pointers to shared with "
				      "differing block sizes without a cast");
		  return error_mark_node;
		}
	    }
	  if (comp_target_types (location, type0, type1))
	    {
	      result_type = common_pointer_type (type0, type1);
	      if (!COMPLETE_TYPE_P (TREE_TYPE (type0))
		  != !COMPLETE_TYPE_P (TREE_TYPE (type1)))
		pedwarn (location, 0,
			 "comparison of complete and incomplete pointers");
	      else if (TREE_CODE (TREE_TYPE (type0)) == FUNCTION_TYPE)
		pedwarn (location, OPT_Wpedantic, "ISO C forbids "
			 "ordered comparisons of pointers to functions");
	      else if (null_pointer_constant_p (orig_op0)
		       || null_pointer_constant_p (orig_op1))
		warning_at (location, OPT_Wextra,
			    "ordered comparison of pointer with null pointer");

	    }
	  else if (!addr_space_superset (as0, as1, &as_common))
	    {
	      error_at (location, "comparison of pointers to "
			"disjoint address spaces");
	      return error_mark_node;
	    }
	  else if (SHARED_TYPE_P (TREE_TYPE (type0))
	           || SHARED_TYPE_P (TREE_TYPE (type1)))
	    {
	      result_type = upc_pts_type_node;
	    }
	  else
	    {
	      int qual = ENCODE_QUAL_ADDR_SPACE (as_common);
	      result_type = build_pointer_type
			      (build_qualified_type (void_type_node, qual));
	      pedwarn (location, 0,
		       "comparison of distinct pointer types lacks a cast");
	    }
	}
      else if (code0 == POINTER_TYPE && null_pointer_constant_p (orig_op1))
	{
	  result_type = type0;
	  if (pedantic)
	    pedwarn (location, OPT_Wpedantic,
		     "ordered comparison of pointer with integer zero");
	  else if (extra_warnings)
	    warning_at (location, OPT_Wextra,
			"ordered comparison of pointer with integer zero");
	}
      else if (code1 == POINTER_TYPE && null_pointer_constant_p (orig_op0))
	{
	  result_type = type1;
	  if (pedantic)
	    pedwarn (location, OPT_Wpedantic,
		     "ordered comparison of pointer with integer zero");
	  else if (extra_warnings)
	    warning_at (location, OPT_Wextra,
			"ordered comparison of pointer with integer zero");
	}
      else if (code0 == POINTER_TYPE && code1 == INTEGER_TYPE)
	{
	  result_type = type0;
	  pedwarn (location, 0, "comparison between pointer and integer");
	}
      else if (code0 == INTEGER_TYPE && code1 == POINTER_TYPE)
	{
	  result_type = type1;
	  pedwarn (location, 0, "comparison between pointer and integer");
	}
      if ((TREE_CODE (TREE_TYPE (orig_op0)) == BOOLEAN_TYPE
	   || truth_value_p (TREE_CODE (orig_op0)))
	  ^ (TREE_CODE (TREE_TYPE (orig_op1)) == BOOLEAN_TYPE
	     || truth_value_p (TREE_CODE (orig_op1))))
	maybe_warn_bool_compare (location, code, orig_op0, orig_op1);
      break;

    default:
      gcc_unreachable ();
    }

  if (code0 == ERROR_MARK || code1 == ERROR_MARK)
    return error_mark_node;

  if (code0 == VECTOR_TYPE && code1 == VECTOR_TYPE
      && (!tree_int_cst_equal (TYPE_SIZE (type0), TYPE_SIZE (type1))
	  || !vector_types_compatible_elements_p (type0, type1)))
    {
      binary_op_error (location, code, type0, type1);
      return error_mark_node;
    }

  if ((code0 == INTEGER_TYPE || code0 == REAL_TYPE || code0 == COMPLEX_TYPE
       || code0 == FIXED_POINT_TYPE || code0 == VECTOR_TYPE)
      &&
      (code1 == INTEGER_TYPE || code1 == REAL_TYPE || code1 == COMPLEX_TYPE
       || code1 == FIXED_POINT_TYPE || code1 == VECTOR_TYPE))
    {
      bool first_complex = (code0 == COMPLEX_TYPE);
      bool second_complex = (code1 == COMPLEX_TYPE);
      int none_complex = (!first_complex && !second_complex);

      if (shorten || common || short_compare)
	{
	  result_type = c_common_type (type0, type1);
	  do_warn_double_promotion (result_type, type0, type1,
				    "implicit conversion from %qT to %qT "
				    "to match other operand of binary "
				    "expression",
				    location);
	  if (result_type == error_mark_node)
	    return error_mark_node;
	}

      if (first_complex != second_complex
	  && (code == PLUS_EXPR
	      || code == MINUS_EXPR
	      || code == MULT_EXPR
	      || (code == TRUNC_DIV_EXPR && first_complex))
	  && TREE_CODE (TREE_TYPE (result_type)) == REAL_TYPE
	  && flag_signed_zeros)
	{
	  /* An operation on mixed real/complex operands must be
	     handled specially, but the language-independent code can
	     more easily optimize the plain complex arithmetic if
	     -fno-signed-zeros.  */
	  tree real_type = TREE_TYPE (result_type);
	  tree real, imag;
	  if (type0 != orig_type0 || type1 != orig_type1)
	    {
	      gcc_assert (may_need_excess_precision && common);
	      semantic_result_type = c_common_type (orig_type0, orig_type1);
	    }
	  if (first_complex)
	    {
	      if (TREE_TYPE (op0) != result_type)
		op0 = convert_and_check (location, result_type, op0);
	      if (TREE_TYPE (op1) != real_type)
		op1 = convert_and_check (location, real_type, op1);
	    }
	  else
	    {
	      if (TREE_TYPE (op0) != real_type)
		op0 = convert_and_check (location, real_type, op0);
	      if (TREE_TYPE (op1) != result_type)
		op1 = convert_and_check (location, result_type, op1);
	    }
	  if (TREE_CODE (op0) == ERROR_MARK || TREE_CODE (op1) == ERROR_MARK)
	    return error_mark_node;
	  if (first_complex)
	    {
	      op0 = c_save_expr (op0);
	      real = build_unary_op (EXPR_LOCATION (orig_op0), REALPART_EXPR,
				     op0, 1);
	      imag = build_unary_op (EXPR_LOCATION (orig_op0), IMAGPART_EXPR,
				     op0, 1);
	      switch (code)
		{
		case MULT_EXPR:
		case TRUNC_DIV_EXPR:
		  op1 = c_save_expr (op1);
		  imag = build2 (resultcode, real_type, imag, op1);
		  /* Fall through.  */
		case PLUS_EXPR:
		case MINUS_EXPR:
		  real = build2 (resultcode, real_type, real, op1);
		  break;
		default:
		  gcc_unreachable();
		}
	    }
	  else
	    {
	      op1 = c_save_expr (op1);
	      real = build_unary_op (EXPR_LOCATION (orig_op1), REALPART_EXPR,
				     op1, 1);
	      imag = build_unary_op (EXPR_LOCATION (orig_op1), IMAGPART_EXPR,
				     op1, 1);
	      switch (code)
		{
		case MULT_EXPR:
		  op0 = c_save_expr (op0);
		  imag = build2 (resultcode, real_type, op0, imag);
		  /* Fall through.  */
		case PLUS_EXPR:
		  real = build2 (resultcode, real_type, op0, real);
		  break;
		case MINUS_EXPR:
		  real = build2 (resultcode, real_type, op0, real);
		  imag = build1 (NEGATE_EXPR, real_type, imag);
		  break;
		default:
		  gcc_unreachable();
		}
	    }
	  ret = build2 (COMPLEX_EXPR, result_type, real, imag);
	  goto return_build_binary_op;
	}

      /* For certain operations (which identify themselves by shorten != 0)
	 if both args were extended from the same smaller type,
	 do the arithmetic in that type and then extend.

	 shorten !=0 and !=1 indicates a bitwise operation.
	 For them, this optimization is safe only if
	 both args are zero-extended or both are sign-extended.
	 Otherwise, we might change the result.
	 Eg, (short)-1 | (unsigned short)-1 is (int)-1
	 but calculated in (unsigned short) it would be (unsigned short)-1.  */

      if (shorten && none_complex)
	{
	  final_type = result_type;
	  result_type = shorten_binary_op (result_type, op0, op1,
					   shorten == -1);
	}

      /* Shifts can be shortened if shifting right.  */

      if (short_shift)
	{
	  int unsigned_arg;
	  tree arg0 = get_narrower (op0, &unsigned_arg);

	  final_type = result_type;

	  if (arg0 == op0 && final_type == TREE_TYPE (op0))
	    unsigned_arg = TYPE_UNSIGNED (TREE_TYPE (op0));

	  if (TYPE_PRECISION (TREE_TYPE (arg0)) < TYPE_PRECISION (result_type)
	      && tree_int_cst_sgn (op1) > 0
	      /* We can shorten only if the shift count is less than the
		 number of bits in the smaller type size.  */
	      && compare_tree_int (op1, TYPE_PRECISION (TREE_TYPE (arg0))) < 0
	      /* We cannot drop an unsigned shift after sign-extension.  */
	      && (!TYPE_UNSIGNED (final_type) || unsigned_arg))
	    {
	      /* Do an unsigned shift if the operand was zero-extended.  */
	      result_type
		= c_common_signed_or_unsigned_type (unsigned_arg,
						    TREE_TYPE (arg0));
	      /* Convert value-to-be-shifted to that type.  */
	      if (TREE_TYPE (op0) != result_type)
		op0 = convert (result_type, op0);
	      converted = 1;
	    }
	}

      /* Comparison operations are shortened too but differently.
	 They identify themselves by setting short_compare = 1.  */

      if (short_compare)
	{
	  /* Don't write &op0, etc., because that would prevent op0
	     from being kept in a register.
	     Instead, make copies of the our local variables and
	     pass the copies by reference, then copy them back afterward.  */
	  tree xop0 = op0, xop1 = op1, xresult_type = result_type;
	  enum tree_code xresultcode = resultcode;
	  tree val
	    = shorten_compare (location, &xop0, &xop1, &xresult_type,
			       &xresultcode);

	  if (val != 0)
	    {
	      ret = val;
	      goto return_build_binary_op;
	    }

	  op0 = xop0, op1 = xop1;
	  converted = 1;
	  resultcode = xresultcode;

	  if (c_inhibit_evaluation_warnings == 0)
	    {
	      bool op0_maybe_const = true;
	      bool op1_maybe_const = true;
	      tree orig_op0_folded, orig_op1_folded;

	      if (in_late_binary_op)
		{
		  orig_op0_folded = orig_op0;
		  orig_op1_folded = orig_op1;
		}
	      else
		{
		  /* Fold for the sake of possible warnings, as in
		     build_conditional_expr.  This requires the
		     "original" values to be folded, not just op0 and
		     op1.  */
		  c_inhibit_evaluation_warnings++;
		  op0 = c_fully_fold (op0, require_constant_value,
				      &op0_maybe_const);
		  op1 = c_fully_fold (op1, require_constant_value,
				      &op1_maybe_const);
		  c_inhibit_evaluation_warnings--;
		  orig_op0_folded = c_fully_fold (orig_op0,
						  require_constant_value,
						  NULL);
		  orig_op1_folded = c_fully_fold (orig_op1,
						  require_constant_value,
						  NULL);
		}

	      if (warn_sign_compare)
		warn_for_sign_compare (location, orig_op0_folded,
				       orig_op1_folded, op0, op1,
				       result_type, resultcode);
	      if (!in_late_binary_op && !int_operands)
		{
		  if (!op0_maybe_const || TREE_CODE (op0) != INTEGER_CST)
		    op0 = c_wrap_maybe_const (op0, !op0_maybe_const);
		  if (!op1_maybe_const || TREE_CODE (op1) != INTEGER_CST)
		    op1 = c_wrap_maybe_const (op1, !op1_maybe_const);
		}
	    }
	}
    }

  /* At this point, RESULT_TYPE must be nonzero to avoid an error message.
     If CONVERTED is zero, both args will be converted to type RESULT_TYPE.
     Then the expression will be built.
     It will be given type FINAL_TYPE if that is nonzero;
     otherwise, it will be given type RESULT_TYPE.  */

  if (!result_type)
    {
      binary_op_error (location, code, TREE_TYPE (op0), TREE_TYPE (op1));
      return error_mark_node;
    }

  if (build_type == NULL_TREE)
    {
      build_type = result_type;
      if ((type0 != orig_type0 || type1 != orig_type1)
	  && !boolean_op)
	{
	  gcc_assert (may_need_excess_precision && common);
	  semantic_result_type = c_common_type (orig_type0, orig_type1);
	}
    }

  if (!converted)
    {
      op0 = ep_convert_and_check (location, result_type, op0,
				  semantic_result_type);
      op1 = ep_convert_and_check (location, result_type, op1,
				  semantic_result_type);

      /* This can happen if one operand has a vector type, and the other
	 has a different type.  */
      if (TREE_CODE (op0) == ERROR_MARK || TREE_CODE (op1) == ERROR_MARK)
	return error_mark_node;
    }

  if ((flag_sanitize & (SANITIZE_SHIFT | SANITIZE_DIVIDE
			| SANITIZE_FLOAT_DIVIDE))
      && do_ubsan_in_current_function ()
      && (doing_div_or_mod || doing_shift)
      && !require_constant_value)
    {
      /* OP0 and/or OP1 might have side-effects.  */
      op0 = c_save_expr (op0);
      op1 = c_save_expr (op1);
      op0 = c_fully_fold (op0, false, NULL);
      op1 = c_fully_fold (op1, false, NULL);
      if (doing_div_or_mod && (flag_sanitize & (SANITIZE_DIVIDE
						| SANITIZE_FLOAT_DIVIDE)))
	instrument_expr = ubsan_instrument_division (location, op0, op1);
      else if (doing_shift && (flag_sanitize & SANITIZE_SHIFT))
	instrument_expr = ubsan_instrument_shift (location, code, op0, op1);
    }

  /* Treat expressions in initializers specially as they can't trap.  */
  if (int_const_or_overflow)
    ret = (require_constant_value
	   ? fold_build2_initializer_loc (location, resultcode, build_type,
					  op0, op1)
	   : fold_build2_loc (location, resultcode, build_type, op0, op1));
  else
    ret = build2 (resultcode, build_type, op0, op1);
  if (final_type != 0)
    ret = convert (final_type, ret);

 return_build_binary_op:
  gcc_assert (ret != error_mark_node);
  if (TREE_CODE (ret) == INTEGER_CST && !TREE_OVERFLOW (ret) && !int_const)
    ret = (int_operands
	   ? note_integer_operands (ret)
	   : build1 (NOP_EXPR, TREE_TYPE (ret), ret));
  else if (TREE_CODE (ret) != INTEGER_CST && int_operands
	   && !in_late_binary_op)
    ret = note_integer_operands (ret);
  if (semantic_result_type)
    ret = build1 (EXCESS_PRECISION_EXPR, semantic_result_type, ret);
  protected_set_expr_location (ret, location);

  if (instrument_expr != NULL)
    ret = fold_build2 (COMPOUND_EXPR, TREE_TYPE (ret),
		       instrument_expr, ret);

  return ret;
}


/* Convert EXPR to be a truth-value, validating its type for this
   purpose.  LOCATION is the source location for the expression.  */

tree
c_objc_common_truthvalue_conversion (location_t location, tree expr)
{
  bool int_const, int_operands;

  switch (TREE_CODE (TREE_TYPE (expr)))
    {
    case ARRAY_TYPE:
      error_at (location, "used array that cannot be converted to pointer where scalar is required");
      return error_mark_node;

    case RECORD_TYPE:
      error_at (location, "used struct type value where scalar is required");
      return error_mark_node;

    case UNION_TYPE:
      error_at (location, "used union type value where scalar is required");
      return error_mark_node;

    case VOID_TYPE:
      error_at (location, "void value not ignored as it ought to be");
      return error_mark_node;

    case POINTER_TYPE:
      if (reject_gcc_builtin (expr))
	return error_mark_node;
      break;

    case FUNCTION_TYPE:
      gcc_unreachable ();

    case VECTOR_TYPE:
      error_at (location, "used vector type where scalar is required");
      return error_mark_node;

    default:
      break;
    }

  int_const = (TREE_CODE (expr) == INTEGER_CST && !TREE_OVERFLOW (expr));
  int_operands = EXPR_INT_CONST_OPERANDS (expr);
  if (int_operands && TREE_CODE (expr) != INTEGER_CST)
    {
      expr = remove_c_maybe_const_expr (expr);
      expr = build2 (NE_EXPR, integer_type_node, expr,
		     convert (TREE_TYPE (expr), integer_zero_node));
      expr = note_integer_operands (expr);
    }
  else
    /* ??? Should we also give an error for vectors rather than leaving
       those to give errors later?  */
    expr = c_common_truthvalue_conversion (location, expr);

  if (TREE_CODE (expr) == INTEGER_CST && int_operands && !int_const)
    {
      if (TREE_OVERFLOW (expr))
	return expr;
      else
	return note_integer_operands (expr);
    }
  if (TREE_CODE (expr) == INTEGER_CST && !int_const)
    return build1 (NOP_EXPR, TREE_TYPE (expr), expr);
  return expr;
}


/* Convert EXPR to a contained DECL, updating *TC, *TI and *SE as
   required.  */

tree
c_expr_to_decl (tree expr, bool *tc ATTRIBUTE_UNUSED, bool *se)
{
  if (TREE_CODE (expr) == COMPOUND_LITERAL_EXPR)
    {
      tree decl = COMPOUND_LITERAL_EXPR_DECL (expr);
      /* Executing a compound literal inside a function reinitializes
	 it.  */
      if (!TREE_STATIC (decl))
	*se = true;
      return decl;
    }
  else
    return expr;
}

/* Generate OMP construct CODE, with BODY and CLAUSES as its compound
   statement.  LOC is the location of the construct.  */

tree
c_finish_omp_construct (location_t loc, enum tree_code code, tree body,
			tree clauses)
{
  body = c_end_compound_stmt (loc, body, true);

  tree stmt = make_node (code);
  TREE_TYPE (stmt) = void_type_node;
  OMP_BODY (stmt) = body;
  OMP_CLAUSES (stmt) = clauses;
  SET_EXPR_LOCATION (stmt, loc);

  return add_stmt (stmt);
}

/* Generate OACC_DATA, with CLAUSES and BLOCK as its compound
   statement.  LOC is the location of the OACC_DATA.  */

tree
c_finish_oacc_data (location_t loc, tree clauses, tree block)
{
  tree stmt;

  block = c_end_compound_stmt (loc, block, true);

  stmt = make_node (OACC_DATA);
  TREE_TYPE (stmt) = void_type_node;
  OACC_DATA_CLAUSES (stmt) = clauses;
  OACC_DATA_BODY (stmt) = block;
  SET_EXPR_LOCATION (stmt, loc);

  return add_stmt (stmt);
}

/* Like c_begin_compound_stmt, except force the retention of the BLOCK.  */

tree
c_begin_omp_parallel (void)
{
  tree block;

  keep_next_level ();
  block = c_begin_compound_stmt (true);

  return block;
}

/* Generate OMP_PARALLEL, with CLAUSES and BLOCK as its compound
   statement.  LOC is the location of the OMP_PARALLEL.  */

tree
c_finish_omp_parallel (location_t loc, tree clauses, tree block)
{
  tree stmt;

  block = c_end_compound_stmt (loc, block, true);

  stmt = make_node (OMP_PARALLEL);
  TREE_TYPE (stmt) = void_type_node;
  OMP_PARALLEL_CLAUSES (stmt) = clauses;
  OMP_PARALLEL_BODY (stmt) = block;
  SET_EXPR_LOCATION (stmt, loc);

  return add_stmt (stmt);
}

/* Like c_begin_compound_stmt, except force the retention of the BLOCK.  */

tree
c_begin_omp_task (void)
{
  tree block;

  keep_next_level ();
  block = c_begin_compound_stmt (true);

  return block;
}

/* Generate OMP_TASK, with CLAUSES and BLOCK as its compound
   statement.  LOC is the location of the #pragma.  */

tree
c_finish_omp_task (location_t loc, tree clauses, tree block)
{
  tree stmt;

  block = c_end_compound_stmt (loc, block, true);

  stmt = make_node (OMP_TASK);
  TREE_TYPE (stmt) = void_type_node;
  OMP_TASK_CLAUSES (stmt) = clauses;
  OMP_TASK_BODY (stmt) = block;
  SET_EXPR_LOCATION (stmt, loc);

  return add_stmt (stmt);
}

/* Generate GOMP_cancel call for #pragma omp cancel.  */

void
c_finish_omp_cancel (location_t loc, tree clauses)
{
  tree fn = builtin_decl_explicit (BUILT_IN_GOMP_CANCEL);
  int mask = 0;
  if (find_omp_clause (clauses, OMP_CLAUSE_PARALLEL))
    mask = 1;
  else if (find_omp_clause (clauses, OMP_CLAUSE_FOR))
    mask = 2;
  else if (find_omp_clause (clauses, OMP_CLAUSE_SECTIONS))
    mask = 4;
  else if (find_omp_clause (clauses, OMP_CLAUSE_TASKGROUP))
    mask = 8;
  else
    {
      error_at (loc, "%<#pragma omp cancel must specify one of "
		     "%<parallel%>, %<for%>, %<sections%> or %<taskgroup%> "
		     "clauses");
      return;
    }
  tree ifc = find_omp_clause (clauses, OMP_CLAUSE_IF);
  if (ifc != NULL_TREE)
    {
      tree type = TREE_TYPE (OMP_CLAUSE_IF_EXPR (ifc));
      ifc = fold_build2_loc (OMP_CLAUSE_LOCATION (ifc), NE_EXPR,
			     boolean_type_node, OMP_CLAUSE_IF_EXPR (ifc),
			     build_zero_cst (type));
    }
  else
    ifc = boolean_true_node;
  tree stmt = build_call_expr_loc (loc, fn, 2,
				   build_int_cst (integer_type_node, mask),
				   ifc);
  add_stmt (stmt);
}

/* Generate GOMP_cancellation_point call for
   #pragma omp cancellation point.  */

void
c_finish_omp_cancellation_point (location_t loc, tree clauses)
{
  tree fn = builtin_decl_explicit (BUILT_IN_GOMP_CANCELLATION_POINT);
  int mask = 0;
  if (find_omp_clause (clauses, OMP_CLAUSE_PARALLEL))
    mask = 1;
  else if (find_omp_clause (clauses, OMP_CLAUSE_FOR))
    mask = 2;
  else if (find_omp_clause (clauses, OMP_CLAUSE_SECTIONS))
    mask = 4;
  else if (find_omp_clause (clauses, OMP_CLAUSE_TASKGROUP))
    mask = 8;
  else
    {
      error_at (loc, "%<#pragma omp cancellation point must specify one of "
		     "%<parallel%>, %<for%>, %<sections%> or %<taskgroup%> "
		     "clauses");
      return;
    }
  tree stmt = build_call_expr_loc (loc, fn, 1,
				   build_int_cst (integer_type_node, mask));
  add_stmt (stmt);
}

/* Helper function for handle_omp_array_sections.  Called recursively
   to handle multiple array-section-subscripts.  C is the clause,
   T current expression (initially OMP_CLAUSE_DECL), which is either
   a TREE_LIST for array-section-subscript (TREE_PURPOSE is low-bound
   expression if specified, TREE_VALUE length expression if specified,
   TREE_CHAIN is what it has been specified after, or some decl.
   TYPES vector is populated with array section types, MAYBE_ZERO_LEN
   set to true if any of the array-section-subscript could have length
   of zero (explicit or implicit), FIRST_NON_ONE is the index of the
   first array-section-subscript which is known not to have length
   of one.  Given say:
   map(a[:b][2:1][:c][:2][:d][e:f][2:5])
   FIRST_NON_ONE will be 3, array-section-subscript [:b], [2:1] and [:c]
   all are or may have length of 1, array-section-subscript [:2] is the
   first one known not to have length 1.  For array-section-subscript
   <= FIRST_NON_ONE we diagnose non-contiguous arrays if low bound isn't
   0 or length isn't the array domain max + 1, for > FIRST_NON_ONE we
   can if MAYBE_ZERO_LEN is false.  MAYBE_ZERO_LEN will be true in the above
   case though, as some lengths could be zero.  */

static tree
handle_omp_array_sections_1 (tree c, tree t, vec<tree> &types,
			     bool &maybe_zero_len, unsigned int &first_non_one,
			     bool is_omp)
{
  tree ret, low_bound, length, type;
  if (TREE_CODE (t) != TREE_LIST)
    {
      if (error_operand_p (t))
	return error_mark_node;
      ret = t;
      if (TREE_CODE (t) == COMPONENT_REF
	  && is_omp
	  && (OMP_CLAUSE_CODE (c) == OMP_CLAUSE_MAP
	      || OMP_CLAUSE_CODE (c) == OMP_CLAUSE_TO
	      || OMP_CLAUSE_CODE (c) == OMP_CLAUSE_FROM))
	{
	  if (DECL_BIT_FIELD (TREE_OPERAND (t, 1)))
	    {
	      error_at (OMP_CLAUSE_LOCATION (c),
			"bit-field %qE in %qs clause",
			t, omp_clause_code_name[OMP_CLAUSE_CODE (c)]);
	      return error_mark_node;
	    }
	  while (TREE_CODE (t) == COMPONENT_REF)
	    {
	      if (TREE_CODE (TREE_TYPE (TREE_OPERAND (t, 0))) == UNION_TYPE)
		{
		  error_at (OMP_CLAUSE_LOCATION (c),
			    "%qE is a member of a union", t);
		  return error_mark_node;
		}
	      t = TREE_OPERAND (t, 0);
	    }
	}
      if (!VAR_P (t) && TREE_CODE (t) != PARM_DECL)
	{
	  if (DECL_P (t))
	    error_at (OMP_CLAUSE_LOCATION (c),
		      "%qD is not a variable in %qs clause", t,
		      omp_clause_code_name[OMP_CLAUSE_CODE (c)]);
	  else
	    error_at (OMP_CLAUSE_LOCATION (c),
		      "%qE is not a variable in %qs clause", t,
		      omp_clause_code_name[OMP_CLAUSE_CODE (c)]);
	  return error_mark_node;
	}
      else if (OMP_CLAUSE_CODE (c) != OMP_CLAUSE_DEPEND
	       && VAR_P (t) && DECL_THREAD_LOCAL_P (t))
	{
	  error_at (OMP_CLAUSE_LOCATION (c),
		    "%qD is threadprivate variable in %qs clause", t,
		    omp_clause_code_name[OMP_CLAUSE_CODE (c)]);
	  return error_mark_node;
	}
      return ret;
    }

  ret = handle_omp_array_sections_1 (c, TREE_CHAIN (t), types,
				     maybe_zero_len, first_non_one, is_omp);
  if (ret == error_mark_node || ret == NULL_TREE)
    return ret;

  type = TREE_TYPE (ret);
  low_bound = TREE_PURPOSE (t);
  length = TREE_VALUE (t);

  if (low_bound == error_mark_node || length == error_mark_node)
    return error_mark_node;

  if (low_bound && !INTEGRAL_TYPE_P (TREE_TYPE (low_bound)))
    {
      error_at (OMP_CLAUSE_LOCATION (c),
		"low bound %qE of array section does not have integral type",
		low_bound);
      return error_mark_node;
    }
  if (length && !INTEGRAL_TYPE_P (TREE_TYPE (length)))
    {
      error_at (OMP_CLAUSE_LOCATION (c),
		"length %qE of array section does not have integral type",
		length);
      return error_mark_node;
    }
  if (low_bound
      && TREE_CODE (low_bound) == INTEGER_CST
      && TYPE_PRECISION (TREE_TYPE (low_bound))
	 > TYPE_PRECISION (sizetype))
    low_bound = fold_convert (sizetype, low_bound);
  if (length
      && TREE_CODE (length) == INTEGER_CST
      && TYPE_PRECISION (TREE_TYPE (length))
	 > TYPE_PRECISION (sizetype))
    length = fold_convert (sizetype, length);
  if (low_bound == NULL_TREE)
    low_bound = integer_zero_node;

  if (length != NULL_TREE)
    {
      if (!integer_nonzerop (length))
	{
	  if (OMP_CLAUSE_CODE (c) == OMP_CLAUSE_DEPEND
	      || OMP_CLAUSE_CODE (c) == OMP_CLAUSE_REDUCTION)
	    {
	      if (integer_zerop (length))
		{
		  error_at (OMP_CLAUSE_LOCATION (c),
			    "zero length array section in %qs clause",
			    omp_clause_code_name[OMP_CLAUSE_CODE (c)]);
		  return error_mark_node;
		}
	    }
	  else
	    maybe_zero_len = true;
	}
      if (first_non_one == types.length ()
	  && (TREE_CODE (length) != INTEGER_CST || integer_onep (length)))
	first_non_one++;
    }
  if (OMP_CLAUSE_CODE (c) == OMP_CLAUSE_REDUCTION
      && !integer_zerop (low_bound))
    {
      error_at (OMP_CLAUSE_LOCATION (c),
		"%<reduction%> array section has to be zero-based");
      return error_mark_node;
    }
  if (TREE_CODE (type) == ARRAY_TYPE)
    {
      if (length == NULL_TREE
	  && (TYPE_DOMAIN (type) == NULL_TREE
	      || TYPE_MAX_VALUE (TYPE_DOMAIN (type)) == NULL_TREE))
	{
	  error_at (OMP_CLAUSE_LOCATION (c),
		    "for unknown bound array type length expression must "
		    "be specified");
	  return error_mark_node;
	}
      if (TREE_CODE (low_bound) == INTEGER_CST
	  && tree_int_cst_sgn (low_bound) == -1)
	{
	  error_at (OMP_CLAUSE_LOCATION (c),
		    "negative low bound in array section in %qs clause",
		    omp_clause_code_name[OMP_CLAUSE_CODE (c)]);
	  return error_mark_node;
	}
      if (length != NULL_TREE
	  && TREE_CODE (length) == INTEGER_CST
	  && tree_int_cst_sgn (length) == -1)
	{
	  error_at (OMP_CLAUSE_LOCATION (c),
		    "negative length in array section in %qs clause",
		    omp_clause_code_name[OMP_CLAUSE_CODE (c)]);
	  return error_mark_node;
	}
      if (TYPE_DOMAIN (type)
	  && TYPE_MAX_VALUE (TYPE_DOMAIN (type))
	  && TREE_CODE (TYPE_MAX_VALUE (TYPE_DOMAIN (type)))
			== INTEGER_CST)
	{
	  tree size = size_binop (PLUS_EXPR,
				  TYPE_MAX_VALUE (TYPE_DOMAIN (type)),
				  size_one_node);
	  if (TREE_CODE (low_bound) == INTEGER_CST)
	    {
	      if (tree_int_cst_lt (size, low_bound))
		{
		  error_at (OMP_CLAUSE_LOCATION (c),
			    "low bound %qE above array section size "
			    "in %qs clause", low_bound,
			    omp_clause_code_name[OMP_CLAUSE_CODE (c)]);
		  return error_mark_node;
		}
	      if (tree_int_cst_equal (size, low_bound))
		{
		  if (OMP_CLAUSE_CODE (c) == OMP_CLAUSE_DEPEND
		      || OMP_CLAUSE_CODE (c) == OMP_CLAUSE_REDUCTION)
		    {
		      error_at (OMP_CLAUSE_LOCATION (c),
				"zero length array section in %qs clause",
				omp_clause_code_name[OMP_CLAUSE_CODE (c)]);
		      return error_mark_node;
		    }
		  maybe_zero_len = true;
		}
	      else if (length == NULL_TREE
		       && first_non_one == types.length ()
		       && tree_int_cst_equal
			    (TYPE_MAX_VALUE (TYPE_DOMAIN (type)),
			     low_bound))
		first_non_one++;
	    }
	  else if (length == NULL_TREE)
	    {
	      if (OMP_CLAUSE_CODE (c) != OMP_CLAUSE_DEPEND
		  && OMP_CLAUSE_CODE (c) != OMP_CLAUSE_REDUCTION)
		maybe_zero_len = true;
	      if (first_non_one == types.length ())
		first_non_one++;
	    }
	  if (length && TREE_CODE (length) == INTEGER_CST)
	    {
	      if (tree_int_cst_lt (size, length))
		{
		  error_at (OMP_CLAUSE_LOCATION (c),
			    "length %qE above array section size "
			    "in %qs clause", length,
			    omp_clause_code_name[OMP_CLAUSE_CODE (c)]);
		  return error_mark_node;
		}
	      if (TREE_CODE (low_bound) == INTEGER_CST)
		{
		  tree lbpluslen
		    = size_binop (PLUS_EXPR,
				  fold_convert (sizetype, low_bound),
				  fold_convert (sizetype, length));
		  if (TREE_CODE (lbpluslen) == INTEGER_CST
		      && tree_int_cst_lt (size, lbpluslen))
		    {
		      error_at (OMP_CLAUSE_LOCATION (c),
				"high bound %qE above array section size "
				"in %qs clause", lbpluslen,
				omp_clause_code_name[OMP_CLAUSE_CODE (c)]);
		      return error_mark_node;
		    }
		}
	    }
	}
      else if (length == NULL_TREE)
	{
	  if (OMP_CLAUSE_CODE (c) != OMP_CLAUSE_DEPEND
	      && OMP_CLAUSE_CODE (c) != OMP_CLAUSE_REDUCTION)
	    maybe_zero_len = true;
	  if (first_non_one == types.length ())
	    first_non_one++;
	}

      /* For [lb:] we will need to evaluate lb more than once.  */
      if (length == NULL_TREE && OMP_CLAUSE_CODE (c) != OMP_CLAUSE_DEPEND)
	{
	  tree lb = c_save_expr (low_bound);
	  if (lb != low_bound)
	    {
	      TREE_PURPOSE (t) = lb;
	      low_bound = lb;
	    }
	}
    }
  else if (TREE_CODE (type) == POINTER_TYPE)
    {
      if (length == NULL_TREE)
	{
	  error_at (OMP_CLAUSE_LOCATION (c),
		    "for pointer type length expression must be specified");
	  return error_mark_node;
	}
      if (length != NULL_TREE
	  && TREE_CODE (length) == INTEGER_CST
	  && tree_int_cst_sgn (length) == -1)
	{
	  error_at (OMP_CLAUSE_LOCATION (c),
		    "negative length in array section in %qs clause",
		    omp_clause_code_name[OMP_CLAUSE_CODE (c)]);
	  return error_mark_node;
	}
      /* If there is a pointer type anywhere but in the very first
	 array-section-subscript, the array section can't be contiguous.  */
      if (OMP_CLAUSE_CODE (c) != OMP_CLAUSE_DEPEND
	  && TREE_CODE (TREE_CHAIN (t)) == TREE_LIST)
	{
	  error_at (OMP_CLAUSE_LOCATION (c),
		    "array section is not contiguous in %qs clause",
		    omp_clause_code_name[OMP_CLAUSE_CODE (c)]);
	  return error_mark_node;
	}
    }
  else
    {
      error_at (OMP_CLAUSE_LOCATION (c),
		"%qE does not have pointer or array type", ret);
      return error_mark_node;
    }
  if (OMP_CLAUSE_CODE (c) != OMP_CLAUSE_DEPEND)
    types.safe_push (TREE_TYPE (ret));
  /* We will need to evaluate lb more than once.  */
  tree lb = c_save_expr (low_bound);
  if (lb != low_bound)
    {
      TREE_PURPOSE (t) = lb;
      low_bound = lb;
    }
  ret = build_array_ref (OMP_CLAUSE_LOCATION (c), ret, low_bound);
  return ret;
}

/* Handle array sections for clause C.  */

static bool
handle_omp_array_sections (tree c, bool is_omp)
{
  bool maybe_zero_len = false;
  unsigned int first_non_one = 0;
  auto_vec<tree, 10> types;
  tree first = handle_omp_array_sections_1 (c, OMP_CLAUSE_DECL (c), types,
					    maybe_zero_len, first_non_one,
					    is_omp);
  if (first == error_mark_node)
    return true;
  if (first == NULL_TREE)
    return false;
  if (OMP_CLAUSE_CODE (c) == OMP_CLAUSE_DEPEND)
    {
      tree t = OMP_CLAUSE_DECL (c);
      tree tem = NULL_TREE;
      /* Need to evaluate side effects in the length expressions
	 if any.  */
      while (TREE_CODE (t) == TREE_LIST)
	{
	  if (TREE_VALUE (t) && TREE_SIDE_EFFECTS (TREE_VALUE (t)))
	    {
	      if (tem == NULL_TREE)
		tem = TREE_VALUE (t);
	      else
		tem = build2 (COMPOUND_EXPR, TREE_TYPE (tem),
			      TREE_VALUE (t), tem);
	    }
	  t = TREE_CHAIN (t);
	}
      if (tem)
	first = build2 (COMPOUND_EXPR, TREE_TYPE (first), tem, first);
      first = c_fully_fold (first, false, NULL);
      OMP_CLAUSE_DECL (c) = first;
    }
  else
    {
      unsigned int num = types.length (), i;
      tree t, side_effects = NULL_TREE, size = NULL_TREE;
      tree condition = NULL_TREE;

      if (int_size_in_bytes (TREE_TYPE (first)) <= 0)
	maybe_zero_len = true;

      for (i = num, t = OMP_CLAUSE_DECL (c); i > 0;
	   t = TREE_CHAIN (t))
	{
	  tree low_bound = TREE_PURPOSE (t);
	  tree length = TREE_VALUE (t);

	  i--;
	  if (low_bound
	      && TREE_CODE (low_bound) == INTEGER_CST
	      && TYPE_PRECISION (TREE_TYPE (low_bound))
		 > TYPE_PRECISION (sizetype))
	    low_bound = fold_convert (sizetype, low_bound);
	  if (length
	      && TREE_CODE (length) == INTEGER_CST
	      && TYPE_PRECISION (TREE_TYPE (length))
		 > TYPE_PRECISION (sizetype))
	    length = fold_convert (sizetype, length);
	  if (low_bound == NULL_TREE)
	    low_bound = integer_zero_node;
	  if (!maybe_zero_len && i > first_non_one)
	    {
	      if (integer_nonzerop (low_bound))
		goto do_warn_noncontiguous;
	      if (length != NULL_TREE
		  && TREE_CODE (length) == INTEGER_CST
		  && TYPE_DOMAIN (types[i])
		  && TYPE_MAX_VALUE (TYPE_DOMAIN (types[i]))
		  && TREE_CODE (TYPE_MAX_VALUE (TYPE_DOMAIN (types[i])))
		     == INTEGER_CST)
		{
		  tree size;
		  size = size_binop (PLUS_EXPR,
				     TYPE_MAX_VALUE (TYPE_DOMAIN (types[i])),
				     size_one_node);
		  if (!tree_int_cst_equal (length, size))
		    {
		     do_warn_noncontiguous:
		      error_at (OMP_CLAUSE_LOCATION (c),
				"array section is not contiguous in %qs "
				"clause",
				omp_clause_code_name[OMP_CLAUSE_CODE (c)]);
		      return true;
		    }
		}
	      if (length != NULL_TREE
		  && TREE_SIDE_EFFECTS (length))
		{
		  if (side_effects == NULL_TREE)
		    side_effects = length;
		  else
		    side_effects = build2 (COMPOUND_EXPR,
					   TREE_TYPE (side_effects),
					   length, side_effects);
		}
	    }
	  else
	    {
	      tree l;

	      if (i > first_non_one
		  && ((length && integer_nonzerop (length))
		      || OMP_CLAUSE_CODE (c) == OMP_CLAUSE_REDUCTION))
		continue;
	      if (length)
		l = fold_convert (sizetype, length);
	      else
		{
		  l = size_binop (PLUS_EXPR,
				  TYPE_MAX_VALUE (TYPE_DOMAIN (types[i])),
				  size_one_node);
		  l = size_binop (MINUS_EXPR, l,
				  fold_convert (sizetype, low_bound));
		}
	      if (i > first_non_one)
		{
		  l = fold_build2 (NE_EXPR, boolean_type_node, l,
				   size_zero_node);
		  if (condition == NULL_TREE)
		    condition = l;
		  else
		    condition = fold_build2 (BIT_AND_EXPR, boolean_type_node,
					     l, condition);
		}
	      else if (size == NULL_TREE)
		{
		  size = size_in_bytes (TREE_TYPE (types[i]));
		  tree eltype = TREE_TYPE (types[num - 1]);
		  while (TREE_CODE (eltype) == ARRAY_TYPE)
		    eltype = TREE_TYPE (eltype);
		  if (OMP_CLAUSE_CODE (c) == OMP_CLAUSE_REDUCTION)
		    {
		      if (integer_zerop (size)
			  || integer_zerop (size_in_bytes (eltype)))
			{
			  error_at (OMP_CLAUSE_LOCATION (c),
				    "zero length array section in %qs clause",
				    omp_clause_code_name[OMP_CLAUSE_CODE (c)]);
			  return error_mark_node;
			}
		      size = size_binop (EXACT_DIV_EXPR, size,
					 size_in_bytes (eltype));
		    }
		  size = size_binop (MULT_EXPR, size, l);
		  if (condition)
		    size = fold_build3 (COND_EXPR, sizetype, condition,
					size, size_zero_node);
		}
	      else
		size = size_binop (MULT_EXPR, size, l);
	    }
	}
      if (side_effects)
	size = build2 (COMPOUND_EXPR, sizetype, side_effects, size);
      if (OMP_CLAUSE_CODE (c) == OMP_CLAUSE_REDUCTION)
	{
	  size = size_binop (MINUS_EXPR, size, size_one_node);
	  size = c_fully_fold (size, false, NULL);
	  tree index_type = build_index_type (size);
	  tree eltype = TREE_TYPE (first);
	  while (TREE_CODE (eltype) == ARRAY_TYPE)
	    eltype = TREE_TYPE (eltype);
	  tree type = build_array_type (eltype, index_type);
	  tree ptype = build_pointer_type (eltype);
	  if (TREE_CODE (TREE_TYPE (t)) == ARRAY_TYPE)
	    t = build_fold_addr_expr (t);
	  t = build2 (MEM_REF, type, t, build_int_cst (ptype, 0));
	  OMP_CLAUSE_DECL (c) = t;
	  return false;
	}
      first = c_fully_fold (first, false, NULL);
      OMP_CLAUSE_DECL (c) = first;
      if (size)
	size = c_fully_fold (size, false, NULL);
      OMP_CLAUSE_SIZE (c) = size;
      if (OMP_CLAUSE_CODE (c) != OMP_CLAUSE_MAP
	  || (TREE_CODE (t) == COMPONENT_REF
	      && TREE_CODE (TREE_TYPE (t)) == ARRAY_TYPE))
	return false;
      gcc_assert (OMP_CLAUSE_MAP_KIND (c) != GOMP_MAP_FORCE_DEVICEPTR);
      if (is_omp)
	switch (OMP_CLAUSE_MAP_KIND (c))
	  {
	  case GOMP_MAP_ALLOC:
	  case GOMP_MAP_TO:
	  case GOMP_MAP_FROM:
	  case GOMP_MAP_TOFROM:
	  case GOMP_MAP_ALWAYS_TO:
	  case GOMP_MAP_ALWAYS_FROM:
	  case GOMP_MAP_ALWAYS_TOFROM:
	  case GOMP_MAP_RELEASE:
	  case GOMP_MAP_DELETE:
	    OMP_CLAUSE_MAP_MAYBE_ZERO_LENGTH_ARRAY_SECTION (c) = 1;
	    break;
	  default:
	    break;
	  }
      tree c2 = build_omp_clause (OMP_CLAUSE_LOCATION (c), OMP_CLAUSE_MAP);
      OMP_CLAUSE_SET_MAP_KIND (c2, is_omp
				   ? GOMP_MAP_FIRSTPRIVATE_POINTER
				   : GOMP_MAP_POINTER);
      if (!is_omp && !c_mark_addressable (t))
	return false;
      OMP_CLAUSE_DECL (c2) = t;
      t = build_fold_addr_expr (first);
      t = fold_convert_loc (OMP_CLAUSE_LOCATION (c), ptrdiff_type_node, t);
      tree ptr = OMP_CLAUSE_DECL (c2);
      if (!POINTER_TYPE_P (TREE_TYPE (ptr)))
	ptr = build_fold_addr_expr (ptr);
      t = fold_build2_loc (OMP_CLAUSE_LOCATION (c), MINUS_EXPR,
			   ptrdiff_type_node, t,
			   fold_convert_loc (OMP_CLAUSE_LOCATION (c),
					     ptrdiff_type_node, ptr));
      t = c_fully_fold (t, false, NULL);
      OMP_CLAUSE_SIZE (c2) = t;
      OMP_CLAUSE_CHAIN (c2) = OMP_CLAUSE_CHAIN (c);
      OMP_CLAUSE_CHAIN (c) = c2;
    }
  return false;
}

/* Helper function of finish_omp_clauses.  Clone STMT as if we were making
   an inline call.  But, remap
   the OMP_DECL1 VAR_DECL (omp_out resp. omp_orig) to PLACEHOLDER
   and OMP_DECL2 VAR_DECL (omp_in resp. omp_priv) to DECL.  */

static tree
c_clone_omp_udr (tree stmt, tree omp_decl1, tree omp_decl2,
		 tree decl, tree placeholder)
{
  copy_body_data id;
  hash_map<tree, tree> decl_map;

  decl_map.put (omp_decl1, placeholder);
  decl_map.put (omp_decl2, decl);
  memset (&id, 0, sizeof (id));
  id.src_fn = DECL_CONTEXT (omp_decl1);
  id.dst_fn = current_function_decl;
  id.src_cfun = DECL_STRUCT_FUNCTION (id.src_fn);
  id.decl_map = &decl_map;

  id.copy_decl = copy_decl_no_change;
  id.transform_call_graph_edges = CB_CGE_DUPLICATE;
  id.transform_new_cfg = true;
  id.transform_return_to_modify = false;
  id.transform_lang_insert_block = NULL;
  id.eh_lp_nr = 0;
  walk_tree (&stmt, copy_tree_body_r, &id, NULL);
  return stmt;
}

/* Helper function of c_finish_omp_clauses, called via walk_tree.
   Find OMP_CLAUSE_PLACEHOLDER (passed in DATA) in *TP.  */

static tree
c_find_omp_placeholder_r (tree *tp, int *, void *data)
{
  if (*tp == (tree) data)
    return *tp;
  return NULL_TREE;
}

/* For all elements of CLAUSES, validate them against their constraints.
   Remove any elements from the list that are invalid.  */

tree
c_finish_omp_clauses (tree clauses, bool is_omp, bool declare_simd)
{
  bitmap_head generic_head, firstprivate_head, lastprivate_head;
  bitmap_head aligned_head, map_head, map_field_head, generic_field_head;
  tree c, t, type, *pc;
  tree simdlen = NULL_TREE, safelen = NULL_TREE;
  bool branch_seen = false;
  bool copyprivate_seen = false;
  tree *nowait_clause = NULL;

  bitmap_obstack_initialize (NULL);
  bitmap_initialize (&generic_head, &bitmap_default_obstack);
  bitmap_initialize (&firstprivate_head, &bitmap_default_obstack);
  bitmap_initialize (&lastprivate_head, &bitmap_default_obstack);
  bitmap_initialize (&aligned_head, &bitmap_default_obstack);
  bitmap_initialize (&map_head, &bitmap_default_obstack);
  bitmap_initialize (&map_field_head, &bitmap_default_obstack);
  bitmap_initialize (&generic_field_head, &bitmap_default_obstack);

  for (pc = &clauses, c = clauses; c ; c = *pc)
    {
      bool remove = false;
      bool need_complete = false;
      bool need_implicitly_determined = false;

      switch (OMP_CLAUSE_CODE (c))
	{
	case OMP_CLAUSE_SHARED:
	  need_implicitly_determined = true;
	  goto check_dup_generic;

	case OMP_CLAUSE_PRIVATE:
	  need_complete = true;
	  need_implicitly_determined = true;
	  goto check_dup_generic;

	case OMP_CLAUSE_REDUCTION:
	  need_implicitly_determined = true;
	  t = OMP_CLAUSE_DECL (c);
	  if (TREE_CODE (t) == TREE_LIST)
	    {
	      if (handle_omp_array_sections (c, is_omp))
		{
		  remove = true;
		  break;
		}

	      t = OMP_CLAUSE_DECL (c);
	    }
	  t = require_complete_type (t);
	  if (t == error_mark_node)
	    {
	      remove = true;
	      break;
	    }
	  type = TREE_TYPE (t);
	  if (TREE_CODE (t) == MEM_REF)
	    type = TREE_TYPE (type);
	  if (TREE_CODE (type) == ARRAY_TYPE)
	    {
	      tree oatype = type;
	      gcc_assert (TREE_CODE (t) != MEM_REF);
	      while (TREE_CODE (type) == ARRAY_TYPE)
		type = TREE_TYPE (type);
	      if (integer_zerop (TYPE_SIZE_UNIT (type)))
		{
		  error_at (OMP_CLAUSE_LOCATION (c),
			    "%qD in %<reduction%> clause is a zero size array",
			    t);
		  remove = true;
		  break;
		}
	      tree size = size_binop (EXACT_DIV_EXPR, TYPE_SIZE_UNIT (oatype),
				      TYPE_SIZE_UNIT (type));
	      if (integer_zerop (size))
		{
		  error_at (OMP_CLAUSE_LOCATION (c),
			    "%qD in %<reduction%> clause is a zero size array",
			    t);
		  remove = true;
		  break;
		}
	      size = size_binop (MINUS_EXPR, size, size_one_node);
	      tree index_type = build_index_type (size);
	      tree atype = build_array_type (type, index_type);
	      tree ptype = build_pointer_type (type);
	      if (TREE_CODE (TREE_TYPE (t)) == ARRAY_TYPE)
		t = build_fold_addr_expr (t);
	      t = build2 (MEM_REF, atype, t, build_int_cst (ptype, 0));
	      OMP_CLAUSE_DECL (c) = t;
	    }
	  if (OMP_CLAUSE_REDUCTION_PLACEHOLDER (c) == NULL_TREE
	      && (FLOAT_TYPE_P (type)
		  || TREE_CODE (type) == COMPLEX_TYPE))
	    {
	      enum tree_code r_code = OMP_CLAUSE_REDUCTION_CODE (c);
	      const char *r_name = NULL;

	      switch (r_code)
		{
		case PLUS_EXPR:
		case MULT_EXPR:
		case MINUS_EXPR:
		  break;
		case MIN_EXPR:
		  if (TREE_CODE (type) == COMPLEX_TYPE)
		    r_name = "min";
		  break;
		case MAX_EXPR:
		  if (TREE_CODE (type) == COMPLEX_TYPE)
		    r_name = "max";
		  break;
		case BIT_AND_EXPR:
		  r_name = "&";
		  break;
		case BIT_XOR_EXPR:
		  r_name = "^";
		  break;
		case BIT_IOR_EXPR:
		  r_name = "|";
		  break;
		case TRUTH_ANDIF_EXPR:
		  if (FLOAT_TYPE_P (type))
		    r_name = "&&";
		  break;
		case TRUTH_ORIF_EXPR:
		  if (FLOAT_TYPE_P (type))
		    r_name = "||";
		  break;
		default:
		  gcc_unreachable ();
		}
	      if (r_name)
		{
		  error_at (OMP_CLAUSE_LOCATION (c),
			    "%qE has invalid type for %<reduction(%s)%>",
			    t, r_name);
		  remove = true;
		  break;
		}
	    }
	  else if (OMP_CLAUSE_REDUCTION_PLACEHOLDER (c) == error_mark_node)
	    {
	      error_at (OMP_CLAUSE_LOCATION (c),
			"user defined reduction not found for %qE", t);
	      remove = true;
	      break;
	    }
	  else if (OMP_CLAUSE_REDUCTION_PLACEHOLDER (c))
	    {
	      tree list = OMP_CLAUSE_REDUCTION_PLACEHOLDER (c);
	      type = TYPE_MAIN_VARIANT (type);
	      tree placeholder = build_decl (OMP_CLAUSE_LOCATION (c),
					     VAR_DECL, NULL_TREE, type);
	      tree decl_placeholder = NULL_TREE;
	      OMP_CLAUSE_REDUCTION_PLACEHOLDER (c) = placeholder;
	      DECL_ARTIFICIAL (placeholder) = 1;
	      DECL_IGNORED_P (placeholder) = 1;
	      if (TREE_CODE (t) == MEM_REF)
		{
		  decl_placeholder = build_decl (OMP_CLAUSE_LOCATION (c),
						 VAR_DECL, NULL_TREE, type);
		  OMP_CLAUSE_REDUCTION_DECL_PLACEHOLDER (c) = decl_placeholder;
		  DECL_ARTIFICIAL (decl_placeholder) = 1;
		  DECL_IGNORED_P (decl_placeholder) = 1;
		}
	      if (TREE_ADDRESSABLE (TREE_VEC_ELT (list, 0)))
		c_mark_addressable (placeholder);
	      if (TREE_ADDRESSABLE (TREE_VEC_ELT (list, 1)))
		c_mark_addressable (decl_placeholder ? decl_placeholder
				    : OMP_CLAUSE_DECL (c));
	      OMP_CLAUSE_REDUCTION_MERGE (c)
		= c_clone_omp_udr (TREE_VEC_ELT (list, 2),
				   TREE_VEC_ELT (list, 0),
				   TREE_VEC_ELT (list, 1),
				   decl_placeholder ? decl_placeholder
				   : OMP_CLAUSE_DECL (c), placeholder);
	      OMP_CLAUSE_REDUCTION_MERGE (c)
		= build3_loc (OMP_CLAUSE_LOCATION (c), BIND_EXPR,
			      void_type_node, NULL_TREE,
			      OMP_CLAUSE_REDUCTION_MERGE (c), NULL_TREE);
	      TREE_SIDE_EFFECTS (OMP_CLAUSE_REDUCTION_MERGE (c)) = 1;
	      if (TREE_VEC_LENGTH (list) == 6)
		{
		  if (TREE_ADDRESSABLE (TREE_VEC_ELT (list, 3)))
		    c_mark_addressable (decl_placeholder ? decl_placeholder
					: OMP_CLAUSE_DECL (c));
		  if (TREE_ADDRESSABLE (TREE_VEC_ELT (list, 4)))
		    c_mark_addressable (placeholder);
		  tree init = TREE_VEC_ELT (list, 5);
		  if (init == error_mark_node)
		    init = DECL_INITIAL (TREE_VEC_ELT (list, 3));
		  OMP_CLAUSE_REDUCTION_INIT (c)
		    = c_clone_omp_udr (init, TREE_VEC_ELT (list, 4),
				       TREE_VEC_ELT (list, 3),
				       decl_placeholder ? decl_placeholder
				       : OMP_CLAUSE_DECL (c), placeholder);
		  if (TREE_VEC_ELT (list, 5) == error_mark_node)
		    {
		      tree v = decl_placeholder ? decl_placeholder : t;
		      OMP_CLAUSE_REDUCTION_INIT (c)
			= build2 (INIT_EXPR, TREE_TYPE (v), v,
				  OMP_CLAUSE_REDUCTION_INIT (c));
		    }
		  if (walk_tree (&OMP_CLAUSE_REDUCTION_INIT (c),
				 c_find_omp_placeholder_r,
				 placeholder, NULL))
		    OMP_CLAUSE_REDUCTION_OMP_ORIG_REF (c) = 1;
		}
	      else
		{
		  tree init;
		  tree v = decl_placeholder ? decl_placeholder : t;
		  if (AGGREGATE_TYPE_P (TREE_TYPE (v)))
		    init = build_constructor (TREE_TYPE (v), NULL);
		  else
		    init = fold_convert (TREE_TYPE (v), integer_zero_node);
		  OMP_CLAUSE_REDUCTION_INIT (c)
		    = build2 (INIT_EXPR, TREE_TYPE (v), v, init);
		}
	      OMP_CLAUSE_REDUCTION_INIT (c)
		= build3_loc (OMP_CLAUSE_LOCATION (c), BIND_EXPR,
			      void_type_node, NULL_TREE,
			       OMP_CLAUSE_REDUCTION_INIT (c), NULL_TREE);
	      TREE_SIDE_EFFECTS (OMP_CLAUSE_REDUCTION_INIT (c)) = 1;
	    }
	  if (TREE_CODE (t) == MEM_REF)
	    {
	      if (TYPE_SIZE_UNIT (TREE_TYPE (TREE_TYPE (t))) == NULL_TREE
		  || TREE_CODE (TYPE_SIZE_UNIT (TREE_TYPE (TREE_TYPE (t))))
		     != INTEGER_CST)
		{
		  sorry ("variable length element type in array "
			 "%<reduction%> clause");
		  remove = true;
		  break;
		}
	      t = TREE_OPERAND (t, 0);
	      if (TREE_CODE (t) == ADDR_EXPR)
		t = TREE_OPERAND (t, 0);
	    }
	  goto check_dup_generic_t;

	case OMP_CLAUSE_COPYPRIVATE:
	  copyprivate_seen = true;
	  if (nowait_clause)
	    {
	      error_at (OMP_CLAUSE_LOCATION (*nowait_clause),
			"%<nowait%> clause must not be used together "
			"with %<copyprivate%>");
	      *nowait_clause = OMP_CLAUSE_CHAIN (*nowait_clause);
	      nowait_clause = NULL;
	    }
	  goto check_dup_generic;

	case OMP_CLAUSE_COPYIN:
	  t = OMP_CLAUSE_DECL (c);
	  if (!VAR_P (t) || !DECL_THREAD_LOCAL_P (t))
	    {
	      error_at (OMP_CLAUSE_LOCATION (c),
			"%qE must be %<threadprivate%> for %<copyin%>", t);
	      remove = true;
	      break;
	    }
	  goto check_dup_generic;

	case OMP_CLAUSE_LINEAR:
	  if (!declare_simd)
	    need_implicitly_determined = true;
	  t = OMP_CLAUSE_DECL (c);
	  if (!declare_simd
	      && OMP_CLAUSE_LINEAR_KIND (c) != OMP_CLAUSE_LINEAR_DEFAULT)
	    {
	      error_at (OMP_CLAUSE_LOCATION (c),
			"modifier should not be specified in %<linear%> "
			"clause on %<simd%> or %<for%> constructs");
	      OMP_CLAUSE_LINEAR_KIND (c) = OMP_CLAUSE_LINEAR_DEFAULT;
	    }
	  if (!INTEGRAL_TYPE_P (TREE_TYPE (t))
	      && TREE_CODE (TREE_TYPE (t)) != POINTER_TYPE)
	    {
	      error_at (OMP_CLAUSE_LOCATION (c),
			"linear clause applied to non-integral non-pointer "
			"variable with type %qT", TREE_TYPE (t));
	      remove = true;
	      break;
	    }
	  if (TREE_CODE (TREE_TYPE (OMP_CLAUSE_DECL (c))) == POINTER_TYPE)
	    {
	      tree s = OMP_CLAUSE_LINEAR_STEP (c);
	      s = pointer_int_sum (OMP_CLAUSE_LOCATION (c), PLUS_EXPR,
				   OMP_CLAUSE_DECL (c), s);
	      s = fold_build2_loc (OMP_CLAUSE_LOCATION (c), MINUS_EXPR,
				   sizetype, fold_convert (sizetype, s),
				   fold_convert
				     (sizetype, OMP_CLAUSE_DECL (c)));
	      if (s == error_mark_node)
		s = size_one_node;
	      OMP_CLAUSE_LINEAR_STEP (c) = s;
	    }
	  else
	    OMP_CLAUSE_LINEAR_STEP (c)
	      = fold_convert (TREE_TYPE (t), OMP_CLAUSE_LINEAR_STEP (c));
	  goto check_dup_generic;

	check_dup_generic:
	  t = OMP_CLAUSE_DECL (c);
	check_dup_generic_t:
	  if (!VAR_P (t) && TREE_CODE (t) != PARM_DECL)
	    {
	      error_at (OMP_CLAUSE_LOCATION (c),
			"%qE is not a variable in clause %qs", t,
			omp_clause_code_name[OMP_CLAUSE_CODE (c)]);
	      remove = true;
	    }
	  else if (bitmap_bit_p (&generic_head, DECL_UID (t))
		   || bitmap_bit_p (&firstprivate_head, DECL_UID (t))
		   || bitmap_bit_p (&lastprivate_head, DECL_UID (t)))
	    {
	      error_at (OMP_CLAUSE_LOCATION (c),
			"%qE appears more than once in data clauses", t);
	      remove = true;
	    }
	  else
	    bitmap_set_bit (&generic_head, DECL_UID (t));
	  break;

	case OMP_CLAUSE_FIRSTPRIVATE:
	  t = OMP_CLAUSE_DECL (c);
	  need_complete = true;
	  need_implicitly_determined = true;
	  if (!VAR_P (t) && TREE_CODE (t) != PARM_DECL)
	    {
	      error_at (OMP_CLAUSE_LOCATION (c),
			"%qE is not a variable in clause %<firstprivate%>", t);
	      remove = true;
	    }
	  else if (bitmap_bit_p (&generic_head, DECL_UID (t))
		   || bitmap_bit_p (&firstprivate_head, DECL_UID (t)))
	    {
	      error_at (OMP_CLAUSE_LOCATION (c),
			"%qE appears more than once in data clauses", t);
	      remove = true;
	    }
	  else
	    bitmap_set_bit (&firstprivate_head, DECL_UID (t));
	  break;

	case OMP_CLAUSE_LASTPRIVATE:
	  t = OMP_CLAUSE_DECL (c);
	  need_complete = true;
	  need_implicitly_determined = true;
	  if (!VAR_P (t) && TREE_CODE (t) != PARM_DECL)
	    {
	      error_at (OMP_CLAUSE_LOCATION (c),
			"%qE is not a variable in clause %<lastprivate%>", t);
	      remove = true;
	    }
	  else if (bitmap_bit_p (&generic_head, DECL_UID (t))
		   || bitmap_bit_p (&lastprivate_head, DECL_UID (t)))
	    {
	      error_at (OMP_CLAUSE_LOCATION (c),
		     "%qE appears more than once in data clauses", t);
	      remove = true;
	    }
	  else
	    bitmap_set_bit (&lastprivate_head, DECL_UID (t));
	  break;

	case OMP_CLAUSE_ALIGNED:
	  t = OMP_CLAUSE_DECL (c);
	  if (!VAR_P (t) && TREE_CODE (t) != PARM_DECL)
	    {
	      error_at (OMP_CLAUSE_LOCATION (c),
			"%qE is not a variable in %<aligned%> clause", t);
	      remove = true;
	    }
	  else if (!POINTER_TYPE_P (TREE_TYPE (t))
		   && TREE_CODE (TREE_TYPE (t)) != ARRAY_TYPE)
	    {
	      error_at (OMP_CLAUSE_LOCATION (c),
			"%qE in %<aligned%> clause is neither a pointer nor "
			"an array", t);
	      remove = true;
	    }
	  else if (bitmap_bit_p (&aligned_head, DECL_UID (t)))
	    {
	      error_at (OMP_CLAUSE_LOCATION (c),
			"%qE appears more than once in %<aligned%> clauses",
			t);
	      remove = true;
	    }
	  else
	    bitmap_set_bit (&aligned_head, DECL_UID (t));
	  break;

	case OMP_CLAUSE_DEPEND:
	  t = OMP_CLAUSE_DECL (c);
	  if (t == NULL_TREE)
	    {
	      gcc_assert (OMP_CLAUSE_DEPEND_KIND (c)
			  == OMP_CLAUSE_DEPEND_SOURCE);
	      break;
	    }
	  if (OMP_CLAUSE_DEPEND_KIND (c) == OMP_CLAUSE_DEPEND_SINK)
	    {
	      gcc_assert (TREE_CODE (t) == TREE_LIST);
	      for (; t; t = TREE_CHAIN (t))
		{
		  tree decl = TREE_VALUE (t);
		  if (TREE_CODE (TREE_TYPE (decl)) == POINTER_TYPE)
		    {
		      tree offset = TREE_PURPOSE (t);
		      bool neg = wi::neg_p ((wide_int) offset);
		      offset = fold_unary (ABS_EXPR, TREE_TYPE (offset), offset);
		      tree t2 = pointer_int_sum (OMP_CLAUSE_LOCATION (c),
						 neg ? MINUS_EXPR : PLUS_EXPR,
						 decl, offset);
		      t2 = fold_build2_loc (OMP_CLAUSE_LOCATION (c), MINUS_EXPR,
					    sizetype,
					    fold_convert (sizetype, t2),
					    fold_convert (sizetype, decl));
		      if (t2 == error_mark_node)
			{
			  remove = true;
			  break;
			}
		      TREE_PURPOSE (t) = t2;
		    }
		}
	      break;
	    }
	  if (TREE_CODE (t) == TREE_LIST)
	    {
	      if (handle_omp_array_sections (c, is_omp))
		remove = true;
	      break;
	    }
	  if (t == error_mark_node)
	    remove = true;
	  else if (!VAR_P (t) && TREE_CODE (t) != PARM_DECL)
	    {
	      error_at (OMP_CLAUSE_LOCATION (c),
			"%qE is not a variable in %<depend%> clause", t);
	      remove = true;
	    }
	  else if (!c_mark_addressable (t))
	    remove = true;
	  break;

	case OMP_CLAUSE_MAP:
	case OMP_CLAUSE_TO:
	case OMP_CLAUSE_FROM:
	case OMP_CLAUSE__CACHE_:
	  t = OMP_CLAUSE_DECL (c);
	  if (TREE_CODE (t) == TREE_LIST)
	    {
	      if (handle_omp_array_sections (c, is_omp))
		remove = true;
	      else
		{
		  t = OMP_CLAUSE_DECL (c);
		  if (!lang_hooks.types.omp_mappable_type (TREE_TYPE (t)))
		    {
		      error_at (OMP_CLAUSE_LOCATION (c),
				"array section does not have mappable type "
				"in %qs clause",
				omp_clause_code_name[OMP_CLAUSE_CODE (c)]);
		      remove = true;
		    }
		  while (TREE_CODE (t) == ARRAY_REF)
		    t = TREE_OPERAND (t, 0);
		  if (TREE_CODE (t) == COMPONENT_REF
		      && TREE_CODE (TREE_TYPE (t)) == ARRAY_TYPE)
		    {
		      while (TREE_CODE (t) == COMPONENT_REF)
			t = TREE_OPERAND (t, 0);
		      if (bitmap_bit_p (&map_field_head, DECL_UID (t)))
			break;
		      if (bitmap_bit_p (&map_head, DECL_UID (t)))
			{
			  if (OMP_CLAUSE_CODE (c) != OMP_CLAUSE_MAP)
			    error ("%qD appears more than once in motion"
				   " clauses", t);
			  else
			    error ("%qD appears more than once in map"
				   " clauses", t);
			  remove = true;
			}
		      else
			{
			  bitmap_set_bit (&map_head, DECL_UID (t));
			  bitmap_set_bit (&map_field_head, DECL_UID (t));
			}
		    }
		}
	      break;
	    }
	  if (t == error_mark_node)
	    {
	      remove = true;
	      break;
	    }
	  if (TREE_CODE (t) == COMPONENT_REF
	      && is_omp
	      && OMP_CLAUSE_CODE (c) != OMP_CLAUSE__CACHE_)
	    {
	      if (DECL_BIT_FIELD (TREE_OPERAND (t, 1)))
		{
		  error_at (OMP_CLAUSE_LOCATION (c),
			    "bit-field %qE in %qs clause",
			    t, omp_clause_code_name[OMP_CLAUSE_CODE (c)]);
		  remove = true;
		}
	      else if (!lang_hooks.types.omp_mappable_type (TREE_TYPE (t)))
		{
		  error_at (OMP_CLAUSE_LOCATION (c),
			    "%qE does not have a mappable type in %qs clause",
			    t, omp_clause_code_name[OMP_CLAUSE_CODE (c)]);
		  remove = true;
		}
	      while (TREE_CODE (t) == COMPONENT_REF)
		{
		  if (TREE_CODE (TREE_TYPE (TREE_OPERAND (t, 0)))
		      == UNION_TYPE)
		    {
		      error_at (OMP_CLAUSE_LOCATION (c),
				"%qE is a member of a union", t);
		      remove = true;
		      break;
		    }
		  t = TREE_OPERAND (t, 0);
		}
	      if (remove)
		break;
	      if (VAR_P (t) || TREE_CODE (t) == PARM_DECL)
		{
		  if (OMP_CLAUSE_CODE (c) == OMP_CLAUSE_MAP
		      && (OMP_CLAUSE_MAP_KIND (c)
			  == GOMP_MAP_FIRSTPRIVATE_POINTER))
		    {
		      if (bitmap_bit_p (&generic_field_head, DECL_UID (t)))
			break;
		    }
		  else if (bitmap_bit_p (&map_field_head, DECL_UID (t)))
		    break;
		}
	    }
	  if (!VAR_P (t) && TREE_CODE (t) != PARM_DECL)
	    {
	      error_at (OMP_CLAUSE_LOCATION (c),
			"%qE is not a variable in %qs clause", t,
			omp_clause_code_name[OMP_CLAUSE_CODE (c)]);
	      remove = true;
	    }
	  else if (VAR_P (t) && DECL_THREAD_LOCAL_P (t))
	    {
	      error_at (OMP_CLAUSE_LOCATION (c),
			"%qD is threadprivate variable in %qs clause", t,
			omp_clause_code_name[OMP_CLAUSE_CODE (c)]);
	      remove = true;
	    }
	  else if (!c_mark_addressable (t))
	    remove = true;
	  else if (!(OMP_CLAUSE_CODE (c) == OMP_CLAUSE_MAP
		     && (OMP_CLAUSE_MAP_KIND (c) == GOMP_MAP_POINTER
			 || (OMP_CLAUSE_MAP_KIND (c)
			     == GOMP_MAP_FIRSTPRIVATE_POINTER)
			 || (OMP_CLAUSE_MAP_KIND (c)
			     == GOMP_MAP_FORCE_DEVICEPTR)))
		   && t == OMP_CLAUSE_DECL (c)
		   && !lang_hooks.types.omp_mappable_type (TREE_TYPE (t)))
	    {
	      error_at (OMP_CLAUSE_LOCATION (c),
			"%qD does not have a mappable type in %qs clause", t,
			omp_clause_code_name[OMP_CLAUSE_CODE (c)]);
	      remove = true;
	    }
	  else if (OMP_CLAUSE_CODE (c) == OMP_CLAUSE_MAP
		   && OMP_CLAUSE_MAP_KIND (c) == GOMP_MAP_FIRSTPRIVATE_POINTER)
	    {
	      if (bitmap_bit_p (&generic_head, DECL_UID (t))
		  || bitmap_bit_p (&firstprivate_head, DECL_UID (t)))
		{
		  error ("%qD appears more than once in data clauses", t);
		  remove = true;
		}
	      else
		{
		  bitmap_set_bit (&generic_head, DECL_UID (t));
		  if (t != OMP_CLAUSE_DECL (c)
		      && TREE_CODE (OMP_CLAUSE_DECL (c)) == COMPONENT_REF)
		    bitmap_set_bit (&generic_field_head, DECL_UID (t));
		}
	    }
	  else if (bitmap_bit_p (&map_head, DECL_UID (t)))
	    {
	      if (OMP_CLAUSE_CODE (c) != OMP_CLAUSE_MAP)
		error ("%qD appears more than once in motion clauses", t);
	      else
		error ("%qD appears more than once in map clauses", t);
	      remove = true;
	    }
	  else
	    {
	      bitmap_set_bit (&map_head, DECL_UID (t));
	      if (t != OMP_CLAUSE_DECL (c)
		  && TREE_CODE (OMP_CLAUSE_DECL (c)) == COMPONENT_REF)
		bitmap_set_bit (&map_field_head, DECL_UID (t));
	    }
	  break;

	case OMP_CLAUSE_TO_DECLARE:
	  t = OMP_CLAUSE_DECL (c);
	  if (TREE_CODE (t) == FUNCTION_DECL)
	    break;
	  /* FALLTHRU */
	case OMP_CLAUSE_LINK:
	  t = OMP_CLAUSE_DECL (c);
	  if (!VAR_P (t))
	    {
	      error_at (OMP_CLAUSE_LOCATION (c),
			"%qE is not a variable in clause %qs", t,
			omp_clause_code_name[OMP_CLAUSE_CODE (c)]);
	      remove = true;
	    }
	  else if (DECL_THREAD_LOCAL_P (t))
	    {
	      error_at (OMP_CLAUSE_LOCATION (c),
			"%qD is threadprivate variable in %qs clause", t,
			omp_clause_code_name[OMP_CLAUSE_CODE (c)]);
	      remove = true;
	    }
	  else if (!lang_hooks.types.omp_mappable_type (TREE_TYPE (t)))
	    {
	      error_at (OMP_CLAUSE_LOCATION (c),
			"%qD does not have a mappable type in %qs clause", t,
			omp_clause_code_name[OMP_CLAUSE_CODE (c)]);
	      remove = true;
	    }
	  break;

	case OMP_CLAUSE_UNIFORM:
	  t = OMP_CLAUSE_DECL (c);
	  if (TREE_CODE (t) != PARM_DECL)
	    {
	      if (DECL_P (t))
		error_at (OMP_CLAUSE_LOCATION (c),
			  "%qD is not an argument in %<uniform%> clause", t);
	      else
		error_at (OMP_CLAUSE_LOCATION (c),
			  "%qE is not an argument in %<uniform%> clause", t);
	      remove = true;
	      break;
	    }
	  goto check_dup_generic;

	case OMP_CLAUSE_IS_DEVICE_PTR:
	case OMP_CLAUSE_USE_DEVICE_PTR:
	  t = OMP_CLAUSE_DECL (c);
	  if (TREE_CODE (TREE_TYPE (t)) != POINTER_TYPE
	      && TREE_CODE (TREE_TYPE (t)) != ARRAY_TYPE)
	    {
	      error_at (OMP_CLAUSE_LOCATION (c),
			"%qs variable is neither a pointer nor an array",
			omp_clause_code_name[OMP_CLAUSE_CODE (c)]);
	      remove = true;
	    }
	  goto check_dup_generic;

	case OMP_CLAUSE_NOWAIT:
	  if (copyprivate_seen)
	    {
	      error_at (OMP_CLAUSE_LOCATION (c),
			"%<nowait%> clause must not be used together "
			"with %<copyprivate%>");
	      remove = true;
	      break;
	    }
	  nowait_clause = pc;
	  pc = &OMP_CLAUSE_CHAIN (c);
	  continue;

	case OMP_CLAUSE_IF:
	case OMP_CLAUSE_NUM_THREADS:
	case OMP_CLAUSE_NUM_TEAMS:
	case OMP_CLAUSE_THREAD_LIMIT:
	case OMP_CLAUSE_SCHEDULE:
	case OMP_CLAUSE_ORDERED:
	case OMP_CLAUSE_DEFAULT:
	case OMP_CLAUSE_UNTIED:
	case OMP_CLAUSE_COLLAPSE:
	case OMP_CLAUSE_FINAL:
	case OMP_CLAUSE_MERGEABLE:
	case OMP_CLAUSE_DEVICE:
	case OMP_CLAUSE_DIST_SCHEDULE:
	case OMP_CLAUSE_PARALLEL:
	case OMP_CLAUSE_FOR:
	case OMP_CLAUSE_SECTIONS:
	case OMP_CLAUSE_TASKGROUP:
	case OMP_CLAUSE_PROC_BIND:
	case OMP_CLAUSE_PRIORITY:
	case OMP_CLAUSE_GRAINSIZE:
	case OMP_CLAUSE_NUM_TASKS:
	case OMP_CLAUSE_NOGROUP:
	case OMP_CLAUSE_THREADS:
	case OMP_CLAUSE_SIMD:
	case OMP_CLAUSE_HINT:
	case OMP_CLAUSE_DEFAULTMAP:
	case OMP_CLAUSE__CILK_FOR_COUNT_:
	case OMP_CLAUSE_NUM_GANGS:
	case OMP_CLAUSE_NUM_WORKERS:
	case OMP_CLAUSE_VECTOR_LENGTH:
	case OMP_CLAUSE_ASYNC:
	case OMP_CLAUSE_WAIT:
	case OMP_CLAUSE_AUTO:
	case OMP_CLAUSE_SEQ:
	case OMP_CLAUSE_GANG:
	case OMP_CLAUSE_WORKER:
	case OMP_CLAUSE_VECTOR:
	  pc = &OMP_CLAUSE_CHAIN (c);
	  continue;

	case OMP_CLAUSE_SAFELEN:
	  safelen = c;
	  pc = &OMP_CLAUSE_CHAIN (c);
	  continue;
	case OMP_CLAUSE_SIMDLEN:
	  simdlen = c;
	  pc = &OMP_CLAUSE_CHAIN (c);
	  continue;

	case OMP_CLAUSE_INBRANCH:
	case OMP_CLAUSE_NOTINBRANCH:
	  if (branch_seen)
	    {
	      error_at (OMP_CLAUSE_LOCATION (c),
			"%<inbranch%> clause is incompatible with "
			"%<notinbranch%>");
	      remove = true;
	      break;
	    }
	  branch_seen = true;
	  pc = &OMP_CLAUSE_CHAIN (c);
	  continue;

	default:
	  gcc_unreachable ();
	}

      if (!remove)
	{
	  t = OMP_CLAUSE_DECL (c);

	  if (need_complete)
	    {
	      t = require_complete_type (t);
	      if (t == error_mark_node)
		remove = true;
	    }

	  if (need_implicitly_determined)
	    {
	      const char *share_name = NULL;

	      if (VAR_P (t) && DECL_THREAD_LOCAL_P (t))
		share_name = "threadprivate";
	      else switch (c_omp_predetermined_sharing (t))
		{
		case OMP_CLAUSE_DEFAULT_UNSPECIFIED:
		  break;
		case OMP_CLAUSE_DEFAULT_SHARED:
		  /* const vars may be specified in firstprivate clause.  */
		  if (OMP_CLAUSE_CODE (c) == OMP_CLAUSE_FIRSTPRIVATE
		      && TREE_READONLY (t))
		    break;
		  share_name = "shared";
		  break;
		case OMP_CLAUSE_DEFAULT_PRIVATE:
		  share_name = "private";
		  break;
		default:
		  gcc_unreachable ();
		}
	      if (share_name)
		{
		  error_at (OMP_CLAUSE_LOCATION (c),
			    "%qE is predetermined %qs for %qs",
			    t, share_name,
			    omp_clause_code_name[OMP_CLAUSE_CODE (c)]);
		  remove = true;
		}
	    }
	}

      if (remove)
	*pc = OMP_CLAUSE_CHAIN (c);
      else
	pc = &OMP_CLAUSE_CHAIN (c);
    }

  if (simdlen
      && safelen
      && tree_int_cst_lt (OMP_CLAUSE_SAFELEN_EXPR (safelen),
			  OMP_CLAUSE_SIMDLEN_EXPR (simdlen)))
    {
      error_at (OMP_CLAUSE_LOCATION (simdlen),
		"%<simdlen%> clause value is bigger than "
		"%<safelen%> clause value");
      OMP_CLAUSE_SIMDLEN_EXPR (simdlen)
	= OMP_CLAUSE_SAFELEN_EXPR (safelen);
    }

  bitmap_obstack_release (NULL);
  return clauses;
}

/* Create a transaction node.  */

tree
c_finish_transaction (location_t loc, tree block, int flags)
{
  tree stmt = build_stmt (loc, TRANSACTION_EXPR, block);
  if (flags & TM_STMT_ATTR_OUTER)
    TRANSACTION_EXPR_OUTER (stmt) = 1;
  if (flags & TM_STMT_ATTR_RELAXED)
    TRANSACTION_EXPR_RELAXED (stmt) = 1;
  return add_stmt (stmt);
}

/* Make a variant type in the proper way for C/C++, propagating qualifiers
   down to the element type of an array.  */

tree
c_build_qualified_type_1 (tree type, int type_quals, tree layout_qualifier)
{
  if (type == error_mark_node)
    return type;

  if (TREE_CODE (type) == ARRAY_TYPE)
    {
      tree t;
      tree element_type = c_build_qualified_type_1 (TREE_TYPE (type),
						    type_quals,
						    layout_qualifier);

      /* See if we already have an identically qualified type.  */
      for (t = TYPE_MAIN_VARIANT (type); t; t = TYPE_NEXT_VARIANT (t))
	{
	  const tree t_elem_type = strip_array_types (t);
	  tree t_elem_block_factor = TYPE_BLOCK_FACTOR (t_elem_type);
	  if (TYPE_QUALS (t_elem_type) == type_quals
	      && t_elem_block_factor == layout_qualifier
	      && TYPE_NAME (t) == TYPE_NAME (type)
	      && TYPE_CONTEXT (t) == TYPE_CONTEXT (type)
	      && attribute_list_equal (TYPE_ATTRIBUTES (t),
				       TYPE_ATTRIBUTES (type)))
	    break;
	}
      if (!t)
	{
          tree domain = TYPE_DOMAIN (type);

	  t = build_variant_type_copy (type);
	  TREE_TYPE (t) = element_type;

          if (TYPE_STRUCTURAL_EQUALITY_P (element_type)
              || (domain && TYPE_STRUCTURAL_EQUALITY_P (domain)))
            SET_TYPE_STRUCTURAL_EQUALITY (t);
          else if (TYPE_CANONICAL (element_type) != element_type
                   || (domain && TYPE_CANONICAL (domain) != domain))
            {
              tree unqualified_canon
                = build_array_type (TYPE_CANONICAL (element_type),
                                    domain? TYPE_CANONICAL (domain)
                                          : NULL_TREE);
              TYPE_CANONICAL (t)
                = c_build_qualified_type_1 (unqualified_canon, type_quals,
		                            layout_qualifier);
            }
          else
            TYPE_CANONICAL (t) = t;
	}
      return t;
    }

  /* A restrict-qualified pointer type must be a pointer to object or
     incomplete type.  Note that the use of POINTER_TYPE_P also allows
     REFERENCE_TYPEs, which is appropriate for C++.  */
  if ((type_quals & TYPE_QUAL_RESTRICT)
      && (!POINTER_TYPE_P (type)
	  || !C_TYPE_OBJECT_OR_INCOMPLETE_P (TREE_TYPE (type))))
    {
      error ("invalid use of %<restrict%>");
      type_quals &= ~TYPE_QUAL_RESTRICT;
    }

<<<<<<< HEAD
  return build_qualified_type_1 (type, type_quals, layout_qualifier);
=======
  tree var_type = build_qualified_type (type, type_quals);
  /* A variant type does not inherit the list of incomplete vars from the
     type main variant.  */
  if (TREE_CODE (var_type) == RECORD_TYPE
      || TREE_CODE (var_type) == UNION_TYPE)
    C_TYPE_INCOMPLETE_VARS (var_type) = 0;
  return var_type;
>>>>>>> b7c78b09
}

/* Build a VA_ARG_EXPR for the C parser.  */

tree
c_build_va_arg (location_t loc, tree expr, tree type)
{
  if (error_operand_p (type))
    return error_mark_node;
  else if (!COMPLETE_TYPE_P (type))
    {
      error_at (loc, "second argument to %<va_arg%> is of incomplete "
		"type %qT", type);
      return error_mark_node;
    }
  else if (warn_cxx_compat && TREE_CODE (type) == ENUMERAL_TYPE)
    warning_at (loc, OPT_Wc___compat,
		"C++ requires promoted type, not enum type, in %<va_arg%>");
  return build_va_arg (loc, expr, type);
}

/* Return truthvalue of whether T1 is the same tree structure as T2.
   Return 1 if they are the same. Return 0 if they are different.  */

bool
c_tree_equal (tree t1, tree t2)
{
  enum tree_code code1, code2;

  if (t1 == t2)
    return true;
  if (!t1 || !t2)
    return false;

  for (code1 = TREE_CODE (t1);
       CONVERT_EXPR_CODE_P (code1)
	 || code1 == NON_LVALUE_EXPR;
       code1 = TREE_CODE (t1))
    t1 = TREE_OPERAND (t1, 0);
  for (code2 = TREE_CODE (t2);
       CONVERT_EXPR_CODE_P (code2)
	 || code2 == NON_LVALUE_EXPR;
       code2 = TREE_CODE (t2))
    t2 = TREE_OPERAND (t2, 0);

  /* They might have become equal now.  */
  if (t1 == t2)
    return true;

  if (code1 != code2)
    return false;

  switch (code1)
    {
    case INTEGER_CST:
      return wi::eq_p (t1, t2);

    case REAL_CST:
      return real_equal (&TREE_REAL_CST (t1), &TREE_REAL_CST (t2));

    case STRING_CST:
      return TREE_STRING_LENGTH (t1) == TREE_STRING_LENGTH (t2)
	&& !memcmp (TREE_STRING_POINTER (t1), TREE_STRING_POINTER (t2),
		    TREE_STRING_LENGTH (t1));

    case FIXED_CST:
      return FIXED_VALUES_IDENTICAL (TREE_FIXED_CST (t1),
				     TREE_FIXED_CST (t2));

    case COMPLEX_CST:
      return c_tree_equal (TREE_REALPART (t1), TREE_REALPART (t2))
	     && c_tree_equal (TREE_IMAGPART (t1), TREE_IMAGPART (t2));

    case VECTOR_CST:
      return operand_equal_p (t1, t2, OEP_ONLY_CONST);

    case CONSTRUCTOR:
      /* We need to do this when determining whether or not two
	 non-type pointer to member function template arguments
	 are the same.  */
      if (!comptypes (TREE_TYPE (t1), TREE_TYPE (t2))
	  || CONSTRUCTOR_NELTS (t1) != CONSTRUCTOR_NELTS (t2))
	return false;
      {
	tree field, value;
	unsigned int i;
	FOR_EACH_CONSTRUCTOR_ELT (CONSTRUCTOR_ELTS (t1), i, field, value)
	  {
	    constructor_elt *elt2 = CONSTRUCTOR_ELT (t2, i);
	    if (!c_tree_equal (field, elt2->index)
		|| !c_tree_equal (value, elt2->value))
	      return false;
	  }
      }
      return true;

    case TREE_LIST:
      if (!c_tree_equal (TREE_PURPOSE (t1), TREE_PURPOSE (t2)))
	return false;
      if (!c_tree_equal (TREE_VALUE (t1), TREE_VALUE (t2)))
	return false;
      return c_tree_equal (TREE_CHAIN (t1), TREE_CHAIN (t2));

    case SAVE_EXPR:
      return c_tree_equal (TREE_OPERAND (t1, 0), TREE_OPERAND (t2, 0));

    case CALL_EXPR:
      {
	tree arg1, arg2;
	call_expr_arg_iterator iter1, iter2;
	if (!c_tree_equal (CALL_EXPR_FN (t1), CALL_EXPR_FN (t2)))
	  return false;
	for (arg1 = first_call_expr_arg (t1, &iter1),
	       arg2 = first_call_expr_arg (t2, &iter2);
	     arg1 && arg2;
	     arg1 = next_call_expr_arg (&iter1),
	       arg2 = next_call_expr_arg (&iter2))
	  if (!c_tree_equal (arg1, arg2))
	    return false;
	if (arg1 || arg2)
	  return false;
	return true;
      }

    case TARGET_EXPR:
      {
	tree o1 = TREE_OPERAND (t1, 0);
	tree o2 = TREE_OPERAND (t2, 0);

	/* Special case: if either target is an unallocated VAR_DECL,
	   it means that it's going to be unified with whatever the
	   TARGET_EXPR is really supposed to initialize, so treat it
	   as being equivalent to anything.  */
	if (VAR_P (o1) && DECL_NAME (o1) == NULL_TREE
	    && !DECL_RTL_SET_P (o1))
	  /*Nop*/;
	else if (VAR_P (o2) && DECL_NAME (o2) == NULL_TREE
		 && !DECL_RTL_SET_P (o2))
	  /*Nop*/;
	else if (!c_tree_equal (o1, o2))
	  return false;

	return c_tree_equal (TREE_OPERAND (t1, 1), TREE_OPERAND (t2, 1));
      }

    case COMPONENT_REF:
      if (TREE_OPERAND (t1, 1) != TREE_OPERAND (t2, 1))
	return false;
      return c_tree_equal (TREE_OPERAND (t1, 0), TREE_OPERAND (t2, 0));

    case PARM_DECL:
    case VAR_DECL:
    case CONST_DECL:
    case FIELD_DECL:
    case FUNCTION_DECL:
    case IDENTIFIER_NODE:
    case SSA_NAME:
      return false;

    case TREE_VEC:
      {
	unsigned ix;
	if (TREE_VEC_LENGTH (t1) != TREE_VEC_LENGTH (t2))
	  return false;
	for (ix = TREE_VEC_LENGTH (t1); ix--;)
	  if (!c_tree_equal (TREE_VEC_ELT (t1, ix),
			     TREE_VEC_ELT (t2, ix)))
	    return false;
	return true;
      }

    default:
      break;
    }

  switch (TREE_CODE_CLASS (code1))
    {
    case tcc_unary:
    case tcc_binary:
    case tcc_comparison:
    case tcc_expression:
    case tcc_vl_exp:
    case tcc_reference:
    case tcc_statement:
      {
	int i, n = TREE_OPERAND_LENGTH (t1);

	switch (code1)
	  {
	  case PREINCREMENT_EXPR:
	  case PREDECREMENT_EXPR:
	  case POSTINCREMENT_EXPR:
	  case POSTDECREMENT_EXPR:
	    n = 1;
	    break;
	  case ARRAY_REF:
	    n = 2;
	    break;
	  default:
	    break;
	  }

	if (TREE_CODE_CLASS (code1) == tcc_vl_exp
	    && n != TREE_OPERAND_LENGTH (t2))
	  return false;

	for (i = 0; i < n; ++i)
	  if (!c_tree_equal (TREE_OPERAND (t1, i), TREE_OPERAND (t2, i)))
	    return false;

	return true;
      }

    case tcc_type:
      return comptypes (t1, t2);
    default:
      gcc_unreachable ();
    }
  /* We can get here with --disable-checking.  */
  return false;
}

/* Inserts "cleanup" functions after the function-body of FNDECL.  FNDECL is a 
   spawn-helper and BODY is the newly created body for FNDECL.  */

void
cilk_install_body_with_frame_cleanup (tree fndecl, tree body, void *w)
{
  tree list = alloc_stmt_list ();
  tree frame = make_cilk_frame (fndecl);
  tree dtor = create_cilk_function_exit (frame, false, true);
  add_local_decl (cfun, frame);
  
  DECL_SAVED_TREE (fndecl) = list;
  tree frame_ptr = build1 (ADDR_EXPR, build_pointer_type (TREE_TYPE (frame)), 
			   frame);
  tree body_list = cilk_install_body_pedigree_operations (frame_ptr);
  gcc_assert (TREE_CODE (body_list) == STATEMENT_LIST);
  
  tree detach_expr = build_call_expr (cilk_detach_fndecl, 1, frame_ptr); 
  append_to_statement_list (detach_expr, &body_list);

  cilk_outline (fndecl, &body, (struct wrapper_data *) w);
  body = fold_build_cleanup_point_expr (void_type_node, body);

  append_to_statement_list (body, &body_list);
  append_to_statement_list (build_stmt (EXPR_LOCATION (body), TRY_FINALLY_EXPR,
				       	body_list, dtor), &list);
}

/* Returns true when the function declaration FNDECL is implicit,
   introduced as a result of a call to an otherwise undeclared
   function, and false otherwise.  */

bool
c_decl_implicit (const_tree fndecl)
{
  return C_DECL_IMPLICIT (fndecl);
}<|MERGE_RESOLUTION|>--- conflicted
+++ resolved
@@ -13500,17 +13500,13 @@
       type_quals &= ~TYPE_QUAL_RESTRICT;
     }
 
-<<<<<<< HEAD
-  return build_qualified_type_1 (type, type_quals, layout_qualifier);
-=======
-  tree var_type = build_qualified_type (type, type_quals);
+  tree var_type = build_qualified_type_1 (type, type_quals, layout_qualifier);
   /* A variant type does not inherit the list of incomplete vars from the
      type main variant.  */
   if (TREE_CODE (var_type) == RECORD_TYPE
       || TREE_CODE (var_type) == UNION_TYPE)
     C_TYPE_INCOMPLETE_VARS (var_type) = 0;
   return var_type;
->>>>>>> b7c78b09
 }
 
 /* Build a VA_ARG_EXPR for the C parser.  */
