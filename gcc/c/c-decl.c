--- conflicted
+++ resolved
@@ -3285,7 +3285,7 @@
      slot (e.g. "f(void a, ...)") - that doesn't count as an
      incomplete type.  */
   if (TREE_TYPE (x) != error_mark_node
-      && !DEFINED_TYPE_P (TREE_TYPE (x)))
+      && !COMPLETE_TYPE_P (TREE_TYPE (x)))
     {
       tree element = TREE_TYPE (x);
 
@@ -4518,24 +4518,15 @@
   return decl;
 }
 
-<<<<<<< HEAD
-/* Implement LANG_HOOKS_BUILTIN_FUNCTION_GLOBAL_MD.  */
-
-tree
-c_builtin_function_global_md (tree decl)
-=======
 /* Implement LANG_HOOKS_SIMULATE_BUILTIN_FUNCTION_DECL.  */
 
 tree
 c_simulate_builtin_function_decl (tree decl)
->>>>>>> 3f7c8055
 {
   tree type = TREE_TYPE (decl);
   C_DECL_BUILTIN_PROTOTYPE (decl) = prototype_p (type);
   return pushdecl (decl);
 }
-<<<<<<< HEAD
-=======
 
 /* Warn about attributes in a context where they are unused
    (attribute-declarations, except for the "fallthrough" case, and
@@ -4574,7 +4565,6 @@
       attr_ptr = &TREE_CHAIN (*attr_ptr);
   return attrs;
 }
->>>>>>> 3f7c8055
  
 /* Called when a declaration is seen that contains no names to declare.
@@ -5050,19 +5040,12 @@
 	   We already gave a warning, so we don't need another one.  */
 	if (TREE_TYPE (decl) == error_mark_node)
 	  initialized = false;
-	else if (DEFINED_TYPE_P (TREE_TYPE (decl)))
+	else if (COMPLETE_TYPE_P (TREE_TYPE (decl)))
 	  {
-	    /* A complete type is ok if its size is fixed.  A defined
-	       sizeless type is also OK.  */
-
-<<<<<<< HEAD
-	    if (!TYPE_SIZELESS_P (TREE_TYPE (decl))
-		&& (TREE_CODE (TYPE_SIZE (TREE_TYPE (decl))) != INTEGER_CST
-		    || C_DECL_VARIABLE_SIZE (decl)))
-=======
+	    /* A complete type is ok if size is fixed.  */
+
 	    if (!poly_int_tree_p (TYPE_SIZE (TREE_TYPE (decl)))
 		|| C_DECL_VARIABLE_SIZE (decl))
->>>>>>> 3f7c8055
 	      {
 		error ("variable-sized object may not be initialized");
 		initialized = false;
@@ -5354,16 +5337,8 @@
 	}
 
       if (DECL_SIZE (decl) == NULL_TREE && TREE_TYPE (decl) != error_mark_node
-	  && TYPE_LAID_OUT_P (TREE_TYPE (decl)))
+	  && COMPLETE_TYPE_P (TREE_TYPE (decl)))
 	layout_decl (decl, 0);
-
-      if (TREE_TYPE (decl) != error_mark_node
-	  && TYPE_SIZELESS_P (type)
-	  && (TREE_STATIC (decl) || DECL_EXTERNAL (decl)))
-	{
-	  error ("sizeless variable %q+D cannot have static storage duration", decl);
-	  TREE_TYPE (decl) = error_mark_node;
-	}
 
       if (DECL_SIZE (decl) == NULL_TREE
 	  /* Don't give an error if we already gave one earlier.  */
@@ -5707,8 +5682,7 @@
       TREE_TYPE (DECL_INITIAL (decl)) = type;
     }
 
-  /* Allow the type to be a defined sizeless type.  */
-  if (type == error_mark_node || !DEFINED_TYPE_P (type))
+  if (type == error_mark_node || !COMPLETE_TYPE_P (type))
     {
       c_incomplete_type_error (loc, NULL_TREE, type);
       return error_mark_node;
@@ -6623,9 +6597,8 @@
 		  }
 	      }
 
-	    /* Complain about arrays of incomplete types, including all
-	       sizeless types.  */
-	    if (!sized_complete_type_p (type))
+	    /* Complain about arrays of incomplete types.  */
+	    if (!COMPLETE_TYPE_P (type))
 	      {
 		error_at (loc, "array type has incomplete element type %qT",
 			  type);
@@ -7235,9 +7208,7 @@
 	    type = build_pointer_type (type);
 	  }
 	else if (TREE_CODE (type) != ERROR_MARK
-		 /* Fields cannot have sizeless type.  */
-		 && !sized_complete_type_p (TREE_CODE (type) == ARRAY_TYPE
-					    ? TREE_TYPE (type) : type))
+		 && !COMPLETE_OR_UNBOUND_ARRAY_TYPE_P (type))
 	  {
 	    if (name)
 	      error_at (loc, "field %qE has incomplete type", name);
@@ -7605,8 +7576,7 @@
 	  if (type == error_mark_node)
 	    continue;
 
-	  /* Parameters can have defined sizeless type.  */
-	  if (!DEFINED_TYPE_P (type))
+	  if (!COMPLETE_TYPE_P (type))
 	    {
 	      if (funcdef_flag)
 		{
@@ -8524,7 +8494,8 @@
 
   layout_type (t);
 
-  if (type_size_known_constant_p (t)
+  if (TYPE_SIZE_UNIT (t)
+      && TREE_CODE (TYPE_SIZE_UNIT (t)) == INTEGER_CST
       && !TREE_OVERFLOW (TYPE_SIZE_UNIT (t))
       && !valid_constant_size_p (TYPE_SIZE_UNIT (t)))
     error ("type %qT is too large", t);
@@ -9090,18 +9061,11 @@
   return tree_cons (decl, value, NULL_TREE);
 }
 
-<<<<<<< HEAD
-/* Implement LANG_HOOKS_BUILD_ENUM.  */
-
-tree
-c_build_enum (location_t loc, const char *name, vec<string_int_pair> values)
-=======
 /* Implement LANG_HOOKS_SIMULATE_ENUM_DECL.  */
 
 tree
 c_simulate_enum_decl (location_t loc, const char *name,
 		      vec<string_int_pair> values)
->>>>>>> 3f7c8055
 {
   location_t saved_loc = input_location;
   input_location = loc;
@@ -9197,8 +9161,7 @@
 
   announce_function (decl1);
 
-  /* Functions can return defined sizeless types.  */
-  if (!defined_or_void_type_p (TREE_TYPE (TREE_TYPE (decl1))))
+  if (!COMPLETE_OR_VOID_TYPE_P (TREE_TYPE (TREE_TYPE (decl1))))
     {
       error_at (loc, "return type is an incomplete type");
       /* Make it return void instead.  */
@@ -9558,8 +9521,7 @@
 	continue;
 
       if (TREE_TYPE (parm) != error_mark_node
-	  /* Parameters can have defined sizeless type.  */
-	  && !DEFINED_TYPE_P (TREE_TYPE (parm)))
+	  && !COMPLETE_TYPE_P (TREE_TYPE (parm)))
 	{
 	  error_at (DECL_SOURCE_LOCATION (parm),
 		    "parameter %qD has incomplete type", parm);
