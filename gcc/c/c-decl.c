/* Process declarations and variables for C compiler.
   Copyright (C) 1988-2017 Free Software Foundation, Inc.

This file is part of GCC.

GCC is free software; you can redistribute it and/or modify it under
the terms of the GNU General Public License as published by the Free
Software Foundation; either version 3, or (at your option) any later
version.

GCC is distributed in the hope that it will be useful, but WITHOUT ANY
WARRANTY; without even the implied warranty of MERCHANTABILITY or
FITNESS FOR A PARTICULAR PURPOSE.  See the GNU General Public License
for more details.

You should have received a copy of the GNU General Public License
along with GCC; see the file COPYING3.  If not see
<http://www.gnu.org/licenses/>.  */

/* Process declarations and symbol lookup for C front end.
   Also constructs types; the standard scalar types at initialization,
   and structure, union, array and enum types when they are declared.  */

/* ??? not all decl nodes are given the most useful possible
   line numbers.  For example, the CONST_DECLs for enum values.  */

#include "config.h"
#include "system.h"
#include "coretypes.h"
#include "target.h"
#include "function.h"
#include "c-tree.h"
#include "timevar.h"
#include "stringpool.h"
#include "cgraph.h"
#include "intl.h"
#include "print-tree.h"
#include "stor-layout.h"
#include "varasm.h"
#include "attribs.h"
#include "c-upc.h"
#include "c-upc-low.h"
#include "toplev.h"
#include "debug.h"
#include "c-family/c-objc.h"
#include "c-family/c-pragma.h"
#include "c-family/c-ubsan.h"
#include "c-lang.h"
#include "langhooks.h"
#include "tree-iterator.h"
#include "dumpfile.h"
#include "plugin.h"
#include "c-family/c-ada-spec.h"
#include "cilk.h"
#include "builtins.h"
#include "spellcheck-tree.h"
#include "gcc-rich-location.h"
#include "asan.h"

/* In grokdeclarator, distinguish syntactic contexts of declarators.  */
enum decl_context
{ NORMAL,			/* Ordinary declaration */
  FUNCDEF,			/* Function definition */
  PARM,				/* Declaration of parm before function body */
  FIELD,			/* Declaration inside struct or union */
  TYPENAME};			/* Typename (inside cast or sizeof)  */

/* States indicating how grokdeclarator() should handle declspecs marked
   with __attribute__((deprecated)).  An object declared as
   __attribute__((deprecated)) suppresses warnings of uses of other
   deprecated items.  */

enum deprecated_states {
  DEPRECATED_NORMAL,
  DEPRECATED_SUPPRESS
};


/* Nonzero if we have seen an invalid cross reference
   to a struct, union, or enum, but not yet printed the message.  */
tree pending_invalid_xref;

/* File and line to appear in the eventual error message.  */
location_t pending_invalid_xref_location;

/* The file and line that the prototype came from if this is an
   old-style definition; used for diagnostics in
   store_parm_decls_oldstyle.  */

static location_t current_function_prototype_locus;

/* Whether this prototype was built-in.  */

static bool current_function_prototype_built_in;

/* The argument type information of this prototype.  */

static tree current_function_prototype_arg_types;

/* The argument information structure for the function currently being
   defined.  */

static struct c_arg_info *current_function_arg_info;

/* The obstack on which parser and related data structures, which are
   not live beyond their top-level declaration or definition, are
   allocated.  */
struct obstack parser_obstack;

/* The current statement tree.  */

static GTY(()) struct stmt_tree_s c_stmt_tree;

/* State saving variables.  */
tree c_break_label;
tree c_cont_label;

/* A list of decls to be made automatically visible in each file scope.  */
static GTY(()) tree visible_builtins;

/* Set to 0 at beginning of a function definition, set to 1 if
   a return statement that specifies a return value is seen.  */

int current_function_returns_value;

/* Set to 0 at beginning of a function definition, set to 1 if
   a return statement with no argument is seen.  */

int current_function_returns_null;

/* Set to 0 at beginning of a function definition, set to 1 if
   a call to a noreturn function is seen.  */

int current_function_returns_abnormally;

/* Set to nonzero by `grokdeclarator' for a function
   whose return type is defaulted, if warnings for this are desired.  */

static int warn_about_return_type;

/* Nonzero when the current toplevel function contains a declaration
   of a nested function which is never defined.  */

static bool undef_nested_function;

/* If non-zero, implicit "omp declare target" attribute is added into the
   attribute lists.  */
int current_omp_declare_target_attribute;

/* Each c_binding structure describes one binding of an identifier to
   a decl.  All the decls in a scope - irrespective of namespace - are
   chained together by the ->prev field, which (as the name implies)
   runs in reverse order.  All the decls in a given namespace bound to
   a given identifier are chained by the ->shadowed field, which runs
   from inner to outer scopes.

   The ->decl field usually points to a DECL node, but there are two
   exceptions.  In the namespace of type tags, the bound entity is a
   RECORD_TYPE, UNION_TYPE, or ENUMERAL_TYPE node.  If an undeclared
   identifier is encountered, it is bound to error_mark_node to
   suppress further errors about that identifier in the current
   function.

   The ->u.type field stores the type of the declaration in this scope;
   if NULL, the type is the type of the ->decl field.  This is only of
   relevance for objects with external or internal linkage which may
   be redeclared in inner scopes, forming composite types that only
   persist for the duration of those scopes.  In the external scope,
   this stores the composite of all the types declared for this
   object, visible or not.  The ->inner_comp field (used only at file
   scope) stores whether an incomplete array type at file scope was
   completed at an inner scope to an array size other than 1.

   The ->u.label field is used for labels.  It points to a structure
   which stores additional information used for warnings.

   The depth field is copied from the scope structure that holds this
   decl.  It is used to preserve the proper ordering of the ->shadowed
   field (see bind()) and also for a handful of special-case checks.
   Finally, the invisible bit is true for a decl which should be
   ignored for purposes of normal name lookup, and the nested bit is
   true for a decl that's been bound a second time in an inner scope;
   in all such cases, the binding in the outer scope will have its
   invisible bit true.  */

struct GTY((chain_next ("%h.prev"))) c_binding {
  union GTY(()) {		/* first so GTY desc can use decl */
    tree GTY((tag ("0"))) type; /* the type in this scope */
    struct c_label_vars * GTY((tag ("1"))) label; /* for warnings */
  } GTY((desc ("TREE_CODE (%0.decl) == LABEL_DECL"))) u;
  tree decl;			/* the decl bound */
  tree id;			/* the identifier it's bound to */
  struct c_binding *prev;	/* the previous decl in this scope */
  struct c_binding *shadowed;	/* the innermost decl shadowed by this one */
  unsigned int depth : 28;      /* depth of this scope */
  BOOL_BITFIELD invisible : 1;  /* normal lookup should ignore this binding */
  BOOL_BITFIELD nested : 1;     /* do not set DECL_CONTEXT when popping */
  BOOL_BITFIELD inner_comp : 1; /* incomplete array completed in inner scope */
  BOOL_BITFIELD in_struct : 1;	/* currently defined as struct field */
  location_t locus;		/* location for nested bindings */
};
#define B_IN_SCOPE(b1, b2) ((b1)->depth == (b2)->depth)
#define B_IN_CURRENT_SCOPE(b) ((b)->depth == current_scope->depth)
#define B_IN_FILE_SCOPE(b) ((b)->depth == 1 /*file_scope->depth*/)
#define B_IN_EXTERNAL_SCOPE(b) ((b)->depth == 0 /*external_scope->depth*/)

/* Each C symbol points to three linked lists of c_binding structures.
   These describe the values of the identifier in the three different
   namespaces defined by the language.  */

struct GTY(()) lang_identifier {
  struct c_common_identifier common_id;
  struct c_binding *symbol_binding; /* vars, funcs, constants, typedefs */
  struct c_binding *tag_binding;    /* struct/union/enum tags */
  struct c_binding *label_binding;  /* labels */
};

/* Validate c-lang.c's assumptions.  */
extern char C_SIZEOF_STRUCT_LANG_IDENTIFIER_isnt_accurate
[(sizeof(struct lang_identifier) == C_SIZEOF_STRUCT_LANG_IDENTIFIER) ? 1 : -1];

/* The binding oracle; see c-tree.h.  */
void (*c_binding_oracle) (enum c_oracle_request, tree identifier);

/* This flag is set on an identifier if we have previously asked the
   binding oracle for this identifier's symbol binding.  */
#define I_SYMBOL_CHECKED(node) \
  (TREE_LANG_FLAG_4 (IDENTIFIER_NODE_CHECK (node)))

static inline struct c_binding* *
i_symbol_binding (tree node)
{
  struct lang_identifier *lid
    = (struct lang_identifier *) IDENTIFIER_NODE_CHECK (node);

  if (lid->symbol_binding == NULL
      && c_binding_oracle != NULL
      && !I_SYMBOL_CHECKED (node))
    {
      /* Set the "checked" flag first, to avoid infinite recursion
	 when the binding oracle calls back into gcc.  */
      I_SYMBOL_CHECKED (node) = 1;
      c_binding_oracle (C_ORACLE_SYMBOL, node);
    }

  return &lid->symbol_binding;
}

#define I_SYMBOL_BINDING(node) (*i_symbol_binding (node))

#define I_SYMBOL_DECL(node) \
 (I_SYMBOL_BINDING(node) ? I_SYMBOL_BINDING(node)->decl : 0)

/* This flag is set on an identifier if we have previously asked the
   binding oracle for this identifier's tag binding.  */
#define I_TAG_CHECKED(node) \
  (TREE_LANG_FLAG_5 (IDENTIFIER_NODE_CHECK (node)))

static inline struct c_binding **
i_tag_binding (tree node)
{
  struct lang_identifier *lid
    = (struct lang_identifier *) IDENTIFIER_NODE_CHECK (node);

  if (lid->tag_binding == NULL
      && c_binding_oracle != NULL
      && !I_TAG_CHECKED (node))
    {
      /* Set the "checked" flag first, to avoid infinite recursion
	 when the binding oracle calls back into gcc.  */
      I_TAG_CHECKED (node) = 1;
      c_binding_oracle (C_ORACLE_TAG, node);
    }

  return &lid->tag_binding;
}

#define I_TAG_BINDING(node) (*i_tag_binding (node))

#define I_TAG_DECL(node) \
 (I_TAG_BINDING(node) ? I_TAG_BINDING(node)->decl : 0)

/* This flag is set on an identifier if we have previously asked the
   binding oracle for this identifier's label binding.  */
#define I_LABEL_CHECKED(node) \
  (TREE_LANG_FLAG_6 (IDENTIFIER_NODE_CHECK (node)))

static inline struct c_binding **
i_label_binding (tree node)
{
  struct lang_identifier *lid
    = (struct lang_identifier *) IDENTIFIER_NODE_CHECK (node);

  if (lid->label_binding == NULL
      && c_binding_oracle != NULL
      && !I_LABEL_CHECKED (node))
    {
      /* Set the "checked" flag first, to avoid infinite recursion
	 when the binding oracle calls back into gcc.  */
      I_LABEL_CHECKED (node) = 1;
      c_binding_oracle (C_ORACLE_LABEL, node);
    }

  return &lid->label_binding;
}

#define I_LABEL_BINDING(node) (*i_label_binding (node))

#define I_LABEL_DECL(node) \
 (I_LABEL_BINDING(node) ? I_LABEL_BINDING(node)->decl : 0)

/* The resulting tree type.  */

union GTY((desc ("TREE_CODE (&%h.generic) == IDENTIFIER_NODE"),
       chain_next ("(union lang_tree_node *) c_tree_chain_next (&%h.generic)"))) lang_tree_node
 {
  union tree_node GTY ((tag ("0"),
			desc ("tree_node_structure (&%h)")))
    generic;
  struct lang_identifier GTY ((tag ("1"))) identifier;
};

/* Track bindings and other things that matter for goto warnings.  For
   efficiency, we do not gather all the decls at the point of
   definition.  Instead, we point into the bindings structure.  As
   scopes are popped, we update these structures and gather the decls
   that matter at that time.  */

struct GTY(()) c_spot_bindings {
  /* The currently open scope which holds bindings defined when the
     label was defined or the goto statement was found.  */
  struct c_scope *scope;
  /* The bindings in the scope field which were defined at the point
     of the label or goto.  This lets us look at older or newer
     bindings in the scope, as appropriate.  */
  struct c_binding *bindings_in_scope;
  /* The number of statement expressions that have started since this
     label or goto statement was defined.  This is zero if we are at
     the same statement expression level.  It is positive if we are in
     a statement expression started since this spot.  It is negative
     if this spot was in a statement expression and we have left
     it.  */
  int stmt_exprs;
  /* Whether we started in a statement expression but are no longer in
     it.  This is set to true if stmt_exprs ever goes negative.  */
  bool left_stmt_expr;
};

/* This structure is used to keep track of bindings seen when a goto
   statement is defined.  This is only used if we see the goto
   statement before we see the label.  */

struct GTY(()) c_goto_bindings {
  /* The location of the goto statement.  */
  location_t loc;
  /* The bindings of the goto statement.  */
  struct c_spot_bindings goto_bindings;
};

typedef struct c_goto_bindings *c_goto_bindings_p;

/* The additional information we keep track of for a label binding.
   These fields are updated as scopes are popped.  */

struct GTY(()) c_label_vars {
  /* The shadowed c_label_vars, when one label shadows another (which
     can only happen using a __label__ declaration).  */
  struct c_label_vars *shadowed;
  /* The bindings when the label was defined.  */
  struct c_spot_bindings label_bindings;
  /* A list of decls that we care about: decls about which we should
     warn if a goto branches to this label from later in the function.
     Decls are added to this list as scopes are popped.  We only add
     the decls that matter.  */
  vec<tree, va_gc> *decls_in_scope;
  /* A list of goto statements to this label.  This is only used for
     goto statements seen before the label was defined, so that we can
     issue appropriate warnings for them.  */
  vec<c_goto_bindings_p, va_gc> *gotos;
};

/* Each c_scope structure describes the complete contents of one
   scope.  Four scopes are distinguished specially: the innermost or
   current scope, the innermost function scope, the file scope (always
   the second to outermost) and the outermost or external scope.

   Most declarations are recorded in the current scope.

   All normal label declarations are recorded in the innermost
   function scope, as are bindings of undeclared identifiers to
   error_mark_node.  (GCC permits nested functions as an extension,
   hence the 'innermost' qualifier.)  Explicitly declared labels
   (using the __label__ extension) appear in the current scope.

   Being in the file scope (current_scope == file_scope) causes
   special behavior in several places below.  Also, under some
   conditions the Objective-C front end records declarations in the
   file scope even though that isn't the current scope.

   All declarations with external linkage are recorded in the external
   scope, even if they aren't visible there; this models the fact that
   such declarations are visible to the entire program, and (with a
   bit of cleverness, see pushdecl) allows diagnosis of some violations
   of C99 6.2.2p7 and 6.2.7p2:

     If, within the same translation unit, the same identifier appears
     with both internal and external linkage, the behavior is
     undefined.

     All declarations that refer to the same object or function shall
     have compatible type; otherwise, the behavior is undefined.

   Initially only the built-in declarations, which describe compiler
   intrinsic functions plus a subset of the standard library, are in
   this scope.

   The order of the blocks list matters, and it is frequently appended
   to.  To avoid having to walk all the way to the end of the list on
   each insertion, or reverse the list later, we maintain a pointer to
   the last list entry.  (FIXME: It should be feasible to use a reversed
   list here.)

   The bindings list is strictly in reverse order of declarations;
   pop_scope relies on this.  */


struct GTY((chain_next ("%h.outer"))) c_scope {
  /* The scope containing this one.  */
  struct c_scope *outer;

  /* The next outermost function scope.  */
  struct c_scope *outer_function;

  /* All bindings in this scope.  */
  struct c_binding *bindings;

  /* For each scope (except the global one), a chain of BLOCK nodes
     for all the scopes that were entered and exited one level down.  */
  tree blocks;
  tree blocks_last;

  /* The depth of this scope.  Used to keep the ->shadowed chain of
     bindings sorted innermost to outermost.  */
  unsigned int depth : 28;

  /* True if we are currently filling this scope with parameter
     declarations.  */
  BOOL_BITFIELD parm_flag : 1;

  /* True if we saw [*] in this scope.  Used to give an error messages
     if these appears in a function definition.  */
  BOOL_BITFIELD had_vla_unspec : 1;

  /* True if we already complained about forward parameter decls
     in this scope.  This prevents double warnings on
     foo (int a; int b; ...)  */
  BOOL_BITFIELD warned_forward_parm_decls : 1;

  /* True if this is the outermost block scope of a function body.
     This scope contains the parameters, the local variables declared
     in the outermost block, and all the labels (except those in
     nested functions, or declared at block scope with __label__).  */
  BOOL_BITFIELD function_body : 1;

  /* True means make a BLOCK for this scope no matter what.  */
  BOOL_BITFIELD keep : 1;

  /* True means that an unsuffixed float constant is _Decimal64.  */
  BOOL_BITFIELD float_const_decimal64 : 1;

  /* True if this scope has any label bindings.  This is used to speed
     up searching for labels when popping scopes, particularly since
     labels are normally only found at function scope.  */
  BOOL_BITFIELD has_label_bindings : 1;

  /* True if we should issue a warning if a goto statement crosses any
     of the bindings.  We still need to check the list of bindings to
     find the specific ones we need to warn about.  This is true if
     decl_jump_unsafe would return true for any of the bindings.  This
     is used to avoid looping over all the bindings unnecessarily.  */
  BOOL_BITFIELD has_jump_unsafe_decl : 1;
};

/* The scope currently in effect.  */

static GTY(()) struct c_scope *current_scope;

/* The innermost function scope.  Ordinary (not explicitly declared)
   labels, bindings to error_mark_node, and the lazily-created
   bindings of __func__ and its friends get this scope.  */

static GTY(()) struct c_scope *current_function_scope;

/* The C file scope.  This is reset for each input translation unit.  */

static GTY(()) struct c_scope *file_scope;

/* The outermost scope.  This is used for all declarations with
   external linkage, and only these, hence the name.  */

static GTY(()) struct c_scope *external_scope;

/* A chain of c_scope structures awaiting reuse.  */

static GTY((deletable)) struct c_scope *scope_freelist;

/* A chain of c_binding structures awaiting reuse.  */

static GTY((deletable)) struct c_binding *binding_freelist;

/* Append VAR to LIST in scope SCOPE.  */
#define SCOPE_LIST_APPEND(scope, list, decl) do {	\
  struct c_scope *s_ = (scope);				\
  tree d_ = (decl);					\
  if (s_->list##_last)					\
    BLOCK_CHAIN (s_->list##_last) = d_;			\
  else							\
    s_->list = d_;					\
  s_->list##_last = d_;					\
} while (0)

/* Concatenate FROM in scope FSCOPE onto TO in scope TSCOPE.  */
#define SCOPE_LIST_CONCAT(tscope, to, fscope, from) do {	\
  struct c_scope *t_ = (tscope);				\
  struct c_scope *f_ = (fscope);				\
  if (t_->to##_last)						\
    BLOCK_CHAIN (t_->to##_last) = f_->from;			\
  else								\
    t_->to = f_->from;						\
  t_->to##_last = f_->from##_last;				\
} while (0)

/* A c_inline_static structure stores details of a static identifier
   referenced in a definition of a function that may be an inline
   definition if no subsequent declaration of that function uses
   "extern" or does not use "inline".  */

struct GTY((chain_next ("%h.next"))) c_inline_static {
  /* The location for a diagnostic.  */
  location_t location;

  /* The function that may be an inline definition.  */
  tree function;

  /* The object or function referenced.  */
  tree static_decl;

  /* What sort of reference this is.  */
  enum c_inline_static_type type;

  /* The next such structure or NULL.  */
  struct c_inline_static *next;
};

/* List of static identifiers used or referenced in functions that may
   be inline definitions.  */
static GTY(()) struct c_inline_static *c_inline_statics;

/* True means unconditionally make a BLOCK for the next scope pushed.  */

static bool keep_next_level_flag;

/* True means the next call to push_scope will be the outermost scope
   of a function body, so do not push a new scope, merely cease
   expecting parameter decls.  */

static bool next_is_function_body;

/* A vector of pointers to c_binding structures.  */

typedef struct c_binding *c_binding_ptr;

/* Information that we keep for a struct or union while it is being
   parsed.  */

struct c_struct_parse_info
{
  /* If warn_cxx_compat, a list of types defined within this
     struct.  */
  auto_vec<tree> struct_types;
  /* If warn_cxx_compat, a list of field names which have bindings,
     and which are defined in this struct, but which are not defined
     in any enclosing struct.  This is used to clear the in_struct
     field of the c_bindings structure.  */
  auto_vec<c_binding_ptr> fields;
  /* If warn_cxx_compat, a list of typedef names used when defining
     fields in this struct.  */
  auto_vec<tree> typedefs_seen;
};

/* Information for the struct or union currently being parsed, or
   NULL if not parsing a struct or union.  */
static struct c_struct_parse_info *struct_parse_info;

/* Forward declarations.  */
static tree lookup_name_in_scope (tree, struct c_scope *);
static tree c_make_fname_decl (location_t, tree, int);
static tree grokdeclarator (const struct c_declarator *,
			    struct c_declspecs *,
			    enum decl_context, bool, tree *, tree *, tree *,
			    bool *, enum deprecated_states);
static tree grokparms (struct c_arg_info *, bool);
static void layout_array_type (tree);
static void warn_defaults_to (location_t, int, const char *, ...)
    ATTRIBUTE_GCC_DIAG(3,4);

/* T is a statement.  Add it to the statement-tree.  This is the
   C/ObjC version--C++ has a slightly different version of this
   function.  */

tree
add_stmt (tree t)
{
  enum tree_code code = TREE_CODE (t);

  if (CAN_HAVE_LOCATION_P (t) && code != LABEL_EXPR)
    {
      if (!EXPR_HAS_LOCATION (t))
	SET_EXPR_LOCATION (t, input_location);
    }

  if (code == LABEL_EXPR || code == CASE_LABEL_EXPR)
    STATEMENT_LIST_HAS_LABEL (cur_stmt_list) = 1;

  /* Add T to the statement-tree.  Non-side-effect statements need to be
     recorded during statement expressions.  */
  if (!building_stmt_list_p ())
    push_stmt_list ();
  append_to_statement_list_force (t, &cur_stmt_list);

  return t;
}

/* Build a pointer type using the default pointer mode.  */

static tree
c_build_pointer_type (tree to_type)
{
  addr_space_t as = to_type == error_mark_node? ADDR_SPACE_GENERIC
					      : TYPE_ADDR_SPACE (to_type);
  machine_mode pointer_mode;

  if (SHARED_TYPE_P (to_type))
    return build_pointer_type (to_type);
  if (as != ADDR_SPACE_GENERIC || c_default_pointer_mode == VOIDmode)
    pointer_mode = targetm.addr_space.pointer_mode (as);
  else
    pointer_mode = c_default_pointer_mode;
  return build_pointer_type_for_mode (to_type, pointer_mode, false);
}


/* Return true if we will want to say something if a goto statement
   crosses DECL.  */

static bool
decl_jump_unsafe (tree decl)
{
  if (error_operand_p (decl))
    return false;

  /* Always warn about crossing variably modified types.  */
  if ((VAR_P (decl) || TREE_CODE (decl) == TYPE_DECL)
      && variably_modified_type_p (TREE_TYPE (decl), NULL_TREE))
    return true;

  /* Otherwise, only warn if -Wgoto-misses-init and this is an
     initialized automatic decl.  */
  if (warn_jump_misses_init
      && VAR_P (decl)
      && !TREE_STATIC (decl)
      && DECL_INITIAL (decl) != NULL_TREE)
    return true;

  return false;
}


void
c_print_identifier (FILE *file, tree node, int indent)
{
  void (*save) (enum c_oracle_request, tree identifier);

  /* Temporarily hide any binding oracle.  Without this, calls to
     debug_tree from the debugger will end up calling into the oracle,
     making for a confusing debug session.  As the oracle isn't needed
     here for normal operation, it's simplest to suppress it.  */
  save = c_binding_oracle;
  c_binding_oracle = NULL;

  print_node (file, "symbol", I_SYMBOL_DECL (node), indent + 4);
  print_node (file, "tag", I_TAG_DECL (node), indent + 4);
  print_node (file, "label", I_LABEL_DECL (node), indent + 4);
  if (C_IS_RESERVED_WORD (node) && C_RID_CODE (node) != RID_CXX_COMPAT_WARN)
    {
      tree rid = ridpointers[C_RID_CODE (node)];
      indent_to (file, indent + 4);
      fprintf (file, "rid " HOST_PTR_PRINTF " \"%s\"",
	       (void *) rid, IDENTIFIER_POINTER (rid));
    }

  c_binding_oracle = save;
}

/* Establish a binding between NAME, an IDENTIFIER_NODE, and DECL,
   which may be any of several kinds of DECL or TYPE or error_mark_node,
   in the scope SCOPE.  */
static void
bind (tree name, tree decl, struct c_scope *scope, bool invisible,
      bool nested, location_t locus)
{
  struct c_binding *b, **here;

  if (binding_freelist)
    {
      b = binding_freelist;
      binding_freelist = b->prev;
    }
  else
    b = ggc_alloc<c_binding> ();

  b->shadowed = 0;
  b->decl = decl;
  b->id = name;
  b->depth = scope->depth;
  b->invisible = invisible;
  b->nested = nested;
  b->inner_comp = 0;
  b->in_struct = 0;
  b->locus = locus;

  b->u.type = NULL;

  b->prev = scope->bindings;
  scope->bindings = b;

  if (decl_jump_unsafe (decl))
    scope->has_jump_unsafe_decl = 1;

  if (!name)
    return;

  switch (TREE_CODE (decl))
    {
    case LABEL_DECL:     here = &I_LABEL_BINDING (name);   break;
    case ENUMERAL_TYPE:
    case UNION_TYPE:
    case RECORD_TYPE:    here = &I_TAG_BINDING (name);     break;
    case VAR_DECL:
    case FUNCTION_DECL:
    case TYPE_DECL:
    case CONST_DECL:
    case PARM_DECL:
    case ERROR_MARK:     here = &I_SYMBOL_BINDING (name);  break;

    default:
      gcc_unreachable ();
    }

  /* Locate the appropriate place in the chain of shadowed decls
     to insert this binding.  Normally, scope == current_scope and
     this does nothing.  */
  while (*here && (*here)->depth > scope->depth)
    here = &(*here)->shadowed;

  b->shadowed = *here;
  *here = b;
}

/* Clear the binding structure B, stick it on the binding_freelist,
   and return the former value of b->prev.  This is used by pop_scope
   and get_parm_info to iterate destructively over all the bindings
   from a given scope.  */
static struct c_binding *
free_binding_and_advance (struct c_binding *b)
{
  struct c_binding *prev = b->prev;

  memset (b, 0, sizeof (struct c_binding));
  b->prev = binding_freelist;
  binding_freelist = b;

  return prev;
}

/* Bind a label.  Like bind, but skip fields which aren't used for
   labels, and add the LABEL_VARS value.  */
static void
bind_label (tree name, tree label, struct c_scope *scope,
	    struct c_label_vars *label_vars)
{
  struct c_binding *b;

  bind (name, label, scope, /*invisible=*/false, /*nested=*/false,
	UNKNOWN_LOCATION);

  scope->has_label_bindings = true;

  b = scope->bindings;
  gcc_assert (b->decl == label);
  label_vars->shadowed = b->u.label;
  b->u.label = label_vars;
}

/* Hook called at end of compilation to assume 1 elt
   for a file-scope tentative array defn that wasn't complete before.  */

void
c_finish_incomplete_decl (tree decl)
{
  if (VAR_P (decl))
    {
      tree type = TREE_TYPE (decl);
      if (type != error_mark_node
	  && TREE_CODE (type) == ARRAY_TYPE
	  && !DECL_EXTERNAL (decl)
	  && TYPE_DOMAIN (type) == NULL_TREE)
	{
	  warning_at (DECL_SOURCE_LOCATION (decl),
		      0, "array %q+D assumed to have one element", decl);

	  complete_array_type (&TREE_TYPE (decl), NULL_TREE, true);

	  relayout_decl (decl);
	}
    }
}

/* Record that inline function FUNC contains a reference (location
   LOC) to static DECL (file-scope or function-local according to
   TYPE).  */

void
record_inline_static (location_t loc, tree func, tree decl,
		      enum c_inline_static_type type)
{
  c_inline_static *csi = ggc_alloc<c_inline_static> ();
  csi->location = loc;
  csi->function = func;
  csi->static_decl = decl;
  csi->type = type;
  csi->next = c_inline_statics;
  c_inline_statics = csi;
}

/* Check for references to static declarations in inline functions at
   the end of the translation unit and diagnose them if the functions
   are still inline definitions.  */

static void
check_inline_statics (void)
{
  struct c_inline_static *csi;
  for (csi = c_inline_statics; csi; csi = csi->next)
    {
      if (DECL_EXTERNAL (csi->function))
	switch (csi->type)
	  {
	  case csi_internal:
	    pedwarn (csi->location, 0,
		     "%qD is static but used in inline function %qD "
		     "which is not static", csi->static_decl, csi->function);
	    break;
	  case csi_modifiable:
	    pedwarn (csi->location, 0,
		     "%q+D is static but declared in inline function %qD "
		     "which is not static", csi->static_decl, csi->function);
	    break;
	  default:
	    gcc_unreachable ();
	  }
    }
  c_inline_statics = NULL;
}

/* Fill in a c_spot_bindings structure.  If DEFINING is true, set it
   for the current state, otherwise set it to uninitialized.  */

static void
set_spot_bindings (struct c_spot_bindings *p, bool defining)
{
  if (defining)
    {
      p->scope = current_scope;
      p->bindings_in_scope = current_scope->bindings;
    }
  else
    {
      p->scope = NULL;
      p->bindings_in_scope = NULL;
    }
  p->stmt_exprs = 0;
  p->left_stmt_expr = false;
}

/* Update spot bindings P as we pop out of SCOPE.  Return true if we
   should push decls for a label.  */

static bool
update_spot_bindings (struct c_scope *scope, struct c_spot_bindings *p)
{
  if (p->scope != scope)
    {
      /* This label or goto is defined in some other scope, or it is a
	 label which is not yet defined.  There is nothing to
	 update.  */
      return false;
    }

  /* Adjust the spot bindings to refer to the bindings already defined
     in the enclosing scope.  */
  p->scope = scope->outer;
  p->bindings_in_scope = p->scope->bindings;

  return true;
}

/* The Objective-C front-end often needs to determine the current scope.  */

void *
objc_get_current_scope (void)
{
  return current_scope;
}

/* The following function is used only by Objective-C.  It needs to live here
   because it accesses the innards of c_scope.  */

void
objc_mark_locals_volatile (void *enclosing_blk)
{
  struct c_scope *scope;
  struct c_binding *b;

  for (scope = current_scope;
       scope && scope != enclosing_blk;
       scope = scope->outer)
    {
      for (b = scope->bindings; b; b = b->prev)
	objc_volatilize_decl (b->decl);

      /* Do not climb up past the current function.  */
      if (scope->function_body)
	break;
    }
}

/* Return true if we are in the global binding level.  */

bool
global_bindings_p (void)
{
  return current_scope == file_scope;
}

void
keep_next_level (void)
{
  keep_next_level_flag = true;
}

/* Set the flag for the FLOAT_CONST_DECIMAL64 pragma being ON.  */

void
set_float_const_decimal64 (void)
{
  current_scope->float_const_decimal64 = true;
}

/* Clear the flag for the FLOAT_CONST_DECIMAL64 pragma.  */

void
clear_float_const_decimal64 (void)
{
  current_scope->float_const_decimal64 = false;
}

/* Return nonzero if an unsuffixed float constant is _Decimal64.  */

bool
float_const_decimal64_p (void)
{
  return current_scope->float_const_decimal64;
}

/* Identify this scope as currently being filled with parameters.  */

void
declare_parm_level (void)
{
  current_scope->parm_flag = true;
}

void
push_scope (void)
{
  if (next_is_function_body)
    {
      /* This is the transition from the parameters to the top level
	 of the function body.  These are the same scope
	 (C99 6.2.1p4,6) so we do not push another scope structure.
	 next_is_function_body is set only by store_parm_decls, which
	 in turn is called when and only when we are about to
	 encounter the opening curly brace for the function body.

	 The outermost block of a function always gets a BLOCK node,
	 because the debugging output routines expect that each
	 function has at least one BLOCK.  */
      current_scope->parm_flag         = false;
      current_scope->function_body     = true;
      current_scope->keep              = true;
      current_scope->outer_function    = current_function_scope;
      current_function_scope           = current_scope;

      keep_next_level_flag = false;
      next_is_function_body = false;

      /* The FLOAT_CONST_DECIMAL64 pragma applies to nested scopes.  */
      if (current_scope->outer)
	current_scope->float_const_decimal64
	  = current_scope->outer->float_const_decimal64;
      else
	current_scope->float_const_decimal64 = false;
    }
  else
    {
      struct c_scope *scope;
      if (scope_freelist)
	{
	  scope = scope_freelist;
	  scope_freelist = scope->outer;
	}
      else
	scope = ggc_cleared_alloc<c_scope> ();

      /* The FLOAT_CONST_DECIMAL64 pragma applies to nested scopes.  */
      if (current_scope)
	scope->float_const_decimal64 = current_scope->float_const_decimal64;
      else
	scope->float_const_decimal64 = false;

      scope->keep          = keep_next_level_flag;
      scope->outer         = current_scope;
      scope->depth	   = current_scope ? (current_scope->depth + 1) : 0;

      /* Check for scope depth overflow.  Unlikely (2^28 == 268,435,456) but
	 possible.  */
      if (current_scope && scope->depth == 0)
	{
	  scope->depth--;
	  sorry ("GCC supports only %u nested scopes", scope->depth);
	}

      current_scope        = scope;
      keep_next_level_flag = false;
    }
}

/* This is called when we are leaving SCOPE.  For each label defined
   in SCOPE, add any appropriate decls to its decls_in_scope fields.
   These are the decls whose initialization will be skipped by a goto
   later in the function.  */

static void
update_label_decls (struct c_scope *scope)
{
  struct c_scope *s;

  s = scope;
  while (s != NULL)
    {
      if (s->has_label_bindings)
	{
	  struct c_binding *b;

	  for (b = s->bindings; b != NULL; b = b->prev)
	    {
	      struct c_label_vars *label_vars;
	      struct c_binding *b1;
	      bool hjud;
	      unsigned int ix;
	      struct c_goto_bindings *g;

	      if (TREE_CODE (b->decl) != LABEL_DECL)
		continue;
	      label_vars = b->u.label;

	      b1 = label_vars->label_bindings.bindings_in_scope;
	      if (label_vars->label_bindings.scope == NULL)
		hjud = false;
	      else
		hjud = label_vars->label_bindings.scope->has_jump_unsafe_decl;
	      if (update_spot_bindings (scope, &label_vars->label_bindings))
		{
		  /* This label is defined in this scope.  */
		  if (hjud)
		    {
		      for (; b1 != NULL; b1 = b1->prev)
			{
			  /* A goto from later in the function to this
			     label will never see the initialization
			     of B1, if any.  Save it to issue a
			     warning if needed.  */
			  if (decl_jump_unsafe (b1->decl))
			    vec_safe_push(label_vars->decls_in_scope, b1->decl);
			}
		    }
		}

	      /* Update the bindings of any goto statements associated
		 with this label.  */
	      FOR_EACH_VEC_SAFE_ELT (label_vars->gotos, ix, g)
		update_spot_bindings (scope, &g->goto_bindings);
	    }
	}

      /* Don't search beyond the current function.  */
      if (s == current_function_scope)
	break;

      s = s->outer;
    }
}

/* Set the TYPE_CONTEXT of all of TYPE's variants to CONTEXT.  */

static void
set_type_context (tree type, tree context)
{
  for (type = TYPE_MAIN_VARIANT (type); type;
       type = TYPE_NEXT_VARIANT (type))
    TYPE_CONTEXT (type) = context;
}

/* Exit a scope.  Restore the state of the identifier-decl mappings
   that were in effect when this scope was entered.  Return a BLOCK
   node containing all the DECLs in this scope that are of interest
   to debug info generation.  */

tree
pop_scope (void)
{
  struct c_scope *scope = current_scope;
  tree block, context, p;
  struct c_binding *b;

  bool functionbody = scope->function_body;
  bool keep = functionbody || scope->keep || scope->bindings;

  update_label_decls (scope);

  /* If appropriate, create a BLOCK to record the decls for the life
     of this function.  */
  block = NULL_TREE;
  if (keep)
    {
      block = make_node (BLOCK);
      BLOCK_SUBBLOCKS (block) = scope->blocks;
      TREE_USED (block) = 1;

      /* In each subblock, record that this is its superior.  */
      for (p = scope->blocks; p; p = BLOCK_CHAIN (p))
	BLOCK_SUPERCONTEXT (p) = block;

      BLOCK_VARS (block) = NULL_TREE;
    }

  /* The TYPE_CONTEXTs for all of the tagged types belonging to this
     scope must be set so that they point to the appropriate
     construct, i.e.  either to the current FUNCTION_DECL node, or
     else to the BLOCK node we just constructed.

     Note that for tagged types whose scope is just the formal
     parameter list for some function type specification, we can't
     properly set their TYPE_CONTEXTs here, because we don't have a
     pointer to the appropriate FUNCTION_TYPE node readily available
     to us.  For those cases, the TYPE_CONTEXTs of the relevant tagged
     type nodes get set in `grokdeclarator' as soon as we have created
     the FUNCTION_TYPE node which will represent the "scope" for these
     "parameter list local" tagged types.  */
  if (scope->function_body)
    context = current_function_decl;
  else if (scope == file_scope)
    {
      tree file_decl
	= build_translation_unit_decl (get_identifier (main_input_filename));
      context = file_decl;
      debug_hooks->register_main_translation_unit (file_decl);
    }
  else
    context = block;

  /* Clear all bindings in this scope.  */
  for (b = scope->bindings; b; b = free_binding_and_advance (b))
    {
      p = b->decl;
      switch (TREE_CODE (p))
	{
	case LABEL_DECL:
	  /* Warnings for unused labels, errors for undefined labels.  */
	  if (TREE_USED (p) && !DECL_INITIAL (p))
	    {
	      error ("label %q+D used but not defined", p);
	      DECL_INITIAL (p) = error_mark_node;
	    }
	  else
	    warn_for_unused_label (p);

	  /* Labels go in BLOCK_VARS.  */
	  DECL_CHAIN (p) = BLOCK_VARS (block);
	  BLOCK_VARS (block) = p;
	  gcc_assert (I_LABEL_BINDING (b->id) == b);
	  I_LABEL_BINDING (b->id) = b->shadowed;

	  /* Also pop back to the shadowed label_vars.  */
	  release_tree_vector (b->u.label->decls_in_scope);
	  b->u.label = b->u.label->shadowed;
	  break;

	case ENUMERAL_TYPE:
	case UNION_TYPE:
	case RECORD_TYPE:
	  set_type_context (p, context);

	  /* Types may not have tag-names, in which case the type
	     appears in the bindings list with b->id NULL.  */
	  if (b->id)
	    {
	      gcc_assert (I_TAG_BINDING (b->id) == b);
	      I_TAG_BINDING (b->id) = b->shadowed;
	    }
	  break;

	case FUNCTION_DECL:
	  /* Propagate TREE_ADDRESSABLE from nested functions to their
	     containing functions.  */
	  if (!TREE_ASM_WRITTEN (p)
	      && DECL_INITIAL (p) != NULL_TREE
	      && TREE_ADDRESSABLE (p)
	      && DECL_ABSTRACT_ORIGIN (p) != NULL_TREE
	      && DECL_ABSTRACT_ORIGIN (p) != p)
	    TREE_ADDRESSABLE (DECL_ABSTRACT_ORIGIN (p)) = 1;
	  if (!DECL_EXTERNAL (p)
	      && !DECL_INITIAL (p)
	      && scope != file_scope
	      && scope != external_scope)
	    {
	      error ("nested function %q+D declared but never defined", p);
	      undef_nested_function = true;
	    }
	  else if (DECL_DECLARED_INLINE_P (p)
		   && TREE_PUBLIC (p)
		   && !DECL_INITIAL (p))
	    {
	      /* C99 6.7.4p6: "a function with external linkage... declared
		 with an inline function specifier ... shall also be defined
		 in the same translation unit."  */
	      if (!flag_gnu89_inline
		  && !lookup_attribute ("gnu_inline", DECL_ATTRIBUTES (p))
		  && scope != external_scope)
		pedwarn (input_location, 0,
			 "inline function %q+D declared but never defined", p);
	      DECL_EXTERNAL (p) = 1;
	    }

	  goto common_symbol;

	case VAR_DECL:
	  /* Warnings for unused variables.  */
	  if ((!TREE_USED (p) || !DECL_READ_P (p))
	      && !TREE_NO_WARNING (p)
	      && !DECL_IN_SYSTEM_HEADER (p)
	      && DECL_NAME (p)
	      && !DECL_ARTIFICIAL (p)
	      && scope != file_scope
	      && scope != external_scope)
	    {
	      if (!TREE_USED (p))
		warning (OPT_Wunused_variable, "unused variable %q+D", p);
	      else if (DECL_CONTEXT (p) == current_function_decl)
		warning_at (DECL_SOURCE_LOCATION (p),
			    OPT_Wunused_but_set_variable,
			    "variable %qD set but not used", p);
	    }

	  if (b->inner_comp)
	    {
	      error ("type of array %q+D completed incompatibly with"
		     " implicit initialization", p);
	    }

	  /* Fall through.  */
	case TYPE_DECL:
	case CONST_DECL:
	common_symbol:
	  /* All of these go in BLOCK_VARS, but only if this is the
	     binding in the home scope.  */
	  if (!b->nested)
	    {
	      DECL_CHAIN (p) = BLOCK_VARS (block);
	      BLOCK_VARS (block) = p;
	    }
	  else if (VAR_OR_FUNCTION_DECL_P (p) && scope != file_scope)
	    {
	      /* For block local externs add a special
		 DECL_EXTERNAL decl for debug info generation.  */
	      tree extp = copy_node (p);

	      DECL_EXTERNAL (extp) = 1;
	      TREE_STATIC (extp) = 0;
	      TREE_PUBLIC (extp) = 1;
	      DECL_INITIAL (extp) = NULL_TREE;
	      DECL_LANG_SPECIFIC (extp) = NULL;
	      DECL_CONTEXT (extp) = current_function_decl;
	      if (TREE_CODE (p) == FUNCTION_DECL)
		{
		  DECL_RESULT (extp) = NULL_TREE;
		  DECL_SAVED_TREE (extp) = NULL_TREE;
		  DECL_STRUCT_FUNCTION (extp) = NULL;
		}
	      if (b->locus != UNKNOWN_LOCATION)
		DECL_SOURCE_LOCATION (extp) = b->locus;
	      DECL_CHAIN (extp) = BLOCK_VARS (block);
	      BLOCK_VARS (block) = extp;
	    }
	  /* If this is the file scope set DECL_CONTEXT of each decl to
	     the TRANSLATION_UNIT_DECL.  This makes same_translation_unit_p
	     work.  */
	  if (scope == file_scope)
	    {
	      DECL_CONTEXT (p) = context;
	      if (TREE_CODE (p) == TYPE_DECL
		  && TREE_TYPE (p) != error_mark_node)
		set_type_context (TREE_TYPE (p), context);
	    }

	  gcc_fallthrough ();
	  /* Parameters go in DECL_ARGUMENTS, not BLOCK_VARS, and have
	     already been put there by store_parm_decls.  Unused-
	     parameter warnings are handled by function.c.
	     error_mark_node obviously does not go in BLOCK_VARS and
	     does not get unused-variable warnings.  */
	case PARM_DECL:
	case ERROR_MARK:
	  /* It is possible for a decl not to have a name.  We get
	     here with b->id NULL in this case.  */
	  if (b->id)
	    {
	      gcc_assert (I_SYMBOL_BINDING (b->id) == b);
	      I_SYMBOL_BINDING (b->id) = b->shadowed;
	      if (b->shadowed && b->shadowed->u.type)
		TREE_TYPE (b->shadowed->decl) = b->shadowed->u.type;
	    }
	  break;

	default:
	  gcc_unreachable ();
	}
    }


  /* Dispose of the block that we just made inside some higher level.  */
  if ((scope->function_body || scope == file_scope) && context)
    {
      DECL_INITIAL (context) = block;
      BLOCK_SUPERCONTEXT (block) = context;
    }
  else if (scope->outer)
    {
      if (block)
	SCOPE_LIST_APPEND (scope->outer, blocks, block);
      /* If we did not make a block for the scope just exited, any
	 blocks made for inner scopes must be carried forward so they
	 will later become subblocks of something else.  */
      else if (scope->blocks)
	SCOPE_LIST_CONCAT (scope->outer, blocks, scope, blocks);
    }

  /* Pop the current scope, and free the structure for reuse.  */
  current_scope = scope->outer;
  if (scope->function_body)
    current_function_scope = scope->outer_function;

  memset (scope, 0, sizeof (struct c_scope));
  scope->outer = scope_freelist;
  scope_freelist = scope;

  return block;
}

void
push_file_scope (void)
{
  tree decl;

  if (file_scope)
    return;

  push_scope ();
  file_scope = current_scope;

  start_fname_decls ();

  for (decl = visible_builtins; decl; decl = DECL_CHAIN (decl))
    bind (DECL_NAME (decl), decl, file_scope,
	  /*invisible=*/false, /*nested=*/true, DECL_SOURCE_LOCATION (decl));
}

void
pop_file_scope (void)
{
  /* In case there were missing closebraces, get us back to the global
     binding level.  */
  while (current_scope != file_scope)
    pop_scope ();

  /* __FUNCTION__ is defined at file scope ("").  This
     call may not be necessary as my tests indicate it
     still works without it.  */
  finish_fname_decls ();

  check_inline_statics ();

  /* This is the point to write out a PCH if we're doing that.
     In that case we do not want to do anything else.  */
  if (pch_file)
    {
      c_common_write_pch ();
      /* Ensure even the callers don't try to finalize the CU.  */
      flag_syntax_only = 1;
      return;
    }

  /* Pop off the file scope and close this translation unit.  */
  pop_scope ();
  file_scope = 0;

  maybe_apply_pending_pragma_weaks ();
}

/* Adjust the bindings for the start of a statement expression.  */

void
c_bindings_start_stmt_expr (struct c_spot_bindings* switch_bindings)
{
  struct c_scope *scope;

  for (scope = current_scope; scope != NULL; scope = scope->outer)
    {
      struct c_binding *b;

      if (!scope->has_label_bindings)
	continue;

      for (b = scope->bindings; b != NULL; b = b->prev)
	{
	  struct c_label_vars *label_vars;
	  unsigned int ix;
	  struct c_goto_bindings *g;

	  if (TREE_CODE (b->decl) != LABEL_DECL)
	    continue;
	  label_vars = b->u.label;
	  ++label_vars->label_bindings.stmt_exprs;
	  FOR_EACH_VEC_SAFE_ELT (label_vars->gotos, ix, g)
	    ++g->goto_bindings.stmt_exprs;
	}
    }

  if (switch_bindings != NULL)
    ++switch_bindings->stmt_exprs;
}

/* Adjust the bindings for the end of a statement expression.  */

void
c_bindings_end_stmt_expr (struct c_spot_bindings *switch_bindings)
{
  struct c_scope *scope;

  for (scope = current_scope; scope != NULL; scope = scope->outer)
    {
      struct c_binding *b;

      if (!scope->has_label_bindings)
	continue;

      for (b = scope->bindings; b != NULL; b = b->prev)
	{
	  struct c_label_vars *label_vars;
	  unsigned int ix;
	  struct c_goto_bindings *g;

	  if (TREE_CODE (b->decl) != LABEL_DECL)
	    continue;
	  label_vars = b->u.label;
	  --label_vars->label_bindings.stmt_exprs;
	  if (label_vars->label_bindings.stmt_exprs < 0)
	    {
	      label_vars->label_bindings.left_stmt_expr = true;
	      label_vars->label_bindings.stmt_exprs = 0;
	    }
	  FOR_EACH_VEC_SAFE_ELT (label_vars->gotos, ix, g)
	    {
	      --g->goto_bindings.stmt_exprs;
	      if (g->goto_bindings.stmt_exprs < 0)
		{
		  g->goto_bindings.left_stmt_expr = true;
		  g->goto_bindings.stmt_exprs = 0;
		}
	    }
	}
    }

  if (switch_bindings != NULL)
    {
      --switch_bindings->stmt_exprs;
      gcc_assert (switch_bindings->stmt_exprs >= 0);
    }
}

/* Push a definition or a declaration of struct, union or enum tag "name".
   "type" should be the type node.
   We assume that the tag "name" is not already defined, and has a location
   of LOC.

   Note that the definition may really be just a forward reference.
   In that case, the TYPE_SIZE will be zero.  */

static void
pushtag (location_t loc, tree name, tree type)
{
  /* Record the identifier as the type's name if it has none.  */
  if (name && !TYPE_NAME (type))
    TYPE_NAME (type) = name;
  bind (name, type, current_scope, /*invisible=*/false, /*nested=*/false, loc);

  /* Create a fake NULL-named TYPE_DECL node whose TREE_TYPE will be the
     tagged type we just added to the current scope.  This fake
     NULL-named TYPE_DECL node helps dwarfout.c to know when it needs
     to output a representation of a tagged type, and it also gives
     us a convenient place to record the "scope start" address for the
     tagged type.  */

  TYPE_STUB_DECL (type) = pushdecl (build_decl (loc,
						TYPE_DECL, NULL_TREE, type));

  /* An approximation for now, so we can tell this is a function-scope tag.
     This will be updated in pop_scope.  */
  TYPE_CONTEXT (type) = DECL_CONTEXT (TYPE_STUB_DECL (type));

  if (warn_cxx_compat && name != NULL_TREE)
    {
      struct c_binding *b = I_SYMBOL_BINDING (name);

      if (b != NULL
	  && b->decl != NULL_TREE
	  && TREE_CODE (b->decl) == TYPE_DECL
	  && (B_IN_CURRENT_SCOPE (b)
	      || (current_scope == file_scope && B_IN_EXTERNAL_SCOPE (b)))
	  && (TYPE_MAIN_VARIANT (TREE_TYPE (b->decl))
	      != TYPE_MAIN_VARIANT (type)))
	{
	  if (warning_at (loc, OPT_Wc___compat,
			  ("using %qD as both a typedef and a tag is "
			   "invalid in C++"), b->decl)
	      && b->locus != UNKNOWN_LOCATION)
	    inform (b->locus, "originally defined here");
	}
    }
}

/* An exported interface to pushtag.  This is used by the gdb plugin's
   binding oracle to introduce a new tag binding.  */

void
c_pushtag (location_t loc, tree name, tree type)
{
  pushtag (loc, name, type);
}

/* An exported interface to bind a declaration.  LOC is the location
   to use.  DECL is the declaration to bind.  The decl's name is used
   to determine how it is bound.  If DECL is a VAR_DECL, then
   IS_GLOBAL determines whether the decl is put into the global (file
   and external) scope or the current function's scope; if DECL is not
   a VAR_DECL then it is always put into the file scope.  */

void
c_bind (location_t loc, tree decl, bool is_global)
{
  struct c_scope *scope;
  bool nested = false;

  if (!VAR_P (decl) || current_function_scope == NULL)
    {
      /* Types and functions are always considered to be global.  */
      scope = file_scope;
      DECL_EXTERNAL (decl) = 1;
      TREE_PUBLIC (decl) = 1;
    }
  else if (is_global)
    {
      /* Also bind it into the external scope.  */
      bind (DECL_NAME (decl), decl, external_scope, true, false, loc);
      nested = true;
      scope = file_scope;
      DECL_EXTERNAL (decl) = 1;
      TREE_PUBLIC (decl) = 1;
    }
  else
    {
      DECL_CONTEXT (decl) = current_function_decl;
      TREE_PUBLIC (decl) = 0;
      scope = current_function_scope;
    }

  bind (DECL_NAME (decl), decl, scope, false, nested, loc);
}

/* Subroutine of compare_decls.  Allow harmless mismatches in return
   and argument types provided that the type modes match.  This function
   return a unified type given a suitable match, and 0 otherwise.  */

static tree
match_builtin_function_types (tree newtype, tree oldtype)
{
  tree newrettype, oldrettype;
  tree newargs, oldargs;
  tree trytype, tryargs;

  /* Accept the return type of the new declaration if same modes.  */
  oldrettype = TREE_TYPE (oldtype);
  newrettype = TREE_TYPE (newtype);

  if (TYPE_MODE (oldrettype) != TYPE_MODE (newrettype))
    return NULL_TREE;

  oldargs = TYPE_ARG_TYPES (oldtype);
  newargs = TYPE_ARG_TYPES (newtype);
  tryargs = newargs;

  while (oldargs || newargs)
    {
      if (!oldargs
	  || !newargs
	  || !TREE_VALUE (oldargs)
	  || !TREE_VALUE (newargs)
	  || TYPE_MODE (TREE_VALUE (oldargs))
	     != TYPE_MODE (TREE_VALUE (newargs)))
	return NULL_TREE;

      oldargs = TREE_CHAIN (oldargs);
      newargs = TREE_CHAIN (newargs);
    }

  trytype = build_function_type (newrettype, tryargs);

  /* Allow declaration to change transaction_safe attribute.  */
  tree oldattrs = TYPE_ATTRIBUTES (oldtype);
  tree oldtsafe = lookup_attribute ("transaction_safe", oldattrs);
  tree newattrs = TYPE_ATTRIBUTES (newtype);
  tree newtsafe = lookup_attribute ("transaction_safe", newattrs);
  if (oldtsafe && !newtsafe)
    oldattrs = remove_attribute ("transaction_safe", oldattrs);
  else if (newtsafe && !oldtsafe)
    oldattrs = tree_cons (get_identifier ("transaction_safe"),
			  NULL_TREE, oldattrs);

  return build_type_attribute_variant (trytype, oldattrs);
}

/* Subroutine of diagnose_mismatched_decls.  Check for function type
   mismatch involving an empty arglist vs a nonempty one and give clearer
   diagnostics.  */
static void
diagnose_arglist_conflict (tree newdecl, tree olddecl,
			   tree newtype, tree oldtype)
{
  tree t;

  if (TREE_CODE (olddecl) != FUNCTION_DECL
      || !comptypes (TREE_TYPE (oldtype), TREE_TYPE (newtype))
      || !((!prototype_p (oldtype) && DECL_INITIAL (olddecl) == NULL_TREE)
	   || (!prototype_p (newtype) && DECL_INITIAL (newdecl) == NULL_TREE)))
    return;

  t = TYPE_ARG_TYPES (oldtype);
  if (t == NULL_TREE)
    t = TYPE_ARG_TYPES (newtype);
  for (; t; t = TREE_CHAIN (t))
    {
      tree type = TREE_VALUE (t);

      if (TREE_CHAIN (t) == NULL_TREE
	  && TYPE_MAIN_VARIANT (type) != void_type_node)
	{
	  inform (input_location, "a parameter list with an ellipsis can%'t match "
		  "an empty parameter name list declaration");
	  break;
	}

      if (c_type_promotes_to (type) != type)
	{
	  inform (input_location, "an argument type that has a default promotion can%'t match "
		  "an empty parameter name list declaration");
	  break;
	}
    }
}

/* Another subroutine of diagnose_mismatched_decls.  OLDDECL is an
   old-style function definition, NEWDECL is a prototype declaration.
   Diagnose inconsistencies in the argument list.  Returns TRUE if
   the prototype is compatible, FALSE if not.  */
static bool
validate_proto_after_old_defn (tree newdecl, tree newtype, tree oldtype)
{
  tree newargs, oldargs;
  int i;

#define END_OF_ARGLIST(t) ((t) == void_type_node)

  oldargs = TYPE_ACTUAL_ARG_TYPES (oldtype);
  newargs = TYPE_ARG_TYPES (newtype);
  i = 1;

  for (;;)
    {
      tree oldargtype = TREE_VALUE (oldargs);
      tree newargtype = TREE_VALUE (newargs);

      if (oldargtype == error_mark_node || newargtype == error_mark_node)
	return false;

      oldargtype = (TYPE_ATOMIC (oldargtype)
		    ? c_build_qualified_type (TYPE_MAIN_VARIANT (oldargtype),
					      TYPE_QUAL_ATOMIC)
		    : TYPE_MAIN_VARIANT (oldargtype));
      newargtype = (TYPE_ATOMIC (newargtype)
		    ? c_build_qualified_type (TYPE_MAIN_VARIANT (newargtype),
					      TYPE_QUAL_ATOMIC)
		    : TYPE_MAIN_VARIANT (newargtype));

      if (END_OF_ARGLIST (oldargtype) && END_OF_ARGLIST (newargtype))
	break;

      /* Reaching the end of just one list means the two decls don't
	 agree on the number of arguments.  */
      if (END_OF_ARGLIST (oldargtype))
	{
	  error ("prototype for %q+D declares more arguments "
		 "than previous old-style definition", newdecl);
	  return false;
	}
      else if (END_OF_ARGLIST (newargtype))
	{
	  error ("prototype for %q+D declares fewer arguments "
		 "than previous old-style definition", newdecl);
	  return false;
	}

      /* Type for passing arg must be consistent with that declared
	 for the arg.  */
      else if (!comptypes (oldargtype, newargtype))
	{
	  error ("prototype for %q+D declares argument %d"
		 " with incompatible type",
		 newdecl, i);
	  return false;
	}

      oldargs = TREE_CHAIN (oldargs);
      newargs = TREE_CHAIN (newargs);
      i++;
    }

  /* If we get here, no errors were found, but do issue a warning
     for this poor-style construct.  */
  warning (0, "prototype for %q+D follows non-prototype definition",
	   newdecl);
  return true;
#undef END_OF_ARGLIST
}

/* Subroutine of diagnose_mismatched_decls.  Report the location of DECL,
   first in a pair of mismatched declarations, using the diagnostic
   function DIAG.  */
static void
locate_old_decl (tree decl)
{
  if (TREE_CODE (decl) == FUNCTION_DECL && DECL_BUILT_IN (decl)
      && !C_DECL_DECLARED_BUILTIN (decl))
    ;
  else if (DECL_INITIAL (decl))
    inform (input_location, "previous definition of %q+D was here", decl);
  else if (C_DECL_IMPLICIT (decl))
    inform (input_location, "previous implicit declaration of %q+D was here", decl);
  else
    inform (input_location, "previous declaration of %q+D was here", decl);
}

/* Subroutine of duplicate_decls.  Compare NEWDECL to OLDDECL.
   Returns true if the caller should proceed to merge the two, false
   if OLDDECL should simply be discarded.  As a side effect, issues
   all necessary diagnostics for invalid or poor-style combinations.
   If it returns true, writes the types of NEWDECL and OLDDECL to
   *NEWTYPEP and *OLDTYPEP - these may have been adjusted from
   TREE_TYPE (NEWDECL, OLDDECL) respectively.  */

static bool
diagnose_mismatched_decls (tree newdecl, tree olddecl,
			   tree *newtypep, tree *oldtypep)
{
  tree newtype, oldtype;
  bool pedwarned = false;
  bool warned = false;
  bool retval = true;

#define DECL_EXTERN_INLINE(DECL) (DECL_DECLARED_INLINE_P (DECL)  \
				  && DECL_EXTERNAL (DECL))

  /* If we have error_mark_node for either decl or type, just discard
     the previous decl - we're in an error cascade already.  */
  if (olddecl == error_mark_node || newdecl == error_mark_node)
    return false;
  *oldtypep = oldtype = TREE_TYPE (olddecl);
  *newtypep = newtype = TREE_TYPE (newdecl);
  if (oldtype == error_mark_node || newtype == error_mark_node)
    return false;

  /* Two different categories of symbol altogether.  This is an error
     unless OLDDECL is a builtin.  OLDDECL will be discarded in any case.  */
  if (TREE_CODE (olddecl) != TREE_CODE (newdecl))
    {
      if (!(TREE_CODE (olddecl) == FUNCTION_DECL
	    && DECL_BUILT_IN (olddecl)
	    && !C_DECL_DECLARED_BUILTIN (olddecl)))
	{
	  error ("%q+D redeclared as different kind of symbol", newdecl);
	  locate_old_decl (olddecl);
	}
      else if (TREE_PUBLIC (newdecl))
	warning (0, "built-in function %q+D declared as non-function",
		 newdecl);
      else
	warning (OPT_Wshadow, "declaration of %q+D shadows "
		 "a built-in function", newdecl);
      return false;
    }

  /* Enumerators have no linkage, so may only be declared once in a
     given scope.  */
  if (TREE_CODE (olddecl) == CONST_DECL)
    {
      error ("redeclaration of enumerator %q+D", newdecl);
      locate_old_decl (olddecl);
      return false;
    }

  if (!comptypes (oldtype, newtype))
    {
      if (TREE_CODE (olddecl) == FUNCTION_DECL
	  && DECL_BUILT_IN (olddecl) && !C_DECL_DECLARED_BUILTIN (olddecl))
	{
	  /* Accept harmless mismatch in function types.
	     This is for the ffs and fprintf builtins.  */
	  tree trytype = match_builtin_function_types (newtype, oldtype);

	  if (trytype && comptypes (newtype, trytype))
	    *oldtypep = oldtype = trytype;
	  else
	    {
	      /* If types don't match for a built-in, throw away the
		 built-in.  No point in calling locate_old_decl here, it
		 won't print anything.  */
	      warning (OPT_Wbuiltin_declaration_mismatch,
		       "conflicting types for built-in function %q+D",
		       newdecl);
	      return false;
	    }
	}
      else if (TREE_CODE (olddecl) == FUNCTION_DECL
	       && DECL_IS_BUILTIN (olddecl))
	{
	  /* A conflicting function declaration for a predeclared
	     function that isn't actually built in.  Objective C uses
	     these.  The new declaration silently overrides everything
	     but the volatility (i.e. noreturn) indication.  See also
	     below.  FIXME: Make Objective C use normal builtins.  */
	  TREE_THIS_VOLATILE (newdecl) |= TREE_THIS_VOLATILE (olddecl);
	  return false;
	}
      /* Permit void foo (...) to match int foo (...) if the latter is
	 the definition and implicit int was used.  See
	 c-torture/compile/920625-2.c.  */
      else if (TREE_CODE (newdecl) == FUNCTION_DECL && DECL_INITIAL (newdecl)
	       && TYPE_MAIN_VARIANT (TREE_TYPE (oldtype)) == void_type_node
	       && TYPE_MAIN_VARIANT (TREE_TYPE (newtype)) == integer_type_node
	       && C_FUNCTION_IMPLICIT_INT (newdecl) && !DECL_INITIAL (olddecl))
	{
	  pedwarned = pedwarn (input_location, 0,
			       "conflicting types for %q+D", newdecl);
	  /* Make sure we keep void as the return type.  */
	  TREE_TYPE (newdecl) = *newtypep = newtype = oldtype;
	  C_FUNCTION_IMPLICIT_INT (newdecl) = 0;
	}
      /* Permit void foo (...) to match an earlier call to foo (...) with
	 no declared type (thus, implicitly int).  */
      else if (TREE_CODE (newdecl) == FUNCTION_DECL
	       && TYPE_MAIN_VARIANT (TREE_TYPE (newtype)) == void_type_node
	       && TYPE_MAIN_VARIANT (TREE_TYPE (oldtype)) == integer_type_node
	       && C_DECL_IMPLICIT (olddecl) && !DECL_INITIAL (olddecl))
	{
	  pedwarned = pedwarn (input_location, 0,
			       "conflicting types for %q+D", newdecl);
	  /* Make sure we keep void as the return type.  */
	  TREE_TYPE (olddecl) = *oldtypep = oldtype = newtype;
	}
      else
	{
	  int new_quals = TYPE_QUALS (newtype);
	  int old_quals = TYPE_QUALS (oldtype);

	  if (new_quals != old_quals)
	    {
	      addr_space_t new_addr = DECODE_QUAL_ADDR_SPACE (new_quals);
	      addr_space_t old_addr = DECODE_QUAL_ADDR_SPACE (old_quals);
	      if (new_addr != old_addr)
		{
		  if (ADDR_SPACE_GENERIC_P (new_addr))
		    error ("conflicting named address spaces (generic vs %s) "
			   "for %q+D",
			   c_addr_space_name (old_addr), newdecl);
		  else if (ADDR_SPACE_GENERIC_P (old_addr))
		    error ("conflicting named address spaces (%s vs generic) "
			   "for %q+D",
			   c_addr_space_name (new_addr), newdecl);
		  else
		    error ("conflicting named address spaces (%s vs %s) "
			   "for %q+D",
			   c_addr_space_name (new_addr),
			   c_addr_space_name (old_addr),
			   newdecl);
		}

	      if (CLEAR_QUAL_ADDR_SPACE (new_quals)
		  != CLEAR_QUAL_ADDR_SPACE (old_quals))
		error ("conflicting type qualifiers for %q+D", newdecl);
	    }
	  else
	    error ("conflicting types for %q+D", newdecl);
	  diagnose_arglist_conflict (newdecl, olddecl, newtype, oldtype);
	  locate_old_decl (olddecl);
	  return false;
	}
    }

  /* Redeclaration of a type is a constraint violation (6.7.2.3p1),
     but silently ignore the redeclaration if either is in a system
     header.  (Conflicting redeclarations were handled above.)  This
     is allowed for C11 if the types are the same, not just
     compatible.  */
  if (TREE_CODE (newdecl) == TYPE_DECL)
    {
      bool types_different = false;
      int comptypes_result;

      comptypes_result
	= comptypes_check_different_types (oldtype, newtype, &types_different);

      if (comptypes_result != 1 || types_different)
	{
	  error ("redefinition of typedef %q+D with different type", newdecl);
	  locate_old_decl (olddecl);
	  return false;
	}

      if (DECL_IN_SYSTEM_HEADER (newdecl)
	  || DECL_IN_SYSTEM_HEADER (olddecl)
	  || TREE_NO_WARNING (newdecl)
	  || TREE_NO_WARNING (olddecl))
	return true;  /* Allow OLDDECL to continue in use.  */

      if (variably_modified_type_p (newtype, NULL))
	{
	  error ("redefinition of typedef %q+D with variably modified type",
		 newdecl);
	  locate_old_decl (olddecl);
	}
      else if (pedwarn_c99 (input_location, OPT_Wpedantic,
			    "redefinition of typedef %q+D", newdecl))
	locate_old_decl (olddecl);

      return true;
    }

  /* Function declarations can either be 'static' or 'extern' (no
     qualifier is equivalent to 'extern' - C99 6.2.2p5) and therefore
     can never conflict with each other on account of linkage
     (6.2.2p4).  Multiple definitions are not allowed (6.9p3,5) but
     gnu89 mode permits two definitions if one is 'extern inline' and
     one is not.  The non- extern-inline definition supersedes the
     extern-inline definition.  */

  else if (TREE_CODE (newdecl) == FUNCTION_DECL)
    {
      /* If you declare a built-in function name as static, or
	 define the built-in with an old-style definition (so we
	 can't validate the argument list) the built-in definition is
	 overridden, but optionally warn this was a bad choice of name.  */
      if (DECL_BUILT_IN (olddecl)
	  && !C_DECL_DECLARED_BUILTIN (olddecl)
	  && (!TREE_PUBLIC (newdecl)
	      || (DECL_INITIAL (newdecl)
		  && !prototype_p (TREE_TYPE (newdecl)))))
	{
	  warning (OPT_Wshadow, "declaration of %q+D shadows "
		   "a built-in function", newdecl);
	  /* Discard the old built-in function.  */
	  return false;
	}

      if (DECL_INITIAL (newdecl))
	{
	  if (DECL_INITIAL (olddecl))
	    {
	      /* If both decls are in the same TU and the new declaration
		 isn't overriding an extern inline reject the new decl.
		 In c99, no overriding is allowed in the same translation
		 unit.  */
	      if ((!DECL_EXTERN_INLINE (olddecl)
		   || DECL_EXTERN_INLINE (newdecl)
		   || (!flag_gnu89_inline
		       && (!DECL_DECLARED_INLINE_P (olddecl)
			   || !lookup_attribute ("gnu_inline",
						 DECL_ATTRIBUTES (olddecl)))
		       && (!DECL_DECLARED_INLINE_P (newdecl)
			   || !lookup_attribute ("gnu_inline",
						 DECL_ATTRIBUTES (newdecl))))
		  )
		  && same_translation_unit_p (newdecl, olddecl))
		{
		  error ("redefinition of %q+D", newdecl);
		  locate_old_decl (olddecl);
		  return false;
		}
	    }
	}
      /* If we have a prototype after an old-style function definition,
	 the argument types must be checked specially.  */
      else if (DECL_INITIAL (olddecl)
	       && !prototype_p (oldtype) && prototype_p (newtype)
	       && TYPE_ACTUAL_ARG_TYPES (oldtype)
	       && !validate_proto_after_old_defn (newdecl, newtype, oldtype))
	{
	  locate_old_decl (olddecl);
	  return false;
	}
      /* A non-static declaration (even an "extern") followed by a
	 static declaration is undefined behavior per C99 6.2.2p3-5,7.
	 The same is true for a static forward declaration at block
	 scope followed by a non-static declaration/definition at file
	 scope.  Static followed by non-static at the same scope is
	 not undefined behavior, and is the most convenient way to get
	 some effects (see e.g.  what unwind-dw2-fde-glibc.c does to
	 the definition of _Unwind_Find_FDE in unwind-dw2-fde.c), but
	 we do diagnose it if -Wtraditional.  */
      if (TREE_PUBLIC (olddecl) && !TREE_PUBLIC (newdecl))
	{
	  /* Two exceptions to the rule.  If olddecl is an extern
	     inline, or a predeclared function that isn't actually
	     built in, newdecl silently overrides olddecl.  The latter
	     occur only in Objective C; see also above.  (FIXME: Make
	     Objective C use normal builtins.)  */
	  if (!DECL_IS_BUILTIN (olddecl)
	      && !DECL_EXTERN_INLINE (olddecl))
	    {
	      error ("static declaration of %q+D follows "
		     "non-static declaration", newdecl);
	      locate_old_decl (olddecl);
	    }
	  return false;
	}
      else if (TREE_PUBLIC (newdecl) && !TREE_PUBLIC (olddecl))
	{
	  if (DECL_CONTEXT (olddecl))
	    {
	      error ("non-static declaration of %q+D follows "
		     "static declaration", newdecl);
	      locate_old_decl (olddecl);
	      return false;
	    }
	  else if (warn_traditional)
	    {
	      warned |= warning (OPT_Wtraditional,
				 "non-static declaration of %q+D "
				 "follows static declaration", newdecl);
	    }
	}

      /* Make sure gnu_inline attribute is either not present, or
	 present on all inline decls.  */
      if (DECL_DECLARED_INLINE_P (olddecl)
	  && DECL_DECLARED_INLINE_P (newdecl))
	{
	  bool newa = lookup_attribute ("gnu_inline",
					DECL_ATTRIBUTES (newdecl)) != NULL;
	  bool olda = lookup_attribute ("gnu_inline",
					DECL_ATTRIBUTES (olddecl)) != NULL;
	  if (newa != olda)
	    {
	      error_at (input_location, "%<gnu_inline%> attribute present on %q+D",
			newa ? newdecl : olddecl);
	      error_at (DECL_SOURCE_LOCATION (newa ? olddecl : newdecl),
			"but not here");
	    }
	}
    }
  else if (VAR_P (newdecl))
    {
      /* Only variables can be thread-local, and all declarations must
	 agree on this property.  */
      if (C_DECL_THREADPRIVATE_P (olddecl) && !DECL_THREAD_LOCAL_P (newdecl))
	{
	  /* Nothing to check.  Since OLDDECL is marked threadprivate
	     and NEWDECL does not have a thread-local attribute, we
	     will merge the threadprivate attribute into NEWDECL.  */
	  ;
	}
      else if (DECL_THREAD_LOCAL_P (newdecl) != DECL_THREAD_LOCAL_P (olddecl))
	{
	  if (DECL_THREAD_LOCAL_P (newdecl))
	    error ("thread-local declaration of %q+D follows "
		   "non-thread-local declaration", newdecl);
	  else
	    error ("non-thread-local declaration of %q+D follows "
		   "thread-local declaration", newdecl);

	  locate_old_decl (olddecl);
	  return false;
	}

      /* Multiple initialized definitions are not allowed (6.9p3,5).  */
      if (DECL_INITIAL (newdecl) && DECL_INITIAL (olddecl))
	{
	  error ("redefinition of %q+D", newdecl);
	  locate_old_decl (olddecl);
	  return false;
	}

      /* Objects declared at file scope: if the first declaration had
	 external linkage (even if it was an external reference) the
	 second must have external linkage as well, or the behavior is
	 undefined.  If the first declaration had internal linkage, then
	 the second must too, or else be an external reference (in which
	 case the composite declaration still has internal linkage).
	 As for function declarations, we warn about the static-then-
	 extern case only for -Wtraditional.  See generally 6.2.2p3-5,7.  */
      if (DECL_FILE_SCOPE_P (newdecl)
	  && TREE_PUBLIC (newdecl) != TREE_PUBLIC (olddecl))
	{
	  if (DECL_EXTERNAL (newdecl))
	    {
	      if (!DECL_FILE_SCOPE_P (olddecl))
		{
		  error ("extern declaration of %q+D follows "
			 "declaration with no linkage", newdecl);
		  locate_old_decl (olddecl);
		  return false;
		}
	      else if (warn_traditional)
		{
		  warned |= warning (OPT_Wtraditional,
				     "non-static declaration of %q+D "
				     "follows static declaration", newdecl);
		}
	    }
	  else
	    {
	      if (TREE_PUBLIC (newdecl))
		error ("non-static declaration of %q+D follows "
		       "static declaration", newdecl);
	      else
		error ("static declaration of %q+D follows "
		       "non-static declaration", newdecl);

	      locate_old_decl (olddecl);
	      return false;
	    }
	}
      /* Two objects with the same name declared at the same block
	 scope must both be external references (6.7p3).  */
      else if (!DECL_FILE_SCOPE_P (newdecl))
	{
	  if (DECL_EXTERNAL (newdecl))
	    {
	      /* Extern with initializer at block scope, which will
		 already have received an error.  */
	    }
	  else if (DECL_EXTERNAL (olddecl))
	    {
	      error ("declaration of %q+D with no linkage follows "
		     "extern declaration", newdecl);
	      locate_old_decl (olddecl);
	    }
	  else
	    {
	      error ("redeclaration of %q+D with no linkage", newdecl);
	      locate_old_decl (olddecl);
	    }

	  return false;
	}

      /* C++ does not permit a decl to appear multiple times at file
	 scope.  */
      if (warn_cxx_compat
	  && DECL_FILE_SCOPE_P (newdecl)
	  && !DECL_EXTERNAL (newdecl)
	  && !DECL_EXTERNAL (olddecl))
	warned |= warning_at (DECL_SOURCE_LOCATION (newdecl),
			      OPT_Wc___compat,
			      ("duplicate declaration of %qD is "
			       "invalid in C++"),
			      newdecl);
    }

  /* warnings */
  /* All decls must agree on a visibility.  */
  if (CODE_CONTAINS_STRUCT (TREE_CODE (newdecl), TS_DECL_WITH_VIS)
      && DECL_VISIBILITY_SPECIFIED (newdecl) && DECL_VISIBILITY_SPECIFIED (olddecl)
      && DECL_VISIBILITY (newdecl) != DECL_VISIBILITY (olddecl))
    {
      warned |= warning (0, "redeclaration of %q+D with different visibility "
			 "(old visibility preserved)", newdecl);
    }

  if (TREE_CODE (newdecl) == FUNCTION_DECL)
    warned |= diagnose_mismatched_attributes (olddecl, newdecl);
  else /* PARM_DECL, VAR_DECL */
    {
      /* Redeclaration of a parameter is a constraint violation (this is
	 not explicitly stated, but follows from C99 6.7p3 [no more than
	 one declaration of the same identifier with no linkage in the
	 same scope, except type tags] and 6.2.2p6 [parameters have no
	 linkage]).  We must check for a forward parameter declaration,
	 indicated by TREE_ASM_WRITTEN on the old declaration - this is
	 an extension, the mandatory diagnostic for which is handled by
	 mark_forward_parm_decls.  */

      if (TREE_CODE (newdecl) == PARM_DECL
	  && (!TREE_ASM_WRITTEN (olddecl) || TREE_ASM_WRITTEN (newdecl)))
	{
	  error ("redefinition of parameter %q+D", newdecl);
	  locate_old_decl (olddecl);
	  return false;
	}
    }

  /* Optional warning for completely redundant decls.  */
  if (!warned && !pedwarned
      && warn_redundant_decls
      /* Don't warn about a function declaration followed by a
	 definition.  */
      && !(TREE_CODE (newdecl) == FUNCTION_DECL
	   && DECL_INITIAL (newdecl) && !DECL_INITIAL (olddecl))
      /* Don't warn about redundant redeclarations of builtins.  */
      && !(TREE_CODE (newdecl) == FUNCTION_DECL
	   && !DECL_BUILT_IN (newdecl)
	   && DECL_BUILT_IN (olddecl)
	   && !C_DECL_DECLARED_BUILTIN (olddecl))
      /* Don't warn about an extern followed by a definition.  */
      && !(DECL_EXTERNAL (olddecl) && !DECL_EXTERNAL (newdecl))
      /* Don't warn about forward parameter decls.  */
      && !(TREE_CODE (newdecl) == PARM_DECL
	   && TREE_ASM_WRITTEN (olddecl) && !TREE_ASM_WRITTEN (newdecl))
      /* Don't warn about a variable definition following a declaration.  */
      && !(VAR_P (newdecl)
	   && DECL_INITIAL (newdecl) && !DECL_INITIAL (olddecl)))
    {
      warned = warning (OPT_Wredundant_decls, "redundant redeclaration of %q+D",
			newdecl);
    }

  /* Report location of previous decl/defn.  */
  if (warned || pedwarned)
    locate_old_decl (olddecl);

#undef DECL_EXTERN_INLINE

  return retval;
}

/* Subroutine of duplicate_decls.  NEWDECL has been found to be
   consistent with OLDDECL, but carries new information.  Merge the
   new information into OLDDECL.  This function issues no
   diagnostics.  */

static void
merge_decls (tree newdecl, tree olddecl, tree newtype, tree oldtype)
{
  bool new_is_definition = (TREE_CODE (newdecl) == FUNCTION_DECL
			    && DECL_INITIAL (newdecl) != NULL_TREE);
  bool new_is_prototype = (TREE_CODE (newdecl) == FUNCTION_DECL
			   && prototype_p (TREE_TYPE (newdecl)));
  bool old_is_prototype = (TREE_CODE (olddecl) == FUNCTION_DECL
			   && prototype_p (TREE_TYPE (olddecl)));

  /* For real parm decl following a forward decl, rechain the old decl
     in its new location and clear TREE_ASM_WRITTEN (it's not a
     forward decl anymore).  */
  if (TREE_CODE (newdecl) == PARM_DECL
      && TREE_ASM_WRITTEN (olddecl) && !TREE_ASM_WRITTEN (newdecl))
    {
      struct c_binding *b, **here;

      for (here = &current_scope->bindings; *here; here = &(*here)->prev)
	if ((*here)->decl == olddecl)
	  goto found;
      gcc_unreachable ();

    found:
      b = *here;
      *here = b->prev;
      b->prev = current_scope->bindings;
      current_scope->bindings = b;

      TREE_ASM_WRITTEN (olddecl) = 0;
    }

  DECL_ATTRIBUTES (newdecl)
    = targetm.merge_decl_attributes (olddecl, newdecl);

  /* For typedefs use the old type, as the new type's DECL_NAME points
     at newdecl, which will be ggc_freed.  */
  if (TREE_CODE (newdecl) == TYPE_DECL)
    {
      /* But NEWTYPE might have an attribute, honor that.  */
      tree tem = newtype;
      newtype = oldtype;

      if (TYPE_USER_ALIGN (tem))
	{
	  if (TYPE_ALIGN (tem) > TYPE_ALIGN (newtype))
	    SET_TYPE_ALIGN (newtype, TYPE_ALIGN (tem));
	  TYPE_USER_ALIGN (newtype) = true;
	}

      /* And remove the new type from the variants list.  */
      if (TYPE_NAME (TREE_TYPE (newdecl)) == newdecl)
	{
	  tree remove = TREE_TYPE (newdecl);
	  for (tree t = TYPE_MAIN_VARIANT (remove); ;
	       t = TYPE_NEXT_VARIANT (t))
	    if (TYPE_NEXT_VARIANT (t) == remove)
	      {
		TYPE_NEXT_VARIANT (t) = TYPE_NEXT_VARIANT (remove);
		break;
	      }
	}
    }

  /* Merge the data types specified in the two decls.  */
  TREE_TYPE (newdecl)
    = TREE_TYPE (olddecl)
    = composite_type (newtype, oldtype);

  /* Lay the type out, unless already done.  */
  if (!comptypes (oldtype, TREE_TYPE (newdecl)))
    {
      if (TREE_TYPE (newdecl) != error_mark_node)
	layout_type (TREE_TYPE (newdecl));
      if (TREE_CODE (newdecl) != FUNCTION_DECL
	  && TREE_CODE (newdecl) != TYPE_DECL
	  && TREE_CODE (newdecl) != CONST_DECL)
	layout_decl (newdecl, 0);
    }
  else
    {
      /* Since the type is OLDDECL's, make OLDDECL's size go with.  */
      DECL_SIZE (newdecl) = DECL_SIZE (olddecl);
      DECL_SIZE_UNIT (newdecl) = DECL_SIZE_UNIT (olddecl);
      SET_DECL_MODE (newdecl, DECL_MODE (olddecl));
      if (DECL_ALIGN (olddecl) > DECL_ALIGN (newdecl))
	{
	  SET_DECL_ALIGN (newdecl, DECL_ALIGN (olddecl));
	  DECL_USER_ALIGN (newdecl) |= DECL_USER_ALIGN (olddecl);
	}
      if (DECL_WARN_IF_NOT_ALIGN (olddecl)
	  > DECL_WARN_IF_NOT_ALIGN (newdecl))
	SET_DECL_WARN_IF_NOT_ALIGN (newdecl,
				    DECL_WARN_IF_NOT_ALIGN (olddecl));
    }

  /* Keep the old rtl since we can safely use it.  */
  if (HAS_RTL_P (olddecl))
    COPY_DECL_RTL (olddecl, newdecl);

  /* Merge the type qualifiers.  */
  if (TREE_READONLY (newdecl))
    TREE_READONLY (olddecl) = 1;

  if (TREE_THIS_VOLATILE (newdecl))
    TREE_THIS_VOLATILE (olddecl) = 1;

  if (TREE_SHARED (newdecl))
    {
      TREE_SHARED (olddecl) = 1;
      if (TREE_CODE (newdecl) == VAR_DECL)
	TREE_THIS_VOLATILE (olddecl) = 1;
    }

  /* Merge deprecatedness.  */
  if (TREE_DEPRECATED (newdecl))
    TREE_DEPRECATED (olddecl) = 1;

  /* If a decl is in a system header and the other isn't, keep the one on the
     system header. Otherwise, keep source location of definition rather than
     declaration and of prototype rather than non-prototype unless that
     prototype is built-in.  */
  if (CODE_CONTAINS_STRUCT (TREE_CODE (olddecl), TS_DECL_WITH_VIS)
      && DECL_IN_SYSTEM_HEADER (olddecl)
      && !DECL_IN_SYSTEM_HEADER (newdecl) )
    DECL_SOURCE_LOCATION (newdecl) = DECL_SOURCE_LOCATION (olddecl);
  else if (CODE_CONTAINS_STRUCT (TREE_CODE (olddecl), TS_DECL_WITH_VIS)
	   && DECL_IN_SYSTEM_HEADER (newdecl)
	   && !DECL_IN_SYSTEM_HEADER (olddecl))
    DECL_SOURCE_LOCATION (olddecl) = DECL_SOURCE_LOCATION (newdecl);
  else if ((DECL_INITIAL (newdecl) == NULL_TREE
	    && DECL_INITIAL (olddecl) != NULL_TREE)
	   || (old_is_prototype && !new_is_prototype
	       && !C_DECL_BUILTIN_PROTOTYPE (olddecl)))
    DECL_SOURCE_LOCATION (newdecl) = DECL_SOURCE_LOCATION (olddecl);

  /* Merge the initialization information.  */
   if (DECL_INITIAL (newdecl) == NULL_TREE)
    DECL_INITIAL (newdecl) = DECL_INITIAL (olddecl);

  /* Merge the threadprivate attribute.  */
  if (VAR_P (olddecl) && C_DECL_THREADPRIVATE_P (olddecl))
    C_DECL_THREADPRIVATE_P (newdecl) = 1;

  if (CODE_CONTAINS_STRUCT (TREE_CODE (olddecl), TS_DECL_WITH_VIS))
    {
      /* Copy the assembler name.
	 Currently, it can only be defined in the prototype.  */
      COPY_DECL_ASSEMBLER_NAME (olddecl, newdecl);

      /* Use visibility of whichever declaration had it specified */
      if (DECL_VISIBILITY_SPECIFIED (olddecl))
	{
	  DECL_VISIBILITY (newdecl) = DECL_VISIBILITY (olddecl);
	  DECL_VISIBILITY_SPECIFIED (newdecl) = 1;
	}

      if (TREE_CODE (newdecl) == FUNCTION_DECL)
	{
	  DECL_STATIC_CONSTRUCTOR(newdecl) |= DECL_STATIC_CONSTRUCTOR(olddecl);
	  DECL_STATIC_DESTRUCTOR (newdecl) |= DECL_STATIC_DESTRUCTOR (olddecl);
	  DECL_NO_LIMIT_STACK (newdecl) |= DECL_NO_LIMIT_STACK (olddecl);
	  DECL_NO_INSTRUMENT_FUNCTION_ENTRY_EXIT (newdecl)
	    |= DECL_NO_INSTRUMENT_FUNCTION_ENTRY_EXIT (olddecl);
	  TREE_THIS_VOLATILE (newdecl) |= TREE_THIS_VOLATILE (olddecl);
	  DECL_IS_MALLOC (newdecl) |= DECL_IS_MALLOC (olddecl);
	  DECL_IS_OPERATOR_NEW (newdecl) |= DECL_IS_OPERATOR_NEW (olddecl);
	  TREE_READONLY (newdecl) |= TREE_READONLY (olddecl);
	  DECL_PURE_P (newdecl) |= DECL_PURE_P (olddecl);
	  DECL_IS_NOVOPS (newdecl) |= DECL_IS_NOVOPS (olddecl);
	}

      /* Merge the storage class information.  */
      merge_weak (newdecl, olddecl);

      /* For functions, static overrides non-static.  */
      if (TREE_CODE (newdecl) == FUNCTION_DECL)
	{
	  TREE_PUBLIC (newdecl) &= TREE_PUBLIC (olddecl);
	  /* This is since we don't automatically
	     copy the attributes of NEWDECL into OLDDECL.  */
	  TREE_PUBLIC (olddecl) = TREE_PUBLIC (newdecl);
	  /* If this clears `static', clear it in the identifier too.  */
	  if (!TREE_PUBLIC (olddecl))
	    TREE_PUBLIC (DECL_NAME (olddecl)) = 0;
	}
    }

  /* In c99, 'extern' declaration before (or after) 'inline' means this
     function is not DECL_EXTERNAL, unless 'gnu_inline' attribute
     is present.  */
  if (TREE_CODE (newdecl) == FUNCTION_DECL
      && !flag_gnu89_inline
      && (DECL_DECLARED_INLINE_P (newdecl)
	  || DECL_DECLARED_INLINE_P (olddecl))
      && (!DECL_DECLARED_INLINE_P (newdecl)
	  || !DECL_DECLARED_INLINE_P (olddecl)
	  || !DECL_EXTERNAL (olddecl))
      && DECL_EXTERNAL (newdecl)
      && !lookup_attribute ("gnu_inline", DECL_ATTRIBUTES (newdecl))
      && !current_function_decl)
    DECL_EXTERNAL (newdecl) = 0;

  /* An inline definition following a static declaration is not
     DECL_EXTERNAL.  */
  if (new_is_definition
      && (DECL_DECLARED_INLINE_P (newdecl)
	  || DECL_DECLARED_INLINE_P (olddecl))
      && !TREE_PUBLIC (olddecl))
    DECL_EXTERNAL (newdecl) = 0;

  if (DECL_EXTERNAL (newdecl))
    {
      TREE_STATIC (newdecl) = TREE_STATIC (olddecl);
      DECL_EXTERNAL (newdecl) = DECL_EXTERNAL (olddecl);

      /* An extern decl does not override previous storage class.  */
      TREE_PUBLIC (newdecl) = TREE_PUBLIC (olddecl);
      if (!DECL_EXTERNAL (newdecl))
	{
	  DECL_CONTEXT (newdecl) = DECL_CONTEXT (olddecl);
	  DECL_COMMON (newdecl) = DECL_COMMON (olddecl);
	}
    }
  else
    {
      TREE_STATIC (olddecl) = TREE_STATIC (newdecl);
      TREE_PUBLIC (olddecl) = TREE_PUBLIC (newdecl);
    }

  if (TREE_CODE (newdecl) == FUNCTION_DECL)
    {
      /* If we're redefining a function previously defined as extern
	 inline, make sure we emit debug info for the inline before we
	 throw it away, in case it was inlined into a function that
	 hasn't been written out yet.  */
      if (new_is_definition && DECL_INITIAL (olddecl))
	/* The new defn must not be inline.  */
	DECL_UNINLINABLE (newdecl) = 1;
      else
	{
	  /* If either decl says `inline', this fn is inline, unless
	     its definition was passed already.  */
	  if (DECL_DECLARED_INLINE_P (newdecl)
	      || DECL_DECLARED_INLINE_P (olddecl))
	    DECL_DECLARED_INLINE_P (newdecl) = 1;

	  DECL_UNINLINABLE (newdecl) = DECL_UNINLINABLE (olddecl)
	    = (DECL_UNINLINABLE (newdecl) || DECL_UNINLINABLE (olddecl));

	  DECL_DISREGARD_INLINE_LIMITS (newdecl)
	    = DECL_DISREGARD_INLINE_LIMITS (olddecl)
	    = (DECL_DISREGARD_INLINE_LIMITS (newdecl)
	       || DECL_DISREGARD_INLINE_LIMITS (olddecl));
	}

      if (DECL_BUILT_IN (olddecl))
	{
	  /* If redeclaring a builtin function, it stays built in.
	     But it gets tagged as having been declared.  */
	  DECL_BUILT_IN_CLASS (newdecl) = DECL_BUILT_IN_CLASS (olddecl);
	  DECL_FUNCTION_CODE (newdecl) = DECL_FUNCTION_CODE (olddecl);
	  C_DECL_DECLARED_BUILTIN (newdecl) = 1;
	  if (new_is_prototype)
	    {
	      C_DECL_BUILTIN_PROTOTYPE (newdecl) = 0;
	      if (DECL_BUILT_IN_CLASS (newdecl) == BUILT_IN_NORMAL)
		{
		  enum built_in_function fncode = DECL_FUNCTION_CODE (newdecl);
		  switch (fncode)
		    {
		      /* If a compatible prototype of these builtin functions
			 is seen, assume the runtime implements it with the
			 expected semantics.  */
		    case BUILT_IN_STPCPY:
		      if (builtin_decl_explicit_p (fncode))
			set_builtin_decl_implicit_p (fncode, true);
		      break;
		    default:
		      if (builtin_decl_explicit_p (fncode))
			set_builtin_decl_declared_p (fncode, true);
		      break;
		    }
		}
	    }
	  else
	    C_DECL_BUILTIN_PROTOTYPE (newdecl)
	      = C_DECL_BUILTIN_PROTOTYPE (olddecl);
	}

      /* Preserve function specific target and optimization options */
      if (DECL_FUNCTION_SPECIFIC_TARGET (olddecl)
	  && !DECL_FUNCTION_SPECIFIC_TARGET (newdecl))
	DECL_FUNCTION_SPECIFIC_TARGET (newdecl)
	  = DECL_FUNCTION_SPECIFIC_TARGET (olddecl);

      if (DECL_FUNCTION_SPECIFIC_OPTIMIZATION (olddecl)
	  && !DECL_FUNCTION_SPECIFIC_OPTIMIZATION (newdecl))
	DECL_FUNCTION_SPECIFIC_OPTIMIZATION (newdecl)
	  = DECL_FUNCTION_SPECIFIC_OPTIMIZATION (olddecl);

      /* Also preserve various other info from the definition.  */
      if (!new_is_definition)
	{
	  tree t;
	  DECL_RESULT (newdecl) = DECL_RESULT (olddecl);
	  DECL_INITIAL (newdecl) = DECL_INITIAL (olddecl);
	  DECL_STRUCT_FUNCTION (newdecl) = DECL_STRUCT_FUNCTION (olddecl);
	  DECL_SAVED_TREE (newdecl) = DECL_SAVED_TREE (olddecl);
	  DECL_ARGUMENTS (newdecl) = copy_list (DECL_ARGUMENTS (olddecl));
	  for (t = DECL_ARGUMENTS (newdecl); t ; t = DECL_CHAIN (t))
	    DECL_CONTEXT (t) = newdecl;

	  /* See if we've got a function to instantiate from.  */
	  if (DECL_SAVED_TREE (olddecl))
	    DECL_ABSTRACT_ORIGIN (newdecl)
	      = DECL_ABSTRACT_ORIGIN (olddecl);
	}
    }

  /* Merge the USED information.  */
  if (TREE_USED (olddecl))
    TREE_USED (newdecl) = 1;
  else if (TREE_USED (newdecl))
    TREE_USED (olddecl) = 1;
  if (VAR_P (olddecl) || TREE_CODE (olddecl) == PARM_DECL)
    DECL_READ_P (newdecl) |= DECL_READ_P (olddecl);
  if (DECL_PRESERVE_P (olddecl))
    DECL_PRESERVE_P (newdecl) = 1;
  else if (DECL_PRESERVE_P (newdecl))
    DECL_PRESERVE_P (olddecl) = 1;

  /* Merge DECL_COMMON */
  if (VAR_P (olddecl) && VAR_P (newdecl)
      && !lookup_attribute ("common", DECL_ATTRIBUTES (newdecl))
      && !lookup_attribute ("nocommon", DECL_ATTRIBUTES (newdecl)))
    DECL_COMMON (newdecl) = DECL_COMMON (newdecl) && DECL_COMMON (olddecl);

  /* Copy most of the decl-specific fields of NEWDECL into OLDDECL.
     But preserve OLDDECL's DECL_UID, DECL_CONTEXT and
     DECL_ARGUMENTS (if appropriate).  */
  {
    unsigned olddecl_uid = DECL_UID (olddecl);
    tree olddecl_context = DECL_CONTEXT (olddecl);
    tree olddecl_arguments = NULL;
    if (TREE_CODE (olddecl) == FUNCTION_DECL)
      olddecl_arguments = DECL_ARGUMENTS (olddecl);

    memcpy ((char *) olddecl + sizeof (struct tree_common),
	    (char *) newdecl + sizeof (struct tree_common),
	    sizeof (struct tree_decl_common) - sizeof (struct tree_common));
    DECL_USER_ALIGN (olddecl) = DECL_USER_ALIGN (newdecl);
    switch (TREE_CODE (olddecl))
      {
      case FUNCTION_DECL:
      case VAR_DECL:
	{
	  struct symtab_node *snode = olddecl->decl_with_vis.symtab_node;

	  memcpy ((char *) olddecl + sizeof (struct tree_decl_common),
		  (char *) newdecl + sizeof (struct tree_decl_common),
		  tree_code_size (TREE_CODE (olddecl)) - sizeof (struct tree_decl_common));
	  olddecl->decl_with_vis.symtab_node = snode;

	  if ((DECL_EXTERNAL (olddecl)
	       || TREE_PUBLIC (olddecl)
	       || TREE_STATIC (olddecl))
	      && DECL_SECTION_NAME (newdecl) != NULL)
	    set_decl_section_name (olddecl, DECL_SECTION_NAME (newdecl));

	  /* This isn't quite correct for something like
		int __thread x attribute ((tls_model ("local-exec")));
		extern int __thread x;
	     as we'll lose the "local-exec" model.  */
	  if (VAR_P (olddecl) && DECL_THREAD_LOCAL_P (newdecl))
	    set_decl_tls_model (olddecl, DECL_TLS_MODEL (newdecl));
	  break;
	}

      case FIELD_DECL:
      case PARM_DECL:
      case LABEL_DECL:
      case RESULT_DECL:
      case CONST_DECL:
      case TYPE_DECL:
	memcpy ((char *) olddecl + sizeof (struct tree_decl_common),
		(char *) newdecl + sizeof (struct tree_decl_common),
		tree_code_size (TREE_CODE (olddecl)) - sizeof (struct tree_decl_common));
	break;

      default:

	memcpy ((char *) olddecl + sizeof (struct tree_decl_common),
		(char *) newdecl + sizeof (struct tree_decl_common),
		sizeof (struct tree_decl_non_common) - sizeof (struct tree_decl_common));
      }
    DECL_UID (olddecl) = olddecl_uid;
    DECL_CONTEXT (olddecl) = olddecl_context;
    if (TREE_CODE (olddecl) == FUNCTION_DECL)
      DECL_ARGUMENTS (olddecl) = olddecl_arguments;
  }

  /* If OLDDECL had its DECL_RTL instantiated, re-invoke make_decl_rtl
     so that encode_section_info has a chance to look at the new decl
     flags and attributes.  */
  if (DECL_RTL_SET_P (olddecl)
      && (TREE_CODE (olddecl) == FUNCTION_DECL
	  || (VAR_P (olddecl) && TREE_STATIC (olddecl))))
    make_decl_rtl (olddecl);
}

/* Handle when a new declaration NEWDECL has the same name as an old
   one OLDDECL in the same binding contour.  Prints an error message
   if appropriate.

   If safely possible, alter OLDDECL to look like NEWDECL, and return
   true.  Otherwise, return false.  */

static bool
duplicate_decls (tree newdecl, tree olddecl)
{
  tree newtype = NULL, oldtype = NULL;

  if (!diagnose_mismatched_decls (newdecl, olddecl, &newtype, &oldtype))
    {
      /* Avoid `unused variable' and other warnings for OLDDECL.  */
      TREE_NO_WARNING (olddecl) = 1;
      return false;
    }

  merge_decls (newdecl, olddecl, newtype, oldtype);

  /* The NEWDECL will no longer be needed.

     Before releasing the node, be sure to remove function from symbol
     table that might have been inserted there to record comdat group.
     Be sure to however do not free DECL_STRUCT_FUNCTION because this
     structure is shared in between NEWDECL and OLDECL.  */
  if (TREE_CODE (newdecl) == FUNCTION_DECL)
    DECL_STRUCT_FUNCTION (newdecl) = NULL;
  if (VAR_OR_FUNCTION_DECL_P (newdecl))
    {
      struct symtab_node *snode = symtab_node::get (newdecl);
      if (snode)
	snode->remove ();
    }
  ggc_free (newdecl);
  return true;
}


/* Check whether decl-node NEW_DECL shadows an existing declaration.  */
static void
warn_if_shadowing (tree new_decl)
{
  struct c_binding *b;

  /* Shadow warnings wanted?  */
  if (!(warn_shadow
        || warn_shadow_local
        || warn_shadow_compatible_local)
      /* No shadow warnings for internally generated vars.  */
      || DECL_IS_BUILTIN (new_decl)
      /* No shadow warnings for vars made for inlining.  */
      || DECL_FROM_INLINE (new_decl))
    return;

  /* Is anything being shadowed?  Invisible decls do not count.  */
  for (b = I_SYMBOL_BINDING (DECL_NAME (new_decl)); b; b = b->shadowed)
    if (b->decl && b->decl != new_decl && !b->invisible
	&& (b->decl == error_mark_node
	    || diagnostic_report_warnings_p (global_dc,
					     DECL_SOURCE_LOCATION (b->decl))))
      {
	tree old_decl = b->decl;
	bool warned = false;

	if (old_decl == error_mark_node)
	  {
	    warning (OPT_Wshadow, "declaration of %q+D shadows previous "
		     "non-variable", new_decl);
	    break;
	  }
	else if (TREE_CODE (old_decl) == PARM_DECL)
	  {
	    enum opt_code warning_code;

	    /* If '-Wshadow=compatible-local' is specified without other
	       -Wshadow= flags, we will warn only when the types of the
	       shadowing variable (i.e. new_decl) and the shadowed variable
	       (old_decl) are compatible.  */
	    if (warn_shadow)
	      warning_code = OPT_Wshadow;
	    else if (comptypes (TREE_TYPE (old_decl), TREE_TYPE (new_decl)))
	      warning_code = OPT_Wshadow_compatible_local;
	    else
	      warning_code = OPT_Wshadow_local;
	    warned = warning_at (DECL_SOURCE_LOCATION (new_decl), warning_code,
				 "declaration of %qD shadows a parameter",
				 new_decl);
	  }
	else if (DECL_FILE_SCOPE_P (old_decl))
	  {
	    /* Do not warn if a variable shadows a function, unless
	       the variable is a function or a pointer-to-function.  */
	    if (TREE_CODE (old_decl) == FUNCTION_DECL
		&& TREE_CODE (new_decl) != FUNCTION_DECL
		&& !FUNCTION_POINTER_TYPE_P (TREE_TYPE (new_decl)))
		continue;

	    warned = warning_at (DECL_SOURCE_LOCATION (new_decl), OPT_Wshadow,
				 "declaration of %qD shadows a global "
				 "declaration",
				 new_decl);
	  }
	else if (TREE_CODE (old_decl) == FUNCTION_DECL
		 && DECL_BUILT_IN (old_decl))
	  {
	    warning (OPT_Wshadow, "declaration of %q+D shadows "
		     "a built-in function", new_decl);
	    break;
	  }
	else
	  {
	    enum opt_code warning_code;

	    /* If '-Wshadow=compatible-local' is specified without other
	       -Wshadow= flags, we will warn only when the types of the
	       shadowing variable (i.e. new_decl) and the shadowed variable
	       (old_decl) are compatible.  */
	    if (warn_shadow)
	      warning_code = OPT_Wshadow;
	    else if (comptypes (TREE_TYPE (old_decl), TREE_TYPE (new_decl)))
	      warning_code = OPT_Wshadow_compatible_local;
	    else
	      warning_code = OPT_Wshadow_local;
	    warned = warning_at (DECL_SOURCE_LOCATION (new_decl), warning_code,
				 "declaration of %qD shadows a previous local",
				 new_decl);
	  }

	if (warned)
	  inform (DECL_SOURCE_LOCATION (old_decl),
		  "shadowed declaration is here");

	break;
      }
}

/* Record a decl-node X as belonging to the current lexical scope.
   Check for errors (such as an incompatible declaration for the same
   name already seen in the same scope).

   Returns either X or an old decl for the same name.
   If an old decl is returned, it may have been smashed
   to agree with what X says.  */

tree
pushdecl (tree x)
{
  tree name = DECL_NAME (x);
  struct c_scope *scope = current_scope;
  struct c_binding *b;
  bool nested = false;
  location_t locus = DECL_SOURCE_LOCATION (x);

  /* Must set DECL_CONTEXT for everything not at file scope or
     DECL_FILE_SCOPE_P won't work.  Local externs don't count
     unless they have initializers (which generate code).  */
  if (current_function_decl
      && (!VAR_OR_FUNCTION_DECL_P (x)
	  || DECL_INITIAL (x) || !DECL_EXTERNAL (x)))
    DECL_CONTEXT (x) = current_function_decl;

  /* Anonymous decls are just inserted in the scope.  */
  if (!name)
    {
      bind (name, x, scope, /*invisible=*/false, /*nested=*/false,
	    locus);
      return x;
    }

  /* First, see if there is another declaration with the same name in
     the current scope.  If there is, duplicate_decls may do all the
     work for us.  If duplicate_decls returns false, that indicates
     two incompatible decls in the same scope; we are to silently
     replace the old one (duplicate_decls has issued all appropriate
     diagnostics).  In particular, we should not consider possible
     duplicates in the external scope, or shadowing.  */
  b = I_SYMBOL_BINDING (name);
  if (b && B_IN_SCOPE (b, scope))
    {
      struct c_binding *b_ext, *b_use;
      tree type = TREE_TYPE (x);
      tree visdecl = b->decl;
      tree vistype = TREE_TYPE (visdecl);
      if (TREE_CODE (TREE_TYPE (x)) == ARRAY_TYPE
	  && COMPLETE_TYPE_P (TREE_TYPE (x)))
	b->inner_comp = false;
      b_use = b;
      b_ext = b;
      /* If this is an external linkage declaration, we should check
	 for compatibility with the type in the external scope before
	 setting the type at this scope based on the visible
	 information only.  */
      if (TREE_PUBLIC (x) && TREE_PUBLIC (visdecl))
	{
	  while (b_ext && !B_IN_EXTERNAL_SCOPE (b_ext))
	    b_ext = b_ext->shadowed;
	  if (b_ext)
	    {
	      b_use = b_ext;
	      if (b_use->u.type)
		TREE_TYPE (b_use->decl) = b_use->u.type;
	    }
	}
      if (duplicate_decls (x, b_use->decl))
	{
	  if (b_use != b)
	    {
	      /* Save the updated type in the external scope and
		 restore the proper type for this scope.  */
	      tree thistype;
	      if (comptypes (vistype, type))
		thistype = composite_type (vistype, type);
	      else
		thistype = TREE_TYPE (b_use->decl);
	      b_use->u.type = TREE_TYPE (b_use->decl);
	      if (TREE_CODE (b_use->decl) == FUNCTION_DECL
		  && DECL_BUILT_IN (b_use->decl))
		thistype
		  = build_type_attribute_variant (thistype,
						  TYPE_ATTRIBUTES
						  (b_use->u.type));
	      TREE_TYPE (b_use->decl) = thistype;
	    }
	  return b_use->decl;
	}
      else
	goto skip_external_and_shadow_checks;
    }

  /* All declarations with external linkage, and all external
     references, go in the external scope, no matter what scope is
     current.  However, the binding in that scope is ignored for
     purposes of normal name lookup.  A separate binding structure is
     created in the requested scope; this governs the normal
     visibility of the symbol.

     The binding in the externals scope is used exclusively for
     detecting duplicate declarations of the same object, no matter
     what scope they are in; this is what we do here.  (C99 6.2.7p2:
     All declarations that refer to the same object or function shall
     have compatible type; otherwise, the behavior is undefined.)  */
  if (DECL_EXTERNAL (x) || scope == file_scope)
    {
      tree type = TREE_TYPE (x);
      tree vistype = NULL_TREE;
      tree visdecl = NULL_TREE;
      bool type_saved = false;
      if (b && !B_IN_EXTERNAL_SCOPE (b)
	  && VAR_OR_FUNCTION_DECL_P (b->decl)
	  && DECL_FILE_SCOPE_P (b->decl))
	{
	  visdecl = b->decl;
	  vistype = TREE_TYPE (visdecl);
	}
      if (scope != file_scope
	  && !DECL_IN_SYSTEM_HEADER (x))
	warning_at (locus, OPT_Wnested_externs,
		    "nested extern declaration of %qD", x);

      while (b && !B_IN_EXTERNAL_SCOPE (b))
	{
	  /* If this decl might be modified, save its type.  This is
	     done here rather than when the decl is first bound
	     because the type may change after first binding, through
	     being completed or through attributes being added.  If we
	     encounter multiple such decls, only the first should have
	     its type saved; the others will already have had their
	     proper types saved and the types will not have changed as
	     their scopes will not have been re-entered.  */
	  if (DECL_P (b->decl) && DECL_FILE_SCOPE_P (b->decl) && !type_saved)
	    {
	      b->u.type = TREE_TYPE (b->decl);
	      type_saved = true;
	    }
	  if (B_IN_FILE_SCOPE (b)
	      && VAR_P (b->decl)
	      && TREE_STATIC (b->decl)
	      && TREE_CODE (TREE_TYPE (b->decl)) == ARRAY_TYPE
	      && !TYPE_DOMAIN (TREE_TYPE (b->decl))
	      && TREE_CODE (type) == ARRAY_TYPE
	      && TYPE_DOMAIN (type)
	      && TYPE_MAX_VALUE (TYPE_DOMAIN (type))
	      && !integer_zerop (TYPE_MAX_VALUE (TYPE_DOMAIN (type))))
	    {
	      /* Array type completed in inner scope, which should be
		 diagnosed if the completion does not have size 1 and
		 it does not get completed in the file scope.  */
	      b->inner_comp = true;
	    }
	  b = b->shadowed;
	}

      /* If a matching external declaration has been found, set its
	 type to the composite of all the types of that declaration.
	 After the consistency checks, it will be reset to the
	 composite of the visible types only.  */
      if (b && (TREE_PUBLIC (x) || same_translation_unit_p (x, b->decl))
	  && b->u.type)
	TREE_TYPE (b->decl) = b->u.type;

      /* The point of the same_translation_unit_p check here is,
	 we want to detect a duplicate decl for a construct like
	 foo() { extern bar(); } ... static bar();  but not if
	 they are in different translation units.  In any case,
	 the static does not go in the externals scope.  */
      if (b
	  && (TREE_PUBLIC (x) || same_translation_unit_p (x, b->decl))
	  && duplicate_decls (x, b->decl))
	{
	  tree thistype;
	  if (vistype)
	    {
	      if (comptypes (vistype, type))
		thistype = composite_type (vistype, type);
	      else
		thistype = TREE_TYPE (b->decl);
	    }
	  else
	    thistype = type;
	  b->u.type = TREE_TYPE (b->decl);
	  if (TREE_CODE (b->decl) == FUNCTION_DECL && DECL_BUILT_IN (b->decl))
	    thistype
	      = build_type_attribute_variant (thistype,
					      TYPE_ATTRIBUTES (b->u.type));
	  TREE_TYPE (b->decl) = thistype;
	  bind (name, b->decl, scope, /*invisible=*/false, /*nested=*/true,
		locus);
	  return b->decl;
	}
      else if (TREE_PUBLIC (x))
	{
	  if (visdecl && !b && duplicate_decls (x, visdecl))
	    {
	      /* An external declaration at block scope referring to a
		 visible entity with internal linkage.  The composite
		 type will already be correct for this scope, so we
		 just need to fall through to make the declaration in
		 this scope.  */
	      nested = true;
	      x = visdecl;
	    }
	  else
	    {
	      bind (name, x, external_scope, /*invisible=*/true,
		    /*nested=*/false, locus);
	      nested = true;
	    }
	}
    }

  if (TREE_CODE (x) != PARM_DECL)
    warn_if_shadowing (x);

 skip_external_and_shadow_checks:
  if (TREE_CODE (x) == TYPE_DECL)
    {
      /* So this is a typedef, set its underlying type.  */
      set_underlying_type (x);

      /* If X is a typedef defined in the current function, record it
	 for the purpose of implementing the -Wunused-local-typedefs
	 warning.  */
      record_locally_defined_typedef (x);
    }

  bind (name, x, scope, /*invisible=*/false, nested, locus);

  /* If x's type is incomplete because it's based on a
     structure or union which has not yet been fully declared,
     attach it to that structure or union type, so we can go
     back and complete the variable declaration later, if the
     structure or union gets fully declared.

     If the input is erroneous, we can have error_mark in the type
     slot (e.g. "f(void a, ...)") - that doesn't count as an
     incomplete type.  */
  if (TREE_TYPE (x) != error_mark_node
      && !COMPLETE_TYPE_P (TREE_TYPE (x)))
    {
      tree element = TREE_TYPE (x);

      while (TREE_CODE (element) == ARRAY_TYPE)
	element = TREE_TYPE (element);
      element = TYPE_MAIN_VARIANT (element);

      if (RECORD_OR_UNION_TYPE_P (element)
	  && (TREE_CODE (x) != TYPE_DECL
	      || TREE_CODE (TREE_TYPE (x)) == ARRAY_TYPE)
	  && !COMPLETE_TYPE_P (element))
	C_TYPE_INCOMPLETE_VARS (element)
	  = tree_cons (NULL_TREE, x, C_TYPE_INCOMPLETE_VARS (element));
    }
  return x;
}


/* Issue a warning about implicit function declaration.  ID is the function
   identifier, OLDDECL is a declaration of the function in a different scope,
   or NULL_TREE.  */

static void
implicit_decl_warning (location_t loc, tree id, tree olddecl)
{
  if (!warn_implicit_function_declaration)
    return;

  bool warned;
  const char *hint = NULL;
  if (!olddecl)
    hint = lookup_name_fuzzy (id, FUZZY_LOOKUP_FUNCTION_NAME);

  if (flag_isoc99)
    {
      if (hint)
	{
	  gcc_rich_location richloc (loc);
	  richloc.add_fixit_replace (hint);
	  warned = pedwarn_at_rich_loc
	    (&richloc, OPT_Wimplicit_function_declaration,
	     "implicit declaration of function %qE; did you mean %qs?",
	     id, hint);
	}
      else
	warned = pedwarn (loc, OPT_Wimplicit_function_declaration,
			  "implicit declaration of function %qE", id);
    }
<<<<<<< HEAD
  if (file_scope)
    bind (name, x, file_scope, /*invisible=*/false, nested, UNKNOWN_LOCATION);

  return x;
}

static void
implicit_decl_warning (location_t loc, tree id, tree olddecl)
{
  if (upc_diagnose_deprecated_stmt (input_location, id))
    return;
  if (warn_implicit_function_declaration)
=======
  else if (hint)
>>>>>>> 14b3ed18
    {
      gcc_rich_location richloc (loc);
      richloc.add_fixit_replace (hint);
      warned = warning_at_rich_loc
	(&richloc, OPT_Wimplicit_function_declaration,
	 G_("implicit declaration of function %qE; did you mean %qs?"),
	 id, hint);
    }
  else
    warned = warning_at (loc, OPT_Wimplicit_function_declaration,
			 G_("implicit declaration of function %qE"), id);

  if (olddecl && warned)
    locate_old_decl (olddecl);
}

/* This function represents mapping of a function code FCODE
   to its respective header.  */

static const char *
header_for_builtin_fn (enum built_in_function fcode)
{
  switch (fcode)
    {
    CASE_FLT_FN (BUILT_IN_ACOS):
    CASE_FLT_FN (BUILT_IN_ACOSH):
    CASE_FLT_FN (BUILT_IN_ASIN):
    CASE_FLT_FN (BUILT_IN_ASINH):
    CASE_FLT_FN (BUILT_IN_ATAN):
    CASE_FLT_FN (BUILT_IN_ATANH):
    CASE_FLT_FN (BUILT_IN_ATAN2):
    CASE_FLT_FN (BUILT_IN_CBRT):
    CASE_FLT_FN (BUILT_IN_CEIL):
    CASE_FLT_FN (BUILT_IN_COPYSIGN):
    CASE_FLT_FN (BUILT_IN_COS):
    CASE_FLT_FN (BUILT_IN_COSH):
    CASE_FLT_FN (BUILT_IN_ERF):
    CASE_FLT_FN (BUILT_IN_ERFC):
    CASE_FLT_FN (BUILT_IN_EXP):
    CASE_FLT_FN (BUILT_IN_EXP2):
    CASE_FLT_FN (BUILT_IN_EXPM1):
    CASE_FLT_FN (BUILT_IN_FABS):
    CASE_FLT_FN (BUILT_IN_FDIM):
    CASE_FLT_FN (BUILT_IN_FLOOR):
    CASE_FLT_FN (BUILT_IN_FMA):
    CASE_FLT_FN (BUILT_IN_FMAX):
    CASE_FLT_FN (BUILT_IN_FMIN):
    CASE_FLT_FN (BUILT_IN_FMOD):
    CASE_FLT_FN (BUILT_IN_FREXP):
    CASE_FLT_FN (BUILT_IN_HYPOT):
    CASE_FLT_FN (BUILT_IN_ILOGB):
    CASE_FLT_FN (BUILT_IN_LDEXP):
    CASE_FLT_FN (BUILT_IN_LGAMMA):
    CASE_FLT_FN (BUILT_IN_LLRINT):
    CASE_FLT_FN (BUILT_IN_LLROUND):
    CASE_FLT_FN (BUILT_IN_LOG):
    CASE_FLT_FN (BUILT_IN_LOG10):
    CASE_FLT_FN (BUILT_IN_LOG1P):
    CASE_FLT_FN (BUILT_IN_LOG2):
    CASE_FLT_FN (BUILT_IN_LOGB):
    CASE_FLT_FN (BUILT_IN_LRINT):
    CASE_FLT_FN (BUILT_IN_LROUND):
    CASE_FLT_FN (BUILT_IN_MODF):
    CASE_FLT_FN (BUILT_IN_NAN):
    CASE_FLT_FN (BUILT_IN_NEARBYINT):
    CASE_FLT_FN (BUILT_IN_NEXTAFTER):
    CASE_FLT_FN (BUILT_IN_NEXTTOWARD):
    CASE_FLT_FN (BUILT_IN_POW):
    CASE_FLT_FN (BUILT_IN_REMAINDER):
    CASE_FLT_FN (BUILT_IN_REMQUO):
    CASE_FLT_FN (BUILT_IN_RINT):
    CASE_FLT_FN (BUILT_IN_ROUND):
    CASE_FLT_FN (BUILT_IN_SCALBLN):
    CASE_FLT_FN (BUILT_IN_SCALBN):
    CASE_FLT_FN (BUILT_IN_SIN):
    CASE_FLT_FN (BUILT_IN_SINH):
    CASE_FLT_FN (BUILT_IN_SINCOS):
    CASE_FLT_FN (BUILT_IN_SQRT):
    CASE_FLT_FN (BUILT_IN_TAN):
    CASE_FLT_FN (BUILT_IN_TANH):
    CASE_FLT_FN (BUILT_IN_TGAMMA):
    CASE_FLT_FN (BUILT_IN_TRUNC):
    case BUILT_IN_ISINF:
    case BUILT_IN_ISNAN:
      return "<math.h>";
    CASE_FLT_FN (BUILT_IN_CABS):
    CASE_FLT_FN (BUILT_IN_CACOS):
    CASE_FLT_FN (BUILT_IN_CACOSH):
    CASE_FLT_FN (BUILT_IN_CARG):
    CASE_FLT_FN (BUILT_IN_CASIN):
    CASE_FLT_FN (BUILT_IN_CASINH):
    CASE_FLT_FN (BUILT_IN_CATAN):
    CASE_FLT_FN (BUILT_IN_CATANH):
    CASE_FLT_FN (BUILT_IN_CCOS):
    CASE_FLT_FN (BUILT_IN_CCOSH):
    CASE_FLT_FN (BUILT_IN_CEXP):
    CASE_FLT_FN (BUILT_IN_CIMAG):
    CASE_FLT_FN (BUILT_IN_CLOG):
    CASE_FLT_FN (BUILT_IN_CONJ):
    CASE_FLT_FN (BUILT_IN_CPOW):
    CASE_FLT_FN (BUILT_IN_CPROJ):
    CASE_FLT_FN (BUILT_IN_CREAL):
    CASE_FLT_FN (BUILT_IN_CSIN):
    CASE_FLT_FN (BUILT_IN_CSINH):
    CASE_FLT_FN (BUILT_IN_CSQRT):
    CASE_FLT_FN (BUILT_IN_CTAN):
    CASE_FLT_FN (BUILT_IN_CTANH):
      return "<complex.h>";
    case BUILT_IN_MEMCHR:
    case BUILT_IN_MEMCMP:
    case BUILT_IN_MEMCPY:
    case BUILT_IN_MEMMOVE:
    case BUILT_IN_MEMSET:
    case BUILT_IN_STRCAT:
    case BUILT_IN_STRCHR:
    case BUILT_IN_STRCMP:
    case BUILT_IN_STRCPY:
    case BUILT_IN_STRCSPN:
    case BUILT_IN_STRLEN:
    case BUILT_IN_STRNCAT:
    case BUILT_IN_STRNCMP:
    case BUILT_IN_STRNCPY:
    case BUILT_IN_STRPBRK:
    case BUILT_IN_STRRCHR:
    case BUILT_IN_STRSPN:
    case BUILT_IN_STRSTR:
      return "<string.h>";
    case BUILT_IN_FPRINTF:
    case BUILT_IN_PUTC:
    case BUILT_IN_FPUTC:
    case BUILT_IN_FPUTS:
    case BUILT_IN_FSCANF:
    case BUILT_IN_FWRITE:
    case BUILT_IN_PRINTF:
    case BUILT_IN_PUTCHAR:
    case BUILT_IN_PUTS:
    case BUILT_IN_SCANF:
    case BUILT_IN_SNPRINTF:
    case BUILT_IN_SPRINTF:
    case BUILT_IN_SSCANF:
    case BUILT_IN_VFPRINTF:
    case BUILT_IN_VFSCANF:
    case BUILT_IN_VPRINTF:
    case BUILT_IN_VSCANF:
    case BUILT_IN_VSNPRINTF:
    case BUILT_IN_VSPRINTF:
    case BUILT_IN_VSSCANF:
      return "<stdio.h>";
    case BUILT_IN_ISALNUM:
    case BUILT_IN_ISALPHA:
    case BUILT_IN_ISBLANK:
    case BUILT_IN_ISCNTRL:
    case BUILT_IN_ISDIGIT:
    case BUILT_IN_ISGRAPH:
    case BUILT_IN_ISLOWER:
    case BUILT_IN_ISPRINT:
    case BUILT_IN_ISPUNCT:
    case BUILT_IN_ISSPACE:
    case BUILT_IN_ISUPPER:
    case BUILT_IN_ISXDIGIT:
    case BUILT_IN_TOLOWER:
    case BUILT_IN_TOUPPER:
      return "<ctype.h>";
    case BUILT_IN_ISWALNUM:
    case BUILT_IN_ISWALPHA:
    case BUILT_IN_ISWBLANK:
    case BUILT_IN_ISWCNTRL:
    case BUILT_IN_ISWDIGIT:
    case BUILT_IN_ISWGRAPH:
    case BUILT_IN_ISWLOWER:
    case BUILT_IN_ISWPRINT:
    case BUILT_IN_ISWPUNCT:
    case BUILT_IN_ISWSPACE:
    case BUILT_IN_ISWUPPER:
    case BUILT_IN_ISWXDIGIT:
    case BUILT_IN_TOWLOWER:
    case BUILT_IN_TOWUPPER:
      return "<wctype.h>";
    case BUILT_IN_ABORT:
    case BUILT_IN_ABS:
    case BUILT_IN_CALLOC:
    case BUILT_IN_EXIT:
    case BUILT_IN_FREE:
    case BUILT_IN_LABS:
    case BUILT_IN_LLABS:
    case BUILT_IN_MALLOC:
    case BUILT_IN_REALLOC:
    case BUILT_IN__EXIT2:
    case BUILT_IN_ALIGNED_ALLOC:
      return "<stdlib.h>";
    case BUILT_IN_IMAXABS:
      return "<inttypes.h>";
    case BUILT_IN_STRFTIME:
      return "<time.h>";
    default:
      return NULL;
    }
}

/* Generate an implicit declaration for identifier FUNCTIONID at LOC as a
   function of type int ().  */

tree
implicitly_declare (location_t loc, tree functionid)
{
  struct c_binding *b;
  tree decl = NULL_TREE;
  tree asmspec_tree;

  for (b = I_SYMBOL_BINDING (functionid); b; b = b->shadowed)
    {
      if (B_IN_SCOPE (b, external_scope))
	{
	  decl = b->decl;
	  break;
	}
    }

  if (decl)
    {
      if (TREE_CODE (decl) != FUNCTION_DECL)
	return decl;

      /* FIXME: Objective-C has weird not-really-builtin functions
	 which are supposed to be visible automatically.  They wind up
	 in the external scope because they're pushed before the file
	 scope gets created.  Catch this here and rebind them into the
	 file scope.  */
      if (!DECL_BUILT_IN (decl) && DECL_IS_BUILTIN (decl))
	{
	  bind (functionid, decl, file_scope,
		/*invisible=*/false, /*nested=*/true,
		DECL_SOURCE_LOCATION (decl));
	  return decl;
	}
      else
	{
	  tree newtype = default_function_type;
	  if (b->u.type)
	    TREE_TYPE (decl) = b->u.type;
	  /* Implicit declaration of a function already declared
	     (somehow) in a different scope, or as a built-in.
	     If this is the first time this has happened, warn;
	     then recycle the old declaration but with the new type.  */
	  if (!C_DECL_IMPLICIT (decl))
	    {
	      implicit_decl_warning (loc, functionid, decl);
	      C_DECL_IMPLICIT (decl) = 1;
	    }
	  if (DECL_BUILT_IN (decl))
	    {
	      newtype = build_type_attribute_variant (newtype,
						      TYPE_ATTRIBUTES
						      (TREE_TYPE (decl)));
	      if (!comptypes (newtype, TREE_TYPE (decl)))
		{
		  bool warned = warning_at (loc, 0, "incompatible implicit "
					    "declaration of built-in "
					    "function %qD", decl);
		  /* See if we can hint which header to include.  */
		  const char *header
		    = header_for_builtin_fn (DECL_FUNCTION_CODE (decl));
		  if (header != NULL && warned)
		    {
		      rich_location richloc (line_table, loc);
		      maybe_add_include_fixit (&richloc, header);
		      inform_at_rich_loc
			(&richloc,
			 "include %qs or provide a declaration of %qD",
			 header, decl);
		    }
		  newtype = TREE_TYPE (decl);
		}
	    }
	  else
	    {
	      if (!comptypes (newtype, TREE_TYPE (decl)))
		{
		  error_at (loc, "incompatible implicit declaration of "
			    "function %qD", decl);
		  locate_old_decl (decl);
		}
	    }
	  b->u.type = TREE_TYPE (decl);
	  TREE_TYPE (decl) = newtype;
	  bind (functionid, decl, current_scope,
		/*invisible=*/false, /*nested=*/true,
		DECL_SOURCE_LOCATION (decl));
	  return decl;
	}
    }

  /* Not seen before.  */
  decl = build_decl (loc, FUNCTION_DECL, functionid, default_function_type);
  DECL_EXTERNAL (decl) = 1;
  TREE_PUBLIC (decl) = 1;
  C_DECL_IMPLICIT (decl) = 1;
  implicit_decl_warning (loc, functionid, 0);
  asmspec_tree = maybe_apply_renaming_pragma (decl, /*asmname=*/NULL);
  if (asmspec_tree)
    set_user_assembler_name (decl, TREE_STRING_POINTER (asmspec_tree));

  /* C89 says implicit declarations are in the innermost block.
     So we record the decl in the standard fashion.  */
  decl = pushdecl (decl);

  /* No need to call objc_check_decl here - it's a function type.  */
  rest_of_decl_compilation (decl, 0, 0);

  /* Write a record describing this implicit function declaration
     to the prototypes file (if requested).  */
  gen_aux_info_record (decl, 0, 1, 0);

  /* Possibly apply some default attributes to this implicit declaration.  */
  decl_attributes (&decl, NULL_TREE, 0);

  return decl;
}

/* Issue an error message for a reference to an undeclared variable
   ID, including a reference to a builtin outside of function-call
   context.  Establish a binding of the identifier to error_mark_node
   in an appropriate scope, which will suppress further errors for the
   same identifier.  The error message should be given location LOC.  */
void
undeclared_variable (location_t loc, tree id)
{
  static bool already = false;
  struct c_scope *scope;

  if (current_function_decl == NULL_TREE)
    {
      const char *guessed_id = lookup_name_fuzzy (id, FUZZY_LOOKUP_NAME);
      if (guessed_id)
	{
	  gcc_rich_location richloc (loc);
	  richloc.add_fixit_replace (guessed_id);
	  error_at_rich_loc (&richloc,
			     "%qE undeclared here (not in a function);"
			     " did you mean %qs?",
			     id, guessed_id);
	}
      else
	error_at (loc, "%qE undeclared here (not in a function)", id);
      scope = current_scope;
    }
  else
    {
      if (upc_diagnose_deprecated_stmt (loc, id))
        return;
      if (!objc_diagnose_private_ivar (id))
	{
	  const char *guessed_id = lookup_name_fuzzy (id, FUZZY_LOOKUP_NAME);
	  if (guessed_id)
	    {
	      gcc_rich_location richloc (loc);
	      richloc.add_fixit_replace (guessed_id);
	      error_at_rich_loc
		(&richloc,
		 "%qE undeclared (first use in this function);"
		 " did you mean %qs?",
		 id, guessed_id);
	    }
	  else
	    error_at (loc, "%qE undeclared (first use in this function)", id);
	}
      if (!already)
	{
          inform (loc, "each undeclared identifier is reported only"
                  " once for each function it appears in");
	  already = true;
	}

      /* If we are parsing old-style parameter decls, current_function_decl
	 will be nonnull but current_function_scope will be null.  */
      scope = current_function_scope ? current_function_scope : current_scope;
    }
  bind (id, error_mark_node, scope, /*invisible=*/false, /*nested=*/false,
	UNKNOWN_LOCATION);
}

/* Subroutine of lookup_label, declare_label, define_label: construct a
   LABEL_DECL with all the proper frills.  Also create a struct
   c_label_vars initialized for the current scope.  */

static tree
make_label (location_t location, tree name, bool defining,
	    struct c_label_vars **p_label_vars)
{
  tree label = build_decl (location, LABEL_DECL, name, void_type_node);
  DECL_CONTEXT (label) = current_function_decl;
  SET_DECL_MODE (label, VOIDmode);

  c_label_vars *label_vars = ggc_alloc<c_label_vars> ();
  label_vars->shadowed = NULL;
  set_spot_bindings (&label_vars->label_bindings, defining);
  label_vars->decls_in_scope = make_tree_vector ();
  label_vars->gotos = NULL;
  *p_label_vars = label_vars;

  return label;
}

/* Get the LABEL_DECL corresponding to identifier NAME as a label.
   Create one if none exists so far for the current function.
   This is called when a label is used in a goto expression or
   has its address taken.  */

tree
lookup_label (tree name)
{
  tree label;
  struct c_label_vars *label_vars;

  if (current_function_scope == 0)
    {
      error ("label %qE referenced outside of any function", name);
      return NULL_TREE;
    }

  /* Use a label already defined or ref'd with this name, but not if
     it is inherited from a containing function and wasn't declared
     using __label__.  */
  label = I_LABEL_DECL (name);
  if (label && (DECL_CONTEXT (label) == current_function_decl
		|| C_DECLARED_LABEL_FLAG (label)))
    {
      /* If the label has only been declared, update its apparent
	 location to point here, for better diagnostics if it
	 turns out not to have been defined.  */
      if (DECL_INITIAL (label) == NULL_TREE)
	DECL_SOURCE_LOCATION (label) = input_location;
      return label;
    }

  /* No label binding for that identifier; make one.  */
  label = make_label (input_location, name, false, &label_vars);

  /* Ordinary labels go in the current function scope.  */
  bind_label (name, label, current_function_scope, label_vars);

  return label;
}

/* Issue a warning about DECL for a goto statement at GOTO_LOC going
   to LABEL.  */

static void
warn_about_goto (location_t goto_loc, tree label, tree decl)
{
  if (variably_modified_type_p (TREE_TYPE (decl), NULL_TREE))
    error_at (goto_loc,
	      "jump into scope of identifier with variably modified type");
  else
    warning_at (goto_loc, OPT_Wjump_misses_init,
		"jump skips variable initialization");
  inform (DECL_SOURCE_LOCATION (label), "label %qD defined here", label);
  inform (DECL_SOURCE_LOCATION (decl), "%qD declared here", decl);
}

/* Look up a label because of a goto statement.  This is like
   lookup_label, but also issues any appropriate warnings.  */

tree
lookup_label_for_goto (location_t loc, tree name)
{
  tree label;
  struct c_label_vars *label_vars;
  unsigned int ix;
  tree decl;

  label = lookup_label (name);
  if (label == NULL_TREE)
    return NULL_TREE;

  /* If we are jumping to a different function, we can't issue any
     useful warnings.  */
  if (DECL_CONTEXT (label) != current_function_decl)
    {
      gcc_assert (C_DECLARED_LABEL_FLAG (label));
      return label;
    }

  label_vars = I_LABEL_BINDING (name)->u.label;

  /* If the label has not yet been defined, then push this goto on a
     list for possible later warnings.  */
  if (label_vars->label_bindings.scope == NULL)
    {
      c_goto_bindings *g = ggc_alloc<c_goto_bindings> ();

      g->loc = loc;
      set_spot_bindings (&g->goto_bindings, true);
      vec_safe_push (label_vars->gotos, g);
      return label;
    }

  /* If there are any decls in label_vars->decls_in_scope, then this
     goto has missed the declaration of the decl.  This happens for a
     case like
       int i = 1;
      lab:
       ...
       goto lab;
     Issue a warning or error.  */
  FOR_EACH_VEC_SAFE_ELT (label_vars->decls_in_scope, ix, decl)
    warn_about_goto (loc, label, decl);

  if (label_vars->label_bindings.left_stmt_expr)
    {
      error_at (loc, "jump into statement expression");
      inform (DECL_SOURCE_LOCATION (label), "label %qD defined here", label);
    }

  return label;
}

/* Make a label named NAME in the current function, shadowing silently
   any that may be inherited from containing functions or containing
   scopes.  This is called for __label__ declarations.  */

tree
declare_label (tree name)
{
  struct c_binding *b = I_LABEL_BINDING (name);
  tree label;
  struct c_label_vars *label_vars;

  /* Check to make sure that the label hasn't already been declared
     at this scope */
  if (b && B_IN_CURRENT_SCOPE (b))
    {
      error ("duplicate label declaration %qE", name);
      locate_old_decl (b->decl);

      /* Just use the previous declaration.  */
      return b->decl;
    }

  label = make_label (input_location, name, false, &label_vars);
  C_DECLARED_LABEL_FLAG (label) = 1;

  /* Declared labels go in the current scope.  */
  bind_label (name, label, current_scope, label_vars);

  return label;
}

/* When we define a label, issue any appropriate warnings if there are
   any gotos earlier in the function which jump to this label.  */

static void
check_earlier_gotos (tree label, struct c_label_vars* label_vars)
{
  unsigned int ix;
  struct c_goto_bindings *g;

  FOR_EACH_VEC_SAFE_ELT (label_vars->gotos, ix, g)
    {
      struct c_binding *b;
      struct c_scope *scope;

      /* We have a goto to this label.  The goto is going forward.  In
	 g->scope, the goto is going to skip any binding which was
	 defined after g->bindings_in_scope.  */
      if (g->goto_bindings.scope->has_jump_unsafe_decl)
	{
	  for (b = g->goto_bindings.scope->bindings;
	       b != g->goto_bindings.bindings_in_scope;
	       b = b->prev)
	    {
	      if (decl_jump_unsafe (b->decl))
		warn_about_goto (g->loc, label, b->decl);
	    }
	}

      /* We also need to warn about decls defined in any scopes
	 between the scope of the label and the scope of the goto.  */
      for (scope = label_vars->label_bindings.scope;
	   scope != g->goto_bindings.scope;
	   scope = scope->outer)
	{
	  gcc_assert (scope != NULL);
	  if (scope->has_jump_unsafe_decl)
	    {
	      if (scope == label_vars->label_bindings.scope)
		b = label_vars->label_bindings.bindings_in_scope;
	      else
		b = scope->bindings;
	      for (; b != NULL; b = b->prev)
		{
		  if (decl_jump_unsafe (b->decl))
		    warn_about_goto (g->loc, label, b->decl);
		}
	    }
	}

      if (g->goto_bindings.stmt_exprs > 0)
	{
	  error_at (g->loc, "jump into statement expression");
	  inform (DECL_SOURCE_LOCATION (label), "label %qD defined here",
		  label);
	}
    }

  /* Now that the label is defined, we will issue warnings about
     subsequent gotos to this label when we see them.  */
  vec_safe_truncate (label_vars->gotos, 0);
  label_vars->gotos = NULL;
}

/* Define a label, specifying the location in the source file.
   Return the LABEL_DECL node for the label, if the definition is valid.
   Otherwise return NULL_TREE.  */

tree
define_label (location_t location, tree name)
{
  /* Find any preexisting label with this name.  It is an error
     if that label has already been defined in this function, or
     if there is a containing function with a declared label with
     the same name.  */
  tree label = I_LABEL_DECL (name);

  if (label
      && ((DECL_CONTEXT (label) == current_function_decl
	   && DECL_INITIAL (label) != NULL_TREE)
	  || (DECL_CONTEXT (label) != current_function_decl
	      && C_DECLARED_LABEL_FLAG (label))))
    {
      error_at (location, "duplicate label %qD", label);
      locate_old_decl (label);
      return NULL_TREE;
    }
  else if (label && DECL_CONTEXT (label) == current_function_decl)
    {
      struct c_label_vars *label_vars = I_LABEL_BINDING (name)->u.label;

      /* The label has been used or declared already in this function,
	 but not defined.  Update its location to point to this
	 definition.  */
      DECL_SOURCE_LOCATION (label) = location;
      set_spot_bindings (&label_vars->label_bindings, true);

      /* Issue warnings as required about any goto statements from
	 earlier in the function.  */
      check_earlier_gotos (label, label_vars);
    }
  else
    {
      struct c_label_vars *label_vars;

      /* No label binding for that identifier; make one.  */
      label = make_label (location, name, true, &label_vars);

      /* Ordinary labels go in the current function scope.  */
      bind_label (name, label, current_function_scope, label_vars);
    }

  if (!in_system_header_at (input_location) && lookup_name (name))
    warning_at (location, OPT_Wtraditional,
		"traditional C lacks a separate namespace "
		"for labels, identifier %qE conflicts", name);

  /* Mark label as having been defined.  */
  DECL_INITIAL (label) = error_mark_node;
  return label;
}

/* Get the bindings for a new switch statement.  This is used to issue
   warnings as appropriate for jumps from the switch to case or
   default labels.  */

struct c_spot_bindings *
c_get_switch_bindings (void)
{
  struct c_spot_bindings *switch_bindings;

  switch_bindings = XNEW (struct c_spot_bindings);
  set_spot_bindings (switch_bindings, true);
  return switch_bindings;
}

void
c_release_switch_bindings (struct c_spot_bindings *bindings)
{
  gcc_assert (bindings->stmt_exprs == 0 && !bindings->left_stmt_expr);
  XDELETE (bindings);
}

/* This is called at the point of a case or default label to issue
   warnings about decls as needed.  It returns true if it found an
   error, not just a warning.  */

bool
c_check_switch_jump_warnings (struct c_spot_bindings *switch_bindings,
			      location_t switch_loc, location_t case_loc)
{
  bool saw_error;
  struct c_scope *scope;

  saw_error = false;
  for (scope = current_scope;
       scope != switch_bindings->scope;
       scope = scope->outer)
    {
      struct c_binding *b;

      gcc_assert (scope != NULL);

      if (!scope->has_jump_unsafe_decl)
	continue;

      for (b = scope->bindings; b != NULL; b = b->prev)
	{
	  if (decl_jump_unsafe (b->decl))
	    {
	      if (variably_modified_type_p (TREE_TYPE (b->decl), NULL_TREE))
		{
		  saw_error = true;
		  error_at (case_loc,
			    ("switch jumps into scope of identifier with "
			     "variably modified type"));
		}
	      else
		warning_at (case_loc, OPT_Wjump_misses_init,
			    "switch jumps over variable initialization");
	      inform (switch_loc, "switch starts here");
	      inform (DECL_SOURCE_LOCATION (b->decl), "%qD declared here",
		      b->decl);
	    }
	}
    }

  if (switch_bindings->stmt_exprs > 0)
    {
      saw_error = true;
      error_at (case_loc, "switch jumps into statement expression");
      inform (switch_loc, "switch starts here");
    }

  return saw_error;
}

/* Given NAME, an IDENTIFIER_NODE,
   return the structure (or union or enum) definition for that name.
   If THISLEVEL_ONLY is nonzero, searches only the current_scope.
   CODE says which kind of type the caller wants;
   it is RECORD_TYPE or UNION_TYPE or ENUMERAL_TYPE.
   If PLOC is not NULL and this returns non-null, it sets *PLOC to the
   location where the tag was defined.
   If the wrong kind of type is found, an error is reported.  */

static tree
lookup_tag (enum tree_code code, tree name, bool thislevel_only,
	    location_t *ploc)
{
  struct c_binding *b = I_TAG_BINDING (name);
  bool thislevel = false;

  if (!b || !b->decl)
    return NULL_TREE;

  /* We only care about whether it's in this level if
     thislevel_only was set or it might be a type clash.  */
  if (thislevel_only || TREE_CODE (b->decl) != code)
    {
      /* For our purposes, a tag in the external scope is the same as
	 a tag in the file scope.  (Primarily relevant to Objective-C
	 and its builtin structure tags, which get pushed before the
	 file scope is created.)  */
      if (B_IN_CURRENT_SCOPE (b)
	  || (current_scope == file_scope && B_IN_EXTERNAL_SCOPE (b)))
	thislevel = true;
    }

  if (thislevel_only && !thislevel)
    return NULL_TREE;

  if (TREE_CODE (b->decl) != code)
    {
      /* Definition isn't the kind we were looking for.  */
      pending_invalid_xref = name;
      pending_invalid_xref_location = input_location;

      /* If in the same binding level as a declaration as a tag
	 of a different type, this must not be allowed to
	 shadow that tag, so give the error immediately.
	 (For example, "struct foo; union foo;" is invalid.)  */
      if (thislevel)
	pending_xref_error ();
    }

  if (ploc != NULL)
    *ploc = b->locus;

  return b->decl;
}

/* Return true if a definition exists for NAME with code CODE.  */

bool
tag_exists_p (enum tree_code code, tree name)
{
  struct c_binding *b = I_TAG_BINDING (name);

  if (b == NULL || b->decl == NULL_TREE)
    return false;
  return TREE_CODE (b->decl) == code;
}

/* Print an error message now
   for a recent invalid struct, union or enum cross reference.
   We don't print them immediately because they are not invalid
   when used in the `struct foo;' construct for shadowing.  */

void
pending_xref_error (void)
{
  if (pending_invalid_xref != NULL_TREE)
    error_at (pending_invalid_xref_location, "%qE defined as wrong kind of tag",
	      pending_invalid_xref);
  pending_invalid_xref = NULL_TREE;
}


/* Look up NAME in the current scope and its superiors
   in the namespace of variables, functions and typedefs.
   Return a ..._DECL node of some kind representing its definition,
   or return NULL_TREE if it is undefined.  */

tree
lookup_name (tree name)
{
  struct c_binding *b = I_SYMBOL_BINDING (name);
  if (b && !b->invisible)
    {
      maybe_record_typedef_use (b->decl);
      return b->decl;
    }
  return NULL_TREE;
}

/* Similar to `lookup_name' but look only at the indicated scope.  */

static tree
lookup_name_in_scope (tree name, struct c_scope *scope)
{
  struct c_binding *b;

  for (b = I_SYMBOL_BINDING (name); b; b = b->shadowed)
    if (B_IN_SCOPE (b, scope))
      return b->decl;
  return NULL_TREE;
}

/* Look for the closest match for NAME within the currently valid
   scopes.

   This finds the identifier with the lowest Levenshtein distance to
   NAME.  If there are multiple candidates with equal minimal distance,
   the first one found is returned.  Scopes are searched from innermost
   outwards, and within a scope in reverse order of declaration, thus
   benefiting candidates "near" to the current scope.

   The function also looks for similar macro names to NAME, since a
   misspelled macro name will not be expanded, and hence looks like an
   identifier to the C frontend.

   It also looks for start_typename keywords, to detect "singed" vs "signed"
   typos.  */

const char *
lookup_name_fuzzy (tree name, enum lookup_name_fuzzy_kind kind)
{
  gcc_assert (TREE_CODE (name) == IDENTIFIER_NODE);

  best_match<tree, tree> bm (name);

  /* Look within currently valid scopes.  */
  for (c_scope *scope = current_scope; scope; scope = scope->outer)
    for (c_binding *binding = scope->bindings; binding; binding = binding->prev)
      {
	if (!binding->id || binding->invisible)
	  continue;
	/* Don't use bindings from implicitly declared functions,
	   as they were likely misspellings themselves.  */
	if (TREE_CODE (binding->decl) == FUNCTION_DECL)
	  if (C_DECL_IMPLICIT (binding->decl))
	    continue;
	switch (kind)
	  {
	  case FUZZY_LOOKUP_TYPENAME:
	    if (TREE_CODE (binding->decl) != TYPE_DECL)
	      continue;
	    break;

	  case FUZZY_LOOKUP_FUNCTION_NAME:
	    if (TREE_CODE (binding->decl) != FUNCTION_DECL)
	      {
		/* Allow function pointers.  */
		if ((VAR_P (binding->decl)
		     || TREE_CODE (binding->decl) == PARM_DECL)
		    && TREE_CODE (TREE_TYPE (binding->decl)) == POINTER_TYPE
		    && (TREE_CODE (TREE_TYPE (TREE_TYPE (binding->decl)))
			== FUNCTION_TYPE))
		  break;
		continue;
	      }
	    break;

	  default:
	    break;
	  }
	bm.consider (binding->id);
      }

  /* Consider macros: if the user misspelled a macro name e.g. "SOME_MACRO"
     as:
       x = SOME_OTHER_MACRO (y);
     then "SOME_OTHER_MACRO" will survive to the frontend and show up
     as a misspelled identifier.

     Use the best distance so far so that a candidate is only set if
     a macro is better than anything so far.  This allows early rejection
     (without calculating the edit distance) of macro names that must have
     distance >= bm.get_best_distance (), and means that we only get a
     non-NULL result for best_macro_match if it's better than any of
     the identifiers already checked, which avoids needless creation
     of identifiers for macro hashnodes.  */
  best_macro_match bmm (name, bm.get_best_distance (), parse_in);
  cpp_hashnode *best_macro = bmm.get_best_meaningful_candidate ();
  /* If a macro is the closest so far to NAME, use it, creating an
     identifier tree node for it.  */
  if (best_macro)
    {
      const char *id = (const char *)best_macro->ident.str;
      tree macro_as_identifier
	= get_identifier_with_length (id, best_macro->ident.len);
      bm.set_best_so_far (macro_as_identifier,
			  bmm.get_best_distance (),
			  bmm.get_best_candidate_length ());
    }

  /* Try the "start_typename" keywords to detect
     "singed" vs "signed" typos.  */
  if (kind == FUZZY_LOOKUP_TYPENAME)
    {
      for (unsigned i = 0; i < num_c_common_reswords; i++)
	{
	  const c_common_resword *resword = &c_common_reswords[i];
	  if (!c_keyword_starts_typename (resword->rid))
	    continue;
	  tree resword_identifier = ridpointers [resword->rid];
	  if (!resword_identifier)
	    continue;
	  gcc_assert (TREE_CODE (resword_identifier) == IDENTIFIER_NODE);
	  bm.consider (resword_identifier);
	}
    }

  tree best = bm.get_best_meaningful_candidate ();
  if (best)
    return IDENTIFIER_POINTER (best);
  else
    return NULL;
}


/* Create the predefined scalar types of C,
   and some nodes representing standard constants (0, 1, (void *) 0).
   Initialize the global scope.
   Make definitions for built-in primitive functions.  */

void
c_init_decl_processing (void)
{
  location_t save_loc = input_location;

  /* Initialize reserved words for parser.  */
  c_parse_init ();

  current_function_decl = NULL_TREE;

  gcc_obstack_init (&parser_obstack);

  /* Make the externals scope.  */
  push_scope ();
  external_scope = current_scope;

  /* Declarations from c_common_nodes_and_builtins must not be associated
     with this input file, lest we get differences between using and not
     using preprocessed headers.  */
  input_location = BUILTINS_LOCATION;

  c_common_nodes_and_builtins ();

  /* In C, comparisons and TRUTH_* expressions have type int.  */
  truthvalue_type_node = integer_type_node;
  truthvalue_true_node = integer_one_node;
  truthvalue_false_node = integer_zero_node;

  /* Even in C99, which has a real boolean type.  */
  pushdecl (build_decl (UNKNOWN_LOCATION, TYPE_DECL, get_identifier ("_Bool"),
			boolean_type_node));

  input_location = save_loc;

  make_fname_decl = c_make_fname_decl;
  start_fname_decls ();
}

/* Create the VAR_DECL at LOC for __FUNCTION__ etc. ID is the name to
   give the decl, NAME is the initialization string and TYPE_DEP
   indicates whether NAME depended on the type of the function.  As we
   don't yet implement delayed emission of static data, we mark the
   decl as emitted so it is not placed in the output.  Anything using
   it must therefore pull out the STRING_CST initializer directly.
   FIXME.  */

static tree
c_make_fname_decl (location_t loc, tree id, int type_dep)
{
  const char *name = fname_as_string (type_dep);
  tree decl, type, init;
  size_t length = strlen (name);

  type = build_array_type (char_type_node,
			   build_index_type (size_int (length)));
  type = c_build_qualified_type (type, TYPE_QUAL_CONST);

  decl = build_decl (loc, VAR_DECL, id, type);

  TREE_STATIC (decl) = 1;
  TREE_READONLY (decl) = 1;
  DECL_ARTIFICIAL (decl) = 1;

  init = build_string (length + 1, name);
  free (CONST_CAST (char *, name));
  TREE_TYPE (init) = type;
  DECL_INITIAL (decl) = init;

  TREE_USED (decl) = 1;

  if (current_function_decl
      /* For invalid programs like this:

         void foo()
         const char* p = __FUNCTION__;

	 the __FUNCTION__ is believed to appear in K&R style function
	 parameter declarator.  In that case we still don't have
	 function_scope.  */
      && current_function_scope)
    {
      DECL_CONTEXT (decl) = current_function_decl;
      bind (id, decl, current_function_scope,
	    /*invisible=*/false, /*nested=*/false, UNKNOWN_LOCATION);
    }

  finish_decl (decl, loc, init, NULL_TREE, NULL_TREE);

  return decl;
}

tree
c_builtin_function (tree decl)
{
  tree type = TREE_TYPE (decl);
  tree   id = DECL_NAME (decl);

  const char *name = IDENTIFIER_POINTER (id);
  C_DECL_BUILTIN_PROTOTYPE (decl) = prototype_p (type);

  /* Should never be called on a symbol with a preexisting meaning.  */
  gcc_assert (!I_SYMBOL_BINDING (id));

  bind (id, decl, external_scope, /*invisible=*/true, /*nested=*/false,
	UNKNOWN_LOCATION);

  /* Builtins in the implementation namespace are made visible without
     needing to be explicitly declared.  See push_file_scope.  */
  if (name[0] == '_' && (name[1] == '_' || ISUPPER (name[1])))
    {
      DECL_CHAIN (decl) = visible_builtins;
      visible_builtins = decl;
    }

  return decl;
}

tree
c_builtin_function_ext_scope (tree decl)
{
  tree type = TREE_TYPE (decl);
  tree   id = DECL_NAME (decl);

  const char *name = IDENTIFIER_POINTER (id);
  C_DECL_BUILTIN_PROTOTYPE (decl) = prototype_p (type);

  if (external_scope)
    bind (id, decl, external_scope, /*invisible=*/false, /*nested=*/false,
	  UNKNOWN_LOCATION);

  /* Builtins in the implementation namespace are made visible without
     needing to be explicitly declared.  See push_file_scope.  */
  if (name[0] == '_' && (name[1] == '_' || ISUPPER (name[1])))
    {
      DECL_CHAIN (decl) = visible_builtins;
      visible_builtins = decl;
    }

  return decl;
}

/* Called when a declaration is seen that contains no names to declare.
   If its type is a reference to a structure, union or enum inherited
   from a containing scope, shadow that tag name for the current scope
   with a forward reference.
   If its type defines a new named structure or union
   or defines an enum, it is valid but we need not do anything here.
   Otherwise, it is an error.  */

void
shadow_tag (const struct c_declspecs *declspecs)
{
  shadow_tag_warned (declspecs, 0);
}

/* WARNED is 1 if we have done a pedwarn, 2 if we have done a warning,
   but no pedwarn.  */
void
shadow_tag_warned (const struct c_declspecs *declspecs, int warned)
{
  bool found_tag = false;

  if (declspecs->type && !declspecs->default_int_p && !declspecs->typedef_p)
    {
      tree value = declspecs->type;
      enum tree_code code = TREE_CODE (value);

      if (code == RECORD_TYPE || code == UNION_TYPE || code == ENUMERAL_TYPE)
	/* Used to test also that TYPE_SIZE (value) != 0.
	   That caused warning for `struct foo;' at top level in the file.  */
	{
	  tree name = TYPE_NAME (value);
	  tree t;

	  found_tag = true;

	  if (declspecs->restrict_p)
	    {
	      error ("invalid use of %<restrict%>");
	      warned = 1;
	    }

	  if (name == NULL_TREE)
	    {
	      if (warned != 1 && code != ENUMERAL_TYPE)
		/* Empty unnamed enum OK */
		{
		  pedwarn (input_location, 0,
			   "unnamed struct/union that defines no instances");
		  warned = 1;
		}
	    }
	  else if (declspecs->typespec_kind != ctsk_tagdef
                   && declspecs->typespec_kind != ctsk_tagfirstref
		   && declspecs->storage_class != csc_none)
	    {
	      if (warned != 1)
		pedwarn (input_location, 0,
			 "empty declaration with storage class specifier "
			 "does not redeclare tag");
	      warned = 1;
	      pending_xref_error ();
	    }
	  else if (declspecs->typespec_kind != ctsk_tagdef
                   && declspecs->typespec_kind != ctsk_tagfirstref
		   && (declspecs->const_p
		       || declspecs->volatile_p
		       || declspecs->atomic_p
		       || declspecs->restrict_p
		       || declspecs->address_space))
	    {
	      if (warned != 1)
		pedwarn (input_location, 0,
			 "empty declaration with type qualifier "
			  "does not redeclare tag");
	      warned = 1;
	      pending_xref_error ();
	    }
	  else if (declspecs->typespec_kind != ctsk_tagdef
                   && declspecs->typespec_kind != ctsk_tagfirstref
		   && declspecs->alignas_p)
	    {
	      if (warned != 1)
		pedwarn (input_location, 0,
			 "empty declaration with %<_Alignas%> "
			  "does not redeclare tag");
	      warned = 1;
	      pending_xref_error ();
	    }
	  else
	    {
	      pending_invalid_xref = NULL_TREE;
	      t = lookup_tag (code, name, true, NULL);

	      if (t == NULL_TREE)
		{
		  t = make_node (code);
		  pushtag (input_location, name, t);
		}
	    }
	}
      else
	{
	  if (warned != 1 && !in_system_header_at (input_location))
	    {
	      pedwarn (input_location, 0,
		       "useless type name in empty declaration");
	      warned = 1;
	    }
	}
    }
  else if (warned != 1 && !in_system_header_at (input_location)
	   && declspecs->typedef_p)
    {
      pedwarn (input_location, 0, "useless type name in empty declaration");
      warned = 1;
    }

  pending_invalid_xref = NULL_TREE;

  if (declspecs->inline_p)
    {
      error ("%<inline%> in empty declaration");
      warned = 1;
    }

  if (declspecs->noreturn_p)
    {
      error ("%<_Noreturn%> in empty declaration");
      warned = 1;
    }

  if (current_scope == file_scope && declspecs->storage_class == csc_auto)
    {
      error ("%<auto%> in file-scope empty declaration");
      warned = 1;
    }

  if (current_scope == file_scope && declspecs->storage_class == csc_register)
    {
      error ("%<register%> in file-scope empty declaration");
      warned = 1;
    }

  if (!warned && !in_system_header_at (input_location)
      && declspecs->storage_class != csc_none)
    {
      warning (0, "useless storage class specifier in empty declaration");
      warned = 2;
    }

  if (!warned && !in_system_header_at (input_location) && declspecs->thread_p)
    {
      warning (0, "useless %qs in empty declaration",
	       declspecs->thread_gnu_p ? "__thread" : "_Thread_local");
      warned = 2;
    }

  if (!warned
      && !in_system_header_at (input_location)
      && (declspecs->const_p
	  || declspecs->volatile_p
	  || declspecs->atomic_p
	  || declspecs->restrict_p
	  || declspecs->address_space))
    {
      warning (0, "useless type qualifier in empty declaration");
      warned = 2;
    }

  if (!warned && !in_system_header_at (input_location)
      && declspecs->alignas_p)
    {
      warning (0, "useless %<_Alignas%> in empty declaration");
      warned = 2;
    }

  if (warned != 1)
    {
      if (!found_tag)
	pedwarn (input_location, 0, "empty declaration");
    }
}


/* Return the qualifiers from SPECS as a bitwise OR of TYPE_QUAL_*
   bits.  SPECS represents declaration specifiers that the grammar
   only permits to contain type qualifiers and attributes.  */

int
quals_from_declspecs (const struct c_declspecs *specs)
{
  int quals = ((specs->const_p ? TYPE_QUAL_CONST : 0)
	       | (specs->volatile_p ? TYPE_QUAL_VOLATILE : 0)
	       | (specs->restrict_p ? TYPE_QUAL_RESTRICT : 0)
	       | (specs->atomic_p ? TYPE_QUAL_ATOMIC : 0)
	       | (specs->shared_p ? TYPE_QUAL_SHARED : 0)
	       | (specs->strict_p ? TYPE_QUAL_STRICT : 0)
	       | (specs->relaxed_p ? TYPE_QUAL_RELAXED : 0)
	       | (ENCODE_QUAL_ADDR_SPACE (specs->address_space)));
  gcc_assert (!specs->type
	      && !specs->decl_attr
	      && specs->typespec_word == cts_none
	      && specs->storage_class == csc_none
	      && !specs->typedef_p
	      && !specs->explicit_signed_p
	      && !specs->deprecated_p
	      && !specs->long_p
	      && !specs->long_long_p
	      && !specs->short_p
	      && !specs->signed_p
	      && !specs->unsigned_p
	      && !specs->complex_p
	      && !specs->inline_p
	      && !specs->noreturn_p
	      && !specs->thread_p);
  return quals;
}

/* Construct an array declarator.  LOC is the location of the
   beginning of the array (usually the opening brace).  EXPR is the
   expression inside [], or NULL_TREE.  QUALS are the type qualifiers
   inside the [] (to be applied to the pointer to which a parameter
   array is converted).  STATIC_P is true if "static" is inside the
   [], false otherwise.  VLA_UNSPEC_P is true if the array is [*], a
   VLA of unspecified length which is nevertheless a complete type,
   false otherwise.  The field for the contained declarator is left to
   be filled in by set_array_declarator_inner.  */

struct c_declarator *
build_array_declarator (location_t loc,
			tree expr, struct c_declspecs *quals, bool static_p,
			bool vla_unspec_p)
{
  struct c_declarator *declarator = XOBNEW (&parser_obstack,
					    struct c_declarator);
  declarator->id_loc = loc;
  declarator->kind = cdk_array;
  declarator->declarator = 0;
  declarator->u.array.dimen = expr;
  if (quals)
    {
      declarator->u.array.attrs = quals->attrs;
      declarator->u.array.quals = quals_from_declspecs (quals);
    }
  else
    {
      declarator->u.array.attrs = NULL_TREE;
      declarator->u.array.quals = 0;
    }
  declarator->u.array.static_p = static_p;
  declarator->u.array.vla_unspec_p = vla_unspec_p;
  if (static_p || quals != NULL)
    pedwarn_c90 (loc, OPT_Wpedantic,
		 "ISO C90 does not support %<static%> or type "
		 "qualifiers in parameter array declarators");
  if (vla_unspec_p)
    pedwarn_c90 (loc, OPT_Wpedantic,
		 "ISO C90 does not support %<[*]%> array declarators");
  if (vla_unspec_p)
    {
      if (!current_scope->parm_flag)
	{
	  /* C99 6.7.5.2p4 */
	  error_at (loc, "%<[*]%> not allowed in other than "
		    "function prototype scope");
	  declarator->u.array.vla_unspec_p = false;
	  return NULL;
	}
      current_scope->had_vla_unspec = true;
    }
  return declarator;
}

/* Set the contained declarator of an array declarator.  DECL is the
   declarator, as constructed by build_array_declarator; INNER is what
   appears on the left of the [].  */

struct c_declarator *
set_array_declarator_inner (struct c_declarator *decl,
			    struct c_declarator *inner)
{
  decl->declarator = inner;
  return decl;
}

/* INIT is a constructor that forms DECL's initializer.  If the final
   element initializes a flexible array field, add the size of that
   initializer to DECL's size.  */

static void
add_flexible_array_elts_to_size (tree decl, tree init)
{
  tree elt, type;

  if (vec_safe_is_empty (CONSTRUCTOR_ELTS (init)))
    return;

  elt = CONSTRUCTOR_ELTS (init)->last ().value;
  type = TREE_TYPE (elt);
  if (TREE_CODE (type) == ARRAY_TYPE
      && TYPE_SIZE (type) == NULL_TREE
      && TYPE_DOMAIN (type) != NULL_TREE
      && TYPE_MAX_VALUE (TYPE_DOMAIN (type)) == NULL_TREE)
    {
      complete_array_type (&type, elt, false);
      DECL_SIZE (decl)
	= size_binop (PLUS_EXPR, DECL_SIZE (decl), TYPE_SIZE (type));
      DECL_SIZE_UNIT (decl)
	= size_binop (PLUS_EXPR, DECL_SIZE_UNIT (decl), TYPE_SIZE_UNIT (type));
    }
}

/* Decode a "typename", such as "int **", returning a ..._TYPE node.
   Set *EXPR, if EXPR not NULL, to any expression to be evaluated
   before the type name, and set *EXPR_CONST_OPERANDS, if
   EXPR_CONST_OPERANDS not NULL, to indicate whether the type name may
   appear in a constant expression.  */

tree
groktypename (struct c_type_name *type_name, tree *expr,
	      bool *expr_const_operands)
{
  tree type;
  tree attrs = type_name->specs->attrs;

  type_name->specs->attrs = NULL_TREE;

  type = grokdeclarator (type_name->declarator, type_name->specs, TYPENAME,
			 false, NULL, &attrs, expr, expr_const_operands,
			 DEPRECATED_NORMAL);

  /* Apply attributes.  */
  decl_attributes (&type, attrs, 0);

  return type;
}

/* Wrapper for decl_attributes that adds some implicit attributes
   to VAR_DECLs or FUNCTION_DECLs.  */

static tree
c_decl_attributes (tree *node, tree attributes, int flags)
{
  /* Add implicit "omp declare target" attribute if requested.  */
  if (current_omp_declare_target_attribute
      && ((VAR_P (*node) && is_global_var (*node))
	  || TREE_CODE (*node) == FUNCTION_DECL))
    {
      if (VAR_P (*node)
	  && !lang_hooks.types.omp_mappable_type (TREE_TYPE (*node)))
	error ("%q+D in declare target directive does not have mappable type",
	       *node);
      else
	attributes = tree_cons (get_identifier ("omp declare target"),
				NULL_TREE, attributes);
    }
  return decl_attributes (node, attributes, flags);
}


/* Decode a declarator in an ordinary declaration or data definition.
   This is called as soon as the type information and variable name
   have been parsed, before parsing the initializer if any.
   Here we create the ..._DECL node, fill in its type,
   and put it on the list of decls for the current context.
   The ..._DECL node is returned as the value.

   Exception: for arrays where the length is not specified,
   the type is left null, to be filled in by `finish_decl'.

   Function definitions do not come here; they go to start_function
   instead.  However, external and forward declarations of functions
   do go through here.  Structure field declarations are done by
   grokfield and not through here.  */

tree
start_decl (struct c_declarator *declarator, struct c_declspecs *declspecs,
	    bool initialized, tree attributes)
{
  tree decl;
  tree tem;
  tree expr = NULL_TREE;
  enum deprecated_states deprecated_state = DEPRECATED_NORMAL;

  /* An object declared as __attribute__((deprecated)) suppresses
     warnings of uses of other deprecated items.  */
  if (lookup_attribute ("deprecated", attributes))
    deprecated_state = DEPRECATED_SUPPRESS;

  decl = grokdeclarator (declarator, declspecs,
			 NORMAL, initialized, NULL, &attributes, &expr, NULL,
			 deprecated_state);
  if (!decl || decl == error_mark_node)
    return NULL_TREE;

  if (expr)
    add_stmt (fold_convert (void_type_node, expr));

  if (TREE_CODE (decl) != FUNCTION_DECL && MAIN_NAME_P (DECL_NAME (decl)))
    warning (OPT_Wmain, "%q+D is usually a function", decl);

  if (initialized)
    /* Is it valid for this decl to have an initializer at all?
       If not, set INITIALIZED to zero, which will indirectly
       tell 'finish_decl' to ignore the initializer once it is parsed.  */
    switch (TREE_CODE (decl))
      {
      case TYPE_DECL:
	error ("typedef %qD is initialized (use __typeof__ instead)", decl);
	initialized = false;
	break;

      case FUNCTION_DECL:
	error ("function %qD is initialized like a variable", decl);
	initialized = false;
	break;

      case PARM_DECL:
	/* DECL_INITIAL in a PARM_DECL is really DECL_ARG_TYPE.  */
	error ("parameter %qD is initialized", decl);
	initialized = false;
	break;

      default:
	/* Don't allow initializations for incomplete types except for
	   arrays which might be completed by the initialization.  */

	/* This can happen if the array size is an undefined macro.
	   We already gave a warning, so we don't need another one.  */
	if (TREE_TYPE (decl) == error_mark_node)
	  initialized = false;
	else if (COMPLETE_TYPE_P (TREE_TYPE (decl)))
	  {
	    /* A complete type is ok if size is fixed.  */

	    if (TREE_CODE (TYPE_SIZE (TREE_TYPE (decl))) != INTEGER_CST
		|| C_DECL_VARIABLE_SIZE (decl))
	      {
		error ("variable-sized object may not be initialized");
		initialized = false;
	      }
	  }
	else if (TREE_CODE (TREE_TYPE (decl)) != ARRAY_TYPE)
	  {
	    error ("variable %qD has initializer but incomplete type", decl);
	    initialized = false;
	  }
	else if (C_DECL_VARIABLE_SIZE (decl))
	  {
	    /* Although C99 is unclear about whether incomplete arrays
	       of VLAs themselves count as VLAs, it does not make
	       sense to permit them to be initialized given that
	       ordinary VLAs may not be initialized.  */
	    error ("variable-sized object may not be initialized");
	    initialized = false;
	  }
      }

  if (initialized)
    {
      if (current_scope == file_scope)
	TREE_STATIC (decl) = 1;

      /* Tell 'pushdecl' this is an initialized decl
	 even though we don't yet have the initializer expression.
	 Also tell 'finish_decl' it may store the real initializer.  */
      DECL_INITIAL (decl) = error_mark_node;
    }

  /* If this is a function declaration, write a record describing it to the
     prototypes file (if requested).  */

  if (TREE_CODE (decl) == FUNCTION_DECL)
    gen_aux_info_record (decl, 0, 0, prototype_p (TREE_TYPE (decl)));

  /* ANSI specifies that a tentative definition which is not merged with
     a non-tentative definition behaves exactly like a definition with an
     initializer equal to zero.  (Section 3.7.2)

     -fno-common gives strict ANSI behavior, though this tends to break
     a large body of code that grew up without this rule.

     Thread-local variables are never common, since there's no entrenched
     body of code to break, and it allows more efficient variable references
     in the presence of dynamic linking.  */

  if (VAR_P (decl)
      && !initialized
      && TREE_PUBLIC (decl)
      && !DECL_THREAD_LOCAL_P (decl)
      && !flag_no_common)
    DECL_COMMON (decl) = 1;

  /* Set attributes here so if duplicate decl, will have proper attributes.  */
  c_decl_attributes (&decl, attributes, 0);

  /* Handle gnu_inline attribute.  */
  if (declspecs->inline_p
      && !flag_gnu89_inline
      && TREE_CODE (decl) == FUNCTION_DECL
      && (lookup_attribute ("gnu_inline", DECL_ATTRIBUTES (decl))
	  || current_function_decl))
    {
      if (declspecs->storage_class == csc_auto && current_scope != file_scope)
	;
      else if (declspecs->storage_class != csc_static)
	DECL_EXTERNAL (decl) = !DECL_EXTERNAL (decl);
    }

  if (TREE_CODE (decl) == FUNCTION_DECL
      && targetm.calls.promote_prototypes (TREE_TYPE (decl)))
    {
      struct c_declarator *ce = declarator;

      if (ce->kind == cdk_pointer)
	ce = declarator->declarator;
      if (ce->kind == cdk_function)
	{
	  tree args = ce->u.arg_info->parms;
	  for (; args; args = DECL_CHAIN (args))
	    {
	      tree type = TREE_TYPE (args);
	      if (type && INTEGRAL_TYPE_P (type)
		  && TYPE_PRECISION (type) < TYPE_PRECISION (integer_type_node))
		DECL_ARG_TYPE (args) = c_type_promotes_to (type);
	    }
	}
    }

  if (TREE_CODE (decl) == FUNCTION_DECL
      && DECL_DECLARED_INLINE_P (decl)
      && DECL_UNINLINABLE (decl)
      && lookup_attribute ("noinline", DECL_ATTRIBUTES (decl)))
    warning (OPT_Wattributes, "inline function %q+D given attribute noinline",
	     decl);

  /* C99 6.7.4p3: An inline definition of a function with external
     linkage shall not contain a definition of a modifiable object
     with static storage duration...  */
  if (VAR_P (decl)
      && current_scope != file_scope
      && TREE_STATIC (decl)
      && !TREE_READONLY (decl)
      && DECL_DECLARED_INLINE_P (current_function_decl)
      && DECL_EXTERNAL (current_function_decl))
    record_inline_static (input_location, current_function_decl,
			  decl, csi_modifiable);

  if (c_dialect_objc ()
      && VAR_OR_FUNCTION_DECL_P (decl))
      objc_check_global_decl (decl);

  /* Add this decl to the current scope.
     TEM may equal DECL or it may be a previous decl of the same name.  */
  tem = pushdecl (decl);

  if (initialized && DECL_EXTERNAL (tem))
    {
      DECL_EXTERNAL (tem) = 0;
      TREE_STATIC (tem) = 1;
    }

  return tem;
}

/* Subroutine of finish_decl. TYPE is the type of an uninitialized object
   DECL or the non-array element type if DECL is an uninitialized array.
   If that type has a const member, diagnose this. */

static void
diagnose_uninitialized_cst_member (tree decl, tree type)
{
  tree field;
  for (field = TYPE_FIELDS (type); field; field = TREE_CHAIN (field))
    {
      tree field_type;
      if (TREE_CODE (field) != FIELD_DECL)
	continue;
      field_type = strip_array_types (TREE_TYPE (field));

      if (TYPE_QUALS (field_type) & TYPE_QUAL_CONST)
      	{
	  warning_at (DECL_SOURCE_LOCATION (decl), OPT_Wc___compat,
	  	      "uninitialized const member in %qT is invalid in C++",
		      strip_array_types (TREE_TYPE (decl)));
	  inform (DECL_SOURCE_LOCATION (field), "%qD should be initialized", field);
	}

      if (RECORD_OR_UNION_TYPE_P (field_type))
	diagnose_uninitialized_cst_member (decl, field_type);
    }
}

/* Finish processing of a declaration;
   install its initial value.
   If ORIGTYPE is not NULL_TREE, it is the original type of INIT.
   If the length of an array type is not known before,
   it must be determined now, from the initial value, or it is an error.

   INIT_LOC is the location of the initial value.  */

void
finish_decl (tree decl, location_t init_loc, tree init,
	     tree origtype, tree asmspec_tree)
{
  tree type;
  bool was_incomplete = (DECL_SIZE (decl) == NULL_TREE);
  const char *asmspec = 0;

  /* If a name was specified, get the string.  */
  if (VAR_OR_FUNCTION_DECL_P (decl)
      && DECL_FILE_SCOPE_P (decl))
    asmspec_tree = maybe_apply_renaming_pragma (decl, asmspec_tree);
  if (asmspec_tree)
    asmspec = TREE_STRING_POINTER (asmspec_tree);

  if (VAR_P (decl)
      && TREE_STATIC (decl)
      && global_bindings_p ())
    /* So decl is a global variable. Record the types it uses
       so that we can decide later to emit debug info for them.  */
    record_types_used_by_current_var_decl (decl);

  /* If `start_decl' didn't like having an initialization, ignore it now.  */
  if (init != NULL_TREE && DECL_INITIAL (decl) == NULL_TREE)
    init = NULL_TREE;

  /* Don't crash if parm is initialized.  */
  if (TREE_CODE (decl) == PARM_DECL)
    init = NULL_TREE;

  if (init)
    store_init_value (init_loc, decl, init, origtype);

  if (c_dialect_objc () && (VAR_OR_FUNCTION_DECL_P (decl)
			    || TREE_CODE (decl) == FIELD_DECL))
    objc_check_decl (decl);

  type = TREE_TYPE (decl);

  /* Deduce size of array from initialization, if not already known.  */
  if (TREE_CODE (type) == ARRAY_TYPE
      && TYPE_DOMAIN (type) == NULL_TREE
      && TREE_CODE (decl) != TYPE_DECL)
    {
      bool do_default
	= (TREE_STATIC (decl)
	   /* Even if pedantic, an external linkage array
	      may have incomplete type at first.  */
	   ? pedantic && !TREE_PUBLIC (decl)
	   : !DECL_EXTERNAL (decl));
      int failure
	= complete_array_type (&TREE_TYPE (decl), DECL_INITIAL (decl),
			       do_default);

      /* Get the completed type made by complete_array_type.  */
      type = TREE_TYPE (decl);

      switch (failure)
	{
	case 1:
	  error ("initializer fails to determine size of %q+D", decl);
	  break;

	case 2:
	  if (do_default)
	    error ("array size missing in %q+D", decl);
	  /* If a `static' var's size isn't known,
	     make it extern as well as static, so it does not get
	     allocated.
	     If it is not `static', then do not mark extern;
	     finish_incomplete_decl will give it a default size
	     and it will get allocated.  */
	  else if (!pedantic && TREE_STATIC (decl) && !TREE_PUBLIC (decl))
	    DECL_EXTERNAL (decl) = 1;
	  break;

	case 3:
	  error ("zero or negative size array %q+D", decl);
	  break;

	case 0:
	  /* For global variables, update the copy of the type that
	     exists in the binding.  */
	  if (TREE_PUBLIC (decl))
	    {
	      struct c_binding *b_ext = I_SYMBOL_BINDING (DECL_NAME (decl));
	      while (b_ext && !B_IN_EXTERNAL_SCOPE (b_ext))
		b_ext = b_ext->shadowed;
	      if (b_ext && TREE_CODE (decl) == TREE_CODE (b_ext->decl))
		{
		  if (b_ext->u.type && comptypes (b_ext->u.type, type))
		    b_ext->u.type = composite_type (b_ext->u.type, type);
		  else
		    b_ext->u.type = type;
		}
	    }
	  break;

	default:
	  gcc_unreachable ();
	}

      if (DECL_INITIAL (decl))
	TREE_TYPE (DECL_INITIAL (decl)) = type;

      relayout_decl (decl);
    }

  if (VAR_P (decl))
    {
      if (init && TREE_CODE (init) == CONSTRUCTOR)
	add_flexible_array_elts_to_size (decl, init);

      if (DECL_SIZE (decl) == NULL_TREE && TREE_TYPE (decl) != error_mark_node
	  && COMPLETE_TYPE_P (TREE_TYPE (decl)))
	layout_decl (decl, 0);

      if (DECL_SIZE (decl) == NULL_TREE
	  /* Don't give an error if we already gave one earlier.  */
	  && TREE_TYPE (decl) != error_mark_node
	  && (TREE_STATIC (decl)
	      /* A static variable with an incomplete type
		 is an error if it is initialized.
		 Also if it is not file scope.
		 Otherwise, let it through, but if it is not `extern'
		 then it may cause an error message later.  */
	      ? (DECL_INITIAL (decl) != NULL_TREE
		 || !DECL_FILE_SCOPE_P (decl))
	      /* An automatic variable with an incomplete type
		 is an error.  */
	      : !DECL_EXTERNAL (decl)))
	 {
	   error ("storage size of %q+D isn%'t known", decl);
	   TREE_TYPE (decl) = error_mark_node;
	 }

      if ((RECORD_OR_UNION_TYPE_P (TREE_TYPE (decl))
	  || TREE_CODE (TREE_TYPE (decl)) == ENUMERAL_TYPE)
	  && DECL_SIZE (decl) == NULL_TREE
	  && TREE_STATIC (decl))
	incomplete_record_decls.safe_push (decl);

      if (is_global_var (decl) && DECL_SIZE (decl) != NULL_TREE)
	{
	  if (TREE_CODE (DECL_SIZE (decl)) == INTEGER_CST)
	    constant_expression_warning (DECL_SIZE (decl));
	  else
	    {
	      if (SHARED_TYPE_P (TREE_TYPE (decl)))
	        {
		  gcc_assert (!flag_upc_threads);
		  if (TYPE_HAS_THREADS_FACTOR (TREE_TYPE (decl)))
		    error ("in the UPC dynamic translation environment, "
		           "THREADS may not appear in declarations "
		           "of shared arrays with indefinite block size; "
		           "the storage size of %q+D cannot be calculated",
			   decl);
		  else
		    error ("in the UPC dynamic translation environment, "
		           "THREADS must appear exactly once in "
		           "declarations of shared arrays; "
		           "the storage size of %q+D cannot be calculated",
			   decl);
	        }
	      else
	        error ("storage size of %q+D isn%'t constant", decl);
	      TREE_TYPE (decl) = error_mark_node;
	    }
	}

      if (TREE_USED (type))
	{
	  TREE_USED (decl) = 1;
	  DECL_READ_P (decl) = 1;
	}
    }

  /* If this is a function and an assembler name is specified, reset DECL_RTL
     so we can give it its new name.  Also, update builtin_decl if it
     was a normal built-in.  */
  if (TREE_CODE (decl) == FUNCTION_DECL && asmspec)
    {
      if (DECL_BUILT_IN_CLASS (decl) == BUILT_IN_NORMAL)
	set_builtin_user_assembler_name (decl, asmspec);
      set_user_assembler_name (decl, asmspec);
    }

  /* If #pragma weak was used, mark the decl weak now.  */
  maybe_apply_pragma_weak (decl);

  /* Output the assembler code and/or RTL code for variables and functions,
     unless the type is an undefined structure or union.
     If not, it will get done when the type is completed.  */

  if (VAR_OR_FUNCTION_DECL_P (decl))
    {
      /* Determine the ELF visibility.  */
      if (TREE_PUBLIC (decl))
	c_determine_visibility (decl);

      /* This is a no-op in c-lang.c or something real in objc-act.c.  */
      if (c_dialect_objc ())
	objc_check_decl (decl);

      /* Give UPC a chance to check the declaration.  */
      if (flag_upc)
	upc_check_decl (decl);

      if (asmspec)
	{
	  /* If this is not a static variable, issue a warning.
	     It doesn't make any sense to give an ASMSPEC for an
	     ordinary, non-register local variable.  Historically,
	     GCC has accepted -- but ignored -- the ASMSPEC in
	     this case.  */
	  if (!DECL_FILE_SCOPE_P (decl)
	      && VAR_P (decl)
	      && !C_DECL_REGISTER (decl)
	      && !TREE_STATIC (decl))
	    warning (0, "ignoring asm-specifier for non-static local "
		     "variable %q+D", decl);
	  else
	    set_user_assembler_name (decl, asmspec);
	}

      if (DECL_FILE_SCOPE_P (decl))
	{
	  if (DECL_INITIAL (decl) == NULL_TREE
	      || DECL_INITIAL (decl) == error_mark_node)
	    /* Don't output anything
	       when a tentative file-scope definition is seen.
	       But at end of compilation, do output code for them.  */
	    DECL_DEFER_OUTPUT (decl) = 1;
	  if (asmspec && VAR_P (decl) && C_DECL_REGISTER (decl))
	    DECL_HARD_REGISTER (decl) = 1;
	  rest_of_decl_compilation (decl, true, 0);
	}
      else
	{
	  /* In conjunction with an ASMSPEC, the `register'
	     keyword indicates that we should place the variable
	     in a particular register.  */
	  if (asmspec && C_DECL_REGISTER (decl))
	    {
	      DECL_HARD_REGISTER (decl) = 1;
	      /* This cannot be done for a structure with volatile
		 fields, on which DECL_REGISTER will have been
		 reset.  */
	      if (!DECL_REGISTER (decl))
		error ("cannot put object with volatile field into register");
	    }

	  if (TREE_CODE (decl) != FUNCTION_DECL)
	    {
	      /* If we're building a variable sized type, and we might be
		 reachable other than via the top of the current binding
		 level, then create a new BIND_EXPR so that we deallocate
		 the object at the right time.  */
	      /* Note that DECL_SIZE can be null due to errors.  */
	      if (DECL_SIZE (decl)
		  && !TREE_CONSTANT (DECL_SIZE (decl))
		  && STATEMENT_LIST_HAS_LABEL (cur_stmt_list))
		{
		  tree bind;
		  bind = build3 (BIND_EXPR, void_type_node, NULL, NULL, NULL);
		  TREE_SIDE_EFFECTS (bind) = 1;
		  add_stmt (bind);
		  BIND_EXPR_BODY (bind) = push_stmt_list ();
		}
	      add_stmt (build_stmt (DECL_SOURCE_LOCATION (decl),
				    DECL_EXPR, decl));
	    }
	}


      if (!DECL_FILE_SCOPE_P (decl))
	{
	  /* Recompute the RTL of a local array now
	     if it used to be an incomplete type.  */
	  if (was_incomplete && !is_global_var (decl))
	    {
	      /* If we used it already as memory, it must stay in memory.  */
	      TREE_ADDRESSABLE (decl) = TREE_USED (decl);
	      /* If it's still incomplete now, no init will save it.  */
	      if (DECL_SIZE (decl) == NULL_TREE)
		DECL_INITIAL (decl) = NULL_TREE;
	    }
	}
    }

  if (TREE_CODE (decl) == TYPE_DECL)
    {
      if (!DECL_FILE_SCOPE_P (decl)
	  && variably_modified_type_p (TREE_TYPE (decl), NULL_TREE))
	add_stmt (build_stmt (DECL_SOURCE_LOCATION (decl), DECL_EXPR, decl));

      rest_of_decl_compilation (decl, DECL_FILE_SCOPE_P (decl), 0);
    }

  /* Install a cleanup (aka destructor) if one was given.  */
  if (VAR_P (decl) && !TREE_STATIC (decl))
    {
      tree attr = lookup_attribute ("cleanup", DECL_ATTRIBUTES (decl));
      if (attr)
	{
	  tree cleanup_id = TREE_VALUE (TREE_VALUE (attr));
	  tree cleanup_decl = lookup_name (cleanup_id);
	  tree cleanup;
	  vec<tree, va_gc> *v;

	  /* Build "cleanup(&decl)" for the destructor.  */
	  cleanup = build_unary_op (input_location, ADDR_EXPR, decl, false);
	  vec_alloc (v, 1);
	  v->quick_push (cleanup);
	  cleanup = c_build_function_call_vec (DECL_SOURCE_LOCATION (decl),
					       vNULL, cleanup_decl, v, NULL);
	  vec_free (v);

	  /* Don't warn about decl unused; the cleanup uses it.  */
	  TREE_USED (decl) = 1;
	  TREE_USED (cleanup_decl) = 1;
	  DECL_READ_P (decl) = 1;

	  push_cleanup (decl, cleanup, false);
	}
    }

  if (warn_cxx_compat
      && VAR_P (decl)
      && !DECL_EXTERNAL (decl)
      && DECL_INITIAL (decl) == NULL_TREE)
    {
      type = strip_array_types (type);
      if (TREE_READONLY (decl))
	warning_at (DECL_SOURCE_LOCATION (decl), OPT_Wc___compat,
		    "uninitialized const %qD is invalid in C++", decl);
      else if (RECORD_OR_UNION_TYPE_P (type)
	       && C_TYPE_FIELDS_READONLY (type))
	diagnose_uninitialized_cst_member (decl, type);
    }

	invoke_plugin_callbacks (PLUGIN_FINISH_DECL, decl);
}

/* Given a parsed parameter declaration, decode it into a PARM_DECL.
   EXPR is NULL or a pointer to an expression that needs to be
   evaluated for the side effects of array size expressions in the
   parameters.  */

tree
grokparm (const struct c_parm *parm, tree *expr)
{
  tree attrs = parm->attrs;
  tree decl = grokdeclarator (parm->declarator, parm->specs, PARM, false,
			      NULL, &attrs, expr, NULL, DEPRECATED_NORMAL);

  decl_attributes (&decl, attrs, 0);

  return decl;
}

/* Given a parsed parameter declaration, decode it into a PARM_DECL
   and push that on the current scope.  EXPR is a pointer to an
   expression that needs to be evaluated for the side effects of array
   size expressions in the parameters.  */

void
push_parm_decl (const struct c_parm *parm, tree *expr)
{
  tree attrs = parm->attrs;
  tree decl;

  decl = grokdeclarator (parm->declarator, parm->specs, PARM, false, NULL,
			 &attrs, expr, NULL, DEPRECATED_NORMAL);
  decl_attributes (&decl, attrs, 0);

  decl = pushdecl (decl);

  finish_decl (decl, input_location, NULL_TREE, NULL_TREE, NULL_TREE);
}

/* Mark all the parameter declarations to date as forward decls.
   Also diagnose use of this extension.  */

void
mark_forward_parm_decls (void)
{
  struct c_binding *b;

  if (pedantic && !current_scope->warned_forward_parm_decls)
    {
      pedwarn (input_location, OPT_Wpedantic,
	       "ISO C forbids forward parameter declarations");
      current_scope->warned_forward_parm_decls = true;
    }

  for (b = current_scope->bindings; b; b = b->prev)
    if (TREE_CODE (b->decl) == PARM_DECL)
      TREE_ASM_WRITTEN (b->decl) = 1;
}

/* Build a COMPOUND_LITERAL_EXPR.  TYPE is the type given in the compound
   literal, which may be an incomplete array type completed by the
   initializer; INIT is a CONSTRUCTOR at LOC that initializes the compound
   literal.  NON_CONST is true if the initializers contain something
   that cannot occur in a constant expression.  */

tree
build_compound_literal (location_t loc, tree type, tree init, bool non_const)
{
  /* We do not use start_decl here because we have a type, not a declarator;
     and do not use finish_decl because the decl should be stored inside
     the COMPOUND_LITERAL_EXPR rather than added elsewhere as a DECL_EXPR.  */
  tree decl;
  tree complit;
  tree stmt;

  if (type == error_mark_node
      || init == error_mark_node)
    return error_mark_node;

  decl = build_decl (loc, VAR_DECL, NULL_TREE, type);
  DECL_EXTERNAL (decl) = 0;
  TREE_PUBLIC (decl) = 0;
  TREE_STATIC (decl) = (current_scope == file_scope);
  DECL_CONTEXT (decl) = current_function_decl;
  TREE_USED (decl) = 1;
  DECL_READ_P (decl) = 1;
  DECL_ARTIFICIAL (decl) = 1;
  DECL_IGNORED_P (decl) = 1;
  TREE_TYPE (decl) = type;
  TREE_READONLY (decl) = (TYPE_READONLY (type)
			  || (TREE_CODE (type) == ARRAY_TYPE
			      && TYPE_READONLY (TREE_TYPE (type))));
  store_init_value (loc, decl, init, NULL_TREE);

  if (TREE_CODE (type) == ARRAY_TYPE && !COMPLETE_TYPE_P (type))
    {
      int failure = complete_array_type (&TREE_TYPE (decl),
					 DECL_INITIAL (decl), true);
      /* If complete_array_type returns 3, it means that the
         initial value of the compound literal is empty.  Allow it.  */
      gcc_assert (failure == 0 || failure == 3);

      type = TREE_TYPE (decl);
      TREE_TYPE (DECL_INITIAL (decl)) = type;
    }

  if (type == error_mark_node || !COMPLETE_TYPE_P (type))
    {
      c_incomplete_type_error (loc, NULL_TREE, type);
      return error_mark_node;
    }

  stmt = build_stmt (DECL_SOURCE_LOCATION (decl), DECL_EXPR, decl);
  complit = build1 (COMPOUND_LITERAL_EXPR, type, stmt);
  TREE_SIDE_EFFECTS (complit) = 1;

  layout_decl (decl, 0);

  if (TREE_STATIC (decl))
    {
      /* This decl needs a name for the assembler output.  */
      set_compound_literal_name (decl);
      DECL_DEFER_OUTPUT (decl) = 1;
      DECL_COMDAT (decl) = 1;
      pushdecl (decl);
      rest_of_decl_compilation (decl, 1, 0);
    }

  if (non_const)
    {
      complit = build2 (C_MAYBE_CONST_EXPR, type, NULL, complit);
      C_MAYBE_CONST_EXPR_NON_CONST (complit) = 1;
    }

  return complit;
}

/* Check the type of a compound literal.  Here we just check that it
   is valid for C++.  */

void
check_compound_literal_type (location_t loc, struct c_type_name *type_name)
{
  if (warn_cxx_compat
      && (type_name->specs->typespec_kind == ctsk_tagdef
          || type_name->specs->typespec_kind == ctsk_tagfirstref))
    warning_at (loc, OPT_Wc___compat,
		"defining a type in a compound literal is invalid in C++");
}

/* Determine whether TYPE is a structure with a flexible array member,
   or a union containing such a structure (possibly recursively).  */

static bool
flexible_array_type_p (tree type)
{
  tree x;
  switch (TREE_CODE (type))
    {
    case RECORD_TYPE:
      x = TYPE_FIELDS (type);
      if (x == NULL_TREE)
	return false;
      while (DECL_CHAIN (x) != NULL_TREE)
	x = DECL_CHAIN (x);
      if (TREE_CODE (TREE_TYPE (x)) == ARRAY_TYPE
	  && TYPE_SIZE (TREE_TYPE (x)) == NULL_TREE
	  && TYPE_DOMAIN (TREE_TYPE (x)) != NULL_TREE
	  && TYPE_MAX_VALUE (TYPE_DOMAIN (TREE_TYPE (x))) == NULL_TREE)
	return true;
      return false;
    case UNION_TYPE:
      for (x = TYPE_FIELDS (type); x != NULL_TREE; x = DECL_CHAIN (x))
	{
	  if (flexible_array_type_p (TREE_TYPE (x)))
	    return true;
	}
      return false;
    default:
    return false;
  }
}

/* Performs sanity checks on the TYPE and WIDTH of the bit-field NAME,
   replacing with appropriate values if they are invalid.  */

static void
check_bitfield_type_and_width (location_t loc, tree *type, tree *width,
			       tree orig_name)
{
  tree type_mv;
  unsigned int max_width;
  unsigned HOST_WIDE_INT w;
  const char *name = (orig_name
		      ? identifier_to_locale (IDENTIFIER_POINTER (orig_name))
		      : _("<anonymous>"));

  /* Detect and ignore out of range field width and process valid
     field widths.  */
  if (!INTEGRAL_TYPE_P (TREE_TYPE (*width)))
    {
      error_at (loc, "bit-field %qs width not an integer constant", name);
      *width = integer_one_node;
    }
  else
    {
      if (TREE_CODE (*width) != INTEGER_CST)
	{
	  *width = c_fully_fold (*width, false, NULL);
	  if (TREE_CODE (*width) == INTEGER_CST)
	    pedwarn (loc, OPT_Wpedantic,
		     "bit-field %qs width not an integer constant expression",
		     name);
	}
      if (TREE_CODE (*width) != INTEGER_CST)
	{
	  error_at (loc, "bit-field %qs width not an integer constant", name);
	  *width = integer_one_node;
	}
      constant_expression_warning (*width);
      if (tree_int_cst_sgn (*width) < 0)
	{
	  error_at (loc, "negative width in bit-field %qs", name);
	  *width = integer_one_node;
	}
      else if (integer_zerop (*width) && orig_name)
	{
	  error_at (loc, "zero width for bit-field %qs", name);
	  *width = integer_one_node;
	}
    }

  /* Detect invalid bit-field type.  */
  if (TREE_CODE (*type) != INTEGER_TYPE
      && TREE_CODE (*type) != BOOLEAN_TYPE
      && TREE_CODE (*type) != ENUMERAL_TYPE)
    {
      error_at (loc, "bit-field %qs has invalid type", name);
      *type = unsigned_type_node;
    }

  if (TYPE_WARN_IF_NOT_ALIGN (*type))
    {
      error_at (loc, "cannot declare bit-field %qs with %<warn_if_not_aligned%> type",
		name);
      *type = unsigned_type_node;
    }

  type_mv = TYPE_MAIN_VARIANT (*type);
  if (!in_system_header_at (input_location)
      && type_mv != integer_type_node
      && type_mv != unsigned_type_node
      && type_mv != boolean_type_node)
    pedwarn_c90 (loc, OPT_Wpedantic,
		 "type of bit-field %qs is a GCC extension", name);

  max_width = TYPE_PRECISION (*type);

  if (0 < compare_tree_int (*width, max_width))
    {
      error_at (loc, "width of %qs exceeds its type", name);
      w = max_width;
      *width = build_int_cst (integer_type_node, w);
    }
  else
    w = tree_to_uhwi (*width);

  if (TREE_CODE (*type) == ENUMERAL_TYPE)
    {
      struct lang_type *lt = TYPE_LANG_SPECIFIC (*type);
      if (!lt
	  || w < tree_int_cst_min_precision (lt->enum_min, TYPE_SIGN (*type))
	  || w < tree_int_cst_min_precision (lt->enum_max, TYPE_SIGN (*type)))
	warning_at (loc, 0, "%qs is narrower than values of its type", name);
    }
}



/* Print warning about variable length array if necessary.  */

static void
warn_variable_length_array (tree name, tree size)
{
  if (TREE_CONSTANT (size))
    {
      if (name)
	pedwarn_c90 (input_location, OPT_Wvla,
		     "ISO C90 forbids array %qE whose size "
		     "can%'t be evaluated", name);
      else
	pedwarn_c90 (input_location, OPT_Wvla, "ISO C90 forbids array "
		     "whose size can%'t be evaluated");
    }
  else
    {
      if (name)
	pedwarn_c90 (input_location, OPT_Wvla,
		     "ISO C90 forbids variable length array %qE", name);
      else
	pedwarn_c90 (input_location, OPT_Wvla, "ISO C90 forbids variable "
		     "length array");
    }
}

/* Print warning about defaulting to int if necessary.  */

static void
warn_defaults_to (location_t location, int opt, const char *gmsgid, ...)
{
  diagnostic_info diagnostic;
  va_list ap;
  rich_location richloc (line_table, location);

  va_start (ap, gmsgid);
  diagnostic_set_info (&diagnostic, gmsgid, &ap, &richloc,
                       flag_isoc99 ? DK_PEDWARN : DK_WARNING);
  diagnostic.option_index = opt;
  diagnostic_report_diagnostic (global_dc, &diagnostic);
  va_end (ap);
}

/* Returns the smallest location != UNKNOWN_LOCATION in LOCATIONS,
   considering only those c_declspec_words found in LIST, which
   must be terminated by cdw_number_of_elements.  */

static location_t
smallest_type_quals_location (const location_t *locations,
			      const c_declspec_word *list)
{
  location_t loc = UNKNOWN_LOCATION;
  while (*list != cdw_number_of_elements)
    {
      location_t newloc = locations[*list];
      if (loc == UNKNOWN_LOCATION
	  || (newloc != UNKNOWN_LOCATION && newloc < loc))
	loc = newloc;
      list++;
    }

  return loc;
}

/* Given declspecs and a declarator,
   determine the name and type of the object declared
   and construct a ..._DECL node for it.
   (In one case we can return a ..._TYPE node instead.
    For invalid input we sometimes return NULL_TREE.)

   DECLSPECS is a c_declspecs structure for the declaration specifiers.

   DECL_CONTEXT says which syntactic context this declaration is in:
     NORMAL for most contexts.  Make a VAR_DECL or FUNCTION_DECL or TYPE_DECL.
     FUNCDEF for a function definition.  Like NORMAL but a few different
      error messages in each case.  Return value may be zero meaning
      this definition is too screwy to try to parse.
     PARM for a parameter declaration (either within a function prototype
      or before a function body).  Make a PARM_DECL, or return void_type_node.
     TYPENAME if for a typename (in a cast or sizeof).
      Don't make a DECL node; just return the ..._TYPE node.
     FIELD for a struct or union field; make a FIELD_DECL.
   INITIALIZED is true if the decl has an initializer.
   WIDTH is non-NULL for bit-fields, and is a pointer to an INTEGER_CST node
   representing the width of the bit-field.
   DECL_ATTRS points to the list of attributes that should be added to this
     decl.  Any nested attributes that belong on the decl itself will be
     added to this list.
   If EXPR is not NULL, any expressions that need to be evaluated as
     part of evaluating variably modified types will be stored in *EXPR.
   If EXPR_CONST_OPERANDS is not NULL, *EXPR_CONST_OPERANDS will be
     set to indicate whether operands in *EXPR can be used in constant
     expressions.
   DEPRECATED_STATE is a deprecated_states value indicating whether
   deprecation warnings should be suppressed.

   In the TYPENAME case, DECLARATOR is really an absolute declarator.
   It may also be so in the PARM case, for a prototype where the
   argument type is specified but not the name.

   This function is where the complicated C meanings of `static'
   and `extern' are interpreted.  */

static tree
grokdeclarator (const struct c_declarator *declarator,
		struct c_declspecs *declspecs,
		enum decl_context decl_context, bool initialized, tree *width,
		tree *decl_attrs, tree *expr, bool *expr_const_operands,
		enum deprecated_states deprecated_state)
{
  tree type = declspecs->type;
  bool threadp = declspecs->thread_p;
  enum c_storage_class storage_class = declspecs->storage_class;
  int constp;
  int restrictp;
  int volatilep;
  int atomicp;
  int sharedp;
  int strictp;
  int relaxedp;
  int type_quals = TYPE_UNQUALIFIED;
  tree name = NULL_TREE;
  bool funcdef_flag = false;
  bool funcdef_syntax = false;
  bool size_varies = false;
  tree decl_attr = declspecs->decl_attr;
  int array_ptr_quals = TYPE_UNQUALIFIED;
  tree array_ptr_attrs = NULL_TREE;
  bool array_parm_static = false;
  bool array_parm_vla_unspec_p = false;
  tree returned_attrs = NULL_TREE;
  int upc_threads_ref = 0;	/* for static declarations of shared arrays */
  tree upc_layout_qualifier;
  tree upc_elem_block_factor;
  tree upc_block_factor = NULL;
  bool bitfield = width != NULL;
  tree element_type;
  tree orig_qual_type = NULL;
  size_t orig_qual_indirect = 0;
  struct c_arg_info *arg_info = 0;
  addr_space_t as1, as2, address_space;
  location_t loc = UNKNOWN_LOCATION;
  tree expr_dummy;
  bool expr_const_operands_dummy;
  enum c_declarator_kind first_non_attr_kind;
  unsigned int alignas_align = 0;

  if (TREE_CODE (type) == ERROR_MARK)
    return error_mark_node;
  if (expr == NULL)
    {
      expr = &expr_dummy;
      expr_dummy = NULL_TREE;
    }
  if (expr_const_operands == NULL)
    expr_const_operands = &expr_const_operands_dummy;

  if (declspecs->expr)
    {
      if (*expr)
	*expr = build2 (COMPOUND_EXPR, TREE_TYPE (declspecs->expr), *expr,
			declspecs->expr);
      else
	*expr = declspecs->expr;
    }
  *expr_const_operands = declspecs->expr_const_operands;

  if (decl_context == FUNCDEF)
    funcdef_flag = true, decl_context = NORMAL;

  /* Look inside a declarator for the name being declared
     and get it as an IDENTIFIER_NODE, for an error message.  */
  {
    const struct c_declarator *decl = declarator;

    first_non_attr_kind = cdk_attrs;
    while (decl)
      switch (decl->kind)
	{
	case cdk_array:
	  loc = decl->id_loc;
	  /* FALL THRU.  */

	case cdk_function:
	case cdk_pointer:
	  funcdef_syntax = (decl->kind == cdk_function);
	  if (first_non_attr_kind == cdk_attrs)
	    first_non_attr_kind = decl->kind;
	  decl = decl->declarator;
	  break;

	case cdk_attrs:
	  decl = decl->declarator;
	  break;

	case cdk_id:
	  loc = decl->id_loc;
	  if (decl->u.id)
	    name = decl->u.id;
	  if (first_non_attr_kind == cdk_attrs)
	    first_non_attr_kind = decl->kind;
	  decl = 0;
	  break;

	default:
	  gcc_unreachable ();
	}
    if (name == NULL_TREE)
      {
	gcc_assert (decl_context == PARM
		    || decl_context == TYPENAME
		    || (decl_context == FIELD
			&& declarator->kind == cdk_id));
	gcc_assert (!initialized);
      }
  }

  /* A function definition's declarator must have the form of
     a function declarator.  */

  if (funcdef_flag && !funcdef_syntax)
    return NULL_TREE;

  /* If this looks like a function definition, make it one,
     even if it occurs where parms are expected.
     Then store_parm_decls will reject it and not use it as a parm.  */
  if (decl_context == NORMAL && !funcdef_flag && current_scope->parm_flag)
    decl_context = PARM;

  if (declspecs->deprecated_p && deprecated_state != DEPRECATED_SUPPRESS)
    warn_deprecated_use (declspecs->type, declspecs->decl_attr);

  if ((decl_context == NORMAL || decl_context == FIELD)
      && current_scope == file_scope
      && variably_modified_type_p (type, NULL_TREE))
    {
      if (name)
	error_at (loc, "variably modified %qE at file scope", name);
      else
	error_at (loc, "variably modified field at file scope");
      type = integer_type_node;
    }

  size_varies = C_TYPE_VARIABLE_SIZE (type) != 0;

  upc_threads_ref = TYPE_HAS_THREADS_FACTOR (type);

  /* Diagnose defaulting to "int".  */

  if (declspecs->default_int_p && !in_system_header_at (input_location))
    {
      /* Issue a warning if this is an ISO C 99 program or if
	 -Wreturn-type and this is a function, or if -Wimplicit;
	 prefer the former warning since it is more explicit.  */
      if ((warn_implicit_int || warn_return_type || flag_isoc99)
	  && funcdef_flag)
	warn_about_return_type = 1;
      else
	{
	  if (name)
	    warn_defaults_to (loc, OPT_Wimplicit_int,
			      "type defaults to %<int%> in declaration "
			      "of %qE", name);
	  else
	    warn_defaults_to (loc, OPT_Wimplicit_int,
			      "type defaults to %<int%> in type name");
	}
    }

  /* Adjust the type if a bit-field is being declared,
     -funsigned-bitfields applied and the type is not explicitly
     "signed".  */
  if (bitfield && !flag_signed_bitfields && !declspecs->explicit_signed_p
      && TREE_CODE (type) == INTEGER_TYPE)
    type = unsigned_type_for (type);

  /* Figure out the type qualifiers for the declaration.  There are
     two ways a declaration can become qualified.  One is something
     like `const int i' where the `const' is explicit.  Another is
     something like `typedef const int CI; CI i' where the type of the
     declaration contains the `const'.  A third possibility is that
     there is a type qualifier on the element type of a typedefed
     array type, in which case we should extract that qualifier so
     that c_apply_type_quals_to_decl receives the full list of
     qualifiers to work with (C90 is not entirely clear about whether
     duplicate qualifiers should be diagnosed in this case, but it
     seems most appropriate to do so).  */
  element_type = strip_array_types (type);
  constp = declspecs->const_p + TYPE_READONLY (element_type);
  restrictp = declspecs->restrict_p + TYPE_RESTRICT (element_type);
  volatilep = declspecs->volatile_p + TYPE_VOLATILE (element_type);
  atomicp = declspecs->atomic_p + TYPE_ATOMIC (element_type);
  sharedp = declspecs->shared_p + SHARED_TYPE_P (element_type);
  strictp = declspecs->strict_p + TYPE_STRICT (element_type);
  relaxedp = declspecs->relaxed_p + TYPE_RELAXED (element_type);
  upc_elem_block_factor = TYPE_BLOCK_FACTOR (element_type);
  upc_layout_qualifier = declspecs->upc_layout_qualifier;
  as1 = declspecs->address_space;
  as2 = TYPE_ADDR_SPACE (element_type);
  address_space = ADDR_SPACE_GENERIC_P (as1)? as2 : as1;

  if (constp > 1)
    pedwarn_c90 (loc, OPT_Wpedantic, "duplicate %<const%>");
  if (restrictp > 1)
    pedwarn_c90 (loc, OPT_Wpedantic, "duplicate %<restrict%>");
  if (volatilep > 1)
    pedwarn_c90 (loc, OPT_Wpedantic, "duplicate %<volatile%>");
  if (atomicp > 1)
    pedwarn_c90 (loc, OPT_Wpedantic, "duplicate %<_Atomic%>");
  if (sharedp > 1)
    pedwarn_c90 (loc, OPT_Wpedantic, "duplicate %<shared%>");
  if (strictp > 1)
    pedwarn_c90 (loc, OPT_Wpedantic, "duplicate %<strict%>");
  if (relaxedp > 1)
    pedwarn_c90 (loc, OPT_Wpedantic, "duplicate %<relaxed%>");
  if (strictp && relaxedp)
    error_at (loc, "UPC shared variable %qE is declared "
                   "both strict and relaxed", name);
  if (strictp && !sharedp)
    error_at (loc, "%qE is declared with UPC strict qualifier "
                   "but not shared", name);
  if (relaxedp && !sharedp)
    error_at (loc, "%qE is declared with UPC relaxed qualifier "
                   "but not shared", name);

  if (!ADDR_SPACE_GENERIC_P (as1) && !ADDR_SPACE_GENERIC_P (as2) && as1 != as2)
    error_at (loc, "conflicting named address spaces (%s vs %s)",
	      c_addr_space_name (as1), c_addr_space_name (as2));

  if ((TREE_CODE (type) == ARRAY_TYPE
       || first_non_attr_kind == cdk_array)
      && TYPE_QUALS (element_type))
    {
      orig_qual_type = type;
      type = TYPE_MAIN_VARIANT (type);
    }
  type_quals = ((constp ? TYPE_QUAL_CONST : 0)
		| (restrictp ? TYPE_QUAL_RESTRICT : 0)
		| (volatilep ? TYPE_QUAL_VOLATILE : 0)
		| (atomicp ? TYPE_QUAL_ATOMIC : 0)
		| (sharedp ? TYPE_QUAL_SHARED : 0)
		| (strictp ? TYPE_QUAL_STRICT : 0)
		| (relaxedp ? TYPE_QUAL_RELAXED : 0)
		| ENCODE_QUAL_ADDR_SPACE (address_space));
  if (type_quals != TYPE_QUALS (element_type))
    orig_qual_type = NULL_TREE;

  /* Applying the _Atomic qualifier to an array type (through the use
     of typedefs or typeof) must be detected here.  If the qualifier
     is introduced later, any appearance of applying it to an array is
     actually applying it to an element of that array.  */
  if (atomicp && TREE_CODE (type) == ARRAY_TYPE)
    error_at (loc, "%<_Atomic%>-qualified array type");

  /* Warn about storage classes that are invalid for certain
     kinds of declarations (parameters, typenames, etc.).  */

  if (funcdef_flag
      && (threadp
	  || storage_class == csc_auto
	  || storage_class == csc_register
	  || storage_class == csc_typedef))
    {
      if (storage_class == csc_auto)
	pedwarn (loc,
		 (current_scope == file_scope) ? 0 : OPT_Wpedantic,
		 "function definition declared %<auto%>");
      if (storage_class == csc_register)
	error_at (loc, "function definition declared %<register%>");
      if (storage_class == csc_typedef)
	error_at (loc, "function definition declared %<typedef%>");
      if (threadp)
	error_at (loc, "function definition declared %qs",
		  declspecs->thread_gnu_p ? "__thread" : "_Thread_local");
      threadp = false;
      if (storage_class == csc_auto
	  || storage_class == csc_register
	  || storage_class == csc_typedef)
	storage_class = csc_none;
    }
  else if (decl_context != NORMAL && (storage_class != csc_none || threadp))
    {
      if (decl_context == PARM && storage_class == csc_register)
	;
      else
	{
	  switch (decl_context)
	    {
	    case FIELD:
	      if (name)
		error_at (loc, "storage class specified for structure "
		    	  "field %qE", name);
	      else
		error_at (loc, "storage class specified for structure field");
	      break;
	    case PARM:
	      if (name)
		error_at (loc, "storage class specified for parameter %qE",
		    	  name);
	      else
		error_at (loc, "storage class specified for unnamed parameter");
	      break;
	    default:
	      error_at (loc, "storage class specified for typename");
	      break;
	    }
	  storage_class = csc_none;
	  threadp = false;
	}
    }
  else if (storage_class == csc_extern
	   && initialized
	   && !funcdef_flag)
    {
      /* 'extern' with initialization is invalid if not at file scope.  */
       if (current_scope == file_scope)
         {
           /* It is fine to have 'extern const' when compiling at C
              and C++ intersection.  */
           if (!(warn_cxx_compat && constp))
             warning_at (loc, 0, "%qE initialized and declared %<extern%>",
		 	 name);
         }
      else
	error_at (loc, "%qE has both %<extern%> and initializer", name);
    }
  else if (current_scope == file_scope)
    {
      if (storage_class == csc_auto)
	error_at (loc, "file-scope declaration of %qE specifies %<auto%>",
	    	  name);
      if (pedantic && storage_class == csc_register)
	pedwarn (input_location, OPT_Wpedantic,
		 "file-scope declaration of %qE specifies %<register%>", name);
    }
  else
    {
      if (storage_class == csc_extern && funcdef_flag)
	error_at (loc, "nested function %qE declared %<extern%>", name);
      else if (threadp && storage_class == csc_none)
	{
	  error_at (loc, "function-scope %qE implicitly auto and declared "
		    "%qs", name,
		    declspecs->thread_gnu_p ? "__thread" : "_Thread_local");
	  threadp = false;
	}
    }

  /* Now figure out the structure of the declarator proper.
     Descend through it, creating more complex types, until we reach
     the declared identifier (or NULL_TREE, in an absolute declarator).
     At each stage we maintain an unqualified version of the type
     together with any qualifiers that should be applied to it with
     c_build_qualified_type; this way, array types including
     multidimensional array types are first built up in unqualified
     form and then the qualified form is created with
     TYPE_MAIN_VARIANT pointing to the unqualified form.  */

  while (declarator && declarator->kind != cdk_id)
    {
      if (type == error_mark_node)
	{
	  declarator = declarator->declarator;
	  continue;
	}

      /* Each level of DECLARATOR is either a cdk_array (for ...[..]),
	 a cdk_pointer (for *...),
	 a cdk_function (for ...(...)),
	 a cdk_attrs (for nested attributes),
	 or a cdk_id (for the name being declared
	 or the place in an absolute declarator
	 where the name was omitted).
	 For the last case, we have just exited the loop.

	 At this point, TYPE is the type of elements of an array,
	 or for a function to return, or for a pointer to point to.
	 After this sequence of ifs, TYPE is the type of the
	 array or function or pointer, and DECLARATOR has had its
	 outermost layer removed.  */

      if (array_ptr_quals != TYPE_UNQUALIFIED
	  || array_ptr_attrs != NULL_TREE
	  || array_parm_static)
	{
	  /* Only the innermost declarator (making a parameter be of
	     array type which is converted to pointer type)
	     may have static or type qualifiers.  */
	  error_at (loc, "static or type qualifiers in non-parameter array declarator");
	  array_ptr_quals = TYPE_UNQUALIFIED;
	  array_ptr_attrs = NULL_TREE;
	  array_parm_static = false;
	}

      switch (declarator->kind)
	{
	case cdk_attrs:
	  {
	    /* A declarator with embedded attributes.  */
	    tree attrs = declarator->u.attrs;
	    const struct c_declarator *inner_decl;
	    int attr_flags = 0;
	    declarator = declarator->declarator;
	    inner_decl = declarator;
	    while (inner_decl->kind == cdk_attrs)
	      inner_decl = inner_decl->declarator;
	    if (inner_decl->kind == cdk_id)
	      attr_flags |= (int) ATTR_FLAG_DECL_NEXT;
	    else if (inner_decl->kind == cdk_function)
	      attr_flags |= (int) ATTR_FLAG_FUNCTION_NEXT;
	    else if (inner_decl->kind == cdk_array)
	      attr_flags |= (int) ATTR_FLAG_ARRAY_NEXT;
	    returned_attrs = decl_attributes (&type,
					      chainon (returned_attrs, attrs),
					      attr_flags);
	    break;
	  }
	case cdk_array:
	  {
	    tree itype = NULL_TREE;
	    tree size = declarator->u.array.dimen;
	    /* The index is a signed object `sizetype' bits wide.  */
	    tree index_type = c_common_signed_type (sizetype);

	    array_ptr_quals = declarator->u.array.quals;
	    array_ptr_attrs = declarator->u.array.attrs;
	    array_parm_static = declarator->u.array.static_p;
	    array_parm_vla_unspec_p = declarator->u.array.vla_unspec_p;

	    declarator = declarator->declarator;

	    /* Check for some types that there cannot be arrays of.  */

	    if (VOID_TYPE_P (type))
	      {
		if (name)
		  error_at (loc, "declaration of %qE as array of voids", name);
		else
		  error_at (loc, "declaration of type name as array of voids");
		type = error_mark_node;
	      }

	    if (TREE_CODE (type) == FUNCTION_TYPE)
	      {
		if (name)
		  error_at (loc, "declaration of %qE as array of functions",
		      	    name);
		else
		  error_at (loc, "declaration of type name as array of "
		            "functions");
		type = error_mark_node;
	      }

	    if (pedantic && !in_system_header_at (input_location)
		&& flexible_array_type_p (type))
	      pedwarn (loc, OPT_Wpedantic,
		       "invalid use of structure with flexible array member");

	    if (size == error_mark_node)
	      type = error_mark_node;

	    if (type == error_mark_node)
	      continue;

	    /* If size was specified, set ITYPE to a range-type for
	       that size.  Otherwise, ITYPE remains null.  finish_decl
	       may figure it out from an initial value.  */

	    if (size)
	      {
		bool size_maybe_const = true;
		bool size_int_const = (TREE_CODE (size) == INTEGER_CST
				       && !TREE_OVERFLOW (size));
		bool this_size_varies = false;

		/* Strip NON_LVALUE_EXPRs since we aren't using as an
		   lvalue.  */
		STRIP_TYPE_NOPS (size);

		if (!INTEGRAL_TYPE_P (TREE_TYPE (size)))
		  {
		    if (name)
		      error_at (loc, "size of array %qE has non-integer type",
				name);
		    else
		      error_at (loc,
				"size of unnamed array has non-integer type");
		    size = integer_one_node;
		  }
		/* This can happen with enum forward declaration.  */
		else if (!COMPLETE_TYPE_P (TREE_TYPE (size)))
		  {
		    if (name)
		      error_at (loc, "size of array %qE has incomplete type",
				name);
		    else
		      error_at (loc, "size of unnamed array has incomplete "
				"type");
		    size = integer_one_node;
		  }

		size = c_fully_fold (size, false, &size_maybe_const);

		if (pedantic && size_maybe_const && integer_zerop (size))
		  {
		    if (name)
		      pedwarn (loc, OPT_Wpedantic,
			       "ISO C forbids zero-size array %qE", name);
		    else
		      pedwarn (loc, OPT_Wpedantic,
			       "ISO C forbids zero-size array");
		  }

		if (TREE_CODE (size) == INTEGER_CST && size_maybe_const)
		  {
		    constant_expression_warning (size);
		    if (tree_int_cst_sgn (size) < 0)
		      {
			if (name)
			  error_at (loc, "size of array %qE is negative", name);
			else
			  error_at (loc, "size of unnamed array is negative");
			size = integer_one_node;
		      }
		    /* Handle a size folded to an integer constant but
		       not an integer constant expression.  */
		    if (!size_int_const)
		      {
			/* If this is a file scope declaration of an
			   ordinary identifier, this is invalid code;
			   diagnosing it here and not subsequently
			   treating the type as variable-length avoids
			   more confusing diagnostics later.  */
			if ((decl_context == NORMAL || decl_context == FIELD)
			    && current_scope == file_scope)
			  pedwarn (input_location, 0,
				   "variably modified %qE at file scope",
				   name);
			else
			  this_size_varies = size_varies = true;
			warn_variable_length_array (name, size);
		      }
		  }
		else if (sharedp && count_upc_threads_refs (size))
		  {
		    /* We have a shared array with a non-constant
		       dimension.  If the expression is a factor of
		       THREADS, then we'll need to set the flag
		       in the result type.  Otherwise, it is an error.  */
		    int n_thread_refs = count_upc_threads_refs (size);
		    if (upc_threads_ref || n_thread_refs > 1)
		      {
			error_at (loc, "UPC shared array declaration references THREADS "
			               "more than once; the size of %qE "
				       "cannot be calculated", name);
			size = integer_one_node;
		      }
		    else if (!is_multiple_of_upc_threads (size))
		      {
			error_at (loc, "UPC shared array dimension is not a simple multiple "
			               "of THREADS; the size of %qE "
				       "cannot be calculated.", name);
			size = integer_one_node;
		      }
		    else
		      {
			upc_threads_ref = 1;
			set_upc_threads_refs_to_one (&size);
			size = fold (size);
			if (TREE_CODE (size) != INTEGER_CST)
			  {
			    error_at (loc, "UPC forbids variable-size shared array %qE",
				           name);
			    size = integer_one_node;
			  }
		      }
		  }
		else if ((decl_context == NORMAL || decl_context == FIELD)
			 && current_scope == file_scope)
		  {
		    error_at (loc, "variably modified %qE at file scope", name);
		    size = integer_one_node;
		  }
		else
		  {
		    /* Make sure the array size remains visibly
		       nonconstant even if it is (eg) a const variable
		       with known value.  */
		    this_size_varies = size_varies = true;
		    warn_variable_length_array (name, size);
		    if (sanitize_flags_p (SANITIZE_VLA)
			&& current_function_decl != NULL_TREE
			&& decl_context == NORMAL)
		      {
			/* Evaluate the array size only once.  */
			size = save_expr (size);
			size = c_fully_fold (size, false, NULL);
		        size = fold_build2 (COMPOUND_EXPR, TREE_TYPE (size),
					    ubsan_instrument_vla (loc, size),
					    size);
		      }
		  }

		if (integer_zerop (size) && !this_size_varies)
		  {
		    /* A zero-length array cannot be represented with
		       an unsigned index type, which is what we'll
		       get with build_index_type.  Create an
		       open-ended range instead.  */
		    itype = build_range_type (sizetype, size, NULL_TREE);
		  }
		else
		  {
		    /* Arrange for the SAVE_EXPR on the inside of the
		       MINUS_EXPR, which allows the -1 to get folded
		       with the +1 that happens when building TYPE_SIZE.  */
		    if (size_varies)
		      size = save_expr (size);
		    if (this_size_varies && TREE_CODE (size) == INTEGER_CST)
		      size = build2 (COMPOUND_EXPR, TREE_TYPE (size),
				     integer_zero_node, size);

		    /* Compute the maximum valid index, that is, size
		       - 1.  Do the calculation in index_type, so that
		       if it is a variable the computations will be
		       done in the proper mode.  */
		    itype = fold_build2_loc (loc, MINUS_EXPR, index_type,
					     convert (index_type, size),
					     convert (index_type,
						      size_one_node));

		    /* The above overflows when size does not fit
		       in index_type.
		       ???  While a size of INT_MAX+1 technically shouldn't
		       cause an overflow (because we subtract 1), handling
		       this case seems like an unnecessary complication.  */
		    if (TREE_CODE (size) == INTEGER_CST
			&& !int_fits_type_p (size, index_type))
		      {
			if (name)
			  error_at (loc, "size of array %qE is too large",
			            name);
			else
			  error_at (loc, "size of unnamed array is too large");
			type = error_mark_node;
			continue;
		      }

		    itype = build_index_type (itype);
		  }
		if (this_size_varies)
		  {
		    if (*expr)
		      *expr = build2 (COMPOUND_EXPR, TREE_TYPE (size),
				      *expr, size);
		    else
		      *expr = size;
		    *expr_const_operands &= size_maybe_const;
		  }
	      }
	    else if (decl_context == FIELD)
	      {
		bool flexible_array_member = false;
		if (array_parm_vla_unspec_p)
		  /* Field names can in fact have function prototype
		     scope so [*] is disallowed here through making
		     the field variably modified, not through being
		     something other than a declaration with function
		     prototype scope.  */
		  size_varies = true;
		else
		  {
		    const struct c_declarator *t = declarator;
		    while (t->kind == cdk_attrs)
		      t = t->declarator;
		    flexible_array_member = (t->kind == cdk_id);
		  }
		if (flexible_array_member
		    && !in_system_header_at (input_location))
		  pedwarn_c90 (loc, OPT_Wpedantic, "ISO C90 does not "
			       "support flexible array members");

		/* ISO C99 Flexible array members are effectively
		   identical to GCC's zero-length array extension.  */
		if (flexible_array_member || array_parm_vla_unspec_p)
		  itype = build_range_type (sizetype, size_zero_node,
					    NULL_TREE);
	      }
	    else if (decl_context == PARM)
	      {
		if (array_parm_vla_unspec_p)
		  {
		    itype = build_range_type (sizetype, size_zero_node, NULL_TREE);
		    size_varies = true;
		  }
	      }
	    else if (decl_context == TYPENAME)
	      {
		if (array_parm_vla_unspec_p)
		  {
		    /* C99 6.7.5.2p4 */
		    warning (0, "%<[*]%> not in a declaration");
		    /* We use this to avoid messing up with incomplete
		       array types of the same type, that would
		       otherwise be modified below.  */
		    itype = build_range_type (sizetype, size_zero_node,
					      NULL_TREE);
		    size_varies = true;
		  }
	      }

	    /* Complain about arrays of incomplete types.  */
	    if (!COMPLETE_TYPE_P (type))
	      {
		error_at (loc, "array type has incomplete element type %qT",
			  type);
		/* See if we can be more helpful.  */
		if (TREE_CODE (type) == ARRAY_TYPE)
		  {
		    if (name)
		      inform (loc, "declaration of %qE as multidimensional "
			      "array must have bounds for all dimensions "
			      "except the first", name);
		    else
		      inform (loc, "declaration of multidimensional array "
			      "must have bounds for all dimensions except "
			      "the first");
		  }
		type = error_mark_node;
	      }
	    else
	    /* When itype is NULL, a shared incomplete array type is
	       returned for all array of a given type.  Elsewhere we
	       make sure we don't complete that type before copying
	       it, but here we want to make sure we don't ever
	       modify the shared type, so we gcc_assert (itype)
	       below.  */
	      {
		addr_space_t as = DECODE_QUAL_ADDR_SPACE (type_quals);
		if (!ADDR_SPACE_GENERIC_P (as) && as != TYPE_ADDR_SPACE (type))
		  type = build_qualified_type (type,
					       ENCODE_QUAL_ADDR_SPACE (as));

		type = build_array_type (type, itype);
	      }

	    if (type != error_mark_node)
	      {
		if (size_varies)
		  {
		    /* It is ok to modify type here even if itype is
		       NULL: if size_varies, we're in a
		       multi-dimensional array and the inner type has
		       variable size, so the enclosing shared array type
		       must too.  */
		    if (size && TREE_CODE (size) == INTEGER_CST)
		      type
			= build_distinct_type_copy (TYPE_MAIN_VARIANT (type));
		    C_TYPE_VARIABLE_SIZE (type) = 1;
		  }

                if (upc_threads_ref)
		  {
		    /* We need a unique type copy here for UPC shared
		       array types compiled in a dynamic threads environment
		       that reference THREADS as a multiplier; to avoid
		       setting the "has threads factor" bit in
		       a re-used non- UPC shared array type node.  */
		    if (size && TREE_CODE (size) == INTEGER_CST)
		      type = build_distinct_type_copy (TYPE_MAIN_VARIANT (type));
	            TYPE_HAS_THREADS_FACTOR (type) = 1; 
                  }

		/* The GCC extension for zero-length arrays differs from
		   ISO flexible array members in that sizeof yields
		   zero.  */
		if (size && integer_zerop (size))
		  {
		    gcc_assert (itype);
		    type = build_distinct_type_copy (TYPE_MAIN_VARIANT (type));
		    TYPE_SIZE (type) = bitsize_zero_node;
		    TYPE_SIZE_UNIT (type) = size_zero_node;
		    SET_TYPE_STRUCTURAL_EQUALITY (type);
		  }
		if (array_parm_vla_unspec_p)
		  {
		    gcc_assert (itype);
		    /* The type is complete.  C99 6.7.5.2p4  */
		    type = build_distinct_type_copy (TYPE_MAIN_VARIANT (type));
		    TYPE_SIZE (type) = bitsize_zero_node;
		    TYPE_SIZE_UNIT (type) = size_zero_node;
		    SET_TYPE_STRUCTURAL_EQUALITY (type);
		  }

		if (!valid_array_size_p (loc, type, name))
		  type = error_mark_node;
	      }

	    if (decl_context != PARM
		&& (array_ptr_quals != TYPE_UNQUALIFIED
		    || array_ptr_attrs != NULL_TREE
		    || array_parm_static))
	      {
		error_at (loc, "static or type qualifiers in non-parameter "
			  "array declarator");
		array_ptr_quals = TYPE_UNQUALIFIED;
		array_ptr_attrs = NULL_TREE;
		array_parm_static = false;
	      }
	    orig_qual_indirect++;
	    break;
	  }
	case cdk_function:
	  {
	    /* Say it's a definition only for the declarator closest
	       to the identifier, apart possibly from some
	       attributes.  */
	    bool really_funcdef = false;
	    tree arg_types;
	    orig_qual_type = NULL_TREE;
	    if (funcdef_flag)
	      {
		const struct c_declarator *t = declarator->declarator;
		while (t->kind == cdk_attrs)
		  t = t->declarator;
		really_funcdef = (t->kind == cdk_id);
	      }

	    /* Declaring a function type.  Make sure we have a valid
	       type for the function to return.  */
	    if (type == error_mark_node)
	      continue;

	    size_varies = false;
	    upc_threads_ref = 0;
	    upc_layout_qualifier = 0;

	    /* Warn about some types functions can't return.  */
	    if (TREE_CODE (type) == FUNCTION_TYPE)
	      {
		if (name)
		  error_at (loc, "%qE declared as function returning a "
		      		 "function", name);
		else
		  error_at (loc, "type name declared as function "
			    "returning a function");
		type = integer_type_node;
	      }
	    if (TREE_CODE (type) == ARRAY_TYPE)
	      {
		if (name)
		  error_at (loc, "%qE declared as function returning an array",
		      	    name);
		else
		  error_at (loc, "type name declared as function returning "
		      	    "an array");
		type = integer_type_node;
	      }

	    /* Construct the function type and go to the next
	       inner layer of declarator.  */
	    arg_info = declarator->u.arg_info;
	    arg_types = grokparms (arg_info, really_funcdef);

	    /* Type qualifiers before the return type of the function
	       qualify the return type, not the function type.  */
	    if (type_quals)
	      {
		const enum c_declspec_word ignored_quals_list[] =
		  {
		    cdw_const, cdw_volatile, cdw_restrict, cdw_address_space,
		    cdw_atomic, cdw_number_of_elements
		  };
		location_t specs_loc
		  = smallest_type_quals_location (declspecs->locations,
						  ignored_quals_list);
		if (specs_loc == UNKNOWN_LOCATION)
		  specs_loc = declspecs->locations[cdw_typedef];
		if (specs_loc == UNKNOWN_LOCATION)
		  specs_loc = loc;

		/* Type qualifiers on a function return type are
		   normally permitted by the standard but have no
		   effect, so give a warning at -Wreturn-type.
		   Qualifiers on a void return type are banned on
		   function definitions in ISO C; GCC used to used
		   them for noreturn functions.  The resolution of C11
		   DR#423 means qualifiers (other than _Atomic) are
		   actually removed from the return type when
		   determining the function type.  */
		int quals_used = type_quals;
		if (flag_isoc11)
		  quals_used &= TYPE_QUAL_ATOMIC;
		if (quals_used && VOID_TYPE_P (type) && really_funcdef)
		  pedwarn (specs_loc, 0,
			   "function definition has qualified void return type");
                else if (type_quals & TYPE_QUAL_SHARED)
                  {
                    error_at (loc, "function definition has UPC shared qualified return type");
                    quals_used &= ~(TYPE_QUAL_SHARED | TYPE_QUAL_STRICT
                                    | TYPE_QUAL_RELAXED);
                  }
		else
		  warning_at (specs_loc, OPT_Wignored_qualifiers,
			   "type qualifiers ignored on function return type");

		/* Ensure an error for restrict on invalid types; the
		   DR#423 resolution is not entirely clear about
		   this.  */
		if (flag_isoc11
		    && (type_quals & TYPE_QUAL_RESTRICT)
		    && (!POINTER_TYPE_P (type)
			|| !C_TYPE_OBJECT_OR_INCOMPLETE_P (TREE_TYPE (type))))
		  error_at (loc, "invalid use of %<restrict%>");
		if (quals_used)
		  type = c_build_qualified_type (type, quals_used);
	      }
	    type_quals = TYPE_UNQUALIFIED;

	    type = build_function_type (type, arg_types);
	    declarator = declarator->declarator;

	    /* Set the TYPE_CONTEXTs for each tagged type which is local to
	       the formal parameter list of this FUNCTION_TYPE to point to
	       the FUNCTION_TYPE node itself.  */
	    {
	      c_arg_tag *tag;
	      unsigned ix;

	      FOR_EACH_VEC_SAFE_ELT_REVERSE (arg_info->tags, ix, tag)
		TYPE_CONTEXT (tag->type) = type;
	    }
	    break;
	  }
	case cdk_pointer:
	  {
	    /* Merge any constancy or volatility into the target type
	       for the pointer.  */
	    if ((type_quals & TYPE_QUAL_ATOMIC)
		&& TREE_CODE (type) == FUNCTION_TYPE)
	      {
		error_at (loc,
			  "%<_Atomic%>-qualified function type");
		type_quals &= ~TYPE_QUAL_ATOMIC;
	      }
	    else if (pedantic && TREE_CODE (type) == FUNCTION_TYPE
		     && type_quals)
	      pedwarn (loc, OPT_Wpedantic,
		       "ISO C forbids qualified function types");

	    if (upc_layout_qualifier)
	      upc_block_factor = upc_grok_layout_qualifier (
                                       loc, POINTER_TYPE, type,
				       NULL_TREE, upc_layout_qualifier);

	    if (type_quals)
	      type = c_build_qualified_type (type, type_quals,
					     upc_block_factor,
					     orig_qual_type,
					     orig_qual_indirect);
	    orig_qual_type = NULL_TREE;
	    size_varies = false;
	    upc_threads_ref = 0;
	    upc_block_factor = 0;

	    /* When the pointed-to type involves components of variable size,
	       care must be taken to ensure that the size evaluation code is
	       emitted early enough to dominate all the possible later uses
	       and late enough for the variables on which it depends to have
	       been assigned.

	       This is expected to happen automatically when the pointed-to
	       type has a name/declaration of it's own, but special attention
	       is required if the type is anonymous.

	       We handle the NORMAL and FIELD contexts here by attaching an
	       artificial TYPE_DECL to such pointed-to type.  This forces the
	       sizes evaluation at a safe point and ensures it is not deferred
	       until e.g. within a deeper conditional context.

	       We expect nothing to be needed here for PARM or TYPENAME.
	       Pushing a TYPE_DECL at this point for TYPENAME would actually
	       be incorrect, as we might be in the middle of an expression
	       with side effects on the pointed-to type size "arguments" prior
	       to the pointer declaration point and the fake TYPE_DECL in the
	       enclosing context would force the size evaluation prior to the
	       side effects.  */

	    if (!TYPE_NAME (type)
		&& (decl_context == NORMAL || decl_context == FIELD)
		&& variably_modified_type_p (type, NULL_TREE))
	      {
		tree decl = build_decl (loc, TYPE_DECL, NULL_TREE, type);
		DECL_ARTIFICIAL (decl) = 1;
		pushdecl (decl);
		finish_decl (decl, loc, NULL_TREE, NULL_TREE, NULL_TREE);
		TYPE_NAME (type) = decl;
	      }

	    type = c_build_pointer_type (type);

	    /* Process type qualifiers (such as const or volatile)
	       that were given inside the `*'.  */
	    type_quals = declarator->u.pointer.quals;
	    upc_layout_qualifier = declarator->u.pointer.upc_layout_qual;
	    sharedp = ((type_quals & TYPE_QUAL_SHARED) != 0);

	    declarator = declarator->declarator;
	    break;
	  }
	default:
	  gcc_unreachable ();
	}
    }
  *decl_attrs = chainon (returned_attrs, *decl_attrs);

  /* Now TYPE has the actual type, apart from any qualifiers in
     TYPE_QUALS.  */

  /* Warn about address space used for things other than static memory or
     pointers.  */
  address_space = DECODE_QUAL_ADDR_SPACE (type_quals);
  if (!ADDR_SPACE_GENERIC_P (address_space))
    {
      if (decl_context == NORMAL)
	{
	  switch (storage_class)
	    {
	    case csc_auto:
	      error ("%qs combined with %<auto%> qualifier for %qE",
		     c_addr_space_name (address_space), name);
	      break;
	    case csc_register:
	      error ("%qs combined with %<register%> qualifier for %qE",
		     c_addr_space_name (address_space), name);
	      break;
	    case csc_none:
	      if (current_function_scope)
		{
		  error ("%qs specified for auto variable %qE",
			 c_addr_space_name (address_space), name);
		  break;
		}
	      break;
	    case csc_static:
	    case csc_extern:
	    case csc_typedef:
	      break;
	    default:
	      gcc_unreachable ();
	    }
	}
      else if (decl_context == PARM && TREE_CODE (type) != ARRAY_TYPE)
	{
	  if (name)
	    error ("%qs specified for parameter %qE",
		   c_addr_space_name (address_space), name);
	  else
	    error ("%qs specified for unnamed parameter",
		   c_addr_space_name (address_space));
	}
      else if (decl_context == FIELD)
	{
	  if (name)
	    error ("%qs specified for structure field %qE",
		   c_addr_space_name (address_space), name);
	  else
	    error ("%qs specified for structure field",
		   c_addr_space_name (address_space));
	}
    }

  /* Check the type and width of a bit-field.  */
  if (bitfield)
    {
      check_bitfield_type_and_width (loc, &type, width, name);
      /* C11 makes it implementation-defined (6.7.2.1#5) whether
	 atomic types are permitted for bit-fields; we have no code to
	 make bit-field accesses atomic, so disallow them.  */
      if (type_quals & TYPE_QUAL_ATOMIC)
	{
	  if (name)
	    error_at (loc, "bit-field %qE has atomic type", name);
	  else
	    error_at (loc, "bit-field has atomic type");
	  type_quals &= ~TYPE_QUAL_ATOMIC;
	}
    }

  /* Check for UPC's layout qualifier.  */
  if (upc_layout_qualifier || upc_elem_block_factor)
    {
      upc_block_factor = upc_grok_layout_qualifier (loc, TREE_CODE (type), type,
			     upc_elem_block_factor, upc_layout_qualifier);
      upc_layout_qualifier = 0;
    }

  /* Reject invalid uses of _Alignas.  */
  if (declspecs->alignas_p)
    {
      if (storage_class == csc_typedef)
	error_at (loc, "alignment specified for typedef %qE", name);
      else if (storage_class == csc_register)
	error_at (loc, "alignment specified for %<register%> object %qE",
		  name);
      else if (decl_context == PARM)
	{
	  if (name)
	    error_at (loc, "alignment specified for parameter %qE", name);
	  else
	    error_at (loc, "alignment specified for unnamed parameter");
	}
      else if (bitfield)
	{
	  if (name)
	    error_at (loc, "alignment specified for bit-field %qE", name);
	  else
	    error_at (loc, "alignment specified for unnamed bit-field");
	}
      else if (TREE_CODE (type) == FUNCTION_TYPE)
	error_at (loc, "alignment specified for function %qE", name);
      else if (declspecs->align_log != -1 && TYPE_P (type))
	{
	  alignas_align = 1U << declspecs->align_log;
	  if (alignas_align < min_align_of_type (type))
	    {
	      if (name)
		error_at (loc, "%<_Alignas%> specifiers cannot reduce "
			  "alignment of %qE", name);
	      else
		error_at (loc, "%<_Alignas%> specifiers cannot reduce "
			  "alignment of unnamed field");
	      alignas_align = 0;
	    }
	}
    }

  /* If this is declaring a typedef name, return a TYPE_DECL.  */

  if (storage_class == csc_typedef)
    {
      tree decl;
      if ((type_quals & TYPE_QUAL_ATOMIC)
	  && TREE_CODE (type) == FUNCTION_TYPE)
	{
	  error_at (loc,
		    "%<_Atomic%>-qualified function type");
	  type_quals &= ~TYPE_QUAL_ATOMIC;
	}
      else if (pedantic && TREE_CODE (type) == FUNCTION_TYPE
	       && type_quals)
	pedwarn (loc, OPT_Wpedantic,
		 "ISO C forbids qualified function types");
      if (type_quals)
	type = c_build_qualified_type (type, type_quals,
				       upc_block_factor,
				       orig_qual_type,
				       orig_qual_indirect);
      decl = build_decl (declarator->id_loc,
			 TYPE_DECL, declarator->u.id, type);
      if (declspecs->explicit_signed_p)
	C_TYPEDEF_EXPLICITLY_SIGNED (decl) = 1;
      if (declspecs->inline_p)
	pedwarn (loc, 0,"typedef %q+D declared %<inline%>", decl);
      if (declspecs->noreturn_p)
	pedwarn (loc, 0,"typedef %q+D declared %<_Noreturn%>", decl);

      if (warn_cxx_compat && declarator->u.id != NULL_TREE)
	{
	  struct c_binding *b = I_TAG_BINDING (declarator->u.id);

	  if (b != NULL
	      && b->decl != NULL_TREE
	      && (B_IN_CURRENT_SCOPE (b)
		  || (current_scope == file_scope && B_IN_EXTERNAL_SCOPE (b)))
	      && TYPE_MAIN_VARIANT (b->decl) != TYPE_MAIN_VARIANT (type))
	    {
	      if (warning_at (declarator->id_loc, OPT_Wc___compat,
			      ("using %qD as both a typedef and a tag is "
			       "invalid in C++"), decl)
		  && b->locus != UNKNOWN_LOCATION)
		inform (b->locus, "originally defined here");
	    }
	}

      return decl;
    }

  /* If this is a type name (such as, in a cast or sizeof),
     compute the type and return it now.  */

  if (decl_context == TYPENAME)
    {
      /* Note that the grammar rejects storage classes in typenames
	 and fields.  */
      gcc_assert (storage_class == csc_none && !threadp
		  && !declspecs->inline_p && !declspecs->noreturn_p);
      if ((type_quals & TYPE_QUAL_ATOMIC)
	  && TREE_CODE (type) == FUNCTION_TYPE)
	{
	  error_at (loc,
		    "%<_Atomic%>-qualified function type");
	  type_quals &= ~TYPE_QUAL_ATOMIC;
	}
      else if (pedantic && TREE_CODE (type) == FUNCTION_TYPE
	       && type_quals)
	pedwarn (loc, OPT_Wpedantic,
		 "ISO C forbids const or volatile function types");
      if (type_quals)
	type = c_build_qualified_type (type, type_quals,
				       upc_block_factor,
				       orig_qual_type,
				       orig_qual_indirect);
      return type;
    }

  if (pedantic && decl_context == FIELD
      && variably_modified_type_p (type, NULL_TREE))
    {
      /* C99 6.7.2.1p8 */
      pedwarn (loc, OPT_Wpedantic, "a member of a structure or union cannot "
	       "have a variably modified type");
    }

  /* Aside from typedefs and type names (handle above),
     `void' at top level (not within pointer)
     is allowed only in public variables.
     We don't complain about parms either, but that is because
     a better error message can be made later.  */

  if (VOID_TYPE_P (type) && decl_context != PARM
      && !((decl_context != FIELD && TREE_CODE (type) != FUNCTION_TYPE)
	    && (storage_class == csc_extern
		|| (current_scope == file_scope
		    && !(storage_class == csc_static
			 || storage_class == csc_register)))))
    {
      error_at (loc, "variable or field %qE declared void", name);
      type = integer_type_node;
    }

  /* Now create the decl, which may be a VAR_DECL, a PARM_DECL
     or a FUNCTION_DECL, depending on DECL_CONTEXT and TYPE.  */

  {
    tree decl;

    if (decl_context == PARM)
      {
	tree promoted_type;
	bool array_parameter_p = false;

	/* A parameter declared as an array of T is really a pointer to T.
	   One declared as a function is really a pointer to a function.  */

	if (TREE_CODE (type) == ARRAY_TYPE)
	  {
	    /* Transfer const-ness of array into that of type pointed to.  */
	    type = TREE_TYPE (type);
	    if (orig_qual_type != NULL_TREE)
	      {
		if (orig_qual_indirect == 0)
		  orig_qual_type = TREE_TYPE (orig_qual_type);
		else
		  orig_qual_indirect--;
	      }
	    if (type_quals)
	      type = c_build_qualified_type (type, type_quals,
					     upc_block_factor,
					     orig_qual_type,
					     orig_qual_indirect);
	    type = c_build_pointer_type (type);
	    type_quals = array_ptr_quals;
	    if (type_quals)
	      type = c_build_qualified_type (type, type_quals);

	    /* We don't yet implement attributes in this context.  */
	    if (array_ptr_attrs != NULL_TREE)
	      warning_at (loc, OPT_Wattributes,
			  "attributes in parameter array declarator ignored");

	    size_varies = false;
	    array_parameter_p = true;
	  }
	else if (TREE_CODE (type) == FUNCTION_TYPE)
	  {
	    if (type_quals & TYPE_QUAL_ATOMIC)
	      {
		error_at (loc,
			  "%<_Atomic%>-qualified function type");
		type_quals &= ~TYPE_QUAL_ATOMIC;
	      }
	    else if (type_quals)
	      pedwarn (loc, OPT_Wpedantic,
		       "ISO C forbids qualified function types");
	    if (type_quals)
	      type = c_build_qualified_type (type, type_quals);
	    type = c_build_pointer_type (type);
	    type_quals = TYPE_UNQUALIFIED;
	  }
        else if (type_quals & TYPE_QUAL_SHARED)
	  {
	    error_at (loc, "parameter declared with UPC shared qualifier");
	    type_quals &= ~(TYPE_QUAL_SHARED | TYPE_QUAL_STRICT
			    | TYPE_QUAL_RELAXED);
	  }
	else if (type_quals)
	  type = c_build_qualified_type (type, type_quals);

	decl = build_decl (declarator->id_loc,
			   PARM_DECL, declarator->u.id, type);
	if (size_varies)
	  C_DECL_VARIABLE_SIZE (decl) = 1;
	C_ARRAY_PARAMETER (decl) = array_parameter_p;

	/* Compute the type actually passed in the parmlist,
	   for the case where there is no prototype.
	   (For example, shorts and chars are passed as ints.)
	   When there is a prototype, this is overridden later.  */

	if (type == error_mark_node)
	  promoted_type = type;
	else
	  promoted_type = c_type_promotes_to (type);

	DECL_ARG_TYPE (decl) = promoted_type;
	if (declspecs->inline_p)
	  pedwarn (loc, 0, "parameter %q+D declared %<inline%>", decl);
	if (declspecs->noreturn_p)
	  pedwarn (loc, 0, "parameter %q+D declared %<_Noreturn%>", decl);
      }
    else if (decl_context == FIELD)
      {
	/* Note that the grammar rejects storage classes in typenames
	   and fields.  */
	gcc_assert (storage_class == csc_none && !threadp
		    && !declspecs->inline_p && !declspecs->noreturn_p);

	/* Structure field.  It may not be a function.  */

	if (TREE_CODE (type) == FUNCTION_TYPE)
	  {
	    error_at (loc, "field %qE declared as a function", name);
	    type = build_pointer_type (type);
	  }
	else if (TREE_CODE (type) != ERROR_MARK
		 && !COMPLETE_OR_UNBOUND_ARRAY_TYPE_P (type))
	  {
	    if (name)
	      error_at (loc, "field %qE has incomplete type", name);
	    else
	      error_at (loc, "unnamed field has incomplete type");
	    type = error_mark_node;
	  }
	else if (TREE_CODE (type) == ARRAY_TYPE
		 && TYPE_DOMAIN (type) == NULL_TREE)
	  {
	    /* We have a flexible array member through a typedef.
	       Set suitable range.  Whether this is a correct position
	       for a flexible array member will be determined elsewhere.  */
	    if (!in_system_header_at (input_location))
	      pedwarn_c90 (loc, OPT_Wpedantic, "ISO C90 does not "
			   "support flexible array members");
	    type = build_distinct_type_copy (TYPE_MAIN_VARIANT (type));
	    TYPE_DOMAIN (type) = build_range_type (sizetype, size_zero_node,
						   NULL_TREE);
	    if (orig_qual_indirect == 0)
	      orig_qual_type = NULL_TREE;
	  }
        else if (type_quals & TYPE_QUAL_SHARED)
	  {
	    error_at (loc, "field %qE declared with UPC shared qualifier",
		   name);
	    type_quals &= ~(TYPE_QUAL_SHARED | TYPE_QUAL_STRICT
			    | TYPE_QUAL_RELAXED);
	  }
	type = c_build_qualified_type (type, type_quals,
				       NULL /* layout_qualifier */,
				       orig_qual_type,
				       orig_qual_indirect);
	decl = build_decl (declarator->id_loc,
			   FIELD_DECL, declarator->u.id, type);
	DECL_NONADDRESSABLE_P (decl) = bitfield;
	if (bitfield && !declarator->u.id)
	  TREE_NO_WARNING (decl) = 1;

	if (size_varies)
	  C_DECL_VARIABLE_SIZE (decl) = 1;
      }
    else if (TREE_CODE (type) == FUNCTION_TYPE)
      {
	if (storage_class == csc_register || threadp)
	  {
	    error_at (loc, "invalid storage class for function %qE", name);
	  }
	else if (current_scope != file_scope)
	  {
	    /* Function declaration not at file scope.  Storage
	       classes other than `extern' are not allowed, C99
	       6.7.1p5, and `extern' makes no difference.  However,
	       GCC allows 'auto', perhaps with 'inline', to support
	       nested functions.  */
	    if (storage_class == csc_auto)
		pedwarn (loc, OPT_Wpedantic,
			 "invalid storage class for function %qE", name);
	    else if (storage_class == csc_static)
	      {
		error_at (loc, "invalid storage class for function %qE", name);
		if (funcdef_flag)
		  storage_class = declspecs->storage_class = csc_none;
		else
		  return NULL_TREE;
	      }
	  }

	decl = build_decl (declarator->id_loc,
			   FUNCTION_DECL, declarator->u.id, type);
	decl = build_decl_attribute_variant (decl, decl_attr);

	if (type_quals & TYPE_QUAL_ATOMIC)
	  {
	    error_at (loc,
		      "%<_Atomic%>-qualified function type");
	    type_quals &= ~TYPE_QUAL_ATOMIC;
	  }
	else if (pedantic && type_quals && !DECL_IN_SYSTEM_HEADER (decl))
	  pedwarn (loc, OPT_Wpedantic,
		   "ISO C forbids qualified function types");

	/* Every function declaration is an external reference
	   (DECL_EXTERNAL) except for those which are not at file
	   scope and are explicitly declared "auto".  This is
	   forbidden by standard C (C99 6.7.1p5) and is interpreted by
	   GCC to signify a forward declaration of a nested function.  */
	if (storage_class == csc_auto && current_scope != file_scope)
	  DECL_EXTERNAL (decl) = 0;
	/* In C99, a function which is declared 'inline' with 'extern'
	   is not an external reference (which is confusing).  It
	   means that the later definition of the function must be output
	   in this file, C99 6.7.4p6.  In GNU C89, a function declared
	   'extern inline' is an external reference.  */
	else if (declspecs->inline_p && storage_class != csc_static)
	  DECL_EXTERNAL (decl) = ((storage_class == csc_extern)
				  == flag_gnu89_inline);
	else
	  DECL_EXTERNAL (decl) = !initialized;

	/* Record absence of global scope for `static' or `auto'.  */
	TREE_PUBLIC (decl)
	  = !(storage_class == csc_static || storage_class == csc_auto);

	/* For a function definition, record the argument information
	   block where store_parm_decls will look for it.  */
	if (funcdef_flag)
	  current_function_arg_info = arg_info;

	if (declspecs->default_int_p)
	  C_FUNCTION_IMPLICIT_INT (decl) = 1;

	/* Record presence of `inline' and `_Noreturn', if it is
	   reasonable.  */
	if (flag_hosted && MAIN_NAME_P (declarator->u.id))
	  {
	    if (declspecs->inline_p)
	      pedwarn (loc, 0, "cannot inline function %<main%>");
	    if (declspecs->noreturn_p)
	      pedwarn (loc, 0, "%<main%> declared %<_Noreturn%>");
	  }
	else
	  {
	    if (declspecs->inline_p)
	      /* Record that the function is declared `inline'.  */
	      DECL_DECLARED_INLINE_P (decl) = 1;
	    if (declspecs->noreturn_p)
	      {
		if (flag_isoc99)
		  pedwarn_c99 (loc, OPT_Wpedantic,
			       "ISO C99 does not support %<_Noreturn%>");
		else
		  pedwarn_c99 (loc, OPT_Wpedantic,
			       "ISO C90 does not support %<_Noreturn%>");
		TREE_THIS_VOLATILE (decl) = 1;
	      }
	  }
      }
    else
      {
	/* It's a variable.  */
	/* An uninitialized decl with `extern' is a reference.  */
	int extern_ref = !initialized && storage_class == csc_extern;

	if ((type_quals & TYPE_QUAL_SHARED)
	     && !extern_ref
	     && !((current_scope == file_scope)
	           || (storage_class == csc_static)))
          {
	    error_at (loc, "UPC does not support shared auto variables");
	    type = error_mark_node;
	  }
	type = c_build_qualified_type (type, type_quals,
				       upc_block_factor,
				       orig_qual_type,
				        orig_qual_indirect);

	/* C99 6.2.2p7: It is invalid (compile-time undefined
	   behavior) to create an 'extern' declaration for a
	   variable if there is a global declaration that is
	   'static' and the global declaration is not visible.
	   (If the static declaration _is_ currently visible,
	   the 'extern' declaration is taken to refer to that decl.) */
	if (extern_ref && current_scope != file_scope)
	  {
	    tree global_decl  = identifier_global_value (declarator->u.id);
	    tree visible_decl = lookup_name (declarator->u.id);

	    if (global_decl
		&& global_decl != visible_decl
		&& VAR_P (global_decl)
		&& !TREE_PUBLIC (global_decl))
	      error_at (loc, "variable previously declared %<static%> "
			"redeclared %<extern%>");
	  }

	decl = build_decl (declarator->id_loc,
			   VAR_DECL, declarator->u.id, type);
	if (size_varies)
	  C_DECL_VARIABLE_SIZE (decl) = 1;

	if (declspecs->inline_p)
	  pedwarn (loc, 0, "variable %q+D declared %<inline%>", decl);
	if (declspecs->noreturn_p)
	  pedwarn (loc, 0, "variable %q+D declared %<_Noreturn%>", decl);

	/* At file scope, an initialized extern declaration may follow
	   a static declaration.  In that case, DECL_EXTERNAL will be
	   reset later in start_decl.  */
	DECL_EXTERNAL (decl) = (storage_class == csc_extern);

	/* At file scope, the presence of a `static' or `register' storage
	   class specifier, or the absence of all storage class specifiers
	   makes this declaration a definition (perhaps tentative).  Also,
	   the absence of `static' makes it public.  */
	if (current_scope == file_scope)
	  {
	    TREE_PUBLIC (decl) = storage_class != csc_static;
	    TREE_STATIC (decl) = !extern_ref;
	  }
	/* Not at file scope, only `static' makes a static definition.  */
	else
	  {
	    TREE_STATIC (decl) = (storage_class == csc_static);
	    /* UPC's 'shared' attribute implies that the storage
	       is 'static' to the extent it is stored in memory.  */
	    if (type_quals & TYPE_QUAL_SHARED)
	      TREE_STATIC (decl) = 1;
	    TREE_PUBLIC (decl) = extern_ref;
	  }

	if (threadp)
	  set_decl_tls_model (decl, decl_default_tls_model (decl));
      }

    if ((storage_class == csc_extern
	 || (storage_class == csc_none
	     && TREE_CODE (type) == FUNCTION_TYPE
	     && !funcdef_flag))
	&& variably_modified_type_p (type, NULL_TREE))
      {
	/* C99 6.7.5.2p2 */
	if (TREE_CODE (type) == FUNCTION_TYPE)
	  error_at (loc, "non-nested function with variably modified type");
	else
	  error_at (loc, "object with variably modified type must have "
	      	    "no linkage");
      }

    /* Record `register' declaration for warnings on &
       and in case doing stupid register allocation.  */

    if (storage_class == csc_register)
      {
	C_DECL_REGISTER (decl) = 1;
	DECL_REGISTER (decl) = 1;
      }

    /* Record constancy and volatility.  */
    c_apply_type_quals_to_decl (type_quals, decl);

    /* Apply _Alignas specifiers.  */
    if (alignas_align)
      {
	SET_DECL_ALIGN (decl, alignas_align * BITS_PER_UNIT);
	DECL_USER_ALIGN (decl) = 1;
      }

    /* If a type has volatile components, it should be stored in memory.
       Otherwise, the fact that those components are volatile
       will be ignored, and would even crash the compiler.
       Of course, this only makes sense on  VAR,PARM, and RESULT decl's.   */
    if (C_TYPE_FIELDS_VOLATILE (TREE_TYPE (decl))
	&& (VAR_P (decl) ||  TREE_CODE (decl) == PARM_DECL
	  || TREE_CODE (decl) == RESULT_DECL))
      {
	/* It is not an error for a structure with volatile fields to
	   be declared register, but reset DECL_REGISTER since it
	   cannot actually go in a register.  */
	int was_reg = C_DECL_REGISTER (decl);
	C_DECL_REGISTER (decl) = 0;
	DECL_REGISTER (decl) = 0;
	c_mark_addressable (decl);
	C_DECL_REGISTER (decl) = was_reg;
      }

  /* This is the earliest point at which we might know the assembler
     name of a variable.  Thus, if it's known before this, die horribly.  */
    gcc_assert (!DECL_ASSEMBLER_NAME_SET_P (decl));

    if (warn_cxx_compat
	&& VAR_P (decl)
	&& TREE_PUBLIC (decl)
	&& TREE_STATIC (decl)
	&& (RECORD_OR_UNION_TYPE_P (TREE_TYPE (decl))
	    || TREE_CODE (TREE_TYPE (decl)) == ENUMERAL_TYPE)
	&& TYPE_NAME (TREE_TYPE (decl)) == NULL_TREE)
      warning_at (DECL_SOURCE_LOCATION (decl), OPT_Wc___compat,
		  ("non-local variable %qD with anonymous type is "
		   "questionable in C++"),
		  decl);

    /* Shared variables are given their own link section on
       most target platforms, and if compiling in pthreads mode
       regular local file scope variables are made thread local.  */
    if ((TREE_CODE(decl) == VAR_DECL)
        && !threadp && (TREE_SHARED (decl) || flag_upc_pthreads))
      upc_set_decl_section (decl);

    return decl;
  }
}

/* Decode the parameter-list info for a function type or function definition.
   The argument is the value returned by `get_parm_info' (or made in c-parse.c
   if there is an identifier list instead of a parameter decl list).
   These two functions are separate because when a function returns
   or receives functions then each is called multiple times but the order
   of calls is different.  The last call to `grokparms' is always the one
   that contains the formal parameter names of a function definition.

   Return a list of arg types to use in the FUNCTION_TYPE for this function.

   FUNCDEF_FLAG is true for a function definition, false for
   a mere declaration.  A nonempty identifier-list gets an error message
   when FUNCDEF_FLAG is false.  */

static tree
grokparms (struct c_arg_info *arg_info, bool funcdef_flag)
{
  tree arg_types = arg_info->types;

  if (funcdef_flag && arg_info->had_vla_unspec)
    {
      /* A function definition isn't function prototype scope C99 6.2.1p4.  */
      /* C99 6.7.5.2p4 */
      error ("%<[*]%> not allowed in other than function prototype scope");
    }

  if (arg_types == NULL_TREE && !funcdef_flag
      && !in_system_header_at (input_location))
    warning (OPT_Wstrict_prototypes,
	     "function declaration isn%'t a prototype");

  if (arg_types == error_mark_node)
    /* Don't set TYPE_ARG_TYPES in this case.  */
    return NULL_TREE;

  else if (arg_types && TREE_CODE (TREE_VALUE (arg_types)) == IDENTIFIER_NODE)
    {
      if (!funcdef_flag)
	{
	  pedwarn (input_location, 0, "parameter names (without types) in "
		   "function declaration");
	  arg_info->parms = NULL_TREE;
	}
      else
	arg_info->parms = arg_info->types;

      arg_info->types = NULL_TREE;
      return NULL_TREE;
    }
  else
    {
      tree parm, type, typelt;
      unsigned int parmno;

      /* If there is a parameter of incomplete type in a definition,
	 this is an error.  In a declaration this is valid, and a
	 struct or union type may be completed later, before any calls
	 or definition of the function.  In the case where the tag was
	 first declared within the parameter list, a warning has
	 already been given.  If a parameter has void type, then
	 however the function cannot be defined or called, so
	 warn.  */

      for (parm = arg_info->parms, typelt = arg_types, parmno = 1;
	   parm;
	   parm = DECL_CHAIN (parm), typelt = TREE_CHAIN (typelt), parmno++)
	{
	  type = TREE_VALUE (typelt);
	  if (type == error_mark_node)
	    continue;

	  if (!COMPLETE_TYPE_P (type))
	    {
	      if (funcdef_flag)
		{
		  if (DECL_NAME (parm))
		    error_at (input_location,
			      "parameter %u (%q+D) has incomplete type",
			      parmno, parm);
		  else
		    error_at (DECL_SOURCE_LOCATION (parm),
			      "parameter %u has incomplete type",
			      parmno);

		  TREE_VALUE (typelt) = error_mark_node;
		  TREE_TYPE (parm) = error_mark_node;
		  arg_types = NULL_TREE;
		}
	      else if (VOID_TYPE_P (type))
		{
		  if (DECL_NAME (parm))
		    warning_at (input_location, 0,
				"parameter %u (%q+D) has void type",
				parmno, parm);
		  else
		    warning_at (DECL_SOURCE_LOCATION (parm), 0,
				"parameter %u has void type",
				parmno);
		}
	    }

	  if (DECL_NAME (parm) && TREE_USED (parm))
	    warn_if_shadowing (parm);
	}
      return arg_types;
    }
}

/* Allocate and initialize a c_arg_info structure from the parser's
   obstack.  */

struct c_arg_info *
build_arg_info (void)
{
  struct c_arg_info *ret = XOBNEW (&parser_obstack, struct c_arg_info);
  ret->parms = NULL_TREE;
  ret->tags = NULL;
  ret->types = NULL_TREE;
  ret->others = NULL_TREE;
  ret->pending_sizes = NULL;
  ret->had_vla_unspec = 0;
  return ret;
}

/* Take apart the current scope and return a c_arg_info structure with
   info on a parameter list just parsed.

   This structure is later fed to 'grokparms' and 'store_parm_decls'.

   ELLIPSIS being true means the argument list ended in '...' so don't
   append a sentinel (void_list_node) to the end of the type-list.

   EXPR is NULL or an expression that needs to be evaluated for the
   side effects of array size expressions in the parameters.  */

struct c_arg_info *
get_parm_info (bool ellipsis, tree expr)
{
  struct c_binding *b = current_scope->bindings;
  struct c_arg_info *arg_info = build_arg_info ();

  tree parms = NULL_TREE;
  vec<c_arg_tag, va_gc> *tags = NULL;
  tree types = NULL_TREE;
  tree others = NULL_TREE;

  bool gave_void_only_once_err = false;

  arg_info->had_vla_unspec = current_scope->had_vla_unspec;

  /* The bindings in this scope must not get put into a block.
     We will take care of deleting the binding nodes.  */
  current_scope->bindings = 0;

  /* This function is only called if there was *something* on the
     parameter list.  */
  gcc_assert (b);

  /* A parameter list consisting solely of 'void' indicates that the
     function takes no arguments.  But if the 'void' is qualified
     (by 'const' or 'volatile'), or has a storage class specifier
     ('register'), then the behavior is undefined; issue an error.
     Typedefs for 'void' are OK (see DR#157).  */
  if (b->prev == 0			    /* one binding */
      && TREE_CODE (b->decl) == PARM_DECL   /* which is a parameter */
      && !DECL_NAME (b->decl)               /* anonymous */
      && VOID_TYPE_P (TREE_TYPE (b->decl))) /* of void type */
    {
      if (TYPE_QUALS (TREE_TYPE (b->decl)) != TYPE_UNQUALIFIED
	  || C_DECL_REGISTER (b->decl))
	error_at (b->locus, "%<void%> as only parameter may not be qualified");

      /* There cannot be an ellipsis.  */
      if (ellipsis)
	error_at (b->locus, "%<void%> must be the only parameter");

      arg_info->types = void_list_node;
      return arg_info;
    }

  if (!ellipsis)
    types = void_list_node;

  /* Break up the bindings list into parms, tags, types, and others;
     apply sanity checks; purge the name-to-decl bindings.  */
  while (b)
    {
      tree decl = b->decl;
      tree type = TREE_TYPE (decl);
      c_arg_tag tag;
      const char *keyword;

      switch (TREE_CODE (decl))
	{
	case PARM_DECL:
	  if (b->id)
	    {
	      gcc_assert (I_SYMBOL_BINDING (b->id) == b);
	      I_SYMBOL_BINDING (b->id) = b->shadowed;
	    }

	  /* Check for forward decls that never got their actual decl.  */
	  if (TREE_ASM_WRITTEN (decl))
	    error_at (b->locus,
		      "parameter %q+D has just a forward declaration", decl);
	  /* Check for (..., void, ...) and issue an error.  */
	  else if (VOID_TYPE_P (type) && !DECL_NAME (decl))
	    {
	      if (!gave_void_only_once_err)
		{
		  error_at (b->locus, "%<void%> must be the only parameter");
		  gave_void_only_once_err = true;
		}
	    }
	  else
	    {
	      /* Valid parameter, add it to the list.  */
	      DECL_CHAIN (decl) = parms;
	      parms = decl;

	      /* Since there is a prototype, args are passed in their
		 declared types.  The back end may override this later.  */
	      DECL_ARG_TYPE (decl) = type;
	      types = tree_cons (0, type, types);
	    }
	  break;

	case ENUMERAL_TYPE: keyword = "enum"; goto tag;
	case UNION_TYPE:    keyword = "union"; goto tag;
	case RECORD_TYPE:   keyword = "struct"; goto tag;
	tag:
	  /* Types may not have tag-names, in which case the type
	     appears in the bindings list with b->id NULL.  */
	  if (b->id)
	    {
	      gcc_assert (I_TAG_BINDING (b->id) == b);
	      I_TAG_BINDING (b->id) = b->shadowed;
	    }

	  /* Warn about any struct, union or enum tags defined in a
	     parameter list.  The scope of such types is limited to
	     the parameter list, which is rarely if ever desirable
	     (it's impossible to call such a function with type-
	     correct arguments).  An anonymous union parm type is
	     meaningful as a GNU extension, so don't warn for that.  */
	  if (TREE_CODE (decl) != UNION_TYPE || b->id != NULL_TREE)
	    {
	      if (b->id)
		/* The %s will be one of 'struct', 'union', or 'enum'.  */
		warning_at (b->locus, 0,
			    "%<%s %E%> declared inside parameter list"
			    " will not be visible outside of this definition or"
			    " declaration", keyword, b->id);
	      else
		/* The %s will be one of 'struct', 'union', or 'enum'.  */
		warning_at (b->locus, 0,
			    "anonymous %s declared inside parameter list"
			    " will not be visible outside of this definition or"
			    " declaration", keyword);
	    }

	  tag.id = b->id;
	  tag.type = decl;
	  vec_safe_push (tags, tag);
	  break;

	case FUNCTION_DECL:
	  /* FUNCTION_DECLs appear when there is an implicit function
	     declaration in the parameter list.  */
	  gcc_assert (b->nested || seen_error ());
	  goto set_shadowed;

	case CONST_DECL:
	case TYPE_DECL:
	  /* CONST_DECLs appear here when we have an embedded enum,
	     and TYPE_DECLs appear here when we have an embedded struct
	     or union.  No warnings for this - we already warned about the
	     type itself.  */

	  /* When we reinsert this decl in the function body, we need
	     to reconstruct whether it was marked as nested.  */
	  gcc_assert (!b->nested);
	  DECL_CHAIN (decl) = others;
	  others = decl;
	  /* fall through */

	case ERROR_MARK:
	set_shadowed:
	  /* error_mark_node appears here when we have an undeclared
	     variable.  Just throw it away.  */
	  if (b->id)
	    {
	      gcc_assert (I_SYMBOL_BINDING (b->id) == b);
	      I_SYMBOL_BINDING (b->id) = b->shadowed;
	    }
	  break;

	  /* Other things that might be encountered.  */
	case LABEL_DECL:
	case VAR_DECL:
	default:
	  gcc_unreachable ();
	}

      b = free_binding_and_advance (b);
    }

  arg_info->parms = parms;
  arg_info->tags = tags;
  arg_info->types = types;
  arg_info->others = others;
  arg_info->pending_sizes = expr;
  return arg_info;
}

/* Get the struct, enum or union (CODE says which) with tag NAME.
   Define the tag as a forward-reference with location LOC if it is
   not defined.  Return a c_typespec structure for the type
   specifier.  */

struct c_typespec
parser_xref_tag (location_t loc, enum tree_code code, tree name)
{
  struct c_typespec ret;
  tree ref;
  location_t refloc;

  ret.expr = NULL_TREE;
  ret.expr_const_operands = true;

  /* If a cross reference is requested, look up the type
     already defined for this tag and return it.  */

  ref = lookup_tag (code, name, false, &refloc);
  /* If this is the right type of tag, return what we found.
     (This reference will be shadowed by shadow_tag later if appropriate.)
     If this is the wrong type of tag, do not return it.  If it was the
     wrong type in the same scope, we will have had an error
     message already; if in a different scope and declaring
     a name, pending_xref_error will give an error message; but if in a
     different scope and not declaring a name, this tag should
     shadow the previous declaration of a different type of tag, and
     this would not work properly if we return the reference found.
     (For example, with "struct foo" in an outer scope, "union foo;"
     must shadow that tag with a new one of union type.)  */
  ret.kind = (ref ? ctsk_tagref : ctsk_tagfirstref);
  if (ref && TREE_CODE (ref) == code)
    {
      if (C_TYPE_DEFINED_IN_STRUCT (ref)
	  && loc != UNKNOWN_LOCATION
	  && warn_cxx_compat)
	{
	  switch (code)
	    {
	    case ENUMERAL_TYPE:
	      warning_at (loc, OPT_Wc___compat,
			  ("enum type defined in struct or union "
			   "is not visible in C++"));
	      inform (refloc, "enum type defined here");
	      break;
	    case RECORD_TYPE:
	      warning_at (loc, OPT_Wc___compat,
			  ("struct defined in struct or union "
			   "is not visible in C++"));
	      inform (refloc, "struct defined here");
	      break;
	    case UNION_TYPE:
	      warning_at (loc, OPT_Wc___compat,
			  ("union defined in struct or union "
			   "is not visible in C++"));
	      inform (refloc, "union defined here");
	      break;
	    default:
	      gcc_unreachable();
	    }
	}

      ret.spec = ref;
      return ret;
    }

  /* If no such tag is yet defined, create a forward-reference node
     and record it as the "definition".
     When a real declaration of this type is found,
     the forward-reference will be altered into a real type.  */

  ref = make_node (code);
  if (code == ENUMERAL_TYPE)
    {
      /* Give the type a default layout like unsigned int
	 to avoid crashing if it does not get defined.  */
      SET_TYPE_MODE (ref, TYPE_MODE (unsigned_type_node));
      SET_TYPE_ALIGN (ref, TYPE_ALIGN (unsigned_type_node));
      TYPE_USER_ALIGN (ref) = 0;
      TYPE_UNSIGNED (ref) = 1;
      TYPE_PRECISION (ref) = TYPE_PRECISION (unsigned_type_node);
      TYPE_MIN_VALUE (ref) = TYPE_MIN_VALUE (unsigned_type_node);
      TYPE_MAX_VALUE (ref) = TYPE_MAX_VALUE (unsigned_type_node);
    }

  pushtag (loc, name, ref);

  ret.spec = ref;
  return ret;
}

/* Get the struct, enum or union (CODE says which) with tag NAME.
   Define the tag as a forward-reference if it is not defined.
   Return a tree for the type.  */

tree
xref_tag (enum tree_code code, tree name)
{
  return parser_xref_tag (input_location, code, name).spec;
}

/* Make sure that the tag NAME is defined *in the current scope*
   at least as a forward reference.
   LOC is the location of the struct's definition.
   CODE says which kind of tag NAME ought to be.

   This stores the current value of the file static STRUCT_PARSE_INFO
   in *ENCLOSING_STRUCT_PARSE_INFO, and points STRUCT_PARSE_INFO at a
   new c_struct_parse_info structure.  The old value of
   STRUCT_PARSE_INFO is restored in finish_struct.  */

tree
start_struct (location_t loc, enum tree_code code, tree name,
	      struct c_struct_parse_info **enclosing_struct_parse_info)
{
  /* If there is already a tag defined at this scope
     (as a forward reference), just return it.  */

  tree ref = NULL_TREE;
  location_t refloc = UNKNOWN_LOCATION;

  if (name != NULL_TREE)
    ref = lookup_tag (code, name, true, &refloc);
  if (ref && TREE_CODE (ref) == code)
    {
      if (TYPE_STUB_DECL (ref))
	refloc = DECL_SOURCE_LOCATION (TYPE_STUB_DECL (ref));

      if (TYPE_SIZE (ref))
	{
	  if (code == UNION_TYPE)
	    error_at (loc, "redefinition of %<union %E%>", name);
	  else
	    error_at (loc, "redefinition of %<struct %E%>", name);
	  if (refloc != UNKNOWN_LOCATION)
	    inform (refloc, "originally defined here");
	  /* Don't create structures using a name already in use.  */
	  ref = NULL_TREE;
	}
      else if (C_TYPE_BEING_DEFINED (ref))
	{
	  if (code == UNION_TYPE)
	    error_at (loc, "nested redefinition of %<union %E%>", name);
	  else
	    error_at (loc, "nested redefinition of %<struct %E%>", name);
	  /* Don't bother to report "originally defined here" for a
	     nested redefinition; the original definition should be
	     obvious.  */
	  /* Don't create structures that contain themselves.  */
	  ref = NULL_TREE;
	}
    }

  /* Otherwise create a forward-reference just so the tag is in scope.  */

  if (ref == NULL_TREE || TREE_CODE (ref) != code)
    {
      ref = make_node (code);
      pushtag (loc, name, ref);
    }

  C_TYPE_BEING_DEFINED (ref) = 1;
  for (tree v = TYPE_MAIN_VARIANT (ref); v; v = TYPE_NEXT_VARIANT (v))
    TYPE_PACKED (v) = flag_pack_struct;

  *enclosing_struct_parse_info = struct_parse_info;
  struct_parse_info = new c_struct_parse_info ();

  /* FIXME: This will issue a warning for a use of a type defined
     within a statement expr used within sizeof, et. al.  This is not
     terribly serious as C++ doesn't permit statement exprs within
     sizeof anyhow.  */
  if (warn_cxx_compat && (in_sizeof || in_typeof || in_alignof))
    warning_at (loc, OPT_Wc___compat,
		"defining type in %qs expression is invalid in C++",
		(in_sizeof
		 ? "sizeof"
		 : (in_typeof ? "typeof" : "alignof")));

  return ref;
}

/* Process the specs, declarator and width (NULL if omitted)
   of a structure component, returning a FIELD_DECL node.
   WIDTH is non-NULL for bit-fields only, and is an INTEGER_CST node.
   DECL_ATTRS is as for grokdeclarator.

   LOC is the location of the structure component.

   This is done during the parsing of the struct declaration.
   The FIELD_DECL nodes are chained together and the lot of them
   are ultimately passed to `build_struct' to make the RECORD_TYPE node.  */

tree
grokfield (location_t loc,
	   struct c_declarator *declarator, struct c_declspecs *declspecs,
	   tree width, tree *decl_attrs)
{
  tree value;

  if (declarator->kind == cdk_id && declarator->u.id == NULL_TREE
      && width == NULL_TREE)
    {
      /* This is an unnamed decl.

	 If we have something of the form "union { list } ;" then this
	 is the anonymous union extension.  Similarly for struct.

	 If this is something of the form "struct foo;", then
	   If MS or Plan 9 extensions are enabled, this is handled as
	     an anonymous struct.
	   Otherwise this is a forward declaration of a structure tag.

	 If this is something of the form "foo;" and foo is a TYPE_DECL, then
	   If foo names a structure or union without a tag, then this
	     is an anonymous struct (this is permitted by C11).
	   If MS or Plan 9 extensions are enabled and foo names a
	     structure, then again this is an anonymous struct.
	   Otherwise this is an error.

	 Oh what a horrid tangled web we weave.  I wonder if MS consciously
	 took this from Plan 9 or if it was an accident of implementation
	 that took root before someone noticed the bug...  */

      tree type = declspecs->type;
      bool ok = false;

      if (RECORD_OR_UNION_TYPE_P (type)
	  && (flag_ms_extensions
	      || flag_plan9_extensions
	      || !declspecs->typedef_p))
	{
	  if (flag_ms_extensions || flag_plan9_extensions)
	    ok = true;
	  else if (TYPE_NAME (type) == NULL)
	    ok = true;
	  else
	    ok = false;
	}
      if (!ok)
	{
	  pedwarn (loc, 0, "declaration does not declare anything");
	  return NULL_TREE;
	}
      if (flag_isoc99)
	pedwarn_c99 (loc, OPT_Wpedantic,
		     "ISO C99 doesn%'t support unnamed structs/unions");
      else
	pedwarn_c99 (loc, OPT_Wpedantic,
		     "ISO C90 doesn%'t support unnamed structs/unions");
    }

  value = grokdeclarator (declarator, declspecs, FIELD, false,
			  width ? &width : NULL, decl_attrs, NULL, NULL,
			  DEPRECATED_NORMAL);

  finish_decl (value, loc, NULL_TREE, NULL_TREE, NULL_TREE);
  DECL_INITIAL (value) = width;

  if (warn_cxx_compat && DECL_NAME (value) != NULL_TREE)
    {
      /* If we currently have a binding for this field, set the
	 in_struct field in the binding, so that we warn about lookups
	 which find it.  */
      struct c_binding *b = I_SYMBOL_BINDING (DECL_NAME (value));
      if (b != NULL)
	{
	  /* If the in_struct field is not yet set, push it on a list
	     to be cleared when this struct is finished.  */
	  if (!b->in_struct)
	    {
	      struct_parse_info->fields.safe_push (b);
	      b->in_struct = 1;
	    }
	}
    }

  return value;
}

/* Subroutine of detect_field_duplicates: return whether X and Y,
   which are both fields in the same struct, have duplicate field
   names.  */

static bool
is_duplicate_field (tree x, tree y)
{
  if (DECL_NAME (x) != NULL_TREE && DECL_NAME (x) == DECL_NAME (y))
    return true;

  /* When using -fplan9-extensions, an anonymous field whose name is a
     typedef can duplicate a field name.  */
  if (flag_plan9_extensions
      && (DECL_NAME (x) == NULL_TREE || DECL_NAME (y) == NULL_TREE))
    {
      tree xt, xn, yt, yn;

      xt = TREE_TYPE (x);
      if (DECL_NAME (x) != NULL_TREE)
	xn = DECL_NAME (x);
      else if (RECORD_OR_UNION_TYPE_P (xt)
	       && TYPE_NAME (xt) != NULL_TREE
	       && TREE_CODE (TYPE_NAME (xt)) == TYPE_DECL)
	xn = DECL_NAME (TYPE_NAME (xt));
      else
	xn = NULL_TREE;

      yt = TREE_TYPE (y);
      if (DECL_NAME (y) != NULL_TREE)
	yn = DECL_NAME (y);
      else if (RECORD_OR_UNION_TYPE_P (yt)
	       && TYPE_NAME (yt) != NULL_TREE
	       && TREE_CODE (TYPE_NAME (yt)) == TYPE_DECL)
	yn = DECL_NAME (TYPE_NAME (yt));
      else
	yn = NULL_TREE;

      if (xn != NULL_TREE && xn == yn)
	return true;
    }

  return false;
}

/* Subroutine of detect_field_duplicates: add the fields of FIELDLIST
   to HTAB, giving errors for any duplicates.  */

static void
detect_field_duplicates_hash (tree fieldlist,
			      hash_table<nofree_ptr_hash <tree_node> > *htab)
{
  tree x, y;
  tree_node **slot;

  for (x = fieldlist; x ; x = DECL_CHAIN (x))
    if ((y = DECL_NAME (x)) != NULL_TREE)
      {
	slot = htab->find_slot (y, INSERT);
	if (*slot)
	  {
	    error ("duplicate member %q+D", x);
	    DECL_NAME (x) = NULL_TREE;
	  }
	*slot = y;
      }
    else if (RECORD_OR_UNION_TYPE_P (TREE_TYPE (x)))
      {
	detect_field_duplicates_hash (TYPE_FIELDS (TREE_TYPE (x)), htab);

	/* When using -fplan9-extensions, an anonymous field whose
	   name is a typedef can duplicate a field name.  */
	if (flag_plan9_extensions
	    && TYPE_NAME (TREE_TYPE (x)) != NULL_TREE
	    && TREE_CODE (TYPE_NAME (TREE_TYPE (x))) == TYPE_DECL)
	  {
	    tree xn = DECL_NAME (TYPE_NAME (TREE_TYPE (x)));
	    slot = htab->find_slot (xn, INSERT);
	    if (*slot)
	      error ("duplicate member %q+D", TYPE_NAME (TREE_TYPE (x)));
	    *slot = xn;
	  }
      }
}

/* Generate an error for any duplicate field names in FIELDLIST.  Munge
   the list such that this does not present a problem later.  */

static void
detect_field_duplicates (tree fieldlist)
{
  tree x, y;
  int timeout = 10;

  /* If the struct is the list of instance variables of an Objective-C
     class, then we need to check all the instance variables of
     superclasses when checking for duplicates (since you can't have
     an instance variable in a subclass with the same name as an
     instance variable in a superclass).  We pass on this job to the
     Objective-C compiler.  objc_detect_field_duplicates() will return
     false if we are not checking the list of instance variables and
     the C frontend should proceed with the standard field duplicate
     checks.  If we are checking the list of instance variables, the
     ObjC frontend will do the check, emit the errors if needed, and
     then return true.  */
  if (c_dialect_objc ())
    if (objc_detect_field_duplicates (false))
      return;

  /* First, see if there are more than "a few" fields.
     This is trivially true if there are zero or one fields.  */
  if (!fieldlist || !DECL_CHAIN (fieldlist))
    return;
  x = fieldlist;
  do {
    timeout--;
    if (DECL_NAME (x) == NULL_TREE
	&& RECORD_OR_UNION_TYPE_P (TREE_TYPE (x)))
      timeout = 0;
    x = DECL_CHAIN (x);
  } while (timeout > 0 && x);

  /* If there were "few" fields and no anonymous structures or unions,
     avoid the overhead of allocating a hash table.  Instead just do
     the nested traversal thing.  */
  if (timeout > 0)
    {
      for (x = DECL_CHAIN (fieldlist); x; x = DECL_CHAIN (x))
	/* When using -fplan9-extensions, we can have duplicates
	   between typedef names and fields.  */
	if (DECL_NAME (x)
	    || (flag_plan9_extensions
		&& DECL_NAME (x) == NULL_TREE
		&& RECORD_OR_UNION_TYPE_P (TREE_TYPE (x))
		&& TYPE_NAME (TREE_TYPE (x)) != NULL_TREE
		&& TREE_CODE (TYPE_NAME (TREE_TYPE (x))) == TYPE_DECL))
	  {
	    for (y = fieldlist; y != x; y = TREE_CHAIN (y))
	      if (is_duplicate_field (y, x))
		{
		  error ("duplicate member %q+D", x);
		  DECL_NAME (x) = NULL_TREE;
		}
	  }
    }
  else
    {
      hash_table<nofree_ptr_hash <tree_node> > htab (37);
      detect_field_duplicates_hash (fieldlist, &htab);
    }
}

/* Finish up struct info used by -Wc++-compat.  */

static void
warn_cxx_compat_finish_struct (tree fieldlist, enum tree_code code,
			       location_t record_loc)
{
  unsigned int ix;
  tree x;
  struct c_binding *b;

  if (fieldlist == NULL_TREE)
    {
      if (code == RECORD_TYPE)
	warning_at (record_loc, OPT_Wc___compat,
		    "empty struct has size 0 in C, size 1 in C++");
      else
	warning_at (record_loc, OPT_Wc___compat,
		    "empty union has size 0 in C, size 1 in C++");
    }

  /* Set the C_TYPE_DEFINED_IN_STRUCT flag for each type defined in
     the current struct.  We do this now at the end of the struct
     because the flag is used to issue visibility warnings, and we
     only want to issue those warnings if the type is referenced
     outside of the struct declaration.  */
  FOR_EACH_VEC_ELT (struct_parse_info->struct_types, ix, x)
    C_TYPE_DEFINED_IN_STRUCT (x) = 1;

  /* The TYPEDEFS_SEEN field of STRUCT_PARSE_INFO is a list of
     typedefs used when declaring fields in this struct.  If the name
     of any of the fields is also a typedef name then the struct would
     not parse in C++, because the C++ lookup rules say that the
     typedef name would be looked up in the context of the struct, and
     would thus be the field rather than the typedef.  */
  if (!struct_parse_info->typedefs_seen.is_empty ()
      && fieldlist != NULL_TREE)
    {
      /* Use a hash_set<tree> using the name of the typedef.  We can use
	 a hash_set<tree> because identifiers are interned.  */
      hash_set<tree> tset;

      FOR_EACH_VEC_ELT (struct_parse_info->typedefs_seen, ix, x)
	tset.add (DECL_NAME (x));

      for (x = fieldlist; x != NULL_TREE; x = DECL_CHAIN (x))
	{
	  if (DECL_NAME (x) != NULL_TREE
	      && tset.contains (DECL_NAME (x)))
	    {
	      warning_at (DECL_SOURCE_LOCATION (x), OPT_Wc___compat,
			  ("using %qD as both field and typedef name is "
			   "invalid in C++"),
			  x);
	      /* FIXME: It would be nice to report the location where
		 the typedef name is used.  */
	    }
	}
    }

  /* For each field which has a binding and which was not defined in
     an enclosing struct, clear the in_struct field.  */
  FOR_EACH_VEC_ELT (struct_parse_info->fields, ix, b)
    b->in_struct = 0;
}

/* Fill in the fields of a RECORD_TYPE or UNION_TYPE node, T.
   LOC is the location of the RECORD_TYPE or UNION_TYPE's definition.
   FIELDLIST is a chain of FIELD_DECL nodes for the fields.
   ATTRIBUTES are attributes to be applied to the structure.

   ENCLOSING_STRUCT_PARSE_INFO is the value of STRUCT_PARSE_INFO when
   the struct was started.  */

tree
finish_struct (location_t loc, tree t, tree fieldlist, tree attributes,
	       struct c_struct_parse_info *enclosing_struct_parse_info)
{
  tree x;
  bool toplevel = file_scope == current_scope;

  /* If this type was previously laid out as a forward reference,
     make sure we lay it out again.  */

  TYPE_SIZE (t) = NULL_TREE;

  decl_attributes (&t, attributes, (int) ATTR_FLAG_TYPE_IN_PLACE);

  if (pedantic)
    {
      for (x = fieldlist; x; x = DECL_CHAIN (x))
	{
	  if (DECL_NAME (x) != NULL_TREE)
	    break;
	  if (flag_isoc11 && RECORD_OR_UNION_TYPE_P (TREE_TYPE (x)))
	    break;
	}

      if (x == NULL_TREE)
	{
	  if (TREE_CODE (t) == UNION_TYPE)
	    {
	      if (fieldlist)
		pedwarn (loc, OPT_Wpedantic, "union has no named members");
	      else
		pedwarn (loc, OPT_Wpedantic, "union has no members");
	    }
	  else
	    {
	      if (fieldlist)
		pedwarn (loc, OPT_Wpedantic, "struct has no named members");
	      else
		pedwarn (loc, OPT_Wpedantic, "struct has no members");
	    }
	}
    }

  /* Install struct as DECL_CONTEXT of each field decl.
     Also process specified field sizes, found in the DECL_INITIAL,
     storing 0 there after the type has been changed to precision equal
     to its width, rather than the precision of the specified standard
     type.  (Correct layout requires the original type to have been preserved
     until now.)  */

  bool saw_named_field = false;
  for (x = fieldlist; x; x = DECL_CHAIN (x))
    {
      if (TREE_TYPE (x) == error_mark_node)
	continue;

      DECL_CONTEXT (x) = t;

      /* If any field is const, the structure type is pseudo-const.  */
      if (TREE_READONLY (x))
	C_TYPE_FIELDS_READONLY (t) = 1;
      else
	{
	  /* A field that is pseudo-const makes the structure likewise.  */
	  tree t1 = strip_array_types (TREE_TYPE (x));
	  if (RECORD_OR_UNION_TYPE_P (t1) && C_TYPE_FIELDS_READONLY (t1))
	    C_TYPE_FIELDS_READONLY (t) = 1;
	}

      /* Any field that is volatile means variables of this type must be
	 treated in some ways as volatile.  */
      if (TREE_THIS_VOLATILE (x))
	C_TYPE_FIELDS_VOLATILE (t) = 1;

      /* Any field of nominal variable size implies structure is too.  */
      if (C_DECL_VARIABLE_SIZE (x))
	C_TYPE_VARIABLE_SIZE (t) = 1;

      if (DECL_INITIAL (x))
	{
	  unsigned HOST_WIDE_INT width = tree_to_uhwi (DECL_INITIAL (x));
	  DECL_SIZE (x) = bitsize_int (width);
	  DECL_BIT_FIELD (x) = 1;
	  SET_DECL_C_BIT_FIELD (x);
	}

      if (TYPE_PACKED (t)
	  && (DECL_BIT_FIELD (x)
	      || TYPE_ALIGN (TREE_TYPE (x)) > BITS_PER_UNIT))
	DECL_PACKED (x) = 1;

      /* Detect flexible array member in an invalid context.  */
      if (TREE_CODE (TREE_TYPE (x)) == ARRAY_TYPE
	  && TYPE_SIZE (TREE_TYPE (x)) == NULL_TREE
	  && TYPE_DOMAIN (TREE_TYPE (x)) != NULL_TREE
	  && TYPE_MAX_VALUE (TYPE_DOMAIN (TREE_TYPE (x))) == NULL_TREE)
	{
	  if (TREE_CODE (t) == UNION_TYPE)
	    {
	      error_at (DECL_SOURCE_LOCATION (x),
			"flexible array member in union");
	      TREE_TYPE (x) = error_mark_node;
	    }
	  else if (DECL_CHAIN (x) != NULL_TREE)
	    {
	      error_at (DECL_SOURCE_LOCATION (x),
			"flexible array member not at end of struct");
	      TREE_TYPE (x) = error_mark_node;
	    }
	  else if (!saw_named_field)
	    {
	      error_at (DECL_SOURCE_LOCATION (x),
			"flexible array member in a struct with no named "
			"members");
	      TREE_TYPE (x) = error_mark_node;
	    }
	}

      if (pedantic && TREE_CODE (t) == RECORD_TYPE
	  && flexible_array_type_p (TREE_TYPE (x)))
	pedwarn (DECL_SOURCE_LOCATION (x), OPT_Wpedantic,
		 "invalid use of structure with flexible array member");

      if (DECL_NAME (x)
	  || RECORD_OR_UNION_TYPE_P (TREE_TYPE (x)))
	saw_named_field = true;
    }

  detect_field_duplicates (fieldlist);

  /* Now we have the nearly final fieldlist.  Record it,
     then lay out the structure or union (including the fields).  */

  TYPE_FIELDS (t) = fieldlist;

  maybe_apply_pragma_scalar_storage_order (t);

  layout_type (t);

  if (TYPE_SIZE_UNIT (t)
      && TREE_CODE (TYPE_SIZE_UNIT (t)) == INTEGER_CST
      && !TREE_OVERFLOW (TYPE_SIZE_UNIT (t))
      && !valid_constant_size_p (TYPE_SIZE_UNIT (t)))
    error ("type %qT is too large", t);

  /* Give bit-fields their proper types and rewrite the type of array fields
     with scalar component if the enclosing type has reverse storage order.  */
  for (tree field = fieldlist; field; field = DECL_CHAIN (field))
    {
      if (TREE_CODE (field) == FIELD_DECL
	  && DECL_INITIAL (field)
	  && TREE_TYPE (field) != error_mark_node)
	{
	  unsigned HOST_WIDE_INT width
	    = tree_to_uhwi (DECL_INITIAL (field));
	  tree type = TREE_TYPE (field);
	  if (width != TYPE_PRECISION (type))
	    {
	      TREE_TYPE (field)
		= c_build_bitfield_integer_type (width, TYPE_UNSIGNED (type));
	      SET_DECL_MODE (field, TYPE_MODE (TREE_TYPE (field)));
	    }
	  DECL_INITIAL (field) = NULL_TREE;
	}
      else if (TYPE_REVERSE_STORAGE_ORDER (t)
	       && TREE_CODE (field) == FIELD_DECL
	       && TREE_CODE (TREE_TYPE (field)) == ARRAY_TYPE)
	{
	  tree ftype = TREE_TYPE (field);
	  tree ctype = strip_array_types (ftype);
	  if (!RECORD_OR_UNION_TYPE_P (ctype) && TYPE_MODE (ctype) != QImode)
	    {
	      tree fmain_type = TYPE_MAIN_VARIANT (ftype);
	      tree *typep = &fmain_type;
	      do {
		*typep = build_distinct_type_copy (*typep);
		TYPE_REVERSE_STORAGE_ORDER (*typep) = 1;
		typep = &TREE_TYPE (*typep);
	      } while (TREE_CODE (*typep) == ARRAY_TYPE);
	      TREE_TYPE (field)
		= c_build_qualified_type (fmain_type, TYPE_QUALS (ftype));
	    }
	}
    }

  /* Now we have the truly final field list.
     Store it in this type and in the variants.  */

  TYPE_FIELDS (t) = fieldlist;

  /* If there are lots of fields, sort so we can look through them fast.
     We arbitrarily consider 16 or more elts to be "a lot".  */

  {
    int len = 0;

    for (x = fieldlist; x; x = DECL_CHAIN (x))
      {
	if (len > 15 || DECL_NAME (x) == NULL)
	  break;
	len += 1;
      }

    if (len > 15)
      {
	tree *field_array;
	struct lang_type *space;
	struct sorted_fields_type *space2;

	len += list_length (x);

	/* Use the same allocation policy here that make_node uses, to
	  ensure that this lives as long as the rest of the struct decl.
	  All decls in an inline function need to be saved.  */

	space = ggc_cleared_alloc<struct lang_type> ();
	space2 = (sorted_fields_type *) ggc_internal_alloc
	  (sizeof (struct sorted_fields_type) + len * sizeof (tree));

	len = 0;
	space->s = space2;
	field_array = &space2->elts[0];
	for (x = fieldlist; x; x = DECL_CHAIN (x))
	  {
	    field_array[len++] = x;

	    /* If there is anonymous struct or union, break out of the loop.  */
	    if (DECL_NAME (x) == NULL)
	      break;
	  }
	/* Found no anonymous struct/union.  Add the TYPE_LANG_SPECIFIC.  */
	if (x == NULL)
	  {
	    TYPE_LANG_SPECIFIC (t) = space;
	    TYPE_LANG_SPECIFIC (t)->s->len = len;
	    field_array = TYPE_LANG_SPECIFIC (t)->s->elts;
	    qsort (field_array, len, sizeof (tree), field_decl_cmp);
	  }
      }
  }

  /* Note: C_TYPE_INCOMPLETE_VARS overloads TYPE_VFIELD which is used
     in dwarf2out via rest_of_decl_compilation below and means
     something totally different.  Since we will be clearing
     C_TYPE_INCOMPLETE_VARS shortly after we iterate through them,
     clear it ahead of time and avoid problems in dwarf2out.  Ideally,
     C_TYPE_INCOMPLETE_VARS should use some language specific
     node.  */
  tree incomplete_vars = C_TYPE_INCOMPLETE_VARS (TYPE_MAIN_VARIANT (t));
  for (x = TYPE_MAIN_VARIANT (t); x; x = TYPE_NEXT_VARIANT (x))
    {
      TYPE_FIELDS (x) = TYPE_FIELDS (t);
      TYPE_LANG_SPECIFIC (x) = TYPE_LANG_SPECIFIC (t);
      C_TYPE_FIELDS_READONLY (x) = C_TYPE_FIELDS_READONLY (t);
      C_TYPE_FIELDS_VOLATILE (x) = C_TYPE_FIELDS_VOLATILE (t);
      C_TYPE_VARIABLE_SIZE (x) = C_TYPE_VARIABLE_SIZE (t);
      C_TYPE_INCOMPLETE_VARS (x) = NULL_TREE;
    }

  /* If this was supposed to be a transparent union, but we can't
     make it one, warn and turn off the flag.  */
  if (TREE_CODE (t) == UNION_TYPE
      && TYPE_TRANSPARENT_AGGR (t)
      && (!TYPE_FIELDS (t) || TYPE_MODE (t) != DECL_MODE (TYPE_FIELDS (t))))
    {
      TYPE_TRANSPARENT_AGGR (t) = 0;
      warning_at (loc, 0, "union cannot be made transparent");
    }

  /* If this structure or union completes the type of any previous
     variable declaration, lay it out and output its rtl.  */
  for (x = incomplete_vars; x; x = TREE_CHAIN (x))
    {
      tree decl = TREE_VALUE (x);
      if (TREE_CODE (TREE_TYPE (decl)) == ARRAY_TYPE)
	layout_array_type (TREE_TYPE (decl));
      if (TREE_CODE (decl) != TYPE_DECL)
	{
	  layout_decl (decl, 0);
	  if (c_dialect_objc ())
	    objc_check_decl (decl);
	  rest_of_decl_compilation (decl, toplevel, 0);
	}
    }

  /* Update type location to the one of the definition, instead of e.g.
     a forward declaration.  */
  if (TYPE_STUB_DECL (t))
    DECL_SOURCE_LOCATION (TYPE_STUB_DECL (t)) = loc;

  /* Finish debugging output for this type.  */
  rest_of_type_compilation (t, toplevel);

  /* If we're inside a function proper, i.e. not file-scope and not still
     parsing parameters, then arrange for the size of a variable sized type
     to be bound now.  */
  if (building_stmt_list_p () && variably_modified_type_p (t, NULL_TREE))
    add_stmt (build_stmt (loc,
			  DECL_EXPR, build_decl (loc, TYPE_DECL, NULL, t)));

  if (warn_cxx_compat)
    warn_cxx_compat_finish_struct (fieldlist, TREE_CODE (t), loc);

  delete struct_parse_info;

  struct_parse_info = enclosing_struct_parse_info;

  /* If this struct is defined inside a struct, add it to
     struct_types.  */
  if (warn_cxx_compat
      && struct_parse_info != NULL
      && !in_sizeof && !in_typeof && !in_alignof)
    struct_parse_info->struct_types.safe_push (t);

  return t;
}

/* Lay out the type T, and its element type, and so on.  */

static void
layout_array_type (tree t)
{
  if (TREE_CODE (TREE_TYPE (t)) == ARRAY_TYPE)
    layout_array_type (TREE_TYPE (t));
  layout_type (t);
}

/* Begin compiling the definition of an enumeration type.
   NAME is its name (or null if anonymous).
   LOC is the enum's location.
   Returns the type object, as yet incomplete.
   Also records info about it so that build_enumerator
   may be used to declare the individual values as they are read.  */

tree
start_enum (location_t loc, struct c_enum_contents *the_enum, tree name)
{
  tree enumtype = NULL_TREE;
  location_t enumloc = UNKNOWN_LOCATION;

  /* If this is the real definition for a previous forward reference,
     fill in the contents in the same object that used to be the
     forward reference.  */

  if (name != NULL_TREE)
    enumtype = lookup_tag (ENUMERAL_TYPE, name, true, &enumloc);

  if (enumtype == NULL_TREE || TREE_CODE (enumtype) != ENUMERAL_TYPE)
    {
      enumtype = make_node (ENUMERAL_TYPE);
      pushtag (loc, name, enumtype);
    }
  /* Update type location to the one of the definition, instead of e.g.
     a forward declaration.  */
  else if (TYPE_STUB_DECL (enumtype))
    {
      enumloc = DECL_SOURCE_LOCATION (TYPE_STUB_DECL (enumtype));
      DECL_SOURCE_LOCATION (TYPE_STUB_DECL (enumtype)) = loc;
    }

  if (C_TYPE_BEING_DEFINED (enumtype))
    error_at (loc, "nested redefinition of %<enum %E%>", name);

  C_TYPE_BEING_DEFINED (enumtype) = 1;

  if (TYPE_VALUES (enumtype) != NULL_TREE)
    {
      /* This enum is a named one that has been declared already.  */
      error_at (loc, "redeclaration of %<enum %E%>", name);
      if (enumloc != UNKNOWN_LOCATION)
	inform (enumloc, "originally defined here");

      /* Completely replace its old definition.
	 The old enumerators remain defined, however.  */
      TYPE_VALUES (enumtype) = NULL_TREE;
    }

  the_enum->enum_next_value = integer_zero_node;
  the_enum->enum_overflow = 0;

  if (flag_short_enums)
    for (tree v = TYPE_MAIN_VARIANT (enumtype); v; v = TYPE_NEXT_VARIANT (v))
      TYPE_PACKED (v) = 1;

  /* FIXME: This will issue a warning for a use of a type defined
     within sizeof in a statement expr.  This is not terribly serious
     as C++ doesn't permit statement exprs within sizeof anyhow.  */
  if (warn_cxx_compat && (in_sizeof || in_typeof || in_alignof))
    warning_at (loc, OPT_Wc___compat,
		"defining type in %qs expression is invalid in C++",
		(in_sizeof
		 ? "sizeof"
		 : (in_typeof ? "typeof" : "alignof")));

  return enumtype;
}

/* After processing and defining all the values of an enumeration type,
   install their decls in the enumeration type and finish it off.
   ENUMTYPE is the type object, VALUES a list of decl-value pairs,
   and ATTRIBUTES are the specified attributes.
   Returns ENUMTYPE.  */

tree
finish_enum (tree enumtype, tree values, tree attributes)
{
  tree pair, tem;
  tree minnode = NULL_TREE, maxnode = NULL_TREE;
  int precision;
  signop sign;
  bool toplevel = (file_scope == current_scope);
  struct lang_type *lt;

  decl_attributes (&enumtype, attributes, (int) ATTR_FLAG_TYPE_IN_PLACE);

  /* Calculate the maximum value of any enumerator in this type.  */

  if (values == error_mark_node)
    minnode = maxnode = integer_zero_node;
  else
    {
      minnode = maxnode = TREE_VALUE (values);
      for (pair = TREE_CHAIN (values); pair; pair = TREE_CHAIN (pair))
	{
	  tree value = TREE_VALUE (pair);
	  if (tree_int_cst_lt (maxnode, value))
	    maxnode = value;
	  if (tree_int_cst_lt (value, minnode))
	    minnode = value;
	}
    }

  /* Construct the final type of this enumeration.  It is the same
     as one of the integral types - the narrowest one that fits, except
     that normally we only go as narrow as int - and signed iff any of
     the values are negative.  */
  sign = (tree_int_cst_sgn (minnode) >= 0) ? UNSIGNED : SIGNED;
  precision = MAX (tree_int_cst_min_precision (minnode, sign),
		   tree_int_cst_min_precision (maxnode, sign));

  /* If the precision of the type was specified with an attribute and it
     was too small, give an error.  Otherwise, use it.  */
  if (TYPE_PRECISION (enumtype) && lookup_attribute ("mode", attributes))
    {
      if (precision > TYPE_PRECISION (enumtype))
	{
	  TYPE_PRECISION (enumtype) = 0;
	  error ("specified mode too small for enumeral values");
	}
      else
	precision = TYPE_PRECISION (enumtype);
    }
  else
    TYPE_PRECISION (enumtype) = 0;

  if (TYPE_PACKED (enumtype)
      || precision > TYPE_PRECISION (integer_type_node)
      || TYPE_PRECISION (enumtype))
    {
      tem = c_common_type_for_size (precision, sign == UNSIGNED ? 1 : 0);
      if (tem == NULL)
	{
	  warning (0, "enumeration values exceed range of largest integer");
	  tem = long_long_integer_type_node;
	}
    }
  else
    tem = sign == UNSIGNED ? unsigned_type_node : integer_type_node;

  TYPE_MIN_VALUE (enumtype) = TYPE_MIN_VALUE (tem);
  TYPE_MAX_VALUE (enumtype) = TYPE_MAX_VALUE (tem);
  TYPE_UNSIGNED (enumtype) = TYPE_UNSIGNED (tem);
  SET_TYPE_ALIGN (enumtype, TYPE_ALIGN (tem));
  TYPE_SIZE (enumtype) = NULL_TREE;
  TYPE_PRECISION (enumtype) = TYPE_PRECISION (tem);

  layout_type (enumtype);

  if (values != error_mark_node)
    {
      /* Change the type of the enumerators to be the enum type.  We
	 need to do this irrespective of the size of the enum, for
	 proper type checking.  Replace the DECL_INITIALs of the
	 enumerators, and the value slots of the list, with copies
	 that have the enum type; they cannot be modified in place
	 because they may be shared (e.g.  integer_zero_node) Finally,
	 change the purpose slots to point to the names of the decls.  */
      for (pair = values; pair; pair = TREE_CHAIN (pair))
	{
	  tree enu = TREE_PURPOSE (pair);
	  tree ini = DECL_INITIAL (enu);

	  TREE_TYPE (enu) = enumtype;

	  /* The ISO C Standard mandates enumerators to have type int,
	     even though the underlying type of an enum type is
	     unspecified.  However, GCC allows enumerators of any
	     integer type as an extensions.  build_enumerator()
	     converts any enumerators that fit in an int to type int,
	     to avoid promotions to unsigned types when comparing
	     integers with enumerators that fit in the int range.
	     When -pedantic is given, build_enumerator() would have
	     already warned about those that don't fit. Here we
	     convert the rest to the enumerator type. */
	  if (TREE_TYPE (ini) != integer_type_node)
	    ini = convert (enumtype, ini);

	  DECL_INITIAL (enu) = ini;
	  TREE_PURPOSE (pair) = DECL_NAME (enu);
	  TREE_VALUE (pair) = ini;
	}

      TYPE_VALUES (enumtype) = values;
    }

  /* Record the min/max values so that we can warn about bit-field
     enumerations that are too small for the values.  */
  lt = ggc_cleared_alloc<struct lang_type> ();
  lt->enum_min = minnode;
  lt->enum_max = maxnode;
  TYPE_LANG_SPECIFIC (enumtype) = lt;

  /* Fix up all variant types of this enum type.  */
  for (tem = TYPE_MAIN_VARIANT (enumtype); tem; tem = TYPE_NEXT_VARIANT (tem))
    {
      if (tem == enumtype)
	continue;
      TYPE_VALUES (tem) = TYPE_VALUES (enumtype);
      TYPE_MIN_VALUE (tem) = TYPE_MIN_VALUE (enumtype);
      TYPE_MAX_VALUE (tem) = TYPE_MAX_VALUE (enumtype);
      TYPE_SIZE (tem) = TYPE_SIZE (enumtype);
      TYPE_SIZE_UNIT (tem) = TYPE_SIZE_UNIT (enumtype);
      SET_TYPE_MODE (tem, TYPE_MODE (enumtype));
      TYPE_PRECISION (tem) = TYPE_PRECISION (enumtype);
      SET_TYPE_ALIGN (tem, TYPE_ALIGN (enumtype));
      TYPE_USER_ALIGN (tem) = TYPE_USER_ALIGN (enumtype);
      TYPE_UNSIGNED (tem) = TYPE_UNSIGNED (enumtype);
      TYPE_LANG_SPECIFIC (tem) = TYPE_LANG_SPECIFIC (enumtype);
    }

  /* Finish debugging output for this type.  */
  rest_of_type_compilation (enumtype, toplevel);

  /* If this enum is defined inside a struct, add it to
     struct_types.  */
  if (warn_cxx_compat
      && struct_parse_info != NULL
      && !in_sizeof && !in_typeof && !in_alignof)
    struct_parse_info->struct_types.safe_push (enumtype);

  return enumtype;
}

/* Build and install a CONST_DECL for one value of the
   current enumeration type (one that was begun with start_enum).
   DECL_LOC is the location of the enumerator.
   LOC is the location of the '=' operator if any, DECL_LOC otherwise.
   Return a tree-list containing the CONST_DECL and its value.
   Assignment of sequential values by default is handled here.  */

tree
build_enumerator (location_t decl_loc, location_t loc,
		  struct c_enum_contents *the_enum, tree name, tree value)
{
  tree decl, type;

  /* Validate and default VALUE.  */

  if (value != NULL_TREE)
    {
      /* Don't issue more errors for error_mark_node (i.e. an
	 undeclared identifier) - just ignore the value expression.  */
      if (value == error_mark_node)
	value = NULL_TREE;
      else if (!INTEGRAL_TYPE_P (TREE_TYPE (value)))
	{
	  error_at (loc, "enumerator value for %qE is not an integer constant",
		    name);
	  value = NULL_TREE;
	}
      else
	{
	  if (TREE_CODE (value) != INTEGER_CST)
	    {
	      value = c_fully_fold (value, false, NULL);
	      if (TREE_CODE (value) == INTEGER_CST)
		pedwarn (loc, OPT_Wpedantic,
			 "enumerator value for %qE is not an integer "
			 "constant expression", name);
	    }
	  if (TREE_CODE (value) != INTEGER_CST)
	    {
	      error ("enumerator value for %qE is not an integer constant",
		     name);
	      value = NULL_TREE;
	    }
	  else
	    {
	      value = default_conversion (value);
	      constant_expression_warning (value);
	    }
	}
    }

  /* Default based on previous value.  */
  /* It should no longer be possible to have NON_LVALUE_EXPR
     in the default.  */
  if (value == NULL_TREE)
    {
      value = the_enum->enum_next_value;
      if (the_enum->enum_overflow)
	error_at (loc, "overflow in enumeration values");
    }
  /* Even though the underlying type of an enum is unspecified, the
     type of enumeration constants is explicitly defined as int
     (6.4.4.3/2 in the C99 Standard).  GCC allows any integer type as
     an extension.  */
  else if (!int_fits_type_p (value, integer_type_node))
    pedwarn (loc, OPT_Wpedantic,
	     "ISO C restricts enumerator values to range of %<int%>");

  /* The ISO C Standard mandates enumerators to have type int, even
     though the underlying type of an enum type is unspecified.
     However, GCC allows enumerators of any integer type as an
     extensions.  Here we convert any enumerators that fit in an int
     to type int, to avoid promotions to unsigned types when comparing
     integers with enumerators that fit in the int range.  When
     -pedantic is given, we would have already warned about those that
     don't fit. We have to do this here rather than in finish_enum
     because this value may be used to define more enumerators.  */
  if (int_fits_type_p (value, integer_type_node))
    value = convert (integer_type_node, value);

  /* Set basis for default for next value.  */
  the_enum->enum_next_value
    = build_binary_op (EXPR_LOC_OR_LOC (value, input_location),
		       PLUS_EXPR, value, integer_one_node, false);
  the_enum->enum_overflow = tree_int_cst_lt (the_enum->enum_next_value, value);

  /* Now create a declaration for the enum value name.  */

  type = TREE_TYPE (value);
  type = c_common_type_for_size (MAX (TYPE_PRECISION (type),
				      TYPE_PRECISION (integer_type_node)),
				 (TYPE_PRECISION (type)
				  >= TYPE_PRECISION (integer_type_node)
				  && TYPE_UNSIGNED (type)));

  decl = build_decl (decl_loc, CONST_DECL, name, type);
  DECL_INITIAL (decl) = convert (type, value);
  pushdecl (decl);

  return tree_cons (decl, value, NULL_TREE);
}


/* Create the FUNCTION_DECL for a function definition.
   DECLSPECS, DECLARATOR and ATTRIBUTES are the parts of
   the declaration; they describe the function's name and the type it returns,
   but twisted together in a fashion that parallels the syntax of C.

   This function creates a binding context for the function body
   as well as setting up the FUNCTION_DECL in current_function_decl.

   Returns true on success.  If the DECLARATOR is not suitable for a function
   (it defines a datum instead), we return false to report a parse error.  */

bool
start_function (struct c_declspecs *declspecs, struct c_declarator *declarator,
		tree attributes)
{
  tree decl1, old_decl;
  tree restype, resdecl;
  location_t loc;

  current_function_returns_value = 0;  /* Assume, until we see it does.  */
  current_function_returns_null = 0;
  current_function_returns_abnormally = 0;
  warn_about_return_type = 0;
  c_switch_stack = NULL;

  /* Indicate no valid break/continue context by setting these variables
     to some non-null, non-label value.  We'll notice and emit the proper
     error message in c_finish_bc_stmt.  */
  c_break_label = c_cont_label = size_zero_node;

  decl1 = grokdeclarator (declarator, declspecs, FUNCDEF, true, NULL,
			  &attributes, NULL, NULL, DEPRECATED_NORMAL);
  invoke_plugin_callbacks (PLUGIN_START_PARSE_FUNCTION, decl1);

  /* If the declarator is not suitable for a function definition,
     cause a syntax error.  */
  if (decl1 == NULL_TREE
      || TREE_CODE (decl1) != FUNCTION_DECL)
    return false;

  loc = DECL_SOURCE_LOCATION (decl1);

  c_decl_attributes (&decl1, attributes, 0);

  if (DECL_DECLARED_INLINE_P (decl1)
      && DECL_UNINLINABLE (decl1)
      && lookup_attribute ("noinline", DECL_ATTRIBUTES (decl1)))
    warning_at (loc, OPT_Wattributes,
		"inline function %qD given attribute noinline",
		decl1);

  /* Handle gnu_inline attribute.  */
  if (declspecs->inline_p
      && !flag_gnu89_inline
      && TREE_CODE (decl1) == FUNCTION_DECL
      && (lookup_attribute ("gnu_inline", DECL_ATTRIBUTES (decl1))
	  || current_function_decl))
    {
      if (declspecs->storage_class != csc_static)
	DECL_EXTERNAL (decl1) = !DECL_EXTERNAL (decl1);
    }

  announce_function (decl1);

  if (!COMPLETE_OR_VOID_TYPE_P (TREE_TYPE (TREE_TYPE (decl1))))
    {
      error_at (loc, "return type is an incomplete type");
      /* Make it return void instead.  */
      TREE_TYPE (decl1)
	= build_function_type (void_type_node,
			       TYPE_ARG_TYPES (TREE_TYPE (decl1)));
    }

  if (warn_about_return_type)
    warn_defaults_to (loc, flag_isoc99 ? OPT_Wimplicit_int
			   : (warn_return_type ? OPT_Wreturn_type
			      : OPT_Wimplicit_int),
		      "return type defaults to %<int%>");

  /* Make the init_value nonzero so pushdecl knows this is not tentative.
     error_mark_node is replaced below (in pop_scope) with the BLOCK.  */
  DECL_INITIAL (decl1) = error_mark_node;

  /* A nested function is not global.  */
  if (current_function_decl != NULL_TREE)
    TREE_PUBLIC (decl1) = 0;

  /* If this definition isn't a prototype and we had a prototype declaration
     before, copy the arg type info from that prototype.  */
  old_decl = lookup_name_in_scope (DECL_NAME (decl1), current_scope);
  if (old_decl && TREE_CODE (old_decl) != FUNCTION_DECL)
    old_decl = NULL_TREE;
  current_function_prototype_locus = UNKNOWN_LOCATION;
  current_function_prototype_built_in = false;
  current_function_prototype_arg_types = NULL_TREE;
  if (!prototype_p (TREE_TYPE (decl1)))
    {
      if (old_decl != NULL_TREE
	  && TREE_CODE (TREE_TYPE (old_decl)) == FUNCTION_TYPE
	  && comptypes (TREE_TYPE (TREE_TYPE (decl1)),
			TREE_TYPE (TREE_TYPE (old_decl))))
	{
	  if (stdarg_p (TREE_TYPE (old_decl)))
	    {
	      warning_at (loc, 0, "%q+D defined as variadic function "
			  "without prototype", decl1);
	      locate_old_decl (old_decl);
	    }
	  TREE_TYPE (decl1) = composite_type (TREE_TYPE (old_decl),
					      TREE_TYPE (decl1));
	  current_function_prototype_locus = DECL_SOURCE_LOCATION (old_decl);
	  current_function_prototype_built_in
	    = C_DECL_BUILTIN_PROTOTYPE (old_decl);
	  current_function_prototype_arg_types
	    = TYPE_ARG_TYPES (TREE_TYPE (decl1));
	}
      if (TREE_PUBLIC (decl1))
	{
	  /* If there is an external prototype declaration of this
	     function, record its location but do not copy information
	     to this decl.  This may be an invisible declaration
	     (built-in or in a scope which has finished) or simply
	     have more refined argument types than any declaration
	     found above.  */
	  struct c_binding *b;
	  for (b = I_SYMBOL_BINDING (DECL_NAME (decl1)); b; b = b->shadowed)
	    if (B_IN_SCOPE (b, external_scope))
	      break;
	  if (b)
	    {
	      tree ext_decl, ext_type;
	      ext_decl = b->decl;
	      ext_type = b->u.type ? b->u.type : TREE_TYPE (ext_decl);
	      if (TREE_CODE (ext_type) == FUNCTION_TYPE
		  && comptypes (TREE_TYPE (TREE_TYPE (decl1)),
				TREE_TYPE (ext_type)))
		{
		  current_function_prototype_locus
		    = DECL_SOURCE_LOCATION (ext_decl);
		  current_function_prototype_built_in
		    = C_DECL_BUILTIN_PROTOTYPE (ext_decl);
		  current_function_prototype_arg_types
		    = TYPE_ARG_TYPES (ext_type);
		}
	    }
	}
    }

  /* Optionally warn of old-fashioned def with no previous prototype.  */
  if (warn_strict_prototypes
      && old_decl != error_mark_node
      && !prototype_p (TREE_TYPE (decl1))
      && C_DECL_ISNT_PROTOTYPE (old_decl))
    warning_at (loc, OPT_Wstrict_prototypes,
		"function declaration isn%'t a prototype");
  /* Optionally warn of any global def with no previous prototype.  */
  else if (warn_missing_prototypes
	   && old_decl != error_mark_node
	   && TREE_PUBLIC (decl1)
	   && !MAIN_NAME_P (DECL_NAME (decl1))
	   && C_DECL_ISNT_PROTOTYPE (old_decl)
	   && !DECL_DECLARED_INLINE_P (decl1))
    warning_at (loc, OPT_Wmissing_prototypes,
		"no previous prototype for %qD", decl1);
  /* Optionally warn of any def with no previous prototype
     if the function has already been used.  */
  else if (warn_missing_prototypes
	   && old_decl != NULL_TREE
	   && old_decl != error_mark_node
	   && TREE_USED (old_decl)
	   && !prototype_p (TREE_TYPE (old_decl)))
    warning_at (loc, OPT_Wmissing_prototypes,
		"%qD was used with no prototype before its definition", decl1);
  /* Optionally warn of any global def with no previous declaration.  */
  else if (warn_missing_declarations
	   && TREE_PUBLIC (decl1)
	   && old_decl == NULL_TREE
	   && !MAIN_NAME_P (DECL_NAME (decl1))
	   && !DECL_DECLARED_INLINE_P (decl1))
    warning_at (loc, OPT_Wmissing_declarations,
		"no previous declaration for %qD",
		decl1);
  /* Optionally warn of any def with no previous declaration
     if the function has already been used.  */
  else if (warn_missing_declarations
	   && old_decl != NULL_TREE
	   && old_decl != error_mark_node
	   && TREE_USED (old_decl)
	   && C_DECL_IMPLICIT (old_decl))
    warning_at (loc, OPT_Wmissing_declarations,
		"%qD was used with no declaration before its definition", decl1);

  /* This function exists in static storage.
     (This does not mean `static' in the C sense!)  */
  TREE_STATIC (decl1) = 1;

  /* This is the earliest point at which we might know the assembler
     name of the function.  Thus, if it's set before this, die horribly.  */
  gcc_assert (!DECL_ASSEMBLER_NAME_SET_P (decl1));

  /* If #pragma weak was used, mark the decl weak now.  */
  if (current_scope == file_scope)
    maybe_apply_pragma_weak (decl1);

  /* Warn for unlikely, improbable, or stupid declarations of `main'.  */
  if (warn_main && MAIN_NAME_P (DECL_NAME (decl1)))
    {
      if (TYPE_MAIN_VARIANT (TREE_TYPE (TREE_TYPE (decl1)))
	  != integer_type_node)
	pedwarn (loc, OPT_Wmain, "return type of %qD is not %<int%>", decl1);
      else if (TYPE_ATOMIC (TREE_TYPE (TREE_TYPE (decl1))))
	pedwarn (loc, OPT_Wmain, "%<_Atomic%>-qualified return type of %qD",
		 decl1);

      check_main_parameter_types (decl1);

      if (!TREE_PUBLIC (decl1))
	pedwarn (loc, OPT_Wmain,
		 "%qD is normally a non-static function", decl1);
    }

  /* Record the decl so that the function name is defined.
     If we already have a decl for this name, and it is a FUNCTION_DECL,
     use the old decl.  */

  current_function_decl = pushdecl (decl1);

  push_scope ();
  declare_parm_level ();

  restype = TREE_TYPE (TREE_TYPE (current_function_decl));
  resdecl = build_decl (loc, RESULT_DECL, NULL_TREE, restype);
  DECL_ARTIFICIAL (resdecl) = 1;
  DECL_IGNORED_P (resdecl) = 1;
  DECL_RESULT (current_function_decl) = resdecl;

  start_fname_decls ();

  return true;
}

/* Subroutine of store_parm_decls which handles new-style function
   definitions (prototype format). The parms already have decls, so we
   need only record them as in effect and complain if any redundant
   old-style parm decls were written.  */
static void
store_parm_decls_newstyle (tree fndecl, const struct c_arg_info *arg_info)
{
  tree decl;
  c_arg_tag *tag;
  unsigned ix;

  if (current_scope->bindings)
    {
      error_at (DECL_SOURCE_LOCATION (fndecl),
		"old-style parameter declarations in prototyped "
		"function definition");

      /* Get rid of the old-style declarations.  */
      pop_scope ();
      push_scope ();
    }
  /* Don't issue this warning for nested functions, and don't issue this
     warning if we got here because ARG_INFO_TYPES was error_mark_node
     (this happens when a function definition has just an ellipsis in
     its parameter list).  */
  else if (!in_system_header_at (input_location)
	   && !current_function_scope
	   && arg_info->types != error_mark_node)
    warning_at (DECL_SOURCE_LOCATION (fndecl), OPT_Wtraditional,
		"traditional C rejects ISO C style function definitions");

  /* Now make all the parameter declarations visible in the function body.
     We can bypass most of the grunt work of pushdecl.  */
  for (decl = arg_info->parms; decl; decl = DECL_CHAIN (decl))
    {
      DECL_CONTEXT (decl) = current_function_decl;
      if (DECL_NAME (decl))
	{
	  bind (DECL_NAME (decl), decl, current_scope,
		/*invisible=*/false, /*nested=*/false,
		UNKNOWN_LOCATION);
	  if (!TREE_USED (decl))
	    warn_if_shadowing (decl);
	}
      else
	error_at (DECL_SOURCE_LOCATION (decl), "parameter name omitted");
    }

  /* Record the parameter list in the function declaration.  */
  DECL_ARGUMENTS (fndecl) = arg_info->parms;

  /* Now make all the ancillary declarations visible, likewise.  */
  for (decl = arg_info->others; decl; decl = DECL_CHAIN (decl))
    {
      DECL_CONTEXT (decl) = current_function_decl;
      if (DECL_NAME (decl))
	bind (DECL_NAME (decl), decl, current_scope,
	      /*invisible=*/false,
	      /*nested=*/(TREE_CODE (decl) == FUNCTION_DECL),
	      UNKNOWN_LOCATION);
    }

  /* And all the tag declarations.  */
  FOR_EACH_VEC_SAFE_ELT_REVERSE (arg_info->tags, ix, tag)
    if (tag->id)
      bind (tag->id, tag->type, current_scope,
	    /*invisible=*/false, /*nested=*/false, UNKNOWN_LOCATION);
}

/* Subroutine of store_parm_decls which handles old-style function
   definitions (separate parameter list and declarations).  */

static void
store_parm_decls_oldstyle (tree fndecl, const struct c_arg_info *arg_info)
{
  struct c_binding *b;
  tree parm, decl, last;
  tree parmids = arg_info->parms;
  hash_set<tree> seen_args;

  if (!in_system_header_at (input_location))
    warning_at (DECL_SOURCE_LOCATION (fndecl),
		OPT_Wold_style_definition, "old-style function definition");

  /* Match each formal parameter name with its declaration.  Save each
     decl in the appropriate TREE_PURPOSE slot of the parmids chain.  */
  for (parm = parmids; parm; parm = TREE_CHAIN (parm))
    {
      if (TREE_VALUE (parm) == NULL_TREE)
	{
	  error_at (DECL_SOURCE_LOCATION (fndecl),
		    "parameter name missing from parameter list");
	  TREE_PURPOSE (parm) = NULL_TREE;
	  continue;
	}

      b = I_SYMBOL_BINDING (TREE_VALUE (parm));
      if (b && B_IN_CURRENT_SCOPE (b))
	{
	  decl = b->decl;
	  /* Skip erroneous parameters.  */
	  if (decl == error_mark_node)
	    continue;
	  /* If we got something other than a PARM_DECL it is an error.  */
	  if (TREE_CODE (decl) != PARM_DECL)
	    {
	      error_at (DECL_SOURCE_LOCATION (decl),
			"%qD declared as a non-parameter", decl);
	      continue;
	    }
	  /* If the declaration is already marked, we have a duplicate
	     name.  Complain and ignore the duplicate.  */
	  else if (seen_args.contains (decl))
	    {
	      error_at (DECL_SOURCE_LOCATION (decl),
			"multiple parameters named %qD", decl);
	      TREE_PURPOSE (parm) = NULL_TREE;
	      continue;
	    }
	  /* If the declaration says "void", complain and turn it into
	     an int.  */
	  else if (VOID_TYPE_P (TREE_TYPE (decl)))
	    {
	      error_at (DECL_SOURCE_LOCATION (decl),
			"parameter %qD declared with void type", decl);
	      TREE_TYPE (decl) = integer_type_node;
	      DECL_ARG_TYPE (decl) = integer_type_node;
	      layout_decl (decl, 0);
	    }
	  warn_if_shadowing (decl);
	}
      /* If no declaration found, default to int.  */
      else
	{
	  /* FIXME diagnostics: This should be the location of the argument,
	     not the FNDECL.  E.g., for an old-style declaration

	       int f10(v) { blah; }

	     We should use the location of the V, not the F10.
	     Unfortunately, the V is an IDENTIFIER_NODE which has no
	     location.  In the future we need locations for c_arg_info
	     entries.

	     See gcc.dg/Wshadow-3.c for an example of this problem. */
	  decl = build_decl (DECL_SOURCE_LOCATION (fndecl),
			     PARM_DECL, TREE_VALUE (parm), integer_type_node);
	  DECL_ARG_TYPE (decl) = TREE_TYPE (decl);
	  pushdecl (decl);
	  warn_if_shadowing (decl);

	  if (flag_isoc99)
	    pedwarn (DECL_SOURCE_LOCATION (decl),
		     OPT_Wimplicit_int, "type of %qD defaults to %<int%>",
		     decl);
	  else
	    warning_at (DECL_SOURCE_LOCATION (decl),
			OPT_Wmissing_parameter_type,
			"type of %qD defaults to %<int%>", decl);
	}

      TREE_PURPOSE (parm) = decl;
      seen_args.add (decl);
    }

  /* Now examine the parms chain for incomplete declarations
     and declarations with no corresponding names.  */

  for (b = current_scope->bindings; b; b = b->prev)
    {
      parm = b->decl;
      if (TREE_CODE (parm) != PARM_DECL)
	continue;

      if (TREE_TYPE (parm) != error_mark_node
	  && !COMPLETE_TYPE_P (TREE_TYPE (parm)))
	{
	  error_at (DECL_SOURCE_LOCATION (parm),
		    "parameter %qD has incomplete type", parm);
	  TREE_TYPE (parm) = error_mark_node;
	}

      if (!seen_args.contains (parm))
	{
	  error_at (DECL_SOURCE_LOCATION (parm),
		    "declaration for parameter %qD but no such parameter",
		    parm);

	  /* Pretend the parameter was not missing.
	     This gets us to a standard state and minimizes
	     further error messages.  */
	  parmids = chainon (parmids, tree_cons (parm, 0, 0));
	}
    }

  /* Chain the declarations together in the order of the list of
     names.  Store that chain in the function decl, replacing the
     list of names.  Update the current scope to match.  */
  DECL_ARGUMENTS (fndecl) = NULL_TREE;

  for (parm = parmids; parm; parm = TREE_CHAIN (parm))
    if (TREE_PURPOSE (parm))
      break;
  if (parm && TREE_PURPOSE (parm))
    {
      last = TREE_PURPOSE (parm);
      DECL_ARGUMENTS (fndecl) = last;

      for (parm = TREE_CHAIN (parm); parm; parm = TREE_CHAIN (parm))
	if (TREE_PURPOSE (parm))
	  {
	    DECL_CHAIN (last) = TREE_PURPOSE (parm);
	    last = TREE_PURPOSE (parm);
	  }
      DECL_CHAIN (last) = NULL_TREE;
    }

  /* If there was a previous prototype,
     set the DECL_ARG_TYPE of each argument according to
     the type previously specified, and report any mismatches.  */

  if (current_function_prototype_arg_types)
    {
      tree type;
      for (parm = DECL_ARGUMENTS (fndecl),
	     type = current_function_prototype_arg_types;
	   parm || (type != NULL_TREE
		    && TREE_VALUE (type) != error_mark_node
		    && TYPE_MAIN_VARIANT (TREE_VALUE (type)) != void_type_node);
	   parm = DECL_CHAIN (parm), type = TREE_CHAIN (type))
	{
	  if (parm == NULL_TREE
	      || type == NULL_TREE
	      || (TREE_VALUE (type) != error_mark_node
		  && TYPE_MAIN_VARIANT (TREE_VALUE (type)) == void_type_node))
	    {
	      if (current_function_prototype_built_in)
		warning_at (DECL_SOURCE_LOCATION (fndecl),
			    0, "number of arguments doesn%'t match "
			    "built-in prototype");
	      else
		{
		  /* FIXME diagnostics: This should be the location of
		     FNDECL, but there is bug when a prototype is
		     declared inside function context, but defined
		     outside of it (e.g., gcc.dg/pr15698-2.c).  In
		     which case FNDECL gets the location of the
		     prototype, not the definition.  */
		  error_at (input_location,
			    "number of arguments doesn%'t match prototype");

		  error_at (current_function_prototype_locus,
			    "prototype declaration");
		}
	      break;
	    }
	  /* Type for passing arg must be consistent with that
	     declared for the arg.  ISO C says we take the unqualified
	     type for parameters declared with qualified type.  */
	  if (TREE_TYPE (parm) != error_mark_node
	      && TREE_VALUE (type) != error_mark_node
	      && ((TYPE_ATOMIC (DECL_ARG_TYPE (parm))
		   != TYPE_ATOMIC (TREE_VALUE (type)))
		  || !comptypes (TYPE_MAIN_VARIANT (DECL_ARG_TYPE (parm)),
				 TYPE_MAIN_VARIANT (TREE_VALUE (type)))))
	    {
	      if ((TYPE_ATOMIC (DECL_ARG_TYPE (parm))
		   == TYPE_ATOMIC (TREE_VALUE (type)))
		  && (TYPE_MAIN_VARIANT (TREE_TYPE (parm))
		      == TYPE_MAIN_VARIANT (TREE_VALUE (type))))
		{
		  /* Adjust argument to match prototype.  E.g. a previous
		     `int foo(float);' prototype causes
		     `int foo(x) float x; {...}' to be treated like
		     `int foo(float x) {...}'.  This is particularly
		     useful for argument types like uid_t.  */
		  DECL_ARG_TYPE (parm) = TREE_TYPE (parm);

		  if (targetm.calls.promote_prototypes (TREE_TYPE (current_function_decl))
		      && INTEGRAL_TYPE_P (TREE_TYPE (parm))
		      && (TYPE_PRECISION (TREE_TYPE (parm))
			  < TYPE_PRECISION (integer_type_node)))
		    DECL_ARG_TYPE (parm)
		      = c_type_promotes_to (TREE_TYPE (parm));

		  /* ??? Is it possible to get here with a
		     built-in prototype or will it always have
		     been diagnosed as conflicting with an
		     old-style definition and discarded?  */
		  if (current_function_prototype_built_in)
		    warning_at (DECL_SOURCE_LOCATION (parm),
				OPT_Wpedantic, "promoted argument %qD "
				"doesn%'t match built-in prototype", parm);
		  else
		    {
		      pedwarn (DECL_SOURCE_LOCATION (parm),
			       OPT_Wpedantic, "promoted argument %qD "
			       "doesn%'t match prototype", parm);
		      pedwarn (current_function_prototype_locus, OPT_Wpedantic,
			       "prototype declaration");
		    }
		}
	      else
		{
		  if (current_function_prototype_built_in)
		    warning_at (DECL_SOURCE_LOCATION (parm),
				0, "argument %qD doesn%'t match "
				"built-in prototype", parm);
		  else
		    {
		      error_at (DECL_SOURCE_LOCATION (parm),
				"argument %qD doesn%'t match prototype", parm);
		      error_at (current_function_prototype_locus,
				"prototype declaration");
		    }
		}
	    }
	}
      TYPE_ACTUAL_ARG_TYPES (TREE_TYPE (fndecl)) = NULL_TREE;
    }

  /* Otherwise, create a prototype that would match.  */

  else
    {
      tree actual = NULL_TREE, last = NULL_TREE, type;

      for (parm = DECL_ARGUMENTS (fndecl); parm; parm = DECL_CHAIN (parm))
	{
	  type = tree_cons (NULL_TREE, DECL_ARG_TYPE (parm), NULL_TREE);
	  if (last)
	    TREE_CHAIN (last) = type;
	  else
	    actual = type;
	  last = type;
	}
      type = tree_cons (NULL_TREE, void_type_node, NULL_TREE);
      if (last)
	TREE_CHAIN (last) = type;
      else
	actual = type;

      /* We are going to assign a new value for the TYPE_ACTUAL_ARG_TYPES
	 of the type of this function, but we need to avoid having this
	 affect the types of other similarly-typed functions, so we must
	 first force the generation of an identical (but separate) type
	 node for the relevant function type.  The new node we create
	 will be a variant of the main variant of the original function
	 type.  */

      TREE_TYPE (fndecl) = build_variant_type_copy (TREE_TYPE (fndecl));

      TYPE_ACTUAL_ARG_TYPES (TREE_TYPE (fndecl)) = actual;
    }
}

/* Store parameter declarations passed in ARG_INFO into the current
   function declaration.  */

void
store_parm_decls_from (struct c_arg_info *arg_info)
{
  current_function_arg_info = arg_info;
  store_parm_decls ();
}

/* Called by walk_tree to look for and update context-less labels.  */

static tree
set_labels_context_r (tree *tp, int *walk_subtrees, void *data)
{
  if (TREE_CODE (*tp) == LABEL_EXPR
      && DECL_CONTEXT (LABEL_EXPR_LABEL (*tp)) == NULL_TREE)
    {
      DECL_CONTEXT (LABEL_EXPR_LABEL (*tp)) = static_cast<tree>(data);
      *walk_subtrees = 0;
    }

  return NULL_TREE;
}

/* Store the parameter declarations into the current function declaration.
   This is called after parsing the parameter declarations, before
   digesting the body of the function.

   For an old-style definition, construct a prototype out of the old-style
   parameter declarations and inject it into the function's type.  */

void
store_parm_decls (void)
{
  tree fndecl = current_function_decl;
  bool proto;

  /* The argument information block for FNDECL.  */
  struct c_arg_info *arg_info = current_function_arg_info;
  current_function_arg_info = 0;

  /* True if this definition is written with a prototype.  Note:
     despite C99 6.7.5.3p14, we can *not* treat an empty argument
     list in a function definition as equivalent to (void) -- an
     empty argument list specifies the function has no parameters,
     but only (void) sets up a prototype for future calls.  */
  proto = arg_info->types != 0;

  if (proto)
    store_parm_decls_newstyle (fndecl, arg_info);
  else
    store_parm_decls_oldstyle (fndecl, arg_info);

  /* The next call to push_scope will be a function body.  */

  next_is_function_body = true;

  /* Write a record describing this function definition to the prototypes
     file (if requested).  */

  gen_aux_info_record (fndecl, 1, 0, proto);

  /* Initialize the RTL code for the function.  */
  allocate_struct_function (fndecl, false);

  if (warn_unused_local_typedefs)
    cfun->language = ggc_cleared_alloc<language_function> ();

  /* Begin the statement tree for this function.  */
  DECL_SAVED_TREE (fndecl) = push_stmt_list ();

  /* ??? Insert the contents of the pending sizes list into the function
     to be evaluated.  The only reason left to have this is
	void foo(int n, int array[n++])
     because we throw away the array type in favor of a pointer type, and
     thus won't naturally see the SAVE_EXPR containing the increment.  All
     other pending sizes would be handled by gimplify_parameters.  */
  if (arg_info->pending_sizes)
    {
      /* In very special circumstances, e.g. for code like
	   _Atomic int i = 5;
	   void f (int a[i += 2]) {}
	 we need to execute the atomic assignment on function entry.
	 But in this case, it is not just a straight store, it has the
	 op= form, which means that build_atomic_assign has generated
	 gotos, labels, etc.  Because at that time the function decl
	 for F has not been created yet, those labels do not have any
	 function context.  But we have the fndecl now, so update the
	 labels accordingly.  gimplify_expr would crash otherwise.  */
      walk_tree_without_duplicates (&arg_info->pending_sizes,
				    set_labels_context_r, fndecl);
      add_stmt (arg_info->pending_sizes);
    }
}

/* Store PARM_DECLs in PARMS into scope temporarily.  Used for
   c_finish_omp_declare_simd for function prototypes.  No diagnostics
   should be done.  */

void
temp_store_parm_decls (tree fndecl, tree parms)
{
  push_scope ();
  for (tree p = parms; p; p = DECL_CHAIN (p))
    {
      DECL_CONTEXT (p) = fndecl;
      if (DECL_NAME (p))
	bind (DECL_NAME (p), p, current_scope,
	      /*invisible=*/false, /*nested=*/false,
	      UNKNOWN_LOCATION);
    }
}

/* Undo what temp_store_parm_decls did.  */

void
temp_pop_parm_decls (void)
{
  /* Clear all bindings in this temporary scope, so that
     pop_scope doesn't create a BLOCK.  */
  struct c_binding *b = current_scope->bindings;
  current_scope->bindings = NULL;
  for (; b; b = free_binding_and_advance (b))
    {
      gcc_assert (TREE_CODE (b->decl) == PARM_DECL
		  || b->decl == error_mark_node);
      gcc_assert (I_SYMBOL_BINDING (b->id) == b);
      I_SYMBOL_BINDING (b->id) = b->shadowed;
      if (b->shadowed && b->shadowed->u.type)
	TREE_TYPE (b->shadowed->decl) = b->shadowed->u.type;
    }
  pop_scope ();
}


/* Finish up a function declaration and compile that function
   all the way to assembler language output.  Then free the storage
   for the function definition.

   This is called after parsing the body of the function definition.  */

void
finish_function (void)
{
  tree fndecl = current_function_decl;
  
  if (c_dialect_objc ())
    objc_finish_function ();

  if (TREE_CODE (fndecl) == FUNCTION_DECL
      && targetm.calls.promote_prototypes (TREE_TYPE (fndecl)))
    {
      tree args = DECL_ARGUMENTS (fndecl);
      for (; args; args = DECL_CHAIN (args))
	{
	  tree type = TREE_TYPE (args);
	  if (INTEGRAL_TYPE_P (type)
	      && TYPE_PRECISION (type) < TYPE_PRECISION (integer_type_node))
	    DECL_ARG_TYPE (args) = c_type_promotes_to (type);
	}
    }

  if (DECL_INITIAL (fndecl) && DECL_INITIAL (fndecl) != error_mark_node)
    BLOCK_SUPERCONTEXT (DECL_INITIAL (fndecl)) = fndecl;

  /* Must mark the RESULT_DECL as being in this function.  */

  if (DECL_RESULT (fndecl) && DECL_RESULT (fndecl) != error_mark_node)
    DECL_CONTEXT (DECL_RESULT (fndecl)) = fndecl;

  if (MAIN_NAME_P (DECL_NAME (fndecl)) && flag_hosted
      && TYPE_MAIN_VARIANT (TREE_TYPE (TREE_TYPE (fndecl)))
      == integer_type_node && flag_isoc99)
    {
      /* Hack.  We don't want the middle-end to warn that this return
	 is unreachable, so we mark its location as special.  Using
	 UNKNOWN_LOCATION has the problem that it gets clobbered in
	 annotate_one_with_locus.  A cleaner solution might be to
	 ensure ! should_carry_locus_p (stmt), but that needs a flag.
      */
      c_finish_return (BUILTINS_LOCATION, integer_zero_node, NULL_TREE);
    }

  /* Tie off the statement tree for this function.  */
  DECL_SAVED_TREE (fndecl) = pop_stmt_list (DECL_SAVED_TREE (fndecl));

  /* If the function has _Cilk_spawn in front of a function call inside it
     i.e. it is a spawning function, then add the appropriate Cilk plus
     functions inside.  */
  if (fn_contains_cilk_spawn_p (cfun))
    cfun->cilk_frame_decl = insert_cilk_frame (fndecl);

  finish_fname_decls ();

  /* Complain if there's just no return statement.  */
  if (warn_return_type
      && TREE_CODE (TREE_TYPE (TREE_TYPE (fndecl))) != VOID_TYPE
      && !current_function_returns_value && !current_function_returns_null
      /* Don't complain if we are no-return.  */
      && !current_function_returns_abnormally
      /* Don't complain if we are declared noreturn.  */
      && !TREE_THIS_VOLATILE (fndecl)
      /* Don't warn for main().  */
      && !MAIN_NAME_P (DECL_NAME (fndecl))
      /* Or if they didn't actually specify a return type.  */
      && !C_FUNCTION_IMPLICIT_INT (fndecl)
      /* Normally, with -Wreturn-type, flow will complain, but we might
         optimize out static functions.  */
      && !TREE_PUBLIC (fndecl))
    {
      warning (OPT_Wreturn_type,
	       "no return statement in function returning non-void");
      TREE_NO_WARNING (fndecl) = 1;
    }

  /* Complain about parameters that are only set, but never otherwise used.  */
  if (warn_unused_but_set_parameter)
    {
      tree decl;

      for (decl = DECL_ARGUMENTS (fndecl);
	   decl;
	   decl = DECL_CHAIN (decl))
	if (TREE_USED (decl)
	    && TREE_CODE (decl) == PARM_DECL
	    && !DECL_READ_P (decl)
	    && DECL_NAME (decl)
	    && !DECL_ARTIFICIAL (decl)
	    && !TREE_NO_WARNING (decl))
	  warning_at (DECL_SOURCE_LOCATION (decl),
		      OPT_Wunused_but_set_parameter,
		      "parameter %qD set but not used", decl);
    }

  /* Complain about locally defined typedefs that are not used in this
     function.  */
  maybe_warn_unused_local_typedefs ();

  /* Possibly warn about unused parameters.  */
  if (warn_unused_parameter)
    do_warn_unused_parameter (fndecl);

  /* Store the end of the function, so that we get good line number
     info for the epilogue.  */
  cfun->function_end_locus = input_location;

  /* Finalize the ELF visibility for the function.  */
  c_determine_visibility (fndecl);

  /* For GNU C extern inline functions disregard inline limits.  */
  if (DECL_EXTERNAL (fndecl)
      && DECL_DECLARED_INLINE_P (fndecl)
      && (flag_gnu89_inline
	  || lookup_attribute ("gnu_inline", DECL_ATTRIBUTES (fndecl))))
    DECL_DISREGARD_INLINE_LIMITS (fndecl) = 1;

  /* Genericize before inlining.  Delay genericizing nested functions
     until their parent function is genericized.  Since finalizing
     requires GENERIC, delay that as well.  */

  if (DECL_INITIAL (fndecl) && DECL_INITIAL (fndecl) != error_mark_node
      && !undef_nested_function)
    {
      if (!decl_function_context (fndecl))
	{
	  invoke_plugin_callbacks (PLUGIN_PRE_GENERICIZE, fndecl);
          if (flag_upc)
            upc_genericize (fndecl);
	  c_genericize (fndecl);

	  /* ??? Objc emits functions after finalizing the compilation unit.
	     This should be cleaned up later and this conditional removed.  */
	  if (symtab->global_info_ready)
	    {
	      cgraph_node::add_new_function (fndecl, false);
	      return;
	    }
	  cgraph_node::finalize_function (fndecl, false);
	}
      else
	{
	  /* Register this function with cgraph just far enough to get it
	    added to our parent's nested function list.  Handy, since the
	    C front end doesn't have such a list.  */
	  (void) cgraph_node::get_create (fndecl);
	}
    }

  if (!decl_function_context (fndecl))
    undef_nested_function = false;

  if (cfun->language != NULL)
    {
      ggc_free (cfun->language);
      cfun->language = NULL;
    }

  /* We're leaving the context of this function, so zap cfun.
     It's still in DECL_STRUCT_FUNCTION, and we'll restore it in
     tree_rest_of_compilation.  */
  set_cfun (NULL);
  invoke_plugin_callbacks (PLUGIN_FINISH_PARSE_FUNCTION, current_function_decl);
  current_function_decl = NULL;
}

/* Check the declarations given in a for-loop for satisfying the C99
   constraints.  If exactly one such decl is found, return it.  LOC is
   the location of the opening parenthesis of the for loop.  The last
   parameter allows you to control the "for loop initial declarations
   are only allowed in C99 mode".  Normally, you should pass
   flag_isoc99 as that parameter.  But in some cases (Objective-C
   foreach loop, for example) we want to run the checks in this
   function even if not in C99 mode, so we allow the caller to turn
   off the error about not being in C99 mode.
*/

tree
check_for_loop_decls (location_t loc, bool turn_off_iso_c99_error)
{
  struct c_binding *b;
  tree one_decl = NULL_TREE;
  int n_decls = 0;

  if (!turn_off_iso_c99_error)
    {
      static bool hint = true;
      /* If we get here, declarations have been used in a for loop without
	 the C99 for loop scope.  This doesn't make much sense, so don't
	 allow it.  */
      error_at (loc, "%<for%> loop initial declarations "
		"are only allowed in C99 or C11 mode");
      if (hint)
	{
	  inform (loc,
		  "use option -std=c99, -std=gnu99, -std=c11 or -std=gnu11 "
		  "to compile your code");
	  hint = false;
	}
      return NULL_TREE;
    }
  /* C99 subclause 6.8.5 paragraph 3:

       [#3]  The  declaration  part  of  a for statement shall only
       declare identifiers for objects having storage class auto or
       register.

     It isn't clear whether, in this sentence, "identifiers" binds to
     "shall only declare" or to "objects" - that is, whether all identifiers
     declared must be identifiers for objects, or whether the restriction
     only applies to those that are.  (A question on this in comp.std.c
     in November 2000 received no answer.)  We implement the strictest
     interpretation, to avoid creating an extension which later causes
     problems.  */

  for (b = current_scope->bindings; b; b = b->prev)
    {
      tree id = b->id;
      tree decl = b->decl;

      if (!id)
	continue;

      switch (TREE_CODE (decl))
	{
	case VAR_DECL:
	  {
	    location_t decl_loc = DECL_SOURCE_LOCATION (decl);
	    if (TREE_STATIC (decl))
	      error_at (decl_loc,
			"declaration of static variable %qD in %<for%> loop "
			"initial declaration", decl);
	    else if (DECL_EXTERNAL (decl))
	      error_at (decl_loc,
			"declaration of %<extern%> variable %qD in %<for%> loop "
			"initial declaration", decl);
	  }
	  break;

	case RECORD_TYPE:
	  error_at (loc,
		    "%<struct %E%> declared in %<for%> loop initial "
		    "declaration", id);
	  break;
	case UNION_TYPE:
	  error_at (loc,
		    "%<union %E%> declared in %<for%> loop initial declaration",
		    id);
	  break;
	case ENUMERAL_TYPE:
	  error_at (loc, "%<enum %E%> declared in %<for%> loop "
		    "initial declaration", id);
	  break;
	default:
	  error_at (loc, "declaration of non-variable "
		    "%qD in %<for%> loop initial declaration", decl);
	}

      n_decls++;
      one_decl = decl;
    }

  return n_decls == 1 ? one_decl : NULL_TREE;
}

/* Save and reinitialize the variables
   used during compilation of a C function.  */

void
c_push_function_context (void)
{
  struct language_function *p = cfun->language;
  /* cfun->language might have been already allocated by the use of
     -Wunused-local-typedefs.  In that case, just re-use it.  */
  if (p == NULL)
    cfun->language = p = ggc_cleared_alloc<language_function> ();

  p->base.x_stmt_tree = c_stmt_tree;
  c_stmt_tree.x_cur_stmt_list = vec_safe_copy (c_stmt_tree.x_cur_stmt_list);
  p->x_break_label = c_break_label;
  p->x_cont_label = c_cont_label;
  p->x_switch_stack = c_switch_stack;
  p->arg_info = current_function_arg_info;
  p->returns_value = current_function_returns_value;
  p->returns_null = current_function_returns_null;
  p->returns_abnormally = current_function_returns_abnormally;
  p->warn_about_return_type = warn_about_return_type;

  push_function_context ();
}

/* Restore the variables used during compilation of a C function.  */

void
c_pop_function_context (void)
{
  struct language_function *p;

  pop_function_context ();
  p = cfun->language;

  /* When -Wunused-local-typedefs is in effect, cfun->languages is
     used to store data throughout the life time of the current cfun,
     So don't deallocate it.  */
  if (!warn_unused_local_typedefs)
    cfun->language = NULL;

  if (DECL_STRUCT_FUNCTION (current_function_decl) == 0
      && DECL_SAVED_TREE (current_function_decl) == NULL_TREE)
    {
      /* Stop pointing to the local nodes about to be freed.  */
      /* But DECL_INITIAL must remain nonzero so we know this
	 was an actual function definition.  */
      DECL_INITIAL (current_function_decl) = error_mark_node;
      DECL_ARGUMENTS (current_function_decl) = NULL_TREE;
    }

  c_stmt_tree = p->base.x_stmt_tree;
  p->base.x_stmt_tree.x_cur_stmt_list = NULL;
  c_break_label = p->x_break_label;
  c_cont_label = p->x_cont_label;
  c_switch_stack = p->x_switch_stack;
  current_function_arg_info = p->arg_info;
  current_function_returns_value = p->returns_value;
  current_function_returns_null = p->returns_null;
  current_function_returns_abnormally = p->returns_abnormally;
  warn_about_return_type = p->warn_about_return_type;
}

/* The functions below are required for functionality of doing
   function at once processing in the C front end. Currently these
   functions are not called from anywhere in the C front end, but as
   these changes continue, that will change.  */

/* Returns the stmt_tree (if any) to which statements are currently
   being added.  If there is no active statement-tree, NULL is
   returned.  */

stmt_tree
current_stmt_tree (void)
{
  return &c_stmt_tree;
}

/* Return the global value of T as a symbol.  */

tree
identifier_global_value	(tree t)
{
  struct c_binding *b;

  for (b = I_SYMBOL_BINDING (t); b; b = b->shadowed)
    if (B_IN_FILE_SCOPE (b) || B_IN_EXTERNAL_SCOPE (b))
      return b->decl;

  return NULL_TREE;
}

/* In C, the only C-linkage public declaration is at file scope.  */

tree
c_linkage_bindings (tree name)
{
  return identifier_global_value (name);
}

/* Record a builtin type for C.  If NAME is non-NULL, it is the name used;
   otherwise the name is found in ridpointers from RID_INDEX.  */

void
record_builtin_type (enum rid rid_index, const char *name, tree type)
{
  tree id, decl;
  if (name == 0)
    id = ridpointers[(int) rid_index];
  else
    id = get_identifier (name);
  decl = build_decl (UNKNOWN_LOCATION, TYPE_DECL, id, type);
  pushdecl (decl);
  if (debug_hooks->type_decl)
    debug_hooks->type_decl (decl, false);
}

/* Build the void_list_node (void_type_node having been created).  */
tree
build_void_list_node (void)
{
  tree t = build_tree_list (NULL_TREE, void_type_node);
  return t;
}

/* Return a c_parm structure with the given SPECS, ATTRS and DECLARATOR.  */

struct c_parm *
build_c_parm (struct c_declspecs *specs, tree attrs,
	      struct c_declarator *declarator)
{
  struct c_parm *ret = XOBNEW (&parser_obstack, struct c_parm);
  ret->specs = specs;
  ret->attrs = attrs;
  ret->declarator = declarator;
  return ret;
}

/* Return a declarator with nested attributes.  TARGET is the inner
   declarator to which these attributes apply.  ATTRS are the
   attributes.  */

struct c_declarator *
build_attrs_declarator (tree attrs, struct c_declarator *target)
{
  struct c_declarator *ret = XOBNEW (&parser_obstack, struct c_declarator);
  ret->kind = cdk_attrs;
  ret->declarator = target;
  ret->u.attrs = attrs;
  return ret;
}

/* Return a declarator for a function with arguments specified by ARGS
   and return type specified by TARGET.  */

struct c_declarator *
build_function_declarator (struct c_arg_info *args,
			   struct c_declarator *target)
{
  struct c_declarator *ret = XOBNEW (&parser_obstack, struct c_declarator);
  ret->kind = cdk_function;
  ret->declarator = target;
  ret->u.arg_info = args;
  return ret;
}

/* Return a declarator for the identifier IDENT (which may be
   NULL_TREE for an abstract declarator).  */

struct c_declarator *
build_id_declarator (tree ident)
{
  struct c_declarator *ret = XOBNEW (&parser_obstack, struct c_declarator);
  ret->kind = cdk_id;
  ret->declarator = 0;
  ret->u.id = ident;
  /* Default value - may get reset to a more precise location. */
  ret->id_loc = input_location;
  return ret;
}

/* Return something to represent absolute declarators containing a *.
   TARGET is the absolute declarator that the * contains.
   TYPE_QUALS_ATTRS is a structure for type qualifiers and attributes
   to apply to the pointer type.  */

struct c_declarator *
make_pointer_declarator (struct c_declspecs *type_quals_attrs,
			 struct c_declarator *target)
{
  tree attrs;
  int quals = 0;
  tree upc_layout_qual = 0;
  struct c_declarator *itarget = target;
  struct c_declarator *ret = XOBNEW (&parser_obstack, struct c_declarator);
  if (type_quals_attrs)
    {
      attrs = type_quals_attrs->attrs;
      quals = quals_from_declspecs (type_quals_attrs);
      upc_layout_qual = type_quals_attrs->upc_layout_qualifier;
      if (attrs != NULL_TREE)
	itarget = build_attrs_declarator (attrs, target);
    }
  ret->kind = cdk_pointer;
  ret->declarator = itarget;
  ret->u.pointer.quals = quals;
  ret->u.pointer.upc_layout_qual = upc_layout_qual;
  return ret;
}

/* Return a pointer to a structure for an empty list of declaration
   specifiers.  */

struct c_declspecs *
build_null_declspecs (void)
{
  struct c_declspecs *ret = XOBNEW (&parser_obstack, struct c_declspecs);
  memset (ret, 0, sizeof *ret);
  ret->upc_layout_qualifier = 0;
  ret->align_log = -1;
  ret->typespec_word = cts_none;
  ret->storage_class = csc_none;
  ret->expr_const_operands = true;
  ret->typespec_kind = ctsk_none;
  ret->address_space = ADDR_SPACE_GENERIC;
  return ret;
}

/* Add the address space ADDRSPACE to the declaration specifiers
   SPECS, returning SPECS.  */

struct c_declspecs *
declspecs_add_addrspace (source_location location,
			 struct c_declspecs *specs, addr_space_t as)
{
  specs->non_sc_seen_p = true;
  specs->declspecs_seen_p = true;

  if (!ADDR_SPACE_GENERIC_P (specs->address_space)
      && specs->address_space != as)
    error ("incompatible address space qualifiers %qs and %qs",
	   c_addr_space_name (as),
	   c_addr_space_name (specs->address_space));
  else
    {
      specs->address_space = as;
      specs->locations[cdw_address_space] = location;
    }
  return specs;
}

/* Add the type qualifier QUAL to the declaration specifiers SPECS,
   returning SPECS.  */

struct c_declspecs *
declspecs_add_qual (source_location loc,
		    struct c_declspecs *specs, tree qual)
{
  enum rid i;
  bool dupe = false;
  specs->non_sc_seen_p = true;
  specs->declspecs_seen_p = true;

  /* A UPC layout qualifier is encoded as an ARRAY_REF,
     further, it implies the presence of the 'shared' keyword.  */
  if (TREE_CODE (qual) == ARRAY_REF)
    {
      if (specs->upc_layout_qualifier)
        {
          error_at (loc, "two or more layout qualifiers specified");
	  return specs;
        }
      else
        {
          specs->upc_layout_qualifier = qual;
          qual = ridpointers[RID_SHARED];
        }
    }

  gcc_assert (TREE_CODE (qual) == IDENTIFIER_NODE
	      && C_IS_RESERVED_WORD (qual));
  i = C_RID_CODE (qual);
  location_t prev_loc = UNKNOWN_LOCATION;
  switch (i)
    {
    case RID_CONST:
      dupe = specs->const_p;
      specs->const_p = true;
      prev_loc = specs->locations[cdw_const];
      specs->locations[cdw_const] = loc;
      break;
    case RID_VOLATILE:
      dupe = specs->volatile_p;
      specs->volatile_p = true;
      prev_loc = specs->locations[cdw_volatile];
      specs->locations[cdw_volatile] = loc;
      break;
    case RID_RESTRICT:
      dupe = specs->restrict_p;
      specs->restrict_p = true;
      prev_loc = specs->locations[cdw_restrict];
      specs->locations[cdw_restrict] = loc;
      break;
    case RID_ATOMIC:
      dupe = specs->atomic_p;
      specs->atomic_p = true;
      prev_loc = specs->locations[cdw_atomic];
      specs->locations[cdw_atomic] = loc;
      break;
    case RID_SHARED:
      dupe = specs->shared_p;
      specs->shared_p = true;
      break;
    case RID_STRICT:
      dupe = specs->strict_p;
      specs->strict_p = true;
      break;
    case RID_RELAXED:
      dupe = specs->relaxed_p;
      specs->relaxed_p = true;
      break;
    default:
      gcc_unreachable ();
    }
  if (dupe)
    {
      bool warned = pedwarn_c90 (loc, OPT_Wpedantic,
				 "duplicate %qE declaration specifier", qual);
      if (!warned
	  && warn_duplicate_decl_specifier
	  && prev_loc >= RESERVED_LOCATION_COUNT
	  && !from_macro_expansion_at (prev_loc)
	  && !from_macro_expansion_at (loc))
	warning_at (loc, OPT_Wduplicate_decl_specifier,
		    "duplicate %qE declaration specifier", qual);
    }
  return specs;
}

/* Add the type specifier TYPE to the declaration specifiers SPECS,
   returning SPECS.  */

struct c_declspecs *
declspecs_add_type (location_t loc, struct c_declspecs *specs,
		    struct c_typespec spec)
{
  tree type = spec.spec;
  specs->non_sc_seen_p = true;
  specs->declspecs_seen_p = true;
  specs->typespec_kind = spec.kind;
  if (TREE_DEPRECATED (type))
    specs->deprecated_p = true;

  /* Handle type specifier keywords.  */
  if (TREE_CODE (type) == IDENTIFIER_NODE
      && C_IS_RESERVED_WORD (type)
      && C_RID_CODE (type) != RID_CXX_COMPAT_WARN)
    {
      enum rid i = C_RID_CODE (type);
      if (specs->type)
	{
	  error_at (loc, "two or more data types in declaration specifiers");
	  return specs;
	}
      if ((int) i <= (int) RID_LAST_MODIFIER)
	{
	  /* "long", "short", "signed", "unsigned", "_Complex" or "_Sat".  */
	  bool dupe = false;
	  switch (i)
	    {
	    case RID_LONG:
	      if (specs->long_long_p)
		{
		  error_at (loc, "%<long long long%> is too long for GCC");
		  break;
		}
	      if (specs->long_p)
		{
		  if (specs->typespec_word == cts_double)
		    {
		      error_at (loc,
				("both %<long long%> and %<double%> in "
				 "declaration specifiers"));
		      break;
		    }
		  pedwarn_c90 (loc, OPT_Wlong_long,
			       "ISO C90 does not support %<long long%>");
		  specs->long_long_p = 1;
		  specs->locations[cdw_long_long] = loc;
		  break;
		}
	      if (specs->short_p)
		error_at (loc,
			  ("both %<long%> and %<short%> in "
			   "declaration specifiers"));
	      else if (specs->typespec_word == cts_auto_type)
		error_at (loc,
			  ("both %<long%> and %<__auto_type%> in "
			   "declaration specifiers"));
	      else if (specs->typespec_word == cts_void)
		error_at (loc,
			  ("both %<long%> and %<void%> in "
			   "declaration specifiers"));
	      else if (specs->typespec_word == cts_int_n)
		  error_at (loc,
			    ("both %<long%> and %<__int%d%> in "
			     "declaration specifiers"),
			    int_n_data[specs->int_n_idx].bitsize);
	      else if (specs->typespec_word == cts_bool)
		error_at (loc,
			  ("both %<long%> and %<_Bool%> in "
			   "declaration specifiers"));
	      else if (specs->typespec_word == cts_char)
		error_at (loc,
			  ("both %<long%> and %<char%> in "
			   "declaration specifiers"));
	      else if (specs->typespec_word == cts_float)
		error_at (loc,
			  ("both %<long%> and %<float%> in "
			   "declaration specifiers"));
	      else if (specs->typespec_word == cts_floatn_nx)
		error_at (loc,
			  ("both %<long%> and %<_Float%d%s%> in "
			   "declaration specifiers"),
			  floatn_nx_types[specs->floatn_nx_idx].n,
			  (floatn_nx_types[specs->floatn_nx_idx].extended
			   ? "x"
			   : ""));
	      else if (specs->typespec_word == cts_dfloat32)
		error_at (loc,
			  ("both %<long%> and %<_Decimal32%> in "
			   "declaration specifiers"));
	      else if (specs->typespec_word == cts_dfloat64)
		error_at (loc,
			  ("both %<long%> and %<_Decimal64%> in "
			   "declaration specifiers"));
	      else if (specs->typespec_word == cts_dfloat128)
		error_at (loc,
			  ("both %<long%> and %<_Decimal128%> in "
			   "declaration specifiers"));
	      else
		{
		  specs->long_p = true;
		  specs->locations[cdw_long] = loc;
		}
	      break;
	    case RID_SHORT:
	      dupe = specs->short_p;
	      if (specs->long_p)
		error_at (loc,
			  ("both %<long%> and %<short%> in "
			   "declaration specifiers"));
	      else if (specs->typespec_word == cts_auto_type)
		error_at (loc,
			  ("both %<short%> and %<__auto_type%> in "
			   "declaration specifiers"));
	      else if (specs->typespec_word == cts_void)
		error_at (loc,
			  ("both %<short%> and %<void%> in "
			   "declaration specifiers"));
	      else if (specs->typespec_word == cts_int_n)
		error_at (loc,
			  ("both %<short%> and %<__int%d%> in "
			   "declaration specifiers"),
			  int_n_data[specs->int_n_idx].bitsize);
	      else if (specs->typespec_word == cts_bool)
		error_at (loc,
			  ("both %<short%> and %<_Bool%> in "
			   "declaration specifiers"));
	      else if (specs->typespec_word == cts_char)
		error_at (loc,
			  ("both %<short%> and %<char%> in "
			   "declaration specifiers"));
	      else if (specs->typespec_word == cts_float)
		error_at (loc,
			  ("both %<short%> and %<float%> in "
			   "declaration specifiers"));
	      else if (specs->typespec_word == cts_double)
		error_at (loc,
			  ("both %<short%> and %<double%> in "
			   "declaration specifiers"));
	      else if (specs->typespec_word == cts_floatn_nx)
		error_at (loc,
			  ("both %<short%> and %<_Float%d%s%> in "
			   "declaration specifiers"),
			  floatn_nx_types[specs->floatn_nx_idx].n,
			  (floatn_nx_types[specs->floatn_nx_idx].extended
			   ? "x"
			   : ""));
	      else if (specs->typespec_word == cts_dfloat32)
                error_at (loc,
			  ("both %<short%> and %<_Decimal32%> in "
			   "declaration specifiers"));
	      else if (specs->typespec_word == cts_dfloat64)
		error_at (loc,
			  ("both %<short%> and %<_Decimal64%> in "
			   "declaration specifiers"));
	      else if (specs->typespec_word == cts_dfloat128)
		error_at (loc,
			  ("both %<short%> and %<_Decimal128%> in "
			   "declaration specifiers"));
	      else
		{
		  specs->short_p = true;
		  specs->locations[cdw_short] = loc;
		}
	      break;
	    case RID_SIGNED:
	      dupe = specs->signed_p;
	      if (specs->unsigned_p)
		error_at (loc,
			  ("both %<signed%> and %<unsigned%> in "
			   "declaration specifiers"));
	      else if (specs->typespec_word == cts_auto_type)
		error_at (loc,
			  ("both %<signed%> and %<__auto_type%> in "
			   "declaration specifiers"));
	      else if (specs->typespec_word == cts_void)
		error_at (loc,
			  ("both %<signed%> and %<void%> in "
			   "declaration specifiers"));
	      else if (specs->typespec_word == cts_bool)
		error_at (loc,
			  ("both %<signed%> and %<_Bool%> in "
			   "declaration specifiers"));
	      else if (specs->typespec_word == cts_float)
		error_at (loc,
			  ("both %<signed%> and %<float%> in "
			   "declaration specifiers"));
	      else if (specs->typespec_word == cts_double)
		error_at (loc,
			  ("both %<signed%> and %<double%> in "
			   "declaration specifiers"));
	      else if (specs->typespec_word == cts_floatn_nx)
		error_at (loc,
			  ("both %<signed%> and %<_Float%d%s%> in "
			   "declaration specifiers"),
			  floatn_nx_types[specs->floatn_nx_idx].n,
			  (floatn_nx_types[specs->floatn_nx_idx].extended
			   ? "x"
			   : ""));
	      else if (specs->typespec_word == cts_dfloat32)
		error_at (loc,
			  ("both %<signed%> and %<_Decimal32%> in "
			   "declaration specifiers"));
	      else if (specs->typespec_word == cts_dfloat64)
		error_at (loc,
			  ("both %<signed%> and %<_Decimal64%> in "
			   "declaration specifiers"));
	      else if (specs->typespec_word == cts_dfloat128)
		error_at (loc,
			  ("both %<signed%> and %<_Decimal128%> in "
			   "declaration specifiers"));
	      else
		{
		  specs->signed_p = true;
		  specs->locations[cdw_signed] = loc;
		}
	      break;
	    case RID_UNSIGNED:
	      dupe = specs->unsigned_p;
	      if (specs->signed_p)
		error_at (loc,
			  ("both %<signed%> and %<unsigned%> in "
			   "declaration specifiers"));
	      else if (specs->typespec_word == cts_auto_type)
		error_at (loc,
			  ("both %<unsigned%> and %<__auto_type%> in "
			   "declaration specifiers"));
	      else if (specs->typespec_word == cts_void)
		error_at (loc,
			  ("both %<unsigned%> and %<void%> in "
			   "declaration specifiers"));
	      else if (specs->typespec_word == cts_bool)
		error_at (loc,
			  ("both %<unsigned%> and %<_Bool%> in "
			   "declaration specifiers"));
	      else if (specs->typespec_word == cts_float)
		error_at (loc,
			  ("both %<unsigned%> and %<float%> in "
			   "declaration specifiers"));
	      else if (specs->typespec_word == cts_double)
		error_at (loc,
			  ("both %<unsigned%> and %<double%> in "
			   "declaration specifiers"));
	      else if (specs->typespec_word == cts_floatn_nx)
		error_at (loc,
			  ("both %<unsigned%> and %<_Float%d%s%> in "
			   "declaration specifiers"),
			  floatn_nx_types[specs->floatn_nx_idx].n,
			  (floatn_nx_types[specs->floatn_nx_idx].extended
			   ? "x"
			   : ""));
              else if (specs->typespec_word == cts_dfloat32)
		error_at (loc,
			  ("both %<unsigned%> and %<_Decimal32%> in "
			   "declaration specifiers"));
	      else if (specs->typespec_word == cts_dfloat64)
		error_at (loc,
			  ("both %<unsigned%> and %<_Decimal64%> in "
			   "declaration specifiers"));
	      else if (specs->typespec_word == cts_dfloat128)
		error_at (loc,
			  ("both %<unsigned%> and %<_Decimal128%> in "
			   "declaration specifiers"));
	      else
		{
		  specs->unsigned_p = true;
		  specs->locations[cdw_unsigned] = loc;
		}
	      break;
	    case RID_COMPLEX:
	      dupe = specs->complex_p;
	      if (!in_system_header_at (loc))
		pedwarn_c90 (loc, OPT_Wpedantic,
			     "ISO C90 does not support complex types");
	      if (specs->typespec_word == cts_auto_type)
		error_at (loc,
			  ("both %<complex%> and %<__auto_type%> in "
			   "declaration specifiers"));
	      else if (specs->typespec_word == cts_void)
		error_at (loc,
			  ("both %<complex%> and %<void%> in "
			   "declaration specifiers"));
	      else if (specs->typespec_word == cts_bool)
		error_at (loc,
			  ("both %<complex%> and %<_Bool%> in "
			   "declaration specifiers"));
              else if (specs->typespec_word == cts_dfloat32)
		error_at (loc,
			  ("both %<complex%> and %<_Decimal32%> in "
			   "declaration specifiers"));
	      else if (specs->typespec_word == cts_dfloat64)
		error_at (loc,
			  ("both %<complex%> and %<_Decimal64%> in "
			   "declaration specifiers"));
	      else if (specs->typespec_word == cts_dfloat128)
		error_at (loc,
			  ("both %<complex%> and %<_Decimal128%> in "
			   "declaration specifiers"));
	      else if (specs->typespec_word == cts_fract)
		error_at (loc,
			  ("both %<complex%> and %<_Fract%> in "
			   "declaration specifiers"));
	      else if (specs->typespec_word == cts_accum)
		error_at (loc,
			  ("both %<complex%> and %<_Accum%> in "
			   "declaration specifiers"));
	      else if (specs->saturating_p)
		error_at (loc,
			  ("both %<complex%> and %<_Sat%> in "
			   "declaration specifiers"));
	      else
		{
		  specs->complex_p = true;
		  specs->locations[cdw_complex] = loc;
		}
	      break;
	    case RID_SAT:
	      dupe = specs->saturating_p;
	      pedwarn (loc, OPT_Wpedantic,
		       "ISO C does not support saturating types");
	      if (specs->typespec_word == cts_int_n)
	        {
		  error_at (loc,
			    ("both %<_Sat%> and %<__int%d%> in "
			     "declaration specifiers"),
			    int_n_data[specs->int_n_idx].bitsize);
	        }
	      else if (specs->typespec_word == cts_auto_type)
		error_at (loc,
			  ("both %<_Sat%> and %<__auto_type%> in "
			   "declaration specifiers"));
	      else if (specs->typespec_word == cts_void)
		error_at (loc,
			  ("both %<_Sat%> and %<void%> in "
			   "declaration specifiers"));
	      else if (specs->typespec_word == cts_bool)
		error_at (loc,
			  ("both %<_Sat%> and %<_Bool%> in "
			   "declaration specifiers"));
	      else if (specs->typespec_word == cts_char)
		error_at (loc,
			  ("both %<_Sat%> and %<char%> in "
			   "declaration specifiers"));
	      else if (specs->typespec_word == cts_int)
		error_at (loc,
			  ("both %<_Sat%> and %<int%> in "
			   "declaration specifiers"));
	      else if (specs->typespec_word == cts_float)
		error_at (loc,
			  ("both %<_Sat%> and %<float%> in "
			   "declaration specifiers"));
	      else if (specs->typespec_word == cts_double)
		error_at (loc,
			  ("both %<_Sat%> and %<double%> in "
			   "declaration specifiers"));
	      else if (specs->typespec_word == cts_floatn_nx)
		error_at (loc,
			  ("both %<_Sat%> and %<_Float%d%s%> in "
			   "declaration specifiers"),
			  floatn_nx_types[specs->floatn_nx_idx].n,
			  (floatn_nx_types[specs->floatn_nx_idx].extended
			   ? "x"
			   : ""));
              else if (specs->typespec_word == cts_dfloat32)
		error_at (loc,
			  ("both %<_Sat%> and %<_Decimal32%> in "
			   "declaration specifiers"));
	      else if (specs->typespec_word == cts_dfloat64)
		error_at (loc,
			  ("both %<_Sat%> and %<_Decimal64%> in "
			   "declaration specifiers"));
	      else if (specs->typespec_word == cts_dfloat128)
		error_at (loc,
			  ("both %<_Sat%> and %<_Decimal128%> in "
			   "declaration specifiers"));
	      else if (specs->complex_p)
		error_at (loc,
			  ("both %<_Sat%> and %<complex%> in "
			   "declaration specifiers"));
	      else
		{
		  specs->saturating_p = true;
		  specs->locations[cdw_saturating] = loc;
		}
	      break;
	    default:
	      gcc_unreachable ();
	    }

	  if (dupe)
	    error_at (loc, "duplicate %qE", type);

	  return specs;
	}
      else
	{
	  /* "void", "_Bool", "char", "int", "float", "double",
	     "_FloatN", "_FloatNx", "_Decimal32", "__intN",
	     "_Decimal64", "_Decimal128", "_Fract", "_Accum" or
	     "__auto_type".  */
	  if (specs->typespec_word != cts_none)
	    {
	      error_at (loc,
			"two or more data types in declaration specifiers");
	      return specs;
	    }
	  switch (i)
	    {
	    case RID_AUTO_TYPE:
	      if (specs->long_p)
		error_at (loc,
			  ("both %<long%> and %<__auto_type%> in "
			   "declaration specifiers"));
	      else if (specs->short_p)
		error_at (loc,
			  ("both %<short%> and %<__auto_type%> in "
			   "declaration specifiers"));
	      else if (specs->signed_p)
		error_at (loc,
			  ("both %<signed%> and %<__auto_type%> in "
			   "declaration specifiers"));
	      else if (specs->unsigned_p)
		error_at (loc,
			  ("both %<unsigned%> and %<__auto_type%> in "
			   "declaration specifiers"));
	      else if (specs->complex_p)
		error_at (loc,
			  ("both %<complex%> and %<__auto_type%> in "
			   "declaration specifiers"));
	      else if (specs->saturating_p)
		error_at (loc,
			  ("both %<_Sat%> and %<__auto_type%> in "
			   "declaration specifiers"));
	      else
		{
		  specs->typespec_word = cts_auto_type;
		  specs->locations[cdw_typespec] = loc;
		}
	      return specs;
	    case RID_INT_N_0:
	    case RID_INT_N_1:
	    case RID_INT_N_2:
	    case RID_INT_N_3:
	      specs->int_n_idx = i - RID_INT_N_0;
	      if (!in_system_header_at (input_location))
		pedwarn (loc, OPT_Wpedantic,
			 "ISO C does not support %<__int%d%> types",
			 int_n_data[specs->int_n_idx].bitsize);

	      if (specs->long_p)
		error_at (loc,
			  ("both %<__int%d%> and %<long%> in "
			   "declaration specifiers"),
			  int_n_data[specs->int_n_idx].bitsize);
	      else if (specs->saturating_p)
		error_at (loc,
			  ("both %<_Sat%> and %<__int%d%> in "
			   "declaration specifiers"),
			  int_n_data[specs->int_n_idx].bitsize);
	      else if (specs->short_p)
		error_at (loc,
			  ("both %<__int%d%> and %<short%> in "
			   "declaration specifiers"),
			  int_n_data[specs->int_n_idx].bitsize);
	      else if (! int_n_enabled_p[specs->int_n_idx])
		{
		  specs->typespec_word = cts_int_n;
		  error_at (loc,
			    "%<__int%d%> is not supported on this target",
			    int_n_data[specs->int_n_idx].bitsize);
		}
	      else
		{
		  specs->typespec_word = cts_int_n;
		  specs->locations[cdw_typespec] = loc;
		}
	      return specs;
	    case RID_VOID:
	      if (specs->long_p)
		error_at (loc,
			  ("both %<long%> and %<void%> in "
			   "declaration specifiers"));
	      else if (specs->short_p)
		error_at (loc,
			  ("both %<short%> and %<void%> in "
			   "declaration specifiers"));
	      else if (specs->signed_p)
		error_at (loc,
			  ("both %<signed%> and %<void%> in "
			   "declaration specifiers"));
	      else if (specs->unsigned_p)
		error_at (loc,
			  ("both %<unsigned%> and %<void%> in "
			   "declaration specifiers"));
	      else if (specs->complex_p)
		error_at (loc,
			  ("both %<complex%> and %<void%> in "
			   "declaration specifiers"));
	      else if (specs->saturating_p)
		error_at (loc,
			  ("both %<_Sat%> and %<void%> in "
			   "declaration specifiers"));
	      else
		{
		  specs->typespec_word = cts_void;
		  specs->locations[cdw_typespec] = loc;
		}
	      return specs;
	    case RID_BOOL:
	      if (!in_system_header_at (loc))
		pedwarn_c90 (loc, OPT_Wpedantic,
			     "ISO C90 does not support boolean types");
	      if (specs->long_p)
		error_at (loc,
			  ("both %<long%> and %<_Bool%> in "
			   "declaration specifiers"));
	      else if (specs->short_p)
		error_at (loc,
			  ("both %<short%> and %<_Bool%> in "
			   "declaration specifiers"));
	      else if (specs->signed_p)
		error_at (loc,
			  ("both %<signed%> and %<_Bool%> in "
			   "declaration specifiers"));
	      else if (specs->unsigned_p)
		error_at (loc,
			  ("both %<unsigned%> and %<_Bool%> in "
			   "declaration specifiers"));
	      else if (specs->complex_p)
		error_at (loc,
			  ("both %<complex%> and %<_Bool%> in "
			   "declaration specifiers"));
	      else if (specs->saturating_p)
		error_at (loc,
			  ("both %<_Sat%> and %<_Bool%> in "
			   "declaration specifiers"));
	      else
		{
		  specs->typespec_word = cts_bool;
		  specs->locations[cdw_typespec] = loc;
		}
	      return specs;
	    case RID_CHAR:
	      if (specs->long_p)
		error_at (loc,
			  ("both %<long%> and %<char%> in "
			   "declaration specifiers"));
	      else if (specs->short_p)
		error_at (loc,
			  ("both %<short%> and %<char%> in "
			   "declaration specifiers"));
	      else if (specs->saturating_p)
		error_at (loc,
			  ("both %<_Sat%> and %<char%> in "
			   "declaration specifiers"));
	      else
		{
		  specs->typespec_word = cts_char;
		  specs->locations[cdw_typespec] = loc;
		}
	      return specs;
	    case RID_INT:
	      if (specs->saturating_p)
		error_at (loc,
			  ("both %<_Sat%> and %<int%> in "
			   "declaration specifiers"));
	      else
		{
		  specs->typespec_word = cts_int;
		  specs->locations[cdw_typespec] = loc;
		}
	      return specs;
	    case RID_FLOAT:
	      if (specs->long_p)
		error_at (loc,
			  ("both %<long%> and %<float%> in "
			   "declaration specifiers"));
	      else if (specs->short_p)
		error_at (loc,
			  ("both %<short%> and %<float%> in "
			   "declaration specifiers"));
	      else if (specs->signed_p)
		error_at (loc,
			  ("both %<signed%> and %<float%> in "
			   "declaration specifiers"));
	      else if (specs->unsigned_p)
		error_at (loc,
			  ("both %<unsigned%> and %<float%> in "
			   "declaration specifiers"));
	      else if (specs->saturating_p)
		error_at (loc,
			  ("both %<_Sat%> and %<float%> in "
			   "declaration specifiers"));
	      else
		{
		  specs->typespec_word = cts_float;
		  specs->locations[cdw_typespec] = loc;
		}
	      return specs;
	    case RID_DOUBLE:
	      if (specs->long_long_p)
		error_at (loc,
			  ("both %<long long%> and %<double%> in "
			   "declaration specifiers"));
	      else if (specs->short_p)
		error_at (loc,
			  ("both %<short%> and %<double%> in "
			   "declaration specifiers"));
	      else if (specs->signed_p)
		error_at (loc,
			  ("both %<signed%> and %<double%> in "
			   "declaration specifiers"));
	      else if (specs->unsigned_p)
		error_at (loc,
			  ("both %<unsigned%> and %<double%> in "
			   "declaration specifiers"));
	      else if (specs->saturating_p)
		error_at (loc,
			  ("both %<_Sat%> and %<double%> in "
			   "declaration specifiers"));
	      else
		{
		  specs->typespec_word = cts_double;
		  specs->locations[cdw_typespec] = loc;
		}
	      return specs;
	    CASE_RID_FLOATN_NX:
	      specs->floatn_nx_idx = i - RID_FLOATN_NX_FIRST;
	      if (!in_system_header_at (input_location))
		pedwarn (loc, OPT_Wpedantic,
			 "ISO C does not support the %<_Float%d%s%> type",
			 floatn_nx_types[specs->floatn_nx_idx].n,
			 (floatn_nx_types[specs->floatn_nx_idx].extended
			  ? "x"
			  : ""));

	      if (specs->long_p)
		error_at (loc,
			  ("both %<long%> and %<_Float%d%s%> in "
			   "declaration specifiers"),
			  floatn_nx_types[specs->floatn_nx_idx].n,
			  (floatn_nx_types[specs->floatn_nx_idx].extended
			   ? "x"
			   : ""));
	      else if (specs->short_p)
		error_at (loc,
			  ("both %<short%> and %<_Float%d%s%> in "
			   "declaration specifiers"),
			  floatn_nx_types[specs->floatn_nx_idx].n,
			  (floatn_nx_types[specs->floatn_nx_idx].extended
			   ? "x"
			   : ""));
	      else if (specs->signed_p)
		error_at (loc,
			  ("both %<signed%> and %<_Float%d%s%> in "
			   "declaration specifiers"),
			  floatn_nx_types[specs->floatn_nx_idx].n,
			  (floatn_nx_types[specs->floatn_nx_idx].extended
			   ? "x"
			   : ""));
	      else if (specs->unsigned_p)
		error_at (loc,
			  ("both %<unsigned%> and %<_Float%d%s%> in "
			   "declaration specifiers"),
			  floatn_nx_types[specs->floatn_nx_idx].n,
			  (floatn_nx_types[specs->floatn_nx_idx].extended
			   ? "x"
			   : ""));
	      else if (specs->saturating_p)
		error_at (loc,
			  ("both %<_Sat%> and %<_Float%d%s%> in "
			   "declaration specifiers"),
			  floatn_nx_types[specs->floatn_nx_idx].n,
			  (floatn_nx_types[specs->floatn_nx_idx].extended
			   ? "x"
			   : ""));
	      else if (FLOATN_NX_TYPE_NODE (specs->floatn_nx_idx) == NULL_TREE)
		{
		  specs->typespec_word = cts_floatn_nx;
		  error_at (loc,
			    "%<_Float%d%s%> is not supported on this target",
			    floatn_nx_types[specs->floatn_nx_idx].n,
			    (floatn_nx_types[specs->floatn_nx_idx].extended
			     ? "x"
			     : ""));
		}
	      else
		{
		  specs->typespec_word = cts_floatn_nx;
		  specs->locations[cdw_typespec] = loc;
		}
	      return specs;
	    case RID_DFLOAT32:
	    case RID_DFLOAT64:
	    case RID_DFLOAT128:
	      {
		const char *str;
		if (i == RID_DFLOAT32)
		  str = "_Decimal32";
		else if (i == RID_DFLOAT64)
		  str = "_Decimal64";
		else
		  str = "_Decimal128";
		if (specs->long_long_p)
		  error_at (loc,
			    ("both %<long long%> and %qs in "
			     "declaration specifiers"),
			    str);
		if (specs->long_p)
		  error_at (loc,
			    ("both %<long%> and %qs in "
			     "declaration specifiers"),
			    str);
		else if (specs->short_p)
		  error_at (loc,
			    ("both %<short%> and %qs in "
			     "declaration specifiers"),
			    str);
		else if (specs->signed_p)
		  error_at (loc,
			    ("both %<signed%> and %qs in "
			     "declaration specifiers"),
			    str);
		else if (specs->unsigned_p)
		  error_at (loc,
			    ("both %<unsigned%> and %qs in "
			     "declaration specifiers"),
			    str);
                else if (specs->complex_p)
                  error_at (loc,
			    ("both %<complex%> and %qs in "
			     "declaration specifiers"),
			    str);
                else if (specs->saturating_p)
                  error_at (loc,
			    ("both %<_Sat%> and %qs in "
			     "declaration specifiers"),
			    str);
		else if (i == RID_DFLOAT32)
		  specs->typespec_word = cts_dfloat32;
		else if (i == RID_DFLOAT64)
		  specs->typespec_word = cts_dfloat64;
		else
		  specs->typespec_word = cts_dfloat128;
		specs->locations[cdw_typespec] = loc;
	      }
	      if (!targetm.decimal_float_supported_p ())
		error_at (loc,
			  ("decimal floating point not supported "
			   "for this target"));
	      pedwarn (loc, OPT_Wpedantic,
		       "ISO C does not support decimal floating point");
	      return specs;
	    case RID_FRACT:
	    case RID_ACCUM:
	      {
		const char *str;
		if (i == RID_FRACT)
		  str = "_Fract";
		else
		  str = "_Accum";
                if (specs->complex_p)
                  error_at (loc,
			    ("both %<complex%> and %qs in "
			     "declaration specifiers"),
			    str);
		else if (i == RID_FRACT)
		    specs->typespec_word = cts_fract;
		else
		    specs->typespec_word = cts_accum;
		specs->locations[cdw_typespec] = loc;
	      }
	      if (!targetm.fixed_point_supported_p ())
		error_at (loc,
			  "fixed-point types not supported for this target");
	      pedwarn (loc, OPT_Wpedantic,
		       "ISO C does not support fixed-point types");
	      return specs;
	    default:
	      /* ObjC reserved word "id", handled below.  */
	      break;
	    }
	}
    }

  /* Now we have a typedef (a TYPE_DECL node), an identifier (some
     form of ObjC type, cases such as "int" and "long" being handled
     above), a TYPE (struct, union, enum and typeof specifiers) or an
     ERROR_MARK.  In none of these cases may there have previously
     been any type specifiers.  */
  if (specs->type || specs->typespec_word != cts_none
      || specs->long_p || specs->short_p || specs->signed_p
      || specs->unsigned_p || specs->complex_p)
    error_at (loc, "two or more data types in declaration specifiers");
  else if (TREE_CODE (type) == TYPE_DECL)
    {
      if (TREE_TYPE (type) == error_mark_node)
	; /* Allow the type to default to int to avoid cascading errors.  */
      else
	{
	  specs->type = TREE_TYPE (type);
	  specs->decl_attr = DECL_ATTRIBUTES (type);
	  specs->typedef_p = true;
	  specs->explicit_signed_p = C_TYPEDEF_EXPLICITLY_SIGNED (type);
	  specs->locations[cdw_typedef] = loc;

	  /* If this typedef name is defined in a struct, then a C++
	     lookup would return a different value.  */
	  if (warn_cxx_compat
	      && I_SYMBOL_BINDING (DECL_NAME (type))->in_struct)
	    warning_at (loc, OPT_Wc___compat,
			"C++ lookup of %qD would return a field, not a type",
			type);

	  /* If we are parsing a struct, record that a struct field
	     used a typedef.  */
	  if (warn_cxx_compat && struct_parse_info != NULL)
	    struct_parse_info->typedefs_seen.safe_push (type);
	}
    }
  else if (TREE_CODE (type) == IDENTIFIER_NODE)
    {
      tree t = lookup_name (type);
      if (!t || TREE_CODE (t) != TYPE_DECL)
	error_at (loc, "%qE fails to be a typedef or built in type", type);
      else if (TREE_TYPE (t) == error_mark_node)
	;
      else
	{
	  specs->type = TREE_TYPE (t);
	  specs->locations[cdw_typespec] = loc;
	}
    }
  else
    {
      if (TREE_CODE (type) != ERROR_MARK && spec.kind == ctsk_typeof)
	{
	  specs->typedef_p = true;
	  specs->locations[cdw_typedef] = loc;
	  if (spec.expr)
	    {
	      if (specs->expr)
		specs->expr = build2 (COMPOUND_EXPR, TREE_TYPE (spec.expr),
				      specs->expr, spec.expr);
	      else
		specs->expr = spec.expr;
	      specs->expr_const_operands &= spec.expr_const_operands;
	    }
	}
      specs->type = type;
    }

  return specs;
}

/* Add the storage class specifier or function specifier SCSPEC to the
   declaration specifiers SPECS, returning SPECS.  */

struct c_declspecs *
declspecs_add_scspec (source_location loc,
		      struct c_declspecs *specs,
		      tree scspec)
{
  enum rid i;
  enum c_storage_class n = csc_none;
  bool dupe = false;
  specs->declspecs_seen_p = true;
  gcc_assert (TREE_CODE (scspec) == IDENTIFIER_NODE
	      && C_IS_RESERVED_WORD (scspec));
  i = C_RID_CODE (scspec);
  if (specs->non_sc_seen_p)
    warning (OPT_Wold_style_declaration,
             "%qE is not at beginning of declaration", scspec);
  switch (i)
    {
    case RID_INLINE:
      /* C99 permits duplicate inline.  Although of doubtful utility,
	 it seems simplest to permit it in gnu89 mode as well, as
	 there is also little utility in maintaining this as a
	 difference between gnu89 and C99 inline.  */
      dupe = false;
      specs->inline_p = true;
      specs->locations[cdw_inline] = loc;
      break;
    case RID_NORETURN:
      /* Duplicate _Noreturn is permitted.  */
      dupe = false;
      specs->noreturn_p = true;
      specs->locations[cdw_noreturn] = loc;
      break;
    case RID_THREAD:
      dupe = specs->thread_p;
      if (specs->storage_class == csc_auto)
	error ("%qE used with %<auto%>", scspec);
      else if (specs->storage_class == csc_register)
	error ("%qE used with %<register%>", scspec);
      else if (specs->storage_class == csc_typedef)
	error ("%qE used with %<typedef%>", scspec);
      else
	{
	  specs->thread_p = true;
	  specs->thread_gnu_p = (strcmp (IDENTIFIER_POINTER (scspec),
					 "__thread") == 0);
	  /* A diagnostic is not required for the use of this
	     identifier in the implementation namespace; only diagnose
	     it for the C11 spelling because of existing code using
	     the other spelling.  */
	  if (!specs->thread_gnu_p)
	    {
	      if (flag_isoc99)
		pedwarn_c99 (loc, OPT_Wpedantic,
			     "ISO C99 does not support %qE", scspec);
	      else
		pedwarn_c99 (loc, OPT_Wpedantic,
			     "ISO C90 does not support %qE", scspec);
	    }
	  specs->locations[cdw_thread] = loc;
	}
      break;
    case RID_AUTO:
      n = csc_auto;
      break;
    case RID_EXTERN:
      n = csc_extern;
      /* Diagnose "__thread extern".  */
      if (specs->thread_p && specs->thread_gnu_p)
	error ("%<__thread%> before %<extern%>");
      break;
    case RID_REGISTER:
      n = csc_register;
      break;
    case RID_STATIC:
      n = csc_static;
      /* Diagnose "__thread static".  */
      if (specs->thread_p && specs->thread_gnu_p)
	error ("%<__thread%> before %<static%>");
      break;
    case RID_TYPEDEF:
      n = csc_typedef;
      break;
    default:
      gcc_unreachable ();
    }
  if (n != csc_none && n == specs->storage_class)
    dupe = true;
  if (dupe)
    {
      if (i == RID_THREAD)
	error ("duplicate %<_Thread_local%> or %<__thread%>");
      else
	error ("duplicate %qE", scspec);
    }
  if (n != csc_none)
    {
      if (specs->storage_class != csc_none && n != specs->storage_class)
	{
	  error ("multiple storage classes in declaration specifiers");
	}
      else
	{
	  specs->storage_class = n;
	  specs->locations[cdw_storage_class] = loc;
	  if (n != csc_extern && n != csc_static && specs->thread_p)
	    {
	      error ("%qs used with %qE",
		     specs->thread_gnu_p ? "__thread" : "_Thread_local",
		     scspec);
	      specs->thread_p = false;
	    }
	}
    }
  return specs;
}

/* Add the attributes ATTRS to the declaration specifiers SPECS,
   returning SPECS.  */

struct c_declspecs *
declspecs_add_attrs (source_location loc, struct c_declspecs *specs, tree attrs)
{
  specs->attrs = chainon (attrs, specs->attrs);
  specs->locations[cdw_attributes] = loc;
  specs->declspecs_seen_p = true;
  return specs;
}

/* Add an _Alignas specifier (expression ALIGN, or type whose
   alignment is ALIGN) to the declaration specifiers SPECS, returning
   SPECS.  */
struct c_declspecs *
declspecs_add_alignas (source_location loc,
		       struct c_declspecs *specs, tree align)
{
  int align_log;
  specs->alignas_p = true;
  specs->locations[cdw_alignas] = loc;
  if (align == error_mark_node)
    return specs;
  align_log = check_user_alignment (align, true);
  if (align_log > specs->align_log)
    specs->align_log = align_log;
  return specs;
}

/* Combine "long", "short", "signed", "unsigned" and "_Complex" type
   specifiers with any other type specifier to determine the resulting
   type.  This is where ISO C checks on complex types are made, since
   "_Complex long" is a prefix of the valid ISO C type "_Complex long
   double".  */

struct c_declspecs *
finish_declspecs (struct c_declspecs *specs)
{
  /* If a type was specified as a whole, we have no modifiers and are
     done.  */
  if (specs->type != NULL_TREE)
    {
      gcc_assert (!specs->long_p && !specs->long_long_p && !specs->short_p
		  && !specs->signed_p && !specs->unsigned_p
		  && !specs->complex_p);

      /* Set a dummy type.  */
      if (TREE_CODE (specs->type) == ERROR_MARK)
        specs->type = integer_type_node;
      return specs;
    }

  /* If none of "void", "_Bool", "char", "int", "float" or "double"
     has been specified, treat it as "int" unless "_Complex" is
     present and there are no other specifiers.  If we just have
     "_Complex", it is equivalent to "_Complex double", but e.g.
     "_Complex short" is equivalent to "_Complex short int".  */
  if (specs->typespec_word == cts_none)
    {
      if (specs->saturating_p)
	{
	  error_at (specs->locations[cdw_saturating],
		    "%<_Sat%> is used without %<_Fract%> or %<_Accum%>");
	  if (!targetm.fixed_point_supported_p ())
	    error_at (specs->locations[cdw_saturating],
		      "fixed-point types not supported for this target");
	  specs->typespec_word = cts_fract;
	}
      else if (specs->long_p || specs->short_p
	       || specs->signed_p || specs->unsigned_p)
	{
	  specs->typespec_word = cts_int;
	}
      else if (specs->complex_p)
	{
	  specs->typespec_word = cts_double;
	  pedwarn (specs->locations[cdw_complex], OPT_Wpedantic,
		   "ISO C does not support plain %<complex%> meaning "
		   "%<double complex%>");
	}
      else
	{
	  specs->typespec_word = cts_int;
	  specs->default_int_p = true;
	  /* We don't diagnose this here because grokdeclarator will
	     give more specific diagnostics according to whether it is
	     a function definition.  */
	}
    }

  /* If "signed" was specified, record this to distinguish "int" and
     "signed int" in the case of a bit-field with
     -funsigned-bitfields.  */
  specs->explicit_signed_p = specs->signed_p;

  /* Now compute the actual type.  */
  switch (specs->typespec_word)
    {
    case cts_auto_type:
      gcc_assert (!specs->long_p && !specs->short_p
		  && !specs->signed_p && !specs->unsigned_p
		  && !specs->complex_p);
      /* Type to be filled in later.  */
      break;
    case cts_void:
      gcc_assert (!specs->long_p && !specs->short_p
		  && !specs->signed_p && !specs->unsigned_p
		  && !specs->complex_p);
      specs->type = void_type_node;
      break;
    case cts_bool:
      gcc_assert (!specs->long_p && !specs->short_p
		  && !specs->signed_p && !specs->unsigned_p
		  && !specs->complex_p);
      specs->type = boolean_type_node;
      break;
    case cts_char:
      gcc_assert (!specs->long_p && !specs->short_p);
      gcc_assert (!(specs->signed_p && specs->unsigned_p));
      if (specs->signed_p)
	specs->type = signed_char_type_node;
      else if (specs->unsigned_p)
	specs->type = unsigned_char_type_node;
      else
	specs->type = char_type_node;
      if (specs->complex_p)
	{
	  pedwarn (specs->locations[cdw_complex], OPT_Wpedantic,
		   "ISO C does not support complex integer types");
	  specs->type = build_complex_type (specs->type);
	}
      break;
    case cts_int_n:
      gcc_assert (!specs->long_p && !specs->short_p && !specs->long_long_p);
      gcc_assert (!(specs->signed_p && specs->unsigned_p));
      if (! int_n_enabled_p[specs->int_n_idx])
	specs->type = integer_type_node;
      else
	specs->type = (specs->unsigned_p
		       ? int_n_trees[specs->int_n_idx].unsigned_type
		       : int_n_trees[specs->int_n_idx].signed_type);
      if (specs->complex_p)
	{
	  pedwarn (specs->locations[cdw_complex], OPT_Wpedantic,
		   "ISO C does not support complex integer types");
	  specs->type = build_complex_type (specs->type);
	}
      break;
    case cts_int:
      gcc_assert (!(specs->long_p && specs->short_p));
      gcc_assert (!(specs->signed_p && specs->unsigned_p));
      if (specs->long_long_p)
	specs->type = (specs->unsigned_p
		       ? long_long_unsigned_type_node
		       : long_long_integer_type_node);
      else if (specs->long_p)
	specs->type = (specs->unsigned_p
		       ? long_unsigned_type_node
		       : long_integer_type_node);
      else if (specs->short_p)
	specs->type = (specs->unsigned_p
		       ? short_unsigned_type_node
		       : short_integer_type_node);
      else
	specs->type = (specs->unsigned_p
		       ? unsigned_type_node
		       : integer_type_node);
      if (specs->complex_p)
	{
	  pedwarn (specs->locations[cdw_complex], OPT_Wpedantic,
		   "ISO C does not support complex integer types");
	  specs->type = build_complex_type (specs->type);
	}
      break;
    case cts_float:
      gcc_assert (!specs->long_p && !specs->short_p
		  && !specs->signed_p && !specs->unsigned_p);
      specs->type = (specs->complex_p
		     ? complex_float_type_node
		     : float_type_node);
      break;
    case cts_double:
      gcc_assert (!specs->long_long_p && !specs->short_p
		  && !specs->signed_p && !specs->unsigned_p);
      if (specs->long_p)
	{
	  specs->type = (specs->complex_p
			 ? complex_long_double_type_node
			 : long_double_type_node);
	}
      else
	{
	  specs->type = (specs->complex_p
			 ? complex_double_type_node
			 : double_type_node);
	}
      break;
    case cts_floatn_nx:
      gcc_assert (!specs->long_p && !specs->short_p
		  && !specs->signed_p && !specs->unsigned_p);
      if (FLOATN_NX_TYPE_NODE (specs->floatn_nx_idx) == NULL_TREE)
	specs->type = integer_type_node;
      else if (specs->complex_p)
	specs->type = COMPLEX_FLOATN_NX_TYPE_NODE (specs->floatn_nx_idx);
      else
	specs->type = FLOATN_NX_TYPE_NODE (specs->floatn_nx_idx);
      break;
    case cts_dfloat32:
    case cts_dfloat64:
    case cts_dfloat128:
      gcc_assert (!specs->long_p && !specs->long_long_p && !specs->short_p
		  && !specs->signed_p && !specs->unsigned_p && !specs->complex_p);
      if (specs->typespec_word == cts_dfloat32)
	specs->type = dfloat32_type_node;
      else if (specs->typespec_word == cts_dfloat64)
	specs->type = dfloat64_type_node;
      else
	specs->type = dfloat128_type_node;
      break;
    case cts_fract:
      gcc_assert (!specs->complex_p);
      if (!targetm.fixed_point_supported_p ())
	specs->type = integer_type_node;
      else if (specs->saturating_p)
	{
	  if (specs->long_long_p)
	    specs->type = specs->unsigned_p
			  ? sat_unsigned_long_long_fract_type_node
			  : sat_long_long_fract_type_node;
	  else if (specs->long_p)
	    specs->type = specs->unsigned_p
			  ? sat_unsigned_long_fract_type_node
			  : sat_long_fract_type_node;
	  else if (specs->short_p)
	    specs->type = specs->unsigned_p
			  ? sat_unsigned_short_fract_type_node
			  : sat_short_fract_type_node;
	  else
	    specs->type = specs->unsigned_p
			  ? sat_unsigned_fract_type_node
			  : sat_fract_type_node;
	}
      else
	{
	  if (specs->long_long_p)
	    specs->type = specs->unsigned_p
			  ? unsigned_long_long_fract_type_node
			  : long_long_fract_type_node;
	  else if (specs->long_p)
	    specs->type = specs->unsigned_p
			  ? unsigned_long_fract_type_node
			  : long_fract_type_node;
	  else if (specs->short_p)
	    specs->type = specs->unsigned_p
			  ? unsigned_short_fract_type_node
			  : short_fract_type_node;
	  else
	    specs->type = specs->unsigned_p
			  ? unsigned_fract_type_node
			  : fract_type_node;
	}
      break;
    case cts_accum:
      gcc_assert (!specs->complex_p);
      if (!targetm.fixed_point_supported_p ())
	specs->type = integer_type_node;
      else if (specs->saturating_p)
	{
	  if (specs->long_long_p)
	    specs->type = specs->unsigned_p
			  ? sat_unsigned_long_long_accum_type_node
			  : sat_long_long_accum_type_node;
	  else if (specs->long_p)
	    specs->type = specs->unsigned_p
			  ? sat_unsigned_long_accum_type_node
			  : sat_long_accum_type_node;
	  else if (specs->short_p)
	    specs->type = specs->unsigned_p
			  ? sat_unsigned_short_accum_type_node
			  : sat_short_accum_type_node;
	  else
	    specs->type = specs->unsigned_p
			  ? sat_unsigned_accum_type_node
			  : sat_accum_type_node;
	}
      else
	{
	  if (specs->long_long_p)
	    specs->type = specs->unsigned_p
			  ? unsigned_long_long_accum_type_node
			  : long_long_accum_type_node;
	  else if (specs->long_p)
	    specs->type = specs->unsigned_p
			  ? unsigned_long_accum_type_node
			  : long_accum_type_node;
	  else if (specs->short_p)
	    specs->type = specs->unsigned_p
			  ? unsigned_short_accum_type_node
			  : short_accum_type_node;
	  else
	    specs->type = specs->unsigned_p
			  ? unsigned_accum_type_node
			  : accum_type_node;
	}
      break;
    default:
      gcc_unreachable ();
    }

  return specs;
}

/* Perform final processing on one file scope's declarations (or the
   external scope's declarations), GLOBALS.  */

static void
c_write_global_declarations_1 (tree globals)
{
  tree decl;
  bool reconsider;

  /* Process the decls in the order they were written.  */
  for (decl = globals; decl; decl = DECL_CHAIN (decl))
    {
      /* Check for used but undefined static functions using the C
	 standard's definition of "used", and set TREE_NO_WARNING so
	 that check_global_declaration doesn't repeat the check.  */
      if (TREE_CODE (decl) == FUNCTION_DECL
	  && DECL_INITIAL (decl) == NULL_TREE
	  && DECL_EXTERNAL (decl)
	  && !TREE_PUBLIC (decl))
	{
	  if (C_DECL_USED (decl))
	    {
	      pedwarn (input_location, 0, "%q+F used but never defined", decl);
	      TREE_NO_WARNING (decl) = 1;
	    }
	  /* For -Wunused-function warn about unused static prototypes.  */
	  else if (warn_unused_function
		   && ! DECL_ARTIFICIAL (decl)
		   && ! TREE_NO_WARNING (decl))
	    {
	      warning (OPT_Wunused_function,
		       "%q+F declared %<static%> but never defined", decl);
	      TREE_NO_WARNING (decl) = 1;
	    }
	}

      wrapup_global_declaration_1 (decl);
    }

  do
    {
      reconsider = false;
      for (decl = globals; decl; decl = DECL_CHAIN (decl))
	reconsider |= wrapup_global_declaration_2 (decl);
    }
  while (reconsider);
}

/* Callback to collect a source_ref from a DECL.  */

static void
collect_source_ref_cb (tree decl)
{
  if (!DECL_IS_BUILTIN (decl))
    collect_source_ref (LOCATION_FILE (decl_sloc (decl, false)));
}

/* Preserve the external declarations scope across a garbage collect.  */
static GTY(()) tree ext_block;

/* Collect all references relevant to SOURCE_FILE.  */

static void
collect_all_refs (const char *source_file)
{
  tree t;
  unsigned i;

  FOR_EACH_VEC_ELT (*all_translation_units, i, t)
    collect_ada_nodes (BLOCK_VARS (DECL_INITIAL (t)), source_file);

  collect_ada_nodes (BLOCK_VARS (ext_block), source_file);
}

/* Iterate over all global declarations and call CALLBACK.  */

static void
for_each_global_decl (void (*callback) (tree decl))
{
  tree t;
  tree decls;
  tree decl;
  unsigned i;

  FOR_EACH_VEC_ELT (*all_translation_units, i, t)
    { 
      decls = DECL_INITIAL (t);
      for (decl = BLOCK_VARS (decls); decl; decl = TREE_CHAIN (decl))
	callback (decl);
    }

  for (decl = BLOCK_VARS (ext_block); decl; decl = TREE_CHAIN (decl))
    callback (decl);
}

/* Perform any final parser cleanups and generate initial debugging
   information.  */

void
c_parse_final_cleanups (void)
{
  tree t;
  unsigned i;

  /* We don't want to do this if generating a PCH.  */
  if (pch_file)
    return;

  timevar_stop (TV_PHASE_PARSING);
  timevar_start (TV_PHASE_DEFERRED);

  /* Do the Objective-C stuff.  This is where all the Objective-C
     module stuff gets generated (symtab, class/protocol/selector
     lists etc).  */
  if (c_dialect_objc ())
    objc_write_global_declarations ();

  /* Close the external scope.  */
  ext_block = pop_scope ();
  external_scope = 0;
  gcc_assert (!current_scope);

  /* Handle -fdump-ada-spec[-slim]. */
  if (flag_dump_ada_spec || flag_dump_ada_spec_slim)
    {
      /* Build a table of files to generate specs for */
      if (flag_dump_ada_spec_slim)
	collect_source_ref (main_input_filename);
      else
	for_each_global_decl (collect_source_ref_cb);

      dump_ada_specs (collect_all_refs, NULL);
    }

  /* Process all file scopes in this compilation, and the external_scope,
     through wrapup_global_declarations.  */
  FOR_EACH_VEC_ELT (*all_translation_units, i, t)
    c_write_global_declarations_1 (BLOCK_VARS (DECL_INITIAL (t)));
  c_write_global_declarations_1 (BLOCK_VARS (ext_block));

  timevar_stop (TV_PHASE_DEFERRED);
  timevar_start (TV_PHASE_PARSING);

  ext_block = NULL;
}

/* Register reserved keyword WORD as qualifier for address space AS.  */

void
c_register_addr_space (const char *word, addr_space_t as)
{
  int rid = RID_FIRST_ADDR_SPACE + as;
  tree id;

  /* Address space qualifiers are only supported
     in C with GNU extensions enabled.  */
  if (c_dialect_objc () || flag_no_asm)
    return;

  id = get_identifier (word);
  C_SET_RID_CODE (id, rid);
  C_IS_RESERVED_WORD (id) = 1;
  ridpointers [rid] = id;
}

/* Return identifier to look up for omp declare reduction.  */

tree
c_omp_reduction_id (enum tree_code reduction_code, tree reduction_id)
{
  const char *p = NULL;
  switch (reduction_code)
    {
    case PLUS_EXPR: p = "+"; break;
    case MULT_EXPR: p = "*"; break;
    case MINUS_EXPR: p = "-"; break;
    case BIT_AND_EXPR: p = "&"; break;
    case BIT_XOR_EXPR: p = "^"; break;
    case BIT_IOR_EXPR: p = "|"; break;
    case TRUTH_ANDIF_EXPR: p = "&&"; break;
    case TRUTH_ORIF_EXPR: p = "||"; break;
    case MIN_EXPR: p = "min"; break;
    case MAX_EXPR: p = "max"; break;
    default:
      break;
    }

  if (p == NULL)
    {
      if (TREE_CODE (reduction_id) != IDENTIFIER_NODE)
	return error_mark_node;
      p = IDENTIFIER_POINTER (reduction_id);
    }

  const char prefix[] = "omp declare reduction ";
  size_t lenp = sizeof (prefix);
  size_t len = strlen (p);
  char *name = XALLOCAVEC (char, lenp + len);
  memcpy (name, prefix, lenp - 1);
  memcpy (name + lenp - 1, p, len + 1);
  return get_identifier (name);
}

/* Lookup REDUCTION_ID in the current scope, or create an artificial
   VAR_DECL, bind it into the current scope and return it.  */

tree
c_omp_reduction_decl (tree reduction_id)
{
  struct c_binding *b = I_SYMBOL_BINDING (reduction_id);
  if (b != NULL && B_IN_CURRENT_SCOPE (b))
    return b->decl;

  tree decl = build_decl (BUILTINS_LOCATION, VAR_DECL,
			  reduction_id, integer_type_node);
  DECL_ARTIFICIAL (decl) = 1;
  DECL_EXTERNAL (decl) = 1;
  TREE_STATIC (decl) = 1;
  TREE_PUBLIC (decl) = 0;
  bind (reduction_id, decl, current_scope, true, false, BUILTINS_LOCATION);
  return decl;
}

/* Lookup REDUCTION_ID in the first scope where it has entry for TYPE.  */

tree
c_omp_reduction_lookup (tree reduction_id, tree type)
{
  struct c_binding *b = I_SYMBOL_BINDING (reduction_id);
  while (b)
    {
      tree t;
      for (t = DECL_INITIAL (b->decl); t; t = TREE_CHAIN (t))
	if (comptypes (TREE_PURPOSE (t), type))
	  return TREE_VALUE (t);
      b = b->shadowed;
    }
  return error_mark_node;
}

/* Helper function called via walk_tree, to diagnose invalid
   #pragma omp declare reduction combiners or initializers.  */

tree
c_check_omp_declare_reduction_r (tree *tp, int *, void *data)
{
  tree *vars = (tree *) data;
  if (SSA_VAR_P (*tp)
      && !DECL_ARTIFICIAL (*tp)
      && *tp != vars[0]
      && *tp != vars[1])
    {
      location_t loc = DECL_SOURCE_LOCATION (vars[0]);
      if (strcmp (IDENTIFIER_POINTER (DECL_NAME (vars[0])), "omp_out") == 0)
	error_at (loc, "%<#pragma omp declare reduction%> combiner refers to "
		       "variable %qD which is not %<omp_out%> nor %<omp_in%>",
		  *tp);
      else
	error_at (loc, "%<#pragma omp declare reduction%> initializer refers "
		       "to variable %qD which is not %<omp_priv%> nor "
		       "%<omp_orig%>",
		  *tp);
      return *tp;
    }
  return NULL_TREE;
}

#include "gt-c-c-decl.h"<|MERGE_RESOLUTION|>--- conflicted
+++ resolved
@@ -3130,6 +3130,8 @@
 {
   if (!warn_implicit_function_declaration)
     return;
+  if (upc_diagnose_deprecated_stmt (input_location, id))
+    return;
 
   bool warned;
   const char *hint = NULL;
@@ -3151,23 +3153,7 @@
 	warned = pedwarn (loc, OPT_Wimplicit_function_declaration,
 			  "implicit declaration of function %qE", id);
     }
-<<<<<<< HEAD
-  if (file_scope)
-    bind (name, x, file_scope, /*invisible=*/false, nested, UNKNOWN_LOCATION);
-
-  return x;
-}
--
-static void
-implicit_decl_warning (location_t loc, tree id, tree olddecl)
-{
-  if (upc_diagnose_deprecated_stmt (input_location, id))
-    return;
-  if (warn_implicit_function_declaration)
-=======
   else if (hint)
->>>>>>> 14b3ed18
     {
       gcc_rich_location richloc (loc);
       richloc.add_fixit_replace (hint);
