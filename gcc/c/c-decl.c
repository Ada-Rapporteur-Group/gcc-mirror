/* Process declarations and variables for C compiler.
   Copyright (C) 1988-2014 Free Software Foundation, Inc.

This file is part of GCC.

GCC is free software; you can redistribute it and/or modify it under
the terms of the GNU General Public License as published by the Free
Software Foundation; either version 3, or (at your option) any later
version.

GCC is distributed in the hope that it will be useful, but WITHOUT ANY
WARRANTY; without even the implied warranty of MERCHANTABILITY or
FITNESS FOR A PARTICULAR PURPOSE.  See the GNU General Public License
for more details.

You should have received a copy of the GNU General Public License
along with GCC; see the file COPYING3.  If not see
<http://www.gnu.org/licenses/>.  */

/* Process declarations and symbol lookup for C front end.
   Also constructs types; the standard scalar types at initialization,
   and structure, union, array and enum types when they are declared.  */

/* ??? not all decl nodes are given the most useful possible
   line numbers.  For example, the CONST_DECLs for enum values.  */

#include "config.h"
#include "system.h"
#include "coretypes.h"
#include "input.h"
#include "tm.h"
#include "intl.h"
#include "tree.h"
#include "print-tree.h"
#include "stor-layout.h"
#include "varasm.h"
#include "attribs.h"
#include "stringpool.h"
#include "tree-inline.h"
#include "flags.h"
#include "hashtab.h"
#include "hash-set.h"
#include "vec.h"
#include "machmode.h"
#include "hard-reg-set.h"
#include "function.h"
#include "c-tree.h"
#include "toplev.h"
#include "tm_p.h"
#include "cpplib.h"
#include "target.h"
#include "debug.h"
#include "opts.h"
#include "timevar.h"
#include "c-family/c-common.h"
#include "c-family/c-objc.h"
#include "c-family/c-pragma.h"
#include "c-family/c-ubsan.h"
#include "c-lang.h"
#include "langhooks.h"
#include "tree-iterator.h"
#include "diagnostic-core.h"
#include "dumpfile.h"
#include "cgraph.h"
#include "hash-table.h"
#include "langhooks-def.h"
#include "plugin.h"
#include "c-family/c-ada-spec.h"
#include "cilk.h"
#include "builtins.h"

/* In grokdeclarator, distinguish syntactic contexts of declarators.  */
enum decl_context
{ NORMAL,			/* Ordinary declaration */
  FUNCDEF,			/* Function definition */
  PARM,				/* Declaration of parm before function body */
  FIELD,			/* Declaration inside struct or union */
  TYPENAME};			/* Typename (inside cast or sizeof)  */

/* States indicating how grokdeclarator() should handle declspecs marked
   with __attribute__((deprecated)).  An object declared as
   __attribute__((deprecated)) suppresses warnings of uses of other
   deprecated items.  */

enum deprecated_states {
  DEPRECATED_NORMAL,
  DEPRECATED_SUPPRESS
};


/* Nonzero if we have seen an invalid cross reference
   to a struct, union, or enum, but not yet printed the message.  */
tree pending_invalid_xref;

/* File and line to appear in the eventual error message.  */
location_t pending_invalid_xref_location;

/* The file and line that the prototype came from if this is an
   old-style definition; used for diagnostics in
   store_parm_decls_oldstyle.  */

static location_t current_function_prototype_locus;

/* Whether this prototype was built-in.  */

static bool current_function_prototype_built_in;

/* The argument type information of this prototype.  */

static tree current_function_prototype_arg_types;

/* The argument information structure for the function currently being
   defined.  */

static struct c_arg_info *current_function_arg_info;

/* The obstack on which parser and related data structures, which are
   not live beyond their top-level declaration or definition, are
   allocated.  */
struct obstack parser_obstack;

/* The current statement tree.  */

static GTY(()) struct stmt_tree_s c_stmt_tree;

/* State saving variables.  */
tree c_break_label;
tree c_cont_label;

/* A list of decls to be made automatically visible in each file scope.  */
static GTY(()) tree visible_builtins;

/* Set to 0 at beginning of a function definition, set to 1 if
   a return statement that specifies a return value is seen.  */

int current_function_returns_value;

/* Set to 0 at beginning of a function definition, set to 1 if
   a return statement with no argument is seen.  */

int current_function_returns_null;

/* Set to 0 at beginning of a function definition, set to 1 if
   a call to a noreturn function is seen.  */

int current_function_returns_abnormally;

/* Set to nonzero by `grokdeclarator' for a function
   whose return type is defaulted, if warnings for this are desired.  */

static int warn_about_return_type;

/* Nonzero when the current toplevel function contains a declaration
   of a nested function which is never defined.  */

static bool undef_nested_function;

/* Mode used to build pointers (VOIDmode means ptr_mode).  */

enum machine_mode c_default_pointer_mode = VOIDmode;

/* If non-zero, implicit "omp declare target" attribute is added into the
   attribute lists.  */
int current_omp_declare_target_attribute;

/* Each c_binding structure describes one binding of an identifier to
   a decl.  All the decls in a scope - irrespective of namespace - are
   chained together by the ->prev field, which (as the name implies)
   runs in reverse order.  All the decls in a given namespace bound to
   a given identifier are chained by the ->shadowed field, which runs
   from inner to outer scopes.

   The ->decl field usually points to a DECL node, but there are two
   exceptions.  In the namespace of type tags, the bound entity is a
   RECORD_TYPE, UNION_TYPE, or ENUMERAL_TYPE node.  If an undeclared
   identifier is encountered, it is bound to error_mark_node to
   suppress further errors about that identifier in the current
   function.

   The ->u.type field stores the type of the declaration in this scope;
   if NULL, the type is the type of the ->decl field.  This is only of
   relevance for objects with external or internal linkage which may
   be redeclared in inner scopes, forming composite types that only
   persist for the duration of those scopes.  In the external scope,
   this stores the composite of all the types declared for this
   object, visible or not.  The ->inner_comp field (used only at file
   scope) stores whether an incomplete array type at file scope was
   completed at an inner scope to an array size other than 1.

   The ->u.label field is used for labels.  It points to a structure
   which stores additional information used for warnings.

   The depth field is copied from the scope structure that holds this
   decl.  It is used to preserve the proper ordering of the ->shadowed
   field (see bind()) and also for a handful of special-case checks.
   Finally, the invisible bit is true for a decl which should be
   ignored for purposes of normal name lookup, and the nested bit is
   true for a decl that's been bound a second time in an inner scope;
   in all such cases, the binding in the outer scope will have its
   invisible bit true.  */

struct GTY((chain_next ("%h.prev"))) c_binding {
  union GTY(()) {		/* first so GTY desc can use decl */
    tree GTY((tag ("0"))) type; /* the type in this scope */
    struct c_label_vars * GTY((tag ("1"))) label; /* for warnings */
  } GTY((desc ("TREE_CODE (%0.decl) == LABEL_DECL"))) u;
  tree decl;			/* the decl bound */
  tree id;			/* the identifier it's bound to */
  struct c_binding *prev;	/* the previous decl in this scope */
  struct c_binding *shadowed;	/* the innermost decl shadowed by this one */
  unsigned int depth : 28;      /* depth of this scope */
  BOOL_BITFIELD invisible : 1;  /* normal lookup should ignore this binding */
  BOOL_BITFIELD nested : 1;     /* do not set DECL_CONTEXT when popping */
  BOOL_BITFIELD inner_comp : 1; /* incomplete array completed in inner scope */
  BOOL_BITFIELD in_struct : 1;	/* currently defined as struct field */
  location_t locus;		/* location for nested bindings */
};
#define B_IN_SCOPE(b1, b2) ((b1)->depth == (b2)->depth)
#define B_IN_CURRENT_SCOPE(b) ((b)->depth == current_scope->depth)
#define B_IN_FILE_SCOPE(b) ((b)->depth == 1 /*file_scope->depth*/)
#define B_IN_EXTERNAL_SCOPE(b) ((b)->depth == 0 /*external_scope->depth*/)

#define I_SYMBOL_BINDING(node) \
  (((struct lang_identifier *) IDENTIFIER_NODE_CHECK(node))->symbol_binding)
#define I_SYMBOL_DECL(node) \
 (I_SYMBOL_BINDING(node) ? I_SYMBOL_BINDING(node)->decl : 0)

#define I_TAG_BINDING(node) \
  (((struct lang_identifier *) IDENTIFIER_NODE_CHECK(node))->tag_binding)
#define I_TAG_DECL(node) \
 (I_TAG_BINDING(node) ? I_TAG_BINDING(node)->decl : 0)

#define I_LABEL_BINDING(node) \
  (((struct lang_identifier *) IDENTIFIER_NODE_CHECK(node))->label_binding)
#define I_LABEL_DECL(node) \
 (I_LABEL_BINDING(node) ? I_LABEL_BINDING(node)->decl : 0)

/* Each C symbol points to three linked lists of c_binding structures.
   These describe the values of the identifier in the three different
   namespaces defined by the language.  */

struct GTY(()) lang_identifier {
  struct c_common_identifier common_id;
  struct c_binding *symbol_binding; /* vars, funcs, constants, typedefs */
  struct c_binding *tag_binding;    /* struct/union/enum tags */
  struct c_binding *label_binding;  /* labels */
};

/* Validate c-lang.c's assumptions.  */
extern char C_SIZEOF_STRUCT_LANG_IDENTIFIER_isnt_accurate
[(sizeof(struct lang_identifier) == C_SIZEOF_STRUCT_LANG_IDENTIFIER) ? 1 : -1];

/* The resulting tree type.  */

union GTY((desc ("TREE_CODE (&%h.generic) == IDENTIFIER_NODE"),
       chain_next ("(union lang_tree_node *) c_tree_chain_next (&%h.generic)"))) lang_tree_node
 {
  union tree_node GTY ((tag ("0"),
			desc ("tree_node_structure (&%h)")))
    generic;
  struct lang_identifier GTY ((tag ("1"))) identifier;
};

/* Track bindings and other things that matter for goto warnings.  For
   efficiency, we do not gather all the decls at the point of
   definition.  Instead, we point into the bindings structure.  As
   scopes are popped, we update these structures and gather the decls
   that matter at that time.  */

struct GTY(()) c_spot_bindings {
  /* The currently open scope which holds bindings defined when the
     label was defined or the goto statement was found.  */
  struct c_scope *scope;
  /* The bindings in the scope field which were defined at the point
     of the label or goto.  This lets us look at older or newer
     bindings in the scope, as appropriate.  */
  struct c_binding *bindings_in_scope;
  /* The number of statement expressions that have started since this
     label or goto statement was defined.  This is zero if we are at
     the same statement expression level.  It is positive if we are in
     a statement expression started since this spot.  It is negative
     if this spot was in a statement expression and we have left
     it.  */
  int stmt_exprs;
  /* Whether we started in a statement expression but are no longer in
     it.  This is set to true if stmt_exprs ever goes negative.  */
  bool left_stmt_expr;
};

/* This structure is used to keep track of bindings seen when a goto
   statement is defined.  This is only used if we see the goto
   statement before we see the label.  */

struct GTY(()) c_goto_bindings {
  /* The location of the goto statement.  */
  location_t loc;
  /* The bindings of the goto statement.  */
  struct c_spot_bindings goto_bindings;
};

typedef struct c_goto_bindings *c_goto_bindings_p;

/* The additional information we keep track of for a label binding.
   These fields are updated as scopes are popped.  */

struct GTY(()) c_label_vars {
  /* The shadowed c_label_vars, when one label shadows another (which
     can only happen using a __label__ declaration).  */
  struct c_label_vars *shadowed;
  /* The bindings when the label was defined.  */
  struct c_spot_bindings label_bindings;
  /* A list of decls that we care about: decls about which we should
     warn if a goto branches to this label from later in the function.
     Decls are added to this list as scopes are popped.  We only add
     the decls that matter.  */
  vec<tree, va_gc> *decls_in_scope;
  /* A list of goto statements to this label.  This is only used for
     goto statements seen before the label was defined, so that we can
     issue appropriate warnings for them.  */
  vec<c_goto_bindings_p, va_gc> *gotos;
};

/* Each c_scope structure describes the complete contents of one
   scope.  Four scopes are distinguished specially: the innermost or
   current scope, the innermost function scope, the file scope (always
   the second to outermost) and the outermost or external scope.

   Most declarations are recorded in the current scope.

   All normal label declarations are recorded in the innermost
   function scope, as are bindings of undeclared identifiers to
   error_mark_node.  (GCC permits nested functions as an extension,
   hence the 'innermost' qualifier.)  Explicitly declared labels
   (using the __label__ extension) appear in the current scope.

   Being in the file scope (current_scope == file_scope) causes
   special behavior in several places below.  Also, under some
   conditions the Objective-C front end records declarations in the
   file scope even though that isn't the current scope.

   All declarations with external linkage are recorded in the external
   scope, even if they aren't visible there; this models the fact that
   such declarations are visible to the entire program, and (with a
   bit of cleverness, see pushdecl) allows diagnosis of some violations
   of C99 6.2.2p7 and 6.2.7p2:

     If, within the same translation unit, the same identifier appears
     with both internal and external linkage, the behavior is
     undefined.

     All declarations that refer to the same object or function shall
     have compatible type; otherwise, the behavior is undefined.

   Initially only the built-in declarations, which describe compiler
   intrinsic functions plus a subset of the standard library, are in
   this scope.

   The order of the blocks list matters, and it is frequently appended
   to.  To avoid having to walk all the way to the end of the list on
   each insertion, or reverse the list later, we maintain a pointer to
   the last list entry.  (FIXME: It should be feasible to use a reversed
   list here.)

   The bindings list is strictly in reverse order of declarations;
   pop_scope relies on this.  */


struct GTY((chain_next ("%h.outer"))) c_scope {
  /* The scope containing this one.  */
  struct c_scope *outer;

  /* The next outermost function scope.  */
  struct c_scope *outer_function;

  /* All bindings in this scope.  */
  struct c_binding *bindings;

  /* For each scope (except the global one), a chain of BLOCK nodes
     for all the scopes that were entered and exited one level down.  */
  tree blocks;
  tree blocks_last;

  /* The depth of this scope.  Used to keep the ->shadowed chain of
     bindings sorted innermost to outermost.  */
  unsigned int depth : 28;

  /* True if we are currently filling this scope with parameter
     declarations.  */
  BOOL_BITFIELD parm_flag : 1;

  /* True if we saw [*] in this scope.  Used to give an error messages
     if these appears in a function definition.  */
  BOOL_BITFIELD had_vla_unspec : 1;

  /* True if we already complained about forward parameter decls
     in this scope.  This prevents double warnings on
     foo (int a; int b; ...)  */
  BOOL_BITFIELD warned_forward_parm_decls : 1;

  /* True if this is the outermost block scope of a function body.
     This scope contains the parameters, the local variables declared
     in the outermost block, and all the labels (except those in
     nested functions, or declared at block scope with __label__).  */
  BOOL_BITFIELD function_body : 1;

  /* True means make a BLOCK for this scope no matter what.  */
  BOOL_BITFIELD keep : 1;

  /* True means that an unsuffixed float constant is _Decimal64.  */
  BOOL_BITFIELD float_const_decimal64 : 1;

  /* True if this scope has any label bindings.  This is used to speed
     up searching for labels when popping scopes, particularly since
     labels are normally only found at function scope.  */
  BOOL_BITFIELD has_label_bindings : 1;

  /* True if we should issue a warning if a goto statement crosses any
     of the bindings.  We still need to check the list of bindings to
     find the specific ones we need to warn about.  This is true if
     decl_jump_unsafe would return true for any of the bindings.  This
     is used to avoid looping over all the bindings unnecessarily.  */
  BOOL_BITFIELD has_jump_unsafe_decl : 1;
};

/* The scope currently in effect.  */

static GTY(()) struct c_scope *current_scope;

/* The innermost function scope.  Ordinary (not explicitly declared)
   labels, bindings to error_mark_node, and the lazily-created
   bindings of __func__ and its friends get this scope.  */

static GTY(()) struct c_scope *current_function_scope;

/* The C file scope.  This is reset for each input translation unit.  */

static GTY(()) struct c_scope *file_scope;

/* The outermost scope.  This is used for all declarations with
   external linkage, and only these, hence the name.  */

static GTY(()) struct c_scope *external_scope;

/* A chain of c_scope structures awaiting reuse.  */

static GTY((deletable)) struct c_scope *scope_freelist;

/* A chain of c_binding structures awaiting reuse.  */

static GTY((deletable)) struct c_binding *binding_freelist;

/* Append VAR to LIST in scope SCOPE.  */
#define SCOPE_LIST_APPEND(scope, list, decl) do {	\
  struct c_scope *s_ = (scope);				\
  tree d_ = (decl);					\
  if (s_->list##_last)					\
    BLOCK_CHAIN (s_->list##_last) = d_;			\
  else							\
    s_->list = d_;					\
  s_->list##_last = d_;					\
} while (0)

/* Concatenate FROM in scope FSCOPE onto TO in scope TSCOPE.  */
#define SCOPE_LIST_CONCAT(tscope, to, fscope, from) do {	\
  struct c_scope *t_ = (tscope);				\
  struct c_scope *f_ = (fscope);				\
  if (t_->to##_last)						\
    BLOCK_CHAIN (t_->to##_last) = f_->from;			\
  else								\
    t_->to = f_->from;						\
  t_->to##_last = f_->from##_last;				\
} while (0)

/* A c_inline_static structure stores details of a static identifier
   referenced in a definition of a function that may be an inline
   definition if no subsequent declaration of that function uses
   "extern" or does not use "inline".  */

struct GTY((chain_next ("%h.next"))) c_inline_static {
  /* The location for a diagnostic.  */
  location_t location;

  /* The function that may be an inline definition.  */
  tree function;

  /* The object or function referenced.  */
  tree static_decl;

  /* What sort of reference this is.  */
  enum c_inline_static_type type;

  /* The next such structure or NULL.  */
  struct c_inline_static *next;
};

/* List of static identifiers used or referenced in functions that may
   be inline definitions.  */
static GTY(()) struct c_inline_static *c_inline_statics;

/* True means unconditionally make a BLOCK for the next scope pushed.  */

static bool keep_next_level_flag;

/* True means the next call to push_scope will be the outermost scope
   of a function body, so do not push a new scope, merely cease
   expecting parameter decls.  */

static bool next_is_function_body;

/* A vector of pointers to c_binding structures.  */

typedef struct c_binding *c_binding_ptr;

/* Information that we keep for a struct or union while it is being
   parsed.  */

struct c_struct_parse_info
{
  /* If warn_cxx_compat, a list of types defined within this
     struct.  */
  vec<tree> struct_types;
  /* If warn_cxx_compat, a list of field names which have bindings,
     and which are defined in this struct, but which are not defined
     in any enclosing struct.  This is used to clear the in_struct
     field of the c_bindings structure.  */
  vec<c_binding_ptr> fields;
  /* If warn_cxx_compat, a list of typedef names used when defining
     fields in this struct.  */
  vec<tree> typedefs_seen;
};

/* Information for the struct or union currently being parsed, or
   NULL if not parsing a struct or union.  */
static struct c_struct_parse_info *struct_parse_info;

/* Forward declarations.  */
static tree lookup_name_in_scope (tree, struct c_scope *);
static tree c_make_fname_decl (location_t, tree, int);
static tree grokdeclarator (const struct c_declarator *,
			    struct c_declspecs *,
			    enum decl_context, bool, tree *, tree *, tree *,
			    bool *, enum deprecated_states);
static tree grokparms (struct c_arg_info *, bool);
static void layout_array_type (tree);
static void warn_defaults_to (location_t, int, const char *, ...)
    ATTRIBUTE_GCC_DIAG(3,4);

/* T is a statement.  Add it to the statement-tree.  This is the
   C/ObjC version--C++ has a slightly different version of this
   function.  */

tree
add_stmt (tree t)
{
  enum tree_code code = TREE_CODE (t);

  if (CAN_HAVE_LOCATION_P (t) && code != LABEL_EXPR)
    {
      if (!EXPR_HAS_LOCATION (t))
	SET_EXPR_LOCATION (t, input_location);
    }

  if (code == LABEL_EXPR || code == CASE_LABEL_EXPR)
    STATEMENT_LIST_HAS_LABEL (cur_stmt_list) = 1;

  /* Add T to the statement-tree.  Non-side-effect statements need to be
     recorded during statement expressions.  */
  if (!building_stmt_list_p ())
    push_stmt_list ();
  append_to_statement_list_force (t, &cur_stmt_list);

  return t;
}

/* Build a pointer type using the default pointer mode.  */

static tree
c_build_pointer_type (tree to_type)
{
  addr_space_t as = to_type == error_mark_node? ADDR_SPACE_GENERIC
					      : TYPE_ADDR_SPACE (to_type);
  enum machine_mode pointer_mode;

  if (as != ADDR_SPACE_GENERIC || c_default_pointer_mode == VOIDmode)
    pointer_mode = targetm.addr_space.pointer_mode (as);
  else
    pointer_mode = c_default_pointer_mode;
  return build_pointer_type_for_mode (to_type, pointer_mode, false);
}


/* Return true if we will want to say something if a goto statement
   crosses DECL.  */

static bool
decl_jump_unsafe (tree decl)
{
  if (error_operand_p (decl))
    return false;

  /* Always warn about crossing variably modified types.  */
  if ((TREE_CODE (decl) == VAR_DECL || TREE_CODE (decl) == TYPE_DECL)
      && variably_modified_type_p (TREE_TYPE (decl), NULL_TREE))
    return true;

  /* Otherwise, only warn if -Wgoto-misses-init and this is an
     initialized automatic decl.  */
  if (warn_jump_misses_init
      && TREE_CODE (decl) == VAR_DECL
      && !TREE_STATIC (decl)
      && DECL_INITIAL (decl) != NULL_TREE)
    return true;

  return false;
}


void
c_print_identifier (FILE *file, tree node, int indent)
{
  print_node (file, "symbol", I_SYMBOL_DECL (node), indent + 4);
  print_node (file, "tag", I_TAG_DECL (node), indent + 4);
  print_node (file, "label", I_LABEL_DECL (node), indent + 4);
  if (C_IS_RESERVED_WORD (node) && C_RID_CODE (node) != RID_CXX_COMPAT_WARN)
    {
      tree rid = ridpointers[C_RID_CODE (node)];
      indent_to (file, indent + 4);
      fprintf (file, "rid " HOST_PTR_PRINTF " \"%s\"",
	       (void *) rid, IDENTIFIER_POINTER (rid));
    }
}

/* Establish a binding between NAME, an IDENTIFIER_NODE, and DECL,
   which may be any of several kinds of DECL or TYPE or error_mark_node,
   in the scope SCOPE.  */
static void
bind (tree name, tree decl, struct c_scope *scope, bool invisible,
      bool nested, location_t locus)
{
  struct c_binding *b, **here;

  if (binding_freelist)
    {
      b = binding_freelist;
      binding_freelist = b->prev;
    }
  else
    b = ggc_alloc<c_binding> ();

  b->shadowed = 0;
  b->decl = decl;
  b->id = name;
  b->depth = scope->depth;
  b->invisible = invisible;
  b->nested = nested;
  b->inner_comp = 0;
  b->in_struct = 0;
  b->locus = locus;

  b->u.type = NULL;

  b->prev = scope->bindings;
  scope->bindings = b;

  if (decl_jump_unsafe (decl))
    scope->has_jump_unsafe_decl = 1;

  if (!name)
    return;

  switch (TREE_CODE (decl))
    {
    case LABEL_DECL:     here = &I_LABEL_BINDING (name);   break;
    case ENUMERAL_TYPE:
    case UNION_TYPE:
    case RECORD_TYPE:    here = &I_TAG_BINDING (name);     break;
    case VAR_DECL:
    case FUNCTION_DECL:
    case TYPE_DECL:
    case CONST_DECL:
    case PARM_DECL:
    case ERROR_MARK:     here = &I_SYMBOL_BINDING (name);  break;

    default:
      gcc_unreachable ();
    }

  /* Locate the appropriate place in the chain of shadowed decls
     to insert this binding.  Normally, scope == current_scope and
     this does nothing.  */
  while (*here && (*here)->depth > scope->depth)
    here = &(*here)->shadowed;

  b->shadowed = *here;
  *here = b;
}

/* Clear the binding structure B, stick it on the binding_freelist,
   and return the former value of b->prev.  This is used by pop_scope
   and get_parm_info to iterate destructively over all the bindings
   from a given scope.  */
static struct c_binding *
free_binding_and_advance (struct c_binding *b)
{
  struct c_binding *prev = b->prev;

  memset (b, 0, sizeof (struct c_binding));
  b->prev = binding_freelist;
  binding_freelist = b;

  return prev;
}

/* Bind a label.  Like bind, but skip fields which aren't used for
   labels, and add the LABEL_VARS value.  */
static void
bind_label (tree name, tree label, struct c_scope *scope,
	    struct c_label_vars *label_vars)
{
  struct c_binding *b;

  bind (name, label, scope, /*invisible=*/false, /*nested=*/false,
	UNKNOWN_LOCATION);

  scope->has_label_bindings = true;

  b = scope->bindings;
  gcc_assert (b->decl == label);
  label_vars->shadowed = b->u.label;
  b->u.label = label_vars;
}

/* Hook called at end of compilation to assume 1 elt
   for a file-scope tentative array defn that wasn't complete before.  */

void
c_finish_incomplete_decl (tree decl)
{
  if (TREE_CODE (decl) == VAR_DECL)
    {
      tree type = TREE_TYPE (decl);
      if (type != error_mark_node
	  && TREE_CODE (type) == ARRAY_TYPE
	  && !DECL_EXTERNAL (decl)
	  && TYPE_DOMAIN (type) == 0)
	{
	  warning_at (DECL_SOURCE_LOCATION (decl),
		      0, "array %q+D assumed to have one element", decl);

	  complete_array_type (&TREE_TYPE (decl), NULL_TREE, true);

	  relayout_decl (decl);
	}
    }
}

/* Record that inline function FUNC contains a reference (location
   LOC) to static DECL (file-scope or function-local according to
   TYPE).  */

void
record_inline_static (location_t loc, tree func, tree decl,
		      enum c_inline_static_type type)
{
  c_inline_static *csi = ggc_alloc<c_inline_static> ();
  csi->location = loc;
  csi->function = func;
  csi->static_decl = decl;
  csi->type = type;
  csi->next = c_inline_statics;
  c_inline_statics = csi;
}

/* Check for references to static declarations in inline functions at
   the end of the translation unit and diagnose them if the functions
   are still inline definitions.  */

static void
check_inline_statics (void)
{
  struct c_inline_static *csi;
  for (csi = c_inline_statics; csi; csi = csi->next)
    {
      if (DECL_EXTERNAL (csi->function))
	switch (csi->type)
	  {
	  case csi_internal:
	    pedwarn (csi->location, 0,
		     "%qD is static but used in inline function %qD "
		     "which is not static", csi->static_decl, csi->function);
	    break;
	  case csi_modifiable:
	    pedwarn (csi->location, 0,
		     "%q+D is static but declared in inline function %qD "
		     "which is not static", csi->static_decl, csi->function);
	    break;
	  default:
	    gcc_unreachable ();
	  }
    }
  c_inline_statics = NULL;
}

/* Fill in a c_spot_bindings structure.  If DEFINING is true, set it
   for the current state, otherwise set it to uninitialized.  */

static void
set_spot_bindings (struct c_spot_bindings *p, bool defining)
{
  if (defining)
    {
      p->scope = current_scope;
      p->bindings_in_scope = current_scope->bindings;
    }
  else
    {
      p->scope = NULL;
      p->bindings_in_scope = NULL;
    }
  p->stmt_exprs = 0;
  p->left_stmt_expr = false;
}

/* Update spot bindings P as we pop out of SCOPE.  Return true if we
   should push decls for a label.  */

static bool
update_spot_bindings (struct c_scope *scope, struct c_spot_bindings *p)
{
  if (p->scope != scope)
    {
      /* This label or goto is defined in some other scope, or it is a
	 label which is not yet defined.  There is nothing to
	 update.  */
      return false;
    }

  /* Adjust the spot bindings to refer to the bindings already defined
     in the enclosing scope.  */
  p->scope = scope->outer;
  p->bindings_in_scope = p->scope->bindings;

  return true;
}

/* The Objective-C front-end often needs to determine the current scope.  */

void *
objc_get_current_scope (void)
{
  return current_scope;
}

/* The following function is used only by Objective-C.  It needs to live here
   because it accesses the innards of c_scope.  */

void
objc_mark_locals_volatile (void *enclosing_blk)
{
  struct c_scope *scope;
  struct c_binding *b;

  for (scope = current_scope;
       scope && scope != enclosing_blk;
       scope = scope->outer)
    {
      for (b = scope->bindings; b; b = b->prev)
	objc_volatilize_decl (b->decl);

      /* Do not climb up past the current function.  */
      if (scope->function_body)
	break;
    }
}

/* Return true if we are in the global binding level.  */

bool
global_bindings_p (void)
{
  return current_scope == file_scope;
}

void
keep_next_level (void)
{
  keep_next_level_flag = true;
}

/* Set the flag for the FLOAT_CONST_DECIMAL64 pragma being ON.  */

void
set_float_const_decimal64 (void)
{
  current_scope->float_const_decimal64 = true;
}

/* Clear the flag for the FLOAT_CONST_DECIMAL64 pragma.  */

void
clear_float_const_decimal64 (void)
{
  current_scope->float_const_decimal64 = false;
}

/* Return nonzero if an unsuffixed float constant is _Decimal64.  */

bool
float_const_decimal64_p (void)
{
  return current_scope->float_const_decimal64;
}

/* Identify this scope as currently being filled with parameters.  */

void
declare_parm_level (void)
{
  current_scope->parm_flag = true;
}

void
push_scope (void)
{
  if (next_is_function_body)
    {
      /* This is the transition from the parameters to the top level
	 of the function body.  These are the same scope
	 (C99 6.2.1p4,6) so we do not push another scope structure.
	 next_is_function_body is set only by store_parm_decls, which
	 in turn is called when and only when we are about to
	 encounter the opening curly brace for the function body.

	 The outermost block of a function always gets a BLOCK node,
	 because the debugging output routines expect that each
	 function has at least one BLOCK.  */
      current_scope->parm_flag         = false;
      current_scope->function_body     = true;
      current_scope->keep              = true;
      current_scope->outer_function    = current_function_scope;
      current_function_scope           = current_scope;

      keep_next_level_flag = false;
      next_is_function_body = false;

      /* The FLOAT_CONST_DECIMAL64 pragma applies to nested scopes.  */
      if (current_scope->outer)
	current_scope->float_const_decimal64
	  = current_scope->outer->float_const_decimal64;
      else
	current_scope->float_const_decimal64 = false;
    }
  else
    {
      struct c_scope *scope;
      if (scope_freelist)
	{
	  scope = scope_freelist;
	  scope_freelist = scope->outer;
	}
      else
	scope = ggc_cleared_alloc<c_scope> ();

      /* The FLOAT_CONST_DECIMAL64 pragma applies to nested scopes.  */
      if (current_scope)
	scope->float_const_decimal64 = current_scope->float_const_decimal64;
      else
	scope->float_const_decimal64 = false;

      scope->keep          = keep_next_level_flag;
      scope->outer         = current_scope;
      scope->depth	   = current_scope ? (current_scope->depth + 1) : 0;

      /* Check for scope depth overflow.  Unlikely (2^28 == 268,435,456) but
	 possible.  */
      if (current_scope && scope->depth == 0)
	{
	  scope->depth--;
	  sorry ("GCC supports only %u nested scopes", scope->depth);
	}

      current_scope        = scope;
      keep_next_level_flag = false;
    }
}

/* This is called when we are leaving SCOPE.  For each label defined
   in SCOPE, add any appropriate decls to its decls_in_scope fields.
   These are the decls whose initialization will be skipped by a goto
   later in the function.  */

static void
update_label_decls (struct c_scope *scope)
{
  struct c_scope *s;

  s = scope;
  while (s != NULL)
    {
      if (s->has_label_bindings)
	{
	  struct c_binding *b;

	  for (b = s->bindings; b != NULL; b = b->prev)
	    {
	      struct c_label_vars *label_vars;
	      struct c_binding *b1;
	      bool hjud;
	      unsigned int ix;
	      struct c_goto_bindings *g;

	      if (TREE_CODE (b->decl) != LABEL_DECL)
		continue;
	      label_vars = b->u.label;

	      b1 = label_vars->label_bindings.bindings_in_scope;
	      if (label_vars->label_bindings.scope == NULL)
		hjud = false;
	      else
		hjud = label_vars->label_bindings.scope->has_jump_unsafe_decl;
	      if (update_spot_bindings (scope, &label_vars->label_bindings))
		{
		  /* This label is defined in this scope.  */
		  if (hjud)
		    {
		      for (; b1 != NULL; b1 = b1->prev)
			{
			  /* A goto from later in the function to this
			     label will never see the initialization
			     of B1, if any.  Save it to issue a
			     warning if needed.  */
			  if (decl_jump_unsafe (b1->decl))
			    vec_safe_push(label_vars->decls_in_scope, b1->decl);
			}
		    }
		}

	      /* Update the bindings of any goto statements associated
		 with this label.  */
	      FOR_EACH_VEC_SAFE_ELT (label_vars->gotos, ix, g)
		update_spot_bindings (scope, &g->goto_bindings);
	    }
	}

      /* Don't search beyond the current function.  */
      if (s == current_function_scope)
	break;

      s = s->outer;
    }
}

/* Set the TYPE_CONTEXT of all of TYPE's variants to CONTEXT.  */

static void
set_type_context (tree type, tree context)
{
  for (type = TYPE_MAIN_VARIANT (type); type;
       type = TYPE_NEXT_VARIANT (type))
    TYPE_CONTEXT (type) = context;
}

/* Exit a scope.  Restore the state of the identifier-decl mappings
   that were in effect when this scope was entered.  Return a BLOCK
   node containing all the DECLs in this scope that are of interest
   to debug info generation.  */

tree
pop_scope (void)
{
  struct c_scope *scope = current_scope;
  tree block, context, p;
  struct c_binding *b;

  bool functionbody = scope->function_body;
  bool keep = functionbody || scope->keep || scope->bindings;

  update_label_decls (scope);

  /* If appropriate, create a BLOCK to record the decls for the life
     of this function.  */
  block = 0;
  if (keep)
    {
      block = make_node (BLOCK);
      BLOCK_SUBBLOCKS (block) = scope->blocks;
      TREE_USED (block) = 1;

      /* In each subblock, record that this is its superior.  */
      for (p = scope->blocks; p; p = BLOCK_CHAIN (p))
	BLOCK_SUPERCONTEXT (p) = block;

      BLOCK_VARS (block) = 0;
    }

  /* The TYPE_CONTEXTs for all of the tagged types belonging to this
     scope must be set so that they point to the appropriate
     construct, i.e.  either to the current FUNCTION_DECL node, or
     else to the BLOCK node we just constructed.

     Note that for tagged types whose scope is just the formal
     parameter list for some function type specification, we can't
     properly set their TYPE_CONTEXTs here, because we don't have a
     pointer to the appropriate FUNCTION_TYPE node readily available
     to us.  For those cases, the TYPE_CONTEXTs of the relevant tagged
     type nodes get set in `grokdeclarator' as soon as we have created
     the FUNCTION_TYPE node which will represent the "scope" for these
     "parameter list local" tagged types.  */
  if (scope->function_body)
    context = current_function_decl;
  else if (scope == file_scope)
    {
      tree file_decl = build_translation_unit_decl (NULL_TREE);
      context = file_decl;
    }
  else
    context = block;

  /* Clear all bindings in this scope.  */
  for (b = scope->bindings; b; b = free_binding_and_advance (b))
    {
      p = b->decl;
      switch (TREE_CODE (p))
	{
	case LABEL_DECL:
	  /* Warnings for unused labels, errors for undefined labels.  */
	  if (TREE_USED (p) && !DECL_INITIAL (p))
	    {
	      error ("label %q+D used but not defined", p);
	      DECL_INITIAL (p) = error_mark_node;
	    }
	  else
	    warn_for_unused_label (p);

	  /* Labels go in BLOCK_VARS.  */
	  DECL_CHAIN (p) = BLOCK_VARS (block);
	  BLOCK_VARS (block) = p;
	  gcc_assert (I_LABEL_BINDING (b->id) == b);
	  I_LABEL_BINDING (b->id) = b->shadowed;

	  /* Also pop back to the shadowed label_vars.  */
	  release_tree_vector (b->u.label->decls_in_scope);
	  b->u.label = b->u.label->shadowed;
	  break;

	case ENUMERAL_TYPE:
	case UNION_TYPE:
	case RECORD_TYPE:
	  set_type_context (p, context);

	  /* Types may not have tag-names, in which case the type
	     appears in the bindings list with b->id NULL.  */
	  if (b->id)
	    {
	      gcc_assert (I_TAG_BINDING (b->id) == b);
	      I_TAG_BINDING (b->id) = b->shadowed;
	    }
	  break;

	case FUNCTION_DECL:
	  /* Propagate TREE_ADDRESSABLE from nested functions to their
	     containing functions.  */
	  if (!TREE_ASM_WRITTEN (p)
	      && DECL_INITIAL (p) != 0
	      && TREE_ADDRESSABLE (p)
	      && DECL_ABSTRACT_ORIGIN (p) != 0
	      && DECL_ABSTRACT_ORIGIN (p) != p)
	    TREE_ADDRESSABLE (DECL_ABSTRACT_ORIGIN (p)) = 1;
	  if (!DECL_EXTERNAL (p)
	      && !DECL_INITIAL (p)
	      && scope != file_scope
	      && scope != external_scope)
	    {
	      error ("nested function %q+D declared but never defined", p);
	      undef_nested_function = true;
	    }
	  else if (DECL_DECLARED_INLINE_P (p)
		   && TREE_PUBLIC (p)
		   && !DECL_INITIAL (p))
	    {
	      /* C99 6.7.4p6: "a function with external linkage... declared
		 with an inline function specifier ... shall also be defined
		 in the same translation unit."  */
	      if (!flag_gnu89_inline
		  && !lookup_attribute ("gnu_inline", DECL_ATTRIBUTES (p)))
		pedwarn (input_location, 0,
			 "inline function %q+D declared but never defined", p);
	      DECL_EXTERNAL (p) = 1;
	    }

	  goto common_symbol;

	case VAR_DECL:
	  /* Warnings for unused variables.  */
	  if ((!TREE_USED (p) || !DECL_READ_P (p))
	      && !TREE_NO_WARNING (p)
	      && !DECL_IN_SYSTEM_HEADER (p)
	      && DECL_NAME (p)
	      && !DECL_ARTIFICIAL (p)
	      && scope != file_scope
	      && scope != external_scope)
	    {
	      if (!TREE_USED (p))
		warning (OPT_Wunused_variable, "unused variable %q+D", p);
	      else if (DECL_CONTEXT (p) == current_function_decl)
		warning_at (DECL_SOURCE_LOCATION (p),
			    OPT_Wunused_but_set_variable,
			    "variable %qD set but not used", p);
	    }

	  if (b->inner_comp)
	    {
	      error ("type of array %q+D completed incompatibly with"
		     " implicit initialization", p);
	    }

	  /* Fall through.  */
	case TYPE_DECL:
	case CONST_DECL:
	common_symbol:
	  /* All of these go in BLOCK_VARS, but only if this is the
	     binding in the home scope.  */
	  if (!b->nested)
	    {
	      DECL_CHAIN (p) = BLOCK_VARS (block);
	      BLOCK_VARS (block) = p;
	    }
	  else if (VAR_OR_FUNCTION_DECL_P (p) && scope != file_scope)
	    {
	      /* For block local externs add a special
		 DECL_EXTERNAL decl for debug info generation.  */
	      tree extp = copy_node (p);

	      DECL_EXTERNAL (extp) = 1;
	      TREE_STATIC (extp) = 0;
	      TREE_PUBLIC (extp) = 1;
	      DECL_INITIAL (extp) = NULL_TREE;
	      DECL_LANG_SPECIFIC (extp) = NULL;
	      DECL_CONTEXT (extp) = current_function_decl;
	      if (TREE_CODE (p) == FUNCTION_DECL)
		{
		  DECL_RESULT (extp) = NULL_TREE;
		  DECL_SAVED_TREE (extp) = NULL_TREE;
		  DECL_STRUCT_FUNCTION (extp) = NULL;
		}
	      if (b->locus != UNKNOWN_LOCATION)
		DECL_SOURCE_LOCATION (extp) = b->locus;
	      DECL_CHAIN (extp) = BLOCK_VARS (block);
	      BLOCK_VARS (block) = extp;
	    }
	  /* If this is the file scope set DECL_CONTEXT of each decl to
	     the TRANSLATION_UNIT_DECL.  This makes same_translation_unit_p
	     work.  */
	  if (scope == file_scope)
	    {
	      DECL_CONTEXT (p) = context;
	      if (TREE_CODE (p) == TYPE_DECL
		  && TREE_TYPE (p) != error_mark_node)
		set_type_context (TREE_TYPE (p), context);
	    }

	  /* Fall through.  */
	  /* Parameters go in DECL_ARGUMENTS, not BLOCK_VARS, and have
	     already been put there by store_parm_decls.  Unused-
	     parameter warnings are handled by function.c.
	     error_mark_node obviously does not go in BLOCK_VARS and
	     does not get unused-variable warnings.  */
	case PARM_DECL:
	case ERROR_MARK:
	  /* It is possible for a decl not to have a name.  We get
	     here with b->id NULL in this case.  */
	  if (b->id)
	    {
	      gcc_assert (I_SYMBOL_BINDING (b->id) == b);
	      I_SYMBOL_BINDING (b->id) = b->shadowed;
	      if (b->shadowed && b->shadowed->u.type)
		TREE_TYPE (b->shadowed->decl) = b->shadowed->u.type;
	    }
	  break;

	default:
	  gcc_unreachable ();
	}
    }


  /* Dispose of the block that we just made inside some higher level.  */
  if ((scope->function_body || scope == file_scope) && context)
    {
      DECL_INITIAL (context) = block;
      BLOCK_SUPERCONTEXT (block) = context;
    }
  else if (scope->outer)
    {
      if (block)
	SCOPE_LIST_APPEND (scope->outer, blocks, block);
      /* If we did not make a block for the scope just exited, any
	 blocks made for inner scopes must be carried forward so they
	 will later become subblocks of something else.  */
      else if (scope->blocks)
	SCOPE_LIST_CONCAT (scope->outer, blocks, scope, blocks);
    }

  /* Pop the current scope, and free the structure for reuse.  */
  current_scope = scope->outer;
  if (scope->function_body)
    current_function_scope = scope->outer_function;

  memset (scope, 0, sizeof (struct c_scope));
  scope->outer = scope_freelist;
  scope_freelist = scope;

  return block;
}

void
push_file_scope (void)
{
  tree decl;

  if (file_scope)
    return;

  push_scope ();
  file_scope = current_scope;

  start_fname_decls ();

  for (decl = visible_builtins; decl; decl = DECL_CHAIN (decl))
    bind (DECL_NAME (decl), decl, file_scope,
	  /*invisible=*/false, /*nested=*/true, DECL_SOURCE_LOCATION (decl));
}

void
pop_file_scope (void)
{
  /* In case there were missing closebraces, get us back to the global
     binding level.  */
  while (current_scope != file_scope)
    pop_scope ();

  /* __FUNCTION__ is defined at file scope ("").  This
     call may not be necessary as my tests indicate it
     still works without it.  */
  finish_fname_decls ();

  check_inline_statics ();

  /* This is the point to write out a PCH if we're doing that.
     In that case we do not want to do anything else.  */
  if (pch_file)
    {
      c_common_write_pch ();
      return;
    }

  /* Pop off the file scope and close this translation unit.  */
  pop_scope ();
  file_scope = 0;

  maybe_apply_pending_pragma_weaks ();
}

/* Adjust the bindings for the start of a statement expression.  */

void
c_bindings_start_stmt_expr (struct c_spot_bindings* switch_bindings)
{
  struct c_scope *scope;

  for (scope = current_scope; scope != NULL; scope = scope->outer)
    {
      struct c_binding *b;

      if (!scope->has_label_bindings)
	continue;

      for (b = scope->bindings; b != NULL; b = b->prev)
	{
	  struct c_label_vars *label_vars;
	  unsigned int ix;
	  struct c_goto_bindings *g;

	  if (TREE_CODE (b->decl) != LABEL_DECL)
	    continue;
	  label_vars = b->u.label;
	  ++label_vars->label_bindings.stmt_exprs;
	  FOR_EACH_VEC_SAFE_ELT (label_vars->gotos, ix, g)
	    ++g->goto_bindings.stmt_exprs;
	}
    }

  if (switch_bindings != NULL)
    ++switch_bindings->stmt_exprs;
}

/* Adjust the bindings for the end of a statement expression.  */

void
c_bindings_end_stmt_expr (struct c_spot_bindings *switch_bindings)
{
  struct c_scope *scope;

  for (scope = current_scope; scope != NULL; scope = scope->outer)
    {
      struct c_binding *b;

      if (!scope->has_label_bindings)
	continue;

      for (b = scope->bindings; b != NULL; b = b->prev)
	{
	  struct c_label_vars *label_vars;
	  unsigned int ix;
	  struct c_goto_bindings *g;

	  if (TREE_CODE (b->decl) != LABEL_DECL)
	    continue;
	  label_vars = b->u.label;
	  --label_vars->label_bindings.stmt_exprs;
	  if (label_vars->label_bindings.stmt_exprs < 0)
	    {
	      label_vars->label_bindings.left_stmt_expr = true;
	      label_vars->label_bindings.stmt_exprs = 0;
	    }
	  FOR_EACH_VEC_SAFE_ELT (label_vars->gotos, ix, g)
	    {
	      --g->goto_bindings.stmt_exprs;
	      if (g->goto_bindings.stmt_exprs < 0)
		{
		  g->goto_bindings.left_stmt_expr = true;
		  g->goto_bindings.stmt_exprs = 0;
		}
	    }
	}
    }

  if (switch_bindings != NULL)
    {
      --switch_bindings->stmt_exprs;
      gcc_assert (switch_bindings->stmt_exprs >= 0);
    }
}

/* Push a definition or a declaration of struct, union or enum tag "name".
   "type" should be the type node.
   We assume that the tag "name" is not already defined, and has a location
   of LOC.

   Note that the definition may really be just a forward reference.
   In that case, the TYPE_SIZE will be zero.  */

static void
pushtag (location_t loc, tree name, tree type)
{
  /* Record the identifier as the type's name if it has none.  */
  if (name && !TYPE_NAME (type))
    TYPE_NAME (type) = name;
  bind (name, type, current_scope, /*invisible=*/false, /*nested=*/false, loc);

  /* Create a fake NULL-named TYPE_DECL node whose TREE_TYPE will be the
     tagged type we just added to the current scope.  This fake
     NULL-named TYPE_DECL node helps dwarfout.c to know when it needs
     to output a representation of a tagged type, and it also gives
     us a convenient place to record the "scope start" address for the
     tagged type.  */

  TYPE_STUB_DECL (type) = pushdecl (build_decl (loc,
						TYPE_DECL, NULL_TREE, type));

  /* An approximation for now, so we can tell this is a function-scope tag.
     This will be updated in pop_scope.  */
  TYPE_CONTEXT (type) = DECL_CONTEXT (TYPE_STUB_DECL (type));

  if (warn_cxx_compat && name != NULL_TREE)
    {
      struct c_binding *b = I_SYMBOL_BINDING (name);

      if (b != NULL
	  && b->decl != NULL_TREE
	  && TREE_CODE (b->decl) == TYPE_DECL
	  && (B_IN_CURRENT_SCOPE (b)
	      || (current_scope == file_scope && B_IN_EXTERNAL_SCOPE (b)))
	  && (TYPE_MAIN_VARIANT (TREE_TYPE (b->decl))
	      != TYPE_MAIN_VARIANT (type)))
	{
	  warning_at (loc, OPT_Wc___compat,
		      ("using %qD as both a typedef and a tag is "
		       "invalid in C++"),
		      b->decl);
	  if (b->locus != UNKNOWN_LOCATION)
	    inform (b->locus, "originally defined here");
	}
    }
}

/* Subroutine of compare_decls.  Allow harmless mismatches in return
   and argument types provided that the type modes match.  This function
   return a unified type given a suitable match, and 0 otherwise.  */

static tree
match_builtin_function_types (tree newtype, tree oldtype)
{
  tree newrettype, oldrettype;
  tree newargs, oldargs;
  tree trytype, tryargs;

  /* Accept the return type of the new declaration if same modes.  */
  oldrettype = TREE_TYPE (oldtype);
  newrettype = TREE_TYPE (newtype);

  if (TYPE_MODE (oldrettype) != TYPE_MODE (newrettype))
    return 0;

  oldargs = TYPE_ARG_TYPES (oldtype);
  newargs = TYPE_ARG_TYPES (newtype);
  tryargs = newargs;

  while (oldargs || newargs)
    {
      if (!oldargs
	  || !newargs
	  || !TREE_VALUE (oldargs)
	  || !TREE_VALUE (newargs)
	  || TYPE_MODE (TREE_VALUE (oldargs))
	     != TYPE_MODE (TREE_VALUE (newargs)))
	return 0;

      oldargs = TREE_CHAIN (oldargs);
      newargs = TREE_CHAIN (newargs);
    }

  trytype = build_function_type (newrettype, tryargs);
  return build_type_attribute_variant (trytype, TYPE_ATTRIBUTES (oldtype));
}

/* Subroutine of diagnose_mismatched_decls.  Check for function type
   mismatch involving an empty arglist vs a nonempty one and give clearer
   diagnostics.  */
static void
diagnose_arglist_conflict (tree newdecl, tree olddecl,
			   tree newtype, tree oldtype)
{
  tree t;

  if (TREE_CODE (olddecl) != FUNCTION_DECL
      || !comptypes (TREE_TYPE (oldtype), TREE_TYPE (newtype))
      || !((!prototype_p (oldtype) && DECL_INITIAL (olddecl) == 0)
	   || (!prototype_p (newtype) && DECL_INITIAL (newdecl) == 0)))
    return;

  t = TYPE_ARG_TYPES (oldtype);
  if (t == 0)
    t = TYPE_ARG_TYPES (newtype);
  for (; t; t = TREE_CHAIN (t))
    {
      tree type = TREE_VALUE (t);

      if (TREE_CHAIN (t) == 0
	  && TYPE_MAIN_VARIANT (type) != void_type_node)
	{
	  inform (input_location, "a parameter list with an ellipsis can%'t match "
		  "an empty parameter name list declaration");
	  break;
	}

      if (c_type_promotes_to (type) != type)
	{
	  inform (input_location, "an argument type that has a default promotion can%'t match "
		  "an empty parameter name list declaration");
	  break;
	}
    }
}

/* Another subroutine of diagnose_mismatched_decls.  OLDDECL is an
   old-style function definition, NEWDECL is a prototype declaration.
   Diagnose inconsistencies in the argument list.  Returns TRUE if
   the prototype is compatible, FALSE if not.  */
static bool
validate_proto_after_old_defn (tree newdecl, tree newtype, tree oldtype)
{
  tree newargs, oldargs;
  int i;

#define END_OF_ARGLIST(t) ((t) == void_type_node)

  oldargs = TYPE_ACTUAL_ARG_TYPES (oldtype);
  newargs = TYPE_ARG_TYPES (newtype);
  i = 1;

  for (;;)
    {
      tree oldargtype = TREE_VALUE (oldargs);
      tree newargtype = TREE_VALUE (newargs);

      if (oldargtype == error_mark_node || newargtype == error_mark_node)
	return false;

      oldargtype = (TYPE_ATOMIC (oldargtype)
		    ? c_build_qualified_type (TYPE_MAIN_VARIANT (oldargtype),
					      TYPE_QUAL_ATOMIC)
		    : TYPE_MAIN_VARIANT (oldargtype));
      newargtype = (TYPE_ATOMIC (newargtype)
		    ? c_build_qualified_type (TYPE_MAIN_VARIANT (newargtype),
					      TYPE_QUAL_ATOMIC)
		    : TYPE_MAIN_VARIANT (newargtype));

      if (END_OF_ARGLIST (oldargtype) && END_OF_ARGLIST (newargtype))
	break;

      /* Reaching the end of just one list means the two decls don't
	 agree on the number of arguments.  */
      if (END_OF_ARGLIST (oldargtype))
	{
	  error ("prototype for %q+D declares more arguments "
		 "than previous old-style definition", newdecl);
	  return false;
	}
      else if (END_OF_ARGLIST (newargtype))
	{
	  error ("prototype for %q+D declares fewer arguments "
		 "than previous old-style definition", newdecl);
	  return false;
	}

      /* Type for passing arg must be consistent with that declared
	 for the arg.  */
      else if (!comptypes (oldargtype, newargtype))
	{
	  error ("prototype for %q+D declares argument %d"
		 " with incompatible type",
		 newdecl, i);
	  return false;
	}

      oldargs = TREE_CHAIN (oldargs);
      newargs = TREE_CHAIN (newargs);
      i++;
    }

  /* If we get here, no errors were found, but do issue a warning
     for this poor-style construct.  */
  warning (0, "prototype for %q+D follows non-prototype definition",
	   newdecl);
  return true;
#undef END_OF_ARGLIST
}

/* Subroutine of diagnose_mismatched_decls.  Report the location of DECL,
   first in a pair of mismatched declarations, using the diagnostic
   function DIAG.  */
static void
locate_old_decl (tree decl)
{
  if (TREE_CODE (decl) == FUNCTION_DECL && DECL_BUILT_IN (decl)
      && !C_DECL_DECLARED_BUILTIN (decl))
    ;
  else if (DECL_INITIAL (decl))
    inform (input_location, "previous definition of %q+D was here", decl);
  else if (C_DECL_IMPLICIT (decl))
    inform (input_location, "previous implicit declaration of %q+D was here", decl);
  else
    inform (input_location, "previous declaration of %q+D was here", decl);
}

/* Subroutine of duplicate_decls.  Compare NEWDECL to OLDDECL.
   Returns true if the caller should proceed to merge the two, false
   if OLDDECL should simply be discarded.  As a side effect, issues
   all necessary diagnostics for invalid or poor-style combinations.
   If it returns true, writes the types of NEWDECL and OLDDECL to
   *NEWTYPEP and *OLDTYPEP - these may have been adjusted from
   TREE_TYPE (NEWDECL, OLDDECL) respectively.  */

static bool
diagnose_mismatched_decls (tree newdecl, tree olddecl,
			   tree *newtypep, tree *oldtypep)
{
  tree newtype, oldtype;
  bool pedwarned = false;
  bool warned = false;
  bool retval = true;

#define DECL_EXTERN_INLINE(DECL) (DECL_DECLARED_INLINE_P (DECL)  \
				  && DECL_EXTERNAL (DECL))

  /* If we have error_mark_node for either decl or type, just discard
     the previous decl - we're in an error cascade already.  */
  if (olddecl == error_mark_node || newdecl == error_mark_node)
    return false;
  *oldtypep = oldtype = TREE_TYPE (olddecl);
  *newtypep = newtype = TREE_TYPE (newdecl);
  if (oldtype == error_mark_node || newtype == error_mark_node)
    return false;

  /* Two different categories of symbol altogether.  This is an error
     unless OLDDECL is a builtin.  OLDDECL will be discarded in any case.  */
  if (TREE_CODE (olddecl) != TREE_CODE (newdecl))
    {
      if (!(TREE_CODE (olddecl) == FUNCTION_DECL
	    && DECL_BUILT_IN (olddecl)
	    && !C_DECL_DECLARED_BUILTIN (olddecl)))
	{
	  error ("%q+D redeclared as different kind of symbol", newdecl);
	  locate_old_decl (olddecl);
	}
      else if (TREE_PUBLIC (newdecl))
	warning (0, "built-in function %q+D declared as non-function",
		 newdecl);
      else
	warning (OPT_Wshadow, "declaration of %q+D shadows "
		 "a built-in function", newdecl);
      return false;
    }

  /* Enumerators have no linkage, so may only be declared once in a
     given scope.  */
  if (TREE_CODE (olddecl) == CONST_DECL)
    {
      error ("redeclaration of enumerator %q+D", newdecl);
      locate_old_decl (olddecl);
      return false;
    }

  if (!comptypes (oldtype, newtype))
    {
      if (TREE_CODE (olddecl) == FUNCTION_DECL
	  && DECL_BUILT_IN (olddecl) && !C_DECL_DECLARED_BUILTIN (olddecl))
	{
	  /* Accept harmless mismatch in function types.
	     This is for the ffs and fprintf builtins.  */
	  tree trytype = match_builtin_function_types (newtype, oldtype);

	  if (trytype && comptypes (newtype, trytype))
	    *oldtypep = oldtype = trytype;
	  else
	    {
	      /* If types don't match for a built-in, throw away the
		 built-in.  No point in calling locate_old_decl here, it
		 won't print anything.  */
	      warning (0, "conflicting types for built-in function %q+D",
		       newdecl);
	      return false;
	    }
	}
      else if (TREE_CODE (olddecl) == FUNCTION_DECL
	       && DECL_IS_BUILTIN (olddecl))
	{
	  /* A conflicting function declaration for a predeclared
	     function that isn't actually built in.  Objective C uses
	     these.  The new declaration silently overrides everything
	     but the volatility (i.e. noreturn) indication.  See also
	     below.  FIXME: Make Objective C use normal builtins.  */
	  TREE_THIS_VOLATILE (newdecl) |= TREE_THIS_VOLATILE (olddecl);
	  return false;
	}
      /* Permit void foo (...) to match int foo (...) if the latter is
	 the definition and implicit int was used.  See
	 c-torture/compile/920625-2.c.  */
      else if (TREE_CODE (newdecl) == FUNCTION_DECL && DECL_INITIAL (newdecl)
	       && TYPE_MAIN_VARIANT (TREE_TYPE (oldtype)) == void_type_node
	       && TYPE_MAIN_VARIANT (TREE_TYPE (newtype)) == integer_type_node
	       && C_FUNCTION_IMPLICIT_INT (newdecl) && !DECL_INITIAL (olddecl))
	{
	  pedwarned = pedwarn (input_location, 0,
			       "conflicting types for %q+D", newdecl);
	  /* Make sure we keep void as the return type.  */
	  TREE_TYPE (newdecl) = *newtypep = newtype = oldtype;
	  C_FUNCTION_IMPLICIT_INT (newdecl) = 0;
	}
      /* Permit void foo (...) to match an earlier call to foo (...) with
	 no declared type (thus, implicitly int).  */
      else if (TREE_CODE (newdecl) == FUNCTION_DECL
	       && TYPE_MAIN_VARIANT (TREE_TYPE (newtype)) == void_type_node
	       && TYPE_MAIN_VARIANT (TREE_TYPE (oldtype)) == integer_type_node
	       && C_DECL_IMPLICIT (olddecl) && !DECL_INITIAL (olddecl))
	{
	  pedwarned = pedwarn (input_location, 0,
			       "conflicting types for %q+D", newdecl);
	  /* Make sure we keep void as the return type.  */
	  TREE_TYPE (olddecl) = *oldtypep = oldtype = newtype;
	}
      else
	{
	  int new_quals = TYPE_QUALS (newtype);
	  int old_quals = TYPE_QUALS (oldtype);

	  if (new_quals != old_quals)
	    {
	      addr_space_t new_addr = DECODE_QUAL_ADDR_SPACE (new_quals);
	      addr_space_t old_addr = DECODE_QUAL_ADDR_SPACE (old_quals);
	      if (new_addr != old_addr)
		{
		  if (ADDR_SPACE_GENERIC_P (new_addr))
		    error ("conflicting named address spaces (generic vs %s) "
			   "for %q+D",
			   c_addr_space_name (old_addr), newdecl);
		  else if (ADDR_SPACE_GENERIC_P (old_addr))
		    error ("conflicting named address spaces (%s vs generic) "
			   "for %q+D",
			   c_addr_space_name (new_addr), newdecl);
		  else
		    error ("conflicting named address spaces (%s vs %s) "
			   "for %q+D",
			   c_addr_space_name (new_addr),
			   c_addr_space_name (old_addr),
			   newdecl);
		}

	      if (CLEAR_QUAL_ADDR_SPACE (new_quals)
		  != CLEAR_QUAL_ADDR_SPACE (old_quals))
		error ("conflicting type qualifiers for %q+D", newdecl);
	    }
	  else
	    error ("conflicting types for %q+D", newdecl);
	  diagnose_arglist_conflict (newdecl, olddecl, newtype, oldtype);
	  locate_old_decl (olddecl);
	  return false;
	}
    }

  /* Redeclaration of a type is a constraint violation (6.7.2.3p1),
     but silently ignore the redeclaration if either is in a system
     header.  (Conflicting redeclarations were handled above.)  This
     is allowed for C11 if the types are the same, not just
     compatible.  */
  if (TREE_CODE (newdecl) == TYPE_DECL)
    {
      bool types_different = false;
      int comptypes_result;

      comptypes_result
	= comptypes_check_different_types (oldtype, newtype, &types_different);

      if (comptypes_result != 1 || types_different)
	{
	  error ("redefinition of typedef %q+D with different type", newdecl);
	  locate_old_decl (olddecl);
	  return false;
	}

      if (DECL_IN_SYSTEM_HEADER (newdecl)
	  || DECL_IN_SYSTEM_HEADER (olddecl)
	  || TREE_NO_WARNING (newdecl)
	  || TREE_NO_WARNING (olddecl))
	return true;  /* Allow OLDDECL to continue in use.  */

      if (variably_modified_type_p (newtype, NULL))
	{
	  error ("redefinition of typedef %q+D with variably modified type",
		 newdecl);
	  locate_old_decl (olddecl);
	}
      else if (pedwarn_c99 (input_location, OPT_Wpedantic,
			    "redefinition of typedef %q+D", newdecl))
	locate_old_decl (olddecl);

      return true;
    }

  /* Function declarations can either be 'static' or 'extern' (no
     qualifier is equivalent to 'extern' - C99 6.2.2p5) and therefore
     can never conflict with each other on account of linkage
     (6.2.2p4).  Multiple definitions are not allowed (6.9p3,5) but
     gnu89 mode permits two definitions if one is 'extern inline' and
     one is not.  The non- extern-inline definition supersedes the
     extern-inline definition.  */

  else if (TREE_CODE (newdecl) == FUNCTION_DECL)
    {
      /* If you declare a built-in function name as static, or
	 define the built-in with an old-style definition (so we
	 can't validate the argument list) the built-in definition is
	 overridden, but optionally warn this was a bad choice of name.  */
      if (DECL_BUILT_IN (olddecl)
	  && !C_DECL_DECLARED_BUILTIN (olddecl)
	  && (!TREE_PUBLIC (newdecl)
	      || (DECL_INITIAL (newdecl)
		  && !prototype_p (TREE_TYPE (newdecl)))))
	{
	  warning (OPT_Wshadow, "declaration of %q+D shadows "
		   "a built-in function", newdecl);
	  /* Discard the old built-in function.  */
	  return false;
	}

      if (DECL_INITIAL (newdecl))
	{
	  if (DECL_INITIAL (olddecl))
	    {
	      /* If both decls are in the same TU and the new declaration
		 isn't overriding an extern inline reject the new decl.
		 In c99, no overriding is allowed in the same translation
		 unit.  */
	      if ((!DECL_EXTERN_INLINE (olddecl)
		   || DECL_EXTERN_INLINE (newdecl)
		   || (!flag_gnu89_inline
		       && (!DECL_DECLARED_INLINE_P (olddecl)
			   || !lookup_attribute ("gnu_inline",
						 DECL_ATTRIBUTES (olddecl)))
		       && (!DECL_DECLARED_INLINE_P (newdecl)
			   || !lookup_attribute ("gnu_inline",
						 DECL_ATTRIBUTES (newdecl))))
		  )
		  && same_translation_unit_p (newdecl, olddecl))
		{
		  error ("redefinition of %q+D", newdecl);
		  locate_old_decl (olddecl);
		  return false;
		}
	    }
	}
      /* If we have a prototype after an old-style function definition,
	 the argument types must be checked specially.  */
      else if (DECL_INITIAL (olddecl)
	       && !prototype_p (oldtype) && prototype_p (newtype)
	       && TYPE_ACTUAL_ARG_TYPES (oldtype)
	       && !validate_proto_after_old_defn (newdecl, newtype, oldtype))
	{
	  locate_old_decl (olddecl);
	  return false;
	}
      /* A non-static declaration (even an "extern") followed by a
	 static declaration is undefined behavior per C99 6.2.2p3-5,7.
	 The same is true for a static forward declaration at block
	 scope followed by a non-static declaration/definition at file
	 scope.  Static followed by non-static at the same scope is
	 not undefined behavior, and is the most convenient way to get
	 some effects (see e.g.  what unwind-dw2-fde-glibc.c does to
	 the definition of _Unwind_Find_FDE in unwind-dw2-fde.c), but
	 we do diagnose it if -Wtraditional.  */
      if (TREE_PUBLIC (olddecl) && !TREE_PUBLIC (newdecl))
	{
	  /* Two exceptions to the rule.  If olddecl is an extern
	     inline, or a predeclared function that isn't actually
	     built in, newdecl silently overrides olddecl.  The latter
	     occur only in Objective C; see also above.  (FIXME: Make
	     Objective C use normal builtins.)  */
	  if (!DECL_IS_BUILTIN (olddecl)
	      && !DECL_EXTERN_INLINE (olddecl))
	    {
	      error ("static declaration of %q+D follows "
		     "non-static declaration", newdecl);
	      locate_old_decl (olddecl);
	    }
	  return false;
	}
      else if (TREE_PUBLIC (newdecl) && !TREE_PUBLIC (olddecl))
	{
	  if (DECL_CONTEXT (olddecl))
	    {
	      error ("non-static declaration of %q+D follows "
		     "static declaration", newdecl);
	      locate_old_decl (olddecl);
	      return false;
	    }
	  else if (warn_traditional)
	    {
	      warned |= warning (OPT_Wtraditional,
				 "non-static declaration of %q+D "
				 "follows static declaration", newdecl);
	    }
	}

      /* Make sure gnu_inline attribute is either not present, or
	 present on all inline decls.  */
      if (DECL_DECLARED_INLINE_P (olddecl)
	  && DECL_DECLARED_INLINE_P (newdecl))
	{
	  bool newa = lookup_attribute ("gnu_inline",
					DECL_ATTRIBUTES (newdecl)) != NULL;
	  bool olda = lookup_attribute ("gnu_inline",
					DECL_ATTRIBUTES (olddecl)) != NULL;
	  if (newa != olda)
	    {
	      error_at (input_location, "%<gnu_inline%> attribute present on %q+D",
			newa ? newdecl : olddecl);
	      error_at (DECL_SOURCE_LOCATION (newa ? olddecl : newdecl),
			"but not here");
	    }
	}
    }
  else if (TREE_CODE (newdecl) == VAR_DECL)
    {
      /* Only variables can be thread-local, and all declarations must
	 agree on this property.  */
      if (C_DECL_THREADPRIVATE_P (olddecl) && !DECL_THREAD_LOCAL_P (newdecl))
	{
	  /* Nothing to check.  Since OLDDECL is marked threadprivate
	     and NEWDECL does not have a thread-local attribute, we
	     will merge the threadprivate attribute into NEWDECL.  */
	  ;
	}
      else if (DECL_THREAD_LOCAL_P (newdecl) != DECL_THREAD_LOCAL_P (olddecl))
	{
	  if (DECL_THREAD_LOCAL_P (newdecl))
	    error ("thread-local declaration of %q+D follows "
		   "non-thread-local declaration", newdecl);
	  else
	    error ("non-thread-local declaration of %q+D follows "
		   "thread-local declaration", newdecl);

	  locate_old_decl (olddecl);
	  return false;
	}

      /* Multiple initialized definitions are not allowed (6.9p3,5).  */
      if (DECL_INITIAL (newdecl) && DECL_INITIAL (olddecl))
	{
	  error ("redefinition of %q+D", newdecl);
	  locate_old_decl (olddecl);
	  return false;
	}

      /* Objects declared at file scope: if the first declaration had
	 external linkage (even if it was an external reference) the
	 second must have external linkage as well, or the behavior is
	 undefined.  If the first declaration had internal linkage, then
	 the second must too, or else be an external reference (in which
	 case the composite declaration still has internal linkage).
	 As for function declarations, we warn about the static-then-
	 extern case only for -Wtraditional.  See generally 6.2.2p3-5,7.  */
      if (DECL_FILE_SCOPE_P (newdecl)
	  && TREE_PUBLIC (newdecl) != TREE_PUBLIC (olddecl))
	{
	  if (DECL_EXTERNAL (newdecl))
	    {
	      if (!DECL_FILE_SCOPE_P (olddecl))
		{
		  error ("extern declaration of %q+D follows "
			 "declaration with no linkage", newdecl);
		  locate_old_decl (olddecl);
		  return false;
		}
	      else if (warn_traditional)
		{
		  warned |= warning (OPT_Wtraditional,
				     "non-static declaration of %q+D "
				     "follows static declaration", newdecl);
		}
	    }
	  else
	    {
	      if (TREE_PUBLIC (newdecl))
		error ("non-static declaration of %q+D follows "
		       "static declaration", newdecl);
	      else
		error ("static declaration of %q+D follows "
		       "non-static declaration", newdecl);

	      locate_old_decl (olddecl);
	      return false;
	    }
	}
      /* Two objects with the same name declared at the same block
	 scope must both be external references (6.7p3).  */
      else if (!DECL_FILE_SCOPE_P (newdecl))
	{
	  if (DECL_EXTERNAL (newdecl))
	    {
	      /* Extern with initializer at block scope, which will
		 already have received an error.  */
	    }
	  else if (DECL_EXTERNAL (olddecl))
	    {
	      error ("declaration of %q+D with no linkage follows "
		     "extern declaration", newdecl);
	      locate_old_decl (olddecl);
	    }
	  else
	    {
	      error ("redeclaration of %q+D with no linkage", newdecl);
	      locate_old_decl (olddecl);
	    }

	  return false;
	}

      /* C++ does not permit a decl to appear multiple times at file
	 scope.  */
      if (warn_cxx_compat
	  && DECL_FILE_SCOPE_P (newdecl)
	  && !DECL_EXTERNAL (newdecl)
	  && !DECL_EXTERNAL (olddecl))
	warned |= warning_at (DECL_SOURCE_LOCATION (newdecl),
			      OPT_Wc___compat,
			      ("duplicate declaration of %qD is "
			       "invalid in C++"),
			      newdecl);
    }

  /* warnings */
  /* All decls must agree on a visibility.  */
  if (CODE_CONTAINS_STRUCT (TREE_CODE (newdecl), TS_DECL_WITH_VIS)
      && DECL_VISIBILITY_SPECIFIED (newdecl) && DECL_VISIBILITY_SPECIFIED (olddecl)
      && DECL_VISIBILITY (newdecl) != DECL_VISIBILITY (olddecl))
    {
      warned |= warning (0, "redeclaration of %q+D with different visibility "
			 "(old visibility preserved)", newdecl);
    }

  if (TREE_CODE (newdecl) == FUNCTION_DECL)
    {
      /* Diagnose inline __attribute__ ((noinline)) which is silly.  */
      if (DECL_DECLARED_INLINE_P (newdecl)
	  && lookup_attribute ("noinline", DECL_ATTRIBUTES (olddecl)))
	warned |= warning (OPT_Wattributes,
			   "inline declaration of %qD follows "
			   "declaration with attribute noinline", newdecl);
      else if (DECL_DECLARED_INLINE_P (olddecl)
	       && lookup_attribute ("noinline", DECL_ATTRIBUTES (newdecl)))
	warned |= warning (OPT_Wattributes,
			   "declaration of %q+D with attribute "
			   "noinline follows inline declaration ", newdecl);
      else if (lookup_attribute ("noinline", DECL_ATTRIBUTES (newdecl))
	       && lookup_attribute ("always_inline", DECL_ATTRIBUTES (olddecl)))
	warned |= warning (OPT_Wattributes,
			   "declaration of %q+D with attribute "
			   "%qs follows declaration with attribute %qs",
			   newdecl, "noinline", "always_inline");
      else if (lookup_attribute ("always_inline", DECL_ATTRIBUTES (newdecl))
	       && lookup_attribute ("noinline", DECL_ATTRIBUTES (olddecl)))
	warned |= warning (OPT_Wattributes,
			   "declaration of %q+D with attribute "
			   "%qs follows declaration with attribute %qs",
			   newdecl, "always_inline", "noinline");
      else if (lookup_attribute ("cold", DECL_ATTRIBUTES (newdecl))
	       && lookup_attribute ("hot", DECL_ATTRIBUTES (olddecl)))
	warned |= warning (OPT_Wattributes,
			   "declaration of %q+D with attribute %qs follows "
			   "declaration with attribute %qs", newdecl, "cold",
			   "hot");
      else if (lookup_attribute ("hot", DECL_ATTRIBUTES (newdecl))
	       && lookup_attribute ("cold", DECL_ATTRIBUTES (olddecl)))
	warned |= warning (OPT_Wattributes,
			   "declaration of %q+D with attribute %qs follows "
			   "declaration with attribute %qs", newdecl, "hot",
			   "cold");
    }
  else /* PARM_DECL, VAR_DECL */
    {
      /* Redeclaration of a parameter is a constraint violation (this is
	 not explicitly stated, but follows from C99 6.7p3 [no more than
	 one declaration of the same identifier with no linkage in the
	 same scope, except type tags] and 6.2.2p6 [parameters have no
	 linkage]).  We must check for a forward parameter declaration,
	 indicated by TREE_ASM_WRITTEN on the old declaration - this is
	 an extension, the mandatory diagnostic for which is handled by
	 mark_forward_parm_decls.  */

      if (TREE_CODE (newdecl) == PARM_DECL
	  && (!TREE_ASM_WRITTEN (olddecl) || TREE_ASM_WRITTEN (newdecl)))
	{
	  error ("redefinition of parameter %q+D", newdecl);
	  locate_old_decl (olddecl);
	  return false;
	}
    }

  /* Optional warning for completely redundant decls.  */
  if (!warned && !pedwarned
      && warn_redundant_decls
      /* Don't warn about a function declaration followed by a
	 definition.  */
      && !(TREE_CODE (newdecl) == FUNCTION_DECL
	   && DECL_INITIAL (newdecl) && !DECL_INITIAL (olddecl))
      /* Don't warn about redundant redeclarations of builtins.  */
      && !(TREE_CODE (newdecl) == FUNCTION_DECL
	   && !DECL_BUILT_IN (newdecl)
	   && DECL_BUILT_IN (olddecl)
	   && !C_DECL_DECLARED_BUILTIN (olddecl))
      /* Don't warn about an extern followed by a definition.  */
      && !(DECL_EXTERNAL (olddecl) && !DECL_EXTERNAL (newdecl))
      /* Don't warn about forward parameter decls.  */
      && !(TREE_CODE (newdecl) == PARM_DECL
	   && TREE_ASM_WRITTEN (olddecl) && !TREE_ASM_WRITTEN (newdecl))
      /* Don't warn about a variable definition following a declaration.  */
      && !(TREE_CODE (newdecl) == VAR_DECL
	   && DECL_INITIAL (newdecl) && !DECL_INITIAL (olddecl)))
    {
      warned = warning (OPT_Wredundant_decls, "redundant redeclaration of %q+D",
			newdecl);
    }

  /* Report location of previous decl/defn.  */
  if (warned || pedwarned)
    locate_old_decl (olddecl);

#undef DECL_EXTERN_INLINE

  return retval;
}

/* Subroutine of duplicate_decls.  NEWDECL has been found to be
   consistent with OLDDECL, but carries new information.  Merge the
   new information into OLDDECL.  This function issues no
   diagnostics.  */

static void
merge_decls (tree newdecl, tree olddecl, tree newtype, tree oldtype)
{
  bool new_is_definition = (TREE_CODE (newdecl) == FUNCTION_DECL
			    && DECL_INITIAL (newdecl) != 0);
  bool new_is_prototype = (TREE_CODE (newdecl) == FUNCTION_DECL
			   && prototype_p (TREE_TYPE (newdecl)));
  bool old_is_prototype = (TREE_CODE (olddecl) == FUNCTION_DECL
			   && prototype_p (TREE_TYPE (olddecl)));

  /* For real parm decl following a forward decl, rechain the old decl
     in its new location and clear TREE_ASM_WRITTEN (it's not a
     forward decl anymore).  */
  if (TREE_CODE (newdecl) == PARM_DECL
      && TREE_ASM_WRITTEN (olddecl) && !TREE_ASM_WRITTEN (newdecl))
    {
      struct c_binding *b, **here;

      for (here = &current_scope->bindings; *here; here = &(*here)->prev)
	if ((*here)->decl == olddecl)
	  goto found;
      gcc_unreachable ();

    found:
      b = *here;
      *here = b->prev;
      b->prev = current_scope->bindings;
      current_scope->bindings = b;

      TREE_ASM_WRITTEN (olddecl) = 0;
    }

  DECL_ATTRIBUTES (newdecl)
    = targetm.merge_decl_attributes (olddecl, newdecl);

  /* Merge the data types specified in the two decls.  */
  TREE_TYPE (newdecl)
    = TREE_TYPE (olddecl)
    = composite_type (newtype, oldtype);

  /* Lay the type out, unless already done.  */
  if (!comptypes (oldtype, TREE_TYPE (newdecl)))
    {
      if (TREE_TYPE (newdecl) != error_mark_node)
	layout_type (TREE_TYPE (newdecl));
      if (TREE_CODE (newdecl) != FUNCTION_DECL
	  && TREE_CODE (newdecl) != TYPE_DECL
	  && TREE_CODE (newdecl) != CONST_DECL)
	layout_decl (newdecl, 0);
    }
  else
    {
      /* Since the type is OLDDECL's, make OLDDECL's size go with.  */
      DECL_SIZE (newdecl) = DECL_SIZE (olddecl);
      DECL_SIZE_UNIT (newdecl) = DECL_SIZE_UNIT (olddecl);
      DECL_MODE (newdecl) = DECL_MODE (olddecl);
      if (DECL_ALIGN (olddecl) > DECL_ALIGN (newdecl))
	{
	  DECL_ALIGN (newdecl) = DECL_ALIGN (olddecl);
	  DECL_USER_ALIGN (newdecl) |= DECL_USER_ALIGN (olddecl);
	}
    }

  /* Keep the old rtl since we can safely use it.  */
  if (HAS_RTL_P (olddecl))
    COPY_DECL_RTL (olddecl, newdecl);

  /* Merge the type qualifiers.  */
  if (TREE_READONLY (newdecl))
    TREE_READONLY (olddecl) = 1;

  if (TREE_THIS_VOLATILE (newdecl))
    TREE_THIS_VOLATILE (olddecl) = 1;

  /* Merge deprecatedness.  */
  if (TREE_DEPRECATED (newdecl))
    TREE_DEPRECATED (olddecl) = 1;

  /* If a decl is in a system header and the other isn't, keep the one on the
     system header. Otherwise, keep source location of definition rather than
     declaration and of prototype rather than non-prototype unless that
     prototype is built-in.  */
  if (CODE_CONTAINS_STRUCT (TREE_CODE (olddecl), TS_DECL_WITH_VIS)
      && DECL_IN_SYSTEM_HEADER (olddecl)
      && !DECL_IN_SYSTEM_HEADER (newdecl) )
    DECL_SOURCE_LOCATION (newdecl) = DECL_SOURCE_LOCATION (olddecl);
  else if (CODE_CONTAINS_STRUCT (TREE_CODE (olddecl), TS_DECL_WITH_VIS)
	   && DECL_IN_SYSTEM_HEADER (newdecl)
	   && !DECL_IN_SYSTEM_HEADER (olddecl))
    DECL_SOURCE_LOCATION (olddecl) = DECL_SOURCE_LOCATION (newdecl);
  else if ((DECL_INITIAL (newdecl) == 0 && DECL_INITIAL (olddecl) != 0)
	   || (old_is_prototype && !new_is_prototype
	       && !C_DECL_BUILTIN_PROTOTYPE (olddecl)))
    DECL_SOURCE_LOCATION (newdecl) = DECL_SOURCE_LOCATION (olddecl);

  /* Merge the initialization information.  */
   if (DECL_INITIAL (newdecl) == 0)
    DECL_INITIAL (newdecl) = DECL_INITIAL (olddecl);

  /* Merge the threadprivate attribute.  */
  if (TREE_CODE (olddecl) == VAR_DECL && C_DECL_THREADPRIVATE_P (olddecl))
    C_DECL_THREADPRIVATE_P (newdecl) = 1;

  if (CODE_CONTAINS_STRUCT (TREE_CODE (olddecl), TS_DECL_WITH_VIS))
    {
<<<<<<< HEAD
      /* Merge the section attribute from the old decl to the new one.
	 We want to issue an error if the sections conflict but that
	 must be done later in decl_attributes since we are called
	 before attributes are assigned.  */
      if ((DECL_EXTERNAL (olddecl) || TREE_PUBLIC (olddecl) || TREE_STATIC (olddecl))
	  && DECL_SECTION_NAME (newdecl) == NULL
	  && DECL_SECTION_NAME (olddecl))
	set_decl_section_name (newdecl, DECL_SECTION_NAME (olddecl));

      /* Merge the section attribute from the new decl to the old one. */
      if ((DECL_EXTERNAL (newdecl) || TREE_PUBLIC (newdecl) || TREE_STATIC (newdecl))
	  && DECL_SECTION_NAME (olddecl) == NULL
	  && DECL_SECTION_NAME (newdecl))
	set_decl_section_name (olddecl, DECL_SECTION_NAME (newdecl));

=======
>>>>>>> 886c1262
      /* Copy the assembler name.
	 Currently, it can only be defined in the prototype.  */
      COPY_DECL_ASSEMBLER_NAME (olddecl, newdecl);

      /* Use visibility of whichever declaration had it specified */
      if (DECL_VISIBILITY_SPECIFIED (olddecl))
	{
	  DECL_VISIBILITY (newdecl) = DECL_VISIBILITY (olddecl);
	  DECL_VISIBILITY_SPECIFIED (newdecl) = 1;
	}

      if (TREE_CODE (newdecl) == FUNCTION_DECL)
	{
	  DECL_STATIC_CONSTRUCTOR(newdecl) |= DECL_STATIC_CONSTRUCTOR(olddecl);
	  DECL_STATIC_DESTRUCTOR (newdecl) |= DECL_STATIC_DESTRUCTOR (olddecl);
	  DECL_NO_LIMIT_STACK (newdecl) |= DECL_NO_LIMIT_STACK (olddecl);
	  DECL_NO_INSTRUMENT_FUNCTION_ENTRY_EXIT (newdecl)
	    |= DECL_NO_INSTRUMENT_FUNCTION_ENTRY_EXIT (olddecl);
	  TREE_THIS_VOLATILE (newdecl) |= TREE_THIS_VOLATILE (olddecl);
	  DECL_IS_MALLOC (newdecl) |= DECL_IS_MALLOC (olddecl);
	  DECL_IS_OPERATOR_NEW (newdecl) |= DECL_IS_OPERATOR_NEW (olddecl);
	  TREE_READONLY (newdecl) |= TREE_READONLY (olddecl);
	  DECL_PURE_P (newdecl) |= DECL_PURE_P (olddecl);
	  DECL_IS_NOVOPS (newdecl) |= DECL_IS_NOVOPS (olddecl);
	}

      /* Merge the storage class information.  */
      merge_weak (newdecl, olddecl);

      /* For functions, static overrides non-static.  */
      if (TREE_CODE (newdecl) == FUNCTION_DECL)
	{
	  TREE_PUBLIC (newdecl) &= TREE_PUBLIC (olddecl);
	  /* This is since we don't automatically
	     copy the attributes of NEWDECL into OLDDECL.  */
	  TREE_PUBLIC (olddecl) = TREE_PUBLIC (newdecl);
	  /* If this clears `static', clear it in the identifier too.  */
	  if (!TREE_PUBLIC (olddecl))
	    TREE_PUBLIC (DECL_NAME (olddecl)) = 0;
	}
    }

  /* In c99, 'extern' declaration before (or after) 'inline' means this
     function is not DECL_EXTERNAL, unless 'gnu_inline' attribute
     is present.  */
  if (TREE_CODE (newdecl) == FUNCTION_DECL
      && !flag_gnu89_inline
      && (DECL_DECLARED_INLINE_P (newdecl)
	  || DECL_DECLARED_INLINE_P (olddecl))
      && (!DECL_DECLARED_INLINE_P (newdecl)
	  || !DECL_DECLARED_INLINE_P (olddecl)
	  || !DECL_EXTERNAL (olddecl))
      && DECL_EXTERNAL (newdecl)
      && !lookup_attribute ("gnu_inline", DECL_ATTRIBUTES (newdecl))
      && !current_function_decl)
    DECL_EXTERNAL (newdecl) = 0;

  /* An inline definition following a static declaration is not
     DECL_EXTERNAL.  */
  if (new_is_definition
      && (DECL_DECLARED_INLINE_P (newdecl)
	  || DECL_DECLARED_INLINE_P (olddecl))
      && !TREE_PUBLIC (olddecl))
    DECL_EXTERNAL (newdecl) = 0;

  if (DECL_EXTERNAL (newdecl))
    {
      TREE_STATIC (newdecl) = TREE_STATIC (olddecl);
      DECL_EXTERNAL (newdecl) = DECL_EXTERNAL (olddecl);

      /* An extern decl does not override previous storage class.  */
      TREE_PUBLIC (newdecl) = TREE_PUBLIC (olddecl);
      if (!DECL_EXTERNAL (newdecl))
	{
	  DECL_CONTEXT (newdecl) = DECL_CONTEXT (olddecl);
	  DECL_COMMON (newdecl) = DECL_COMMON (olddecl);
	}
    }
  else
    {
      TREE_STATIC (olddecl) = TREE_STATIC (newdecl);
      TREE_PUBLIC (olddecl) = TREE_PUBLIC (newdecl);
    }

  if (TREE_CODE (newdecl) == FUNCTION_DECL)
    {
      /* If we're redefining a function previously defined as extern
	 inline, make sure we emit debug info for the inline before we
	 throw it away, in case it was inlined into a function that
	 hasn't been written out yet.  */
      if (new_is_definition && DECL_INITIAL (olddecl))
	/* The new defn must not be inline.  */
	DECL_UNINLINABLE (newdecl) = 1;
      else
	{
	  /* If either decl says `inline', this fn is inline, unless
	     its definition was passed already.  */
	  if (DECL_DECLARED_INLINE_P (newdecl)
	      || DECL_DECLARED_INLINE_P (olddecl))
	    DECL_DECLARED_INLINE_P (newdecl) = 1;

	  DECL_UNINLINABLE (newdecl) = DECL_UNINLINABLE (olddecl)
	    = (DECL_UNINLINABLE (newdecl) || DECL_UNINLINABLE (olddecl));

	  DECL_DISREGARD_INLINE_LIMITS (newdecl)
	    = DECL_DISREGARD_INLINE_LIMITS (olddecl)
	    = (DECL_DISREGARD_INLINE_LIMITS (newdecl)
	       || DECL_DISREGARD_INLINE_LIMITS (olddecl));
	}

      if (DECL_BUILT_IN (olddecl))
	{
	  /* If redeclaring a builtin function, it stays built in.
	     But it gets tagged as having been declared.  */
	  DECL_BUILT_IN_CLASS (newdecl) = DECL_BUILT_IN_CLASS (olddecl);
	  DECL_FUNCTION_CODE (newdecl) = DECL_FUNCTION_CODE (olddecl);
	  C_DECL_DECLARED_BUILTIN (newdecl) = 1;
	  if (new_is_prototype)
	    {
	      C_DECL_BUILTIN_PROTOTYPE (newdecl) = 0;
	      if (DECL_BUILT_IN_CLASS (newdecl) == BUILT_IN_NORMAL)
		{
		  enum built_in_function fncode = DECL_FUNCTION_CODE (newdecl);
		  switch (fncode)
		    {
		      /* If a compatible prototype of these builtin functions
			 is seen, assume the runtime implements it with the
			 expected semantics.  */
		    case BUILT_IN_STPCPY:
		      if (builtin_decl_explicit_p (fncode))
			set_builtin_decl_implicit_p (fncode, true);
		      break;
		    default:
		      break;
		    }
		}
	    }
	  else
	    C_DECL_BUILTIN_PROTOTYPE (newdecl)
	      = C_DECL_BUILTIN_PROTOTYPE (olddecl);
	}

      /* Preserve function specific target and optimization options */
      if (DECL_FUNCTION_SPECIFIC_TARGET (olddecl)
	  && !DECL_FUNCTION_SPECIFIC_TARGET (newdecl))
	DECL_FUNCTION_SPECIFIC_TARGET (newdecl)
	  = DECL_FUNCTION_SPECIFIC_TARGET (olddecl);

      if (DECL_FUNCTION_SPECIFIC_OPTIMIZATION (olddecl)
	  && !DECL_FUNCTION_SPECIFIC_OPTIMIZATION (newdecl))
	DECL_FUNCTION_SPECIFIC_OPTIMIZATION (newdecl)
	  = DECL_FUNCTION_SPECIFIC_OPTIMIZATION (olddecl);

      /* Also preserve various other info from the definition.  */
      if (!new_is_definition)
	{
	  tree t;
	  DECL_RESULT (newdecl) = DECL_RESULT (olddecl);
	  DECL_INITIAL (newdecl) = DECL_INITIAL (olddecl);
	  DECL_STRUCT_FUNCTION (newdecl) = DECL_STRUCT_FUNCTION (olddecl);
	  DECL_SAVED_TREE (newdecl) = DECL_SAVED_TREE (olddecl);
	  DECL_ARGUMENTS (newdecl) = copy_list (DECL_ARGUMENTS (olddecl));
	  for (t = DECL_ARGUMENTS (newdecl); t ; t = DECL_CHAIN (t))
	    DECL_CONTEXT (t) = newdecl;

	  /* See if we've got a function to instantiate from.  */
	  if (DECL_SAVED_TREE (olddecl))
	    DECL_ABSTRACT_ORIGIN (newdecl)
	      = DECL_ABSTRACT_ORIGIN (olddecl);
	}
    }

  /* Merge the USED information.  */
  if (TREE_USED (olddecl))
    TREE_USED (newdecl) = 1;
  else if (TREE_USED (newdecl))
    TREE_USED (olddecl) = 1;
  if (TREE_CODE (olddecl) == VAR_DECL || TREE_CODE (olddecl) == PARM_DECL)
    DECL_READ_P (newdecl) |= DECL_READ_P (olddecl);
  if (DECL_PRESERVE_P (olddecl))
    DECL_PRESERVE_P (newdecl) = 1;
  else if (DECL_PRESERVE_P (newdecl))
    DECL_PRESERVE_P (olddecl) = 1;

  /* Copy most of the decl-specific fields of NEWDECL into OLDDECL.
     But preserve OLDDECL's DECL_UID, DECL_CONTEXT and
     DECL_ARGUMENTS (if appropriate).  */
  {
    unsigned olddecl_uid = DECL_UID (olddecl);
    tree olddecl_context = DECL_CONTEXT (olddecl);
    tree olddecl_arguments = NULL;
    if (TREE_CODE (olddecl) == FUNCTION_DECL)
      olddecl_arguments = DECL_ARGUMENTS (olddecl);

    memcpy ((char *) olddecl + sizeof (struct tree_common),
	    (char *) newdecl + sizeof (struct tree_common),
	    sizeof (struct tree_decl_common) - sizeof (struct tree_common));
    DECL_USER_ALIGN (olddecl) = DECL_USER_ALIGN (newdecl);
    switch (TREE_CODE (olddecl))
      {
      case FUNCTION_DECL:
      case VAR_DECL:
	{
	  struct symtab_node *snode = olddecl->decl_with_vis.symtab_node;

	  memcpy ((char *) olddecl + sizeof (struct tree_decl_common),
		  (char *) newdecl + sizeof (struct tree_decl_common),
		  tree_code_size (TREE_CODE (olddecl)) - sizeof (struct tree_decl_common));
	  olddecl->decl_with_vis.symtab_node = snode;

	  if ((DECL_EXTERNAL (olddecl)
	       || TREE_PUBLIC (olddecl)
	       || TREE_STATIC (olddecl))
	      && DECL_SECTION_NAME (newdecl) != NULL)
	    set_decl_section_name (olddecl, DECL_SECTION_NAME (newdecl));

	  /* This isn't quite correct for something like
		int __thread x attribute ((tls_model ("local-exec")));
		extern int __thread x;
	     as we'll lose the "local-exec" model.  */
	  if (TREE_CODE (olddecl) == VAR_DECL
	      && DECL_THREAD_LOCAL_P (newdecl))
	    set_decl_tls_model (olddecl, DECL_TLS_MODEL (newdecl));
	  break;
	}

      case FIELD_DECL:
      case PARM_DECL:
      case LABEL_DECL:
      case RESULT_DECL:
      case CONST_DECL:
      case TYPE_DECL:
	memcpy ((char *) olddecl + sizeof (struct tree_decl_common),
		(char *) newdecl + sizeof (struct tree_decl_common),
		tree_code_size (TREE_CODE (olddecl)) - sizeof (struct tree_decl_common));
	break;

      default:

	memcpy ((char *) olddecl + sizeof (struct tree_decl_common),
		(char *) newdecl + sizeof (struct tree_decl_common),
		sizeof (struct tree_decl_non_common) - sizeof (struct tree_decl_common));
      }
    DECL_UID (olddecl) = olddecl_uid;
    DECL_CONTEXT (olddecl) = olddecl_context;
    if (TREE_CODE (olddecl) == FUNCTION_DECL)
      DECL_ARGUMENTS (olddecl) = olddecl_arguments;
  }

  /* If OLDDECL had its DECL_RTL instantiated, re-invoke make_decl_rtl
     so that encode_section_info has a chance to look at the new decl
     flags and attributes.  */
  if (DECL_RTL_SET_P (olddecl)
      && (TREE_CODE (olddecl) == FUNCTION_DECL
	  || (TREE_CODE (olddecl) == VAR_DECL
	      && TREE_STATIC (olddecl))))
    make_decl_rtl (olddecl);
}

/* Handle when a new declaration NEWDECL has the same name as an old
   one OLDDECL in the same binding contour.  Prints an error message
   if appropriate.

   If safely possible, alter OLDDECL to look like NEWDECL, and return
   true.  Otherwise, return false.  */

static bool
duplicate_decls (tree newdecl, tree olddecl)
{
  tree newtype = NULL, oldtype = NULL;

  if (!diagnose_mismatched_decls (newdecl, olddecl, &newtype, &oldtype))
    {
      /* Avoid `unused variable' and other warnings for OLDDECL.  */
      TREE_NO_WARNING (olddecl) = 1;
      return false;
    }

  merge_decls (newdecl, olddecl, newtype, oldtype);

  /* The NEWDECL will no longer be needed.

     Before releasing the node, be sure to remove function from symbol
     table that might have been inserted there to record comdat group.
     Be sure to however do not free DECL_STRUCT_FUNCTION because this
     structure is shared in between NEWDECL and OLDECL.  */
  if (TREE_CODE (newdecl) == FUNCTION_DECL)
    DECL_STRUCT_FUNCTION (newdecl) = NULL;
  if (TREE_CODE (newdecl) == FUNCTION_DECL
      || TREE_CODE (newdecl) == VAR_DECL)
    {
      struct symtab_node *snode = symtab_node::get (newdecl);
      if (snode)
	snode->remove ();
    }
  ggc_free (newdecl);
  return true;
}


/* Check whether decl-node NEW_DECL shadows an existing declaration.  */
static void
warn_if_shadowing (tree new_decl)
{
  struct c_binding *b;

  /* Shadow warnings wanted?  */
  if (!warn_shadow
      /* No shadow warnings for internally generated vars.  */
      || DECL_IS_BUILTIN (new_decl)
      /* No shadow warnings for vars made for inlining.  */
      || DECL_FROM_INLINE (new_decl))
    return;

  /* Is anything being shadowed?  Invisible decls do not count.  */
  for (b = I_SYMBOL_BINDING (DECL_NAME (new_decl)); b; b = b->shadowed)
    if (b->decl && b->decl != new_decl && !b->invisible
	&& (b->decl == error_mark_node
	    || diagnostic_report_warnings_p (global_dc,
					     DECL_SOURCE_LOCATION (b->decl))))
      {
	tree old_decl = b->decl;
	bool warned = false;

	if (old_decl == error_mark_node)
	  {
	    warning (OPT_Wshadow, "declaration of %q+D shadows previous "
		     "non-variable", new_decl);
	    break;
	  }
	else if (TREE_CODE (old_decl) == PARM_DECL)
	  warned = warning (OPT_Wshadow,
			    "declaration of %q+D shadows a parameter",
			    new_decl);
	else if (DECL_FILE_SCOPE_P (old_decl))
	  {
	    /* Do not warn if a variable shadows a function, unless
	       the variable is a function or a pointer-to-function.  */
	    if (TREE_CODE (old_decl) == FUNCTION_DECL
		&& TREE_CODE (new_decl) != FUNCTION_DECL
		&& !FUNCTION_POINTER_TYPE_P (TREE_TYPE (new_decl)))
		continue;

	    warned = warning_at (DECL_SOURCE_LOCATION (new_decl), OPT_Wshadow,
				 "declaration of %qD shadows a global "
				 "declaration",
				 new_decl);
	  }
	else if (TREE_CODE (old_decl) == FUNCTION_DECL
		 && DECL_BUILT_IN (old_decl))
	  {
	    warning (OPT_Wshadow, "declaration of %q+D shadows "
		     "a built-in function", new_decl);
	    break;
	  }
	else
	  warned = warning (OPT_Wshadow, "declaration of %q+D shadows a "
			    "previous local", new_decl);

	if (warned)
	  inform (DECL_SOURCE_LOCATION (old_decl),
		  "shadowed declaration is here");

	break;
      }
}

/* Record a decl-node X as belonging to the current lexical scope.
   Check for errors (such as an incompatible declaration for the same
   name already seen in the same scope).

   Returns either X or an old decl for the same name.
   If an old decl is returned, it may have been smashed
   to agree with what X says.  */

tree
pushdecl (tree x)
{
  tree name = DECL_NAME (x);
  struct c_scope *scope = current_scope;
  struct c_binding *b;
  bool nested = false;
  location_t locus = DECL_SOURCE_LOCATION (x);

  /* Must set DECL_CONTEXT for everything not at file scope or
     DECL_FILE_SCOPE_P won't work.  Local externs don't count
     unless they have initializers (which generate code).  */
  if (current_function_decl
      && ((TREE_CODE (x) != FUNCTION_DECL && TREE_CODE (x) != VAR_DECL)
	  || DECL_INITIAL (x) || !DECL_EXTERNAL (x)))
    DECL_CONTEXT (x) = current_function_decl;

  /* Anonymous decls are just inserted in the scope.  */
  if (!name)
    {
      bind (name, x, scope, /*invisible=*/false, /*nested=*/false,
	    locus);
      return x;
    }

  /* First, see if there is another declaration with the same name in
     the current scope.  If there is, duplicate_decls may do all the
     work for us.  If duplicate_decls returns false, that indicates
     two incompatible decls in the same scope; we are to silently
     replace the old one (duplicate_decls has issued all appropriate
     diagnostics).  In particular, we should not consider possible
     duplicates in the external scope, or shadowing.  */
  b = I_SYMBOL_BINDING (name);
  if (b && B_IN_SCOPE (b, scope))
    {
      struct c_binding *b_ext, *b_use;
      tree type = TREE_TYPE (x);
      tree visdecl = b->decl;
      tree vistype = TREE_TYPE (visdecl);
      if (TREE_CODE (TREE_TYPE (x)) == ARRAY_TYPE
	  && COMPLETE_TYPE_P (TREE_TYPE (x)))
	b->inner_comp = false;
      b_use = b;
      b_ext = b;
      /* If this is an external linkage declaration, we should check
	 for compatibility with the type in the external scope before
	 setting the type at this scope based on the visible
	 information only.  */
      if (TREE_PUBLIC (x) && TREE_PUBLIC (visdecl))
	{
	  while (b_ext && !B_IN_EXTERNAL_SCOPE (b_ext))
	    b_ext = b_ext->shadowed;
	  if (b_ext)
	    {
	      b_use = b_ext;
	      if (b_use->u.type)
		TREE_TYPE (b_use->decl) = b_use->u.type;
	    }
	}
      if (duplicate_decls (x, b_use->decl))
	{
	  if (b_use != b)
	    {
	      /* Save the updated type in the external scope and
		 restore the proper type for this scope.  */
	      tree thistype;
	      if (comptypes (vistype, type))
		thistype = composite_type (vistype, type);
	      else
		thistype = TREE_TYPE (b_use->decl);
	      b_use->u.type = TREE_TYPE (b_use->decl);
	      if (TREE_CODE (b_use->decl) == FUNCTION_DECL
		  && DECL_BUILT_IN (b_use->decl))
		thistype
		  = build_type_attribute_variant (thistype,
						  TYPE_ATTRIBUTES
						  (b_use->u.type));
	      TREE_TYPE (b_use->decl) = thistype;
	    }
	  return b_use->decl;
	}
      else
	goto skip_external_and_shadow_checks;
    }

  /* All declarations with external linkage, and all external
     references, go in the external scope, no matter what scope is
     current.  However, the binding in that scope is ignored for
     purposes of normal name lookup.  A separate binding structure is
     created in the requested scope; this governs the normal
     visibility of the symbol.

     The binding in the externals scope is used exclusively for
     detecting duplicate declarations of the same object, no matter
     what scope they are in; this is what we do here.  (C99 6.2.7p2:
     All declarations that refer to the same object or function shall
     have compatible type; otherwise, the behavior is undefined.)  */
  if (DECL_EXTERNAL (x) || scope == file_scope)
    {
      tree type = TREE_TYPE (x);
      tree vistype = 0;
      tree visdecl = 0;
      bool type_saved = false;
      if (b && !B_IN_EXTERNAL_SCOPE (b)
	  && (TREE_CODE (b->decl) == FUNCTION_DECL
	      || TREE_CODE (b->decl) == VAR_DECL)
	  && DECL_FILE_SCOPE_P (b->decl))
	{
	  visdecl = b->decl;
	  vistype = TREE_TYPE (visdecl);
	}
      if (scope != file_scope
	  && !DECL_IN_SYSTEM_HEADER (x))
	warning (OPT_Wnested_externs, "nested extern declaration of %qD", x);

      while (b && !B_IN_EXTERNAL_SCOPE (b))
	{
	  /* If this decl might be modified, save its type.  This is
	     done here rather than when the decl is first bound
	     because the type may change after first binding, through
	     being completed or through attributes being added.  If we
	     encounter multiple such decls, only the first should have
	     its type saved; the others will already have had their
	     proper types saved and the types will not have changed as
	     their scopes will not have been re-entered.  */
	  if (DECL_P (b->decl) && DECL_FILE_SCOPE_P (b->decl) && !type_saved)
	    {
	      b->u.type = TREE_TYPE (b->decl);
	      type_saved = true;
	    }
	  if (B_IN_FILE_SCOPE (b)
	      && TREE_CODE (b->decl) == VAR_DECL
	      && TREE_STATIC (b->decl)
	      && TREE_CODE (TREE_TYPE (b->decl)) == ARRAY_TYPE
	      && !TYPE_DOMAIN (TREE_TYPE (b->decl))
	      && TREE_CODE (type) == ARRAY_TYPE
	      && TYPE_DOMAIN (type)
	      && TYPE_MAX_VALUE (TYPE_DOMAIN (type))
	      && !integer_zerop (TYPE_MAX_VALUE (TYPE_DOMAIN (type))))
	    {
	      /* Array type completed in inner scope, which should be
		 diagnosed if the completion does not have size 1 and
		 it does not get completed in the file scope.  */
	      b->inner_comp = true;
	    }
	  b = b->shadowed;
	}

      /* If a matching external declaration has been found, set its
	 type to the composite of all the types of that declaration.
	 After the consistency checks, it will be reset to the
	 composite of the visible types only.  */
      if (b && (TREE_PUBLIC (x) || same_translation_unit_p (x, b->decl))
	  && b->u.type)
	TREE_TYPE (b->decl) = b->u.type;

      /* The point of the same_translation_unit_p check here is,
	 we want to detect a duplicate decl for a construct like
	 foo() { extern bar(); } ... static bar();  but not if
	 they are in different translation units.  In any case,
	 the static does not go in the externals scope.  */
      if (b
	  && (TREE_PUBLIC (x) || same_translation_unit_p (x, b->decl))
	  && duplicate_decls (x, b->decl))
	{
	  tree thistype;
	  if (vistype)
	    {
	      if (comptypes (vistype, type))
		thistype = composite_type (vistype, type);
	      else
		thistype = TREE_TYPE (b->decl);
	    }
	  else
	    thistype = type;
	  b->u.type = TREE_TYPE (b->decl);
	  if (TREE_CODE (b->decl) == FUNCTION_DECL && DECL_BUILT_IN (b->decl))
	    thistype
	      = build_type_attribute_variant (thistype,
					      TYPE_ATTRIBUTES (b->u.type));
	  TREE_TYPE (b->decl) = thistype;
	  bind (name, b->decl, scope, /*invisible=*/false, /*nested=*/true,
		locus);
	  return b->decl;
	}
      else if (TREE_PUBLIC (x))
	{
	  if (visdecl && !b && duplicate_decls (x, visdecl))
	    {
	      /* An external declaration at block scope referring to a
		 visible entity with internal linkage.  The composite
		 type will already be correct for this scope, so we
		 just need to fall through to make the declaration in
		 this scope.  */
	      nested = true;
	      x = visdecl;
	    }
	  else
	    {
	      bind (name, x, external_scope, /*invisible=*/true,
		    /*nested=*/false, locus);
	      nested = true;
	    }
	}
    }

  if (TREE_CODE (x) != PARM_DECL)
    warn_if_shadowing (x);

 skip_external_and_shadow_checks:
  if (TREE_CODE (x) == TYPE_DECL)
    {
      /* So this is a typedef, set its underlying type.  */
      set_underlying_type (x);

      /* If X is a typedef defined in the current function, record it
	 for the purpose of implementing the -Wunused-local-typedefs
	 warning.  */
      record_locally_defined_typedef (x);
    }

  bind (name, x, scope, /*invisible=*/false, nested, locus);

  /* If x's type is incomplete because it's based on a
     structure or union which has not yet been fully declared,
     attach it to that structure or union type, so we can go
     back and complete the variable declaration later, if the
     structure or union gets fully declared.

     If the input is erroneous, we can have error_mark in the type
     slot (e.g. "f(void a, ...)") - that doesn't count as an
     incomplete type.  */
  if (TREE_TYPE (x) != error_mark_node
      && !COMPLETE_TYPE_P (TREE_TYPE (x)))
    {
      tree element = TREE_TYPE (x);

      while (TREE_CODE (element) == ARRAY_TYPE)
	element = TREE_TYPE (element);
      element = TYPE_MAIN_VARIANT (element);

      if ((TREE_CODE (element) == RECORD_TYPE
	   || TREE_CODE (element) == UNION_TYPE)
	  && (TREE_CODE (x) != TYPE_DECL
	      || TREE_CODE (TREE_TYPE (x)) == ARRAY_TYPE)
	  && !COMPLETE_TYPE_P (element))
	C_TYPE_INCOMPLETE_VARS (element)
	  = tree_cons (NULL_TREE, x, C_TYPE_INCOMPLETE_VARS (element));
    }
  return x;
}

/* Record X as belonging to file scope.
   This is used only internally by the Objective-C front end,
   and is limited to its needs.  duplicate_decls is not called;
   if there is any preexisting decl for this identifier, it is an ICE.  */

tree
pushdecl_top_level (tree x)
{
  tree name;
  bool nested = false;
  gcc_assert (TREE_CODE (x) == VAR_DECL || TREE_CODE (x) == CONST_DECL);

  name = DECL_NAME (x);

 gcc_assert (TREE_CODE (x) == CONST_DECL || !I_SYMBOL_BINDING (name));

  if (TREE_PUBLIC (x))
    {
      bind (name, x, external_scope, /*invisible=*/true, /*nested=*/false,
	    UNKNOWN_LOCATION);
      nested = true;
    }
  if (file_scope)
    bind (name, x, file_scope, /*invisible=*/false, nested, UNKNOWN_LOCATION);

  return x;
}

static void
implicit_decl_warning (location_t loc, tree id, tree olddecl)
{
  if (warn_implicit_function_declaration)
    {
      bool warned;

      if (flag_isoc99)
	warned = pedwarn (loc, OPT_Wimplicit_function_declaration,
			  "implicit declaration of function %qE", id);
      else
	warned = warning_at (loc, OPT_Wimplicit_function_declaration,
			     G_("implicit declaration of function %qE"), id);
      if (olddecl && warned)
	locate_old_decl (olddecl);
    }
}

/* This function represents mapping of a function code FCODE
   to its respective header.  */

static const char *
header_for_builtin_fn (enum built_in_function fcode)
{
  switch (fcode)
    {
    CASE_FLT_FN (BUILT_IN_ACOS):
    CASE_FLT_FN (BUILT_IN_ACOSH):
    CASE_FLT_FN (BUILT_IN_ASIN):
    CASE_FLT_FN (BUILT_IN_ASINH):
    CASE_FLT_FN (BUILT_IN_ATAN):
    CASE_FLT_FN (BUILT_IN_ATANH):
    CASE_FLT_FN (BUILT_IN_ATAN2):
    CASE_FLT_FN (BUILT_IN_CBRT):
    CASE_FLT_FN (BUILT_IN_CEIL):
    CASE_FLT_FN (BUILT_IN_COPYSIGN):
    CASE_FLT_FN (BUILT_IN_COS):
    CASE_FLT_FN (BUILT_IN_COSH):
    CASE_FLT_FN (BUILT_IN_ERF):
    CASE_FLT_FN (BUILT_IN_ERFC):
    CASE_FLT_FN (BUILT_IN_EXP):
    CASE_FLT_FN (BUILT_IN_EXP2):
    CASE_FLT_FN (BUILT_IN_EXPM1):
    CASE_FLT_FN (BUILT_IN_FABS):
    CASE_FLT_FN (BUILT_IN_FDIM):
    CASE_FLT_FN (BUILT_IN_FLOOR):
    CASE_FLT_FN (BUILT_IN_FMA):
    CASE_FLT_FN (BUILT_IN_FMAX):
    CASE_FLT_FN (BUILT_IN_FMIN):
    CASE_FLT_FN (BUILT_IN_FMOD):
    CASE_FLT_FN (BUILT_IN_FREXP):
    CASE_FLT_FN (BUILT_IN_HYPOT):
    CASE_FLT_FN (BUILT_IN_ILOGB):
    CASE_FLT_FN (BUILT_IN_LDEXP):
    CASE_FLT_FN (BUILT_IN_LGAMMA):
    CASE_FLT_FN (BUILT_IN_LLRINT):
    CASE_FLT_FN (BUILT_IN_LLROUND):
    CASE_FLT_FN (BUILT_IN_LOG):
    CASE_FLT_FN (BUILT_IN_LOG10):
    CASE_FLT_FN (BUILT_IN_LOG1P):
    CASE_FLT_FN (BUILT_IN_LOG2):
    CASE_FLT_FN (BUILT_IN_LOGB):
    CASE_FLT_FN (BUILT_IN_LRINT):
    CASE_FLT_FN (BUILT_IN_LROUND):
    CASE_FLT_FN (BUILT_IN_MODF):
    CASE_FLT_FN (BUILT_IN_NAN):
    CASE_FLT_FN (BUILT_IN_NEARBYINT):
    CASE_FLT_FN (BUILT_IN_NEXTAFTER):
    CASE_FLT_FN (BUILT_IN_NEXTTOWARD):
    CASE_FLT_FN (BUILT_IN_POW):
    CASE_FLT_FN (BUILT_IN_REMAINDER):
    CASE_FLT_FN (BUILT_IN_REMQUO):
    CASE_FLT_FN (BUILT_IN_RINT):
    CASE_FLT_FN (BUILT_IN_ROUND):
    CASE_FLT_FN (BUILT_IN_SCALBLN):
    CASE_FLT_FN (BUILT_IN_SCALBN):
    CASE_FLT_FN (BUILT_IN_SIN):
    CASE_FLT_FN (BUILT_IN_SINH):
    CASE_FLT_FN (BUILT_IN_SINCOS):
    CASE_FLT_FN (BUILT_IN_SQRT):
    CASE_FLT_FN (BUILT_IN_TAN):
    CASE_FLT_FN (BUILT_IN_TANH):
    CASE_FLT_FN (BUILT_IN_TGAMMA):
    CASE_FLT_FN (BUILT_IN_TRUNC):
    case BUILT_IN_ISINF:
    case BUILT_IN_ISNAN:
      return "<math.h>";
    CASE_FLT_FN (BUILT_IN_CABS):
    CASE_FLT_FN (BUILT_IN_CACOS):
    CASE_FLT_FN (BUILT_IN_CACOSH):
    CASE_FLT_FN (BUILT_IN_CARG):
    CASE_FLT_FN (BUILT_IN_CASIN):
    CASE_FLT_FN (BUILT_IN_CASINH):
    CASE_FLT_FN (BUILT_IN_CATAN):
    CASE_FLT_FN (BUILT_IN_CATANH):
    CASE_FLT_FN (BUILT_IN_CCOS):
    CASE_FLT_FN (BUILT_IN_CCOSH):
    CASE_FLT_FN (BUILT_IN_CEXP):
    CASE_FLT_FN (BUILT_IN_CIMAG):
    CASE_FLT_FN (BUILT_IN_CLOG):
    CASE_FLT_FN (BUILT_IN_CONJ):
    CASE_FLT_FN (BUILT_IN_CPOW):
    CASE_FLT_FN (BUILT_IN_CPROJ):
    CASE_FLT_FN (BUILT_IN_CREAL):
    CASE_FLT_FN (BUILT_IN_CSIN):
    CASE_FLT_FN (BUILT_IN_CSINH):
    CASE_FLT_FN (BUILT_IN_CSQRT):
    CASE_FLT_FN (BUILT_IN_CTAN):
    CASE_FLT_FN (BUILT_IN_CTANH):
      return "<complex.h>";
    case BUILT_IN_MEMCHR:
    case BUILT_IN_MEMCMP:
    case BUILT_IN_MEMCPY:
    case BUILT_IN_MEMMOVE:
    case BUILT_IN_MEMSET:
    case BUILT_IN_STRCAT:
    case BUILT_IN_STRCHR:
    case BUILT_IN_STRCMP:
    case BUILT_IN_STRCPY:
    case BUILT_IN_STRCSPN:
    case BUILT_IN_STRLEN:
    case BUILT_IN_STRNCAT:
    case BUILT_IN_STRNCMP:
    case BUILT_IN_STRNCPY:
    case BUILT_IN_STRPBRK:
    case BUILT_IN_STRRCHR:
    case BUILT_IN_STRSPN:
    case BUILT_IN_STRSTR:
      return "<string.h>";
    case BUILT_IN_FPRINTF:
    case BUILT_IN_PUTC:
    case BUILT_IN_FPUTC:
    case BUILT_IN_FPUTS:
    case BUILT_IN_FSCANF:
    case BUILT_IN_FWRITE:
    case BUILT_IN_PRINTF:
    case BUILT_IN_PUTCHAR:
    case BUILT_IN_PUTS:
    case BUILT_IN_SCANF:
    case BUILT_IN_SNPRINTF:
    case BUILT_IN_SPRINTF:
    case BUILT_IN_SSCANF:
    case BUILT_IN_VFPRINTF:
    case BUILT_IN_VFSCANF:
    case BUILT_IN_VPRINTF:
    case BUILT_IN_VSCANF:
    case BUILT_IN_VSNPRINTF:
    case BUILT_IN_VSPRINTF:
    case BUILT_IN_VSSCANF:
      return "<stdio.h>";
    case BUILT_IN_ISALNUM:
    case BUILT_IN_ISALPHA:
    case BUILT_IN_ISBLANK:
    case BUILT_IN_ISCNTRL:
    case BUILT_IN_ISDIGIT:
    case BUILT_IN_ISGRAPH:
    case BUILT_IN_ISLOWER:
    case BUILT_IN_ISPRINT:
    case BUILT_IN_ISPUNCT:
    case BUILT_IN_ISSPACE:
    case BUILT_IN_ISUPPER:
    case BUILT_IN_ISXDIGIT:
    case BUILT_IN_TOLOWER:
    case BUILT_IN_TOUPPER:
      return "<ctype.h>";
    case BUILT_IN_ISWALNUM:
    case BUILT_IN_ISWALPHA:
    case BUILT_IN_ISWBLANK:
    case BUILT_IN_ISWCNTRL:
    case BUILT_IN_ISWDIGIT:
    case BUILT_IN_ISWGRAPH:
    case BUILT_IN_ISWLOWER:
    case BUILT_IN_ISWPRINT:
    case BUILT_IN_ISWPUNCT:
    case BUILT_IN_ISWSPACE:
    case BUILT_IN_ISWUPPER:
    case BUILT_IN_ISWXDIGIT:
    case BUILT_IN_TOWLOWER:
    case BUILT_IN_TOWUPPER:
      return "<wctype.h>";
    case BUILT_IN_ABORT:
    case BUILT_IN_ABS:
    case BUILT_IN_CALLOC:
    case BUILT_IN_EXIT:
    case BUILT_IN_FREE:
    case BUILT_IN_LABS:
    case BUILT_IN_LLABS:
    case BUILT_IN_MALLOC:
    case BUILT_IN_REALLOC:
    case BUILT_IN__EXIT2:
    case BUILT_IN_ALIGNED_ALLOC:
      return "<stdlib.h>";
    case BUILT_IN_IMAXABS:
      return "<inttypes.h>";
    case BUILT_IN_STRFTIME:
      return "<time.h>";
    default:
      return NULL;
    }
}

/* Generate an implicit declaration for identifier FUNCTIONID at LOC as a
   function of type int ().  */

tree
implicitly_declare (location_t loc, tree functionid)
{
  struct c_binding *b;
  tree decl = 0;
  tree asmspec_tree;

  for (b = I_SYMBOL_BINDING (functionid); b; b = b->shadowed)
    {
      if (B_IN_SCOPE (b, external_scope))
	{
	  decl = b->decl;
	  break;
	}
    }

  if (decl)
    {
      if (decl == error_mark_node)
	return decl;

      /* FIXME: Objective-C has weird not-really-builtin functions
	 which are supposed to be visible automatically.  They wind up
	 in the external scope because they're pushed before the file
	 scope gets created.  Catch this here and rebind them into the
	 file scope.  */
      if (!DECL_BUILT_IN (decl) && DECL_IS_BUILTIN (decl))
	{
	  bind (functionid, decl, file_scope,
		/*invisible=*/false, /*nested=*/true,
		DECL_SOURCE_LOCATION (decl));
	  return decl;
	}
      else
	{
	  tree newtype = default_function_type;
	  if (b->u.type)
	    TREE_TYPE (decl) = b->u.type;
	  /* Implicit declaration of a function already declared
	     (somehow) in a different scope, or as a built-in.
	     If this is the first time this has happened, warn;
	     then recycle the old declaration but with the new type.  */
	  if (!C_DECL_IMPLICIT (decl))
	    {
	      implicit_decl_warning (loc, functionid, decl);
	      C_DECL_IMPLICIT (decl) = 1;
	    }
	  if (DECL_BUILT_IN (decl))
	    {
	      newtype = build_type_attribute_variant (newtype,
						      TYPE_ATTRIBUTES
						      (TREE_TYPE (decl)));
	      if (!comptypes (newtype, TREE_TYPE (decl)))
		{
		  bool warned = warning_at (loc, 0, "incompatible implicit "
					    "declaration of built-in "
					    "function %qD", decl);
		  /* See if we can hint which header to include.  */
		  const char *header
		    = header_for_builtin_fn (DECL_FUNCTION_CODE (decl));
		  if (header != NULL && warned)
		    inform (loc, "include %qs or provide a declaration of %qD",
			    header, decl);
		  newtype = TREE_TYPE (decl);
		}
	    }
	  else
	    {
	      if (!comptypes (newtype, TREE_TYPE (decl)))
		{
		  error_at (loc, "incompatible implicit declaration of "
			    "function %qD", decl);
		  locate_old_decl (decl);
		}
	    }
	  b->u.type = TREE_TYPE (decl);
	  TREE_TYPE (decl) = newtype;
	  bind (functionid, decl, current_scope,
		/*invisible=*/false, /*nested=*/true,
		DECL_SOURCE_LOCATION (decl));
	  return decl;
	}
    }

  /* Not seen before.  */
  decl = build_decl (loc, FUNCTION_DECL, functionid, default_function_type);
  DECL_EXTERNAL (decl) = 1;
  TREE_PUBLIC (decl) = 1;
  C_DECL_IMPLICIT (decl) = 1;
  implicit_decl_warning (loc, functionid, 0);
  asmspec_tree = maybe_apply_renaming_pragma (decl, /*asmname=*/NULL);
  if (asmspec_tree)
    set_user_assembler_name (decl, TREE_STRING_POINTER (asmspec_tree));

  /* C89 says implicit declarations are in the innermost block.
     So we record the decl in the standard fashion.  */
  decl = pushdecl (decl);

  /* No need to call objc_check_decl here - it's a function type.  */
  rest_of_decl_compilation (decl, 0, 0);

  /* Write a record describing this implicit function declaration
     to the prototypes file (if requested).  */
  gen_aux_info_record (decl, 0, 1, 0);

  /* Possibly apply some default attributes to this implicit declaration.  */
  decl_attributes (&decl, NULL_TREE, 0);

  return decl;
}

/* Issue an error message for a reference to an undeclared variable
   ID, including a reference to a builtin outside of function-call
   context.  Establish a binding of the identifier to error_mark_node
   in an appropriate scope, which will suppress further errors for the
   same identifier.  The error message should be given location LOC.  */
void
undeclared_variable (location_t loc, tree id)
{
  static bool already = false;
  struct c_scope *scope;

  if (current_function_decl == 0)
    {
      error_at (loc, "%qE undeclared here (not in a function)", id);
      scope = current_scope;
    }
  else
    {
      if (!objc_diagnose_private_ivar (id))
        error_at (loc, "%qE undeclared (first use in this function)", id);
      if (!already)
	{
          inform (loc, "each undeclared identifier is reported only"
                  " once for each function it appears in");
	  already = true;
	}

      /* If we are parsing old-style parameter decls, current_function_decl
	 will be nonnull but current_function_scope will be null.  */
      scope = current_function_scope ? current_function_scope : current_scope;
    }
  bind (id, error_mark_node, scope, /*invisible=*/false, /*nested=*/false,
	UNKNOWN_LOCATION);
}

/* Subroutine of lookup_label, declare_label, define_label: construct a
   LABEL_DECL with all the proper frills.  Also create a struct
   c_label_vars initialized for the current scope.  */

static tree
make_label (location_t location, tree name, bool defining,
	    struct c_label_vars **p_label_vars)
{
  tree label = build_decl (location, LABEL_DECL, name, void_type_node);
  DECL_CONTEXT (label) = current_function_decl;
  DECL_MODE (label) = VOIDmode;

  c_label_vars *label_vars = ggc_alloc<c_label_vars> ();
  label_vars->shadowed = NULL;
  set_spot_bindings (&label_vars->label_bindings, defining);
  label_vars->decls_in_scope = make_tree_vector ();
  label_vars->gotos = NULL;
  *p_label_vars = label_vars;

  return label;
}

/* Get the LABEL_DECL corresponding to identifier NAME as a label.
   Create one if none exists so far for the current function.
   This is called when a label is used in a goto expression or
   has its address taken.  */

tree
lookup_label (tree name)
{
  tree label;
  struct c_label_vars *label_vars;

  if (current_function_scope == 0)
    {
      error ("label %qE referenced outside of any function", name);
      return 0;
    }

  /* Use a label already defined or ref'd with this name, but not if
     it is inherited from a containing function and wasn't declared
     using __label__.  */
  label = I_LABEL_DECL (name);
  if (label && (DECL_CONTEXT (label) == current_function_decl
		|| C_DECLARED_LABEL_FLAG (label)))
    {
      /* If the label has only been declared, update its apparent
	 location to point here, for better diagnostics if it
	 turns out not to have been defined.  */
      if (DECL_INITIAL (label) == NULL_TREE)
	DECL_SOURCE_LOCATION (label) = input_location;
      return label;
    }

  /* No label binding for that identifier; make one.  */
  label = make_label (input_location, name, false, &label_vars);

  /* Ordinary labels go in the current function scope.  */
  bind_label (name, label, current_function_scope, label_vars);

  return label;
}

/* Issue a warning about DECL for a goto statement at GOTO_LOC going
   to LABEL.  */

static void
warn_about_goto (location_t goto_loc, tree label, tree decl)
{
  if (variably_modified_type_p (TREE_TYPE (decl), NULL_TREE))
    error_at (goto_loc,
	      "jump into scope of identifier with variably modified type");
  else
    warning_at (goto_loc, OPT_Wjump_misses_init,
		"jump skips variable initialization");
  inform (DECL_SOURCE_LOCATION (label), "label %qD defined here", label);
  inform (DECL_SOURCE_LOCATION (decl), "%qD declared here", decl);
}

/* Look up a label because of a goto statement.  This is like
   lookup_label, but also issues any appropriate warnings.  */

tree
lookup_label_for_goto (location_t loc, tree name)
{
  tree label;
  struct c_label_vars *label_vars;
  unsigned int ix;
  tree decl;

  label = lookup_label (name);
  if (label == NULL_TREE)
    return NULL_TREE;

  /* If we are jumping to a different function, we can't issue any
     useful warnings.  */
  if (DECL_CONTEXT (label) != current_function_decl)
    {
      gcc_assert (C_DECLARED_LABEL_FLAG (label));
      return label;
    }

  label_vars = I_LABEL_BINDING (name)->u.label;

  /* If the label has not yet been defined, then push this goto on a
     list for possible later warnings.  */
  if (label_vars->label_bindings.scope == NULL)
    {
      c_goto_bindings *g = ggc_alloc<c_goto_bindings> ();

      g->loc = loc;
      set_spot_bindings (&g->goto_bindings, true);
      vec_safe_push (label_vars->gotos, g);
      return label;
    }

  /* If there are any decls in label_vars->decls_in_scope, then this
     goto has missed the declaration of the decl.  This happens for a
     case like
       int i = 1;
      lab:
       ...
       goto lab;
     Issue a warning or error.  */
  FOR_EACH_VEC_SAFE_ELT (label_vars->decls_in_scope, ix, decl)
    warn_about_goto (loc, label, decl);

  if (label_vars->label_bindings.left_stmt_expr)
    {
      error_at (loc, "jump into statement expression");
      inform (DECL_SOURCE_LOCATION (label), "label %qD defined here", label);
    }

  return label;
}

/* Make a label named NAME in the current function, shadowing silently
   any that may be inherited from containing functions or containing
   scopes.  This is called for __label__ declarations.  */

tree
declare_label (tree name)
{
  struct c_binding *b = I_LABEL_BINDING (name);
  tree label;
  struct c_label_vars *label_vars;

  /* Check to make sure that the label hasn't already been declared
     at this scope */
  if (b && B_IN_CURRENT_SCOPE (b))
    {
      error ("duplicate label declaration %qE", name);
      locate_old_decl (b->decl);

      /* Just use the previous declaration.  */
      return b->decl;
    }

  label = make_label (input_location, name, false, &label_vars);
  C_DECLARED_LABEL_FLAG (label) = 1;

  /* Declared labels go in the current scope.  */
  bind_label (name, label, current_scope, label_vars);

  return label;
}

/* When we define a label, issue any appropriate warnings if there are
   any gotos earlier in the function which jump to this label.  */

static void
check_earlier_gotos (tree label, struct c_label_vars* label_vars)
{
  unsigned int ix;
  struct c_goto_bindings *g;

  FOR_EACH_VEC_SAFE_ELT (label_vars->gotos, ix, g)
    {
      struct c_binding *b;
      struct c_scope *scope;

      /* We have a goto to this label.  The goto is going forward.  In
	 g->scope, the goto is going to skip any binding which was
	 defined after g->bindings_in_scope.  */
      if (g->goto_bindings.scope->has_jump_unsafe_decl)
	{
	  for (b = g->goto_bindings.scope->bindings;
	       b != g->goto_bindings.bindings_in_scope;
	       b = b->prev)
	    {
	      if (decl_jump_unsafe (b->decl))
		warn_about_goto (g->loc, label, b->decl);
	    }
	}

      /* We also need to warn about decls defined in any scopes
	 between the scope of the label and the scope of the goto.  */
      for (scope = label_vars->label_bindings.scope;
	   scope != g->goto_bindings.scope;
	   scope = scope->outer)
	{
	  gcc_assert (scope != NULL);
	  if (scope->has_jump_unsafe_decl)
	    {
	      if (scope == label_vars->label_bindings.scope)
		b = label_vars->label_bindings.bindings_in_scope;
	      else
		b = scope->bindings;
	      for (; b != NULL; b = b->prev)
		{
		  if (decl_jump_unsafe (b->decl))
		    warn_about_goto (g->loc, label, b->decl);
		}
	    }
	}

      if (g->goto_bindings.stmt_exprs > 0)
	{
	  error_at (g->loc, "jump into statement expression");
	  inform (DECL_SOURCE_LOCATION (label), "label %qD defined here",
		  label);
	}
    }

  /* Now that the label is defined, we will issue warnings about
     subsequent gotos to this label when we see them.  */
  vec_safe_truncate (label_vars->gotos, 0);
  label_vars->gotos = NULL;
}

/* Define a label, specifying the location in the source file.
   Return the LABEL_DECL node for the label, if the definition is valid.
   Otherwise return 0.  */

tree
define_label (location_t location, tree name)
{
  /* Find any preexisting label with this name.  It is an error
     if that label has already been defined in this function, or
     if there is a containing function with a declared label with
     the same name.  */
  tree label = I_LABEL_DECL (name);

  if (label
      && ((DECL_CONTEXT (label) == current_function_decl
	   && DECL_INITIAL (label) != 0)
	  || (DECL_CONTEXT (label) != current_function_decl
	      && C_DECLARED_LABEL_FLAG (label))))
    {
      error_at (location, "duplicate label %qD", label);
      locate_old_decl (label);
      return 0;
    }
  else if (label && DECL_CONTEXT (label) == current_function_decl)
    {
      struct c_label_vars *label_vars = I_LABEL_BINDING (name)->u.label;

      /* The label has been used or declared already in this function,
	 but not defined.  Update its location to point to this
	 definition.  */
      DECL_SOURCE_LOCATION (label) = location;
      set_spot_bindings (&label_vars->label_bindings, true);

      /* Issue warnings as required about any goto statements from
	 earlier in the function.  */
      check_earlier_gotos (label, label_vars);
    }
  else
    {
      struct c_label_vars *label_vars;

      /* No label binding for that identifier; make one.  */
      label = make_label (location, name, true, &label_vars);

      /* Ordinary labels go in the current function scope.  */
      bind_label (name, label, current_function_scope, label_vars);
    }

  if (!in_system_header_at (input_location) && lookup_name (name))
    warning_at (location, OPT_Wtraditional,
		"traditional C lacks a separate namespace "
		"for labels, identifier %qE conflicts", name);

  /* Mark label as having been defined.  */
  DECL_INITIAL (label) = error_mark_node;
  return label;
}

/* Get the bindings for a new switch statement.  This is used to issue
   warnings as appropriate for jumps from the switch to case or
   default labels.  */

struct c_spot_bindings *
c_get_switch_bindings (void)
{
  struct c_spot_bindings *switch_bindings;

  switch_bindings = XNEW (struct c_spot_bindings);
  set_spot_bindings (switch_bindings, true);
  return switch_bindings;
}

void
c_release_switch_bindings (struct c_spot_bindings *bindings)
{
  gcc_assert (bindings->stmt_exprs == 0 && !bindings->left_stmt_expr);
  XDELETE (bindings);
}

/* This is called at the point of a case or default label to issue
   warnings about decls as needed.  It returns true if it found an
   error, not just a warning.  */

bool
c_check_switch_jump_warnings (struct c_spot_bindings *switch_bindings,
			      location_t switch_loc, location_t case_loc)
{
  bool saw_error;
  struct c_scope *scope;

  saw_error = false;
  for (scope = current_scope;
       scope != switch_bindings->scope;
       scope = scope->outer)
    {
      struct c_binding *b;

      gcc_assert (scope != NULL);

      if (!scope->has_jump_unsafe_decl)
	continue;

      for (b = scope->bindings; b != NULL; b = b->prev)
	{
	  if (decl_jump_unsafe (b->decl))
	    {
	      if (variably_modified_type_p (TREE_TYPE (b->decl), NULL_TREE))
		{
		  saw_error = true;
		  error_at (case_loc,
			    ("switch jumps into scope of identifier with "
			     "variably modified type"));
		}
	      else
		warning_at (case_loc, OPT_Wjump_misses_init,
			    "switch jumps over variable initialization");
	      inform (switch_loc, "switch starts here");
	      inform (DECL_SOURCE_LOCATION (b->decl), "%qD declared here",
		      b->decl);
	    }
	}
    }

  if (switch_bindings->stmt_exprs > 0)
    {
      saw_error = true;
      error_at (case_loc, "switch jumps into statement expression");
      inform (switch_loc, "switch starts here");
    }

  return saw_error;
}

/* Given NAME, an IDENTIFIER_NODE,
   return the structure (or union or enum) definition for that name.
   If THISLEVEL_ONLY is nonzero, searches only the current_scope.
   CODE says which kind of type the caller wants;
   it is RECORD_TYPE or UNION_TYPE or ENUMERAL_TYPE.
   If PLOC is not NULL and this returns non-null, it sets *PLOC to the
   location where the tag was defined.
   If the wrong kind of type is found, an error is reported.  */

static tree
lookup_tag (enum tree_code code, tree name, int thislevel_only,
	    location_t *ploc)
{
  struct c_binding *b = I_TAG_BINDING (name);
  int thislevel = 0;

  if (!b || !b->decl)
    return 0;

  /* We only care about whether it's in this level if
     thislevel_only was set or it might be a type clash.  */
  if (thislevel_only || TREE_CODE (b->decl) != code)
    {
      /* For our purposes, a tag in the external scope is the same as
	 a tag in the file scope.  (Primarily relevant to Objective-C
	 and its builtin structure tags, which get pushed before the
	 file scope is created.)  */
      if (B_IN_CURRENT_SCOPE (b)
	  || (current_scope == file_scope && B_IN_EXTERNAL_SCOPE (b)))
	thislevel = 1;
    }

  if (thislevel_only && !thislevel)
    return 0;

  if (TREE_CODE (b->decl) != code)
    {
      /* Definition isn't the kind we were looking for.  */
      pending_invalid_xref = name;
      pending_invalid_xref_location = input_location;

      /* If in the same binding level as a declaration as a tag
	 of a different type, this must not be allowed to
	 shadow that tag, so give the error immediately.
	 (For example, "struct foo; union foo;" is invalid.)  */
      if (thislevel)
	pending_xref_error ();
    }

  if (ploc != NULL)
    *ploc = b->locus;

  return b->decl;
}

/* Print an error message now
   for a recent invalid struct, union or enum cross reference.
   We don't print them immediately because they are not invalid
   when used in the `struct foo;' construct for shadowing.  */

void
pending_xref_error (void)
{
  if (pending_invalid_xref != 0)
    error_at (pending_invalid_xref_location, "%qE defined as wrong kind of tag",
	      pending_invalid_xref);
  pending_invalid_xref = 0;
}


/* Look up NAME in the current scope and its superiors
   in the namespace of variables, functions and typedefs.
   Return a ..._DECL node of some kind representing its definition,
   or return 0 if it is undefined.  */

tree
lookup_name (tree name)
{
  struct c_binding *b = I_SYMBOL_BINDING (name);
  if (b && !b->invisible)
    {
      maybe_record_typedef_use (b->decl);
      return b->decl;
    }
  return 0;
}

/* Similar to `lookup_name' but look only at the indicated scope.  */

static tree
lookup_name_in_scope (tree name, struct c_scope *scope)
{
  struct c_binding *b;

  for (b = I_SYMBOL_BINDING (name); b; b = b->shadowed)
    if (B_IN_SCOPE (b, scope))
      return b->decl;
  return 0;
}

/* Create the predefined scalar types of C,
   and some nodes representing standard constants (0, 1, (void *) 0).
   Initialize the global scope.
   Make definitions for built-in primitive functions.  */

void
c_init_decl_processing (void)
{
  location_t save_loc = input_location;

  /* Initialize reserved words for parser.  */
  c_parse_init ();

  current_function_decl = 0;

  gcc_obstack_init (&parser_obstack);

  /* Make the externals scope.  */
  push_scope ();
  external_scope = current_scope;

  /* Declarations from c_common_nodes_and_builtins must not be associated
     with this input file, lest we get differences between using and not
     using preprocessed headers.  */
  input_location = BUILTINS_LOCATION;

  c_common_nodes_and_builtins ();

  /* In C, comparisons and TRUTH_* expressions have type int.  */
  truthvalue_type_node = integer_type_node;
  truthvalue_true_node = integer_one_node;
  truthvalue_false_node = integer_zero_node;

  /* Even in C99, which has a real boolean type.  */
  pushdecl (build_decl (UNKNOWN_LOCATION, TYPE_DECL, get_identifier ("_Bool"),
			boolean_type_node));

  input_location = save_loc;

  pedantic_lvalues = true;

  make_fname_decl = c_make_fname_decl;
  start_fname_decls ();
}

/* Create the VAR_DECL at LOC for __FUNCTION__ etc. ID is the name to
   give the decl, NAME is the initialization string and TYPE_DEP
   indicates whether NAME depended on the type of the function.  As we
   don't yet implement delayed emission of static data, we mark the
   decl as emitted so it is not placed in the output.  Anything using
   it must therefore pull out the STRING_CST initializer directly.
   FIXME.  */

static tree
c_make_fname_decl (location_t loc, tree id, int type_dep)
{
  const char *name = fname_as_string (type_dep);
  tree decl, type, init;
  size_t length = strlen (name);

  type = build_array_type (char_type_node,
			   build_index_type (size_int (length)));
  type = c_build_qualified_type (type, TYPE_QUAL_CONST);

  decl = build_decl (loc, VAR_DECL, id, type);

  TREE_STATIC (decl) = 1;
  TREE_READONLY (decl) = 1;
  DECL_ARTIFICIAL (decl) = 1;

  init = build_string (length + 1, name);
  free (CONST_CAST (char *, name));
  TREE_TYPE (init) = type;
  DECL_INITIAL (decl) = init;

  TREE_USED (decl) = 1;

  if (current_function_decl
      /* For invalid programs like this:

         void foo()
         const char* p = __FUNCTION__;

	 the __FUNCTION__ is believed to appear in K&R style function
	 parameter declarator.  In that case we still don't have
	 function_scope.  */
      && (!seen_error () || current_function_scope))
    {
      DECL_CONTEXT (decl) = current_function_decl;
      bind (id, decl, current_function_scope,
	    /*invisible=*/false, /*nested=*/false, UNKNOWN_LOCATION);
    }

  finish_decl (decl, loc, init, NULL_TREE, NULL_TREE);

  return decl;
}

tree
c_builtin_function (tree decl)
{
  tree type = TREE_TYPE (decl);
  tree   id = DECL_NAME (decl);

  const char *name = IDENTIFIER_POINTER (id);
  C_DECL_BUILTIN_PROTOTYPE (decl) = prototype_p (type);

  /* Should never be called on a symbol with a preexisting meaning.  */
  gcc_assert (!I_SYMBOL_BINDING (id));

  bind (id, decl, external_scope, /*invisible=*/true, /*nested=*/false,
	UNKNOWN_LOCATION);

  /* Builtins in the implementation namespace are made visible without
     needing to be explicitly declared.  See push_file_scope.  */
  if (name[0] == '_' && (name[1] == '_' || ISUPPER (name[1])))
    {
      DECL_CHAIN (decl) = visible_builtins;
      visible_builtins = decl;
    }

  return decl;
}

tree
c_builtin_function_ext_scope (tree decl)
{
  tree type = TREE_TYPE (decl);
  tree   id = DECL_NAME (decl);

  const char *name = IDENTIFIER_POINTER (id);
  C_DECL_BUILTIN_PROTOTYPE (decl) = prototype_p (type);

  if (external_scope)
    bind (id, decl, external_scope, /*invisible=*/false, /*nested=*/false,
	  UNKNOWN_LOCATION);

  /* Builtins in the implementation namespace are made visible without
     needing to be explicitly declared.  See push_file_scope.  */
  if (name[0] == '_' && (name[1] == '_' || ISUPPER (name[1])))
    {
      DECL_CHAIN (decl) = visible_builtins;
      visible_builtins = decl;
    }

  return decl;
}

/* Called when a declaration is seen that contains no names to declare.
   If its type is a reference to a structure, union or enum inherited
   from a containing scope, shadow that tag name for the current scope
   with a forward reference.
   If its type defines a new named structure or union
   or defines an enum, it is valid but we need not do anything here.
   Otherwise, it is an error.  */

void
shadow_tag (const struct c_declspecs *declspecs)
{
  shadow_tag_warned (declspecs, 0);
}

/* WARNED is 1 if we have done a pedwarn, 2 if we have done a warning,
   but no pedwarn.  */
void
shadow_tag_warned (const struct c_declspecs *declspecs, int warned)
{
  bool found_tag = false;

  if (declspecs->type && !declspecs->default_int_p && !declspecs->typedef_p)
    {
      tree value = declspecs->type;
      enum tree_code code = TREE_CODE (value);

      if (code == RECORD_TYPE || code == UNION_TYPE || code == ENUMERAL_TYPE)
	/* Used to test also that TYPE_SIZE (value) != 0.
	   That caused warning for `struct foo;' at top level in the file.  */
	{
	  tree name = TYPE_NAME (value);
	  tree t;

	  found_tag = true;

	  if (declspecs->restrict_p)
	    {
	      error ("invalid use of %<restrict%>");
	      warned = 1;
	    }

	  if (name == 0)
	    {
	      if (warned != 1 && code != ENUMERAL_TYPE)
		/* Empty unnamed enum OK */
		{
		  pedwarn (input_location, 0,
			   "unnamed struct/union that defines no instances");
		  warned = 1;
		}
	    }
	  else if (declspecs->typespec_kind != ctsk_tagdef
                   && declspecs->typespec_kind != ctsk_tagfirstref
		   && declspecs->storage_class != csc_none)
	    {
	      if (warned != 1)
		pedwarn (input_location, 0,
			 "empty declaration with storage class specifier "
			 "does not redeclare tag");
	      warned = 1;
	      pending_xref_error ();
	    }
	  else if (declspecs->typespec_kind != ctsk_tagdef
                   && declspecs->typespec_kind != ctsk_tagfirstref
		   && (declspecs->const_p
		       || declspecs->volatile_p
		       || declspecs->atomic_p
		       || declspecs->restrict_p
		       || declspecs->address_space))
	    {
	      if (warned != 1)
		pedwarn (input_location, 0,
			 "empty declaration with type qualifier "
			  "does not redeclare tag");
	      warned = 1;
	      pending_xref_error ();
	    }
	  else if (declspecs->typespec_kind != ctsk_tagdef
                   && declspecs->typespec_kind != ctsk_tagfirstref
		   && declspecs->alignas_p)
	    {
	      if (warned != 1)
		pedwarn (input_location, 0,
			 "empty declaration with %<_Alignas%> "
			  "does not redeclare tag");
	      warned = 1;
	      pending_xref_error ();
	    }
	  else
	    {
	      pending_invalid_xref = 0;
	      t = lookup_tag (code, name, 1, NULL);

	      if (t == 0)
		{
		  t = make_node (code);
		  pushtag (input_location, name, t);
		}
	    }
	}
      else
	{
	  if (warned != 1 && !in_system_header_at (input_location))
	    {
	      pedwarn (input_location, 0,
		       "useless type name in empty declaration");
	      warned = 1;
	    }
	}
    }
  else if (warned != 1 && !in_system_header_at (input_location)
	   && declspecs->typedef_p)
    {
      pedwarn (input_location, 0, "useless type name in empty declaration");
      warned = 1;
    }

  pending_invalid_xref = 0;

  if (declspecs->inline_p)
    {
      error ("%<inline%> in empty declaration");
      warned = 1;
    }

  if (declspecs->noreturn_p)
    {
      error ("%<_Noreturn%> in empty declaration");
      warned = 1;
    }

  if (current_scope == file_scope && declspecs->storage_class == csc_auto)
    {
      error ("%<auto%> in file-scope empty declaration");
      warned = 1;
    }

  if (current_scope == file_scope && declspecs->storage_class == csc_register)
    {
      error ("%<register%> in file-scope empty declaration");
      warned = 1;
    }

  if (!warned && !in_system_header_at (input_location)
      && declspecs->storage_class != csc_none)
    {
      warning (0, "useless storage class specifier in empty declaration");
      warned = 2;
    }

  if (!warned && !in_system_header_at (input_location) && declspecs->thread_p)
    {
      warning (0, "useless %qs in empty declaration",
	       declspecs->thread_gnu_p ? "__thread" : "_Thread_local");
      warned = 2;
    }

  if (!warned
      && !in_system_header_at (input_location)
      && (declspecs->const_p
	  || declspecs->volatile_p
	  || declspecs->atomic_p
	  || declspecs->restrict_p
	  || declspecs->address_space))
    {
      warning (0, "useless type qualifier in empty declaration");
      warned = 2;
    }

  if (!warned && !in_system_header_at (input_location)
      && declspecs->alignas_p)
    {
      warning (0, "useless %<_Alignas%> in empty declaration");
      warned = 2;
    }

  if (warned != 1)
    {
      if (!found_tag)
	pedwarn (input_location, 0, "empty declaration");
    }
}


/* Return the qualifiers from SPECS as a bitwise OR of TYPE_QUAL_*
   bits.  SPECS represents declaration specifiers that the grammar
   only permits to contain type qualifiers and attributes.  */

int
quals_from_declspecs (const struct c_declspecs *specs)
{
  int quals = ((specs->const_p ? TYPE_QUAL_CONST : 0)
	       | (specs->volatile_p ? TYPE_QUAL_VOLATILE : 0)
	       | (specs->restrict_p ? TYPE_QUAL_RESTRICT : 0)
	       | (specs->atomic_p ? TYPE_QUAL_ATOMIC : 0)
	       | (ENCODE_QUAL_ADDR_SPACE (specs->address_space)));
  gcc_assert (!specs->type
	      && !specs->decl_attr
	      && specs->typespec_word == cts_none
	      && specs->storage_class == csc_none
	      && !specs->typedef_p
	      && !specs->explicit_signed_p
	      && !specs->deprecated_p
	      && !specs->long_p
	      && !specs->long_long_p
	      && !specs->short_p
	      && !specs->signed_p
	      && !specs->unsigned_p
	      && !specs->complex_p
	      && !specs->inline_p
	      && !specs->noreturn_p
	      && !specs->thread_p);
  return quals;
}

/* Construct an array declarator.  LOC is the location of the
   beginning of the array (usually the opening brace).  EXPR is the
   expression inside [], or NULL_TREE.  QUALS are the type qualifiers
   inside the [] (to be applied to the pointer to which a parameter
   array is converted).  STATIC_P is true if "static" is inside the
   [], false otherwise.  VLA_UNSPEC_P is true if the array is [*], a
   VLA of unspecified length which is nevertheless a complete type,
   false otherwise.  The field for the contained declarator is left to
   be filled in by set_array_declarator_inner.  */

struct c_declarator *
build_array_declarator (location_t loc,
			tree expr, struct c_declspecs *quals, bool static_p,
			bool vla_unspec_p)
{
  struct c_declarator *declarator = XOBNEW (&parser_obstack,
					    struct c_declarator);
  declarator->id_loc = loc;
  declarator->kind = cdk_array;
  declarator->declarator = 0;
  declarator->u.array.dimen = expr;
  if (quals)
    {
      declarator->u.array.attrs = quals->attrs;
      declarator->u.array.quals = quals_from_declspecs (quals);
    }
  else
    {
      declarator->u.array.attrs = NULL_TREE;
      declarator->u.array.quals = 0;
    }
  declarator->u.array.static_p = static_p;
  declarator->u.array.vla_unspec_p = vla_unspec_p;
  if (static_p || quals != NULL)
    pedwarn_c90 (loc, OPT_Wpedantic,
		 "ISO C90 does not support %<static%> or type "
		 "qualifiers in parameter array declarators");
  if (vla_unspec_p)
    pedwarn_c90 (loc, OPT_Wpedantic,
		 "ISO C90 does not support %<[*]%> array declarators");
  if (vla_unspec_p)
    {
      if (!current_scope->parm_flag)
	{
	  /* C99 6.7.5.2p4 */
	  error_at (loc, "%<[*]%> not allowed in other than "
		    "function prototype scope");
	  declarator->u.array.vla_unspec_p = false;
	  return NULL;
	}
      current_scope->had_vla_unspec = true;
    }
  return declarator;
}

/* Set the contained declarator of an array declarator.  DECL is the
   declarator, as constructed by build_array_declarator; INNER is what
   appears on the left of the [].  */

struct c_declarator *
set_array_declarator_inner (struct c_declarator *decl,
			    struct c_declarator *inner)
{
  decl->declarator = inner;
  return decl;
}

/* INIT is a constructor that forms DECL's initializer.  If the final
   element initializes a flexible array field, add the size of that
   initializer to DECL's size.  */

static void
add_flexible_array_elts_to_size (tree decl, tree init)
{
  tree elt, type;

  if (vec_safe_is_empty (CONSTRUCTOR_ELTS (init)))
    return;

  elt = CONSTRUCTOR_ELTS (init)->last ().value;
  type = TREE_TYPE (elt);
  if (TREE_CODE (type) == ARRAY_TYPE
      && TYPE_SIZE (type) == NULL_TREE
      && TYPE_DOMAIN (type) != NULL_TREE
      && TYPE_MAX_VALUE (TYPE_DOMAIN (type)) == NULL_TREE)
    {
      complete_array_type (&type, elt, false);
      DECL_SIZE (decl)
	= size_binop (PLUS_EXPR, DECL_SIZE (decl), TYPE_SIZE (type));
      DECL_SIZE_UNIT (decl)
	= size_binop (PLUS_EXPR, DECL_SIZE_UNIT (decl), TYPE_SIZE_UNIT (type));
    }
}

/* Decode a "typename", such as "int **", returning a ..._TYPE node.
   Set *EXPR, if EXPR not NULL, to any expression to be evaluated
   before the type name, and set *EXPR_CONST_OPERANDS, if
   EXPR_CONST_OPERANDS not NULL, to indicate whether the type name may
   appear in a constant expression.  */

tree
groktypename (struct c_type_name *type_name, tree *expr,
	      bool *expr_const_operands)
{
  tree type;
  tree attrs = type_name->specs->attrs;

  type_name->specs->attrs = NULL_TREE;

  type = grokdeclarator (type_name->declarator, type_name->specs, TYPENAME,
			 false, NULL, &attrs, expr, expr_const_operands,
			 DEPRECATED_NORMAL);

  /* Apply attributes.  */
  decl_attributes (&type, attrs, 0);

  return type;
}

/* Wrapper for decl_attributes that adds some implicit attributes
   to VAR_DECLs or FUNCTION_DECLs.  */

static tree
c_decl_attributes (tree *node, tree attributes, int flags)
{
  /* Add implicit "omp declare target" attribute if requested.  */
  if (current_omp_declare_target_attribute
      && ((TREE_CODE (*node) == VAR_DECL && TREE_STATIC (*node))
	  || TREE_CODE (*node) == FUNCTION_DECL))
    {
      if (TREE_CODE (*node) == VAR_DECL
	  && ((DECL_CONTEXT (*node)
	       && TREE_CODE (DECL_CONTEXT (*node)) == FUNCTION_DECL)
	      || (current_function_decl && !DECL_EXTERNAL (*node))))
	error ("%q+D in block scope inside of declare target directive",
	       *node);
      else if (TREE_CODE (*node) == VAR_DECL
	       && !lang_hooks.types.omp_mappable_type (TREE_TYPE (*node)))
	error ("%q+D in declare target directive does not have mappable type",
	       *node);
      else
	attributes = tree_cons (get_identifier ("omp declare target"),
				NULL_TREE, attributes);
    }
  return decl_attributes (node, attributes, flags);
}


/* Decode a declarator in an ordinary declaration or data definition.
   This is called as soon as the type information and variable name
   have been parsed, before parsing the initializer if any.
   Here we create the ..._DECL node, fill in its type,
   and put it on the list of decls for the current context.
   The ..._DECL node is returned as the value.

   Exception: for arrays where the length is not specified,
   the type is left null, to be filled in by `finish_decl'.

   Function definitions do not come here; they go to start_function
   instead.  However, external and forward declarations of functions
   do go through here.  Structure field declarations are done by
   grokfield and not through here.  */

tree
start_decl (struct c_declarator *declarator, struct c_declspecs *declspecs,
	    bool initialized, tree attributes)
{
  tree decl;
  tree tem;
  tree expr = NULL_TREE;
  enum deprecated_states deprecated_state = DEPRECATED_NORMAL;

  /* An object declared as __attribute__((deprecated)) suppresses
     warnings of uses of other deprecated items.  */
  if (lookup_attribute ("deprecated", attributes))
    deprecated_state = DEPRECATED_SUPPRESS;

  decl = grokdeclarator (declarator, declspecs,
			 NORMAL, initialized, NULL, &attributes, &expr, NULL,
			 deprecated_state);
  if (!decl)
    return 0;

  if (expr)
    add_stmt (fold_convert (void_type_node, expr));

  if (TREE_CODE (decl) != FUNCTION_DECL && MAIN_NAME_P (DECL_NAME (decl)))
    warning (OPT_Wmain, "%q+D is usually a function", decl);

  if (initialized)
    /* Is it valid for this decl to have an initializer at all?
       If not, set INITIALIZED to zero, which will indirectly
       tell 'finish_decl' to ignore the initializer once it is parsed.  */
    switch (TREE_CODE (decl))
      {
      case TYPE_DECL:
	error ("typedef %qD is initialized (use __typeof__ instead)", decl);
	initialized = 0;
	break;

      case FUNCTION_DECL:
	error ("function %qD is initialized like a variable", decl);
	initialized = 0;
	break;

      case PARM_DECL:
	/* DECL_INITIAL in a PARM_DECL is really DECL_ARG_TYPE.  */
	error ("parameter %qD is initialized", decl);
	initialized = 0;
	break;

      default:
	/* Don't allow initializations for incomplete types except for
	   arrays which might be completed by the initialization.  */

	/* This can happen if the array size is an undefined macro.
	   We already gave a warning, so we don't need another one.  */
	if (TREE_TYPE (decl) == error_mark_node)
	  initialized = 0;
	else if (COMPLETE_TYPE_P (TREE_TYPE (decl)))
	  {
	    /* A complete type is ok if size is fixed.  */

	    if (TREE_CODE (TYPE_SIZE (TREE_TYPE (decl))) != INTEGER_CST
		|| C_DECL_VARIABLE_SIZE (decl))
	      {
		error ("variable-sized object may not be initialized");
		initialized = 0;
	      }
	  }
	else if (TREE_CODE (TREE_TYPE (decl)) != ARRAY_TYPE)
	  {
	    error ("variable %qD has initializer but incomplete type", decl);
	    initialized = 0;
	  }
	else if (C_DECL_VARIABLE_SIZE (decl))
	  {
	    /* Although C99 is unclear about whether incomplete arrays
	       of VLAs themselves count as VLAs, it does not make
	       sense to permit them to be initialized given that
	       ordinary VLAs may not be initialized.  */
	    error ("variable-sized object may not be initialized");
	    initialized = 0;
	  }
      }

  if (initialized)
    {
      if (current_scope == file_scope)
	TREE_STATIC (decl) = 1;

      /* Tell 'pushdecl' this is an initialized decl
	 even though we don't yet have the initializer expression.
	 Also tell 'finish_decl' it may store the real initializer.  */
      DECL_INITIAL (decl) = error_mark_node;
    }

  /* If this is a function declaration, write a record describing it to the
     prototypes file (if requested).  */

  if (TREE_CODE (decl) == FUNCTION_DECL)
    gen_aux_info_record (decl, 0, 0, prototype_p (TREE_TYPE (decl)));

  /* ANSI specifies that a tentative definition which is not merged with
     a non-tentative definition behaves exactly like a definition with an
     initializer equal to zero.  (Section 3.7.2)

     -fno-common gives strict ANSI behavior, though this tends to break
     a large body of code that grew up without this rule.

     Thread-local variables are never common, since there's no entrenched
     body of code to break, and it allows more efficient variable references
     in the presence of dynamic linking.  */

  if (TREE_CODE (decl) == VAR_DECL
      && !initialized
      && TREE_PUBLIC (decl)
      && !DECL_THREAD_LOCAL_P (decl)
      && !flag_no_common)
    DECL_COMMON (decl) = 1;

  /* Set attributes here so if duplicate decl, will have proper attributes.  */
  c_decl_attributes (&decl, attributes, 0);

  /* Handle gnu_inline attribute.  */
  if (declspecs->inline_p
      && !flag_gnu89_inline
      && TREE_CODE (decl) == FUNCTION_DECL
      && (lookup_attribute ("gnu_inline", DECL_ATTRIBUTES (decl))
	  || current_function_decl))
    {
      if (declspecs->storage_class == csc_auto && current_scope != file_scope)
	;
      else if (declspecs->storage_class != csc_static)
	DECL_EXTERNAL (decl) = !DECL_EXTERNAL (decl);
    }

  if (TREE_CODE (decl) == FUNCTION_DECL
      && targetm.calls.promote_prototypes (TREE_TYPE (decl)))
    {
      struct c_declarator *ce = declarator;

      if (ce->kind == cdk_pointer)
	ce = declarator->declarator;
      if (ce->kind == cdk_function)
	{
	  tree args = ce->u.arg_info->parms;
	  for (; args; args = DECL_CHAIN (args))
	    {
	      tree type = TREE_TYPE (args);
	      if (type && INTEGRAL_TYPE_P (type)
		  && TYPE_PRECISION (type) < TYPE_PRECISION (integer_type_node))
		DECL_ARG_TYPE (args) = c_type_promotes_to (type);
	    }
	}
    }

  if (TREE_CODE (decl) == FUNCTION_DECL
      && DECL_DECLARED_INLINE_P (decl)
      && DECL_UNINLINABLE (decl)
      && lookup_attribute ("noinline", DECL_ATTRIBUTES (decl)))
    warning (OPT_Wattributes, "inline function %q+D given attribute noinline",
	     decl);

  /* C99 6.7.4p3: An inline definition of a function with external
     linkage shall not contain a definition of a modifiable object
     with static storage duration...  */
  if (TREE_CODE (decl) == VAR_DECL
      && current_scope != file_scope
      && TREE_STATIC (decl)
      && !TREE_READONLY (decl)
      && DECL_DECLARED_INLINE_P (current_function_decl)
      && DECL_EXTERNAL (current_function_decl))
    record_inline_static (input_location, current_function_decl,
			  decl, csi_modifiable);

  if (c_dialect_objc () 
      && (TREE_CODE (decl) == VAR_DECL
          || TREE_CODE (decl) == FUNCTION_DECL))
      objc_check_global_decl (decl);

  /* Add this decl to the current scope.
     TEM may equal DECL or it may be a previous decl of the same name.  */
  tem = pushdecl (decl);

  if (initialized && DECL_EXTERNAL (tem))
    {
      DECL_EXTERNAL (tem) = 0;
      TREE_STATIC (tem) = 1;
    }

  return tem;
}

/* Subroutine of finish_decl. TYPE is the type of an uninitialized object
   DECL or the non-array element type if DECL is an uninitialized array.
   If that type has a const member, diagnose this. */

static void
diagnose_uninitialized_cst_member (tree decl, tree type)
{
  tree field;
  for (field = TYPE_FIELDS (type); field; field = TREE_CHAIN (field))
    {
      tree field_type;
      if (TREE_CODE (field) != FIELD_DECL)
	continue;
      field_type = strip_array_types (TREE_TYPE (field));

      if (TYPE_QUALS (field_type) & TYPE_QUAL_CONST)
      	{
	  warning_at (DECL_SOURCE_LOCATION (decl), OPT_Wc___compat,
	  	      "uninitialized const member in %qT is invalid in C++",
		      strip_array_types (TREE_TYPE (decl)));
	  inform (DECL_SOURCE_LOCATION (field), "%qD should be initialized", field);
	}

      if (TREE_CODE (field_type) == RECORD_TYPE
	  || TREE_CODE (field_type) == UNION_TYPE)
	diagnose_uninitialized_cst_member (decl, field_type);
    }
}

/* Finish processing of a declaration;
   install its initial value.
   If ORIGTYPE is not NULL_TREE, it is the original type of INIT.
   If the length of an array type is not known before,
   it must be determined now, from the initial value, or it is an error.

   INIT_LOC is the location of the initial value.  */

void
finish_decl (tree decl, location_t init_loc, tree init,
    	     tree origtype, tree asmspec_tree)
{
  tree type;
  bool was_incomplete = (DECL_SIZE (decl) == 0);
  const char *asmspec = 0;

  /* If a name was specified, get the string.  */
  if ((TREE_CODE (decl) == FUNCTION_DECL || TREE_CODE (decl) == VAR_DECL)
      && DECL_FILE_SCOPE_P (decl))
    asmspec_tree = maybe_apply_renaming_pragma (decl, asmspec_tree);
  if (asmspec_tree)
    asmspec = TREE_STRING_POINTER (asmspec_tree);

  if (TREE_CODE (decl) == VAR_DECL
      && TREE_STATIC (decl)
      && global_bindings_p ())
    /* So decl is a global variable. Record the types it uses
       so that we can decide later to emit debug info for them.  */
    record_types_used_by_current_var_decl (decl);

  /* If `start_decl' didn't like having an initialization, ignore it now.  */
  if (init != 0 && DECL_INITIAL (decl) == 0)
    init = 0;

  /* Don't crash if parm is initialized.  */
  if (TREE_CODE (decl) == PARM_DECL)
    init = 0;

  if (init)
    store_init_value (init_loc, decl, init, origtype);

  if (c_dialect_objc () && (TREE_CODE (decl) == VAR_DECL
			    || TREE_CODE (decl) == FUNCTION_DECL
			    || TREE_CODE (decl) == FIELD_DECL))
    objc_check_decl (decl);

  type = TREE_TYPE (decl);

  /* Deduce size of array from initialization, if not already known.  */
  if (TREE_CODE (type) == ARRAY_TYPE
      && TYPE_DOMAIN (type) == 0
      && TREE_CODE (decl) != TYPE_DECL)
    {
      bool do_default
	= (TREE_STATIC (decl)
	   /* Even if pedantic, an external linkage array
	      may have incomplete type at first.  */
	   ? pedantic && !TREE_PUBLIC (decl)
	   : !DECL_EXTERNAL (decl));
      int failure
	= complete_array_type (&TREE_TYPE (decl), DECL_INITIAL (decl),
			       do_default);

      /* Get the completed type made by complete_array_type.  */
      type = TREE_TYPE (decl);

      switch (failure)
	{
	case 1:
	  error ("initializer fails to determine size of %q+D", decl);
	  break;

	case 2:
	  if (do_default)
	    error ("array size missing in %q+D", decl);
	  /* If a `static' var's size isn't known,
	     make it extern as well as static, so it does not get
	     allocated.
	     If it is not `static', then do not mark extern;
	     finish_incomplete_decl will give it a default size
	     and it will get allocated.  */
	  else if (!pedantic && TREE_STATIC (decl) && !TREE_PUBLIC (decl))
	    DECL_EXTERNAL (decl) = 1;
	  break;

	case 3:
	  error ("zero or negative size array %q+D", decl);
	  break;

	case 0:
	  /* For global variables, update the copy of the type that
	     exists in the binding.  */
	  if (TREE_PUBLIC (decl))
	    {
	      struct c_binding *b_ext = I_SYMBOL_BINDING (DECL_NAME (decl));
	      while (b_ext && !B_IN_EXTERNAL_SCOPE (b_ext))
		b_ext = b_ext->shadowed;
	      if (b_ext)
		{
		  if (b_ext->u.type && comptypes (b_ext->u.type, type))
		    b_ext->u.type = composite_type (b_ext->u.type, type);
		  else
		    b_ext->u.type = type;
		}
	    }
	  break;

	default:
	  gcc_unreachable ();
	}

      if (DECL_INITIAL (decl))
	TREE_TYPE (DECL_INITIAL (decl)) = type;

      relayout_decl (decl);
    }

  if (TREE_CODE (decl) == VAR_DECL)
    {
      if (init && TREE_CODE (init) == CONSTRUCTOR)
	add_flexible_array_elts_to_size (decl, init);

      if (DECL_SIZE (decl) == 0 && TREE_TYPE (decl) != error_mark_node
	  && COMPLETE_TYPE_P (TREE_TYPE (decl)))
	layout_decl (decl, 0);

      if (DECL_SIZE (decl) == 0
	  /* Don't give an error if we already gave one earlier.  */
	  && TREE_TYPE (decl) != error_mark_node
	  && (TREE_STATIC (decl)
	      /* A static variable with an incomplete type
		 is an error if it is initialized.
		 Also if it is not file scope.
		 Otherwise, let it through, but if it is not `extern'
		 then it may cause an error message later.  */
	      ? (DECL_INITIAL (decl) != 0
		 || !DECL_FILE_SCOPE_P (decl))
	      /* An automatic variable with an incomplete type
		 is an error.  */
	      : !DECL_EXTERNAL (decl)))
	 {
	   error ("storage size of %q+D isn%'t known", decl);
	   TREE_TYPE (decl) = error_mark_node;
	 }

      if ((DECL_EXTERNAL (decl) || TREE_STATIC (decl))
	  && DECL_SIZE (decl) != 0)
	{
	  if (TREE_CODE (DECL_SIZE (decl)) == INTEGER_CST)
	    constant_expression_warning (DECL_SIZE (decl));
	  else
	    {
	      error ("storage size of %q+D isn%'t constant", decl);
	      TREE_TYPE (decl) = error_mark_node;
	    }
	}

      if (TREE_USED (type))
	{
	  TREE_USED (decl) = 1;
	  DECL_READ_P (decl) = 1;
	}
    }

  /* If this is a function and an assembler name is specified, reset DECL_RTL
     so we can give it its new name.  Also, update builtin_decl if it
     was a normal built-in.  */
  if (TREE_CODE (decl) == FUNCTION_DECL && asmspec)
    {
      if (DECL_BUILT_IN_CLASS (decl) == BUILT_IN_NORMAL)
	set_builtin_user_assembler_name (decl, asmspec);
      set_user_assembler_name (decl, asmspec);
    }

  /* If #pragma weak was used, mark the decl weak now.  */
  maybe_apply_pragma_weak (decl);

  /* Output the assembler code and/or RTL code for variables and functions,
     unless the type is an undefined structure or union.
     If not, it will get done when the type is completed.  */

  if (TREE_CODE (decl) == VAR_DECL || TREE_CODE (decl) == FUNCTION_DECL)
    {
      /* Determine the ELF visibility.  */
      if (TREE_PUBLIC (decl))
	c_determine_visibility (decl);

      /* This is a no-op in c-lang.c or something real in objc-act.c.  */
      if (c_dialect_objc ())
	objc_check_decl (decl);

      if (asmspec)
	{
	  /* If this is not a static variable, issue a warning.
	     It doesn't make any sense to give an ASMSPEC for an
	     ordinary, non-register local variable.  Historically,
	     GCC has accepted -- but ignored -- the ASMSPEC in
	     this case.  */
	  if (!DECL_FILE_SCOPE_P (decl)
	      && TREE_CODE (decl) == VAR_DECL
	      && !C_DECL_REGISTER (decl)
	      && !TREE_STATIC (decl))
	    warning (0, "ignoring asm-specifier for non-static local "
		     "variable %q+D", decl);
	  else
	    set_user_assembler_name (decl, asmspec);
	}

      if (DECL_FILE_SCOPE_P (decl))
	{
	  if (DECL_INITIAL (decl) == NULL_TREE
	      || DECL_INITIAL (decl) == error_mark_node)
	    /* Don't output anything
	       when a tentative file-scope definition is seen.
	       But at end of compilation, do output code for them.  */
	    DECL_DEFER_OUTPUT (decl) = 1;
	  if (asmspec && C_DECL_REGISTER (decl))
	    DECL_HARD_REGISTER (decl) = 1;
	  rest_of_decl_compilation (decl, true, 0);
	}
      else
	{
	  /* In conjunction with an ASMSPEC, the `register'
	     keyword indicates that we should place the variable
	     in a particular register.  */
	  if (asmspec && C_DECL_REGISTER (decl))
	    {
	      DECL_HARD_REGISTER (decl) = 1;
	      /* This cannot be done for a structure with volatile
		 fields, on which DECL_REGISTER will have been
		 reset.  */
	      if (!DECL_REGISTER (decl))
		error ("cannot put object with volatile field into register");
	    }

	  if (TREE_CODE (decl) != FUNCTION_DECL)
	    {
	      /* If we're building a variable sized type, and we might be
		 reachable other than via the top of the current binding
		 level, then create a new BIND_EXPR so that we deallocate
		 the object at the right time.  */
	      /* Note that DECL_SIZE can be null due to errors.  */
	      if (DECL_SIZE (decl)
		  && !TREE_CONSTANT (DECL_SIZE (decl))
		  && STATEMENT_LIST_HAS_LABEL (cur_stmt_list))
		{
		  tree bind;
		  bind = build3 (BIND_EXPR, void_type_node, NULL, NULL, NULL);
		  TREE_SIDE_EFFECTS (bind) = 1;
		  add_stmt (bind);
		  BIND_EXPR_BODY (bind) = push_stmt_list ();
		}
	      add_stmt (build_stmt (DECL_SOURCE_LOCATION (decl),
				    DECL_EXPR, decl));
	    }
	}


      if (!DECL_FILE_SCOPE_P (decl))
	{
	  /* Recompute the RTL of a local array now
	     if it used to be an incomplete type.  */
	  if (was_incomplete
	      && !TREE_STATIC (decl) && !DECL_EXTERNAL (decl))
	    {
	      /* If we used it already as memory, it must stay in memory.  */
	      TREE_ADDRESSABLE (decl) = TREE_USED (decl);
	      /* If it's still incomplete now, no init will save it.  */
	      if (DECL_SIZE (decl) == 0)
		DECL_INITIAL (decl) = 0;
	    }
	}
    }

  if (TREE_CODE (decl) == TYPE_DECL)
    {
      if (!DECL_FILE_SCOPE_P (decl)
	  && variably_modified_type_p (TREE_TYPE (decl), NULL_TREE))
	add_stmt (build_stmt (DECL_SOURCE_LOCATION (decl), DECL_EXPR, decl));

      rest_of_decl_compilation (decl, DECL_FILE_SCOPE_P (decl), 0);
    }

  /* Install a cleanup (aka destructor) if one was given.  */
  if (TREE_CODE (decl) == VAR_DECL && !TREE_STATIC (decl))
    {
      tree attr = lookup_attribute ("cleanup", DECL_ATTRIBUTES (decl));
      if (attr)
	{
	  tree cleanup_id = TREE_VALUE (TREE_VALUE (attr));
	  tree cleanup_decl = lookup_name (cleanup_id);
	  tree cleanup;
	  vec<tree, va_gc> *v;

	  /* Build "cleanup(&decl)" for the destructor.  */
	  cleanup = build_unary_op (input_location, ADDR_EXPR, decl, 0);
	  vec_alloc (v, 1);
	  v->quick_push (cleanup);
	  cleanup = c_build_function_call_vec (DECL_SOURCE_LOCATION (decl),
					       vNULL, cleanup_decl, v, NULL);
	  vec_free (v);

	  /* Don't warn about decl unused; the cleanup uses it.  */
	  TREE_USED (decl) = 1;
	  TREE_USED (cleanup_decl) = 1;
	  DECL_READ_P (decl) = 1;

	  push_cleanup (decl, cleanup, false);
	}
    }

  if (warn_cxx_compat
      && TREE_CODE (decl) == VAR_DECL
      && !DECL_EXTERNAL (decl)
      && DECL_INITIAL (decl) == NULL_TREE)
    {
      type = strip_array_types (type);
      if (TREE_READONLY (decl))
	warning_at (DECL_SOURCE_LOCATION (decl), OPT_Wc___compat,
		    "uninitialized const %qD is invalid in C++", decl);
      else if ((TREE_CODE (type) == RECORD_TYPE
	      	|| TREE_CODE (type) == UNION_TYPE)
	       && C_TYPE_FIELDS_READONLY (type))
	diagnose_uninitialized_cst_member (decl, type);
    }

	invoke_plugin_callbacks (PLUGIN_FINISH_DECL, decl);
}

/* Given a parsed parameter declaration, decode it into a PARM_DECL.
   EXPR is NULL or a pointer to an expression that needs to be
   evaluated for the side effects of array size expressions in the
   parameters.  */

tree
grokparm (const struct c_parm *parm, tree *expr)
{
  tree attrs = parm->attrs;
  tree decl = grokdeclarator (parm->declarator, parm->specs, PARM, false,
			      NULL, &attrs, expr, NULL, DEPRECATED_NORMAL);

  decl_attributes (&decl, attrs, 0);

  return decl;
}

/* Given a parsed parameter declaration, decode it into a PARM_DECL
   and push that on the current scope.  EXPR is a pointer to an
   expression that needs to be evaluated for the side effects of array
   size expressions in the parameters.  */

void
push_parm_decl (const struct c_parm *parm, tree *expr)
{
  tree attrs = parm->attrs;
  tree decl;

  decl = grokdeclarator (parm->declarator, parm->specs, PARM, false, NULL,
			 &attrs, expr, NULL, DEPRECATED_NORMAL);
  decl_attributes (&decl, attrs, 0);

  decl = pushdecl (decl);

  finish_decl (decl, input_location, NULL_TREE, NULL_TREE, NULL_TREE);
}

/* Mark all the parameter declarations to date as forward decls.
   Also diagnose use of this extension.  */

void
mark_forward_parm_decls (void)
{
  struct c_binding *b;

  if (pedantic && !current_scope->warned_forward_parm_decls)
    {
      pedwarn (input_location, OPT_Wpedantic,
	       "ISO C forbids forward parameter declarations");
      current_scope->warned_forward_parm_decls = true;
    }

  for (b = current_scope->bindings; b; b = b->prev)
    if (TREE_CODE (b->decl) == PARM_DECL)
      TREE_ASM_WRITTEN (b->decl) = 1;
}

/* Build a COMPOUND_LITERAL_EXPR.  TYPE is the type given in the compound
   literal, which may be an incomplete array type completed by the
   initializer; INIT is a CONSTRUCTOR at LOC that initializes the compound
   literal.  NON_CONST is true if the initializers contain something
   that cannot occur in a constant expression.  */

tree
build_compound_literal (location_t loc, tree type, tree init, bool non_const)
{
  /* We do not use start_decl here because we have a type, not a declarator;
     and do not use finish_decl because the decl should be stored inside
     the COMPOUND_LITERAL_EXPR rather than added elsewhere as a DECL_EXPR.  */
  tree decl;
  tree complit;
  tree stmt;

  if (type == error_mark_node
      || init == error_mark_node)
    return error_mark_node;

  decl = build_decl (loc, VAR_DECL, NULL_TREE, type);
  DECL_EXTERNAL (decl) = 0;
  TREE_PUBLIC (decl) = 0;
  TREE_STATIC (decl) = (current_scope == file_scope);
  DECL_CONTEXT (decl) = current_function_decl;
  TREE_USED (decl) = 1;
  DECL_READ_P (decl) = 1;
  TREE_TYPE (decl) = type;
  TREE_READONLY (decl) = (TYPE_READONLY (type)
			  || (TREE_CODE (type) == ARRAY_TYPE
			      && TYPE_READONLY (TREE_TYPE (type))));
  store_init_value (loc, decl, init, NULL_TREE);

  if (TREE_CODE (type) == ARRAY_TYPE && !COMPLETE_TYPE_P (type))
    {
      int failure = complete_array_type (&TREE_TYPE (decl),
					 DECL_INITIAL (decl), true);
      /* If complete_array_type returns 3, it means that the
         initial value of the compound literal is empty.  Allow it.  */
      gcc_assert (failure == 0 || failure == 3);

      type = TREE_TYPE (decl);
      TREE_TYPE (DECL_INITIAL (decl)) = type;
    }

  if (type == error_mark_node || !COMPLETE_TYPE_P (type))
    {
      c_incomplete_type_error (NULL_TREE, type);
      return error_mark_node;
    }

  stmt = build_stmt (DECL_SOURCE_LOCATION (decl), DECL_EXPR, decl);
  complit = build1 (COMPOUND_LITERAL_EXPR, type, stmt);
  TREE_SIDE_EFFECTS (complit) = 1;

  layout_decl (decl, 0);

  if (TREE_STATIC (decl))
    {
      /* This decl needs a name for the assembler output.  */
      set_compound_literal_name (decl);
      DECL_DEFER_OUTPUT (decl) = 1;
      DECL_COMDAT (decl) = 1;
      DECL_ARTIFICIAL (decl) = 1;
      DECL_IGNORED_P (decl) = 1;
      pushdecl (decl);
      rest_of_decl_compilation (decl, 1, 0);
    }

  if (non_const)
    {
      complit = build2 (C_MAYBE_CONST_EXPR, type, NULL, complit);
      C_MAYBE_CONST_EXPR_NON_CONST (complit) = 1;
    }

  return complit;
}

/* Check the type of a compound literal.  Here we just check that it
   is valid for C++.  */

void
check_compound_literal_type (location_t loc, struct c_type_name *type_name)
{
  if (warn_cxx_compat
      && (type_name->specs->typespec_kind == ctsk_tagdef
          || type_name->specs->typespec_kind == ctsk_tagfirstref))
    warning_at (loc, OPT_Wc___compat,
		"defining a type in a compound literal is invalid in C++");
}

/* Determine whether TYPE is a structure with a flexible array member,
   or a union containing such a structure (possibly recursively).  */

static bool
flexible_array_type_p (tree type)
{
  tree x;
  switch (TREE_CODE (type))
    {
    case RECORD_TYPE:
      x = TYPE_FIELDS (type);
      if (x == NULL_TREE)
	return false;
      while (DECL_CHAIN (x) != NULL_TREE)
	x = DECL_CHAIN (x);
      if (TREE_CODE (TREE_TYPE (x)) == ARRAY_TYPE
	  && TYPE_SIZE (TREE_TYPE (x)) == NULL_TREE
	  && TYPE_DOMAIN (TREE_TYPE (x)) != NULL_TREE
	  && TYPE_MAX_VALUE (TYPE_DOMAIN (TREE_TYPE (x))) == NULL_TREE)
	return true;
      return false;
    case UNION_TYPE:
      for (x = TYPE_FIELDS (type); x != NULL_TREE; x = DECL_CHAIN (x))
	{
	  if (flexible_array_type_p (TREE_TYPE (x)))
	    return true;
	}
      return false;
    default:
    return false;
  }
}

/* Performs sanity checks on the TYPE and WIDTH of the bit-field NAME,
   replacing with appropriate values if they are invalid.  */
static void
check_bitfield_type_and_width (tree *type, tree *width, tree orig_name)
{
  tree type_mv;
  unsigned int max_width;
  unsigned HOST_WIDE_INT w;
  const char *name = (orig_name
		      ? identifier_to_locale (IDENTIFIER_POINTER (orig_name))
		      : _("<anonymous>"));

  /* Detect and ignore out of range field width and process valid
     field widths.  */
  if (!INTEGRAL_TYPE_P (TREE_TYPE (*width)))
    {
      error ("bit-field %qs width not an integer constant", name);
      *width = integer_one_node;
    }
  else
    {
      if (TREE_CODE (*width) != INTEGER_CST)
	{
	  *width = c_fully_fold (*width, false, NULL);
	  if (TREE_CODE (*width) == INTEGER_CST)
	    pedwarn (input_location, OPT_Wpedantic,
		     "bit-field %qs width not an integer constant expression",
		     name);
	}
      if (TREE_CODE (*width) != INTEGER_CST)
	{
	  error ("bit-field %qs width not an integer constant", name);
	  *width = integer_one_node;
	}
      constant_expression_warning (*width);
      if (tree_int_cst_sgn (*width) < 0)
	{
	  error ("negative width in bit-field %qs", name);
	  *width = integer_one_node;
	}
      else if (integer_zerop (*width) && orig_name)
	{
	  error ("zero width for bit-field %qs", name);
	  *width = integer_one_node;
	}
    }

  /* Detect invalid bit-field type.  */
  if (TREE_CODE (*type) != INTEGER_TYPE
      && TREE_CODE (*type) != BOOLEAN_TYPE
      && TREE_CODE (*type) != ENUMERAL_TYPE)
    {
      error ("bit-field %qs has invalid type", name);
      *type = unsigned_type_node;
    }

  type_mv = TYPE_MAIN_VARIANT (*type);
  if (!in_system_header_at (input_location)
      && type_mv != integer_type_node
      && type_mv != unsigned_type_node
      && type_mv != boolean_type_node)
    pedwarn_c90 (input_location, OPT_Wpedantic,
		 "type of bit-field %qs is a GCC extension", name);

  max_width = TYPE_PRECISION (*type);

  if (0 < compare_tree_int (*width, max_width))
    {
      error ("width of %qs exceeds its type", name);
      w = max_width;
      *width = build_int_cst (integer_type_node, w);
    }
  else
    w = tree_to_uhwi (*width);

  if (TREE_CODE (*type) == ENUMERAL_TYPE)
    {
      struct lang_type *lt = TYPE_LANG_SPECIFIC (*type);
      if (!lt
	  || w < tree_int_cst_min_precision (lt->enum_min, TYPE_SIGN (*type))
	  || w < tree_int_cst_min_precision (lt->enum_max, TYPE_SIGN (*type)))
	warning (0, "%qs is narrower than values of its type", name);
    }
}



/* Print warning about variable length array if necessary.  */

static void
warn_variable_length_array (tree name, tree size)
{
  if (TREE_CONSTANT (size))
    {
      if (name)
	pedwarn_c90 (input_location, OPT_Wvla,
		     "ISO C90 forbids array %qE whose size "
		     "can%'t be evaluated", name);
      else
	pedwarn_c90 (input_location, OPT_Wvla, "ISO C90 forbids array "
		     "whose size can%'t be evaluated");
    }
  else
    {
      if (name)
	pedwarn_c90 (input_location, OPT_Wvla,
		     "ISO C90 forbids variable length array %qE", name);
      else
	pedwarn_c90 (input_location, OPT_Wvla, "ISO C90 forbids variable "
		     "length array");
    }
}

/* Print warning about defaulting to int if necessary.  */

static void
warn_defaults_to (location_t location, int opt, const char *gmsgid, ...)
{
  diagnostic_info diagnostic;
  va_list ap;

  va_start (ap, gmsgid);
  diagnostic_set_info (&diagnostic, gmsgid, &ap, location,
                       flag_isoc99 ? DK_PEDWARN : DK_WARNING);
  diagnostic.option_index = opt;
  report_diagnostic (&diagnostic);
  va_end (ap);
}

/* Given declspecs and a declarator,
   determine the name and type of the object declared
   and construct a ..._DECL node for it.
   (In one case we can return a ..._TYPE node instead.
    For invalid input we sometimes return 0.)

   DECLSPECS is a c_declspecs structure for the declaration specifiers.

   DECL_CONTEXT says which syntactic context this declaration is in:
     NORMAL for most contexts.  Make a VAR_DECL or FUNCTION_DECL or TYPE_DECL.
     FUNCDEF for a function definition.  Like NORMAL but a few different
      error messages in each case.  Return value may be zero meaning
      this definition is too screwy to try to parse.
     PARM for a parameter declaration (either within a function prototype
      or before a function body).  Make a PARM_DECL, or return void_type_node.
     TYPENAME if for a typename (in a cast or sizeof).
      Don't make a DECL node; just return the ..._TYPE node.
     FIELD for a struct or union field; make a FIELD_DECL.
   INITIALIZED is true if the decl has an initializer.
   WIDTH is non-NULL for bit-fields, and is a pointer to an INTEGER_CST node
   representing the width of the bit-field.
   DECL_ATTRS points to the list of attributes that should be added to this
     decl.  Any nested attributes that belong on the decl itself will be
     added to this list.
   If EXPR is not NULL, any expressions that need to be evaluated as
     part of evaluating variably modified types will be stored in *EXPR.
   If EXPR_CONST_OPERANDS is not NULL, *EXPR_CONST_OPERANDS will be
     set to indicate whether operands in *EXPR can be used in constant
     expressions.
   DEPRECATED_STATE is a deprecated_states value indicating whether
   deprecation warnings should be suppressed.

   In the TYPENAME case, DECLARATOR is really an absolute declarator.
   It may also be so in the PARM case, for a prototype where the
   argument type is specified but not the name.

   This function is where the complicated C meanings of `static'
   and `extern' are interpreted.  */

static tree
grokdeclarator (const struct c_declarator *declarator,
		struct c_declspecs *declspecs,
		enum decl_context decl_context, bool initialized, tree *width,
		tree *decl_attrs, tree *expr, bool *expr_const_operands,
		enum deprecated_states deprecated_state)
{
  tree type = declspecs->type;
  bool threadp = declspecs->thread_p;
  enum c_storage_class storage_class = declspecs->storage_class;
  int constp;
  int restrictp;
  int volatilep;
  int atomicp;
  int type_quals = TYPE_UNQUALIFIED;
  tree name = NULL_TREE;
  bool funcdef_flag = false;
  bool funcdef_syntax = false;
  bool size_varies = false;
  tree decl_attr = declspecs->decl_attr;
  int array_ptr_quals = TYPE_UNQUALIFIED;
  tree array_ptr_attrs = NULL_TREE;
  int array_parm_static = 0;
  bool array_parm_vla_unspec_p = false;
  tree returned_attrs = NULL_TREE;
  bool bitfield = width != NULL;
  tree element_type;
  struct c_arg_info *arg_info = 0;
  addr_space_t as1, as2, address_space;
  location_t loc = UNKNOWN_LOCATION;
  const char *errmsg;
  tree expr_dummy;
  bool expr_const_operands_dummy;
  enum c_declarator_kind first_non_attr_kind;
  unsigned int alignas_align = 0;

  if (TREE_CODE (type) == ERROR_MARK)
    return error_mark_node;
  if (expr == NULL)
    expr = &expr_dummy;
  if (expr_const_operands == NULL)
    expr_const_operands = &expr_const_operands_dummy;

  *expr = declspecs->expr;
  *expr_const_operands = declspecs->expr_const_operands;

  if (decl_context == FUNCDEF)
    funcdef_flag = true, decl_context = NORMAL;

  /* Look inside a declarator for the name being declared
     and get it as an IDENTIFIER_NODE, for an error message.  */
  {
    const struct c_declarator *decl = declarator;

    first_non_attr_kind = cdk_attrs;
    while (decl)
      switch (decl->kind)
	{
	case cdk_array:
	  loc = decl->id_loc;
	  /* FALL THRU.  */

	case cdk_function:
	case cdk_pointer:
	  funcdef_syntax = (decl->kind == cdk_function);
	  decl = decl->declarator;
	  if (first_non_attr_kind == cdk_attrs)
	    first_non_attr_kind = decl->kind;
	  break;

	case cdk_attrs:
	  decl = decl->declarator;
	  break;

	case cdk_id:
	  loc = decl->id_loc;
	  if (decl->u.id)
	    name = decl->u.id;
	  if (first_non_attr_kind == cdk_attrs)
	    first_non_attr_kind = decl->kind;
	  decl = 0;
	  break;

	default:
	  gcc_unreachable ();
	}
    if (name == 0)
      {
	gcc_assert (decl_context == PARM
		    || decl_context == TYPENAME
		    || (decl_context == FIELD
			&& declarator->kind == cdk_id));
	gcc_assert (!initialized);
      }
  }

  /* A function definition's declarator must have the form of
     a function declarator.  */

  if (funcdef_flag && !funcdef_syntax)
    return 0;

  /* If this looks like a function definition, make it one,
     even if it occurs where parms are expected.
     Then store_parm_decls will reject it and not use it as a parm.  */
  if (decl_context == NORMAL && !funcdef_flag && current_scope->parm_flag)
    decl_context = PARM;

  if (declspecs->deprecated_p && deprecated_state != DEPRECATED_SUPPRESS)
    warn_deprecated_use (declspecs->type, declspecs->decl_attr);

  if ((decl_context == NORMAL || decl_context == FIELD)
      && current_scope == file_scope
      && variably_modified_type_p (type, NULL_TREE))
    {
      if (name)
	error_at (loc, "variably modified %qE at file scope", name);
      else
	error_at (loc, "variably modified field at file scope");
      type = integer_type_node;
    }

  size_varies = C_TYPE_VARIABLE_SIZE (type) != 0;

  /* Diagnose defaulting to "int".  */

  if (declspecs->default_int_p && !in_system_header_at (input_location))
    {
      /* Issue a warning if this is an ISO C 99 program or if
	 -Wreturn-type and this is a function, or if -Wimplicit;
	 prefer the former warning since it is more explicit.  */
      if ((warn_implicit_int || warn_return_type || flag_isoc99)
	  && funcdef_flag)
	warn_about_return_type = 1;
      else
	{
	  if (name)
	    warn_defaults_to (loc, OPT_Wimplicit_int,
			      "type defaults to %<int%> in declaration "
			      "of %qE", name);
	  else
	    warn_defaults_to (loc, OPT_Wimplicit_int,
			      "type defaults to %<int%> in type name");
	}
    }

  /* Adjust the type if a bit-field is being declared,
     -funsigned-bitfields applied and the type is not explicitly
     "signed".  */
  if (bitfield && !flag_signed_bitfields && !declspecs->explicit_signed_p
      && TREE_CODE (type) == INTEGER_TYPE)
    type = unsigned_type_for (type);

  /* Figure out the type qualifiers for the declaration.  There are
     two ways a declaration can become qualified.  One is something
     like `const int i' where the `const' is explicit.  Another is
     something like `typedef const int CI; CI i' where the type of the
     declaration contains the `const'.  A third possibility is that
     there is a type qualifier on the element type of a typedefed
     array type, in which case we should extract that qualifier so
     that c_apply_type_quals_to_decl receives the full list of
     qualifiers to work with (C90 is not entirely clear about whether
     duplicate qualifiers should be diagnosed in this case, but it
     seems most appropriate to do so).  */
  element_type = strip_array_types (type);
  constp = declspecs->const_p + TYPE_READONLY (element_type);
  restrictp = declspecs->restrict_p + TYPE_RESTRICT (element_type);
  volatilep = declspecs->volatile_p + TYPE_VOLATILE (element_type);
  atomicp = declspecs->atomic_p + TYPE_ATOMIC (element_type);
  as1 = declspecs->address_space;
  as2 = TYPE_ADDR_SPACE (element_type);
  address_space = ADDR_SPACE_GENERIC_P (as1)? as2 : as1;

  if (constp > 1)
    pedwarn_c90 (loc, OPT_Wpedantic, "duplicate %<const%>");
  if (restrictp > 1)
    pedwarn_c90 (loc, OPT_Wpedantic, "duplicate %<restrict%>");
  if (volatilep > 1)
    pedwarn_c90 (loc, OPT_Wpedantic, "duplicate %<volatile%>");
  if (atomicp > 1)
    pedwarn_c90 (loc, OPT_Wpedantic, "duplicate %<_Atomic%>");

  if (!ADDR_SPACE_GENERIC_P (as1) && !ADDR_SPACE_GENERIC_P (as2) && as1 != as2)
    error_at (loc, "conflicting named address spaces (%s vs %s)",
	      c_addr_space_name (as1), c_addr_space_name (as2));

  if ((TREE_CODE (type) == ARRAY_TYPE
       || first_non_attr_kind == cdk_array)
      && TYPE_QUALS (element_type))
    type = TYPE_MAIN_VARIANT (type);
  type_quals = ((constp ? TYPE_QUAL_CONST : 0)
		| (restrictp ? TYPE_QUAL_RESTRICT : 0)
		| (volatilep ? TYPE_QUAL_VOLATILE : 0)
		| (atomicp ? TYPE_QUAL_ATOMIC : 0)
		| ENCODE_QUAL_ADDR_SPACE (address_space));

  /* Applying the _Atomic qualifier to an array type (through the use
     of typedefs or typeof) must be detected here.  If the qualifier
     is introduced later, any appearance of applying it to an array is
     actually applying it to an element of that array.  */
  if (atomicp && TREE_CODE (type) == ARRAY_TYPE)
    error_at (loc, "%<_Atomic%>-qualified array type");

  /* Warn about storage classes that are invalid for certain
     kinds of declarations (parameters, typenames, etc.).  */

  if (funcdef_flag
      && (threadp
	  || storage_class == csc_auto
	  || storage_class == csc_register
	  || storage_class == csc_typedef))
    {
      if (storage_class == csc_auto)
	pedwarn (loc,
		 (current_scope == file_scope) ? 0 : OPT_Wpedantic,
		 "function definition declared %<auto%>");
      if (storage_class == csc_register)
	error_at (loc, "function definition declared %<register%>");
      if (storage_class == csc_typedef)
	error_at (loc, "function definition declared %<typedef%>");
      if (threadp)
	error_at (loc, "function definition declared %qs",
		  declspecs->thread_gnu_p ? "__thread" : "_Thread_local");
      threadp = false;
      if (storage_class == csc_auto
	  || storage_class == csc_register
	  || storage_class == csc_typedef)
	storage_class = csc_none;
    }
  else if (decl_context != NORMAL && (storage_class != csc_none || threadp))
    {
      if (decl_context == PARM && storage_class == csc_register)
	;
      else
	{
	  switch (decl_context)
	    {
	    case FIELD:
	      if (name)
		error_at (loc, "storage class specified for structure "
		    	  "field %qE", name);
	      else
		error_at (loc, "storage class specified for structure field");
	      break;
	    case PARM:
	      if (name)
		error_at (loc, "storage class specified for parameter %qE",
		    	  name);
	      else
		error_at (loc, "storage class specified for unnamed parameter");
	      break;
	    default:
	      error_at (loc, "storage class specified for typename");
	      break;
	    }
	  storage_class = csc_none;
	  threadp = false;
	}
    }
  else if (storage_class == csc_extern
	   && initialized
	   && !funcdef_flag)
    {
      /* 'extern' with initialization is invalid if not at file scope.  */
       if (current_scope == file_scope)
         {
           /* It is fine to have 'extern const' when compiling at C
              and C++ intersection.  */
           if (!(warn_cxx_compat && constp))
             warning_at (loc, 0, "%qE initialized and declared %<extern%>",
		 	 name);
         }
      else
	error_at (loc, "%qE has both %<extern%> and initializer", name);
    }
  else if (current_scope == file_scope)
    {
      if (storage_class == csc_auto)
	error_at (loc, "file-scope declaration of %qE specifies %<auto%>",
	    	  name);
      if (pedantic && storage_class == csc_register)
	pedwarn (input_location, OPT_Wpedantic,
		 "file-scope declaration of %qE specifies %<register%>", name);
    }
  else
    {
      if (storage_class == csc_extern && funcdef_flag)
	error_at (loc, "nested function %qE declared %<extern%>", name);
      else if (threadp && storage_class == csc_none)
	{
	  error_at (loc, "function-scope %qE implicitly auto and declared "
		    "%qs", name,
		    declspecs->thread_gnu_p ? "__thread" : "_Thread_local");
	  threadp = false;
	}
    }

  /* Now figure out the structure of the declarator proper.
     Descend through it, creating more complex types, until we reach
     the declared identifier (or NULL_TREE, in an absolute declarator).
     At each stage we maintain an unqualified version of the type
     together with any qualifiers that should be applied to it with
     c_build_qualified_type; this way, array types including
     multidimensional array types are first built up in unqualified
     form and then the qualified form is created with
     TYPE_MAIN_VARIANT pointing to the unqualified form.  */

  while (declarator && declarator->kind != cdk_id)
    {
      if (type == error_mark_node)
	{
	  declarator = declarator->declarator;
	  continue;
	}

      /* Each level of DECLARATOR is either a cdk_array (for ...[..]),
	 a cdk_pointer (for *...),
	 a cdk_function (for ...(...)),
	 a cdk_attrs (for nested attributes),
	 or a cdk_id (for the name being declared
	 or the place in an absolute declarator
	 where the name was omitted).
	 For the last case, we have just exited the loop.

	 At this point, TYPE is the type of elements of an array,
	 or for a function to return, or for a pointer to point to.
	 After this sequence of ifs, TYPE is the type of the
	 array or function or pointer, and DECLARATOR has had its
	 outermost layer removed.  */

      if (array_ptr_quals != TYPE_UNQUALIFIED
	  || array_ptr_attrs != NULL_TREE
	  || array_parm_static)
	{
	  /* Only the innermost declarator (making a parameter be of
	     array type which is converted to pointer type)
	     may have static or type qualifiers.  */
	  error_at (loc, "static or type qualifiers in non-parameter array declarator");
	  array_ptr_quals = TYPE_UNQUALIFIED;
	  array_ptr_attrs = NULL_TREE;
	  array_parm_static = 0;
	}

      switch (declarator->kind)
	{
	case cdk_attrs:
	  {
	    /* A declarator with embedded attributes.  */
	    tree attrs = declarator->u.attrs;
	    const struct c_declarator *inner_decl;
	    int attr_flags = 0;
	    declarator = declarator->declarator;
	    inner_decl = declarator;
	    while (inner_decl->kind == cdk_attrs)
	      inner_decl = inner_decl->declarator;
	    if (inner_decl->kind == cdk_id)
	      attr_flags |= (int) ATTR_FLAG_DECL_NEXT;
	    else if (inner_decl->kind == cdk_function)
	      attr_flags |= (int) ATTR_FLAG_FUNCTION_NEXT;
	    else if (inner_decl->kind == cdk_array)
	      attr_flags |= (int) ATTR_FLAG_ARRAY_NEXT;
	    returned_attrs = decl_attributes (&type,
					      chainon (returned_attrs, attrs),
					      attr_flags);
	    break;
	  }
	case cdk_array:
	  {
	    tree itype = NULL_TREE;
	    tree size = declarator->u.array.dimen;
	    /* The index is a signed object `sizetype' bits wide.  */
	    tree index_type = c_common_signed_type (sizetype);

	    array_ptr_quals = declarator->u.array.quals;
	    array_ptr_attrs = declarator->u.array.attrs;
	    array_parm_static = declarator->u.array.static_p;
	    array_parm_vla_unspec_p = declarator->u.array.vla_unspec_p;

	    declarator = declarator->declarator;

	    /* Check for some types that there cannot be arrays of.  */

	    if (VOID_TYPE_P (type))
	      {
		if (name)
		  error_at (loc, "declaration of %qE as array of voids", name);
		else
		  error_at (loc, "declaration of type name as array of voids");
		type = error_mark_node;
	      }

	    if (TREE_CODE (type) == FUNCTION_TYPE)
	      {
		if (name)
		  error_at (loc, "declaration of %qE as array of functions",
		      	    name);
		else
		  error_at (loc, "declaration of type name as array of "
		            "functions");
		type = error_mark_node;
	      }

	    if (pedantic && !in_system_header_at (input_location)
		&& flexible_array_type_p (type))
	      pedwarn (loc, OPT_Wpedantic,
		       "invalid use of structure with flexible array member");

	    if (size == error_mark_node)
	      type = error_mark_node;

	    if (type == error_mark_node)
	      continue;

	    /* If size was specified, set ITYPE to a range-type for
	       that size.  Otherwise, ITYPE remains null.  finish_decl
	       may figure it out from an initial value.  */

	    if (size)
	      {
		bool size_maybe_const = true;
		bool size_int_const = (TREE_CODE (size) == INTEGER_CST
				       && !TREE_OVERFLOW (size));
		bool this_size_varies = false;

		/* Strip NON_LVALUE_EXPRs since we aren't using as an
		   lvalue.  */
		STRIP_TYPE_NOPS (size);

		if (!INTEGRAL_TYPE_P (TREE_TYPE (size)))
		  {
		    if (name)
		      error_at (loc, "size of array %qE has non-integer type",
			  	name);
		    else
		      error_at (loc,
			  	"size of unnamed array has non-integer type");
		    size = integer_one_node;
		  }

		size = c_fully_fold (size, false, &size_maybe_const);

		if (pedantic && size_maybe_const && integer_zerop (size))
		  {
		    if (name)
		      pedwarn (loc, OPT_Wpedantic,
			       "ISO C forbids zero-size array %qE", name);
		    else
		      pedwarn (loc, OPT_Wpedantic,
			       "ISO C forbids zero-size array");
		  }

		if (TREE_CODE (size) == INTEGER_CST && size_maybe_const)
		  {
		    constant_expression_warning (size);
		    if (tree_int_cst_sgn (size) < 0)
		      {
			if (name)
			  error_at (loc, "size of array %qE is negative", name);
			else
			  error_at (loc, "size of unnamed array is negative");
			size = integer_one_node;
		      }
		    /* Handle a size folded to an integer constant but
		       not an integer constant expression.  */
		    if (!size_int_const)
		      {
			/* If this is a file scope declaration of an
			   ordinary identifier, this is invalid code;
			   diagnosing it here and not subsequently
			   treating the type as variable-length avoids
			   more confusing diagnostics later.  */
			if ((decl_context == NORMAL || decl_context == FIELD)
			    && current_scope == file_scope)
			  pedwarn (input_location, 0,
				   "variably modified %qE at file scope",
				   name);
			else
			  this_size_varies = size_varies = true;
			warn_variable_length_array (name, size);
		      }
		  }
		else if ((decl_context == NORMAL || decl_context == FIELD)
			 && current_scope == file_scope)
		  {
		    error_at (loc, "variably modified %qE at file scope", name);
		    size = integer_one_node;
		  }
		else
		  {
		    /* Make sure the array size remains visibly
		       nonconstant even if it is (eg) a const variable
		       with known value.  */
		    this_size_varies = size_varies = true;
		    warn_variable_length_array (name, size);
		    if (flag_sanitize & SANITIZE_VLA
		        && decl_context == NORMAL
			&& current_function_decl != NULL_TREE
			&& !lookup_attribute ("no_sanitize_undefined",
					      DECL_ATTRIBUTES
						(current_function_decl)))
		      {
			/* Evaluate the array size only once.  */
			size = c_save_expr (size);
			size = c_fully_fold (size, false, NULL);
		        size = fold_build2 (COMPOUND_EXPR, TREE_TYPE (size),
					    ubsan_instrument_vla (loc, size),
					    size);
		      }
		  }

		if (integer_zerop (size) && !this_size_varies)
		  {
		    /* A zero-length array cannot be represented with
		       an unsigned index type, which is what we'll
		       get with build_index_type.  Create an
		       open-ended range instead.  */
		    itype = build_range_type (sizetype, size, NULL_TREE);
		  }
		else
		  {
		    /* Arrange for the SAVE_EXPR on the inside of the
		       MINUS_EXPR, which allows the -1 to get folded
		       with the +1 that happens when building TYPE_SIZE.  */
		    if (size_varies)
		      size = save_expr (size);
		    if (this_size_varies && TREE_CODE (size) == INTEGER_CST)
		      size = build2 (COMPOUND_EXPR, TREE_TYPE (size),
				     integer_zero_node, size);

		    /* Compute the maximum valid index, that is, size
		       - 1.  Do the calculation in index_type, so that
		       if it is a variable the computations will be
		       done in the proper mode.  */
		    itype = fold_build2_loc (loc, MINUS_EXPR, index_type,
					     convert (index_type, size),
					     convert (index_type,
						      size_one_node));

		    /* The above overflows when size does not fit
		       in index_type.
		       ???  While a size of INT_MAX+1 technically shouldn't
		       cause an overflow (because we subtract 1), handling
		       this case seems like an unnecessary complication.  */
		    if (TREE_CODE (size) == INTEGER_CST
			&& !int_fits_type_p (size, index_type))
		      {
			if (name)
			  error_at (loc, "size of array %qE is too large",
			            name);
			else
			  error_at (loc, "size of unnamed array is too large");
			type = error_mark_node;
			continue;
		      }

		    itype = build_index_type (itype);
		  }
		if (this_size_varies)
		  {
		    if (*expr)
		      *expr = build2 (COMPOUND_EXPR, TREE_TYPE (size),
				      *expr, size);
		    else
		      *expr = size;
		    *expr_const_operands &= size_maybe_const;
		  }
	      }
	    else if (decl_context == FIELD)
	      {
		bool flexible_array_member = false;
		if (array_parm_vla_unspec_p)
		  /* Field names can in fact have function prototype
		     scope so [*] is disallowed here through making
		     the field variably modified, not through being
		     something other than a declaration with function
		     prototype scope.  */
		  size_varies = true;
		else
		  {
		    const struct c_declarator *t = declarator;
		    while (t->kind == cdk_attrs)
		      t = t->declarator;
		    flexible_array_member = (t->kind == cdk_id);
		  }
		if (flexible_array_member
		    && !in_system_header_at (input_location))
		  pedwarn_c90 (loc, OPT_Wpedantic, "ISO C90 does not "
			       "support flexible array members");

		/* ISO C99 Flexible array members are effectively
		   identical to GCC's zero-length array extension.  */
		if (flexible_array_member || array_parm_vla_unspec_p)
		  itype = build_range_type (sizetype, size_zero_node,
					    NULL_TREE);
	      }
	    else if (decl_context == PARM)
	      {
		if (array_parm_vla_unspec_p)
		  {
		    itype = build_range_type (sizetype, size_zero_node, NULL_TREE);
		    size_varies = true;
		  }
	      }
	    else if (decl_context == TYPENAME)
	      {
		if (array_parm_vla_unspec_p)
		  {
		    /* C99 6.7.5.2p4 */
		    warning (0, "%<[*]%> not in a declaration");
		    /* We use this to avoid messing up with incomplete
		       array types of the same type, that would
		       otherwise be modified below.  */
		    itype = build_range_type (sizetype, size_zero_node,
					      NULL_TREE);
		    size_varies = true;
		  }
	      }

	    /* Complain about arrays of incomplete types.  */
	    if (!COMPLETE_TYPE_P (type))
	      {
		error_at (loc, "array type has incomplete element type");
		type = error_mark_node;
	      }
	    else
	    /* When itype is NULL, a shared incomplete array type is
	       returned for all array of a given type.  Elsewhere we
	       make sure we don't complete that type before copying
	       it, but here we want to make sure we don't ever
	       modify the shared type, so we gcc_assert (itype)
	       below.  */
	      {
		addr_space_t as = DECODE_QUAL_ADDR_SPACE (type_quals);
		if (!ADDR_SPACE_GENERIC_P (as) && as != TYPE_ADDR_SPACE (type))
		  type = build_qualified_type (type,
					       ENCODE_QUAL_ADDR_SPACE (as));

		type = build_array_type (type, itype);
	      }

	    if (type != error_mark_node)
	      {
		if (size_varies)
		  {
		    /* It is ok to modify type here even if itype is
		       NULL: if size_varies, we're in a
		       multi-dimensional array and the inner type has
		       variable size, so the enclosing shared array type
		       must too.  */
		    if (size && TREE_CODE (size) == INTEGER_CST)
		      type
			= build_distinct_type_copy (TYPE_MAIN_VARIANT (type));
		    C_TYPE_VARIABLE_SIZE (type) = 1;
		  }

		/* The GCC extension for zero-length arrays differs from
		   ISO flexible array members in that sizeof yields
		   zero.  */
		if (size && integer_zerop (size))
		  {
		    gcc_assert (itype);
		    type = build_distinct_type_copy (TYPE_MAIN_VARIANT (type));
		    TYPE_SIZE (type) = bitsize_zero_node;
		    TYPE_SIZE_UNIT (type) = size_zero_node;
		    SET_TYPE_STRUCTURAL_EQUALITY (type);
		  }
		if (array_parm_vla_unspec_p)
		  {
		    gcc_assert (itype);
		    /* The type is complete.  C99 6.7.5.2p4  */
		    type = build_distinct_type_copy (TYPE_MAIN_VARIANT (type));
		    TYPE_SIZE (type) = bitsize_zero_node;
		    TYPE_SIZE_UNIT (type) = size_zero_node;
		    SET_TYPE_STRUCTURAL_EQUALITY (type);
		  }
	      }

	    if (decl_context != PARM
		&& (array_ptr_quals != TYPE_UNQUALIFIED
		    || array_ptr_attrs != NULL_TREE
		    || array_parm_static))
	      {
		error_at (loc, "static or type qualifiers in non-parameter array declarator");
		array_ptr_quals = TYPE_UNQUALIFIED;
		array_ptr_attrs = NULL_TREE;
		array_parm_static = 0;
	      }
	    break;
	  }
	case cdk_function:
	  {
	    /* Say it's a definition only for the declarator closest
	       to the identifier, apart possibly from some
	       attributes.  */
	    bool really_funcdef = false;
	    tree arg_types;
	    if (funcdef_flag)
	      {
		const struct c_declarator *t = declarator->declarator;
		while (t->kind == cdk_attrs)
		  t = t->declarator;
		really_funcdef = (t->kind == cdk_id);
	      }

	    /* Declaring a function type.  Make sure we have a valid
	       type for the function to return.  */
	    if (type == error_mark_node)
	      continue;

	    size_varies = false;

	    /* Warn about some types functions can't return.  */
	    if (TREE_CODE (type) == FUNCTION_TYPE)
	      {
		if (name)
		  error_at (loc, "%qE declared as function returning a "
		      		 "function", name);
		else
		  error_at (loc, "type name declared as function "
			    "returning a function");
		type = integer_type_node;
	      }
	    if (TREE_CODE (type) == ARRAY_TYPE)
	      {
		if (name)
		  error_at (loc, "%qE declared as function returning an array",
		      	    name);
		else
		  error_at (loc, "type name declared as function returning "
		      	    "an array");
		type = integer_type_node;
	      }
	    errmsg = targetm.invalid_return_type (type);
	    if (errmsg)
	      {
		error (errmsg);
		type = integer_type_node;
	      }

	    /* Construct the function type and go to the next
	       inner layer of declarator.  */
	    arg_info = declarator->u.arg_info;
	    arg_types = grokparms (arg_info, really_funcdef);

	    /* Type qualifiers before the return type of the function
	       qualify the return type, not the function type.  */
	    if (type_quals)
	      {
		/* Type qualifiers on a function return type are
		   normally permitted by the standard but have no
		   effect, so give a warning at -Wreturn-type.
		   Qualifiers on a void return type are banned on
		   function definitions in ISO C; GCC used to used
		   them for noreturn functions.  */
		if (VOID_TYPE_P (type) && really_funcdef)
		  pedwarn (loc, 0,
			   "function definition has qualified void return type");
		else
		  warning_at (loc, OPT_Wignored_qualifiers,
			   "type qualifiers ignored on function return type");

		type = c_build_qualified_type (type, type_quals);
	      }
	    type_quals = TYPE_UNQUALIFIED;

	    type = build_function_type (type, arg_types);
	    declarator = declarator->declarator;

	    /* Set the TYPE_CONTEXTs for each tagged type which is local to
	       the formal parameter list of this FUNCTION_TYPE to point to
	       the FUNCTION_TYPE node itself.  */
	    {
	      c_arg_tag *tag;
	      unsigned ix;

	      FOR_EACH_VEC_SAFE_ELT_REVERSE (arg_info->tags, ix, tag)
		TYPE_CONTEXT (tag->type) = type;
	    }
	    break;
	  }
	case cdk_pointer:
	  {
	    /* Merge any constancy or volatility into the target type
	       for the pointer.  */
	    if ((type_quals & TYPE_QUAL_ATOMIC)
		&& TREE_CODE (type) == FUNCTION_TYPE)
	      {
		error_at (loc,
			  "%<_Atomic%>-qualified function type");
		type_quals &= ~TYPE_QUAL_ATOMIC;
	      }
	    else if (pedantic && TREE_CODE (type) == FUNCTION_TYPE
		     && type_quals)
	      pedwarn (loc, OPT_Wpedantic,
		       "ISO C forbids qualified function types");
	    if (type_quals)
	      type = c_build_qualified_type (type, type_quals);
	    size_varies = false;

	    /* When the pointed-to type involves components of variable size,
	       care must be taken to ensure that the size evaluation code is
	       emitted early enough to dominate all the possible later uses
	       and late enough for the variables on which it depends to have
	       been assigned.

	       This is expected to happen automatically when the pointed-to
	       type has a name/declaration of it's own, but special attention
	       is required if the type is anonymous.

	       We handle the NORMAL and FIELD contexts here by attaching an
	       artificial TYPE_DECL to such pointed-to type.  This forces the
	       sizes evaluation at a safe point and ensures it is not deferred
	       until e.g. within a deeper conditional context.

	       We expect nothing to be needed here for PARM or TYPENAME.
	       Pushing a TYPE_DECL at this point for TYPENAME would actually
	       be incorrect, as we might be in the middle of an expression
	       with side effects on the pointed-to type size "arguments" prior
	       to the pointer declaration point and the fake TYPE_DECL in the
	       enclosing context would force the size evaluation prior to the
	       side effects.  */

	    if (!TYPE_NAME (type)
		&& (decl_context == NORMAL || decl_context == FIELD)
		&& variably_modified_type_p (type, NULL_TREE))
	      {
		tree decl = build_decl (loc, TYPE_DECL, NULL_TREE, type);
		DECL_ARTIFICIAL (decl) = 1;
		pushdecl (decl);
		finish_decl (decl, loc, NULL_TREE, NULL_TREE, NULL_TREE);
		TYPE_NAME (type) = decl;
	      }

	    type = c_build_pointer_type (type);

	    /* Process type qualifiers (such as const or volatile)
	       that were given inside the `*'.  */
	    type_quals = declarator->u.pointer_quals;

	    declarator = declarator->declarator;
	    break;
	  }
	default:
	  gcc_unreachable ();
	}
    }
  *decl_attrs = chainon (returned_attrs, *decl_attrs);

  /* Now TYPE has the actual type, apart from any qualifiers in
     TYPE_QUALS.  */

  /* Warn about address space used for things other than static memory or
     pointers.  */
  address_space = DECODE_QUAL_ADDR_SPACE (type_quals);
  if (!ADDR_SPACE_GENERIC_P (address_space))
    {
      if (decl_context == NORMAL)
	{
	  switch (storage_class)
	    {
	    case csc_auto:
	      error ("%qs combined with %<auto%> qualifier for %qE",
		     c_addr_space_name (address_space), name);
	      break;
	    case csc_register:
	      error ("%qs combined with %<register%> qualifier for %qE",
		     c_addr_space_name (address_space), name);
	      break;
	    case csc_none:
	      if (current_function_scope)
		{
		  error ("%qs specified for auto variable %qE",
			 c_addr_space_name (address_space), name);
		  break;
		}
	      break;
	    case csc_static:
	    case csc_extern:
	    case csc_typedef:
	      break;
	    default:
	      gcc_unreachable ();
	    }
	}
      else if (decl_context == PARM && TREE_CODE (type) != ARRAY_TYPE)
	{
	  if (name)
	    error ("%qs specified for parameter %qE",
		   c_addr_space_name (address_space), name);
	  else
	    error ("%qs specified for unnamed parameter",
		   c_addr_space_name (address_space));
	}
      else if (decl_context == FIELD)
	{
	  if (name)
	    error ("%qs specified for structure field %qE",
		   c_addr_space_name (address_space), name);
	  else
	    error ("%qs specified for structure field",
		   c_addr_space_name (address_space));
	}
    }

  /* Check the type and width of a bit-field.  */
  if (bitfield)
    {
      check_bitfield_type_and_width (&type, width, name);
      /* C11 makes it implementation-defined (6.7.2.1#5) whether
	 atomic types are permitted for bit-fields; we have no code to
	 make bit-field accesses atomic, so disallow them.  */
      if (type_quals & TYPE_QUAL_ATOMIC)
	{
	  if (name)
	    error ("bit-field %qE has atomic type", name);
	  else
	    error ("bit-field has atomic type");
	  type_quals &= ~TYPE_QUAL_ATOMIC;
	}
    }

  /* Reject invalid uses of _Alignas.  */
  if (declspecs->alignas_p)
    {
      if (storage_class == csc_typedef)
	error_at (loc, "alignment specified for typedef %qE", name);
      else if (storage_class == csc_register)
	error_at (loc, "alignment specified for %<register%> object %qE",
		  name);
      else if (decl_context == PARM)
	{
	  if (name)
	    error_at (loc, "alignment specified for parameter %qE", name);
	  else
	    error_at (loc, "alignment specified for unnamed parameter");
	}
      else if (bitfield)
	{
	  if (name)
	    error_at (loc, "alignment specified for bit-field %qE", name);
	  else
	    error_at (loc, "alignment specified for unnamed bit-field");
	}
      else if (TREE_CODE (type) == FUNCTION_TYPE)
	error_at (loc, "alignment specified for function %qE", name);
      else if (declspecs->align_log != -1)
	{
	  alignas_align = 1U << declspecs->align_log;
	  if (alignas_align < min_align_of_type (type))
	    {
	      if (name)
		error_at (loc, "%<_Alignas%> specifiers cannot reduce "
			  "alignment of %qE", name);
	      else
		error_at (loc, "%<_Alignas%> specifiers cannot reduce "
			  "alignment of unnamed field");
	      alignas_align = 0;
	    }
	}
    }

  /* Did array size calculations overflow or does the array cover more
     than half of the address-space?  */
  if (TREE_CODE (type) == ARRAY_TYPE
      && COMPLETE_TYPE_P (type)
      && TREE_CODE (TYPE_SIZE_UNIT (type)) == INTEGER_CST
      && ! valid_constant_size_p (TYPE_SIZE_UNIT (type)))
    {
      if (name)
	error_at (loc, "size of array %qE is too large", name);
      else
	error_at (loc, "size of unnamed array is too large");
      /* If we proceed with the array type as it is, we'll eventually
	 crash in tree_to_[su]hwi().  */
      type = error_mark_node;
    }

  /* If this is declaring a typedef name, return a TYPE_DECL.  */

  if (storage_class == csc_typedef)
    {
      tree decl;
      if ((type_quals & TYPE_QUAL_ATOMIC)
	  && TREE_CODE (type) == FUNCTION_TYPE)
	{
	  error_at (loc,
		    "%<_Atomic%>-qualified function type");
	  type_quals &= ~TYPE_QUAL_ATOMIC;
	}
      else if (pedantic && TREE_CODE (type) == FUNCTION_TYPE
	       && type_quals)
	pedwarn (loc, OPT_Wpedantic,
		 "ISO C forbids qualified function types");
      if (type_quals)
	type = c_build_qualified_type (type, type_quals);
      decl = build_decl (declarator->id_loc,
			 TYPE_DECL, declarator->u.id, type);
      if (declspecs->explicit_signed_p)
	C_TYPEDEF_EXPLICITLY_SIGNED (decl) = 1;
      if (declspecs->inline_p)
	pedwarn (loc, 0,"typedef %q+D declared %<inline%>", decl);
      if (declspecs->noreturn_p)
	pedwarn (loc, 0,"typedef %q+D declared %<_Noreturn%>", decl);

      if (warn_cxx_compat && declarator->u.id != NULL_TREE)
	{
	  struct c_binding *b = I_TAG_BINDING (declarator->u.id);

	  if (b != NULL
	      && b->decl != NULL_TREE
	      && (B_IN_CURRENT_SCOPE (b)
		  || (current_scope == file_scope && B_IN_EXTERNAL_SCOPE (b)))
	      && TYPE_MAIN_VARIANT (b->decl) != TYPE_MAIN_VARIANT (type))
	    {
	      warning_at (declarator->id_loc, OPT_Wc___compat,
			  ("using %qD as both a typedef and a tag is "
			   "invalid in C++"),
			  decl);
	      if (b->locus != UNKNOWN_LOCATION)
		inform (b->locus, "originally defined here");
	    }
	}

      return decl;
    }

  /* If this is a type name (such as, in a cast or sizeof),
     compute the type and return it now.  */

  if (decl_context == TYPENAME)
    {
      /* Note that the grammar rejects storage classes in typenames
	 and fields.  */
      gcc_assert (storage_class == csc_none && !threadp
		  && !declspecs->inline_p && !declspecs->noreturn_p);
      if ((type_quals & TYPE_QUAL_ATOMIC)
	  && TREE_CODE (type) == FUNCTION_TYPE)
	{
	  error_at (loc,
		    "%<_Atomic%>-qualified function type");
	  type_quals &= ~TYPE_QUAL_ATOMIC;
	}
      else if (pedantic && TREE_CODE (type) == FUNCTION_TYPE
	       && type_quals)
	pedwarn (loc, OPT_Wpedantic,
		 "ISO C forbids const or volatile function types");
      if (type_quals)
	type = c_build_qualified_type (type, type_quals);
      return type;
    }

  if (pedantic && decl_context == FIELD
      && variably_modified_type_p (type, NULL_TREE))
    {
      /* C99 6.7.2.1p8 */
      pedwarn (loc, OPT_Wpedantic, "a member of a structure or union cannot "
	       "have a variably modified type");
    }

  /* Aside from typedefs and type names (handle above),
     `void' at top level (not within pointer)
     is allowed only in public variables.
     We don't complain about parms either, but that is because
     a better error message can be made later.  */

  if (VOID_TYPE_P (type) && decl_context != PARM
      && !((decl_context != FIELD && TREE_CODE (type) != FUNCTION_TYPE)
	    && (storage_class == csc_extern
		|| (current_scope == file_scope
		    && !(storage_class == csc_static
			 || storage_class == csc_register)))))
    {
      error_at (loc, "variable or field %qE declared void", name);
      type = integer_type_node;
    }

  /* Now create the decl, which may be a VAR_DECL, a PARM_DECL
     or a FUNCTION_DECL, depending on DECL_CONTEXT and TYPE.  */

  {
    tree decl;

    if (decl_context == PARM)
      {
	tree promoted_type;
	bool array_parameter_p = false;

	/* A parameter declared as an array of T is really a pointer to T.
	   One declared as a function is really a pointer to a function.  */

	if (TREE_CODE (type) == ARRAY_TYPE)
	  {
	    /* Transfer const-ness of array into that of type pointed to.  */
	    type = TREE_TYPE (type);
	    if (type_quals)
	      type = c_build_qualified_type (type, type_quals);
	    type = c_build_pointer_type (type);
	    type_quals = array_ptr_quals;
	    if (type_quals)
	      type = c_build_qualified_type (type, type_quals);

	    /* We don't yet implement attributes in this context.  */
	    if (array_ptr_attrs != NULL_TREE)
	      warning_at (loc, OPT_Wattributes,
			  "attributes in parameter array declarator ignored");

	    size_varies = false;
	    array_parameter_p = true;
	  }
	else if (TREE_CODE (type) == FUNCTION_TYPE)
	  {
	    if (type_quals & TYPE_QUAL_ATOMIC)
	      {
		error_at (loc,
			  "%<_Atomic%>-qualified function type");
		type_quals &= ~TYPE_QUAL_ATOMIC;
	      }
	    else if (type_quals)
	      pedwarn (loc, OPT_Wpedantic,
		       "ISO C forbids qualified function types");
	    if (type_quals)
	      type = c_build_qualified_type (type, type_quals);
	    type = c_build_pointer_type (type);
	    type_quals = TYPE_UNQUALIFIED;
	  }
	else if (type_quals)
	  type = c_build_qualified_type (type, type_quals);

	decl = build_decl (declarator->id_loc,
			   PARM_DECL, declarator->u.id, type);
	if (size_varies)
	  C_DECL_VARIABLE_SIZE (decl) = 1;
	C_ARRAY_PARAMETER (decl) = array_parameter_p;

	/* Compute the type actually passed in the parmlist,
	   for the case where there is no prototype.
	   (For example, shorts and chars are passed as ints.)
	   When there is a prototype, this is overridden later.  */

	if (type == error_mark_node)
	  promoted_type = type;
	else
	  promoted_type = c_type_promotes_to (type);

	DECL_ARG_TYPE (decl) = promoted_type;
	if (declspecs->inline_p)
	  pedwarn (loc, 0, "parameter %q+D declared %<inline%>", decl);
	if (declspecs->noreturn_p)
	  pedwarn (loc, 0, "parameter %q+D declared %<_Noreturn%>", decl);
      }
    else if (decl_context == FIELD)
      {
	/* Note that the grammar rejects storage classes in typenames
	   and fields.  */
	gcc_assert (storage_class == csc_none && !threadp
		    && !declspecs->inline_p && !declspecs->noreturn_p);

	/* Structure field.  It may not be a function.  */

	if (TREE_CODE (type) == FUNCTION_TYPE)
	  {
	    error_at (loc, "field %qE declared as a function", name);
	    type = build_pointer_type (type);
	  }
	else if (TREE_CODE (type) != ERROR_MARK
		 && !COMPLETE_OR_UNBOUND_ARRAY_TYPE_P (type))
	  {
	    if (name)
	      error_at (loc, "field %qE has incomplete type", name);
	    else
	      error_at (loc, "unnamed field has incomplete type");
	    type = error_mark_node;
	  }
	type = c_build_qualified_type (type, type_quals);
	decl = build_decl (declarator->id_loc,
			   FIELD_DECL, declarator->u.id, type);
	DECL_NONADDRESSABLE_P (decl) = bitfield;
	if (bitfield && !declarator->u.id)
	  TREE_NO_WARNING (decl) = 1;

	if (size_varies)
	  C_DECL_VARIABLE_SIZE (decl) = 1;
      }
    else if (TREE_CODE (type) == FUNCTION_TYPE)
      {
	if (storage_class == csc_register || threadp)
	  {
	    error_at (loc, "invalid storage class for function %qE", name);
	  }
	else if (current_scope != file_scope)
	  {
	    /* Function declaration not at file scope.  Storage
	       classes other than `extern' are not allowed, C99
	       6.7.1p5, and `extern' makes no difference.  However,
	       GCC allows 'auto', perhaps with 'inline', to support
	       nested functions.  */
	    if (storage_class == csc_auto)
		pedwarn (loc, OPT_Wpedantic,
			 "invalid storage class for function %qE", name);
	    else if (storage_class == csc_static)
	      {
		error_at (loc, "invalid storage class for function %qE", name);
		if (funcdef_flag)
		  storage_class = declspecs->storage_class = csc_none;
		else
		  return 0;
	      }
	  }

	decl = build_decl (declarator->id_loc,
			   FUNCTION_DECL, declarator->u.id, type);
	decl = build_decl_attribute_variant (decl, decl_attr);

	if (type_quals & TYPE_QUAL_ATOMIC)
	  {
	    error_at (loc,
		      "%<_Atomic%>-qualified function type");
	    type_quals &= ~TYPE_QUAL_ATOMIC;
	  }
	else if (pedantic && type_quals && !DECL_IN_SYSTEM_HEADER (decl))
	  pedwarn (loc, OPT_Wpedantic,
		   "ISO C forbids qualified function types");

	/* Every function declaration is an external reference
	   (DECL_EXTERNAL) except for those which are not at file
	   scope and are explicitly declared "auto".  This is
	   forbidden by standard C (C99 6.7.1p5) and is interpreted by
	   GCC to signify a forward declaration of a nested function.  */
	if (storage_class == csc_auto && current_scope != file_scope)
	  DECL_EXTERNAL (decl) = 0;
	/* In C99, a function which is declared 'inline' with 'extern'
	   is not an external reference (which is confusing).  It
	   means that the later definition of the function must be output
	   in this file, C99 6.7.4p6.  In GNU C89, a function declared
	   'extern inline' is an external reference.  */
	else if (declspecs->inline_p && storage_class != csc_static)
	  DECL_EXTERNAL (decl) = ((storage_class == csc_extern)
				  == flag_gnu89_inline);
	else
	  DECL_EXTERNAL (decl) = !initialized;

	/* Record absence of global scope for `static' or `auto'.  */
	TREE_PUBLIC (decl)
	  = !(storage_class == csc_static || storage_class == csc_auto);

	/* For a function definition, record the argument information
	   block where store_parm_decls will look for it.  */
	if (funcdef_flag)
	  current_function_arg_info = arg_info;

	if (declspecs->default_int_p)
	  C_FUNCTION_IMPLICIT_INT (decl) = 1;

	/* Record presence of `inline' and `_Noreturn', if it is
	   reasonable.  */
	if (flag_hosted && MAIN_NAME_P (declarator->u.id))
	  {
	    if (declspecs->inline_p)
	      pedwarn (loc, 0, "cannot inline function %<main%>");
	    if (declspecs->noreturn_p)
	      pedwarn (loc, 0, "%<main%> declared %<_Noreturn%>");
	  }
	else
	  {
	    if (declspecs->inline_p)
	      /* Record that the function is declared `inline'.  */
	      DECL_DECLARED_INLINE_P (decl) = 1;
	    if (declspecs->noreturn_p)
	      {
		if (flag_isoc99)
		  pedwarn_c99 (loc, OPT_Wpedantic,
			       "ISO C99 does not support %<_Noreturn%>");
		else
		  pedwarn_c99 (loc, OPT_Wpedantic,
			       "ISO C90 does not support %<_Noreturn%>");
		TREE_THIS_VOLATILE (decl) = 1;
	      }
	  }
      }
    else
      {
	/* It's a variable.  */
	/* An uninitialized decl with `extern' is a reference.  */
	int extern_ref = !initialized && storage_class == csc_extern;

	type = c_build_qualified_type (type, type_quals);

	/* C99 6.2.2p7: It is invalid (compile-time undefined
	   behavior) to create an 'extern' declaration for a
	   variable if there is a global declaration that is
	   'static' and the global declaration is not visible.
	   (If the static declaration _is_ currently visible,
	   the 'extern' declaration is taken to refer to that decl.) */
	if (extern_ref && current_scope != file_scope)
	  {
	    tree global_decl  = identifier_global_value (declarator->u.id);
	    tree visible_decl = lookup_name (declarator->u.id);

	    if (global_decl
		&& global_decl != visible_decl
		&& TREE_CODE (global_decl) == VAR_DECL
		&& !TREE_PUBLIC (global_decl))
	      error_at (loc, "variable previously declared %<static%> "
			"redeclared %<extern%>");
	  }

	decl = build_decl (declarator->id_loc,
			   VAR_DECL, declarator->u.id, type);
	if (size_varies)
	  C_DECL_VARIABLE_SIZE (decl) = 1;

	if (declspecs->inline_p)
	  pedwarn (loc, 0, "variable %q+D declared %<inline%>", decl);
	if (declspecs->noreturn_p)
	  pedwarn (loc, 0, "variable %q+D declared %<_Noreturn%>", decl);

	/* At file scope, an initialized extern declaration may follow
	   a static declaration.  In that case, DECL_EXTERNAL will be
	   reset later in start_decl.  */
	DECL_EXTERNAL (decl) = (storage_class == csc_extern);

	/* At file scope, the presence of a `static' or `register' storage
	   class specifier, or the absence of all storage class specifiers
	   makes this declaration a definition (perhaps tentative).  Also,
	   the absence of `static' makes it public.  */
	if (current_scope == file_scope)
	  {
	    TREE_PUBLIC (decl) = storage_class != csc_static;
	    TREE_STATIC (decl) = !extern_ref;
	  }
	/* Not at file scope, only `static' makes a static definition.  */
	else
	  {
	    TREE_STATIC (decl) = (storage_class == csc_static);
	    TREE_PUBLIC (decl) = extern_ref;
	  }

	if (threadp)
	  set_decl_tls_model (decl, decl_default_tls_model (decl));
      }

    if ((storage_class == csc_extern
	 || (storage_class == csc_none
	     && TREE_CODE (type) == FUNCTION_TYPE
	     && !funcdef_flag))
	&& variably_modified_type_p (type, NULL_TREE))
      {
	/* C99 6.7.5.2p2 */
	if (TREE_CODE (type) == FUNCTION_TYPE)
	  error_at (loc, "non-nested function with variably modified type");
	else
	  error_at (loc, "object with variably modified type must have "
	      	    "no linkage");
      }

    /* Record `register' declaration for warnings on &
       and in case doing stupid register allocation.  */

    if (storage_class == csc_register)
      {
	C_DECL_REGISTER (decl) = 1;
	DECL_REGISTER (decl) = 1;
      }

    /* Record constancy and volatility.  */
    c_apply_type_quals_to_decl (type_quals, decl);

    /* Apply _Alignas specifiers.  */
    if (alignas_align)
      {
	DECL_ALIGN (decl) = alignas_align * BITS_PER_UNIT;
	DECL_USER_ALIGN (decl) = 1;
      }

    /* If a type has volatile components, it should be stored in memory.
       Otherwise, the fact that those components are volatile
       will be ignored, and would even crash the compiler.
       Of course, this only makes sense on  VAR,PARM, and RESULT decl's.   */
    if (C_TYPE_FIELDS_VOLATILE (TREE_TYPE (decl))
	&& (TREE_CODE (decl) == VAR_DECL ||  TREE_CODE (decl) == PARM_DECL
	  || TREE_CODE (decl) == RESULT_DECL))
      {
	/* It is not an error for a structure with volatile fields to
	   be declared register, but reset DECL_REGISTER since it
	   cannot actually go in a register.  */
	int was_reg = C_DECL_REGISTER (decl);
	C_DECL_REGISTER (decl) = 0;
	DECL_REGISTER (decl) = 0;
	c_mark_addressable (decl);
	C_DECL_REGISTER (decl) = was_reg;
      }

  /* This is the earliest point at which we might know the assembler
     name of a variable.  Thus, if it's known before this, die horribly.  */
    gcc_assert (!DECL_ASSEMBLER_NAME_SET_P (decl));

    if (warn_cxx_compat
	&& TREE_CODE (decl) == VAR_DECL
	&& TREE_PUBLIC (decl)
	&& TREE_STATIC (decl)
	&& (TREE_CODE (TREE_TYPE (decl)) == RECORD_TYPE
	    || TREE_CODE (TREE_TYPE (decl)) == UNION_TYPE
	    || TREE_CODE (TREE_TYPE (decl)) == ENUMERAL_TYPE)
	&& TYPE_NAME (TREE_TYPE (decl)) == NULL_TREE)
      warning_at (DECL_SOURCE_LOCATION (decl), OPT_Wc___compat,
		  ("non-local variable %qD with anonymous type is "
		   "questionable in C++"),
		  decl);

    return decl;
  }
}

/* Decode the parameter-list info for a function type or function definition.
   The argument is the value returned by `get_parm_info' (or made in c-parse.c
   if there is an identifier list instead of a parameter decl list).
   These two functions are separate because when a function returns
   or receives functions then each is called multiple times but the order
   of calls is different.  The last call to `grokparms' is always the one
   that contains the formal parameter names of a function definition.

   Return a list of arg types to use in the FUNCTION_TYPE for this function.

   FUNCDEF_FLAG is true for a function definition, false for
   a mere declaration.  A nonempty identifier-list gets an error message
   when FUNCDEF_FLAG is false.  */

static tree
grokparms (struct c_arg_info *arg_info, bool funcdef_flag)
{
  tree arg_types = arg_info->types;

  if (funcdef_flag && arg_info->had_vla_unspec)
    {
      /* A function definition isn't function prototype scope C99 6.2.1p4.  */
      /* C99 6.7.5.2p4 */
      error ("%<[*]%> not allowed in other than function prototype scope");
    }

  if (arg_types == 0 && !funcdef_flag
      && !in_system_header_at (input_location))
    warning (OPT_Wstrict_prototypes,
	     "function declaration isn%'t a prototype");

  if (arg_types == error_mark_node)
    return 0;  /* don't set TYPE_ARG_TYPES in this case */

  else if (arg_types && TREE_CODE (TREE_VALUE (arg_types)) == IDENTIFIER_NODE)
    {
      if (!funcdef_flag)
	{
	  pedwarn (input_location, 0, "parameter names (without types) in function declaration");
	  arg_info->parms = NULL_TREE;
	}
      else
	arg_info->parms = arg_info->types;

      arg_info->types = 0;
      return 0;
    }
  else
    {
      tree parm, type, typelt;
      unsigned int parmno;
      const char *errmsg;

      /* If there is a parameter of incomplete type in a definition,
	 this is an error.  In a declaration this is valid, and a
	 struct or union type may be completed later, before any calls
	 or definition of the function.  In the case where the tag was
	 first declared within the parameter list, a warning has
	 already been given.  If a parameter has void type, then
	 however the function cannot be defined or called, so
	 warn.  */

      for (parm = arg_info->parms, typelt = arg_types, parmno = 1;
	   parm;
	   parm = DECL_CHAIN (parm), typelt = TREE_CHAIN (typelt), parmno++)
	{
	  type = TREE_VALUE (typelt);
	  if (type == error_mark_node)
	    continue;

	  if (!COMPLETE_TYPE_P (type))
	    {
	      if (funcdef_flag)
		{
		  if (DECL_NAME (parm))
		    error_at (input_location,
			      "parameter %u (%q+D) has incomplete type",
			      parmno, parm);
		  else
		    error_at (DECL_SOURCE_LOCATION (parm),
			      "parameter %u has incomplete type",
			      parmno);

		  TREE_VALUE (typelt) = error_mark_node;
		  TREE_TYPE (parm) = error_mark_node;
		  arg_types = NULL_TREE;
		}
	      else if (VOID_TYPE_P (type))
		{
		  if (DECL_NAME (parm))
		    warning_at (input_location, 0,
				"parameter %u (%q+D) has void type",
				parmno, parm);
		  else
		    warning_at (DECL_SOURCE_LOCATION (parm), 0,
				"parameter %u has void type",
				parmno);
		}
	    }

	  errmsg = targetm.invalid_parameter_type (type);
	  if (errmsg)
	    {
	      error (errmsg);
	      TREE_VALUE (typelt) = error_mark_node;
	      TREE_TYPE (parm) = error_mark_node;
	      arg_types = NULL_TREE;
	    }

	  if (DECL_NAME (parm) && TREE_USED (parm))
	    warn_if_shadowing (parm);
	}
      return arg_types;
    }
}

/* Allocate and initialize a c_arg_info structure from the parser's
   obstack.  */

struct c_arg_info *
build_arg_info (void)
{
  struct c_arg_info *ret = XOBNEW (&parser_obstack, struct c_arg_info);
  ret->parms = NULL_TREE;
  ret->tags = NULL;
  ret->types = NULL_TREE;
  ret->others = NULL_TREE;
  ret->pending_sizes = NULL;
  ret->had_vla_unspec = 0;
  return ret;
}

/* Take apart the current scope and return a c_arg_info structure with
   info on a parameter list just parsed.

   This structure is later fed to 'grokparms' and 'store_parm_decls'.

   ELLIPSIS being true means the argument list ended in '...' so don't
   append a sentinel (void_list_node) to the end of the type-list.

   EXPR is NULL or an expression that needs to be evaluated for the
   side effects of array size expressions in the parameters.  */

struct c_arg_info *
get_parm_info (bool ellipsis, tree expr)
{
  struct c_binding *b = current_scope->bindings;
  struct c_arg_info *arg_info = build_arg_info ();

  tree parms    = 0;
  vec<c_arg_tag, va_gc> *tags = NULL;
  tree types    = 0;
  tree others   = 0;

  static bool explained_incomplete_types = false;
  bool gave_void_only_once_err = false;

  arg_info->had_vla_unspec = current_scope->had_vla_unspec;

  /* The bindings in this scope must not get put into a block.
     We will take care of deleting the binding nodes.  */
  current_scope->bindings = 0;

  /* This function is only called if there was *something* on the
     parameter list.  */
  gcc_assert (b);

  /* A parameter list consisting solely of 'void' indicates that the
     function takes no arguments.  But if the 'void' is qualified
     (by 'const' or 'volatile'), or has a storage class specifier
     ('register'), then the behavior is undefined; issue an error.
     Typedefs for 'void' are OK (see DR#157).  */
  if (b->prev == 0			    /* one binding */
      && TREE_CODE (b->decl) == PARM_DECL   /* which is a parameter */
      && !DECL_NAME (b->decl)               /* anonymous */
      && VOID_TYPE_P (TREE_TYPE (b->decl))) /* of void type */
    {
      if (TYPE_QUALS (TREE_TYPE (b->decl)) != TYPE_UNQUALIFIED
	  || C_DECL_REGISTER (b->decl))
	error ("%<void%> as only parameter may not be qualified");

      /* There cannot be an ellipsis.  */
      if (ellipsis)
	error ("%<void%> must be the only parameter");

      arg_info->types = void_list_node;
      return arg_info;
    }

  if (!ellipsis)
    types = void_list_node;

  /* Break up the bindings list into parms, tags, types, and others;
     apply sanity checks; purge the name-to-decl bindings.  */
  while (b)
    {
      tree decl = b->decl;
      tree type = TREE_TYPE (decl);
      c_arg_tag tag;
      const char *keyword;

      switch (TREE_CODE (decl))
	{
	case PARM_DECL:
	  if (b->id)
	    {
	      gcc_assert (I_SYMBOL_BINDING (b->id) == b);
	      I_SYMBOL_BINDING (b->id) = b->shadowed;
	    }

	  /* Check for forward decls that never got their actual decl.  */
	  if (TREE_ASM_WRITTEN (decl))
	    error ("parameter %q+D has just a forward declaration", decl);
	  /* Check for (..., void, ...) and issue an error.  */
	  else if (VOID_TYPE_P (type) && !DECL_NAME (decl))
	    {
	      if (!gave_void_only_once_err)
		{
		  error ("%<void%> must be the only parameter");
		  gave_void_only_once_err = true;
		}
	    }
	  else
	    {
	      /* Valid parameter, add it to the list.  */
	      DECL_CHAIN (decl) = parms;
	      parms = decl;

	      /* Since there is a prototype, args are passed in their
		 declared types.  The back end may override this later.  */
	      DECL_ARG_TYPE (decl) = type;
	      types = tree_cons (0, type, types);
	    }
	  break;

	case ENUMERAL_TYPE: keyword = "enum"; goto tag;
	case UNION_TYPE:    keyword = "union"; goto tag;
	case RECORD_TYPE:   keyword = "struct"; goto tag;
	tag:
	  /* Types may not have tag-names, in which case the type
	     appears in the bindings list with b->id NULL.  */
	  if (b->id)
	    {
	      gcc_assert (I_TAG_BINDING (b->id) == b);
	      I_TAG_BINDING (b->id) = b->shadowed;
	    }

	  /* Warn about any struct, union or enum tags defined in a
	     parameter list.  The scope of such types is limited to
	     the parameter list, which is rarely if ever desirable
	     (it's impossible to call such a function with type-
	     correct arguments).  An anonymous union parm type is
	     meaningful as a GNU extension, so don't warn for that.  */
	  if (TREE_CODE (decl) != UNION_TYPE || b->id != 0)
	    {
	      if (b->id)
		/* The %s will be one of 'struct', 'union', or 'enum'.  */
		warning (0, "%<%s %E%> declared inside parameter list",
			 keyword, b->id);
	      else
		/* The %s will be one of 'struct', 'union', or 'enum'.  */
		warning (0, "anonymous %s declared inside parameter list",
			 keyword);

	      if (!explained_incomplete_types)
		{
		  warning (0, "its scope is only this definition or declaration,"
			   " which is probably not what you want");
		  explained_incomplete_types = true;
		}
	    }

	  tag.id = b->id;
	  tag.type = decl;
	  vec_safe_push (tags, tag);
	  break;

	case CONST_DECL:
	case TYPE_DECL:
	case FUNCTION_DECL:
	  /* CONST_DECLs appear here when we have an embedded enum,
	     and TYPE_DECLs appear here when we have an embedded struct
	     or union.  No warnings for this - we already warned about the
	     type itself.  FUNCTION_DECLs appear when there is an implicit
	     function declaration in the parameter list.  */

	  /* When we reinsert this decl in the function body, we need
	     to reconstruct whether it was marked as nested.  */
	  gcc_assert (TREE_CODE (decl) == FUNCTION_DECL
		      ? b->nested
		      : !b->nested);
	  DECL_CHAIN (decl) = others;
	  others = decl;
	  /* fall through */

	case ERROR_MARK:
	  /* error_mark_node appears here when we have an undeclared
	     variable.  Just throw it away.  */
	  if (b->id)
	    {
	      gcc_assert (I_SYMBOL_BINDING (b->id) == b);
	      I_SYMBOL_BINDING (b->id) = b->shadowed;
	    }
	  break;

	  /* Other things that might be encountered.  */
	case LABEL_DECL:
	case VAR_DECL:
	default:
	  gcc_unreachable ();
	}

      b = free_binding_and_advance (b);
    }

  arg_info->parms = parms;
  arg_info->tags = tags;
  arg_info->types = types;
  arg_info->others = others;
  arg_info->pending_sizes = expr;
  return arg_info;
}

/* Get the struct, enum or union (CODE says which) with tag NAME.
   Define the tag as a forward-reference with location LOC if it is
   not defined.  Return a c_typespec structure for the type
   specifier.  */

struct c_typespec
parser_xref_tag (location_t loc, enum tree_code code, tree name)
{
  struct c_typespec ret;
  tree ref;
  location_t refloc;

  ret.expr = NULL_TREE;
  ret.expr_const_operands = true;

  /* If a cross reference is requested, look up the type
     already defined for this tag and return it.  */

  ref = lookup_tag (code, name, 0, &refloc);
  /* If this is the right type of tag, return what we found.
     (This reference will be shadowed by shadow_tag later if appropriate.)
     If this is the wrong type of tag, do not return it.  If it was the
     wrong type in the same scope, we will have had an error
     message already; if in a different scope and declaring
     a name, pending_xref_error will give an error message; but if in a
     different scope and not declaring a name, this tag should
     shadow the previous declaration of a different type of tag, and
     this would not work properly if we return the reference found.
     (For example, with "struct foo" in an outer scope, "union foo;"
     must shadow that tag with a new one of union type.)  */
  ret.kind = (ref ? ctsk_tagref : ctsk_tagfirstref);
  if (ref && TREE_CODE (ref) == code)
    {
      if (C_TYPE_DEFINED_IN_STRUCT (ref)
	  && loc != UNKNOWN_LOCATION
	  && warn_cxx_compat)
	{
	  switch (code)
	    {
	    case ENUMERAL_TYPE:
	      warning_at (loc, OPT_Wc___compat,
			  ("enum type defined in struct or union "
			   "is not visible in C++"));
	      inform (refloc, "enum type defined here");
	      break;
	    case RECORD_TYPE:
	      warning_at (loc, OPT_Wc___compat,
			  ("struct defined in struct or union "
			   "is not visible in C++"));
	      inform (refloc, "struct defined here");
	      break;
	    case UNION_TYPE:
	      warning_at (loc, OPT_Wc___compat,
			  ("union defined in struct or union "
			   "is not visible in C++"));
	      inform (refloc, "union defined here");
	      break;
	    default:
	      gcc_unreachable();
	    }
	}

      ret.spec = ref;
      return ret;
    }

  /* If no such tag is yet defined, create a forward-reference node
     and record it as the "definition".
     When a real declaration of this type is found,
     the forward-reference will be altered into a real type.  */

  ref = make_node (code);
  if (code == ENUMERAL_TYPE)
    {
      /* Give the type a default layout like unsigned int
	 to avoid crashing if it does not get defined.  */
      SET_TYPE_MODE (ref, TYPE_MODE (unsigned_type_node));
      TYPE_ALIGN (ref) = TYPE_ALIGN (unsigned_type_node);
      TYPE_USER_ALIGN (ref) = 0;
      TYPE_UNSIGNED (ref) = 1;
      TYPE_PRECISION (ref) = TYPE_PRECISION (unsigned_type_node);
      TYPE_MIN_VALUE (ref) = TYPE_MIN_VALUE (unsigned_type_node);
      TYPE_MAX_VALUE (ref) = TYPE_MAX_VALUE (unsigned_type_node);
    }

  pushtag (loc, name, ref);

  ret.spec = ref;
  return ret;
}

/* Get the struct, enum or union (CODE says which) with tag NAME.
   Define the tag as a forward-reference if it is not defined.
   Return a tree for the type.  */

tree
xref_tag (enum tree_code code, tree name)
{
  return parser_xref_tag (input_location, code, name).spec;
}

/* Make sure that the tag NAME is defined *in the current scope*
   at least as a forward reference.
   LOC is the location of the struct's definition.
   CODE says which kind of tag NAME ought to be.

   This stores the current value of the file static STRUCT_PARSE_INFO
   in *ENCLOSING_STRUCT_PARSE_INFO, and points STRUCT_PARSE_INFO at a
   new c_struct_parse_info structure.  The old value of
   STRUCT_PARSE_INFO is restored in finish_struct.  */

tree
start_struct (location_t loc, enum tree_code code, tree name,
	      struct c_struct_parse_info **enclosing_struct_parse_info)
{
  /* If there is already a tag defined at this scope
     (as a forward reference), just return it.  */

  tree ref = NULL_TREE;
  location_t refloc = UNKNOWN_LOCATION;

  if (name != NULL_TREE)
    ref = lookup_tag (code, name, 1, &refloc);
  if (ref && TREE_CODE (ref) == code)
    {
      if (TYPE_SIZE (ref))
	{
	  if (code == UNION_TYPE)
	    error_at (loc, "redefinition of %<union %E%>", name);
	  else
	    error_at (loc, "redefinition of %<struct %E%>", name);
	  if (refloc != UNKNOWN_LOCATION)
	    inform (refloc, "originally defined here");
	  /* Don't create structures using a name already in use.  */
	  ref = NULL_TREE;
	}
      else if (C_TYPE_BEING_DEFINED (ref))
	{
	  if (code == UNION_TYPE)
	    error_at (loc, "nested redefinition of %<union %E%>", name);
	  else
	    error_at (loc, "nested redefinition of %<struct %E%>", name);
	  /* Don't bother to report "originally defined here" for a
	     nested redefinition; the original definition should be
	     obvious.  */
	  /* Don't create structures that contain themselves.  */
	  ref = NULL_TREE;
	}
    }

  /* Otherwise create a forward-reference just so the tag is in scope.  */

  if (ref == NULL_TREE || TREE_CODE (ref) != code)
    {
      ref = make_node (code);
      pushtag (loc, name, ref);
    }

  C_TYPE_BEING_DEFINED (ref) = 1;
  TYPE_PACKED (ref) = flag_pack_struct;

  *enclosing_struct_parse_info = struct_parse_info;
  struct_parse_info = XNEW (struct c_struct_parse_info);
  struct_parse_info->struct_types.create (0);
  struct_parse_info->fields.create (0);
  struct_parse_info->typedefs_seen.create (0);

  /* FIXME: This will issue a warning for a use of a type defined
     within a statement expr used within sizeof, et. al.  This is not
     terribly serious as C++ doesn't permit statement exprs within
     sizeof anyhow.  */
  if (warn_cxx_compat && (in_sizeof || in_typeof || in_alignof))
    warning_at (loc, OPT_Wc___compat,
		"defining type in %qs expression is invalid in C++",
		(in_sizeof
		 ? "sizeof"
		 : (in_typeof ? "typeof" : "alignof")));

  return ref;
}

/* Process the specs, declarator and width (NULL if omitted)
   of a structure component, returning a FIELD_DECL node.
   WIDTH is non-NULL for bit-fields only, and is an INTEGER_CST node.
   DECL_ATTRS is as for grokdeclarator.

   LOC is the location of the structure component.

   This is done during the parsing of the struct declaration.
   The FIELD_DECL nodes are chained together and the lot of them
   are ultimately passed to `build_struct' to make the RECORD_TYPE node.  */

tree
grokfield (location_t loc,
	   struct c_declarator *declarator, struct c_declspecs *declspecs,
	   tree width, tree *decl_attrs)
{
  tree value;

  if (declarator->kind == cdk_id && declarator->u.id == NULL_TREE
      && width == NULL_TREE)
    {
      /* This is an unnamed decl.

	 If we have something of the form "union { list } ;" then this
	 is the anonymous union extension.  Similarly for struct.

	 If this is something of the form "struct foo;", then
	   If MS or Plan 9 extensions are enabled, this is handled as
	     an anonymous struct.
	   Otherwise this is a forward declaration of a structure tag.

	 If this is something of the form "foo;" and foo is a TYPE_DECL, then
	   If foo names a structure or union without a tag, then this
	     is an anonymous struct (this is permitted by C11).
	   If MS or Plan 9 extensions are enabled and foo names a
	     structure, then again this is an anonymous struct.
	   Otherwise this is an error.

	 Oh what a horrid tangled web we weave.  I wonder if MS consciously
	 took this from Plan 9 or if it was an accident of implementation
	 that took root before someone noticed the bug...  */

      tree type = declspecs->type;
      bool type_ok = (TREE_CODE (type) == RECORD_TYPE
		      || TREE_CODE (type) == UNION_TYPE);
      bool ok = false;

      if (type_ok
	  && (flag_ms_extensions
	      || flag_plan9_extensions
	      || !declspecs->typedef_p))
	{
	  if (flag_ms_extensions || flag_plan9_extensions)
	    ok = true;
	  else if (TYPE_NAME (type) == NULL)
	    ok = true;
	  else
	    ok = false;
	}
      if (!ok)
	{
	  pedwarn (loc, 0, "declaration does not declare anything");
	  return NULL_TREE;
	}
      if (flag_isoc99)
	pedwarn_c99 (loc, OPT_Wpedantic,
		     "ISO C99 doesn%'t support unnamed structs/unions");
      else
	pedwarn_c99 (loc, OPT_Wpedantic,
		     "ISO C90 doesn%'t support unnamed structs/unions");
    }

  value = grokdeclarator (declarator, declspecs, FIELD, false,
			  width ? &width : NULL, decl_attrs, NULL, NULL,
			  DEPRECATED_NORMAL);

  finish_decl (value, loc, NULL_TREE, NULL_TREE, NULL_TREE);
  DECL_INITIAL (value) = width;

  if (warn_cxx_compat && DECL_NAME (value) != NULL_TREE)
    {
      /* If we currently have a binding for this field, set the
	 in_struct field in the binding, so that we warn about lookups
	 which find it.  */
      struct c_binding *b = I_SYMBOL_BINDING (DECL_NAME (value));
      if (b != NULL)
	{
	  /* If the in_struct field is not yet set, push it on a list
	     to be cleared when this struct is finished.  */
	  if (!b->in_struct)
	    {
	      struct_parse_info->fields.safe_push (b);
	      b->in_struct = 1;
	    }
	}
    }

  return value;
}

/* Subroutine of detect_field_duplicates: return whether X and Y,
   which are both fields in the same struct, have duplicate field
   names.  */

static bool
is_duplicate_field (tree x, tree y)
{
  if (DECL_NAME (x) != NULL_TREE && DECL_NAME (x) == DECL_NAME (y))
    return true;

  /* When using -fplan9-extensions, an anonymous field whose name is a
     typedef can duplicate a field name.  */
  if (flag_plan9_extensions
      && (DECL_NAME (x) == NULL_TREE || DECL_NAME (y) == NULL_TREE))
    {
      tree xt, xn, yt, yn;

      xt = TREE_TYPE (x);
      if (DECL_NAME (x) != NULL_TREE)
	xn = DECL_NAME (x);
      else if ((TREE_CODE (xt) == RECORD_TYPE || TREE_CODE (xt) == UNION_TYPE)
	       && TYPE_NAME (xt) != NULL_TREE
	       && TREE_CODE (TYPE_NAME (xt)) == TYPE_DECL)
	xn = DECL_NAME (TYPE_NAME (xt));
      else
	xn = NULL_TREE;

      yt = TREE_TYPE (y);
      if (DECL_NAME (y) != NULL_TREE)
	yn = DECL_NAME (y);
      else if ((TREE_CODE (yt) == RECORD_TYPE || TREE_CODE (yt) == UNION_TYPE)
	       && TYPE_NAME (yt) != NULL_TREE
	       && TREE_CODE (TYPE_NAME (yt)) == TYPE_DECL)
	yn = DECL_NAME (TYPE_NAME (yt));
      else
	yn = NULL_TREE;

      if (xn != NULL_TREE && xn == yn)
	return true;
    }

  return false;
}

/* Subroutine of detect_field_duplicates: add the fields of FIELDLIST
   to HTAB, giving errors for any duplicates.  */

static void
detect_field_duplicates_hash (tree fieldlist,
			      hash_table<pointer_hash <tree_node> > *htab)
{
  tree x, y;
  tree_node **slot;

  for (x = fieldlist; x ; x = DECL_CHAIN (x))
    if ((y = DECL_NAME (x)) != 0)
      {
	slot = htab->find_slot (y, INSERT);
	if (*slot)
	  {
	    error ("duplicate member %q+D", x);
	    DECL_NAME (x) = NULL_TREE;
	  }
	*slot = y;
      }
    else if (TREE_CODE (TREE_TYPE (x)) == RECORD_TYPE
	     || TREE_CODE (TREE_TYPE (x)) == UNION_TYPE)
      {
	detect_field_duplicates_hash (TYPE_FIELDS (TREE_TYPE (x)), htab);

	/* When using -fplan9-extensions, an anonymous field whose
	   name is a typedef can duplicate a field name.  */
	if (flag_plan9_extensions
	    && TYPE_NAME (TREE_TYPE (x)) != NULL_TREE
	    && TREE_CODE (TYPE_NAME (TREE_TYPE (x))) == TYPE_DECL)
	  {
	    tree xn = DECL_NAME (TYPE_NAME (TREE_TYPE (x)));
	    slot = htab->find_slot (xn, INSERT);
	    if (*slot)
	      error ("duplicate member %q+D", TYPE_NAME (TREE_TYPE (x)));
	    *slot = xn;
	  }
      }
}

/* Generate an error for any duplicate field names in FIELDLIST.  Munge
   the list such that this does not present a problem later.  */

static void
detect_field_duplicates (tree fieldlist)
{
  tree x, y;
  int timeout = 10;

  /* If the struct is the list of instance variables of an Objective-C
     class, then we need to check all the instance variables of
     superclasses when checking for duplicates (since you can't have
     an instance variable in a subclass with the same name as an
     instance variable in a superclass).  We pass on this job to the
     Objective-C compiler.  objc_detect_field_duplicates() will return
     false if we are not checking the list of instance variables and
     the C frontend should proceed with the standard field duplicate
     checks.  If we are checking the list of instance variables, the
     ObjC frontend will do the check, emit the errors if needed, and
     then return true.  */
  if (c_dialect_objc ())
    if (objc_detect_field_duplicates (false))
      return;

  /* First, see if there are more than "a few" fields.
     This is trivially true if there are zero or one fields.  */
  if (!fieldlist || !DECL_CHAIN (fieldlist))
    return;
  x = fieldlist;
  do {
    timeout--;
    if (DECL_NAME (x) == NULL_TREE
	&& (TREE_CODE (TREE_TYPE (x)) == RECORD_TYPE
	    || TREE_CODE (TREE_TYPE (x)) == UNION_TYPE))
      timeout = 0;
    x = DECL_CHAIN (x);
  } while (timeout > 0 && x);

  /* If there were "few" fields and no anonymous structures or unions,
     avoid the overhead of allocating a hash table.  Instead just do
     the nested traversal thing.  */
  if (timeout > 0)
    {
      for (x = DECL_CHAIN (fieldlist); x; x = DECL_CHAIN (x))
	/* When using -fplan9-extensions, we can have duplicates
	   between typedef names and fields.  */
	if (DECL_NAME (x)
	    || (flag_plan9_extensions
		&& DECL_NAME (x) == NULL_TREE
		&& (TREE_CODE (TREE_TYPE (x)) == RECORD_TYPE
		    || TREE_CODE (TREE_TYPE (x)) == UNION_TYPE)
		&& TYPE_NAME (TREE_TYPE (x)) != NULL_TREE
		&& TREE_CODE (TYPE_NAME (TREE_TYPE (x))) == TYPE_DECL))
	  {
	    for (y = fieldlist; y != x; y = TREE_CHAIN (y))
	      if (is_duplicate_field (y, x))
		{
		  error ("duplicate member %q+D", x);
		  DECL_NAME (x) = NULL_TREE;
		}
	  }
    }
  else
    {
      hash_table<pointer_hash <tree_node> > htab (37);
      detect_field_duplicates_hash (fieldlist, &htab);
    }
}

/* Finish up struct info used by -Wc++-compat.  */

static void
warn_cxx_compat_finish_struct (tree fieldlist)
{
  unsigned int ix;
  tree x;
  struct c_binding *b;

  /* Set the C_TYPE_DEFINED_IN_STRUCT flag for each type defined in
     the current struct.  We do this now at the end of the struct
     because the flag is used to issue visibility warnings, and we
     only want to issue those warnings if the type is referenced
     outside of the struct declaration.  */
  FOR_EACH_VEC_ELT (struct_parse_info->struct_types, ix, x)
    C_TYPE_DEFINED_IN_STRUCT (x) = 1;

  /* The TYPEDEFS_SEEN field of STRUCT_PARSE_INFO is a list of
     typedefs used when declaring fields in this struct.  If the name
     of any of the fields is also a typedef name then the struct would
     not parse in C++, because the C++ lookup rules say that the
     typedef name would be looked up in the context of the struct, and
     would thus be the field rather than the typedef.  */
  if (!struct_parse_info->typedefs_seen.is_empty ()
      && fieldlist != NULL_TREE)
    {
      /* Use a hash_set<tree> using the name of the typedef.  We can use
	 a hash_set<tree> because identifiers are interned.  */
      hash_set<tree> tset;

      FOR_EACH_VEC_ELT (struct_parse_info->typedefs_seen, ix, x)
	tset.add (DECL_NAME (x));

      for (x = fieldlist; x != NULL_TREE; x = DECL_CHAIN (x))
	{
	  if (DECL_NAME (x) != NULL_TREE
	      && tset.contains (DECL_NAME (x)))
	    {
	      warning_at (DECL_SOURCE_LOCATION (x), OPT_Wc___compat,
			  ("using %qD as both field and typedef name is "
			   "invalid in C++"),
			  x);
	      /* FIXME: It would be nice to report the location where
		 the typedef name is used.  */
	    }
	}
    }

  /* For each field which has a binding and which was not defined in
     an enclosing struct, clear the in_struct field.  */
  FOR_EACH_VEC_ELT (struct_parse_info->fields, ix, b)
    b->in_struct = 0;
}

/* Fill in the fields of a RECORD_TYPE or UNION_TYPE node, T.
   LOC is the location of the RECORD_TYPE or UNION_TYPE's definition.
   FIELDLIST is a chain of FIELD_DECL nodes for the fields.
   ATTRIBUTES are attributes to be applied to the structure.

   ENCLOSING_STRUCT_PARSE_INFO is the value of STRUCT_PARSE_INFO when
   the struct was started.  */

tree
finish_struct (location_t loc, tree t, tree fieldlist, tree attributes,
	       struct c_struct_parse_info *enclosing_struct_parse_info)
{
  tree x;
  bool toplevel = file_scope == current_scope;
  int saw_named_field;

  /* If this type was previously laid out as a forward reference,
     make sure we lay it out again.  */

  TYPE_SIZE (t) = 0;

  decl_attributes (&t, attributes, (int) ATTR_FLAG_TYPE_IN_PLACE);

  if (pedantic)
    {
      for (x = fieldlist; x; x = DECL_CHAIN (x))
	{
	  if (DECL_NAME (x) != 0)
	    break;
	  if (flag_isoc11
	      && (TREE_CODE (TREE_TYPE (x)) == RECORD_TYPE
		  || TREE_CODE (TREE_TYPE (x)) == UNION_TYPE))
	    break;
	}

      if (x == 0)
	{
	  if (TREE_CODE (t) == UNION_TYPE)
	    {
	      if (fieldlist)
		pedwarn (loc, OPT_Wpedantic, "union has no named members");
	      else
		pedwarn (loc, OPT_Wpedantic, "union has no members");
	    }
	  else
	    {
	      if (fieldlist)
		pedwarn (loc, OPT_Wpedantic, "struct has no named members");
	      else
		pedwarn (loc, OPT_Wpedantic, "struct has no members");
	    }
	}
    }

  /* Install struct as DECL_CONTEXT of each field decl.
     Also process specified field sizes, found in the DECL_INITIAL,
     storing 0 there after the type has been changed to precision equal
     to its width, rather than the precision of the specified standard
     type.  (Correct layout requires the original type to have been preserved
     until now.)  */

  saw_named_field = 0;
  for (x = fieldlist; x; x = DECL_CHAIN (x))
    {
      if (TREE_TYPE (x) == error_mark_node)
	continue;

      DECL_CONTEXT (x) = t;

      /* If any field is const, the structure type is pseudo-const.  */
      if (TREE_READONLY (x))
	C_TYPE_FIELDS_READONLY (t) = 1;
      else
	{
	  /* A field that is pseudo-const makes the structure likewise.  */
	  tree t1 = strip_array_types (TREE_TYPE (x));
	  if ((TREE_CODE (t1) == RECORD_TYPE || TREE_CODE (t1) == UNION_TYPE)
	      && C_TYPE_FIELDS_READONLY (t1))
	    C_TYPE_FIELDS_READONLY (t) = 1;
	}

      /* Any field that is volatile means variables of this type must be
	 treated in some ways as volatile.  */
      if (TREE_THIS_VOLATILE (x))
	C_TYPE_FIELDS_VOLATILE (t) = 1;

      /* Any field of nominal variable size implies structure is too.  */
      if (C_DECL_VARIABLE_SIZE (x))
	C_TYPE_VARIABLE_SIZE (t) = 1;

      if (DECL_INITIAL (x))
	{
	  unsigned HOST_WIDE_INT width = tree_to_uhwi (DECL_INITIAL (x));
	  DECL_SIZE (x) = bitsize_int (width);
	  DECL_BIT_FIELD (x) = 1;
	  SET_DECL_C_BIT_FIELD (x);
	}

      if (TYPE_PACKED (t)
	  && (DECL_BIT_FIELD (x)
	      || TYPE_ALIGN (TREE_TYPE (x)) > BITS_PER_UNIT))
	DECL_PACKED (x) = 1;

      /* Detect flexible array member in an invalid context.  */
      if (TREE_CODE (TREE_TYPE (x)) == ARRAY_TYPE
	  && TYPE_SIZE (TREE_TYPE (x)) == NULL_TREE
	  && TYPE_DOMAIN (TREE_TYPE (x)) != NULL_TREE
	  && TYPE_MAX_VALUE (TYPE_DOMAIN (TREE_TYPE (x))) == NULL_TREE)
	{
	  if (TREE_CODE (t) == UNION_TYPE)
	    {
	      error_at (DECL_SOURCE_LOCATION (x),
			"flexible array member in union");
	      TREE_TYPE (x) = error_mark_node;
	    }
	  else if (DECL_CHAIN (x) != NULL_TREE)
	    {
	      error_at (DECL_SOURCE_LOCATION (x),
			"flexible array member not at end of struct");
	      TREE_TYPE (x) = error_mark_node;
	    }
	  else if (!saw_named_field)
	    {
	      error_at (DECL_SOURCE_LOCATION (x),
			"flexible array member in otherwise empty struct");
	      TREE_TYPE (x) = error_mark_node;
	    }
	}

      if (pedantic && TREE_CODE (t) == RECORD_TYPE
	  && flexible_array_type_p (TREE_TYPE (x)))
	pedwarn (DECL_SOURCE_LOCATION (x), OPT_Wpedantic,
		 "invalid use of structure with flexible array member");

      if (DECL_NAME (x)
	  || TREE_CODE (TREE_TYPE (x)) == RECORD_TYPE
	  || TREE_CODE (TREE_TYPE (x)) == UNION_TYPE)
	saw_named_field = 1;
    }

  detect_field_duplicates (fieldlist);

  /* Now we have the nearly final fieldlist.  Record it,
     then lay out the structure or union (including the fields).  */

  TYPE_FIELDS (t) = fieldlist;

  layout_type (t);

  if (TYPE_SIZE_UNIT (t)
      && TREE_CODE (TYPE_SIZE_UNIT (t)) == INTEGER_CST
      && !TREE_OVERFLOW (TYPE_SIZE_UNIT (t))
      && !valid_constant_size_p (TYPE_SIZE_UNIT (t)))
    error ("type %qT is too large", t);

  /* Give bit-fields their proper types.  */
  {
    tree *fieldlistp = &fieldlist;
    while (*fieldlistp)
      if (TREE_CODE (*fieldlistp) == FIELD_DECL && DECL_INITIAL (*fieldlistp)
	  && TREE_TYPE (*fieldlistp) != error_mark_node)
	{
	  unsigned HOST_WIDE_INT width
	    = tree_to_uhwi (DECL_INITIAL (*fieldlistp));
	  tree type = TREE_TYPE (*fieldlistp);
	  if (width != TYPE_PRECISION (type))
	    {
	      TREE_TYPE (*fieldlistp)
		= c_build_bitfield_integer_type (width, TYPE_UNSIGNED (type));
	      DECL_MODE (*fieldlistp) = TYPE_MODE (TREE_TYPE (*fieldlistp));
	    }
	  DECL_INITIAL (*fieldlistp) = 0;
	}
      else
	fieldlistp = &DECL_CHAIN (*fieldlistp);
  }

  /* Now we have the truly final field list.
     Store it in this type and in the variants.  */

  TYPE_FIELDS (t) = fieldlist;

  /* If there are lots of fields, sort so we can look through them fast.
     We arbitrarily consider 16 or more elts to be "a lot".  */

  {
    int len = 0;

    for (x = fieldlist; x; x = DECL_CHAIN (x))
      {
	if (len > 15 || DECL_NAME (x) == NULL)
	  break;
	len += 1;
      }

    if (len > 15)
      {
	tree *field_array;
	struct lang_type *space;
	struct sorted_fields_type *space2;

	len += list_length (x);

	/* Use the same allocation policy here that make_node uses, to
	  ensure that this lives as long as the rest of the struct decl.
	  All decls in an inline function need to be saved.  */

	space = ggc_cleared_alloc<struct lang_type> ();
	space2 = (sorted_fields_type *) ggc_internal_alloc
	  (sizeof (struct sorted_fields_type) + len * sizeof (tree));

	len = 0;
	space->s = space2;
	field_array = &space2->elts[0];
	for (x = fieldlist; x; x = DECL_CHAIN (x))
	  {
	    field_array[len++] = x;

	    /* If there is anonymous struct or union, break out of the loop.  */
	    if (DECL_NAME (x) == NULL)
	      break;
	  }
	/* Found no anonymous struct/union.  Add the TYPE_LANG_SPECIFIC.  */
	if (x == NULL)
	  {
	    TYPE_LANG_SPECIFIC (t) = space;
	    TYPE_LANG_SPECIFIC (t)->s->len = len;
	    field_array = TYPE_LANG_SPECIFIC (t)->s->elts;
	    qsort (field_array, len, sizeof (tree), field_decl_cmp);
	  }
      }
  }

  for (x = TYPE_MAIN_VARIANT (t); x; x = TYPE_NEXT_VARIANT (x))
    {
      TYPE_FIELDS (x) = TYPE_FIELDS (t);
      TYPE_LANG_SPECIFIC (x) = TYPE_LANG_SPECIFIC (t);
      C_TYPE_FIELDS_READONLY (x) = C_TYPE_FIELDS_READONLY (t);
      C_TYPE_FIELDS_VOLATILE (x) = C_TYPE_FIELDS_VOLATILE (t);
      C_TYPE_VARIABLE_SIZE (x) = C_TYPE_VARIABLE_SIZE (t);
    }

  /* If this was supposed to be a transparent union, but we can't
     make it one, warn and turn off the flag.  */
  if (TREE_CODE (t) == UNION_TYPE
      && TYPE_TRANSPARENT_AGGR (t)
      && (!TYPE_FIELDS (t) || TYPE_MODE (t) != DECL_MODE (TYPE_FIELDS (t))))
    {
      TYPE_TRANSPARENT_AGGR (t) = 0;
      warning_at (loc, 0, "union cannot be made transparent");
    }

  /* If this structure or union completes the type of any previous
     variable declaration, lay it out and output its rtl.  */
  for (x = C_TYPE_INCOMPLETE_VARS (TYPE_MAIN_VARIANT (t));
       x;
       x = TREE_CHAIN (x))
    {
      tree decl = TREE_VALUE (x);
      if (TREE_CODE (TREE_TYPE (decl)) == ARRAY_TYPE)
	layout_array_type (TREE_TYPE (decl));
      if (TREE_CODE (decl) != TYPE_DECL)
	{
	  layout_decl (decl, 0);
	  if (c_dialect_objc ())
	    objc_check_decl (decl);
	  rest_of_decl_compilation (decl, toplevel, 0);
	}
    }
  C_TYPE_INCOMPLETE_VARS (TYPE_MAIN_VARIANT (t)) = 0;

  /* Update type location to the one of the definition, instead of e.g.
     a forward declaration.  */
  if (TYPE_STUB_DECL (t))
    DECL_SOURCE_LOCATION (TYPE_STUB_DECL (t)) = loc;

  /* Finish debugging output for this type.  */
  rest_of_type_compilation (t, toplevel);

  /* If we're inside a function proper, i.e. not file-scope and not still
     parsing parameters, then arrange for the size of a variable sized type
     to be bound now.  */
  if (building_stmt_list_p () && variably_modified_type_p (t, NULL_TREE))
    add_stmt (build_stmt (loc,
			  DECL_EXPR, build_decl (loc, TYPE_DECL, NULL, t)));

  if (warn_cxx_compat)
    warn_cxx_compat_finish_struct (fieldlist);

  struct_parse_info->struct_types.release ();
  struct_parse_info->fields.release ();
  struct_parse_info->typedefs_seen.release ();
  XDELETE (struct_parse_info);

  struct_parse_info = enclosing_struct_parse_info;

  /* If this struct is defined inside a struct, add it to
     struct_types.  */
  if (warn_cxx_compat
      && struct_parse_info != NULL
      && !in_sizeof && !in_typeof && !in_alignof)
    struct_parse_info->struct_types.safe_push (t);

  return t;
}

/* Lay out the type T, and its element type, and so on.  */

static void
layout_array_type (tree t)
{
  if (TREE_CODE (TREE_TYPE (t)) == ARRAY_TYPE)
    layout_array_type (TREE_TYPE (t));
  layout_type (t);
}

/* Begin compiling the definition of an enumeration type.
   NAME is its name (or null if anonymous).
   LOC is the enum's location.
   Returns the type object, as yet incomplete.
   Also records info about it so that build_enumerator
   may be used to declare the individual values as they are read.  */

tree
start_enum (location_t loc, struct c_enum_contents *the_enum, tree name)
{
  tree enumtype = NULL_TREE;
  location_t enumloc = UNKNOWN_LOCATION;

  /* If this is the real definition for a previous forward reference,
     fill in the contents in the same object that used to be the
     forward reference.  */

  if (name != NULL_TREE)
    enumtype = lookup_tag (ENUMERAL_TYPE, name, 1, &enumloc);

  if (enumtype == 0 || TREE_CODE (enumtype) != ENUMERAL_TYPE)
    {
      enumtype = make_node (ENUMERAL_TYPE);
      pushtag (loc, name, enumtype);
    }

  if (C_TYPE_BEING_DEFINED (enumtype))
    error_at (loc, "nested redefinition of %<enum %E%>", name);

  C_TYPE_BEING_DEFINED (enumtype) = 1;

  if (TYPE_VALUES (enumtype) != 0)
    {
      /* This enum is a named one that has been declared already.  */
      error_at (loc, "redeclaration of %<enum %E%>", name);
      if (enumloc != UNKNOWN_LOCATION)
	inform (enumloc, "originally defined here");

      /* Completely replace its old definition.
	 The old enumerators remain defined, however.  */
      TYPE_VALUES (enumtype) = 0;
    }

  the_enum->enum_next_value = integer_zero_node;
  the_enum->enum_overflow = 0;

  if (flag_short_enums)
    TYPE_PACKED (enumtype) = 1;

  /* FIXME: This will issue a warning for a use of a type defined
     within sizeof in a statement expr.  This is not terribly serious
     as C++ doesn't permit statement exprs within sizeof anyhow.  */
  if (warn_cxx_compat && (in_sizeof || in_typeof || in_alignof))
    warning_at (loc, OPT_Wc___compat,
		"defining type in %qs expression is invalid in C++",
		(in_sizeof
		 ? "sizeof"
		 : (in_typeof ? "typeof" : "alignof")));

  return enumtype;
}

/* After processing and defining all the values of an enumeration type,
   install their decls in the enumeration type and finish it off.
   ENUMTYPE is the type object, VALUES a list of decl-value pairs,
   and ATTRIBUTES are the specified attributes.
   Returns ENUMTYPE.  */

tree
finish_enum (tree enumtype, tree values, tree attributes)
{
  tree pair, tem;
  tree minnode = 0, maxnode = 0;
  int precision;
  signop sign;
  bool toplevel = (file_scope == current_scope);
  struct lang_type *lt;

  decl_attributes (&enumtype, attributes, (int) ATTR_FLAG_TYPE_IN_PLACE);

  /* Calculate the maximum value of any enumerator in this type.  */

  if (values == error_mark_node)
    minnode = maxnode = integer_zero_node;
  else
    {
      minnode = maxnode = TREE_VALUE (values);
      for (pair = TREE_CHAIN (values); pair; pair = TREE_CHAIN (pair))
	{
	  tree value = TREE_VALUE (pair);
	  if (tree_int_cst_lt (maxnode, value))
	    maxnode = value;
	  if (tree_int_cst_lt (value, minnode))
	    minnode = value;
	}
    }

  /* Construct the final type of this enumeration.  It is the same
     as one of the integral types - the narrowest one that fits, except
     that normally we only go as narrow as int - and signed iff any of
     the values are negative.  */
  sign = (tree_int_cst_sgn (minnode) >= 0) ? UNSIGNED : SIGNED;
  precision = MAX (tree_int_cst_min_precision (minnode, sign),
		   tree_int_cst_min_precision (maxnode, sign));

  if (TYPE_PACKED (enumtype) || precision > TYPE_PRECISION (integer_type_node))
    {
      tem = c_common_type_for_size (precision, sign == UNSIGNED ? 1 : 0);
      if (tem == NULL)
	{
	  warning (0, "enumeration values exceed range of largest integer");
	  tem = long_long_integer_type_node;
	}
    }
  else
    tem = sign == UNSIGNED ? unsigned_type_node : integer_type_node;

  TYPE_MIN_VALUE (enumtype) = TYPE_MIN_VALUE (tem);
  TYPE_MAX_VALUE (enumtype) = TYPE_MAX_VALUE (tem);
  TYPE_UNSIGNED (enumtype) = TYPE_UNSIGNED (tem);
  TYPE_SIZE (enumtype) = 0;

  /* If the precision of the type was specific with an attribute and it
     was too small, give an error.  Otherwise, use it.  */
  if (TYPE_PRECISION (enumtype))
    {
      if (precision > TYPE_PRECISION (enumtype))
	error ("specified mode too small for enumeral values");
    }
  else
    TYPE_PRECISION (enumtype) = TYPE_PRECISION (tem);

  layout_type (enumtype);

  if (values != error_mark_node)
    {
      /* Change the type of the enumerators to be the enum type.  We
	 need to do this irrespective of the size of the enum, for
	 proper type checking.  Replace the DECL_INITIALs of the
	 enumerators, and the value slots of the list, with copies
	 that have the enum type; they cannot be modified in place
	 because they may be shared (e.g.  integer_zero_node) Finally,
	 change the purpose slots to point to the names of the decls.  */
      for (pair = values; pair; pair = TREE_CHAIN (pair))
	{
	  tree enu = TREE_PURPOSE (pair);
	  tree ini = DECL_INITIAL (enu);

	  TREE_TYPE (enu) = enumtype;

	  /* The ISO C Standard mandates enumerators to have type int,
	     even though the underlying type of an enum type is
	     unspecified.  However, GCC allows enumerators of any
	     integer type as an extensions.  build_enumerator()
	     converts any enumerators that fit in an int to type int,
	     to avoid promotions to unsigned types when comparing
	     integers with enumerators that fit in the int range.
	     When -pedantic is given, build_enumerator() would have
	     already warned about those that don't fit. Here we
	     convert the rest to the enumerator type. */
	  if (TREE_TYPE (ini) != integer_type_node)
	    ini = convert (enumtype, ini);

	  DECL_INITIAL (enu) = ini;
	  TREE_PURPOSE (pair) = DECL_NAME (enu);
	  TREE_VALUE (pair) = ini;
	}

      TYPE_VALUES (enumtype) = values;
    }

  /* Record the min/max values so that we can warn about bit-field
     enumerations that are too small for the values.  */
  lt = ggc_cleared_alloc<struct lang_type> ();
  lt->enum_min = minnode;
  lt->enum_max = maxnode;
  TYPE_LANG_SPECIFIC (enumtype) = lt;

  /* Fix up all variant types of this enum type.  */
  for (tem = TYPE_MAIN_VARIANT (enumtype); tem; tem = TYPE_NEXT_VARIANT (tem))
    {
      if (tem == enumtype)
	continue;
      TYPE_VALUES (tem) = TYPE_VALUES (enumtype);
      TYPE_MIN_VALUE (tem) = TYPE_MIN_VALUE (enumtype);
      TYPE_MAX_VALUE (tem) = TYPE_MAX_VALUE (enumtype);
      TYPE_SIZE (tem) = TYPE_SIZE (enumtype);
      TYPE_SIZE_UNIT (tem) = TYPE_SIZE_UNIT (enumtype);
      SET_TYPE_MODE (tem, TYPE_MODE (enumtype));
      TYPE_PRECISION (tem) = TYPE_PRECISION (enumtype);
      TYPE_ALIGN (tem) = TYPE_ALIGN (enumtype);
      TYPE_USER_ALIGN (tem) = TYPE_USER_ALIGN (enumtype);
      TYPE_UNSIGNED (tem) = TYPE_UNSIGNED (enumtype);
      TYPE_LANG_SPECIFIC (tem) = TYPE_LANG_SPECIFIC (enumtype);
    }

  /* Finish debugging output for this type.  */
  rest_of_type_compilation (enumtype, toplevel);

  /* If this enum is defined inside a struct, add it to
     struct_types.  */
  if (warn_cxx_compat
      && struct_parse_info != NULL
      && !in_sizeof && !in_typeof && !in_alignof)
    struct_parse_info->struct_types.safe_push (enumtype);

  return enumtype;
}

/* Build and install a CONST_DECL for one value of the
   current enumeration type (one that was begun with start_enum).
   DECL_LOC is the location of the enumerator.
   LOC is the location of the '=' operator if any, DECL_LOC otherwise.
   Return a tree-list containing the CONST_DECL and its value.
   Assignment of sequential values by default is handled here.  */

tree
build_enumerator (location_t decl_loc, location_t loc,
		  struct c_enum_contents *the_enum, tree name, tree value)
{
  tree decl, type;

  /* Validate and default VALUE.  */

  if (value != 0)
    {
      /* Don't issue more errors for error_mark_node (i.e. an
	 undeclared identifier) - just ignore the value expression.  */
      if (value == error_mark_node)
	value = 0;
      else if (!INTEGRAL_TYPE_P (TREE_TYPE (value)))
	{
	  error_at (loc, "enumerator value for %qE is not an integer constant",
		    name);
	  value = 0;
	}
      else
	{
	  if (TREE_CODE (value) != INTEGER_CST)
	    {
	      value = c_fully_fold (value, false, NULL);
	      if (TREE_CODE (value) == INTEGER_CST)
		pedwarn (loc, OPT_Wpedantic,
			 "enumerator value for %qE is not an integer "
			 "constant expression", name);
	    }
	  if (TREE_CODE (value) != INTEGER_CST)
	    {
	      error ("enumerator value for %qE is not an integer constant",
		     name);
	      value = 0;
	    }
	  else
	    {
	      value = default_conversion (value);
	      constant_expression_warning (value);
	    }
	}
    }

  /* Default based on previous value.  */
  /* It should no longer be possible to have NON_LVALUE_EXPR
     in the default.  */
  if (value == 0)
    {
      value = the_enum->enum_next_value;
      if (the_enum->enum_overflow)
	error_at (loc, "overflow in enumeration values");
    }
  /* Even though the underlying type of an enum is unspecified, the
     type of enumeration constants is explicitly defined as int
     (6.4.4.3/2 in the C99 Standard).  GCC allows any integer type as
     an extension.  */
  else if (!int_fits_type_p (value, integer_type_node))
    pedwarn (loc, OPT_Wpedantic,
	     "ISO C restricts enumerator values to range of %<int%>");

  /* The ISO C Standard mandates enumerators to have type int, even
     though the underlying type of an enum type is unspecified.
     However, GCC allows enumerators of any integer type as an
     extensions.  Here we convert any enumerators that fit in an int
     to type int, to avoid promotions to unsigned types when comparing
     integers with enumerators that fit in the int range.  When
     -pedantic is given, we would have already warned about those that
     don't fit. We have to do this here rather than in finish_enum
     because this value may be used to define more enumerators.  */
  if (int_fits_type_p (value, integer_type_node))
    value = convert (integer_type_node, value);

  /* Set basis for default for next value.  */
  the_enum->enum_next_value
    = build_binary_op (EXPR_LOC_OR_LOC (value, input_location),
		       PLUS_EXPR, value, integer_one_node, 0);
  the_enum->enum_overflow = tree_int_cst_lt (the_enum->enum_next_value, value);

  /* Now create a declaration for the enum value name.  */

  type = TREE_TYPE (value);
  type = c_common_type_for_size (MAX (TYPE_PRECISION (type),
				      TYPE_PRECISION (integer_type_node)),
				 (TYPE_PRECISION (type)
				  >= TYPE_PRECISION (integer_type_node)
				  && TYPE_UNSIGNED (type)));

  decl = build_decl (decl_loc, CONST_DECL, name, type);
  DECL_INITIAL (decl) = convert (type, value);
  pushdecl (decl);

  return tree_cons (decl, value, NULL_TREE);
}


/* Create the FUNCTION_DECL for a function definition.
   DECLSPECS, DECLARATOR and ATTRIBUTES are the parts of
   the declaration; they describe the function's name and the type it returns,
   but twisted together in a fashion that parallels the syntax of C.

   This function creates a binding context for the function body
   as well as setting up the FUNCTION_DECL in current_function_decl.

   Returns 1 on success.  If the DECLARATOR is not suitable for a function
   (it defines a datum instead), we return 0, which tells
   yyparse to report a parse error.  */

int
start_function (struct c_declspecs *declspecs, struct c_declarator *declarator,
		tree attributes)
{
  tree decl1, old_decl;
  tree restype, resdecl;
  location_t loc;

  current_function_returns_value = 0;  /* Assume, until we see it does.  */
  current_function_returns_null = 0;
  current_function_returns_abnormally = 0;
  warn_about_return_type = 0;
  c_switch_stack = NULL;

  /* Indicate no valid break/continue context by setting these variables
     to some non-null, non-label value.  We'll notice and emit the proper
     error message in c_finish_bc_stmt.  */
  c_break_label = c_cont_label = size_zero_node;

  decl1 = grokdeclarator (declarator, declspecs, FUNCDEF, true, NULL,
			  &attributes, NULL, NULL, DEPRECATED_NORMAL);

  /* If the declarator is not suitable for a function definition,
     cause a syntax error.  */
  if (decl1 == 0
      || TREE_CODE (decl1) != FUNCTION_DECL)
    return 0;

  loc = DECL_SOURCE_LOCATION (decl1);

  c_decl_attributes (&decl1, attributes, 0);

  if (DECL_DECLARED_INLINE_P (decl1)
      && DECL_UNINLINABLE (decl1)
      && lookup_attribute ("noinline", DECL_ATTRIBUTES (decl1)))
    warning_at (loc, OPT_Wattributes,
		"inline function %qD given attribute noinline",
		decl1);

  /* Handle gnu_inline attribute.  */
  if (declspecs->inline_p
      && !flag_gnu89_inline
      && TREE_CODE (decl1) == FUNCTION_DECL
      && (lookup_attribute ("gnu_inline", DECL_ATTRIBUTES (decl1))
	  || current_function_decl))
    {
      if (declspecs->storage_class != csc_static)
	DECL_EXTERNAL (decl1) = !DECL_EXTERNAL (decl1);
    }

  announce_function (decl1);

  if (!COMPLETE_OR_VOID_TYPE_P (TREE_TYPE (TREE_TYPE (decl1))))
    {
      error_at (loc, "return type is an incomplete type");
      /* Make it return void instead.  */
      TREE_TYPE (decl1)
	= build_function_type (void_type_node,
			       TYPE_ARG_TYPES (TREE_TYPE (decl1)));
    }

  if (warn_about_return_type)
    warn_defaults_to (loc, flag_isoc99 ? OPT_Wimplicit_int
			   : (warn_return_type ? OPT_Wreturn_type
			      : OPT_Wimplicit_int),
		      "return type defaults to %<int%>");

  /* Make the init_value nonzero so pushdecl knows this is not tentative.
     error_mark_node is replaced below (in pop_scope) with the BLOCK.  */
  DECL_INITIAL (decl1) = error_mark_node;

  /* A nested function is not global.  */
  if (current_function_decl != 0)
    TREE_PUBLIC (decl1) = 0;

  /* If this definition isn't a prototype and we had a prototype declaration
     before, copy the arg type info from that prototype.  */
  old_decl = lookup_name_in_scope (DECL_NAME (decl1), current_scope);
  if (old_decl && TREE_CODE (old_decl) != FUNCTION_DECL)
    old_decl = 0;
  current_function_prototype_locus = UNKNOWN_LOCATION;
  current_function_prototype_built_in = false;
  current_function_prototype_arg_types = NULL_TREE;
  if (!prototype_p (TREE_TYPE (decl1)))
    {
      if (old_decl != 0 && TREE_CODE (TREE_TYPE (old_decl)) == FUNCTION_TYPE
	  && comptypes (TREE_TYPE (TREE_TYPE (decl1)),
			TREE_TYPE (TREE_TYPE (old_decl))))
	{
	  TREE_TYPE (decl1) = composite_type (TREE_TYPE (old_decl),
					      TREE_TYPE (decl1));
	  current_function_prototype_locus = DECL_SOURCE_LOCATION (old_decl);
	  current_function_prototype_built_in
	    = C_DECL_BUILTIN_PROTOTYPE (old_decl);
	  current_function_prototype_arg_types
	    = TYPE_ARG_TYPES (TREE_TYPE (decl1));
	}
      if (TREE_PUBLIC (decl1))
	{
	  /* If there is an external prototype declaration of this
	     function, record its location but do not copy information
	     to this decl.  This may be an invisible declaration
	     (built-in or in a scope which has finished) or simply
	     have more refined argument types than any declaration
	     found above.  */
	  struct c_binding *b;
	  for (b = I_SYMBOL_BINDING (DECL_NAME (decl1)); b; b = b->shadowed)
	    if (B_IN_SCOPE (b, external_scope))
	      break;
	  if (b)
	    {
	      tree ext_decl, ext_type;
	      ext_decl = b->decl;
	      ext_type = b->u.type ? b->u.type : TREE_TYPE (ext_decl);
	      if (TREE_CODE (ext_type) == FUNCTION_TYPE
		  && comptypes (TREE_TYPE (TREE_TYPE (decl1)),
				TREE_TYPE (ext_type)))
		{
		  current_function_prototype_locus
		    = DECL_SOURCE_LOCATION (ext_decl);
		  current_function_prototype_built_in
		    = C_DECL_BUILTIN_PROTOTYPE (ext_decl);
		  current_function_prototype_arg_types
		    = TYPE_ARG_TYPES (ext_type);
		}
	    }
	}
    }

  /* Optionally warn of old-fashioned def with no previous prototype.  */
  if (warn_strict_prototypes
      && old_decl != error_mark_node
      && !prototype_p (TREE_TYPE (decl1))
      && C_DECL_ISNT_PROTOTYPE (old_decl))
    warning_at (loc, OPT_Wstrict_prototypes,
		"function declaration isn%'t a prototype");
  /* Optionally warn of any global def with no previous prototype.  */
  else if (warn_missing_prototypes
	   && old_decl != error_mark_node
	   && TREE_PUBLIC (decl1)
	   && !MAIN_NAME_P (DECL_NAME (decl1))
	   && C_DECL_ISNT_PROTOTYPE (old_decl)
	   && !DECL_DECLARED_INLINE_P (decl1))
    warning_at (loc, OPT_Wmissing_prototypes,
		"no previous prototype for %qD", decl1);
  /* Optionally warn of any def with no previous prototype
     if the function has already been used.  */
  else if (warn_missing_prototypes
	   && old_decl != 0
	   && old_decl != error_mark_node
	   && TREE_USED (old_decl)
	   && !prototype_p (TREE_TYPE (old_decl)))
    warning_at (loc, OPT_Wmissing_prototypes,
		"%qD was used with no prototype before its definition", decl1);
  /* Optionally warn of any global def with no previous declaration.  */
  else if (warn_missing_declarations
	   && TREE_PUBLIC (decl1)
	   && old_decl == 0
	   && !MAIN_NAME_P (DECL_NAME (decl1)))
    warning_at (loc, OPT_Wmissing_declarations,
		"no previous declaration for %qD",
		decl1);
  /* Optionally warn of any def with no previous declaration
     if the function has already been used.  */
  else if (warn_missing_declarations
	   && old_decl != 0
	   && old_decl != error_mark_node
	   && TREE_USED (old_decl)
	   && C_DECL_IMPLICIT (old_decl))
    warning_at (loc, OPT_Wmissing_declarations,
		"%qD was used with no declaration before its definition", decl1);

  /* This function exists in static storage.
     (This does not mean `static' in the C sense!)  */
  TREE_STATIC (decl1) = 1;

  /* This is the earliest point at which we might know the assembler
     name of the function.  Thus, if it's set before this, die horribly.  */
  gcc_assert (!DECL_ASSEMBLER_NAME_SET_P (decl1));

  /* If #pragma weak was used, mark the decl weak now.  */
  if (current_scope == file_scope)
    maybe_apply_pragma_weak (decl1);

  /* Warn for unlikely, improbable, or stupid declarations of `main'.  */
  if (warn_main && MAIN_NAME_P (DECL_NAME (decl1)))
    {
      if (TYPE_MAIN_VARIANT (TREE_TYPE (TREE_TYPE (decl1)))
	  != integer_type_node)
	pedwarn (loc, OPT_Wmain, "return type of %qD is not %<int%>", decl1);
      else if (TYPE_ATOMIC (TREE_TYPE (TREE_TYPE (decl1))))
	pedwarn (loc, OPT_Wmain, "%<_Atomic%>-qualified return type of %qD",
		 decl1);

      check_main_parameter_types (decl1);

      if (!TREE_PUBLIC (decl1))
	pedwarn (loc, OPT_Wmain,
		 "%qD is normally a non-static function", decl1);
    }

  /* Record the decl so that the function name is defined.
     If we already have a decl for this name, and it is a FUNCTION_DECL,
     use the old decl.  */

  current_function_decl = pushdecl (decl1);

  push_scope ();
  declare_parm_level ();

  restype = TREE_TYPE (TREE_TYPE (current_function_decl));
  resdecl = build_decl (loc, RESULT_DECL, NULL_TREE, restype);
  DECL_ARTIFICIAL (resdecl) = 1;
  DECL_IGNORED_P (resdecl) = 1;
  DECL_RESULT (current_function_decl) = resdecl;

  start_fname_decls ();

  return 1;
}

/* Subroutine of store_parm_decls which handles new-style function
   definitions (prototype format). The parms already have decls, so we
   need only record them as in effect and complain if any redundant
   old-style parm decls were written.  */
static void
store_parm_decls_newstyle (tree fndecl, const struct c_arg_info *arg_info)
{
  tree decl;
  c_arg_tag *tag;
  unsigned ix;

  if (current_scope->bindings)
    {
      error_at (DECL_SOURCE_LOCATION (fndecl),
		"old-style parameter declarations in prototyped "
		"function definition");

      /* Get rid of the old-style declarations.  */
      pop_scope ();
      push_scope ();
    }
  /* Don't issue this warning for nested functions, and don't issue this
     warning if we got here because ARG_INFO_TYPES was error_mark_node
     (this happens when a function definition has just an ellipsis in
     its parameter list).  */
  else if (!in_system_header_at (input_location)
	   && !current_function_scope
	   && arg_info->types != error_mark_node)
    warning_at (DECL_SOURCE_LOCATION (fndecl), OPT_Wtraditional,
		"traditional C rejects ISO C style function definitions");

  /* Now make all the parameter declarations visible in the function body.
     We can bypass most of the grunt work of pushdecl.  */
  for (decl = arg_info->parms; decl; decl = DECL_CHAIN (decl))
    {
      DECL_CONTEXT (decl) = current_function_decl;
      if (DECL_NAME (decl))
	{
	  bind (DECL_NAME (decl), decl, current_scope,
		/*invisible=*/false, /*nested=*/false,
		UNKNOWN_LOCATION);
	  if (!TREE_USED (decl))
	    warn_if_shadowing (decl);
	}
      else
	error_at (DECL_SOURCE_LOCATION (decl), "parameter name omitted");
    }

  /* Record the parameter list in the function declaration.  */
  DECL_ARGUMENTS (fndecl) = arg_info->parms;

  /* Now make all the ancillary declarations visible, likewise.  */
  for (decl = arg_info->others; decl; decl = DECL_CHAIN (decl))
    {
      DECL_CONTEXT (decl) = current_function_decl;
      if (DECL_NAME (decl))
	bind (DECL_NAME (decl), decl, current_scope,
	      /*invisible=*/false,
	      /*nested=*/(TREE_CODE (decl) == FUNCTION_DECL),
	      UNKNOWN_LOCATION);
    }

  /* And all the tag declarations.  */
  FOR_EACH_VEC_SAFE_ELT_REVERSE (arg_info->tags, ix, tag)
    if (tag->id)
      bind (tag->id, tag->type, current_scope,
	    /*invisible=*/false, /*nested=*/false, UNKNOWN_LOCATION);
}

/* Subroutine of store_parm_decls which handles old-style function
   definitions (separate parameter list and declarations).  */

static void
store_parm_decls_oldstyle (tree fndecl, const struct c_arg_info *arg_info)
{
  struct c_binding *b;
  tree parm, decl, last;
  tree parmids = arg_info->parms;
  hash_set<tree> seen_args;

  if (!in_system_header_at (input_location))
    warning_at (DECL_SOURCE_LOCATION (fndecl),
		OPT_Wold_style_definition, "old-style function definition");

  /* Match each formal parameter name with its declaration.  Save each
     decl in the appropriate TREE_PURPOSE slot of the parmids chain.  */
  for (parm = parmids; parm; parm = TREE_CHAIN (parm))
    {
      if (TREE_VALUE (parm) == 0)
	{
	  error_at (DECL_SOURCE_LOCATION (fndecl),
		    "parameter name missing from parameter list");
	  TREE_PURPOSE (parm) = 0;
	  continue;
	}

      b = I_SYMBOL_BINDING (TREE_VALUE (parm));
      if (b && B_IN_CURRENT_SCOPE (b))
	{
	  decl = b->decl;
	  /* Skip erroneous parameters.  */
	  if (decl == error_mark_node)
	    continue;
	  /* If we got something other than a PARM_DECL it is an error.  */
	  if (TREE_CODE (decl) != PARM_DECL)
	    error_at (DECL_SOURCE_LOCATION (decl),
		      "%qD declared as a non-parameter", decl);
	  /* If the declaration is already marked, we have a duplicate
	     name.  Complain and ignore the duplicate.  */
	  else if (seen_args.contains (decl))
	    {
	      error_at (DECL_SOURCE_LOCATION (decl),
			"multiple parameters named %qD", decl);
	      TREE_PURPOSE (parm) = 0;
	      continue;
	    }
	  /* If the declaration says "void", complain and turn it into
	     an int.  */
	  else if (VOID_TYPE_P (TREE_TYPE (decl)))
	    {
	      error_at (DECL_SOURCE_LOCATION (decl),
			"parameter %qD declared with void type", decl);
	      TREE_TYPE (decl) = integer_type_node;
	      DECL_ARG_TYPE (decl) = integer_type_node;
	      layout_decl (decl, 0);
	    }
	  warn_if_shadowing (decl);
	}
      /* If no declaration found, default to int.  */
      else
	{
	  /* FIXME diagnostics: This should be the location of the argument,
	     not the FNDECL.  E.g., for an old-style declaration

	       int f10(v) { blah; }

	     We should use the location of the V, not the F10.
	     Unfortunately, the V is an IDENTIFIER_NODE which has no
	     location.  In the future we need locations for c_arg_info
	     entries.

	     See gcc.dg/Wshadow-3.c for an example of this problem. */
	  decl = build_decl (DECL_SOURCE_LOCATION (fndecl),
			     PARM_DECL, TREE_VALUE (parm), integer_type_node);
	  DECL_ARG_TYPE (decl) = TREE_TYPE (decl);
	  pushdecl (decl);
	  warn_if_shadowing (decl);

	  if (flag_isoc99)
	    pedwarn (DECL_SOURCE_LOCATION (decl),
		     OPT_Wimplicit_int, "type of %qD defaults to %<int%>",
		     decl);
	  else
	    warning_at (DECL_SOURCE_LOCATION (decl),
			OPT_Wmissing_parameter_type,
			"type of %qD defaults to %<int%>", decl);
	}

      TREE_PURPOSE (parm) = decl;
      seen_args.add (decl);
    }

  /* Now examine the parms chain for incomplete declarations
     and declarations with no corresponding names.  */

  for (b = current_scope->bindings; b; b = b->prev)
    {
      parm = b->decl;
      if (TREE_CODE (parm) != PARM_DECL)
	continue;

      if (TREE_TYPE (parm) != error_mark_node
	  && !COMPLETE_TYPE_P (TREE_TYPE (parm)))
	{
	  error_at (DECL_SOURCE_LOCATION (parm),
		    "parameter %qD has incomplete type", parm);
	  TREE_TYPE (parm) = error_mark_node;
	}

      if (!seen_args.contains (parm))
	{
	  error_at (DECL_SOURCE_LOCATION (parm),
		    "declaration for parameter %qD but no such parameter",
		    parm);

	  /* Pretend the parameter was not missing.
	     This gets us to a standard state and minimizes
	     further error messages.  */
	  parmids = chainon (parmids, tree_cons (parm, 0, 0));
	}
    }

  /* Chain the declarations together in the order of the list of
     names.  Store that chain in the function decl, replacing the
     list of names.  Update the current scope to match.  */
  DECL_ARGUMENTS (fndecl) = 0;

  for (parm = parmids; parm; parm = TREE_CHAIN (parm))
    if (TREE_PURPOSE (parm))
      break;
  if (parm && TREE_PURPOSE (parm))
    {
      last = TREE_PURPOSE (parm);
      DECL_ARGUMENTS (fndecl) = last;

      for (parm = TREE_CHAIN (parm); parm; parm = TREE_CHAIN (parm))
	if (TREE_PURPOSE (parm))
	  {
	    DECL_CHAIN (last) = TREE_PURPOSE (parm);
	    last = TREE_PURPOSE (parm);
	  }
      DECL_CHAIN (last) = 0;
    }

  /* If there was a previous prototype,
     set the DECL_ARG_TYPE of each argument according to
     the type previously specified, and report any mismatches.  */

  if (current_function_prototype_arg_types)
    {
      tree type;
      for (parm = DECL_ARGUMENTS (fndecl),
	     type = current_function_prototype_arg_types;
	   parm || (type && TREE_VALUE (type) != error_mark_node
                   && (TYPE_MAIN_VARIANT (TREE_VALUE (type)) != void_type_node));
	   parm = DECL_CHAIN (parm), type = TREE_CHAIN (type))
	{
	  if (parm == 0 || type == 0
	      || TYPE_MAIN_VARIANT (TREE_VALUE (type)) == void_type_node)
	    {
	      if (current_function_prototype_built_in)
		warning_at (DECL_SOURCE_LOCATION (fndecl),
			    0, "number of arguments doesn%'t match "
			    "built-in prototype");
	      else
		{
		  /* FIXME diagnostics: This should be the location of
		     FNDECL, but there is bug when a prototype is
		     declared inside function context, but defined
		     outside of it (e.g., gcc.dg/pr15698-2.c).  In
		     which case FNDECL gets the location of the
		     prototype, not the definition.  */
		  error_at (input_location,
			    "number of arguments doesn%'t match prototype");

		  error_at (current_function_prototype_locus,
			    "prototype declaration");
		}
	      break;
	    }
	  /* Type for passing arg must be consistent with that
	     declared for the arg.  ISO C says we take the unqualified
	     type for parameters declared with qualified type.  */
	  if (TREE_TYPE (parm) != error_mark_node
	      && TREE_TYPE (type) != error_mark_node
	      && ((TYPE_ATOMIC (DECL_ARG_TYPE (parm))
		   != TYPE_ATOMIC (TREE_VALUE (type)))
		  || !comptypes (TYPE_MAIN_VARIANT (DECL_ARG_TYPE (parm)),
				 TYPE_MAIN_VARIANT (TREE_VALUE (type)))))
	    {
	      if ((TYPE_ATOMIC (DECL_ARG_TYPE (parm))
		   == TYPE_ATOMIC (TREE_VALUE (type)))
		  && (TYPE_MAIN_VARIANT (TREE_TYPE (parm))
		      == TYPE_MAIN_VARIANT (TREE_VALUE (type))))
		{
		  /* Adjust argument to match prototype.  E.g. a previous
		     `int foo(float);' prototype causes
		     `int foo(x) float x; {...}' to be treated like
		     `int foo(float x) {...}'.  This is particularly
		     useful for argument types like uid_t.  */
		  DECL_ARG_TYPE (parm) = TREE_TYPE (parm);

		  if (targetm.calls.promote_prototypes (TREE_TYPE (current_function_decl))
		      && INTEGRAL_TYPE_P (TREE_TYPE (parm))
		      && TYPE_PRECISION (TREE_TYPE (parm))
		      < TYPE_PRECISION (integer_type_node))
		    DECL_ARG_TYPE (parm)
		      = c_type_promotes_to (TREE_TYPE (parm));

		  /* ??? Is it possible to get here with a
		     built-in prototype or will it always have
		     been diagnosed as conflicting with an
		     old-style definition and discarded?  */
		  if (current_function_prototype_built_in)
		    warning_at (DECL_SOURCE_LOCATION (parm),
				OPT_Wpedantic, "promoted argument %qD "
				"doesn%'t match built-in prototype", parm);
		  else
		    {
		      pedwarn (DECL_SOURCE_LOCATION (parm),
			       OPT_Wpedantic, "promoted argument %qD "
			       "doesn%'t match prototype", parm);
		      pedwarn (current_function_prototype_locus, OPT_Wpedantic,
			       "prototype declaration");
		    }
		}
	      else
		{
		  if (current_function_prototype_built_in)
		    warning_at (DECL_SOURCE_LOCATION (parm),
				0, "argument %qD doesn%'t match "
				"built-in prototype", parm);
		  else
		    {
		      error_at (DECL_SOURCE_LOCATION (parm),
				"argument %qD doesn%'t match prototype", parm);
		      error_at (current_function_prototype_locus,
				"prototype declaration");
		    }
		}
	    }
	}
      TYPE_ACTUAL_ARG_TYPES (TREE_TYPE (fndecl)) = 0;
    }

  /* Otherwise, create a prototype that would match.  */

  else
    {
      tree actual = 0, last = 0, type;

      for (parm = DECL_ARGUMENTS (fndecl); parm; parm = DECL_CHAIN (parm))
	{
	  type = tree_cons (NULL_TREE, DECL_ARG_TYPE (parm), NULL_TREE);
	  if (last)
	    TREE_CHAIN (last) = type;
	  else
	    actual = type;
	  last = type;
	}
      type = tree_cons (NULL_TREE, void_type_node, NULL_TREE);
      if (last)
	TREE_CHAIN (last) = type;
      else
	actual = type;

      /* We are going to assign a new value for the TYPE_ACTUAL_ARG_TYPES
	 of the type of this function, but we need to avoid having this
	 affect the types of other similarly-typed functions, so we must
	 first force the generation of an identical (but separate) type
	 node for the relevant function type.  The new node we create
	 will be a variant of the main variant of the original function
	 type.  */

      TREE_TYPE (fndecl) = build_variant_type_copy (TREE_TYPE (fndecl));

      TYPE_ACTUAL_ARG_TYPES (TREE_TYPE (fndecl)) = actual;
    }
}

/* Store parameter declarations passed in ARG_INFO into the current
   function declaration.  */

void
store_parm_decls_from (struct c_arg_info *arg_info)
{
  current_function_arg_info = arg_info;
  store_parm_decls ();
}

/* Store the parameter declarations into the current function declaration.
   This is called after parsing the parameter declarations, before
   digesting the body of the function.

   For an old-style definition, construct a prototype out of the old-style
   parameter declarations and inject it into the function's type.  */

void
store_parm_decls (void)
{
  tree fndecl = current_function_decl;
  bool proto;

  /* The argument information block for FNDECL.  */
  struct c_arg_info *arg_info = current_function_arg_info;
  current_function_arg_info = 0;

  /* True if this definition is written with a prototype.  Note:
     despite C99 6.7.5.3p14, we can *not* treat an empty argument
     list in a function definition as equivalent to (void) -- an
     empty argument list specifies the function has no parameters,
     but only (void) sets up a prototype for future calls.  */
  proto = arg_info->types != 0;

  if (proto)
    store_parm_decls_newstyle (fndecl, arg_info);
  else
    store_parm_decls_oldstyle (fndecl, arg_info);

  /* The next call to push_scope will be a function body.  */

  next_is_function_body = true;

  /* Write a record describing this function definition to the prototypes
     file (if requested).  */

  gen_aux_info_record (fndecl, 1, 0, proto);

  /* Initialize the RTL code for the function.  */
  allocate_struct_function (fndecl, false);

  if (warn_unused_local_typedefs)
    cfun->language = ggc_cleared_alloc<language_function> ();

  /* Begin the statement tree for this function.  */
  DECL_SAVED_TREE (fndecl) = push_stmt_list ();

  /* ??? Insert the contents of the pending sizes list into the function
     to be evaluated.  The only reason left to have this is
	void foo(int n, int array[n++])
     because we throw away the array type in favor of a pointer type, and
     thus won't naturally see the SAVE_EXPR containing the increment.  All
     other pending sizes would be handled by gimplify_parameters.  */
  if (arg_info->pending_sizes)
    add_stmt (arg_info->pending_sizes);
}

/* Store PARM_DECLs in PARMS into scope temporarily.  Used for
   c_finish_omp_declare_simd for function prototypes.  No diagnostics
   should be done.  */

void
temp_store_parm_decls (tree fndecl, tree parms)
{
  push_scope ();
  for (tree p = parms; p; p = DECL_CHAIN (p))
    {
      DECL_CONTEXT (p) = fndecl;
      if (DECL_NAME (p))
	bind (DECL_NAME (p), p, current_scope,
	      /*invisible=*/false, /*nested=*/false,
	      UNKNOWN_LOCATION);
    }
}

/* Undo what temp_store_parm_decls did.  */

void
temp_pop_parm_decls (void)
{
  /* Clear all bindings in this temporary scope, so that
     pop_scope doesn't create a BLOCK.  */
  struct c_binding *b = current_scope->bindings;
  current_scope->bindings = NULL;
  for (; b; b = free_binding_and_advance (b))
    {
      gcc_assert (TREE_CODE (b->decl) == PARM_DECL);
      gcc_assert (I_SYMBOL_BINDING (b->id) == b);
      I_SYMBOL_BINDING (b->id) = b->shadowed;
      if (b->shadowed && b->shadowed->u.type)
	TREE_TYPE (b->shadowed->decl) = b->shadowed->u.type;
    }
  pop_scope ();
}


/* Finish up a function declaration and compile that function
   all the way to assembler language output.  Then free the storage
   for the function definition.

   This is called after parsing the body of the function definition.  */

void
finish_function (void)
{
  tree fndecl = current_function_decl;
  
  if (c_dialect_objc ())
    objc_finish_function ();

  if (TREE_CODE (fndecl) == FUNCTION_DECL
      && targetm.calls.promote_prototypes (TREE_TYPE (fndecl)))
    {
      tree args = DECL_ARGUMENTS (fndecl);
      for (; args; args = DECL_CHAIN (args))
	{
	  tree type = TREE_TYPE (args);
	  if (INTEGRAL_TYPE_P (type)
	      && TYPE_PRECISION (type) < TYPE_PRECISION (integer_type_node))
	    DECL_ARG_TYPE (args) = c_type_promotes_to (type);
	}
    }

  if (DECL_INITIAL (fndecl) && DECL_INITIAL (fndecl) != error_mark_node)
    BLOCK_SUPERCONTEXT (DECL_INITIAL (fndecl)) = fndecl;

  /* Must mark the RESULT_DECL as being in this function.  */

  if (DECL_RESULT (fndecl) && DECL_RESULT (fndecl) != error_mark_node)
    DECL_CONTEXT (DECL_RESULT (fndecl)) = fndecl;

  if (MAIN_NAME_P (DECL_NAME (fndecl)) && flag_hosted
      && TYPE_MAIN_VARIANT (TREE_TYPE (TREE_TYPE (fndecl)))
      == integer_type_node && flag_isoc99)
    {
      /* Hack.  We don't want the middle-end to warn that this return
	 is unreachable, so we mark its location as special.  Using
	 UNKNOWN_LOCATION has the problem that it gets clobbered in
	 annotate_one_with_locus.  A cleaner solution might be to
	 ensure ! should_carry_locus_p (stmt), but that needs a flag.
      */
      c_finish_return (BUILTINS_LOCATION, integer_zero_node, NULL_TREE);
    }

  /* Tie off the statement tree for this function.  */
  DECL_SAVED_TREE (fndecl) = pop_stmt_list (DECL_SAVED_TREE (fndecl));

  /* If the function has _Cilk_spawn in front of a function call inside it
     i.e. it is a spawning function, then add the appropriate Cilk plus
     functions inside.  */
  if (fn_contains_cilk_spawn_p (cfun))
    cfun->cilk_frame_decl = insert_cilk_frame (fndecl);

  finish_fname_decls ();

  /* Complain if there's just no return statement.  */
  if (warn_return_type
      && TREE_CODE (TREE_TYPE (TREE_TYPE (fndecl))) != VOID_TYPE
      && !current_function_returns_value && !current_function_returns_null
      /* Don't complain if we are no-return.  */
      && !current_function_returns_abnormally
      /* Don't complain if we are declared noreturn.  */
      && !TREE_THIS_VOLATILE (fndecl)
      /* Don't warn for main().  */
      && !MAIN_NAME_P (DECL_NAME (fndecl))
      /* Or if they didn't actually specify a return type.  */
      && !C_FUNCTION_IMPLICIT_INT (fndecl)
      /* Normally, with -Wreturn-type, flow will complain, but we might
         optimize out static functions.  */
      && !TREE_PUBLIC (fndecl))
    {
      warning (OPT_Wreturn_type,
	       "no return statement in function returning non-void");
      TREE_NO_WARNING (fndecl) = 1;
    }

  /* Complain about parameters that are only set, but never otherwise used.  */
  if (warn_unused_but_set_parameter)
    {
      tree decl;

      for (decl = DECL_ARGUMENTS (fndecl);
	   decl;
	   decl = DECL_CHAIN (decl))
	if (TREE_USED (decl)
	    && TREE_CODE (decl) == PARM_DECL
	    && !DECL_READ_P (decl)
	    && DECL_NAME (decl)
	    && !DECL_ARTIFICIAL (decl)
	    && !TREE_NO_WARNING (decl))
	  warning_at (DECL_SOURCE_LOCATION (decl),
		      OPT_Wunused_but_set_parameter,
		      "parameter %qD set but not used", decl);
    }

  /* Complain about locally defined typedefs that are not used in this
     function.  */
  maybe_warn_unused_local_typedefs ();

  /* Store the end of the function, so that we get good line number
     info for the epilogue.  */
  cfun->function_end_locus = input_location;

  /* Finalize the ELF visibility for the function.  */
  c_determine_visibility (fndecl);

  /* For GNU C extern inline functions disregard inline limits.  */
  if (DECL_EXTERNAL (fndecl)
      && DECL_DECLARED_INLINE_P (fndecl))
    DECL_DISREGARD_INLINE_LIMITS (fndecl) = 1;

  /* Genericize before inlining.  Delay genericizing nested functions
     until their parent function is genericized.  Since finalizing
     requires GENERIC, delay that as well.  */

  if (DECL_INITIAL (fndecl) && DECL_INITIAL (fndecl) != error_mark_node
      && !undef_nested_function)
    {
      if (!decl_function_context (fndecl))
	{
	  invoke_plugin_callbacks (PLUGIN_PRE_GENERICIZE, fndecl);
	  c_genericize (fndecl);

	  /* ??? Objc emits functions after finalizing the compilation unit.
	     This should be cleaned up later and this conditional removed.  */
	  if (symtab->global_info_ready)
	    {
	      cgraph_node::add_new_function (fndecl, false);
	      return;
	    }
	  cgraph_node::finalize_function (fndecl, false);
	}
      else
	{
	  /* Register this function with cgraph just far enough to get it
	    added to our parent's nested function list.  Handy, since the
	    C front end doesn't have such a list.  */
	  (void) cgraph_node::get_create (fndecl);
	}
    }

  if (!decl_function_context (fndecl))
    undef_nested_function = false;

  if (cfun->language != NULL)
    {
      ggc_free (cfun->language);
      cfun->language = NULL;
    }

  /* We're leaving the context of this function, so zap cfun.
     It's still in DECL_STRUCT_FUNCTION, and we'll restore it in
     tree_rest_of_compilation.  */
  set_cfun (NULL);
  current_function_decl = NULL;
}

/* Check the declarations given in a for-loop for satisfying the C99
   constraints.  If exactly one such decl is found, return it.  LOC is
   the location of the opening parenthesis of the for loop.  The last
   parameter allows you to control the "for loop initial declarations
   are only allowed in C99 mode".  Normally, you should pass
   flag_isoc99 as that parameter.  But in some cases (Objective-C
   foreach loop, for example) we want to run the checks in this
   function even if not in C99 mode, so we allow the caller to turn
   off the error about not being in C99 mode.
*/

tree
check_for_loop_decls (location_t loc, bool turn_off_iso_c99_error)
{
  struct c_binding *b;
  tree one_decl = NULL_TREE;
  int n_decls = 0;

  if (!turn_off_iso_c99_error)
    {
      static bool hint = true;
      /* If we get here, declarations have been used in a for loop without
	 the C99 for loop scope.  This doesn't make much sense, so don't
	 allow it.  */
      error_at (loc, "%<for%> loop initial declarations "
		"are only allowed in C99 or C11 mode");
      if (hint)
	{
	  inform (loc,
		  "use option -std=c99, -std=gnu99, -std=c11 or -std=gnu11 "
		  "to compile your code");
	  hint = false;
	}
      return NULL_TREE;
    }
  /* C99 subclause 6.8.5 paragraph 3:

       [#3]  The  declaration  part  of  a for statement shall only
       declare identifiers for objects having storage class auto or
       register.

     It isn't clear whether, in this sentence, "identifiers" binds to
     "shall only declare" or to "objects" - that is, whether all identifiers
     declared must be identifiers for objects, or whether the restriction
     only applies to those that are.  (A question on this in comp.std.c
     in November 2000 received no answer.)  We implement the strictest
     interpretation, to avoid creating an extension which later causes
     problems.  */

  for (b = current_scope->bindings; b; b = b->prev)
    {
      tree id = b->id;
      tree decl = b->decl;

      if (!id)
	continue;

      switch (TREE_CODE (decl))
	{
	case VAR_DECL:
	  {
	    location_t decl_loc = DECL_SOURCE_LOCATION (decl);
	    if (TREE_STATIC (decl))
	      error_at (decl_loc,
			"declaration of static variable %qD in %<for%> loop "
			"initial declaration", decl);
	    else if (DECL_EXTERNAL (decl))
	      error_at (decl_loc,
			"declaration of %<extern%> variable %qD in %<for%> loop "
			"initial declaration", decl);
	  }
	  break;

	case RECORD_TYPE:
	  error_at (loc,
		    "%<struct %E%> declared in %<for%> loop initial "
		    "declaration", id);
	  break;
	case UNION_TYPE:
	  error_at (loc,
		    "%<union %E%> declared in %<for%> loop initial declaration",
		    id);
	  break;
	case ENUMERAL_TYPE:
	  error_at (loc, "%<enum %E%> declared in %<for%> loop "
		    "initial declaration", id);
	  break;
	default:
	  error_at (loc, "declaration of non-variable "
		    "%qD in %<for%> loop initial declaration", decl);
	}

      n_decls++;
      one_decl = decl;
    }

  return n_decls == 1 ? one_decl : NULL_TREE;
}

/* Save and reinitialize the variables
   used during compilation of a C function.  */

void
c_push_function_context (void)
{
  struct language_function *p = cfun->language;
  /* cfun->language might have been already allocated by the use of
     -Wunused-local-typedefs.  In that case, just re-use it.  */
  if (p == NULL)
    cfun->language = p = ggc_cleared_alloc<language_function> ();

  p->base.x_stmt_tree = c_stmt_tree;
  c_stmt_tree.x_cur_stmt_list = vec_safe_copy (c_stmt_tree.x_cur_stmt_list);
  p->x_break_label = c_break_label;
  p->x_cont_label = c_cont_label;
  p->x_switch_stack = c_switch_stack;
  p->arg_info = current_function_arg_info;
  p->returns_value = current_function_returns_value;
  p->returns_null = current_function_returns_null;
  p->returns_abnormally = current_function_returns_abnormally;
  p->warn_about_return_type = warn_about_return_type;

  push_function_context ();
}

/* Restore the variables used during compilation of a C function.  */

void
c_pop_function_context (void)
{
  struct language_function *p;

  pop_function_context ();
  p = cfun->language;

  /* When -Wunused-local-typedefs is in effect, cfun->languages is
     used to store data throughout the life time of the current cfun,
     So don't deallocate it.  */
  if (!warn_unused_local_typedefs)
    cfun->language = NULL;

  if (DECL_STRUCT_FUNCTION (current_function_decl) == 0
      && DECL_SAVED_TREE (current_function_decl) == NULL_TREE)
    {
      /* Stop pointing to the local nodes about to be freed.  */
      /* But DECL_INITIAL must remain nonzero so we know this
	 was an actual function definition.  */
      DECL_INITIAL (current_function_decl) = error_mark_node;
      DECL_ARGUMENTS (current_function_decl) = 0;
    }

  c_stmt_tree = p->base.x_stmt_tree;
  p->base.x_stmt_tree.x_cur_stmt_list = NULL;
  c_break_label = p->x_break_label;
  c_cont_label = p->x_cont_label;
  c_switch_stack = p->x_switch_stack;
  current_function_arg_info = p->arg_info;
  current_function_returns_value = p->returns_value;
  current_function_returns_null = p->returns_null;
  current_function_returns_abnormally = p->returns_abnormally;
  warn_about_return_type = p->warn_about_return_type;
}

/* The functions below are required for functionality of doing
   function at once processing in the C front end. Currently these
   functions are not called from anywhere in the C front end, but as
   these changes continue, that will change.  */

/* Returns the stmt_tree (if any) to which statements are currently
   being added.  If there is no active statement-tree, NULL is
   returned.  */

stmt_tree
current_stmt_tree (void)
{
  return &c_stmt_tree;
}

/* Return the global value of T as a symbol.  */

tree
identifier_global_value	(tree t)
{
  struct c_binding *b;

  for (b = I_SYMBOL_BINDING (t); b; b = b->shadowed)
    if (B_IN_FILE_SCOPE (b) || B_IN_EXTERNAL_SCOPE (b))
      return b->decl;

  return 0;
}

/* In C, the only C-linkage public declaration is at file scope.  */

tree
c_linkage_bindings (tree name)
{
  return identifier_global_value (name);
}

/* Record a builtin type for C.  If NAME is non-NULL, it is the name used;
   otherwise the name is found in ridpointers from RID_INDEX.  */

void
record_builtin_type (enum rid rid_index, const char *name, tree type)
{
  tree id, decl;
  if (name == 0)
    id = ridpointers[(int) rid_index];
  else
    id = get_identifier (name);
  decl = build_decl (UNKNOWN_LOCATION, TYPE_DECL, id, type);
  pushdecl (decl);
  if (debug_hooks->type_decl)
    debug_hooks->type_decl (decl, false);
}

/* Build the void_list_node (void_type_node having been created).  */
tree
build_void_list_node (void)
{
  tree t = build_tree_list (NULL_TREE, void_type_node);
  return t;
}

/* Return a c_parm structure with the given SPECS, ATTRS and DECLARATOR.  */

struct c_parm *
build_c_parm (struct c_declspecs *specs, tree attrs,
	      struct c_declarator *declarator)
{
  struct c_parm *ret = XOBNEW (&parser_obstack, struct c_parm);
  ret->specs = specs;
  ret->attrs = attrs;
  ret->declarator = declarator;
  return ret;
}

/* Return a declarator with nested attributes.  TARGET is the inner
   declarator to which these attributes apply.  ATTRS are the
   attributes.  */

struct c_declarator *
build_attrs_declarator (tree attrs, struct c_declarator *target)
{
  struct c_declarator *ret = XOBNEW (&parser_obstack, struct c_declarator);
  ret->kind = cdk_attrs;
  ret->declarator = target;
  ret->u.attrs = attrs;
  return ret;
}

/* Return a declarator for a function with arguments specified by ARGS
   and return type specified by TARGET.  */

struct c_declarator *
build_function_declarator (struct c_arg_info *args,
			   struct c_declarator *target)
{
  struct c_declarator *ret = XOBNEW (&parser_obstack, struct c_declarator);
  ret->kind = cdk_function;
  ret->declarator = target;
  ret->u.arg_info = args;
  return ret;
}

/* Return a declarator for the identifier IDENT (which may be
   NULL_TREE for an abstract declarator).  */

struct c_declarator *
build_id_declarator (tree ident)
{
  struct c_declarator *ret = XOBNEW (&parser_obstack, struct c_declarator);
  ret->kind = cdk_id;
  ret->declarator = 0;
  ret->u.id = ident;
  /* Default value - may get reset to a more precise location. */
  ret->id_loc = input_location;
  return ret;
}

/* Return something to represent absolute declarators containing a *.
   TARGET is the absolute declarator that the * contains.
   TYPE_QUALS_ATTRS is a structure for type qualifiers and attributes
   to apply to the pointer type.  */

struct c_declarator *
make_pointer_declarator (struct c_declspecs *type_quals_attrs,
			 struct c_declarator *target)
{
  tree attrs;
  int quals = 0;
  struct c_declarator *itarget = target;
  struct c_declarator *ret = XOBNEW (&parser_obstack, struct c_declarator);
  if (type_quals_attrs)
    {
      attrs = type_quals_attrs->attrs;
      quals = quals_from_declspecs (type_quals_attrs);
      if (attrs != NULL_TREE)
	itarget = build_attrs_declarator (attrs, target);
    }
  ret->kind = cdk_pointer;
  ret->declarator = itarget;
  ret->u.pointer_quals = quals;
  return ret;
}

/* Return a pointer to a structure for an empty list of declaration
   specifiers.  */

struct c_declspecs *
build_null_declspecs (void)
{
  struct c_declspecs *ret = XOBNEW (&parser_obstack, struct c_declspecs);
  memset (&ret->locations, 0, cdw_number_of_elements);
  ret->type = 0;
  ret->expr = 0;
  ret->decl_attr = 0;
  ret->attrs = 0;
  ret->align_log = -1;
  ret->typespec_word = cts_none;
  ret->storage_class = csc_none;
  ret->expr_const_operands = true;
  ret->declspecs_seen_p = false;
  ret->typespec_kind = ctsk_none;
  ret->non_sc_seen_p = false;
  ret->typedef_p = false;
  ret->explicit_signed_p = false;
  ret->deprecated_p = false;
  ret->default_int_p = false;
  ret->long_p = false;
  ret->long_long_p = false;
  ret->short_p = false;
  ret->signed_p = false;
  ret->unsigned_p = false;
  ret->complex_p = false;
  ret->inline_p = false;
  ret->noreturn_p = false;
  ret->thread_p = false;
  ret->thread_gnu_p = false;
  ret->const_p = false;
  ret->volatile_p = false;
  ret->atomic_p = false;
  ret->restrict_p = false;
  ret->saturating_p = false;
  ret->alignas_p = false;
  ret->address_space = ADDR_SPACE_GENERIC;
  return ret;
}

/* Add the address space ADDRSPACE to the declaration specifiers
   SPECS, returning SPECS.  */

struct c_declspecs *
declspecs_add_addrspace (source_location location,
			 struct c_declspecs *specs, addr_space_t as)
{
  specs->non_sc_seen_p = true;
  specs->declspecs_seen_p = true;

  if (!ADDR_SPACE_GENERIC_P (specs->address_space)
      && specs->address_space != as)
    error ("incompatible address space qualifiers %qs and %qs",
	   c_addr_space_name (as),
	   c_addr_space_name (specs->address_space));
  else
    {
      specs->address_space = as;
      specs->locations[cdw_address_space] = location;
    }
  return specs;
}

/* Add the type qualifier QUAL to the declaration specifiers SPECS,
   returning SPECS.  */

struct c_declspecs *
declspecs_add_qual (source_location loc,
		    struct c_declspecs *specs, tree qual)
{
  enum rid i;
  bool dupe = false;
  specs->non_sc_seen_p = true;
  specs->declspecs_seen_p = true;
  gcc_assert (TREE_CODE (qual) == IDENTIFIER_NODE
	      && C_IS_RESERVED_WORD (qual));
  i = C_RID_CODE (qual);
  switch (i)
    {
    case RID_CONST:
      dupe = specs->const_p;
      specs->const_p = true;
      specs->locations[cdw_const] = loc;
      break;
    case RID_VOLATILE:
      dupe = specs->volatile_p;
      specs->volatile_p = true;
      specs->locations[cdw_volatile] = loc;
      break;
    case RID_RESTRICT:
      dupe = specs->restrict_p;
      specs->restrict_p = true;
      specs->locations[cdw_restrict] = loc;
      break;
    case RID_ATOMIC:
      dupe = specs->atomic_p;
      specs->atomic_p = true;
      break;
    default:
      gcc_unreachable ();
    }
  if (dupe)
    pedwarn_c90 (loc, OPT_Wpedantic, "duplicate %qE", qual);
  return specs;
}

/* Add the type specifier TYPE to the declaration specifiers SPECS,
   returning SPECS.  */

struct c_declspecs *
declspecs_add_type (location_t loc, struct c_declspecs *specs,
		    struct c_typespec spec)
{
  tree type = spec.spec;
  specs->non_sc_seen_p = true;
  specs->declspecs_seen_p = true;
  specs->typespec_kind = spec.kind;
  if (TREE_DEPRECATED (type))
    specs->deprecated_p = true;

  /* Handle type specifier keywords.  */
  if (TREE_CODE (type) == IDENTIFIER_NODE
      && C_IS_RESERVED_WORD (type)
      && C_RID_CODE (type) != RID_CXX_COMPAT_WARN)
    {
      enum rid i = C_RID_CODE (type);
      if (specs->type)
	{
	  error_at (loc, "two or more data types in declaration specifiers");
	  return specs;
	}
      if ((int) i <= (int) RID_LAST_MODIFIER)
	{
	  /* "long", "short", "signed", "unsigned", "_Complex" or "_Sat".  */
	  bool dupe = false;
	  switch (i)
	    {
	    case RID_LONG:
	      if (specs->long_long_p)
		{
		  error_at (loc, "%<long long long%> is too long for GCC");
		  break;
		}
	      if (specs->long_p)
		{
		  if (specs->typespec_word == cts_double)
		    {
		      error_at (loc,
				("both %<long long%> and %<double%> in "
				 "declaration specifiers"));
		      break;
		    }
		  pedwarn_c90 (loc, OPT_Wlong_long,
			       "ISO C90 does not support %<long long%>");
		  specs->long_long_p = 1;
		  specs->locations[cdw_long_long] = loc;
		  break;
		}
	      if (specs->short_p)
		error_at (loc,
			  ("both %<long%> and %<short%> in "
			   "declaration specifiers"));
	      else if (specs->typespec_word == cts_auto_type)
		error_at (loc,
			  ("both %<long%> and %<__auto_type%> in "
			   "declaration specifiers"));
	      else if (specs->typespec_word == cts_void)
		error_at (loc,
			  ("both %<long%> and %<void%> in "
			   "declaration specifiers"));
	      else if (specs->typespec_word == cts_int_n)
		  error_at (loc,
			    ("both %<long%> and %<__int%d%> in "
			     "declaration specifiers"),
			    int_n_data[specs->int_n_idx].bitsize);
	      else if (specs->typespec_word == cts_bool)
		error_at (loc,
			  ("both %<long%> and %<_Bool%> in "
			   "declaration specifiers"));
	      else if (specs->typespec_word == cts_char)
		error_at (loc,
			  ("both %<long%> and %<char%> in "
			   "declaration specifiers"));
	      else if (specs->typespec_word == cts_float)
		error_at (loc,
			  ("both %<long%> and %<float%> in "
			   "declaration specifiers"));
	      else if (specs->typespec_word == cts_dfloat32)
		error_at (loc,
			  ("both %<long%> and %<_Decimal32%> in "
			   "declaration specifiers"));
	      else if (specs->typespec_word == cts_dfloat64)
		error_at (loc,
			  ("both %<long%> and %<_Decimal64%> in "
			   "declaration specifiers"));
	      else if (specs->typespec_word == cts_dfloat128)
		error_at (loc,
			  ("both %<long%> and %<_Decimal128%> in "
			   "declaration specifiers"));
	      else
		{
		  specs->long_p = true;
		  specs->locations[cdw_long] = loc;
		}
	      break;
	    case RID_SHORT:
	      dupe = specs->short_p;
	      if (specs->long_p)
		error_at (loc,
			  ("both %<long%> and %<short%> in "
			   "declaration specifiers"));
	      else if (specs->typespec_word == cts_auto_type)
		error_at (loc,
			  ("both %<short%> and %<__auto_type%> in "
			   "declaration specifiers"));
	      else if (specs->typespec_word == cts_void)
		error_at (loc,
			  ("both %<short%> and %<void%> in "
			   "declaration specifiers"));
	      else if (specs->typespec_word == cts_int_n)
		error_at (loc,
			  ("both %<short%> and %<__int%d%> in "
			   "declaration specifiers"),
			  int_n_data[specs->int_n_idx].bitsize);
	      else if (specs->typespec_word == cts_bool)
		error_at (loc,
			  ("both %<short%> and %<_Bool%> in "
			   "declaration specifiers"));
	      else if (specs->typespec_word == cts_char)
		error_at (loc,
			  ("both %<short%> and %<char%> in "
			   "declaration specifiers"));
	      else if (specs->typespec_word == cts_float)
		error_at (loc,
			  ("both %<short%> and %<float%> in "
			   "declaration specifiers"));
	      else if (specs->typespec_word == cts_double)
		error_at (loc,
			  ("both %<short%> and %<double%> in "
			   "declaration specifiers"));
	      else if (specs->typespec_word == cts_dfloat32)
                error_at (loc,
			  ("both %<short%> and %<_Decimal32%> in "
			   "declaration specifiers"));
	      else if (specs->typespec_word == cts_dfloat64)
		error_at (loc,
			  ("both %<short%> and %<_Decimal64%> in "
			   "declaration specifiers"));
	      else if (specs->typespec_word == cts_dfloat128)
		error_at (loc,
			  ("both %<short%> and %<_Decimal128%> in "
			   "declaration specifiers"));
	      else
		{
		  specs->short_p = true;
		  specs->locations[cdw_short] = loc;
		}
	      break;
	    case RID_SIGNED:
	      dupe = specs->signed_p;
	      if (specs->unsigned_p)
		error_at (loc,
			  ("both %<signed%> and %<unsigned%> in "
			   "declaration specifiers"));
	      else if (specs->typespec_word == cts_auto_type)
		error_at (loc,
			  ("both %<signed%> and %<__auto_type%> in "
			   "declaration specifiers"));
	      else if (specs->typespec_word == cts_void)
		error_at (loc,
			  ("both %<signed%> and %<void%> in "
			   "declaration specifiers"));
	      else if (specs->typespec_word == cts_bool)
		error_at (loc,
			  ("both %<signed%> and %<_Bool%> in "
			   "declaration specifiers"));
	      else if (specs->typespec_word == cts_float)
		error_at (loc,
			  ("both %<signed%> and %<float%> in "
			   "declaration specifiers"));
	      else if (specs->typespec_word == cts_double)
		error_at (loc,
			  ("both %<signed%> and %<double%> in "
			   "declaration specifiers"));
	      else if (specs->typespec_word == cts_dfloat32)
		error_at (loc,
			  ("both %<signed%> and %<_Decimal32%> in "
			   "declaration specifiers"));
	      else if (specs->typespec_word == cts_dfloat64)
		error_at (loc,
			  ("both %<signed%> and %<_Decimal64%> in "
			   "declaration specifiers"));
	      else if (specs->typespec_word == cts_dfloat128)
		error_at (loc,
			  ("both %<signed%> and %<_Decimal128%> in "
			   "declaration specifiers"));
	      else
		{
		  specs->signed_p = true;
		  specs->locations[cdw_signed] = loc;
		}
	      break;
	    case RID_UNSIGNED:
	      dupe = specs->unsigned_p;
	      if (specs->signed_p)
		error_at (loc,
			  ("both %<signed%> and %<unsigned%> in "
			   "declaration specifiers"));
	      else if (specs->typespec_word == cts_auto_type)
		error_at (loc,
			  ("both %<unsigned%> and %<__auto_type%> in "
			   "declaration specifiers"));
	      else if (specs->typespec_word == cts_void)
		error_at (loc,
			  ("both %<unsigned%> and %<void%> in "
			   "declaration specifiers"));
	      else if (specs->typespec_word == cts_bool)
		error_at (loc,
			  ("both %<unsigned%> and %<_Bool%> in "
			   "declaration specifiers"));
	      else if (specs->typespec_word == cts_float)
		error_at (loc,
			  ("both %<unsigned%> and %<float%> in "
			   "declaration specifiers"));
	      else if (specs->typespec_word == cts_double)
		error_at (loc,
			  ("both %<unsigned%> and %<double%> in "
			   "declaration specifiers"));
              else if (specs->typespec_word == cts_dfloat32)
		error_at (loc,
			  ("both %<unsigned%> and %<_Decimal32%> in "
			   "declaration specifiers"));
	      else if (specs->typespec_word == cts_dfloat64)
		error_at (loc,
			  ("both %<unsigned%> and %<_Decimal64%> in "
			   "declaration specifiers"));
	      else if (specs->typespec_word == cts_dfloat128)
		error_at (loc,
			  ("both %<unsigned%> and %<_Decimal128%> in "
			   "declaration specifiers"));
	      else
		{
		  specs->unsigned_p = true;
		  specs->locations[cdw_unsigned] = loc;
		}
	      break;
	    case RID_COMPLEX:
	      dupe = specs->complex_p;
	      if (!in_system_header_at (loc))
		pedwarn_c90 (loc, OPT_Wpedantic,
			     "ISO C90 does not support complex types");
	      if (specs->typespec_word == cts_auto_type)
		error_at (loc,
			  ("both %<complex%> and %<__auto_type%> in "
			   "declaration specifiers"));
	      else if (specs->typespec_word == cts_void)
		error_at (loc,
			  ("both %<complex%> and %<void%> in "
			   "declaration specifiers"));
	      else if (specs->typespec_word == cts_bool)
		error_at (loc,
			  ("both %<complex%> and %<_Bool%> in "
			   "declaration specifiers"));
              else if (specs->typespec_word == cts_dfloat32)
		error_at (loc,
			  ("both %<complex%> and %<_Decimal32%> in "
			   "declaration specifiers"));
	      else if (specs->typespec_word == cts_dfloat64)
		error_at (loc,
			  ("both %<complex%> and %<_Decimal64%> in "
			   "declaration specifiers"));
	      else if (specs->typespec_word == cts_dfloat128)
		error_at (loc,
			  ("both %<complex%> and %<_Decimal128%> in "
			   "declaration specifiers"));
	      else if (specs->typespec_word == cts_fract)
		error_at (loc,
			  ("both %<complex%> and %<_Fract%> in "
			   "declaration specifiers"));
	      else if (specs->typespec_word == cts_accum)
		error_at (loc,
			  ("both %<complex%> and %<_Accum%> in "
			   "declaration specifiers"));
	      else if (specs->saturating_p)
		error_at (loc,
			  ("both %<complex%> and %<_Sat%> in "
			   "declaration specifiers"));
	      else
		{
		  specs->complex_p = true;
		  specs->locations[cdw_complex] = loc;
		}
	      break;
	    case RID_SAT:
	      dupe = specs->saturating_p;
	      pedwarn (loc, OPT_Wpedantic,
		       "ISO C does not support saturating types");
	      if (specs->typespec_word == cts_int_n)
	        {
		  error_at (loc,
			    ("both %<_Sat%> and %<__int%d%> in "
			     "declaration specifiers"),
			    int_n_data[specs->int_n_idx].bitsize);
	        }
	      else if (specs->typespec_word == cts_auto_type)
		error_at (loc,
			  ("both %<_Sat%> and %<__auto_type%> in "
			   "declaration specifiers"));
	      else if (specs->typespec_word == cts_void)
		error_at (loc,
			  ("both %<_Sat%> and %<void%> in "
			   "declaration specifiers"));
	      else if (specs->typespec_word == cts_bool)
		error_at (loc,
			  ("both %<_Sat%> and %<_Bool%> in "
			   "declaration specifiers"));
	      else if (specs->typespec_word == cts_char)
		error_at (loc,
			  ("both %<_Sat%> and %<char%> in "
			   "declaration specifiers"));
	      else if (specs->typespec_word == cts_int)
		error_at (loc,
			  ("both %<_Sat%> and %<int%> in "
			   "declaration specifiers"));
	      else if (specs->typespec_word == cts_float)
		error_at (loc,
			  ("both %<_Sat%> and %<float%> in "
			   "declaration specifiers"));
	      else if (specs->typespec_word == cts_double)
		error_at (loc,
			  ("both %<_Sat%> and %<double%> in "
			   "declaration specifiers"));
              else if (specs->typespec_word == cts_dfloat32)
		error_at (loc,
			  ("both %<_Sat%> and %<_Decimal32%> in "
			   "declaration specifiers"));
	      else if (specs->typespec_word == cts_dfloat64)
		error_at (loc,
			  ("both %<_Sat%> and %<_Decimal64%> in "
			   "declaration specifiers"));
	      else if (specs->typespec_word == cts_dfloat128)
		error_at (loc,
			  ("both %<_Sat%> and %<_Decimal128%> in "
			   "declaration specifiers"));
	      else if (specs->complex_p)
		error_at (loc,
			  ("both %<_Sat%> and %<complex%> in "
			   "declaration specifiers"));
	      else
		{
		  specs->saturating_p = true;
		  specs->locations[cdw_saturating] = loc;
		}
	      break;
	    default:
	      gcc_unreachable ();
	    }

	  if (dupe)
	    error_at (loc, "duplicate %qE", type);

	  return specs;
	}
      else
	{
	  /* "void", "_Bool", "char", "int", "float", "double", "_Decimal32",
	     "__intN", "_Decimal64", "_Decimal128", "_Fract", "_Accum" or
	     "__auto_type".  */
	  if (specs->typespec_word != cts_none)
	    {
	      error_at (loc,
			"two or more data types in declaration specifiers");
	      return specs;
	    }
	  switch (i)
	    {
	    case RID_AUTO_TYPE:
	      if (specs->long_p)
		error_at (loc,
			  ("both %<long%> and %<__auto_type%> in "
			   "declaration specifiers"));
	      else if (specs->short_p)
		error_at (loc,
			  ("both %<short%> and %<__auto_type%> in "
			   "declaration specifiers"));
	      else if (specs->signed_p)
		error_at (loc,
			  ("both %<signed%> and %<__auto_type%> in "
			   "declaration specifiers"));
	      else if (specs->unsigned_p)
		error_at (loc,
			  ("both %<unsigned%> and %<__auto_type%> in "
			   "declaration specifiers"));
	      else if (specs->complex_p)
		error_at (loc,
			  ("both %<complex%> and %<__auto_type%> in "
			   "declaration specifiers"));
	      else if (specs->saturating_p)
		error_at (loc,
			  ("both %<_Sat%> and %<__auto_type%> in "
			   "declaration specifiers"));
	      else
		{
		  specs->typespec_word = cts_auto_type;
		  specs->locations[cdw_typespec] = loc;
		}
	      return specs;
	    case RID_INT_N_0:
	    case RID_INT_N_1:
	    case RID_INT_N_2:
	    case RID_INT_N_3:
	      specs->int_n_idx = i - RID_INT_N_0;
	      if (!in_system_header_at (input_location))
		pedwarn (loc, OPT_Wpedantic,
			 "ISO C does not support %<__int%d%> types",
			 int_n_data[specs->int_n_idx].bitsize);

	      if (specs->long_p)
		error_at (loc,
			  ("both %<__int%d%> and %<long%> in "
			   "declaration specifiers"),
			  int_n_data[specs->int_n_idx].bitsize);
	      else if (specs->saturating_p)
		error_at (loc,
			  ("both %<_Sat%> and %<__int%d%> in "
			   "declaration specifiers"),
			  int_n_data[specs->int_n_idx].bitsize);
	      else if (specs->short_p)
		error_at (loc,
			  ("both %<__int%d%> and %<short%> in "
			   "declaration specifiers"),
			  int_n_data[specs->int_n_idx].bitsize);
	      else if (! int_n_enabled_p [specs->int_n_idx])
		error_at (loc,
			  "%<__int%d%> is not supported on this target",
			  int_n_data[specs->int_n_idx].bitsize);
	      else
		{
		  specs->typespec_word = cts_int_n;
		  specs->locations[cdw_typespec] = loc;
		}
	      return specs;
	    case RID_VOID:
	      if (specs->long_p)
		error_at (loc,
			  ("both %<long%> and %<void%> in "
			   "declaration specifiers"));
	      else if (specs->short_p)
		error_at (loc,
			  ("both %<short%> and %<void%> in "
			   "declaration specifiers"));
	      else if (specs->signed_p)
		error_at (loc,
			  ("both %<signed%> and %<void%> in "
			   "declaration specifiers"));
	      else if (specs->unsigned_p)
		error_at (loc,
			  ("both %<unsigned%> and %<void%> in "
			   "declaration specifiers"));
	      else if (specs->complex_p)
		error_at (loc,
			  ("both %<complex%> and %<void%> in "
			   "declaration specifiers"));
	      else if (specs->saturating_p)
		error_at (loc,
			  ("both %<_Sat%> and %<void%> in "
			   "declaration specifiers"));
	      else
		{
		  specs->typespec_word = cts_void;
		  specs->locations[cdw_typespec] = loc;
		}
	      return specs;
	    case RID_BOOL:
	      if (!in_system_header_at (loc))
		pedwarn_c90 (loc, OPT_Wpedantic,
			     "ISO C90 does not support boolean types");
	      if (specs->long_p)
		error_at (loc,
			  ("both %<long%> and %<_Bool%> in "
			   "declaration specifiers"));
	      else if (specs->short_p)
		error_at (loc,
			  ("both %<short%> and %<_Bool%> in "
			   "declaration specifiers"));
	      else if (specs->signed_p)
		error_at (loc,
			  ("both %<signed%> and %<_Bool%> in "
			   "declaration specifiers"));
	      else if (specs->unsigned_p)
		error_at (loc,
			  ("both %<unsigned%> and %<_Bool%> in "
			   "declaration specifiers"));
	      else if (specs->complex_p)
		error_at (loc,
			  ("both %<complex%> and %<_Bool%> in "
			   "declaration specifiers"));
	      else if (specs->saturating_p)
		error_at (loc,
			  ("both %<_Sat%> and %<_Bool%> in "
			   "declaration specifiers"));
	      else
		{
		  specs->typespec_word = cts_bool;
		  specs->locations[cdw_typespec] = loc;
		}
	      return specs;
	    case RID_CHAR:
	      if (specs->long_p)
		error_at (loc,
			  ("both %<long%> and %<char%> in "
			   "declaration specifiers"));
	      else if (specs->short_p)
		error_at (loc,
			  ("both %<short%> and %<char%> in "
			   "declaration specifiers"));
	      else if (specs->saturating_p)
		error_at (loc,
			  ("both %<_Sat%> and %<char%> in "
			   "declaration specifiers"));
	      else
		{
		  specs->typespec_word = cts_char;
		  specs->locations[cdw_typespec] = loc;
		}
	      return specs;
	    case RID_INT:
	      if (specs->saturating_p)
		error_at (loc,
			  ("both %<_Sat%> and %<int%> in "
			   "declaration specifiers"));
	      else
		{
		  specs->typespec_word = cts_int;
		  specs->locations[cdw_typespec] = loc;
		}
	      return specs;
	    case RID_FLOAT:
	      if (specs->long_p)
		error_at (loc,
			  ("both %<long%> and %<float%> in "
			   "declaration specifiers"));
	      else if (specs->short_p)
		error_at (loc,
			  ("both %<short%> and %<float%> in "
			   "declaration specifiers"));
	      else if (specs->signed_p)
		error_at (loc,
			  ("both %<signed%> and %<float%> in "
			   "declaration specifiers"));
	      else if (specs->unsigned_p)
		error_at (loc,
			  ("both %<unsigned%> and %<float%> in "
			   "declaration specifiers"));
	      else if (specs->saturating_p)
		error_at (loc,
			  ("both %<_Sat%> and %<float%> in "
			   "declaration specifiers"));
	      else
		{
		  specs->typespec_word = cts_float;
		  specs->locations[cdw_typespec] = loc;
		}
	      return specs;
	    case RID_DOUBLE:
	      if (specs->long_long_p)
		error_at (loc,
			  ("both %<long long%> and %<double%> in "
			   "declaration specifiers"));
	      else if (specs->short_p)
		error_at (loc,
			  ("both %<short%> and %<double%> in "
			   "declaration specifiers"));
	      else if (specs->signed_p)
		error_at (loc,
			  ("both %<signed%> and %<double%> in "
			   "declaration specifiers"));
	      else if (specs->unsigned_p)
		error_at (loc,
			  ("both %<unsigned%> and %<double%> in "
			   "declaration specifiers"));
	      else if (specs->saturating_p)
		error_at (loc,
			  ("both %<_Sat%> and %<double%> in "
			   "declaration specifiers"));
	      else
		{
		  specs->typespec_word = cts_double;
		  specs->locations[cdw_typespec] = loc;
		}
	      return specs;
	    case RID_DFLOAT32:
	    case RID_DFLOAT64:
	    case RID_DFLOAT128:
	      {
		const char *str;
		if (i == RID_DFLOAT32)
		  str = "_Decimal32";
		else if (i == RID_DFLOAT64)
		  str = "_Decimal64";
		else
		  str = "_Decimal128";
		if (specs->long_long_p)
		  error_at (loc,
			    ("both %<long long%> and %<%s%> in "
			     "declaration specifiers"),
			    str);
		if (specs->long_p)
		  error_at (loc,
			    ("both %<long%> and %<%s%> in "
			     "declaration specifiers"),
			    str);
		else if (specs->short_p)
		  error_at (loc,
			    ("both %<short%> and %<%s%> in "
			     "declaration specifiers"),
			    str);
		else if (specs->signed_p)
		  error_at (loc,
			    ("both %<signed%> and %<%s%> in "
			     "declaration specifiers"),
			    str);
		else if (specs->unsigned_p)
		  error_at (loc,
			    ("both %<unsigned%> and %<%s%> in "
			     "declaration specifiers"),
			    str);
                else if (specs->complex_p)
                  error_at (loc,
			    ("both %<complex%> and %<%s%> in "
			     "declaration specifiers"),
			    str);
                else if (specs->saturating_p)
                  error_at (loc,
			    ("both %<_Sat%> and %<%s%> in "
			     "declaration specifiers"),
			    str);
		else if (i == RID_DFLOAT32)
		  specs->typespec_word = cts_dfloat32;
		else if (i == RID_DFLOAT64)
		  specs->typespec_word = cts_dfloat64;
		else
		  specs->typespec_word = cts_dfloat128;
		specs->locations[cdw_typespec] = loc;
	      }
	      if (!targetm.decimal_float_supported_p ())
		error_at (loc,
			  ("decimal floating point not supported "
			   "for this target"));
	      pedwarn (loc, OPT_Wpedantic,
		       "ISO C does not support decimal floating point");
	      return specs;
	    case RID_FRACT:
	    case RID_ACCUM:
	      {
		const char *str;
		if (i == RID_FRACT)
		  str = "_Fract";
		else
		  str = "_Accum";
                if (specs->complex_p)
                  error_at (loc,
			    ("both %<complex%> and %<%s%> in "
			     "declaration specifiers"),
			    str);
		else if (i == RID_FRACT)
		    specs->typespec_word = cts_fract;
		else
		    specs->typespec_word = cts_accum;
		specs->locations[cdw_typespec] = loc;
	      }
	      if (!targetm.fixed_point_supported_p ())
		error_at (loc,
			  "fixed-point types not supported for this target");
	      pedwarn (loc, OPT_Wpedantic,
		       "ISO C does not support fixed-point types");
	      return specs;
	    default:
	      /* ObjC reserved word "id", handled below.  */
	      break;
	    }
	}
    }

  /* Now we have a typedef (a TYPE_DECL node), an identifier (some
     form of ObjC type, cases such as "int" and "long" being handled
     above), a TYPE (struct, union, enum and typeof specifiers) or an
     ERROR_MARK.  In none of these cases may there have previously
     been any type specifiers.  */
  if (specs->type || specs->typespec_word != cts_none
      || specs->long_p || specs->short_p || specs->signed_p
      || specs->unsigned_p || specs->complex_p)
    error_at (loc, "two or more data types in declaration specifiers");
  else if (TREE_CODE (type) == TYPE_DECL)
    {
      if (TREE_TYPE (type) == error_mark_node)
	; /* Allow the type to default to int to avoid cascading errors.  */
      else
	{
	  specs->type = TREE_TYPE (type);
	  specs->decl_attr = DECL_ATTRIBUTES (type);
	  specs->typedef_p = true;
	  specs->explicit_signed_p = C_TYPEDEF_EXPLICITLY_SIGNED (type);
	  specs->locations[cdw_typedef] = loc;

	  /* If this typedef name is defined in a struct, then a C++
	     lookup would return a different value.  */
	  if (warn_cxx_compat
	      && I_SYMBOL_BINDING (DECL_NAME (type))->in_struct)
	    warning_at (loc, OPT_Wc___compat,
			"C++ lookup of %qD would return a field, not a type",
			type);

	  /* If we are parsing a struct, record that a struct field
	     used a typedef.  */
	  if (warn_cxx_compat && struct_parse_info != NULL)
	    struct_parse_info->typedefs_seen.safe_push (type);
	}
    }
  else if (TREE_CODE (type) == IDENTIFIER_NODE)
    {
      tree t = lookup_name (type);
      if (!t || TREE_CODE (t) != TYPE_DECL)
	error_at (loc, "%qE fails to be a typedef or built in type", type);
      else if (TREE_TYPE (t) == error_mark_node)
	;
      else
	{
	  specs->type = TREE_TYPE (t);
	  specs->locations[cdw_typespec] = loc;
	}
    }
  else
    {
      if (TREE_CODE (type) != ERROR_MARK && spec.kind == ctsk_typeof)
	{
	  specs->typedef_p = true;
	  specs->locations[cdw_typedef] = loc;
	  if (spec.expr)
	    {
	      if (specs->expr)
		specs->expr = build2 (COMPOUND_EXPR, TREE_TYPE (spec.expr),
				      specs->expr, spec.expr);
	      else
		specs->expr = spec.expr;
	      specs->expr_const_operands &= spec.expr_const_operands;
	    }
	}
      specs->type = type;
    }

  return specs;
}

/* Add the storage class specifier or function specifier SCSPEC to the
   declaration specifiers SPECS, returning SPECS.  */

struct c_declspecs *
declspecs_add_scspec (source_location loc,
		      struct c_declspecs *specs,
		      tree scspec)
{
  enum rid i;
  enum c_storage_class n = csc_none;
  bool dupe = false;
  specs->declspecs_seen_p = true;
  gcc_assert (TREE_CODE (scspec) == IDENTIFIER_NODE
	      && C_IS_RESERVED_WORD (scspec));
  i = C_RID_CODE (scspec);
  if (specs->non_sc_seen_p)
    warning (OPT_Wold_style_declaration,
             "%qE is not at beginning of declaration", scspec);
  switch (i)
    {
    case RID_INLINE:
      /* C99 permits duplicate inline.  Although of doubtful utility,
	 it seems simplest to permit it in gnu89 mode as well, as
	 there is also little utility in maintaining this as a
	 difference between gnu89 and C99 inline.  */
      dupe = false;
      specs->inline_p = true;
      specs->locations[cdw_inline] = loc;
      break;
    case RID_NORETURN:
      /* Duplicate _Noreturn is permitted.  */
      dupe = false;
      specs->noreturn_p = true;
      specs->locations[cdw_noreturn] = loc;
      break;
    case RID_THREAD:
      dupe = specs->thread_p;
      if (specs->storage_class == csc_auto)
	error ("%qE used with %<auto%>", scspec);
      else if (specs->storage_class == csc_register)
	error ("%qE used with %<register%>", scspec);
      else if (specs->storage_class == csc_typedef)
	error ("%qE used with %<typedef%>", scspec);
      else
	{
	  specs->thread_p = true;
	  specs->thread_gnu_p = (strcmp (IDENTIFIER_POINTER (scspec),
					 "__thread") == 0);
	  /* A diagnostic is not required for the use of this
	     identifier in the implementation namespace; only diagnose
	     it for the C11 spelling because of existing code using
	     the other spelling.  */
	  if (!specs->thread_gnu_p)
	    {
	      if (flag_isoc99)
		pedwarn_c99 (loc, OPT_Wpedantic,
			     "ISO C99 does not support %qE", scspec);
	      else
		pedwarn_c99 (loc, OPT_Wpedantic,
			     "ISO C90 does not support %qE", scspec);
	    }
	  specs->locations[cdw_thread] = loc;
	}
      break;
    case RID_AUTO:
      n = csc_auto;
      break;
    case RID_EXTERN:
      n = csc_extern;
      /* Diagnose "__thread extern".  */
      if (specs->thread_p && specs->thread_gnu_p)
	error ("%<__thread%> before %<extern%>");
      break;
    case RID_REGISTER:
      n = csc_register;
      break;
    case RID_STATIC:
      n = csc_static;
      /* Diagnose "__thread static".  */
      if (specs->thread_p && specs->thread_gnu_p)
	error ("%<__thread%> before %<static%>");
      break;
    case RID_TYPEDEF:
      n = csc_typedef;
      break;
    default:
      gcc_unreachable ();
    }
  if (n != csc_none && n == specs->storage_class)
    dupe = true;
  if (dupe)
    {
      if (i == RID_THREAD)
	error ("duplicate %<_Thread_local%> or %<__thread%>");
      else
	error ("duplicate %qE", scspec);
    }
  if (n != csc_none)
    {
      if (specs->storage_class != csc_none && n != specs->storage_class)
	{
	  error ("multiple storage classes in declaration specifiers");
	}
      else
	{
	  specs->storage_class = n;
	  specs->locations[cdw_storage_class] = loc;
	  if (n != csc_extern && n != csc_static && specs->thread_p)
	    {
	      error ("%qs used with %qE",
		     specs->thread_gnu_p ? "__thread" : "_Thread_local",
		     scspec);
	      specs->thread_p = false;
	    }
	}
    }
  return specs;
}

/* Add the attributes ATTRS to the declaration specifiers SPECS,
   returning SPECS.  */

struct c_declspecs *
declspecs_add_attrs (source_location loc, struct c_declspecs *specs, tree attrs)
{
  specs->attrs = chainon (attrs, specs->attrs);
  specs->locations[cdw_attributes] = loc;
  specs->declspecs_seen_p = true;
  return specs;
}

/* Add an _Alignas specifier (expression ALIGN, or type whose
   alignment is ALIGN) to the declaration specifiers SPECS, returning
   SPECS.  */
struct c_declspecs *
declspecs_add_alignas (source_location loc,
		       struct c_declspecs *specs, tree align)
{
  int align_log;
  specs->alignas_p = true;
  specs->locations[cdw_alignas] = loc;
  if (align == error_mark_node)
    return specs;
  align_log = check_user_alignment (align, true);
  if (align_log > specs->align_log)
    specs->align_log = align_log;
  return specs;
}

/* Combine "long", "short", "signed", "unsigned" and "_Complex" type
   specifiers with any other type specifier to determine the resulting
   type.  This is where ISO C checks on complex types are made, since
   "_Complex long" is a prefix of the valid ISO C type "_Complex long
   double".  */

struct c_declspecs *
finish_declspecs (struct c_declspecs *specs)
{
  /* If a type was specified as a whole, we have no modifiers and are
     done.  */
  if (specs->type != NULL_TREE)
    {
      gcc_assert (!specs->long_p && !specs->long_long_p && !specs->short_p
		  && !specs->signed_p && !specs->unsigned_p
		  && !specs->complex_p);

      /* Set a dummy type.  */
      if (TREE_CODE (specs->type) == ERROR_MARK)
        specs->type = integer_type_node;
      return specs;
    }

  /* If none of "void", "_Bool", "char", "int", "float" or "double"
     has been specified, treat it as "int" unless "_Complex" is
     present and there are no other specifiers.  If we just have
     "_Complex", it is equivalent to "_Complex double", but e.g.
     "_Complex short" is equivalent to "_Complex short int".  */
  if (specs->typespec_word == cts_none)
    {
      if (specs->saturating_p)
	{
	  error_at (specs->locations[cdw_saturating],
		    "%<_Sat%> is used without %<_Fract%> or %<_Accum%>");
	  if (!targetm.fixed_point_supported_p ())
	    error_at (specs->locations[cdw_saturating],
		      "fixed-point types not supported for this target");
	  specs->typespec_word = cts_fract;
	}
      else if (specs->long_p || specs->short_p
	       || specs->signed_p || specs->unsigned_p)
	{
	  specs->typespec_word = cts_int;
	}
      else if (specs->complex_p)
	{
	  specs->typespec_word = cts_double;
	  pedwarn (specs->locations[cdw_complex], OPT_Wpedantic,
		   "ISO C does not support plain %<complex%> meaning "
		   "%<double complex%>");
	}
      else
	{
	  specs->typespec_word = cts_int;
	  specs->default_int_p = true;
	  /* We don't diagnose this here because grokdeclarator will
	     give more specific diagnostics according to whether it is
	     a function definition.  */
	}
    }

  /* If "signed" was specified, record this to distinguish "int" and
     "signed int" in the case of a bit-field with
     -funsigned-bitfields.  */
  specs->explicit_signed_p = specs->signed_p;

  /* Now compute the actual type.  */
  switch (specs->typespec_word)
    {
    case cts_auto_type:
      gcc_assert (!specs->long_p && !specs->short_p
		  && !specs->signed_p && !specs->unsigned_p
		  && !specs->complex_p);
      /* Type to be filled in later.  */
      break;
    case cts_void:
      gcc_assert (!specs->long_p && !specs->short_p
		  && !specs->signed_p && !specs->unsigned_p
		  && !specs->complex_p);
      specs->type = void_type_node;
      break;
    case cts_bool:
      gcc_assert (!specs->long_p && !specs->short_p
		  && !specs->signed_p && !specs->unsigned_p
		  && !specs->complex_p);
      specs->type = boolean_type_node;
      break;
    case cts_char:
      gcc_assert (!specs->long_p && !specs->short_p);
      gcc_assert (!(specs->signed_p && specs->unsigned_p));
      if (specs->signed_p)
	specs->type = signed_char_type_node;
      else if (specs->unsigned_p)
	specs->type = unsigned_char_type_node;
      else
	specs->type = char_type_node;
      if (specs->complex_p)
	{
	  pedwarn (specs->locations[cdw_complex], OPT_Wpedantic,
		   "ISO C does not support complex integer types");
	  specs->type = build_complex_type (specs->type);
	}
      break;
    case cts_int_n:
      gcc_assert (!specs->long_p && !specs->short_p && !specs->long_long_p);
      gcc_assert (!(specs->signed_p && specs->unsigned_p));
      specs->type = (specs->unsigned_p
		     ? int_n_trees[specs->int_n_idx].unsigned_type
		     : int_n_trees[specs->int_n_idx].signed_type);
      if (specs->complex_p)
	{
	  pedwarn (specs->locations[cdw_complex], OPT_Wpedantic,
		   "ISO C does not support complex integer types");
	  specs->type = build_complex_type (specs->type);
	}
      break;
    case cts_int:
      gcc_assert (!(specs->long_p && specs->short_p));
      gcc_assert (!(specs->signed_p && specs->unsigned_p));
      if (specs->long_long_p)
	specs->type = (specs->unsigned_p
		       ? long_long_unsigned_type_node
		       : long_long_integer_type_node);
      else if (specs->long_p)
	specs->type = (specs->unsigned_p
		       ? long_unsigned_type_node
		       : long_integer_type_node);
      else if (specs->short_p)
	specs->type = (specs->unsigned_p
		       ? short_unsigned_type_node
		       : short_integer_type_node);
      else
	specs->type = (specs->unsigned_p
		       ? unsigned_type_node
		       : integer_type_node);
      if (specs->complex_p)
	{
	  pedwarn (specs->locations[cdw_complex], OPT_Wpedantic,
		   "ISO C does not support complex integer types");
	  specs->type = build_complex_type (specs->type);
	}
      break;
    case cts_float:
      gcc_assert (!specs->long_p && !specs->short_p
		  && !specs->signed_p && !specs->unsigned_p);
      specs->type = (specs->complex_p
		     ? complex_float_type_node
		     : float_type_node);
      break;
    case cts_double:
      gcc_assert (!specs->long_long_p && !specs->short_p
		  && !specs->signed_p && !specs->unsigned_p);
      if (specs->long_p)
	{
	  specs->type = (specs->complex_p
			 ? complex_long_double_type_node
			 : long_double_type_node);
	}
      else
	{
	  specs->type = (specs->complex_p
			 ? complex_double_type_node
			 : double_type_node);
	}
      break;
    case cts_dfloat32:
    case cts_dfloat64:
    case cts_dfloat128:
      gcc_assert (!specs->long_p && !specs->long_long_p && !specs->short_p
		  && !specs->signed_p && !specs->unsigned_p && !specs->complex_p);
      if (specs->typespec_word == cts_dfloat32)
	specs->type = dfloat32_type_node;
      else if (specs->typespec_word == cts_dfloat64)
	specs->type = dfloat64_type_node;
      else
	specs->type = dfloat128_type_node;
      break;
    case cts_fract:
      gcc_assert (!specs->complex_p);
      if (!targetm.fixed_point_supported_p ())
	specs->type = integer_type_node;
      else if (specs->saturating_p)
	{
	  if (specs->long_long_p)
	    specs->type = specs->unsigned_p
			  ? sat_unsigned_long_long_fract_type_node
			  : sat_long_long_fract_type_node;
	  else if (specs->long_p)
	    specs->type = specs->unsigned_p
			  ? sat_unsigned_long_fract_type_node
			  : sat_long_fract_type_node;
	  else if (specs->short_p)
	    specs->type = specs->unsigned_p
			  ? sat_unsigned_short_fract_type_node
			  : sat_short_fract_type_node;
	  else
	    specs->type = specs->unsigned_p
			  ? sat_unsigned_fract_type_node
			  : sat_fract_type_node;
	}
      else
	{
	  if (specs->long_long_p)
	    specs->type = specs->unsigned_p
			  ? unsigned_long_long_fract_type_node
			  : long_long_fract_type_node;
	  else if (specs->long_p)
	    specs->type = specs->unsigned_p
			  ? unsigned_long_fract_type_node
			  : long_fract_type_node;
	  else if (specs->short_p)
	    specs->type = specs->unsigned_p
			  ? unsigned_short_fract_type_node
			  : short_fract_type_node;
	  else
	    specs->type = specs->unsigned_p
			  ? unsigned_fract_type_node
			  : fract_type_node;
	}
      break;
    case cts_accum:
      gcc_assert (!specs->complex_p);
      if (!targetm.fixed_point_supported_p ())
	specs->type = integer_type_node;
      else if (specs->saturating_p)
	{
	  if (specs->long_long_p)
	    specs->type = specs->unsigned_p
			  ? sat_unsigned_long_long_accum_type_node
			  : sat_long_long_accum_type_node;
	  else if (specs->long_p)
	    specs->type = specs->unsigned_p
			  ? sat_unsigned_long_accum_type_node
			  : sat_long_accum_type_node;
	  else if (specs->short_p)
	    specs->type = specs->unsigned_p
			  ? sat_unsigned_short_accum_type_node
			  : sat_short_accum_type_node;
	  else
	    specs->type = specs->unsigned_p
			  ? sat_unsigned_accum_type_node
			  : sat_accum_type_node;
	}
      else
	{
	  if (specs->long_long_p)
	    specs->type = specs->unsigned_p
			  ? unsigned_long_long_accum_type_node
			  : long_long_accum_type_node;
	  else if (specs->long_p)
	    specs->type = specs->unsigned_p
			  ? unsigned_long_accum_type_node
			  : long_accum_type_node;
	  else if (specs->short_p)
	    specs->type = specs->unsigned_p
			  ? unsigned_short_accum_type_node
			  : short_accum_type_node;
	  else
	    specs->type = specs->unsigned_p
			  ? unsigned_accum_type_node
			  : accum_type_node;
	}
      break;
    default:
      gcc_unreachable ();
    }

  return specs;
}

/* A subroutine of c_write_global_declarations.  Perform final processing
   on one file scope's declarations (or the external scope's declarations),
   GLOBALS.  */

static void
c_write_global_declarations_1 (tree globals)
{
  tree decl;
  bool reconsider;

  /* Process the decls in the order they were written.  */
  for (decl = globals; decl; decl = DECL_CHAIN (decl))
    {
      /* Check for used but undefined static functions using the C
	 standard's definition of "used", and set TREE_NO_WARNING so
	 that check_global_declarations doesn't repeat the check.  */
      if (TREE_CODE (decl) == FUNCTION_DECL
	  && DECL_INITIAL (decl) == 0
	  && DECL_EXTERNAL (decl)
	  && !TREE_PUBLIC (decl)
	  && C_DECL_USED (decl))
	{
	  pedwarn (input_location, 0, "%q+F used but never defined", decl);
	  TREE_NO_WARNING (decl) = 1;
	}

      wrapup_global_declaration_1 (decl);
    }

  do
    {
      reconsider = false;
      for (decl = globals; decl; decl = DECL_CHAIN (decl))
	reconsider |= wrapup_global_declaration_2 (decl);
    }
  while (reconsider);

  for (decl = globals; decl; decl = DECL_CHAIN (decl))
    check_global_declaration_1 (decl);
}

/* A subroutine of c_write_global_declarations Emit debug information for each
   of the declarations in GLOBALS.  */

static void
c_write_global_declarations_2 (tree globals)
{
  tree decl;

  for (decl = globals; decl ; decl = DECL_CHAIN (decl))
    debug_hooks->global_decl (decl);
}

/* Callback to collect a source_ref from a DECL.  */

static void
collect_source_ref_cb (tree decl)
{
  if (!DECL_IS_BUILTIN (decl))
    collect_source_ref (LOCATION_FILE (decl_sloc (decl, false)));
}

/* Preserve the external declarations scope across a garbage collect.  */
static GTY(()) tree ext_block;

/* Collect all references relevant to SOURCE_FILE.  */

static void
collect_all_refs (const char *source_file)
{
  tree t;
  unsigned i;

  FOR_EACH_VEC_ELT (*all_translation_units, i, t)
    collect_ada_nodes (BLOCK_VARS (DECL_INITIAL (t)), source_file);

  collect_ada_nodes (BLOCK_VARS (ext_block), source_file);
}

/* Iterate over all global declarations and call CALLBACK.  */

static void
for_each_global_decl (void (*callback) (tree decl))
{
  tree t;
  tree decls;
  tree decl;
  unsigned i;

  FOR_EACH_VEC_ELT (*all_translation_units, i, t)
    { 
      decls = DECL_INITIAL (t);
      for (decl = BLOCK_VARS (decls); decl; decl = TREE_CHAIN (decl))
	callback (decl);
    }

  for (decl = BLOCK_VARS (ext_block); decl; decl = TREE_CHAIN (decl))
    callback (decl);
}

void
c_write_global_declarations (void)
{
  tree t;
  unsigned i;

  /* We don't want to do this if generating a PCH.  */
  if (pch_file)
    return;

  timevar_start (TV_PHASE_DEFERRED);

  /* Do the Objective-C stuff.  This is where all the Objective-C
     module stuff gets generated (symtab, class/protocol/selector
     lists etc).  */
  if (c_dialect_objc ())
    objc_write_global_declarations ();

  /* Close the external scope.  */
  ext_block = pop_scope ();
  external_scope = 0;
  gcc_assert (!current_scope);

  /* Handle -fdump-ada-spec[-slim]. */
  if (flag_dump_ada_spec || flag_dump_ada_spec_slim)
    {
      /* Build a table of files to generate specs for */
      if (flag_dump_ada_spec_slim)
	collect_source_ref (main_input_filename);
      else
	for_each_global_decl (collect_source_ref_cb);

      dump_ada_specs (collect_all_refs, NULL);
    }

  if (ext_block)
    {
      tree tmp = BLOCK_VARS (ext_block);
      int flags;
      FILE * stream = dump_begin (TDI_tu, &flags);
      if (stream && tmp)
	{
	  dump_node (tmp, flags & ~TDF_SLIM, stream);
	  dump_end (TDI_tu, stream);
	}
    }

  /* Process all file scopes in this compilation, and the external_scope,
     through wrapup_global_declarations and check_global_declarations.  */
  FOR_EACH_VEC_ELT (*all_translation_units, i, t)
    c_write_global_declarations_1 (BLOCK_VARS (DECL_INITIAL (t)));
  c_write_global_declarations_1 (BLOCK_VARS (ext_block));

  timevar_stop (TV_PHASE_DEFERRED);
  timevar_start (TV_PHASE_OPT_GEN);

  /* We're done parsing; proceed to optimize and emit assembly.
     FIXME: shouldn't be the front end's responsibility to call this.  */
  symtab->finalize_compilation_unit ();

  timevar_stop (TV_PHASE_OPT_GEN);
  timevar_start (TV_PHASE_DBGINFO);

  /* After cgraph has had a chance to emit everything that's going to
     be emitted, output debug information for globals.  */
  if (!seen_error ())
    {
      timevar_push (TV_SYMOUT);
      FOR_EACH_VEC_ELT (*all_translation_units, i, t)
	c_write_global_declarations_2 (BLOCK_VARS (DECL_INITIAL (t)));
      c_write_global_declarations_2 (BLOCK_VARS (ext_block));
      timevar_pop (TV_SYMOUT);
    }

  ext_block = NULL;
  timevar_stop (TV_PHASE_DBGINFO);
}

/* Register reserved keyword WORD as qualifier for address space AS.  */

void
c_register_addr_space (const char *word, addr_space_t as)
{
  int rid = RID_FIRST_ADDR_SPACE + as;
  tree id;

  /* Address space qualifiers are only supported
     in C with GNU extensions enabled.  */
  if (c_dialect_objc () || flag_no_asm)
    return;

  id = get_identifier (word);
  C_SET_RID_CODE (id, rid);
  C_IS_RESERVED_WORD (id) = 1;
  ridpointers [rid] = id;
}

/* Return identifier to look up for omp declare reduction.  */

tree
c_omp_reduction_id (enum tree_code reduction_code, tree reduction_id)
{
  const char *p = NULL;
  switch (reduction_code)
    {
    case PLUS_EXPR: p = "+"; break;
    case MULT_EXPR: p = "*"; break;
    case MINUS_EXPR: p = "-"; break;
    case BIT_AND_EXPR: p = "&"; break;
    case BIT_XOR_EXPR: p = "^"; break;
    case BIT_IOR_EXPR: p = "|"; break;
    case TRUTH_ANDIF_EXPR: p = "&&"; break;
    case TRUTH_ORIF_EXPR: p = "||"; break;
    case MIN_EXPR: p = "min"; break;
    case MAX_EXPR: p = "max"; break;
    default:
      break;
    }

  if (p == NULL)
    {
      if (TREE_CODE (reduction_id) != IDENTIFIER_NODE)
	return error_mark_node;
      p = IDENTIFIER_POINTER (reduction_id);
    }

  const char prefix[] = "omp declare reduction ";
  size_t lenp = sizeof (prefix);
  size_t len = strlen (p);
  char *name = XALLOCAVEC (char, lenp + len);
  memcpy (name, prefix, lenp - 1);
  memcpy (name + lenp - 1, p, len + 1);
  return get_identifier (name);
}

/* Lookup REDUCTION_ID in the current scope, or create an artificial
   VAR_DECL, bind it into the current scope and return it.  */

tree
c_omp_reduction_decl (tree reduction_id)
{
  struct c_binding *b = I_SYMBOL_BINDING (reduction_id);
  if (b != NULL && B_IN_CURRENT_SCOPE (b))
    return b->decl;

  tree decl = build_decl (BUILTINS_LOCATION, VAR_DECL,
			  reduction_id, integer_type_node);
  DECL_ARTIFICIAL (decl) = 1;
  DECL_EXTERNAL (decl) = 1;
  TREE_STATIC (decl) = 1;
  TREE_PUBLIC (decl) = 0;
  bind (reduction_id, decl, current_scope, true, false, BUILTINS_LOCATION);
  return decl;
}

/* Lookup REDUCTION_ID in the first scope where it has entry for TYPE.  */

tree
c_omp_reduction_lookup (tree reduction_id, tree type)
{
  struct c_binding *b = I_SYMBOL_BINDING (reduction_id);
  while (b)
    {
      tree t;
      for (t = DECL_INITIAL (b->decl); t; t = TREE_CHAIN (t))
	if (comptypes (TREE_PURPOSE (t), type))
	  return TREE_VALUE (t);
      b = b->shadowed;
    }
  return error_mark_node;
}

/* Helper function called via walk_tree, to diagnose invalid
   #pragma omp declare reduction combiners or initializers.  */

tree
c_check_omp_declare_reduction_r (tree *tp, int *, void *data)
{
  tree *vars = (tree *) data;
  if (SSA_VAR_P (*tp)
      && !DECL_ARTIFICIAL (*tp)
      && *tp != vars[0]
      && *tp != vars[1])
    {
      location_t loc = DECL_SOURCE_LOCATION (vars[0]);
      if (strcmp (IDENTIFIER_POINTER (DECL_NAME (vars[0])), "omp_out") == 0)
	error_at (loc, "%<#pragma omp declare reduction%> combiner refers to "
		       "variable %qD which is not %<omp_out%> nor %<omp_in%>",
		  *tp);
      else
	error_at (loc, "%<#pragma omp declare reduction%> initializer refers "
		       "to variable %qD which is not %<omp_priv%> nor "
		       "%<omp_orig%>",
		  *tp);
      return *tp;
    }
  return NULL_TREE;
}

#include "gt-c-c-decl.h"<|MERGE_RESOLUTION|>--- conflicted
+++ resolved
@@ -2314,24 +2314,6 @@
 
   if (CODE_CONTAINS_STRUCT (TREE_CODE (olddecl), TS_DECL_WITH_VIS))
     {
-<<<<<<< HEAD
-      /* Merge the section attribute from the old decl to the new one.
-	 We want to issue an error if the sections conflict but that
-	 must be done later in decl_attributes since we are called
-	 before attributes are assigned.  */
-      if ((DECL_EXTERNAL (olddecl) || TREE_PUBLIC (olddecl) || TREE_STATIC (olddecl))
-	  && DECL_SECTION_NAME (newdecl) == NULL
-	  && DECL_SECTION_NAME (olddecl))
-	set_decl_section_name (newdecl, DECL_SECTION_NAME (olddecl));
-
-      /* Merge the section attribute from the new decl to the old one. */
-      if ((DECL_EXTERNAL (newdecl) || TREE_PUBLIC (newdecl) || TREE_STATIC (newdecl))
-	  && DECL_SECTION_NAME (olddecl) == NULL
-	  && DECL_SECTION_NAME (newdecl))
-	set_decl_section_name (olddecl, DECL_SECTION_NAME (newdecl));
-
-=======
->>>>>>> 886c1262
       /* Copy the assembler name.
 	 Currently, it can only be defined in the prototype.  */
       COPY_DECL_ASSEMBLER_NAME (olddecl, newdecl);
