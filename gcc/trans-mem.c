/* Passes for transactional memory support.
   Copyright (C) 2008-2013 Free Software Foundation, Inc.

   This file is part of GCC.

   GCC is free software; you can redistribute it and/or modify it under
   the terms of the GNU General Public License as published by the Free
   Software Foundation; either version 3, or (at your option) any later
   version.

   GCC is distributed in the hope that it will be useful, but WITHOUT ANY
   WARRANTY; without even the implied warranty of MERCHANTABILITY or
   FITNESS FOR A PARTICULAR PURPOSE.  See the GNU General Public License
   for more details.

   You should have received a copy of the GNU General Public License
   along with GCC; see the file COPYING3.  If not see
   <http://www.gnu.org/licenses/>.  */

#include "config.h"
#include "system.h"
#include "coretypes.h"
#include "hash-table.h"
#include "tree.h"
#include "basic-block.h"
#include "tree-ssa-alias.h"
#include "internal-fn.h"
#include "tree-eh.h"
#include "gimple-expr.h"
#include "is-a.h"
#include "gimple.h"
<<<<<<< HEAD
#include "tree-ssa.h"
=======
#include "calls.h"
#include "function.h"
#include "rtl.h"
#include "emit-rtl.h"
#include "gimplify.h"
#include "gimple-iterator.h"
#include "gimplify-me.h"
#include "gimple-walk.h"
#include "gimple-ssa.h"
#include "cgraph.h"
#include "tree-cfg.h"
#include "stringpool.h"
#include "tree-ssanames.h"
#include "tree-into-ssa.h"
>>>>>>> fb4256c6
#include "tree-pass.h"
#include "tree-inline.h"
#include "diagnostic-core.h"
#include "demangle.h"
#include "output.h"
#include "trans-mem.h"
#include "params.h"
#include "target.h"
#include "langhooks.h"
#include "gimple-pretty-print.h"
#include "cfgloop.h"
#include "tree-ssa-address.h"


#define PROB_VERY_UNLIKELY	(REG_BR_PROB_BASE / 2000 - 1)
#define PROB_VERY_LIKELY	(PROB_ALWAYS - PROB_VERY_UNLIKELY)
#define PROB_UNLIKELY		(REG_BR_PROB_BASE / 5 - 1)
#define PROB_LIKELY		(PROB_ALWAYS - PROB_VERY_LIKELY)
#define PROB_ALWAYS		(REG_BR_PROB_BASE)

#define A_RUNINSTRUMENTEDCODE	0x0001
#define A_RUNUNINSTRUMENTEDCODE	0x0002
#define A_SAVELIVEVARIABLES	0x0004
#define A_RESTORELIVEVARIABLES	0x0008
#define A_ABORTTRANSACTION	0x0010

#define AR_USERABORT		0x0001
#define AR_USERRETRY		0x0002
#define AR_TMCONFLICT		0x0004
#define AR_EXCEPTIONBLOCKABORT	0x0008
#define AR_OUTERABORT		0x0010

#define MODE_SERIALIRREVOCABLE	0x0000


/* The representation of a transaction changes several times during the
   lowering process.  In the beginning, in the front-end we have the
   GENERIC tree TRANSACTION_EXPR.  For example,

	__transaction {
	  local++;
	  if (++global == 10)
	    __tm_abort;
	}

  During initial gimplification (gimplify.c) the TRANSACTION_EXPR node is
  trivially replaced with a GIMPLE_TRANSACTION node.

  During pass_lower_tm, we examine the body of transactions looking
  for aborts.  Transactions that do not contain an abort may be
  merged into an outer transaction.  We also add a TRY-FINALLY node
  to arrange for the transaction to be committed on any exit.

  [??? Think about how this arrangement affects throw-with-commit
  and throw-with-abort operations.  In this case we want the TRY to
  handle gotos, but not to catch any exceptions because the transaction
  will already be closed.]

	GIMPLE_TRANSACTION [label=NULL] {
	  try {
	    local = local + 1;
	    t0 = global;
	    t1 = t0 + 1;
	    global = t1;
	    if (t1 == 10)
	      __builtin___tm_abort ();
	  } finally {
	    __builtin___tm_commit ();
	  }
	}

  During pass_lower_eh, we create EH regions for the transactions,
  intermixed with the regular EH stuff.  This gives us a nice persistent
  mapping (all the way through rtl) from transactional memory operation
  back to the transaction, which allows us to get the abnormal edges
  correct to model transaction aborts and restarts:

	GIMPLE_TRANSACTION [label=over]
	local = local + 1;
	t0 = global;
	t1 = t0 + 1;
	global = t1;
	if (t1 == 10)
	  __builtin___tm_abort ();
	__builtin___tm_commit ();
	over:

  This is the end of all_lowering_passes, and so is what is present
  during the IPA passes, and through all of the optimization passes.

  During pass_ipa_tm, we examine all GIMPLE_TRANSACTION blocks in all
  functions and mark functions for cloning.

  At the end of gimple optimization, before exiting SSA form,
  pass_tm_edges replaces statements that perform transactional
  memory operations with the appropriate TM builtins, and swap
  out function calls with their transactional clones.  At this
  point we introduce the abnormal transaction restart edges and
  complete lowering of the GIMPLE_TRANSACTION node.

	x = __builtin___tm_start (MAY_ABORT);
	eh_label:
	if (x & abort_transaction)
	  goto over;
	local = local + 1;
	t0 = __builtin___tm_load (global);
	t1 = t0 + 1;
	__builtin___tm_store (&global, t1);
	if (t1 == 10)
	  __builtin___tm_abort ();
	__builtin___tm_commit ();
	over:
*/

static void *expand_regions (struct tm_region *,
			     void *(*callback)(struct tm_region *, void *),
			     void *, bool);


/* Return the attributes we want to examine for X, or NULL if it's not
   something we examine.  We look at function types, but allow pointers
   to function types and function decls and peek through.  */

static tree
get_attrs_for (const_tree x)
{
  switch (TREE_CODE (x))
    {
    case FUNCTION_DECL:
      return TYPE_ATTRIBUTES (TREE_TYPE (x));
      break;

    default:
      if (TYPE_P (x))
	return NULL;
      x = TREE_TYPE (x);
      if (TREE_CODE (x) != POINTER_TYPE)
	return NULL;
      /* FALLTHRU */

    case POINTER_TYPE:
      x = TREE_TYPE (x);
      if (TREE_CODE (x) != FUNCTION_TYPE && TREE_CODE (x) != METHOD_TYPE)
	return NULL;
      /* FALLTHRU */

    case FUNCTION_TYPE:
    case METHOD_TYPE:
      return TYPE_ATTRIBUTES (x);
    }
}

/* Return true if X has been marked TM_PURE.  */

bool
is_tm_pure (const_tree x)
{
  unsigned flags;

  switch (TREE_CODE (x))
    {
    case FUNCTION_DECL:
    case FUNCTION_TYPE:
    case METHOD_TYPE:
      break;

    default:
      if (TYPE_P (x))
	return false;
      x = TREE_TYPE (x);
      if (TREE_CODE (x) != POINTER_TYPE)
	return false;
      /* FALLTHRU */

    case POINTER_TYPE:
      x = TREE_TYPE (x);
      if (TREE_CODE (x) != FUNCTION_TYPE && TREE_CODE (x) != METHOD_TYPE)
	return false;
      break;
    }

  flags = flags_from_decl_or_type (x);
  return (flags & ECF_TM_PURE) != 0;
}

/* Return true if X has been marked TM_IRREVOCABLE.  */

static bool
is_tm_irrevocable (tree x)
{
  tree attrs = get_attrs_for (x);

  if (attrs && lookup_attribute ("transaction_unsafe", attrs))
    return true;

  /* A call to the irrevocable builtin is by definition,
     irrevocable.  */
  if (TREE_CODE (x) == ADDR_EXPR)
    x = TREE_OPERAND (x, 0);
  if (TREE_CODE (x) == FUNCTION_DECL
      && DECL_BUILT_IN_CLASS (x) == BUILT_IN_NORMAL
      && DECL_FUNCTION_CODE (x) == BUILT_IN_TM_IRREVOCABLE)
    return true;

  return false;
}

/* Return true if X has been marked TM_SAFE.  */

bool
is_tm_safe (const_tree x)
{
  if (flag_tm)
    {
      tree attrs = get_attrs_for (x);
      if (attrs)
	{
	  if (lookup_attribute ("transaction_safe", attrs))
	    return true;
	  if (lookup_attribute ("transaction_may_cancel_outer", attrs))
	    return true;
	}
    }
  return false;
}

/* Return true if CALL is const, or tm_pure.  */

static bool
is_tm_pure_call (gimple call)
{
  tree fn = gimple_call_fn (call);

  if (TREE_CODE (fn) == ADDR_EXPR)
    {
      fn = TREE_OPERAND (fn, 0);
      gcc_assert (TREE_CODE (fn) == FUNCTION_DECL);
    }
  else
    fn = TREE_TYPE (fn);

  return is_tm_pure (fn);
}

/* Return true if X has been marked TM_CALLABLE.  */

static bool
is_tm_callable (tree x)
{
  tree attrs = get_attrs_for (x);
  if (attrs)
    {
      if (lookup_attribute ("transaction_callable", attrs))
	return true;
      if (lookup_attribute ("transaction_safe", attrs))
	return true;
      if (lookup_attribute ("transaction_may_cancel_outer", attrs))
	return true;
    }
  return false;
}

/* Return true if X has been marked TRANSACTION_MAY_CANCEL_OUTER.  */

bool
is_tm_may_cancel_outer (tree x)
{
  tree attrs = get_attrs_for (x);
  if (attrs)
    return lookup_attribute ("transaction_may_cancel_outer", attrs) != NULL;
  return false;
}

/* Return true for built in functions that "end" a transaction.   */

bool
is_tm_ending_fndecl (tree fndecl)
{
  if (DECL_BUILT_IN_CLASS (fndecl) == BUILT_IN_NORMAL)
    switch (DECL_FUNCTION_CODE (fndecl))
      {
      case BUILT_IN_TM_COMMIT:
      case BUILT_IN_TM_COMMIT_EH:
      case BUILT_IN_TM_ABORT:
      case BUILT_IN_TM_IRREVOCABLE:
	return true;
      default:
	break;
      }

  return false;
}

/* Return true if STMT is a built in function call that "ends" a
   transaction.  */

bool
is_tm_ending (gimple stmt)
{
  tree fndecl;

  if (gimple_code (stmt) != GIMPLE_CALL)
    return false;

  fndecl = gimple_call_fndecl (stmt);
  return (fndecl != NULL_TREE
	  && is_tm_ending_fndecl (fndecl));
}

/* Return true if STMT is a TM load.  */

static bool
is_tm_load (gimple stmt)
{
  tree fndecl;

  if (gimple_code (stmt) != GIMPLE_CALL)
    return false;

  fndecl = gimple_call_fndecl (stmt);
  return (fndecl && DECL_BUILT_IN_CLASS (fndecl) == BUILT_IN_NORMAL
	  && BUILTIN_TM_LOAD_P (DECL_FUNCTION_CODE (fndecl)));
}

/* Same as above, but for simple TM loads, that is, not the
   after-write, after-read, etc optimized variants.  */

static bool
is_tm_simple_load (gimple stmt)
{
  tree fndecl;

  if (gimple_code (stmt) != GIMPLE_CALL)
    return false;

  fndecl = gimple_call_fndecl (stmt);
  if (fndecl && DECL_BUILT_IN_CLASS (fndecl) == BUILT_IN_NORMAL)
    {
      enum built_in_function fcode = DECL_FUNCTION_CODE (fndecl);
      return (fcode == BUILT_IN_TM_LOAD_1
	      || fcode == BUILT_IN_TM_LOAD_2
	      || fcode == BUILT_IN_TM_LOAD_4
	      || fcode == BUILT_IN_TM_LOAD_8
	      || fcode == BUILT_IN_TM_LOAD_FLOAT
	      || fcode == BUILT_IN_TM_LOAD_DOUBLE
	      || fcode == BUILT_IN_TM_LOAD_LDOUBLE
	      || fcode == BUILT_IN_TM_LOAD_M64
	      || fcode == BUILT_IN_TM_LOAD_M128
	      || fcode == BUILT_IN_TM_LOAD_M256);
    }
  return false;
}

/* Return true if STMT is a TM store.  */

static bool
is_tm_store (gimple stmt)
{
  tree fndecl;

  if (gimple_code (stmt) != GIMPLE_CALL)
    return false;

  fndecl = gimple_call_fndecl (stmt);
  return (fndecl && DECL_BUILT_IN_CLASS (fndecl) == BUILT_IN_NORMAL
	  && BUILTIN_TM_STORE_P (DECL_FUNCTION_CODE (fndecl)));
}

/* Same as above, but for simple TM stores, that is, not the
   after-write, after-read, etc optimized variants.  */

static bool
is_tm_simple_store (gimple stmt)
{
  tree fndecl;

  if (gimple_code (stmt) != GIMPLE_CALL)
    return false;

  fndecl = gimple_call_fndecl (stmt);
  if (fndecl && DECL_BUILT_IN_CLASS (fndecl) == BUILT_IN_NORMAL)
    {
      enum built_in_function fcode = DECL_FUNCTION_CODE (fndecl);
      return (fcode == BUILT_IN_TM_STORE_1
	      || fcode == BUILT_IN_TM_STORE_2
	      || fcode == BUILT_IN_TM_STORE_4
	      || fcode == BUILT_IN_TM_STORE_8
	      || fcode == BUILT_IN_TM_STORE_FLOAT
	      || fcode == BUILT_IN_TM_STORE_DOUBLE
	      || fcode == BUILT_IN_TM_STORE_LDOUBLE
	      || fcode == BUILT_IN_TM_STORE_M64
	      || fcode == BUILT_IN_TM_STORE_M128
	      || fcode == BUILT_IN_TM_STORE_M256);
    }
  return false;
}

/* Return true if FNDECL is BUILT_IN_TM_ABORT.  */

static bool
is_tm_abort (tree fndecl)
{
  return (fndecl
	  && DECL_BUILT_IN_CLASS (fndecl) == BUILT_IN_NORMAL
	  && DECL_FUNCTION_CODE (fndecl) == BUILT_IN_TM_ABORT);
}

/* Build a GENERIC tree for a user abort.  This is called by front ends
   while transforming the __tm_abort statement.  */

tree
build_tm_abort_call (location_t loc, bool is_outer)
{
  return build_call_expr_loc (loc, builtin_decl_explicit (BUILT_IN_TM_ABORT), 1,
			      build_int_cst (integer_type_node,
					     AR_USERABORT
					     | (is_outer ? AR_OUTERABORT : 0)));
}

/* Common gateing function for several of the TM passes.  */

static bool
gate_tm (void)
{
  return flag_tm;
}

/* Map for aribtrary function replacement under TM, as created
   by the tm_wrap attribute.  */

static GTY((if_marked ("tree_map_marked_p"), param_is (struct tree_map)))
     htab_t tm_wrap_map;

void
record_tm_replacement (tree from, tree to)
{
  struct tree_map **slot, *h;

  /* Do not inline wrapper functions that will get replaced in the TM
     pass.

     Suppose you have foo() that will get replaced into tmfoo().  Make
     sure the inliner doesn't try to outsmart us and inline foo()
     before we get a chance to do the TM replacement.  */
  DECL_UNINLINABLE (from) = 1;

  if (tm_wrap_map == NULL)
    tm_wrap_map = htab_create_ggc (32, tree_map_hash, tree_map_eq, 0);

  h = ggc_alloc_tree_map ();
  h->hash = htab_hash_pointer (from);
  h->base.from = from;
  h->to = to;

  slot = (struct tree_map **)
    htab_find_slot_with_hash (tm_wrap_map, h, h->hash, INSERT);
  *slot = h;
}

/* Return a TM-aware replacement function for DECL.  */

static tree
find_tm_replacement_function (tree fndecl)
{
  if (tm_wrap_map)
    {
      struct tree_map *h, in;

      in.base.from = fndecl;
      in.hash = htab_hash_pointer (fndecl);
      h = (struct tree_map *) htab_find_with_hash (tm_wrap_map, &in, in.hash);
      if (h)
	return h->to;
    }

  /* ??? We may well want TM versions of most of the common <string.h>
     functions.  For now, we've already these two defined.  */
  /* Adjust expand_call_tm() attributes as necessary for the cases
     handled here:  */
  if (DECL_BUILT_IN_CLASS (fndecl) == BUILT_IN_NORMAL)
    switch (DECL_FUNCTION_CODE (fndecl))
      {
      case BUILT_IN_MEMCPY:
	return builtin_decl_explicit (BUILT_IN_TM_MEMCPY);
      case BUILT_IN_MEMMOVE:
	return builtin_decl_explicit (BUILT_IN_TM_MEMMOVE);
      case BUILT_IN_MEMSET:
	return builtin_decl_explicit (BUILT_IN_TM_MEMSET);
      default:
	return NULL;
      }

  return NULL;
}

/* When appropriate, record TM replacement for memory allocation functions.

   FROM is the FNDECL to wrap.  */
void
tm_malloc_replacement (tree from)
{
  const char *str;
  tree to;

  if (TREE_CODE (from) != FUNCTION_DECL)
    return;

  /* If we have a previous replacement, the user must be explicitly
     wrapping malloc/calloc/free.  They better know what they're
     doing... */
  if (find_tm_replacement_function (from))
    return;

  str = IDENTIFIER_POINTER (DECL_NAME (from));

  if (!strcmp (str, "malloc"))
    to = builtin_decl_explicit (BUILT_IN_TM_MALLOC);
  else if (!strcmp (str, "calloc"))
    to = builtin_decl_explicit (BUILT_IN_TM_CALLOC);
  else if (!strcmp (str, "free"))
    to = builtin_decl_explicit (BUILT_IN_TM_FREE);
  else
    return;

  TREE_NOTHROW (to) = 0;

  record_tm_replacement (from, to);
}

/* Diagnostics for tm_safe functions/regions.  Called by the front end
   once we've lowered the function to high-gimple.  */

/* Subroutine of diagnose_tm_safe_errors, called through walk_gimple_seq.
   Process exactly one statement.  WI->INFO is set to non-null when in
   the context of a tm_safe function, and null for a __transaction block.  */

#define DIAG_TM_OUTER		1
#define DIAG_TM_SAFE		2
#define DIAG_TM_RELAXED		4

struct diagnose_tm
{
  unsigned int summary_flags : 8;
  unsigned int block_flags : 8;
  unsigned int func_flags : 8;
  unsigned int saw_volatile : 1;
  gimple stmt;
};

/* Return true if T is a volatile variable of some kind.  */

static bool
volatile_var_p (tree t)
{
  return (SSA_VAR_P (t)
	  && TREE_THIS_VOLATILE (TREE_TYPE (t)));
}

/* Tree callback function for diagnose_tm pass.  */

static tree
diagnose_tm_1_op (tree *tp, int *walk_subtrees ATTRIBUTE_UNUSED,
		  void *data)
{
  struct walk_stmt_info *wi = (struct walk_stmt_info *) data;
  struct diagnose_tm *d = (struct diagnose_tm *) wi->info;

  if (volatile_var_p (*tp)
      && d->block_flags & DIAG_TM_SAFE
      && !d->saw_volatile)
    {
      d->saw_volatile = 1;
      error_at (gimple_location (d->stmt),
		"invalid volatile use of %qD inside transaction",
		*tp);
    }

  return NULL_TREE;
}

static inline bool
is_tm_safe_or_pure (const_tree x)
{
  return is_tm_safe (x) || is_tm_pure (x);
}

static tree
diagnose_tm_1 (gimple_stmt_iterator *gsi, bool *handled_ops_p,
		    struct walk_stmt_info *wi)
{
  gimple stmt = gsi_stmt (*gsi);
  struct diagnose_tm *d = (struct diagnose_tm *) wi->info;

  /* Save stmt for use in leaf analysis.  */
  d->stmt = stmt;

  switch (gimple_code (stmt))
    {
    case GIMPLE_CALL:
      {
	tree fn = gimple_call_fn (stmt);

	if ((d->summary_flags & DIAG_TM_OUTER) == 0
	    && is_tm_may_cancel_outer (fn))
	  error_at (gimple_location (stmt),
		    "%<transaction_may_cancel_outer%> function call not within"
		    " outer transaction or %<transaction_may_cancel_outer%>");

	if (d->summary_flags & DIAG_TM_SAFE)
	  {
	    bool is_safe, direct_call_p;
	    tree replacement;

	    if (TREE_CODE (fn) == ADDR_EXPR
		&& TREE_CODE (TREE_OPERAND (fn, 0)) == FUNCTION_DECL)
	      {
		direct_call_p = true;
		replacement = TREE_OPERAND (fn, 0);
		replacement = find_tm_replacement_function (replacement);
		if (replacement)
		  fn = replacement;
	      }
	    else
	      {
		direct_call_p = false;
		replacement = NULL_TREE;
	      }

	    if (is_tm_safe_or_pure (fn))
	      is_safe = true;
	    else if (is_tm_callable (fn) || is_tm_irrevocable (fn))
	      {
		/* A function explicitly marked transaction_callable as
		   opposed to transaction_safe is being defined to be
		   unsafe as part of its ABI, regardless of its contents.  */
		is_safe = false;
	      }
	    else if (direct_call_p)
	      {
		if (flags_from_decl_or_type (fn) & ECF_TM_BUILTIN)
		  is_safe = true;
		else if (replacement)
		  {
		    /* ??? At present we've been considering replacements
		       merely transaction_callable, and therefore might
		       enter irrevocable.  The tm_wrap attribute has not
		       yet made it into the new language spec.  */
		    is_safe = false;
		  }
		else
		  {
		    /* ??? Diagnostics for unmarked direct calls moved into
		       the IPA pass.  Section 3.2 of the spec details how
		       functions not marked should be considered "implicitly
		       safe" based on having examined the function body.  */
		    is_safe = true;
		  }
	      }
	    else
	      {
		/* An unmarked indirect call.  Consider it unsafe even
		   though optimization may yet figure out how to inline.  */
		is_safe = false;
	      }

	    if (!is_safe)
	      {
		if (TREE_CODE (fn) == ADDR_EXPR)
		  fn = TREE_OPERAND (fn, 0);
		if (d->block_flags & DIAG_TM_SAFE)
		  {
		    if (direct_call_p)
		      error_at (gimple_location (stmt),
				"unsafe function call %qD within "
				"atomic transaction", fn);
		    else
		      {
			if (!DECL_P (fn) || DECL_NAME (fn))
			  error_at (gimple_location (stmt),
				    "unsafe function call %qE within "
				    "atomic transaction", fn);
			else
			  error_at (gimple_location (stmt),
				    "unsafe indirect function call within "
				    "atomic transaction");
		      }
		  }
		else
		  {
		    if (direct_call_p)
		      error_at (gimple_location (stmt),
				"unsafe function call %qD within "
				"%<transaction_safe%> function", fn);
		    else
		      {
			if (!DECL_P (fn) || DECL_NAME (fn))
			  error_at (gimple_location (stmt),
				    "unsafe function call %qE within "
				    "%<transaction_safe%> function", fn);
			else
			  error_at (gimple_location (stmt),
				    "unsafe indirect function call within "
				    "%<transaction_safe%> function");
		      }
		  }
	      }
	  }
      }
      break;

    case GIMPLE_ASM:
      /* ??? We ought to come up with a way to add attributes to
	 asm statements, and then add "transaction_safe" to it.
	 Either that or get the language spec to resurrect __tm_waiver.  */
      if (d->block_flags & DIAG_TM_SAFE)
	error_at (gimple_location (stmt),
		  "asm not allowed in atomic transaction");
      else if (d->func_flags & DIAG_TM_SAFE)
	error_at (gimple_location (stmt),
		  "asm not allowed in %<transaction_safe%> function");
      break;

    case GIMPLE_TRANSACTION:
      {
	unsigned char inner_flags = DIAG_TM_SAFE;

	if (gimple_transaction_subcode (stmt) & GTMA_IS_RELAXED)
	  {
	    if (d->block_flags & DIAG_TM_SAFE)
	      error_at (gimple_location (stmt),
			"relaxed transaction in atomic transaction");
	    else if (d->func_flags & DIAG_TM_SAFE)
	      error_at (gimple_location (stmt),
			"relaxed transaction in %<transaction_safe%> function");
	    inner_flags = DIAG_TM_RELAXED;
	  }
	else if (gimple_transaction_subcode (stmt) & GTMA_IS_OUTER)
	  {
	    if (d->block_flags)
	      error_at (gimple_location (stmt),
			"outer transaction in transaction");
	    else if (d->func_flags & DIAG_TM_OUTER)
	      error_at (gimple_location (stmt),
			"outer transaction in "
			"%<transaction_may_cancel_outer%> function");
	    else if (d->func_flags & DIAG_TM_SAFE)
	      error_at (gimple_location (stmt),
			"outer transaction in %<transaction_safe%> function");
	    inner_flags |= DIAG_TM_OUTER;
	  }

	*handled_ops_p = true;
	if (gimple_transaction_body (stmt))
	  {
	    struct walk_stmt_info wi_inner;
	    struct diagnose_tm d_inner;

	    memset (&d_inner, 0, sizeof (d_inner));
	    d_inner.func_flags = d->func_flags;
	    d_inner.block_flags = d->block_flags | inner_flags;
	    d_inner.summary_flags = d_inner.func_flags | d_inner.block_flags;

	    memset (&wi_inner, 0, sizeof (wi_inner));
	    wi_inner.info = &d_inner;

	    walk_gimple_seq (gimple_transaction_body (stmt),
			     diagnose_tm_1, diagnose_tm_1_op, &wi_inner);
	  }
      }
      break;

    default:
      break;
    }

  return NULL_TREE;
}

static unsigned int
diagnose_tm_blocks (void)
{
  struct walk_stmt_info wi;
  struct diagnose_tm d;

  memset (&d, 0, sizeof (d));
  if (is_tm_may_cancel_outer (current_function_decl))
    d.func_flags = DIAG_TM_OUTER | DIAG_TM_SAFE;
  else if (is_tm_safe (current_function_decl))
    d.func_flags = DIAG_TM_SAFE;
  d.summary_flags = d.func_flags;

  memset (&wi, 0, sizeof (wi));
  wi.info = &d;

  walk_gimple_seq (gimple_body (current_function_decl),
		   diagnose_tm_1, diagnose_tm_1_op, &wi);

  return 0;
}

namespace {

const pass_data pass_data_diagnose_tm_blocks =
{
  GIMPLE_PASS, /* type */
  "*diagnose_tm_blocks", /* name */
  OPTGROUP_NONE, /* optinfo_flags */
  true, /* has_gate */
  true, /* has_execute */
  TV_TRANS_MEM, /* tv_id */
  PROP_gimple_any, /* properties_required */
  0, /* properties_provided */
  0, /* properties_destroyed */
  0, /* todo_flags_start */
  0, /* todo_flags_finish */
};

class pass_diagnose_tm_blocks : public gimple_opt_pass
{
public:
  pass_diagnose_tm_blocks (gcc::context *ctxt)
    : gimple_opt_pass (pass_data_diagnose_tm_blocks, ctxt)
  {}

  /* opt_pass methods: */
  bool gate () { return gate_tm (); }
  unsigned int execute () { return diagnose_tm_blocks (); }

}; // class pass_diagnose_tm_blocks

} // anon namespace

gimple_opt_pass *
make_pass_diagnose_tm_blocks (gcc::context *ctxt)
{
  return new pass_diagnose_tm_blocks (ctxt);
}

/* Instead of instrumenting thread private memory, we save the
   addresses in a log which we later use to save/restore the addresses
   upon transaction start/restart.

   The log is keyed by address, where each element contains individual
   statements among different code paths that perform the store.

   This log is later used to generate either plain save/restore of the
   addresses upon transaction start/restart, or calls to the ITM_L*
   logging functions.

   So for something like:

       struct large { int x[1000]; };
       struct large lala = { 0 };
       __transaction {
	 lala.x[i] = 123;
	 ...
       }

   We can either save/restore:

       lala = { 0 };
       trxn = _ITM_startTransaction ();
       if (trxn & a_saveLiveVariables)
	 tmp_lala1 = lala.x[i];
       else if (a & a_restoreLiveVariables)
	 lala.x[i] = tmp_lala1;

   or use the logging functions:

       lala = { 0 };
       trxn = _ITM_startTransaction ();
       _ITM_LU4 (&lala.x[i]);

   Obviously, if we use _ITM_L* to log, we prefer to call _ITM_L* as
   far up the dominator tree to shadow all of the writes to a given
   location (thus reducing the total number of logging calls), but not
   so high as to be called on a path that does not perform a
   write.  */

/* One individual log entry.  We may have multiple statements for the
   same location if neither dominate each other (on different
   execution paths).  */
typedef struct tm_log_entry
{
  /* Address to save.  */
  tree addr;
  /* Entry block for the transaction this address occurs in.  */
  basic_block entry_block;
  /* Dominating statements the store occurs in.  */
  gimple_vec stmts;
  /* Initially, while we are building the log, we place a nonzero
     value here to mean that this address *will* be saved with a
     save/restore sequence.  Later, when generating the save sequence
     we place the SSA temp generated here.  */
  tree save_var;
} *tm_log_entry_t;


/* Log entry hashtable helpers.  */

struct log_entry_hasher
{
  typedef tm_log_entry value_type;
  typedef tm_log_entry compare_type;
  static inline hashval_t hash (const value_type *);
  static inline bool equal (const value_type *, const compare_type *);
  static inline void remove (value_type *);
};

/* Htab support.  Return hash value for a `tm_log_entry'.  */
inline hashval_t
log_entry_hasher::hash (const value_type *log)
{
  return iterative_hash_expr (log->addr, 0);
}

/* Htab support.  Return true if two log entries are the same.  */
inline bool
log_entry_hasher::equal (const value_type *log1, const compare_type *log2)
{
  /* FIXME:

     rth: I suggest that we get rid of the component refs etc.
     I.e. resolve the reference to base + offset.

     We may need to actually finish a merge with mainline for this,
     since we'd like to be presented with Richi's MEM_REF_EXPRs more
     often than not.  But in the meantime your tm_log_entry could save
     the results of get_inner_reference.

     See: g++.dg/tm/pr46653.C
  */

  /* Special case plain equality because operand_equal_p() below will
     return FALSE if the addresses are equal but they have
     side-effects (e.g. a volatile address).  */
  if (log1->addr == log2->addr)
    return true;

  return operand_equal_p (log1->addr, log2->addr, 0);
}

/* Htab support.  Free one tm_log_entry.  */
inline void
log_entry_hasher::remove (value_type *lp)
{
  lp->stmts.release ();
  free (lp);
}


/* The actual log.  */
static hash_table <log_entry_hasher> tm_log;

/* Addresses to log with a save/restore sequence.  These should be in
   dominator order.  */
static vec<tree> tm_log_save_addresses;

enum thread_memory_type
  {
    mem_non_local = 0,
    mem_thread_local,
    mem_transaction_local,
    mem_max
  };

typedef struct tm_new_mem_map
{
  /* SSA_NAME being dereferenced.  */
  tree val;
  enum thread_memory_type local_new_memory;
} tm_new_mem_map_t;

/* Hashtable helpers.  */

struct tm_mem_map_hasher : typed_free_remove <tm_new_mem_map_t>
{
  typedef tm_new_mem_map_t value_type;
  typedef tm_new_mem_map_t compare_type;
  static inline hashval_t hash (const value_type *);
  static inline bool equal (const value_type *, const compare_type *);
};

inline hashval_t
tm_mem_map_hasher::hash (const value_type *v)
{
  return (intptr_t)v->val >> 4;
}

inline bool
tm_mem_map_hasher::equal (const value_type *v, const compare_type *c)
{
  return v->val == c->val;
}

/* Map for an SSA_NAME originally pointing to a non aliased new piece
   of memory (malloc, alloc, etc).  */
static hash_table <tm_mem_map_hasher> tm_new_mem_hash;

/* Initialize logging data structures.  */
static void
tm_log_init (void)
{
  tm_log.create (10);
  tm_new_mem_hash.create (5);
  tm_log_save_addresses.create (5);
}

/* Free logging data structures.  */
static void
tm_log_delete (void)
{
  tm_log.dispose ();
  tm_new_mem_hash.dispose ();
  tm_log_save_addresses.release ();
}

/* Return true if MEM is a transaction invariant memory for the TM
   region starting at REGION_ENTRY_BLOCK.  */
static bool
transaction_invariant_address_p (const_tree mem, basic_block region_entry_block)
{
  if ((TREE_CODE (mem) == INDIRECT_REF || TREE_CODE (mem) == MEM_REF)
      && TREE_CODE (TREE_OPERAND (mem, 0)) == SSA_NAME)
    {
      basic_block def_bb;

      def_bb = gimple_bb (SSA_NAME_DEF_STMT (TREE_OPERAND (mem, 0)));
      return def_bb != region_entry_block
	&& dominated_by_p (CDI_DOMINATORS, region_entry_block, def_bb);
    }

  mem = strip_invariant_refs (mem);
  return mem && (CONSTANT_CLASS_P (mem) || decl_address_invariant_p (mem));
}

/* Given an address ADDR in STMT, find it in the memory log or add it,
   making sure to keep only the addresses highest in the dominator
   tree.

   ENTRY_BLOCK is the entry_block for the transaction.

   If we find the address in the log, make sure it's either the same
   address, or an equivalent one that dominates ADDR.

   If we find the address, but neither ADDR dominates the found
   address, nor the found one dominates ADDR, we're on different
   execution paths.  Add it.

   If known, ENTRY_BLOCK is the entry block for the region, otherwise
   NULL.  */
static void
tm_log_add (basic_block entry_block, tree addr, gimple stmt)
{
  tm_log_entry **slot;
  struct tm_log_entry l, *lp;

  l.addr = addr;
  slot = tm_log.find_slot (&l, INSERT);
  if (!*slot)
    {
      tree type = TREE_TYPE (addr);

      lp = XNEW (struct tm_log_entry);
      lp->addr = addr;
      *slot = lp;

      /* Small invariant addresses can be handled as save/restores.  */
      if (entry_block
	  && transaction_invariant_address_p (lp->addr, entry_block)
	  && TYPE_SIZE_UNIT (type) != NULL
	  && tree_fits_uhwi_p (TYPE_SIZE_UNIT (type))
	  && ((HOST_WIDE_INT) tree_to_uhwi (TYPE_SIZE_UNIT (type))
	      < PARAM_VALUE (PARAM_TM_MAX_AGGREGATE_SIZE))
	  /* We must be able to copy this type normally.  I.e., no
	     special constructors and the like.  */
	  && !TREE_ADDRESSABLE (type))
	{
	  lp->save_var = create_tmp_reg (TREE_TYPE (lp->addr), "tm_save");
	  lp->stmts.create (0);
	  lp->entry_block = entry_block;
	  /* Save addresses separately in dominator order so we don't
	     get confused by overlapping addresses in the save/restore
	     sequence.  */
	  tm_log_save_addresses.safe_push (lp->addr);
	}
      else
	{
	  /* Use the logging functions.  */
	  lp->stmts.create (5);
	  lp->stmts.quick_push (stmt);
	  lp->save_var = NULL;
	}
    }
  else
    {
      size_t i;
      gimple oldstmt;

      lp = *slot;

      /* If we're generating a save/restore sequence, we don't care
	 about statements.  */
      if (lp->save_var)
	return;

      for (i = 0; lp->stmts.iterate (i, &oldstmt); ++i)
	{
	  if (stmt == oldstmt)
	    return;
	  /* We already have a store to the same address, higher up the
	     dominator tree.  Nothing to do.  */
	  if (dominated_by_p (CDI_DOMINATORS,
			      gimple_bb (stmt), gimple_bb (oldstmt)))
	    return;
	  /* We should be processing blocks in dominator tree order.  */
	  gcc_assert (!dominated_by_p (CDI_DOMINATORS,
				       gimple_bb (oldstmt), gimple_bb (stmt)));
	}
      /* Store is on a different code path.  */
      lp->stmts.safe_push (stmt);
    }
}

/* Gimplify the address of a TARGET_MEM_REF.  Return the SSA_NAME
   result, insert the new statements before GSI.  */

static tree
gimplify_addr (gimple_stmt_iterator *gsi, tree x)
{
  if (TREE_CODE (x) == TARGET_MEM_REF)
    x = tree_mem_ref_addr (build_pointer_type (TREE_TYPE (x)), x);
  else
    x = build_fold_addr_expr (x);
  return force_gimple_operand_gsi (gsi, x, true, NULL, true, GSI_SAME_STMT);
}

/* Instrument one address with the logging functions.
   ADDR is the address to save.
   STMT is the statement before which to place it.  */
static void
tm_log_emit_stmt (tree addr, gimple stmt)
{
  tree type = TREE_TYPE (addr);
  tree size = TYPE_SIZE_UNIT (type);
  gimple_stmt_iterator gsi = gsi_for_stmt (stmt);
  gimple log;
  enum built_in_function code = BUILT_IN_TM_LOG;

  if (type == float_type_node)
    code = BUILT_IN_TM_LOG_FLOAT;
  else if (type == double_type_node)
    code = BUILT_IN_TM_LOG_DOUBLE;
  else if (type == long_double_type_node)
    code = BUILT_IN_TM_LOG_LDOUBLE;
  else if (tree_fits_uhwi_p (size))
    {
      unsigned int n = tree_to_uhwi (size);
      switch (n)
	{
	case 1:
	  code = BUILT_IN_TM_LOG_1;
	  break;
	case 2:
	  code = BUILT_IN_TM_LOG_2;
	  break;
	case 4:
	  code = BUILT_IN_TM_LOG_4;
	  break;
	case 8:
	  code = BUILT_IN_TM_LOG_8;
	  break;
	default:
	  code = BUILT_IN_TM_LOG;
	  if (TREE_CODE (type) == VECTOR_TYPE)
	    {
	      if (n == 8 && builtin_decl_explicit (BUILT_IN_TM_LOG_M64))
		code = BUILT_IN_TM_LOG_M64;
	      else if (n == 16 && builtin_decl_explicit (BUILT_IN_TM_LOG_M128))
		code = BUILT_IN_TM_LOG_M128;
	      else if (n == 32 && builtin_decl_explicit (BUILT_IN_TM_LOG_M256))
		code = BUILT_IN_TM_LOG_M256;
	    }
	  break;
	}
    }

  addr = gimplify_addr (&gsi, addr);
  if (code == BUILT_IN_TM_LOG)
    log = gimple_build_call (builtin_decl_explicit (code), 2, addr,  size);
  else
    log = gimple_build_call (builtin_decl_explicit (code), 1, addr);
  gsi_insert_before (&gsi, log, GSI_SAME_STMT);
}

/* Go through the log and instrument address that must be instrumented
   with the logging functions.  Leave the save/restore addresses for
   later.  */
static void
tm_log_emit (void)
{
  hash_table <log_entry_hasher>::iterator hi;
  struct tm_log_entry *lp;

  FOR_EACH_HASH_TABLE_ELEMENT (tm_log, lp, tm_log_entry_t, hi)
    {
      size_t i;
      gimple stmt;

      if (dump_file)
	{
	  fprintf (dump_file, "TM thread private mem logging: ");
	  print_generic_expr (dump_file, lp->addr, 0);
	  fprintf (dump_file, "\n");
	}

      if (lp->save_var)
	{
	  if (dump_file)
	    fprintf (dump_file, "DUMPING to variable\n");
	  continue;
	}
      else
	{
	  if (dump_file)
	    fprintf (dump_file, "DUMPING with logging functions\n");
	  for (i = 0; lp->stmts.iterate (i, &stmt); ++i)
	    tm_log_emit_stmt (lp->addr, stmt);
	}
    }
}

/* Emit the save sequence for the corresponding addresses in the log.
   ENTRY_BLOCK is the entry block for the transaction.
   BB is the basic block to insert the code in.  */
static void
tm_log_emit_saves (basic_block entry_block, basic_block bb)
{
  size_t i;
  gimple_stmt_iterator gsi = gsi_last_bb (bb);
  gimple stmt;
  struct tm_log_entry l, *lp;

  for (i = 0; i < tm_log_save_addresses.length (); ++i)
    {
      l.addr = tm_log_save_addresses[i];
      lp = *(tm_log.find_slot (&l, NO_INSERT));
      gcc_assert (lp->save_var != NULL);

      /* We only care about variables in the current transaction.  */
      if (lp->entry_block != entry_block)
	continue;

      stmt = gimple_build_assign (lp->save_var, unshare_expr (lp->addr));

      /* Make sure we can create an SSA_NAME for this type.  For
	 instance, aggregates aren't allowed, in which case the system
	 will create a VOP for us and everything will just work.  */
      if (is_gimple_reg_type (TREE_TYPE (lp->save_var)))
	{
	  lp->save_var = make_ssa_name (lp->save_var, stmt);
	  gimple_assign_set_lhs (stmt, lp->save_var);
	}

      gsi_insert_before (&gsi, stmt, GSI_SAME_STMT);
    }
}

/* Emit the restore sequence for the corresponding addresses in the log.
   ENTRY_BLOCK is the entry block for the transaction.
   BB is the basic block to insert the code in.  */
static void
tm_log_emit_restores (basic_block entry_block, basic_block bb)
{
  int i;
  struct tm_log_entry l, *lp;
  gimple_stmt_iterator gsi;
  gimple stmt;

  for (i = tm_log_save_addresses.length () - 1; i >= 0; i--)
    {
      l.addr = tm_log_save_addresses[i];
      lp = *(tm_log.find_slot (&l, NO_INSERT));
      gcc_assert (lp->save_var != NULL);

      /* We only care about variables in the current transaction.  */
      if (lp->entry_block != entry_block)
	continue;

      /* Restores are in LIFO order from the saves in case we have
	 overlaps.  */
      gsi = gsi_start_bb (bb);

      stmt = gimple_build_assign (unshare_expr (lp->addr), lp->save_var);
      gsi_insert_after (&gsi, stmt, GSI_CONTINUE_LINKING);
    }
}


static tree lower_sequence_tm (gimple_stmt_iterator *, bool *,
			       struct walk_stmt_info *);
static tree lower_sequence_no_tm (gimple_stmt_iterator *, bool *,
				  struct walk_stmt_info *);

/* Evaluate an address X being dereferenced and determine if it
   originally points to a non aliased new chunk of memory (malloc,
   alloca, etc).

   Return MEM_THREAD_LOCAL if it points to a thread-local address.
   Return MEM_TRANSACTION_LOCAL if it points to a transaction-local address.
   Return MEM_NON_LOCAL otherwise.

   ENTRY_BLOCK is the entry block to the transaction containing the
   dereference of X.  */
static enum thread_memory_type
thread_private_new_memory (basic_block entry_block, tree x)
{
  gimple stmt = NULL;
  enum tree_code code;
  tm_new_mem_map_t **slot;
  tm_new_mem_map_t elt, *elt_p;
  tree val = x;
  enum thread_memory_type retval = mem_transaction_local;

  if (!entry_block
      || TREE_CODE (x) != SSA_NAME
      /* Possible uninitialized use, or a function argument.  In
	 either case, we don't care.  */
      || SSA_NAME_IS_DEFAULT_DEF (x))
    return mem_non_local;

  /* Look in cache first.  */
  elt.val = x;
  slot = tm_new_mem_hash.find_slot (&elt, INSERT);
  elt_p = *slot;
  if (elt_p)
    return elt_p->local_new_memory;

  /* Optimistically assume the memory is transaction local during
     processing.  This catches recursion into this variable.  */
  *slot = elt_p = XNEW (tm_new_mem_map_t);
  elt_p->val = val;
  elt_p->local_new_memory = mem_transaction_local;

  /* Search DEF chain to find the original definition of this address.  */
  do
    {
      if (ptr_deref_may_alias_global_p (x))
	{
	  /* Address escapes.  This is not thread-private.  */
	  retval = mem_non_local;
	  goto new_memory_ret;
	}

      stmt = SSA_NAME_DEF_STMT (x);

      /* If the malloc call is outside the transaction, this is
	 thread-local.  */
      if (retval != mem_thread_local
	  && !dominated_by_p (CDI_DOMINATORS, gimple_bb (stmt), entry_block))
	retval = mem_thread_local;

      if (is_gimple_assign (stmt))
	{
	  code = gimple_assign_rhs_code (stmt);
	  /* x = foo ==> foo */
	  if (code == SSA_NAME)
	    x = gimple_assign_rhs1 (stmt);
	  /* x = foo + n ==> foo */
	  else if (code == POINTER_PLUS_EXPR)
	    x = gimple_assign_rhs1 (stmt);
	  /* x = (cast*) foo ==> foo */
	  else if (code == VIEW_CONVERT_EXPR || code == NOP_EXPR)
	    x = gimple_assign_rhs1 (stmt);
	  /* x = c ? op1 : op2 == > op1 or op2 just like a PHI */
	  else if (code == COND_EXPR)
	    {
	      tree op1 = gimple_assign_rhs2 (stmt);
	      tree op2 = gimple_assign_rhs3 (stmt);
	      enum thread_memory_type mem;
	      retval = thread_private_new_memory (entry_block, op1);
	      if (retval == mem_non_local)
		goto new_memory_ret;
	      mem = thread_private_new_memory (entry_block, op2);
	      retval = MIN (retval, mem);
	      goto new_memory_ret;
	    }
	  else
	    {
	      retval = mem_non_local;
	      goto new_memory_ret;
	    }
	}
      else
	{
	  if (gimple_code (stmt) == GIMPLE_PHI)
	    {
	      unsigned int i;
	      enum thread_memory_type mem;
	      tree phi_result = gimple_phi_result (stmt);

	      /* If any of the ancestors are non-local, we are sure to
		 be non-local.  Otherwise we can avoid doing anything
		 and inherit what has already been generated.  */
	      retval = mem_max;
	      for (i = 0; i < gimple_phi_num_args (stmt); ++i)
		{
		  tree op = PHI_ARG_DEF (stmt, i);

		  /* Exclude self-assignment.  */
		  if (phi_result == op)
		    continue;

		  mem = thread_private_new_memory (entry_block, op);
		  if (mem == mem_non_local)
		    {
		      retval = mem;
		      goto new_memory_ret;
		    }
		  retval = MIN (retval, mem);
		}
	      goto new_memory_ret;
	    }
	  break;
	}
    }
  while (TREE_CODE (x) == SSA_NAME);

  if (stmt && is_gimple_call (stmt) && gimple_call_flags (stmt) & ECF_MALLOC)
    /* Thread-local or transaction-local.  */
    ;
  else
    retval = mem_non_local;

 new_memory_ret:
  elt_p->local_new_memory = retval;
  return retval;
}

/* Determine whether X has to be instrumented using a read
   or write barrier.

   ENTRY_BLOCK is the entry block for the region where stmt resides
   in.  NULL if unknown.

   STMT is the statement in which X occurs in.  It is used for thread
   private memory instrumentation.  If no TPM instrumentation is
   desired, STMT should be null.  */
static bool
requires_barrier (basic_block entry_block, tree x, gimple stmt)
{
  tree orig = x;
  while (handled_component_p (x))
    x = TREE_OPERAND (x, 0);

  switch (TREE_CODE (x))
    {
    case INDIRECT_REF:
    case MEM_REF:
      {
	enum thread_memory_type ret;

	ret = thread_private_new_memory (entry_block, TREE_OPERAND (x, 0));
	if (ret == mem_non_local)
	  return true;
	if (stmt && ret == mem_thread_local)
	  /* ?? Should we pass `orig', or the INDIRECT_REF X.  ?? */
	  tm_log_add (entry_block, orig, stmt);

	/* Transaction-locals require nothing at all.  For malloc, a
	   transaction restart frees the memory and we reallocate.
	   For alloca, the stack pointer gets reset by the retry and
	   we reallocate.  */
	return false;
      }

    case TARGET_MEM_REF:
      if (TREE_CODE (TMR_BASE (x)) != ADDR_EXPR)
	return true;
      x = TREE_OPERAND (TMR_BASE (x), 0);
      if (TREE_CODE (x) == PARM_DECL)
	return false;
      gcc_assert (TREE_CODE (x) == VAR_DECL);
      /* FALLTHRU */

    case PARM_DECL:
    case RESULT_DECL:
    case VAR_DECL:
      if (DECL_BY_REFERENCE (x))
	{
	  /* ??? This value is a pointer, but aggregate_value_p has been
	     jigged to return true which confuses needs_to_live_in_memory.
	     This ought to be cleaned up generically.

	     FIXME: Verify this still happens after the next mainline
	     merge.  Testcase ie g++.dg/tm/pr47554.C.
	  */
	  return false;
	}

      if (is_global_var (x))
	return !TREE_READONLY (x);
      if (/* FIXME: This condition should actually go below in the
	     tm_log_add() call, however is_call_clobbered() depends on
	     aliasing info which is not available during
	     gimplification.  Since requires_barrier() gets called
	     during lower_sequence_tm/gimplification, leave the call
	     to needs_to_live_in_memory until we eliminate
	     lower_sequence_tm altogether.  */
	  needs_to_live_in_memory (x))
	return true;
      else
	{
	  /* For local memory that doesn't escape (aka thread private
	     memory), we can either save the value at the beginning of
	     the transaction and restore on restart, or call a tm
	     function to dynamically save and restore on restart
	     (ITM_L*).  */
	  if (stmt)
	    tm_log_add (entry_block, orig, stmt);
	  return false;
	}

    default:
      return false;
    }
}

/* Mark the GIMPLE_ASSIGN statement as appropriate for being inside
   a transaction region.  */

static void
examine_assign_tm (unsigned *state, gimple_stmt_iterator *gsi)
{
  gimple stmt = gsi_stmt (*gsi);

  if (requires_barrier (/*entry_block=*/NULL, gimple_assign_rhs1 (stmt), NULL))
    *state |= GTMA_HAVE_LOAD;
  if (requires_barrier (/*entry_block=*/NULL, gimple_assign_lhs (stmt), NULL))
    *state |= GTMA_HAVE_STORE;
}

/* Mark a GIMPLE_CALL as appropriate for being inside a transaction.  */

static void
examine_call_tm (unsigned *state, gimple_stmt_iterator *gsi)
{
  gimple stmt = gsi_stmt (*gsi);
  tree fn;

  if (is_tm_pure_call (stmt))
    return;

  /* Check if this call is a transaction abort.  */
  fn = gimple_call_fndecl (stmt);
  if (is_tm_abort (fn))
    *state |= GTMA_HAVE_ABORT;

  /* Note that something may happen.  */
  *state |= GTMA_HAVE_LOAD | GTMA_HAVE_STORE;
}

/* Lower a GIMPLE_TRANSACTION statement.  */

static void
lower_transaction (gimple_stmt_iterator *gsi, struct walk_stmt_info *wi)
{
  gimple g, stmt = gsi_stmt (*gsi);
  unsigned int *outer_state = (unsigned int *) wi->info;
  unsigned int this_state = 0;
  struct walk_stmt_info this_wi;

  /* First, lower the body.  The scanning that we do inside gives
     us some idea of what we're dealing with.  */
  memset (&this_wi, 0, sizeof (this_wi));
  this_wi.info = (void *) &this_state;
  walk_gimple_seq_mod (gimple_transaction_body_ptr (stmt),
		       lower_sequence_tm, NULL, &this_wi);

  /* If there was absolutely nothing transaction related inside the
     transaction, we may elide it.  Likewise if this is a nested
     transaction and does not contain an abort.  */
  if (this_state == 0
      || (!(this_state & GTMA_HAVE_ABORT) && outer_state != NULL))
    {
      if (outer_state)
	*outer_state |= this_state;

      gsi_insert_seq_before (gsi, gimple_transaction_body (stmt),
			     GSI_SAME_STMT);
      gimple_transaction_set_body (stmt, NULL);

      gsi_remove (gsi, true);
      wi->removed_stmt = true;
      return;
    }

  /* Wrap the body of the transaction in a try-finally node so that
     the commit call is always properly called.  */
  g = gimple_build_call (builtin_decl_explicit (BUILT_IN_TM_COMMIT), 0);
  if (flag_exceptions)
    {
      tree ptr;
      gimple_seq n_seq, e_seq;

      n_seq = gimple_seq_alloc_with_stmt (g);
      e_seq = NULL;

      g = gimple_build_call (builtin_decl_explicit (BUILT_IN_EH_POINTER),
			     1, integer_zero_node);
      ptr = create_tmp_var (ptr_type_node, NULL);
      gimple_call_set_lhs (g, ptr);
      gimple_seq_add_stmt (&e_seq, g);

      g = gimple_build_call (builtin_decl_explicit (BUILT_IN_TM_COMMIT_EH),
			     1, ptr);
      gimple_seq_add_stmt (&e_seq, g);

      g = gimple_build_eh_else (n_seq, e_seq);
    }

  g = gimple_build_try (gimple_transaction_body (stmt),
			gimple_seq_alloc_with_stmt (g), GIMPLE_TRY_FINALLY);
  gsi_insert_after (gsi, g, GSI_CONTINUE_LINKING);

  gimple_transaction_set_body (stmt, NULL);

  /* If the transaction calls abort or if this is an outer transaction,
     add an "over" label afterwards.  */
  if ((this_state & (GTMA_HAVE_ABORT))
      || (gimple_transaction_subcode (stmt) & GTMA_IS_OUTER))
    {
      tree label = create_artificial_label (UNKNOWN_LOCATION);
      gimple_transaction_set_label (stmt, label);
      gsi_insert_after (gsi, gimple_build_label (label), GSI_CONTINUE_LINKING);
    }

  /* Record the set of operations found for use later.  */
  this_state |= gimple_transaction_subcode (stmt) & GTMA_DECLARATION_MASK;
  gimple_transaction_set_subcode (stmt, this_state);
}

/* Iterate through the statements in the sequence, lowering them all
   as appropriate for being in a transaction.  */

static tree
lower_sequence_tm (gimple_stmt_iterator *gsi, bool *handled_ops_p,
		   struct walk_stmt_info *wi)
{
  unsigned int *state = (unsigned int *) wi->info;
  gimple stmt = gsi_stmt (*gsi);

  *handled_ops_p = true;
  switch (gimple_code (stmt))
    {
    case GIMPLE_ASSIGN:
      /* Only memory reads/writes need to be instrumented.  */
      if (gimple_assign_single_p (stmt))
	examine_assign_tm (state, gsi);
      break;

    case GIMPLE_CALL:
      examine_call_tm (state, gsi);
      break;

    case GIMPLE_ASM:
      *state |= GTMA_MAY_ENTER_IRREVOCABLE;
      break;

    case GIMPLE_TRANSACTION:
      lower_transaction (gsi, wi);
      break;

    default:
      *handled_ops_p = !gimple_has_substatements (stmt);
      break;
    }

  return NULL_TREE;
}

/* Iterate through the statements in the sequence, lowering them all
   as appropriate for being outside of a transaction.  */

static tree
lower_sequence_no_tm (gimple_stmt_iterator *gsi, bool *handled_ops_p,
		      struct walk_stmt_info * wi)
{
  gimple stmt = gsi_stmt (*gsi);

  if (gimple_code (stmt) == GIMPLE_TRANSACTION)
    {
      *handled_ops_p = true;
      lower_transaction (gsi, wi);
    }
  else
    *handled_ops_p = !gimple_has_substatements (stmt);

  return NULL_TREE;
}

/* Main entry point for flattening GIMPLE_TRANSACTION constructs.  After
   this, GIMPLE_TRANSACTION nodes still exist, but the nested body has
   been moved out, and all the data required for constructing a proper
   CFG has been recorded.  */

static unsigned int
execute_lower_tm (void)
{
  struct walk_stmt_info wi;
  gimple_seq body;

  /* Transactional clones aren't created until a later pass.  */
  gcc_assert (!decl_is_tm_clone (current_function_decl));

  body = gimple_body (current_function_decl);
  memset (&wi, 0, sizeof (wi));
  walk_gimple_seq_mod (&body, lower_sequence_no_tm, NULL, &wi);
  gimple_set_body (current_function_decl, body);

  return 0;
}

namespace {

const pass_data pass_data_lower_tm =
{
  GIMPLE_PASS, /* type */
  "tmlower", /* name */
  OPTGROUP_NONE, /* optinfo_flags */
  true, /* has_gate */
  true, /* has_execute */
  TV_TRANS_MEM, /* tv_id */
  PROP_gimple_lcf, /* properties_required */
  0, /* properties_provided */
  0, /* properties_destroyed */
  0, /* todo_flags_start */
  0, /* todo_flags_finish */
};

class pass_lower_tm : public gimple_opt_pass
{
public:
  pass_lower_tm (gcc::context *ctxt)
    : gimple_opt_pass (pass_data_lower_tm, ctxt)
  {}

  /* opt_pass methods: */
  bool gate () { return gate_tm (); }
  unsigned int execute () { return execute_lower_tm (); }

}; // class pass_lower_tm

} // anon namespace

gimple_opt_pass *
make_pass_lower_tm (gcc::context *ctxt)
{
  return new pass_lower_tm (ctxt);
}

/* Collect region information for each transaction.  */

struct tm_region
{
  /* Link to the next unnested transaction.  */
  struct tm_region *next;

  /* Link to the next inner transaction.  */
  struct tm_region *inner;

  /* Link to the next outer transaction.  */
  struct tm_region *outer;

  /* The GIMPLE_TRANSACTION statement beginning this transaction.
     After TM_MARK, this gets replaced by a call to
     BUILT_IN_TM_START.  */
  gimple transaction_stmt;

  /* After TM_MARK expands the GIMPLE_TRANSACTION into a call to
     BUILT_IN_TM_START, this field is true if the transaction is an
     outer transaction.  */
  bool original_transaction_was_outer;

  /* Return value from BUILT_IN_TM_START.  */
  tree tm_state;

  /* The entry block to this region.  This will always be the first
     block of the body of the transaction.  */
  basic_block entry_block;

  /* The first block after an expanded call to _ITM_beginTransaction.  */
  basic_block restart_block;

  /* The set of all blocks that end the region; NULL if only EXIT_BLOCK.
     These blocks are still a part of the region (i.e., the border is
     inclusive). Note that this set is only complete for paths in the CFG
     starting at ENTRY_BLOCK, and that there is no exit block recorded for
     the edge to the "over" label.  */
  bitmap exit_blocks;

  /* The set of all blocks that have an TM_IRREVOCABLE call.  */
  bitmap irr_blocks;
};

typedef struct tm_region *tm_region_p;

/* True if there are pending edge statements to be committed for the
   current function being scanned in the tmmark pass.  */
bool pending_edge_inserts_p;

static struct tm_region *all_tm_regions;
static bitmap_obstack tm_obstack;


/* A subroutine of tm_region_init.  Record the existence of the
   GIMPLE_TRANSACTION statement in a tree of tm_region elements.  */

static struct tm_region *
tm_region_init_0 (struct tm_region *outer, basic_block bb, gimple stmt)
{
  struct tm_region *region;

  region = (struct tm_region *)
    obstack_alloc (&tm_obstack.obstack, sizeof (struct tm_region));

  if (outer)
    {
      region->next = outer->inner;
      outer->inner = region;
    }
  else
    {
      region->next = all_tm_regions;
      all_tm_regions = region;
    }
  region->inner = NULL;
  region->outer = outer;

  region->transaction_stmt = stmt;
  region->original_transaction_was_outer = false;
  region->tm_state = NULL;

  /* There are either one or two edges out of the block containing
     the GIMPLE_TRANSACTION, one to the actual region and one to the
     "over" label if the region contains an abort.  The former will
     always be the one marked FALLTHRU.  */
  region->entry_block = FALLTHRU_EDGE (bb)->dest;

  region->exit_blocks = BITMAP_ALLOC (&tm_obstack);
  region->irr_blocks = BITMAP_ALLOC (&tm_obstack);

  return region;
}

/* A subroutine of tm_region_init.  Record all the exit and
   irrevocable blocks in BB into the region's exit_blocks and
   irr_blocks bitmaps.  Returns the new region being scanned.  */

static struct tm_region *
tm_region_init_1 (struct tm_region *region, basic_block bb)
{
  gimple_stmt_iterator gsi;
  gimple g;

  if (!region
      || (!region->irr_blocks && !region->exit_blocks))
    return region;

  /* Check to see if this is the end of a region by seeing if it
     contains a call to __builtin_tm_commit{,_eh}.  Note that the
     outermost region for DECL_IS_TM_CLONE need not collect this.  */
  for (gsi = gsi_last_bb (bb); !gsi_end_p (gsi); gsi_prev (&gsi))
    {
      g = gsi_stmt (gsi);
      if (gimple_code (g) == GIMPLE_CALL)
	{
	  tree fn = gimple_call_fndecl (g);
	  if (fn && DECL_BUILT_IN_CLASS (fn) == BUILT_IN_NORMAL)
	    {
	      if ((DECL_FUNCTION_CODE (fn) == BUILT_IN_TM_COMMIT
		   || DECL_FUNCTION_CODE (fn) == BUILT_IN_TM_COMMIT_EH)
		  && region->exit_blocks)
		{
		  bitmap_set_bit (region->exit_blocks, bb->index);
		  region = region->outer;
		  break;
		}
	      if (DECL_FUNCTION_CODE (fn) == BUILT_IN_TM_IRREVOCABLE)
		bitmap_set_bit (region->irr_blocks, bb->index);
	    }
	}
    }
  return region;
}

/* Collect all of the transaction regions within the current function
   and record them in ALL_TM_REGIONS.  The REGION parameter may specify
   an "outermost" region for use by tm clones.  */

static void
tm_region_init (struct tm_region *region)
{
  gimple g;
  edge_iterator ei;
  edge e;
  basic_block bb;
  auto_vec<basic_block> queue;
  bitmap visited_blocks = BITMAP_ALLOC (NULL);
  struct tm_region *old_region;
  auto_vec<tm_region_p> bb_regions;

  all_tm_regions = region;
  bb = single_succ (ENTRY_BLOCK_PTR_FOR_FN (cfun));

  /* We could store this information in bb->aux, but we may get called
     through get_all_tm_blocks() from another pass that may be already
     using bb->aux.  */
  bb_regions.safe_grow_cleared (last_basic_block);

  queue.safe_push (bb);
  bb_regions[bb->index] = region;
  do
    {
      bb = queue.pop ();
      region = bb_regions[bb->index];
      bb_regions[bb->index] = NULL;

      /* Record exit and irrevocable blocks.  */
      region = tm_region_init_1 (region, bb);

      /* Check for the last statement in the block beginning a new region.  */
      g = last_stmt (bb);
      old_region = region;
      if (g && gimple_code (g) == GIMPLE_TRANSACTION)
	region = tm_region_init_0 (region, bb, g);

      /* Process subsequent blocks.  */
      FOR_EACH_EDGE (e, ei, bb->succs)
	if (!bitmap_bit_p (visited_blocks, e->dest->index))
	  {
	    bitmap_set_bit (visited_blocks, e->dest->index);
	    queue.safe_push (e->dest);

	    /* If the current block started a new region, make sure that only
	       the entry block of the new region is associated with this region.
	       Other successors are still part of the old region.  */
	    if (old_region != region && e->dest != region->entry_block)
	      bb_regions[e->dest->index] = old_region;
	    else
	      bb_regions[e->dest->index] = region;
	  }
    }
  while (!queue.is_empty ());
  BITMAP_FREE (visited_blocks);
}

/* The "gate" function for all transactional memory expansion and optimization
   passes.  We collect region information for each top-level transaction, and
   if we don't find any, we skip all of the TM passes.  Each region will have
   all of the exit blocks recorded, and the originating statement.  */

static bool
gate_tm_init (void)
{
  if (!flag_tm)
    return false;

  calculate_dominance_info (CDI_DOMINATORS);
  bitmap_obstack_initialize (&tm_obstack);

  /* If the function is a TM_CLONE, then the entire function is the region.  */
  if (decl_is_tm_clone (current_function_decl))
    {
      struct tm_region *region = (struct tm_region *)
	obstack_alloc (&tm_obstack.obstack, sizeof (struct tm_region));
      memset (region, 0, sizeof (*region));
      region->entry_block = single_succ (ENTRY_BLOCK_PTR_FOR_FN (cfun));
      /* For a clone, the entire function is the region.  But even if
	 we don't need to record any exit blocks, we may need to
	 record irrevocable blocks.  */
      region->irr_blocks = BITMAP_ALLOC (&tm_obstack);

      tm_region_init (region);
    }
  else
    {
      tm_region_init (NULL);

      /* If we didn't find any regions, cleanup and skip the whole tree
	 of tm-related optimizations.  */
      if (all_tm_regions == NULL)
	{
	  bitmap_obstack_release (&tm_obstack);
	  return false;
	}
    }

  return true;
}

namespace {

const pass_data pass_data_tm_init =
{
  GIMPLE_PASS, /* type */
  "*tminit", /* name */
  OPTGROUP_NONE, /* optinfo_flags */
  true, /* has_gate */
  false, /* has_execute */
  TV_TRANS_MEM, /* tv_id */
  ( PROP_ssa | PROP_cfg ), /* properties_required */
  0, /* properties_provided */
  0, /* properties_destroyed */
  0, /* todo_flags_start */
  0, /* todo_flags_finish */
};

class pass_tm_init : public gimple_opt_pass
{
public:
  pass_tm_init (gcc::context *ctxt)
    : gimple_opt_pass (pass_data_tm_init, ctxt)
  {}

  /* opt_pass methods: */
  bool gate () { return gate_tm_init (); }

}; // class pass_tm_init

} // anon namespace

gimple_opt_pass *
make_pass_tm_init (gcc::context *ctxt)
{
  return new pass_tm_init (ctxt);
}

/* Add FLAGS to the GIMPLE_TRANSACTION subcode for the transaction region
   represented by STATE.  */

static inline void
transaction_subcode_ior (struct tm_region *region, unsigned flags)
{
  if (region && region->transaction_stmt)
    {
      flags |= gimple_transaction_subcode (region->transaction_stmt);
      gimple_transaction_set_subcode (region->transaction_stmt, flags);
    }
}

/* Construct a memory load in a transactional context.  Return the
   gimple statement performing the load, or NULL if there is no
   TM_LOAD builtin of the appropriate size to do the load.

   LOC is the location to use for the new statement(s).  */

static gimple
build_tm_load (location_t loc, tree lhs, tree rhs, gimple_stmt_iterator *gsi)
{
  enum built_in_function code = END_BUILTINS;
  tree t, type = TREE_TYPE (rhs), decl;
  gimple gcall;

  if (type == float_type_node)
    code = BUILT_IN_TM_LOAD_FLOAT;
  else if (type == double_type_node)
    code = BUILT_IN_TM_LOAD_DOUBLE;
  else if (type == long_double_type_node)
    code = BUILT_IN_TM_LOAD_LDOUBLE;
  else if (TYPE_SIZE_UNIT (type) != NULL
	   && tree_fits_uhwi_p (TYPE_SIZE_UNIT (type)))
    {
      switch (tree_to_uhwi (TYPE_SIZE_UNIT (type)))
	{
	case 1:
	  code = BUILT_IN_TM_LOAD_1;
	  break;
	case 2:
	  code = BUILT_IN_TM_LOAD_2;
	  break;
	case 4:
	  code = BUILT_IN_TM_LOAD_4;
	  break;
	case 8:
	  code = BUILT_IN_TM_LOAD_8;
	  break;
	}
    }

  if (code == END_BUILTINS)
    {
      decl = targetm.vectorize.builtin_tm_load (type);
      if (!decl)
	return NULL;
    }
  else
    decl = builtin_decl_explicit (code);

  t = gimplify_addr (gsi, rhs);
  gcall = gimple_build_call (decl, 1, t);
  gimple_set_location (gcall, loc);

  t = TREE_TYPE (TREE_TYPE (decl));
  if (useless_type_conversion_p (type, t))
    {
      gimple_call_set_lhs (gcall, lhs);
      gsi_insert_before (gsi, gcall, GSI_SAME_STMT);
    }
  else
    {
      gimple g;
      tree temp;

      temp = create_tmp_reg (t, NULL);
      gimple_call_set_lhs (gcall, temp);
      gsi_insert_before (gsi, gcall, GSI_SAME_STMT);

      t = fold_build1 (VIEW_CONVERT_EXPR, type, temp);
      g = gimple_build_assign (lhs, t);
      gsi_insert_before (gsi, g, GSI_SAME_STMT);
    }

  return gcall;
}


/* Similarly for storing TYPE in a transactional context.  */

static gimple
build_tm_store (location_t loc, tree lhs, tree rhs, gimple_stmt_iterator *gsi)
{
  enum built_in_function code = END_BUILTINS;
  tree t, fn, type = TREE_TYPE (rhs), simple_type;
  gimple gcall;

  if (type == float_type_node)
    code = BUILT_IN_TM_STORE_FLOAT;
  else if (type == double_type_node)
    code = BUILT_IN_TM_STORE_DOUBLE;
  else if (type == long_double_type_node)
    code = BUILT_IN_TM_STORE_LDOUBLE;
  else if (TYPE_SIZE_UNIT (type) != NULL
	   && tree_fits_uhwi_p (TYPE_SIZE_UNIT (type)))
    {
      switch (tree_to_uhwi (TYPE_SIZE_UNIT (type)))
	{
	case 1:
	  code = BUILT_IN_TM_STORE_1;
	  break;
	case 2:
	  code = BUILT_IN_TM_STORE_2;
	  break;
	case 4:
	  code = BUILT_IN_TM_STORE_4;
	  break;
	case 8:
	  code = BUILT_IN_TM_STORE_8;
	  break;
	}
    }

  if (code == END_BUILTINS)
    {
      fn = targetm.vectorize.builtin_tm_store (type);
      if (!fn)
	return NULL;
    }
  else
    fn = builtin_decl_explicit (code);

  simple_type = TREE_VALUE (TREE_CHAIN (TYPE_ARG_TYPES (TREE_TYPE (fn))));

  if (TREE_CODE (rhs) == CONSTRUCTOR)
    {
      /* Handle the easy initialization to zero.  */
      if (!CONSTRUCTOR_ELTS (rhs))
	rhs = build_int_cst (simple_type, 0);
      else
	{
	  /* ...otherwise punt to the caller and probably use
	    BUILT_IN_TM_MEMMOVE, because we can't wrap a
	    VIEW_CONVERT_EXPR around a CONSTRUCTOR (below) and produce
	    valid gimple.  */
	  return NULL;
	}
    }
  else if (!useless_type_conversion_p (simple_type, type))
    {
      gimple g;
      tree temp;

      temp = create_tmp_reg (simple_type, NULL);
      t = fold_build1 (VIEW_CONVERT_EXPR, simple_type, rhs);
      g = gimple_build_assign (temp, t);
      gimple_set_location (g, loc);
      gsi_insert_before (gsi, g, GSI_SAME_STMT);

      rhs = temp;
    }

  t = gimplify_addr (gsi, lhs);
  gcall = gimple_build_call (fn, 2, t, rhs);
  gimple_set_location (gcall, loc);
  gsi_insert_before (gsi, gcall, GSI_SAME_STMT);

  return gcall;
}


/* Expand an assignment statement into transactional builtins.  */

static void
expand_assign_tm (struct tm_region *region, gimple_stmt_iterator *gsi)
{
  gimple stmt = gsi_stmt (*gsi);
  location_t loc = gimple_location (stmt);
  tree lhs = gimple_assign_lhs (stmt);
  tree rhs = gimple_assign_rhs1 (stmt);
  bool store_p = requires_barrier (region->entry_block, lhs, NULL);
  bool load_p = requires_barrier (region->entry_block, rhs, NULL);
  gimple gcall = NULL;

  if (!load_p && !store_p)
    {
      /* Add thread private addresses to log if applicable.  */
      requires_barrier (region->entry_block, lhs, stmt);
      gsi_next (gsi);
      return;
    }

  // Remove original load/store statement.
  gsi_remove (gsi, true);

  if (load_p && !store_p)
    {
      transaction_subcode_ior (region, GTMA_HAVE_LOAD);
      gcall = build_tm_load (loc, lhs, rhs, gsi);
    }
  else if (store_p && !load_p)
    {
      transaction_subcode_ior (region, GTMA_HAVE_STORE);
      gcall = build_tm_store (loc, lhs, rhs, gsi);
    }
  if (!gcall)
    {
      tree lhs_addr, rhs_addr, tmp;

      if (load_p)
	transaction_subcode_ior (region, GTMA_HAVE_LOAD);
      if (store_p)
	transaction_subcode_ior (region, GTMA_HAVE_STORE);

      /* ??? Figure out if there's any possible overlap between the LHS
	 and the RHS and if not, use MEMCPY.  */

      if (load_p && is_gimple_reg (lhs))
	{
	  tmp = create_tmp_var (TREE_TYPE (lhs), NULL);
	  lhs_addr = build_fold_addr_expr (tmp);
	}
      else
	{
	  tmp = NULL_TREE;
	  lhs_addr = gimplify_addr (gsi, lhs);
	}
      rhs_addr = gimplify_addr (gsi, rhs);
      gcall = gimple_build_call (builtin_decl_explicit (BUILT_IN_TM_MEMMOVE),
				 3, lhs_addr, rhs_addr,
				 TYPE_SIZE_UNIT (TREE_TYPE (lhs)));
      gimple_set_location (gcall, loc);
      gsi_insert_before (gsi, gcall, GSI_SAME_STMT);

      if (tmp)
	{
	  gcall = gimple_build_assign (lhs, tmp);
	  gsi_insert_before (gsi, gcall, GSI_SAME_STMT);
	}
    }

  /* Now that we have the load/store in its instrumented form, add
     thread private addresses to the log if applicable.  */
  if (!store_p)
    requires_barrier (region->entry_block, lhs, gcall);

  // The calls to build_tm_{store,load} above inserted the instrumented
  // call into the stream.
  // gsi_insert_before (gsi, gcall, GSI_SAME_STMT);
}


/* Expand a call statement as appropriate for a transaction.  That is,
   either verify that the call does not affect the transaction, or
   redirect the call to a clone that handles transactions, or change
   the transaction state to IRREVOCABLE.  Return true if the call is
   one of the builtins that end a transaction.  */

static bool
expand_call_tm (struct tm_region *region,
		gimple_stmt_iterator *gsi)
{
  gimple stmt = gsi_stmt (*gsi);
  tree lhs = gimple_call_lhs (stmt);
  tree fn_decl;
  struct cgraph_node *node;
  bool retval = false;

  fn_decl = gimple_call_fndecl (stmt);

  if (fn_decl == builtin_decl_explicit (BUILT_IN_TM_MEMCPY)
      || fn_decl == builtin_decl_explicit (BUILT_IN_TM_MEMMOVE))
    transaction_subcode_ior (region, GTMA_HAVE_STORE | GTMA_HAVE_LOAD);
  if (fn_decl == builtin_decl_explicit (BUILT_IN_TM_MEMSET))
    transaction_subcode_ior (region, GTMA_HAVE_STORE);

  if (is_tm_pure_call (stmt))
    return false;

  if (fn_decl)
    retval = is_tm_ending_fndecl (fn_decl);
  if (!retval)
    {
      /* Assume all non-const/pure calls write to memory, except
	 transaction ending builtins.  */
      transaction_subcode_ior (region, GTMA_HAVE_STORE);
    }

  /* For indirect calls, we already generated a call into the runtime.  */
  if (!fn_decl)
    {
      tree fn = gimple_call_fn (stmt);

      /* We are guaranteed never to go irrevocable on a safe or pure
	 call, and the pure call was handled above.  */
      if (is_tm_safe (fn))
	return false;
      else
	transaction_subcode_ior (region, GTMA_MAY_ENTER_IRREVOCABLE);

      return false;
    }

  node = cgraph_get_node (fn_decl);
  /* All calls should have cgraph here.  */
  if (!node)
    {
      /* We can have a nodeless call here if some pass after IPA-tm
	 added uninstrumented calls.  For example, loop distribution
	 can transform certain loop constructs into __builtin_mem*
	 calls.  In this case, see if we have a suitable TM
	 replacement and fill in the gaps.  */
      gcc_assert (DECL_BUILT_IN_CLASS (fn_decl) == BUILT_IN_NORMAL);
      enum built_in_function code = DECL_FUNCTION_CODE (fn_decl);
      gcc_assert (code == BUILT_IN_MEMCPY
		  || code == BUILT_IN_MEMMOVE
		  || code == BUILT_IN_MEMSET);

      tree repl = find_tm_replacement_function (fn_decl);
      if (repl)
	{
	  gimple_call_set_fndecl (stmt, repl);
	  update_stmt (stmt);
	  node = cgraph_create_node (repl);
	  node->local.tm_may_enter_irr = false;
	  return expand_call_tm (region, gsi);
	}
      gcc_unreachable ();
    }
  if (node->local.tm_may_enter_irr)
    transaction_subcode_ior (region, GTMA_MAY_ENTER_IRREVOCABLE);

  if (is_tm_abort (fn_decl))
    {
      transaction_subcode_ior (region, GTMA_HAVE_ABORT);
      return true;
    }

  /* Instrument the store if needed.

     If the assignment happens inside the function call (return slot
     optimization), there is no instrumentation to be done, since
     the callee should have done the right thing.  */
  if (lhs && requires_barrier (region->entry_block, lhs, stmt)
      && !gimple_call_return_slot_opt_p (stmt))
    {
      tree tmp = create_tmp_reg (TREE_TYPE (lhs), NULL);
      location_t loc = gimple_location (stmt);
      edge fallthru_edge = NULL;

      /* Remember if the call was going to throw.  */
      if (stmt_can_throw_internal (stmt))
	{
	  edge_iterator ei;
	  edge e;
	  basic_block bb = gimple_bb (stmt);

	  FOR_EACH_EDGE (e, ei, bb->succs)
	    if (e->flags & EDGE_FALLTHRU)
	      {
		fallthru_edge = e;
		break;
	      }
	}

      gimple_call_set_lhs (stmt, tmp);
      update_stmt (stmt);
      stmt = gimple_build_assign (lhs, tmp);
      gimple_set_location (stmt, loc);

      /* We cannot throw in the middle of a BB.  If the call was going
	 to throw, place the instrumentation on the fallthru edge, so
	 the call remains the last statement in the block.  */
      if (fallthru_edge)
	{
	  gimple_seq fallthru_seq = gimple_seq_alloc_with_stmt (stmt);
	  gimple_stmt_iterator fallthru_gsi = gsi_start (fallthru_seq);
	  expand_assign_tm (region, &fallthru_gsi);
	  gsi_insert_seq_on_edge (fallthru_edge, fallthru_seq);
	  pending_edge_inserts_p = true;
	}
      else
	{
	  gsi_insert_after (gsi, stmt, GSI_CONTINUE_LINKING);
	  expand_assign_tm (region, gsi);
	}

      transaction_subcode_ior (region, GTMA_HAVE_STORE);
    }

  return retval;
}


/* Expand all statements in BB as appropriate for being inside
   a transaction.  */

static void
expand_block_tm (struct tm_region *region, basic_block bb)
{
  gimple_stmt_iterator gsi;

  for (gsi = gsi_start_bb (bb); !gsi_end_p (gsi); )
    {
      gimple stmt = gsi_stmt (gsi);
      switch (gimple_code (stmt))
	{
	case GIMPLE_ASSIGN:
	  /* Only memory reads/writes need to be instrumented.  */
	  if (gimple_assign_single_p (stmt)
	      && !gimple_clobber_p (stmt))
	    {
	      expand_assign_tm (region, &gsi);
	      continue;
	    }
	  break;

	case GIMPLE_CALL:
	  if (expand_call_tm (region, &gsi))
	    return;
	  break;

	case GIMPLE_ASM:
	  gcc_unreachable ();

	default:
	  break;
	}
      if (!gsi_end_p (gsi))
	gsi_next (&gsi);
    }
}

/* Return the list of basic-blocks in REGION.

   STOP_AT_IRREVOCABLE_P is true if caller is uninterested in blocks
   following a TM_IRREVOCABLE call.

   INCLUDE_UNINSTRUMENTED_P is TRUE if we should include the
   uninstrumented code path blocks in the list of basic blocks
   returned, false otherwise.  */

static vec<basic_block> 
get_tm_region_blocks (basic_block entry_block,
		      bitmap exit_blocks,
		      bitmap irr_blocks,
		      bitmap all_region_blocks,
		      bool stop_at_irrevocable_p,
		      bool include_uninstrumented_p = true)
{
  vec<basic_block> bbs = vNULL;
  unsigned i;
  edge e;
  edge_iterator ei;
  bitmap visited_blocks = BITMAP_ALLOC (NULL);

  i = 0;
  bbs.safe_push (entry_block);
  bitmap_set_bit (visited_blocks, entry_block->index);

  do
    {
      basic_block bb = bbs[i++];

      if (exit_blocks &&
	  bitmap_bit_p (exit_blocks, bb->index))
	continue;

      if (stop_at_irrevocable_p
	  && irr_blocks
	  && bitmap_bit_p (irr_blocks, bb->index))
	continue;

      FOR_EACH_EDGE (e, ei, bb->succs)
	if ((include_uninstrumented_p
	     || !(e->flags & EDGE_TM_UNINSTRUMENTED))
	    && !bitmap_bit_p (visited_blocks, e->dest->index))
	  {
	    bitmap_set_bit (visited_blocks, e->dest->index);
	    bbs.safe_push (e->dest);
	  }
    }
  while (i < bbs.length ());

  if (all_region_blocks)
    bitmap_ior_into (all_region_blocks, visited_blocks);

  BITMAP_FREE (visited_blocks);
  return bbs;
}

// Callback data for collect_bb2reg.
struct bb2reg_stuff
{
  vec<tm_region_p> *bb2reg;
  bool include_uninstrumented_p;
};

// Callback for expand_regions, collect innermost region data for each bb.
static void *
collect_bb2reg (struct tm_region *region, void *data)
{
  struct bb2reg_stuff *stuff = (struct bb2reg_stuff *)data;
  vec<tm_region_p> *bb2reg = stuff->bb2reg;
  vec<basic_block> queue;
  unsigned int i;
  basic_block bb;

  queue = get_tm_region_blocks (region->entry_block,
				region->exit_blocks,
				region->irr_blocks,
				NULL,
				/*stop_at_irr_p=*/true,
				stuff->include_uninstrumented_p);

  // We expect expand_region to perform a post-order traversal of the region
  // tree.  Therefore the last region seen for any bb is the innermost.
  FOR_EACH_VEC_ELT (queue, i, bb)
    (*bb2reg)[bb->index] = region;

  queue.release ();
  return NULL;
}

// Returns a vector, indexed by BB->INDEX, of the innermost tm_region to
// which a basic block belongs.  Note that we only consider the instrumented
// code paths for the region; the uninstrumented code paths are ignored if
// INCLUDE_UNINSTRUMENTED_P is false.
//
// ??? This data is very similar to the bb_regions array that is collected
// during tm_region_init.  Or, rather, this data is similar to what could
// be used within tm_region_init.  The actual computation in tm_region_init
// begins and ends with bb_regions entirely full of NULL pointers, due to
// the way in which pointers are swapped in and out of the array.
//
// ??? Our callers expect that blocks are not shared between transactions.
// When the optimizers get too smart, and blocks are shared, then during
// the tm_mark phase we'll add log entries to only one of the two transactions,
// and in the tm_edge phase we'll add edges to the CFG that create invalid
// cycles.  The symptom being SSA defs that do not dominate their uses.
// Note that the optimizers were locally correct with their transformation,
// as we have no info within the program that suggests that the blocks cannot
// be shared.
//
// ??? There is currently a hack inside tree-ssa-pre.c to work around the
// only known instance of this block sharing.

static vec<tm_region_p>
get_bb_regions_instrumented (bool traverse_clones,
			     bool include_uninstrumented_p)
{
  unsigned n = last_basic_block;
  struct bb2reg_stuff stuff;
  vec<tm_region_p> ret;

  ret.create (n);
  ret.safe_grow_cleared (n);
  stuff.bb2reg = &ret;
  stuff.include_uninstrumented_p = include_uninstrumented_p;
  expand_regions (all_tm_regions, collect_bb2reg, &stuff, traverse_clones);

  return ret;
}

/* Set the IN_TRANSACTION for all gimple statements that appear in a
   transaction.  */

void
compute_transaction_bits (void)
{
  struct tm_region *region;
  vec<basic_block> queue;
  unsigned int i;
  basic_block bb;

  /* ?? Perhaps we need to abstract gate_tm_init further, because we
     certainly don't need it to calculate CDI_DOMINATOR info.  */
  gate_tm_init ();

  FOR_EACH_BB (bb)
    bb->flags &= ~BB_IN_TRANSACTION;

  for (region = all_tm_regions; region; region = region->next)
    {
      queue = get_tm_region_blocks (region->entry_block,
				    region->exit_blocks,
				    region->irr_blocks,
				    NULL,
				    /*stop_at_irr_p=*/true);
      for (i = 0; queue.iterate (i, &bb); ++i)
	bb->flags |= BB_IN_TRANSACTION;
      queue.release ();
    }

  if (all_tm_regions)
    bitmap_obstack_release (&tm_obstack);
}

/* Replace the GIMPLE_TRANSACTION in this region with the corresponding
   call to BUILT_IN_TM_START.  */

static void *
expand_transaction (struct tm_region *region, void *data ATTRIBUTE_UNUSED)
{
  tree tm_start = builtin_decl_explicit (BUILT_IN_TM_START);
  basic_block transaction_bb = gimple_bb (region->transaction_stmt);
  tree tm_state = region->tm_state;
  tree tm_state_type = TREE_TYPE (tm_state);
  edge abort_edge = NULL;
  edge inst_edge = NULL;
  edge uninst_edge = NULL;
  edge fallthru_edge = NULL;

  // Identify the various successors of the transaction start.
  {
    edge_iterator i;
    edge e;
    FOR_EACH_EDGE (e, i, transaction_bb->succs)
      {
        if (e->flags & EDGE_TM_ABORT)
	  abort_edge = e;
        else if (e->flags & EDGE_TM_UNINSTRUMENTED)
	  uninst_edge = e;
	else
	  inst_edge = e;
        if (e->flags & EDGE_FALLTHRU)
	  fallthru_edge = e;
      }
  }

  /* ??? There are plenty of bits here we're not computing.  */
  {
    int subcode = gimple_transaction_subcode (region->transaction_stmt);
    int flags = 0;
    if (subcode & GTMA_DOES_GO_IRREVOCABLE)
      flags |= PR_DOESGOIRREVOCABLE;
    if ((subcode & GTMA_MAY_ENTER_IRREVOCABLE) == 0)
      flags |= PR_HASNOIRREVOCABLE;
    /* If the transaction does not have an abort in lexical scope and is not
       marked as an outer transaction, then it will never abort.  */
    if ((subcode & GTMA_HAVE_ABORT) == 0 && (subcode & GTMA_IS_OUTER) == 0)
      flags |= PR_HASNOABORT;
    if ((subcode & GTMA_HAVE_STORE) == 0)
      flags |= PR_READONLY;
    if (inst_edge && !(subcode & GTMA_HAS_NO_INSTRUMENTATION))
      flags |= PR_INSTRUMENTEDCODE;
    if (uninst_edge)
      flags |= PR_UNINSTRUMENTEDCODE;
    if (subcode & GTMA_IS_OUTER)
      region->original_transaction_was_outer = true;
    tree t = build_int_cst (tm_state_type, flags);
    gimple call = gimple_build_call (tm_start, 1, t);
    gimple_call_set_lhs (call, tm_state);
    gimple_set_location (call, gimple_location (region->transaction_stmt));

    // Replace the GIMPLE_TRANSACTION with the call to BUILT_IN_TM_START.
    gimple_stmt_iterator gsi = gsi_last_bb (transaction_bb);
    gcc_assert (gsi_stmt (gsi) == region->transaction_stmt);
    gsi_insert_before (&gsi, call, GSI_SAME_STMT);
    gsi_remove (&gsi, true);
    region->transaction_stmt = call;
  }

  // Generate log saves.
  if (!tm_log_save_addresses.is_empty ())
    tm_log_emit_saves (region->entry_block, transaction_bb);

  // In the beginning, we've no tests to perform on transaction restart.
  // Note that after this point, transaction_bb becomes the "most recent
  // block containing tests for the transaction".
  region->restart_block = region->entry_block;

  // Generate log restores.
  if (!tm_log_save_addresses.is_empty ())
    {
      basic_block test_bb = create_empty_bb (transaction_bb);
      basic_block code_bb = create_empty_bb (test_bb);
      basic_block join_bb = create_empty_bb (code_bb);
      if (current_loops && transaction_bb->loop_father)
	{
	  add_bb_to_loop (test_bb, transaction_bb->loop_father);
	  add_bb_to_loop (code_bb, transaction_bb->loop_father);
	  add_bb_to_loop (join_bb, transaction_bb->loop_father);
	}
      if (region->restart_block == region->entry_block)
	region->restart_block = test_bb;

      tree t1 = create_tmp_reg (tm_state_type, NULL);
      tree t2 = build_int_cst (tm_state_type, A_RESTORELIVEVARIABLES);
      gimple stmt = gimple_build_assign_with_ops (BIT_AND_EXPR, t1,
						  tm_state, t2);
      gimple_stmt_iterator gsi = gsi_last_bb (test_bb);
      gsi_insert_after (&gsi, stmt, GSI_CONTINUE_LINKING);

      t2 = build_int_cst (tm_state_type, 0);
      stmt = gimple_build_cond (NE_EXPR, t1, t2, NULL, NULL);
      gsi_insert_after (&gsi, stmt, GSI_CONTINUE_LINKING);

      tm_log_emit_restores (region->entry_block, code_bb);

      edge ei = make_edge (transaction_bb, test_bb, EDGE_FALLTHRU);
      edge et = make_edge (test_bb, code_bb, EDGE_TRUE_VALUE);
      edge ef = make_edge (test_bb, join_bb, EDGE_FALSE_VALUE);
      redirect_edge_pred (fallthru_edge, join_bb);

      join_bb->frequency = test_bb->frequency = transaction_bb->frequency;
      join_bb->count = test_bb->count = transaction_bb->count;

      ei->probability = PROB_ALWAYS;
      et->probability = PROB_LIKELY;
      ef->probability = PROB_UNLIKELY;
      et->count = apply_probability (test_bb->count, et->probability);
      ef->count = apply_probability (test_bb->count, ef->probability);

      code_bb->count = et->count;
      code_bb->frequency = EDGE_FREQUENCY (et);

      transaction_bb = join_bb;
    }

  // If we have an ABORT edge, create a test to perform the abort.
  if (abort_edge)
    {
      basic_block test_bb = create_empty_bb (transaction_bb);
      if (current_loops && transaction_bb->loop_father)
	add_bb_to_loop (test_bb, transaction_bb->loop_father);
      if (region->restart_block == region->entry_block)
	region->restart_block = test_bb;

      tree t1 = create_tmp_reg (tm_state_type, NULL);
      tree t2 = build_int_cst (tm_state_type, A_ABORTTRANSACTION);
      gimple stmt = gimple_build_assign_with_ops (BIT_AND_EXPR, t1,
						  tm_state, t2);
      gimple_stmt_iterator gsi = gsi_last_bb (test_bb);
      gsi_insert_after (&gsi, stmt, GSI_CONTINUE_LINKING);

      t2 = build_int_cst (tm_state_type, 0);
      stmt = gimple_build_cond (NE_EXPR, t1, t2, NULL, NULL);
      gsi_insert_after (&gsi, stmt, GSI_CONTINUE_LINKING);

      edge ei = make_edge (transaction_bb, test_bb, EDGE_FALLTHRU);
      test_bb->frequency = transaction_bb->frequency;
      test_bb->count = transaction_bb->count;
      ei->probability = PROB_ALWAYS;

      // Not abort edge.  If both are live, chose one at random as we'll
      // we'll be fixing that up below.
      redirect_edge_pred (fallthru_edge, test_bb);
      fallthru_edge->flags = EDGE_FALSE_VALUE;
      fallthru_edge->probability = PROB_VERY_LIKELY;
      fallthru_edge->count
	= apply_probability (test_bb->count, fallthru_edge->probability);

      // Abort/over edge.
      redirect_edge_pred (abort_edge, test_bb);
      abort_edge->flags = EDGE_TRUE_VALUE;
      abort_edge->probability = PROB_VERY_UNLIKELY;
      abort_edge->count
	= apply_probability (test_bb->count, abort_edge->probability);

      transaction_bb = test_bb;
    }

  // If we have both instrumented and uninstrumented code paths, select one.
  if (inst_edge && uninst_edge)
    {
      basic_block test_bb = create_empty_bb (transaction_bb);
      if (current_loops && transaction_bb->loop_father)
	add_bb_to_loop (test_bb, transaction_bb->loop_father);
      if (region->restart_block == region->entry_block)
	region->restart_block = test_bb;

      tree t1 = create_tmp_reg (tm_state_type, NULL);
      tree t2 = build_int_cst (tm_state_type, A_RUNUNINSTRUMENTEDCODE);

      gimple stmt = gimple_build_assign_with_ops (BIT_AND_EXPR, t1,
						  tm_state, t2);
      gimple_stmt_iterator gsi = gsi_last_bb (test_bb);
      gsi_insert_after (&gsi, stmt, GSI_CONTINUE_LINKING);

      t2 = build_int_cst (tm_state_type, 0);
      stmt = gimple_build_cond (NE_EXPR, t1, t2, NULL, NULL);
      gsi_insert_after (&gsi, stmt, GSI_CONTINUE_LINKING);

      // Create the edge into test_bb first, as we want to copy values
      // out of the fallthru edge.
      edge e = make_edge (transaction_bb, test_bb, fallthru_edge->flags);
      e->probability = fallthru_edge->probability;
      test_bb->count = e->count = fallthru_edge->count;
      test_bb->frequency = EDGE_FREQUENCY (e);

      // Now update the edges to the inst/uninist implementations.
      // For now assume that the paths are equally likely.  When using HTM,
      // we'll try the uninst path first and fallback to inst path if htm
      // buffers are exceeded.  Without HTM we start with the inst path and
      // use the uninst path when falling back to serial mode.
      redirect_edge_pred (inst_edge, test_bb);
      inst_edge->flags = EDGE_FALSE_VALUE;
      inst_edge->probability = REG_BR_PROB_BASE / 2;
      inst_edge->count
	= apply_probability (test_bb->count, inst_edge->probability);

      redirect_edge_pred (uninst_edge, test_bb);
      uninst_edge->flags = EDGE_TRUE_VALUE;
      uninst_edge->probability = REG_BR_PROB_BASE / 2;
      uninst_edge->count
	= apply_probability (test_bb->count, uninst_edge->probability);
    }

  // If we have no previous special cases, and we have PHIs at the beginning
  // of the atomic region, this means we have a loop at the beginning of the
  // atomic region that shares the first block.  This can cause problems with
  // the transaction restart abnormal edges to be added in the tm_edges pass.
  // Solve this by adding a new empty block to receive the abnormal edges.
  if (region->restart_block == region->entry_block
      && phi_nodes (region->entry_block))
    {
      basic_block empty_bb = create_empty_bb (transaction_bb);
      region->restart_block = empty_bb;
      if (current_loops && transaction_bb->loop_father)
	add_bb_to_loop (empty_bb, transaction_bb->loop_father);

      redirect_edge_pred (fallthru_edge, empty_bb);
      make_edge (transaction_bb, empty_bb, EDGE_FALLTHRU);
    }

  return NULL;
}

/* Generate the temporary to be used for the return value of
   BUILT_IN_TM_START.  */

static void *
generate_tm_state (struct tm_region *region, void *data ATTRIBUTE_UNUSED)
{
  tree tm_start = builtin_decl_explicit (BUILT_IN_TM_START);
  region->tm_state =
    create_tmp_reg (TREE_TYPE (TREE_TYPE (tm_start)), "tm_state");

  // Reset the subcode, post optimizations.  We'll fill this in
  // again as we process blocks.
  if (region->exit_blocks)
    {
      unsigned int subcode
	= gimple_transaction_subcode (region->transaction_stmt);

      if (subcode & GTMA_DOES_GO_IRREVOCABLE)
	subcode &= (GTMA_DECLARATION_MASK | GTMA_DOES_GO_IRREVOCABLE
		    | GTMA_MAY_ENTER_IRREVOCABLE
		    | GTMA_HAS_NO_INSTRUMENTATION);
      else
	subcode &= GTMA_DECLARATION_MASK;
      gimple_transaction_set_subcode (region->transaction_stmt, subcode);
    }

  return NULL;
}

// Propagate flags from inner transactions outwards.
static void
propagate_tm_flags_out (struct tm_region *region)
{
  if (region == NULL)
    return;
  propagate_tm_flags_out (region->inner);

  if (region->outer && region->outer->transaction_stmt)
    {
      unsigned s = gimple_transaction_subcode (region->transaction_stmt);
      s &= (GTMA_HAVE_ABORT | GTMA_HAVE_LOAD | GTMA_HAVE_STORE
            | GTMA_MAY_ENTER_IRREVOCABLE);
      s |= gimple_transaction_subcode (region->outer->transaction_stmt);
      gimple_transaction_set_subcode (region->outer->transaction_stmt, s);
    }

  propagate_tm_flags_out (region->next);
}

/* Entry point to the MARK phase of TM expansion.  Here we replace
   transactional memory statements with calls to builtins, and function
   calls with their transactional clones (if available).  But we don't
   yet lower GIMPLE_TRANSACTION or add the transaction restart back-edges.  */

static unsigned int
execute_tm_mark (void)
{
  pending_edge_inserts_p = false;

  expand_regions (all_tm_regions, generate_tm_state, NULL,
		  /*traverse_clones=*/true);

  tm_log_init ();

  vec<tm_region_p> bb_regions
    = get_bb_regions_instrumented (/*traverse_clones=*/true,
				   /*include_uninstrumented_p=*/false);
  struct tm_region *r;
  unsigned i;

  // Expand memory operations into calls into the runtime.
  // This collects log entries as well.
  FOR_EACH_VEC_ELT (bb_regions, i, r)
    {
      if (r != NULL)
	{
	  if (r->transaction_stmt)
	    {
	      unsigned sub = gimple_transaction_subcode (r->transaction_stmt);

	      /* If we're sure to go irrevocable, there won't be
		 anything to expand, since the run-time will go
		 irrevocable right away.  */
	      if (sub & GTMA_DOES_GO_IRREVOCABLE
		  && sub & GTMA_MAY_ENTER_IRREVOCABLE)
		continue;
	    }
	  expand_block_tm (r, BASIC_BLOCK (i));
	}
    }

  bb_regions.release ();

  // Propagate flags from inner transactions outwards.
  propagate_tm_flags_out (all_tm_regions);

  // Expand GIMPLE_TRANSACTIONs into calls into the runtime.
  expand_regions (all_tm_regions, expand_transaction, NULL,
		  /*traverse_clones=*/false);

  tm_log_emit ();
  tm_log_delete ();

  if (pending_edge_inserts_p)
    gsi_commit_edge_inserts ();
  free_dominance_info (CDI_DOMINATORS);
  return 0;
}

namespace {

const pass_data pass_data_tm_mark =
{
  GIMPLE_PASS, /* type */
  "tmmark", /* name */
  OPTGROUP_NONE, /* optinfo_flags */
  false, /* has_gate */
  true, /* has_execute */
  TV_TRANS_MEM, /* tv_id */
  ( PROP_ssa | PROP_cfg ), /* properties_required */
  0, /* properties_provided */
  0, /* properties_destroyed */
  0, /* todo_flags_start */
  ( TODO_update_ssa | TODO_verify_ssa ), /* todo_flags_finish */
};

class pass_tm_mark : public gimple_opt_pass
{
public:
  pass_tm_mark (gcc::context *ctxt)
    : gimple_opt_pass (pass_data_tm_mark, ctxt)
  {}

  /* opt_pass methods: */
  unsigned int execute () { return execute_tm_mark (); }

}; // class pass_tm_mark

} // anon namespace

gimple_opt_pass *
make_pass_tm_mark (gcc::context *ctxt)
{
  return new pass_tm_mark (ctxt);
}


/* Create an abnormal edge from STMT at iter, splitting the block
   as necessary.  Adjust *PNEXT as needed for the split block.  */

static inline void
split_bb_make_tm_edge (gimple stmt, basic_block dest_bb,
                       gimple_stmt_iterator iter, gimple_stmt_iterator *pnext)
{
  basic_block bb = gimple_bb (stmt);
  if (!gsi_one_before_end_p (iter))
    {
      edge e = split_block (bb, stmt);
      *pnext = gsi_start_bb (e->dest);
    }
  make_edge (bb, dest_bb, EDGE_ABNORMAL);

  // Record the need for the edge for the benefit of the rtl passes.
  if (cfun->gimple_df->tm_restart == NULL)
    cfun->gimple_df->tm_restart = htab_create_ggc (31, struct_ptr_hash,
						   struct_ptr_eq, ggc_free);

  struct tm_restart_node dummy;
  dummy.stmt = stmt;
  dummy.label_or_list = gimple_block_label (dest_bb);

  void **slot = htab_find_slot (cfun->gimple_df->tm_restart, &dummy, INSERT);
  struct tm_restart_node *n = (struct tm_restart_node *) *slot;
  if (n == NULL)
    {
      n = ggc_alloc_tm_restart_node ();
      *n = dummy;
    }
  else
    {
      tree old = n->label_or_list;
      if (TREE_CODE (old) == LABEL_DECL)
        old = tree_cons (NULL, old, NULL);
      n->label_or_list = tree_cons (NULL, dummy.label_or_list, old);
    }
}

/* Split block BB as necessary for every builtin function we added, and
   wire up the abnormal back edges implied by the transaction restart.  */

static void
expand_block_edges (struct tm_region *const region, basic_block bb)
{
  gimple_stmt_iterator gsi, next_gsi;

  for (gsi = gsi_start_bb (bb); !gsi_end_p (gsi); gsi = next_gsi)
    {
      gimple stmt = gsi_stmt (gsi);

      next_gsi = gsi;
      gsi_next (&next_gsi);

      // ??? Shouldn't we split for any non-pure, non-irrevocable function?
      if (gimple_code (stmt) != GIMPLE_CALL
	  || (gimple_call_flags (stmt) & ECF_TM_BUILTIN) == 0)
	continue;

      if (DECL_FUNCTION_CODE (gimple_call_fndecl (stmt)) == BUILT_IN_TM_ABORT)
	{
	  // If we have a ``_transaction_cancel [[outer]]'', there is only
	  // one abnormal edge: to the transaction marked OUTER.
	  // All compiler-generated instances of BUILT_IN_TM_ABORT have a
	  // constant argument, which we can examine here.  Users invoking
	  // TM_ABORT directly get what they deserve.
	  tree arg = gimple_call_arg (stmt, 0);
	  if (TREE_CODE (arg) == INTEGER_CST
	      && (TREE_INT_CST_LOW (arg) & AR_OUTERABORT) != 0
	      && !decl_is_tm_clone (current_function_decl))
	    {
	      // Find the GTMA_IS_OUTER transaction.
	      for (struct tm_region *o = region; o; o = o->outer)
		if (o->original_transaction_was_outer)
		  {
		    split_bb_make_tm_edge (stmt, o->restart_block,
					   gsi, &next_gsi);
		    break;
		  }

	      // Otherwise, the front-end should have semantically checked
	      // outer aborts, but in either case the target region is not
	      // within this function.
	      continue;
	    }

	  // Non-outer, TM aborts have an abnormal edge to the inner-most
	  // transaction, the one being aborted;
	  split_bb_make_tm_edge (stmt, region->restart_block, gsi, &next_gsi);
	}

      // All TM builtins have an abnormal edge to the outer-most transaction.
      // We never restart inner transactions.  For tm clones, we know a-priori
      // that the outer-most transaction is outside the function.
      if (decl_is_tm_clone (current_function_decl))
	continue;

      if (cfun->gimple_df->tm_restart == NULL)
	cfun->gimple_df->tm_restart
	  = htab_create_ggc (31, struct_ptr_hash, struct_ptr_eq, ggc_free);

      // All TM builtins have an abnormal edge to the outer-most transaction.
      // We never restart inner transactions.
      for (struct tm_region *o = region; o; o = o->outer)
	if (!o->outer)
	  {
            split_bb_make_tm_edge (stmt, o->restart_block, gsi, &next_gsi);
	    break;
	  }

      // Delete any tail-call annotation that may have been added.
      // The tail-call pass may have mis-identified the commit as being
      // a candidate because we had not yet added this restart edge.
      gimple_call_set_tail (stmt, false);
    }
}

/* Entry point to the final expansion of transactional nodes. */

static unsigned int
execute_tm_edges (void)
{
  vec<tm_region_p> bb_regions
    = get_bb_regions_instrumented (/*traverse_clones=*/false,
				   /*include_uninstrumented_p=*/true);
  struct tm_region *r;
  unsigned i;

  FOR_EACH_VEC_ELT (bb_regions, i, r)
    if (r != NULL)
      expand_block_edges (r, BASIC_BLOCK (i));

  bb_regions.release ();

  /* We've got to release the dominance info now, to indicate that it
     must be rebuilt completely.  Otherwise we'll crash trying to update
     the SSA web in the TODO section following this pass.  */
  free_dominance_info (CDI_DOMINATORS);
  bitmap_obstack_release (&tm_obstack);
  all_tm_regions = NULL;

  return 0;
}

namespace {

const pass_data pass_data_tm_edges =
{
  GIMPLE_PASS, /* type */
  "tmedge", /* name */
  OPTGROUP_NONE, /* optinfo_flags */
  false, /* has_gate */
  true, /* has_execute */
  TV_TRANS_MEM, /* tv_id */
  ( PROP_ssa | PROP_cfg ), /* properties_required */
  0, /* properties_provided */
  0, /* properties_destroyed */
  0, /* todo_flags_start */
  ( TODO_update_ssa | TODO_verify_ssa ), /* todo_flags_finish */
};

class pass_tm_edges : public gimple_opt_pass
{
public:
  pass_tm_edges (gcc::context *ctxt)
    : gimple_opt_pass (pass_data_tm_edges, ctxt)
  {}

  /* opt_pass methods: */
  unsigned int execute () { return execute_tm_edges (); }

}; // class pass_tm_edges

} // anon namespace

gimple_opt_pass *
make_pass_tm_edges (gcc::context *ctxt)
{
  return new pass_tm_edges (ctxt);
}

/* Helper function for expand_regions.  Expand REGION and recurse to
   the inner region.  Call CALLBACK on each region.  CALLBACK returns
   NULL to continue the traversal, otherwise a non-null value which
   this function will return as well.  TRAVERSE_CLONES is true if we
   should traverse transactional clones.  */

static void *
expand_regions_1 (struct tm_region *region,
		  void *(*callback)(struct tm_region *, void *),
		  void *data,
		  bool traverse_clones)
{
  void *retval = NULL;
  if (region->exit_blocks
      || (traverse_clones && decl_is_tm_clone (current_function_decl)))
    {
      retval = callback (region, data);
      if (retval)
	return retval;
    }
  if (region->inner)
    {
      retval = expand_regions (region->inner, callback, data, traverse_clones);
      if (retval)
	return retval;
    }
  return retval;
}

/* Traverse the regions enclosed and including REGION.  Execute
   CALLBACK for each region, passing DATA.  CALLBACK returns NULL to
   continue the traversal, otherwise a non-null value which this
   function will return as well.  TRAVERSE_CLONES is true if we should
   traverse transactional clones.  */

static void *
expand_regions (struct tm_region *region,
		void *(*callback)(struct tm_region *, void *),
		void *data,
		bool traverse_clones)
{
  void *retval = NULL;
  while (region)
    {
      retval = expand_regions_1 (region, callback, data, traverse_clones);
      if (retval)
	return retval;
      region = region->next;
    }
  return retval;
}


/* A unique TM memory operation.  */
typedef struct tm_memop
{
  /* Unique ID that all memory operations to the same location have.  */
  unsigned int value_id;
  /* Address of load/store.  */
  tree addr;
} *tm_memop_t;

/* TM memory operation hashtable helpers.  */

struct tm_memop_hasher : typed_free_remove <tm_memop>
{
  typedef tm_memop value_type;
  typedef tm_memop compare_type;
  static inline hashval_t hash (const value_type *);
  static inline bool equal (const value_type *, const compare_type *);
};

/* Htab support.  Return a hash value for a `tm_memop'.  */
inline hashval_t
tm_memop_hasher::hash (const value_type *mem)
{
  tree addr = mem->addr;
  /* We drill down to the SSA_NAME/DECL for the hash, but equality is
     actually done with operand_equal_p (see tm_memop_eq).  */
  if (TREE_CODE (addr) == ADDR_EXPR)
    addr = TREE_OPERAND (addr, 0);
  return iterative_hash_expr (addr, 0);
}

/* Htab support.  Return true if two tm_memop's are the same.  */
inline bool
tm_memop_hasher::equal (const value_type *mem1, const compare_type *mem2)
{
  return operand_equal_p (mem1->addr, mem2->addr, 0);
}

/* Sets for solving data flow equations in the memory optimization pass.  */
struct tm_memopt_bitmaps
{
  /* Stores available to this BB upon entry.  Basically, stores that
     dominate this BB.  */
  bitmap store_avail_in;
  /* Stores available at the end of this BB.  */
  bitmap store_avail_out;
  bitmap store_antic_in;
  bitmap store_antic_out;
  /* Reads available to this BB upon entry.  Basically, reads that
     dominate this BB.  */
  bitmap read_avail_in;
  /* Reads available at the end of this BB.  */
  bitmap read_avail_out;
  /* Reads performed in this BB.  */
  bitmap read_local;
  /* Writes performed in this BB.  */
  bitmap store_local;

  /* Temporary storage for pass.  */
  /* Is the current BB in the worklist?  */
  bool avail_in_worklist_p;
  /* Have we visited this BB?  */
  bool visited_p;
};

static bitmap_obstack tm_memopt_obstack;

/* Unique counter for TM loads and stores. Loads and stores of the
   same address get the same ID.  */
static unsigned int tm_memopt_value_id;
static hash_table <tm_memop_hasher> tm_memopt_value_numbers;

#define STORE_AVAIL_IN(BB) \
  ((struct tm_memopt_bitmaps *) ((BB)->aux))->store_avail_in
#define STORE_AVAIL_OUT(BB) \
  ((struct tm_memopt_bitmaps *) ((BB)->aux))->store_avail_out
#define STORE_ANTIC_IN(BB) \
  ((struct tm_memopt_bitmaps *) ((BB)->aux))->store_antic_in
#define STORE_ANTIC_OUT(BB) \
  ((struct tm_memopt_bitmaps *) ((BB)->aux))->store_antic_out
#define READ_AVAIL_IN(BB) \
  ((struct tm_memopt_bitmaps *) ((BB)->aux))->read_avail_in
#define READ_AVAIL_OUT(BB) \
  ((struct tm_memopt_bitmaps *) ((BB)->aux))->read_avail_out
#define READ_LOCAL(BB) \
  ((struct tm_memopt_bitmaps *) ((BB)->aux))->read_local
#define STORE_LOCAL(BB) \
  ((struct tm_memopt_bitmaps *) ((BB)->aux))->store_local
#define AVAIL_IN_WORKLIST_P(BB) \
  ((struct tm_memopt_bitmaps *) ((BB)->aux))->avail_in_worklist_p
#define BB_VISITED_P(BB) \
  ((struct tm_memopt_bitmaps *) ((BB)->aux))->visited_p

/* Given a TM load/store in STMT, return the value number for the address
   it accesses.  */

static unsigned int
tm_memopt_value_number (gimple stmt, enum insert_option op)
{
  struct tm_memop tmpmem, *mem;
  tm_memop **slot;

  gcc_assert (is_tm_load (stmt) || is_tm_store (stmt));
  tmpmem.addr = gimple_call_arg (stmt, 0);
  slot = tm_memopt_value_numbers.find_slot (&tmpmem, op);
  if (*slot)
    mem = *slot;
  else if (op == INSERT)
    {
      mem = XNEW (struct tm_memop);
      *slot = mem;
      mem->value_id = tm_memopt_value_id++;
      mem->addr = tmpmem.addr;
    }
  else
    gcc_unreachable ();
  return mem->value_id;
}

/* Accumulate TM memory operations in BB into STORE_LOCAL and READ_LOCAL.  */

static void
tm_memopt_accumulate_memops (basic_block bb)
{
  gimple_stmt_iterator gsi;

  for (gsi = gsi_start_bb (bb); !gsi_end_p (gsi); gsi_next (&gsi))
    {
      gimple stmt = gsi_stmt (gsi);
      bitmap bits;
      unsigned int loc;

      if (is_tm_store (stmt))
	bits = STORE_LOCAL (bb);
      else if (is_tm_load (stmt))
	bits = READ_LOCAL (bb);
      else
	continue;

      loc = tm_memopt_value_number (stmt, INSERT);
      bitmap_set_bit (bits, loc);
      if (dump_file)
	{
	  fprintf (dump_file, "TM memopt (%s): value num=%d, BB=%d, addr=",
		   is_tm_load (stmt) ? "LOAD" : "STORE", loc,
		   gimple_bb (stmt)->index);
	  print_generic_expr (dump_file, gimple_call_arg (stmt, 0), 0);
	  fprintf (dump_file, "\n");
	}
    }
}

/* Prettily dump one of the memopt sets.  BITS is the bitmap to dump.  */

static void
dump_tm_memopt_set (const char *set_name, bitmap bits)
{
  unsigned i;
  bitmap_iterator bi;
  const char *comma = "";

  fprintf (dump_file, "TM memopt: %s: [", set_name);
  EXECUTE_IF_SET_IN_BITMAP (bits, 0, i, bi)
    {
      hash_table <tm_memop_hasher>::iterator hi;
      struct tm_memop *mem = NULL;

      /* Yeah, yeah, yeah.  Whatever.  This is just for debugging.  */
      FOR_EACH_HASH_TABLE_ELEMENT (tm_memopt_value_numbers, mem, tm_memop_t, hi)
	if (mem->value_id == i)
	  break;
      gcc_assert (mem->value_id == i);
      fprintf (dump_file, "%s", comma);
      comma = ", ";
      print_generic_expr (dump_file, mem->addr, 0);
    }
  fprintf (dump_file, "]\n");
}

/* Prettily dump all of the memopt sets in BLOCKS.  */

static void
dump_tm_memopt_sets (vec<basic_block> blocks)
{
  size_t i;
  basic_block bb;

  for (i = 0; blocks.iterate (i, &bb); ++i)
    {
      fprintf (dump_file, "------------BB %d---------\n", bb->index);
      dump_tm_memopt_set ("STORE_LOCAL", STORE_LOCAL (bb));
      dump_tm_memopt_set ("READ_LOCAL", READ_LOCAL (bb));
      dump_tm_memopt_set ("STORE_AVAIL_IN", STORE_AVAIL_IN (bb));
      dump_tm_memopt_set ("STORE_AVAIL_OUT", STORE_AVAIL_OUT (bb));
      dump_tm_memopt_set ("READ_AVAIL_IN", READ_AVAIL_IN (bb));
      dump_tm_memopt_set ("READ_AVAIL_OUT", READ_AVAIL_OUT (bb));
    }
}

/* Compute {STORE,READ}_AVAIL_IN for the basic block BB.  */

static void
tm_memopt_compute_avin (basic_block bb)
{
  edge e;
  unsigned ix;

  /* Seed with the AVOUT of any predecessor.  */
  for (ix = 0; ix < EDGE_COUNT (bb->preds); ix++)
    {
      e = EDGE_PRED (bb, ix);
      /* Make sure we have already visited this BB, and is thus
	 initialized.

	  If e->src->aux is NULL, this predecessor is actually on an
	  enclosing transaction.  We only care about the current
	  transaction, so ignore it.  */
      if (e->src->aux && BB_VISITED_P (e->src))
	{
	  bitmap_copy (STORE_AVAIL_IN (bb), STORE_AVAIL_OUT (e->src));
	  bitmap_copy (READ_AVAIL_IN (bb), READ_AVAIL_OUT (e->src));
	  break;
	}
    }

  for (; ix < EDGE_COUNT (bb->preds); ix++)
    {
      e = EDGE_PRED (bb, ix);
      if (e->src->aux && BB_VISITED_P (e->src))
	{
	  bitmap_and_into (STORE_AVAIL_IN (bb), STORE_AVAIL_OUT (e->src));
	  bitmap_and_into (READ_AVAIL_IN (bb), READ_AVAIL_OUT (e->src));
	}
    }

  BB_VISITED_P (bb) = true;
}

/* Compute the STORE_ANTIC_IN for the basic block BB.  */

static void
tm_memopt_compute_antin (basic_block bb)
{
  edge e;
  unsigned ix;

  /* Seed with the ANTIC_OUT of any successor.  */
  for (ix = 0; ix < EDGE_COUNT (bb->succs); ix++)
    {
      e = EDGE_SUCC (bb, ix);
      /* Make sure we have already visited this BB, and is thus
	 initialized.  */
      if (BB_VISITED_P (e->dest))
	{
	  bitmap_copy (STORE_ANTIC_IN (bb), STORE_ANTIC_OUT (e->dest));
	  break;
	}
    }

  for (; ix < EDGE_COUNT (bb->succs); ix++)
    {
      e = EDGE_SUCC (bb, ix);
      if (BB_VISITED_P  (e->dest))
	bitmap_and_into (STORE_ANTIC_IN (bb), STORE_ANTIC_OUT (e->dest));
    }

  BB_VISITED_P (bb) = true;
}

/* Compute the AVAIL sets for every basic block in BLOCKS.

   We compute {STORE,READ}_AVAIL_{OUT,IN} as follows:

     AVAIL_OUT[bb] = union (AVAIL_IN[bb], LOCAL[bb])
     AVAIL_IN[bb]  = intersect (AVAIL_OUT[predecessors])

   This is basically what we do in lcm's compute_available(), but here
   we calculate two sets of sets (one for STOREs and one for READs),
   and we work on a region instead of the entire CFG.

   REGION is the TM region.
   BLOCKS are the basic blocks in the region.  */

static void
tm_memopt_compute_available (struct tm_region *region,
			     vec<basic_block> blocks)
{
  edge e;
  basic_block *worklist, *qin, *qout, *qend, bb;
  unsigned int qlen, i;
  edge_iterator ei;
  bool changed;

  /* Allocate a worklist array/queue.  Entries are only added to the
     list if they were not already on the list.  So the size is
     bounded by the number of basic blocks in the region.  */
  qlen = blocks.length () - 1;
  qin = qout = worklist =
    XNEWVEC (basic_block, qlen);

  /* Put every block in the region on the worklist.  */
  for (i = 0; blocks.iterate (i, &bb); ++i)
    {
      /* Seed AVAIL_OUT with the LOCAL set.  */
      bitmap_ior_into (STORE_AVAIL_OUT (bb), STORE_LOCAL (bb));
      bitmap_ior_into (READ_AVAIL_OUT (bb), READ_LOCAL (bb));

      AVAIL_IN_WORKLIST_P (bb) = true;
      /* No need to insert the entry block, since it has an AVIN of
	 null, and an AVOUT that has already been seeded in.  */
      if (bb != region->entry_block)
	*qin++ = bb;
    }

  /* The entry block has been initialized with the local sets.  */
  BB_VISITED_P (region->entry_block) = true;

  qin = worklist;
  qend = &worklist[qlen];

  /* Iterate until the worklist is empty.  */
  while (qlen)
    {
      /* Take the first entry off the worklist.  */
      bb = *qout++;
      qlen--;

      if (qout >= qend)
	qout = worklist;

      /* This block can be added to the worklist again if necessary.  */
      AVAIL_IN_WORKLIST_P (bb) = false;
      tm_memopt_compute_avin (bb);

      /* Note: We do not add the LOCAL sets here because we already
	 seeded the AVAIL_OUT sets with them.  */
      changed  = bitmap_ior_into (STORE_AVAIL_OUT (bb), STORE_AVAIL_IN (bb));
      changed |= bitmap_ior_into (READ_AVAIL_OUT (bb), READ_AVAIL_IN (bb));
      if (changed
	  && (region->exit_blocks == NULL
	      || !bitmap_bit_p (region->exit_blocks, bb->index)))
	/* If the out state of this block changed, then we need to add
	   its successors to the worklist if they are not already in.  */
	FOR_EACH_EDGE (e, ei, bb->succs)
	  if (!AVAIL_IN_WORKLIST_P (e->dest)
	      && e->dest != EXIT_BLOCK_PTR_FOR_FN (cfun))
	    {
	      *qin++ = e->dest;
	      AVAIL_IN_WORKLIST_P (e->dest) = true;
	      qlen++;

	      if (qin >= qend)
		qin = worklist;
	    }
    }

  free (worklist);

  if (dump_file)
    dump_tm_memopt_sets (blocks);
}

/* Compute ANTIC sets for every basic block in BLOCKS.

   We compute STORE_ANTIC_OUT as follows:

	STORE_ANTIC_OUT[bb] = union(STORE_ANTIC_IN[bb], STORE_LOCAL[bb])
	STORE_ANTIC_IN[bb]  = intersect(STORE_ANTIC_OUT[successors])

   REGION is the TM region.
   BLOCKS are the basic blocks in the region.  */

static void
tm_memopt_compute_antic (struct tm_region *region,
			 vec<basic_block> blocks)
{
  edge e;
  basic_block *worklist, *qin, *qout, *qend, bb;
  unsigned int qlen;
  int i;
  edge_iterator ei;

  /* Allocate a worklist array/queue.  Entries are only added to the
     list if they were not already on the list.  So the size is
     bounded by the number of basic blocks in the region.  */
  qin = qout = worklist = XNEWVEC (basic_block, blocks.length ());

  for (qlen = 0, i = blocks.length () - 1; i >= 0; --i)
    {
      bb = blocks[i];

      /* Seed ANTIC_OUT with the LOCAL set.  */
      bitmap_ior_into (STORE_ANTIC_OUT (bb), STORE_LOCAL (bb));

      /* Put every block in the region on the worklist.  */
      AVAIL_IN_WORKLIST_P (bb) = true;
      /* No need to insert exit blocks, since their ANTIC_IN is NULL,
	 and their ANTIC_OUT has already been seeded in.  */
      if (region->exit_blocks
	  && !bitmap_bit_p (region->exit_blocks, bb->index))
	{
	  qlen++;
	  *qin++ = bb;
	}
    }

  /* The exit blocks have been initialized with the local sets.  */
  if (region->exit_blocks)
    {
      unsigned int i;
      bitmap_iterator bi;
      EXECUTE_IF_SET_IN_BITMAP (region->exit_blocks, 0, i, bi)
	BB_VISITED_P (BASIC_BLOCK (i)) = true;
    }

  qin = worklist;
  qend = &worklist[qlen];

  /* Iterate until the worklist is empty.  */
  while (qlen)
    {
      /* Take the first entry off the worklist.  */
      bb = *qout++;
      qlen--;

      if (qout >= qend)
	qout = worklist;

      /* This block can be added to the worklist again if necessary.  */
      AVAIL_IN_WORKLIST_P (bb) = false;
      tm_memopt_compute_antin (bb);

      /* Note: We do not add the LOCAL sets here because we already
	 seeded the ANTIC_OUT sets with them.  */
      if (bitmap_ior_into (STORE_ANTIC_OUT (bb), STORE_ANTIC_IN (bb))
	  && bb != region->entry_block)
	/* If the out state of this block changed, then we need to add
	   its predecessors to the worklist if they are not already in.  */
	FOR_EACH_EDGE (e, ei, bb->preds)
	  if (!AVAIL_IN_WORKLIST_P (e->src))
	    {
	      *qin++ = e->src;
	      AVAIL_IN_WORKLIST_P (e->src) = true;
	      qlen++;

	      if (qin >= qend)
		qin = worklist;
	    }
    }

  free (worklist);

  if (dump_file)
    dump_tm_memopt_sets (blocks);
}

/* Offsets of load variants from TM_LOAD.  For example,
   BUILT_IN_TM_LOAD_RAR* is an offset of 1 from BUILT_IN_TM_LOAD*.
   See gtm-builtins.def.  */
#define TRANSFORM_RAR 1
#define TRANSFORM_RAW 2
#define TRANSFORM_RFW 3
/* Offsets of store variants from TM_STORE.  */
#define TRANSFORM_WAR 1
#define TRANSFORM_WAW 2

/* Inform about a load/store optimization.  */

static void
dump_tm_memopt_transform (gimple stmt)
{
  if (dump_file)
    {
      fprintf (dump_file, "TM memopt: transforming: ");
      print_gimple_stmt (dump_file, stmt, 0, 0);
      fprintf (dump_file, "\n");
    }
}

/* Perform a read/write optimization.  Replaces the TM builtin in STMT
   by a builtin that is OFFSET entries down in the builtins table in
   gtm-builtins.def.  */

static void
tm_memopt_transform_stmt (unsigned int offset,
			  gimple stmt,
			  gimple_stmt_iterator *gsi)
{
  tree fn = gimple_call_fn (stmt);
  gcc_assert (TREE_CODE (fn) == ADDR_EXPR);
  TREE_OPERAND (fn, 0)
    = builtin_decl_explicit ((enum built_in_function)
			     (DECL_FUNCTION_CODE (TREE_OPERAND (fn, 0))
			      + offset));
  gimple_call_set_fn (stmt, fn);
  gsi_replace (gsi, stmt, true);
  dump_tm_memopt_transform (stmt);
}

/* Perform the actual TM memory optimization transformations in the
   basic blocks in BLOCKS.  */

static void
tm_memopt_transform_blocks (vec<basic_block> blocks)
{
  size_t i;
  basic_block bb;
  gimple_stmt_iterator gsi;

  for (i = 0; blocks.iterate (i, &bb); ++i)
    {
      for (gsi = gsi_start_bb (bb); !gsi_end_p (gsi); gsi_next (&gsi))
	{
	  gimple stmt = gsi_stmt (gsi);
	  bitmap read_avail = READ_AVAIL_IN (bb);
	  bitmap store_avail = STORE_AVAIL_IN (bb);
	  bitmap store_antic = STORE_ANTIC_OUT (bb);
	  unsigned int loc;

	  if (is_tm_simple_load (stmt))
	    {
	      loc = tm_memopt_value_number (stmt, NO_INSERT);
	      if (store_avail && bitmap_bit_p (store_avail, loc))
		tm_memopt_transform_stmt (TRANSFORM_RAW, stmt, &gsi);
	      else if (store_antic && bitmap_bit_p (store_antic, loc))
		{
		  tm_memopt_transform_stmt (TRANSFORM_RFW, stmt, &gsi);
		  bitmap_set_bit (store_avail, loc);
		}
	      else if (read_avail && bitmap_bit_p (read_avail, loc))
		tm_memopt_transform_stmt (TRANSFORM_RAR, stmt, &gsi);
	      else
		bitmap_set_bit (read_avail, loc);
	    }
	  else if (is_tm_simple_store (stmt))
	    {
	      loc = tm_memopt_value_number (stmt, NO_INSERT);
	      if (store_avail && bitmap_bit_p (store_avail, loc))
		tm_memopt_transform_stmt (TRANSFORM_WAW, stmt, &gsi);
	      else
		{
		  if (read_avail && bitmap_bit_p (read_avail, loc))
		    tm_memopt_transform_stmt (TRANSFORM_WAR, stmt, &gsi);
		  bitmap_set_bit (store_avail, loc);
		}
	    }
	}
    }
}

/* Return a new set of bitmaps for a BB.  */

static struct tm_memopt_bitmaps *
tm_memopt_init_sets (void)
{
  struct tm_memopt_bitmaps *b
    = XOBNEW (&tm_memopt_obstack.obstack, struct tm_memopt_bitmaps);
  b->store_avail_in = BITMAP_ALLOC (&tm_memopt_obstack);
  b->store_avail_out = BITMAP_ALLOC (&tm_memopt_obstack);
  b->store_antic_in = BITMAP_ALLOC (&tm_memopt_obstack);
  b->store_antic_out = BITMAP_ALLOC (&tm_memopt_obstack);
  b->store_avail_out = BITMAP_ALLOC (&tm_memopt_obstack);
  b->read_avail_in = BITMAP_ALLOC (&tm_memopt_obstack);
  b->read_avail_out = BITMAP_ALLOC (&tm_memopt_obstack);
  b->read_local = BITMAP_ALLOC (&tm_memopt_obstack);
  b->store_local = BITMAP_ALLOC (&tm_memopt_obstack);
  return b;
}

/* Free sets computed for each BB.  */

static void
tm_memopt_free_sets (vec<basic_block> blocks)
{
  size_t i;
  basic_block bb;

  for (i = 0; blocks.iterate (i, &bb); ++i)
    bb->aux = NULL;
}

/* Clear the visited bit for every basic block in BLOCKS.  */

static void
tm_memopt_clear_visited (vec<basic_block> blocks)
{
  size_t i;
  basic_block bb;

  for (i = 0; blocks.iterate (i, &bb); ++i)
    BB_VISITED_P (bb) = false;
}

/* Replace TM load/stores with hints for the runtime.  We handle
   things like read-after-write, write-after-read, read-after-read,
   read-for-write, etc.  */

static unsigned int
execute_tm_memopt (void)
{
  struct tm_region *region;
  vec<basic_block> bbs;

  tm_memopt_value_id = 0;
  tm_memopt_value_numbers.create (10);

  for (region = all_tm_regions; region; region = region->next)
    {
      /* All the TM stores/loads in the current region.  */
      size_t i;
      basic_block bb;

      bitmap_obstack_initialize (&tm_memopt_obstack);

      /* Save all BBs for the current region.  */
      bbs = get_tm_region_blocks (region->entry_block,
				  region->exit_blocks,
				  region->irr_blocks,
				  NULL,
				  false);

      /* Collect all the memory operations.  */
      for (i = 0; bbs.iterate (i, &bb); ++i)
	{
	  bb->aux = tm_memopt_init_sets ();
	  tm_memopt_accumulate_memops (bb);
	}

      /* Solve data flow equations and transform each block accordingly.  */
      tm_memopt_clear_visited (bbs);
      tm_memopt_compute_available (region, bbs);
      tm_memopt_clear_visited (bbs);
      tm_memopt_compute_antic (region, bbs);
      tm_memopt_transform_blocks (bbs);

      tm_memopt_free_sets (bbs);
      bbs.release ();
      bitmap_obstack_release (&tm_memopt_obstack);
      tm_memopt_value_numbers.empty ();
    }

  tm_memopt_value_numbers.dispose ();
  return 0;
}

static bool
gate_tm_memopt (void)
{
  return flag_tm && optimize > 0;
}

namespace {

const pass_data pass_data_tm_memopt =
{
  GIMPLE_PASS, /* type */
  "tmmemopt", /* name */
  OPTGROUP_NONE, /* optinfo_flags */
  true, /* has_gate */
  true, /* has_execute */
  TV_TRANS_MEM, /* tv_id */
  ( PROP_ssa | PROP_cfg ), /* properties_required */
  0, /* properties_provided */
  0, /* properties_destroyed */
  0, /* todo_flags_start */
  0, /* todo_flags_finish */
};

class pass_tm_memopt : public gimple_opt_pass
{
public:
  pass_tm_memopt (gcc::context *ctxt)
    : gimple_opt_pass (pass_data_tm_memopt, ctxt)
  {}

  /* opt_pass methods: */
  bool gate () { return gate_tm_memopt (); }
  unsigned int execute () { return execute_tm_memopt (); }

}; // class pass_tm_memopt

} // anon namespace

gimple_opt_pass *
make_pass_tm_memopt (gcc::context *ctxt)
{
  return new pass_tm_memopt (ctxt);
}


/* Interprocedual analysis for the creation of transactional clones.
   The aim of this pass is to find which functions are referenced in
   a non-irrevocable transaction context, and for those over which
   we have control (or user directive), create a version of the
   function which uses only the transactional interface to reference
   protected memories.  This analysis proceeds in several steps:

     (1) Collect the set of all possible transactional clones:

	(a) For all local public functions marked tm_callable, push
	    it onto the tm_callee queue.

	(b) For all local functions, scan for calls in transaction blocks.
	    Push the caller and callee onto the tm_caller and tm_callee
	    queues.  Count the number of callers for each callee.

	(c) For each local function on the callee list, assume we will
	    create a transactional clone.  Push *all* calls onto the
	    callee queues; count the number of clone callers separately
	    to the number of original callers.

     (2) Propagate irrevocable status up the dominator tree:

	(a) Any external function on the callee list that is not marked
	    tm_callable is irrevocable.  Push all callers of such onto
	    a worklist.

	(b) For each function on the worklist, mark each block that
	    contains an irrevocable call.  Use the AND operator to
	    propagate that mark up the dominator tree.

	(c) If we reach the entry block for a possible transactional
	    clone, then the transactional clone is irrevocable, and
	    we should not create the clone after all.  Push all
	    callers onto the worklist.

	(d) Place tm_irrevocable calls at the beginning of the relevant
	    blocks.  Special case here is the entry block for the entire
	    transaction region; there we mark it GTMA_DOES_GO_IRREVOCABLE for
	    the library to begin the region in serial mode.  Decrement
	    the call count for all callees in the irrevocable region.

     (3) Create the transactional clones:

	Any tm_callee that still has a non-zero call count is cloned.
*/

/* This structure is stored in the AUX field of each cgraph_node.  */
struct tm_ipa_cg_data
{
  /* The clone of the function that got created.  */
  struct cgraph_node *clone;

  /* The tm regions in the normal function.  */
  struct tm_region *all_tm_regions;

  /* The blocks of the normal/clone functions that contain irrevocable
     calls, or blocks that are post-dominated by irrevocable calls.  */
  bitmap irrevocable_blocks_normal;
  bitmap irrevocable_blocks_clone;

  /* The blocks of the normal function that are involved in transactions.  */
  bitmap transaction_blocks_normal;

  /* The number of callers to the transactional clone of this function
     from normal and transactional clones respectively.  */
  unsigned tm_callers_normal;
  unsigned tm_callers_clone;

  /* True if all calls to this function's transactional clone
     are irrevocable.  Also automatically true if the function
     has no transactional clone.  */
  bool is_irrevocable;

  /* Flags indicating the presence of this function in various queues.  */
  bool in_callee_queue;
  bool in_worklist;

  /* Flags indicating the kind of scan desired while in the worklist.  */
  bool want_irr_scan_normal;
};

typedef vec<cgraph_node_ptr> cgraph_node_queue;

/* Return the ipa data associated with NODE, allocating zeroed memory
   if necessary.  TRAVERSE_ALIASES is true if we must traverse aliases
   and set *NODE accordingly.  */

static struct tm_ipa_cg_data *
get_cg_data (struct cgraph_node **node, bool traverse_aliases)
{
  struct tm_ipa_cg_data *d;

  if (traverse_aliases && (*node)->alias)
    *node = cgraph_alias_target (*node);

  d = (struct tm_ipa_cg_data *) (*node)->aux;

  if (d == NULL)
    {
      d = (struct tm_ipa_cg_data *)
	obstack_alloc (&tm_obstack.obstack, sizeof (*d));
      (*node)->aux = (void *) d;
      memset (d, 0, sizeof (*d));
    }

  return d;
}

/* Add NODE to the end of QUEUE, unless IN_QUEUE_P indicates that
   it is already present.  */

static void
maybe_push_queue (struct cgraph_node *node,
		  cgraph_node_queue *queue_p, bool *in_queue_p)
{
  if (!*in_queue_p)
    {
      *in_queue_p = true;
      queue_p->safe_push (node);
    }
}

/* Duplicate the basic blocks in QUEUE for use in the uninstrumented
   code path.  QUEUE are the basic blocks inside the transaction
   represented in REGION.

   Later in split_code_paths() we will add the conditional to choose
   between the two alternatives.  */

static void
ipa_uninstrument_transaction (struct tm_region *region,
			      vec<basic_block> queue)
{
  gimple transaction = region->transaction_stmt;
  basic_block transaction_bb = gimple_bb (transaction);
  int n = queue.length ();
  basic_block *new_bbs = XNEWVEC (basic_block, n);

  copy_bbs (queue.address (), n, new_bbs, NULL, 0, NULL, NULL, transaction_bb,
	    true);
  edge e = make_edge (transaction_bb, new_bbs[0], EDGE_TM_UNINSTRUMENTED);
  add_phi_args_after_copy (new_bbs, n, e);

  // Now we will have a GIMPLE_ATOMIC with 3 possible edges out of it.
  //   a) EDGE_FALLTHRU into the transaction
  //   b) EDGE_TM_ABORT out of the transaction
  //   c) EDGE_TM_UNINSTRUMENTED into the uninstrumented blocks.

  free (new_bbs);
}

/* A subroutine of ipa_tm_scan_calls_transaction and ipa_tm_scan_calls_clone.
   Queue all callees within block BB.  */

static void
ipa_tm_scan_calls_block (cgraph_node_queue *callees_p,
			 basic_block bb, bool for_clone)
{
  gimple_stmt_iterator gsi;

  for (gsi = gsi_start_bb (bb); !gsi_end_p (gsi); gsi_next (&gsi))
    {
      gimple stmt = gsi_stmt (gsi);
      if (is_gimple_call (stmt) && !is_tm_pure_call (stmt))
	{
	  tree fndecl = gimple_call_fndecl (stmt);
	  if (fndecl)
	    {
	      struct tm_ipa_cg_data *d;
	      unsigned *pcallers;
	      struct cgraph_node *node;

	      if (is_tm_ending_fndecl (fndecl))
		continue;
	      if (find_tm_replacement_function (fndecl))
		continue;

	      node = cgraph_get_node (fndecl);
	      gcc_assert (node != NULL);
	      d = get_cg_data (&node, true);

	      pcallers = (for_clone ? &d->tm_callers_clone
			  : &d->tm_callers_normal);
	      *pcallers += 1;

	      maybe_push_queue (node, callees_p, &d->in_callee_queue);
	    }
	}
    }
}

/* Scan all calls in NODE that are within a transaction region,
   and push the resulting nodes into the callee queue.  */

static void
ipa_tm_scan_calls_transaction (struct tm_ipa_cg_data *d,
			       cgraph_node_queue *callees_p)
{
  struct tm_region *r;

  d->transaction_blocks_normal = BITMAP_ALLOC (&tm_obstack);
  d->all_tm_regions = all_tm_regions;

  for (r = all_tm_regions; r; r = r->next)
    {
      vec<basic_block> bbs;
      basic_block bb;
      unsigned i;

      bbs = get_tm_region_blocks (r->entry_block, r->exit_blocks, NULL,
				  d->transaction_blocks_normal, false);

      // Generate the uninstrumented code path for this transaction.
      ipa_uninstrument_transaction (r, bbs);

      FOR_EACH_VEC_ELT (bbs, i, bb)
	ipa_tm_scan_calls_block (callees_p, bb, false);

      bbs.release ();
    }

  // ??? copy_bbs should maintain cgraph edges for the blocks as it is
  // copying them, rather than forcing us to do this externally.
  rebuild_cgraph_edges ();

  // ??? In ipa_uninstrument_transaction we don't try to update dominators
  // because copy_bbs doesn't return a VEC like iterate_fix_dominators expects.
  // Instead, just release dominators here so update_ssa recomputes them.
  free_dominance_info (CDI_DOMINATORS);

  // When building the uninstrumented code path, copy_bbs will have invoked
  // create_new_def_for starting an "ssa update context".  There is only one
  // instance of this context, so resolve ssa updates before moving on to
  // the next function.
  update_ssa (TODO_update_ssa);
}

/* Scan all calls in NODE as if this is the transactional clone,
   and push the destinations into the callee queue.  */

static void
ipa_tm_scan_calls_clone (struct cgraph_node *node,
			 cgraph_node_queue *callees_p)
{
  struct function *fn = DECL_STRUCT_FUNCTION (node->decl);
  basic_block bb;

  FOR_EACH_BB_FN (bb, fn)
    ipa_tm_scan_calls_block (callees_p, bb, true);
}

/* The function NODE has been detected to be irrevocable.  Push all
   of its callers onto WORKLIST for the purpose of re-scanning them.  */

static void
ipa_tm_note_irrevocable (struct cgraph_node *node,
			 cgraph_node_queue *worklist_p)
{
  struct tm_ipa_cg_data *d = get_cg_data (&node, true);
  struct cgraph_edge *e;

  d->is_irrevocable = true;

  for (e = node->callers; e ; e = e->next_caller)
    {
      basic_block bb;
      struct cgraph_node *caller;

      /* Don't examine recursive calls.  */
      if (e->caller == node)
	continue;
      /* Even if we think we can go irrevocable, believe the user
	 above all.  */
      if (is_tm_safe_or_pure (e->caller->decl))
	continue;

      caller = e->caller;
      d = get_cg_data (&caller, true);

      /* Check if the callee is in a transactional region.  If so,
	 schedule the function for normal re-scan as well.  */
      bb = gimple_bb (e->call_stmt);
      gcc_assert (bb != NULL);
      if (d->transaction_blocks_normal
	  && bitmap_bit_p (d->transaction_blocks_normal, bb->index))
	d->want_irr_scan_normal = true;

      maybe_push_queue (caller, worklist_p, &d->in_worklist);
    }
}

/* A subroutine of ipa_tm_scan_irr_blocks; return true iff any statement
   within the block is irrevocable.  */

static bool
ipa_tm_scan_irr_block (basic_block bb)
{
  gimple_stmt_iterator gsi;
  tree fn;

  for (gsi = gsi_start_bb (bb); !gsi_end_p (gsi); gsi_next (&gsi))
    {
      gimple stmt = gsi_stmt (gsi);
      switch (gimple_code (stmt))
	{
	case GIMPLE_ASSIGN:
	  if (gimple_assign_single_p (stmt))
	    {
	      tree lhs = gimple_assign_lhs (stmt);
	      tree rhs = gimple_assign_rhs1 (stmt);
	      if (volatile_var_p (lhs) || volatile_var_p (rhs))
		return true;
	    }
	  break;

	case GIMPLE_CALL:
	  {
	    tree lhs = gimple_call_lhs (stmt);
	    if (lhs && volatile_var_p (lhs))
	      return true;

	    if (is_tm_pure_call (stmt))
	      break;

	    fn = gimple_call_fn (stmt);

	    /* Functions with the attribute are by definition irrevocable.  */
	    if (is_tm_irrevocable (fn))
	      return true;

	    /* For direct function calls, go ahead and check for replacement
	       functions, or transitive irrevocable functions.  For indirect
	       functions, we'll ask the runtime.  */
	    if (TREE_CODE (fn) == ADDR_EXPR)
	      {
		struct tm_ipa_cg_data *d;
		struct cgraph_node *node;

		fn = TREE_OPERAND (fn, 0);
		if (is_tm_ending_fndecl (fn))
		  break;
		if (find_tm_replacement_function (fn))
		  break;

		node = cgraph_get_node (fn);
		d = get_cg_data (&node, true);

		/* Return true if irrevocable, but above all, believe
		   the user.  */
		if (d->is_irrevocable
		    && !is_tm_safe_or_pure (fn))
		  return true;
	      }
	    break;
	  }

	case GIMPLE_ASM:
	  /* ??? The Approved Method of indicating that an inline
	     assembly statement is not relevant to the transaction
	     is to wrap it in a __tm_waiver block.  This is not
	     yet implemented, so we can't check for it.  */
	  if (is_tm_safe (current_function_decl))
	    {
	      tree t = build1 (NOP_EXPR, void_type_node, size_zero_node);
	      SET_EXPR_LOCATION (t, gimple_location (stmt));
	      error ("%Kasm not allowed in %<transaction_safe%> function", t);
	    }
	  return true;

	default:
	  break;
	}
    }

  return false;
}

/* For each of the blocks seeded witin PQUEUE, walk the CFG looking
   for new irrevocable blocks, marking them in NEW_IRR.  Don't bother
   scanning past OLD_IRR or EXIT_BLOCKS.  */

static bool
ipa_tm_scan_irr_blocks (vec<basic_block> *pqueue, bitmap new_irr,
			bitmap old_irr, bitmap exit_blocks)
{
  bool any_new_irr = false;
  edge e;
  edge_iterator ei;
  bitmap visited_blocks = BITMAP_ALLOC (NULL);

  do
    {
      basic_block bb = pqueue->pop ();

      /* Don't re-scan blocks we know already are irrevocable.  */
      if (old_irr && bitmap_bit_p (old_irr, bb->index))
	continue;

      if (ipa_tm_scan_irr_block (bb))
	{
	  bitmap_set_bit (new_irr, bb->index);
	  any_new_irr = true;
	}
      else if (exit_blocks == NULL || !bitmap_bit_p (exit_blocks, bb->index))
	{
	  FOR_EACH_EDGE (e, ei, bb->succs)
	    if (!bitmap_bit_p (visited_blocks, e->dest->index))
	      {
		bitmap_set_bit (visited_blocks, e->dest->index);
		pqueue->safe_push (e->dest);
	      }
	}
    }
  while (!pqueue->is_empty ());

  BITMAP_FREE (visited_blocks);

  return any_new_irr;
}

/* Propagate the irrevocable property both up and down the dominator tree.
   BB is the current block being scanned; EXIT_BLOCKS are the edges of the
   TM regions; OLD_IRR are the results of a previous scan of the dominator
   tree which has been fully propagated; NEW_IRR is the set of new blocks
   which are gaining the irrevocable property during the current scan.  */

static void
ipa_tm_propagate_irr (basic_block entry_block, bitmap new_irr,
		      bitmap old_irr, bitmap exit_blocks)
{
  vec<basic_block> bbs;
  bitmap all_region_blocks;

  /* If this block is in the old set, no need to rescan.  */
  if (old_irr && bitmap_bit_p (old_irr, entry_block->index))
    return;

  all_region_blocks = BITMAP_ALLOC (&tm_obstack);
  bbs = get_tm_region_blocks (entry_block, exit_blocks, NULL,
			      all_region_blocks, false);
  do
    {
      basic_block bb = bbs.pop ();
      bool this_irr = bitmap_bit_p (new_irr, bb->index);
      bool all_son_irr = false;
      edge_iterator ei;
      edge e;

      /* Propagate up.  If my children are, I am too, but we must have
	 at least one child that is.  */
      if (!this_irr)
	{
	  FOR_EACH_EDGE (e, ei, bb->succs)
	    {
	      if (!bitmap_bit_p (new_irr, e->dest->index))
		{
		  all_son_irr = false;
		  break;
		}
	      else
		all_son_irr = true;
	    }
	  if (all_son_irr)
	    {
	      /* Add block to new_irr if it hasn't already been processed. */
	      if (!old_irr || !bitmap_bit_p (old_irr, bb->index))
		{
		  bitmap_set_bit (new_irr, bb->index);
		  this_irr = true;
		}
	    }
	}

      /* Propagate down to everyone we immediately dominate.  */
      if (this_irr)
	{
	  basic_block son;
	  for (son = first_dom_son (CDI_DOMINATORS, bb);
	       son;
	       son = next_dom_son (CDI_DOMINATORS, son))
	    {
	      /* Make sure block is actually in a TM region, and it
		 isn't already in old_irr.  */
	      if ((!old_irr || !bitmap_bit_p (old_irr, son->index))
		  && bitmap_bit_p (all_region_blocks, son->index))
		bitmap_set_bit (new_irr, son->index);
	    }
	}
    }
  while (!bbs.is_empty ());

  BITMAP_FREE (all_region_blocks);
  bbs.release ();
}

static void
ipa_tm_decrement_clone_counts (basic_block bb, bool for_clone)
{
  gimple_stmt_iterator gsi;

  for (gsi = gsi_start_bb (bb); !gsi_end_p (gsi); gsi_next (&gsi))
    {
      gimple stmt = gsi_stmt (gsi);
      if (is_gimple_call (stmt) && !is_tm_pure_call (stmt))
	{
	  tree fndecl = gimple_call_fndecl (stmt);
	  if (fndecl)
	    {
	      struct tm_ipa_cg_data *d;
	      unsigned *pcallers;
	      struct cgraph_node *tnode;

	      if (is_tm_ending_fndecl (fndecl))
		continue;
	      if (find_tm_replacement_function (fndecl))
		continue;

	      tnode = cgraph_get_node (fndecl);
	      d = get_cg_data (&tnode, true);

	      pcallers = (for_clone ? &d->tm_callers_clone
			  : &d->tm_callers_normal);

	      gcc_assert (*pcallers > 0);
	      *pcallers -= 1;
	    }
	}
    }
}

/* (Re-)Scan the transaction blocks in NODE for calls to irrevocable functions,
   as well as other irrevocable actions such as inline assembly.  Mark all
   such blocks as irrevocable and decrement the number of calls to
   transactional clones.  Return true if, for the transactional clone, the
   entire function is irrevocable.  */

static bool
ipa_tm_scan_irr_function (struct cgraph_node *node, bool for_clone)
{
  struct tm_ipa_cg_data *d;
  bitmap new_irr, old_irr;
  bool ret = false;

  /* Builtin operators (operator new, and such).  */
  if (DECL_STRUCT_FUNCTION (node->decl) == NULL
      || DECL_STRUCT_FUNCTION (node->decl)->cfg == NULL)
    return false;

  push_cfun (DECL_STRUCT_FUNCTION (node->decl));
  calculate_dominance_info (CDI_DOMINATORS);

  d = get_cg_data (&node, true);
  stack_vec<basic_block, 10> queue;
  new_irr = BITMAP_ALLOC (&tm_obstack);

  /* Scan each tm region, propagating irrevocable status through the tree.  */
  if (for_clone)
    {
      old_irr = d->irrevocable_blocks_clone;
      queue.quick_push (single_succ (ENTRY_BLOCK_PTR_FOR_FN (cfun)));
      if (ipa_tm_scan_irr_blocks (&queue, new_irr, old_irr, NULL))
	{
	  ipa_tm_propagate_irr (single_succ (ENTRY_BLOCK_PTR_FOR_FN (cfun)),
				new_irr,
				old_irr, NULL);
	  ret = bitmap_bit_p (new_irr,
			      single_succ (ENTRY_BLOCK_PTR_FOR_FN (cfun))->index);
	}
    }
  else
    {
      struct tm_region *region;

      old_irr = d->irrevocable_blocks_normal;
      for (region = d->all_tm_regions; region; region = region->next)
	{
	  queue.quick_push (region->entry_block);
	  if (ipa_tm_scan_irr_blocks (&queue, new_irr, old_irr,
				      region->exit_blocks))
	    ipa_tm_propagate_irr (region->entry_block, new_irr, old_irr,
				  region->exit_blocks);
	}
    }

  /* If we found any new irrevocable blocks, reduce the call count for
     transactional clones within the irrevocable blocks.  Save the new
     set of irrevocable blocks for next time.  */
  if (!bitmap_empty_p (new_irr))
    {
      bitmap_iterator bmi;
      unsigned i;

      EXECUTE_IF_SET_IN_BITMAP (new_irr, 0, i, bmi)
	ipa_tm_decrement_clone_counts (BASIC_BLOCK (i), for_clone);

      if (old_irr)
	{
	  bitmap_ior_into (old_irr, new_irr);
	  BITMAP_FREE (new_irr);
	}
      else if (for_clone)
	d->irrevocable_blocks_clone = new_irr;
      else
	d->irrevocable_blocks_normal = new_irr;

      if (dump_file && new_irr)
	{
	  const char *dname;
	  bitmap_iterator bmi;
	  unsigned i;

	  dname = lang_hooks.decl_printable_name (current_function_decl, 2);
	  EXECUTE_IF_SET_IN_BITMAP (new_irr, 0, i, bmi)
	    fprintf (dump_file, "%s: bb %d goes irrevocable\n", dname, i);
	}
    }
  else
    BITMAP_FREE (new_irr);

  pop_cfun ();

  return ret;
}

/* Return true if, for the transactional clone of NODE, any call
   may enter irrevocable mode.  */

static bool
ipa_tm_mayenterirr_function (struct cgraph_node *node)
{
  struct tm_ipa_cg_data *d;
  tree decl;
  unsigned flags;

  d = get_cg_data (&node, true);
  decl = node->decl;
  flags = flags_from_decl_or_type (decl);

  /* Handle some TM builtins.  Ordinarily these aren't actually generated
     at this point, but handling these functions when written in by the
     user makes it easier to build unit tests.  */
  if (flags & ECF_TM_BUILTIN)
    return false;

  /* Filter out all functions that are marked.  */
  if (flags & ECF_TM_PURE)
    return false;
  if (is_tm_safe (decl))
    return false;
  if (is_tm_irrevocable (decl))
    return true;
  if (is_tm_callable (decl))
    return true;
  if (find_tm_replacement_function (decl))
    return true;

  /* If we aren't seeing the final version of the function we don't
     know what it will contain at runtime.  */
  if (cgraph_function_body_availability (node) < AVAIL_AVAILABLE)
    return true;

  /* If the function must go irrevocable, then of course true.  */
  if (d->is_irrevocable)
    return true;

  /* If there are any blocks marked irrevocable, then the function
     as a whole may enter irrevocable.  */
  if (d->irrevocable_blocks_clone)
    return true;

  /* We may have previously marked this function as tm_may_enter_irr;
     see pass_diagnose_tm_blocks.  */
  if (node->local.tm_may_enter_irr)
    return true;

  /* Recurse on the main body for aliases.  In general, this will
     result in one of the bits above being set so that we will not
     have to recurse next time.  */
  if (node->alias)
    return ipa_tm_mayenterirr_function (cgraph_get_node (node->thunk.alias));

  /* What remains is unmarked local functions without items that force
     the function to go irrevocable.  */
  return false;
}

/* Diagnose calls from transaction_safe functions to unmarked
   functions that are determined to not be safe.  */

static void
ipa_tm_diagnose_tm_safe (struct cgraph_node *node)
{
  struct cgraph_edge *e;

  for (e = node->callees; e ; e = e->next_callee)
    if (!is_tm_callable (e->callee->decl)
	&& e->callee->local.tm_may_enter_irr)
      error_at (gimple_location (e->call_stmt),
		"unsafe function call %qD within "
		"%<transaction_safe%> function", e->callee->decl);
}

/* Diagnose call from atomic transactions to unmarked functions
   that are determined to not be safe.  */

static void
ipa_tm_diagnose_transaction (struct cgraph_node *node,
			   struct tm_region *all_tm_regions)
{
  struct tm_region *r;

  for (r = all_tm_regions; r ; r = r->next)
    if (gimple_transaction_subcode (r->transaction_stmt) & GTMA_IS_RELAXED)
      {
	/* Atomic transactions can be nested inside relaxed.  */
	if (r->inner)
	  ipa_tm_diagnose_transaction (node, r->inner);
      }
    else
      {
	vec<basic_block> bbs;
	gimple_stmt_iterator gsi;
	basic_block bb;
	size_t i;

	bbs = get_tm_region_blocks (r->entry_block, r->exit_blocks,
				    r->irr_blocks, NULL, false);

	for (i = 0; bbs.iterate (i, &bb); ++i)
	  for (gsi = gsi_start_bb (bb); !gsi_end_p (gsi); gsi_next (&gsi))
	    {
	      gimple stmt = gsi_stmt (gsi);
	      tree fndecl;

	      if (gimple_code (stmt) == GIMPLE_ASM)
		{
		  error_at (gimple_location (stmt),
			    "asm not allowed in atomic transaction");
		  continue;
		}

	      if (!is_gimple_call (stmt))
		continue;
	      fndecl = gimple_call_fndecl (stmt);

	      /* Indirect function calls have been diagnosed already.  */
	      if (!fndecl)
		continue;

	      /* Stop at the end of the transaction.  */
	      if (is_tm_ending_fndecl (fndecl))
		{
		  if (bitmap_bit_p (r->exit_blocks, bb->index))
		    break;
		  continue;
		}

	      /* Marked functions have been diagnosed already.  */
	      if (is_tm_pure_call (stmt))
		continue;
	      if (is_tm_callable (fndecl))
		continue;

	      if (cgraph_local_info (fndecl)->tm_may_enter_irr)
		error_at (gimple_location (stmt),
			  "unsafe function call %qD within "
			  "atomic transaction", fndecl);
	    }

	bbs.release ();
      }
}

/* Return a transactional mangled name for the DECL_ASSEMBLER_NAME in
   OLD_DECL.  The returned value is a freshly malloced pointer that
   should be freed by the caller.  */

static tree
tm_mangle (tree old_asm_id)
{
  const char *old_asm_name;
  char *tm_name;
  void *alloc = NULL;
  struct demangle_component *dc;
  tree new_asm_id;

  /* Determine if the symbol is already a valid C++ mangled name.  Do this
     even for C, which might be interfacing with C++ code via appropriately
     ugly identifiers.  */
  /* ??? We could probably do just as well checking for "_Z" and be done.  */
  old_asm_name = IDENTIFIER_POINTER (old_asm_id);
  dc = cplus_demangle_v3_components (old_asm_name, DMGL_NO_OPTS, &alloc);

  if (dc == NULL)
    {
      char length[8];

    do_unencoded:
      sprintf (length, "%u", IDENTIFIER_LENGTH (old_asm_id));
      tm_name = concat ("_ZGTt", length, old_asm_name, NULL);
    }
  else
    {
      old_asm_name += 2;	/* Skip _Z */

      switch (dc->type)
	{
	case DEMANGLE_COMPONENT_TRANSACTION_CLONE:
	case DEMANGLE_COMPONENT_NONTRANSACTION_CLONE:
	  /* Don't play silly games, you!  */
	  goto do_unencoded;

	case DEMANGLE_COMPONENT_HIDDEN_ALIAS:
	  /* I'd really like to know if we can ever be passed one of
	     these from the C++ front end.  The Logical Thing would
	     seem that hidden-alias should be outer-most, so that we
	     get hidden-alias of a transaction-clone and not vice-versa.  */
	  old_asm_name += 2;
	  break;

	default:
	  break;
	}

      tm_name = concat ("_ZGTt", old_asm_name, NULL);
    }
  free (alloc);

  new_asm_id = get_identifier (tm_name);
  free (tm_name);

  return new_asm_id;
}

static inline void
ipa_tm_mark_force_output_node (struct cgraph_node *node)
{
  cgraph_mark_force_output_node (node);
  node->analyzed = true;
}

static inline void
ipa_tm_mark_forced_by_abi_node (struct cgraph_node *node)
{
  node->forced_by_abi = true;
  node->analyzed = true;
}

/* Callback data for ipa_tm_create_version_alias.  */
struct create_version_alias_info
{
  struct cgraph_node *old_node;
  tree new_decl;
};

/* A subroutine of ipa_tm_create_version, called via
   cgraph_for_node_and_aliases.  Create new tm clones for each of
   the existing aliases.  */
static bool
ipa_tm_create_version_alias (struct cgraph_node *node, void *data)
{
  struct create_version_alias_info *info
    = (struct create_version_alias_info *)data;
  tree old_decl, new_decl, tm_name;
  struct cgraph_node *new_node;

  if (!node->cpp_implicit_alias)
    return false;

  old_decl = node->decl;
  tm_name = tm_mangle (DECL_ASSEMBLER_NAME (old_decl));
  new_decl = build_decl (DECL_SOURCE_LOCATION (old_decl),
			 TREE_CODE (old_decl), tm_name,
			 TREE_TYPE (old_decl));

  SET_DECL_ASSEMBLER_NAME (new_decl, tm_name);
  SET_DECL_RTL (new_decl, NULL);

  /* Based loosely on C++'s make_alias_for().  */
  TREE_PUBLIC (new_decl) = TREE_PUBLIC (old_decl);
  DECL_CONTEXT (new_decl) = DECL_CONTEXT (old_decl);
  DECL_LANG_SPECIFIC (new_decl) = DECL_LANG_SPECIFIC (old_decl);
  TREE_READONLY (new_decl) = TREE_READONLY (old_decl);
  DECL_EXTERNAL (new_decl) = 0;
  DECL_ARTIFICIAL (new_decl) = 1;
  TREE_ADDRESSABLE (new_decl) = 1;
  TREE_USED (new_decl) = 1;
  TREE_SYMBOL_REFERENCED (tm_name) = 1;

  /* Perform the same remapping to the comdat group.  */
  if (DECL_ONE_ONLY (new_decl))
    DECL_COMDAT_GROUP (new_decl) = tm_mangle (DECL_COMDAT_GROUP (old_decl));

  new_node = cgraph_same_body_alias (NULL, new_decl, info->new_decl);
  new_node->tm_clone = true;
  new_node->externally_visible = info->old_node->externally_visible;
  /* ?? Do not traverse aliases here.  */
  get_cg_data (&node, false)->clone = new_node;

  record_tm_clone_pair (old_decl, new_decl);

  if (info->old_node->force_output
      || ipa_ref_list_first_referring (&info->old_node->ref_list))
    ipa_tm_mark_force_output_node (new_node);
  if (info->old_node->forced_by_abi)
    ipa_tm_mark_forced_by_abi_node (new_node);
  return false;
}

/* Create a copy of the function (possibly declaration only) of OLD_NODE,
   appropriate for the transactional clone.  */

static void
ipa_tm_create_version (struct cgraph_node *old_node)
{
  tree new_decl, old_decl, tm_name;
  struct cgraph_node *new_node;

  old_decl = old_node->decl;
  new_decl = copy_node (old_decl);

  /* DECL_ASSEMBLER_NAME needs to be set before we call
     cgraph_copy_node_for_versioning below, because cgraph_node will
     fill the assembler_name_hash.  */
  tm_name = tm_mangle (DECL_ASSEMBLER_NAME (old_decl));
  SET_DECL_ASSEMBLER_NAME (new_decl, tm_name);
  SET_DECL_RTL (new_decl, NULL);
  TREE_SYMBOL_REFERENCED (tm_name) = 1;

  /* Perform the same remapping to the comdat group.  */
  if (DECL_ONE_ONLY (new_decl))
    DECL_COMDAT_GROUP (new_decl) = tm_mangle (DECL_COMDAT_GROUP (old_decl));

  new_node = cgraph_copy_node_for_versioning (old_node, new_decl, vNULL, NULL);
  new_node->local.local = false;
  new_node->externally_visible = old_node->externally_visible;
  new_node->lowered = true;
  new_node->tm_clone = 1;
  get_cg_data (&old_node, true)->clone = new_node;

  if (cgraph_function_body_availability (old_node) >= AVAIL_OVERWRITABLE)
    {
      /* Remap extern inline to static inline.  */
      /* ??? Is it worth trying to use make_decl_one_only?  */
      if (DECL_DECLARED_INLINE_P (new_decl) && DECL_EXTERNAL (new_decl))
	{
	  DECL_EXTERNAL (new_decl) = 0;
	  TREE_PUBLIC (new_decl) = 0;
	  DECL_WEAK (new_decl) = 0;
	}

      tree_function_versioning (old_decl, new_decl,
				NULL, false, NULL,
				false, NULL, NULL);
    }

  record_tm_clone_pair (old_decl, new_decl);

  cgraph_call_function_insertion_hooks (new_node);
  if (old_node->force_output
      || ipa_ref_list_first_referring (&old_node->ref_list))
    ipa_tm_mark_force_output_node (new_node);
  if (old_node->forced_by_abi)
    ipa_tm_mark_forced_by_abi_node (new_node);

  /* Do the same thing, but for any aliases of the original node.  */
  {
    struct create_version_alias_info data;
    data.old_node = old_node;
    data.new_decl = new_decl;
    cgraph_for_node_and_aliases (old_node, ipa_tm_create_version_alias,
				 &data, true);
  }
}

/* Construct a call to TM_IRREVOCABLE and insert it at the beginning of BB.  */

static void
ipa_tm_insert_irr_call (struct cgraph_node *node, struct tm_region *region,
			basic_block bb)
{
  gimple_stmt_iterator gsi;
  gimple g;

  transaction_subcode_ior (region, GTMA_MAY_ENTER_IRREVOCABLE);

  g = gimple_build_call (builtin_decl_explicit (BUILT_IN_TM_IRREVOCABLE),
			 1, build_int_cst (NULL_TREE, MODE_SERIALIRREVOCABLE));

  split_block_after_labels (bb);
  gsi = gsi_after_labels (bb);
  gsi_insert_before (&gsi, g, GSI_SAME_STMT);

  cgraph_create_edge (node,
	       cgraph_get_create_node
		  (builtin_decl_explicit (BUILT_IN_TM_IRREVOCABLE)),
		      g, 0,
		      compute_call_stmt_bb_frequency (node->decl,
						      gimple_bb (g)));
}

/* Construct a call to TM_GETTMCLONE and insert it before GSI.  */

static bool
ipa_tm_insert_gettmclone_call (struct cgraph_node *node,
			       struct tm_region *region,
			       gimple_stmt_iterator *gsi, gimple stmt)
{
  tree gettm_fn, ret, old_fn, callfn;
  gimple g, g2;
  bool safe;

  old_fn = gimple_call_fn (stmt);

  if (TREE_CODE (old_fn) == ADDR_EXPR)
    {
      tree fndecl = TREE_OPERAND (old_fn, 0);
      tree clone = get_tm_clone_pair (fndecl);

      /* By transforming the call into a TM_GETTMCLONE, we are
	 technically taking the address of the original function and
	 its clone.  Explain this so inlining will know this function
	 is needed.  */
      cgraph_mark_address_taken_node (cgraph_get_node (fndecl));
      if (clone)
	cgraph_mark_address_taken_node (cgraph_get_node (clone));
    }

  safe = is_tm_safe (TREE_TYPE (old_fn));
  gettm_fn = builtin_decl_explicit (safe ? BUILT_IN_TM_GETTMCLONE_SAFE
				    : BUILT_IN_TM_GETTMCLONE_IRR);
  ret = create_tmp_var (ptr_type_node, NULL);

  if (!safe)
    transaction_subcode_ior (region, GTMA_MAY_ENTER_IRREVOCABLE);

  /* Discard OBJ_TYPE_REF, since we weren't able to fold it.  */
  if (TREE_CODE (old_fn) == OBJ_TYPE_REF)
    old_fn = OBJ_TYPE_REF_EXPR (old_fn);

  g = gimple_build_call (gettm_fn, 1, old_fn);
  ret = make_ssa_name (ret, g);
  gimple_call_set_lhs (g, ret);

  gsi_insert_before (gsi, g, GSI_SAME_STMT);

  cgraph_create_edge (node, cgraph_get_create_node (gettm_fn), g, 0,
<<<<<<< HEAD
		      compute_call_stmt_bb_frequency (node->symbol.decl,
=======
		      compute_call_stmt_bb_frequency (node->decl,
>>>>>>> fb4256c6
						      gimple_bb (g)));

  /* Cast return value from tm_gettmclone* into appropriate function
     pointer.  */
  callfn = create_tmp_var (TREE_TYPE (old_fn), NULL);
  g2 = gimple_build_assign (callfn,
			    fold_build1 (NOP_EXPR, TREE_TYPE (callfn), ret));
  callfn = make_ssa_name (callfn, g2);
  gimple_assign_set_lhs (g2, callfn);
  gsi_insert_before (gsi, g2, GSI_SAME_STMT);

  /* ??? This is a hack to preserve the NOTHROW bit on the call,
     which we would have derived from the decl.  Failure to save
     this bit means we might have to split the basic block.  */
  if (gimple_call_nothrow_p (stmt))
    gimple_call_set_nothrow (stmt, true);

  gimple_call_set_fn (stmt, callfn);

  /* Discarding OBJ_TYPE_REF above may produce incompatible LHS and RHS
     for a call statement.  Fix it.  */
  {
    tree lhs = gimple_call_lhs (stmt);
    tree rettype = TREE_TYPE (gimple_call_fntype (stmt));
    if (lhs
	&& !useless_type_conversion_p (TREE_TYPE (lhs), rettype))
    {
      tree temp;

      temp = create_tmp_reg (rettype, 0);
      gimple_call_set_lhs (stmt, temp);

      g2 = gimple_build_assign (lhs,
				fold_build1 (VIEW_CONVERT_EXPR,
					     TREE_TYPE (lhs), temp));
      gsi_insert_after (gsi, g2, GSI_SAME_STMT);
    }
  }

  update_stmt (stmt);

  return true;
}

/* Helper function for ipa_tm_transform_calls*.  Given a call
   statement in GSI which resides inside transaction REGION, redirect
   the call to either its wrapper function, or its clone.  */

static void
ipa_tm_transform_calls_redirect (struct cgraph_node *node,
				 struct tm_region *region,
				 gimple_stmt_iterator *gsi,
				 bool *need_ssa_rename_p)
{
  gimple stmt = gsi_stmt (*gsi);
  struct cgraph_node *new_node;
  struct cgraph_edge *e = cgraph_edge (node, stmt);
  tree fndecl = gimple_call_fndecl (stmt);

  /* For indirect calls, pass the address through the runtime.  */
  if (fndecl == NULL)
    {
      *need_ssa_rename_p |=
	ipa_tm_insert_gettmclone_call (node, region, gsi, stmt);
      return;
    }

  /* Handle some TM builtins.  Ordinarily these aren't actually generated
     at this point, but handling these functions when written in by the
     user makes it easier to build unit tests.  */
  if (flags_from_decl_or_type (fndecl) & ECF_TM_BUILTIN)
    return;

  /* Fixup recursive calls inside clones.  */
  /* ??? Why did cgraph_copy_node_for_versioning update the call edges
     for recursion but not update the call statements themselves?  */
  if (e->caller == e->callee && decl_is_tm_clone (current_function_decl))
    {
      gimple_call_set_fndecl (stmt, current_function_decl);
      return;
    }

  /* If there is a replacement, use it.  */
  fndecl = find_tm_replacement_function (fndecl);
  if (fndecl)
    {
      new_node = cgraph_get_create_node (fndecl);

      /* ??? Mark all transaction_wrap functions tm_may_enter_irr.

	 We can't do this earlier in record_tm_replacement because
	 cgraph_remove_unreachable_nodes is called before we inject
	 references to the node.  Further, we can't do this in some
	 nice central place in ipa_tm_execute because we don't have
	 the exact list of wrapper functions that would be used.
	 Marking more wrappers than necessary results in the creation
	 of unnecessary cgraph_nodes, which can cause some of the
	 other IPA passes to crash.

	 We do need to mark these nodes so that we get the proper
	 result in expand_call_tm.  */
      /* ??? This seems broken.  How is it that we're marking the
	 CALLEE as may_enter_irr?  Surely we should be marking the
	 CALLER.  Also note that find_tm_replacement_function also
	 contains mappings into the TM runtime, e.g. memcpy.  These
	 we know won't go irrevocable.  */
      new_node->local.tm_may_enter_irr = 1;
    }
  else
    {
      struct tm_ipa_cg_data *d;
      struct cgraph_node *tnode = e->callee;

      d = get_cg_data (&tnode, true);
      new_node = d->clone;

      /* As we've already skipped pure calls and appropriate builtins,
	 and we've already marked irrevocable blocks, if we can't come
	 up with a static replacement, then ask the runtime.  */
      if (new_node == NULL)
	{
	  *need_ssa_rename_p |=
	    ipa_tm_insert_gettmclone_call (node, region, gsi, stmt);
	  return;
	}

      fndecl = new_node->decl;
    }

  cgraph_redirect_edge_callee (e, new_node);
  gimple_call_set_fndecl (stmt, fndecl);
}

/* Helper function for ipa_tm_transform_calls.  For a given BB,
   install calls to tm_irrevocable when IRR_BLOCKS are reached,
   redirect other calls to the generated transactional clone.  */

static bool
ipa_tm_transform_calls_1 (struct cgraph_node *node, struct tm_region *region,
			  basic_block bb, bitmap irr_blocks)
{
  gimple_stmt_iterator gsi;
  bool need_ssa_rename = false;

  if (irr_blocks && bitmap_bit_p (irr_blocks, bb->index))
    {
      ipa_tm_insert_irr_call (node, region, bb);
      return true;
    }

  for (gsi = gsi_start_bb (bb); !gsi_end_p (gsi); gsi_next (&gsi))
    {
      gimple stmt = gsi_stmt (gsi);

      if (!is_gimple_call (stmt))
	continue;
      if (is_tm_pure_call (stmt))
	continue;

      /* Redirect edges to the appropriate replacement or clone.  */
      ipa_tm_transform_calls_redirect (node, region, &gsi, &need_ssa_rename);
    }

  return need_ssa_rename;
}

/* Walk the CFG for REGION, beginning at BB.  Install calls to
   tm_irrevocable when IRR_BLOCKS are reached, redirect other calls to
   the generated transactional clone.  */

static bool
ipa_tm_transform_calls (struct cgraph_node *node, struct tm_region *region,
			basic_block bb, bitmap irr_blocks)
{
  bool need_ssa_rename = false;
  edge e;
  edge_iterator ei;
  auto_vec<basic_block> queue;
  bitmap visited_blocks = BITMAP_ALLOC (NULL);

  queue.safe_push (bb);
  do
    {
      bb = queue.pop ();

      need_ssa_rename |=
	ipa_tm_transform_calls_1 (node, region, bb, irr_blocks);

      if (irr_blocks && bitmap_bit_p (irr_blocks, bb->index))
	continue;

      if (region && bitmap_bit_p (region->exit_blocks, bb->index))
	continue;

      FOR_EACH_EDGE (e, ei, bb->succs)
	if (!bitmap_bit_p (visited_blocks, e->dest->index))
	  {
	    bitmap_set_bit (visited_blocks, e->dest->index);
	    queue.safe_push (e->dest);
	  }
    }
  while (!queue.is_empty ());

  BITMAP_FREE (visited_blocks);

  return need_ssa_rename;
}

/* Transform the calls within the TM regions within NODE.  */

static void
ipa_tm_transform_transaction (struct cgraph_node *node)
{
  struct tm_ipa_cg_data *d;
  struct tm_region *region;
  bool need_ssa_rename = false;

  d = get_cg_data (&node, true);

  push_cfun (DECL_STRUCT_FUNCTION (node->decl));
  calculate_dominance_info (CDI_DOMINATORS);

  for (region = d->all_tm_regions; region; region = region->next)
    {
      /* If we're sure to go irrevocable, don't transform anything.  */
      if (d->irrevocable_blocks_normal
	  && bitmap_bit_p (d->irrevocable_blocks_normal,
			   region->entry_block->index))
	{
	  transaction_subcode_ior (region, GTMA_DOES_GO_IRREVOCABLE
				           | GTMA_MAY_ENTER_IRREVOCABLE
				   	   | GTMA_HAS_NO_INSTRUMENTATION);
	  continue;
	}

      need_ssa_rename |=
	ipa_tm_transform_calls (node, region, region->entry_block,
				d->irrevocable_blocks_normal);
    }

  if (need_ssa_rename)
    update_ssa (TODO_update_ssa_only_virtuals);

  pop_cfun ();
}

/* Transform the calls within the transactional clone of NODE.  */

static void
ipa_tm_transform_clone (struct cgraph_node *node)
{
  struct tm_ipa_cg_data *d;
  bool need_ssa_rename;

  d = get_cg_data (&node, true);

  /* If this function makes no calls and has no irrevocable blocks,
     then there's nothing to do.  */
  /* ??? Remove non-aborting top-level transactions.  */
  if (!node->callees && !node->indirect_calls && !d->irrevocable_blocks_clone)
    return;

  push_cfun (DECL_STRUCT_FUNCTION (d->clone->decl));
  calculate_dominance_info (CDI_DOMINATORS);

  need_ssa_rename =
    ipa_tm_transform_calls (d->clone, NULL,
			    single_succ (ENTRY_BLOCK_PTR_FOR_FN (cfun)),
			    d->irrevocable_blocks_clone);

  if (need_ssa_rename)
    update_ssa (TODO_update_ssa_only_virtuals);

  pop_cfun ();
}

/* Main entry point for the transactional memory IPA pass.  */

static unsigned int
ipa_tm_execute (void)
{
  cgraph_node_queue tm_callees = cgraph_node_queue ();
  /* List of functions that will go irrevocable.  */
  cgraph_node_queue irr_worklist = cgraph_node_queue ();

  struct cgraph_node *node;
  struct tm_ipa_cg_data *d;
  enum availability a;
  unsigned int i;

#ifdef ENABLE_CHECKING
  verify_cgraph ();
#endif

  bitmap_obstack_initialize (&tm_obstack);
  initialize_original_copy_tables ();

  /* For all local functions marked tm_callable, queue them.  */
  FOR_EACH_DEFINED_FUNCTION (node)
    if (is_tm_callable (node->decl)
	&& cgraph_function_body_availability (node) >= AVAIL_OVERWRITABLE)
      {
	d = get_cg_data (&node, true);
	maybe_push_queue (node, &tm_callees, &d->in_callee_queue);
      }

  /* For all local reachable functions...  */
  FOR_EACH_DEFINED_FUNCTION (node)
    if (node->lowered
	&& cgraph_function_body_availability (node) >= AVAIL_OVERWRITABLE)
      {
	/* ... marked tm_pure, record that fact for the runtime by
	   indicating that the pure function is its own tm_callable.
	   No need to do this if the function's address can't be taken.  */
	if (is_tm_pure (node->decl))
	  {
	    if (!node->local.local)
	      record_tm_clone_pair (node->decl, node->decl);
	    continue;
	  }

	push_cfun (DECL_STRUCT_FUNCTION (node->decl));
	calculate_dominance_info (CDI_DOMINATORS);

	tm_region_init (NULL);
	if (all_tm_regions)
	  {
	    d = get_cg_data (&node, true);

	    /* Scan for calls that are in each transaction, and
	       generate the uninstrumented code path.  */
	    ipa_tm_scan_calls_transaction (d, &tm_callees);

	    /* Put it in the worklist so we can scan the function
	       later (ipa_tm_scan_irr_function) and mark the
	       irrevocable blocks.  */
	    maybe_push_queue (node, &irr_worklist, &d->in_worklist);
	    d->want_irr_scan_normal = true;
	  }

	pop_cfun ();
      }

  /* For every local function on the callee list, scan as if we will be
     creating a transactional clone, queueing all new functions we find
     along the way.  */
  for (i = 0; i < tm_callees.length (); ++i)
    {
      node = tm_callees[i];
      a = cgraph_function_body_availability (node);
      d = get_cg_data (&node, true);

      /* Put it in the worklist so we can scan the function later
	 (ipa_tm_scan_irr_function) and mark the irrevocable
	 blocks.  */
      maybe_push_queue (node, &irr_worklist, &d->in_worklist);

      /* Some callees cannot be arbitrarily cloned.  These will always be
	 irrevocable.  Mark these now, so that we need not scan them.  */
      if (is_tm_irrevocable (node->decl))
	ipa_tm_note_irrevocable (node, &irr_worklist);
      else if (a <= AVAIL_NOT_AVAILABLE
	       && !is_tm_safe_or_pure (node->decl))
	ipa_tm_note_irrevocable (node, &irr_worklist);
      else if (a >= AVAIL_OVERWRITABLE)
	{
	  if (!tree_versionable_function_p (node->decl))
	    ipa_tm_note_irrevocable (node, &irr_worklist);
	  else if (!d->is_irrevocable)
	    {
	      /* If this is an alias, make sure its base is queued as well.
		 we need not scan the callees now, as the base will do.  */
	      if (node->alias)
		{
		  node = cgraph_get_node (node->thunk.alias);
		  d = get_cg_data (&node, true);
		  maybe_push_queue (node, &tm_callees, &d->in_callee_queue);
		  continue;
		}

	      /* Add all nodes called by this function into
		 tm_callees as well.  */
	      ipa_tm_scan_calls_clone (node, &tm_callees);
	    }
	}
    }

  /* Iterate scans until no more work to be done.  Prefer not to use
     vec::pop because the worklist tends to follow a breadth-first
     search of the callgraph, which should allow convergance with a
     minimum number of scans.  But we also don't want the worklist
     array to grow without bound, so we shift the array up periodically.  */
  for (i = 0; i < irr_worklist.length (); ++i)
    {
      if (i > 256 && i == irr_worklist.length () / 8)
	{
	  irr_worklist.block_remove (0, i);
	  i = 0;
	}

      node = irr_worklist[i];
      d = get_cg_data (&node, true);
      d->in_worklist = false;

      if (d->want_irr_scan_normal)
	{
	  d->want_irr_scan_normal = false;
	  ipa_tm_scan_irr_function (node, false);
	}
      if (d->in_callee_queue && ipa_tm_scan_irr_function (node, true))
	ipa_tm_note_irrevocable (node, &irr_worklist);
    }

  /* For every function on the callee list, collect the tm_may_enter_irr
     bit on the node.  */
  irr_worklist.truncate (0);
  for (i = 0; i < tm_callees.length (); ++i)
    {
      node = tm_callees[i];
      if (ipa_tm_mayenterirr_function (node))
	{
	  d = get_cg_data (&node, true);
	  gcc_assert (d->in_worklist == false);
	  maybe_push_queue (node, &irr_worklist, &d->in_worklist);
	}
    }

  /* Propagate the tm_may_enter_irr bit to callers until stable.  */
  for (i = 0; i < irr_worklist.length (); ++i)
    {
      struct cgraph_node *caller;
      struct cgraph_edge *e;
      struct ipa_ref *ref;
      unsigned j;

      if (i > 256 && i == irr_worklist.length () / 8)
	{
	  irr_worklist.block_remove (0, i);
	  i = 0;
	}

      node = irr_worklist[i];
      d = get_cg_data (&node, true);
      d->in_worklist = false;
      node->local.tm_may_enter_irr = true;

      /* Propagate back to normal callers.  */
      for (e = node->callers; e ; e = e->next_caller)
	{
	  caller = e->caller;
	  if (!is_tm_safe_or_pure (caller->decl)
	      && !caller->local.tm_may_enter_irr)
	    {
	      d = get_cg_data (&caller, true);
	      maybe_push_queue (caller, &irr_worklist, &d->in_worklist);
	    }
	}

      /* Propagate back to referring aliases as well.  */
      for (j = 0; ipa_ref_list_referring_iterate (&node->ref_list, j, ref); j++)
	{
	  caller = cgraph (ref->referring);
	  if (ref->use == IPA_REF_ALIAS
	      && !caller->local.tm_may_enter_irr)
	    {
	      /* ?? Do not traverse aliases here.  */
	      d = get_cg_data (&caller, false);
	      maybe_push_queue (caller, &irr_worklist, &d->in_worklist);
	    }
	}
    }

  /* Now validate all tm_safe functions, and all atomic regions in
     other functions.  */
  FOR_EACH_DEFINED_FUNCTION (node)
    if (node->lowered
	&& cgraph_function_body_availability (node) >= AVAIL_OVERWRITABLE)
      {
	d = get_cg_data (&node, true);
	if (is_tm_safe (node->decl))
	  ipa_tm_diagnose_tm_safe (node);
	else if (d->all_tm_regions)
	  ipa_tm_diagnose_transaction (node, d->all_tm_regions);
      }

  /* Create clones.  Do those that are not irrevocable and have a
     positive call count.  Do those publicly visible functions that
     the user directed us to clone.  */
  for (i = 0; i < tm_callees.length (); ++i)
    {
      bool doit = false;

      node = tm_callees[i];
      if (node->cpp_implicit_alias)
	continue;

      a = cgraph_function_body_availability (node);
      d = get_cg_data (&node, true);

      if (a <= AVAIL_NOT_AVAILABLE)
	doit = is_tm_callable (node->decl);
      else if (a <= AVAIL_AVAILABLE && is_tm_callable (node->decl))
	doit = true;
      else if (!d->is_irrevocable
	       && d->tm_callers_normal + d->tm_callers_clone > 0)
	doit = true;

      if (doit)
	ipa_tm_create_version (node);
    }

  /* Redirect calls to the new clones, and insert irrevocable marks.  */
  for (i = 0; i < tm_callees.length (); ++i)
    {
      node = tm_callees[i];
      if (node->analyzed)
	{
	  d = get_cg_data (&node, true);
	  if (d->clone)
	    ipa_tm_transform_clone (node);
	}
    }
  FOR_EACH_DEFINED_FUNCTION (node)
    if (node->lowered
	&& cgraph_function_body_availability (node) >= AVAIL_OVERWRITABLE)
      {
	d = get_cg_data (&node, true);
	if (d->all_tm_regions)
	  ipa_tm_transform_transaction (node);
      }

  /* Free and clear all data structures.  */
  tm_callees.release ();
  irr_worklist.release ();
  bitmap_obstack_release (&tm_obstack);
  free_original_copy_tables ();

  FOR_EACH_FUNCTION (node)
    node->aux = NULL;

#ifdef ENABLE_CHECKING
  verify_cgraph ();
#endif

  return 0;
}

namespace {

const pass_data pass_data_ipa_tm =
{
  SIMPLE_IPA_PASS, /* type */
  "tmipa", /* name */
  OPTGROUP_NONE, /* optinfo_flags */
  true, /* has_gate */
  true, /* has_execute */
  TV_TRANS_MEM, /* tv_id */
  ( PROP_ssa | PROP_cfg ), /* properties_required */
  0, /* properties_provided */
  0, /* properties_destroyed */
  0, /* todo_flags_start */
  0, /* todo_flags_finish */
};

class pass_ipa_tm : public simple_ipa_opt_pass
{
public:
  pass_ipa_tm (gcc::context *ctxt)
    : simple_ipa_opt_pass (pass_data_ipa_tm, ctxt)
  {}

  /* opt_pass methods: */
  bool gate () { return gate_tm (); }
  unsigned int execute () { return ipa_tm_execute (); }

}; // class pass_ipa_tm

} // anon namespace

simple_ipa_opt_pass *
make_pass_ipa_tm (gcc::context *ctxt)
{
  return new pass_ipa_tm (ctxt);
}

#include "gt-trans-mem.h"<|MERGE_RESOLUTION|>--- conflicted
+++ resolved
@@ -29,9 +29,6 @@
 #include "gimple-expr.h"
 #include "is-a.h"
 #include "gimple.h"
-<<<<<<< HEAD
-#include "tree-ssa.h"
-=======
 #include "calls.h"
 #include "function.h"
 #include "rtl.h"
@@ -46,7 +43,6 @@
 #include "stringpool.h"
 #include "tree-ssanames.h"
 #include "tree-into-ssa.h"
->>>>>>> fb4256c6
 #include "tree-pass.h"
 #include "tree-inline.h"
 #include "diagnostic-core.h"
@@ -5046,11 +5042,7 @@
   gsi_insert_before (gsi, g, GSI_SAME_STMT);
 
   cgraph_create_edge (node, cgraph_get_create_node (gettm_fn), g, 0,
-<<<<<<< HEAD
-		      compute_call_stmt_bb_frequency (node->symbol.decl,
-=======
 		      compute_call_stmt_bb_frequency (node->decl,
->>>>>>> fb4256c6
 						      gimple_bb (g)));
 
   /* Cast return value from tm_gettmclone* into appropriate function
