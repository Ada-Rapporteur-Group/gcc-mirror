/* Vectorizer Specific Loop Manipulations
   Copyright (C) 2003-2017 Free Software Foundation, Inc.
   Contributed by Dorit Naishlos <dorit@il.ibm.com>
   and Ira Rosen <irar@il.ibm.com>

This file is part of GCC.

GCC is free software; you can redistribute it and/or modify it under
the terms of the GNU General Public License as published by the Free
Software Foundation; either version 3, or (at your option) any later
version.

GCC is distributed in the hope that it will be useful, but WITHOUT ANY
WARRANTY; without even the implied warranty of MERCHANTABILITY or
FITNESS FOR A PARTICULAR PURPOSE.  See the GNU General Public License
for more details.

You should have received a copy of the GNU General Public License
along with GCC; see the file COPYING3.  If not see
<http://www.gnu.org/licenses/>.  */

#include "config.h"
#include "system.h"
#include "coretypes.h"
#include "backend.h"
#include "tree.h"
#include "gimple.h"
#include "cfghooks.h"
#include "tree-pass.h"
#include "ssa.h"
#include "fold-const.h"
#include "cfganal.h"
#include "gimplify.h"
#include "gimple-iterator.h"
#include "gimplify-me.h"
#include "tree-cfg.h"
#include "tree-ssa-loop-manip.h"
#include "tree-into-ssa.h"
#include "tree-ssa.h"
#include "cfgloop.h"
#include "tree-scalar-evolution.h"
#include "tree-vectorizer.h"
#include "tree-ssa-loop-ivopts.h"
#include "tree-ssa-loop-niter.h"
#include "internal-fn.h"
#include "gimple-fold.h"
#include "stor-layout.h"
#include "optabs-query.h"

/*************************************************************************
  Simple Loop Peeling Utilities

  Utilities to support loop peeling for vectorization purposes.
 *************************************************************************/


/* Renames the use *OP_P.  */

static void
rename_use_op (use_operand_p op_p)
{
  tree new_name;

  if (TREE_CODE (USE_FROM_PTR (op_p)) != SSA_NAME)
    return;

  new_name = get_current_def (USE_FROM_PTR (op_p));

  /* Something defined outside of the loop.  */
  if (!new_name)
    return;

  /* An ordinary ssa name defined in the loop.  */

  SET_USE (op_p, new_name);
}


/* Renames the variables in basic block BB.  Allow renaming  of PHI arguments
   on edges incoming from outer-block header if RENAME_FROM_OUTER_LOOP is
   true.  */

static void
rename_variables_in_bb (basic_block bb, bool rename_from_outer_loop)
{
  gimple *stmt;
  use_operand_p use_p;
  ssa_op_iter iter;
  edge e;
  edge_iterator ei;
  struct loop *loop = bb->loop_father;
  struct loop *outer_loop = NULL;

  if (rename_from_outer_loop)
    {
      gcc_assert (loop);
      outer_loop = loop_outer (loop);
    }

  for (gimple_stmt_iterator gsi = gsi_start_bb (bb); !gsi_end_p (gsi);
       gsi_next (&gsi))
    {
      stmt = gsi_stmt (gsi);
      FOR_EACH_SSA_USE_OPERAND (use_p, stmt, iter, SSA_OP_ALL_USES)
	rename_use_op (use_p);
    }

  FOR_EACH_EDGE (e, ei, bb->preds)
    {
      if (!flow_bb_inside_loop_p (loop, e->src))
	{
	  if (!rename_from_outer_loop)
	    continue;
	  if (e->src != outer_loop->header)
	    {
	      if (outer_loop->inner->next)
		{
		  /* If outer_loop has 2 inner loops, allow there to
		     be an extra basic block which decides which of the
		     two loops to use using LOOP_VECTORIZED.  */
		  if (!single_pred_p (e->src)
		      || single_pred (e->src) != outer_loop->header)
		    continue;
		}
	      else
		continue;
	    }
	}
      for (gphi_iterator gsi = gsi_start_phis (bb); !gsi_end_p (gsi);
	   gsi_next (&gsi))
        rename_use_op (PHI_ARG_DEF_PTR_FROM_EDGE (gsi.phi (), e));
    }
}


struct adjust_info
{
  tree from, to;
  basic_block bb;
};

/* A stack of values to be adjusted in debug stmts.  We have to
   process them LIFO, so that the closest substitution applies.  If we
   processed them FIFO, without the stack, we might substitute uses
   with a PHI DEF that would soon become non-dominant, and when we got
   to the suitable one, it wouldn't have anything to substitute any
   more.  */
static vec<adjust_info, va_heap> adjust_vec;

/* Adjust any debug stmts that referenced AI->from values to use the
   loop-closed AI->to, if the references are dominated by AI->bb and
   not by the definition of AI->from.  */

static void
adjust_debug_stmts_now (adjust_info *ai)
{
  basic_block bbphi = ai->bb;
  tree orig_def = ai->from;
  tree new_def = ai->to;
  imm_use_iterator imm_iter;
  gimple *stmt;
  basic_block bbdef = gimple_bb (SSA_NAME_DEF_STMT (orig_def));

  gcc_assert (dom_info_available_p (CDI_DOMINATORS));

  /* Adjust any debug stmts that held onto non-loop-closed
     references.  */
  FOR_EACH_IMM_USE_STMT (stmt, imm_iter, orig_def)
    {
      use_operand_p use_p;
      basic_block bbuse;

      if (!is_gimple_debug (stmt))
	continue;

      gcc_assert (gimple_debug_bind_p (stmt));

      bbuse = gimple_bb (stmt);

      if ((bbuse == bbphi
	   || dominated_by_p (CDI_DOMINATORS, bbuse, bbphi))
	  && !(bbuse == bbdef
	       || dominated_by_p (CDI_DOMINATORS, bbuse, bbdef)))
	{
	  if (new_def)
	    FOR_EACH_IMM_USE_ON_STMT (use_p, imm_iter)
	      SET_USE (use_p, new_def);
	  else
	    {
	      gimple_debug_bind_reset_value (stmt);
	      update_stmt (stmt);
	    }
	}
    }
}

/* Adjust debug stmts as scheduled before.  */

static void
adjust_vec_debug_stmts (void)
{
  if (!MAY_HAVE_DEBUG_STMTS)
    return;

  gcc_assert (adjust_vec.exists ());

  while (!adjust_vec.is_empty ())
    {
      adjust_debug_stmts_now (&adjust_vec.last ());
      adjust_vec.pop ();
    }
}

/* Adjust any debug stmts that referenced FROM values to use the
   loop-closed TO, if the references are dominated by BB and not by
   the definition of FROM.  If adjust_vec is non-NULL, adjustments
   will be postponed until adjust_vec_debug_stmts is called.  */

static void
adjust_debug_stmts (tree from, tree to, basic_block bb)
{
  adjust_info ai;

  if (MAY_HAVE_DEBUG_STMTS
      && TREE_CODE (from) == SSA_NAME
      && ! SSA_NAME_IS_DEFAULT_DEF (from)
      && ! virtual_operand_p (from))
    {
      ai.from = from;
      ai.to = to;
      ai.bb = bb;

      if (adjust_vec.exists ())
	adjust_vec.safe_push (ai);
      else
	adjust_debug_stmts_now (&ai);
    }
}

/* Change E's phi arg in UPDATE_PHI to NEW_DEF, and record information
   to adjust any debug stmts that referenced the old phi arg,
   presumably non-loop-closed references left over from other
   transformations.  */

static void
adjust_phi_and_debug_stmts (gimple *update_phi, edge e, tree new_def)
{
  tree orig_def = PHI_ARG_DEF_FROM_EDGE (update_phi, e);

  SET_PHI_ARG_DEF (update_phi, e->dest_idx, new_def);

  if (MAY_HAVE_DEBUG_STMTS)
    adjust_debug_stmts (orig_def, PHI_RESULT (update_phi),
			gimple_bb (update_phi));
}

/* Define one loop mask MASK from loop LOOP.  INIT_MASK is the value that
   the mask should have during the first iteration and NEXT_MASK is the
   value that it should have on subsequent iterations.  CAP_MASK, if
   nonnull, is a cap that should be applied to each value of the mask
   before the mask is used; add the statement that does to HEADER_SEQ.  */

static void
vect_set_loop_mask (struct loop *loop, gimple_seq *header_seq, tree mask,
		    tree init_mask, tree next_mask, tree cap_mask)
{
  tree mask_type = TREE_TYPE (mask);
  tree uncapped_mask;
  if (cap_mask)
    uncapped_mask = make_temp_ssa_name (mask_type, NULL, "uncapped_mask");
  else
    uncapped_mask = mask;
  gphi *phi = create_phi_node (uncapped_mask, loop->header);
  add_phi_arg (phi, init_mask, loop_preheader_edge (loop), UNKNOWN_LOCATION);
  add_phi_arg (phi, next_mask, loop_latch_edge (loop), UNKNOWN_LOCATION);

  /* Apply the cap mask, if any.  */
  if (cap_mask)
    {
      gimple *stmt = gimple_build_assign (mask, BIT_AND_EXPR,
					  uncapped_mask, cap_mask);
      gimple_seq_add_stmt (header_seq, stmt);
    }
}

/* Add SEQ to the end of LOOP's preheader block.  */

static void
add_preheader_seq (struct loop *loop, gimple_seq seq)
{
  if (seq)
    {
      edge pe = loop_preheader_edge (loop);
      basic_block new_bb = gsi_insert_seq_on_edge_immediate (pe, seq);
      gcc_assert (!new_bb);
    }
}

/* Add SEQ to the beginning of LOOP's header block.  */

static void
add_header_seq (struct loop *loop, gimple_seq seq)
{
  if (seq)
    {
      gimple_stmt_iterator gsi = gsi_after_labels (loop->header);
      gsi_insert_seq_before (&gsi, seq, GSI_SAME_STMT);
    }
}

/* Try to use permutes to define the masks in DEST_RGM using the masks
   in SRC_RGM, given that the former has twice as many masks as the
   latter.  Return true on success, adding any new statements to SEQ.  */

static bool
vect_maybe_permute_loop_masks (gimple_seq *seq, rgroup_masks *dest_rgm,
			       rgroup_masks *src_rgm)
{
  tree src_masktype = src_rgm->mask_type;
  tree dest_masktype = dest_rgm->mask_type;
  machine_mode src_mode = TYPE_MODE (src_masktype);
  if (dest_rgm->max_nscalars_per_iter <= src_rgm->max_nscalars_per_iter
      && optab_handler (vec_unpacku_hi_optab, src_mode) != CODE_FOR_nothing
      && optab_handler (vec_unpacku_lo_optab, src_mode) != CODE_FOR_nothing)
    {
      /* Unpacking the source masks gives at least as many mask bits as
	 we need.  We can then VIEW_CONVERT any excess bits away.  */
      tree unpack_masktype = vect_halve_mask_nunits (src_masktype);
      for (unsigned int i = 0; i < dest_rgm->masks.length (); ++i)
	{
	  tree src = src_rgm->masks[i / 2];
	  tree dest = dest_rgm->masks[i];
	  tree_code code = (i & 1 ? VEC_UNPACK_HI_EXPR
			    : VEC_UNPACK_LO_EXPR);
	  gassign *stmt;
	  if (dest_masktype == unpack_masktype)
	    stmt = gimple_build_assign (dest, code, src);
	  else
	    {
	      tree temp = make_ssa_name (unpack_masktype);
	      stmt = gimple_build_assign (temp, code, src);
	      gimple_seq_add_stmt (seq, stmt);
	      stmt = gimple_build_assign (dest, VIEW_CONVERT_EXPR,
					  build1 (VIEW_CONVERT_EXPR,
						  dest_masktype, temp));
	    }
	  gimple_seq_add_stmt (seq, stmt);
	}
      return true;
    }
  if (dest_masktype == src_masktype
      && direct_internal_fn_supported_p (IFN_VEC_INTERLEAVE_HI, src_masktype,
					 OPTIMIZE_FOR_SPEED)
      && direct_internal_fn_supported_p (IFN_VEC_INTERLEAVE_LO, src_masktype,
					 OPTIMIZE_FOR_SPEED))
    {
      /* The destination requires twice as many mask bits as the source, so
	 we can use interleaving permutes to double up the number of bits.  */
      for (unsigned int i = 0; i < dest_rgm->masks.length (); ++i)
	{
	  tree src = src_rgm->masks[i / 2];
	  tree dest = dest_rgm->masks[i];
	  internal_fn ifn = (i & 1 ? IFN_VEC_INTERLEAVE_LO
			    : IFN_VEC_INTERLEAVE_HI);
	  gcall *stmt = gimple_build_call_internal (ifn, 2, src, src);
	  gimple_call_set_lhs (stmt, dest);
	  gimple_seq_add_stmt (seq, stmt);
	}
      return true;
    }
  return false;
}

/* Helper for vect_set_speculative_masks.  Set the masks in RGM directly
   from the corresponding scalar values.  RGM belongs to LOOP, which has
   been vectorized according to LOOP_VINFO.  NSCALARITERS_SKIP is the
   number of scalar iterations that we should skip during the first
   iteration of the vector loop (because the start point has been
   brought forward by that amount to achieve alignment).

   Add any new preheader statements to PREHEADER_SEQ and any new header
   statements to HEADER_SEQ.  */

static void
vect_set_speculative_masks_directly (struct loop *loop,
				     loop_vec_info loop_vinfo,
				     gimple_seq *preheader_seq,
				     gimple_seq *header_seq,
				     rgroup_masks *rgm,
				     tree nscalariters_skip)
{
  /* It doesn't make sense to align for speculation when we have a
     capped VF.  */
  gcc_assert (!use_capped_vf (loop_vinfo));

  tree compare_type = LOOP_VINFO_MASK_COMPARE_TYPE (loop_vinfo);
  tree mask_type = rgm->mask_type;
  poly_uint64 nscalars_per_mask = TYPE_VECTOR_SUBPARTS (mask_type);
  unsigned int nscalars_per_iter = rgm->max_nscalars_per_iter;

  tree nscalars_skip = nscalariters_skip;
  if (nscalars_per_iter != 1)
    {
      tree factor = build_int_cst (compare_type, nscalars_per_iter);
      nscalars_skip = gimple_build (preheader_seq, MULT_EXPR, compare_type,
				    nscalars_skip, factor);
    }

  tree full_mask = build_minus_one_cst (mask_type);
  tree mask;
  unsigned int i;
  FOR_EACH_VEC_ELT (rgm->masks, i, mask)
    {
      /* Previous masks covered START scalars.  This mask covers the
	 next batch.  */
      tree start = build_int_cst (compare_type, nscalars_per_mask * i);
      tree init_mask = vect_gen_while_not (preheader_seq, mask_type,
					   start, nscalars_skip);

      /* Always use a full mask for subsequent iterations of the loop.  */
      vect_set_loop_mask (loop, header_seq, mask, init_mask,
			  full_mask, NULL_TREE);
    }
}

/* Set up the controlling masks for LOOP, which is a speculative loop that
   has been vectorized according to LOOP_VINFO.  */

static void
vect_set_speculative_masks (struct loop *loop, loop_vec_info loop_vinfo)
{
  gimple_seq preheader_seq = NULL;
  gimple_seq header_seq = NULL;

  vec_loop_masks *masks = &LOOP_VINFO_MASKS (loop_vinfo);
  tree nscalariters_skip = LOOP_VINFO_MASK_SKIP_NITERS (loop_vinfo);
  rgroup_masks *rgm;
  unsigned int i;
  FOR_EACH_VEC_ELT (*masks, i, rgm)
    if (!rgm->masks.is_empty ())
      {
	/* We shouldn't be using masks if there are no elements to skip
	   on the first iteration.  */
	gcc_assert (nscalariters_skip != NULL_TREE);

	/* First try using permutes.  */
	unsigned int nmasks = i + 1;
	if ((nmasks & 1) == 0)
	  {
	    rgroup_masks *half_rgm = &(*masks)[nmasks / 2 - 1];
	    if (!half_rgm->masks.is_empty ()
		&& vect_maybe_permute_loop_masks (&header_seq, rgm, half_rgm))
	      continue;
	  }

	vect_set_speculative_masks_directly (loop, loop_vinfo,
					     &preheader_seq, &header_seq,
					     rgm, nscalariters_skip);
      }

  if (LOOP_VINFO_FIRSTFAULTING_EXECUTION (loop_vinfo))
    {
      /* At the start of each iteration, set the no fault detected mask to
	 be full.  */
      tree mask_type = vect_mask_type_for_speculation (loop_vinfo);
      tree initial_ffr = build_int_cst (TREE_TYPE (mask_type), 1);
      initial_ffr = build_vector_from_val (mask_type, initial_ffr);
      gcall *call = gimple_build_call_internal (IFN_WRITE_NF, 1, initial_ffr);
      gimple_seq_add_stmt (&header_seq, call);
    }

  /* Emit all accumulated statements.  */
  add_preheader_seq (loop, preheader_seq);
  add_header_seq (loop, header_seq);
}

/* RGM belongs to the nonspeculative masks of LOOP_VINFO.  Set up the masks
   in RGM so that the active bits corresponding to the first NSCALARITERS
   scalar iterations are true and every other bit is false.  Add any new
   statements before GSI.  */

static void
vect_set_nonspeculative_masks_directly (loop_vec_info loop_vinfo,
					gimple_stmt_iterator *gsi,
					rgroup_masks *rgm, tree nscalariters)
{
  tree compare_type = LOOP_VINFO_MASK_COMPARE_TYPE (loop_vinfo);
  tree mask_type = rgm->mask_type;
  poly_uint64 nscalars_per_mask = TYPE_VECTOR_SUBPARTS (mask_type);
  unsigned int nscalars_per_iter = rgm->max_nscalars_per_iter;

  /* Calculate the number of scalars covered by the rgroup.  */
  gimple_seq seq = NULL;
  tree nscalars = nscalariters;
  if (nscalars_per_iter != 1)
    nscalars = gimple_build (&seq, MULT_EXPR, compare_type, nscalars,
			     build_int_cst (compare_type, nscalars_per_iter));
  if (seq)
    gsi_insert_seq_before (gsi, seq, GSI_SAME_STMT);

  tree mask;
  unsigned int i;
  FOR_EACH_VEC_ELT (rgm->masks, i, mask)
    {
      /* Previous masks covered START scalars.  This mask covers the
	 next batch.  */
      tree start = build_int_cst (compare_type, nscalars_per_mask * i);
      if (LOOP_VINFO_MASK_SKIP_NITERS (loop_vinfo))
	{
	  /* First get a mask that ignores whether bits are active.  */
	  tree temp = make_ssa_name (mask_type);
	  gcall *call = vect_gen_while (temp, start, nscalars);
	  gsi_insert_before (gsi, call, GSI_SAME_STMT);

	  /* Now AND the result with the active lanes.  */
	  tree active
	    = vect_get_loop_mask (gsi, &LOOP_VINFO_MASKS (loop_vinfo),
				  rgm->masks.length (), mask_type, i);
	  gassign *assign = gimple_build_assign (mask, BIT_AND_EXPR,
						 temp, active);
	  gsi_insert_before (gsi, assign, GSI_SAME_STMT);
	}
      else
	{
	  /* All lanes are active.  */
	  gcall *call = vect_gen_while (mask, start, nscalars);
	  gsi_insert_before (gsi, call, GSI_SAME_STMT);
	}
    }
}

/* Set MASK to the mask of active elements up to and including the
   first iteration for which the exit condition of LOOP_VINFO is true.
   Insert any new statements before GSI.  ALL_ACTIVE_P is true if we
   should treat all elements as active, false if we should get the
   mask of active elements from the main loop mask.  */

static void
vect_add_break_after (loop_vec_info loop_vinfo, gimple_stmt_iterator *gsi,
		      tree mask, bool all_active_p)
{
  tree mask_type = TREE_TYPE (mask);

  tree active;
  if (all_active_p)
    active = build_minus_one_cst (mask_type);
  else
    active = vect_get_loop_mask (gsi, &LOOP_VINFO_MASKS (loop_vinfo),
				 1, mask_type, 0);

  /* Break the mask after the first true exit condition.  */
  tree exit_mask = LOOP_VINFO_EXIT_TEST_MASK (loop_vinfo);
  gcall *call = gimple_build_call_internal (IFN_BREAK_AFTER, 2,
					    active, exit_mask);
  gimple_call_set_lhs (call, mask);
  gsi_insert_before (gsi, call, GSI_SAME_STMT);
}

/* Set up the nonspeculative masks in LOOP_VINFO.  Emit any new statements
   before GSI.  */

static void
vect_set_nonspeculative_masks (loop_vec_info loop_vinfo,
			       gimple_stmt_iterator *gsi)
{
  vec_niters_and_mask nim = {};
  vec_loop_masks *masks = &LOOP_VINFO_NONSPECULATIVE_MASKS (loop_vinfo);
  tree compare_type = LOOP_VINFO_MASK_COMPARE_TYPE (loop_vinfo);
  tree niters = NULL_TREE;
  rgroup_masks *rgm;
  unsigned int i;
  FOR_EACH_VEC_ELT (*masks, i, rgm)
    if (!rgm->masks.is_empty ())
      {
	unsigned int nmasks = i + 1;

	/* Try to set the mask directly with a BREAK_AFTER.  */
	if (nmasks == 1 && rgm->max_nscalars_per_iter == 1)
	  {
	    /* All elements are active unless we're peeling for
	       alignment.  */
	    vect_add_break_after (loop_vinfo, gsi, rgm->masks[0],
				  !LOOP_VINFO_MASK_SKIP_NITERS (loop_vinfo));
	    continue;
	  }

	/* Try using permutes.  */
	if ((nmasks & 1) == 0)
	  {
	    gimple_seq seq = NULL;
	    rgroup_masks *half_rgm = &(*masks)[nmasks / 2 - 1];
	    if (!half_rgm->masks.is_empty ()
		&& vect_maybe_permute_loop_masks (&seq, rgm, half_rgm))
	      {
		gsi_insert_seq_before (gsi, seq, GSI_SAME_STMT);
		continue;
	      }
	  }

	if (niters == NULL_TREE)
	  {
	    /* Get the mask of elements up to and including the first
	       iteration for which the exit condition is true.
	       Include any inactive starting elements at this stage.  */
	    tree mask_type = vect_mask_type_for_speculation (loop_vinfo);
	    nim.mask = make_ssa_name (mask_type);
	    vect_add_break_after (loop_vinfo, gsi, nim.mask, true);

	    /* Convert the mask to a scalar count, then convert the
	       sizetype result to the mask comparison type.  */
	    gimple_seq seq = NULL;
	    niters = vect_get_niters_from_mask (&seq, &nim);
	    niters = gimple_convert (&seq, compare_type, niters);
	    if (seq)
	      gsi_insert_seq_before (gsi, seq, GSI_SAME_STMT);
	  }
	vect_set_nonspeculative_masks_directly (loop_vinfo, gsi, rgm, niters);
      }
}

/* Helper for vect_iterate_loop_ntimes_masked.  Generate definitions for
   all the masks in RGM and return a mask that is nonzero when the loop
   needs to iterate.  Add any new preheader statements to PREHEADER_SEQ
   and any new header statements to HEADER_SEQ.  Use LOOP_COND_GSI to
   insert code before the exit gcond.

   RGM belongs to loop LOOP.  The loop originally iterated NSCALARITERS
   times and has been vectorized according to LOOP_VINFO.  Each iteration
   of the vectorized loop handles CAPPED_VF iterations of the scalar loop,
   where CAPPED_VF is bounded by the compile-time vectorization factor.

   If NSCALARITERS_SKIP is nonnull, the first iteration of the
   vectorized loop starts with NSCALARITERS_SKIP dummy iterations of the
   scalar loop before the real work starts.  The mask elements for these
   dummy iterations must be 0, to ensure that the extra iterations do not
   have an effect.

   It is known that:

     NSCALARITERS * RGM->max_nscalars_per_iter

   does not overflow.  However, MIGHT_WRAP_P says whether an induction
   variable that starts at 0 and has step:

     CAPPED_VF * RGM->max_nscalars_per_iter

   might overflow before hitting a value above:

     (NSCALARITERS + NSCALARITERS_SKIP) * RGM->max_nscalars_per_iter

   This means that we cannot guarantee that such an induction variable
   would ever hit a value that produces a set of all-false masks for RGM.  */

static tree
vect_set_loop_masks_directly (struct loop *loop, loop_vec_info loop_vinfo,
			      gimple_seq *preheader_seq,
			      gimple_seq *header_seq,
			      gimple_stmt_iterator loop_cond_gsi,
			      rgroup_masks *rgm, tree capped_vf,
			      tree nscalariters, tree nscalariters_skip,
			      bool might_wrap_p)
{
  tree index_before_incr, index_after_incr;
  gimple_stmt_iterator incr_gsi;
  bool insert_after;

  tree compare_type = LOOP_VINFO_MASK_COMPARE_TYPE (loop_vinfo);
  tree mask_type = rgm->mask_type;
  unsigned int nscalars_per_iter = rgm->max_nscalars_per_iter;
  poly_uint64 nscalars_per_mask = TYPE_VECTOR_SUBPARTS (mask_type);

  /* Calculate the maximum number of scalar values that the rgroup
     handles in total, the number that it handles for each iteration
     of the vector loop, and the number that it should skip during the
     first iteration of the vector loop.  */
  tree nscalars_total = nscalariters;
  tree nscalars_step = capped_vf;
  tree nscalars_skip = nscalariters_skip;
  if (nscalars_per_iter != 1)
    {
      /* We checked before choosing to use a fully-masked loop that these
	 multiplications don't overflow.  */
      tree factor = build_int_cst (compare_type, nscalars_per_iter);
      nscalars_total = gimple_build (preheader_seq, MULT_EXPR, compare_type,
				     nscalars_total, factor);
      nscalars_step = gimple_build (preheader_seq, MULT_EXPR, compare_type,
				    nscalars_step, factor);
      if (nscalars_skip)
	nscalars_skip = gimple_build (preheader_seq, MULT_EXPR, compare_type,
				      nscalars_skip, factor);
    }

  /* Create an induction variable that counts the number of scalars
     processed.  */
  tree zero_index = build_int_cst (compare_type, 0);
  standard_iv_increment_position (loop, &incr_gsi, &insert_after);
  create_iv (zero_index, nscalars_step, NULL_TREE, loop, &incr_gsi,
	     insert_after, &index_before_incr, &index_after_incr);

  tree test_index, test_limit, first_limit;
  gimple_stmt_iterator *test_gsi;
  if (might_wrap_p)
    {
      /* In principle the loop should stop iterating once the incremented
	 IV reaches a value greater than or equal to:

	   NSCALARS_TOTAL +[infinite-prec] NSCALARS_SKIP

	 However, there's no guarantee that this addition doesn't overflow
	 the comparison type, or that the IV hits a value above it before
	 wrapping around.  We therefore adjust the limit down by one
	 IV step:

	   (NSCALARS_TOTAL +[infinite-prec] NSCALARS_SKIP)
	   -[infinite-prec] NSCALARS_STEP

	 and compare the IV against this limit _before_ incrementing it.
	 Since the comparison type is unsigned, we actually want the
	 subtraction to saturate at zero:

	   (NSCALARS_TOTAL +[infinite-prec] NSCALARS_SKIP)
	   -[sat] NSCALARS_STEP

	 And since NSCALARS_SKIP < NSCALARS_STEP, we can reassociate this as:

	   NSCALARS_TOTAL -[sat] (NSCALARS_STEP - NSCALARS_SKIP)

	 where the rightmost subtraction can be done directly in
	 COMPARE_TYPE.  */
      test_index = index_before_incr;
      tree adjust = nscalars_step;
      if (nscalars_skip)
	adjust = gimple_build (preheader_seq, MINUS_EXPR, compare_type,
			       adjust, nscalars_skip);
      test_limit = gimple_build (preheader_seq, MAX_EXPR, compare_type,
				 nscalars_total, adjust);
      test_limit = gimple_build (preheader_seq, MINUS_EXPR, compare_type,
				 test_limit, adjust);
      test_gsi = &incr_gsi;

      /* Get a safe limit for the first iteration.  */
      if (nscalars_skip)
	{
	  /* The first vector iteration can handle at most NSCALARS_STEP
	     scalars.  NSCALARS_STEP <= CONST_LIMIT, and adding
	     NSCALARS_SKIP to that cannot overflow.  */
	  tree const_limit = build_int_cst (compare_type,
					    LOOP_VINFO_VECT_FACTOR (loop_vinfo)
					    * nscalars_per_iter);
	  first_limit = gimple_build (preheader_seq, MIN_EXPR, compare_type,
				      nscalars_total, const_limit);
	  first_limit = gimple_build (preheader_seq, PLUS_EXPR, compare_type,
				      first_limit, nscalars_skip);
	}
      else
	/* For the first iteration it doesn't matter whether the IV hits
	   a value above NSCALARS_TOTAL.  That only matters for the latch
	   condition.  */
	first_limit = nscalars_total;
    }
  else
    {
      /* Test the incremented IV, which will always hit a value above
	 the bound before wrapping.  */
      test_index = index_after_incr;
      test_limit = nscalars_total;
      if (nscalars_skip)
	test_limit = gimple_build (preheader_seq, PLUS_EXPR, compare_type,
				   test_limit, nscalars_skip);
      test_gsi = &loop_cond_gsi;

      first_limit = test_limit;
    }

  /* Provide a definition of each mask in the group.  */
  tree next_mask = NULL_TREE;
  tree mask;
  unsigned int i;
  FOR_EACH_VEC_ELT_REVERSE (rgm->masks, i, mask)
    {
      /* Previous masks will cover BIAS scalars.  This mask covers the
	 next batch.  */
      poly_uint64 bias = nscalars_per_mask * i;
      tree bias_tree = build_int_cst (compare_type, bias);
      gimple *tmp_stmt;

      /* See whether the first iteration of the vector loop is known
	 to have a full mask.  */
      poly_uint64 const_limit;
      bool first_iteration_full
	= (poly_tree_p (first_limit, &const_limit)
	   && must_ge (const_limit, (i + 1) * nscalars_per_mask));

      /* Rather than have a new IV that starts at BIAS and goes up to
	 TEST_LIMIT, prefer to use the same 0-based IV for each mask
	 and adjust the bound down by BIAS.  */
      tree this_test_limit = test_limit;
      if (i != 0)
	{
	  this_test_limit = gimple_build (preheader_seq, MAX_EXPR,
					  compare_type, this_test_limit,
					  bias_tree);
	  this_test_limit = gimple_build (preheader_seq, MINUS_EXPR,
					  compare_type, this_test_limit,
					  bias_tree);
	}

      /* Create the initial mask.  First include all scalars that
	 are within the loop limit.  */
      tree init_mask = NULL_TREE;
      if (!first_iteration_full)
	{
	  tree start, end;
	  if (first_limit == test_limit)
	    {
	      /* Use a natural test between zero (the initial IV value)
		 and the loop limit.  The "else" block would be valid too,
		 but this choice can avoid the need to load BIAS_TREE into
		 a register.  */
	      start = zero_index;
	      end = this_test_limit;
	    }
	  else
	    {
	      /* FIRST_LIMIT is the maximum number of scalars handled by the
		 first iteration of the vector loop (before any cap mask
		 is applied).  Test the portion associated with this mask.  */
	      start = bias_tree;
	      end = first_limit;
	    }

	  init_mask = make_temp_ssa_name (mask_type, NULL, "max_mask");
	  tmp_stmt = vect_gen_while (init_mask, start, end);
	  gimple_seq_add_stmt (preheader_seq, tmp_stmt);
	}

      /* Now AND out the bits that are within the number of skipped
	 scalars.  */
      poly_uint64 const_skip;
      if (nscalars_skip
	  && !(poly_tree_p (nscalars_skip, &const_skip)
	       && must_le (const_skip, bias)))
	{
	  tree unskipped_mask = vect_gen_while_not (preheader_seq, mask_type,
						    bias_tree, nscalars_skip);
	  if (init_mask)
	    init_mask = gimple_build (preheader_seq, BIT_AND_EXPR, mask_type,
				      init_mask, unskipped_mask);
	  else
	    init_mask = unskipped_mask;
	}

      if (!init_mask)
	/* First iteration is full.  */
	init_mask = build_minus_one_cst (mask_type);

      /* Get the mask value for the next iteration of the loop.  */
      next_mask = make_temp_ssa_name (mask_type, NULL, "next_mask");
      gcall *call = vect_gen_while (next_mask, test_index, this_test_limit);
      gsi_insert_before (test_gsi, call, GSI_SAME_STMT);

      /* Get the cap that needs to be ANDed with every mask.  */
      tree cap_mask = LOOP_VINFO_CAP (loop_vinfo).mask;
      if (use_capped_vf (loop_vinfo)
	  && (!cap_mask || nscalars_per_iter != 1))
	{
	  cap_mask = make_temp_ssa_name (mask_type, NULL, "cap_mask");
	  call = vect_gen_while (cap_mask, bias_tree, nscalars_step);
	  gimple_seq_add_stmt (preheader_seq, call);
	}

      vect_set_loop_mask (loop, header_seq, mask, init_mask,
			  next_mask, cap_mask);
    }
  return next_mask;
}

/* Make LOOP iterate NITERS times using masking and WHILE_ULT calls.
   LOOP_VINFO describes the vectorization of LOOP.  NSCALARITERS is the
   number of scalar iterations that should be handled by the vector loop.

   Insert the branch-back condition before LOOP_COND_GSI and return the
   final gcond.  */

static gcond *
vect_iterate_loop_ntimes_masked (struct loop *loop, loop_vec_info loop_vinfo,
				 tree niters, tree nscalariters,
				 gimple_stmt_iterator loop_cond_gsi)
{
  gcc_assert (nscalariters != NULL);
  gcc_assert (TREE_TYPE (niters) == TREE_TYPE (nscalariters));

  gimple_seq preheader_seq = NULL;
  gimple_seq header_seq = NULL;

  tree compare_type = LOOP_VINFO_MASK_COMPARE_TYPE (loop_vinfo);
  unsigned int compare_precision = TYPE_PRECISION (compare_type);
  unsigned HOST_WIDE_INT max_vf = vect_max_vf (loop_vinfo);

  /* Type of the initial value of nscalariters.  */
  tree ni_actual_type = TREE_TYPE (nscalariters);
  unsigned int ni_actual_precision = TYPE_PRECISION (ni_actual_type);

  /* Calculate the maximum number of scalar loop iterations.  */
  widest_int iv_limit;
  bool known_max_iters = max_loop_iterations (loop, &iv_limit);
  if (known_max_iters)
    /* Convert latch executions to loop iterations.  */
    iv_limit += 1;

  /* Convert nscalariters to the same size as the compare.  */
  nscalariters = gimple_convert (&preheader_seq, compare_type, nscalariters);
  if (compare_precision > ni_actual_precision
      && (!known_max_iters
	  || wi::min_precision (iv_limit, UNSIGNED) > ni_actual_precision))
    {
      /* We know that there is always at least one iteration, so if the
	 count is zero then it must have wrapped.  Add a check to guard
	 against this.  If the max possible iterations fits within the
	 original precision then we know this case isn't possible and
	 can be skipped.  */

      tree precision_shift = wide_int_to_tree
	(compare_type, wi::lshift (wi::shwi (1, compare_precision),
				   ni_actual_precision));

      tree zero_index = build_int_cst (compare_type, 0);
      tree check_overflow_eq = build2 (EQ_EXPR, boolean_type_node,
				       nscalariters, zero_index);
      nscalariters = gimple_build (&preheader_seq, COND_EXPR, compare_type,
				   check_overflow_eq, precision_shift,
				   nscalariters);
    }

  /* Convert skip_niters to the right type.  */
  tree nscalariters_skip = LOOP_VINFO_MASK_SKIP_NITERS (loop_vinfo);
  if (nscalariters_skip)
    {
      nscalariters_skip = gimple_convert (&preheader_seq, compare_type,
					  nscalariters_skip);
      if (known_max_iters)
	{
	  /* Add the maximum number of skipped iterations to the
	     maximum iteration count.  */
	  if (TREE_CODE (nscalariters_skip) == INTEGER_CST)
	    iv_limit += wi::to_widest (nscalariters_skip);
	  else
	    iv_limit += max_vf - 1;
	}
    }

  /* Now calculate the value that the induction variable must be able
     to hit in order to ensure that we end the loop with an all-false mask.
     This involves adding the maximum number of inactive trailing scalar
     iterations.  */
  if (known_max_iters)
    {
      if (use_capped_vf (loop_vinfo))
	/* In the worst case the final vector iteration will handle a single
	   scalar iteration, so we'll have up to MAX_VF - 1 inactive
	   iterations.  */
	iv_limit += max_vf - 1;
      else
	{
	  /* Round the maximum in-range IV value down to the previous
	     vector alignment boundary and then add an extra full
	     iteration.  */
	  poly_uint64 vf = LOOP_VINFO_VECT_FACTOR (loop_vinfo);
	  iv_limit = ((iv_limit - 1) & -(int) known_alignment (vf)) + max_vf;
	}
    }

  /* Convert the runtime vectorization factor to the appropriate type.  */
  tree capped_vf = gimple_convert (&preheader_seq, compare_type,
				   LOOP_VINFO_CAP (loop_vinfo).niters);

  /* Iterate over all the rgroups and fill in their masks.  We could use
     the first mask from any rgroup for the loop condition; here we
     arbitrarily pick the last.  */
  tree test_mask = NULL_TREE;
  rgroup_masks *rgm;
  unsigned int i;
  vec_loop_masks *masks = &LOOP_VINFO_MASKS (loop_vinfo);
  FOR_EACH_VEC_ELT (*masks, i, rgm)
    if (!rgm->masks.is_empty ())
      {
	/* First try using permutes.  This adds a single vector
	   instruction to the loop for each mask, but needs no extra
	   loop invariants or IVs.  */
	unsigned int nmasks = i + 1;
	if ((nmasks & 1) == 0)
	  {
	    rgroup_masks *half_rgm = &(*masks)[nmasks / 2 - 1];
	    if (!half_rgm->masks.is_empty ()
		&& vect_maybe_permute_loop_masks (&header_seq, rgm, half_rgm))
	      continue;
	  }

	/* See whether zero-based IV would ever generate all-false masks
	   before wrapping around.  */
	bool might_wrap_p
	  = (!known_max_iters
	     || (wi::min_precision (iv_limit * rgm->max_nscalars_per_iter,
				    UNSIGNED)
		 > compare_precision));

	/* Set up all masks for this group.  */
	test_mask = vect_set_loop_masks_directly (loop, loop_vinfo,
						  &preheader_seq, &header_seq,
						  loop_cond_gsi, rgm,
						  capped_vf, nscalariters,
						  nscalariters_skip,
						  might_wrap_p);
      }

  /* Emit all accumulated statements.  */
  add_preheader_seq (loop, preheader_seq);
  add_header_seq (loop, header_seq);

  /* Get a boolean result that tells us whether to iterate.  */
  edge exit_edge = single_exit (loop);
  tree_code code = (exit_edge->flags & EDGE_TRUE_VALUE) ? EQ_EXPR : NE_EXPR;
  tree zero_mask = build_zero_cst (TREE_TYPE (test_mask));
  gcond *cond_stmt = gimple_build_cond (code, test_mask, zero_mask,
					NULL_TREE, NULL_TREE);
  gsi_insert_before (&loop_cond_gsi, cond_stmt, GSI_SAME_STMT);

  return cond_stmt;
}

/* Make LOOP iterate NITERS times without using a mask.  This is
   done by adding a new IV that starts at zero, increases by one and its
   limit is NITERS.

   Insert the branch-back condition before LOOP_COND_GSI and return the
   final gcond.  */

static gcond *
slpeel_iterate_loop_ntimes_unmasked (struct loop *loop, tree niters,
				     gimple_stmt_iterator loop_cond_gsi)
{
  tree indx_before_incr, indx_after_incr;
  gcond *cond_stmt;
  edge exit_edge = single_exit (loop);
  gimple_stmt_iterator incr_gsi;
  bool insert_after;
  tree init = build_int_cst (TREE_TYPE (niters), 0);
  tree step = build_int_cst (TREE_TYPE (niters), 1);
  enum tree_code code;

  standard_iv_increment_position (loop, &incr_gsi, &insert_after);
  create_iv (init, step, NULL_TREE, loop,
             &incr_gsi, insert_after, &indx_before_incr, &indx_after_incr);
  indx_after_incr = force_gimple_operand_gsi (&loop_cond_gsi, indx_after_incr,
					      true, NULL_TREE, true,
					      GSI_SAME_STMT);
  niters = force_gimple_operand_gsi (&loop_cond_gsi, niters, true, NULL_TREE,
				     true, GSI_SAME_STMT);

  code = (exit_edge->flags & EDGE_TRUE_VALUE) ? GE_EXPR : LT_EXPR;
  cond_stmt = gimple_build_cond (code, indx_after_incr, niters, NULL_TREE,
				 NULL_TREE);

  gsi_insert_before (&loop_cond_gsi, cond_stmt, GSI_SAME_STMT);
  return cond_stmt;
}

/* LOOP is either a new loop created by the vectorizer or an existing
   loop that has been vectorized.  In the former case both LOOP_VINFO
   and NSCALARITEMS are null.  In the latter case LOOP_VINFO describes
   the vectorization.  For a fully-masked vector loop, NSCALARITERS is the
   number of scalar iterations that should be handled by the vector loop.

   If LOOP_VINFO is null or if it describes a normal non-speculative loop,
   LOOP should iterate NTIERS times.

   Assumption: the exit-condition of LOOP is the last stmt in the loop.  */

void
slpeel_finalize_loop_iterations (struct loop *loop, loop_vec_info loop_vinfo,
				 tree niters, tree nscalariters)
{
  gcond *cond_stmt = NULL;
  gcond *orig_cond = get_loop_exit_condition (loop);
  gimple_stmt_iterator loop_cond_gsi = gsi_for_stmt (orig_cond);
  bool masked_p = (loop_vinfo && LOOP_VINFO_FULLY_MASKED_P (loop_vinfo));
  bool speculation_p
    = (loop_vinfo && LOOP_VINFO_SPECULATIVE_EXECUTION (loop_vinfo));

  if (speculation_p)
    {
      /* Set the masks that control statements that cannot be speculatively
	 executed.  */
      vect_set_nonspeculative_masks (loop_vinfo, &loop_cond_gsi);

      /* ...then add the statements themselves.  */
      gimple_seq late_seq = LOOP_VINFO_NONSPECULATIVE_SEQ (loop_vinfo);
      if (late_seq)
	gsi_insert_seq_before (&loop_cond_gsi, late_seq, GSI_SAME_STMT);

      /* Set up the masks that control the speculative statements.  */
      if (masked_p)
	vect_set_speculative_masks (loop, loop_vinfo);
    }
  else if (masked_p)
    cond_stmt = vect_iterate_loop_ntimes_masked (loop, loop_vinfo,
						 niters, nscalariters,
						 loop_cond_gsi);
  else
    cond_stmt = slpeel_iterate_loop_ntimes_unmasked (loop, niters,
						     loop_cond_gsi);

  if (!speculation_p)
    {
      /* Remove old loop exit test.  */
      gsi_remove (&loop_cond_gsi, true);
      free_stmt_vec_info (orig_cond);
    }

  if (dump_enabled_p () && cond_stmt)
    {
      dump_printf_loc (MSG_NOTE, vect_location, "New loop exit condition: ");
      dump_gimple_stmt (MSG_NOTE, TDF_SLIM, cond_stmt, 0);
    }

  /* Record the number of latch iterations.  */
  if (!speculation_p)
    loop->nb_iterations = fold_build2 (MINUS_EXPR, TREE_TYPE (niters), niters,
				       build_int_cst (TREE_TYPE (niters), 1));
}

/* Helper routine of slpeel_tree_duplicate_loop_to_edge_cfg.
   For all PHI arguments in FROM->dest and TO->dest from those
   edges ensure that TO->dest PHI arguments have current_def
   to that in from.  */

static void
slpeel_duplicate_current_defs_from_edges (edge from, edge to)
{
  gimple_stmt_iterator gsi_from, gsi_to;

  for (gsi_from = gsi_start_phis (from->dest),
       gsi_to = gsi_start_phis (to->dest);
       !gsi_end_p (gsi_from) && !gsi_end_p (gsi_to);)
    {
      gimple *from_phi = gsi_stmt (gsi_from);
      gimple *to_phi = gsi_stmt (gsi_to);
      tree from_arg = PHI_ARG_DEF_FROM_EDGE (from_phi, from);
      tree to_arg = PHI_ARG_DEF_FROM_EDGE (to_phi, to);
      if (virtual_operand_p (from_arg))
	{
	  gsi_next (&gsi_from);
	  continue;
	}
      if (virtual_operand_p (to_arg))
	{
	  gsi_next (&gsi_to);
	  continue;
	}
      if (TREE_CODE (from_arg) != SSA_NAME)
	gcc_assert (operand_equal_p (from_arg, to_arg, 0));
      else
	{
	  if (get_current_def (to_arg) == NULL_TREE)
	    set_current_def (to_arg, get_current_def (from_arg));
	}
      gsi_next (&gsi_from);
      gsi_next (&gsi_to);
    }

  gphi *from_phi = get_virtual_phi (from->dest);
  gphi *to_phi = get_virtual_phi (to->dest);
  if (from_phi)
    set_current_def (PHI_ARG_DEF_FROM_EDGE (to_phi, to),
		     get_current_def (PHI_ARG_DEF_FROM_EDGE (from_phi, from)));
}


/* Given LOOP this function generates a new copy of it and puts it
   on E which is either the entry or exit of LOOP.  If SCALAR_LOOP is
   non-NULL, assume LOOP and SCALAR_LOOP are equivalent and copy the
   basic blocks from SCALAR_LOOP instead of LOOP, but to either the
   entry or exit of LOOP.  */

struct loop *
slpeel_tree_duplicate_loop_to_edge_cfg (struct loop *loop,
					struct loop *scalar_loop, edge e)
{
  struct loop *new_loop;
  basic_block *new_bbs, *bbs, *pbbs;
  bool at_exit;
  bool was_imm_dom;
  basic_block exit_dest;
  edge exit, new_exit;
  bool duplicate_outer_loop = false;

  exit = single_exit (loop);
  at_exit = (e == exit);
  if (!at_exit && e != loop_preheader_edge (loop))
    return NULL;

  if (scalar_loop == NULL)
    scalar_loop = loop;

  bbs = XNEWVEC (basic_block, scalar_loop->num_nodes + 1);
  pbbs = bbs + 1;
  get_loop_body_with_size (scalar_loop, pbbs, scalar_loop->num_nodes);
  /* Allow duplication of outer loops.  */
  if (scalar_loop->inner)
    duplicate_outer_loop = true;
  /* Check whether duplication is possible.  */
  if (!can_copy_bbs_p (pbbs, scalar_loop->num_nodes))
    {
      free (bbs);
      return NULL;
    }

  /* Generate new loop structure.  */
  new_loop = duplicate_loop (scalar_loop, loop_outer (scalar_loop));
  duplicate_subloops (scalar_loop, new_loop);

  exit_dest = exit->dest;
  was_imm_dom = (get_immediate_dominator (CDI_DOMINATORS,
					  exit_dest) == loop->header ?
		 true : false);

  /* Also copy the pre-header, this avoids jumping through hoops to
     duplicate the loop entry PHI arguments.  Create an empty
     pre-header unconditionally for this.  */
  basic_block preheader = split_edge (loop_preheader_edge (scalar_loop));
  edge entry_e = single_pred_edge (preheader);
  bbs[0] = preheader;
  new_bbs = XNEWVEC (basic_block, scalar_loop->num_nodes + 1);

  exit = single_exit (scalar_loop);
  copy_bbs (bbs, scalar_loop->num_nodes + 1, new_bbs,
	    &exit, 1, &new_exit, NULL,
	    at_exit ? loop->latch : e->src, true);
  exit = single_exit (loop);
  basic_block new_preheader = new_bbs[0];

  add_phi_args_after_copy (new_bbs, scalar_loop->num_nodes + 1, NULL);

  if (scalar_loop != loop)
    {
      /* If we copied from SCALAR_LOOP rather than LOOP, SSA_NAMEs from
	 SCALAR_LOOP will have current_def set to SSA_NAMEs in the new_loop,
	 but LOOP will not.  slpeel_update_phi_nodes_for_guard{1,2} expects
	 the LOOP SSA_NAMEs (on the exit edge and edge from latch to
	 header) to have current_def set, so copy them over.  */
      slpeel_duplicate_current_defs_from_edges (single_exit (scalar_loop),
						exit);
      slpeel_duplicate_current_defs_from_edges (EDGE_SUCC (scalar_loop->latch,
							   0),
						EDGE_SUCC (loop->latch, 0));
    }

  if (at_exit) /* Add the loop copy at exit.  */
    {
      if (scalar_loop != loop)
	{
	  gphi_iterator gsi;
	  new_exit = redirect_edge_and_branch (new_exit, exit_dest);

	  for (gsi = gsi_start_phis (exit_dest); !gsi_end_p (gsi);
	       gsi_next (&gsi))
	    {
	      gphi *phi = gsi.phi ();
	      tree orig_arg = PHI_ARG_DEF_FROM_EDGE (phi, e);
	      location_t orig_locus
		= gimple_phi_arg_location_from_edge (phi, e);

	      add_phi_arg (phi, orig_arg, new_exit, orig_locus);
	    }
	}
      redirect_edge_and_branch_force (e, new_preheader);
      flush_pending_stmts (e);
      set_immediate_dominator (CDI_DOMINATORS, new_preheader, e->src);
      if (was_imm_dom || duplicate_outer_loop)
	set_immediate_dominator (CDI_DOMINATORS, exit_dest, new_exit->src);

      /* And remove the non-necessary forwarder again.  Keep the other
         one so we have a proper pre-header for the loop at the exit edge.  */
      redirect_edge_pred (single_succ_edge (preheader),
			  single_pred (preheader));
      delete_basic_block (preheader);
      set_immediate_dominator (CDI_DOMINATORS, scalar_loop->header,
			       loop_preheader_edge (scalar_loop)->src);
    }
  else /* Add the copy at entry.  */
    {
      if (scalar_loop != loop)
	{
	  /* Remove the non-necessary forwarder of scalar_loop again.  */
	  redirect_edge_pred (single_succ_edge (preheader),
			      single_pred (preheader));
	  delete_basic_block (preheader);
	  set_immediate_dominator (CDI_DOMINATORS, scalar_loop->header,
				   loop_preheader_edge (scalar_loop)->src);
	  preheader = split_edge (loop_preheader_edge (loop));
	  entry_e = single_pred_edge (preheader);
	}

      redirect_edge_and_branch_force (entry_e, new_preheader);
      flush_pending_stmts (entry_e);
      set_immediate_dominator (CDI_DOMINATORS, new_preheader, entry_e->src);

      redirect_edge_and_branch_force (new_exit, preheader);
      flush_pending_stmts (new_exit);
      set_immediate_dominator (CDI_DOMINATORS, preheader, new_exit->src);

      /* And remove the non-necessary forwarder again.  Keep the other
         one so we have a proper pre-header for the loop at the exit edge.  */
      redirect_edge_pred (single_succ_edge (new_preheader),
			  single_pred (new_preheader));
      delete_basic_block (new_preheader);
      set_immediate_dominator (CDI_DOMINATORS, new_loop->header,
			       loop_preheader_edge (new_loop)->src);
    }

  for (unsigned i = 0; i < scalar_loop->num_nodes + 1; i++)
    rename_variables_in_bb (new_bbs[i], duplicate_outer_loop);

  if (scalar_loop != loop)
    {
      /* Update new_loop->header PHIs, so that on the preheader
	 edge they are the ones from loop rather than scalar_loop.  */
      gphi_iterator gsi_orig, gsi_new;
      edge orig_e = loop_preheader_edge (loop);
      edge new_e = loop_preheader_edge (new_loop);

      for (gsi_orig = gsi_start_phis (loop->header),
	   gsi_new = gsi_start_phis (new_loop->header);
	   !gsi_end_p (gsi_orig) && !gsi_end_p (gsi_new);
	   gsi_next (&gsi_orig), gsi_next (&gsi_new))
	{
	  gphi *orig_phi = gsi_orig.phi ();
	  gphi *new_phi = gsi_new.phi ();
	  tree orig_arg = PHI_ARG_DEF_FROM_EDGE (orig_phi, orig_e);
	  location_t orig_locus
	    = gimple_phi_arg_location_from_edge (orig_phi, orig_e);

	  add_phi_arg (new_phi, orig_arg, new_e, orig_locus);
	}
    }

  free (new_bbs);
  free (bbs);

  checking_verify_dominators (CDI_DOMINATORS);

  return new_loop;
}


/* Given the condition expression COND, put it as the last statement of
   GUARD_BB; set both edges' probability; set dominator of GUARD_TO to
   DOM_BB; return the skip edge.  GUARD_TO is the target basic block to
   skip the loop.  PROBABILITY is the skip edge's probability.  Mark the
   new edge as irreducible if IRREDUCIBLE_P is true.  */

static edge
slpeel_add_loop_guard (basic_block guard_bb, tree cond,
		       basic_block guard_to, basic_block dom_bb,
		       profile_probability probability, bool irreducible_p)
{
  gimple_stmt_iterator gsi;
  edge new_e, enter_e;
  gcond *cond_stmt;
  gimple_seq gimplify_stmt_list = NULL;

  enter_e = EDGE_SUCC (guard_bb, 0);
  enter_e->flags &= ~EDGE_FALLTHRU;
  enter_e->flags |= EDGE_FALSE_VALUE;
  gsi = gsi_last_bb (guard_bb);

  cond = force_gimple_operand_1 (cond, &gimplify_stmt_list, is_gimple_condexpr,
				 NULL_TREE);
  if (gimplify_stmt_list)
    gsi_insert_seq_after (&gsi, gimplify_stmt_list, GSI_NEW_STMT);

  cond_stmt = gimple_build_cond_from_tree (cond, NULL_TREE, NULL_TREE);
  gsi = gsi_last_bb (guard_bb);
  gsi_insert_after (&gsi, cond_stmt, GSI_NEW_STMT);

  /* Add new edge to connect guard block to the merge/loop-exit block.  */
  new_e = make_edge (guard_bb, guard_to, EDGE_TRUE_VALUE);

  new_e->count = guard_bb->count;
  new_e->probability = probability;
  new_e->count = enter_e->count.apply_probability (probability);
  if (irreducible_p)
    new_e->flags |= EDGE_IRREDUCIBLE_LOOP;

  enter_e->count -= new_e->count;
  enter_e->probability = probability.invert ();
  set_immediate_dominator (CDI_DOMINATORS, guard_to, dom_bb);

  /* Split enter_e to preserve LOOPS_HAVE_PREHEADERS.  */
  if (enter_e->dest->loop_father->header == enter_e->dest)
    split_edge (enter_e);

  return new_e;
}


/* This function verifies that the following restrictions apply to LOOP:
   (1) it consists of exactly 2 basic blocks - header, and an empty latch
       for innermost loop and 5 basic blocks for outer-loop.
   (2) it is single entry, single exit
   (3) its exit condition is the last stmt in the header
   (4) E is the entry/exit edge of LOOP.
 */

bool
slpeel_can_duplicate_loop_p (const struct loop *loop, const_edge e)
{
  edge exit_e = single_exit (loop);
  edge entry_e = loop_preheader_edge (loop);
  gcond *orig_cond = get_loop_exit_condition (loop);
  gimple_stmt_iterator loop_exit_gsi = gsi_last_bb (exit_e->src);
  unsigned int num_bb = loop->inner? 5 : 2;

  /* All loops have an outer scope; the only case loop->outer is NULL is for
     the function itself.  */
  if (!loop_outer (loop)
      || loop->num_nodes != num_bb
      || !empty_block_p (loop->latch)
      || !single_exit (loop)
      /* Verify that new loop exit condition can be trivially modified.  */
      || (!orig_cond || orig_cond != gsi_stmt (loop_exit_gsi))
      || (e != exit_e && e != entry_e))
    return false;

  return true;
}

/* If the loop has a virtual PHI, but exit bb doesn't, create a virtual PHI
   in the exit bb and rename all the uses after the loop.  This simplifies
   the *guard[12] routines, which assume loop closed SSA form for all PHIs
   (but normally loop closed SSA form doesn't require virtual PHIs to be
   in the same form).  Doing this early simplifies the checking what
   uses should be renamed.  */

static void
create_lcssa_for_virtual_phi (struct loop *loop)
{
  gphi_iterator gsi;
  edge exit_e = single_exit (loop);

  for (gsi = gsi_start_phis (loop->header); !gsi_end_p (gsi); gsi_next (&gsi))
    if (virtual_operand_p (gimple_phi_result (gsi_stmt (gsi))))
      {
	gphi *phi = gsi.phi ();
	for (gsi = gsi_start_phis (exit_e->dest);
	     !gsi_end_p (gsi); gsi_next (&gsi))
	  if (virtual_operand_p (gimple_phi_result (gsi_stmt (gsi))))
	    break;
	if (gsi_end_p (gsi))
	  {
	    tree new_vop = copy_ssa_name (PHI_RESULT (phi));
	    gphi *new_phi = create_phi_node (new_vop, exit_e->dest);
	    tree vop = PHI_ARG_DEF_FROM_EDGE (phi, EDGE_SUCC (loop->latch, 0));
	    imm_use_iterator imm_iter;
	    gimple *stmt;
	    use_operand_p use_p;

	    add_phi_arg (new_phi, vop, exit_e, UNKNOWN_LOCATION);
	    gimple_phi_set_result (new_phi, new_vop);
	    FOR_EACH_IMM_USE_STMT (stmt, imm_iter, vop)
	      if (stmt != new_phi
		  && !flow_bb_inside_loop_p (loop, gimple_bb (stmt)))
		FOR_EACH_IMM_USE_ON_STMT (use_p, imm_iter)
		  SET_USE (use_p, new_vop);
	  }
	break;
      }

}

/* Function vect_get_loop_location.

   Extract the location of the loop in the source code.
   If the loop is not well formed for vectorization, an estimated
   location is calculated.
   Return the loop location if succeed and NULL if not.  */

source_location
find_loop_location (struct loop *loop)
{
  gimple *stmt = NULL;
  basic_block bb;
  gimple_stmt_iterator si;

  if (!loop)
    return UNKNOWN_LOCATION;

  stmt = get_loop_exit_condition (loop);

  if (stmt
      && LOCATION_LOCUS (gimple_location (stmt)) > BUILTINS_LOCATION)
    return gimple_location (stmt);

  /* If we got here the loop is probably not "well formed",
     try to estimate the loop location */

  if (!loop->header)
    return UNKNOWN_LOCATION;

  bb = loop->header;

  for (si = gsi_start_bb (bb); !gsi_end_p (si); gsi_next (&si))
    {
      stmt = gsi_stmt (si);
      if (LOCATION_LOCUS (gimple_location (stmt)) > BUILTINS_LOCATION)
        return gimple_location (stmt);
    }

  return UNKNOWN_LOCATION;
}

/* Return true if PHI defines an IV of the loop to be vectorized.  */

static bool
iv_phi_p (gphi *phi)
{
  if (virtual_operand_p (PHI_RESULT (phi)))
    return false;

  stmt_vec_info stmt_info = vinfo_for_stmt (phi);
  gcc_assert (stmt_info != NULL);
  if (STMT_VINFO_DEF_TYPE (stmt_info) == vect_reduction_def
      || STMT_VINFO_DEF_TYPE (stmt_info) == vect_double_reduction_def)
    return false;

  return true;
}

/* Function vect_can_advance_ivs_p

   In case the number of iterations that LOOP iterates is unknown at compile
   time, an epilog loop will be generated, and the loop induction variables
   (IVs) will be "advanced" to the value they are supposed to take just before
   the epilog loop.  Here we check that the access function of the loop IVs
   and the expression that represents the loop bound are simple enough.
   These restrictions will be relaxed in the future.  */

bool
vect_can_advance_ivs_p (loop_vec_info loop_vinfo)
{
  struct loop *loop = LOOP_VINFO_LOOP (loop_vinfo);
  basic_block bb = loop->header;
  gphi_iterator gsi;

  /* Analyze phi functions of the loop header.  */

  if (dump_enabled_p ())
    dump_printf_loc (MSG_NOTE, vect_location, "vect_can_advance_ivs_p:\n");
  for (gsi = gsi_start_phis (bb); !gsi_end_p (gsi); gsi_next (&gsi))
    {
      tree evolution_part;

      gphi *phi = gsi.phi ();
      if (dump_enabled_p ())
	{
          dump_printf_loc (MSG_NOTE, vect_location, "Analyze phi: ");
          dump_gimple_stmt (MSG_NOTE, TDF_SLIM, phi, 0);
	}

      /* Skip virtual phi's. The data dependences that are associated with
	 virtual defs/uses (i.e., memory accesses) are analyzed elsewhere.

	 Skip reduction phis.  */
      if (!iv_phi_p (phi))
	{
	  if (dump_enabled_p ())
	    dump_printf_loc (MSG_NOTE, vect_location,
			     "reduc or virtual phi. skip.\n");
	  continue;
	}

      /* Analyze the evolution function.  */

      evolution_part
	= STMT_VINFO_LOOP_PHI_EVOLUTION_PART (vinfo_for_stmt (phi));
      if (evolution_part == NULL_TREE)
        {
	  if (dump_enabled_p ())
	    dump_printf (MSG_MISSED_OPTIMIZATION,
			 "No access function or evolution.\n");
	  return false;
        }

      /* FORNOW: We do not transform initial conditions of IVs
	 which evolution functions are not invariants in the loop.  */

      if (!expr_invariant_in_loop_p (loop, evolution_part))
	{
	  if (dump_enabled_p ())
	    dump_printf_loc (MSG_MISSED_OPTIMIZATION, vect_location,
			     "evolution not invariant in loop.\n");
	  return false;
	}

      /* FORNOW: We do not transform initial conditions of IVs
	 which evolution functions are a polynomial of degree >= 2.  */

      if (tree_is_chrec (evolution_part))
	{
	  if (dump_enabled_p ())
	    dump_printf_loc (MSG_MISSED_OPTIMIZATION, vect_location,
			     "evolution is chrec.\n");
	  return false;
	}
    }

  return true;
}


/*   Function vect_update_ivs_after_vectorizer.

     "Advance" the induction variables of LOOP to the value they should take
     after the execution of LOOP.  This is currently necessary because the
     vectorizer does not handle induction variables that are used after the
     loop.  Such a situation occurs when the last iterations of LOOP are
     peeled, because:
     1. We introduced new uses after LOOP for IVs that were not originally used
        after LOOP: the IVs of LOOP are now used by an epilog loop.
     2. LOOP is going to be vectorized; this means that it will iterate N/VF
        times, whereas the loop IVs should be bumped N times.

     Input:
     - LOOP - a loop that is going to be vectorized. The last few iterations
              of LOOP were peeled.
     - NITERS - the number of iterations that LOOP executes (before it is
                vectorized). i.e, the number of times the ivs should be bumped.
     - UPDATE_E - a successor edge of LOOP->exit that is on the (only) path
                  coming out from LOOP on which there are uses of the LOOP ivs
		  (this is the path from LOOP->exit to epilog_loop->preheader).

                  The new definitions of the ivs are placed in LOOP->exit.
                  The phi args associated with the edge UPDATE_E in the bb
                  UPDATE_E->dest are updated accordingly.

     Assumption 1: Like the rest of the vectorizer, this function assumes
     a single loop exit that has a single predecessor.

     Assumption 2: The phi nodes in the LOOP header and in update_bb are
     organized in the same order.

     Assumption 3: The access function of the ivs is simple enough (see
     vect_can_advance_ivs_p).  This assumption will be relaxed in the future.

     Assumption 4: Exactly one of the successors of LOOP exit-bb is on a path
     coming out of LOOP on which the ivs of LOOP are used (this is the path
     that leads to the epilog loop; other paths skip the epilog loop).  This
     path starts with the edge UPDATE_E, and its destination (denoted update_bb)
     needs to have its phis updated.
 */

static void
vect_update_ivs_after_vectorizer (loop_vec_info loop_vinfo,
				  tree niters, edge update_e)
{
  gphi_iterator gsi, gsi1;
  struct loop *loop = LOOP_VINFO_LOOP (loop_vinfo);
  basic_block update_bb = update_e->dest;
  basic_block exit_bb = single_exit (loop)->dest;

  /* Make sure there exists a single-predecessor exit bb:  */
  gcc_assert (single_pred_p (exit_bb));
  gcc_assert (single_succ_edge (exit_bb) == update_e);

  for (gsi = gsi_start_phis (loop->header), gsi1 = gsi_start_phis (update_bb);
       !gsi_end_p (gsi) && !gsi_end_p (gsi1);
       gsi_next (&gsi), gsi_next (&gsi1))
    {
      tree init_expr;
      tree step_expr, off;
      tree type;
      tree var, ni, ni_name;
      gimple_stmt_iterator last_gsi;

      gphi *phi = gsi.phi ();
      gphi *phi1 = gsi1.phi ();
      if (dump_enabled_p ())
	{
	  dump_printf_loc (MSG_NOTE, vect_location,
			   "vect_update_ivs_after_vectorizer: phi: ");
	  dump_gimple_stmt (MSG_NOTE, TDF_SLIM, phi, 0);
	}

      /* Skip reduction and virtual phis.  */
      if (!iv_phi_p (phi))
	{
	  if (dump_enabled_p ())
	    dump_printf_loc (MSG_NOTE, vect_location,
			     "reduc or virtual phi. skip.\n");
	  continue;
	}

      type = TREE_TYPE (gimple_phi_result (phi));
      step_expr = STMT_VINFO_LOOP_PHI_EVOLUTION_PART (vinfo_for_stmt (phi));
      step_expr = unshare_expr (step_expr);

      /* FORNOW: We do not support IVs whose evolution function is a polynomial
         of degree >= 2 or exponential.  */
      gcc_assert (!tree_is_chrec (step_expr));

      init_expr = PHI_ARG_DEF_FROM_EDGE (phi, loop_preheader_edge (loop));

      off = fold_build2 (MULT_EXPR, TREE_TYPE (step_expr),
			 fold_convert (TREE_TYPE (step_expr), niters),
			 step_expr);
      if (POINTER_TYPE_P (type))
	ni = fold_build_pointer_plus (init_expr, off);
      else
	ni = fold_build2 (PLUS_EXPR, type,
			  init_expr, fold_convert (type, off));

      var = create_tmp_var (type, "tmp");

      last_gsi = gsi_last_bb (exit_bb);
      gimple_seq new_stmts = NULL;
      ni_name = force_gimple_operand (ni, &new_stmts, false, var);
      /* Exit_bb shouldn't be empty.  */
      if (!gsi_end_p (last_gsi))
	gsi_insert_seq_after (&last_gsi, new_stmts, GSI_SAME_STMT);
      else
	gsi_insert_seq_before (&last_gsi, new_stmts, GSI_SAME_STMT);

      /* Fix phi expressions in the successor bb.  */
      adjust_phi_and_debug_stmts (phi1, update_e, ni_name);
    }
}


/* Return a gimple value containing the misalignment (measured in vector
   elements) for the loop described by LOOP_VINFO, i.e. how many elements
   it is away from a perfectly aligned address.  Add any new statements
   to SEQ.  */

static tree
get_misalign_in_elems (gimple_seq *seq, loop_vec_info loop_vinfo)
{
  struct loop *loop = LOOP_VINFO_LOOP (loop_vinfo);
  struct data_reference *dr = LOOP_VINFO_UNALIGNED_DR (loop_vinfo);
  gimple *dr_stmt = DR_STMT (dr);
  stmt_vec_info stmt_info = vinfo_for_stmt (dr_stmt);
  tree vectype = STMT_VINFO_VECTYPE (stmt_info);

  /* For speculative loops we need to align to the vector size.  */
  unsigned int target_align = DR_TARGET_ALIGNMENT (dr);
  gcc_assert (target_align != 0);

  bool negative = tree_int_cst_compare (DR_STEP (dr), size_zero_node) < 0;
  tree offset = (negative
		 ? size_int (-TYPE_VECTOR_SUBPARTS (vectype) + 1)
		 : size_zero_node);
  tree start_addr = vect_create_addr_base_for_vector_ref (dr_stmt, seq,
							  offset, loop);
  tree type = unsigned_type_for (TREE_TYPE (start_addr));
  tree target_align_minus_1 = build_int_cst (type, target_align - 1);
  HOST_WIDE_INT elem_size
    = int_cst_value (TYPE_SIZE_UNIT (TREE_TYPE (vectype)));
  tree elem_size_log = build_int_cst (type, exact_log2 (elem_size));

  /* Create:  misalign_in_bytes = addr & (target_align - 1).  */
  tree int_start_addr = gimple_convert (seq, type, start_addr);
  tree misalign_in_bytes = gimple_build (seq, BIT_AND_EXPR, type,
					 int_start_addr,
					 target_align_minus_1);

  /* Create:  misalign_in_elems = misalign_in_bytes / element_size.  */
  tree misalign_in_elems = gimple_build (seq, RSHIFT_EXPR, type,
					 misalign_in_bytes, elem_size_log);

  return misalign_in_elems;
}


/* Function vect_gen_prolog_loop_niters

   Generate the number of iterations which should be peeled as prolog for the
   loop represented by LOOP_VINFO.  It is calculated as the misalignment of
   DR - the data reference recorded in LOOP_VINFO_UNALIGNED_DR (LOOP_VINFO).
   As a result, after the execution of this loop, the data reference DR will
   refer to an aligned location.  The following computation is generated:

   If the misalignment of DR is known at compile time:
     addr_mis = int mis = DR_MISALIGNMENT (dr);
   Else, compute address misalignment in bytes:
     addr_mis = addr & (target_align - 1)

   prolog_niters = ((VF - addr_mis/elem_size)&(VF-1))/step

   (elem_size = element type size; an element is the scalar element whose type
   is the inner type of the vectype)

   The computations will be emitted at the end of BB.  We also compute and
   store upper bound (included) of the result in BOUND.

   When the step of the data-ref in the loop is not 1 (as in interleaved data
   and SLP), the number of iterations of the prolog must be divided by the step
   (which is equal to the size of interleaved group).

   The above formulas assume that VF == number of elements in the vector. This
   may not hold when there are multiple-types in the loop.
   In this case, for some data-references in the loop the VF does not represent
   the number of elements that fit in the vector.  Therefore, instead of VF we
   use TYPE_VECTOR_SUBPARTS.  */

static tree
vect_gen_prolog_loop_niters (loop_vec_info loop_vinfo,
			     basic_block bb, int *bound)
{
  struct data_reference *dr = LOOP_VINFO_UNALIGNED_DR (loop_vinfo);
  tree var;
  gimple_seq stmts = NULL, new_stmts = NULL;
  tree iters, iters_name;
  gimple *dr_stmt = DR_STMT (dr);
  stmt_vec_info stmt_info = vinfo_for_stmt (dr_stmt);
  tree vectype = STMT_VINFO_VECTYPE (stmt_info);
  unsigned int target_align = DR_TARGET_ALIGNMENT (dr);
  tree niters_type = (LOOP_VINFO_SPECULATIVE_EXECUTION (loop_vinfo)
		      ? size_type_node
		      : TREE_TYPE (LOOP_VINFO_NITERS (loop_vinfo)));

  if (LOOP_VINFO_PEELING_FOR_ALIGNMENT (loop_vinfo) > 0)
    {
      int npeel = LOOP_VINFO_PEELING_FOR_ALIGNMENT (loop_vinfo);

      if (dump_enabled_p ())
        dump_printf_loc (MSG_NOTE, vect_location,
                         "known peeling = %d.\n", npeel);

      iters = build_int_cst (niters_type, npeel);
      *bound = LOOP_VINFO_PEELING_FOR_ALIGNMENT (loop_vinfo);
    }
  else
    {
      tree misalign_in_elems = get_misalign_in_elems (&stmts, loop_vinfo);
      tree type = TREE_TYPE (misalign_in_elems);
      HOST_WIDE_INT elem_size
	= int_cst_value (TYPE_SIZE_UNIT (TREE_TYPE (vectype)));
      HOST_WIDE_INT align_in_elems = target_align / elem_size;
      tree align_in_elems_minus_1 = build_int_cst (type, align_in_elems - 1);
      tree align_in_elems_tree = build_int_cst (type, align_in_elems);

      /* Create:  (niters_type) ((align_in_elems - misalign_in_elems)
				 & (align_in_elems - 1)).  */
      bool negative = tree_int_cst_compare (DR_STEP (dr), size_zero_node) < 0;
<<<<<<< HEAD
=======
      tree offset = negative
	  ? size_int (-TYPE_VECTOR_SUBPARTS (vectype) + 1) : size_zero_node;
      tree start_addr = vect_create_addr_base_for_vector_ref (dr_stmt,
							      &stmts, offset);
      tree type = unsigned_type_for (TREE_TYPE (start_addr));
      tree vectype_align_minus_1 = build_int_cst (type, vectype_align - 1);
      HOST_WIDE_INT elem_size =
                int_cst_value (TYPE_SIZE_UNIT (TREE_TYPE (vectype)));
      tree elem_size_log = build_int_cst (type, exact_log2 (elem_size));
      tree nelements_minus_1 = build_int_cst (type, nelements - 1);
      tree nelements_tree = build_int_cst (type, nelements);
      tree byte_misalign;
      tree elem_misalign;

      /* Create:  byte_misalign = addr & (vectype_align - 1)  */
      byte_misalign =
	fold_build2 (BIT_AND_EXPR, type, fold_convert (type, start_addr),
		     vectype_align_minus_1);

      /* Create:  elem_misalign = byte_misalign / element_size  */
      elem_misalign =
	fold_build2 (RSHIFT_EXPR, type, byte_misalign, elem_size_log);

      /* Create:  (niters_type) (nelements - elem_misalign)&(nelements - 1)  */
>>>>>>> 16316b61
      if (negative)
	iters = gimple_build (&stmts, MINUS_EXPR, type,
			      misalign_in_elems, align_in_elems_tree);
      else
	iters = gimple_build (&stmts, MINUS_EXPR, type,
			      align_in_elems_tree, misalign_in_elems);
      iters = gimple_build (&stmts, BIT_AND_EXPR, type, iters,
			    align_in_elems_minus_1);
      iters = gimple_convert (&stmts, niters_type, iters);
      *bound = align_in_elems - 1;
    }

  if (dump_enabled_p ())
    {
      dump_printf_loc (MSG_NOTE, vect_location,
                       "niters for prolog loop: ");
      dump_generic_expr (MSG_NOTE, TDF_SLIM, iters);
      dump_printf (MSG_NOTE, "\n");
    }

  var = create_tmp_var (niters_type, "prolog_loop_niters");
  iters_name = force_gimple_operand (iters, &new_stmts, false, var);

  if (new_stmts)
    gimple_seq_add_seq (&stmts, new_stmts);
  if (stmts)
    {
      gcc_assert (single_succ_p (bb));
      gimple_stmt_iterator gsi = gsi_last_bb (bb);
      if (gsi_end_p (gsi))
	gsi_insert_seq_before (&gsi, stmts, GSI_SAME_STMT);
      else
	gsi_insert_seq_after (&gsi, stmts, GSI_SAME_STMT);
    }
  return iters_name;
}


/* Function vect_update_init_of_dr

   If CODE is PLUS, the vector loop starts NITERS iterations after the
   scalar one, otherwise CODE is MINUS and the vector loop starts NITERS
   iterations before the scalar one (using masking to skip inactive
   elements).  This function updates the information recorded in DR to
   account for the difference.  Specifically, it updates the OFFSET
   field of DR.  */

static void
vect_update_init_of_dr (struct data_reference *dr, tree niters, tree_code code)
{
  tree offset = DR_OFFSET (dr);

  niters = fold_build2 (MULT_EXPR, sizetype,
			fold_convert (sizetype, niters),
			fold_convert (sizetype, DR_STEP (dr)));
  offset = fold_build2 (code, sizetype,
			fold_convert (sizetype, offset), niters);
  DR_OFFSET (dr) = offset;
}


/* Function vect_update_inits_of_drs

   Apply vect_update_inits_of_dr to all accesses in LOOP_VINFO.
   CODE and NITERS are as for vect_update_inits_of_dr.  */

static void
vect_update_inits_of_drs (loop_vec_info loop_vinfo, tree niters,
			  tree_code code)
{
  unsigned int i;
  vec<data_reference_p> datarefs = LOOP_VINFO_DATAREFS (loop_vinfo);
  struct data_reference *dr;

  if (dump_enabled_p ())
    dump_printf_loc (MSG_NOTE, vect_location,
		     "=== vect_update_inits_of_dr ===\n");

  /* Adjust niters to sizetype and insert stmts on loop preheader edge.  */
  if (!types_compatible_p (sizetype, TREE_TYPE (niters)))
    {
      gimple_seq seq;
      edge pe = loop_preheader_edge (LOOP_VINFO_LOOP (loop_vinfo));
      tree var = create_tmp_var (sizetype, "prolog_loop_adjusted_niters");

      niters = fold_convert (sizetype, niters);
      niters = force_gimple_operand (niters, &seq, false, var);
      if (seq)
	{
	  basic_block new_bb = gsi_insert_seq_on_edge_immediate (pe, seq);
	  gcc_assert (!new_bb);
	}
    }

  FOR_EACH_VEC_ELT (datarefs, i, dr)
    vect_update_init_of_dr (dr, niters, code);
}


/* Function vect_prepare_for_masked_peels

   For the information recorded in LOOP_VINFO prepare the loop for peeling
   by masking.  This involves calculating the number of iterations to
   be peeled and then aligning all memory references appropriately.  */

void
vect_prepare_for_masked_peels (loop_vec_info loop_vinfo)
{
  tree misalign_in_elems;
  tree type = LOOP_VINFO_MASK_COMPARE_TYPE (loop_vinfo);

  gcc_assert (vect_use_loop_mask_for_alignment_p (loop_vinfo));

  /* From the information recorded in LOOP_VINFO get the number of iterations
     that need peeling from the loop via masking.  */
  if (LOOP_VINFO_PEELING_FOR_ALIGNMENT (loop_vinfo) > 0)
    {
      poly_int64 misalign = (LOOP_VINFO_VECT_FACTOR (loop_vinfo)
			     - LOOP_VINFO_PEELING_FOR_ALIGNMENT (loop_vinfo));
      misalign_in_elems = build_int_cst (type, misalign);
    }
  else
    {
      gimple_seq seq = NULL;
      misalign_in_elems = get_misalign_in_elems (&seq, loop_vinfo);
      misalign_in_elems = gimple_convert (&seq, type, misalign_in_elems);
      if (seq)
	{
	  edge pe = loop_preheader_edge (LOOP_VINFO_LOOP (loop_vinfo));
	  basic_block new_bb = gsi_insert_seq_on_edge_immediate (pe, seq);
	  gcc_assert (!new_bb);
	}
    }

  if (dump_enabled_p ())
    {
      dump_printf_loc (MSG_NOTE, vect_location,
		       "misalignment for fully-masked loop: ");
      dump_generic_expr (MSG_NOTE, TDF_SLIM, misalign_in_elems);
      dump_printf (MSG_NOTE, "\n");
    }

  LOOP_VINFO_MASK_SKIP_NITERS (loop_vinfo) = misalign_in_elems;

  vect_update_inits_of_drs (loop_vinfo, misalign_in_elems, MINUS_EXPR);
}

/* This function builds ni_name = number of iterations.  Statements
   are emitted on the loop preheader edge.  If NEW_VAR_P is not NULL, set
   it to TRUE if new ssa_var is generated.  */

tree
vect_build_loop_niters (loop_vec_info loop_vinfo, bool *new_var_p)
{
  if (!LOOP_VINFO_NITERS (loop_vinfo))
    {
      gcc_assert (LOOP_VINFO_SPECULATIVE_EXECUTION (loop_vinfo));
      return NULL;
    }

  tree ni = unshare_expr (LOOP_VINFO_NITERS (loop_vinfo));
  if (TREE_CODE (ni) == INTEGER_CST)
    return ni;
  else
    {
      tree ni_name, var;
      gimple_seq stmts = NULL;
      edge pe = loop_preheader_edge (LOOP_VINFO_LOOP (loop_vinfo));

      var = create_tmp_var (TREE_TYPE (ni), "niters");
      ni_name = force_gimple_operand (ni, &stmts, false, var);
      if (stmts)
	{
	  gsi_insert_seq_on_edge_immediate (pe, stmts);
	  if (new_var_p != NULL)
	    *new_var_p = true;
	}

      return ni_name;
    }
}

/* Calculate the number of iterations above which vectorized loop will be
   preferred than scalar loop.  NITERS_PROLOG is the number of iterations
   of prolog loop.  If it's integer const, the integer number is also passed
   in INT_NITERS_PROLOG.  BOUND_PROLOG is the upper bound (inclusive) of the
   number of iterations of the prolog loop.  BOUND_EPILOG is the corresponding
   value for the epilog loop.  If CHECK_PROFITABILITY is true, TH is the
   threshold below which the scalar (rather than vectorized) loop will be
   executed.  This function stores the upper bound (inclusive) of the result
   in BOUND_SCALAR.  */

static tree
vect_gen_scalar_loop_niters (tree niters_prolog, int int_niters_prolog,
			     int bound_prolog, poly_int64 bound_epilog, int th,
			     poly_uint64 *bound_scalar,
			     bool check_profitability)
{
  tree type = TREE_TYPE (niters_prolog);
  tree niters = fold_build2 (PLUS_EXPR, type, niters_prolog,
			     build_int_cst (type, bound_epilog));

  *bound_scalar = bound_prolog + bound_epilog;
  if (check_profitability)
    {
      /* TH indicates the minimum niters of vectorized loop, while we
	 compute the maximum niters of scalar loop.  */
      th--;
      /* Peeling a constant number of times in the prolog, so we can
	 compute NITERS at compile time.  */
      if (int_niters_prolog >= 0
	  && ordered_p (int_niters_prolog + bound_epilog, th))
	{
	  *bound_scalar = ordered_max (int_niters_prolog + bound_epilog, th);
	  return build_int_cst (type, *bound_scalar);
	}
      /* Peeling an unknown number of times.  Note that both BOUND_PROLOG
	 and BOUND_EPILOG are inclusive upper bounds.  */
      if (must_ge (th, bound_prolog + bound_epilog))
	{
	  *bound_scalar = th;
	  return build_int_cst (type, th);
	}
      /* Need to do a runtime comparison.  */
      else if (may_gt (th, bound_epilog))
	{
	  *bound_scalar = upper_bound (*bound_scalar, th);
	  return fold_build2 (MAX_EXPR, type,
			      build_int_cst (type, th), niters);
	}
    }
  return niters;
}

/* Given the number of scalar iterations in NITERS, this function
   generates the following statements:

   *NI_MINUS_GAP_PTR = NITERS - number of iterations peeled for gaps;
   *NITERS_VECTOR_PTR = *NI_MINUS_GAP_PTR / vf;

   and places them on the loop preheader edge.  NITERS_NO_OVERFLOW is
   true if computing NITERS didn't overflow (by wrapping around to zero).  */

void
vect_gen_vector_loop_niters (loop_vec_info loop_vinfo, tree niters,
			     tree *ni_minus_gap_ptr, tree *niters_vector_ptr,
			     bool niters_no_overflow)
{
  tree ni_minus_gap, var;
<<<<<<< HEAD
  tree niters_vector;
  tree vf;
  edge pe = loop_preheader_edge (LOOP_VINFO_LOOP (loop_vinfo));
  bool final_iter_may_be_partial = LOOP_VINFO_FULLY_MASKED_P (loop_vinfo);

  vf = fold_convert (TREE_TYPE (niters),
		     LOOP_VINFO_CAP (loop_vinfo).niters);
=======
  tree niters_vector, type = TREE_TYPE (niters);
  int vf = LOOP_VINFO_VECT_FACTOR (loop_vinfo);
  edge pe = loop_preheader_edge (LOOP_VINFO_LOOP (loop_vinfo));
  tree log_vf = build_int_cst (type, exact_log2 (vf));
>>>>>>> 16316b61

  /* If epilogue loop is required because of data accesses with gaps, we
     subtract one iteration from the total number of iterations here for
     correct calculation of RATIO.  */
  if (LOOP_VINFO_PEELING_FOR_GAPS (loop_vinfo))
    {
      ni_minus_gap = fold_build2 (MINUS_EXPR, type, niters,
				  build_one_cst (type));
      if (!is_gimple_val (ni_minus_gap))
	{
	  var = create_tmp_var (type, "ni_gap");
	  gimple *stmts = NULL;
	  ni_minus_gap = force_gimple_operand (ni_minus_gap, &stmts,
					       true, var);
	  gsi_insert_seq_on_edge_immediate (pe, stmts);
	}
    }
  else
    ni_minus_gap = niters;
  *ni_minus_gap_ptr = ni_minus_gap;

  /* Create: niters >> log2(vf) */
  /* If it's known that niters == number of latch executions + 1 doesn't
     overflow, we can generate niters >> log2(vf); otherwise we generate
     (niters - vf) >> log2(vf) + 1 by using the fact that we know ratio
     will be at least one.  */
<<<<<<< HEAD
  if (niters_no_overflow && !final_iter_may_be_partial)
    niters_vector = fold_build2 (TRUNC_DIV_EXPR, TREE_TYPE (niters),
				 ni_minus_gap, vf);
  else
    {
      tree one = build_int_cst (TREE_TYPE (niters), 1);
      tree sub = (final_iter_may_be_partial ? one : vf);
      niters_vector
	= fold_build2 (PLUS_EXPR, TREE_TYPE (niters),
		       fold_build2 (TRUNC_DIV_EXPR, TREE_TYPE (niters),
				    fold_build2 (MINUS_EXPR,
						 TREE_TYPE (niters),
						 ni_minus_gap, sub),
				    vf),
		       build_int_cst (TREE_TYPE (niters), 1));
    }
=======
  if (niters_no_overflow)
    niters_vector = fold_build2 (RSHIFT_EXPR, type, ni_minus_gap, log_vf);
  else
    niters_vector
      = fold_build2 (PLUS_EXPR, type,
		     fold_build2 (RSHIFT_EXPR, type,
				  fold_build2 (MINUS_EXPR, type, ni_minus_gap,
					       build_int_cst (type, vf)),
				  log_vf),
		     build_int_cst (type, 1));
>>>>>>> 16316b61

  if (!is_gimple_val (niters_vector))
    {
      var = create_tmp_var (type, "bnd");
      gimple_seq stmts = NULL;
      niters_vector = force_gimple_operand (niters_vector, &stmts, true, var);
      gsi_insert_seq_on_edge_immediate (pe, stmts);
      /* Peeling algorithm guarantees that vector loop bound is at least ONE,
	 we set range information to make niters analyzer's life easier.  */
      if (stmts != NULL)
	set_range_info (niters_vector, VR_RANGE, build_int_cst (type, 1),
			fold_build2 (RSHIFT_EXPR, type,
				     TYPE_MAX_VALUE (type), log_vf));
    }
  *niters_vector_ptr = niters_vector;

  return;
}

/* Given NITERS_VECTOR which is the number of iterations for vectorized
   loop specified by LOOP_VINFO after vectorization, compute the number
   of iterations before vectorization (niters_vector * vf) and store it
   to NITERS_VECTOR_MULT_VF_PTR.  */

static void
vect_gen_vector_loop_niters_mult_vf (loop_vec_info loop_vinfo,
				     tree niters_vector,
				     tree *niters_vector_mult_vf_ptr)
{
  tree vf;
  struct loop *loop = LOOP_VINFO_LOOP (loop_vinfo);
  tree type = TREE_TYPE (niters_vector);
  basic_block exit_bb = single_exit (loop)->dest;

  vf = fold_convert (type, LOOP_VINFO_CAP (loop_vinfo).niters);

  gcc_assert (niters_vector_mult_vf_ptr != NULL);
  tree niters_vector_mult_vf = fold_build2 (MULT_EXPR, type,
					    niters_vector, vf);
  if (!is_gimple_val (niters_vector_mult_vf))
    {
      tree var = create_tmp_var (type, "niters_vector_mult_vf");
      gimple_seq stmts = NULL;
      niters_vector_mult_vf = force_gimple_operand (niters_vector_mult_vf,
						    &stmts, true, var);
      gimple_stmt_iterator gsi = gsi_start_bb (exit_bb);
      gsi_insert_seq_before (&gsi, stmts, GSI_SAME_STMT);
    }
  *niters_vector_mult_vf_ptr = niters_vector_mult_vf;
}

/* Function slpeel_tree_duplicate_loop_to_edge_cfg duplciates FIRST/SECOND
   from SECOND/FIRST and puts it at the original loop's preheader/exit
   edge, the two loops are arranged as below:

       preheader_a:
     first_loop:
       header_a:
	 i_1 = PHI<i_0, i_2>;
	 ...
	 i_2 = i_1 + 1;
	 if (cond_a)
	   goto latch_a;
	 else
	   goto between_bb;
       latch_a:
	 goto header_a;

       between_bb:
	 ;; i_x = PHI<i_2>;   ;; LCSSA phi node to be created for FIRST,

     second_loop:
       header_b:
	 i_3 = PHI<i_0, i_4>; ;; Use of i_0 to be replaced with i_x,
				 or with i_2 if no LCSSA phi is created
				 under condition of CREATE_LCSSA_FOR_IV_PHIS.
	 ...
	 i_4 = i_3 + 1;
	 if (cond_b)
	   goto latch_b;
	 else
	   goto exit_bb;
       latch_b:
	 goto header_b;

       exit_bb:

   This function creates loop closed SSA for the first loop; update the
   second loop's PHI nodes by replacing argument on incoming edge with the
   result of newly created lcssa PHI nodes.  IF CREATE_LCSSA_FOR_IV_PHIS
   is false, Loop closed ssa phis will only be created for non-iv phis for
   the first loop.

   This function assumes exit bb of the first loop is preheader bb of the
   second loop, i.e, between_bb in the example code.  With PHIs updated,
   the second loop will execute rest iterations of the first.  */

static void
slpeel_update_phi_nodes_for_loops (loop_vec_info loop_vinfo,
				   struct loop *first, struct loop *second,
				   bool create_lcssa_for_iv_phis)
{
  gphi_iterator gsi_update, gsi_orig;
  struct loop *loop = LOOP_VINFO_LOOP (loop_vinfo);

  edge first_latch_e = EDGE_SUCC (first->latch, 0);
  edge second_preheader_e = loop_preheader_edge (second);
  basic_block between_bb = single_exit (first)->dest;

  gcc_assert (between_bb == second_preheader_e->src);
  gcc_assert (single_pred_p (between_bb) && single_succ_p (between_bb));
  /* Either the first loop or the second is the loop to be vectorized.  */
  gcc_assert (loop == first || loop == second);

  for (gsi_orig = gsi_start_phis (first->header),
       gsi_update = gsi_start_phis (second->header);
       !gsi_end_p (gsi_orig) && !gsi_end_p (gsi_update);
       gsi_next (&gsi_orig), gsi_next (&gsi_update))
    {
      gphi *orig_phi = gsi_orig.phi ();
      gphi *update_phi = gsi_update.phi ();

      tree arg = PHI_ARG_DEF_FROM_EDGE (orig_phi, first_latch_e);
      /* Generate lcssa PHI node for the first loop.  */
      gphi *vect_phi = (loop == first) ? orig_phi : update_phi;
      if (create_lcssa_for_iv_phis || !iv_phi_p (vect_phi))
	{
	  tree new_res = copy_ssa_name (PHI_RESULT (orig_phi));
	  gphi *lcssa_phi = create_phi_node (new_res, between_bb);
	  add_phi_arg (lcssa_phi, arg, single_exit (first), UNKNOWN_LOCATION);
	  arg = new_res;
	}

      /* Update PHI node in the second loop by replacing arg on the loop's
	 incoming edge.  */
      adjust_phi_and_debug_stmts (update_phi, second_preheader_e, arg);
    }
}

/* Function slpeel_add_loop_guard adds guard skipping from the beginning
   of SKIP_LOOP to the beginning of UPDATE_LOOP.  GUARD_EDGE and MERGE_EDGE
   are two pred edges of the merge point before UPDATE_LOOP.  The two loops
   appear like below:

       guard_bb:
	 if (cond)
	   goto merge_bb;
	 else
	   goto skip_loop;

     skip_loop:
       header_a:
	 i_1 = PHI<i_0, i_2>;
	 ...
	 i_2 = i_1 + 1;
	 if (cond_a)
	   goto latch_a;
	 else
	   goto exit_a;
       latch_a:
	 goto header_a;

       exit_a:
	 i_5 = PHI<i_2>;

       merge_bb:
	 ;; PHI (i_x = PHI<i_0, i_5>) to be created at merge point.

     update_loop:
       header_b:
	 i_3 = PHI<i_5, i_4>;  ;; Use of i_5 to be replaced with i_x.
	 ...
	 i_4 = i_3 + 1;
	 if (cond_b)
	   goto latch_b;
	 else
	   goto exit_bb;
       latch_b:
	 goto header_b;

       exit_bb:

   This function creates PHI nodes at merge_bb and replaces the use of i_5
   in the update_loop's PHI node with the result of new PHI result.  */

static void
slpeel_update_phi_nodes_for_guard1 (struct loop *skip_loop,
				    struct loop *update_loop,
				    edge guard_edge, edge merge_edge)
{
  source_location merge_loc, guard_loc;
  edge orig_e = loop_preheader_edge (skip_loop);
  edge update_e = loop_preheader_edge (update_loop);
  gphi_iterator gsi_orig, gsi_update;

  for ((gsi_orig = gsi_start_phis (skip_loop->header),
	gsi_update = gsi_start_phis (update_loop->header));
       !gsi_end_p (gsi_orig) && !gsi_end_p (gsi_update);
       gsi_next (&gsi_orig), gsi_next (&gsi_update))
    {
      gphi *orig_phi = gsi_orig.phi ();
      gphi *update_phi = gsi_update.phi ();

      /* Generate new phi node at merge bb of the guard.  */
      tree new_res = copy_ssa_name (PHI_RESULT (orig_phi));
      gphi *new_phi = create_phi_node (new_res, guard_edge->dest);

      /* Merge bb has two incoming edges: GUARD_EDGE and MERGE_EDGE.  Set the
	 args in NEW_PHI for these edges.  */
      tree merge_arg = PHI_ARG_DEF_FROM_EDGE (update_phi, update_e);
      tree guard_arg = PHI_ARG_DEF_FROM_EDGE (orig_phi, orig_e);
      merge_loc = gimple_phi_arg_location_from_edge (update_phi, update_e);
      guard_loc = gimple_phi_arg_location_from_edge (orig_phi, orig_e);
      add_phi_arg (new_phi, merge_arg, merge_edge, merge_loc);
      add_phi_arg (new_phi, guard_arg, guard_edge, guard_loc);

      /* Update phi in UPDATE_PHI.  */
      adjust_phi_and_debug_stmts (update_phi, update_e, new_res);
    }
}

/* LCSSA_PHI is a lcssa phi of EPILOG loop which is copied from LOOP,
   this function searches for the corresponding lcssa phi node in exit
   bb of LOOP.  If it is found, return the phi result; otherwise return
   NULL.  */

static tree
find_guard_arg (struct loop *loop, struct loop *epilog ATTRIBUTE_UNUSED,
		gphi *lcssa_phi)
{
  gphi_iterator gsi;
  edge e = single_exit (loop);

  gcc_assert (single_pred_p (e->dest));
  for (gsi = gsi_start_phis (e->dest); !gsi_end_p (gsi); gsi_next (&gsi))
    {
      gphi *phi = gsi.phi ();
      if (operand_equal_p (PHI_ARG_DEF (phi, 0),
			   PHI_ARG_DEF (lcssa_phi, 0), 0))
	return PHI_RESULT (phi);
    }
  return NULL_TREE;
}

/* LOOP and EPILOG are two consecutive loops in CFG and EPILOG is copied
   from LOOP.  Function slpeel_add_loop_guard adds guard skipping from a
   point between the two loops to the end of EPILOG.  Edges GUARD_EDGE
   and MERGE_EDGE are the two pred edges of merge_bb at the end of EPILOG.
   The CFG looks like:

     loop:
       header_a:
	 i_1 = PHI<i_0, i_2>;
	 ...
	 i_2 = i_1 + 1;
	 if (cond_a)
	   goto latch_a;
	 else
	   goto exit_a;
       latch_a:
	 goto header_a;

       exit_a:

       guard_bb:
	 if (cond)
	   goto merge_bb;
	 else
	   goto epilog_loop;

       ;; fall_through_bb

     epilog_loop:
       header_b:
	 i_3 = PHI<i_2, i_4>;
	 ...
	 i_4 = i_3 + 1;
	 if (cond_b)
	   goto latch_b;
	 else
	   goto merge_bb;
       latch_b:
	 goto header_b;

       merge_bb:
	 ; PHI node (i_y = PHI<i_2, i_4>) to be created at merge point.

       exit_bb:
	 i_x = PHI<i_4>;  ;Use of i_4 to be replaced with i_y in merge_bb.

   For each name used out side EPILOG (i.e - for each name that has a lcssa
   phi in exit_bb) we create a new PHI in merge_bb.  The new PHI has two
   args corresponding to GUARD_EDGE and MERGE_EDGE.  Arg for MERGE_EDGE is
   the arg of the original PHI in exit_bb, arg for GUARD_EDGE is defined
   by LOOP and is found in the exit bb of LOOP.  Arg of the original PHI
   in exit_bb will also be updated.  */

static void
slpeel_update_phi_nodes_for_guard2 (struct loop *loop, struct loop *epilog,
				    edge guard_edge, edge merge_edge)
{
  gphi_iterator gsi;
  basic_block merge_bb = guard_edge->dest;

  gcc_assert (single_succ_p (merge_bb));
  edge e = single_succ_edge (merge_bb);
  basic_block exit_bb = e->dest;
  gcc_assert (single_pred_p (exit_bb));
  gcc_assert (single_pred (exit_bb) == single_exit (epilog)->dest);

  for (gsi = gsi_start_phis (exit_bb); !gsi_end_p (gsi); gsi_next (&gsi))
    {
      gphi *update_phi = gsi.phi ();
      tree old_arg = PHI_ARG_DEF (update_phi, 0);
      /* This loop-closed-phi actually doesn't represent a use out of the
	 loop - the phi arg is a constant.  */
      if (TREE_CODE (old_arg) != SSA_NAME)
	continue;

      tree merge_arg = get_current_def (old_arg);
      if (!merge_arg)
	merge_arg = old_arg;

      tree guard_arg = find_guard_arg (loop, epilog, update_phi);
      /* If the var is live after loop but not a reduction, we simply
	 use the old arg.  */
      if (!guard_arg)
	guard_arg = old_arg;

      /* Create new phi node in MERGE_BB:  */
      tree new_res = copy_ssa_name (PHI_RESULT (update_phi));
      gphi *merge_phi = create_phi_node (new_res, merge_bb);

      /* MERGE_BB has two incoming edges: GUARD_EDGE and MERGE_EDGE, Set
	 the two PHI args in merge_phi for these edges.  */
      add_phi_arg (merge_phi, merge_arg, merge_edge, UNKNOWN_LOCATION);
      add_phi_arg (merge_phi, guard_arg, guard_edge, UNKNOWN_LOCATION);

      /* Update the original phi in exit_bb.  */
      adjust_phi_and_debug_stmts (update_phi, e, new_res);
    }
}

/* EPILOG loop is duplicated from the original loop for vectorizing,
   the arg of its loop closed ssa PHI needs to be updated.  */

static void
slpeel_update_phi_nodes_for_lcssa (struct loop *epilog)
{
  gphi_iterator gsi;
  basic_block exit_bb = single_exit (epilog)->dest;

  gcc_assert (single_pred_p (exit_bb));
  edge e = EDGE_PRED (exit_bb, 0);
  for (gsi = gsi_start_phis (exit_bb); !gsi_end_p (gsi); gsi_next (&gsi))
    rename_use_op (PHI_ARG_DEF_PTR_FROM_EDGE (gsi.phi (), e));
}

/* Function vect_do_peeling.

   Input:
   - LOOP_VINFO: Represent a loop to be vectorized, which looks like:

       preheader:
     LOOP:
       header_bb:
	 loop_body
	 if (exit_loop_cond) goto exit_bb
	 else                goto header_bb
       exit_bb:

   - NITERS: The number of iterations of the loop.
   - NITERSM1: The number of iterations of the loop's latch.
   - NITERS_NO_OVERFLOW: No overflow in computing NITERS.
   - TH, CHECK_PROFITABILITY: Threshold of niters to vectorize loop if
			      CHECK_PROFITABILITY is true.
   Output:
   - NITERS_MINUS_GAP: The maximum number of scalar iterations that can
       be handled by the vector loop, after prolog peeling and peeling
       for gaps have been deducted.
   - NITERS_VECTOR: The number of iterations of loop after vectorization.

   This function peels prolog and epilog from the loop, adds guards skipping
   PROLOG and EPILOG for various conditions.  As a result, the changed CFG
   would look like:

       guard_bb_1:
	 if (prefer_scalar_loop) goto merge_bb_1
	 else                    goto guard_bb_2

       guard_bb_2:
         if (skip_prolog) goto merge_bb_2
         else             goto prolog_preheader

       prolog_preheader:
     PROLOG:
       prolog_header_bb:
	 prolog_body
	 if (exit_prolog_cond) goto prolog_exit_bb
	 else                  goto prolog_header_bb
       prolog_exit_bb:

       merge_bb_2:

       vector_preheader:
     VECTOR LOOP:
       vector_header_bb:
	 vector_body
	 if (exit_vector_cond) goto vector_exit_bb
	 else                  goto vector_header_bb
       vector_exit_bb:

       guard_bb_3:
	 if (skip_epilog) goto merge_bb_3
	 else             goto epilog_preheader

       merge_bb_1:

       epilog_preheader:
     EPILOG:
       epilog_header_bb:
	 epilog_body
	 if (exit_epilog_cond) goto merge_bb_3
	 else                  goto epilog_header_bb

       merge_bb_3:

   Note this function peels prolog and epilog only if it's necessary,
   as well as guards.
   Returns created epilogue or NULL.

   TODO: Guard for prefer_scalar_loop should be emitted along with
   versioning conditions if loop versioning is needed.  */


struct loop *
vect_do_peeling (loop_vec_info loop_vinfo, tree niters, tree nitersm1,
		 tree *niters_minus_gap, tree *niters_vector, int th,
		 bool check_profitability, bool niters_no_overflow)
{
  edge e, guard_e;
  tree type, guard_cond;
  basic_block guard_bb, guard_to;
<<<<<<< HEAD
  int prob_prolog, prob_vector, prob_epilog;
  poly_uint64 bound_scalar = 0;
  int estimated_vf;
  tree vf = LOOP_VINFO_CAP (loop_vinfo).niters;
  poly_uint64 max_vf = LOOP_VINFO_VECT_FACTOR (loop_vinfo);
  int prolog_peeling = 0;
  if (!vect_use_loop_mask_for_alignment_p (loop_vinfo))
    prolog_peeling = LOOP_VINFO_PEELING_FOR_ALIGNMENT (loop_vinfo);

  poly_uint64 bound_epilog = 0;
  if (!LOOP_VINFO_FULLY_MASKED_P (loop_vinfo)
      && LOOP_VINFO_PEELING_FOR_NITER (loop_vinfo))
    bound_epilog += max_vf - 1;
  if (LOOP_VINFO_PEELING_FOR_GAPS (loop_vinfo))
    bound_epilog += 1;
  bool epilog_peeling = may_ne (bound_epilog, 0U);
=======
  profile_probability prob_prolog, prob_vector, prob_epilog;
  int bound_prolog = 0, bound_scalar = 0, bound = 0;
  int vf = LOOP_VINFO_VECT_FACTOR (loop_vinfo);
  int prolog_peeling = LOOP_VINFO_PEELING_FOR_ALIGNMENT (loop_vinfo);
  bool epilog_peeling = (LOOP_VINFO_PEELING_FOR_NITER (loop_vinfo)
			 || LOOP_VINFO_PEELING_FOR_GAPS (loop_vinfo));
>>>>>>> 16316b61

  if (!prolog_peeling && !epilog_peeling)
    return NULL;

<<<<<<< HEAD
  type = TREE_TYPE (niters);
  prob_vector = 9 * REG_BR_PROB_BASE / 10;
  estimated_vf = estimated_poly_value (LOOP_VINFO_VECT_FACTOR (loop_vinfo));
  if (estimated_vf == 2)
    estimated_vf = 3;
  prob_prolog = (estimated_vf - 1) * REG_BR_PROB_BASE / estimated_vf;
  prob_epilog = prob_prolog;
=======
  prob_vector = profile_probability::guessed_always ().apply_scale (9, 10);
  if ((vf = LOOP_VINFO_VECT_FACTOR (loop_vinfo)) == 2)
    vf = 3;
  prob_prolog = prob_epilog = profile_probability::guessed_always ()
			.apply_scale (vf - 1, vf);
  vf = LOOP_VINFO_VECT_FACTOR (loop_vinfo);
>>>>>>> 16316b61

  struct loop *prolog, *epilog = NULL, *loop = LOOP_VINFO_LOOP (loop_vinfo);
  struct loop *first_loop = loop;
  bool irred_flag = loop_preheader_edge (loop)->flags & EDGE_IRREDUCIBLE_LOOP;
  create_lcssa_for_virtual_phi (loop);
  update_ssa (TODO_update_ssa_only_virtuals);

  if (MAY_HAVE_DEBUG_STMTS)
    {
      gcc_assert (!adjust_vec.exists ());
      adjust_vec.create (32);
    }
  initialize_original_copy_tables ();

  /* Record the anchor bb at which the guard should be placed if the scalar
     loop might be preferred.  */
  basic_block anchor = loop_preheader_edge (loop)->src;

  /* Generate the number of iterations for the prolog loop.  We do this here
     so that we can also get the upper bound on the number of iterations.  */
  tree niters_prolog;
  int bound_prolog = 0;
  if (prolog_peeling)
    niters_prolog = vect_gen_prolog_loop_niters (loop_vinfo, anchor,
						 &bound_prolog);
  else
    niters_prolog = build_int_cst (type, 0);

  /* Prolog loop may be skipped.  */
  bool skip_prolog = (prolog_peeling != 0);
<<<<<<< HEAD
  /* Skip to epilog if scalar loop may be preferred.  It's only used when
     we peel for epilog loop.  */
  bool skip_vector = (!LOOP_VINFO_NITERS_KNOWN_P (loop_vinfo)
		      || may_lt (LOOP_VINFO_INT_NITERS (loop_vinfo),
				 bound_prolog + bound_epilog));
=======
  /* Skip to epilog if scalar loop may be preferred.  It's only needed
     when we peel for epilog loop and when it hasn't been checked with
     loop versioning.  */
  bool skip_vector = (!LOOP_VINFO_NITERS_KNOWN_P (loop_vinfo)
		      && !LOOP_REQUIRES_VERSIONING (loop_vinfo));
>>>>>>> 16316b61
  /* Epilog loop must be executed if the number of iterations for epilog
     loop is known at compile time, otherwise we need to add a check at
     the end of vector loop and skip to the end of epilog loop.  */
  bool skip_epilog = (prolog_peeling < 0
		      || !LOOP_VINFO_NITERS_KNOWN_P (loop_vinfo)
		      || TREE_CODE (vf) != INTEGER_CST);
  /* PEELING_FOR_GAPS is special because epilog loop must be executed.  */
  if (LOOP_VINFO_PEELING_FOR_GAPS (loop_vinfo))
    skip_epilog = false;

  if (skip_vector)
    {
      split_edge (loop_preheader_edge (loop));

      /* Due to the order in which we peel prolog and epilog, we first
	 propagate probability to the whole loop.  The purpose is to
	 avoid adjusting probabilities of both prolog and vector loops
	 separately.  Note in this case, the probability of epilog loop
	 needs to be scaled back later.  */
      basic_block bb_before_loop = loop_preheader_edge (loop)->src;
<<<<<<< HEAD
      scale_bbs_frequencies_int (&bb_before_loop, 1, prob_vector,
				 REG_BR_PROB_BASE);
      scale_loop_profile (loop, prob_vector, 0);
=======
      if (prob_vector.initialized_p ())
      scale_bbs_frequencies (&bb_before_loop, 1, prob_vector);
      scale_loop_profile (loop, prob_vector, bound);
>>>>>>> 16316b61
    }

  source_location loop_loc = find_loop_location (loop);
  struct loop *scalar_loop = LOOP_VINFO_SCALAR_LOOP (loop_vinfo);
  if (prolog_peeling)
    {
      e = loop_preheader_edge (loop);
      if (!slpeel_can_duplicate_loop_p (loop, e))
	{
	  dump_printf_loc (MSG_MISSED_OPTIMIZATION, loop_loc,
			   "loop can't be duplicated to preheader edge.\n");
	  gcc_unreachable ();
	}
      /* Peel prolog and put it on preheader edge of loop.  */
      prolog = slpeel_tree_duplicate_loop_to_edge_cfg (loop, scalar_loop, e);
      if (!prolog)
	{
	  dump_printf_loc (MSG_MISSED_OPTIMIZATION, loop_loc,
			   "slpeel_tree_duplicate_loop_to_edge_cfg failed.\n");
	  gcc_unreachable ();
	}
      slpeel_update_phi_nodes_for_loops (loop_vinfo, prolog, loop, true);
      first_loop = prolog;
      reset_original_copy_tables ();

      /* Update the number of iterations for the prolog loop.  */
      slpeel_finalize_loop_iterations (prolog, NULL, niters_prolog, NULL_TREE);

      /* Skip the prolog loop.  */
      if (skip_prolog)
	{
	  guard_cond = fold_build2 (EQ_EXPR, boolean_type_node,
				    niters_prolog, build_int_cst (type, 0));
	  guard_bb = loop_preheader_edge (prolog)->src;
	  basic_block bb_after_prolog = loop_preheader_edge (loop)->src;
	  guard_to = split_edge (loop_preheader_edge (loop));
	  guard_e = slpeel_add_loop_guard (guard_bb, guard_cond,
					   guard_to, guard_bb,
					   prob_prolog.invert (),
					   irred_flag);
	  e = EDGE_PRED (guard_to, 0);
	  e = (e != guard_e ? e : EDGE_PRED (guard_to, 1));
	  slpeel_update_phi_nodes_for_guard1 (prolog, loop, guard_e, e);

	  scale_bbs_frequencies (&bb_after_prolog, 1, prob_prolog);
	  scale_loop_profile (prolog, prob_prolog, bound_prolog);
	}
      /* Update init address of DRs.  */
      vect_update_inits_of_drs (loop_vinfo, niters_prolog, PLUS_EXPR);
      /* Update niters for vector loop.  */
      LOOP_VINFO_NITERS (loop_vinfo)
	= fold_build2 (MINUS_EXPR, type, niters, niters_prolog);
      LOOP_VINFO_NITERSM1 (loop_vinfo)
	= fold_build2 (MINUS_EXPR, type,
		       LOOP_VINFO_NITERSM1 (loop_vinfo), niters_prolog);
      bool new_var_p = false;
      niters = vect_build_loop_niters (loop_vinfo, &new_var_p);
      /* It's guaranteed that vector loop bound before vectorization is at
	 least VF, so set range information for newly generated var.  */
      if (new_var_p)
	set_range_info (niters, VR_RANGE,
			build_int_cst (type, vf), TYPE_MAX_VALUE (type));

      /* Prolog iterates at most bound_prolog times, latch iterates at
	 most bound_prolog - 1 times.  */
      record_niter_bound (prolog, bound_prolog - 1, false, true);
      delete_update_ssa ();
      adjust_vec_debug_stmts ();
      scev_reset ();
    }

  if (epilog_peeling)
    {
      e = single_exit (loop);
      if (!slpeel_can_duplicate_loop_p (loop, e))
	{
	  dump_printf_loc (MSG_MISSED_OPTIMIZATION, loop_loc,
			   "loop can't be duplicated to exit edge.\n");
	  gcc_unreachable ();
	}
      /* Peel epilog and put it on exit edge of loop.  */
      epilog = slpeel_tree_duplicate_loop_to_edge_cfg (loop, scalar_loop, e);
      if (!epilog)
	{
	  dump_printf_loc (MSG_MISSED_OPTIMIZATION, loop_loc,
			   "slpeel_tree_duplicate_loop_to_edge_cfg failed.\n");
	  gcc_unreachable ();
	}
      slpeel_update_phi_nodes_for_loops (loop_vinfo, loop, epilog, false);

      /* Scalar version loop may be preferred.  In this case, add guard
	 and skip to epilog.  Note this only happens when the number of
	 iterations of loop is unknown at compile time, otherwise this
	 won't be vectorized.  */
      if (skip_vector)
	{
	  /* Additional epilogue iteration is peeled if gap exists.  */
	  tree t = vect_gen_scalar_loop_niters (niters_prolog, prolog_peeling,
						bound_prolog, bound_epilog,
						th, &bound_scalar,
						check_profitability);
	  /* Build guard against NITERSM1 since NITERS may overflow.  */
	  guard_cond = fold_build2 (LT_EXPR, boolean_type_node, nitersm1, t);
	  guard_bb = anchor;
	  guard_to = split_edge (loop_preheader_edge (epilog));
	  guard_e = slpeel_add_loop_guard (guard_bb, guard_cond,
					   guard_to, guard_bb,
					   prob_vector.invert (),
					   irred_flag);
	  e = EDGE_PRED (guard_to, 0);
	  e = (e != guard_e ? e : EDGE_PRED (guard_to, 1));
	  slpeel_update_phi_nodes_for_guard1 (first_loop, epilog, guard_e, e);

	  /* Simply propagate profile info from guard_bb to guard_to which is
	     a merge point of control flow.  */
	  guard_to->frequency = guard_bb->frequency;
	  guard_to->count = guard_bb->count;
	  single_succ_edge (guard_to)->count = guard_to->count;
	  /* Scale probability of epilog loop back.
	     FIXME: We should avoid scaling down and back up.  Profile may
	     get lost if we scale down to 0.  */
	  int scale_up = REG_BR_PROB_BASE * REG_BR_PROB_BASE
			 / prob_vector.to_reg_br_prob_base ();
	  basic_block *bbs = get_loop_body (epilog);
	  scale_bbs_frequencies_int (bbs, epilog->num_nodes, scale_up,
				     REG_BR_PROB_BASE);
	  free (bbs);
	}

      basic_block bb_before_epilog = loop_preheader_edge (epilog)->src;
      /* If loop is peeled for non-zero constant times, now niters refers to
	 orig_niters - prolog_peeling, it won't overflow even the orig_niters
	 overflows.  */
      niters_no_overflow |= (prolog_peeling > 0);
      vect_gen_vector_loop_niters (loop_vinfo, niters, niters_minus_gap,
				   niters_vector, niters_no_overflow);
      /* Work out how many scalar iterations are handled by the vector
	 loop.  */
      tree nscalariters;
      if (LOOP_VINFO_FULLY_MASKED_P (loop_vinfo))
	nscalariters = *niters_minus_gap;
      else
	vect_gen_vector_loop_niters_mult_vf (loop_vinfo, *niters_vector,
					     &nscalariters);
      /* Update IVs of original loop as if they were advanced by
	 NSCALARITERS.  */
      gcc_checking_assert (vect_can_advance_ivs_p (loop_vinfo));
      edge update_e = skip_vector ? e : loop_preheader_edge (epilog);
      vect_update_ivs_after_vectorizer (loop_vinfo, nscalariters, update_e);

      if (skip_epilog)
	{
	  guard_cond = fold_build2 (EQ_EXPR, boolean_type_node,
				    niters, nscalariters);
	  guard_bb = single_exit (loop)->dest;
	  guard_to = split_edge (single_exit (epilog));
	  guard_e = slpeel_add_loop_guard (guard_bb, guard_cond, guard_to,
					   skip_vector ? anchor : guard_bb,
					   prob_epilog.invert (),
					   irred_flag);
	  slpeel_update_phi_nodes_for_guard2 (loop, epilog, guard_e,
					      single_exit (epilog));
	  /* Only need to handle basic block before epilog loop if it's not
	     the guard_bb, which is the case when skip_vector is true.  */
	  if (guard_bb != bb_before_epilog)
	    {
	      prob_epilog = prob_vector * prob_epilog + prob_vector.invert ();

	      scale_bbs_frequencies (&bb_before_epilog, 1, prob_epilog);
	    }
	  scale_loop_profile (epilog, prob_epilog, 0);
	}
      else
	slpeel_update_phi_nodes_for_lcssa (epilog);

      unsigned HOST_WIDE_INT bound1, bound2;
      if (bound_epilog.is_constant (&bound1)
	  && bound_scalar.is_constant (&bound2))
	{
	  /* We share the epilog loop with the scalar version loop.  */
	  bound1 = MAX (bound1, bound2);
	  /* -1 to convert the number of iterations to the number of latch
	     executions.  */
	  record_niter_bound (epilog, bound1 - 1, false, true);
	}

      delete_update_ssa ();
      adjust_vec_debug_stmts ();
      scev_reset ();
    }
  adjust_vec.release ();
  free_original_copy_tables ();

  return epilog;
}

/* Function vect_create_cond_for_niters_checks.

   Create a conditional expression that represents the run-time checks for
   loop's niter.  The loop is guaranteed to to terminate if the run-time
   checks hold.

   Input:
   COND_EXPR  - input conditional expression.  New conditions will be chained
		with logical AND operation.  If it is NULL, then the function
		is used to return the number of alias checks.
   LOOP_VINFO - field LOOP_VINFO_MAY_ALIAS_STMTS contains the list of ddrs
		to be checked.

   Output:
   COND_EXPR - conditional expression.

   The returned COND_EXPR is the conditional expression to be used in the
   if statement that controls which version of the loop gets executed at
   runtime.  */

static void
vect_create_cond_for_niters_checks (loop_vec_info loop_vinfo, tree *cond_expr)
{
  tree part_cond_expr = LOOP_VINFO_NITERS_ASSUMPTIONS (loop_vinfo);

  if (*cond_expr)
    *cond_expr = fold_build2 (TRUTH_AND_EXPR, boolean_type_node,
			      *cond_expr, part_cond_expr);
  else
    *cond_expr = part_cond_expr;
}

/* Set *COND_EXPR to a tree that is true when both the original *COND_EXPR
   and PART_COND_EXPR are true.  Treat a null *COND_EXPR as "true".  */

static void
chain_cond_expr (tree *cond_expr, tree part_cond_expr)
{
  if (*cond_expr)
    *cond_expr = fold_build2 (TRUTH_AND_EXPR, boolean_type_node,
			      *cond_expr, part_cond_expr);
  else
    *cond_expr = part_cond_expr;
}

<<<<<<< HEAD

=======
>>>>>>> 16316b61
/* Function vect_create_cond_for_align_checks.

   Create a conditional expression that represents the alignment checks for
   all of data references (array element references) whose alignment must be
   checked at runtime.

   Input:
   COND_EXPR  - input conditional expression.  New conditions will be chained
                with logical AND operation.
   LOOP_VINFO - two fields of the loop information are used.
                LOOP_VINFO_PTR_MASK is the mask used to check the alignment.
                LOOP_VINFO_MAY_MISALIGN_STMTS contains the refs to be checked.

   Output:
   COND_EXPR_STMT_LIST - statements needed to construct the conditional
                         expression.
   The returned value is the conditional expression to be used in the if
   statement that controls which version of the loop gets executed at runtime.

   The algorithm makes two assumptions:
     1) The number of bytes "n" in a vector is a power of 2.
     2) An address "a" is aligned if a%n is zero and that this
        test can be done as a&(n-1) == 0.  For example, for 16
        byte vectors the test is a&0xf == 0.  */

static void
vect_create_cond_for_align_checks (loop_vec_info loop_vinfo,
                                   tree *cond_expr,
				   gimple_seq *cond_expr_stmt_list)
{
  vec<gimple *> may_misalign_stmts
    = LOOP_VINFO_MAY_MISALIGN_STMTS (loop_vinfo);
  gimple *ref_stmt;
  int mask = LOOP_VINFO_PTR_MASK (loop_vinfo);
  tree mask_cst;
  unsigned int i;
  tree int_ptrsize_type;
  char tmp_name[20];
  tree or_tmp_name = NULL_TREE;
  tree and_tmp_name;
  gimple *and_stmt;
  tree ptrsize_zero;
  tree part_cond_expr;

  /* Check that mask is one less than a power of 2, i.e., mask is
     all zeros followed by all ones.  */
  gcc_assert ((mask != 0) && ((mask & (mask+1)) == 0));

  int_ptrsize_type = signed_type_for (ptr_type_node);

  /* Create expression (mask & (dr_1 || ... || dr_n)) where dr_i is the address
     of the first vector of the i'th data reference. */

  FOR_EACH_VEC_ELT (may_misalign_stmts, i, ref_stmt)
    {
      gimple_seq new_stmt_list = NULL;
      tree addr_base;
      tree addr_tmp_name;
      tree new_or_tmp_name;
      gimple *addr_stmt, *or_stmt;
      stmt_vec_info stmt_vinfo = vinfo_for_stmt (ref_stmt);
      tree vectype = STMT_VINFO_VECTYPE (stmt_vinfo);
      bool negative = tree_int_cst_compare
	(DR_STEP (STMT_VINFO_DATA_REF (stmt_vinfo)), size_zero_node) < 0;
      tree offset = negative
	? size_int (-TYPE_VECTOR_SUBPARTS (vectype) + 1) : size_zero_node;

      /* create: addr_tmp = (int)(address_of_first_vector) */
      addr_base =
	vect_create_addr_base_for_vector_ref (ref_stmt, &new_stmt_list,
					      offset);
      if (new_stmt_list != NULL)
	gimple_seq_add_seq (cond_expr_stmt_list, new_stmt_list);

      sprintf (tmp_name, "addr2int%d", i);
      addr_tmp_name = make_temp_ssa_name (int_ptrsize_type, NULL, tmp_name);
      addr_stmt = gimple_build_assign (addr_tmp_name, NOP_EXPR, addr_base);
      gimple_seq_add_stmt (cond_expr_stmt_list, addr_stmt);

      /* The addresses are OR together.  */

      if (or_tmp_name != NULL_TREE)
        {
          /* create: or_tmp = or_tmp | addr_tmp */
          sprintf (tmp_name, "orptrs%d", i);
	  new_or_tmp_name = make_temp_ssa_name (int_ptrsize_type, NULL, tmp_name);
	  or_stmt = gimple_build_assign (new_or_tmp_name, BIT_IOR_EXPR,
					 or_tmp_name, addr_tmp_name);
	  gimple_seq_add_stmt (cond_expr_stmt_list, or_stmt);
          or_tmp_name = new_or_tmp_name;
        }
      else
        or_tmp_name = addr_tmp_name;

    } /* end for i */

  mask_cst = build_int_cst (int_ptrsize_type, mask);

  /* create: and_tmp = or_tmp & mask  */
  and_tmp_name = make_temp_ssa_name (int_ptrsize_type, NULL, "andmask");

  and_stmt = gimple_build_assign (and_tmp_name, BIT_AND_EXPR,
				  or_tmp_name, mask_cst);
  gimple_seq_add_stmt (cond_expr_stmt_list, and_stmt);

  /* Make and_tmp the left operand of the conditional test against zero.
     if and_tmp has a nonzero bit then some address is unaligned.  */
  ptrsize_zero = build_int_cst (int_ptrsize_type, 0);
  part_cond_expr = fold_build2 (EQ_EXPR, boolean_type_node,
				and_tmp_name, ptrsize_zero);
  chain_cond_expr (cond_expr, part_cond_expr);
<<<<<<< HEAD
}

/* If ALIGN is nonzero, set up *SEQ_MIN_OUT and *SEQ_MAX_OUT so that for
   every address ADDR accessed by D:

     *SEQ_MIN_OUT <= ADDR (== ADDR & -ALIGN) <= *SEQ_MAX_OUT

   In this case, every element accessed by D is aligned to at least
   ALIGN bytes.

   If ALIGN is zero then instead set *SEG_MAX_OUT so that:

     *SEQ_MIN_OUT <= ADDR < *SEQ_MAX_OUT.  */

static void
get_segment_min_max (const dr_with_seg_len &d, tree *seg_min_out,
		     tree *seg_max_out, HOST_WIDE_INT align)
{
  /* Each access has the following pattern:

	  <- |seg_len| ->
	  <--- A: -ve step --->
	  +-----+-------+-----+-------+-----+
	  | n-1 | ,.... |  0  | ..... | n-1 |
	  +-----+-------+-----+-------+-----+
			<--- B: +ve step --->
			<- |seg_len| ->
			|
		   base address

     where "n" is the number of scalar iterations covered by the segment.
     (This should be VF for a particular pair if we know that both steps
     are the same, otherwise it will be the full number of scalar loop
     iterations.)

     A is the range of bytes accessed when the step is negative,
     B is the range when the step is positive.

     If the access size is "access_size" bytes, the lowest addressed byte is:

	 base + (step < 0 ? seg_len : 0)   [LB]

     and the highest addressed byte is always below:

	 base + (step < 0 ? 0 : seg_len) + access_size   [UB]

     Thus:

	 LB <= ADDR < UB

     If ALIGN is nonzero, all three values are aligned to at least ALIGN
     bytes, so:

	 LB <= ADDR <= UB - ALIGN

     where "- ALIGN" folds naturally with the "+ access_size" and often
     cancels it out.

     We don't try to simplify LB and UB beyond this (e.g. by using
     MIN and MAX based on whether seg_len rather than the stride is
     negative) because it is possible for the absolute size of the
     segment to overflow the range of a ssize_t.

     Keeping the pointer_plus outside of the cond_expr should allow
     the cond_exprs to be shared with other alias checks.  */
  tree indicator = dr_direction_indicator (d.dr);
  tree neg_step = fold_build2 (LT_EXPR, boolean_type_node,
			       fold_convert (ssizetype, indicator),
			       ssize_int (0));
  tree addr_base = fold_build_pointer_plus (DR_BASE_ADDRESS (d.dr),
					    DR_OFFSET (d.dr));
  addr_base = fold_build_pointer_plus (addr_base, DR_INIT (d.dr));
  tree seg_len = fold_convert (sizetype, d.seg_len);

  tree min_reach = fold_build3 (COND_EXPR, sizetype, neg_step,
				seg_len, size_zero_node);
  tree max_reach = fold_build3 (COND_EXPR, sizetype, neg_step,
				size_zero_node, seg_len);
  max_reach = fold_build2 (PLUS_EXPR, sizetype, max_reach,
			   size_int (d.access_size - align));

  *seg_min_out = fold_build_pointer_plus (addr_base, min_reach);
  *seg_max_out = fold_build_pointer_plus (addr_base, max_reach);
}


/* Create an expression that is true when all lower-bound conditions for
   the vectorized loop are met.  Chain this condition with *COND_EXPR.  */

static void
vect_create_cond_for_lower_bounds (loop_vec_info loop_vinfo, tree *cond_expr)
{
  vec<vec_lower_bound> lower_bounds = LOOP_VINFO_LOWER_BOUNDS (loop_vinfo);
  for (unsigned int i = 0; i < lower_bounds.length (); ++i)
    {
      tree expr = lower_bounds[i].expr;
      tree type = unsigned_type_for (TREE_TYPE (expr));
      expr = fold_convert (type, expr);
      poly_uint64 bound = lower_bounds[i].min_value;
      if (!lower_bounds[i].unsigned_p)
	{
	  expr = fold_build2 (PLUS_EXPR, type, expr,
			      build_int_cstu (type, bound - 1));
	  bound += bound - 1;
	}
      tree part_cond_expr = fold_build2 (GE_EXPR, boolean_type_node, expr,
					 build_int_cstu (type, bound));
      chain_cond_expr (cond_expr, part_cond_expr);
    }
}


/* Given two data references and segment lengths described by DR_A and DR_B,
   create expression checking if the two addresses ranges intersect with
   each other based on index of the two addresses.  This can only be done
   if DR_A and DR_B referring to the same (array) object and the index is
   the only difference.  For example:

                       DR_A                           DR_B
      data-ref         arr[i]                         arr[j]
      base_object      arr                            arr
      index            {i_0, +, 1}_loop               {j_0, +, 1}_loop

   The addresses and their index are like:

        |<- ADDR_A    ->|          |<- ADDR_B    ->|
     ------------------------------------------------------->
        |   |   |   |   |          |   |   |   |   |
     ------------------------------------------------------->
        i_0 ...         i_0+4      j_0 ...         j_0+4

   We can create expression based on index rather than address:

     (i_0 + 4 < j_0 || j_0 + 4 < i_0)

   Note evolution step of index needs to be considered in comparison.  */

static bool
create_intersect_range_checks_index (loop_vec_info loop_vinfo, tree *cond_expr,
				     const dr_with_seg_len& dr_a,
				     const dr_with_seg_len& dr_b)
{
  if (integer_zerop (DR_STEP (dr_a.dr))
      || integer_zerop (DR_STEP (dr_b.dr))
      || DR_NUM_DIMENSIONS (dr_a.dr) != DR_NUM_DIMENSIONS (dr_b.dr))
    return false;

  if (!tree_fits_uhwi_p (dr_a.seg_len) || !tree_fits_uhwi_p (dr_b.seg_len))
    return false;

  if (!tree_fits_shwi_p (DR_STEP (dr_a.dr)))
    return false;

  if (!operand_equal_p (DR_BASE_OBJECT (dr_a.dr), DR_BASE_OBJECT (dr_b.dr), 0))
    return false;

  if (!operand_equal_p (DR_STEP (dr_a.dr), DR_STEP (dr_b.dr), 0))
    return false;

  gcc_assert (TREE_CODE (DR_STEP (dr_a.dr)) == INTEGER_CST);

  bool neg_step = tree_int_cst_compare (DR_STEP (dr_a.dr), size_zero_node) < 0;
  unsigned HOST_WIDE_INT abs_step
    = absu_hwi (tree_to_shwi (DR_STEP (dr_a.dr)));

  unsigned HOST_WIDE_INT seg_len1 = (tree_to_uhwi (dr_a.seg_len)
				     + dr_a.access_size);
  unsigned HOST_WIDE_INT seg_len2 = (tree_to_uhwi (dr_b.seg_len)
				     + dr_b.access_size);

  /* Infer the number of iterations with which the memory segment is accessed
     by DR.  In other words, alias is checked if memory segment accessed by
     DR_A in some iterations intersect with memory segment accessed by DR_B
     in the same amount iterations.
     Note segnment length is a linear function of number of iterations with
     DR_STEP as the coefficient.  */
  unsigned HOST_WIDE_INT niter_len1 = (seg_len1 + abs_step - 1) / abs_step;
  unsigned HOST_WIDE_INT niter_len2 = (seg_len2 + abs_step - 1) / abs_step;

  unsigned int i;
  struct loop *loop = LOOP_VINFO_LOOP (loop_vinfo);
  for (i = 0; i < DR_NUM_DIMENSIONS (dr_a.dr); i++)
    {
      tree access1 = DR_ACCESS_FN (dr_a.dr, i);
      tree access2 = DR_ACCESS_FN (dr_b.dr, i);
      /* Two indices must be the same if they are not scev, or not scev wrto
	 current loop being vecorized.  */
      if (TREE_CODE (access1) != POLYNOMIAL_CHREC
	  || TREE_CODE (access2) != POLYNOMIAL_CHREC
	  || CHREC_VARIABLE (access1) != (unsigned)loop->num
	  || CHREC_VARIABLE (access2) != (unsigned)loop->num)
	{
	  if (operand_equal_p (access1, access2, 0))
	    continue;

	  return false;
	}
      /* The two indices must have the same step.  */
      if (!operand_equal_p (CHREC_RIGHT (access1), CHREC_RIGHT (access2), 0))
	return false;

      tree idx_step = CHREC_RIGHT (access1);
      /* Index must have const step, otherwise DR_STEP won't be constant.  */
      gcc_assert (TREE_CODE (idx_step) == INTEGER_CST);
      /* Index must evaluate in the same direction as DR.  */
      gcc_assert (!neg_step || tree_int_cst_sign_bit (idx_step) == 1);

      tree min1 = CHREC_LEFT (access1);
      tree min2 = CHREC_LEFT (access2);
      if (!types_compatible_p (TREE_TYPE (min1), TREE_TYPE (min2)))
	return false;

      /* Ideally, alias can be checked against loop's control IV, but we
	 need to prove linear mapping between control IV and reference
	 index.  Although that should be true, we check against (array)
	 index of data reference.  Like segment length, index length is
	 linear function of the number of iterations with index_step as
	 the coefficient, i.e, niter_len * idx_step.  */
      tree idx_len1 = fold_build2 (MULT_EXPR, TREE_TYPE (min1), idx_step,
				   build_int_cst (TREE_TYPE (min1),
						  niter_len1));
      tree idx_len2 = fold_build2 (MULT_EXPR, TREE_TYPE (min2), idx_step,
				   build_int_cst (TREE_TYPE (min2),
						  niter_len2));
      tree max1 = fold_build2 (PLUS_EXPR, TREE_TYPE (min1), min1, idx_len1);
      tree max2 = fold_build2 (PLUS_EXPR, TREE_TYPE (min2), min2, idx_len2);
      /* Adjust ranges for negative step.  */
      if (neg_step)
	{
	  min1 = fold_build2 (MINUS_EXPR, TREE_TYPE (min1), max1, idx_step);
	  max1 = fold_build2 (MINUS_EXPR, TREE_TYPE (min1),
			      CHREC_LEFT (access1), idx_step);
	  min2 = fold_build2 (MINUS_EXPR, TREE_TYPE (min2), max2, idx_step);
	  max2 = fold_build2 (MINUS_EXPR, TREE_TYPE (min2),
			      CHREC_LEFT (access2), idx_step);
	}
      tree part_cond_expr
	= fold_build2 (TRUTH_OR_EXPR, boolean_type_node,
	    fold_build2 (LE_EXPR, boolean_type_node, max1, min2),
	    fold_build2 (LE_EXPR, boolean_type_node, max2, min1));
      if (*cond_expr)
	*cond_expr = fold_build2 (TRUTH_AND_EXPR, boolean_type_node,
				  *cond_expr, part_cond_expr);
      else
	*cond_expr = part_cond_expr;
    }
  return true;
}

/* Given two data references and segment lengths described by DR_A and DR_B,
   create expression checking if the two addresses ranges intersect with
   each other:

     ((DR_A_addr_0 + DR_A_segment_length_0) <= DR_B_addr_0)
     || (DR_B_addr_0 + DER_B_segment_length_0) <= DR_A_addr_0))  */
=======
}

/* If LOOP_VINFO_CHECK_UNEQUAL_ADDRS contains <A1, B1>, ..., <An, Bn>,
   create a tree representation of: (&A1 != &B1) && ... && (&An != &Bn).
   Set *COND_EXPR to a tree that is true when both the original *COND_EXPR
   and this new condition are true.  Treat a null *COND_EXPR as "true".  */
>>>>>>> 16316b61

static void
vect_create_cond_for_unequal_addrs (loop_vec_info loop_vinfo, tree *cond_expr)
{
<<<<<<< HEAD
  *cond_expr = NULL_TREE;
  if (create_intersect_range_checks_index (loop_vinfo, cond_expr, dr_a, dr_b))
    return;

  unsigned HOST_WIDE_INT min_align;
  tree_code cmp_code;
  if (TREE_CODE (DR_STEP (dr_a.dr)) == INTEGER_CST
      && TREE_CODE (DR_STEP (dr_b.dr)) == INTEGER_CST)
    {
      /* In this case adding access_size to seg_len is likely to give
	 a simple X * step, where X is either the number of scalar
	 iterations or the vectorization factor.  We're better off
	 keeping that, rather than subtracting an alignment from it.

	 In this case the maximum values are exclusive and so there is
	 no alias if the maximum of one segment equals the minimum
	 of another.  */
      min_align = 0;
      cmp_code = LE_EXPR;
    }
  else
    {
      /* Calculate the minimum alignment shared by all four pointers,
	 then arrange for this alignment to be subtracted from the
	 exclusive maximum values to get inclusive maximum values.
	 This "- min_align" is cumulative with a "+ access_size"
	 in the calculation of the maximum values.  In the best
	 (and common) case, the two cancel each other out, leaving
	 us with an inclusive bound based only on seg_len.  In the
	 worst case we're simply adding a smaller number than before.

	 Because the maximum values are inclusive, there is an alias
	 if the maximum value of one segment is equal to the minimum
	 value of the other.  */
      min_align = MIN (dr_a.align, dr_b.align);
      cmp_code = LT_EXPR;
    }

  tree seg_a_min, seg_a_max, seg_b_min, seg_b_max;
  get_segment_min_max (dr_a, &seg_a_min, &seg_a_max, min_align);
  get_segment_min_max (dr_b, &seg_b_min, &seg_b_max, min_align);

  *cond_expr
    = fold_build2 (TRUTH_OR_EXPR, boolean_type_node,
	fold_build2 (cmp_code, boolean_type_node, seg_a_max, seg_b_min),
	fold_build2 (cmp_code, boolean_type_node, seg_b_max, seg_a_min));
=======
  vec<vec_object_pair> pairs = LOOP_VINFO_CHECK_UNEQUAL_ADDRS (loop_vinfo);
  unsigned int i;
  vec_object_pair *pair;
  FOR_EACH_VEC_ELT (pairs, i, pair)
    {
      tree addr1 = build_fold_addr_expr (pair->first);
      tree addr2 = build_fold_addr_expr (pair->second);
      tree part_cond_expr = fold_build2 (NE_EXPR, boolean_type_node,
					 addr1, addr2);
      chain_cond_expr (cond_expr, part_cond_expr);
    }
>>>>>>> 16316b61
}

/* Function vect_create_cond_for_alias_checks.

   Create a conditional expression that represents the run-time checks for
   overlapping of address ranges represented by a list of data references
   relations passed as input.

   Input:
   COND_EXPR  - input conditional expression.  New conditions will be chained
                with logical AND operation.  If it is NULL, then the function
                is used to return the number of alias checks.
   LOOP_VINFO - field LOOP_VINFO_MAY_ALIAS_STMTS contains the list of ddrs
	        to be checked.

   Output:
   COND_EXPR - conditional expression.

   The returned COND_EXPR is the conditional expression to be used in the if
   statement that controls which version of the loop gets executed at runtime.
*/

void
vect_create_cond_for_alias_checks (loop_vec_info loop_vinfo, tree * cond_expr)
{
  vec<dr_with_seg_len_pair_t> comp_alias_ddrs =
    LOOP_VINFO_COMP_ALIAS_DDRS (loop_vinfo);

  if (comp_alias_ddrs.is_empty ())
    return;

<<<<<<< HEAD
  for (size_t i = 0, s = comp_alias_ddrs.length (); i < s; ++i)
    {
      const dr_with_seg_len& dr_a = comp_alias_ddrs[i].first;
      const dr_with_seg_len& dr_b = comp_alias_ddrs[i].second;

      if (dump_enabled_p ())
	{
	  dump_printf_loc (MSG_NOTE, vect_location,
			   "create runtime check for data references ");
	  dump_generic_expr (MSG_NOTE, TDF_SLIM, DR_REF (dr_a.dr));
	  dump_printf (MSG_NOTE, " and ");
	  dump_generic_expr (MSG_NOTE, TDF_SLIM, DR_REF (dr_b.dr));
	  dump_printf (MSG_NOTE, "\n");
	}

      /* Create condition expression for each pair data references.  */
      create_intersect_range_checks (loop_vinfo, &part_cond_expr, dr_a, dr_b);
      chain_cond_expr (cond_expr, part_cond_expr);
    }

=======
  create_runtime_alias_checks (LOOP_VINFO_LOOP (loop_vinfo),
			       &comp_alias_ddrs, cond_expr);
>>>>>>> 16316b61
  if (dump_enabled_p ())
    dump_printf_loc (MSG_NOTE, vect_location,
		     "created %u versioning for alias checks.\n",
		     comp_alias_ddrs.length ());
}


/* Function vect_loop_versioning.

   If the loop has data references that may or may not be aligned or/and
   has data reference relations whose independence was not proven then
   two versions of the loop need to be generated, one which is vectorized
   and one which isn't.  A test is then generated to control which of the
   loops is executed.  The test checks for the alignment of all of the
   data references that may or may not be aligned.  An additional
   sequence of runtime tests is generated for each pairs of DDRs whose
   independence was not proven.  The vectorized version of loop is
   executed only if both alias and alignment tests are passed.

   The test generated to check which version of loop is executed
   is modified to also check for profitability as indicated by the
   cost model threshold TH.

   The versioning precondition(s) are placed in *COND_EXPR and
   *COND_EXPR_STMT_LIST.  */

void
vect_loop_versioning (loop_vec_info loop_vinfo,
		      unsigned int th, bool check_profitability)
{
  struct loop *loop = LOOP_VINFO_LOOP (loop_vinfo), *nloop;
  struct loop *scalar_loop = LOOP_VINFO_SCALAR_LOOP (loop_vinfo);
  basic_block condition_bb;
  gphi_iterator gsi;
  gimple_stmt_iterator cond_exp_gsi;
  basic_block merge_bb;
  basic_block new_exit_bb;
  edge new_exit_e, e;
  gphi *orig_phi, *new_phi;
  tree cond_expr = NULL_TREE;
  gimple_seq cond_expr_stmt_list = NULL;
  tree arg;
  profile_probability prob = profile_probability::likely ();
  gimple_seq gimplify_stmt_list = NULL;
  tree scalar_loop_iters = LOOP_VINFO_NITERSM1 (loop_vinfo);
  bool version_align = LOOP_REQUIRES_VERSIONING_FOR_ALIGNMENT (loop_vinfo);
  bool version_alias = LOOP_REQUIRES_VERSIONING_FOR_ALIAS (loop_vinfo);
  bool version_niter = LOOP_REQUIRES_VERSIONING_FOR_NITERS (loop_vinfo);

  if (check_profitability)
    cond_expr = fold_build2 (GE_EXPR, boolean_type_node, scalar_loop_iters,
			     build_int_cst (TREE_TYPE (scalar_loop_iters),
					    th - 1));

  if (version_niter)
    vect_create_cond_for_niters_checks (loop_vinfo, &cond_expr);

  if (cond_expr)
    cond_expr = force_gimple_operand_1 (cond_expr, &cond_expr_stmt_list,
					is_gimple_condexpr, NULL_TREE);

  if (version_align)
    vect_create_cond_for_align_checks (loop_vinfo, &cond_expr,
				       &cond_expr_stmt_list);

  if (version_alias)
    {
<<<<<<< HEAD
      vect_create_cond_for_lower_bounds (loop_vinfo, &cond_expr);
=======
      vect_create_cond_for_unequal_addrs (loop_vinfo, &cond_expr);
>>>>>>> 16316b61
      vect_create_cond_for_alias_checks (loop_vinfo, &cond_expr);
    }

  cond_expr = force_gimple_operand_1 (cond_expr, &gimplify_stmt_list,
				      is_gimple_condexpr, NULL_TREE);
  gimple_seq_add_seq (&cond_expr_stmt_list, gimplify_stmt_list);

  initialize_original_copy_tables ();
  if (scalar_loop)
    {
      edge scalar_e;
      basic_block preheader, scalar_preheader;

      /* We don't want to scale SCALAR_LOOP's frequencies, we need to
	 scale LOOP's frequencies instead.  */
      nloop = loop_version (scalar_loop, cond_expr, &condition_bb,
			    prob, prob.invert (), prob, prob.invert (), true);
      scale_loop_frequencies (loop, prob);
      /* CONDITION_BB was created above SCALAR_LOOP's preheader,
	 while we need to move it above LOOP's preheader.  */
      e = loop_preheader_edge (loop);
      scalar_e = loop_preheader_edge (scalar_loop);
      gcc_assert (empty_block_p (e->src)
		  && single_pred_p (e->src));
      gcc_assert (empty_block_p (scalar_e->src)
		  && single_pred_p (scalar_e->src));
      gcc_assert (single_pred_p (condition_bb));
      preheader = e->src;
      scalar_preheader = scalar_e->src;
      scalar_e = find_edge (condition_bb, scalar_preheader);
      e = single_pred_edge (preheader);
      redirect_edge_and_branch_force (single_pred_edge (condition_bb),
				      scalar_preheader);
      redirect_edge_and_branch_force (scalar_e, preheader);
      redirect_edge_and_branch_force (e, condition_bb);
      set_immediate_dominator (CDI_DOMINATORS, condition_bb,
			       single_pred (condition_bb));
      set_immediate_dominator (CDI_DOMINATORS, scalar_preheader,
			       single_pred (scalar_preheader));
      set_immediate_dominator (CDI_DOMINATORS, preheader,
			       condition_bb);
    }
  else
    nloop = loop_version (loop, cond_expr, &condition_bb,
			  prob, prob.invert (), prob, prob.invert (), true);

  if (version_niter)
    {
      /* The versioned loop could be infinite, we need to clear existing
	 niter information which is copied from the original loop.  */
      gcc_assert (loop_constraint_set_p (loop, LOOP_C_FINITE));
      vect_free_loop_info_assumptions (nloop);
      /* And set constraint LOOP_C_INFINITE for niter analyzer.  */
      loop_constraint_set (loop, LOOP_C_INFINITE);
    }

  if (LOCATION_LOCUS (vect_location) != UNKNOWN_LOCATION
      && dump_enabled_p ())
    {
      if (version_alias)
        dump_printf_loc (MSG_OPTIMIZED_LOCATIONS, vect_location,
                         "loop versioned for vectorization because of "
			 "possible aliasing\n");
      if (version_align)
        dump_printf_loc (MSG_OPTIMIZED_LOCATIONS, vect_location,
                         "loop versioned for vectorization to enhance "
			 "alignment\n");

    }
  free_original_copy_tables ();

  /* Loop versioning violates an assumption we try to maintain during
     vectorization - that the loop exit block has a single predecessor.
     After versioning, the exit block of both loop versions is the same
     basic block (i.e. it has two predecessors). Just in order to simplify
     following transformations in the vectorizer, we fix this situation
     here by adding a new (empty) block on the exit-edge of the loop,
     with the proper loop-exit phis to maintain loop-closed-form.
     If loop versioning wasn't done from loop, but scalar_loop instead,
     merge_bb will have already just a single successor.  */

  merge_bb = single_exit (loop)->dest;
  if (scalar_loop == NULL || EDGE_COUNT (merge_bb->preds) >= 2)
    {
      gcc_assert (EDGE_COUNT (merge_bb->preds) >= 2);
      new_exit_bb = split_edge (single_exit (loop));
      new_exit_e = single_exit (loop);
      e = EDGE_SUCC (new_exit_bb, 0);

      for (gsi = gsi_start_phis (merge_bb); !gsi_end_p (gsi); gsi_next (&gsi))
	{
	  tree new_res;
	  orig_phi = gsi.phi ();
	  new_res = copy_ssa_name (PHI_RESULT (orig_phi));
	  new_phi = create_phi_node (new_res, new_exit_bb);
	  arg = PHI_ARG_DEF_FROM_EDGE (orig_phi, e);
	  add_phi_arg (new_phi, arg, new_exit_e,
		       gimple_phi_arg_location_from_edge (orig_phi, e));
	  adjust_phi_and_debug_stmts (orig_phi, e, PHI_RESULT (new_phi));
	}
    }

  /* End loop-exit-fixes after versioning.  */

  if (cond_expr_stmt_list)
    {
      cond_exp_gsi = gsi_last_bb (condition_bb);
      gsi_insert_seq_before (&cond_exp_gsi, cond_expr_stmt_list,
			     GSI_SAME_STMT);
    }
  update_ssa (TODO_update_ssa);
}<|MERGE_RESOLUTION|>--- conflicted
+++ resolved
@@ -563,7 +563,7 @@
 vect_set_nonspeculative_masks (loop_vec_info loop_vinfo,
 			       gimple_stmt_iterator *gsi)
 {
-  vec_niters_and_mask nim = {};
+  vec_niters_and_mask nim;
   vec_loop_masks *masks = &LOOP_VINFO_NONSPECULATIVE_MASKS (loop_vinfo);
   tree compare_type = LOOP_VINFO_MASK_COMPARE_TYPE (loop_vinfo);
   tree niters = NULL_TREE;
@@ -1744,7 +1744,6 @@
 static tree
 get_misalign_in_elems (gimple_seq *seq, loop_vec_info loop_vinfo)
 {
-  struct loop *loop = LOOP_VINFO_LOOP (loop_vinfo);
   struct data_reference *dr = LOOP_VINFO_UNALIGNED_DR (loop_vinfo);
   gimple *dr_stmt = DR_STMT (dr);
   stmt_vec_info stmt_info = vinfo_for_stmt (dr_stmt);
@@ -1759,7 +1758,7 @@
 		 ? size_int (-TYPE_VECTOR_SUBPARTS (vectype) + 1)
 		 : size_zero_node);
   tree start_addr = vect_create_addr_base_for_vector_ref (dr_stmt, seq,
-							  offset, loop);
+							  offset);
   tree type = unsigned_type_for (TREE_TYPE (start_addr));
   tree target_align_minus_1 = build_int_cst (type, target_align - 1);
   HOST_WIDE_INT elem_size
@@ -1851,33 +1850,6 @@
       /* Create:  (niters_type) ((align_in_elems - misalign_in_elems)
 				 & (align_in_elems - 1)).  */
       bool negative = tree_int_cst_compare (DR_STEP (dr), size_zero_node) < 0;
-<<<<<<< HEAD
-=======
-      tree offset = negative
-	  ? size_int (-TYPE_VECTOR_SUBPARTS (vectype) + 1) : size_zero_node;
-      tree start_addr = vect_create_addr_base_for_vector_ref (dr_stmt,
-							      &stmts, offset);
-      tree type = unsigned_type_for (TREE_TYPE (start_addr));
-      tree vectype_align_minus_1 = build_int_cst (type, vectype_align - 1);
-      HOST_WIDE_INT elem_size =
-                int_cst_value (TYPE_SIZE_UNIT (TREE_TYPE (vectype)));
-      tree elem_size_log = build_int_cst (type, exact_log2 (elem_size));
-      tree nelements_minus_1 = build_int_cst (type, nelements - 1);
-      tree nelements_tree = build_int_cst (type, nelements);
-      tree byte_misalign;
-      tree elem_misalign;
-
-      /* Create:  byte_misalign = addr & (vectype_align - 1)  */
-      byte_misalign =
-	fold_build2 (BIT_AND_EXPR, type, fold_convert (type, start_addr),
-		     vectype_align_minus_1);
-
-      /* Create:  elem_misalign = byte_misalign / element_size  */
-      elem_misalign =
-	fold_build2 (RSHIFT_EXPR, type, byte_misalign, elem_size_log);
-
-      /* Create:  (niters_type) (nelements - elem_misalign)&(nelements - 1)  */
->>>>>>> 16316b61
       if (negative)
 	iters = gimple_build (&stmts, MINUS_EXPR, type,
 			      misalign_in_elems, align_in_elems_tree);
@@ -2127,20 +2099,14 @@
 			     bool niters_no_overflow)
 {
   tree ni_minus_gap, var;
-<<<<<<< HEAD
   tree niters_vector;
   tree vf;
+  tree type = TREE_TYPE (niters);
   edge pe = loop_preheader_edge (LOOP_VINFO_LOOP (loop_vinfo));
   bool final_iter_may_be_partial = LOOP_VINFO_FULLY_MASKED_P (loop_vinfo);
 
   vf = fold_convert (TREE_TYPE (niters),
 		     LOOP_VINFO_CAP (loop_vinfo).niters);
-=======
-  tree niters_vector, type = TREE_TYPE (niters);
-  int vf = LOOP_VINFO_VECT_FACTOR (loop_vinfo);
-  edge pe = loop_preheader_edge (LOOP_VINFO_LOOP (loop_vinfo));
-  tree log_vf = build_int_cst (type, exact_log2 (vf));
->>>>>>> 16316b61
 
   /* If epilogue loop is required because of data accesses with gaps, we
      subtract one iteration from the total number of iterations here for
@@ -2167,35 +2133,20 @@
      overflow, we can generate niters >> log2(vf); otherwise we generate
      (niters - vf) >> log2(vf) + 1 by using the fact that we know ratio
      will be at least one.  */
-<<<<<<< HEAD
   if (niters_no_overflow && !final_iter_may_be_partial)
-    niters_vector = fold_build2 (TRUNC_DIV_EXPR, TREE_TYPE (niters),
-				 ni_minus_gap, vf);
+    niters_vector = fold_build2 (TRUNC_DIV_EXPR, type, ni_minus_gap, vf);
   else
     {
-      tree one = build_int_cst (TREE_TYPE (niters), 1);
+      tree one = build_int_cst (type, 1);
       tree sub = (final_iter_may_be_partial ? one : vf);
-      niters_vector
-	= fold_build2 (PLUS_EXPR, TREE_TYPE (niters),
-		       fold_build2 (TRUNC_DIV_EXPR, TREE_TYPE (niters),
-				    fold_build2 (MINUS_EXPR,
-						 TREE_TYPE (niters),
-						 ni_minus_gap, sub),
-				    vf),
-		       build_int_cst (TREE_TYPE (niters), 1));
-    }
-=======
-  if (niters_no_overflow)
-    niters_vector = fold_build2 (RSHIFT_EXPR, type, ni_minus_gap, log_vf);
-  else
-    niters_vector
-      = fold_build2 (PLUS_EXPR, type,
-		     fold_build2 (RSHIFT_EXPR, type,
-				  fold_build2 (MINUS_EXPR, type, ni_minus_gap,
-					       build_int_cst (type, vf)),
-				  log_vf),
-		     build_int_cst (type, 1));
->>>>>>> 16316b61
+      niters_vector = fold_build2 (PLUS_EXPR, type,
+				   fold_build2 (TRUNC_DIV_EXPR, type,
+						fold_build2 (MINUS_EXPR, type,
+							     ni_minus_gap,
+							     sub),
+						vf),
+				   build_int_cst (type, 1));
+    }
 
   if (!is_gimple_val (niters_vector))
     {
@@ -2205,10 +2156,12 @@
       gsi_insert_seq_on_edge_immediate (pe, stmts);
       /* Peeling algorithm guarantees that vector loop bound is at least ONE,
 	 we set range information to make niters analyzer's life easier.  */
-      if (stmts != NULL)
-	set_range_info (niters_vector, VR_RANGE, build_int_cst (type, 1),
-			fold_build2 (RSHIFT_EXPR, type,
-				     TYPE_MAX_VALUE (type), log_vf));
+      if (stmts != NULL && TREE_CODE (vf) == INTEGER_CST)
+	{
+	  wide_int upper = wi::udiv_trunc (TYPE_MAX_VALUE (type), vf);
+	  set_range_info (niters_vector, VR_RANGE, build_int_cst (type, 1),
+			  wide_int_to_tree (type, upper));
+	}
     }
   *niters_vector_ptr = niters_vector;
 
@@ -2639,8 +2592,7 @@
   edge e, guard_e;
   tree type, guard_cond;
   basic_block guard_bb, guard_to;
-<<<<<<< HEAD
-  int prob_prolog, prob_vector, prob_epilog;
+  profile_probability prob_prolog, prob_vector, prob_epilog;
   poly_uint64 bound_scalar = 0;
   int estimated_vf;
   tree vf = LOOP_VINFO_CAP (loop_vinfo).niters;
@@ -2656,34 +2608,17 @@
   if (LOOP_VINFO_PEELING_FOR_GAPS (loop_vinfo))
     bound_epilog += 1;
   bool epilog_peeling = may_ne (bound_epilog, 0U);
-=======
-  profile_probability prob_prolog, prob_vector, prob_epilog;
-  int bound_prolog = 0, bound_scalar = 0, bound = 0;
-  int vf = LOOP_VINFO_VECT_FACTOR (loop_vinfo);
-  int prolog_peeling = LOOP_VINFO_PEELING_FOR_ALIGNMENT (loop_vinfo);
-  bool epilog_peeling = (LOOP_VINFO_PEELING_FOR_NITER (loop_vinfo)
-			 || LOOP_VINFO_PEELING_FOR_GAPS (loop_vinfo));
->>>>>>> 16316b61
 
   if (!prolog_peeling && !epilog_peeling)
     return NULL;
 
-<<<<<<< HEAD
   type = TREE_TYPE (niters);
-  prob_vector = 9 * REG_BR_PROB_BASE / 10;
+  prob_vector = profile_probability::guessed_always ().apply_scale (9, 10);
   estimated_vf = estimated_poly_value (LOOP_VINFO_VECT_FACTOR (loop_vinfo));
   if (estimated_vf == 2)
     estimated_vf = 3;
-  prob_prolog = (estimated_vf - 1) * REG_BR_PROB_BASE / estimated_vf;
-  prob_epilog = prob_prolog;
-=======
-  prob_vector = profile_probability::guessed_always ().apply_scale (9, 10);
-  if ((vf = LOOP_VINFO_VECT_FACTOR (loop_vinfo)) == 2)
-    vf = 3;
   prob_prolog = prob_epilog = profile_probability::guessed_always ()
-			.apply_scale (vf - 1, vf);
-  vf = LOOP_VINFO_VECT_FACTOR (loop_vinfo);
->>>>>>> 16316b61
+			.apply_scale (estimated_vf - 1, estimated_vf);
 
   struct loop *prolog, *epilog = NULL, *loop = LOOP_VINFO_LOOP (loop_vinfo);
   struct loop *first_loop = loop;
@@ -2714,19 +2649,13 @@
 
   /* Prolog loop may be skipped.  */
   bool skip_prolog = (prolog_peeling != 0);
-<<<<<<< HEAD
-  /* Skip to epilog if scalar loop may be preferred.  It's only used when
-     we peel for epilog loop.  */
-  bool skip_vector = (!LOOP_VINFO_NITERS_KNOWN_P (loop_vinfo)
-		      || may_lt (LOOP_VINFO_INT_NITERS (loop_vinfo),
-				 bound_prolog + bound_epilog));
-=======
   /* Skip to epilog if scalar loop may be preferred.  It's only needed
      when we peel for epilog loop and when it hasn't been checked with
      loop versioning.  */
   bool skip_vector = (!LOOP_VINFO_NITERS_KNOWN_P (loop_vinfo)
-		      && !LOOP_REQUIRES_VERSIONING (loop_vinfo));
->>>>>>> 16316b61
+		      ? !LOOP_REQUIRES_VERSIONING (loop_vinfo)
+		      :  may_lt (LOOP_VINFO_INT_NITERS (loop_vinfo),
+				 bound_prolog + bound_epilog));
   /* Epilog loop must be executed if the number of iterations for epilog
      loop is known at compile time, otherwise we need to add a check at
      the end of vector loop and skip to the end of epilog loop.  */
@@ -2747,15 +2676,11 @@
 	 separately.  Note in this case, the probability of epilog loop
 	 needs to be scaled back later.  */
       basic_block bb_before_loop = loop_preheader_edge (loop)->src;
-<<<<<<< HEAD
-      scale_bbs_frequencies_int (&bb_before_loop, 1, prob_vector,
-				 REG_BR_PROB_BASE);
-      scale_loop_profile (loop, prob_vector, 0);
-=======
       if (prob_vector.initialized_p ())
-      scale_bbs_frequencies (&bb_before_loop, 1, prob_vector);
-      scale_loop_profile (loop, prob_vector, bound);
->>>>>>> 16316b61
+	{
+	  scale_bbs_frequencies (&bb_before_loop, 1, prob_vector);
+	  scale_loop_profile (loop, prob_vector, 0);
+	}
     }
 
   source_location loop_loc = find_loop_location (loop);
@@ -2815,9 +2740,11 @@
       niters = vect_build_loop_niters (loop_vinfo, &new_var_p);
       /* It's guaranteed that vector loop bound before vectorization is at
 	 least VF, so set range information for newly generated var.  */
-      if (new_var_p)
+      poly_uint64 const_vf;
+      if (new_var_p && poly_tree_p (vf, &const_vf))
 	set_range_info (niters, VR_RANGE,
-			build_int_cst (type, vf), TYPE_MAX_VALUE (type));
+			build_int_cstu (type, constant_lower_bound (const_vf)),
+			TYPE_MAX_VALUE (type));
 
       /* Prolog iterates at most bound_prolog times, latch iterates at
 	 most bound_prolog - 1 times.  */
@@ -2997,10 +2924,6 @@
     *cond_expr = part_cond_expr;
 }
 
-<<<<<<< HEAD
-
-=======
->>>>>>> 16316b61
 /* Function vect_create_cond_for_align_checks.
 
    Create a conditional expression that represents the alignment checks for
@@ -3112,93 +3035,29 @@
   part_cond_expr = fold_build2 (EQ_EXPR, boolean_type_node,
 				and_tmp_name, ptrsize_zero);
   chain_cond_expr (cond_expr, part_cond_expr);
-<<<<<<< HEAD
-}
-
-/* If ALIGN is nonzero, set up *SEQ_MIN_OUT and *SEQ_MAX_OUT so that for
-   every address ADDR accessed by D:
-
-     *SEQ_MIN_OUT <= ADDR (== ADDR & -ALIGN) <= *SEQ_MAX_OUT
-
-   In this case, every element accessed by D is aligned to at least
-   ALIGN bytes.
-
-   If ALIGN is zero then instead set *SEG_MAX_OUT so that:
-
-     *SEQ_MIN_OUT <= ADDR < *SEQ_MAX_OUT.  */
+}
+
+/* If LOOP_VINFO_CHECK_UNEQUAL_ADDRS contains <A1, B1>, ..., <An, Bn>,
+   create a tree representation of: (&A1 != &B1) && ... && (&An != &Bn).
+   Set *COND_EXPR to a tree that is true when both the original *COND_EXPR
+   and this new condition are true.  Treat a null *COND_EXPR as "true".  */
 
 static void
-get_segment_min_max (const dr_with_seg_len &d, tree *seg_min_out,
-		     tree *seg_max_out, HOST_WIDE_INT align)
-{
-  /* Each access has the following pattern:
-
-	  <- |seg_len| ->
-	  <--- A: -ve step --->
-	  +-----+-------+-----+-------+-----+
-	  | n-1 | ,.... |  0  | ..... | n-1 |
-	  +-----+-------+-----+-------+-----+
-			<--- B: +ve step --->
-			<- |seg_len| ->
-			|
-		   base address
-
-     where "n" is the number of scalar iterations covered by the segment.
-     (This should be VF for a particular pair if we know that both steps
-     are the same, otherwise it will be the full number of scalar loop
-     iterations.)
-
-     A is the range of bytes accessed when the step is negative,
-     B is the range when the step is positive.
-
-     If the access size is "access_size" bytes, the lowest addressed byte is:
-
-	 base + (step < 0 ? seg_len : 0)   [LB]
-
-     and the highest addressed byte is always below:
-
-	 base + (step < 0 ? 0 : seg_len) + access_size   [UB]
-
-     Thus:
-
-	 LB <= ADDR < UB
-
-     If ALIGN is nonzero, all three values are aligned to at least ALIGN
-     bytes, so:
-
-	 LB <= ADDR <= UB - ALIGN
-
-     where "- ALIGN" folds naturally with the "+ access_size" and often
-     cancels it out.
-
-     We don't try to simplify LB and UB beyond this (e.g. by using
-     MIN and MAX based on whether seg_len rather than the stride is
-     negative) because it is possible for the absolute size of the
-     segment to overflow the range of a ssize_t.
-
-     Keeping the pointer_plus outside of the cond_expr should allow
-     the cond_exprs to be shared with other alias checks.  */
-  tree indicator = dr_direction_indicator (d.dr);
-  tree neg_step = fold_build2 (LT_EXPR, boolean_type_node,
-			       fold_convert (ssizetype, indicator),
-			       ssize_int (0));
-  tree addr_base = fold_build_pointer_plus (DR_BASE_ADDRESS (d.dr),
-					    DR_OFFSET (d.dr));
-  addr_base = fold_build_pointer_plus (addr_base, DR_INIT (d.dr));
-  tree seg_len = fold_convert (sizetype, d.seg_len);
-
-  tree min_reach = fold_build3 (COND_EXPR, sizetype, neg_step,
-				seg_len, size_zero_node);
-  tree max_reach = fold_build3 (COND_EXPR, sizetype, neg_step,
-				size_zero_node, seg_len);
-  max_reach = fold_build2 (PLUS_EXPR, sizetype, max_reach,
-			   size_int (d.access_size - align));
-
-  *seg_min_out = fold_build_pointer_plus (addr_base, min_reach);
-  *seg_max_out = fold_build_pointer_plus (addr_base, max_reach);
-}
-
-
+vect_create_cond_for_unequal_addrs (loop_vec_info loop_vinfo, tree *cond_expr)
+{
+  vec<vec_object_pair> pairs = LOOP_VINFO_CHECK_UNEQUAL_ADDRS (loop_vinfo);
+  unsigned int i;
+  vec_object_pair *pair;
+  FOR_EACH_VEC_ELT (pairs, i, pair)
+    {
+      tree addr1 = build_fold_addr_expr (pair->first);
+      tree addr2 = build_fold_addr_expr (pair->second);
+      tree part_cond_expr = fold_build2 (NE_EXPR, boolean_type_node,
+					 addr1, addr2);
+      chain_cond_expr (cond_expr, part_cond_expr);
+    }
+}
+	
 /* Create an expression that is true when all lower-bound conditions for
    the vectorized loop are met.  Chain this condition with *COND_EXPR.  */
 
@@ -3222,224 +3081,6 @@
 					 build_int_cstu (type, bound));
       chain_cond_expr (cond_expr, part_cond_expr);
     }
-}
-
-
-/* Given two data references and segment lengths described by DR_A and DR_B,
-   create expression checking if the two addresses ranges intersect with
-   each other based on index of the two addresses.  This can only be done
-   if DR_A and DR_B referring to the same (array) object and the index is
-   the only difference.  For example:
-
-                       DR_A                           DR_B
-      data-ref         arr[i]                         arr[j]
-      base_object      arr                            arr
-      index            {i_0, +, 1}_loop               {j_0, +, 1}_loop
-
-   The addresses and their index are like:
-
-        |<- ADDR_A    ->|          |<- ADDR_B    ->|
-     ------------------------------------------------------->
-        |   |   |   |   |          |   |   |   |   |
-     ------------------------------------------------------->
-        i_0 ...         i_0+4      j_0 ...         j_0+4
-
-   We can create expression based on index rather than address:
-
-     (i_0 + 4 < j_0 || j_0 + 4 < i_0)
-
-   Note evolution step of index needs to be considered in comparison.  */
-
-static bool
-create_intersect_range_checks_index (loop_vec_info loop_vinfo, tree *cond_expr,
-				     const dr_with_seg_len& dr_a,
-				     const dr_with_seg_len& dr_b)
-{
-  if (integer_zerop (DR_STEP (dr_a.dr))
-      || integer_zerop (DR_STEP (dr_b.dr))
-      || DR_NUM_DIMENSIONS (dr_a.dr) != DR_NUM_DIMENSIONS (dr_b.dr))
-    return false;
-
-  if (!tree_fits_uhwi_p (dr_a.seg_len) || !tree_fits_uhwi_p (dr_b.seg_len))
-    return false;
-
-  if (!tree_fits_shwi_p (DR_STEP (dr_a.dr)))
-    return false;
-
-  if (!operand_equal_p (DR_BASE_OBJECT (dr_a.dr), DR_BASE_OBJECT (dr_b.dr), 0))
-    return false;
-
-  if (!operand_equal_p (DR_STEP (dr_a.dr), DR_STEP (dr_b.dr), 0))
-    return false;
-
-  gcc_assert (TREE_CODE (DR_STEP (dr_a.dr)) == INTEGER_CST);
-
-  bool neg_step = tree_int_cst_compare (DR_STEP (dr_a.dr), size_zero_node) < 0;
-  unsigned HOST_WIDE_INT abs_step
-    = absu_hwi (tree_to_shwi (DR_STEP (dr_a.dr)));
-
-  unsigned HOST_WIDE_INT seg_len1 = (tree_to_uhwi (dr_a.seg_len)
-				     + dr_a.access_size);
-  unsigned HOST_WIDE_INT seg_len2 = (tree_to_uhwi (dr_b.seg_len)
-				     + dr_b.access_size);
-
-  /* Infer the number of iterations with which the memory segment is accessed
-     by DR.  In other words, alias is checked if memory segment accessed by
-     DR_A in some iterations intersect with memory segment accessed by DR_B
-     in the same amount iterations.
-     Note segnment length is a linear function of number of iterations with
-     DR_STEP as the coefficient.  */
-  unsigned HOST_WIDE_INT niter_len1 = (seg_len1 + abs_step - 1) / abs_step;
-  unsigned HOST_WIDE_INT niter_len2 = (seg_len2 + abs_step - 1) / abs_step;
-
-  unsigned int i;
-  struct loop *loop = LOOP_VINFO_LOOP (loop_vinfo);
-  for (i = 0; i < DR_NUM_DIMENSIONS (dr_a.dr); i++)
-    {
-      tree access1 = DR_ACCESS_FN (dr_a.dr, i);
-      tree access2 = DR_ACCESS_FN (dr_b.dr, i);
-      /* Two indices must be the same if they are not scev, or not scev wrto
-	 current loop being vecorized.  */
-      if (TREE_CODE (access1) != POLYNOMIAL_CHREC
-	  || TREE_CODE (access2) != POLYNOMIAL_CHREC
-	  || CHREC_VARIABLE (access1) != (unsigned)loop->num
-	  || CHREC_VARIABLE (access2) != (unsigned)loop->num)
-	{
-	  if (operand_equal_p (access1, access2, 0))
-	    continue;
-
-	  return false;
-	}
-      /* The two indices must have the same step.  */
-      if (!operand_equal_p (CHREC_RIGHT (access1), CHREC_RIGHT (access2), 0))
-	return false;
-
-      tree idx_step = CHREC_RIGHT (access1);
-      /* Index must have const step, otherwise DR_STEP won't be constant.  */
-      gcc_assert (TREE_CODE (idx_step) == INTEGER_CST);
-      /* Index must evaluate in the same direction as DR.  */
-      gcc_assert (!neg_step || tree_int_cst_sign_bit (idx_step) == 1);
-
-      tree min1 = CHREC_LEFT (access1);
-      tree min2 = CHREC_LEFT (access2);
-      if (!types_compatible_p (TREE_TYPE (min1), TREE_TYPE (min2)))
-	return false;
-
-      /* Ideally, alias can be checked against loop's control IV, but we
-	 need to prove linear mapping between control IV and reference
-	 index.  Although that should be true, we check against (array)
-	 index of data reference.  Like segment length, index length is
-	 linear function of the number of iterations with index_step as
-	 the coefficient, i.e, niter_len * idx_step.  */
-      tree idx_len1 = fold_build2 (MULT_EXPR, TREE_TYPE (min1), idx_step,
-				   build_int_cst (TREE_TYPE (min1),
-						  niter_len1));
-      tree idx_len2 = fold_build2 (MULT_EXPR, TREE_TYPE (min2), idx_step,
-				   build_int_cst (TREE_TYPE (min2),
-						  niter_len2));
-      tree max1 = fold_build2 (PLUS_EXPR, TREE_TYPE (min1), min1, idx_len1);
-      tree max2 = fold_build2 (PLUS_EXPR, TREE_TYPE (min2), min2, idx_len2);
-      /* Adjust ranges for negative step.  */
-      if (neg_step)
-	{
-	  min1 = fold_build2 (MINUS_EXPR, TREE_TYPE (min1), max1, idx_step);
-	  max1 = fold_build2 (MINUS_EXPR, TREE_TYPE (min1),
-			      CHREC_LEFT (access1), idx_step);
-	  min2 = fold_build2 (MINUS_EXPR, TREE_TYPE (min2), max2, idx_step);
-	  max2 = fold_build2 (MINUS_EXPR, TREE_TYPE (min2),
-			      CHREC_LEFT (access2), idx_step);
-	}
-      tree part_cond_expr
-	= fold_build2 (TRUTH_OR_EXPR, boolean_type_node,
-	    fold_build2 (LE_EXPR, boolean_type_node, max1, min2),
-	    fold_build2 (LE_EXPR, boolean_type_node, max2, min1));
-      if (*cond_expr)
-	*cond_expr = fold_build2 (TRUTH_AND_EXPR, boolean_type_node,
-				  *cond_expr, part_cond_expr);
-      else
-	*cond_expr = part_cond_expr;
-    }
-  return true;
-}
-
-/* Given two data references and segment lengths described by DR_A and DR_B,
-   create expression checking if the two addresses ranges intersect with
-   each other:
-
-     ((DR_A_addr_0 + DR_A_segment_length_0) <= DR_B_addr_0)
-     || (DR_B_addr_0 + DER_B_segment_length_0) <= DR_A_addr_0))  */
-=======
-}
-
-/* If LOOP_VINFO_CHECK_UNEQUAL_ADDRS contains <A1, B1>, ..., <An, Bn>,
-   create a tree representation of: (&A1 != &B1) && ... && (&An != &Bn).
-   Set *COND_EXPR to a tree that is true when both the original *COND_EXPR
-   and this new condition are true.  Treat a null *COND_EXPR as "true".  */
->>>>>>> 16316b61
-
-static void
-vect_create_cond_for_unequal_addrs (loop_vec_info loop_vinfo, tree *cond_expr)
-{
-<<<<<<< HEAD
-  *cond_expr = NULL_TREE;
-  if (create_intersect_range_checks_index (loop_vinfo, cond_expr, dr_a, dr_b))
-    return;
-
-  unsigned HOST_WIDE_INT min_align;
-  tree_code cmp_code;
-  if (TREE_CODE (DR_STEP (dr_a.dr)) == INTEGER_CST
-      && TREE_CODE (DR_STEP (dr_b.dr)) == INTEGER_CST)
-    {
-      /* In this case adding access_size to seg_len is likely to give
-	 a simple X * step, where X is either the number of scalar
-	 iterations or the vectorization factor.  We're better off
-	 keeping that, rather than subtracting an alignment from it.
-
-	 In this case the maximum values are exclusive and so there is
-	 no alias if the maximum of one segment equals the minimum
-	 of another.  */
-      min_align = 0;
-      cmp_code = LE_EXPR;
-    }
-  else
-    {
-      /* Calculate the minimum alignment shared by all four pointers,
-	 then arrange for this alignment to be subtracted from the
-	 exclusive maximum values to get inclusive maximum values.
-	 This "- min_align" is cumulative with a "+ access_size"
-	 in the calculation of the maximum values.  In the best
-	 (and common) case, the two cancel each other out, leaving
-	 us with an inclusive bound based only on seg_len.  In the
-	 worst case we're simply adding a smaller number than before.
-
-	 Because the maximum values are inclusive, there is an alias
-	 if the maximum value of one segment is equal to the minimum
-	 value of the other.  */
-      min_align = MIN (dr_a.align, dr_b.align);
-      cmp_code = LT_EXPR;
-    }
-
-  tree seg_a_min, seg_a_max, seg_b_min, seg_b_max;
-  get_segment_min_max (dr_a, &seg_a_min, &seg_a_max, min_align);
-  get_segment_min_max (dr_b, &seg_b_min, &seg_b_max, min_align);
-
-  *cond_expr
-    = fold_build2 (TRUTH_OR_EXPR, boolean_type_node,
-	fold_build2 (cmp_code, boolean_type_node, seg_a_max, seg_b_min),
-	fold_build2 (cmp_code, boolean_type_node, seg_b_max, seg_a_min));
-=======
-  vec<vec_object_pair> pairs = LOOP_VINFO_CHECK_UNEQUAL_ADDRS (loop_vinfo);
-  unsigned int i;
-  vec_object_pair *pair;
-  FOR_EACH_VEC_ELT (pairs, i, pair)
-    {
-      tree addr1 = build_fold_addr_expr (pair->first);
-      tree addr2 = build_fold_addr_expr (pair->second);
-      tree part_cond_expr = fold_build2 (NE_EXPR, boolean_type_node,
-					 addr1, addr2);
-      chain_cond_expr (cond_expr, part_cond_expr);
-    }
->>>>>>> 16316b61
 }
 
 /* Function vect_create_cond_for_alias_checks.
@@ -3471,31 +3112,8 @@
   if (comp_alias_ddrs.is_empty ())
     return;
 
-<<<<<<< HEAD
-  for (size_t i = 0, s = comp_alias_ddrs.length (); i < s; ++i)
-    {
-      const dr_with_seg_len& dr_a = comp_alias_ddrs[i].first;
-      const dr_with_seg_len& dr_b = comp_alias_ddrs[i].second;
-
-      if (dump_enabled_p ())
-	{
-	  dump_printf_loc (MSG_NOTE, vect_location,
-			   "create runtime check for data references ");
-	  dump_generic_expr (MSG_NOTE, TDF_SLIM, DR_REF (dr_a.dr));
-	  dump_printf (MSG_NOTE, " and ");
-	  dump_generic_expr (MSG_NOTE, TDF_SLIM, DR_REF (dr_b.dr));
-	  dump_printf (MSG_NOTE, "\n");
-	}
-
-      /* Create condition expression for each pair data references.  */
-      create_intersect_range_checks (loop_vinfo, &part_cond_expr, dr_a, dr_b);
-      chain_cond_expr (cond_expr, part_cond_expr);
-    }
-
-=======
   create_runtime_alias_checks (LOOP_VINFO_LOOP (loop_vinfo),
 			       &comp_alias_ddrs, cond_expr);
->>>>>>> 16316b61
   if (dump_enabled_p ())
     dump_printf_loc (MSG_NOTE, vect_location,
 		     "created %u versioning for alias checks.\n",
@@ -3524,7 +3142,8 @@
 
 void
 vect_loop_versioning (loop_vec_info loop_vinfo,
-		      unsigned int th, bool check_profitability)
+		      unsigned int th, bool check_profitability,
+		      poly_uint64 versioning_threshold)
 {
   struct loop *loop = LOOP_VINFO_LOOP (loop_vinfo), *nloop;
   struct loop *scalar_loop = LOOP_VINFO_SCALAR_LOOP (loop_vinfo);
@@ -3549,6 +3168,17 @@
     cond_expr = fold_build2 (GE_EXPR, boolean_type_node, scalar_loop_iters,
 			     build_int_cst (TREE_TYPE (scalar_loop_iters),
 					    th - 1));
+  if (may_ne (versioning_threshold, 0U))
+    {
+      tree expr = fold_build2 (GE_EXPR, boolean_type_node, scalar_loop_iters,
+			       build_int_cst (TREE_TYPE (scalar_loop_iters),
+					      versioning_threshold - 1));
+      if (cond_expr)
+	cond_expr = fold_build2 (BIT_AND_EXPR, boolean_type_node,
+				 expr, cond_expr);
+      else
+	cond_expr = expr;
+    }
 
   if (version_niter)
     vect_create_cond_for_niters_checks (loop_vinfo, &cond_expr);
@@ -3563,11 +3193,8 @@
 
   if (version_alias)
     {
-<<<<<<< HEAD
+      vect_create_cond_for_unequal_addrs (loop_vinfo, &cond_expr);
       vect_create_cond_for_lower_bounds (loop_vinfo, &cond_expr);
-=======
-      vect_create_cond_for_unequal_addrs (loop_vinfo, &cond_expr);
->>>>>>> 16316b61
       vect_create_cond_for_alias_checks (loop_vinfo, &cond_expr);
     }
 
