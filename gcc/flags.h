--- conflicted
+++ resolved
@@ -34,36 +34,14 @@
 extern void strip_off_ending (char *, int);
 extern int base_of_path (const char *path, const char **base_out);
 
-<<<<<<< HEAD
-/* The default visibility for all symbols (unless overridden).  */
-extern enum symbol_visibility default_visibility;
-
-struct visibility_flags
-{
-  unsigned inpragma : 1;	/* True when in #pragma GCC visibility.  */
-  unsigned inlines_hidden : 1;	/* True when -finlineshidden in effect.  */
-};
-
-/* Global visibility options.  */
-extern struct visibility_flags visibility_options;
+/* Run the second compilation of -fcompare-debug.  Not defined using
+   Var in common.opt because this is used in Ada code and so must be
+   an actual variable not a macro.  */
+extern int flag_compare_debug;
 
 /* Nonzero means use UPC extensions in the generated symbolic
    debugging information (DWARF2 only).  */
 extern int use_upc_dwarf2_extensions;
-
-/* Nonzero means do optimizations.  -opt.  */
-
-extern int optimize;
-
-/* Nonzero means optimize for size.  -Os.  */
-
-extern int optimize_size;
-=======
-/* Run the second compilation of -fcompare-debug.  Not defined using
-   Var in common.opt because this is used in Ada code and so must be
-   an actual variable not a macro.  */
-extern int flag_compare_debug;
->>>>>>> 155d23aa
 
 /* True if this is the LTO front end (lto1).  This is used to disable
    gimple generation and lowering passes that are normally run on the
@@ -88,39 +66,9 @@
 
 /* Now the symbols that are set with `-f' switches.  */
 
-<<<<<<< HEAD
-/* 0 means straightforward implementation of complex divide acceptable.
-   1 means wide ranges of inputs must work for complex divide.
-   2 means C99-like requirements for complex multiply and divide.  */
-
-extern int flag_complex_method;
-
-/* Nonzero if we are only using compiler to check syntax errors.  */
-
-extern int rtl_dump_and_exit;
-
-/* Nonzero means we should save auxiliary info into a .X file.  */
-
-extern int flag_gen_aux_info;
-
-/* Nonzero means suppress output of instruction numbers and line number
-   notes in debugging dumps.  */
-
-extern int flag_dump_unnumbered;
-
 /* True if printing into -fdump-final-insns= dump.  */
 
 extern bool final_insns_dump_p;
-
-/* Nonzero means change certain warnings into errors.
-   Usually these are warnings about failure to conform to some standard.  */
-
-extern int flag_pedantic_errors;
-=======
-/* True if printing into -fdump-final-insns= dump.  */
-
-extern bool final_insns_dump_p;
->>>>>>> 155d23aa
 
 /* Nonzero means make permerror produce warnings instead of errors.  */
 
@@ -129,46 +77,6 @@
 /* Generate code for GNU or NeXT Objective-C runtime environment.  */
 
 extern int flag_next_runtime;
-<<<<<<< HEAD
-
-extern int flag_dump_rtl_in_asm;
-
-/* The algorithm used for the integrated register allocator (IRA).  */
-enum ira_algorithm
-{
-  IRA_ALGORITHM_CB,
-  IRA_ALGORITHM_PRIORITY
-};
-
-extern enum ira_algorithm flag_ira_algorithm;
-
-/* The regions used for the integrated register allocator (IRA).  */
-enum ira_region
-{
-  IRA_REGION_ONE,
-  IRA_REGION_ALL,
-  IRA_REGION_MIXED
-};
-
-extern enum ira_region flag_ira_region;
-
-/* The options for excess precision.  */
-enum excess_precision
-{
-  EXCESS_PRECISION_DEFAULT,
-  EXCESS_PRECISION_FAST,
-  EXCESS_PRECISION_STANDARD
-};
-
-/* The excess precision specified on the command line, or defaulted by
-   the front end.  */
-extern enum excess_precision flag_excess_precision_cmdline;
-
-/* The excess precision currently in effect.  */
-extern enum excess_precision flag_excess_precision;
-
-=======
->>>>>>> 155d23aa
  
 /* Other basic status info about current function.  */
@@ -218,43 +126,6 @@
 /* Nonzero if we dump in VCG format, not plain text.  */
 extern int dump_for_graph;
 
-<<<<<<< HEAD
-/* Selection of the graph form.  */
-enum graph_dump_types
-{
-  no_graph = 0,
-  vcg
-};
-extern enum graph_dump_types graph_dump_format;
-
-/* Nonzero if we should track variables.  */
-extern int flag_var_tracking;
-
-/* True if flag_speculative_prefetching was set by user.  Used to suppress
-   warning message in case flag was set by -fprofile-{generate,use}.  */
-extern bool flag_speculative_prefetching_set;
-
-/* Type of stack check.  */
-enum stack_check_type
-{
-  /* Do not check the stack.  */
-  NO_STACK_CHECK = 0,
-
-  /* Check the stack generically, i.e. assume no specific support
-     from the target configuration files.  */
-  GENERIC_STACK_CHECK,
-
-  /* Check the stack and rely on the target configuration files to
-     check the static frame of functions, i.e. use the generic
-     mechanism only for dynamic stack allocations.  */
-  STATIC_BUILTIN_STACK_CHECK,
-
-  /* Check the stack and entirely rely on the target configuration
-     files, i.e. do not use the generic mechanism at all.  */
-  FULL_BUILTIN_STACK_CHECK
-};
-=======
->>>>>>> 155d23aa
 extern enum stack_check_type flag_stack_check;
 
 /* Returns TRUE if generated code should match ABI version N or
