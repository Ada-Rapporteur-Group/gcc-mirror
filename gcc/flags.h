--- conflicted
+++ resolved
@@ -25,21 +25,6 @@
 #include "coretypes.h"
 #include "flag-types.h"
 #include "options.h"
-<<<<<<< HEAD
-
-enum debug_info_type
-{
-  NO_DEBUG,	    /* Write no debug info.  */
-  DBX_DEBUG,	    /* Write BSD .stabs for DBX (using dbxout.c).  */
-  SDB_DEBUG,	    /* Write COFF for (old) SDB (using sdbout.c).  */
-  DWARF2_DEBUG,	    /* Write Dwarf v2 debug info (using dwarf2out.c).  */
-  XCOFF_DEBUG,	    /* Write IBM/Xcoff debug info (using dbxout.c).  */
-  VMS_DEBUG,        /* Write VMS debug info (using vmsdbgout.c).  */
-  VMS_AND_DWARF2_DEBUG /* Write VMS debug info (using vmsdbgout.c).
-                          and DWARF v2 debug info (using dwarf2out.c).  */
-};
-=======
->>>>>>> 03d20231
 
 #if !defined(IN_LIBGCC2) && !defined(IN_TARGET_LIBS) && !defined(IN_RTS)
 
@@ -54,21 +39,6 @@
    output of a front end.  These passes must be bypassed for lto since
    they have already been done before the gimple was written.  */
 
-<<<<<<< HEAD
-/* True if this is the LTO front end (lto1).  This is used to disable
-   gimple generation and lowering passes that are normally run on the
-   output of a front end.  These passes must be bypassed for lto since
-   they have already been done before the gimple was written.  */
-
-extern bool in_lto_p;
-
-/* Nonzero if we should write GIMPLE bytecode for link-time optimization.  */
-
-extern int flag_generate_lto;
-
-/* Used to set the level of -Wstrict-aliasing, when no level is specified.
-   The external way to set the default level is to use
-=======
 extern bool in_lto_p;
 
 /* Return true iff flags are set as if -ffast-math.  */
@@ -77,7 +47,6 @@
 
 /* Used to set the level of -Wstrict-aliasing in OPTS, when no level
    is specified.  The external way to set the default level is to use
->>>>>>> 03d20231
    -Wstrict-aliasing=level.
    ONOFF is assumed to take value 1 when -Wstrict-aliasing is specified,
    and 0 otherwise.  After calling this function, wstrict_aliasing will be
@@ -88,39 +57,9 @@
 
 /* Now the symbols that are set with `-f' switches.  */
 
-<<<<<<< HEAD
-/* 0 means straightforward implementation of complex divide acceptable.
-   1 means wide ranges of inputs must work for complex divide.
-   2 means C99-like requirements for complex multiply and divide.  */
-
-extern int flag_complex_method;
-
-/* Nonzero if we are only using compiler to check syntax errors.  */
-
-extern int rtl_dump_and_exit;
-
-/* Nonzero means we should save auxiliary info into a .X file.  */
-
-extern int flag_gen_aux_info;
-
-/* Nonzero means suppress output of instruction numbers and line number
-   notes in debugging dumps.  */
-
-extern int flag_dump_unnumbered;
-
 /* True if printing into -fdump-final-insns= dump.  */
 
 extern bool final_insns_dump_p;
-
-/* Nonzero means change certain warnings into errors.
-   Usually these are warnings about failure to conform to some standard.  */
-
-extern int flag_pedantic_errors;
-=======
-/* True if printing into -fdump-final-insns= dump.  */
-
-extern bool final_insns_dump_p;
->>>>>>> 03d20231
 
 /* Nonzero means make permerror produce warnings instead of errors.  */
 
@@ -129,46 +68,6 @@
 /* Generate code for GNU or NeXT Objective-C runtime environment.  */
 
 extern int flag_next_runtime;
-<<<<<<< HEAD
-
-extern int flag_dump_rtl_in_asm;
-
-/* The algorithm used for the integrated register allocator (IRA).  */
-enum ira_algorithm
-{
-  IRA_ALGORITHM_CB,
-  IRA_ALGORITHM_PRIORITY
-};
-
-extern enum ira_algorithm flag_ira_algorithm;
-
-/* The regions used for the integrated register allocator (IRA).  */
-enum ira_region
-{
-  IRA_REGION_ONE,
-  IRA_REGION_ALL,
-  IRA_REGION_MIXED
-};
-
-extern enum ira_region flag_ira_region;
-
-/* The options for excess precision.  */
-enum excess_precision
-{
-  EXCESS_PRECISION_DEFAULT,
-  EXCESS_PRECISION_FAST,
-  EXCESS_PRECISION_STANDARD
-};
-
-/* The excess precision specified on the command line, or defaulted by
-   the front end.  */
-extern enum excess_precision flag_excess_precision_cmdline;
-
-/* The excess precision currently in effect.  */
-extern enum excess_precision flag_excess_precision;
-
-=======
->>>>>>> 03d20231
  
 /* Other basic status info about current function.  */
@@ -191,22 +90,12 @@
   enum excess_precision x_flag_excess_precision;
 };
 
-<<<<<<< HEAD
-/* Whether to run the warn_unused_result attribute pass.  */
-extern bool flag_warn_unused_result;
-
-/* Values of the -falign-* flags: how much to align labels in code.
-   0 means `use default', 1 means `don't align'.
-   For each variable, there is an _log variant which is the power
-   of two not less than the variable, for .align output.  */
-=======
 extern struct target_flag_state default_target_flag_state;
 #if SWITCHABLE_TARGET
 extern struct target_flag_state *this_target_flag_state;
 #else
 #define this_target_flag_state (&default_target_flag_state)
 #endif
->>>>>>> 03d20231
 
 #define align_loops_log \
   (this_target_flag_state->x_align_loops_log)
@@ -228,58 +117,12 @@
 /* Nonzero if we dump in VCG format, not plain text.  */
 extern int dump_for_graph;
 
-<<<<<<< HEAD
-/* Selection of the graph form.  */
-enum graph_dump_types
-{
-  no_graph = 0,
-  vcg
-};
-extern enum graph_dump_types graph_dump_format;
-
-/* Nonzero if we should track variables.  */
-extern int flag_var_tracking;
-
-/* True if flag_speculative_prefetching was set by user.  Used to suppress
-   warning message in case flag was set by -fprofile-{generate,use}.  */
-extern bool flag_speculative_prefetching_set;
-
-/* Type of stack check.  */
-enum stack_check_type
-{
-  /* Do not check the stack.  */
-  NO_STACK_CHECK = 0,
-
-  /* Check the stack generically, i.e. assume no specific support
-     from the target configuration files.  */
-  GENERIC_STACK_CHECK,
-
-  /* Check the stack and rely on the target configuration files to
-     check the static frame of functions, i.e. use the generic
-     mechanism only for dynamic stack allocations.  */
-  STATIC_BUILTIN_STACK_CHECK,
-
-  /* Check the stack and entirely rely on the target configuration
-     files, i.e. do not use the generic mechanism at all.  */
-  FULL_BUILTIN_STACK_CHECK
-};
-extern enum stack_check_type flag_stack_check;
-
-=======
->>>>>>> 03d20231
 /* Returns TRUE if generated code should match ABI version N or
    greater is in use.  */
 
 #define abi_version_at_least(N) \
   (flag_abi_version == 0 || flag_abi_version >= (N))
 
-<<<<<<< HEAD
-/* Return whether the function should be excluded from
-   instrumentation.  */
-extern bool flag_instrument_functions_exclude_p (tree fndecl);
-
-=======
->>>>>>> 03d20231
 /* True if overflow wraps around for the given integral type.  That
    is, TYPE_MAX + 1 == TYPE_MIN.  */
 #define TYPE_OVERFLOW_WRAPS(TYPE) \
