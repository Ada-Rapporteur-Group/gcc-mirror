--- conflicted
+++ resolved
@@ -543,11 +543,7 @@
 		  unsigned HOST_WIDE_INT mask
 		    = (unsigned HOST_WIDE_INT) 1 << TREE_INT_CST_LOW (shift);
 		  do_jump (build2 (BIT_AND_EXPR, argtype, arg,
-<<<<<<< HEAD
-				   build_int_cst_wide_type (argtype, mask, 0)),
-=======
 				   build_int_cstu (argtype, mask)),
->>>>>>> 6e7f08ad
 			   clr_label, set_label, setclr_prob);
 		  break;
 		}
