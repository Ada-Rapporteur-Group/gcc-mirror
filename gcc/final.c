--- conflicted
+++ resolved
@@ -944,11 +944,7 @@
 	      if (max_log < log)
 		{
 		  max_log = log;
-<<<<<<< HEAD
-		  max_skip = LABEL_ALIGN_MAX_SKIP;
-=======
 		  max_skip = targetm.asm_out.label_align_max_skip (insn);
->>>>>>> 03d20231
 		}
 	    }
 	  /* ADDR_VECs only take room if read-only data goes into the text
@@ -961,11 +957,7 @@
 	      if (max_log < log)
 		{
 		  max_log = log;
-<<<<<<< HEAD
-		  max_skip = LABEL_ALIGN_MAX_SKIP;
-=======
 		  max_skip = targetm.asm_out.label_align_max_skip (insn);
->>>>>>> 03d20231
 		}
 	    }
 	  LABEL_TO_ALIGNMENT (insn) = max_log;
@@ -1561,10 +1553,6 @@
   if (!DECL_IGNORED_P (current_function_decl))
     debug_hooks->begin_prologue (last_linenum, last_filename);
 
-<<<<<<< HEAD
-#if defined (DWARF2_UNWIND_INFO) || defined (TARGET_UNWIND_INFO)
-=======
->>>>>>> 03d20231
   if (!dwarf2_debug_info_emitted_p (current_function_decl))
     dwarf2out_begin_prologue (0, NULL);
 
@@ -1686,10 +1674,6 @@
   if (!DECL_IGNORED_P (current_function_decl))
     debug_hooks->end_epilogue (last_linenum, last_filename);
 
-<<<<<<< HEAD
-#if defined (DWARF2_UNWIND_INFO)
-=======
->>>>>>> 03d20231
   if (!dwarf2_debug_info_emitted_p (current_function_decl)
       && dwarf2out_do_frame ())
     dwarf2out_end_epilogue (last_linenum, last_filename);
@@ -1870,13 +1854,7 @@
 
 	  if (dwarf2out_do_frame ())
 	    dwarf2out_switch_text_section ();
-<<<<<<< HEAD
-	  else
-#endif
-	  if (!DECL_IGNORED_P (current_function_decl))
-=======
 	  else if (!DECL_IGNORED_P (current_function_decl))
->>>>>>> 03d20231
 	    debug_hooks->switch_text_section ();
 
 	  switch_to_section (current_function_section ());
@@ -1930,11 +1908,7 @@
 	  break;
 
 	case NOTE_INSN_EPILOGUE_BEG:
-<<<<<<< HEAD
-#if defined (DWARF2_UNWIND_INFO) && defined (HAVE_epilogue)
-=======
 #if defined (HAVE_epilogue)
->>>>>>> 03d20231
 	  if (dwarf2out_do_frame ())
 	    dwarf2out_cfi_begin_epilogue (insn);
 #endif
@@ -1943,13 +1917,7 @@
 	  break;
 
 	case NOTE_INSN_CFA_RESTORE_STATE:
-<<<<<<< HEAD
-#if defined (DWARF2_UNWIND_INFO)
 	  dwarf2out_frame_debug_restore_state ();
-#endif
-=======
-	  dwarf2out_frame_debug_restore_state ();
->>>>>>> 03d20231
 	  break;
 
 	case NOTE_INSN_FUNCTION_BEG:
@@ -4456,15 +4424,11 @@
 	    if (LABEL_P (insn))
 	      INSN_UID (insn) = CODE_LABEL_NUMBER (insn);
 	    else
-<<<<<<< HEAD
-	      INSN_UID (insn) = 0;
-=======
 	      {
 		if (NOTE_P (insn))
 		  set_block_for_insn (insn, NULL);
 		INSN_UID (insn) = 0;
 	      }
->>>>>>> 03d20231
 	}
     }
 
@@ -4485,10 +4449,6 @@
 	       && NOTE_KIND (insn) != NOTE_INSN_BLOCK_END
 	       && NOTE_KIND (insn) != NOTE_INSN_CFA_RESTORE_STATE)))
 	print_rtl_single (final_output, insn);
-<<<<<<< HEAD
-
-=======
->>>>>>> 03d20231
     }
 
   if (final_output)
@@ -4531,14 +4491,10 @@
 
   delete_tree_ssa ();
 
-<<<<<<< HEAD
-  if (targetm.binds_local_p (current_function_decl))
-=======
   /* We can reduce stack alignment on call site only when we are sure that
      the function body just produced will be actually used in the final
      executable.  */
   if (decl_binds_to_current_def_p (current_function_decl))
->>>>>>> 03d20231
     {
       unsigned int pref = crtl->preferred_stack_boundary;
       if (crtl->stack_alignment_needed > crtl->preferred_stack_boundary)
