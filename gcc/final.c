/* Convert RTL to assembler code and output it, for GNU compiler.
   Copyright (C) 1987-2017 Free Software Foundation, Inc.

This file is part of GCC.

GCC is free software; you can redistribute it and/or modify it under
the terms of the GNU General Public License as published by the Free
Software Foundation; either version 3, or (at your option) any later
version.

GCC is distributed in the hope that it will be useful, but WITHOUT ANY
WARRANTY; without even the implied warranty of MERCHANTABILITY or
FITNESS FOR A PARTICULAR PURPOSE.  See the GNU General Public License
for more details.

You should have received a copy of the GNU General Public License
along with GCC; see the file COPYING3.  If not see
<http://www.gnu.org/licenses/>.  */

/* This is the final pass of the compiler.
   It looks at the rtl code for a function and outputs assembler code.

   Call `final_start_function' to output the assembler code for function entry,
   `final' to output assembler code for some RTL code,
   `final_end_function' to output assembler code for function exit.
   If a function is compiled in several pieces, each piece is
   output separately with `final'.

   Some optimizations are also done at this level.
   Move instructions that were made unnecessary by good register allocation
   are detected and omitted from the output.  (Though most of these
   are removed by the last jump pass.)

   Instructions to set the condition codes are omitted when it can be
   seen that the condition codes already had the desired values.

   In some cases it is sufficient if the inherited condition codes
   have related values, but this may require the following insn
   (the one that tests the condition codes) to be modified.

   The code for the function prologue and epilogue are generated
   directly in assembler by the target functions function_prologue and
   function_epilogue.  Those instructions never exist as rtl.  */

#include "config.h"
#define INCLUDE_ALGORITHM /* reverse */
#include "system.h"
#include "coretypes.h"
#include "backend.h"
#include "target.h"
#include "rtl.h"
#include "tree.h"
#include "cfghooks.h"
#include "df.h"
#include "memmodel.h"
#include "tm_p.h"
#include "insn-config.h"
#include "regs.h"
#include "emit-rtl.h"
#include "recog.h"
#include "cgraph.h"
#include "tree-pretty-print.h" /* for dump_function_header */
#include "varasm.h"
#include "insn-attr.h"
#include "conditions.h"
#include "flags.h"
#include "output.h"
#include "except.h"
#include "rtl-error.h"
#include "toplev.h" /* exact_log2, floor_log2 */
#include "reload.h"
#include "intl.h"
#include "cfgrtl.h"
#include "debug.h"
#include "tree-pass.h"
#include "tree-ssa.h"
#include "cfgloop.h"
#include "params.h"
#include "stringpool.h"
#include "attribs.h"
#include "asan.h"
#include "rtl-iter.h"
#include "print-rtl.h"

#ifdef XCOFF_DEBUGGING_INFO
#include "xcoffout.h"		/* Needed for external data declarations.  */
#endif

#include "dwarf2out.h"

#ifdef DBX_DEBUGGING_INFO
#include "dbxout.h"
#endif

#include "sdbout.h"

/* Most ports that aren't using cc0 don't need to define CC_STATUS_INIT.
   So define a null default for it to save conditionalization later.  */
#ifndef CC_STATUS_INIT
#define CC_STATUS_INIT
#endif

/* Is the given character a logical line separator for the assembler?  */
#ifndef IS_ASM_LOGICAL_LINE_SEPARATOR
#define IS_ASM_LOGICAL_LINE_SEPARATOR(C, STR) ((C) == ';')
#endif

#ifndef JUMP_TABLES_IN_TEXT_SECTION
#define JUMP_TABLES_IN_TEXT_SECTION 0
#endif

/* Bitflags used by final_scan_insn.  */
#define SEEN_NOTE	1
#define SEEN_EMITTED	2

/* Last insn processed by final_scan_insn.  */
static rtx_insn *debug_insn;
rtx_insn *current_output_insn;

/* Line number of last NOTE.  */
static int last_linenum;

/* Column number of last NOTE.  */
static int last_columnnum;

/* Last discriminator written to assembly.  */
static int last_discriminator;

/* Discriminator of current block.  */
static int discriminator;

/* Highest line number in current block.  */
static int high_block_linenum;

/* Likewise for function.  */
static int high_function_linenum;

/* Filename of last NOTE.  */
static const char *last_filename;

/* Override filename, line and column number.  */
static const char *override_filename;
static int override_linenum;
static int override_columnnum;

/* Whether to force emission of a line note before the next insn.  */
static bool force_source_line = false;

extern const int length_unit_log; /* This is defined in insn-attrtab.c.  */

/* Nonzero while outputting an `asm' with operands.
   This means that inconsistencies are the user's fault, so don't die.
   The precise value is the insn being output, to pass to error_for_asm.  */
const rtx_insn *this_is_asm_operands;

/* Number of operands of this insn, for an `asm' with operands.  */
static unsigned int insn_noperands;

/* Compare optimization flag.  */

static rtx last_ignored_compare = 0;

/* Assign a unique number to each insn that is output.
   This can be used to generate unique local labels.  */

static int insn_counter = 0;

/* This variable contains machine-dependent flags (defined in tm.h)
   set and examined by output routines
   that describe how to interpret the condition codes properly.  */

CC_STATUS cc_status;

/* During output of an insn, this contains a copy of cc_status
   from before the insn.  */

CC_STATUS cc_prev_status;

/* Number of unmatched NOTE_INSN_BLOCK_BEG notes we have seen.  */

static int block_depth;

/* Nonzero if have enabled APP processing of our assembler output.  */

static int app_on;

/* If we are outputting an insn sequence, this contains the sequence rtx.
   Zero otherwise.  */

rtx_sequence *final_sequence;

#ifdef ASSEMBLER_DIALECT

/* Number of the assembler dialect to use, starting at 0.  */
static int dialect_number;
#endif

/* Nonnull if the insn currently being emitted was a COND_EXEC pattern.  */
rtx current_insn_predicate;

/* True if printing into -fdump-final-insns= dump.  */   
bool final_insns_dump_p;

/* True if profile_function should be called, but hasn't been called yet.  */
static bool need_profile_function;

static int asm_insn_count (rtx);
static void profile_function (FILE *);
static void profile_after_prologue (FILE *);
static bool notice_source_line (rtx_insn *, bool *);
static rtx walk_alter_subreg (rtx *, bool *);
static void output_asm_name (void);
static void output_alternate_entry_point (FILE *, rtx_insn *);
static tree get_mem_expr_from_op (rtx, int *);
static void output_asm_operand_names (rtx *, int *, int);
#ifdef LEAF_REGISTERS
static void leaf_renumber_regs (rtx_insn *);
#endif
#if HAVE_cc0
static int alter_cond (rtx);
#endif
static int align_fuzz (rtx, rtx, int, unsigned);
static void collect_fn_hard_reg_usage (void);
static tree get_call_fndecl (rtx_insn *);

/* Initialize data in final at the beginning of a compilation.  */

void
init_final (const char *filename ATTRIBUTE_UNUSED)
{
  app_on = 0;
  final_sequence = 0;

#ifdef ASSEMBLER_DIALECT
  dialect_number = ASSEMBLER_DIALECT;
#endif
}

/* Default target function prologue and epilogue assembler output.

   If not overridden for epilogue code, then the function body itself
   contains return instructions wherever needed.  */
void
default_function_pro_epilogue (FILE *)
{
}

void
default_function_switched_text_sections (FILE *file ATTRIBUTE_UNUSED,
					 tree decl ATTRIBUTE_UNUSED,
					 bool new_is_cold ATTRIBUTE_UNUSED)
{
}

/* Default target hook that outputs nothing to a stream.  */
void
no_asm_to_stream (FILE *file ATTRIBUTE_UNUSED)
{
}

/* Enable APP processing of subsequent output.
   Used before the output from an `asm' statement.  */

void
app_enable (void)
{
  if (! app_on)
    {
      fputs (ASM_APP_ON, asm_out_file);
      app_on = 1;
    }
}

/* Disable APP processing of subsequent output.
   Called from varasm.c before most kinds of output.  */

void
app_disable (void)
{
  if (app_on)
    {
      fputs (ASM_APP_OFF, asm_out_file);
      app_on = 0;
    }
}

/* Return the number of slots filled in the current
   delayed branch sequence (we don't count the insn needing the
   delay slot).   Zero if not in a delayed branch sequence.  */

int
dbr_sequence_length (void)
{
  if (final_sequence != 0)
    return XVECLEN (final_sequence, 0) - 1;
  else
    return 0;
}

/* The next two pages contain routines used to compute the length of an insn
   and to shorten branches.  */

/* Arrays for insn lengths, and addresses.  The latter is referenced by
   `insn_current_length'.  */

static int *insn_lengths;

vec<int> insn_addresses_;

/* Max uid for which the above arrays are valid.  */
static int insn_lengths_max_uid;

/* Address of insn being processed.  Used by `insn_current_length'.  */
int insn_current_address;

/* Address of insn being processed in previous iteration.  */
int insn_last_address;

/* known invariant alignment of insn being processed.  */
int insn_current_align;

/* After shorten_branches, for any insn, uid_align[INSN_UID (insn)]
   gives the next following alignment insn that increases the known
   alignment, or NULL_RTX if there is no such insn.
   For any alignment obtained this way, we can again index uid_align with
   its uid to obtain the next following align that in turn increases the
   alignment, till we reach NULL_RTX; the sequence obtained this way
   for each insn we'll call the alignment chain of this insn in the following
   comments.  */

struct label_alignment
{
  short alignment;
  short max_skip;
};

static rtx *uid_align;
static int *uid_shuid;
static struct label_alignment *label_align;

/* Indicate that branch shortening hasn't yet been done.  */

void
init_insn_lengths (void)
{
  if (uid_shuid)
    {
      free (uid_shuid);
      uid_shuid = 0;
    }
  if (insn_lengths)
    {
      free (insn_lengths);
      insn_lengths = 0;
      insn_lengths_max_uid = 0;
    }
  if (HAVE_ATTR_length)
    INSN_ADDRESSES_FREE ();
  if (uid_align)
    {
      free (uid_align);
      uid_align = 0;
    }
}

/* Obtain the current length of an insn.  If branch shortening has been done,
   get its actual length.  Otherwise, use FALLBACK_FN to calculate the
   length.  */
static int
get_attr_length_1 (rtx_insn *insn, int (*fallback_fn) (rtx_insn *))
{
  rtx body;
  int i;
  int length = 0;

  if (!HAVE_ATTR_length)
    return 0;

  if (insn_lengths_max_uid > INSN_UID (insn))
    return insn_lengths[INSN_UID (insn)];
  else
    switch (GET_CODE (insn))
      {
      case NOTE:
      case BARRIER:
      case CODE_LABEL:
      case DEBUG_INSN:
	return 0;

      case CALL_INSN:
      case JUMP_INSN:
	length = fallback_fn (insn);
	break;

      case INSN:
	body = PATTERN (insn);
	if (GET_CODE (body) == USE || GET_CODE (body) == CLOBBER)
	  return 0;

	else if (GET_CODE (body) == ASM_INPUT || asm_noperands (body) >= 0)
	  length = asm_insn_count (body) * fallback_fn (insn);
	else if (rtx_sequence *seq = dyn_cast <rtx_sequence *> (body))
	  for (i = 0; i < seq->len (); i++)
	    length += get_attr_length_1 (seq->insn (i), fallback_fn);
	else
	  length = fallback_fn (insn);
	break;

      default:
	break;
      }

#ifdef ADJUST_INSN_LENGTH
  ADJUST_INSN_LENGTH (insn, length);
#endif
  return length;
}

/* Obtain the current length of an insn.  If branch shortening has been done,
   get its actual length.  Otherwise, get its maximum length.  */
int
get_attr_length (rtx_insn *insn)
{
  return get_attr_length_1 (insn, insn_default_length);
}

/* Obtain the current length of an insn.  If branch shortening has been done,
   get its actual length.  Otherwise, get its minimum length.  */
int
get_attr_min_length (rtx_insn *insn)
{
  return get_attr_length_1 (insn, insn_min_length);
}

/* Code to handle alignment inside shorten_branches.  */

/* Here is an explanation how the algorithm in align_fuzz can give
   proper results:

   Call a sequence of instructions beginning with alignment point X
   and continuing until the next alignment point `block X'.  When `X'
   is used in an expression, it means the alignment value of the
   alignment point.

   Call the distance between the start of the first insn of block X, and
   the end of the last insn of block X `IX', for the `inner size of X'.
   This is clearly the sum of the instruction lengths.

   Likewise with the next alignment-delimited block following X, which we
   shall call block Y.

   Call the distance between the start of the first insn of block X, and
   the start of the first insn of block Y `OX', for the `outer size of X'.

   The estimated padding is then OX - IX.

   OX can be safely estimated as

           if (X >= Y)
                   OX = round_up(IX, Y)
           else
                   OX = round_up(IX, X) + Y - X

   Clearly est(IX) >= real(IX), because that only depends on the
   instruction lengths, and those being overestimated is a given.

   Clearly round_up(foo, Z) >= round_up(bar, Z) if foo >= bar, so
   we needn't worry about that when thinking about OX.

   When X >= Y, the alignment provided by Y adds no uncertainty factor
   for branch ranges starting before X, so we can just round what we have.
   But when X < Y, we don't know anything about the, so to speak,
   `middle bits', so we have to assume the worst when aligning up from an
   address mod X to one mod Y, which is Y - X.  */

#ifndef LABEL_ALIGN
#define LABEL_ALIGN(LABEL) align_labels_log
#endif

#ifndef LOOP_ALIGN
#define LOOP_ALIGN(LABEL) align_loops_log
#endif

#ifndef LABEL_ALIGN_AFTER_BARRIER
#define LABEL_ALIGN_AFTER_BARRIER(LABEL) 0
#endif

#ifndef JUMP_ALIGN
#define JUMP_ALIGN(LABEL) align_jumps_log
#endif

int
default_label_align_after_barrier_max_skip (rtx_insn *insn ATTRIBUTE_UNUSED)
{
  return 0;
}

int
default_loop_align_max_skip (rtx_insn *insn ATTRIBUTE_UNUSED)
{
  return align_loops_max_skip;
}

int
default_label_align_max_skip (rtx_insn *insn ATTRIBUTE_UNUSED)
{
  return align_labels_max_skip;
}

int
default_jump_align_max_skip (rtx_insn *insn ATTRIBUTE_UNUSED)
{
  return align_jumps_max_skip;
}

#ifndef ADDR_VEC_ALIGN
static int
final_addr_vec_align (rtx_jump_table_data *addr_vec)
{
  int align = GET_MODE_SIZE (addr_vec->get_data_mode ());

  if (align > BIGGEST_ALIGNMENT / BITS_PER_UNIT)
    align = BIGGEST_ALIGNMENT / BITS_PER_UNIT;
  return exact_log2 (align);

}

#define ADDR_VEC_ALIGN(ADDR_VEC) final_addr_vec_align (ADDR_VEC)
#endif

#ifndef INSN_LENGTH_ALIGNMENT
#define INSN_LENGTH_ALIGNMENT(INSN) length_unit_log
#endif

#define INSN_SHUID(INSN) (uid_shuid[INSN_UID (INSN)])

static int min_labelno, max_labelno;

#define LABEL_TO_ALIGNMENT(LABEL) \
  (label_align[CODE_LABEL_NUMBER (LABEL) - min_labelno].alignment)

#define LABEL_TO_MAX_SKIP(LABEL) \
  (label_align[CODE_LABEL_NUMBER (LABEL) - min_labelno].max_skip)

/* For the benefit of port specific code do this also as a function.  */

int
label_to_alignment (rtx label)
{
  if (CODE_LABEL_NUMBER (label) <= max_labelno)
    return LABEL_TO_ALIGNMENT (label);
  return 0;
}

int
label_to_max_skip (rtx label)
{
  if (CODE_LABEL_NUMBER (label) <= max_labelno)
    return LABEL_TO_MAX_SKIP (label);
  return 0;
}

/* The differences in addresses
   between a branch and its target might grow or shrink depending on
   the alignment the start insn of the range (the branch for a forward
   branch or the label for a backward branch) starts out on; if these
   differences are used naively, they can even oscillate infinitely.
   We therefore want to compute a 'worst case' address difference that
   is independent of the alignment the start insn of the range end
   up on, and that is at least as large as the actual difference.
   The function align_fuzz calculates the amount we have to add to the
   naively computed difference, by traversing the part of the alignment
   chain of the start insn of the range that is in front of the end insn
   of the range, and considering for each alignment the maximum amount
   that it might contribute to a size increase.

   For casesi tables, we also want to know worst case minimum amounts of
   address difference, in case a machine description wants to introduce
   some common offset that is added to all offsets in a table.
   For this purpose, align_fuzz with a growth argument of 0 computes the
   appropriate adjustment.  */

/* Compute the maximum delta by which the difference of the addresses of
   START and END might grow / shrink due to a different address for start
   which changes the size of alignment insns between START and END.
   KNOWN_ALIGN_LOG is the alignment known for START.
   GROWTH should be ~0 if the objective is to compute potential code size
   increase, and 0 if the objective is to compute potential shrink.
   The return value is undefined for any other value of GROWTH.  */

static int
align_fuzz (rtx start, rtx end, int known_align_log, unsigned int growth)
{
  int uid = INSN_UID (start);
  rtx align_label;
  int known_align = 1 << known_align_log;
  int end_shuid = INSN_SHUID (end);
  int fuzz = 0;

  for (align_label = uid_align[uid]; align_label; align_label = uid_align[uid])
    {
      int align_addr, new_align;

      uid = INSN_UID (align_label);
      align_addr = INSN_ADDRESSES (uid) - insn_lengths[uid];
      if (uid_shuid[uid] > end_shuid)
	break;
      known_align_log = LABEL_TO_ALIGNMENT (align_label);
      new_align = 1 << known_align_log;
      if (new_align < known_align)
	continue;
      fuzz += (-align_addr ^ growth) & (new_align - known_align);
      known_align = new_align;
    }
  return fuzz;
}

/* Compute a worst-case reference address of a branch so that it
   can be safely used in the presence of aligned labels.  Since the
   size of the branch itself is unknown, the size of the branch is
   not included in the range.  I.e. for a forward branch, the reference
   address is the end address of the branch as known from the previous
   branch shortening pass, minus a value to account for possible size
   increase due to alignment.  For a backward branch, it is the start
   address of the branch as known from the current pass, plus a value
   to account for possible size increase due to alignment.
   NB.: Therefore, the maximum offset allowed for backward branches needs
   to exclude the branch size.  */

int
insn_current_reference_address (rtx_insn *branch)
{
  rtx dest;
  int seq_uid;

  if (! INSN_ADDRESSES_SET_P ())
    return 0;

  rtx_insn *seq = NEXT_INSN (PREV_INSN (branch));
  seq_uid = INSN_UID (seq);
  if (!JUMP_P (branch))
    /* This can happen for example on the PA; the objective is to know the
       offset to address something in front of the start of the function.
       Thus, we can treat it like a backward branch.
       We assume here that FUNCTION_BOUNDARY / BITS_PER_UNIT is larger than
       any alignment we'd encounter, so we skip the call to align_fuzz.  */
    return insn_current_address;
  dest = JUMP_LABEL (branch);

  /* BRANCH has no proper alignment chain set, so use SEQ.
     BRANCH also has no INSN_SHUID.  */
  if (INSN_SHUID (seq) < INSN_SHUID (dest))
    {
      /* Forward branch.  */
      return (insn_last_address + insn_lengths[seq_uid]
	      - align_fuzz (seq, dest, length_unit_log, ~0));
    }
  else
    {
      /* Backward branch.  */
      return (insn_current_address
	      + align_fuzz (dest, seq, length_unit_log, ~0));
    }
}

/* Compute branch alignments based on frequency information in the
   CFG.  */

unsigned int
compute_alignments (void)
{
  int log, max_skip, max_log;
  basic_block bb;
  int freq_max = 0;
  int freq_threshold = 0;

  if (label_align)
    {
      free (label_align);
      label_align = 0;
    }

  max_labelno = max_label_num ();
  min_labelno = get_first_label_num ();
  label_align = XCNEWVEC (struct label_alignment, max_labelno - min_labelno + 1);

  /* If not optimizing or optimizing for size, don't assign any alignments.  */
  if (! optimize || optimize_function_for_size_p (cfun))
    return 0;

  if (dump_file)
    {
      dump_reg_info (dump_file);
      dump_flow_info (dump_file, TDF_DETAILS);
      flow_loops_dump (dump_file, NULL, 1);
    }
  loop_optimizer_init (AVOID_CFG_MODIFICATIONS);
  FOR_EACH_BB_FN (bb, cfun)
    if (bb->frequency > freq_max)
      freq_max = bb->frequency;
  freq_threshold = freq_max / PARAM_VALUE (PARAM_ALIGN_THRESHOLD);

  if (dump_file)
    fprintf (dump_file, "freq_max: %i\n",freq_max);
  FOR_EACH_BB_FN (bb, cfun)
    {
      rtx_insn *label = BB_HEAD (bb);
      int fallthru_frequency = 0, branch_frequency = 0, has_fallthru = 0;
      edge e;
      edge_iterator ei;

      if (!LABEL_P (label)
	  || optimize_bb_for_size_p (bb))
	{
	  if (dump_file)
	    fprintf (dump_file,
		     "BB %4i freq %4i loop %2i loop_depth %2i skipped.\n",
		     bb->index, bb->frequency, bb->loop_father->num,
		     bb_loop_depth (bb));
	  continue;
	}
      max_log = LABEL_ALIGN (label);
      max_skip = targetm.asm_out.label_align_max_skip (label);

      FOR_EACH_EDGE (e, ei, bb->preds)
	{
	  if (e->flags & EDGE_FALLTHRU)
	    has_fallthru = 1, fallthru_frequency += EDGE_FREQUENCY (e);
	  else
	    branch_frequency += EDGE_FREQUENCY (e);
	}
      if (dump_file)
	{
	  fprintf (dump_file, "BB %4i freq %4i loop %2i loop_depth"
		   " %2i fall %4i branch %4i",
		   bb->index, bb->frequency, bb->loop_father->num,
		   bb_loop_depth (bb),
		   fallthru_frequency, branch_frequency);
	  if (!bb->loop_father->inner && bb->loop_father->num)
	    fprintf (dump_file, " inner_loop");
	  if (bb->loop_father->header == bb)
	    fprintf (dump_file, " loop_header");
	  fprintf (dump_file, "\n");
	}

      /* There are two purposes to align block with no fallthru incoming edge:
	 1) to avoid fetch stalls when branch destination is near cache boundary
	 2) to improve cache efficiency in case the previous block is not executed
	    (so it does not need to be in the cache).

	 We to catch first case, we align frequently executed blocks.
	 To catch the second, we align blocks that are executed more frequently
	 than the predecessor and the predecessor is likely to not be executed
	 when function is called.  */

      if (!has_fallthru
	  && (branch_frequency > freq_threshold
	      || (bb->frequency > bb->prev_bb->frequency * 10
		  && (bb->prev_bb->frequency
		      <= ENTRY_BLOCK_PTR_FOR_FN (cfun)->frequency / 2))))
	{
	  log = JUMP_ALIGN (label);
	  if (dump_file)
	    fprintf (dump_file, "  jump alignment added.\n");
	  if (max_log < log)
	    {
	      max_log = log;
	      max_skip = targetm.asm_out.jump_align_max_skip (label);
	    }
	}
      /* In case block is frequent and reached mostly by non-fallthru edge,
	 align it.  It is most likely a first block of loop.  */
      if (has_fallthru
	  && !(single_succ_p (bb)
	       && single_succ (bb) == EXIT_BLOCK_PTR_FOR_FN (cfun))
	  && optimize_bb_for_speed_p (bb)
	  && branch_frequency + fallthru_frequency > freq_threshold
	  && (branch_frequency
	      > fallthru_frequency * PARAM_VALUE (PARAM_ALIGN_LOOP_ITERATIONS)))
	{
	  log = LOOP_ALIGN (label);
	  if (dump_file)
	    fprintf (dump_file, "  internal loop alignment added.\n");
	  if (max_log < log)
	    {
	      max_log = log;
	      max_skip = targetm.asm_out.loop_align_max_skip (label);
	    }
	}
      LABEL_TO_ALIGNMENT (label) = max_log;
      LABEL_TO_MAX_SKIP (label) = max_skip;
    }

  loop_optimizer_finalize ();
  free_dominance_info (CDI_DOMINATORS);
  return 0;
}

/* Grow the LABEL_ALIGN array after new labels are created.  */

static void 
grow_label_align (void)
{
  int old = max_labelno;
  int n_labels;
  int n_old_labels;

  max_labelno = max_label_num ();

  n_labels = max_labelno - min_labelno + 1;
  n_old_labels = old - min_labelno + 1;

  label_align = XRESIZEVEC (struct label_alignment, label_align, n_labels);

  /* Range of labels grows monotonically in the function.  Failing here
     means that the initialization of array got lost.  */
  gcc_assert (n_old_labels <= n_labels);

  memset (label_align + n_old_labels, 0,
          (n_labels - n_old_labels) * sizeof (struct label_alignment));
}

/* Update the already computed alignment information.  LABEL_PAIRS is a vector
   made up of pairs of labels for which the alignment information of the first
   element will be copied from that of the second element.  */

void
update_alignments (vec<rtx> &label_pairs)
{
  unsigned int i = 0;
  rtx iter, label = NULL_RTX;

  if (max_labelno != max_label_num ())
    grow_label_align ();

  FOR_EACH_VEC_ELT (label_pairs, i, iter)
    if (i & 1)
      {
	LABEL_TO_ALIGNMENT (label) = LABEL_TO_ALIGNMENT (iter);
	LABEL_TO_MAX_SKIP (label) = LABEL_TO_MAX_SKIP (iter);
      }
    else
      label = iter;
}

namespace {

const pass_data pass_data_compute_alignments =
{
  RTL_PASS, /* type */
  "alignments", /* name */
  OPTGROUP_NONE, /* optinfo_flags */
  TV_NONE, /* tv_id */
  0, /* properties_required */
  0, /* properties_provided */
  0, /* properties_destroyed */
  0, /* todo_flags_start */
  0, /* todo_flags_finish */
};

class pass_compute_alignments : public rtl_opt_pass
{
public:
  pass_compute_alignments (gcc::context *ctxt)
    : rtl_opt_pass (pass_data_compute_alignments, ctxt)
  {}

  /* opt_pass methods: */
  virtual unsigned int execute (function *) { return compute_alignments (); }

}; // class pass_compute_alignments

} // anon namespace

rtl_opt_pass *
make_pass_compute_alignments (gcc::context *ctxt)
{
  return new pass_compute_alignments (ctxt);
}


/* Make a pass over all insns and compute their actual lengths by shortening
   any branches of variable length if possible.  */

/* shorten_branches might be called multiple times:  for example, the SH
   port splits out-of-range conditional branches in MACHINE_DEPENDENT_REORG.
   In order to do this, it needs proper length information, which it obtains
   by calling shorten_branches.  This cannot be collapsed with
   shorten_branches itself into a single pass unless we also want to integrate
   reorg.c, since the branch splitting exposes new instructions with delay
   slots.  */

void
shorten_branches (rtx_insn *first)
{
  rtx_insn *insn;
  int max_uid;
  int i;
  int max_log;
  int max_skip;
#define MAX_CODE_ALIGN 16
  rtx_insn *seq;
  int something_changed = 1;
  char *varying_length;
  rtx body;
  int uid;
  rtx align_tab[MAX_CODE_ALIGN];

  /* Compute maximum UID and allocate label_align / uid_shuid.  */
  max_uid = get_max_uid ();

  /* Free uid_shuid before reallocating it.  */
  free (uid_shuid);

  uid_shuid = XNEWVEC (int, max_uid);

  if (max_labelno != max_label_num ())
    grow_label_align ();

  /* Initialize label_align and set up uid_shuid to be strictly
     monotonically rising with insn order.  */
  /* We use max_log here to keep track of the maximum alignment we want to
     impose on the next CODE_LABEL (or the current one if we are processing
     the CODE_LABEL itself).  */

  max_log = 0;
  max_skip = 0;

  for (insn = get_insns (), i = 1; insn; insn = NEXT_INSN (insn))
    {
      int log;

      INSN_SHUID (insn) = i++;
      if (INSN_P (insn))
	continue;

      if (rtx_code_label *label = dyn_cast <rtx_code_label *> (insn))
	{
	  /* Merge in alignments computed by compute_alignments.  */
	  log = LABEL_TO_ALIGNMENT (label);
	  if (max_log < log)
	    {
	      max_log = log;
	      max_skip = LABEL_TO_MAX_SKIP (label);
	    }

	  rtx_jump_table_data *table = jump_table_for_label (label);
	  if (!table)
	    {
	      log = LABEL_ALIGN (label);
	      if (max_log < log)
		{
		  max_log = log;
		  max_skip = targetm.asm_out.label_align_max_skip (label);
		}
	    }
	  /* ADDR_VECs only take room if read-only data goes into the text
	     section.  */
	  if ((JUMP_TABLES_IN_TEXT_SECTION
	       || readonly_data_section == text_section)
	      && table)
	    {
	      log = ADDR_VEC_ALIGN (table);
	      if (max_log < log)
		{
		  max_log = log;
		  max_skip = targetm.asm_out.label_align_max_skip (label);
		}
	    }
	  LABEL_TO_ALIGNMENT (label) = max_log;
	  LABEL_TO_MAX_SKIP (label) = max_skip;
	  max_log = 0;
	  max_skip = 0;
	}
      else if (BARRIER_P (insn))
	{
	  rtx_insn *label;

	  for (label = insn; label && ! INSN_P (label);
	       label = NEXT_INSN (label))
	    if (LABEL_P (label))
	      {
		log = LABEL_ALIGN_AFTER_BARRIER (insn);
		if (max_log < log)
		  {
		    max_log = log;
		    max_skip = targetm.asm_out.label_align_after_barrier_max_skip (label);
		  }
		break;
	      }
	}
    }
  if (!HAVE_ATTR_length)
    return;

  /* Allocate the rest of the arrays.  */
  insn_lengths = XNEWVEC (int, max_uid);
  insn_lengths_max_uid = max_uid;
  /* Syntax errors can lead to labels being outside of the main insn stream.
     Initialize insn_addresses, so that we get reproducible results.  */
  INSN_ADDRESSES_ALLOC (max_uid);

  varying_length = XCNEWVEC (char, max_uid);

  /* Initialize uid_align.  We scan instructions
     from end to start, and keep in align_tab[n] the last seen insn
     that does an alignment of at least n+1, i.e. the successor
     in the alignment chain for an insn that does / has a known
     alignment of n.  */
  uid_align = XCNEWVEC (rtx, max_uid);

  for (i = MAX_CODE_ALIGN; --i >= 0;)
    align_tab[i] = NULL_RTX;
  seq = get_last_insn ();
  for (; seq; seq = PREV_INSN (seq))
    {
      int uid = INSN_UID (seq);
      int log;
      log = (LABEL_P (seq) ? LABEL_TO_ALIGNMENT (seq) : 0);
      uid_align[uid] = align_tab[0];
      if (log)
	{
	  /* Found an alignment label.  */
	  uid_align[uid] = align_tab[log];
	  for (i = log - 1; i >= 0; i--)
	    align_tab[i] = seq;
	}
    }

  /* When optimizing, we start assuming minimum length, and keep increasing
     lengths as we find the need for this, till nothing changes.
     When not optimizing, we start assuming maximum lengths, and
     do a single pass to update the lengths.  */
  bool increasing = optimize != 0;

#ifdef CASE_VECTOR_SHORTEN_MODE
  if (optimize)
    {
      /* Look for ADDR_DIFF_VECs, and initialize their minimum and maximum
         label fields.  */

      int min_shuid = INSN_SHUID (get_insns ()) - 1;
      int max_shuid = INSN_SHUID (get_last_insn ()) + 1;
      int rel;

      for (insn = first; insn != 0; insn = NEXT_INSN (insn))
	{
	  rtx min_lab = NULL_RTX, max_lab = NULL_RTX, pat;
	  int len, i, min, max, insn_shuid;
	  int min_align;
	  addr_diff_vec_flags flags;

	  if (! JUMP_TABLE_DATA_P (insn)
	      || GET_CODE (PATTERN (insn)) != ADDR_DIFF_VEC)
	    continue;
	  pat = PATTERN (insn);
	  len = XVECLEN (pat, 1);
	  gcc_assert (len > 0);
	  min_align = MAX_CODE_ALIGN;
	  for (min = max_shuid, max = min_shuid, i = len - 1; i >= 0; i--)
	    {
	      rtx lab = XEXP (XVECEXP (pat, 1, i), 0);
	      int shuid = INSN_SHUID (lab);
	      if (shuid < min)
		{
		  min = shuid;
		  min_lab = lab;
		}
	      if (shuid > max)
		{
		  max = shuid;
		  max_lab = lab;
		}
	      if (min_align > LABEL_TO_ALIGNMENT (lab))
		min_align = LABEL_TO_ALIGNMENT (lab);
	    }
	  XEXP (pat, 2) = gen_rtx_LABEL_REF (Pmode, min_lab);
	  XEXP (pat, 3) = gen_rtx_LABEL_REF (Pmode, max_lab);
	  insn_shuid = INSN_SHUID (insn);
	  rel = INSN_SHUID (XEXP (XEXP (pat, 0), 0));
	  memset (&flags, 0, sizeof (flags));
	  flags.min_align = min_align;
	  flags.base_after_vec = rel > insn_shuid;
	  flags.min_after_vec  = min > insn_shuid;
	  flags.max_after_vec  = max > insn_shuid;
	  flags.min_after_base = min > rel;
	  flags.max_after_base = max > rel;
	  ADDR_DIFF_VEC_FLAGS (pat) = flags;

	  if (increasing)
	    PUT_MODE (pat, CASE_VECTOR_SHORTEN_MODE (0, 0, pat));
	}
    }
#endif /* CASE_VECTOR_SHORTEN_MODE */

  /* Compute initial lengths, addresses, and varying flags for each insn.  */
  int (*length_fun) (rtx_insn *) = increasing ? insn_min_length : insn_default_length;

  for (insn_current_address = 0, insn = first;
       insn != 0;
       insn_current_address += insn_lengths[uid], insn = NEXT_INSN (insn))
    {
      uid = INSN_UID (insn);

      insn_lengths[uid] = 0;

      if (LABEL_P (insn))
	{
	  int log = LABEL_TO_ALIGNMENT (insn);
	  if (log)
	    {
	      int align = 1 << log;
	      int new_address = (insn_current_address + align - 1) & -align;
	      insn_lengths[uid] = new_address - insn_current_address;
	    }
	}

      INSN_ADDRESSES (uid) = insn_current_address + insn_lengths[uid];

      if (NOTE_P (insn) || BARRIER_P (insn)
	  || LABEL_P (insn) || DEBUG_INSN_P (insn))
	continue;
      if (insn->deleted ())
	continue;

      body = PATTERN (insn);
      if (rtx_jump_table_data *table = dyn_cast <rtx_jump_table_data *> (insn))
	{
	  /* This only takes room if read-only data goes into the text
	     section.  */
	  if (JUMP_TABLES_IN_TEXT_SECTION
	      || readonly_data_section == text_section)
	    insn_lengths[uid] = (XVECLEN (body,
					  GET_CODE (body) == ADDR_DIFF_VEC)
				 * GET_MODE_SIZE (table->get_data_mode ()));
	  /* Alignment is handled by ADDR_VEC_ALIGN.  */
	}
      else if (GET_CODE (body) == ASM_INPUT || asm_noperands (body) >= 0)
	insn_lengths[uid] = asm_insn_count (body) * insn_default_length (insn);
      else if (rtx_sequence *body_seq = dyn_cast <rtx_sequence *> (body))
	{
	  int i;
	  int const_delay_slots;
	  if (DELAY_SLOTS)
	    const_delay_slots = const_num_delay_slots (body_seq->insn (0));
	  else
	    const_delay_slots = 0;

	  int (*inner_length_fun) (rtx_insn *)
	    = const_delay_slots ? length_fun : insn_default_length;
	  /* Inside a delay slot sequence, we do not do any branch shortening
	     if the shortening could change the number of delay slots
	     of the branch.  */
	  for (i = 0; i < body_seq->len (); i++)
	    {
	      rtx_insn *inner_insn = body_seq->insn (i);
	      int inner_uid = INSN_UID (inner_insn);
	      int inner_length;

	      if (GET_CODE (PATTERN (inner_insn)) == ASM_INPUT
		  || asm_noperands (PATTERN (inner_insn)) >= 0)
		inner_length = (asm_insn_count (PATTERN (inner_insn))
				* insn_default_length (inner_insn));
	      else
		inner_length = inner_length_fun (inner_insn);

	      insn_lengths[inner_uid] = inner_length;
	      if (const_delay_slots)
		{
		  if ((varying_length[inner_uid]
		       = insn_variable_length_p (inner_insn)) != 0)
		    varying_length[uid] = 1;
		  INSN_ADDRESSES (inner_uid) = (insn_current_address
						+ insn_lengths[uid]);
		}
	      else
		varying_length[inner_uid] = 0;
	      insn_lengths[uid] += inner_length;
	    }
	}
      else if (GET_CODE (body) != USE && GET_CODE (body) != CLOBBER)
	{
	  insn_lengths[uid] = length_fun (insn);
	  varying_length[uid] = insn_variable_length_p (insn);
	}

      /* If needed, do any adjustment.  */
#ifdef ADJUST_INSN_LENGTH
      ADJUST_INSN_LENGTH (insn, insn_lengths[uid]);
      if (insn_lengths[uid] < 0)
	fatal_insn ("negative insn length", insn);
#endif
    }

  /* Now loop over all the insns finding varying length insns.  For each,
     get the current insn length.  If it has changed, reflect the change.
     When nothing changes for a full pass, we are done.  */

  while (something_changed)
    {
      something_changed = 0;
      insn_current_align = MAX_CODE_ALIGN - 1;
      for (insn_current_address = 0, insn = first;
	   insn != 0;
	   insn = NEXT_INSN (insn))
	{
	  int new_length;
#ifdef ADJUST_INSN_LENGTH
	  int tmp_length;
#endif
	  int length_align;

	  uid = INSN_UID (insn);

	  if (rtx_code_label *label = dyn_cast <rtx_code_label *> (insn))
	    {
	      int log = LABEL_TO_ALIGNMENT (label);

#ifdef CASE_VECTOR_SHORTEN_MODE
	      /* If the mode of a following jump table was changed, we
		 may need to update the alignment of this label.  */

	      if (JUMP_TABLES_IN_TEXT_SECTION
		  || readonly_data_section == text_section)
		{
		  rtx_jump_table_data *table = jump_table_for_label (label);
		  if (table)
		    {
		      int newlog = ADDR_VEC_ALIGN (table);
		      if (newlog != log)
			{
			  log = newlog;
			  LABEL_TO_ALIGNMENT (insn) = log;
			  something_changed = 1;
			}
		    }
		}
#endif

	      if (log > insn_current_align)
		{
		  int align = 1 << log;
		  int new_address= (insn_current_address + align - 1) & -align;
		  insn_lengths[uid] = new_address - insn_current_address;
		  insn_current_align = log;
		  insn_current_address = new_address;
		}
	      else
		insn_lengths[uid] = 0;
	      INSN_ADDRESSES (uid) = insn_current_address;
	      continue;
	    }

	  length_align = INSN_LENGTH_ALIGNMENT (insn);
	  if (length_align < insn_current_align)
	    insn_current_align = length_align;

	  insn_last_address = INSN_ADDRESSES (uid);
	  INSN_ADDRESSES (uid) = insn_current_address;

#ifdef CASE_VECTOR_SHORTEN_MODE
	  if (optimize
	      && JUMP_TABLE_DATA_P (insn)
	      && GET_CODE (PATTERN (insn)) == ADDR_DIFF_VEC)
	    {
	      rtx_jump_table_data *table = as_a <rtx_jump_table_data *> (insn);
	      rtx body = PATTERN (insn);
	      int old_length = insn_lengths[uid];
	      rtx_insn *rel_lab =
		safe_as_a <rtx_insn *> (XEXP (XEXP (body, 0), 0));
	      rtx min_lab = XEXP (XEXP (body, 2), 0);
	      rtx max_lab = XEXP (XEXP (body, 3), 0);
	      int rel_addr = INSN_ADDRESSES (INSN_UID (rel_lab));
	      int min_addr = INSN_ADDRESSES (INSN_UID (min_lab));
	      int max_addr = INSN_ADDRESSES (INSN_UID (max_lab));
	      rtx_insn *prev;
	      int rel_align = 0;
	      addr_diff_vec_flags flags;
	      scalar_int_mode vec_mode;

	      /* Avoid automatic aggregate initialization.  */
	      flags = ADDR_DIFF_VEC_FLAGS (body);

	      /* Try to find a known alignment for rel_lab.  */
	      for (prev = rel_lab;
		   prev
		   && ! insn_lengths[INSN_UID (prev)]
		   && ! (varying_length[INSN_UID (prev)] & 1);
		   prev = PREV_INSN (prev))
		if (varying_length[INSN_UID (prev)] & 2)
		  {
		    rel_align = LABEL_TO_ALIGNMENT (prev);
		    break;
		  }

	      /* See the comment on addr_diff_vec_flags in rtl.h for the
		 meaning of the flags values.  base: REL_LAB   vec: INSN  */
	      /* Anything after INSN has still addresses from the last
		 pass; adjust these so that they reflect our current
		 estimate for this pass.  */
	      if (flags.base_after_vec)
		rel_addr += insn_current_address - insn_last_address;
	      if (flags.min_after_vec)
		min_addr += insn_current_address - insn_last_address;
	      if (flags.max_after_vec)
		max_addr += insn_current_address - insn_last_address;
	      /* We want to know the worst case, i.e. lowest possible value
		 for the offset of MIN_LAB.  If MIN_LAB is after REL_LAB,
		 its offset is positive, and we have to be wary of code shrink;
		 otherwise, it is negative, and we have to be vary of code
		 size increase.  */
	      if (flags.min_after_base)
		{
		  /* If INSN is between REL_LAB and MIN_LAB, the size
		     changes we are about to make can change the alignment
		     within the observed offset, therefore we have to break
		     it up into two parts that are independent.  */
		  if (! flags.base_after_vec && flags.min_after_vec)
		    {
		      min_addr -= align_fuzz (rel_lab, insn, rel_align, 0);
		      min_addr -= align_fuzz (insn, min_lab, 0, 0);
		    }
		  else
		    min_addr -= align_fuzz (rel_lab, min_lab, rel_align, 0);
		}
	      else
		{
		  if (flags.base_after_vec && ! flags.min_after_vec)
		    {
		      min_addr -= align_fuzz (min_lab, insn, 0, ~0);
		      min_addr -= align_fuzz (insn, rel_lab, 0, ~0);
		    }
		  else
		    min_addr -= align_fuzz (min_lab, rel_lab, 0, ~0);
		}
	      /* Likewise, determine the highest lowest possible value
		 for the offset of MAX_LAB.  */
	      if (flags.max_after_base)
		{
		  if (! flags.base_after_vec && flags.max_after_vec)
		    {
		      max_addr += align_fuzz (rel_lab, insn, rel_align, ~0);
		      max_addr += align_fuzz (insn, max_lab, 0, ~0);
		    }
		  else
		    max_addr += align_fuzz (rel_lab, max_lab, rel_align, ~0);
		}
	      else
		{
		  if (flags.base_after_vec && ! flags.max_after_vec)
		    {
		      max_addr += align_fuzz (max_lab, insn, 0, 0);
		      max_addr += align_fuzz (insn, rel_lab, 0, 0);
		    }
		  else
		    max_addr += align_fuzz (max_lab, rel_lab, 0, 0);
		}
	      vec_mode = CASE_VECTOR_SHORTEN_MODE (min_addr - rel_addr,
						   max_addr - rel_addr, body);
	      if (!increasing
		  || (GET_MODE_SIZE (vec_mode)
		      >= GET_MODE_SIZE (table->get_data_mode ())))
		PUT_MODE (body, vec_mode);
	      if (JUMP_TABLES_IN_TEXT_SECTION
		  || readonly_data_section == text_section)
		{
		  insn_lengths[uid]
		    = (XVECLEN (body, 1)
		       * GET_MODE_SIZE (table->get_data_mode ()));
		  insn_current_address += insn_lengths[uid];
		  if (insn_lengths[uid] != old_length)
		    something_changed = 1;
		}

	      continue;
	    }
#endif /* CASE_VECTOR_SHORTEN_MODE */

	  if (! (varying_length[uid]))
	    {
	      if (NONJUMP_INSN_P (insn)
		  && GET_CODE (PATTERN (insn)) == SEQUENCE)
		{
		  int i;

		  body = PATTERN (insn);
		  for (i = 0; i < XVECLEN (body, 0); i++)
		    {
		      rtx inner_insn = XVECEXP (body, 0, i);
		      int inner_uid = INSN_UID (inner_insn);

		      INSN_ADDRESSES (inner_uid) = insn_current_address;

		      insn_current_address += insn_lengths[inner_uid];
		    }
		}
	      else
		insn_current_address += insn_lengths[uid];

	      continue;
	    }

	  if (NONJUMP_INSN_P (insn) && GET_CODE (PATTERN (insn)) == SEQUENCE)
	    {
	      rtx_sequence *seqn = as_a <rtx_sequence *> (PATTERN (insn));
	      int i;

	      body = PATTERN (insn);
	      new_length = 0;
	      for (i = 0; i < seqn->len (); i++)
		{
		  rtx_insn *inner_insn = seqn->insn (i);
		  int inner_uid = INSN_UID (inner_insn);
		  int inner_length;

		  INSN_ADDRESSES (inner_uid) = insn_current_address;

		  /* insn_current_length returns 0 for insns with a
		     non-varying length.  */
		  if (! varying_length[inner_uid])
		    inner_length = insn_lengths[inner_uid];
		  else
		    inner_length = insn_current_length (inner_insn);

		  if (inner_length != insn_lengths[inner_uid])
		    {
		      if (!increasing || inner_length > insn_lengths[inner_uid])
			{
			  insn_lengths[inner_uid] = inner_length;
			  something_changed = 1;
			}
		      else
			inner_length = insn_lengths[inner_uid];
		    }
		  insn_current_address += inner_length;
		  new_length += inner_length;
		}
	    }
	  else
	    {
	      new_length = insn_current_length (insn);
	      insn_current_address += new_length;
	    }

#ifdef ADJUST_INSN_LENGTH
	  /* If needed, do any adjustment.  */
	  tmp_length = new_length;
	  ADJUST_INSN_LENGTH (insn, new_length);
	  insn_current_address += (new_length - tmp_length);
#endif

	  if (new_length != insn_lengths[uid]
	      && (!increasing || new_length > insn_lengths[uid]))
	    {
	      insn_lengths[uid] = new_length;
	      something_changed = 1;
	    }
	  else
	    insn_current_address += insn_lengths[uid] - new_length;
	}
      /* For a non-optimizing compile, do only a single pass.  */
      if (!increasing)
	break;
    }
  crtl->max_insn_address = insn_current_address;
  free (varying_length);
}

/* Given the body of an INSN known to be generated by an ASM statement, return
   the number of machine instructions likely to be generated for this insn.
   This is used to compute its length.  */

static int
asm_insn_count (rtx body)
{
  const char *templ;

  if (GET_CODE (body) == ASM_INPUT)
    templ = XSTR (body, 0);
  else
    templ = decode_asm_operands (body, NULL, NULL, NULL, NULL, NULL);

  return asm_str_count (templ);
}

/* Return the number of machine instructions likely to be generated for the
   inline-asm template. */
int
asm_str_count (const char *templ)
{
  int count = 1;

  if (!*templ)
    return 0;

  for (; *templ; templ++)
    if (IS_ASM_LOGICAL_LINE_SEPARATOR (*templ, templ)
	|| *templ == '\n')
      count++;

  return count;
}

/* ??? This is probably the wrong place for these.  */
/* Structure recording the mapping from source file and directory
   names at compile time to those to be embedded in debug
   information.  */
struct debug_prefix_map
{
  const char *old_prefix;
  const char *new_prefix;
  size_t old_len;
  size_t new_len;
  struct debug_prefix_map *next;
};

/* Linked list of such structures.  */
static debug_prefix_map *debug_prefix_maps;


/* Record a debug file prefix mapping.  ARG is the argument to
   -fdebug-prefix-map and must be of the form OLD=NEW.  */

void
add_debug_prefix_map (const char *arg)
{
  debug_prefix_map *map;
  const char *p;

  p = strchr (arg, '=');
  if (!p)
    {
      error ("invalid argument %qs to -fdebug-prefix-map", arg);
      return;
    }
  map = XNEW (debug_prefix_map);
  map->old_prefix = xstrndup (arg, p - arg);
  map->old_len = p - arg;
  p++;
  map->new_prefix = xstrdup (p);
  map->new_len = strlen (p);
  map->next = debug_prefix_maps;
  debug_prefix_maps = map;
}

/* Perform user-specified mapping of debug filename prefixes.  Return
   the new name corresponding to FILENAME.  */

const char *
remap_debug_filename (const char *filename)
{
  debug_prefix_map *map;
  char *s;
  const char *name;
  size_t name_len;

  for (map = debug_prefix_maps; map; map = map->next)
    if (filename_ncmp (filename, map->old_prefix, map->old_len) == 0)
      break;
  if (!map)
    return filename;
  name = filename + map->old_len;
  name_len = strlen (name) + 1;
  s = (char *) alloca (name_len + map->new_len);
  memcpy (s, map->new_prefix, map->new_len);
  memcpy (s + map->new_len, name, name_len);
  return ggc_strdup (s);
}

/* Return true if DWARF2 debug info can be emitted for DECL.  */

static bool
dwarf2_debug_info_emitted_p (tree decl)
{
  if (write_symbols != DWARF2_DEBUG && write_symbols != VMS_AND_DWARF2_DEBUG)
    return false;

  if (DECL_IGNORED_P (decl))
    return false;

  return true;
}

/* Return scope resulting from combination of S1 and S2.  */
static tree
choose_inner_scope (tree s1, tree s2)
{
   if (!s1)
     return s2;
   if (!s2)
     return s1;
   if (BLOCK_NUMBER (s1) > BLOCK_NUMBER (s2))
     return s1;
   return s2;
}

/* Emit lexical block notes needed to change scope from S1 to S2.  */

static void
change_scope (rtx_insn *orig_insn, tree s1, tree s2)
{
  rtx_insn *insn = orig_insn;
  tree com = NULL_TREE;
  tree ts1 = s1, ts2 = s2;
  tree s;

  while (ts1 != ts2)
    {
      gcc_assert (ts1 && ts2);
      if (BLOCK_NUMBER (ts1) > BLOCK_NUMBER (ts2))
	ts1 = BLOCK_SUPERCONTEXT (ts1);
      else if (BLOCK_NUMBER (ts1) < BLOCK_NUMBER (ts2))
	ts2 = BLOCK_SUPERCONTEXT (ts2);
      else
	{
	  ts1 = BLOCK_SUPERCONTEXT (ts1);
	  ts2 = BLOCK_SUPERCONTEXT (ts2);
	}
    }
  com = ts1;

  /* Close scopes.  */
  s = s1;
  while (s != com)
    {
      rtx_note *note = emit_note_before (NOTE_INSN_BLOCK_END, insn);
      NOTE_BLOCK (note) = s;
      s = BLOCK_SUPERCONTEXT (s);
    }

  /* Open scopes.  */
  s = s2;
  while (s != com)
    {
      insn = emit_note_before (NOTE_INSN_BLOCK_BEG, insn);
      NOTE_BLOCK (insn) = s;
      s = BLOCK_SUPERCONTEXT (s);
    }
}

/* Rebuild all the NOTE_INSN_BLOCK_BEG and NOTE_INSN_BLOCK_END notes based
   on the scope tree and the newly reordered instructions.  */

static void
reemit_insn_block_notes (void)
{
  tree cur_block = DECL_INITIAL (cfun->decl);
  rtx_insn *insn;
  rtx_note *note;

  insn = get_insns ();
  for (; insn; insn = NEXT_INSN (insn))
    {
      tree this_block;

      /* Prevent lexical blocks from straddling section boundaries.  */
      if (NOTE_P (insn) && NOTE_KIND (insn) == NOTE_INSN_SWITCH_TEXT_SECTIONS)
        {
          for (tree s = cur_block; s != DECL_INITIAL (cfun->decl);
               s = BLOCK_SUPERCONTEXT (s))
            {
              rtx_note *note = emit_note_before (NOTE_INSN_BLOCK_END, insn);
              NOTE_BLOCK (note) = s;
              note = emit_note_after (NOTE_INSN_BLOCK_BEG, insn);
              NOTE_BLOCK (note) = s;
            }
        }

      if (!active_insn_p (insn))
        continue;

      /* Avoid putting scope notes between jump table and its label.  */
      if (JUMP_TABLE_DATA_P (insn))
	continue;

      this_block = insn_scope (insn);
      /* For sequences compute scope resulting from merging all scopes
	 of instructions nested inside.  */
      if (rtx_sequence *body = dyn_cast <rtx_sequence *> (PATTERN (insn)))
	{
	  int i;

	  this_block = NULL;
	  for (i = 0; i < body->len (); i++)
	    this_block = choose_inner_scope (this_block,
					     insn_scope (body->insn (i)));
	}
      if (! this_block)
	{
	  if (INSN_LOCATION (insn) == UNKNOWN_LOCATION)
	    continue;
	  else
	    this_block = DECL_INITIAL (cfun->decl);
	}

      if (this_block != cur_block)
	{
	  change_scope (insn, cur_block, this_block);
	  cur_block = this_block;
	}
    }

  /* change_scope emits before the insn, not after.  */
  note = emit_note (NOTE_INSN_DELETED);
  change_scope (note, cur_block, DECL_INITIAL (cfun->decl));
  delete_insn (note);

  reorder_blocks ();
}

static const char *some_local_dynamic_name;

/* Locate some local-dynamic symbol still in use by this function
   so that we can print its name in local-dynamic base patterns.
   Return null if there are no local-dynamic references.  */

const char *
get_some_local_dynamic_name ()
{
  subrtx_iterator::array_type array;
  rtx_insn *insn;

  if (some_local_dynamic_name)
    return some_local_dynamic_name;

  for (insn = get_insns (); insn ; insn = NEXT_INSN (insn))
    if (NONDEBUG_INSN_P (insn))
      FOR_EACH_SUBRTX (iter, array, PATTERN (insn), ALL)
	{
	  const_rtx x = *iter;
	  if (GET_CODE (x) == SYMBOL_REF)
	    {
	      if (SYMBOL_REF_TLS_MODEL (x) == TLS_MODEL_LOCAL_DYNAMIC)
		return some_local_dynamic_name = XSTR (x, 0);
	      if (CONSTANT_POOL_ADDRESS_P (x))
		iter.substitute (get_pool_constant (x));
	    }
	}

  return 0;
}

/* Output assembler code for the start of a function,
   and initialize some of the variables in this file
   for the new function.  The label for the function and associated
   assembler pseudo-ops have already been output in `assemble_start_function'.

   FIRST is the first insn of the rtl for the function being compiled.
   FILE is the file to write assembler code to.
   OPTIMIZE_P is nonzero if we should eliminate redundant
     test and compare insns.  */

void
final_start_function (rtx_insn *first, FILE *file,
		      int optimize_p ATTRIBUTE_UNUSED)
{
  block_depth = 0;

  this_is_asm_operands = 0;

  need_profile_function = false;

  last_filename = LOCATION_FILE (prologue_location);
  last_linenum = LOCATION_LINE (prologue_location);
  last_columnnum = LOCATION_COLUMN (prologue_location);
  last_discriminator = discriminator = 0;

  high_block_linenum = high_function_linenum = last_linenum;

  if (flag_sanitize & SANITIZE_ADDRESS)
    asan_function_start ();

  if (!DECL_IGNORED_P (current_function_decl))
    debug_hooks->begin_prologue (last_linenum, last_columnnum, last_filename);

  if (!dwarf2_debug_info_emitted_p (current_function_decl))
    dwarf2out_begin_prologue (0, 0, NULL);

#ifdef LEAF_REG_REMAP
  if (crtl->uses_only_leaf_regs)
    leaf_renumber_regs (first);
#endif

  /* The Sun386i and perhaps other machines don't work right
     if the profiling code comes after the prologue.  */
  if (targetm.profile_before_prologue () && crtl->profile)
    {
      if (targetm.asm_out.function_prologue == default_function_pro_epilogue
	  && targetm.have_prologue ())
	{
	  rtx_insn *insn;
	  for (insn = first; insn; insn = NEXT_INSN (insn))
	    if (!NOTE_P (insn))
	      {
		insn = NULL;
		break;
	      }
	    else if (NOTE_KIND (insn) == NOTE_INSN_BASIC_BLOCK
		     || NOTE_KIND (insn) == NOTE_INSN_FUNCTION_BEG)
	      break;
	    else if (NOTE_KIND (insn) == NOTE_INSN_DELETED
		     || NOTE_KIND (insn) == NOTE_INSN_VAR_LOCATION)
	      continue;
	    else
	      {
		insn = NULL;
		break;
	      }

	  if (insn)
	    need_profile_function = true;
	  else
	    profile_function (file);
	}
      else
	profile_function (file);
    }

  /* If debugging, assign block numbers to all of the blocks in this
     function.  */
  if (write_symbols)
    {
      reemit_insn_block_notes ();
      number_blocks (current_function_decl);
      /* We never actually put out begin/end notes for the top-level
	 block in the function.  But, conceptually, that block is
	 always needed.  */
      TREE_ASM_WRITTEN (DECL_INITIAL (current_function_decl)) = 1;
    }

  HOST_WIDE_INT min_frame_size = constant_lower_bound (get_frame_size ());
  if (warn_frame_larger_than
      && min_frame_size > frame_larger_than_size)
    {
      /* Issue a warning */
      warning (OPT_Wframe_larger_than_,
	       "the frame size of %wd bytes is larger than %wd bytes",
	       min_frame_size, frame_larger_than_size);
    }

  /* First output the function prologue: code to set up the stack frame.  */
  targetm.asm_out.function_prologue (file);

  /* If the machine represents the prologue as RTL, the profiling code must
     be emitted when NOTE_INSN_PROLOGUE_END is scanned.  */
  if (! targetm.have_prologue ())
    profile_after_prologue (file);
}

static void
profile_after_prologue (FILE *file ATTRIBUTE_UNUSED)
{
  if (!targetm.profile_before_prologue () && crtl->profile)
    profile_function (file);
}

static void
profile_function (FILE *file ATTRIBUTE_UNUSED)
{
#ifndef NO_PROFILE_COUNTERS
# define NO_PROFILE_COUNTERS	0
#endif
#ifdef ASM_OUTPUT_REG_PUSH
  rtx sval = NULL, chain = NULL;

  if (cfun->returns_struct)
    sval = targetm.calls.struct_value_rtx (TREE_TYPE (current_function_decl),
					   true);
  if (cfun->static_chain_decl)
    chain = targetm.calls.static_chain (current_function_decl, true);
#endif /* ASM_OUTPUT_REG_PUSH */

  if (! NO_PROFILE_COUNTERS)
    {
      int align = MIN (BIGGEST_ALIGNMENT, LONG_TYPE_SIZE);
      switch_to_section (data_section);
      ASM_OUTPUT_ALIGN (file, floor_log2 (align / BITS_PER_UNIT));
      targetm.asm_out.internal_label (file, "LP", current_function_funcdef_no);
      assemble_integer (const0_rtx, LONG_TYPE_SIZE / BITS_PER_UNIT, align, 1);
    }

  switch_to_section (current_function_section ());

#ifdef ASM_OUTPUT_REG_PUSH
  if (sval && REG_P (sval))
    ASM_OUTPUT_REG_PUSH (file, REGNO (sval));
  if (chain && REG_P (chain))
    ASM_OUTPUT_REG_PUSH (file, REGNO (chain));
#endif

  FUNCTION_PROFILER (file, current_function_funcdef_no);

#ifdef ASM_OUTPUT_REG_PUSH
  if (chain && REG_P (chain))
    ASM_OUTPUT_REG_POP (file, REGNO (chain));
  if (sval && REG_P (sval))
    ASM_OUTPUT_REG_POP (file, REGNO (sval));
#endif
}

/* Output assembler code for the end of a function.
   For clarity, args are same as those of `final_start_function'
   even though not all of them are needed.  */

void
final_end_function (void)
{
  app_disable ();

  if (!DECL_IGNORED_P (current_function_decl))
    debug_hooks->end_function (high_function_linenum);

  /* Finally, output the function epilogue:
     code to restore the stack frame and return to the caller.  */
  targetm.asm_out.function_epilogue (asm_out_file);

  /* And debug output.  */
  if (!DECL_IGNORED_P (current_function_decl))
    debug_hooks->end_epilogue (last_linenum, last_filename);

  if (!dwarf2_debug_info_emitted_p (current_function_decl)
      && dwarf2out_do_frame ())
    dwarf2out_end_epilogue (last_linenum, last_filename);

  some_local_dynamic_name = 0;
}


/* Dumper helper for basic block information. FILE is the assembly
   output file, and INSN is the instruction being emitted.  */

static void
dump_basic_block_info (FILE *file, rtx_insn *insn, basic_block *start_to_bb,
                       basic_block *end_to_bb, int bb_map_size, int *bb_seqn)
{
  basic_block bb;

  if (!flag_debug_asm)
    return;

  if (INSN_UID (insn) < bb_map_size
      && (bb = start_to_bb[INSN_UID (insn)]) != NULL)
    {
      edge e;
      edge_iterator ei;

      fprintf (file, "%s BLOCK %d", ASM_COMMENT_START, bb->index);
      if (bb->frequency)
        fprintf (file, " freq:%d", bb->frequency);
      if (bb->count.initialized_p ())
	{
          fprintf (file, ", count:");
	  bb->count.dump (file);
	}
      fprintf (file, " seq:%d", (*bb_seqn)++);
      fprintf (file, "\n%s PRED:", ASM_COMMENT_START);
      FOR_EACH_EDGE (e, ei, bb->preds)
        {
          dump_edge_info (file, e, TDF_DETAILS, 0);
        }
      fprintf (file, "\n");
    }
  if (INSN_UID (insn) < bb_map_size
      && (bb = end_to_bb[INSN_UID (insn)]) != NULL)
    {
      edge e;
      edge_iterator ei;

      fprintf (asm_out_file, "%s SUCC:", ASM_COMMENT_START);
      FOR_EACH_EDGE (e, ei, bb->succs)
       {
         dump_edge_info (asm_out_file, e, TDF_DETAILS, 1);
       }
      fprintf (file, "\n");
    }
}

/* Output assembler code for some insns: all or part of a function.
   For description of args, see `final_start_function', above.  */

void
final (rtx_insn *first, FILE *file, int optimize_p)
{
  rtx_insn *insn, *next;
  int seen = 0;

  /* Used for -dA dump.  */
  basic_block *start_to_bb = NULL;
  basic_block *end_to_bb = NULL;
  int bb_map_size = 0;
  int bb_seqn = 0;

  last_ignored_compare = 0;

  if (HAVE_cc0)
    for (insn = first; insn; insn = NEXT_INSN (insn))
      {
	/* If CC tracking across branches is enabled, record the insn which
	   jumps to each branch only reached from one place.  */
	if (optimize_p && JUMP_P (insn))
	  {
	    rtx lab = JUMP_LABEL (insn);
	    if (lab && LABEL_P (lab) && LABEL_NUSES (lab) == 1)
	      {
		LABEL_REFS (lab) = insn;
	      }
	  }
      }

  init_recog ();

  CC_STATUS_INIT;

  if (flag_debug_asm)
    {
      basic_block bb;

      bb_map_size = get_max_uid () + 1;
      start_to_bb = XCNEWVEC (basic_block, bb_map_size);
      end_to_bb = XCNEWVEC (basic_block, bb_map_size);

      /* There is no cfg for a thunk.  */
      if (!cfun->is_thunk)
	FOR_EACH_BB_REVERSE_FN (bb, cfun)
	  {
	    start_to_bb[INSN_UID (BB_HEAD (bb))] = bb;
	    end_to_bb[INSN_UID (BB_END (bb))] = bb;
	  }
    }

  /* Output the insns.  */
  for (insn = first; insn;)
    {
      if (HAVE_ATTR_length)
	{
	  if ((unsigned) INSN_UID (insn) >= INSN_ADDRESSES_SIZE ())
	    {
	      /* This can be triggered by bugs elsewhere in the compiler if
		 new insns are created after init_insn_lengths is called.  */
	      gcc_assert (NOTE_P (insn));
	      insn_current_address = -1;
	    }
	  else
	    insn_current_address = INSN_ADDRESSES (INSN_UID (insn));
	}

      dump_basic_block_info (file, insn, start_to_bb, end_to_bb,
                             bb_map_size, &bb_seqn);
      insn = final_scan_insn (insn, file, optimize_p, 0, &seen);
    }

  if (flag_debug_asm)
    {
      free (start_to_bb);
      free (end_to_bb);
    }

  /* Remove CFI notes, to avoid compare-debug failures.  */
  for (insn = first; insn; insn = next)
    {
      next = NEXT_INSN (insn);
      if (NOTE_P (insn)
	  && (NOTE_KIND (insn) == NOTE_INSN_CFI
	      || NOTE_KIND (insn) == NOTE_INSN_CFI_LABEL))
	delete_insn (insn);
    }
}

const char *
get_insn_template (int code, rtx insn)
{
  switch (insn_data[code].output_format)
    {
    case INSN_OUTPUT_FORMAT_SINGLE:
      return insn_data[code].output.single;
    case INSN_OUTPUT_FORMAT_MULTI:
      return insn_data[code].output.multi[which_alternative];
    case INSN_OUTPUT_FORMAT_FUNCTION:
      gcc_assert (insn);
      return (*insn_data[code].output.function) (recog_data.operand,
						 as_a <rtx_insn *> (insn));

    default:
      gcc_unreachable ();
    }
}

/* Emit the appropriate declaration for an alternate-entry-point
   symbol represented by INSN, to FILE.  INSN is a CODE_LABEL with
   LABEL_KIND != LABEL_NORMAL.

   The case fall-through in this function is intentional.  */
static void
output_alternate_entry_point (FILE *file, rtx_insn *insn)
{
  const char *name = LABEL_NAME (insn);

  switch (LABEL_KIND (insn))
    {
    case LABEL_WEAK_ENTRY:
#ifdef ASM_WEAKEN_LABEL
      ASM_WEAKEN_LABEL (file, name);
      gcc_fallthrough ();
#endif
    case LABEL_GLOBAL_ENTRY:
      targetm.asm_out.globalize_label (file, name);
      gcc_fallthrough ();
    case LABEL_STATIC_ENTRY:
#ifdef ASM_OUTPUT_TYPE_DIRECTIVE
      ASM_OUTPUT_TYPE_DIRECTIVE (file, name, "function");
#endif
      ASM_OUTPUT_LABEL (file, name);
      break;

    case LABEL_NORMAL:
    default:
      gcc_unreachable ();
    }
}

/* Given a CALL_INSN, find and return the nested CALL. */
static rtx
call_from_call_insn (rtx_call_insn *insn)
{
  rtx x;
  gcc_assert (CALL_P (insn));
  x = PATTERN (insn);

  while (GET_CODE (x) != CALL)
    {
      switch (GET_CODE (x))
	{
	default:
	  gcc_unreachable ();
	case COND_EXEC:
	  x = COND_EXEC_CODE (x);
	  break;
	case PARALLEL:
	  x = XVECEXP (x, 0, 0);
	  break;
	case SET:
	  x = XEXP (x, 1);
	  break;
	}
    }
  return x;
}

/* Print a comment into the asm showing FILENAME, LINENUM, and the
   corresponding source line, if available.  */

static void
asm_show_source (const char *filename, int linenum)
{
  if (!filename)
    return;

  int line_size;
  const char *line = location_get_source_line (filename, linenum, &line_size);
  if (!line)
    return;

  fprintf (asm_out_file, "%s %s:%i: ", ASM_COMMENT_START, filename, linenum);
  /* "line" is not 0-terminated, so we must use line_size.  */
  fwrite (line, 1, line_size, asm_out_file);
  fputc ('\n', asm_out_file);
}

/* The final scan for one insn, INSN.
   Args are same as in `final', except that INSN
   is the insn being scanned.
   Value returned is the next insn to be scanned.

   NOPEEPHOLES is the flag to disallow peephole processing (currently
   used for within delayed branch sequence output).

   SEEN is used to track the end of the prologue, for emitting
   debug information.  We force the emission of a line note after
   both NOTE_INSN_PROLOGUE_END and NOTE_INSN_FUNCTION_BEG.  */

rtx_insn *
final_scan_insn (rtx_insn *insn, FILE *file, int optimize_p ATTRIBUTE_UNUSED,
		 int nopeepholes ATTRIBUTE_UNUSED, int *seen)
{
#if HAVE_cc0
  rtx set;
#endif
  rtx_insn *next;
  rtx_jump_table_data *table;

  insn_counter++;

  /* Ignore deleted insns.  These can occur when we split insns (due to a
     template of "#") while not optimizing.  */
  if (insn->deleted ())
    return NEXT_INSN (insn);

  switch (GET_CODE (insn))
    {
    case NOTE:
      switch (NOTE_KIND (insn))
	{
	case NOTE_INSN_DELETED:
	case NOTE_INSN_UPDATE_SJLJ_CONTEXT:
	  break;

	case NOTE_INSN_SWITCH_TEXT_SECTIONS:
	  in_cold_section_p = !in_cold_section_p;

	  if (dwarf2out_do_frame ())
	    dwarf2out_switch_text_section ();
	  else if (!DECL_IGNORED_P (current_function_decl))
	    debug_hooks->switch_text_section ();

	  switch_to_section (current_function_section ());
	  targetm.asm_out.function_switched_text_sections (asm_out_file,
							   current_function_decl,
							   in_cold_section_p);
	  /* Emit a label for the split cold section.  Form label name by
	     suffixing "cold" to the original function's name.  */
	  if (in_cold_section_p)
	    {
	      cold_function_name
		= clone_function_name (current_function_decl, "cold");
#ifdef ASM_DECLARE_COLD_FUNCTION_NAME
	      ASM_DECLARE_COLD_FUNCTION_NAME (asm_out_file,
					      IDENTIFIER_POINTER
					          (cold_function_name),
					      current_function_decl);
#else
	      ASM_OUTPUT_LABEL (asm_out_file,
				IDENTIFIER_POINTER (cold_function_name));
#endif
	    }
	  break;

	case NOTE_INSN_BASIC_BLOCK:
	  if (need_profile_function)
	    {
	      profile_function (asm_out_file);
	      need_profile_function = false;
	    }

	  if (targetm.asm_out.unwind_emit)
	    targetm.asm_out.unwind_emit (asm_out_file, insn);

          discriminator = NOTE_BASIC_BLOCK (insn)->discriminator;

	  break;

	case NOTE_INSN_EH_REGION_BEG:
	  ASM_OUTPUT_DEBUG_LABEL (asm_out_file, "LEHB",
				  NOTE_EH_HANDLER (insn));
	  break;

	case NOTE_INSN_EH_REGION_END:
	  ASM_OUTPUT_DEBUG_LABEL (asm_out_file, "LEHE",
				  NOTE_EH_HANDLER (insn));
	  break;

	case NOTE_INSN_PROLOGUE_END:
	  targetm.asm_out.function_end_prologue (file);
	  profile_after_prologue (file);

	  if ((*seen & (SEEN_EMITTED | SEEN_NOTE)) == SEEN_NOTE)
	    {
	      *seen |= SEEN_EMITTED;
	      force_source_line = true;
	    }
	  else
	    *seen |= SEEN_NOTE;

	  break;

	case NOTE_INSN_EPILOGUE_BEG:
          if (!DECL_IGNORED_P (current_function_decl))
            (*debug_hooks->begin_epilogue) (last_linenum, last_filename);
	  targetm.asm_out.function_begin_epilogue (file);
	  break;

	case NOTE_INSN_CFI:
	  dwarf2out_emit_cfi (NOTE_CFI (insn));
	  break;

	case NOTE_INSN_CFI_LABEL:
	  ASM_OUTPUT_DEBUG_LABEL (asm_out_file, "LCFI",
				  NOTE_LABEL_NUMBER (insn));
	  break;

	case NOTE_INSN_FUNCTION_BEG:
	  if (need_profile_function)
	    {
	      profile_function (asm_out_file);
	      need_profile_function = false;
	    }

	  app_disable ();
	  if (!DECL_IGNORED_P (current_function_decl))
	    debug_hooks->end_prologue (last_linenum, last_filename);

	  if ((*seen & (SEEN_EMITTED | SEEN_NOTE)) == SEEN_NOTE)
	    {
	      *seen |= SEEN_EMITTED;
	      force_source_line = true;
	    }
	  else
	    *seen |= SEEN_NOTE;

	  break;

	case NOTE_INSN_BLOCK_BEG:
	  if (debug_info_level == DINFO_LEVEL_NORMAL
	      || debug_info_level == DINFO_LEVEL_VERBOSE
	      || write_symbols == DWARF2_DEBUG
	      || write_symbols == VMS_AND_DWARF2_DEBUG
	      || write_symbols == VMS_DEBUG)
	    {
	      int n = BLOCK_NUMBER (NOTE_BLOCK (insn));

	      app_disable ();
	      ++block_depth;
	      high_block_linenum = last_linenum;

	      /* Output debugging info about the symbol-block beginning.  */
	      if (!DECL_IGNORED_P (current_function_decl))
		debug_hooks->begin_block (last_linenum, n);

	      /* Mark this block as output.  */
	      TREE_ASM_WRITTEN (NOTE_BLOCK (insn)) = 1;
	      BLOCK_IN_COLD_SECTION_P (NOTE_BLOCK (insn)) = in_cold_section_p;
	    }
	  if (write_symbols == DBX_DEBUG
	      || write_symbols == SDB_DEBUG)
	    {
	      location_t *locus_ptr
		= block_nonartificial_location (NOTE_BLOCK (insn));

	      if (locus_ptr != NULL)
		{
		  override_filename = LOCATION_FILE (*locus_ptr);
		  override_linenum = LOCATION_LINE (*locus_ptr);
		  override_columnnum = LOCATION_COLUMN (*locus_ptr);
		}
	    }
	  break;

	case NOTE_INSN_BLOCK_END:
	  if (debug_info_level == DINFO_LEVEL_NORMAL
	      || debug_info_level == DINFO_LEVEL_VERBOSE
	      || write_symbols == DWARF2_DEBUG
	      || write_symbols == VMS_AND_DWARF2_DEBUG
	      || write_symbols == VMS_DEBUG)
	    {
	      int n = BLOCK_NUMBER (NOTE_BLOCK (insn));

	      app_disable ();

	      /* End of a symbol-block.  */
	      --block_depth;
	      gcc_assert (block_depth >= 0);

	      if (!DECL_IGNORED_P (current_function_decl))
		debug_hooks->end_block (high_block_linenum, n);
	      gcc_assert (BLOCK_IN_COLD_SECTION_P (NOTE_BLOCK (insn))
			  == in_cold_section_p);
	    }
	  if (write_symbols == DBX_DEBUG
	      || write_symbols == SDB_DEBUG)
	    {
	      tree outer_block = BLOCK_SUPERCONTEXT (NOTE_BLOCK (insn));
	      location_t *locus_ptr
		= block_nonartificial_location (outer_block);

	      if (locus_ptr != NULL)
		{
		  override_filename = LOCATION_FILE (*locus_ptr);
		  override_linenum = LOCATION_LINE (*locus_ptr);
		  override_columnnum = LOCATION_COLUMN (*locus_ptr);
		}
	      else
		{
		  override_filename = NULL;
		  override_linenum = 0;
		  override_columnnum = 0;
		}
	    }
	  break;

	case NOTE_INSN_DELETED_LABEL:
	  /* Emit the label.  We may have deleted the CODE_LABEL because
	     the label could be proved to be unreachable, though still
	     referenced (in the form of having its address taken.  */
	  ASM_OUTPUT_DEBUG_LABEL (file, "L", CODE_LABEL_NUMBER (insn));
	  break;

	case NOTE_INSN_DELETED_DEBUG_LABEL:
	  /* Similarly, but need to use different namespace for it.  */
	  if (CODE_LABEL_NUMBER (insn) != -1)
	    ASM_OUTPUT_DEBUG_LABEL (file, "LDL", CODE_LABEL_NUMBER (insn));
	  break;

	case NOTE_INSN_VAR_LOCATION:
	case NOTE_INSN_CALL_ARG_LOCATION:
	  if (!DECL_IGNORED_P (current_function_decl))
	    debug_hooks->var_location (insn);
	  break;

	default:
	  gcc_unreachable ();
	  break;
	}
      break;

    case BARRIER:
      break;

    case CODE_LABEL:
      /* The target port might emit labels in the output function for
	 some insn, e.g. sh.c output_branchy_insn.  */
      if (CODE_LABEL_NUMBER (insn) <= max_labelno)
	{
	  int align = LABEL_TO_ALIGNMENT (insn);
#ifdef ASM_OUTPUT_MAX_SKIP_ALIGN
	  int max_skip = LABEL_TO_MAX_SKIP (insn);
#endif

	  if (align && NEXT_INSN (insn))
	    {
#ifdef ASM_OUTPUT_MAX_SKIP_ALIGN
	      ASM_OUTPUT_MAX_SKIP_ALIGN (file, align, max_skip);
#else
#ifdef ASM_OUTPUT_ALIGN_WITH_NOP
              ASM_OUTPUT_ALIGN_WITH_NOP (file, align);
#else
	      ASM_OUTPUT_ALIGN (file, align);
#endif
#endif
	    }
	}
      CC_STATUS_INIT;

      if (!DECL_IGNORED_P (current_function_decl) && LABEL_NAME (insn))
	debug_hooks->label (as_a <rtx_code_label *> (insn));

      app_disable ();

      /* If this label is followed by a jump-table, make sure we put
	 the label in the read-only section.  Also possibly write the
	 label and jump table together.  */
      table = jump_table_for_label (as_a <rtx_code_label *> (insn));
      if (table)
	{
#if defined(ASM_OUTPUT_ADDR_VEC) || defined(ASM_OUTPUT_ADDR_DIFF_VEC)
	  /* In this case, the case vector is being moved by the
	     target, so don't output the label at all.  Leave that
	     to the back end macros.  */
#else
	  if (! JUMP_TABLES_IN_TEXT_SECTION)
	    {
	      int log_align;

	      switch_to_section (targetm.asm_out.function_rodata_section
				 (current_function_decl));

#ifdef ADDR_VEC_ALIGN
	      log_align = ADDR_VEC_ALIGN (table);
#else
	      log_align = exact_log2 (BIGGEST_ALIGNMENT / BITS_PER_UNIT);
#endif
	      ASM_OUTPUT_ALIGN (file, log_align);
	    }
	  else
	    switch_to_section (current_function_section ());

#ifdef ASM_OUTPUT_CASE_LABEL
	  ASM_OUTPUT_CASE_LABEL (file, "L", CODE_LABEL_NUMBER (insn), table);
#else
	  targetm.asm_out.internal_label (file, "L", CODE_LABEL_NUMBER (insn));
#endif
#endif
	  break;
	}
      if (LABEL_ALT_ENTRY_P (insn))
	output_alternate_entry_point (file, insn);
      else
	targetm.asm_out.internal_label (file, "L", CODE_LABEL_NUMBER (insn));
      break;

    default:
      {
	rtx body = PATTERN (insn);
	int insn_code_number;
	const char *templ;
	bool is_stmt;

	/* Reset this early so it is correct for ASM statements.  */
	current_insn_predicate = NULL_RTX;

	/* An INSN, JUMP_INSN or CALL_INSN.
	   First check for special kinds that recog doesn't recognize.  */

	if (GET_CODE (body) == USE /* These are just declarations.  */
	    || GET_CODE (body) == CLOBBER)
	  break;

#if HAVE_cc0
	{
	  /* If there is a REG_CC_SETTER note on this insn, it means that
	     the setting of the condition code was done in the delay slot
	     of the insn that branched here.  So recover the cc status
	     from the insn that set it.  */

	  rtx note = find_reg_note (insn, REG_CC_SETTER, NULL_RTX);
	  if (note)
	    {
	      rtx_insn *other = as_a <rtx_insn *> (XEXP (note, 0));
	      NOTICE_UPDATE_CC (PATTERN (other), other);
	      cc_prev_status = cc_status;
	    }
	}
#endif

	/* Detect insns that are really jump-tables
	   and output them as such.  */

        if (JUMP_TABLE_DATA_P (insn))
	  {
#if !(defined(ASM_OUTPUT_ADDR_VEC) || defined(ASM_OUTPUT_ADDR_DIFF_VEC))
	    int vlen, idx;
#endif

	    if (! JUMP_TABLES_IN_TEXT_SECTION)
	      switch_to_section (targetm.asm_out.function_rodata_section
				 (current_function_decl));
	    else
	      switch_to_section (current_function_section ());

	    app_disable ();

#if defined(ASM_OUTPUT_ADDR_VEC) || defined(ASM_OUTPUT_ADDR_DIFF_VEC)
	    if (GET_CODE (body) == ADDR_VEC)
	      {
#ifdef ASM_OUTPUT_ADDR_VEC
		ASM_OUTPUT_ADDR_VEC (PREV_INSN (insn), body);
#else
		gcc_unreachable ();
#endif
	      }
	    else
	      {
#ifdef ASM_OUTPUT_ADDR_DIFF_VEC
		ASM_OUTPUT_ADDR_DIFF_VEC (PREV_INSN (insn), body);
#else
		gcc_unreachable ();
#endif
	      }
#else
	    vlen = XVECLEN (body, GET_CODE (body) == ADDR_DIFF_VEC);
	    for (idx = 0; idx < vlen; idx++)
	      {
		if (GET_CODE (body) == ADDR_VEC)
		  {
#ifdef ASM_OUTPUT_ADDR_VEC_ELT
		    ASM_OUTPUT_ADDR_VEC_ELT
		      (file, CODE_LABEL_NUMBER (XEXP (XVECEXP (body, 0, idx), 0)));
#else
		    gcc_unreachable ();
#endif
		  }
		else
		  {
#ifdef ASM_OUTPUT_ADDR_DIFF_ELT
		    ASM_OUTPUT_ADDR_DIFF_ELT
		      (file,
		       body,
		       CODE_LABEL_NUMBER (XEXP (XVECEXP (body, 1, idx), 0)),
		       CODE_LABEL_NUMBER (XEXP (XEXP (body, 0), 0)));
#else
		    gcc_unreachable ();
#endif
		  }
	      }
#ifdef ASM_OUTPUT_CASE_END
	    ASM_OUTPUT_CASE_END (file,
				 CODE_LABEL_NUMBER (PREV_INSN (insn)),
				 insn);
#endif
#endif

	    switch_to_section (current_function_section ());

	    break;
	  }
	/* Output this line note if it is the first or the last line
	   note in a row.  */
	if (!DECL_IGNORED_P (current_function_decl)
	    && notice_source_line (insn, &is_stmt))
	  {
	    if (flag_verbose_asm)
	      asm_show_source (last_filename, last_linenum);
	    (*debug_hooks->source_line) (last_linenum, last_columnnum,
					 last_filename, last_discriminator,
					 is_stmt);
	  }

	if (GET_CODE (body) == PARALLEL
	    && GET_CODE (XVECEXP (body, 0, 0)) == ASM_INPUT)
	  body = XVECEXP (body, 0, 0);

	if (GET_CODE (body) == ASM_INPUT)
	  {
	    const char *string = XSTR (body, 0);

	    /* There's no telling what that did to the condition codes.  */
	    CC_STATUS_INIT;

	    if (string[0])
	      {
		expanded_location loc;

		app_enable ();
		loc = expand_location (ASM_INPUT_SOURCE_LOCATION (body));
		if (*loc.file && loc.line)
		  fprintf (asm_out_file, "%s %i \"%s\" 1\n",
			   ASM_COMMENT_START, loc.line, loc.file);
		fprintf (asm_out_file, "\t%s\n", string);
#if HAVE_AS_LINE_ZERO
		if (*loc.file && loc.line)
		  fprintf (asm_out_file, "%s 0 \"\" 2\n", ASM_COMMENT_START);
#endif
	      }
	    break;
	  }

	/* Detect `asm' construct with operands.  */
	if (asm_noperands (body) >= 0)
	  {
	    unsigned int noperands = asm_noperands (body);
	    rtx *ops = XALLOCAVEC (rtx, noperands);
	    const char *string;
	    location_t loc;
	    expanded_location expanded;

	    /* There's no telling what that did to the condition codes.  */
	    CC_STATUS_INIT;

	    /* Get out the operand values.  */
	    string = decode_asm_operands (body, ops, NULL, NULL, NULL, &loc);
	    /* Inhibit dying on what would otherwise be compiler bugs.  */
	    insn_noperands = noperands;
	    this_is_asm_operands = insn;
	    expanded = expand_location (loc);

#ifdef FINAL_PRESCAN_INSN
	    FINAL_PRESCAN_INSN (insn, ops, insn_noperands);
#endif

	    /* Output the insn using them.  */
	    if (string[0])
	      {
		app_enable ();
		if (expanded.file && expanded.line)
		  fprintf (asm_out_file, "%s %i \"%s\" 1\n",
			   ASM_COMMENT_START, expanded.line, expanded.file);
	        output_asm_insn (string, ops);
#if HAVE_AS_LINE_ZERO
		if (expanded.file && expanded.line)
		  fprintf (asm_out_file, "%s 0 \"\" 2\n", ASM_COMMENT_START);
#endif
	      }

	    if (targetm.asm_out.final_postscan_insn)
	      targetm.asm_out.final_postscan_insn (file, insn, ops,
						   insn_noperands);

	    this_is_asm_operands = 0;
	    break;
	  }

	app_disable ();

	if (rtx_sequence *seq = dyn_cast <rtx_sequence *> (body))
	  {
	    /* A delayed-branch sequence */
	    int i;

	    final_sequence = seq;

	    /* The first insn in this SEQUENCE might be a JUMP_INSN that will
	       force the restoration of a comparison that was previously
	       thought unnecessary.  If that happens, cancel this sequence
	       and cause that insn to be restored.  */

	    next = final_scan_insn (seq->insn (0), file, 0, 1, seen);
	    if (next != seq->insn (1))
	      {
		final_sequence = 0;
		return next;
	      }

	    for (i = 1; i < seq->len (); i++)
	      {
		rtx_insn *insn = seq->insn (i);
		rtx_insn *next = NEXT_INSN (insn);
		/* We loop in case any instruction in a delay slot gets
		   split.  */
		do
		  insn = final_scan_insn (insn, file, 0, 1, seen);
		while (insn != next);
	      }
#ifdef DBR_OUTPUT_SEQEND
	    DBR_OUTPUT_SEQEND (file);
#endif
	    final_sequence = 0;

	    /* If the insn requiring the delay slot was a CALL_INSN, the
	       insns in the delay slot are actually executed before the
	       called function.  Hence we don't preserve any CC-setting
	       actions in these insns and the CC must be marked as being
	       clobbered by the function.  */
	    if (CALL_P (seq->insn (0)))
	      {
		CC_STATUS_INIT;
	      }
	    break;
	  }

	/* We have a real machine instruction as rtl.  */

	body = PATTERN (insn);

#if HAVE_cc0
	set = single_set (insn);

	/* Check for redundant test and compare instructions
	   (when the condition codes are already set up as desired).
	   This is done only when optimizing; if not optimizing,
	   it should be possible for the user to alter a variable
	   with the debugger in between statements
	   and the next statement should reexamine the variable
	   to compute the condition codes.  */

	if (optimize_p)
	  {
	    if (set
		&& GET_CODE (SET_DEST (set)) == CC0
		&& insn != last_ignored_compare)
	      {
		rtx src1, src2;
		if (GET_CODE (SET_SRC (set)) == SUBREG)
		  SET_SRC (set) = alter_subreg (&SET_SRC (set), true);

		src1 = SET_SRC (set);
		src2 = NULL_RTX;
		if (GET_CODE (SET_SRC (set)) == COMPARE)
		  {
		    if (GET_CODE (XEXP (SET_SRC (set), 0)) == SUBREG)
		      XEXP (SET_SRC (set), 0)
			= alter_subreg (&XEXP (SET_SRC (set), 0), true);
		    if (GET_CODE (XEXP (SET_SRC (set), 1)) == SUBREG)
		      XEXP (SET_SRC (set), 1)
			= alter_subreg (&XEXP (SET_SRC (set), 1), true);
		    if (XEXP (SET_SRC (set), 1)
			== CONST0_RTX (GET_MODE (XEXP (SET_SRC (set), 0))))
		      src2 = XEXP (SET_SRC (set), 0);
		  }
		if ((cc_status.value1 != 0
		     && rtx_equal_p (src1, cc_status.value1))
		    || (cc_status.value2 != 0
			&& rtx_equal_p (src1, cc_status.value2))
		    || (src2 != 0 && cc_status.value1 != 0
		        && rtx_equal_p (src2, cc_status.value1))
		    || (src2 != 0 && cc_status.value2 != 0
			&& rtx_equal_p (src2, cc_status.value2)))
		  {
		    /* Don't delete insn if it has an addressing side-effect.  */
		    if (! FIND_REG_INC_NOTE (insn, NULL_RTX)
			/* or if anything in it is volatile.  */
			&& ! volatile_refs_p (PATTERN (insn)))
		      {
			/* We don't really delete the insn; just ignore it.  */
			last_ignored_compare = insn;
			break;
		      }
		  }
	      }
	  }

	/* If this is a conditional branch, maybe modify it
	   if the cc's are in a nonstandard state
	   so that it accomplishes the same thing that it would
	   do straightforwardly if the cc's were set up normally.  */

	if (cc_status.flags != 0
	    && JUMP_P (insn)
	    && GET_CODE (body) == SET
	    && SET_DEST (body) == pc_rtx
	    && GET_CODE (SET_SRC (body)) == IF_THEN_ELSE
	    && COMPARISON_P (XEXP (SET_SRC (body), 0))
	    && XEXP (XEXP (SET_SRC (body), 0), 0) == cc0_rtx)
	  {
	    /* This function may alter the contents of its argument
	       and clear some of the cc_status.flags bits.
	       It may also return 1 meaning condition now always true
	       or -1 meaning condition now always false
	       or 2 meaning condition nontrivial but altered.  */
	    int result = alter_cond (XEXP (SET_SRC (body), 0));
	    /* If condition now has fixed value, replace the IF_THEN_ELSE
	       with its then-operand or its else-operand.  */
	    if (result == 1)
	      SET_SRC (body) = XEXP (SET_SRC (body), 1);
	    if (result == -1)
	      SET_SRC (body) = XEXP (SET_SRC (body), 2);

	    /* The jump is now either unconditional or a no-op.
	       If it has become a no-op, don't try to output it.
	       (It would not be recognized.)  */
	    if (SET_SRC (body) == pc_rtx)
	      {
	        delete_insn (insn);
		break;
	      }
	    else if (ANY_RETURN_P (SET_SRC (body)))
	      /* Replace (set (pc) (return)) with (return).  */
	      PATTERN (insn) = body = SET_SRC (body);

	    /* Rerecognize the instruction if it has changed.  */
	    if (result != 0)
	      INSN_CODE (insn) = -1;
	  }

	/* If this is a conditional trap, maybe modify it if the cc's
	   are in a nonstandard state so that it accomplishes the same
	   thing that it would do straightforwardly if the cc's were
	   set up normally.  */
	if (cc_status.flags != 0
	    && NONJUMP_INSN_P (insn)
	    && GET_CODE (body) == TRAP_IF
	    && COMPARISON_P (TRAP_CONDITION (body))
	    && XEXP (TRAP_CONDITION (body), 0) == cc0_rtx)
	  {
	    /* This function may alter the contents of its argument
	       and clear some of the cc_status.flags bits.
	       It may also return 1 meaning condition now always true
	       or -1 meaning condition now always false
	       or 2 meaning condition nontrivial but altered.  */
	    int result = alter_cond (TRAP_CONDITION (body));

	    /* If TRAP_CONDITION has become always false, delete the
	       instruction.  */
	    if (result == -1)
	      {
		delete_insn (insn);
		break;
	      }

	    /* If TRAP_CONDITION has become always true, replace
	       TRAP_CONDITION with const_true_rtx.  */
	    if (result == 1)
	      TRAP_CONDITION (body) = const_true_rtx;

	    /* Rerecognize the instruction if it has changed.  */
	    if (result != 0)
	      INSN_CODE (insn) = -1;
	  }

	/* Make same adjustments to instructions that examine the
	   condition codes without jumping and instructions that
	   handle conditional moves (if this machine has either one).  */

	if (cc_status.flags != 0
	    && set != 0)
	  {
	    rtx cond_rtx, then_rtx, else_rtx;

	    if (!JUMP_P (insn)
		&& GET_CODE (SET_SRC (set)) == IF_THEN_ELSE)
	      {
		cond_rtx = XEXP (SET_SRC (set), 0);
		then_rtx = XEXP (SET_SRC (set), 1);
		else_rtx = XEXP (SET_SRC (set), 2);
	      }
	    else
	      {
		cond_rtx = SET_SRC (set);
		then_rtx = const_true_rtx;
		else_rtx = const0_rtx;
	      }

	    if (COMPARISON_P (cond_rtx)
		&& XEXP (cond_rtx, 0) == cc0_rtx)
	      {
		int result;
		result = alter_cond (cond_rtx);
		if (result == 1)
		  validate_change (insn, &SET_SRC (set), then_rtx, 0);
		else if (result == -1)
		  validate_change (insn, &SET_SRC (set), else_rtx, 0);
		else if (result == 2)
		  INSN_CODE (insn) = -1;
		if (SET_DEST (set) == SET_SRC (set))
		  delete_insn (insn);
	      }
	  }

#endif

	/* Do machine-specific peephole optimizations if desired.  */

	if (HAVE_peephole && optimize_p && !flag_no_peephole && !nopeepholes)
	  {
	    rtx_insn *next = peephole (insn);
	    /* When peepholing, if there were notes within the peephole,
	       emit them before the peephole.  */
	    if (next != 0 && next != NEXT_INSN (insn))
	      {
		rtx_insn *note, *prev = PREV_INSN (insn);

		for (note = NEXT_INSN (insn); note != next;
		     note = NEXT_INSN (note))
		  final_scan_insn (note, file, optimize_p, nopeepholes, seen);

		/* Put the notes in the proper position for a later
		   rescan.  For example, the SH target can do this
		   when generating a far jump in a delayed branch
		   sequence.  */
		note = NEXT_INSN (insn);
		SET_PREV_INSN (note) = prev;
		SET_NEXT_INSN (prev) = note;
		SET_NEXT_INSN (PREV_INSN (next)) = insn;
		SET_PREV_INSN (insn) = PREV_INSN (next);
		SET_NEXT_INSN (insn) = next;
		SET_PREV_INSN (next) = insn;
	      }

	    /* PEEPHOLE might have changed this.  */
	    body = PATTERN (insn);
	  }

	/* Try to recognize the instruction.
	   If successful, verify that the operands satisfy the
	   constraints for the instruction.  Crash if they don't,
	   since `reload' should have changed them so that they do.  */

	insn_code_number = recog_memoized (insn);
	cleanup_subreg_operands (insn);

	/* Dump the insn in the assembly for debugging (-dAP).
	   If the final dump is requested as slim RTL, dump slim
	   RTL to the assembly file also.  */
	if (flag_dump_rtl_in_asm)
	  {
	    print_rtx_head = ASM_COMMENT_START;
	    if (! (dump_flags & TDF_SLIM))
	      print_rtl_single (asm_out_file, insn);
	    else
	      dump_insn_slim (asm_out_file, insn);
	    print_rtx_head = "";
	  }

	if (! constrain_operands_cached (insn, 1))
	  fatal_insn_not_found (insn);

	/* Some target machines need to prescan each insn before
	   it is output.  */

#ifdef FINAL_PRESCAN_INSN
	FINAL_PRESCAN_INSN (insn, recog_data.operand, recog_data.n_operands);
#endif

	if (targetm.have_conditional_execution ()
	    && GET_CODE (PATTERN (insn)) == COND_EXEC)
	  current_insn_predicate = COND_EXEC_TEST (PATTERN (insn));

#if HAVE_cc0
	cc_prev_status = cc_status;

	/* Update `cc_status' for this instruction.
	   The instruction's output routine may change it further.
	   If the output routine for a jump insn needs to depend
	   on the cc status, it should look at cc_prev_status.  */

	NOTICE_UPDATE_CC (body, insn);
#endif

	current_output_insn = debug_insn = insn;

	/* Find the proper template for this insn.  */
	templ = get_insn_template (insn_code_number, insn);

	/* If the C code returns 0, it means that it is a jump insn
	   which follows a deleted test insn, and that test insn
	   needs to be reinserted.  */
	if (templ == 0)
	  {
	    rtx_insn *prev;

	    gcc_assert (prev_nonnote_insn (insn) == last_ignored_compare);

	    /* We have already processed the notes between the setter and
	       the user.  Make sure we don't process them again, this is
	       particularly important if one of the notes is a block
	       scope note or an EH note.  */
	    for (prev = insn;
		 prev != last_ignored_compare;
		 prev = PREV_INSN (prev))
	      {
		if (NOTE_P (prev))
		  delete_insn (prev);	/* Use delete_note.  */
	      }

	    return prev;
	  }

	/* If the template is the string "#", it means that this insn must
	   be split.  */
	if (templ[0] == '#' && templ[1] == '\0')
	  {
	    rtx_insn *new_rtx = try_split (body, insn, 0);

	    /* If we didn't split the insn, go away.  */
	    if (new_rtx == insn && PATTERN (new_rtx) == body)
	      fatal_insn ("could not split insn", insn);

	    /* If we have a length attribute, this instruction should have
	       been split in shorten_branches, to ensure that we would have
	       valid length info for the splitees.  */
	    gcc_assert (!HAVE_ATTR_length);

	    return new_rtx;
	  }

	/* ??? This will put the directives in the wrong place if
	   get_insn_template outputs assembly directly.  However calling it
	   before get_insn_template breaks if the insns is split.  */
	if (targetm.asm_out.unwind_emit_before_insn
	    && targetm.asm_out.unwind_emit)
	  targetm.asm_out.unwind_emit (asm_out_file, insn);

	rtx_call_insn *call_insn = dyn_cast <rtx_call_insn *> (insn);
	if (call_insn != NULL)
	  {
	    rtx x = call_from_call_insn (call_insn);
	    x = XEXP (x, 0);
	    if (x && MEM_P (x) && GET_CODE (XEXP (x, 0)) == SYMBOL_REF)
	      {
		tree t;
		x = XEXP (x, 0);
		t = SYMBOL_REF_DECL (x);
		if (t)
		  assemble_external (t);
	      }
	  }

	/* Output assembler code from the template.  */
	output_asm_insn (templ, recog_data.operand);

	/* Some target machines need to postscan each insn after
	   it is output.  */
	if (targetm.asm_out.final_postscan_insn)
	  targetm.asm_out.final_postscan_insn (file, insn, recog_data.operand,
					       recog_data.n_operands);

	if (!targetm.asm_out.unwind_emit_before_insn
	    && targetm.asm_out.unwind_emit)
	  targetm.asm_out.unwind_emit (asm_out_file, insn);

	/* Let the debug info back-end know about this call.  We do this only
	   after the instruction has been emitted because labels that may be
	   created to reference the call instruction must appear after it.  */
	if (call_insn != NULL && !DECL_IGNORED_P (current_function_decl))
	  debug_hooks->var_location (insn);

	current_output_insn = debug_insn = 0;
      }
    }
  return NEXT_INSN (insn);
}

/* Return whether a source line note needs to be emitted before INSN.
   Sets IS_STMT to TRUE if the line should be marked as a possible
   breakpoint location.  */

static bool
notice_source_line (rtx_insn *insn, bool *is_stmt)
{
  const char *filename;
  int linenum, columnnum;

  if (override_filename)
    {
      filename = override_filename;
      linenum = override_linenum;
      columnnum = override_columnnum;
    }
  else if (INSN_HAS_LOCATION (insn))
    {
      expanded_location xloc = insn_location (insn);
      filename = xloc.file;
      linenum = xloc.line;
      columnnum = xloc.column;
    }
  else
    {
      filename = NULL;
      linenum = 0;
      columnnum = 0;
    }

  if (filename == NULL)
    return false;

  if (force_source_line
      || filename != last_filename
      || last_linenum != linenum
      || (debug_column_info && last_columnnum != columnnum))
    {
      force_source_line = false;
      last_filename = filename;
      last_linenum = linenum;
      last_columnnum = columnnum;
      last_discriminator = discriminator;
      *is_stmt = true;
      high_block_linenum = MAX (last_linenum, high_block_linenum);
      high_function_linenum = MAX (last_linenum, high_function_linenum);
      return true;
    }

  if (SUPPORTS_DISCRIMINATOR && last_discriminator != discriminator)
    {
      /* If the discriminator changed, but the line number did not,
         output the line table entry with is_stmt false so the
         debugger does not treat this as a breakpoint location.  */
      last_discriminator = discriminator;
      *is_stmt = false;
      return true;
    }

  return false;
}

/* For each operand in INSN, simplify (subreg (reg)) so that it refers
   directly to the desired hard register.  */

void
cleanup_subreg_operands (rtx_insn *insn)
{
  int i;
  bool changed = false;
  extract_insn_cached (insn);
  for (i = 0; i < recog_data.n_operands; i++)
    {
      /* The following test cannot use recog_data.operand when testing
	 for a SUBREG: the underlying object might have been changed
	 already if we are inside a match_operator expression that
	 matches the else clause.  Instead we test the underlying
	 expression directly.  */
      if (GET_CODE (*recog_data.operand_loc[i]) == SUBREG)
	{
	  recog_data.operand[i] = alter_subreg (recog_data.operand_loc[i], true);
	  changed = true;
	}
      else if (GET_CODE (recog_data.operand[i]) == PLUS
	       || GET_CODE (recog_data.operand[i]) == MULT
	       || MEM_P (recog_data.operand[i]))
	recog_data.operand[i] = walk_alter_subreg (recog_data.operand_loc[i], &changed);
    }

  for (i = 0; i < recog_data.n_dups; i++)
    {
      if (GET_CODE (*recog_data.dup_loc[i]) == SUBREG)
	{
	  *recog_data.dup_loc[i] = alter_subreg (recog_data.dup_loc[i], true);
	  changed = true;
	}
      else if (GET_CODE (*recog_data.dup_loc[i]) == PLUS
	       || GET_CODE (*recog_data.dup_loc[i]) == MULT
	       || MEM_P (*recog_data.dup_loc[i]))
	*recog_data.dup_loc[i] = walk_alter_subreg (recog_data.dup_loc[i], &changed);
    }
  if (changed)
    df_insn_rescan (insn);
}

/* If X is a SUBREG, try to replace it with a REG or a MEM, based on
   the thing it is a subreg of.  Do it anyway if FINAL_P.  */

rtx
alter_subreg (rtx *xp, bool final_p)
{
  rtx x = *xp;
  rtx y = SUBREG_REG (x);

  /* simplify_subreg does not remove subreg from volatile references.
     We are required to.  */
  if (MEM_P (y))
    {
      poly_int64 offset = SUBREG_BYTE (x);

      /* For paradoxical subregs on big-endian machines, SUBREG_BYTE
	 contains 0 instead of the proper offset.  See simplify_subreg.  */
      if (paradoxical_subreg_p (x))
<<<<<<< HEAD
	offset = byte_lowpart_offset (GET_MODE (x), GET_MODE (y));
=======
        {
          int difference = GET_MODE_SIZE (GET_MODE (y))
			   - GET_MODE_SIZE (GET_MODE (x));
          if (WORDS_BIG_ENDIAN)
            offset += (difference / UNITS_PER_WORD) * UNITS_PER_WORD;
          if (BYTES_BIG_ENDIAN)
            offset += difference % UNITS_PER_WORD;
        }
>>>>>>> 5865bc94

      if (final_p)
	*xp = adjust_address (y, GET_MODE (x), offset);
      else
	*xp = adjust_address_nv (y, GET_MODE (x), offset);
    }
  else if (REG_P (y) && HARD_REGISTER_P (y))
    {
      rtx new_rtx = simplify_subreg (GET_MODE (x), y, GET_MODE (y),
				     SUBREG_BYTE (x));

      if (new_rtx != 0)
	*xp = new_rtx;
      else if (final_p && REG_P (y))
	{
	  /* Simplify_subreg can't handle some REG cases, but we have to.  */
	  unsigned int regno;
	  poly_int64 offset;

	  regno = subreg_regno (x);
	  if (subreg_lowpart_p (x))
	    offset = byte_lowpart_offset (GET_MODE (x), GET_MODE (y));
	  else
	    offset = SUBREG_BYTE (x);
	  *xp = gen_rtx_REG_offset (y, GET_MODE (x), regno, offset);
	}
    }

  return *xp;
}

/* Do alter_subreg on all the SUBREGs contained in X.  */

static rtx
walk_alter_subreg (rtx *xp, bool *changed)
{
  rtx x = *xp;
  switch (GET_CODE (x))
    {
    case PLUS:
    case MULT:
    case AND:
      XEXP (x, 0) = walk_alter_subreg (&XEXP (x, 0), changed);
      XEXP (x, 1) = walk_alter_subreg (&XEXP (x, 1), changed);
      break;

    case MEM:
    case ZERO_EXTEND:
      XEXP (x, 0) = walk_alter_subreg (&XEXP (x, 0), changed);
      break;

    case SUBREG:
      *changed = true;
      return alter_subreg (xp, true);

    default:
      break;
    }

  return *xp;
}

#if HAVE_cc0

/* Given BODY, the body of a jump instruction, alter the jump condition
   as required by the bits that are set in cc_status.flags.
   Not all of the bits there can be handled at this level in all cases.

   The value is normally 0.
   1 means that the condition has become always true.
   -1 means that the condition has become always false.
   2 means that COND has been altered.  */

static int
alter_cond (rtx cond)
{
  int value = 0;

  if (cc_status.flags & CC_REVERSED)
    {
      value = 2;
      PUT_CODE (cond, swap_condition (GET_CODE (cond)));
    }

  if (cc_status.flags & CC_INVERTED)
    {
      value = 2;
      PUT_CODE (cond, reverse_condition (GET_CODE (cond)));
    }

  if (cc_status.flags & CC_NOT_POSITIVE)
    switch (GET_CODE (cond))
      {
      case LE:
      case LEU:
      case GEU:
	/* Jump becomes unconditional.  */
	return 1;

      case GT:
      case GTU:
      case LTU:
	/* Jump becomes no-op.  */
	return -1;

      case GE:
	PUT_CODE (cond, EQ);
	value = 2;
	break;

      case LT:
	PUT_CODE (cond, NE);
	value = 2;
	break;

      default:
	break;
      }

  if (cc_status.flags & CC_NOT_NEGATIVE)
    switch (GET_CODE (cond))
      {
      case GE:
      case GEU:
	/* Jump becomes unconditional.  */
	return 1;

      case LT:
      case LTU:
	/* Jump becomes no-op.  */
	return -1;

      case LE:
      case LEU:
	PUT_CODE (cond, EQ);
	value = 2;
	break;

      case GT:
      case GTU:
	PUT_CODE (cond, NE);
	value = 2;
	break;

      default:
	break;
      }

  if (cc_status.flags & CC_NO_OVERFLOW)
    switch (GET_CODE (cond))
      {
      case GEU:
	/* Jump becomes unconditional.  */
	return 1;

      case LEU:
	PUT_CODE (cond, EQ);
	value = 2;
	break;

      case GTU:
	PUT_CODE (cond, NE);
	value = 2;
	break;

      case LTU:
	/* Jump becomes no-op.  */
	return -1;

      default:
	break;
      }

  if (cc_status.flags & (CC_Z_IN_NOT_N | CC_Z_IN_N))
    switch (GET_CODE (cond))
      {
      default:
	gcc_unreachable ();

      case NE:
	PUT_CODE (cond, cc_status.flags & CC_Z_IN_N ? GE : LT);
	value = 2;
	break;

      case EQ:
	PUT_CODE (cond, cc_status.flags & CC_Z_IN_N ? LT : GE);
	value = 2;
	break;
      }

  if (cc_status.flags & CC_NOT_SIGNED)
    /* The flags are valid if signed condition operators are converted
       to unsigned.  */
    switch (GET_CODE (cond))
      {
      case LE:
	PUT_CODE (cond, LEU);
	value = 2;
	break;

      case LT:
	PUT_CODE (cond, LTU);
	value = 2;
	break;

      case GT:
	PUT_CODE (cond, GTU);
	value = 2;
	break;

      case GE:
	PUT_CODE (cond, GEU);
	value = 2;
	break;

      default:
	break;
      }

  return value;
}
#endif

/* Report inconsistency between the assembler template and the operands.
   In an `asm', it's the user's fault; otherwise, the compiler's fault.  */

void
output_operand_lossage (const char *cmsgid, ...)
{
  char *fmt_string;
  char *new_message;
  const char *pfx_str;
  va_list ap;

  va_start (ap, cmsgid);

  pfx_str = this_is_asm_operands ? _("invalid 'asm': ") : "output_operand: ";
  fmt_string = xasprintf ("%s%s", pfx_str, _(cmsgid));
  new_message = xvasprintf (fmt_string, ap);

  if (this_is_asm_operands)
    error_for_asm (this_is_asm_operands, "%s", new_message);
  else
    internal_error ("%s", new_message);

  free (fmt_string);
  free (new_message);
  va_end (ap);
}

/* Output of assembler code from a template, and its subroutines.  */

/* Annotate the assembly with a comment describing the pattern and
   alternative used.  */

static void
output_asm_name (void)
{
  if (debug_insn)
    {
      int num = INSN_CODE (debug_insn);
      fprintf (asm_out_file, "\t%s %d\t%s",
	       ASM_COMMENT_START, INSN_UID (debug_insn),
	       insn_data[num].name);
      if (insn_data[num].n_alternatives > 1)
	fprintf (asm_out_file, "/%d", which_alternative + 1);

      if (HAVE_ATTR_length)
	fprintf (asm_out_file, "\t[length = %d]",
		 get_attr_length (debug_insn));

      /* Clear this so only the first assembler insn
	 of any rtl insn will get the special comment for -dp.  */
      debug_insn = 0;
    }
}

/* If OP is a REG or MEM and we can find a MEM_EXPR corresponding to it
   or its address, return that expr .  Set *PADDRESSP to 1 if the expr
   corresponds to the address of the object and 0 if to the object.  */

static tree
get_mem_expr_from_op (rtx op, int *paddressp)
{
  tree expr;
  int inner_addressp;

  *paddressp = 0;

  if (REG_P (op))
    return REG_EXPR (op);
  else if (!MEM_P (op))
    return 0;

  if (MEM_EXPR (op) != 0)
    return MEM_EXPR (op);

  /* Otherwise we have an address, so indicate it and look at the address.  */
  *paddressp = 1;
  op = XEXP (op, 0);

  /* First check if we have a decl for the address, then look at the right side
     if it is a PLUS.  Otherwise, strip off arithmetic and keep looking.
     But don't allow the address to itself be indirect.  */
  if ((expr = get_mem_expr_from_op (op, &inner_addressp)) && ! inner_addressp)
    return expr;
  else if (GET_CODE (op) == PLUS
	   && (expr = get_mem_expr_from_op (XEXP (op, 1), &inner_addressp)))
    return expr;

  while (UNARY_P (op)
	 || GET_RTX_CLASS (GET_CODE (op)) == RTX_BIN_ARITH)
    op = XEXP (op, 0);

  expr = get_mem_expr_from_op (op, &inner_addressp);
  return inner_addressp ? 0 : expr;
}

/* Output operand names for assembler instructions.  OPERANDS is the
   operand vector, OPORDER is the order to write the operands, and NOPS
   is the number of operands to write.  */

static void
output_asm_operand_names (rtx *operands, int *oporder, int nops)
{
  int wrote = 0;
  int i;

  for (i = 0; i < nops; i++)
    {
      int addressp;
      rtx op = operands[oporder[i]];
      tree expr = get_mem_expr_from_op (op, &addressp);

      fprintf (asm_out_file, "%c%s",
	       wrote ? ',' : '\t', wrote ? "" : ASM_COMMENT_START);
      wrote = 1;
      if (expr)
	{
	  fprintf (asm_out_file, "%s",
		   addressp ? "*" : "");
	  print_mem_expr (asm_out_file, expr);
	  wrote = 1;
	}
      else if (REG_P (op) && ORIGINAL_REGNO (op)
	       && ORIGINAL_REGNO (op) != REGNO (op))
	fprintf (asm_out_file, " tmp%i", ORIGINAL_REGNO (op));
    }
}

#ifdef ASSEMBLER_DIALECT
/* Helper function to parse assembler dialects in the asm string.
   This is called from output_asm_insn and asm_fprintf.  */
static const char *
do_assembler_dialects (const char *p, int *dialect)
{
  char c = *(p - 1);

  switch (c)
    {
    case '{':
      {
        int i;

        if (*dialect)
          output_operand_lossage ("nested assembly dialect alternatives");
        else
          *dialect = 1;

        /* If we want the first dialect, do nothing.  Otherwise, skip
           DIALECT_NUMBER of strings ending with '|'.  */
        for (i = 0; i < dialect_number; i++)
          {
            while (*p && *p != '}')
	      {
		if (*p == '|')
		  {
		    p++;
		    break;
		  }

		/* Skip over any character after a percent sign.  */
		if (*p == '%')
		  p++;
		if (*p)
		  p++;
	      }

            if (*p == '}')
	      break;
          }

        if (*p == '\0')
          output_operand_lossage ("unterminated assembly dialect alternative");
      }
      break;

    case '|':
      if (*dialect)
        {
          /* Skip to close brace.  */
          do
            {
	      if (*p == '\0')
		{
		  output_operand_lossage ("unterminated assembly dialect alternative");
		  break;
		}

	      /* Skip over any character after a percent sign.  */
	      if (*p == '%' && p[1])
		{
		  p += 2;
		  continue;
		}

	      if (*p++ == '}')
		break;
            }
          while (1);

          *dialect = 0;
        }
      else
        putc (c, asm_out_file);
      break;

    case '}':
      if (! *dialect)
        putc (c, asm_out_file);
      *dialect = 0;
      break;
    default:
      gcc_unreachable ();
    }

  return p;
}
#endif

/* Output text from TEMPLATE to the assembler output file,
   obeying %-directions to substitute operands taken from
   the vector OPERANDS.

   %N (for N a digit) means print operand N in usual manner.
   %lN means require operand N to be a CODE_LABEL or LABEL_REF
      and print the label name with no punctuation.
   %cN means require operand N to be a constant
      and print the constant expression with no punctuation.
   %aN means expect operand N to be a memory address
      (not a memory reference!) and print a reference
      to that address.
   %nN means expect operand N to be a constant
      and print a constant expression for minus the value
      of the operand, with no other punctuation.  */

void
output_asm_insn (const char *templ, rtx *operands)
{
  const char *p;
  int c;
#ifdef ASSEMBLER_DIALECT
  int dialect = 0;
#endif
  int oporder[MAX_RECOG_OPERANDS];
  char opoutput[MAX_RECOG_OPERANDS];
  int ops = 0;

  /* An insn may return a null string template
     in a case where no assembler code is needed.  */
  if (*templ == 0)
    return;

  memset (opoutput, 0, sizeof opoutput);
  p = templ;
  putc ('\t', asm_out_file);

#ifdef ASM_OUTPUT_OPCODE
  ASM_OUTPUT_OPCODE (asm_out_file, p);
#endif

  while ((c = *p++))
    switch (c)
      {
      case '\n':
	if (flag_verbose_asm)
	  output_asm_operand_names (operands, oporder, ops);
	if (flag_print_asm_name)
	  output_asm_name ();

	ops = 0;
	memset (opoutput, 0, sizeof opoutput);

	putc (c, asm_out_file);
#ifdef ASM_OUTPUT_OPCODE
	while ((c = *p) == '\t')
	  {
	    putc (c, asm_out_file);
	    p++;
	  }
	ASM_OUTPUT_OPCODE (asm_out_file, p);
#endif
	break;

#ifdef ASSEMBLER_DIALECT
      case '{':
      case '}':
      case '|':
	p = do_assembler_dialects (p, &dialect);
	break;
#endif

      case '%':
	/* %% outputs a single %.  %{, %} and %| print {, } and | respectively
	   if ASSEMBLER_DIALECT defined and these characters have a special
	   meaning as dialect delimiters.*/
	if (*p == '%'
#ifdef ASSEMBLER_DIALECT
	    || *p == '{' || *p == '}' || *p == '|'
#endif
	    )
	  {
	    putc (*p, asm_out_file);
	    p++;
	  }
	/* %= outputs a number which is unique to each insn in the entire
	   compilation.  This is useful for making local labels that are
	   referred to more than once in a given insn.  */
	else if (*p == '=')
	  {
	    p++;
	    fprintf (asm_out_file, "%d", insn_counter);
	  }
	/* % followed by a letter and some digits
	   outputs an operand in a special way depending on the letter.
	   Letters `acln' are implemented directly.
	   Other letters are passed to `output_operand' so that
	   the TARGET_PRINT_OPERAND hook can define them.  */
	else if (ISALPHA (*p))
	  {
	    int letter = *p++;
	    unsigned long opnum;
	    char *endptr;

	    opnum = strtoul (p, &endptr, 10);

	    if (endptr == p)
	      output_operand_lossage ("operand number missing "
				      "after %%-letter");
	    else if (this_is_asm_operands && opnum >= insn_noperands)
	      output_operand_lossage ("operand number out of range");
	    else if (letter == 'l')
	      output_asm_label (operands[opnum]);
	    else if (letter == 'a')
	      output_address (VOIDmode, operands[opnum]);
	    else if (letter == 'c')
	      {
		if (CONSTANT_ADDRESS_P (operands[opnum]))
		  output_addr_const (asm_out_file, operands[opnum]);
		else
		  output_operand (operands[opnum], 'c');
	      }
	    else if (letter == 'n')
	      {
		if (CONST_INT_P (operands[opnum]))
		  fprintf (asm_out_file, HOST_WIDE_INT_PRINT_DEC,
			   - INTVAL (operands[opnum]));
		else
		  {
		    putc ('-', asm_out_file);
		    output_addr_const (asm_out_file, operands[opnum]);
		  }
	      }
	    else
	      output_operand (operands[opnum], letter);

	    if (!opoutput[opnum])
	      oporder[ops++] = opnum;
	    opoutput[opnum] = 1;

	    p = endptr;
	    c = *p;
	  }
	/* % followed by a digit outputs an operand the default way.  */
	else if (ISDIGIT (*p))
	  {
	    unsigned long opnum;
	    char *endptr;

	    opnum = strtoul (p, &endptr, 10);
	    if (this_is_asm_operands && opnum >= insn_noperands)
	      output_operand_lossage ("operand number out of range");
	    else
	      output_operand (operands[opnum], 0);

	    if (!opoutput[opnum])
	      oporder[ops++] = opnum;
	    opoutput[opnum] = 1;

	    p = endptr;
	    c = *p;
	  }
	/* % followed by punctuation: output something for that
	   punctuation character alone, with no operand.  The
	   TARGET_PRINT_OPERAND hook decides what is actually done.  */
	else if (targetm.asm_out.print_operand_punct_valid_p ((unsigned char) *p))
	  output_operand (NULL_RTX, *p++);
	else
	  output_operand_lossage ("invalid %%-code");
	break;

      default:
	putc (c, asm_out_file);
      }

  /* Write out the variable names for operands, if we know them.  */
  if (flag_verbose_asm)
    output_asm_operand_names (operands, oporder, ops);
  if (flag_print_asm_name)
    output_asm_name ();

  putc ('\n', asm_out_file);
}

/* Output a LABEL_REF, or a bare CODE_LABEL, as an assembler symbol.  */

void
output_asm_label (rtx x)
{
  char buf[256];

  if (GET_CODE (x) == LABEL_REF)
    x = label_ref_label (x);
  if (LABEL_P (x)
      || (NOTE_P (x)
	  && NOTE_KIND (x) == NOTE_INSN_DELETED_LABEL))
    ASM_GENERATE_INTERNAL_LABEL (buf, "L", CODE_LABEL_NUMBER (x));
  else
    output_operand_lossage ("'%%l' operand isn't a label");

  assemble_name (asm_out_file, buf);
}

/* Marks SYMBOL_REFs in x as referenced through use of assemble_external.  */

void
mark_symbol_refs_as_used (rtx x)
{
  subrtx_iterator::array_type array;
  FOR_EACH_SUBRTX (iter, array, x, ALL)
    {
      const_rtx x = *iter;
      if (GET_CODE (x) == SYMBOL_REF)
	if (tree t = SYMBOL_REF_DECL (x))
	  assemble_external (t);
    }
}

/* Print operand X using machine-dependent assembler syntax.
   CODE is a non-digit that preceded the operand-number in the % spec,
   such as 'z' if the spec was `%z3'.  CODE is 0 if there was no char
   between the % and the digits.
   When CODE is a non-letter, X is 0.

   The meanings of the letters are machine-dependent and controlled
   by TARGET_PRINT_OPERAND.  */

void
output_operand (rtx x, int code ATTRIBUTE_UNUSED)
{
  if (x && GET_CODE (x) == SUBREG)
    x = alter_subreg (&x, true);

  /* X must not be a pseudo reg.  */
  if (!targetm.no_register_allocation)
    gcc_assert (!x || !REG_P (x) || REGNO (x) < FIRST_PSEUDO_REGISTER);

  targetm.asm_out.print_operand (asm_out_file, x, code);

  if (x == NULL_RTX)
    return;

  mark_symbol_refs_as_used (x);
}

/* Print a memory reference operand for address X using
   machine-dependent assembler syntax.  */

void
output_address (machine_mode mode, rtx x)
{
  bool changed = false;
  walk_alter_subreg (&x, &changed);
  targetm.asm_out.print_operand_address (asm_out_file, mode, x);
}

/* Print an integer constant expression in assembler syntax.
   Addition and subtraction are the only arithmetic
   that may appear in these expressions.  */

void
output_addr_const (FILE *file, rtx x)
{
  char buf[256];

 restart:
  switch (GET_CODE (x))
    {
    case PC:
      putc ('.', file);
      break;

    case SYMBOL_REF:
      if (SYMBOL_REF_DECL (x))
	assemble_external (SYMBOL_REF_DECL (x));
#ifdef ASM_OUTPUT_SYMBOL_REF
      ASM_OUTPUT_SYMBOL_REF (file, x);
#else
      assemble_name (file, XSTR (x, 0));
#endif
      break;

    case LABEL_REF:
      x = label_ref_label (x);
      /* Fall through.  */
    case CODE_LABEL:
      ASM_GENERATE_INTERNAL_LABEL (buf, "L", CODE_LABEL_NUMBER (x));
#ifdef ASM_OUTPUT_LABEL_REF
      ASM_OUTPUT_LABEL_REF (file, buf);
#else
      assemble_name (file, buf);
#endif
      break;

    case CONST_INT:
      fprintf (file, HOST_WIDE_INT_PRINT_DEC, INTVAL (x));
      break;

    case CONST:
      /* This used to output parentheses around the expression,
	 but that does not work on the 386 (either ATT or BSD assembler).  */
      output_addr_const (file, XEXP (x, 0));
      break;

    case CONST_WIDE_INT:
      /* We do not know the mode here so we have to use a round about
	 way to build a wide-int to get it printed properly.  */
      {
	wide_int w = wide_int::from_array (&CONST_WIDE_INT_ELT (x, 0),
					   CONST_WIDE_INT_NUNITS (x),
					   CONST_WIDE_INT_NUNITS (x)
					   * HOST_BITS_PER_WIDE_INT,
					   false);
	print_decs (w, file);
      }
      break;

    case CONST_DOUBLE:
      if (CONST_DOUBLE_AS_INT_P (x))
	{
	  /* We can use %d if the number is one word and positive.  */
	  if (CONST_DOUBLE_HIGH (x))
	    fprintf (file, HOST_WIDE_INT_PRINT_DOUBLE_HEX,
		     (unsigned HOST_WIDE_INT) CONST_DOUBLE_HIGH (x),
		     (unsigned HOST_WIDE_INT) CONST_DOUBLE_LOW (x));
	  else if (CONST_DOUBLE_LOW (x) < 0)
	    fprintf (file, HOST_WIDE_INT_PRINT_HEX,
		     (unsigned HOST_WIDE_INT) CONST_DOUBLE_LOW (x));
	  else
	    fprintf (file, HOST_WIDE_INT_PRINT_DEC, CONST_DOUBLE_LOW (x));
	}
      else
	/* We can't handle floating point constants;
	   PRINT_OPERAND must handle them.  */
	output_operand_lossage ("floating constant misused");
      break;

    case CONST_FIXED:
      fprintf (file, HOST_WIDE_INT_PRINT_DEC, CONST_FIXED_VALUE_LOW (x));
      break;

    case PLUS:
      /* Some assemblers need integer constants to appear last (eg masm).  */
      if (CONST_INT_P (XEXP (x, 0)))
	{
	  output_addr_const (file, XEXP (x, 1));
	  if (INTVAL (XEXP (x, 0)) >= 0)
	    fprintf (file, "+");
	  output_addr_const (file, XEXP (x, 0));
	}
      else
	{
	  output_addr_const (file, XEXP (x, 0));
	  if (!CONST_INT_P (XEXP (x, 1))
	      || INTVAL (XEXP (x, 1)) >= 0)
	    fprintf (file, "+");
	  output_addr_const (file, XEXP (x, 1));
	}
      break;

    case MINUS:
      /* Avoid outputting things like x-x or x+5-x,
	 since some assemblers can't handle that.  */
      x = simplify_subtraction (x);
      if (GET_CODE (x) != MINUS)
	goto restart;

      output_addr_const (file, XEXP (x, 0));
      fprintf (file, "-");
      if ((CONST_INT_P (XEXP (x, 1)) && INTVAL (XEXP (x, 1)) >= 0)
	  || GET_CODE (XEXP (x, 1)) == PC
	  || GET_CODE (XEXP (x, 1)) == SYMBOL_REF)
	output_addr_const (file, XEXP (x, 1));
      else
	{
	  fputs (targetm.asm_out.open_paren, file);
	  output_addr_const (file, XEXP (x, 1));
	  fputs (targetm.asm_out.close_paren, file);
	}
      break;

    case ZERO_EXTEND:
    case SIGN_EXTEND:
    case SUBREG:
    case TRUNCATE:
      output_addr_const (file, XEXP (x, 0));
      break;

    default:
      if (targetm.asm_out.output_addr_const_extra (file, x))
	break;

      output_operand_lossage ("invalid expression as operand");
    }
}

/* Output a quoted string.  */

void
output_quoted_string (FILE *asm_file, const char *string)
{
#ifdef OUTPUT_QUOTED_STRING
  OUTPUT_QUOTED_STRING (asm_file, string);
#else
  char c;

  putc ('\"', asm_file);
  while ((c = *string++) != 0)
    {
      if (ISPRINT (c))
	{
	  if (c == '\"' || c == '\\')
	    putc ('\\', asm_file);
	  putc (c, asm_file);
	}
      else
	fprintf (asm_file, "\\%03o", (unsigned char) c);
    }
  putc ('\"', asm_file);
#endif
}

/* Write a HOST_WIDE_INT number in hex form 0x1234, fast. */

void
fprint_whex (FILE *f, unsigned HOST_WIDE_INT value)
{
  char buf[2 + CHAR_BIT * sizeof (value) / 4];
  if (value == 0)
    putc ('0', f);
  else
    {
      char *p = buf + sizeof (buf);
      do
        *--p = "0123456789abcdef"[value % 16];
      while ((value /= 16) != 0);
      *--p = 'x';
      *--p = '0';
      fwrite (p, 1, buf + sizeof (buf) - p, f);
    }
}

/* Internal function that prints an unsigned long in decimal in reverse.
   The output string IS NOT null-terminated. */

static int
sprint_ul_rev (char *s, unsigned long value)
{
  int i = 0;
  do
    {
      s[i] = "0123456789"[value % 10];
      value /= 10;
      i++;
      /* alternate version, without modulo */
      /* oldval = value; */
      /* value /= 10; */
      /* s[i] = "0123456789" [oldval - 10*value]; */
      /* i++ */
    }
  while (value != 0);
  return i;
}

/* Write an unsigned long as decimal to a file, fast. */

void
fprint_ul (FILE *f, unsigned long value)
{
  /* python says: len(str(2**64)) == 20 */
  char s[20];
  int i;

  i = sprint_ul_rev (s, value);

  /* It's probably too small to bother with string reversal and fputs. */
  do
    {
      i--;
      putc (s[i], f);
    }
  while (i != 0);
}

/* Write an unsigned long as decimal to a string, fast.
   s must be wide enough to not overflow, at least 21 chars.
   Returns the length of the string (without terminating '\0'). */

int
sprint_ul (char *s, unsigned long value)
{
  int len = sprint_ul_rev (s, value);
  s[len] = '\0';

  std::reverse (s, s + len);
  return len;
}

/* A poor man's fprintf, with the added features of %I, %R, %L, and %U.
   %R prints the value of REGISTER_PREFIX.
   %L prints the value of LOCAL_LABEL_PREFIX.
   %U prints the value of USER_LABEL_PREFIX.
   %I prints the value of IMMEDIATE_PREFIX.
   %O runs ASM_OUTPUT_OPCODE to transform what follows in the string.
   Also supported are %d, %i, %u, %x, %X, %o, %c, %s and %%.

   We handle alternate assembler dialects here, just like output_asm_insn.  */

void
asm_fprintf (FILE *file, const char *p, ...)
{
  char buf[10];
  char *q, c;
#ifdef ASSEMBLER_DIALECT
  int dialect = 0;
#endif
  va_list argptr;

  va_start (argptr, p);

  buf[0] = '%';

  while ((c = *p++))
    switch (c)
      {
#ifdef ASSEMBLER_DIALECT
      case '{':
      case '}':
      case '|':
	p = do_assembler_dialects (p, &dialect);
	break;
#endif

      case '%':
	c = *p++;
	q = &buf[1];
	while (strchr ("-+ #0", c))
	  {
	    *q++ = c;
	    c = *p++;
	  }
	while (ISDIGIT (c) || c == '.')
	  {
	    *q++ = c;
	    c = *p++;
	  }
	switch (c)
	  {
	  case '%':
	    putc ('%', file);
	    break;

	  case 'd':  case 'i':  case 'u':
	  case 'x':  case 'X':  case 'o':
	  case 'c':
	    *q++ = c;
	    *q = 0;
	    fprintf (file, buf, va_arg (argptr, int));
	    break;

	  case 'w':
	    /* This is a prefix to the 'd', 'i', 'u', 'x', 'X', and
	       'o' cases, but we do not check for those cases.  It
	       means that the value is a HOST_WIDE_INT, which may be
	       either `long' or `long long'.  */
	    memcpy (q, HOST_WIDE_INT_PRINT, strlen (HOST_WIDE_INT_PRINT));
	    q += strlen (HOST_WIDE_INT_PRINT);
	    *q++ = *p++;
	    *q = 0;
	    fprintf (file, buf, va_arg (argptr, HOST_WIDE_INT));
	    break;

	  case 'l':
	    *q++ = c;
#ifdef HAVE_LONG_LONG
	    if (*p == 'l')
	      {
		*q++ = *p++;
		*q++ = *p++;
		*q = 0;
		fprintf (file, buf, va_arg (argptr, long long));
	      }
	    else
#endif
	      {
		*q++ = *p++;
		*q = 0;
		fprintf (file, buf, va_arg (argptr, long));
	      }

	    break;

	  case 's':
	    *q++ = c;
	    *q = 0;
	    fprintf (file, buf, va_arg (argptr, char *));
	    break;

	  case 'O':
#ifdef ASM_OUTPUT_OPCODE
	    ASM_OUTPUT_OPCODE (asm_out_file, p);
#endif
	    break;

	  case 'R':
#ifdef REGISTER_PREFIX
	    fprintf (file, "%s", REGISTER_PREFIX);
#endif
	    break;

	  case 'I':
#ifdef IMMEDIATE_PREFIX
	    fprintf (file, "%s", IMMEDIATE_PREFIX);
#endif
	    break;

	  case 'L':
#ifdef LOCAL_LABEL_PREFIX
	    fprintf (file, "%s", LOCAL_LABEL_PREFIX);
#endif
	    break;

	  case 'U':
	    fputs (user_label_prefix, file);
	    break;

#ifdef ASM_FPRINTF_EXTENSIONS
	    /* Uppercase letters are reserved for general use by asm_fprintf
	       and so are not available to target specific code.  In order to
	       prevent the ASM_FPRINTF_EXTENSIONS macro from using them then,
	       they are defined here.  As they get turned into real extensions
	       to asm_fprintf they should be removed from this list.  */
	  case 'A': case 'B': case 'C': case 'D': case 'E':
	  case 'F': case 'G': case 'H': case 'J': case 'K':
	  case 'M': case 'N': case 'P': case 'Q': case 'S':
	  case 'T': case 'V': case 'W': case 'Y': case 'Z':
	    break;

	  ASM_FPRINTF_EXTENSIONS (file, argptr, p)
#endif
	  default:
	    gcc_unreachable ();
	  }
	break;

      default:
	putc (c, file);
      }
  va_end (argptr);
}

/* Return nonzero if this function has no function calls.  */

int
leaf_function_p (void)
{
  rtx_insn *insn;

  /* Ensure we walk the entire function body.  */
  gcc_assert (!in_sequence_p ());

  /* Some back-ends (e.g. s390) want leaf functions to stay leaf
     functions even if they call mcount.  */
  if (crtl->profile && !targetm.keep_leaf_when_profiled ())
    return 0;

  for (insn = get_insns (); insn; insn = NEXT_INSN (insn))
    {
      if (CALL_P (insn)
	  && ! SIBLING_CALL_P (insn))
	return 0;
      if (NONJUMP_INSN_P (insn)
	  && GET_CODE (PATTERN (insn)) == SEQUENCE
	  && CALL_P (XVECEXP (PATTERN (insn), 0, 0))
	  && ! SIBLING_CALL_P (XVECEXP (PATTERN (insn), 0, 0)))
	return 0;
    }

  return 1;
}

/* Return 1 if branch is a forward branch.
   Uses insn_shuid array, so it works only in the final pass.  May be used by
   output templates to customary add branch prediction hints.
 */
int
final_forward_branch_p (rtx_insn *insn)
{
  int insn_id, label_id;

  gcc_assert (uid_shuid);
  insn_id = INSN_SHUID (insn);
  label_id = INSN_SHUID (JUMP_LABEL (insn));
  /* We've hit some insns that does not have id information available.  */
  gcc_assert (insn_id && label_id);
  return insn_id < label_id;
}

/* On some machines, a function with no call insns
   can run faster if it doesn't create its own register window.
   When output, the leaf function should use only the "output"
   registers.  Ordinarily, the function would be compiled to use
   the "input" registers to find its arguments; it is a candidate
   for leaf treatment if it uses only the "input" registers.
   Leaf function treatment means renumbering so the function
   uses the "output" registers instead.  */

#ifdef LEAF_REGISTERS

/* Return 1 if this function uses only the registers that can be
   safely renumbered.  */

int
only_leaf_regs_used (void)
{
  int i;
  const char *const permitted_reg_in_leaf_functions = LEAF_REGISTERS;

  for (i = 0; i < FIRST_PSEUDO_REGISTER; i++)
    if ((df_regs_ever_live_p (i) || global_regs[i])
	&& ! permitted_reg_in_leaf_functions[i])
      return 0;

  if (crtl->uses_pic_offset_table
      && pic_offset_table_rtx != 0
      && REG_P (pic_offset_table_rtx)
      && ! permitted_reg_in_leaf_functions[REGNO (pic_offset_table_rtx)])
    return 0;

  return 1;
}

/* Scan all instructions and renumber all registers into those
   available in leaf functions.  */

static void
leaf_renumber_regs (rtx_insn *first)
{
  rtx_insn *insn;

  /* Renumber only the actual patterns.
     The reg-notes can contain frame pointer refs,
     and renumbering them could crash, and should not be needed.  */
  for (insn = first; insn; insn = NEXT_INSN (insn))
    if (INSN_P (insn))
      leaf_renumber_regs_insn (PATTERN (insn));
}

/* Scan IN_RTX and its subexpressions, and renumber all regs into those
   available in leaf functions.  */

void
leaf_renumber_regs_insn (rtx in_rtx)
{
  int i, j;
  const char *format_ptr;

  if (in_rtx == 0)
    return;

  /* Renumber all input-registers into output-registers.
     renumbered_regs would be 1 for an output-register;
     they  */

  if (REG_P (in_rtx))
    {
      int newreg;

      /* Don't renumber the same reg twice.  */
      if (in_rtx->used)
	return;

      newreg = REGNO (in_rtx);
      /* Don't try to renumber pseudo regs.  It is possible for a pseudo reg
	 to reach here as part of a REG_NOTE.  */
      if (newreg >= FIRST_PSEUDO_REGISTER)
	{
	  in_rtx->used = 1;
	  return;
	}
      newreg = LEAF_REG_REMAP (newreg);
      gcc_assert (newreg >= 0);
      df_set_regs_ever_live (REGNO (in_rtx), false);
      df_set_regs_ever_live (newreg, true);
      SET_REGNO (in_rtx, newreg);
      in_rtx->used = 1;
      return;
    }

  if (INSN_P (in_rtx))
    {
      /* Inside a SEQUENCE, we find insns.
	 Renumber just the patterns of these insns,
	 just as we do for the top-level insns.  */
      leaf_renumber_regs_insn (PATTERN (in_rtx));
      return;
    }

  format_ptr = GET_RTX_FORMAT (GET_CODE (in_rtx));

  for (i = 0; i < GET_RTX_LENGTH (GET_CODE (in_rtx)); i++)
    switch (*format_ptr++)
      {
      case 'e':
	leaf_renumber_regs_insn (XEXP (in_rtx, i));
	break;

      case 'E':
	if (NULL != XVEC (in_rtx, i))
	  {
	    for (j = 0; j < XVECLEN (in_rtx, i); j++)
	      leaf_renumber_regs_insn (XVECEXP (in_rtx, i, j));
	  }
	break;

      case 'S':
      case 's':
      case '0':
      case 'i':
      case 'w':
      case 'p':
      case 'n':
      case 'u':
	break;

      default:
	gcc_unreachable ();
      }
}
#endif

/* Turn the RTL into assembly.  */
static unsigned int
rest_of_handle_final (void)
{
  const char *fnname = get_fnname_from_decl (current_function_decl);

  assemble_start_function (current_function_decl, fnname);
  final_start_function (get_insns (), asm_out_file, optimize);
  final (get_insns (), asm_out_file, optimize);
  if (flag_ipa_ra
      && !lookup_attribute ("noipa", DECL_ATTRIBUTES (current_function_decl)))
    collect_fn_hard_reg_usage ();
  final_end_function ();

  /* The IA-64 ".handlerdata" directive must be issued before the ".endp"
     directive that closes the procedure descriptor.  Similarly, for x64 SEH.
     Otherwise it's not strictly necessary, but it doesn't hurt either.  */
  output_function_exception_table (fnname);

  assemble_end_function (current_function_decl, fnname);

  /* Free up reg info memory.  */
  free_reg_info ();

  if (! quiet_flag)
    fflush (asm_out_file);

  /* Write DBX symbols if requested.  */

  /* Note that for those inline functions where we don't initially
     know for certain that we will be generating an out-of-line copy,
     the first invocation of this routine (rest_of_compilation) will
     skip over this code by doing a `goto exit_rest_of_compilation;'.
     Later on, wrapup_global_declarations will (indirectly) call
     rest_of_compilation again for those inline functions that need
     to have out-of-line copies generated.  During that call, we
     *will* be routed past here.  */

  timevar_push (TV_SYMOUT);
  if (!DECL_IGNORED_P (current_function_decl))
    debug_hooks->function_decl (current_function_decl);
  timevar_pop (TV_SYMOUT);

  /* Release the blocks that are linked to DECL_INITIAL() to free the memory.  */
  DECL_INITIAL (current_function_decl) = error_mark_node;

  if (DECL_STATIC_CONSTRUCTOR (current_function_decl)
      && targetm.have_ctors_dtors)
    targetm.asm_out.constructor (XEXP (DECL_RTL (current_function_decl), 0),
				 decl_init_priority_lookup
				   (current_function_decl));
  if (DECL_STATIC_DESTRUCTOR (current_function_decl)
      && targetm.have_ctors_dtors)
    targetm.asm_out.destructor (XEXP (DECL_RTL (current_function_decl), 0),
				decl_fini_priority_lookup
				  (current_function_decl));
  return 0;
}

namespace {

const pass_data pass_data_final =
{
  RTL_PASS, /* type */
  "final", /* name */
  OPTGROUP_NONE, /* optinfo_flags */
  TV_FINAL, /* tv_id */
  0, /* properties_required */
  0, /* properties_provided */
  0, /* properties_destroyed */
  0, /* todo_flags_start */
  0, /* todo_flags_finish */
};

class pass_final : public rtl_opt_pass
{
public:
  pass_final (gcc::context *ctxt)
    : rtl_opt_pass (pass_data_final, ctxt)
  {}

  /* opt_pass methods: */
  virtual unsigned int execute (function *) { return rest_of_handle_final (); }

}; // class pass_final

} // anon namespace

rtl_opt_pass *
make_pass_final (gcc::context *ctxt)
{
  return new pass_final (ctxt);
}


static unsigned int
rest_of_handle_shorten_branches (void)
{
  /* Shorten branches.  */
  shorten_branches (get_insns ());
  return 0;
}

namespace {

const pass_data pass_data_shorten_branches =
{
  RTL_PASS, /* type */
  "shorten", /* name */
  OPTGROUP_NONE, /* optinfo_flags */
  TV_SHORTEN_BRANCH, /* tv_id */
  0, /* properties_required */
  0, /* properties_provided */
  0, /* properties_destroyed */
  0, /* todo_flags_start */
  0, /* todo_flags_finish */
};

class pass_shorten_branches : public rtl_opt_pass
{
public:
  pass_shorten_branches (gcc::context *ctxt)
    : rtl_opt_pass (pass_data_shorten_branches, ctxt)
  {}

  /* opt_pass methods: */
  virtual unsigned int execute (function *)
    {
      return rest_of_handle_shorten_branches ();
    }

}; // class pass_shorten_branches

} // anon namespace

rtl_opt_pass *
make_pass_shorten_branches (gcc::context *ctxt)
{
  return new pass_shorten_branches (ctxt);
}


static unsigned int
rest_of_clean_state (void)
{
  rtx_insn *insn, *next;
  FILE *final_output = NULL;
  int save_unnumbered = flag_dump_unnumbered;
  int save_noaddr = flag_dump_noaddr;

  if (flag_dump_final_insns)
    {
      final_output = fopen (flag_dump_final_insns, "a");
      if (!final_output)
	{
	  error ("could not open final insn dump file %qs: %m",
		 flag_dump_final_insns);
	  flag_dump_final_insns = NULL;
	}
      else
	{
	  flag_dump_noaddr = flag_dump_unnumbered = 1;
	  if (flag_compare_debug_opt || flag_compare_debug)
	    dump_flags |= TDF_NOUID;
	  dump_function_header (final_output, current_function_decl,
				dump_flags);
	  final_insns_dump_p = true;

	  for (insn = get_insns (); insn; insn = NEXT_INSN (insn))
	    if (LABEL_P (insn))
	      INSN_UID (insn) = CODE_LABEL_NUMBER (insn);
	    else
	      {
		if (NOTE_P (insn))
		  set_block_for_insn (insn, NULL);
		INSN_UID (insn) = 0;
	      }
	}
    }

  /* It is very important to decompose the RTL instruction chain here:
     debug information keeps pointing into CODE_LABEL insns inside the function
     body.  If these remain pointing to the other insns, we end up preserving
     whole RTL chain and attached detailed debug info in memory.  */
  for (insn = get_insns (); insn; insn = next)
    {
      next = NEXT_INSN (insn);
      SET_NEXT_INSN (insn) = NULL;
      SET_PREV_INSN (insn) = NULL;

      if (final_output
	  && (!NOTE_P (insn) ||
	      (NOTE_KIND (insn) != NOTE_INSN_VAR_LOCATION
	       && NOTE_KIND (insn) != NOTE_INSN_CALL_ARG_LOCATION
	       && NOTE_KIND (insn) != NOTE_INSN_BLOCK_BEG
	       && NOTE_KIND (insn) != NOTE_INSN_BLOCK_END
	       && NOTE_KIND (insn) != NOTE_INSN_DELETED_DEBUG_LABEL)))
	print_rtl_single (final_output, insn);
    }

  if (final_output)
    {
      flag_dump_noaddr = save_noaddr;
      flag_dump_unnumbered = save_unnumbered;
      final_insns_dump_p = false;

      if (fclose (final_output))
	{
	  error ("could not close final insn dump file %qs: %m",
		 flag_dump_final_insns);
	  flag_dump_final_insns = NULL;
	}
    }

  /* In case the function was not output,
     don't leave any temporary anonymous types
     queued up for sdb output.  */
  if (SDB_DEBUGGING_INFO && write_symbols == SDB_DEBUG)
    sdbout_types (NULL_TREE);

  flag_rerun_cse_after_global_opts = 0;
  reload_completed = 0;
  epilogue_completed = 0;
#ifdef STACK_REGS
  regstack_completed = 0;
#endif

  /* Clear out the insn_length contents now that they are no
     longer valid.  */
  init_insn_lengths ();

  /* Show no temporary slots allocated.  */
  init_temp_slots ();

  free_bb_for_insn ();

  if (cfun->gimple_df)
    delete_tree_ssa (cfun);

  /* We can reduce stack alignment on call site only when we are sure that
     the function body just produced will be actually used in the final
     executable.  */
  if (decl_binds_to_current_def_p (current_function_decl))
    {
      unsigned int pref = crtl->preferred_stack_boundary;
      if (crtl->stack_alignment_needed > crtl->preferred_stack_boundary)
        pref = crtl->stack_alignment_needed;
      cgraph_node::rtl_info (current_function_decl)
	->preferred_incoming_stack_boundary = pref;
    }

  /* Make sure volatile mem refs aren't considered valid operands for
     arithmetic insns.  We must call this here if this is a nested inline
     function, since the above code leaves us in the init_recog state,
     and the function context push/pop code does not save/restore volatile_ok.

     ??? Maybe it isn't necessary for expand_start_function to call this
     anymore if we do it here?  */

  init_recog_no_volatile ();

  /* We're done with this function.  Free up memory if we can.  */
  free_after_parsing (cfun);
  free_after_compilation (cfun);
  return 0;
}

namespace {

const pass_data pass_data_clean_state =
{
  RTL_PASS, /* type */
  "*clean_state", /* name */
  OPTGROUP_NONE, /* optinfo_flags */
  TV_FINAL, /* tv_id */
  0, /* properties_required */
  0, /* properties_provided */
  PROP_rtl, /* properties_destroyed */
  0, /* todo_flags_start */
  0, /* todo_flags_finish */
};

class pass_clean_state : public rtl_opt_pass
{
public:
  pass_clean_state (gcc::context *ctxt)
    : rtl_opt_pass (pass_data_clean_state, ctxt)
  {}

  /* opt_pass methods: */
  virtual unsigned int execute (function *)
    {
      return rest_of_clean_state ();
    }

}; // class pass_clean_state

} // anon namespace

rtl_opt_pass *
make_pass_clean_state (gcc::context *ctxt)
{
  return new pass_clean_state (ctxt);
}

/* Return true if INSN is a call to the current function.  */

static bool
self_recursive_call_p (rtx_insn *insn)
{
  tree fndecl = get_call_fndecl (insn);
  return (fndecl == current_function_decl
	  && decl_binds_to_current_def_p (fndecl));
}

/* Collect hard register usage for the current function.  */

static void
collect_fn_hard_reg_usage (void)
{
  rtx_insn *insn;
#ifdef STACK_REGS
  int i;
#endif
  struct cgraph_rtl_info *node;
  HARD_REG_SET function_used_regs;

  /* ??? To be removed when all the ports have been fixed.  */
  if (!targetm.call_fusage_contains_non_callee_clobbers)
    return;

  CLEAR_HARD_REG_SET (function_used_regs);

  for (insn = get_insns (); insn != NULL_RTX; insn = next_insn (insn))
    {
      HARD_REG_SET insn_used_regs;

      if (!NONDEBUG_INSN_P (insn))
	continue;

      if (CALL_P (insn)
	  && !self_recursive_call_p (insn))
	{
	  if (!get_call_reg_set_usage (insn, &insn_used_regs,
				       call_used_reg_set))
	    return;

	  IOR_HARD_REG_SET (function_used_regs, insn_used_regs);
	}

      find_all_hard_reg_sets (insn, &insn_used_regs, false);
      IOR_HARD_REG_SET (function_used_regs, insn_used_regs);
    }

  /* Be conservative - mark fixed and global registers as used.  */
  IOR_HARD_REG_SET (function_used_regs, fixed_reg_set);

#ifdef STACK_REGS
  /* Handle STACK_REGS conservatively, since the df-framework does not
     provide accurate information for them.  */

  for (i = FIRST_STACK_REG; i <= LAST_STACK_REG; i++)
    SET_HARD_REG_BIT (function_used_regs, i);
#endif

  /* The information we have gathered is only interesting if it exposes a
     register from the call_used_regs that is not used in this function.  */
  if (hard_reg_set_subset_p (call_used_reg_set, function_used_regs))
    return;

  node = cgraph_node::rtl_info (current_function_decl);
  gcc_assert (node != NULL);

  COPY_HARD_REG_SET (node->function_used_regs, function_used_regs);
  node->function_used_regs_valid = 1;
}

/* Get the declaration of the function called by INSN.  */

static tree
get_call_fndecl (rtx_insn *insn)
{
  rtx note, datum;

  note = find_reg_note (insn, REG_CALL_DECL, NULL_RTX);
  if (note == NULL_RTX)
    return NULL_TREE;

  datum = XEXP (note, 0);
  if (datum != NULL_RTX)
    return SYMBOL_REF_DECL (datum);

  return NULL_TREE;
}

/* Return the cgraph_rtl_info of the function called by INSN.  Returns NULL for
   call targets that can be overwritten.  */

static struct cgraph_rtl_info *
get_call_cgraph_rtl_info (rtx_insn *insn)
{
  tree fndecl;

  if (insn == NULL_RTX)
    return NULL;

  fndecl = get_call_fndecl (insn);
  if (fndecl == NULL_TREE
      || !decl_binds_to_current_def_p (fndecl))
    return NULL;

  return cgraph_node::rtl_info (fndecl);
}

/* Find hard registers used by function call instruction INSN, and return them
   in REG_SET.  Return DEFAULT_SET in REG_SET if not found.  */

bool
get_call_reg_set_usage (rtx_insn *insn, HARD_REG_SET *reg_set,
			HARD_REG_SET default_set)
{
  if (flag_ipa_ra)
    {
      struct cgraph_rtl_info *node = get_call_cgraph_rtl_info (insn);
      if (node != NULL
	  && node->function_used_regs_valid)
	{
	  COPY_HARD_REG_SET (*reg_set, node->function_used_regs);
	  AND_HARD_REG_SET (*reg_set, default_set);
	  return true;
	}
    }

  COPY_HARD_REG_SET (*reg_set, default_set);
  return false;
}<|MERGE_RESOLUTION|>--- conflicted
+++ resolved
@@ -3212,18 +3212,7 @@
       /* For paradoxical subregs on big-endian machines, SUBREG_BYTE
 	 contains 0 instead of the proper offset.  See simplify_subreg.  */
       if (paradoxical_subreg_p (x))
-<<<<<<< HEAD
 	offset = byte_lowpart_offset (GET_MODE (x), GET_MODE (y));
-=======
-        {
-          int difference = GET_MODE_SIZE (GET_MODE (y))
-			   - GET_MODE_SIZE (GET_MODE (x));
-          if (WORDS_BIG_ENDIAN)
-            offset += (difference / UNITS_PER_WORD) * UNITS_PER_WORD;
-          if (BYTES_BIG_ENDIAN)
-            offset += difference % UNITS_PER_WORD;
-        }
->>>>>>> 5865bc94
 
       if (final_p)
 	*xp = adjust_address (y, GET_MODE (x), offset);
