--- conflicted
+++ resolved
@@ -55,183 +55,6 @@
 
 cpp_reader *parse_in;		/* Declared in c-pragma.h.  */
 
-<<<<<<< HEAD
-/* We let tm.h override the types used here, to handle trivial differences
-   such as the choice of unsigned int or long unsigned int for size_t.
-   When machines start needing nontrivial differences in the size type,
-   it would be best to do something here to figure out automatically
-   from other information what type to use.  */
-
-#ifndef SIZE_TYPE
-#define SIZE_TYPE "long unsigned int"
-#endif
-
-#ifndef PID_TYPE
-#define PID_TYPE "int"
-#endif
-
-/* If GCC knows the exact uint_least16_t and uint_least32_t types from
-   <stdint.h>, use them for char16_t and char32_t.  Otherwise, use
-   these guesses; getting the wrong type of a given width will not
-   affect C++ name mangling because in C++ these are distinct types
-   not typedefs.  */
-
-#ifdef UINT_LEAST16_TYPE
-#define CHAR16_TYPE UINT_LEAST16_TYPE
-#else
-#define CHAR16_TYPE "short unsigned int"
-#endif
-
-#ifdef UINT_LEAST32_TYPE
-#define CHAR32_TYPE UINT_LEAST32_TYPE
-#else
-#define CHAR32_TYPE "unsigned int"
-#endif
-
-#ifndef WCHAR_TYPE
-#define WCHAR_TYPE "int"
-#endif
-
-/* WCHAR_TYPE gets overridden by -fshort-wchar.  */
-#define MODIFIED_WCHAR_TYPE \
-	(flag_short_wchar ? "short unsigned int" : WCHAR_TYPE)
-
-#ifndef PTRDIFF_TYPE
-#define PTRDIFF_TYPE "long int"
-#endif
-
-#ifndef WINT_TYPE
-#define WINT_TYPE "unsigned int"
-#endif
-
-#ifndef INTMAX_TYPE
-#define INTMAX_TYPE ((INT_TYPE_SIZE == LONG_LONG_TYPE_SIZE)	\
-		     ? "int"					\
-		     : ((LONG_TYPE_SIZE == LONG_LONG_TYPE_SIZE)	\
-			? "long int"				\
-			: "long long int"))
-#endif
-
-#ifndef UINTMAX_TYPE
-#define UINTMAX_TYPE ((INT_TYPE_SIZE == LONG_LONG_TYPE_SIZE)	\
-		     ? "unsigned int"				\
-		     : ((LONG_TYPE_SIZE == LONG_LONG_TYPE_SIZE)	\
-			? "long unsigned int"			\
-			: "long long unsigned int"))
-#endif
-
-/* There are no default definitions of these <stdint.h> types.  */
-
-#ifndef SIG_ATOMIC_TYPE
-#define SIG_ATOMIC_TYPE ((const char *) NULL)
-#endif
-
-#ifndef INT8_TYPE
-#define INT8_TYPE ((const char *) NULL)
-#endif
-
-#ifndef INT16_TYPE
-#define INT16_TYPE ((const char *) NULL)
-#endif
-
-#ifndef INT32_TYPE
-#define INT32_TYPE ((const char *) NULL)
-#endif
-
-#ifndef INT64_TYPE
-#define INT64_TYPE ((const char *) NULL)
-#endif
-
-#ifndef UINT8_TYPE
-#define UINT8_TYPE ((const char *) NULL)
-#endif
-
-#ifndef UINT16_TYPE
-#define UINT16_TYPE ((const char *) NULL)
-#endif
-
-#ifndef UINT32_TYPE
-#define UINT32_TYPE ((const char *) NULL)
-#endif
-
-#ifndef UINT64_TYPE
-#define UINT64_TYPE ((const char *) NULL)
-#endif
-
-#ifndef INT_LEAST8_TYPE
-#define INT_LEAST8_TYPE ((const char *) NULL)
-#endif
-
-#ifndef INT_LEAST16_TYPE
-#define INT_LEAST16_TYPE ((const char *) NULL)
-#endif
-
-#ifndef INT_LEAST32_TYPE
-#define INT_LEAST32_TYPE ((const char *) NULL)
-#endif
-
-#ifndef INT_LEAST64_TYPE
-#define INT_LEAST64_TYPE ((const char *) NULL)
-#endif
-
-#ifndef UINT_LEAST8_TYPE
-#define UINT_LEAST8_TYPE ((const char *) NULL)
-#endif
-
-#ifndef UINT_LEAST16_TYPE
-#define UINT_LEAST16_TYPE ((const char *) NULL)
-#endif
-
-#ifndef UINT_LEAST32_TYPE
-#define UINT_LEAST32_TYPE ((const char *) NULL)
-#endif
-
-#ifndef UINT_LEAST64_TYPE
-#define UINT_LEAST64_TYPE ((const char *) NULL)
-#endif
-
-#ifndef INT_FAST8_TYPE
-#define INT_FAST8_TYPE ((const char *) NULL)
-#endif
-
-#ifndef INT_FAST16_TYPE
-#define INT_FAST16_TYPE ((const char *) NULL)
-#endif
-
-#ifndef INT_FAST32_TYPE
-#define INT_FAST32_TYPE ((const char *) NULL)
-#endif
-
-#ifndef INT_FAST64_TYPE
-#define INT_FAST64_TYPE ((const char *) NULL)
-#endif
-
-#ifndef UINT_FAST8_TYPE
-#define UINT_FAST8_TYPE ((const char *) NULL)
-#endif
-
-#ifndef UINT_FAST16_TYPE
-#define UINT_FAST16_TYPE ((const char *) NULL)
-#endif
-
-#ifndef UINT_FAST32_TYPE
-#define UINT_FAST32_TYPE ((const char *) NULL)
-#endif
-
-#ifndef UINT_FAST64_TYPE
-#define UINT_FAST64_TYPE ((const char *) NULL)
-#endif
-
-#ifndef INTPTR_TYPE
-#define INTPTR_TYPE ((const char *) NULL)
-#endif
-
-#ifndef UINTPTR_TYPE
-#define UINTPTR_TYPE ((const char *) NULL)
-#endif
-
-=======
->>>>>>> 42a9ba1d
 /* The following symbols are subsumed in the c_global_trees array, and
    listed here individually for documentation purposes.
 
@@ -623,10 +446,6 @@
 /* Nonzero means don't warn about problems that occur when the code is
    executed.  */
 int c_inhibit_evaluation_warnings;
-
-/* Whether lexing has been completed, so subsequent preprocessor
-   errors should use the compiler's input_location.  */
-bool done_lexing = false;
 
 /* Whether lexing has been completed, so subsequent preprocessor
    errors should use the compiler's input_location.  */
@@ -1272,10 +1091,7 @@
   tree eptype = NULL_TREE;
   bool dummy = true;
   bool maybe_const_itself = true;
-<<<<<<< HEAD
-=======
   location_t loc = EXPR_LOCATION (expr);
->>>>>>> 42a9ba1d
 
   /* This function is not relevant to C++ because C++ folds while
      parsing, and may need changes to be correct for C++ when C++
@@ -1293,11 +1109,7 @@
   ret = c_fully_fold_internal (expr, in_init, maybe_const,
 			       &maybe_const_itself);
   if (eptype)
-<<<<<<< HEAD
-    ret = fold_convert (eptype, ret);
-=======
     ret = fold_convert_loc (loc, eptype, ret);
->>>>>>> 42a9ba1d
   *maybe_const &= maybe_const_itself;
   return ret;
 }
@@ -1494,13 +1306,8 @@
       op1 = decl_constant_value_for_optimization (op1);
       if (op0 != orig_op0 || op1 != orig_op1 || in_init)
 	ret = in_init
-<<<<<<< HEAD
-	  ? fold_build2_initializer (code, TREE_TYPE (expr), op0, op1)
-	  : fold_build2 (code, TREE_TYPE (expr), op0, op1);
-=======
 	  ? fold_build2_initializer_loc (loc, code, TREE_TYPE (expr), op0, op1)
 	  : fold_build2_loc (loc, code, TREE_TYPE (expr), op0, op1);
->>>>>>> 42a9ba1d
       else
 	ret = fold (expr);
       goto out;
@@ -1525,13 +1332,8 @@
 	op0 = decl_constant_value_for_optimization (op0);
       if (op0 != orig_op0 || in_init)
 	ret = in_init
-<<<<<<< HEAD
-	  ? fold_build1_initializer (code, TREE_TYPE (expr), op0)
-	  : fold_build1 (code, TREE_TYPE (expr), op0);
-=======
 	  ? fold_build1_initializer_loc (loc, code, TREE_TYPE (expr), op0)
 	  : fold_build1_loc (loc, code, TREE_TYPE (expr), op0);
->>>>>>> 42a9ba1d
       else
 	ret = fold (expr);
       if (code == INDIRECT_REF
@@ -1554,13 +1356,8 @@
       op1 = c_fully_fold_internal (op1, in_init, &op1_const, &op1_const_self);
       if (op0 != orig_op0 || op1 != orig_op1 || in_init)
 	ret = in_init
-<<<<<<< HEAD
-	  ? fold_build2_initializer (code, TREE_TYPE (expr), op0, op1)
-	  : fold_build2 (code, TREE_TYPE (expr), op0, op1);
-=======
 	  ? fold_build2_initializer_loc (loc, code, TREE_TYPE (expr), op0, op1)
 	  : fold_build2_loc (loc, code, TREE_TYPE (expr), op0, op1);
->>>>>>> 42a9ba1d
       else
 	ret = fold (expr);
       *maybe_const_operands &= op0_const;
@@ -1588,11 +1385,7 @@
       op1 = c_fully_fold_internal (op1, in_init, &op1_const, &op1_const_self);
       op2 = c_fully_fold_internal (op2, in_init, &op2_const, &op2_const_self);
       if (op0 != orig_op0 || op1 != orig_op1 || op2 != orig_op2)
-<<<<<<< HEAD
-	ret = fold_build3 (code, TREE_TYPE (expr), op0, op1, op2);
-=======
 	ret = fold_build3_loc (loc, code, TREE_TYPE (expr), op0, op1, op2);
->>>>>>> 42a9ba1d
       else
 	ret = fold (expr);
       *maybe_const_operands &= op0_const;
@@ -1761,42 +1554,6 @@
 /* Warn about uses of logical || / && operator in a context where it
    is likely that the bitwise equivalent was intended by the
    programmer.  We have seen an expression in which CODE is a binary
-<<<<<<< HEAD
-   operator used to combine expressions OP_LEFT and OP_RIGHT, which
-   before folding had CODE_LEFT and CODE_RIGHT.  */
-
-void
-warn_logical_operator (location_t location, enum tree_code code,
-		       enum tree_code code_left, tree op_left, 
-		       enum tree_code ARG_UNUSED (code_right), tree op_right)
-{
-  if (code != TRUTH_ANDIF_EXPR
-      && code != TRUTH_AND_EXPR
-      && code != TRUTH_ORIF_EXPR
-      && code != TRUTH_OR_EXPR)
-    return;
-
-  /* Warn if &&/|| are being used in a context where it is
-     likely that the bitwise equivalent was intended by the
-     programmer. That is, an expression such as op && MASK
-     where op should not be any boolean expression, nor a
-     constant, and mask seems to be a non-boolean integer constant.  */
-  if (!truth_value_p (code_left)
-      && INTEGRAL_TYPE_P (TREE_TYPE (op_left))
-      && !CONSTANT_CLASS_P (op_left)
-      && !TREE_NO_WARNING (op_left)
-      && TREE_CODE (op_right) == INTEGER_CST
-      && !integer_zerop (op_right)
-      && !integer_onep (op_right))
-    {
-      if (code == TRUTH_ORIF_EXPR || code == TRUTH_OR_EXPR)
-	warning_at (location, OPT_Wlogical_op, "logical %<or%>"
-		    " applied to non-boolean constant");
-      else
-	warning_at (location, OPT_Wlogical_op, "logical %<and%>"
-		    " applied to non-boolean constant");
-      TREE_NO_WARNING (op_left) = true;
-=======
    operator used to combine expressions OP_LEFT and OP_RIGHT, which before folding
    had CODE_LEFT and CODE_RIGHT, into an expression of type TYPE.  */
 void
@@ -1883,7 +1640,6 @@
         warning_at (location, OPT_Wlogical_op,
                     "logical %<and%> "
                     "of mutually exclusive tests is always false");
->>>>>>> 42a9ba1d
     }
 }
 
@@ -2479,13 +2235,9 @@
   
   result = convert (type, expr);
 
-<<<<<<< HEAD
-  if (!skip_evaluation && !TREE_OVERFLOW_P (expr) && result != error_mark_node)
-=======
   if (c_inhibit_evaluation_warnings == 0
       && !TREE_OVERFLOW_P (expr)
       && result != error_mark_node)
->>>>>>> 42a9ba1d
     warnings_for_convert_and_check (type, expr_for_warning, result);
 
   return result;
@@ -3920,11 +3672,7 @@
    of pointer PTROP and integer INTOP.  */
 
 tree
-<<<<<<< HEAD
-pointer_int_sum (location_t location, enum tree_code resultcode,
-=======
 pointer_int_sum (location_t loc, enum tree_code resultcode,
->>>>>>> 42a9ba1d
 		 tree ptrop, tree intop)
 {
   tree size_exp, ret;
@@ -3934,31 +3682,19 @@
 
   if (TREE_CODE (TREE_TYPE (result_type)) == VOID_TYPE)
     {
-<<<<<<< HEAD
-      pedwarn (location, pedantic ? OPT_pedantic : OPT_Wpointer_arith, 
-=======
       pedwarn (loc, pedantic ? OPT_pedantic : OPT_Wpointer_arith, 
->>>>>>> 42a9ba1d
 	       "pointer of type %<void *%> used in arithmetic");
       size_exp = integer_one_node;
     }
   else if (TREE_CODE (TREE_TYPE (result_type)) == FUNCTION_TYPE)
     {
-<<<<<<< HEAD
-      pedwarn (location, pedantic ? OPT_pedantic : OPT_Wpointer_arith, 
-=======
       pedwarn (loc, pedantic ? OPT_pedantic : OPT_Wpointer_arith, 
->>>>>>> 42a9ba1d
 	       "pointer to a function used in arithmetic");
       size_exp = integer_one_node;
     }
   else if (TREE_CODE (TREE_TYPE (result_type)) == METHOD_TYPE)
     {
-<<<<<<< HEAD
-      pedwarn (location, pedantic ? OPT_pedantic : OPT_Wpointer_arith, 
-=======
       pedwarn (loc, pedantic ? OPT_pedantic : OPT_Wpointer_arith, 
->>>>>>> 42a9ba1d
 	       "pointer to member function used in arithmetic");
       size_exp = integer_one_node;
     }
@@ -4021,36 +3757,7 @@
   if (resultcode == MINUS_EXPR)
     intop = fold_build1_loc (loc, NEGATE_EXPR, sizetype, intop);
 
-<<<<<<< HEAD
-  if (TREE_CODE (intop) == INTEGER_CST)
-    {
-      tree offset_node;
-      tree string_cst = string_constant (ptrop, &offset_node);
-
-      if (string_cst != 0 
-	  && !(offset_node && TREE_CODE (offset_node) != INTEGER_CST))
-	{
-	  HOST_WIDE_INT max = TREE_STRING_LENGTH (string_cst);
-	  HOST_WIDE_INT offset;
-	  if (offset_node == 0)
-	    offset = 0;
-	  else if (! host_integerp (offset_node, 0))
-	    offset = -1;
-	  else
-	    offset = tree_low_cst (offset_node, 0);
-
-	  offset = offset + tree_low_cst (intop, 0);
-	  if (offset < 0 || offset > max)
-	    warning_at (location, 0,
-			"offset %<%wd%> outside bounds of constant string",
-			tree_low_cst (intop, 0));
-	}
-    }
-
-  ret = fold_build2 (POINTER_PLUS_EXPR, result_type, ptrop, intop);
-=======
   ret = fold_build2_loc (loc, POINTER_PLUS_EXPR, result_type, ptrop, intop);
->>>>>>> 42a9ba1d
 
   fold_undefer_and_ignore_overflow_warnings ();
 
@@ -4233,24 +3940,6 @@
     case COND_EXPR:
       /* Distribute the conversion into the arms of a COND_EXPR.  */
       if (c_dialect_cxx ())
-<<<<<<< HEAD
-	return fold_build3 (COND_EXPR, truthvalue_type_node,
-			    TREE_OPERAND (expr, 0),
-			    c_common_truthvalue_conversion (location,
-							    TREE_OPERAND (expr,
-									  1)),
-			    c_common_truthvalue_conversion (location,
-							    TREE_OPERAND (expr,
-									  2)));
-      else
-	/* Folding will happen later for C.  */
-	return build3 (COND_EXPR, truthvalue_type_node,
-		       TREE_OPERAND (expr, 0),
-		       c_common_truthvalue_conversion (location,
-						       TREE_OPERAND (expr, 1)),
-		       c_common_truthvalue_conversion (location,
-						       TREE_OPERAND (expr, 2)));
-=======
 	{
 	  expr = fold_build3_loc (location, COND_EXPR, truthvalue_type_node,
 			      TREE_OPERAND (expr, 0),
@@ -4273,7 +3962,6 @@
 							 TREE_OPERAND (expr, 2)));
 	  goto ret;
 	}
->>>>>>> 42a9ba1d
 
     CASE_CONVERT:
       /* Don't cancel the effect of a CONVERT_EXPR from a REFERENCE_TYPE,
@@ -4305,11 +3993,7 @@
   if (TREE_CODE (TREE_TYPE (expr)) == COMPLEX_TYPE)
     {
       tree t = c_save_expr (expr);
-<<<<<<< HEAD
-      return (build_binary_op
-=======
       expr = (build_binary_op
->>>>>>> 42a9ba1d
 	      (EXPR_LOCATION (expr),
 	       (TREE_SIDE_EFFECTS (expr)
 		? TRUTH_OR_EXPR : TRUTH_ORIF_EXPR),
@@ -8524,7 +8208,6 @@
    COLUMN_OVERRIDE if not zero; MSG is the translated message and AP
    the arguments.  Returns true if a diagnostic was emitted, false
    otherwise.  */
-<<<<<<< HEAD
 
 bool
 c_cpp_error (cpp_reader *pfile ATTRIBUTE_UNUSED, int level,
@@ -8580,66 +8263,6 @@
   return ret;
 }
 
-/* Walk a gimplified function and warn for functions whose return value is
-   ignored and attribute((warn_unused_result)) is set.  This is done before
-   inlining, so we don't have to worry about that.  */
-=======
->>>>>>> 42a9ba1d
-
-bool
-c_cpp_error (cpp_reader *pfile ATTRIBUTE_UNUSED, int level,
-	     location_t location, unsigned int column_override,
-	     const char *msg, va_list *ap)
-{
-  diagnostic_info diagnostic;
-  diagnostic_t dlevel;
-  int save_warn_system_headers = warn_system_headers;
-  bool ret;
-
-  switch (level)
-    {
-    case CPP_DL_WARNING_SYSHDR:
-      if (flag_no_output)
-	return false;
-      warn_system_headers = 1;
-      /* Fall through.  */
-    case CPP_DL_WARNING:
-      if (flag_no_output)
-	return false;
-      dlevel = DK_WARNING;
-      break;
-    case CPP_DL_PEDWARN:
-      if (flag_no_output && !flag_pedantic_errors)
-	return false;
-      dlevel = DK_PEDWARN;
-      break;
-    case CPP_DL_ERROR:
-      dlevel = DK_ERROR;
-      break;
-    case CPP_DL_ICE:
-      dlevel = DK_ICE;
-      break;
-    case CPP_DL_NOTE:
-      dlevel = DK_NOTE;
-      break;
-    case CPP_DL_FATAL:
-      dlevel = DK_FATAL;
-      break;
-    default:
-      gcc_unreachable ();
-    }
-  if (done_lexing)
-    location = input_location;
-  diagnostic_set_info_translated (&diagnostic, msg, ap,
-				  location, dlevel);
-  if (column_override)
-    diagnostic_override_column (&diagnostic, column_override);
-  ret = report_diagnostic (&diagnostic);
-  if (level == CPP_DL_WARNING_SYSHDR)
-    warn_system_headers = save_warn_system_headers;
-  return ret;
-}
-
 /* Convert a character from the host to the target execution character
    set.  cpplib handles this, mostly.  */
 
@@ -8836,12 +8459,8 @@
 		    {
 		      if (fold_p)
 		        curindex = fold_convert (sizetype, curindex);
-<<<<<<< HEAD
-		      curindex = size_binop (PLUS_EXPR, curindex, size_one_node);
-=======
 		      curindex = size_binop (PLUS_EXPR, curindex,
 					     size_one_node);
->>>>>>> 42a9ba1d
 		    }
 		  if (tree_int_cst_lt (maxindex, curindex))
 		    maxindex = curindex, fold_p = curfold_p;
@@ -9045,11 +8664,7 @@
    continue.  */
 
 tree
-<<<<<<< HEAD
-resolve_overloaded_builtin (tree function, VEC(tree,gc) *params)
-=======
 resolve_overloaded_builtin (location_t loc, tree function, VEC(tree,gc) *params)
->>>>>>> 42a9ba1d
 {
   enum built_in_function orig_code = DECL_FUNCTION_CODE (function);
   switch (DECL_BUILT_IN_CLASS (function))
@@ -9096,11 +8711,7 @@
 	  return error_mark_node;
 
 	first_param = VEC_index (tree, params, 0);
-<<<<<<< HEAD
-	result = build_function_call_vec (new_function, params, NULL);
-=======
 	result = build_function_call_vec (loc, new_function, params, NULL);
->>>>>>> 42a9ba1d
 	if (orig_code != BUILT_IN_BOOL_COMPARE_AND_SWAP_N
 	    && orig_code != BUILT_IN_LOCK_RELEASE_N)
 	  result = sync_resolve_return (first_param, result);
@@ -9258,17 +8869,10 @@
 
     case BIT_AND_EXPR:
       if (code_left == PLUS_EXPR || code_right == PLUS_EXPR)
-<<<<<<< HEAD
 	warning (OPT_Wparentheses,
 		 "suggest parentheses around %<+%> in operand of %<&%>");
       else if (code_left == MINUS_EXPR || code_right == MINUS_EXPR)
 	warning (OPT_Wparentheses,
-=======
-	warning (OPT_Wparentheses,
-		 "suggest parentheses around %<+%> in operand of %<&%>");
-      else if (code_left == MINUS_EXPR || code_right == MINUS_EXPR)
-	warning (OPT_Wparentheses,
->>>>>>> 42a9ba1d
 		 "suggest parentheses around %<-%> in operand of %<&%>");
       /* Check cases like x&y==z */
       else if (TREE_CODE_CLASS (code_left) == tcc_comparison
@@ -9563,8 +9167,6 @@
           && DECL_ORIGINAL_TYPE (x) != NULL_TREE);
 }
 
-<<<<<<< HEAD
-=======
 /* The C and C++ parsers both use vectors to hold function arguments.
    For efficiency, we keep a cache of unused vectors.  This is the
    cache.  */
@@ -9630,5 +9232,4 @@
   return ret;
 }
 
->>>>>>> 42a9ba1d
 #include "gt-c-common.h"