/* Alias analysis for trees.
   Copyright (C) 2004-2019 Free Software Foundation, Inc.
   Contributed by Diego Novillo <dnovillo@redhat.com>

This file is part of GCC.

GCC is free software; you can redistribute it and/or modify
it under the terms of the GNU General Public License as published by
the Free Software Foundation; either version 3, or (at your option)
any later version.

GCC is distributed in the hope that it will be useful,
but WITHOUT ANY WARRANTY; without even the implied warranty of
MERCHANTABILITY or FITNESS FOR A PARTICULAR PURPOSE.  See the
GNU General Public License for more details.

You should have received a copy of the GNU General Public License
along with GCC; see the file COPYING3.  If not see
<http://www.gnu.org/licenses/>.  */

#include "config.h"
#include "system.h"
#include "coretypes.h"
#include "backend.h"
#include "target.h"
#include "rtl.h"
#include "tree.h"
#include "gimple.h"
#include "timevar.h"	/* for TV_ALIAS_STMT_WALK */
#include "ssa.h"
#include "cgraph.h"
#include "tree-pretty-print.h"
#include "alias.h"
#include "fold-const.h"
#include "langhooks.h"
#include "dumpfile.h"
#include "tree-eh.h"
#include "tree-dfa.h"
#include "ipa-reference.h"
#include "varasm.h"

/* Broad overview of how alias analysis on gimple works:

   Statements clobbering or using memory are linked through the
   virtual operand factored use-def chain.  The virtual operand
   is unique per function, its symbol is accessible via gimple_vop (cfun).
   Virtual operands are used for efficiently walking memory statements
   in the gimple IL and are useful for things like value-numbering as
   a generation count for memory references.

   SSA_NAME pointers may have associated points-to information
   accessible via the SSA_NAME_PTR_INFO macro.  Flow-insensitive
   points-to information is (re-)computed by the TODO_rebuild_alias
   pass manager todo.  Points-to information is also used for more
   precise tracking of call-clobbered and call-used variables and
   related disambiguations.

   This file contains functions for disambiguating memory references,
   the so called alias-oracle and tools for walking of the gimple IL.

   The main alias-oracle entry-points are

   bool stmt_may_clobber_ref_p (gimple *, tree)

     This function queries if a statement may invalidate (parts of)
     the memory designated by the reference tree argument.

   bool ref_maybe_used_by_stmt_p (gimple *, tree)

     This function queries if a statement may need (parts of) the
     memory designated by the reference tree argument.

   There are variants of these functions that only handle the call
   part of a statement, call_may_clobber_ref_p and ref_maybe_used_by_call_p.
   Note that these do not disambiguate against a possible call lhs.

   bool refs_may_alias_p (tree, tree)

     This function tries to disambiguate two reference trees.

   bool ptr_deref_may_alias_global_p (tree)

     This function queries if dereferencing a pointer variable may
     alias global memory.

   More low-level disambiguators are available and documented in
   this file.  Low-level disambiguators dealing with points-to
   information are in tree-ssa-structalias.c.  */

static int nonoverlapping_refs_since_match_p (tree, tree, tree, tree, bool);
static bool nonoverlapping_component_refs_p (const_tree, const_tree);

/* Query statistics for the different low-level disambiguators.
   A high-level query may trigger multiple of them.  */

static struct {
  unsigned HOST_WIDE_INT refs_may_alias_p_may_alias;
  unsigned HOST_WIDE_INT refs_may_alias_p_no_alias;
  unsigned HOST_WIDE_INT ref_maybe_used_by_call_p_may_alias;
  unsigned HOST_WIDE_INT ref_maybe_used_by_call_p_no_alias;
  unsigned HOST_WIDE_INT call_may_clobber_ref_p_may_alias;
  unsigned HOST_WIDE_INT call_may_clobber_ref_p_no_alias;
  unsigned HOST_WIDE_INT aliasing_component_refs_p_may_alias;
  unsigned HOST_WIDE_INT aliasing_component_refs_p_no_alias;
  unsigned HOST_WIDE_INT nonoverlapping_component_refs_p_may_alias;
  unsigned HOST_WIDE_INT nonoverlapping_component_refs_p_no_alias;
  unsigned HOST_WIDE_INT nonoverlapping_refs_since_match_p_may_alias;
  unsigned HOST_WIDE_INT nonoverlapping_refs_since_match_p_must_overlap;
  unsigned HOST_WIDE_INT nonoverlapping_refs_since_match_p_no_alias;
} alias_stats;

void
dump_alias_stats (FILE *s)
{
  fprintf (s, "\nAlias oracle query stats:\n");
  fprintf (s, "  refs_may_alias_p: "
	   HOST_WIDE_INT_PRINT_DEC" disambiguations, "
	   HOST_WIDE_INT_PRINT_DEC" queries\n",
	   alias_stats.refs_may_alias_p_no_alias,
	   alias_stats.refs_may_alias_p_no_alias
	   + alias_stats.refs_may_alias_p_may_alias);
  fprintf (s, "  ref_maybe_used_by_call_p: "
	   HOST_WIDE_INT_PRINT_DEC" disambiguations, "
	   HOST_WIDE_INT_PRINT_DEC" queries\n",
	   alias_stats.ref_maybe_used_by_call_p_no_alias,
	   alias_stats.refs_may_alias_p_no_alias
	   + alias_stats.ref_maybe_used_by_call_p_may_alias);
  fprintf (s, "  call_may_clobber_ref_p: "
	   HOST_WIDE_INT_PRINT_DEC" disambiguations, "
	   HOST_WIDE_INT_PRINT_DEC" queries\n",
	   alias_stats.call_may_clobber_ref_p_no_alias,
	   alias_stats.call_may_clobber_ref_p_no_alias
	   + alias_stats.call_may_clobber_ref_p_may_alias);
  fprintf (s, "  nonoverlapping_component_refs_p: "
	   HOST_WIDE_INT_PRINT_DEC" disambiguations, "
	   HOST_WIDE_INT_PRINT_DEC" queries\n",
	   alias_stats.nonoverlapping_component_refs_p_no_alias,
	   alias_stats.nonoverlapping_component_refs_p_no_alias
	   + alias_stats.nonoverlapping_component_refs_p_may_alias);
  fprintf (s, "  nonoverlapping_refs_since_match_p: "
	   HOST_WIDE_INT_PRINT_DEC" disambiguations, "
	   HOST_WIDE_INT_PRINT_DEC" must overlaps, "
	   HOST_WIDE_INT_PRINT_DEC" queries\n",
	   alias_stats.nonoverlapping_refs_since_match_p_no_alias,
	   alias_stats.nonoverlapping_refs_since_match_p_must_overlap,
	   alias_stats.nonoverlapping_refs_since_match_p_no_alias
	   + alias_stats.nonoverlapping_refs_since_match_p_may_alias
	   + alias_stats.nonoverlapping_refs_since_match_p_must_overlap);
  fprintf (s, "  aliasing_component_refs_p: "
	   HOST_WIDE_INT_PRINT_DEC" disambiguations, "
	   HOST_WIDE_INT_PRINT_DEC" queries\n",
	   alias_stats.aliasing_component_refs_p_no_alias,
	   alias_stats.aliasing_component_refs_p_no_alias
	   + alias_stats.aliasing_component_refs_p_may_alias);
  dump_alias_stats_in_alias_c (s);
}


/* Return true, if dereferencing PTR may alias with a global variable.  */

bool
ptr_deref_may_alias_global_p (tree ptr)
{
  struct ptr_info_def *pi;

  /* If we end up with a pointer constant here that may point
     to global memory.  */
  if (TREE_CODE (ptr) != SSA_NAME)
    return true;

  pi = SSA_NAME_PTR_INFO (ptr);

  /* If we do not have points-to information for this variable,
     we have to punt.  */
  if (!pi)
    return true;

  /* ???  This does not use TBAA to prune globals ptr may not access.  */
  return pt_solution_includes_global (&pi->pt);
}

/* Return true if dereferencing PTR may alias DECL.
   The caller is responsible for applying TBAA to see if PTR
   may access DECL at all.  */

static bool
ptr_deref_may_alias_decl_p (tree ptr, tree decl)
{
  struct ptr_info_def *pi;

  /* Conversions are irrelevant for points-to information and
     data-dependence analysis can feed us those.  */
  STRIP_NOPS (ptr);

  /* Anything we do not explicilty handle aliases.  */
  if ((TREE_CODE (ptr) != SSA_NAME
       && TREE_CODE (ptr) != ADDR_EXPR
       && TREE_CODE (ptr) != POINTER_PLUS_EXPR)
      || !POINTER_TYPE_P (TREE_TYPE (ptr))
      || (!VAR_P (decl)
	  && TREE_CODE (decl) != PARM_DECL
	  && TREE_CODE (decl) != RESULT_DECL))
    return true;

  /* Disregard pointer offsetting.  */
  if (TREE_CODE (ptr) == POINTER_PLUS_EXPR)
    {
      do
	{
	  ptr = TREE_OPERAND (ptr, 0);
	}
      while (TREE_CODE (ptr) == POINTER_PLUS_EXPR);
      return ptr_deref_may_alias_decl_p (ptr, decl);
    }

  /* ADDR_EXPR pointers either just offset another pointer or directly
     specify the pointed-to set.  */
  if (TREE_CODE (ptr) == ADDR_EXPR)
    {
      tree base = get_base_address (TREE_OPERAND (ptr, 0));
      if (base
	  && (TREE_CODE (base) == MEM_REF
	      || TREE_CODE (base) == TARGET_MEM_REF))
	ptr = TREE_OPERAND (base, 0);
      else if (base
	       && DECL_P (base))
	return compare_base_decls (base, decl) != 0;
      else if (base
	       && CONSTANT_CLASS_P (base))
	return false;
      else
	return true;
    }

  /* Non-aliased variables cannot be pointed to.  */
  if (!may_be_aliased (decl))
    return false;

  /* If we do not have useful points-to information for this pointer
     we cannot disambiguate anything else.  */
  pi = SSA_NAME_PTR_INFO (ptr);
  if (!pi)
    return true;

  return pt_solution_includes (&pi->pt, decl);
}

/* Return true if dereferenced PTR1 and PTR2 may alias.
   The caller is responsible for applying TBAA to see if accesses
   through PTR1 and PTR2 may conflict at all.  */

bool
ptr_derefs_may_alias_p (tree ptr1, tree ptr2)
{
  struct ptr_info_def *pi1, *pi2;

  /* Conversions are irrelevant for points-to information and
     data-dependence analysis can feed us those.  */
  STRIP_NOPS (ptr1);
  STRIP_NOPS (ptr2);

  /* Disregard pointer offsetting.  */
  if (TREE_CODE (ptr1) == POINTER_PLUS_EXPR)
    {
      do
	{
	  ptr1 = TREE_OPERAND (ptr1, 0);
	}
      while (TREE_CODE (ptr1) == POINTER_PLUS_EXPR);
      return ptr_derefs_may_alias_p (ptr1, ptr2);
    }
  if (TREE_CODE (ptr2) == POINTER_PLUS_EXPR)
    {
      do
	{
	  ptr2 = TREE_OPERAND (ptr2, 0);
	}
      while (TREE_CODE (ptr2) == POINTER_PLUS_EXPR);
      return ptr_derefs_may_alias_p (ptr1, ptr2);
    }

  /* ADDR_EXPR pointers either just offset another pointer or directly
     specify the pointed-to set.  */
  if (TREE_CODE (ptr1) == ADDR_EXPR)
    {
      tree base = get_base_address (TREE_OPERAND (ptr1, 0));
      if (base
	  && (TREE_CODE (base) == MEM_REF
	      || TREE_CODE (base) == TARGET_MEM_REF))
	return ptr_derefs_may_alias_p (TREE_OPERAND (base, 0), ptr2);
      else if (base
	       && DECL_P (base))
	return ptr_deref_may_alias_decl_p (ptr2, base);
      else
	return true;
    }
  if (TREE_CODE (ptr2) == ADDR_EXPR)
    {
      tree base = get_base_address (TREE_OPERAND (ptr2, 0));
      if (base
	  && (TREE_CODE (base) == MEM_REF
	      || TREE_CODE (base) == TARGET_MEM_REF))
	return ptr_derefs_may_alias_p (ptr1, TREE_OPERAND (base, 0));
      else if (base
	       && DECL_P (base))
	return ptr_deref_may_alias_decl_p (ptr1, base);
      else
	return true;
    }

  /* From here we require SSA name pointers.  Anything else aliases.  */
  if (TREE_CODE (ptr1) != SSA_NAME
      || TREE_CODE (ptr2) != SSA_NAME
      || !POINTER_TYPE_P (TREE_TYPE (ptr1))
      || !POINTER_TYPE_P (TREE_TYPE (ptr2)))
    return true;

  /* We may end up with two empty points-to solutions for two same pointers.
     In this case we still want to say both pointers alias, so shortcut
     that here.  */
  if (ptr1 == ptr2)
    return true;

  /* If we do not have useful points-to information for either pointer
     we cannot disambiguate anything else.  */
  pi1 = SSA_NAME_PTR_INFO (ptr1);
  pi2 = SSA_NAME_PTR_INFO (ptr2);
  if (!pi1 || !pi2)
    return true;

  /* ???  This does not use TBAA to prune decls from the intersection
     that not both pointers may access.  */
  return pt_solutions_intersect (&pi1->pt, &pi2->pt);
}

/* Return true if dereferencing PTR may alias *REF.
   The caller is responsible for applying TBAA to see if PTR
   may access *REF at all.  */

static bool
ptr_deref_may_alias_ref_p_1 (tree ptr, ao_ref *ref)
{
  tree base = ao_ref_base (ref);

  if (TREE_CODE (base) == MEM_REF
      || TREE_CODE (base) == TARGET_MEM_REF)
    return ptr_derefs_may_alias_p (ptr, TREE_OPERAND (base, 0));
  else if (DECL_P (base))
    return ptr_deref_may_alias_decl_p (ptr, base);

  return true;
}

/* Returns true if PTR1 and PTR2 compare unequal because of points-to.  */

bool
ptrs_compare_unequal (tree ptr1, tree ptr2)
{
  /* First resolve the pointers down to a SSA name pointer base or
     a VAR_DECL, PARM_DECL or RESULT_DECL.  This explicitely does
     not yet try to handle LABEL_DECLs, FUNCTION_DECLs, CONST_DECLs
     or STRING_CSTs which needs points-to adjustments to track them
     in the points-to sets.  */
  tree obj1 = NULL_TREE;
  tree obj2 = NULL_TREE;
  if (TREE_CODE (ptr1) == ADDR_EXPR)
    {
      tree tem = get_base_address (TREE_OPERAND (ptr1, 0));
      if (! tem)
	return false;
      if (VAR_P (tem)
	  || TREE_CODE (tem) == PARM_DECL
	  || TREE_CODE (tem) == RESULT_DECL)
	obj1 = tem;
      else if (TREE_CODE (tem) == MEM_REF)
	ptr1 = TREE_OPERAND (tem, 0);
    }
  if (TREE_CODE (ptr2) == ADDR_EXPR)
    {
      tree tem = get_base_address (TREE_OPERAND (ptr2, 0));
      if (! tem)
	return false;
      if (VAR_P (tem)
	  || TREE_CODE (tem) == PARM_DECL
	  || TREE_CODE (tem) == RESULT_DECL)
	obj2 = tem;
      else if (TREE_CODE (tem) == MEM_REF)
	ptr2 = TREE_OPERAND (tem, 0);
    }

  /* Canonicalize ptr vs. object.  */
  if (TREE_CODE (ptr1) == SSA_NAME && obj2)
    {
      std::swap (ptr1, ptr2);
      std::swap (obj1, obj2);
    }

  if (obj1 && obj2)
    /* Other code handles this correctly, no need to duplicate it here.  */;
  else if (obj1 && TREE_CODE (ptr2) == SSA_NAME)
    {
      struct ptr_info_def *pi = SSA_NAME_PTR_INFO (ptr2);
      /* We may not use restrict to optimize pointer comparisons.
         See PR71062.  So we have to assume that restrict-pointed-to
	 may be in fact obj1.  */
      if (!pi
	  || pi->pt.vars_contains_restrict
	  || pi->pt.vars_contains_interposable)
	return false;
      if (VAR_P (obj1)
	  && (TREE_STATIC (obj1) || DECL_EXTERNAL (obj1)))
	{
	  varpool_node *node = varpool_node::get (obj1);
	  /* If obj1 may bind to NULL give up (see below).  */
	  if (! node
	      || ! node->nonzero_address ()
	      || ! decl_binds_to_current_def_p (obj1))
	    return false;
	}
      return !pt_solution_includes (&pi->pt, obj1);
    }

  /* ???  We'd like to handle ptr1 != NULL and ptr1 != ptr2
     but those require pt.null to be conservatively correct.  */

  return false;
}

/* Returns whether reference REF to BASE may refer to global memory.  */

static bool
ref_may_alias_global_p_1 (tree base)
{
  if (DECL_P (base))
    return is_global_var (base);
  else if (TREE_CODE (base) == MEM_REF
	   || TREE_CODE (base) == TARGET_MEM_REF)
    return ptr_deref_may_alias_global_p (TREE_OPERAND (base, 0));
  return true;
}

bool
ref_may_alias_global_p (ao_ref *ref)
{
  tree base = ao_ref_base (ref);
  return ref_may_alias_global_p_1 (base);
}

bool
ref_may_alias_global_p (tree ref)
{
  tree base = get_base_address (ref);
  return ref_may_alias_global_p_1 (base);
}

/* Return true whether STMT may clobber global memory.  */

bool
stmt_may_clobber_global_p (gimple *stmt)
{
  tree lhs;

  if (!gimple_vdef (stmt))
    return false;

  /* ???  We can ask the oracle whether an artificial pointer
     dereference with a pointer with points-to information covering
     all global memory (what about non-address taken memory?) maybe
     clobbered by this call.  As there is at the moment no convenient
     way of doing that without generating garbage do some manual
     checking instead.
     ???  We could make a NULL ao_ref argument to the various
     predicates special, meaning any global memory.  */

  switch (gimple_code (stmt))
    {
    case GIMPLE_ASSIGN:
      lhs = gimple_assign_lhs (stmt);
      return (TREE_CODE (lhs) != SSA_NAME
	      && ref_may_alias_global_p (lhs));
    case GIMPLE_CALL:
      return true;
    default:
      return true;
    }
}


/* Dump alias information on FILE.  */

void
dump_alias_info (FILE *file)
{
  unsigned i;
  tree ptr;
  const char *funcname
    = lang_hooks.decl_printable_name (current_function_decl, 2);
  tree var;

  fprintf (file, "\n\nAlias information for %s\n\n", funcname);

  fprintf (file, "Aliased symbols\n\n");

  FOR_EACH_LOCAL_DECL (cfun, i, var)
    {
      if (may_be_aliased (var))
	dump_variable (file, var);
    }

  fprintf (file, "\nCall clobber information\n");

  fprintf (file, "\nESCAPED");
  dump_points_to_solution (file, &cfun->gimple_df->escaped);

  fprintf (file, "\n\nFlow-insensitive points-to information\n\n");

  FOR_EACH_SSA_NAME (i, ptr, cfun)
    {
      struct ptr_info_def *pi;

      if (!POINTER_TYPE_P (TREE_TYPE (ptr))
	  || SSA_NAME_IN_FREE_LIST (ptr))
	continue;

      pi = SSA_NAME_PTR_INFO (ptr);
      if (pi)
	dump_points_to_info_for (file, ptr);
    }

  fprintf (file, "\n");
}


/* Dump alias information on stderr.  */

DEBUG_FUNCTION void
debug_alias_info (void)
{
  dump_alias_info (stderr);
}


/* Dump the points-to set *PT into FILE.  */

void
dump_points_to_solution (FILE *file, struct pt_solution *pt)
{
  if (pt->anything)
    fprintf (file, ", points-to anything");

  if (pt->nonlocal)
    fprintf (file, ", points-to non-local");

  if (pt->escaped)
    fprintf (file, ", points-to escaped");

  if (pt->ipa_escaped)
    fprintf (file, ", points-to unit escaped");

  if (pt->null)
    fprintf (file, ", points-to NULL");

  if (pt->vars)
    {
      fprintf (file, ", points-to vars: ");
      dump_decl_set (file, pt->vars);
      if (pt->vars_contains_nonlocal
	  || pt->vars_contains_escaped
	  || pt->vars_contains_escaped_heap
	  || pt->vars_contains_restrict)
	{
	  const char *comma = "";
	  fprintf (file, " (");
	  if (pt->vars_contains_nonlocal)
	    {
	      fprintf (file, "nonlocal");
	      comma = ", ";
	    }
	  if (pt->vars_contains_escaped)
	    {
	      fprintf (file, "%sescaped", comma);
	      comma = ", ";
	    }
	  if (pt->vars_contains_escaped_heap)
	    {
	      fprintf (file, "%sescaped heap", comma);
	      comma = ", ";
	    }
	  if (pt->vars_contains_restrict)
	    {
	      fprintf (file, "%srestrict", comma);
	      comma = ", ";
	    }
	  if (pt->vars_contains_interposable)
	    fprintf (file, "%sinterposable", comma);
	  fprintf (file, ")");
	}
    }
}


/* Unified dump function for pt_solution.  */

DEBUG_FUNCTION void
debug (pt_solution &ref)
{
  dump_points_to_solution (stderr, &ref);
}

DEBUG_FUNCTION void
debug (pt_solution *ptr)
{
  if (ptr)
    debug (*ptr);
  else
    fprintf (stderr, "<nil>\n");
}


/* Dump points-to information for SSA_NAME PTR into FILE.  */

void
dump_points_to_info_for (FILE *file, tree ptr)
{
  struct ptr_info_def *pi = SSA_NAME_PTR_INFO (ptr);

  print_generic_expr (file, ptr, dump_flags);

  if (pi)
    dump_points_to_solution (file, &pi->pt);
  else
    fprintf (file, ", points-to anything");

  fprintf (file, "\n");
}


/* Dump points-to information for VAR into stderr.  */

DEBUG_FUNCTION void
debug_points_to_info_for (tree var)
{
  dump_points_to_info_for (stderr, var);
}


/* Initializes the alias-oracle reference representation *R from REF.  */

void
ao_ref_init (ao_ref *r, tree ref)
{
  r->ref = ref;
  r->base = NULL_TREE;
  r->offset = 0;
  r->size = -1;
  r->max_size = -1;
  r->ref_alias_set = -1;
  r->base_alias_set = -1;
  r->volatile_p = ref ? TREE_THIS_VOLATILE (ref) : false;
}

/* Returns the base object of the memory reference *REF.  */

tree
ao_ref_base (ao_ref *ref)
{
  bool reverse;

  if (ref->base)
    return ref->base;
  ref->base = get_ref_base_and_extent (ref->ref, &ref->offset, &ref->size,
				       &ref->max_size, &reverse);
  return ref->base;
}

/* Returns the base object alias set of the memory reference *REF.  */

alias_set_type
ao_ref_base_alias_set (ao_ref *ref)
{
  tree base_ref;
  if (ref->base_alias_set != -1)
    return ref->base_alias_set;
  if (!ref->ref)
    return 0;
  base_ref = ref->ref;
  while (handled_component_p (base_ref))
    base_ref = TREE_OPERAND (base_ref, 0);
  ref->base_alias_set = get_alias_set (base_ref);
  return ref->base_alias_set;
}

/* Returns the reference alias set of the memory reference *REF.  */

alias_set_type
ao_ref_alias_set (ao_ref *ref)
{
  if (ref->ref_alias_set != -1)
    return ref->ref_alias_set;
  ref->ref_alias_set = get_alias_set (ref->ref);
  return ref->ref_alias_set;
}

/* Init an alias-oracle reference representation from a gimple pointer
   PTR and a gimple size SIZE in bytes.  If SIZE is NULL_TREE then the
   size is assumed to be unknown.  The access is assumed to be only
   to or after of the pointer target, not before it.  */

void
ao_ref_init_from_ptr_and_size (ao_ref *ref, tree ptr, tree size)
{
  poly_int64 t, size_hwi, extra_offset = 0;
  ref->ref = NULL_TREE;
  if (TREE_CODE (ptr) == SSA_NAME)
    {
      gimple *stmt = SSA_NAME_DEF_STMT (ptr);
      if (gimple_assign_single_p (stmt)
	  && gimple_assign_rhs_code (stmt) == ADDR_EXPR)
	ptr = gimple_assign_rhs1 (stmt);
      else if (is_gimple_assign (stmt)
	       && gimple_assign_rhs_code (stmt) == POINTER_PLUS_EXPR
	       && ptrdiff_tree_p (gimple_assign_rhs2 (stmt), &extra_offset))
	{
	  ptr = gimple_assign_rhs1 (stmt);
	  extra_offset *= BITS_PER_UNIT;
	}
    }

  if (TREE_CODE (ptr) == ADDR_EXPR)
    {
      ref->base = get_addr_base_and_unit_offset (TREE_OPERAND (ptr, 0), &t);
      if (ref->base)
	ref->offset = BITS_PER_UNIT * t;
      else
	{
	  size = NULL_TREE;
	  ref->offset = 0;
	  ref->base = get_base_address (TREE_OPERAND (ptr, 0));
	}
    }
  else
    {
      gcc_assert (POINTER_TYPE_P (TREE_TYPE (ptr)));
      ref->base = build2 (MEM_REF, char_type_node,
			  ptr, null_pointer_node);
      ref->offset = 0;
    }
  ref->offset += extra_offset;
  if (size
      && poly_int_tree_p (size, &size_hwi)
      && coeffs_in_range_p (size_hwi, 0, HOST_WIDE_INT_MAX / BITS_PER_UNIT))
    ref->max_size = ref->size = size_hwi * BITS_PER_UNIT;
  else
    ref->max_size = ref->size = -1;
  ref->ref_alias_set = 0;
  ref->base_alias_set = 0;
  ref->volatile_p = false;
}

/* S1 and S2 are TYPE_SIZE or DECL_SIZE.  Compare them:
   Return -1 if S1 < S2
   Return 1 if S1 > S2
   Return 0 if equal or incomparable.  */

static int
compare_sizes (tree s1, tree s2)
{
  if (!s1 || !s2)
    return 0;

  poly_uint64 size1;
  poly_uint64 size2;

  if (!poly_int_tree_p (s1, &size1) || !poly_int_tree_p (s2, &size2))
    return 0;
  if (known_lt (size1, size2))
    return -1;
  if (known_lt (size2, size1))
    return 1;
  return 0;
}

/* Compare TYPE1 and TYPE2 by its size.
   Return -1 if size of TYPE1 < size of TYPE2
   Return 1 if size of TYPE1 > size of TYPE2
   Return 0 if types are of equal sizes or we can not compare them.  */

static int
compare_type_sizes (tree type1, tree type2)
{
  /* Be conservative for arrays and vectors.  We want to support partial
     overlap on int[3] and int[3] as tested in gcc.dg/torture/alias-2.c.  */
  while (TREE_CODE (type1) == ARRAY_TYPE
	 || TREE_CODE (type1) == VECTOR_TYPE)
    type1 = TREE_TYPE (type1);
  while (TREE_CODE (type2) == ARRAY_TYPE
	 || TREE_CODE (type2) == VECTOR_TYPE)
    type2 = TREE_TYPE (type2);
  return compare_sizes (TYPE_SIZE (type1), TYPE_SIZE (type2));
}

/* Return 1 if TYPE1 and TYPE2 are to be considered equivalent for the
   purpose of TBAA.  Return 0 if they are distinct and -1 if we cannot
   decide.  */

static inline int
same_type_for_tbaa (tree type1, tree type2)
{
  type1 = TYPE_MAIN_VARIANT (type1);
  type2 = TYPE_MAIN_VARIANT (type2);

  /* Handle the most common case first.  */
  if (type1 == type2)
    return 1;

  /* If we would have to do structural comparison bail out.  */
  if (TYPE_STRUCTURAL_EQUALITY_P (type1)
      || TYPE_STRUCTURAL_EQUALITY_P (type2))
    return -1;

  /* Compare the canonical types.  */
  if (TYPE_CANONICAL (type1) == TYPE_CANONICAL (type2))
    return 1;

  /* ??? Array types are not properly unified in all cases as we have
     spurious changes in the index types for example.  Removing this
     causes all sorts of problems with the Fortran frontend.  */
  if (TREE_CODE (type1) == ARRAY_TYPE
      && TREE_CODE (type2) == ARRAY_TYPE)
    return -1;

  /* ??? In Ada, an lvalue of an unconstrained type can be used to access an
     object of one of its constrained subtypes, e.g. when a function with an
     unconstrained parameter passed by reference is called on an object and
     inlined.  But, even in the case of a fixed size, type and subtypes are
     not equivalent enough as to share the same TYPE_CANONICAL, since this
     would mean that conversions between them are useless, whereas they are
     not (e.g. type and subtypes can have different modes).  So, in the end,
     they are only guaranteed to have the same alias set.  */
  if (get_alias_set (type1) == get_alias_set (type2))
    return -1;

  /* The types are known to be not equal.  */
  return 0;
}

/* Return true if TYPE is a composite type (i.e. we may apply one of handled
   components on it).  */

static bool
type_has_components_p (tree type)
{
  return AGGREGATE_TYPE_P (type) || VECTOR_TYPE_P (type)
	 || TREE_CODE (type) == COMPLEX_TYPE;
}

/* MATCH1 and MATCH2 which are part of access path of REF1 and REF2
   respectively are either pointing to same address or are completely
   disjoint. If PARITAL_OVERLAP is true, assume that outermost arrays may
   just partly overlap.

   Try to disambiguate using the access path starting from the match
   and return false if there is no conflict.

   Helper for aliasing_component_refs_p.  */

static bool
aliasing_matching_component_refs_p (tree match1, tree ref1,
				    poly_int64 offset1, poly_int64 max_size1,
				    tree match2, tree ref2,
				    poly_int64 offset2, poly_int64 max_size2,
				    bool partial_overlap)
{
  poly_int64 offadj, sztmp, msztmp;
  bool reverse;

  if (!partial_overlap)
    {
      get_ref_base_and_extent (match2, &offadj, &sztmp, &msztmp, &reverse);
      offset2 -= offadj;
      get_ref_base_and_extent (match1, &offadj, &sztmp, &msztmp, &reverse);
      offset1 -= offadj;
      if (!ranges_maybe_overlap_p (offset1, max_size1, offset2, max_size2))
	{
	  ++alias_stats.aliasing_component_refs_p_no_alias;
	  return false;
	}
    }

  int cmp = nonoverlapping_refs_since_match_p (match1, ref1, match2, ref2,
					       partial_overlap);
  if (cmp == 1
      || (cmp == -1 && nonoverlapping_component_refs_p (ref1, ref2)))
    {
      ++alias_stats.aliasing_component_refs_p_no_alias;
      return false;
    }
  ++alias_stats.aliasing_component_refs_p_may_alias;
  return true;
}

/* Return true if REF is reference to zero sized trailing array. I.e.
   struct foo {int bar; int array[0];} *fooptr;
   fooptr->array.  */

static bool
component_ref_to_zero_sized_trailing_array_p (tree ref)
{
  return (TREE_CODE (ref) == COMPONENT_REF
	  && TREE_CODE (TREE_TYPE (TREE_OPERAND (ref, 1))) == ARRAY_TYPE
	  && (!TYPE_SIZE (TREE_TYPE (TREE_OPERAND (ref, 1)))
	      || integer_zerop (TYPE_SIZE (TREE_TYPE (TREE_OPERAND (ref, 1)))))
	  && array_at_struct_end_p (ref));
}

/* Worker for aliasing_component_refs_p. Most parameters match parameters of
   aliasing_component_refs_p.

   Walk access path REF2 and try to find type matching TYPE1
   (which is a start of possibly aliasing access path REF1).
   If match is found, try to disambiguate.

   Return 0 for sucessful disambiguation.
   Return 1 if match was found but disambiguation failed
   Return -1 if there is no match.
   In this case MAYBE_MATCH is set to 0 if there is no type matching TYPE1
   in access patch REF2 and -1 if we are not sure.  */

static int
aliasing_component_refs_walk (tree ref1, tree type1, tree base1,
			      poly_int64 offset1, poly_int64 max_size1,
			      tree end_struct_ref1,
			      tree ref2, tree base2,
			      poly_int64 offset2, poly_int64 max_size2,
			      bool *maybe_match)
{
  tree ref = ref2;
  int same_p = 0;

  while (true)
    {
      /* We walk from inner type to the outer types. If type we see is
	 already too large to be part of type1, terminate the search.  */
      int cmp = compare_type_sizes (type1, TREE_TYPE (ref));

      if (cmp < 0
	  && (!end_struct_ref1
	      || compare_type_sizes (TREE_TYPE (end_struct_ref1),
				     TREE_TYPE (ref)) < 0))
	break;
      /* If types may be of same size, see if we can decide about their
	 equality.  */
      if (cmp == 0)
	{
	  same_p = same_type_for_tbaa (TREE_TYPE (ref), type1);
	  if (same_p == 1)
	    break;
	  /* In case we can't decide whether types are same try to
	     continue looking for the exact match.
	     Remember however that we possibly saw a match
	     to bypass the access path continuations tests we do later.  */
	  if (same_p == -1)
	    *maybe_match = true;
	}
      if (!handled_component_p (ref))
	break;
      ref = TREE_OPERAND (ref, 0);
    }
  if (same_p == 1)
    {
      bool partial_overlap = false;

      /* We assume that arrays can overlap by multiple of their elements
	 size as tested in gcc.dg/torture/alias-2.c.
	 This partial overlap happen only when both arrays are bases of
	 the access and not contained within another component ref.
	 To be safe we also assume partial overlap for VLAs. */
      if (TREE_CODE (TREE_TYPE (base1)) == ARRAY_TYPE
	  && (!TYPE_SIZE (TREE_TYPE (base1))
	      || TREE_CODE (TYPE_SIZE (TREE_TYPE (base1))) != INTEGER_CST
	      || ref == base2))
	{
	  /* Setting maybe_match to true triggers
	     nonoverlapping_component_refs_p test later that still may do
	     useful disambiguation.  */
	  *maybe_match = true;
	  partial_overlap = true;
	}
      return aliasing_matching_component_refs_p (base1, ref1,
						 offset1, max_size1,
						 ref, ref2,
						 offset2, max_size2,
						 partial_overlap);
    }
  return -1;
}

/* Determine if the two component references REF1 and REF2 which are
   based on access types TYPE1 and TYPE2 and of which at least one is based
   on an indirect reference may alias.  
   REF1_ALIAS_SET, BASE1_ALIAS_SET, REF2_ALIAS_SET and BASE2_ALIAS_SET
   are the respective alias sets.  */

static bool
aliasing_component_refs_p (tree ref1,
			   alias_set_type ref1_alias_set,
			   alias_set_type base1_alias_set,
			   poly_int64 offset1, poly_int64 max_size1,
			   tree ref2,
			   alias_set_type ref2_alias_set,
			   alias_set_type base2_alias_set,
			   poly_int64 offset2, poly_int64 max_size2)
{
  /* If one reference is a component references through pointers try to find a
     common base and apply offset based disambiguation.  This handles
     for example
       struct A { int i; int j; } *q;
       struct B { struct A a; int k; } *p;
     disambiguating q->i and p->a.j.  */
  tree base1, base2;
  tree type1, type2;
  bool maybe_match = false;
  tree end_struct_ref1 = NULL, end_struct_ref2 = NULL;

  /* Choose bases and base types to search for.  */
  base1 = ref1;
  while (handled_component_p (base1))
    {
      /* Generally access paths are monotous in the size of object. The
	 exception are trailing arrays of structures. I.e.
	   struct a {int array[0];};
	 or
	   struct a {int array1[0]; int array[];};
	 Such struct has size 0 but accesses to a.array may have non-zero size.
	 In this case the size of TREE_TYPE (base1) is smaller than
	 size of TREE_TYPE (TREE_OPERNAD (base1, 0)).

	 Because we compare sizes of arrays just by sizes of their elements,
	 we only need to care about zero sized array fields here.  */
      if (component_ref_to_zero_sized_trailing_array_p (base1))
	{
	  gcc_checking_assert (!end_struct_ref1);
          end_struct_ref1 = base1;
	}
      if (TREE_CODE (base1) == VIEW_CONVERT_EXPR
	  || TREE_CODE (base1) == BIT_FIELD_REF)
	ref1 = TREE_OPERAND (base1, 0);
      base1 = TREE_OPERAND (base1, 0);
    }
  type1 = TREE_TYPE (base1);
  base2 = ref2;
  while (handled_component_p (base2))
    {
      if (component_ref_to_zero_sized_trailing_array_p (base2))
	{
	  gcc_checking_assert (!end_struct_ref2);
	  end_struct_ref2 = base2;
	}
      if (TREE_CODE (base2) == VIEW_CONVERT_EXPR
	  || TREE_CODE (base2) == BIT_FIELD_REF)
	ref2 = TREE_OPERAND (base2, 0);
      base2 = TREE_OPERAND (base2, 0);
    }
  type2 = TREE_TYPE (base2);

  /* Now search for the type1 in the access path of ref2.  This
     would be a common base for doing offset based disambiguation on.
     This however only makes sense if type2 is big enough to hold type1.  */
  int cmp_outer = compare_type_sizes (type2, type1);

  /* If type2 is big enough to contain type1 walk its access path.
     We also need to care of arrays at the end of structs that may extend
     beyond the end of structure.  */
  if (cmp_outer >= 0
      || (end_struct_ref2
	  && compare_type_sizes (TREE_TYPE (end_struct_ref2), type1) >= 0))
    {
      int res = aliasing_component_refs_walk (ref1, type1, base1,
					      offset1, max_size1,
					      end_struct_ref1,
					      ref2, base2, offset2, max_size2,
					      &maybe_match);
      if (res != -1)
	return res;
    }

  /* If we didn't find a common base, try the other way around.  */
  if (cmp_outer <= 0 
      || (end_struct_ref1
	  && compare_type_sizes (TREE_TYPE (end_struct_ref1), type1) <= 0))
    {
      int res = aliasing_component_refs_walk (ref2, type2, base2,
					      offset2, max_size2,
					      end_struct_ref2,
					      ref1, base1, offset1, max_size1,
					      &maybe_match);
      if (res != -1)
	return res;
    }

  /* In the following code we make an assumption that the types in access
     paths do not overlap and thus accesses alias only if one path can be
     continuation of another.  If we was not able to decide about equivalence,
     we need to give up.  */
  if (maybe_match)
    {
      if (!nonoverlapping_component_refs_p (ref1, ref2))
	{
	  ++alias_stats.aliasing_component_refs_p_may_alias;
	  return true;
	}
      ++alias_stats.aliasing_component_refs_p_no_alias;
      return false;
    }

  /* If we have two type access paths B1.path1 and B2.path2 they may
     only alias if either B1 is in B2.path2 or B2 is in B1.path1.
     But we can still have a path that goes B1.path1...B2.path2 with
     a part that we do not see.  So we can only disambiguate now
     if there is no B2 in the tail of path1 and no B1 on the
     tail of path2.  */
  if (compare_type_sizes (TREE_TYPE (ref2), type1) >= 0
      && (!end_struct_ref1
	  || compare_type_sizes (TREE_TYPE (ref2),
		 		 TREE_TYPE (end_struct_ref1)) >= 0)
      && type_has_components_p (TREE_TYPE (ref2))
      && (base1_alias_set == ref2_alias_set
          || alias_set_subset_of (base1_alias_set, ref2_alias_set)))
    {
      ++alias_stats.aliasing_component_refs_p_may_alias;
      return true;
    }
  /* If this is ptr vs. decl then we know there is no ptr ... decl path.  */
  if (compare_type_sizes (TREE_TYPE (ref1), type2) >= 0
      && (!end_struct_ref2
	  || compare_type_sizes (TREE_TYPE (ref1),
		 		 TREE_TYPE (end_struct_ref2)) >= 0)
      && type_has_components_p (TREE_TYPE (ref1))
      && (base2_alias_set == ref1_alias_set
	  || alias_set_subset_of (base2_alias_set, ref1_alias_set)))
    {
      ++alias_stats.aliasing_component_refs_p_may_alias;
      return true;
    }
  ++alias_stats.aliasing_component_refs_p_no_alias;
  return false;
}

/* FIELD1 and FIELD2 are two fields of component refs.  We assume
   that bases of both component refs are either equivalent or nonoverlapping.
   We do not assume that the containers of FIELD1 and FIELD2 are of the
   same type or size.

   Return 0 in case the base address of component_refs are same then 
   FIELD1 and FIELD2 have same address. Note that FIELD1 and FIELD2
   may not be of same type or size.

   Return 1 if FIELD1 and FIELD2 are non-overlapping.

   Return -1 otherwise.

   Main difference between 0 and -1 is to let
   nonoverlapping_component_refs_since_match_p discover the semantically
   equivalent part of the access path.

   Note that this function is used even with -fno-strict-aliasing
   and makes use of no TBAA assumptions.  */

static int
nonoverlapping_component_refs_p_1 (const_tree field1, const_tree field2)
{
  /* If both fields are of the same type, we could save hard work of
     comparing offsets.  */
  tree type1 = DECL_CONTEXT (field1);
  tree type2 = DECL_CONTEXT (field2);

  if (TREE_CODE (type1) == RECORD_TYPE
      && DECL_BIT_FIELD_REPRESENTATIVE (field1))
    field1 = DECL_BIT_FIELD_REPRESENTATIVE (field1);
  if (TREE_CODE (type2) == RECORD_TYPE
      && DECL_BIT_FIELD_REPRESENTATIVE (field2))
    field2 = DECL_BIT_FIELD_REPRESENTATIVE (field2);

  /* ??? Bitfields can overlap at RTL level so punt on them.
     FIXME: RTL expansion should be fixed by adjusting the access path
     when producing MEM_ATTRs for MEMs which are wider than 
     the bitfields similarly as done in set_mem_attrs_minus_bitpos.  */
  if (DECL_BIT_FIELD (field1) && DECL_BIT_FIELD (field2))
    return -1;

  /* Assume that different FIELD_DECLs never overlap within a RECORD_TYPE.  */
  if (type1 == type2 && TREE_CODE (type1) == RECORD_TYPE)
    return field1 != field2;

  /* In common case the offsets and bit offsets will be the same.
     However if frontends do not agree on the alignment, they may be
     different even if they actually represent same address.
     Try the common case first and if that fails calcualte the
     actual bit offset.  */
  if (tree_int_cst_equal (DECL_FIELD_OFFSET (field1),
			  DECL_FIELD_OFFSET (field2))
      && tree_int_cst_equal (DECL_FIELD_BIT_OFFSET (field1),
			     DECL_FIELD_BIT_OFFSET (field2)))
    return 0;

  /* Note that it may be possible to use component_ref_field_offset
     which would provide offsets as trees. However constructing and folding
     trees is expensive and does not seem to be worth the compile time
     cost.  */

  poly_uint64 offset1, offset2;
  poly_uint64 bit_offset1, bit_offset2;

  if (poly_int_tree_p (DECL_FIELD_OFFSET (field1), &offset1)
      && poly_int_tree_p (DECL_FIELD_OFFSET (field2), &offset2)
      && poly_int_tree_p (DECL_FIELD_BIT_OFFSET (field1), &bit_offset1)
      && poly_int_tree_p (DECL_FIELD_BIT_OFFSET (field2), &bit_offset2))
    {
      offset1 = (offset1 << LOG2_BITS_PER_UNIT) + bit_offset1;
      offset2 = (offset2 << LOG2_BITS_PER_UNIT) + bit_offset2;

      if (known_eq (offset1, offset2))
	return 0;

      poly_uint64 size1, size2;

      if (poly_int_tree_p (DECL_SIZE (field1), &size1)
	  && poly_int_tree_p (DECL_SIZE (field2), &size2)
	  && !ranges_maybe_overlap_p (offset1, size1, offset2, size2))
	return 1;
    }
  /* Resort to slower overlap checking by looking for matching types in
     the middle of access path.  */
  return -1;
}

/* Return low bound of array. Do not produce new trees
   and thus do not care about particular type of integer constant
   and placeholder exprs.  */

static tree
cheap_array_ref_low_bound (tree ref)
{
  tree domain_type = TYPE_DOMAIN (TREE_TYPE (TREE_OPERAND (ref, 0)));

  /* Avoid expensive array_ref_low_bound.
     low bound is either stored in operand2, or it is TYPE_MIN_VALUE of domain
     type or it is zero.  */
  if (TREE_OPERAND (ref, 2))
    return TREE_OPERAND (ref, 2);
  else if (domain_type && TYPE_MIN_VALUE (domain_type))
    return TYPE_MIN_VALUE (domain_type);
  else
    return integer_zero_node;
}

/* REF1 and REF2 are ARRAY_REFs with either same base address or which are
   completely disjoint.

   Return 1 if the refs are non-overlapping.
   Return 0 if they are possibly overlapping but if so the overlap again
   starts on the same address.
   Return -1 otherwise.  */

int
nonoverlapping_array_refs_p (tree ref1, tree ref2)
{
  tree index1 = TREE_OPERAND (ref1, 1);
  tree index2 = TREE_OPERAND (ref2, 1);
  tree low_bound1 = cheap_array_ref_low_bound(ref1);
  tree low_bound2 = cheap_array_ref_low_bound(ref2);

  /* Handle zero offsets first: we do not need to match type size in this
     case.  */
  if (operand_equal_p (index1, low_bound1, 0)
      && operand_equal_p (index2, low_bound2, 0))
    return 0;

  /* If type sizes are different, give up.

     Avoid expensive array_ref_element_size.
     If operand 3 is present it denotes size in the alignmnet units.
     Otherwise size is TYPE_SIZE of the element type.
     Handle only common cases where types are of the same "kind".  */
  if ((TREE_OPERAND (ref1, 3) == NULL) != (TREE_OPERAND (ref2, 3) == NULL))
    return -1;

  tree elmt_type1 = TREE_TYPE (TREE_TYPE (TREE_OPERAND (ref1, 0)));
  tree elmt_type2 = TREE_TYPE (TREE_TYPE (TREE_OPERAND (ref2, 0)));

  if (TREE_OPERAND (ref1, 3))
    {
      if (TYPE_ALIGN (elmt_type1) != TYPE_ALIGN (elmt_type2)
	  || !operand_equal_p (TREE_OPERAND (ref1, 3),
			       TREE_OPERAND (ref2, 3), 0))
	return -1;
    }
  else
    {
      if (!operand_equal_p (TYPE_SIZE_UNIT (elmt_type1),
			    TYPE_SIZE_UNIT (elmt_type2), 0))
	return -1;
    }

  /* Since we know that type sizes are the same, there is no need to return
     -1 after this point. Partial overlap can not be introduced.  */

  /* We may need to fold trees in this case.
     TODO: Handle integer constant case at least.  */
  if (!operand_equal_p (low_bound1, low_bound2, 0))
    return 0;

  if (TREE_CODE (index1) == INTEGER_CST && TREE_CODE (index2) == INTEGER_CST)
    {
      if (tree_int_cst_equal (index1, index2))
	return 0;
      return 1;
    }
  /* TODO: We can use VRP to further disambiguate here. */
  return 0;
}

/* Try to disambiguate REF1 and REF2 under the assumption that MATCH1 and
   MATCH2 either point to the same address or are disjoint.
   MATCH1 and MATCH2 are assumed to be ref in the access path of REF1 and REF2
   respectively or NULL in the case we established equivalence of bases.
   If PARTIAL_OVERLAP is true assume that the toplevel arrays may actually
   overlap by exact multiply of their element size.

   This test works by matching the initial segment of the access path
   and does not rely on TBAA thus is safe for !flag_strict_aliasing if
   match was determined without use of TBAA oracle.

   Return 1 if we can determine that component references REF1 and REF2,
   that are within a common DECL, cannot overlap.

   Return 0 if paths are same and thus there is nothing to disambiguate more
   (i.e. there is must alias assuming there is must alias between MATCH1 and
   MATCH2)

   Return -1 if we can not determine 0 or 1 - this happens when we met
   non-matching types was met in the path.
   In this case it may make sense to continue by other disambiguation
   oracles.  */

static int
nonoverlapping_refs_since_match_p (tree match1, tree ref1,
				   tree match2, tree ref2,
				   bool partial_overlap)
{
  /* Early return if there are no references to match, we do not need
     to walk the access paths.

     Do not consider this as may-alias for stats - it is more useful
     to have information how many disambiguations happened provided that
     the query was meaningful.  */

  if (match1 == ref1 || !handled_component_p (ref1)
      || match2 == ref2 || !handled_component_p (ref2))
    return -1;

  auto_vec<tree, 16> component_refs1;
  auto_vec<tree, 16> component_refs2;

  /* Create the stack of handled components for REF1.  */
  while (handled_component_p (ref1) && ref1 != match1)
    {
      if (TREE_CODE (ref1) == VIEW_CONVERT_EXPR
	  || TREE_CODE (ref1) == BIT_FIELD_REF)
	component_refs1.truncate (0);
      else
        component_refs1.safe_push (ref1);
      ref1 = TREE_OPERAND (ref1, 0);
    }

  /* Create the stack of handled components for REF2.  */
  while (handled_component_p (ref2) && ref2 != match2)
    {
      if (TREE_CODE (ref2) == VIEW_CONVERT_EXPR
	  || TREE_CODE (ref2) == BIT_FIELD_REF)
	component_refs2.truncate (0);
      else
        component_refs2.safe_push (ref2);
      ref2 = TREE_OPERAND (ref2, 0);
    }

  bool mem_ref1 = TREE_CODE (ref1) == MEM_REF && ref1 != match1;
  bool mem_ref2 = TREE_CODE (ref2) == MEM_REF && ref2 != match2;

  /* If only one of access path starts with MEM_REF check that offset is 0
     so the addresses stays the same after stripping it.
     TODO: In this case we may walk the other access path until we get same
     offset.

     If both starts with MEM_REF, offset has to be same.  */
  if ((mem_ref1 && !mem_ref2 && !integer_zerop (TREE_OPERAND (ref1, 1)))
      || (mem_ref2 && !mem_ref1 && !integer_zerop (TREE_OPERAND (ref2, 1)))
      || (mem_ref1 && mem_ref2
	  && !tree_int_cst_equal (TREE_OPERAND (ref1, 1),
				  TREE_OPERAND (ref2, 1))))
    {
      ++alias_stats.nonoverlapping_refs_since_match_p_may_alias;
      return -1;
    }

  /* TARGET_MEM_REF are never wrapped in handled components, so we do not need
     to handle them here at all.  */
  gcc_checking_assert (TREE_CODE (ref1) != TARGET_MEM_REF
		       && TREE_CODE (ref2) != TARGET_MEM_REF);

  /* Pop the stacks in parallel and examine the COMPONENT_REFs of the same
     rank.  This is sufficient because we start from the same DECL and you
     cannot reference several fields at a time with COMPONENT_REFs (unlike
     with ARRAY_RANGE_REFs for arrays) so you always need the same number
     of them to access a sub-component, unless you're in a union, in which
     case the return value will precisely be false.  */
  while (true)
    {
      /* Track if we seen unmatched ref with non-zero offset.  In this case
	 we must look for partial overlaps.  */
      bool seen_unmatched_ref_p = false;

      /* First match ARRAY_REFs an try to disambiguate.  */
      if (!component_refs1.is_empty ()
	  && !component_refs2.is_empty ())
	{
	  unsigned int narray_refs1=0, narray_refs2=0;

	  /* We generally assume that both access paths starts by same sequence
	     of refs.  However if number of array refs is not in sync, try
	     to recover and pop elts until number match.  This helps the case
	     where one access path starts by array and other by element.  */
	  for (narray_refs1 = 0; narray_refs1 < component_refs1.length ();
	       narray_refs1++)
	    if (TREE_CODE (component_refs1 [component_refs1.length()
					    - 1 - narray_refs1]) != ARRAY_REF)
	      break;

	  for (narray_refs2 = 0; narray_refs2 < component_refs2.length ();
	       narray_refs2++)
	    if (TREE_CODE (component_refs2 [component_refs2.length()
					    - 1 - narray_refs2]) != ARRAY_REF)
	      break;
	  for (; narray_refs1 > narray_refs2; narray_refs1--)
	    {
	      ref1 = component_refs1.pop ();

	      /* If index is non-zero we need to check whether the reference
		 does not break the main invariant that bases are either
		 disjoint or equal.  Consider the example:

		 unsigned char out[][1];
		 out[1]="a";
		 out[i][0];

		 Here bases out and out are same, but after removing the
		 [i] index, this invariant no longer holds, because
		 out[i] points to the middle of array out.

		 TODO: If size of type of the skipped reference is an integer
		 multiply of the size of type of the other reference this
		 invariant can be verified, but even then it is not completely
		 safe with !flag_strict_aliasing if the other reference contains
		 unbounded array accesses.
		 See   */

	      if (!operand_equal_p (TREE_OPERAND (ref1, 1),
				    cheap_array_ref_low_bound (ref1), 0))
		return 0;
	    }
	  for (; narray_refs2 > narray_refs1; narray_refs2--)
	    {
	      ref2 = component_refs2.pop ();
	      if (!operand_equal_p (TREE_OPERAND (ref2, 1),
				    cheap_array_ref_low_bound (ref2), 0))
		return 0;
	    }
	  /* Try to disambiguate matched arrays.  */
	  for (unsigned int i = 0; i < narray_refs1; i++)
	    {
	      int cmp = nonoverlapping_array_refs_p (component_refs1.pop (),
						     component_refs2.pop ());
	      if (cmp == 1 && !partial_overlap)
		{
		  ++alias_stats
		    .nonoverlapping_refs_since_match_p_no_alias;
		  return 1;
		}
	      partial_overlap = false;
	      if (cmp == -1)
		seen_unmatched_ref_p = true;
	    }
	}

      /* Next look for component_refs.  */
      do
	{
	  if (component_refs1.is_empty ())
	    {
	      ++alias_stats
		.nonoverlapping_refs_since_match_p_must_overlap;
	      return 0;
	    }
	  ref1 = component_refs1.pop ();
	  if (TREE_CODE (ref1) != COMPONENT_REF)
	    seen_unmatched_ref_p = true;
	}
      while (!RECORD_OR_UNION_TYPE_P (TREE_TYPE (TREE_OPERAND (ref1, 0))));

      do
	{
	  if (component_refs2.is_empty ())
	    {
	      ++alias_stats
		.nonoverlapping_refs_since_match_p_must_overlap;
	      return 0;
	    }
	  ref2 = component_refs2.pop ();
	  if (TREE_CODE (ref2) != COMPONENT_REF)
	    seen_unmatched_ref_p = true;
	}
      while (!RECORD_OR_UNION_TYPE_P (TREE_TYPE (TREE_OPERAND (ref2, 0))));

      /* BIT_FIELD_REF and VIEW_CONVERT_EXPR are taken off the vectors
	 earlier.  */
      gcc_checking_assert (TREE_CODE (ref1) == COMPONENT_REF
			   && TREE_CODE (ref2) == COMPONENT_REF);

      tree field1 = TREE_OPERAND (ref1, 1);
      tree field2 = TREE_OPERAND (ref2, 1);

      /* ??? We cannot simply use the type of operand #0 of the refs here
	 as the Fortran compiler smuggles type punning into COMPONENT_REFs
	 for common blocks instead of using unions like everyone else.  */
      tree type1 = DECL_CONTEXT (field1);
      tree type2 = DECL_CONTEXT (field2);

      partial_overlap = false;

      /* If we skipped array refs on type of different sizes, we can
	 no longer be sure that there are not partial overlaps.  */
      if (seen_unmatched_ref_p
	  && !operand_equal_p (TYPE_SIZE (type1), TYPE_SIZE (type2), 0))
	{
	  ++alias_stats
	    .nonoverlapping_refs_since_match_p_may_alias;
	  return -1;
	}

      int cmp = nonoverlapping_component_refs_p_1 (field1, field2);
      if (cmp == -1)
	{
	  ++alias_stats
	    .nonoverlapping_refs_since_match_p_may_alias;
	  return -1;
	}
      else if (cmp == 1)
	{
	  ++alias_stats
	    .nonoverlapping_refs_since_match_p_no_alias;
	  return 1;
	}
    }

  ++alias_stats.nonoverlapping_refs_since_match_p_must_overlap;
  return 0;
}

/* Return TYPE_UID which can be used to match record types we consider
   same for TBAA purposes.  */

static inline int
ncr_type_uid (const_tree field)
{
  /* ??? We cannot simply use the type of operand #0 of the refs here
     as the Fortran compiler smuggles type punning into COMPONENT_REFs
     for common blocks instead of using unions like everyone else.  */
  tree type = DECL_FIELD_CONTEXT (field);
  /* With LTO types considered same_type_for_tbaa_p 
     from different translation unit may not have same
     main variant.  They however have same TYPE_CANONICAL.  */
  if (TYPE_CANONICAL (type))
    return TYPE_UID (TYPE_CANONICAL (type));
  return TYPE_UID (type);
}

/* qsort compare function to sort FIELD_DECLs after their
   DECL_FIELD_CONTEXT TYPE_UID.  */

static inline int
ncr_compar (const void *field1_, const void *field2_)
{
  const_tree field1 = *(const_tree *) const_cast <void *>(field1_);
  const_tree field2 = *(const_tree *) const_cast <void *>(field2_);
  unsigned int uid1 = ncr_type_uid (field1);
  unsigned int uid2 = ncr_type_uid (field2);

  if (uid1 < uid2)
    return -1;
  else if (uid1 > uid2)
    return 1;
  return 0;
}

/* Return true if we can determine that the fields referenced cannot
   overlap for any pair of objects.  This relies on TBAA.  */

static bool
nonoverlapping_component_refs_p (const_tree x, const_tree y)
{
  /* Early return if we have nothing to do.

     Do not consider this as may-alias for stats - it is more useful
     to have information how many disambiguations happened provided that
     the query was meaningful.  */
  if (!flag_strict_aliasing
      || !x || !y
      || !handled_component_p (x)
      || !handled_component_p (y))
    return false;

  auto_vec<const_tree, 16> fieldsx;
  while (handled_component_p (x))
    {
      if (TREE_CODE (x) == COMPONENT_REF)
	{
	  tree field = TREE_OPERAND (x, 1);
	  tree type = DECL_FIELD_CONTEXT (field);
	  if (TREE_CODE (type) == RECORD_TYPE)
	    fieldsx.safe_push (field);
	}
      else if (TREE_CODE (x) == VIEW_CONVERT_EXPR
	       || TREE_CODE (x) == BIT_FIELD_REF)
	fieldsx.truncate (0);
      x = TREE_OPERAND (x, 0);
    }
  if (fieldsx.length () == 0)
    return false;
  auto_vec<const_tree, 16> fieldsy;
  while (handled_component_p (y))
    {
      if (TREE_CODE (y) == COMPONENT_REF)
	{
	  tree field = TREE_OPERAND (y, 1);
	  tree type = DECL_FIELD_CONTEXT (field);
	  if (TREE_CODE (type) == RECORD_TYPE)
	    fieldsy.safe_push (TREE_OPERAND (y, 1));
	}
      else if (TREE_CODE (y) == VIEW_CONVERT_EXPR
	       || TREE_CODE (y) == BIT_FIELD_REF)
	fieldsy.truncate (0);
      y = TREE_OPERAND (y, 0);
    }
  if (fieldsy.length () == 0)
    {
      ++alias_stats.nonoverlapping_component_refs_p_may_alias;
      return false;
    }

  /* Most common case first.  */
  if (fieldsx.length () == 1
      && fieldsy.length () == 1)
   {
     if (same_type_for_tbaa (DECL_FIELD_CONTEXT (fieldsx[0]),
			     DECL_FIELD_CONTEXT (fieldsy[0])) == 1
	 && nonoverlapping_component_refs_p_1 (fieldsx[0], fieldsy[0]) == 1)
      {
         ++alias_stats.nonoverlapping_component_refs_p_no_alias;
         return true;
      }
     else
      {
         ++alias_stats.nonoverlapping_component_refs_p_may_alias;
         return false;
      }
   }

  if (fieldsx.length () == 2)
    {
      if (ncr_compar (&fieldsx[0], &fieldsx[1]) == 1)
	std::swap (fieldsx[0], fieldsx[1]);
    }
  else
    fieldsx.qsort (ncr_compar);

  if (fieldsy.length () == 2)
    {
      if (ncr_compar (&fieldsy[0], &fieldsy[1]) == 1)
	std::swap (fieldsy[0], fieldsy[1]);
    }
  else
    fieldsy.qsort (ncr_compar);

  unsigned i = 0, j = 0;
  do
    {
      const_tree fieldx = fieldsx[i];
      const_tree fieldy = fieldsy[j];

      /* We're left with accessing different fields of a structure,
	 no possible overlap.  */
      if (same_type_for_tbaa (DECL_FIELD_CONTEXT (fieldx),
			      DECL_FIELD_CONTEXT (fieldy)) == 1
	  && nonoverlapping_component_refs_p_1 (fieldx, fieldy) == 1)
	{
	  ++alias_stats.nonoverlapping_component_refs_p_no_alias;
	  return true;
	}

      if (ncr_type_uid (fieldx) < ncr_type_uid (fieldy))
	{
	  i++;
	  if (i == fieldsx.length ())
	    break;
	}
      else
	{
	  j++;
	  if (j == fieldsy.length ())
	    break;
	}
    }
  while (1);

  ++alias_stats.nonoverlapping_component_refs_p_may_alias;
  return false;
}


/* Return true if two memory references based on the variables BASE1
   and BASE2 constrained to [OFFSET1, OFFSET1 + MAX_SIZE1) and
   [OFFSET2, OFFSET2 + MAX_SIZE2) may alias.  REF1 and REF2
   if non-NULL are the complete memory reference trees.  */

static bool
decl_refs_may_alias_p (tree ref1, tree base1,
		       poly_int64 offset1, poly_int64 max_size1,
		       poly_int64 size1,
		       tree ref2, tree base2,
		       poly_int64 offset2, poly_int64 max_size2,
		       poly_int64 size2)
{
  gcc_checking_assert (DECL_P (base1) && DECL_P (base2));

  /* If both references are based on different variables, they cannot alias.  */
  if (compare_base_decls (base1, base2) == 0)
    return false;

  /* If both references are based on the same variable, they cannot alias if
     the accesses do not overlap.  */
  if (!ranges_maybe_overlap_p (offset1, max_size1, offset2, max_size2))
    return false;

  /* If there is must alias, there is no use disambiguating further.  */
  if (known_eq (size1, max_size1) && known_eq (size2, max_size2))
    return true;

  /* For components with variable position, the above test isn't sufficient,
     so we disambiguate component references manually.  */
  if (ref1 && ref2
      && handled_component_p (ref1) && handled_component_p (ref2)
      && nonoverlapping_refs_since_match_p (NULL, ref1, NULL, ref2, false) == 1)
    return false;

  return true;     
}

/* Return true if an indirect reference based on *PTR1 constrained
   to [OFFSET1, OFFSET1 + MAX_SIZE1) may alias a variable based on BASE2
   constrained to [OFFSET2, OFFSET2 + MAX_SIZE2).  *PTR1 and BASE2 have
   the alias sets BASE1_ALIAS_SET and BASE2_ALIAS_SET which can be -1
   in which case they are computed on-demand.  REF1 and REF2
   if non-NULL are the complete memory reference trees.  */

static bool
indirect_ref_may_alias_decl_p (tree ref1 ATTRIBUTE_UNUSED, tree base1,
			       poly_int64 offset1, poly_int64 max_size1,
			       poly_int64 size1,
			       alias_set_type ref1_alias_set,
			       alias_set_type base1_alias_set,
			       tree ref2 ATTRIBUTE_UNUSED, tree base2,
			       poly_int64 offset2, poly_int64 max_size2,
			       poly_int64 size2,
			       alias_set_type ref2_alias_set,
			       alias_set_type base2_alias_set, bool tbaa_p)
{
  tree ptr1;
  tree ptrtype1, dbase2;

  gcc_checking_assert ((TREE_CODE (base1) == MEM_REF
			|| TREE_CODE (base1) == TARGET_MEM_REF)
		       && DECL_P (base2));

  ptr1 = TREE_OPERAND (base1, 0);
  poly_offset_int moff = mem_ref_offset (base1) << LOG2_BITS_PER_UNIT;

  /* If only one reference is based on a variable, they cannot alias if
     the pointer access is beyond the extent of the variable access.
     (the pointer base cannot validly point to an offset less than zero
     of the variable).
     ???  IVOPTs creates bases that do not honor this restriction,
     so do not apply this optimization for TARGET_MEM_REFs.  */
  if (TREE_CODE (base1) != TARGET_MEM_REF
      && !ranges_maybe_overlap_p (offset1 + moff, -1, offset2, max_size2))
    return false;
  /* They also cannot alias if the pointer may not point to the decl.  */
  if (!ptr_deref_may_alias_decl_p (ptr1, base2))
    return false;

  /* Disambiguations that rely on strict aliasing rules follow.  */
  if (!flag_strict_aliasing || !tbaa_p)
    return true;

  /* If the alias set for a pointer access is zero all bets are off.  */
  if (base1_alias_set == 0 || base2_alias_set == 0)
    return true;

  /* When we are trying to disambiguate an access with a pointer dereference
     as base versus one with a decl as base we can use both the size
     of the decl and its dynamic type for extra disambiguation.
     ???  We do not know anything about the dynamic type of the decl
     other than that its alias-set contains base2_alias_set as a subset
     which does not help us here.  */
  /* As we know nothing useful about the dynamic type of the decl just
     use the usual conflict check rather than a subset test.
     ???  We could introduce -fvery-strict-aliasing when the language
     does not allow decls to have a dynamic type that differs from their
     static type.  Then we can check 
     !alias_set_subset_of (base1_alias_set, base2_alias_set) instead.  */
  if (base1_alias_set != base2_alias_set
      && !alias_sets_conflict_p (base1_alias_set, base2_alias_set))
    return false;

  ptrtype1 = TREE_TYPE (TREE_OPERAND (base1, 1));

  /* If the size of the access relevant for TBAA through the pointer
     is bigger than the size of the decl we can't possibly access the
     decl via that pointer.  */
<<<<<<< HEAD
  if (DECL_SIZE (base2)
      && TYPE_SIZE (TREE_TYPE (ptrtype1))
      && poly_int_tree_p (DECL_SIZE (base2))
      && poly_int_tree_p (TYPE_SIZE (TREE_TYPE (ptrtype1)))
      /* ???  This in turn may run afoul when a decl of type T which is
=======
  if (/* ???  This in turn may run afoul when a decl of type T which is
>>>>>>> 3f7c8055
	 a member of union type U is accessed through a pointer to
	 type U and sizeof T is smaller than sizeof U.  */
      TREE_CODE (TREE_TYPE (ptrtype1)) != UNION_TYPE
      && TREE_CODE (TREE_TYPE (ptrtype1)) != QUAL_UNION_TYPE
      && compare_sizes (DECL_SIZE (base2),
		        TYPE_SIZE (TREE_TYPE (ptrtype1))) < 0)
    return false;

  if (!ref2)
    return true;

  /* If the decl is accessed via a MEM_REF, reconstruct the base
     we can use for TBAA and an appropriately adjusted offset.  */
  dbase2 = ref2;
  while (handled_component_p (dbase2))
    dbase2 = TREE_OPERAND (dbase2, 0);
  poly_int64 doffset1 = offset1;
  poly_offset_int doffset2 = offset2;
  if (TREE_CODE (dbase2) == MEM_REF
      || TREE_CODE (dbase2) == TARGET_MEM_REF)
    {
      doffset2 -= mem_ref_offset (dbase2) << LOG2_BITS_PER_UNIT;
      tree ptrtype2 = TREE_TYPE (TREE_OPERAND (dbase2, 1));
      /* If second reference is view-converted, give up now.  */
      if (same_type_for_tbaa (TREE_TYPE (dbase2), TREE_TYPE (ptrtype2)) != 1)
	return true;
    }

  /* If first reference is view-converted, give up now.  */
  if (same_type_for_tbaa (TREE_TYPE (base1), TREE_TYPE (ptrtype1)) != 1)
    return true;

  /* If both references are through the same type, they do not alias
     if the accesses do not overlap.  This does extra disambiguation
     for mixed/pointer accesses but requires strict aliasing.
     For MEM_REFs we require that the component-ref offset we computed
     is relative to the start of the type which we ensure by
     comparing rvalue and access type and disregarding the constant
     pointer offset.

     But avoid treating variable length arrays as "objects", instead assume they
     can overlap by an exact multiple of their element size.
     See gcc.dg/torture/alias-2.c.  */
  if (((TREE_CODE (base1) != TARGET_MEM_REF
       || (!TMR_INDEX (base1) && !TMR_INDEX2 (base1)))
       && (TREE_CODE (dbase2) != TARGET_MEM_REF
	   || (!TMR_INDEX (dbase2) && !TMR_INDEX2 (dbase2))))
      && same_type_for_tbaa (TREE_TYPE (base1), TREE_TYPE (dbase2)) == 1)
    {
      bool partial_overlap = (TREE_CODE (TREE_TYPE (base1)) == ARRAY_TYPE
			      && (TYPE_SIZE (TREE_TYPE (base1))
			      && TREE_CODE (TYPE_SIZE (TREE_TYPE (base1)))
				 != INTEGER_CST));
      if (!partial_overlap
	  && !ranges_maybe_overlap_p (doffset1, max_size1, doffset2, max_size2))
	return false;
      if (!ref1 || !ref2
	  /* If there is must alias, there is no use disambiguating further.  */
	  || (!partial_overlap
	      && known_eq (size1, max_size1) && known_eq (size2, max_size2)))
	return true;
      int res = nonoverlapping_refs_since_match_p (base1, ref1, base2, ref2,
						   partial_overlap);
      if (res == -1)
	return !nonoverlapping_component_refs_p (ref1, ref2);
      return !res;
    }

  /* Do access-path based disambiguation.  */
  if (ref1 && ref2
      && (handled_component_p (ref1) || handled_component_p (ref2)))
    return aliasing_component_refs_p (ref1,
				      ref1_alias_set, base1_alias_set,
				      offset1, max_size1,
				      ref2,
				      ref2_alias_set, base2_alias_set,
				      offset2, max_size2);

  return true;
}

/* Return true if two indirect references based on *PTR1
   and *PTR2 constrained to [OFFSET1, OFFSET1 + MAX_SIZE1) and
   [OFFSET2, OFFSET2 + MAX_SIZE2) may alias.  *PTR1 and *PTR2 have
   the alias sets BASE1_ALIAS_SET and BASE2_ALIAS_SET which can be -1
   in which case they are computed on-demand.  REF1 and REF2
   if non-NULL are the complete memory reference trees. */

static bool
indirect_refs_may_alias_p (tree ref1 ATTRIBUTE_UNUSED, tree base1,
			   poly_int64 offset1, poly_int64 max_size1,
			   poly_int64 size1,
			   alias_set_type ref1_alias_set,
			   alias_set_type base1_alias_set,
			   tree ref2 ATTRIBUTE_UNUSED, tree base2,
			   poly_int64 offset2, poly_int64 max_size2,
			   poly_int64 size2,
			   alias_set_type ref2_alias_set,
			   alias_set_type base2_alias_set, bool tbaa_p)
{
  tree ptr1;
  tree ptr2;
  tree ptrtype1, ptrtype2;

  gcc_checking_assert ((TREE_CODE (base1) == MEM_REF
			|| TREE_CODE (base1) == TARGET_MEM_REF)
		       && (TREE_CODE (base2) == MEM_REF
			   || TREE_CODE (base2) == TARGET_MEM_REF));

  ptr1 = TREE_OPERAND (base1, 0);
  ptr2 = TREE_OPERAND (base2, 0);

  /* If both bases are based on pointers they cannot alias if they may not
     point to the same memory object or if they point to the same object
     and the accesses do not overlap.  */
  if ((!cfun || gimple_in_ssa_p (cfun))
      && operand_equal_p (ptr1, ptr2, 0)
      && (((TREE_CODE (base1) != TARGET_MEM_REF
	    || (!TMR_INDEX (base1) && !TMR_INDEX2 (base1)))
	   && (TREE_CODE (base2) != TARGET_MEM_REF
	       || (!TMR_INDEX (base2) && !TMR_INDEX2 (base2))))
	  || (TREE_CODE (base1) == TARGET_MEM_REF
	      && TREE_CODE (base2) == TARGET_MEM_REF
	      && (TMR_STEP (base1) == TMR_STEP (base2)
		  || (TMR_STEP (base1) && TMR_STEP (base2)
		      && operand_equal_p (TMR_STEP (base1),
					  TMR_STEP (base2), 0)))
	      && (TMR_INDEX (base1) == TMR_INDEX (base2)
		  || (TMR_INDEX (base1) && TMR_INDEX (base2)
		      && operand_equal_p (TMR_INDEX (base1),
					  TMR_INDEX (base2), 0)))
	      && (TMR_INDEX2 (base1) == TMR_INDEX2 (base2)
		  || (TMR_INDEX2 (base1) && TMR_INDEX2 (base2)
		      && operand_equal_p (TMR_INDEX2 (base1),
					  TMR_INDEX2 (base2), 0))))))
    {
      poly_offset_int moff1 = mem_ref_offset (base1) << LOG2_BITS_PER_UNIT;
      poly_offset_int moff2 = mem_ref_offset (base2) << LOG2_BITS_PER_UNIT;
      if (!ranges_maybe_overlap_p (offset1 + moff1, max_size1,
				   offset2 + moff2, max_size2))
	return false;
      /* If there is must alias, there is no use disambiguating further.  */
      if (known_eq (size1, max_size1) && known_eq (size2, max_size2))
	return true;
      if (ref1 && ref2)
	{
	  int res = nonoverlapping_refs_since_match_p (NULL, ref1, NULL, ref2,
						       false);
	  if (res != -1)
	    return !res;
	}
    }
  if (!ptr_derefs_may_alias_p (ptr1, ptr2))
    return false;

  /* Disambiguations that rely on strict aliasing rules follow.  */
  if (!flag_strict_aliasing || !tbaa_p)
    return true;

  ptrtype1 = TREE_TYPE (TREE_OPERAND (base1, 1));
  ptrtype2 = TREE_TYPE (TREE_OPERAND (base2, 1));

  /* If the alias set for a pointer access is zero all bets are off.  */
  if (base1_alias_set == 0
      || base2_alias_set == 0)
    return true;

  /* Do type-based disambiguation.  */
  if (base1_alias_set != base2_alias_set
      && !alias_sets_conflict_p (base1_alias_set, base2_alias_set))
    return false;

  /* If either reference is view-converted, give up now.  */
  if (same_type_for_tbaa (TREE_TYPE (base1), TREE_TYPE (ptrtype1)) != 1
      || same_type_for_tbaa (TREE_TYPE (base2), TREE_TYPE (ptrtype2)) != 1)
    return true;

  /* If both references are through the same type, they do not alias
     if the accesses do not overlap.  This does extra disambiguation
     for mixed/pointer accesses but requires strict aliasing.  */
  if ((TREE_CODE (base1) != TARGET_MEM_REF
       || (!TMR_INDEX (base1) && !TMR_INDEX2 (base1)))
      && (TREE_CODE (base2) != TARGET_MEM_REF
	  || (!TMR_INDEX (base2) && !TMR_INDEX2 (base2)))
      && same_type_for_tbaa (TREE_TYPE (ptrtype1),
			     TREE_TYPE (ptrtype2)) == 1)
    {
      /* But avoid treating arrays as "objects", instead assume they
         can overlap by an exact multiple of their element size.
         See gcc.dg/torture/alias-2.c.  */
      bool partial_overlap = TREE_CODE (TREE_TYPE (ptrtype1)) == ARRAY_TYPE;

      if (!partial_overlap
	  && !ranges_maybe_overlap_p (offset1, max_size1, offset2, max_size2))
	return false;
      if (!ref1 || !ref2
	  || (!partial_overlap
	      && known_eq (size1, max_size1) && known_eq (size2, max_size2)))
	return true;
      int res = nonoverlapping_refs_since_match_p (base1, ref1, base2, ref2,
						   partial_overlap);
      if (res == -1)
	return !nonoverlapping_component_refs_p (ref1, ref2);
      return !res;
    }

  /* Do access-path based disambiguation.  */
  if (ref1 && ref2
      && (handled_component_p (ref1) || handled_component_p (ref2)))
    return aliasing_component_refs_p (ref1,
				      ref1_alias_set, base1_alias_set,
				      offset1, max_size1,
				      ref2,
				      ref2_alias_set, base2_alias_set,
				      offset2, max_size2);

  return true;
}

/* Return true, if the two memory references REF1 and REF2 may alias.  */

static bool
refs_may_alias_p_2 (ao_ref *ref1, ao_ref *ref2, bool tbaa_p)
{
  tree base1, base2;
  poly_int64 offset1 = 0, offset2 = 0;
  poly_int64 max_size1 = -1, max_size2 = -1;
  bool var1_p, var2_p, ind1_p, ind2_p;

  gcc_checking_assert ((!ref1->ref
			|| TREE_CODE (ref1->ref) == SSA_NAME
			|| DECL_P (ref1->ref)
			|| TREE_CODE (ref1->ref) == STRING_CST
			|| handled_component_p (ref1->ref)
			|| TREE_CODE (ref1->ref) == MEM_REF
			|| TREE_CODE (ref1->ref) == TARGET_MEM_REF)
		       && (!ref2->ref
			   || TREE_CODE (ref2->ref) == SSA_NAME
			   || DECL_P (ref2->ref)
			   || TREE_CODE (ref2->ref) == STRING_CST
			   || handled_component_p (ref2->ref)
			   || TREE_CODE (ref2->ref) == MEM_REF
			   || TREE_CODE (ref2->ref) == TARGET_MEM_REF));

  /* Decompose the references into their base objects and the access.  */
  base1 = ao_ref_base (ref1);
  offset1 = ref1->offset;
  max_size1 = ref1->max_size;
  base2 = ao_ref_base (ref2);
  offset2 = ref2->offset;
  max_size2 = ref2->max_size;

  /* We can end up with registers or constants as bases for example from
     *D.1663_44 = VIEW_CONVERT_EXPR<struct DB_LSN>(__tmp$B0F64_59);
     which is seen as a struct copy.  */
  if (TREE_CODE (base1) == SSA_NAME
      || TREE_CODE (base1) == CONST_DECL
      || TREE_CODE (base1) == CONSTRUCTOR
      || TREE_CODE (base1) == ADDR_EXPR
      || CONSTANT_CLASS_P (base1)
      || TREE_CODE (base2) == SSA_NAME
      || TREE_CODE (base2) == CONST_DECL
      || TREE_CODE (base2) == CONSTRUCTOR
      || TREE_CODE (base2) == ADDR_EXPR
      || CONSTANT_CLASS_P (base2))
    return false;

  /* We can end up referring to code via function and label decls.
     As we likely do not properly track code aliases conservatively
     bail out.  */
  if (TREE_CODE (base1) == FUNCTION_DECL
      || TREE_CODE (base1) == LABEL_DECL
      || TREE_CODE (base2) == FUNCTION_DECL
      || TREE_CODE (base2) == LABEL_DECL)
    return true;

  /* Two volatile accesses always conflict.  */
  if (ref1->volatile_p
      && ref2->volatile_p)
    return true;

  /* Defer to simple offset based disambiguation if we have
     references based on two decls.  Do this before defering to
     TBAA to handle must-alias cases in conformance with the
     GCC extension of allowing type-punning through unions.  */
  var1_p = DECL_P (base1);
  var2_p = DECL_P (base2);
  if (var1_p && var2_p)
    return decl_refs_may_alias_p (ref1->ref, base1, offset1, max_size1,
				  ref1->size,
				  ref2->ref, base2, offset2, max_size2,
				  ref2->size);

  /* Handle restrict based accesses.
     ???  ao_ref_base strips inner MEM_REF [&decl], recover from that
     here.  */
  tree rbase1 = base1;
  tree rbase2 = base2;
  if (var1_p)
    {
      rbase1 = ref1->ref;
      if (rbase1)
	while (handled_component_p (rbase1))
	  rbase1 = TREE_OPERAND (rbase1, 0);
    }
  if (var2_p)
    {
      rbase2 = ref2->ref;
      if (rbase2)
	while (handled_component_p (rbase2))
	  rbase2 = TREE_OPERAND (rbase2, 0);
    }
  if (rbase1 && rbase2
      && (TREE_CODE (base1) == MEM_REF || TREE_CODE (base1) == TARGET_MEM_REF)
      && (TREE_CODE (base2) == MEM_REF || TREE_CODE (base2) == TARGET_MEM_REF)
      /* If the accesses are in the same restrict clique... */
      && MR_DEPENDENCE_CLIQUE (base1) == MR_DEPENDENCE_CLIQUE (base2)
      /* But based on different pointers they do not alias.  */
      && MR_DEPENDENCE_BASE (base1) != MR_DEPENDENCE_BASE (base2))
    return false;

  ind1_p = (TREE_CODE (base1) == MEM_REF
	    || TREE_CODE (base1) == TARGET_MEM_REF);
  ind2_p = (TREE_CODE (base2) == MEM_REF
	    || TREE_CODE (base2) == TARGET_MEM_REF);

  /* Canonicalize the pointer-vs-decl case.  */
  if (ind1_p && var2_p)
    {
      std::swap (offset1, offset2);
      std::swap (max_size1, max_size2);
      std::swap (base1, base2);
      std::swap (ref1, ref2);
      var1_p = true;
      ind1_p = false;
      var2_p = false;
      ind2_p = true;
    }

  /* First defer to TBAA if possible.  */
  if (tbaa_p
      && flag_strict_aliasing
      && !alias_sets_conflict_p (ao_ref_alias_set (ref1),
				 ao_ref_alias_set (ref2)))
    return false;

  /* If the reference is based on a pointer that points to memory
     that may not be written to then the other reference cannot possibly
     clobber it.  */
  if ((TREE_CODE (TREE_OPERAND (base2, 0)) == SSA_NAME
       && SSA_NAME_POINTS_TO_READONLY_MEMORY (TREE_OPERAND (base2, 0)))
      || (ind1_p
	  && TREE_CODE (TREE_OPERAND (base1, 0)) == SSA_NAME
	  && SSA_NAME_POINTS_TO_READONLY_MEMORY (TREE_OPERAND (base1, 0))))
    return false;

  /* Dispatch to the pointer-vs-decl or pointer-vs-pointer disambiguators.  */
  if (var1_p && ind2_p)
    return indirect_ref_may_alias_decl_p (ref2->ref, base2,
					  offset2, max_size2, ref2->size,
					  ao_ref_alias_set (ref2),
					  ao_ref_base_alias_set (ref2),
					  ref1->ref, base1,
					  offset1, max_size1, ref1->size,
					  ao_ref_alias_set (ref1),
					  ao_ref_base_alias_set (ref1),
					  tbaa_p);
  else if (ind1_p && ind2_p)
    return indirect_refs_may_alias_p (ref1->ref, base1,
				      offset1, max_size1, ref1->size,
				      ao_ref_alias_set (ref1),
				      ao_ref_base_alias_set (ref1),
				      ref2->ref, base2,
				      offset2, max_size2, ref2->size,
				      ao_ref_alias_set (ref2),
				      ao_ref_base_alias_set (ref2),
				      tbaa_p);

  gcc_unreachable ();
}

/* Return true, if the two memory references REF1 and REF2 may alias
   and update statistics.  */

bool
refs_may_alias_p_1 (ao_ref *ref1, ao_ref *ref2, bool tbaa_p)
{
  bool res = refs_may_alias_p_2 (ref1, ref2, tbaa_p);
  if (res)
    ++alias_stats.refs_may_alias_p_may_alias;
  else
    ++alias_stats.refs_may_alias_p_no_alias;
  return res;
}

static bool
refs_may_alias_p (tree ref1, ao_ref *ref2, bool tbaa_p)
{
  ao_ref r1;
  ao_ref_init (&r1, ref1);
  return refs_may_alias_p_1 (&r1, ref2, tbaa_p);
}

bool
refs_may_alias_p (tree ref1, tree ref2, bool tbaa_p)
{
  ao_ref r1, r2;
  ao_ref_init (&r1, ref1);
  ao_ref_init (&r2, ref2);
  return refs_may_alias_p_1 (&r1, &r2, tbaa_p);
}

/* Returns true if there is a anti-dependence for the STORE that
   executes after the LOAD.  */

bool
refs_anti_dependent_p (tree load, tree store)
{
  ao_ref r1, r2;
  ao_ref_init (&r1, load);
  ao_ref_init (&r2, store);
  return refs_may_alias_p_1 (&r1, &r2, false);
}

/* Returns true if there is a output dependence for the stores
   STORE1 and STORE2.  */

bool
refs_output_dependent_p (tree store1, tree store2)
{
  ao_ref r1, r2;
  ao_ref_init (&r1, store1);
  ao_ref_init (&r2, store2);
  return refs_may_alias_p_1 (&r1, &r2, false);
}

/* If the call CALL may use the memory reference REF return true,
   otherwise return false.  */

static bool
ref_maybe_used_by_call_p_1 (gcall *call, ao_ref *ref, bool tbaa_p)
{
  tree base, callee;
  unsigned i;
  int flags = gimple_call_flags (call);

  /* Const functions without a static chain do not implicitly use memory.  */
  if (!gimple_call_chain (call)
      && (flags & (ECF_CONST|ECF_NOVOPS)))
    goto process_args;

  base = ao_ref_base (ref);
  if (!base)
    return true;

  /* A call that is not without side-effects might involve volatile
     accesses and thus conflicts with all other volatile accesses.  */
  if (ref->volatile_p)
    return true;

  /* If the reference is based on a decl that is not aliased the call
     cannot possibly use it.  */
  if (DECL_P (base)
      && !may_be_aliased (base)
      /* But local statics can be used through recursion.  */
      && !is_global_var (base))
    goto process_args;

  callee = gimple_call_fndecl (call);

  /* Handle those builtin functions explicitly that do not act as
     escape points.  See tree-ssa-structalias.c:find_func_aliases
     for the list of builtins we might need to handle here.  */
  if (callee != NULL_TREE
      && gimple_call_builtin_p (call, BUILT_IN_NORMAL))
    switch (DECL_FUNCTION_CODE (callee))
      {
	/* All the following functions read memory pointed to by
	   their second argument.  strcat/strncat additionally
	   reads memory pointed to by the first argument.  */
	case BUILT_IN_STRCAT:
	case BUILT_IN_STRNCAT:
	  {
	    ao_ref dref;
	    ao_ref_init_from_ptr_and_size (&dref,
					   gimple_call_arg (call, 0),
					   NULL_TREE);
	    if (refs_may_alias_p_1 (&dref, ref, false))
	      return true;
	  }
	  /* FALLTHRU */
	case BUILT_IN_STRCPY:
	case BUILT_IN_STRNCPY:
	case BUILT_IN_MEMCPY:
	case BUILT_IN_MEMMOVE:
	case BUILT_IN_MEMPCPY:
	case BUILT_IN_STPCPY:
	case BUILT_IN_STPNCPY:
	case BUILT_IN_TM_MEMCPY:
	case BUILT_IN_TM_MEMMOVE:
	  {
	    ao_ref dref;
	    tree size = NULL_TREE;
	    if (gimple_call_num_args (call) == 3)
	      size = gimple_call_arg (call, 2);
	    ao_ref_init_from_ptr_and_size (&dref,
					   gimple_call_arg (call, 1),
					   size);
	    return refs_may_alias_p_1 (&dref, ref, false);
	  }
	case BUILT_IN_STRCAT_CHK:
	case BUILT_IN_STRNCAT_CHK:
	  {
	    ao_ref dref;
	    ao_ref_init_from_ptr_and_size (&dref,
					   gimple_call_arg (call, 0),
					   NULL_TREE);
	    if (refs_may_alias_p_1 (&dref, ref, false))
	      return true;
	  }
	  /* FALLTHRU */
	case BUILT_IN_STRCPY_CHK:
	case BUILT_IN_STRNCPY_CHK:
	case BUILT_IN_MEMCPY_CHK:
	case BUILT_IN_MEMMOVE_CHK:
	case BUILT_IN_MEMPCPY_CHK:
	case BUILT_IN_STPCPY_CHK:
	case BUILT_IN_STPNCPY_CHK:
	  {
	    ao_ref dref;
	    tree size = NULL_TREE;
	    if (gimple_call_num_args (call) == 4)
	      size = gimple_call_arg (call, 2);
	    ao_ref_init_from_ptr_and_size (&dref,
					   gimple_call_arg (call, 1),
					   size);
	    return refs_may_alias_p_1 (&dref, ref, false);
	  }
	case BUILT_IN_BCOPY:
	  {
	    ao_ref dref;
	    tree size = gimple_call_arg (call, 2);
	    ao_ref_init_from_ptr_and_size (&dref,
					   gimple_call_arg (call, 0),
					   size);
	    return refs_may_alias_p_1 (&dref, ref, false);
	  }

	/* The following functions read memory pointed to by their
	   first argument.  */
	CASE_BUILT_IN_TM_LOAD (1):
	CASE_BUILT_IN_TM_LOAD (2):
	CASE_BUILT_IN_TM_LOAD (4):
	CASE_BUILT_IN_TM_LOAD (8):
	CASE_BUILT_IN_TM_LOAD (FLOAT):
	CASE_BUILT_IN_TM_LOAD (DOUBLE):
	CASE_BUILT_IN_TM_LOAD (LDOUBLE):
	CASE_BUILT_IN_TM_LOAD (M64):
	CASE_BUILT_IN_TM_LOAD (M128):
	CASE_BUILT_IN_TM_LOAD (M256):
	case BUILT_IN_TM_LOG:
	case BUILT_IN_TM_LOG_1:
	case BUILT_IN_TM_LOG_2:
	case BUILT_IN_TM_LOG_4:
	case BUILT_IN_TM_LOG_8:
	case BUILT_IN_TM_LOG_FLOAT:
	case BUILT_IN_TM_LOG_DOUBLE:
	case BUILT_IN_TM_LOG_LDOUBLE:
	case BUILT_IN_TM_LOG_M64:
	case BUILT_IN_TM_LOG_M128:
	case BUILT_IN_TM_LOG_M256:
	  return ptr_deref_may_alias_ref_p_1 (gimple_call_arg (call, 0), ref);

	/* These read memory pointed to by the first argument.  */
	case BUILT_IN_STRDUP:
	case BUILT_IN_STRNDUP:
	case BUILT_IN_REALLOC:
	  {
	    ao_ref dref;
	    tree size = NULL_TREE;
	    if (gimple_call_num_args (call) == 2)
	      size = gimple_call_arg (call, 1);
	    ao_ref_init_from_ptr_and_size (&dref,
					   gimple_call_arg (call, 0),
					   size);
	    return refs_may_alias_p_1 (&dref, ref, false);
	  }
	/* These read memory pointed to by the first argument.  */
	case BUILT_IN_INDEX:
	case BUILT_IN_STRCHR:
	case BUILT_IN_STRRCHR:
	  {
	    ao_ref dref;
	    ao_ref_init_from_ptr_and_size (&dref,
					   gimple_call_arg (call, 0),
					   NULL_TREE);
	    return refs_may_alias_p_1 (&dref, ref, false);
	  }
	/* These read memory pointed to by the first argument with size
	   in the third argument.  */
	case BUILT_IN_MEMCHR:
	  {
	    ao_ref dref;
	    ao_ref_init_from_ptr_and_size (&dref,
					   gimple_call_arg (call, 0),
					   gimple_call_arg (call, 2));
	    return refs_may_alias_p_1 (&dref, ref, false);
	  }
	/* These read memory pointed to by the first and second arguments.  */
	case BUILT_IN_STRSTR:
	case BUILT_IN_STRPBRK:
	  {
	    ao_ref dref;
	    ao_ref_init_from_ptr_and_size (&dref,
					   gimple_call_arg (call, 0),
					   NULL_TREE);
	    if (refs_may_alias_p_1 (&dref, ref, false))
	      return true;
	    ao_ref_init_from_ptr_and_size (&dref,
					   gimple_call_arg (call, 1),
					   NULL_TREE);
	    return refs_may_alias_p_1 (&dref, ref, false);
	  }

	/* The following builtins do not read from memory.  */
	case BUILT_IN_FREE:
	case BUILT_IN_MALLOC:
	case BUILT_IN_POSIX_MEMALIGN:
	case BUILT_IN_ALIGNED_ALLOC:
	case BUILT_IN_CALLOC:
	CASE_BUILT_IN_ALLOCA:
	case BUILT_IN_STACK_SAVE:
	case BUILT_IN_STACK_RESTORE:
	case BUILT_IN_MEMSET:
	case BUILT_IN_TM_MEMSET:
	case BUILT_IN_MEMSET_CHK:
	case BUILT_IN_FREXP:
	case BUILT_IN_FREXPF:
	case BUILT_IN_FREXPL:
	case BUILT_IN_GAMMA_R:
	case BUILT_IN_GAMMAF_R:
	case BUILT_IN_GAMMAL_R:
	case BUILT_IN_LGAMMA_R:
	case BUILT_IN_LGAMMAF_R:
	case BUILT_IN_LGAMMAL_R:
	case BUILT_IN_MODF:
	case BUILT_IN_MODFF:
	case BUILT_IN_MODFL:
	case BUILT_IN_REMQUO:
	case BUILT_IN_REMQUOF:
	case BUILT_IN_REMQUOL:
	case BUILT_IN_SINCOS:
	case BUILT_IN_SINCOSF:
	case BUILT_IN_SINCOSL:
	case BUILT_IN_ASSUME_ALIGNED:
	case BUILT_IN_VA_END:
	  return false;
	/* __sync_* builtins and some OpenMP builtins act as threading
	   barriers.  */
#undef DEF_SYNC_BUILTIN
#define DEF_SYNC_BUILTIN(ENUM, NAME, TYPE, ATTRS) case ENUM:
#include "sync-builtins.def"
#undef DEF_SYNC_BUILTIN
	case BUILT_IN_GOMP_ATOMIC_START:
	case BUILT_IN_GOMP_ATOMIC_END:
	case BUILT_IN_GOMP_BARRIER:
	case BUILT_IN_GOMP_BARRIER_CANCEL:
	case BUILT_IN_GOMP_TASKWAIT:
	case BUILT_IN_GOMP_TASKGROUP_END:
	case BUILT_IN_GOMP_CRITICAL_START:
	case BUILT_IN_GOMP_CRITICAL_END:
	case BUILT_IN_GOMP_CRITICAL_NAME_START:
	case BUILT_IN_GOMP_CRITICAL_NAME_END:
	case BUILT_IN_GOMP_LOOP_END:
	case BUILT_IN_GOMP_LOOP_END_CANCEL:
	case BUILT_IN_GOMP_ORDERED_START:
	case BUILT_IN_GOMP_ORDERED_END:
	case BUILT_IN_GOMP_SECTIONS_END:
	case BUILT_IN_GOMP_SECTIONS_END_CANCEL:
	case BUILT_IN_GOMP_SINGLE_COPY_START:
	case BUILT_IN_GOMP_SINGLE_COPY_END:
	  return true;

	default:
	  /* Fallthru to general call handling.  */;
      }

  /* Check if base is a global static variable that is not read
     by the function.  */
  if (callee != NULL_TREE && VAR_P (base) && TREE_STATIC (base))
    {
      struct cgraph_node *node = cgraph_node::get (callee);
      bitmap read;
      int id;

      /* FIXME: Callee can be an OMP builtin that does not have a call graph
	 node yet.  We should enforce that there are nodes for all decls in the
	 IL and remove this check instead.  */
      if (node
	  && (id = ipa_reference_var_uid (base)) != -1
	  && (read = ipa_reference_get_read_global (node))
	  && !bitmap_bit_p (read, id))
	goto process_args;
    }

  /* Check if the base variable is call-used.  */
  if (DECL_P (base))
    {
      if (pt_solution_includes (gimple_call_use_set (call), base))
	return true;
    }
  else if ((TREE_CODE (base) == MEM_REF
	    || TREE_CODE (base) == TARGET_MEM_REF)
	   && TREE_CODE (TREE_OPERAND (base, 0)) == SSA_NAME)
    {
      struct ptr_info_def *pi = SSA_NAME_PTR_INFO (TREE_OPERAND (base, 0));
      if (!pi)
	return true;

      if (pt_solutions_intersect (gimple_call_use_set (call), &pi->pt))
	return true;
    }
  else
    return true;

  /* Inspect call arguments for passed-by-value aliases.  */
process_args:
  for (i = 0; i < gimple_call_num_args (call); ++i)
    {
      tree op = gimple_call_arg (call, i);
      int flags = gimple_call_arg_flags (call, i);

      if (flags & EAF_UNUSED)
	continue;

      if (TREE_CODE (op) == WITH_SIZE_EXPR)
	op = TREE_OPERAND (op, 0);

      if (TREE_CODE (op) != SSA_NAME
	  && !is_gimple_min_invariant (op))
	{
	  ao_ref r;
	  ao_ref_init (&r, op);
	  if (refs_may_alias_p_1 (&r, ref, tbaa_p))
	    return true;
	}
    }

  return false;
}

static bool
ref_maybe_used_by_call_p (gcall *call, ao_ref *ref, bool tbaa_p)
{
  bool res;
  res = ref_maybe_used_by_call_p_1 (call, ref, tbaa_p);
  if (res)
    ++alias_stats.ref_maybe_used_by_call_p_may_alias;
  else
    ++alias_stats.ref_maybe_used_by_call_p_no_alias;
  return res;
}


/* If the statement STMT may use the memory reference REF return
   true, otherwise return false.  */

bool
ref_maybe_used_by_stmt_p (gimple *stmt, ao_ref *ref, bool tbaa_p)
{
  if (is_gimple_assign (stmt))
    {
      tree rhs;

      /* All memory assign statements are single.  */
      if (!gimple_assign_single_p (stmt))
	return false;

      rhs = gimple_assign_rhs1 (stmt);
      if (is_gimple_reg (rhs)
	  || is_gimple_min_invariant (rhs)
	  || gimple_assign_rhs_code (stmt) == CONSTRUCTOR)
	return false;

      return refs_may_alias_p (rhs, ref, tbaa_p);
    }
  else if (is_gimple_call (stmt))
    return ref_maybe_used_by_call_p (as_a <gcall *> (stmt), ref, tbaa_p);
  else if (greturn *return_stmt = dyn_cast <greturn *> (stmt))
    {
      tree retval = gimple_return_retval (return_stmt);
      if (retval
	  && TREE_CODE (retval) != SSA_NAME
	  && !is_gimple_min_invariant (retval)
	  && refs_may_alias_p (retval, ref, tbaa_p))
	return true;
      /* If ref escapes the function then the return acts as a use.  */
      tree base = ao_ref_base (ref);
      if (!base)
	;
      else if (DECL_P (base))
	return is_global_var (base);
      else if (TREE_CODE (base) == MEM_REF
	       || TREE_CODE (base) == TARGET_MEM_REF)
	return ptr_deref_may_alias_global_p (TREE_OPERAND (base, 0));
      return false;
    }

  return true;
}

bool
ref_maybe_used_by_stmt_p (gimple *stmt, tree ref, bool tbaa_p)
{
  ao_ref r;
  ao_ref_init (&r, ref);
  return ref_maybe_used_by_stmt_p (stmt, &r, tbaa_p);
}

/* If the call in statement CALL may clobber the memory reference REF
   return true, otherwise return false.  */

bool
call_may_clobber_ref_p_1 (gcall *call, ao_ref *ref)
{
  tree base;
  tree callee;

  /* If the call is pure or const it cannot clobber anything.  */
  if (gimple_call_flags (call)
      & (ECF_PURE|ECF_CONST|ECF_LOOPING_CONST_OR_PURE|ECF_NOVOPS))
    return false;
  if (gimple_call_internal_p (call))
    switch (gimple_call_internal_fn (call))
      {
	/* Treat these internal calls like ECF_PURE for aliasing,
	   they don't write to any memory the program should care about.
	   They have important other side-effects, and read memory,
	   so can't be ECF_NOVOPS.  */
      case IFN_UBSAN_NULL:
      case IFN_UBSAN_BOUNDS:
      case IFN_UBSAN_VPTR:
      case IFN_UBSAN_OBJECT_SIZE:
      case IFN_UBSAN_PTR:
      case IFN_ASAN_CHECK:
	return false;
      default:
	break;
      }

  base = ao_ref_base (ref);
  if (!base)
    return true;

  if (TREE_CODE (base) == SSA_NAME
      || CONSTANT_CLASS_P (base))
    return false;

  /* A call that is not without side-effects might involve volatile
     accesses and thus conflicts with all other volatile accesses.  */
  if (ref->volatile_p)
    return true;

  /* If the reference is based on a decl that is not aliased the call
     cannot possibly clobber it.  */
  if (DECL_P (base)
      && !may_be_aliased (base)
      /* But local non-readonly statics can be modified through recursion
         or the call may implement a threading barrier which we must
	 treat as may-def.  */
      && (TREE_READONLY (base)
	  || !is_global_var (base)))
    return false;

  /* If the reference is based on a pointer that points to memory
     that may not be written to then the call cannot possibly clobber it.  */
  if ((TREE_CODE (base) == MEM_REF
       || TREE_CODE (base) == TARGET_MEM_REF)
      && TREE_CODE (TREE_OPERAND (base, 0)) == SSA_NAME
      && SSA_NAME_POINTS_TO_READONLY_MEMORY (TREE_OPERAND (base, 0)))
    return false;

  callee = gimple_call_fndecl (call);

  /* Handle those builtin functions explicitly that do not act as
     escape points.  See tree-ssa-structalias.c:find_func_aliases
     for the list of builtins we might need to handle here.  */
  if (callee != NULL_TREE
      && gimple_call_builtin_p (call, BUILT_IN_NORMAL))
    switch (DECL_FUNCTION_CODE (callee))
      {
	/* All the following functions clobber memory pointed to by
	   their first argument.  */
	case BUILT_IN_STRCPY:
	case BUILT_IN_STRNCPY:
	case BUILT_IN_MEMCPY:
	case BUILT_IN_MEMMOVE:
	case BUILT_IN_MEMPCPY:
	case BUILT_IN_STPCPY:
	case BUILT_IN_STPNCPY:
	case BUILT_IN_STRCAT:
	case BUILT_IN_STRNCAT:
	case BUILT_IN_MEMSET:
	case BUILT_IN_TM_MEMSET:
	CASE_BUILT_IN_TM_STORE (1):
	CASE_BUILT_IN_TM_STORE (2):
	CASE_BUILT_IN_TM_STORE (4):
	CASE_BUILT_IN_TM_STORE (8):
	CASE_BUILT_IN_TM_STORE (FLOAT):
	CASE_BUILT_IN_TM_STORE (DOUBLE):
	CASE_BUILT_IN_TM_STORE (LDOUBLE):
	CASE_BUILT_IN_TM_STORE (M64):
	CASE_BUILT_IN_TM_STORE (M128):
	CASE_BUILT_IN_TM_STORE (M256):
	case BUILT_IN_TM_MEMCPY:
	case BUILT_IN_TM_MEMMOVE:
	  {
	    ao_ref dref;
	    tree size = NULL_TREE;
	    /* Don't pass in size for strncat, as the maximum size
	       is strlen (dest) + n + 1 instead of n, resp.
	       n + 1 at dest + strlen (dest), but strlen (dest) isn't
	       known.  */
	    if (gimple_call_num_args (call) == 3
		&& DECL_FUNCTION_CODE (callee) != BUILT_IN_STRNCAT)
	      size = gimple_call_arg (call, 2);
	    ao_ref_init_from_ptr_and_size (&dref,
					   gimple_call_arg (call, 0),
					   size);
	    return refs_may_alias_p_1 (&dref, ref, false);
	  }
	case BUILT_IN_STRCPY_CHK:
	case BUILT_IN_STRNCPY_CHK:
	case BUILT_IN_MEMCPY_CHK:
	case BUILT_IN_MEMMOVE_CHK:
	case BUILT_IN_MEMPCPY_CHK:
	case BUILT_IN_STPCPY_CHK:
	case BUILT_IN_STPNCPY_CHK:
	case BUILT_IN_STRCAT_CHK:
	case BUILT_IN_STRNCAT_CHK:
	case BUILT_IN_MEMSET_CHK:
	  {
	    ao_ref dref;
	    tree size = NULL_TREE;
	    /* Don't pass in size for __strncat_chk, as the maximum size
	       is strlen (dest) + n + 1 instead of n, resp.
	       n + 1 at dest + strlen (dest), but strlen (dest) isn't
	       known.  */
	    if (gimple_call_num_args (call) == 4
		&& DECL_FUNCTION_CODE (callee) != BUILT_IN_STRNCAT_CHK)
	      size = gimple_call_arg (call, 2);
	    ao_ref_init_from_ptr_and_size (&dref,
					   gimple_call_arg (call, 0),
					   size);
	    return refs_may_alias_p_1 (&dref, ref, false);
	  }
	case BUILT_IN_BCOPY:
	  {
	    ao_ref dref;
	    tree size = gimple_call_arg (call, 2);
	    ao_ref_init_from_ptr_and_size (&dref,
					   gimple_call_arg (call, 1),
					   size);
	    return refs_may_alias_p_1 (&dref, ref, false);
	  }
	/* Allocating memory does not have any side-effects apart from
	   being the definition point for the pointer.  */
	case BUILT_IN_MALLOC:
	case BUILT_IN_ALIGNED_ALLOC:
	case BUILT_IN_CALLOC:
	case BUILT_IN_STRDUP:
	case BUILT_IN_STRNDUP:
	  /* Unix98 specifies that errno is set on allocation failure.  */
	  if (flag_errno_math
	      && targetm.ref_may_alias_errno (ref))
	    return true;
	  return false;
	case BUILT_IN_STACK_SAVE:
	CASE_BUILT_IN_ALLOCA:
	case BUILT_IN_ASSUME_ALIGNED:
	  return false;
	/* But posix_memalign stores a pointer into the memory pointed to
	   by its first argument.  */
	case BUILT_IN_POSIX_MEMALIGN:
	  {
	    tree ptrptr = gimple_call_arg (call, 0);
	    ao_ref dref;
	    ao_ref_init_from_ptr_and_size (&dref, ptrptr,
					   TYPE_SIZE_UNIT (ptr_type_node));
	    return (refs_may_alias_p_1 (&dref, ref, false)
		    || (flag_errno_math
			&& targetm.ref_may_alias_errno (ref)));
	  }
	/* Freeing memory kills the pointed-to memory.  More importantly
	   the call has to serve as a barrier for moving loads and stores
	   across it.  */
	case BUILT_IN_FREE:
	case BUILT_IN_VA_END:
	  {
	    tree ptr = gimple_call_arg (call, 0);
	    return ptr_deref_may_alias_ref_p_1 (ptr, ref);
	  }
	/* Realloc serves both as allocation point and deallocation point.  */
	case BUILT_IN_REALLOC:
	  {
	    tree ptr = gimple_call_arg (call, 0);
	    /* Unix98 specifies that errno is set on allocation failure.  */
	    return ((flag_errno_math
		     && targetm.ref_may_alias_errno (ref))
		    || ptr_deref_may_alias_ref_p_1 (ptr, ref));
	  }
	case BUILT_IN_GAMMA_R:
	case BUILT_IN_GAMMAF_R:
	case BUILT_IN_GAMMAL_R:
	case BUILT_IN_LGAMMA_R:
	case BUILT_IN_LGAMMAF_R:
	case BUILT_IN_LGAMMAL_R:
	  {
	    tree out = gimple_call_arg (call, 1);
	    if (ptr_deref_may_alias_ref_p_1 (out, ref))
	      return true;
	    if (flag_errno_math)
	      break;
	    return false;
	  }
	case BUILT_IN_FREXP:
	case BUILT_IN_FREXPF:
	case BUILT_IN_FREXPL:
	case BUILT_IN_MODF:
	case BUILT_IN_MODFF:
	case BUILT_IN_MODFL:
	  {
	    tree out = gimple_call_arg (call, 1);
	    return ptr_deref_may_alias_ref_p_1 (out, ref);
	  }
	case BUILT_IN_REMQUO:
	case BUILT_IN_REMQUOF:
	case BUILT_IN_REMQUOL:
	  {
	    tree out = gimple_call_arg (call, 2);
	    if (ptr_deref_may_alias_ref_p_1 (out, ref))
	      return true;
	    if (flag_errno_math)
	      break;
	    return false;
	  }
	case BUILT_IN_SINCOS:
	case BUILT_IN_SINCOSF:
	case BUILT_IN_SINCOSL:
	  {
	    tree sin = gimple_call_arg (call, 1);
	    tree cos = gimple_call_arg (call, 2);
	    return (ptr_deref_may_alias_ref_p_1 (sin, ref)
		    || ptr_deref_may_alias_ref_p_1 (cos, ref));
	  }
	/* __sync_* builtins and some OpenMP builtins act as threading
	   barriers.  */
#undef DEF_SYNC_BUILTIN
#define DEF_SYNC_BUILTIN(ENUM, NAME, TYPE, ATTRS) case ENUM:
#include "sync-builtins.def"
#undef DEF_SYNC_BUILTIN
	case BUILT_IN_GOMP_ATOMIC_START:
	case BUILT_IN_GOMP_ATOMIC_END:
	case BUILT_IN_GOMP_BARRIER:
	case BUILT_IN_GOMP_BARRIER_CANCEL:
	case BUILT_IN_GOMP_TASKWAIT:
	case BUILT_IN_GOMP_TASKGROUP_END:
	case BUILT_IN_GOMP_CRITICAL_START:
	case BUILT_IN_GOMP_CRITICAL_END:
	case BUILT_IN_GOMP_CRITICAL_NAME_START:
	case BUILT_IN_GOMP_CRITICAL_NAME_END:
	case BUILT_IN_GOMP_LOOP_END:
	case BUILT_IN_GOMP_LOOP_END_CANCEL:
	case BUILT_IN_GOMP_ORDERED_START:
	case BUILT_IN_GOMP_ORDERED_END:
	case BUILT_IN_GOMP_SECTIONS_END:
	case BUILT_IN_GOMP_SECTIONS_END_CANCEL:
	case BUILT_IN_GOMP_SINGLE_COPY_START:
	case BUILT_IN_GOMP_SINGLE_COPY_END:
	  return true;
	default:
	  /* Fallthru to general call handling.  */;
      }

  /* Check if base is a global static variable that is not written
     by the function.  */
  if (callee != NULL_TREE && VAR_P (base) && TREE_STATIC (base))
    {
      struct cgraph_node *node = cgraph_node::get (callee);
      bitmap written;
      int id;

      if (node
	  && (id = ipa_reference_var_uid (base)) != -1
	  && (written = ipa_reference_get_written_global (node))
	  && !bitmap_bit_p (written, id))
	return false;
    }

  /* Check if the base variable is call-clobbered.  */
  if (DECL_P (base))
    return pt_solution_includes (gimple_call_clobber_set (call), base);
  else if ((TREE_CODE (base) == MEM_REF
	    || TREE_CODE (base) == TARGET_MEM_REF)
	   && TREE_CODE (TREE_OPERAND (base, 0)) == SSA_NAME)
    {
      struct ptr_info_def *pi = SSA_NAME_PTR_INFO (TREE_OPERAND (base, 0));
      if (!pi)
	return true;

      return pt_solutions_intersect (gimple_call_clobber_set (call), &pi->pt);
    }

  return true;
}

/* If the call in statement CALL may clobber the memory reference REF
   return true, otherwise return false.  */

bool
call_may_clobber_ref_p (gcall *call, tree ref)
{
  bool res;
  ao_ref r;
  ao_ref_init (&r, ref);
  res = call_may_clobber_ref_p_1 (call, &r);
  if (res)
    ++alias_stats.call_may_clobber_ref_p_may_alias;
  else
    ++alias_stats.call_may_clobber_ref_p_no_alias;
  return res;
}


/* If the statement STMT may clobber the memory reference REF return true,
   otherwise return false.  */

bool
stmt_may_clobber_ref_p_1 (gimple *stmt, ao_ref *ref, bool tbaa_p)
{
  if (is_gimple_call (stmt))
    {
      tree lhs = gimple_call_lhs (stmt);
      if (lhs
	  && TREE_CODE (lhs) != SSA_NAME)
	{
	  ao_ref r;
	  ao_ref_init (&r, lhs);
	  if (refs_may_alias_p_1 (ref, &r, tbaa_p))
	    return true;
	}

      return call_may_clobber_ref_p_1 (as_a <gcall *> (stmt), ref);
    }
  else if (gimple_assign_single_p (stmt))
    {
      tree lhs = gimple_assign_lhs (stmt);
      if (TREE_CODE (lhs) != SSA_NAME)
	{
	  ao_ref r;
	  ao_ref_init (&r, lhs);
	  return refs_may_alias_p_1 (ref, &r, tbaa_p);
	}
    }
  else if (gimple_code (stmt) == GIMPLE_ASM)
    return true;

  return false;
}

bool
stmt_may_clobber_ref_p (gimple *stmt, tree ref, bool tbaa_p)
{
  ao_ref r;
  ao_ref_init (&r, ref);
  return stmt_may_clobber_ref_p_1 (stmt, &r, tbaa_p);
}

/* Return true if store1 and store2 described by corresponding tuples
   <BASE, OFFSET, SIZE, MAX_SIZE> have the same size and store to the same
   address.  */

static bool
same_addr_size_stores_p (tree base1, poly_int64 offset1, poly_int64 size1,
			 poly_int64 max_size1,
			 tree base2, poly_int64 offset2, poly_int64 size2,
			 poly_int64 max_size2)
{
  /* Offsets need to be 0.  */
  if (maybe_ne (offset1, 0)
      || maybe_ne (offset2, 0))
    return false;

  bool base1_obj_p = SSA_VAR_P (base1);
  bool base2_obj_p = SSA_VAR_P (base2);

  /* We need one object.  */
  if (base1_obj_p == base2_obj_p)
    return false;
  tree obj = base1_obj_p ? base1 : base2;

  /* And we need one MEM_REF.  */
  bool base1_memref_p = TREE_CODE (base1) == MEM_REF;
  bool base2_memref_p = TREE_CODE (base2) == MEM_REF;
  if (base1_memref_p == base2_memref_p)
    return false;
  tree memref = base1_memref_p ? base1 : base2;

  /* Sizes need to be valid.  */
  if (!known_size_p (max_size1)
      || !known_size_p (max_size2)
      || !known_size_p (size1)
      || !known_size_p (size2))
    return false;

  /* Max_size needs to match size.  */
  if (maybe_ne (max_size1, size1)
      || maybe_ne (max_size2, size2))
    return false;

  /* Sizes need to match.  */
  if (maybe_ne (size1, size2))
    return false;


  /* Check that memref is a store to pointer with singleton points-to info.  */
  if (!integer_zerop (TREE_OPERAND (memref, 1)))
    return false;
  tree ptr = TREE_OPERAND (memref, 0);
  if (TREE_CODE (ptr) != SSA_NAME)
    return false;
  struct ptr_info_def *pi = SSA_NAME_PTR_INFO (ptr);
  unsigned int pt_uid;
  if (pi == NULL
      || !pt_solution_singleton_or_null_p (&pi->pt, &pt_uid))
    return false;

  /* Be conservative with non-call exceptions when the address might
     be NULL.  */
  if (cfun->can_throw_non_call_exceptions && pi->pt.null)
    return false;

  /* Check that ptr points relative to obj.  */
  unsigned int obj_uid = DECL_PT_UID (obj);
  if (obj_uid != pt_uid)
    return false;

  /* Check that the object size is the same as the store size.  That ensures us
     that ptr points to the start of obj.  */
  return (DECL_SIZE (obj)
	  && poly_int_tree_p (DECL_SIZE (obj))
	  && known_eq (wi::to_poly_offset (DECL_SIZE (obj)), size1));
}

/* If STMT kills the memory reference REF return true, otherwise
   return false.  */

bool
stmt_kills_ref_p (gimple *stmt, ao_ref *ref)
{
  if (!ao_ref_base (ref))
    return false;

  if (gimple_has_lhs (stmt)
      && TREE_CODE (gimple_get_lhs (stmt)) != SSA_NAME
      /* The assignment is not necessarily carried out if it can throw
	 and we can catch it in the current function where we could inspect
	 the previous value.
	 ???  We only need to care about the RHS throwing.  For aggregate
	 assignments or similar calls and non-call exceptions the LHS
	 might throw as well.  */
      && !stmt_can_throw_internal (cfun, stmt))
    {
      tree lhs = gimple_get_lhs (stmt);
      /* If LHS is literally a base of the access we are done.  */
      if (ref->ref)
	{
	  tree base = ref->ref;
	  tree innermost_dropped_array_ref = NULL_TREE;
	  if (handled_component_p (base))
	    {
	      tree saved_lhs0 = NULL_TREE;
	      if (handled_component_p (lhs))
		{
		  saved_lhs0 = TREE_OPERAND (lhs, 0);
		  TREE_OPERAND (lhs, 0) = integer_zero_node;
		}
	      do
		{
		  /* Just compare the outermost handled component, if
		     they are equal we have found a possible common
		     base.  */
		  tree saved_base0 = TREE_OPERAND (base, 0);
		  TREE_OPERAND (base, 0) = integer_zero_node;
		  bool res = operand_equal_p (lhs, base, 0);
		  TREE_OPERAND (base, 0) = saved_base0;
		  if (res)
		    break;
		  /* Remember if we drop an array-ref that we need to
		     double-check not being at struct end.  */ 
		  if (TREE_CODE (base) == ARRAY_REF
		      || TREE_CODE (base) == ARRAY_RANGE_REF)
		    innermost_dropped_array_ref = base;
		  /* Otherwise drop handled components of the access.  */
		  base = saved_base0;
		}
	      while (handled_component_p (base));
	      if (saved_lhs0)
		TREE_OPERAND (lhs, 0) = saved_lhs0;
	    }
	  /* Finally check if the lhs has the same address and size as the
	     base candidate of the access.  Watch out if we have dropped
	     an array-ref that was at struct end, this means ref->ref may
	     be outside of the TYPE_SIZE of its base.  */
	  if ((! innermost_dropped_array_ref
	       || ! array_at_struct_end_p (innermost_dropped_array_ref))
	      && (lhs == base
		  || (((TYPE_SIZE (TREE_TYPE (lhs))
			== TYPE_SIZE (TREE_TYPE (base)))
		       || (TYPE_SIZE (TREE_TYPE (lhs))
			   && TYPE_SIZE (TREE_TYPE (base))
			   && operand_equal_p (TYPE_SIZE (TREE_TYPE (lhs)),
					       TYPE_SIZE (TREE_TYPE (base)),
					       0)))
		      && operand_equal_p (lhs, base,
					  OEP_ADDRESS_OF
					  | OEP_MATCH_SIDE_EFFECTS))))
	    return true;
	}

      /* Now look for non-literal equal bases with the restriction of
         handling constant offset and size.  */
      /* For a must-alias check we need to be able to constrain
	 the access properly.  */
      if (!ref->max_size_known_p ())
	return false;
      poly_int64 size, offset, max_size, ref_offset = ref->offset;
      bool reverse;
      tree base = get_ref_base_and_extent (lhs, &offset, &size, &max_size,
					   &reverse);
      /* We can get MEM[symbol: sZ, index: D.8862_1] here,
	 so base == ref->base does not always hold.  */
      if (base != ref->base)
	{
	  /* Try using points-to info.  */
	  if (same_addr_size_stores_p (base, offset, size, max_size, ref->base,
				       ref->offset, ref->size, ref->max_size))
	    return true;

	  /* If both base and ref->base are MEM_REFs, only compare the
	     first operand, and if the second operand isn't equal constant,
	     try to add the offsets into offset and ref_offset.  */
	  if (TREE_CODE (base) == MEM_REF && TREE_CODE (ref->base) == MEM_REF
	      && TREE_OPERAND (base, 0) == TREE_OPERAND (ref->base, 0))
	    {
	      if (!tree_int_cst_equal (TREE_OPERAND (base, 1),
				       TREE_OPERAND (ref->base, 1)))
		{
		  poly_offset_int off1 = mem_ref_offset (base);
		  off1 <<= LOG2_BITS_PER_UNIT;
		  off1 += offset;
		  poly_offset_int off2 = mem_ref_offset (ref->base);
		  off2 <<= LOG2_BITS_PER_UNIT;
		  off2 += ref_offset;
		  if (!off1.to_shwi (&offset) || !off2.to_shwi (&ref_offset))
		    size = -1;
		}
	    }
	  else
	    size = -1;
	}
      /* For a must-alias check we need to be able to constrain
	 the access properly.  */
      if (known_eq (size, max_size)
	  && known_subrange_p (ref_offset, ref->max_size, offset, size))
	return true;
    }

  if (is_gimple_call (stmt))
    {
      tree callee = gimple_call_fndecl (stmt);
      if (callee != NULL_TREE
	  && gimple_call_builtin_p (stmt, BUILT_IN_NORMAL))
	switch (DECL_FUNCTION_CODE (callee))
	  {
	  case BUILT_IN_FREE:
	    {
	      tree ptr = gimple_call_arg (stmt, 0);
	      tree base = ao_ref_base (ref);
	      if (base && TREE_CODE (base) == MEM_REF
		  && TREE_OPERAND (base, 0) == ptr)
		return true;
	      break;
	    }

	  case BUILT_IN_MEMCPY:
	  case BUILT_IN_MEMPCPY:
	  case BUILT_IN_MEMMOVE:
	  case BUILT_IN_MEMSET:
	  case BUILT_IN_MEMCPY_CHK:
	  case BUILT_IN_MEMPCPY_CHK:
	  case BUILT_IN_MEMMOVE_CHK:
	  case BUILT_IN_MEMSET_CHK:
	  case BUILT_IN_STRNCPY:
	  case BUILT_IN_STPNCPY:
	  case BUILT_IN_CALLOC:
	    {
	      /* For a must-alias check we need to be able to constrain
		 the access properly.  */
	      if (!ref->max_size_known_p ())
		return false;
	      tree dest;
	      tree len;

	      /* In execution order a calloc call will never kill
		 anything.  However, DSE will (ab)use this interface
		 to ask if a calloc call writes the same memory locations
		 as a later assignment, memset, etc.  So handle calloc
		 in the expected way.  */
	      if (DECL_FUNCTION_CODE (callee) == BUILT_IN_CALLOC)
		{
		  tree arg0 = gimple_call_arg (stmt, 0);
		  tree arg1 = gimple_call_arg (stmt, 1);
		  if (TREE_CODE (arg0) != INTEGER_CST
		      || TREE_CODE (arg1) != INTEGER_CST)
		    return false;

		  dest = gimple_call_lhs (stmt);
		  len = fold_build2 (MULT_EXPR, TREE_TYPE (arg0), arg0, arg1);
		}
	      else
		{
		  dest = gimple_call_arg (stmt, 0);
		  len = gimple_call_arg (stmt, 2);
		}
	      if (!poly_int_tree_p (len))
		return false;
	      tree rbase = ref->base;
	      poly_offset_int roffset = ref->offset;
	      ao_ref dref;
	      ao_ref_init_from_ptr_and_size (&dref, dest, len);
	      tree base = ao_ref_base (&dref);
	      poly_offset_int offset = dref.offset;
	      if (!base || !known_size_p (dref.size))
		return false;
	      if (TREE_CODE (base) == MEM_REF)
		{
		  if (TREE_CODE (rbase) != MEM_REF)
		    return false;
		  // Compare pointers.
		  offset += mem_ref_offset (base) << LOG2_BITS_PER_UNIT;
		  roffset += mem_ref_offset (rbase) << LOG2_BITS_PER_UNIT;
		  base = TREE_OPERAND (base, 0);
		  rbase = TREE_OPERAND (rbase, 0);
		}
	      if (base == rbase
		  && known_subrange_p (roffset, ref->max_size, offset,
				       wi::to_poly_offset (len)
				       << LOG2_BITS_PER_UNIT))
		return true;
	      break;
	    }

	  case BUILT_IN_VA_END:
	    {
	      tree ptr = gimple_call_arg (stmt, 0);
	      if (TREE_CODE (ptr) == ADDR_EXPR)
		{
		  tree base = ao_ref_base (ref);
		  if (TREE_OPERAND (ptr, 0) == base)
		    return true;
		}
	      break;
	    }

	  default:;
	  }
    }
  return false;
}

bool
stmt_kills_ref_p (gimple *stmt, tree ref)
{
  ao_ref r;
  ao_ref_init (&r, ref);
  return stmt_kills_ref_p (stmt, &r);
}


/* Walk the virtual use-def chain of VUSE until hitting the virtual operand
   TARGET or a statement clobbering the memory reference REF in which
   case false is returned.  The walk starts with VUSE, one argument of PHI.  */

static bool
maybe_skip_until (gimple *phi, tree &target, basic_block target_bb,
		  ao_ref *ref, tree vuse, bool tbaa_p, unsigned int &limit,
		  bitmap *visited, bool abort_on_visited,
		  void *(*translate)(ao_ref *, tree, void *, translate_flags *),
		  translate_flags disambiguate_only,
		  void *data)
{
  basic_block bb = gimple_bb (phi);

  if (!*visited)
    *visited = BITMAP_ALLOC (NULL);

  bitmap_set_bit (*visited, SSA_NAME_VERSION (PHI_RESULT (phi)));

  /* Walk until we hit the target.  */
  while (vuse != target)
    {
      gimple *def_stmt = SSA_NAME_DEF_STMT (vuse);
      /* If we are searching for the target VUSE by walking up to
         TARGET_BB dominating the original PHI we are finished once
	 we reach a default def or a definition in a block dominating
	 that block.  Update TARGET and return.  */
      if (!target
	  && (gimple_nop_p (def_stmt)
	      || dominated_by_p (CDI_DOMINATORS,
				 target_bb, gimple_bb (def_stmt))))
	{
	  target = vuse;
	  return true;
	}

      /* Recurse for PHI nodes.  */
      if (gimple_code (def_stmt) == GIMPLE_PHI)
	{
	  /* An already visited PHI node ends the walk successfully.  */
	  if (bitmap_bit_p (*visited, SSA_NAME_VERSION (PHI_RESULT (def_stmt))))
	    return !abort_on_visited;
	  vuse = get_continuation_for_phi (def_stmt, ref, tbaa_p, limit,
					   visited, abort_on_visited,
					   translate, data, disambiguate_only);
	  if (!vuse)
	    return false;
	  continue;
	}
      else if (gimple_nop_p (def_stmt))
	return false;
      else
	{
	  /* A clobbering statement or the end of the IL ends it failing.  */
	  if ((int)limit <= 0)
	    return false;
	  --limit;
	  if (stmt_may_clobber_ref_p_1 (def_stmt, ref, tbaa_p))
	    {
	      translate_flags tf = disambiguate_only;
	      if (translate
		  && (*translate) (ref, vuse, data, &tf) == NULL)
		;
	      else
		return false;
	    }
	}
      /* If we reach a new basic-block see if we already skipped it
         in a previous walk that ended successfully.  */
      if (gimple_bb (def_stmt) != bb)
	{
	  if (!bitmap_set_bit (*visited, SSA_NAME_VERSION (vuse)))
	    return !abort_on_visited;
	  bb = gimple_bb (def_stmt);
	}
      vuse = gimple_vuse (def_stmt);
    }
  return true;
}


/* Starting from a PHI node for the virtual operand of the memory reference
   REF find a continuation virtual operand that allows to continue walking
   statements dominating PHI skipping only statements that cannot possibly
   clobber REF.  Decrements LIMIT for each alias disambiguation done
   and aborts the walk, returning NULL_TREE if it reaches zero.
   Returns NULL_TREE if no suitable virtual operand can be found.  */

tree
get_continuation_for_phi (gimple *phi, ao_ref *ref, bool tbaa_p,
			  unsigned int &limit, bitmap *visited,
			  bool abort_on_visited,
			  void *(*translate)(ao_ref *, tree, void *,
					     translate_flags *),
			  void *data,
			  translate_flags disambiguate_only)
{
  unsigned nargs = gimple_phi_num_args (phi);

  /* Through a single-argument PHI we can simply look through.  */
  if (nargs == 1)
    return PHI_ARG_DEF (phi, 0);

  /* For two or more arguments try to pairwise skip non-aliasing code
     until we hit the phi argument definition that dominates the other one.  */
  basic_block phi_bb = gimple_bb (phi);
  tree arg0, arg1;
  unsigned i;

  /* Find a candidate for the virtual operand which definition
     dominates those of all others.  */
  /* First look if any of the args themselves satisfy this.  */
  for (i = 0; i < nargs; ++i)
    {
      arg0 = PHI_ARG_DEF (phi, i);
      if (SSA_NAME_IS_DEFAULT_DEF (arg0))
	break;
      basic_block def_bb = gimple_bb (SSA_NAME_DEF_STMT (arg0));
      if (def_bb != phi_bb
	  && dominated_by_p (CDI_DOMINATORS, phi_bb, def_bb))
	break;
      arg0 = NULL_TREE;
    }
  /* If not, look if we can reach such candidate by walking defs
     until we hit the immediate dominator.  maybe_skip_until will
     do that for us.  */
  basic_block dom = get_immediate_dominator (CDI_DOMINATORS, phi_bb);

  /* Then check against the (to be) found candidate.  */
  for (i = 0; i < nargs; ++i)
    {
      arg1 = PHI_ARG_DEF (phi, i);
      if (arg1 == arg0)
	;
      else if (! maybe_skip_until (phi, arg0, dom, ref, arg1, tbaa_p,
				   limit, visited,
				   abort_on_visited,
				   translate,
				   /* Do not valueize when walking over
				      backedges.  */
				   dominated_by_p
				     (CDI_DOMINATORS,
				      gimple_bb (SSA_NAME_DEF_STMT (arg1)),
				      phi_bb)
				   ? TR_DISAMBIGUATE
				   : disambiguate_only, data))
	return NULL_TREE;
    }

  return arg0;
}

/* Based on the memory reference REF and its virtual use VUSE call
   WALKER for each virtual use that is equivalent to VUSE, including VUSE
   itself.  That is, for each virtual use for which its defining statement
   does not clobber REF.

   WALKER is called with REF, the current virtual use and DATA.  If
   WALKER returns non-NULL the walk stops and its result is returned.
   At the end of a non-successful walk NULL is returned.

   TRANSLATE if non-NULL is called with a pointer to REF, the virtual
   use which definition is a statement that may clobber REF and DATA.
   If TRANSLATE returns (void *)-1 the walk stops and NULL is returned.
   If TRANSLATE returns non-NULL the walk stops and its result is returned.
   If TRANSLATE returns NULL the walk continues and TRANSLATE is supposed
   to adjust REF and *DATA to make that valid.

   VALUEIZE if non-NULL is called with the next VUSE that is considered
   and return value is substituted for that.  This can be used to
   implement optimistic value-numbering for example.  Note that the
   VUSE argument is assumed to be valueized already.

   LIMIT specifies the number of alias queries we are allowed to do,
   the walk stops when it reaches zero and NULL is returned.  LIMIT
   is decremented by the number of alias queries (plus adjustments
   done by the callbacks) upon return.

   TODO: Cache the vector of equivalent vuses per ref, vuse pair.  */

void *
walk_non_aliased_vuses (ao_ref *ref, tree vuse, bool tbaa_p,
			void *(*walker)(ao_ref *, tree, void *),
			void *(*translate)(ao_ref *, tree, void *,
					   translate_flags *),
			tree (*valueize)(tree),
			unsigned &limit, void *data)
{
  bitmap visited = NULL;
  void *res;
  bool translated = false;

  timevar_push (TV_ALIAS_STMT_WALK);

  do
    {
      gimple *def_stmt;

      /* ???  Do we want to account this to TV_ALIAS_STMT_WALK?  */
      res = (*walker) (ref, vuse, data);
      /* Abort walk.  */
      if (res == (void *)-1)
	{
	  res = NULL;
	  break;
	}
      /* Lookup succeeded.  */
      else if (res != NULL)
	break;

      if (valueize)
	{
	  vuse = valueize (vuse);
	  if (!vuse)
	    {
	      res = NULL;
	      break;
	    }
	}
      def_stmt = SSA_NAME_DEF_STMT (vuse);
      if (gimple_nop_p (def_stmt))
	break;
      else if (gimple_code (def_stmt) == GIMPLE_PHI)
	vuse = get_continuation_for_phi (def_stmt, ref, tbaa_p, limit,
					 &visited, translated, translate, data);
      else
	{
	  if ((int)limit <= 0)
	    {
	      res = NULL;
	      break;
	    }
	  --limit;
	  if (stmt_may_clobber_ref_p_1 (def_stmt, ref, tbaa_p))
	    {
	      if (!translate)
		break;
	      translate_flags disambiguate_only = TR_TRANSLATE;
	      res = (*translate) (ref, vuse, data, &disambiguate_only);
	      /* Failed lookup and translation.  */
	      if (res == (void *)-1)
		{
		  res = NULL;
		  break;
		}
	      /* Lookup succeeded.  */
	      else if (res != NULL)
		break;
	      /* Translation succeeded, continue walking.  */
	      translated = translated || disambiguate_only == TR_TRANSLATE;
	    }
	  vuse = gimple_vuse (def_stmt);
	}
    }
  while (vuse);

  if (visited)
    BITMAP_FREE (visited);

  timevar_pop (TV_ALIAS_STMT_WALK);

  return res;
}


/* Based on the memory reference REF call WALKER for each vdef which
   defining statement may clobber REF, starting with VDEF.  If REF
   is NULL_TREE, each defining statement is visited.

   WALKER is called with REF, the current vdef and DATA.  If WALKER
   returns true the walk is stopped, otherwise it continues.

   If function entry is reached, FUNCTION_ENTRY_REACHED is set to true.
   The pointer may be NULL and then we do not track this information.

   At PHI nodes walk_aliased_vdefs forks into one walk for reach
   PHI argument (but only one walk continues on merge points), the
   return value is true if any of the walks was successful.

   The function returns the number of statements walked or -1 if
   LIMIT stmts were walked and the walk was aborted at this point.
   If LIMIT is zero the walk is not aborted.  */

static int
walk_aliased_vdefs_1 (ao_ref *ref, tree vdef,
		      bool (*walker)(ao_ref *, tree, void *), void *data,
		      bitmap *visited, unsigned int cnt,
		      bool *function_entry_reached, unsigned limit)
{
  do
    {
      gimple *def_stmt = SSA_NAME_DEF_STMT (vdef);

      if (*visited
	  && !bitmap_set_bit (*visited, SSA_NAME_VERSION (vdef)))
	return cnt;

      if (gimple_nop_p (def_stmt))
	{
	  if (function_entry_reached)
	    *function_entry_reached = true;
	  return cnt;
	}
      else if (gimple_code (def_stmt) == GIMPLE_PHI)
	{
	  unsigned i;
	  if (!*visited)
	    *visited = BITMAP_ALLOC (NULL);
	  for (i = 0; i < gimple_phi_num_args (def_stmt); ++i)
	    {
	      int res = walk_aliased_vdefs_1 (ref,
					      gimple_phi_arg_def (def_stmt, i),
					      walker, data, visited, cnt,
					      function_entry_reached, limit);
	      if (res == -1)
		return -1;
	      cnt = res;
	    }
	  return cnt;
	}

      /* ???  Do we want to account this to TV_ALIAS_STMT_WALK?  */
      cnt++;
      if (cnt == limit)
	return -1;
      if ((!ref
	   || stmt_may_clobber_ref_p_1 (def_stmt, ref))
	  && (*walker) (ref, vdef, data))
	return cnt;

      vdef = gimple_vuse (def_stmt);
    }
  while (1);
}

int
walk_aliased_vdefs (ao_ref *ref, tree vdef,
		    bool (*walker)(ao_ref *, tree, void *), void *data,
		    bitmap *visited,
		    bool *function_entry_reached, unsigned int limit)
{
  bitmap local_visited = NULL;
  int ret;

  timevar_push (TV_ALIAS_STMT_WALK);

  if (function_entry_reached)
    *function_entry_reached = false;

  ret = walk_aliased_vdefs_1 (ref, vdef, walker, data,
			      visited ? visited : &local_visited, 0,
			      function_entry_reached, limit);
  if (local_visited)
    BITMAP_FREE (local_visited);

  timevar_pop (TV_ALIAS_STMT_WALK);

  return ret;
}
<|MERGE_RESOLUTION|>--- conflicted
+++ resolved
@@ -1836,15 +1836,7 @@
   /* If the size of the access relevant for TBAA through the pointer
      is bigger than the size of the decl we can't possibly access the
      decl via that pointer.  */
-<<<<<<< HEAD
-  if (DECL_SIZE (base2)
-      && TYPE_SIZE (TREE_TYPE (ptrtype1))
-      && poly_int_tree_p (DECL_SIZE (base2))
-      && poly_int_tree_p (TYPE_SIZE (TREE_TYPE (ptrtype1)))
-      /* ???  This in turn may run afoul when a decl of type T which is
-=======
   if (/* ???  This in turn may run afoul when a decl of type T which is
->>>>>>> 3f7c8055
 	 a member of union type U is accessed through a pointer to
 	 type U and sizeof T is smaller than sizeof U.  */
       TREE_CODE (TREE_TYPE (ptrtype1)) != UNION_TYPE
