--- conflicted
+++ resolved
@@ -2791,22 +2791,13 @@
       tree ptr_type = TREE_TYPE (ptr);
       tree var_type = TREE_TYPE (var);
       
-<<<<<<< HEAD
-	  /* The star count is -1 if the type at the end of the
-	     pointer_to chain is not a record or union type. */ 
-	  if ((!alias_set_only) && 
-	      0 /* FIXME tuples ipa_type_escape_star_count_of_interesting_type (var_type) >= 0*/)
-	    {
-	      int ptr_star_count = 0;
-=======
       /* The star count is -1 if the type at the end of the
 	 pointer_to chain is not a record or union type. */ 
-      if (!alias_set_only
-	  && ipa_type_escape_star_count_of_interesting_type (var_type) >= 0)
+      if (!alias_set_only && 
+	  0 /* FIXME tuples ipa_type_escape_star_count_of_interesting_type (var_type) >= 0*/)
 	{
 	  int ptr_star_count = 0;
->>>>>>> 2de4b319
-	  
+
 	  /* ipa_type_escape_star_count_of_interesting_type is a
 	     little too restrictive for the pointer type, need to
 	     allow pointers to primitive types as long as those
