--- conflicted
+++ resolved
@@ -1365,16 +1365,11 @@
       && same_type_for_tbaa (TREE_TYPE (base1), TREE_TYPE (ptrtype1)) == 1
       && same_type_for_tbaa (TREE_TYPE (base2), TREE_TYPE (ptrtype2)) == 1
       && same_type_for_tbaa (TREE_TYPE (ptrtype1),
-<<<<<<< HEAD
-			     TREE_TYPE (ptrtype2)) == 1)
-    return ranges_may_overlap_p (offset1, max_size1, offset2, max_size2);
-=======
 			     TREE_TYPE (ptrtype2)) == 1
       /* But avoid treating arrays as "objects", instead assume they
          can overlap by an exact multiple of their element size.  */
       && TREE_CODE (TREE_TYPE (ptrtype1)) != ARRAY_TYPE)
-    return ranges_overlap_p (offset1, max_size1, offset2, max_size2);
->>>>>>> 68b948d3
+    return ranges_may_overlap_p (offset1, max_size1, offset2, max_size2);
 
   /* Do type-based disambiguation.  */
   if (base1_alias_set != base2_alias_set
@@ -2336,14 +2331,14 @@
    address.  */
 
 static bool
-same_addr_size_stores_p (tree base1, HOST_WIDE_INT offset1, HOST_WIDE_INT size1,
-			 HOST_WIDE_INT max_size1,
-			 tree base2, HOST_WIDE_INT offset2, HOST_WIDE_INT size2,
-			 HOST_WIDE_INT max_size2)
+same_addr_size_stores_p (tree base1, poly_int64 offset1, poly_int64 size1,
+			 poly_int64 max_size1,
+			 tree base2, poly_int64 offset2, poly_int64 size2,
+			 poly_int64 max_size2)
 {
   /* Offsets need to be 0.  */
-  if (offset1 != 0
-      || offset2 != 0)
+  if (may_ne (offset1, 0)
+      || may_ne (offset2, 0))
     return false;
 
   bool base1_obj_p = SSA_VAR_P (base1);
@@ -2362,17 +2357,19 @@
   tree memref = base1_memref_p ? base1 : base2;
 
   /* Sizes need to be valid.  */
-  if (max_size1 == -1 || max_size2 == -1
-      || size1 == -1 || size2 == -1)
+  if (must_eq (max_size1, -1)
+      || must_eq (max_size2, -1)
+      || must_eq (size1, -1)
+      || must_eq (size2, -1))
     return false;
 
   /* Max_size needs to match size.  */
-  if (max_size1 != size1
-      || max_size2 != size2)
+  if (may_ne (max_size1, size1)
+      || may_ne (max_size2, size2))
     return false;
 
   /* Sizes need to match.  */
-  if (size1 != size2)
+  if (may_ne (size1, size2))
     return false;
 
 
@@ -2400,10 +2397,7 @@
 
   /* Check that the object size is the same as the store size.  That ensures us
      that ptr points to the start of obj.  */
-  if (!tree_fits_shwi_p (DECL_SIZE (obj)))
-    return false;
-  HOST_WIDE_INT obj_size = tree_to_shwi (DECL_SIZE (obj));
-  return obj_size == size1;
+  return equal_tree_size (DECL_SIZE (obj), size1);
 }
 
 /* If STMT kills the memory reference REF return true, otherwise
