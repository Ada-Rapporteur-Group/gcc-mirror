--- conflicted
+++ resolved
@@ -138,25 +138,6 @@
 DEF_VEC_I(int);
 DEF_VEC_ALLOC_I(int,heap);
 
-<<<<<<< HEAD
-/* Return true if TAG can touch global memory.  */
-static bool
-tag_marked_global (tree tag)
-{
-  gcc_assert (MTAG_P (tag));
-  return MTAG_GLOBAL (tag);
-}
-
-/* Mark TAG, an alias tag, as possibly touching global memory.  */
-static void
-mark_tag_global (tree tag)
-{
-  gcc_assert (MTAG_P (tag));
-  MTAG_GLOBAL (tag) = 1;
-}
-
-=======
->>>>>>> b6c9b9bc
 /* qsort comparison function to sort type/name tags by DECL_UID.  */
 
 static int
@@ -270,14 +251,10 @@
      global vars, mark it global. 
      
      If the tag contains call clobbered vars, mark it call
-<<<<<<< HEAD
-     clobbered.  */
-=======
      clobbered.  
 
      This loop iterates because tags may appear in the may-aliases
      list of other tags when we group.  */
->>>>>>> b6c9b9bc
 
   while (changed)
     {
@@ -289,15 +266,10 @@
 	  VEC (tree, gc) *ma;
 	  unsigned int i;
 	  tree entry;
-<<<<<<< HEAD
-
-	  if (is_call_clobbered (tag) && tag_marked_global (tag))
-=======
 	  bool tagcc = is_call_clobbered (tag);
 	  bool tagglobal = MTAG_GLOBAL (tag);
 	  
 	  if (tagcc && tagglobal)
->>>>>>> b6c9b9bc
 	    continue;
 	  
 	  ma = may_aliases (tag);
@@ -308,27 +280,14 @@
 	    {
 	      /* Call clobbered entries cause the tag to be marked
 		 call clobbered.  */
-<<<<<<< HEAD
-	      if (is_call_clobbered (entry) && !is_call_clobbered (tag))
-		{		  
-		  mark_call_clobbered (tag, var_ann (entry)->escape_mask);
-=======
 	      if (!tagcc && is_call_clobbered (entry))
 		{
 		  mark_call_clobbered (tag, var_ann (entry)->escape_mask);
 		  tagcc = true;
->>>>>>> b6c9b9bc
 		  changed = true;
 		}
 
 	      /* Global vars cause the tag to be marked global.  */
-<<<<<<< HEAD
-	      if (is_global_var (entry) && !tag_marked_global (tag))
-		{
-		  mark_tag_global (tag);
-		  changed = true;
-		}
-=======
 	      if (!tagglobal && is_global_var (entry))
 		{
 		  MTAG_GLOBAL (tag) = true;
@@ -340,7 +299,6 @@
 		 loop can't do any more than that.  */
 	      if (tagcc && tagglobal)
 		break;
->>>>>>> b6c9b9bc
 	    }
 	}
     }
@@ -411,9 +369,6 @@
 	mark_call_clobbered (v_ann->type_mem_tag, pi->escape_mask);
 
       /* Name tags and type tags that we don't know where they point
-<<<<<<< HEAD
-	 to, might point to global memory, and thus, are clobbered.  */
-=======
 	 to, might point to global memory, and thus, are clobbered.
 
          FIXME:  This is not quite right.  They should only be
@@ -421,34 +376,22 @@
          they point to global memory or not.
          So removing this code and fixing all the bugs would be nice.
          It is the cause of a bunch of clobbering.  */
->>>>>>> b6c9b9bc
       if ((pi->pt_global_mem || pi->pt_anything) 
 	  && pi->is_dereferenced && pi->name_mem_tag)
 	{
 	  mark_call_clobbered (pi->name_mem_tag, ESCAPE_IS_GLOBAL);
-<<<<<<< HEAD
-	  mark_tag_global (pi->name_mem_tag);
-=======
 	  MTAG_GLOBAL (pi->name_mem_tag) = true;
->>>>>>> b6c9b9bc
 	}
       
       if ((pi->pt_global_mem || pi->pt_anything) 
 	  && pi->is_dereferenced && v_ann->type_mem_tag)
 	{
 	  mark_call_clobbered (v_ann->type_mem_tag, ESCAPE_IS_GLOBAL);
-<<<<<<< HEAD
-	  mark_tag_global (v_ann->type_mem_tag);
-	}
-    }
-}
-=======
 	  MTAG_GLOBAL (v_ann->type_mem_tag) = true;
 	}
     }
 }
 
->>>>>>> b6c9b9bc
 /* Compute which variables need to be marked call clobbered because
    their tag is call clobbered, and which tags need to be marked
    global because they contain global variables.  */
@@ -1952,12 +1895,9 @@
 
    AI points to the alias information collected so far.  
 
-<<<<<<< HEAD
-=======
    Return the type of escape site found, if we found one, or NO_ESCAPE
    if none.  */
 
->>>>>>> b6c9b9bc
 enum escape_type
 is_escape_site (tree stmt, struct alias_info *ai)
 {
@@ -2179,10 +2119,8 @@
   DECL_CONTEXT (global_var) = NULL_TREE;
   TREE_THIS_VOLATILE (global_var) = 0;
   TREE_ADDRESSABLE (global_var) = 0;
-<<<<<<< HEAD
-=======
-
->>>>>>> b6c9b9bc
+  create_var_ann (global_var);
+  mark_call_clobbered (global_var, ESCAPE_UNKNOWN);
   create_var_ann (global_var);
   mark_call_clobbered (global_var, ESCAPE_UNKNOWN);
   add_referenced_tmp_var (global_var);
@@ -2596,11 +2534,7 @@
 found_tag:
   /* If VAR is not already PTR's type tag, add it to the may-alias set
      for PTR's type tag.  */
-<<<<<<< HEAD
-  gcc_assert (var_ann (var)->type_mem_tag == NULL);
-=======
   gcc_assert (!MTAG_P (var));
->>>>>>> b6c9b9bc
   tag = ann->type_mem_tag;
 
   /* If VAR has subvars, add the subvars to the tag instead of the
@@ -2879,13 +2813,8 @@
 
       for (i = 0; VEC_iterate (fieldoff_s, fieldstack, i, fo); i++)
 	{
-<<<<<<< HEAD
-	  if (!DECL_SIZE (fo->field) 
-	      || TREE_CODE (DECL_SIZE (fo->field)) != INTEGER_CST
-=======
 	  if (!fo->size
 	      || TREE_CODE (fo->size) != INTEGER_CST
->>>>>>> b6c9b9bc
 	      || fo->offset < 0)
 	    {
 	      notokay = true;
