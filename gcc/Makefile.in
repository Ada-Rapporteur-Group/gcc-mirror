--- conflicted
+++ resolved
@@ -3267,13 +3267,8 @@
 	DESTDIR=$(@D) \
 	$(SHELL) $(srcdir)/doc/install.texi2html
 
-<<<<<<< HEAD
 MANFILES = doc/gcov.1 doc/cpp.1 doc/gcc.1 doc/gupc.1 doc/gfdl.7 doc/gpl.7 \
-           doc/fsf-funding.7 doc/gcov-tool.1
-=======
-MANFILES = doc/gcov.1 doc/cpp.1 doc/gcc.1 doc/gfdl.7 doc/gpl.7 \
            doc/fsf-funding.7 doc/gcov-tool.1 doc/gcov-dump.1
->>>>>>> 61abf964
 
 generated-manpages: man
 
