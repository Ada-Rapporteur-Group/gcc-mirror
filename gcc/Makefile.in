# Makefile for GNU Compiler Collection
# Run 'configure' to generate Makefile from Makefile.in

# Copyright (C) 1987, 1988, 1990, 1991, 1992, 1993, 1994, 1995, 1996,
# 1997, 1998, 1999, 2000, 2001, 2002, 2003, 2004, 2005, 2006, 2007,
# 2008, 2009 Free Software Foundation, Inc.

#This file is part of GCC.

#GCC is free software; you can redistribute it and/or modify
#it under the terms of the GNU General Public License as published by
#the Free Software Foundation; either version 3, or (at your option)
#any later version.

#GCC is distributed in the hope that it will be useful,
#but WITHOUT ANY WARRANTY; without even the implied warranty of
#MERCHANTABILITY or FITNESS FOR A PARTICULAR PURPOSE.  See the
#GNU General Public License for more details.

#You should have received a copy of the GNU General Public License
#along with GCC; see the file COPYING3.  If not see
#<http://www.gnu.org/licenses/>.

# The targets for external use include:
# all, doc, install, install-cross, install-cross-rest,
# uninstall, TAGS, mostlyclean, clean, distclean, maintainer-clean.

# This is the default target.
# Set by autoconf to "all.internal" for a native build, or
# "all.cross" to build a cross compiler.
all: @ALL@

# Depend on this to specify a phony target portably.
force:

# This tells GNU make version 3 not to export the variables
# defined in this file into the environment (and thus recursive makes).
.NOEXPORT:
# And this tells it not to automatically pass command-line variables
# to recursive makes.
MAKEOVERRIDES =

# Suppress smart makes who think they know how to automake yacc and flex file
.y.c:
.l.c:

# The only suffixes we want for implicit rules are .c and .o, so clear
# the list and add them.  This speeds up GNU Make, and allows -r to work.
# For i18n support, we also need .gmo, .po, .pox.
# This must come before the language makefile fragments to allow them to
# add suffixes and rules of their own.
.SUFFIXES:
.SUFFIXES: .c .o .po .pox .gmo

# -------------------------------
# Standard autoconf-set variables
# -------------------------------

build=@build@
host=@host@
target=@target@
target_noncanonical:=@target_noncanonical@

# Sed command to transform gcc to installed name.
program_transform_name := @program_transform_name@

# -----------------------------
# Directories used during build
# -----------------------------

# Directory where sources are, from where we are.
srcdir = @srcdir@
gcc_docdir = @srcdir@/doc

# Directory where sources are, absolute.
abs_srcdir = @abs_srcdir@
abs_docdir = @abs_srcdir@/doc

# Top build directory for this package, relative to here.
top_builddir = .

# The absolute path to the current directory.
objdir := $(shell pwd)

host_subdir=@host_subdir@
build_subdir=@build_subdir@
target_subdir=@target_subdir@
build_libsubdir=@build_libsubdir@

# Top build directory for the "Cygnus tree", relative to $(top_builddir).
ifeq ($(host_subdir),.)
toplevel_builddir := ..
else
toplevel_builddir := ../..
endif

build_objdir := $(toplevel_builddir)/$(build_subdir)
build_libobjdir := $(toplevel_builddir)/$(build_libsubdir)
target_objdir := $(toplevel_builddir)/$(target_subdir)

# --------
# Defined vpaths
# --------

# Directory where sources are, from where we are.
VPATH = @srcdir@

# We define a vpath for the sources of the .texi files here because they
# are split between multiple directories and we would rather use one implicit
# pattern rule for everything.
# This vpath could be extended within the Make-lang fragments.

vpath %.texi $(gcc_docdir)
vpath %.texi $(gcc_docdir)/include

# --------
# UNSORTED
# --------

# Variables that exist for you to override.
# See below for how to change them for certain systems.

# List of language subdirectories.
SUBDIRS =@subdirs@ build

# Selection of languages to be made.
CONFIG_LANGUAGES = @all_selected_languages@
LANGUAGES = c gcov$(exeext) gcov-dump$(exeext) $(CONFIG_LANGUAGES)

# Default values for variables overridden in Makefile fragments.
# CFLAGS is for the user to override to, e.g., do a cross build with -O2.
# TCFLAGS is used for compilations with the GCC just built.
# T_CFLAGS is used for all compilations and is overridden by t-* files.
T_CFLAGS =
TCFLAGS =
CFLAGS = @CFLAGS@
LDFLAGS = @LDFLAGS@

# Flags to determine code coverage. When coverage is disabled, this will
# contain the optimization flags, as you normally want code coverage
# without optimization.
COVERAGE_FLAGS = @coverage_flags@
coverageexts = .{gcda,gcno}

# The warning flags are separate from CFLAGS because people tend to
# override optimization flags and we'd like them to still have warnings
# turned on.  These flags are also used to pass other stage dependent
# flags from configure.  The user is free to explicitly turn these flags
# off if they wish.
# LOOSE_WARN are the warning flags to use when compiling something
# which is only compiled with gcc, such as libgcc.
# STRICT_WARN are the additional warning flags to
# apply to the back end and some front ends, which may be compiled
# with other compilers.
LOOSE_WARN = @loose_warn@
STRICT_WARN = @strict_warn@

# This is set by --enable-checking.  The idea is to catch forgotten
# "extern" tags in header files.
NOCOMMON_FLAG = @nocommon_flag@

# This is set by --disable-maintainer-mode (default) to "#"
MAINT := @MAINT@

# These are set by --enable-checking=valgrind.
RUN_GEN = @valgrind_command@
VALGRIND_DRIVER_DEFINES = @valgrind_path_defines@

# This is how we control whether or not the additional warnings are applied.
.-warn = $(STRICT_WARN)
build-warn = $(STRICT_WARN)
GCC_WARN_CFLAGS = $(LOOSE_WARN) $($(@D)-warn) $(NOCOMMON_FLAG) $($@-warn)

# These files are to have specific diagnostics suppressed, or are not to
# be subject to -Werror:
# flex output may yield harmless "no previous prototype" warnings
build/gengtype-lex.o-warn = -Wno-error
# mips-tfile.c contains -Wcast-qual warnings.
mips-tfile.o-warn = -Wno-error

# All warnings have to be shut off in stage1 if the compiler used then
# isn't gcc; configure determines that.  WARN_CFLAGS will be either
# $(GCC_WARN_CFLAGS), or nothing.
WARN_CFLAGS = @warn_cflags@

CPPFLAGS = @CPPFLAGS@

AWK = @AWK@
CC = @CC@
BISON = @BISON@
BISONFLAGS =
FLEX = @FLEX@
FLEXFLAGS =
AR = @AR@
AR_FLAGS = rc
NM = @NM@
RANLIB = @RANLIB@
RANLIB_FLAGS = @ranlib_flags@

# -------------------------------------------
# Programs which operate on the build machine
# -------------------------------------------

SHELL = @SHELL@
# pwd command to use.  Allow user to override default by setting PWDCMD in
# the environment to account for automounters.  The make variable must not
# be called PWDCMD, otherwise the value set here is passed to make
# subprocesses and overrides the setting from the user's environment.
# Don't use PWD since it is a common shell environment variable and we
# don't want to corrupt it.
PWD_COMMAND = $${PWDCMD-pwd}
# on sysV, define this as cp.
INSTALL = @INSTALL@
# Some systems may be missing symbolic links, regular links, or both.
# Allow configure to check this and use "ln -s", "ln", or "cp" as appropriate.
LN=@LN@
LN_S=@LN_S@
# These permit overriding just for certain files.
INSTALL_PROGRAM = @INSTALL_PROGRAM@
INSTALL_DATA = @INSTALL_DATA@
INSTALL_SCRIPT = @INSTALL@
MAKEINFO = @MAKEINFO@
MAKEINFOFLAGS = --no-split
TEXI2DVI = texi2dvi
TEXI2PDF = texi2pdf
TEXI2HTML = $(MAKEINFO) --html
TEXI2POD = perl $(srcdir)/../contrib/texi2pod.pl
POD2MAN = pod2man --center="GNU" --release="gcc-$(version)"
# Some versions of `touch' (such as the version on Solaris 2.8)
# do not correctly set the timestamp due to buggy versions of `utime'
# in the kernel.  So, we use `echo' instead.
STAMP = echo timestamp >
# If necessary (e.g., when using the MSYS shell on Microsoft Windows)
# translate the shell's notion of absolute pathnames to the native
# spelling.
build_file_translate = @build_file_translate@

# Make sure the $(MAKE) variable is defined.
@SET_MAKE@

# Locate mkinstalldirs.
mkinstalldirs=$(SHELL) $(srcdir)/../mkinstalldirs

# write_entries_to_file - writes each entry in a list
# to the specified file.  Entries are written in chunks of
# $(write_entries_to_file_split) to accomodate systems with
# severe command-line-length limitations.
# Parameters:
# $(1): variable containing entries to iterate over
# $(2): output file
write_entries_to_file_split = 50
write_entries_to_file = $(shell rm -f $(2) || :) $(shell touch $(2)) \
	$(foreach range, \
	  $(shell i=1; while test $$i -le $(words $(1)); do \
	     echo $$i; i=`expr $$i + $(write_entries_to_file_split)`; done), \
	  $(shell echo "$(wordlist $(range), \
			  $(shell expr $(range) + $(write_entries_to_file_split) - 1), $(1))" \
	     | tr ' ' '\n' >> $(2)))

# --------
# UNSORTED
# --------

# Some compilers can't handle cc -c blah.c -o foo/blah.o.
# In stage2 and beyond, we force this to "-o $@" since we know we're using gcc.
OUTPUT_OPTION = @OUTPUT_OPTION@

# This is where we get zlib from.  zlibdir is -L../zlib and zlibinc is
# -I../zlib, unless we were configured with --with-system-zlib, in which
# case both are empty.
ZLIB = @zlibdir@ -lz
ZLIBINC = @zlibinc@

# How to find GMP
GMPLIBS = @GMPLIBS@
GMPINC = @GMPINC@

# How to find PPL
PPLLIBS = @PPLLIBS@
PPLINC = @PPLINC@

# How to find CLOOG
CLOOGLIBS = @CLOOGLIBS@
CLOOGINC = @CLOOGINC@

# Libs and linker option needed for plugin support
PLUGINLIBS = @pluginlibs@

CPPLIB = ../libcpp/libcpp.a
CPPINC = -I$(srcdir)/../libcpp/include

# Where to find decNumber
enable_decimal_float = @enable_decimal_float@
DECNUM = $(srcdir)/../libdecnumber
DECNUMFMT = $(srcdir)/../libdecnumber/$(enable_decimal_float)
DECNUMINC = -I$(DECNUM) -I$(DECNUMFMT) -I../libdecnumber
LIBDECNUMBER = ../libdecnumber/libdecnumber.a

# Target to use when installing include directory.  Either
# install-headers-tar, install-headers-cpio or install-headers-cp.
INSTALL_HEADERS_DIR = @build_install_headers_dir@

# Header files that are made available under the same name
# to programs compiled with GCC.
USER_H = $(srcdir)/ginclude/float.h \
	 $(srcdir)/ginclude/iso646.h \
	 $(srcdir)/ginclude/stdarg.h \
	 $(srcdir)/ginclude/stdbool.h \
	 $(srcdir)/ginclude/stddef.h \
	 $(srcdir)/ginclude/varargs.h \
	 $(srcdir)/ginclude/stdfix.h \
	 $(EXTRA_HEADERS)

UNWIND_H = $(srcdir)/unwind-generic.h

# The GCC to use for compiling crt*.o.
# Usually the one we just built.
# Don't use this as a dependency--use $(GCC_PASSES).
GCC_FOR_TARGET = $(STAGE_CC_WRAPPER) ./xgcc -B./ -B$(build_tooldir)/bin/ -isystem $(build_tooldir)/include -isystem $(build_tooldir)/sys-include -L$(objdir)/../ld

# This is used instead of ALL_CFLAGS when compiling with GCC_FOR_TARGET.
# It specifies -B./.
# It also specifies -isystem ./include to find, e.g., stddef.h.
GCC_CFLAGS=$(CFLAGS_FOR_TARGET) $(INTERNAL_CFLAGS) $(T_CFLAGS) $(LOOSE_WARN) -Wold-style-definition $($@-warn) -isystem ./include $(TCFLAGS)

# ---------------------------------------------------
# Programs which produce files for the target machine
# ---------------------------------------------------

AR_FOR_TARGET := $(shell \
  if [ -f $(objdir)/../binutils/ar ] ; then \
    echo $(objdir)/../binutils/ar ; \
  else \
    if [ "$(host)" = "$(target)" ] ; then \
      echo $(AR); \
    else \
       t='$(program_transform_name)'; echo ar | sed -e $$t ; \
    fi; \
  fi)
AR_FLAGS_FOR_TARGET =
AR_CREATE_FOR_TARGET = $(AR_FOR_TARGET) $(AR_FLAGS_FOR_TARGET) rc
AR_EXTRACT_FOR_TARGET = $(AR_FOR_TARGET) $(AR_FLAGS_FOR_TARGET) x
LIPO_FOR_TARGET = lipo
ORIGINAL_AS_FOR_TARGET = @ORIGINAL_AS_FOR_TARGET@
RANLIB_FOR_TARGET := $(shell \
  if [ -f $(objdir)/../binutils/ranlib ] ; then \
    echo $(objdir)/../binutils/ranlib ; \
  else \
    if [ "$(host)" = "$(target)" ] ; then \
      echo $(RANLIB); \
    else \
       t='$(program_transform_name)'; echo ranlib | sed -e $$t ; \
    fi; \
  fi)
ORIGINAL_LD_FOR_TARGET = @ORIGINAL_LD_FOR_TARGET@
ORIGINAL_NM_FOR_TARGET = @ORIGINAL_NM_FOR_TARGET@
NM_FOR_TARGET = ./nm
STRIP_FOR_TARGET := $(shell \
  if [ -f $(objdir)/../binutils/strip ] ; then \
    echo $(objdir)/../binutils/strip ; \
  else \
    if [ "$(host)" = "$(target)" ] ; then \
      echo strip; \
    else \
       t='$(program_transform_name)'; echo strip | sed -e $$t ; \
    fi; \
  fi)

# --------
# UNSORTED
# --------

# Where to find some libiberty headers.
HASHTAB_H   = $(srcdir)/../include/hashtab.h
OBSTACK_H   = $(srcdir)/../include/obstack.h
SPLAY_TREE_H= $(srcdir)/../include/splay-tree.h
FIBHEAP_H   = $(srcdir)/../include/fibheap.h
PARTITION_H = $(srcdir)/../include/partition.h
MD5_H	    = $(srcdir)/../include/md5.h

# Linker plugin API header
PLUGIN_API_H = $(srcdir)/../include/plugin-api.h

# Default native SYSTEM_HEADER_DIR, to be overridden by targets.
NATIVE_SYSTEM_HEADER_DIR = /usr/include
# Default cross SYSTEM_HEADER_DIR, to be overridden by targets.
CROSS_SYSTEM_HEADER_DIR = @CROSS_SYSTEM_HEADER_DIR@

# autoconf sets SYSTEM_HEADER_DIR to one of the above.
# Purge it of unneccessary internal relative paths
# to directories that might not exist yet.
# The sed idiom for this is to repeat the search-and-replace until it doesn't match, using :a ... ta.
# Use single quotes here to avoid nested double- and backquotes, this
# macro is also used in a double-quoted context.
SYSTEM_HEADER_DIR = `echo @SYSTEM_HEADER_DIR@ | sed -e :a -e 's,[^/]*/\.\.\/,,' -e ta`

# Control whether to run fixincludes.
STMP_FIXINC = @STMP_FIXINC@

# Test to see whether <limits.h> exists in the system header files.
LIMITS_H_TEST = [ -f $(SYSTEM_HEADER_DIR)/limits.h ]

# Directory for prefix to system directories, for
# each of $(system_prefix)/usr/include, $(system_prefix)/usr/lib, etc.
TARGET_SYSTEM_ROOT = @TARGET_SYSTEM_ROOT@

xmake_file=@xmake_file@
tmake_file=@tmake_file@
TM_ENDIAN_CONFIG=@TM_ENDIAN_CONFIG@
TM_MULTILIB_CONFIG=@TM_MULTILIB_CONFIG@
TM_MULTILIB_EXCEPTIONS_CONFIG=@TM_MULTILIB_EXCEPTIONS_CONFIG@
out_file=$(srcdir)/config/@out_file@
out_object_file=@out_object_file@
md_file=$(srcdir)/config/@md_file@
tm_file_list=@tm_file_list@
tm_include_list=@tm_include_list@
tm_defines=@tm_defines@
tm_p_file_list=@tm_p_file_list@
tm_p_include_list=@tm_p_include_list@
build_xm_file_list=@build_xm_file_list@
build_xm_include_list=@build_xm_include_list@
build_xm_defines=@build_xm_defines@
host_xm_file_list=@host_xm_file_list@
host_xm_include_list=@host_xm_include_list@
host_xm_defines=@host_xm_defines@
xm_file_list=@xm_file_list@
xm_include_list=@xm_include_list@
xm_defines=@xm_defines@
lang_checks=check-gcc
lang_checks_parallelized=check-gcc
# This lists a couple of test files that take most time during check-gcc.
# When doing parallelized check-gcc, these can run in parallel with the
# remaining tests.  Each word in this variable stands for work for one
# make goal and one extra make goal is added to handle all the *.exp
# files not handled explicitly already.  If multiple *.exp files
# should be run in the same runtest invocation (usually if they aren't
# very long running, but still should be split of from the check-parallel-$lang
# remaining tests runtest invocation), they should be concatenated with commas.
# Note that [a-zA-Z] wildcards need to have []s prefixed with \ (needed
# by tcl) and as the *.exp arguments are mached both as is and with
# */ prefixed to it in runtest_file_p, it is usually desirable to include
# a subdirectory name.
check_gcc_parallelize=execute.exp=execute/2* \
		      execute.exp=execute/\[013-9a-zA-Z\]* \
		      compile.exp dg.exp \
		      struct-layout-1.exp,unsorted.exp,stackalign.exp,i386.exp
lang_opt_files=@lang_opt_files@ $(srcdir)/c.opt $(srcdir)/common.opt
lang_specs_files=@lang_specs_files@
lang_tree_files=@lang_tree_files@
target_cpu_default=@target_cpu_default@
GCC_THREAD_FILE=@thread_file@
OBJC_BOEHM_GC=@objc_boehm_gc@
GTHREAD_FLAGS=@gthread_flags@
extra_modes_file=@extra_modes_file@
extra_opt_files=@extra_opt_files@
host_hook_obj=@out_host_hook_obj@

# ------------------------
# Installation directories
# ------------------------

# Common prefix for installation directories.
# NOTE: This directory must exist when you start installation.
prefix = @prefix@
# Directory in which to put localized header files. On the systems with
# gcc as the native cc, `local_prefix' may not be `prefix' which is
# `/usr'.
# NOTE: local_prefix *should not* default from prefix.
local_prefix = @local_prefix@
# Directory in which to put host dependent programs and libraries
exec_prefix = @exec_prefix@
# Directory in which to put the executable for the command `gcc'
bindir = @bindir@
# Directory in which to put the directories used by the compiler.
libdir = @libdir@
# Directory in which GCC puts its executables.
libexecdir = @libexecdir@

# --------
# UNSORTED
# --------

# Directory in which the compiler finds libraries etc.
libsubdir = $(libdir)/gcc/$(target_noncanonical)/$(version)
# Directory in which the compiler finds executables
libexecsubdir = $(libexecdir)/gcc/$(target_noncanonical)/$(version)
# Used to produce a relative $(gcc_tooldir) in gcc.o
unlibsubdir = ../../..
# $(prefix), expressed as a path relative to $(libsubdir).
#
# An explanation of the sed strings:
#  -e 's|^$(prefix)||'   matches and eliminates 'prefix' from 'exec_prefix'
#  -e 's|/$$||'          match a trailing forward slash and eliminates it
#  -e 's|^[^/]|/|'       forces the string to start with a forward slash (*)
#  -e 's|/[^/]*|../|g'   replaces each occurrence of /<directory> with ../
#
# (*) Note this pattern overwrites the first character of the string
# with a forward slash if one is not already present.  This is not a
# problem because the exact names of the sub-directories concerned is
# unimportant, just the number of them matters.
#
# The practical upshot of these patterns is like this:
#
#  prefix     exec_prefix        result
#  ------     -----------        ------
#   /foo        /foo/bar          ../
#   /foo/       /foo/bar          ../
#   /foo        /foo/bar/         ../
#   /foo/       /foo/bar/         ../
#   /foo        /foo/bar/ugg      ../../
libsubdir_to_prefix := \
  $(unlibsubdir)/$(shell echo "$(libdir)" | \
    sed -e 's|^$(prefix)||' -e 's|/$$||' -e 's|^[^/]|/|' \
        -e 's|/[^/]*|../|g')
# $(exec_prefix), expressed as a path relative to $(prefix).
prefix_to_exec_prefix := \
  $(shell echo "$(exec_prefix)" | \
    sed -e 's|^$(prefix)||' -e 's|^/||' -e '/./s|$$|/|')
# Directory in which to find other cross-compilation tools and headers.
dollar = @dollar@
# Used in install-cross.
gcc_tooldir = @gcc_tooldir@
# Used to install the shared libgcc.
slibdir = @slibdir@
# Since gcc_tooldir does not exist at build-time, use -B$(build_tooldir)/bin/
build_tooldir = $(exec_prefix)/$(target_noncanonical)
# Directory in which the compiler finds target-independent g++ includes.
gcc_gxx_include_dir = @gcc_gxx_include_dir@
# Directory to search for site-specific includes.
local_includedir = $(local_prefix)/include
includedir = $(prefix)/include
# where the info files go
infodir = @infodir@
# Where cpp should go besides $prefix/bin if necessary
cpp_install_dir = @cpp_install_dir@
# where the locale files go
datadir = @datadir@
localedir = $(datadir)/locale
# Extension (if any) to put in installed man-page filename.
man1ext = .1
man7ext = .7
objext = .o
exeext = @host_exeext@
build_exeext = @build_exeext@

# Directory in which to put man pages.
mandir = @mandir@
man1dir = $(mandir)/man1
man7dir = $(mandir)/man7
# Dir for temp files.
tmpdir = /tmp

datarootdir = @datarootdir@
docdir = @docdir@
# Directory in which to build HTML
build_htmldir = $(objdir)/HTML/gcc-$(version)
# Directory in which to put HTML
htmldir = @htmldir@

# Whether we were configured with NLS.
USE_NLS = @USE_NLS@

# Internationalization library.
LIBINTL = @LIBINTL@
LIBINTL_DEP = @LIBINTL_DEP@

# Character encoding conversion library.
LIBICONV = @LIBICONV@
LIBICONV_DEP = @LIBICONV_DEP@

# The GC method to be used on this system.
GGC=@GGC@.o

# If a supplementary library is being used for the GC.
GGC_LIB=

# "true" if the target C library headers are unavailable; "false"
# otherwise.
inhibit_libc = @inhibit_libc@
ifeq ($(inhibit_libc),true)
INHIBIT_LIBC_CFLAGS = -Dinhibit_libc
endif

# Options to use when compiling libgcc2.a.
#
LIBGCC2_DEBUG_CFLAGS = -g
LIBGCC2_CFLAGS = -O2 $(LIBGCC2_INCLUDES) $(GCC_CFLAGS) $(TARGET_LIBGCC2_CFLAGS) \
		 $(LIBGCC2_DEBUG_CFLAGS) $(GTHREAD_FLAGS) \
		 -DIN_LIBGCC2 -D__GCC_FLOAT_NOT_NEEDED \
		 $(INHIBIT_LIBC_CFLAGS)

# Additional options to use when compiling libgcc2.a.
# Some targets override this to -isystem include
LIBGCC2_INCLUDES =

# Additional target-dependent options for compiling libgcc2.a.
TARGET_LIBGCC2_CFLAGS =

# Options to use when compiling crtbegin/end.
CRTSTUFF_CFLAGS = -O2 $(GCC_CFLAGS) $(INCLUDES) $(MULTILIB_CFLAGS) -g0 \
  -finhibit-size-directive -fno-inline-functions -fno-exceptions \
  -fno-zero-initialized-in-bss -fno-toplevel-reorder -fno-tree-vectorize \
  $(INHIBIT_LIBC_CFLAGS)

# Additional sources to handle exceptions; overridden by targets as needed.
LIB2ADDEH = $(srcdir)/unwind-dw2.c $(srcdir)/unwind-dw2-fde.c \
   $(srcdir)/unwind-sjlj.c $(srcdir)/gthr-gnat.c $(srcdir)/unwind-c.c
LIB2ADDEHSTATIC = $(LIB2ADDEH)
LIB2ADDEHSHARED = $(LIB2ADDEH)
LIB2ADDEHDEP = $(UNWIND_H) unwind-pe.h unwind.inc unwind-dw2-fde.h unwind-dw2.h

# Don't build libunwind by default.
LIBUNWIND =
LIBUNWINDDEP =
SHLIBUNWIND_LINK =
SHLIBUNWIND_INSTALL =

# nm flags to list global symbols in libgcc object files.
SHLIB_NM_FLAGS = -pg

# List of extra executables that should be compiled for this target machine
# that are used for compiling from source code to object code.
# The rules for compiling them should be in the t-* file for the machine.
EXTRA_PASSES =@extra_passes@

# Like EXTRA_PASSES, but these are used when linking.
EXTRA_PROGRAMS = @extra_programs@

# List of extra object files that should be compiled for this target machine.
# The rules for compiling them should be in the t-* file for the machine.
EXTRA_PARTS = @extra_parts@

# List of extra object files that should be compiled and linked with
# compiler proper (cc1, cc1obj, cc1plus).
EXTRA_OBJS = @extra_objs@

# List of extra object files that should be compiled and linked with
# the gcc driver.
EXTRA_GCC_OBJS =@extra_gcc_objs@

# List of additional header files to install.
EXTRA_HEADERS =@extra_headers_list@

# How to handle <stdint.h>.
USE_GCC_STDINT = @use_gcc_stdint@

# The configure script will set this to collect2$(exeext), except on a
# (non-Unix) host which can not build collect2, for which it will be
# set to empty.
COLLECT2 = @collect2@

# List of extra C and assembler files to add to static and shared libgcc2.
# Assembler files should have names ending in `.asm'.
LIB2FUNCS_EXTRA =

# List of extra C and assembler files to add to static libgcc2.
# Assembler files should have names ending in `.asm'.
LIB2FUNCS_STATIC_EXTRA =

# List of functions not to build from libgcc2.c.
LIB2FUNCS_EXCLUDE =

# Target sfp-machine.h file.
SFP_MACHINE =

# Program to convert libraries.
LIBCONVERT =

# Control whether header files are installed.
INSTALL_HEADERS=install-headers install-mkheaders

# Control whether Info documentation is built and installed.
BUILD_INFO = @BUILD_INFO@

# Control whether manpages generated by texi2pod.pl can be rebuilt.
GENERATED_MANPAGES = @GENERATED_MANPAGES@

# Additional directories of header files to run fixincludes on.
# These should be directories searched automatically by default
# just as /usr/include is.
# *Do not* use this for directories that happen to contain
# header files, but are not searched automatically by default.
# On most systems, this is empty.
OTHER_FIXINCLUDES_DIRS=

# A list of all the language-specific executables.
COMPILERS = cc1$(exeext) @all_compilers@

# List of things which should already be built whenever we try to use xgcc
# to compile anything (without linking).
GCC_PASSES=xgcc$(exeext) cc1$(exeext) specs $(EXTRA_PASSES)

# Directory to link to, when using the target `maketest'.
DIR = ../gcc

# Native compiler for the build machine and its switches.
CC_FOR_BUILD = @CC_FOR_BUILD@
BUILD_CFLAGS= @BUILD_CFLAGS@ -DGENERATOR_FILE

# Native linker and preprocessor flags.  For x-fragment overrides.
BUILD_LDFLAGS=@BUILD_LDFLAGS@
BUILD_CPPFLAGS=$(ALL_CPPFLAGS)

# Actual name to use when installing a native compiler.
GCC_INSTALL_NAME := $(shell echo gcc|sed '$(program_transform_name)')
GCC_TARGET_INSTALL_NAME := $(target_noncanonical)-$(shell echo gcc|sed '$(program_transform_name)')
CPP_INSTALL_NAME := $(shell echo cpp|sed '$(program_transform_name)')
GCOV_INSTALL_NAME := $(shell echo gcov|sed '$(program_transform_name)')
GCCBUG_INSTALL_NAME := $(shell echo gccbug|sed '$(program_transform_name)')

# Setup the testing framework, if you have one
EXPECT = `if [ -f $${rootme}/../expect/expect ] ; then \
            echo $${rootme}/../expect/expect ; \
          else echo expect ; fi`

RUNTEST = `if [ -f $${srcdir}/../dejagnu/runtest ] ; then \
	       echo $${srcdir}/../dejagnu/runtest ; \
	    else echo runtest; fi`
RUNTESTFLAGS =

# Extra flags to use when compiling crt{begin,end}.o.
CRTSTUFF_T_CFLAGS =

# Extra flags to use when compiling [m]crt0.o.
CRT0STUFF_T_CFLAGS =

# "t" or nothing, for building multilibbed versions of, say, crtbegin.o.
T =

# Should T contain a `=', libgcc/Makefile will make T_TARGET, setting
# $(T_TARGET) to the name of the actual target filename.
T_TARGET =
T_TARGET : $(T_TARGET)

# This should name the specs file that we're going to install.  Target
# Makefiles may override it and name another file to be generated from
# the built-in specs and installed as the default spec, as long as
# they also introduce a rule to generate a file name specs, to be used
# at build time.
SPECS = specs

# End of variables for you to override.

# GTM_H lists the config files that the generator files depend on,
# while TM_H lists the ones ordinary gcc files depend on, which
# includes several files generated by those generators.
BCONFIG_H = bconfig.h $(build_xm_file_list)
CONFIG_H  = config.h  $(host_xm_file_list)
TCONFIG_H = tconfig.h $(xm_file_list)
TM_P_H    = tm_p.h    $(tm_p_file_list)
GTM_H     = tm.h      $(tm_file_list)
TM_H      = $(GTM_H) insn-constants.h insn-flags.h options.h

# Variables for version information.
BASEVER     := $(srcdir)/BASE-VER  # 4.x.y
DEVPHASE    := $(srcdir)/DEV-PHASE # experimental, prerelease, ""
DATESTAMP   := $(srcdir)/DATESTAMP # YYYYMMDD or empty
REVISION    := $(srcdir)/REVISION  # [BRANCH revision XXXXXX]

BASEVER_c   := $(shell cat $(BASEVER))
DEVPHASE_c  := $(shell cat $(DEVPHASE))
DATESTAMP_c := $(shell cat $(DATESTAMP))

ifeq (,$(wildcard $(REVISION)))
REVISION_c  :=
else
REVISION_c  := $(shell cat $(REVISION))
endif

version     := $(BASEVER_c)

# For use in version.c - double quoted strings, with appropriate
# surrounding punctuation and spaces, and with the datestamp and
# development phase collapsed to the empty string in release mode
# (i.e. if DEVPHASE_c is empty).  The space immediately after the
# comma in the $(if ...) constructs is significant - do not remove it.
BASEVER_s   := "\"$(BASEVER_c)\""
DEVPHASE_s  := "\"$(if $(DEVPHASE_c), ($(DEVPHASE_c)))\""
DATESTAMP_s := "\"$(if $(DEVPHASE_c), $(DATESTAMP_c))\""
PKGVERSION_s:= "\"@PKGVERSION@\""
BUGURL_s    := "\"@REPORT_BUGS_TO@\""

PKGVERSION  := @PKGVERSION@
BUGURL_TEXI := @REPORT_BUGS_TEXI@

ifdef REVISION_c
REVISION_s  := "\"$(if $(DEVPHASE_c), $(REVISION_c))\""
else
REVISION_s  := "\"\""
endif

# Shorthand variables for dependency lists.
EXCEPT_H = except.h sbitmap.h vecprim.h
TOPLEV_H = toplev.h input.h
TARGET_H = $(TM_H) target.h insn-modes.h
MACHMODE_H = machmode.h mode-classes.def insn-modes.h
HOOKS_H = hooks.h $(MACHMODE_H)
HOSTHOOKS_DEF_H = hosthooks-def.h $(HOOKS_H)
LANGHOOKS_DEF_H = langhooks-def.h $(HOOKS_H)
TARGET_DEF_H = target-def.h $(HOOKS_H) targhooks.h
RTL_BASE_H = rtl.h rtl.def $(MACHMODE_H) reg-notes.def insn-notes.def \
  $(INPUT_H) $(REAL_H) statistics.h vec.h $(FIXED_VALUE_H) alias.h
FIXED_VALUE_H = fixed-value.h $(MACHMODE_H) double-int.h
RTL_H = $(RTL_BASE_H) genrtl.h
PARAMS_H = params.h params.def
BUILTINS_DEF = builtins.def sync-builtins.def omp-builtins.def
TREE_H = tree.h all-tree.def tree.def c-common.def $(lang_tree_files) \
          $(MACHMODE_H) tree-check.h $(BUILTINS_DEF) \
          $(INPUT_H) statistics.h vec.h treestruct.def $(HASHTAB_H) \
          double-int.h alias.h $(SYMTAB_H) options.h
BASIC_BLOCK_H = basic-block.h $(BITMAP_H) sbitmap.h varray.h $(PARTITION_H) \
          hard-reg-set.h $(PREDICT_H) vec.h $(FUNCTION_H) \
          cfghooks.h $(OBSTACK_H)
GIMPLE_H = gimple.h gimple.def gsstruct.def pointer-set.h vec.h \
	$(GGC_H) $(BASIC_BLOCK_H) $(TM_H) $(TARGET_H) tree-ssa-operands.h
GCOV_IO_H = gcov-io.h gcov-iov.h auto-host.h
COVERAGE_H = coverage.h $(GCOV_IO_H)
DEMANGLE_H = $(srcdir)/../include/demangle.h
RECOG_H = recog.h
ALIAS_H = alias.h coretypes.h
EMIT_RTL_H = emit-rtl.h
FLAGS_H = flags.h options.h
FUNCTION_H = function.h $(TREE_H) $(HASHTAB_H) varray.h
EXPR_H = expr.h insn-config.h $(FUNCTION_H) $(RTL_H) $(FLAGS_H) $(TREE_H) $(MACHMODE_H) $(EMIT_RTL_H)
OPTABS_H = optabs.h insn-codes.h
REGS_H = regs.h varray.h $(MACHMODE_H) $(OBSTACK_H) $(BASIC_BLOCK_H) $(FUNCTION_H)
RESOURCE_H = resource.h hard-reg-set.h
SCHED_INT_H = sched-int.h $(INSN_ATTR_H) $(BASIC_BLOCK_H) $(RTL_H) $(DF_H) vecprim.h
SEL_SCHED_IR_H = sel-sched-ir.h $(INSN_ATTR_H) $(BASIC_BLOCK_H) $(RTL_H) \
	$(GGC_H) $(SCHED_INT_H)
SEL_SCHED_DUMP_H = sel-sched-dump.h $(SEL_SCHED_IR_H)
INTEGRATE_H = integrate.h $(VARRAY_H)
CFGLAYOUT_H = cfglayout.h $(BASIC_BLOCK_H)
CFGLOOP_H = cfgloop.h $(BASIC_BLOCK_H) $(RTL_H) vecprim.h double-int.h
IPA_UTILS_H = ipa-utils.h $(TREE_H) $(CGRAPH_H)
IPA_REFERENCE_H = ipa-reference.h $(BITMAP_H) $(TREE_H)
IPA_TYPE_ESCAPE_H = ipa-type-escape.h $(TREE_H)
CGRAPH_H = cgraph.h $(TREE_H) $(BASIC_BLOCK_H) cif-code.def
DF_H = df.h $(BITMAP_H) $(BASIC_BLOCK_H) alloc-pool.h $(TIMEVAR_H)
RESOURCE_H = resource.h hard-reg-set.h $(DF_H)
DDG_H = ddg.h sbitmap.h $(DF_H)
GCC_H = gcc.h version.h
GGC_H = ggc.h gtype-desc.h statistics.h
TIMEVAR_H = timevar.h timevar.def
INSN_ATTR_H = insn-attr.h $(INSN_ADDR_H) $(srcdir)/varray.h
INSN_ADDR_H = $(srcdir)/insn-addr.h vecprim.h
C_COMMON_H = c-common.h $(SPLAY_TREE_H) $(CPPLIB_H) $(GGC_H)
C_PRAGMA_H = c-pragma.h $(CPPLIB_H)
C_TREE_H = c-tree.h $(C_COMMON_H) $(TOPLEV_H) $(DIAGNOSTIC_H)
SYSTEM_H = system.h hwint.h $(srcdir)/../include/libiberty.h \
	$(srcdir)/../include/safe-ctype.h $(srcdir)/../include/filenames.h
PREDICT_H = predict.h predict.def
CPPLIB_H = $(srcdir)/../libcpp/include/line-map.h \
	$(srcdir)/../libcpp/include/cpplib.h
INPUT_H = $(srcdir)/../libcpp/include/line-map.h input.h
DECNUM_H = $(DECNUM)/decContext.h $(DECNUM)/decDPD.h $(DECNUM)/decNumber.h \
	$(DECNUMFMT)/decimal32.h $(DECNUMFMT)/decimal64.h \
	$(DECNUMFMT)/decimal128.h $(DECNUMFMT)/decimal128Local.h
MKDEPS_H = $(srcdir)/../libcpp/include/mkdeps.h
SYMTAB_H = $(srcdir)/../libcpp/include/symtab.h $(OBSTACK_H)
CPP_ID_DATA_H = $(CPPLIB_H) $(srcdir)/../libcpp/include/cpp-id-data.h
CPP_INTERNAL_H = $(srcdir)/../libcpp/internal.h $(CPP_ID_DATA_H)
TREE_PASS_H = tree-pass.h $(TIMEVAR_H)
TREE_DUMP_H = tree-dump.h $(SPLAY_TREE_H) $(TREE_PASS_H)
TREE_FLOW_H = tree-flow.h tree-flow-inline.h tree-ssa-operands.h \
		$(BITMAP_H) $(BASIC_BLOCK_H) hard-reg-set.h $(GIMPLE_H) \
		$(HASHTAB_H) $(CGRAPH_H) $(IPA_REFERENCE_H) \
		tree-ssa-alias.h
TREE_SSA_LIVE_H = tree-ssa-live.h $(PARTITION_H) vecprim.h
PRETTY_PRINT_H = pretty-print.h $(INPUT_H) $(OBSTACK_H)
DIAGNOSTIC_H = diagnostic.h diagnostic.def $(PRETTY_PRINT_H) options.h
C_PRETTY_PRINT_H = c-pretty-print.h $(PRETTY_PRINT_H) $(C_COMMON_H) $(TREE_H)
SCEV_H = tree-scalar-evolution.h $(GGC_H) tree-chrec.h $(PARAMS_H)
LAMBDA_H = lambda.h $(TREE_H) vec.h $(GGC_H)
TREE_DATA_REF_H = tree-data-ref.h $(LAMBDA_H) omega.h graphds.h tree-chrec.h
VARRAY_H = varray.h $(MACHMODE_H) $(SYSTEM_H) coretypes.h $(TM_H)
TREE_INLINE_H = tree-inline.h $(VARRAY_H) pointer-set.h
REAL_H = real.h $(MACHMODE_H)
IRA_INT_H = ira.h ira-int.h $(CFGLOOP_H) alloc-pool.h
DBGCNT_H = dbgcnt.h dbgcnt.def
EBIMAP_H = ebitmap.h sbitmap.h
LTO_TAGS_H = lto-tags.h tree.h sbitmap.h lto-header.h
LTO_SECTION_H = lto-section.h lto-header.h
LTO_SECTION_IN_H = lto-section-in.h lto-header.h $(TARGET_H) $(CGRAPH_H)
LTO_SECTION_OUT_H = lto-section-out.h lto-section.h lto-header.h
LTO_TREE_IN_H = lto-tree-in.h $(LTO_SECTION_IN_H) $(PLUGIN_API_H)
LTO_OPTS_H = lto-section-in.h lto-opts.h
TREE_VECTORIZER_H = tree-vectorizer.h $(TREE_DATA_REF_H)
IPA_PROP_H = ipa-prop.h $(TREE_H) vec.h $(CGRAPH_H)
GSTAB_H = gstab.h stab.def
BITMAP_H = bitmap.h $(HASHTAB_H) statistics.h
PLUGIN_H = plugin.h gcc-plugin.h

#
# Now figure out from those variables how to compile and link.

# IN_GCC distinguishes between code compiled into GCC itself and other
# programs built during a bootstrap.
# autoconf inserts -DCROSS_DIRECTORY_STRUCTURE if we are building a
# cross compiler which does not use the native headers and libraries.
INTERNAL_CFLAGS = -DIN_GCC @CROSS@

# This is the variable actually used when we compile. If you change this,
# you probably want to update BUILD_CFLAGS in configure.ac
ALL_CFLAGS = $(T_CFLAGS) \
  $(CFLAGS) $(INTERNAL_CFLAGS) $(COVERAGE_FLAGS) $(WARN_CFLAGS) @DEFS@

# Likewise.  Put INCLUDES at the beginning: this way, if some autoconf macro
# puts -I options in CPPFLAGS, our include files in the srcdir will always
# win against random include files in /usr/include.
ALL_CPPFLAGS = $(INCLUDES) $(CPPFLAGS)

# Build and host support libraries.
LIBIBERTY = ../libiberty/libiberty.a
BUILD_LIBIBERTY = $(build_libobjdir)/libiberty/libiberty.a

# Dependencies on the intl and portability libraries.
LIBDEPS= $(CPPLIB) $(LIBIBERTY) $(LIBINTL_DEP) $(LIBICONV_DEP) $(LIBDECNUMBER)

# Likewise, for use in the tools that must run on this machine
# even if we are cross-building GCC.
BUILD_LIBDEPS= $(BUILD_LIBIBERTY)

# How to link with both our special library facilities
# and the system's installed libraries.
LIBS = @LIBS@ $(CPPLIB) $(LIBINTL) $(LIBICONV) $(LIBIBERTY) $(LIBDECNUMBER)
BACKENDLIBS = $(CLOOGLIBS) $(PPLLIBS) $(GMPLIBS) $(PLUGINLIBS)
# Any system libraries needed just for GNAT.
SYSLIBS = @GNAT_LIBEXC@

# Used from ada/Make-lang.in
GNATBIND = @GNATBIND@
GNATMAKE = @GNATMAKE@

# Libs needed (at present) just for jcf-dump.
LDEXP_LIB = @LDEXP_LIB@

# Likewise, for use in the tools that must run on this machine
# even if we are cross-building GCC.
BUILD_LIBS = $(BUILD_LIBIBERTY)

BUILD_RTL = build/rtl.o build/read-rtl.o build/ggc-none.o build/vec.o \
	    build/min-insn-modes.o build/gensupport.o build/print-rtl.o
BUILD_ERRORS = build/errors.o

# Specify the directories to be searched for header files.
# Both . and srcdir are used, in that order,
# so that *config.h will be found in the compilation
# subdirectory rather than in the source directory.
# -I$(@D) and -I$(srcdir)/$(@D) cause the subdirectory of the file
# currently being compiled, in both source trees, to be examined as well.
# libintl.h will be found in ../intl if we are using the included libintl.
INCLUDES = -I. -I$(@D) -I$(srcdir) -I$(srcdir)/$(@D) \
	   -I$(srcdir)/../include @INCINTL@ \
	   $(CPPINC) $(GMPINC) $(DECNUMINC) \
	   $(PPLINC) $(CLOOGINC)

.c.o:
	$(CC) -c $(ALL_CFLAGS) $(ALL_CPPFLAGS) $< $(OUTPUT_OPTION)

#
# Support for additional languages (other than C).
# C can be supported this way too (leave for later).

LANG_MAKEFRAGS = @all_lang_makefrags@
LANG_MAKEFILES = @all_lang_makefiles@

# Flags to pass to recursive makes.
# CC is set by configure.
# ??? The choices here will need some experimenting with.

export AR_FOR_TARGET
export AR_CREATE_FOR_TARGET
export AR_FLAGS_FOR_TARGET
export AR_EXTRACT_FOR_TARGET
export AWK
export DESTDIR
export GCC_FOR_TARGET
export INCLUDES
export INSTALL_DATA
export LIB1ASMSRC
export LIBGCC2_CFLAGS
export LIPO_FOR_TARGET
export MACHMODE_H
export NM_FOR_TARGET
export STRIP_FOR_TARGET
export RANLIB_FOR_TARGET
export libsubdir
export slibdir

FLAGS_TO_PASS = \
	"ADA_CFLAGS=$(ADA_CFLAGS)" \
	"BISON=$(BISON)" \
	"BISONFLAGS=$(BISONFLAGS)" \
	"CFLAGS=$(CFLAGS) $(WARN_CFLAGS)" \
	"LDFLAGS=$(LDFLAGS)" \
	"FLEX=$(FLEX)" \
	"FLEXFLAGS=$(FLEXFLAGS)" \
	"LN=$(LN)" \
	"LN_S=$(LN_S)" \
	"MAKEINFO=$(MAKEINFO)" \
	"MAKEINFOFLAGS=$(MAKEINFOFLAGS)" \
	"MAKEOVERRIDES=" \
	"SHELL=$(SHELL)" \
	"exeext=$(exeext)" \
	"build_exeext=$(build_exeext)" \
	"objext=$(objext)" \
	"exec_prefix=$(exec_prefix)" \
	"prefix=$(prefix)" \
	"local_prefix=$(local_prefix)" \
	"gxx_include_dir=$(gcc_gxx_include_dir)" \
	"build_tooldir=$(build_tooldir)" \
	"gcc_tooldir=$(gcc_tooldir)" \
	"bindir=$(bindir)" \
	"libexecsubdir=$(libsubdir)" \
	"datarootdir=$(datarootdir)" \
	"datadir=$(datadir)" \
	"localedir=$(localedir)"
#
# Lists of files for various purposes.

# All option source files
ALL_OPT_FILES=$(lang_opt_files) $(extra_opt_files)

# Target specific, C specific object file
C_TARGET_OBJS=@c_target_objs@

# Target specific, C++ specific object file
CXX_TARGET_OBJS=@cxx_target_objs@

# Target specific, Fortran specific object file
FORTRAN_TARGET_OBJS=@fortran_target_objs@

# Object files for gcc driver.
GCC_OBJS = gcc.o opts-common.o gcc-options.o

# Language-specific object files for C and Objective C.
C_AND_OBJC_OBJS = attribs.o c-errors.o c-lex.o c-pragma.o c-decl.o c-typeck.o \
  c-convert.o c-aux-info.o c-common.o c-opts.o c-format.o c-semantics.o \
  c-ppoutput.o c-cppbuiltin.o \
  c-objc-common.o c-dump.o c-pch.o c-parser.o $(C_TARGET_OBJS) \
  c-gimplify.o tree-mudflap.o c-pretty-print.o c-omp.o

# Language-specific object files for C.
C_OBJS = c-lang.o stub-objc.o $(C_AND_OBJC_OBJS)

# Language-independent object files.
# We put the insn-*.o files first so that a parallel make will build
# them sooner, because they are large and otherwise tend to be the
# last objects to finish building.
OBJS-common = \
	insn-attrtab.o \
	insn-automata.o \
	insn-emit.o \
	insn-extract.o \
	insn-modes.o \
	insn-opinit.o \
	insn-output.o \
	insn-peep.o \
	insn-preds.o \
	insn-recog.o \
	$(GGC) \
	alias.o \
	alloc-pool.o \
	auto-inc-dec.o \
	bb-reorder.o \
	bitmap.o \
	bt-load.o \
	builtins.o \
	caller-save.o \
	calls.o \
	cfg.o \
	cfganal.o \
	cfgbuild.o \
	cfgcleanup.o \
	cfgexpand.o \
	cfghooks.o \
	cfglayout.o \
	cfgloop.o \
	cfgloopanal.o \
	cfgloopmanip.o \
	cfgrtl.o \
	combine.o \
	combine-stack-adj.o \
	convert.o \
	coverage.o \
	cse.o \
	cselib.o \
	dbxout.o \
	dbgcnt.o \
	dce.o \
	ddg.o \
	debug.o \
	df-byte-scan.o \
	df-core.o \
	df-problems.o \
	df-scan.o \
	dfp.o \
	diagnostic.o \
	dojump.o \
	dominance.o \
	domwalk.o \
	double-int.o \
	dse.o \
	dwarf2asm.o \
	dwarf2out.o \
	ebitmap.o \
	emit-rtl.o \
	et-forest.o \
	except.o \
	explow.o \
	expmed.o \
	expr.o \
	final.o \
	fixed-value.o \
	fold-const.o \
	function.o \
	fwprop.o \
	gcse.o \
	genrtl.o \
	ggc-common.o \
	gimple.o \
	gimple-iterator.o \
	gimple-low.o \
	gimple-pretty-print.o \
	gimplify.o \
	graph.o \
	graphds.o \
	graphite.o \
	gtype-desc.o \
	haifa-sched.o \
	hooks.o \
	ifcvt.o \
	init-regs.o \
	integrate.o \
	intl.o \
	ira.o \
	ira-build.o \
	ira-costs.o \
	ira-conflicts.o \
	ira-color.o \
	ira-emit.o \
	ira-lives.o \
	jump.o \
	lambda-code.o \
	lambda-mat.o \
	lambda-trans.o \
	langhooks.o \
	lcm.o \
	lists.o \
	loop-doloop.o \
	loop-init.o \
	loop-invariant.o \
	loop-iv.o \
	loop-unroll.o \
	loop-unswitch.o \
	lower-subreg.o \
	lto-cgraph.o \
	lto-function-in.o \
	lto-function-out.o \
	lto-section-in.o \
	lto-section-out.o \
	lto-stream-debug.o \
	lto-symtab.o \
	lto-opts.o \
	lto-utils.o \
	lto-wpa-fixup.o \
	mcf.o \
	mode-switching.o \
	modulo-sched.o \
	omega.o \
	omp-low.o \
	optabs.o \
	options.o \
	opts-common.o \
	opts.o \
	params.o \
	passes.o \
	plugin.o \
	plugin-version.o \
	pointer-set.o \
	postreload-gcse.o \
	postreload.o \
	predict.o \
	pretty-print.o \
	print-rtl.o \
	print-tree.o \
	profile.o \
	real.o \
	recog.o \
	reg-stack.o \
	reginfo.o \
	regmove.o \
	regrename.o \
	regstat.o \
	reload.o \
	reload1.o \
	reorg.o \
	resource.o \
	rtl-error.o \
	rtl.o \
	rtlanal.o \
	rtlhooks.o \
	sbitmap.o \
	sched-deps.o \
	sched-ebb.o \
	sched-rgn.o \
	sched-vis.o \
	sdbout.o \
	see.o \
	sel-sched-ir.o \
	sel-sched-dump.o \
	sel-sched.o \
	simplify-rtx.o \
	sparseset.o \
	sreal.o \
	stack-ptr-mod.o \
	statistics.o \
	stmt.o \
	stor-layout.o \
	stringpool.o \
	targhooks.o \
	timevar.o \
	toplev.o \
	tracer.o \
	tree-affine.o \
	tree-call-cdce.o \
	tree-cfg.o \
	tree-cfgcleanup.o \
	tree-chrec.o \
	tree-complex.o \
	tree-data-ref.o \
	tree-dfa.o \
	tree-dump.o \
	tree-eh.o \
	tree-if-conv.o \
	tree-into-ssa.o \
	tree-iterator.o \
	tree-loop-distribution.o \
	tree-loop-linear.o \
	tree-nested.o \
	tree-nrv.o \
	tree-object-size.o \
	tree-optimize.o \
	tree-outof-ssa.o \
	tree-parloops.o \
	tree-phinodes.o \
	tree-predcom.o \
	tree-pretty-print.o \
	tree-profile.o \
	tree-scalar-evolution.o \
	tree-sra.o \
	tree-switch-conversion.o \
	tree-ssa-address.o \
	tree-ssa-alias.o \
	tree-ssa-ccp.o \
	tree-ssa-coalesce.o \
	tree-ssa-copy.o \
	tree-ssa-copyrename.o \
	tree-ssa-dce.o \
	tree-ssa-dom.o \
	tree-ssa-dse.o \
	tree-ssa-forwprop.o \
	tree-ssa-ifcombine.o \
	tree-ssa-live.o \
	tree-ssa-loop-ch.o \
	tree-ssa-loop-im.o \
	tree-ssa-loop-ivcanon.o \
	tree-ssa-loop-ivopts.o \
	tree-ssa-loop-manip.o \
	tree-ssa-loop-niter.o \
	tree-ssa-loop-prefetch.o \
	tree-ssa-loop-unswitch.o \
	tree-ssa-loop.o \
	tree-ssa-math-opts.o \
	tree-ssa-operands.o \
	tree-ssa-phiopt.o \
	tree-ssa-phiprop.o \
	tree-ssa-pre.o \
	tree-ssa-propagate.o \
	tree-ssa-reassoc.o \
	tree-ssa-sccvn.o \
	tree-ssa-sink.o \
	tree-ssa-structalias.o \
	tree-ssa-ter.o \
	tree-ssa-threadedge.o \
	tree-ssa-threadupdate.o \
	tree-ssa-uncprop.o \
	tree-ssa.o \
	tree-ssanames.o \
	tree-stdarg.o \
	tree-tailcall.o \
	tree-vect-generic.o \
	tree-vect-patterns.o \
        tree-vect-data-refs.o \
        tree-vect-stmts.o \
        tree-vect-loop.o \
        tree-vect-loop-manip.o \
        tree-vect-slp.o \
	tree-vectorizer.o \
	tree-vrp.o \
	tree.o \
	value-prof.o \
	var-tracking.o \
	varasm.o \
	varray.o \
	vec.o \
	version.o \
	vmsdbgout.o \
	web.o \
	xcoffout.o

# Target object files.
OBJS-md = $(out_object_file)

# Language independent object files which are not used by all languages.
OBJS-archive = \
	$(EXTRA_OBJS) \
	$(host_hook_obj) \
	cgraph.o \
	cgraphbuild.o \
	cgraphunit.o \
	cppdefault.o \
	incpath.o \
	ipa-cp.o \
	ipa-inline.o \
	ipa-prop.o \
	ipa-pure-const.o \
	ipa-reference.o \
	ipa-struct-reorg.o \
	ipa-type-escape.o \
	ipa-utils.o \
	ipa.o \
	matrix-reorg.o \
	prefix.o \
	tree-inline.o \
	tree-nomudflap.o \
	varpool.o

OBJS = $(OBJS-common) $(OBJS-md) $(OBJS-archive)

OBJS-onestep = libbackend.o $(OBJS-archive)

# This lists all host object files, whether they are included in this
# compilation or not.
ALL_HOST_OBJS = $(GCC_OBJS) $(C_OBJS) $(OBJS) libbackend.o \
  @TREEBROWSER@ main.o gccspec.o version.o intl.o prefix.o cppspec.o \
  $(foreach v,$(CONFIG_LANGUAGES),$($(v)_OBJS)) \
  $(COLLECT2_OBJS) $(EXTRA_GCC_OBJS) \
  mips-tfile.o mips-tdump.o \
  $(GCOV_OBJS) $(GCOV_DUMP_OBJS)

BACKEND = main.o @TREEBROWSER@ libbackend.a $(CPPLIB) $(LIBDECNUMBER)

MOSTLYCLEANFILES = insn-flags.h insn-config.h insn-codes.h \
 insn-output.c insn-recog.c insn-emit.c insn-extract.c insn-peep.c \
 insn-attr.h insn-attrtab.c insn-opinit.c insn-preds.c insn-constants.h \
 tm-preds.h tm-constrs.h \
 tree-check.h min-insn-modes.c insn-modes.c insn-modes.h \
 genrtl.c genrtl.h gt-*.h gtype-*.h gtype-desc.c gtyp-input.list \
 xgcc$(exeext) cpp$(exeext) cc1$(exeext) cc1*-dummy$(exeext) $(EXTRA_PASSES) \
 $(EXTRA_PARTS) $(EXTRA_PROGRAMS) gcc-cross$(exeext) \
 $(SPECS) collect2$(exeext) lto-wrapper$(exeext) \
 gcov-iov$(build_exeext) gcov$(exeext) gcov-dump$(exeext) \
 *.[0-9][0-9].* *.[si] *-checksum.c libbackend.a libgcc.mk

# Defined in libgcc2.c, included only in the static library.
LIB2FUNCS_ST = _eprintf __gcc_bcmp

# Defined in libgcov.c, included only in gcov library
LIBGCOV = _gcov _gcov_merge_add _gcov_merge_single _gcov_merge_delta \
    _gcov_fork _gcov_execl _gcov_execlp _gcov_execle \
    _gcov_execv _gcov_execvp _gcov_execve \
    _gcov_interval_profiler _gcov_pow2_profiler _gcov_one_value_profiler \
    _gcov_indirect_call_profiler _gcov_average_profiler _gcov_ior_profiler \
    _gcov_merge_ior

FPBIT_FUNCS = _pack_sf _unpack_sf _addsub_sf _mul_sf _div_sf \
    _fpcmp_parts_sf _compare_sf _eq_sf _ne_sf _gt_sf _ge_sf \
    _lt_sf _le_sf _unord_sf _si_to_sf _sf_to_si _negate_sf _make_sf \
    _sf_to_df _sf_to_tf _thenan_sf _sf_to_usi _usi_to_sf

DPBIT_FUNCS = _pack_df _unpack_df _addsub_df _mul_df _div_df \
    _fpcmp_parts_df _compare_df _eq_df _ne_df _gt_df _ge_df \
    _lt_df _le_df _unord_df _si_to_df _df_to_si _negate_df _make_df \
    _df_to_sf _df_to_tf _thenan_df _df_to_usi _usi_to_df

TPBIT_FUNCS = _pack_tf _unpack_tf _addsub_tf _mul_tf _div_tf \
    _fpcmp_parts_tf _compare_tf _eq_tf _ne_tf _gt_tf _ge_tf \
    _lt_tf _le_tf _unord_tf _si_to_tf _tf_to_si _negate_tf _make_tf \
    _tf_to_df _tf_to_sf _thenan_tf _tf_to_usi _usi_to_tf

D32PBIT_FUNCS = _addsub_sd _div_sd _mul_sd _plus_sd _minus_sd \
	_eq_sd _ne_sd _lt_sd _gt_sd _le_sd _ge_sd \
	_sd_to_si _sd_to_di _sd_to_usi _sd_to_udi \
	_si_to_sd _di_to_sd _usi_to_sd _udi_to_sd \
	_sd_to_sf _sd_to_df _sd_to_xf _sd_to_tf \
	_sf_to_sd _df_to_sd _xf_to_sd _tf_to_sd \
	_sd_to_dd _sd_to_td _unord_sd _conv_sd

D64PBIT_FUNCS = _addsub_dd _div_dd _mul_dd _plus_dd _minus_dd \
	_eq_dd _ne_dd _lt_dd _gt_dd _le_dd _ge_dd \
	_dd_to_si _dd_to_di _dd_to_usi _dd_to_udi \
	_si_to_dd _di_to_dd _usi_to_dd _udi_to_dd \
	_dd_to_sf _dd_to_df _dd_to_xf _dd_to_tf \
	_sf_to_dd _df_to_dd _xf_to_dd _tf_to_dd \
	_dd_to_sd _dd_to_td _unord_dd _conv_dd

D128PBIT_FUNCS = _addsub_td _div_td _mul_td _plus_td _minus_td \
	_eq_td _ne_td _lt_td _gt_td _le_td _ge_td \
	_td_to_si _td_to_di _td_to_usi _td_to_udi \
	_si_to_td _di_to_td _usi_to_td _udi_to_td \
	_td_to_sf _td_to_df _td_to_xf _td_to_tf \
	_sf_to_td _df_to_td _xf_to_td _tf_to_td \
	_td_to_sd _td_to_dd _unord_td _conv_td

# These might cause a divide overflow trap and so are compiled with
# unwinder info.
LIB2_DIVMOD_FUNCS = _divdi3 _moddi3 _udivdi3 _umoddi3 _udiv_w_sdiv _udivmoddi4

#
# Language makefile fragments.

# The following targets define the interface between us and the languages.
#
# all.cross, start.encap, rest.encap,
# install-common, install-info, install-man,
# uninstall,
# mostlyclean, clean, distclean, maintainer-clean,
#
# Each language is linked in with a series of hooks.  The name of each
# hooked is "lang.${target_name}" (eg: lang.info).  Configure computes
# and adds these here.  We use double-colon rules for some of the hooks;
# double-colon rules should be preferred for any new hooks.

# language hooks, generated by configure
@language_hooks@

# per-language makefile fragments
ifneq ($(LANG_MAKEFRAGS),)
include $(LANG_MAKEFRAGS)
endif

# target and host overrides must follow the per-language makefile fragments
# so they can override or augment language-specific variables

# target overrides
ifneq ($(tmake_file),)
include $(tmake_file)
endif

# host overrides
ifneq ($(xmake_file),)
include $(xmake_file)
endif

# all-tree.def includes all the tree.def files.
all-tree.def: s-alltree; @true
s-alltree: Makefile
	rm -f tmp-all-tree.def
	echo '#include "tree.def"' > tmp-all-tree.def
	echo 'END_OF_BASE_TREE_CODES' >> tmp-all-tree.def
	echo '#include "c-common.def"' >> tmp-all-tree.def
	ltf="$(lang_tree_files)"; for f in $$ltf; do \
	  echo "#include \"$$f\""; \
	done | sed 's|$(srcdir)/||' >> tmp-all-tree.def
	$(SHELL) $(srcdir)/../move-if-change tmp-all-tree.def all-tree.def
	$(STAMP) s-alltree

#

# -----------------------------
# Rebuilding this configuration
# -----------------------------

# On the use of stamps:
# Consider the example of tree-check.h. It is constructed with build/gencheck.
# A simple rule to build tree-check.h would be
# tree-check.h: build/gencheck$(build_exeext)
#	$(RUN_GEN) build/gencheck$(build_exeext) > tree-check.h
#
# but tree-check.h doesn't change every time gencheck changes. It would the
# nice if targets that depend on tree-check.h wouldn't be rebuild
# unnecessarily when tree-check.h is unchanged. To make this, tree-check.h
# must not be overwritten with a identical copy. One solution is to use a
# temporary file
# tree-check.h: build/gencheck$(build_exeext)
#	$(RUN_GEN) build/gencheck$(build_exeext) > tmp-check.h
#	$(SHELL) $(srcdir)/../move-if-change tmp-check.h tree-check.h
#
# This solution has a different problem. Since the time stamp of tree-check.h
# is unchanged, make will try to update tree-check.h every time it runs.
# To prevent this, one can add a stamp
# tree-check.h: s-check
# s-check : build/gencheck$(build_exeext)
#	$(RUN_GEN) build/gencheck$(build_exeext) > tmp-check.h
#	$(SHELL) $(srcdir)/../move-if-change tmp-check.h tree-check.h
#	$(STAMP) s-check
#
# The problem with this solution is that make thinks that tree-check.h is
# always unchanged. Make must be deceived into thinking that tree-check.h is
# rebuild by the "tree-check.h: s-check" rule. To do this, add a dummy command:
# tree-check.h: s-check; @true
# s-check : build/gencheck$(build_exeext)
#	$(RUN_GEN) build/gencheck$(build_exeext) > tmp-check.h
#	$(SHELL) $(srcdir)/../move-if-change tmp-check.h tree-check.h
#	$(STAMP) s-check
#
# This is what is done in this makefile. Note that mkconfig.sh has a
# move-if-change built-in

Makefile: config.status $(srcdir)/Makefile.in $(LANG_MAKEFRAGS)
	LANGUAGES="$(CONFIG_LANGUAGES)" \
	CONFIG_HEADERS= \
	CONFIG_SHELL="$(SHELL)" \
	CONFIG_FILES=$@ $(SHELL) config.status

config.h: cs-config.h ; @true
bconfig.h: cs-bconfig.h ; @true
tconfig.h: cs-tconfig.h ; @true
tm.h: cs-tm.h ; @true
tm_p.h: cs-tm_p.h ; @true

cs-config.h: Makefile
	TARGET_CPU_DEFAULT="" \
	HEADERS="$(host_xm_include_list)" DEFINES="$(host_xm_defines)" \
	$(SHELL) $(srcdir)/mkconfig.sh config.h

cs-bconfig.h: Makefile
	TARGET_CPU_DEFAULT="" \
	HEADERS="$(build_xm_include_list)" DEFINES="$(build_xm_defines)" \
	$(SHELL) $(srcdir)/mkconfig.sh bconfig.h

cs-tconfig.h: Makefile
	TARGET_CPU_DEFAULT="" \
	HEADERS="$(xm_include_list)" DEFINES="USED_FOR_TARGET $(xm_defines)" \
	$(SHELL) $(srcdir)/mkconfig.sh tconfig.h

cs-tm.h: Makefile
	TARGET_CPU_DEFAULT="$(target_cpu_default)" \
	HEADERS="$(tm_include_list)" DEFINES="$(tm_defines)" \
	$(SHELL) $(srcdir)/mkconfig.sh tm.h

cs-tm_p.h: Makefile
	TARGET_CPU_DEFAULT="" \
	HEADERS="$(tm_p_include_list)" DEFINES="" \
	$(SHELL) $(srcdir)/mkconfig.sh tm_p.h

# Don't automatically run autoconf, since configure.ac might be accidentally
# newer than configure.  Also, this writes into the source directory which
# might be on a read-only file system.  If configured for maintainer mode
# then do allow autoconf to be run.

$(srcdir)/configure: @MAINT@ $(srcdir)/configure.ac $(srcdir)/aclocal.m4 \
  $(srcdir)/acinclude.m4
	(cd $(srcdir) && autoconf)

gccbug:	$(srcdir)/gccbug.in
	CONFIG_FILES=gccbug CONFIG_HEADERS= ./config.status

# cstamp-h.in controls rebuilding of config.in.
# It is named cstamp-h.in and not stamp-h.in so the mostlyclean rule doesn't
# delete it.  A stamp file is needed as autoheader won't update the file if
# nothing has changed.
# It remains in the source directory and is part of the distribution.
# This follows what is done in shellutils, fileutils, etc.
# "echo timestamp" is used instead of touch to be consistent with other
# packages that use autoconf (??? perhaps also to avoid problems with patch?).
# ??? Newer versions have a maintainer mode that may be useful here.

# Don't run autoheader automatically either.
# Only run it if maintainer mode is enabled.
@MAINT@ $(srcdir)/config.in: $(srcdir)/cstamp-h.in
@MAINT@ $(srcdir)/cstamp-h.in: $(srcdir)/configure.ac
@MAINT@	(cd $(srcdir) && autoheader)
@MAINT@	@rm -f $(srcdir)/cstamp-h.in
@MAINT@	echo timestamp > $(srcdir)/cstamp-h.in
auto-host.h: cstamp-h ; @true
cstamp-h: config.in config.status
	CONFIG_HEADERS=auto-host.h:config.in \
	CONFIG_FILES= \
	LANGUAGES="$(CONFIG_LANGUAGES)" $(SHELL) config.status

# Really, really stupid make features, such as SUN's KEEP_STATE, may force
# a target to build even if it is up-to-date.  So we must verify that
# config.status does not exist before failing.
config.status: $(srcdir)/configure $(srcdir)/config.gcc
	@if [ ! -f config.status ] ; then \
	  echo You must configure gcc.  Look at http://gcc.gnu.org/install/ for details.; \
	  false; \
	else \
	  LANGUAGES="$(CONFIG_LANGUAGES)" $(SHELL) config.status --recheck; \
	fi

# --------
# UNSORTED
# --------

# Provide quickstrap as a target that people can type into the gcc directory,
# and that fails if you're not into it.
quickstrap: all
	cd $(toplevel_builddir) && $(MAKE) all-target-libgcc

all.internal: start.encap rest.encap doc
# This is what to compile if making a cross-compiler.
all.cross: native gcc-cross$(exeext) cpp$(exeext) specs \
	libgcc-support lang.all.cross doc @GENINSRC@ srcextra
# This is what must be made before installing GCC and converting libraries.
start.encap: native xgcc$(exeext) cpp$(exeext) specs \
	libgcc-support lang.start.encap @GENINSRC@ srcextra
# These can't be made until after GCC can run.
rest.encap: lang.rest.encap
# This is what is made with the host's compiler
# whether making a cross compiler or not.
native: config.status auto-host.h build-@POSUB@ $(LANGUAGES) \
	$(EXTRA_PASSES) $(EXTRA_PROGRAMS) $(COLLECT2) lto-wrapper$(exeext)

# Define the names for selecting languages in LANGUAGES.
c: cc1$(exeext)

# Tell GNU make these are phony targets.
.PHONY: c

# On the target machine, finish building a cross compiler.
# This does the things that can't be done on the host machine.
rest.cross: specs

# Recompile all the language-independent object files.
# This is used only if the user explicitly asks for it.
compilations: $(BACKEND)

# This archive is strictly for the host.
libbackend.a: $(OBJS@onestep@)
	-rm -rf libbackend.a
	$(AR) $(AR_FLAGS) libbackend.a $(OBJS@onestep@)
	-$(RANLIB) $(RANLIB_FLAGS) libbackend.a

# We call this executable `xgcc' rather than `gcc'
# to avoid confusion if the current directory is in the path
# and CC is `gcc'.  It is renamed to `gcc' when it is installed.
xgcc$(exeext): $(GCC_OBJS) gccspec.o version.o intl.o prefix.o \
   version.o $(LIBDEPS) $(EXTRA_GCC_OBJS)
	$(CC) $(ALL_CFLAGS) $(LDFLAGS) -o $@ $(GCC_OBJS) gccspec.o \
	  intl.o prefix.o version.o $(EXTRA_GCC_OBJS) $(LIBS)

# cpp is to cpp0 as gcc is to cc1.
# The only difference from xgcc is that it's linked with cppspec.o
# instead of gccspec.o.
cpp$(exeext): $(GCC_OBJS) cppspec.o version.o intl.o prefix.o \
   version.o $(LIBDEPS) $(EXTRA_GCC_OBJS)
	$(CC) $(ALL_CFLAGS) $(LDFLAGS) -o $@ $(GCC_OBJS) cppspec.o \
	  intl.o prefix.o version.o $(EXTRA_GCC_OBJS) $(LIBS)

# Dump a specs file to make -B./ read these specs over installed ones.
$(SPECS): xgcc$(exeext)
	$(GCC_FOR_TARGET) -dumpspecs > tmp-specs
	mv tmp-specs $(SPECS)

# We do want to create an executable named `xgcc', so we can use it to
# compile libgcc2.a.
# Also create gcc-cross, so that install-common will install properly.
gcc-cross$(exeext): xgcc$(exeext)
	cp xgcc$(exeext) gcc-cross$(exeext)

dummy-checksum.o : dummy-checksum.c

cc1-dummy$(exeext): $(C_OBJS) dummy-checksum.o $(BACKEND) $(LIBDEPS)
	$(CC) $(ALL_CFLAGS) $(LDFLAGS) -o $@ $(C_OBJS) dummy-checksum.o \
	  $(BACKEND) $(LIBS) $(BACKENDLIBS)

cc1-checksum.c : cc1-dummy$(exeext) build/genchecksum$(build_exeext)
	build/genchecksum$(build_exeext) cc1-dummy$(exeext) > $@

cc1-checksum.o : cc1-checksum.c

cc1$(exeext): $(C_OBJS) cc1-checksum.o $(BACKEND) $(LIBDEPS)
	$(CC) $(ALL_CFLAGS) $(LDFLAGS) -o $@ $(C_OBJS) cc1-checksum.o \
	  $(BACKEND) $(LIBS) $(BACKENDLIBS)

#
# Build libgcc.a.

LIB2ADD = $(LIB2FUNCS_EXTRA)
LIB2ADD_ST = $(LIB2FUNCS_STATIC_EXTRA)

# All source files for libgcc are either in the source directory (in
# which case they will start with $(srcdir)), or generated into the build
# directory (in which case they will be relative paths).
srcdirify = $(patsubst $(srcdir)%,$$(gcc_srcdir)%,$(filter $(srcdir)%,$(1))) \
            $(patsubst %,$$(gcc_objdir)/%,$(filter-out $(srcdir)%,$(1)))

# The distinction between these two variables is no longer relevant,
# so we combine them.  Sort removes duplicates.
GCC_EXTRA_PARTS := $(sort $(EXTRA_MULTILIB_PARTS) $(EXTRA_PARTS))

libgcc-support: libgcc.mvars stmp-int-hdrs $(TCONFIG_H) \
	$(MACHMODE_H) $(FPBIT) $(DPBIT) $(TPBIT) $(LIB2ADD) \
	$(LIB2ADD_ST) $(LIB2ADDEH) $(srcdir)/emutls.c gcov-iov.h $(SFP_MACHINE)

libgcc.mvars: config.status Makefile $(LIB2ADD) $(LIB2ADD_ST) specs \
		xgcc$(exeext)
	: > tmp-libgcc.mvars
	echo LIB1ASMFUNCS = '$(LIB1ASMFUNCS)' >> tmp-libgcc.mvars
	echo LIB1ASMSRC = '$(LIB1ASMSRC)' >> tmp-libgcc.mvars
	echo LIB2FUNCS_ST = '$(LIB2FUNCS_ST)' >> tmp-libgcc.mvars
	echo LIB2FUNCS_EXCLUDE = '$(LIB2FUNCS_EXCLUDE)' >> tmp-libgcc.mvars
	echo LIBGCOV = '$(LIBGCOV)' >> tmp-libgcc.mvars
	echo LIB2ADD = '$(call srcdirify,$(LIB2ADD))' >> tmp-libgcc.mvars
	echo LIB2ADD_ST = '$(call srcdirify,$(LIB2ADD_ST))' >> tmp-libgcc.mvars
	echo LIB2ADDEH = '$(call srcdirify,$(LIB2ADDEH) $(srcdir)/emutls.c)' >> tmp-libgcc.mvars
	echo LIB2ADDEHSTATIC = '$(call srcdirify,$(LIB2ADDEHSTATIC) $(srcdir)/emutls.c)' >> tmp-libgcc.mvars
	echo LIB2ADDEHSHARED = '$(call srcdirify,$(LIB2ADDEHSHARED) $(srcdir)/emutls.c)' >> tmp-libgcc.mvars
	echo LIB2_SIDITI_CONV_FUNCS = '$(LIB2_SIDITI_CONV_FUNCS)' >> tmp-libgcc.mvars
	echo LIBUNWIND = '$(call srcdirify,$(LIBUNWIND))' >> tmp-libgcc.mvars
	echo SHLIBUNWIND_LINK = '$(SHLIBUNWIND_LINK)' >> tmp-libgcc.mvars
	echo SHLIBUNWIND_INSTALL = '$(SHLIBUNWIND_INSTALL)' >> tmp-libgcc.mvars
	echo FPBIT = '$(FPBIT)' >> tmp-libgcc.mvars
	echo FPBIT_FUNCS = '$(FPBIT_FUNCS)' >> tmp-libgcc.mvars
	echo LIB2_DIVMOD_FUNCS = '$(LIB2_DIVMOD_FUNCS)' >> tmp-libgcc.mvars
	echo DPBIT = '$(DPBIT)' >> tmp-libgcc.mvars
	echo DPBIT_FUNCS = '$(DPBIT_FUNCS)' >> tmp-libgcc.mvars
	echo TPBIT = '$(TPBIT)' >> tmp-libgcc.mvars
	echo TPBIT_FUNCS = '$(TPBIT_FUNCS)' >> tmp-libgcc.mvars
	echo DFP_ENABLE = '$(DFP_ENABLE)' >> tmp-libgcc.mvars
	echo DFP_CFLAGS='$(DFP_CFLAGS)' >> tmp-libgcc.mvars
	echo D32PBIT='$(D32PBIT)' >> tmp-libgcc.mvars
	echo D32PBIT_FUNCS='$(D32PBIT_FUNCS)' >> tmp-libgcc.mvars
	echo D64PBIT='$(D64PBIT)' >> tmp-libgcc.mvars
	echo D64PBIT_FUNCS='$(D64PBIT_FUNCS)' >> tmp-libgcc.mvars
	echo D128PBIT='$(D128PBIT)' >> tmp-libgcc.mvars
	echo D128PBIT_FUNCS='$(D128PBIT_FUNCS)' >> tmp-libgcc.mvars
	echo GCC_EXTRA_PARTS = '$(GCC_EXTRA_PARTS)' >> tmp-libgcc.mvars
	echo SHLIB_LINK = '$(subst $(GCC_FOR_TARGET),$$(GCC_FOR_TARGET),$(SHLIB_LINK))' >> tmp-libgcc.mvars
	echo SHLIB_INSTALL = '$(SHLIB_INSTALL)' >> tmp-libgcc.mvars
	echo SHLIB_EXT = '$(SHLIB_EXT)' >> tmp-libgcc.mvars
	echo SHLIB_MKMAP = '$(call srcdirify,$(SHLIB_MKMAP))' >> tmp-libgcc.mvars
	echo SHLIB_MKMAP_OPTS = '$(SHLIB_MKMAP_OPTS)' >> tmp-libgcc.mvars
	echo SHLIB_MAPFILES = '$(call srcdirify,$(SHLIB_MAPFILES))' >> tmp-libgcc.mvars
	echo SHLIB_NM_FLAGS = '$(SHLIB_NM_FLAGS)' >> tmp-libgcc.mvars
	echo LIBGCC2_CFLAGS = '$(LIBGCC2_CFLAGS)' >> tmp-libgcc.mvars
	echo TARGET_LIBGCC2_CFLAGS = '$(TARGET_LIBGCC2_CFLAGS)' >> tmp-libgcc.mvars
	echo LIBGCC_SYNC = '$(LIBGCC_SYNC)' >> tmp-libgcc.mvars
	echo LIBGCC_SYNC_CFLAGS = '$(LIBGCC_SYNC_CFLAGS)' >> tmp-libgcc.mvars
	echo CRTSTUFF_CFLAGS = '$(CRTSTUFF_CFLAGS)' >> tmp-libgcc.mvars
	echo CRTSTUFF_T_CFLAGS = '$(CRTSTUFF_T_CFLAGS)' >> tmp-libgcc.mvars
	echo CRTSTUFF_T_CFLAGS_S = '$(CRTSTUFF_T_CFLAGS_S)' >> tmp-libgcc.mvars

	mv tmp-libgcc.mvars libgcc.mvars

# Use the genmultilib shell script to generate the information the gcc
# driver program needs to select the library directory based on the
# switches.
multilib.h: s-mlib; @true
s-mlib: $(srcdir)/genmultilib Makefile
	if test @enable_multilib@ = yes \
	   || test -n "$(MULTILIB_OSDIRNAMES)"; then \
	  $(SHELL) $(srcdir)/genmultilib \
	    "$(MULTILIB_OPTIONS)" \
	    "$(MULTILIB_DIRNAMES)" \
	    "$(MULTILIB_MATCHES)" \
	    "$(MULTILIB_EXCEPTIONS)" \
	    "$(MULTILIB_EXTRA_OPTS)" \
	    "$(MULTILIB_EXCLUSIONS)" \
	    "$(MULTILIB_OSDIRNAMES)" \
	    "@enable_multilib@" \
	    > tmp-mlib.h; \
	else \
	  $(SHELL) $(srcdir)/genmultilib '' '' '' '' '' '' '' no \
	    > tmp-mlib.h; \
	fi
	$(SHELL) $(srcdir)/../move-if-change tmp-mlib.h multilib.h
	$(STAMP) s-mlib

# Compile two additional files that are linked with every program
# linked using GCC on systems using COFF or ELF, for the sake of C++
# constructors.
$(T)crtbegin.o: crtstuff.c $(GCC_PASSES) $(TCONFIG_H) auto-host.h \
  gbl-ctors.h stmp-int-hdrs tsystem.h coretypes.h $(TM_H)
	$(GCC_FOR_TARGET) $(CRTSTUFF_CFLAGS) $(CRTSTUFF_T_CFLAGS) \
	  -c $(srcdir)/crtstuff.c -DCRT_BEGIN \
	  -o $(T)crtbegin$(objext)

$(T)crtend.o: crtstuff.c $(GCC_PASSES) $(TCONFIG_H) auto-host.h \
  gbl-ctors.h stmp-int-hdrs tsystem.h coretypes.h $(TM_H)
	$(GCC_FOR_TARGET) $(CRTSTUFF_CFLAGS) $(CRTSTUFF_T_CFLAGS) \
	  -c $(srcdir)/crtstuff.c -DCRT_END \
	  -o $(T)crtend$(objext)

# These are versions of crtbegin and crtend for shared libraries.
$(T)crtbeginS.o: crtstuff.c $(GCC_PASSES) $(TCONFIG_H) auto-host.h \
  gbl-ctors.h stmp-int-hdrs tsystem.h coretypes.h $(TM_H)
	$(GCC_FOR_TARGET) $(CRTSTUFF_CFLAGS) $(CRTSTUFF_T_CFLAGS_S) \
	  -c $(srcdir)/crtstuff.c -DCRT_BEGIN -DCRTSTUFFS_O \
	  -o $(T)crtbeginS$(objext)

$(T)crtendS.o: crtstuff.c $(GCC_PASSES) $(TCONFIG_H) auto-host.h \
  gbl-ctors.h stmp-int-hdrs tsystem.h coretypes.h $(TM_H)
	$(GCC_FOR_TARGET) $(CRTSTUFF_CFLAGS) $(CRTSTUFF_T_CFLAGS_S) \
	  -c $(srcdir)/crtstuff.c -DCRT_END -DCRTSTUFFS_O \
	  -o $(T)crtendS$(objext)

# This is a version of crtbegin for -static links.
$(T)crtbeginT.o: crtstuff.c $(GCC_PASSES) $(TCONFIG_H) auto-host.h \
  gbl-ctors.h stmp-int-hdrs tsystem.h coretypes.h $(TM_H)
	$(GCC_FOR_TARGET) $(CRTSTUFF_CFLAGS) $(CRTSTUFF_T_CFLAGS) \
	  -c $(srcdir)/crtstuff.c -DCRT_BEGIN -DCRTSTUFFT_O \
	  -o $(T)crtbeginT$(objext)

# Compile the start modules crt0.o and mcrt0.o that are linked with
# every program
$(T)crt0.o: s-crt0 ; @true
$(T)mcrt0.o: s-crt0; @true

s-crt0:	$(CRT0_S) $(MCRT0_S) $(GCC_PASSES) $(CONFIG_H)
	$(GCC_FOR_TARGET) $(GCC_CFLAGS) $(CRT0STUFF_T_CFLAGS) \
	  -o $(T)crt0.o -c $(CRT0_S)
	$(GCC_FOR_TARGET) $(GCC_CFLAGS) $(CRT0STUFF_T_CFLAGS) \
	  -o $(T)mcrt0.o -c $(MCRT0_S)
	$(STAMP) s-crt0
#
# Compiling object files from source files.

# Note that dependencies on obstack.h are not written
# because that file is not part of GCC.

# C language specific files.

c-errors.o: c-errors.c $(CONFIG_H) $(SYSTEM_H) coretypes.h $(TM_H) $(TREE_H) \
    $(C_TREE_H) $(FLAGS_H) $(DIAGNOSTIC_H) $(TM_P_H)
c-parser.o : c-parser.c $(CONFIG_H) $(SYSTEM_H) coretypes.h $(TM_H) $(TREE_H) \
    $(GGC_H) $(TIMEVAR_H) $(C_TREE_H) $(INPUT_H) $(FLAGS_H) $(TOPLEV_H) output.h \
    $(CPPLIB_H) gt-c-parser.h $(RTL_H) langhooks.h $(C_COMMON_H) $(C_PRAGMA_H) \
    vec.h $(TARGET_H) $(CGRAPH_H) $(PLUGIN_H)

srcextra: gcc.srcextra lang.srcextra

gcc.srcextra: gengtype-lex.c
	-cp -p $^ $(srcdir)

incpath.o: incpath.c incpath.h $(CONFIG_H) $(SYSTEM_H) $(CPPLIB_H) \
		intl.h prefix.h coretypes.h $(TM_H) cppdefault.h $(TARGET_H) \
		$(MACHMODE_H)

c-decl.o : c-decl.c $(CONFIG_H) $(SYSTEM_H) coretypes.h $(TM_H) $(TREE_H) \
    $(RTL_H) $(C_TREE_H) $(GGC_H) $(TARGET_H) $(FLAGS_H) $(FUNCTION_H) output.h \
    $(EXPR_H) debug.h $(TOPLEV_H) intl.h $(TM_P_H) $(TREE_INLINE_H) $(TIMEVAR_H) \
    opts.h $(C_PRAGMA_H) gt-c-decl.h $(CGRAPH_H) $(HASHTAB_H) libfuncs.h \
    $(EXCEPT_H) $(LANGHOOKS_DEF_H) $(TREE_DUMP_H) $(C_COMMON_H) $(CPPLIB_H) \
    $(DIAGNOSTIC_H) $(INPUT_H) langhooks.h $(GIMPLE_H) tree-mudflap.h  \
    pointer-set.h $(BASIC_BLOCK_H) $(GIMPLE_H) tree-iterator.h
c-typeck.o : c-typeck.c $(CONFIG_H) $(SYSTEM_H) coretypes.h $(TM_H) \
    $(TREE_H) $(C_TREE_H) $(TARGET_H) $(FLAGS_H) intl.h output.h $(EXPR_H) \
    $(RTL_H) $(TOPLEV_H) $(TM_P_H) langhooks.h $(GGC_H) $(TREE_FLOW_H) \
    $(GIMPLE_H) tree-iterator.h
c-lang.o : c-lang.c $(CONFIG_H) $(SYSTEM_H) coretypes.h $(TM_H) $(TREE_H) \
    $(C_TREE_H) $(DIAGNOSTIC_H) \
    $(GGC_H) langhooks.h $(LANGHOOKS_DEF_H) $(C_COMMON_H) gtype-c.h \
    c-objc-common.h $(C_PRAGMA_H) c-common.def $(TREE_INLINE_H)
stub-objc.o : stub-objc.c $(CONFIG_H) $(SYSTEM_H) coretypes.h $(TREE_H) \
    $(C_COMMON_H)
c-lex.o : c-lex.c $(CONFIG_H) $(SYSTEM_H) coretypes.h $(TM_H) $(TREE_H) \
    $(RTL_H) debug.h $(C_TREE_H) $(C_COMMON_H) $(REAL_H) $(SPLAY_TREE_H) \
    $(C_PRAGMA_H) $(INPUT_H) intl.h $(FLAGS_H) $(TOPLEV_H) output.h \
    $(CPPLIB_H) $(TARGET_H) $(TIMEVAR_H) $(TM_P_H)
c-ppoutput.o : c-ppoutput.c $(CONFIG_H) $(SYSTEM_H) coretypes.h $(TM_H) \
    $(C_COMMON_H) $(TREE_H) $(CPPLIB_H) $(CPP_INTERNAL_H) $(C_PRAGMA_H)
c-objc-common.o : c-objc-common.c $(CONFIG_H) $(SYSTEM_H) coretypes.h \
    $(TM_H) $(TREE_H) $(C_TREE_H) $(RTL_H) insn-config.h $(INTEGRATE_H) \
    $(FUNCTION_H) $(FLAGS_H) $(TOPLEV_H) $(TREE_INLINE_H) $(DIAGNOSTIC_H) $(VARRAY_H) \
    langhooks.h $(GGC_H) $(TARGET_H) $(C_PRETTY_PRINT_H) c-objc-common.h \
    tree-mudflap.h
c-aux-info.o : c-aux-info.c  $(CONFIG_H) $(SYSTEM_H) coretypes.h $(TM_H) $(TREE_H) \
    $(C_TREE_H) $(FLAGS_H) $(TOPLEV_H)
c-convert.o : c-convert.c $(CONFIG_H) $(SYSTEM_H) coretypes.h $(TM_H) \
    $(TREE_H) $(FLAGS_H) $(TOPLEV_H) $(C_COMMON_H) convert.h $(C_TREE_H) \
    langhooks.h $(TARGET_H)
c-pragma.o: c-pragma.c $(CONFIG_H) $(SYSTEM_H) coretypes.h $(TM_H) $(RTL_H) \
    $(TREE_H) $(FUNCTION_H) $(C_PRAGMA_H) $(TOPLEV_H) output.h $(GGC_H) $(TM_P_H) \
    $(C_COMMON_H) $(TARGET_H) gt-c-pragma.h $(CPPLIB_H) $(FLAGS_H) $(DIAGNOSTIC_H) \
    opts.h
graph.o: graph.c $(SYSTEM_H) coretypes.h $(TM_H) $(TOPLEV_H) $(FLAGS_H) output.h \
    $(RTL_H) $(FUNCTION_H) hard-reg-set.h $(BASIC_BLOCK_H) graph.h $(OBSTACK_H) \
    $(CONFIG_H)
sbitmap.o: sbitmap.c $(CONFIG_H) $(SYSTEM_H) coretypes.h $(TM_H) $(RTL_H) \
    $(FLAGS_H) hard-reg-set.h $(BASIC_BLOCK_H) $(OBSTACK_H)
ebitmap.o: ebitmap.c $(CONFIG_H) $(SYSTEM_H) coretypes.h $(TM_H) \
	$(EBITMAP_H) $(RTL_H) $(FLAGS_H) $(OBSTACK_H)
sparseset.o: sparseset.c $(SYSTEM_H) sparseset.h $(CONFIG_H)

COLLECT2_OBJS = collect2.o tlink.o intl.o version.o
COLLECT2_LIBS = @COLLECT2_LIBS@
collect2$(exeext): $(COLLECT2_OBJS) $(LIBDEPS)
# Don't try modifying collect2 (aka ld) in place--it might be linking this.
	$(CC) $(ALL_CFLAGS) $(LDFLAGS) -o T$@ \
		$(COLLECT2_OBJS) $(LIBS) $(COLLECT2_LIBS)
	mv -f T$@ $@

collect2.o : collect2.c $(CONFIG_H) $(SYSTEM_H) coretypes.h $(TM_H) intl.h \
	$(OBSTACK_H) $(DEMANGLE_H) collect2.h version.h
	$(CC) $(ALL_CFLAGS) $(ALL_CPPFLAGS)  \
	-DTARGET_MACHINE=\"$(target_noncanonical)\" \
	-c $(srcdir)/collect2.c $(OUTPUT_OPTION)

tlink.o: tlink.c $(DEMANGLE_H) $(HASHTAB_H) $(CONFIG_H) $(SYSTEM_H) coretypes.h $(TM_H) \
    $(OBSTACK_H) collect2.h intl.h

lto-wrapper$(exeext): lto-wrapper.o $(LIBIBERTY)
	$(CC) $(ALL_CFLAGS) $(LDFLAGS) -o T$@ lto-wrapper.o $(LIBIBERTY)
	mv -f T$@ $@

lto-wrapper.o: lto-wrapper.c $(CONFIG_H) $(SYSTEM_H)

# A file used by all variants of C.

c-common.o : c-common.c $(CONFIG_H) $(SYSTEM_H) coretypes.h $(TM_H) $(TREE_H) \
	$(OBSTACK_H) $(C_COMMON_H) $(FLAGS_H) $(TOPLEV_H) output.h $(C_PRAGMA_H) \
	$(GGC_H) $(EXPR_H) $(TM_P_H) builtin-types.def builtin-attrs.def \
	$(DIAGNOSTIC_H) gt-c-common.h langhooks.h $(VARRAY_H) $(RTL_H) \
	$(TARGET_H) $(C_TREE_H) tree-iterator.h langhooks.h tree-mudflap.h \
	intl.h opts.h $(REAL_H) $(CPPLIB_H) $(TREE_INLINE_H) $(HASHTAB_H) \
	$(BUILTINS_DEF) $(CGRAPH_H) $(BASIC_BLOCK_H) $(TARGET_DEF_H) \
	$(GIMPLE_H) libfuncs.h

c-pretty-print.o : c-pretty-print.c $(C_PRETTY_PRINT_H) \
	$(C_TREE_H) $(CONFIG_H) $(SYSTEM_H) coretypes.h $(TM_H) $(REAL_H) \
	$(DIAGNOSTIC_H) tree-iterator.h fixed-value.h

c-opts.o : c-opts.c $(CONFIG_H) $(SYSTEM_H) coretypes.h $(TM_H)		\
        $(TREE_H) $(C_PRAGMA_H) $(FLAGS_H) $(TOPLEV_H) langhooks.h		\
        $(TREE_INLINE_H) $(DIAGNOSTIC_H) intl.h debug.h $(C_COMMON_H)	\
        opts.h options.h $(MKDEPS_H) incpath.h cppdefault.h $(TARGET_H) \
	$(TM_P_H) $(VARRAY_H) $(C_TREE_H)
	$(CC) -c $(ALL_CFLAGS) $(ALL_CPPFLAGS) \
		$< $(OUTPUT_OPTION) @TARGET_SYSTEM_ROOT_DEFINE@

c-cppbuiltin.o : c-cppbuiltin.c $(CONFIG_H) $(SYSTEM_H) coretypes.h $(TM_H) \
	$(TREE_H) version.h $(C_COMMON_H) $(C_PRAGMA_H) $(FLAGS_H) \
	$(TOPLEV_H) output.h $(EXCEPT_H) $(REAL_H) $(TARGET_H) $(TM_P_H) \
	$(BASEVER) debug.h
	$(CC) -c $(ALL_CFLAGS) $(ALL_CPPFLAGS) -DBASEVER=$(BASEVER_s) \
		$< $(OUTPUT_OPTION)

# A file used by all variants of C and some other languages.

attribs.o : attribs.c $(CONFIG_H) $(SYSTEM_H) coretypes.h $(TM_H) $(TREE_H) \
	$(FLAGS_H) $(TOPLEV_H) output.h $(RTL_H) $(GGC_H) $(TM_P_H) \
	$(TARGET_H) langhooks.h $(CPPLIB_H)

c-format.o : c-format.c $(CONFIG_H) $(SYSTEM_H) coretypes.h $(TM_H) $(TREE_H) langhooks.h \
	$(C_COMMON_H) $(FLAGS_H) $(TOPLEV_H) intl.h $(DIAGNOSTIC_H) alloc-pool.h \
	c-format.h

c-semantics.o : c-semantics.c $(CONFIG_H) $(SYSTEM_H) coretypes.h $(TM_H) \
	$(TREE_H) $(FLAGS_H) $(TOPLEV_H) output.h $(RTL_H) $(GGC_H) \
	$(PREDICT_H) $(TREE_INLINE_H) $(C_COMMON_H) $(EXCEPT_H) $(FUNCTION_H) \
	langhooks.h $(SPLAY_TREE_H) $(TIMEVAR_H) $(GIMPLE_H) \
	$(VARRAY_H) tree-iterator.h

c-dump.o : c-dump.c $(CONFIG_H) $(SYSTEM_H) coretypes.h $(TM_H) $(TREE_H) \
	$(C_TREE_H) $(TREE_DUMP_H)

c-pch.o : c-pch.c $(CONFIG_H) $(SYSTEM_H) coretypes.h $(CPPLIB_H) $(TREE_H) \
	$(C_COMMON_H) output.h $(TOPLEV_H) $(C_PRAGMA_H) $(GGC_H) debug.h \
	langhooks.h $(FLAGS_H) hosthooks.h version.h $(TARGET_H) opts.h
	$(CC) -c $(ALL_CFLAGS) $(ALL_CPPFLAGS) \
	  -DHOST_MACHINE=\"$(host)\" -DTARGET_MACHINE=\"$(target)\" \
	  $< $(OUTPUT_OPTION)

c-omp.o : c-omp.c $(CONFIG_H) $(SYSTEM_H) coretypes.h $(TM_H) $(TREE_H) \
	$(FUNCTION_H) $(C_COMMON_H) $(TOPLEV.H) $(GIMPLE_H) $(BITMAP_H) \
	langhooks.h

# Language-independent files.

DRIVER_DEFINES = \
  -DSTANDARD_STARTFILE_PREFIX=\"$(unlibsubdir)/\" \
  -DSTANDARD_EXEC_PREFIX=\"$(libdir)/gcc/\" \
  -DSTANDARD_LIBEXEC_PREFIX=\"$(libexecdir)/gcc/\" \
  -DDEFAULT_TARGET_VERSION=\"$(version)\" \
  -DDEFAULT_TARGET_MACHINE=\"$(target_noncanonical)\" \
  -DSTANDARD_BINDIR_PREFIX=\"$(bindir)/\" \
  -DTOOLDIR_BASE_PREFIX=\"$(libsubdir_to_prefix)$(prefix_to_exec_prefix)\" \
  @TARGET_SYSTEM_ROOT_DEFINE@ \
  $(VALGRIND_DRIVER_DEFINES) \
  `test "X$${SHLIB_LINK}" = "X" || test "@enable_shared@" != "yes" || echo "-DENABLE_SHARED_LIBGCC"`

gcc.o: gcc.c $(CONFIG_H) $(SYSTEM_H) coretypes.h $(TM_H) intl.h multilib.h \
    Makefile $(lang_specs_files) specs.h prefix.h $(GCC_H) $(FLAGS_H) \
    configargs.h $(OBSTACK_H) opts.h
	(SHLIB_LINK='$(SHLIB_LINK)'; \
	$(CC) $(ALL_CFLAGS) $(ALL_CPPFLAGS) \
  $(DRIVER_DEFINES) \
  -c $(srcdir)/gcc.c $(OUTPUT_OPTION))

gccspec.o: gccspec.c $(CONFIG_H) $(SYSTEM_H) coretypes.h $(TM_H) $(GCC_H)
	(SHLIB_LINK='$(SHLIB_LINK)'; \
	$(CC) $(ALL_CFLAGS) $(ALL_CPPFLAGS) \
  $(DRIVER_DEFINES) \
  -c $(srcdir)/gccspec.c $(OUTPUT_OPTION))

cppspec.o: cppspec.c $(CONFIG_H) $(SYSTEM_H) coretypes.h $(TM_H) $(GCC_H)

specs.h : s-specs ; @true
s-specs : Makefile
	lsf="$(lang_specs_files)"; for f in $$lsf; do \
	    echo "#include \"$$f\""; \
	done | sed 's|$(srcdir)/||' > tmp-specs.h
	$(SHELL) $(srcdir)/../move-if-change tmp-specs.h specs.h
	$(STAMP) s-specs

optionlist: s-options ; @true
s-options: $(ALL_OPT_FILES) Makefile $(srcdir)/opt-gather.awk
	$(AWK) -f $(srcdir)/opt-gather.awk $(ALL_OPT_FILES) > tmp-optionlist
	$(SHELL) $(srcdir)/../move-if-change tmp-optionlist optionlist
	$(STAMP) s-options

options.c: optionlist $(srcdir)/opt-functions.awk $(srcdir)/optc-gen.awk
	$(AWK) -f $(srcdir)/opt-functions.awk -f $(srcdir)/optc-gen.awk \
	       -v header_name="config.h system.h coretypes.h tm.h" < $< > $@

options.h: s-options-h ; @true
s-options-h: optionlist $(srcdir)/opt-functions.awk $(srcdir)/opth-gen.awk
	$(AWK) -f $(srcdir)/opt-functions.awk -f $(srcdir)/opth-gen.awk \
	       < $< > tmp-options.h
	$(SHELL) $(srcdir)/../move-if-change tmp-options.h options.h
	$(STAMP) $@

options.o: options.c $(CONFIG_H) $(SYSTEM_H) coretypes.h $(TARGET_H) $(FLAGS_H) \
	$(TM_H) opts.h intl.h

gcc-options.o: options.c $(CONFIG_H) $(SYSTEM_H) coretypes.h $(TM_H) opts.h intl.h
	$(CC) -c $(ALL_CFLAGS) $(ALL_CPPFLAGS) $(OUTPUT_OPTION) -DGCC_DRIVER options.c

dumpvers: dumpvers.c

ifdef REVISION_c
version.o: version.c version.h $(REVISION) $(DATESTAMP) $(BASEVER) $(DEVPHASE)
else
version.o: version.c version.h $(DATESTAMP) $(BASEVER) $(DEVPHASE)
endif
	$(CC) $(ALL_CFLAGS) $(ALL_CPPFLAGS) \
	-DBASEVER=$(BASEVER_s) -DDATESTAMP=$(DATESTAMP_s) \
	-DREVISION=$(REVISION_s) \
	-DDEVPHASE=$(DEVPHASE_s) -DPKGVERSION=$(PKGVERSION_s) \
	-DBUGURL=$(BUGURL_s) -c $(srcdir)/version.c $(OUTPUT_OPTION)

gtype-desc.o: gtype-desc.c $(CONFIG_H) $(SYSTEM_H) coretypes.h $(TM_H) \
	$(VARRAY_H) $(HASHTAB_H) $(SPLAY_TREE_H) $(OBSTACK_H) $(BITMAP_H) \
	input.h $(TREE_H) $(RTL_H) $(FUNCTION_H) insn-config.h $(EXPR_H) \
	hard-reg-set.h $(BASIC_BLOCK_H) cselib.h $(INSN_ADDR_H) $(OPTABS_H) \
	libfuncs.h debug.h $(GGC_H) $(CGRAPH_H) $(TREE_FLOW_H) reload.h \
	$(CPP_ID_DATA_H) tree-chrec.h $(CFGLAYOUT_H) $(EXCEPT_H) output.h \
	$(CFGLOOP_H)

ggc-common.o: ggc-common.c $(CONFIG_H) $(SYSTEM_H) coretypes.h $(GGC_H) \
	$(HASHTAB_H) $(TOPLEV_H) $(PARAMS_H) hosthooks.h $(HOSTHOOKS_DEF_H)

ggc-page.o: ggc-page.c $(CONFIG_H) $(SYSTEM_H) coretypes.h $(TM_H) $(RTL_H) $(TREE_H) \
	$(FLAGS_H) $(TOPLEV_H) $(GGC_H) $(TIMEVAR_H) $(TM_P_H) $(PARAMS_H) $(TREE_FLOW_H)

ggc-zone.o: ggc-zone.c $(CONFIG_H) $(SYSTEM_H) coretypes.h $(TM_H) $(RTL_H) \
	$(TREE_H) $(FLAGS_H) $(TOPLEV_H) $(GGC_H) $(TIMEVAR_H) $(TM_P_H) \
	$(PARAMS_H) $(BITMAP_H) $(VARRAY_H)

ggc-none.o: ggc-none.c $(CONFIG_H) $(SYSTEM_H) coretypes.h $(GGC_H) \
	$(BCONFIG_H)

stringpool.o: stringpool.c $(CONFIG_H) $(SYSTEM_H) coretypes.h $(TM_H) \
	$(TREE_H) $(GGC_H) gt-stringpool.h $(CPPLIB_H) $(SYMTAB_H)

prefix.o: prefix.c $(CONFIG_H) $(SYSTEM_H) coretypes.h $(TM_H) prefix.h \
	Makefile $(BASEVER)
	$(CC) $(ALL_CFLAGS) $(ALL_CPPFLAGS) \
	-DPREFIX=\"$(prefix)\" -DBASEVER=$(BASEVER_s) \
	  -c $(srcdir)/prefix.c $(OUTPUT_OPTION)

convert.o: convert.c $(CONFIG_H) $(SYSTEM_H) coretypes.h $(TM_H) $(TREE_H) \
   $(FLAGS_H) convert.h $(TOPLEV_H) langhooks.h $(REAL_H) fixed-value.h

double-int.o: double-int.c $(CONFIG_H) $(SYSTEM_H) coretypes.h $(TM_H) $(TREE_H)

lto-stream-debug.o : lto-stream-debug.c $(CONFIG_H) $(SYSTEM_H) coretypes.h \
   $(TOPLEV_H) $(FLAGS_H) $(PARAMS_H) input.h debug.h  $(TREE_H) \
   lto-header.h 
lto-cgraph.o: lto-cgraph.c $(CONFIG_H) $(SYSTEM_H) coretypes.h   \
   $(TM_H) $(TOPLEV_H) $(EXPR_H) $(FLAGS_H) $(PARAMS_H) input.h \
   $(VARRAY_H) $(HASHTAB_H) langhooks.h $(BASIC_BLOCK_H) tree-iterator.h \
   tree-pass.h tree-flow.h $(CGRAPH_H) $(FUNCTION_H) $(GGC_H) $(DIAGNOSTIC_H) \
   except.h debug.h $(TIMEVAR_H) $(LTO_TAGS_H) $(LTO_SECTION_IN_H) \
   $(LTO_SECTION_OUT_H) output.h dwarf2asm.h dwarf2out.h pointer-set.h \
   $(LTO_TREE_IN_H) lto-utils.h
lto-function-in.o: lto-function-in.c $(CONFIG_H) $(SYSTEM_H) coretypes.h \
   $(TM_H) $(TOPLEV_H) $(EXPR_H) $(FLAGS_H) $(PARAMS_H) input.h $(VARRAY_H) \
   $(HASHTAB_H) langhooks.h $(BASIC_BLOCK_H) tree-iterator.h tree-pass.h \
   tree-flow.h $(CGRAPH_H) $(FUNCTION_H) $(GGC_H) $(DIAGNOSTIC_H) except.h \
   debug.h $(TIMEVAR_H) $(LTO_TAGS_H) lto-tree-flags.def $(LTO_TREE_IN_H) \
   lto-tree-tags.def $(LTO_SECTION_IN_H)  output.h libfuncs.h lto-utils.h
lto-function-out.o : lto-function-out.c $(CONFIG_H) $(SYSTEM_H) coretypes.h \
   $(TM_H) $(TOPLEV_H) $(TREE_H) $(EXPR_H) $(FLAGS_H) $(PARAMS_H) input.h \
   $(VARRAY_H) $(HASHTAB_H) langhooks.h $(BASIC_BLOCK_H) tree-iterator.h \
   tree-pass.h tree-flow.h $(CGRAPH_H) $(FUNCTION_H) $(GGC_H) $(DIAGNOSTIC_H) \
   except.h debug.h $(TIMEVAR_H) $(LTO_TAGS_H) lto-tree-flags.def \
   lto-tree-tags.def lto-tags.h lto-header.h $(LTO_SECTION_OUT_H) output.h \
   dwarf2asm.h dwarf2out.h $(LTO_SECTION_IN_H) lto-utils.h
lto-section-in.o: lto-section-in.c $(CONFIG_H) $(SYSTEM_H) coretypes.h $(TM_H) \
   $(TOPLEV_H) $(EXPR_H) $(FLAGS_H) $(PARAMS_H) input.h $(VARRAY_H) \
   $(HASHTAB_H) langhooks.h $(BASIC_BLOCK_H) tree-iterator.h tree-pass.h \
   tree-flow.h $(CGRAPH_H) $(FUNCTION_H) $(GGC_H) $(DIAGNOSTIC_H) except.h \
   debug.h $(TIMEVAR_H) $(LTO_SECTION_IN_H) output.h dwarf2asm.h dwarf2out.h \
   lto-utils.h
lto-section-out.o : lto-section-out.c $(CONFIG_H) $(SYSTEM_H) coretypes.h \
   $(TM_H) $(TOPLEV_H) $(TREE_H) $(EXPR_H) $(FLAGS_H) $(PARAMS_H) input.h \
   $(VARRAY_H) $(HASHTAB_H) langhooks.h $(BASIC_BLOCK_H) tree-iterator.h \
   tree-pass.h tree-flow.h $(CGRAPH_H) $(FUNCTION_H) $(GGC_H) $(DIAGNOSTIC_H) \
   except.h debug.h $(TIMEVAR_H) lto-header.h $(LTO_SECTION_OUT_H) output.h \
   dwarf2asm.h dwarf2out.h  $(BITMAP_H) lto-utils.h $(LTO_OPTS_H)
lto-symtab.o: lto-symtab.c $(LTO_TREE_IN_H) $(CONFIG_H) coretypes.h \
   $(SYSTEM_H) toplev.h $(LTO_TREE_H) $(GGC_H) $(LAMBDA_H) \
   $(GIMPLE_H) $(HASHTAB_H) $(LTO_TREE_IN_H) gt-lto-symtab.h
lto-opts.o: lto-opts.c $(CONFIG_H) $(SYSTEM_H) coretypes.h $(TREE_H) \
   $(HASHTAB_H) $(GGC_H) vec.h  $(BITMAP_H) $(FLAGS_H) opts.h options.h \
   $(TARGET_H) $(TOPLEV_H) $(LTO_SECTION_OUT_H) $(LTO_SECTION_IN_H) \
   lto-utils.h $(LTO_OPTS_H)
lto-utils.o: lto-utils.c $(CONFIG_H) $(SYSTEM_H) coretypes.h   \
   $(TM_H) $(TREE_H) $(BITMAP_H) vec.h lto-header.h lto-utils.h \
   $(GIMPLE_H)
lto-wpa-fixup.o: lto-wpa-fixup.c $(CONFIG_H) $(SYSTEM_H) coretypes.h   \
   $(TM_H) $(TOPLEV_H) $(TREE_H) $(EXPR_H) $(FLAGS_H) tree-pass.h \
   $(CGRAPH_H) $(FUNCTION_H) $(DIAGNOSTIC_H) vec.h $(BITMAP_H) $(TIMEVAR_H) \
   $(LTO_SECTION_IN_H) $(LTO_SECTION_OUT_H) lto-utils.h
langhooks.o : langhooks.c $(CONFIG_H) $(SYSTEM_H) coretypes.h $(TM_H) \
   $(TREE_H) $(TOPLEV_H) $(TREE_INLINE_H) $(RTL_H) insn-config.h $(INTEGRATE_H) \
   langhooks.h $(TARGET_H) $(LANGHOOKS_DEF_H) $(FLAGS_H) $(GGC_H) $(DIAGNOSTIC_H) \
   intl.h $(GIMPLE_H)
tree.o : tree.c $(CONFIG_H) $(SYSTEM_H) coretypes.h $(TM_H) $(TREE_H) \
   all-tree.def $(FLAGS_H) $(FUNCTION_H) $(PARAMS_H) \
   $(TOPLEV_H) $(GGC_H) $(HASHTAB_H) $(TARGET_H) output.h $(TM_P_H) langhooks.h \
   $(REAL_H) gt-tree.h tree-iterator.h $(BASIC_BLOCK_H) $(TREE_FLOW_H) \
   $(OBSTACK_H) pointer-set.h fixed-value.h tree-pass.h langhooks-def.h \
   $(DIAGNOSTIC_H) $(CGRAPH_H) $(TIMEVAR_H) except.h
tree-dump.o: tree-dump.c $(CONFIG_H) $(SYSTEM_H) coretypes.h $(TM_H) \
   $(TREE_H) langhooks.h $(TOPLEV_H) $(SPLAY_TREE_H) $(TREE_DUMP_H) \
   tree-iterator.h $(TREE_PASS_H) $(DIAGNOSTIC_H) $(REAL_H) fixed-value.h
tree-inline.o : tree-inline.c $(CONFIG_H) $(SYSTEM_H) coretypes.h $(TM_H) \
   $(TREE_H) $(RTL_H) $(EXPR_H) $(FLAGS_H) $(PARAMS_H) $(INPUT_H) insn-config.h \
   $(VARRAY_H) $(HASHTAB_H) $(TOPLEV_H) langhooks.h $(TREE_INLINE_H) $(CGRAPH_H) \
   intl.h $(FUNCTION_H) $(GGC_H) $(GIMPLE_H) \
   debug.h $(DIAGNOSTIC_H) $(EXCEPT_H) $(TREE_FLOW_H) tree-iterator.h tree-mudflap.h \
   $(IPA_PROP_H) value-prof.h $(TREE_PASS_H) $(TARGET_H) $(INTEGRATE_H)
print-tree.o : print-tree.c $(CONFIG_H) $(SYSTEM_H) coretypes.h $(TM_H) $(TREE_H) \
   $(GGC_H) langhooks.h $(REAL_H) tree-iterator.h fixed-value.h \
   $(DIAGNOSTIC_H) $(TREE_FLOW_H)
stor-layout.o : stor-layout.c $(CONFIG_H) $(SYSTEM_H) coretypes.h $(TM_H) \
   $(TREE_H) $(PARAMS_H) $(FLAGS_H) $(FUNCTION_H) $(EXPR_H) output.h $(RTL_H) \
   $(GGC_H) $(TM_P_H) $(TARGET_H) langhooks.h $(REGS_H) gt-stor-layout.h \
   $(TOPLEV_H)
tree-ssa-structalias.o: tree-ssa-structalias.c \
   $(SYSTEM_H) $(CONFIG_H) coretypes.h $(TM_H) $(GGC_H) $(OBSTACK_H) $(BITMAP_H) \
   $(FLAGS_H) $(RTL_H) $(TM_P_H) hard-reg-set.h $(BASIC_BLOCK_H) output.h \
   $(DIAGNOSTIC_H) $(TREE_H) $(C_COMMON_H) $(TREE_FLOW_H) $(TREE_INLINE_H) varray.h \
   $(C_TREE_H) $(GIMPLE_H) $(HASHTAB_H) $(FUNCTION_H) $(CGRAPH_H) \
   $(TREE_PASS_H) $(TIMEVAR_H) alloc-pool.h $(SPLAY_TREE_H) $(PARAMS_H) \
   gt-tree-ssa-structalias.h $(CGRAPH_H) $(ALIAS_H) pointer-set.h
tree-ssa.o : tree-ssa.c $(TREE_FLOW_H) $(CONFIG_H) $(SYSTEM_H) \
   $(RTL_H) $(TREE_H) $(TM_P_H) $(EXPR_H) output.h $(DIAGNOSTIC_H) \
   $(TOPLEV_H) $(FUNCTION_H) $(TIMEVAR_H) $(TM_H) coretypes.h \
   $(TREE_DUMP_H) langhooks.h $(TREE_PASS_H) $(BASIC_BLOCK_H) $(BITMAP_H) \
   $(FLAGS_H) $(GGC_H) hard-reg-set.h $(HASHTAB_H) pointer-set.h \
   $(GIMPLE_H) $(TREE_INLINE_H) $(VARRAY_H)
tree-into-ssa.o : tree-into-ssa.c $(TREE_FLOW_H) $(CONFIG_H) $(SYSTEM_H) \
   $(RTL_H) $(TREE_H) $(TM_P_H) $(EXPR_H) output.h $(DIAGNOSTIC_H) \
   $(FUNCTION_H) $(TIMEVAR_H) $(TM_H) coretypes.h $(TREE_DUMP_H) \
   langhooks.h domwalk.h $(TREE_PASS_H) $(GGC_H) $(PARAMS_H) $(BASIC_BLOCK_H) \
   $(BITMAP_H) $(CFGLOOP_H) $(FLAGS_H) hard-reg-set.h $(HASHTAB_H) \
   $(GIMPLE_H) $(TREE_INLINE_H) $(VARRAY_H) vecprim.h
tree-ssa-ter.o : tree-ssa-ter.c $(TREE_FLOW_H) $(CONFIG_H) $(SYSTEM_H) \
   $(TREE_H) $(DIAGNOSTIC_H) $(TM_H) coretypes.h $(TREE_DUMP_H) \
   $(TREE_SSA_LIVE_H) $(BITMAP_H)
tree-ssa-coalesce.o : tree-ssa-coalesce.c $(TREE_FLOW_H) $(CONFIG_H) \
   $(SYSTEM_H) $(TREE_H) $(DIAGNOSTIC_H) $(TM_H) coretypes.h $(TREE_DUMP_H) \
   $(TREE_SSA_LIVE_H) $(BITMAP_H) $(FLAGS_H) $(HASHTAB_H) $(TOPLEV_H)
tree-outof-ssa.o : tree-outof-ssa.c $(TREE_FLOW_H) $(CONFIG_H) $(SYSTEM_H) \
   $(TREE_H) $(DIAGNOSTIC_H) $(TIMEVAR_H) $(TM_H) coretypes.h $(TREE_DUMP_H) \
   $(TREE_PASS_H) $(TREE_SSA_LIVE_H) $(BASIC_BLOCK_H) $(BITMAP_H) $(GGC_H) \
   $(TOPLEV_H)
tree-ssa-dse.o : tree-ssa-dse.c $(CONFIG_H) $(SYSTEM_H) coretypes.h \
   $(TM_H) $(GGC_H) $(TREE_H) $(RTL_H) $(TM_P_H) $(BASIC_BLOCK_H) \
   $(TREE_FLOW_H) $(TREE_PASS_H) $(TREE_DUMP_H) domwalk.h $(FLAGS_H) \
   $(DIAGNOSTIC_H) $(TIMEVAR_H) langhooks.h
tree-ssa-forwprop.o : tree-ssa-forwprop.c $(CONFIG_H) $(SYSTEM_H) coretypes.h \
   $(TM_H) $(GGC_H) $(TREE_H) $(RTL_H) $(TM_P_H) $(BASIC_BLOCK_H) \
   $(TREE_FLOW_H) $(TREE_PASS_H) $(TREE_DUMP_H) $(DIAGNOSTIC_H) $(TIMEVAR_H) \
   langhooks.h $(FLAGS_H) $(GIMPLE_H)
tree-ssa-phiprop.o : tree-ssa-phiprop.c $(CONFIG_H) $(SYSTEM_H) coretypes.h \
   $(TM_H) $(GGC_H) $(TREE_H) $(RTL_H) $(TM_P_H) $(BASIC_BLOCK_H) \
   $(TREE_FLOW_H) $(TREE_PASS_H) $(TREE_DUMP_H) $(DIAGNOSTIC_H) $(TIMEVAR_H) \
   langhooks.h $(FLAGS_H)
tree-ssa-ifcombine.o : tree-ssa-ifcombine.c $(CONFIG_H) $(SYSTEM_H) \
   coretypes.h $(TM_H) $(TREE_H) $(BASIC_BLOCK_H) \
   $(TREE_FLOW_H) $(TREE_PASS_H) $(TREE_DUMP_H) $(DIAGNOSTIC_H) $(TIMEVAR_H)
tree-ssa-phiopt.o : tree-ssa-phiopt.c $(CONFIG_H) $(SYSTEM_H) coretypes.h \
   $(TM_H) $(GGC_H) $(TREE_H) $(RTL_H) $(TM_P_H) $(BASIC_BLOCK_H) \
   $(TREE_FLOW_H) $(TREE_PASS_H) $(TREE_DUMP_H) langhooks.h $(FLAGS_H) \
   $(DIAGNOSTIC_H) $(TIMEVAR_H) pointer-set.h domwalk.h
tree-nrv.o : tree-nrv.c $(CONFIG_H) $(SYSTEM_H) coretypes.h \
   $(TM_H) $(TREE_H) $(RTL_H) $(FUNCTION_H) $(BASIC_BLOCK_H) $(EXPR_H) \
   $(DIAGNOSTIC_H) $(TREE_FLOW_H) $(TIMEVAR_H) $(TREE_DUMP_H) $(TREE_PASS_H) \
   langhooks.h
tree-ssa-copy.o : tree-ssa-copy.c $(TREE_FLOW_H) $(CONFIG_H) $(SYSTEM_H) \
   $(RTL_H) $(TREE_H) $(TM_P_H) $(EXPR_H) $(GGC_H) output.h $(DIAGNOSTIC_H) \
   $(FUNCTION_H) $(TIMEVAR_H) $(TM_H) coretypes.h $(TREE_DUMP_H) \
   $(BASIC_BLOCK_H) $(TREE_PASS_H) langhooks.h tree-ssa-propagate.h \
   $(FLAGS_H) $(CFGLOOP_H)
tree-ssa-propagate.o : tree-ssa-propagate.c $(TREE_FLOW_H) $(CONFIG_H) \
   $(SYSTEM_H) $(RTL_H) $(TREE_H) $(TM_P_H) $(EXPR_H) $(GGC_H) output.h \
   $(DIAGNOSTIC_H) $(FUNCTION_H) $(TIMEVAR_H) $(TM_H) coretypes.h \
   $(TREE_DUMP_H) $(BASIC_BLOCK_H) $(TREE_PASS_H) langhooks.h \
   tree-ssa-propagate.h vec.h value-prof.h gt-tree-ssa-propagate.h $(FLAGS_H) \
   $(VARRAY_H) $(GIMPLE_H)
tree-ssa-dom.o : tree-ssa-dom.c $(TREE_FLOW_H) $(CONFIG_H) $(SYSTEM_H) \
   $(RTL_H) $(TREE_H) $(TM_P_H) $(EXPR_H) $(GGC_H) output.h $(DIAGNOSTIC_H) \
   $(FUNCTION_H) $(TIMEVAR_H) $(TM_H) coretypes.h $(TREE_DUMP_H) \
   $(BASIC_BLOCK_H) domwalk.h $(TREE_PASS_H) $(FLAGS_H) langhooks.h \
   tree-ssa-propagate.h $(CFGLOOP_H) $(PARAMS_H) $(REAL_H)
tree-ssa-uncprop.o : tree-ssa-uncprop.c $(TREE_FLOW_H) $(CONFIG_H) \
   $(SYSTEM_H) $(RTL_H) $(TREE_H) $(TM_P_H) $(EXPR_H) $(GGC_H) output.h \
   $(DIAGNOSTIC_H) $(FUNCTION_H) $(TIMEVAR_H) $(TM_H) coretypes.h \
   $(TREE_DUMP_H) $(BASIC_BLOCK_H) domwalk.h $(TREE_PASS_H) $(FLAGS_H) \
   langhooks.h tree-ssa-propagate.h $(REAL_H)
tree-ssa-threadedge.o : tree-ssa-threadedge.c $(TREE_FLOW_H) $(CONFIG_H) \
   $(SYSTEM_H) coretypes.h $(TM_H) $(TREE_H) $(FLAGS_H) $(RTL_H) $(TM_P_H) $(GGC_H) \
   $(BASIC_BLOCK_H) $(CFGLOOP_H) output.h $(EXPR_H) \
   $(FUNCTION_H) $(DIAGNOSTIC_H) $(TIMEVAR_H) $(TREE_DUMP_H) $(TREE_FLOW_H) \
   domwalk.h $(REAL_H) $(TREE_PASS_H) tree-ssa-propagate.h langhooks.h \
   $(PARAMS_H)
tree-ssa-threadupdate.o : tree-ssa-threadupdate.c $(TREE_FLOW_H) $(CONFIG_H) \
   $(SYSTEM_H) $(RTL_H) $(TREE_H) $(TM_P_H) $(EXPR_H) $(GGC_H) output.h \
   $(DIAGNOSTIC_H) $(FUNCTION_H) $(TM_H) coretypes.h $(TREE_DUMP_H) \
   $(BASIC_BLOCK_H) $(FLAGS_H) $(TREE_PASS_H) $(CFGLOOP_H)
tree-ssanames.o : tree-ssanames.c $(CONFIG_H) $(SYSTEM_H) coretypes.h \
   $(TM_H) $(TREE_H) $(VARRAY_H) $(GGC_H) $(TREE_FLOW_H)
tree-phinodes.o : tree-phinodes.c $(CONFIG_H) $(SYSTEM_H) coretypes.h \
   $(TM_H) $(TREE_H) $(VARRAY_H) $(GGC_H) $(BASIC_BLOCK_H) $(TREE_FLOW_H) \
   gt-tree-phinodes.h $(RTL_H) $(TOPLEV.H)  $(GIMPLE_H)
domwalk.o : domwalk.c $(CONFIG_H) $(SYSTEM_H) coretypes.h $(TM_H) \
   $(TREE_H) $(BASIC_BLOCK_H) $(TREE_FLOW_H) domwalk.h $(GGC_H)
tree-ssa-live.o : tree-ssa-live.c $(TREE_FLOW_H) $(CONFIG_H) $(SYSTEM_H) \
   $(TREE_H) $(DIAGNOSTIC_H) $(TM_H) coretypes.h $(TREE_DUMP_H) \
   $(TREE_SSA_LIVE_H) $(BITMAP_H) $(TOPLEV_H) debug.h $(FLAGS_H)
tree-ssa-copyrename.o : tree-ssa-copyrename.c $(TREE_FLOW_H) $(CONFIG_H) \
   $(SYSTEM_H) $(TREE_H) $(DIAGNOSTIC_H) $(FUNCTION_H) $(TIMEVAR_H) \
   $(TREE_PASS_H) $(TM_H) coretypes.h $(TREE_DUMP_H) $(TREE_SSA_LIVE_H) \
   $(BASIC_BLOCK_H) $(BITMAP_H) $(FLAGS_H) $(HASHTAB_H) langhooks.h \
   $(GIMPLE_H) $(TREE_INLINE_H) $(GIMPLE_H)
tree-ssa-pre.o : tree-ssa-pre.c $(TREE_FLOW_H) $(CONFIG_H) \
   $(SYSTEM_H) $(TREE_H) $(GGC_H) $(DIAGNOSTIC_H) $(TIMEVAR_H) $(FIBHEAP_H) \
   $(TM_H) coretypes.h $(TREE_DUMP_H) $(TREE_PASS_H) $(FLAGS_H) langhooks.h \
   $(CFGLOOP_H) alloc-pool.h $(BASIC_BLOCK_H) $(BITMAP_H) $(HASHTAB_H) \
   $(GIMPLE_H) $(TREE_INLINE_H) tree-iterator.h tree-ssa-sccvn.h $(PARAMS_H) \
   $(DBGCNT_H)
tree-ssa-sccvn.o : tree-ssa-sccvn.c $(TREE_FLOW_H) $(CONFIG_H) \
   $(SYSTEM_H) $(TREE_H) $(GGC_H) $(DIAGNOSTIC_H) $(TIMEVAR_H) $(FIBHEAP_H) \
   $(TM_H) coretypes.h $(TREE_DUMP_H) $(TREE_PASS_H) $(FLAGS_H) $(CFGLOOP_H) \
   alloc-pool.h $(BASIC_BLOCK_H) $(BITMAP_H) langhooks.h $(HASHTAB_H) $(GIMPLE_H) \
   $(TREE_INLINE_H) tree-iterator.h tree-ssa-propagate.h tree-ssa-sccvn.h \
   $(PARAMS_H)
tree-vrp.o : tree-vrp.c $(CONFIG_H) $(SYSTEM_H) coretypes.h $(TM_H) $(TREE_H) \
   $(TREE_FLOW_H) $(TREE_PASS_H) $(TREE_DUMP_H) $(DIAGNOSTIC_H) $(GGC_H) \
   $(BASIC_BLOCK_H) tree-ssa-propagate.h $(FLAGS_H) $(TREE_DUMP_H) \
   $(CFGLOOP_H) tree-chrec.h $(TIMEVAR_H) $(TOPLEV_H) intl.h
tree-cfg.o : tree-cfg.c $(TREE_FLOW_H) $(CONFIG_H) $(SYSTEM_H) \
   $(RTL_H) $(TREE_H) $(TM_P_H) $(EXPR_H) $(GGC_H) $(FLAGS_H) output.h \
   $(DIAGNOSTIC_H) $(FUNCTION_H) $(TIMEVAR_H) $(TM_H) coretypes.h \
   $(TREE_DUMP_H) $(EXCEPT_H) langhooks.h $(CFGLOOP_H) $(TREE_PASS_H) \
   $(CFGLAYOUT_H) $(BASIC_BLOCK_H) hard-reg-set.h $(TOPLEV_H) \
   value-prof.h tree-ssa-propagate.h $(TREE_INLINE_H)
tree-cfgcleanup.o : tree-cfgcleanup.c $(TREE_FLOW_H) $(CONFIG_H) $(SYSTEM_H) \
   $(RTL_H) $(TREE_H) $(TM_P_H) $(EXPR_H) $(GGC_H) $(FLAGS_H) output.h \
   $(DIAGNOSTIC_H) $(TOPLEV_H) $(FUNCTION_H) $(TIMEVAR_H) $(TM_H) coretypes.h \
   $(TREE_DUMP_H) $(EXCEPT_H) langhooks.h $(CFGLOOP_H) $(TREE_PASS_H) \
   $(CFGLAYOUT_H) $(BASIC_BLOCK_H) hard-reg-set.h $(HASHTAB_H) $(TOPLEV_H) \
   tree-ssa-propagate.h tree-scalar-evolution.h
tree-tailcall.o : tree-tailcall.c $(TREE_FLOW_H) $(CONFIG_H) $(SYSTEM_H) \
   $(RTL_H) $(TREE_H) $(TM_P_H) $(FUNCTION_H) $(TM_H) coretypes.h \
   $(TREE_DUMP_H) $(DIAGNOSTIC_H) $(EXCEPT_H) $(TREE_PASS_H) $(FLAGS_H) langhooks.h \
   $(BASIC_BLOCK_H) hard-reg-set.h $(DBGCNT_H)
tree-ssa-sink.o : tree-ssa-sink.c $(TREE_FLOW_H) $(CONFIG_H) \
   $(SYSTEM_H) $(TREE_H) $(GGC_H) $(DIAGNOSTIC_H) $(TIMEVAR_H) \
   $(TM_H) coretypes.h $(TREE_DUMP_H) $(TREE_PASS_H) $(FLAGS_H) alloc-pool.h \
   $(BASIC_BLOCK_H) $(BITMAP_H) $(CFGLOOP_H) $(FIBHEAP_H) $(HASHTAB_H) \
   langhooks.h $(REAL_H) $(GIMPLE_H) $(TREE_INLINE_H) tree-iterator.h
tree-nested.o: tree-nested.c $(CONFIG_H) $(SYSTEM_H) $(TM_H) $(TREE_H) \
   $(RTL_H) $(TM_P_H) $(FUNCTION_H) $(TREE_DUMP_H) $(TREE_INLINE_H) \
   tree-iterator.h $(GIMPLE_H) $(CGRAPH_H) $(EXPR_H) langhooks.h \
   $(GGC_H) gt-tree-nested.h coretypes.h $(TREE_FLOW_H) pointer-set.h
tree-if-conv.o: tree-if-conv.c $(CONFIG_H) $(SYSTEM_H) coretypes.h $(TM_H) \
   $(TREE_H) $(FLAGS_H) $(TIMEVAR_H) $(BASIC_BLOCK_H) $(TREE_FLOW_H) \
   $(CFGLOOP_H) $(RTL_H) $(C_COMMON_H) tree-chrec.h $(TREE_DATA_REF_H) \
   $(SCEV_H) $(TREE_PASS_H) $(DIAGNOSTIC_H) $(TARGET_H) $(TREE_DUMP_H) \
   $(VARRAY_H)
tree-iterator.o : tree-iterator.c $(CONFIG_H) $(SYSTEM_H) $(TREE_H) \
   coretypes.h $(GGC_H) tree-iterator.h $(GIMPLE_H) gt-tree-iterator.h
tree-dfa.o : tree-dfa.c $(TREE_FLOW_H) $(CONFIG_H) $(SYSTEM_H) \
   $(RTL_H) $(TREE_H) $(TM_P_H) $(EXPR_H) $(GGC_H) output.h $(DIAGNOSTIC_H) \
   $(TREE_INLINE_H) $(HASHTAB_H) pointer-set.h $(FLAGS_H) $(FUNCTION_H) \
   $(TIMEVAR_H) convert.h $(TM_H) coretypes.h langhooks.h $(TREE_DUMP_H) \
   $(TREE_PASS_H) $(PARAMS_H) $(CGRAPH_H) $(BASIC_BLOCK_H) hard-reg-set.h \
   $(GIMPLE_H)
tree-ssa-operands.o : tree-ssa-operands.c $(TREE_FLOW_H) $(CONFIG_H) \
   $(SYSTEM_H) $(TREE_H) $(GGC_H) $(DIAGNOSTIC_H) $(TREE_INLINE_H) \
   $(FLAGS_H) $(FUNCTION_H) $(TM_H) $(TIMEVAR_H) $(TREE_PASS_H) $(TOPLEV_H) \
   coretypes.h langhooks.h $(IPA_REFERENCE_H)
tree-eh.o : tree-eh.c $(TREE_FLOW_H) $(CONFIG_H) $(SYSTEM_H) \
   $(RTL_H) $(TREE_H) $(TM_H) $(FLAGS_H) $(FUNCTION_H) $(EXCEPT_H) langhooks.h \
   $(GGC_H) $(TREE_PASS_H) coretypes.h $(TIMEVAR_H) $(TM_P_H) pointer-set.h \
   $(TREE_DUMP_H) $(TREE_INLINE_H) tree-iterator.h $(TOPLEV_H)
tree-ssa-loop.o : tree-ssa-loop.c $(CONFIG_H) $(SYSTEM_H) coretypes.h $(TM_H) \
   $(TREE_H) $(RTL_H) $(TM_P_H) hard-reg-set.h $(BASIC_BLOCK_H) output.h \
   $(DIAGNOSTIC_H) $(TREE_FLOW_H) $(TREE_DUMP_H) $(TREE_PASS_H) $(TIMEVAR_H) \
   $(CFGLOOP_H) $(FLAGS_H) $(TREE_INLINE_H) tree-scalar-evolution.h
tree-ssa-loop-unswitch.o : tree-ssa-loop-unswitch.c $(TREE_FLOW_H) \
   $(CONFIG_H) $(SYSTEM_H) $(RTL_H) $(TREE_H) $(TM_P_H) $(CFGLOOP_H) \
   domwalk.h $(PARAMS_H) output.h $(DIAGNOSTIC_H) $(TIMEVAR_H) $(TM_H) \
   coretypes.h $(TREE_DUMP_H) $(TREE_PASS_H) $(BASIC_BLOCK_H) hard-reg-set.h \
    $(TREE_INLINE_H)
tree-ssa-address.o : tree-ssa-address.c $(TREE_FLOW_H) $(CONFIG_H) \
   $(SYSTEM_H) $(RTL_H) $(TREE_H) $(TM_P_H) \
   output.h $(DIAGNOSTIC_H) $(TIMEVAR_H) $(TM_H) coretypes.h $(TREE_DUMP_H) \
   $(TREE_PASS_H) $(FLAGS_H) $(TREE_INLINE_H) $(RECOG_H) insn-config.h \
   $(EXPR_H) gt-tree-ssa-address.h $(GGC_H) tree-affine.h
tree-ssa-loop-niter.o : tree-ssa-loop-niter.c $(TREE_FLOW_H) $(CONFIG_H) \
   $(SYSTEM_H) $(RTL_H) $(TREE_H) $(TM_P_H) $(CFGLOOP_H) $(PARAMS_H) \
   $(TREE_INLINE_H) output.h $(DIAGNOSTIC_H) $(TM_H) coretypes.h $(TREE_DUMP_H) \
   $(TOPLEV_H) $(FLAGS_H) $(TREE_PASS_H) $(SCEV_H) $(TREE_DATA_REF_H) \
   $(BASIC_BLOCK_H) $(GGC_H) hard-reg-set.h tree-chrec.h intl.h
tree-ssa-loop-ivcanon.o : tree-ssa-loop-ivcanon.c $(TREE_FLOW_H) $(CONFIG_H) \
   $(SYSTEM_H) $(RTL_H) $(TREE_H) $(TM_P_H) $(CFGLOOP_H) $(PARAMS_H) \
   $(TREE_INLINE_H) output.h $(DIAGNOSTIC_H) $(TM_H) coretypes.h $(TREE_DUMP_H) \
   $(FLAGS_H) $(TREE_PASS_H) $(SCEV_H) $(BASIC_BLOCK_H) $(GGC_H) \
   hard-reg-set.h tree-chrec.h
tree-ssa-loop-ch.o : tree-ssa-loop-ch.c $(TREE_FLOW_H) $(CONFIG_H) \
   $(SYSTEM_H) $(RTL_H) $(TREE_H) $(TM_P_H) $(CFGLOOP_H) $(TREE_INLINE_H) \
   output.h $(DIAGNOSTIC_H) $(TIMEVAR_H) $(TM_H) coretypes.h $(TREE_DUMP_H) \
   $(TREE_PASS_H) $(FLAGS_H) $(BASIC_BLOCK_H) hard-reg-set.h
tree-ssa-loop-prefetch.o: tree-ssa-loop-prefetch.c $(TREE_FLOW_H) $(CONFIG_H) \
   $(SYSTEM_H) $(RTL_H) $(TREE_H) $(TM_P_H) $(CFGLOOP_H) $(EXPR_H) \
   output.h $(DIAGNOSTIC_H) $(TIMEVAR_H) $(TM_H) coretypes.h $(TREE_DUMP_H) \
   $(TREE_PASS_H) $(GGC_H) $(RECOG_H) insn-config.h $(HASHTAB_H) $(SCEV_H) \
   $(CFGLOOP_H) $(PARAMS_H) langhooks.h $(BASIC_BLOCK_H) hard-reg-set.h \
   tree-chrec.h $(TOPLEV_H) langhooks.h $(TREE_INLINE_H) $(TREE_DATA_REF_H) \
   $(OPTABS_H)
tree-predcom.o: tree-predcom.c $(CONFIG_H) $(SYSTEM_H) $(TREE_H) $(TM_P_H) \
   $(CFGLOOP_H) $(TREE_FLOW_H) $(GGC_H) $(TREE_DATA_REF_H) $(SCEV_H) \
   $(PARAMS_H) $(DIAGNOSTIC_H) $(TREE_PASS_H) $(TM_H) coretypes.h \
   tree-affine.h $(TREE_INLINE_H)
tree-ssa-loop-ivopts.o : tree-ssa-loop-ivopts.c $(TREE_FLOW_H) $(CONFIG_H) \
   $(SYSTEM_H) $(RTL_H) $(TREE_H) $(TM_P_H) $(CFGLOOP_H) $(EXPR_H) \
   output.h $(DIAGNOSTIC_H) $(TIMEVAR_H) $(TM_H) coretypes.h $(TREE_DUMP_H) \
   $(TREE_PASS_H) $(GGC_H) $(RECOG_H) insn-config.h $(HASHTAB_H) $(SCEV_H) \
   $(CFGLOOP_H) $(PARAMS_H) langhooks.h $(BASIC_BLOCK_H) hard-reg-set.h \
   tree-chrec.h $(VARRAY_H) tree-affine.h pointer-set.h $(TARGET_H)
tree-affine.o : tree-affine.c tree-affine.h $(CONFIG_H) pointer-set.h \
   $(SYSTEM_H) $(RTL_H) $(TREE_H) $(TM_P_H) hard-reg-set.h $(GIMPLE_H) \
   output.h $(DIAGNOSTIC_H) $(TM_H) coretypes.h $(TREE_DUMP_H) $(FLAGS_H)
tree-ssa-loop-manip.o : tree-ssa-loop-manip.c $(TREE_FLOW_H) $(CONFIG_H) \
   $(SYSTEM_H) coretypes.h $(TM_H) $(TREE_H) $(RTL_H) $(TM_P_H) hard-reg-set.h \
   $(BASIC_BLOCK_H) output.h $(DIAGNOSTIC_H) $(TREE_FLOW_H) $(TREE_DUMP_H) \
   $(TIMEVAR_H) $(CFGLOOP_H) $(TREE_PASS_H) $(CFGLAYOUT_H) \
   tree-scalar-evolution.h $(PARAMS_H) $(TREE_INLINE_H)
tree-ssa-loop-im.o : tree-ssa-loop-im.c $(TREE_FLOW_H) $(CONFIG_H) \
   $(SYSTEM_H) $(RTL_H) $(TREE_H) $(TM_P_H) $(CFGLOOP_H) domwalk.h \
   $(PARAMS_H) output.h $(DIAGNOSTIC_H) $(TIMEVAR_H) $(TM_H) coretypes.h \
   $(TREE_DUMP_H) $(TREE_PASS_H) $(FLAGS_H) $(REAL_H) $(BASIC_BLOCK_H) \
   hard-reg-set.h pointer-set.h tree-affine.h tree-ssa-propagate.h
tree-ssa-math-opts.o : tree-ssa-math-opts.c $(CONFIG_H) $(SYSTEM_H) coretypes.h \
   $(TM_H) $(FLAGS_H) $(TREE_H) $(TREE_FLOW_H) $(REAL_H) $(TIMEVAR_H) \
   $(TREE_PASS_H) alloc-pool.h $(BASIC_BLOCK_H) $(TARGET_H)
tree-ssa-alias.o : tree-ssa-alias.c $(TREE_FLOW_H) $(CONFIG_H) $(SYSTEM_H) \
   $(RTL_H) $(TREE_H) $(TM_P_H) $(EXPR_H) $(GGC_H) $(TREE_INLINE_H) $(FLAGS_H) \
   $(FUNCTION_H) $(TIMEVAR_H) convert.h $(TM_H) coretypes.h langhooks.h \
   $(TREE_DUMP_H) $(TREE_PASS_H) $(PARAMS_H) $(BASIC_BLOCK_H) $(DIAGNOSTIC_H) \
   hard-reg-set.h $(GIMPLE_H) vec.h \
   $(IPA_TYPE_ESCAPE_H) vecprim.h pointer-set.h alloc-pool.h
tree-ssa-reassoc.o : tree-ssa-reassoc.c $(TREE_FLOW_H) $(CONFIG_H) \
   $(SYSTEM_H) $(TREE_H) $(GGC_H) $(DIAGNOSTIC_H) $(TIMEVAR_H) \
   $(TM_H) coretypes.h $(TREE_DUMP_H) $(TREE_PASS_H) $(FLAGS_H) \
   tree-iterator.h $(BASIC_BLOCK_H) $(GIMPLE_H) $(TREE_INLINE_H) vec.h \
   langhooks.h alloc-pool.h pointer-set.h $(CFGLOOP_H)
tree-optimize.o : tree-optimize.c $(TREE_FLOW_H) $(CONFIG_H) $(SYSTEM_H) \
   $(RTL_H) $(TREE_H) $(TM_P_H) hard-reg-set.h $(EXPR_H) $(GGC_H) output.h \
   $(DIAGNOSTIC_H) $(BASIC_BLOCK_H) $(FLAGS_H) $(TIMEVAR_H) $(TM_H) coretypes.h \
   $(TREE_DUMP_H) $(TOPLEV_H) $(FUNCTION_H) langhooks.h $(FLAGS_H) $(CGRAPH_H) \
   $(TREE_INLINE_H) tree-mudflap.h $(GGC_H) graph.h $(CGRAPH_H) \
   $(TREE_PASS_H) $(CFGLOOP_H) $(EXCEPT_H)

c-gimplify.o : c-gimplify.c $(CONFIG_H) $(SYSTEM_H) $(TREE_H) \
   $(C_TREE_H) $(C_COMMON_H) $(DIAGNOSTIC_H) $(GIMPLE_H) $(VARRAY_H) \
   $(FLAGS_H) langhooks.h $(TOPLEV_H) $(RTL_H) $(TREE_FLOW_H) $(LANGHOOKS_DEF_H) \
   $(TM_H) coretypes.h $(C_PRETTY_PRINT_H) $(CGRAPH_H) $(BASIC_BLOCK_H) \
   hard-reg-set.h $(TREE_DUMP_H) $(TREE_INLINE_H)
gimplify.o : gimplify.c $(CONFIG_H) $(SYSTEM_H) $(TREE_H) $(GIMPLE_H) \
   $(DIAGNOSTIC_H) $(GIMPLE_H) $(TREE_INLINE_H) $(VARRAY_H) langhooks.h \
   $(LANGHOOKS_DEF_H) $(TREE_FLOW_H) $(CGRAPH_H) $(TIMEVAR_H) $(TM_H) \
   coretypes.h $(EXCEPT_H) $(FLAGS_H) $(RTL_H) $(FUNCTION_H) $(EXPR_H) output.h \
   $(GGC_H) gt-gimplify.h $(HASHTAB_H) $(TARGET_H) $(TOPLEV_H) $(OPTABS_H) \
   $(REAL_H) $(SPLAY_TREE_H) vec.h tree-iterator.h
gimple-iterator.o : gimple-iterator.c $(CONFIG_H) $(SYSTEM_H) coretypes.h \
   $(TREE_H) $(GIMPLE_H) $(TREE_FLOW_H) value-prof.h
gimple-low.o : gimple-low.c $(CONFIG_H) $(SYSTEM_H) $(TREE_H) \
   $(DIAGNOSTIC_H) $(GIMPLE_H) $(TREE_INLINE_H) $(VARRAY_H) langhooks.h \
   $(LANGHOOKS_DEF_H) $(TREE_FLOW_H) $(TIMEVAR_H) $(TM_H) coretypes.h \
   $(EXCEPT_H) $(FLAGS_H) $(RTL_H) $(FUNCTION_H) $(EXPR_H) $(TREE_PASS_H) \
   $(HASHTAB_H) $(TOPLEV.H) tree-iterator.h
omp-low.o : omp-low.c $(CONFIG_H) $(SYSTEM_H) coretypes.h $(TM_H) $(TREE_H) \
   $(RTL_H) $(GIMPLE_H) $(TREE_INLINE_H) langhooks.h $(DIAGNOSTIC_H) \
   $(TREE_FLOW_H) $(TIMEVAR_H) $(FLAGS_H) $(EXPR_H) $(TOPLEV_H) \
   $(TREE_PASS_H) $(GGC_H) $(EXCEPT_H) $(SPLAY_TREE_H) $(OPTABS_H) \
   $(CFGLOOP_H) tree-iterator.h
tree-browser.o : tree-browser.c tree-browser.def $(CONFIG_H) $(SYSTEM_H) \
   $(TREE_H) $(TREE_INLINE_H) $(DIAGNOSTIC_H) $(HASHTAB_H) \
   $(TM_H) coretypes.h
omega.o : omega.c omega.h $(CONFIG_H) $(SYSTEM_H) coretypes.h $(TM_H) \
   $(GGC_H) $(TREE_H) $(DIAGNOSTIC_H) varray.h $(TREE_PASS_H) $(PARAMS_H)
tree-chrec.o: tree-chrec.c $(CONFIG_H) $(SYSTEM_H) coretypes.h $(TM_H) \
   $(GGC_H) $(TREE_H) $(REAL_H) $(SCEV_H) $(TREE_PASS_H) $(PARAMS_H) \
   $(DIAGNOSTIC_H) $(CFGLOOP_H) $(TREE_FLOW_H)
tree-scalar-evolution.o: tree-scalar-evolution.c $(CONFIG_H) $(SYSTEM_H) \
   coretypes.h $(TM_H) $(GGC_H) $(TREE_H) $(REAL_H) $(RTL_H) \
   $(BASIC_BLOCK_H) $(DIAGNOSTIC_H) $(TREE_FLOW_H) $(TREE_DUMP_H) \
   $(TIMEVAR_H) $(CFGLOOP_H) $(SCEV_H) $(TREE_PASS_H) $(FLAGS_H) tree-chrec.h \
   gt-tree-scalar-evolution.h
tree-data-ref.o: tree-data-ref.c $(CONFIG_H) $(SYSTEM_H) coretypes.h $(TM_H) \
   $(GGC_H) $(TREE_H) $(RTL_H) $(BASIC_BLOCK_H) $(DIAGNOSTIC_H) \
   $(TREE_FLOW_H) $(TREE_DUMP_H) $(TIMEVAR_H) $(CFGLOOP_H) \
   $(TREE_DATA_REF_H) $(SCEV_H) $(TREE_PASS_H) tree-chrec.h langhooks.h
graphite.o: graphite.c $(CONFIG_H) $(SYSTEM_H) coretypes.h $(TM_H) \
   $(GGC_H) $(TREE_H) $(RTL_H) $(BASIC_BLOCK_H) $(DIAGNOSTIC_H) $(TOPLEV_H) \
   $(TREE_FLOW_H) $(TREE_DUMP_H) $(TIMEVAR_H) $(CFGLOOP_H) $(GIMPLE_H) domwalk.h \
   $(TREE_DATA_REF_H) $(SCEV_H) $(TREE_PASS_H) tree-chrec.h graphite.h \
   pointer-set.h value-prof.h
tree-vect-loop.o: tree-vect-loop.c $(CONFIG_H) $(SYSTEM_H) coretypes.h \
   $(TM_H) $(GGC_H) $(TREE_H) $(BASIC_BLOCK_H) $(DIAGNOSTIC_H) $(TREE_FLOW_H) \
   $(TREE_DUMP_H) $(CFGLOOP_H) $(EXPR_H) $(RECOG_H) $(OPTABS_H) $(TOPLEV_H) \
   tree-chrec.h $(SCEV_H) tree-vectorizer.h
tree-vect-loop-manip.o: tree-vect-loop-manip.c $(CONFIG_H) $(SYSTEM_H) \
   coretypes.h $(TM_H) $(GGC_H) $(TREE_H) $(BASIC_BLOCK_H) $(DIAGNOSTIC_H) \
   $(TREE_FLOW_H) $(TREE_DUMP_H) $(CFGLOOP_H) $(EXPR_H) $(TOPLEV_H) $(SCEV_H) \
   tree-vectorizer.h langhooks.h
tree-vect-patterns.o: tree-vect-patterns.c $(CONFIG_H) $(SYSTEM_H) coretypes.h \
   $(TM_H) $(GGC_H) $(TREE_H) $(TARGET_H) $(BASIC_BLOCK_H) $(DIAGNOSTIC_H) \
   $(TREE_FLOW_H) $(TREE_DUMP_H) $(CFGLOOP_H) $(EXPR_H) $(OPTABS_H) $(PARAMS_H) \
   $(TREE_DATA_REF_H) tree-vectorizer.h $(RECOG_H) $(TOPLEV_H)
tree-vect-slp.o: tree-vect-slp.c $(CONFIG_H) $(SYSTEM_H) \
   coretypes.h $(TM_H) $(GGC_H) $(TREE_H) $(TARGET_H) $(BASIC_BLOCK_H) \
   $(DIAGNOSTIC_H) $(TREE_FLOW_H) $(TREE_DUMP_H) $(CFGLOOP_H) \
   $(EXPR_H) $(RECOG_H) $(OPTABS_H) tree-vectorizer.h
tree-vect-stmts.o: tree-vect-stmts.c $(CONFIG_H) $(SYSTEM_H) \
   coretypes.h $(TM_H) $(GGC_H) $(TREE_H) $(TARGET_H) $(BASIC_BLOCK_H) \
   $(DIAGNOSTIC_H) $(TREE_FLOW_H) $(TREE_DUMP_H) $(CFGLOOP_H) \
   $(EXPR_H) $(RECOG_H) $(OPTABS_H) tree-vectorizer.h langhooks.h
tree-vect-data-refs.o: tree-vect-data-refs.c $(CONFIG_H) $(SYSTEM_H) \
   coretypes.h $(TM_H) $(GGC_H) $(TREE_H) $(TARGET_H) $(BASIC_BLOCK_H) \
   $(DIAGNOSTIC_H) $(TREE_FLOW_H) $(TREE_DUMP_H) $(CFGLOOP_H) \
   $(EXPR_H) $(OPTABS_H) tree-chrec.h $(SCEV_H) tree-vectorizer.h $(TOPLEV_H)
tree-vectorizer.o: tree-vectorizer.c $(CONFIG_H) $(SYSTEM_H) coretypes.h \
   $(TM_H) $(GGC_H) $(TREE_H) $(DIAGNOSTIC_H) $(TREE_FLOW_H) $(TREE_DUMP_H) \
   $(CFGLOOP_H) $(TREE_PASS_H) tree-vectorizer.h $(TIMEVAR_H)
tree-loop-linear.o: tree-loop-linear.c $(CONFIG_H) $(SYSTEM_H) coretypes.h \
   $(TM_H) $(GGC_H) $(OPTABS_H) $(TREE_H) $(RTL_H) $(BASIC_BLOCK_H) \
   $(DIAGNOSTIC_H) $(TREE_FLOW_H) $(TREE_DUMP_H) $(TIMEVAR_H) $(CFGLOOP_H) \
   $(TREE_PASS_H) $(TREE_DATA_REF_H) $(SCEV_H) $(EXPR_H) $(LAMBDA_H) \
   $(TARGET_H) tree-chrec.h $(OBSTACK_H)
tree-loop-distribution.o: tree-loop-distribution.c $(CONFIG_H) $(SYSTEM_H) coretypes.h \
   $(TM_H) $(GGC_H) $(OPTABS_H) $(TREE_H) $(RTL_H) $(BASIC_BLOCK_H) \
   $(DIAGNOSTIC_H) $(TREE_FLOW_H) $(TREE_DUMP_H) $(TIMEVAR_H) $(CFGLOOP_H) \
   $(TREE_PASS_H) $(TREE_DATA_REF_H) $(SCEV_H) $(EXPR_H) \
   $(TARGET_H) tree-chrec.h langhooks.h $(TREE_VECTORIZER_H)
tree-parloops.o: tree-parloops.c $(CONFIG_H) $(SYSTEM_H) coretypes.h $(TM_H) \
   $(TREE_FLOW_H) $(TREE_H) $(RTL_H) $(CFGLOOP_H) $(TREE_DATA_REF_H) $(GGC_H) \
   $(DIAGNOSTIC_H) $(TREE_PASS_H) $(SCEV_H) langhooks.h gt-tree-parloops.h \
   $(TREE_VECTORIZER_H)
tree-stdarg.o: tree-stdarg.c $(CONFIG_H) $(SYSTEM_H) coretypes.h $(TM_H) \
   $(TREE_H) $(FUNCTION_H) $(DIAGNOSTIC_H) $(TREE_FLOW_H) $(TREE_PASS_H) \
   tree-stdarg.h $(TARGET_H) langhooks.h
tree-object-size.o: tree-object-size.c $(CONFIG_H) $(SYSTEM_H) coretypes.h \
   $(TM_H) $(TREE_H) $(TOPLEV_H) $(DIAGNOSTIC_H) $(TREE_FLOW_H) \
   $(TREE_PASS_H) tree-ssa-propagate.h
gimple.o : gimple.c $(CONFIG_H) $(SYSTEM_H) coretypes.h $(TREE_H) \
<<<<<<< HEAD
   $(GGC_H) $(GIMPLE_H) $(GIMPLE_H) $(DIAGNOSTIC_H) gt-gimple.h \
   $(TREE_FLOW_H) value-prof.h $(FLAGS_H) $(TARGET_H)
=======
   $(GGC_H) $(GIMPLE_H) $(TOPLEV_H) $(DIAGNOSTIC_H) gt-gimple.h \
   $(TREE_FLOW_H) value-prof.h $(FLAGS_H)
>>>>>>> bbaba73f
gimple-pretty-print.o : gimple-pretty-print.c $(CONFIG_H) $(SYSTEM_H) \
   $(TREE_H) $(DIAGNOSTIC_H) $(REAL_H) $(HASHTAB_H) $(TREE_FLOW_H) \
   $(TM_H) coretypes.h $(TREE_PASS_H) $(GIMPLE_H) value-prof.h
tree-mudflap.o : $(CONFIG_H) $(SYSTEM_H) $(TREE_H) $(TREE_INLINE_H) \
   $(GIMPLE_H) $(DIAGNOSTIC_H) $(HASHTAB_H) langhooks.h tree-mudflap.h \
   $(TM_H) coretypes.h $(TREE_DUMP_H) $(TREE_PASS_H) $(CGRAPH_H) $(GGC_H) \
   gt-tree-mudflap.h $(BASIC_BLOCK_H) $(FLAGS_H) $(FUNCTION_H) hard-reg-set.h \
   $(RTL_H) $(TM_P_H) $(TREE_FLOW_H) $(TOPLEV.H) $(GIMPLE_H) tree-iterator.h
tree-nomudflap.o : $(CONFIG_H) $(SYSTEM_H) $(TREE_H) $(TREE_INLINE_H) \
   $(C_TREE_H) $(C_COMMON_H) $(GIMPLE_H) $(DIAGNOSTIC_H) $(HASHTAB_H) \
   output.h $(VARRAY_H) langhooks.h tree-mudflap.h $(TM_H) coretypes.h \
   $(GGC_H) gt-tree-mudflap.h $(TREE_PASS_H) $(TOPLEV_H)
tree-pretty-print.o : tree-pretty-print.c $(CONFIG_H) $(SYSTEM_H) \
   $(TREE_H) $(DIAGNOSTIC_H) $(REAL_H) $(HASHTAB_H) $(TREE_FLOW_H) \
   $(TM_H) coretypes.h tree-iterator.h tree-chrec.h langhooks.h \
   $(TREE_PASS_H) value-prof.h fixed-value.h output.h
fold-const.o : fold-const.c $(CONFIG_H) $(SYSTEM_H) coretypes.h $(TM_H) \
   $(TREE_H) $(FLAGS_H) $(REAL_H) $(TOPLEV_H) $(HASHTAB_H) $(EXPR_H) $(RTL_H) \
   $(GGC_H) $(TM_P_H) langhooks.h $(MD5_H) intl.h fixed-value.h $(TARGET_H) \
   $(GIMPLE_H)
diagnostic.o : diagnostic.c $(CONFIG_H) $(SYSTEM_H) coretypes.h $(TM_H) \
   $(TREE_H) version.h $(TM_P_H) $(FLAGS_H) $(INPUT_H) $(TOPLEV_H) intl.h \
   $(DIAGNOSTIC_H) langhooks.h $(LANGHOOKS_DEF_H) diagnostic.def opts.h \
   $(PLUGIN_H)
opts.o : opts.c opts.h options.h $(TOPLEV_H) $(CONFIG_H) $(SYSTEM_H) \
   coretypes.h $(TREE_H) $(TM_H) langhooks.h $(GGC_H) $(EXPR_H) $(RTL_H) \
   output.h $(DIAGNOSTIC_H) $(TM_P_H) $(INSN_ATTR_H) intl.h $(TARGET_H) \
   $(FLAGS_H) $(PARAMS_H) $(TREE_PASS_H) $(DBGCNT_H) debug.h varray.h \
   $(PLUGIN_H)
opts-common.o : opts-common.c opts.h $(CONFIG_H) $(SYSTEM_H) \
   coretypes.h intl.h
targhooks.o : targhooks.c $(CONFIG_H) $(SYSTEM_H) coretypes.h $(TREE_H) \
   $(EXPR_H) $(TM_H) $(RTL_H) $(TM_P_H) $(FUNCTION_H) output.h $(TOPLEV_H) \
   $(MACHMODE_H) $(TARGET_DEF_H) $(TARGET_H) $(GGC_H) gt-targhooks.h \
   $(OPTABS_H) $(RECOG_H) reload.h

toplev.o : toplev.c $(CONFIG_H) $(SYSTEM_H) coretypes.h $(TM_H) $(TREE_H) \
   version.h $(RTL_H) $(FUNCTION_H) $(FLAGS_H) xcoffout.h $(INPUT_H) \
   $(INSN_ATTR_H) output.h $(DIAGNOSTIC_H) debug.h insn-config.h intl.h \
   $(RECOG_H) Makefile $(TOPLEV_H) dwarf2out.h sdbout.h dbxout.h $(EXPR_H) \
   hard-reg-set.h $(BASIC_BLOCK_H) graph.h $(EXCEPT_H) $(REGS_H) $(TIMEVAR_H) \
   value-prof.h $(PARAMS_H) $(TM_P_H) reload.h ira.h dwarf2asm.h $(TARGET_H) \
   langhooks.h insn-flags.h $(CFGLAYOUT_H) $(CFGLOOP_H) hosthooks.h \
   $(CGRAPH_H) $(COVERAGE_H) alloc-pool.h $(GGC_H) $(INTEGRATE_H) \
   opts.h params.def tree-mudflap.h $(REAL_H) $(TREE_PASS_H) $(GIMPLE_H) \
   tree-ssa-alias.h $(PLUGIN_H)
	$(CC) $(ALL_CFLAGS) $(ALL_CPPFLAGS) \
	  -DTARGET_NAME=\"$(target_noncanonical)\" \
	  -c $(srcdir)/toplev.c $(OUTPUT_OPTION)

passes.o : passes.c $(CONFIG_H) $(SYSTEM_H) coretypes.h $(TM_H) $(TREE_H) \
   $(RTL_H) $(FUNCTION_H) $(FLAGS_H) xcoffout.h $(INPUT_H) $(INSN_ATTR_H) output.h \
   $(DIAGNOSTIC_H) debug.h insn-config.h intl.h $(RECOG_H) $(TOPLEV_H) \
   dwarf2out.h sdbout.h dbxout.h $(EXPR_H) hard-reg-set.h $(BASIC_BLOCK_H) \
   graph.h $(EXCEPT_H) $(REGS_H) $(TIMEVAR_H) value-prof.h \
   $(PARAMS_H) $(TM_P_H) reload.h dwarf2asm.h $(TARGET_H) \
   langhooks.h insn-flags.h $(CFGLAYOUT_H) $(REAL_H) $(CFGLOOP_H) \
   hosthooks.h $(CGRAPH_H) $(COVERAGE_H) $(TREE_PASS_H) $(TREE_DUMP_H) \
   $(GGC_H) $(INTEGRATE_H) $(CPPLIB_H) opts.h $(TREE_FLOW_H) $(TREE_INLINE_H) \
   gt-passes.h $(DF_H) $(PREDICT_H) lto-header.h $(LTO_SECTION_OUT_H)

plugin.o : plugin.c $(PLUGIN_H) $(CONFIG_H) $(SYSTEM_H) coretypes.h \
   $(TOPLEV_H) $(TREE_H) $(TREE_PASS_H) intl.h

plugin-version.o : plugin-version.c $(SYSTEM_H) gcc-plugin.h configargs.h
	$(CC) $(ALL_CFLAGS) $(ALL_CPPFLAGS) \
	-DBASEVER=$(BASEVER_s) -DDATESTAMP=$(DATESTAMP_s) \
	-DREVISION=$(REVISION_s) -DDEVPHASE=$(DEVPHASE_s) -c \
	-DPLUGIN $(srcdir)/plugin-version.c $(OUTPUT_OPTION)

main.o : main.c $(CONFIG_H) $(SYSTEM_H) coretypes.h $(TM_H) $(TOPLEV_H)

host-default.o : host-default.c $(CONFIG_H) $(SYSTEM_H) coretypes.h \
   hosthooks.h $(HOSTHOOKS_DEF_H)

rtl-error.o: rtl-error.c $(SYSTEM_H) coretypes.h $(TM_H) $(RTL_H) \
   $(INSN_ATTR_H) insn-config.h $(INPUT_H) $(TOPLEV_H) intl.h $(DIAGNOSTIC_H) \
   $(CONFIG_H) varray.h

rtl.o : rtl.c $(CONFIG_H) $(SYSTEM_H) coretypes.h $(TM_H) $(RTL_H) \
  $(GGC_H) $(BCONFIG_H) insn-notes.def reg-notes.def $(TOPLEV_H) $(REAL_H)

print-rtl.o : print-rtl.c $(CONFIG_H) $(SYSTEM_H) coretypes.h $(TM_H) \
    $(RTL_H) $(TREE_H) hard-reg-set.h $(BASIC_BLOCK_H) $(FLAGS_H) \
    $(BCONFIG_H) $(REAL_H)
rtlanal.o : rtlanal.c $(CONFIG_H) $(SYSTEM_H) coretypes.h $(TM_H) $(TOPLEV_H) \
   $(RTL_H) hard-reg-set.h $(TM_P_H) insn-config.h $(RECOG_H) $(REAL_H) \
   $(FLAGS_H) $(REGS_H) output.h $(TARGET_H) $(FUNCTION_H) $(TREE_H) \
   $(DF_H)

varasm.o : varasm.c $(CONFIG_H) $(SYSTEM_H) coretypes.h $(TM_H) $(TREE_H) \
   $(RTL_H) $(FLAGS_H) $(FUNCTION_H) $(EXPR_H) hard-reg-set.h $(REGS_H) \
   output.h $(C_PRAGMA_H) $(TOPLEV_H) xcoffout.h debug.h $(GGC_H) $(TM_P_H) \
   $(HASHTAB_H) $(TARGET_H) langhooks.h gt-varasm.h $(BASIC_BLOCK_H) \
   $(CFGLAYOUT_H) $(CGRAPH_H) targhooks.h tree-mudflap.h $(REAL_H) \
   tree-iterator.h lto-utils.h
function.o : function.c $(CONFIG_H) $(SYSTEM_H) coretypes.h $(TM_H) $(RTL_H) \
   $(TREE_H) $(CFGLAYOUT_H) $(GIMPLE_H) $(FLAGS_H) $(FUNCTION_H) $(EXPR_H) \
   $(OPTABS_H) libfuncs.h $(REGS_H) hard-reg-set.h insn-config.h $(RECOG_H) \
   output.h $(TOPLEV_H) $(EXCEPT_H) $(HASHTAB_H) $(GGC_H) $(TM_P_H) langhooks.h \
   gt-function.h $(TARGET_H) $(BASIC_BLOCK_H) $(INTEGRATE_H) $(PREDICT_H) \
   $(TREE_PASS_H) $(DF_H) $(TIMEVAR_H) vecprim.h
statistics.o : statistics.c $(CONFIG_H) $(SYSTEM_H) coretypes.h \
   $(TREE_PASS_H) $(TREE_DUMP_H) $(HASHTAB_H) statistics.h $(TM_H) $(FUNCTION_H)
stmt.o : stmt.c $(CONFIG_H) $(SYSTEM_H) coretypes.h $(TM_H) $(RTL_H) \
   $(TREE_H) $(FLAGS_H) $(FUNCTION_H) insn-config.h hard-reg-set.h $(EXPR_H) \
   libfuncs.h $(EXCEPT_H) $(RECOG_H) $(TOPLEV_H) output.h $(GGC_H) $(TM_P_H) \
   langhooks.h $(PREDICT_H) $(OPTABS_H) $(TARGET_H) $(MACHMODE_H) \
   $(REGS_H) alloc-pool.h
except.o : except.c $(CONFIG_H) $(SYSTEM_H) coretypes.h $(TM_H) $(RTL_H) \
   $(TREE_H) $(FLAGS_H) $(EXCEPT_H) $(FUNCTION_H) $(EXPR_H) libfuncs.h \
   langhooks.h insn-config.h hard-reg-set.h $(BASIC_BLOCK_H) output.h \
   dwarf2asm.h dwarf2out.h $(TOPLEV_H) $(HASHTAB_H) intl.h $(GGC_H) \
   gt-$(EXCEPT_H) $(CGRAPH_H) $(INTEGRATE_H) $(DIAGNOSTIC_H) dwarf2.h \
   $(TARGET_H) $(TM_P_H) $(TREE_PASS_H) $(TIMEVAR_H)
expr.o : expr.c $(CONFIG_H) $(SYSTEM_H) coretypes.h $(TM_H) $(RTL_H) \
   $(TREE_H) $(FLAGS_H) $(FUNCTION_H) $(REGS_H) $(EXPR_H) $(OPTABS_H) \
   libfuncs.h $(INSN_ATTR_H) insn-config.h $(RECOG_H) output.h \
   typeclass.h hard-reg-set.h $(TOPLEV_H) hard-reg-set.h $(EXCEPT_H) reload.h \
   $(GGC_H) langhooks.h intl.h $(TM_P_H) $(REAL_H) $(TARGET_H) \
   tree-iterator.h gt-expr.h $(MACHMODE_H) $(TIMEVAR_H) $(TREE_FLOW_H) \
   $(TREE_PASS_H) $(DF_H) $(DIAGNOSTIC_H) vecprim.h
dojump.o : dojump.c $(CONFIG_H) $(SYSTEM_H) coretypes.h $(TM_H) $(RTL_H) $(TREE_H) \
   $(FLAGS_H) $(FUNCTION_H) $(EXPR_H) $(OPTABS_H) $(INSN_ATTR_H) insn-config.h \
   langhooks.h $(GGC_H) gt-dojump.h vecprim.h $(BASIC_BLOCK_H)
builtins.o : builtins.c $(CONFIG_H) $(SYSTEM_H) coretypes.h $(TM_H) $(RTL_H) \
   $(TREE_H) $(GIMPLE_H) $(FLAGS_H) $(TARGET_H) $(FUNCTION_H) $(REGS_H) \
   $(EXPR_H) $(OPTABS_H) insn-config.h $(RECOG_H) output.h typeclass.h \
   hard-reg-set.h $(TOPLEV_H) hard-reg-set.h $(EXCEPT_H) $(TM_P_H) $(PREDICT_H) \
   libfuncs.h $(REAL_H) langhooks.h $(BASIC_BLOCK_H) tree-mudflap.h \
   $(BUILTINS_DEF) $(MACHMODE_H) $(DIAGNOSTIC_H) $(TREE_FLOW_H) value-prof.h
calls.o : calls.c $(CONFIG_H) $(SYSTEM_H) coretypes.h $(TM_H) $(RTL_H) \
   $(TREE_H) $(FLAGS_H) $(EXPR_H) $(OPTABS_H) langhooks.h $(TARGET_H) \
   libfuncs.h $(REGS_H) $(TOPLEV_H) output.h $(FUNCTION_H) $(TIMEVAR_H) $(TM_P_H) \
   $(CGRAPH_H) $(EXCEPT_H) sbitmap.h $(DBGCNT_H) $(TREE_FLOW_H)
expmed.o : expmed.c $(CONFIG_H) $(SYSTEM_H) coretypes.h $(TM_H) $(RTL_H) $(TREE_H) \
   $(FLAGS_H) insn-config.h $(EXPR_H) $(OPTABS_H) $(RECOG_H) $(REAL_H) \
   $(TOPLEV_H) $(TM_P_H) langhooks.h $(DF_H) $(TARGET_H)
explow.o : explow.c $(CONFIG_H) $(SYSTEM_H) coretypes.h $(TM_H) $(RTL_H) $(TREE_H) \
   $(FLAGS_H) hard-reg-set.h insn-config.h $(EXPR_H) $(OPTABS_H) $(RECOG_H) \
   $(TOPLEV_H) $(EXCEPT_H) $(FUNCTION_H) $(GGC_H) $(TM_P_H) langhooks.h gt-explow.h \
   $(TARGET_H) output.h
optabs.o : optabs.c $(CONFIG_H) $(SYSTEM_H) coretypes.h $(TM_H) $(RTL_H) \
   $(TREE_H) $(FLAGS_H) insn-config.h $(EXPR_H) $(OPTABS_H) libfuncs.h \
   $(RECOG_H) reload.h $(TOPLEV_H) $(GGC_H) $(REAL_H) $(TM_P_H) $(EXCEPT_H) \
   gt-optabs.h $(BASIC_BLOCK_H) $(TARGET_H) $(FUNCTION_H)
dbxout.o : dbxout.c $(CONFIG_H) $(SYSTEM_H) coretypes.h $(TM_H) $(TREE_H) \
   $(RTL_H) $(FLAGS_H) $(REGS_H) debug.h $(TM_P_H) $(TARGET_H) $(FUNCTION_H) \
   langhooks.h insn-config.h reload.h $(GSTAB_H) xcoffout.h output.h dbxout.h \
   $(TOPLEV_H) $(GGC_H) $(OBSTACK_H) $(EXPR_H) gt-dbxout.h
debug.o : debug.c debug.h $(CONFIG_H) $(SYSTEM_H) coretypes.h $(TM_H)
sdbout.o : sdbout.c $(CONFIG_H) $(SYSTEM_H) coretypes.h $(TM_H) debug.h \
   $(TREE_H) $(GGC_H) $(RTL_H) $(REGS_H) $(FLAGS_H) insn-config.h \
   output.h $(TOPLEV_H) $(TM_P_H) gsyms.h langhooks.h $(TARGET_H) sdbout.h \
   gt-sdbout.h reload.h $(VARRAY_H)
dwarf2out.o : dwarf2out.c $(CONFIG_H) $(SYSTEM_H) coretypes.h $(TM_H) \
   $(TREE_H) version.h $(RTL_H) dwarf2.h debug.h $(FLAGS_H) insn-config.h \
   output.h $(DIAGNOSTIC_H) $(REAL_H) hard-reg-set.h $(REGS_H) $(EXPR_H) \
   libfuncs.h $(TOPLEV_H) dwarf2out.h reload.h $(GGC_H) $(EXCEPT_H) dwarf2asm.h \
   $(TM_P_H) langhooks.h $(HASHTAB_H) gt-dwarf2out.h $(TARGET_H) $(CGRAPH_H) \
   $(MD5_H) $(INPUT_H) $(FUNCTION_H) $(VARRAY_H)
dwarf2asm.o : dwarf2asm.c $(CONFIG_H) $(SYSTEM_H) coretypes.h $(TM_H) \
   $(FLAGS_H) $(RTL_H) $(TREE_H) output.h dwarf2asm.h $(TM_P_H) $(GGC_H) \
   gt-dwarf2asm.h dwarf2.h $(SPLAY_TREE_H) $(TARGET_H)
vmsdbgout.o : vmsdbgout.c $(CONFIG_H) $(SYSTEM_H) coretypes.h $(TM_H) $(TREE_H) version.h \
   $(FLAGS_H) $(RTL_H) output.h vmsdbg.h debug.h langhooks.h $(FUNCTION_H) $(TARGET_H)
xcoffout.o : xcoffout.c $(CONFIG_H) $(SYSTEM_H) coretypes.h $(TM_H) \
   $(TREE_H) $(RTL_H) xcoffout.h $(FLAGS_H) $(TOPLEV_H) output.h dbxout.h \
   $(GGC_H) $(TARGET_H) debug.h $(GSTAB_H) xcoff.h
emit-rtl.o : emit-rtl.c $(CONFIG_H) $(SYSTEM_H) coretypes.h $(TM_H) $(RTL_H) \
   $(TREE_H) $(FLAGS_H) $(FUNCTION_H) $(REGS_H) insn-config.h $(RECOG_H) \
   $(GGC_H) $(EXPR_H) hard-reg-set.h $(BITMAP_H) $(TOPLEV_H) $(BASIC_BLOCK_H) \
   $(HASHTAB_H) $(TM_P_H) debug.h langhooks.h $(TREE_PASS_H) gt-emit-rtl.h \
   $(REAL_H) $(DF_H)
real.o : real.c $(CONFIG_H) $(SYSTEM_H) coretypes.h $(TM_H) $(TREE_H) \
   $(TOPLEV_H) $(TM_P_H) $(REAL_H) dfp.h
dfp.o : dfp.c dfp.h $(CONFIG_H) $(SYSTEM_H) coretypes.h $(TM_H)	$(TREE_H) \
   $(TOPLEV_H) $(TM_P_H) $(REAL_H) $(DECNUM_H)
fixed-value.o: fixed-value.c $(CONFIG_H) $(SYSTEM_H) coretypes.h $(TM_H) \
   $(TREE_H) fixed-value.h $(REAL_H) $(TOPLEV_H)
integrate.o : integrate.c $(CONFIG_H) $(SYSTEM_H) coretypes.h $(TM_H) \
   $(RTL_H) $(TREE_H) $(FLAGS_H) debug.h $(INTEGRATE_H) insn-config.h \
   $(EXPR_H) $(REAL_H) $(REGS_H) intl.h $(FUNCTION_H) output.h $(RECOG_H) \
   $(EXCEPT_H) $(TOPLEV_H) $(PARAMS_H) $(TM_P_H) $(TARGET_H) langhooks.h \
   gt-integrate.h $(GGC_H) $(TREE_PASS_H) $(DF_H)
jump.o : jump.c $(CONFIG_H) $(SYSTEM_H) coretypes.h $(TM_H) $(RTL_H) \
   $(FLAGS_H) hard-reg-set.h $(REGS_H) insn-config.h $(RECOG_H) $(EXPR_H) \
   $(REAL_H) $(EXCEPT_H) $(FUNCTION_H) $(TREE_PASS_H) $(DIAGNOSTIC_H) \
   $(TOPLEV_H) $(INSN_ATTR_H) $(TM_P_H) reload.h $(PREDICT_H) \
   $(TIMEVAR_H) $(TARGET_H)
simplify-rtx.o : simplify-rtx.c $(CONFIG_H) $(SYSTEM_H) coretypes.h $(TM_H) \
   $(RTL_H) $(REGS_H) hard-reg-set.h $(FLAGS_H) $(REAL_H) insn-config.h \
   $(RECOG_H) $(EXPR_H) $(TOPLEV_H) output.h $(FUNCTION_H) $(GGC_H) $(TM_P_H) \
   $(TREE_H) $(TARGET_H)
cgraph.o : cgraph.c $(CONFIG_H) $(SYSTEM_H) coretypes.h $(TM_H) $(TREE_H) \
   langhooks.h $(TOPLEV_H) $(FLAGS_H) $(GGC_H) $(TARGET_H) $(CGRAPH_H) \
   gt-cgraph.h output.h intl.h $(BASIC_BLOCK_H) debug.h $(HASHTAB_H) \
   $(TREE_INLINE_H) $(VARRAY_H) $(TREE_DUMP_H) $(TREE_FLOW_H) cif-code.def \
   value-prof.h
cgraphunit.o : cgraphunit.c $(CONFIG_H) $(SYSTEM_H) coretypes.h $(TM_H) \
   $(TREE_H) langhooks.h $(TREE_INLINE_H) $(TOPLEV_H) $(FLAGS_H) $(GGC_H) \
   $(TARGET_H) $(CGRAPH_H) intl.h pointer-set.h $(FUNCTION_H) $(GIMPLE_H) \
   $(TREE_FLOW_H) $(TREE_PASS_H) $(C_COMMON_H) debug.h $(DIAGNOSTIC_H) \
   $(FIBHEAP_H) output.h $(PARAMS_H) $(RTL_H) $(TIMEVAR_H) $(IPA_PROP_H) \
   gt-cgraphunit.h tree-iterator.h $(COVERAGE_H)
cgraphbuild.o : cgraphbuild.c $(CONFIG_H) $(SYSTEM_H) coretypes.h $(TM_H) \
   $(TREE_H) langhooks.h $(CGRAPH_H) intl.h pointer-set.h $(GIMPLE_H) \
   $(TREE_FLOW_H) $(TREE_PASS_H)
varpool.o : varpool.c $(CONFIG_H) $(SYSTEM_H) coretypes.h $(TM_H) \
   $(TREE_H) $(CGRAPH_H) langhooks.h $(DIAGNOSTIC_H) $(HASHTAB_H) \
   $(GGC_H) $(TIMEVAR_H) debug.h $(TARGET_H) output.h $(GIMPLE_H) \
   $(TREE_FLOW_H) gt-varpool.h $(FLAGS_H)
ipa.o : ipa.c $(CONFIG_H) $(SYSTEM_H) coretypes.h $(TM_H) $(CGRAPH_H) \
   $(TREE_PASS_H) $(TIMEVAR_H) $(GGC_H)
ipa-prop.o : ipa-prop.c $(CONFIG_H) $(SYSTEM_H) coretypes.h \
   langhooks.h $(GGC_H) $(TARGET_H) $(CGRAPH_H) $(IPA_PROP_H) $(DIAGNOSTIC_H) \
   $(TREE_FLOW_H) $(TM_H) $(TREE_PASS_H) $(FLAGS_H) $(TREE_H) \
   $(TREE_INLINE_H) $(TIMEVAR_H)
ipa-cp.o : ipa-cp.c $(CONFIG_H) $(SYSTEM_H) coretypes.h  \
   $(TREE_H) $(TARGET_H) $(CGRAPH_H) $(IPA_PROP_H) $(TREE_FLOW_H) \
   $(TREE_PASS_H) $(FLAGS_H) $(TIMEVAR_H) $(DIAGNOSTIC_H) $(TREE_DUMP_H) \
   $(TREE_INLINE_H)
matrix-reorg.o : matrix-reorg.c $(CONFIG_H) $(SYSTEM_H) coretypes.h  \
   $(TM_H) $(TREE_H) $(RTL_H) $(C_TREE_H) $(TREE_INLINE_H) $(TREE_FLOW_H) \
   tree-flow-inline.h langhooks.h $(HASHTAB_H) $(TOPLEV_H) $(FLAGS_H) $(GGC_H) \
   debug.h $(TARGET_H) $(CGRAPH_H) $(DIAGNOSTIC_H) $(TIMEVAR_H) $(PARAMS_H) \
   $(FIBHEAP_H) $(C_COMMON_H) intl.h $(FUNCTION_H) $(BASIC_BLOCK_H) $(CFGLOOP_H) \
   tree-iterator.h $(TREE_PASS_H) opts.h $(TREE_DATA_REF_H) tree-chrec.h \
   tree-scalar-evolution.h
ipa-inline.o : ipa-inline.c gt-ipa-inline.h $(CONFIG_H) $(SYSTEM_H) coretypes.h $(TM_H) \
   $(TREE_H) langhooks.h $(TREE_INLINE_H) $(FLAGS_H) $(CGRAPH_H) intl.h \
   $(DIAGNOSTIC_H) $(FIBHEAP_H) $(PARAMS_H) $(TIMEVAR_H) $(TREE_PASS_H) \
   $(HASHTAB_H) $(COVERAGE_H) $(GGC_H) $(TREE_FLOW_H) $(RTL_H) $(IPA_PROP_H)
ipa-utils.o : ipa-utils.c $(IPA_UTILS_H) $(CONFIG_H) $(SYSTEM_H) \
   coretypes.h $(TM_H) $(TREE_H) $(TREE_FLOW_H) $(TREE_INLINE_H) langhooks.h \
   pointer-set.h $(GGC_H) $(C_COMMON_H) $(GIMPLE_H) \
   $(CGRAPH_H) output.h $(FLAGS_H) $(TREE_PASS_H) $(TIMEVAR_H) $(DIAGNOSTIC_H)
ipa-reference.o : ipa-reference.c $(CONFIG_H) $(SYSTEM_H) \
   coretypes.h $(TM_H) $(TREE_H) $(TREE_FLOW_H) $(TREE_INLINE_H) langhooks.h \
   pointer-set.h $(GGC_H) $(IPA_REFERENCE_H) $(IPA_UTILS_H) $(C_COMMON_H) \
   $(GIMPLE_H) $(CGRAPH_H) output.h $(FLAGS_H) $(TREE_PASS_H) \
   $(TIMEVAR_H) $(DIAGNOSTIC_H) $(FUNCTION_H)

ipa-pure-const.o : ipa-pure-const.c $(CONFIG_H) $(SYSTEM_H) \
   coretypes.h $(TM_H) $(TREE_H) $(TREE_FLOW_H) $(TREE_INLINE_H) langhooks.h \
   pointer-set.h $(GGC_H) $(IPA_UTILS_H) $(C_COMMON_H) $(TARGET_H) \
   $(GIMPLE_H) $(CGRAPH_H) output.h $(FLAGS_H) $(TREE_PASS_H) $(TIMEVAR_H) \
   $(LTO_SECTION_IN_H) $(LTO_SECTION_OUT_H) \
   $(DIAGNOSTIC_H)
ipa-reference.o : ipa-reference.c $(CONFIG_H) $(SYSTEM_H) \
   coretypes.h $(TM_H) $(TREE_H) $(TREE_FLOW_H) $(TREE_INLINE_H) langhooks.h \
   pointer-set.h $(GGC_H) $(IPA_REFERENCE_H) $(IPA_UTILS_H) $(C_COMMON_H) \
   $(TREE_GIMPLE_H) $(CGRAPH_H) output.h $(FLAGS_H) tree-pass.h \
   $(TIMEVAR_H) $(DIAGNOSTIC_H) $(FUNCTION_H) $(LTO_SECTION_IN_H) \
   $(LTO_SECTION_OUT_H)
ipa-type-escape.o : ipa-type-escape.c $(CONFIG_H) $(SYSTEM_H) \
   coretypes.h $(TM_H) $(TREE_H) $(TREE_FLOW_H) $(TREE_INLINE_H) langhooks.h \
   pointer-set.h $(GGC_H) $(IPA_TYPE_ESCAPE_H) $(IPA_UTILS_H) $(C_COMMON_H) \
   $(GIMPLE_H) $(CGRAPH_H) output.h $(FLAGS_H) $(TREE_PASS_H) \
   $(TIMEVAR_H) $(DIAGNOSTIC_H) $(FUNCTION_H)
ipa-struct-reorg.o: ipa-struct-reorg.c ipa-struct-reorg.h $(CONFIG_H) $(SYSTEM_H) \
   coretypes.h $(TM_H) $(GGC_H) $(TREE_H) $(RTL_H) $(GIMPLE_H) tree-inline.h \
   $(TREE_FLOW_H) langhooks.h pointer-set.h $(HASHTAB_H) $(C_TREE_H) $(TOPLEV_H) \
   $(FLAGS_H) debug.h $(TARGET_H) $(CGRAPH_H) $(DIAGNOSTIC_H) $(TIMEVAR_H) \
   $(PARAMS_H) $(FIBHEAP_H) intl.h $(FUNCTION_H) $(BASIC_BLOCK_H) tree-iterator.h \
   $(TREE_PASS_H) opts.h $(IPA_TYPE_ESCAPE_H) $(TREE_DUMP_H) $(C_COMMON_H) \
   $(GIMPLE_H)

coverage.o : coverage.c $(GCOV_IO_H) $(CONFIG_H) $(SYSTEM_H) coretypes.h \
   $(TM_H) $(RTL_H) $(TREE_H) $(FLAGS_H) output.h $(REGS_H) $(EXPR_H) \
   $(FUNCTION_H) $(TOPLEV_H) $(GGC_H) langhooks.h $(COVERAGE_H) gt-coverage.h \
   $(HASHTAB_H) tree-iterator.h $(CGRAPH_H) $(TREE_PASS_H) gcov-io.c $(TM_P_H)
cselib.o : cselib.c $(CONFIG_H) $(SYSTEM_H) coretypes.h $(TM_H) $(RTL_H) \
   $(REGS_H) hard-reg-set.h $(FLAGS_H) $(REAL_H) insn-config.h $(RECOG_H) \
   $(EMIT_RTL_H) $(TOPLEV_H) output.h $(FUNCTION_H) cselib.h $(GGC_H) $(TM_P_H) \
   gt-cselib.h $(PARAMS_H) alloc-pool.h $(HASHTAB_H) $(TARGET_H)
cse.o : cse.c $(CONFIG_H) $(SYSTEM_H) coretypes.h $(TM_H) $(RTL_H) $(REGS_H) \
   hard-reg-set.h $(FLAGS_H) insn-config.h $(RECOG_H) $(EXPR_H) $(TOPLEV_H) \
   output.h $(FUNCTION_H) $(BASIC_BLOCK_H) $(GGC_H) $(TM_P_H) $(TIMEVAR_H) \
   $(EXCEPT_H) $(TARGET_H) $(PARAMS_H) rtlhooks-def.h $(TREE_PASS_H) \
   $(REAL_H) $(DF_H) $(DBGCNT_H)
dce.o : dce.c $(CONFIG_H) $(SYSTEM_H) coretypes.h $(TM_H) $(RTL_H) \
   $(TREE_H) $(REGS_H) hard-reg-set.h $(FLAGS_H) $(DF_H) cselib.h \
   $(DBGCNT_H) dce.h $(TIMEVAR_H) $(TREE_PASS_H) $(DBGCNT_H) $(TM_P_H)
dse.o : dse.c $(CONFIG_H) $(SYSTEM_H) coretypes.h $(TM_H) $(RTL_H) \
   $(TREE_H) $(TM_P_H) $(REGS_H) hard-reg-set.h $(FLAGS_H) insn-config.h \
   $(RECOG_H) $(EXPR_H) $(DF_H) cselib.h $(DBGCNT_H) $(TIMEVAR_H) \
   $(TREE_PASS_H) alloc-pool.h $(ALIAS_H) dse.h $(OPTABS_H) $(TARGET_H)
fwprop.o : fwprop.c $(CONFIG_H) $(SYSTEM_H) coretypes.h $(TM_H) $(RTL_H) \
   $(TOPLEV_H) insn-config.h $(RECOG_H) $(FLAGS_H) $(OBSTACK_H) $(BASIC_BLOCK_H) \
   output.h $(DF_H) alloc-pool.h $(TIMEVAR_H) $(TREE_PASS_H) $(TARGET_H) \
   $(TM_P_H) $(CFGLOOP_H) $(EMIT_RTL_H)
web.o : web.c $(CONFIG_H) $(SYSTEM_H) coretypes.h $(TM_H) $(RTL_H) \
   hard-reg-set.h $(FLAGS_H) $(BASIC_BLOCK_H) $(FUNCTION_H) output.h $(TOPLEV_H) \
   $(DF_H) $(OBSTACK_H) $(TIMEVAR_H) $(TREE_PASS_H)
see.o : see.c $(CONFIG_H) $(SYSTEM_H) coretypes.h $(TM_H) $(RTL_H) \
   hard-reg-set.h $(FLAGS_H) $(BASIC_BLOCK_H) $(FUNCTION_H) output.h \
   $(DF_H) $(OBSTACK_H) $(TIMEVAR_H) $(TREE_PASS_H) $(RECOG_H) $(EXPR_H) \
   $(SPLAY_TREE_H) $(HASHTAB_H) $(REGS_H) dce.h
gcse.o : gcse.c $(CONFIG_H) $(SYSTEM_H) coretypes.h $(TM_H) $(RTL_H) \
   $(REGS_H) hard-reg-set.h $(FLAGS_H) $(REAL_H) insn-config.h $(GGC_H) \
   $(RECOG_H) $(EXPR_H) $(BASIC_BLOCK_H) $(FUNCTION_H) output.h $(TOPLEV_H) \
   $(TM_P_H) $(PARAMS_H) $(EXCEPT_H) gt-gcse.h $(TREE_H) cselib.h $(TIMEVAR_H) \
   intl.h $(OBSTACK_H) $(TREE_PASS_H) $(DF_H) $(DBGCNT_H)
resource.o : resource.c $(CONFIG_H) $(RTL_H) hard-reg-set.h $(SYSTEM_H) \
   coretypes.h $(TM_H) $(REGS_H) $(FLAGS_H) output.h $(RESOURCE_H) $(DF_H) \
   $(FUNCTION_H) $(TOPLEV_H) $(INSN_ATTR_H) $(EXCEPT_H) $(PARAMS_H) $(TM_P_H)
lcm.o : lcm.c $(CONFIG_H) $(SYSTEM_H) coretypes.h $(TM_H) $(RTL_H) $(REGS_H) \
   hard-reg-set.h $(FLAGS_H) insn-config.h $(INSN_ATTR_H) $(RECOG_H) \
   $(BASIC_BLOCK_H) $(TM_P_H) $(FUNCTION_H) output.h $(REAL_H)
mode-switching.o : mode-switching.c $(CONFIG_H) $(SYSTEM_H) coretypes.h \
   $(TM_H) $(RTL_H) $(REGS_H) hard-reg-set.h $(FLAGS_H) insn-config.h \
   $(INSN_ATTR_H) $(RECOG_H) $(BASIC_BLOCK_H) $(TM_P_H) $(FUNCTION_H) \
   output.h $(TREE_PASS_H) $(TIMEVAR_H) $(REAL_H) $(DF_H)
tree-ssa-dce.o : tree-ssa-dce.c $(CONFIG_H) $(SYSTEM_H) $(TREE_H) \
    $(RTL_H) $(TM_P_H) $(TREE_FLOW_H) $(DIAGNOSTIC_H) $(TIMEVAR_H) $(TM_H) \
    coretypes.h $(TREE_DUMP_H) $(TREE_PASS_H) $(FLAGS_H) $(BASIC_BLOCK_H) \
    $(GGC_H) hard-reg-set.h $(OBSTACK_H) $(GIMPLE_H) $(CFGLOOP_H) \
    tree-scalar-evolution.h
tree-call-cdce.o : tree-call-cdce.c $(CONFIG_H) $(SYSTEM_H) $(TREE_H) \
    $(RTL_H) $(TM_P_H) $(TREE_FLOW_H) $(DIAGNOSTIC_H) $(TIMEVAR_H) $(TM_H) \
    coretypes.h $(TREE_DUMP_H) $(TREE_PASS_H) $(FLAGS_H) $(BASIC_BLOCK_H) \
    $(GGC_H) hard-reg-set.h $(OBSTACK_H) $(GIMPLE_H)
tree-ssa-ccp.o : tree-ssa-ccp.c $(TREE_FLOW_H) $(CONFIG_H) \
   $(SYSTEM_H) $(RTL_H) $(TREE_H) $(TM_P_H) $(EXPR_H) $(GGC_H) output.h \
   $(DIAGNOSTIC_H) $(FUNCTION_H) $(TIMEVAR_H) $(TM_H) coretypes.h \
   $(TREE_DUMP_H) $(BASIC_BLOCK_H) $(TREE_PASS_H) langhooks.h \
   tree-ssa-propagate.h value-prof.h $(FLAGS_H) $(TARGET_H) $(TOPLEV_H)
tree-sra.o : tree-sra.c $(CONFIG_H) $(SYSTEM_H) $(TREE_H) $(RTL_H) \
    $(TM_P_H) $(TREE_FLOW_H) $(DIAGNOSTIC_H) $(TREE_INLINE_H) \
    $(TIMEVAR_H) $(TM_H) coretypes.h $(TREE_DUMP_H) $(GIMPLE_H) \
    langhooks.h $(TREE_PASS_H) $(FLAGS_H) $(EXPR_H) $(BASIC_BLOCK_H) \
    $(BITMAP_H) $(GGC_H) hard-reg-set.h $(OBSTACK_H) $(PARAMS_H) $(TARGET_H)
tree-switch-conversion.o : tree-switch-conversion.c $(CONFIG_H) $(SYSTEM_H) \
    $(TREE_H) $(TM_P_H) $(TREE_FLOW_H) $(DIAGNOSTIC_H) $(TREE_INLINE_H) \
    $(TIMEVAR_H) $(TM_H) coretypes.h $(TREE_DUMP_H) $(GIMPLE_H) \
    $(TREE_PASS_H) $(FLAGS_H) $(EXPR_H) $(BASIC_BLOCK_H) output.h \
    $(GGC_H) $(OBSTACK_H) $(PARAMS_H) $(CPPLIB_H) $(PARAMS_H)
tree-complex.o : tree-complex.c $(CONFIG_H) $(SYSTEM_H) coretypes.h $(TREE_H) \
    $(TM_H) $(RTL_H) $(REAL_H) $(FLAGS_H) $(TREE_FLOW_H) $(GIMPLE_H) \
    tree-iterator.h $(TREE_PASS_H) tree-ssa-propagate.h $(DIAGNOSTIC_H)
tree-vect-generic.o : tree-vect-generic.c $(CONFIG_H) $(SYSTEM_H) $(TREE_H) \
    $(TM_H) $(TREE_FLOW_H) $(GIMPLE_H) tree-iterator.h $(TREE_PASS_H) \
    $(FLAGS_H) $(OPTABS_H) $(RTL_H) $(MACHMODE_H) $(EXPR_H) \
    langhooks.h $(FLAGS_H) $(DIAGNOSTIC_H) gt-tree-vect-generic.h $(GGC_H) \
    coretypes.h insn-codes.h
df-core.o : df-core.c $(CONFIG_H) $(SYSTEM_H) coretypes.h $(TM_H) $(RTL_H) \
   insn-config.h $(RECOG_H) $(FUNCTION_H) $(REGS_H) alloc-pool.h \
   hard-reg-set.h $(BASIC_BLOCK_H) $(DF_H) $(BITMAP_H) sbitmap.h $(TIMEVAR_H) \
   $(TM_P_H) $(FLAGS_H) output.h $(TREE_PASS_H) $(PARAMS_H)
df-problems.o : df-problems.c $(CONFIG_H) $(SYSTEM_H) coretypes.h $(TM_H) \
   $(RTL_H) insn-config.h $(RECOG_H) $(FUNCTION_H) $(REGS_H) alloc-pool.h \
   hard-reg-set.h $(BASIC_BLOCK_H) $(DF_H) $(BITMAP_H) sbitmap.h $(TIMEVAR_H) \
   $(TM_P_H) $(FLAGS_H) output.h $(EXCEPT_H) dce.h vecprim.h
df-scan.o : df-scan.c $(CONFIG_H) $(SYSTEM_H) coretypes.h $(TM_H) $(RTL_H) \
   insn-config.h $(RECOG_H) $(FUNCTION_H) $(REGS_H) alloc-pool.h \
   hard-reg-set.h $(BASIC_BLOCK_H) $(DF_H) $(BITMAP_H) sbitmap.h $(TIMEVAR_H) \
   $(TM_P_H) $(FLAGS_H) $(TARGET_H) $(TARGET_DEF_H) $(TREE_H) output.h \
   $(TREE_PASS_H)
df-byte-scan.o : df-byte-scan.c $(CONFIG_H) $(SYSTEM_H) coretypes.h $(TM_H) $(RTL_H) \
   tm_p.h $(DF_H) output.h $(DBGCNT_H)
regstat.o : regstat.c $(CONFIG_H) $(SYSTEM_H) coretypes.h $(TM_H) $(RTL_H) \
   $(TM_P_H) $(FLAGS_H) $(REGS_H) output.h $(EXCEPT_H) hard-reg-set.h \
   $(BASIC_BLOCK_H) $(TIMEVAR_H) $(DF_H)
var-tracking.o : var-tracking.c $(CONFIG_H) $(SYSTEM_H) coretypes.h $(TM_H) \
   $(RTL_H) $(TREE_H) hard-reg-set.h insn-config.h reload.h $(FLAGS_H) \
   $(BASIC_BLOCK_H) output.h sbitmap.h alloc-pool.h $(FIBHEAP_H) $(HASHTAB_H) \
   $(REGS_H) $(EXPR_H) $(TIMEVAR_H) $(TREE_PASS_H)
profile.o : profile.c $(CONFIG_H) $(SYSTEM_H) coretypes.h $(TM_H) $(RTL_H) \
   $(TREE_H) $(FLAGS_H) output.h $(REGS_H) $(EXPR_H) $(FUNCTION_H) \
   $(TOPLEV_H) $(COVERAGE_H) $(TREE_FLOW_H) value-prof.h cfghooks.h \
   $(CFGLOOP_H) $(TIMEVAR_H) $(TREE_PASS_H) profile.h
mcf.o : mcf.c profile.h $(CONFIG_H) $(SYSTEM_H) $(TM_H) coretypes.h \
   $(BASIC_BLOCK_H) output.h langhooks.h $(GCOV_IO_H) $(TREE_H) 
tree-profile.o : tree-profile.c $(CONFIG_H) $(SYSTEM_H) coretypes.h \
   $(TM_H) $(RTL_H) $(TREE_H) $(FLAGS_H) output.h $(REGS_H) $(EXPR_H) \
   $(FUNCTION_H) $(TOPLEV_H) $(COVERAGE_H) $(TREE_H) value-prof.h $(TREE_DUMP_H) \
   $(TREE_PASS_H) $(TREE_FLOW_H) $(TIMEVAR_H) $(GGC_H) gt-tree-profile.h $(CGRAPH_H)
value-prof.o : value-prof.c $(CONFIG_H) $(SYSTEM_H) coretypes.h $(TM_H) \
   $(BASIC_BLOCK_H) hard-reg-set.h value-prof.h $(EXPR_H) output.h $(FLAGS_H) \
   $(RECOG_H) insn-config.h $(OPTABS_H) $(REGS_H) $(GGC_H) $(DIAGNOSTIC_H) \
   $(TREE_H) $(COVERAGE_H) $(RTL_H) $(GCOV_IO_H) $(TREE_FLOW_H) \
   tree-flow-inline.h $(TIMEVAR_H) $(TREE_PASS_H) $(TOPLEV_H) pointer-set.h
loop-doloop.o : loop-doloop.c $(CONFIG_H) $(SYSTEM_H) coretypes.h $(TM_H) \
   $(RTL_H) $(FLAGS_H) $(EXPR_H) hard-reg-set.h $(BASIC_BLOCK_H) $(TM_P_H) \
   $(TOPLEV_H) $(CFGLOOP_H) output.h $(PARAMS_H) $(TARGET_H)
alloc-pool.o : alloc-pool.c $(CONFIG_H) $(SYSTEM_H) alloc-pool.h $(HASHTAB_H)
auto-inc-dec.o : auto-inc-dec.c $(CONFIG_H) $(SYSTEM_H) coretypes.h $(TM_H) \
   $(TREE_H) $(RTL_H) $(TM_P_H) hard-reg-set.h $(BASIC_BLOCK_H) insn-config.h \
   $(REGS_H) $(FLAGS_H) output.h $(FUNCTION_H) $(EXCEPT_H) $(TOPLEV_H) $(RECOG_H) \
   $(EXPR_H) $(TIMEVAR_H) $(TREE_PASS_H) $(DF_H) $(DBGCNT_H)
cfg.o : cfg.c $(CONFIG_H) $(SYSTEM_H) coretypes.h $(TM_H) $(RTL_H) $(FLAGS_H) \
   $(REGS_H) hard-reg-set.h output.h $(TOPLEV_H) $(FUNCTION_H) $(EXCEPT_H) $(GGC_H) \
   $(TM_P_H) $(TIMEVAR_H) $(OBSTACK_H) $(TREE_H) alloc-pool.h \
   $(HASHTAB_H) $(DF_H) $(CFGLOOP_H) $(TREE_FLOW_H) $(TREE_PASS_H)
cfghooks.o: cfghooks.c $(CONFIG_H) $(SYSTEM_H) coretypes.h $(TM_H) $(RTL_H) \
   $(TREE_H) $(BASIC_BLOCK_H) $(TREE_FLOW_H) $(TIMEVAR_H) $(TOPLEV_H) $(CFGLOOP_H)
cfgexpand.o : cfgexpand.c $(TREE_FLOW_H) $(CONFIG_H) $(SYSTEM_H) \
   $(RTL_H) $(TREE_H) $(TM_P_H) $(EXPR_H) $(FUNCTION_H) $(TIMEVAR_H) $(TM_H) \
   coretypes.h $(TREE_DUMP_H) $(EXCEPT_H) langhooks.h $(TREE_PASS_H) $(RTL_H) \
   $(DIAGNOSTIC_H) $(TOPLEV_H) $(BASIC_BLOCK_H) $(FLAGS_H) debug.h $(PARAMS_H) \
   value-prof.h $(TREE_INLINE_H) $(TARGET_H)
cfgrtl.o : cfgrtl.c $(CONFIG_H) $(SYSTEM_H) coretypes.h $(TM_H) $(RTL_H) \
   $(FLAGS_H) insn-config.h $(BASIC_BLOCK_H) $(REGS_H) hard-reg-set.h \
   output.h $(TOPLEV_H) $(FUNCTION_H) $(EXCEPT_H) $(TM_P_H) insn-config.h $(EXPR_H) \
   $(CFGLAYOUT_H) $(CFGLOOP_H) $(OBSTACK_H) $(TARGET_H) $(TREE_H) \
   $(TREE_PASS_H) $(DF_H) $(GGC_H)
cfganal.o : cfganal.c $(CONFIG_H) $(SYSTEM_H) coretypes.h $(TM_H) $(RTL_H) \
   $(BASIC_BLOCK_H) hard-reg-set.h insn-config.h $(RECOG_H) $(TM_P_H) \
   $(TIMEVAR_H) $(OBSTACK_H) $(TOPLEV_H) vecprim.h
cfgbuild.o : cfgbuild.c $(CONFIG_H) $(SYSTEM_H) coretypes.h $(TM_H) $(RTL_H) \
   $(FLAGS_H) $(BASIC_BLOCK_H) $(REGS_H) hard-reg-set.h output.h $(TOPLEV_H) \
   $(FUNCTION_H) $(EXCEPT_H) $(TIMEVAR_H) $(TREE_H)
cfgcleanup.o : cfgcleanup.c $(CONFIG_H) $(SYSTEM_H) coretypes.h $(TM_H) \
   $(RTL_H) $(TIMEVAR_H) hard-reg-set.h output.h $(FLAGS_H) $(RECOG_H) \
   $(TOPLEV_H) insn-config.h cselib.h $(TARGET_H) $(TM_P_H) $(PARAMS_H) \
   $(REGS_H) $(EMIT_RTL_H) $(CFGLAYOUT_H) $(TREE_PASS_H) $(CFGLOOP_H) $(EXPR_H) \
   $(DF_H) $(DBGCNT_H) dce.h
cfgloop.o : cfgloop.c $(CONFIG_H) $(SYSTEM_H) $(RTL_H) coretypes.h $(TM_H) \
   $(BASIC_BLOCK_H) hard-reg-set.h $(CFGLOOP_H) $(FLAGS_H) $(FUNCTION_H) \
   $(OBSTACK_H) $(TOPLEV_H) $(TREE_FLOW_H) $(TREE_H) pointer-set.h output.h \
   $(GGC_H)
cfgloopanal.o : cfgloopanal.c $(CONFIG_H) $(SYSTEM_H) $(RTL_H) \
   $(BASIC_BLOCK_H) hard-reg-set.h $(CFGLOOP_H) $(EXPR_H) coretypes.h $(TM_H) \
   $(OBSTACK_H) output.h graphds.h $(PARAMS_H)
graphds.o : graphds.c graphds.h $(CONFIG_H) $(SYSTEM_H) $(BITMAP_H) $(OBSTACK_H) \
   coretypes.h vec.h vecprim.h
loop-iv.o : loop-iv.c $(CONFIG_H) $(SYSTEM_H) $(RTL_H) $(BASIC_BLOCK_H) \
   hard-reg-set.h $(CFGLOOP_H) $(EXPR_H) coretypes.h $(TM_H) $(OBSTACK_H) \
   output.h intl.h $(TOPLEV_H) $(DF_H) $(HASHTAB_H)
loop-invariant.o : loop-invariant.c $(CONFIG_H) $(SYSTEM_H) $(RTL_H) \
   $(BASIC_BLOCK_H) hard-reg-set.h $(CFGLOOP_H) $(EXPR_H) $(RECOG_H) coretypes.h \
   $(TM_H) $(TM_P_H) $(FUNCTION_H) $(FLAGS_H) $(DF_H) $(OBSTACK_H) output.h \
   $(HASHTAB_H) $(EXCEPT_H) $(PARAMS_H)
cfgloopmanip.o : cfgloopmanip.c $(CONFIG_H) $(SYSTEM_H) $(RTL_H) \
   $(BASIC_BLOCK_H) hard-reg-set.h $(CFGLOOP_H) $(CFGLAYOUT_H) output.h \
   coretypes.h $(TM_H) cfghooks.h $(OBSTACK_H) $(TREE_FLOW_H)
loop-init.o : loop-init.c $(CONFIG_H) $(SYSTEM_H) $(RTL_H) $(GGC_H) \
   $(BASIC_BLOCK_H) hard-reg-set.h $(CFGLOOP_H) $(CFGLAYOUT_H) \
   coretypes.h $(TM_H) $(OBSTACK_H) $(TREE_PASS_H) $(TIMEVAR_H) $(FLAGS_H) \
   $(DF_H)
loop-unswitch.o : loop-unswitch.c $(CONFIG_H) $(SYSTEM_H) $(RTL_H) $(TM_H) \
   $(BASIC_BLOCK_H) hard-reg-set.h $(CFGLOOP_H) $(CFGLAYOUT_H) $(PARAMS_H) \
   output.h $(EXPR_H) coretypes.h $(TM_H) $(OBSTACK_H)
loop-unroll.o: loop-unroll.c $(CONFIG_H) $(SYSTEM_H) $(RTL_H) $(TM_H) \
   $(BASIC_BLOCK_H) hard-reg-set.h $(CFGLOOP_H) $(CFGLAYOUT_H) $(PARAMS_H) \
   output.h $(EXPR_H) coretypes.h $(TM_H) $(HASHTAB_H) $(RECOG_H) \
   $(OBSTACK_H)
dominance.o : dominance.c $(CONFIG_H) $(SYSTEM_H) coretypes.h $(TM_H) $(RTL_H) \
   hard-reg-set.h $(BASIC_BLOCK_H) et-forest.h $(OBSTACK_H) $(TOPLEV_H) \
   $(TIMEVAR_H) graphds.h vecprim.h pointer-set.h
et-forest.o : et-forest.c $(CONFIG_H) $(SYSTEM_H) coretypes.h $(TM_H) \
   et-forest.h alloc-pool.h $(BASIC_BLOCK_H)
combine.o : combine.c $(CONFIG_H) $(SYSTEM_H) coretypes.h $(TM_H) $(RTL_H) \
   $(FLAGS_H) $(FUNCTION_H) insn-config.h $(INSN_ATTR_H) $(REGS_H) $(EXPR_H) \
   rtlhooks-def.h $(BASIC_BLOCK_H) $(RECOG_H) $(REAL_H) hard-reg-set.h \
   $(TOPLEV_H) $(TM_P_H) $(TREE_H) $(TARGET_H) output.h $(PARAMS_H) $(OPTABS_H) \
   insn-codes.h $(TIMEVAR_H) $(TREE_PASS_H) $(DF_H) vecprim.h $(CGRAPH_H)
reginfo.o : reginfo.c $(CONFIG_H) $(SYSTEM_H) coretypes.h $(TM_H) $(RTL_H) \
   hard-reg-set.h $(FLAGS_H) $(BASIC_BLOCK_H) addresses.h $(REGS_H) insn-config.h \
   $(RECOG_H) reload.h $(REAL_H) $(TOPLEV_H) $(FUNCTION_H) output.h $(GGC_H) \
   $(TM_P_H) $(EXPR_H) $(TIMEVAR_H) gt-reginfo.h $(HASHTAB_H) \
   $(TARGET_H) $(TREE_PASS_H) $(DF_H) ira.h
bitmap.o : bitmap.c $(CONFIG_H) $(SYSTEM_H)  coretypes.h $(TM_H) $(RTL_H) \
   $(FLAGS_H) $(GGC_H) gt-bitmap.h $(BITMAP_H) $(OBSTACK_H) $(HASHTAB_H)
varray.o : varray.c $(CONFIG_H) $(SYSTEM_H) coretypes.h $(TM_H) $(GGC_H) \
   $(HASHTAB_H) $(BCONFIG_H) $(VARRAY_H) $(TOPLEV_H)
vec.o : vec.c $(CONFIG_H) $(SYSTEM_H) coretypes.h vec.h $(GGC_H) \
   $(TOPLEV_H)
reload.o : reload.c $(CONFIG_H) $(SYSTEM_H) coretypes.h $(TM_H) $(RTL_H) \
   $(FLAGS_H) output.h $(EXPR_H) $(OPTABS_H) reload.h $(RECOG_H) \
   hard-reg-set.h insn-config.h $(REGS_H) $(FUNCTION_H) real.h $(TOPLEV_H) \
   addresses.h $(TM_P_H) $(PARAMS_H) $(TARGET_H) $(REAL_H) $(DF_H)
reload1.o : reload1.c $(CONFIG_H) $(SYSTEM_H) coretypes.h $(TM_H) $(RTL_H) \
   $(EXPR_H) $(OPTABS_H) reload.h $(REGS_H) hard-reg-set.h insn-config.h \
   $(BASIC_BLOCK_H) $(RECOG_H) output.h $(FUNCTION_H) $(TOPLEV_H) $(TM_P_H) \
   addresses.h $(EXCEPT_H) $(TREE_H) $(REAL_H) $(FLAGS_H) $(MACHMODE_H) \
   $(OBSTACK_H) $(DF_H) $(TARGET_H) $(EMIT_RTL_H) ira.h
rtlhooks.o :  rtlhooks.c $(CONFIG_H) $(SYSTEM_H) coretypes.h $(TM_H) $(RTL_H) \
   rtlhooks-def.h $(EXPR_H) $(RECOG_H)
postreload.o : postreload.c $(CONFIG_H) $(SYSTEM_H) coretypes.h $(TM_H) \
   $(RTL_H) $(REAL_H) $(FLAGS_H) $(EXPR_H) $(OPTABS_H) reload.h $(REGS_H) \
   hard-reg-set.h insn-config.h $(BASIC_BLOCK_H) $(RECOG_H) output.h \
   $(FUNCTION_H) $(TOPLEV_H) cselib.h $(TM_P_H) $(EXCEPT_H) $(TREE_H) $(MACHMODE_H) \
   $(OBSTACK_H) $(TIMEVAR_H) $(TREE_PASS_H) $(DF_H) $(DBGCNT_H)
postreload-gcse.o : postreload-gcse.c $(CONFIG_H) $(SYSTEM_H) coretypes.h \
   $(TM_H) $(RTL_H) $(REGS_H) hard-reg-set.h $(FLAGS_H) insn-config.h \
   $(RECOG_H) $(EXPR_H) $(BASIC_BLOCK_H) $(FUNCTION_H) output.h $(TOPLEV_H) \
   $(TM_P_H) $(EXCEPT_H) $(TREE_H) $(TARGET_H) $(HASHTAB_H) intl.h $(OBSTACK_H) \
   $(PARAMS_H) $(TIMEVAR_H) $(TREE_PASS_H) $(REAL_H) $(DBGCNT_H)
caller-save.o : caller-save.c $(CONFIG_H) $(SYSTEM_H) coretypes.h $(TM_H) $(RTL_H) \
   $(FLAGS_H) $(REGS_H) hard-reg-set.h insn-config.h $(BASIC_BLOCK_H) $(FUNCTION_H) \
   addresses.h $(RECOG_H) reload.h $(EXPR_H) $(TOPLEV_H) $(TM_P_H) $(DF_H) \
   output.h ira.h gt-caller-save.h $(GGC_H)
bt-load.o : bt-load.c $(CONFIG_H) $(SYSTEM_H) coretypes.h $(TM_H) $(EXCEPT_H) \
   $(RTL_H) hard-reg-set.h $(REGS_H) $(TM_P_H) $(FIBHEAP_H) output.h $(EXPR_H) \
   $(TARGET_H) $(FLAGS_H) $(INSN_ATTR_H) $(FUNCTION_H) $(TREE_PASS_H) \
   $(TOPLEV_H) $(DF_H) vecprim.h $(RECOG_H)
reorg.o : reorg.c $(CONFIG_H) $(SYSTEM_H) coretypes.h $(TM_H) $(RTL_H) \
   conditions.h hard-reg-set.h $(BASIC_BLOCK_H) $(REGS_H) insn-config.h \
   $(INSN_ATTR_H) $(EXCEPT_H) $(RECOG_H) $(FUNCTION_H) $(FLAGS_H) output.h \
   $(EXPR_H) $(TOPLEV_H) $(PARAMS_H) $(TM_P_H) $(OBSTACK_H) $(RESOURCE_H) \
   $(TIMEVAR_H) $(TARGET_H) $(TREE_PASS_H)
alias.o : alias.c $(CONFIG_H) $(SYSTEM_H) coretypes.h $(TM_H) $(RTL_H) \
   $(FLAGS_H) hard-reg-set.h $(BASIC_BLOCK_H) $(REGS_H) $(TOPLEV_H) output.h \
   $(ALIAS_H) $(EMIT_RTL_H) $(GGC_H) $(FUNCTION_H) cselib.h $(TREE_H) $(TM_P_H) \
   langhooks.h $(TARGET_H) gt-alias.h $(TIMEVAR_H) $(CGRAPH_H) \
   $(SPLAY_TREE_H) $(VARRAY_H) $(IPA_TYPE_ESCAPE_H) $(DF_H) $(TREE_PASS_H)
stack-ptr-mod.o : stack-ptr-mod.c $(CONFIG_H) $(SYSTEM_H) coretypes.h \
   $(TM_H) $(TREE_H) $(RTL_H) $(REGS_H) $(EXPR_H) $(TREE_PASS_H) \
   $(BASIC_BLOCK_H) $(FLAGS_H) output.h $(DF_H)
init-regs.o : init-regs.c $(CONFIG_H) $(SYSTEM_H) coretypes.h \
   $(TM_H) $(TREE_H) $(RTL_H) $(REGS_H) $(EXPR_H) $(TREE_PASS_H) \
   $(BASIC_BLOCK_H) $(FLAGS_H) $(DF_H)
ira-build.o: ira-build.c $(CONFIG_H) $(SYSTEM_H) coretypes.h $(TM_H) \
   $(TARGET_H) $(RTL_H) $(REGS_H) hard-reg-set.h $(FLAGS_H) \
   insn-config.h $(RECOG_H) $(BASIC_BLOCK_H) $(TOPLEV_H) $(TM_P_H) \
   $(PARAMS_H) $(DF_H) sparseset.h $(IRA_INT_H)
ira-costs.o: ira-costs.c $(CONFIG_H) $(SYSTEM_H) coretypes.h $(TM_H) \
   $(TARGET_H) $(RTL_H) insn-config.h $(RECOG_H) \
   $(REGS_H) hard-reg-set.h $(FLAGS_H) \
   $(EXPR_H) $(BASIC_BLOCK_H) $(TM_P_H) \
   $(IRA_INT_H)
ira-conflicts.o: ira-conflicts.c $(CONFIG_H) $(SYSTEM_H) coretypes.h $(TM_H) \
   $(TARGET_H) $(RTL_H) $(REGS_H) hard-reg-set.h $(FLAGS_H) \
   insn-config.h $(RECOG_H) $(BASIC_BLOCK_H) $(TOPLEV_H) $(TM_P_H) $(PARAMS_H) \
   $(DF_H) sparseset.h addresses.h $(IRA_INT_H)
ira-color.o: ira-color.c $(CONFIG_H) $(SYSTEM_H) coretypes.h $(TM_H) \
   $(TARGET_H) $(RTL_H) $(REGS_H) hard-reg-set.h $(FLAGS_H) \
   $(EXPR_H) $(BASIC_BLOCK_H) $(TOPLEV_H) $(TM_P_H) $(PARAMS_H) \
   $(DF_H) $(SPLAY_TREE_H) $(IRA_INT_H)
ira-emit.o: ira-emit.c $(CONFIG_H) $(SYSTEM_H) coretypes.h $(TM_H) \
   $(TARGET_H) $(RTL_H) $(REGS_H) hard-reg-set.h $(FLAGS_H) \
   $(EXPR_H) $(BASIC_BLOCK_H) $(TOPLEV_H) $(TM_P_H) $(PARAMS_H) \
   $(IRA_INT_H)
ira-lives.o: ira-lives.c $(CONFIG_H) $(SYSTEM_H) coretypes.h $(TM_H) \
   $(TARGET_H) $(RTL_H) $(REGS_H) $(EXCEPT_H) hard-reg-set.h $(FLAGS_H) \
   insn-config.h $(RECOG_H) $(BASIC_BLOCK_H) $(TOPLEV_H) $(TM_P_H) $(PARAMS_H) \
   $(DF_H) sparseset.h $(IRA_INT_H)
ira.o: ira.c $(CONFIG_H) $(SYSTEM_H) coretypes.h \
   $(TARGET_H) $(TM_H) $(RTL_H) $(RECOG_H) \
   $(REGS_H) hard-reg-set.h $(FLAGS_H) $(OBSTACK_H) \
   $(EXPR_H) $(BASIC_BLOCK_H) $(TOPLEV_H) $(TM_P_H) \
   $(DF_H) $(IRA_INT_H)  $(PARAMS_H) $(TIMEVAR_H) $(INTEGRATE_H) \
   $(TREE_PASS_H) output.h
regmove.o : regmove.c $(CONFIG_H) $(SYSTEM_H) coretypes.h $(TM_H) $(RTL_H) \
   insn-config.h $(TIMEVAR_H) $(TREE_PASS_H) $(DF_H)\
   $(RECOG_H) output.h $(REGS_H) hard-reg-set.h $(FLAGS_H) $(FUNCTION_H) \
   $(EXPR_H) $(BASIC_BLOCK_H) $(TOPLEV_H) $(TM_P_H) $(EXCEPT_H) reload.h
combine-stack-adj.o : combine-stack-adj.c $(CONFIG_H) $(SYSTEM_H) coretypes.h \
   $(TM_H) $(RTL_H) insn-config.h $(TIMEVAR_H) $(TREE_PASS_H) \
   $(RECOG_H) output.h $(REGS_H) hard-reg-set.h $(FLAGS_H) $(FUNCTION_H) \
   $(EXPR_H) $(BASIC_BLOCK_H) $(TOPLEV_H) $(TM_P_H) $(DF_H) $(EXCEPT_H) reload.h
ddg.o : ddg.c $(DDG_H) $(CONFIG_H) $(SYSTEM_H) coretypes.h $(TARGET_H) \
   $(TOPLEV_H) $(RTL_H) $(TM_P_H) $(REGS_H) $(FUNCTION_H) \
   $(FLAGS_H) insn-config.h $(INSN_ATTR_H) $(EXCEPT_H) $(RECOG_H) \
   $(SCHED_INT_H) $(CFGLAYOUT_H) $(CFGLOOP_H) $(EXPR_H) $(BITMAP_H) \
   hard-reg-set.h sbitmap.h $(TM_H)
modulo-sched.o : modulo-sched.c $(DDG_H) $(CONFIG_H) $(CONFIG_H) $(SYSTEM_H) \
   coretypes.h $(TARGET_H) $(TOPLEV_H) $(RTL_H) $(TM_P_H) $(REGS_H) $(FUNCTION_H) \
   $(FLAGS_H) insn-config.h $(INSN_ATTR_H) $(EXCEPT_H) $(RECOG_H) \
   $(SCHED_INT_H) $(CFGLAYOUT_H) $(CFGLOOP_H) $(EXPR_H) $(PARAMS_H) \
   cfghooks.h $(GCOV_IO_H) hard-reg-set.h $(TM_H) $(TIMEVAR_H) $(TREE_PASS_H) \
   $(DF_H) $(DBGCNT_H)
haifa-sched.o : haifa-sched.c $(CONFIG_H) $(SYSTEM_H) coretypes.h $(TM_H) $(RTL_H) \
   $(SCHED_INT_H) $(REGS_H) hard-reg-set.h $(FLAGS_H) insn-config.h $(FUNCTION_H) \
   $(INSN_ATTR_H) $(TOPLEV_H) $(RECOG_H) $(EXCEPT_H) $(TM_P_H) $(TARGET_H) output.h \
   $(PARAMS_H) $(DBGCNT_H)
sched-deps.o : sched-deps.c $(CONFIG_H) $(SYSTEM_H) coretypes.h $(TM_H) \
   $(RTL_H) $(SCHED_INT_H) $(REGS_H) hard-reg-set.h $(FLAGS_H) insn-config.h \
   $(FUNCTION_H) $(INSN_ATTR_H) $(TOPLEV_H) $(RECOG_H) $(EXCEPT_H) cselib.h \
   $(PARAMS_H) $(TM_P_H)
sched-rgn.o : sched-rgn.c $(CONFIG_H) $(SYSTEM_H) coretypes.h $(TM_H) \
   $(RTL_H) $(SCHED_INT_H) $(REGS_H) hard-reg-set.h $(FLAGS_H) insn-config.h \
   $(FUNCTION_H) $(INSN_ATTR_H) $(TOPLEV_H) $(RECOG_H) $(EXCEPT_H) $(PARAMS_H) \
   $(TM_P_H) $(TARGET_H) $(CFGLAYOUT_H) $(TIMEVAR_H) $(TREE_PASS_H)  \
   $(DBGCNT_H)
sched-ebb.o : sched-ebb.c $(CONFIG_H) $(SYSTEM_H) coretypes.h $(TM_H) \
   $(RTL_H) $(SCHED_INT_H) $(REGS_H) hard-reg-set.h $(FLAGS_H) insn-config.h \
   $(FUNCTION_H) $(INSN_ATTR_H) $(TOPLEV_H) $(RECOG_H) $(EXCEPT_H) $(TM_P_H) \
   $(PARAMS_H) $(CFGLAYOUT_H) $(TARGET_H) output.h
sched-vis.o : sched-vis.c $(CONFIG_H) $(SYSTEM_H) coretypes.h $(TM_H) \
   $(RTL_H) $(SCHED_INT_H) hard-reg-set.h $(BASIC_BLOCK_H) $(OBSTACK_H) \
   $(REAL_H) $(TREE_PASS_H) $(INSN_ATTR_H)
sel-sched.o : sel-sched.c $(CONFIG_H) $(SYSTEM_H) coretypes.h $(TM_H) \
   $(RTL_H) $(REGS_H) hard-reg-set.h $(FLAGS_H) insn-config.h \
   $(FUNCTION_H) $(INSN_ATTR_H) toplev.h $(RECOG_H) $(EXCEPT_H) $(PARAMS_H) \
   $(TM_P_H) $(TARGET_H) $(CFGLAYOUT_H) $(TIMEVAR_H) $(TREE_PASS_H)  \
   $(SCHED_INT_H) $(GGC_H) $(TREE_H) $(LANGHOOKS_DEF_H) \
   $(SEL_SCHED_IR_H) $(SEL_SCHED_DUMP_H) sel-sched.h
sel-sched-dump.o : sel-sched-dump.c $(CONFIG_H) $(SYSTEM_H) coretypes.h $(TM_H) \
   $(RTL_H) $(REGS_H) hard-reg-set.h $(FLAGS_H) insn-config.h \
   $(FUNCTION_H) $(INSN_ATTR_H) toplev.h $(RECOG_H) $(EXCEPT_H) $(PARAMS_H) \
   $(TM_P_H) $(TARGET_H) $(CFGLAYOUT_H) $(TIMEVAR_H) $(TREE_PASS_H) \
   $(SEL_SCHED_DUMP_H) $(GGC_H) $(TREE_H) $(LANGHOOKS_DEF_H) $(SEL_SCHED_IR_H)
sel-sched-ir.o : sel-sched-ir.c $(CONFIG_H) $(SYSTEM_H) coretypes.h $(TM_H) \
   $(RTL_H) $(REGS_H) hard-reg-set.h $(FLAGS_H) insn-config.h \
   $(FUNCTION_H) $(INSN_ATTR_H) toplev.h $(RECOG_H) $(EXCEPT_H) $(PARAMS_H) \
   $(TM_P_H) $(TARGET_H) $(CFGLAYOUT_H) $(TIMEVAR_H) $(TREE_PASS_H) \
   $(SCHED_INT_H) $(GGC_H) $(TREE_H) $(LANGHOOKS_DEF_H) $(SEL_SCHED_IR_H)
final.o : final.c $(CONFIG_H) $(SYSTEM_H) coretypes.h $(TM_H) $(RTL_H) \
   $(TREE_H) $(FLAGS_H) intl.h $(REGS_H) $(RECOG_H) conditions.h \
   insn-config.h $(INSN_ATTR_H) $(FUNCTION_H) output.h hard-reg-set.h \
   $(EXCEPT_H) debug.h xcoffout.h $(TOPLEV_H) reload.h dwarf2out.h \
   $(TREE_PASS_H) $(BASIC_BLOCK_H) $(TM_P_H) $(TARGET_H) $(EXPR_H) \
   $(CFGLAYOUT_H) dbxout.h $(TIMEVAR_H) $(CGRAPH_H) $(COVERAGE_H) $(REAL_H) \
   $(DF_H) vecprim.h $(GGC_H) $(CFGLOOP_H) $(PARAMS_H)
recog.o : recog.c $(CONFIG_H) $(SYSTEM_H) coretypes.h $(TM_H) $(RTL_H) \
   $(FUNCTION_H) $(BASIC_BLOCK_H) $(REGS_H) $(RECOG_H) $(EXPR_H) \
   $(FLAGS_H) insn-config.h $(INSN_ATTR_H) $(TOPLEV_H) output.h reload.h \
   addresses.h $(TM_P_H) $(TIMEVAR_H) $(TREE_PASS_H) hard-reg-set.h $(REAL_H) \
   $(DF_H) $(DBGCNT_H) $(TARGET_H)
reg-stack.o : reg-stack.c $(CONFIG_H) $(SYSTEM_H) coretypes.h $(TM_H) \
   $(RTL_H) $(TREE_H) $(RECOG_H) $(REGS_H) hard-reg-set.h $(FLAGS_H) \
   insn-config.h $(TOPLEV_H) reload.h $(FUNCTION_H) $(TM_P_H) $(GGC_H) \
   $(BASIC_BLOCK_H) $(CFGLAYOUT_H) output.h $(VARRAY_H) $(TIMEVAR_H) \
   $(TREE_PASS_H) $(TARGET_H) vecprim.h $(DF_H)
sreal.o: sreal.c $(CONFIG_H) $(SYSTEM_H) coretypes.h $(TM_H) sreal.h
predict.o: predict.c $(CONFIG_H) $(SYSTEM_H) coretypes.h $(TM_H) $(RTL_H) \
   $(TREE_H) $(FLAGS_H) insn-config.h $(BASIC_BLOCK_H) $(REGS_H) \
   hard-reg-set.h output.h $(TOPLEV_H) $(RECOG_H) $(FUNCTION_H) $(EXCEPT_H) \
   $(TM_P_H) $(PREDICT_H) sreal.h $(PARAMS_H) $(TARGET_H) $(CFGLOOP_H) \
   $(COVERAGE_H) $(SCEV_H) $(GGC_H) predict.def $(TIMEVAR_H) $(TREE_DUMP_H) \
   $(TREE_FLOW_H) $(TREE_PASS_H) $(EXPR_H) pointer-set.h
lists.o: lists.c $(CONFIG_H) $(SYSTEM_H) coretypes.h $(TM_H) $(TOPLEV_H) \
   $(RTL_H) $(GGC_H) gt-lists.h
bb-reorder.o : bb-reorder.c $(CONFIG_H) $(SYSTEM_H) coretypes.h $(TM_H) \
   $(RTL_H) $(FLAGS_H) $(TIMEVAR_H) output.h $(CFGLAYOUT_H) $(FIBHEAP_H) \
   $(TARGET_H) $(FUNCTION_H) $(TM_P_H) $(OBSTACK_H) $(EXPR_H) $(REGS_H) \
   $(PARAMS_H) $(TOPLEV_H) $(TREE_PASS_H) $(DF_H)
tracer.o : tracer.c $(CONFIG_H) $(SYSTEM_H) coretypes.h $(TM_H) $(RTL_H) \
   $(TREE_H) $(BASIC_BLOCK_H) hard-reg-set.h output.h $(CFGLAYOUT_H) \
   $(FLAGS_H) $(TIMEVAR_H) $(PARAMS_H) $(COVERAGE_H) $(FIBHEAP_H) \
   $(TREE_PASS_H) $(TREE_FLOW_H) $(TREE_INLINE_H)
cfglayout.o : cfglayout.c $(CONFIG_H) $(SYSTEM_H) coretypes.h $(TM_H) \
   $(RTL_H) $(TREE_H) insn-config.h $(BASIC_BLOCK_H) hard-reg-set.h output.h \
   $(FUNCTION_H) $(CFGLAYOUT_H) $(CFGLOOP_H) $(TARGET_H) gt-cfglayout.h \
   $(GGC_H) alloc-pool.h $(FLAGS_H) $(OBSTACK_H) $(TREE_PASS_H) vecprim.h \
   $(DF_H)
timevar.o : timevar.c $(CONFIG_H) $(SYSTEM_H) coretypes.h $(TM_H) \
   $(TIMEVAR_H) $(FLAGS_H) intl.h $(TOPLEV_H) $(RTL_H) timevar.def
regrename.o : regrename.c $(CONFIG_H) $(SYSTEM_H) coretypes.h $(TM_H) \
   $(RTL_H) insn-config.h $(BASIC_BLOCK_H) $(REGS_H) hard-reg-set.h \
   output.h $(RECOG_H) $(FUNCTION_H) $(OBSTACK_H) $(FLAGS_H) $(TM_P_H) \
   addresses.h reload.h $(TOPLEV_H) $(TIMEVAR_H) $(TREE_PASS_H) $(DF_H)
ifcvt.o : ifcvt.c $(CONFIG_H) $(SYSTEM_H) coretypes.h $(TM_H) $(RTL_H) \
   $(REGS_H) $(TOPLEV_H) $(FLAGS_H) insn-config.h $(FUNCTION_H) $(RECOG_H) \
   $(TARGET_H) $(BASIC_BLOCK_H) $(EXPR_H) output.h $(EXCEPT_H) $(TM_P_H) \
   $(REAL_H) $(OPTABS_H) $(CFGLOOP_H) hard-reg-set.h $(TIMEVAR_H) \
   $(TREE_PASS_H) $(DF_H) $(DBGCNT_H)
lambda-mat.o : lambda-mat.c $(LAMBDA_H) $(GGC_H) $(SYSTEM_H) $(CONFIG_H) \
   $(TM_H) coretypes.h $(TREE_H) $(TREE_FLOW_H)
lambda-trans.o: lambda-trans.c $(LAMBDA_H) $(GGC_H) $(SYSTEM_H) $(CONFIG_H) \
   $(TM_H) coretypes.h $(TARGET_H) $(TREE_H) $(TREE_FLOW_H)
lambda-code.o: lambda-code.c $(LAMBDA_H) $(GGC_H) $(SYSTEM_H) $(CONFIG_H) \
   $(TM_H) $(OPTABS_H) $(TREE_H) $(RTL_H) $(BASIC_BLOCK_H) \
   $(DIAGNOSTIC_H) $(TREE_FLOW_H) $(TREE_DUMP_H) $(TIMEVAR_H) $(CFGLOOP_H) \
   $(TREE_DATA_REF_H) $(SCEV_H) $(EXPR_H) coretypes.h $(TARGET_H) \
   tree-chrec.h $(TREE_PASS_H) vec.h vecprim.h $(OBSTACK_H) pointer-set.h
params.o : params.c $(CONFIG_H) $(SYSTEM_H) coretypes.h $(TM_H) $(PARAMS_H) $(TOPLEV_H)
pointer-set.o: pointer-set.c pointer-set.h $(CONFIG_H) $(SYSTEM_H)
hooks.o: hooks.c $(CONFIG_H) $(SYSTEM_H) coretypes.h $(TM_H) $(HOOKS_H)
pretty-print.o: $(CONFIG_H) $(SYSTEM_H) coretypes.h intl.h $(PRETTY_PRINT_H) \
   $(TREE_H)
errors.o : errors.c $(CONFIG_H) $(SYSTEM_H) errors.h $(BCONFIG_H)
dbgcnt.o: dbgcnt.c $(CONFIG_H) $(SYSTEM_H) coretypes.h errors.h $(DBGCNT_H) \
   $(TM_H) $(RTL_H) output.h
lower-subreg.o : lower-subreg.c $(CONFIG_H) $(SYSTEM_H) coretypes.h \
   $(MACHMODE_H) $(TM_H) $(RTL_H) $(TM_P_H) $(TIMEVAR_H) $(FLAGS_H) \
   insn-config.h $(BASIC_BLOCK_H) $(RECOG_H) $(OBSTACK_H) $(BITMAP_H) \
   $(EXPR_H) $(EXCEPT_H) $(REGS_H) $(TREE_PASS_H) $(DF_H)

$(out_object_file): $(out_file) $(CONFIG_H) coretypes.h $(TM_H) $(TREE_H) \
   $(RTL_H) $(REGS_H) hard-reg-set.h insn-config.h conditions.h \
   output.h $(INSN_ATTR_H) $(SYSTEM_H) $(TOPLEV_H) $(TARGET_H) libfuncs.h \
   $(TARGET_DEF_H) $(FUNCTION_H) $(SCHED_INT_H) $(TM_P_H) $(EXPR_H) \
   langhooks.h $(GGC_H) $(OPTABS_H) $(REAL_H) tm-constrs.h $(GIMPLE_H)
	$(CC) -c $(ALL_CFLAGS) $(ALL_CPPFLAGS) \
		$(out_file) $(OUTPUT_OPTION)

# Build auxiliary files that support ecoff format.
mips-tfile: mips-tfile.o version.o $(LIBDEPS)
	$(CC) $(CFLAGS) $(LDFLAGS) -o $@ mips-tfile.o version.o $(LIBS)

mips-tfile.o : mips-tfile.c $(CONFIG_H) $(RTL_H) $(SYSTEM_H) coretypes.h \
   $(TM_H) version.h $(srcdir)/../include/getopt.h $(GSTAB_H) intl.h

mips-tdump: mips-tdump.o version.o $(LIBDEPS)
	$(CC) $(CFLAGS) $(LDFLAGS) -o $@ mips-tdump.o version.o $(LIBS)

mips-tdump.o : mips-tdump.c $(CONFIG_H) $(RTL_H) $(SYSTEM_H) coretypes.h \
   $(TM_H) version.h $(srcdir)/../include/getopt.h stab.def

# FIXME: writing proper dependencies for this is a *LOT* of work.
libbackend.o : $(OBJS-common:.o=.c) $(out_file) \
  insn-config.h insn-flags.h insn-codes.h insn-constants.h \
  insn-attr.h  $(DATESTAMP) $(BASEVER) $(DEVPHASE) gcov-iov.h
	$(CC) $(ALL_CFLAGS) $(ALL_CPPFLAGS) \
	  -DTARGET_NAME=\"$(target_noncanonical)\" \
	  -DLOCALEDIR=\"$(localedir)\" \
	  -c $(filter %.c,$^) -o $@  \
	  -DBASEVER=$(BASEVER_s) -DDATESTAMP=$(DATESTAMP_s) \
	  -DREVISION=$(REVISION_s) \
	  -DDEVPHASE=$(DEVPHASE_s) -DPKGVERSION=$(PKGVERSION_s) \
	  -DBUGURL=$(BUGURL_s) -combine

#
# Generate header and source files from the machine description,
# and compile them.

.PRECIOUS: insn-config.h insn-flags.h insn-codes.h insn-constants.h \
  insn-emit.c insn-recog.c insn-extract.c insn-output.c insn-peep.c \
  insn-attr.h insn-attrtab.c insn-preds.c

# Dependencies for the md file.  The first time through, we just assume
# the md file itself and the generated dependency file (in order to get
# it built).  The second time through we have the dependency file.
-include mddeps.mk
MD_DEPS = s-mddeps $(md_file) $(MD_INCLUDES)

s-mddeps: $(md_file) $(MD_INCLUDES) build/genmddeps$(build_exeext)
	$(RUN_GEN) build/genmddeps$(build_exeext) $(md_file) > tmp-mddeps
	$(SHELL) $(srcdir)/../move-if-change tmp-mddeps mddeps.mk
	$(STAMP) s-mddeps

# Header dependencies for generated source files.
genrtl.o : genrtl.c $(CONFIG_H) $(SYSTEM_H) coretypes.h $(TM_H)	$(RTL_H)\
  $(GGC_H) $(OBSTACK_H)
insn-attrtab.o : insn-attrtab.c $(CONFIG_H) $(SYSTEM_H) coretypes.h	\
  $(TM_H) $(RTL_H) $(REGS_H) $(REAL_H) output.h $(INSN_ATTR_H)		\
  insn-config.h $(TOPLEV_H) $(RECOG_H) $(TM_P_H) $(FLAGS_H)
insn-automata.o : insn-automata.c $(CONFIG_H) $(SYSTEM_H) coretypes.h	\
  $(TM_H) $(RTL_H) $(REGS_H) $(REAL_H) output.h $(INSN_ATTR_H)		\
  insn-config.h $(TOPLEV_H) $(RECOG_H) $(TM_P_H) $(FLAGS_H)
insn-emit.o : insn-emit.c $(CONFIG_H) $(SYSTEM_H) coretypes.h $(TM_H)	\
  $(RTL_H) $(TM_P_H) $(FUNCTION_H) $(EXPR_H) $(OPTABS_H) $(REAL_H)	\
  dfp.h $(FLAGS_H) output.h insn-config.h hard-reg-set.h $(RECOG_H)	\
  $(RESOURCE_H) reload.h $(TOPLEV_H) $(REGS_H) tm-constrs.h $(GGC_H)	\
  $(BASIC_BLOCK_H) $(INTEGRATE_H)
insn-extract.o : insn-extract.c $(CONFIG_H) $(SYSTEM_H) coretypes.h	\
  $(TM_H) $(RTL_H) $(TOPLEV_H) insn-config.h $(RECOG_H)
insn-modes.o : insn-modes.c $(CONFIG_H) $(SYSTEM_H) coretypes.h	$(TM_H) \
  $(MACHMODE_H) $(REAL_H)
insn-opinit.o : insn-opinit.c $(CONFIG_H) $(SYSTEM_H) coretypes.h	\
  $(TM_H) $(RTL_H) $(TM_P_H) insn-config.h $(FLAGS_H) $(RECOG_H)	\
  $(EXPR_H) $(OPTABS_H) reload.h
insn-output.o : insn-output.c $(CONFIG_H) $(SYSTEM_H) coretypes.h	\
  $(TM_H) $(RTL_H) $(GGC_H) $(REGS_H) $(REAL_H) conditions.h		\
  hard-reg-set.h insn-config.h $(INSN_ATTR_H) $(EXPR_H) output.h	\
  $(RECOG_H) $(FUNCTION_H) $(TOPLEV_H) $(FLAGS_H) insn-codes.h $(TM_P_H)	\
  $(TARGET_H) tm-constrs.h
insn-peep.o : insn-peep.c $(CONFIG_H) $(SYSTEM_H) coretypes.h $(TM_H)	\
  insn-config.h $(RTL_H) $(TM_P_H) $(REGS_H) output.h $(REAL_H)		\
  $(RECOG_H) $(EXCEPT_H) $(FUNCTION_H) $(TOPLEV_H) $(FLAGS_H) tm-constrs.h
insn-preds.o : insn-preds.c $(CONFIG_H) $(SYSTEM_H) coretypes.h		\
  $(TM_H) $(RTL_H) $(TREE_H) insn-config.h $(RECOG_H) output.h		\
  $(FLAGS_H) $(FUNCTION_H) hard-reg-set.h $(RESOURCE_H) $(TM_P_H)	\
  $(TOPLEV_H) reload.h $(REGS_H) $(REAL_H) tm-constrs.h
insn-recog.o : insn-recog.c $(CONFIG_H) $(SYSTEM_H) coretypes.h		\
  $(TM_H) $(RTL_H) insn-config.h $(RECOG_H) output.h $(FLAGS_H)		\
  $(FUNCTION_H) hard-reg-set.h $(RESOURCE_H) $(TM_P_H) $(TOPLEV_H)		\
  reload.h $(REAL_H) $(REGS_H) tm-constrs.h

# For each of the files generated by running a generator program over
# the machine description, the following pair of static pattern rules
# runs the generator program only if the machine description has changed,
# but touches the target file only when its contents actually change.
# The "; @true" construct forces Make to recheck the timestamp on the
# target file.

simple_generated_h = insn-attr.h insn-codes.h insn-config.h insn-flags.h

simple_generated_c = insn-attrtab.c insn-automata.c insn-emit.c \
		     insn-extract.c insn-opinit.c insn-output.c \
		     insn-peep.c insn-recog.c

$(simple_generated_h): insn-%.h: s-%; @true

$(simple_generated_h:insn-%.h=s-%): s-%: build/gen%$(build_exeext) \
  $(MD_DEPS) insn-conditions.md
	$(RUN_GEN) build/gen$*$(build_exeext) $(md_file) \
	  insn-conditions.md > tmp-$*.h
	$(SHELL) $(srcdir)/../move-if-change tmp-$*.h insn-$*.h
	$(STAMP) s-$*

$(simple_generated_c): insn-%.c: s-%; @true
$(simple_generated_c:insn-%.c=s-%): s-%: build/gen%$(build_exeext) \
  $(MD_DEPS) insn-conditions.md
	$(RUN_GEN) build/gen$*$(build_exeext) $(md_file) \
	  insn-conditions.md > tmp-$*.c
	$(SHELL) $(srcdir)/../move-if-change tmp-$*.c insn-$*.c
	$(STAMP) s-$*

generated_files = config.h tm.h $(TM_P_H) $(TM_H) multilib.h \
       $(simple_generated_h) specs.h \
       tree-check.h genrtl.h insn-modes.h tm-preds.h tm-constrs.h \
       $(ALL_GTFILES_H) gtype-desc.c gtype-desc.h gcov-iov.h

# In order for parallel make to really start compiling the expensive
# objects from $(OBJS-common) as early as possible, build all their
# prerequisites strictly before all objects.
$(ALL_HOST_OBJS) : | $(generated_files)

# genconstants needs to run before insn-conditions.md is available
# (because the constants may be used in the conditions).
insn-constants.h: s-constants; @true
s-constants: build/genconstants$(build_exeext) $(MD_DEPS)
	$(RUN_GEN) build/genconstants$(build_exeext) $(md_file) \
	  > tmp-constants.h
	$(SHELL) $(srcdir)/../move-if-change tmp-constants.h insn-constants.h
	$(STAMP) s-constants

# gencheck doesn't read the machine description, and the file produced
# doesn't use the insn-* convention.
tree-check.h: s-check ; @true
s-check : build/gencheck$(build_exeext)
	$(RUN_GEN) build/gencheck$(build_exeext) > tmp-check.h
	$(SHELL) $(srcdir)/../move-if-change tmp-check.h tree-check.h
	$(STAMP) s-check

# gencondmd doesn't use the standard naming convention.
build/gencondmd.c: s-conditions; @true
s-conditions: $(MD_DEPS) build/genconditions$(build_exeext)
	$(RUN_GEN) build/genconditions$(build_exeext) $(md_file) > tmp-condmd.c
	$(SHELL) $(srcdir)/../move-if-change tmp-condmd.c build/gencondmd.c
	$(STAMP) s-conditions

insn-conditions.md: s-condmd; @true
s-condmd: build/gencondmd$(build_exeext)
	$(RUN_GEN) build/gencondmd$(build_exeext) > tmp-cond.md
	$(SHELL) $(srcdir)/../move-if-change tmp-cond.md insn-conditions.md
	$(STAMP) s-condmd


# These files are generated by running the same generator more than
# once with different options, so they have custom rules.  The
# stampfile idiom is the same.
genrtl.c: s-genrtl; @true
genrtl.h: s-genrtl-h; @true

s-genrtl: build/gengenrtl$(build_exeext)
	$(RUN_GEN) build/gengenrtl$(build_exeext) > tmp-genrtl.c
	$(SHELL) $(srcdir)/../move-if-change tmp-genrtl.c genrtl.c
	$(STAMP) s-genrtl

s-genrtl-h: build/gengenrtl$(build_exeext)
	$(RUN_GEN) build/gengenrtl$(build_exeext) -h > tmp-genrtl.h
	$(SHELL) $(srcdir)/../move-if-change tmp-genrtl.h genrtl.h
	$(STAMP) s-genrtl-h

insn-modes.c: s-modes; @true
insn-modes.h: s-modes-h; @true
min-insn-modes.c: s-modes-m; @true

s-modes: build/genmodes$(build_exeext)
	$(RUN_GEN) build/genmodes$(build_exeext) > tmp-modes.c
	$(SHELL) $(srcdir)/../move-if-change tmp-modes.c insn-modes.c
	$(STAMP) s-modes

s-modes-h: build/genmodes$(build_exeext)
	$(RUN_GEN) build/genmodes$(build_exeext) -h > tmp-modes.h
	$(SHELL) $(srcdir)/../move-if-change tmp-modes.h insn-modes.h
	$(STAMP) s-modes-h

s-modes-m: build/genmodes$(build_exeext)
	$(RUN_GEN) build/genmodes$(build_exeext) -m > tmp-min-modes.c
	$(SHELL) $(srcdir)/../move-if-change tmp-min-modes.c min-insn-modes.c
	$(STAMP) s-modes-m

insn-preds.c: s-preds; @true
tm-preds.h: s-preds-h; @true
tm-constrs.h: s-constrs-h; @true

s-preds: $(MD_DEPS) build/genpreds$(build_exeext)
	$(RUN_GEN) build/genpreds$(build_exeext) $(md_file) > tmp-preds.c
	$(SHELL) $(srcdir)/../move-if-change tmp-preds.c insn-preds.c
	$(STAMP) s-preds

s-preds-h: $(MD_DEPS) build/genpreds$(build_exeext)
	$(RUN_GEN) build/genpreds$(build_exeext) -h $(md_file) > tmp-preds.h
	$(SHELL) $(srcdir)/../move-if-change tmp-preds.h tm-preds.h
	$(STAMP) s-preds-h

s-constrs-h: $(MD_DEPS) build/genpreds$(build_exeext)
	$(RUN_GEN) build/genpreds$(build_exeext) -c $(md_file) > tmp-constrs.h
	$(SHELL) $(srcdir)/../move-if-change tmp-constrs.h tm-constrs.h
	$(STAMP) s-constrs-h

GTFILES = $(CPP_ID_DATA_H) $(srcdir)/input.h $(srcdir)/coretypes.h \
  $(host_xm_file_list) \
  $(tm_file_list) $(HASHTAB_H) $(SPLAY_TREE_H) $(srcdir)/bitmap.h \
  $(srcdir)/alias.h $(srcdir)/coverage.c $(srcdir)/rtl.h \
  $(srcdir)/optabs.h $(srcdir)/tree.h $(srcdir)/varray.h $(srcdir)/libfuncs.h $(SYMTAB_H) \
  $(srcdir)/real.h $(srcdir)/function.h $(srcdir)/insn-addr.h $(srcdir)/hwint.h \
  $(srcdir)/fixed-value.h \
  $(srcdir)/ipa-reference.h $(srcdir)/output.h $(srcdir)/cfgloop.h \
  $(srcdir)/cselib.h $(srcdir)/basic-block.h  $(srcdir)/cgraph.h \
  $(srcdir)/reload.h $(srcdir)/caller-save.c \
  $(srcdir)/alias.c $(srcdir)/bitmap.c $(srcdir)/cselib.c $(srcdir)/cgraph.c \
  $(srcdir)/ipa-prop.c $(srcdir)/ipa-cp.c $(srcdir)/ipa-inline.c $(srcdir)/matrix-reorg.c \
  $(srcdir)/dbxout.c $(srcdir)/ipa-struct-reorg.c $(srcdir)/dwarf2out.c $(srcdir)/dwarf2asm.c \
  $(srcdir)/tree-vect-generic.c \
  $(srcdir)/dojump.c \
  $(srcdir)/emit-rtl.c $(srcdir)/except.h $(srcdir)/explow.c $(srcdir)/expr.c \
  $(srcdir)/expr.h \
  $(srcdir)/function.c $(srcdir)/except.c \
  $(srcdir)/gcse.c $(srcdir)/integrate.c $(srcdir)/lists.c $(srcdir)/optabs.c \
  $(srcdir)/profile.c $(srcdir)/reginfo.c $(srcdir)/mcf.c \
  $(srcdir)/reg-stack.c $(srcdir)/cfglayout.c $(srcdir)/cfglayout.h \
  $(srcdir)/sdbout.c $(srcdir)/stor-layout.c \
  $(srcdir)/stringpool.c $(srcdir)/tree.c $(srcdir)/varasm.c \
  $(srcdir)/gimple.h $(srcdir)/gimple.c \
  $(srcdir)/tree-mudflap.c $(srcdir)/tree-flow.h \
  $(srcdir)/tree-ssanames.c $(srcdir)/tree-eh.c $(srcdir)/tree-ssa-address.c \
  $(srcdir)/tree-cfg.c \
  $(srcdir)/tree-dfa.c \
  $(srcdir)/tree-iterator.c $(srcdir)/gimplify.c \
  $(srcdir)/tree-chrec.h \
  $(srcdir)/tree-scalar-evolution.c \
  $(srcdir)/tree-ssa-operands.h \
  $(srcdir)/tree-profile.c $(srcdir)/tree-nested.c \
  $(srcdir)/varpool.c \
  $(srcdir)/tree-parloops.c \
  $(srcdir)/omp-low.c \
  $(srcdir)/targhooks.c $(out_file) $(srcdir)/passes.c $(srcdir)/cgraphunit.c \
  $(srcdir)/tree-ssa-propagate.c \
  $(srcdir)/tree-phinodes.c \
  $(srcdir)/ipa-reference.c \
  $(srcdir)/tree-ssa-structalias.c $(srcdir)/tree-inline.c \
  $(srcdir)/lto-symtab.c \
  $(srcdir)/tree-ssa-alias.h \
  @all_gtfiles@

# Compute the list of GT header files from the corresponding C sources,
# possibly nested within config or language subdirectories.  Match gengtype's
# behavior in this respect: gt-LANG-file.h for "file" anywhere within a LANG
# language subdir, gt-file.h otherwise (no subdir indication for config/
# related sources).

GTFILES_H = $(subst /,-, \
	    $(shell echo $(patsubst $(srcdir)/%,gt-%, \
			   $(patsubst %.c,%.h, \
			     $(filter %.c, $(GTFILES)))) \
			| sed -e "s|/[^ ]*/|/|g" -e "s|gt-config/|gt-|g"))

GTFILES_LANG_H = $(patsubst [%], gtype-%.h, $(filter [%], $(GTFILES)))
ALL_GTFILES_H := $(sort $(GTFILES_H) $(GTFILES_LANG_H))

# $(GTFILES) may be too long to put on a command line, so we have to
# write it out to a file (taking care not to do that in a way that
# overflows a command line!) and then have gengtype read the file in.

$(ALL_GTFILES_H) gtype-desc.c gtype-desc.h : s-gtype ; @true

gtyp-input.list: s-gtyp-input ; @true
s-gtyp-input: Makefile
	@: $(call write_entries_to_file,$(GTFILES),tmp-gi.list)
	$(SHELL) $(srcdir)/../move-if-change tmp-gi.list gtyp-input.list
	$(STAMP) s-gtyp-input

s-gtype: build/gengtype$(build_exeext) $(filter-out [%], $(GTFILES)) \
	 gtyp-input.list
	$(RUN_GEN) build/gengtype$(build_exeext) $(srcdir) gtyp-input.list
	$(STAMP) s-gtype

#
# How to compile object files to run on the build machine.

build/%.o :  # dependencies provided by explicit rule later
	$(CC_FOR_BUILD) -c $(BUILD_CFLAGS) $(BUILD_CPPFLAGS) -o $@ $<

# Header dependencies for the programs that generate source code.
# These are library modules...
build/errors.o : errors.c $(BCONFIG_H) $(SYSTEM_H) errors.h
build/gensupport.o: gensupport.c $(BCONFIG_H) $(SYSTEM_H) coretypes.h	\
  $(GTM_H) $(RTL_BASE_H) $(OBSTACK_H) errors.h $(HASHTAB_H)		\
  gensupport.h
build/ggc-none.o : ggc-none.c $(BCONFIG_H) $(SYSTEM_H) coretypes.h 	\
  $(GGC_H)
build/min-insn-modes.o : min-insn-modes.c $(BCONFIG_H) $(SYSTEM_H)	\
  $(MACHMODE_H)
build/print-rtl.o: print-rtl.c $(BCONFIG_H) $(SYSTEM_H) coretypes.h	\
  $(GTM_H) $(RTL_BASE_H)
build/read-rtl.o: read-rtl.c $(BCONFIG_H) $(SYSTEM_H) coretypes.h	\
  $(GTM_H) $(RTL_BASE_H) $(OBSTACK_H) $(HASHTAB_H) gensupport.h
build/rtl.o: rtl.c $(BCONFIG_H) coretypes.h $(GTM_H) $(SYSTEM_H)	\
  $(RTL_H) $(REAL_H) $(GGC_H) errors.h
build/vec.o : vec.c $(BCONFIG_H) $(SYSTEM_H) coretypes.h vec.h \
   $(GGC_H) $(TOPLEV_H)
build/gencondmd.o : build/gencondmd.c $(BCONFIG_H) $(SYSTEM_H)		\
  coretypes.h $(GTM_H) insn-constants.h $(RTL_H) $(TM_P_H)		\
  $(FUNCTION_H) $(REGS_H) $(RECOG_H) $(REAL_H) output.h $(FLAGS_H)	\
  $(RESOURCE_H) $(TOPLEV_H) reload.h $(EXCEPT_H) tm-constrs.h
# This pulls in tm-pred.h which contains inline functions wrapping up
# predicates from the back-end so those functions must be discarded.
# No big deal since gencondmd.c is a dummy file for non-GCC compilers.
build/gencondmd.o : \
  BUILD_CFLAGS := $(filter-out -fkeep-inline-functions, $(BUILD_CFLAGS))

# ...these are the programs themselves.
build/genattr.o : genattr.c $(RTL_BASE_H) $(BCONFIG_H) $(SYSTEM_H)	\
  coretypes.h $(GTM_H) errors.h gensupport.h
build/genattrtab.o : genattrtab.c $(RTL_BASE_H) $(OBSTACK_H)		\
  $(BCONFIG_H) $(SYSTEM_H) coretypes.h $(GTM_H) errors.h $(GGC_H)	\
  gensupport.h
build/genautomata.o : genautomata.c $(RTL_BASE_H) $(OBSTACK_H)		\
  $(BCONFIG_H) $(SYSTEM_H) coretypes.h $(GTM_H) errors.h vec.h		\
  $(HASHTAB_H) gensupport.h
build/gencheck.o : gencheck.c tree.def $(BCONFIG_H) $(GTM_H)		\
	$(SYSTEM_H) coretypes.h $(lang_tree_files) gimple.def
build/genchecksum.o : genchecksum.c $(BCONFIG_H) $(SYSTEM_H) $(MD5_H)
build/gencodes.o : gencodes.c $(RTL_BASE_H) $(BCONFIG_H) $(SYSTEM_H)	\
  coretypes.h $(GTM_H) errors.h gensupport.h
build/genconditions.o : genconditions.c $(RTL_BASE_H) $(BCONFIG_H)	\
  $(SYSTEM_H) coretypes.h $(GTM_H) errors.h
build/genconfig.o : genconfig.c $(RTL_BASE_H) $(BCONFIG_H) $(SYSTEM_H)	\
  coretypes.h $(GTM_H) errors.h gensupport.h
build/genconstants.o : genconstants.c $(RTL_BASE_H) $(BCONFIG_H)	\
  $(SYSTEM_H) coretypes.h $(GTM_H) errors.h
build/genemit.o : genemit.c $(RTL_BASE_H) $(BCONFIG_H) $(SYSTEM_H)	\
  coretypes.h $(GTM_H) errors.h gensupport.h
build/genextract.o : genextract.c $(RTL_BASE_H) $(BCONFIG_H)		\
  $(SYSTEM_H) coretypes.h $(GTM_H) errors.h gensupport.h vecprim.h
build/genflags.o : genflags.c $(RTL_BASE_H) $(OBSTACK_H) $(BCONFIG_H)	\
  $(SYSTEM_H) coretypes.h $(GTM_H) errors.h gensupport.h
build/gengenrtl.o : gengenrtl.c $(BCONFIG_H) $(SYSTEM_H) rtl.def
build/gengtype-lex.o : gengtype-lex.c gengtype.h $(BCONFIG_H) $(SYSTEM_H)
build/gengtype-parse.o : gengtype-parse.c gengtype.h $(BCONFIG_H)	\
  $(SYSTEM_H)
build/gengtype.o : gengtype.c $(BCONFIG_H) $(SYSTEM_H) gengtype.h 	\
  rtl.def insn-notes.def errors.h double-int.h
build/genmddeps.o: genmddeps.c $(BCONFIG_H) $(SYSTEM_H) coretypes.h	\
  $(GTM_H) $(RTL_BASE_H) errors.h gensupport.h
build/genmodes.o : genmodes.c $(BCONFIG_H) $(SYSTEM_H) errors.h		\
  $(HASHTAB_H) machmode.def $(extra_modes_file)
build/genopinit.o : genopinit.c $(RTL_BASE_H) $(BCONFIG_H) $(SYSTEM_H)	\
  coretypes.h $(GTM_H) errors.h gensupport.h
build/genoutput.o : genoutput.c $(RTL_BASE_H) $(BCONFIG_H) $(SYSTEM_H)	\
  coretypes.h $(GTM_H) errors.h gensupport.h
build/genpeep.o : genpeep.c $(RTL_BASE_H) $(BCONFIG_H) $(SYSTEM_H)	\
  coretypes.h $(GTM_H) errors.h gensupport.h $(TOPLEV_H)
build/genpreds.o : genpreds.c $(RTL_BASE_H) $(BCONFIG_H) $(SYSTEM_H)	\
  coretypes.h $(GTM_H) errors.h gensupport.h $(OBSTACK_H)
build/genrecog.o : genrecog.c $(RTL_BASE_H) $(BCONFIG_H) $(SYSTEM_H)	\
  coretypes.h $(GTM_H) errors.h gensupport.h

# Compile the programs that generate insn-* from the machine description.
# They are compiled with $(CC_FOR_BUILD), and associated libraries,
# since they need to run on this machine
# even if GCC is being compiled to run on some other machine.

# As a general rule...
build/gen%$(build_exeext): build/gen%.o $(BUILD_LIBDEPS)
	$(CC_FOR_BUILD) $(BUILD_CFLAGS) $(BUILD_LDFLAGS) -o $@ \
	    $(filter-out $(BUILD_LIBDEPS), $^) $(BUILD_LIBS)

# All these programs use the MD reader ($(BUILD_RTL)).
genprogmd = attr attrtab automata codes conditions config constants emit \
	    extract flags mddeps opinit output peep preds recog
$(genprogmd:%=build/gen%$(build_exeext)): $(BUILD_RTL) $(BUILD_ERRORS)

# These programs need libs over and above what they get from the above list.
build/genautomata$(build_exeext) : BUILD_LIBS += -lm

# These programs are not linked with the MD reader.
build/gengenrtl$(build_exeext) : $(BUILD_ERRORS)
build/genmodes$(build_exeext) : $(BUILD_ERRORS)
build/gengtype$(build_exeext) : build/gengtype-lex.o build/gengtype-parse.o \
				$(BUILD_ERRORS)

# Generated source files for gengtype.
gengtype-lex.c : gengtype-lex.l
	-$(FLEX) $(FLEXFLAGS) -o$@ $<

#
# Remake internationalization support.
intl.o: intl.c $(CONFIG_H) $(SYSTEM_H) coretypes.h $(TM_H) intl.h Makefile
	$(CC) $(ALL_CFLAGS) $(ALL_CPPFLAGS) \
	  -DLOCALEDIR=\"$(localedir)\" \
	  -c $(srcdir)/intl.c $(OUTPUT_OPTION)

#
# Remake cpp.

PREPROCESSOR_DEFINES = \
  -DGCC_INCLUDE_DIR=\"$(libsubdir)/include\" \
  -DFIXED_INCLUDE_DIR=\"$(libsubdir)/include-fixed\" \
  -DGPLUSPLUS_INCLUDE_DIR=\"$(gcc_gxx_include_dir)\" \
  -DGPLUSPLUS_TOOL_INCLUDE_DIR=\"$(gcc_gxx_include_dir)/$(target_noncanonical)\" \
  -DGPLUSPLUS_BACKWARD_INCLUDE_DIR=\"$(gcc_gxx_include_dir)/backward\" \
  -DLOCAL_INCLUDE_DIR=\"$(local_includedir)\" \
  -DCROSS_INCLUDE_DIR=\"$(CROSS_SYSTEM_HEADER_DIR)\" \
  -DTOOL_INCLUDE_DIR=\"$(gcc_tooldir)/include\" \
  -DPREFIX=\"$(prefix)/\" \
  -DSTANDARD_EXEC_PREFIX=\"$(libdir)/gcc/\" \
  @TARGET_SYSTEM_ROOT_DEFINE@

cppdefault.o: cppdefault.c $(CONFIG_H) $(SYSTEM_H) coretypes.h $(TM_H) \
	cppdefault.h Makefile
	$(CC) $(ALL_CFLAGS) $(ALL_CPPFLAGS) \
	  $(PREPROCESSOR_DEFINES) \
	  -c $(srcdir)/cppdefault.c $(OUTPUT_OPTION)

# Note for the stamp targets, we run the program `true' instead of
# having an empty command (nothing following the semicolon).

# gcov-iov.c is run on the build machine to generate gcov-iov.h from version.c
build/gcov-iov.o: gcov-iov.c $(BCONFIG_H) coretypes.h $(GTM_H) \
  $(SYSTEM_H) coretypes.h $(TM_H)

build/gcov-iov$(build_exeext): build/gcov-iov.o
	$(CC_FOR_BUILD) $(BUILD_CFLAGS) $(BUILD_LDFLAGS) build/gcov-iov.o -o $@

gcov-iov.h: s-iov
s-iov: build/gcov-iov$(build_exeext) $(BASEVER) $(DEVPHASE)
	build/gcov-iov$(build_exeext) '$(BASEVER_c)' '$(DEVPHASE_c)' \
	    > tmp-gcov-iov.h
	$(SHELL) $(srcdir)/../move-if-change tmp-gcov-iov.h gcov-iov.h
	$(STAMP) s-iov

gcov.o: gcov.c gcov-io.c $(GCOV_IO_H) intl.h $(SYSTEM_H) coretypes.h $(TM_H) \
   $(CONFIG_H) version.h
gcov-dump.o: gcov-dump.c gcov-io.c $(GCOV_IO_H) $(SYSTEM_H) coretypes.h \
   $(TM_H) $(CONFIG_H) version.h

GCOV_OBJS = gcov.o intl.o version.o errors.o
gcov$(exeext): $(GCOV_OBJS) $(LIBDEPS)
	$(CC) $(ALL_CFLAGS) $(LDFLAGS) $(GCOV_OBJS) $(LIBS) -o $@
GCOV_DUMP_OBJS = gcov-dump.o version.o errors.o
gcov-dump$(exeext): $(GCOV_DUMP_OBJS) $(LIBDEPS)
	$(CC) $(ALL_CFLAGS) $(LDFLAGS) $(GCOV_DUMP_OBJS) $(LIBS) -o $@
#
# Build the include directories.  The stamp files are stmp-* rather than
# s-* so that mostlyclean does not force the include directory to
# be rebuilt.

# Build the include directories.
stmp-int-hdrs: $(STMP_FIXINC) $(USER_H) $(UNWIND_H) fixinc_list
# Copy in the headers provided with gcc.
# The sed command gets just the last file name component;
# this is necessary because VPATH could add a dirname.
# Using basename would be simpler, but some systems don't have it.
# The touch command is here to workaround an AIX/Linux NFS bug.
	-if [ -d include ] ; then true; else mkdir include; chmod a+rx include; fi
	-if [ -d include-fixed ] ; then true; else mkdir include-fixed; chmod a+rx include-fixed; fi
	for file in .. $(USER_H); do \
	  if [ X$$file != X.. ]; then \
	    realfile=`echo $$file | sed -e 's|.*/\([^/]*\)$$|\1|'`; \
	    $(STAMP) include/$$realfile; \
	    rm -f include/$$realfile; \
	    cp $$file include; \
	    chmod a+r include/$$realfile; \
	  fi; \
	done
	rm -f include/unwind.h
	cp $(UNWIND_H) include/unwind.h
	rm -f include/stdint.h
	if [ $(USE_GCC_STDINT) = wrap ]; then \
	  rm -f include/stdint-gcc.h; \
	  cp $(srcdir)/ginclude/stdint-gcc.h include/stdint-gcc.h; \
	  cp $(srcdir)/ginclude/stdint-wrap.h include/stdint.h; \
	elif [ $(USE_GCC_STDINT) = provide ]; then \
	  cp $(srcdir)/ginclude/stdint-gcc.h include/stdint.h; \
	fi
	set -e; for ml in `cat fixinc_list`; do \
	  sysroot_headers_suffix=`echo $${ml} | sed -e 's/;.*$$//'`; \
	  multi_dir=`echo $${ml} | sed -e 's/^[^;]*;//'`; \
	  fix_dir=include-fixed$${multi_dir}; \
	  if $(LIMITS_H_TEST) ; then \
	    cat $(srcdir)/limitx.h $(srcdir)/glimits.h $(srcdir)/limity.h > tmp-xlimits.h; \
	  else \
	    cat $(srcdir)/glimits.h > tmp-xlimits.h; \
	  fi; \
	  $(mkinstalldirs) $${fix_dir}; \
	  chmod a+rx $${fix_dir} || true; \
	  rm -f $${fix_dir}/limits.h; \
	  mv tmp-xlimits.h $${fix_dir}/limits.h; \
	  chmod a+r $${fix_dir}/limits.h; \
	done
# Install the README
	rm -f include-fixed/README
	cp $(srcdir)/../fixincludes/README-fixinc include-fixed/README
	chmod a+r include-fixed/README
	$(STAMP) $@

.PHONY: install-gcc-tooldir
install-gcc-tooldir:
	$(mkinstalldirs) $(DESTDIR)$(gcc_tooldir)

macro_list: s-macro_list; @true
s-macro_list : $(GCC_PASSES)
	echo | $(GCC_FOR_TARGET) -E -dM - | \
	  sed -n -e 's/^#define \([^_][a-zA-Z0-9_]*\).*/\1/p' \
		 -e 's/^#define \(_[^_A-Z][a-zA-Z0-9_]*\).*/\1/p' | \
	  sort -u > tmp-macro_list
	$(SHELL) $(srcdir)/../move-if-change tmp-macro_list macro_list
	$(STAMP) s-macro_list

fixinc_list: s-fixinc_list; @true
s-fixinc_list : $(GCC_PASSES)
# Build up a list of multilib directories and corresponding sysroot
# suffixes, in form sysroot;multilib.
	if $(GCC_FOR_TARGET) -print-sysroot-headers-suffix > /dev/null 2>&1; then \
	  set -e; for ml in `$(GCC_FOR_TARGET) -print-multi-lib`; do \
	    multi_dir=`echo $${ml} | sed -e 's/;.*$$//'`; \
	    flags=`echo $${ml} | sed -e 's/^[^;]*;//' -e 's/@/ -/g'`; \
	    sfx=`$(GCC_FOR_TARGET) $${flags} -print-sysroot-headers-suffix`; \
	    if [ "$${multi_dir}" = "." ]; \
	      then multi_dir=""; \
	    else \
	      multi_dir=/$${multi_dir}; \
	    fi; \
	    echo "$${sfx};$${multi_dir}"; \
	  done; \
	else \
	  echo ";"; \
	fi > tmp-fixinc_list
	$(SHELL) $(srcdir)/../move-if-change tmp-fixinc_list fixinc_list
	$(STAMP) s-fixinc_list

# The line below is supposed to avoid accidentally matching the
# built-in suffix rule `.o:' to build fixincl out of fixincl.o.  You'd
# expect fixincl to be newer than fixincl.o, such that this situation
# would never come up.  As it turns out, if you use ccache with
# CCACHE_HARDLINK enabled, the compiler doesn't embed the current
# working directory in object files (-g absent, or -fno-working-dir
# present), and build and host are the same, fixincl for the host will
# build after fixincl for the build machine, getting a cache hit,
# thereby updating the timestamp of fixincl.o in the host tree.
# Because of CCACHE_HARDLINK, this will also update the timestamp in
# the build tree, and so fixincl in the build tree will appear to be
# out of date.  Yuck.
../$(build_subdir)/fixincludes/fixincl: ; @ :

# Build fixed copies of system files.
# Abort if no system headers available, unless building a crosscompiler.
# FIXME: abort unless building --without-headers would be more accurate and less ugly
stmp-fixinc: gsyslimits.h macro_list fixinc_list \
  $(build_objdir)/fixincludes/fixincl \
  $(build_objdir)/fixincludes/fixinc.sh
	rm -rf include-fixed; mkdir include-fixed
	-chmod a+rx include-fixed
	if [ -d ../prev-gcc ]; then \
	  cd ../prev-gcc && \
	  $(MAKE) real-$(INSTALL_HEADERS_DIR) DESTDIR=`pwd`/../gcc/ \
	    libsubdir=. ; \
	else \
	  set -e; for ml in `cat fixinc_list`; do \
	    sysroot_headers_suffix=`echo $${ml} | sed -e 's/;.*$$//'`; \
	    multi_dir=`echo $${ml} | sed -e 's/^[^;]*;//'`; \
	    fix_dir=include-fixed$${multi_dir}; \
	    if ! $(inhibit_libc) && test ! -d ${SYSTEM_HEADER_DIR}; then \
	      echo The directory that should contain system headers does not exist: >&2 ; \
	      echo "  ${SYSTEM_HEADER_DIR}" >&2 ; \
	      tooldir_sysinc=`echo "${gcc_tooldir}/sys-include" | sed -e :a -e "s,[^/]*/\.\.\/,," -e ta`; \
	      if test "x${SYSTEM_HEADER_DIR}" = "x$${tooldir_sysinc}"; \
	      then sleep 1; else exit 1; fi; \
	    fi; \
	    $(mkinstalldirs) $${fix_dir}; \
	    chmod a+rx $${fix_dir} || true; \
	    (TARGET_MACHINE='$(target)'; srcdir=`cd $(srcdir); ${PWD_COMMAND}`; \
	      SHELL='$(SHELL)'; MACRO_LIST=`${PWD_COMMAND}`/macro_list ; \
	      export TARGET_MACHINE srcdir SHELL MACRO_LIST && \
	      cd $(build_objdir)/fixincludes && \
	      $(SHELL) ./fixinc.sh ../../gcc/$${fix_dir} \
	        $(SYSTEM_HEADER_DIR) $(OTHER_FIXINCLUDES_DIRS) ); \
	    rm -f $${fix_dir}/syslimits.h; \
	    if [ -f $${fix_dir}/limits.h ]; then \
	      mv $${fix_dir}/limits.h $${fix_dir}/syslimits.h; \
	    else \
	      cp $(srcdir)/gsyslimits.h $${fix_dir}/syslimits.h; \
	    fi; \
	    chmod a+r $${fix_dir}/syslimits.h; \
	  done; \
	fi
	$(STAMP) stmp-fixinc
#
# Remake the info files.

doc: $(BUILD_INFO) $(GENERATED_MANPAGES) gccbug

INFOFILES = doc/cpp.info doc/gcc.info doc/gccint.info \
            doc/gccinstall.info doc/cppinternals.info

info: $(INFOFILES) lang.info @GENINSRC@ srcinfo lang.srcinfo

srcinfo: $(INFOFILES)
	-cp -p $^ $(srcdir)/doc

TEXI_CPP_FILES = cpp.texi fdl.texi cppenv.texi cppopts.texi		\
	 gcc-common.texi gcc-vers.texi

TEXI_GCC_FILES = gcc.texi gcc-common.texi gcc-vers.texi frontends.texi	\
	 standards.texi invoke.texi extend.texi md.texi objc.texi	\
	 gcov.texi trouble.texi bugreport.texi service.texi		\
	 contribute.texi compat.texi funding.texi gnu.texi gpl_v3.texi	\
	 fdl.texi contrib.texi cppenv.texi cppopts.texi			\
	 implement-c.texi arm-neon-intrinsics.texi

TEXI_GCCINT_FILES = gccint.texi gcc-common.texi gcc-vers.texi		\
	 contribute.texi makefile.texi configterms.texi options.texi	\
	 portability.texi interface.texi passes.texi c-tree.texi	\
	 rtl.texi md.texi tm.texi hostconfig.texi fragments.texi	\
	 configfiles.texi collect2.texi headerdirs.texi funding.texi	\
	 gnu.texi gpl_v3.texi fdl.texi contrib.texi languages.texi	\
	 sourcebuild.texi gty.texi libgcc.texi cfg.texi tree-ssa.texi	\
	 loop.texi generic.texi gimple.texi

TEXI_GCCINSTALL_FILES = install.texi install-old.texi fdl.texi		\
	 gcc-common.texi gcc-vers.texi

TEXI_CPPINT_FILES = cppinternals.texi gcc-common.texi gcc-vers.texi

# gcc-vers.texi is generated from the version files.
gcc-vers.texi: $(BASEVER) $(DEVPHASE)
	(echo "@set version-GCC $(BASEVER_c)"; \
	 if [ "$(DEVPHASE_c)" = "experimental" ]; \
	 then echo "@set DEVELOPMENT"; \
	 else echo "@clear DEVELOPMENT"; \
	 fi) > $@T
	$(build_file_translate) echo @set srcdir $(abs_srcdir) >> $@T
	if [ -n "$(PKGVERSION)" ]; then \
	  echo "@set VERSION_PACKAGE $(PKGVERSION)" >> $@T; \
	fi
	echo "@set BUGURL $(BUGURL_TEXI)" >> $@T; \
	mv -f $@T $@


# The *.1, *.7, *.info, *.dvi, and *.pdf files are being generated from implicit
# patterns.  To use them, put each of the specific targets with its
# specific dependencies but no build commands.

doc/cpp.info: $(TEXI_CPP_FILES)
doc/gcc.info: $(TEXI_GCC_FILES)
doc/gccint.info: $(TEXI_GCCINT_FILES)
doc/cppinternals.info: $(TEXI_CPPINT_FILES)

doc/%.info: %.texi
	if [ x$(BUILD_INFO) = xinfo ]; then \
		$(MAKEINFO) $(MAKEINFOFLAGS) -I . -I $(gcc_docdir) \
			-I $(gcc_docdir)/include -o $@ $<; \
	fi

# Duplicate entry to handle renaming of gccinstall.info
doc/gccinstall.info: $(TEXI_GCCINSTALL_FILES)
	if [ x$(BUILD_INFO) = xinfo ]; then \
		$(MAKEINFO) $(MAKEINFOFLAGS) -I $(gcc_docdir) \
			-I $(gcc_docdir)/include -o $@ $<; \
	fi

doc/cpp.dvi: $(TEXI_CPP_FILES)
doc/gcc.dvi: $(TEXI_GCC_FILES)
doc/gccint.dvi: $(TEXI_GCCINT_FILES)
doc/cppinternals.dvi: $(TEXI_CPPINT_FILES)

doc/cpp.pdf: $(TEXI_CPP_FILES)
doc/gcc.pdf: $(TEXI_GCC_FILES)
doc/gccint.pdf: $(TEXI_GCCINT_FILES)
doc/cppinternals.pdf: $(TEXI_CPPINT_FILES)

$(build_htmldir)/cpp/index.html: $(TEXI_CPP_FILES)
$(build_htmldir)/gcc/index.html: $(TEXI_GCC_FILES)
$(build_htmldir)/gccint/index.html: $(TEXI_GCCINT_FILES)
$(build_htmldir)/cppinternals/index.html: $(TEXI_CPPINT_FILES)

dvi:: doc/gcc.dvi doc/gccint.dvi doc/gccinstall.dvi doc/cpp.dvi \
      doc/cppinternals.dvi lang.dvi

doc/%.dvi: %.texi
	$(TEXI2DVI) -I . -I $(abs_docdir) -I $(abs_docdir)/include -o $@ $<

# Duplicate entry to handle renaming of gccinstall.dvi
doc/gccinstall.dvi: $(TEXI_GCCINSTALL_FILES)
	$(TEXI2DVI) -I . -I $(abs_docdir) -I $(abs_docdir)/include -o $@ $<

PDFFILES = doc/gcc.pdf doc/gccint.pdf doc/gccinstall.pdf doc/cpp.pdf \
           doc/cppinternals.pdf

pdf:: $(PDFFILES) lang.pdf

doc/%.pdf: %.texi
	$(TEXI2PDF) -I . -I $(abs_docdir) -I $(abs_docdir)/include -o $@ $<

# Duplicate entry to handle renaming of gccinstall.pdf
doc/gccinstall.pdf: $(TEXI_GCCINSTALL_FILES)
	$(TEXI2PDF) -I . -I $(abs_docdir) -I $(abs_docdir)/include -o $@ $<

# List the directories or single hmtl files which are installed by
# install-html. The lang.html file triggers language fragments to build
# html documentation. Installing language fragment documentation is not
# yet supported.
HTMLS_INSTALL=$(build_htmldir)/cpp $(build_htmldir)/gcc \
       $(build_htmldir)/gccinstall $(build_htmldir)/gccint \
       $(build_htmldir)/cppinternals

# List the html file targets.
HTMLS_BUILD=$(build_htmldir)/cpp/index.html $(build_htmldir)/gcc/index.html \
       $(build_htmldir)/gccinstall/index.html $(build_htmldir)/gccint/index.html \
       $(build_htmldir)/cppinternals/index.html lang.html

html:: $(HTMLS_BUILD)

$(build_htmldir)/%/index.html: %.texi
	$(mkinstalldirs) $(@D)
	rm -f $(@D)/*
	$(TEXI2HTML) -I $(abs_docdir) -I $(abs_docdir)/include -o $(@D) $<

# Duplicate entry to handle renaming of gccinstall
$(build_htmldir)/gccinstall/index.html: $(TEXI_GCCINSTALL_FILES)
	$(mkinstalldirs) $(@D)
	echo rm -f $(@D)/*
	SOURCEDIR=$(abs_docdir) \
	DESTDIR=$(@D) \
	$(SHELL) $(srcdir)/doc/install.texi2html

MANFILES = doc/gcov.1 doc/cpp.1 doc/gcc.1 doc/gfdl.7 doc/gpl.7 doc/fsf-funding.7

generated-manpages: man

man: $(MANFILES) lang.man @GENINSRC@ srcman lang.srcman

srcman: $(MANFILES)
	-cp -p $^ $(srcdir)/doc

doc/%.1: %.pod
	$(STAMP) $@
	-($(POD2MAN) --section=1 $< > $(@).T$$$$ && \
		mv -f $(@).T$$$$ $@) || \
		(rm -f $(@).T$$$$ && exit 1)

doc/%.7: %.pod
	$(STAMP) $@
	-($(POD2MAN) --section=7 $< > $(@).T$$$$ && \
		mv -f $(@).T$$$$ $@) || \
		(rm -f $(@).T$$$$ && exit 1)

%.pod: %.texi
	$(STAMP) $@
	-$(TEXI2POD) -DBUGURL="$(BUGURL_TEXI)" $< > $@

.INTERMEDIATE: cpp.pod gcc.pod gfdl.pod fsf-funding.pod
cpp.pod: cpp.texi cppenv.texi cppopts.texi

# These next rules exist because the output name is not the same as
# the input name, so our implicit %.pod rule will not work.

gcc.pod: invoke.texi cppenv.texi cppopts.texi
	$(STAMP) $@
	-$(TEXI2POD) $< > $@
gfdl.pod: fdl.texi
	$(STAMP) $@
	-$(TEXI2POD) $< > $@
fsf-funding.pod: funding.texi
	$(STAMP) $@
	-$(TEXI2POD) $< > $@
gpl.pod: gpl_v3.texi
	$(STAMP) $@
	-$(TEXI2POD) $< > $@

#
# Deletion of files made during compilation.
# There are four levels of this:
#   `mostlyclean', `clean', `distclean' and `maintainer-clean'.
# `mostlyclean' is useful while working on a particular type of machine.
# It deletes most, but not all, of the files made by compilation.
# It does not delete libgcc.a or its parts, so it won't have to be recompiled.
# `clean' deletes everything made by running `make all'.
# `distclean' also deletes the files made by config.
# `maintainer-clean' also deletes everything that could be regenerated
# automatically, except for `configure'.
# We remove as much from the language subdirectories as we can
# (less duplicated code).

mostlyclean: lang.mostlyclean
	-rm -f $(MOSTLYCLEANFILES)
	-rm -f *$(objext)
	-rm -f *$(coverageexts)
# Delete build programs
	-rm -f build/*
	-rm -f mddeps.mk
# Delete other built files.
	-rm -f specs.h options.c options.h
# Delete the stamp and temporary files.
	-rm -f s-* tmp-* stamp-* stmp-*
	-rm -f */stamp-* */tmp-*
# Delete debugging dump files.
	-rm -f *.[0-9][0-9].* */*.[0-9][0-9].*
# Delete some files made during installation.
	-rm -f specs $(SPECS)
	-rm -f collect collect2 mips-tfile mips-tdump
# Delete unwanted output files from TeX.
	-rm -f *.toc *.log *.vr *.fn *.cp *.tp *.ky *.pg
	-rm -f */*.toc */*.log */*.vr */*.fn */*.cp */*.tp */*.ky */*.pg
# Delete sorted indices we don't actually use.
	-rm -f gcc.vrs gcc.kys gcc.tps gcc.pgs gcc.fns
# Delete core dumps.
	-rm -f core */core
# Delete file generated for gengtype
	-rm -f gtyp-input.list
# Delete files generated by gengtype.c
	-rm -f gtype-*
	-rm -f gt-*
# Delete genchecksum outputs
	-rm -f *-checksum.c

# Delete all files made by compilation
# that don't exist in the distribution.
clean: mostlyclean lang.clean
	-rm -f libgcc.a libgcc_eh.a libgcov.a
	-rm -f libgcc_s*
	-rm -f libunwind*
	-rm -f config.h tconfig.h bconfig.h tm_p.h tm.h
	-rm -f options.c options.h optionlist
	-rm -f cs-*
	-rm -f doc/*.dvi
	-rm -f doc/*.pdf
# Delete the include directories.
	-rm -rf include include-fixed
# Delete files used by the "multilib" facility (including libgcc subdirs).
	-rm -f multilib.h tmpmultilib*
	-if [ "x$(MULTILIB_DIRNAMES)" != x ] ; then \
	  rm -rf $(MULTILIB_DIRNAMES); \
	else if [ "x$(MULTILIB_OPTIONS)" != x ] ; then \
	  rm -rf `echo $(MULTILIB_OPTIONS) | sed -e 's/\// /g'`; \
	fi ; fi

# Delete all files that users would normally create
# while building and installing GCC.
distclean: clean lang.distclean
	-rm -f auto-host.h auto-build.h
	-rm -f cstamp-h
	-rm -f config.status config.run config.cache config.bak
	-rm -f Make-lang Make-hooks Make-host Make-target
	-rm -f Makefile *.oaux
	-rm -f gthr-default.h
	-rm -f TAGS */TAGS
	-rm -f *.asm
	-rm -f site.exp site.bak testsuite/site.exp testsuite/site.bak
	-rm -f testsuite/*.log testsuite/*.sum
	-cd testsuite && rm -f x *.x *.x? *.exe *.rpo *.o *.s *.S *.c
	-cd testsuite && rm -f *.out *.gcov *$(coverageexts)
	-rm -rf ${QMTEST_DIR} stamp-qmtest
	-rm -f cxxmain.c
	-rm -f gccbug .gdbinit configargs.h
	-rm -f gcov.pod
# Delete po/*.gmo only if we are not building in the source directory.
	-if [ ! -f po/exgettext ]; then rm -f po/*.gmo; fi
	-rmdir ada cp f java objc intl po testsuite 2>/dev/null

# Get rid of every file that's generated from some other file, except for `configure'.
# Most of these files ARE PRESENT in the GCC distribution.
maintainer-clean:
	@echo 'This command is intended for maintainers to use; it'
	@echo 'deletes files that may need special tools to rebuild.'
	$(MAKE) lang.maintainer-clean distclean
	-rm -f cpp.??s cpp.*aux
	-rm -f gcc.??s gcc.*aux
	-rm -f $(gcc_docdir)/*.info $(gcc_docdir)/*.1 $(gcc_docdir)/*.7 $(gcc_docdir)/*.dvi $(gcc_docdir)/*.pdf
#
# Entry points `install' and `uninstall'.
# Also use `install-collect2' to install collect2 when the config files don't.

# Copy the compiler files into directories where they will be run.
# Install the driver last so that the window when things are
# broken is small.
install: install-common $(INSTALL_HEADERS) \
    install-cpp install-man install-info install-@POSUB@ \
    install-driver install-lto-wrapper

# Handle cpp installation.
install-cpp: installdirs cpp$(exeext)
	-rm -f $(DESTDIR)$(bindir)/$(CPP_INSTALL_NAME)$(exeext)
	-$(INSTALL_PROGRAM) -m 755 cpp$(exeext) $(DESTDIR)$(bindir)/$(CPP_INSTALL_NAME)$(exeext)
	-if [ x$(cpp_install_dir) != x ]; then \
	  rm -f $(DESTDIR)$(prefix)/$(cpp_install_dir)/$(CPP_INSTALL_NAME)$(exeext); \
	  $(INSTALL_PROGRAM) -m 755 cpp$(exeext) $(DESTDIR)$(prefix)/$(cpp_install_dir)/$(CPP_INSTALL_NAME)$(exeext); \
	else true; fi

# Create the installation directories.
# $(libdir)/gcc/include isn't currently searched by cpp.
installdirs:
	$(mkinstalldirs) $(DESTDIR)$(libsubdir)
	$(mkinstalldirs) $(DESTDIR)$(libexecsubdir)
	$(mkinstalldirs) $(DESTDIR)$(bindir)
	$(mkinstalldirs) $(DESTDIR)$(includedir)
	$(mkinstalldirs) $(DESTDIR)$(infodir)
	$(mkinstalldirs) $(DESTDIR)$(slibdir)
	$(mkinstalldirs) $(DESTDIR)$(man1dir)
	$(mkinstalldirs) $(DESTDIR)$(man7dir)

# Install the compiler executables built during cross compilation.
install-common: native lang.install-common installdirs
	for file in $(COMPILERS); do \
	  if [ -f $$file ] ; then \
	    rm -f $(DESTDIR)$(libexecsubdir)/$$file; \
	    $(INSTALL_PROGRAM) $$file $(DESTDIR)$(libexecsubdir)/$$file; \
	  else true; \
	  fi; \
	done
	for file in $(EXTRA_PASSES) $(EXTRA_PROGRAMS) $(COLLECT2) ..; do \
	  if [ x"$$file" != x.. ]; then \
	    rm -f $(DESTDIR)$(libexecsubdir)/$$file; \
	    $(INSTALL_PROGRAM) $$file $(DESTDIR)$(libexecsubdir)/$$file; \
	  else true; fi; \
	done
# We no longer install the specs file because its presence makes the
# driver slower, and because people who need it can recreate it by
# using -dumpspecs.  We remove any old version because it would
# otherwise override the specs built into the driver.
	rm -f $(DESTDIR)$(libsubdir)/specs
# Install gcov if it was compiled.
	-if [ -f gcov$(exeext) ]; \
	then \
	    rm -f $(DESTDIR)$(bindir)/$(GCOV_INSTALL_NAME)$(exeext); \
	    $(INSTALL_PROGRAM) gcov$(exeext) $(DESTDIR)$(bindir)/$(GCOV_INSTALL_NAME)$(exeext); \
	fi
	$(INSTALL_SCRIPT) gccbug $(DESTDIR)$(bindir)/$(GCCBUG_INSTALL_NAME)

# Install the driver program as $(target_noncanonical)-gcc,
# $(target_noncanonical)-gcc-$(version)
# and also as either gcc (if native) or $(gcc_tooldir)/bin/gcc.
install-driver: installdirs xgcc$(exeext)
	-rm -f $(DESTDIR)$(bindir)/$(GCC_INSTALL_NAME)$(exeext)
	-$(INSTALL_PROGRAM) xgcc$(exeext) $(DESTDIR)$(bindir)/$(GCC_INSTALL_NAME)$(exeext)
	-rm -f $(DESTDIR)$(bindir)/$(target_noncanonical)-gcc-$(version)$(exeext)
	-( cd $(DESTDIR)$(bindir) && \
	   $(LN) $(GCC_INSTALL_NAME)$(exeext) $(target_noncanonical)-gcc-$(version)$(exeext) )
	-if [ -f gcc-cross$(exeext) ] ; then \
	  if [ -d $(DESTDIR)$(gcc_tooldir)/bin/. ] ; then \
	    rm -f $(DESTDIR)$(gcc_tooldir)/bin/gcc$(exeext); \
	    $(INSTALL_PROGRAM) gcc-cross$(exeext) $(DESTDIR)$(gcc_tooldir)/bin/gcc$(exeext); \
	  else true; fi; \
	else \
	  rm -f $(DESTDIR)$(bindir)/$(target_noncanonical)-gcc-tmp$(exeext); \
	  ( cd $(DESTDIR)$(bindir) && \
	    $(LN) $(GCC_INSTALL_NAME)$(exeext) $(target_noncanonical)-gcc-tmp$(exeext) && \
	    mv -f $(target_noncanonical)-gcc-tmp$(exeext) $(GCC_TARGET_INSTALL_NAME)$(exeext) ); \
	fi

# Install the info files.
# $(INSTALL_DATA) might be a relative pathname, so we can't cd into srcdir
# to do the install.
install-info:: doc installdirs \
	$(DESTDIR)$(infodir)/cpp.info \
	$(DESTDIR)$(infodir)/gcc.info \
	$(DESTDIR)$(infodir)/cppinternals.info \
	$(DESTDIR)$(infodir)/gccinstall.info \
	$(DESTDIR)$(infodir)/gccint.info \
	lang.install-info

$(DESTDIR)$(infodir)/%.info: doc/%.info installdirs
	rm -f $@
	if [ -f $< ]; then \
	  for f in $(<)*; do \
	    realfile=`echo $$f | sed -e 's|.*/\([^/]*\)$$|\1|'`; \
	    $(INSTALL_DATA) $$f $(DESTDIR)$(infodir)/$$realfile; \
	    chmod a-x $(DESTDIR)$(infodir)/$$realfile; \
	  done; \
	else true; fi
	-if $(SHELL) -c 'install-info --version' >/dev/null 2>&1; then \
	  if [ -f $@ ]; then \
	    install-info --dir-file=$(DESTDIR)$(infodir)/dir $@; \
	  else true; fi; \
	else true; fi;

pdf__strip_dir = `echo $$p | sed -e 's|^.*/||'`;

install-pdf: $(PDFFILES) lang.install-pdf
	@$(NORMAL_INSTALL)
	test -z "$(pdfdir)/gcc" || $(mkinstalldirs) "$(DESTDIR)$(pdfdir)/gcc"
	@list='$(PDFFILES)'; for p in $$list; do \
	  if test -f "$$p"; then d=; else d="$(srcdir)/"; fi; \
	  f=$(pdf__strip_dir) \
	  echo " $(INSTALL_DATA) '$$d$$p' '$(DESTDIR)$(pdfdir)/gcc/$$f'"; \
	  $(INSTALL_DATA) "$$d$$p" "$(DESTDIR)$(pdfdir)/gcc/$$f"; \
	done

html__strip_dir = `echo $$p | sed -e 's|^.*/||'`;

install-html: $(HTMLS_BUILD)
	@$(NORMAL_INSTALL)
	test -z "$(htmldir)" || $(mkinstalldirs) "$(DESTDIR)$(htmldir)"
	@list='$(HTMLS_INSTALL)'; for p in $$list; do \
	  if test -f "$$p" || test -d "$$p"; then d=""; else d="$(srcdir)/"; fi; \
	  f=$(html__strip_dir) \
	  if test -d "$$d$$p"; then \
	    echo " $(mkinstalldirs) '$(DESTDIR)$(htmldir)/$$f'"; \
	    $(mkinstalldirs) "$(DESTDIR)$(htmldir)/$$f" || exit 1; \
	    echo " $(INSTALL_DATA) '$$d$$p'/* '$(DESTDIR)$(htmldir)/$$f'"; \
	    $(INSTALL_DATA) "$$d$$p"/* "$(DESTDIR)$(htmldir)/$$f"; \
	  else \
	    echo " $(INSTALL_DATA) '$$d$$p' '$(DESTDIR)$(htmldir)/$$f'"; \
	    $(INSTALL_DATA) "$$d$$p" "$(DESTDIR)$(htmldir)/$$f"; \
	  fi; \
	done

# Install the man pages.
install-man: lang.install-man \
	$(DESTDIR)$(man1dir)/$(GCC_INSTALL_NAME)$(man1ext) \
	$(DESTDIR)$(man1dir)/$(CPP_INSTALL_NAME)$(man1ext) \
	$(DESTDIR)$(man1dir)/$(GCOV_INSTALL_NAME)$(man1ext) \
	$(DESTDIR)$(man7dir)/fsf-funding$(man7ext) \
	$(DESTDIR)$(man7dir)/gfdl$(man7ext) \
	$(DESTDIR)$(man7dir)/gpl$(man7ext)

$(DESTDIR)$(man7dir)/%$(man7ext): doc/%.7 installdirs
	-rm -f $@
	-$(INSTALL_DATA) $< $@
	-chmod a-x $@

$(DESTDIR)$(man1dir)/$(GCC_INSTALL_NAME)$(man1ext): doc/gcc.1 installdirs
	-rm -f $@
	-$(INSTALL_DATA) $< $@
	-chmod a-x $@

$(DESTDIR)$(man1dir)/$(CPP_INSTALL_NAME)$(man1ext): doc/cpp.1 installdirs
	-rm -f $@
	-$(INSTALL_DATA) $< $@
	-chmod a-x $@

$(DESTDIR)$(man1dir)/$(GCOV_INSTALL_NAME)$(man1ext): doc/gcov.1 installdirs
	-rm -f $@
	-$(INSTALL_DATA) $< $@
	-chmod a-x $@

# Install all the header files built in the include subdirectory.
install-headers: $(INSTALL_HEADERS_DIR)
# Fix symlinks to absolute paths in the installed include directory to
# point to the installed directory, not the build directory.
# Don't need to use LN_S here since we really do need ln -s and no substitutes.
	-files=`cd $(DESTDIR)$(libsubdir)/include-fixed; find . -type l -print 2>/dev/null`; \
	if [ $$? -eq 0 ]; then \
	  dir=`cd include-fixed; ${PWD_COMMAND}`; \
	  for i in $$files; do \
	    dest=`ls -ld $(DESTDIR)$(libsubdir)/include-fixed/$$i | sed -n 's/.*-> //p'`; \
	    if expr "$$dest" : "$$dir.*" > /dev/null; then \
	      rm -f $(DESTDIR)$(libsubdir)/include-fixed/$$i; \
	      ln -s `echo $$i | sed "s|/[^/]*|/..|g" | sed 's|/..$$||'``echo "$$dest" | sed "s|$$dir||"` $(DESTDIR)$(libsubdir)/include-fixed/$$i; \
	    fi; \
	  done; \
	fi

# Create or recreate the gcc private include file directory.
install-include-dir: installdirs
	$(mkinstalldirs) $(DESTDIR)$(libsubdir)/include
	-rm -rf $(DESTDIR)$(libsubdir)/include-fixed
	mkdir $(DESTDIR)$(libsubdir)/include-fixed
	-chmod a+rx $(DESTDIR)$(libsubdir)/include-fixed

# Create or recreate the install-tools include file directory.
itoolsdir = $(libexecsubdir)/install-tools
itoolsdatadir = $(libsubdir)/install-tools
install-itoolsdirs: installdirs
	$(mkinstalldirs) $(DESTDIR)$(itoolsdatadir)/include
	$(mkinstalldirs) $(DESTDIR)$(itoolsdir)

# Install the include directory using tar.
install-headers-tar: stmp-int-hdrs install-include-dir
# We use `pwd`/include instead of just include to problems with CDPATH
# Unless a full pathname is provided, some shells would print the new CWD,
# found in CDPATH, corrupting the output.  We could just redirect the
# output of `cd', but some shells lose on redirection within `()'s
	(cd `${PWD_COMMAND}`/include ; \
	 tar -cf - .; exit 0) | (cd $(DESTDIR)$(libsubdir)/include; tar xpf - )
	(cd `${PWD_COMMAND}`/include-fixed ; \
	 tar -cf - .; exit 0) | (cd $(DESTDIR)$(libsubdir)/include-fixed; tar xpf - )
# /bin/sh on some systems returns the status of the first tar,
# and that can lose with GNU tar which always writes a full block.
# So use `exit 0' to ignore its exit status.

# Install the include directory using cpio.
install-headers-cpio: stmp-int-hdrs install-include-dir
# See discussion about the use of `pwd` above
	cd `${PWD_COMMAND}`/include ; \
	find . -print | cpio -pdum $(DESTDIR)$(libsubdir)/include
	cd `${PWD_COMMAND}`/include-fixed ; \
	find . -print | cpio -pdum $(DESTDIR)$(libsubdir)/include-fixed

# Install the include directory using cp.
install-headers-cp: stmp-int-hdrs install-include-dir
	cp -p -r include $(DESTDIR)$(libsubdir)
	cp -p -r include-fixed $(DESTDIR)$(libsubdir)

# Targets without dependencies, for use in prev-gcc during bootstrap.
real-install-headers-tar:
	(cd `${PWD_COMMAND}`/include-fixed ; \
	 tar -cf - .; exit 0) | (cd $(DESTDIR)$(libsubdir)/include-fixed; tar xpf - )

real-install-headers-cpio:
	cd `${PWD_COMMAND}`/include-fixed ; \
	find . -print | cpio -pdum $(DESTDIR)$(libsubdir)/include-fixed

real-install-headers-cp:
	cp -p -r include-fixed $(DESTDIR)$(libsubdir)

# Install supporting files for fixincludes to be run later.
install-mkheaders: stmp-int-hdrs install-itoolsdirs \
  macro_list fixinc_list
	$(INSTALL_DATA) $(srcdir)/gsyslimits.h \
	  $(DESTDIR)$(itoolsdatadir)/gsyslimits.h
	$(INSTALL_DATA) macro_list $(DESTDIR)$(itoolsdatadir)/macro_list
	$(INSTALL_DATA) fixinc_list $(DESTDIR)$(itoolsdatadir)/fixinc_list
	set -e; for ml in `cat fixinc_list`; do \
	  multi_dir=`echo $${ml} | sed -e 's/^[^;]*;//'`; \
	  $(mkinstalldirs) $(DESTDIR)$(itoolsdatadir)/include$${multi_dir}; \
	  $(INSTALL_DATA) include-fixed$${multidir}/limits.h $(DESTDIR)$(itoolsdatadir)/include$${multi_dir}/limits.h; \
	done
	$(INSTALL_SCRIPT) $(srcdir)/../mkinstalldirs \
		$(DESTDIR)$(itoolsdir)/mkinstalldirs ; \
	sysroot_headers_suffix='$${sysroot_headers_suffix}'; \
		echo 'SYSTEM_HEADER_DIR="'"$(SYSTEM_HEADER_DIR)"'"' \
		> $(DESTDIR)$(itoolsdatadir)/mkheaders.conf
	echo 'OTHER_FIXINCLUDES_DIRS="$(OTHER_FIXINCLUDES_DIRS)"' \
		>> $(DESTDIR)$(itoolsdatadir)/mkheaders.conf
	echo 'STMP_FIXINC="$(STMP_FIXINC)"' \
		>> $(DESTDIR)$(itoolsdatadir)/mkheaders.conf

# Use this target to install the program `collect2' under the name `collect2'.
install-collect2: collect2 installdirs
	$(INSTALL_PROGRAM) collect2$(exeext) $(DESTDIR)$(libexecsubdir)/collect2$(exeext)
# Install the driver program as $(libsubdir)/gcc for collect2.
	$(INSTALL_PROGRAM) xgcc$(exeext) $(DESTDIR)$(libexecsubdir)/gcc$(exeext)

# Install lto-wrapper.
install-lto-wrapper: lto-wrapper$(exeext)
	$(INSTALL_PROGRAM) lto-wrapper$(exeext) $(DESTDIR)$(libexecsubdir)/lto-wrapper$(exeext)
	
# Cancel installation by deleting the installed files.
uninstall: lang.uninstall
	-rm -rf $(DESTDIR)$(libsubdir)
	-rm -rf $(DESTDIR)$(libexecsubdir)
	-rm -rf $(DESTDIR)$(bindir)/$(GCC_INSTALL_NAME)$(exeext)
	-rm -f $(DESTDIR)$(bindir)/$(CPP_INSTALL_NAME)$(exeext)
	-if [ x$(cpp_install_dir) != x ]; then \
	  rm -f $(DESTDIR)$(prefix)/$(cpp_install_dir)/$(CPP_INSTALL_NAME)$(exeext); \
	else true; fi
	-rm -rf $(DESTDIR)$(bindir)/$(GCOV_INSTALL_NAME)$(exeext)
	-rm -rf $(DESTDIR)$(man1dir)/$(GCC_INSTALL_NAME)$(man1ext)
	-rm -rf $(DESTDIR)$(man1dir)/cpp$(man1ext)
	-rm -f $(DESTDIR)$(infodir)/cpp.info* $(DESTDIR)$(infodir)/gcc.info*
	-rm -f $(DESTDIR)$(infodir)/cppinternals.info* $(DESTDIR)$(infodir)/gccint.info*
#
# These targets are for the dejagnu testsuites. The file site.exp
# contains global variables that all the testsuites will use.

target_subdir = @target_subdir@

site.exp: ./config.status Makefile
	@echo "Making a new config file..."
	-@rm -f ./tmp?
	@$(STAMP) site.exp
	-@mv site.exp site.bak
	@echo "## these variables are automatically generated by make ##" > ./tmp0
	@echo "# Do not edit here. If you wish to override these values" >> ./tmp0
	@echo "# add them to the last section" >> ./tmp0
	@echo "set rootme \"`${PWD_COMMAND}`\"" >> ./tmp0
	@echo "set srcdir \"`cd ${srcdir}; ${PWD_COMMAND}`\"" >> ./tmp0
	@echo "set host_triplet $(host)" >> ./tmp0
	@echo "set build_triplet $(build)" >> ./tmp0
	@echo "set target_triplet $(target)" >> ./tmp0
	@echo "set target_alias $(target_noncanonical)" >> ./tmp0
	@echo "set libiconv \"$(LIBICONV)\"" >> ./tmp0
# CFLAGS is set even though it's empty to show we reserve the right to set it.
	@echo "set CFLAGS \"\"" >> ./tmp0
	@echo "set CXXFLAGS \"\"" >> ./tmp0
	@echo "set HOSTCC \"$(CC)\"" >> ./tmp0
	@echo "set HOSTCFLAGS \"$(CFLAGS)\"" >> ./tmp0
# When running the tests we set GCC_EXEC_PREFIX to the install tree so that
# files that have already been installed there will be found.  The -B option
# overrides it, so use of GCC_EXEC_PREFIX will not result in using GCC files
# from the install tree.
	@echo "set TEST_GCC_EXEC_PREFIX \"$(libdir)/gcc/\"" >> ./tmp0
	@echo "set TESTING_IN_BUILD_TREE 1" >> ./tmp0
	@echo "set HAVE_LIBSTDCXX_V3 1" >> ./tmp0
	@if test "@enable_plugin@" = "yes" ; then \
	  echo "set ENABLE_PLUGIN 1" >> ./tmp0; \
	  echo "set GMPINC \"$(GMPINC)\"" >> ./tmp0; \
	fi
# If newlib has been configured, we need to pass -B to gcc so it can find
# newlib's crt0.o if it exists.  This will cause a "path prefix not used"
# message if it doesn't, but the testsuite is supposed to ignore the message -
# it's too difficult to tell when to and when not to pass -B (not all targets
# have crt0's).  We could only add the -B if ../newlib/crt0.o exists, but that
# seems like too selective a test.
# ??? Another way to solve this might be to rely on linker scripts.  Then
# theoretically the -B won't be needed.
# We also need to pass -L ../ld so that the linker can find ldscripts.
	@if [ -d $(objdir)/../$(target_subdir)/newlib ] \
	    && [ "${host}" != "${target}" ]; then \
	  echo "set newlib_cflags \"-I$(objdir)/../$(target_subdir)/newlib/targ-include -I\$$srcdir/../newlib/libc/include\"" >> ./tmp0; \
	  echo "set newlib_ldflags \"-B$(objdir)/../$(target_subdir)/newlib/\"" >> ./tmp0; \
	  echo "append CFLAGS \" \$$newlib_cflags\"" >> ./tmp0; \
	  echo "append CXXFLAGS \" \$$newlib_cflags\"" >> ./tmp0; \
	  echo "append LDFLAGS \" \$$newlib_ldflags\"" >> ./tmp0; \
	else true; \
	fi
	@if [ -d $(objdir)/../ld ] ; then \
	  echo "append LDFLAGS \" -L$(objdir)/../ld\"" >> ./tmp0; \
	else true; \
	fi
	echo "set tmpdir $(objdir)/testsuite" >> ./tmp0
	@echo "set srcdir \"\$${srcdir}/testsuite\"" >> ./tmp0
	@if [ "X$(ALT_CC_UNDER_TEST)" != "X" ] ; then \
	  echo "set ALT_CC_UNDER_TEST \"$(ALT_CC_UNDER_TEST)\"" >> ./tmp0; \
	else true; \
	fi
	@if [ "X$(ALT_CXX_UNDER_TEST)" != "X" ] ; then \
	  echo "set ALT_CXX_UNDER_TEST \"$(ALT_CXX_UNDER_TEST)\"" >> ./tmp0; \
	else true; \
	fi
	@if [ "X$(COMPAT_OPTIONS)" != "X" ] ; then \
	  echo "set COMPAT_OPTIONS \"$(COMPAT_OPTIONS)\"" >> ./tmp0; \
	else true; \
	fi
	@echo "## All variables above are generated by configure. Do Not Edit ##" >> ./tmp0
	@cat ./tmp0 > site.exp
	@cat site.bak | sed \
		-e '1,/^## All variables above are.*##/ d' >> site.exp
	-@rm -f ./tmp?

CHECK_TARGETS = check-gcc @check_languages@

check: $(CHECK_TARGETS)

check-subtargets: $(patsubst %,%-subtargets,$(CHECK_TARGETS))

# The idea is to parallelize testing of multilibs, for example:
#   make -j3 check-gcc//sh-hms-sim/{-m1,-m2,-m3,-m3e,-m4}/{,-nofpu}
# will run 3 concurrent sessions of check-gcc, eventually testing
# all 10 combinations.  GNU make is required, as is a shell that expands
# alternations within braces.
lang_checks_parallel = $(lang_checks:=//%)
$(lang_checks_parallel): site.exp
	target=`echo "$@" | sed 's,//.*,,'`; \
	variant=`echo "$@" | sed 's,^[^/]*//,,'`; \
	vardots=`echo "$$variant" | sed 's,/,.,g'`; \
	$(MAKE) TESTSUITEDIR="testsuite.$$vardots" \
	  RUNTESTFLAGS="--target_board=$$variant $(RUNTESTFLAGS)" \
	  "$$target"

TESTSUITEDIR = testsuite

$(TESTSUITEDIR)/site.exp: site.exp
	-test -d $(TESTSUITEDIR) || mkdir $(TESTSUITEDIR)
	-rm -f $@
	sed '/set tmpdir/ s|testsuite|$(TESTSUITEDIR)|' < site.exp > $@

# This is only used for check-% targets that aren't parallelized.
$(filter-out $(lang_checks_parallelized),$(lang_checks)): check-% : site.exp
	-test -d $(TESTSUITEDIR) || mkdir $(TESTSUITEDIR)
	test -d $(TESTSUITEDIR)/$* || mkdir $(TESTSUITEDIR)/$*
	-(rootme=`${PWD_COMMAND}`; export rootme; \
	srcdir=`cd ${srcdir}; ${PWD_COMMAND}` ; export srcdir ; \
	cd $(TESTSUITEDIR)/$*; \
	rm -f tmp-site.exp; \
	sed '/set tmpdir/ s|testsuite|$(TESTSUITEDIR)/$*|' \
		< ../../site.exp > tmp-site.exp; \
	$(SHELL) $${srcdir}/../move-if-change tmp-site.exp site.exp; \
	EXPECT=${EXPECT} ; export EXPECT ; \
	if [ -f $${rootme}/../expect/expect ] ; then  \
	   TCL_LIBRARY=`cd .. ; cd $${srcdir}/../tcl/library ; ${PWD_COMMAND}` ; \
	    export TCL_LIBRARY ; fi ; \
	$(RUNTEST) --tool $* $(RUNTESTFLAGS))

$(patsubst %,%-subtargets,$(filter-out $(lang_checks_parallelized),$(lang_checks))): check-%-subtargets:
	@echo check-$*

check_p_tool=$(firstword $(subst _, ,$*))
check_p_vars=$(check_$(check_p_tool)_parallelize)
check_p_subno=$(word 2,$(subst _, ,$*))
check_p_comma=,
check_p_subwork=$(subst $(check_p_comma), ,$(if $(check_p_subno),$(word $(check_p_subno),$(check_p_vars))))
check_p_numbers=1 2 3 4 5 6 7 8 9 10 11 12 13 14 15 16 17 18 19 20
check_p_subdir=$(subst _,,$*)
check_p_subdirs=$(wordlist 1,$(words $(check_$*_parallelize)),$(check_p_numbers))

# For parallelized check-% targets, this decides whether parallelization
# is desirable (if -jN is used and RUNTESTFLAGS doesn't contain anything
# but optionally --target_board argument).  If it is desirable,
# recursive make is run with check-parallel-$lang{,1,2,3,4,5} etc. goals,
# which can be executed in parallel, as they are run in separate directories.
# check-parallel-$lang{1,2,3,4,5} etc. goals invoke runtest with the longest
# running *.exp files from the testsuite, as determined by check_$lang_parallelize
# variable.  The check-parallel-$lang goal in that case invokes runtest with
# all the remaining *.exp files not handled by the separate goals.
# Afterwards contrib/dg-extract-results.sh is used to merge the sum and log
# files.  If parallelization isn't desirable, only one recursive make
# is run with check-parallel-$lang goal and check_$lang_parallelize variable
# cleared to say that no additional arguments beyond $(RUNTESTFLAGS)
# should be passed to runtest.
#
# To parallelize some language check, add the corresponding check-$lang
# to lang_checks_parallelized variable and define check_$lang_parallelize
# variable (see above check_gcc_parallelize description).
$(lang_checks_parallelized): check-% : site.exp
	@if [ -z "$(filter-out --target_board=%, $(RUNTESTFLAGS))" ] \
	    && [ "$(filter -j, $(MFLAGS))" = "-j" ]; then \
	  $(MAKE) TESTSUITEDIR="$(TESTSUITEDIR)" RUNTESTFLAGS="$(RUNTESTFLAGS)" \
	    check-parallel-$* \
	    $(patsubst %,check-parallel-$*_%, $(check_p_subdirs)); \
	  for file in $(TESTSUITEDIR)/$*/$* \
		      $(patsubst %,$(TESTSUITEDIR)/$*%/$*,$(check_p_subdirs));\
	  do \
	    mv -f $$file.sum $$file.sum.sep; mv -f $$file.log $$file.log.sep; \
	  done; \
	  $(SHELL) $(srcdir)/../contrib/dg-extract-results.sh \
	    $(TESTSUITEDIR)/$*/$*.sum.sep \
	    $(patsubst %,$(TESTSUITEDIR)/$*%/$*.sum.sep,$(check_p_subdirs)) \
	    > $(TESTSUITEDIR)/$*/$*.sum; \
	  $(SHELL) $(srcdir)/../contrib/dg-extract-results.sh -L \
	    $(TESTSUITEDIR)/$*/$*.log.sep \
	    $(patsubst %,$(TESTSUITEDIR)/$*%/$*.log.sep,$(check_p_subdirs)) \
	    > $(TESTSUITEDIR)/$*/$*.log; \
	else \
	  $(MAKE) TESTSUITEDIR="$(TESTSUITEDIR)" RUNTESTFLAGS="$(RUNTESTFLAGS)" \
	    check_$*_parallelize= check-parallel-$*; \
	fi

# Just print the parallelized subtargets for those that want to split
# the testing across machines.
$(patsubst %,%-subtargets,$(lang_checks_parallelized)): check-%-subtargets:
	@echo check-parallel-$* \
	  $(patsubst %,check-parallel-$*_%, $(check_p_subdirs))

# In the if [ -n "$(check_p_subno)" ] case runtest should be given the name of
# the given *.exp file(s).  See comment above check_gcc_parallelize variable
# for details on the content of these variables.
#
# In the elif [ -n "$(check_p_vars)" ] case runtest should be given
# names of all the *.exp files for this tool that aren't already handled by
# other goals.  First it finds all the *.exp files for this tool, then
# prunes those already specified in check_$lang_parallelize or duplicates.
#
# Otherwise check-$lang isn't parallelized and runtest is invoked just with
# the $(RUNTESTFLAGS) arguments.
check-parallel-% : site.exp
	-test -d $(TESTSUITEDIR) || mkdir $(TESTSUITEDIR)
	test -d $(TESTSUITEDIR)/$(check_p_subdir) || mkdir $(TESTSUITEDIR)/$(check_p_subdir)
	-(rootme=`${PWD_COMMAND}`; export rootme; \
	srcdir=`cd ${srcdir}; ${PWD_COMMAND}` ; export srcdir ; \
	cd $(TESTSUITEDIR)/$(check_p_subdir); \
	rm -f tmp-site.exp; \
	sed '/set tmpdir/ s|testsuite|$(TESTSUITEDIR)/$(check_p_subdir)|' \
		< ../../site.exp > tmp-site.exp; \
	$(SHELL) $${srcdir}/../move-if-change tmp-site.exp site.exp; \
	EXPECT=${EXPECT} ; export EXPECT ; \
	if [ -f $${rootme}/../expect/expect ] ; then  \
	   TCL_LIBRARY=`cd .. ; cd $${srcdir}/../tcl/library ; ${PWD_COMMAND}` ; \
	    export TCL_LIBRARY ; fi ; \
	runtestflags= ; \
	if [ -n "$(check_p_subno)" ] ; then \
	  runtestflags="$(check_p_subwork)"; \
	elif [ -n "$(check_p_vars)" ] ; then \
	  parts="`echo ' $(strip $(subst $(check_p_comma), ,$(check_p_vars))) ' \
		  | sed 's/=[^ ]* / /g'`"; \
	  for part in `find $$srcdir/testsuite/$(check_p_tool)* -name \*.exp` ; do \
	    part=`basename $$part` ; \
	    case " $$parts $$runtestflags " in \
	      *" $$part "*) ;; \
	      *) runtestflags="$$runtestflags $$part" ;; \
	    esac ; \
	  done ; \
	fi ; \
	$(RUNTEST) --tool $(check_p_tool) $(RUNTESTFLAGS) $$runtestflags)

check-consistency: testsuite/site.exp
	-rootme=`${PWD_COMMAND}`; export rootme; \
	srcdir=`cd ${srcdir}; ${PWD_COMMAND}` ; export srcdir ; \
	cd testsuite; \
	EXPECT=${EXPECT} ; export EXPECT ; \
	if [ -f $${rootme}/../expect/expect ] ; then  \
	   TCL_LIBRARY=`cd .. ; cd $${srcdir}/../tcl/library ; ${PWD_COMMAND}` ; \
	   export TCL_LIBRARY ; fi ; \
	$(RUNTEST) --tool consistency $(RUNTESTFLAGS)

# QMTest targets

# The path to qmtest.
QMTEST_PATH=qmtest

# The flags to pass to qmtest.
QMTESTFLAGS=

# The flags to pass to "qmtest run".
QMTESTRUNFLAGS=-f none --result-stream dejagnu_stream.DejaGNUStream

# The command to use to invoke qmtest.
QMTEST=${QMTEST_PATH} ${QMTESTFLAGS}

# The tests (or suites) to run.
QMTEST_GPP_TESTS=g++

# The subdirectory of the OBJDIR that will be used to store the QMTest
# test database configuration and that will be used for temporary
# scratch space during QMTest's execution.
QMTEST_DIR=qmtestsuite

# Create the QMTest database configuration.
${QMTEST_DIR} stamp-qmtest:
	${QMTEST} -D ${QMTEST_DIR} create-tdb \
	    -c gcc_database.GCCDatabase \
	    -a srcdir=`cd ${srcdir}/testsuite && ${PWD_COMMAND}` && \
	    $(STAMP) stamp-qmtest

# Create the QMTest context file.
${QMTEST_DIR}/context: stamp-qmtest
	rm -f $@
	echo "CompilerTable.languages=c cplusplus" >> $@
	echo "CompilerTable.c_kind=GCC" >> $@
	echo "CompilerTable.c_path=${objdir}/xgcc" >> $@
	echo "CompilerTable.c_options=-B${objdir}/" >> $@
	echo "CompilerTable.cplusplus_kind=GCC" >> $@
	echo "CompilerTable.cplusplus_path=${objdir}/g++" >> $@
	echo "CompilerTable.cplusplus_options=-B${objdir}/" >> $@
	echo "DejaGNUTest.target=${target_noncanonical}" >> $@

# Run the G++ testsuite using QMTest.
qmtest-g++: ${QMTEST_DIR}/context
	cd ${QMTEST_DIR} && ${QMTEST} run ${QMTESTRUNFLAGS} -C context \
	   -o g++.qmr ${QMTEST_GPP_TESTS}

# Use the QMTest GUI.
qmtest-gui: ${QMTEST_DIR}/context
	cd ${QMTEST_DIR} && ${QMTEST} gui -C context

.PHONY: qmtest-g++

# Run Paranoia on real.c.

paranoia.o: $(srcdir)/../contrib/paranoia.cc $(CONFIG_H) $(SYSTEM_H) \
  $(REAL_H) $(TREE_H)
	g++ -c $(ALL_CFLAGS) $(ALL_CPPFLAGS) $< $(OUTPUT_OPTION)

paranoia: paranoia.o real.o $(LIBIBERTY)
	g++ -o $@ paranoia.o real.o $(LIBIBERTY)

# These exist for maintenance purposes.

# Update the tags table.
TAGS: lang.tags
	(cd $(srcdir);					\
	incs= ;						\
	list='$(SUBDIRS)'; for dir in $$list; do	\
	  if test -f $$dir/TAGS; then			\
	    incs="$$incs --include $$dir/TAGS.sub";	\
	  fi;						\
	done;						\
	etags -o TAGS.sub *.y *.h *.c; \
	etags --include TAGS.sub $$incs)

# -----------------------------------------------------
# Rules for generating translated message descriptions.
# Disabled by autoconf if the tools are not available.
# -----------------------------------------------------

XGETTEXT = @XGETTEXT@
GMSGFMT = @GMSGFMT@
MSGMERGE = msgmerge
CATALOGS = $(patsubst %,po/%,@CATALOGS@)

.PHONY: build- install- build-po install-po update-po

# Dummy rules to deal with dependencies produced by use of
# "build-@POSUB@" and "install-@POSUB@" above, when NLS is disabled.
build-: ; @true
install-: ; @true

build-po: $(CATALOGS)

# This notation should be acceptable to all Make implementations used
# by people who are interested in updating .po files.
update-po: $(CATALOGS:.gmo=.pox)

# N.B. We do not attempt to copy these into $(srcdir).  The snapshot
# script does that.
.po.gmo:
	$(mkinstalldirs) po
	$(GMSGFMT) --statistics -o $@ $<

# The new .po has to be gone over by hand, so we deposit it into
# build/po with a different extension.
# If build/po/gcc.pot exists, use it (it was just created),
# else use the one in srcdir.
.po.pox:
	$(mkinstalldirs) po
	$(MSGMERGE) $< `if test -f po/gcc.pot; \
			then echo po/gcc.pot; \
			else echo $(srcdir)/po/gcc.pot; fi` -o $@

# This rule has to look for .gmo modules in both srcdir and
# the cwd, and has to check that we actually have a catalog
# for each language, in case they weren't built or included
# with the distribution.
install-po:
	$(mkinstalldirs) $(DESTDIR)$(datadir)
	cats="$(CATALOGS)"; for cat in $$cats; do \
	  lang=`basename $$cat | sed 's/\.gmo$$//'`; \
	  if [ -f $$cat ]; then :; \
	  elif [ -f $(srcdir)/$$cat ]; then cat=$(srcdir)/$$cat; \
	  else continue; \
	  fi; \
	  dir=$(localedir)/$$lang/LC_MESSAGES; \
	  echo $(mkinstalldirs) $(DESTDIR)$$dir; \
	  $(mkinstalldirs) $(DESTDIR)$$dir || exit 1; \
	  echo $(INSTALL_DATA) $$cat $(DESTDIR)$$dir/gcc.mo; \
	  $(INSTALL_DATA) $$cat $(DESTDIR)$$dir/gcc.mo; \
	done

# Rule for regenerating the message template (gcc.pot).
# Instead of forcing everyone to edit POTFILES.in, which proved impractical,
# this rule has no dependencies and always regenerates gcc.pot.  This is
# relatively harmless since the .po files do not directly depend on it.
# Note that exgettext has an awk script embedded in it which requires a
# fairly modern (POSIX-compliant) awk.
# The .pot file is left in the build directory.
gcc.pot: po/gcc.pot
po/gcc.pot: force
	$(mkinstalldirs) po
	$(MAKE) srcextra
	AWK=$(AWK) $(SHELL) $(srcdir)/po/exgettext \
		$(XGETTEXT) gcc $(srcdir)<|MERGE_RESOLUTION|>--- conflicted
+++ resolved
@@ -2493,13 +2493,8 @@
    $(TM_H) $(TREE_H) $(TOPLEV_H) $(DIAGNOSTIC_H) $(TREE_FLOW_H) \
    $(TREE_PASS_H) tree-ssa-propagate.h
 gimple.o : gimple.c $(CONFIG_H) $(SYSTEM_H) coretypes.h $(TREE_H) \
-<<<<<<< HEAD
-   $(GGC_H) $(GIMPLE_H) $(GIMPLE_H) $(DIAGNOSTIC_H) gt-gimple.h \
+   $(GGC_H) $(GIMPLE_H) $(TOPLEV_H) $(DIAGNOSTIC_H) gt-gimple.h \
    $(TREE_FLOW_H) value-prof.h $(FLAGS_H) $(TARGET_H)
-=======
-   $(GGC_H) $(GIMPLE_H) $(TOPLEV_H) $(DIAGNOSTIC_H) gt-gimple.h \
-   $(TREE_FLOW_H) value-prof.h $(FLAGS_H)
->>>>>>> bbaba73f
 gimple-pretty-print.o : gimple-pretty-print.c $(CONFIG_H) $(SYSTEM_H) \
    $(TREE_H) $(DIAGNOSTIC_H) $(REAL_H) $(HASHTAB_H) $(TREE_FLOW_H) \
    $(TM_H) coretypes.h $(TREE_PASS_H) $(GIMPLE_H) value-prof.h
