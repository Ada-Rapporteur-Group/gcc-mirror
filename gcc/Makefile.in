# Makefile for GNU Compiler Collection
# Run 'configure' to generate Makefile from Makefile.in

# Copyright (C) 1987-2014 Free Software Foundation, Inc.

#This file is part of GCC.

#GCC is free software; you can redistribute it and/or modify
#it under the terms of the GNU General Public License as published by
#the Free Software Foundation; either version 3, or (at your option)
#any later version.

#GCC is distributed in the hope that it will be useful,
#but WITHOUT ANY WARRANTY; without even the implied warranty of
#MERCHANTABILITY or FITNESS FOR A PARTICULAR PURPOSE.  See the
#GNU General Public License for more details.

#You should have received a copy of the GNU General Public License
#along with GCC; see the file COPYING3.  If not see
#<http://www.gnu.org/licenses/>.

# The targets for external use include:
# all, doc, install, install-cross, install-cross-rest, install-strip,
# uninstall, TAGS, mostlyclean, clean, distclean, maintainer-clean.

# This is the default target.
# Set by autoconf to "all.internal" for a native build, or
# "all.cross" to build a cross compiler.
all: @ALL@

# Depend on this to specify a phony target portably.
force:

# This tells GNU make version 3 not to export the variables
# defined in this file into the environment (and thus recursive makes).
.NOEXPORT:
# And this tells it not to automatically pass command-line variables
# to recursive makes.
MAKEOVERRIDES =

# Suppress smart makes who think they know how to automake yacc and flex file
.y.c:
.l.c:

# The only suffixes we want for implicit rules are .c and .o, so clear
# the list and add them.  This speeds up GNU Make, and allows -r to work.
# For i18n support, we also need .gmo, .po, .pox.
# This must come before the language makefile fragments to allow them to
# add suffixes and rules of their own.
.SUFFIXES:
.SUFFIXES: .c .cc .o .po .pox .gmo

# -------------------------------
# Standard autoconf-set variables
# -------------------------------

build=@build@
host=@host@
target=@target@
target_noncanonical:=@target_noncanonical@

# Sed command to transform gcc to installed name.
program_transform_name := @program_transform_name@

# -----------------------------
# Directories used during build
# -----------------------------

# Directory where sources are, from where we are.
srcdir = @srcdir@
gcc_docdir = @srcdir@/doc

# Directory where sources are, absolute.
abs_srcdir = @abs_srcdir@
abs_docdir = @abs_srcdir@/doc

# Top build directory for this package, relative to here.
top_builddir = .

# The absolute path to the current directory.
objdir := $(shell pwd)

host_subdir=@host_subdir@
build_subdir=@build_subdir@
target_subdir=@target_subdir@
build_libsubdir=@build_libsubdir@

# Top build directory for the "Cygnus tree", relative to $(top_builddir).
ifeq ($(host_subdir),.)
toplevel_builddir := ..
else
toplevel_builddir := ../..
endif

build_objdir := $(toplevel_builddir)/$(build_subdir)
build_libobjdir := $(toplevel_builddir)/$(build_libsubdir)
target_objdir := $(toplevel_builddir)/$(target_subdir)

# --------
# Defined vpaths
# --------

# Directory where sources are, from where we are.
VPATH = @srcdir@

# We define a vpath for the sources of the .texi files here because they
# are split between multiple directories and we would rather use one implicit
# pattern rule for everything.
# This vpath could be extended within the Make-lang fragments.

vpath %.texi $(gcc_docdir)
vpath %.texi $(gcc_docdir)/include

# --------
# UNSORTED
# --------

# Variables that exist for you to override.
# See below for how to change them for certain systems.

# List of language subdirectories.
SUBDIRS =@subdirs@ build

# Selection of languages to be made.
CONFIG_LANGUAGES = @all_selected_languages@
LANGUAGES = c gcov$(exeext) gcov-dump$(exeext) gcov-tool$(exeext) \
            $(CONFIG_LANGUAGES)

# Default values for variables overridden in Makefile fragments.
# CFLAGS is for the user to override to, e.g., do a cross build with -O2.
# TCFLAGS is used for compilations with the GCC just built.
# T_CFLAGS is used for all compilations and is overridden by t-* files.
T_CFLAGS =
TCFLAGS =
CFLAGS = @CFLAGS@
CXXFLAGS = @CXXFLAGS@
LDFLAGS = @LDFLAGS@

# Should we build position-independent host code?
PICFLAG = @PICFLAG@

# Flags to determine code coverage. When coverage is disabled, this will
# contain the optimization flags, as you normally want code coverage
# without optimization.
COVERAGE_FLAGS = @coverage_flags@
coverageexts = .{gcda,gcno}

# The warning flags are separate from CFLAGS because people tend to
# override optimization flags and we'd like them to still have warnings
# turned on.  These flags are also used to pass other stage dependent
# flags from configure.  The user is free to explicitly turn these flags
# off if they wish.
# LOOSE_WARN are the warning flags to use when compiling something
# which is only compiled with gcc, such as libgcc.
# C_LOOSE_WARN is similar, but with C-only warnings.
# STRICT_WARN are the additional warning flags to
# apply to the back end and some front ends, which may be compiled
# with other compilers.
# C_STRICT_WARN is similar, with C-only warnings.
LOOSE_WARN = @loose_warn@
C_LOOSE_WARN = @c_loose_warn@
STRICT_WARN = @strict_warn@
C_STRICT_WARN = @c_strict_warn@

# This is set by --enable-checking.  The idea is to catch forgotten
# "extern" tags in header files.
NOCOMMON_FLAG = @nocommon_flag@

NOEXCEPTION_FLAGS = @noexception_flags@

# This is set by --disable-maintainer-mode (default) to "#"
# FIXME: 'MAINT' will always be set to an empty string, no matter if
# --disable-maintainer-mode is used or not.  This is because the
# following will expand to "MAINT := " in maintainer mode, and to
# "MAINT := #" in non-maintainer mode, but because '#' starts a comment,
# they mean exactly the same thing for make.
MAINT := @MAINT@

# The following provides the variable ENABLE_MAINTAINER_RULES that can
# be used in language Make-lang.in makefile fragments to enable
# maintainer rules.  So, ENABLE_MAINTAINER_RULES is 'true' in
# maintainer mode, and '' otherwise.
@MAINT@ ENABLE_MAINTAINER_RULES = true

# These are set by --enable-checking=valgrind.
RUN_GEN = @valgrind_command@
VALGRIND_DRIVER_DEFINES = @valgrind_path_defines@

# This is how we control whether or not the additional warnings are applied.
.-warn = $(STRICT_WARN)
build-warn = $(STRICT_WARN)
GCC_WARN_CFLAGS = $(LOOSE_WARN) $(C_LOOSE_WARN) $($(@D)-warn) $(if $(filter-out $(STRICT_WARN),$($(@D)-warn)),,$(C_STRICT_WARN)) $(NOCOMMON_FLAG) $($@-warn)
GCC_WARN_CXXFLAGS = $(LOOSE_WARN) $($(@D)-warn) $(NOCOMMON_FLAG) $($@-warn)

# These files are to have specific diagnostics suppressed, or are not to
# be subject to -Werror:
# flex output may yield harmless "no previous prototype" warnings
build/gengtype-lex.o-warn = -Wno-error
gengtype-lex.o-warn = -Wno-error
libgcov-util.o-warn = -Wno-error
libgcov-driver-tool.o-warn = -Wno-error
libgcov-merge-tool.o-warn = -Wno-error

# All warnings have to be shut off in stage1 if the compiler used then
# isn't gcc; configure determines that.  WARN_CFLAGS will be either
# $(GCC_WARN_CFLAGS), or nothing.  Similarly, WARN_CXXFLAGS will be
# either $(GCC_WARN_CXXFLAGS), or nothing.
WARN_CFLAGS = @warn_cflags@
WARN_CXXFLAGS = @warn_cxxflags@

CPPFLAGS = @CPPFLAGS@

AWK = @AWK@
CC = @CC@
CXX = @CXX@
BISON = @BISON@
BISONFLAGS =
FLEX = @FLEX@
FLEXFLAGS =
AR = @AR@
AR_FLAGS = rc
NM = @NM@
RANLIB = @RANLIB@
RANLIB_FLAGS = @ranlib_flags@

# Libraries to use on the host.
HOST_LIBS = @HOST_LIBS@

# The name of the compiler to use.
COMPILER = $(CXX)
COMPILER_FLAGS = $(CXXFLAGS)
# If HOST_LIBS is set, then the user is controlling the libraries to
# link against.  In that case, link with $(CC) so that the -lstdc++
# library is not introduced.  If HOST_LIBS is not set, link with
# $(CXX) to pick up -lstdc++.
ifeq ($(HOST_LIBS),)
LINKER = $(CXX)
LINKER_FLAGS = $(CXXFLAGS)
else
LINKER = $(CC)
LINKER_FLAGS = $(CFLAGS)
endif

# Like LINKER, but use a mutex for serializing front end links.
ifeq (@DO_LINK_MUTEX@,true)
LLINKER = $(SHELL) $(srcdir)/lock-and-run.sh linkfe.lck $(LINKER)
else
LLINKER = $(LINKER)
endif

# -------------------------------------------
# Programs which operate on the build machine
# -------------------------------------------

SHELL = @SHELL@
# pwd command to use.  Allow user to override default by setting PWDCMD in
# the environment to account for automounters.  The make variable must not
# be called PWDCMD, otherwise the value set here is passed to make
# subprocesses and overrides the setting from the user's environment.
# Don't use PWD since it is a common shell environment variable and we
# don't want to corrupt it.
PWD_COMMAND = $${PWDCMD-pwd}
# on sysV, define this as cp.
INSTALL = @INSTALL@
# Some systems may be missing symbolic links, regular links, or both.
# Allow configure to check this and use "ln -s", "ln", or "cp" as appropriate.
LN=@LN@
LN_S=@LN_S@
# These permit overriding just for certain files.
INSTALL_PROGRAM = @INSTALL_PROGRAM@
INSTALL_DATA = @INSTALL_DATA@
INSTALL_SCRIPT = @INSTALL@
install_sh = $(SHELL) $(srcdir)/../install-sh
INSTALL_STRIP_PROGRAM = $(install_sh) -c -s
MAKEINFO = @MAKEINFO@
MAKEINFOFLAGS = --no-split
TEXI2DVI = texi2dvi
TEXI2PDF = texi2pdf
TEXI2HTML = $(MAKEINFO) --html
TEXI2POD = perl $(srcdir)/../contrib/texi2pod.pl
POD2MAN = pod2man --center="GNU" --release="gcc-$(version)" --date=$(shell sed 's/\(....\)\(..\)\(..\)/\1-\2-\3/' <$(DATESTAMP))
# Some versions of `touch' (such as the version on Solaris 2.8)
# do not correctly set the timestamp due to buggy versions of `utime'
# in the kernel.  So, we use `echo' instead.
STAMP = echo timestamp >
# If necessary (e.g., when using the MSYS shell on Microsoft Windows)
# translate the shell's notion of absolute pathnames to the native
# spelling.
build_file_translate = @build_file_translate@

# Make sure the $(MAKE) variable is defined.
@SET_MAKE@

# Locate mkinstalldirs.
mkinstalldirs=$(SHELL) $(srcdir)/../mkinstalldirs

# write_entries_to_file - writes each entry in a list
# to the specified file.  Entries are written in chunks of
# $(write_entries_to_file_split) to accommodate systems with
# severe command-line-length limitations.
# Parameters:
# $(1): variable containing entries to iterate over
# $(2): output file
write_entries_to_file_split = 50
write_entries_to_file = $(shell rm -f $(2) || :) $(shell touch $(2)) \
	$(foreach range, \
	  $(shell i=1; while test $$i -le $(words $(1)); do \
	     echo $$i; i=`expr $$i + $(write_entries_to_file_split)`; done), \
	  $(shell echo "$(wordlist $(range), \
			  $(shell expr $(range) + $(write_entries_to_file_split) - 1), $(1))" \
	     | tr ' ' '\012' >> $(2)))

# --------
# UNSORTED
# --------

# Dependency tracking stuff.
CXXDEPMODE = @CXXDEPMODE@
DEPDIR = @DEPDIR@
depcomp = $(SHELL) $(srcdir)/../depcomp

# In the past we used AC_PROG_CC_C_O and set this properly, but
# it was discovered that this hadn't worked in a long time, so now
# we just hard-code.
OUTPUT_OPTION = -o $@

# This is where we get zlib from.  zlibdir is -L../zlib and zlibinc is
# -I../zlib, unless we were configured with --with-system-zlib, in which
# case both are empty.
ZLIB = @zlibdir@ -lz
ZLIBINC = @zlibinc@

# How to find GMP
GMPLIBS = @GMPLIBS@
GMPINC = @GMPINC@

# How to find ISL
ISLLIBS = @ISLLIBS@
ISLINC = @ISLINC@

# How to find CLOOG
CLOOGLIBS = @CLOOGLIBS@
CLOOGINC = @CLOOGINC@

# Set to 'yes' if the LTO front end is enabled.
enable_lto = @enable_lto@

# Compiler and flags needed for plugin support
PLUGINCC = @CXX@
PLUGINCFLAGS = @CXXFLAGS@

# Libs and linker options needed for plugin support
PLUGINLIBS = @pluginlibs@

enable_plugin = @enable_plugin@

enable_host_shared = @enable_host_shared@

CPPLIB = ../libcpp/libcpp.a
CPPINC = -I$(srcdir)/../libcpp/include

# Where to find decNumber
enable_decimal_float = @enable_decimal_float@
DECNUM = $(srcdir)/../libdecnumber
DECNUMFMT = $(srcdir)/../libdecnumber/$(enable_decimal_float)
DECNUMINC = -I$(DECNUM) -I$(DECNUMFMT) -I../libdecnumber
LIBDECNUMBER = ../libdecnumber/libdecnumber.a

# The backtrace library.
BACKTRACE = $(srcdir)/../libbacktrace
BACKTRACEINC = -I$(BACKTRACE)
LIBBACKTRACE = ../libbacktrace/.libs/libbacktrace.a

# Target to use when installing include directory.  Either
# install-headers-tar, install-headers-cpio or install-headers-cp.
INSTALL_HEADERS_DIR = @build_install_headers_dir@

# Header files that are made available under the same name
# to programs compiled with GCC.
USER_H = $(srcdir)/ginclude/float.h \
	 $(srcdir)/ginclude/iso646.h \
	 $(srcdir)/ginclude/stdarg.h \
	 $(srcdir)/ginclude/stdbool.h \
	 $(srcdir)/ginclude/stddef.h \
	 $(srcdir)/ginclude/varargs.h \
	 $(srcdir)/ginclude/stdfix.h \
	 $(srcdir)/ginclude/stdnoreturn.h \
	 $(srcdir)/ginclude/stdalign.h \
	 $(srcdir)/ginclude/stdatomic.h \
	 $(EXTRA_HEADERS)

USER_H_INC_NEXT_PRE = @user_headers_inc_next_pre@
USER_H_INC_NEXT_POST = @user_headers_inc_next_post@

# The GCC to use for compiling crt*.o.
# Usually the one we just built.
# Don't use this as a dependency--use $(GCC_PASSES).
GCC_FOR_TARGET = $(STAGE_CC_WRAPPER) ./xgcc -B./ -B$(build_tooldir)/bin/ -isystem $(build_tooldir)/include -isystem $(build_tooldir)/sys-include -L$(objdir)/../ld

# Set if the compiler was configured with --with-build-sysroot.
SYSROOT_CFLAGS_FOR_TARGET = @SYSROOT_CFLAGS_FOR_TARGET@

# This is used instead of ALL_CFLAGS when compiling with GCC_FOR_TARGET.
# It specifies -B./.
# It also specifies -isystem ./include to find, e.g., stddef.h.
GCC_CFLAGS=$(CFLAGS_FOR_TARGET) $(INTERNAL_CFLAGS) $(T_CFLAGS) $(LOOSE_WARN) $(C_LOOSE_WARN) -Wold-style-definition $($@-warn) -isystem ./include $(TCFLAGS)

# ---------------------------------------------------
# Programs which produce files for the target machine
# ---------------------------------------------------

AR_FOR_TARGET := $(shell \
  if [ -f $(objdir)/../binutils/ar ] ; then \
    echo $(objdir)/../binutils/ar ; \
  else \
    if [ "$(host)" = "$(target)" ] ; then \
      echo $(AR); \
    else \
       t='$(program_transform_name)'; echo ar | sed -e "$$t" ; \
    fi; \
  fi)
AR_FLAGS_FOR_TARGET =
AR_CREATE_FOR_TARGET = $(AR_FOR_TARGET) $(AR_FLAGS_FOR_TARGET) rc
AR_EXTRACT_FOR_TARGET = $(AR_FOR_TARGET) $(AR_FLAGS_FOR_TARGET) x
LIPO_FOR_TARGET = lipo
ORIGINAL_AS_FOR_TARGET = @ORIGINAL_AS_FOR_TARGET@
RANLIB_FOR_TARGET := $(shell \
  if [ -f $(objdir)/../binutils/ranlib ] ; then \
    echo $(objdir)/../binutils/ranlib ; \
  else \
    if [ "$(host)" = "$(target)" ] ; then \
      echo $(RANLIB); \
    else \
       t='$(program_transform_name)'; echo ranlib | sed -e "$$t" ; \
    fi; \
  fi)
ORIGINAL_LD_FOR_TARGET = @ORIGINAL_LD_FOR_TARGET@
ORIGINAL_NM_FOR_TARGET = @ORIGINAL_NM_FOR_TARGET@
NM_FOR_TARGET = ./nm
STRIP_FOR_TARGET := $(shell \
  if [ -f $(objdir)/../binutils/strip-new ] ; then \
    echo $(objdir)/../binutils/strip-new ; \
  else \
    if [ "$(host)" = "$(target)" ] ; then \
      echo strip; \
    else \
       t='$(program_transform_name)'; echo strip | sed -e "$$t" ; \
    fi; \
  fi)

# --------
# UNSORTED
# --------

# Where to find some libiberty headers.
HASHTAB_H   = $(srcdir)/../include/hashtab.h
OBSTACK_H   = $(srcdir)/../include/obstack.h
SPLAY_TREE_H= $(srcdir)/../include/splay-tree.h
MD5_H	    = $(srcdir)/../include/md5.h
XREGEX_H    = $(srcdir)/../include/xregex.h
FNMATCH_H   = $(srcdir)/../include/fnmatch.h

# Linker plugin API headers
LINKER_PLUGIN_API_H = $(srcdir)/../include/plugin-api.h

# Default native SYSTEM_HEADER_DIR, to be overridden by targets.
NATIVE_SYSTEM_HEADER_DIR = @NATIVE_SYSTEM_HEADER_DIR@
# Default cross SYSTEM_HEADER_DIR, to be overridden by targets.
CROSS_SYSTEM_HEADER_DIR = @CROSS_SYSTEM_HEADER_DIR@

# autoconf sets SYSTEM_HEADER_DIR to one of the above.
# Purge it of unnecessary internal relative paths
# to directories that might not exist yet.
# The sed idiom for this is to repeat the search-and-replace until it doesn't match, using :a ... ta.
# Use single quotes here to avoid nested double- and backquotes, this
# macro is also used in a double-quoted context.
SYSTEM_HEADER_DIR = `echo @SYSTEM_HEADER_DIR@ | sed -e :a -e 's,[^/]*/\.\.\/,,' -e ta`

# Control whether to run fixincludes.
STMP_FIXINC = @STMP_FIXINC@

# Test to see whether <limits.h> exists in the system header files.
LIMITS_H_TEST = [ -f $(SYSTEM_HEADER_DIR)/limits.h ]

# Directory for prefix to system directories, for
# each of $(system_prefix)/usr/include, $(system_prefix)/usr/lib, etc.
TARGET_SYSTEM_ROOT = @TARGET_SYSTEM_ROOT@
TARGET_SYSTEM_ROOT_DEFINE = @TARGET_SYSTEM_ROOT_DEFINE@

xmake_file=@xmake_file@
tmake_file=@tmake_file@
TM_ENDIAN_CONFIG=@TM_ENDIAN_CONFIG@
TM_MULTILIB_CONFIG=@TM_MULTILIB_CONFIG@
TM_MULTILIB_EXCEPTIONS_CONFIG=@TM_MULTILIB_EXCEPTIONS_CONFIG@
out_file=$(srcdir)/config/@out_file@
out_object_file=@out_object_file@
common_out_file=$(srcdir)/common/config/@common_out_file@
common_out_object_file=@common_out_object_file@
md_file=$(srcdir)/common.md $(srcdir)/config/@md_file@
tm_file_list=@tm_file_list@
tm_include_list=@tm_include_list@
tm_defines=@tm_defines@
tm_p_file_list=@tm_p_file_list@
tm_p_include_list=@tm_p_include_list@
build_xm_file_list=@build_xm_file_list@
build_xm_include_list=@build_xm_include_list@
build_xm_defines=@build_xm_defines@
host_xm_file_list=@host_xm_file_list@
host_xm_include_list=@host_xm_include_list@
host_xm_defines=@host_xm_defines@
xm_file_list=@xm_file_list@
xm_include_list=@xm_include_list@
xm_defines=@xm_defines@
lang_checks=
lang_checks_parallelized=
dg_target_exps:=aarch64.exp,alpha.exp,arm.exp,avr.exp,bfin.exp,cris.exp
dg_target_exps:=$(dg_target_exps),epiphany.exp,frv.exp,i386.exp,ia64.exp
dg_target_exps:=$(dg_target_exps),m68k.exp,microblaze.exp,mips.exp,powerpc.exp
dg_target_exps:=$(dg_target_exps),rx.exp,s390.exp,sh.exp,sparc.exp,spu.exp
dg_target_exps:=$(dg_target_exps),tic6x.exp,xstormy16.exp
# This lists a couple of test files that take most time during check-gcc.
# When doing parallelized check-gcc, these can run in parallel with the
# remaining tests.  Each word in this variable stands for work for one
# make goal and one extra make goal is added to handle all the *.exp
# files not handled explicitly already.  If multiple *.exp files
# should be run in the same runtest invocation (usually if they aren't
# very long running, but still should be split of from the check-parallel-$lang
# remaining tests runtest invocation), they should be concatenated with commas.
# Note that [a-zA-Z] wildcards need to have []s prefixed with \ (needed
# by tcl) and as the *.exp arguments are mached both as is and with
# */ prefixed to it in runtest_file_p, it is usually desirable to include
# a subdirectory name.
check_gcc_parallelize=execute.exp=execute/2* \
		      execute.exp=execute/\[013-9a-fA-F\]* \
		      execute.exp=execute/\[pP\]*,dg.exp \
		      execute.exp=execute/\[g-oq-zG-OQ-Z\]*,compile.exp=compile/2* \
		      compile.exp=compile/\[9pP\]*,builtins.exp \
		      compile.exp=compile/\[013-8a-oq-zA-OQ-Z\]* \
		      dg-torture.exp,ieee.exp \
		      vect.exp,unsorted.exp \
		      guality.exp \
		      struct-layout-1.exp,stackalign.exp \
		      $(dg_target_exps)
lang_opt_files=@lang_opt_files@ $(srcdir)/c-family/c.opt $(srcdir)/common.opt
lang_specs_files=@lang_specs_files@
lang_tree_files=@lang_tree_files@
target_cpu_default=@target_cpu_default@
OBJC_BOEHM_GC=@objc_boehm_gc@
extra_modes_file=@extra_modes_file@
extra_opt_files=@extra_opt_files@
host_hook_obj=@out_host_hook_obj@

# Multiarch support
enable_multiarch = @enable_multiarch@
with_cpu = @with_cpu@
with_float = @with_float@
ifeq ($(enable_multiarch),yes)
  if_multiarch = $(1)
else
  ifeq ($(enable_multiarch),auto)
    # SYSTEM_HEADER_DIR is makefile syntax, cannot be evaluated in configure.ac
    if_multiarch = $(if $(wildcard $(shell echo $(SYSTEM_HEADER_DIR))/../../usr/lib/*/crti.o),$(1))
  else
    if_multiarch =
  endif
endif

# ------------------------
# Installation directories
# ------------------------

# Common prefix for installation directories.
# NOTE: This directory must exist when you start installation.
prefix = @prefix@
# Directory in which to put localized header files. On the systems with
# gcc as the native cc, `local_prefix' may not be `prefix' which is
# `/usr'.
# NOTE: local_prefix *should not* default from prefix.
local_prefix = @local_prefix@
# Directory in which to put host dependent programs and libraries
exec_prefix = @exec_prefix@
# Directory in which to put the executable for the command `gcc'
bindir = @bindir@
# Directory in which to put the directories used by the compiler.
libdir = @libdir@
# Directory in which GCC puts its executables.
libexecdir = @libexecdir@

# --------
# UNSORTED
# --------

# Directory in which the compiler finds libraries etc.
libsubdir = $(libdir)/gcc/$(target_noncanonical)/$(version)
# Directory in which the compiler finds executables
libexecsubdir = $(libexecdir)/gcc/$(target_noncanonical)/$(version)
# Directory in which all plugin resources are installed
plugin_resourcesdir = $(libsubdir)/plugin
 # Directory in which plugin headers are installed
plugin_includedir = $(plugin_resourcesdir)/include
# Directory in which plugin specific executables are installed
plugin_bindir = $(libexecsubdir)/plugin
# Used to produce a relative $(gcc_tooldir) in gcc.o
unlibsubdir = ../../..
# $(prefix), expressed as a path relative to $(libsubdir).
#
# An explanation of the sed strings:
#  -e 's|^$(prefix)||'   matches and eliminates 'prefix' from 'exec_prefix'
#  -e 's|/$$||'          match a trailing forward slash and eliminates it
#  -e 's|^[^/]|/|'       forces the string to start with a forward slash (*)
#  -e 's|/[^/]*|../|g'   replaces each occurrence of /<directory> with ../
#
# (*) Note this pattern overwrites the first character of the string
# with a forward slash if one is not already present.  This is not a
# problem because the exact names of the sub-directories concerned is
# unimportant, just the number of them matters.
#
# The practical upshot of these patterns is like this:
#
#  prefix     exec_prefix        result
#  ------     -----------        ------
#   /foo        /foo/bar          ../
#   /foo/       /foo/bar          ../
#   /foo        /foo/bar/         ../
#   /foo/       /foo/bar/         ../
#   /foo        /foo/bar/ugg      ../../
libsubdir_to_prefix := \
  $(unlibsubdir)/$(shell echo "$(libdir)" | \
    sed -e 's|^$(prefix)||' -e 's|/$$||' -e 's|^[^/]|/|' \
        -e 's|/[^/]*|../|g')
# $(exec_prefix), expressed as a path relative to $(prefix).
prefix_to_exec_prefix := \
  $(shell echo "$(exec_prefix)" | \
    sed -e 's|^$(prefix)||' -e 's|^/||' -e '/./s|$$|/|')
# Directory in which to find other cross-compilation tools and headers.
dollar = @dollar@
# Used in install-cross.
gcc_tooldir = @gcc_tooldir@
# Since gcc_tooldir does not exist at build-time, use -B$(build_tooldir)/bin/
build_tooldir = $(exec_prefix)/$(target_noncanonical)
# Directory in which the compiler finds target-independent g++ includes.
gcc_gxx_include_dir = @gcc_gxx_include_dir@
gcc_gxx_include_dir_add_sysroot = @gcc_gxx_include_dir_add_sysroot@
# Directory to search for site-specific includes.
local_includedir = $(local_prefix)/include
includedir = $(prefix)/include
# where the info files go
infodir = @infodir@
# Where cpp should go besides $prefix/bin if necessary
cpp_install_dir = @cpp_install_dir@
# where the locale files go
datadir = @datadir@
localedir = $(datadir)/locale
# Extension (if any) to put in installed man-page filename.
man1ext = .1
man7ext = .7
objext = .o
exeext = @host_exeext@
build_exeext = @build_exeext@

# Directory in which to put man pages.
mandir = @mandir@
man1dir = $(mandir)/man1
man7dir = $(mandir)/man7
# Dir for temp files.
tmpdir = /tmp

datarootdir = @datarootdir@
docdir = @docdir@
# Directory in which to build HTML
build_htmldir = $(objdir)/HTML/gcc-$(version)
# Directory in which to put HTML
htmldir = @htmldir@

# Whether we were configured with NLS.
USE_NLS = @USE_NLS@

# Internationalization library.
LIBINTL = @LIBINTL@
LIBINTL_DEP = @LIBINTL_DEP@

# Character encoding conversion library.
LIBICONV = @LIBICONV@
LIBICONV_DEP = @LIBICONV_DEP@

# If a supplementary library is being used for the GC.
GGC_LIB=

# "true" if the target C library headers are unavailable; "false"
# otherwise.
inhibit_libc = @inhibit_libc@
ifeq ($(inhibit_libc),true)
INHIBIT_LIBC_CFLAGS = -Dinhibit_libc
endif

# List of extra executables that should be compiled for this target machine
# that are used when linking.
# The rules for compiling them should be in the t-* file for the machine.
EXTRA_PROGRAMS = @extra_programs@

# List of extra object files that should be compiled and linked with
# compiler proper (cc1, cc1obj, cc1plus).
EXTRA_OBJS = @extra_objs@

# List of extra object files that should be compiled and linked with
# the gcc driver.
EXTRA_GCC_OBJS =@extra_gcc_objs@

# List of extra libraries that should be linked with the gcc driver.
EXTRA_GCC_LIBS = @EXTRA_GCC_LIBS@

# List of additional header files to install.
EXTRA_HEADERS =@extra_headers_list@

# How to handle <stdint.h>.
USE_GCC_STDINT = @use_gcc_stdint@

# The configure script will set this to collect2$(exeext), except on a
# (non-Unix) host which can not build collect2, for which it will be
# set to empty.
COLLECT2 = @collect2@

# Program to convert libraries.
LIBCONVERT =

# Control whether header files are installed.
INSTALL_HEADERS=install-headers install-mkheaders

# Control whether Info documentation is built and installed.
BUILD_INFO = @BUILD_INFO@

# Control whether manpages generated by texi2pod.pl can be rebuilt.
GENERATED_MANPAGES = @GENERATED_MANPAGES@

# Additional directories of header files to run fixincludes on.
# These should be directories searched automatically by default
# just as /usr/include is.
# *Do not* use this for directories that happen to contain
# header files, but are not searched automatically by default.
# On most systems, this is empty.
OTHER_FIXINCLUDES_DIRS=

# A list of all the language-specific executables.
COMPILERS = @all_compilers@

# List of things which should already be built whenever we try to use xgcc
# to compile anything (without linking).
GCC_PASSES=xgcc$(exeext) specs

# Directory to link to, when using the target `maketest'.
DIR = ../gcc

# Native compiler for the build machine and its switches.
CC_FOR_BUILD = @CC_FOR_BUILD@
CXX_FOR_BUILD = @CXX_FOR_BUILD@
BUILD_CFLAGS= @BUILD_CFLAGS@ -DGENERATOR_FILE
BUILD_CXXFLAGS = @BUILD_CXXFLAGS@ -DGENERATOR_FILE

# Native compiler that we use.  This may be C++ some day.
COMPILER_FOR_BUILD = $(CXX_FOR_BUILD)
BUILD_COMPILERFLAGS = $(BUILD_CXXFLAGS)

# Native linker that we use.
LINKER_FOR_BUILD = $(CXX_FOR_BUILD)
BUILD_LINKERFLAGS = $(BUILD_CXXFLAGS)

# Native linker and preprocessor flags.  For x-fragment overrides.
BUILD_LDFLAGS=@BUILD_LDFLAGS@
BUILD_CPPFLAGS= -I. -I$(@D) -I$(srcdir) -I$(srcdir)/$(@D) \
		-I$(srcdir)/../include @INCINTL@ $(CPPINC) $(CPPFLAGS)

# Actual name to use when installing a native compiler.
GCC_INSTALL_NAME := $(shell echo gcc|sed '$(program_transform_name)')
GCC_TARGET_INSTALL_NAME := $(target_noncanonical)-$(shell echo gcc|sed '$(program_transform_name)')
CPP_INSTALL_NAME := $(shell echo cpp|sed '$(program_transform_name)')
GCOV_INSTALL_NAME := $(shell echo gcov|sed '$(program_transform_name)')
GCOV_TOOL_INSTALL_NAME := $(shell echo gcov-tool|sed '$(program_transform_name)')

# Setup the testing framework, if you have one
EXPECT = `if [ -f $${rootme}/../expect/expect ] ; then \
            echo $${rootme}/../expect/expect ; \
          else echo expect ; fi`

RUNTEST = `if [ -f $${srcdir}/../dejagnu/runtest ] ; then \
	       echo $${srcdir}/../dejagnu/runtest ; \
	    else echo runtest; fi`
RUNTESTFLAGS =

# This should name the specs file that we're going to install.  Target
# Makefiles may override it and name another file to be generated from
# the built-in specs and installed as the default spec, as long as
# they also introduce a rule to generate a file name specs, to be used
# at build time.
SPECS = specs

# Extra include files that are defined by HeaderInclude directives in
# the .opt files
OPTIONS_H_EXTRA =

# Extra include files that are defined by SourceInclude directives in
# the .opt files
OPTIONS_C_EXTRA = $(PRETTY_PRINT_H)

@option_includes@

# End of variables for you to override.

# GTM_H lists the config files that the generator files depend on,
# while TM_H lists the ones ordinary gcc files depend on, which
# includes several files generated by those generators.
BCONFIG_H = bconfig.h $(build_xm_file_list)
CONFIG_H  = config.h  $(host_xm_file_list)
TCONFIG_H = tconfig.h $(xm_file_list)
TM_P_H    = tm_p.h    $(tm_p_file_list)
GTM_H     = tm.h      $(tm_file_list) insn-constants.h
TM_H      = $(GTM_H) insn-flags.h $(OPTIONS_H)

# Variables for version information.
BASEVER     := $(srcdir)/BASE-VER  # 4.x.y
DEVPHASE    := $(srcdir)/DEV-PHASE # experimental, prerelease, ""
DATESTAMP   := $(srcdir)/DATESTAMP # YYYYMMDD or empty
REVISION    := $(srcdir)/REVISION  # [BRANCH revision XXXXXX]

BASEVER_c   := $(shell cat $(BASEVER))
DEVPHASE_c  := $(shell cat $(DEVPHASE))
DATESTAMP_c := $(shell cat $(DATESTAMP))

ifeq (,$(wildcard $(REVISION)))
REVISION_c  :=
REVISION    :=
else
REVISION_c  := $(shell cat $(REVISION))
endif

version     := $(BASEVER_c)

# For use in version.c - double quoted strings, with appropriate
# surrounding punctuation and spaces, and with the datestamp and
# development phase collapsed to the empty string in release mode
# (i.e. if DEVPHASE_c is empty).  The space immediately after the
# comma in the $(if ...) constructs is significant - do not remove it.
BASEVER_s   := "\"$(BASEVER_c)\""
DEVPHASE_s  := "\"$(if $(DEVPHASE_c), ($(DEVPHASE_c)))\""
DATESTAMP_s := "\"$(if $(DEVPHASE_c), $(DATESTAMP_c))\""
PKGVERSION_s:= "\"@PKGVERSION@\""
BUGURL_s    := "\"@REPORT_BUGS_TO@\""

PKGVERSION  := @PKGVERSION@
BUGURL_TEXI := @REPORT_BUGS_TEXI@

ifdef REVISION_c
REVISION_s  := "\"$(if $(DEVPHASE_c), $(REVISION_c))\""
else
REVISION_s  := "\"\""
endif

# Shorthand variables for dependency lists.
DUMPFILE_H = $(srcdir)/../libcpp/include/line-map.h dumpfile.h
VEC_H = vec.h statistics.h $(GGC_H)
HASH_TABLE_H = $(HASHTAB_H) hash-table.h
EXCEPT_H = except.h $(HASHTAB_H)
TARGET_DEF = target.def target-hooks-macros.h
C_TARGET_DEF = c-family/c-target.def target-hooks-macros.h
COMMON_TARGET_DEF = common/common-target.def target-hooks-macros.h
TARGET_H = $(TM_H) target.h $(TARGET_DEF) insn-modes.h insn-codes.h
C_TARGET_H = c-family/c-target.h $(C_TARGET_DEF)
COMMON_TARGET_H = common/common-target.h $(INPUT_H) $(COMMON_TARGET_DEF)
MACHMODE_H = machmode.h mode-classes.def insn-modes.h
HOOKS_H = hooks.h $(MACHMODE_H)
HOSTHOOKS_DEF_H = hosthooks-def.h $(HOOKS_H)
LANGHOOKS_DEF_H = langhooks-def.h $(HOOKS_H)
TARGET_DEF_H = target-def.h target-hooks-def.h $(HOOKS_H) targhooks.h
C_TARGET_DEF_H = c-family/c-target-def.h c-family/c-target-hooks-def.h \
  $(TREE_H) $(C_COMMON_H) $(HOOKS_H) common/common-targhooks.h
RTL_BASE_H = coretypes.h rtl.h rtl.def $(MACHMODE_H) reg-notes.def \
  insn-notes.def $(INPUT_H) $(REAL_H) statistics.h $(VEC_H) \
  $(FIXED_VALUE_H) alias.h $(HASHTAB_H)
FIXED_VALUE_H = fixed-value.h $(MACHMODE_H) double-int.h
RTL_H = $(RTL_BASE_H) $(FLAGS_H) genrtl.h
READ_MD_H = $(OBSTACK_H) $(HASHTAB_H) read-md.h
PARAMS_H = params.h params.def
BUILTINS_DEF = builtins.def sync-builtins.def omp-builtins.def \
	gtm-builtins.def sanitizer.def cilkplus.def cilk-builtins.def
INTERNAL_FN_DEF = internal-fn.def
INTERNAL_FN_H = internal-fn.h $(INTERNAL_FN_DEF)
TREE_CORE_H = tree-core.h coretypes.h all-tree.def tree.def \
	c-family/c-common.def $(lang_tree_files) $(MACHMODE_H) \
	$(BUILTINS_DEF) $(INPUT_H) statistics.h \
	$(VEC_H) treestruct.def $(HASHTAB_H) \
	double-int.h alias.h $(SYMTAB_H) $(FLAGS_H) \
	$(REAL_H) $(FIXED_VALUE_H)
TREE_H = tree.h $(TREE_CORE_H)  tree-check.h
REGSET_H = regset.h $(BITMAP_H) hard-reg-set.h
BASIC_BLOCK_H = basic-block.h $(PREDICT_H) $(VEC_H) $(FUNCTION_H) \
	cfg-flags.def cfghooks.h
GIMPLE_H = gimple.h gimple.def gsstruct.def $(VEC_H) \
	$(GGC_H) $(BASIC_BLOCK_H) $(TREE_H) tree-ssa-operands.h \
	tree-ssa-alias.h $(INTERNAL_FN_H) $(HASH_TABLE_H) is-a.h
GCOV_IO_H = gcov-io.h gcov-iov.h auto-host.h gcov-counter.def
RECOG_H = recog.h
EMIT_RTL_H = emit-rtl.h
FLAGS_H = flags.h flag-types.h $(OPTIONS_H)
OPTIONS_H = options.h flag-types.h $(OPTIONS_H_EXTRA)
FUNCTION_H = function.h $(HASHTAB_H) $(TM_H) hard-reg-set.h \
	$(VEC_H) $(INPUT_H) $(MACHMODE_H)
EXPR_H = expr.h insn-config.h $(FUNCTION_H) $(RTL_H) $(FLAGS_H) $(TREE_H) $(MACHMODE_H) $(EMIT_RTL_H)
OPTABS_H = optabs.h insn-codes.h insn-opinit.h
REGS_H = regs.h $(MACHMODE_H) hard-reg-set.h
CFGLOOP_H = cfgloop.h $(BASIC_BLOCK_H) double-int.h \
	$(BITMAP_H) sbitmap.h
IPA_UTILS_H = ipa-utils.h $(TREE_H) $(CGRAPH_H)
IPA_REFERENCE_H = ipa-reference.h $(BITMAP_H) $(TREE_H)
CGRAPH_H = cgraph.h $(VEC_H) $(TREE_H) $(BASIC_BLOCK_H) $(FUNCTION_H) \
	cif-code.def ipa-ref.h $(LINKER_PLUGIN_API_H) is-a.h
DF_H = df.h $(BITMAP_H) $(REGSET_H) sbitmap.h $(BASIC_BLOCK_H) \
	alloc-pool.h $(TIMEVAR_H)
RESOURCE_H = resource.h hard-reg-set.h $(DF_H)
GCC_H = gcc.h version.h $(DIAGNOSTIC_CORE_H)
GGC_H = ggc.h gtype-desc.h statistics.h
TIMEVAR_H = timevar.h timevar.def
INSN_ATTR_H = insn-attr.h insn-attr-common.h $(INSN_ADDR_H)
INSN_ADDR_H = $(srcdir)/insn-addr.h
C_COMMON_H = c-family/c-common.h c-family/c-common.def $(TREE_H) \
	$(SPLAY_TREE_H) $(CPPLIB_H) $(GGC_H) $(DIAGNOSTIC_CORE_H)
C_PRAGMA_H = c-family/c-pragma.h $(CPPLIB_H)
C_TREE_H = c/c-tree.h $(C_COMMON_H) $(DIAGNOSTIC_H)
SYSTEM_H = system.h hwint.h $(srcdir)/../include/libiberty.h \
	$(srcdir)/../include/safe-ctype.h $(srcdir)/../include/filenames.h
PREDICT_H = predict.h predict.def
CPPLIB_H = $(srcdir)/../libcpp/include/line-map.h \
	$(srcdir)/../libcpp/include/cpplib.h
INPUT_H = $(srcdir)/../libcpp/include/line-map.h input.h
OPTS_H = $(INPUT_H) $(VEC_H) opts.h $(OBSTACK_H)
SYMTAB_H = $(srcdir)/../libcpp/include/symtab.h $(OBSTACK_H)
CPP_ID_DATA_H = $(CPPLIB_H) $(srcdir)/../libcpp/include/cpp-id-data.h
CPP_INTERNAL_H = $(srcdir)/../libcpp/internal.h $(CPP_ID_DATA_H)
TREE_DUMP_H = tree-dump.h $(SPLAY_TREE_H) $(DUMPFILE_H)
TREE_PASS_H = tree-pass.h $(TIMEVAR_H) $(DUMPFILE_H)
TREE_SSA_H = tree-ssa.h tree-ssa-operands.h \
		$(BITMAP_H) sbitmap.h $(BASIC_BLOCK_H) $(GIMPLE_H) \
		$(HASHTAB_H) $(CGRAPH_H) $(IPA_REFERENCE_H) \
		tree-ssa-alias.h
PRETTY_PRINT_H = pretty-print.h $(INPUT_H) $(OBSTACK_H)
TREE_PRETTY_PRINT_H = tree-pretty-print.h $(PRETTY_PRINT_H)
GIMPLE_PRETTY_PRINT_H = gimple-pretty-print.h $(TREE_PRETTY_PRINT_H)
DIAGNOSTIC_CORE_H = diagnostic-core.h $(INPUT_H) bversion.h diagnostic.def
DIAGNOSTIC_H = diagnostic.h $(DIAGNOSTIC_CORE_H) $(PRETTY_PRINT_H)
C_PRETTY_PRINT_H = c-family/c-pretty-print.h $(PRETTY_PRINT_H) \
	$(C_COMMON_H) $(TREE_H)
TREE_INLINE_H = tree-inline.h
REAL_H = real.h $(MACHMODE_H)
LTO_STREAMER_H = lto-streamer.h $(LINKER_PLUGIN_API_H) $(TARGET_H) \
		$(CGRAPH_H) $(VEC_H) $(HASH_TABLE_H) $(TREE_H) $(GIMPLE_H) \
		$(GCOV_IO_H) $(DIAGNOSTIC_H) alloc-pool.h
IPA_PROP_H = ipa-prop.h $(TREE_H) $(VEC_H) $(CGRAPH_H) $(GIMPLE_H) alloc-pool.h
BITMAP_H = bitmap.h $(HASHTAB_H) statistics.h
GCC_PLUGIN_H = gcc-plugin.h highlev-plugin-common.h plugin.def \
		$(CONFIG_H) $(SYSTEM_H) $(HASHTAB_H)
PLUGIN_H = plugin.h $(GCC_PLUGIN_H)
PLUGIN_VERSION_H = plugin-version.h configargs.h
CONTEXT_H = context.h

#
# Now figure out from those variables how to compile and link.

# IN_GCC distinguishes between code compiled into GCC itself and other
# programs built during a bootstrap.
# autoconf inserts -DCROSS_DIRECTORY_STRUCTURE if we are building a
# cross compiler which does not use the native headers and libraries.
INTERNAL_CFLAGS = -DIN_GCC $(PICFLAG) @CROSS@

# This is the variable actually used when we compile. If you change this,
# you probably want to update BUILD_CFLAGS in configure.ac
ALL_CFLAGS = $(T_CFLAGS) $(CFLAGS-$@) \
  $(CFLAGS) $(INTERNAL_CFLAGS) $(COVERAGE_FLAGS) $(WARN_CFLAGS) @DEFS@

# The C++ version.
ALL_CXXFLAGS = $(T_CFLAGS) $(CFLAGS-$@) $(CXXFLAGS) $(INTERNAL_CFLAGS) \
  $(COVERAGE_FLAGS) $(NOEXCEPTION_FLAGS) $(WARN_CXXFLAGS) @DEFS@

# Likewise.  Put INCLUDES at the beginning: this way, if some autoconf macro
# puts -I options in CPPFLAGS, our include files in the srcdir will always
# win against random include files in /usr/include.
ALL_CPPFLAGS = $(INCLUDES) $(CPPFLAGS)

# This is the variable to use when using $(COMPILER).
ALL_COMPILERFLAGS = $(ALL_CXXFLAGS)

# This is the variable to use when using $(LINKER).
ALL_LINKERFLAGS = $(ALL_CXXFLAGS)

# Build and host support libraries.

# Use the "pic" build of libiberty if --enable-host-shared.
ifeq ($(enable_host_shared),yes)
LIBIBERTY = ../libiberty/pic/libiberty.a
BUILD_LIBIBERTY = $(build_libobjdir)/libiberty/pic/libiberty.a
else
LIBIBERTY = ../libiberty/libiberty.a
BUILD_LIBIBERTY = $(build_libobjdir)/libiberty/libiberty.a
endif

# Dependencies on the intl and portability libraries.
LIBDEPS= libcommon.a $(CPPLIB) $(LIBIBERTY) $(LIBINTL_DEP) $(LIBICONV_DEP) \
	$(LIBDECNUMBER) $(LIBBACKTRACE)

# Likewise, for use in the tools that must run on this machine
# even if we are cross-building GCC.
BUILD_LIBDEPS= $(BUILD_LIBIBERTY)

# How to link with both our special library facilities
# and the system's installed libraries.
LIBS = @LIBS@ libcommon.a $(CPPLIB) $(LIBINTL) $(LIBICONV) $(LIBBACKTRACE) \
	$(LIBIBERTY) $(LIBDECNUMBER) $(HOST_LIBS)
BACKENDLIBS = $(CLOOGLIBS) $(ISLLIBS) $(GMPLIBS) $(PLUGINLIBS) $(HOST_LIBS) \
	$(ZLIB)
# Any system libraries needed just for GNAT.
SYSLIBS = @GNAT_LIBEXC@

# Used from ada/gcc-interface/Make-lang.in
GNATBIND = @GNATBIND@
GNATMAKE = @GNATMAKE@

# Libs needed (at present) just for jcf-dump.
LDEXP_LIB = @LDEXP_LIB@

# Likewise, for use in the tools that must run on this machine
# even if we are cross-building GCC.
BUILD_LIBS = $(BUILD_LIBIBERTY)

BUILD_RTL = build/rtl.o build/read-rtl.o build/ggc-none.o \
	    build/vec.o build/min-insn-modes.o build/gensupport.o \
	    build/print-rtl.o
BUILD_MD = build/read-md.o
BUILD_ERRORS = build/errors.o

# Specify the directories to be searched for header files.
# Both . and srcdir are used, in that order,
# so that *config.h will be found in the compilation
# subdirectory rather than in the source directory.
# -I$(@D) and -I$(srcdir)/$(@D) cause the subdirectory of the file
# currently being compiled, in both source trees, to be examined as well.
# libintl.h will be found in ../intl if we are using the included libintl.
INCLUDES = -I. -I$(@D) -I$(srcdir) -I$(srcdir)/$(@D) \
	   -I$(srcdir)/../include @INCINTL@ \
	   $(CPPINC) $(GMPINC) $(DECNUMINC) $(BACKTRACEINC) \
	   $(CLOOGINC) $(ISLINC)

COMPILE.base = $(COMPILER) -c $(ALL_COMPILERFLAGS) $(ALL_CPPFLAGS) -o $@
ifeq ($(CXXDEPMODE),depmode=gcc3)
# Note a subtlety here: we use $(@D) for the directory part, to make
# things like the go/%.o rule work properly; but we use $(*F) for the
# file part, as we just want the file part of the stem, not the entire
# file name.
COMPILE = $(COMPILE.base) -MT $@ -MMD -MP -MF $(@D)/$(DEPDIR)/$(*F).TPo
POSTCOMPILE = @mv $(@D)/$(DEPDIR)/$(*F).TPo $(@D)/$(DEPDIR)/$(*F).Po
else
COMPILE = source='$<' object='$@' libtool=no \
    DEPDIR=$(DEPDIR) $(CXXDEPMODE) $(depcomp) $(COMPILE.base)
POSTCOMPILE =
endif

.cc.o .c.o:
	$(COMPILE) $<
	$(POSTCOMPILE)

#
# Support for additional languages (other than C).
# C can be supported this way too (leave for later).

LANG_MAKEFRAGS = @all_lang_makefrags@

# Flags to pass to recursive makes.
# CC is set by configure.
# ??? The choices here will need some experimenting with.

export AR_FOR_TARGET
export AR_CREATE_FOR_TARGET
export AR_FLAGS_FOR_TARGET
export AR_EXTRACT_FOR_TARGET
export AWK
export DESTDIR
export GCC_FOR_TARGET
export INCLUDES
export INSTALL_DATA
export LIPO_FOR_TARGET
export MACHMODE_H
export NM_FOR_TARGET
export STRIP_FOR_TARGET
export RANLIB_FOR_TARGET
export libsubdir

FLAGS_TO_PASS = \
	"ADA_CFLAGS=$(ADA_CFLAGS)" \
	"BISON=$(BISON)" \
	"BISONFLAGS=$(BISONFLAGS)" \
	"CFLAGS=$(CFLAGS) $(WARN_CFLAGS)" \
	"LDFLAGS=$(LDFLAGS)" \
	"FLEX=$(FLEX)" \
	"FLEXFLAGS=$(FLEXFLAGS)" \
	"LN=$(LN)" \
	"LN_S=$(LN_S)" \
	"MAKEINFO=$(MAKEINFO)" \
	"MAKEINFOFLAGS=$(MAKEINFOFLAGS)" \
	"MAKEOVERRIDES=" \
	"SHELL=$(SHELL)" \
	"exeext=$(exeext)" \
	"build_exeext=$(build_exeext)" \
	"objext=$(objext)" \
	"exec_prefix=$(exec_prefix)" \
	"prefix=$(prefix)" \
	"local_prefix=$(local_prefix)" \
	"gxx_include_dir=$(gcc_gxx_include_dir)" \
	"build_tooldir=$(build_tooldir)" \
	"gcc_tooldir=$(gcc_tooldir)" \
	"bindir=$(bindir)" \
	"libexecsubdir=$(libexecsubdir)" \
	"datarootdir=$(datarootdir)" \
	"datadir=$(datadir)" \
	"localedir=$(localedir)"
#
# Lists of files for various purposes.

# All option source files
ALL_OPT_FILES=$(lang_opt_files) $(extra_opt_files)

# Target specific, C specific object file
C_TARGET_OBJS=@c_target_objs@

# Target specific, C++ specific object file
CXX_TARGET_OBJS=@cxx_target_objs@

# Target specific, Fortran specific object file
FORTRAN_TARGET_OBJS=@fortran_target_objs@

# Object files for gcc many-languages driver.
GCC_OBJS = gcc.o ggc-none.o

c-family-warn = $(STRICT_WARN)

# Language-specific object files shared by all C-family front ends.
C_COMMON_OBJS = c-family/c-common.o c-family/c-cppbuiltin.o c-family/c-dump.o \
  c-family/c-format.o c-family/c-gimplify.o c-family/c-lex.o \
  c-family/c-omp.o c-family/c-opts.o c-family/c-pch.o \
  c-family/c-ppoutput.o c-family/c-pragma.o c-family/c-pretty-print.o \
  c-family/c-semantics.o c-family/c-ada-spec.o \
  c-family/c-cilkplus.o \
  c-family/array-notation-common.o c-family/cilk.o c-family/c-ubsan.o

# Language-independent object files.
# We put the insn-*.o files first so that a parallel make will build
# them sooner, because they are large and otherwise tend to be the
# last objects to finish building.
OBJS = \
	insn-attrtab.o \
	insn-automata.o \
	insn-dfatab.o \
	insn-emit.o \
	insn-extract.o \
	insn-latencytab.o \
	insn-modes.o \
	insn-opinit.o \
	insn-output.o \
	insn-peep.o \
	insn-preds.o \
	insn-recog.o \
	insn-enums.o \
	ggc-page.o \
	alias.o \
	alloc-pool.o \
	auto-inc-dec.o \
	bb-reorder.o \
	bitmap.o \
	bt-load.o \
	builtins.o \
	caller-save.o \
	calls.o \
	cfg.o \
	cfganal.o \
	cfgbuild.o \
	cfgcleanup.o \
	cfgexpand.o \
	cfghooks.o \
	cfgloop.o \
	cfgloopanal.o \
	cfgloopmanip.o \
	cfgrtl.o \
	symtab.o \
	cgraph.o \
	cgraphbuild.o \
	cgraphunit.o \
	cgraphclones.o \
	cilk-common.o \
	combine.o \
	combine-stack-adj.o \
	compare-elim.o \
	context.o \
	convert.o \
	coverage.o \
	cppbuiltin.o \
	cppdefault.o \
	cprop.o \
	cse.o \
	cselib.o \
	data-streamer.o \
	data-streamer-in.o \
	data-streamer-out.o \
	dbxout.o \
	dbgcnt.o \
	dce.o \
	ddg.o \
	debug.o \
	df-core.o \
	df-problems.o \
	df-scan.o \
	dfp.o \
	dojump.o \
	dominance.o \
	domwalk.o \
	double-int.o \
	dse.o \
	dumpfile.o \
	dwarf2asm.o \
	dwarf2cfi.o \
	dwarf2out.o \
	emit-rtl.o \
	et-forest.o \
	except.o \
	explow.o \
	expmed.o \
	expr.o \
	final.o \
	fixed-value.o \
	fold-const.o \
	function.o \
	fwprop.o \
	gcse.o \
	ggc-common.o \
	gimple.o \
	gimple-builder.o \
	gimple-expr.o \
	gimple-iterator.o \
	gimple-fold.o \
	gimple-low.o \
	gimple-pretty-print.o \
	gimple-ssa-isolate-paths.o \
	gimple-ssa-strength-reduction.o \
	gimple-streamer-in.o \
	gimple-streamer-out.o \
	gimple-walk.o \
	gimplify.o \
	gimplify-me.o \
	godump.o \
	graph.o \
	graphds.o \
	graphite.o \
	graphite-blocking.o \
	graphite-clast-to-gimple.o \
	graphite-isl-ast-to-gimple.o \
	graphite-dependences.o \
	graphite-interchange.o \
	graphite-optimize-isl.o \
	graphite-poly.o \
	graphite-scop-detection.o \
	graphite-sese-to-poly.o \
	gtype-desc.o \
	haifa-sched.o \
	hsa-gen.o \
	hsa-regalloc.o \
	hsa-brig.o \
	hsa-dump.o \
	hw-doloop.o \
	hwint.o \
	ifcvt.o \
	ree.o \
	inchash.o \
	incpath.o \
	init-regs.o \
	internal-fn.o \
	ipa-cp.o \
	ipa-devirt.o \
	ipa-split.o \
	ipa-inline.o \
	ipa-comdats.o \
	ipa-visibility.o \
	ipa-inline-analysis.o \
	ipa-inline-transform.o \
	ipa-profile.o \
	ipa-prop.o \
	ipa-pure-const.o \
	ipa-reference.o \
	ipa-ref.o \
	ipa-utils.o \
	ipa.o \
	ira.o \
	ira-build.o \
	ira-costs.o \
	ira-conflicts.o \
	ira-color.o \
	ira-emit.o \
	ira-lives.o \
	jump.o \
	langhooks.o \
	lcm.o \
	lists.o \
	loop-doloop.o \
	loop-init.o \
	loop-invariant.o \
	loop-iv.o \
	loop-unroll.o \
	lower-subreg.o \
	lra.o \
	lra-assigns.o \
	lra-coalesce.o \
	lra-constraints.o \
	lra-eliminations.o \
	lra-lives.o \
	lra-spills.o \
	lto-cgraph.o \
	lto-streamer.o \
	lto-streamer-in.o \
	lto-streamer-out.o \
	lto-section-in.o \
	lto-section-out.o \
	lto-opts.o \
	lto-compress.o \
	mcf.o \
	mode-switching.o \
	modulo-sched.o \
	omega.o \
	omp-low.o \
	optabs.o \
	options-save.o \
	opts-global.o \
	passes.o \
	plugin.o \
	postreload-gcse.o \
	postreload.o \
	predict.o \
	print-rtl.o \
	print-tree.o \
	profile.o \
	real.o \
	realmpfr.o \
	recog.o \
	reg-stack.o \
	regcprop.o \
	reginfo.o \
	regrename.o \
	regstat.o \
	reload.o \
	reload1.o \
	reorg.o \
	resource.o \
	rtl-error.o \
	rtl.o \
	rtlhash.o \
	rtlanal.o \
	rtlhooks.o \
	sbitmap.o \
	sched-deps.o \
	sched-ebb.o \
	sched-rgn.o \
	sched-vis.o \
	sdbout.o \
	sel-sched-ir.o \
	sel-sched-dump.o \
	sel-sched.o \
	sese.o \
	shrink-wrap.o \
	simplify-rtx.o \
	sparseset.o \
	sreal.o \
	stack-ptr-mod.o \
	statistics.o \
	stmt.o \
	stor-layout.o \
	store-motion.o \
	streamer-hooks.o \
	stringpool.o \
	target-globals.o \
	targhooks.o \
	timevar.o \
	toplev.o \
	tracer.o \
	trans-mem.o \
	tree-affine.o \
	asan.o \
	tsan.o \
	ubsan.o \
	tree-call-cdce.o \
	tree-cfg.o \
	tree-cfgcleanup.o \
	tree-chrec.o \
	tree-complex.o \
	tree-data-ref.o \
	tree-dfa.o \
	tree-diagnostic.o \
	tree-dump.o \
	tree-eh.o \
	tree-emutls.o \
	tree-if-conv.o \
	tree-inline.o \
	tree-into-ssa.o \
	tree-iterator.o \
	tree-loop-distribution.o \
	tree-nested.o \
	tree-nrv.o \
	tree-object-size.o \
	tree-outof-ssa.o \
	tree-parloops.o \
	tree-phinodes.o \
	tree-predcom.o \
	tree-pretty-print.o \
	tree-profile.o \
	tree-scalar-evolution.o \
	tree-sra.o \
	tree-switch-conversion.o \
	tree-ssa-address.o \
	tree-ssa-alias.o \
	tree-ssa-ccp.o \
	tree-ssa-coalesce.o \
	tree-ssa-copy.o \
	tree-ssa-copyrename.o \
	tree-ssa-dce.o \
	tree-ssa-dom.o \
	tree-ssa-dse.o \
	tree-ssa-forwprop.o \
	tree-ssa-ifcombine.o \
	tree-ssa-live.o \
	tree-ssa-loop-ch.o \
	tree-ssa-loop-im.o \
	tree-ssa-loop-ivcanon.o \
	tree-ssa-loop-ivopts.o \
	tree-ssa-loop-manip.o \
	tree-ssa-loop-niter.o \
	tree-ssa-loop-prefetch.o \
	tree-ssa-loop-unswitch.o \
	tree-ssa-loop.o \
	tree-ssa-math-opts.o \
	tree-ssa-operands.o \
	tree-ssa-phiopt.o \
	tree-ssa-phiprop.o \
	tree-ssa-pre.o \
	tree-ssa-propagate.o \
	tree-ssa-reassoc.o \
	tree-ssa-sccvn.o \
	tree-ssa-sink.o \
	tree-ssa-strlen.o \
	tree-ssa-structalias.o \
	tree-ssa-tail-merge.o \
	tree-ssa-ter.o \
	tree-ssa-threadedge.o \
	tree-ssa-threadupdate.o \
	tree-ssa-uncprop.o \
	tree-ssa-uninit.o \
	tree-ssa.o \
	tree-ssanames.o \
	tree-stdarg.o \
	tree-streamer.o \
	tree-streamer-in.o \
	tree-streamer-out.o \
	tree-tailcall.o \
	tree-vect-generic.o \
	tree-vect-patterns.o \
	tree-vect-data-refs.o \
	tree-vect-stmts.o \
	tree-vect-loop.o \
	tree-vect-loop-manip.o \
	tree-vect-slp.o \
	tree-vectorizer.o \
	tree-vrp.o \
	tree.o \
	valtrack.o \
	value-prof.o \
	var-tracking.o \
	varasm.o \
	varpool.o \
	vmsdbgout.o \
	vtable-verify.o \
	web.o \
	wide-int.o \
	wide-int-print.o \
	xcoffout.o \
	$(out_object_file) \
	$(EXTRA_OBJS) \
	$(host_hook_obj)

# Objects in libcommon.a, potentially used by all host binaries and with
# no target dependencies.
OBJS-libcommon = diagnostic.o diagnostic-color.o pretty-print.o intl.o \
	vec.o  input.o version.o

# Objects in libcommon-target.a, used by drivers and by the core
# compiler and containing target-dependent code.
OBJS-libcommon-target = $(common_out_object_file) prefix.o params.o \
	opts.o opts-common.o options.o vec.o hooks.o common/common-targhooks.o \
	hash-table.o file-find.o

# This lists all host objects for the front ends.
ALL_HOST_FRONTEND_OBJS = $(foreach v,$(CONFIG_LANGUAGES),$($(v)_OBJS))

ALL_HOST_BACKEND_OBJS = $(GCC_OBJS) $(OBJS) $(OBJS-libcommon) \
  $(OBJS-libcommon-target) @TREEBROWSER@ main.o c-family/cppspec.o \
  $(COLLECT2_OBJS) $(EXTRA_GCC_OBJS) $(GCOV_OBJS) $(GCOV_DUMP_OBJS) \
  $(GCOV_TOOL_OBJS) lto-wrapper.o collect-utils.o

# This lists all host object files, whether they are included in this
# compilation or not.
ALL_HOST_OBJS = $(ALL_HOST_FRONTEND_OBJS) $(ALL_HOST_BACKEND_OBJS)

BACKEND = libbackend.a main.o @TREEBROWSER@ libcommon-target.a libcommon.a \
	$(CPPLIB) $(LIBDECNUMBER)

# This is defined to "yes" if Tree checking is enabled, which roughly means
# front-end checking.
TREECHECKING = @TREECHECKING@

MOSTLYCLEANFILES = insn-flags.h insn-config.h insn-codes.h \
 insn-output.c insn-recog.c insn-emit.c insn-extract.c insn-peep.c \
 insn-attr.h insn-attr-common.h insn-attrtab.c insn-dfatab.c \
 insn-latencytab.c insn-opinit.c insn-opinit.h insn-preds.c insn-constants.h \
 tm-preds.h tm-constrs.h checksum-options \
 tree-check.h min-insn-modes.c insn-modes.c insn-modes.h \
 genrtl.h gt-*.h gtype-*.h gtype-desc.c gtyp-input.list \
 xgcc$(exeext) cpp$(exeext) \
 $(EXTRA_PROGRAMS) gcc-cross$(exeext) \
 $(SPECS) collect2$(exeext) gcc-ar$(exeext) gcc-nm$(exeext) \
 gcc-ranlib$(exeext) \
 gcov-iov$(build_exeext) gcov$(exeext) gcov-dump$(exeext) \
 gcov-tool$(exeect) \
 gengtype$(exeext) *.[0-9][0-9].* *.[si] *-checksum.c libbackend.a \
 libcommon-target.a libcommon.a libgcc.mk

#
# Language makefile fragments.

# The following targets define the interface between us and the languages.
#
# all.cross, start.encap, rest.encap,
# install-common, install-info, install-man,
# uninstall,
# mostlyclean, clean, distclean, maintainer-clean,
#
# Each language is linked in with a series of hooks.  The name of each
# hooked is "lang.${target_name}" (eg: lang.info).  Configure computes
# and adds these here.  We use double-colon rules for some of the hooks;
# double-colon rules should be preferred for any new hooks.

# language hooks, generated by configure
@language_hooks@

# per-language makefile fragments
ifneq ($(LANG_MAKEFRAGS),)
include $(LANG_MAKEFRAGS)
endif

# target and host overrides must follow the per-language makefile fragments
# so they can override or augment language-specific variables

# target overrides
ifneq ($(tmake_file),)
include $(tmake_file)
endif

# host overrides
ifneq ($(xmake_file),)
include $(xmake_file)
endif

# all-tree.def includes all the tree.def files.
all-tree.def: s-alltree; @true
s-alltree: Makefile
	rm -f tmp-all-tree.def
	echo '#include "tree.def"' > tmp-all-tree.def
	echo 'END_OF_BASE_TREE_CODES' >> tmp-all-tree.def
	echo '#include "c-family/c-common.def"' >> tmp-all-tree.def
	ltf="$(lang_tree_files)"; for f in $$ltf; do \
	  echo "#include \"$$f\""; \
	done | sed 's|$(srcdir)/||' >> tmp-all-tree.def
	$(SHELL) $(srcdir)/../move-if-change tmp-all-tree.def all-tree.def
	$(STAMP) s-alltree

# Now that LANG_MAKEFRAGS are included, we can add special flags to the
# objects that belong to the front ends.  We add an extra define that
# causes back-end specific include files to be poisoned, in the hope that
# we can avoid introducing dependencies of the front ends on things that
# no front end should ever look at (e.g. everything RTL related).
$(foreach file,$(ALL_HOST_FRONTEND_OBJS),$(eval CFLAGS-$(file) += -DIN_GCC_FRONTEND))

#

# -----------------------------
# Rebuilding this configuration
# -----------------------------

# On the use of stamps:
# Consider the example of tree-check.h. It is constructed with build/gencheck.
# A simple rule to build tree-check.h would be
# tree-check.h: build/gencheck$(build_exeext)
#	$(RUN_GEN) build/gencheck$(build_exeext) > tree-check.h
#
# but tree-check.h doesn't change every time gencheck changes. It would the
# nice if targets that depend on tree-check.h wouldn't be rebuild
# unnecessarily when tree-check.h is unchanged. To make this, tree-check.h
# must not be overwritten with a identical copy. One solution is to use a
# temporary file
# tree-check.h: build/gencheck$(build_exeext)
#	$(RUN_GEN) build/gencheck$(build_exeext) > tmp-check.h
#	$(SHELL) $(srcdir)/../move-if-change tmp-check.h tree-check.h
#
# This solution has a different problem. Since the time stamp of tree-check.h
# is unchanged, make will try to update tree-check.h every time it runs.
# To prevent this, one can add a stamp
# tree-check.h: s-check
# s-check : build/gencheck$(build_exeext)
#	$(RUN_GEN) build/gencheck$(build_exeext) > tmp-check.h
#	$(SHELL) $(srcdir)/../move-if-change tmp-check.h tree-check.h
#	$(STAMP) s-check
#
# The problem with this solution is that make thinks that tree-check.h is
# always unchanged. Make must be deceived into thinking that tree-check.h is
# rebuild by the "tree-check.h: s-check" rule. To do this, add a dummy command:
# tree-check.h: s-check; @true
# s-check : build/gencheck$(build_exeext)
#	$(RUN_GEN) build/gencheck$(build_exeext) > tmp-check.h
#	$(SHELL) $(srcdir)/../move-if-change tmp-check.h tree-check.h
#	$(STAMP) s-check
#
# This is what is done in this makefile. Note that mkconfig.sh has a
# move-if-change built-in

Makefile: config.status $(srcdir)/Makefile.in $(LANG_MAKEFRAGS)
	LANGUAGES="$(CONFIG_LANGUAGES)" \
	CONFIG_HEADERS= \
	CONFIG_SHELL="$(SHELL)" \
	CONFIG_FILES=$@ $(SHELL) config.status

config.h: cs-config.h ; @true
bconfig.h: cs-bconfig.h ; @true
tconfig.h: cs-tconfig.h ; @true
tm.h: cs-tm.h ; @true
tm_p.h: cs-tm_p.h ; @true

cs-config.h: Makefile
	TARGET_CPU_DEFAULT="" \
	HEADERS="$(host_xm_include_list)" DEFINES="$(host_xm_defines)" \
	$(SHELL) $(srcdir)/mkconfig.sh config.h

cs-bconfig.h: Makefile
	TARGET_CPU_DEFAULT="" \
	HEADERS="$(build_xm_include_list)" DEFINES="$(build_xm_defines)" \
	$(SHELL) $(srcdir)/mkconfig.sh bconfig.h

cs-tconfig.h: Makefile
	TARGET_CPU_DEFAULT="" \
	HEADERS="$(xm_include_list)" DEFINES="USED_FOR_TARGET $(xm_defines)" \
	$(SHELL) $(srcdir)/mkconfig.sh tconfig.h

cs-tm.h: Makefile
	TARGET_CPU_DEFAULT="$(target_cpu_default)" \
	HEADERS="$(tm_include_list)" DEFINES="$(tm_defines)" \
	$(SHELL) $(srcdir)/mkconfig.sh tm.h

cs-tm_p.h: Makefile
	TARGET_CPU_DEFAULT="" \
	HEADERS="$(tm_p_include_list)" DEFINES="" \
	$(SHELL) $(srcdir)/mkconfig.sh tm_p.h

# Don't automatically run autoconf, since configure.ac might be accidentally
# newer than configure.  Also, this writes into the source directory which
# might be on a read-only file system.  If configured for maintainer mode
# then do allow autoconf to be run.

AUTOCONF = autoconf
ACLOCAL = aclocal
ACLOCAL_AMFLAGS = -I ../config -I ..
aclocal_deps = \
	$(srcdir)/../libtool.m4 \
	$(srcdir)/../ltoptions.m4 \
	$(srcdir)/../ltsugar.m4 \
	$(srcdir)/../ltversion.m4 \
	$(srcdir)/../lt~obsolete.m4 \
	$(srcdir)/../config/acx.m4 \
	$(srcdir)/../config/codeset.m4 \
	$(srcdir)/../config/extensions.m4 \
	$(srcdir)/../config/gettext-sister.m4 \
	$(srcdir)/../config/iconv.m4 \
	$(srcdir)/../config/lcmessage.m4 \
	$(srcdir)/../config/lib-ld.m4 \
	$(srcdir)/../config/lib-link.m4 \
	$(srcdir)/../config/lib-prefix.m4 \
	$(srcdir)/../config/override.m4 \
	$(srcdir)/../config/progtest.m4 \
        $(srcdir)/../config/stdint.m4 \
	$(srcdir)/../config/unwind_ipinfo.m4 \
	$(srcdir)/../config/warnings.m4 \
	$(srcdir)/../config/dfp.m4 \
	$(srcdir)/../config/mmap.m4 \
	$(srcdir)/acinclude.m4

$(srcdir)/configure: @MAINT@ $(srcdir)/configure.ac $(srcdir)/aclocal.m4
	(cd $(srcdir) && $(AUTOCONF))

$(srcdir)/aclocal.m4 : @MAINT@ $(aclocal_deps)
	(cd $(srcdir) && $(ACLOCAL) $(ACLOCAL_AMFLAGS))

# cstamp-h.in controls rebuilding of config.in.
# It is named cstamp-h.in and not stamp-h.in so the mostlyclean rule doesn't
# delete it.  A stamp file is needed as autoheader won't update the file if
# nothing has changed.
# It remains in the source directory and is part of the distribution.
# This follows what is done in shellutils, fileutils, etc.
# "echo timestamp" is used instead of touch to be consistent with other
# packages that use autoconf (??? perhaps also to avoid problems with patch?).
# ??? Newer versions have a maintainer mode that may be useful here.

# Don't run autoheader automatically either.
# Only run it if maintainer mode is enabled.
@MAINT@ AUTOHEADER = autoheader
@MAINT@ $(srcdir)/config.in: $(srcdir)/cstamp-h.in
@MAINT@ $(srcdir)/cstamp-h.in: $(srcdir)/configure.ac
@MAINT@	(cd $(srcdir) && $(AUTOHEADER))
@MAINT@	@rm -f $(srcdir)/cstamp-h.in
@MAINT@	echo timestamp > $(srcdir)/cstamp-h.in
auto-host.h: cstamp-h ; @true
cstamp-h: config.in config.status
	CONFIG_HEADERS=auto-host.h:config.in \
	CONFIG_FILES= \
	LANGUAGES="$(CONFIG_LANGUAGES)" $(SHELL) config.status

# Really, really stupid make features, such as SUN's KEEP_STATE, may force
# a target to build even if it is up-to-date.  So we must verify that
# config.status does not exist before failing.
config.status: $(srcdir)/configure $(srcdir)/config.gcc
	@if [ ! -f config.status ] ; then \
	  echo You must configure gcc.  Look at http://gcc.gnu.org/install/ for details.; \
	  false; \
	else \
	  LANGUAGES="$(CONFIG_LANGUAGES)" $(SHELL) config.status --recheck; \
	fi

# --------
# UNSORTED
# --------

# Provide quickstrap as a target that people can type into the gcc directory,
# and that fails if you're not into it.
quickstrap: all
	cd $(toplevel_builddir) && $(MAKE) all-target-libgcc

all.internal: start.encap rest.encap doc
# This is what to compile if making a cross-compiler.
all.cross: native gcc-cross$(exeext) cpp$(exeext) specs \
	libgcc-support lang.all.cross doc @GENINSRC@ srcextra
# This is what must be made before installing GCC and converting libraries.
start.encap: native xgcc$(exeext) cpp$(exeext) specs \
	libgcc-support lang.start.encap @GENINSRC@ srcextra
# These can't be made until after GCC can run.
rest.encap: lang.rest.encap
# This is what is made with the host's compiler
# whether making a cross compiler or not.
native: config.status auto-host.h build-@POSUB@ $(LANGUAGES) \
	$(EXTRA_PROGRAMS) $(COLLECT2) lto-wrapper$(exeext) \
	gcc-ar$(exeext) gcc-nm$(exeext) gcc-ranlib$(exeext)

ifeq ($(enable_plugin),yes)
native: gengtype$(exeext)
endif

# On the target machine, finish building a cross compiler.
# This does the things that can't be done on the host machine.
rest.cross: specs

# Recompile all the language-independent object files.
# This is used only if the user explicitly asks for it.
compilations: $(BACKEND)

# This archive is strictly for the host.
libbackend.a: $(OBJS)
	-rm -rf libbackend.a
	$(AR) $(AR_FLAGS) libbackend.a $(OBJS)
	-$(RANLIB) $(RANLIB_FLAGS) libbackend.a

libcommon-target.a: $(OBJS-libcommon-target)
	-rm -rf libcommon-target.a
	$(AR) $(AR_FLAGS) libcommon-target.a $(OBJS-libcommon-target)
	-$(RANLIB) $(RANLIB_FLAGS) libcommon-target.a

libcommon.a: $(OBJS-libcommon)
	-rm -rf libcommon.a
	$(AR) $(AR_FLAGS) libcommon.a $(OBJS-libcommon)
	-$(RANLIB) $(RANLIB_FLAGS) libcommon.a

# We call this executable `xgcc' rather than `gcc'
# to avoid confusion if the current directory is in the path
# and CC is `gcc'.  It is renamed to `gcc' when it is installed.
xgcc$(exeext): $(GCC_OBJS) c/gccspec.o libcommon-target.a $(LIBDEPS) \
	$(EXTRA_GCC_OBJS)
	+$(LINKER) $(ALL_LINKERFLAGS) $(LDFLAGS) -o $@ $(GCC_OBJS) \
	  c/gccspec.o $(EXTRA_GCC_OBJS) libcommon-target.a \
	  $(EXTRA_GCC_LIBS) $(LIBS)

# cpp is to cpp0 as e.g. g++ is to cc1plus: Just another driver.
# It is part of c-family because the handled extensions are hard-coded
# and only contain c-family extensions (see known_suffixes).
cpp$(exeext): $(GCC_OBJS) c-family/cppspec.o libcommon-target.a $(LIBDEPS) \
	$(EXTRA_GCC_OBJS)
	+$(LINKER) $(ALL_LINKERFLAGS) $(LDFLAGS) -o $@ $(GCC_OBJS) \
	  c-family/cppspec.o $(EXTRA_GCC_OBJS) libcommon-target.a \
	  $(EXTRA_GCC_LIBS) $(LIBS)

# Dump a specs file to make -B./ read these specs over installed ones.
$(SPECS): xgcc$(exeext)
	$(GCC_FOR_TARGET) -dumpspecs > tmp-specs
	mv tmp-specs $(SPECS)

# We do want to create an executable named `xgcc', so we can use it to
# compile libgcc2.a.
# Also create gcc-cross, so that install-common will install properly.
gcc-cross$(exeext): xgcc$(exeext)
	cp xgcc$(exeext) gcc-cross$(exeext)

checksum-options:
	echo "$(LINKER) $(ALL_LINKERFLAGS) $(LDFLAGS)" > checksum-options.tmp \
	&& $(srcdir)/../move-if-change checksum-options.tmp checksum-options

#
# Build libgcc.a.

libgcc-support: libgcc.mvars stmp-int-hdrs $(TCONFIG_H) \
	$(MACHMODE_H) gcov-iov.h

libgcc.mvars: config.status Makefile specs xgcc$(exeext)
	: > tmp-libgcc.mvars
	echo GCC_CFLAGS = '$(GCC_CFLAGS)' >> tmp-libgcc.mvars
	echo INHIBIT_LIBC_CFLAGS = '$(INHIBIT_LIBC_CFLAGS)' >> tmp-libgcc.mvars
	echo TARGET_SYSTEM_ROOT = '$(TARGET_SYSTEM_ROOT)' >> tmp-libgcc.mvars

	mv tmp-libgcc.mvars libgcc.mvars

# Use the genmultilib shell script to generate the information the gcc
# driver program needs to select the library directory based on the
# switches.
multilib.h: s-mlib; @true
s-mlib: $(srcdir)/genmultilib Makefile
	if test @enable_multilib@ = yes \
	   || test -n "$(MULTILIB_OSDIRNAMES)"; then \
	  $(SHELL) $(srcdir)/genmultilib \
	    "$(MULTILIB_OPTIONS)" \
	    "$(MULTILIB_DIRNAMES)" \
	    "$(MULTILIB_MATCHES)" \
	    "$(MULTILIB_EXCEPTIONS)" \
	    "$(MULTILIB_EXTRA_OPTS)" \
	    "$(MULTILIB_EXCLUSIONS)" \
	    "$(MULTILIB_OSDIRNAMES)" \
	    "$(MULTILIB_REQUIRED)" \
	    "$(if $(MULTILIB_OSDIRNAMES),,$(MULTIARCH_DIRNAME))" \
	    "$(MULTILIB_REUSE)" \
	    "@enable_multilib@" \
	    > tmp-mlib.h; \
	else \
	  $(SHELL) $(srcdir)/genmultilib '' '' '' '' '' '' '' '' \
	    "$(MULTIARCH_DIRNAME)" '' no \
	    > tmp-mlib.h; \
	fi
	$(SHELL) $(srcdir)/../move-if-change tmp-mlib.h multilib.h
	$(STAMP) s-mlib
#
# Compiling object files from source files.

# Note that dependencies on obstack.h are not written
# because that file is not part of GCC.

srcextra: gcc.srcextra lang.srcextra

gcc.srcextra: gengtype-lex.c
	-cp -p $^ $(srcdir)

AR_OBJS = file-find.o
AR_LIBS = @COLLECT2_LIBS@

gcc-ar$(exeext): gcc-ar.o $(AR_OBJS) $(LIBDEPS)
	+$(LINKER) $(ALL_LINKERFLAGS) $(LDFLAGS) gcc-ar.o -o $@ \
		$(AR_OBJS) $(LIBS) $(AR_LIBS)

gcc-nm$(exeext): gcc-nm.o $(AR_OBJS) $(LIBDEPS)
	+$(LINKER) $(ALL_LINKERFLAGS) $(LDFLAGS) gcc-nm.o -o $@ \
		$(AR_OBJS) $(LIBS) $(AR_LIBS)

gcc-ranlib$(exeext): gcc-ranlib.o $(AR_OBJS) $(LIBDEPS)
	+$(LINKER) $(ALL_LINKERFLAGS) $(LDFLAGS) gcc-ranlib.o -o $@ \
		$(AR_OBJS) $(LIBS) $(AR_LIBS)

CFLAGS-gcc-ar.o += $(DRIVER_DEFINES) \
	-DTARGET_MACHINE=\"$(target_noncanonical)\" \
	@TARGET_SYSTEM_ROOT_DEFINE@ -DPERSONALITY=\"ar\"

CFLAGS-gcc-ranlib.o += $(DRIVER_DEFINES) \
	-DTARGET_MACHINE=\"$(target_noncanonical)\" \
	@TARGET_SYSTEM_ROOT_DEFINE@ -DPERSONALITY=\"ranlib\"

CFLAGS-gcc-nm.o += $(DRIVER_DEFINES) \
	-DTARGET_MACHINE=\"$(target_noncanonical)\" \
	@TARGET_SYSTEM_ROOT_DEFINE@ -DPERSONALITY=\"nm\"

# ??? the implicit rules dont trigger if the source file has a different name
# so copy instead
gcc-ranlib.c: gcc-ar.c
	cp $^ $@

gcc-nm.c: gcc-ar.c
	cp $^ $@

COLLECT2_OBJS = collect2.o collect2-aix.o tlink.o vec.o ggc-none.o \
  collect-utils.o file-find.o
COLLECT2_LIBS = @COLLECT2_LIBS@
collect2$(exeext): $(COLLECT2_OBJS) $(LIBDEPS)
# Don't try modifying collect2 (aka ld) in place--it might be linking this.
	+$(LINKER) $(ALL_LINKERFLAGS) $(LDFLAGS) -o T$@ \
		$(COLLECT2_OBJS) $(LIBS) $(COLLECT2_LIBS)
	mv -f T$@ $@

CFLAGS-collect2.o += -DTARGET_MACHINE=\"$(target_noncanonical)\" \
	@TARGET_SYSTEM_ROOT_DEFINE@

LTO_WRAPPER_OBJS = lto-wrapper.o collect-utils.o ggc-none.o
lto-wrapper$(exeext): $(LTO_WRAPPER_OBJS) libcommon-target.a $(LIBDEPS)
	+$(LINKER) $(ALL_COMPILERFLAGS) $(LDFLAGS) -o T$@ \
	   $(LTO_WRAPPER_OBJS) libcommon-target.a $(LIBS)
	mv -f T$@ $@

# Files used by all variants of C or by the stand-alone pre-processor.

CFLAGS-c-family/c-opts.o += @TARGET_SYSTEM_ROOT_DEFINE@

CFLAGS-c-family/c-pch.o += -DHOST_MACHINE=\"$(host)\" \
	-DTARGET_MACHINE=\"$(target)\"

default-c.o: config/default-c.c
	$(COMPILE) $<
	$(POSTCOMPILE)

# Files used by all variants of C and some other languages.

CFLAGS-prefix.o += -DPREFIX=\"$(prefix)\" -DBASEVER=$(BASEVER_s)
prefix.o: $(BASEVER)

# Language-independent files.

DRIVER_DEFINES = \
  -DSTANDARD_STARTFILE_PREFIX=\"$(unlibsubdir)/\" \
  -DSTANDARD_EXEC_PREFIX=\"$(libdir)/gcc/\" \
  -DSTANDARD_LIBEXEC_PREFIX=\"$(libexecdir)/gcc/\" \
  -DDEFAULT_TARGET_VERSION=\"$(version)\" \
  -DDEFAULT_TARGET_MACHINE=\"$(target_noncanonical)\" \
  -DSTANDARD_BINDIR_PREFIX=\"$(bindir)/\" \
  -DTOOLDIR_BASE_PREFIX=\"$(libsubdir_to_prefix)$(prefix_to_exec_prefix)\" \
  @TARGET_SYSTEM_ROOT_DEFINE@ \
  $(VALGRIND_DRIVER_DEFINES) \
  $(if $(SHLIB),$(if $(filter yes,@enable_shared@),-DENABLE_SHARED_LIBGCC)) \
  -DCONFIGURE_SPECS="\"@CONFIGURE_SPECS@\""

CFLAGS-gcc.o += $(DRIVER_DEFINES)

specs.h : s-specs ; @true
s-specs : Makefile
	lsf="$(lang_specs_files)"; for f in $$lsf; do \
	    echo "#include \"$$f\""; \
	done | sed 's|$(srcdir)/||' > tmp-specs.h
	$(SHELL) $(srcdir)/../move-if-change tmp-specs.h specs.h
	$(STAMP) s-specs

optionlist: s-options ; @true
s-options: $(ALL_OPT_FILES) Makefile $(srcdir)/opt-gather.awk
	$(AWK) -f $(srcdir)/opt-gather.awk $(ALL_OPT_FILES) > tmp-optionlist
	$(SHELL) $(srcdir)/../move-if-change tmp-optionlist optionlist
	$(STAMP) s-options

options.c: optionlist $(srcdir)/opt-functions.awk $(srcdir)/opt-read.awk \
    $(srcdir)/optc-gen.awk
	$(AWK) -f $(srcdir)/opt-functions.awk -f $(srcdir)/opt-read.awk \
	       -f $(srcdir)/optc-gen.awk \
	       -v header_name="config.h system.h coretypes.h options.h tm.h" < $< > $@

options-save.c: optionlist $(srcdir)/opt-functions.awk $(srcdir)/opt-read.awk \
    $(srcdir)/optc-save-gen.awk
	$(AWK) -f $(srcdir)/opt-functions.awk -f $(srcdir)/opt-read.awk \
	       -f $(srcdir)/optc-save-gen.awk \
	       -v header_name="config.h system.h coretypes.h tm.h" < $< > $@

options.h: s-options-h ; @true
s-options-h: optionlist $(srcdir)/opt-functions.awk $(srcdir)/opt-read.awk \
    $(srcdir)/opth-gen.awk
	$(AWK) -f $(srcdir)/opt-functions.awk -f $(srcdir)/opt-read.awk \
	       -f $(srcdir)/opth-gen.awk \
	       < $< > tmp-options.h
	$(SHELL) $(srcdir)/../move-if-change tmp-options.h options.h
	$(STAMP) $@

dumpvers: dumpvers.c

CFLAGS-version.o += -DBASEVER=$(BASEVER_s) -DDATESTAMP=$(DATESTAMP_s) \
	-DREVISION=$(REVISION_s) \
	-DDEVPHASE=$(DEVPHASE_s) -DPKGVERSION=$(PKGVERSION_s) \
	-DBUGURL=$(BUGURL_s)
version.o: $(REVISION) $(DATESTAMP) $(BASEVER) $(DEVPHASE)

# lto-compress.o needs $(ZLIBINC) added to the include flags.
CFLAGS-lto-compress.o += $(ZLIBINC)

bversion.h: s-bversion; @true
s-bversion: BASE-VER
	echo "#define BUILDING_GCC_MAJOR `echo $(BASEVER_c) | sed -e 's/^\([0-9]*\).*$$/\1/'`" > bversion.h
	echo "#define BUILDING_GCC_MINOR `echo $(BASEVER_c) | sed -e 's/^[0-9]*\.\([0-9]*\).*$$/\1/'`" >> bversion.h
	echo "#define BUILDING_GCC_PATCHLEVEL `echo $(BASEVER_c) | sed -e 's/^[0-9]*\.[0-9]*\.\([0-9]*\)$$/\1/'`" >> bversion.h
	echo "#define BUILDING_GCC_VERSION (BUILDING_GCC_MAJOR * 1000 + BUILDING_GCC_MINOR)" >> bversion.h
	$(STAMP) s-bversion

CFLAGS-toplev.o += -DTARGET_NAME=\"$(target_noncanonical)\"

pass-instances.def: $(srcdir)/passes.def $(srcdir)/gen-pass-instances.awk
	$(AWK) -f $(srcdir)/gen-pass-instances.awk \
	  $(srcdir)/passes.def > pass-instances.def

$(out_object_file): $(out_file)
	$(COMPILE) $<
	$(POSTCOMPILE)

$(common_out_object_file): $(common_out_file)
	$(COMPILE) $<
	$(POSTCOMPILE)
#
# Generate header and source files from the machine description,
# and compile them.

.PRECIOUS: insn-config.h insn-flags.h insn-codes.h insn-constants.h \
  insn-emit.c insn-recog.c insn-extract.c insn-output.c insn-peep.c \
  insn-attr.h insn-attr-common.h insn-attrtab.c insn-dfatab.c \
  insn-latencytab.c insn-preds.c

# Dependencies for the md file.  The first time through, we just assume
# the md file itself and the generated dependency file (in order to get
# it built).  The second time through we have the dependency file.
-include mddeps.mk
MD_DEPS = s-mddeps $(md_file) $(MD_INCLUDES)

s-mddeps: $(md_file) $(MD_INCLUDES) build/genmddeps$(build_exeext)
	$(RUN_GEN) build/genmddeps$(build_exeext) $(md_file) > tmp-mddeps
	$(SHELL) $(srcdir)/../move-if-change tmp-mddeps mddeps.mk
	$(STAMP) s-mddeps

# For each of the files generated by running a generator program over
# the machine description, the following static pattern rules run the
# generator program only if the machine description has changed,
# but touch the target file only when its contents actually change.
# The "; @true" construct forces Make to recheck the timestamp on
# the target file.

simple_rtl_generated_h	= insn-attr.h insn-attr-common.h insn-codes.h \
			  insn-config.h insn-flags.h

simple_rtl_generated_c	= insn-automata.c insn-emit.c \
			  insn-extract.c insn-output.c \
			  insn-peep.c insn-recog.c

simple_generated_h	= $(simple_rtl_generated_h) insn-constants.h

simple_generated_c	= $(simple_rtl_generated_c) insn-enums.c

$(simple_generated_h:insn-%.h=s-%) \
$(simple_generated_c:insn-%.c=s-%): s-%: $(MD_DEPS)

$(simple_rtl_generated_h:insn-%.h=s-%) \
$(simple_rtl_generated_c:insn-%.c=s-%): s-%: insn-conditions.md

$(simple_generated_h): insn-%.h: s-%; @true

$(simple_generated_h:insn-%.h=s-%): s-%: build/gen%$(build_exeext)
	$(RUN_GEN) build/gen$*$(build_exeext) $(md_file) \
	  $(filter insn-conditions.md,$^) > tmp-$*.h
	$(SHELL) $(srcdir)/../move-if-change tmp-$*.h insn-$*.h
	$(STAMP) s-$*

$(simple_generated_c): insn-%.c: s-%; @true
$(simple_generated_c:insn-%.c=s-%): s-%: build/gen%$(build_exeext)
	$(RUN_GEN) build/gen$*$(build_exeext) $(md_file) \
	  $(filter insn-conditions.md,$^) > tmp-$*.c
	$(SHELL) $(srcdir)/../move-if-change tmp-$*.c insn-$*.c
	$(STAMP) s-$*

# gencheck doesn't read the machine description, and the file produced
# doesn't use the insn-* convention.
tree-check.h: s-check ; @true
s-check : build/gencheck$(build_exeext)
	$(RUN_GEN) build/gencheck$(build_exeext) > tmp-check.h
	$(SHELL) $(srcdir)/../move-if-change tmp-check.h tree-check.h
	$(STAMP) s-check

# genattrtab produces three files: tmp-{attrtab.c,dfatab.c,latencytab.c}
insn-attrtab.c insn-dfatab.c insn-latencytab.c: s-attrtab ; @true
s-attrtab : $(MD_DEPS) build/genattrtab$(build_exeext) \
  insn-conditions.md
	$(RUN_GEN) build/genattrtab$(build_exeext) $(md_file) insn-conditions.md \
		-Atmp-attrtab.c -Dtmp-dfatab.c -Ltmp-latencytab.c
	$(SHELL) $(srcdir)/../move-if-change tmp-attrtab.c    insn-attrtab.c
	$(SHELL) $(srcdir)/../move-if-change tmp-dfatab.c     insn-dfatab.c
	$(SHELL) $(srcdir)/../move-if-change tmp-latencytab.c insn-latencytab.c
	$(STAMP) s-attrtab

# genopinit produces two files.
insn-opinit.c insn-opinit.h: s-opinit ; @true
s-opinit: $(MD_DEPS) build/genopinit$(build_exeext) insn-conditions.md
	$(RUN_GEN) build/genopinit$(build_exeext) $(md_file) \
	  insn-conditions.md -htmp-opinit.h -ctmp-opinit.c
	$(SHELL) $(srcdir)/../move-if-change tmp-opinit.h insn-opinit.h
	$(SHELL) $(srcdir)/../move-if-change tmp-opinit.c insn-opinit.c
	$(STAMP) s-opinit

# gencondmd doesn't use the standard naming convention.
build/gencondmd.c: s-conditions; @true
s-conditions: $(MD_DEPS) build/genconditions$(build_exeext)
	$(RUN_GEN) build/genconditions$(build_exeext) $(md_file) > tmp-condmd.c
	$(SHELL) $(srcdir)/../move-if-change tmp-condmd.c build/gencondmd.c
	$(STAMP) s-conditions

insn-conditions.md: s-condmd; @true
s-condmd: build/gencondmd$(build_exeext)
	$(RUN_GEN) build/gencondmd$(build_exeext) > tmp-cond.md
	$(SHELL) $(srcdir)/../move-if-change tmp-cond.md insn-conditions.md
	$(STAMP) s-condmd


# These files are generated by running the same generator more than
# once with different options, so they have custom rules.  The
# stampfile idiom is the same.
genrtl.h: s-genrtl-h; @true

s-genrtl-h: build/gengenrtl$(build_exeext)
	$(RUN_GEN) build/gengenrtl$(build_exeext) > tmp-genrtl.h
	$(SHELL) $(srcdir)/../move-if-change tmp-genrtl.h genrtl.h
	$(STAMP) s-genrtl-h

insn-modes.c: s-modes; @true
insn-modes.h: s-modes-h; @true
min-insn-modes.c: s-modes-m; @true

s-modes: build/genmodes$(build_exeext)
	$(RUN_GEN) build/genmodes$(build_exeext) > tmp-modes.c
	$(SHELL) $(srcdir)/../move-if-change tmp-modes.c insn-modes.c
	$(STAMP) s-modes

s-modes-h: build/genmodes$(build_exeext)
	$(RUN_GEN) build/genmodes$(build_exeext) -h > tmp-modes.h
	$(SHELL) $(srcdir)/../move-if-change tmp-modes.h insn-modes.h
	$(STAMP) s-modes-h

s-modes-m: build/genmodes$(build_exeext)
	$(RUN_GEN) build/genmodes$(build_exeext) -m > tmp-min-modes.c
	$(SHELL) $(srcdir)/../move-if-change tmp-min-modes.c min-insn-modes.c
	$(STAMP) s-modes-m

insn-preds.c: s-preds; @true
tm-preds.h: s-preds-h; @true
tm-constrs.h: s-constrs-h; @true

.PHONY: mddump
mddump: $(BUILD_RTL) $(MD_DEPS) build/genmddump$(build_exeext)
	$(RUN_GEN) build/genmddump$(build_exeext) $(md_file) > tmp-mddump.md

s-preds: $(MD_DEPS) build/genpreds$(build_exeext)
	$(RUN_GEN) build/genpreds$(build_exeext) $(md_file) > tmp-preds.c
	$(SHELL) $(srcdir)/../move-if-change tmp-preds.c insn-preds.c
	$(STAMP) s-preds

s-preds-h: $(MD_DEPS) build/genpreds$(build_exeext)
	$(RUN_GEN) build/genpreds$(build_exeext) -h $(md_file) > tmp-preds.h
	$(SHELL) $(srcdir)/../move-if-change tmp-preds.h tm-preds.h
	$(STAMP) s-preds-h

s-constrs-h: $(MD_DEPS) build/genpreds$(build_exeext)
	$(RUN_GEN) build/genpreds$(build_exeext) -c $(md_file) > tmp-constrs.h
	$(SHELL) $(srcdir)/../move-if-change tmp-constrs.h tm-constrs.h
	$(STAMP) s-constrs-h

target-hooks-def.h: s-target-hooks-def-h; @true
# make sure that when we build info files, the used tm.texi is up to date.
$(srcdir)/doc/tm.texi: s-tm-texi; @true

s-target-hooks-def-h: build/genhooks$(build_exeext)
	$(RUN_GEN) build/genhooks$(build_exeext) "Target Hook" \
					     > tmp-target-hooks-def.h
	$(SHELL) $(srcdir)/../move-if-change tmp-target-hooks-def.h \
					     target-hooks-def.h
	$(STAMP) s-target-hooks-def-h

c-family/c-target-hooks-def.h: s-c-target-hooks-def-h; @true

s-c-target-hooks-def-h: build/genhooks$(build_exeext)
	$(RUN_GEN) build/genhooks$(build_exeext) "C Target Hook" \
					     > tmp-c-target-hooks-def.h
	$(SHELL) $(srcdir)/../move-if-change tmp-c-target-hooks-def.h \
					     c-family/c-target-hooks-def.h
	$(STAMP) s-c-target-hooks-def-h

common/common-target-hooks-def.h: s-common-target-hooks-def-h; @true

s-common-target-hooks-def-h: build/genhooks$(build_exeext)
	$(RUN_GEN) build/genhooks$(build_exeext) "Common Target Hook" \
					     > tmp-common-target-hooks-def.h
	$(SHELL) $(srcdir)/../move-if-change tmp-common-target-hooks-def.h \
					     common/common-target-hooks-def.h
	$(STAMP) s-common-target-hooks-def-h

# check if someone mistakenly only changed tm.texi.
# We use a different pathname here to avoid a circular dependency.
s-tm-texi: $(srcdir)/doc/../doc/tm.texi

# The tm.texi we want to compare against / check into svn should have
# unix-style line endings.  To make this work on MinGW, remove \r.
# \r is not portable to Solaris tr, therefore we have a special
# case for ASCII.  We use \r for other encodings like EBCDIC.
s-tm-texi: build/genhooks$(build_exeext) $(srcdir)/doc/tm.texi.in
	$(RUN_GEN) build/genhooks$(build_exeext) -d \
			$(srcdir)/doc/tm.texi.in > tmp-tm.texi
	case `echo X|tr X '\101'` in \
	  A) tr -d '\015' < tmp-tm.texi > tmp2-tm.texi ;; \
	  *) tr -d '\r' < tmp-tm.texi > tmp2-tm.texi ;; \
	esac
	mv tmp2-tm.texi tmp-tm.texi
	$(SHELL) $(srcdir)/../move-if-change tmp-tm.texi tm.texi
	@if cmp -s $(srcdir)/doc/tm.texi tm.texi; then \
	  $(STAMP) $@; \
	elif test $(srcdir)/doc/tm.texi -nt $(srcdir)/doc/tm.texi.in \
	  && ( test $(srcdir)/doc/tm.texi -nt $(srcdir)/target.def \
	    || test $(srcdir)/doc/tm.texi -nt $(srcdir)/c-family/c-target.def \
	    || test $(srcdir)/doc/tm.texi -nt $(srcdir)/common/common-target.def \
	  ); then \
	  echo >&2 ; \
	  echo You should edit $(srcdir)/doc/tm.texi.in rather than $(srcdir)/doc/tm.texi . >&2 ; \
	  false; \
	else \
	  echo >&2 ; \
	  echo Verify that you have permission to grant a GFDL license for all >&2 ; \
	  echo new text in tm.texi, then copy it to $(srcdir)/doc/tm.texi. >&2 ; \
	  false; \
	fi

GTFILES = $(CPP_ID_DATA_H) $(srcdir)/input.h $(srcdir)/coretypes.h \
  $(host_xm_file_list) \
  $(tm_file_list) $(HASHTAB_H) $(SPLAY_TREE_H) $(srcdir)/bitmap.h \
  $(srcdir)/wide-int.h $(srcdir)/alias.h $(srcdir)/coverage.c $(srcdir)/rtl.h \
  $(srcdir)/optabs.h $(srcdir)/tree.h $(srcdir)/tree-core.h \
  $(srcdir)/libfuncs.h $(SYMTAB_H) \
  $(srcdir)/real.h $(srcdir)/function.h $(srcdir)/insn-addr.h $(srcdir)/hwint.h \
  $(srcdir)/fixed-value.h \
  $(srcdir)/output.h $(srcdir)/cfgloop.h \
  $(srcdir)/cselib.h $(srcdir)/basic-block.h  $(srcdir)/ipa-ref.h $(srcdir)/cgraph.h \
  $(srcdir)/reload.h $(srcdir)/caller-save.c $(srcdir)/symtab.c \
  $(srcdir)/alias.c $(srcdir)/bitmap.c $(srcdir)/cselib.c $(srcdir)/cgraph.c \
  $(srcdir)/ipa-prop.c $(srcdir)/ipa-cp.c $(srcdir)/ipa-utils.h \
  $(srcdir)/dbxout.c \
  $(srcdir)/signop.h \
  $(srcdir)/dwarf2out.h \
  $(srcdir)/dwarf2asm.c \
  $(srcdir)/dwarf2cfi.c \
  $(srcdir)/dwarf2out.c \
  $(srcdir)/tree-vect-generic.c \
  $(srcdir)/dojump.c \
  $(srcdir)/emit-rtl.c $(srcdir)/except.h $(srcdir)/explow.c $(srcdir)/expr.c \
  $(srcdir)/expr.h \
  $(srcdir)/function.c $(srcdir)/except.c \
  $(srcdir)/gcse.c $(srcdir)/godump.c \
  $(srcdir)/lists.c $(srcdir)/optabs.c \
  $(srcdir)/profile.c $(srcdir)/mcf.c \
  $(srcdir)/reg-stack.c $(srcdir)/cfgrtl.c \
  $(srcdir)/sdbout.c $(srcdir)/stor-layout.c \
  $(srcdir)/stringpool.c $(srcdir)/tree.c $(srcdir)/varasm.c \
  $(srcdir)/gimple.h \
  $(srcdir)/gimple-ssa.h \
  $(srcdir)/tree-ssanames.c $(srcdir)/tree-eh.c $(srcdir)/tree-ssa-address.c \
  $(srcdir)/tree-cfg.c \
  $(srcdir)/tree-dfa.c \
  $(srcdir)/tree-iterator.c $(srcdir)/gimple-expr.c \
  $(srcdir)/tree-chrec.h \
  $(srcdir)/tree-scalar-evolution.c \
  $(srcdir)/tree-ssa-operands.h \
  $(srcdir)/tree-profile.c $(srcdir)/tree-nested.c \
  $(srcdir)/tree-parloops.c \
  $(srcdir)/omp-low.c \
  $(srcdir)/targhooks.c $(out_file) $(srcdir)/passes.c $(srcdir)/cgraphunit.c \
  $(srcdir)/cgraphclones.c \
  $(srcdir)/tree-phinodes.c \
  $(srcdir)/tree-ssa-alias.h \
  $(srcdir)/tree-ssanames.h \
  $(srcdir)/ipa-prop.h \
  $(srcdir)/trans-mem.c \
  $(srcdir)/lto-streamer.h \
  $(srcdir)/target-globals.h \
  $(srcdir)/ipa-inline.h \
  $(srcdir)/vtable-verify.c \
  $(srcdir)/asan.c \
  $(srcdir)/ubsan.c \
<<<<<<< HEAD
  $(srcdir)/tsan.c $(srcdir)/ipa-devirt.c \
  $(srcdir)/hsa-gen.c \
=======
  $(srcdir)/tsan.c \
  $(srcdir)/ipa-devirt.c \
  $(srcdir)/internal-fn.h \
>>>>>>> 3ba421e8
  @all_gtfiles@

# Compute the list of GT header files from the corresponding C sources,
# possibly nested within config or language subdirectories.  Match gengtype's
# behavior in this respect: gt-LANG-file.h for "file" anywhere within a LANG
# language subdir, gt-file.h otherwise (no subdir indication for config/
# related sources).

GTFILES_H = $(subst /,-, \
	    $(shell echo $(patsubst $(srcdir)/%,gt-%, \
			   $(patsubst %.c,%.h, \
			     $(filter %.c, $(GTFILES)))) \
			| sed -e "s|/[^ ]*/|/|g" -e "s|gt-config/|gt-|g"))

GTFILES_LANG_H = $(patsubst [%], gtype-%.h, $(filter [%], $(GTFILES)))
ALL_GTFILES_H := $(sort $(GTFILES_H) $(GTFILES_LANG_H))

# $(GTFILES) may be too long to put on a command line, so we have to
# write it out to a file (taking care not to do that in a way that
# overflows a command line!) and then have gengtype read the file in.

$(ALL_GTFILES_H) gtype-desc.c gtype-desc.h gtype.state: s-gtype ; @true

### Common flags to gengtype [e.g. -v or -B backupdir]
GENGTYPE_FLAGS= 

gtyp-input.list: s-gtyp-input ; @true
s-gtyp-input: Makefile
	@: $(call write_entries_to_file,$(GTFILES),tmp-gi.list)
	$(SHELL) $(srcdir)/../move-if-change tmp-gi.list gtyp-input.list
	$(STAMP) s-gtyp-input

s-gtype: build/gengtype$(build_exeext) $(filter-out [%], $(GTFILES)) \
	 gtyp-input.list
# First, parse all files and save a state file.
	$(RUN_GEN) build/gengtype$(build_exeext) $(GENGTYPE_FLAGS) \
                    -S $(srcdir) -I gtyp-input.list -w tmp-gtype.state
# Second, read the state file and generate all files.  This ensure that
# gtype.state is correctly read:
	$(SHELL) $(srcdir)/../move-if-change tmp-gtype.state gtype.state
	$(RUN_GEN) build/gengtype$(build_exeext) $(GENGTYPE_FLAGS) \
                    -r gtype.state
	$(STAMP) s-gtype

generated_files = config.h tm.h $(TM_P_H) $(TM_H) multilib.h \
       $(simple_generated_h) specs.h \
       tree-check.h genrtl.h insn-modes.h tm-preds.h tm-constrs.h \
       $(ALL_GTFILES_H) gtype-desc.c gtype-desc.h gcov-iov.h \
       options.h target-hooks-def.h insn-opinit.h \
       common/common-target-hooks-def.h pass-instances.def \
       c-family/c-target-hooks-def.h

#
# How to compile object files to run on the build machine.

build/%.o :  # dependencies provided by explicit rule later
	$(COMPILER_FOR_BUILD) -c $(BUILD_COMPILERFLAGS) $(BUILD_CPPFLAGS) \
		-o $@ $<

## build/version.o is compiled by the $(COMPILER_FOR_BUILD) but needs
## several C macro definitions, just like version.o
build/version.o:  version.c version.h \
                  $(REVISION) $(DATESTAMP) $(BASEVER) $(DEVPHASE)
	$(COMPILER_FOR_BUILD) -c $(BUILD_COMPILERFLAGS) $(BUILD_CPPFLAGS) \
	-DBASEVER=$(BASEVER_s) -DDATESTAMP=$(DATESTAMP_s) \
	-DREVISION=$(REVISION_s) \
	-DDEVPHASE=$(DEVPHASE_s) -DPKGVERSION=$(PKGVERSION_s) \
	-DBUGURL=$(BUGURL_s) -o $@ $<

# Header dependencies for the programs that generate source code.
# These are library modules...
build/errors.o : errors.c $(BCONFIG_H) $(SYSTEM_H) errors.h
build/gensupport.o: gensupport.c $(BCONFIG_H) $(SYSTEM_H) coretypes.h	\
  $(GTM_H) $(RTL_BASE_H) $(OBSTACK_H) errors.h $(HASHTAB_H)		\
  $(READ_MD_H) gensupport.h
build/ggc-none.o : ggc-none.c $(BCONFIG_H) $(SYSTEM_H) coretypes.h 	\
  $(GGC_H)
build/min-insn-modes.o : min-insn-modes.c $(BCONFIG_H) $(SYSTEM_H)	\
  $(MACHMODE_H)
build/print-rtl.o: print-rtl.c $(BCONFIG_H) $(SYSTEM_H) coretypes.h	\
  $(GTM_H) $(RTL_BASE_H)
build/read-md.o: read-md.c $(BCONFIG_H) $(SYSTEM_H) coretypes.h		\
  $(HASHTAB_H) errors.h $(READ_MD_H)
build/read-rtl.o: read-rtl.c $(BCONFIG_H) $(SYSTEM_H) coretypes.h	\
  $(GTM_H) $(RTL_BASE_H) $(OBSTACK_H) $(HASHTAB_H) $(READ_MD_H)		\
  gensupport.h
build/rtl.o: rtl.c $(BCONFIG_H) coretypes.h $(GTM_H) $(SYSTEM_H)	\
  $(RTL_H) $(GGC_H) errors.h
build/vec.o : vec.c $(BCONFIG_H) $(SYSTEM_H) coretypes.h $(VEC_H)	\
   $(GGC_H) toplev.h $(DIAGNOSTIC_CORE_H)
build/gencondmd.o : build/gencondmd.c $(BCONFIG_H) $(SYSTEM_H)		\
  coretypes.h $(GTM_H) insn-constants.h					\
  $(filter-out insn-flags.h, $(RTL_H) $(TM_P_H) $(FUNCTION_H) $(REGS_H) \
  $(RECOG_H) output.h $(FLAGS_H) $(RESOURCE_H) toplev.h $(DIAGNOSTIC_CORE_H) reload.h 	\
  $(EXCEPT_H) tm-constrs.h)
# This pulls in tm-pred.h which contains inline functions wrapping up
# predicates from the back-end so those functions must be discarded.
# No big deal since gencondmd.c is a dummy file for non-GCC compilers.
build/gencondmd.o : \
  BUILD_CFLAGS := $(filter-out -fkeep-inline-functions, $(BUILD_CFLAGS))

# ...these are the programs themselves.
build/genattr.o : genattr.c $(RTL_BASE_H) $(BCONFIG_H) $(SYSTEM_H)	\
  coretypes.h $(GTM_H) errors.h $(READ_MD_H) gensupport.h
build/genattr-common.o : genattr-common.c $(RTL_BASE_H) $(BCONFIG_H)	\
  $(SYSTEM_H) coretypes.h $(GTM_H) errors.h $(READ_MD_H) gensupport.h
build/genattrtab.o : genattrtab.c $(RTL_BASE_H) $(OBSTACK_H)		\
  $(BCONFIG_H) $(SYSTEM_H) coretypes.h $(GTM_H) errors.h $(GGC_H)	\
  $(READ_MD_H) gensupport.h $(FNMATCH_H)
build/genautomata.o : genautomata.c $(RTL_BASE_H) $(OBSTACK_H)		\
  $(BCONFIG_H) $(SYSTEM_H) coretypes.h $(GTM_H) errors.h $(VEC_H)	\
  $(HASHTAB_H) gensupport.h $(FNMATCH_H)
build/gencheck.o : gencheck.c all-tree.def $(BCONFIG_H) $(GTM_H)	\
	$(SYSTEM_H) coretypes.h tree.def c-family/c-common.def		\
	$(lang_tree_files) gimple.def
build/genchecksum.o : genchecksum.c $(BCONFIG_H) $(SYSTEM_H) $(MD5_H)
build/gencodes.o : gencodes.c $(RTL_BASE_H) $(BCONFIG_H) $(SYSTEM_H)	\
  coretypes.h $(GTM_H) errors.h gensupport.h
build/genconditions.o : genconditions.c $(RTL_BASE_H) $(BCONFIG_H)	\
  $(SYSTEM_H) coretypes.h $(GTM_H) errors.h $(HASHTAB_H) $(READ_MD_H)	\
  gensupport.h
build/genconfig.o : genconfig.c $(RTL_BASE_H) $(BCONFIG_H) $(SYSTEM_H)	\
  coretypes.h $(GTM_H) errors.h gensupport.h
build/genconstants.o : genconstants.c $(BCONFIG_H) $(SYSTEM_H)		\
  coretypes.h errors.h $(READ_MD_H)
build/genemit.o : genemit.c $(RTL_BASE_H) $(BCONFIG_H) $(SYSTEM_H)	\
  coretypes.h $(GTM_H) errors.h $(READ_MD_H) gensupport.h
build/genenums.o : genenums.c $(BCONFIG_H) $(SYSTEM_H)			\
  coretypes.h errors.h $(READ_MD_H)
build/genextract.o : genextract.c $(RTL_BASE_H) $(BCONFIG_H)		\
  $(SYSTEM_H) coretypes.h $(GTM_H) errors.h $(READ_MD_H) gensupport.h
build/genflags.o : genflags.c $(RTL_BASE_H) $(OBSTACK_H) $(BCONFIG_H)	\
  $(SYSTEM_H) coretypes.h $(GTM_H) errors.h $(READ_MD_H) gensupport.h
build/gengenrtl.o : gengenrtl.c $(BCONFIG_H) $(SYSTEM_H) rtl.def

# The gengtype generator program is special: Two versions are built.
# One is for the build machine, and one is for the host to allow
# plugins to define their types and generate the supporting GGC
# datastructures and routines with GTY markers.
# The host object files depend on CONFIG_H, and the build objects
# on BCONFIG_H.  For the build objects, add -DGENERATOR_FILE manually,
# the build-%: rule doesn't apply to them.

gengtype-lex.o build/gengtype-lex.o : gengtype-lex.c gengtype.h $(SYSTEM_H)
gengtype-lex.o: $(CONFIG_H) $(BCONFIG_H)
CFLAGS-gengtype-lex.o += -DGENERATOR_FILE
build/gengtype-lex.o: $(BCONFIG_H)

gengtype-parse.o build/gengtype-parse.o : gengtype-parse.c gengtype.h \
  $(SYSTEM_H)
gengtype-parse.o: $(CONFIG_H)
CFLAGS-gengtype-parse.o += -DGENERATOR_FILE
build/gengtype-parse.o: $(BCONFIG_H)

gengtype-state.o build/gengtype-state.o: gengtype-state.c $(SYSTEM_H) \
  gengtype.h errors.h double-int.h version.h $(HASHTAB_H) $(OBSTACK_H) \
  $(XREGEX_H)
gengtype-state.o: $(CONFIG_H)
CFLAGS-gengtype-state.o += -DGENERATOR_FILE
build/gengtype-state.o: $(BCONFIG_H)
gengtype.o build/gengtype.o : gengtype.c $(SYSTEM_H) gengtype.h 	\
  rtl.def insn-notes.def errors.h double-int.h version.h     		\
  $(HASHTAB_H) $(OBSTACK_H) $(XREGEX_H)
gengtype.o: $(CONFIG_H)
CFLAGS-gengtype.o += -DGENERATOR_FILE
build/gengtype.o: $(BCONFIG_H)

build/genmddeps.o: genmddeps.c $(BCONFIG_H) $(SYSTEM_H) coretypes.h	\
  errors.h $(READ_MD_H)
build/genmodes.o : genmodes.c $(BCONFIG_H) $(SYSTEM_H) errors.h		\
  $(HASHTAB_H) machmode.def $(extra_modes_file)
build/genopinit.o : genopinit.c $(RTL_BASE_H) $(BCONFIG_H) $(SYSTEM_H)	\
  coretypes.h $(GTM_H) errors.h gensupport.h optabs.def
build/genoutput.o : genoutput.c $(RTL_BASE_H) $(BCONFIG_H) $(SYSTEM_H)	\
  coretypes.h $(GTM_H) errors.h $(READ_MD_H) gensupport.h
build/genpeep.o : genpeep.c $(RTL_BASE_H) $(BCONFIG_H) $(SYSTEM_H)	\
  coretypes.h $(GTM_H) errors.h gensupport.h toplev.h $(DIAGNOSTIC_CORE_H)
build/genpreds.o : genpreds.c $(RTL_BASE_H) $(BCONFIG_H) $(SYSTEM_H)	\
  coretypes.h $(GTM_H) errors.h $(READ_MD_H) gensupport.h $(OBSTACK_H)
build/genrecog.o : genrecog.c $(RTL_BASE_H) $(BCONFIG_H) $(SYSTEM_H)	\
  coretypes.h $(GTM_H) errors.h $(READ_MD_H) gensupport.h
build/genhooks.o : genhooks.c $(TARGET_DEF) $(C_TARGET_DEF)		\
  $(COMMON_TARGET_DEF) $(BCONFIG_H) $(SYSTEM_H) errors.h
build/genmddump.o : genmddump.c $(RTL_BASE_H) $(BCONFIG_H) $(SYSTEM_H)	\
  coretypes.h $(GTM_H) errors.h $(READ_MD_H) gensupport.h

# Compile the programs that generate insn-* from the machine description.
# They are compiled with $(COMPILER_FOR_BUILD), and associated libraries,
# since they need to run on this machine
# even if GCC is being compiled to run on some other machine.

# All these programs use the RTL reader ($(BUILD_RTL)).
genprogrtl = attr attr-common attrtab automata codes conditions config emit \
	     extract flags opinit output peep preds recog mddump
$(genprogrtl:%=build/gen%$(build_exeext)): $(BUILD_RTL)

# All these programs use the MD reader ($(BUILD_MD)).
genprogmd = $(genprogrtl) mddeps constants enums
$(genprogmd:%=build/gen%$(build_exeext)): $(BUILD_MD)

# All these programs need to report errors.
genprogerr = $(genprogmd) genrtl modes gtype hooks
$(genprogerr:%=build/gen%$(build_exeext)): $(BUILD_ERRORS)

# Remaining build programs.
genprog = $(genprogerr) check checksum condmd

# These programs need libs over and above what they get from the above list.
build/genautomata$(build_exeext) : BUILD_LIBS += -lm

# These programs are not linked with the MD reader.
build/gengtype$(build_exeext) : build/gengtype-lex.o build/gengtype-parse.o \
              build/gengtype-state.o build/version.o build/errors.o

gengtype$(exeext) : gengtype.o gengtype-lex.o gengtype-parse.o \
              gengtype-state.o version.o errors.o $(LIBDEPS)
	+$(LINKER) $(ALL_LINKERFLAGS) $(LDFLAGS) -o $@ \
	    $(filter-out ($LIBDEPS), $^) $(LIBS)

# Rule for the generator programs:
$(genprog:%=build/gen%$(build_exeext)): build/gen%$(build_exeext): build/gen%.o $(BUILD_LIBDEPS)
	+$(LINKER_FOR_BUILD) $(BUILD_LINKERFLAGS) $(BUILD_LDFLAGS) -o $@ \
	    $(filter-out $(BUILD_LIBDEPS), $^) $(BUILD_LIBS)

# Generated source files for gengtype.  Prepend inclusion of
# bconfig.h because AIX requires _LARGE_FILES to be defined before
# any system header is included.
gengtype-lex.c : gengtype-lex.l
	-$(FLEX) $(FLEXFLAGS) -o$@ $< && { \
	  echo '#include "bconfig.h"' > $@.tmp; \
	  cat $@ >> $@.tmp; \
	  mv $@.tmp $@; \
	}

#
# Remake internationalization support.
CFLAGS-intl.o += -DLOCALEDIR=\"$(localedir)\"

#
# Remake cpp.

PREPROCESSOR_DEFINES = \
  -DGCC_INCLUDE_DIR=\"$(libsubdir)/include\" \
  -DFIXED_INCLUDE_DIR=\"$(libsubdir)/include-fixed\" \
  -DGPLUSPLUS_INCLUDE_DIR=\"$(gcc_gxx_include_dir)\" \
  -DGPLUSPLUS_INCLUDE_DIR_ADD_SYSROOT=$(gcc_gxx_include_dir_add_sysroot) \
  -DGPLUSPLUS_TOOL_INCLUDE_DIR=\"$(gcc_gxx_include_dir)/$(target_noncanonical)\" \
  -DGPLUSPLUS_BACKWARD_INCLUDE_DIR=\"$(gcc_gxx_include_dir)/backward\" \
  -DLOCAL_INCLUDE_DIR=\"$(local_includedir)\" \
  -DCROSS_INCLUDE_DIR=\"$(CROSS_SYSTEM_HEADER_DIR)\" \
  -DTOOL_INCLUDE_DIR=\"$(gcc_tooldir)/include\" \
  -DNATIVE_SYSTEM_HEADER_DIR=\"$(NATIVE_SYSTEM_HEADER_DIR)\" \
  -DPREFIX=\"$(prefix)/\" \
  -DSTANDARD_EXEC_PREFIX=\"$(libdir)/gcc/\" \
  @TARGET_SYSTEM_ROOT_DEFINE@

CFLAGS-cppbuiltin.o += $(PREPROCESSOR_DEFINES) -DBASEVER=$(BASEVER_s)
cppbuiltin.o: $(BASEVER)

CFLAGS-cppdefault.o += $(PREPROCESSOR_DEFINES)

# Note for the stamp targets, we run the program `true' instead of
# having an empty command (nothing following the semicolon).

# gcov-iov.c is run on the build machine to generate gcov-iov.h from version.c
build/gcov-iov.o: gcov-iov.c $(BCONFIG_H) coretypes.h $(GTM_H) \
  $(SYSTEM_H) coretypes.h $(TM_H)

build/gcov-iov$(build_exeext): build/gcov-iov.o
	+$(LINKER_FOR_BUILD) $(BUILD_LINKERFLAGS) $(BUILD_LDFLAGS) \
		build/gcov-iov.o -o $@

gcov-iov.h: s-iov
s-iov: build/gcov-iov$(build_exeext) $(BASEVER) $(DEVPHASE)
	build/gcov-iov$(build_exeext) '$(BASEVER_c)' '$(DEVPHASE_c)' \
	    > tmp-gcov-iov.h
	$(SHELL) $(srcdir)/../move-if-change tmp-gcov-iov.h gcov-iov.h
	$(STAMP) s-iov

GCOV_OBJS = gcov.o
gcov$(exeext): $(GCOV_OBJS) $(LIBDEPS)
	+$(LINKER) $(ALL_LINKERFLAGS) $(LDFLAGS) $(GCOV_OBJS) $(LIBS) -o $@
GCOV_DUMP_OBJS = gcov-dump.o
gcov-dump$(exeext): $(GCOV_DUMP_OBJS) $(LIBDEPS)
	+$(LINKER) $(ALL_LINKERFLAGS) $(LDFLAGS) $(GCOV_DUMP_OBJS) \
		$(LIBS) -o $@

GCOV_TOOL_DEP_FILES = $(srcdir)/../libgcc/libgcov-util.c gcov-io.c $(GCOV_IO_H) \
  $(srcdir)/../libgcc/libgcov-driver.c $(srcdir)/../libgcc/libgcov-driver-system.c \
  $(srcdir)/../libgcc/libgcov-merge.c \
  $(SYSTEM_H) coretypes.h $(TM_H) $(CONFIG_H) version.h intl.h $(DIAGNOSTIC_H)
libgcov-util.o: $(srcdir)/../libgcc/libgcov-util.c $(GCOV_TOOL_DEP_FILES)
	+$(COMPILER) -c $(ALL_COMPILERFLAGS) $(ALL_CPPFLAGS) $(INCLUDES) -o $@ $<
libgcov-driver-tool.o: $(srcdir)/../libgcc/libgcov-driver.c $(GCOV_TOOL_DEP_FILES)
	+$(COMPILER) -c $(ALL_COMPILERFLAGS) $(ALL_CPPFLAGS) $(INCLUDES) \
	  -DIN_GCOV_TOOL=1 -o $@ $<
libgcov-merge-tool.o: $(srcdir)/../libgcc/libgcov-merge.c $(GCOV_TOOL_DEP_FILES)
	+$(COMPILER) -c $(ALL_COMPILERFLAGS) $(ALL_CPPFLAGS) $(INCLUDES) \
	  -DIN_GCOV_TOOL=1 -o $@ $<
GCOV_TOOL_OBJS = gcov-tool.o libgcov-util.o libgcov-driver-tool.o libgcov-merge-tool.o
gcov-tool$(exeext): $(GCOV_TOOL_OBJS) $(LIBDEPS)
	+$(LINKER) $(ALL_LINKERFLAGS) $(LDFLAGS) $(GCOV_TOOL_OBJS) $(LIBS) -o $@
#
# Build the include directories.  The stamp files are stmp-* rather than
# s-* so that mostlyclean does not force the include directory to
# be rebuilt.

# Build the include directories.
stmp-int-hdrs: $(STMP_FIXINC) $(USER_H) fixinc_list
# Copy in the headers provided with gcc.
#
# The sed command gets just the last file name component;
# this is necessary because VPATH could add a dirname.
# Using basename would be simpler, but some systems don't have it.
#
# The touch command is here to workaround an AIX/Linux NFS bug.
#
# The move-if-change + cp -p twists for limits.h are intended to preserve
# the time stamp when we regenerate, to prevent pointless rebuilds during
# e.g. install-no-fixedincludes.
	-if [ -d include ] ; then true; else mkdir include; chmod a+rx include; fi
	-if [ -d include-fixed ] ; then true; else mkdir include-fixed; chmod a+rx include-fixed; fi
	for file in .. $(USER_H); do \
	  if [ X$$file != X.. ]; then \
	    realfile=`echo $$file | sed -e 's|.*/\([^/]*\)$$|\1|'`; \
	    $(STAMP) include/$$realfile; \
	    rm -f include/$$realfile; \
	    cp $$file include; \
	    chmod a+r include/$$realfile; \
	  fi; \
	done
	for file in .. $(USER_H_INC_NEXT_PRE); do \
	  if [ X$$file != X.. ]; then \
            mv include/$$file include/x_$$file; \
            echo "#include_next <$$file>" >include/$$file; \
            cat include/x_$$file >>include/$$file; \
            rm -f include/x_$$file; \
	    chmod a+r include/$$file; \
	  fi; \
	done
	for file in .. $(USER_H_INC_NEXT_POST); do \
	  if [ X$$file != X.. ]; then \
	    echo "#include_next <$$file>" >>include/$$file; \
	    chmod a+r include/$$file; \
	  fi; \
	done
	rm -f include/stdint.h
	if [ $(USE_GCC_STDINT) = wrap ]; then \
	  rm -f include/stdint-gcc.h; \
	  cp $(srcdir)/ginclude/stdint-gcc.h include/stdint-gcc.h; \
	  chmod a+r include/stdint-gcc.h; \
	  cp $(srcdir)/ginclude/stdint-wrap.h include/stdint.h; \
	  chmod a+r include/stdint.h; \
	elif [ $(USE_GCC_STDINT) = provide ]; then \
	  cp $(srcdir)/ginclude/stdint-gcc.h include/stdint.h; \
	  chmod a+r include/stdint.h; \
	fi
	set -e; for ml in `cat fixinc_list`; do \
	  sysroot_headers_suffix=`echo $${ml} | sed -e 's/;.*$$//'`; \
	  multi_dir=`echo $${ml} | sed -e 's/^[^;]*;//'`; \
	  fix_dir=include-fixed$${multi_dir}; \
	  if $(LIMITS_H_TEST) ; then \
	    cat $(srcdir)/limitx.h $(srcdir)/glimits.h $(srcdir)/limity.h > tmp-xlimits.h; \
	  else \
	    cat $(srcdir)/glimits.h > tmp-xlimits.h; \
	  fi; \
	  $(mkinstalldirs) $${fix_dir}; \
	  chmod a+rx $${fix_dir} || true; \
	  $(SHELL) $(srcdir)/../move-if-change \
	    tmp-xlimits.h  tmp-limits.h; \
	  rm -f $${fix_dir}/limits.h; \
	  cp -p tmp-limits.h $${fix_dir}/limits.h; \
	  chmod a+r $${fix_dir}/limits.h; \
	done
# Install the README
	rm -f include-fixed/README
	cp $(srcdir)/../fixincludes/README-fixinc include-fixed/README
	chmod a+r include-fixed/README
	$(STAMP) $@

.PHONY: install-gcc-tooldir
install-gcc-tooldir:
	$(mkinstalldirs) $(DESTDIR)$(gcc_tooldir)

macro_list: s-macro_list; @true
s-macro_list : $(GCC_PASSES) cc1$(exeext)
	echo | $(GCC_FOR_TARGET) -E -dM - | \
	  sed -n -e 's/^#define \([^_][a-zA-Z0-9_]*\).*/\1/p' \
		 -e 's/^#define \(_[^_A-Z][a-zA-Z0-9_]*\).*/\1/p' | \
	  sort -u > tmp-macro_list
	$(SHELL) $(srcdir)/../move-if-change tmp-macro_list macro_list
	$(STAMP) s-macro_list

fixinc_list: s-fixinc_list; @true
s-fixinc_list : $(GCC_PASSES)
# Build up a list of multilib directories and corresponding sysroot
# suffixes, in form sysroot;multilib.
	if $(GCC_FOR_TARGET) -print-sysroot-headers-suffix > /dev/null 2>&1; then \
	  set -e; for ml in `$(GCC_FOR_TARGET) -print-multi-lib`; do \
	    multi_dir=`echo $${ml} | sed -e 's/;.*$$//'`; \
	    flags=`echo $${ml} | sed -e 's/^[^;]*;//' -e 's/@/ -/g'`; \
	    sfx=`$(GCC_FOR_TARGET) $${flags} -print-sysroot-headers-suffix`; \
	    if [ "$${multi_dir}" = "." ]; \
	      then multi_dir=""; \
	    else \
	      multi_dir=/$${multi_dir}; \
	    fi; \
	    echo "$${sfx};$${multi_dir}"; \
	  done; \
	else \
	  echo ";"; \
	fi > tmp-fixinc_list
	$(SHELL) $(srcdir)/../move-if-change tmp-fixinc_list fixinc_list
	$(STAMP) s-fixinc_list

# The line below is supposed to avoid accidentally matching the
# built-in suffix rule `.o:' to build fixincl out of fixincl.o.  You'd
# expect fixincl to be newer than fixincl.o, such that this situation
# would never come up.  As it turns out, if you use ccache with
# CCACHE_HARDLINK enabled, the compiler doesn't embed the current
# working directory in object files (-g absent, or -fno-working-dir
# present), and build and host are the same, fixincl for the host will
# build after fixincl for the build machine, getting a cache hit,
# thereby updating the timestamp of fixincl.o in the host tree.
# Because of CCACHE_HARDLINK, this will also update the timestamp in
# the build tree, and so fixincl in the build tree will appear to be
# out of date.  Yuck.
../$(build_subdir)/fixincludes/fixincl: ; @ :

# Build fixed copies of system files.
# Abort if no system headers available, unless building a crosscompiler.
# FIXME: abort unless building --without-headers would be more accurate and less ugly
stmp-fixinc: gsyslimits.h macro_list fixinc_list \
  $(build_objdir)/fixincludes/fixincl \
  $(build_objdir)/fixincludes/fixinc.sh
	rm -rf include-fixed; mkdir include-fixed
	-chmod a+rx include-fixed
	if [ -d ../prev-gcc ]; then \
	  cd ../prev-gcc && \
	  $(MAKE) real-$(INSTALL_HEADERS_DIR) DESTDIR=`pwd`/../gcc/ \
	    libsubdir=. ; \
	else \
	  set -e; for ml in `cat fixinc_list`; do \
	    sysroot_headers_suffix=`echo $${ml} | sed -e 's/;.*$$//'`; \
	    multi_dir=`echo $${ml} | sed -e 's/^[^;]*;//'`; \
	    fix_dir=include-fixed$${multi_dir}; \
	    if ! $(inhibit_libc) && test ! -d ${SYSTEM_HEADER_DIR}; then \
	      echo The directory that should contain system headers does not exist: >&2 ; \
	      echo "  ${SYSTEM_HEADER_DIR}" >&2 ; \
	      tooldir_sysinc=`echo "${gcc_tooldir}/sys-include" | sed -e :a -e "s,[^/]*/\.\.\/,," -e ta`; \
	      if test "x${SYSTEM_HEADER_DIR}" = "x$${tooldir_sysinc}"; \
	      then sleep 1; else exit 1; fi; \
	    fi; \
	    $(mkinstalldirs) $${fix_dir}; \
	    chmod a+rx $${fix_dir} || true; \
	    (TARGET_MACHINE='$(target)'; srcdir=`cd $(srcdir); ${PWD_COMMAND}`; \
	      SHELL='$(SHELL)'; MACRO_LIST=`${PWD_COMMAND}`/macro_list ; \
	      gcc_dir=`${PWD_COMMAND}` ; \
	      export TARGET_MACHINE srcdir SHELL MACRO_LIST && \
	      cd $(build_objdir)/fixincludes && \
	      $(SHELL) ./fixinc.sh "$${gcc_dir}/$${fix_dir}" \
	        $(SYSTEM_HEADER_DIR) $(OTHER_FIXINCLUDES_DIRS) ); \
	    rm -f $${fix_dir}/syslimits.h; \
	    if [ -f $${fix_dir}/limits.h ]; then \
	      mv $${fix_dir}/limits.h $${fix_dir}/syslimits.h; \
	    else \
	      cp $(srcdir)/gsyslimits.h $${fix_dir}/syslimits.h; \
	    fi; \
	    chmod a+r $${fix_dir}/syslimits.h; \
	  done; \
	fi
	$(STAMP) stmp-fixinc
#

# Install with the gcc headers files, not the fixed include files, which we
# are typically not allowed to distribute.  The general idea is to:
#  - Get to "install" with a bare set of internal headers, not the
#    fixed system ones,
#  - Prevent rebuilds of what normally depends on the headers, which is
#    useless for installation purposes and would rely on improper headers.
#  - Restore as much of the original state as possible.

.PHONY: install-no-fixedincludes

install-no-fixedincludes:
	# Stash the current set of headers away, save stamps we're going to
	# alter explicitly, and arrange for fixincludes not to run next time
	# we trigger a headers rebuild.
	-rm -rf tmp-include
	-mv include tmp-include 2>/dev/null
	-mv include-fixed tmp-include-fixed 2>/dev/null
	-mv stmp-int-hdrs tmp-stmp-int-hdrs 2>/dev/null
	-mv stmp-fixinc tmp-stmp-fixinc 2>/dev/null
	-mkdir include
	-cp -p $(srcdir)/gsyslimits.h include/syslimits.h
	-touch stmp-fixinc

	# Rebuild our internal headers, restore the original stamps so that
	# "install" doesn't trigger pointless rebuilds because of that update,
	# then do install
	$(MAKE) $(FLAGS_TO_PASS) stmp-int-hdrs
	-mv tmp-stmp-int-hdrs stmp-int-hdrs 2>/dev/null
	-mv tmp-stmp-fixinc stmp-fixinc 2>/dev/null
	$(MAKE) $(FLAGS_TO_PASS) install

	# Restore the original set of maybe-fixed headers
	-rm -rf include; mv tmp-include include 2>/dev/null
	-rm -rf include-fixed; mv tmp-include-fixed include-fixed 2>/dev/null

# Remake the info files.

doc: $(BUILD_INFO) $(GENERATED_MANPAGES)

INFOFILES = doc/cpp.info doc/gcc.info doc/gccint.info \
            doc/gccinstall.info doc/cppinternals.info

info: $(INFOFILES) lang.info @GENINSRC@ srcinfo lang.srcinfo

srcinfo: $(INFOFILES)
	-cp -p $^ $(srcdir)/doc

TEXI_CPP_FILES = cpp.texi fdl.texi cppenv.texi cppopts.texi		\
	 gcc-common.texi gcc-vers.texi

TEXI_GCC_FILES = gcc.texi gcc-common.texi gcc-vers.texi frontends.texi	\
	 standards.texi invoke.texi extend.texi md.texi objc.texi	\
	 gcov.texi trouble.texi bugreport.texi service.texi		\
	 contribute.texi compat.texi funding.texi gnu.texi gpl_v3.texi	\
	 fdl.texi contrib.texi cppenv.texi cppopts.texi avr-mmcu.texi	\
	 implement-c.texi implement-cxx.texi arm-neon-intrinsics.texi	\
	 arm-acle-intrinsics.texi aarch64-acle-intrinsics.texi          \
	 gcov-tool.texi

# we explicitly use $(srcdir)/doc/tm.texi here to avoid confusion with
# the generated tm.texi; the latter might have a more recent timestamp,
# but we don't want to rebuild the info files unless the contents of
# the *.texi files have changed.
TEXI_GCCINT_FILES = gccint.texi gcc-common.texi gcc-vers.texi		\
	 contribute.texi makefile.texi configterms.texi options.texi	\
	 portability.texi interface.texi passes.texi rtl.texi md.texi	\
	 $(srcdir)/doc/tm.texi hostconfig.texi fragments.texi	\
	 configfiles.texi collect2.texi headerdirs.texi funding.texi	\
	 gnu.texi gpl_v3.texi fdl.texi contrib.texi languages.texi	\
	 sourcebuild.texi gty.texi libgcc.texi cfg.texi tree-ssa.texi	\
	 loop.texi generic.texi gimple.texi plugins.texi optinfo.texi

TEXI_GCCINSTALL_FILES = install.texi install-old.texi fdl.texi		\
	 gcc-common.texi gcc-vers.texi

TEXI_CPPINT_FILES = cppinternals.texi gcc-common.texi gcc-vers.texi

# gcc-vers.texi is generated from the version files.
gcc-vers.texi: $(BASEVER) $(DEVPHASE)
	(echo "@set version-GCC $(BASEVER_c)"; \
	 if [ "$(DEVPHASE_c)" = "experimental" ]; \
	 then echo "@set DEVELOPMENT"; \
	 else echo "@clear DEVELOPMENT"; \
	 fi) > $@T
	$(build_file_translate) echo @set srcdir $(abs_srcdir) >> $@T
	if [ -n "$(PKGVERSION)" ]; then \
	  echo "@set VERSION_PACKAGE $(PKGVERSION)" >> $@T; \
	fi
	echo "@set BUGURL $(BUGURL_TEXI)" >> $@T; \
	mv -f $@T $@


# The *.1, *.7, *.info, *.dvi, and *.pdf files are being generated from implicit
# patterns.  To use them, put each of the specific targets with its
# specific dependencies but no build commands.

doc/cpp.info: $(TEXI_CPP_FILES)
doc/gcc.info: $(TEXI_GCC_FILES)
doc/gccint.info: $(TEXI_GCCINT_FILES)
doc/cppinternals.info: $(TEXI_CPPINT_FILES)

doc/%.info: %.texi
	if [ x$(BUILD_INFO) = xinfo ]; then \
		$(MAKEINFO) $(MAKEINFOFLAGS) -I . -I $(gcc_docdir) \
			-I $(gcc_docdir)/include -o $@ $<; \
	fi

# Duplicate entry to handle renaming of gccinstall.info
doc/gccinstall.info: $(TEXI_GCCINSTALL_FILES)
	if [ x$(BUILD_INFO) = xinfo ]; then \
		$(MAKEINFO) $(MAKEINFOFLAGS) -I $(gcc_docdir) \
			-I $(gcc_docdir)/include -o $@ $<; \
	fi

doc/cpp.dvi: $(TEXI_CPP_FILES)
doc/gcc.dvi: $(TEXI_GCC_FILES)
doc/gccint.dvi: $(TEXI_GCCINT_FILES)
doc/cppinternals.dvi: $(TEXI_CPPINT_FILES)

doc/cpp.pdf: $(TEXI_CPP_FILES)
doc/gcc.pdf: $(TEXI_GCC_FILES)
doc/gccint.pdf: $(TEXI_GCCINT_FILES)
doc/cppinternals.pdf: $(TEXI_CPPINT_FILES)

$(build_htmldir)/cpp/index.html: $(TEXI_CPP_FILES)
$(build_htmldir)/gcc/index.html: $(TEXI_GCC_FILES)
$(build_htmldir)/gccint/index.html: $(TEXI_GCCINT_FILES)
$(build_htmldir)/cppinternals/index.html: $(TEXI_CPPINT_FILES)

dvi:: doc/gcc.dvi doc/gccint.dvi doc/gccinstall.dvi doc/cpp.dvi \
      doc/cppinternals.dvi lang.dvi

doc/%.dvi: %.texi
	$(TEXI2DVI) -I . -I $(abs_docdir) -I $(abs_docdir)/include -o $@ $<

# Duplicate entry to handle renaming of gccinstall.dvi
doc/gccinstall.dvi: $(TEXI_GCCINSTALL_FILES)
	$(TEXI2DVI) -I . -I $(abs_docdir) -I $(abs_docdir)/include -o $@ $<

PDFFILES = doc/gcc.pdf doc/gccint.pdf doc/gccinstall.pdf doc/cpp.pdf \
           doc/cppinternals.pdf

pdf:: $(PDFFILES) lang.pdf

doc/%.pdf: %.texi
	$(TEXI2PDF) -I . -I $(abs_docdir) -I $(abs_docdir)/include -o $@ $<

# Duplicate entry to handle renaming of gccinstall.pdf
doc/gccinstall.pdf: $(TEXI_GCCINSTALL_FILES)
	$(TEXI2PDF) -I . -I $(abs_docdir) -I $(abs_docdir)/include -o $@ $<

# List the directories or single hmtl files which are installed by
# install-html. The lang.html file triggers language fragments to build
# html documentation.
HTMLS_INSTALL=$(build_htmldir)/cpp $(build_htmldir)/gcc \
       $(build_htmldir)/gccinstall $(build_htmldir)/gccint \
       $(build_htmldir)/cppinternals

# List the html file targets.
HTMLS_BUILD=$(build_htmldir)/cpp/index.html $(build_htmldir)/gcc/index.html \
       $(build_htmldir)/gccinstall/index.html $(build_htmldir)/gccint/index.html \
       $(build_htmldir)/cppinternals/index.html lang.html

html:: $(HTMLS_BUILD)

$(build_htmldir)/%/index.html: %.texi
	$(mkinstalldirs) $(@D)
	rm -f $(@D)/*
	$(TEXI2HTML) -I $(abs_docdir) -I $(abs_docdir)/include -o $(@D) $<

# Duplicate entry to handle renaming of gccinstall
$(build_htmldir)/gccinstall/index.html: $(TEXI_GCCINSTALL_FILES)
	$(mkinstalldirs) $(@D)
	echo rm -f $(@D)/*
	SOURCEDIR=$(abs_docdir) \
	DESTDIR=$(@D) \
	$(SHELL) $(srcdir)/doc/install.texi2html

MANFILES = doc/gcov.1 doc/cpp.1 doc/gcc.1 doc/gfdl.7 doc/gpl.7 \
           doc/fsf-funding.7 doc/gcov-tool.1

generated-manpages: man

man: $(MANFILES) lang.man @GENINSRC@ srcman lang.srcman

srcman: $(MANFILES)
	-cp -p $^ $(srcdir)/doc

doc/%.1: %.pod
	$(STAMP) $@
	-($(POD2MAN) --section=1 $< > $(@).T$$$$ && \
		mv -f $(@).T$$$$ $@) || \
		(rm -f $(@).T$$$$ && exit 1)

doc/%.7: %.pod
	$(STAMP) $@
	-($(POD2MAN) --section=7 $< > $(@).T$$$$ && \
		mv -f $(@).T$$$$ $@) || \
		(rm -f $(@).T$$$$ && exit 1)

%.pod: %.texi
	$(STAMP) $@
	-$(TEXI2POD) -DBUGURL="$(BUGURL_TEXI)" $< > $@

.INTERMEDIATE: cpp.pod gcc.pod gfdl.pod fsf-funding.pod
cpp.pod: cpp.texi cppenv.texi cppopts.texi

# These next rules exist because the output name is not the same as
# the input name, so our implicit %.pod rule will not work.

gcc.pod: invoke.texi cppenv.texi cppopts.texi gcc-vers.texi
	$(STAMP) $@
	-$(TEXI2POD) $< > $@
gfdl.pod: fdl.texi
	$(STAMP) $@
	-$(TEXI2POD) $< > $@
fsf-funding.pod: funding.texi
	$(STAMP) $@
	-$(TEXI2POD) $< > $@
gpl.pod: gpl_v3.texi
	$(STAMP) $@
	-$(TEXI2POD) $< > $@

#
# Deletion of files made during compilation.
# There are four levels of this:
#   `mostlyclean', `clean', `distclean' and `maintainer-clean'.
# `mostlyclean' is useful while working on a particular type of machine.
# It deletes most, but not all, of the files made by compilation.
# It does not delete libgcc.a or its parts, so it won't have to be recompiled.
# `clean' deletes everything made by running `make all'.
# `distclean' also deletes the files made by config.
# `maintainer-clean' also deletes everything that could be regenerated
# automatically, except for `configure'.
# We remove as much from the language subdirectories as we can
# (less duplicated code).

mostlyclean: lang.mostlyclean
	-rm -f $(MOSTLYCLEANFILES)
	-rm -f *$(objext) c-family/*$(objext)
	-rm -f *$(coverageexts)
# Delete build programs
	-rm -f build/*
	-rm -f mddeps.mk
# Delete other built files.
	-rm -f specs.h options.c options.h options-save.c
# Delete the stamp and temporary files.
	-rm -f s-* tmp-* stamp-* stmp-*
	-rm -f */stamp-* */tmp-*
# Delete debugging dump files.
	-rm -f *.[0-9][0-9].* */*.[0-9][0-9].*
# Delete some files made during installation.
	-rm -f specs $(SPECS)
	-rm -f collect collect2 mips-tfile mips-tdump
# Delete unwanted output files from TeX.
	-rm -f *.toc *.log *.vr *.fn *.cp *.tp *.ky *.pg
	-rm -f */*.toc */*.log */*.vr */*.fn */*.cp */*.tp */*.ky */*.pg
# Delete sorted indices we don't actually use.
	-rm -f gcc.vrs gcc.kys gcc.tps gcc.pgs gcc.fns
# Delete core dumps.
	-rm -f core */core
# Delete file generated for gengtype
	-rm -f gtyp-input.list
# Delete files generated by gengtype
	-rm -f gtype-*
	-rm -f gt-*
	-rm -f gtype.state
# Delete genchecksum outputs
	-rm -f *-checksum.c
# Delete lock-and-run bits
	-rm -rf linkfe.lck lock-stamp.*

# Delete all files made by compilation
# that don't exist in the distribution.
clean: mostlyclean lang.clean
	-rm -f libgcc.a libgcc_eh.a libgcov.a
	-rm -f libgcc_s*
	-rm -f libunwind*
	-rm -f config.h tconfig.h bconfig.h tm_p.h tm.h
	-rm -f options.c options.h optionlist
	-rm -f cs-*
	-rm -f doc/*.dvi
	-rm -f doc/*.pdf
# Delete the include directories.
	-rm -rf include include-fixed
# Delete files used by the "multilib" facility (including libgcc subdirs).
	-rm -f multilib.h tmpmultilib*
	-if [ "x$(MULTILIB_DIRNAMES)" != x ] ; then \
	  rm -rf $(MULTILIB_DIRNAMES); \
	else if [ "x$(MULTILIB_OPTIONS)" != x ] ; then \
	  rm -rf `echo $(MULTILIB_OPTIONS) | sed -e 's/\// /g'`; \
	fi ; fi

# Delete all files that users would normally create
# while building and installing GCC.
distclean: clean lang.distclean
	-rm -f auto-host.h auto-build.h
	-rm -f cstamp-h
	-rm -f config.status config.run config.cache config.bak
	-rm -f Make-lang Make-hooks Make-host Make-target
	-rm -f Makefile *.oaux
	-rm -f gthr-default.h
	-rm -f TAGS */TAGS
	-rm -f *.asm
	-rm -f site.exp site.bak testsuite/site.exp testsuite/site.bak
	-rm -f testsuite/*.log testsuite/*.sum
	-cd testsuite && rm -f x *.x *.x? *.exe *.rpo *.o *.s *.S *.c
	-cd testsuite && rm -f *.out *.gcov *$(coverageexts)
	-rm -rf ${QMTEST_DIR} stamp-qmtest
	-rm -f cxxmain.c
	-rm -f .gdbinit configargs.h
	-rm -f gcov.pod
# Delete po/*.gmo only if we are not building in the source directory.
	-if [ ! -f po/exgettext ]; then rm -f po/*.gmo; fi
	-rmdir ada cp f java objc intl po testsuite plugin 2>/dev/null

# Get rid of every file that's generated from some other file, except for `configure'.
# Most of these files ARE PRESENT in the GCC distribution.
maintainer-clean:
	@echo 'This command is intended for maintainers to use; it'
	@echo 'deletes files that may need special tools to rebuild.'
	$(MAKE) lang.maintainer-clean distclean
	-rm -f cpp.??s cpp.*aux
	-rm -f gcc.??s gcc.*aux
	-rm -f $(gcc_docdir)/*.info $(gcc_docdir)/*.1 $(gcc_docdir)/*.7 $(gcc_docdir)/*.dvi $(gcc_docdir)/*.pdf
#
# Entry points `install', `install-strip', and `uninstall'.
# Also use `install-collect2' to install collect2 when the config files don't.

# Copy the compiler files into directories where they will be run.
# Install the driver last so that the window when things are
# broken is small.
install: install-common $(INSTALL_HEADERS) \
    install-cpp install-man install-info install-@POSUB@ \
    install-driver install-lto-wrapper install-gcc-ar

ifeq ($(enable_plugin),yes)
install: install-plugin
endif

install-strip: override INSTALL_PROGRAM = $(INSTALL_STRIP_PROGRAM)
ifneq ($(STRIP),)
install-strip: STRIPPROG = $(STRIP)
export STRIPPROG
endif
install-strip: install

# Handle cpp installation.
install-cpp: installdirs cpp$(exeext)
	-rm -f $(DESTDIR)$(bindir)/$(CPP_INSTALL_NAME)$(exeext)
	-$(INSTALL_PROGRAM) -m 755 cpp$(exeext) $(DESTDIR)$(bindir)/$(CPP_INSTALL_NAME)$(exeext)
	-if [ x$(cpp_install_dir) != x ]; then \
	  rm -f $(DESTDIR)$(prefix)/$(cpp_install_dir)/$(CPP_INSTALL_NAME)$(exeext); \
	  $(INSTALL_PROGRAM) -m 755 cpp$(exeext) $(DESTDIR)$(prefix)/$(cpp_install_dir)/$(CPP_INSTALL_NAME)$(exeext); \
	else true; fi

# Create the installation directories.
# $(libdir)/gcc/include isn't currently searched by cpp.
installdirs:
	$(mkinstalldirs) $(DESTDIR)$(libsubdir)
	$(mkinstalldirs) $(DESTDIR)$(libexecsubdir)
	$(mkinstalldirs) $(DESTDIR)$(bindir)
	$(mkinstalldirs) $(DESTDIR)$(includedir)
	$(mkinstalldirs) $(DESTDIR)$(infodir)
	$(mkinstalldirs) $(DESTDIR)$(man1dir)
	$(mkinstalldirs) $(DESTDIR)$(man7dir)

PLUGIN_HEADERS = $(TREE_H) $(CONFIG_H) $(SYSTEM_H) coretypes.h $(TM_H) \
  toplev.h $(DIAGNOSTIC_CORE_H) $(BASIC_BLOCK_H) $(HASH_TABLE_H) \
  tree-ssa-alias.h $(INTERNAL_FN_H) gimple-fold.h tree-eh.h gimple-expr.h \
  gimple.h is-a.h $(TREE_PASS_H) $(GCC_PLUGIN_H) \
  $(GGC_H) $(TREE_DUMP_H) $(PRETTY_PRINT_H) $(OPTS_H) $(PARAMS_H) \
  $(tm_file_list) $(tm_include_list) $(tm_p_file_list) $(tm_p_include_list) \
  $(host_xm_file_list) $(host_xm_include_list) $(xm_include_list) \
  intl.h $(PLUGIN_VERSION_H) $(DIAGNOSTIC_H) ${C_TREE_H} \
  $(C_COMMON_H) c-family/c-objc.h $(C_PRETTY_PRINT_H) \
  tree-iterator.h $(PLUGIN_H) $(TREE_SSA_H) langhooks.h incpath.h debug.h \
  $(EXCEPT_H) tree-ssa-sccvn.h real.h output.h $(IPA_UTILS_H) \
  $(C_PRAGMA_H)  $(CPPLIB_H)  $(FUNCTION_H) \
  cppdefault.h flags.h $(MD5_H) params.def params.h prefix.h tree-inline.h \
  $(GIMPLE_PRETTY_PRINT_H) realmpfr.h \
  $(IPA_PROP_H) $(TARGET_H) $(RTL_H) $(TM_P_H) $(CFGLOOP_H) $(EMIT_RTL_H) \
  version.h stringpool.h gimplify.h gimple-iterator.h gimple-ssa.h \
  fold-const.h tree-cfg.h tree-into-ssa.h tree-ssanames.h print-tree.h \
  varasm.h context.h tree-phinodes.h stor-layout.h ssa-iterators.h \
  $(RESOURCE_H) tree-cfgcleanup.h attribs.h calls.h cfgexpand.h \
  diagnostic-color.h gcc-symtab.h gimple-builder.h gimple-low.h \
  gimple-walk.h gimplify-me.h pass_manager.h print-rtl.h stmt.h \
  tree-dfa.h tree-hasher.h tree-nested.h tree-object-size.h tree-outof-ssa.h \
  tree-parloops.h tree-ssa-address.h tree-ssa-coalesce.h tree-ssa-dom.h \
  tree-ssa-loop.h tree-ssa-loop-ivopts.h tree-ssa-loop-manip.h \
  tree-ssa-loop-niter.h tree-ssa-ter.h tree-ssa-threadedge.h \
  tree-ssa-threadupdate.h inchash.h

# generate the 'build fragment' b-header-vars
s-header-vars: Makefile
	rm -f tmp-header-vars
# The first sed gets the list "header variables" as the list variables
# assigned in Makefile and having _H at the end of the name.  "sed -n" proved
# more portable than a trailing "-e d" to filter out the uninteresting lines,
# in particular on ia64-hpux where "s/.../p" only prints if -n was requested
# as well.
	$(foreach header_var,$(shell sed < Makefile -n -e 's/^\([A-Z0-9_]*_H\)[      ]*=.*/\1/p'),echo $(header_var)=$(shell echo $($(header_var):$(srcdir)/%=.../%) | sed -e 's~\.\.\./config/~config/~' -e 's~\.\.\..*/~~') >> tmp-header-vars;) \
	$(SHELL) $(srcdir)/../move-if-change tmp-header-vars b-header-vars
	$(STAMP) s-header-vars

# Install gengtype
install-gengtype: installdirs gengtype$(exeext) gtype.state
	$(mkinstalldirs) $(DESTDIR)$(plugin_resourcesdir)
	$(INSTALL_DATA) gtype.state $(DESTDIR)$(plugin_resourcesdir)/gtype.state
	$(mkinstalldirs) $(DESTDIR)$(plugin_bindir)
	$(INSTALL_PROGRAM) gengtype$(exeext) $(DESTDIR)$(plugin_bindir)/gengtype$(exeext)

# Install the headers needed to build a plugin.
install-plugin: installdirs lang.install-plugin s-header-vars install-gengtype
# We keep the directory structure for files in config or c-family and .def
# files. All other files are flattened to a single directory.
	$(mkinstalldirs) $(DESTDIR)$(plugin_includedir)
	headers=`echo $(PLUGIN_HEADERS) | tr ' ' '\012' | sort -u`; \
	srcdirstrip=`echo "$(srcdir)" | sed 's/[].[^$$\\*|]/\\\\&/g'`; \
	for file in $$headers; do \
	  if [ -f $$file ] ; then \
	    path=$$file; \
	  elif [ -f $(srcdir)/$$file ]; then \
	    path=$(srcdir)/$$file; \
	  else continue; \
	  fi; \
	  case $$path in \
	  "$(srcdir)"/config/* | "$(srcdir)"/c-family/* | "$(srcdir)"/*.def ) \
	    base=`echo "$$path" | sed -e "s|$$srcdirstrip/||"`;; \
	  *) base=`basename $$path` ;; \
	  esac; \
	  dest=$(plugin_includedir)/$$base; \
	  echo $(INSTALL_DATA) $$path $(DESTDIR)$$dest; \
	  dir=`dirname $$dest`; \
	  $(mkinstalldirs) $(DESTDIR)$$dir; \
	  $(INSTALL_DATA) $$path $(DESTDIR)$$dest; \
	done
	$(INSTALL_DATA) b-header-vars $(DESTDIR)$(plugin_includedir)/b-header-vars

# Install the compiler executables built during cross compilation.
install-common: native lang.install-common installdirs
	for file in $(COMPILERS); do \
	  if [ -f $$file ] ; then \
	    rm -f $(DESTDIR)$(libexecsubdir)/$$file; \
	    $(INSTALL_PROGRAM) $$file $(DESTDIR)$(libexecsubdir)/$$file; \
	  else true; \
	  fi; \
	done
	for file in $(EXTRA_PROGRAMS) $(COLLECT2) ..; do \
	  if [ x"$$file" != x.. ]; then \
	    rm -f $(DESTDIR)$(libexecsubdir)/$$file; \
	    $(INSTALL_PROGRAM) $$file $(DESTDIR)$(libexecsubdir)/$$file; \
	  else true; fi; \
	done
# We no longer install the specs file because its presence makes the
# driver slower, and because people who need it can recreate it by
# using -dumpspecs.  We remove any old version because it would
# otherwise override the specs built into the driver.
	rm -f $(DESTDIR)$(libsubdir)/specs
# Install gcov if it was compiled.
	-if [ -f gcov$(exeext) ]; \
	then \
	    rm -f $(DESTDIR)$(bindir)/$(GCOV_INSTALL_NAME)$(exeext); \
	    $(INSTALL_PROGRAM) gcov$(exeext) $(DESTDIR)$(bindir)/$(GCOV_INSTALL_NAME)$(exeext); \
	fi
# Install gcov-tool if it was compiled.
	-if [ -f gcov-tool$(exeext) ]; \
	then \
	    rm -f $(DESTDIR)$(bindir)/$(GCOV_TOOL_INSTALL_NAME)$(exeext); \
	    $(INSTALL_PROGRAM) \
	    gcov-tool$(exeext) $(DESTDIR)$(bindir)/$(GCOV_TOOL_INSTALL_NAME)$(exeext); \
	fi

# Install the driver program as $(target_noncanonical)-gcc,
# $(target_noncanonical)-gcc-$(version), and also as gcc if native.
install-driver: installdirs xgcc$(exeext)
	-rm -f $(DESTDIR)$(bindir)/$(GCC_INSTALL_NAME)$(exeext)
	-$(INSTALL_PROGRAM) xgcc$(exeext) $(DESTDIR)$(bindir)/$(GCC_INSTALL_NAME)$(exeext)
	-if [ "$(GCC_INSTALL_NAME)" != "$(target_noncanonical)-gcc-$(version)" ]; then \
	  rm -f $(DESTDIR)$(bindir)/$(target_noncanonical)-gcc-$(version)$(exeext); \
	  ( cd $(DESTDIR)$(bindir) && \
	    $(LN) $(GCC_INSTALL_NAME)$(exeext) $(target_noncanonical)-gcc-$(version)$(exeext) ); \
	fi
	-if [ ! -f gcc-cross$(exeext) ] \
	    && [ "$(GCC_INSTALL_NAME)" != "$(GCC_TARGET_INSTALL_NAME)" ]; then \
	  rm -f $(DESTDIR)$(bindir)/$(target_noncanonical)-gcc-tmp$(exeext); \
	  ( cd $(DESTDIR)$(bindir) && \
	    $(LN) $(GCC_INSTALL_NAME)$(exeext) $(target_noncanonical)-gcc-tmp$(exeext) && \
	    mv -f $(target_noncanonical)-gcc-tmp$(exeext) $(GCC_TARGET_INSTALL_NAME)$(exeext) ); \
	fi

# Install the info files.
# $(INSTALL_DATA) might be a relative pathname, so we can't cd into srcdir
# to do the install.
install-info:: doc installdirs \
	$(DESTDIR)$(infodir)/cpp.info \
	$(DESTDIR)$(infodir)/gcc.info \
	$(DESTDIR)$(infodir)/cppinternals.info \
	$(DESTDIR)$(infodir)/gccinstall.info \
	$(DESTDIR)$(infodir)/gccint.info \
	lang.install-info

$(DESTDIR)$(infodir)/%.info: doc/%.info installdirs
	rm -f $@
	if [ -f $< ]; then \
	  for f in $(<)*; do \
	    realfile=`echo $$f | sed -e 's|.*/\([^/]*\)$$|\1|'`; \
	    $(INSTALL_DATA) $$f $(DESTDIR)$(infodir)/$$realfile; \
	    chmod a-x $(DESTDIR)$(infodir)/$$realfile; \
	  done; \
	else true; fi
	-if $(SHELL) -c 'install-info --version' >/dev/null 2>&1; then \
	  if [ -f $@ ]; then \
	    install-info --dir-file=$(DESTDIR)$(infodir)/dir $@; \
	  else true; fi; \
	else true; fi;

pdf__strip_dir = `echo $$p | sed -e 's|^.*/||'`;

install-pdf: $(PDFFILES) lang.install-pdf
	@$(NORMAL_INSTALL)
	test -z "$(pdfdir)/gcc" || $(mkinstalldirs) "$(DESTDIR)$(pdfdir)/gcc"
	@list='$(PDFFILES)'; for p in $$list; do \
	  if test -f "$$p"; then d=; else d="$(srcdir)/"; fi; \
	  f=$(pdf__strip_dir) \
	  echo " $(INSTALL_DATA) '$$d$$p' '$(DESTDIR)$(pdfdir)/gcc/$$f'"; \
	  $(INSTALL_DATA) "$$d$$p" "$(DESTDIR)$(pdfdir)/gcc/$$f"; \
	done

html__strip_dir = `echo $$p | sed -e 's|^.*/||'`;

install-html: $(HTMLS_BUILD) lang.install-html
	@$(NORMAL_INSTALL)
	test -z "$(htmldir)" || $(mkinstalldirs) "$(DESTDIR)$(htmldir)"
	@list='$(HTMLS_INSTALL)'; for p in $$list; do \
	  if test -f "$$p" || test -d "$$p"; then d=""; else d="$(srcdir)/"; fi; \
	  f=$(html__strip_dir) \
	  if test -d "$$d$$p"; then \
	    echo " $(mkinstalldirs) '$(DESTDIR)$(htmldir)/$$f'"; \
	    $(mkinstalldirs) "$(DESTDIR)$(htmldir)/$$f" || exit 1; \
	    echo " $(INSTALL_DATA) '$$d$$p'/* '$(DESTDIR)$(htmldir)/$$f'"; \
	    $(INSTALL_DATA) "$$d$$p"/* "$(DESTDIR)$(htmldir)/$$f"; \
	  else \
	    echo " $(INSTALL_DATA) '$$d$$p' '$(DESTDIR)$(htmldir)/$$f'"; \
	    $(INSTALL_DATA) "$$d$$p" "$(DESTDIR)$(htmldir)/$$f"; \
	  fi; \
	done

# Install the man pages.
install-man: lang.install-man \
	$(DESTDIR)$(man1dir)/$(GCC_INSTALL_NAME)$(man1ext) \
	$(DESTDIR)$(man1dir)/$(CPP_INSTALL_NAME)$(man1ext) \
	$(DESTDIR)$(man1dir)/$(GCOV_INSTALL_NAME)$(man1ext) \
	$(DESTDIR)$(man7dir)/fsf-funding$(man7ext) \
	$(DESTDIR)$(man7dir)/gfdl$(man7ext) \
	$(DESTDIR)$(man7dir)/gpl$(man7ext)

$(DESTDIR)$(man7dir)/%$(man7ext): doc/%.7 installdirs
	-rm -f $@
	-$(INSTALL_DATA) $< $@
	-chmod a-x $@

$(DESTDIR)$(man1dir)/$(GCC_INSTALL_NAME)$(man1ext): doc/gcc.1 installdirs
	-rm -f $@
	-$(INSTALL_DATA) $< $@
	-chmod a-x $@

$(DESTDIR)$(man1dir)/$(CPP_INSTALL_NAME)$(man1ext): doc/cpp.1 installdirs
	-rm -f $@
	-$(INSTALL_DATA) $< $@
	-chmod a-x $@

$(DESTDIR)$(man1dir)/$(GCOV_INSTALL_NAME)$(man1ext): doc/gcov.1 installdirs
	-rm -f $@
	-$(INSTALL_DATA) $< $@
	-chmod a-x $@

$(DESTDIR)$(man1dir)/$(GCOV_TOOL_INSTALL_NAME)$(man1ext): doc/gcov-tool.1 installdirs
	-rm -f $@
	-$(INSTALL_DATA) $< $@
	-chmod a-x $@

# Install all the header files built in the include subdirectory.
install-headers: $(INSTALL_HEADERS_DIR)
# Fix symlinks to absolute paths in the installed include directory to
# point to the installed directory, not the build directory.
# Don't need to use LN_S here since we really do need ln -s and no substitutes.
	-files=`cd $(DESTDIR)$(libsubdir)/include-fixed; find . -type l -print 2>/dev/null`; \
	if [ $$? -eq 0 ]; then \
	  dir=`cd include-fixed; ${PWD_COMMAND}`; \
	  for i in $$files; do \
	    dest=`ls -ld $(DESTDIR)$(libsubdir)/include-fixed/$$i | sed -n 's/.*-> //p'`; \
	    if expr "$$dest" : "$$dir.*" > /dev/null; then \
	      rm -f $(DESTDIR)$(libsubdir)/include-fixed/$$i; \
	      ln -s `echo $$i | sed "s|/[^/]*|/..|g" | sed 's|/..$$||'``echo "$$dest" | sed "s|$$dir||"` $(DESTDIR)$(libsubdir)/include-fixed/$$i; \
	    fi; \
	  done; \
	fi

# Create or recreate the gcc private include file directory.
install-include-dir: installdirs
	$(mkinstalldirs) $(DESTDIR)$(libsubdir)/include
	-rm -rf $(DESTDIR)$(libsubdir)/include-fixed
	mkdir $(DESTDIR)$(libsubdir)/include-fixed
	-chmod a+rx $(DESTDIR)$(libsubdir)/include-fixed

# Create or recreate the install-tools include file directory.
itoolsdir = $(libexecsubdir)/install-tools
itoolsdatadir = $(libsubdir)/install-tools
install-itoolsdirs: installdirs
	$(mkinstalldirs) $(DESTDIR)$(itoolsdatadir)/include
	$(mkinstalldirs) $(DESTDIR)$(itoolsdir)

# Install the include directory using tar.
install-headers-tar: stmp-int-hdrs install-include-dir
# We use `pwd`/include instead of just include to problems with CDPATH
# Unless a full pathname is provided, some shells would print the new CWD,
# found in CDPATH, corrupting the output.  We could just redirect the
# output of `cd', but some shells lose on redirection within `()'s
	(cd `${PWD_COMMAND}`/include ; \
	 tar -cf - .; exit 0) | (cd $(DESTDIR)$(libsubdir)/include; tar xpf - )
	(cd `${PWD_COMMAND}`/include-fixed ; \
	 tar -cf - .; exit 0) | (cd $(DESTDIR)$(libsubdir)/include-fixed; tar xpf - )
# /bin/sh on some systems returns the status of the first tar,
# and that can lose with GNU tar which always writes a full block.
# So use `exit 0' to ignore its exit status.

# Install the include directory using cpio.
install-headers-cpio: stmp-int-hdrs install-include-dir
# See discussion about the use of `pwd` above
	cd `${PWD_COMMAND}`/include ; \
	find . -print | cpio -pdum $(DESTDIR)$(libsubdir)/include
	cd `${PWD_COMMAND}`/include-fixed ; \
	find . -print | cpio -pdum $(DESTDIR)$(libsubdir)/include-fixed

# Install the include directory using cp.
install-headers-cp: stmp-int-hdrs install-include-dir
	cp -p -r include $(DESTDIR)$(libsubdir)
	cp -p -r include-fixed $(DESTDIR)$(libsubdir)

# Targets without dependencies, for use in prev-gcc during bootstrap.
real-install-headers-tar:
	(cd `${PWD_COMMAND}`/include-fixed ; \
	 tar -cf - .; exit 0) | (cd $(DESTDIR)$(libsubdir)/include-fixed; tar xpf - )

real-install-headers-cpio:
	cd `${PWD_COMMAND}`/include-fixed ; \
	find . -print | cpio -pdum $(DESTDIR)$(libsubdir)/include-fixed

real-install-headers-cp:
	cp -p -r include-fixed $(DESTDIR)$(libsubdir)

# Install supporting files for fixincludes to be run later.
install-mkheaders: stmp-int-hdrs install-itoolsdirs \
  macro_list fixinc_list
	$(INSTALL_DATA) $(srcdir)/gsyslimits.h \
	  $(DESTDIR)$(itoolsdatadir)/gsyslimits.h
	$(INSTALL_DATA) macro_list $(DESTDIR)$(itoolsdatadir)/macro_list
	$(INSTALL_DATA) fixinc_list $(DESTDIR)$(itoolsdatadir)/fixinc_list
	set -e; for ml in `cat fixinc_list`; do \
	  multi_dir=`echo $${ml} | sed -e 's/^[^;]*;//'`; \
	  $(mkinstalldirs) $(DESTDIR)$(itoolsdatadir)/include$${multi_dir}; \
	  $(INSTALL_DATA) include-fixed$${multidir}/limits.h $(DESTDIR)$(itoolsdatadir)/include$${multi_dir}/limits.h; \
	done
	$(INSTALL_SCRIPT) $(srcdir)/../mkinstalldirs \
		$(DESTDIR)$(itoolsdir)/mkinstalldirs ; \
	sysroot_headers_suffix='$${sysroot_headers_suffix}'; \
		echo 'SYSTEM_HEADER_DIR="'"$(SYSTEM_HEADER_DIR)"'"' \
		> $(DESTDIR)$(itoolsdatadir)/mkheaders.conf
	echo 'OTHER_FIXINCLUDES_DIRS="$(OTHER_FIXINCLUDES_DIRS)"' \
		>> $(DESTDIR)$(itoolsdatadir)/mkheaders.conf
	echo 'STMP_FIXINC="$(STMP_FIXINC)"' \
		>> $(DESTDIR)$(itoolsdatadir)/mkheaders.conf

# Use this target to install the program `collect2' under the name `collect2'.
install-collect2: collect2 installdirs
	$(INSTALL_PROGRAM) collect2$(exeext) $(DESTDIR)$(libexecsubdir)/collect2$(exeext)
# Install the driver program as $(libsubdir)/gcc for collect2.
	$(INSTALL_PROGRAM) xgcc$(exeext) $(DESTDIR)$(libexecsubdir)/gcc$(exeext)

# Install lto-wrapper.
install-lto-wrapper: lto-wrapper$(exeext)
	$(INSTALL_PROGRAM) lto-wrapper$(exeext) $(DESTDIR)$(libexecsubdir)/lto-wrapper$(exeext)

install-gcc-ar: installdirs gcc-ar$(exeext) gcc-nm$(exeext) gcc-ranlib$(exeext)
	for i in gcc-ar gcc-nm gcc-ranlib; do \
	  install_name=`echo $$i|sed '$(program_transform_name)'` ;\
	  target_install_name=$(target_noncanonical)-`echo $$i|sed '$(program_transform_name)'` ; \
	  rm -f $(DESTDIR)$(bindir)/$$install_name$(exeext) ; \
	  $(INSTALL_PROGRAM) $$i$(exeext) $(DESTDIR)$(bindir)/$$install_name$(exeext) ;\
	  if test -f gcc-cross$(exeext); then \
	    :; \
	  else \
	    rm -f $(DESTDIR)$(bindir)/$$target_install_name$(exeext); \
	    ( cd $(DESTDIR)$(bindir) && \
	      $(LN) $$install_name$(exeext) $$target_install_name$(exeext) ) ; \
	  fi ; \
	done

# Cancel installation by deleting the installed files.
uninstall: lang.uninstall
	-rm -rf $(DESTDIR)$(libsubdir)
	-rm -rf $(DESTDIR)$(libexecsubdir)
	-rm -rf $(DESTDIR)$(bindir)/$(GCC_INSTALL_NAME)$(exeext)
	-rm -f $(DESTDIR)$(bindir)/$(CPP_INSTALL_NAME)$(exeext)
	-if [ x$(cpp_install_dir) != x ]; then \
	  rm -f $(DESTDIR)$(prefix)/$(cpp_install_dir)/$(CPP_INSTALL_NAME)$(exeext); \
	else true; fi
	-rm -rf $(DESTDIR)$(bindir)/$(GCOV_INSTALL_NAME)$(exeext)
	-rm -rf $(DESTDIR)$(man1dir)/$(GCC_INSTALL_NAME)$(man1ext)
	-rm -rf $(DESTDIR)$(man1dir)/cpp$(man1ext)
	-rm -f $(DESTDIR)$(infodir)/cpp.info* $(DESTDIR)$(infodir)/gcc.info*
	-rm -f $(DESTDIR)$(infodir)/cppinternals.info* $(DESTDIR)$(infodir)/gccint.info*
	for i in ar nm ranlib ; do \
	  install_name=`echo gcc-$$i|sed '$(program_transform_name)'`$(exeext) ;\
	  target_install_name=$(target_noncanonical)-`echo gcc-$$i|sed '$(program_transform_name)'`$(exeext) ; \
	  rm -f $(DESTDIR)$(bindir)/$$install_name ; \
	  rm -f $(DESTDIR)$(bindir)/$$target_install_name ; \
	done
#
# These targets are for the dejagnu testsuites. The file site.exp
# contains global variables that all the testsuites will use.

target_subdir = @target_subdir@

site.exp: ./config.status Makefile
	@echo "Making a new config file..."
	-@rm -f ./site.tmp
	@$(STAMP) site.exp
	-@mv site.exp site.bak
	@echo "## these variables are automatically generated by make ##" > ./site.tmp
	@echo "# Do not edit here. If you wish to override these values" >> ./site.tmp
	@echo "# add them to the last section" >> ./site.tmp
	@echo "set rootme \"`${PWD_COMMAND}`\"" >> ./site.tmp
	@echo "set srcdir \"`cd ${srcdir}; ${PWD_COMMAND}`\"" >> ./site.tmp
	@echo "set host_triplet $(host)" >> ./site.tmp
	@echo "set build_triplet $(build)" >> ./site.tmp
	@echo "set target_triplet $(target)" >> ./site.tmp
	@echo "set target_alias $(target_noncanonical)" >> ./site.tmp
	@echo "set libiconv \"$(LIBICONV)\"" >> ./site.tmp
# CFLAGS is set even though it's empty to show we reserve the right to set it.
	@echo "set CFLAGS \"\"" >> ./site.tmp
	@echo "set CXXFLAGS \"\"" >> ./site.tmp
	@echo "set HOSTCC \"$(CC)\"" >> ./site.tmp
	@echo "set HOSTCFLAGS \"$(CFLAGS)\"" >> ./site.tmp
# TEST_ALWAYS_FLAGS are flags that should be passed to every compilation.
# They are passed first to allow individual tests to override them.
	@echo "set TEST_ALWAYS_FLAGS \"$(SYSROOT_CFLAGS_FOR_TARGET)\"" >> ./site.tmp
# When running the tests we set GCC_EXEC_PREFIX to the install tree so that
# files that have already been installed there will be found.  The -B option
# overrides it, so use of GCC_EXEC_PREFIX will not result in using GCC files
# from the install tree.
	@echo "set TEST_GCC_EXEC_PREFIX \"$(libdir)/gcc/\"" >> ./site.tmp
	@echo "set TESTING_IN_BUILD_TREE 1" >> ./site.tmp
	@echo "set HAVE_LIBSTDCXX_V3 1" >> ./site.tmp
	@if test "@enable_plugin@" = "yes" ; then \
	  echo "set ENABLE_PLUGIN 1" >> ./site.tmp; \
	  echo "set PLUGINCC \"$(PLUGINCC)\"" >> ./site.tmp; \
	  echo "set PLUGINCFLAGS \"$(PLUGINCFLAGS)\"" >> ./site.tmp; \
	  echo "set GMPINC \"$(GMPINC)\"" >> ./site.tmp; \
	fi
	@if test "@enable_lto@" = "yes" ; then \
	  echo "set ENABLE_LTO 1" >> ./site.tmp; \
	fi
# If newlib has been configured, we need to pass -B to gcc so it can find
# newlib's crt0.o if it exists.  This will cause a "path prefix not used"
# message if it doesn't, but the testsuite is supposed to ignore the message -
# it's too difficult to tell when to and when not to pass -B (not all targets
# have crt0's).  We could only add the -B if ../newlib/crt0.o exists, but that
# seems like too selective a test.
# ??? Another way to solve this might be to rely on linker scripts.  Then
# theoretically the -B won't be needed.
# We also need to pass -L ../ld so that the linker can find ldscripts.
	@if [ -d $(objdir)/../$(target_subdir)/newlib ] \
	    && [ "${host}" != "${target}" ]; then \
	  echo "set newlib_cflags \"-I$(objdir)/../$(target_subdir)/newlib/targ-include -I\$$srcdir/../newlib/libc/include\"" >> ./site.tmp; \
	  echo "set newlib_ldflags \"-B$(objdir)/../$(target_subdir)/newlib/\"" >> ./site.tmp; \
	  echo "append CFLAGS \" \$$newlib_cflags\"" >> ./site.tmp; \
	  echo "append CXXFLAGS \" \$$newlib_cflags\"" >> ./site.tmp; \
	  echo "append LDFLAGS \" \$$newlib_ldflags\"" >> ./site.tmp; \
	else true; \
	fi
	@if [ -d $(objdir)/../ld ] ; then \
	  echo "append LDFLAGS \" -L$(objdir)/../ld\"" >> ./site.tmp; \
	else true; \
	fi
	echo "set tmpdir $(objdir)/testsuite" >> ./site.tmp
	@echo "set srcdir \"\$${srcdir}/testsuite\"" >> ./site.tmp
	@if [ "X$(ALT_CC_UNDER_TEST)" != "X" ] ; then \
	  echo "set ALT_CC_UNDER_TEST \"$(ALT_CC_UNDER_TEST)\"" >> ./site.tmp; \
	else true; \
	fi
	@if [ "X$(ALT_CXX_UNDER_TEST)" != "X" ] ; then \
	  echo "set ALT_CXX_UNDER_TEST \"$(ALT_CXX_UNDER_TEST)\"" >> ./site.tmp; \
	else true; \
	fi
	@if [ "X$(COMPAT_OPTIONS)" != "X" ] ; then \
	  echo "set COMPAT_OPTIONS \"$(COMPAT_OPTIONS)\"" >> ./site.tmp; \
	else true; \
	fi
	@echo "## All variables above are generated by configure. Do Not Edit ##" >> ./site.tmp
	@cat ./site.tmp > site.exp
	@cat site.bak | sed \
		-e '1,/^## All variables above are.*##/ d' >> site.exp
	-@rm -f ./site.tmp

CHECK_TARGETS = @check_languages@

check: $(CHECK_TARGETS)

check-subtargets: $(patsubst %,%-subtargets,$(CHECK_TARGETS))

# The idea is to parallelize testing of multilibs, for example:
#   make -j3 check-gcc//sh-hms-sim/{-m1,-m2,-m3,-m3e,-m4}/{,-nofpu}
# will run 3 concurrent sessions of check-gcc, eventually testing
# all 10 combinations.  GNU make is required, as is a shell that expands
# alternations within braces.
lang_checks_parallel = $(lang_checks:=//%)
$(lang_checks_parallel): site.exp
	target=`echo "$@" | sed 's,//.*,,'`; \
	variant=`echo "$@" | sed 's,^[^/]*//,,'`; \
	vardots=`echo "$$variant" | sed 's,/,.,g'`; \
	$(MAKE) TESTSUITEDIR="testsuite.$$vardots" \
	  RUNTESTFLAGS="--target_board=$$variant $(RUNTESTFLAGS)" \
	  "$$target"

TESTSUITEDIR = testsuite

$(TESTSUITEDIR)/site.exp: site.exp
	-test -d $(TESTSUITEDIR) || mkdir $(TESTSUITEDIR)
	-rm -f $@
	sed '/set tmpdir/ s|testsuite$$|$(TESTSUITEDIR)|' < site.exp > $@

# This is only used for check-% targets that aren't parallelized.
$(filter-out $(lang_checks_parallelized),$(lang_checks)): check-% : site.exp
	-test -d plugin || mkdir plugin
	-test -d $(TESTSUITEDIR) || mkdir $(TESTSUITEDIR)
	test -d $(TESTSUITEDIR)/$* || mkdir $(TESTSUITEDIR)/$*
	-(rootme=`${PWD_COMMAND}`; export rootme; \
	srcdir=`cd ${srcdir}; ${PWD_COMMAND}` ; export srcdir ; \
	cd $(TESTSUITEDIR)/$*; \
	rm -f tmp-site.exp; \
	sed '/set tmpdir/ s|testsuite$$|$(TESTSUITEDIR)/$*|' \
		< ../../site.exp > tmp-site.exp; \
	$(SHELL) $${srcdir}/../move-if-change tmp-site.exp site.exp; \
	EXPECT=${EXPECT} ; export EXPECT ; \
	if [ -f $${rootme}/../expect/expect ] ; then  \
	   TCL_LIBRARY=`cd .. ; cd $${srcdir}/../tcl/library ; ${PWD_COMMAND}` ; \
	    export TCL_LIBRARY ; fi ; \
	$(RUNTEST) --tool $* $(RUNTESTFLAGS))

$(patsubst %,%-subtargets,$(filter-out $(lang_checks_parallelized),$(lang_checks))): check-%-subtargets:
	@echo check-$*

check_p_tool=$(firstword $(subst _, ,$*))
check_p_vars=$(check_$(check_p_tool)_parallelize)
check_p_subno=$(word 2,$(subst _, ,$*))
check_p_comma=,
check_p_subwork=$(subst $(check_p_comma), ,$(if $(check_p_subno),$(word $(check_p_subno),$(check_p_vars))))
check_p_numbers=1 2 3 4 5 6 7 8 9 10 11 12 13 14 15 16 17 18 19 20
check_p_subdir=$(subst _,,$*)
check_p_subdirs=$(wordlist 1,$(words $(check_$*_parallelize)),$(check_p_numbers))

# For parallelized check-% targets, this decides whether parallelization
# is desirable (if -jN is used and RUNTESTFLAGS doesn't contain anything
# but optional --target_board or --extra_opts arguments).  If desirable,
# recursive make is run with check-parallel-$lang{,1,2,3,4,5} etc. goals,
# which can be executed in parallel, as they are run in separate directories.
# check-parallel-$lang{1,2,3,4,5} etc. goals invoke runtest with the longest
# running *.exp files from the testsuite, as determined by check_$lang_parallelize
# variable.  The check-parallel-$lang goal in that case invokes runtest with
# all the remaining *.exp files not handled by the separate goals.
# Afterwards contrib/dg-extract-results.sh is used to merge the sum and log
# files.  If parallelization isn't desirable, only one recursive make
# is run with check-parallel-$lang goal and check_$lang_parallelize variable
# cleared to say that no additional arguments beyond $(RUNTESTFLAGS)
# should be passed to runtest.
#
# To parallelize some language check, add the corresponding check-$lang
# to lang_checks_parallelized variable and define check_$lang_parallelize
# variable (see above check_gcc_parallelize description).
$(lang_checks_parallelized): check-% : site.exp
	@if [ -z "$(filter-out --target_board=%,$(filter-out --extra_opts%,$(RUNTESTFLAGS)))" ] \
	    && [ "$(filter -j, $(MFLAGS))" = "-j" ]; then \
	  $(MAKE) TESTSUITEDIR="$(TESTSUITEDIR)" RUNTESTFLAGS="$(RUNTESTFLAGS)" \
	    check-parallel-$* \
	    $(patsubst %,check-parallel-$*_%, $(check_p_subdirs)); \
	  for file in $(TESTSUITEDIR)/$*/$* \
		      $(patsubst %,$(TESTSUITEDIR)/$*%/$*,$(check_p_subdirs));\
	  do \
	    mv -f $$file.sum $$file.sum.sep; mv -f $$file.log $$file.log.sep; \
	  done; \
	  $(SHELL) $(srcdir)/../contrib/dg-extract-results.sh \
	    $(TESTSUITEDIR)/$*/$*.sum.sep \
	    $(patsubst %,$(TESTSUITEDIR)/$*%/$*.sum.sep,$(check_p_subdirs)) \
	    > $(TESTSUITEDIR)/$*/$*.sum; \
	  $(SHELL) $(srcdir)/../contrib/dg-extract-results.sh -L \
	    $(TESTSUITEDIR)/$*/$*.log.sep \
	    $(patsubst %,$(TESTSUITEDIR)/$*%/$*.log.sep,$(check_p_subdirs)) \
	    > $(TESTSUITEDIR)/$*/$*.log; \
	else \
	  $(MAKE) TESTSUITEDIR="$(TESTSUITEDIR)" RUNTESTFLAGS="$(RUNTESTFLAGS)" \
	    check_$*_parallelize= check-parallel-$*; \
	fi

# Just print the parallelized subtargets for those that want to split
# the testing across machines.
$(patsubst %,%-subtargets,$(lang_checks_parallelized)): check-%-subtargets:
	@echo check-parallel-$* \
	  $(patsubst %,check-parallel-$*_%, $(check_p_subdirs))

# In the if [ -n "$(check_p_subno)" ] case runtest should be given the name of
# the given *.exp file(s).  See comment above check_gcc_parallelize variable
# for details on the content of these variables.
#
# In the elif [ -n "$(check_p_vars)" ] case runtest should be given
# names of all the *.exp files for this tool that aren't already handled by
# other goals.  First it finds all the *.exp files for this tool, then
# prunes those already specified in check_$lang_parallelize or duplicates.
#
# Otherwise check-$lang isn't parallelized and runtest is invoked just with
# the $(RUNTESTFLAGS) arguments.
check-parallel-% : site.exp
	-test -d plugin || mkdir plugin
	-test -d $(TESTSUITEDIR) || mkdir $(TESTSUITEDIR)
	test -d $(TESTSUITEDIR)/$(check_p_subdir) || mkdir $(TESTSUITEDIR)/$(check_p_subdir)
	-(rootme=`${PWD_COMMAND}`; export rootme; \
	srcdir=`cd ${srcdir}; ${PWD_COMMAND}` ; export srcdir ; \
	cd $(TESTSUITEDIR)/$(check_p_subdir); \
	rm -f tmp-site.exp; \
	sed '/set tmpdir/ s|testsuite$$|$(TESTSUITEDIR)/$(check_p_subdir)|' \
		< ../../site.exp > tmp-site.exp; \
	$(SHELL) $${srcdir}/../move-if-change tmp-site.exp site.exp; \
	EXPECT=${EXPECT} ; export EXPECT ; \
	if [ -f $${rootme}/../expect/expect ] ; then  \
	   TCL_LIBRARY=`cd .. ; cd $${srcdir}/../tcl/library ; ${PWD_COMMAND}` ; \
	    export TCL_LIBRARY ; fi ; \
	runtestflags= ; \
	if [ -n "$(check_p_subno)" ] ; then \
	  runtestflags="$(check_p_subwork)"; \
	elif [ -n "$(check_p_vars)" ] ; then \
	  parts="`echo ' $(strip $(subst $(check_p_comma), ,$(check_p_vars))) ' \
		  | sed 's/=[^ ]* / /g'`"; \
	  for part in `find $$srcdir/testsuite/$(check_p_tool)* -name \*.exp` ; do \
	    part=`basename $$part` ; \
	    case " $$parts $$runtestflags " in \
	      *" $$part "*) ;; \
	      *) runtestflags="$$runtestflags $$part" ;; \
	    esac ; \
	  done ; \
	fi ; \
	$(RUNTEST) --tool $(check_p_tool) $(RUNTESTFLAGS) $$runtestflags)

# QMTest targets

# The path to qmtest.
QMTEST_PATH=qmtest

# The flags to pass to qmtest.
QMTESTFLAGS=

# The flags to pass to "qmtest run".
QMTESTRUNFLAGS=-f none --result-stream dejagnu_stream.DejaGNUStream

# The command to use to invoke qmtest.
QMTEST=${QMTEST_PATH} ${QMTESTFLAGS}

# The tests (or suites) to run.
QMTEST_GPP_TESTS=g++

# The subdirectory of the OBJDIR that will be used to store the QMTest
# test database configuration and that will be used for temporary
# scratch space during QMTest's execution.
QMTEST_DIR=qmtestsuite

# Create the QMTest database configuration.
${QMTEST_DIR} stamp-qmtest:
	${QMTEST} -D ${QMTEST_DIR} create-tdb \
	    -c gcc_database.GCCDatabase \
	    -a srcdir=`cd ${srcdir}/testsuite && ${PWD_COMMAND}` && \
	    $(STAMP) stamp-qmtest

# Create the QMTest context file.
${QMTEST_DIR}/context: stamp-qmtest
	rm -f $@
	echo "CompilerTable.languages=c cplusplus" >> $@
	echo "CompilerTable.c_kind=GCC" >> $@
	echo "CompilerTable.c_path=${objdir}/xgcc" >> $@
	echo "CompilerTable.c_options=-B${objdir}/" >> $@
	echo "CompilerTable.cplusplus_kind=GCC" >> $@
	echo "CompilerTable.cplusplus_path=${objdir}/xg++" >> $@
	echo "CompilerTable.cplusplus_options=-B${objdir}/" >> $@
	echo "DejaGNUTest.target=${target_noncanonical}" >> $@

# Run the G++ testsuite using QMTest.
qmtest-g++: ${QMTEST_DIR}/context
	cd ${QMTEST_DIR} && ${QMTEST} run ${QMTESTRUNFLAGS} -C context \
	   -o g++.qmr ${QMTEST_GPP_TESTS}

# Use the QMTest GUI.
qmtest-gui: ${QMTEST_DIR}/context
	cd ${QMTEST_DIR} && ${QMTEST} gui -C context

.PHONY: qmtest-g++

# Run Paranoia on real.c.

paranoia.o: $(srcdir)/../contrib/paranoia.cc $(CONFIG_H) $(SYSTEM_H) $(TREE_H)
	g++ -c $(ALL_CFLAGS) $(ALL_CPPFLAGS) $< $(OUTPUT_OPTION)

paranoia: paranoia.o real.o $(LIBIBERTY)
	g++ -o $@ paranoia.o real.o $(LIBIBERTY)

# These exist for maintenance purposes.

# Update the tags table.
TAGS: lang.tags
	(cd $(srcdir);					\
	incs= ;						\
	list='$(SUBDIRS)'; for dir in $$list; do	\
	  if test -f $$dir/TAGS; then			\
	    incs="$$incs --include $$dir/TAGS.sub";	\
	  fi;						\
	done;						\
	etags -o TAGS.sub c-family/*.h c-family/*.c *.h *.c *.cc; \
	etags --include TAGS.sub $$incs)

# -----------------------------------------------------
# Rules for generating translated message descriptions.
# Disabled by autoconf if the tools are not available.
# -----------------------------------------------------

XGETTEXT = @XGETTEXT@
GMSGFMT = @GMSGFMT@
MSGMERGE = msgmerge
CATALOGS = $(patsubst %,po/%,@CATALOGS@)

.PHONY: build- install- build-po install-po update-po

# Dummy rules to deal with dependencies produced by use of
# "build-@POSUB@" and "install-@POSUB@" above, when NLS is disabled.
build-: ; @true
install-: ; @true

build-po: $(CATALOGS)

# This notation should be acceptable to all Make implementations used
# by people who are interested in updating .po files.
update-po: $(CATALOGS:.gmo=.pox)

# N.B. We do not attempt to copy these into $(srcdir).  The snapshot
# script does that.
.po.gmo:
	$(mkinstalldirs) po
	$(GMSGFMT) --statistics -o $@ $<

# The new .po has to be gone over by hand, so we deposit it into
# build/po with a different extension.
# If build/po/gcc.pot exists, use it (it was just created),
# else use the one in srcdir.
.po.pox:
	$(mkinstalldirs) po
	$(MSGMERGE) $< `if test -f po/gcc.pot; \
			then echo po/gcc.pot; \
			else echo $(srcdir)/po/gcc.pot; fi` -o $@

# This rule has to look for .gmo modules in both srcdir and
# the cwd, and has to check that we actually have a catalog
# for each language, in case they weren't built or included
# with the distribution.
install-po:
	$(mkinstalldirs) $(DESTDIR)$(datadir)
	cats="$(CATALOGS)"; for cat in $$cats; do \
	  lang=`basename $$cat | sed 's/\.gmo$$//'`; \
	  if [ -f $$cat ]; then :; \
	  elif [ -f $(srcdir)/$$cat ]; then cat=$(srcdir)/$$cat; \
	  else continue; \
	  fi; \
	  dir=$(localedir)/$$lang/LC_MESSAGES; \
	  echo $(mkinstalldirs) $(DESTDIR)$$dir; \
	  $(mkinstalldirs) $(DESTDIR)$$dir || exit 1; \
	  echo $(INSTALL_DATA) $$cat $(DESTDIR)$$dir/gcc.mo; \
	  $(INSTALL_DATA) $$cat $(DESTDIR)$$dir/gcc.mo; \
	done

# Rule for regenerating the message template (gcc.pot).
# Instead of forcing everyone to edit POTFILES.in, which proved impractical,
# this rule has no dependencies and always regenerates gcc.pot.  This is
# relatively harmless since the .po files do not directly depend on it.
# Note that exgettext has an awk script embedded in it which requires a
# fairly modern (POSIX-compliant) awk.
# The .pot file is left in the build directory.
gcc.pot: po/gcc.pot
po/gcc.pot: force
	$(mkinstalldirs) po
	$(MAKE) srcextra
	AWK=$(AWK) $(SHELL) $(srcdir)/po/exgettext \
		$(XGETTEXT) gcc $(srcdir)

#

# Dependency information.

# In order for parallel make to really start compiling the expensive
# objects from $(OBJS) as early as possible, build all their
# prerequisites strictly before all objects.
$(ALL_HOST_OBJS) : | $(generated_files)

# Include the auto-generated dependencies for all host objects.
DEPFILES = \
  $(foreach obj,$(ALL_HOST_OBJS),\
    $(dir $(obj))$(DEPDIR)/$(patsubst %.o,%.Po,$(notdir $(obj))))
-include $(DEPFILES)<|MERGE_RESOLUTION|>--- conflicted
+++ resolved
@@ -2309,14 +2309,10 @@
   $(srcdir)/vtable-verify.c \
   $(srcdir)/asan.c \
   $(srcdir)/ubsan.c \
-<<<<<<< HEAD
-  $(srcdir)/tsan.c $(srcdir)/ipa-devirt.c \
-  $(srcdir)/hsa-gen.c \
-=======
   $(srcdir)/tsan.c \
   $(srcdir)/ipa-devirt.c \
   $(srcdir)/internal-fn.h \
->>>>>>> 3ba421e8
+  $(srcdir)/hsa-gen.c \
   @all_gtfiles@
 
 # Compute the list of GT header files from the corresponding C sources,
