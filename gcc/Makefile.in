--- conflicted
+++ resolved
@@ -2551,13 +2551,9 @@
   -DSTANDARD_EXEC_PREFIX=\"$(libdir)/gcc/\" \
   @TARGET_SYSTEM_ROOT_DEFINE@
 
-<<<<<<< HEAD
 CFLAGS-cppbuiltin.o += $(PREPROCESSOR_DEFINES) -DBASEVER=$(BASEVER_s) \
 		       -DDEVPHASE=$(DEVPHASE_s)
-=======
-CFLAGS-cppbuiltin.o += $(PREPROCESSOR_DEFINES) -DBASEVER=$(BASEVER_s)
 cppbuiltin.o: $(BASEVER)
->>>>>>> cddddfff
 
 CFLAGS-cppdefault.o += $(PREPROCESSOR_DEFINES)
 
