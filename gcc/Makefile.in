# Makefile for GNU Compiler Collection
# Run 'configure' to generate Makefile from Makefile.in

# Copyright (C) 1987, 1988, 1990, 1991, 1992, 1993, 1994, 1995, 1996,
# 1997, 1998, 1999, 2000, 2001, 2002, 2003, 2004, 2005, 2006, 2007,
# 2008, 2009 Free Software Foundation, Inc.

#This file is part of GCC.

#GCC is free software; you can redistribute it and/or modify
#it under the terms of the GNU General Public License as published by
#the Free Software Foundation; either version 3, or (at your option)
#any later version.

#GCC is distributed in the hope that it will be useful,
#but WITHOUT ANY WARRANTY; without even the implied warranty of
#MERCHANTABILITY or FITNESS FOR A PARTICULAR PURPOSE.  See the
#GNU General Public License for more details.

#You should have received a copy of the GNU General Public License
#along with GCC; see the file COPYING3.  If not see
#<http://www.gnu.org/licenses/>.

# The targets for external use include:
# all, doc, install, install-cross, install-cross-rest,
# uninstall, TAGS, mostlyclean, clean, distclean, maintainer-clean.

# This is the default target.
# Set by autoconf to "all.internal" for a native build, or
# "all.cross" to build a cross compiler.
all: @ALL@

# Depend on this to specify a phony target portably.
force:

# This tells GNU make version 3 not to export the variables
# defined in this file into the environment (and thus recursive makes).
.NOEXPORT:
# And this tells it not to automatically pass command-line variables
# to recursive makes.
MAKEOVERRIDES =

# Suppress smart makes who think they know how to automake yacc and flex file
.y.c:
.l.c:

# The only suffixes we want for implicit rules are .c and .o, so clear
# the list and add them.  This speeds up GNU Make, and allows -r to work.
# For i18n support, we also need .gmo, .po, .pox.
# This must come before the language makefile fragments to allow them to
# add suffixes and rules of their own.
.SUFFIXES:
.SUFFIXES: .c .o .po .pox .gmo

# -------------------------------
# Standard autoconf-set variables
# -------------------------------

build=@build@
host=@host@
target=@target@
target_noncanonical:=@target_noncanonical@

# Sed command to transform gcc to installed name.
program_transform_name := @program_transform_name@

# -----------------------------
# Directories used during build
# -----------------------------

# Directory where sources are, from where we are.
srcdir = @srcdir@
gcc_docdir = @srcdir@/doc

# Directory where sources are, absolute.
abs_srcdir = @abs_srcdir@
abs_docdir = @abs_srcdir@/doc

# Top build directory for this package, relative to here.
top_builddir = .

# The absolute path to the current directory.
objdir := $(shell pwd)

host_subdir=@host_subdir@
build_subdir=@build_subdir@
target_subdir=@target_subdir@
build_libsubdir=@build_libsubdir@

# Top build directory for the "Cygnus tree", relative to $(top_builddir).
ifeq ($(host_subdir),.)
toplevel_builddir := ..
else
toplevel_builddir := ../..
endif

build_objdir := $(toplevel_builddir)/$(build_subdir)
build_libobjdir := $(toplevel_builddir)/$(build_libsubdir)
target_objdir := $(toplevel_builddir)/$(target_subdir)

# --------
# Defined vpaths
# --------

# Directory where sources are, from where we are.
VPATH = @srcdir@

# We define a vpath for the sources of the .texi files here because they
# are split between multiple directories and we would rather use one implicit
# pattern rule for everything.
# This vpath could be extended within the Make-lang fragments.

vpath %.texi $(gcc_docdir)
vpath %.texi $(gcc_docdir)/include

# --------
# UNSORTED
# --------

# Variables that exist for you to override.
# See below for how to change them for certain systems.

# List of language subdirectories.
SUBDIRS =@subdirs@ build

# Selection of languages to be made.
CONFIG_LANGUAGES = @all_selected_languages@
LANGUAGES = c gcov$(exeext) gcov-dump$(exeext) $(CONFIG_LANGUAGES)

# Default values for variables overridden in Makefile fragments.
# CFLAGS is for the user to override to, e.g., do a cross build with -O2.
# TCFLAGS is used for compilations with the GCC just built.
# T_CFLAGS is used for all compilations and is overridden by t-* files.
T_CFLAGS =
TCFLAGS =
CFLAGS = @CFLAGS@
LDFLAGS = @LDFLAGS@

# Flags to determine code coverage. When coverage is disabled, this will
# contain the optimization flags, as you normally want code coverage
# without optimization.
COVERAGE_FLAGS = @coverage_flags@
coverageexts = .{gcda,gcno}

# The warning flags are separate from CFLAGS because people tend to
# override optimization flags and we'd like them to still have warnings
# turned on.  These flags are also used to pass other stage dependent
# flags from configure.  The user is free to explicitly turn these flags
# off if they wish.
# LOOSE_WARN are the warning flags to use when compiling something
# which is only compiled with gcc, such as libgcc.
# STRICT_WARN are the additional warning flags to
# apply to the back end and some front ends, which may be compiled
# with other compilers.
LOOSE_WARN = @loose_warn@
STRICT_WARN = @strict_warn@

# This is set by --enable-checking.  The idea is to catch forgotten
# "extern" tags in header files.
NOCOMMON_FLAG = @nocommon_flag@

# This is set by --disable-maintainer-mode (default) to "#"
MAINT := @MAINT@

# These are set by --enable-checking=valgrind.
RUN_GEN = @valgrind_command@
VALGRIND_DRIVER_DEFINES = @valgrind_path_defines@

# This is how we control whether or not the additional warnings are applied.
.-warn = $(STRICT_WARN)
build-warn = $(STRICT_WARN)
GCC_WARN_CFLAGS = $(LOOSE_WARN) $($(@D)-warn) $(NOCOMMON_FLAG) $($@-warn)

# These files are to have specific diagnostics suppressed, or are not to
# be subject to -Werror:
# flex output may yield harmless "no previous prototype" warnings
build/gengtype-lex.o-warn = -Wno-error
# mips-tfile.c contains -Wcast-qual warnings.
mips-tfile.o-warn = -Wno-error

# All warnings have to be shut off in stage1 if the compiler used then
# isn't gcc; configure determines that.  WARN_CFLAGS will be either
# $(GCC_WARN_CFLAGS), or nothing.
WARN_CFLAGS = @warn_cflags@

CPPFLAGS = @CPPFLAGS@

AWK = @AWK@
CC = @CC@
BISON = @BISON@
BISONFLAGS =
FLEX = @FLEX@
FLEXFLAGS =
AR = @AR@
AR_FLAGS = rc
NM = @NM@
RANLIB = @RANLIB@
RANLIB_FLAGS = @ranlib_flags@

# -------------------------------------------
# Programs which operate on the build machine
# -------------------------------------------

SHELL = @SHELL@
# pwd command to use.  Allow user to override default by setting PWDCMD in
# the environment to account for automounters.  The make variable must not
# be called PWDCMD, otherwise the value set here is passed to make
# subprocesses and overrides the setting from the user's environment.
# Don't use PWD since it is a common shell environment variable and we
# don't want to corrupt it.
PWD_COMMAND = $${PWDCMD-pwd}
# on sysV, define this as cp.
INSTALL = @INSTALL@
# Some systems may be missing symbolic links, regular links, or both.
# Allow configure to check this and use "ln -s", "ln", or "cp" as appropriate.
LN=@LN@
LN_S=@LN_S@
# These permit overriding just for certain files.
INSTALL_PROGRAM = @INSTALL_PROGRAM@
INSTALL_DATA = @INSTALL_DATA@
INSTALL_SCRIPT = @INSTALL@
MAKEINFO = @MAKEINFO@
MAKEINFOFLAGS = --no-split
TEXI2DVI = texi2dvi
TEXI2PDF = texi2pdf
TEXI2HTML = $(MAKEINFO) --html
TEXI2POD = perl $(srcdir)/../contrib/texi2pod.pl
POD2MAN = pod2man --center="GNU" --release="gcc-$(version)"
# Some versions of `touch' (such as the version on Solaris 2.8)
# do not correctly set the timestamp due to buggy versions of `utime'
# in the kernel.  So, we use `echo' instead.
STAMP = echo timestamp >
# If necessary (e.g., when using the MSYS shell on Microsoft Windows)
# translate the shell's notion of absolute pathnames to the native
# spelling.
build_file_translate = @build_file_translate@

# Make sure the $(MAKE) variable is defined.
@SET_MAKE@

# Locate mkinstalldirs.
mkinstalldirs=$(SHELL) $(srcdir)/../mkinstalldirs

# write_entries_to_file - writes each entry in a list
# to the specified file.  Entries are written in chunks of
# $(write_entries_to_file_split) to accomodate systems with
# severe command-line-length limitations.
# Parameters:
# $(1): variable containing entries to iterate over
# $(2): output file
write_entries_to_file_split = 50
write_entries_to_file = $(shell rm -f $(2) || :) $(shell touch $(2)) \
	$(foreach range, \
	  $(shell i=1; while test $$i -le $(words $(1)); do \
	     echo $$i; i=`expr $$i + $(write_entries_to_file_split)`; done), \
	  $(shell echo "$(wordlist $(range), \
			  $(shell expr $(range) + $(write_entries_to_file_split) - 1), $(1))" \
	     | tr ' ' '\n' >> $(2)))

# --------
# UNSORTED
# --------

# Some compilers can't handle cc -c blah.c -o foo/blah.o.
# In stage2 and beyond, we force this to "-o $@" since we know we're using gcc.
OUTPUT_OPTION = @OUTPUT_OPTION@

# This is where we get zlib from.  zlibdir is -L../zlib and zlibinc is
# -I../zlib, unless we were configured with --with-system-zlib, in which
# case both are empty.
ZLIB = @zlibdir@ -lz
ZLIBINC = @zlibinc@

# How to find GMP
GMPLIBS = @GMPLIBS@
GMPINC = @GMPINC@

# How to find PPL
PPLLIBS = @PPLLIBS@
PPLINC = @PPLINC@

# How to find CLOOG
CLOOGLIBS = @CLOOGLIBS@
CLOOGINC = @CLOOGINC@

# Libs and linker option needed for plugin support
PLUGINLIBS = @pluginlibs@

CPPLIB = ../libcpp/libcpp.a
CPPINC = -I$(srcdir)/../libcpp/include

# Where to find decNumber
enable_decimal_float = @enable_decimal_float@
DECNUM = $(srcdir)/../libdecnumber
DECNUMFMT = $(srcdir)/../libdecnumber/$(enable_decimal_float)
DECNUMINC = -I$(DECNUM) -I$(DECNUMFMT) -I../libdecnumber
LIBDECNUMBER = ../libdecnumber/libdecnumber.a

# Target to use when installing include directory.  Either
# install-headers-tar, install-headers-cpio or install-headers-cp.
INSTALL_HEADERS_DIR = @build_install_headers_dir@

# Header files that are made available under the same name
# to programs compiled with GCC.
USER_H = $(srcdir)/ginclude/float.h \
	 $(srcdir)/ginclude/iso646.h \
	 $(srcdir)/ginclude/stdarg.h \
	 $(srcdir)/ginclude/stdbool.h \
	 $(srcdir)/ginclude/stddef.h \
	 $(srcdir)/ginclude/varargs.h \
	 $(srcdir)/ginclude/stdfix.h \
	 $(EXTRA_HEADERS)

UNWIND_H = $(srcdir)/unwind-generic.h

# The GCC to use for compiling crt*.o.
# Usually the one we just built.
# Don't use this as a dependency--use $(GCC_PASSES).
GCC_FOR_TARGET = $(STAGE_CC_WRAPPER) ./xgcc -B./ -B$(build_tooldir)/bin/ -isystem $(build_tooldir)/include -isystem $(build_tooldir)/sys-include -L$(objdir)/../ld

# This is used instead of ALL_CFLAGS when compiling with GCC_FOR_TARGET.
# It specifies -B./.
# It also specifies -isystem ./include to find, e.g., stddef.h.
GCC_CFLAGS=$(CFLAGS_FOR_TARGET) $(INTERNAL_CFLAGS) $(T_CFLAGS) $(LOOSE_WARN) -Wold-style-definition $($@-warn) -isystem ./include $(TCFLAGS)

# ---------------------------------------------------
# Programs which produce files for the target machine
# ---------------------------------------------------

AR_FOR_TARGET := $(shell \
  if [ -f $(objdir)/../binutils/ar ] ; then \
    echo $(objdir)/../binutils/ar ; \
  else \
    if [ "$(host)" = "$(target)" ] ; then \
      echo $(AR); \
    else \
       t='$(program_transform_name)'; echo ar | sed -e $$t ; \
    fi; \
  fi)
AR_FLAGS_FOR_TARGET =
AR_CREATE_FOR_TARGET = $(AR_FOR_TARGET) $(AR_FLAGS_FOR_TARGET) rc
AR_EXTRACT_FOR_TARGET = $(AR_FOR_TARGET) $(AR_FLAGS_FOR_TARGET) x
LIPO_FOR_TARGET = lipo
ORIGINAL_AS_FOR_TARGET = @ORIGINAL_AS_FOR_TARGET@
RANLIB_FOR_TARGET := $(shell \
  if [ -f $(objdir)/../binutils/ranlib ] ; then \
    echo $(objdir)/../binutils/ranlib ; \
  else \
    if [ "$(host)" = "$(target)" ] ; then \
      echo $(RANLIB); \
    else \
       t='$(program_transform_name)'; echo ranlib | sed -e $$t ; \
    fi; \
  fi)
ORIGINAL_LD_FOR_TARGET = @ORIGINAL_LD_FOR_TARGET@
ORIGINAL_NM_FOR_TARGET = @ORIGINAL_NM_FOR_TARGET@
NM_FOR_TARGET = ./nm
STRIP_FOR_TARGET := $(shell \
  if [ -f $(objdir)/../binutils/strip ] ; then \
    echo $(objdir)/../binutils/strip ; \
  else \
    if [ "$(host)" = "$(target)" ] ; then \
      echo strip; \
    else \
       t='$(program_transform_name)'; echo strip | sed -e $$t ; \
    fi; \
  fi)

# --------
# UNSORTED
# --------

# Where to find some libiberty headers.
HASHTAB_H   = $(srcdir)/../include/hashtab.h
OBSTACK_H   = $(srcdir)/../include/obstack.h
SPLAY_TREE_H= $(srcdir)/../include/splay-tree.h
FIBHEAP_H   = $(srcdir)/../include/fibheap.h
PARTITION_H = $(srcdir)/../include/partition.h
MD5_H	    = $(srcdir)/../include/md5.h

# Linker plugin API header
PLUGIN_API_H = $(srcdir)/../include/plugin-api.h

# Default native SYSTEM_HEADER_DIR, to be overridden by targets.
NATIVE_SYSTEM_HEADER_DIR = /usr/include
# Default cross SYSTEM_HEADER_DIR, to be overridden by targets.
CROSS_SYSTEM_HEADER_DIR = @CROSS_SYSTEM_HEADER_DIR@

# autoconf sets SYSTEM_HEADER_DIR to one of the above.
# Purge it of unneccessary internal relative paths
# to directories that might not exist yet.
# The sed idiom for this is to repeat the search-and-replace until it doesn't match, using :a ... ta.
# Use single quotes here to avoid nested double- and backquotes, this
# macro is also used in a double-quoted context.
SYSTEM_HEADER_DIR = `echo @SYSTEM_HEADER_DIR@ | sed -e :a -e 's,[^/]*/\.\.\/,,' -e ta`

# Control whether to run fixincludes.
STMP_FIXINC = @STMP_FIXINC@

# Test to see whether <limits.h> exists in the system header files.
LIMITS_H_TEST = [ -f $(SYSTEM_HEADER_DIR)/limits.h ]

# Directory for prefix to system directories, for
# each of $(system_prefix)/usr/include, $(system_prefix)/usr/lib, etc.
TARGET_SYSTEM_ROOT = @TARGET_SYSTEM_ROOT@

xmake_file=@xmake_file@
tmake_file=@tmake_file@
out_file=$(srcdir)/config/@out_file@
out_object_file=@out_object_file@
md_file=$(srcdir)/config/@md_file@
tm_file_list=@tm_file_list@
tm_include_list=@tm_include_list@
tm_defines=@tm_defines@
tm_p_file_list=@tm_p_file_list@
tm_p_include_list=@tm_p_include_list@
build_xm_file_list=@build_xm_file_list@
build_xm_include_list=@build_xm_include_list@
build_xm_defines=@build_xm_defines@
host_xm_file_list=@host_xm_file_list@
host_xm_include_list=@host_xm_include_list@
host_xm_defines=@host_xm_defines@
xm_file_list=@xm_file_list@
xm_include_list=@xm_include_list@
xm_defines=@xm_defines@
lang_checks=check-gcc
lang_checks_parallelized=check-gcc
# This lists a couple of test files that take most time during check-gcc.
# When doing parallelized check-gcc, these can run in parallel with the
# remaining tests.  Each word in this variable stands for work for one
# make goal and one extra make goal is added to handle all the *.exp
# files not handled explicitly already.  If multiple *.exp files
# should be run in the same runtest invocation (usually if they aren't
# very long running, but still should be split of from the check-parallel-$lang
# remaining tests runtest invocation), they should be concatenated with commas.
# Note that [a-zA-Z] wildcards need to have []s prefixed with \ (needed
# by tcl) and as the *.exp arguments are mached both as is and with
# */ prefixed to it in runtest_file_p, it is usually desirable to include
# a subdirectory name.
check_gcc_parallelize=execute.exp=execute/2* \
		      execute.exp=execute/\[013-9a-zA-Z\]* \
		      compile.exp dg.exp \
		      struct-layout-1.exp,unsorted.exp,stackalign.exp,i386.exp
lang_opt_files=@lang_opt_files@ $(srcdir)/c.opt $(srcdir)/common.opt
lang_specs_files=@lang_specs_files@
lang_tree_files=@lang_tree_files@
target_cpu_default=@target_cpu_default@
GCC_THREAD_FILE=@thread_file@
OBJC_BOEHM_GC=@objc_boehm_gc@
GTHREAD_FLAGS=@gthread_flags@
extra_modes_file=@extra_modes_file@
extra_opt_files=@extra_opt_files@
host_hook_obj=@out_host_hook_obj@

# ------------------------
# Installation directories
# ------------------------

# Common prefix for installation directories.
# NOTE: This directory must exist when you start installation.
prefix = @prefix@
# Directory in which to put localized header files. On the systems with
# gcc as the native cc, `local_prefix' may not be `prefix' which is
# `/usr'.
# NOTE: local_prefix *should not* default from prefix.
local_prefix = @local_prefix@
# Directory in which to put host dependent programs and libraries
exec_prefix = @exec_prefix@
# Directory in which to put the executable for the command `gcc'
bindir = @bindir@
# Directory in which to put the directories used by the compiler.
libdir = @libdir@
# Directory in which GCC puts its executables.
libexecdir = @libexecdir@

# --------
# UNSORTED
# --------

# Directory in which the compiler finds libraries etc.
libsubdir = $(libdir)/gcc/$(target_noncanonical)/$(version)
# Directory in which the compiler finds executables
libexecsubdir = $(libexecdir)/gcc/$(target_noncanonical)/$(version)
# Used to produce a relative $(gcc_tooldir) in gcc.o
unlibsubdir = ../../..
# $(prefix), expressed as a path relative to $(libsubdir).
#
# An explanation of the sed strings:
#  -e 's|^$(prefix)||'   matches and eliminates 'prefix' from 'exec_prefix'
#  -e 's|/$$||'          match a trailing forward slash and eliminates it
#  -e 's|^[^/]|/|'       forces the string to start with a forward slash (*)
#  -e 's|/[^/]*|../|g'   replaces each occurrence of /<directory> with ../
#
# (*) Note this pattern overwrites the first character of the string
# with a forward slash if one is not already present.  This is not a
# problem because the exact names of the sub-directories concerned is
# unimportant, just the number of them matters.
#
# The practical upshot of these patterns is like this:
#
#  prefix     exec_prefix        result
#  ------     -----------        ------
#   /foo        /foo/bar          ../
#   /foo/       /foo/bar          ../
#   /foo        /foo/bar/         ../
#   /foo/       /foo/bar/         ../
#   /foo        /foo/bar/ugg      ../../
libsubdir_to_prefix := \
  $(unlibsubdir)/$(shell echo "$(libdir)" | \
    sed -e 's|^$(prefix)||' -e 's|/$$||' -e 's|^[^/]|/|' \
        -e 's|/[^/]*|../|g')
# $(exec_prefix), expressed as a path relative to $(prefix).
prefix_to_exec_prefix := \
  $(shell echo "$(exec_prefix)" | \
    sed -e 's|^$(prefix)||' -e 's|^/||' -e '/./s|$$|/|')
# Directory in which to find other cross-compilation tools and headers.
dollar = @dollar@
# Used in install-cross.
gcc_tooldir = @gcc_tooldir@
# Used to install the shared libgcc.
slibdir = @slibdir@
# Since gcc_tooldir does not exist at build-time, use -B$(build_tooldir)/bin/
build_tooldir = $(exec_prefix)/$(target_noncanonical)
# Directory in which the compiler finds target-independent g++ includes.
gcc_gxx_include_dir = @gcc_gxx_include_dir@
# Directory to search for site-specific includes.
local_includedir = $(local_prefix)/include
includedir = $(prefix)/include
# where the info files go
infodir = @infodir@
# Where cpp should go besides $prefix/bin if necessary
cpp_install_dir = @cpp_install_dir@
# where the locale files go
datadir = @datadir@
localedir = $(datadir)/locale
# Extension (if any) to put in installed man-page filename.
man1ext = .1
man7ext = .7
objext = .o
exeext = @host_exeext@
build_exeext = @build_exeext@

# Directory in which to put man pages.
mandir = @mandir@
man1dir = $(mandir)/man1
man7dir = $(mandir)/man7
# Dir for temp files.
tmpdir = /tmp

datarootdir = @datarootdir@
docdir = @docdir@
# Directory in which to build HTML
build_htmldir = $(objdir)/HTML/gcc-$(version)
# Directory in which to put HTML
htmldir = @htmldir@

# Whether we were configured with NLS.
USE_NLS = @USE_NLS@

# Internationalization library.
LIBINTL = @LIBINTL@
LIBINTL_DEP = @LIBINTL_DEP@

# Character encoding conversion library.
LIBICONV = @LIBICONV@
LIBICONV_DEP = @LIBICONV_DEP@

# The GC method to be used on this system.
GGC=@GGC@.o

# If a supplementary library is being used for the GC.
GGC_LIB=

# "true" if the target C library headers are unavailable; "false"
# otherwise.
inhibit_libc = @inhibit_libc@
ifeq ($(inhibit_libc),true)
INHIBIT_LIBC_CFLAGS = -Dinhibit_libc
endif

# Options to use when compiling libgcc2.a.
#
LIBGCC2_DEBUG_CFLAGS = -g
LIBGCC2_CFLAGS = -O2 $(LIBGCC2_INCLUDES) $(GCC_CFLAGS) $(TARGET_LIBGCC2_CFLAGS) \
		 $(LIBGCC2_DEBUG_CFLAGS) $(GTHREAD_FLAGS) \
		 -DIN_LIBGCC2 -D__GCC_FLOAT_NOT_NEEDED \
		 $(INHIBIT_LIBC_CFLAGS)

# Additional options to use when compiling libgcc2.a.
# Some targets override this to -isystem include
LIBGCC2_INCLUDES =

# Additional target-dependent options for compiling libgcc2.a.
TARGET_LIBGCC2_CFLAGS =

# Options to use when compiling crtbegin/end.
CRTSTUFF_CFLAGS = -O2 $(GCC_CFLAGS) $(INCLUDES) $(MULTILIB_CFLAGS) -g0 \
  -finhibit-size-directive -fno-inline-functions -fno-exceptions \
  -fno-zero-initialized-in-bss -fno-toplevel-reorder -fno-tree-vectorize \
  $(INHIBIT_LIBC_CFLAGS)

# Additional sources to handle exceptions; overridden by targets as needed.
LIB2ADDEH = $(srcdir)/unwind-dw2.c $(srcdir)/unwind-dw2-fde.c \
   $(srcdir)/unwind-sjlj.c $(srcdir)/gthr-gnat.c $(srcdir)/unwind-c.c
LIB2ADDEHSTATIC = $(LIB2ADDEH)
LIB2ADDEHSHARED = $(LIB2ADDEH)
LIB2ADDEHDEP = $(UNWIND_H) unwind-pe.h unwind.inc unwind-dw2-fde.h unwind-dw2.h

# Don't build libunwind by default.
LIBUNWIND =
LIBUNWINDDEP =
SHLIBUNWIND_LINK =
SHLIBUNWIND_INSTALL =

# nm flags to list global symbols in libgcc object files.
SHLIB_NM_FLAGS = -pg

# List of extra executables that should be compiled for this target machine
# that are used for compiling from source code to object code.
# The rules for compiling them should be in the t-* file for the machine.
EXTRA_PASSES =@extra_passes@

# Like EXTRA_PASSES, but these are used when linking.
EXTRA_PROGRAMS = @extra_programs@

# List of extra object files that should be compiled for this target machine.
# The rules for compiling them should be in the t-* file for the machine.
EXTRA_PARTS = @extra_parts@

# List of extra object files that should be compiled and linked with
# compiler proper (cc1, cc1obj, cc1plus).
EXTRA_OBJS = @extra_objs@

# List of extra object files that should be compiled and linked with
# the gcc driver.
EXTRA_GCC_OBJS =@extra_gcc_objs@

# List of additional header files to install.
EXTRA_HEADERS =@extra_headers_list@

# How to handle <stdint.h>.
USE_GCC_STDINT = @use_gcc_stdint@

# The configure script will set this to collect2$(exeext), except on a
# (non-Unix) host which can not build collect2, for which it will be
# set to empty.
COLLECT2 = @collect2@

# List of extra C and assembler files to add to static and shared libgcc2.
# Assembler files should have names ending in `.asm'.
LIB2FUNCS_EXTRA =

# List of extra C and assembler files to add to static libgcc2.
# Assembler files should have names ending in `.asm'.
LIB2FUNCS_STATIC_EXTRA =

# List of functions not to build from libgcc2.c.
LIB2FUNCS_EXCLUDE =

# Target sfp-machine.h file.
SFP_MACHINE =

# Program to convert libraries.
LIBCONVERT =

# Control whether header files are installed.
INSTALL_HEADERS=install-headers install-mkheaders

# Control whether Info documentation is built and installed.
BUILD_INFO = @BUILD_INFO@

# Control whether manpages generated by texi2pod.pl can be rebuilt.
GENERATED_MANPAGES = @GENERATED_MANPAGES@

# Additional directories of header files to run fixincludes on.
# These should be directories searched automatically by default
# just as /usr/include is.
# *Do not* use this for directories that happen to contain
# header files, but are not searched automatically by default.
# On most systems, this is empty.
OTHER_FIXINCLUDES_DIRS=

# A list of all the language-specific executables.
COMPILERS = cc1$(exeext) @all_compilers@

# List of things which should already be built whenever we try to use xgcc
# to compile anything (without linking).
GCC_PASSES=xgcc$(exeext) cc1$(exeext) specs $(EXTRA_PASSES)

# Directory to link to, when using the target `maketest'.
DIR = ../gcc

# Native compiler for the build machine and its switches.
CC_FOR_BUILD = @CC_FOR_BUILD@
BUILD_CFLAGS= @BUILD_CFLAGS@ -DGENERATOR_FILE

# Native linker and preprocessor flags.  For x-fragment overrides.
BUILD_LDFLAGS=@BUILD_LDFLAGS@
BUILD_CPPFLAGS=$(ALL_CPPFLAGS)

# Actual name to use when installing a native compiler.
GCC_INSTALL_NAME := $(shell echo gcc|sed '$(program_transform_name)')
GCC_TARGET_INSTALL_NAME := $(target_noncanonical)-$(shell echo gcc|sed '$(program_transform_name)')
CPP_INSTALL_NAME := $(shell echo cpp|sed '$(program_transform_name)')
GCOV_INSTALL_NAME := $(shell echo gcov|sed '$(program_transform_name)')
GCCBUG_INSTALL_NAME := $(shell echo gccbug|sed '$(program_transform_name)')

# Setup the testing framework, if you have one
EXPECT = `if [ -f $${rootme}/../expect/expect ] ; then \
            echo $${rootme}/../expect/expect ; \
          else echo expect ; fi`

RUNTEST = `if [ -f $${srcdir}/../dejagnu/runtest ] ; then \
	       echo $${srcdir}/../dejagnu/runtest ; \
	    else echo runtest; fi`
RUNTESTFLAGS =

# Extra flags to use when compiling crt{begin,end}.o.
CRTSTUFF_T_CFLAGS =

# Extra flags to use when compiling [m]crt0.o.
CRT0STUFF_T_CFLAGS =

# "t" or nothing, for building multilibbed versions of, say, crtbegin.o.
T =

# Should T contain a `=', libgcc/Makefile will make T_TARGET, setting
# $(T_TARGET) to the name of the actual target filename.
T_TARGET =
T_TARGET : $(T_TARGET)

# This should name the specs file that we're going to install.  Target
# Makefiles may override it and name another file to be generated from
# the built-in specs and installed as the default spec, as long as
# they also introduce a rule to generate a file name specs, to be used
# at build time.
SPECS = specs

# End of variables for you to override.

# GTM_H lists the config files that the generator files depend on,
# while TM_H lists the ones ordinary gcc files depend on, which
# includes several files generated by those generators.
BCONFIG_H = bconfig.h $(build_xm_file_list)
CONFIG_H  = config.h  $(host_xm_file_list)
TCONFIG_H = tconfig.h $(xm_file_list)
TM_P_H    = tm_p.h    $(tm_p_file_list)
GTM_H     = tm.h      $(tm_file_list)
TM_H      = $(GTM_H) insn-constants.h insn-flags.h options.h

# Variables for version information.
BASEVER     := $(srcdir)/BASE-VER  # 4.x.y
DEVPHASE    := $(srcdir)/DEV-PHASE # experimental, prerelease, ""
DATESTAMP   := $(srcdir)/DATESTAMP # YYYYMMDD or empty
REVISION    := $(srcdir)/REVISION  # [BRANCH revision XXXXXX]

BASEVER_c   := $(shell cat $(BASEVER))
DEVPHASE_c  := $(shell cat $(DEVPHASE))
DATESTAMP_c := $(shell cat $(DATESTAMP))

ifeq (,$(wildcard $(REVISION)))
REVISION_c  :=
else
REVISION_c  := $(shell cat $(REVISION))
endif

version     := $(BASEVER_c)

# For use in version.c - double quoted strings, with appropriate
# surrounding punctuation and spaces, and with the datestamp and
# development phase collapsed to the empty string in release mode
# (i.e. if DEVPHASE_c is empty).  The space immediately after the
# comma in the $(if ...) constructs is significant - do not remove it.
BASEVER_s   := "\"$(BASEVER_c)\""
DEVPHASE_s  := "\"$(if $(DEVPHASE_c), ($(DEVPHASE_c)))\""
DATESTAMP_s := "\"$(if $(DEVPHASE_c), $(DATESTAMP_c))\""
PKGVERSION_s:= "\"@PKGVERSION@\""
BUGURL_s    := "\"@REPORT_BUGS_TO@\""

PKGVERSION  := @PKGVERSION@
BUGURL_TEXI := @REPORT_BUGS_TEXI@

ifdef REVISION_c
REVISION_s  := "\"$(if $(DEVPHASE_c), $(REVISION_c))\""
else
REVISION_s  :=
endif

# Shorthand variables for dependency lists.
EXCEPT_H = except.h sbitmap.h vecprim.h
TOPLEV_H = toplev.h input.h
TARGET_H = $(TM_H) target.h insn-modes.h
MACHMODE_H = machmode.h mode-classes.def insn-modes.h
HOOKS_H = hooks.h $(MACHMODE_H)
HOSTHOOKS_DEF_H = hosthooks-def.h $(HOOKS_H)
LANGHOOKS_DEF_H = langhooks-def.h $(HOOKS_H)
TARGET_DEF_H = target-def.h $(HOOKS_H) targhooks.h
RTL_BASE_H = rtl.h rtl.def $(MACHMODE_H) reg-notes.def insn-notes.def \
  $(INPUT_H) $(REAL_H) statistics.h vec.h $(FIXED_VALUE_H) alias.h
FIXED_VALUE_H = fixed-value.h $(MACHMODE_H) double-int.h
RTL_H = $(RTL_BASE_H) genrtl.h
PARAMS_H = params.h params.def
BUILTINS_DEF = builtins.def sync-builtins.def omp-builtins.def
TREE_H = tree.h all-tree.def tree.def c-common.def $(lang_tree_files) \
          $(MACHMODE_H) tree-check.h $(BUILTINS_DEF) \
          $(INPUT_H) statistics.h vec.h treestruct.def $(HASHTAB_H) \
          double-int.h alias.h $(SYMTAB_H) options.h
BASIC_BLOCK_H = basic-block.h $(BITMAP_H) sbitmap.h varray.h $(PARTITION_H) \
          hard-reg-set.h $(PREDICT_H) vec.h $(FUNCTION_H) \
          cfghooks.h $(OBSTACK_H)
GIMPLE_H = gimple.h gimple.def gsstruct.def pointer-set.h vec.h \
	$(GGC_H) $(BASIC_BLOCK_H) $(TM_H) $(TARGET_H) tree-ssa-operands.h
GCOV_IO_H = gcov-io.h gcov-iov.h auto-host.h
COVERAGE_H = coverage.h $(GCOV_IO_H)
DEMANGLE_H = $(srcdir)/../include/demangle.h
RECOG_H = recog.h
ALIAS_H = alias.h coretypes.h
EMIT_RTL_H = emit-rtl.h
FLAGS_H = flags.h options.h
FUNCTION_H = function.h $(TREE_H) $(HASHTAB_H) varray.h
EXPR_H = expr.h insn-config.h $(FUNCTION_H) $(RTL_H) $(FLAGS_H) $(TREE_H) $(MACHMODE_H) $(EMIT_RTL_H)
OPTABS_H = optabs.h insn-codes.h
REGS_H = regs.h varray.h $(MACHMODE_H) $(OBSTACK_H) $(BASIC_BLOCK_H) $(FUNCTION_H)
RESOURCE_H = resource.h hard-reg-set.h
SCHED_INT_H = sched-int.h $(INSN_ATTR_H) $(BASIC_BLOCK_H) $(RTL_H) $(DF_H) vecprim.h
SEL_SCHED_IR_H = sel-sched-ir.h $(INSN_ATTR_H) $(BASIC_BLOCK_H) $(RTL_H) \
	$(GGC_H) $(SCHED_INT_H)
SEL_SCHED_DUMP_H = sel-sched-dump.h $(SEL_SCHED_IR_H)
INTEGRATE_H = integrate.h $(VARRAY_H)
CFGLAYOUT_H = cfglayout.h $(BASIC_BLOCK_H)
CFGLOOP_H = cfgloop.h $(BASIC_BLOCK_H) $(RTL_H) vecprim.h double-int.h
IPA_UTILS_H = ipa-utils.h $(TREE_H) $(CGRAPH_H)
IPA_REFERENCE_H = ipa-reference.h $(BITMAP_H) $(TREE_H)
IPA_TYPE_ESCAPE_H = ipa-type-escape.h $(TREE_H)
CGRAPH_H = cgraph.h $(TREE_H) $(BASIC_BLOCK_H) cif-code.def
DF_H = df.h $(BITMAP_H) $(BASIC_BLOCK_H) alloc-pool.h
RESOURCE_H = resource.h hard-reg-set.h $(DF_H)
DDG_H = ddg.h sbitmap.h $(DF_H)
GCC_H = gcc.h version.h
GGC_H = ggc.h gtype-desc.h statistics.h
TIMEVAR_H = timevar.h timevar.def
INSN_ATTR_H = insn-attr.h $(INSN_ADDR_H) $(srcdir)/varray.h
INSN_ADDR_H = $(srcdir)/insn-addr.h vecprim.h
C_COMMON_H = c-common.h $(SPLAY_TREE_H) $(CPPLIB_H) $(GGC_H)
C_PRAGMA_H = c-pragma.h $(CPPLIB_H)
C_TREE_H = c-tree.h $(C_COMMON_H) $(TOPLEV_H) $(DIAGNOSTIC_H)
SYSTEM_H = system.h hwint.h $(srcdir)/../include/libiberty.h \
	$(srcdir)/../include/safe-ctype.h $(srcdir)/../include/filenames.h
PREDICT_H = predict.h predict.def
CPPLIB_H = $(srcdir)/../libcpp/include/line-map.h \
	$(srcdir)/../libcpp/include/cpplib.h
INPUT_H = $(srcdir)/../libcpp/include/line-map.h input.h
DECNUM_H = $(DECNUM)/decContext.h $(DECNUM)/decDPD.h $(DECNUM)/decNumber.h \
	$(DECNUMFMT)/decimal32.h $(DECNUMFMT)/decimal64.h \
	$(DECNUMFMT)/decimal128.h $(DECNUMFMT)/decimal128Local.h
MKDEPS_H = $(srcdir)/../libcpp/include/mkdeps.h
SYMTAB_H = $(srcdir)/../libcpp/include/symtab.h $(OBSTACK_H)
CPP_ID_DATA_H = $(CPPLIB_H) $(srcdir)/../libcpp/include/cpp-id-data.h
CPP_INTERNAL_H = $(srcdir)/../libcpp/internal.h $(CPP_ID_DATA_H)
TREE_DUMP_H = tree-dump.h $(SPLAY_TREE_H) tree-pass.h
TREE_FLOW_H = tree-flow.h tree-flow-inline.h tree-ssa-operands.h \
		$(BITMAP_H) $(BASIC_BLOCK_H) hard-reg-set.h $(GIMPLE_H) \
		$(HASHTAB_H) $(CGRAPH_H) $(IPA_REFERENCE_H) \
		tree-ssa-alias.h
TREE_SSA_LIVE_H = tree-ssa-live.h $(PARTITION_H) vecprim.h
PRETTY_PRINT_H = pretty-print.h $(INPUT_H) $(OBSTACK_H)
DIAGNOSTIC_H = diagnostic.h diagnostic.def $(PRETTY_PRINT_H) options.h
C_PRETTY_PRINT_H = c-pretty-print.h $(PRETTY_PRINT_H) $(C_COMMON_H) $(TREE_H)
SCEV_H = tree-scalar-evolution.h $(GGC_H) tree-chrec.h $(PARAMS_H)
LAMBDA_H = lambda.h $(TREE_H) vec.h $(GGC_H)
TREE_DATA_REF_H = tree-data-ref.h $(LAMBDA_H) omega.h graphds.h tree-chrec.h
VARRAY_H = varray.h $(MACHMODE_H) $(SYSTEM_H) coretypes.h $(TM_H)
TREE_INLINE_H = tree-inline.h $(VARRAY_H) pointer-set.h
REAL_H = real.h $(MACHMODE_H)
IRA_INT_H = ira.h ira-int.h $(CFGLOOP_H) alloc-pool.h
DBGCNT_H = dbgcnt.h dbgcnt.def
EBIMAP_H = ebitmap.h sbitmap.h
LTO_TAGS_H = lto-tags.h tree.h sbitmap.h lto-header.h
LTO_SECTION_H = lto-section.h lto-header.h
LTO_SECTION_IN_H = lto-section-in.h lto-header.h
LTO_SECTION_OUT_H = lto-section-in.h lto-section.h lto-header.h
LTO_TREE_IN_H = lto-tree-in.h $(LTO_SECTION_IN_H) $(PLUGIN_API_H)
LTO_OPTS_H = lto-section-in.h lto-opts.h
TREE_VECTORIZER_H = tree-vectorizer.h $(TREE_DATA_REF_H)
IPA_PROP_H = ipa-prop.h $(TREE_H) vec.h $(CGRAPH_H)
GSTAB_H = gstab.h stab.def
BITMAP_H = bitmap.h $(HASHTAB_H) statistics.h
PLUGIN_H = plugin.h gcc-plugin.h

#
# Now figure out from those variables how to compile and link.

# IN_GCC distinguishes between code compiled into GCC itself and other
# programs built during a bootstrap.
# autoconf inserts -DCROSS_DIRECTORY_STRUCTURE if we are building a
# cross compiler which does not use the native headers and libraries.
INTERNAL_CFLAGS = -DIN_GCC @CROSS@

# This is the variable actually used when we compile. If you change this,
# you probably want to update BUILD_CFLAGS in configure.ac
ALL_CFLAGS = $(T_CFLAGS) \
  $(CFLAGS) $(INTERNAL_CFLAGS) $(COVERAGE_FLAGS) $(WARN_CFLAGS) @DEFS@

# Likewise.  Put INCLUDES at the beginning: this way, if some autoconf macro
# puts -I options in CPPFLAGS, our include files in the srcdir will always
# win against random include files in /usr/include.
ALL_CPPFLAGS = $(INCLUDES) $(CPPFLAGS)

# Build and host support libraries.
LIBIBERTY = ../libiberty/libiberty.a
BUILD_LIBIBERTY = $(build_libobjdir)/libiberty/libiberty.a

# Dependencies on the intl and portability libraries.
LIBDEPS= $(CPPLIB) $(LIBIBERTY) $(LIBINTL_DEP) $(LIBICONV_DEP) $(LIBDECNUMBER)

# Likewise, for use in the tools that must run on this machine
# even if we are cross-building GCC.
BUILD_LIBDEPS= $(BUILD_LIBIBERTY)

# How to link with both our special library facilities
# and the system's installed libraries.
LIBS = @LIBS@ $(CPPLIB) $(LIBINTL) $(LIBICONV) $(LIBIBERTY) $(LIBDECNUMBER)
BACKENDLIBS = $(CLOOGLIBS) $(PPLLIBS) $(GMPLIBS) $(PLUGINLIBS)
# Any system libraries needed just for GNAT.
SYSLIBS = @GNAT_LIBEXC@

# Used from ada/Make-lang.in
GNATBIND = @GNATBIND@
GNATMAKE = @GNATMAKE@

# Libs needed (at present) just for jcf-dump.
LDEXP_LIB = @LDEXP_LIB@

# Likewise, for use in the tools that must run on this machine
# even if we are cross-building GCC.
BUILD_LIBS = $(BUILD_LIBIBERTY)

BUILD_RTL = build/rtl.o build/read-rtl.o build/ggc-none.o build/vec.o \
	    build/min-insn-modes.o build/gensupport.o build/print-rtl.o
BUILD_ERRORS = build/errors.o

# Specify the directories to be searched for header files.
# Both . and srcdir are used, in that order,
# so that *config.h will be found in the compilation
# subdirectory rather than in the source directory.
# -I$(@D) and -I$(srcdir)/$(@D) cause the subdirectory of the file
# currently being compiled, in both source trees, to be examined as well.
# libintl.h will be found in ../intl if we are using the included libintl.
INCLUDES = -I. -I$(@D) -I$(srcdir) -I$(srcdir)/$(@D) \
	   -I$(srcdir)/../include @INCINTL@ \
	   $(CPPINC) $(GMPINC) $(DECNUMINC) \
	   $(PPLINC) $(CLOOGINC)

.c.o:
	$(CC) -c $(ALL_CFLAGS) $(ALL_CPPFLAGS) $< $(OUTPUT_OPTION)

#
# Support for additional languages (other than C).
# C can be supported this way too (leave for later).

LANG_MAKEFRAGS = @all_lang_makefrags@
LANG_MAKEFILES = @all_lang_makefiles@

# Flags to pass to recursive makes.
# CC is set by configure.
# ??? The choices here will need some experimenting with.

export AR_FOR_TARGET
export AR_CREATE_FOR_TARGET
export AR_FLAGS_FOR_TARGET
export AR_EXTRACT_FOR_TARGET
export AWK
export DESTDIR
export GCC_FOR_TARGET
export INCLUDES
export INSTALL_DATA
export LIB1ASMSRC
export LIBGCC2_CFLAGS
export LIPO_FOR_TARGET
export MACHMODE_H
export NM_FOR_TARGET
export STRIP_FOR_TARGET
export RANLIB_FOR_TARGET
export libsubdir
export slibdir

FLAGS_TO_PASS = \
	"ADA_CFLAGS=$(ADA_CFLAGS)" \
	"BISON=$(BISON)" \
	"BISONFLAGS=$(BISONFLAGS)" \
	"CFLAGS=$(CFLAGS) $(WARN_CFLAGS)" \
	"LDFLAGS=$(LDFLAGS)" \
	"FLEX=$(FLEX)" \
	"FLEXFLAGS=$(FLEXFLAGS)" \
	"LN=$(LN)" \
	"LN_S=$(LN_S)" \
	"MAKEINFO=$(MAKEINFO)" \
	"MAKEINFOFLAGS=$(MAKEINFOFLAGS)" \
	"MAKEOVERRIDES=" \
	"SHELL=$(SHELL)" \
	"exeext=$(exeext)" \
	"build_exeext=$(build_exeext)" \
	"objext=$(objext)" \
	"exec_prefix=$(exec_prefix)" \
	"prefix=$(prefix)" \
	"local_prefix=$(local_prefix)" \
	"gxx_include_dir=$(gcc_gxx_include_dir)" \
	"build_tooldir=$(build_tooldir)" \
	"gcc_tooldir=$(gcc_tooldir)" \
	"bindir=$(bindir)" \
	"libexecsubdir=$(libsubdir)" \
	"datarootdir=$(datarootdir)" \
	"datadir=$(datadir)" \
	"localedir=$(localedir)"
#
# Lists of files for various purposes.

# All option source files
ALL_OPT_FILES=$(lang_opt_files) $(extra_opt_files)

# Target specific, C specific object file
C_TARGET_OBJS=@c_target_objs@

# Target specific, C++ specific object file
CXX_TARGET_OBJS=@cxx_target_objs@

# Target specific, Fortran specific object file
FORTRAN_TARGET_OBJS=@fortran_target_objs@

# Object files for gcc driver.
GCC_OBJS = gcc.o opts-common.o gcc-options.o

# Language-specific object files for C and Objective C.
C_AND_OBJC_OBJS = attribs.o c-errors.o c-lex.o c-pragma.o c-decl.o c-typeck.o \
  c-convert.o c-aux-info.o c-common.o c-opts.o c-format.o c-semantics.o \
  c-ppoutput.o c-cppbuiltin.o \
  c-objc-common.o c-dump.o c-pch.o c-parser.o $(C_TARGET_OBJS) \
  c-gimplify.o tree-mudflap.o c-pretty-print.o c-omp.o

# Language-specific object files for C.
C_OBJS = c-lang.o stub-objc.o $(C_AND_OBJC_OBJS)

# Language-independent object files.
# We put the insn-*.o files first so that a parallel make will build
# them sooner, because they are large and otherwise tend to be the
# last objects to finish building.
OBJS-common = \
	insn-attrtab.o \
	insn-automata.o \
	insn-emit.o \
	insn-extract.o \
	insn-modes.o \
	insn-opinit.o \
	insn-output.o \
	insn-peep.o \
	insn-preds.o \
	insn-recog.o \
	$(GGC) \
	alias.o \
	alloc-pool.o \
	auto-inc-dec.o \
	bb-reorder.o \
	bitmap.o \
	bt-load.o \
	builtins.o \
	caller-save.o \
	calls.o \
	cfg.o \
	cfganal.o \
	cfgbuild.o \
	cfgcleanup.o \
	cfgexpand.o \
	cfghooks.o \
	cfglayout.o \
	cfgloop.o \
	cfgloopanal.o \
	cfgloopmanip.o \
	cfgrtl.o \
	combine.o \
	combine-stack-adj.o \
	convert.o \
	coverage.o \
	cse.o \
	cselib.o \
	dbxout.o \
	dbgcnt.o \
	dce.o \
	ddg.o \
	debug.o \
	df-byte-scan.o \
	df-core.o \
	df-problems.o \
	df-scan.o \
	dfp.o \
	diagnostic.o \
	dojump.o \
	dominance.o \
	domwalk.o \
	double-int.o \
	dse.o \
	dwarf2asm.o \
	dwarf2out.o \
	ebitmap.o \
	emit-rtl.o \
	et-forest.o \
	except.o \
	explow.o \
	expmed.o \
	expr.o \
	final.o \
	fixed-value.o \
	fold-const.o \
	function.o \
	fwprop.o \
	gcse.o \
	genrtl.o \
	ggc-common.o \
	gimple.o \
	gimple-iterator.o \
	gimple-low.o \
	gimple-pretty-print.o \
	gimplify.o \
	graph.o \
	graphds.o \
	graphite.o \
	gtype-desc.o \
	haifa-sched.o \
	hooks.o \
	ifcvt.o \
	init-regs.o \
	integrate.o \
	intl.o \
	ira.o \
	ira-build.o \
	ira-costs.o \
	ira-conflicts.o \
	ira-color.o \
	ira-emit.o \
	ira-lives.o \
	jump.o \
	lambda-code.o \
	lambda-mat.o \
	lambda-trans.o \
	langhooks.o \
	lcm.o \
	lists.o \
	loop-doloop.o \
	loop-init.o \
	loop-invariant.o \
	loop-iv.o \
	loop-unroll.o \
	loop-unswitch.o \
	lower-subreg.o \
	lto-cgraph.o \
	lto-function-in.o \
	lto-function-out.o \
	lto-section-in.o \
	lto-section-out.o \
	lto-stream-debug.o \
	lto-symtab.o \
	lto-opts.o \
	lto-utils.o \
	lto-wpa-fixup.o \
	mcf.o \
	mode-switching.o \
	modulo-sched.o \
	omega.o \
	omp-low.o \
	optabs.o \
	options.o \
	opts-common.o \
	opts.o \
	params.o \
	passes.o \
	plugin.o \
	pointer-set.o \
	postreload-gcse.o \
	postreload.o \
	predict.o \
	pretty-print.o \
	print-rtl.o \
	print-tree.o \
	profile.o \
	real.o \
	recog.o \
	reg-stack.o \
	reginfo.o \
	regmove.o \
	regrename.o \
	regstat.o \
	reload.o \
	reload1.o \
	reorg.o \
	resource.o \
	rtl-error.o \
	rtl.o \
	rtlanal.o \
	rtlhooks.o \
	sbitmap.o \
	sched-deps.o \
	sched-ebb.o \
	sched-rgn.o \
	sched-vis.o \
	sdbout.o \
	see.o \
	sel-sched-ir.o \
	sel-sched-dump.o \
	sel-sched.o \
	simplify-rtx.o \
	sparseset.o \
	sreal.o \
	stack-ptr-mod.o \
	statistics.o \
	stmt.o \
	stor-layout.o \
	stringpool.o \
	targhooks.o \
	timevar.o \
	toplev.o \
	tracer.o \
	tree-affine.o \
	tree-call-cdce.o \
	tree-cfg.o \
	tree-cfgcleanup.o \
	tree-chrec.o \
	tree-complex.o \
	tree-data-ref.o \
	tree-dfa.o \
	tree-dump.o \
	tree-eh.o \
	tree-if-conv.o \
	tree-into-ssa.o \
	tree-iterator.o \
	tree-loop-distribution.o \
	tree-loop-linear.o \
	tree-nested.o \
	tree-nrv.o \
	tree-object-size.o \
	tree-optimize.o \
	tree-outof-ssa.o \
	tree-parloops.o \
	tree-phinodes.o \
	tree-predcom.o \
	tree-pretty-print.o \
	tree-profile.o \
	tree-scalar-evolution.o \
	tree-sra.o \
	tree-switch-conversion.o \
	tree-ssa-address.o \
	tree-ssa-alias.o \
	tree-ssa-ccp.o \
	tree-ssa-coalesce.o \
	tree-ssa-copy.o \
	tree-ssa-copyrename.o \
	tree-ssa-dce.o \
	tree-ssa-dom.o \
	tree-ssa-dse.o \
	tree-ssa-forwprop.o \
	tree-ssa-ifcombine.o \
	tree-ssa-live.o \
	tree-ssa-loop-ch.o \
	tree-ssa-loop-im.o \
	tree-ssa-loop-ivcanon.o \
	tree-ssa-loop-ivopts.o \
	tree-ssa-loop-manip.o \
	tree-ssa-loop-niter.o \
	tree-ssa-loop-prefetch.o \
	tree-ssa-loop-unswitch.o \
	tree-ssa-loop.o \
	tree-ssa-math-opts.o \
	tree-ssa-operands.o \
	tree-ssa-phiopt.o \
	tree-ssa-phiprop.o \
	tree-ssa-pre.o \
	tree-ssa-propagate.o \
	tree-ssa-reassoc.o \
	tree-ssa-sccvn.o \
	tree-ssa-sink.o \
	tree-ssa-structalias.o \
	tree-ssa-ter.o \
	tree-ssa-threadedge.o \
	tree-ssa-threadupdate.o \
	tree-ssa-uncprop.o \
	tree-ssa.o \
	tree-ssanames.o \
	tree-stdarg.o \
	tree-tailcall.o \
	tree-vect-generic.o \
	tree-vect-patterns.o \
        tree-vect-data-refs.o \
        tree-vect-stmts.o \
        tree-vect-loop.o \
        tree-vect-loop-manip.o \
        tree-vect-slp.o \
	tree-vectorizer.o \
	tree-vrp.o \
	tree.o \
	value-prof.o \
	var-tracking.o \
	varasm.o \
	varray.o \
	vec.o \
	version.o \
	vmsdbgout.o \
	web.o \
	xcoffout.o

# Target object files.
OBJS-md = $(out_object_file)

# Language independent object files which are not used by all languages.
OBJS-archive = \
	$(EXTRA_OBJS) \
	$(host_hook_obj) \
	cgraph.o \
	cgraphbuild.o \
	cgraphunit.o \
	cppdefault.o \
	incpath.o \
	ipa-cp.o \
	ipa-inline.o \
	ipa-prop.o \
	ipa-pure-const.o \
	ipa-reference.o \
	ipa-struct-reorg.o \
	ipa-type-escape.o \
	ipa-utils.o \
	ipa.o \
	matrix-reorg.o \
	prefix.o \
	tree-inline.o \
	tree-nomudflap.o \
	varpool.o

OBJS = $(OBJS-common) $(OBJS-md) $(OBJS-archive)

OBJS-onestep = libbackend.o $(OBJS-archive)

# This lists all host object files, whether they are included in this
# compilation or not.
ALL_HOST_OBJS = $(GCC_OBJS) $(C_OBJS) $(OBJS) libbackend.o \
  @TREEBROWSER@ main.o gccspec.o version.o intl.o prefix.o cppspec.o \
  $(foreach v,$(CONFIG_LANGUAGES),$($(v)_OBJS)) \
  $(COLLECT2_OBJS) $(EXTRA_GCC_OBJS) \
  mips-tfile.o mips-tdump.o \
  $(GCOV_OBJS) $(GCOV_DUMP_OBJS)

BACKEND = main.o @TREEBROWSER@ libbackend.a $(CPPLIB) $(LIBDECNUMBER)

MOSTLYCLEANFILES = insn-flags.h insn-config.h insn-codes.h \
 insn-output.c insn-recog.c insn-emit.c insn-extract.c insn-peep.c \
 insn-attr.h insn-attrtab.c insn-opinit.c insn-preds.c insn-constants.h \
 tm-preds.h tm-constrs.h \
 tree-check.h min-insn-modes.c insn-modes.c insn-modes.h \
 genrtl.c genrtl.h gt-*.h gtype-*.h gtype-desc.c gtyp-input.list \
 xgcc$(exeext) cpp$(exeext) cc1$(exeext) cc1*-dummy$(exeext) $(EXTRA_PASSES) \
 $(EXTRA_PARTS) $(EXTRA_PROGRAMS) gcc-cross$(exeext) \
 $(SPECS) collect2$(exeext) lto-wrapper$(exeext) \
 gcov-iov$(build_exeext) gcov$(exeext) gcov-dump$(exeext) \
 *.[0-9][0-9].* *.[si] *-checksum.c libbackend.a libgcc.mk

# Defined in libgcc2.c, included only in the static library.
LIB2FUNCS_ST = _eprintf __gcc_bcmp

# Defined in libgcov.c, included only in gcov library
LIBGCOV = _gcov _gcov_merge_add _gcov_merge_single _gcov_merge_delta \
    _gcov_fork _gcov_execl _gcov_execlp _gcov_execle \
    _gcov_execv _gcov_execvp _gcov_execve \
    _gcov_interval_profiler _gcov_pow2_profiler _gcov_one_value_profiler \
    _gcov_indirect_call_profiler _gcov_average_profiler _gcov_ior_profiler \
    _gcov_merge_ior

FPBIT_FUNCS = _pack_sf _unpack_sf _addsub_sf _mul_sf _div_sf \
    _fpcmp_parts_sf _compare_sf _eq_sf _ne_sf _gt_sf _ge_sf \
    _lt_sf _le_sf _unord_sf _si_to_sf _sf_to_si _negate_sf _make_sf \
    _sf_to_df _sf_to_tf _thenan_sf _sf_to_usi _usi_to_sf

DPBIT_FUNCS = _pack_df _unpack_df _addsub_df _mul_df _div_df \
    _fpcmp_parts_df _compare_df _eq_df _ne_df _gt_df _ge_df \
    _lt_df _le_df _unord_df _si_to_df _df_to_si _negate_df _make_df \
    _df_to_sf _df_to_tf _thenan_df _df_to_usi _usi_to_df

TPBIT_FUNCS = _pack_tf _unpack_tf _addsub_tf _mul_tf _div_tf \
    _fpcmp_parts_tf _compare_tf _eq_tf _ne_tf _gt_tf _ge_tf \
    _lt_tf _le_tf _unord_tf _si_to_tf _tf_to_si _negate_tf _make_tf \
    _tf_to_df _tf_to_sf _thenan_tf _tf_to_usi _usi_to_tf

D32PBIT_FUNCS = _addsub_sd _div_sd _mul_sd _plus_sd _minus_sd \
	_eq_sd _ne_sd _lt_sd _gt_sd _le_sd _ge_sd \
	_sd_to_si _sd_to_di _sd_to_usi _sd_to_udi \
	_si_to_sd _di_to_sd _usi_to_sd _udi_to_sd \
	_sd_to_sf _sd_to_df _sd_to_xf _sd_to_tf \
	_sf_to_sd _df_to_sd _xf_to_sd _tf_to_sd \
	_sd_to_dd _sd_to_td _unord_sd _conv_sd

D64PBIT_FUNCS = _addsub_dd _div_dd _mul_dd _plus_dd _minus_dd \
	_eq_dd _ne_dd _lt_dd _gt_dd _le_dd _ge_dd \
	_dd_to_si _dd_to_di _dd_to_usi _dd_to_udi \
	_si_to_dd _di_to_dd _usi_to_dd _udi_to_dd \
	_dd_to_sf _dd_to_df _dd_to_xf _dd_to_tf \
	_sf_to_dd _df_to_dd _xf_to_dd _tf_to_dd \
	_dd_to_sd _dd_to_td _unord_dd _conv_dd

D128PBIT_FUNCS = _addsub_td _div_td _mul_td _plus_td _minus_td \
	_eq_td _ne_td _lt_td _gt_td _le_td _ge_td \
	_td_to_si _td_to_di _td_to_usi _td_to_udi \
	_si_to_td _di_to_td _usi_to_td _udi_to_td \
	_td_to_sf _td_to_df _td_to_xf _td_to_tf \
	_sf_to_td _df_to_td _xf_to_td _tf_to_td \
	_td_to_sd _td_to_dd _unord_td _conv_td

# These might cause a divide overflow trap and so are compiled with
# unwinder info.
LIB2_DIVMOD_FUNCS = _divdi3 _moddi3 _udivdi3 _umoddi3 _udiv_w_sdiv _udivmoddi4

#
# Language makefile fragments.

# The following targets define the interface between us and the languages.
#
# all.cross, start.encap, rest.encap,
# install-common, install-info, install-man,
# uninstall,
# mostlyclean, clean, distclean, maintainer-clean,
#
# Each language is linked in with a series of hooks.  The name of each
# hooked is "lang.${target_name}" (eg: lang.info).  Configure computes
# and adds these here.  We use double-colon rules for some of the hooks;
# double-colon rules should be preferred for any new hooks.

# language hooks, generated by configure
@language_hooks@

# per-language makefile fragments
ifneq ($(LANG_MAKEFRAGS),)
include $(LANG_MAKEFRAGS)
endif

# target and host overrides must follow the per-language makefile fragments
# so they can override or augment language-specific variables

# target overrides
ifneq ($(tmake_file),)
include $(tmake_file)
endif

# host overrides
ifneq ($(xmake_file),)
include $(xmake_file)
endif

# all-tree.def includes all the tree.def files.
all-tree.def: s-alltree; @true
s-alltree: Makefile
	rm -f tmp-all-tree.def
	echo '#include "tree.def"' > tmp-all-tree.def
	echo 'END_OF_BASE_TREE_CODES' >> tmp-all-tree.def
	echo '#include "c-common.def"' >> tmp-all-tree.def
	ltf="$(lang_tree_files)"; for f in $$ltf; do \
	  echo "#include \"$$f\""; \
	done | sed 's|$(srcdir)/||' >> tmp-all-tree.def
	$(SHELL) $(srcdir)/../move-if-change tmp-all-tree.def all-tree.def
	$(STAMP) s-alltree

#

# -----------------------------
# Rebuilding this configuration
# -----------------------------

# On the use of stamps:
# Consider the example of tree-check.h. It is constructed with build/gencheck.
# A simple rule to build tree-check.h would be
# tree-check.h: build/gencheck$(build_exeext)
#	$(RUN_GEN) build/gencheck$(build_exeext) > tree-check.h
#
# but tree-check.h doesn't change every time gencheck changes. It would the
# nice if targets that depend on tree-check.h wouldn't be rebuild
# unnecessarily when tree-check.h is unchanged. To make this, tree-check.h
# must not be overwritten with a identical copy. One solution is to use a
# temporary file
# tree-check.h: build/gencheck$(build_exeext)
#	$(RUN_GEN) build/gencheck$(build_exeext) > tmp-check.h
#	$(SHELL) $(srcdir)/../move-if-change tmp-check.h tree-check.h
#
# This solution has a different problem. Since the time stamp of tree-check.h
# is unchanged, make will try to update tree-check.h every time it runs.
# To prevent this, one can add a stamp
# tree-check.h: s-check
# s-check : build/gencheck$(build_exeext)
#	$(RUN_GEN) build/gencheck$(build_exeext) > tmp-check.h
#	$(SHELL) $(srcdir)/../move-if-change tmp-check.h tree-check.h
#	$(STAMP) s-check
#
# The problem with this solution is that make thinks that tree-check.h is
# always unchanged. Make must be deceived into thinking that tree-check.h is
# rebuild by the "tree-check.h: s-check" rule. To do this, add a dummy command:
# tree-check.h: s-check; @true
# s-check : build/gencheck$(build_exeext)
#	$(RUN_GEN) build/gencheck$(build_exeext) > tmp-check.h
#	$(SHELL) $(srcdir)/../move-if-change tmp-check.h tree-check.h
#	$(STAMP) s-check
#
# This is what is done in this makefile. Note that mkconfig.sh has a
# move-if-change built-in

Makefile: config.status $(srcdir)/Makefile.in $(LANG_MAKEFRAGS)
	LANGUAGES="$(CONFIG_LANGUAGES)" \
	CONFIG_HEADERS= \
	CONFIG_SHELL="$(SHELL)" \
	CONFIG_FILES=$@ $(SHELL) config.status

config.h: cs-config.h ; @true
bconfig.h: cs-bconfig.h ; @true
tconfig.h: cs-tconfig.h ; @true
tm.h: cs-tm.h ; @true
tm_p.h: cs-tm_p.h ; @true

cs-config.h: Makefile
	TARGET_CPU_DEFAULT="" \
	HEADERS="$(host_xm_include_list)" DEFINES="$(host_xm_defines)" \
	$(SHELL) $(srcdir)/mkconfig.sh config.h

cs-bconfig.h: Makefile
	TARGET_CPU_DEFAULT="" \
	HEADERS="$(build_xm_include_list)" DEFINES="$(build_xm_defines)" \
	$(SHELL) $(srcdir)/mkconfig.sh bconfig.h

cs-tconfig.h: Makefile
	TARGET_CPU_DEFAULT="" \
	HEADERS="$(xm_include_list)" DEFINES="USED_FOR_TARGET $(xm_defines)" \
	$(SHELL) $(srcdir)/mkconfig.sh tconfig.h

cs-tm.h: Makefile
	TARGET_CPU_DEFAULT="$(target_cpu_default)" \
	HEADERS="$(tm_include_list)" DEFINES="$(tm_defines)" \
	$(SHELL) $(srcdir)/mkconfig.sh tm.h

cs-tm_p.h: Makefile
	TARGET_CPU_DEFAULT="" \
	HEADERS="$(tm_p_include_list)" DEFINES="" \
	$(SHELL) $(srcdir)/mkconfig.sh tm_p.h

# Don't automatically run autoconf, since configure.ac might be accidentally
# newer than configure.  Also, this writes into the source directory which
# might be on a read-only file system.  If configured for maintainer mode
# then do allow autoconf to be run.

$(srcdir)/configure: @MAINT@ $(srcdir)/configure.ac $(srcdir)/aclocal.m4 \
  $(srcdir)/acinclude.m4
	(cd $(srcdir) && autoconf)

gccbug:	$(srcdir)/gccbug.in
	CONFIG_FILES=gccbug CONFIG_HEADERS= ./config.status

# cstamp-h.in controls rebuilding of config.in.
# It is named cstamp-h.in and not stamp-h.in so the mostlyclean rule doesn't
# delete it.  A stamp file is needed as autoheader won't update the file if
# nothing has changed.
# It remains in the source directory and is part of the distribution.
# This follows what is done in shellutils, fileutils, etc.
# "echo timestamp" is used instead of touch to be consistent with other
# packages that use autoconf (??? perhaps also to avoid problems with patch?).
# ??? Newer versions have a maintainer mode that may be useful here.

# Don't run autoheader automatically either.
# Only run it if maintainer mode is enabled.
@MAINT@ $(srcdir)/config.in: $(srcdir)/cstamp-h.in
@MAINT@ $(srcdir)/cstamp-h.in: $(srcdir)/configure.ac
@MAINT@	(cd $(srcdir) && autoheader)
@MAINT@	@rm -f $(srcdir)/cstamp-h.in
@MAINT@	echo timestamp > $(srcdir)/cstamp-h.in
auto-host.h: cstamp-h ; @true
cstamp-h: config.in config.status
	CONFIG_HEADERS=auto-host.h:config.in \
	CONFIG_FILES= \
	LANGUAGES="$(CONFIG_LANGUAGES)" $(SHELL) config.status

# Really, really stupid make features, such as SUN's KEEP_STATE, may force
# a target to build even if it is up-to-date.  So we must verify that
# config.status does not exist before failing.
config.status: $(srcdir)/configure $(srcdir)/config.gcc
	@if [ ! -f config.status ] ; then \
	  echo You must configure gcc.  Look at http://gcc.gnu.org/install/ for details.; \
	  false; \
	else \
	  LANGUAGES="$(CONFIG_LANGUAGES)" $(SHELL) config.status --recheck; \
	fi

# --------
# UNSORTED
# --------

# Provide quickstrap as a target that people can type into the gcc directory,
# and that fails if you're not into it.
quickstrap: all
	cd $(toplevel_builddir) && $(MAKE) all-target-libgcc

all.internal: start.encap rest.encap doc
# This is what to compile if making a cross-compiler.
all.cross: native gcc-cross$(exeext) cpp$(exeext) specs \
	libgcc-support lang.all.cross doc @GENINSRC@ srcextra
# This is what must be made before installing GCC and converting libraries.
start.encap: native xgcc$(exeext) cpp$(exeext) specs \
	libgcc-support lang.start.encap @GENINSRC@ srcextra
# These can't be made until after GCC can run.
rest.encap: lang.rest.encap
# This is what is made with the host's compiler
# whether making a cross compiler or not.
native: config.status auto-host.h build-@POSUB@ $(LANGUAGES) \
	$(EXTRA_PASSES) $(EXTRA_PROGRAMS) $(COLLECT2) lto-wrapper$(exeext)

# Define the names for selecting languages in LANGUAGES.
c: cc1$(exeext)

# Tell GNU make these are phony targets.
.PHONY: c

# On the target machine, finish building a cross compiler.
# This does the things that can't be done on the host machine.
rest.cross: specs

# Recompile all the language-independent object files.
# This is used only if the user explicitly asks for it.
compilations: $(BACKEND)

# This archive is strictly for the host.
libbackend.a: $(OBJS@onestep@)
	-rm -rf libbackend.a
	$(AR) $(AR_FLAGS) libbackend.a $(OBJS@onestep@)
	-$(RANLIB) $(RANLIB_FLAGS) libbackend.a

# We call this executable `xgcc' rather than `gcc'
# to avoid confusion if the current directory is in the path
# and CC is `gcc'.  It is renamed to `gcc' when it is installed.
xgcc$(exeext): $(GCC_OBJS) gccspec.o version.o intl.o prefix.o \
   version.o $(LIBDEPS) $(EXTRA_GCC_OBJS)
	$(CC) $(ALL_CFLAGS) $(LDFLAGS) -o $@ $(GCC_OBJS) gccspec.o \
	  intl.o prefix.o version.o $(EXTRA_GCC_OBJS) $(LIBS)

# cpp is to cpp0 as gcc is to cc1.
# The only difference from xgcc is that it's linked with cppspec.o
# instead of gccspec.o.
cpp$(exeext): $(GCC_OBJS) cppspec.o version.o intl.o prefix.o \
   version.o $(LIBDEPS) $(EXTRA_GCC_OBJS)
	$(CC) $(ALL_CFLAGS) $(LDFLAGS) -o $@ $(GCC_OBJS) cppspec.o \
	  intl.o prefix.o version.o $(EXTRA_GCC_OBJS) $(LIBS)

# Dump a specs file to make -B./ read these specs over installed ones.
$(SPECS): xgcc$(exeext)
	$(GCC_FOR_TARGET) -dumpspecs > tmp-specs
	mv tmp-specs $(SPECS)

# We do want to create an executable named `xgcc', so we can use it to
# compile libgcc2.a.
# Also create gcc-cross, so that install-common will install properly.
gcc-cross$(exeext): xgcc$(exeext)
	cp xgcc$(exeext) gcc-cross$(exeext)

dummy-checksum.o : dummy-checksum.c

cc1-dummy$(exeext): $(C_OBJS) dummy-checksum.o $(BACKEND) $(LIBDEPS)
	$(CC) $(ALL_CFLAGS) $(LDFLAGS) -o $@ $(C_OBJS) dummy-checksum.o \
	  $(BACKEND) $(LIBS) $(BACKENDLIBS)

cc1-checksum.c : cc1-dummy$(exeext) build/genchecksum$(build_exeext)
	build/genchecksum$(build_exeext) cc1-dummy$(exeext) > $@

cc1-checksum.o : cc1-checksum.c

cc1$(exeext): $(C_OBJS) cc1-checksum.o $(BACKEND) $(LIBDEPS)
	$(CC) $(ALL_CFLAGS) $(LDFLAGS) -o $@ $(C_OBJS) cc1-checksum.o \
	  $(BACKEND) $(LIBS) $(BACKENDLIBS)

#
# Build libgcc.a.

LIB2ADD = $(LIB2FUNCS_EXTRA)
LIB2ADD_ST = $(LIB2FUNCS_STATIC_EXTRA)

# All source files for libgcc are either in the source directory (in
# which case they will start with $(srcdir)), or generated into the build
# directory (in which case they will be relative paths).
srcdirify = $(patsubst $(srcdir)%,$$(gcc_srcdir)%,$(filter $(srcdir)%,$(1))) \
            $(patsubst %,$$(gcc_objdir)/%,$(filter-out $(srcdir)%,$(1)))

# The distinction between these two variables is no longer relevant,
# so we combine them.  Sort removes duplicates.
GCC_EXTRA_PARTS := $(sort $(EXTRA_MULTILIB_PARTS) $(EXTRA_PARTS))

libgcc-support: libgcc.mvars stmp-int-hdrs $(TCONFIG_H) \
	$(MACHMODE_H) $(FPBIT) $(DPBIT) $(TPBIT) $(LIB2ADD) \
	$(LIB2ADD_ST) $(LIB2ADDEH) $(srcdir)/emutls.c gcov-iov.h $(SFP_MACHINE)

libgcc.mvars: config.status Makefile $(LIB2ADD) $(LIB2ADD_ST) specs \
		xgcc$(exeext)
	: > tmp-libgcc.mvars
	echo LIB1ASMFUNCS = '$(LIB1ASMFUNCS)' >> tmp-libgcc.mvars
	echo LIB1ASMSRC = '$(LIB1ASMSRC)' >> tmp-libgcc.mvars
	echo LIB2FUNCS_ST = '$(LIB2FUNCS_ST)' >> tmp-libgcc.mvars
	echo LIB2FUNCS_EXCLUDE = '$(LIB2FUNCS_EXCLUDE)' >> tmp-libgcc.mvars
	echo LIBGCOV = '$(LIBGCOV)' >> tmp-libgcc.mvars
	echo LIB2ADD = '$(call srcdirify,$(LIB2ADD))' >> tmp-libgcc.mvars
	echo LIB2ADD_ST = '$(call srcdirify,$(LIB2ADD_ST))' >> tmp-libgcc.mvars
	echo LIB2ADDEH = '$(call srcdirify,$(LIB2ADDEH) $(srcdir)/emutls.c)' >> tmp-libgcc.mvars
	echo LIB2ADDEHSTATIC = '$(call srcdirify,$(LIB2ADDEHSTATIC) $(srcdir)/emutls.c)' >> tmp-libgcc.mvars
	echo LIB2ADDEHSHARED = '$(call srcdirify,$(LIB2ADDEHSHARED) $(srcdir)/emutls.c)' >> tmp-libgcc.mvars
	echo LIB2_SIDITI_CONV_FUNCS = '$(LIB2_SIDITI_CONV_FUNCS)' >> tmp-libgcc.mvars
	echo LIBUNWIND = '$(call srcdirify,$(LIBUNWIND))' >> tmp-libgcc.mvars
	echo SHLIBUNWIND_LINK = '$(SHLIBUNWIND_LINK)' >> tmp-libgcc.mvars
	echo SHLIBUNWIND_INSTALL = '$(SHLIBUNWIND_INSTALL)' >> tmp-libgcc.mvars
	echo FPBIT = '$(FPBIT)' >> tmp-libgcc.mvars
	echo FPBIT_FUNCS = '$(FPBIT_FUNCS)' >> tmp-libgcc.mvars
	echo LIB2_DIVMOD_FUNCS = '$(LIB2_DIVMOD_FUNCS)' >> tmp-libgcc.mvars
	echo DPBIT = '$(DPBIT)' >> tmp-libgcc.mvars
	echo DPBIT_FUNCS = '$(DPBIT_FUNCS)' >> tmp-libgcc.mvars
	echo TPBIT = '$(TPBIT)' >> tmp-libgcc.mvars
	echo TPBIT_FUNCS = '$(TPBIT_FUNCS)' >> tmp-libgcc.mvars
	echo DFP_ENABLE = '$(DFP_ENABLE)' >> tmp-libgcc.mvars
	echo DFP_CFLAGS='$(DFP_CFLAGS)' >> tmp-libgcc.mvars
	echo D32PBIT='$(D32PBIT)' >> tmp-libgcc.mvars
	echo D32PBIT_FUNCS='$(D32PBIT_FUNCS)' >> tmp-libgcc.mvars
	echo D64PBIT='$(D64PBIT)' >> tmp-libgcc.mvars
	echo D64PBIT_FUNCS='$(D64PBIT_FUNCS)' >> tmp-libgcc.mvars
	echo D128PBIT='$(D128PBIT)' >> tmp-libgcc.mvars
	echo D128PBIT_FUNCS='$(D128PBIT_FUNCS)' >> tmp-libgcc.mvars
	echo GCC_EXTRA_PARTS = '$(GCC_EXTRA_PARTS)' >> tmp-libgcc.mvars
	echo SHLIB_LINK = '$(subst $(GCC_FOR_TARGET),$$(GCC_FOR_TARGET),$(SHLIB_LINK))' >> tmp-libgcc.mvars
	echo SHLIB_INSTALL = '$(SHLIB_INSTALL)' >> tmp-libgcc.mvars
	echo SHLIB_EXT = '$(SHLIB_EXT)' >> tmp-libgcc.mvars
	echo SHLIB_MKMAP = '$(call srcdirify,$(SHLIB_MKMAP))' >> tmp-libgcc.mvars
	echo SHLIB_MKMAP_OPTS = '$(SHLIB_MKMAP_OPTS)' >> tmp-libgcc.mvars
	echo SHLIB_MAPFILES = '$(call srcdirify,$(SHLIB_MAPFILES))' >> tmp-libgcc.mvars
	echo SHLIB_NM_FLAGS = '$(SHLIB_NM_FLAGS)' >> tmp-libgcc.mvars
	echo LIBGCC2_CFLAGS = '$(LIBGCC2_CFLAGS)' >> tmp-libgcc.mvars
	echo TARGET_LIBGCC2_CFLAGS = '$(TARGET_LIBGCC2_CFLAGS)' >> tmp-libgcc.mvars
	echo LIBGCC_SYNC = '$(LIBGCC_SYNC)' >> tmp-libgcc.mvars
	echo LIBGCC_SYNC_CFLAGS = '$(LIBGCC_SYNC_CFLAGS)' >> tmp-libgcc.mvars
	echo CRTSTUFF_CFLAGS = '$(CRTSTUFF_CFLAGS)' >> tmp-libgcc.mvars
	echo CRTSTUFF_T_CFLAGS = '$(CRTSTUFF_T_CFLAGS)' >> tmp-libgcc.mvars
	echo CRTSTUFF_T_CFLAGS_S = '$(CRTSTUFF_T_CFLAGS_S)' >> tmp-libgcc.mvars

	mv tmp-libgcc.mvars libgcc.mvars

# Use the genmultilib shell script to generate the information the gcc
# driver program needs to select the library directory based on the
# switches.
multilib.h: s-mlib; @true
s-mlib: $(srcdir)/genmultilib Makefile
	if test @enable_multilib@ = yes \
	   || test -n "$(MULTILIB_OSDIRNAMES)"; then \
	  $(SHELL) $(srcdir)/genmultilib \
	    "$(MULTILIB_OPTIONS)" \
	    "$(MULTILIB_DIRNAMES)" \
	    "$(MULTILIB_MATCHES)" \
	    "$(MULTILIB_EXCEPTIONS)" \
	    "$(MULTILIB_EXTRA_OPTS)" \
	    "$(MULTILIB_EXCLUSIONS)" \
	    "$(MULTILIB_OSDIRNAMES)" \
	    "@enable_multilib@" \
	    > tmp-mlib.h; \
	else \
	  $(SHELL) $(srcdir)/genmultilib '' '' '' '' '' '' '' no \
	    > tmp-mlib.h; \
	fi
	$(SHELL) $(srcdir)/../move-if-change tmp-mlib.h multilib.h
	$(STAMP) s-mlib

# Compile two additional files that are linked with every program
# linked using GCC on systems using COFF or ELF, for the sake of C++
# constructors.
$(T)crtbegin.o: crtstuff.c $(GCC_PASSES) $(TCONFIG_H) auto-host.h \
  gbl-ctors.h stmp-int-hdrs tsystem.h coretypes.h $(TM_H)
	$(GCC_FOR_TARGET) $(CRTSTUFF_CFLAGS) $(CRTSTUFF_T_CFLAGS) \
	  -c $(srcdir)/crtstuff.c -DCRT_BEGIN \
	  -o $(T)crtbegin$(objext)

$(T)crtend.o: crtstuff.c $(GCC_PASSES) $(TCONFIG_H) auto-host.h \
  gbl-ctors.h stmp-int-hdrs tsystem.h coretypes.h $(TM_H)
	$(GCC_FOR_TARGET) $(CRTSTUFF_CFLAGS) $(CRTSTUFF_T_CFLAGS) \
	  -c $(srcdir)/crtstuff.c -DCRT_END \
	  -o $(T)crtend$(objext)

# These are versions of crtbegin and crtend for shared libraries.
$(T)crtbeginS.o: crtstuff.c $(GCC_PASSES) $(TCONFIG_H) auto-host.h \
  gbl-ctors.h stmp-int-hdrs tsystem.h coretypes.h $(TM_H)
	$(GCC_FOR_TARGET) $(CRTSTUFF_CFLAGS) $(CRTSTUFF_T_CFLAGS_S) \
	  -c $(srcdir)/crtstuff.c -DCRT_BEGIN -DCRTSTUFFS_O \
	  -o $(T)crtbeginS$(objext)

$(T)crtendS.o: crtstuff.c $(GCC_PASSES) $(TCONFIG_H) auto-host.h \
  gbl-ctors.h stmp-int-hdrs tsystem.h coretypes.h $(TM_H)
	$(GCC_FOR_TARGET) $(CRTSTUFF_CFLAGS) $(CRTSTUFF_T_CFLAGS_S) \
	  -c $(srcdir)/crtstuff.c -DCRT_END -DCRTSTUFFS_O \
	  -o $(T)crtendS$(objext)

# This is a version of crtbegin for -static links.
$(T)crtbeginT.o: crtstuff.c $(GCC_PASSES) $(TCONFIG_H) auto-host.h \
  gbl-ctors.h stmp-int-hdrs tsystem.h coretypes.h $(TM_H)
	$(GCC_FOR_TARGET) $(CRTSTUFF_CFLAGS) $(CRTSTUFF_T_CFLAGS) \
	  -c $(srcdir)/crtstuff.c -DCRT_BEGIN -DCRTSTUFFT_O \
	  -o $(T)crtbeginT$(objext)

# Compile the start modules crt0.o and mcrt0.o that are linked with
# every program
$(T)crt0.o: s-crt0 ; @true
$(T)mcrt0.o: s-crt0; @true

s-crt0:	$(CRT0_S) $(MCRT0_S) $(GCC_PASSES) $(CONFIG_H)
	$(GCC_FOR_TARGET) $(GCC_CFLAGS) $(CRT0STUFF_T_CFLAGS) \
	  -o $(T)crt0.o -c $(CRT0_S)
	$(GCC_FOR_TARGET) $(GCC_CFLAGS) $(CRT0STUFF_T_CFLAGS) \
	  -o $(T)mcrt0.o -c $(MCRT0_S)
	$(STAMP) s-crt0
#
# Compiling object files from source files.

# Note that dependencies on obstack.h are not written
# because that file is not part of GCC.

# C language specific files.

c-errors.o: c-errors.c $(CONFIG_H) $(SYSTEM_H) coretypes.h $(TM_H) $(TREE_H) \
    $(C_TREE_H) $(FLAGS_H) $(DIAGNOSTIC_H) $(TM_P_H)
c-parser.o : c-parser.c $(CONFIG_H) $(SYSTEM_H) coretypes.h $(TM_H) $(TREE_H) \
    $(GGC_H) $(TIMEVAR_H) $(C_TREE_H) $(INPUT_H) $(FLAGS_H) $(TOPLEV_H) output.h \
    $(CPPLIB_H) gt-c-parser.h $(RTL_H) langhooks.h $(C_COMMON_H) $(C_PRAGMA_H) \
    vec.h $(TARGET_H) $(CGRAPH_H) $(PLUGIN_H)

srcextra: gcc.srcextra lang.srcextra

gcc.srcextra: gengtype-lex.c
	-cp -p $^ $(srcdir)

incpath.o: incpath.c incpath.h $(CONFIG_H) $(SYSTEM_H) $(CPPLIB_H) \
		intl.h prefix.h coretypes.h $(TM_H) cppdefault.h $(TARGET_H) \
		$(MACHMODE_H)

c-decl.o : c-decl.c $(CONFIG_H) $(SYSTEM_H) coretypes.h $(TM_H) $(TREE_H) \
    $(RTL_H) $(C_TREE_H) $(GGC_H) $(TARGET_H) $(FLAGS_H) $(FUNCTION_H) output.h \
    $(EXPR_H) debug.h $(TOPLEV_H) intl.h $(TM_P_H) $(TREE_INLINE_H) $(TIMEVAR_H) \
    opts.h $(C_PRAGMA_H) gt-c-decl.h $(CGRAPH_H) $(HASHTAB_H) libfuncs.h \
    $(EXCEPT_H) $(LANGHOOKS_DEF_H) $(TREE_DUMP_H) $(C_COMMON_H) $(CPPLIB_H) \
    $(DIAGNOSTIC_H) $(INPUT_H) langhooks.h $(GIMPLE_H) tree-mudflap.h  \
    pointer-set.h $(BASIC_BLOCK_H) $(GIMPLE_H) tree-iterator.h
c-typeck.o : c-typeck.c $(CONFIG_H) $(SYSTEM_H) coretypes.h $(TM_H) \
    $(TREE_H) $(C_TREE_H) $(TARGET_H) $(FLAGS_H) intl.h output.h $(EXPR_H) \
    $(RTL_H) $(TOPLEV_H) $(TM_P_H) langhooks.h $(GGC_H) $(TREE_FLOW_H) \
    $(GIMPLE_H) tree-iterator.h
c-lang.o : c-lang.c $(CONFIG_H) $(SYSTEM_H) coretypes.h $(TM_H) $(TREE_H) \
    $(C_TREE_H) $(DIAGNOSTIC_H) \
    $(GGC_H) langhooks.h $(LANGHOOKS_DEF_H) $(C_COMMON_H) gtype-c.h \
    c-objc-common.h $(C_PRAGMA_H) c-common.def $(TREE_INLINE_H)
stub-objc.o : stub-objc.c $(CONFIG_H) $(SYSTEM_H) coretypes.h $(TREE_H) \
    $(C_COMMON_H)
c-lex.o : c-lex.c $(CONFIG_H) $(SYSTEM_H) coretypes.h $(TM_H) $(TREE_H) \
    $(RTL_H) debug.h $(C_TREE_H) $(C_COMMON_H) $(REAL_H) $(SPLAY_TREE_H) \
    $(C_PRAGMA_H) $(INPUT_H) intl.h $(FLAGS_H) $(TOPLEV_H) output.h \
    $(CPPLIB_H) $(TARGET_H) $(TIMEVAR_H) $(TM_P_H)
c-ppoutput.o : c-ppoutput.c $(CONFIG_H) $(SYSTEM_H) coretypes.h $(TM_H) \
    $(C_COMMON_H) $(TREE_H) $(CPPLIB_H) $(CPP_INTERNAL_H) $(C_PRAGMA_H)
c-objc-common.o : c-objc-common.c $(CONFIG_H) $(SYSTEM_H) coretypes.h \
    $(TM_H) $(TREE_H) $(C_TREE_H) $(RTL_H) insn-config.h $(INTEGRATE_H) \
    $(FUNCTION_H) $(FLAGS_H) $(TOPLEV_H) $(TREE_INLINE_H) $(DIAGNOSTIC_H) $(VARRAY_H) \
    langhooks.h $(GGC_H) $(TARGET_H) $(C_PRETTY_PRINT_H) c-objc-common.h \
    tree-mudflap.h
c-aux-info.o : c-aux-info.c  $(CONFIG_H) $(SYSTEM_H) coretypes.h $(TM_H) $(TREE_H) \
    $(C_TREE_H) $(FLAGS_H) $(TOPLEV_H)
c-convert.o : c-convert.c $(CONFIG_H) $(SYSTEM_H) coretypes.h $(TM_H) \
    $(TREE_H) $(FLAGS_H) $(TOPLEV_H) $(C_COMMON_H) convert.h $(C_TREE_H) \
    langhooks.h $(TARGET_H)
c-pragma.o: c-pragma.c $(CONFIG_H) $(SYSTEM_H) coretypes.h $(TM_H) $(RTL_H) \
    $(TREE_H) $(FUNCTION_H) $(C_PRAGMA_H) $(TOPLEV_H) output.h $(GGC_H) $(TM_P_H) \
    $(C_COMMON_H) $(TARGET_H) gt-c-pragma.h $(CPPLIB_H) $(FLAGS_H) $(DIAGNOSTIC_H) \
    opts.h
graph.o: graph.c $(SYSTEM_H) coretypes.h $(TM_H) $(TOPLEV_H) $(FLAGS_H) output.h \
    $(RTL_H) $(FUNCTION_H) hard-reg-set.h $(BASIC_BLOCK_H) graph.h $(OBSTACK_H) \
    $(CONFIG_H)
sbitmap.o: sbitmap.c $(CONFIG_H) $(SYSTEM_H) coretypes.h $(TM_H) $(RTL_H) \
    $(FLAGS_H) hard-reg-set.h $(BASIC_BLOCK_H) $(OBSTACK_H)
ebitmap.o: ebitmap.c $(CONFIG_H) $(SYSTEM_H) coretypes.h $(TM_H) \
	$(EBITMAP_H) $(RTL_H) $(FLAGS_H) $(OBSTACK_H)
sparseset.o: sparseset.c $(SYSTEM_H) sparseset.h $(CONFIG_H)

COLLECT2_OBJS = collect2.o tlink.o intl.o version.o
COLLECT2_LIBS = @COLLECT2_LIBS@
collect2$(exeext): $(COLLECT2_OBJS) $(LIBDEPS)
# Don't try modifying collect2 (aka ld) in place--it might be linking this.
	$(CC) $(ALL_CFLAGS) $(LDFLAGS) -o T$@ \
		$(COLLECT2_OBJS) $(LIBS) $(COLLECT2_LIBS)
	mv -f T$@ $@

collect2.o : collect2.c $(CONFIG_H) $(SYSTEM_H) coretypes.h $(TM_H) intl.h \
	$(OBSTACK_H) $(DEMANGLE_H) collect2.h version.h
	$(CC) $(ALL_CFLAGS) $(ALL_CPPFLAGS)  \
	-DTARGET_MACHINE=\"$(target_noncanonical)\" \
	-c $(srcdir)/collect2.c $(OUTPUT_OPTION)

tlink.o: tlink.c $(DEMANGLE_H) $(HASHTAB_H) $(CONFIG_H) $(SYSTEM_H) coretypes.h $(TM_H) \
    $(OBSTACK_H) collect2.h intl.h

lto-wrapper$(exeext): lto-wrapper.o $(LIBIBERTY)
	$(CC) $(ALL_CFLAGS) $(LDFLAGS) -o T$@ lto-wrapper.o $(LIBIBERTY)
	mv -f T$@ $@

lto-wrapper.o: lto-wrapper.c $(CONFIG_H) $(SYSTEM_H)

# A file used by all variants of C.

c-common.o : c-common.c $(CONFIG_H) $(SYSTEM_H) coretypes.h $(TM_H) $(TREE_H) \
	$(OBSTACK_H) $(C_COMMON_H) $(FLAGS_H) $(TOPLEV_H) output.h $(C_PRAGMA_H) \
	$(GGC_H) $(EXPR_H) $(TM_P_H) builtin-types.def builtin-attrs.def \
	$(DIAGNOSTIC_H) gt-c-common.h langhooks.h $(VARRAY_H) $(RTL_H) \
	$(TARGET_H) $(C_TREE_H) tree-iterator.h langhooks.h tree-mudflap.h \
	intl.h opts.h $(REAL_H) $(CPPLIB_H) $(TREE_INLINE_H) $(HASHTAB_H) \
	$(BUILTINS_DEF) $(CGRAPH_H) $(BASIC_BLOCK_H) $(TARGET_DEF_H) \
	$(GIMPLE_H) libfuncs.h

c-pretty-print.o : c-pretty-print.c $(C_PRETTY_PRINT_H) \
	$(C_TREE_H) $(CONFIG_H) $(SYSTEM_H) coretypes.h $(TM_H) $(REAL_H) \
	$(DIAGNOSTIC_H) tree-iterator.h fixed-value.h

c-opts.o : c-opts.c $(CONFIG_H) $(SYSTEM_H) coretypes.h $(TM_H)		\
        $(TREE_H) $(C_PRAGMA_H) $(FLAGS_H) $(TOPLEV_H) langhooks.h		\
        $(TREE_INLINE_H) $(DIAGNOSTIC_H) intl.h debug.h $(C_COMMON_H)	\
        opts.h options.h $(MKDEPS_H) incpath.h cppdefault.h $(TARGET_H) \
	$(TM_P_H) $(VARRAY_H) $(C_TREE_H)
	$(CC) -c $(ALL_CFLAGS) $(ALL_CPPFLAGS) \
		$< $(OUTPUT_OPTION) @TARGET_SYSTEM_ROOT_DEFINE@

c-cppbuiltin.o : c-cppbuiltin.c $(CONFIG_H) $(SYSTEM_H) coretypes.h $(TM_H) \
	$(TREE_H) version.h $(C_COMMON_H) $(C_PRAGMA_H) $(FLAGS_H) \
	$(TOPLEV_H) output.h $(EXCEPT_H) $(REAL_H) $(TARGET_H) $(TM_P_H) \
	$(BASEVER) debug.h
	$(CC) -c $(ALL_CFLAGS) $(ALL_CPPFLAGS) -DBASEVER=$(BASEVER_s) \
		$< $(OUTPUT_OPTION)

# A file used by all variants of C and some other languages.

attribs.o : attribs.c $(CONFIG_H) $(SYSTEM_H) coretypes.h $(TM_H) $(TREE_H) \
	$(FLAGS_H) $(TOPLEV_H) output.h $(RTL_H) $(GGC_H) $(TM_P_H) \
	$(TARGET_H) langhooks.h $(CPPLIB_H)

c-format.o : c-format.c $(CONFIG_H) $(SYSTEM_H) coretypes.h $(TM_H) $(TREE_H) langhooks.h \
	$(C_COMMON_H) $(FLAGS_H) $(TOPLEV_H) intl.h $(DIAGNOSTIC_H) alloc-pool.h \
	c-format.h

c-semantics.o : c-semantics.c $(CONFIG_H) $(SYSTEM_H) coretypes.h $(TM_H) \
	$(TREE_H) $(FLAGS_H) $(TOPLEV_H) output.h $(RTL_H) $(GGC_H) \
	$(PREDICT_H) $(TREE_INLINE_H) $(C_COMMON_H) $(EXCEPT_H) $(FUNCTION_H) \
	langhooks.h $(SPLAY_TREE_H) $(TIMEVAR_H) $(GIMPLE_H) \
	$(VARRAY_H) tree-iterator.h

c-dump.o : c-dump.c $(CONFIG_H) $(SYSTEM_H) coretypes.h $(TM_H) $(TREE_H) \
	$(C_TREE_H) $(TREE_DUMP_H)

c-pch.o : c-pch.c $(CONFIG_H) $(SYSTEM_H) coretypes.h $(CPPLIB_H) $(TREE_H) \
	$(C_COMMON_H) output.h $(TOPLEV_H) $(C_PRAGMA_H) $(GGC_H) debug.h \
	langhooks.h $(FLAGS_H) hosthooks.h version.h $(TARGET_H) opts.h
	$(CC) -c $(ALL_CFLAGS) $(ALL_CPPFLAGS) \
	  -DHOST_MACHINE=\"$(host)\" -DTARGET_MACHINE=\"$(target)\" \
	  $< $(OUTPUT_OPTION)

c-omp.o : c-omp.c $(CONFIG_H) $(SYSTEM_H) coretypes.h $(TM_H) $(TREE_H) \
	$(FUNCTION_H) $(C_COMMON_H) $(TOPLEV.H) $(GIMPLE_H) $(BITMAP_H) \
	langhooks.h

# Language-independent files.

DRIVER_DEFINES = \
  -DSTANDARD_STARTFILE_PREFIX=\"$(unlibsubdir)/\" \
  -DSTANDARD_EXEC_PREFIX=\"$(libdir)/gcc/\" \
  -DSTANDARD_LIBEXEC_PREFIX=\"$(libexecdir)/gcc/\" \
  -DDEFAULT_TARGET_VERSION=\"$(version)\" \
  -DDEFAULT_TARGET_MACHINE=\"$(target_noncanonical)\" \
  -DSTANDARD_BINDIR_PREFIX=\"$(bindir)/\" \
  -DTOOLDIR_BASE_PREFIX=\"$(libsubdir_to_prefix)$(prefix_to_exec_prefix)\" \
  @TARGET_SYSTEM_ROOT_DEFINE@ \
  $(VALGRIND_DRIVER_DEFINES) \
  `test "X$${SHLIB_LINK}" = "X" || test "@enable_shared@" != "yes" || echo "-DENABLE_SHARED_LIBGCC"`

gcc.o: gcc.c $(CONFIG_H) $(SYSTEM_H) coretypes.h $(TM_H) intl.h multilib.h \
    Makefile $(lang_specs_files) specs.h prefix.h $(GCC_H) $(FLAGS_H) \
    configargs.h $(OBSTACK_H) opts.h
	(SHLIB_LINK='$(SHLIB_LINK)'; \
	$(CC) $(ALL_CFLAGS) $(ALL_CPPFLAGS) \
  $(DRIVER_DEFINES) \
  -c $(srcdir)/gcc.c $(OUTPUT_OPTION))

gccspec.o: gccspec.c $(CONFIG_H) $(SYSTEM_H) coretypes.h $(TM_H) $(GCC_H)
	(SHLIB_LINK='$(SHLIB_LINK)'; \
	$(CC) $(ALL_CFLAGS) $(ALL_CPPFLAGS) \
  $(DRIVER_DEFINES) \
  -c $(srcdir)/gccspec.c $(OUTPUT_OPTION))

cppspec.o: cppspec.c $(CONFIG_H) $(SYSTEM_H) coretypes.h $(TM_H) $(GCC_H)

specs.h : s-specs ; @true
s-specs : Makefile
	lsf="$(lang_specs_files)"; for f in $$lsf; do \
	    echo "#include \"$$f\""; \
	done | sed 's|$(srcdir)/||' > tmp-specs.h
	$(SHELL) $(srcdir)/../move-if-change tmp-specs.h specs.h
	$(STAMP) s-specs

optionlist: s-options ; @true
s-options: $(ALL_OPT_FILES) Makefile $(srcdir)/opt-gather.awk
	$(AWK) -f $(srcdir)/opt-gather.awk $(ALL_OPT_FILES) > tmp-optionlist
	$(SHELL) $(srcdir)/../move-if-change tmp-optionlist optionlist
	$(STAMP) s-options

options.c: optionlist $(srcdir)/opt-functions.awk $(srcdir)/optc-gen.awk
	$(AWK) -f $(srcdir)/opt-functions.awk -f $(srcdir)/optc-gen.awk \
	       -v header_name="config.h system.h coretypes.h tm.h" < $< > $@

options.h: s-options-h ; @true
s-options-h: optionlist $(srcdir)/opt-functions.awk $(srcdir)/opth-gen.awk
	$(AWK) -f $(srcdir)/opt-functions.awk -f $(srcdir)/opth-gen.awk \
	       < $< > tmp-options.h
	$(SHELL) $(srcdir)/../move-if-change tmp-options.h options.h
	$(STAMP) $@

options.o: options.c $(CONFIG_H) $(SYSTEM_H) coretypes.h $(TARGET_H) $(FLAGS_H) \
	$(TM_H) opts.h intl.h

gcc-options.o: options.c $(CONFIG_H) $(SYSTEM_H) coretypes.h $(TM_H) opts.h intl.h
	$(CC) -c $(ALL_CFLAGS) $(ALL_CPPFLAGS) $(OUTPUT_OPTION) -DGCC_DRIVER options.c

dumpvers: dumpvers.c

ifdef REVISION_s
version.o: version.c version.h $(REVISION) $(DATESTAMP) $(BASEVER) $(DEVPHASE)
else
version.o: version.c version.h $(DATESTAMP) $(BASEVER) $(DEVPHASE)
endif
	$(CC) $(ALL_CFLAGS) $(ALL_CPPFLAGS) \
	-DBASEVER=$(BASEVER_s) -DDATESTAMP=$(DATESTAMP_s) \
	-DREVISION=$(REVISION_s) \
	-DDEVPHASE=$(DEVPHASE_s) -DPKGVERSION=$(PKGVERSION_s) \
	-DBUGURL=$(BUGURL_s) -c $(srcdir)/version.c $(OUTPUT_OPTION)

gtype-desc.o: gtype-desc.c $(CONFIG_H) $(SYSTEM_H) coretypes.h $(TM_H) \
	$(VARRAY_H) $(HASHTAB_H) $(SPLAY_TREE_H) $(OBSTACK_H) $(BITMAP_H) \
	input.h $(TREE_H) $(RTL_H) $(FUNCTION_H) insn-config.h $(EXPR_H) \
	hard-reg-set.h $(BASIC_BLOCK_H) cselib.h $(INSN_ADDR_H) $(OPTABS_H) \
	libfuncs.h debug.h $(GGC_H) $(CGRAPH_H) $(TREE_FLOW_H) reload.h \
	$(CPP_ID_DATA_H) tree-chrec.h $(CFGLAYOUT_H) $(EXCEPT_H) output.h \
	$(CFGLOOP_H)

ggc-common.o: ggc-common.c $(CONFIG_H) $(SYSTEM_H) coretypes.h $(GGC_H) \
	$(HASHTAB_H) $(TOPLEV_H) $(PARAMS_H) hosthooks.h $(HOSTHOOKS_DEF_H)

ggc-page.o: ggc-page.c $(CONFIG_H) $(SYSTEM_H) coretypes.h $(TM_H) $(RTL_H) $(TREE_H) \
	$(FLAGS_H) $(TOPLEV_H) $(GGC_H) $(TIMEVAR_H) $(TM_P_H) $(PARAMS_H) $(TREE_FLOW_H)

ggc-zone.o: ggc-zone.c $(CONFIG_H) $(SYSTEM_H) coretypes.h $(TM_H) $(RTL_H) \
	$(TREE_H) $(FLAGS_H) $(TOPLEV_H) $(GGC_H) $(TIMEVAR_H) $(TM_P_H) \
	$(PARAMS_H) $(BITMAP_H) $(VARRAY_H)

ggc-none.o: ggc-none.c $(CONFIG_H) $(SYSTEM_H) coretypes.h $(GGC_H) \
	$(BCONFIG_H)

stringpool.o: stringpool.c $(CONFIG_H) $(SYSTEM_H) coretypes.h $(TM_H) \
	$(TREE_H) $(GGC_H) gt-stringpool.h $(CPPLIB_H) $(SYMTAB_H)

prefix.o: prefix.c $(CONFIG_H) $(SYSTEM_H) coretypes.h $(TM_H) prefix.h \
	Makefile $(BASEVER)
	$(CC) $(ALL_CFLAGS) $(ALL_CPPFLAGS) \
	-DPREFIX=\"$(prefix)\" -DBASEVER=$(BASEVER_s) \
	  -c $(srcdir)/prefix.c $(OUTPUT_OPTION)

convert.o: convert.c $(CONFIG_H) $(SYSTEM_H) coretypes.h $(TM_H) $(TREE_H) \
   $(FLAGS_H) convert.h $(TOPLEV_H) langhooks.h $(REAL_H) fixed-value.h

double-int.o: double-int.c $(CONFIG_H) $(SYSTEM_H) coretypes.h $(TM_H) $(TREE_H)

lto-stream-debug.o : lto-stream-debug.c $(CONFIG_H) $(SYSTEM_H) coretypes.h \
   $(TOPLEV_H) $(FLAGS_H) $(PARAMS_H) input.h debug.h  $(TREE_H) \
   lto-header.h 
lto-cgraph.o: lto-cgraph.c $(CONFIG_H) $(SYSTEM_H) coretypes.h   \
   $(TM_H) $(TOPLEV_H) $(EXPR_H) $(FLAGS_H) $(PARAMS_H) input.h \
   $(VARRAY_H) $(HASHTAB_H) langhooks.h $(BASIC_BLOCK_H) tree-iterator.h \
   tree-pass.h tree-flow.h $(CGRAPH_H) $(FUNCTION_H) $(GGC_H) $(DIAGNOSTIC_H) \
   except.h debug.h $(TIMEVAR_H) $(LTO_TAGS_H) $(LTO_SECTION_IN_H) \
   $(LTO_SECTION_OUT_H) output.h dwarf2asm.h dwarf2out.h pointer-set.h \
   $(LTO_TREE_IN_H) lto-utils.h
lto-function-in.o: lto-function-in.c $(CONFIG_H) $(SYSTEM_H) coretypes.h \
   $(TM_H) $(TOPLEV_H) $(EXPR_H) $(FLAGS_H) $(PARAMS_H) input.h $(VARRAY_H) \
   $(HASHTAB_H) langhooks.h $(BASIC_BLOCK_H) tree-iterator.h tree-pass.h \
   tree-flow.h $(CGRAPH_H) $(FUNCTION_H) $(GGC_H) $(DIAGNOSTIC_H) except.h \
   debug.h $(TIMEVAR_H) $(LTO_TAGS_H) lto-tree-flags.def $(LTO_TREE_IN_H) \
   lto-tree-tags.def $(LTO_SECTION_IN_H)  output.h dwarf2asm.h dwarf2out.h \
   libfuncs.h lto-utils.h
lto-function-out.o : lto-function-out.c $(CONFIG_H) $(SYSTEM_H) coretypes.h \
   $(TM_H) $(TOPLEV_H) $(TREE_H) $(EXPR_H) $(FLAGS_H) $(PARAMS_H) input.h \
   $(VARRAY_H) $(HASHTAB_H) langhooks.h $(BASIC_BLOCK_H) tree-iterator.h \
   tree-pass.h tree-flow.h $(CGRAPH_H) $(FUNCTION_H) $(GGC_H) $(DIAGNOSTIC_H) \
   except.h debug.h $(TIMEVAR_H) $(LTO_TAGS_H) lto-tree-flags.def \
   lto-tree-tags.def lto-tags.h lto-header.h $(LTO_SECTION_OUT_H) output.h \
   dwarf2asm.h dwarf2out.h $(LTO_SECTION_IN_H) lto-utils.h
lto-section-in.o: lto-section-in.c $(CONFIG_H) $(SYSTEM_H) coretypes.h $(TM_H) \
   $(TOPLEV_H) $(EXPR_H) $(FLAGS_H) $(PARAMS_H) input.h $(VARRAY_H) \
   $(HASHTAB_H) langhooks.h $(BASIC_BLOCK_H) tree-iterator.h tree-pass.h \
   tree-flow.h $(CGRAPH_H) $(FUNCTION_H) $(GGC_H) $(DIAGNOSTIC_H) except.h \
   debug.h $(TIMEVAR_H) $(LTO_SECTION_IN_H) output.h dwarf2asm.h dwarf2out.h \
   lto-utils.h
lto-section-out.o : lto-section-out.c $(CONFIG_H) $(SYSTEM_H) coretypes.h \
   $(TM_H) $(TOPLEV_H) $(TREE_H) $(EXPR_H) $(FLAGS_H) $(PARAMS_H) input.h \
   $(VARRAY_H) $(HASHTAB_H) langhooks.h $(BASIC_BLOCK_H) tree-iterator.h \
   tree-pass.h tree-flow.h $(CGRAPH_H) $(FUNCTION_H) $(GGC_H) $(DIAGNOSTIC_H) \
   except.h debug.h $(TIMEVAR_H) lto-header.h $(LTO_SECTION_OUT_H) output.h \
   dwarf2asm.h dwarf2out.h  $(BITMAP_H) lto-utils.h $(LTO_OPTS_H)
lto-symtab.o: lto-symtab.c $(LTO_TREE_IN_H) $(CONFIG_H) coretypes.h \
   $(SYSTEM_H) toplev.h $(LTO_TREE_H) $(GGC_H) $(LAMBDA_H) \
   $(GIMPLE_H) $(HASHTAB_H) $(LTO_TREE_IN_H) gt-lto-symtab.h
lto-opts.o: lto-opts.c $(CONFIG_H) $(SYSTEM_H) coretypes.h $(TREE_H) \
   $(HASHTAB_H) $(GGC_H) vec.h  $(BITMAP_H) $(FLAGS_H) opts.h options.h \
   $(TARGET_H) $(TOPLEV_H) $(LTO_SECTION_OUT_H) $(LTO_SECTION_IN_H) \
   lto-utils.h $(LTO_OPTS_H)
lto-utils.o: lto-utils.c $(CONFIG_H) $(SYSTEM_H) coretypes.h   \
   $(TM_H) $(TREE_H) $(BITMAP_H) vec.h lto-header.h lto-utils.h \
   $(GIMPLE_H)
lto-wpa-fixup.o: lto-wpa-fixup.c $(CONFIG_H) $(SYSTEM_H) coretypes.h   \
   $(TM_H) $(TOPLEV_H) $(TREE_H) $(EXPR_H) $(FLAGS_H) tree-pass.h \
   $(CGRAPH_H) $(FUNCTION_H) $(DIAGNOSTIC_H) vec.h $(BITMAP_H) $(TIMEVAR_H) \
   $(LTO_SECTION_IN_H) $(LTO_SECTION_OUT_H) lto-utils.h
langhooks.o : langhooks.c $(CONFIG_H) $(SYSTEM_H) coretypes.h $(TM_H) \
   $(TREE_H) $(TOPLEV_H) $(TREE_INLINE_H) $(RTL_H) insn-config.h $(INTEGRATE_H) \
   langhooks.h $(TARGET_H) $(LANGHOOKS_DEF_H) $(FLAGS_H) $(GGC_H) $(DIAGNOSTIC_H) \
   intl.h $(GIMPLE_H)
tree.o : tree.c $(CONFIG_H) $(SYSTEM_H) coretypes.h $(TM_H) $(TREE_H) \
   all-tree.def $(FLAGS_H) $(FUNCTION_H) $(PARAMS_H) \
   $(TOPLEV_H) $(GGC_H) $(HASHTAB_H) $(TARGET_H) output.h $(TM_P_H) langhooks.h \
   $(REAL_H) gt-tree.h tree-iterator.h $(BASIC_BLOCK_H) $(TREE_FLOW_H) \
   $(OBSTACK_H) pointer-set.h fixed-value.h tree-pass.h langhooks-def.h \
   $(DIAGNOSTIC_H) $(CGRAPH_H) $(TIMEVAR_H) except.h
tree-dump.o: tree-dump.c $(CONFIG_H) $(SYSTEM_H) coretypes.h $(TM_H) \
   $(TREE_H) langhooks.h $(TOPLEV_H) $(SPLAY_TREE_H) $(TREE_DUMP_H) \
   tree-iterator.h tree-pass.h $(DIAGNOSTIC_H) $(REAL_H) fixed-value.h
tree-inline.o : tree-inline.c $(CONFIG_H) $(SYSTEM_H) coretypes.h $(TM_H) \
   $(TREE_H) $(RTL_H) $(EXPR_H) $(FLAGS_H) $(PARAMS_H) $(INPUT_H) insn-config.h \
   $(VARRAY_H) $(HASHTAB_H) $(TOPLEV_H) langhooks.h $(TREE_INLINE_H) $(CGRAPH_H) \
   intl.h $(FUNCTION_H) $(GGC_H) $(GIMPLE_H) \
   debug.h $(DIAGNOSTIC_H) $(EXCEPT_H) $(TREE_FLOW_H) tree-iterator.h tree-mudflap.h \
   $(IPA_PROP_H) value-prof.h tree-pass.h $(TARGET_H) $(INTEGRATE_H)
print-tree.o : print-tree.c $(CONFIG_H) $(SYSTEM_H) coretypes.h $(TM_H) $(TREE_H) \
   $(GGC_H) langhooks.h $(REAL_H) tree-iterator.h fixed-value.h \
   $(DIAGNOSTIC_H) $(TREE_FLOW_H)
stor-layout.o : stor-layout.c $(CONFIG_H) $(SYSTEM_H) coretypes.h $(TM_H) \
   $(TREE_H) $(PARAMS_H) $(FLAGS_H) $(FUNCTION_H) $(EXPR_H) output.h $(RTL_H) \
   $(GGC_H) $(TM_P_H) $(TARGET_H) langhooks.h $(REGS_H) gt-stor-layout.h \
   $(TOPLEV_H)
tree-ssa-structalias.o: tree-ssa-structalias.c \
   $(SYSTEM_H) $(CONFIG_H) coretypes.h $(TM_H) $(GGC_H) $(OBSTACK_H) $(BITMAP_H) \
   $(FLAGS_H) $(RTL_H) $(TM_P_H) hard-reg-set.h $(BASIC_BLOCK_H) output.h \
   $(DIAGNOSTIC_H) $(TREE_H) $(C_COMMON_H) $(TREE_FLOW_H) $(TREE_INLINE_H) varray.h \
   $(C_TREE_H) $(GIMPLE_H) $(HASHTAB_H) $(FUNCTION_H) $(CGRAPH_H) tree-pass.h \
   $(TIMEVAR_H) alloc-pool.h $(SPLAY_TREE_H) $(PARAMS_H) gt-tree-ssa-structalias.h \
   $(CGRAPH_H) $(ALIAS_H) pointer-set.h
tree-ssa.o : tree-ssa.c $(TREE_FLOW_H) $(CONFIG_H) $(SYSTEM_H) \
   $(RTL_H) $(TREE_H) $(TM_P_H) $(EXPR_H) output.h $(DIAGNOSTIC_H) \
   $(TOPLEV_H) $(FUNCTION_H) $(TIMEVAR_H) $(TM_H) coretypes.h \
   $(TREE_DUMP_H) langhooks.h tree-pass.h $(BASIC_BLOCK_H) $(BITMAP_H) \
   $(FLAGS_H) $(GGC_H) hard-reg-set.h $(HASHTAB_H) pointer-set.h \
   $(GIMPLE_H) $(TREE_INLINE_H) $(VARRAY_H)
tree-into-ssa.o : tree-into-ssa.c $(TREE_FLOW_H) $(CONFIG_H) $(SYSTEM_H) \
   $(RTL_H) $(TREE_H) $(TM_P_H) $(EXPR_H) output.h $(DIAGNOSTIC_H) \
   $(FUNCTION_H) $(TIMEVAR_H) $(TM_H) coretypes.h $(TREE_DUMP_H) \
   langhooks.h domwalk.h tree-pass.h $(GGC_H) $(PARAMS_H) $(BASIC_BLOCK_H) \
   $(BITMAP_H) $(CFGLOOP_H) $(FLAGS_H) hard-reg-set.h $(HASHTAB_H) \
   $(GIMPLE_H) $(TREE_INLINE_H) $(VARRAY_H) vecprim.h
tree-ssa-ter.o : tree-ssa-ter.c $(TREE_FLOW_H) $(CONFIG_H) $(SYSTEM_H) \
   $(TREE_H) $(DIAGNOSTIC_H) $(TM_H) coretypes.h $(TREE_DUMP_H) \
   $(TREE_SSA_LIVE_H) $(BITMAP_H)
tree-ssa-coalesce.o : tree-ssa-coalesce.c $(TREE_FLOW_H) $(CONFIG_H) \
   $(SYSTEM_H) $(TREE_H) $(DIAGNOSTIC_H) $(TM_H) coretypes.h $(TREE_DUMP_H) \
   $(TREE_SSA_LIVE_H) $(BITMAP_H) $(FLAGS_H) $(HASHTAB_H) $(TOPLEV_H)
tree-outof-ssa.o : tree-outof-ssa.c $(TREE_FLOW_H) $(CONFIG_H) $(SYSTEM_H) \
   $(TREE_H) $(DIAGNOSTIC_H) $(TIMEVAR_H) $(TM_H) coretypes.h $(TREE_DUMP_H) \
   tree-pass.h $(TREE_SSA_LIVE_H) $(BASIC_BLOCK_H) $(BITMAP_H) $(GGC_H) $(TOPLEV_H)
tree-ssa-dse.o : tree-ssa-dse.c $(CONFIG_H) $(SYSTEM_H) coretypes.h \
   $(TM_H) $(GGC_H) $(TREE_H) $(RTL_H) $(TM_P_H) $(BASIC_BLOCK_H) \
   $(TREE_FLOW_H) tree-pass.h $(TREE_DUMP_H) domwalk.h $(FLAGS_H) \
   $(DIAGNOSTIC_H) $(TIMEVAR_H) langhooks.h
tree-ssa-forwprop.o : tree-ssa-forwprop.c $(CONFIG_H) $(SYSTEM_H) coretypes.h \
   $(TM_H) $(GGC_H) $(TREE_H) $(RTL_H) $(TM_P_H) $(BASIC_BLOCK_H) \
   $(TREE_FLOW_H) tree-pass.h $(TREE_DUMP_H) $(DIAGNOSTIC_H) $(TIMEVAR_H) \
   langhooks.h $(FLAGS_H) $(GIMPLE_H)
tree-ssa-phiprop.o : tree-ssa-phiprop.c $(CONFIG_H) $(SYSTEM_H) coretypes.h \
   $(TM_H) $(GGC_H) $(TREE_H) $(RTL_H) $(TM_P_H) $(BASIC_BLOCK_H) \
   $(TREE_FLOW_H) tree-pass.h $(TREE_DUMP_H) $(DIAGNOSTIC_H) $(TIMEVAR_H) \
   langhooks.h $(FLAGS_H)
tree-ssa-ifcombine.o : tree-ssa-ifcombine.c $(CONFIG_H) $(SYSTEM_H) \
   coretypes.h $(TM_H) $(TREE_H) $(BASIC_BLOCK_H) \
   $(TREE_FLOW_H) tree-pass.h $(TREE_DUMP_H) $(DIAGNOSTIC_H) $(TIMEVAR_H)
tree-ssa-phiopt.o : tree-ssa-phiopt.c $(CONFIG_H) $(SYSTEM_H) coretypes.h \
   $(TM_H) $(GGC_H) $(TREE_H) $(RTL_H) $(TM_P_H) $(BASIC_BLOCK_H) \
   $(TREE_FLOW_H) tree-pass.h $(TREE_DUMP_H) langhooks.h $(FLAGS_H) \
   $(DIAGNOSTIC_H) $(TIMEVAR_H) pointer-set.h domwalk.h
tree-nrv.o : tree-nrv.c $(CONFIG_H) $(SYSTEM_H) coretypes.h \
   $(TM_H) $(TREE_H) $(RTL_H) $(FUNCTION_H) $(BASIC_BLOCK_H) $(EXPR_H) \
   $(DIAGNOSTIC_H) $(TREE_FLOW_H) $(TIMEVAR_H) $(TREE_DUMP_H) tree-pass.h \
   langhooks.h
tree-ssa-copy.o : tree-ssa-copy.c $(TREE_FLOW_H) $(CONFIG_H) $(SYSTEM_H) \
   $(RTL_H) $(TREE_H) $(TM_P_H) $(EXPR_H) $(GGC_H) output.h $(DIAGNOSTIC_H) \
   $(FUNCTION_H) $(TIMEVAR_H) $(TM_H) coretypes.h $(TREE_DUMP_H) \
   $(BASIC_BLOCK_H) tree-pass.h langhooks.h tree-ssa-propagate.h $(FLAGS_H) \
   $(CFGLOOP_H)
tree-ssa-propagate.o : tree-ssa-propagate.c $(TREE_FLOW_H) $(CONFIG_H) \
   $(SYSTEM_H) $(RTL_H) $(TREE_H) $(TM_P_H) $(EXPR_H) $(GGC_H) output.h \
   $(DIAGNOSTIC_H) $(FUNCTION_H) $(TIMEVAR_H) $(TM_H) coretypes.h \
   $(TREE_DUMP_H) $(BASIC_BLOCK_H) tree-pass.h langhooks.h \
   tree-ssa-propagate.h vec.h value-prof.h gt-tree-ssa-propagate.h $(FLAGS_H) \
   $(VARRAY_H) $(GIMPLE_H)
tree-ssa-dom.o : tree-ssa-dom.c $(TREE_FLOW_H) $(CONFIG_H) $(SYSTEM_H) \
   $(RTL_H) $(TREE_H) $(TM_P_H) $(EXPR_H) $(GGC_H) output.h $(DIAGNOSTIC_H) \
   $(FUNCTION_H) $(TIMEVAR_H) $(TM_H) coretypes.h $(TREE_DUMP_H) \
   $(BASIC_BLOCK_H) domwalk.h tree-pass.h $(FLAGS_H) langhooks.h \
   tree-ssa-propagate.h $(CFGLOOP_H) $(PARAMS_H) $(REAL_H)
tree-ssa-uncprop.o : tree-ssa-uncprop.c $(TREE_FLOW_H) $(CONFIG_H) \
   $(SYSTEM_H) $(RTL_H) $(TREE_H) $(TM_P_H) $(EXPR_H) $(GGC_H) output.h \
   $(DIAGNOSTIC_H) $(FUNCTION_H) $(TIMEVAR_H) $(TM_H) coretypes.h \
   $(TREE_DUMP_H) $(BASIC_BLOCK_H) domwalk.h tree-pass.h $(FLAGS_H) \
   langhooks.h tree-ssa-propagate.h $(REAL_H)
tree-ssa-threadedge.o : tree-ssa-threadedge.c $(TREE_FLOW_H) $(CONFIG_H) \
   $(SYSTEM_H) coretypes.h $(TM_H) $(TREE_H) $(FLAGS_H) $(RTL_H) $(TM_P_H) $(GGC_H) \
   $(BASIC_BLOCK_H) $(CFGLOOP_H) output.h $(EXPR_H) \
   $(FUNCTION_H) $(DIAGNOSTIC_H) $(TIMEVAR_H) $(TREE_DUMP_H) $(TREE_FLOW_H) \
   domwalk.h $(REAL_H) tree-pass.h tree-ssa-propagate.h langhooks.h $(PARAMS_H)
tree-ssa-threadupdate.o : tree-ssa-threadupdate.c $(TREE_FLOW_H) $(CONFIG_H) \
   $(SYSTEM_H) $(RTL_H) $(TREE_H) $(TM_P_H) $(EXPR_H) $(GGC_H) output.h \
   $(DIAGNOSTIC_H) $(FUNCTION_H) $(TM_H) coretypes.h $(TREE_DUMP_H) \
   $(BASIC_BLOCK_H) $(FLAGS_H) tree-pass.h $(CFGLOOP_H)
tree-ssanames.o : tree-ssanames.c $(CONFIG_H) $(SYSTEM_H) coretypes.h \
   $(TM_H) $(TREE_H) $(VARRAY_H) $(GGC_H) $(TREE_FLOW_H)
tree-phinodes.o : tree-phinodes.c $(CONFIG_H) $(SYSTEM_H) coretypes.h \
   $(TM_H) $(TREE_H) $(VARRAY_H) $(GGC_H) $(BASIC_BLOCK_H) $(TREE_FLOW_H) \
   gt-tree-phinodes.h $(RTL_H) $(TOPLEV.H)  $(GIMPLE_H)
domwalk.o : domwalk.c $(CONFIG_H) $(SYSTEM_H) coretypes.h $(TM_H) \
   $(TREE_H) $(BASIC_BLOCK_H) $(TREE_FLOW_H) domwalk.h $(GGC_H)
tree-ssa-live.o : tree-ssa-live.c $(TREE_FLOW_H) $(CONFIG_H) $(SYSTEM_H) \
   $(TREE_H) $(DIAGNOSTIC_H) $(TM_H) coretypes.h $(TREE_DUMP_H) \
   $(TREE_SSA_LIVE_H) $(BITMAP_H) $(TOPLEV_H) debug.h $(FLAGS_H)
tree-ssa-copyrename.o : tree-ssa-copyrename.c $(TREE_FLOW_H) $(CONFIG_H) \
   $(SYSTEM_H) $(TREE_H) $(DIAGNOSTIC_H) $(FUNCTION_H) $(TIMEVAR_H) tree-pass.h \
   $(TM_H) coretypes.h $(TREE_DUMP_H) $(TREE_SSA_LIVE_H) $(BASIC_BLOCK_H) \
   $(BITMAP_H) $(FLAGS_H) $(HASHTAB_H) langhooks.h $(GIMPLE_H) \
   $(TREE_INLINE_H) $(GIMPLE_H)
tree-ssa-pre.o : tree-ssa-pre.c $(TREE_FLOW_H) $(CONFIG_H) \
   $(SYSTEM_H) $(TREE_H) $(GGC_H) $(DIAGNOSTIC_H) $(TIMEVAR_H) $(FIBHEAP_H) \
   $(TM_H) coretypes.h $(TREE_DUMP_H) tree-pass.h $(FLAGS_H) langhooks.h $(CFGLOOP_H) \
   alloc-pool.h $(BASIC_BLOCK_H) $(BITMAP_H) $(HASHTAB_H) $(GIMPLE_H) \
   $(TREE_INLINE_H) tree-iterator.h tree-ssa-sccvn.h $(PARAMS_H) \
   $(DBGCNT_H)
tree-ssa-sccvn.o : tree-ssa-sccvn.c $(TREE_FLOW_H) $(CONFIG_H) \
   $(SYSTEM_H) $(TREE_H) $(GGC_H) $(DIAGNOSTIC_H) $(TIMEVAR_H) $(FIBHEAP_H) \
   $(TM_H) coretypes.h $(TREE_DUMP_H) tree-pass.h $(FLAGS_H) $(CFGLOOP_H) \
   alloc-pool.h $(BASIC_BLOCK_H) $(BITMAP_H) langhooks.h $(HASHTAB_H) $(GIMPLE_H) \
   $(TREE_INLINE_H) tree-iterator.h tree-ssa-propagate.h tree-ssa-sccvn.h \
   $(PARAMS_H)
tree-vrp.o : tree-vrp.c $(CONFIG_H) $(SYSTEM_H) coretypes.h $(TM_H) $(TREE_H) \
   $(TREE_FLOW_H) tree-pass.h $(TREE_DUMP_H) $(DIAGNOSTIC_H) $(GGC_H) \
   $(BASIC_BLOCK_H) tree-ssa-propagate.h $(FLAGS_H) $(TREE_DUMP_H) \
   $(CFGLOOP_H) tree-chrec.h $(TIMEVAR_H) $(TOPLEV_H) intl.h
tree-cfg.o : tree-cfg.c $(TREE_FLOW_H) $(CONFIG_H) $(SYSTEM_H) \
   $(RTL_H) $(TREE_H) $(TM_P_H) $(EXPR_H) $(GGC_H) $(FLAGS_H) output.h \
   $(DIAGNOSTIC_H) $(FUNCTION_H) $(TIMEVAR_H) $(TM_H) coretypes.h \
   $(TREE_DUMP_H) $(EXCEPT_H) langhooks.h $(CFGLOOP_H) tree-pass.h \
   $(CFGLAYOUT_H) $(BASIC_BLOCK_H) hard-reg-set.h $(TOPLEV_H) \
   value-prof.h tree-ssa-propagate.h $(TREE_INLINE_H)
tree-cfgcleanup.o : tree-cfgcleanup.c $(TREE_FLOW_H) $(CONFIG_H) $(SYSTEM_H) \
   $(RTL_H) $(TREE_H) $(TM_P_H) $(EXPR_H) $(GGC_H) $(FLAGS_H) output.h \
   $(DIAGNOSTIC_H) $(TOPLEV_H) $(FUNCTION_H) $(TIMEVAR_H) $(TM_H) coretypes.h \
   $(TREE_DUMP_H) $(EXCEPT_H) langhooks.h $(CFGLOOP_H) tree-pass.h \
   $(CFGLAYOUT_H) $(BASIC_BLOCK_H) hard-reg-set.h $(HASHTAB_H) $(TOPLEV_H) \
   tree-ssa-propagate.h tree-scalar-evolution.h
tree-tailcall.o : tree-tailcall.c $(TREE_FLOW_H) $(CONFIG_H) $(SYSTEM_H) \
   $(RTL_H) $(TREE_H) $(TM_P_H) $(FUNCTION_H) $(TM_H) coretypes.h \
   $(TREE_DUMP_H) $(DIAGNOSTIC_H) $(EXCEPT_H) tree-pass.h $(FLAGS_H) langhooks.h \
   $(BASIC_BLOCK_H) hard-reg-set.h $(DBGCNT_H)
tree-ssa-sink.o : tree-ssa-sink.c $(TREE_FLOW_H) $(CONFIG_H) \
   $(SYSTEM_H) $(TREE_H) $(GGC_H) $(DIAGNOSTIC_H) $(TIMEVAR_H) \
   $(TM_H) coretypes.h $(TREE_DUMP_H) tree-pass.h $(FLAGS_H) alloc-pool.h \
   $(BASIC_BLOCK_H) $(BITMAP_H) $(CFGLOOP_H) $(FIBHEAP_H) $(HASHTAB_H) \
   langhooks.h $(REAL_H) $(GIMPLE_H) $(TREE_INLINE_H) tree-iterator.h
tree-nested.o: tree-nested.c $(CONFIG_H) $(SYSTEM_H) $(TM_H) $(TREE_H) \
   $(RTL_H) $(TM_P_H) $(FUNCTION_H) $(TREE_DUMP_H) $(TREE_INLINE_H) \
   tree-iterator.h $(GIMPLE_H) $(CGRAPH_H) $(EXPR_H) langhooks.h \
   $(GGC_H) gt-tree-nested.h coretypes.h $(TREE_FLOW_H) pointer-set.h
tree-if-conv.o: tree-if-conv.c $(CONFIG_H) $(SYSTEM_H) coretypes.h $(TM_H) \
   $(TREE_H) $(FLAGS_H) $(TIMEVAR_H) $(BASIC_BLOCK_H) $(TREE_FLOW_H) \
   $(CFGLOOP_H) $(RTL_H) $(C_COMMON_H) tree-chrec.h $(TREE_DATA_REF_H) \
   $(SCEV_H) tree-pass.h $(DIAGNOSTIC_H) $(TARGET_H) $(TREE_DUMP_H) \
   $(VARRAY_H)
tree-iterator.o : tree-iterator.c $(CONFIG_H) $(SYSTEM_H) $(TREE_H) \
   coretypes.h $(GGC_H) tree-iterator.h $(GIMPLE_H) gt-tree-iterator.h
tree-dfa.o : tree-dfa.c $(TREE_FLOW_H) $(CONFIG_H) $(SYSTEM_H) \
   $(RTL_H) $(TREE_H) $(TM_P_H) $(EXPR_H) $(GGC_H) output.h $(DIAGNOSTIC_H) \
   $(TREE_INLINE_H) $(HASHTAB_H) pointer-set.h $(FLAGS_H) $(FUNCTION_H) \
   $(TIMEVAR_H) convert.h $(TM_H) coretypes.h langhooks.h $(TREE_DUMP_H) \
   tree-pass.h $(PARAMS_H) $(CGRAPH_H) $(BASIC_BLOCK_H) hard-reg-set.h \
   $(GIMPLE_H)
tree-ssa-operands.o : tree-ssa-operands.c $(TREE_FLOW_H) $(CONFIG_H) \
   $(SYSTEM_H) $(TREE_H) $(GGC_H) $(DIAGNOSTIC_H) $(TREE_INLINE_H) \
   $(FLAGS_H) $(FUNCTION_H) $(TM_H) $(TIMEVAR_H) tree-pass.h $(TOPLEV_H) \
   coretypes.h langhooks.h $(IPA_REFERENCE_H)
tree-eh.o : tree-eh.c $(TREE_FLOW_H) $(CONFIG_H) $(SYSTEM_H) \
   $(RTL_H) $(TREE_H) $(TM_H) $(FLAGS_H) $(FUNCTION_H) $(EXCEPT_H) langhooks.h \
   $(GGC_H) tree-pass.h coretypes.h $(TIMEVAR_H) $(TM_P_H) pointer-set.h \
   $(TREE_DUMP_H) $(TREE_INLINE_H) tree-iterator.h $(TOPLEV_H)
tree-ssa-loop.o : tree-ssa-loop.c $(CONFIG_H) $(SYSTEM_H) coretypes.h $(TM_H) \
   $(TREE_H) $(RTL_H) $(TM_P_H) hard-reg-set.h $(BASIC_BLOCK_H) output.h \
   $(DIAGNOSTIC_H) $(TREE_FLOW_H) $(TREE_DUMP_H) tree-pass.h $(TIMEVAR_H) \
   $(CFGLOOP_H) $(FLAGS_H) $(TREE_INLINE_H) tree-scalar-evolution.h
tree-ssa-loop-unswitch.o : tree-ssa-loop-unswitch.c $(TREE_FLOW_H) \
   $(CONFIG_H) $(SYSTEM_H) $(RTL_H) $(TREE_H) $(TM_P_H) $(CFGLOOP_H) \
   domwalk.h $(PARAMS_H) output.h $(DIAGNOSTIC_H) $(TIMEVAR_H) $(TM_H) \
   coretypes.h $(TREE_DUMP_H) tree-pass.h $(BASIC_BLOCK_H) hard-reg-set.h \
    $(TREE_INLINE_H)
tree-ssa-address.o : tree-ssa-address.c $(TREE_FLOW_H) $(CONFIG_H) \
   $(SYSTEM_H) $(RTL_H) $(TREE_H) $(TM_P_H) \
   output.h $(DIAGNOSTIC_H) $(TIMEVAR_H) $(TM_H) coretypes.h $(TREE_DUMP_H) \
   tree-pass.h $(FLAGS_H) $(TREE_INLINE_H) $(RECOG_H) insn-config.h $(EXPR_H) \
   gt-tree-ssa-address.h $(GGC_H) tree-affine.h
tree-ssa-loop-niter.o : tree-ssa-loop-niter.c $(TREE_FLOW_H) $(CONFIG_H) \
   $(SYSTEM_H) $(RTL_H) $(TREE_H) $(TM_P_H) $(CFGLOOP_H) $(PARAMS_H) \
   $(TREE_INLINE_H) output.h $(DIAGNOSTIC_H) $(TM_H) coretypes.h $(TREE_DUMP_H) \
   $(TOPLEV_H) $(FLAGS_H) tree-pass.h $(SCEV_H) $(TREE_DATA_REF_H) $(BASIC_BLOCK_H) \
   $(GGC_H) hard-reg-set.h tree-chrec.h intl.h
tree-ssa-loop-ivcanon.o : tree-ssa-loop-ivcanon.c $(TREE_FLOW_H) $(CONFIG_H) \
   $(SYSTEM_H) $(RTL_H) $(TREE_H) $(TM_P_H) $(CFGLOOP_H) $(PARAMS_H) \
   $(TREE_INLINE_H) output.h $(DIAGNOSTIC_H) $(TM_H) coretypes.h $(TREE_DUMP_H) \
   $(FLAGS_H) tree-pass.h $(SCEV_H) $(BASIC_BLOCK_H) $(GGC_H) hard-reg-set.h \
   tree-chrec.h
tree-ssa-loop-ch.o : tree-ssa-loop-ch.c $(TREE_FLOW_H) $(CONFIG_H) \
   $(SYSTEM_H) $(RTL_H) $(TREE_H) $(TM_P_H) $(CFGLOOP_H) $(TREE_INLINE_H) \
   output.h $(DIAGNOSTIC_H) $(TIMEVAR_H) $(TM_H) coretypes.h $(TREE_DUMP_H) \
   tree-pass.h $(FLAGS_H) $(BASIC_BLOCK_H) hard-reg-set.h
tree-ssa-loop-prefetch.o: tree-ssa-loop-prefetch.c $(TREE_FLOW_H) $(CONFIG_H) \
   $(SYSTEM_H) $(RTL_H) $(TREE_H) $(TM_P_H) $(CFGLOOP_H) $(EXPR_H) \
   output.h $(DIAGNOSTIC_H) $(TIMEVAR_H) $(TM_H) coretypes.h $(TREE_DUMP_H) \
   tree-pass.h $(GGC_H) $(RECOG_H) insn-config.h $(HASHTAB_H) $(SCEV_H) \
   $(CFGLOOP_H) $(PARAMS_H) langhooks.h $(BASIC_BLOCK_H) hard-reg-set.h \
   tree-chrec.h $(TOPLEV_H) langhooks.h $(TREE_INLINE_H) $(TREE_DATA_REF_H) \
   $(OPTABS_H)
tree-predcom.o: tree-predcom.c $(CONFIG_H) $(SYSTEM_H) $(TREE_H) $(TM_P_H) \
   $(CFGLOOP_H) $(TREE_FLOW_H) $(GGC_H) $(TREE_DATA_REF_H) $(SCEV_H) \
   $(PARAMS_H) $(DIAGNOSTIC_H) tree-pass.h $(TM_H) coretypes.h tree-affine.h \
   $(TREE_INLINE_H)
tree-ssa-loop-ivopts.o : tree-ssa-loop-ivopts.c $(TREE_FLOW_H) $(CONFIG_H) \
   $(SYSTEM_H) $(RTL_H) $(TREE_H) $(TM_P_H) $(CFGLOOP_H) $(EXPR_H) \
   output.h $(DIAGNOSTIC_H) $(TIMEVAR_H) $(TM_H) coretypes.h $(TREE_DUMP_H) \
   tree-pass.h $(GGC_H) $(RECOG_H) insn-config.h $(HASHTAB_H) $(SCEV_H) \
   $(CFGLOOP_H) $(PARAMS_H) langhooks.h $(BASIC_BLOCK_H) hard-reg-set.h \
   tree-chrec.h $(VARRAY_H) tree-affine.h pointer-set.h $(TARGET_H)
tree-affine.o : tree-affine.c tree-affine.h $(CONFIG_H) pointer-set.h \
   $(SYSTEM_H) $(RTL_H) $(TREE_H) $(TM_P_H) hard-reg-set.h $(GIMPLE_H) \
   output.h $(DIAGNOSTIC_H) $(TM_H) coretypes.h $(TREE_DUMP_H) $(FLAGS_H)
tree-ssa-loop-manip.o : tree-ssa-loop-manip.c $(TREE_FLOW_H) $(CONFIG_H) \
   $(SYSTEM_H) coretypes.h $(TM_H) $(TREE_H) $(RTL_H) $(TM_P_H) hard-reg-set.h \
   $(BASIC_BLOCK_H) output.h $(DIAGNOSTIC_H) $(TREE_FLOW_H) $(TREE_DUMP_H) \
   $(TIMEVAR_H) $(CFGLOOP_H) tree-pass.h $(CFGLAYOUT_H) tree-scalar-evolution.h \
   $(PARAMS_H) $(TREE_INLINE_H)
tree-ssa-loop-im.o : tree-ssa-loop-im.c $(TREE_FLOW_H) $(CONFIG_H) \
   $(SYSTEM_H) $(RTL_H) $(TREE_H) $(TM_P_H) $(CFGLOOP_H) domwalk.h \
   $(PARAMS_H) output.h $(DIAGNOSTIC_H) $(TIMEVAR_H) $(TM_H) coretypes.h \
   $(TREE_DUMP_H) tree-pass.h $(FLAGS_H) $(REAL_H) $(BASIC_BLOCK_H) \
   hard-reg-set.h pointer-set.h tree-affine.h tree-ssa-propagate.h
tree-ssa-math-opts.o : tree-ssa-math-opts.c $(CONFIG_H) $(SYSTEM_H) coretypes.h \
   $(TM_H) $(FLAGS_H) $(TREE_H) $(TREE_FLOW_H) $(REAL_H) $(TIMEVAR_H) tree-pass.h \
   alloc-pool.h $(BASIC_BLOCK_H) $(TARGET_H)
tree-ssa-alias.o : tree-ssa-alias.c $(TREE_FLOW_H) $(CONFIG_H) $(SYSTEM_H) \
   $(RTL_H) $(TREE_H) $(TM_P_H) $(EXPR_H) $(GGC_H) $(TREE_INLINE_H) $(FLAGS_H) \
   $(FUNCTION_H) $(TIMEVAR_H) convert.h $(TM_H) coretypes.h langhooks.h \
   $(TREE_DUMP_H) tree-pass.h $(PARAMS_H) $(BASIC_BLOCK_H) $(DIAGNOSTIC_H) \
   hard-reg-set.h $(GIMPLE_H) vec.h \
   $(IPA_TYPE_ESCAPE_H) vecprim.h pointer-set.h alloc-pool.h
tree-ssa-reassoc.o : tree-ssa-reassoc.c $(TREE_FLOW_H) $(CONFIG_H) \
   $(SYSTEM_H) $(TREE_H) $(GGC_H) $(DIAGNOSTIC_H) $(TIMEVAR_H) \
   $(TM_H) coretypes.h $(TREE_DUMP_H) tree-pass.h $(FLAGS_H) tree-iterator.h\
   $(BASIC_BLOCK_H) $(GIMPLE_H) $(TREE_INLINE_H) vec.h langhooks.h \
   alloc-pool.h pointer-set.h $(CFGLOOP_H)
tree-optimize.o : tree-optimize.c $(TREE_FLOW_H) $(CONFIG_H) $(SYSTEM_H) \
   $(RTL_H) $(TREE_H) $(TM_P_H) hard-reg-set.h $(EXPR_H) $(GGC_H) output.h \
   $(DIAGNOSTIC_H) $(BASIC_BLOCK_H) $(FLAGS_H) $(TIMEVAR_H) $(TM_H) coretypes.h \
   $(TREE_DUMP_H) $(TOPLEV_H) $(FUNCTION_H) langhooks.h $(FLAGS_H) $(CGRAPH_H) \
   $(TREE_INLINE_H) tree-mudflap.h $(GGC_H) graph.h $(CGRAPH_H) tree-pass.h \
   $(CFGLOOP_H) $(EXCEPT_H)

c-gimplify.o : c-gimplify.c $(CONFIG_H) $(SYSTEM_H) $(TREE_H) \
   $(C_TREE_H) $(C_COMMON_H) $(DIAGNOSTIC_H) $(GIMPLE_H) $(VARRAY_H) \
   $(FLAGS_H) langhooks.h $(TOPLEV_H) $(RTL_H) $(TREE_FLOW_H) $(LANGHOOKS_DEF_H) \
   $(TM_H) coretypes.h $(C_PRETTY_PRINT_H) $(CGRAPH_H) $(BASIC_BLOCK_H) \
   hard-reg-set.h $(TREE_DUMP_H) $(TREE_INLINE_H)
gimplify.o : gimplify.c $(CONFIG_H) $(SYSTEM_H) $(TREE_H) $(GIMPLE_H) \
   $(DIAGNOSTIC_H) $(GIMPLE_H) $(TREE_INLINE_H) $(VARRAY_H) langhooks.h \
   $(LANGHOOKS_DEF_H) $(TREE_FLOW_H) $(CGRAPH_H) $(TIMEVAR_H) $(TM_H) \
   coretypes.h $(EXCEPT_H) $(FLAGS_H) $(RTL_H) $(FUNCTION_H) $(EXPR_H) output.h \
   $(GGC_H) gt-gimplify.h $(HASHTAB_H) $(TARGET_H) $(TOPLEV_H) $(OPTABS_H) \
   $(REAL_H) $(SPLAY_TREE_H) vec.h tree-iterator.h
gimple-iterator.o : gimple-iterator.c $(CONFIG_H) $(SYSTEM_H) coretypes.h \
   $(TREE_H) $(GIMPLE_H) $(TREE_FLOW_H) value-prof.h
gimple-low.o : gimple-low.c $(CONFIG_H) $(SYSTEM_H) $(TREE_H) \
   $(DIAGNOSTIC_H) $(GIMPLE_H) $(TREE_INLINE_H) $(VARRAY_H) langhooks.h \
   $(LANGHOOKS_DEF_H) $(TREE_FLOW_H) $(TIMEVAR_H) $(TM_H) coretypes.h \
   $(EXCEPT_H) $(FLAGS_H) $(RTL_H) $(FUNCTION_H) $(EXPR_H) tree-pass.h \
   $(HASHTAB_H) $(TOPLEV.H) tree-iterator.h
omp-low.o : omp-low.c $(CONFIG_H) $(SYSTEM_H) coretypes.h $(TM_H) $(TREE_H) \
   $(RTL_H) $(GIMPLE_H) $(TREE_INLINE_H) langhooks.h $(DIAGNOSTIC_H) \
   $(TREE_FLOW_H) $(TIMEVAR_H) $(FLAGS_H) $(EXPR_H) $(TOPLEV_H) tree-pass.h \
   $(GGC_H) $(EXCEPT_H) $(SPLAY_TREE_H) $(OPTABS_H) $(CFGLOOP_H) \
   tree-iterator.h
tree-browser.o : tree-browser.c tree-browser.def $(CONFIG_H) $(SYSTEM_H) \
   $(TREE_H) $(TREE_INLINE_H) $(DIAGNOSTIC_H) $(HASHTAB_H) \
   $(TM_H) coretypes.h
omega.o : omega.c omega.h $(CONFIG_H) $(SYSTEM_H) coretypes.h $(TM_H) \
   errors.h $(GGC_H) $(TREE_H) $(DIAGNOSTIC_H) varray.h tree-pass.h  $(PARAMS_H)
tree-chrec.o: tree-chrec.c $(CONFIG_H) $(SYSTEM_H) coretypes.h $(TM_H) \
   $(GGC_H) $(TREE_H) $(REAL_H) $(SCEV_H) tree-pass.h $(PARAMS_H) \
   $(DIAGNOSTIC_H) $(CFGLOOP_H) $(TREE_FLOW_H)
tree-scalar-evolution.o: tree-scalar-evolution.c $(CONFIG_H) $(SYSTEM_H) \
   coretypes.h $(TM_H) $(GGC_H) $(TREE_H) $(REAL_H) $(RTL_H) \
   $(BASIC_BLOCK_H) $(DIAGNOSTIC_H) $(TREE_FLOW_H) $(TREE_DUMP_H) \
   $(TIMEVAR_H) $(CFGLOOP_H) $(SCEV_H) tree-pass.h $(FLAGS_H) tree-chrec.h \
   gt-tree-scalar-evolution.h
tree-data-ref.o: tree-data-ref.c $(CONFIG_H) $(SYSTEM_H) coretypes.h $(TM_H) \
   $(GGC_H) $(TREE_H) $(RTL_H) $(BASIC_BLOCK_H) $(DIAGNOSTIC_H) \
   $(TREE_FLOW_H) $(TREE_DUMP_H) $(TIMEVAR_H) $(CFGLOOP_H) \
   $(TREE_DATA_REF_H) $(SCEV_H) tree-pass.h tree-chrec.h langhooks.h
graphite.o: graphite.c $(CONFIG_H) $(SYSTEM_H) coretypes.h $(TM_H) \
   $(GGC_H) $(TREE_H) $(RTL_H) $(BASIC_BLOCK_H) $(DIAGNOSTIC_H) $(TOPLEV_H) \
   $(TREE_FLOW_H) $(TREE_DUMP_H) $(TIMEVAR_H) $(CFGLOOP_H) $(GIMPLE_H) domwalk.h \
   $(TREE_DATA_REF_H) $(SCEV_H) tree-pass.h tree-chrec.h graphite.h pointer-set.h \
   value-prof.h
tree-vect-loop.o: tree-vect-loop.c $(CONFIG_H) $(SYSTEM_H) coretypes.h \
   $(TM_H) $(GGC_H) $(TREE_H) $(BASIC_BLOCK_H) $(DIAGNOSTIC_H) $(TREE_FLOW_H) \
   $(TREE_DUMP_H) $(CFGLOOP_H) $(EXPR_H) $(RECOG_H) $(OPTABS_H) $(TOPLEV_H) \
   tree-chrec.h $(SCEV_H) tree-vectorizer.h
tree-vect-loop-manip.o: tree-vect-loop-manip.c $(CONFIG_H) $(SYSTEM_H) \
   coretypes.h $(TM_H) $(GGC_H) $(TREE_H) $(BASIC_BLOCK_H) $(DIAGNOSTIC_H) \
   $(TREE_FLOW_H) $(TREE_DUMP_H) $(CFGLOOP_H) $(EXPR_H) $(TOPLEV_H) $(SCEV_H) \
   tree-vectorizer.h langhooks.h
tree-vect-patterns.o: tree-vect-patterns.c $(CONFIG_H) $(SYSTEM_H) coretypes.h \
   $(TM_H) $(GGC_H) $(TREE_H) $(TARGET_H) $(BASIC_BLOCK_H) $(DIAGNOSTIC_H) \
   $(TREE_FLOW_H) $(TREE_DUMP_H) $(CFGLOOP_H) $(EXPR_H) $(OPTABS_H) $(PARAMS_H) \
   $(TREE_DATA_REF_H) tree-vectorizer.h $(RECOG_H) $(TOPLEV_H)
tree-vect-slp.o: tree-vect-slp.c $(CONFIG_H) $(SYSTEM_H) \
   coretypes.h $(TM_H) $(GGC_H) $(TREE_H) $(TARGET_H) $(BASIC_BLOCK_H) \
   $(DIAGNOSTIC_H) $(TREE_FLOW_H) $(TREE_DUMP_H) $(CFGLOOP_H) \
   $(EXPR_H) $(RECOG_H) $(OPTABS_H) tree-vectorizer.h
tree-vect-stmts.o: tree-vect-stmts.c $(CONFIG_H) $(SYSTEM_H) \
   coretypes.h $(TM_H) $(GGC_H) $(TREE_H) $(TARGET_H) $(BASIC_BLOCK_H) \
   $(DIAGNOSTIC_H) $(TREE_FLOW_H) $(TREE_DUMP_H) $(CFGLOOP_H) \
   $(EXPR_H) $(RECOG_H) $(OPTABS_H) tree-vectorizer.h langhooks.h
tree-vect-data-refs.o: tree-vect-data-refs.c $(CONFIG_H) $(SYSTEM_H) \
   coretypes.h $(TM_H) $(GGC_H) $(TREE_H) $(TARGET_H) $(BASIC_BLOCK_H) \
   $(DIAGNOSTIC_H) $(TREE_FLOW_H) $(TREE_DUMP_H) $(CFGLOOP_H) \
   $(EXPR_H) $(OPTABS_H) tree-chrec.h $(SCEV_H) tree-vectorizer.h $(TOPLEV_H)
tree-vectorizer.o: tree-vectorizer.c $(CONFIG_H) $(SYSTEM_H) coretypes.h \
   $(TM_H) $(GGC_H) $(TREE_H) $(DIAGNOSTIC_H) $(TREE_FLOW_H) $(TREE_DUMP_H) \
   $(CFGLOOP_H) tree-pass.h tree-vectorizer.h $(TIMEVAR_H)
tree-loop-linear.o: tree-loop-linear.c $(CONFIG_H) $(SYSTEM_H) coretypes.h \
   $(TM_H) $(GGC_H) $(OPTABS_H) $(TREE_H) $(RTL_H) $(BASIC_BLOCK_H) \
   $(DIAGNOSTIC_H) $(TREE_FLOW_H) $(TREE_DUMP_H) $(TIMEVAR_H) $(CFGLOOP_H) \
   tree-pass.h $(TREE_DATA_REF_H) $(SCEV_H) $(EXPR_H) $(LAMBDA_H) \
   $(TARGET_H) tree-chrec.h $(OBSTACK_H)
tree-loop-distribution.o: tree-loop-distribution.c $(CONFIG_H) $(SYSTEM_H) coretypes.h \
   $(TM_H) $(GGC_H) $(OPTABS_H) $(TREE_H) $(RTL_H) $(BASIC_BLOCK_H) \
   $(DIAGNOSTIC_H) $(TREE_FLOW_H) $(TREE_DUMP_H) $(TIMEVAR_H) $(CFGLOOP_H) \
   tree-pass.h $(TREE_DATA_REF_H) $(SCEV_H) $(EXPR_H) \
   $(TARGET_H) tree-chrec.h langhooks.h $(TREE_VECTORIZER_H)
tree-parloops.o: tree-parloops.c $(CONFIG_H) $(SYSTEM_H) coretypes.h $(TM_H) \
   $(TREE_FLOW_H) $(TREE_H) $(RTL_H) $(CFGLOOP_H) $(TREE_DATA_REF_H) $(GGC_H) \
   $(DIAGNOSTIC_H) tree-pass.h $(SCEV_H) langhooks.h gt-tree-parloops.h \
   $(TREE_VECTORIZER_H)
tree-stdarg.o: tree-stdarg.c $(CONFIG_H) $(SYSTEM_H) coretypes.h $(TM_H) \
   $(TREE_H) $(FUNCTION_H) $(DIAGNOSTIC_H) $(TREE_FLOW_H) tree-pass.h \
   tree-stdarg.h $(TARGET_H) langhooks.h
tree-object-size.o: tree-object-size.c $(CONFIG_H) $(SYSTEM_H) coretypes.h \
   $(TM_H) $(TREE_H) $(TOPLEV_H) $(DIAGNOSTIC_H) $(TREE_FLOW_H) tree-pass.h \
   tree-ssa-propagate.h
gimple.o : gimple.c $(CONFIG_H) $(SYSTEM_H) coretypes.h $(TREE_H) \
   $(GGC_H) $(GIMPLE_H) $(GIMPLE_H) $(DIAGNOSTIC_H) gt-gimple.h \
   $(TREE_FLOW_H) value-prof.h $(FLAGS_H) $(TARGET_H)
gimple-pretty-print.o : gimple-pretty-print.c $(CONFIG_H) $(SYSTEM_H) \
   $(TREE_H) $(DIAGNOSTIC_H) $(REAL_H) $(HASHTAB_H) $(TREE_FLOW_H) \
   $(TM_H) coretypes.h tree-pass.h $(GIMPLE_H) value-prof.h
tree-mudflap.o : $(CONFIG_H) $(SYSTEM_H) $(TREE_H) $(TREE_INLINE_H) \
   $(GIMPLE_H) $(DIAGNOSTIC_H) $(HASHTAB_H) langhooks.h tree-mudflap.h \
   $(TM_H) coretypes.h $(TREE_DUMP_H) tree-pass.h $(CGRAPH_H) $(GGC_H) \
   gt-tree-mudflap.h $(BASIC_BLOCK_H) $(FLAGS_H) $(FUNCTION_H) hard-reg-set.h \
   $(RTL_H) $(TM_P_H) $(TREE_FLOW_H) $(TOPLEV.H) $(GIMPLE_H) tree-iterator.h
tree-nomudflap.o : $(CONFIG_H) $(SYSTEM_H) $(TREE_H) $(TREE_INLINE_H) \
   $(C_TREE_H) $(C_COMMON_H) $(GIMPLE_H) $(DIAGNOSTIC_H) $(HASHTAB_H) \
   output.h $(VARRAY_H) langhooks.h tree-mudflap.h $(TM_H) coretypes.h \
   $(GGC_H) gt-tree-mudflap.h tree-pass.h $(TOPLEV_H)
tree-pretty-print.o : tree-pretty-print.c $(CONFIG_H) $(SYSTEM_H) \
   $(TREE_H) $(DIAGNOSTIC_H) $(REAL_H) $(HASHTAB_H) $(TREE_FLOW_H) \
   $(TM_H) coretypes.h tree-iterator.h tree-chrec.h langhooks.h tree-pass.h \
   value-prof.h fixed-value.h output.h
fold-const.o : fold-const.c $(CONFIG_H) $(SYSTEM_H) coretypes.h $(TM_H) \
   $(TREE_H) $(FLAGS_H) $(REAL_H) $(TOPLEV_H) $(HASHTAB_H) $(EXPR_H) $(RTL_H) \
   $(GGC_H) $(TM_P_H) langhooks.h $(MD5_H) intl.h fixed-value.h $(TARGET_H) \
   $(GIMPLE_H)
diagnostic.o : diagnostic.c $(CONFIG_H) $(SYSTEM_H) coretypes.h $(TM_H) \
   $(TREE_H) version.h $(TM_P_H) $(FLAGS_H) $(INPUT_H) $(TOPLEV_H) intl.h \
   $(DIAGNOSTIC_H) langhooks.h $(LANGHOOKS_DEF_H) diagnostic.def opts.h \
   $(PLUGIN_H)
opts.o : opts.c opts.h options.h $(TOPLEV_H) $(CONFIG_H) $(SYSTEM_H) \
   coretypes.h $(TREE_H) $(TM_H) langhooks.h $(GGC_H) $(EXPR_H) $(RTL_H) \
   output.h $(DIAGNOSTIC_H) $(TM_P_H) $(INSN_ATTR_H) intl.h $(TARGET_H) \
<<<<<<< HEAD
   $(FLAGS_H) $(PARAMS_H) tree-pass.h $(DBGCNT_H) debug.h varray.h \
   $(LTO_OPTS_H)
=======
   $(FLAGS_H) $(PARAMS_H) tree-pass.h $(DBGCNT_H) debug.h varray.h $(PLUGIN_H)
>>>>>>> f116fecf
opts-common.o : opts-common.c opts.h $(CONFIG_H) $(SYSTEM_H) \
   coretypes.h intl.h
targhooks.o : targhooks.c $(CONFIG_H) $(SYSTEM_H) coretypes.h $(TREE_H) \
   $(EXPR_H) $(TM_H) $(RTL_H) $(TM_P_H) $(FUNCTION_H) output.h $(TOPLEV_H) \
   $(MACHMODE_H) $(TARGET_DEF_H) $(TARGET_H) $(GGC_H) gt-targhooks.h \
   $(OPTABS_H) $(RECOG_H) reload.h

toplev.o : toplev.c $(CONFIG_H) $(SYSTEM_H) coretypes.h $(TM_H) $(TREE_H) \
   version.h $(RTL_H) $(FUNCTION_H) $(FLAGS_H) xcoffout.h $(INPUT_H) \
   $(INSN_ATTR_H) output.h $(DIAGNOSTIC_H) debug.h insn-config.h intl.h \
   $(RECOG_H) Makefile $(TOPLEV_H) dwarf2out.h sdbout.h dbxout.h $(EXPR_H) \
   hard-reg-set.h $(BASIC_BLOCK_H) graph.h $(EXCEPT_H) $(REGS_H) $(TIMEVAR_H) \
   value-prof.h $(PARAMS_H) $(TM_P_H) reload.h ira.h dwarf2asm.h $(TARGET_H) \
   langhooks.h insn-flags.h $(CFGLAYOUT_H) $(CFGLOOP_H) hosthooks.h \
   $(CGRAPH_H) $(COVERAGE_H) alloc-pool.h $(GGC_H) $(INTEGRATE_H) \
   opts.h params.def tree-mudflap.h $(REAL_H) tree-pass.h $(GIMPLE_H) \
   tree-ssa-alias.h $(PLUGIN_H)
	$(CC) $(ALL_CFLAGS) $(ALL_CPPFLAGS) \
	  -DTARGET_NAME=\"$(target_noncanonical)\" \
	  -c $(srcdir)/toplev.c $(OUTPUT_OPTION)

passes.o : passes.c $(CONFIG_H) $(SYSTEM_H) coretypes.h $(TM_H) $(TREE_H) \
   $(RTL_H) $(FUNCTION_H) $(FLAGS_H) xcoffout.h $(INPUT_H) $(INSN_ATTR_H) output.h \
   $(DIAGNOSTIC_H) debug.h insn-config.h intl.h $(RECOG_H) $(TOPLEV_H) \
   dwarf2out.h sdbout.h dbxout.h $(EXPR_H) hard-reg-set.h $(BASIC_BLOCK_H) \
   graph.h $(EXCEPT_H) $(REGS_H) $(TIMEVAR_H) value-prof.h \
   $(PARAMS_H) $(TM_P_H) reload.h dwarf2asm.h $(TARGET_H) \
   langhooks.h insn-flags.h $(CFGLAYOUT_H) $(REAL_H) $(CFGLOOP_H) \
   hosthooks.h $(CGRAPH_H) $(COVERAGE_H) tree-pass.h $(TREE_DUMP_H) \
   $(GGC_H) $(INTEGRATE_H) $(CPPLIB_H) opts.h $(TREE_FLOW_H) $(TREE_INLINE_H) \
   gt-passes.h $(DF_H) $(PREDICT_H) lto-header.h $(LTO_SECTION_OUT_H)

plugin.o : plugin.c $(PLUGIN_H) $(CONFIG_H) $(SYSTEM_H) coretypes.h \
   errors.h $(TOPLEV_H) $(TREE_H) tree-pass.h intl.h

main.o : main.c $(CONFIG_H) $(SYSTEM_H) coretypes.h $(TM_H) $(TOPLEV_H)

host-default.o : host-default.c $(CONFIG_H) $(SYSTEM_H) coretypes.h \
   hosthooks.h $(HOSTHOOKS_DEF_H)

rtl-error.o: rtl-error.c $(SYSTEM_H) coretypes.h $(TM_H) $(RTL_H) \
   $(INSN_ATTR_H) insn-config.h $(INPUT_H) $(TOPLEV_H) intl.h $(DIAGNOSTIC_H) \
   $(CONFIG_H) varray.h

rtl.o : rtl.c $(CONFIG_H) $(SYSTEM_H) coretypes.h $(TM_H) $(RTL_H) \
  $(GGC_H) $(BCONFIG_H) insn-notes.def reg-notes.def $(TOPLEV_H) $(REAL_H)

print-rtl.o : print-rtl.c $(CONFIG_H) $(SYSTEM_H) coretypes.h $(TM_H) \
    $(RTL_H) $(TREE_H) hard-reg-set.h $(BASIC_BLOCK_H) $(FLAGS_H) \
    $(BCONFIG_H) $(REAL_H)
rtlanal.o : rtlanal.c $(CONFIG_H) $(SYSTEM_H) coretypes.h $(TM_H) $(TOPLEV_H) \
   $(RTL_H) hard-reg-set.h $(TM_P_H) insn-config.h $(RECOG_H) $(REAL_H) \
   $(FLAGS_H) $(REGS_H) output.h $(TARGET_H) $(FUNCTION_H) $(TREE_H) \
   $(DF_H)

varasm.o : varasm.c $(CONFIG_H) $(SYSTEM_H) coretypes.h $(TM_H) $(TREE_H) \
   $(RTL_H) $(FLAGS_H) $(FUNCTION_H) $(EXPR_H) hard-reg-set.h $(REGS_H) \
   output.h $(C_PRAGMA_H) $(TOPLEV_H) xcoffout.h debug.h $(GGC_H) $(TM_P_H) \
   $(HASHTAB_H) $(TARGET_H) langhooks.h gt-varasm.h $(BASIC_BLOCK_H) \
   $(CFGLAYOUT_H) $(CGRAPH_H) targhooks.h tree-mudflap.h $(REAL_H) \
   tree-iterator.h lto-utils.h
function.o : function.c $(CONFIG_H) $(SYSTEM_H) coretypes.h $(TM_H) $(RTL_H) \
   $(TREE_H) $(CFGLAYOUT_H) $(GIMPLE_H) $(FLAGS_H) $(FUNCTION_H) $(EXPR_H) \
   $(OPTABS_H) libfuncs.h $(REGS_H) hard-reg-set.h insn-config.h $(RECOG_H) \
   output.h $(TOPLEV_H) $(EXCEPT_H) $(HASHTAB_H) $(GGC_H) $(TM_P_H) langhooks.h \
   gt-function.h $(TARGET_H) $(BASIC_BLOCK_H) $(INTEGRATE_H) $(PREDICT_H) \
   tree-pass.h $(DF_H) $(TIMEVAR_H) vecprim.h
statistics.o : statistics.c $(CONFIG_H) $(SYSTEM_H) coretypes.h \
   tree-pass.h $(TREE_DUMP_H) $(HASHTAB_H) statistics.h $(TM_H) $(FUNCTION_H)
stmt.o : stmt.c $(CONFIG_H) $(SYSTEM_H) coretypes.h $(TM_H) $(RTL_H) \
   $(TREE_H) $(FLAGS_H) $(FUNCTION_H) insn-config.h hard-reg-set.h $(EXPR_H) \
   libfuncs.h $(EXCEPT_H) $(RECOG_H) $(TOPLEV_H) output.h $(GGC_H) $(TM_P_H) \
   langhooks.h $(PREDICT_H) $(OPTABS_H) $(TARGET_H) $(MACHMODE_H) \
   $(REGS_H) alloc-pool.h
except.o : except.c $(CONFIG_H) $(SYSTEM_H) coretypes.h $(TM_H) $(RTL_H) \
   $(TREE_H) $(FLAGS_H) $(EXCEPT_H) $(FUNCTION_H) $(EXPR_H) libfuncs.h \
   langhooks.h insn-config.h hard-reg-set.h $(BASIC_BLOCK_H) output.h \
   dwarf2asm.h dwarf2out.h $(TOPLEV_H) $(HASHTAB_H) intl.h $(GGC_H) \
   gt-$(EXCEPT_H) $(CGRAPH_H) $(INTEGRATE_H) $(DIAGNOSTIC_H) dwarf2.h \
   $(TARGET_H) $(TM_P_H) tree-pass.h $(TIMEVAR_H)
expr.o : expr.c $(CONFIG_H) $(SYSTEM_H) coretypes.h $(TM_H) $(RTL_H) \
   $(TREE_H) $(FLAGS_H) $(FUNCTION_H) $(REGS_H) $(EXPR_H) $(OPTABS_H) \
   libfuncs.h $(INSN_ATTR_H) insn-config.h $(RECOG_H) output.h \
   typeclass.h hard-reg-set.h $(TOPLEV_H) hard-reg-set.h $(EXCEPT_H) reload.h \
   $(GGC_H) langhooks.h intl.h $(TM_P_H) $(REAL_H) $(TARGET_H) \
   tree-iterator.h gt-expr.h $(MACHMODE_H) $(TIMEVAR_H) $(TREE_FLOW_H) \
   tree-pass.h $(DF_H) $(DIAGNOSTIC_H) vecprim.h
dojump.o : dojump.c $(CONFIG_H) $(SYSTEM_H) coretypes.h $(TM_H) $(RTL_H) $(TREE_H) \
   $(FLAGS_H) $(FUNCTION_H) $(EXPR_H) $(OPTABS_H) $(INSN_ATTR_H) insn-config.h \
   langhooks.h $(GGC_H) gt-dojump.h vecprim.h $(BASIC_BLOCK_H)
builtins.o : builtins.c $(CONFIG_H) $(SYSTEM_H) coretypes.h $(TM_H) $(RTL_H) \
   $(TREE_H) $(GIMPLE_H) $(FLAGS_H) $(TARGET_H) $(FUNCTION_H) $(REGS_H) \
   $(EXPR_H) $(OPTABS_H) insn-config.h $(RECOG_H) output.h typeclass.h \
   hard-reg-set.h $(TOPLEV_H) hard-reg-set.h $(EXCEPT_H) $(TM_P_H) $(PREDICT_H) \
   libfuncs.h $(REAL_H) langhooks.h $(BASIC_BLOCK_H) tree-mudflap.h \
   $(BUILTINS_DEF) $(MACHMODE_H) $(DIAGNOSTIC_H) $(TREE_FLOW_H) value-prof.h
calls.o : calls.c $(CONFIG_H) $(SYSTEM_H) coretypes.h $(TM_H) $(RTL_H) \
   $(TREE_H) $(FLAGS_H) $(EXPR_H) $(OPTABS_H) langhooks.h $(TARGET_H) \
   libfuncs.h $(REGS_H) $(TOPLEV_H) output.h $(FUNCTION_H) $(TIMEVAR_H) $(TM_P_H) \
   $(CGRAPH_H) $(EXCEPT_H) sbitmap.h $(DBGCNT_H) $(TREE_FLOW_H)
expmed.o : expmed.c $(CONFIG_H) $(SYSTEM_H) coretypes.h $(TM_H) $(RTL_H) $(TREE_H) \
   $(FLAGS_H) insn-config.h $(EXPR_H) $(OPTABS_H) $(RECOG_H) $(REAL_H) \
   $(TOPLEV_H) $(TM_P_H) langhooks.h $(DF_H) $(TARGET_H)
explow.o : explow.c $(CONFIG_H) $(SYSTEM_H) coretypes.h $(TM_H) $(RTL_H) $(TREE_H) \
   $(FLAGS_H) hard-reg-set.h insn-config.h $(EXPR_H) $(OPTABS_H) $(RECOG_H) \
   $(TOPLEV_H) $(EXCEPT_H) $(FUNCTION_H) $(GGC_H) $(TM_P_H) langhooks.h gt-explow.h \
   $(TARGET_H) output.h
optabs.o : optabs.c $(CONFIG_H) $(SYSTEM_H) coretypes.h $(TM_H) $(RTL_H) \
   $(TREE_H) $(FLAGS_H) insn-config.h $(EXPR_H) $(OPTABS_H) libfuncs.h \
   $(RECOG_H) reload.h $(TOPLEV_H) $(GGC_H) $(REAL_H) $(TM_P_H) $(EXCEPT_H) \
   gt-optabs.h $(BASIC_BLOCK_H) $(TARGET_H) $(FUNCTION_H)
dbxout.o : dbxout.c $(CONFIG_H) $(SYSTEM_H) coretypes.h $(TM_H) $(TREE_H) \
   $(RTL_H) $(FLAGS_H) $(REGS_H) debug.h $(TM_P_H) $(TARGET_H) $(FUNCTION_H) \
   langhooks.h insn-config.h reload.h $(GSTAB_H) xcoffout.h output.h dbxout.h \
   $(TOPLEV_H) $(GGC_H) $(OBSTACK_H) $(EXPR_H) gt-dbxout.h
debug.o : debug.c debug.h $(CONFIG_H) $(SYSTEM_H) coretypes.h $(TM_H)
sdbout.o : sdbout.c $(CONFIG_H) $(SYSTEM_H) coretypes.h $(TM_H) debug.h \
   $(TREE_H) $(GGC_H) $(RTL_H) $(REGS_H) $(FLAGS_H) insn-config.h \
   output.h $(TOPLEV_H) $(TM_P_H) gsyms.h langhooks.h $(TARGET_H) sdbout.h \
   gt-sdbout.h reload.h $(VARRAY_H)
dwarf2out.o : dwarf2out.c $(CONFIG_H) $(SYSTEM_H) coretypes.h $(TM_H) \
   $(TREE_H) version.h $(RTL_H) dwarf2.h debug.h $(FLAGS_H) insn-config.h \
   output.h $(DIAGNOSTIC_H) $(REAL_H) hard-reg-set.h $(REGS_H) $(EXPR_H) \
   libfuncs.h $(TOPLEV_H) dwarf2out.h reload.h $(GGC_H) $(EXCEPT_H) dwarf2asm.h \
   $(TM_P_H) langhooks.h $(HASHTAB_H) gt-dwarf2out.h $(TARGET_H) $(CGRAPH_H) \
   $(MD5_H) $(INPUT_H) $(FUNCTION_H) $(VARRAY_H)
dwarf2asm.o : dwarf2asm.c $(CONFIG_H) $(SYSTEM_H) coretypes.h $(TM_H) \
   $(FLAGS_H) $(RTL_H) $(TREE_H) output.h dwarf2asm.h $(TM_P_H) $(GGC_H) \
   gt-dwarf2asm.h dwarf2.h $(SPLAY_TREE_H) $(TARGET_H)
vmsdbgout.o : vmsdbgout.c $(CONFIG_H) $(SYSTEM_H) coretypes.h $(TM_H) $(TREE_H) version.h \
   $(FLAGS_H) $(RTL_H) output.h vmsdbg.h debug.h langhooks.h $(FUNCTION_H) $(TARGET_H)
xcoffout.o : xcoffout.c $(CONFIG_H) $(SYSTEM_H) coretypes.h $(TM_H) \
   $(TREE_H) $(RTL_H) xcoffout.h $(FLAGS_H) $(TOPLEV_H) output.h dbxout.h \
   $(GGC_H) $(TARGET_H) debug.h $(GSTAB_H) xcoff.h
emit-rtl.o : emit-rtl.c $(CONFIG_H) $(SYSTEM_H) coretypes.h $(TM_H) $(RTL_H) \
   $(TREE_H) $(FLAGS_H) $(FUNCTION_H) $(REGS_H) insn-config.h $(RECOG_H) \
   $(GGC_H) $(EXPR_H) hard-reg-set.h $(BITMAP_H) $(TOPLEV_H) $(BASIC_BLOCK_H) \
   $(HASHTAB_H) $(TM_P_H) debug.h langhooks.h tree-pass.h gt-emit-rtl.h \
   $(REAL_H) $(DF_H)
real.o : real.c $(CONFIG_H) $(SYSTEM_H) coretypes.h $(TM_H) $(TREE_H) \
   $(TOPLEV_H) $(TM_P_H) $(REAL_H) dfp.h
dfp.o : dfp.c dfp.h $(CONFIG_H) $(SYSTEM_H) coretypes.h $(TM_H)	$(TREE_H) \
   $(TOPLEV_H) $(TM_P_H) $(REAL_H) $(DECNUM_H)
fixed-value.o: fixed-value.c $(CONFIG_H) $(SYSTEM_H) coretypes.h $(TM_H) \
   $(TREE_H) fixed-value.h $(REAL_H) $(TOPLEV_H)
integrate.o : integrate.c $(CONFIG_H) $(SYSTEM_H) coretypes.h $(TM_H) \
   $(RTL_H) $(TREE_H) $(FLAGS_H) debug.h $(INTEGRATE_H) insn-config.h \
   $(EXPR_H) $(REAL_H) $(REGS_H) intl.h $(FUNCTION_H) output.h $(RECOG_H) \
   $(EXCEPT_H) $(TOPLEV_H) $(PARAMS_H) $(TM_P_H) $(TARGET_H) langhooks.h \
   gt-integrate.h $(GGC_H) tree-pass.h $(DF_H)
jump.o : jump.c $(CONFIG_H) $(SYSTEM_H) coretypes.h $(TM_H) $(RTL_H) \
   $(FLAGS_H) hard-reg-set.h $(REGS_H) insn-config.h $(RECOG_H) $(EXPR_H) \
   $(REAL_H) $(EXCEPT_H) $(FUNCTION_H) tree-pass.h $(DIAGNOSTIC_H) \
   $(TOPLEV_H) $(INSN_ATTR_H) $(TM_P_H) reload.h $(PREDICT_H) \
   $(TIMEVAR_H) $(TARGET_H)
simplify-rtx.o : simplify-rtx.c $(CONFIG_H) $(SYSTEM_H) coretypes.h $(TM_H) \
   $(RTL_H) $(REGS_H) hard-reg-set.h $(FLAGS_H) $(REAL_H) insn-config.h \
   $(RECOG_H) $(EXPR_H) $(TOPLEV_H) output.h $(FUNCTION_H) $(GGC_H) $(TM_P_H) \
   $(TREE_H) $(TARGET_H)
cgraph.o : cgraph.c $(CONFIG_H) $(SYSTEM_H) coretypes.h $(TM_H) $(TREE_H) \
   langhooks.h $(TOPLEV_H) $(FLAGS_H) $(GGC_H) $(TARGET_H) $(CGRAPH_H) \
   gt-cgraph.h output.h intl.h $(BASIC_BLOCK_H) debug.h $(HASHTAB_H) \
   $(TREE_INLINE_H) $(VARRAY_H) $(TREE_DUMP_H) $(TREE_FLOW_H) cif-code.def \
   value-prof.h
cgraphunit.o : cgraphunit.c $(CONFIG_H) $(SYSTEM_H) coretypes.h $(TM_H) \
   $(TREE_H) langhooks.h $(TREE_INLINE_H) $(TOPLEV_H) $(FLAGS_H) $(GGC_H) \
   $(TARGET_H) $(CGRAPH_H) intl.h pointer-set.h $(FUNCTION_H) $(GIMPLE_H) \
   $(TREE_FLOW_H) tree-pass.h $(C_COMMON_H) debug.h $(DIAGNOSTIC_H) \
   $(FIBHEAP_H) output.h $(PARAMS_H) $(RTL_H) $(TIMEVAR_H) $(IPA_PROP_H) \
   gt-cgraphunit.h tree-iterator.h $(COVERAGE_H)
cgraphbuild.o : cgraphbuild.c $(CONFIG_H) $(SYSTEM_H) coretypes.h $(TM_H) \
   $(TREE_H) langhooks.h $(CGRAPH_H) intl.h pointer-set.h $(GIMPLE_H) \
   $(TREE_FLOW_H) tree-pass.h
varpool.o : varpool.c $(CONFIG_H) $(SYSTEM_H) coretypes.h $(TM_H) \
   $(TREE_H) $(CGRAPH_H) langhooks.h $(DIAGNOSTIC_H) $(HASHTAB_H) \
   $(GGC_H) $(TIMEVAR_H) debug.h $(TARGET_H) output.h $(GIMPLE_H) \
   $(TREE_FLOW_H) gt-varpool.h $(FLAGS_H)
ipa.o : ipa.c $(CONFIG_H) $(SYSTEM_H) coretypes.h $(TM_H) $(CGRAPH_H) \
   tree-pass.h $(TIMEVAR_H) $(FLAGS_H)
ipa-prop.o : ipa-prop.c $(CONFIG_H) $(SYSTEM_H) coretypes.h \
   langhooks.h $(GGC_H) $(TARGET_H) $(CGRAPH_H) $(IPA_PROP_H) $(DIAGNOSTIC_H) \
   $(TREE_FLOW_H) $(TM_H) tree-pass.h $(FLAGS_H) $(TREE_H) $(TREE_INLINE_H) \
   $(TIMEVAR_H)
ipa-cp.o : ipa-cp.c $(CONFIG_H) $(SYSTEM_H) coretypes.h  \
   $(TREE_H) $(TARGET_H) $(CGRAPH_H) $(IPA_PROP_H) $(TREE_FLOW_H) tree-pass.h \
   $(FLAGS_H) $(TIMEVAR_H) $(DIAGNOSTIC_H) $(TREE_DUMP_H) $(TREE_INLINE_H)
matrix-reorg.o : matrix-reorg.c $(CONFIG_H) $(SYSTEM_H) coretypes.h  \
   $(TM_H) $(TREE_H) $(RTL_H) $(C_TREE_H) $(TREE_INLINE_H) $(TREE_FLOW_H) \
   tree-flow-inline.h langhooks.h $(HASHTAB_H) $(TOPLEV_H) $(FLAGS_H) $(GGC_H) \
   debug.h $(TARGET_H) $(CGRAPH_H) $(DIAGNOSTIC_H) $(TIMEVAR_H) $(PARAMS_H) \
   $(FIBHEAP_H) $(C_COMMON_H) intl.h $(FUNCTION_H) $(BASIC_BLOCK_H) $(CFGLOOP_H) \
   tree-iterator.h tree-pass.h opts.h $(TREE_DATA_REF_H) tree-chrec.h \
   tree-scalar-evolution.h
ipa-inline.o : ipa-inline.c gt-ipa-inline.h $(CONFIG_H) $(SYSTEM_H) coretypes.h $(TM_H) \
   $(TREE_H) langhooks.h $(TREE_INLINE_H) $(FLAGS_H) $(CGRAPH_H) intl.h \
   $(DIAGNOSTIC_H) $(FIBHEAP_H) $(PARAMS_H) $(TIMEVAR_H) tree-pass.h \
   $(HASHTAB_H) $(COVERAGE_H) $(GGC_H) $(TREE_FLOW_H) $(RTL_H) $(IPA_PROP_H)
ipa-utils.o : ipa-utils.c $(IPA_UTILS_H) $(CONFIG_H) $(SYSTEM_H) \
   coretypes.h $(TM_H) $(TREE_H) $(TREE_FLOW_H) $(TREE_INLINE_H) langhooks.h \
   pointer-set.h $(GGC_H) $(C_COMMON_H) $(GIMPLE_H) \
   $(CGRAPH_H) output.h $(FLAGS_H) tree-pass.h $(TIMEVAR_H) $(DIAGNOSTIC_H)
ipa-reference.o : ipa-reference.c $(CONFIG_H) $(SYSTEM_H) \
   coretypes.h $(TM_H) $(TREE_H) $(TREE_FLOW_H) $(TREE_INLINE_H) langhooks.h \
   pointer-set.h $(GGC_H) $(IPA_REFERENCE_H) $(IPA_UTILS_H) $(C_COMMON_H) \
   $(GIMPLE_H) $(CGRAPH_H) output.h $(FLAGS_H) tree-pass.h \
   $(TIMEVAR_H) $(DIAGNOSTIC_H) $(FUNCTION_H)

ipa-pure-const.o : ipa-pure-const.c $(CONFIG_H) $(SYSTEM_H) \
   coretypes.h $(TM_H) $(TREE_H) $(TREE_FLOW_H) $(TREE_INLINE_H) langhooks.h \
   pointer-set.h $(GGC_H) $(IPA_UTILS_H) $(C_COMMON_H) $(TARGET_H) \
   $(GIMPLE_H) $(CGRAPH_H) output.h $(FLAGS_H) tree-pass.h $(TIMEVAR_H) \
   $(LTO_SECTION_IN_H) $(LTO_SECTION_OUT_H) \
   $(DIAGNOSTIC_H)
ipa-reference.o : ipa-reference.c $(CONFIG_H) $(SYSTEM_H) \
   coretypes.h $(TM_H) $(TREE_H) $(TREE_FLOW_H) $(TREE_INLINE_H) langhooks.h \
   pointer-set.h $(GGC_H) $(IPA_REFERENCE_H) $(IPA_UTILS_H) $(C_COMMON_H) \
   $(TREE_GIMPLE_H) $(CGRAPH_H) output.h $(FLAGS_H) tree-pass.h \
   $(TIMEVAR_H) $(DIAGNOSTIC_H) $(FUNCTION_H) $(LTO_SECTION_IN_H) \
   $(LTO_SECTION_OUT_H)
ipa-type-escape.o : ipa-type-escape.c $(CONFIG_H) $(SYSTEM_H) \
   coretypes.h $(TM_H) $(TREE_H) $(TREE_FLOW_H) $(TREE_INLINE_H) langhooks.h \
   pointer-set.h $(GGC_H) $(IPA_TYPE_ESCAPE_H) $(IPA_UTILS_H) $(C_COMMON_H) \
   $(GIMPLE_H) $(CGRAPH_H) output.h $(FLAGS_H) tree-pass.h \
   $(TIMEVAR_H) $(DIAGNOSTIC_H) $(FUNCTION_H)
ipa-struct-reorg.o: ipa-struct-reorg.c ipa-struct-reorg.h $(CONFIG_H) $(SYSTEM_H) \
   coretypes.h $(TM_H) $(GGC_H) $(TREE_H) $(RTL_H) $(GIMPLE_H) tree-inline.h \
   $(TREE_FLOW_H) langhooks.h pointer-set.h $(HASHTAB_H) $(C_TREE_H) $(TOPLEV_H) \
   $(FLAGS_H) debug.h $(TARGET_H) $(CGRAPH_H) $(DIAGNOSTIC_H) $(TIMEVAR_H) \
   $(PARAMS_H) $(FIBHEAP_H) intl.h $(FUNCTION_H) $(BASIC_BLOCK_H) tree-iterator.h \
   tree-pass.h opts.h $(IPA_TYPE_ESCAPE_H) $(TREE_DUMP_H) $(C_COMMON_H) \
   $(GIMPLE_H)

coverage.o : coverage.c $(GCOV_IO_H) $(CONFIG_H) $(SYSTEM_H) coretypes.h \
   $(TM_H) $(RTL_H) $(TREE_H) $(FLAGS_H) output.h $(REGS_H) $(EXPR_H) \
   $(FUNCTION_H) $(TOPLEV_H) $(GGC_H) langhooks.h $(COVERAGE_H) gt-coverage.h \
   $(HASHTAB_H) tree-iterator.h $(CGRAPH_H) tree-pass.h gcov-io.c $(TM_P_H)
cselib.o : cselib.c $(CONFIG_H) $(SYSTEM_H) coretypes.h $(TM_H) $(RTL_H) \
   $(REGS_H) hard-reg-set.h $(FLAGS_H) $(REAL_H) insn-config.h $(RECOG_H) \
   $(EMIT_RTL_H) $(TOPLEV_H) output.h $(FUNCTION_H) cselib.h $(GGC_H) $(TM_P_H) \
   gt-cselib.h $(PARAMS_H) alloc-pool.h $(HASHTAB_H) $(TARGET_H)
cse.o : cse.c $(CONFIG_H) $(SYSTEM_H) coretypes.h $(TM_H) $(RTL_H) $(REGS_H) \
   hard-reg-set.h $(FLAGS_H) insn-config.h $(RECOG_H) $(EXPR_H) $(TOPLEV_H) \
   output.h $(FUNCTION_H) $(BASIC_BLOCK_H) $(GGC_H) $(TM_P_H) $(TIMEVAR_H) \
   $(EXCEPT_H) $(TARGET_H) $(PARAMS_H) rtlhooks-def.h tree-pass.h $(REAL_H) \
   $(DF_H) $(DBGCNT_H)
dce.o : dce.c $(CONFIG_H) $(SYSTEM_H) coretypes.h $(TM_H) $(RTL_H) \
   $(TREE_H) $(REGS_H) hard-reg-set.h $(FLAGS_H) $(DF_H) cselib.h \
   $(DBGCNT_H) dce.h $(TIMEVAR_H) tree-pass.h $(DBGCNT_H) $(TM_P_H)
dse.o : dse.c $(CONFIG_H) $(SYSTEM_H) coretypes.h $(TM_H) $(RTL_H) \
   $(TREE_H) $(TM_P_H) $(REGS_H) hard-reg-set.h $(FLAGS_H) insn-config.h \
   $(RECOG_H) $(EXPR_H) $(DF_H) cselib.h $(DBGCNT_H) $(TIMEVAR_H) tree-pass.h \
   alloc-pool.h $(ALIAS_H) dse.h $(OPTABS_H) $(TARGET_H)
fwprop.o : fwprop.c $(CONFIG_H) $(SYSTEM_H) coretypes.h $(TM_H) $(RTL_H) \
   $(TOPLEV_H) insn-config.h $(RECOG_H) $(FLAGS_H) $(OBSTACK_H) $(BASIC_BLOCK_H) \
   output.h $(DF_H) alloc-pool.h $(TIMEVAR_H) tree-pass.h $(TARGET_H) $(TM_P_H) \
   $(CFGLOOP_H) $(EMIT_RTL_H)
web.o : web.c $(CONFIG_H) $(SYSTEM_H) coretypes.h $(TM_H) $(RTL_H) \
   hard-reg-set.h $(FLAGS_H) $(BASIC_BLOCK_H) $(FUNCTION_H) output.h $(TOPLEV_H) \
   $(DF_H) $(OBSTACK_H) $(TIMEVAR_H) tree-pass.h
see.o : see.c $(CONFIG_H) $(SYSTEM_H) coretypes.h $(TM_H) $(RTL_H) \
   hard-reg-set.h $(FLAGS_H) $(BASIC_BLOCK_H) $(FUNCTION_H) output.h \
   $(DF_H) $(OBSTACK_H) $(TIMEVAR_H) tree-pass.h $(RECOG_H) $(EXPR_H) $(SPLAY_TREE_H) \
   $(HASHTAB_H) $(REGS_H) dce.h
gcse.o : gcse.c $(CONFIG_H) $(SYSTEM_H) coretypes.h $(TM_H) $(RTL_H) \
   $(REGS_H) hard-reg-set.h $(FLAGS_H) $(REAL_H) insn-config.h $(GGC_H) \
   $(RECOG_H) $(EXPR_H) $(BASIC_BLOCK_H) $(FUNCTION_H) output.h $(TOPLEV_H) \
   $(TM_P_H) $(PARAMS_H) $(EXCEPT_H) gt-gcse.h $(TREE_H) cselib.h $(TIMEVAR_H) \
   intl.h $(OBSTACK_H) tree-pass.h $(DF_H) $(DBGCNT_H)
resource.o : resource.c $(CONFIG_H) $(RTL_H) hard-reg-set.h $(SYSTEM_H) \
   coretypes.h $(TM_H) $(REGS_H) $(FLAGS_H) output.h $(RESOURCE_H) $(DF_H) \
   $(FUNCTION_H) $(TOPLEV_H) $(INSN_ATTR_H) $(EXCEPT_H) $(PARAMS_H) $(TM_P_H)
lcm.o : lcm.c $(CONFIG_H) $(SYSTEM_H) coretypes.h $(TM_H) $(RTL_H) $(REGS_H) \
   hard-reg-set.h $(FLAGS_H) insn-config.h $(INSN_ATTR_H) $(RECOG_H) \
   $(BASIC_BLOCK_H) $(TM_P_H) $(FUNCTION_H) output.h $(REAL_H)
mode-switching.o : mode-switching.c $(CONFIG_H) $(SYSTEM_H) coretypes.h \
   $(TM_H) $(RTL_H) $(REGS_H) hard-reg-set.h $(FLAGS_H) insn-config.h \
   $(INSN_ATTR_H) $(RECOG_H) $(BASIC_BLOCK_H) $(TM_P_H) $(FUNCTION_H) \
   output.h tree-pass.h $(TIMEVAR_H) $(REAL_H) $(DF_H)
tree-ssa-dce.o : tree-ssa-dce.c $(CONFIG_H) $(SYSTEM_H) $(TREE_H) \
    $(RTL_H) $(TM_P_H) $(TREE_FLOW_H) $(DIAGNOSTIC_H) $(TIMEVAR_H) $(TM_H) \
    coretypes.h $(TREE_DUMP_H) tree-pass.h $(FLAGS_H) $(BASIC_BLOCK_H) \
    $(GGC_H) hard-reg-set.h $(OBSTACK_H) $(GIMPLE_H) $(CFGLOOP_H) \
    tree-scalar-evolution.h
tree-call-cdce.o : tree-call-cdce.c $(CONFIG_H) $(SYSTEM_H) $(TREE_H) \
    $(RTL_H) $(TM_P_H) $(TREE_FLOW_H) $(DIAGNOSTIC_H) $(TIMEVAR_H) $(TM_H) \
    coretypes.h $(TREE_DUMP_H) tree-pass.h $(FLAGS_H) $(BASIC_BLOCK_H) \
    $(GGC_H) hard-reg-set.h $(OBSTACK_H) $(GIMPLE_H)
tree-ssa-ccp.o : tree-ssa-ccp.c $(TREE_FLOW_H) $(CONFIG_H) \
   $(SYSTEM_H) $(RTL_H) $(TREE_H) $(TM_P_H) $(EXPR_H) $(GGC_H) output.h \
   $(DIAGNOSTIC_H) $(FUNCTION_H) $(TIMEVAR_H) $(TM_H) coretypes.h \
   $(TREE_DUMP_H) $(BASIC_BLOCK_H) tree-pass.h langhooks.h \
   tree-ssa-propagate.h value-prof.h $(FLAGS_H) $(TARGET_H) $(TOPLEV_H)
tree-sra.o : tree-sra.c $(CONFIG_H) $(SYSTEM_H) $(TREE_H) $(RTL_H) \
    $(TM_P_H) $(TREE_FLOW_H) $(DIAGNOSTIC_H) $(TREE_INLINE_H) \
    $(TIMEVAR_H) $(TM_H) coretypes.h $(TREE_DUMP_H) $(GIMPLE_H) \
    langhooks.h tree-pass.h $(FLAGS_H) $(EXPR_H) $(BASIC_BLOCK_H) \
    $(BITMAP_H) $(GGC_H) hard-reg-set.h $(OBSTACK_H) $(PARAMS_H) $(TARGET_H)
tree-switch-conversion.o : tree-switch-conversion.c $(CONFIG_H) $(SYSTEM_H) \
    $(TREE_H) $(TM_P_H) $(TREE_FLOW_H) $(DIAGNOSTIC_H) $(TREE_INLINE_H) \
    $(TIMEVAR_H) $(TM_H) coretypes.h $(TREE_DUMP_H) $(GIMPLE_H) \
    tree-pass.h $(FLAGS_H) $(EXPR_H) $(BASIC_BLOCK_H) output.h \
    $(GGC_H) $(OBSTACK_H) $(PARAMS_H) $(CPPLIB_H) $(PARAMS_H)
tree-complex.o : tree-complex.c $(CONFIG_H) $(SYSTEM_H) coretypes.h $(TREE_H) \
    $(TM_H) $(RTL_H) $(REAL_H) $(FLAGS_H) $(TREE_FLOW_H) $(GIMPLE_H) \
    tree-iterator.h tree-pass.h tree-ssa-propagate.h $(DIAGNOSTIC_H)
tree-vect-generic.o : tree-vect-generic.c $(CONFIG_H) $(SYSTEM_H) $(TREE_H) \
    $(TM_H) $(TREE_FLOW_H) $(GIMPLE_H) tree-iterator.h tree-pass.h \
    $(FLAGS_H) $(OPTABS_H) $(RTL_H) $(MACHMODE_H) $(EXPR_H) \
    langhooks.h $(FLAGS_H) $(DIAGNOSTIC_H) gt-tree-vect-generic.h $(GGC_H) \
    coretypes.h insn-codes.h
df-core.o : df-core.c $(CONFIG_H) $(SYSTEM_H) coretypes.h $(TM_H) $(RTL_H) \
   insn-config.h $(RECOG_H) $(FUNCTION_H) $(REGS_H) alloc-pool.h \
   hard-reg-set.h $(BASIC_BLOCK_H) $(DF_H) $(BITMAP_H) sbitmap.h $(TIMEVAR_H) \
   $(TM_P_H) $(FLAGS_H) output.h tree-pass.h $(PARAMS_H)
df-problems.o : df-problems.c $(CONFIG_H) $(SYSTEM_H) coretypes.h $(TM_H) \
   $(RTL_H) insn-config.h $(RECOG_H) $(FUNCTION_H) $(REGS_H) alloc-pool.h \
   hard-reg-set.h $(BASIC_BLOCK_H) $(DF_H) $(BITMAP_H) sbitmap.h $(TIMEVAR_H) \
   $(TM_P_H) $(FLAGS_H) output.h $(EXCEPT_H) dce.h vecprim.h
df-scan.o : df-scan.c $(CONFIG_H) $(SYSTEM_H) coretypes.h $(TM_H) $(RTL_H) \
   insn-config.h $(RECOG_H) $(FUNCTION_H) $(REGS_H) alloc-pool.h \
   hard-reg-set.h $(BASIC_BLOCK_H) $(DF_H) $(BITMAP_H) sbitmap.h $(TIMEVAR_H) \
   $(TM_P_H) $(FLAGS_H) $(TARGET_H) $(TARGET_DEF_H) $(TREE_H) output.h \
   tree-pass.h
df-byte-scan.o : df-byte-scan.c $(CONFIG_H) $(SYSTEM_H) coretypes.h $(TM_H) $(RTL_H) \
   tm_p.h $(DF_H) output.h $(DBGCNT_H)
regstat.o : regstat.c $(CONFIG_H) $(SYSTEM_H) coretypes.h $(TM_H) $(RTL_H) \
   $(TM_P_H) $(FLAGS_H) $(REGS_H) output.h $(EXCEPT_H) hard-reg-set.h \
   $(BASIC_BLOCK_H) $(TIMEVAR_H) $(DF_H)
var-tracking.o : var-tracking.c $(CONFIG_H) $(SYSTEM_H) coretypes.h $(TM_H) \
   $(RTL_H) $(TREE_H) hard-reg-set.h insn-config.h reload.h $(FLAGS_H) \
   $(BASIC_BLOCK_H) output.h sbitmap.h alloc-pool.h $(FIBHEAP_H) $(HASHTAB_H) \
   $(REGS_H) $(EXPR_H) $(TIMEVAR_H) tree-pass.h
profile.o : profile.c $(CONFIG_H) $(SYSTEM_H) coretypes.h $(TM_H) $(RTL_H) \
   $(TREE_H) $(FLAGS_H) output.h $(REGS_H) $(EXPR_H) $(FUNCTION_H) \
   $(TOPLEV_H) $(COVERAGE_H) $(TREE_FLOW_H) value-prof.h cfghooks.h \
   $(CFGLOOP_H) $(TIMEVAR_H) tree-pass.h profile.h
mcf.o : mcf.c profile.h $(CONFIG_H) $(SYSTEM_H) $(TM_H) coretypes.h \
   $(BASIC_BLOCK_H) output.h langhooks.h $(GCOV_IO_H) $(TREE_H) 
tree-profile.o : tree-profile.c $(CONFIG_H) $(SYSTEM_H) coretypes.h \
   $(TM_H) $(RTL_H) $(TREE_H) $(FLAGS_H) output.h $(REGS_H) $(EXPR_H) \
   $(FUNCTION_H) $(TOPLEV_H) $(COVERAGE_H) $(TREE_H) value-prof.h $(TREE_DUMP_H) \
   tree-pass.h $(TREE_FLOW_H) $(TIMEVAR_H) $(GGC_H) gt-tree-profile.h $(CGRAPH_H)
value-prof.o : value-prof.c $(CONFIG_H) $(SYSTEM_H) coretypes.h $(TM_H) \
   $(BASIC_BLOCK_H) hard-reg-set.h value-prof.h $(EXPR_H) output.h $(FLAGS_H) \
   $(RECOG_H) insn-config.h $(OPTABS_H) $(REGS_H) $(GGC_H) $(DIAGNOSTIC_H) \
   $(TREE_H) $(COVERAGE_H) $(RTL_H) $(GCOV_IO_H) $(TREE_FLOW_H) \
   tree-flow-inline.h $(TIMEVAR_H) tree-pass.h $(TOPLEV_H) pointer-set.h
loop-doloop.o : loop-doloop.c $(CONFIG_H) $(SYSTEM_H) coretypes.h $(TM_H) \
   $(RTL_H) $(FLAGS_H) $(EXPR_H) hard-reg-set.h $(BASIC_BLOCK_H) $(TM_P_H) \
   $(TOPLEV_H) $(CFGLOOP_H) output.h $(PARAMS_H) $(TARGET_H)
alloc-pool.o : alloc-pool.c $(CONFIG_H) $(SYSTEM_H) alloc-pool.h $(HASHTAB_H)
auto-inc-dec.o : auto-inc-dec.c $(CONFIG_H) $(SYSTEM_H) coretypes.h $(TM_H) \
   $(TREE_H) $(RTL_H) $(TM_P_H) hard-reg-set.h $(BASIC_BLOCK_H) insn-config.h \
   $(REGS_H) $(FLAGS_H) output.h $(FUNCTION_H) $(EXCEPT_H) $(TOPLEV_H) $(RECOG_H) \
   $(EXPR_H) $(TIMEVAR_H) tree-pass.h $(DF_H) $(DBGCNT_H)
cfg.o : cfg.c $(CONFIG_H) $(SYSTEM_H) coretypes.h $(TM_H) $(RTL_H) $(FLAGS_H) \
   $(REGS_H) hard-reg-set.h output.h $(TOPLEV_H) $(FUNCTION_H) $(EXCEPT_H) $(GGC_H) \
   $(TM_P_H) $(TIMEVAR_H) $(OBSTACK_H) $(TREE_H) alloc-pool.h \
   $(HASHTAB_H) $(DF_H) $(CFGLOOP_H) $(TREE_FLOW_H) tree-pass.h
cfghooks.o: cfghooks.c $(CONFIG_H) $(SYSTEM_H) coretypes.h $(TM_H) $(RTL_H) \
   $(TREE_H) $(BASIC_BLOCK_H) $(TREE_FLOW_H) $(TIMEVAR_H) $(TOPLEV_H) $(CFGLOOP_H)
cfgexpand.o : cfgexpand.c $(TREE_FLOW_H) $(CONFIG_H) $(SYSTEM_H) \
   $(RTL_H) $(TREE_H) $(TM_P_H) $(EXPR_H) $(FUNCTION_H) $(TIMEVAR_H) $(TM_H) \
   coretypes.h $(TREE_DUMP_H) $(EXCEPT_H) langhooks.h tree-pass.h $(RTL_H) \
   $(DIAGNOSTIC_H) $(TOPLEV_H) $(BASIC_BLOCK_H) $(FLAGS_H) debug.h $(PARAMS_H) \
   value-prof.h $(TREE_INLINE_H) $(TARGET_H)
cfgrtl.o : cfgrtl.c $(CONFIG_H) $(SYSTEM_H) coretypes.h $(TM_H) $(RTL_H) \
   $(FLAGS_H) insn-config.h $(BASIC_BLOCK_H) $(REGS_H) hard-reg-set.h \
   output.h $(TOPLEV_H) $(FUNCTION_H) $(EXCEPT_H) $(TM_P_H) insn-config.h $(EXPR_H) \
   $(CFGLAYOUT_H) $(CFGLOOP_H) $(OBSTACK_H) $(TARGET_H) $(TREE_H) \
   tree-pass.h $(DF_H) $(GGC_H)
cfganal.o : cfganal.c $(CONFIG_H) $(SYSTEM_H) coretypes.h $(TM_H) $(RTL_H) \
   $(BASIC_BLOCK_H) hard-reg-set.h insn-config.h $(RECOG_H) $(TM_P_H) \
   $(TIMEVAR_H) $(OBSTACK_H) $(TOPLEV_H) vecprim.h
cfgbuild.o : cfgbuild.c $(CONFIG_H) $(SYSTEM_H) coretypes.h $(TM_H) $(RTL_H) \
   $(FLAGS_H) $(BASIC_BLOCK_H) $(REGS_H) hard-reg-set.h output.h $(TOPLEV_H) \
   $(FUNCTION_H) $(EXCEPT_H) $(TIMEVAR_H) $(TREE_H)
cfgcleanup.o : cfgcleanup.c $(CONFIG_H) $(SYSTEM_H) coretypes.h $(TM_H) \
   $(RTL_H) $(TIMEVAR_H) hard-reg-set.h output.h $(FLAGS_H) $(RECOG_H) \
   $(TOPLEV_H) insn-config.h cselib.h $(TARGET_H) $(TM_P_H) $(PARAMS_H) \
   $(REGS_H) $(EMIT_RTL_H) $(CFGLAYOUT_H) tree-pass.h $(CFGLOOP_H) $(EXPR_H) \
   $(DF_H) $(DBGCNT_H) dce.h
cfgloop.o : cfgloop.c $(CONFIG_H) $(SYSTEM_H) $(RTL_H) coretypes.h $(TM_H) \
   $(BASIC_BLOCK_H) hard-reg-set.h $(CFGLOOP_H) $(FLAGS_H) $(FUNCTION_H) \
   $(OBSTACK_H) $(TOPLEV_H) $(TREE_FLOW_H) $(TREE_H) pointer-set.h output.h \
   $(GGC_H)
cfgloopanal.o : cfgloopanal.c $(CONFIG_H) $(SYSTEM_H) $(RTL_H) \
   $(BASIC_BLOCK_H) hard-reg-set.h $(CFGLOOP_H) $(EXPR_H) coretypes.h $(TM_H) \
   $(OBSTACK_H) output.h graphds.h $(PARAMS_H)
graphds.o : graphds.c graphds.h $(CONFIG_H) $(SYSTEM_H) $(BITMAP_H) $(OBSTACK_H) \
   coretypes.h vec.h vecprim.h
loop-iv.o : loop-iv.c $(CONFIG_H) $(SYSTEM_H) $(RTL_H) $(BASIC_BLOCK_H) \
   hard-reg-set.h $(CFGLOOP_H) $(EXPR_H) coretypes.h $(TM_H) $(OBSTACK_H) \
   output.h intl.h $(TOPLEV_H) $(DF_H) $(HASHTAB_H)
loop-invariant.o : loop-invariant.c $(CONFIG_H) $(SYSTEM_H) $(RTL_H) \
   $(BASIC_BLOCK_H) hard-reg-set.h $(CFGLOOP_H) $(EXPR_H) $(RECOG_H) coretypes.h \
   $(TM_H) $(TM_P_H) $(FUNCTION_H) $(FLAGS_H) $(DF_H) $(OBSTACK_H) output.h \
   $(HASHTAB_H) $(EXCEPT_H) $(PARAMS_H)
cfgloopmanip.o : cfgloopmanip.c $(CONFIG_H) $(SYSTEM_H) $(RTL_H) \
   $(BASIC_BLOCK_H) hard-reg-set.h $(CFGLOOP_H) $(CFGLAYOUT_H) output.h \
   coretypes.h $(TM_H) cfghooks.h $(OBSTACK_H) $(TREE_FLOW_H)
loop-init.o : loop-init.c $(CONFIG_H) $(SYSTEM_H) $(RTL_H) $(GGC_H) \
   $(BASIC_BLOCK_H) hard-reg-set.h $(CFGLOOP_H) $(CFGLAYOUT_H) \
   coretypes.h $(TM_H) $(OBSTACK_H) tree-pass.h $(TIMEVAR_H) $(FLAGS_H) $(DF_H)
loop-unswitch.o : loop-unswitch.c $(CONFIG_H) $(SYSTEM_H) $(RTL_H) $(TM_H) \
   $(BASIC_BLOCK_H) hard-reg-set.h $(CFGLOOP_H) $(CFGLAYOUT_H) $(PARAMS_H) \
   output.h $(EXPR_H) coretypes.h $(TM_H) $(OBSTACK_H)
loop-unroll.o: loop-unroll.c $(CONFIG_H) $(SYSTEM_H) $(RTL_H) $(TM_H) \
   $(BASIC_BLOCK_H) hard-reg-set.h $(CFGLOOP_H) $(CFGLAYOUT_H) $(PARAMS_H) \
   output.h $(EXPR_H) coretypes.h $(TM_H) $(HASHTAB_H) $(RECOG_H) \
   $(OBSTACK_H)
dominance.o : dominance.c $(CONFIG_H) $(SYSTEM_H) coretypes.h $(TM_H) $(RTL_H) \
   hard-reg-set.h $(BASIC_BLOCK_H) et-forest.h $(OBSTACK_H) $(TOPLEV_H) \
   $(TIMEVAR_H) graphds.h vecprim.h pointer-set.h
et-forest.o : et-forest.c $(CONFIG_H) $(SYSTEM_H) coretypes.h $(TM_H) \
   et-forest.h alloc-pool.h $(BASIC_BLOCK_H)
combine.o : combine.c $(CONFIG_H) $(SYSTEM_H) coretypes.h $(TM_H) $(RTL_H) \
   $(FLAGS_H) $(FUNCTION_H) insn-config.h $(INSN_ATTR_H) $(REGS_H) $(EXPR_H) \
   rtlhooks-def.h $(BASIC_BLOCK_H) $(RECOG_H) $(REAL_H) hard-reg-set.h \
   $(TOPLEV_H) $(TM_P_H) $(TREE_H) $(TARGET_H) output.h $(PARAMS_H) $(OPTABS_H) \
   insn-codes.h $(TIMEVAR_H) tree-pass.h $(DF_H) vecprim.h $(CGRAPH_H)
reginfo.o : reginfo.c $(CONFIG_H) $(SYSTEM_H) coretypes.h $(TM_H) $(RTL_H) \
   hard-reg-set.h $(FLAGS_H) $(BASIC_BLOCK_H) addresses.h $(REGS_H) insn-config.h \
   $(RECOG_H) reload.h $(REAL_H) $(TOPLEV_H) $(FUNCTION_H) output.h $(GGC_H) \
   $(TM_P_H) $(EXPR_H) $(TIMEVAR_H) gt-reginfo.h $(HASHTAB_H) \
   $(TARGET_H) tree-pass.h $(DF_H) ira.h
bitmap.o : bitmap.c $(CONFIG_H) $(SYSTEM_H)  coretypes.h $(TM_H) $(RTL_H) \
   $(FLAGS_H) $(GGC_H) gt-bitmap.h $(BITMAP_H) $(OBSTACK_H) $(HASHTAB_H)
varray.o : varray.c $(CONFIG_H) $(SYSTEM_H) coretypes.h $(TM_H) $(GGC_H) \
   $(HASHTAB_H) $(BCONFIG_H) $(VARRAY_H) $(TOPLEV_H)
vec.o : vec.c $(CONFIG_H) $(SYSTEM_H) coretypes.h vec.h $(GGC_H) \
   $(TOPLEV_H)
reload.o : reload.c $(CONFIG_H) $(SYSTEM_H) coretypes.h $(TM_H) $(RTL_H) \
   $(FLAGS_H) output.h $(EXPR_H) $(OPTABS_H) reload.h $(RECOG_H) \
   hard-reg-set.h insn-config.h $(REGS_H) $(FUNCTION_H) real.h $(TOPLEV_H) \
   addresses.h $(TM_P_H) $(PARAMS_H) $(TARGET_H) $(REAL_H) $(DF_H)
reload1.o : reload1.c $(CONFIG_H) $(SYSTEM_H) coretypes.h $(TM_H) $(RTL_H) \
   $(EXPR_H) $(OPTABS_H) reload.h $(REGS_H) hard-reg-set.h insn-config.h \
   $(BASIC_BLOCK_H) $(RECOG_H) output.h $(FUNCTION_H) $(TOPLEV_H) $(TM_P_H) \
   addresses.h $(EXCEPT_H) $(TREE_H) $(REAL_H) $(FLAGS_H) $(MACHMODE_H) \
   $(OBSTACK_H) $(DF_H) $(TARGET_H) $(EMIT_RTL_H) ira.h
rtlhooks.o :  rtlhooks.c $(CONFIG_H) $(SYSTEM_H) coretypes.h $(TM_H) $(RTL_H) \
   rtlhooks-def.h $(EXPR_H) $(RECOG_H)
postreload.o : postreload.c $(CONFIG_H) $(SYSTEM_H) coretypes.h $(TM_H) \
   $(RTL_H) $(REAL_H) $(FLAGS_H) $(EXPR_H) $(OPTABS_H) reload.h $(REGS_H) \
   hard-reg-set.h insn-config.h $(BASIC_BLOCK_H) $(RECOG_H) output.h \
   $(FUNCTION_H) $(TOPLEV_H) cselib.h $(TM_P_H) $(EXCEPT_H) $(TREE_H) $(MACHMODE_H) \
   $(OBSTACK_H) $(TIMEVAR_H) tree-pass.h $(DF_H) $(DBGCNT_H)
postreload-gcse.o : postreload-gcse.c $(CONFIG_H) $(SYSTEM_H) coretypes.h \
   $(TM_H) $(RTL_H) $(REGS_H) hard-reg-set.h $(FLAGS_H) insn-config.h \
   $(RECOG_H) $(EXPR_H) $(BASIC_BLOCK_H) $(FUNCTION_H) output.h $(TOPLEV_H) \
   $(TM_P_H) $(EXCEPT_H) $(TREE_H) $(TARGET_H) $(HASHTAB_H) intl.h $(OBSTACK_H) \
   $(PARAMS_H) $(TIMEVAR_H) tree-pass.h $(REAL_H) $(DBGCNT_H)
caller-save.o : caller-save.c $(CONFIG_H) $(SYSTEM_H) coretypes.h $(TM_H) $(RTL_H) \
   $(FLAGS_H) $(REGS_H) hard-reg-set.h insn-config.h $(BASIC_BLOCK_H) $(FUNCTION_H) \
   addresses.h $(RECOG_H) reload.h $(EXPR_H) $(TOPLEV_H) $(TM_P_H) $(DF_H) \
   output.h ira.h gt-caller-save.h $(GGC_H)
bt-load.o : bt-load.c $(CONFIG_H) $(SYSTEM_H) coretypes.h $(TM_H) $(EXCEPT_H) \
   $(RTL_H) hard-reg-set.h $(REGS_H) $(TM_P_H) $(FIBHEAP_H) output.h $(EXPR_H) \
   $(TARGET_H) $(FLAGS_H) $(INSN_ATTR_H) $(FUNCTION_H) tree-pass.h $(TOPLEV_H) \
   $(DF_H) vecprim.h $(RECOG_H)
reorg.o : reorg.c $(CONFIG_H) $(SYSTEM_H) coretypes.h $(TM_H) $(RTL_H) \
   conditions.h hard-reg-set.h $(BASIC_BLOCK_H) $(REGS_H) insn-config.h \
   $(INSN_ATTR_H) $(EXCEPT_H) $(RECOG_H) $(FUNCTION_H) $(FLAGS_H) output.h \
   $(EXPR_H) $(TOPLEV_H) $(PARAMS_H) $(TM_P_H) $(OBSTACK_H) $(RESOURCE_H) \
   $(TIMEVAR_H) $(TARGET_H) tree-pass.h
alias.o : alias.c $(CONFIG_H) $(SYSTEM_H) coretypes.h $(TM_H) $(RTL_H) \
   $(FLAGS_H) hard-reg-set.h $(BASIC_BLOCK_H) $(REGS_H) $(TOPLEV_H) output.h \
   $(ALIAS_H) $(EMIT_RTL_H) $(GGC_H) $(FUNCTION_H) cselib.h $(TREE_H) $(TM_P_H) \
   langhooks.h $(TARGET_H) gt-alias.h $(TIMEVAR_H) $(CGRAPH_H) \
   $(SPLAY_TREE_H) $(VARRAY_H) $(IPA_TYPE_ESCAPE_H) $(DF_H) tree-pass.h
stack-ptr-mod.o : stack-ptr-mod.c $(CONFIG_H) $(SYSTEM_H) coretypes.h \
   $(TM_H) $(TREE_H) $(RTL_H) $(REGS_H) $(EXPR_H) tree-pass.h \
   $(BASIC_BLOCK_H) $(FLAGS_H) output.h $(DF_H)
init-regs.o : init-regs.c $(CONFIG_H) $(SYSTEM_H) coretypes.h \
   $(TM_H) $(TREE_H) $(RTL_H) $(REGS_H) $(EXPR_H) tree-pass.h \
   $(BASIC_BLOCK_H) $(FLAGS_H) $(DF_H)
ira-build.o: ira-build.c $(CONFIG_H) $(SYSTEM_H) coretypes.h $(TM_H) \
   $(TARGET_H) $(RTL_H) $(REGS_H) hard-reg-set.h $(FLAGS_H) \
   insn-config.h $(RECOG_H) $(BASIC_BLOCK_H) $(TOPLEV_H) $(TM_P_H) \
   $(PARAMS_H) $(DF_H) sparseset.h $(IRA_INT_H)
ira-costs.o: ira-costs.c $(CONFIG_H) $(SYSTEM_H) coretypes.h $(TM_H) \
   $(TARGET_H) $(RTL_H) insn-config.h $(RECOG_H) \
   $(REGS_H) hard-reg-set.h $(FLAGS_H) errors.h \
   $(EXPR_H) $(BASIC_BLOCK_H) $(TM_P_H) \
   $(IRA_INT_H)
ira-conflicts.o: ira-conflicts.c $(CONFIG_H) $(SYSTEM_H) coretypes.h $(TM_H) \
   $(TARGET_H) $(RTL_H) $(REGS_H) hard-reg-set.h $(FLAGS_H) \
   insn-config.h $(RECOG_H) $(BASIC_BLOCK_H) $(TOPLEV_H) $(TM_P_H) $(PARAMS_H) \
   $(DF_H) sparseset.h addresses.h $(IRA_INT_H)
ira-color.o: ira-color.c $(CONFIG_H) $(SYSTEM_H) coretypes.h $(TM_H) \
   $(TARGET_H) $(RTL_H) $(REGS_H) hard-reg-set.h $(FLAGS_H) \
   $(EXPR_H) $(BASIC_BLOCK_H) $(TOPLEV_H) $(TM_P_H) $(PARAMS_H) \
   $(DF_H) $(SPLAY_TREE_H) $(IRA_INT_H)
ira-emit.o: ira-emit.c $(CONFIG_H) $(SYSTEM_H) coretypes.h $(TM_H) \
   $(TARGET_H) $(RTL_H) $(REGS_H) hard-reg-set.h $(FLAGS_H) \
   $(EXPR_H) $(BASIC_BLOCK_H) $(TOPLEV_H) $(TM_P_H) $(PARAMS_H) \
   $(IRA_INT_H)
ira-lives.o: ira-lives.c $(CONFIG_H) $(SYSTEM_H) coretypes.h $(TM_H) \
   $(TARGET_H) $(RTL_H) $(REGS_H) $(EXCEPT_H) hard-reg-set.h $(FLAGS_H) \
   insn-config.h $(RECOG_H) $(BASIC_BLOCK_H) $(TOPLEV_H) $(TM_P_H) $(PARAMS_H) \
   $(DF_H) sparseset.h $(IRA_INT_H)
ira.o: ira.c $(CONFIG_H) $(SYSTEM_H) coretypes.h \
   $(TARGET_H) $(TM_H) $(RTL_H) $(RECOG_H) \
   $(REGS_H) hard-reg-set.h $(FLAGS_H) $(OBSTACK_H) \
   $(EXPR_H) $(BASIC_BLOCK_H) $(TOPLEV_H) $(TM_P_H) \
   $(DF_H) $(IRA_INT_H)  $(PARAMS_H) $(TIMEVAR_H) $(INTEGRATE_H) \
   tree-pass.h output.h
regmove.o : regmove.c $(CONFIG_H) $(SYSTEM_H) coretypes.h $(TM_H) $(RTL_H) \
   insn-config.h $(TIMEVAR_H) tree-pass.h $(DF_H)\
   $(RECOG_H) output.h $(REGS_H) hard-reg-set.h $(FLAGS_H) $(FUNCTION_H) \
   $(EXPR_H) $(BASIC_BLOCK_H) $(TOPLEV_H) $(TM_P_H) $(EXCEPT_H) reload.h
combine-stack-adj.o : combine-stack-adj.c $(CONFIG_H) $(SYSTEM_H) coretypes.h \
   $(TM_H) $(RTL_H) insn-config.h $(TIMEVAR_H) tree-pass.h \
   $(RECOG_H) output.h $(REGS_H) hard-reg-set.h $(FLAGS_H) $(FUNCTION_H) \
   $(EXPR_H) $(BASIC_BLOCK_H) $(TOPLEV_H) $(TM_P_H) $(DF_H) $(EXCEPT_H) reload.h
ddg.o : ddg.c $(DDG_H) $(CONFIG_H) $(SYSTEM_H) coretypes.h $(TARGET_H) \
   $(TOPLEV_H) $(RTL_H) $(TM_P_H) $(REGS_H) $(FUNCTION_H) \
   $(FLAGS_H) insn-config.h $(INSN_ATTR_H) $(EXCEPT_H) $(RECOG_H) \
   $(SCHED_INT_H) $(CFGLAYOUT_H) $(CFGLOOP_H) $(EXPR_H) $(BITMAP_H) \
   hard-reg-set.h sbitmap.h $(TM_H)
modulo-sched.o : modulo-sched.c $(DDG_H) $(CONFIG_H) $(CONFIG_H) $(SYSTEM_H) \
   coretypes.h $(TARGET_H) $(TOPLEV_H) $(RTL_H) $(TM_P_H) $(REGS_H) $(FUNCTION_H) \
   $(FLAGS_H) insn-config.h $(INSN_ATTR_H) $(EXCEPT_H) $(RECOG_H) \
   $(SCHED_INT_H) $(CFGLAYOUT_H) $(CFGLOOP_H) $(EXPR_H) $(PARAMS_H) \
   cfghooks.h $(GCOV_IO_H) hard-reg-set.h $(TM_H) $(TIMEVAR_H) tree-pass.h \
   $(DF_H) $(DBGCNT_H)
haifa-sched.o : haifa-sched.c $(CONFIG_H) $(SYSTEM_H) coretypes.h $(TM_H) $(RTL_H) \
   $(SCHED_INT_H) $(REGS_H) hard-reg-set.h $(FLAGS_H) insn-config.h $(FUNCTION_H) \
   $(INSN_ATTR_H) $(TOPLEV_H) $(RECOG_H) $(EXCEPT_H) $(TM_P_H) $(TARGET_H) output.h \
   $(PARAMS_H) $(DBGCNT_H)
sched-deps.o : sched-deps.c $(CONFIG_H) $(SYSTEM_H) coretypes.h $(TM_H) \
   $(RTL_H) $(SCHED_INT_H) $(REGS_H) hard-reg-set.h $(FLAGS_H) insn-config.h \
   $(FUNCTION_H) $(INSN_ATTR_H) $(TOPLEV_H) $(RECOG_H) $(EXCEPT_H) cselib.h \
   $(PARAMS_H) $(TM_P_H)
sched-rgn.o : sched-rgn.c $(CONFIG_H) $(SYSTEM_H) coretypes.h $(TM_H) \
   $(RTL_H) $(SCHED_INT_H) $(REGS_H) hard-reg-set.h $(FLAGS_H) insn-config.h \
   $(FUNCTION_H) $(INSN_ATTR_H) $(TOPLEV_H) $(RECOG_H) $(EXCEPT_H) $(PARAMS_H) \
   $(TM_P_H) $(TARGET_H) $(CFGLAYOUT_H) $(TIMEVAR_H) tree-pass.h  \
   $(DBGCNT_H)
sched-ebb.o : sched-ebb.c $(CONFIG_H) $(SYSTEM_H) coretypes.h $(TM_H) \
   $(RTL_H) $(SCHED_INT_H) $(REGS_H) hard-reg-set.h $(FLAGS_H) insn-config.h \
   $(FUNCTION_H) $(INSN_ATTR_H) $(TOPLEV_H) $(RECOG_H) $(EXCEPT_H) $(TM_P_H) \
   $(PARAMS_H) $(CFGLAYOUT_H) $(TARGET_H) output.h
sched-vis.o : sched-vis.c $(CONFIG_H) $(SYSTEM_H) coretypes.h $(TM_H) \
   $(RTL_H) $(SCHED_INT_H) hard-reg-set.h $(BASIC_BLOCK_H) $(OBSTACK_H) \
   $(REAL_H) tree-pass.h $(INSN_ATTR_H)
sel-sched.o : sel-sched.c $(CONFIG_H) $(SYSTEM_H) coretypes.h $(TM_H) \
   $(RTL_H) $(REGS_H) hard-reg-set.h $(FLAGS_H) insn-config.h \
   $(FUNCTION_H) $(INSN_ATTR_H) toplev.h $(RECOG_H) $(EXCEPT_H) $(PARAMS_H) \
   $(TM_P_H) $(TARGET_H) $(CFGLAYOUT_H) $(TIMEVAR_H) tree-pass.h  \
   $(SCHED_INT_H) $(GGC_H) $(TREE_H) $(LANGHOOKS_DEF_H) \
   $(SEL_SCHED_IR_H) $(SEL_SCHED_DUMP_H) sel-sched.h
sel-sched-dump.o : sel-sched-dump.c $(CONFIG_H) $(SYSTEM_H) coretypes.h $(TM_H) \
   $(RTL_H) $(REGS_H) hard-reg-set.h $(FLAGS_H) insn-config.h \
   $(FUNCTION_H) $(INSN_ATTR_H) toplev.h $(RECOG_H) $(EXCEPT_H) $(PARAMS_H) \
   $(TM_P_H) $(TARGET_H) $(CFGLAYOUT_H) $(TIMEVAR_H) tree-pass.h \
   $(SEL_SCHED_DUMP_H) $(GGC_H) $(TREE_H) $(LANGHOOKS_DEF_H) $(SEL_SCHED_IR_H)
sel-sched-ir.o : sel-sched-ir.c $(CONFIG_H) $(SYSTEM_H) coretypes.h $(TM_H) \
   $(RTL_H) $(REGS_H) hard-reg-set.h $(FLAGS_H) insn-config.h \
   $(FUNCTION_H) $(INSN_ATTR_H) toplev.h $(RECOG_H) $(EXCEPT_H) $(PARAMS_H) \
   $(TM_P_H) $(TARGET_H) $(CFGLAYOUT_H) $(TIMEVAR_H) tree-pass.h \
   $(SCHED_INT_H) $(GGC_H) $(TREE_H) $(LANGHOOKS_DEF_H) $(SEL_SCHED_IR_H)
final.o : final.c $(CONFIG_H) $(SYSTEM_H) coretypes.h $(TM_H) $(RTL_H) \
   $(TREE_H) $(FLAGS_H) intl.h $(REGS_H) $(RECOG_H) conditions.h \
   insn-config.h $(INSN_ATTR_H) $(FUNCTION_H) output.h hard-reg-set.h \
   $(EXCEPT_H) debug.h xcoffout.h $(TOPLEV_H) reload.h dwarf2out.h tree-pass.h \
   $(BASIC_BLOCK_H) $(TM_P_H) $(TARGET_H) $(EXPR_H) $(CFGLAYOUT_H) dbxout.h \
   $(TIMEVAR_H) $(CGRAPH_H) $(COVERAGE_H) $(REAL_H) $(DF_H) vecprim.h $(GGC_H) \
   $(CFGLOOP_H) $(PARAMS_H)
recog.o : recog.c $(CONFIG_H) $(SYSTEM_H) coretypes.h $(TM_H) $(RTL_H) \
   $(FUNCTION_H) $(BASIC_BLOCK_H) $(REGS_H) $(RECOG_H) $(EXPR_H) \
   $(FLAGS_H) insn-config.h $(INSN_ATTR_H) $(TOPLEV_H) output.h reload.h \
   addresses.h $(TM_P_H) $(TIMEVAR_H) tree-pass.h hard-reg-set.h $(REAL_H) \
   $(DF_H) $(DBGCNT_H) $(TARGET_H)
reg-stack.o : reg-stack.c $(CONFIG_H) $(SYSTEM_H) coretypes.h $(TM_H) \
   $(RTL_H) $(TREE_H) $(RECOG_H) $(REGS_H) hard-reg-set.h $(FLAGS_H) \
   insn-config.h $(TOPLEV_H) reload.h $(FUNCTION_H) $(TM_P_H) $(GGC_H) \
   $(BASIC_BLOCK_H) $(CFGLAYOUT_H) output.h $(VARRAY_H) $(TIMEVAR_H) \
   tree-pass.h $(TARGET_H) vecprim.h $(DF_H)
sreal.o: sreal.c $(CONFIG_H) $(SYSTEM_H) coretypes.h $(TM_H) sreal.h
predict.o: predict.c $(CONFIG_H) $(SYSTEM_H) coretypes.h $(TM_H) $(RTL_H) \
   $(TREE_H) $(FLAGS_H) insn-config.h $(BASIC_BLOCK_H) $(REGS_H) \
   hard-reg-set.h output.h $(TOPLEV_H) $(RECOG_H) $(FUNCTION_H) $(EXCEPT_H) \
   $(TM_P_H) $(PREDICT_H) sreal.h $(PARAMS_H) $(TARGET_H) $(CFGLOOP_H) \
   $(COVERAGE_H) $(SCEV_H) $(GGC_H) predict.def $(TIMEVAR_H) $(TREE_DUMP_H) \
   $(TREE_FLOW_H) tree-pass.h $(EXPR_H) pointer-set.h
lists.o: lists.c $(CONFIG_H) $(SYSTEM_H) coretypes.h $(TM_H) $(TOPLEV_H) \
   $(RTL_H) $(GGC_H) gt-lists.h
bb-reorder.o : bb-reorder.c $(CONFIG_H) $(SYSTEM_H) coretypes.h $(TM_H) \
   $(RTL_H) $(FLAGS_H) $(TIMEVAR_H) output.h $(CFGLAYOUT_H) $(FIBHEAP_H) \
   $(TARGET_H) $(FUNCTION_H) $(TM_P_H) $(OBSTACK_H) $(EXPR_H) $(REGS_H) \
   $(PARAMS_H) $(TOPLEV_H) tree-pass.h $(DF_H)
tracer.o : tracer.c $(CONFIG_H) $(SYSTEM_H) coretypes.h $(TM_H) $(RTL_H) \
   $(TREE_H) $(BASIC_BLOCK_H) hard-reg-set.h output.h $(CFGLAYOUT_H) \
   $(FLAGS_H) $(TIMEVAR_H) $(PARAMS_H) $(COVERAGE_H) $(FIBHEAP_H) \
   tree-pass.h $(TREE_FLOW_H) $(TREE_INLINE_H)
cfglayout.o : cfglayout.c $(CONFIG_H) $(SYSTEM_H) coretypes.h $(TM_H) \
   $(RTL_H) $(TREE_H) insn-config.h $(BASIC_BLOCK_H) hard-reg-set.h output.h \
   $(FUNCTION_H) $(CFGLAYOUT_H) $(CFGLOOP_H) $(TARGET_H) gt-cfglayout.h \
   $(GGC_H) alloc-pool.h $(FLAGS_H) $(OBSTACK_H) tree-pass.h vecprim.h \
   $(DF_H)
timevar.o : timevar.c $(CONFIG_H) $(SYSTEM_H) coretypes.h $(TM_H) \
   $(TIMEVAR_H) $(FLAGS_H) intl.h $(TOPLEV_H) $(RTL_H) timevar.def
regrename.o : regrename.c $(CONFIG_H) $(SYSTEM_H) coretypes.h $(TM_H) \
   $(RTL_H) insn-config.h $(BASIC_BLOCK_H) $(REGS_H) hard-reg-set.h \
   output.h $(RECOG_H) $(FUNCTION_H) $(OBSTACK_H) $(FLAGS_H) $(TM_P_H) \
   addresses.h reload.h $(TOPLEV_H) $(TIMEVAR_H) tree-pass.h $(DF_H)
ifcvt.o : ifcvt.c $(CONFIG_H) $(SYSTEM_H) coretypes.h $(TM_H) $(RTL_H) \
   $(REGS_H) $(TOPLEV_H) $(FLAGS_H) insn-config.h $(FUNCTION_H) $(RECOG_H) \
   $(TARGET_H) $(BASIC_BLOCK_H) $(EXPR_H) output.h $(EXCEPT_H) $(TM_P_H) \
   $(REAL_H) $(OPTABS_H) $(CFGLOOP_H) hard-reg-set.h $(TIMEVAR_H) tree-pass.h \
   $(DF_H) $(DBGCNT_H)
lambda-mat.o : lambda-mat.c $(LAMBDA_H) $(GGC_H) $(SYSTEM_H) $(CONFIG_H) \
   $(TM_H) coretypes.h $(TREE_H) $(TREE_FLOW_H)
lambda-trans.o: lambda-trans.c $(LAMBDA_H) $(GGC_H) $(SYSTEM_H) $(CONFIG_H) \
   $(TM_H) coretypes.h $(TARGET_H) $(TREE_H) $(TREE_FLOW_H)
lambda-code.o: lambda-code.c $(LAMBDA_H) $(GGC_H) $(SYSTEM_H) $(CONFIG_H) \
   $(TM_H) $(OPTABS_H) $(TREE_H) $(RTL_H) $(BASIC_BLOCK_H) \
   $(DIAGNOSTIC_H) $(TREE_FLOW_H) $(TREE_DUMP_H) $(TIMEVAR_H) $(CFGLOOP_H) \
   $(TREE_DATA_REF_H) $(SCEV_H) $(EXPR_H) coretypes.h $(TARGET_H) \
   tree-chrec.h tree-pass.h vec.h vecprim.h $(OBSTACK_H) pointer-set.h
params.o : params.c $(CONFIG_H) $(SYSTEM_H) coretypes.h $(TM_H) $(PARAMS_H) $(TOPLEV_H)
pointer-set.o: pointer-set.c pointer-set.h $(CONFIG_H) $(SYSTEM_H)
hooks.o: hooks.c $(CONFIG_H) $(SYSTEM_H) coretypes.h $(TM_H) $(HOOKS_H)
pretty-print.o: $(CONFIG_H) $(SYSTEM_H) coretypes.h intl.h $(PRETTY_PRINT_H) \
   $(TREE_H)
errors.o : errors.c $(CONFIG_H) $(SYSTEM_H) errors.h $(BCONFIG_H)
dbgcnt.o: dbgcnt.c $(CONFIG_H) $(SYSTEM_H) coretypes.h errors.h $(DBGCNT_H) \
   $(TM_H) $(RTL_H) output.h
lower-subreg.o : lower-subreg.c $(CONFIG_H) $(SYSTEM_H) coretypes.h \
   $(MACHMODE_H) $(TM_H) $(RTL_H) $(TM_P_H) $(TIMEVAR_H) $(FLAGS_H) \
   insn-config.h $(BASIC_BLOCK_H) $(RECOG_H) $(OBSTACK_H) $(BITMAP_H) \
   $(EXPR_H) $(EXCEPT_H) $(REGS_H) tree-pass.h $(DF_H)

$(out_object_file): $(out_file) $(CONFIG_H) coretypes.h $(TM_H) $(TREE_H) \
   $(RTL_H) $(REGS_H) hard-reg-set.h insn-config.h conditions.h \
   output.h $(INSN_ATTR_H) $(SYSTEM_H) $(TOPLEV_H) $(TARGET_H) libfuncs.h \
   $(TARGET_DEF_H) $(FUNCTION_H) $(SCHED_INT_H) $(TM_P_H) $(EXPR_H) \
   langhooks.h $(GGC_H) $(OPTABS_H) $(REAL_H) tm-constrs.h $(GIMPLE_H)
	$(CC) -c $(ALL_CFLAGS) $(ALL_CPPFLAGS) \
		$(out_file) $(OUTPUT_OPTION)

# Build auxiliary files that support ecoff format.
mips-tfile: mips-tfile.o version.o $(LIBDEPS)
	$(CC) $(CFLAGS) $(LDFLAGS) -o $@ mips-tfile.o version.o $(LIBS)

mips-tfile.o : mips-tfile.c $(CONFIG_H) $(RTL_H) $(SYSTEM_H) coretypes.h \
   $(TM_H) version.h $(srcdir)/../include/getopt.h $(GSTAB_H) intl.h

mips-tdump: mips-tdump.o version.o $(LIBDEPS)
	$(CC) $(CFLAGS) $(LDFLAGS) -o $@ mips-tdump.o version.o $(LIBS)

mips-tdump.o : mips-tdump.c $(CONFIG_H) $(RTL_H) $(SYSTEM_H) coretypes.h \
   $(TM_H) version.h $(srcdir)/../include/getopt.h stab.def

# FIXME: writing proper dependencies for this is a *LOT* of work.
libbackend.o : $(OBJS-common:.o=.c) $(out_file) \
  insn-config.h insn-flags.h insn-codes.h insn-constants.h \
  insn-attr.h  $(DATESTAMP) $(BASEVER) $(DEVPHASE) gcov-iov.h
	$(CC) $(ALL_CFLAGS) $(ALL_CPPFLAGS) \
	  -DTARGET_NAME=\"$(target_noncanonical)\" \
	  -DLOCALEDIR=\"$(localedir)\" \
	  -c $(filter %.c,$^) -o $@  \
	  -DBASEVER=$(BASEVER_s) -DDATESTAMP=$(DATESTAMP_s) \
	  -DREVISION=$(REVISION_s) \
	  -DDEVPHASE=$(DEVPHASE_s) -DPKGVERSION=$(PKGVERSION_s) \
	  -DBUGURL=$(BUGURL_s) -combine

#
# Generate header and source files from the machine description,
# and compile them.

.PRECIOUS: insn-config.h insn-flags.h insn-codes.h insn-constants.h \
  insn-emit.c insn-recog.c insn-extract.c insn-output.c insn-peep.c \
  insn-attr.h insn-attrtab.c insn-preds.c

# Dependencies for the md file.  The first time through, we just assume
# the md file itself and the generated dependency file (in order to get
# it built).  The second time through we have the dependency file.
-include mddeps.mk
MD_DEPS = s-mddeps $(md_file) $(MD_INCLUDES)

s-mddeps: $(md_file) $(MD_INCLUDES) build/genmddeps$(build_exeext)
	$(RUN_GEN) build/genmddeps$(build_exeext) $(md_file) > tmp-mddeps
	$(SHELL) $(srcdir)/../move-if-change tmp-mddeps mddeps.mk
	$(STAMP) s-mddeps

# Header dependencies for generated source files.
genrtl.o : genrtl.c $(CONFIG_H) $(SYSTEM_H) coretypes.h $(TM_H)	$(RTL_H)\
  $(GGC_H) $(OBSTACK_H)
insn-attrtab.o : insn-attrtab.c $(CONFIG_H) $(SYSTEM_H) coretypes.h	\
  $(TM_H) $(RTL_H) $(REGS_H) $(REAL_H) output.h $(INSN_ATTR_H)		\
  insn-config.h $(TOPLEV_H) $(RECOG_H) $(TM_P_H) $(FLAGS_H)
insn-automata.o : insn-automata.c $(CONFIG_H) $(SYSTEM_H) coretypes.h	\
  $(TM_H) $(RTL_H) $(REGS_H) $(REAL_H) output.h $(INSN_ATTR_H)		\
  insn-config.h $(TOPLEV_H) $(RECOG_H) $(TM_P_H) $(FLAGS_H)
insn-emit.o : insn-emit.c $(CONFIG_H) $(SYSTEM_H) coretypes.h $(TM_H)	\
  $(RTL_H) $(TM_P_H) $(FUNCTION_H) $(EXPR_H) $(OPTABS_H) $(REAL_H)	\
  dfp.h $(FLAGS_H) output.h insn-config.h hard-reg-set.h $(RECOG_H)	\
  $(RESOURCE_H) reload.h $(TOPLEV_H) $(REGS_H) tm-constrs.h $(GGC_H)	\
  $(BASIC_BLOCK_H) $(INTEGRATE_H)
insn-extract.o : insn-extract.c $(CONFIG_H) $(SYSTEM_H) coretypes.h	\
  $(TM_H) $(RTL_H) $(TOPLEV_H) insn-config.h $(RECOG_H)
insn-modes.o : insn-modes.c $(CONFIG_H) $(SYSTEM_H) coretypes.h	$(TM_H) \
  $(MACHMODE_H) $(REAL_H)
insn-opinit.o : insn-opinit.c $(CONFIG_H) $(SYSTEM_H) coretypes.h	\
  $(TM_H) $(RTL_H) $(TM_P_H) insn-config.h $(FLAGS_H) $(RECOG_H)	\
  $(EXPR_H) $(OPTABS_H) reload.h
insn-output.o : insn-output.c $(CONFIG_H) $(SYSTEM_H) coretypes.h	\
  $(TM_H) $(RTL_H) $(GGC_H) $(REGS_H) $(REAL_H) conditions.h		\
  hard-reg-set.h insn-config.h $(INSN_ATTR_H) $(EXPR_H) output.h	\
  $(RECOG_H) $(FUNCTION_H) $(TOPLEV_H) $(FLAGS_H) insn-codes.h $(TM_P_H)	\
  $(TARGET_H) tm-constrs.h
insn-peep.o : insn-peep.c $(CONFIG_H) $(SYSTEM_H) coretypes.h $(TM_H)	\
  insn-config.h $(RTL_H) $(TM_P_H) $(REGS_H) output.h $(REAL_H)		\
  $(RECOG_H) $(EXCEPT_H) $(FUNCTION_H) $(TOPLEV_H) $(FLAGS_H) tm-constrs.h
insn-preds.o : insn-preds.c $(CONFIG_H) $(SYSTEM_H) coretypes.h		\
  $(TM_H) $(RTL_H) $(TREE_H) insn-config.h $(RECOG_H) output.h		\
  $(FLAGS_H) $(FUNCTION_H) hard-reg-set.h $(RESOURCE_H) $(TM_P_H)	\
  $(TOPLEV_H) reload.h $(REGS_H) $(REAL_H) tm-constrs.h
insn-recog.o : insn-recog.c $(CONFIG_H) $(SYSTEM_H) coretypes.h		\
  $(TM_H) $(RTL_H) insn-config.h $(RECOG_H) output.h $(FLAGS_H)		\
  $(FUNCTION_H) hard-reg-set.h $(RESOURCE_H) $(TM_P_H) $(TOPLEV_H)		\
  reload.h $(REAL_H) $(REGS_H) tm-constrs.h

# For each of the files generated by running a generator program over
# the machine description, the following pair of static pattern rules
# runs the generator program only if the machine description has changed,
# but touches the target file only when its contents actually change.
# The "; @true" construct forces Make to recheck the timestamp on the
# target file.

simple_generated_h = insn-attr.h insn-codes.h insn-config.h insn-flags.h

simple_generated_c = insn-attrtab.c insn-automata.c insn-emit.c \
		     insn-extract.c insn-opinit.c insn-output.c \
		     insn-peep.c insn-recog.c

$(simple_generated_h): insn-%.h: s-%; @true

$(simple_generated_h:insn-%.h=s-%): s-%: build/gen%$(build_exeext) \
  $(MD_DEPS) insn-conditions.md
	$(RUN_GEN) build/gen$*$(build_exeext) $(md_file) \
	  insn-conditions.md > tmp-$*.h
	$(SHELL) $(srcdir)/../move-if-change tmp-$*.h insn-$*.h
	$(STAMP) s-$*

$(simple_generated_c): insn-%.c: s-%; @true
$(simple_generated_c:insn-%.c=s-%): s-%: build/gen%$(build_exeext) \
  $(MD_DEPS) insn-conditions.md
	$(RUN_GEN) build/gen$*$(build_exeext) $(md_file) \
	  insn-conditions.md > tmp-$*.c
	$(SHELL) $(srcdir)/../move-if-change tmp-$*.c insn-$*.c
	$(STAMP) s-$*

generated_files = config.h tm.h $(TM_P_H) $(TM_H) multilib.h \
       $(simple_generated_h) $(simple_generated_c) specs.h \
       tree-check.h genrtl.h insn-modes.h tm-preds.h tm-constrs.h \
       $(ALL_GTFILES_H) gtype-desc.c gtype-desc.h gcov-iov.h

# In order for parallel make to really start compiling the expensive
# objects from $(OBJS-common) as early as possible, build all their
# prerequisites strictly before all objects.
$(ALL_HOST_OBJS) : | $(generated_files)

# genconstants needs to run before insn-conditions.md is available
# (because the constants may be used in the conditions).
insn-constants.h: s-constants; @true
s-constants: build/genconstants$(build_exeext) $(MD_DEPS)
	$(RUN_GEN) build/genconstants$(build_exeext) $(md_file) \
	  > tmp-constants.h
	$(SHELL) $(srcdir)/../move-if-change tmp-constants.h insn-constants.h
	$(STAMP) s-constants

# gencheck doesn't read the machine description, and the file produced
# doesn't use the insn-* convention.
tree-check.h: s-check ; @true
s-check : build/gencheck$(build_exeext)
	$(RUN_GEN) build/gencheck$(build_exeext) > tmp-check.h
	$(SHELL) $(srcdir)/../move-if-change tmp-check.h tree-check.h
	$(STAMP) s-check

# gencondmd doesn't use the standard naming convention.
build/gencondmd.c: s-conditions; @true
s-conditions: $(MD_DEPS) build/genconditions$(build_exeext)
	$(RUN_GEN) build/genconditions$(build_exeext) $(md_file) > tmp-condmd.c
	$(SHELL) $(srcdir)/../move-if-change tmp-condmd.c build/gencondmd.c
	$(STAMP) s-conditions

insn-conditions.md: s-condmd; @true
s-condmd: build/gencondmd$(build_exeext)
	$(RUN_GEN) build/gencondmd$(build_exeext) > tmp-cond.md
	$(SHELL) $(srcdir)/../move-if-change tmp-cond.md insn-conditions.md
	$(STAMP) s-condmd


# These files are generated by running the same generator more than
# once with different options, so they have custom rules.  The
# stampfile idiom is the same.
genrtl.c: s-genrtl; @true
genrtl.h: s-genrtl-h; @true

s-genrtl: build/gengenrtl$(build_exeext)
	$(RUN_GEN) build/gengenrtl$(build_exeext) > tmp-genrtl.c
	$(SHELL) $(srcdir)/../move-if-change tmp-genrtl.c genrtl.c
	$(STAMP) s-genrtl

s-genrtl-h: build/gengenrtl$(build_exeext)
	$(RUN_GEN) build/gengenrtl$(build_exeext) -h > tmp-genrtl.h
	$(SHELL) $(srcdir)/../move-if-change tmp-genrtl.h genrtl.h
	$(STAMP) s-genrtl-h

insn-modes.c: s-modes; @true
insn-modes.h: s-modes-h; @true
min-insn-modes.c: s-modes-m; @true

s-modes: build/genmodes$(build_exeext)
	$(RUN_GEN) build/genmodes$(build_exeext) > tmp-modes.c
	$(SHELL) $(srcdir)/../move-if-change tmp-modes.c insn-modes.c
	$(STAMP) s-modes

s-modes-h: build/genmodes$(build_exeext)
	$(RUN_GEN) build/genmodes$(build_exeext) -h > tmp-modes.h
	$(SHELL) $(srcdir)/../move-if-change tmp-modes.h insn-modes.h
	$(STAMP) s-modes-h

s-modes-m: build/genmodes$(build_exeext)
	$(RUN_GEN) build/genmodes$(build_exeext) -m > tmp-min-modes.c
	$(SHELL) $(srcdir)/../move-if-change tmp-min-modes.c min-insn-modes.c
	$(STAMP) s-modes-m

insn-preds.c: s-preds; @true
tm-preds.h: s-preds-h; @true
tm-constrs.h: s-constrs-h; @true

s-preds: $(MD_DEPS) build/genpreds$(build_exeext)
	$(RUN_GEN) build/genpreds$(build_exeext) $(md_file) > tmp-preds.c
	$(SHELL) $(srcdir)/../move-if-change tmp-preds.c insn-preds.c
	$(STAMP) s-preds

s-preds-h: $(MD_DEPS) build/genpreds$(build_exeext)
	$(RUN_GEN) build/genpreds$(build_exeext) -h $(md_file) > tmp-preds.h
	$(SHELL) $(srcdir)/../move-if-change tmp-preds.h tm-preds.h
	$(STAMP) s-preds-h

s-constrs-h: $(MD_DEPS) build/genpreds$(build_exeext)
	$(RUN_GEN) build/genpreds$(build_exeext) -c $(md_file) > tmp-constrs.h
	$(SHELL) $(srcdir)/../move-if-change tmp-constrs.h tm-constrs.h
	$(STAMP) s-constrs-h

GTFILES = $(CPP_ID_DATA_H) $(srcdir)/input.h $(srcdir)/coretypes.h \
  $(host_xm_file_list) \
  $(tm_file_list) $(HASHTAB_H) $(SPLAY_TREE_H) $(srcdir)/bitmap.h \
  $(srcdir)/alias.h $(srcdir)/coverage.c $(srcdir)/rtl.h \
  $(srcdir)/optabs.h $(srcdir)/tree.h $(srcdir)/varray.h $(srcdir)/libfuncs.h $(SYMTAB_H) \
  $(srcdir)/real.h $(srcdir)/function.h $(srcdir)/insn-addr.h $(srcdir)/hwint.h \
  $(srcdir)/fixed-value.h \
  $(srcdir)/ipa-reference.h $(srcdir)/output.h $(srcdir)/cfgloop.h \
  $(srcdir)/cselib.h $(srcdir)/basic-block.h  $(srcdir)/cgraph.h \
  $(srcdir)/reload.h $(srcdir)/caller-save.c \
  $(srcdir)/alias.c $(srcdir)/bitmap.c $(srcdir)/cselib.c $(srcdir)/cgraph.c \
  $(srcdir)/ipa-prop.c $(srcdir)/ipa-cp.c $(srcdir)/ipa-inline.c $(srcdir)/matrix-reorg.c \
  $(srcdir)/dbxout.c $(srcdir)/ipa-struct-reorg.c $(srcdir)/dwarf2out.c $(srcdir)/dwarf2asm.c \
  $(srcdir)/tree-vect-generic.c \
  $(srcdir)/dojump.c \
  $(srcdir)/emit-rtl.c $(srcdir)/except.h $(srcdir)/explow.c $(srcdir)/expr.c \
  $(srcdir)/expr.h \
  $(srcdir)/function.c $(srcdir)/except.c \
  $(srcdir)/gcse.c $(srcdir)/integrate.c $(srcdir)/lists.c $(srcdir)/optabs.c \
  $(srcdir)/profile.c $(srcdir)/reginfo.c $(srcdir)/mcf.c \
  $(srcdir)/reg-stack.c $(srcdir)/cfglayout.c $(srcdir)/cfglayout.h \
  $(srcdir)/sdbout.c $(srcdir)/stor-layout.c \
  $(srcdir)/stringpool.c $(srcdir)/tree.c $(srcdir)/varasm.c \
  $(srcdir)/gimple.h $(srcdir)/gimple.c \
  $(srcdir)/tree-mudflap.c $(srcdir)/tree-flow.h \
  $(srcdir)/tree-ssanames.c $(srcdir)/tree-eh.c $(srcdir)/tree-ssa-address.c \
  $(srcdir)/tree-cfg.c \
  $(srcdir)/tree-dfa.c \
  $(srcdir)/tree-iterator.c $(srcdir)/gimplify.c \
  $(srcdir)/tree-chrec.h \
  $(srcdir)/tree-scalar-evolution.c \
  $(srcdir)/tree-ssa-operands.h \
  $(srcdir)/tree-profile.c $(srcdir)/tree-nested.c \
  $(srcdir)/varpool.c \
  $(srcdir)/tree-parloops.c \
  $(srcdir)/omp-low.c \
  $(srcdir)/targhooks.c $(out_file) $(srcdir)/passes.c $(srcdir)/cgraphunit.c \
  $(srcdir)/tree-ssa-propagate.c \
  $(srcdir)/tree-phinodes.c \
  $(srcdir)/ipa-reference.c \
  $(srcdir)/tree-ssa-structalias.c $(srcdir)/tree-inline.c \
  $(srcdir)/lto-symtab.c \
  $(srcdir)/tree-ssa-alias.h \
  @all_gtfiles@

# Compute the list of GT header files from the corresponding C sources,
# possibly nested within config or language subdirectories.  Match gengtype's
# behavior in this respect: gt-LANG-file.h for "file" anywhere within a LANG
# language subdir, gt-file.h otherwise (no subdir indication for config/
# related sources).

GTFILES_H = $(subst /,-, \
	    $(shell echo $(patsubst $(srcdir)/%,gt-%, \
			   $(patsubst %.c,%.h, \
			     $(filter %.c, $(GTFILES)))) \
			| sed -e "s|/[^ ]*/|/|g" -e "s|gt-config/|gt-|g"))

GTFILES_LANG_H = $(patsubst [%], gtype-%.h, $(filter [%], $(GTFILES)))
ALL_GTFILES_H := $(sort $(GTFILES_H) $(GTFILES_LANG_H))

# $(GTFILES) may be too long to put on a command line, so we have to
# write it out to a file (taking care not to do that in a way that
# overflows a command line!) and then have gengtype read the file in.

$(ALL_GTFILES_H) gtype-desc.c gtype-desc.h : s-gtype ; @true

gtyp-input.list: s-gtyp-input ; @true
s-gtyp-input: Makefile
	@: $(call write_entries_to_file,$(GTFILES),tmp-gi.list)
	$(SHELL) $(srcdir)/../move-if-change tmp-gi.list gtyp-input.list
	$(STAMP) s-gtyp-input

s-gtype: build/gengtype$(build_exeext) $(filter-out [%], $(GTFILES)) \
	 gtyp-input.list
	$(RUN_GEN) build/gengtype$(build_exeext) $(srcdir) gtyp-input.list
	$(STAMP) s-gtype

#
# How to compile object files to run on the build machine.

build/%.o :  # dependencies provided by explicit rule later
	$(CC_FOR_BUILD) -c $(BUILD_CFLAGS) $(BUILD_CPPFLAGS) -o $@ $<

# Header dependencies for the programs that generate source code.
# These are library modules...
build/errors.o : errors.c $(BCONFIG_H) $(SYSTEM_H) errors.h
build/gensupport.o: gensupport.c $(BCONFIG_H) $(SYSTEM_H) coretypes.h	\
  $(GTM_H) $(RTL_BASE_H) $(OBSTACK_H) errors.h $(HASHTAB_H)		\
  gensupport.h
build/ggc-none.o : ggc-none.c $(BCONFIG_H) $(SYSTEM_H) coretypes.h 	\
  $(GGC_H)
build/min-insn-modes.o : min-insn-modes.c $(BCONFIG_H) $(SYSTEM_H)	\
  $(MACHMODE_H)
build/print-rtl.o: print-rtl.c $(BCONFIG_H) $(SYSTEM_H) coretypes.h	\
  $(GTM_H) $(RTL_BASE_H)
build/read-rtl.o: read-rtl.c $(BCONFIG_H) $(SYSTEM_H) coretypes.h	\
  $(GTM_H) $(RTL_BASE_H) $(OBSTACK_H) $(HASHTAB_H) gensupport.h
build/rtl.o: rtl.c $(BCONFIG_H) coretypes.h $(GTM_H) $(SYSTEM_H)	\
  $(RTL_H) $(REAL_H) $(GGC_H) errors.h
build/vec.o : vec.c $(BCONFIG_H) $(SYSTEM_H) coretypes.h vec.h \
   $(GGC_H) $(TOPLEV_H)
build/gencondmd.o : build/gencondmd.c $(BCONFIG_H) $(SYSTEM_H)		\
  coretypes.h $(GTM_H) insn-constants.h $(RTL_H) $(TM_P_H)		\
  $(FUNCTION_H) $(REGS_H) $(RECOG_H) $(REAL_H) output.h $(FLAGS_H)	\
  $(RESOURCE_H) $(TOPLEV_H) reload.h $(EXCEPT_H) tm-constrs.h
# This pulls in tm-pred.h which contains inline functions wrapping up
# predicates from the back-end so those functions must be discarded.
# No big deal since gencondmd.c is a dummy file for non-GCC compilers.
build/gencondmd.o : \
  BUILD_CFLAGS := $(filter-out -fkeep-inline-functions, $(BUILD_CFLAGS))

# ...these are the programs themselves.
build/genattr.o : genattr.c $(RTL_BASE_H) $(BCONFIG_H) $(SYSTEM_H)	\
  coretypes.h $(GTM_H) errors.h gensupport.h
build/genattrtab.o : genattrtab.c $(RTL_BASE_H) $(OBSTACK_H)		\
  $(BCONFIG_H) $(SYSTEM_H) coretypes.h $(GTM_H) errors.h $(GGC_H)	\
  gensupport.h
build/genautomata.o : genautomata.c $(RTL_BASE_H) $(OBSTACK_H)		\
  $(BCONFIG_H) $(SYSTEM_H) coretypes.h $(GTM_H) errors.h vec.h		\
  $(HASHTAB_H) gensupport.h
build/gencheck.o : gencheck.c tree.def $(BCONFIG_H) $(GTM_H)		\
	$(SYSTEM_H) coretypes.h $(lang_tree_files) gimple.def
build/genchecksum.o : genchecksum.c $(BCONFIG_H) $(SYSTEM_H) $(MD5_H)
build/gencodes.o : gencodes.c $(RTL_BASE_H) $(BCONFIG_H) $(SYSTEM_H)	\
  coretypes.h $(GTM_H) errors.h gensupport.h
build/genconditions.o : genconditions.c $(RTL_BASE_H) $(BCONFIG_H)	\
  $(SYSTEM_H) coretypes.h $(GTM_H) errors.h
build/genconfig.o : genconfig.c $(RTL_BASE_H) $(BCONFIG_H) $(SYSTEM_H)	\
  coretypes.h $(GTM_H) errors.h gensupport.h
build/genconstants.o : genconstants.c $(RTL_BASE_H) $(BCONFIG_H)	\
  $(SYSTEM_H) coretypes.h $(GTM_H) errors.h
build/genemit.o : genemit.c $(RTL_BASE_H) $(BCONFIG_H) $(SYSTEM_H)	\
  coretypes.h $(GTM_H) errors.h gensupport.h
build/genextract.o : genextract.c $(RTL_BASE_H) $(BCONFIG_H)		\
  $(SYSTEM_H) coretypes.h $(GTM_H) errors.h gensupport.h vecprim.h
build/genflags.o : genflags.c $(RTL_BASE_H) $(OBSTACK_H) $(BCONFIG_H)	\
  $(SYSTEM_H) coretypes.h $(GTM_H) errors.h gensupport.h
build/gengenrtl.o : gengenrtl.c $(BCONFIG_H) $(SYSTEM_H) rtl.def
build/gengtype-lex.o : gengtype-lex.c gengtype.h $(BCONFIG_H) $(SYSTEM_H)
build/gengtype-parse.o : gengtype-parse.c gengtype.h $(BCONFIG_H)	\
  $(SYSTEM_H)
build/gengtype.o : gengtype.c $(BCONFIG_H) $(SYSTEM_H) gengtype.h 	\
  rtl.def insn-notes.def errors.h double-int.h
build/genmddeps.o: genmddeps.c $(BCONFIG_H) $(SYSTEM_H) coretypes.h	\
  $(GTM_H) $(RTL_BASE_H) errors.h gensupport.h
build/genmodes.o : genmodes.c $(BCONFIG_H) $(SYSTEM_H) errors.h		\
  $(HASHTAB_H) machmode.def $(extra_modes_file)
build/genopinit.o : genopinit.c $(RTL_BASE_H) $(BCONFIG_H) $(SYSTEM_H)	\
  coretypes.h $(GTM_H) errors.h gensupport.h
build/genoutput.o : genoutput.c $(RTL_BASE_H) $(BCONFIG_H) $(SYSTEM_H)	\
  coretypes.h $(GTM_H) errors.h gensupport.h
build/genpeep.o : genpeep.c $(RTL_BASE_H) $(BCONFIG_H) $(SYSTEM_H)	\
  coretypes.h $(GTM_H) errors.h gensupport.h $(TOPLEV_H)
build/genpreds.o : genpreds.c $(RTL_BASE_H) $(BCONFIG_H) $(SYSTEM_H)	\
  coretypes.h $(GTM_H) errors.h gensupport.h $(OBSTACK_H)
build/genrecog.o : genrecog.c $(RTL_BASE_H) $(BCONFIG_H) $(SYSTEM_H)	\
  coretypes.h $(GTM_H) errors.h gensupport.h

# Compile the programs that generate insn-* from the machine description.
# They are compiled with $(CC_FOR_BUILD), and associated libraries,
# since they need to run on this machine
# even if GCC is being compiled to run on some other machine.

# As a general rule...
build/gen%$(build_exeext): build/gen%.o $(BUILD_LIBDEPS)
	$(CC_FOR_BUILD) $(BUILD_CFLAGS) $(BUILD_LDFLAGS) -o $@ \
	    $(filter-out $(BUILD_LIBDEPS), $^) $(BUILD_LIBS)

# All these programs use the MD reader ($(BUILD_RTL)).
genprogmd = attr attrtab automata codes conditions config constants emit \
	    extract flags mddeps opinit output peep preds recog
$(genprogmd:%=build/gen%$(build_exeext)): $(BUILD_RTL) $(BUILD_ERRORS)

# These programs need libs over and above what they get from the above list.
build/genautomata$(build_exeext) : BUILD_LIBS += -lm

# These programs are not linked with the MD reader.
build/gengenrtl$(build_exeext) : $(BUILD_ERRORS)
build/genmodes$(build_exeext) : $(BUILD_ERRORS)
build/gengtype$(build_exeext) : build/gengtype-lex.o build/gengtype-parse.o \
				$(BUILD_ERRORS)

# Generated source files for gengtype.
gengtype-lex.c : gengtype-lex.l
	-$(FLEX) $(FLEXFLAGS) -o$@ $<

#
# Remake internationalization support.
intl.o: intl.c $(CONFIG_H) $(SYSTEM_H) coretypes.h $(TM_H) intl.h Makefile
	$(CC) $(ALL_CFLAGS) $(ALL_CPPFLAGS) \
	  -DLOCALEDIR=\"$(localedir)\" \
	  -c $(srcdir)/intl.c $(OUTPUT_OPTION)

#
# Remake cpp.

PREPROCESSOR_DEFINES = \
  -DGCC_INCLUDE_DIR=\"$(libsubdir)/include\" \
  -DFIXED_INCLUDE_DIR=\"$(libsubdir)/include-fixed\" \
  -DGPLUSPLUS_INCLUDE_DIR=\"$(gcc_gxx_include_dir)\" \
  -DGPLUSPLUS_TOOL_INCLUDE_DIR=\"$(gcc_gxx_include_dir)/$(target_noncanonical)\" \
  -DGPLUSPLUS_BACKWARD_INCLUDE_DIR=\"$(gcc_gxx_include_dir)/backward\" \
  -DLOCAL_INCLUDE_DIR=\"$(local_includedir)\" \
  -DCROSS_INCLUDE_DIR=\"$(CROSS_SYSTEM_HEADER_DIR)\" \
  -DTOOL_INCLUDE_DIR=\"$(gcc_tooldir)/include\" \
  -DPREFIX=\"$(prefix)/\" \
  -DSTANDARD_EXEC_PREFIX=\"$(libdir)/gcc/\" \
  @TARGET_SYSTEM_ROOT_DEFINE@

cppdefault.o: cppdefault.c $(CONFIG_H) $(SYSTEM_H) coretypes.h $(TM_H) \
	cppdefault.h Makefile
	$(CC) $(ALL_CFLAGS) $(ALL_CPPFLAGS) \
	  $(PREPROCESSOR_DEFINES) \
	  -c $(srcdir)/cppdefault.c $(OUTPUT_OPTION)

# Note for the stamp targets, we run the program `true' instead of
# having an empty command (nothing following the semicolon).

# gcov-iov.c is run on the build machine to generate gcov-iov.h from version.c
build/gcov-iov.o: gcov-iov.c $(BCONFIG_H) coretypes.h $(GTM_H) \
  $(SYSTEM_H) coretypes.h $(TM_H)

build/gcov-iov$(build_exeext): build/gcov-iov.o
	$(CC_FOR_BUILD) $(BUILD_CFLAGS) $(BUILD_LDFLAGS) build/gcov-iov.o -o $@

gcov-iov.h: s-iov
s-iov: build/gcov-iov$(build_exeext) $(BASEVER) $(DEVPHASE)
	build/gcov-iov$(build_exeext) '$(BASEVER_c)' '$(DEVPHASE_c)' \
	    > tmp-gcov-iov.h
	$(SHELL) $(srcdir)/../move-if-change tmp-gcov-iov.h gcov-iov.h
	$(STAMP) s-iov

gcov.o: gcov.c gcov-io.c $(GCOV_IO_H) intl.h $(SYSTEM_H) coretypes.h $(TM_H) \
   $(CONFIG_H) version.h
gcov-dump.o: gcov-dump.c gcov-io.c $(GCOV_IO_H) $(SYSTEM_H) coretypes.h \
   $(TM_H) $(CONFIG_H) version.h

GCOV_OBJS = gcov.o intl.o version.o errors.o
gcov$(exeext): $(GCOV_OBJS) $(LIBDEPS)
	$(CC) $(ALL_CFLAGS) $(LDFLAGS) $(GCOV_OBJS) $(LIBS) -o $@
GCOV_DUMP_OBJS = gcov-dump.o version.o errors.o
gcov-dump$(exeext): $(GCOV_DUMP_OBJS) $(LIBDEPS)
	$(CC) $(ALL_CFLAGS) $(LDFLAGS) $(GCOV_DUMP_OBJS) $(LIBS) -o $@
#
# Build the include directories.  The stamp files are stmp-* rather than
# s-* so that mostlyclean does not force the include directory to
# be rebuilt.

# Build the include directories.
stmp-int-hdrs: $(STMP_FIXINC) $(USER_H) $(UNWIND_H) fixinc_list
# Copy in the headers provided with gcc.
# The sed command gets just the last file name component;
# this is necessary because VPATH could add a dirname.
# Using basename would be simpler, but some systems don't have it.
# The touch command is here to workaround an AIX/Linux NFS bug.
	-if [ -d include ] ; then true; else mkdir include; chmod a+rx include; fi
	-if [ -d include-fixed ] ; then true; else mkdir include-fixed; chmod a+rx include-fixed; fi
	for file in .. $(USER_H); do \
	  if [ X$$file != X.. ]; then \
	    realfile=`echo $$file | sed -e 's|.*/\([^/]*\)$$|\1|'`; \
	    $(STAMP) include/$$realfile; \
	    rm -f include/$$realfile; \
	    cp $$file include; \
	    chmod a+r include/$$realfile; \
	  fi; \
	done
	rm -f include/unwind.h
	cp $(UNWIND_H) include/unwind.h
	rm -f include/stdint.h
	if [ $(USE_GCC_STDINT) = wrap ]; then \
	  rm -f include/stdint-gcc.h; \
	  cp $(srcdir)/ginclude/stdint-gcc.h include/stdint-gcc.h; \
	  cp $(srcdir)/ginclude/stdint-wrap.h include/stdint.h; \
	elif [ $(USE_GCC_STDINT) = provide ]; then \
	  cp $(srcdir)/ginclude/stdint-gcc.h include/stdint.h; \
	fi
	set -e; for ml in `cat fixinc_list`; do \
	  sysroot_headers_suffix=`echo $${ml} | sed -e 's/;.*$$//'`; \
	  multi_dir=`echo $${ml} | sed -e 's/^[^;]*;//'`; \
	  fix_dir=include-fixed$${multi_dir}; \
	  if $(LIMITS_H_TEST) ; then \
	    cat $(srcdir)/limitx.h $(srcdir)/glimits.h $(srcdir)/limity.h > tmp-xlimits.h; \
	  else \
	    cat $(srcdir)/glimits.h > tmp-xlimits.h; \
	  fi; \
	  $(mkinstalldirs) $${fix_dir}; \
	  chmod a+rx $${fix_dir} || true; \
	  rm -f $${fix_dir}/limits.h; \
	  mv tmp-xlimits.h $${fix_dir}/limits.h; \
	  chmod a+r $${fix_dir}/limits.h; \
	done
# Install the README
	rm -f include-fixed/README
	cp $(srcdir)/../fixincludes/README-fixinc include-fixed/README
	chmod a+r include-fixed/README
	$(STAMP) $@

.PHONY: install-gcc-tooldir
install-gcc-tooldir:
	$(mkinstalldirs) $(DESTDIR)$(gcc_tooldir)

macro_list: s-macro_list; @true
s-macro_list : $(GCC_PASSES)
	echo | $(GCC_FOR_TARGET) -E -dM - | \
	  sed -n -e 's/^#define \([^_][a-zA-Z0-9_]*\).*/\1/p' \
		 -e 's/^#define \(_[^_A-Z][a-zA-Z0-9_]*\).*/\1/p' | \
	  sort -u > tmp-macro_list
	$(SHELL) $(srcdir)/../move-if-change tmp-macro_list macro_list
	$(STAMP) s-macro_list

fixinc_list: s-fixinc_list; @true
s-fixinc_list : $(GCC_PASSES)
# Build up a list of multilib directories and corresponding sysroot
# suffixes, in form sysroot;multilib.
	if $(GCC_FOR_TARGET) -print-sysroot-headers-suffix > /dev/null 2>&1; then \
	  set -e; for ml in `$(GCC_FOR_TARGET) -print-multi-lib`; do \
	    multi_dir=`echo $${ml} | sed -e 's/;.*$$//'`; \
	    flags=`echo $${ml} | sed -e 's/^[^;]*;//' -e 's/@/ -/g'`; \
	    sfx=`$(GCC_FOR_TARGET) $${flags} -print-sysroot-headers-suffix`; \
	    if [ "$${multi_dir}" = "." ]; \
	      then multi_dir=""; \
	    else \
	      multi_dir=/$${multi_dir}; \
	    fi; \
	    echo "$${sfx};$${multi_dir}"; \
	  done; \
	else \
	  echo ";"; \
	fi > tmp-fixinc_list
	$(SHELL) $(srcdir)/../move-if-change tmp-fixinc_list fixinc_list
	$(STAMP) s-fixinc_list

# The line below is supposed to avoid accidentally matching the
# built-in suffix rule `.o:' to build fixincl out of fixincl.o.  You'd
# expect fixincl to be newer than fixincl.o, such that this situation
# would never come up.  As it turns out, if you use ccache with
# CCACHE_HARDLINK enabled, the compiler doesn't embed the current
# working directory in object files (-g absent, or -fno-working-dir
# present), and build and host are the same, fixincl for the host will
# build after fixincl for the build machine, getting a cache hit,
# thereby updating the timestamp of fixincl.o in the host tree.
# Because of CCACHE_HARDLINK, this will also update the timestamp in
# the build tree, and so fixincl in the build tree will appear to be
# out of date.  Yuck.
../$(build_subdir)/fixincludes/fixincl: ; @ :

# Build fixed copies of system files.
# Abort if no system headers available, unless building a crosscompiler.
# FIXME: abort unless building --without-headers would be more accurate and less ugly
stmp-fixinc: gsyslimits.h macro_list fixinc_list \
  $(build_objdir)/fixincludes/fixincl \
  $(build_objdir)/fixincludes/fixinc.sh
	rm -rf include-fixed; mkdir include-fixed
	-chmod a+rx include-fixed
	if [ -d ../prev-gcc ]; then \
	  cd ../prev-gcc && \
	  $(MAKE) real-$(INSTALL_HEADERS_DIR) DESTDIR=`pwd`/../gcc/ \
	    libsubdir=. ; \
	else \
	  set -e; for ml in `cat fixinc_list`; do \
	    sysroot_headers_suffix=`echo $${ml} | sed -e 's/;.*$$//'`; \
	    multi_dir=`echo $${ml} | sed -e 's/^[^;]*;//'`; \
	    fix_dir=include-fixed$${multi_dir}; \
	    if ! $(inhibit_libc) && test ! -d ${SYSTEM_HEADER_DIR}; then \
	      echo The directory that should contain system headers does not exist: >&2 ; \
	      echo "  ${SYSTEM_HEADER_DIR}" >&2 ; \
	      tooldir_sysinc=`echo "${gcc_tooldir}/sys-include" | sed -e :a -e "s,[^/]*/\.\.\/,," -e ta`; \
	      if test "x${SYSTEM_HEADER_DIR}" = "x$${tooldir_sysinc}"; \
	      then sleep 1; else exit 1; fi; \
	    fi; \
	    $(mkinstalldirs) $${fix_dir}; \
	    chmod a+rx $${fix_dir} || true; \
	    (TARGET_MACHINE='$(target)'; srcdir=`cd $(srcdir); ${PWD_COMMAND}`; \
	      SHELL='$(SHELL)'; MACRO_LIST=`${PWD_COMMAND}`/macro_list ; \
	      export TARGET_MACHINE srcdir SHELL MACRO_LIST && \
	      cd $(build_objdir)/fixincludes && \
	      $(SHELL) ./fixinc.sh ../../gcc/$${fix_dir} \
	        $(SYSTEM_HEADER_DIR) $(OTHER_FIXINCLUDES_DIRS) ); \
	    rm -f $${fix_dir}/syslimits.h; \
	    if [ -f $${fix_dir}/limits.h ]; then \
	      mv $${fix_dir}/limits.h $${fix_dir}/syslimits.h; \
	    else \
	      cp $(srcdir)/gsyslimits.h $${fix_dir}/syslimits.h; \
	    fi; \
	    chmod a+r $${fix_dir}/syslimits.h; \
	  done; \
	fi
	$(STAMP) stmp-fixinc
#
# Remake the info files.

doc: $(BUILD_INFO) $(GENERATED_MANPAGES) gccbug

INFOFILES = doc/cpp.info doc/gcc.info doc/gccint.info \
            doc/gccinstall.info doc/cppinternals.info

info: $(INFOFILES) lang.info @GENINSRC@ srcinfo lang.srcinfo

srcinfo: $(INFOFILES)
	-cp -p $^ $(srcdir)/doc

TEXI_CPP_FILES = cpp.texi fdl.texi cppenv.texi cppopts.texi		\
	 gcc-common.texi gcc-vers.texi

TEXI_GCC_FILES = gcc.texi gcc-common.texi gcc-vers.texi frontends.texi	\
	 standards.texi invoke.texi extend.texi md.texi objc.texi	\
	 gcov.texi trouble.texi bugreport.texi service.texi		\
	 contribute.texi compat.texi funding.texi gnu.texi gpl_v3.texi	\
	 fdl.texi contrib.texi cppenv.texi cppopts.texi			\
	 implement-c.texi arm-neon-intrinsics.texi

TEXI_GCCINT_FILES = gccint.texi gcc-common.texi gcc-vers.texi		\
	 contribute.texi makefile.texi configterms.texi options.texi	\
	 portability.texi interface.texi passes.texi c-tree.texi	\
	 rtl.texi md.texi tm.texi hostconfig.texi fragments.texi	\
	 configfiles.texi collect2.texi headerdirs.texi funding.texi	\
	 gnu.texi gpl_v3.texi fdl.texi contrib.texi languages.texi	\
	 sourcebuild.texi gty.texi libgcc.texi cfg.texi tree-ssa.texi	\
	 loop.texi generic.texi gimple.texi

TEXI_GCCINSTALL_FILES = install.texi install-old.texi fdl.texi		\
	 gcc-common.texi gcc-vers.texi

TEXI_CPPINT_FILES = cppinternals.texi gcc-common.texi gcc-vers.texi

# gcc-vers.texi is generated from the version files.
gcc-vers.texi: $(BASEVER) $(DEVPHASE)
	(echo "@set version-GCC $(BASEVER_c)"; \
	 if [ "$(DEVPHASE_c)" = "experimental" ]; \
	 then echo "@set DEVELOPMENT"; \
	 else echo "@clear DEVELOPMENT"; \
	 fi) > $@T
	$(build_file_translate) echo @set srcdir $(abs_srcdir) >> $@T
	if [ -n "$(PKGVERSION)" ]; then \
	  echo "@set VERSION_PACKAGE $(PKGVERSION)" >> $@T; \
	fi
	echo "@set BUGURL $(BUGURL_TEXI)" >> $@T; \
	mv -f $@T $@


# The *.1, *.7, *.info, *.dvi, and *.pdf files are being generated from implicit
# patterns.  To use them, put each of the specific targets with its
# specific dependencies but no build commands.

doc/cpp.info: $(TEXI_CPP_FILES)
doc/gcc.info: $(TEXI_GCC_FILES)
doc/gccint.info: $(TEXI_GCCINT_FILES)
doc/cppinternals.info: $(TEXI_CPPINT_FILES)

doc/%.info: %.texi
	if [ x$(BUILD_INFO) = xinfo ]; then \
		$(MAKEINFO) $(MAKEINFOFLAGS) -I . -I $(gcc_docdir) \
			-I $(gcc_docdir)/include -o $@ $<; \
	fi

# Duplicate entry to handle renaming of gccinstall.info
doc/gccinstall.info: $(TEXI_GCCINSTALL_FILES)
	if [ x$(BUILD_INFO) = xinfo ]; then \
		$(MAKEINFO) $(MAKEINFOFLAGS) -I $(gcc_docdir) \
			-I $(gcc_docdir)/include -o $@ $<; \
	fi

doc/cpp.dvi: $(TEXI_CPP_FILES)
doc/gcc.dvi: $(TEXI_GCC_FILES)
doc/gccint.dvi: $(TEXI_GCCINT_FILES)
doc/cppinternals.dvi: $(TEXI_CPPINT_FILES)

doc/cpp.pdf: $(TEXI_CPP_FILES)
doc/gcc.pdf: $(TEXI_GCC_FILES)
doc/gccint.pdf: $(TEXI_GCCINT_FILES)
doc/cppinternals.pdf: $(TEXI_CPPINT_FILES)

$(build_htmldir)/cpp/index.html: $(TEXI_CPP_FILES)
$(build_htmldir)/gcc/index.html: $(TEXI_GCC_FILES)
$(build_htmldir)/gccint/index.html: $(TEXI_GCCINT_FILES)
$(build_htmldir)/cppinternals/index.html: $(TEXI_CPPINT_FILES)

dvi:: doc/gcc.dvi doc/gccint.dvi doc/gccinstall.dvi doc/cpp.dvi \
      doc/cppinternals.dvi lang.dvi

doc/%.dvi: %.texi
	$(TEXI2DVI) -I . -I $(abs_docdir) -I $(abs_docdir)/include -o $@ $<

# Duplicate entry to handle renaming of gccinstall.dvi
doc/gccinstall.dvi: $(TEXI_GCCINSTALL_FILES)
	$(TEXI2DVI) -I . -I $(abs_docdir) -I $(abs_docdir)/include -o $@ $<

PDFFILES = doc/gcc.pdf doc/gccint.pdf doc/gccinstall.pdf doc/cpp.pdf \
           doc/cppinternals.pdf

pdf:: $(PDFFILES) lang.pdf

doc/%.pdf: %.texi
	$(TEXI2PDF) -I . -I $(abs_docdir) -I $(abs_docdir)/include -o $@ $<

# Duplicate entry to handle renaming of gccinstall.pdf
doc/gccinstall.pdf: $(TEXI_GCCINSTALL_FILES)
	$(TEXI2PDF) -I . -I $(abs_docdir) -I $(abs_docdir)/include -o $@ $<

# List the directories or single hmtl files which are installed by
# install-html. The lang.html file triggers language fragments to build
# html documentation. Installing language fragment documentation is not
# yet supported.
HTMLS_INSTALL=$(build_htmldir)/cpp $(build_htmldir)/gcc \
       $(build_htmldir)/gccinstall $(build_htmldir)/gccint \
       $(build_htmldir)/cppinternals

# List the html file targets.
HTMLS_BUILD=$(build_htmldir)/cpp/index.html $(build_htmldir)/gcc/index.html \
       $(build_htmldir)/gccinstall/index.html $(build_htmldir)/gccint/index.html \
       $(build_htmldir)/cppinternals/index.html lang.html

html:: $(HTMLS_BUILD)

$(build_htmldir)/%/index.html: %.texi
	$(mkinstalldirs) $(@D)
	rm -f $(@D)/*
	$(TEXI2HTML) -I $(abs_docdir) -I $(abs_docdir)/include -o $(@D) $<

# Duplicate entry to handle renaming of gccinstall
$(build_htmldir)/gccinstall/index.html: $(TEXI_GCCINSTALL_FILES)
	$(mkinstalldirs) $(@D)
	echo rm -f $(@D)/*
	SOURCEDIR=$(abs_docdir) \
	DESTDIR=$(@D) \
	$(SHELL) $(srcdir)/doc/install.texi2html

MANFILES = doc/gcov.1 doc/cpp.1 doc/gcc.1 doc/gfdl.7 doc/gpl.7 doc/fsf-funding.7

generated-manpages: man

man: $(MANFILES) lang.man @GENINSRC@ srcman lang.srcman

srcman: $(MANFILES)
	-cp -p $^ $(srcdir)/doc

doc/%.1: %.pod
	$(STAMP) $@
	-($(POD2MAN) --section=1 $< > $(@).T$$$$ && \
		mv -f $(@).T$$$$ $@) || \
		(rm -f $(@).T$$$$ && exit 1)

doc/%.7: %.pod
	$(STAMP) $@
	-($(POD2MAN) --section=7 $< > $(@).T$$$$ && \
		mv -f $(@).T$$$$ $@) || \
		(rm -f $(@).T$$$$ && exit 1)

%.pod: %.texi
	$(STAMP) $@
	-$(TEXI2POD) -DBUGURL="$(BUGURL_TEXI)" $< > $@

.INTERMEDIATE: cpp.pod gcc.pod gfdl.pod fsf-funding.pod
cpp.pod: cpp.texi cppenv.texi cppopts.texi

# These next rules exist because the output name is not the same as
# the input name, so our implicit %.pod rule will not work.

gcc.pod: invoke.texi cppenv.texi cppopts.texi
	$(STAMP) $@
	-$(TEXI2POD) $< > $@
gfdl.pod: fdl.texi
	$(STAMP) $@
	-$(TEXI2POD) $< > $@
fsf-funding.pod: funding.texi
	$(STAMP) $@
	-$(TEXI2POD) $< > $@
gpl.pod: gpl_v3.texi
	$(STAMP) $@
	-$(TEXI2POD) $< > $@

#
# Deletion of files made during compilation.
# There are four levels of this:
#   `mostlyclean', `clean', `distclean' and `maintainer-clean'.
# `mostlyclean' is useful while working on a particular type of machine.
# It deletes most, but not all, of the files made by compilation.
# It does not delete libgcc.a or its parts, so it won't have to be recompiled.
# `clean' deletes everything made by running `make all'.
# `distclean' also deletes the files made by config.
# `maintainer-clean' also deletes everything that could be regenerated
# automatically, except for `configure'.
# We remove as much from the language subdirectories as we can
# (less duplicated code).

mostlyclean: lang.mostlyclean
	-rm -f $(MOSTLYCLEANFILES)
	-rm -f *$(objext)
	-rm -f *$(coverageexts)
# Delete build programs
	-rm -f build/*
	-rm -f mddeps.mk
# Delete other built files.
	-rm -f specs.h options.c options.h
# Delete the stamp and temporary files.
	-rm -f s-* tmp-* stamp-* stmp-*
	-rm -f */stamp-* */tmp-*
# Delete debugging dump files.
	-rm -f *.[0-9][0-9].* */*.[0-9][0-9].*
# Delete some files made during installation.
	-rm -f specs $(SPECS)
	-rm -f collect collect2 mips-tfile mips-tdump
# Delete unwanted output files from TeX.
	-rm -f *.toc *.log *.vr *.fn *.cp *.tp *.ky *.pg
	-rm -f */*.toc */*.log */*.vr */*.fn */*.cp */*.tp */*.ky */*.pg
# Delete sorted indices we don't actually use.
	-rm -f gcc.vrs gcc.kys gcc.tps gcc.pgs gcc.fns
# Delete core dumps.
	-rm -f core */core
# Delete file generated for gengtype
	-rm -f gtyp-input.list
# Delete files generated by gengtype.c
	-rm -f gtype-*
	-rm -f gt-*
# Delete genchecksum outputs
	-rm -f *-checksum.c

# Delete all files made by compilation
# that don't exist in the distribution.
clean: mostlyclean lang.clean
	-rm -f libgcc.a libgcc_eh.a libgcov.a
	-rm -f libgcc_s*
	-rm -f libunwind*
	-rm -f config.h tconfig.h bconfig.h tm_p.h tm.h
	-rm -f options.c options.h optionlist
	-rm -f cs-*
	-rm -f doc/*.dvi
	-rm -f doc/*.pdf
# Delete the include directories.
	-rm -rf include include-fixed
# Delete files used by the "multilib" facility (including libgcc subdirs).
	-rm -f multilib.h tmpmultilib*
	-if [ "x$(MULTILIB_DIRNAMES)" != x ] ; then \
	  rm -rf $(MULTILIB_DIRNAMES); \
	else if [ "x$(MULTILIB_OPTIONS)" != x ] ; then \
	  rm -rf `echo $(MULTILIB_OPTIONS) | sed -e 's/\// /g'`; \
	fi ; fi

# Delete all files that users would normally create
# while building and installing GCC.
distclean: clean lang.distclean
	-rm -f auto-host.h auto-build.h
	-rm -f cstamp-h
	-rm -f config.status config.run config.cache config.bak
	-rm -f Make-lang Make-hooks Make-host Make-target
	-rm -f Makefile *.oaux
	-rm -f gthr-default.h
	-rm -f TAGS */TAGS
	-rm -f *.asm
	-rm -f site.exp site.bak testsuite/site.exp testsuite/site.bak
	-rm -f testsuite/*.log testsuite/*.sum
	-cd testsuite && rm -f x *.x *.x? *.exe *.rpo *.o *.s *.S *.c
	-cd testsuite && rm -f *.out *.gcov *$(coverageexts)
	-rm -rf ${QMTEST_DIR} stamp-qmtest
	-rm -f cxxmain.c
	-rm -f gccbug .gdbinit configargs.h
	-rm -f gcov.pod
# Delete po/*.gmo only if we are not building in the source directory.
	-if [ ! -f po/exgettext ]; then rm -f po/*.gmo; fi
	-rmdir ada cp f java objc intl po testsuite 2>/dev/null

# Get rid of every file that's generated from some other file, except for `configure'.
# Most of these files ARE PRESENT in the GCC distribution.
maintainer-clean:
	@echo 'This command is intended for maintainers to use; it'
	@echo 'deletes files that may need special tools to rebuild.'
	$(MAKE) lang.maintainer-clean distclean
	-rm -f cpp.??s cpp.*aux
	-rm -f gcc.??s gcc.*aux
	-rm -f $(gcc_docdir)/*.info $(gcc_docdir)/*.1 $(gcc_docdir)/*.7 $(gcc_docdir)/*.dvi $(gcc_docdir)/*.pdf
#
# Entry points `install' and `uninstall'.
# Also use `install-collect2' to install collect2 when the config files don't.

# Copy the compiler files into directories where they will be run.
# Install the driver last so that the window when things are
# broken is small.
install: install-common $(INSTALL_HEADERS) \
    install-cpp install-man install-info install-@POSUB@ \
    install-driver install-lto-wrapper

# Handle cpp installation.
install-cpp: installdirs cpp$(exeext)
	-rm -f $(DESTDIR)$(bindir)/$(CPP_INSTALL_NAME)$(exeext)
	-$(INSTALL_PROGRAM) -m 755 cpp$(exeext) $(DESTDIR)$(bindir)/$(CPP_INSTALL_NAME)$(exeext)
	-if [ x$(cpp_install_dir) != x ]; then \
	  rm -f $(DESTDIR)$(prefix)/$(cpp_install_dir)/$(CPP_INSTALL_NAME)$(exeext); \
	  $(INSTALL_PROGRAM) -m 755 cpp$(exeext) $(DESTDIR)$(prefix)/$(cpp_install_dir)/$(CPP_INSTALL_NAME)$(exeext); \
	else true; fi

# Create the installation directories.
# $(libdir)/gcc/include isn't currently searched by cpp.
installdirs:
	$(mkinstalldirs) $(DESTDIR)$(libsubdir)
	$(mkinstalldirs) $(DESTDIR)$(libexecsubdir)
	$(mkinstalldirs) $(DESTDIR)$(bindir)
	$(mkinstalldirs) $(DESTDIR)$(includedir)
	$(mkinstalldirs) $(DESTDIR)$(infodir)
	$(mkinstalldirs) $(DESTDIR)$(slibdir)
	$(mkinstalldirs) $(DESTDIR)$(man1dir)
	$(mkinstalldirs) $(DESTDIR)$(man7dir)

# Install the compiler executables built during cross compilation.
install-common: native lang.install-common installdirs
	for file in $(COMPILERS); do \
	  if [ -f $$file ] ; then \
	    rm -f $(DESTDIR)$(libexecsubdir)/$$file; \
	    $(INSTALL_PROGRAM) $$file $(DESTDIR)$(libexecsubdir)/$$file; \
	  else true; \
	  fi; \
	done
	for file in $(EXTRA_PASSES) $(EXTRA_PROGRAMS) $(COLLECT2) ..; do \
	  if [ x"$$file" != x.. ]; then \
	    rm -f $(DESTDIR)$(libexecsubdir)/$$file; \
	    $(INSTALL_PROGRAM) $$file $(DESTDIR)$(libexecsubdir)/$$file; \
	  else true; fi; \
	done
# We no longer install the specs file because its presence makes the
# driver slower, and because people who need it can recreate it by
# using -dumpspecs.  We remove any old version because it would
# otherwise override the specs built into the driver.
	rm -f $(DESTDIR)$(libsubdir)/specs
# Install gcov if it was compiled.
	-if [ -f gcov$(exeext) ]; \
	then \
	    rm -f $(DESTDIR)$(bindir)/$(GCOV_INSTALL_NAME)$(exeext); \
	    $(INSTALL_PROGRAM) gcov$(exeext) $(DESTDIR)$(bindir)/$(GCOV_INSTALL_NAME)$(exeext); \
	fi
	$(INSTALL_SCRIPT) gccbug $(DESTDIR)$(bindir)/$(GCCBUG_INSTALL_NAME)

# Install the driver program as $(target_noncanonical)-gcc,
# $(target_noncanonical)-gcc-$(version)
# and also as either gcc (if native) or $(gcc_tooldir)/bin/gcc.
install-driver: installdirs xgcc$(exeext)
	-rm -f $(DESTDIR)$(bindir)/$(GCC_INSTALL_NAME)$(exeext)
	-$(INSTALL_PROGRAM) xgcc$(exeext) $(DESTDIR)$(bindir)/$(GCC_INSTALL_NAME)$(exeext)
	-rm -f $(DESTDIR)$(bindir)/$(target_noncanonical)-gcc-$(version)$(exeext)
	-( cd $(DESTDIR)$(bindir) && \
	   $(LN) $(GCC_INSTALL_NAME)$(exeext) $(target_noncanonical)-gcc-$(version)$(exeext) )
	-if [ -f gcc-cross$(exeext) ] ; then \
	  if [ -d $(DESTDIR)$(gcc_tooldir)/bin/. ] ; then \
	    rm -f $(DESTDIR)$(gcc_tooldir)/bin/gcc$(exeext); \
	    $(INSTALL_PROGRAM) gcc-cross$(exeext) $(DESTDIR)$(gcc_tooldir)/bin/gcc$(exeext); \
	  else true; fi; \
	else \
	  rm -f $(DESTDIR)$(bindir)/$(target_noncanonical)-gcc-tmp$(exeext); \
	  ( cd $(DESTDIR)$(bindir) && \
	    $(LN) $(GCC_INSTALL_NAME)$(exeext) $(target_noncanonical)-gcc-tmp$(exeext) && \
	    mv -f $(target_noncanonical)-gcc-tmp$(exeext) $(GCC_TARGET_INSTALL_NAME)$(exeext) ); \
	fi

# Install the info files.
# $(INSTALL_DATA) might be a relative pathname, so we can't cd into srcdir
# to do the install.
install-info:: doc installdirs \
	$(DESTDIR)$(infodir)/cpp.info \
	$(DESTDIR)$(infodir)/gcc.info \
	$(DESTDIR)$(infodir)/cppinternals.info \
	$(DESTDIR)$(infodir)/gccinstall.info \
	$(DESTDIR)$(infodir)/gccint.info \
	lang.install-info

$(DESTDIR)$(infodir)/%.info: doc/%.info installdirs
	rm -f $@
	if [ -f $< ]; then \
	  for f in $(<)*; do \
	    realfile=`echo $$f | sed -e 's|.*/\([^/]*\)$$|\1|'`; \
	    $(INSTALL_DATA) $$f $(DESTDIR)$(infodir)/$$realfile; \
	    chmod a-x $(DESTDIR)$(infodir)/$$realfile; \
	  done; \
	else true; fi
	-if $(SHELL) -c 'install-info --version' >/dev/null 2>&1; then \
	  if [ -f $@ ]; then \
	    install-info --dir-file=$(DESTDIR)$(infodir)/dir $@; \
	  else true; fi; \
	else true; fi;

pdf__strip_dir = `echo $$p | sed -e 's|^.*/||'`;

install-pdf: $(PDFFILES) lang.install-pdf
	@$(NORMAL_INSTALL)
	test -z "$(pdfdir)/gcc" || $(mkinstalldirs) "$(DESTDIR)$(pdfdir)/gcc"
	@list='$(PDFFILES)'; for p in $$list; do \
	  if test -f "$$p"; then d=; else d="$(srcdir)/"; fi; \
	  f=$(pdf__strip_dir) \
	  echo " $(INSTALL_DATA) '$$d$$p' '$(DESTDIR)$(pdfdir)/gcc/$$f'"; \
	  $(INSTALL_DATA) "$$d$$p" "$(DESTDIR)$(pdfdir)/gcc/$$f"; \
	done

html__strip_dir = `echo $$p | sed -e 's|^.*/||'`;

install-html: $(HTMLS_BUILD)
	@$(NORMAL_INSTALL)
	test -z "$(htmldir)" || $(mkinstalldirs) "$(DESTDIR)$(htmldir)"
	@list='$(HTMLS_INSTALL)'; for p in $$list; do \
	  if test -f "$$p" || test -d "$$p"; then d=""; else d="$(srcdir)/"; fi; \
	  f=$(html__strip_dir) \
	  if test -d "$$d$$p"; then \
	    echo " $(mkinstalldirs) '$(DESTDIR)$(htmldir)/$$f'"; \
	    $(mkinstalldirs) "$(DESTDIR)$(htmldir)/$$f" || exit 1; \
	    echo " $(INSTALL_DATA) '$$d$$p'/* '$(DESTDIR)$(htmldir)/$$f'"; \
	    $(INSTALL_DATA) "$$d$$p"/* "$(DESTDIR)$(htmldir)/$$f"; \
	  else \
	    echo " $(INSTALL_DATA) '$$d$$p' '$(DESTDIR)$(htmldir)/$$f'"; \
	    $(INSTALL_DATA) "$$d$$p" "$(DESTDIR)$(htmldir)/$$f"; \
	  fi; \
	done

# Install the man pages.
install-man: lang.install-man \
	$(DESTDIR)$(man1dir)/$(GCC_INSTALL_NAME)$(man1ext) \
	$(DESTDIR)$(man1dir)/$(CPP_INSTALL_NAME)$(man1ext) \
	$(DESTDIR)$(man1dir)/$(GCOV_INSTALL_NAME)$(man1ext) \
	$(DESTDIR)$(man7dir)/fsf-funding$(man7ext) \
	$(DESTDIR)$(man7dir)/gfdl$(man7ext) \
	$(DESTDIR)$(man7dir)/gpl$(man7ext)

$(DESTDIR)$(man7dir)/%$(man7ext): doc/%.7 installdirs
	-rm -f $@
	-$(INSTALL_DATA) $< $@
	-chmod a-x $@

$(DESTDIR)$(man1dir)/$(GCC_INSTALL_NAME)$(man1ext): doc/gcc.1 installdirs
	-rm -f $@
	-$(INSTALL_DATA) $< $@
	-chmod a-x $@

$(DESTDIR)$(man1dir)/$(CPP_INSTALL_NAME)$(man1ext): doc/cpp.1 installdirs
	-rm -f $@
	-$(INSTALL_DATA) $< $@
	-chmod a-x $@

$(DESTDIR)$(man1dir)/$(GCOV_INSTALL_NAME)$(man1ext): doc/gcov.1 installdirs
	-rm -f $@
	-$(INSTALL_DATA) $< $@
	-chmod a-x $@

# Install all the header files built in the include subdirectory.
install-headers: $(INSTALL_HEADERS_DIR)
# Fix symlinks to absolute paths in the installed include directory to
# point to the installed directory, not the build directory.
# Don't need to use LN_S here since we really do need ln -s and no substitutes.
	-files=`cd $(DESTDIR)$(libsubdir)/include-fixed; find . -type l -print 2>/dev/null`; \
	if [ $$? -eq 0 ]; then \
	  dir=`cd include-fixed; ${PWD_COMMAND}`; \
	  for i in $$files; do \
	    dest=`ls -ld $(DESTDIR)$(libsubdir)/include-fixed/$$i | sed -n 's/.*-> //p'`; \
	    if expr "$$dest" : "$$dir.*" > /dev/null; then \
	      rm -f $(DESTDIR)$(libsubdir)/include-fixed/$$i; \
	      ln -s `echo $$i | sed "s|/[^/]*|/..|g" | sed 's|/..$$||'``echo "$$dest" | sed "s|$$dir||"` $(DESTDIR)$(libsubdir)/include-fixed/$$i; \
	    fi; \
	  done; \
	fi

# Create or recreate the gcc private include file directory.
install-include-dir: installdirs
	$(mkinstalldirs) $(DESTDIR)$(libsubdir)/include
	-rm -rf $(DESTDIR)$(libsubdir)/include-fixed
	mkdir $(DESTDIR)$(libsubdir)/include-fixed
	-chmod a+rx $(DESTDIR)$(libsubdir)/include-fixed

# Create or recreate the install-tools include file directory.
itoolsdir = $(libexecsubdir)/install-tools
itoolsdatadir = $(libsubdir)/install-tools
install-itoolsdirs: installdirs
	$(mkinstalldirs) $(DESTDIR)$(itoolsdatadir)/include
	$(mkinstalldirs) $(DESTDIR)$(itoolsdir)

# Install the include directory using tar.
install-headers-tar: stmp-int-hdrs install-include-dir
# We use `pwd`/include instead of just include to problems with CDPATH
# Unless a full pathname is provided, some shells would print the new CWD,
# found in CDPATH, corrupting the output.  We could just redirect the
# output of `cd', but some shells lose on redirection within `()'s
	(cd `${PWD_COMMAND}`/include ; \
	 tar -cf - .; exit 0) | (cd $(DESTDIR)$(libsubdir)/include; tar xpf - )
	(cd `${PWD_COMMAND}`/include-fixed ; \
	 tar -cf - .; exit 0) | (cd $(DESTDIR)$(libsubdir)/include-fixed; tar xpf - )
# /bin/sh on some systems returns the status of the first tar,
# and that can lose with GNU tar which always writes a full block.
# So use `exit 0' to ignore its exit status.

# Install the include directory using cpio.
install-headers-cpio: stmp-int-hdrs install-include-dir
# See discussion about the use of `pwd` above
	cd `${PWD_COMMAND}`/include ; \
	find . -print | cpio -pdum $(DESTDIR)$(libsubdir)/include
	cd `${PWD_COMMAND}`/include-fixed ; \
	find . -print | cpio -pdum $(DESTDIR)$(libsubdir)/include-fixed

# Install the include directory using cp.
install-headers-cp: stmp-int-hdrs install-include-dir
	cp -p -r include $(DESTDIR)$(libsubdir)
	cp -p -r include-fixed $(DESTDIR)$(libsubdir)

# Targets without dependencies, for use in prev-gcc during bootstrap.
real-install-headers-tar:
	(cd `${PWD_COMMAND}`/include-fixed ; \
	 tar -cf - .; exit 0) | (cd $(DESTDIR)$(libsubdir)/include-fixed; tar xpf - )

real-install-headers-cpio:
	cd `${PWD_COMMAND}`/include-fixed ; \
	find . -print | cpio -pdum $(DESTDIR)$(libsubdir)/include-fixed

real-install-headers-cp:
	cp -p -r include-fixed $(DESTDIR)$(libsubdir)

# Install supporting files for fixincludes to be run later.
install-mkheaders: stmp-int-hdrs install-itoolsdirs \
  macro_list fixinc_list
	$(INSTALL_DATA) $(srcdir)/gsyslimits.h \
	  $(DESTDIR)$(itoolsdatadir)/gsyslimits.h
	$(INSTALL_DATA) macro_list $(DESTDIR)$(itoolsdatadir)/macro_list
	$(INSTALL_DATA) fixinc_list $(DESTDIR)$(itoolsdatadir)/fixinc_list
	set -e; for ml in `cat fixinc_list`; do \
	  multi_dir=`echo $${ml} | sed -e 's/^[^;]*;//'`; \
	  $(mkinstalldirs) $(DESTDIR)$(itoolsdatadir)/include$${multi_dir}; \
	  $(INSTALL_DATA) include-fixed$${multidir}/limits.h $(DESTDIR)$(itoolsdatadir)/include$${multi_dir}/limits.h; \
	done
	$(INSTALL_SCRIPT) $(srcdir)/../mkinstalldirs \
		$(DESTDIR)$(itoolsdir)/mkinstalldirs ; \
	sysroot_headers_suffix='$${sysroot_headers_suffix}'; \
		echo 'SYSTEM_HEADER_DIR="'"$(SYSTEM_HEADER_DIR)"'"' \
		> $(DESTDIR)$(itoolsdatadir)/mkheaders.conf
	echo 'OTHER_FIXINCLUDES_DIRS="$(OTHER_FIXINCLUDES_DIRS)"' \
		>> $(DESTDIR)$(itoolsdatadir)/mkheaders.conf
	echo 'STMP_FIXINC="$(STMP_FIXINC)"' \
		>> $(DESTDIR)$(itoolsdatadir)/mkheaders.conf

# Use this target to install the program `collect2' under the name `collect2'.
install-collect2: collect2 installdirs
	$(INSTALL_PROGRAM) collect2$(exeext) $(DESTDIR)$(libexecsubdir)/collect2$(exeext)
# Install the driver program as $(libsubdir)/gcc for collect2.
	$(INSTALL_PROGRAM) xgcc$(exeext) $(DESTDIR)$(libexecsubdir)/gcc$(exeext)

# Install lto-wrapper.
install-lto-wrapper: lto-wrapper$(exeext)
	$(INSTALL_PROGRAM) lto-wrapper$(exeext) $(DESTDIR)$(libexecsubdir)/lto-wrapper$(exeext)
	
# Cancel installation by deleting the installed files.
uninstall: lang.uninstall
	-rm -rf $(DESTDIR)$(libsubdir)
	-rm -rf $(DESTDIR)$(libexecsubdir)
	-rm -rf $(DESTDIR)$(bindir)/$(GCC_INSTALL_NAME)$(exeext)
	-rm -f $(DESTDIR)$(bindir)/$(CPP_INSTALL_NAME)$(exeext)
	-if [ x$(cpp_install_dir) != x ]; then \
	  rm -f $(DESTDIR)$(prefix)/$(cpp_install_dir)/$(CPP_INSTALL_NAME)$(exeext); \
	else true; fi
	-rm -rf $(DESTDIR)$(bindir)/$(GCOV_INSTALL_NAME)$(exeext)
	-rm -rf $(DESTDIR)$(man1dir)/$(GCC_INSTALL_NAME)$(man1ext)
	-rm -rf $(DESTDIR)$(man1dir)/cpp$(man1ext)
	-rm -f $(DESTDIR)$(infodir)/cpp.info* $(DESTDIR)$(infodir)/gcc.info*
	-rm -f $(DESTDIR)$(infodir)/cppinternals.info* $(DESTDIR)$(infodir)/gccint.info*
#
# These targets are for the dejagnu testsuites. The file site.exp
# contains global variables that all the testsuites will use.

target_subdir = @target_subdir@

site.exp: ./config.status Makefile
	@echo "Making a new config file..."
	-@rm -f ./tmp?
	@$(STAMP) site.exp
	-@mv site.exp site.bak
	@echo "## these variables are automatically generated by make ##" > ./tmp0
	@echo "# Do not edit here. If you wish to override these values" >> ./tmp0
	@echo "# add them to the last section" >> ./tmp0
	@echo "set rootme \"`${PWD_COMMAND}`\"" >> ./tmp0
	@echo "set srcdir \"`cd ${srcdir}; ${PWD_COMMAND}`\"" >> ./tmp0
	@echo "set host_triplet $(host)" >> ./tmp0
	@echo "set build_triplet $(build)" >> ./tmp0
	@echo "set target_triplet $(target)" >> ./tmp0
	@echo "set target_alias $(target_noncanonical)" >> ./tmp0
	@echo "set libiconv \"$(LIBICONV)\"" >> ./tmp0
# CFLAGS is set even though it's empty to show we reserve the right to set it.
	@echo "set CFLAGS \"\"" >> ./tmp0
	@echo "set CXXFLAGS \"\"" >> ./tmp0
	@echo "set HOSTCC \"$(CC)\"" >> ./tmp0
	@echo "set HOSTCFLAGS \"$(CFLAGS)\"" >> ./tmp0
# When running the tests we set GCC_EXEC_PREFIX to the install tree so that
# files that have already been installed there will be found.  The -B option
# overrides it, so use of GCC_EXEC_PREFIX will not result in using GCC files
# from the install tree.
	@echo "set TEST_GCC_EXEC_PREFIX \"$(libdir)/gcc/\"" >> ./tmp0
	@echo "set TESTING_IN_BUILD_TREE 1" >> ./tmp0
	@echo "set HAVE_LIBSTDCXX_V3 1" >> ./tmp0
	@if test "@enable_plugin@" = "yes" ; then \
	  echo "set ENABLE_PLUGIN 1" >> ./tmp0; \
	  echo "set GMPINC \"$(GMPINC)\"" >> ./tmp0; \
	fi
# If newlib has been configured, we need to pass -B to gcc so it can find
# newlib's crt0.o if it exists.  This will cause a "path prefix not used"
# message if it doesn't, but the testsuite is supposed to ignore the message -
# it's too difficult to tell when to and when not to pass -B (not all targets
# have crt0's).  We could only add the -B if ../newlib/crt0.o exists, but that
# seems like too selective a test.
# ??? Another way to solve this might be to rely on linker scripts.  Then
# theoretically the -B won't be needed.
# We also need to pass -L ../ld so that the linker can find ldscripts.
	@if [ -d $(objdir)/../$(target_subdir)/newlib ] \
	    && [ "${host}" != "${target}" ]; then \
	  echo "set newlib_cflags \"-I$(objdir)/../$(target_subdir)/newlib/targ-include -I\$$srcdir/../newlib/libc/include\"" >> ./tmp0; \
	  echo "set newlib_ldflags \"-B$(objdir)/../$(target_subdir)/newlib/\"" >> ./tmp0; \
	  echo "append CFLAGS \" \$$newlib_cflags\"" >> ./tmp0; \
	  echo "append CXXFLAGS \" \$$newlib_cflags\"" >> ./tmp0; \
	  echo "append LDFLAGS \" \$$newlib_ldflags\"" >> ./tmp0; \
	else true; \
	fi
	@if [ -d $(objdir)/../ld ] ; then \
	  echo "append LDFLAGS \" -L$(objdir)/../ld\"" >> ./tmp0; \
	else true; \
	fi
	echo "set tmpdir $(objdir)/testsuite" >> ./tmp0
	@echo "set srcdir \"\$${srcdir}/testsuite\"" >> ./tmp0
	@if [ "X$(ALT_CC_UNDER_TEST)" != "X" ] ; then \
	  echo "set ALT_CC_UNDER_TEST \"$(ALT_CC_UNDER_TEST)\"" >> ./tmp0; \
	else true; \
	fi
	@if [ "X$(ALT_CXX_UNDER_TEST)" != "X" ] ; then \
	  echo "set ALT_CXX_UNDER_TEST \"$(ALT_CXX_UNDER_TEST)\"" >> ./tmp0; \
	else true; \
	fi
	@if [ "X$(COMPAT_OPTIONS)" != "X" ] ; then \
	  echo "set COMPAT_OPTIONS \"$(COMPAT_OPTIONS)\"" >> ./tmp0; \
	else true; \
	fi
	@echo "## All variables above are generated by configure. Do Not Edit ##" >> ./tmp0
	@cat ./tmp0 > site.exp
	@cat site.bak | sed \
		-e '1,/^## All variables above are.*##/ d' >> site.exp
	-@rm -f ./tmp?

CHECK_TARGETS = check-gcc @check_languages@

check: $(CHECK_TARGETS)

check-subtargets: $(patsubst %,%-subtargets,$(CHECK_TARGETS))

# The idea is to parallelize testing of multilibs, for example:
#   make -j3 check-gcc//sh-hms-sim/{-m1,-m2,-m3,-m3e,-m4}/{,-nofpu}
# will run 3 concurrent sessions of check-gcc, eventually testing
# all 10 combinations.  GNU make is required, as is a shell that expands
# alternations within braces.
lang_checks_parallel = $(lang_checks:=//%)
$(lang_checks_parallel): site.exp
	target=`echo "$@" | sed 's,//.*,,'`; \
	variant=`echo "$@" | sed 's,^[^/]*//,,'`; \
	vardots=`echo "$$variant" | sed 's,/,.,g'`; \
	$(MAKE) TESTSUITEDIR="testsuite.$$vardots" \
	  RUNTESTFLAGS="--target_board=$$variant $(RUNTESTFLAGS)" \
	  "$$target"

TESTSUITEDIR = testsuite

$(TESTSUITEDIR)/site.exp: site.exp
	-test -d $(TESTSUITEDIR) || mkdir $(TESTSUITEDIR)
	-rm -f $@
	sed '/set tmpdir/ s|testsuite|$(TESTSUITEDIR)|' < site.exp > $@

# This is only used for check-% targets that aren't parallelized.
$(filter-out $(lang_checks_parallelized),$(lang_checks)): check-% : site.exp
	-test -d $(TESTSUITEDIR) || mkdir $(TESTSUITEDIR)
	test -d $(TESTSUITEDIR)/$* || mkdir $(TESTSUITEDIR)/$*
	-(rootme=`${PWD_COMMAND}`; export rootme; \
	srcdir=`cd ${srcdir}; ${PWD_COMMAND}` ; export srcdir ; \
	cd $(TESTSUITEDIR)/$*; \
	rm -f tmp-site.exp; \
	sed '/set tmpdir/ s|testsuite|$(TESTSUITEDIR)/$*|' \
		< ../../site.exp > tmp-site.exp; \
	$(SHELL) $${srcdir}/../move-if-change tmp-site.exp site.exp; \
	EXPECT=${EXPECT} ; export EXPECT ; \
	if [ -f $${rootme}/../expect/expect ] ; then  \
	   TCL_LIBRARY=`cd .. ; cd $${srcdir}/../tcl/library ; ${PWD_COMMAND}` ; \
	    export TCL_LIBRARY ; fi ; \
	$(RUNTEST) --tool $* $(RUNTESTFLAGS))

$(patsubst %,%-subtargets,$(filter-out $(lang_checks_parallelized),$(lang_checks))): check-%-subtargets:
	@echo check-$*

check_p_tool=$(firstword $(subst _, ,$*))
check_p_vars=$(check_$(check_p_tool)_parallelize)
check_p_subno=$(word 2,$(subst _, ,$*))
check_p_comma=,
check_p_subwork=$(subst $(check_p_comma), ,$(if $(check_p_subno),$(word $(check_p_subno),$(check_p_vars))))
check_p_numbers=1 2 3 4 5 6 7 8 9 10 11 12 13 14 15 16 17 18 19 20
check_p_subdir=$(subst _,,$*)
check_p_subdirs=$(wordlist 1,$(words $(check_$*_parallelize)),$(check_p_numbers))

# For parallelized check-% targets, this decides whether parallelization
# is desirable (if -jN is used and RUNTESTFLAGS doesn't contain anything
# but optionally --target_board argument).  If it is desirable,
# recursive make is run with check-parallel-$lang{,1,2,3,4,5} etc. goals,
# which can be executed in parallel, as they are run in separate directories.
# check-parallel-$lang{1,2,3,4,5} etc. goals invoke runtest with the longest
# running *.exp files from the testsuite, as determined by check_$lang_parallelize
# variable.  The check-parallel-$lang goal in that case invokes runtest with
# all the remaining *.exp files not handled by the separate goals.
# Afterwards contrib/dg-extract-results.sh is used to merge the sum and log
# files.  If parallelization isn't desirable, only one recursive make
# is run with check-parallel-$lang goal and check_$lang_parallelize variable
# cleared to say that no additional arguments beyond $(RUNTESTFLAGS)
# should be passed to runtest.
#
# To parallelize some language check, add the corresponding check-$lang
# to lang_checks_parallelized variable and define check_$lang_parallelize
# variable (see above check_gcc_parallelize description).
$(lang_checks_parallelized): check-% : site.exp
	@if [ -z "$(filter-out --target_board=%, $(RUNTESTFLAGS))" ] \
	    && [ "$(filter -j, $(MFLAGS))" = "-j" ]; then \
	  $(MAKE) TESTSUITEDIR="$(TESTSUITEDIR)" RUNTESTFLAGS="$(RUNTESTFLAGS)" \
	    check-parallel-$* \
	    $(patsubst %,check-parallel-$*_%, $(check_p_subdirs)); \
	  for file in $(TESTSUITEDIR)/$*/$* \
		      $(patsubst %,$(TESTSUITEDIR)/$*%/$*,$(check_p_subdirs));\
	  do \
	    mv -f $$file.sum $$file.sum.sep; mv -f $$file.log $$file.log.sep; \
	  done; \
	  $(SHELL) $(srcdir)/../contrib/dg-extract-results.sh \
	    $(TESTSUITEDIR)/$*/$*.sum.sep \
	    $(patsubst %,$(TESTSUITEDIR)/$*%/$*.sum.sep,$(check_p_subdirs)) \
	    > $(TESTSUITEDIR)/$*/$*.sum; \
	  $(SHELL) $(srcdir)/../contrib/dg-extract-results.sh -L \
	    $(TESTSUITEDIR)/$*/$*.log.sep \
	    $(patsubst %,$(TESTSUITEDIR)/$*%/$*.log.sep,$(check_p_subdirs)) \
	    > $(TESTSUITEDIR)/$*/$*.log; \
	else \
	  $(MAKE) TESTSUITEDIR="$(TESTSUITEDIR)" RUNTESTFLAGS="$(RUNTESTFLAGS)" \
	    check_$*_parallelize= check-parallel-$*; \
	fi

# Just print the parallelized subtargets for those that want to split
# the testing across machines.
$(patsubst %,%-subtargets,$(lang_checks_parallelized)): check-%-subtargets:
	@echo check-parallel-$* \
	  $(patsubst %,check-parallel-$*_%, $(check_p_subdirs))

# In the if [ -n "$(check_p_subno)" ] case runtest should be given the name of
# the given *.exp file(s).  See comment above check_gcc_parallelize variable
# for details on the content of these variables.
#
# In the elif [ -n "$(check_p_vars)" ] case runtest should be given
# names of all the *.exp files for this tool that aren't already handled by
# other goals.  First it finds all the *.exp files for this tool, then
# prunes those already specified in check_$lang_parallelize or duplicates.
#
# Otherwise check-$lang isn't parallelized and runtest is invoked just with
# the $(RUNTESTFLAGS) arguments.
check-parallel-% : site.exp
	-test -d $(TESTSUITEDIR) || mkdir $(TESTSUITEDIR)
	test -d $(TESTSUITEDIR)/$(check_p_subdir) || mkdir $(TESTSUITEDIR)/$(check_p_subdir)
	-(rootme=`${PWD_COMMAND}`; export rootme; \
	srcdir=`cd ${srcdir}; ${PWD_COMMAND}` ; export srcdir ; \
	cd $(TESTSUITEDIR)/$(check_p_subdir); \
	rm -f tmp-site.exp; \
	sed '/set tmpdir/ s|testsuite|$(TESTSUITEDIR)/$(check_p_subdir)|' \
		< ../../site.exp > tmp-site.exp; \
	$(SHELL) $${srcdir}/../move-if-change tmp-site.exp site.exp; \
	EXPECT=${EXPECT} ; export EXPECT ; \
	if [ -f $${rootme}/../expect/expect ] ; then  \
	   TCL_LIBRARY=`cd .. ; cd $${srcdir}/../tcl/library ; ${PWD_COMMAND}` ; \
	    export TCL_LIBRARY ; fi ; \
	runtestflags= ; \
	if [ -n "$(check_p_subno)" ] ; then \
	  runtestflags="$(check_p_subwork)"; \
	elif [ -n "$(check_p_vars)" ] ; then \
	  parts="`echo ' $(strip $(subst $(check_p_comma), ,$(check_p_vars))) ' \
		  | sed 's/=[^ ]* / /g'`"; \
	  for part in `find $$srcdir/testsuite/$(check_p_tool)* -name \*.exp` ; do \
	    part=`basename $$part` ; \
	    case " $$parts $$runtestflags " in \
	      *" $$part "*) ;; \
	      *) runtestflags="$$runtestflags $$part" ;; \
	    esac ; \
	  done ; \
	fi ; \
	$(RUNTEST) --tool $(check_p_tool) $(RUNTESTFLAGS) $$runtestflags)

check-consistency: testsuite/site.exp
	-rootme=`${PWD_COMMAND}`; export rootme; \
	srcdir=`cd ${srcdir}; ${PWD_COMMAND}` ; export srcdir ; \
	cd testsuite; \
	EXPECT=${EXPECT} ; export EXPECT ; \
	if [ -f $${rootme}/../expect/expect ] ; then  \
	   TCL_LIBRARY=`cd .. ; cd $${srcdir}/../tcl/library ; ${PWD_COMMAND}` ; \
	   export TCL_LIBRARY ; fi ; \
	$(RUNTEST) --tool consistency $(RUNTESTFLAGS)

# QMTest targets

# The path to qmtest.
QMTEST_PATH=qmtest

# The flags to pass to qmtest.
QMTESTFLAGS=

# The flags to pass to "qmtest run".
QMTESTRUNFLAGS=-f none --result-stream dejagnu_stream.DejaGNUStream

# The command to use to invoke qmtest.
QMTEST=${QMTEST_PATH} ${QMTESTFLAGS}

# The tests (or suites) to run.
QMTEST_GPP_TESTS=g++

# The subdirectory of the OBJDIR that will be used to store the QMTest
# test database configuration and that will be used for temporary
# scratch space during QMTest's execution.
QMTEST_DIR=qmtestsuite

# Create the QMTest database configuration.
${QMTEST_DIR} stamp-qmtest:
	${QMTEST} -D ${QMTEST_DIR} create-tdb \
	    -c gcc_database.GCCDatabase \
	    -a srcdir=`cd ${srcdir}/testsuite && ${PWD_COMMAND}` && \
	    $(STAMP) stamp-qmtest

# Create the QMTest context file.
${QMTEST_DIR}/context: stamp-qmtest
	rm -f $@
	echo "CompilerTable.languages=c cplusplus" >> $@
	echo "CompilerTable.c_kind=GCC" >> $@
	echo "CompilerTable.c_path=${objdir}/xgcc" >> $@
	echo "CompilerTable.c_options=-B${objdir}/" >> $@
	echo "CompilerTable.cplusplus_kind=GCC" >> $@
	echo "CompilerTable.cplusplus_path=${objdir}/g++" >> $@
	echo "CompilerTable.cplusplus_options=-B${objdir}/" >> $@
	echo "DejaGNUTest.target=${target_noncanonical}" >> $@

# Run the G++ testsuite using QMTest.
qmtest-g++: ${QMTEST_DIR}/context
	cd ${QMTEST_DIR} && ${QMTEST} run ${QMTESTRUNFLAGS} -C context \
	   -o g++.qmr ${QMTEST_GPP_TESTS}

# Use the QMTest GUI.
qmtest-gui: ${QMTEST_DIR}/context
	cd ${QMTEST_DIR} && ${QMTEST} gui -C context

.PHONY: qmtest-g++

# Run Paranoia on real.c.

paranoia.o: $(srcdir)/../contrib/paranoia.cc $(CONFIG_H) $(SYSTEM_H) \
  $(REAL_H) $(TREE_H)
	g++ -c $(ALL_CFLAGS) $(ALL_CPPFLAGS) $< $(OUTPUT_OPTION)

paranoia: paranoia.o real.o $(LIBIBERTY)
	g++ -o $@ paranoia.o real.o $(LIBIBERTY)

# These exist for maintenance purposes.

# Update the tags table.
TAGS: lang.tags
	(cd $(srcdir);					\
	incs= ;						\
	list='$(SUBDIRS)'; for dir in $$list; do	\
	  if test -f $$dir/TAGS; then			\
	    incs="$$incs --include $$dir/TAGS.sub";	\
	  fi;						\
	done;						\
	etags -o TAGS.sub *.y *.h *.c; \
	etags --include TAGS.sub $$incs)

# -----------------------------------------------------
# Rules for generating translated message descriptions.
# Disabled by autoconf if the tools are not available.
# -----------------------------------------------------

XGETTEXT = @XGETTEXT@
GMSGFMT = @GMSGFMT@
MSGMERGE = msgmerge
CATALOGS = $(patsubst %,po/%,@CATALOGS@)

.PHONY: build- install- build-po install-po update-po

# Dummy rules to deal with dependencies produced by use of
# "build-@POSUB@" and "install-@POSUB@" above, when NLS is disabled.
build-: ; @true
install-: ; @true

build-po: $(CATALOGS)

# This notation should be acceptable to all Make implementations used
# by people who are interested in updating .po files.
update-po: $(CATALOGS:.gmo=.pox)

# N.B. We do not attempt to copy these into $(srcdir).  The snapshot
# script does that.
.po.gmo:
	$(mkinstalldirs) po
	$(GMSGFMT) --statistics -o $@ $<

# The new .po has to be gone over by hand, so we deposit it into
# build/po with a different extension.
# If build/po/gcc.pot exists, use it (it was just created),
# else use the one in srcdir.
.po.pox:
	$(mkinstalldirs) po
	$(MSGMERGE) $< `if test -f po/gcc.pot; \
			then echo po/gcc.pot; \
			else echo $(srcdir)/po/gcc.pot; fi` -o $@

# This rule has to look for .gmo modules in both srcdir and
# the cwd, and has to check that we actually have a catalog
# for each language, in case they weren't built or included
# with the distribution.
install-po:
	$(mkinstalldirs) $(DESTDIR)$(datadir)
	cats="$(CATALOGS)"; for cat in $$cats; do \
	  lang=`basename $$cat | sed 's/\.gmo$$//'`; \
	  if [ -f $$cat ]; then :; \
	  elif [ -f $(srcdir)/$$cat ]; then cat=$(srcdir)/$$cat; \
	  else continue; \
	  fi; \
	  dir=$(localedir)/$$lang/LC_MESSAGES; \
	  echo $(mkinstalldirs) $(DESTDIR)$$dir; \
	  $(mkinstalldirs) $(DESTDIR)$$dir || exit 1; \
	  echo $(INSTALL_DATA) $$cat $(DESTDIR)$$dir/gcc.mo; \
	  $(INSTALL_DATA) $$cat $(DESTDIR)$$dir/gcc.mo; \
	done

# Rule for regenerating the message template (gcc.pot).
# Instead of forcing everyone to edit POTFILES.in, which proved impractical,
# this rule has no dependencies and always regenerates gcc.pot.  This is
# relatively harmless since the .po files do not directly depend on it.
# Note that exgettext has an awk script embedded in it which requires a
# fairly modern (POSIX-compliant) awk.
# The .pot file is left in the build directory.
gcc.pot: po/gcc.pot
po/gcc.pot: force
	$(mkinstalldirs) po
	$(MAKE) srcextra
	AWK=$(AWK) $(SHELL) $(srcdir)/po/exgettext \
		$(XGETTEXT) gcc $(srcdir)<|MERGE_RESOLUTION|>--- conflicted
+++ resolved
@@ -2516,12 +2516,8 @@
 opts.o : opts.c opts.h options.h $(TOPLEV_H) $(CONFIG_H) $(SYSTEM_H) \
    coretypes.h $(TREE_H) $(TM_H) langhooks.h $(GGC_H) $(EXPR_H) $(RTL_H) \
    output.h $(DIAGNOSTIC_H) $(TM_P_H) $(INSN_ATTR_H) intl.h $(TARGET_H) \
-<<<<<<< HEAD
-   $(FLAGS_H) $(PARAMS_H) tree-pass.h $(DBGCNT_H) debug.h varray.h \
+   $(FLAGS_H) $(PARAMS_H) tree-pass.h $(DBGCNT_H) debug.h varray.h $(PLUGIN_H) \
    $(LTO_OPTS_H)
-=======
-   $(FLAGS_H) $(PARAMS_H) tree-pass.h $(DBGCNT_H) debug.h varray.h $(PLUGIN_H)
->>>>>>> f116fecf
 opts-common.o : opts-common.c opts.h $(CONFIG_H) $(SYSTEM_H) \
    coretypes.h intl.h
 targhooks.o : targhooks.c $(CONFIG_H) $(SYSTEM_H) coretypes.h $(TREE_H) \
