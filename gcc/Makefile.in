--- conflicted
+++ resolved
@@ -754,10 +754,7 @@
 T_TARGET : $(T_TARGET)
 
 # For building rtl pases for extra target architectures.
-<<<<<<< HEAD
-=======
 TA =
->>>>>>> a52a02eb
 TARGET_NUM=0
 
 # This should name the specs file that we're going to install.  Target
@@ -1717,13 +1714,9 @@
 cs-tm.h: Makefile
 	TARGET_CPU_DEFAULT="$(target_cpu_default)" \
 	HEADERS="$(tm_include_list)" \
-<<<<<<< HEAD
-	DEFINES="TARGET_NUM=$(TARGET_NUM) \
-=======
 	DEFINES="NUM_TARGETS=$(NUM_TARGETS) TARGET_NUM=$(TARGET_NUM) \
 	EXTRA_TARGETS_EXPAND(PREFIX,CALL,DELIM)=$(subst $(space),/**/DELIM/**/,$(foreach TA,$(subst -,_,$(EXTRA_TARGETS)),PREFIX/**/$(TA)/**/CALL)) \
 	TARGET_SCOPE_=$(subst -,_,$(target_noncanonical)):: \
->>>>>>> a52a02eb
 	$(tm_defines)" \
 	$(SHELL) $(srcdir)/mkconfig.sh tm.h
 
@@ -3267,13 +3260,8 @@
    coretypes.h $(TREE_DUMP_H) $(EXCEPT_H) langhooks.h $(TREE_PASS_H) $(RTL_H) \
    $(DIAGNOSTIC_H) $(TOPLEV_H) $(BASIC_BLOCK_H) $(FLAGS_H) debug.h $(PARAMS_H) \
    value-prof.h $(TREE_INLINE_H) $(TARGET_H) $(SSAEXPAND_H) \
-<<<<<<< HEAD
    tree-pretty-print.h gimple-pretty-print.h $(BITMAP_H) sbitmap.h $(INSN_ATTR_H)
-cfgrtl.o : cfgrtl.c $(CONFIG_H) $(SYSTEM_H) coretypes.h $(TM_H) $(RTL_H) \
-=======
-   tree-pretty-print.h gimple-pretty-print.h $(BITMAP_H) sbitmap.h
 $(TA)cfgrtl.o : cfgrtl.c $(CONFIG_H) $(SYSTEM_H) coretypes.h $(TM_H) $(RTL_H) \
->>>>>>> a52a02eb
    $(FLAGS_H) insn-config.h $(BASIC_BLOCK_H) $(REGS_H) hard-reg-set.h \
    output.h $(TOPLEV_H) $(FUNCTION_H) $(EXCEPT_H) $(TM_P_H) $(INSN_ATTR_H) \
    insn-config.h $(EXPR_H) \
@@ -3626,18 +3614,6 @@
   dfp.h $(FLAGS_H) output.h insn-config.h hard-reg-set.h $(RECOG_H)	\
   $(RESOURCE_H) reload.h $(TOPLEV_H) $(REGS_H) tm-constrs.h $(GGC_H)	\
   $(BASIC_BLOCK_H) $(INTEGRATE_H)
-<<<<<<< HEAD
-insn-enums.o : insn-enums.c $(CONFIG_H) $(SYSTEM_H) insn-constants.h
-insn-extract.o : insn-extract.c $(CONFIG_H) $(SYSTEM_H) coretypes.h	\
-  $(TM_H) $(RTL_H) $(TOPLEV_H) insn-config.h $(RECOG_H)
-insn-modes.o : insn-modes.c $(CONFIG_H) $(SYSTEM_H) coretypes.h	$(TM_H) \
-  $(MACHMODE_H)
-insn-opinit.o : insn-opinit.c $(CONFIG_H) $(SYSTEM_H) coretypes.h	\
-  $(TM_H) $(RTL_H) $(TM_P_H) insn-config.h $(FLAGS_H) $(RECOG_H)	\
-  $(EXPR_H) $(OPTABS_H) reload.h
-insn-output.o : insn-output.c $(CONFIG_H) $(SYSTEM_H) coretypes.h	\
-  $(TM_H) $(RTL_H) $(GGC_H) $(REGS_H) conditions.h			\
-=======
 $(TA)insn-enums.o : $(TA)insn-enums.c $(CONFIG_H) $(SYSTEM_H) insn-constants.h
 $(TA)insn-extract.o : $(TA)insn-extract.c $(CONFIG_H) $(SYSTEM_H)	\
   coretypes.h $(TM_H) $(RTL_H) $(TOPLEV_H) insn-config.h $(RECOG_H)
@@ -3648,7 +3624,6 @@
   $(RECOG_H) $(EXPR_H) $(OPTABS_H) reload.h
 $(TA)insn-output.o : $(TA)insn-output.c $(CONFIG_H) $(SYSTEM_H)		\
   coretypes.h $(TM_H) $(RTL_H) $(GGC_H) $(REGS_H) conditions.h		\
->>>>>>> a52a02eb
   hard-reg-set.h insn-config.h $(INSN_ATTR_H) $(EXPR_H) output.h	\
   $(RECOG_H) $(FUNCTION_H) $(TOPLEV_H) $(FLAGS_H) insn-codes.h $(TM_P_H)\
   $(TARGET_H) tm-constrs.h
@@ -3964,8 +3939,80 @@
 build/genrecog.o : genrecog.c $(RTL_BASE_H) $(BCONFIG_H) $(SYSTEM_H)	\
   coretypes.h $(GTM_H) errors.h $(READ_MD_H) gensupport.h
 
-<<<<<<< HEAD
+#Fixme: should take more steps to make sure that we use a
+#uniform type and storage layout
+COMMON_ABI=target-types.h target-gtypes.h
+
+#make sure ENABLE_NLS is consistent between this dir and subdirs.
+#configure checks for ../intl/config.intl
+intl/config.intl: ../intl/config.intl
+	-$(LN) -s ../intl .
+
+ifndef TA
+extra-modes.h: Makefile T-extra $(foreach ta,$(EXTRA_TARGETS),$(ta)/T-extra)
+	echo target=\"$(subst -,_,$(target_noncanonical))\"\; > $@
+	$(foreach file,$(extra_modes_file),echo '#include "$(file)"' >> $@)
+	$(foreach ta,$(EXTRA_TARGETS),\
+	  echo target='"$(subst -,_,$(ta))"'\; >> $@;\
+	  $(foreach file,$($(ta)-extra_modes_file),\
+	    echo '#include "$(file)"' >> $@;))
+	echo 'target = (const char *) 0;' >> $@
+ifdef EXTRA_TARGETS
+# ??? This generates a rather long header file to address one small
+# pernicious issue.
+# ??? config/h8300/h8300.h uses rtx_def*.
+target-types.h: s-target-types; @true
+s-target-types: Makefile T-extra $(foreach ta,$(EXTRA_TARGETS),$(ta)/T-extra $($(ta)-tm_include_list))
+	echo '#ifndef TARGET_TYPES_H' > tmp-target-types.h
+	$(foreach ta,_ $(EXTRA_TARGETS:%=%-),\
+	  echo 'namespace $(subst -,_,$(ta)) {' >> tmp-target-types.h;\
+	  ( $(foreach file,$($(ta:%_=%)tm_include_list),\
+	      echo '#include "$(file)"';))\
+	  | cpp -I $(INCLUDES) | sed 'sX^#X// &X' >> tmp-target-types.h;\
+	  ( $(foreach file,config.h system.h $($(ta:%_=%)tm_include_list) hard-reg-set.h,\
+              echo '#include "$(file)"';)\
+	    echo 'typedef CUMULATIVE_ARGS $(subst -,_,$(ta))cumulative_args;';\
+	    echo 'typedef struct machine_function *$(subst -,_,$(ta))machine_function;';\
+	    echo 'typedef HARD_REG_SET $(subst -,_,$(ta))hard_reg_set;';\
+	    echo '}';\
+	    echo 'using $(subst -,_,$(ta)::$(ta))cumulative_args;'; \
+	    echo 'using $(subst -,_,$(ta)::$(ta))machine_function;'; \
+	    echo 'using $(subst -,_,$(ta)::$(ta))hard_reg_set;') \
+	  | cpp -I $(INCLUDES) | sed -e 'sX^#X// &X' -e '/hard-reg-set.h/,/using.*hard_reg_set;/p' -e d >> tmp-target-types.h;)
+	echo '' >> tmp-target-types.h
+	echo 'typedef union {' >> tmp-target-types.h
+	$(foreach num,$(call enumerate,_ $(EXTRA_TARGETS)),\
+	  $(foreach ta,$(subst -,_,$(word $(num), _ $(EXTRA_TARGETS:%=%_))),\
+	    echo '  $(ta)cumulative_args GTY ((tag ("$(num) - 1"))) \
+	       $(ta)ca;' >> tmp-target-types.h;)) \
+	echo '  void *GTY ((default, skip)) align_dummy[1];' >> tmp-target-types.h
+	echo '} cumulative_args_u;' >> tmp-target-types.h
+	echo '' >> tmp-target-types.h
+	echo 'typedef union {' >> tmp-target-types.h
+	$(foreach num,$(call enumerate,_ $(EXTRA_TARGETS)),\
+	  $(foreach ta,$(subst -,_,$(word $(num), _ $(EXTRA_TARGETS:%=%_))),\
+	    echo '  $(ta)machine_function GTY ((tag ("$(num) - 1"))) \
+	       $(ta)mf;' >> tmp-target-types.h;)) \
+	echo '  void *GTY ((default, skip)) align_dummy[1];' >> tmp-target-types.h
+	echo '} machine_function_u;' >> tmp-target-types.h
+	echo '' >> tmp-target-types.h
+	echo 'typedef union {' >> tmp-target-types.h
+	$(foreach num,$(call enumerate,_ $(EXTRA_TARGETS)),\
+	  $(foreach ta,$(subst -,_,$(word $(num), _ $(EXTRA_TARGETS:%=%_))),\
+	    echo '  $(ta)hard_reg_set GTY ((tag ("$(num) - 1"))) \
+	       $(ta)hrs;' >> tmp-target-types.h;)) \
+	echo '  void *GTY ((default, skip)) align_dummy[1];' >> tmp-target-types.h
+	echo '} hard_reg_set_u;' >> tmp-target-types.h
+	echo '#endif /* TARGET_TYPES_H */' >> tmp-target-types.h
+	$(SHELL) $(srcdir)/../move-if-change tmp-target-types.h target-types.h
+	$(STAMP) s-target-types
 target-gtypes.h: s-target-gtypes; @true
+s-target-gtypes: build/gentargtype$(build_exeext)
+	$(RUN_GEN) build/gentargtype$(build_exeext) > tmp-target-gtypes.h
+	$(SHELL) $(srcdir)/../move-if-change tmp-target-gtypes.h target-gtypes.h
+	$(STAMP) s-target-gtypes
+else # !EXTRA_TARGETS
+target-types.h target-gtypes.h: s-target-gtypes; @true
 # using struct instead of union makes this gty-safe.
 s-target-gtypes: Makefile
 	(echo 'typedef union GTY (())'; \
@@ -3989,102 +4036,14 @@
 	 echo '    HARD_REG_SET GTY ((tag ("TARGET_NUM"))) _hrs;'; \
 	 echo '  } hard_reg_set_u;'; \
 	) >> tmp-target-gtypes.h
+	cp tmp-target-gtypes.h tmp-target-types.h
+	$(SHELL) $(srcdir)/../move-if-change tmp-target-types.h target-types.h
 	$(SHELL) $(srcdir)/../move-if-change tmp-target-gtypes.h target-gtypes.h
 	$(STAMP) s-target-gtypes
-=======
-#Fixme: should take more steps to make sure that we use a
-#uniform type and storage layout
-COMMON_ABI=target-types.h target-gtypes.h
-
-#make sure ENABLE_NLS is consistent between this dir and subdirs.
-#configure checks for ../intl/config.intl
-intl/config.intl: ../intl/config.intl
-	-$(LN) -s ../intl .
-
-ifndef TA
-extra-modes.h: Makefile T-extra $(foreach ta,$(EXTRA_TARGETS),$(ta)/T-extra)
-	echo target=\"$(subst -,_,$(target_noncanonical))\"\; > $@
-	$(foreach file,$(extra_modes_file),echo '#include "$(file)"' >> $@)
-	$(foreach ta,$(EXTRA_TARGETS),\
-	  echo target='"$(subst -,_,$(ta))"'\; >> $@;\
-	  $(foreach file,$($(ta)-extra_modes_file),\
-	    echo '#include "$(file)"' >> $@;))
-	echo 'target = (const char *) 0;' >> $@
-ifdef EXTRA_TARGETS
-# ??? This generates a rather long header file to address one small
-# pernicious issue.
-# ??? config/h8300/h8300.h uses rtx_def*.
-target-types.h: Makefile T-extra $(foreach ta,$(EXTRA_TARGETS),$(ta)/T-extra $($(ta)-tm_include_list))
-	echo '#ifndef TARGET_TYPES_H' > $@
-	$(foreach ta,_ $(EXTRA_TARGETS:%=%-),\
-	  echo 'namespace $(subst -,_,$(ta)) {' >> $@;\
-	  ( $(foreach file,$($(ta:%_=%)tm_include_list),\
-	      echo '#include "$(file)"';))\
-	  | cpp -I $(INCLUDES) | sed 'sX^#X// &X' >> $@;\
-	  ( $(foreach file,config.h system.h $($(ta:%_=%)tm_include_list) hard-reg-set.h,\
-              echo '#include "$(file)"';)\
-	    echo 'typedef CUMULATIVE_ARGS $(subst -,_,$(ta))cumulative_args;';\
-	    echo 'typedef struct machine_function *$(subst -,_,$(ta))machine_function;';\
-	    echo 'typedef HARD_REG_SET $(subst -,_,$(ta))hard_reg_set;';\
-	    echo '}';\
-	    echo 'using $(subst -,_,$(ta)::$(ta))cumulative_args;'; \
-	    echo 'using $(subst -,_,$(ta)::$(ta))machine_function;'; \
-	    echo 'using $(subst -,_,$(ta)::$(ta))hard_reg_set;') \
-	  | cpp -I $(INCLUDES) | sed -e 'sX^#X// &X' -e '/hard-reg-set.h/,/using.*hard_reg_set;/p' -e d >> $@;)
-	echo '' >> $@
-	echo 'typedef union {' >> $@
-	$(foreach num,$(call enumerate,_ $(EXTRA_TARGETS)),\
-	  $(foreach ta,$(subst -,_,$(word $(num), _ $(EXTRA_TARGETS:%=%_))),\
-	    echo '  $(ta)cumulative_args GTY ((tag ("$(num) - 1"))) \
-	       $(ta)ca;' >> $@;)) \
-	echo '  void *GTY ((default, skip)) align_dummy[1];' >> $@
-	echo '} cumulative_args_u;' >> $@
-	echo '' >> $@
-	echo 'typedef union {' >> $@
-	$(foreach num,$(call enumerate,_ $(EXTRA_TARGETS)),\
-	  $(foreach ta,$(subst -,_,$(word $(num), _ $(EXTRA_TARGETS:%=%_))),\
-	    echo '  $(ta)machine_function GTY ((tag ("$(num) - 1"))) \
-	       $(ta)mf;' >> $@;)) \
-	echo '  void *GTY ((default, skip)) align_dummy[1];' >> $@
-	echo '} machine_function_u;' >> $@
-	echo '' >> $@
-	echo 'typedef union {' >> $@
-	$(foreach num,$(call enumerate,_ $(EXTRA_TARGETS)),\
-	  $(foreach ta,$(subst -,_,$(word $(num), _ $(EXTRA_TARGETS:%=%_))),\
-	    echo '  $(ta)hard_reg_set GTY ((tag ("$(num) - 1"))) \
-	       $(ta)hrs;' >> $@;)) \
-	echo '  void *GTY ((default, skip)) align_dummy[1];' >> $@
-	echo '} hard_reg_set_u;' >> $@
-	echo '#endif /* TARGET_TYPES_H */' >> $@
-target-gtypes.h: build/gentargtype$(build_exeext)
-	$(RUN_GEN) build/gentargtype$(build_exeext) > $@
-else # !EXTRA_TARGETS
-# using struct instead of union makes this gty-safe.
-target-types.h target-gtypes.h: Makefile
-	echo 'typedef union GTY (())' > $@
-	echo '  {' >> $@
-	echo '    CUMULATIVE_ARGS GTY ((tag ("TARGET_NUM"))) _ca;' >> $@
-	echo '  } cumulative_args_u;' >> $@
-	mf_def=` \
-	  cat $(tm_include_list) $(filter-out [%], $(GTFILES)) \
-	  | sed '/struct[ 	]*GTY[() 	]*machine_function/!d'`;\
-	if test "x$${mf_def}" = x; then \
-	  echo 'struct GTY (()) machine_function { int dummy; };' >> $@; \
-	fi
-	echo 'typedef union GTY (())' >> $@
-	echo '  {' >> $@
-	echo '    struct machine_function *GTY ((tag ("TARGET_NUM"))) _mf;' \
-		>> $@
-	echo '  } machine_function_u;' >> $@
-	echo 'typedef union GTY (())' >> $@
-	echo '  {' >> $@
-	echo '    HARD_REG_SET GTY ((tag ("TARGET_NUM"))) _hrs;' >> $@
-	echo '  } hard_reg_set_u;' >> $@
 endif # !EXTRA_TARGETS
 EXTRA_OBJS := $(EXTRA_OBJS) \
   $(foreach ta,$(EXTRA_TARGETS),$(addprefix $(ta)/,$($(ta)-EXTRA_OBJS)))
 endif
->>>>>>> a52a02eb
 
 # Compile the programs that generate insn-* from the machine description.
 # They are compiled with $(COMPILER_FOR_BUILD), and associated libraries,
