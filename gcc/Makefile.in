--- conflicted
+++ resolved
@@ -4360,17 +4360,15 @@
   $(C_PRAGMA_H)  $(CPPLIB_H)  $(FUNCTION_H) \
   cppdefault.h flags.h $(MD5_H) params.def params.h prefix.h tree-inline.h
 
-<<<<<<< HEAD
 ## extra MELT required plugin headers!
 MELT_PLUGIN_HEADERS= melt-runtime.h run-melt.h melt-predef.h 
-=======
+
 # generate the 'build fragment' b-header-vars
 s-header-vars: Makefile
 	rm -f tmp-header-vars
 	$(foreach header_var,$(shell sed < Makefile -e 's/^\([A-Z0-9_]*_H\)[      ]*=.*/\1/p' -e d),echo $(header_var)=$(shell echo $($(header_var):$(srcdir)/%=.../%) | sed -e 's~\.\.\./config/~config/~' -e 's~\.\.\..*/~~') >> tmp-header-vars;) \
 	$(SHELL) $(srcdir)/../move-if-change tmp-header-vars b-header-vars
 	$(STAMP) s-header-vars
->>>>>>> ab0e4a35
 
 # Install the headers needed to build a plugin.
 install-plugin: installdirs lang.install-plugin s-header-vars
