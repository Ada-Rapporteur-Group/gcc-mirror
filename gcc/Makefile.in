# Makefile for GNU Compiler Collection
# Run 'configure' to generate Makefile from Makefile.in

# Copyright (C) 1987, 1988, 1990, 1991, 1992, 1993, 1994, 1995, 1996,
# 1997, 1998, 1999, 2000, 2001, 2002, 2003, 2004, 2005, 2006, 2007,
# 2008, 2009 Free Software Foundation, Inc.

#This file is part of GCC.

#GCC is free software; you can redistribute it and/or modify
#it under the terms of the GNU General Public License as published by
#the Free Software Foundation; either version 3, or (at your option)
#any later version.

#GCC is distributed in the hope that it will be useful,
#but WITHOUT ANY WARRANTY; without even the implied warranty of
#MERCHANTABILITY or FITNESS FOR A PARTICULAR PURPOSE.  See the
#GNU General Public License for more details.

#You should have received a copy of the GNU General Public License
#along with GCC; see the file COPYING3.  If not see
#<http://www.gnu.org/licenses/>.

# The targets for external use include:
# all, doc, install, install-cross, install-cross-rest,
# uninstall, TAGS, mostlyclean, clean, distclean, maintainer-clean.

# This is the default target.
# Set by autoconf to "all.internal" for a native build, or
# "all.cross" to build a cross compiler.
all: @ALL@

# Depend on this to specify a phony target portably.
force:

# This tells GNU make version 3 not to export the variables
# defined in this file into the environment (and thus recursive makes).
.NOEXPORT:
# And this tells it not to automatically pass command-line variables
# to recursive makes.
MAKEOVERRIDES =

# Suppress smart makes who think they know how to automake yacc and flex file
.y.c:
.l.c:

# The only suffixes we want for implicit rules are .c and .o, so clear
# the list and add them.  This speeds up GNU Make, and allows -r to work.
# For i18n support, we also need .gmo, .po, .pox.
# This must come before the language makefile fragments to allow them to
# add suffixes and rules of their own.
.SUFFIXES:
.SUFFIXES: .c .o .po .pox .gmo

# -------------------------------
# Standard autoconf-set variables
# -------------------------------

build=@build@
host=@host@
target=@target@
target_noncanonical:=@target_noncanonical@

# Sed command to transform gcc to installed name.
program_transform_name := @program_transform_name@

# -----------------------------
# Directories used during build
# -----------------------------

# Directory where sources are, from where we are.
srcdir = @srcdir@
gcc_docdir = @srcdir@/doc

# Directory where sources are, absolute.
abs_srcdir = @abs_srcdir@
abs_docdir = @abs_srcdir@/doc

# Top build directory for this package, relative to here.
top_builddir = .

# The absolute path to the current directory.
objdir := $(shell pwd)

host_subdir=@host_subdir@
build_subdir=@build_subdir@
target_subdir=@target_subdir@
build_libsubdir=@build_libsubdir@

# Top build directory for the "Cygnus tree", relative to $(top_builddir).
ifeq ($(host_subdir),.)
toplevel_builddir := ..
else
toplevel_builddir := ../..
endif

build_objdir := $(toplevel_builddir)/$(build_subdir)
build_libobjdir := $(toplevel_builddir)/$(build_libsubdir)
target_objdir := $(toplevel_builddir)/$(target_subdir)

# --------
# Defined vpaths
# --------

# Directory where sources are, from where we are.
VPATH = @srcdir@

# We define a vpath for the sources of the .texi files here because they
# are split between multiple directories and we would rather use one implicit
# pattern rule for everything.
# This vpath could be extended within the Make-lang fragments.

vpath %.texi $(gcc_docdir)
vpath %.texi $(gcc_docdir)/include

# --------
# UNSORTED
# --------

# Variables that exist for you to override.
# See below for how to change them for certain systems.

# List of language subdirectories.
SUBDIRS =@subdirs@ build

# Selection of languages to be made.
CONFIG_LANGUAGES = @all_selected_languages@
LANGUAGES = c gcov$(exeext) gcov-dump$(exeext) $(CONFIG_LANGUAGES)

# Default values for variables overridden in Makefile fragments.
# CFLAGS is for the user to override to, e.g., do a cross build with -O2.
# TCFLAGS is used for compilations with the GCC just built.
# T_CFLAGS is used for all compilations and is overridden by t-* files.
T_CFLAGS =
TCFLAGS =
CFLAGS = @CFLAGS@
LDFLAGS = @LDFLAGS@

# Flags to determine code coverage. When coverage is disabled, this will
# contain the optimization flags, as you normally want code coverage
# without optimization.
COVERAGE_FLAGS = @coverage_flags@
coverageexts = .{gcda,gcno}

# The warning flags are separate from CFLAGS because people tend to
# override optimization flags and we'd like them to still have warnings
# turned on.  These flags are also used to pass other stage dependent
# flags from configure.  The user is free to explicitly turn these flags
# off if they wish.
# LOOSE_WARN are the warning flags to use when compiling something
# which is only compiled with gcc, such as libgcc.
# STRICT_WARN are the additional warning flags to
# apply to the back end and some front ends, which may be compiled
# with other compilers.
LOOSE_WARN = @loose_warn@
STRICT_WARN = @strict_warn@

# This is set by --enable-checking.  The idea is to catch forgotten
# "extern" tags in header files.
NOCOMMON_FLAG = @nocommon_flag@

# This is set by --disable-maintainer-mode (default) to "#"
MAINT := @MAINT@

# These are set by --enable-checking=valgrind.
RUN_GEN = @valgrind_command@
VALGRIND_DRIVER_DEFINES = @valgrind_path_defines@

# This is how we control whether or not the additional warnings are applied.
.-warn = $(STRICT_WARN)
build-warn = $(STRICT_WARN)
GCC_WARN_CFLAGS = $(LOOSE_WARN) $($(@D)-warn) $(NOCOMMON_FLAG) $($@-warn)

# These files are to have specific diagnostics suppressed, or are not to
# be subject to -Werror:
# flex output may yield harmless "no previous prototype" warnings
build/gengtype-lex.o-warn = -Wno-error
# mips-tfile.c contains -Wcast-qual warnings.
mips-tfile.o-warn = -Wno-error

# All warnings have to be shut off in stage1 if the compiler used then
# isn't gcc; configure determines that.  WARN_CFLAGS will be either
# $(GCC_WARN_CFLAGS), or nothing.
WARN_CFLAGS = @warn_cflags@

CPPFLAGS = @CPPFLAGS@

AWK = @AWK@
CC = @CC@
BISON = @BISON@
BISONFLAGS =
FLEX = @FLEX@
FLEXFLAGS =
AR = @AR@
AR_FLAGS = rc
NM = @NM@
RANLIB = @RANLIB@
RANLIB_FLAGS = @ranlib_flags@

# -------------------------------------------
# Programs which operate on the build machine
# -------------------------------------------

SHELL = @SHELL@
# pwd command to use.  Allow user to override default by setting PWDCMD in
# the environment to account for automounters.  The make variable must not
# be called PWDCMD, otherwise the value set here is passed to make
# subprocesses and overrides the setting from the user's environment.
# Don't use PWD since it is a common shell environment variable and we
# don't want to corrupt it.
PWD_COMMAND = $${PWDCMD-pwd}
# on sysV, define this as cp.
INSTALL = @INSTALL@
# Some systems may be missing symbolic links, regular links, or both.
# Allow configure to check this and use "ln -s", "ln", or "cp" as appropriate.
LN=@LN@
LN_S=@LN_S@
# These permit overriding just for certain files.
INSTALL_PROGRAM = @INSTALL_PROGRAM@
INSTALL_DATA = @INSTALL_DATA@
INSTALL_SCRIPT = @INSTALL@
MAKEINFO = @MAKEINFO@
MAKEINFOFLAGS = --no-split
TEXI2DVI = texi2dvi
TEXI2PDF = texi2pdf
TEXI2HTML = $(MAKEINFO) --html
TEXI2POD = perl $(srcdir)/../contrib/texi2pod.pl
POD2MAN = pod2man --center="GNU" --release="gcc-$(version)"
# Some versions of `touch' (such as the version on Solaris 2.8)
# do not correctly set the timestamp due to buggy versions of `utime'
# in the kernel.  So, we use `echo' instead.
STAMP = echo timestamp >
# If necessary (e.g., when using the MSYS shell on Microsoft Windows)
# translate the shell's notion of absolute pathnames to the native
# spelling.
build_file_translate = @build_file_translate@

# Make sure the $(MAKE) variable is defined.
@SET_MAKE@

# Locate mkinstalldirs.
mkinstalldirs=$(SHELL) $(srcdir)/../mkinstalldirs

# write_entries_to_file - writes each entry in a list
# to the specified file.  Entries are written in chunks of
# $(write_entries_to_file_split) to accomodate systems with
# severe command-line-length limitations.
# Parameters:
# $(1): variable containing entries to iterate over
# $(2): output file
write_entries_to_file_split = 50
write_entries_to_file = $(shell rm -f $(2) || :) $(shell touch $(2)) \
	$(foreach range, \
	  $(shell i=1; while test $$i -le $(words $(1)); do \
	     echo $$i; i=`expr $$i + $(write_entries_to_file_split)`; done), \
	  $(shell echo "$(wordlist $(range), \
			  $(shell expr $(range) + $(write_entries_to_file_split) - 1), $(1))" \
	     | tr ' ' '\n' >> $(2)))

# --------
# UNSORTED
# --------

# Some compilers can't handle cc -c blah.c -o foo/blah.o.
# In stage2 and beyond, we force this to "-o $@" since we know we're using gcc.
OUTPUT_OPTION = @OUTPUT_OPTION@

# This is where we get zlib from.  zlibdir is -L../zlib and zlibinc is
# -I../zlib, unless we were configured with --with-system-zlib, in which
# case both are empty.
ZLIB = @zlibdir@ -lz
ZLIBINC = @zlibinc@

# How to find GMP
GMPLIBS = @GMPLIBS@
GMPINC = @GMPINC@

# How to find PPL
PPLLIBS = @PPLLIBS@
PPLINC = @PPLINC@

# How to find CLOOG
CLOOGLIBS = @CLOOGLIBS@
CLOOGINC = @CLOOGINC@

# Libs and linker option needed for plugin support
<<<<<<< HEAD
PLUGINLIBS = @PLUGINLIBS@
=======
PLUGINLIBS = @pluginlibs@
>>>>>>> 6cd1d2e2

CPPLIB = ../libcpp/libcpp.a
CPPINC = -I$(srcdir)/../libcpp/include

# Where to find decNumber
enable_decimal_float = @enable_decimal_float@
DECNUM = $(srcdir)/../libdecnumber
DECNUMFMT = $(srcdir)/../libdecnumber/$(enable_decimal_float)
DECNUMINC = -I$(DECNUM) -I$(DECNUMFMT) -I../libdecnumber
LIBDECNUMBER = ../libdecnumber/libdecnumber.a

# Target to use when installing include directory.  Either
# install-headers-tar, install-headers-cpio or install-headers-cp.
INSTALL_HEADERS_DIR = @build_install_headers_dir@

# Header files that are made available under the same name
# to programs compiled with GCC.
USER_H = $(srcdir)/ginclude/float.h \
	 $(srcdir)/ginclude/iso646.h \
	 $(srcdir)/ginclude/stdarg.h \
	 $(srcdir)/ginclude/stdbool.h \
	 $(srcdir)/ginclude/stddef.h \
	 $(srcdir)/ginclude/varargs.h \
	 $(srcdir)/ginclude/stdfix.h \
	 $(EXTRA_HEADERS)

UNWIND_H = $(srcdir)/unwind-generic.h

# The GCC to use for compiling crt*.o.
# Usually the one we just built.
# Don't use this as a dependency--use $(GCC_PASSES).
GCC_FOR_TARGET = $(STAGE_CC_WRAPPER) ./xgcc -B./ -B$(build_tooldir)/bin/ -isystem $(build_tooldir)/include -isystem $(build_tooldir)/sys-include -L$(objdir)/../ld

# This is used instead of ALL_CFLAGS when compiling with GCC_FOR_TARGET.
# It specifies -B./.
# It also specifies -isystem ./include to find, e.g., stddef.h.
GCC_CFLAGS=$(CFLAGS_FOR_TARGET) $(INTERNAL_CFLAGS) $(T_CFLAGS) $(LOOSE_WARN) -Wold-style-definition $($@-warn) -isystem ./include $(TCFLAGS)

# ---------------------------------------------------
# Programs which produce files for the target machine
# ---------------------------------------------------

AR_FOR_TARGET := $(shell \
  if [ -f $(objdir)/../binutils/ar ] ; then \
    echo $(objdir)/../binutils/ar ; \
  else \
    if [ "$(host)" = "$(target)" ] ; then \
      echo $(AR); \
    else \
       t='$(program_transform_name)'; echo ar | sed -e $$t ; \
    fi; \
  fi)
AR_FLAGS_FOR_TARGET =
AR_CREATE_FOR_TARGET = $(AR_FOR_TARGET) $(AR_FLAGS_FOR_TARGET) rc
AR_EXTRACT_FOR_TARGET = $(AR_FOR_TARGET) $(AR_FLAGS_FOR_TARGET) x
LIPO_FOR_TARGET = lipo
ORIGINAL_AS_FOR_TARGET = @ORIGINAL_AS_FOR_TARGET@
RANLIB_FOR_TARGET := $(shell \
  if [ -f $(objdir)/../binutils/ranlib ] ; then \
    echo $(objdir)/../binutils/ranlib ; \
  else \
    if [ "$(host)" = "$(target)" ] ; then \
      echo $(RANLIB); \
    else \
       t='$(program_transform_name)'; echo ranlib | sed -e $$t ; \
    fi; \
  fi)
ORIGINAL_LD_FOR_TARGET = @ORIGINAL_LD_FOR_TARGET@
ORIGINAL_NM_FOR_TARGET = @ORIGINAL_NM_FOR_TARGET@
NM_FOR_TARGET = ./nm
STRIP_FOR_TARGET := $(shell \
  if [ -f $(objdir)/../binutils/strip ] ; then \
    echo $(objdir)/../binutils/strip ; \
  else \
    if [ "$(host)" = "$(target)" ] ; then \
      echo strip; \
    else \
       t='$(program_transform_name)'; echo strip | sed -e $$t ; \
    fi; \
  fi)

# --------
# UNSORTED
# --------

# Where to find some libiberty headers.
HASHTAB_H   = $(srcdir)/../include/hashtab.h
OBSTACK_H   = $(srcdir)/../include/obstack.h
SPLAY_TREE_H= $(srcdir)/../include/splay-tree.h
FIBHEAP_H   = $(srcdir)/../include/fibheap.h
PARTITION_H = $(srcdir)/../include/partition.h
MD5_H	    = $(srcdir)/../include/md5.h

# Default native SYSTEM_HEADER_DIR, to be overridden by targets.
NATIVE_SYSTEM_HEADER_DIR = /usr/include
# Default cross SYSTEM_HEADER_DIR, to be overridden by targets.
CROSS_SYSTEM_HEADER_DIR = @CROSS_SYSTEM_HEADER_DIR@

# autoconf sets SYSTEM_HEADER_DIR to one of the above.
# Purge it of unneccessary internal relative paths
# to directories that might not exist yet.
# The sed idiom for this is to repeat the search-and-replace until it doesn't match, using :a ... ta.
# Use single quotes here to avoid nested double- and backquotes, this
# macro is also used in a double-quoted context.
SYSTEM_HEADER_DIR = `echo @SYSTEM_HEADER_DIR@ | sed -e :a -e 's,[^/]*/\.\.\/,,' -e ta`

# Control whether to run fixincludes.
STMP_FIXINC = @STMP_FIXINC@

# Test to see whether <limits.h> exists in the system header files.
LIMITS_H_TEST = [ -f $(SYSTEM_HEADER_DIR)/limits.h ]

# Directory for prefix to system directories, for
# each of $(system_prefix)/usr/include, $(system_prefix)/usr/lib, etc.
TARGET_SYSTEM_ROOT = @TARGET_SYSTEM_ROOT@

xmake_file=@xmake_file@
tmake_file=@tmake_file@
out_file=$(srcdir)/config/@out_file@
out_object_file=@out_object_file@
md_file=$(srcdir)/config/@md_file@
tm_file_list=@tm_file_list@
tm_include_list=@tm_include_list@
tm_defines=@tm_defines@
tm_p_file_list=@tm_p_file_list@
tm_p_include_list=@tm_p_include_list@
build_xm_file_list=@build_xm_file_list@
build_xm_include_list=@build_xm_include_list@
build_xm_defines=@build_xm_defines@
host_xm_file_list=@host_xm_file_list@
host_xm_include_list=@host_xm_include_list@
host_xm_defines=@host_xm_defines@
xm_file_list=@xm_file_list@
xm_include_list=@xm_include_list@
xm_defines=@xm_defines@
lang_checks=check-gcc
lang_checks_parallelized=check-gcc
# This lists a couple of test files that take most time during check-gcc.
# When doing parallelized check-gcc, these can run in parallel with the
# remaining tests.  Each word in this variable stands for work for one
# make goal and one extra make goal is added to handle all the *.exp
# files not handled explicitly already.  If multiple *.exp files
# should be run in the same runtest invocation (usually if they aren't
# very long running, but still should be split of from the check-parallel-$lang
# remaining tests runtest invocation), they should be concatenated with commas.
# Note that [a-zA-Z] wildcards need to have []s prefixed with \ (needed
# by tcl) and as the *.exp arguments are mached both as is and with
# */ prefixed to it in runtest_file_p, it is usually desirable to include
# a subdirectory name.
check_gcc_parallelize=execute.exp=execute/2* \
		      execute.exp=execute/\[013-9a-zA-Z\]* \
		      compile.exp dg.exp \
		      struct-layout-1.exp,unsorted.exp,stackalign.exp,i386.exp
lang_opt_files=@lang_opt_files@ $(srcdir)/c.opt $(srcdir)/common.opt
lang_specs_files=@lang_specs_files@
lang_tree_files=@lang_tree_files@
target_cpu_default=@target_cpu_default@
GCC_THREAD_FILE=@thread_file@
OBJC_BOEHM_GC=@objc_boehm_gc@
GTHREAD_FLAGS=@gthread_flags@
extra_modes_file=@extra_modes_file@
extra_opt_files=@extra_opt_files@
host_hook_obj=@out_host_hook_obj@

# ------------------------
# Installation directories
# ------------------------

# Common prefix for installation directories.
# NOTE: This directory must exist when you start installation.
prefix = @prefix@
# Directory in which to put localized header files. On the systems with
# gcc as the native cc, `local_prefix' may not be `prefix' which is
# `/usr'.
# NOTE: local_prefix *should not* default from prefix.
local_prefix = @local_prefix@
# Directory in which to put host dependent programs and libraries
exec_prefix = @exec_prefix@
# Directory in which to put the executable for the command `gcc'
bindir = @bindir@
# Directory in which to put the directories used by the compiler.
libdir = @libdir@
# Directory in which GCC puts its executables.
libexecdir = @libexecdir@

# --------
# UNSORTED
# --------

# Directory in which the compiler finds libraries etc.
libsubdir = $(libdir)/gcc/$(target_noncanonical)/$(version)
# Directory in which the compiler finds executables
libexecsubdir = $(libexecdir)/gcc/$(target_noncanonical)/$(version)
# Used to produce a relative $(gcc_tooldir) in gcc.o
unlibsubdir = ../../..
# $(prefix), expressed as a path relative to $(libsubdir).
#
# An explanation of the sed strings:
#  -e 's|^$(prefix)||'   matches and eliminates 'prefix' from 'exec_prefix'
#  -e 's|/$$||'          match a trailing forward slash and eliminates it
#  -e 's|^[^/]|/|'       forces the string to start with a forward slash (*)
#  -e 's|/[^/]*|../|g'   replaces each occurrence of /<directory> with ../
#
# (*) Note this pattern overwrites the first character of the string
# with a forward slash if one is not already present.  This is not a
# problem because the exact names of the sub-directories concerned is
# unimportant, just the number of them matters.
#
# The practical upshot of these patterns is like this:
#
#  prefix     exec_prefix        result
#  ------     -----------        ------
#   /foo        /foo/bar          ../
#   /foo/       /foo/bar          ../
#   /foo        /foo/bar/         ../
#   /foo/       /foo/bar/         ../
#   /foo        /foo/bar/ugg      ../../
libsubdir_to_prefix := \
  $(unlibsubdir)/$(shell echo "$(libdir)" | \
    sed -e 's|^$(prefix)||' -e 's|/$$||' -e 's|^[^/]|/|' \
        -e 's|/[^/]*|../|g')
# $(exec_prefix), expressed as a path relative to $(prefix).
prefix_to_exec_prefix := \
  $(shell echo "$(exec_prefix)" | \
    sed -e 's|^$(prefix)||' -e 's|^/||' -e '/./s|$$|/|')
# Directory in which to find other cross-compilation tools and headers.
dollar = @dollar@
# Used in install-cross.
gcc_tooldir = @gcc_tooldir@
# Used to install the shared libgcc.
slibdir = @slibdir@
# Since gcc_tooldir does not exist at build-time, use -B$(build_tooldir)/bin/
build_tooldir = $(exec_prefix)/$(target_noncanonical)
# Directory in which the compiler finds target-independent g++ includes.
gcc_gxx_include_dir = @gcc_gxx_include_dir@
# Directory to search for site-specific includes.
local_includedir = $(local_prefix)/include
includedir = $(prefix)/include
# where the info files go
infodir = @infodir@
# Where cpp should go besides $prefix/bin if necessary
cpp_install_dir = @cpp_install_dir@
# where the locale files go
datadir = @datadir@
localedir = $(datadir)/locale
# Extension (if any) to put in installed man-page filename.
man1ext = .1
man7ext = .7
objext = .o
exeext = @host_exeext@
build_exeext = @build_exeext@

# Directory in which to put man pages.
mandir = @mandir@
man1dir = $(mandir)/man1
man7dir = $(mandir)/man7
# Dir for temp files.
tmpdir = /tmp

datarootdir = @datarootdir@
docdir = @docdir@
# Directory in which to build HTML
build_htmldir = $(objdir)/HTML/gcc-$(version)
# Directory in which to put HTML
htmldir = @htmldir@

# Whether we were configured with NLS.
USE_NLS = @USE_NLS@

# Internationalization library.
LIBINTL = @LIBINTL@
LIBINTL_DEP = @LIBINTL_DEP@

# Character encoding conversion library.
LIBICONV = @LIBICONV@
LIBICONV_DEP = @LIBICONV_DEP@

# The GC method to be used on this system.
GGC=@GGC@.o

# If a supplementary library is being used for the GC.
GGC_LIB=

# "true" if the target C library headers are unavailable; "false"
# otherwise.
inhibit_libc = @inhibit_libc@
ifeq ($(inhibit_libc),true)
INHIBIT_LIBC_CFLAGS = -Dinhibit_libc
endif

# Options to use when compiling libgcc2.a.
#
LIBGCC2_DEBUG_CFLAGS = -g
LIBGCC2_CFLAGS = -O2 $(LIBGCC2_INCLUDES) $(GCC_CFLAGS) $(TARGET_LIBGCC2_CFLAGS) \
		 $(LIBGCC2_DEBUG_CFLAGS) $(GTHREAD_FLAGS) \
		 -DIN_LIBGCC2 -D__GCC_FLOAT_NOT_NEEDED \
		 $(INHIBIT_LIBC_CFLAGS)

# Additional options to use when compiling libgcc2.a.
# Some targets override this to -isystem include
LIBGCC2_INCLUDES =

# Additional target-dependent options for compiling libgcc2.a.
TARGET_LIBGCC2_CFLAGS =

# Options to use when compiling crtbegin/end.
CRTSTUFF_CFLAGS = -O2 $(GCC_CFLAGS) $(INCLUDES) $(MULTILIB_CFLAGS) -g0 \
  -finhibit-size-directive -fno-inline-functions -fno-exceptions \
  -fno-zero-initialized-in-bss -fno-toplevel-reorder -fno-tree-vectorize \
  $(INHIBIT_LIBC_CFLAGS)

# Additional sources to handle exceptions; overridden by targets as needed.
LIB2ADDEH = $(srcdir)/unwind-dw2.c $(srcdir)/unwind-dw2-fde.c \
   $(srcdir)/unwind-sjlj.c $(srcdir)/gthr-gnat.c $(srcdir)/unwind-c.c
LIB2ADDEHSTATIC = $(LIB2ADDEH)
LIB2ADDEHSHARED = $(LIB2ADDEH)
LIB2ADDEHDEP = $(UNWIND_H) unwind-pe.h unwind.inc unwind-dw2-fde.h unwind-dw2.h

# Don't build libunwind by default.
LIBUNWIND =
LIBUNWINDDEP =
SHLIBUNWIND_LINK =
SHLIBUNWIND_INSTALL =

# nm flags to list global symbols in libgcc object files.
SHLIB_NM_FLAGS = -pg

# List of extra executables that should be compiled for this target machine
# that are used for compiling from source code to object code.
# The rules for compiling them should be in the t-* file for the machine.
EXTRA_PASSES =@extra_passes@

# Like EXTRA_PASSES, but these are used when linking.
EXTRA_PROGRAMS = @extra_programs@

# List of extra object files that should be compiled for this target machine.
# The rules for compiling them should be in the t-* file for the machine.
EXTRA_PARTS = @extra_parts@

# List of extra object files that should be compiled and linked with
# compiler proper (cc1, cc1obj, cc1plus).
EXTRA_OBJS = @extra_objs@

# List of extra object files that should be compiled and linked with
# the gcc driver.
EXTRA_GCC_OBJS =@extra_gcc_objs@

# List of additional header files to install.
EXTRA_HEADERS =@extra_headers_list@

# How to handle <stdint.h>.
USE_GCC_STDINT = @use_gcc_stdint@

# The configure script will set this to collect2$(exeext), except on a
# (non-Unix) host which can not build collect2, for which it will be
# set to empty.
COLLECT2 = @collect2@

# List of extra C and assembler files to add to static and shared libgcc2.
# Assembler files should have names ending in `.asm'.
LIB2FUNCS_EXTRA =

# List of extra C and assembler files to add to static libgcc2.
# Assembler files should have names ending in `.asm'.
LIB2FUNCS_STATIC_EXTRA =

# List of functions not to build from libgcc2.c.
LIB2FUNCS_EXCLUDE =

# Target sfp-machine.h file.
SFP_MACHINE =

# Program to convert libraries.
LIBCONVERT =

# Control whether header files are installed.
INSTALL_HEADERS=install-headers install-mkheaders

# Control whether Info documentation is built and installed.
BUILD_INFO = @BUILD_INFO@

# Control whether manpages generated by texi2pod.pl can be rebuilt.
GENERATED_MANPAGES = @GENERATED_MANPAGES@

# Additional directories of header files to run fixincludes on.
# These should be directories searched automatically by default
# just as /usr/include is.
# *Do not* use this for directories that happen to contain
# header files, but are not searched automatically by default.
# On most systems, this is empty.
OTHER_FIXINCLUDES_DIRS=

# A list of all the language-specific executables.
COMPILERS = cc1$(exeext) @all_compilers@

# List of things which should already be built whenever we try to use xgcc
# to compile anything (without linking).
GCC_PASSES=xgcc$(exeext) cc1$(exeext) specs $(EXTRA_PASSES)

# Directory to link to, when using the target `maketest'.
DIR = ../gcc

# Native compiler for the build machine and its switches.
CC_FOR_BUILD = @CC_FOR_BUILD@
BUILD_CFLAGS= @BUILD_CFLAGS@ -DGENERATOR_FILE

# Native linker and preprocessor flags.  For x-fragment overrides.
BUILD_LDFLAGS=@BUILD_LDFLAGS@
BUILD_CPPFLAGS=$(ALL_CPPFLAGS)

# Actual name to use when installing a native compiler.
GCC_INSTALL_NAME := $(shell echo gcc|sed '$(program_transform_name)')
GCC_TARGET_INSTALL_NAME := $(target_noncanonical)-$(shell echo gcc|sed '$(program_transform_name)')
CPP_INSTALL_NAME := $(shell echo cpp|sed '$(program_transform_name)')
GCOV_INSTALL_NAME := $(shell echo gcov|sed '$(program_transform_name)')
GCCBUG_INSTALL_NAME := $(shell echo gccbug|sed '$(program_transform_name)')

# Setup the testing framework, if you have one
EXPECT = `if [ -f $${rootme}/../expect/expect ] ; then \
            echo $${rootme}/../expect/expect ; \
          else echo expect ; fi`

RUNTEST = `if [ -f $${srcdir}/../dejagnu/runtest ] ; then \
	       echo $${srcdir}/../dejagnu/runtest ; \
	    else echo runtest; fi`
RUNTESTFLAGS =

# Extra flags to use when compiling crt{begin,end}.o.
CRTSTUFF_T_CFLAGS =

# Extra flags to use when compiling [m]crt0.o.
CRT0STUFF_T_CFLAGS =

# "t" or nothing, for building multilibbed versions of, say, crtbegin.o.
T =

# Should T contain a `=', libgcc/Makefile will make T_TARGET, setting
# $(T_TARGET) to the name of the actual target filename.
T_TARGET =
T_TARGET : $(T_TARGET)

# This should name the specs file that we're going to install.  Target
# Makefiles may override it and name another file to be generated from
# the built-in specs and installed as the default spec, as long as
# they also introduce a rule to generate a file name specs, to be used
# at build time.
SPECS = specs

# End of variables for you to override.

# GTM_H lists the config files that the generator files depend on,
# while TM_H lists the ones ordinary gcc files depend on, which
# includes several files generated by those generators.
BCONFIG_H = bconfig.h $(build_xm_file_list)
CONFIG_H  = config.h  $(host_xm_file_list)
TCONFIG_H = tconfig.h $(xm_file_list)
TM_P_H    = tm_p.h    $(tm_p_file_list)
GTM_H     = tm.h      $(tm_file_list)
TM_H      = $(GTM_H) insn-constants.h insn-flags.h options.h

# Variables for version information.
BASEVER     := $(srcdir)/BASE-VER  # 4.x.y
DEVPHASE    := $(srcdir)/DEV-PHASE # experimental, prerelease, ""
DATESTAMP   := $(srcdir)/DATESTAMP # YYYYMMDD or empty
REVISION    := $(srcdir)/REVISION  # [BRANCH revision XXXXXX]

BASEVER_c   := $(shell cat $(BASEVER))
DEVPHASE_c  := $(shell cat $(DEVPHASE))
DATESTAMP_c := $(shell cat $(DATESTAMP))

ifeq (,$(wildcard $(REVISION)))
REVISION_c  :=
else
REVISION_c  := $(shell cat $(REVISION))
endif

version     := $(BASEVER_c)

# For use in version.c - double quoted strings, with appropriate
# surrounding punctuation and spaces, and with the datestamp and
# development phase collapsed to the empty string in release mode
# (i.e. if DEVPHASE_c is empty).  The space immediately after the
# comma in the $(if ...) constructs is significant - do not remove it.
BASEVER_s   := "\"$(BASEVER_c)\""
DEVPHASE_s  := "\"$(if $(DEVPHASE_c), ($(DEVPHASE_c)))\""
DATESTAMP_s := "\"$(if $(DEVPHASE_c), $(DATESTAMP_c))\""
PKGVERSION_s:= "\"@PKGVERSION@\""
BUGURL_s    := "\"@REPORT_BUGS_TO@\""

PKGVERSION  := @PKGVERSION@
BUGURL_TEXI := @REPORT_BUGS_TEXI@

ifdef REVISION_c
REVISION_s  := "\"$(if $(DEVPHASE_c), $(REVISION_c))\""
else
REVISION_s  :=
endif

# Shorthand variables for dependency lists.
EXCEPT_H = except.h sbitmap.h vecprim.h
TOPLEV_H = toplev.h input.h
TARGET_H = $(TM_H) target.h insn-modes.h
MACHMODE_H = machmode.h mode-classes.def insn-modes.h
HOOKS_H = hooks.h $(MACHMODE_H)
HOSTHOOKS_DEF_H = hosthooks-def.h $(HOOKS_H)
LANGHOOKS_DEF_H = langhooks-def.h $(HOOKS_H)
TARGET_DEF_H = target-def.h $(HOOKS_H) targhooks.h
RTL_BASE_H = rtl.h rtl.def $(MACHMODE_H) reg-notes.def insn-notes.def \
  $(INPUT_H) $(REAL_H) statistics.h vec.h $(FIXED_VALUE_H) alias.h
FIXED_VALUE_H = fixed-value.h $(MACHMODE_H) double-int.h
RTL_H = $(RTL_BASE_H) genrtl.h
PARAMS_H = params.h params.def
BUILTINS_DEF = builtins.def sync-builtins.def omp-builtins.def
TREE_H = tree.h all-tree.def tree.def c-common.def $(lang_tree_files) \
          $(MACHMODE_H) tree-check.h $(BUILTINS_DEF) \
          $(INPUT_H) statistics.h vec.h treestruct.def $(HASHTAB_H) \
          double-int.h alias.h $(SYMTAB_H) options.h
BASIC_BLOCK_H = basic-block.h $(BITMAP_H) sbitmap.h varray.h $(PARTITION_H) \
          hard-reg-set.h $(PREDICT_H) vec.h $(FUNCTION_H) \
          cfghooks.h $(OBSTACK_H)
GIMPLE_H = gimple.h gimple.def gsstruct.def pointer-set.h vec.h \
	$(GGC_H) $(BASIC_BLOCK_H) $(TM_H) $(TARGET_H) tree-ssa-operands.h
GCOV_IO_H = gcov-io.h gcov-iov.h auto-host.h
COVERAGE_H = coverage.h $(GCOV_IO_H)
DEMANGLE_H = $(srcdir)/../include/demangle.h
RECOG_H = recog.h
ALIAS_H = alias.h coretypes.h
EMIT_RTL_H = emit-rtl.h
FLAGS_H = flags.h options.h
FUNCTION_H = function.h $(TREE_H) $(HASHTAB_H) varray.h
EXPR_H = expr.h insn-config.h $(FUNCTION_H) $(RTL_H) $(FLAGS_H) $(TREE_H) $(MACHMODE_H) $(EMIT_RTL_H)
OPTABS_H = optabs.h insn-codes.h
REGS_H = regs.h varray.h $(MACHMODE_H) $(OBSTACK_H) $(BASIC_BLOCK_H) $(FUNCTION_H)
RESOURCE_H = resource.h hard-reg-set.h
SCHED_INT_H = sched-int.h $(INSN_ATTR_H) $(BASIC_BLOCK_H) $(RTL_H) $(DF_H) vecprim.h
SEL_SCHED_IR_H = sel-sched-ir.h $(INSN_ATTR_H) $(BASIC_BLOCK_H) $(RTL_H) \
	$(GGC_H) $(SCHED_INT_H)
SEL_SCHED_DUMP_H = sel-sched-dump.h $(SEL_SCHED_IR_H)
INTEGRATE_H = integrate.h $(VARRAY_H)
CFGLAYOUT_H = cfglayout.h $(BASIC_BLOCK_H)
CFGLOOP_H = cfgloop.h $(BASIC_BLOCK_H) $(RTL_H) vecprim.h double-int.h
IPA_UTILS_H = ipa-utils.h $(TREE_H) $(CGRAPH_H)
IPA_REFERENCE_H = ipa-reference.h $(BITMAP_H) $(TREE_H)
IPA_TYPE_ESCAPE_H = ipa-type-escape.h $(TREE_H)
CGRAPH_H = cgraph.h $(TREE_H) $(BASIC_BLOCK_H)
DF_H = df.h $(BITMAP_H) $(BASIC_BLOCK_H) alloc-pool.h
RESOURCE_H = resource.h hard-reg-set.h $(DF_H)
DDG_H = ddg.h sbitmap.h $(DF_H)
GCC_H = gcc.h version.h
GGC_H = ggc.h gtype-desc.h statistics.h
TIMEVAR_H = timevar.h timevar.def
INSN_ATTR_H = insn-attr.h $(INSN_ADDR_H) $(srcdir)/varray.h
INSN_ADDR_H = $(srcdir)/insn-addr.h vecprim.h
C_COMMON_H = c-common.h $(SPLAY_TREE_H) $(CPPLIB_H) $(GGC_H)
C_PRAGMA_H = c-pragma.h $(CPPLIB_H)
C_TREE_H = c-tree.h $(C_COMMON_H) $(TOPLEV_H) $(DIAGNOSTIC_H)
SYSTEM_H = system.h hwint.h $(srcdir)/../include/libiberty.h \
	$(srcdir)/../include/safe-ctype.h $(srcdir)/../include/filenames.h
PREDICT_H = predict.h predict.def
CPPLIB_H = $(srcdir)/../libcpp/include/line-map.h \
	$(srcdir)/../libcpp/include/cpplib.h
INPUT_H = $(srcdir)/../libcpp/include/line-map.h input.h
DECNUM_H = $(DECNUM)/decContext.h $(DECNUM)/decDPD.h $(DECNUM)/decNumber.h \
	$(DECNUMFMT)/decimal32.h $(DECNUMFMT)/decimal64.h \
	$(DECNUMFMT)/decimal128.h $(DECNUMFMT)/decimal128Local.h
MKDEPS_H = $(srcdir)/../libcpp/include/mkdeps.h
SYMTAB_H = $(srcdir)/../libcpp/include/symtab.h $(OBSTACK_H)
CPP_ID_DATA_H = $(CPPLIB_H) $(srcdir)/../libcpp/include/cpp-id-data.h
CPP_INTERNAL_H = $(srcdir)/../libcpp/internal.h $(CPP_ID_DATA_H)
TREE_DUMP_H = tree-dump.h $(SPLAY_TREE_H) tree-pass.h
TREE_FLOW_H = tree-flow.h tree-flow-inline.h tree-ssa-operands.h \
		$(BITMAP_H) $(BASIC_BLOCK_H) hard-reg-set.h $(GIMPLE_H) \
		$(HASHTAB_H) $(CGRAPH_H) $(IPA_REFERENCE_H) \
		tree-ssa-alias.h
TREE_SSA_LIVE_H = tree-ssa-live.h $(PARTITION_H) vecprim.h
PRETTY_PRINT_H = pretty-print.h $(INPUT_H) $(OBSTACK_H)
DIAGNOSTIC_H = diagnostic.h diagnostic.def $(PRETTY_PRINT_H) options.h
C_PRETTY_PRINT_H = c-pretty-print.h $(PRETTY_PRINT_H) $(C_COMMON_H) $(TREE_H)
SCEV_H = tree-scalar-evolution.h $(GGC_H) tree-chrec.h $(PARAMS_H)
LAMBDA_H = lambda.h $(TREE_H) vec.h $(GGC_H)
TREE_DATA_REF_H = tree-data-ref.h $(LAMBDA_H) omega.h graphds.h tree-chrec.h
VARRAY_H = varray.h $(MACHMODE_H) $(SYSTEM_H) coretypes.h $(TM_H)
TREE_INLINE_H = tree-inline.h $(VARRAY_H) pointer-set.h
REAL_H = real.h $(MACHMODE_H)
IRA_INT_H = ira.h ira-int.h $(CFGLOOP_H) alloc-pool.h
DBGCNT_H = dbgcnt.h dbgcnt.def
EBIMAP_H = ebitmap.h sbitmap.h
IPA_PROP_H = ipa-prop.h $(TREE_H) vec.h $(CGRAPH_H)
GSTAB_H = gstab.h stab.def
BITMAP_H = bitmap.h $(HASHTAB_H) statistics.h
PLUGIN_H = plugin.h gcc-plugin.h

#
# Now figure out from those variables how to compile and link.

# IN_GCC distinguishes between code compiled into GCC itself and other
# programs built during a bootstrap.
# autoconf inserts -DCROSS_DIRECTORY_STRUCTURE if we are building a
# cross compiler which does not use the native headers and libraries.
INTERNAL_CFLAGS = -DIN_GCC @CROSS@

# This is the variable actually used when we compile. If you change this,
# you probably want to update BUILD_CFLAGS in configure.ac
ALL_CFLAGS = $(T_CFLAGS) \
  $(CFLAGS) $(INTERNAL_CFLAGS) $(COVERAGE_FLAGS) $(WARN_CFLAGS) @DEFS@

# Likewise.  Put INCLUDES at the beginning: this way, if some autoconf macro
# puts -I options in CPPFLAGS, our include files in the srcdir will always
# win against random include files in /usr/include.
ALL_CPPFLAGS = $(INCLUDES) $(CPPFLAGS)

# Build and host support libraries.
LIBIBERTY = ../libiberty/libiberty.a
BUILD_LIBIBERTY = $(build_libobjdir)/libiberty/libiberty.a

# Dependencies on the intl and portability libraries.
LIBDEPS= $(CPPLIB) $(LIBIBERTY) $(LIBINTL_DEP) $(LIBICONV_DEP) $(LIBDECNUMBER)

# Likewise, for use in the tools that must run on this machine
# even if we are cross-building GCC.
BUILD_LIBDEPS= $(BUILD_LIBIBERTY)

# How to link with both our special library facilities
# and the system's installed libraries.
LIBS = @LIBS@ $(CPPLIB) $(LIBINTL) $(LIBICONV) $(LIBIBERTY) $(LIBDECNUMBER)
BACKENDLIBS = $(CLOOGLIBS) $(PPLLIBS) $(GMPLIBS) $(PLUGINLIBS)
# Any system libraries needed just for GNAT.
SYSLIBS = @GNAT_LIBEXC@

# Used from ada/Make-lang.in
GNATBIND = @GNATBIND@
GNATMAKE = @GNATMAKE@

# Libs needed (at present) just for jcf-dump.
LDEXP_LIB = @LDEXP_LIB@

# Likewise, for use in the tools that must run on this machine
# even if we are cross-building GCC.
BUILD_LIBS = $(BUILD_LIBIBERTY)

BUILD_RTL = build/rtl.o build/read-rtl.o build/ggc-none.o build/vec.o \
	    build/min-insn-modes.o build/gensupport.o build/print-rtl.o
BUILD_ERRORS = build/errors.o

# Specify the directories to be searched for header files.
# Both . and srcdir are used, in that order,
# so that *config.h will be found in the compilation
# subdirectory rather than in the source directory.
# -I$(@D) and -I$(srcdir)/$(@D) cause the subdirectory of the file
# currently being compiled, in both source trees, to be examined as well.
# libintl.h will be found in ../intl if we are using the included libintl.
INCLUDES = -I. -I$(@D) -I$(srcdir) -I$(srcdir)/$(@D) \
	   -I$(srcdir)/../include @INCINTL@ \
	   $(CPPINC) $(GMPINC) $(DECNUMINC) \
	   $(PPLINC) $(CLOOGINC)

.c.o:
	$(CC) -c $(ALL_CFLAGS) $(ALL_CPPFLAGS) $< $(OUTPUT_OPTION)

#
# Support for additional languages (other than C).
# C can be supported this way too (leave for later).

LANG_MAKEFRAGS = @all_lang_makefrags@
LANG_MAKEFILES = @all_lang_makefiles@

# Flags to pass to recursive makes.
# CC is set by configure.
# ??? The choices here will need some experimenting with.

export AR_FOR_TARGET
export AR_CREATE_FOR_TARGET
export AR_FLAGS_FOR_TARGET
export AR_EXTRACT_FOR_TARGET
export AWK
export DESTDIR
export GCC_FOR_TARGET
export INCLUDES
export INSTALL_DATA
export LIB1ASMSRC
export LIBGCC2_CFLAGS
export LIPO_FOR_TARGET
export MACHMODE_H
export NM_FOR_TARGET
export STRIP_FOR_TARGET
export RANLIB_FOR_TARGET
export libsubdir
export slibdir

FLAGS_TO_PASS = \
	"ADA_CFLAGS=$(ADA_CFLAGS)" \
	"BISON=$(BISON)" \
	"BISONFLAGS=$(BISONFLAGS)" \
	"CFLAGS=$(CFLAGS) $(WARN_CFLAGS)" \
	"LDFLAGS=$(LDFLAGS)" \
	"FLEX=$(FLEX)" \
	"FLEXFLAGS=$(FLEXFLAGS)" \
	"LN=$(LN)" \
	"LN_S=$(LN_S)" \
	"MAKEINFO=$(MAKEINFO)" \
	"MAKEINFOFLAGS=$(MAKEINFOFLAGS)" \
	"MAKEOVERRIDES=" \
	"SHELL=$(SHELL)" \
	"exeext=$(exeext)" \
	"build_exeext=$(build_exeext)" \
	"objext=$(objext)" \
	"exec_prefix=$(exec_prefix)" \
	"prefix=$(prefix)" \
	"local_prefix=$(local_prefix)" \
	"gxx_include_dir=$(gcc_gxx_include_dir)" \
	"build_tooldir=$(build_tooldir)" \
	"gcc_tooldir=$(gcc_tooldir)" \
	"bindir=$(bindir)" \
	"libexecsubdir=$(libsubdir)" \
	"datarootdir=$(datarootdir)" \
	"datadir=$(datadir)" \
	"localedir=$(localedir)"
#
# Lists of files for various purposes.

# All option source files
ALL_OPT_FILES=$(lang_opt_files) $(extra_opt_files)

# Target specific, C specific object file
C_TARGET_OBJS=@c_target_objs@

# Target specific, C++ specific object file
CXX_TARGET_OBJS=@cxx_target_objs@

# Target specific, Fortran specific object file
FORTRAN_TARGET_OBJS=@fortran_target_objs@

# Object files for gcc driver.
GCC_OBJS = gcc.o opts-common.o gcc-options.o

# Language-specific object files for C and Objective C.
C_AND_OBJC_OBJS = attribs.o c-errors.o c-lex.o c-pragma.o c-decl.o c-typeck.o \
  c-convert.o c-aux-info.o c-common.o c-opts.o c-format.o c-semantics.o \
  c-ppoutput.o c-cppbuiltin.o \
  c-objc-common.o c-dump.o c-pch.o c-parser.o $(C_TARGET_OBJS) \
  c-gimplify.o tree-mudflap.o c-pretty-print.o c-omp.o

# Language-specific object files for C.
C_OBJS = c-lang.o stub-objc.o $(C_AND_OBJC_OBJS)

# Language-independent object files.
# We put the insn-*.o files first so that a parallel make will build
# them sooner, because they are large and otherwise tend to be the
# last objects to finish building.
OBJS-common = \
	insn-attrtab.o \
	insn-automata.o \
	insn-emit.o \
	insn-extract.o \
	insn-modes.o \
	insn-opinit.o \
	insn-output.o \
	insn-peep.o \
	insn-preds.o \
	insn-recog.o \
	$(GGC) \
	alias.o \
	alloc-pool.o \
	auto-inc-dec.o \
	bb-reorder.o \
	bitmap.o \
	bt-load.o \
	builtins.o \
	caller-save.o \
	calls.o \
	cfg.o \
	cfganal.o \
	cfgbuild.o \
	cfgcleanup.o \
	cfgexpand.o \
	cfghooks.o \
	cfglayout.o \
	cfgloop.o \
	cfgloopanal.o \
	cfgloopmanip.o \
	cfgrtl.o \
	combine.o \
	combine-stack-adj.o \
	convert.o \
	coverage.o \
	cse.o \
	cselib.o \
	dbxout.o \
	dbgcnt.o \
	dce.o \
	ddg.o \
	debug.o \
	df-byte-scan.o \
	df-core.o \
	df-problems.o \
	df-scan.o \
	dfp.o \
	diagnostic.o \
	dojump.o \
	dominance.o \
	domwalk.o \
	double-int.o \
	dse.o \
	dwarf2asm.o \
	dwarf2out.o \
	ebitmap.o \
	emit-rtl.o \
	et-forest.o \
	except.o \
	explow.o \
	expmed.o \
	expr.o \
	final.o \
	fixed-value.o \
	fold-const.o \
	function.o \
	fwprop.o \
	gcse.o \
	genrtl.o \
	ggc-common.o \
	gimple.o \
	gimple-iterator.o \
	gimple-low.o \
	gimple-pretty-print.o \
	gimplify.o \
	graph.o \
	graphds.o \
	graphite.o \
	gtype-desc.o \
	haifa-sched.o \
	hooks.o \
	ifcvt.o \
	init-regs.o \
	integrate.o \
	intl.o \
	ira.o \
	ira-build.o \
	ira-costs.o \
	ira-conflicts.o \
	ira-color.o \
	ira-emit.o \
	ira-lives.o \
	jump.o \
	lambda-code.o \
	lambda-mat.o \
	lambda-trans.o \
	langhooks.o \
	lcm.o \
	lists.o \
	loop-doloop.o \
	loop-init.o \
	loop-invariant.o \
	loop-iv.o \
	loop-unroll.o \
	loop-unswitch.o \
	lower-subreg.o \
	mcf.o \
	mode-switching.o \
	modulo-sched.o \
	omega.o \
	omp-low.o \
	optabs.o \
	options.o \
	opts-common.o \
	opts.o \
	params.o \
	passes.o \
	plugin.o \
	pointer-set.o \
	postreload-gcse.o \
	postreload.o \
	predict.o \
	pretty-print.o \
	print-rtl.o \
	print-tree.o \
	profile.o \
	real.o \
	recog.o \
	reg-stack.o \
	reginfo.o \
	regmove.o \
	regrename.o \
	regstat.o \
	reload.o \
	reload1.o \
	reorg.o \
	resource.o \
	rtl-error.o \
	rtl.o \
	rtlanal.o \
	rtlhooks.o \
	sbitmap.o \
	sched-deps.o \
	sched-ebb.o \
	sched-rgn.o \
	sched-vis.o \
	sdbout.o \
	see.o \
	sel-sched-ir.o \
	sel-sched-dump.o \
	sel-sched.o \
	simplify-rtx.o \
	sparseset.o \
	sreal.o \
	stack-ptr-mod.o \
	statistics.o \
	stmt.o \
	stor-layout.o \
	stringpool.o \
	targhooks.o \
	timevar.o \
	toplev.o \
	tracer.o \
	tree-affine.o \
	tree-call-cdce.o \
	tree-cfg.o \
	tree-cfgcleanup.o \
	tree-chrec.o \
	tree-complex.o \
	tree-data-ref.o \
	tree-dfa.o \
	tree-dump.o \
	tree-eh.o \
	tree-if-conv.o \
	tree-into-ssa.o \
	tree-iterator.o \
	tree-loop-distribution.o \
	tree-loop-linear.o \
	tree-nested.o \
	tree-nrv.o \
	tree-object-size.o \
	tree-optimize.o \
	tree-outof-ssa.o \
	tree-parloops.o \
	tree-phinodes.o \
	tree-predcom.o \
	tree-pretty-print.o \
	tree-profile.o \
	tree-scalar-evolution.o \
	tree-sra.o \
	tree-switch-conversion.o \
	tree-ssa-address.o \
	tree-ssa-alias.o \
	tree-ssa-ccp.o \
	tree-ssa-coalesce.o \
	tree-ssa-copy.o \
	tree-ssa-copyrename.o \
	tree-ssa-dce.o \
	tree-ssa-dom.o \
	tree-ssa-dse.o \
	tree-ssa-forwprop.o \
	tree-ssa-ifcombine.o \
	tree-ssa-live.o \
	tree-ssa-loop-ch.o \
	tree-ssa-loop-im.o \
	tree-ssa-loop-ivcanon.o \
	tree-ssa-loop-ivopts.o \
	tree-ssa-loop-manip.o \
	tree-ssa-loop-niter.o \
	tree-ssa-loop-prefetch.o \
	tree-ssa-loop-unswitch.o \
	tree-ssa-loop.o \
	tree-ssa-math-opts.o \
	tree-ssa-operands.o \
	tree-ssa-phiopt.o \
	tree-ssa-phiprop.o \
	tree-ssa-pre.o \
	tree-ssa-propagate.o \
	tree-ssa-reassoc.o \
	tree-ssa-sccvn.o \
	tree-ssa-sink.o \
	tree-ssa-structalias.o \
	tree-ssa-ter.o \
	tree-ssa-threadedge.o \
	tree-ssa-threadupdate.o \
	tree-ssa-uncprop.o \
	tree-ssa.o \
	tree-ssanames.o \
	tree-stdarg.o \
	tree-tailcall.o \
	tree-vect-generic.o \
	tree-vect-patterns.o \
        tree-vect-data-refs.o \
        tree-vect-stmts.o \
        tree-vect-loop.o \
        tree-vect-loop-manip.o \
        tree-vect-slp.o \
	tree-vectorizer.o \
	tree-vrp.o \
	tree.o \
	value-prof.o \
	var-tracking.o \
	varasm.o \
	varray.o \
	vec.o \
	version.o \
	vmsdbgout.o \
	web.o \
	xcoffout.o

# Target object files.
OBJS-md = $(out_object_file)

# Language independent object files which are not used by all languages.
OBJS-archive = \
	$(EXTRA_OBJS) \
	$(host_hook_obj) \
	cgraph.o \
	cgraphbuild.o \
	cgraphunit.o \
	cppdefault.o \
	incpath.o \
	ipa-cp.o \
	ipa-inline.o \
	ipa-prop.o \
	ipa-pure-const.o \
	ipa-reference.o \
	ipa-struct-reorg.o \
	ipa-type-escape.o \
	ipa-utils.o \
	ipa.o \
	matrix-reorg.o \
	prefix.o \
	tree-inline.o \
	tree-nomudflap.o \
	varpool.o

OBJS = $(OBJS-common) $(OBJS-md) $(OBJS-archive)

OBJS-onestep = libbackend.o $(OBJS-archive)

# This lists all host object files, whether they are included in this
# compilation or not.
ALL_HOST_OBJS = $(GCC_OBJS) $(C_OBJS) $(OBJS) libbackend.o \
  @TREEBROWSER@ main.o gccspec.o version.o intl.o prefix.o cppspec.o \
  $(foreach v,$(CONFIG_LANGUAGES),$($(v)_OBJS)) \
  $(COLLECT2_OBJS) $(EXTRA_GCC_OBJS) \
  mips-tfile.o mips-tdump.o \
  $(GCOV_OBJS) $(GCOV_DUMP_OBJS)

BACKEND = main.o @TREEBROWSER@ libbackend.a $(CPPLIB) $(LIBDECNUMBER)

MOSTLYCLEANFILES = insn-flags.h insn-config.h insn-codes.h \
 insn-output.c insn-recog.c insn-emit.c insn-extract.c insn-peep.c \
 insn-attr.h insn-attrtab.c insn-opinit.c insn-preds.c insn-constants.h \
 tm-preds.h tm-constrs.h \
 tree-check.h min-insn-modes.c insn-modes.c insn-modes.h \
 genrtl.c genrtl.h gt-*.h gtype-*.h gtype-desc.c gtyp-input.list \
 xgcc$(exeext) cpp$(exeext) cc1$(exeext) cc1*-dummy$(exeext) $(EXTRA_PASSES) \
 $(EXTRA_PARTS) $(EXTRA_PROGRAMS) gcc-cross$(exeext) \
 $(SPECS) collect2$(exeext) \
 gcov-iov$(build_exeext) gcov$(exeext) gcov-dump$(exeext) \
 *.[0-9][0-9].* *.[si] *-checksum.c libbackend.a libgcc.mk

# Defined in libgcc2.c, included only in the static library.
LIB2FUNCS_ST = _eprintf __gcc_bcmp

# Defined in libgcov.c, included only in gcov library
LIBGCOV = _gcov _gcov_merge_add _gcov_merge_single _gcov_merge_delta \
    _gcov_fork _gcov_execl _gcov_execlp _gcov_execle \
    _gcov_execv _gcov_execvp _gcov_execve \
    _gcov_interval_profiler _gcov_pow2_profiler _gcov_one_value_profiler \
    _gcov_indirect_call_profiler _gcov_average_profiler _gcov_ior_profiler \
    _gcov_merge_ior

FPBIT_FUNCS = _pack_sf _unpack_sf _addsub_sf _mul_sf _div_sf \
    _fpcmp_parts_sf _compare_sf _eq_sf _ne_sf _gt_sf _ge_sf \
    _lt_sf _le_sf _unord_sf _si_to_sf _sf_to_si _negate_sf _make_sf \
    _sf_to_df _sf_to_tf _thenan_sf _sf_to_usi _usi_to_sf

DPBIT_FUNCS = _pack_df _unpack_df _addsub_df _mul_df _div_df \
    _fpcmp_parts_df _compare_df _eq_df _ne_df _gt_df _ge_df \
    _lt_df _le_df _unord_df _si_to_df _df_to_si _negate_df _make_df \
    _df_to_sf _df_to_tf _thenan_df _df_to_usi _usi_to_df

TPBIT_FUNCS = _pack_tf _unpack_tf _addsub_tf _mul_tf _div_tf \
    _fpcmp_parts_tf _compare_tf _eq_tf _ne_tf _gt_tf _ge_tf \
    _lt_tf _le_tf _unord_tf _si_to_tf _tf_to_si _negate_tf _make_tf \
    _tf_to_df _tf_to_sf _thenan_tf _tf_to_usi _usi_to_tf

D32PBIT_FUNCS = _addsub_sd _div_sd _mul_sd _plus_sd _minus_sd \
	_eq_sd _ne_sd _lt_sd _gt_sd _le_sd _ge_sd \
	_sd_to_si _sd_to_di _sd_to_usi _sd_to_udi \
	_si_to_sd _di_to_sd _usi_to_sd _udi_to_sd \
	_sd_to_sf _sd_to_df _sd_to_xf _sd_to_tf \
	_sf_to_sd _df_to_sd _xf_to_sd _tf_to_sd \
	_sd_to_dd _sd_to_td _unord_sd _conv_sd

D64PBIT_FUNCS = _addsub_dd _div_dd _mul_dd _plus_dd _minus_dd \
	_eq_dd _ne_dd _lt_dd _gt_dd _le_dd _ge_dd \
	_dd_to_si _dd_to_di _dd_to_usi _dd_to_udi \
	_si_to_dd _di_to_dd _usi_to_dd _udi_to_dd \
	_dd_to_sf _dd_to_df _dd_to_xf _dd_to_tf \
	_sf_to_dd _df_to_dd _xf_to_dd _tf_to_dd \
	_dd_to_sd _dd_to_td _unord_dd _conv_dd

D128PBIT_FUNCS = _addsub_td _div_td _mul_td _plus_td _minus_td \
	_eq_td _ne_td _lt_td _gt_td _le_td _ge_td \
	_td_to_si _td_to_di _td_to_usi _td_to_udi \
	_si_to_td _di_to_td _usi_to_td _udi_to_td \
	_td_to_sf _td_to_df _td_to_xf _td_to_tf \
	_sf_to_td _df_to_td _xf_to_td _tf_to_td \
	_td_to_sd _td_to_dd _unord_td _conv_td

# These might cause a divide overflow trap and so are compiled with
# unwinder info.
LIB2_DIVMOD_FUNCS = _divdi3 _moddi3 _udivdi3 _umoddi3 _udiv_w_sdiv _udivmoddi4

#
# Language makefile fragments.

# The following targets define the interface between us and the languages.
#
# all.cross, start.encap, rest.encap,
# install-common, install-info, install-man,
# uninstall,
# mostlyclean, clean, distclean, maintainer-clean,
#
# Each language is linked in with a series of hooks.  The name of each
# hooked is "lang.${target_name}" (eg: lang.info).  Configure computes
# and adds these here.  We use double-colon rules for some of the hooks;
# double-colon rules should be preferred for any new hooks.

# language hooks, generated by configure
@language_hooks@

# per-language makefile fragments
ifneq ($(LANG_MAKEFRAGS),)
include $(LANG_MAKEFRAGS)
endif

# target and host overrides must follow the per-language makefile fragments
# so they can override or augment language-specific variables

# target overrides
ifneq ($(tmake_file),)
include $(tmake_file)
endif

# host overrides
ifneq ($(xmake_file),)
include $(xmake_file)
endif

# all-tree.def includes all the tree.def files.
all-tree.def: s-alltree; @true
s-alltree: Makefile
	rm -f tmp-all-tree.def
	echo '#include "tree.def"' > tmp-all-tree.def
	echo 'END_OF_BASE_TREE_CODES' >> tmp-all-tree.def
	echo '#include "c-common.def"' >> tmp-all-tree.def
	ltf="$(lang_tree_files)"; for f in $$ltf; do \
	  echo "#include \"$$f\""; \
	done | sed 's|$(srcdir)/||' >> tmp-all-tree.def
	$(SHELL) $(srcdir)/../move-if-change tmp-all-tree.def all-tree.def
	$(STAMP) s-alltree

#

# -----------------------------
# Rebuilding this configuration
# -----------------------------

# On the use of stamps:
# Consider the example of tree-check.h. It is constructed with build/gencheck.
# A simple rule to build tree-check.h would be
# tree-check.h: build/gencheck$(build_exeext)
#	$(RUN_GEN) build/gencheck$(build_exeext) > tree-check.h
#
# but tree-check.h doesn't change every time gencheck changes. It would the
# nice if targets that depend on tree-check.h wouldn't be rebuild
# unnecessarily when tree-check.h is unchanged. To make this, tree-check.h
# must not be overwritten with a identical copy. One solution is to use a
# temporary file
# tree-check.h: build/gencheck$(build_exeext)
#	$(RUN_GEN) build/gencheck$(build_exeext) > tmp-check.h
#	$(SHELL) $(srcdir)/../move-if-change tmp-check.h tree-check.h
#
# This solution has a different problem. Since the time stamp of tree-check.h
# is unchanged, make will try to update tree-check.h every time it runs.
# To prevent this, one can add a stamp
# tree-check.h: s-check
# s-check : build/gencheck$(build_exeext)
#	$(RUN_GEN) build/gencheck$(build_exeext) > tmp-check.h
#	$(SHELL) $(srcdir)/../move-if-change tmp-check.h tree-check.h
#	$(STAMP) s-check
#
# The problem with this solution is that make thinks that tree-check.h is
# always unchanged. Make must be deceived into thinking that tree-check.h is
# rebuild by the "tree-check.h: s-check" rule. To do this, add a dummy command:
# tree-check.h: s-check; @true
# s-check : build/gencheck$(build_exeext)
#	$(RUN_GEN) build/gencheck$(build_exeext) > tmp-check.h
#	$(SHELL) $(srcdir)/../move-if-change tmp-check.h tree-check.h
#	$(STAMP) s-check
#
# This is what is done in this makefile. Note that mkconfig.sh has a
# move-if-change built-in

Makefile: config.status $(srcdir)/Makefile.in $(LANG_MAKEFRAGS)
	LANGUAGES="$(CONFIG_LANGUAGES)" \
	CONFIG_HEADERS= \
	CONFIG_SHELL="$(SHELL)" \
	CONFIG_FILES=$@ $(SHELL) config.status

config.h: cs-config.h ; @true
bconfig.h: cs-bconfig.h ; @true
tconfig.h: cs-tconfig.h ; @true
tm.h: cs-tm.h ; @true
tm_p.h: cs-tm_p.h ; @true

cs-config.h: Makefile
	TARGET_CPU_DEFAULT="" \
	HEADERS="$(host_xm_include_list)" DEFINES="$(host_xm_defines)" \
	$(SHELL) $(srcdir)/mkconfig.sh config.h

cs-bconfig.h: Makefile
	TARGET_CPU_DEFAULT="" \
	HEADERS="$(build_xm_include_list)" DEFINES="$(build_xm_defines)" \
	$(SHELL) $(srcdir)/mkconfig.sh bconfig.h

cs-tconfig.h: Makefile
	TARGET_CPU_DEFAULT="" \
	HEADERS="$(xm_include_list)" DEFINES="USED_FOR_TARGET $(xm_defines)" \
	$(SHELL) $(srcdir)/mkconfig.sh tconfig.h

cs-tm.h: Makefile
	TARGET_CPU_DEFAULT="$(target_cpu_default)" \
	HEADERS="$(tm_include_list)" DEFINES="$(tm_defines)" \
	$(SHELL) $(srcdir)/mkconfig.sh tm.h

cs-tm_p.h: Makefile
	TARGET_CPU_DEFAULT="" \
	HEADERS="$(tm_p_include_list)" DEFINES="" \
	$(SHELL) $(srcdir)/mkconfig.sh tm_p.h

# Don't automatically run autoconf, since configure.ac might be accidentally
# newer than configure.  Also, this writes into the source directory which
# might be on a read-only file system.  If configured for maintainer mode
# then do allow autoconf to be run.

$(srcdir)/configure: @MAINT@ $(srcdir)/configure.ac $(srcdir)/aclocal.m4 \
  $(srcdir)/acinclude.m4
	(cd $(srcdir) && autoconf)

gccbug:	$(srcdir)/gccbug.in
	CONFIG_FILES=gccbug CONFIG_HEADERS= ./config.status

# cstamp-h.in controls rebuilding of config.in.
# It is named cstamp-h.in and not stamp-h.in so the mostlyclean rule doesn't
# delete it.  A stamp file is needed as autoheader won't update the file if
# nothing has changed.
# It remains in the source directory and is part of the distribution.
# This follows what is done in shellutils, fileutils, etc.
# "echo timestamp" is used instead of touch to be consistent with other
# packages that use autoconf (??? perhaps also to avoid problems with patch?).
# ??? Newer versions have a maintainer mode that may be useful here.

# Don't run autoheader automatically either.
# Only run it if maintainer mode is enabled.
@MAINT@ $(srcdir)/config.in: $(srcdir)/cstamp-h.in
@MAINT@ $(srcdir)/cstamp-h.in: $(srcdir)/configure.ac
@MAINT@	(cd $(srcdir) && autoheader)
@MAINT@	@rm -f $(srcdir)/cstamp-h.in
@MAINT@	echo timestamp > $(srcdir)/cstamp-h.in
auto-host.h: cstamp-h ; @true
cstamp-h: config.in config.status
	CONFIG_HEADERS=auto-host.h:config.in \
	CONFIG_FILES= \
	LANGUAGES="$(CONFIG_LANGUAGES)" $(SHELL) config.status

# Really, really stupid make features, such as SUN's KEEP_STATE, may force
# a target to build even if it is up-to-date.  So we must verify that
# config.status does not exist before failing.
config.status: $(srcdir)/configure $(srcdir)/config.gcc
	@if [ ! -f config.status ] ; then \
	  echo You must configure gcc.  Look at http://gcc.gnu.org/install/ for details.; \
	  false; \
	else \
	  LANGUAGES="$(CONFIG_LANGUAGES)" $(SHELL) config.status --recheck; \
	fi

# --------
# UNSORTED
# --------

# Provide quickstrap as a target that people can type into the gcc directory,
# and that fails if you're not into it.
quickstrap: all
	cd $(toplevel_builddir) && $(MAKE) all-target-libgcc

all.internal: start.encap rest.encap doc
# This is what to compile if making a cross-compiler.
all.cross: native gcc-cross$(exeext) cpp$(exeext) specs \
	libgcc-support lang.all.cross doc @GENINSRC@ srcextra
# This is what must be made before installing GCC and converting libraries.
start.encap: native xgcc$(exeext) cpp$(exeext) specs \
	libgcc-support lang.start.encap @GENINSRC@ srcextra
# These can't be made until after GCC can run.
rest.encap: lang.rest.encap
# This is what is made with the host's compiler
# whether making a cross compiler or not.
native: config.status auto-host.h build-@POSUB@ $(LANGUAGES) \
	$(EXTRA_PASSES) $(EXTRA_PROGRAMS) $(COLLECT2)

# Define the names for selecting languages in LANGUAGES.
c: cc1$(exeext)

# Tell GNU make these are phony targets.
.PHONY: c

# On the target machine, finish building a cross compiler.
# This does the things that can't be done on the host machine.
rest.cross: specs

# Recompile all the language-independent object files.
# This is used only if the user explicitly asks for it.
compilations: $(BACKEND)

# This archive is strictly for the host.
libbackend.a: $(OBJS@onestep@)
	-rm -rf libbackend.a
	$(AR) $(AR_FLAGS) libbackend.a $(OBJS@onestep@)
	-$(RANLIB) $(RANLIB_FLAGS) libbackend.a

# We call this executable `xgcc' rather than `gcc'
# to avoid confusion if the current directory is in the path
# and CC is `gcc'.  It is renamed to `gcc' when it is installed.
xgcc$(exeext): $(GCC_OBJS) gccspec.o version.o intl.o prefix.o \
   version.o $(LIBDEPS) $(EXTRA_GCC_OBJS)
	$(CC) $(ALL_CFLAGS) $(LDFLAGS) -o $@ $(GCC_OBJS) gccspec.o \
	  intl.o prefix.o version.o $(EXTRA_GCC_OBJS) $(LIBS)

# cpp is to cpp0 as gcc is to cc1.
# The only difference from xgcc is that it's linked with cppspec.o
# instead of gccspec.o.
cpp$(exeext): $(GCC_OBJS) cppspec.o version.o intl.o prefix.o \
   version.o $(LIBDEPS) $(EXTRA_GCC_OBJS)
	$(CC) $(ALL_CFLAGS) $(LDFLAGS) -o $@ $(GCC_OBJS) cppspec.o \
	  intl.o prefix.o version.o $(EXTRA_GCC_OBJS) $(LIBS)

# Dump a specs file to make -B./ read these specs over installed ones.
$(SPECS): xgcc$(exeext)
	$(GCC_FOR_TARGET) -dumpspecs > tmp-specs
	mv tmp-specs $(SPECS)

# We do want to create an executable named `xgcc', so we can use it to
# compile libgcc2.a.
# Also create gcc-cross, so that install-common will install properly.
gcc-cross$(exeext): xgcc$(exeext)
	cp xgcc$(exeext) gcc-cross$(exeext)

dummy-checksum.o : dummy-checksum.c

cc1-dummy$(exeext): $(C_OBJS) dummy-checksum.o $(BACKEND) $(LIBDEPS)
	$(CC) $(ALL_CFLAGS) $(LDFLAGS) -o $@ $(C_OBJS) dummy-checksum.o \
	  $(BACKEND) $(LIBS) $(BACKENDLIBS)

cc1-checksum.c : cc1-dummy$(exeext) build/genchecksum$(build_exeext)
	build/genchecksum$(build_exeext) cc1-dummy$(exeext) > $@

cc1-checksum.o : cc1-checksum.c

cc1$(exeext): $(C_OBJS) cc1-checksum.o $(BACKEND) $(LIBDEPS)
	$(CC) $(ALL_CFLAGS) $(LDFLAGS) -o $@ $(C_OBJS) cc1-checksum.o \
	  $(BACKEND) $(LIBS) $(BACKENDLIBS)

#
# Build libgcc.a.

LIB2ADD = $(LIB2FUNCS_EXTRA)
LIB2ADD_ST = $(LIB2FUNCS_STATIC_EXTRA)

# All source files for libgcc are either in the source directory (in
# which case they will start with $(srcdir)), or generated into the build
# directory (in which case they will be relative paths).
srcdirify = $(patsubst $(srcdir)%,$$(gcc_srcdir)%,$(filter $(srcdir)%,$(1))) \
            $(patsubst %,$$(gcc_objdir)/%,$(filter-out $(srcdir)%,$(1)))

# The distinction between these two variables is no longer relevant,
# so we combine them.  Sort removes duplicates.
GCC_EXTRA_PARTS := $(sort $(EXTRA_MULTILIB_PARTS) $(EXTRA_PARTS))

libgcc-support: libgcc.mvars stmp-int-hdrs $(TCONFIG_H) \
	$(MACHMODE_H) $(FPBIT) $(DPBIT) $(TPBIT) $(LIB2ADD) \
	$(LIB2ADD_ST) $(LIB2ADDEH) $(srcdir)/emutls.c gcov-iov.h $(SFP_MACHINE)

libgcc.mvars: config.status Makefile $(LIB2ADD) $(LIB2ADD_ST) specs \
		xgcc$(exeext)
	: > tmp-libgcc.mvars
	echo LIB1ASMFUNCS = '$(LIB1ASMFUNCS)' >> tmp-libgcc.mvars
	echo LIB1ASMSRC = '$(LIB1ASMSRC)' >> tmp-libgcc.mvars
	echo LIB2FUNCS_ST = '$(LIB2FUNCS_ST)' >> tmp-libgcc.mvars
	echo LIB2FUNCS_EXCLUDE = '$(LIB2FUNCS_EXCLUDE)' >> tmp-libgcc.mvars
	echo LIBGCOV = '$(LIBGCOV)' >> tmp-libgcc.mvars
	echo LIB2ADD = '$(call srcdirify,$(LIB2ADD))' >> tmp-libgcc.mvars
	echo LIB2ADD_ST = '$(call srcdirify,$(LIB2ADD_ST))' >> tmp-libgcc.mvars
	echo LIB2ADDEH = '$(call srcdirify,$(LIB2ADDEH) $(srcdir)/emutls.c)' >> tmp-libgcc.mvars
	echo LIB2ADDEHSTATIC = '$(call srcdirify,$(LIB2ADDEHSTATIC) $(srcdir)/emutls.c)' >> tmp-libgcc.mvars
	echo LIB2ADDEHSHARED = '$(call srcdirify,$(LIB2ADDEHSHARED) $(srcdir)/emutls.c)' >> tmp-libgcc.mvars
	echo LIB2_SIDITI_CONV_FUNCS = '$(LIB2_SIDITI_CONV_FUNCS)' >> tmp-libgcc.mvars
	echo LIBUNWIND = '$(call srcdirify,$(LIBUNWIND))' >> tmp-libgcc.mvars
	echo SHLIBUNWIND_LINK = '$(SHLIBUNWIND_LINK)' >> tmp-libgcc.mvars
	echo SHLIBUNWIND_INSTALL = '$(SHLIBUNWIND_INSTALL)' >> tmp-libgcc.mvars
	echo FPBIT = '$(FPBIT)' >> tmp-libgcc.mvars
	echo FPBIT_FUNCS = '$(FPBIT_FUNCS)' >> tmp-libgcc.mvars
	echo LIB2_DIVMOD_FUNCS = '$(LIB2_DIVMOD_FUNCS)' >> tmp-libgcc.mvars
	echo DPBIT = '$(DPBIT)' >> tmp-libgcc.mvars
	echo DPBIT_FUNCS = '$(DPBIT_FUNCS)' >> tmp-libgcc.mvars
	echo TPBIT = '$(TPBIT)' >> tmp-libgcc.mvars
	echo TPBIT_FUNCS = '$(TPBIT_FUNCS)' >> tmp-libgcc.mvars
	echo DFP_ENABLE = '$(DFP_ENABLE)' >> tmp-libgcc.mvars
	echo DFP_CFLAGS='$(DFP_CFLAGS)' >> tmp-libgcc.mvars
	echo D32PBIT='$(D32PBIT)' >> tmp-libgcc.mvars
	echo D32PBIT_FUNCS='$(D32PBIT_FUNCS)' >> tmp-libgcc.mvars
	echo D64PBIT='$(D64PBIT)' >> tmp-libgcc.mvars
	echo D64PBIT_FUNCS='$(D64PBIT_FUNCS)' >> tmp-libgcc.mvars
	echo D128PBIT='$(D128PBIT)' >> tmp-libgcc.mvars
	echo D128PBIT_FUNCS='$(D128PBIT_FUNCS)' >> tmp-libgcc.mvars
	echo GCC_EXTRA_PARTS = '$(GCC_EXTRA_PARTS)' >> tmp-libgcc.mvars
	echo SHLIB_LINK = '$(subst $(GCC_FOR_TARGET),$$(GCC_FOR_TARGET),$(SHLIB_LINK))' >> tmp-libgcc.mvars
	echo SHLIB_INSTALL = '$(SHLIB_INSTALL)' >> tmp-libgcc.mvars
	echo SHLIB_EXT = '$(SHLIB_EXT)' >> tmp-libgcc.mvars
	echo SHLIB_MKMAP = '$(call srcdirify,$(SHLIB_MKMAP))' >> tmp-libgcc.mvars
	echo SHLIB_MKMAP_OPTS = '$(SHLIB_MKMAP_OPTS)' >> tmp-libgcc.mvars
	echo SHLIB_MAPFILES = '$(call srcdirify,$(SHLIB_MAPFILES))' >> tmp-libgcc.mvars
	echo SHLIB_NM_FLAGS = '$(SHLIB_NM_FLAGS)' >> tmp-libgcc.mvars
	echo LIBGCC2_CFLAGS = '$(LIBGCC2_CFLAGS)' >> tmp-libgcc.mvars
	echo TARGET_LIBGCC2_CFLAGS = '$(TARGET_LIBGCC2_CFLAGS)' >> tmp-libgcc.mvars
	echo LIBGCC_SYNC = '$(LIBGCC_SYNC)' >> tmp-libgcc.mvars
	echo LIBGCC_SYNC_CFLAGS = '$(LIBGCC_SYNC_CFLAGS)' >> tmp-libgcc.mvars
	echo CRTSTUFF_CFLAGS = '$(CRTSTUFF_CFLAGS)' >> tmp-libgcc.mvars
	echo CRTSTUFF_T_CFLAGS = '$(CRTSTUFF_T_CFLAGS)' >> tmp-libgcc.mvars
	echo CRTSTUFF_T_CFLAGS_S = '$(CRTSTUFF_T_CFLAGS_S)' >> tmp-libgcc.mvars

	mv tmp-libgcc.mvars libgcc.mvars

# Use the genmultilib shell script to generate the information the gcc
# driver program needs to select the library directory based on the
# switches.
multilib.h: s-mlib; @true
s-mlib: $(srcdir)/genmultilib Makefile
	if test @enable_multilib@ = yes \
	   || test -n "$(MULTILIB_OSDIRNAMES)"; then \
	  $(SHELL) $(srcdir)/genmultilib \
	    "$(MULTILIB_OPTIONS)" \
	    "$(MULTILIB_DIRNAMES)" \
	    "$(MULTILIB_MATCHES)" \
	    "$(MULTILIB_EXCEPTIONS)" \
	    "$(MULTILIB_EXTRA_OPTS)" \
	    "$(MULTILIB_EXCLUSIONS)" \
	    "$(MULTILIB_OSDIRNAMES)" \
	    "@enable_multilib@" \
	    > tmp-mlib.h; \
	else \
	  $(SHELL) $(srcdir)/genmultilib '' '' '' '' '' '' '' no \
	    > tmp-mlib.h; \
	fi
	$(SHELL) $(srcdir)/../move-if-change tmp-mlib.h multilib.h
	$(STAMP) s-mlib

# Compile two additional files that are linked with every program
# linked using GCC on systems using COFF or ELF, for the sake of C++
# constructors.
$(T)crtbegin.o: crtstuff.c $(GCC_PASSES) $(TCONFIG_H) auto-host.h \
  gbl-ctors.h stmp-int-hdrs tsystem.h coretypes.h $(TM_H)
	$(GCC_FOR_TARGET) $(CRTSTUFF_CFLAGS) $(CRTSTUFF_T_CFLAGS) \
	  -c $(srcdir)/crtstuff.c -DCRT_BEGIN \
	  -o $(T)crtbegin$(objext)

$(T)crtend.o: crtstuff.c $(GCC_PASSES) $(TCONFIG_H) auto-host.h \
  gbl-ctors.h stmp-int-hdrs tsystem.h coretypes.h $(TM_H)
	$(GCC_FOR_TARGET) $(CRTSTUFF_CFLAGS) $(CRTSTUFF_T_CFLAGS) \
	  -c $(srcdir)/crtstuff.c -DCRT_END \
	  -o $(T)crtend$(objext)

# These are versions of crtbegin and crtend for shared libraries.
$(T)crtbeginS.o: crtstuff.c $(GCC_PASSES) $(TCONFIG_H) auto-host.h \
  gbl-ctors.h stmp-int-hdrs tsystem.h coretypes.h $(TM_H)
	$(GCC_FOR_TARGET) $(CRTSTUFF_CFLAGS) $(CRTSTUFF_T_CFLAGS_S) \
	  -c $(srcdir)/crtstuff.c -DCRT_BEGIN -DCRTSTUFFS_O \
	  -o $(T)crtbeginS$(objext)

$(T)crtendS.o: crtstuff.c $(GCC_PASSES) $(TCONFIG_H) auto-host.h \
  gbl-ctors.h stmp-int-hdrs tsystem.h coretypes.h $(TM_H)
	$(GCC_FOR_TARGET) $(CRTSTUFF_CFLAGS) $(CRTSTUFF_T_CFLAGS_S) \
	  -c $(srcdir)/crtstuff.c -DCRT_END -DCRTSTUFFS_O \
	  -o $(T)crtendS$(objext)

# This is a version of crtbegin for -static links.
$(T)crtbeginT.o: crtstuff.c $(GCC_PASSES) $(TCONFIG_H) auto-host.h \
  gbl-ctors.h stmp-int-hdrs tsystem.h coretypes.h $(TM_H)
	$(GCC_FOR_TARGET) $(CRTSTUFF_CFLAGS) $(CRTSTUFF_T_CFLAGS) \
	  -c $(srcdir)/crtstuff.c -DCRT_BEGIN -DCRTSTUFFT_O \
	  -o $(T)crtbeginT$(objext)

# Compile the start modules crt0.o and mcrt0.o that are linked with
# every program
$(T)crt0.o: s-crt0 ; @true
$(T)mcrt0.o: s-crt0; @true

s-crt0:	$(CRT0_S) $(MCRT0_S) $(GCC_PASSES) $(CONFIG_H)
	$(GCC_FOR_TARGET) $(GCC_CFLAGS) $(CRT0STUFF_T_CFLAGS) \
	  -o $(T)crt0.o -c $(CRT0_S)
	$(GCC_FOR_TARGET) $(GCC_CFLAGS) $(CRT0STUFF_T_CFLAGS) \
	  -o $(T)mcrt0.o -c $(MCRT0_S)
	$(STAMP) s-crt0
#
# Compiling object files from source files.

# Note that dependencies on obstack.h are not written
# because that file is not part of GCC.

# C language specific files.

c-errors.o: c-errors.c $(CONFIG_H) $(SYSTEM_H) coretypes.h $(TM_H) $(TREE_H) \
    $(C_TREE_H) $(FLAGS_H) $(DIAGNOSTIC_H) $(TM_P_H)
c-parser.o : c-parser.c $(CONFIG_H) $(SYSTEM_H) coretypes.h $(TM_H) $(TREE_H) \
    $(GGC_H) $(TIMEVAR_H) $(C_TREE_H) $(INPUT_H) $(FLAGS_H) $(TOPLEV_H) output.h \
    $(CPPLIB_H) gt-c-parser.h $(RTL_H) langhooks.h $(C_COMMON_H) $(C_PRAGMA_H) \
<<<<<<< HEAD
    vec.h $(TARGET_H) $(CGRAPH_H) plugin.h
=======
    vec.h $(TARGET_H) $(CGRAPH_H) $(PLUGIN_H)
>>>>>>> 6cd1d2e2

srcextra: gcc.srcextra lang.srcextra

gcc.srcextra: gengtype-lex.c
	-cp -p $^ $(srcdir)

incpath.o: incpath.c incpath.h $(CONFIG_H) $(SYSTEM_H) $(CPPLIB_H) \
		intl.h prefix.h coretypes.h $(TM_H) cppdefault.h $(TARGET_H) \
		$(MACHMODE_H)

c-decl.o : c-decl.c $(CONFIG_H) $(SYSTEM_H) coretypes.h $(TM_H) $(TREE_H) \
    $(RTL_H) $(C_TREE_H) $(GGC_H) $(TARGET_H) $(FLAGS_H) $(FUNCTION_H) output.h \
    $(EXPR_H) debug.h $(TOPLEV_H) intl.h $(TM_P_H) $(TREE_INLINE_H) $(TIMEVAR_H) \
    opts.h $(C_PRAGMA_H) gt-c-decl.h $(CGRAPH_H) $(HASHTAB_H) libfuncs.h \
    $(EXCEPT_H) $(LANGHOOKS_DEF_H) $(TREE_DUMP_H) $(C_COMMON_H) $(CPPLIB_H) \
    $(DIAGNOSTIC_H) $(INPUT_H) langhooks.h $(GIMPLE_H) tree-mudflap.h  \
    pointer-set.h $(BASIC_BLOCK_H) $(GIMPLE_H) tree-iterator.h
c-typeck.o : c-typeck.c $(CONFIG_H) $(SYSTEM_H) coretypes.h $(TM_H) \
    $(TREE_H) $(C_TREE_H) $(TARGET_H) $(FLAGS_H) intl.h output.h $(EXPR_H) \
    $(RTL_H) $(TOPLEV_H) $(TM_P_H) langhooks.h $(GGC_H) $(TREE_FLOW_H) \
    $(GIMPLE_H) tree-iterator.h
c-lang.o : c-lang.c $(CONFIG_H) $(SYSTEM_H) coretypes.h $(TM_H) $(TREE_H) \
    $(C_TREE_H) $(DIAGNOSTIC_H) \
    $(GGC_H) langhooks.h $(LANGHOOKS_DEF_H) $(C_COMMON_H) gtype-c.h \
    c-objc-common.h $(C_PRAGMA_H) c-common.def $(TREE_INLINE_H)
stub-objc.o : stub-objc.c $(CONFIG_H) $(SYSTEM_H) coretypes.h $(TREE_H) \
    $(C_COMMON_H)
c-lex.o : c-lex.c $(CONFIG_H) $(SYSTEM_H) coretypes.h $(TM_H) $(TREE_H) \
    $(RTL_H) debug.h $(C_TREE_H) $(C_COMMON_H) $(REAL_H) $(SPLAY_TREE_H) \
    $(C_PRAGMA_H) $(INPUT_H) intl.h $(FLAGS_H) $(TOPLEV_H) output.h \
    $(CPPLIB_H) $(TARGET_H) $(TIMEVAR_H) $(TM_P_H)
c-ppoutput.o : c-ppoutput.c $(CONFIG_H) $(SYSTEM_H) coretypes.h $(TM_H) \
    $(C_COMMON_H) $(TREE_H) $(CPPLIB_H) $(CPP_INTERNAL_H) $(C_PRAGMA_H)
c-objc-common.o : c-objc-common.c $(CONFIG_H) $(SYSTEM_H) coretypes.h \
    $(TM_H) $(TREE_H) $(C_TREE_H) $(RTL_H) insn-config.h $(INTEGRATE_H) \
    $(FUNCTION_H) $(FLAGS_H) $(TOPLEV_H) $(TREE_INLINE_H) $(DIAGNOSTIC_H) $(VARRAY_H) \
    langhooks.h $(GGC_H) $(TARGET_H) $(C_PRETTY_PRINT_H) c-objc-common.h \
    tree-mudflap.h
c-aux-info.o : c-aux-info.c  $(CONFIG_H) $(SYSTEM_H) coretypes.h $(TM_H) $(TREE_H) \
    $(C_TREE_H) $(FLAGS_H) $(TOPLEV_H)
c-convert.o : c-convert.c $(CONFIG_H) $(SYSTEM_H) coretypes.h $(TM_H) \
    $(TREE_H) $(FLAGS_H) $(TOPLEV_H) $(C_COMMON_H) convert.h $(C_TREE_H) \
    langhooks.h $(TARGET_H)
c-pragma.o: c-pragma.c $(CONFIG_H) $(SYSTEM_H) coretypes.h $(TM_H) $(RTL_H) \
    $(TREE_H) $(FUNCTION_H) $(C_PRAGMA_H) $(TOPLEV_H) output.h $(GGC_H) $(TM_P_H) \
    $(C_COMMON_H) $(TARGET_H) gt-c-pragma.h $(CPPLIB_H) $(FLAGS_H) $(DIAGNOSTIC_H) \
    opts.h
graph.o: graph.c $(SYSTEM_H) coretypes.h $(TM_H) $(TOPLEV_H) $(FLAGS_H) output.h \
    $(RTL_H) $(FUNCTION_H) hard-reg-set.h $(BASIC_BLOCK_H) graph.h $(OBSTACK_H) \
    $(CONFIG_H)
sbitmap.o: sbitmap.c $(CONFIG_H) $(SYSTEM_H) coretypes.h $(TM_H) $(RTL_H) \
    $(FLAGS_H) hard-reg-set.h $(BASIC_BLOCK_H) $(OBSTACK_H)
ebitmap.o: ebitmap.c $(CONFIG_H) $(SYSTEM_H) coretypes.h $(TM_H) \
	$(EBITMAP_H) $(RTL_H) $(FLAGS_H) $(OBSTACK_H)
sparseset.o: sparseset.c $(SYSTEM_H) sparseset.h $(CONFIG_H)

COLLECT2_OBJS = collect2.o tlink.o intl.o version.o
COLLECT2_LIBS = @COLLECT2_LIBS@
collect2$(exeext): $(COLLECT2_OBJS) $(LIBDEPS)
# Don't try modifying collect2 (aka ld) in place--it might be linking this.
	$(CC) $(ALL_CFLAGS) $(LDFLAGS) -o T$@ \
		$(COLLECT2_OBJS) $(LIBS) $(COLLECT2_LIBS)
	mv -f T$@ $@

collect2.o : collect2.c $(CONFIG_H) $(SYSTEM_H) coretypes.h $(TM_H) intl.h \
	$(OBSTACK_H) $(DEMANGLE_H) collect2.h version.h
	$(CC) $(ALL_CFLAGS) $(ALL_CPPFLAGS)  \
	-DTARGET_MACHINE=\"$(target_noncanonical)\" \
	-c $(srcdir)/collect2.c $(OUTPUT_OPTION)

tlink.o: tlink.c $(DEMANGLE_H) $(HASHTAB_H) $(CONFIG_H) $(SYSTEM_H) coretypes.h $(TM_H) \
    $(OBSTACK_H) collect2.h intl.h

# A file used by all variants of C.

c-common.o : c-common.c $(CONFIG_H) $(SYSTEM_H) coretypes.h $(TM_H) $(TREE_H) \
	$(OBSTACK_H) $(C_COMMON_H) $(FLAGS_H) $(TOPLEV_H) output.h $(C_PRAGMA_H) \
	$(GGC_H) $(EXPR_H) $(TM_P_H) builtin-types.def builtin-attrs.def \
	$(DIAGNOSTIC_H) gt-c-common.h langhooks.h $(VARRAY_H) $(RTL_H) \
	$(TARGET_H) $(C_TREE_H) tree-iterator.h langhooks.h tree-mudflap.h \
	intl.h opts.h $(REAL_H) $(CPPLIB_H) $(TREE_INLINE_H) $(HASHTAB_H) \
	$(BUILTINS_DEF) $(CGRAPH_H) $(BASIC_BLOCK_H) $(TARGET_DEF_H) \
	$(GIMPLE_H) libfuncs.h

c-pretty-print.o : c-pretty-print.c $(C_PRETTY_PRINT_H) \
	$(C_TREE_H) $(CONFIG_H) $(SYSTEM_H) coretypes.h $(TM_H) $(REAL_H) \
	$(DIAGNOSTIC_H) tree-iterator.h fixed-value.h

c-opts.o : c-opts.c $(CONFIG_H) $(SYSTEM_H) coretypes.h $(TM_H)		\
        $(TREE_H) $(C_PRAGMA_H) $(FLAGS_H) $(TOPLEV_H) langhooks.h		\
        $(TREE_INLINE_H) $(DIAGNOSTIC_H) intl.h debug.h $(C_COMMON_H)	\
        opts.h options.h $(MKDEPS_H) incpath.h cppdefault.h $(TARGET_H) \
	$(TM_P_H) $(VARRAY_H) $(C_TREE_H)
	$(CC) -c $(ALL_CFLAGS) $(ALL_CPPFLAGS) \
		$< $(OUTPUT_OPTION) @TARGET_SYSTEM_ROOT_DEFINE@

c-cppbuiltin.o : c-cppbuiltin.c $(CONFIG_H) $(SYSTEM_H) coretypes.h $(TM_H) \
	$(TREE_H) version.h $(C_COMMON_H) $(C_PRAGMA_H) $(FLAGS_H) \
	$(TOPLEV_H) output.h $(EXCEPT_H) $(REAL_H) $(TARGET_H) $(TM_P_H) \
	$(BASEVER) debug.h
	$(CC) -c $(ALL_CFLAGS) $(ALL_CPPFLAGS) -DBASEVER=$(BASEVER_s) \
		$< $(OUTPUT_OPTION)

# A file used by all variants of C and some other languages.

attribs.o : attribs.c $(CONFIG_H) $(SYSTEM_H) coretypes.h $(TM_H) $(TREE_H) \
	$(FLAGS_H) $(TOPLEV_H) output.h $(RTL_H) $(GGC_H) $(TM_P_H) \
	$(TARGET_H) langhooks.h $(CPPLIB_H)

c-format.o : c-format.c $(CONFIG_H) $(SYSTEM_H) coretypes.h $(TM_H) $(TREE_H) langhooks.h \
	$(C_COMMON_H) $(FLAGS_H) $(TOPLEV_H) intl.h $(DIAGNOSTIC_H) alloc-pool.h \
	c-format.h

c-semantics.o : c-semantics.c $(CONFIG_H) $(SYSTEM_H) coretypes.h $(TM_H) \
	$(TREE_H) $(FLAGS_H) $(TOPLEV_H) output.h $(RTL_H) $(GGC_H) \
	$(PREDICT_H) $(TREE_INLINE_H) $(C_COMMON_H) $(EXCEPT_H) $(FUNCTION_H) \
	langhooks.h $(SPLAY_TREE_H) $(TIMEVAR_H) $(GIMPLE_H) \
	$(VARRAY_H) tree-iterator.h

c-dump.o : c-dump.c $(CONFIG_H) $(SYSTEM_H) coretypes.h $(TM_H) $(TREE_H) \
	$(C_TREE_H) $(TREE_DUMP_H)

c-pch.o : c-pch.c $(CONFIG_H) $(SYSTEM_H) coretypes.h $(CPPLIB_H) $(TREE_H) \
	$(C_COMMON_H) output.h $(TOPLEV_H) $(C_PRAGMA_H) $(GGC_H) debug.h \
	langhooks.h $(FLAGS_H) hosthooks.h version.h $(TARGET_H) opts.h
	$(CC) -c $(ALL_CFLAGS) $(ALL_CPPFLAGS) \
	  -DHOST_MACHINE=\"$(host)\" -DTARGET_MACHINE=\"$(target)\" \
	  $< $(OUTPUT_OPTION)

c-omp.o : c-omp.c $(CONFIG_H) $(SYSTEM_H) coretypes.h $(TM_H) $(TREE_H) \
	$(FUNCTION_H) $(C_COMMON_H) $(TOPLEV.H) $(GIMPLE_H) $(BITMAP_H) \
	langhooks.h

# Language-independent files.

DRIVER_DEFINES = \
  -DSTANDARD_STARTFILE_PREFIX=\"$(unlibsubdir)/\" \
  -DSTANDARD_EXEC_PREFIX=\"$(libdir)/gcc/\" \
  -DSTANDARD_LIBEXEC_PREFIX=\"$(libexecdir)/gcc/\" \
  -DDEFAULT_TARGET_VERSION=\"$(version)\" \
  -DDEFAULT_TARGET_MACHINE=\"$(target_noncanonical)\" \
  -DSTANDARD_BINDIR_PREFIX=\"$(bindir)/\" \
  -DTOOLDIR_BASE_PREFIX=\"$(libsubdir_to_prefix)$(prefix_to_exec_prefix)\" \
  @TARGET_SYSTEM_ROOT_DEFINE@ \
  $(VALGRIND_DRIVER_DEFINES) \
  `test "X$${SHLIB_LINK}" = "X" || test "@enable_shared@" != "yes" || echo "-DENABLE_SHARED_LIBGCC"`

gcc.o: gcc.c $(CONFIG_H) $(SYSTEM_H) coretypes.h $(TM_H) intl.h multilib.h \
    Makefile $(lang_specs_files) specs.h prefix.h $(GCC_H) $(FLAGS_H) \
    configargs.h $(OBSTACK_H) opts.h
	(SHLIB_LINK='$(SHLIB_LINK)'; \
	$(CC) $(ALL_CFLAGS) $(ALL_CPPFLAGS) \
  $(DRIVER_DEFINES) \
  -c $(srcdir)/gcc.c $(OUTPUT_OPTION))

gccspec.o: gccspec.c $(CONFIG_H) $(SYSTEM_H) coretypes.h $(TM_H) $(GCC_H)
	(SHLIB_LINK='$(SHLIB_LINK)'; \
	$(CC) $(ALL_CFLAGS) $(ALL_CPPFLAGS) \
  $(DRIVER_DEFINES) \
  -c $(srcdir)/gccspec.c $(OUTPUT_OPTION))

cppspec.o: cppspec.c $(CONFIG_H) $(SYSTEM_H) coretypes.h $(TM_H) $(GCC_H)

specs.h : s-specs ; @true
s-specs : Makefile
	lsf="$(lang_specs_files)"; for f in $$lsf; do \
	    echo "#include \"$$f\""; \
	done | sed 's|$(srcdir)/||' > tmp-specs.h
	$(SHELL) $(srcdir)/../move-if-change tmp-specs.h specs.h
	$(STAMP) s-specs

optionlist: s-options ; @true
s-options: $(ALL_OPT_FILES) Makefile $(srcdir)/opt-gather.awk
	$(AWK) -f $(srcdir)/opt-gather.awk $(ALL_OPT_FILES) > tmp-optionlist
	$(SHELL) $(srcdir)/../move-if-change tmp-optionlist optionlist
	$(STAMP) s-options

options.c: optionlist $(srcdir)/opt-functions.awk $(srcdir)/optc-gen.awk
	$(AWK) -f $(srcdir)/opt-functions.awk -f $(srcdir)/optc-gen.awk \
	       -v header_name="config.h system.h coretypes.h tm.h" < $< > $@

options.h: s-options-h ; @true
s-options-h: optionlist $(srcdir)/opt-functions.awk $(srcdir)/opth-gen.awk
	$(AWK) -f $(srcdir)/opt-functions.awk -f $(srcdir)/opth-gen.awk \
	       < $< > tmp-options.h
	$(SHELL) $(srcdir)/../move-if-change tmp-options.h options.h
	$(STAMP) $@

options.o: options.c $(CONFIG_H) $(SYSTEM_H) coretypes.h $(TARGET_H) $(FLAGS_H) \
	$(TM_H) opts.h intl.h

gcc-options.o: options.c $(CONFIG_H) $(SYSTEM_H) coretypes.h $(TM_H) opts.h intl.h
	$(CC) -c $(ALL_CFLAGS) $(ALL_CPPFLAGS) $(OUTPUT_OPTION) -DGCC_DRIVER options.c

dumpvers: dumpvers.c

ifdef REVISION_s
version.o: version.c version.h $(REVISION) $(DATESTAMP) $(BASEVER) $(DEVPHASE)
else
version.o: version.c version.h $(DATESTAMP) $(BASEVER) $(DEVPHASE)
endif
	$(CC) $(ALL_CFLAGS) $(ALL_CPPFLAGS) \
	-DBASEVER=$(BASEVER_s) -DDATESTAMP=$(DATESTAMP_s) \
	-DREVISION=$(REVISION_s) \
	-DDEVPHASE=$(DEVPHASE_s) -DPKGVERSION=$(PKGVERSION_s) \
	-DBUGURL=$(BUGURL_s) -c $(srcdir)/version.c $(OUTPUT_OPTION)

gtype-desc.o: gtype-desc.c $(CONFIG_H) $(SYSTEM_H) coretypes.h $(TM_H) \
	$(VARRAY_H) $(HASHTAB_H) $(SPLAY_TREE_H) $(OBSTACK_H) $(BITMAP_H) \
	input.h $(TREE_H) $(RTL_H) $(FUNCTION_H) insn-config.h $(EXPR_H) \
	hard-reg-set.h $(BASIC_BLOCK_H) cselib.h $(INSN_ADDR_H) $(OPTABS_H) \
	libfuncs.h debug.h $(GGC_H) $(CGRAPH_H) $(TREE_FLOW_H) reload.h \
	$(CPP_ID_DATA_H) tree-chrec.h $(CFGLAYOUT_H) $(EXCEPT_H) output.h \
	$(CFGLOOP_H)

ggc-common.o: ggc-common.c $(CONFIG_H) $(SYSTEM_H) coretypes.h $(GGC_H) \
	$(HASHTAB_H) $(TOPLEV_H) $(PARAMS_H) hosthooks.h $(HOSTHOOKS_DEF_H)

ggc-page.o: ggc-page.c $(CONFIG_H) $(SYSTEM_H) coretypes.h $(TM_H) $(RTL_H) $(TREE_H) \
	$(FLAGS_H) $(TOPLEV_H) $(GGC_H) $(TIMEVAR_H) $(TM_P_H) $(PARAMS_H) $(TREE_FLOW_H)

ggc-zone.o: ggc-zone.c $(CONFIG_H) $(SYSTEM_H) coretypes.h $(TM_H) $(RTL_H) \
	$(TREE_H) $(FLAGS_H) $(TOPLEV_H) $(GGC_H) $(TIMEVAR_H) $(TM_P_H) \
	$(PARAMS_H) $(BITMAP_H) $(VARRAY_H)

ggc-none.o: ggc-none.c $(CONFIG_H) $(SYSTEM_H) coretypes.h $(GGC_H) \
	$(BCONFIG_H)

stringpool.o: stringpool.c $(CONFIG_H) $(SYSTEM_H) coretypes.h $(TM_H) \
	$(TREE_H) $(GGC_H) gt-stringpool.h $(CPPLIB_H) $(SYMTAB_H)

prefix.o: prefix.c $(CONFIG_H) $(SYSTEM_H) coretypes.h $(TM_H) prefix.h \
	Makefile $(BASEVER)
	$(CC) $(ALL_CFLAGS) $(ALL_CPPFLAGS) \
	-DPREFIX=\"$(prefix)\" -DBASEVER=$(BASEVER_s) \
	  -c $(srcdir)/prefix.c $(OUTPUT_OPTION)

convert.o: convert.c $(CONFIG_H) $(SYSTEM_H) coretypes.h $(TM_H) $(TREE_H) \
   $(FLAGS_H) convert.h $(TOPLEV_H) langhooks.h $(REAL_H) fixed-value.h

double-int.o: double-int.c $(CONFIG_H) $(SYSTEM_H) coretypes.h $(TM_H) $(TREE_H)

langhooks.o : langhooks.c $(CONFIG_H) $(SYSTEM_H) coretypes.h $(TM_H) \
   $(TREE_H) $(TOPLEV_H) $(TREE_INLINE_H) $(RTL_H) insn-config.h $(INTEGRATE_H) \
   langhooks.h $(TARGET_H) $(LANGHOOKS_DEF_H) $(FLAGS_H) $(GGC_H) $(DIAGNOSTIC_H) \
   intl.h $(GIMPLE_H)
tree.o : tree.c $(CONFIG_H) $(SYSTEM_H) coretypes.h $(TM_H) $(TREE_H) \
   all-tree.def $(FLAGS_H) $(FUNCTION_H) $(PARAMS_H) \
   $(TOPLEV_H) $(GGC_H) $(HASHTAB_H) $(TARGET_H) output.h $(TM_P_H) langhooks.h \
   $(REAL_H) gt-tree.h tree-iterator.h $(BASIC_BLOCK_H) $(TREE_FLOW_H) \
   $(OBSTACK_H) pointer-set.h fixed-value.h
tree-dump.o: tree-dump.c $(CONFIG_H) $(SYSTEM_H) coretypes.h $(TM_H) \
   $(TREE_H) langhooks.h $(TOPLEV_H) $(SPLAY_TREE_H) $(TREE_DUMP_H) \
   tree-iterator.h tree-pass.h $(DIAGNOSTIC_H) $(REAL_H) fixed-value.h
tree-inline.o : tree-inline.c $(CONFIG_H) $(SYSTEM_H) coretypes.h $(TM_H) \
   $(TREE_H) $(RTL_H) $(EXPR_H) $(FLAGS_H) $(PARAMS_H) $(INPUT_H) insn-config.h \
   $(VARRAY_H) $(HASHTAB_H) $(TOPLEV_H) langhooks.h $(TREE_INLINE_H) $(CGRAPH_H) \
   intl.h $(FUNCTION_H) $(GGC_H) $(GIMPLE_H) \
   debug.h $(DIAGNOSTIC_H) $(EXCEPT_H) $(TREE_FLOW_H) tree-iterator.h tree-mudflap.h \
   $(IPA_PROP_H) value-prof.h tree-pass.h $(TARGET_H) $(INTEGRATE_H)
print-tree.o : print-tree.c $(CONFIG_H) $(SYSTEM_H) coretypes.h $(TM_H) $(TREE_H) \
   $(GGC_H) langhooks.h $(REAL_H) tree-iterator.h fixed-value.h \
   $(DIAGNOSTIC_H) $(TREE_FLOW_H)
stor-layout.o : stor-layout.c $(CONFIG_H) $(SYSTEM_H) coretypes.h $(TM_H) \
   $(TREE_H) $(PARAMS_H) $(FLAGS_H) $(FUNCTION_H) $(EXPR_H) output.h $(RTL_H) \
   $(GGC_H) $(TM_P_H) $(TARGET_H) langhooks.h $(REGS_H) gt-stor-layout.h \
   $(TOPLEV_H)
tree-ssa-structalias.o: tree-ssa-structalias.c \
   $(SYSTEM_H) $(CONFIG_H) coretypes.h $(TM_H) $(GGC_H) $(OBSTACK_H) $(BITMAP_H) \
   $(FLAGS_H) $(RTL_H) $(TM_P_H) hard-reg-set.h $(BASIC_BLOCK_H) output.h \
   $(DIAGNOSTIC_H) $(TREE_H) $(C_COMMON_H) $(TREE_FLOW_H) $(TREE_INLINE_H) varray.h \
   $(C_TREE_H) $(GIMPLE_H) $(HASHTAB_H) $(FUNCTION_H) $(CGRAPH_H) tree-pass.h \
   $(TIMEVAR_H) alloc-pool.h $(SPLAY_TREE_H) $(PARAMS_H) gt-tree-ssa-structalias.h \
   $(CGRAPH_H) $(ALIAS_H) pointer-set.h
tree-ssa.o : tree-ssa.c $(TREE_FLOW_H) $(CONFIG_H) $(SYSTEM_H) \
   $(RTL_H) $(TREE_H) $(TM_P_H) $(EXPR_H) output.h $(DIAGNOSTIC_H) \
   $(TOPLEV_H) $(FUNCTION_H) $(TIMEVAR_H) $(TM_H) coretypes.h \
   $(TREE_DUMP_H) langhooks.h tree-pass.h $(BASIC_BLOCK_H) $(BITMAP_H) \
   $(FLAGS_H) $(GGC_H) hard-reg-set.h $(HASHTAB_H) pointer-set.h \
   $(GIMPLE_H) $(TREE_INLINE_H) $(VARRAY_H)
tree-into-ssa.o : tree-into-ssa.c $(TREE_FLOW_H) $(CONFIG_H) $(SYSTEM_H) \
   $(RTL_H) $(TREE_H) $(TM_P_H) $(EXPR_H) output.h $(DIAGNOSTIC_H) \
   $(FUNCTION_H) $(TIMEVAR_H) $(TM_H) coretypes.h $(TREE_DUMP_H) \
   langhooks.h domwalk.h tree-pass.h $(GGC_H) $(PARAMS_H) $(BASIC_BLOCK_H) \
   $(BITMAP_H) $(CFGLOOP_H) $(FLAGS_H) hard-reg-set.h $(HASHTAB_H) \
   $(GIMPLE_H) $(TREE_INLINE_H) $(VARRAY_H) vecprim.h
tree-ssa-ter.o : tree-ssa-ter.c $(TREE_FLOW_H) $(CONFIG_H) $(SYSTEM_H) \
   $(TREE_H) $(DIAGNOSTIC_H) $(TM_H) coretypes.h $(TREE_DUMP_H) \
   $(TREE_SSA_LIVE_H) $(BITMAP_H)
tree-ssa-coalesce.o : tree-ssa-coalesce.c $(TREE_FLOW_H) $(CONFIG_H) \
   $(SYSTEM_H) $(TREE_H) $(DIAGNOSTIC_H) $(TM_H) coretypes.h $(TREE_DUMP_H) \
   $(TREE_SSA_LIVE_H) $(BITMAP_H) $(FLAGS_H) $(HASHTAB_H) $(TOPLEV_H)
tree-outof-ssa.o : tree-outof-ssa.c $(TREE_FLOW_H) $(CONFIG_H) $(SYSTEM_H) \
   $(TREE_H) $(DIAGNOSTIC_H) $(TIMEVAR_H) $(TM_H) coretypes.h $(TREE_DUMP_H) \
   tree-pass.h $(TREE_SSA_LIVE_H) $(BASIC_BLOCK_H) $(BITMAP_H) $(GGC_H) $(TOPLEV_H)
tree-ssa-dse.o : tree-ssa-dse.c $(CONFIG_H) $(SYSTEM_H) coretypes.h \
   $(TM_H) $(GGC_H) $(TREE_H) $(RTL_H) $(TM_P_H) $(BASIC_BLOCK_H) \
   $(TREE_FLOW_H) tree-pass.h $(TREE_DUMP_H) domwalk.h $(FLAGS_H) \
   $(DIAGNOSTIC_H) $(TIMEVAR_H) langhooks.h
tree-ssa-forwprop.o : tree-ssa-forwprop.c $(CONFIG_H) $(SYSTEM_H) coretypes.h \
   $(TM_H) $(GGC_H) $(TREE_H) $(RTL_H) $(TM_P_H) $(BASIC_BLOCK_H) \
   $(TREE_FLOW_H) tree-pass.h $(TREE_DUMP_H) $(DIAGNOSTIC_H) $(TIMEVAR_H) \
   langhooks.h $(FLAGS_H) $(GIMPLE_H)
tree-ssa-phiprop.o : tree-ssa-phiprop.c $(CONFIG_H) $(SYSTEM_H) coretypes.h \
   $(TM_H) $(GGC_H) $(TREE_H) $(RTL_H) $(TM_P_H) $(BASIC_BLOCK_H) \
   $(TREE_FLOW_H) tree-pass.h $(TREE_DUMP_H) $(DIAGNOSTIC_H) $(TIMEVAR_H) \
   langhooks.h $(FLAGS_H)
tree-ssa-ifcombine.o : tree-ssa-ifcombine.c $(CONFIG_H) $(SYSTEM_H) \
   coretypes.h $(TM_H) $(TREE_H) $(BASIC_BLOCK_H) \
   $(TREE_FLOW_H) tree-pass.h $(TREE_DUMP_H) $(DIAGNOSTIC_H) $(TIMEVAR_H)
tree-ssa-phiopt.o : tree-ssa-phiopt.c $(CONFIG_H) $(SYSTEM_H) coretypes.h \
   $(TM_H) $(GGC_H) $(TREE_H) $(RTL_H) $(TM_P_H) $(BASIC_BLOCK_H) \
   $(TREE_FLOW_H) tree-pass.h $(TREE_DUMP_H) langhooks.h $(FLAGS_H) \
   $(DIAGNOSTIC_H) $(TIMEVAR_H) pointer-set.h domwalk.h
tree-nrv.o : tree-nrv.c $(CONFIG_H) $(SYSTEM_H) coretypes.h \
   $(TM_H) $(TREE_H) $(RTL_H) $(FUNCTION_H) $(BASIC_BLOCK_H) $(EXPR_H) \
   $(DIAGNOSTIC_H) $(TREE_FLOW_H) $(TIMEVAR_H) $(TREE_DUMP_H) tree-pass.h \
   langhooks.h
tree-ssa-copy.o : tree-ssa-copy.c $(TREE_FLOW_H) $(CONFIG_H) $(SYSTEM_H) \
   $(RTL_H) $(TREE_H) $(TM_P_H) $(EXPR_H) $(GGC_H) output.h $(DIAGNOSTIC_H) \
   $(FUNCTION_H) $(TIMEVAR_H) $(TM_H) coretypes.h $(TREE_DUMP_H) \
   $(BASIC_BLOCK_H) tree-pass.h langhooks.h tree-ssa-propagate.h $(FLAGS_H) \
   $(CFGLOOP_H)
tree-ssa-propagate.o : tree-ssa-propagate.c $(TREE_FLOW_H) $(CONFIG_H) \
   $(SYSTEM_H) $(RTL_H) $(TREE_H) $(TM_P_H) $(EXPR_H) $(GGC_H) output.h \
   $(DIAGNOSTIC_H) $(FUNCTION_H) $(TIMEVAR_H) $(TM_H) coretypes.h \
   $(TREE_DUMP_H) $(BASIC_BLOCK_H) tree-pass.h langhooks.h \
   tree-ssa-propagate.h vec.h value-prof.h gt-tree-ssa-propagate.h $(FLAGS_H) \
   $(VARRAY_H) $(GIMPLE_H)
tree-ssa-dom.o : tree-ssa-dom.c $(TREE_FLOW_H) $(CONFIG_H) $(SYSTEM_H) \
   $(RTL_H) $(TREE_H) $(TM_P_H) $(EXPR_H) $(GGC_H) output.h $(DIAGNOSTIC_H) \
   $(FUNCTION_H) $(TIMEVAR_H) $(TM_H) coretypes.h $(TREE_DUMP_H) \
   $(BASIC_BLOCK_H) domwalk.h tree-pass.h $(FLAGS_H) langhooks.h \
   tree-ssa-propagate.h $(CFGLOOP_H) $(PARAMS_H) $(REAL_H)
tree-ssa-uncprop.o : tree-ssa-uncprop.c $(TREE_FLOW_H) $(CONFIG_H) \
   $(SYSTEM_H) $(RTL_H) $(TREE_H) $(TM_P_H) $(EXPR_H) $(GGC_H) output.h \
   $(DIAGNOSTIC_H) $(FUNCTION_H) $(TIMEVAR_H) $(TM_H) coretypes.h \
   $(TREE_DUMP_H) $(BASIC_BLOCK_H) domwalk.h tree-pass.h $(FLAGS_H) \
   langhooks.h tree-ssa-propagate.h $(REAL_H)
tree-ssa-threadedge.o : tree-ssa-threadedge.c $(TREE_FLOW_H) $(CONFIG_H) \
   $(SYSTEM_H) coretypes.h $(TM_H) $(TREE_H) $(FLAGS_H) $(RTL_H) $(TM_P_H) $(GGC_H) \
   $(BASIC_BLOCK_H) $(CFGLOOP_H) output.h $(EXPR_H) \
   $(FUNCTION_H) $(DIAGNOSTIC_H) $(TIMEVAR_H) $(TREE_DUMP_H) $(TREE_FLOW_H) \
   domwalk.h $(REAL_H) tree-pass.h tree-ssa-propagate.h langhooks.h $(PARAMS_H)
tree-ssa-threadupdate.o : tree-ssa-threadupdate.c $(TREE_FLOW_H) $(CONFIG_H) \
   $(SYSTEM_H) $(RTL_H) $(TREE_H) $(TM_P_H) $(EXPR_H) $(GGC_H) output.h \
   $(DIAGNOSTIC_H) $(FUNCTION_H) $(TM_H) coretypes.h $(TREE_DUMP_H) \
   $(BASIC_BLOCK_H) $(FLAGS_H) tree-pass.h $(CFGLOOP_H)
tree-ssanames.o : tree-ssanames.c $(CONFIG_H) $(SYSTEM_H) coretypes.h \
   $(TM_H) $(TREE_H) $(VARRAY_H) $(GGC_H) $(TREE_FLOW_H)
tree-phinodes.o : tree-phinodes.c $(CONFIG_H) $(SYSTEM_H) coretypes.h \
   $(TM_H) $(TREE_H) $(VARRAY_H) $(GGC_H) $(BASIC_BLOCK_H) $(TREE_FLOW_H) \
   gt-tree-phinodes.h $(RTL_H) $(TOPLEV.H)  $(GIMPLE_H)
domwalk.o : domwalk.c $(CONFIG_H) $(SYSTEM_H) coretypes.h $(TM_H) \
   $(TREE_H) $(BASIC_BLOCK_H) $(TREE_FLOW_H) domwalk.h $(GGC_H)
tree-ssa-live.o : tree-ssa-live.c $(TREE_FLOW_H) $(CONFIG_H) $(SYSTEM_H) \
   $(TREE_H) $(DIAGNOSTIC_H) $(TM_H) coretypes.h $(TREE_DUMP_H) \
   $(TREE_SSA_LIVE_H) $(BITMAP_H) $(TOPLEV_H) debug.h $(FLAGS_H)
tree-ssa-copyrename.o : tree-ssa-copyrename.c $(TREE_FLOW_H) $(CONFIG_H) \
   $(SYSTEM_H) $(TREE_H) $(DIAGNOSTIC_H) $(FUNCTION_H) $(TIMEVAR_H) tree-pass.h \
   $(TM_H) coretypes.h $(TREE_DUMP_H) $(TREE_SSA_LIVE_H) $(BASIC_BLOCK_H) \
   $(BITMAP_H) $(FLAGS_H) $(HASHTAB_H) langhooks.h $(GIMPLE_H) \
   $(TREE_INLINE_H) $(GIMPLE_H)
tree-ssa-pre.o : tree-ssa-pre.c $(TREE_FLOW_H) $(CONFIG_H) \
   $(SYSTEM_H) $(TREE_H) $(GGC_H) $(DIAGNOSTIC_H) $(TIMEVAR_H) $(FIBHEAP_H) \
   $(TM_H) coretypes.h $(TREE_DUMP_H) tree-pass.h $(FLAGS_H) langhooks.h $(CFGLOOP_H) \
   alloc-pool.h $(BASIC_BLOCK_H) $(BITMAP_H) $(HASHTAB_H) $(GIMPLE_H) \
   $(TREE_INLINE_H) tree-iterator.h tree-ssa-sccvn.h $(PARAMS_H) \
   $(DBGCNT_H)
tree-ssa-sccvn.o : tree-ssa-sccvn.c $(TREE_FLOW_H) $(CONFIG_H) \
   $(SYSTEM_H) $(TREE_H) $(GGC_H) $(DIAGNOSTIC_H) $(TIMEVAR_H) $(FIBHEAP_H) \
   $(TM_H) coretypes.h $(TREE_DUMP_H) tree-pass.h $(FLAGS_H) $(CFGLOOP_H) \
   alloc-pool.h $(BASIC_BLOCK_H) $(BITMAP_H) langhooks.h $(HASHTAB_H) $(GIMPLE_H) \
   $(TREE_INLINE_H) tree-iterator.h tree-ssa-propagate.h tree-ssa-sccvn.h \
   $(PARAMS_H)
tree-vrp.o : tree-vrp.c $(CONFIG_H) $(SYSTEM_H) coretypes.h $(TM_H) $(TREE_H) \
   $(TREE_FLOW_H) tree-pass.h $(TREE_DUMP_H) $(DIAGNOSTIC_H) $(GGC_H) \
   $(BASIC_BLOCK_H) tree-ssa-propagate.h $(FLAGS_H) $(TREE_DUMP_H) \
   $(CFGLOOP_H) tree-chrec.h $(TIMEVAR_H) $(TOPLEV_H) intl.h
tree-cfg.o : tree-cfg.c $(TREE_FLOW_H) $(CONFIG_H) $(SYSTEM_H) \
   $(RTL_H) $(TREE_H) $(TM_P_H) $(EXPR_H) $(GGC_H) $(FLAGS_H) output.h \
   $(DIAGNOSTIC_H) $(FUNCTION_H) $(TIMEVAR_H) $(TM_H) coretypes.h \
   $(TREE_DUMP_H) $(EXCEPT_H) langhooks.h $(CFGLOOP_H) tree-pass.h \
   $(CFGLAYOUT_H) $(BASIC_BLOCK_H) hard-reg-set.h $(TOPLEV_H) \
   value-prof.h tree-ssa-propagate.h $(TREE_INLINE_H)
tree-cfgcleanup.o : tree-cfgcleanup.c $(TREE_FLOW_H) $(CONFIG_H) $(SYSTEM_H) \
   $(RTL_H) $(TREE_H) $(TM_P_H) $(EXPR_H) $(GGC_H) $(FLAGS_H) output.h \
   $(DIAGNOSTIC_H) $(TOPLEV_H) $(FUNCTION_H) $(TIMEVAR_H) $(TM_H) coretypes.h \
   $(TREE_DUMP_H) $(EXCEPT_H) langhooks.h $(CFGLOOP_H) tree-pass.h \
   $(CFGLAYOUT_H) $(BASIC_BLOCK_H) hard-reg-set.h $(HASHTAB_H) $(TOPLEV_H) \
   tree-ssa-propagate.h tree-scalar-evolution.h
tree-tailcall.o : tree-tailcall.c $(TREE_FLOW_H) $(CONFIG_H) $(SYSTEM_H) \
   $(RTL_H) $(TREE_H) $(TM_P_H) $(FUNCTION_H) $(TM_H) coretypes.h \
   $(TREE_DUMP_H) $(DIAGNOSTIC_H) $(EXCEPT_H) tree-pass.h $(FLAGS_H) langhooks.h \
   $(BASIC_BLOCK_H) hard-reg-set.h $(DBGCNT_H)
tree-ssa-sink.o : tree-ssa-sink.c $(TREE_FLOW_H) $(CONFIG_H) \
   $(SYSTEM_H) $(TREE_H) $(GGC_H) $(DIAGNOSTIC_H) $(TIMEVAR_H) \
   $(TM_H) coretypes.h $(TREE_DUMP_H) tree-pass.h $(FLAGS_H) alloc-pool.h \
   $(BASIC_BLOCK_H) $(BITMAP_H) $(CFGLOOP_H) $(FIBHEAP_H) $(HASHTAB_H) \
   langhooks.h $(REAL_H) $(GIMPLE_H) $(TREE_INLINE_H) tree-iterator.h
tree-nested.o: tree-nested.c $(CONFIG_H) $(SYSTEM_H) $(TM_H) $(TREE_H) \
   $(RTL_H) $(TM_P_H) $(FUNCTION_H) $(TREE_DUMP_H) $(TREE_INLINE_H) \
   tree-iterator.h $(GIMPLE_H) $(CGRAPH_H) $(EXPR_H) langhooks.h \
   $(GGC_H) gt-tree-nested.h coretypes.h $(TREE_FLOW_H) pointer-set.h
tree-if-conv.o: tree-if-conv.c $(CONFIG_H) $(SYSTEM_H) coretypes.h $(TM_H) \
   $(TREE_H) $(FLAGS_H) $(TIMEVAR_H) $(BASIC_BLOCK_H) $(TREE_FLOW_H) \
   $(CFGLOOP_H) $(RTL_H) $(C_COMMON_H) tree-chrec.h $(TREE_DATA_REF_H) \
   $(SCEV_H) tree-pass.h $(DIAGNOSTIC_H) $(TARGET_H) $(TREE_DUMP_H) \
   $(VARRAY_H)
tree-iterator.o : tree-iterator.c $(CONFIG_H) $(SYSTEM_H) $(TREE_H) \
   coretypes.h $(GGC_H) tree-iterator.h $(GIMPLE_H) gt-tree-iterator.h
tree-dfa.o : tree-dfa.c $(TREE_FLOW_H) $(CONFIG_H) $(SYSTEM_H) \
   $(RTL_H) $(TREE_H) $(TM_P_H) $(EXPR_H) $(GGC_H) output.h $(DIAGNOSTIC_H) \
   $(TREE_INLINE_H) $(HASHTAB_H) pointer-set.h $(FLAGS_H) $(FUNCTION_H) \
   $(TIMEVAR_H) convert.h $(TM_H) coretypes.h langhooks.h $(TREE_DUMP_H) \
   tree-pass.h $(PARAMS_H) $(CGRAPH_H) $(BASIC_BLOCK_H) hard-reg-set.h \
   $(GIMPLE_H)
tree-ssa-operands.o : tree-ssa-operands.c $(TREE_FLOW_H) $(CONFIG_H) \
   $(SYSTEM_H) $(TREE_H) $(GGC_H) $(DIAGNOSTIC_H) $(TREE_INLINE_H) \
   $(FLAGS_H) $(FUNCTION_H) $(TM_H) $(TIMEVAR_H) tree-pass.h $(TOPLEV_H) \
   coretypes.h langhooks.h $(IPA_REFERENCE_H)
tree-eh.o : tree-eh.c $(TREE_FLOW_H) $(CONFIG_H) $(SYSTEM_H) \
   $(RTL_H) $(TREE_H) $(TM_H) $(FLAGS_H) $(FUNCTION_H) $(EXCEPT_H) langhooks.h \
   $(GGC_H) tree-pass.h coretypes.h $(TIMEVAR_H) $(TM_P_H) pointer-set.h \
   $(TREE_DUMP_H) $(TREE_INLINE_H) tree-iterator.h $(TOPLEV_H)
tree-ssa-loop.o : tree-ssa-loop.c $(CONFIG_H) $(SYSTEM_H) coretypes.h $(TM_H) \
   $(TREE_H) $(RTL_H) $(TM_P_H) hard-reg-set.h $(BASIC_BLOCK_H) output.h \
   $(DIAGNOSTIC_H) $(TREE_FLOW_H) $(TREE_DUMP_H) tree-pass.h $(TIMEVAR_H) \
   $(CFGLOOP_H) $(FLAGS_H) $(TREE_INLINE_H) tree-scalar-evolution.h
tree-ssa-loop-unswitch.o : tree-ssa-loop-unswitch.c $(TREE_FLOW_H) \
   $(CONFIG_H) $(SYSTEM_H) $(RTL_H) $(TREE_H) $(TM_P_H) $(CFGLOOP_H) \
   domwalk.h $(PARAMS_H) output.h $(DIAGNOSTIC_H) $(TIMEVAR_H) $(TM_H) \
   coretypes.h $(TREE_DUMP_H) tree-pass.h $(BASIC_BLOCK_H) hard-reg-set.h \
    $(TREE_INLINE_H)
tree-ssa-address.o : tree-ssa-address.c $(TREE_FLOW_H) $(CONFIG_H) \
   $(SYSTEM_H) $(RTL_H) $(TREE_H) $(TM_P_H) \
   output.h $(DIAGNOSTIC_H) $(TIMEVAR_H) $(TM_H) coretypes.h $(TREE_DUMP_H) \
   tree-pass.h $(FLAGS_H) $(TREE_INLINE_H) $(RECOG_H) insn-config.h $(EXPR_H) \
   gt-tree-ssa-address.h $(GGC_H) tree-affine.h
tree-ssa-loop-niter.o : tree-ssa-loop-niter.c $(TREE_FLOW_H) $(CONFIG_H) \
   $(SYSTEM_H) $(RTL_H) $(TREE_H) $(TM_P_H) $(CFGLOOP_H) $(PARAMS_H) \
   $(TREE_INLINE_H) output.h $(DIAGNOSTIC_H) $(TM_H) coretypes.h $(TREE_DUMP_H) \
   $(TOPLEV_H) $(FLAGS_H) tree-pass.h $(SCEV_H) $(TREE_DATA_REF_H) $(BASIC_BLOCK_H) \
   $(GGC_H) hard-reg-set.h tree-chrec.h intl.h
tree-ssa-loop-ivcanon.o : tree-ssa-loop-ivcanon.c $(TREE_FLOW_H) $(CONFIG_H) \
   $(SYSTEM_H) $(RTL_H) $(TREE_H) $(TM_P_H) $(CFGLOOP_H) $(PARAMS_H) \
   $(TREE_INLINE_H) output.h $(DIAGNOSTIC_H) $(TM_H) coretypes.h $(TREE_DUMP_H) \
   $(FLAGS_H) tree-pass.h $(SCEV_H) $(BASIC_BLOCK_H) $(GGC_H) hard-reg-set.h \
   tree-chrec.h
tree-ssa-loop-ch.o : tree-ssa-loop-ch.c $(TREE_FLOW_H) $(CONFIG_H) \
   $(SYSTEM_H) $(RTL_H) $(TREE_H) $(TM_P_H) $(CFGLOOP_H) $(TREE_INLINE_H) \
   output.h $(DIAGNOSTIC_H) $(TIMEVAR_H) $(TM_H) coretypes.h $(TREE_DUMP_H) \
   tree-pass.h $(FLAGS_H) $(BASIC_BLOCK_H) hard-reg-set.h
tree-ssa-loop-prefetch.o: tree-ssa-loop-prefetch.c $(TREE_FLOW_H) $(CONFIG_H) \
   $(SYSTEM_H) $(RTL_H) $(TREE_H) $(TM_P_H) $(CFGLOOP_H) $(EXPR_H) \
   output.h $(DIAGNOSTIC_H) $(TIMEVAR_H) $(TM_H) coretypes.h $(TREE_DUMP_H) \
   tree-pass.h $(GGC_H) $(RECOG_H) insn-config.h $(HASHTAB_H) $(SCEV_H) \
   $(CFGLOOP_H) $(PARAMS_H) langhooks.h $(BASIC_BLOCK_H) hard-reg-set.h \
   tree-chrec.h $(TOPLEV_H) langhooks.h $(TREE_INLINE_H) $(TREE_DATA_REF_H) \
   $(OPTABS_H)
tree-predcom.o: tree-predcom.c $(CONFIG_H) $(SYSTEM_H) $(TREE_H) $(TM_P_H) \
   $(CFGLOOP_H) $(TREE_FLOW_H) $(GGC_H) $(TREE_DATA_REF_H) $(SCEV_H) \
   $(PARAMS_H) $(DIAGNOSTIC_H) tree-pass.h $(TM_H) coretypes.h tree-affine.h \
   $(TREE_INLINE_H)
tree-ssa-loop-ivopts.o : tree-ssa-loop-ivopts.c $(TREE_FLOW_H) $(CONFIG_H) \
   $(SYSTEM_H) $(RTL_H) $(TREE_H) $(TM_P_H) $(CFGLOOP_H) $(EXPR_H) \
   output.h $(DIAGNOSTIC_H) $(TIMEVAR_H) $(TM_H) coretypes.h $(TREE_DUMP_H) \
   tree-pass.h $(GGC_H) $(RECOG_H) insn-config.h $(HASHTAB_H) $(SCEV_H) \
   $(CFGLOOP_H) $(PARAMS_H) langhooks.h $(BASIC_BLOCK_H) hard-reg-set.h \
   tree-chrec.h $(VARRAY_H) tree-affine.h pointer-set.h $(TARGET_H)
tree-affine.o : tree-affine.c tree-affine.h $(CONFIG_H) pointer-set.h \
   $(SYSTEM_H) $(RTL_H) $(TREE_H) $(TM_P_H) hard-reg-set.h $(GIMPLE_H) \
   output.h $(DIAGNOSTIC_H) $(TM_H) coretypes.h $(TREE_DUMP_H) $(FLAGS_H)
tree-ssa-loop-manip.o : tree-ssa-loop-manip.c $(TREE_FLOW_H) $(CONFIG_H) \
   $(SYSTEM_H) coretypes.h $(TM_H) $(TREE_H) $(RTL_H) $(TM_P_H) hard-reg-set.h \
   $(BASIC_BLOCK_H) output.h $(DIAGNOSTIC_H) $(TREE_FLOW_H) $(TREE_DUMP_H) \
   $(TIMEVAR_H) $(CFGLOOP_H) tree-pass.h $(CFGLAYOUT_H) tree-scalar-evolution.h \
   $(PARAMS_H) $(TREE_INLINE_H)
tree-ssa-loop-im.o : tree-ssa-loop-im.c $(TREE_FLOW_H) $(CONFIG_H) \
   $(SYSTEM_H) $(RTL_H) $(TREE_H) $(TM_P_H) $(CFGLOOP_H) domwalk.h \
   $(PARAMS_H) output.h $(DIAGNOSTIC_H) $(TIMEVAR_H) $(TM_H) coretypes.h \
   $(TREE_DUMP_H) tree-pass.h $(FLAGS_H) $(REAL_H) $(BASIC_BLOCK_H) \
   hard-reg-set.h pointer-set.h tree-affine.h tree-ssa-propagate.h
tree-ssa-math-opts.o : tree-ssa-math-opts.c $(CONFIG_H) $(SYSTEM_H) coretypes.h \
   $(TM_H) $(FLAGS_H) $(TREE_H) $(TREE_FLOW_H) $(REAL_H) $(TIMEVAR_H) tree-pass.h \
   alloc-pool.h $(BASIC_BLOCK_H) $(TARGET_H)
tree-ssa-alias.o : tree-ssa-alias.c $(TREE_FLOW_H) $(CONFIG_H) $(SYSTEM_H) \
   $(RTL_H) $(TREE_H) $(TM_P_H) $(EXPR_H) $(GGC_H) $(TREE_INLINE_H) $(FLAGS_H) \
   $(FUNCTION_H) $(TIMEVAR_H) convert.h $(TM_H) coretypes.h langhooks.h \
   $(TREE_DUMP_H) tree-pass.h $(PARAMS_H) $(BASIC_BLOCK_H) $(DIAGNOSTIC_H) \
   hard-reg-set.h $(GIMPLE_H) vec.h \
   $(IPA_TYPE_ESCAPE_H) vecprim.h pointer-set.h alloc-pool.h
tree-ssa-reassoc.o : tree-ssa-reassoc.c $(TREE_FLOW_H) $(CONFIG_H) \
   $(SYSTEM_H) $(TREE_H) $(GGC_H) $(DIAGNOSTIC_H) $(TIMEVAR_H) \
   $(TM_H) coretypes.h $(TREE_DUMP_H) tree-pass.h $(FLAGS_H) tree-iterator.h\
   $(BASIC_BLOCK_H) $(GIMPLE_H) $(TREE_INLINE_H) vec.h langhooks.h \
   alloc-pool.h pointer-set.h $(CFGLOOP_H)
tree-optimize.o : tree-optimize.c $(TREE_FLOW_H) $(CONFIG_H) $(SYSTEM_H) \
   $(RTL_H) $(TREE_H) $(TM_P_H) hard-reg-set.h $(EXPR_H) $(GGC_H) output.h \
   $(DIAGNOSTIC_H) $(BASIC_BLOCK_H) $(FLAGS_H) $(TIMEVAR_H) $(TM_H) coretypes.h \
   $(TREE_DUMP_H) $(TOPLEV_H) $(FUNCTION_H) langhooks.h $(FLAGS_H) $(CGRAPH_H) \
   $(TREE_INLINE_H) tree-mudflap.h $(GGC_H) graph.h $(CGRAPH_H) tree-pass.h \
   $(CFGLOOP_H) $(EXCEPT_H)

c-gimplify.o : c-gimplify.c $(CONFIG_H) $(SYSTEM_H) $(TREE_H) \
   $(C_TREE_H) $(C_COMMON_H) $(DIAGNOSTIC_H) $(GIMPLE_H) $(VARRAY_H) \
   $(FLAGS_H) langhooks.h $(TOPLEV_H) $(RTL_H) $(TREE_FLOW_H) $(LANGHOOKS_DEF_H) \
   $(TM_H) coretypes.h $(C_PRETTY_PRINT_H) $(CGRAPH_H) $(BASIC_BLOCK_H) \
   hard-reg-set.h $(TREE_DUMP_H) $(TREE_INLINE_H)
gimplify.o : gimplify.c $(CONFIG_H) $(SYSTEM_H) $(TREE_H) $(GIMPLE_H) \
   $(DIAGNOSTIC_H) $(GIMPLE_H) $(TREE_INLINE_H) $(VARRAY_H) langhooks.h \
   $(LANGHOOKS_DEF_H) $(TREE_FLOW_H) $(CGRAPH_H) $(TIMEVAR_H) $(TM_H) \
   coretypes.h $(EXCEPT_H) $(FLAGS_H) $(RTL_H) $(FUNCTION_H) $(EXPR_H) output.h \
   $(GGC_H) gt-gimplify.h $(HASHTAB_H) $(TARGET_H) $(TOPLEV_H) $(OPTABS_H) \
   $(REAL_H) $(SPLAY_TREE_H) vec.h tree-iterator.h
gimple-iterator.o : gimple-iterator.c $(CONFIG_H) $(SYSTEM_H) coretypes.h \
   $(TREE_H) $(GIMPLE_H) $(TREE_FLOW_H) value-prof.h
gimple-low.o : gimple-low.c $(CONFIG_H) $(SYSTEM_H) $(TREE_H) \
   $(DIAGNOSTIC_H) $(GIMPLE_H) $(TREE_INLINE_H) $(VARRAY_H) langhooks.h \
   $(LANGHOOKS_DEF_H) $(TREE_FLOW_H) $(TIMEVAR_H) $(TM_H) coretypes.h \
   $(EXCEPT_H) $(FLAGS_H) $(RTL_H) $(FUNCTION_H) $(EXPR_H) tree-pass.h \
   $(HASHTAB_H) $(TOPLEV.H) tree-iterator.h
omp-low.o : omp-low.c $(CONFIG_H) $(SYSTEM_H) coretypes.h $(TM_H) $(TREE_H) \
   $(RTL_H) $(GIMPLE_H) $(TREE_INLINE_H) langhooks.h $(DIAGNOSTIC_H) \
   $(TREE_FLOW_H) $(TIMEVAR_H) $(FLAGS_H) $(EXPR_H) $(TOPLEV_H) tree-pass.h \
   $(GGC_H) $(EXCEPT_H) $(SPLAY_TREE_H) $(OPTABS_H) $(CFGLOOP_H) \
   tree-iterator.h
tree-browser.o : tree-browser.c tree-browser.def $(CONFIG_H) $(SYSTEM_H) \
   $(TREE_H) $(TREE_INLINE_H) $(DIAGNOSTIC_H) $(HASHTAB_H) \
   $(TM_H) coretypes.h
omega.o : omega.c omega.h $(CONFIG_H) $(SYSTEM_H) coretypes.h $(TM_H) \
   errors.h $(GGC_H) $(TREE_H) $(DIAGNOSTIC_H) varray.h tree-pass.h  $(PARAMS_H)
tree-chrec.o: tree-chrec.c $(CONFIG_H) $(SYSTEM_H) coretypes.h $(TM_H) \
   $(GGC_H) $(TREE_H) $(REAL_H) $(SCEV_H) tree-pass.h $(PARAMS_H) \
   $(DIAGNOSTIC_H) $(CFGLOOP_H) $(TREE_FLOW_H)
tree-scalar-evolution.o: tree-scalar-evolution.c $(CONFIG_H) $(SYSTEM_H) \
   coretypes.h $(TM_H) $(GGC_H) $(TREE_H) $(REAL_H) $(RTL_H) \
   $(BASIC_BLOCK_H) $(DIAGNOSTIC_H) $(TREE_FLOW_H) $(TREE_DUMP_H) \
   $(TIMEVAR_H) $(CFGLOOP_H) $(SCEV_H) tree-pass.h $(FLAGS_H) tree-chrec.h \
   gt-tree-scalar-evolution.h
tree-data-ref.o: tree-data-ref.c $(CONFIG_H) $(SYSTEM_H) coretypes.h $(TM_H) \
   $(GGC_H) $(TREE_H) $(RTL_H) $(BASIC_BLOCK_H) $(DIAGNOSTIC_H) \
   $(TREE_FLOW_H) $(TREE_DUMP_H) $(TIMEVAR_H) $(CFGLOOP_H) \
   $(TREE_DATA_REF_H) $(SCEV_H) tree-pass.h tree-chrec.h langhooks.h
graphite.o: graphite.c $(CONFIG_H) $(SYSTEM_H) coretypes.h $(TM_H) \
   $(GGC_H) $(TREE_H) $(RTL_H) $(BASIC_BLOCK_H) $(DIAGNOSTIC_H) $(TOPLEV_H) \
   $(TREE_FLOW_H) $(TREE_DUMP_H) $(TIMEVAR_H) $(CFGLOOP_H) $(GIMPLE_H) domwalk.h \
   $(TREE_DATA_REF_H) $(SCEV_H) tree-pass.h tree-chrec.h graphite.h pointer-set.h \
   value-prof.h
tree-vect-loop.o: tree-vect-loop.c $(CONFIG_H) $(SYSTEM_H) coretypes.h \
   $(TM_H) $(GGC_H) $(TREE_H) $(BASIC_BLOCK_H) $(DIAGNOSTIC_H) $(TREE_FLOW_H) \
   $(TREE_DUMP_H) $(CFGLOOP_H) $(EXPR_H) $(RECOG_H) $(OPTABS_H) $(TOPLEV_H) \
   tree-chrec.h $(SCEV_H) tree-vectorizer.h
tree-vect-loop-manip.o: tree-vect-loop-manip.c $(CONFIG_H) $(SYSTEM_H) \
   coretypes.h $(TM_H) $(GGC_H) $(TREE_H) $(BASIC_BLOCK_H) $(DIAGNOSTIC_H) \
   $(TREE_FLOW_H) $(TREE_DUMP_H) $(CFGLOOP_H) $(EXPR_H) $(TOPLEV_H) $(SCEV_H) \
   tree-vectorizer.h langhooks.h
tree-vect-patterns.o: tree-vect-patterns.c $(CONFIG_H) $(SYSTEM_H) coretypes.h \
   $(TM_H) $(GGC_H) $(TREE_H) $(TARGET_H) $(BASIC_BLOCK_H) $(DIAGNOSTIC_H) \
   $(TREE_FLOW_H) $(TREE_DUMP_H) $(CFGLOOP_H) $(EXPR_H) $(OPTABS_H) $(PARAMS_H) \
   $(TREE_DATA_REF_H) tree-vectorizer.h $(RECOG_H) $(TOPLEV_H)
tree-vect-slp.o: tree-vect-slp.c $(CONFIG_H) $(SYSTEM_H) \
   coretypes.h $(TM_H) $(GGC_H) $(TREE_H) $(TARGET_H) $(BASIC_BLOCK_H) \
   $(DIAGNOSTIC_H) $(TREE_FLOW_H) $(TREE_DUMP_H) $(CFGLOOP_H) \
   $(EXPR_H) $(RECOG_H) $(OPTABS_H) tree-vectorizer.h
tree-vect-stmts.o: tree-vect-stmts.c $(CONFIG_H) $(SYSTEM_H) \
   coretypes.h $(TM_H) $(GGC_H) $(TREE_H) $(TARGET_H) $(BASIC_BLOCK_H) \
   $(DIAGNOSTIC_H) $(TREE_FLOW_H) $(TREE_DUMP_H) $(CFGLOOP_H) \
   $(EXPR_H) $(RECOG_H) $(OPTABS_H) tree-vectorizer.h langhooks.h
tree-vect-data-refs.o: tree-vect-data-refs.c $(CONFIG_H) $(SYSTEM_H) \
   coretypes.h $(TM_H) $(GGC_H) $(TREE_H) $(TARGET_H) $(BASIC_BLOCK_H) \
   $(DIAGNOSTIC_H) $(TREE_FLOW_H) $(TREE_DUMP_H) $(CFGLOOP_H) \
   $(EXPR_H) $(OPTABS_H) tree-chrec.h $(SCEV_H) tree-vectorizer.h $(TOPLEV_H)
tree-vectorizer.o: tree-vectorizer.c $(CONFIG_H) $(SYSTEM_H) coretypes.h \
   $(TM_H) $(GGC_H) $(TREE_H) $(DIAGNOSTIC_H) $(TREE_FLOW_H) $(TREE_DUMP_H) \
   $(CFGLOOP_H) tree-pass.h tree-vectorizer.h $(TIMEVAR_H)
tree-loop-linear.o: tree-loop-linear.c $(CONFIG_H) $(SYSTEM_H) coretypes.h \
   $(TM_H) $(GGC_H) $(OPTABS_H) $(TREE_H) $(RTL_H) $(BASIC_BLOCK_H) \
   $(DIAGNOSTIC_H) $(TREE_FLOW_H) $(TREE_DUMP_H) $(TIMEVAR_H) $(CFGLOOP_H) \
   tree-pass.h $(TREE_DATA_REF_H) $(SCEV_H) $(EXPR_H) $(LAMBDA_H) \
   $(TARGET_H) tree-chrec.h $(OBSTACK_H)
tree-loop-distribution.o: tree-loop-distribution.c $(CONFIG_H) $(SYSTEM_H) coretypes.h \
   $(TM_H) $(GGC_H) $(OPTABS_H) $(TREE_H) $(RTL_H) $(BASIC_BLOCK_H) \
   $(DIAGNOSTIC_H) $(TREE_FLOW_H) $(TREE_DUMP_H) $(TIMEVAR_H) $(CFGLOOP_H) \
   tree-pass.h $(TREE_DATA_REF_H) $(SCEV_H) $(EXPR_H) \
   $(TARGET_H) tree-chrec.h langhooks.h tree-vectorizer.h
tree-parloops.o: tree-parloops.c $(CONFIG_H) $(SYSTEM_H) coretypes.h $(TM_H) \
   $(TREE_FLOW_H) $(TREE_H) $(RTL_H) $(CFGLOOP_H) $(TREE_DATA_REF_H) $(GGC_H) \
   $(DIAGNOSTIC_H) tree-pass.h $(SCEV_H) langhooks.h gt-tree-parloops.h \
   tree-vectorizer.h
tree-stdarg.o: tree-stdarg.c $(CONFIG_H) $(SYSTEM_H) coretypes.h $(TM_H) \
   $(TREE_H) $(FUNCTION_H) $(DIAGNOSTIC_H) $(TREE_FLOW_H) tree-pass.h \
   tree-stdarg.h $(TARGET_H) langhooks.h
tree-object-size.o: tree-object-size.c $(CONFIG_H) $(SYSTEM_H) coretypes.h \
   $(TM_H) $(TREE_H) $(TOPLEV_H) $(DIAGNOSTIC_H) $(TREE_FLOW_H) tree-pass.h \
   tree-ssa-propagate.h
gimple.o : gimple.c $(CONFIG_H) $(SYSTEM_H) coretypes.h $(TREE_H) \
   $(GGC_H) $(GIMPLE_H) $(GIMPLE_H) $(DIAGNOSTIC_H) gt-gimple.h \
   $(TREE_FLOW_H) value-prof.h $(FLAGS_H)
gimple-pretty-print.o : gimple-pretty-print.c $(CONFIG_H) $(SYSTEM_H) \
   $(TREE_H) $(DIAGNOSTIC_H) $(REAL_H) $(HASHTAB_H) $(TREE_FLOW_H) \
   $(TM_H) coretypes.h tree-pass.h $(GIMPLE_H) value-prof.h
tree-mudflap.o : $(CONFIG_H) $(SYSTEM_H) $(TREE_H) $(TREE_INLINE_H) \
   $(GIMPLE_H) $(DIAGNOSTIC_H) $(HASHTAB_H) langhooks.h tree-mudflap.h \
   $(TM_H) coretypes.h $(TREE_DUMP_H) tree-pass.h $(CGRAPH_H) $(GGC_H) \
   gt-tree-mudflap.h $(BASIC_BLOCK_H) $(FLAGS_H) $(FUNCTION_H) hard-reg-set.h \
   $(RTL_H) $(TM_P_H) $(TREE_FLOW_H) $(TOPLEV.H) $(GIMPLE_H) tree-iterator.h
tree-nomudflap.o : $(CONFIG_H) $(SYSTEM_H) $(TREE_H) $(TREE_INLINE_H) \
   $(C_TREE_H) $(C_COMMON_H) $(GIMPLE_H) $(DIAGNOSTIC_H) $(HASHTAB_H) \
   output.h $(VARRAY_H) langhooks.h tree-mudflap.h $(TM_H) coretypes.h \
   $(GGC_H) gt-tree-mudflap.h tree-pass.h $(TOPLEV_H)
tree-pretty-print.o : tree-pretty-print.c $(CONFIG_H) $(SYSTEM_H) \
   $(TREE_H) $(DIAGNOSTIC_H) $(REAL_H) $(HASHTAB_H) $(TREE_FLOW_H) \
   $(TM_H) coretypes.h tree-iterator.h tree-chrec.h langhooks.h tree-pass.h \
   value-prof.h fixed-value.h output.h
fold-const.o : fold-const.c $(CONFIG_H) $(SYSTEM_H) coretypes.h $(TM_H) \
   $(TREE_H) $(FLAGS_H) $(REAL_H) $(TOPLEV_H) $(HASHTAB_H) $(EXPR_H) $(RTL_H) \
   $(GGC_H) $(TM_P_H) langhooks.h $(MD5_H) intl.h fixed-value.h $(TARGET_H) \
   $(GIMPLE_H)
diagnostic.o : diagnostic.c $(CONFIG_H) $(SYSTEM_H) coretypes.h $(TM_H) \
   $(TREE_H) version.h $(TM_P_H) $(FLAGS_H) $(INPUT_H) $(TOPLEV_H) intl.h \
   $(DIAGNOSTIC_H) langhooks.h $(LANGHOOKS_DEF_H) diagnostic.def opts.h \
   $(PLUGIN_H)
opts.o : opts.c opts.h options.h $(TOPLEV_H) $(CONFIG_H) $(SYSTEM_H) \
   coretypes.h $(TREE_H) $(TM_H) langhooks.h $(GGC_H) $(EXPR_H) $(RTL_H) \
   output.h $(DIAGNOSTIC_H) $(TM_P_H) $(INSN_ATTR_H) intl.h $(TARGET_H) \
<<<<<<< HEAD
   $(FLAGS_H) $(PARAMS_H) tree-pass.h $(DBGCNT_H) debug.h varray.h plugin.h
=======
   $(FLAGS_H) $(PARAMS_H) tree-pass.h $(DBGCNT_H) debug.h varray.h $(PLUGIN_H)
>>>>>>> 6cd1d2e2
opts-common.o : opts-common.c opts.h $(CONFIG_H) $(SYSTEM_H) \
   coretypes.h intl.h
targhooks.o : targhooks.c $(CONFIG_H) $(SYSTEM_H) coretypes.h $(TREE_H) \
   $(EXPR_H) $(TM_H) $(RTL_H) $(TM_P_H) $(FUNCTION_H) output.h $(TOPLEV_H) \
   $(MACHMODE_H) $(TARGET_DEF_H) $(TARGET_H) $(GGC_H) gt-targhooks.h \
   $(OPTABS_H) $(RECOG_H) reload.h

toplev.o : toplev.c $(CONFIG_H) $(SYSTEM_H) coretypes.h $(TM_H) $(TREE_H) \
   version.h $(RTL_H) $(FUNCTION_H) $(FLAGS_H) xcoffout.h $(INPUT_H) \
   $(INSN_ATTR_H) output.h $(DIAGNOSTIC_H) debug.h insn-config.h intl.h \
   $(RECOG_H) Makefile $(TOPLEV_H) dwarf2out.h sdbout.h dbxout.h $(EXPR_H) \
   hard-reg-set.h $(BASIC_BLOCK_H) graph.h $(EXCEPT_H) $(REGS_H) $(TIMEVAR_H) \
   value-prof.h $(PARAMS_H) $(TM_P_H) reload.h ira.h dwarf2asm.h $(TARGET_H) \
   langhooks.h insn-flags.h $(CFGLAYOUT_H) $(CFGLOOP_H) hosthooks.h \
   $(CGRAPH_H) $(COVERAGE_H) alloc-pool.h $(GGC_H) $(INTEGRATE_H) \
<<<<<<< HEAD
   opts.h params.def tree-mudflap.h $(REAL_H) tree-pass.h $(GIMPLE_H) plugin.h
=======
   opts.h params.def tree-mudflap.h $(REAL_H) tree-pass.h $(GIMPLE_H) \
   tree-ssa-alias.h $(PLUGIN_H)
>>>>>>> 6cd1d2e2
	$(CC) $(ALL_CFLAGS) $(ALL_CPPFLAGS) \
	  -DTARGET_NAME=\"$(target_noncanonical)\" \
	  -c $(srcdir)/toplev.c $(OUTPUT_OPTION)

passes.o : passes.c $(CONFIG_H) $(SYSTEM_H) coretypes.h $(TM_H) $(TREE_H) \
   $(RTL_H) $(FUNCTION_H) $(FLAGS_H) xcoffout.h $(INPUT_H) $(INSN_ATTR_H) output.h \
   $(DIAGNOSTIC_H) debug.h insn-config.h intl.h $(RECOG_H) $(TOPLEV_H) \
   dwarf2out.h sdbout.h dbxout.h $(EXPR_H) hard-reg-set.h $(BASIC_BLOCK_H) \
   graph.h $(EXCEPT_H) $(REGS_H) $(TIMEVAR_H) value-prof.h \
   $(PARAMS_H) $(TM_P_H) reload.h dwarf2asm.h $(TARGET_H) \
   langhooks.h insn-flags.h $(CFGLAYOUT_H) $(REAL_H) $(CFGLOOP_H) \
   hosthooks.h $(CGRAPH_H) $(COVERAGE_H) tree-pass.h $(TREE_DUMP_H) \
   $(GGC_H) $(INTEGRATE_H) $(CPPLIB_H) opts.h $(TREE_FLOW_H) $(TREE_INLINE_H) \
   gt-passes.h $(DF_H) $(PREDICT_H)

<<<<<<< HEAD
plugin.o : plugin.c plugin.h gcc-plugin.h $(CONFIG_H) $(SYSTEM_H) coretypes.h \
=======
plugin.o : plugin.c $(PLUGIN_H) $(CONFIG_H) $(SYSTEM_H) coretypes.h \
>>>>>>> 6cd1d2e2
   errors.h $(TOPLEV_H) $(TREE_H) tree-pass.h intl.h

main.o : main.c $(CONFIG_H) $(SYSTEM_H) coretypes.h $(TM_H) $(TOPLEV_H)

host-default.o : host-default.c $(CONFIG_H) $(SYSTEM_H) coretypes.h \
   hosthooks.h $(HOSTHOOKS_DEF_H)

rtl-error.o: rtl-error.c $(SYSTEM_H) coretypes.h $(TM_H) $(RTL_H) \
   $(INSN_ATTR_H) insn-config.h $(INPUT_H) $(TOPLEV_H) intl.h $(DIAGNOSTIC_H) \
   $(CONFIG_H) varray.h

rtl.o : rtl.c $(CONFIG_H) $(SYSTEM_H) coretypes.h $(TM_H) $(RTL_H) \
  $(GGC_H) $(BCONFIG_H) insn-notes.def reg-notes.def $(TOPLEV_H) $(REAL_H)

print-rtl.o : print-rtl.c $(CONFIG_H) $(SYSTEM_H) coretypes.h $(TM_H) \
    $(RTL_H) $(TREE_H) hard-reg-set.h $(BASIC_BLOCK_H) $(FLAGS_H) \
    $(BCONFIG_H) $(REAL_H)
rtlanal.o : rtlanal.c $(CONFIG_H) $(SYSTEM_H) coretypes.h $(TM_H) $(TOPLEV_H) \
   $(RTL_H) hard-reg-set.h $(TM_P_H) insn-config.h $(RECOG_H) $(REAL_H) \
   $(FLAGS_H) $(REGS_H) output.h $(TARGET_H) $(FUNCTION_H) $(TREE_H) \
   $(DF_H)

varasm.o : varasm.c $(CONFIG_H) $(SYSTEM_H) coretypes.h $(TM_H) $(TREE_H) \
   $(RTL_H) $(FLAGS_H) $(FUNCTION_H) $(EXPR_H) hard-reg-set.h $(REGS_H) \
   output.h $(C_PRAGMA_H) $(TOPLEV_H) xcoffout.h debug.h $(GGC_H) $(TM_P_H) \
   $(HASHTAB_H) $(TARGET_H) langhooks.h gt-varasm.h $(BASIC_BLOCK_H) \
   $(CFGLAYOUT_H) $(CGRAPH_H) targhooks.h tree-mudflap.h $(REAL_H) tree-iterator.h
function.o : function.c $(CONFIG_H) $(SYSTEM_H) coretypes.h $(TM_H) $(RTL_H) \
   $(TREE_H) $(CFGLAYOUT_H) $(GIMPLE_H) $(FLAGS_H) $(FUNCTION_H) $(EXPR_H) \
   $(OPTABS_H) libfuncs.h $(REGS_H) hard-reg-set.h insn-config.h $(RECOG_H) \
   output.h $(TOPLEV_H) $(EXCEPT_H) $(HASHTAB_H) $(GGC_H) $(TM_P_H) langhooks.h \
   gt-function.h $(TARGET_H) $(BASIC_BLOCK_H) $(INTEGRATE_H) $(PREDICT_H) \
   tree-pass.h $(DF_H) $(TIMEVAR_H) vecprim.h
statistics.o : statistics.c $(CONFIG_H) $(SYSTEM_H) coretypes.h \
   tree-pass.h $(TREE_DUMP_H) $(HASHTAB_H) statistics.h $(TM_H) $(FUNCTION_H)
stmt.o : stmt.c $(CONFIG_H) $(SYSTEM_H) coretypes.h $(TM_H) $(RTL_H) \
   $(TREE_H) $(FLAGS_H) $(FUNCTION_H) insn-config.h hard-reg-set.h $(EXPR_H) \
   libfuncs.h $(EXCEPT_H) $(RECOG_H) $(TOPLEV_H) output.h $(GGC_H) $(TM_P_H) \
   langhooks.h $(PREDICT_H) $(OPTABS_H) $(TARGET_H) $(MACHMODE_H) \
   $(REGS_H) alloc-pool.h
except.o : except.c $(CONFIG_H) $(SYSTEM_H) coretypes.h $(TM_H) $(RTL_H) \
   $(TREE_H) $(FLAGS_H) $(EXCEPT_H) $(FUNCTION_H) $(EXPR_H) libfuncs.h \
   langhooks.h insn-config.h hard-reg-set.h $(BASIC_BLOCK_H) output.h \
   dwarf2asm.h dwarf2out.h $(TOPLEV_H) $(HASHTAB_H) intl.h $(GGC_H) \
   gt-$(EXCEPT_H) $(CGRAPH_H) $(INTEGRATE_H) $(DIAGNOSTIC_H) dwarf2.h \
   $(TARGET_H) $(TM_P_H) tree-pass.h $(TIMEVAR_H)
expr.o : expr.c $(CONFIG_H) $(SYSTEM_H) coretypes.h $(TM_H) $(RTL_H) \
   $(TREE_H) $(FLAGS_H) $(FUNCTION_H) $(REGS_H) $(EXPR_H) $(OPTABS_H) \
   libfuncs.h $(INSN_ATTR_H) insn-config.h $(RECOG_H) output.h \
   typeclass.h hard-reg-set.h $(TOPLEV_H) hard-reg-set.h $(EXCEPT_H) reload.h \
   $(GGC_H) langhooks.h intl.h $(TM_P_H) $(REAL_H) $(TARGET_H) \
   tree-iterator.h gt-expr.h $(MACHMODE_H) $(TIMEVAR_H) $(TREE_FLOW_H) \
   tree-pass.h $(DF_H) $(DIAGNOSTIC_H) vecprim.h
dojump.o : dojump.c $(CONFIG_H) $(SYSTEM_H) coretypes.h $(TM_H) $(RTL_H) $(TREE_H) \
   $(FLAGS_H) $(FUNCTION_H) $(EXPR_H) $(OPTABS_H) $(INSN_ATTR_H) insn-config.h \
   langhooks.h $(GGC_H) gt-dojump.h vecprim.h $(BASIC_BLOCK_H)
builtins.o : builtins.c $(CONFIG_H) $(SYSTEM_H) coretypes.h $(TM_H) $(RTL_H) \
   $(TREE_H) $(GIMPLE_H) $(FLAGS_H) $(TARGET_H) $(FUNCTION_H) $(REGS_H) \
   $(EXPR_H) $(OPTABS_H) insn-config.h $(RECOG_H) output.h typeclass.h \
   hard-reg-set.h $(TOPLEV_H) hard-reg-set.h $(EXCEPT_H) $(TM_P_H) $(PREDICT_H) \
   libfuncs.h $(REAL_H) langhooks.h $(BASIC_BLOCK_H) tree-mudflap.h \
   $(BUILTINS_DEF) $(MACHMODE_H) $(DIAGNOSTIC_H) $(TREE_FLOW_H) value-prof.h
calls.o : calls.c $(CONFIG_H) $(SYSTEM_H) coretypes.h $(TM_H) $(RTL_H) \
   $(TREE_H) $(FLAGS_H) $(EXPR_H) $(OPTABS_H) langhooks.h $(TARGET_H) \
   libfuncs.h $(REGS_H) $(TOPLEV_H) output.h $(FUNCTION_H) $(TIMEVAR_H) $(TM_P_H) \
   $(CGRAPH_H) $(EXCEPT_H) sbitmap.h $(DBGCNT_H) $(TREE_FLOW_H)
expmed.o : expmed.c $(CONFIG_H) $(SYSTEM_H) coretypes.h $(TM_H) $(RTL_H) $(TREE_H) \
   $(FLAGS_H) insn-config.h $(EXPR_H) $(OPTABS_H) $(RECOG_H) $(REAL_H) \
   $(TOPLEV_H) $(TM_P_H) langhooks.h $(DF_H) $(TARGET_H)
explow.o : explow.c $(CONFIG_H) $(SYSTEM_H) coretypes.h $(TM_H) $(RTL_H) $(TREE_H) \
   $(FLAGS_H) hard-reg-set.h insn-config.h $(EXPR_H) $(OPTABS_H) $(RECOG_H) \
   $(TOPLEV_H) $(EXCEPT_H) $(FUNCTION_H) $(GGC_H) $(TM_P_H) langhooks.h gt-explow.h \
   $(TARGET_H) output.h
optabs.o : optabs.c $(CONFIG_H) $(SYSTEM_H) coretypes.h $(TM_H) $(RTL_H) \
   $(TREE_H) $(FLAGS_H) insn-config.h $(EXPR_H) $(OPTABS_H) libfuncs.h \
   $(RECOG_H) reload.h $(TOPLEV_H) $(GGC_H) $(REAL_H) $(TM_P_H) $(EXCEPT_H) \
   gt-optabs.h $(BASIC_BLOCK_H) $(TARGET_H) $(FUNCTION_H)
dbxout.o : dbxout.c $(CONFIG_H) $(SYSTEM_H) coretypes.h $(TM_H) $(TREE_H) \
   $(RTL_H) $(FLAGS_H) $(REGS_H) debug.h $(TM_P_H) $(TARGET_H) $(FUNCTION_H) \
   langhooks.h insn-config.h reload.h $(GSTAB_H) xcoffout.h output.h dbxout.h \
   $(TOPLEV_H) $(GGC_H) $(OBSTACK_H) $(EXPR_H) gt-dbxout.h
debug.o : debug.c debug.h $(CONFIG_H) $(SYSTEM_H) coretypes.h $(TM_H)
sdbout.o : sdbout.c $(CONFIG_H) $(SYSTEM_H) coretypes.h $(TM_H) debug.h \
   $(TREE_H) $(GGC_H) $(RTL_H) $(REGS_H) $(FLAGS_H) insn-config.h \
   output.h $(TOPLEV_H) $(TM_P_H) gsyms.h langhooks.h $(TARGET_H) sdbout.h \
   gt-sdbout.h reload.h $(VARRAY_H)
dwarf2out.o : dwarf2out.c $(CONFIG_H) $(SYSTEM_H) coretypes.h $(TM_H) \
   $(TREE_H) version.h $(RTL_H) dwarf2.h debug.h $(FLAGS_H) insn-config.h \
   output.h $(DIAGNOSTIC_H) $(REAL_H) hard-reg-set.h $(REGS_H) $(EXPR_H) \
   libfuncs.h $(TOPLEV_H) dwarf2out.h reload.h $(GGC_H) $(EXCEPT_H) dwarf2asm.h \
   $(TM_P_H) langhooks.h $(HASHTAB_H) gt-dwarf2out.h $(TARGET_H) $(CGRAPH_H) \
   $(MD5_H) $(INPUT_H) $(FUNCTION_H) $(VARRAY_H)
dwarf2asm.o : dwarf2asm.c $(CONFIG_H) $(SYSTEM_H) coretypes.h $(TM_H) \
   $(FLAGS_H) $(RTL_H) $(TREE_H) output.h dwarf2asm.h $(TM_P_H) $(GGC_H) \
   gt-dwarf2asm.h dwarf2.h $(SPLAY_TREE_H) $(TARGET_H)
vmsdbgout.o : vmsdbgout.c $(CONFIG_H) $(SYSTEM_H) coretypes.h $(TM_H) $(TREE_H) version.h \
   $(FLAGS_H) $(RTL_H) output.h vmsdbg.h debug.h langhooks.h $(FUNCTION_H) $(TARGET_H)
xcoffout.o : xcoffout.c $(CONFIG_H) $(SYSTEM_H) coretypes.h $(TM_H) \
   $(TREE_H) $(RTL_H) xcoffout.h $(FLAGS_H) $(TOPLEV_H) output.h dbxout.h \
   $(GGC_H) $(TARGET_H) debug.h $(GSTAB_H) xcoff.h
emit-rtl.o : emit-rtl.c $(CONFIG_H) $(SYSTEM_H) coretypes.h $(TM_H) $(RTL_H) \
   $(TREE_H) $(FLAGS_H) $(FUNCTION_H) $(REGS_H) insn-config.h $(RECOG_H) \
   $(GGC_H) $(EXPR_H) hard-reg-set.h $(BITMAP_H) $(TOPLEV_H) $(BASIC_BLOCK_H) \
   $(HASHTAB_H) $(TM_P_H) debug.h langhooks.h tree-pass.h gt-emit-rtl.h \
   $(REAL_H) $(DF_H)
real.o : real.c $(CONFIG_H) $(SYSTEM_H) coretypes.h $(TM_H) $(TREE_H) \
   $(TOPLEV_H) $(TM_P_H) $(REAL_H) dfp.h
dfp.o : dfp.c dfp.h $(CONFIG_H) $(SYSTEM_H) coretypes.h $(TM_H)	$(TREE_H) \
   $(TOPLEV_H) $(TM_P_H) $(REAL_H) $(DECNUM_H)
fixed-value.o: fixed-value.c $(CONFIG_H) $(SYSTEM_H) coretypes.h $(TM_H) \
   $(TREE_H) fixed-value.h $(REAL_H) $(TOPLEV_H)
integrate.o : integrate.c $(CONFIG_H) $(SYSTEM_H) coretypes.h $(TM_H) \
   $(RTL_H) $(TREE_H) $(FLAGS_H) debug.h $(INTEGRATE_H) insn-config.h \
   $(EXPR_H) $(REAL_H) $(REGS_H) intl.h $(FUNCTION_H) output.h $(RECOG_H) \
   $(EXCEPT_H) $(TOPLEV_H) $(PARAMS_H) $(TM_P_H) $(TARGET_H) langhooks.h \
   gt-integrate.h $(GGC_H) tree-pass.h $(DF_H)
jump.o : jump.c $(CONFIG_H) $(SYSTEM_H) coretypes.h $(TM_H) $(RTL_H) \
   $(FLAGS_H) hard-reg-set.h $(REGS_H) insn-config.h $(RECOG_H) $(EXPR_H) \
   $(REAL_H) $(EXCEPT_H) $(FUNCTION_H) tree-pass.h $(DIAGNOSTIC_H) \
   $(TOPLEV_H) $(INSN_ATTR_H) $(TM_P_H) reload.h $(PREDICT_H) \
   $(TIMEVAR_H) $(TARGET_H)
simplify-rtx.o : simplify-rtx.c $(CONFIG_H) $(SYSTEM_H) coretypes.h $(TM_H) \
   $(RTL_H) $(REGS_H) hard-reg-set.h $(FLAGS_H) $(REAL_H) insn-config.h \
   $(RECOG_H) $(EXPR_H) $(TOPLEV_H) output.h $(FUNCTION_H) $(GGC_H) $(TM_P_H) \
   $(TREE_H) $(TARGET_H)
cgraph.o : cgraph.c $(CONFIG_H) $(SYSTEM_H) coretypes.h $(TM_H) $(TREE_H) \
   langhooks.h $(TOPLEV_H) $(FLAGS_H) $(GGC_H) $(TARGET_H) $(CGRAPH_H) \
   gt-cgraph.h output.h intl.h $(BASIC_BLOCK_H) debug.h $(HASHTAB_H) \
   $(TREE_INLINE_H) $(VARRAY_H) $(TREE_DUMP_H) $(TREE_FLOW_H) value-prof.h
cgraphunit.o : cgraphunit.c $(CONFIG_H) $(SYSTEM_H) coretypes.h $(TM_H) \
   $(TREE_H) langhooks.h $(TREE_INLINE_H) $(TOPLEV_H) $(FLAGS_H) $(GGC_H) \
   $(TARGET_H) $(CGRAPH_H) intl.h pointer-set.h $(FUNCTION_H) $(GIMPLE_H) \
   $(TREE_FLOW_H) tree-pass.h $(C_COMMON_H) debug.h $(DIAGNOSTIC_H) \
   $(FIBHEAP_H) output.h $(PARAMS_H) $(RTL_H) $(TIMEVAR_H) $(IPA_PROP_H) \
   gt-cgraphunit.h tree-iterator.h
cgraphbuild.o : cgraphbuild.c $(CONFIG_H) $(SYSTEM_H) coretypes.h $(TM_H) \
   $(TREE_H) langhooks.h $(CGRAPH_H) intl.h pointer-set.h $(GIMPLE_H) \
   $(TREE_FLOW_H) tree-pass.h
varpool.o : varpool.c $(CONFIG_H) $(SYSTEM_H) coretypes.h $(TM_H) \
   $(TREE_H) $(CGRAPH_H) langhooks.h $(DIAGNOSTIC_H) $(HASHTAB_H) \
   $(GGC_H) $(TIMEVAR_H) debug.h $(TARGET_H) output.h $(GIMPLE_H) \
   $(TREE_FLOW_H) gt-varpool.h
ipa.o : ipa.c $(CONFIG_H) $(SYSTEM_H) coretypes.h $(TM_H) $(CGRAPH_H) \
   tree-pass.h $(TIMEVAR_H)
ipa-prop.o : ipa-prop.c $(CONFIG_H) $(SYSTEM_H) coretypes.h \
   langhooks.h $(GGC_H) $(TARGET_H) $(CGRAPH_H) $(IPA_PROP_H) $(DIAGNOSTIC_H) \
   $(TREE_FLOW_H) $(TM_H) tree-pass.h $(FLAGS_H) $(TREE_H) $(TREE_INLINE_H) \
   $(TIMEVAR_H)
ipa-cp.o : ipa-cp.c $(CONFIG_H) $(SYSTEM_H) coretypes.h  \
   $(TREE_H) $(TARGET_H) $(CGRAPH_H) $(IPA_PROP_H) $(TREE_FLOW_H) tree-pass.h \
   $(FLAGS_H) $(TIMEVAR_H) $(DIAGNOSTIC_H) $(TREE_DUMP_H) $(TREE_INLINE_H)
matrix-reorg.o : matrix-reorg.c $(CONFIG_H) $(SYSTEM_H) coretypes.h  \
   $(TM_H) $(TREE_H) $(RTL_H) $(C_TREE_H) $(TREE_INLINE_H) $(TREE_FLOW_H) \
   tree-flow-inline.h langhooks.h $(HASHTAB_H) $(TOPLEV_H) $(FLAGS_H) $(GGC_H) \
   debug.h $(TARGET_H) $(CGRAPH_H) $(DIAGNOSTIC_H) $(TIMEVAR_H) $(PARAMS_H) \
   $(FIBHEAP_H) $(C_COMMON_H) intl.h $(FUNCTION_H) $(BASIC_BLOCK_H) $(CFGLOOP_H) \
   tree-iterator.h tree-pass.h opts.h $(TREE_DATA_REF_H) tree-chrec.h \
   tree-scalar-evolution.h
ipa-inline.o : ipa-inline.c gt-ipa-inline.h $(CONFIG_H) $(SYSTEM_H) coretypes.h $(TM_H) \
   $(TREE_H) langhooks.h $(TREE_INLINE_H) $(FLAGS_H) $(CGRAPH_H) intl.h \
   $(DIAGNOSTIC_H) $(FIBHEAP_H) $(PARAMS_H) $(TIMEVAR_H) tree-pass.h \
   $(HASHTAB_H) $(COVERAGE_H) $(GGC_H) $(TREE_FLOW_H) $(RTL_H) $(IPA_PROP_H)
ipa-utils.o : ipa-utils.c $(IPA_UTILS_H) $(CONFIG_H) $(SYSTEM_H) \
   coretypes.h $(TM_H) $(TREE_H) $(TREE_FLOW_H) $(TREE_INLINE_H) langhooks.h \
   pointer-set.h $(GGC_H) $(C_COMMON_H) $(GIMPLE_H) \
   $(CGRAPH_H) output.h $(FLAGS_H) tree-pass.h $(TIMEVAR_H) $(DIAGNOSTIC_H)
ipa-reference.o : ipa-reference.c $(CONFIG_H) $(SYSTEM_H) \
   coretypes.h $(TM_H) $(TREE_H) $(TREE_FLOW_H) $(TREE_INLINE_H) langhooks.h \
   pointer-set.h $(GGC_H) $(IPA_REFERENCE_H) $(IPA_UTILS_H) $(C_COMMON_H) \
   $(GIMPLE_H) $(CGRAPH_H) output.h $(FLAGS_H) tree-pass.h \
   $(TIMEVAR_H) $(DIAGNOSTIC_H) $(FUNCTION_H)

ipa-pure-const.o : ipa-pure-const.c $(CONFIG_H) $(SYSTEM_H) \
   coretypes.h $(TM_H) $(TREE_H) $(TREE_FLOW_H) $(TREE_INLINE_H) langhooks.h \
   pointer-set.h $(GGC_H) $(IPA_UTILS_H) $(C_COMMON_H) $(TARGET_H) \
   $(GIMPLE_H) $(CGRAPH_H) output.h $(FLAGS_H) tree-pass.h $(TIMEVAR_H) \
   $(DIAGNOSTIC_H)
ipa-type-escape.o : ipa-type-escape.c $(CONFIG_H) $(SYSTEM_H) \
   coretypes.h $(TM_H) $(TREE_H) $(TREE_FLOW_H) $(TREE_INLINE_H) langhooks.h \
   pointer-set.h $(GGC_H) $(IPA_TYPE_ESCAPE_H) $(IPA_UTILS_H) $(C_COMMON_H) \
   $(GIMPLE_H) $(CGRAPH_H) output.h $(FLAGS_H) tree-pass.h \
   $(TIMEVAR_H) $(DIAGNOSTIC_H) $(FUNCTION_H)
ipa-struct-reorg.o: ipa-struct-reorg.c ipa-struct-reorg.h $(CONFIG_H) $(SYSTEM_H) \
   coretypes.h $(TM_H) $(GGC_H) $(TREE_H) $(RTL_H) $(GIMPLE_H) tree-inline.h \
   $(TREE_FLOW_H) langhooks.h pointer-set.h $(HASHTAB_H) $(C_TREE_H) $(TOPLEV_H) \
   $(FLAGS_H) debug.h $(TARGET_H) $(CGRAPH_H) $(DIAGNOSTIC_H) $(TIMEVAR_H) \
   $(PARAMS_H) $(FIBHEAP_H) intl.h $(FUNCTION_H) $(BASIC_BLOCK_H) tree-iterator.h \
   tree-pass.h opts.h $(IPA_TYPE_ESCAPE_H) $(TREE_DUMP_H) $(C_COMMON_H) \
   $(GIMPLE_H)

coverage.o : coverage.c $(GCOV_IO_H) $(CONFIG_H) $(SYSTEM_H) coretypes.h \
   $(TM_H) $(RTL_H) $(TREE_H) $(FLAGS_H) output.h $(REGS_H) $(EXPR_H) \
   $(FUNCTION_H) $(TOPLEV_H) $(GGC_H) langhooks.h $(COVERAGE_H) gt-coverage.h \
   $(HASHTAB_H) tree-iterator.h $(CGRAPH_H) tree-pass.h gcov-io.c $(TM_P_H)
cselib.o : cselib.c $(CONFIG_H) $(SYSTEM_H) coretypes.h $(TM_H) $(RTL_H) \
   $(REGS_H) hard-reg-set.h $(FLAGS_H) $(REAL_H) insn-config.h $(RECOG_H) \
   $(EMIT_RTL_H) $(TOPLEV_H) output.h $(FUNCTION_H) cselib.h $(GGC_H) $(TM_P_H) \
   gt-cselib.h $(PARAMS_H) alloc-pool.h $(HASHTAB_H) $(TARGET_H)
cse.o : cse.c $(CONFIG_H) $(SYSTEM_H) coretypes.h $(TM_H) $(RTL_H) $(REGS_H) \
   hard-reg-set.h $(FLAGS_H) insn-config.h $(RECOG_H) $(EXPR_H) $(TOPLEV_H) \
   output.h $(FUNCTION_H) $(BASIC_BLOCK_H) $(GGC_H) $(TM_P_H) $(TIMEVAR_H) \
   $(EXCEPT_H) $(TARGET_H) $(PARAMS_H) rtlhooks-def.h tree-pass.h $(REAL_H) \
   $(DF_H) $(DBGCNT_H)
dce.o : dce.c $(CONFIG_H) $(SYSTEM_H) coretypes.h $(TM_H) $(RTL_H) \
   $(TREE_H) $(REGS_H) hard-reg-set.h $(FLAGS_H) $(DF_H) cselib.h \
   $(DBGCNT_H) dce.h $(TIMEVAR_H) tree-pass.h $(DBGCNT_H) $(TM_P_H)
dse.o : dse.c $(CONFIG_H) $(SYSTEM_H) coretypes.h $(TM_H) $(RTL_H) \
   $(TREE_H) $(TM_P_H) $(REGS_H) hard-reg-set.h $(FLAGS_H) insn-config.h \
   $(RECOG_H) $(EXPR_H) $(DF_H) cselib.h $(DBGCNT_H) $(TIMEVAR_H) tree-pass.h \
   alloc-pool.h $(ALIAS_H) dse.h $(OPTABS_H) $(TARGET_H)
fwprop.o : fwprop.c $(CONFIG_H) $(SYSTEM_H) coretypes.h $(TM_H) $(RTL_H) \
   $(TOPLEV_H) insn-config.h $(RECOG_H) $(FLAGS_H) $(OBSTACK_H) $(BASIC_BLOCK_H) \
   output.h $(DF_H) alloc-pool.h $(TIMEVAR_H) tree-pass.h $(TARGET_H) $(TM_P_H) \
   $(CFGLOOP_H) $(EMIT_RTL_H)
web.o : web.c $(CONFIG_H) $(SYSTEM_H) coretypes.h $(TM_H) $(RTL_H) \
   hard-reg-set.h $(FLAGS_H) $(BASIC_BLOCK_H) $(FUNCTION_H) output.h $(TOPLEV_H) \
   $(DF_H) $(OBSTACK_H) $(TIMEVAR_H) tree-pass.h
see.o : see.c $(CONFIG_H) $(SYSTEM_H) coretypes.h $(TM_H) $(RTL_H) \
   hard-reg-set.h $(FLAGS_H) $(BASIC_BLOCK_H) $(FUNCTION_H) output.h \
   $(DF_H) $(OBSTACK_H) $(TIMEVAR_H) tree-pass.h $(RECOG_H) $(EXPR_H) $(SPLAY_TREE_H) \
   $(HASHTAB_H) $(REGS_H) dce.h
gcse.o : gcse.c $(CONFIG_H) $(SYSTEM_H) coretypes.h $(TM_H) $(RTL_H) \
   $(REGS_H) hard-reg-set.h $(FLAGS_H) $(REAL_H) insn-config.h $(GGC_H) \
   $(RECOG_H) $(EXPR_H) $(BASIC_BLOCK_H) $(FUNCTION_H) output.h $(TOPLEV_H) \
   $(TM_P_H) $(PARAMS_H) $(EXCEPT_H) gt-gcse.h $(TREE_H) cselib.h $(TIMEVAR_H) \
   intl.h $(OBSTACK_H) tree-pass.h $(DF_H) $(DBGCNT_H)
resource.o : resource.c $(CONFIG_H) $(RTL_H) hard-reg-set.h $(SYSTEM_H) \
   coretypes.h $(TM_H) $(REGS_H) $(FLAGS_H) output.h $(RESOURCE_H) $(DF_H) \
   $(FUNCTION_H) $(TOPLEV_H) $(INSN_ATTR_H) $(EXCEPT_H) $(PARAMS_H) $(TM_P_H)
lcm.o : lcm.c $(CONFIG_H) $(SYSTEM_H) coretypes.h $(TM_H) $(RTL_H) $(REGS_H) \
   hard-reg-set.h $(FLAGS_H) insn-config.h $(INSN_ATTR_H) $(RECOG_H) \
   $(BASIC_BLOCK_H) $(TM_P_H) $(FUNCTION_H) output.h $(REAL_H)
mode-switching.o : mode-switching.c $(CONFIG_H) $(SYSTEM_H) coretypes.h \
   $(TM_H) $(RTL_H) $(REGS_H) hard-reg-set.h $(FLAGS_H) insn-config.h \
   $(INSN_ATTR_H) $(RECOG_H) $(BASIC_BLOCK_H) $(TM_P_H) $(FUNCTION_H) \
   output.h tree-pass.h $(TIMEVAR_H) $(REAL_H) $(DF_H)
tree-ssa-dce.o : tree-ssa-dce.c $(CONFIG_H) $(SYSTEM_H) $(TREE_H) \
    $(RTL_H) $(TM_P_H) $(TREE_FLOW_H) $(DIAGNOSTIC_H) $(TIMEVAR_H) $(TM_H) \
    coretypes.h $(TREE_DUMP_H) tree-pass.h $(FLAGS_H) $(BASIC_BLOCK_H) \
    $(GGC_H) hard-reg-set.h $(OBSTACK_H) $(GIMPLE_H) $(CFGLOOP_H) \
    tree-scalar-evolution.h
tree-call-cdce.o : tree-call-cdce.c $(CONFIG_H) $(SYSTEM_H) $(TREE_H) \
    $(RTL_H) $(TM_P_H) $(TREE_FLOW_H) $(DIAGNOSTIC_H) $(TIMEVAR_H) $(TM_H) \
    coretypes.h $(TREE_DUMP_H) tree-pass.h $(FLAGS_H) $(BASIC_BLOCK_H) \
    $(GGC_H) hard-reg-set.h $(OBSTACK_H) $(GIMPLE_H)
tree-ssa-ccp.o : tree-ssa-ccp.c $(TREE_FLOW_H) $(CONFIG_H) \
   $(SYSTEM_H) $(RTL_H) $(TREE_H) $(TM_P_H) $(EXPR_H) $(GGC_H) output.h \
   $(DIAGNOSTIC_H) $(FUNCTION_H) $(TIMEVAR_H) $(TM_H) coretypes.h \
   $(TREE_DUMP_H) $(BASIC_BLOCK_H) tree-pass.h langhooks.h \
   tree-ssa-propagate.h value-prof.h $(FLAGS_H) $(TARGET_H) $(TOPLEV_H)
tree-sra.o : tree-sra.c $(CONFIG_H) $(SYSTEM_H) $(TREE_H) $(RTL_H) \
    $(TM_P_H) $(TREE_FLOW_H) $(DIAGNOSTIC_H) $(TREE_INLINE_H) \
    $(TIMEVAR_H) $(TM_H) coretypes.h $(TREE_DUMP_H) $(GIMPLE_H) \
    langhooks.h tree-pass.h $(FLAGS_H) $(EXPR_H) $(BASIC_BLOCK_H) \
    $(BITMAP_H) $(GGC_H) hard-reg-set.h $(OBSTACK_H) $(PARAMS_H) $(TARGET_H)
tree-switch-conversion.o : tree-switch-conversion.c $(CONFIG_H) $(SYSTEM_H) \
    $(TREE_H) $(TM_P_H) $(TREE_FLOW_H) $(DIAGNOSTIC_H) $(TREE_INLINE_H) \
    $(TIMEVAR_H) $(TM_H) coretypes.h $(TREE_DUMP_H) $(GIMPLE_H) \
    tree-pass.h $(FLAGS_H) $(EXPR_H) $(BASIC_BLOCK_H) output.h \
    $(GGC_H) $(OBSTACK_H) $(PARAMS_H) $(CPPLIB_H) $(PARAMS_H)
tree-complex.o : tree-complex.c $(CONFIG_H) $(SYSTEM_H) coretypes.h $(TREE_H) \
    $(TM_H) $(RTL_H) $(REAL_H) $(FLAGS_H) $(TREE_FLOW_H) $(GIMPLE_H) \
    tree-iterator.h tree-pass.h tree-ssa-propagate.h $(DIAGNOSTIC_H)
tree-vect-generic.o : tree-vect-generic.c $(CONFIG_H) $(SYSTEM_H) $(TREE_H) \
    $(TM_H) $(TREE_FLOW_H) $(GIMPLE_H) tree-iterator.h tree-pass.h \
    $(FLAGS_H) $(OPTABS_H) $(RTL_H) $(MACHMODE_H) $(EXPR_H) \
    langhooks.h $(FLAGS_H) $(DIAGNOSTIC_H) gt-tree-vect-generic.h $(GGC_H) \
    coretypes.h insn-codes.h
df-core.o : df-core.c $(CONFIG_H) $(SYSTEM_H) coretypes.h $(TM_H) $(RTL_H) \
   insn-config.h $(RECOG_H) $(FUNCTION_H) $(REGS_H) alloc-pool.h \
   hard-reg-set.h $(BASIC_BLOCK_H) $(DF_H) $(BITMAP_H) sbitmap.h $(TIMEVAR_H) \
   $(TM_P_H) $(FLAGS_H) output.h tree-pass.h $(PARAMS_H)
df-problems.o : df-problems.c $(CONFIG_H) $(SYSTEM_H) coretypes.h $(TM_H) \
   $(RTL_H) insn-config.h $(RECOG_H) $(FUNCTION_H) $(REGS_H) alloc-pool.h \
   hard-reg-set.h $(BASIC_BLOCK_H) $(DF_H) $(BITMAP_H) sbitmap.h $(TIMEVAR_H) \
   $(TM_P_H) $(FLAGS_H) output.h $(EXCEPT_H) dce.h vecprim.h
df-scan.o : df-scan.c $(CONFIG_H) $(SYSTEM_H) coretypes.h $(TM_H) $(RTL_H) \
   insn-config.h $(RECOG_H) $(FUNCTION_H) $(REGS_H) alloc-pool.h \
   hard-reg-set.h $(BASIC_BLOCK_H) $(DF_H) $(BITMAP_H) sbitmap.h $(TIMEVAR_H) \
   $(TM_P_H) $(FLAGS_H) $(TARGET_H) $(TARGET_DEF_H) $(TREE_H) output.h \
   tree-pass.h
df-byte-scan.o : df-byte-scan.c $(CONFIG_H) $(SYSTEM_H) coretypes.h $(TM_H) $(RTL_H) \
   tm_p.h $(DF_H) output.h $(DBGCNT_H)
regstat.o : regstat.c $(CONFIG_H) $(SYSTEM_H) coretypes.h $(TM_H) $(RTL_H) \
   $(TM_P_H) $(FLAGS_H) $(REGS_H) output.h $(EXCEPT_H) hard-reg-set.h \
   $(BASIC_BLOCK_H) $(TIMEVAR_H) $(DF_H)
var-tracking.o : var-tracking.c $(CONFIG_H) $(SYSTEM_H) coretypes.h $(TM_H) \
   $(RTL_H) $(TREE_H) hard-reg-set.h insn-config.h reload.h $(FLAGS_H) \
   $(BASIC_BLOCK_H) output.h sbitmap.h alloc-pool.h $(FIBHEAP_H) $(HASHTAB_H) \
   $(REGS_H) $(EXPR_H) $(TIMEVAR_H) tree-pass.h
profile.o : profile.c $(CONFIG_H) $(SYSTEM_H) coretypes.h $(TM_H) $(RTL_H) \
   $(TREE_H) $(FLAGS_H) output.h $(REGS_H) $(EXPR_H) $(FUNCTION_H) \
   $(TOPLEV_H) $(COVERAGE_H) $(TREE_FLOW_H) value-prof.h cfghooks.h \
   $(CFGLOOP_H) $(TIMEVAR_H) tree-pass.h profile.h
mcf.o : mcf.c profile.h $(CONFIG_H) $(SYSTEM_H) $(TM_H) coretypes.h \
   $(BASIC_BLOCK_H) output.h langhooks.h $(GCOV_IO_H) $(TREE_H) 
tree-profile.o : tree-profile.c $(CONFIG_H) $(SYSTEM_H) coretypes.h \
   $(TM_H) $(RTL_H) $(TREE_H) $(FLAGS_H) output.h $(REGS_H) $(EXPR_H) \
   $(FUNCTION_H) $(TOPLEV_H) $(COVERAGE_H) $(TREE_H) value-prof.h $(TREE_DUMP_H) \
   tree-pass.h $(TREE_FLOW_H) $(TIMEVAR_H) $(GGC_H) gt-tree-profile.h $(CGRAPH_H)
value-prof.o : value-prof.c $(CONFIG_H) $(SYSTEM_H) coretypes.h $(TM_H) \
   $(BASIC_BLOCK_H) hard-reg-set.h value-prof.h $(EXPR_H) output.h $(FLAGS_H) \
   $(RECOG_H) insn-config.h $(OPTABS_H) $(REGS_H) $(GGC_H) $(DIAGNOSTIC_H) \
   $(TREE_H) $(COVERAGE_H) $(RTL_H) $(GCOV_IO_H) $(TREE_FLOW_H) \
   tree-flow-inline.h $(TIMEVAR_H) tree-pass.h $(TOPLEV_H) pointer-set.h
loop-doloop.o : loop-doloop.c $(CONFIG_H) $(SYSTEM_H) coretypes.h $(TM_H) \
   $(RTL_H) $(FLAGS_H) $(EXPR_H) hard-reg-set.h $(BASIC_BLOCK_H) $(TM_P_H) \
   $(TOPLEV_H) $(CFGLOOP_H) output.h $(PARAMS_H) $(TARGET_H)
alloc-pool.o : alloc-pool.c $(CONFIG_H) $(SYSTEM_H) alloc-pool.h $(HASHTAB_H)
auto-inc-dec.o : auto-inc-dec.c $(CONFIG_H) $(SYSTEM_H) coretypes.h $(TM_H) \
   $(TREE_H) $(RTL_H) $(TM_P_H) hard-reg-set.h $(BASIC_BLOCK_H) insn-config.h \
   $(REGS_H) $(FLAGS_H) output.h $(FUNCTION_H) $(EXCEPT_H) $(TOPLEV_H) $(RECOG_H) \
   $(EXPR_H) $(TIMEVAR_H) tree-pass.h $(DF_H) $(DBGCNT_H)
cfg.o : cfg.c $(CONFIG_H) $(SYSTEM_H) coretypes.h $(TM_H) $(RTL_H) $(FLAGS_H) \
   $(REGS_H) hard-reg-set.h output.h $(TOPLEV_H) $(FUNCTION_H) $(EXCEPT_H) $(GGC_H) \
   $(TM_P_H) $(TIMEVAR_H) $(OBSTACK_H) $(TREE_H) alloc-pool.h \
   $(HASHTAB_H) $(DF_H) $(CFGLOOP_H) $(TREE_FLOW_H) tree-pass.h
cfghooks.o: cfghooks.c $(CONFIG_H) $(SYSTEM_H) coretypes.h $(TM_H) $(RTL_H) \
   $(TREE_H) $(BASIC_BLOCK_H) $(TREE_FLOW_H) $(TIMEVAR_H) $(TOPLEV_H) $(CFGLOOP_H)
cfgexpand.o : cfgexpand.c $(TREE_FLOW_H) $(CONFIG_H) $(SYSTEM_H) \
   $(RTL_H) $(TREE_H) $(TM_P_H) $(EXPR_H) $(FUNCTION_H) $(TIMEVAR_H) $(TM_H) \
   coretypes.h $(TREE_DUMP_H) $(EXCEPT_H) langhooks.h tree-pass.h $(RTL_H) \
   $(DIAGNOSTIC_H) $(TOPLEV_H) $(BASIC_BLOCK_H) $(FLAGS_H) debug.h $(PARAMS_H) \
   value-prof.h $(TREE_INLINE_H) $(TARGET_H)
cfgrtl.o : cfgrtl.c $(CONFIG_H) $(SYSTEM_H) coretypes.h $(TM_H) $(RTL_H) \
   $(FLAGS_H) insn-config.h $(BASIC_BLOCK_H) $(REGS_H) hard-reg-set.h \
   output.h $(TOPLEV_H) $(FUNCTION_H) $(EXCEPT_H) $(TM_P_H) insn-config.h $(EXPR_H) \
   $(CFGLAYOUT_H) $(CFGLOOP_H) $(OBSTACK_H) $(TARGET_H) $(TREE_H) \
   tree-pass.h $(DF_H) $(GGC_H)
cfganal.o : cfganal.c $(CONFIG_H) $(SYSTEM_H) coretypes.h $(TM_H) $(RTL_H) \
   $(BASIC_BLOCK_H) hard-reg-set.h insn-config.h $(RECOG_H) $(TM_P_H) \
   $(TIMEVAR_H) $(OBSTACK_H) $(TOPLEV_H) vecprim.h
cfgbuild.o : cfgbuild.c $(CONFIG_H) $(SYSTEM_H) coretypes.h $(TM_H) $(RTL_H) \
   $(FLAGS_H) $(BASIC_BLOCK_H) $(REGS_H) hard-reg-set.h output.h $(TOPLEV_H) \
   $(FUNCTION_H) $(EXCEPT_H) $(TIMEVAR_H) $(TREE_H)
cfgcleanup.o : cfgcleanup.c $(CONFIG_H) $(SYSTEM_H) coretypes.h $(TM_H) \
   $(RTL_H) $(TIMEVAR_H) hard-reg-set.h output.h $(FLAGS_H) $(RECOG_H) \
   $(TOPLEV_H) insn-config.h cselib.h $(TARGET_H) $(TM_P_H) $(PARAMS_H) \
   $(REGS_H) $(EMIT_RTL_H) $(CFGLAYOUT_H) tree-pass.h $(CFGLOOP_H) $(EXPR_H) \
   $(DF_H) $(DBGCNT_H) dce.h
cfgloop.o : cfgloop.c $(CONFIG_H) $(SYSTEM_H) $(RTL_H) coretypes.h $(TM_H) \
   $(BASIC_BLOCK_H) hard-reg-set.h $(CFGLOOP_H) $(FLAGS_H) $(FUNCTION_H) \
   $(OBSTACK_H) $(TOPLEV_H) $(TREE_FLOW_H) $(TREE_H) pointer-set.h output.h \
   $(GGC_H)
cfgloopanal.o : cfgloopanal.c $(CONFIG_H) $(SYSTEM_H) $(RTL_H) \
   $(BASIC_BLOCK_H) hard-reg-set.h $(CFGLOOP_H) $(EXPR_H) coretypes.h $(TM_H) \
   $(OBSTACK_H) output.h graphds.h $(PARAMS_H)
graphds.o : graphds.c graphds.h $(CONFIG_H) $(SYSTEM_H) $(BITMAP_H) $(OBSTACK_H) \
   coretypes.h vec.h vecprim.h
loop-iv.o : loop-iv.c $(CONFIG_H) $(SYSTEM_H) $(RTL_H) $(BASIC_BLOCK_H) \
   hard-reg-set.h $(CFGLOOP_H) $(EXPR_H) coretypes.h $(TM_H) $(OBSTACK_H) \
   output.h intl.h $(TOPLEV_H) $(DF_H) $(HASHTAB_H)
loop-invariant.o : loop-invariant.c $(CONFIG_H) $(SYSTEM_H) $(RTL_H) \
   $(BASIC_BLOCK_H) hard-reg-set.h $(CFGLOOP_H) $(EXPR_H) $(RECOG_H) coretypes.h \
   $(TM_H) $(TM_P_H) $(FUNCTION_H) $(FLAGS_H) $(DF_H) $(OBSTACK_H) output.h \
   $(HASHTAB_H) $(EXCEPT_H) $(PARAMS_H)
cfgloopmanip.o : cfgloopmanip.c $(CONFIG_H) $(SYSTEM_H) $(RTL_H) \
   $(BASIC_BLOCK_H) hard-reg-set.h $(CFGLOOP_H) $(CFGLAYOUT_H) output.h \
   coretypes.h $(TM_H) cfghooks.h $(OBSTACK_H) $(TREE_FLOW_H)
loop-init.o : loop-init.c $(CONFIG_H) $(SYSTEM_H) $(RTL_H) $(GGC_H) \
   $(BASIC_BLOCK_H) hard-reg-set.h $(CFGLOOP_H) $(CFGLAYOUT_H) \
   coretypes.h $(TM_H) $(OBSTACK_H) tree-pass.h $(TIMEVAR_H) $(FLAGS_H) $(DF_H)
loop-unswitch.o : loop-unswitch.c $(CONFIG_H) $(SYSTEM_H) $(RTL_H) $(TM_H) \
   $(BASIC_BLOCK_H) hard-reg-set.h $(CFGLOOP_H) $(CFGLAYOUT_H) $(PARAMS_H) \
   output.h $(EXPR_H) coretypes.h $(TM_H) $(OBSTACK_H)
loop-unroll.o: loop-unroll.c $(CONFIG_H) $(SYSTEM_H) $(RTL_H) $(TM_H) \
   $(BASIC_BLOCK_H) hard-reg-set.h $(CFGLOOP_H) $(CFGLAYOUT_H) $(PARAMS_H) \
   output.h $(EXPR_H) coretypes.h $(TM_H) $(HASHTAB_H) $(RECOG_H) \
   $(OBSTACK_H)
dominance.o : dominance.c $(CONFIG_H) $(SYSTEM_H) coretypes.h $(TM_H) $(RTL_H) \
   hard-reg-set.h $(BASIC_BLOCK_H) et-forest.h $(OBSTACK_H) $(TOPLEV_H) \
   $(TIMEVAR_H) graphds.h vecprim.h pointer-set.h
et-forest.o : et-forest.c $(CONFIG_H) $(SYSTEM_H) coretypes.h $(TM_H) \
   et-forest.h alloc-pool.h $(BASIC_BLOCK_H)
combine.o : combine.c $(CONFIG_H) $(SYSTEM_H) coretypes.h $(TM_H) $(RTL_H) \
   $(FLAGS_H) $(FUNCTION_H) insn-config.h $(INSN_ATTR_H) $(REGS_H) $(EXPR_H) \
   rtlhooks-def.h $(BASIC_BLOCK_H) $(RECOG_H) $(REAL_H) hard-reg-set.h \
   $(TOPLEV_H) $(TM_P_H) $(TREE_H) $(TARGET_H) output.h $(PARAMS_H) $(OPTABS_H) \
   insn-codes.h $(TIMEVAR_H) tree-pass.h $(DF_H) vecprim.h $(CGRAPH_H)
reginfo.o : reginfo.c $(CONFIG_H) $(SYSTEM_H) coretypes.h $(TM_H) $(RTL_H) \
   hard-reg-set.h $(FLAGS_H) $(BASIC_BLOCK_H) addresses.h $(REGS_H) insn-config.h \
   $(RECOG_H) reload.h $(REAL_H) $(TOPLEV_H) $(FUNCTION_H) output.h $(GGC_H) \
   $(TM_P_H) $(EXPR_H) $(TIMEVAR_H) gt-reginfo.h $(HASHTAB_H) \
   $(TARGET_H) tree-pass.h $(DF_H) ira.h
bitmap.o : bitmap.c $(CONFIG_H) $(SYSTEM_H)  coretypes.h $(TM_H) $(RTL_H) \
   $(FLAGS_H) $(GGC_H) gt-bitmap.h $(BITMAP_H) $(OBSTACK_H) $(HASHTAB_H)
varray.o : varray.c $(CONFIG_H) $(SYSTEM_H) coretypes.h $(TM_H) $(GGC_H) \
   $(HASHTAB_H) $(BCONFIG_H) $(VARRAY_H) $(TOPLEV_H)
vec.o : vec.c $(CONFIG_H) $(SYSTEM_H) coretypes.h vec.h $(GGC_H) \
   $(TOPLEV_H)
reload.o : reload.c $(CONFIG_H) $(SYSTEM_H) coretypes.h $(TM_H) $(RTL_H) \
   $(FLAGS_H) output.h $(EXPR_H) $(OPTABS_H) reload.h $(RECOG_H) \
   hard-reg-set.h insn-config.h $(REGS_H) $(FUNCTION_H) real.h $(TOPLEV_H) \
   addresses.h $(TM_P_H) $(PARAMS_H) $(TARGET_H) $(REAL_H) $(DF_H)
reload1.o : reload1.c $(CONFIG_H) $(SYSTEM_H) coretypes.h $(TM_H) $(RTL_H) \
   $(EXPR_H) $(OPTABS_H) reload.h $(REGS_H) hard-reg-set.h insn-config.h \
   $(BASIC_BLOCK_H) $(RECOG_H) output.h $(FUNCTION_H) $(TOPLEV_H) $(TM_P_H) \
   addresses.h $(EXCEPT_H) $(TREE_H) $(REAL_H) $(FLAGS_H) $(MACHMODE_H) \
   $(OBSTACK_H) $(DF_H) $(TARGET_H) $(EMIT_RTL_H) ira.h
rtlhooks.o :  rtlhooks.c $(CONFIG_H) $(SYSTEM_H) coretypes.h $(TM_H) $(RTL_H) \
   rtlhooks-def.h $(EXPR_H) $(RECOG_H)
postreload.o : postreload.c $(CONFIG_H) $(SYSTEM_H) coretypes.h $(TM_H) \
   $(RTL_H) $(REAL_H) $(FLAGS_H) $(EXPR_H) $(OPTABS_H) reload.h $(REGS_H) \
   hard-reg-set.h insn-config.h $(BASIC_BLOCK_H) $(RECOG_H) output.h \
   $(FUNCTION_H) $(TOPLEV_H) cselib.h $(TM_P_H) $(EXCEPT_H) $(TREE_H) $(MACHMODE_H) \
   $(OBSTACK_H) $(TIMEVAR_H) tree-pass.h $(DF_H) $(DBGCNT_H)
postreload-gcse.o : postreload-gcse.c $(CONFIG_H) $(SYSTEM_H) coretypes.h \
   $(TM_H) $(RTL_H) $(REGS_H) hard-reg-set.h $(FLAGS_H) insn-config.h \
   $(RECOG_H) $(EXPR_H) $(BASIC_BLOCK_H) $(FUNCTION_H) output.h $(TOPLEV_H) \
   $(TM_P_H) $(EXCEPT_H) $(TREE_H) $(TARGET_H) $(HASHTAB_H) intl.h $(OBSTACK_H) \
   $(PARAMS_H) $(TIMEVAR_H) tree-pass.h $(REAL_H) $(DBGCNT_H)
caller-save.o : caller-save.c $(CONFIG_H) $(SYSTEM_H) coretypes.h $(TM_H) $(RTL_H) \
   $(FLAGS_H) $(REGS_H) hard-reg-set.h insn-config.h $(BASIC_BLOCK_H) $(FUNCTION_H) \
   addresses.h $(RECOG_H) reload.h $(EXPR_H) $(TOPLEV_H) $(TM_P_H) $(DF_H) \
   output.h ira.h gt-caller-save.h $(GGC_H)
bt-load.o : bt-load.c $(CONFIG_H) $(SYSTEM_H) coretypes.h $(TM_H) $(EXCEPT_H) \
   $(RTL_H) hard-reg-set.h $(REGS_H) $(TM_P_H) $(FIBHEAP_H) output.h $(EXPR_H) \
   $(TARGET_H) $(FLAGS_H) $(INSN_ATTR_H) $(FUNCTION_H) tree-pass.h $(TOPLEV_H) \
   $(DF_H) vecprim.h $(RECOG_H)
reorg.o : reorg.c $(CONFIG_H) $(SYSTEM_H) coretypes.h $(TM_H) $(RTL_H) \
   conditions.h hard-reg-set.h $(BASIC_BLOCK_H) $(REGS_H) insn-config.h \
   $(INSN_ATTR_H) $(EXCEPT_H) $(RECOG_H) $(FUNCTION_H) $(FLAGS_H) output.h \
   $(EXPR_H) $(TOPLEV_H) $(PARAMS_H) $(TM_P_H) $(OBSTACK_H) $(RESOURCE_H) \
   $(TIMEVAR_H) $(TARGET_H) tree-pass.h
alias.o : alias.c $(CONFIG_H) $(SYSTEM_H) coretypes.h $(TM_H) $(RTL_H) \
   $(FLAGS_H) hard-reg-set.h $(BASIC_BLOCK_H) $(REGS_H) $(TOPLEV_H) output.h \
   $(ALIAS_H) $(EMIT_RTL_H) $(GGC_H) $(FUNCTION_H) cselib.h $(TREE_H) $(TM_P_H) \
   langhooks.h $(TARGET_H) gt-alias.h $(TIMEVAR_H) $(CGRAPH_H) \
   $(SPLAY_TREE_H) $(VARRAY_H) $(IPA_TYPE_ESCAPE_H) $(DF_H) tree-pass.h
stack-ptr-mod.o : stack-ptr-mod.c $(CONFIG_H) $(SYSTEM_H) coretypes.h \
   $(TM_H) $(TREE_H) $(RTL_H) $(REGS_H) $(EXPR_H) tree-pass.h \
   $(BASIC_BLOCK_H) $(FLAGS_H) output.h $(DF_H)
init-regs.o : init-regs.c $(CONFIG_H) $(SYSTEM_H) coretypes.h \
   $(TM_H) $(TREE_H) $(RTL_H) $(REGS_H) $(EXPR_H) tree-pass.h \
   $(BASIC_BLOCK_H) $(FLAGS_H) $(DF_H)
ira-build.o: ira-build.c $(CONFIG_H) $(SYSTEM_H) coretypes.h $(TM_H) \
   $(TARGET_H) $(RTL_H) $(REGS_H) hard-reg-set.h $(FLAGS_H) \
   insn-config.h $(RECOG_H) $(BASIC_BLOCK_H) $(TOPLEV_H) $(TM_P_H) \
   $(PARAMS_H) $(DF_H) sparseset.h $(IRA_INT_H)
ira-costs.o: ira-costs.c $(CONFIG_H) $(SYSTEM_H) coretypes.h $(TM_H) \
   $(TARGET_H) $(RTL_H) insn-config.h $(RECOG_H) \
   $(REGS_H) hard-reg-set.h $(FLAGS_H) errors.h \
   $(EXPR_H) $(BASIC_BLOCK_H) $(TM_P_H) \
   $(IRA_INT_H)
ira-conflicts.o: ira-conflicts.c $(CONFIG_H) $(SYSTEM_H) coretypes.h $(TM_H) \
   $(TARGET_H) $(RTL_H) $(REGS_H) hard-reg-set.h $(FLAGS_H) \
   insn-config.h $(RECOG_H) $(BASIC_BLOCK_H) $(TOPLEV_H) $(TM_P_H) $(PARAMS_H) \
   $(DF_H) sparseset.h addresses.h $(IRA_INT_H)
ira-color.o: ira-color.c $(CONFIG_H) $(SYSTEM_H) coretypes.h $(TM_H) \
   $(TARGET_H) $(RTL_H) $(REGS_H) hard-reg-set.h $(FLAGS_H) \
   $(EXPR_H) $(BASIC_BLOCK_H) $(TOPLEV_H) $(TM_P_H) $(PARAMS_H) \
   $(DF_H) $(SPLAY_TREE_H) $(IRA_INT_H)
ira-emit.o: ira-emit.c $(CONFIG_H) $(SYSTEM_H) coretypes.h $(TM_H) \
   $(TARGET_H) $(RTL_H) $(REGS_H) hard-reg-set.h $(FLAGS_H) \
   $(EXPR_H) $(BASIC_BLOCK_H) $(TOPLEV_H) $(TM_P_H) $(PARAMS_H) \
   $(IRA_INT_H)
ira-lives.o: ira-lives.c $(CONFIG_H) $(SYSTEM_H) coretypes.h $(TM_H) \
   $(TARGET_H) $(RTL_H) $(REGS_H) $(EXCEPT_H) hard-reg-set.h $(FLAGS_H) \
   insn-config.h $(RECOG_H) $(BASIC_BLOCK_H) $(TOPLEV_H) $(TM_P_H) $(PARAMS_H) \
   $(DF_H) sparseset.h $(IRA_INT_H)
ira.o: ira.c $(CONFIG_H) $(SYSTEM_H) coretypes.h \
   $(TARGET_H) $(TM_H) $(RTL_H) $(RECOG_H) \
   $(REGS_H) hard-reg-set.h $(FLAGS_H) $(OBSTACK_H) \
   $(EXPR_H) $(BASIC_BLOCK_H) $(TOPLEV_H) $(TM_P_H) \
   $(DF_H) $(IRA_INT_H)  $(PARAMS_H) $(TIMEVAR_H) $(INTEGRATE_H) \
   tree-pass.h output.h
regmove.o : regmove.c $(CONFIG_H) $(SYSTEM_H) coretypes.h $(TM_H) $(RTL_H) \
   insn-config.h $(TIMEVAR_H) tree-pass.h $(DF_H)\
   $(RECOG_H) output.h $(REGS_H) hard-reg-set.h $(FLAGS_H) $(FUNCTION_H) \
   $(EXPR_H) $(BASIC_BLOCK_H) $(TOPLEV_H) $(TM_P_H) $(EXCEPT_H) reload.h
combine-stack-adj.o : combine-stack-adj.c $(CONFIG_H) $(SYSTEM_H) coretypes.h \
   $(TM_H) $(RTL_H) insn-config.h $(TIMEVAR_H) tree-pass.h \
   $(RECOG_H) output.h $(REGS_H) hard-reg-set.h $(FLAGS_H) $(FUNCTION_H) \
   $(EXPR_H) $(BASIC_BLOCK_H) $(TOPLEV_H) $(TM_P_H) $(DF_H) $(EXCEPT_H) reload.h
ddg.o : ddg.c $(DDG_H) $(CONFIG_H) $(SYSTEM_H) coretypes.h $(TARGET_H) \
   $(TOPLEV_H) $(RTL_H) $(TM_P_H) $(REGS_H) $(FUNCTION_H) \
   $(FLAGS_H) insn-config.h $(INSN_ATTR_H) $(EXCEPT_H) $(RECOG_H) \
   $(SCHED_INT_H) $(CFGLAYOUT_H) $(CFGLOOP_H) $(EXPR_H) $(BITMAP_H) \
   hard-reg-set.h sbitmap.h $(TM_H)
modulo-sched.o : modulo-sched.c $(DDG_H) $(CONFIG_H) $(CONFIG_H) $(SYSTEM_H) \
   coretypes.h $(TARGET_H) $(TOPLEV_H) $(RTL_H) $(TM_P_H) $(REGS_H) $(FUNCTION_H) \
   $(FLAGS_H) insn-config.h $(INSN_ATTR_H) $(EXCEPT_H) $(RECOG_H) \
   $(SCHED_INT_H) $(CFGLAYOUT_H) $(CFGLOOP_H) $(EXPR_H) $(PARAMS_H) \
   cfghooks.h $(GCOV_IO_H) hard-reg-set.h $(TM_H) $(TIMEVAR_H) tree-pass.h \
   $(DF_H) $(DBGCNT_H)
haifa-sched.o : haifa-sched.c $(CONFIG_H) $(SYSTEM_H) coretypes.h $(TM_H) $(RTL_H) \
   $(SCHED_INT_H) $(REGS_H) hard-reg-set.h $(FLAGS_H) insn-config.h $(FUNCTION_H) \
   $(INSN_ATTR_H) $(TOPLEV_H) $(RECOG_H) $(EXCEPT_H) $(TM_P_H) $(TARGET_H) output.h \
   $(PARAMS_H) $(DBGCNT_H)
sched-deps.o : sched-deps.c $(CONFIG_H) $(SYSTEM_H) coretypes.h $(TM_H) \
   $(RTL_H) $(SCHED_INT_H) $(REGS_H) hard-reg-set.h $(FLAGS_H) insn-config.h \
   $(FUNCTION_H) $(INSN_ATTR_H) $(TOPLEV_H) $(RECOG_H) $(EXCEPT_H) cselib.h \
   $(PARAMS_H) $(TM_P_H)
sched-rgn.o : sched-rgn.c $(CONFIG_H) $(SYSTEM_H) coretypes.h $(TM_H) \
   $(RTL_H) $(SCHED_INT_H) $(REGS_H) hard-reg-set.h $(FLAGS_H) insn-config.h \
   $(FUNCTION_H) $(INSN_ATTR_H) $(TOPLEV_H) $(RECOG_H) $(EXCEPT_H) $(PARAMS_H) \
   $(TM_P_H) $(TARGET_H) $(CFGLAYOUT_H) $(TIMEVAR_H) tree-pass.h  \
   $(DBGCNT_H)
sched-ebb.o : sched-ebb.c $(CONFIG_H) $(SYSTEM_H) coretypes.h $(TM_H) \
   $(RTL_H) $(SCHED_INT_H) $(REGS_H) hard-reg-set.h $(FLAGS_H) insn-config.h \
   $(FUNCTION_H) $(INSN_ATTR_H) $(TOPLEV_H) $(RECOG_H) $(EXCEPT_H) $(TM_P_H) \
   $(PARAMS_H) $(CFGLAYOUT_H) $(TARGET_H) output.h
sched-vis.o : sched-vis.c $(CONFIG_H) $(SYSTEM_H) coretypes.h $(TM_H) \
   $(RTL_H) $(SCHED_INT_H) hard-reg-set.h $(BASIC_BLOCK_H) $(OBSTACK_H) \
   $(REAL_H) tree-pass.h $(INSN_ATTR_H)
sel-sched.o : sel-sched.c $(CONFIG_H) $(SYSTEM_H) coretypes.h $(TM_H) \
   $(RTL_H) $(REGS_H) hard-reg-set.h $(FLAGS_H) insn-config.h \
   $(FUNCTION_H) $(INSN_ATTR_H) toplev.h $(RECOG_H) $(EXCEPT_H) $(PARAMS_H) \
   $(TM_P_H) $(TARGET_H) $(CFGLAYOUT_H) $(TIMEVAR_H) tree-pass.h  \
   $(SCHED_INT_H) $(GGC_H) $(TREE_H) $(LANGHOOKS_DEF_H) \
   $(SEL_SCHED_IR_H) $(SEL_SCHED_DUMP_H) sel-sched.h
sel-sched-dump.o : sel-sched-dump.c $(CONFIG_H) $(SYSTEM_H) coretypes.h $(TM_H) \
   $(RTL_H) $(REGS_H) hard-reg-set.h $(FLAGS_H) insn-config.h \
   $(FUNCTION_H) $(INSN_ATTR_H) toplev.h $(RECOG_H) $(EXCEPT_H) $(PARAMS_H) \
   $(TM_P_H) $(TARGET_H) $(CFGLAYOUT_H) $(TIMEVAR_H) tree-pass.h \
   $(SEL_SCHED_DUMP_H) $(GGC_H) $(TREE_H) $(LANGHOOKS_DEF_H) $(SEL_SCHED_IR_H)
sel-sched-ir.o : sel-sched-ir.c $(CONFIG_H) $(SYSTEM_H) coretypes.h $(TM_H) \
   $(RTL_H) $(REGS_H) hard-reg-set.h $(FLAGS_H) insn-config.h \
   $(FUNCTION_H) $(INSN_ATTR_H) toplev.h $(RECOG_H) $(EXCEPT_H) $(PARAMS_H) \
   $(TM_P_H) $(TARGET_H) $(CFGLAYOUT_H) $(TIMEVAR_H) tree-pass.h \
   $(SCHED_INT_H) $(GGC_H) $(TREE_H) $(LANGHOOKS_DEF_H) $(SEL_SCHED_IR_H)
final.o : final.c $(CONFIG_H) $(SYSTEM_H) coretypes.h $(TM_H) $(RTL_H) \
   $(TREE_H) $(FLAGS_H) intl.h $(REGS_H) $(RECOG_H) conditions.h \
   insn-config.h $(INSN_ATTR_H) $(FUNCTION_H) output.h hard-reg-set.h \
   $(EXCEPT_H) debug.h xcoffout.h $(TOPLEV_H) reload.h dwarf2out.h tree-pass.h \
   $(BASIC_BLOCK_H) $(TM_P_H) $(TARGET_H) $(EXPR_H) $(CFGLAYOUT_H) dbxout.h \
   $(TIMEVAR_H) $(CGRAPH_H) $(COVERAGE_H) $(REAL_H) $(DF_H) vecprim.h $(GGC_H) \
   $(CFGLOOP_H) $(PARAMS_H)
recog.o : recog.c $(CONFIG_H) $(SYSTEM_H) coretypes.h $(TM_H) $(RTL_H) \
   $(FUNCTION_H) $(BASIC_BLOCK_H) $(REGS_H) $(RECOG_H) $(EXPR_H) \
   $(FLAGS_H) insn-config.h $(INSN_ATTR_H) $(TOPLEV_H) output.h reload.h \
   addresses.h $(TM_P_H) $(TIMEVAR_H) tree-pass.h hard-reg-set.h $(REAL_H) \
   $(DF_H) $(DBGCNT_H) $(TARGET_H)
reg-stack.o : reg-stack.c $(CONFIG_H) $(SYSTEM_H) coretypes.h $(TM_H) \
   $(RTL_H) $(TREE_H) $(RECOG_H) $(REGS_H) hard-reg-set.h $(FLAGS_H) \
   insn-config.h $(TOPLEV_H) reload.h $(FUNCTION_H) $(TM_P_H) $(GGC_H) \
   $(BASIC_BLOCK_H) $(CFGLAYOUT_H) output.h $(VARRAY_H) $(TIMEVAR_H) \
   tree-pass.h $(TARGET_H) vecprim.h $(DF_H)
sreal.o: sreal.c $(CONFIG_H) $(SYSTEM_H) coretypes.h $(TM_H) sreal.h
predict.o: predict.c $(CONFIG_H) $(SYSTEM_H) coretypes.h $(TM_H) $(RTL_H) \
   $(TREE_H) $(FLAGS_H) insn-config.h $(BASIC_BLOCK_H) $(REGS_H) \
   hard-reg-set.h output.h $(TOPLEV_H) $(RECOG_H) $(FUNCTION_H) $(EXCEPT_H) \
   $(TM_P_H) $(PREDICT_H) sreal.h $(PARAMS_H) $(TARGET_H) $(CFGLOOP_H) \
   $(COVERAGE_H) $(SCEV_H) $(GGC_H) predict.def $(TIMEVAR_H) $(TREE_DUMP_H) \
   $(TREE_FLOW_H) tree-pass.h $(EXPR_H) pointer-set.h
lists.o: lists.c $(CONFIG_H) $(SYSTEM_H) coretypes.h $(TM_H) $(TOPLEV_H) \
   $(RTL_H) $(GGC_H) gt-lists.h
bb-reorder.o : bb-reorder.c $(CONFIG_H) $(SYSTEM_H) coretypes.h $(TM_H) \
   $(RTL_H) $(FLAGS_H) $(TIMEVAR_H) output.h $(CFGLAYOUT_H) $(FIBHEAP_H) \
   $(TARGET_H) $(FUNCTION_H) $(TM_P_H) $(OBSTACK_H) $(EXPR_H) $(REGS_H) \
   $(PARAMS_H) $(TOPLEV_H) tree-pass.h $(DF_H)
tracer.o : tracer.c $(CONFIG_H) $(SYSTEM_H) coretypes.h $(TM_H) $(RTL_H) \
   $(TREE_H) $(BASIC_BLOCK_H) hard-reg-set.h output.h $(CFGLAYOUT_H) \
   $(FLAGS_H) $(TIMEVAR_H) $(PARAMS_H) $(COVERAGE_H) $(FIBHEAP_H) \
   tree-pass.h $(TREE_FLOW_H) $(TREE_INLINE_H)
cfglayout.o : cfglayout.c $(CONFIG_H) $(SYSTEM_H) coretypes.h $(TM_H) \
   $(RTL_H) $(TREE_H) insn-config.h $(BASIC_BLOCK_H) hard-reg-set.h output.h \
   $(FUNCTION_H) $(CFGLAYOUT_H) $(CFGLOOP_H) $(TARGET_H) gt-cfglayout.h \
   $(GGC_H) alloc-pool.h $(FLAGS_H) $(OBSTACK_H) tree-pass.h vecprim.h \
   $(DF_H)
timevar.o : timevar.c $(CONFIG_H) $(SYSTEM_H) coretypes.h $(TM_H) \
   $(TIMEVAR_H) $(FLAGS_H) intl.h $(TOPLEV_H) $(RTL_H) timevar.def
regrename.o : regrename.c $(CONFIG_H) $(SYSTEM_H) coretypes.h $(TM_H) \
   $(RTL_H) insn-config.h $(BASIC_BLOCK_H) $(REGS_H) hard-reg-set.h \
   output.h $(RECOG_H) $(FUNCTION_H) $(OBSTACK_H) $(FLAGS_H) $(TM_P_H) \
   addresses.h reload.h $(TOPLEV_H) $(TIMEVAR_H) tree-pass.h $(DF_H)
ifcvt.o : ifcvt.c $(CONFIG_H) $(SYSTEM_H) coretypes.h $(TM_H) $(RTL_H) \
   $(REGS_H) $(TOPLEV_H) $(FLAGS_H) insn-config.h $(FUNCTION_H) $(RECOG_H) \
   $(TARGET_H) $(BASIC_BLOCK_H) $(EXPR_H) output.h $(EXCEPT_H) $(TM_P_H) \
   $(REAL_H) $(OPTABS_H) $(CFGLOOP_H) hard-reg-set.h $(TIMEVAR_H) tree-pass.h \
   $(DF_H) $(DBGCNT_H)
lambda-mat.o : lambda-mat.c $(LAMBDA_H) $(GGC_H) $(SYSTEM_H) $(CONFIG_H) \
   $(TM_H) coretypes.h $(TREE_H) $(TREE_FLOW_H)
lambda-trans.o: lambda-trans.c $(LAMBDA_H) $(GGC_H) $(SYSTEM_H) $(CONFIG_H) \
   $(TM_H) coretypes.h $(TARGET_H) $(TREE_H) $(TREE_FLOW_H)
lambda-code.o: lambda-code.c $(LAMBDA_H) $(GGC_H) $(SYSTEM_H) $(CONFIG_H) \
   $(TM_H) $(OPTABS_H) $(TREE_H) $(RTL_H) $(BASIC_BLOCK_H) \
   $(DIAGNOSTIC_H) $(TREE_FLOW_H) $(TREE_DUMP_H) $(TIMEVAR_H) $(CFGLOOP_H) \
   $(TREE_DATA_REF_H) $(SCEV_H) $(EXPR_H) coretypes.h $(TARGET_H) \
   tree-chrec.h tree-pass.h vec.h vecprim.h $(OBSTACK_H) pointer-set.h
params.o : params.c $(CONFIG_H) $(SYSTEM_H) coretypes.h $(TM_H) $(PARAMS_H) $(TOPLEV_H)
pointer-set.o: pointer-set.c pointer-set.h $(CONFIG_H) $(SYSTEM_H)
hooks.o: hooks.c $(CONFIG_H) $(SYSTEM_H) coretypes.h $(TM_H) $(HOOKS_H)
pretty-print.o: $(CONFIG_H) $(SYSTEM_H) coretypes.h intl.h $(PRETTY_PRINT_H) \
   $(TREE_H)
errors.o : errors.c $(CONFIG_H) $(SYSTEM_H) errors.h $(BCONFIG_H)
dbgcnt.o: dbgcnt.c $(CONFIG_H) $(SYSTEM_H) coretypes.h errors.h $(DBGCNT_H) \
   $(TM_H) $(RTL_H) output.h
lower-subreg.o : lower-subreg.c $(CONFIG_H) $(SYSTEM_H) coretypes.h \
   $(MACHMODE_H) $(TM_H) $(RTL_H) $(TM_P_H) $(TIMEVAR_H) $(FLAGS_H) \
   insn-config.h $(BASIC_BLOCK_H) $(RECOG_H) $(OBSTACK_H) $(BITMAP_H) \
   $(EXPR_H) $(EXCEPT_H) $(REGS_H) tree-pass.h $(DF_H)

$(out_object_file): $(out_file) $(CONFIG_H) coretypes.h $(TM_H) $(TREE_H) \
   $(RTL_H) $(REGS_H) hard-reg-set.h insn-config.h conditions.h \
   output.h $(INSN_ATTR_H) $(SYSTEM_H) $(TOPLEV_H) $(TARGET_H) libfuncs.h \
   $(TARGET_DEF_H) $(FUNCTION_H) $(SCHED_INT_H) $(TM_P_H) $(EXPR_H) \
   langhooks.h $(GGC_H) $(OPTABS_H) $(REAL_H) tm-constrs.h $(GIMPLE_H)
	$(CC) -c $(ALL_CFLAGS) $(ALL_CPPFLAGS) \
		$(out_file) $(OUTPUT_OPTION)

# Build auxiliary files that support ecoff format.
mips-tfile: mips-tfile.o version.o $(LIBDEPS)
	$(CC) $(CFLAGS) $(LDFLAGS) -o $@ mips-tfile.o version.o $(LIBS)

mips-tfile.o : mips-tfile.c $(CONFIG_H) $(RTL_H) $(SYSTEM_H) coretypes.h \
   $(TM_H) version.h $(srcdir)/../include/getopt.h $(GSTAB_H) intl.h

mips-tdump: mips-tdump.o version.o $(LIBDEPS)
	$(CC) $(CFLAGS) $(LDFLAGS) -o $@ mips-tdump.o version.o $(LIBS)

mips-tdump.o : mips-tdump.c $(CONFIG_H) $(RTL_H) $(SYSTEM_H) coretypes.h \
   $(TM_H) version.h $(srcdir)/../include/getopt.h stab.def

# FIXME: writing proper dependencies for this is a *LOT* of work.
libbackend.o : $(OBJS-common:.o=.c) $(out_file) \
  insn-config.h insn-flags.h insn-codes.h insn-constants.h \
  insn-attr.h  $(DATESTAMP) $(BASEVER) $(DEVPHASE) gcov-iov.h
	$(CC) $(ALL_CFLAGS) $(ALL_CPPFLAGS) \
	  -DTARGET_NAME=\"$(target_noncanonical)\" \
	  -DLOCALEDIR=\"$(localedir)\" \
	  -c $(filter %.c,$^) -o $@  \
	  -DBASEVER=$(BASEVER_s) -DDATESTAMP=$(DATESTAMP_s) \
	  -DREVISION=$(REVISION_s) \
	  -DDEVPHASE=$(DEVPHASE_s) -DPKGVERSION=$(PKGVERSION_s) \
	  -DBUGURL=$(BUGURL_s) -combine

#
# Generate header and source files from the machine description,
# and compile them.

.PRECIOUS: insn-config.h insn-flags.h insn-codes.h insn-constants.h \
  insn-emit.c insn-recog.c insn-extract.c insn-output.c insn-peep.c \
  insn-attr.h insn-attrtab.c insn-preds.c

# Dependencies for the md file.  The first time through, we just assume
# the md file itself and the generated dependency file (in order to get
# it built).  The second time through we have the dependency file.
-include mddeps.mk
MD_DEPS = s-mddeps $(md_file) $(MD_INCLUDES)

s-mddeps: $(md_file) $(MD_INCLUDES) build/genmddeps$(build_exeext)
	$(RUN_GEN) build/genmddeps$(build_exeext) $(md_file) > tmp-mddeps
	$(SHELL) $(srcdir)/../move-if-change tmp-mddeps mddeps.mk
	$(STAMP) s-mddeps

# Header dependencies for generated source files.
genrtl.o : genrtl.c $(CONFIG_H) $(SYSTEM_H) coretypes.h $(TM_H)	$(RTL_H)\
  $(GGC_H) $(OBSTACK_H)
insn-attrtab.o : insn-attrtab.c $(CONFIG_H) $(SYSTEM_H) coretypes.h	\
  $(TM_H) $(RTL_H) $(REGS_H) $(REAL_H) output.h $(INSN_ATTR_H)		\
  insn-config.h $(TOPLEV_H) $(RECOG_H) $(TM_P_H) $(FLAGS_H)
insn-automata.o : insn-automata.c $(CONFIG_H) $(SYSTEM_H) coretypes.h	\
  $(TM_H) $(RTL_H) $(REGS_H) $(REAL_H) output.h $(INSN_ATTR_H)		\
  insn-config.h $(TOPLEV_H) $(RECOG_H) $(TM_P_H) $(FLAGS_H)
insn-emit.o : insn-emit.c $(CONFIG_H) $(SYSTEM_H) coretypes.h $(TM_H)	\
  $(RTL_H) $(TM_P_H) $(FUNCTION_H) $(EXPR_H) $(OPTABS_H) $(REAL_H)	\
  dfp.h $(FLAGS_H) output.h insn-config.h hard-reg-set.h $(RECOG_H)	\
  $(RESOURCE_H) reload.h $(TOPLEV_H) $(REGS_H) tm-constrs.h $(GGC_H)	\
  $(BASIC_BLOCK_H) $(INTEGRATE_H)
insn-extract.o : insn-extract.c $(CONFIG_H) $(SYSTEM_H) coretypes.h	\
  $(TM_H) $(RTL_H) $(TOPLEV_H) insn-config.h $(RECOG_H)
insn-modes.o : insn-modes.c $(CONFIG_H) $(SYSTEM_H) coretypes.h	$(TM_H) \
  $(MACHMODE_H) $(REAL_H)
insn-opinit.o : insn-opinit.c $(CONFIG_H) $(SYSTEM_H) coretypes.h	\
  $(TM_H) $(RTL_H) $(TM_P_H) insn-config.h $(FLAGS_H) $(RECOG_H)	\
  $(EXPR_H) $(OPTABS_H) reload.h
insn-output.o : insn-output.c $(CONFIG_H) $(SYSTEM_H) coretypes.h	\
  $(TM_H) $(RTL_H) $(GGC_H) $(REGS_H) $(REAL_H) conditions.h		\
  hard-reg-set.h insn-config.h $(INSN_ATTR_H) $(EXPR_H) output.h	\
  $(RECOG_H) $(FUNCTION_H) $(TOPLEV_H) $(FLAGS_H) insn-codes.h $(TM_P_H)	\
  $(TARGET_H) tm-constrs.h
insn-peep.o : insn-peep.c $(CONFIG_H) $(SYSTEM_H) coretypes.h $(TM_H)	\
  insn-config.h $(RTL_H) $(TM_P_H) $(REGS_H) output.h $(REAL_H)		\
  $(RECOG_H) $(EXCEPT_H) $(FUNCTION_H) $(TOPLEV_H) $(FLAGS_H) tm-constrs.h
insn-preds.o : insn-preds.c $(CONFIG_H) $(SYSTEM_H) coretypes.h		\
  $(TM_H) $(RTL_H) $(TREE_H) insn-config.h $(RECOG_H) output.h		\
  $(FLAGS_H) $(FUNCTION_H) hard-reg-set.h $(RESOURCE_H) $(TM_P_H)	\
  $(TOPLEV_H) reload.h $(REGS_H) $(REAL_H) tm-constrs.h
insn-recog.o : insn-recog.c $(CONFIG_H) $(SYSTEM_H) coretypes.h		\
  $(TM_H) $(RTL_H) insn-config.h $(RECOG_H) output.h $(FLAGS_H)		\
  $(FUNCTION_H) hard-reg-set.h $(RESOURCE_H) $(TM_P_H) $(TOPLEV_H)		\
  reload.h $(REAL_H) $(REGS_H) tm-constrs.h

# For each of the files generated by running a generator program over
# the machine description, the following pair of static pattern rules
# runs the generator program only if the machine description has changed,
# but touches the target file only when its contents actually change.
# The "; @true" construct forces Make to recheck the timestamp on the
# target file.

simple_generated_h = insn-attr.h insn-codes.h insn-config.h insn-flags.h

simple_generated_c = insn-attrtab.c insn-automata.c insn-emit.c \
		     insn-extract.c insn-opinit.c insn-output.c \
		     insn-peep.c insn-recog.c

$(simple_generated_h): insn-%.h: s-%; @true

$(simple_generated_h:insn-%.h=s-%): s-%: build/gen%$(build_exeext) \
  $(MD_DEPS) insn-conditions.md
	$(RUN_GEN) build/gen$*$(build_exeext) $(md_file) \
	  insn-conditions.md > tmp-$*.h
	$(SHELL) $(srcdir)/../move-if-change tmp-$*.h insn-$*.h
	$(STAMP) s-$*

$(simple_generated_c): insn-%.c: s-%; @true
$(simple_generated_c:insn-%.c=s-%): s-%: build/gen%$(build_exeext) \
  $(MD_DEPS) insn-conditions.md
	$(RUN_GEN) build/gen$*$(build_exeext) $(md_file) \
	  insn-conditions.md > tmp-$*.c
	$(SHELL) $(srcdir)/../move-if-change tmp-$*.c insn-$*.c
	$(STAMP) s-$*

generated_files = config.h tm.h $(TM_P_H) $(TM_H) multilib.h \
       $(simple_generated_h) $(simple_generated_c) specs.h \
       tree-check.h genrtl.h insn-modes.h tm-preds.h tm-constrs.h \
       $(ALL_GTFILES_H) gtype-desc.c gtype-desc.h gcov-iov.h

# In order for parallel make to really start compiling the expensive
# objects from $(OBJS-common) as early as possible, build all their
# prerequisites strictly before all objects.
$(ALL_HOST_OBJS) : | $(generated_files)

# genconstants needs to run before insn-conditions.md is available
# (because the constants may be used in the conditions).
insn-constants.h: s-constants; @true
s-constants: build/genconstants$(build_exeext) $(MD_DEPS)
	$(RUN_GEN) build/genconstants$(build_exeext) $(md_file) \
	  > tmp-constants.h
	$(SHELL) $(srcdir)/../move-if-change tmp-constants.h insn-constants.h
	$(STAMP) s-constants

# gencheck doesn't read the machine description, and the file produced
# doesn't use the insn-* convention.
tree-check.h: s-check ; @true
s-check : build/gencheck$(build_exeext)
	$(RUN_GEN) build/gencheck$(build_exeext) > tmp-check.h
	$(SHELL) $(srcdir)/../move-if-change tmp-check.h tree-check.h
	$(STAMP) s-check

# gencondmd doesn't use the standard naming convention.
build/gencondmd.c: s-conditions; @true
s-conditions: $(MD_DEPS) build/genconditions$(build_exeext)
	$(RUN_GEN) build/genconditions$(build_exeext) $(md_file) > tmp-condmd.c
	$(SHELL) $(srcdir)/../move-if-change tmp-condmd.c build/gencondmd.c
	$(STAMP) s-conditions

insn-conditions.md: s-condmd; @true
s-condmd: build/gencondmd$(build_exeext)
	$(RUN_GEN) build/gencondmd$(build_exeext) > tmp-cond.md
	$(SHELL) $(srcdir)/../move-if-change tmp-cond.md insn-conditions.md
	$(STAMP) s-condmd


# These files are generated by running the same generator more than
# once with different options, so they have custom rules.  The
# stampfile idiom is the same.
genrtl.c: s-genrtl; @true
genrtl.h: s-genrtl-h; @true

s-genrtl: build/gengenrtl$(build_exeext)
	$(RUN_GEN) build/gengenrtl$(build_exeext) > tmp-genrtl.c
	$(SHELL) $(srcdir)/../move-if-change tmp-genrtl.c genrtl.c
	$(STAMP) s-genrtl

s-genrtl-h: build/gengenrtl$(build_exeext)
	$(RUN_GEN) build/gengenrtl$(build_exeext) -h > tmp-genrtl.h
	$(SHELL) $(srcdir)/../move-if-change tmp-genrtl.h genrtl.h
	$(STAMP) s-genrtl-h

insn-modes.c: s-modes; @true
insn-modes.h: s-modes-h; @true
min-insn-modes.c: s-modes-m; @true

s-modes: build/genmodes$(build_exeext)
	$(RUN_GEN) build/genmodes$(build_exeext) > tmp-modes.c
	$(SHELL) $(srcdir)/../move-if-change tmp-modes.c insn-modes.c
	$(STAMP) s-modes

s-modes-h: build/genmodes$(build_exeext)
	$(RUN_GEN) build/genmodes$(build_exeext) -h > tmp-modes.h
	$(SHELL) $(srcdir)/../move-if-change tmp-modes.h insn-modes.h
	$(STAMP) s-modes-h

s-modes-m: build/genmodes$(build_exeext)
	$(RUN_GEN) build/genmodes$(build_exeext) -m > tmp-min-modes.c
	$(SHELL) $(srcdir)/../move-if-change tmp-min-modes.c min-insn-modes.c
	$(STAMP) s-modes-m

insn-preds.c: s-preds; @true
tm-preds.h: s-preds-h; @true
tm-constrs.h: s-constrs-h; @true

s-preds: $(MD_DEPS) build/genpreds$(build_exeext)
	$(RUN_GEN) build/genpreds$(build_exeext) $(md_file) > tmp-preds.c
	$(SHELL) $(srcdir)/../move-if-change tmp-preds.c insn-preds.c
	$(STAMP) s-preds

s-preds-h: $(MD_DEPS) build/genpreds$(build_exeext)
	$(RUN_GEN) build/genpreds$(build_exeext) -h $(md_file) > tmp-preds.h
	$(SHELL) $(srcdir)/../move-if-change tmp-preds.h tm-preds.h
	$(STAMP) s-preds-h

s-constrs-h: $(MD_DEPS) build/genpreds$(build_exeext)
	$(RUN_GEN) build/genpreds$(build_exeext) -c $(md_file) > tmp-constrs.h
	$(SHELL) $(srcdir)/../move-if-change tmp-constrs.h tm-constrs.h
	$(STAMP) s-constrs-h

GTFILES = $(CPP_ID_DATA_H) $(srcdir)/input.h $(srcdir)/coretypes.h \
  $(host_xm_file_list) \
  $(tm_file_list) $(HASHTAB_H) $(SPLAY_TREE_H) $(srcdir)/bitmap.h \
  $(srcdir)/alias.h $(srcdir)/coverage.c $(srcdir)/rtl.h \
  $(srcdir)/optabs.h $(srcdir)/tree.h $(srcdir)/varray.h $(srcdir)/libfuncs.h $(SYMTAB_H) \
  $(srcdir)/real.h $(srcdir)/function.h $(srcdir)/insn-addr.h $(srcdir)/hwint.h \
  $(srcdir)/fixed-value.h \
  $(srcdir)/ipa-reference.h $(srcdir)/output.h $(srcdir)/cfgloop.h \
  $(srcdir)/cselib.h $(srcdir)/basic-block.h  $(srcdir)/cgraph.h \
  $(srcdir)/reload.h $(srcdir)/caller-save.c \
  $(srcdir)/alias.c $(srcdir)/bitmap.c $(srcdir)/cselib.c $(srcdir)/cgraph.c \
  $(srcdir)/ipa-prop.c $(srcdir)/ipa-cp.c $(srcdir)/ipa-inline.c $(srcdir)/matrix-reorg.c \
  $(srcdir)/dbxout.c $(srcdir)/ipa-struct-reorg.c $(srcdir)/dwarf2out.c $(srcdir)/dwarf2asm.c \
  $(srcdir)/tree-vect-generic.c \
  $(srcdir)/dojump.c \
  $(srcdir)/emit-rtl.c $(srcdir)/except.c $(srcdir)/explow.c $(srcdir)/expr.c \
  $(srcdir)/expr.h \
  $(srcdir)/function.c $(srcdir)/except.h \
  $(srcdir)/gcse.c $(srcdir)/integrate.c $(srcdir)/lists.c $(srcdir)/optabs.c \
  $(srcdir)/profile.c $(srcdir)/reginfo.c $(srcdir)/mcf.c \
  $(srcdir)/reg-stack.c $(srcdir)/cfglayout.c $(srcdir)/cfglayout.h \
  $(srcdir)/sdbout.c $(srcdir)/stor-layout.c \
  $(srcdir)/stringpool.c $(srcdir)/tree.c $(srcdir)/varasm.c \
  $(srcdir)/gimple.h $(srcdir)/gimple.c \
  $(srcdir)/tree-mudflap.c $(srcdir)/tree-flow.h \
  $(srcdir)/tree-ssanames.c $(srcdir)/tree-eh.c $(srcdir)/tree-ssa-address.c \
  $(srcdir)/tree-cfg.c \
  $(srcdir)/tree-dfa.c \
  $(srcdir)/tree-iterator.c $(srcdir)/gimplify.c \
  $(srcdir)/tree-chrec.h \
  $(srcdir)/tree-scalar-evolution.c \
  $(srcdir)/tree-ssa-operands.h \
  $(srcdir)/tree-profile.c $(srcdir)/tree-nested.c \
  $(srcdir)/varpool.c \
  $(srcdir)/tree-parloops.c \
  $(srcdir)/omp-low.c \
  $(srcdir)/targhooks.c $(out_file) $(srcdir)/passes.c $(srcdir)/cgraphunit.c \
  $(srcdir)/tree-ssa-propagate.c \
  $(srcdir)/tree-phinodes.c \
  $(srcdir)/ipa-reference.c \
  $(srcdir)/tree-ssa-structalias.c $(srcdir)/tree-inline.c \
  $(srcdir)/tree-ssa-alias.h \
  @all_gtfiles@

# Compute the list of GT header files from the corresponding C sources,
# possibly nested within config or language subdirectories.  Match gengtype's
# behavior in this respect: gt-LANG-file.h for "file" anywhere within a LANG
# language subdir, gt-file.h otherwise (no subdir indication for config/
# related sources).

GTFILES_H = $(subst /,-, \
	    $(shell echo $(patsubst $(srcdir)/%,gt-%, \
			   $(patsubst %.c,%.h, \
			     $(filter %.c, $(GTFILES)))) \
			| sed -e "s|/[^ ]*/|/|g" -e "s|gt-config/|gt-|g"))

GTFILES_LANG_H = $(patsubst [%], gtype-%.h, $(filter [%], $(GTFILES)))
ALL_GTFILES_H := $(sort $(GTFILES_H) $(GTFILES_LANG_H))

# $(GTFILES) may be too long to put on a command line, so we have to
# write it out to a file (taking care not to do that in a way that
# overflows a command line!) and then have gengtype read the file in.

$(ALL_GTFILES_H) gtype-desc.c gtype-desc.h : s-gtype ; @true

gtyp-input.list: s-gtyp-input ; @true
s-gtyp-input: Makefile
	@: $(call write_entries_to_file,$(GTFILES),tmp-gi.list)
	$(SHELL) $(srcdir)/../move-if-change tmp-gi.list gtyp-input.list
	$(STAMP) s-gtyp-input

s-gtype: build/gengtype$(build_exeext) $(filter-out [%], $(GTFILES)) \
	 gtyp-input.list
	$(RUN_GEN) build/gengtype$(build_exeext) $(srcdir) gtyp-input.list
	$(STAMP) s-gtype

#
# How to compile object files to run on the build machine.

build/%.o :  # dependencies provided by explicit rule later
	$(CC_FOR_BUILD) -c $(BUILD_CFLAGS) $(BUILD_CPPFLAGS) -o $@ $<

# Header dependencies for the programs that generate source code.
# These are library modules...
build/errors.o : errors.c $(BCONFIG_H) $(SYSTEM_H) errors.h
build/gensupport.o: gensupport.c $(BCONFIG_H) $(SYSTEM_H) coretypes.h	\
  $(GTM_H) $(RTL_BASE_H) $(OBSTACK_H) errors.h $(HASHTAB_H)		\
  gensupport.h
build/ggc-none.o : ggc-none.c $(BCONFIG_H) $(SYSTEM_H) coretypes.h 	\
  $(GGC_H)
build/min-insn-modes.o : min-insn-modes.c $(BCONFIG_H) $(SYSTEM_H)	\
  $(MACHMODE_H)
build/print-rtl.o: print-rtl.c $(BCONFIG_H) $(SYSTEM_H) coretypes.h	\
  $(GTM_H) $(RTL_BASE_H)
build/read-rtl.o: read-rtl.c $(BCONFIG_H) $(SYSTEM_H) coretypes.h	\
  $(GTM_H) $(RTL_BASE_H) $(OBSTACK_H) $(HASHTAB_H) gensupport.h
build/rtl.o: rtl.c $(BCONFIG_H) coretypes.h $(GTM_H) $(SYSTEM_H)	\
  $(RTL_H) $(REAL_H) $(GGC_H) errors.h
build/vec.o : vec.c $(BCONFIG_H) $(SYSTEM_H) coretypes.h vec.h \
   $(GGC_H) $(TOPLEV_H)
build/gencondmd.o : build/gencondmd.c $(BCONFIG_H) $(SYSTEM_H)		\
  coretypes.h $(GTM_H) insn-constants.h $(RTL_H) $(TM_P_H)		\
  $(FUNCTION_H) $(REGS_H) $(RECOG_H) $(REAL_H) output.h $(FLAGS_H)	\
  $(RESOURCE_H) $(TOPLEV_H) reload.h $(EXCEPT_H) tm-constrs.h
# This pulls in tm-pred.h which contains inline functions wrapping up
# predicates from the back-end so those functions must be discarded.
# No big deal since gencondmd.c is a dummy file for non-GCC compilers.
build/gencondmd.o : \
  BUILD_CFLAGS := $(filter-out -fkeep-inline-functions, $(BUILD_CFLAGS))

# ...these are the programs themselves.
build/genattr.o : genattr.c $(RTL_BASE_H) $(BCONFIG_H) $(SYSTEM_H)	\
  coretypes.h $(GTM_H) errors.h gensupport.h
build/genattrtab.o : genattrtab.c $(RTL_BASE_H) $(OBSTACK_H)		\
  $(BCONFIG_H) $(SYSTEM_H) coretypes.h $(GTM_H) errors.h $(GGC_H)	\
  gensupport.h
build/genautomata.o : genautomata.c $(RTL_BASE_H) $(OBSTACK_H)		\
  $(BCONFIG_H) $(SYSTEM_H) coretypes.h $(GTM_H) errors.h vec.h		\
  $(HASHTAB_H) gensupport.h
build/gencheck.o : gencheck.c tree.def $(BCONFIG_H) $(GTM_H)		\
	$(SYSTEM_H) coretypes.h $(lang_tree_files) gimple.def
build/genchecksum.o : genchecksum.c $(BCONFIG_H) $(SYSTEM_H) $(MD5_H)
build/gencodes.o : gencodes.c $(RTL_BASE_H) $(BCONFIG_H) $(SYSTEM_H)	\
  coretypes.h $(GTM_H) errors.h gensupport.h
build/genconditions.o : genconditions.c $(RTL_BASE_H) $(BCONFIG_H)	\
  $(SYSTEM_H) coretypes.h $(GTM_H) errors.h
build/genconfig.o : genconfig.c $(RTL_BASE_H) $(BCONFIG_H) $(SYSTEM_H)	\
  coretypes.h $(GTM_H) errors.h gensupport.h
build/genconstants.o : genconstants.c $(RTL_BASE_H) $(BCONFIG_H)	\
  $(SYSTEM_H) coretypes.h $(GTM_H) errors.h
build/genemit.o : genemit.c $(RTL_BASE_H) $(BCONFIG_H) $(SYSTEM_H)	\
  coretypes.h $(GTM_H) errors.h gensupport.h
build/genextract.o : genextract.c $(RTL_BASE_H) $(BCONFIG_H)		\
  $(SYSTEM_H) coretypes.h $(GTM_H) errors.h gensupport.h vecprim.h
build/genflags.o : genflags.c $(RTL_BASE_H) $(OBSTACK_H) $(BCONFIG_H)	\
  $(SYSTEM_H) coretypes.h $(GTM_H) errors.h gensupport.h
build/gengenrtl.o : gengenrtl.c $(BCONFIG_H) $(SYSTEM_H) rtl.def
build/gengtype-lex.o : gengtype-lex.c gengtype.h $(BCONFIG_H) $(SYSTEM_H)
build/gengtype-parse.o : gengtype-parse.c gengtype.h $(BCONFIG_H)	\
  $(SYSTEM_H)
build/gengtype.o : gengtype.c $(BCONFIG_H) $(SYSTEM_H) gengtype.h 	\
  rtl.def insn-notes.def errors.h double-int.h
build/genmddeps.o: genmddeps.c $(BCONFIG_H) $(SYSTEM_H) coretypes.h	\
  $(GTM_H) $(RTL_BASE_H) errors.h gensupport.h
build/genmodes.o : genmodes.c $(BCONFIG_H) $(SYSTEM_H) errors.h		\
  $(HASHTAB_H) machmode.def $(extra_modes_file)
build/genopinit.o : genopinit.c $(RTL_BASE_H) $(BCONFIG_H) $(SYSTEM_H)	\
  coretypes.h $(GTM_H) errors.h gensupport.h
build/genoutput.o : genoutput.c $(RTL_BASE_H) $(BCONFIG_H) $(SYSTEM_H)	\
  coretypes.h $(GTM_H) errors.h gensupport.h
build/genpeep.o : genpeep.c $(RTL_BASE_H) $(BCONFIG_H) $(SYSTEM_H)	\
  coretypes.h $(GTM_H) errors.h gensupport.h $(TOPLEV_H)
build/genpreds.o : genpreds.c $(RTL_BASE_H) $(BCONFIG_H) $(SYSTEM_H)	\
  coretypes.h $(GTM_H) errors.h gensupport.h $(OBSTACK_H)
build/genrecog.o : genrecog.c $(RTL_BASE_H) $(BCONFIG_H) $(SYSTEM_H)	\
  coretypes.h $(GTM_H) errors.h gensupport.h

# Compile the programs that generate insn-* from the machine description.
# They are compiled with $(CC_FOR_BUILD), and associated libraries,
# since they need to run on this machine
# even if GCC is being compiled to run on some other machine.

# As a general rule...
build/gen%$(build_exeext): build/gen%.o $(BUILD_LIBDEPS)
	$(CC_FOR_BUILD) $(BUILD_CFLAGS) $(BUILD_LDFLAGS) -o $@ \
	    $(filter-out $(BUILD_LIBDEPS), $^) $(BUILD_LIBS)

# All these programs use the MD reader ($(BUILD_RTL)).
genprogmd = attr attrtab automata codes conditions config constants emit \
	    extract flags mddeps opinit output peep preds recog
$(genprogmd:%=build/gen%$(build_exeext)): $(BUILD_RTL) $(BUILD_ERRORS)

# These programs need libs over and above what they get from the above list.
build/genautomata$(build_exeext) : BUILD_LIBS += -lm

# These programs are not linked with the MD reader.
build/gengenrtl$(build_exeext) : $(BUILD_ERRORS)
build/genmodes$(build_exeext) : $(BUILD_ERRORS)
build/gengtype$(build_exeext) : build/gengtype-lex.o build/gengtype-parse.o \
				$(BUILD_ERRORS)

# Generated source files for gengtype.
gengtype-lex.c : gengtype-lex.l
	-$(FLEX) $(FLEXFLAGS) -o$@ $<

#
# Remake internationalization support.
intl.o: intl.c $(CONFIG_H) $(SYSTEM_H) coretypes.h $(TM_H) intl.h Makefile
	$(CC) $(ALL_CFLAGS) $(ALL_CPPFLAGS) \
	  -DLOCALEDIR=\"$(localedir)\" \
	  -c $(srcdir)/intl.c $(OUTPUT_OPTION)

#
# Remake cpp.

PREPROCESSOR_DEFINES = \
  -DGCC_INCLUDE_DIR=\"$(libsubdir)/include\" \
  -DFIXED_INCLUDE_DIR=\"$(libsubdir)/include-fixed\" \
  -DGPLUSPLUS_INCLUDE_DIR=\"$(gcc_gxx_include_dir)\" \
  -DGPLUSPLUS_TOOL_INCLUDE_DIR=\"$(gcc_gxx_include_dir)/$(target_noncanonical)\" \
  -DGPLUSPLUS_BACKWARD_INCLUDE_DIR=\"$(gcc_gxx_include_dir)/backward\" \
  -DLOCAL_INCLUDE_DIR=\"$(local_includedir)\" \
  -DCROSS_INCLUDE_DIR=\"$(CROSS_SYSTEM_HEADER_DIR)\" \
  -DTOOL_INCLUDE_DIR=\"$(gcc_tooldir)/include\" \
  -DPREFIX=\"$(prefix)/\" \
  -DSTANDARD_EXEC_PREFIX=\"$(libdir)/gcc/\" \
  @TARGET_SYSTEM_ROOT_DEFINE@

cppdefault.o: cppdefault.c $(CONFIG_H) $(SYSTEM_H) coretypes.h $(TM_H) \
	cppdefault.h Makefile
	$(CC) $(ALL_CFLAGS) $(ALL_CPPFLAGS) \
	  $(PREPROCESSOR_DEFINES) \
	  -c $(srcdir)/cppdefault.c $(OUTPUT_OPTION)

# Note for the stamp targets, we run the program `true' instead of
# having an empty command (nothing following the semicolon).

# gcov-iov.c is run on the build machine to generate gcov-iov.h from version.c
build/gcov-iov.o: gcov-iov.c $(BCONFIG_H) coretypes.h $(GTM_H) \
  $(SYSTEM_H) coretypes.h $(TM_H)

build/gcov-iov$(build_exeext): build/gcov-iov.o
	$(CC_FOR_BUILD) $(BUILD_CFLAGS) $(BUILD_LDFLAGS) build/gcov-iov.o -o $@

gcov-iov.h: s-iov
s-iov: build/gcov-iov$(build_exeext) $(BASEVER) $(DEVPHASE)
	build/gcov-iov$(build_exeext) '$(BASEVER_c)' '$(DEVPHASE_c)' \
	    > tmp-gcov-iov.h
	$(SHELL) $(srcdir)/../move-if-change tmp-gcov-iov.h gcov-iov.h
	$(STAMP) s-iov

gcov.o: gcov.c gcov-io.c $(GCOV_IO_H) intl.h $(SYSTEM_H) coretypes.h $(TM_H) \
   $(CONFIG_H) version.h
gcov-dump.o: gcov-dump.c gcov-io.c $(GCOV_IO_H) $(SYSTEM_H) coretypes.h \
   $(TM_H) $(CONFIG_H) version.h

GCOV_OBJS = gcov.o intl.o version.o errors.o
gcov$(exeext): $(GCOV_OBJS) $(LIBDEPS)
	$(CC) $(ALL_CFLAGS) $(LDFLAGS) $(GCOV_OBJS) $(LIBS) -o $@
GCOV_DUMP_OBJS = gcov-dump.o version.o errors.o
gcov-dump$(exeext): $(GCOV_DUMP_OBJS) $(LIBDEPS)
	$(CC) $(ALL_CFLAGS) $(LDFLAGS) $(GCOV_DUMP_OBJS) $(LIBS) -o $@
#
# Build the include directories.  The stamp files are stmp-* rather than
# s-* so that mostlyclean does not force the include directory to
# be rebuilt.

# Build the include directories.
stmp-int-hdrs: $(STMP_FIXINC) $(USER_H) $(UNWIND_H) fixinc_list
# Copy in the headers provided with gcc.
# The sed command gets just the last file name component;
# this is necessary because VPATH could add a dirname.
# Using basename would be simpler, but some systems don't have it.
# The touch command is here to workaround an AIX/Linux NFS bug.
	-if [ -d include ] ; then true; else mkdir include; chmod a+rx include; fi
	-if [ -d include-fixed ] ; then true; else mkdir include-fixed; chmod a+rx include-fixed; fi
	for file in .. $(USER_H); do \
	  if [ X$$file != X.. ]; then \
	    realfile=`echo $$file | sed -e 's|.*/\([^/]*\)$$|\1|'`; \
	    $(STAMP) include/$$realfile; \
	    rm -f include/$$realfile; \
	    cp $$file include; \
	    chmod a+r include/$$realfile; \
	  fi; \
	done
	rm -f include/unwind.h
	cp $(UNWIND_H) include/unwind.h
	rm -f include/stdint.h
	if [ $(USE_GCC_STDINT) = wrap ]; then \
	  rm -f include/stdint-gcc.h; \
	  cp $(srcdir)/ginclude/stdint-gcc.h include/stdint-gcc.h; \
	  cp $(srcdir)/ginclude/stdint-wrap.h include/stdint.h; \
	elif [ $(USE_GCC_STDINT) = provide ]; then \
	  cp $(srcdir)/ginclude/stdint-gcc.h include/stdint.h; \
	fi
	set -e; for ml in `cat fixinc_list`; do \
	  sysroot_headers_suffix=`echo $${ml} | sed -e 's/;.*$$//'`; \
	  multi_dir=`echo $${ml} | sed -e 's/^[^;]*;//'`; \
	  fix_dir=include-fixed$${multi_dir}; \
	  if $(LIMITS_H_TEST) ; then \
	    cat $(srcdir)/limitx.h $(srcdir)/glimits.h $(srcdir)/limity.h > tmp-xlimits.h; \
	  else \
	    cat $(srcdir)/glimits.h > tmp-xlimits.h; \
	  fi; \
	  $(mkinstalldirs) $${fix_dir}; \
	  chmod a+rx $${fix_dir} || true; \
	  rm -f $${fix_dir}/limits.h; \
	  mv tmp-xlimits.h $${fix_dir}/limits.h; \
	  chmod a+r $${fix_dir}/limits.h; \
	done
# Install the README
	rm -f include-fixed/README
	cp $(srcdir)/../fixincludes/README-fixinc include-fixed/README
	chmod a+r include-fixed/README
	$(STAMP) $@

.PHONY: install-gcc-tooldir
install-gcc-tooldir:
	$(mkinstalldirs) $(DESTDIR)$(gcc_tooldir)

macro_list: s-macro_list; @true
s-macro_list : $(GCC_PASSES)
	echo | $(GCC_FOR_TARGET) -E -dM - | \
	  sed -n -e 's/^#define \([^_][a-zA-Z0-9_]*\).*/\1/p' \
		 -e 's/^#define \(_[^_A-Z][a-zA-Z0-9_]*\).*/\1/p' | \
	  sort -u > tmp-macro_list
	$(SHELL) $(srcdir)/../move-if-change tmp-macro_list macro_list
	$(STAMP) s-macro_list

fixinc_list: s-fixinc_list; @true
s-fixinc_list : $(GCC_PASSES)
# Build up a list of multilib directories and corresponding sysroot
# suffixes, in form sysroot;multilib.
	if $(GCC_FOR_TARGET) -print-sysroot-headers-suffix > /dev/null 2>&1; then \
	  set -e; for ml in `$(GCC_FOR_TARGET) -print-multi-lib`; do \
	    multi_dir=`echo $${ml} | sed -e 's/;.*$$//'`; \
	    flags=`echo $${ml} | sed -e 's/^[^;]*;//' -e 's/@/ -/g'`; \
	    sfx=`$(GCC_FOR_TARGET) $${flags} -print-sysroot-headers-suffix`; \
	    if [ "$${multi_dir}" = "." ]; \
	      then multi_dir=""; \
	    else \
	      multi_dir=/$${multi_dir}; \
	    fi; \
	    echo "$${sfx};$${multi_dir}"; \
	  done; \
	else \
	  echo ";"; \
	fi > tmp-fixinc_list
	$(SHELL) $(srcdir)/../move-if-change tmp-fixinc_list fixinc_list
	$(STAMP) s-fixinc_list

# The line below is supposed to avoid accidentally matching the
# built-in suffix rule `.o:' to build fixincl out of fixincl.o.  You'd
# expect fixincl to be newer than fixincl.o, such that this situation
# would never come up.  As it turns out, if you use ccache with
# CCACHE_HARDLINK enabled, the compiler doesn't embed the current
# working directory in object files (-g absent, or -fno-working-dir
# present), and build and host are the same, fixincl for the host will
# build after fixincl for the build machine, getting a cache hit,
# thereby updating the timestamp of fixincl.o in the host tree.
# Because of CCACHE_HARDLINK, this will also update the timestamp in
# the build tree, and so fixincl in the build tree will appear to be
# out of date.  Yuck.
../$(build_subdir)/fixincludes/fixincl: ; @ :

# Build fixed copies of system files.
# Abort if no system headers available, unless building a crosscompiler.
# FIXME: abort unless building --without-headers would be more accurate and less ugly
stmp-fixinc: gsyslimits.h macro_list fixinc_list \
  $(build_objdir)/fixincludes/fixincl \
  $(build_objdir)/fixincludes/fixinc.sh
	rm -rf include-fixed; mkdir include-fixed
	-chmod a+rx include-fixed
	if [ -d ../prev-gcc ]; then \
	  cd ../prev-gcc && \
	  $(MAKE) real-$(INSTALL_HEADERS_DIR) DESTDIR=`pwd`/../gcc/ \
	    libsubdir=. ; \
	else \
	  set -e; for ml in `cat fixinc_list`; do \
	    sysroot_headers_suffix=`echo $${ml} | sed -e 's/;.*$$//'`; \
	    multi_dir=`echo $${ml} | sed -e 's/^[^;]*;//'`; \
	    fix_dir=include-fixed$${multi_dir}; \
	    if ! $(inhibit_libc) && test ! -d ${SYSTEM_HEADER_DIR}; then \
	      echo The directory that should contain system headers does not exist: >&2 ; \
	      echo "  ${SYSTEM_HEADER_DIR}" >&2 ; \
	      tooldir_sysinc=`echo "${gcc_tooldir}/sys-include" | sed -e :a -e "s,[^/]*/\.\.\/,," -e ta`; \
	      if test "x${SYSTEM_HEADER_DIR}" = "x$${tooldir_sysinc}"; \
	      then sleep 1; else exit 1; fi; \
	    fi; \
	    $(mkinstalldirs) $${fix_dir}; \
	    chmod a+rx $${fix_dir} || true; \
	    (TARGET_MACHINE='$(target)'; srcdir=`cd $(srcdir); ${PWD_COMMAND}`; \
	      SHELL='$(SHELL)'; MACRO_LIST=`${PWD_COMMAND}`/macro_list ; \
	      export TARGET_MACHINE srcdir SHELL MACRO_LIST && \
	      cd $(build_objdir)/fixincludes && \
	      $(SHELL) ./fixinc.sh ../../gcc/$${fix_dir} \
	        $(SYSTEM_HEADER_DIR) $(OTHER_FIXINCLUDES_DIRS) ); \
	    rm -f $${fix_dir}/syslimits.h; \
	    if [ -f $${fix_dir}/limits.h ]; then \
	      mv $${fix_dir}/limits.h $${fix_dir}/syslimits.h; \
	    else \
	      cp $(srcdir)/gsyslimits.h $${fix_dir}/syslimits.h; \
	    fi; \
	    chmod a+r $${fix_dir}/syslimits.h; \
	  done; \
	fi
	$(STAMP) stmp-fixinc
#
# Remake the info files.

doc: $(BUILD_INFO) $(GENERATED_MANPAGES) gccbug

INFOFILES = doc/cpp.info doc/gcc.info doc/gccint.info \
            doc/gccinstall.info doc/cppinternals.info

info: $(INFOFILES) lang.info @GENINSRC@ srcinfo lang.srcinfo

srcinfo: $(INFOFILES)
	-cp -p $^ $(srcdir)/doc

TEXI_CPP_FILES = cpp.texi fdl.texi cppenv.texi cppopts.texi		\
	 gcc-common.texi gcc-vers.texi

TEXI_GCC_FILES = gcc.texi gcc-common.texi gcc-vers.texi frontends.texi	\
	 standards.texi invoke.texi extend.texi md.texi objc.texi	\
	 gcov.texi trouble.texi bugreport.texi service.texi		\
	 contribute.texi compat.texi funding.texi gnu.texi gpl_v3.texi	\
	 fdl.texi contrib.texi cppenv.texi cppopts.texi			\
	 implement-c.texi arm-neon-intrinsics.texi

TEXI_GCCINT_FILES = gccint.texi gcc-common.texi gcc-vers.texi		\
	 contribute.texi makefile.texi configterms.texi options.texi	\
	 portability.texi interface.texi passes.texi c-tree.texi	\
	 rtl.texi md.texi tm.texi hostconfig.texi fragments.texi	\
	 configfiles.texi collect2.texi headerdirs.texi funding.texi	\
	 gnu.texi gpl_v3.texi fdl.texi contrib.texi languages.texi	\
	 sourcebuild.texi gty.texi libgcc.texi cfg.texi tree-ssa.texi	\
	 loop.texi generic.texi gimple.texi

TEXI_GCCINSTALL_FILES = install.texi install-old.texi fdl.texi		\
	 gcc-common.texi gcc-vers.texi

TEXI_CPPINT_FILES = cppinternals.texi gcc-common.texi gcc-vers.texi

# gcc-vers.texi is generated from the version files.
gcc-vers.texi: $(BASEVER) $(DEVPHASE)
	(echo "@set version-GCC $(BASEVER_c)"; \
	 if [ "$(DEVPHASE_c)" = "experimental" ]; \
	 then echo "@set DEVELOPMENT"; \
	 else echo "@clear DEVELOPMENT"; \
	 fi) > $@T
	$(build_file_translate) echo @set srcdir $(abs_srcdir) >> $@T
	if [ -n "$(PKGVERSION)" ]; then \
	  echo "@set VERSION_PACKAGE $(PKGVERSION)" >> $@T; \
	fi
	echo "@set BUGURL $(BUGURL_TEXI)" >> $@T; \
	mv -f $@T $@


# The *.1, *.7, *.info, *.dvi, and *.pdf files are being generated from implicit
# patterns.  To use them, put each of the specific targets with its
# specific dependencies but no build commands.

doc/cpp.info: $(TEXI_CPP_FILES)
doc/gcc.info: $(TEXI_GCC_FILES)
doc/gccint.info: $(TEXI_GCCINT_FILES)
doc/cppinternals.info: $(TEXI_CPPINT_FILES)

doc/%.info: %.texi
	if [ x$(BUILD_INFO) = xinfo ]; then \
		$(MAKEINFO) $(MAKEINFOFLAGS) -I . -I $(gcc_docdir) \
			-I $(gcc_docdir)/include -o $@ $<; \
	fi

# Duplicate entry to handle renaming of gccinstall.info
doc/gccinstall.info: $(TEXI_GCCINSTALL_FILES)
	if [ x$(BUILD_INFO) = xinfo ]; then \
		$(MAKEINFO) $(MAKEINFOFLAGS) -I $(gcc_docdir) \
			-I $(gcc_docdir)/include -o $@ $<; \
	fi

doc/cpp.dvi: $(TEXI_CPP_FILES)
doc/gcc.dvi: $(TEXI_GCC_FILES)
doc/gccint.dvi: $(TEXI_GCCINT_FILES)
doc/cppinternals.dvi: $(TEXI_CPPINT_FILES)

doc/cpp.pdf: $(TEXI_CPP_FILES)
doc/gcc.pdf: $(TEXI_GCC_FILES)
doc/gccint.pdf: $(TEXI_GCCINT_FILES)
doc/cppinternals.pdf: $(TEXI_CPPINT_FILES)

$(build_htmldir)/cpp/index.html: $(TEXI_CPP_FILES)
$(build_htmldir)/gcc/index.html: $(TEXI_GCC_FILES)
$(build_htmldir)/gccint/index.html: $(TEXI_GCCINT_FILES)
$(build_htmldir)/cppinternals/index.html: $(TEXI_CPPINT_FILES)

dvi:: doc/gcc.dvi doc/gccint.dvi doc/gccinstall.dvi doc/cpp.dvi \
      doc/cppinternals.dvi lang.dvi

doc/%.dvi: %.texi
	$(TEXI2DVI) -I . -I $(abs_docdir) -I $(abs_docdir)/include -o $@ $<

# Duplicate entry to handle renaming of gccinstall.dvi
doc/gccinstall.dvi: $(TEXI_GCCINSTALL_FILES)
	$(TEXI2DVI) -I . -I $(abs_docdir) -I $(abs_docdir)/include -o $@ $<

PDFFILES = doc/gcc.pdf doc/gccint.pdf doc/gccinstall.pdf doc/cpp.pdf \
           doc/cppinternals.pdf

pdf:: $(PDFFILES) lang.pdf

doc/%.pdf: %.texi
	$(TEXI2PDF) -I . -I $(abs_docdir) -I $(abs_docdir)/include -o $@ $<

# Duplicate entry to handle renaming of gccinstall.pdf
doc/gccinstall.pdf: $(TEXI_GCCINSTALL_FILES)
	$(TEXI2PDF) -I . -I $(abs_docdir) -I $(abs_docdir)/include -o $@ $<

# List the directories or single hmtl files which are installed by
# install-html. The lang.html file triggers language fragments to build
# html documentation. Installing language fragment documentation is not
# yet supported.
HTMLS_INSTALL=$(build_htmldir)/cpp $(build_htmldir)/gcc \
       $(build_htmldir)/gccinstall $(build_htmldir)/gccint \
       $(build_htmldir)/cppinternals

# List the html file targets.
HTMLS_BUILD=$(build_htmldir)/cpp/index.html $(build_htmldir)/gcc/index.html \
       $(build_htmldir)/gccinstall/index.html $(build_htmldir)/gccint/index.html \
       $(build_htmldir)/cppinternals/index.html lang.html

html:: $(HTMLS_BUILD)

$(build_htmldir)/%/index.html: %.texi
	$(mkinstalldirs) $(@D)
	rm -f $(@D)/*
	$(TEXI2HTML) -I $(abs_docdir) -I $(abs_docdir)/include -o $(@D) $<

# Duplicate entry to handle renaming of gccinstall
$(build_htmldir)/gccinstall/index.html: $(TEXI_GCCINSTALL_FILES)
	$(mkinstalldirs) $(@D)
	echo rm -f $(@D)/*
	SOURCEDIR=$(abs_docdir) \
	DESTDIR=$(@D) \
	$(SHELL) $(srcdir)/doc/install.texi2html

MANFILES = doc/gcov.1 doc/cpp.1 doc/gcc.1 doc/gfdl.7 doc/gpl.7 doc/fsf-funding.7

generated-manpages: man

man: $(MANFILES) lang.man @GENINSRC@ srcman lang.srcman

srcman: $(MANFILES)
	-cp -p $^ $(srcdir)/doc

doc/%.1: %.pod
	$(STAMP) $@
	-($(POD2MAN) --section=1 $< > $(@).T$$$$ && \
		mv -f $(@).T$$$$ $@) || \
		(rm -f $(@).T$$$$ && exit 1)

doc/%.7: %.pod
	$(STAMP) $@
	-($(POD2MAN) --section=7 $< > $(@).T$$$$ && \
		mv -f $(@).T$$$$ $@) || \
		(rm -f $(@).T$$$$ && exit 1)

%.pod: %.texi
	$(STAMP) $@
	-$(TEXI2POD) -DBUGURL="$(BUGURL_TEXI)" $< > $@

.INTERMEDIATE: cpp.pod gcc.pod gfdl.pod fsf-funding.pod
cpp.pod: cpp.texi cppenv.texi cppopts.texi

# These next rules exist because the output name is not the same as
# the input name, so our implicit %.pod rule will not work.

gcc.pod: invoke.texi cppenv.texi cppopts.texi
	$(STAMP) $@
	-$(TEXI2POD) $< > $@
gfdl.pod: fdl.texi
	$(STAMP) $@
	-$(TEXI2POD) $< > $@
fsf-funding.pod: funding.texi
	$(STAMP) $@
	-$(TEXI2POD) $< > $@
gpl.pod: gpl_v3.texi
	$(STAMP) $@
	-$(TEXI2POD) $< > $@

#
# Deletion of files made during compilation.
# There are four levels of this:
#   `mostlyclean', `clean', `distclean' and `maintainer-clean'.
# `mostlyclean' is useful while working on a particular type of machine.
# It deletes most, but not all, of the files made by compilation.
# It does not delete libgcc.a or its parts, so it won't have to be recompiled.
# `clean' deletes everything made by running `make all'.
# `distclean' also deletes the files made by config.
# `maintainer-clean' also deletes everything that could be regenerated
# automatically, except for `configure'.
# We remove as much from the language subdirectories as we can
# (less duplicated code).

mostlyclean: lang.mostlyclean
	-rm -f $(MOSTLYCLEANFILES)
	-rm -f *$(objext)
	-rm -f *$(coverageexts)
# Delete build programs
	-rm -f build/*
	-rm -f mddeps.mk
# Delete other built files.
	-rm -f specs.h options.c options.h
# Delete the stamp and temporary files.
	-rm -f s-* tmp-* stamp-* stmp-*
	-rm -f */stamp-* */tmp-*
# Delete debugging dump files.
	-rm -f *.[0-9][0-9].* */*.[0-9][0-9].*
# Delete some files made during installation.
	-rm -f specs $(SPECS)
	-rm -f collect collect2 mips-tfile mips-tdump
# Delete unwanted output files from TeX.
	-rm -f *.toc *.log *.vr *.fn *.cp *.tp *.ky *.pg
	-rm -f */*.toc */*.log */*.vr */*.fn */*.cp */*.tp */*.ky */*.pg
# Delete sorted indices we don't actually use.
	-rm -f gcc.vrs gcc.kys gcc.tps gcc.pgs gcc.fns
# Delete core dumps.
	-rm -f core */core
# Delete file generated for gengtype
	-rm -f gtyp-input.list
# Delete files generated by gengtype.c
	-rm -f gtype-*
	-rm -f gt-*
# Delete genchecksum outputs
	-rm -f *-checksum.c

# Delete all files made by compilation
# that don't exist in the distribution.
clean: mostlyclean lang.clean
	-rm -f libgcc.a libgcc_eh.a libgcov.a
	-rm -f libgcc_s*
	-rm -f libunwind*
	-rm -f config.h tconfig.h bconfig.h tm_p.h tm.h
	-rm -f options.c options.h optionlist
	-rm -f cs-*
	-rm -f doc/*.dvi
	-rm -f doc/*.pdf
# Delete the include directories.
	-rm -rf include include-fixed
# Delete files used by the "multilib" facility (including libgcc subdirs).
	-rm -f multilib.h tmpmultilib*
	-if [ "x$(MULTILIB_DIRNAMES)" != x ] ; then \
	  rm -rf $(MULTILIB_DIRNAMES); \
	else if [ "x$(MULTILIB_OPTIONS)" != x ] ; then \
	  rm -rf `echo $(MULTILIB_OPTIONS) | sed -e 's/\// /g'`; \
	fi ; fi

# Delete all files that users would normally create
# while building and installing GCC.
distclean: clean lang.distclean
	-rm -f auto-host.h auto-build.h
	-rm -f cstamp-h
	-rm -f config.status config.run config.cache config.bak
	-rm -f Make-lang Make-hooks Make-host Make-target
	-rm -f Makefile *.oaux
	-rm -f gthr-default.h
	-rm -f TAGS */TAGS
	-rm -f *.asm
	-rm -f site.exp site.bak testsuite/site.exp testsuite/site.bak
	-rm -f testsuite/*.log testsuite/*.sum
	-cd testsuite && rm -f x *.x *.x? *.exe *.rpo *.o *.s *.S *.c
	-cd testsuite && rm -f *.out *.gcov *$(coverageexts)
	-rm -rf ${QMTEST_DIR} stamp-qmtest
	-rm -f cxxmain.c
	-rm -f gccbug .gdbinit configargs.h
	-rm -f gcov.pod
# Delete po/*.gmo only if we are not building in the source directory.
	-if [ ! -f po/exgettext ]; then rm -f po/*.gmo; fi
	-rmdir ada cp f java objc intl po testsuite 2>/dev/null

# Get rid of every file that's generated from some other file, except for `configure'.
# Most of these files ARE PRESENT in the GCC distribution.
maintainer-clean:
	@echo 'This command is intended for maintainers to use; it'
	@echo 'deletes files that may need special tools to rebuild.'
	$(MAKE) lang.maintainer-clean distclean
	-rm -f cpp.??s cpp.*aux
	-rm -f gcc.??s gcc.*aux
	-rm -f $(gcc_docdir)/*.info $(gcc_docdir)/*.1 $(gcc_docdir)/*.7 $(gcc_docdir)/*.dvi $(gcc_docdir)/*.pdf
#
# Entry points `install' and `uninstall'.
# Also use `install-collect2' to install collect2 when the config files don't.

# Copy the compiler files into directories where they will be run.
# Install the driver last so that the window when things are
# broken is small.
install: install-common $(INSTALL_HEADERS) \
    install-cpp install-man install-info install-@POSUB@ \
    install-driver

# Handle cpp installation.
install-cpp: installdirs cpp$(exeext)
	-rm -f $(DESTDIR)$(bindir)/$(CPP_INSTALL_NAME)$(exeext)
	-$(INSTALL_PROGRAM) -m 755 cpp$(exeext) $(DESTDIR)$(bindir)/$(CPP_INSTALL_NAME)$(exeext)
	-if [ x$(cpp_install_dir) != x ]; then \
	  rm -f $(DESTDIR)$(prefix)/$(cpp_install_dir)/$(CPP_INSTALL_NAME)$(exeext); \
	  $(INSTALL_PROGRAM) -m 755 cpp$(exeext) $(DESTDIR)$(prefix)/$(cpp_install_dir)/$(CPP_INSTALL_NAME)$(exeext); \
	else true; fi

# Create the installation directories.
# $(libdir)/gcc/include isn't currently searched by cpp.
installdirs:
	$(mkinstalldirs) $(DESTDIR)$(libsubdir)
	$(mkinstalldirs) $(DESTDIR)$(libexecsubdir)
	$(mkinstalldirs) $(DESTDIR)$(bindir)
	$(mkinstalldirs) $(DESTDIR)$(includedir)
	$(mkinstalldirs) $(DESTDIR)$(infodir)
	$(mkinstalldirs) $(DESTDIR)$(slibdir)
	$(mkinstalldirs) $(DESTDIR)$(man1dir)
	$(mkinstalldirs) $(DESTDIR)$(man7dir)

# Install the compiler executables built during cross compilation.
install-common: native lang.install-common installdirs
	for file in $(COMPILERS); do \
	  if [ -f $$file ] ; then \
	    rm -f $(DESTDIR)$(libexecsubdir)/$$file; \
	    $(INSTALL_PROGRAM) $$file $(DESTDIR)$(libexecsubdir)/$$file; \
	  else true; \
	  fi; \
	done
	for file in $(EXTRA_PASSES) $(EXTRA_PROGRAMS) $(COLLECT2) ..; do \
	  if [ x"$$file" != x.. ]; then \
	    rm -f $(DESTDIR)$(libexecsubdir)/$$file; \
	    $(INSTALL_PROGRAM) $$file $(DESTDIR)$(libexecsubdir)/$$file; \
	  else true; fi; \
	done
# We no longer install the specs file because its presence makes the
# driver slower, and because people who need it can recreate it by
# using -dumpspecs.  We remove any old version because it would
# otherwise override the specs built into the driver.
	rm -f $(DESTDIR)$(libsubdir)/specs
# Install gcov if it was compiled.
	-if [ -f gcov$(exeext) ]; \
	then \
	    rm -f $(DESTDIR)$(bindir)/$(GCOV_INSTALL_NAME)$(exeext); \
	    $(INSTALL_PROGRAM) gcov$(exeext) $(DESTDIR)$(bindir)/$(GCOV_INSTALL_NAME)$(exeext); \
	fi
	$(INSTALL_SCRIPT) gccbug $(DESTDIR)$(bindir)/$(GCCBUG_INSTALL_NAME)

# Install the driver program as $(target_noncanonical)-gcc,
# $(target_noncanonical)-gcc-$(version)
# and also as either gcc (if native) or $(gcc_tooldir)/bin/gcc.
install-driver: installdirs xgcc$(exeext)
	-rm -f $(DESTDIR)$(bindir)/$(GCC_INSTALL_NAME)$(exeext)
	-$(INSTALL_PROGRAM) xgcc$(exeext) $(DESTDIR)$(bindir)/$(GCC_INSTALL_NAME)$(exeext)
	-rm -f $(DESTDIR)$(bindir)/$(target_noncanonical)-gcc-$(version)$(exeext)
	-( cd $(DESTDIR)$(bindir) && \
	   $(LN) $(GCC_INSTALL_NAME)$(exeext) $(target_noncanonical)-gcc-$(version)$(exeext) )
	-if [ -f gcc-cross$(exeext) ] ; then \
	  if [ -d $(DESTDIR)$(gcc_tooldir)/bin/. ] ; then \
	    rm -f $(DESTDIR)$(gcc_tooldir)/bin/gcc$(exeext); \
	    $(INSTALL_PROGRAM) gcc-cross$(exeext) $(DESTDIR)$(gcc_tooldir)/bin/gcc$(exeext); \
	  else true; fi; \
	else \
	  rm -f $(DESTDIR)$(bindir)/$(target_noncanonical)-gcc-tmp$(exeext); \
	  ( cd $(DESTDIR)$(bindir) && \
	    $(LN) $(GCC_INSTALL_NAME)$(exeext) $(target_noncanonical)-gcc-tmp$(exeext) && \
	    mv -f $(target_noncanonical)-gcc-tmp$(exeext) $(GCC_TARGET_INSTALL_NAME)$(exeext) ); \
	fi

# Install the info files.
# $(INSTALL_DATA) might be a relative pathname, so we can't cd into srcdir
# to do the install.
install-info:: doc installdirs \
	$(DESTDIR)$(infodir)/cpp.info \
	$(DESTDIR)$(infodir)/gcc.info \
	$(DESTDIR)$(infodir)/cppinternals.info \
	$(DESTDIR)$(infodir)/gccinstall.info \
	$(DESTDIR)$(infodir)/gccint.info \
	lang.install-info

$(DESTDIR)$(infodir)/%.info: doc/%.info installdirs
	rm -f $@
	if [ -f $< ]; then \
	  for f in $(<)*; do \
	    realfile=`echo $$f | sed -e 's|.*/\([^/]*\)$$|\1|'`; \
	    $(INSTALL_DATA) $$f $(DESTDIR)$(infodir)/$$realfile; \
	    chmod a-x $(DESTDIR)$(infodir)/$$realfile; \
	  done; \
	else true; fi
	-if $(SHELL) -c 'install-info --version' >/dev/null 2>&1; then \
	  if [ -f $@ ]; then \
	    install-info --dir-file=$(DESTDIR)$(infodir)/dir $@; \
	  else true; fi; \
	else true; fi;

pdf__strip_dir = `echo $$p | sed -e 's|^.*/||'`;

install-pdf: $(PDFFILES) lang.install-pdf
	@$(NORMAL_INSTALL)
	test -z "$(pdfdir)/gcc" || $(mkinstalldirs) "$(DESTDIR)$(pdfdir)/gcc"
	@list='$(PDFFILES)'; for p in $$list; do \
	  if test -f "$$p"; then d=; else d="$(srcdir)/"; fi; \
	  f=$(pdf__strip_dir) \
	  echo " $(INSTALL_DATA) '$$d$$p' '$(DESTDIR)$(pdfdir)/gcc/$$f'"; \
	  $(INSTALL_DATA) "$$d$$p" "$(DESTDIR)$(pdfdir)/gcc/$$f"; \
	done

html__strip_dir = `echo $$p | sed -e 's|^.*/||'`;

install-html: $(HTMLS_BUILD)
	@$(NORMAL_INSTALL)
	test -z "$(htmldir)" || $(mkinstalldirs) "$(DESTDIR)$(htmldir)"
	@list='$(HTMLS_INSTALL)'; for p in $$list; do \
	  if test -f "$$p" || test -d "$$p"; then d=""; else d="$(srcdir)/"; fi; \
	  f=$(html__strip_dir) \
	  if test -d "$$d$$p"; then \
	    echo " $(mkinstalldirs) '$(DESTDIR)$(htmldir)/$$f'"; \
	    $(mkinstalldirs) "$(DESTDIR)$(htmldir)/$$f" || exit 1; \
	    echo " $(INSTALL_DATA) '$$d$$p'/* '$(DESTDIR)$(htmldir)/$$f'"; \
	    $(INSTALL_DATA) "$$d$$p"/* "$(DESTDIR)$(htmldir)/$$f"; \
	  else \
	    echo " $(INSTALL_DATA) '$$d$$p' '$(DESTDIR)$(htmldir)/$$f'"; \
	    $(INSTALL_DATA) "$$d$$p" "$(DESTDIR)$(htmldir)/$$f"; \
	  fi; \
	done

# Install the man pages.
install-man: lang.install-man \
	$(DESTDIR)$(man1dir)/$(GCC_INSTALL_NAME)$(man1ext) \
	$(DESTDIR)$(man1dir)/$(CPP_INSTALL_NAME)$(man1ext) \
	$(DESTDIR)$(man1dir)/$(GCOV_INSTALL_NAME)$(man1ext) \
	$(DESTDIR)$(man7dir)/fsf-funding$(man7ext) \
	$(DESTDIR)$(man7dir)/gfdl$(man7ext) \
	$(DESTDIR)$(man7dir)/gpl$(man7ext)

$(DESTDIR)$(man7dir)/%$(man7ext): doc/%.7 installdirs
	-rm -f $@
	-$(INSTALL_DATA) $< $@
	-chmod a-x $@

$(DESTDIR)$(man1dir)/$(GCC_INSTALL_NAME)$(man1ext): doc/gcc.1 installdirs
	-rm -f $@
	-$(INSTALL_DATA) $< $@
	-chmod a-x $@

$(DESTDIR)$(man1dir)/$(CPP_INSTALL_NAME)$(man1ext): doc/cpp.1 installdirs
	-rm -f $@
	-$(INSTALL_DATA) $< $@
	-chmod a-x $@

$(DESTDIR)$(man1dir)/$(GCOV_INSTALL_NAME)$(man1ext): doc/gcov.1 installdirs
	-rm -f $@
	-$(INSTALL_DATA) $< $@
	-chmod a-x $@

# Install all the header files built in the include subdirectory.
install-headers: $(INSTALL_HEADERS_DIR)
# Fix symlinks to absolute paths in the installed include directory to
# point to the installed directory, not the build directory.
# Don't need to use LN_S here since we really do need ln -s and no substitutes.
	-files=`cd $(DESTDIR)$(libsubdir)/include-fixed; find . -type l -print 2>/dev/null`; \
	if [ $$? -eq 0 ]; then \
	  dir=`cd include-fixed; ${PWD_COMMAND}`; \
	  for i in $$files; do \
	    dest=`ls -ld $(DESTDIR)$(libsubdir)/include-fixed/$$i | sed -n 's/.*-> //p'`; \
	    if expr "$$dest" : "$$dir.*" > /dev/null; then \
	      rm -f $(DESTDIR)$(libsubdir)/include-fixed/$$i; \
	      ln -s `echo $$i | sed "s|/[^/]*|/..|g" | sed 's|/..$$||'``echo "$$dest" | sed "s|$$dir||"` $(DESTDIR)$(libsubdir)/include-fixed/$$i; \
	    fi; \
	  done; \
	fi

# Create or recreate the gcc private include file directory.
install-include-dir: installdirs
	$(mkinstalldirs) $(DESTDIR)$(libsubdir)/include
	-rm -rf $(DESTDIR)$(libsubdir)/include-fixed
	mkdir $(DESTDIR)$(libsubdir)/include-fixed
	-chmod a+rx $(DESTDIR)$(libsubdir)/include-fixed

# Create or recreate the install-tools include file directory.
itoolsdir = $(libexecsubdir)/install-tools
itoolsdatadir = $(libsubdir)/install-tools
install-itoolsdirs: installdirs
	$(mkinstalldirs) $(DESTDIR)$(itoolsdatadir)/include
	$(mkinstalldirs) $(DESTDIR)$(itoolsdir)

# Install the include directory using tar.
install-headers-tar: stmp-int-hdrs install-include-dir
# We use `pwd`/include instead of just include to problems with CDPATH
# Unless a full pathname is provided, some shells would print the new CWD,
# found in CDPATH, corrupting the output.  We could just redirect the
# output of `cd', but some shells lose on redirection within `()'s
	(cd `${PWD_COMMAND}`/include ; \
	 tar -cf - .; exit 0) | (cd $(DESTDIR)$(libsubdir)/include; tar xpf - )
	(cd `${PWD_COMMAND}`/include-fixed ; \
	 tar -cf - .; exit 0) | (cd $(DESTDIR)$(libsubdir)/include-fixed; tar xpf - )
# /bin/sh on some systems returns the status of the first tar,
# and that can lose with GNU tar which always writes a full block.
# So use `exit 0' to ignore its exit status.

# Install the include directory using cpio.
install-headers-cpio: stmp-int-hdrs install-include-dir
# See discussion about the use of `pwd` above
	cd `${PWD_COMMAND}`/include ; \
	find . -print | cpio -pdum $(DESTDIR)$(libsubdir)/include
	cd `${PWD_COMMAND}`/include-fixed ; \
	find . -print | cpio -pdum $(DESTDIR)$(libsubdir)/include-fixed

# Install the include directory using cp.
install-headers-cp: stmp-int-hdrs install-include-dir
	cp -p -r include $(DESTDIR)$(libsubdir)
	cp -p -r include-fixed $(DESTDIR)$(libsubdir)

# Targets without dependencies, for use in prev-gcc during bootstrap.
real-install-headers-tar:
	(cd `${PWD_COMMAND}`/include-fixed ; \
	 tar -cf - .; exit 0) | (cd $(DESTDIR)$(libsubdir)/include-fixed; tar xpf - )

real-install-headers-cpio:
	cd `${PWD_COMMAND}`/include-fixed ; \
	find . -print | cpio -pdum $(DESTDIR)$(libsubdir)/include-fixed

real-install-headers-cp:
	cp -p -r include-fixed $(DESTDIR)$(libsubdir)

# Install supporting files for fixincludes to be run later.
install-mkheaders: stmp-int-hdrs install-itoolsdirs \
  macro_list fixinc_list
	$(INSTALL_DATA) $(srcdir)/gsyslimits.h \
	  $(DESTDIR)$(itoolsdatadir)/gsyslimits.h
	$(INSTALL_DATA) macro_list $(DESTDIR)$(itoolsdatadir)/macro_list
	$(INSTALL_DATA) fixinc_list $(DESTDIR)$(itoolsdatadir)/fixinc_list
	set -e; for ml in `cat fixinc_list`; do \
	  multi_dir=`echo $${ml} | sed -e 's/^[^;]*;//'`; \
	  $(mkinstalldirs) $(DESTDIR)$(itoolsdatadir)/include$${multi_dir}; \
	  $(INSTALL_DATA) include-fixed$${multidir}/limits.h $(DESTDIR)$(itoolsdatadir)/include$${multi_dir}/limits.h; \
	done
	$(INSTALL_SCRIPT) $(srcdir)/../mkinstalldirs \
		$(DESTDIR)$(itoolsdir)/mkinstalldirs ; \
	sysroot_headers_suffix='$${sysroot_headers_suffix}'; \
		echo 'SYSTEM_HEADER_DIR="'"$(SYSTEM_HEADER_DIR)"'"' \
		> $(DESTDIR)$(itoolsdatadir)/mkheaders.conf
	echo 'OTHER_FIXINCLUDES_DIRS="$(OTHER_FIXINCLUDES_DIRS)"' \
		>> $(DESTDIR)$(itoolsdatadir)/mkheaders.conf
	echo 'STMP_FIXINC="$(STMP_FIXINC)"' \
		>> $(DESTDIR)$(itoolsdatadir)/mkheaders.conf

# Use this target to install the program `collect2' under the name `collect2'.
install-collect2: collect2 installdirs
	$(INSTALL_PROGRAM) collect2$(exeext) $(DESTDIR)$(libexecsubdir)/collect2$(exeext)
# Install the driver program as $(libsubdir)/gcc for collect2.
	$(INSTALL_PROGRAM) xgcc$(exeext) $(DESTDIR)$(libexecsubdir)/gcc$(exeext)

# Cancel installation by deleting the installed files.
uninstall: lang.uninstall
	-rm -rf $(DESTDIR)$(libsubdir)
	-rm -rf $(DESTDIR)$(libexecsubdir)
	-rm -rf $(DESTDIR)$(bindir)/$(GCC_INSTALL_NAME)$(exeext)
	-rm -f $(DESTDIR)$(bindir)/$(CPP_INSTALL_NAME)$(exeext)
	-if [ x$(cpp_install_dir) != x ]; then \
	  rm -f $(DESTDIR)$(prefix)/$(cpp_install_dir)/$(CPP_INSTALL_NAME)$(exeext); \
	else true; fi
	-rm -rf $(DESTDIR)$(bindir)/$(GCOV_INSTALL_NAME)$(exeext)
	-rm -rf $(DESTDIR)$(man1dir)/$(GCC_INSTALL_NAME)$(man1ext)
	-rm -rf $(DESTDIR)$(man1dir)/cpp$(man1ext)
	-rm -f $(DESTDIR)$(infodir)/cpp.info* $(DESTDIR)$(infodir)/gcc.info*
	-rm -f $(DESTDIR)$(infodir)/cppinternals.info* $(DESTDIR)$(infodir)/gccint.info*
#
# These targets are for the dejagnu testsuites. The file site.exp
# contains global variables that all the testsuites will use.

target_subdir = @target_subdir@

site.exp: ./config.status Makefile
	@echo "Making a new config file..."
	-@rm -f ./tmp?
	@$(STAMP) site.exp
	-@mv site.exp site.bak
	@echo "## these variables are automatically generated by make ##" > ./tmp0
	@echo "# Do not edit here. If you wish to override these values" >> ./tmp0
	@echo "# add them to the last section" >> ./tmp0
	@echo "set rootme \"`${PWD_COMMAND}`\"" >> ./tmp0
	@echo "set srcdir \"`cd ${srcdir}; ${PWD_COMMAND}`\"" >> ./tmp0
	@echo "set host_triplet $(host)" >> ./tmp0
	@echo "set build_triplet $(build)" >> ./tmp0
	@echo "set target_triplet $(target)" >> ./tmp0
	@echo "set target_alias $(target_noncanonical)" >> ./tmp0
	@echo "set libiconv \"$(LIBICONV)\"" >> ./tmp0
# CFLAGS is set even though it's empty to show we reserve the right to set it.
	@echo "set CFLAGS \"\"" >> ./tmp0
	@echo "set CXXFLAGS \"\"" >> ./tmp0
	@echo "set HOSTCC \"$(CC)\"" >> ./tmp0
	@echo "set HOSTCFLAGS \"$(CFLAGS)\"" >> ./tmp0
# When running the tests we set GCC_EXEC_PREFIX to the install tree so that
# files that have already been installed there will be found.  The -B option
# overrides it, so use of GCC_EXEC_PREFIX will not result in using GCC files
# from the install tree.
	@echo "set TEST_GCC_EXEC_PREFIX \"$(libdir)/gcc/\"" >> ./tmp0
	@echo "set TESTING_IN_BUILD_TREE 1" >> ./tmp0
	@echo "set HAVE_LIBSTDCXX_V3 1" >> ./tmp0
	@if test "@enable_plugin@" = "yes" ; then \
	  echo "set ENABLE_PLUGIN 1" >> ./tmp0; \
	  echo "set GMPINC \"$(GMPINC)\"" >> ./tmp0; \
	fi
# If newlib has been configured, we need to pass -B to gcc so it can find
# newlib's crt0.o if it exists.  This will cause a "path prefix not used"
# message if it doesn't, but the testsuite is supposed to ignore the message -
# it's too difficult to tell when to and when not to pass -B (not all targets
# have crt0's).  We could only add the -B if ../newlib/crt0.o exists, but that
# seems like too selective a test.
# ??? Another way to solve this might be to rely on linker scripts.  Then
# theoretically the -B won't be needed.
# We also need to pass -L ../ld so that the linker can find ldscripts.
	@if [ -d $(objdir)/../$(target_subdir)/newlib ] \
	    && [ "${host}" != "${target}" ]; then \
	  echo "set newlib_cflags \"-I$(objdir)/../$(target_subdir)/newlib/targ-include -I\$$srcdir/../newlib/libc/include\"" >> ./tmp0; \
	  echo "set newlib_ldflags \"-B$(objdir)/../$(target_subdir)/newlib/\"" >> ./tmp0; \
	  echo "append CFLAGS \" \$$newlib_cflags\"" >> ./tmp0; \
	  echo "append CXXFLAGS \" \$$newlib_cflags\"" >> ./tmp0; \
	  echo "append LDFLAGS \" \$$newlib_ldflags\"" >> ./tmp0; \
	else true; \
	fi
	@if [ -d $(objdir)/../ld ] ; then \
	  echo "append LDFLAGS \" -L$(objdir)/../ld\"" >> ./tmp0; \
	else true; \
	fi
	echo "set tmpdir $(objdir)/testsuite" >> ./tmp0
	@echo "set srcdir \"\$${srcdir}/testsuite\"" >> ./tmp0
	@if [ "X$(ALT_CC_UNDER_TEST)" != "X" ] ; then \
	  echo "set ALT_CC_UNDER_TEST \"$(ALT_CC_UNDER_TEST)\"" >> ./tmp0; \
	else true; \
	fi
	@if [ "X$(ALT_CXX_UNDER_TEST)" != "X" ] ; then \
	  echo "set ALT_CXX_UNDER_TEST \"$(ALT_CXX_UNDER_TEST)\"" >> ./tmp0; \
	else true; \
	fi
	@if [ "X$(COMPAT_OPTIONS)" != "X" ] ; then \
	  echo "set COMPAT_OPTIONS \"$(COMPAT_OPTIONS)\"" >> ./tmp0; \
	else true; \
	fi
	@echo "## All variables above are generated by configure. Do Not Edit ##" >> ./tmp0
	@cat ./tmp0 > site.exp
	@cat site.bak | sed \
		-e '1,/^## All variables above are.*##/ d' >> site.exp
	-@rm -f ./tmp?

CHECK_TARGETS = check-gcc @check_languages@

check: $(CHECK_TARGETS)

check-subtargets: $(patsubst %,%-subtargets,$(CHECK_TARGETS))

# The idea is to parallelize testing of multilibs, for example:
#   make -j3 check-gcc//sh-hms-sim/{-m1,-m2,-m3,-m3e,-m4}/{,-nofpu}
# will run 3 concurrent sessions of check-gcc, eventually testing
# all 10 combinations.  GNU make is required, as is a shell that expands
# alternations within braces.
lang_checks_parallel = $(lang_checks:=//%)
$(lang_checks_parallel): site.exp
	target=`echo "$@" | sed 's,//.*,,'`; \
	variant=`echo "$@" | sed 's,^[^/]*//,,'`; \
	vardots=`echo "$$variant" | sed 's,/,.,g'`; \
	$(MAKE) TESTSUITEDIR="testsuite.$$vardots" \
	  RUNTESTFLAGS="--target_board=$$variant $(RUNTESTFLAGS)" \
	  "$$target"

TESTSUITEDIR = testsuite

$(TESTSUITEDIR)/site.exp: site.exp
	-test -d $(TESTSUITEDIR) || mkdir $(TESTSUITEDIR)
	-rm -f $@
	sed '/set tmpdir/ s|testsuite|$(TESTSUITEDIR)|' < site.exp > $@

# This is only used for check-% targets that aren't parallelized.
$(filter-out $(lang_checks_parallelized),$(lang_checks)): check-% : site.exp
	-test -d $(TESTSUITEDIR) || mkdir $(TESTSUITEDIR)
	test -d $(TESTSUITEDIR)/$* || mkdir $(TESTSUITEDIR)/$*
	-(rootme=`${PWD_COMMAND}`; export rootme; \
	srcdir=`cd ${srcdir}; ${PWD_COMMAND}` ; export srcdir ; \
	cd $(TESTSUITEDIR)/$*; \
	rm -f tmp-site.exp; \
	sed '/set tmpdir/ s|testsuite|$(TESTSUITEDIR)/$*|' \
		< ../../site.exp > tmp-site.exp; \
	$(SHELL) $${srcdir}/../move-if-change tmp-site.exp site.exp; \
	EXPECT=${EXPECT} ; export EXPECT ; \
	if [ -f $${rootme}/../expect/expect ] ; then  \
	   TCL_LIBRARY=`cd .. ; cd $${srcdir}/../tcl/library ; ${PWD_COMMAND}` ; \
	    export TCL_LIBRARY ; fi ; \
	$(RUNTEST) --tool $* $(RUNTESTFLAGS))

$(patsubst %,%-subtargets,$(filter-out $(lang_checks_parallelized),$(lang_checks))): check-%-subtargets:
	@echo check-$*

check_p_tool=$(firstword $(subst _, ,$*))
check_p_vars=$(check_$(check_p_tool)_parallelize)
check_p_subno=$(word 2,$(subst _, ,$*))
check_p_comma=,
check_p_subwork=$(subst $(check_p_comma), ,$(if $(check_p_subno),$(word $(check_p_subno),$(check_p_vars))))
check_p_numbers=1 2 3 4 5 6 7 8 9 10 11 12 13 14 15 16 17 18 19 20
check_p_subdir=$(subst _,,$*)
check_p_subdirs=$(wordlist 1,$(words $(check_$*_parallelize)),$(check_p_numbers))

# For parallelized check-% targets, this decides whether parallelization
# is desirable (if -jN is used and RUNTESTFLAGS doesn't contain anything
# but optionally --target_board argument).  If it is desirable,
# recursive make is run with check-parallel-$lang{,1,2,3,4,5} etc. goals,
# which can be executed in parallel, as they are run in separate directories.
# check-parallel-$lang{1,2,3,4,5} etc. goals invoke runtest with the longest
# running *.exp files from the testsuite, as determined by check_$lang_parallelize
# variable.  The check-parallel-$lang goal in that case invokes runtest with
# all the remaining *.exp files not handled by the separate goals.
# Afterwards contrib/dg-extract-results.sh is used to merge the sum and log
# files.  If parallelization isn't desirable, only one recursive make
# is run with check-parallel-$lang goal and check_$lang_parallelize variable
# cleared to say that no additional arguments beyond $(RUNTESTFLAGS)
# should be passed to runtest.
#
# To parallelize some language check, add the corresponding check-$lang
# to lang_checks_parallelized variable and define check_$lang_parallelize
# variable (see above check_gcc_parallelize description).
$(lang_checks_parallelized): check-% : site.exp
	@if [ -z "$(filter-out --target_board=%, $(RUNTESTFLAGS))" ] \
	    && [ "$(filter -j, $(MFLAGS))" = "-j" ]; then \
	  $(MAKE) TESTSUITEDIR="$(TESTSUITEDIR)" RUNTESTFLAGS="$(RUNTESTFLAGS)" \
	    check-parallel-$* \
	    $(patsubst %,check-parallel-$*_%, $(check_p_subdirs)); \
	  for file in $(TESTSUITEDIR)/$*/$* \
		      $(patsubst %,$(TESTSUITEDIR)/$*%/$*,$(check_p_subdirs));\
	  do \
	    mv -f $$file.sum $$file.sum.sep; mv -f $$file.log $$file.log.sep; \
	  done; \
	  $(SHELL) $(srcdir)/../contrib/dg-extract-results.sh \
	    $(TESTSUITEDIR)/$*/$*.sum.sep \
	    $(patsubst %,$(TESTSUITEDIR)/$*%/$*.sum.sep,$(check_p_subdirs)) \
	    > $(TESTSUITEDIR)/$*/$*.sum; \
	  $(SHELL) $(srcdir)/../contrib/dg-extract-results.sh -L \
	    $(TESTSUITEDIR)/$*/$*.log.sep \
	    $(patsubst %,$(TESTSUITEDIR)/$*%/$*.log.sep,$(check_p_subdirs)) \
	    > $(TESTSUITEDIR)/$*/$*.log; \
	else \
	  $(MAKE) TESTSUITEDIR="$(TESTSUITEDIR)" RUNTESTFLAGS="$(RUNTESTFLAGS)" \
	    check_$*_parallelize= check-parallel-$*; \
	fi

# Just print the parallelized subtargets for those that want to split
# the testing across machines.
$(patsubst %,%-subtargets,$(lang_checks_parallelized)): check-%-subtargets:
	@echo check-parallel-$* \
	  $(patsubst %,check-parallel-$*_%, $(check_p_subdirs))

# In the if [ -n "$(check_p_subno)" ] case runtest should be given the name of
# the given *.exp file(s).  See comment above check_gcc_parallelize variable
# for details on the content of these variables.
#
# In the elif [ -n "$(check_p_vars)" ] case runtest should be given
# names of all the *.exp files for this tool that aren't already handled by
# other goals.  First it finds all the *.exp files for this tool, then
# prunes those already specified in check_$lang_parallelize or duplicates.
#
# Otherwise check-$lang isn't parallelized and runtest is invoked just with
# the $(RUNTESTFLAGS) arguments.
check-parallel-% : site.exp
	-test -d $(TESTSUITEDIR) || mkdir $(TESTSUITEDIR)
	test -d $(TESTSUITEDIR)/$(check_p_subdir) || mkdir $(TESTSUITEDIR)/$(check_p_subdir)
	-(rootme=`${PWD_COMMAND}`; export rootme; \
	srcdir=`cd ${srcdir}; ${PWD_COMMAND}` ; export srcdir ; \
	cd $(TESTSUITEDIR)/$(check_p_subdir); \
	rm -f tmp-site.exp; \
	sed '/set tmpdir/ s|testsuite|$(TESTSUITEDIR)/$(check_p_subdir)|' \
		< ../../site.exp > tmp-site.exp; \
	$(SHELL) $${srcdir}/../move-if-change tmp-site.exp site.exp; \
	EXPECT=${EXPECT} ; export EXPECT ; \
	if [ -f $${rootme}/../expect/expect ] ; then  \
	   TCL_LIBRARY=`cd .. ; cd $${srcdir}/../tcl/library ; ${PWD_COMMAND}` ; \
	    export TCL_LIBRARY ; fi ; \
	runtestflags= ; \
	if [ -n "$(check_p_subno)" ] ; then \
	  runtestflags="$(check_p_subwork)"; \
	elif [ -n "$(check_p_vars)" ] ; then \
	  parts="`echo ' $(strip $(subst $(check_p_comma), ,$(check_p_vars))) ' \
		  | sed 's/=[^ ]* / /g'`"; \
	  for part in `find $$srcdir/testsuite/$(check_p_tool)* -name \*.exp` ; do \
	    part=`basename $$part` ; \
	    case " $$parts $$runtestflags " in \
	      *" $$part "*) ;; \
	      *) runtestflags="$$runtestflags $$part" ;; \
	    esac ; \
	  done ; \
	fi ; \
	$(RUNTEST) --tool $(check_p_tool) $(RUNTESTFLAGS) $$runtestflags)

check-consistency: testsuite/site.exp
	-rootme=`${PWD_COMMAND}`; export rootme; \
	srcdir=`cd ${srcdir}; ${PWD_COMMAND}` ; export srcdir ; \
	cd testsuite; \
	EXPECT=${EXPECT} ; export EXPECT ; \
	if [ -f $${rootme}/../expect/expect ] ; then  \
	   TCL_LIBRARY=`cd .. ; cd $${srcdir}/../tcl/library ; ${PWD_COMMAND}` ; \
	   export TCL_LIBRARY ; fi ; \
	$(RUNTEST) --tool consistency $(RUNTESTFLAGS)

# QMTest targets

# The path to qmtest.
QMTEST_PATH=qmtest

# The flags to pass to qmtest.
QMTESTFLAGS=

# The flags to pass to "qmtest run".
QMTESTRUNFLAGS=-f none --result-stream dejagnu_stream.DejaGNUStream

# The command to use to invoke qmtest.
QMTEST=${QMTEST_PATH} ${QMTESTFLAGS}

# The tests (or suites) to run.
QMTEST_GPP_TESTS=g++

# The subdirectory of the OBJDIR that will be used to store the QMTest
# test database configuration and that will be used for temporary
# scratch space during QMTest's execution.
QMTEST_DIR=qmtestsuite

# Create the QMTest database configuration.
${QMTEST_DIR} stamp-qmtest:
	${QMTEST} -D ${QMTEST_DIR} create-tdb \
	    -c gcc_database.GCCDatabase \
	    -a srcdir=`cd ${srcdir}/testsuite && ${PWD_COMMAND}` && \
	    $(STAMP) stamp-qmtest

# Create the QMTest context file.
${QMTEST_DIR}/context: stamp-qmtest
	rm -f $@
	echo "CompilerTable.languages=c cplusplus" >> $@
	echo "CompilerTable.c_kind=GCC" >> $@
	echo "CompilerTable.c_path=${objdir}/xgcc" >> $@
	echo "CompilerTable.c_options=-B${objdir}/" >> $@
	echo "CompilerTable.cplusplus_kind=GCC" >> $@
	echo "CompilerTable.cplusplus_path=${objdir}/g++" >> $@
	echo "CompilerTable.cplusplus_options=-B${objdir}/" >> $@
	echo "DejaGNUTest.target=${target_noncanonical}" >> $@

# Run the G++ testsuite using QMTest.
qmtest-g++: ${QMTEST_DIR}/context
	cd ${QMTEST_DIR} && ${QMTEST} run ${QMTESTRUNFLAGS} -C context \
	   -o g++.qmr ${QMTEST_GPP_TESTS}

# Use the QMTest GUI.
qmtest-gui: ${QMTEST_DIR}/context
	cd ${QMTEST_DIR} && ${QMTEST} gui -C context

.PHONY: qmtest-g++

# Run Paranoia on real.c.

paranoia.o: $(srcdir)/../contrib/paranoia.cc $(CONFIG_H) $(SYSTEM_H) \
  $(REAL_H) $(TREE_H)
	g++ -c $(ALL_CFLAGS) $(ALL_CPPFLAGS) $< $(OUTPUT_OPTION)

paranoia: paranoia.o real.o $(LIBIBERTY)
	g++ -o $@ paranoia.o real.o $(LIBIBERTY)

# These exist for maintenance purposes.

# Update the tags table.
TAGS: lang.tags
	(cd $(srcdir);					\
	incs= ;						\
	list='$(SUBDIRS)'; for dir in $$list; do	\
	  if test -f $$dir/TAGS; then			\
	    incs="$$incs --include $$dir/TAGS.sub";	\
	  fi;						\
	done;						\
	etags -o TAGS.sub *.y *.h *.c; \
	etags --include TAGS.sub $$incs)

# -----------------------------------------------------
# Rules for generating translated message descriptions.
# Disabled by autoconf if the tools are not available.
# -----------------------------------------------------

XGETTEXT = @XGETTEXT@
GMSGFMT = @GMSGFMT@
MSGMERGE = msgmerge
CATALOGS = $(patsubst %,po/%,@CATALOGS@)

.PHONY: build- install- build-po install-po update-po

# Dummy rules to deal with dependencies produced by use of
# "build-@POSUB@" and "install-@POSUB@" above, when NLS is disabled.
build-: ; @true
install-: ; @true

build-po: $(CATALOGS)

# This notation should be acceptable to all Make implementations used
# by people who are interested in updating .po files.
update-po: $(CATALOGS:.gmo=.pox)

# N.B. We do not attempt to copy these into $(srcdir).  The snapshot
# script does that.
.po.gmo:
	$(mkinstalldirs) po
	$(GMSGFMT) --statistics -o $@ $<

# The new .po has to be gone over by hand, so we deposit it into
# build/po with a different extension.
# If build/po/gcc.pot exists, use it (it was just created),
# else use the one in srcdir.
.po.pox:
	$(mkinstalldirs) po
	$(MSGMERGE) $< `if test -f po/gcc.pot; \
			then echo po/gcc.pot; \
			else echo $(srcdir)/po/gcc.pot; fi` -o $@

# This rule has to look for .gmo modules in both srcdir and
# the cwd, and has to check that we actually have a catalog
# for each language, in case they weren't built or included
# with the distribution.
install-po:
	$(mkinstalldirs) $(DESTDIR)$(datadir)
	cats="$(CATALOGS)"; for cat in $$cats; do \
	  lang=`basename $$cat | sed 's/\.gmo$$//'`; \
	  if [ -f $$cat ]; then :; \
	  elif [ -f $(srcdir)/$$cat ]; then cat=$(srcdir)/$$cat; \
	  else continue; \
	  fi; \
	  dir=$(localedir)/$$lang/LC_MESSAGES; \
	  echo $(mkinstalldirs) $(DESTDIR)$$dir; \
	  $(mkinstalldirs) $(DESTDIR)$$dir || exit 1; \
	  echo $(INSTALL_DATA) $$cat $(DESTDIR)$$dir/gcc.mo; \
	  $(INSTALL_DATA) $$cat $(DESTDIR)$$dir/gcc.mo; \
	done

# Rule for regenerating the message template (gcc.pot).
# Instead of forcing everyone to edit POTFILES.in, which proved impractical,
# this rule has no dependencies and always regenerates gcc.pot.  This is
# relatively harmless since the .po files do not directly depend on it.
# Note that exgettext has an awk script embedded in it which requires a
# fairly modern (POSIX-compliant) awk.
# The .pot file is left in the build directory.
gcc.pot: po/gcc.pot
po/gcc.pot: force
	$(mkinstalldirs) po
	$(MAKE) srcextra
	AWK=$(AWK) $(SHELL) $(srcdir)/po/exgettext \
		$(XGETTEXT) gcc $(srcdir)<|MERGE_RESOLUTION|>--- conflicted
+++ resolved
@@ -284,11 +284,7 @@
 CLOOGINC = @CLOOGINC@
 
 # Libs and linker option needed for plugin support
-<<<<<<< HEAD
-PLUGINLIBS = @PLUGINLIBS@
-=======
 PLUGINLIBS = @pluginlibs@
->>>>>>> 6cd1d2e2
 
 CPPLIB = ../libcpp/libcpp.a
 CPPINC = -I$(srcdir)/../libcpp/include
@@ -1816,11 +1812,7 @@
 c-parser.o : c-parser.c $(CONFIG_H) $(SYSTEM_H) coretypes.h $(TM_H) $(TREE_H) \
     $(GGC_H) $(TIMEVAR_H) $(C_TREE_H) $(INPUT_H) $(FLAGS_H) $(TOPLEV_H) output.h \
     $(CPPLIB_H) gt-c-parser.h $(RTL_H) langhooks.h $(C_COMMON_H) $(C_PRAGMA_H) \
-<<<<<<< HEAD
-    vec.h $(TARGET_H) $(CGRAPH_H) plugin.h
-=======
     vec.h $(TARGET_H) $(CGRAPH_H) $(PLUGIN_H)
->>>>>>> 6cd1d2e2
 
 srcextra: gcc.srcextra lang.srcextra
 
@@ -2447,11 +2439,7 @@
 opts.o : opts.c opts.h options.h $(TOPLEV_H) $(CONFIG_H) $(SYSTEM_H) \
    coretypes.h $(TREE_H) $(TM_H) langhooks.h $(GGC_H) $(EXPR_H) $(RTL_H) \
    output.h $(DIAGNOSTIC_H) $(TM_P_H) $(INSN_ATTR_H) intl.h $(TARGET_H) \
-<<<<<<< HEAD
-   $(FLAGS_H) $(PARAMS_H) tree-pass.h $(DBGCNT_H) debug.h varray.h plugin.h
-=======
    $(FLAGS_H) $(PARAMS_H) tree-pass.h $(DBGCNT_H) debug.h varray.h $(PLUGIN_H)
->>>>>>> 6cd1d2e2
 opts-common.o : opts-common.c opts.h $(CONFIG_H) $(SYSTEM_H) \
    coretypes.h intl.h
 targhooks.o : targhooks.c $(CONFIG_H) $(SYSTEM_H) coretypes.h $(TREE_H) \
@@ -2467,12 +2455,8 @@
    value-prof.h $(PARAMS_H) $(TM_P_H) reload.h ira.h dwarf2asm.h $(TARGET_H) \
    langhooks.h insn-flags.h $(CFGLAYOUT_H) $(CFGLOOP_H) hosthooks.h \
    $(CGRAPH_H) $(COVERAGE_H) alloc-pool.h $(GGC_H) $(INTEGRATE_H) \
-<<<<<<< HEAD
-   opts.h params.def tree-mudflap.h $(REAL_H) tree-pass.h $(GIMPLE_H) plugin.h
-=======
    opts.h params.def tree-mudflap.h $(REAL_H) tree-pass.h $(GIMPLE_H) \
    tree-ssa-alias.h $(PLUGIN_H)
->>>>>>> 6cd1d2e2
 	$(CC) $(ALL_CFLAGS) $(ALL_CPPFLAGS) \
 	  -DTARGET_NAME=\"$(target_noncanonical)\" \
 	  -c $(srcdir)/toplev.c $(OUTPUT_OPTION)
@@ -2488,11 +2472,7 @@
    $(GGC_H) $(INTEGRATE_H) $(CPPLIB_H) opts.h $(TREE_FLOW_H) $(TREE_INLINE_H) \
    gt-passes.h $(DF_H) $(PREDICT_H)
 
-<<<<<<< HEAD
-plugin.o : plugin.c plugin.h gcc-plugin.h $(CONFIG_H) $(SYSTEM_H) coretypes.h \
-=======
 plugin.o : plugin.c $(PLUGIN_H) $(CONFIG_H) $(SYSTEM_H) coretypes.h \
->>>>>>> 6cd1d2e2
    errors.h $(TOPLEV_H) $(TREE_H) tree-pass.h intl.h
 
 main.o : main.c $(CONFIG_H) $(SYSTEM_H) coretypes.h $(TM_H) $(TOPLEV_H)
