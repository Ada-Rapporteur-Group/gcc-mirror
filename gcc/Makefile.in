# Makefile for GNU Compiler Collection
# Run 'configure' to generate Makefile from Makefile.in

# Copyright (C) 1987, 1988, 1990, 1991, 1992, 1993, 1994, 1995, 1996,
# 1997, 1998, 1999, 2000, 2001, 2002, 2003, 2004, 2005, 2006, 2007,
# 2008, 2009, 2010, 2011, 2012 Free Software Foundation, Inc.

#This file is part of GCC.

#GCC is free software; you can redistribute it and/or modify
#it under the terms of the GNU General Public License as published by
#the Free Software Foundation; either version 3, or (at your option)
#any later version.

#GCC is distributed in the hope that it will be useful,
#but WITHOUT ANY WARRANTY; without even the implied warranty of
#MERCHANTABILITY or FITNESS FOR A PARTICULAR PURPOSE.  See the
#GNU General Public License for more details.

#You should have received a copy of the GNU General Public License
#along with GCC; see the file COPYING3.  If not see
#<http://www.gnu.org/licenses/>.

# The targets for external use include:
# all, doc, install, install-cross, install-cross-rest, install-strip,
# uninstall, TAGS, mostlyclean, clean, distclean, maintainer-clean.

# This is the default target.
# Set by autoconf to "all.internal" for a native build, or
# "all.cross" to build a cross compiler.
all: @ALL@

# Depend on this to specify a phony target portably.
force:

# This tells GNU make version 3 not to export the variables
# defined in this file into the environment (and thus recursive makes).
.NOEXPORT:
# And this tells it not to automatically pass command-line variables
# to recursive makes.
MAKEOVERRIDES =

# Suppress smart makes who think they know how to automake yacc and flex file
.y.c:
.l.c:

# The only suffixes we want for implicit rules are .c and .o, so clear
# the list and add them.  This speeds up GNU Make, and allows -r to work.
# For i18n support, we also need .gmo, .po, .pox.
# This must come before the language makefile fragments to allow them to
# add suffixes and rules of their own.
.SUFFIXES:
.SUFFIXES: .c .o .po .pox .gmo

# -------------------------------
# Standard autoconf-set variables
# -------------------------------

build=@build@
host=@host@
target=@target@
target_noncanonical:=@target_noncanonical@

# Sed command to transform gcc to installed name.
program_transform_name := @program_transform_name@

# -----------------------------
# Directories used during build
# -----------------------------

# Directory where sources are, from where we are.
srcdir = @srcdir@
gcc_docdir = @srcdir@/doc

# Directory where sources are, absolute.
abs_srcdir = @abs_srcdir@
abs_docdir = @abs_srcdir@/doc

# Top build directory for this package, relative to here.
top_builddir = .

# The absolute path to the current directory.
objdir := $(shell pwd)

host_subdir=@host_subdir@
build_subdir=@build_subdir@
target_subdir=@target_subdir@
build_libsubdir=@build_libsubdir@

# Top build directory for the "Cygnus tree", relative to $(top_builddir).
ifeq ($(host_subdir),.)
toplevel_builddir := ..
else
toplevel_builddir := ../..
endif

build_objdir := $(toplevel_builddir)/$(build_subdir)
build_libobjdir := $(toplevel_builddir)/$(build_libsubdir)
target_objdir := $(toplevel_builddir)/$(target_subdir)

# --------
# Defined vpaths
# --------

# Directory where sources are, from where we are.
VPATH = @srcdir@

# We define a vpath for the sources of the .texi files here because they
# are split between multiple directories and we would rather use one implicit
# pattern rule for everything.
# This vpath could be extended within the Make-lang fragments.

vpath %.texi $(gcc_docdir)
vpath %.texi $(gcc_docdir)/include

# --------
# UNSORTED
# --------

# Variables that exist for you to override.
# See below for how to change them for certain systems.

# List of language subdirectories.
SUBDIRS =@subdirs@ build

# Selection of languages to be made.
CONFIG_LANGUAGES = @all_selected_languages@
LANGUAGES = c gcov$(exeext) gcov-dump$(exeext) $(CONFIG_LANGUAGES)

# Default values for variables overridden in Makefile fragments.
# CFLAGS is for the user to override to, e.g., do a cross build with -O2.
# TCFLAGS is used for compilations with the GCC just built.
# T_CFLAGS is used for all compilations and is overridden by t-* files.
T_CFLAGS =
TCFLAGS =
CFLAGS = @CFLAGS@
CXXFLAGS = @CXXFLAGS@
LDFLAGS = @LDFLAGS@

# Flags to determine code coverage. When coverage is disabled, this will
# contain the optimization flags, as you normally want code coverage
# without optimization.
COVERAGE_FLAGS = @coverage_flags@
coverageexts = .{gcda,gcno}

# The warning flags are separate from CFLAGS because people tend to
# override optimization flags and we'd like them to still have warnings
# turned on.  These flags are also used to pass other stage dependent
# flags from configure.  The user is free to explicitly turn these flags
# off if they wish.
# LOOSE_WARN are the warning flags to use when compiling something
# which is only compiled with gcc, such as libgcc.
# C_LOOSE_WARN is similar, but with C-only warnings.
# STRICT_WARN are the additional warning flags to
# apply to the back end and some front ends, which may be compiled
# with other compilers.
# C_STRICT_WARN is similar, with C-only warnings.
LOOSE_WARN = @loose_warn@
C_LOOSE_WARN = @c_loose_warn@
STRICT_WARN = @strict_warn@
C_STRICT_WARN = @c_strict_warn@

# This is set by --enable-checking.  The idea is to catch forgotten
# "extern" tags in header files.
NOCOMMON_FLAG = @nocommon_flag@

NOEXCEPTION_FLAGS = @noexception_flags@

# This is set by --disable-maintainer-mode (default) to "#"
# FIXME: 'MAINT' will always be set to an empty string, no matter if
# --disable-maintainer-mode is used or not.  This is because the
# following will expand to "MAINT := " in maintainer mode, and to
# "MAINT := #" in non-maintainer mode, but because '#' starts a comment,
# they mean exactly the same thing for make.
MAINT := @MAINT@

# The following provides the variable ENABLE_MAINTAINER_RULES that can
# be used in language Make-lang.in makefile fragments to enable
# maintainer rules.  So, ENABLE_MAINTAINER_RULES is 'true' in
# maintainer mode, and '' otherwise.
@MAINT@ ENABLE_MAINTAINER_RULES = true

# These are set by --enable-checking=valgrind.
RUN_GEN = @valgrind_command@
VALGRIND_DRIVER_DEFINES = @valgrind_path_defines@

# This is how we control whether or not the additional warnings are applied.
.-warn = $(STRICT_WARN)
build-warn = $(STRICT_WARN)
GCC_WARN_CFLAGS = $(LOOSE_WARN) $(C_LOOSE_WARN) $($(@D)-warn) $(if $(filter-out $(STRICT_WARN),$($(@D)-warn)),,$(C_STRICT_WARN)) $(NOCOMMON_FLAG) $($@-warn)
GCC_WARN_CXXFLAGS = $(LOOSE_WARN) $($(@D)-warn) $(NOCOMMON_FLAG) $($@-warn)

# These files are to have specific diagnostics suppressed, or are not to
# be subject to -Werror:
# flex output may yield harmless "no previous prototype" warnings
build/gengtype-lex.o-warn = -Wno-error
gengtype-lex.o-warn = -Wno-error
# mips-tfile.c contains -Wcast-qual warnings.
mips-tfile.o-warn = -Wno-error
expmed.o-warn = -Wno-error

# All warnings have to be shut off in stage1 if the compiler used then
# isn't gcc; configure determines that.  WARN_CFLAGS will be either
# $(GCC_WARN_CFLAGS), or nothing.  Similarly, WARN_CXXFLAGS will be
# either $(GCC_WARN_CXXFLAGS), or nothing.
WARN_CFLAGS = @warn_cflags@
WARN_CXXFLAGS = @warn_cxxflags@

CPPFLAGS = @CPPFLAGS@

AWK = @AWK@
CC = @CC@
CXX = @CXX@
BISON = @BISON@
BISONFLAGS =
FLEX = @FLEX@
FLEXFLAGS =
AR = @AR@
AR_FLAGS = rc
NM = @NM@
RANLIB = @RANLIB@
RANLIB_FLAGS = @ranlib_flags@

# Libraries to use on the host.
HOST_LIBS = @HOST_LIBS@

# The name of the compiler to use.
ENABLE_BUILD_WITH_CXX = @ENABLE_BUILD_WITH_CXX@
ifneq ($(ENABLE_BUILD_WITH_CXX),yes)
COMPILER = $(CC)
COMPILER_FLAGS = $(CFLAGS)
LINKER = $(CC)
LINKER_FLAGS = $(CFLAGS)
else
COMPILER = $(CXX)
COMPILER_FLAGS = $(CXXFLAGS)
# If HOST_LIBS is set, then the user is controlling the libraries to
# link against.  In that case, link with $(CC) so that the -lstdc++
# library is not introduced.  If HOST_LIBS is not set, link with
# $(CXX) to pick up -lstdc++.
ifeq ($(HOST_LIBS),)
LINKER = $(CXX)
LINKER_FLAGS = $(CXXFLAGS)
else
LINKER = $(CC)
LINKER_FLAGS = $(CFLAGS)
endif
endif

# -------------------------------------------
# Programs which operate on the build machine
# -------------------------------------------

SHELL = @SHELL@
# pwd command to use.  Allow user to override default by setting PWDCMD in
# the environment to account for automounters.  The make variable must not
# be called PWDCMD, otherwise the value set here is passed to make
# subprocesses and overrides the setting from the user's environment.
# Don't use PWD since it is a common shell environment variable and we
# don't want to corrupt it.
PWD_COMMAND = $${PWDCMD-pwd}
# on sysV, define this as cp.
INSTALL = @INSTALL@
# Some systems may be missing symbolic links, regular links, or both.
# Allow configure to check this and use "ln -s", "ln", or "cp" as appropriate.
LN=@LN@
LN_S=@LN_S@
# These permit overriding just for certain files.
INSTALL_PROGRAM = @INSTALL_PROGRAM@
INSTALL_DATA = @INSTALL_DATA@
INSTALL_SCRIPT = @INSTALL@
install_sh = $(SHELL) $(srcdir)/../install-sh
INSTALL_STRIP_PROGRAM = $(install_sh) -c -s
MAKEINFO = @MAKEINFO@
MAKEINFOFLAGS = --no-split
TEXI2DVI = texi2dvi
TEXI2PDF = texi2pdf
TEXI2HTML = $(MAKEINFO) --html
TEXI2POD = perl $(srcdir)/../contrib/texi2pod.pl
POD2MAN = pod2man --center="GNU" --release="gcc-$(version)" --date=$(shell sed 's/\(....\)\(..\)\(..\)/\1-\2-\3/' <$(DATESTAMP))
# Some versions of `touch' (such as the version on Solaris 2.8)
# do not correctly set the timestamp due to buggy versions of `utime'
# in the kernel.  So, we use `echo' instead.
STAMP = echo timestamp >
# If necessary (e.g., when using the MSYS shell on Microsoft Windows)
# translate the shell's notion of absolute pathnames to the native
# spelling.
build_file_translate = @build_file_translate@

# Make sure the $(MAKE) variable is defined.
@SET_MAKE@

# Locate mkinstalldirs.
mkinstalldirs=$(SHELL) $(srcdir)/../mkinstalldirs

# write_entries_to_file - writes each entry in a list
# to the specified file.  Entries are written in chunks of
# $(write_entries_to_file_split) to accomodate systems with
# severe command-line-length limitations.
# Parameters:
# $(1): variable containing entries to iterate over
# $(2): output file
write_entries_to_file_split = 50
write_entries_to_file = $(shell rm -f $(2) || :) $(shell touch $(2)) \
	$(foreach range, \
	  $(shell i=1; while test $$i -le $(words $(1)); do \
	     echo $$i; i=`expr $$i + $(write_entries_to_file_split)`; done), \
	  $(shell echo "$(wordlist $(range), \
			  $(shell expr $(range) + $(write_entries_to_file_split) - 1), $(1))" \
	     | tr ' ' '\012' >> $(2)))

# --------
# UNSORTED
# --------

# Some compilers can't handle cc -c blah.c -o foo/blah.o.
# In stage2 and beyond, we force this to "-o $@" since we know we're using gcc.
OUTPUT_OPTION = @OUTPUT_OPTION@

# This is where we get zlib from.  zlibdir is -L../zlib and zlibinc is
# -I../zlib, unless we were configured with --with-system-zlib, in which
# case both are empty.
ZLIB = @zlibdir@ -lz
ZLIBINC = @zlibinc@

# How to find GMP
GMPLIBS = @GMPLIBS@
GMPINC = @GMPINC@

# How to find PPL
PPLLIBS = @PPLLIBS@
PPLINC = @PPLINC@

# How to find CLOOG
CLOOGLIBS = @CLOOGLIBS@
CLOOGINC = @CLOOGINC@

# Set to 'yes' if the LTO front end is enabled.
enable_lto = @enable_lto@

# Compiler and flags needed for plugin support
ifneq ($(ENABLE_BUILD_WITH_CXX),yes)
PLUGINCC = @CC@
PLUGINCFLAGS = @CFLAGS@
else
PLUGINCC = @CXX@
PLUGINCFLAGS = @CXXFLAGS@
endif

# Libs and linker options needed for plugin support
PLUGINLIBS = @pluginlibs@

enable_plugin = @enable_plugin@

CPPLIB = ../libcpp/libcpp.a
CPPINC = -I$(srcdir)/../libcpp/include

# Where to find decNumber
enable_decimal_float = @enable_decimal_float@
DECNUM = $(srcdir)/../libdecnumber
DECNUMFMT = $(srcdir)/../libdecnumber/$(enable_decimal_float)
DECNUMINC = -I$(DECNUM) -I$(DECNUMFMT) -I../libdecnumber
LIBDECNUMBER = ../libdecnumber/libdecnumber.a

# Target to use when installing include directory.  Either
# install-headers-tar, install-headers-cpio or install-headers-cp.
INSTALL_HEADERS_DIR = @build_install_headers_dir@

# Header files that are made available under the same name
# to programs compiled with GCC.
USER_H = $(srcdir)/ginclude/float.h \
	 $(srcdir)/ginclude/iso646.h \
	 $(srcdir)/ginclude/stdarg.h \
	 $(srcdir)/ginclude/stdbool.h \
	 $(srcdir)/ginclude/stddef.h \
	 $(srcdir)/ginclude/varargs.h \
	 $(srcdir)/ginclude/stdfix.h \
	 $(srcdir)/ginclude/stdnoreturn.h \
	 $(srcdir)/ginclude/stdalign.h \
	 $(EXTRA_HEADERS)

USER_H_INC_NEXT_PRE = @user_headers_inc_next_pre@
USER_H_INC_NEXT_POST = @user_headers_inc_next_post@

# The GCC to use for compiling crt*.o.
# Usually the one we just built.
# Don't use this as a dependency--use $(GCC_PASSES).
GCC_FOR_TARGET = $(STAGE_CC_WRAPPER) ./xgcc -B./ -B$(build_tooldir)/bin/ -isystem $(build_tooldir)/include -isystem $(build_tooldir)/sys-include -L$(objdir)/../ld

# Set if the compiler was configured with --with-build-sysroot.
SYSROOT_CFLAGS_FOR_TARGET = @SYSROOT_CFLAGS_FOR_TARGET@

# This is used instead of ALL_CFLAGS when compiling with GCC_FOR_TARGET.
# It specifies -B./.
# It also specifies -isystem ./include to find, e.g., stddef.h.
GCC_CFLAGS=$(CFLAGS_FOR_TARGET) $(INTERNAL_CFLAGS) $(T_CFLAGS) $(LOOSE_WARN) $(C_LOOSE_WARN) -Wold-style-definition $($@-warn) -isystem ./include $(TCFLAGS)

# ---------------------------------------------------
# Programs which produce files for the target machine
# ---------------------------------------------------

AR_FOR_TARGET := $(shell \
  if [ -f $(objdir)/../binutils/ar ] ; then \
    echo $(objdir)/../binutils/ar ; \
  else \
    if [ "$(host)" = "$(target)" ] ; then \
      echo $(AR); \
    else \
       t='$(program_transform_name)'; echo ar | sed -e "$$t" ; \
    fi; \
  fi)
AR_FLAGS_FOR_TARGET =
AR_CREATE_FOR_TARGET = $(AR_FOR_TARGET) $(AR_FLAGS_FOR_TARGET) rc
AR_EXTRACT_FOR_TARGET = $(AR_FOR_TARGET) $(AR_FLAGS_FOR_TARGET) x
LIPO_FOR_TARGET = lipo
ORIGINAL_AS_FOR_TARGET = @ORIGINAL_AS_FOR_TARGET@
RANLIB_FOR_TARGET := $(shell \
  if [ -f $(objdir)/../binutils/ranlib ] ; then \
    echo $(objdir)/../binutils/ranlib ; \
  else \
    if [ "$(host)" = "$(target)" ] ; then \
      echo $(RANLIB); \
    else \
       t='$(program_transform_name)'; echo ranlib | sed -e "$$t" ; \
    fi; \
  fi)
ORIGINAL_LD_FOR_TARGET = @ORIGINAL_LD_FOR_TARGET@
ORIGINAL_NM_FOR_TARGET = @ORIGINAL_NM_FOR_TARGET@
NM_FOR_TARGET = ./nm
STRIP_FOR_TARGET := $(shell \
  if [ -f $(objdir)/../binutils/strip-new ] ; then \
    echo $(objdir)/../binutils/strip-new ; \
  else \
    if [ "$(host)" = "$(target)" ] ; then \
      echo strip; \
    else \
       t='$(program_transform_name)'; echo strip | sed -e "$$t" ; \
    fi; \
  fi)

# --------
# UNSORTED
# --------

# Where to find some libiberty headers.
HASHTAB_H   = $(srcdir)/../include/hashtab.h
OBSTACK_H   = $(srcdir)/../include/obstack.h
SPLAY_TREE_H= $(srcdir)/../include/splay-tree.h
FIBHEAP_H   = $(srcdir)/../include/fibheap.h
PARTITION_H = $(srcdir)/../include/partition.h
MD5_H	    = $(srcdir)/../include/md5.h
DWARF2_H    = $(srcdir)/../include/dwarf2.h
XREGEX_H    =  $(srcdir)/../include/xregex.h
FNMATCH_H   = $(srcdir)/../include/fnmatch.h

# Linker plugin API headers
LINKER_PLUGIN_API_H = $(srcdir)/../include/plugin-api.h
LTO_SYMTAB_H = $(srcdir)/../include/lto-symtab.h

# Default native SYSTEM_HEADER_DIR, to be overridden by targets.
NATIVE_SYSTEM_HEADER_DIR = @NATIVE_SYSTEM_HEADER_DIR@
# Default cross SYSTEM_HEADER_DIR, to be overridden by targets.
CROSS_SYSTEM_HEADER_DIR = @CROSS_SYSTEM_HEADER_DIR@

# autoconf sets SYSTEM_HEADER_DIR to one of the above.
# Purge it of unneccessary internal relative paths
# to directories that might not exist yet.
# The sed idiom for this is to repeat the search-and-replace until it doesn't match, using :a ... ta.
# Use single quotes here to avoid nested double- and backquotes, this
# macro is also used in a double-quoted context.
SYSTEM_HEADER_DIR = `echo @SYSTEM_HEADER_DIR@ | sed -e :a -e 's,[^/]*/\.\.\/,,' -e ta`

# Control whether to run fixincludes.
STMP_FIXINC = @STMP_FIXINC@

# Test to see whether <limits.h> exists in the system header files.
LIMITS_H_TEST = [ -f $(SYSTEM_HEADER_DIR)/limits.h ]

# Directory for prefix to system directories, for
# each of $(system_prefix)/usr/include, $(system_prefix)/usr/lib, etc.
TARGET_SYSTEM_ROOT = @TARGET_SYSTEM_ROOT@

xmake_file=@xmake_file@
tmake_file=@tmake_file@
TM_ENDIAN_CONFIG=@TM_ENDIAN_CONFIG@
TM_MULTILIB_CONFIG=@TM_MULTILIB_CONFIG@
TM_MULTILIB_EXCEPTIONS_CONFIG=@TM_MULTILIB_EXCEPTIONS_CONFIG@
out_file=$(srcdir)/config/@out_file@
out_object_file=@out_object_file@
common_out_file=$(srcdir)/common/config/@common_out_file@
common_out_object_file=@common_out_object_file@
md_file=$(srcdir)/config/@md_file@
tm_file_list=@tm_file_list@
tm_include_list=@tm_include_list@
tm_defines=@tm_defines@
tm_p_file_list=@tm_p_file_list@
tm_p_include_list=@tm_p_include_list@
build_xm_file_list=@build_xm_file_list@
build_xm_include_list=@build_xm_include_list@
build_xm_defines=@build_xm_defines@
host_xm_file_list=@host_xm_file_list@
host_xm_include_list=@host_xm_include_list@
host_xm_defines=@host_xm_defines@
xm_file_list=@xm_file_list@
xm_include_list=@xm_include_list@
xm_defines=@xm_defines@
lang_checks=check-gcc
lang_checks_parallelized=check-gcc
dg_target_exps:=alpha.exp,arm.exp,avr.exp,bfin.exp,cris.exp,frv.exp
dg_target_exps:=$(dg_target_exps),i386.exp,ia64.exp,m68k.exp,microblaze.exp
dg_target_exps:=$(dg_target_exps),mips.exp,powerpc.exp,rx.exp,s390.exp,sh.exp
dg_target_exps:=$(dg_target_exps),sparc.exp,spu.exp,xstormy16.exp
# This lists a couple of test files that take most time during check-gcc.
# When doing parallelized check-gcc, these can run in parallel with the
# remaining tests.  Each word in this variable stands for work for one
# make goal and one extra make goal is added to handle all the *.exp
# files not handled explicitly already.  If multiple *.exp files
# should be run in the same runtest invocation (usually if they aren't
# very long running, but still should be split of from the check-parallel-$lang
# remaining tests runtest invocation), they should be concatenated with commas.
# Note that [a-zA-Z] wildcards need to have []s prefixed with \ (needed
# by tcl) and as the *.exp arguments are mached both as is and with
# */ prefixed to it in runtest_file_p, it is usually desirable to include
# a subdirectory name.
check_gcc_parallelize=execute.exp=execute/2* \
		      execute.exp=execute/\[013-9a-fA-F\]* \
		      execute.exp=execute/\[pP\]*,dg.exp \
		      execute.exp=execute/\[g-oq-zG-OQ-Z\]*,compile.exp=compile/2* \
		      compile.exp=compile/\[9pP\]*,builtins.exp \
		      compile.exp=compile/\[013-8a-oq-zA-OQ-Z\]* \
		      dg-torture.exp,ieee.exp \
		      vect.exp,guality.exp,unsorted.exp \
		      struct-layout-1.exp,stackalign.exp,$(dg_target_exps)
lang_opt_files=@lang_opt_files@ $(srcdir)/c-family/c.opt $(srcdir)/common.opt
lang_specs_files=@lang_specs_files@
lang_tree_files=@lang_tree_files@
target_cpu_default=@target_cpu_default@
with_multilib_list=@with_multilib_list@
OBJC_BOEHM_GC=@objc_boehm_gc@
extra_modes_file=@extra_modes_file@
extra_opt_files=@extra_opt_files@
host_hook_obj=@out_host_hook_obj@

# Multiarch support
enable_multiarch = @enable_multiarch@
with_cpu = @with_cpu@
with_float = @with_float@
ifeq ($(enable_multiarch),yes)
  if_multiarch = $(1)
else
  ifeq ($(enable_multiarch),auto)
    # SYSTEM_HEADER_DIR is makefile syntax, cannot be evaluated in configure.ac
    if_multiarch = $(if $(wildcard $(shell echo $(SYSTEM_HEADER_DIR))/../../usr/lib/*/crti.o),$(1))
  else
    if_multiarch =
  endif
endif

# ------------------------
# Installation directories
# ------------------------

# Common prefix for installation directories.
# NOTE: This directory must exist when you start installation.
prefix = @prefix@
# Directory in which to put localized header files. On the systems with
# gcc as the native cc, `local_prefix' may not be `prefix' which is
# `/usr'.
# NOTE: local_prefix *should not* default from prefix.
local_prefix = @local_prefix@
# Directory in which to put host dependent programs and libraries
exec_prefix = @exec_prefix@
# Directory in which to put the executable for the command `gcc'
bindir = @bindir@
# Directory in which to put the directories used by the compiler.
libdir = @libdir@
# Directory in which GCC puts its executables.
libexecdir = @libexecdir@

# --------
# UNSORTED
# --------

# Directory in which the compiler finds libraries etc.
libsubdir = $(libdir)/gcc/$(target_noncanonical)/$(version)
# Directory in which the compiler finds executables
libexecsubdir = $(libexecdir)/gcc/$(target_noncanonical)/$(version)
# Directory in which all plugin resources are installed
plugin_resourcesdir = $(libsubdir)/plugin
 # Directory in which plugin headers are installed
plugin_includedir = $(plugin_resourcesdir)/include
# Directory in which plugin specific executables are installed
plugin_bindir = $(libexecsubdir)/plugin
# Used to produce a relative $(gcc_tooldir) in gcc.o
unlibsubdir = ../../..
# $(prefix), expressed as a path relative to $(libsubdir).
#
# An explanation of the sed strings:
#  -e 's|^$(prefix)||'   matches and eliminates 'prefix' from 'exec_prefix'
#  -e 's|/$$||'          match a trailing forward slash and eliminates it
#  -e 's|^[^/]|/|'       forces the string to start with a forward slash (*)
#  -e 's|/[^/]*|../|g'   replaces each occurrence of /<directory> with ../
#
# (*) Note this pattern overwrites the first character of the string
# with a forward slash if one is not already present.  This is not a
# problem because the exact names of the sub-directories concerned is
# unimportant, just the number of them matters.
#
# The practical upshot of these patterns is like this:
#
#  prefix     exec_prefix        result
#  ------     -----------        ------
#   /foo        /foo/bar          ../
#   /foo/       /foo/bar          ../
#   /foo        /foo/bar/         ../
#   /foo/       /foo/bar/         ../
#   /foo        /foo/bar/ugg      ../../
libsubdir_to_prefix := \
  $(unlibsubdir)/$(shell echo "$(libdir)" | \
    sed -e 's|^$(prefix)||' -e 's|/$$||' -e 's|^[^/]|/|' \
        -e 's|/[^/]*|../|g')
# $(exec_prefix), expressed as a path relative to $(prefix).
prefix_to_exec_prefix := \
  $(shell echo "$(exec_prefix)" | \
    sed -e 's|^$(prefix)||' -e 's|^/||' -e '/./s|$$|/|')
# Directory in which to find other cross-compilation tools and headers.
dollar = @dollar@
# Used in install-cross.
gcc_tooldir = @gcc_tooldir@
# Since gcc_tooldir does not exist at build-time, use -B$(build_tooldir)/bin/
build_tooldir = $(exec_prefix)/$(target_noncanonical)
# Directory in which the compiler finds target-independent g++ includes.
gcc_gxx_include_dir = @gcc_gxx_include_dir@
gcc_gxx_include_dir_add_sysroot = @gcc_gxx_include_dir_add_sysroot@
# Directory to search for site-specific includes.
local_includedir = $(local_prefix)/include
includedir = $(prefix)/include
# where the info files go
infodir = @infodir@
# Where cpp should go besides $prefix/bin if necessary
cpp_install_dir = @cpp_install_dir@
# where the locale files go
datadir = @datadir@
localedir = $(datadir)/locale
# Extension (if any) to put in installed man-page filename.
man1ext = .1
man7ext = .7
objext = .o
exeext = @host_exeext@
build_exeext = @build_exeext@

# Directory in which to put man pages.
mandir = @mandir@
man1dir = $(mandir)/man1
man7dir = $(mandir)/man7
# Dir for temp files.
tmpdir = /tmp

datarootdir = @datarootdir@
docdir = @docdir@
# Directory in which to build HTML
build_htmldir = $(objdir)/HTML/gcc-$(version)
# Directory in which to put HTML
htmldir = @htmldir@

# Whether we were configured with NLS.
USE_NLS = @USE_NLS@

# Internationalization library.
LIBINTL = @LIBINTL@
LIBINTL_DEP = @LIBINTL_DEP@

# Character encoding conversion library.
LIBICONV = @LIBICONV@
LIBICONV_DEP = @LIBICONV_DEP@

# The GC method to be used on this system.
GGC=@GGC@.o

# If a supplementary library is being used for the GC.
GGC_LIB=

# "true" if the target C library headers are unavailable; "false"
# otherwise.
inhibit_libc = @inhibit_libc@
ifeq ($(inhibit_libc),true)
INHIBIT_LIBC_CFLAGS = -Dinhibit_libc
endif

# List of extra executables that should be compiled for this target machine
# that are used for compiling from source code to object code.
# The rules for compiling them should be in the t-* file for the machine.
EXTRA_PASSES =@extra_passes@

# Like EXTRA_PASSES, but these are used when linking.
EXTRA_PROGRAMS = @extra_programs@

# List of extra object files that should be compiled and linked with
# compiler proper (cc1, cc1obj, cc1plus).
EXTRA_OBJS = @extra_objs@

# List of extra object files that should be compiled and linked with
# the gcc driver.
EXTRA_GCC_OBJS =@extra_gcc_objs@

# List of extra libraries that should be linked with the gcc driver.
EXTRA_GCC_LIBS = @EXTRA_GCC_LIBS@

# List of additional header files to install.
EXTRA_HEADERS =@extra_headers_list@

# How to handle <stdint.h>.
USE_GCC_STDINT = @use_gcc_stdint@

# The configure script will set this to collect2$(exeext), except on a
# (non-Unix) host which can not build collect2, for which it will be
# set to empty.
COLLECT2 = @collect2@

# Program to convert libraries.
LIBCONVERT =

# Control whether header files are installed.
INSTALL_HEADERS=install-headers install-mkheaders

# Control whether Info documentation is built and installed.
BUILD_INFO = @BUILD_INFO@

# Control whether manpages generated by texi2pod.pl can be rebuilt.
GENERATED_MANPAGES = @GENERATED_MANPAGES@

# Additional directories of header files to run fixincludes on.
# These should be directories searched automatically by default
# just as /usr/include is.
# *Do not* use this for directories that happen to contain
# header files, but are not searched automatically by default.
# On most systems, this is empty.
OTHER_FIXINCLUDES_DIRS=

# A list of all the language-specific executables.
COMPILERS = cc1$(exeext) @all_compilers@

# List of things which should already be built whenever we try to use xgcc
# to compile anything (without linking).
GCC_PASSES=xgcc$(exeext) cc1$(exeext) specs $(EXTRA_PASSES)

# Directory to link to, when using the target `maketest'.
DIR = ../gcc

# Native compiler for the build machine and its switches.
CC_FOR_BUILD = @CC_FOR_BUILD@
BUILD_CFLAGS= @BUILD_CFLAGS@ -DGENERATOR_FILE

# Native compiler that we use.  This may be C++ some day.
COMPILER_FOR_BUILD = $(CC_FOR_BUILD)
BUILD_COMPILERFLAGS = $(BUILD_CFLAGS)

# Native linker that we use.
LINKER_FOR_BUILD = $(CC_FOR_BUILD)
BUILD_LINKERFLAGS = $(BUILD_CFLAGS)

# Native linker and preprocessor flags.  For x-fragment overrides.
BUILD_LDFLAGS=@BUILD_LDFLAGS@
BUILD_CPPFLAGS=$(ALL_CPPFLAGS)

# Actual name to use when installing a native compiler.
GCC_INSTALL_NAME := $(shell echo gcc|sed '$(program_transform_name)')
GCC_TARGET_INSTALL_NAME := $(target_noncanonical)-$(shell echo gcc|sed '$(program_transform_name)')
CPP_INSTALL_NAME := $(shell echo cpp|sed '$(program_transform_name)')
GCOV_INSTALL_NAME := $(shell echo gcov|sed '$(program_transform_name)')

# Setup the testing framework, if you have one
EXPECT = `if [ -f $${rootme}/../expect/expect ] ; then \
            echo $${rootme}/../expect/expect ; \
          else echo expect ; fi`

RUNTEST = `if [ -f $${srcdir}/../dejagnu/runtest ] ; then \
	       echo $${srcdir}/../dejagnu/runtest ; \
	    else echo runtest; fi`
RUNTESTFLAGS =

# This should name the specs file that we're going to install.  Target
# Makefiles may override it and name another file to be generated from
# the built-in specs and installed as the default spec, as long as
# they also introduce a rule to generate a file name specs, to be used
# at build time.
SPECS = specs

# Extra include files that are defined by HeaderInclude directives in
# the .opt files
OPTIONS_H_EXTRA =

# Extra include files that are defined by SourceInclude directives in
# the .opt files
OPTIONS_C_EXTRA =

@option_includes@

# End of variables for you to override.

# GTM_H lists the config files that the generator files depend on,
# while TM_H lists the ones ordinary gcc files depend on, which
# includes several files generated by those generators.
BCONFIG_H = bconfig.h $(build_xm_file_list)
CONFIG_H  = config.h  $(host_xm_file_list)
TCONFIG_H = tconfig.h $(xm_file_list)
TM_P_H    = tm_p.h    $(tm_p_file_list)
GTM_H     = tm.h      $(tm_file_list) insn-constants.h
TM_H      = $(GTM_H) insn-flags.h $(OPTIONS_H)

# Variables for version information.
BASEVER     := $(srcdir)/BASE-VER  # 4.x.y
DEVPHASE    := $(srcdir)/DEV-PHASE # experimental, prerelease, ""
DATESTAMP   := $(srcdir)/DATESTAMP # YYYYMMDD or empty
REVISION    := $(srcdir)/REVISION  # [BRANCH revision XXXXXX]

BASEVER_c   := $(shell cat $(BASEVER))
DEVPHASE_c  := $(shell cat $(DEVPHASE))
DATESTAMP_c := $(shell cat $(DATESTAMP))

ifeq (,$(wildcard $(REVISION)))
REVISION_c  :=
REVISION    :=
else
REVISION_c  := $(shell cat $(REVISION))
endif

version     := $(BASEVER_c)

# For use in version.c - double quoted strings, with appropriate
# surrounding punctuation and spaces, and with the datestamp and
# development phase collapsed to the empty string in release mode
# (i.e. if DEVPHASE_c is empty).  The space immediately after the
# comma in the $(if ...) constructs is significant - do not remove it.
BASEVER_s   := "\"$(BASEVER_c)\""
DEVPHASE_s  := "\"$(if $(DEVPHASE_c), ($(DEVPHASE_c)))\""
DATESTAMP_s := "\"$(if $(DEVPHASE_c), $(DATESTAMP_c))\""
PKGVERSION_s:= "\"@PKGVERSION@\""
BUGURL_s    := "\"@REPORT_BUGS_TO@\""

PKGVERSION  := @PKGVERSION@
BUGURL_TEXI := @REPORT_BUGS_TEXI@

ifdef REVISION_c
REVISION_s  := "\"$(if $(DEVPHASE_c), $(REVISION_c))\""
else
REVISION_s  := "\"\""
endif

# Shorthand variables for dependency lists.
VEC_H = vec.h statistics.h
EXCEPT_H = except.h $(HASHTAB_H) vecprim.h vecir.h
TARGET_DEF = target.def target-hooks-macros.h
C_TARGET_DEF = c-family/c-target.def target-hooks-macros.h
COMMON_TARGET_DEF = common/common-target.def target-hooks-macros.h
TARGET_H = $(TM_H) target.h $(TARGET_DEF) insn-modes.h
C_TARGET_H = c-family/c-target.h $(C_TARGET_DEF)
COMMON_TARGET_H = common/common-target.h $(INPUT_H) $(COMMON_TARGET_DEF)
MACHMODE_H = machmode.h mode-classes.def insn-modes.h
HOOKS_H = hooks.h $(MACHMODE_H)
HOSTHOOKS_DEF_H = hosthooks-def.h $(HOOKS_H)
LANGHOOKS_DEF_H = langhooks-def.h $(HOOKS_H)
TARGET_DEF_H = target-def.h target-hooks-def.h $(HOOKS_H) targhooks.h
C_TARGET_DEF_H = c-family/c-target-def.h c-family/c-target-hooks-def.h \
  $(TREE_H) $(C_COMMON_H) $(HOOKS_H) common/common-targhooks.h
COMMON_TARGET_DEF_H = common/common-target-def.h \
  common/common-target-hooks-def.h $(HOOKS_H)
RTL_BASE_H = rtl.h rtl.def $(MACHMODE_H) reg-notes.def insn-notes.def \
  $(INPUT_H) $(REAL_H) statistics.h $(VEC_H) $(FIXED_VALUE_H) alias.h \
  $(HASHTAB_H)
FIXED_VALUE_H = fixed-value.h $(MACHMODE_H) double-int.h
RTL_H = $(RTL_BASE_H) genrtl.h vecir.h
RTL_ERROR_H = $(RTL_H) $(DIAGNOSTIC_CORE_H)
READ_MD_H = $(OBSTACK_H) $(HASHTAB_H) read-md.h
PARAMS_H = params.h params.def
BUILTINS_DEF = builtins.def sync-builtins.def omp-builtins.def \
	gtm-builtins.def
INTERNAL_FN_DEF = internal-fn.def
INTERNAL_FN_H = internal-fn.h $(INTERNAL_FN_DEF)
TREE_H = tree.h all-tree.def tree.def c-family/c-common.def \
	$(lang_tree_files) $(MACHMODE_H) tree-check.h $(BUILTINS_DEF) \
	$(INPUT_H) statistics.h $(VEC_H) treestruct.def $(HASHTAB_H) \
	double-int.h alias.h $(SYMTAB_H) $(FLAGS_H) vecir.h \
	$(REAL_H) $(FIXED_VALUE_H)
REGSET_H = regset.h $(BITMAP_H) hard-reg-set.h
BASIC_BLOCK_H = basic-block.h $(PREDICT_H) $(VEC_H) $(FUNCTION_H) cfghooks.h
GIMPLE_H = gimple.h gimple.def gsstruct.def pointer-set.h $(VEC_H) \
	vecir.h $(GGC_H) $(BASIC_BLOCK_H) $(TARGET_H) tree-ssa-operands.h \
	tree-ssa-alias.h $(INTERNAL_FN_H)
TRANS_MEM_H = trans-mem.h
GCOV_IO_H = gcov-io.h gcov-iov.h auto-host.h
COVERAGE_H = coverage.h $(GCOV_IO_H)
DEMANGLE_H = $(srcdir)/../include/demangle.h
RECOG_H = recog.h
ALIAS_H = alias.h coretypes.h
EMIT_RTL_H = emit-rtl.h
FLAGS_H = flags.h coretypes.h flag-types.h $(OPTIONS_H)
OPTIONS_H = options.h flag-types.h $(OPTIONS_H_EXTRA)
FUNCTION_H = function.h $(TREE_H) $(HASHTAB_H) vecprim.h $(TM_H) hard-reg-set.h
EXPR_H = expr.h insn-config.h $(FUNCTION_H) $(RTL_H) $(FLAGS_H) $(TREE_H) $(MACHMODE_H) $(EMIT_RTL_H)
OPTABS_H = optabs.h insn-codes.h
REGS_H = regs.h $(MACHMODE_H) hard-reg-set.h
SCHED_INT_H = sched-int.h $(INSN_ATTR_H) $(BASIC_BLOCK_H) $(RTL_H) $(DF_H) \
	vecprim.h $(REGSET_H)
SEL_SCHED_IR_H = sel-sched-ir.h $(INSN_ATTR_H) $(BASIC_BLOCK_H) $(RTL_H) \
	$(GGC_H) $(BITMAP_H) vecprim.h $(SCHED_INT_H) $(CFGLOOP_H) $(REGSET_H)
SEL_SCHED_DUMP_H = sel-sched-dump.h $(SEL_SCHED_IR_H)
INTEGRATE_H = integrate.h
CFGLAYOUT_H = cfglayout.h $(BASIC_BLOCK_H)
CFGLOOP_H = cfgloop.h $(BASIC_BLOCK_H) $(RTL_H) vecprim.h double-int.h \
	$(BITMAP_H) sbitmap.h
IPA_UTILS_H = ipa-utils.h $(TREE_H) $(CGRAPH_H)
IPA_REFERENCE_H = ipa-reference.h $(BITMAP_H) $(TREE_H)
CGRAPH_H = cgraph.h $(VEC_H) $(TREE_H) $(BASIC_BLOCK_H) $(FUNCTION_H) \
	cif-code.def ipa-ref.h ipa-ref-inline.h $(LINKER_PLUGIN_API_H)
DF_H = df.h $(BITMAP_H) $(REGSET_H) sbitmap.h $(BASIC_BLOCK_H) \
	alloc-pool.h $(TIMEVAR_H)
RESOURCE_H = resource.h hard-reg-set.h $(DF_H)
DDG_H = ddg.h sbitmap.h $(DF_H)
GCC_H = gcc.h version.h $(DIAGNOSTIC_CORE_H)
GGC_H = ggc.h gtype-desc.h statistics.h
GGC_INTERNAL_H = ggc-internal.h $(GGC_H)
TIMEVAR_H = timevar.h timevar.def
INSN_ATTR_H = insn-attr.h insn-attr-common.h $(INSN_ADDR_H)
INSN_ADDR_H = $(srcdir)/insn-addr.h vecprim.h
C_COMMON_H = c-family/c-common.h c-family/c-common.def \
	$(SPLAY_TREE_H) $(CPPLIB_H) $(GGC_H) $(DIAGNOSTIC_CORE_H)
C_PRAGMA_H = c-family/c-pragma.h $(CPPLIB_H)
C_TREE_H = c-tree.h $(C_COMMON_H) $(DIAGNOSTIC_H)
SYSTEM_H = system.h hwint.h $(srcdir)/../include/libiberty.h \
	$(srcdir)/../include/safe-ctype.h $(srcdir)/../include/filenames.h
PREDICT_H = predict.h predict.def
CPPLIB_H = $(srcdir)/../libcpp/include/line-map.h \
	$(srcdir)/../libcpp/include/cpplib.h
INPUT_H = $(srcdir)/../libcpp/include/line-map.h input.h
OPTS_H = $(INPUT_H) $(VEC_H) opts.h
DECNUM_H = $(DECNUM)/decContext.h $(DECNUM)/decDPD.h $(DECNUM)/decNumber.h \
	$(DECNUMFMT)/decimal32.h $(DECNUMFMT)/decimal64.h \
	$(DECNUMFMT)/decimal128.h $(DECNUMFMT)/decimal128Local.h
MKDEPS_H = $(srcdir)/../libcpp/include/mkdeps.h
SYMTAB_H = $(srcdir)/../libcpp/include/symtab.h $(OBSTACK_H)
CPP_ID_DATA_H = $(CPPLIB_H) $(srcdir)/../libcpp/include/cpp-id-data.h
CPP_INTERNAL_H = $(srcdir)/../libcpp/internal.h $(CPP_ID_DATA_H)
TREE_PASS_H = tree-pass.h $(TIMEVAR_H)
TREE_DUMP_H = tree-dump.h $(SPLAY_TREE_H) $(TREE_PASS_H)
TREE_FLOW_H = tree-flow.h tree-flow-inline.h tree-ssa-operands.h \
		$(BITMAP_H) sbitmap.h $(BASIC_BLOCK_H) $(GIMPLE_H) \
		$(HASHTAB_H) $(CGRAPH_H) $(IPA_REFERENCE_H) \
		tree-ssa-alias.h
TREE_SSA_LIVE_H = tree-ssa-live.h $(PARTITION_H) vecprim.h
SSAEXPAND_H = ssaexpand.h $(TREE_SSA_LIVE_H)
PRETTY_PRINT_H = pretty-print.h $(INPUT_H) $(OBSTACK_H)
DIAGNOSTIC_CORE_H = diagnostic-core.h $(INPUT_H) bversion.h diagnostic.def
DIAGNOSTIC_H = diagnostic.h $(DIAGNOSTIC_CORE_H) $(PRETTY_PRINT_H)
C_PRETTY_PRINT_H = c-family/c-pretty-print.h $(PRETTY_PRINT_H) \
	$(C_COMMON_H) $(TREE_H)
SCEV_H = tree-scalar-evolution.h $(GGC_H) tree-chrec.h $(PARAMS_H)
TREE_DATA_REF_H = tree-data-ref.h omega.h graphds.h $(SCEV_H)
TREE_INLINE_H = tree-inline.h vecir.h
REAL_H = real.h $(MACHMODE_H)
IRA_INT_H = ira.h ira-int.h $(CFGLOOP_H) alloc-pool.h
DBGCNT_H = dbgcnt.h dbgcnt.def
EBITMAP_H = ebitmap.h sbitmap.h
LTO_STREAMER_H = lto-streamer.h $(LINKER_PLUGIN_API_H) $(TARGET_H) \
		$(CGRAPH_H) $(VEC_H) vecprim.h $(TREE_H) $(GIMPLE_H) \
		$(GCOV_IO_H) $(DIAGNOSTIC_H)
DATA_STREAMER_H = data-streamer.h $(VEC_H) $(LTO_STREAMER_H)
GIMPLE_STREAMER_H = gimple-streamer.h $(LTO_STREAMER_H) $(BASIC_BLOCK_H) \
		    $(FUNCTION_H)
TREE_STREAMER_H = tree-streamer.h $(TREE_H) $(LTO_STREAMER_H) \
		  $(STREAMER_HOOKS_H)
STREAMER_HOOKS_H = streamer-hooks.h $(TREE_H)
TREE_VECTORIZER_H = tree-vectorizer.h $(TREE_DATA_REF_H)
IPA_PROP_H = ipa-prop.h $(TREE_H) $(VEC_H) $(CGRAPH_H) $(GIMPLE_H) alloc-pool.h
GSTAB_H = gstab.h stab.def
BITMAP_H = bitmap.h $(HASHTAB_H) statistics.h
GCC_PLUGIN_H = gcc-plugin.h highlev-plugin-common.h $(CONFIG_H) $(SYSTEM_H) \
		$(HASHTAB_H)
PLUGIN_H = plugin.h $(GCC_PLUGIN_H)
PLUGIN_VERSION_H = plugin-version.h configargs.h
LIBFUNCS_H = libfuncs.h $(HASHTAB_H)

#
# Now figure out from those variables how to compile and link.

# IN_GCC distinguishes between code compiled into GCC itself and other
# programs built during a bootstrap.
# autoconf inserts -DCROSS_DIRECTORY_STRUCTURE if we are building a
# cross compiler which does not use the native headers and libraries.
INTERNAL_CFLAGS = -DIN_GCC @CROSS@

# This is the variable actually used when we compile. If you change this,
# you probably want to update BUILD_CFLAGS in configure.ac
ALL_CFLAGS = $(T_CFLAGS) $(CFLAGS-$@) \
  $(CFLAGS) $(INTERNAL_CFLAGS) $(COVERAGE_FLAGS) $(WARN_CFLAGS) @DEFS@

# The C++ version.
ALL_CXXFLAGS = $(T_CFLAGS) $(CFLAGS-$@) $(CXXFLAGS) $(INTERNAL_CFLAGS) \
  $(COVERAGE_FLAGS) $(NOEXCEPTION_FLAGS) $(WARN_CXXFLAGS) @DEFS@

# Likewise.  Put INCLUDES at the beginning: this way, if some autoconf macro
# puts -I options in CPPFLAGS, our include files in the srcdir will always
# win against random include files in /usr/include.
ALL_CPPFLAGS = $(INCLUDES) $(CPPFLAGS)

# This is the variable to use when using $(COMPILER).
ifneq ($(ENABLE_BUILD_WITH_CXX),yes)
ALL_COMPILERFLAGS = $(ALL_CFLAGS)
else
ALL_COMPILERFLAGS = $(ALL_CXXFLAGS)
endif

# This is the variable to use when using $(LINKER).
ifneq ($(ENABLE_BUILD_WITH_CXX),yes)
ALL_LINKERFLAGS = $(ALL_CFLAGS)
else
ALL_LINKERFLAGS = $(ALL_CXXFLAGS)
endif

# Build and host support libraries.
LIBIBERTY = ../libiberty/libiberty.a
BUILD_LIBIBERTY = $(build_libobjdir)/libiberty/libiberty.a

# Dependencies on the intl and portability libraries.
LIBDEPS= libcommon.a $(CPPLIB) $(LIBIBERTY) $(LIBINTL_DEP) $(LIBICONV_DEP) \
	$(LIBDECNUMBER)

# Likewise, for use in the tools that must run on this machine
# even if we are cross-building GCC.
BUILD_LIBDEPS= $(BUILD_LIBIBERTY)

# How to link with both our special library facilities
# and the system's installed libraries.
LIBS = @LIBS@ libcommon.a $(CPPLIB) $(LIBINTL) $(LIBICONV) $(LIBIBERTY) \
	$(LIBDECNUMBER) $(HOST_LIBS)
BACKENDLIBS = $(CLOOGLIBS) $(PPLLIBS) $(GMPLIBS) $(PLUGINLIBS) $(HOST_LIBS) \
	$(ZLIB)
# Any system libraries needed just for GNAT.
SYSLIBS = @GNAT_LIBEXC@

# Used from ada/gcc-interface/Make-lang.in
GNATBIND = @GNATBIND@
GNATMAKE = @GNATMAKE@

# Libs needed (at present) just for jcf-dump.
LDEXP_LIB = @LDEXP_LIB@

# Likewise, for use in the tools that must run on this machine
# even if we are cross-building GCC.
BUILD_LIBS = $(BUILD_LIBIBERTY)

BUILD_RTL = build/rtl.o build/read-rtl.o build/ggc-none.o \
	    build/vec.o build/min-insn-modes.o build/gensupport.o \
	    build/print-rtl.o
BUILD_MD = build/read-md.o
BUILD_ERRORS = build/errors.o

# Specify the directories to be searched for header files.
# Both . and srcdir are used, in that order,
# so that *config.h will be found in the compilation
# subdirectory rather than in the source directory.
# -I$(@D) and -I$(srcdir)/$(@D) cause the subdirectory of the file
# currently being compiled, in both source trees, to be examined as well.
# libintl.h will be found in ../intl if we are using the included libintl.
INCLUDES = -I. -I$(@D) -I$(srcdir) -I$(srcdir)/$(@D) \
	   -I$(srcdir)/../include @INCINTL@ \
	   $(CPPINC) $(GMPINC) $(DECNUMINC) \
	   $(PPLINC) $(CLOOGINC)

.c.o:
	$(COMPILER) -c $(ALL_COMPILERFLAGS) $(ALL_CPPFLAGS) $< $(OUTPUT_OPTION)

#
# Support for additional languages (other than C).
# C can be supported this way too (leave for later).

LANG_MAKEFRAGS = @all_lang_makefrags@

# Flags to pass to recursive makes.
# CC is set by configure.
# ??? The choices here will need some experimenting with.

export AR_FOR_TARGET
export AR_CREATE_FOR_TARGET
export AR_FLAGS_FOR_TARGET
export AR_EXTRACT_FOR_TARGET
export AWK
export DESTDIR
export GCC_FOR_TARGET
export INCLUDES
export INSTALL_DATA
export LIPO_FOR_TARGET
export MACHMODE_H
export NM_FOR_TARGET
export STRIP_FOR_TARGET
export RANLIB_FOR_TARGET
export libsubdir

FLAGS_TO_PASS = \
	"ADA_CFLAGS=$(ADA_CFLAGS)" \
	"BISON=$(BISON)" \
	"BISONFLAGS=$(BISONFLAGS)" \
	"CFLAGS=$(CFLAGS) $(WARN_CFLAGS)" \
	"LDFLAGS=$(LDFLAGS)" \
	"FLEX=$(FLEX)" \
	"FLEXFLAGS=$(FLEXFLAGS)" \
	"LN=$(LN)" \
	"LN_S=$(LN_S)" \
	"MAKEINFO=$(MAKEINFO)" \
	"MAKEINFOFLAGS=$(MAKEINFOFLAGS)" \
	"MAKEOVERRIDES=" \
	"SHELL=$(SHELL)" \
	"exeext=$(exeext)" \
	"build_exeext=$(build_exeext)" \
	"objext=$(objext)" \
	"exec_prefix=$(exec_prefix)" \
	"prefix=$(prefix)" \
	"local_prefix=$(local_prefix)" \
	"gxx_include_dir=$(gcc_gxx_include_dir)" \
	"build_tooldir=$(build_tooldir)" \
	"gcc_tooldir=$(gcc_tooldir)" \
	"bindir=$(bindir)" \
	"libexecsubdir=$(libexecsubdir)" \
	"datarootdir=$(datarootdir)" \
	"datadir=$(datadir)" \
	"localedir=$(localedir)"
#
# Lists of files for various purposes.

# All option source files
ALL_OPT_FILES=$(lang_opt_files) $(extra_opt_files)

# Target specific, C specific object file
C_TARGET_OBJS=@c_target_objs@

# Target specific, C++ specific object file
CXX_TARGET_OBJS=@cxx_target_objs@

# Target specific, Fortran specific object file
FORTRAN_TARGET_OBJS=@fortran_target_objs@

# Object files for gcc driver.
GCC_OBJS = gcc.o ggc-none.o

# Language-specific object files shared by all C-family front ends.
C_COMMON_OBJS = c-family/c-common.o c-family/c-cppbuiltin.o c-family/c-dump.o \
  c-family/c-format.o c-family/c-gimplify.o c-family/c-lex.o \
  c-family/c-omp.o c-family/c-opts.o c-family/c-pch.o \
  c-family/c-ppoutput.o c-family/c-pragma.o c-family/c-pretty-print.o \
  c-family/c-semantics.o c-family/c-ada-spec.o

# Language-specific object files for C and Objective C.
C_AND_OBJC_OBJS = attribs.o c-errors.o c-decl.o c-typeck.o \
  c-convert.o c-aux-info.o c-objc-common.o c-parser.o tree-mudflap.o \
  $(C_COMMON_OBJS) $(C_TARGET_OBJS)

# Language-specific object files for C.
C_OBJS = c-lang.o c-family/stub-objc.o $(C_AND_OBJC_OBJS)

# Language-independent object files.
# We put the insn-*.o files first so that a parallel make will build
# them sooner, because they are large and otherwise tend to be the
# last objects to finish building.
OBJS = \
	insn-attrtab.o \
	insn-automata.o \
	insn-emit.o \
	insn-extract.o \
	insn-modes.o \
	insn-opinit.o \
	insn-output.o \
	insn-peep.o \
	insn-preds.o \
	insn-recog.o \
	insn-enums.o \
	$(GGC) \
	alias.o \
	alloc-pool.o \
	auto-inc-dec.o \
	bb-reorder.o \
	bitmap.o \
	bt-load.o \
	builtins.o \
	caller-save.o \
	calls.o \
	cfg.o \
	cfganal.o \
	cfgbuild.o \
	cfgcleanup.o \
	cfgexpand.o \
	cfghooks.o \
	cfglayout.o \
	cfgloop.o \
	cfgloopanal.o \
	cfgloopmanip.o \
	cfgrtl.o \
	cgraph.o \
	cgraphbuild.o \
	cgraphunit.o \
	combine.o \
	combine-stack-adj.o \
	compare-elim.o \
	convert.o \
	coverage.o \
	cppbuiltin.o \
	cppdefault.o \
	cprop.o \
	cse.o \
	cselib.o \
	data-streamer.o \
	data-streamer-in.o \
	data-streamer-out.o \
	dbxout.o \
	dbgcnt.o \
	dce.o \
	ddg.o \
	debug.o \
	df-core.o \
	df-problems.o \
	df-scan.o \
	dfp.o \
	dojump.o \
	dominance.o \
	domwalk.o \
	double-int.o \
	dse.o \
	dwarf2asm.o \
	dwarf2cfi.o \
	dwarf2out.o \
	ebitmap.o \
	emit-rtl.o \
	et-forest.o \
	except.o \
	explow.o \
	expmed.o \
	expr.o \
	final.o \
	fixed-value.o \
	fold-const.o \
	function.o \
	fwprop.o \
	gcse.o \
	ggc-common.o \
	gimple.o \
	gimple-iterator.o \
	gimple-fold.o \
	gimple-low.o \
	gimple-pretty-print.o \
	gimple-streamer-in.o \
	gimple-streamer-out.o \
	gimplify.o \
	godump.o \
	graph.o \
	graphds.o \
	graphite.o \
	graphite-blocking.o \
	graphite-clast-to-gimple.o \
	graphite-cloog-util.o \
	graphite-dependences.o \
	graphite-flattening.o \
	graphite-interchange.o \
	graphite-poly.o \
	graphite-ppl.o \
	graphite-scop-detection.o \
	graphite-sese-to-poly.o \
	gtype-desc.o \
	haifa-sched.o \
	hw-doloop.o \
	hwint.o \
	ifcvt.o \
	ree.o \
	incpath.o \
	init-regs.o \
	integrate.o \
	internal-fn.o \
	ipa-cp.o \
	ipa-split.o \
	ipa-inline.o \
	ipa-inline-analysis.o \
	ipa-inline-transform.o \
	ipa-prop.o \
	ipa-pure-const.o \
	ipa-reference.o \
	ipa-ref.o \
	ipa-utils.o \
	ipa.o \
	ira.o \
	ira-build.o \
	ira-costs.o \
	ira-conflicts.o \
	ira-color.o \
	ira-emit.o \
	ira-lives.o \
	jump.o \
	langhooks.o \
	lcm.o \
	lists.o \
	loop-doloop.o \
	loop-init.o \
	loop-invariant.o \
	loop-iv.o \
	loop-unroll.o \
	loop-unswitch.o \
	lower-subreg.o \
	lto-cgraph.o \
	lto-streamer.o \
	lto-streamer-in.o \
	lto-streamer-out.o \
	lto-section-in.o \
	lto-section-out.o \
	lto-symtab.o \
	lto-opts.o \
	lto-compress.o \
	matrix-reorg.o \
	mcf.o \
	mode-switching.o \
	modulo-sched.o \
	omega.o \
	omp-low.o \
	optabs.o \
	options-save.o \
	opts-global.o \
	passes.o \
	plugin.o \
	pointer-set.o \
	postreload-gcse.o \
	postreload.o \
	predict.o \
	print-rtl.o \
	print-tree.o \
	profile.o \
	real.o \
	realmpfr.o \
	recog.o \
	reg-stack.o \
	regcprop.o \
	reginfo.o \
	regmove.o \
	regrename.o \
	regstat.o \
	reload.o \
	reload1.o \
	reorg.o \
	resource.o \
	rtl-error.o \
	rtl.o \
	rtlanal.o \
	rtlhooks.o \
	sbitmap.o \
	sched-deps.o \
	sched-ebb.o \
	sched-rgn.o \
	sched-vis.o \
	sdbout.o \
	sel-sched-ir.o \
	sel-sched-dump.o \
	sel-sched.o \
	sese.o \
	simplify-rtx.o \
	sparseset.o \
	sreal.o \
	stack-ptr-mod.o \
	statistics.o \
	stmt.o \
	stor-layout.o \
	store-motion.o \
	streamer-hooks.o \
	stringpool.o \
	target-globals.o \
	targhooks.o \
	timevar.o \
	toplev.o \
	tracer.o \
	trans-mem.o \
	tree-affine.o \
	tree-call-cdce.o \
	tree-cfg.o \
	tree-cfgcleanup.o \
	tree-chrec.o \
	tree-complex.o \
	tree-data-ref.o \
	tree-dfa.o \
	tree-diagnostic.o \
	tree-dump.o \
	tree-eh.o \
	tree-emutls.o \
	tree-if-conv.o \
	tree-inline.o \
	tree-into-ssa.o \
	tree-iterator.o \
	tree-loop-distribution.o \
	tree-nested.o \
	tree-nomudflap.o \
	tree-nrv.o \
	tree-object-size.o \
	tree-optimize.o \
	tree-outof-ssa.o \
	tree-parloops.o \
	tree-phinodes.o \
	tree-predcom.o \
	tree-pretty-print.o \
	tree-profile.o \
	tree-scalar-evolution.o \
	tree-sra.o \
	tree-switch-conversion.o \
	tree-ssa-address.o \
	tree-ssa-alias.o \
	tree-ssa-ccp.o \
	tree-ssa-coalesce.o \
	tree-ssa-copy.o \
	tree-ssa-copyrename.o \
	tree-ssa-dce.o \
	tree-ssa-dom.o \
	tree-ssa-dse.o \
	tree-ssa-forwprop.o \
	tree-ssa-ifcombine.o \
	tree-ssa-live.o \
	tree-ssa-loop-ch.o \
	tree-ssa-loop-im.o \
	tree-ssa-loop-ivcanon.o \
	tree-ssa-loop-ivopts.o \
	tree-ssa-loop-manip.o \
	tree-ssa-loop-niter.o \
	tree-ssa-loop-prefetch.o \
	tree-ssa-loop-unswitch.o \
	tree-ssa-loop.o \
	tree-ssa-math-opts.o \
	tree-ssa-operands.o \
	tree-ssa-phiopt.o \
	tree-ssa-phiprop.o \
	tree-ssa-pre.o \
	tree-ssa-propagate.o \
	tree-ssa-reassoc.o \
	tree-ssa-sccvn.o \
	tree-ssa-sink.o \
	tree-ssa-strlen.o \
	tree-ssa-structalias.o \
	tree-ssa-tail-merge.o \
	tree-ssa-ter.o \
	tree-ssa-threadedge.o \
	tree-ssa-threadupdate.o \
	tree-ssa-uncprop.o \
	tree-ssa-uninit.o \
	tree-ssa.o \
	tree-ssanames.o \
	tree-stdarg.o \
	tree-streamer.o \
	tree-streamer-in.o \
	tree-streamer-out.o \
	tree-tailcall.o \
	tree-vect-generic.o \
	tree-vect-patterns.o \
	tree-vect-data-refs.o \
	tree-vect-stmts.o \
	tree-vect-loop.o \
	tree-vect-loop-manip.o \
	tree-vect-slp.o \
	tree-vectorizer.o \
	tree-vrp.o \
	tree.o \
	value-prof.o \
	var-tracking.o \
	varasm.o \
	varpool.o \
	vmsdbgout.o \
	web.o \
	xcoffout.o \
	$(out_object_file) \
	$(EXTRA_OBJS) \
	$(host_hook_obj)

# Objects in libcommon.a, potentially used by all host binaries and with
# no target dependencies.
OBJS-libcommon = diagnostic.o pretty-print.o intl.o input.o version.o

# Objects in libcommon-target.a, used by drivers and by the core
# compiler and containing target-dependent code.
OBJS-libcommon-target = $(common_out_object_file) prefix.o params.o \
	opts.o opts-common.o options.o vec.o hooks.o common/common-targhooks.o

# This lists all host objects for the front ends.
ALL_HOST_FRONTEND_OBJS = $(C_OBJS) \
  $(foreach v,$(CONFIG_LANGUAGES),$($(v)_OBJS))

ALL_HOST_BACKEND_OBJS = $(GCC_OBJS) $(OBJS) $(OBJS-libcommon) \
  $(OBJS-libcommon-target) @TREEBROWSER@ main.o gccspec.o cppspec.o \
  $(COLLECT2_OBJS) $(EXTRA_GCC_OBJS) mips-tfile.o mips-tdump.o \
  $(GCOV_OBJS) $(GCOV_DUMP_OBJS)

# This lists all host object files, whether they are included in this
# compilation or not.
ALL_HOST_OBJS = $(ALL_HOST_FRONTEND_OBJS) $(ALL_HOST_BACKEND_OBJS)

BACKEND = main.o @TREEBROWSER@ libbackend.a libcommon-target.a libcommon.a \
	$(CPPLIB) $(LIBDECNUMBER)

MOSTLYCLEANFILES = insn-flags.h insn-config.h insn-codes.h \
 insn-output.c insn-recog.c insn-emit.c insn-extract.c insn-peep.c \
 insn-attr.h insn-attr-common.h insn-attrtab.c insn-opinit.c \
 insn-preds.c insn-constants.h \
 tm-preds.h tm-constrs.h checksum-options \
 tree-check.h min-insn-modes.c insn-modes.c insn-modes.h \
 genrtl.h gt-*.h gtype-*.h gtype-desc.c gtyp-input.list \
 xgcc$(exeext) cpp$(exeext) cc1$(exeext) $(EXTRA_PASSES) \
 $(EXTRA_PROGRAMS) gcc-cross$(exeext) \
 $(SPECS) collect2$(exeext) gcc-ar$(exeext) gcc-nm$(exeext) \
 gcc-ranlib$(exeext) \
 gcov-iov$(build_exeext) gcov$(exeext) gcov-dump$(exeext) \
 gengtype$(exeext) *.[0-9][0-9].* *.[si] *-checksum.c libbackend.a \
 libcommon-target.a libcommon.a libgcc.mk

#
# Language makefile fragments.

# The following targets define the interface between us and the languages.
#
# all.cross, start.encap, rest.encap,
# install-common, install-info, install-man,
# uninstall,
# mostlyclean, clean, distclean, maintainer-clean,
#
# Each language is linked in with a series of hooks.  The name of each
# hooked is "lang.${target_name}" (eg: lang.info).  Configure computes
# and adds these here.  We use double-colon rules for some of the hooks;
# double-colon rules should be preferred for any new hooks.

# language hooks, generated by configure
@language_hooks@

# per-language makefile fragments
ifneq ($(LANG_MAKEFRAGS),)
include $(LANG_MAKEFRAGS)
endif

# target and host overrides must follow the per-language makefile fragments
# so they can override or augment language-specific variables

# target overrides
ifneq ($(tmake_file),)
include $(tmake_file)
endif

# host overrides
ifneq ($(xmake_file),)
include $(xmake_file)
endif

# all-tree.def includes all the tree.def files.
all-tree.def: s-alltree; @true
s-alltree: Makefile
	rm -f tmp-all-tree.def
	echo '#include "tree.def"' > tmp-all-tree.def
	echo 'END_OF_BASE_TREE_CODES' >> tmp-all-tree.def
	echo '#include "c-family/c-common.def"' >> tmp-all-tree.def
	ltf="$(lang_tree_files)"; for f in $$ltf; do \
	  echo "#include \"$$f\""; \
	done | sed 's|$(srcdir)/||' >> tmp-all-tree.def
	$(SHELL) $(srcdir)/../move-if-change tmp-all-tree.def all-tree.def
	$(STAMP) s-alltree

# Now that LANG_MAKEFRAGS are included, we can add special flags to the
# objects that belong to the front ends.  We add an extra define that
# causes back-end specific include files to be poisoned, in the hope that
# we can avoid introducing dependencies of the front ends on things that
# no front end should ever look at (e.g. everything RTL related).
$(foreach file,$(ALL_HOST_FRONTEND_OBJS),$(eval CFLAGS-$(file) += -DIN_GCC_FRONTEND))

#

# -----------------------------
# Rebuilding this configuration
# -----------------------------

# On the use of stamps:
# Consider the example of tree-check.h. It is constructed with build/gencheck.
# A simple rule to build tree-check.h would be
# tree-check.h: build/gencheck$(build_exeext)
#	$(RUN_GEN) build/gencheck$(build_exeext) > tree-check.h
#
# but tree-check.h doesn't change every time gencheck changes. It would the
# nice if targets that depend on tree-check.h wouldn't be rebuild
# unnecessarily when tree-check.h is unchanged. To make this, tree-check.h
# must not be overwritten with a identical copy. One solution is to use a
# temporary file
# tree-check.h: build/gencheck$(build_exeext)
#	$(RUN_GEN) build/gencheck$(build_exeext) > tmp-check.h
#	$(SHELL) $(srcdir)/../move-if-change tmp-check.h tree-check.h
#
# This solution has a different problem. Since the time stamp of tree-check.h
# is unchanged, make will try to update tree-check.h every time it runs.
# To prevent this, one can add a stamp
# tree-check.h: s-check
# s-check : build/gencheck$(build_exeext)
#	$(RUN_GEN) build/gencheck$(build_exeext) > tmp-check.h
#	$(SHELL) $(srcdir)/../move-if-change tmp-check.h tree-check.h
#	$(STAMP) s-check
#
# The problem with this solution is that make thinks that tree-check.h is
# always unchanged. Make must be deceived into thinking that tree-check.h is
# rebuild by the "tree-check.h: s-check" rule. To do this, add a dummy command:
# tree-check.h: s-check; @true
# s-check : build/gencheck$(build_exeext)
#	$(RUN_GEN) build/gencheck$(build_exeext) > tmp-check.h
#	$(SHELL) $(srcdir)/../move-if-change tmp-check.h tree-check.h
#	$(STAMP) s-check
#
# This is what is done in this makefile. Note that mkconfig.sh has a
# move-if-change built-in

Makefile: config.status $(srcdir)/Makefile.in $(LANG_MAKEFRAGS)
	LANGUAGES="$(CONFIG_LANGUAGES)" \
	CONFIG_HEADERS= \
	CONFIG_SHELL="$(SHELL)" \
	CONFIG_FILES=$@ $(SHELL) config.status

config.h: cs-config.h ; @true
bconfig.h: cs-bconfig.h ; @true
tconfig.h: cs-tconfig.h ; @true
tm.h: cs-tm.h ; @true
tm_p.h: cs-tm_p.h ; @true

cs-config.h: Makefile
	TARGET_CPU_DEFAULT="" \
	HEADERS="$(host_xm_include_list)" DEFINES="$(host_xm_defines)" \
	$(SHELL) $(srcdir)/mkconfig.sh config.h

cs-bconfig.h: Makefile
	TARGET_CPU_DEFAULT="" \
	HEADERS="$(build_xm_include_list)" DEFINES="$(build_xm_defines)" \
	$(SHELL) $(srcdir)/mkconfig.sh bconfig.h

cs-tconfig.h: Makefile
	TARGET_CPU_DEFAULT="" \
	HEADERS="$(xm_include_list)" DEFINES="USED_FOR_TARGET $(xm_defines)" \
	$(SHELL) $(srcdir)/mkconfig.sh tconfig.h

cs-tm.h: Makefile
	TARGET_CPU_DEFAULT="$(target_cpu_default)" \
	HEADERS="$(tm_include_list)" DEFINES="$(tm_defines)" \
	$(SHELL) $(srcdir)/mkconfig.sh tm.h

cs-tm_p.h: Makefile
	TARGET_CPU_DEFAULT="" \
	HEADERS="$(tm_p_include_list)" DEFINES="" \
	$(SHELL) $(srcdir)/mkconfig.sh tm_p.h

# Don't automatically run autoconf, since configure.ac might be accidentally
# newer than configure.  Also, this writes into the source directory which
# might be on a read-only file system.  If configured for maintainer mode
# then do allow autoconf to be run.

AUTOCONF = autoconf
ACLOCAL = aclocal
ACLOCAL_AMFLAGS = -I ../config -I ..
aclocal_deps = \
	$(srcdir)/../libtool.m4 \
	$(srcdir)/../ltoptions.m4 \
	$(srcdir)/../ltsugar.m4 \
	$(srcdir)/../ltversion.m4 \
	$(srcdir)/../lt~obsolete.m4 \
	$(srcdir)/../config/acx.m4 \
	$(srcdir)/../config/codeset.m4 \
	$(srcdir)/../config/extensions.m4 \
	$(srcdir)/../config/gettext-sister.m4 \
	$(srcdir)/../config/iconv.m4 \
	$(srcdir)/../config/lcmessage.m4 \
	$(srcdir)/../config/lib-ld.m4 \
	$(srcdir)/../config/lib-link.m4 \
	$(srcdir)/../config/lib-prefix.m4 \
	$(srcdir)/../config/override.m4 \
	$(srcdir)/../config/progtest.m4 \
        $(srcdir)/../config/stdint.m4 \
	$(srcdir)/../config/unwind_ipinfo.m4 \
	$(srcdir)/../config/warnings.m4 \
	$(srcdir)/../config/dfp.m4 \
	$(srcdir)/acinclude.m4

$(srcdir)/configure: @MAINT@ $(srcdir)/configure.ac $(srcdir)/aclocal.m4
	(cd $(srcdir) && $(AUTOCONF))

$(srcdir)/aclocal.m4 : @MAINT@ $(aclocal_deps)
	(cd $(srcdir) && $(ACLOCAL) $(ACLOCAL_AMFLAGS))

# cstamp-h.in controls rebuilding of config.in.
# It is named cstamp-h.in and not stamp-h.in so the mostlyclean rule doesn't
# delete it.  A stamp file is needed as autoheader won't update the file if
# nothing has changed.
# It remains in the source directory and is part of the distribution.
# This follows what is done in shellutils, fileutils, etc.
# "echo timestamp" is used instead of touch to be consistent with other
# packages that use autoconf (??? perhaps also to avoid problems with patch?).
# ??? Newer versions have a maintainer mode that may be useful here.

# Don't run autoheader automatically either.
# Only run it if maintainer mode is enabled.
@MAINT@ AUTOHEADER = autoheader
@MAINT@ $(srcdir)/config.in: $(srcdir)/cstamp-h.in
@MAINT@ $(srcdir)/cstamp-h.in: $(srcdir)/configure.ac
@MAINT@	(cd $(srcdir) && $(AUTOHEADER))
@MAINT@	@rm -f $(srcdir)/cstamp-h.in
@MAINT@	echo timestamp > $(srcdir)/cstamp-h.in
auto-host.h: cstamp-h ; @true
cstamp-h: config.in config.status
	CONFIG_HEADERS=auto-host.h:config.in \
	CONFIG_FILES= \
	LANGUAGES="$(CONFIG_LANGUAGES)" $(SHELL) config.status

# Really, really stupid make features, such as SUN's KEEP_STATE, may force
# a target to build even if it is up-to-date.  So we must verify that
# config.status does not exist before failing.
config.status: $(srcdir)/configure $(srcdir)/config.gcc
	@if [ ! -f config.status ] ; then \
	  echo You must configure gcc.  Look at http://gcc.gnu.org/install/ for details.; \
	  false; \
	else \
	  LANGUAGES="$(CONFIG_LANGUAGES)" $(SHELL) config.status --recheck; \
	fi

# --------
# UNSORTED
# --------

# Provide quickstrap as a target that people can type into the gcc directory,
# and that fails if you're not into it.
quickstrap: all
	cd $(toplevel_builddir) && $(MAKE) all-target-libgcc

all.internal: start.encap rest.encap doc
# This is what to compile if making a cross-compiler.
all.cross: native gcc-cross$(exeext) cpp$(exeext) specs \
	libgcc-support lang.all.cross doc @GENINSRC@ srcextra
# This is what must be made before installing GCC and converting libraries.
start.encap: native xgcc$(exeext) cpp$(exeext) specs \
	libgcc-support lang.start.encap @GENINSRC@ srcextra
# These can't be made until after GCC can run.
rest.encap: lang.rest.encap
# This is what is made with the host's compiler
# whether making a cross compiler or not.
native: config.status auto-host.h build-@POSUB@ $(LANGUAGES) \
	$(EXTRA_PASSES) $(EXTRA_PROGRAMS) $(COLLECT2) lto-wrapper$(exeext) \
	gcc-ar$(exeext) gcc-nm$(exeext) gcc-ranlib$(exeext)

ifeq ($(enable_plugin),yes)
native: gengtype$(exeext)
endif

# Define the names for selecting languages in LANGUAGES.
c: cc1$(exeext)

# Tell GNU make these are phony targets.
.PHONY: c

# On the target machine, finish building a cross compiler.
# This does the things that can't be done on the host machine.
rest.cross: specs

# Recompile all the language-independent object files.
# This is used only if the user explicitly asks for it.
compilations: $(BACKEND)

# This archive is strictly for the host.
libbackend.a: $(OBJS)
	-rm -rf libbackend.a
	$(AR) $(AR_FLAGS) libbackend.a $(OBJS)
	-$(RANLIB) $(RANLIB_FLAGS) libbackend.a

libcommon-target.a: $(OBJS-libcommon-target)
	-rm -rf libcommon-target.a
	$(AR) $(AR_FLAGS) libcommon-target.a $(OBJS-libcommon-target)
	-$(RANLIB) $(RANLIB_FLAGS) libcommon-target.a

libcommon.a: $(OBJS-libcommon)
	-rm -rf libcommon.a
	$(AR) $(AR_FLAGS) libcommon.a $(OBJS-libcommon)
	-$(RANLIB) $(RANLIB_FLAGS) libcommon.a

# We call this executable `xgcc' rather than `gcc'
# to avoid confusion if the current directory is in the path
# and CC is `gcc'.  It is renamed to `gcc' when it is installed.
xgcc$(exeext): $(GCC_OBJS) gccspec.o libcommon-target.a $(LIBDEPS) \
	$(EXTRA_GCC_OBJS)
	+$(LINKER) $(ALL_LINKERFLAGS) $(LDFLAGS) -o $@ $(GCC_OBJS) \
	  gccspec.o $(EXTRA_GCC_OBJS) libcommon-target.a \
	  $(EXTRA_GCC_LIBS) $(LIBS)

# cpp is to cpp0 as gcc is to cc1.
# The only difference from xgcc is that it's linked with cppspec.o
# instead of gccspec.o.
cpp$(exeext): $(GCC_OBJS) cppspec.o libcommon-target.a $(LIBDEPS) \
	$(EXTRA_GCC_OBJS)
	+$(LINKER) $(ALL_LINKERFLAGS) $(LDFLAGS) -o $@ $(GCC_OBJS) \
	  cppspec.o $(EXTRA_GCC_OBJS) libcommon-target.a \
	  $(EXTRA_GCC_LIBS) $(LIBS)

# Dump a specs file to make -B./ read these specs over installed ones.
$(SPECS): xgcc$(exeext)
	$(GCC_FOR_TARGET) -dumpspecs > tmp-specs
	mv tmp-specs $(SPECS)

# We do want to create an executable named `xgcc', so we can use it to
# compile libgcc2.a.
# Also create gcc-cross, so that install-common will install properly.
gcc-cross$(exeext): xgcc$(exeext)
	cp xgcc$(exeext) gcc-cross$(exeext)

checksum-options:
	echo "$(LINKER) $(ALL_LINKERFLAGS) $(LDFLAGS)" > checksum-options.tmp \
	&& $(srcdir)/../move-if-change checksum-options.tmp checksum-options

# compute checksum over all object files and the options
cc1-checksum.c : build/genchecksum$(build_exeext) checksum-options \
	$(C_OBJS) $(BACKEND) $(LIBDEPS) 
	build/genchecksum$(build_exeext) $(C_OBJS) $(BACKEND) $(LIBDEPS) \
                     checksum-options > cc1-checksum.c.tmp && 		 \
	$(srcdir)/../move-if-change cc1-checksum.c.tmp cc1-checksum.c

cc1-checksum.o : cc1-checksum.c $(CONFIG_H) $(SYSTEM_H)

cc1$(exeext): $(C_OBJS) cc1-checksum.o $(BACKEND) $(LIBDEPS)
	+$(LINKER) $(ALL_LINKERFLAGS) $(LDFLAGS) -o $@ $(C_OBJS) \
	  cc1-checksum.o $(BACKEND) $(LIBS) $(BACKENDLIBS)

#
# Build libgcc.a.

libgcc-support: libgcc.mvars stmp-int-hdrs $(TCONFIG_H) \
	$(MACHMODE_H) gcov-iov.h

libgcc.mvars: config.status Makefile specs xgcc$(exeext)
	: > tmp-libgcc.mvars
	echo GCC_CFLAGS = '$(GCC_CFLAGS)' >> tmp-libgcc.mvars
	echo INHIBIT_LIBC_CFLAGS = '$(INHIBIT_LIBC_CFLAGS)' >> tmp-libgcc.mvars
	echo TARGET_SYSTEM_ROOT = '$(TARGET_SYSTEM_ROOT)' >> tmp-libgcc.mvars

	mv tmp-libgcc.mvars libgcc.mvars

# Use the genmultilib shell script to generate the information the gcc
# driver program needs to select the library directory based on the
# switches.
multilib.h: s-mlib; @true
s-mlib: $(srcdir)/genmultilib Makefile
	if test @enable_multilib@ = yes \
	   || test -n "$(MULTILIB_OSDIRNAMES)"; then \
	  $(SHELL) $(srcdir)/genmultilib \
	    "$(MULTILIB_OPTIONS)" \
	    "$(MULTILIB_DIRNAMES)" \
	    "$(MULTILIB_MATCHES)" \
	    "$(MULTILIB_EXCEPTIONS)" \
	    "$(MULTILIB_EXTRA_OPTS)" \
	    "$(MULTILIB_EXCLUSIONS)" \
	    "$(MULTILIB_OSDIRNAMES)" \
	    "$(MULTIARCH_DIRNAME)" \
	    "@enable_multilib@" \
            "$(MULTILIB_REQUIRED)" \
	    > tmp-mlib.h; \
	else \
<<<<<<< HEAD
	  $(SHELL) $(srcdir)/genmultilib '' '' '' '' '' '' '' no ''\
=======
	  $(SHELL) $(srcdir)/genmultilib '' '' '' '' '' '' '' "$(MULTIARCH_DIRNAME)" no \
>>>>>>> 7b1a118b
	    > tmp-mlib.h; \
	fi
	$(SHELL) $(srcdir)/../move-if-change tmp-mlib.h multilib.h
	$(STAMP) s-mlib
#
# Compiling object files from source files.

# Note that dependencies on obstack.h are not written
# because that file is not part of GCC.

srcextra: gcc.srcextra lang.srcextra

gcc.srcextra: gengtype-lex.c
	-cp -p $^ $(srcdir)

# C language specific files.
c-aux-info.o : c-aux-info.c  $(CONFIG_H) $(SYSTEM_H) coretypes.h $(TM_H) \
	$(C_TREE_H) $(TREE_H) $(FLAGS_H)

c-convert.o : c-convert.c $(CONFIG_H) $(SYSTEM_H) coretypes.h $(TM_H) \
	$(TREE_H) $(C_TREE_H) $(FLAGS_H) $(C_COMMON_H) convert.h \
	langhooks.h $(TARGET_H)

c-decl.o : c-decl.c c-lang.h $(CONFIG_H) $(SYSTEM_H) coretypes.h $(TM_H) \
	$(TREE_H) $(C_TREE_H) $(GGC_H) $(TARGET_H) $(FLAGS_H) $(FUNCTION_H) \
	output.h debug.h toplev.h intl.h $(TM_P_H) $(TREE_INLINE_H) \
	$(TIMEVAR_H) $(OPTS_H) $(C_PRAGMA_H) gt-c-decl.h $(CGRAPH_H) \
	$(HASHTAB_H) $(LIBFUNCS_H) $(EXCEPT_H) $(LANGHOOKS_DEF_H) \
	$(TREE_DUMP_H) $(C_COMMON_H) $(CPPLIB_H) $(DIAGNOSTIC_CORE_H) \
	$(INPUT_H) langhooks.h pointer-set.h tree-iterator.h \
	$(PLUGIN_H) c-family/c-ada-spec.h c-family/c-objc.h

c-errors.o: c-errors.c $(CONFIG_H) $(SYSTEM_H) coretypes.h $(TM_H) $(TREE_H) \
	$(C_TREE_H) $(FLAGS_H) $(DIAGNOSTIC_H) $(TM_P_H)

c-lang.o : c-lang.c c-objc-common.h \
	$(CONFIG_H) $(SYSTEM_H) coretypes.h $(TM_H) $(TREE_H) \
	$(C_TREE_H) $(DIAGNOSTIC_CORE_H) \
	langhooks.h $(LANGHOOKS_DEF_H) $(C_COMMON_H) gtype-c.h \
	$(C_PRAGMA_H) $(TREE_INLINE_H)

c-objc-common.o : c-objc-common.c c-objc-common.h \
	$(CONFIG_H) $(SYSTEM_H) coretypes.h \
	$(TREE_H) $(C_TREE_H) $(FLAGS_H) $(DIAGNOSTIC_H) \
	langhooks.h $(GGC_H) $(C_PRETTY_PRINT_H) intl.h \
	tree-pretty-print.h

c-parser.o : c-parser.c $(CONFIG_H) $(SYSTEM_H) coretypes.h \
	$(TM_H) $(TREE_H) $(C_TREE_H) $(C_COMMON_H) $(C_PRAGMA_H) $(CPPLIB_H) \
	$(GGC_H) $(TIMEVAR_H) $(INPUT_H) $(FLAGS_H) output.h \
	gt-c-parser.h langhooks.h \
	$(VEC_H) $(TARGET_H) $(CGRAPH_H) $(PLUGIN_H) \
	 c-family/c-objc.h

c-typeck.o : c-typeck.c c-lang.h $(CONFIG_H) $(SYSTEM_H) coretypes.h $(TM_H) \
	$(TREE_H) $(C_TREE_H) $(TARGET_H) $(FLAGS_H) intl.h output.h $(EXPR_H) \
	langhooks.h tree-iterator.h $(BITMAP_H) $(GIMPLE_H) \
	 c-family/c-objc.h



graph.o: graph.c $(SYSTEM_H) coretypes.h $(TM_H) toplev.h $(DIAGNOSTIC_CORE_H) $(FLAGS_H) output.h \
    $(RTL_H) $(FUNCTION_H) hard-reg-set.h $(BASIC_BLOCK_H) graph.h $(OBSTACK_H) \
    $(CONFIG_H) $(EMIT_RTL_H)

sbitmap.o: sbitmap.c sbitmap.h $(CONFIG_H) $(SYSTEM_H) coretypes.h $(BASIC_BLOCK_H)
ebitmap.o: ebitmap.c $(CONFIG_H) $(SYSTEM_H) coretypes.h $(EBITMAP_H)
sparseset.o: sparseset.c $(SYSTEM_H) sparseset.h $(CONFIG_H)

AR_LIBS = @COLLECT2_LIBS@

gcc-ar$(exeext): gcc-ar.o $(LIBDEPS)
	+$(LINKER) $(ALL_LINKERFLAGS) $(LDFLAGS) gcc-ar.o -o $@ \
		$(LIBS) $(AR_LIBS)

gcc-nm$(exeext): gcc-nm.o $(LIBDEPS)
	+$(LINKER) $(ALL_LINKERFLAGS) $(LDFLAGS) gcc-nm.o -o $@ \
		$(LIBS) $(AR_LIBS)

gcc-ranlib$(exeext): gcc-ranlib.o $(LIBDEPS)
	+$(LINKER) $(ALL_LINKERFLAGS) $(LDFLAGS) gcc-ranlib.o -o $@ \
		$(LIBS) $(AR_LIBS)

CFLAGS-gcc-ar.o += $(DRIVER_DEFINES) \
	-DTARGET_MACHINE=\"$(target_noncanonical)\" \
	@TARGET_SYSTEM_ROOT_DEFINE@ -DPERSONALITY=\"ar\"

gcc-ar.o: gcc-ar.c $(CONFIG_H) $(SYSTEM_H) $(LIBIBERTY_H)

CFLAGS-gcc-ranlib.o += $(DRIVER_DEFINES) \
	-DTARGET_MACHINE=\"$(target_noncanonical)\" \
	@TARGET_SYSTEM_ROOT_DEFINE@ -DPERSONALITY=\"ranlib\"

gcc-ranlib.o: gcc-ranlib.c $(CONFIG_H) $(SYSTEM_H) $(LIBIBERTY_H)

CFLAGS-gcc-nm.o += $(DRIVER_DEFINES) \
	-DTARGET_MACHINE=\"$(target_noncanonical)\" \
	@TARGET_SYSTEM_ROOT_DEFINE@ -DPERSONALITY=\"nm\"

gcc-nm.o: gcc-nm.c $(CONFIG_H) $(SYSTEM_H) $(LIBIBERTY_H)

# ??? the implicit rules dont trigger if the source file has a different name
# so copy instead
gcc-ranlib.c: gcc-ar.c
	cp $^ $@

gcc-nm.c: gcc-ar.c
	cp $^ $@

COLLECT2_OBJS = collect2.o collect2-aix.o tlink.o vec.o ggc-none.o
COLLECT2_LIBS = @COLLECT2_LIBS@
collect2$(exeext): $(COLLECT2_OBJS) $(LIBDEPS)
# Don't try modifying collect2 (aka ld) in place--it might be linking this.
	+$(LINKER) $(ALL_LINKERFLAGS) $(LDFLAGS) -o T$@ \
		$(COLLECT2_OBJS) $(LIBS) $(COLLECT2_LIBS)
	mv -f T$@ $@

CFLAGS-collect2.o += -DTARGET_MACHINE=\"$(target_noncanonical)\" \
	@TARGET_SYSTEM_ROOT_DEFINE@
collect2.o : collect2.c $(CONFIG_H) $(SYSTEM_H) coretypes.h $(TM_H) intl.h \
	$(OBSTACK_H) $(DEMANGLE_H) collect2.h collect2-aix.h version.h \
	$(DIAGNOSTIC_H)

collect2-aix.o : collect2-aix.c $(CONFIG_H) $(SYSTEM_H) coretypes.h $(TM_H) \
    collect2-aix.h

tlink.o: tlink.c $(DEMANGLE_H) $(HASHTAB_H) $(CONFIG_H) $(SYSTEM_H) coretypes.h $(TM_H) \
    $(OBSTACK_H) collect2.h intl.h $(DIAGNOSTIC_CORE_H)

lto-wrapper$(exeext): lto-wrapper.o ggc-none.o libcommon-target.a $(LIBDEPS)
	+$(LINKER) $(ALL_COMPILERFLAGS) $(LDFLAGS) -o T$@ \
	    lto-wrapper.o ggc-none.o libcommon-target.a $(LIBS)
	mv -f T$@ $@

lto-wrapper.o: lto-wrapper.c $(CONFIG_H) $(SYSTEM_H) coretypes.h intl.h \
	$(OBSTACK_H) $(DIAGNOSTIC_H) $(OPTS_H) $(OPTIONS_H)

# Files used by all variants of C.
c-family/c-common.o : c-family/c-common.c $(CONFIG_H) $(SYSTEM_H) coretypes.h \
	$(TM_H) $(TREE_H) \
	$(OBSTACK_H) $(C_COMMON_H) $(FLAGS_H) toplev.h output.h $(C_PRAGMA_H) \
	$(GGC_H) builtin-types.def builtin-attrs.def \
	$(DIAGNOSTIC_H) langhooks.h c-family/c-objc.h \
	$(TARGET_H) tree-iterator.h langhooks.h tree-mudflap.h \
	intl.h $(OPTS_H) $(CPPLIB_H) $(TREE_INLINE_H) $(HASHTAB_H) \
	$(BUILTINS_DEF) $(CGRAPH_H) $(BASIC_BLOCK_H) $(TARGET_DEF_H) \
	$(LIBFUNCS_H) \
	gt-c-family-c-common.h $(COMMON_TARGET_H)

c-family/c-cppbuiltin.o : c-family/c-cppbuiltin.c $(CONFIG_H) $(SYSTEM_H) \
	coretypes.h $(TM_H) $(TREE_H) version.h $(C_COMMON_H) $(C_PRAGMA_H) \
	$(FLAGS_H) output.h $(TREE_H) $(TARGET_H) $(COMMON_TARGET_H) \
	$(TM_P_H) debug.h $(CPP_ID_DATA_H) cppbuiltin.h

c-family/c-dump.o : c-family/c-dump.c $(CONFIG_H) $(SYSTEM_H) coretypes.h \
	$(TM_H) $(TREE_H) $(TREE_DUMP_H)

c-family/c-format.o : c-family/c-format.c c-family/c-format.h \
	$(CONFIG_H) $(SYSTEM_H) coretypes.h $(TM_H) $(TREE_H) langhooks.h \
	$(C_COMMON_H) $(FLAGS_H) intl.h $(C_TARGET_H) \
	$(DIAGNOSTIC_CORE_H) alloc-pool.h c-family/c-objc.h

c-family/c-gimplify.o : c-family/c-gimplify.c $(CONFIG_H) $(SYSTEM_H) $(TREE_H) \
	$(C_COMMON_H) $(DIAGNOSTIC_CORE_H) $(GIMPLE_H) \
	$(FLAGS_H) langhooks.h $(LANGHOOKS_DEF_H) \
	$(TM_H) coretypes.h $(C_PRETTY_PRINT_H) $(CGRAPH_H) $(BASIC_BLOCK_H) \
	hard-reg-set.h $(TREE_DUMP_H) $(TREE_INLINE_H)

c-family/c-lex.o : c-family/c-lex.c $(CONFIG_H) $(SYSTEM_H) coretypes.h \
	$(TM_H) $(TREE_H) $(FIXED_VALUE_H) debug.h $(C_COMMON_H) $(SPLAY_TREE_H) \
	$(C_PRAGMA_H) $(INPUT_H) intl.h $(FLAGS_H) output.h \
	$(CPPLIB_H) $(TARGET_H) $(TIMEVAR_H)

c-family/c-omp.o : c-family/c-omp.c $(CONFIG_H) $(SYSTEM_H) coretypes.h \
	$(TREE_H) $(C_COMMON_H) $(GIMPLE_H) langhooks.h

CFLAGS-c-family/c-opts.o += @TARGET_SYSTEM_ROOT_DEFINE@
c-family/c-opts.o : c-family/c-opts.c $(CONFIG_H) $(SYSTEM_H) coretypes.h \
        $(TREE_H) $(C_PRAGMA_H) $(FLAGS_H) toplev.h langhooks.h \
        $(DIAGNOSTIC_H) intl.h debug.h $(C_COMMON_H) $(C_TARGET_H) \
        $(OPTS_H) $(OPTIONS_H) $(MKDEPS_H) incpath.h cppdefault.h

CFLAGS-c-family/c-pch.o += -DHOST_MACHINE=\"$(host)\" \
	-DTARGET_MACHINE=\"$(target)\"
c-family/c-pch.o : c-family/c-pch.c $(CONFIG_H) $(SYSTEM_H) coretypes.h \
	$(CPPLIB_H) $(TREE_H) $(C_COMMON_H) output.h $(C_PRAGMA_H) \
	$(GGC_H) debug.h langhooks.h $(FLAGS_H) hosthooks.h version.h \
	$(TARGET_H) $(OPTS_H) $(TIMEVAR_H)

c-family/c-ppoutput.o : c-family/c-ppoutput.c $(CONFIG_H) $(SYSTEM_H) \
	coretypes.h $(C_COMMON_H) $(TREE_H) $(CPPLIB_H) $(CPP_INTERNAL_H) \
	$(C_PRAGMA_H)

c-family/c-pragma.o: c-family/c-pragma.c $(CONFIG_H) $(SYSTEM_H) coretypes.h \
	$(TM_H) $(TREE_H) $(FUNCTION_H) $(C_PRAGMA_H) output.h \
	$(TM_P_H) $(C_COMMON_H) $(TARGET_H) $(CPPLIB_H) $(FLAGS_H) \
	$(DIAGNOSTIC_H) $(OPTS_H) $(PLUGINS_H) \
	gt-c-family-c-pragma.h

c-family/c-pretty-print.o : c-family/c-pretty-print.c $(C_PRETTY_PRINT_H) \
	$(CONFIG_H) $(SYSTEM_H) coretypes.h $(TM_H) \
	$(DIAGNOSTIC_H) tree-iterator.h intl.h tree-pretty-print.h

c-family/c-semantics.o : c-family/c-semantics.c $(CONFIG_H) $(SYSTEM_H) \
	coretypes.h $(TM_H) $(TREE_H) $(FLAGS_H) output.h \
	$(C_COMMON_H) $(FUNCTION_H) langhooks.h $(SPLAY_TREE_H) $(TIMEVAR_H) \
	tree-iterator.h

c-family/c-ada-spec.o : c-family/c-ada-spec.c c-family/c-ada-spec.h \
	$(CONFIG_H) $(SYSTEM_H) $(TREE_H) $(CPP_ID_DATA_H) $(TM_H) \
	coretypes.h tree-iterator.h tree-pass.h output.h

c-family/stub-objc.o : c-family/stub-objc.c $(CONFIG_H) $(SYSTEM_H) \
	coretypes.h $(TREE_H) $(C_COMMON_H) c-family/c-objc.h

default-c.o: config/default-c.c $(CONFIG_H) $(SYSTEM_H) coretypes.h \
  $(C_TARGET_H) $(C_TARGET_DEF_H)
	$(COMPILER) -c $(ALL_COMPILERFLAGS) $(ALL_CPPFLAGS) \
	  $< $(OUTPUT_OPTION)

# Files used by all variants of C and some other languages.

attribs.o : attribs.c $(CONFIG_H) $(SYSTEM_H) coretypes.h $(TM_H) $(TREE_H) \
	$(FLAGS_H) toplev.h $(DIAGNOSTIC_CORE_H) output.h $(GGC_H) $(TM_P_H) \
	$(TARGET_H) langhooks.h $(CPPLIB_H) $(PLUGIN_H)

incpath.o: incpath.c incpath.h $(CONFIG_H) $(SYSTEM_H) $(CPPLIB_H) \
		intl.h prefix.h coretypes.h $(TM_H) cppdefault.h $(TARGET_H) \
		$(MACHMODE_H)

CFLAGS-prefix.o += -DPREFIX=\"$(prefix)\" -DBASEVER=$(BASEVER_s)
prefix.o: prefix.c $(CONFIG_H) $(SYSTEM_H) coretypes.h prefix.h \
	$(COMMON_TARGET_H) Makefile $(BASEVER)

# Language-independent files.

DRIVER_DEFINES = \
  -DSTANDARD_STARTFILE_PREFIX=\"$(unlibsubdir)/\" \
  -DSTANDARD_EXEC_PREFIX=\"$(libdir)/gcc/\" \
  -DSTANDARD_LIBEXEC_PREFIX=\"$(libexecdir)/gcc/\" \
  -DDEFAULT_TARGET_VERSION=\"$(version)\" \
  -DDEFAULT_TARGET_MACHINE=\"$(target_noncanonical)\" \
  -DSTANDARD_BINDIR_PREFIX=\"$(bindir)/\" \
  -DTOOLDIR_BASE_PREFIX=\"$(libsubdir_to_prefix)$(prefix_to_exec_prefix)\" \
  @TARGET_SYSTEM_ROOT_DEFINE@ \
  $(VALGRIND_DRIVER_DEFINES) \
  `test "X$${SHLIB}" = "X" || test "@enable_shared@" != "yes" || echo "-DENABLE_SHARED_LIBGCC"` \
  -DCONFIGURE_SPECS="\"@CONFIGURE_SPECS@\""

gcc.o: gcc.c $(CONFIG_H) $(SYSTEM_H) coretypes.h $(TM_H) intl.h multilib.h \
    Makefile $(lang_specs_files) specs.h prefix.h $(GCC_H) $(FLAGS_H) \
    configargs.h $(OBSTACK_H) $(OPTS_H) $(DIAGNOSTIC_H) $(VEC_H) $(PARAMS_H)
	(SHLIB='$(SHLIB)'; \
	$(COMPILER) $(ALL_COMPILERFLAGS) $(ALL_CPPFLAGS) \
  $(DRIVER_DEFINES) \
  -c $(srcdir)/gcc.c $(OUTPUT_OPTION))

gccspec.o: gccspec.c $(CONFIG_H) $(SYSTEM_H) coretypes.h $(TM_H) $(GCC_H) \
    $(OPTS_H)
	(SHLIB='$(SHLIB)'; \
	$(COMPILER) $(ALL_COMPILERFLAGS) $(ALL_CPPFLAGS) \
  $(DRIVER_DEFINES) \
  -c $(srcdir)/gccspec.c $(OUTPUT_OPTION))

cppspec.o: cppspec.c $(CONFIG_H) $(SYSTEM_H) coretypes.h $(TM_H) $(GCC_H) \
    $(OPTS_H)

specs.h : s-specs ; @true
s-specs : Makefile
	lsf="$(lang_specs_files)"; for f in $$lsf; do \
	    echo "#include \"$$f\""; \
	done | sed 's|$(srcdir)/||' > tmp-specs.h
	$(SHELL) $(srcdir)/../move-if-change tmp-specs.h specs.h
	$(STAMP) s-specs

optionlist: s-options ; @true
s-options: $(ALL_OPT_FILES) Makefile $(srcdir)/opt-gather.awk
	$(AWK) -f $(srcdir)/opt-gather.awk $(ALL_OPT_FILES) > tmp-optionlist
	$(SHELL) $(srcdir)/../move-if-change tmp-optionlist optionlist
	$(STAMP) s-options

options.c: optionlist $(srcdir)/opt-functions.awk $(srcdir)/opt-read.awk \
    $(srcdir)/optc-gen.awk
	$(AWK) -f $(srcdir)/opt-functions.awk -f $(srcdir)/opt-read.awk \
	       -f $(srcdir)/optc-gen.awk \
	       -v header_name="config.h system.h coretypes.h tm.h" < $< > $@

options-save.c: optionlist $(srcdir)/opt-functions.awk $(srcdir)/opt-read.awk \
    $(srcdir)/optc-save-gen.awk
	$(AWK) -f $(srcdir)/opt-functions.awk -f $(srcdir)/opt-read.awk \
	       -f $(srcdir)/optc-save-gen.awk \
	       -v header_name="config.h system.h coretypes.h tm.h" < $< > $@

options.h: s-options-h ; @true
s-options-h: optionlist $(srcdir)/opt-functions.awk $(srcdir)/opt-read.awk \
    $(srcdir)/opth-gen.awk
	$(AWK) -f $(srcdir)/opt-functions.awk -f $(srcdir)/opt-read.awk \
	       -f $(srcdir)/opth-gen.awk \
	       < $< > tmp-options.h
	$(SHELL) $(srcdir)/../move-if-change tmp-options.h options.h
	$(STAMP) $@

options.o: options.c $(CONFIG_H) $(SYSTEM_H) coretypes.h \
	$(TM_H) $(OPTS_H) intl.h $(OPTIONS_C_EXTRA) insn-attr-common.h

options-save.o: options-save.c $(CONFIG_H) $(SYSTEM_H) coretypes.h $(TARGET_H) $(FLAGS_H) \
	$(TM_H) $(OPTS_H) intl.h $(OPTIONS_C_EXTRA)

dumpvers: dumpvers.c

CFLAGS-version.o += -DBASEVER=$(BASEVER_s) -DDATESTAMP=$(DATESTAMP_s) \
	-DREVISION=$(REVISION_s) \
	-DDEVPHASE=$(DEVPHASE_s) -DPKGVERSION=$(PKGVERSION_s) \
	-DBUGURL=$(BUGURL_s)
version.o: version.c version.h $(REVISION) $(DATESTAMP) $(BASEVER) $(DEVPHASE)

gtype-desc.o: gtype-desc.c $(CONFIG_H) $(SYSTEM_H) coretypes.h $(TM_H) \
	$(HASHTAB_H) $(SPLAY_TREE_H) $(OBSTACK_H) $(BITMAP_H) \
	$(INPUT_H) $(TREE_H) $(RTL_H) $(FUNCTION_H) insn-config.h $(EXPR_H) \
	hard-reg-set.h $(BASIC_BLOCK_H) cselib.h $(INSN_ADDR_H) $(OPTABS_H) \
	$(LIBFUNCS_H) debug.h $(GGC_H) $(CGRAPH_H) $(TREE_FLOW_H) reload.h \
	$(CPP_ID_DATA_H) tree-chrec.h $(CFGLAYOUT_H) $(EXCEPT_H) output.h \
	$(CFGLOOP_H) $(TARGET_H) $(IPA_PROP_H) $(LTO_STREAMER_H) \
	target-globals.h

trans-mem.o : trans-mem.c $(CONFIG_H) $(SYSTEM_H) coretypes.h \
	$(TREE_H) $(GIMPLE_H) $(TREE_FLOW_H) $(TREE_PASS_H) $(TREE_INLINE_H) \
	$(DIAGNOSTIC_CORE_H) $(DEMANGLE_H) output.h $(TRANS_MEM_H) \
	$(PARAMS_H) $(TARGET_H) langhooks.h \
	tree-pretty-print.h gimple-pretty-print.h

ggc-common.o: ggc-common.c $(CONFIG_H) $(SYSTEM_H) coretypes.h		\
	$(GGC_H) $(HASHTAB_H) $(DIAGNOSTIC_CORE_H) $(PARAMS_H) hosthooks.h	\
	$(HOSTHOOKS_DEF_H) $(VEC_H) $(PLUGIN_H) $(GGC_INTERNAL_H) $(TIMEVAR_H)

ggc-page.o: ggc-page.c $(CONFIG_H) $(SYSTEM_H) coretypes.h $(TM_H) $(RTL_H) $(TREE_H) \
	$(FLAGS_H) $(DIAGNOSTIC_CORE_H) $(GGC_H) $(TIMEVAR_H) $(TM_P_H) $(PARAMS_H) \
	$(TREE_FLOW_H) $(PLUGIN_H) $(GGC_INTERNAL_H)

ggc-zone.o: ggc-zone.c $(CONFIG_H) $(SYSTEM_H) coretypes.h $(TM_H) $(RTL_H) \
	$(TREE_H) $(FLAGS_H) $(DIAGNOSTIC_CORE_H) $(GGC_H) $(TIMEVAR_H) $(TM_P_H) \
	$(PARAMS_H) $(BITMAP_H) $(PLUGIN_H) $(GGC_INTERNAL_H)

ggc-none.o: ggc-none.c $(CONFIG_H) $(SYSTEM_H) coretypes.h $(GGC_H) \
	$(BCONFIG_H)

stringpool.o: stringpool.c $(CONFIG_H) $(SYSTEM_H) coretypes.h \
	$(TREE_H) $(GGC_H) $(GGC_INTERNAL_H) gt-stringpool.h $(CPPLIB_H) $(SYMTAB_H)

convert.o: convert.c $(CONFIG_H) $(SYSTEM_H) coretypes.h $(TM_H) $(TREE_H) \
   $(FLAGS_H) convert.h $(DIAGNOSTIC_CORE_H) langhooks.h

double-int.o: double-int.c $(CONFIG_H) $(SYSTEM_H) coretypes.h $(TM_H) \
	toplev.h $(TREE_H)

# lto-compress.o needs $(ZLIBINC) added to the include flags.
CFLAGS-lto-compress.o += $(ZLIBINC)
lto-compress.o: lto-compress.c $(CONFIG_H) $(SYSTEM_H) coretypes.h \
	$(TREE_H) langhooks.h $(LTO_STREAMER_H) $(LTO_SECTION_H) \
	lto-compress.h $(DIAGNOSTIC_CORE_H) $(DIAGNOSTIC_CORE_H)
data-streamer-in.o: data-streamer-in.c $(CONFIG_H) $(SYSTEM_H) coretypes.h \
    $(DATA_STREAMER_H) $(DIAGNOSTIC_H)
data-streamer-out.o: data-streamer-out.c $(CONFIG_H) $(SYSTEM_H) coretypes.h \
    $(DATA_STREAMER_H)
data-streamer.o: data-streamer.c $(CONFIG_H) $(SYSTEM_H) coretypes.h \
    $(DATA_STREAMER_H)
gimple-streamer-in.o: gimple-streamer-in.c $(CONFIG_H) $(SYSTEM_H) \
    coretypes.h $(GIMPLE_STREAMER_H) $(TREE_FLOW_H) $(DATA_STREAMER_H) \
    $(TREE_STREAMER_H) $(DIAGNOSTIC_H)
gimple-streamer-out.o: gimple-streamer-out.c $(CONFIG_H) $(SYSTEM_H) \
    coretypes.h $(GIMPLE_STREAMER_H) $(DATA_STREAMER_H) $(TREE_FLOW_H) \
    $(LTO_STREAMER_H) $(TREE_STREAMER_H)
tree-streamer.o: tree-streamer.c $(CONFIG_H) $(SYSTEM_H) coretypes.h \
    $(TREE_STREAMER_H) $(STREAMER_HOOKS_H)
tree-streamer-in.o: tree-streamer-in.c $(CONFIG_H) $(SYSTEM_H) \
    coretypes.h $(DIAGNOSTIC_H) $(TREE_H) $(TREE_FLOW_H) $(TREE_STREAMER_H) \
    $(DATA_STREAMER_H) $(STREAMER_HOOKS_H) $(LTO_STREAMER_H)
tree-streamer-out.o: tree-streamer-out.c $(CONFIG_H) $(SYSTEM_H) \
    coretypes.h $(DIAGNOSTIC_H) $(TREE_STREAMER_H) $(DATA_STREAMER_H) \
    $(STREAMER_HOOKS_H)
streamer-hooks.o: streamer-hooks.c $(CONFIG_H) $(SYSTEM_H) coretypes.h \
    $(STREAMER_HOOKS_H)
lto-cgraph.o: lto-cgraph.c $(CONFIG_H) $(SYSTEM_H) coretypes.h   \
   $(TM_H) $(DIAGNOSTIC_CORE_H) $(EXPR_H) $(FLAGS_H) $(PARAMS_H) input.h \
   $(HASHTAB_H) langhooks.h $(BASIC_BLOCK_H) \
   $(TREE_FLOW_H) $(CGRAPH_H) $(FUNCTION_H) $(GGC_H) $(DIAGNOSTIC_CORE_H) \
   $(EXCEPT_H) $(TIMEVAR_H) output.h pointer-set.h $(LTO_STREAMER_H) \
   $(GCOV_IO_H) $(DATA_STREAMER_H) $(TREE_STREAMER_H)
lto-streamer-in.o: lto-streamer-in.c $(CONFIG_H) $(SYSTEM_H) coretypes.h \
   $(TM_H) toplev.h $(DIAGNOSTIC_CORE_H) $(EXPR_H) $(FLAGS_H) $(PARAMS_H) input.h \
   $(HASHTAB_H) $(BASIC_BLOCK_H) $(TREE_FLOW_H) $(TREE_PASS_H) $(CGRAPH_H) \
   $(FUNCTION_H) $(GGC_H) $(DIAGNOSTIC_H) $(LIBFUNCS_H) $(EXCEPT_H) debug.h \
   $(TIMEVAR_H) output.h $(IPA_UTILS_H) $(LTO_STREAMER_H) toplev.h \
   $(DATA_STREAMER_H) $(GIMPLE_STREAMER_H) $(TREE_STREAMER_H)
lto-streamer-out.o : lto-streamer-out.c $(CONFIG_H) $(SYSTEM_H) coretypes.h \
   $(TM_H) $(DIAGNOSTIC_CORE_H) $(TREE_H) $(EXPR_H) $(FLAGS_H) $(PARAMS_H) input.h \
   $(HASHTAB_H) $(BASIC_BLOCK_H) tree-iterator.h \
   $(TREE_FLOW_H) $(TREE_PASS_H) $(CGRAPH_H) $(FUNCTION_H) $(GGC_H) \
   $(DIAGNOSTIC_CORE_H) $(EXCEPT_H) $(LTO_STREAMER_H) $(DIAGNOSTIC_CORE_H) \
   $(DATA_STREAMER_H) $(STREAMER_HOOKS_H) $(GIMPLE_STREAMER_H) \
   $(TREE_STREAMER_H)
lto-section-in.o: lto-section-in.c $(CONFIG_H) $(SYSTEM_H) coretypes.h $(TM_H) \
   $(DIAGNOSTIC_CORE_H) $(EXPR_H) $(FLAGS_H) $(PARAMS_H) input.h \
   $(HASHTAB_H) $(BASIC_BLOCK_H) $(TREE_FLOW_H) $(CGRAPH_H) $(FUNCTION_H) \
   $(GGC_H) $(DIAGNOSTIC_CORE_H) $(EXCEPT_H) $(TIMEVAR_H) output.h \
   $(LTO_STREAMER_H) lto-compress.h
lto-section-out.o : lto-section-out.c $(CONFIG_H) $(SYSTEM_H) coretypes.h \
   $(TM_H) $(DIAGNOSTIC_CORE_H) $(TREE_H) $(EXPR_H) $(PARAMS_H) input.h \
   $(HASHTAB_H) $(BASIC_BLOCK_H) $(TREE_FLOW_H) $(TREE_PASS_H) \
   $(CGRAPH_H) $(FUNCTION_H) $(GGC_H) $(EXCEPT_H) pointer-set.h \
   $(BITMAP_H) langhooks.h $(LTO_STREAMER_H) lto-compress.h \
   $(DATA_STREAMER_H)
lto-symtab.o: lto-symtab.c $(CONFIG_H) $(SYSTEM_H) coretypes.h \
   $(TREE_H) $(GIMPLE_H) $(GGC_H) $(HASHTAB_H) \
   $(LTO_STREAMER_H) $(LINKER_PLUGIN_API_H) gt-lto-symtab.h
lto-opts.o: lto-opts.c $(CONFIG_H) $(SYSTEM_H) coretypes.h $(TREE_H) \
   $(HASHTAB_H) $(GGC_H) $(BITMAP_H) $(FLAGS_H) $(OPTS_H) $(OPTIONS_H) \
   $(COMMON_TARGET_H) $(DIAGNOSTIC_H) $(LTO_STREAMER_H)
lto-streamer.o: lto-streamer.c $(CONFIG_H) $(SYSTEM_H) coretypes.h   \
   $(TM_H) $(TREE_H) $(GIMPLE_H) $(BITMAP_H) $(LTO_STREAMER_H) $(FLAGS_H) \
   $(TREE_FLOW_H) $(DIAGNOSTIC_CORE_H) $(LTO_SYMTAB_H) toplev.h \
   $(DIAGNOSTIC_CORE_H) $(STREAMER_HOOKS_H)
langhooks.o : langhooks.c $(CONFIG_H) $(SYSTEM_H) coretypes.h $(TM_H) \
   $(TREE_H) toplev.h $(DIAGNOSTIC_CORE_H) $(TREE_INLINE_H) $(RTL_H) insn-config.h $(INTEGRATE_H) \
   langhooks.h $(TARGET_H) $(LANGHOOKS_DEF_H) $(FLAGS_H) $(GGC_H) $(DIAGNOSTIC_H) \
   intl.h $(GIMPLE_H) $(CGRAPH_H) output.h tree-diagnostic.h
tree.o: tree.c $(CONFIG_H) $(SYSTEM_H) coretypes.h $(TM_H) $(TREE_H) \
   all-tree.def $(FLAGS_H) $(FUNCTION_H) $(PARAMS_H) \
   toplev.h $(DIAGNOSTIC_CORE_H) $(GGC_H) $(HASHTAB_H) $(TARGET_H) output.h $(TM_P_H) \
   langhooks.h gt-tree.h $(TREE_INLINE_H) tree-iterator.h \
   $(BASIC_BLOCK_H) $(TREE_FLOW_H) $(OBSTACK_H) pointer-set.h \
   tree-pass.h $(LANGHOOKS_DEF_H) $(DIAGNOSTIC_H) $(CGRAPH_H) $(TIMEVAR_H) \
   $(EXCEPT_H) debug.h intl.h tree-diagnostic.h tree-pretty-print.h \
   $(COMMON_TARGET_H)
tree-dump.o: tree-dump.c $(CONFIG_H) $(SYSTEM_H) coretypes.h $(TM_H) \
   $(TREE_H) langhooks.h toplev.h $(SPLAY_TREE_H) $(TREE_DUMP_H) \
   tree-iterator.h $(TREE_PASS_H) $(DIAGNOSTIC_H)
tree-inline.o : tree-inline.c $(CONFIG_H) $(SYSTEM_H) coretypes.h $(TM_H) \
   $(TREE_H) $(RTL_H) $(EXPR_H) $(FLAGS_H) $(PARAMS_H) $(INPUT_H) insn-config.h \
   $(HASHTAB_H) langhooks.h $(TREE_INLINE_H) $(CGRAPH_H) \
   intl.h $(FUNCTION_H) $(GIMPLE_H) \
   debug.h $(DIAGNOSTIC_H) $(EXCEPT_H) $(TREE_FLOW_H) tree-iterator.h tree-mudflap.h \
   $(IPA_PROP_H) value-prof.h $(TREE_PASS_H) $(TARGET_H) $(INTEGRATE_H) \
   tree-pretty-print.h
print-tree.o : print-tree.c $(CONFIG_H) $(SYSTEM_H) coretypes.h $(TM_H) $(TREE_H) \
   $(GGC_H) langhooks.h tree-iterator.h \
   $(DIAGNOSTIC_H) $(TREE_FLOW_H) $(TREE_PASS_H) gimple-pretty-print.h
stor-layout.o : stor-layout.c $(CONFIG_H) $(SYSTEM_H) coretypes.h $(TM_H) \
   $(TREE_H) $(PARAMS_H) $(FLAGS_H) $(FUNCTION_H) $(EXPR_H) output.h $(RTL_H) \
   $(GGC_H) $(TM_P_H) $(TARGET_H) langhooks.h $(REGS_H) gt-stor-layout.h \
   $(DIAGNOSTIC_CORE_H) $(CGRAPH_H) $(TREE_INLINE_H) $(TREE_DUMP_H) $(GIMPLE_H)
tree-ssa-tail-merge.o: tree-ssa-tail-merge.c \
   $(SYSTEM_H) $(CONFIG_H) coretypes.h $(TM_H) $(BITMAP_H) \
   $(FLAGS_H) $(TM_P_H) $(BASIC_BLOCK_H) output.h \
   $(TREE_H) $(TREE_FLOW_H) $(TREE_INLINE_H) \
   $(GIMPLE_H) $(FUNCTION_H) \
   $(TIMEVAR_H) tree-ssa-sccvn.h \
   $(CGRAPH_H) gimple-pretty-print.h tree-pretty-print.h $(PARAMS_H)
tree-ssa-structalias.o: tree-ssa-structalias.c \
   $(SYSTEM_H) $(CONFIG_H) coretypes.h $(TM_H) $(GGC_H) $(OBSTACK_H) $(BITMAP_H) \
   $(FLAGS_H) $(TM_P_H) $(BASIC_BLOCK_H) output.h \
   $(DIAGNOSTIC_H) $(TREE_H) $(TREE_FLOW_H) $(TREE_INLINE_H) \
   $(GIMPLE_H) $(HASHTAB_H) $(FUNCTION_H) $(CGRAPH_H) \
   $(TREE_PASS_H) $(TIMEVAR_H) alloc-pool.h $(SPLAY_TREE_H) $(PARAMS_H) \
   $(CGRAPH_H) $(ALIAS_H) pointer-set.h
tree-ssa-uninit.o : tree-ssa-uninit.c $(TREE_FLOW_H) $(CONFIG_H) $(SYSTEM_H) \
   $(TREE_H) $(TM_P_H) $(EXPR_H) output.h $(DIAGNOSTIC_H) \
   $(FUNCTION_H) $(TIMEVAR_H) $(TM_H) coretypes.h \
   $(TREE_DUMP_H) langhooks.h tree-pass.h $(BASIC_BLOCK_H) $(BITMAP_H) \
   $(FLAGS_H) $(HASHTAB_H) pointer-set.h \
   $(GIMPLE_H) $(TREE_INLINE_H) gimple-pretty-print.h
tree-ssa.o : tree-ssa.c $(TREE_FLOW_H) $(CONFIG_H) $(SYSTEM_H) \
   $(TREE_H) $(TM_P_H) $(EXPR_H) output.h $(DIAGNOSTIC_H) \
   toplev.h $(FUNCTION_H) $(TIMEVAR_H) $(TM_H) coretypes.h \
   $(TREE_DUMP_H) langhooks.h $(TREE_PASS_H) $(BASIC_BLOCK_H) $(BITMAP_H) \
   $(FLAGS_H) $(GGC_H) $(HASHTAB_H) pointer-set.h \
   $(GIMPLE_H) $(TREE_INLINE_H) $(TARGET_H) tree-pretty-print.h \
   gimple-pretty-print.h $(CFGLOOP_H)
tree-into-ssa.o : tree-into-ssa.c $(TREE_FLOW_H) $(CONFIG_H) $(SYSTEM_H) \
   $(TREE_H) $(TM_P_H) $(EXPR_H) output.h $(DIAGNOSTIC_H) \
   $(FUNCTION_H) $(TIMEVAR_H) $(TM_H) coretypes.h $(TREE_DUMP_H) \
   langhooks.h domwalk.h $(TREE_PASS_H) $(PARAMS_H) $(BASIC_BLOCK_H) \
   $(BITMAP_H) $(CFGLOOP_H) $(FLAGS_H) $(HASHTAB_H) \
   $(GIMPLE_H) $(TREE_INLINE_H) vecprim.h tree-pretty-print.h \
   gimple-pretty-print.h
tree-ssa-ter.o : tree-ssa-ter.c $(TREE_FLOW_H) $(CONFIG_H) $(SYSTEM_H) \
   $(TREE_H) $(DIAGNOSTIC_H) $(TM_H) coretypes.h $(TREE_DUMP_H) \
   $(TREE_SSA_LIVE_H) $(BITMAP_H) $(FLAGS_H) tree-pretty-print.h \
   gimple-pretty-print.h
tree-ssa-coalesce.o : tree-ssa-coalesce.c $(TREE_FLOW_H) $(CONFIG_H) \
   $(SYSTEM_H) $(TREE_H) $(DIAGNOSTIC_H) $(TM_H) coretypes.h $(TREE_DUMP_H) \
   $(TREE_SSA_LIVE_H) $(BITMAP_H) $(FLAGS_H) $(HASHTAB_H) \
   tree-pretty-print.h
tree-outof-ssa.o : tree-outof-ssa.c $(TREE_FLOW_H) $(CONFIG_H) $(SYSTEM_H) \
   $(TREE_H) $(DIAGNOSTIC_H) $(TIMEVAR_H) $(TM_H) coretypes.h $(TREE_DUMP_H) \
   $(TREE_PASS_H) $(TREE_SSA_LIVE_H) $(BASIC_BLOCK_H) $(BITMAP_H) $(GGC_H) \
   $(EXPR_H) $(SSAEXPAND_H) tree-pretty-print.h \
   gimple-pretty-print.h
tree-ssa-dse.o : tree-ssa-dse.c $(CONFIG_H) $(SYSTEM_H) coretypes.h \
   $(TM_H) $(GGC_H) $(TREE_H) $(RTL_H) $(TM_P_H) $(BASIC_BLOCK_H) \
   $(TREE_FLOW_H) $(TREE_PASS_H) $(TREE_DUMP_H) domwalk.h $(FLAGS_H) \
   $(DIAGNOSTIC_H) $(TIMEVAR_H) langhooks.h
tree-ssa-forwprop.o : tree-ssa-forwprop.c $(CONFIG_H) $(SYSTEM_H) coretypes.h \
   $(TM_H) $(TREE_H) $(TM_P_H) $(BASIC_BLOCK_H) \
   $(TREE_FLOW_H) $(TREE_PASS_H) $(TREE_DUMP_H) $(DIAGNOSTIC_H) $(TIMEVAR_H) \
   langhooks.h $(FLAGS_H) $(GIMPLE_H) tree-pretty-print.h \
   gimple-pretty-print.h $(EXPR_H)
tree-ssa-phiprop.o : tree-ssa-phiprop.c $(CONFIG_H) $(SYSTEM_H) coretypes.h \
   $(TM_H) $(TREE_H) $(TM_P_H) $(BASIC_BLOCK_H) \
   $(TREE_FLOW_H) $(TREE_PASS_H) $(TREE_DUMP_H) $(DIAGNOSTIC_H) $(TIMEVAR_H) \
   langhooks.h $(FLAGS_H) tree-pretty-print.h gimple-pretty-print.h
tree-ssa-ifcombine.o : tree-ssa-ifcombine.c $(CONFIG_H) $(SYSTEM_H) \
   coretypes.h $(TM_H) $(TREE_H) $(BASIC_BLOCK_H) \
   $(TREE_FLOW_H) $(TREE_PASS_H) $(TREE_DUMP_H) $(DIAGNOSTIC_H) $(TIMEVAR_H) \
   tree-pretty-print.h
tree-ssa-phiopt.o : tree-ssa-phiopt.c $(CONFIG_H) $(SYSTEM_H) coretypes.h \
   $(TM_H) $(GGC_H) $(TREE_H) $(TM_P_H) $(BASIC_BLOCK_H) \
   $(TREE_FLOW_H) $(TREE_PASS_H) $(TREE_DUMP_H) langhooks.h $(FLAGS_H) \
   $(DIAGNOSTIC_H) $(TIMEVAR_H) pointer-set.h domwalk.h $(CFGLOOP_H) \
   $(TREE_DATA_REF_H)
tree-nrv.o : tree-nrv.c $(CONFIG_H) $(SYSTEM_H) coretypes.h \
   $(TM_H) $(TREE_H) $(FUNCTION_H) $(BASIC_BLOCK_H) $(FLAGS_H) \
   $(DIAGNOSTIC_H) $(TREE_FLOW_H) $(TIMEVAR_H) $(TREE_DUMP_H) $(TREE_PASS_H) \
   langhooks.h tree-pretty-print.h
tree-ssa-copy.o : tree-ssa-copy.c $(TREE_FLOW_H) $(CONFIG_H) $(SYSTEM_H) \
   $(TREE_H) $(TM_P_H) $(EXPR_H) $(GGC_H) output.h $(DIAGNOSTIC_H) \
   $(FUNCTION_H) $(TIMEVAR_H) $(TM_H) coretypes.h $(TREE_DUMP_H) \
   $(BASIC_BLOCK_H) $(TREE_PASS_H) langhooks.h tree-ssa-propagate.h \
   $(FLAGS_H) $(CFGLOOP_H) tree-pretty-print.h gimple-pretty-print.h
tree-ssa-propagate.o : tree-ssa-propagate.c $(TREE_FLOW_H) $(CONFIG_H) \
   $(SYSTEM_H) $(TREE_H) $(TM_P_H) $(EXPR_H) output.h \
   $(DIAGNOSTIC_H) $(FUNCTION_H) $(TIMEVAR_H) $(TM_H) coretypes.h \
   $(TREE_DUMP_H) $(BASIC_BLOCK_H) $(TREE_PASS_H) langhooks.h \
   tree-ssa-propagate.h $(VEC_H) value-prof.h gt-tree-ssa-propagate.h $(FLAGS_H) \
   $(GIMPLE_H) gimple-pretty-print.h
tree-ssa-dom.o : tree-ssa-dom.c $(TREE_FLOW_H) $(CONFIG_H) $(SYSTEM_H) \
   $(TREE_H) $(TM_P_H) $(EXPR_H) output.h $(DIAGNOSTIC_H) \
   $(FUNCTION_H) $(TIMEVAR_H) $(TM_H) coretypes.h $(TREE_DUMP_H) \
   $(BASIC_BLOCK_H) domwalk.h $(TREE_PASS_H) $(FLAGS_H) langhooks.h \
   tree-ssa-propagate.h $(CFGLOOP_H) $(PARAMS_H) tree-pretty-print.h \
   gimple-pretty-print.h
tree-ssa-uncprop.o : tree-ssa-uncprop.c $(TREE_FLOW_H) $(CONFIG_H) \
   $(SYSTEM_H) $(TREE_H) $(TM_P_H) $(EXPR_H) output.h \
   $(DIAGNOSTIC_H) $(FUNCTION_H) $(TIMEVAR_H) $(TM_H) coretypes.h \
   $(TREE_DUMP_H) $(BASIC_BLOCK_H) domwalk.h $(TREE_PASS_H) $(FLAGS_H) \
   langhooks.h tree-ssa-propagate.h
tree-ssa-threadedge.o : tree-ssa-threadedge.c $(TREE_FLOW_H) $(CONFIG_H) \
   $(SYSTEM_H) coretypes.h $(TM_H) $(TREE_H) $(FLAGS_H) $(TM_P_H) \
   $(BASIC_BLOCK_H) $(CFGLOOP_H) output.h $(EXPR_H) \
   $(FUNCTION_H) $(DIAGNOSTIC_H) $(TIMEVAR_H) $(TREE_DUMP_H) $(TREE_FLOW_H) \
   $(TREE_PASS_H) tree-ssa-propagate.h langhooks.h \
   $(PARAMS_H)
tree-ssa-threadupdate.o : tree-ssa-threadupdate.c $(TREE_FLOW_H) $(CONFIG_H) \
   $(SYSTEM_H) $(TREE_H) $(TM_P_H) $(EXPR_H) output.h \
   $(DIAGNOSTIC_H) $(FUNCTION_H) $(TM_H) coretypes.h $(TREE_DUMP_H) \
   $(BASIC_BLOCK_H) $(FLAGS_H) $(TREE_PASS_H) $(CFGLOOP_H)
tree-ssanames.o : tree-ssanames.c $(CONFIG_H) $(SYSTEM_H) coretypes.h \
   $(TM_H) $(TREE_H) $(TREE_FLOW_H) $(TREE_PASS_H)
tree-phinodes.o : tree-phinodes.c $(CONFIG_H) $(SYSTEM_H) coretypes.h \
   $(TM_H) $(TREE_H) $(GGC_H) $(BASIC_BLOCK_H) $(TREE_FLOW_H) \
   gt-tree-phinodes.h $(RTL_H) $(DIAGNOSTIC_CORE_H)  $(GIMPLE_H)
domwalk.o : domwalk.c $(CONFIG_H) $(SYSTEM_H) coretypes.h $(TM_H) \
   $(BASIC_BLOCK_H) domwalk.h sbitmap.h
tree-ssa-live.o : tree-ssa-live.c $(TREE_FLOW_H) $(CONFIG_H) $(SYSTEM_H) \
   $(TREE_H) $(DIAGNOSTIC_H) $(TM_H) coretypes.h $(TREE_DUMP_H) \
   $(TREE_SSA_LIVE_H) $(BITMAP_H) debug.h $(FLAGS_H) \
   tree-pretty-print.h gimple-pretty-print.h $(GIMPLE_H)
tree-ssa-copyrename.o : tree-ssa-copyrename.c $(TREE_FLOW_H) $(CONFIG_H) \
   $(SYSTEM_H) $(TREE_H) $(DIAGNOSTIC_H) $(FUNCTION_H) $(TIMEVAR_H) \
   $(TREE_PASS_H) $(TM_H) coretypes.h $(TREE_DUMP_H) $(TREE_SSA_LIVE_H) \
   $(BASIC_BLOCK_H) $(BITMAP_H) $(FLAGS_H) $(HASHTAB_H) langhooks.h \
   $(GIMPLE_H) $(TREE_INLINE_H) $(GIMPLE_H) tree-pretty-print.h
tree-ssa-pre.o : tree-ssa-pre.c $(TREE_FLOW_H) $(CONFIG_H) \
   $(SYSTEM_H) $(TREE_H) $(DIAGNOSTIC_H) $(TIMEVAR_H) $(FIBHEAP_H) \
   $(TM_H) coretypes.h $(TREE_DUMP_H) $(TREE_PASS_H) $(FLAGS_H) langhooks.h \
   $(CFGLOOP_H) alloc-pool.h $(BASIC_BLOCK_H) $(BITMAP_H) $(HASHTAB_H) \
   $(GIMPLE_H) $(TREE_INLINE_H) tree-iterator.h tree-ssa-sccvn.h $(PARAMS_H) \
   $(DBGCNT_H) tree-scalar-evolution.h tree-pretty-print.h \
   gimple-pretty-print.h
tree-ssa-sccvn.o : tree-ssa-sccvn.c $(TREE_FLOW_H) $(CONFIG_H) \
   $(SYSTEM_H) $(TREE_H) $(DIAGNOSTIC_H) $(TIMEVAR_H) $(FIBHEAP_H) \
   $(TM_H) coretypes.h $(TREE_DUMP_H) $(TREE_PASS_H) $(FLAGS_H) $(CFGLOOP_H) \
   alloc-pool.h $(BASIC_BLOCK_H) $(BITMAP_H) langhooks.h $(HASHTAB_H) $(GIMPLE_H) \
   $(TREE_INLINE_H) tree-iterator.h tree-ssa-propagate.h tree-ssa-sccvn.h \
   $(PARAMS_H) tree-pretty-print.h gimple-pretty-print.h gimple-fold.h
tree-vrp.o : tree-vrp.c $(CONFIG_H) $(SYSTEM_H) coretypes.h $(TM_H) $(TREE_H) \
   $(TREE_FLOW_H) $(TREE_PASS_H) $(TREE_DUMP_H) $(DIAGNOSTIC_H) $(GGC_H) \
   $(BASIC_BLOCK_H) tree-ssa-propagate.h $(FLAGS_H) $(TREE_DUMP_H) \
   $(CFGLOOP_H) $(SCEV_H) $(TIMEVAR_H) intl.h tree-pretty-print.h \
   gimple-pretty-print.h gimple-fold.h $(OPTABS_H) $(EXPR_H)
tree-cfg.o : tree-cfg.c $(TREE_FLOW_H) $(CONFIG_H) $(SYSTEM_H) \
   $(TREE_H) $(TM_P_H) $(EXPR_H) $(GGC_H) $(FLAGS_H) output.h \
   $(DIAGNOSTIC_H) $(FUNCTION_H) $(TIMEVAR_H) $(TM_H) coretypes.h \
   $(TREE_DUMP_H) $(EXCEPT_H) langhooks.h $(CFGLOOP_H) $(TREE_PASS_H) \
   $(CFGLAYOUT_H) $(BASIC_BLOCK_H) \
   value-prof.h tree-ssa-propagate.h $(TREE_INLINE_H) tree-pretty-print.h \
   gimple-pretty-print.h
tree-cfgcleanup.o : tree-cfgcleanup.c $(TREE_FLOW_H) $(CONFIG_H) $(SYSTEM_H) \
   $(TREE_H) $(TM_P_H) $(EXPR_H) $(GGC_H) $(FLAGS_H) output.h \
   $(DIAGNOSTIC_H) $(FUNCTION_H) $(TIMEVAR_H) $(TM_H) coretypes.h \
   $(TREE_DUMP_H) $(EXCEPT_H) langhooks.h $(CFGLOOP_H) $(TREE_PASS_H) \
   $(CFGLAYOUT_H) $(BASIC_BLOCK_H) $(HASHTAB_H)  \
   tree-ssa-propagate.h $(SCEV_H)
tree-tailcall.o : tree-tailcall.c $(TREE_FLOW_H) $(CONFIG_H) $(SYSTEM_H) \
   $(TREE_H) $(TM_P_H) $(FUNCTION_H) $(TM_H) coretypes.h \
   $(TREE_DUMP_H) $(DIAGNOSTIC_H) $(EXCEPT_H) $(TREE_PASS_H) $(FLAGS_H) langhooks.h \
   $(BASIC_BLOCK_H) $(DBGCNT_H) gimple-pretty-print.h $(TARGET_H) \
   $(COMMON_TARGET_H)
tree-ssa-sink.o : tree-ssa-sink.c $(TREE_FLOW_H) $(CONFIG_H) \
   $(SYSTEM_H) $(TREE_H) $(DIAGNOSTIC_H) $(TIMEVAR_H) \
   $(TM_H) coretypes.h $(TREE_DUMP_H) $(TREE_PASS_H) $(FLAGS_H) alloc-pool.h \
   $(BASIC_BLOCK_H) $(BITMAP_H) $(CFGLOOP_H) $(FIBHEAP_H) $(HASHTAB_H) \
   langhooks.h $(GIMPLE_H) $(TREE_INLINE_H) tree-iterator.h \
   gimple-pretty-print.h
tree-nested.o: tree-nested.c $(CONFIG_H) $(SYSTEM_H) $(TM_H) $(TREE_H) \
   $(TM_P_H) $(FUNCTION_H) $(TREE_DUMP_H) $(TREE_INLINE_H) \
   tree-iterator.h $(GIMPLE_H) $(CGRAPH_H) $(EXPR_H) langhooks.h \
   gt-tree-nested.h coretypes.h $(TREE_FLOW_H) pointer-set.h
tree-if-conv.o: tree-if-conv.c $(CONFIG_H) $(SYSTEM_H) coretypes.h $(TM_H) \
   $(TREE_H) $(FLAGS_H) $(TIMEVAR_H) $(BASIC_BLOCK_H) $(TREE_FLOW_H) \
   $(CFGLOOP_H) $(TREE_DATA_REF_H) $(TREE_PASS_H) $(DIAGNOSTIC_H) \
   $(TREE_DUMP_H) $(DBGCNT_H) tree-pretty-print.h gimple-pretty-print.h
tree-iterator.o : tree-iterator.c $(CONFIG_H) $(SYSTEM_H) $(TREE_H) \
   coretypes.h $(GGC_H) tree-iterator.h $(GIMPLE_H) gt-tree-iterator.h
tree-dfa.o : tree-dfa.c $(TREE_FLOW_H) $(CONFIG_H) $(SYSTEM_H) \
   $(TREE_H) $(TM_P_H) $(EXPR_H) $(GGC_H) output.h $(DIAGNOSTIC_H) \
   $(TREE_INLINE_H) $(HASHTAB_H) pointer-set.h $(FLAGS_H) $(FUNCTION_H) \
   $(TIMEVAR_H) convert.h $(TM_H) coretypes.h langhooks.h $(TREE_DUMP_H) \
   $(TREE_PASS_H) $(PARAMS_H) $(CGRAPH_H) $(BASIC_BLOCK_H) $(GIMPLE_H) \
   tree-pretty-print.h
tree-ssa-operands.o : tree-ssa-operands.c $(TREE_FLOW_H) $(CONFIG_H) \
   $(SYSTEM_H) $(TREE_H) $(GGC_H) $(DIAGNOSTIC_H) $(TREE_INLINE_H) \
   $(FLAGS_H) $(FUNCTION_H) $(TM_H) $(TIMEVAR_H) $(TREE_PASS_H) \
   coretypes.h langhooks.h $(IPA_REFERENCE_H) tree-pretty-print.h \
   gimple-pretty-print.h
tree-eh.o : tree-eh.c $(TREE_FLOW_H) $(CONFIG_H) $(SYSTEM_H) \
   $(TREE_H) $(TM_H) $(FLAGS_H) $(FUNCTION_H) $(EXCEPT_H) langhooks.h \
   $(GGC_H) $(TREE_PASS_H) coretypes.h $(TIMEVAR_H) pointer-set.h \
   $(TREE_DUMP_H) $(TREE_INLINE_H) tree-iterator.h toplev.h $(DIAGNOSTIC_CORE_H)
tree-ssa-loop.o : tree-ssa-loop.c $(CONFIG_H) $(SYSTEM_H) coretypes.h $(TM_H) \
   $(TREE_H) $(TM_P_H) $(BASIC_BLOCK_H) output.h \
   $(DIAGNOSTIC_H) $(TREE_FLOW_H) $(TREE_DUMP_H) $(TREE_PASS_H) $(TIMEVAR_H) \
   $(CFGLOOP_H) $(FLAGS_H) $(TREE_INLINE_H) $(SCEV_H) $(DIAGNOSTIC_CORE_H) $(TREE_VECTORIZER_H)
tree-ssa-loop-unswitch.o : tree-ssa-loop-unswitch.c $(TREE_FLOW_H) \
   $(CONFIG_H) $(SYSTEM_H) $(TREE_H) $(TM_P_H) $(CFGLOOP_H) \
   $(PARAMS_H) output.h $(DIAGNOSTIC_H) $(TIMEVAR_H) $(TM_H) \
   coretypes.h $(TREE_DUMP_H) $(TREE_PASS_H) $(BASIC_BLOCK_H) \
    $(TREE_INLINE_H)
tree-ssa-address.o : tree-ssa-address.c $(TREE_FLOW_H) $(CONFIG_H) \
   $(SYSTEM_H) $(RTL_H) $(TREE_H) $(TM_P_H) \
   output.h $(DIAGNOSTIC_H) $(TIMEVAR_H) $(TM_H) coretypes.h $(TREE_DUMP_H) \
   $(TREE_PASS_H) $(FLAGS_H) $(TREE_INLINE_H) $(RECOG_H) insn-config.h \
   $(EXPR_H) gt-tree-ssa-address.h $(GGC_H) tree-affine.h $(TARGET_H) \
   tree-pretty-print.h
tree-ssa-loop-niter.o : tree-ssa-loop-niter.c $(TREE_FLOW_H) $(CONFIG_H) \
   $(SYSTEM_H) $(TREE_H) $(TM_P_H) $(CFGLOOP_H) $(PARAMS_H) \
   $(TREE_INLINE_H) output.h $(DIAGNOSTIC_H) $(TM_H) coretypes.h $(TREE_DUMP_H) \
   $(DIAGNOSTIC_CORE_H) $(FLAGS_H) $(TREE_PASS_H) $(TREE_DATA_REF_H) \
   $(BASIC_BLOCK_H) $(GGC_H) intl.h tree-pretty-print.h gimple-pretty-print.h
tree-ssa-loop-ivcanon.o : tree-ssa-loop-ivcanon.c $(TREE_FLOW_H) $(CONFIG_H) \
   $(SYSTEM_H) $(TREE_H) $(TM_P_H) $(CFGLOOP_H) $(PARAMS_H) \
   $(TREE_INLINE_H) output.h $(DIAGNOSTIC_H) $(TM_H) coretypes.h $(TREE_DUMP_H) \
   $(FLAGS_H) $(TREE_PASS_H) $(SCEV_H) $(BASIC_BLOCK_H) $(TARGET_H) \
   tree-pretty-print.h gimple-pretty-print.h
tree-ssa-loop-ch.o : tree-ssa-loop-ch.c $(TREE_FLOW_H) $(CONFIG_H) \
   $(SYSTEM_H) $(RTL_H) $(TREE_H) $(TM_P_H) $(CFGLOOP_H) $(TREE_INLINE_H) \
   output.h $(DIAGNOSTIC_H) $(TIMEVAR_H) $(TM_H) coretypes.h $(TREE_DUMP_H) \
   $(TREE_PASS_H) $(FLAGS_H) $(BASIC_BLOCK_H)
tree-ssa-loop-prefetch.o: tree-ssa-loop-prefetch.c $(TREE_FLOW_H) $(CONFIG_H) \
   $(SYSTEM_H) $(TREE_H) $(TM_P_H) $(CFGLOOP_H) $(EXPR_H) \
   output.h $(DIAGNOSTIC_H) $(TIMEVAR_H) $(TM_H) coretypes.h $(TREE_DUMP_H) \
   $(TREE_PASS_H) $(RECOG_H) insn-config.h $(HASHTAB_H) \
   $(CFGLOOP_H) $(PARAMS_H) langhooks.h $(BASIC_BLOCK_H) \
   $(DIAGNOSTIC_CORE_H) langhooks.h $(TREE_INLINE_H) $(TREE_DATA_REF_H) \
   $(OPTABS_H) tree-pretty-print.h
tree-predcom.o: tree-predcom.c $(CONFIG_H) $(SYSTEM_H) $(TREE_H) $(TM_P_H) \
   $(CFGLOOP_H) $(TREE_FLOW_H) $(GGC_H) $(TREE_DATA_REF_H) \
   $(PARAMS_H) $(DIAGNOSTIC_H) $(TREE_PASS_H) $(TM_H) coretypes.h \
   tree-affine.h $(TREE_INLINE_H) tree-pretty-print.h
tree-ssa-loop-ivopts.o : tree-ssa-loop-ivopts.c $(TREE_FLOW_H) $(CONFIG_H) \
   $(SYSTEM_H) $(TREE_H) $(TM_P_H) $(CFGLOOP_H) $(EXPR_H) \
   output.h $(DIAGNOSTIC_H) $(TIMEVAR_H) $(TM_H) coretypes.h $(TREE_DUMP_H) \
   $(TREE_PASS_H) $(GGC_H) $(RECOG_H) insn-config.h $(HASHTAB_H) $(SCEV_H) \
   $(CFGLOOP_H) $(PARAMS_H) langhooks.h $(BASIC_BLOCK_H) \
   tree-affine.h pointer-set.h $(TARGET_H) tree-pretty-print.h \
   gimple-pretty-print.h tree-ssa-propagate.h
tree-affine.o : tree-affine.c tree-affine.h $(CONFIG_H) pointer-set.h \
   $(SYSTEM_H) $(TREE_H) $(GIMPLE_H) \
   output.h $(DIAGNOSTIC_H) coretypes.h $(TREE_DUMP_H) $(FLAGS_H) \
   tree-pretty-print.h
tree-ssa-loop-manip.o : tree-ssa-loop-manip.c $(TREE_FLOW_H) $(CONFIG_H) \
   $(SYSTEM_H) coretypes.h $(TM_H) $(TREE_H) \
   $(BASIC_BLOCK_H) output.h $(DIAGNOSTIC_H) $(TREE_FLOW_H) $(TREE_DUMP_H) \
   $(TIMEVAR_H) $(CFGLOOP_H) $(TREE_PASS_H) $(CFGLAYOUT_H) \
   $(SCEV_H) $(PARAMS_H) $(TREE_INLINE_H) langhooks.h
tree-ssa-loop-im.o : tree-ssa-loop-im.c $(TREE_FLOW_H) $(CONFIG_H) \
   $(SYSTEM_H) $(TREE_H) $(TM_P_H) $(CFGLOOP_H) domwalk.h \
   $(PARAMS_H) output.h $(DIAGNOSTIC_H) $(TIMEVAR_H) $(TM_H) coretypes.h \
   $(TREE_DUMP_H) $(TREE_PASS_H) $(FLAGS_H) $(BASIC_BLOCK_H) \
   pointer-set.h tree-affine.h tree-ssa-propagate.h gimple-pretty-print.h \
   tree-pretty-print.h
tree-ssa-math-opts.o : tree-ssa-math-opts.c $(CONFIG_H) $(SYSTEM_H) coretypes.h \
   $(TM_H) $(FLAGS_H) $(TREE_H) $(TREE_FLOW_H) $(TIMEVAR_H) \
   $(TREE_PASS_H) alloc-pool.h $(BASIC_BLOCK_H) $(TARGET_H) \
   $(DIAGNOSTIC_H) $(RTL_H) $(EXPR_H) $(OPTABS_H) gimple-pretty-print.h
tree-ssa-alias.o : tree-ssa-alias.c $(TREE_FLOW_H) $(CONFIG_H) $(SYSTEM_H) \
   $(TREE_H) $(TM_P_H) $(EXPR_H) $(GGC_H) $(TREE_INLINE_H) $(FLAGS_H) \
   $(FUNCTION_H) $(TIMEVAR_H) convert.h $(TM_H) coretypes.h langhooks.h \
   $(TREE_DUMP_H) $(TREE_PASS_H) $(PARAMS_H) $(BASIC_BLOCK_H) $(DIAGNOSTIC_H) \
   $(GIMPLE_H) $(VEC_H) $(TARGET_H) \
   vecprim.h pointer-set.h alloc-pool.h \
   tree-pretty-print.h
tree-ssa-reassoc.o : tree-ssa-reassoc.c $(TREE_FLOW_H) $(CONFIG_H) \
   $(SYSTEM_H) $(TREE_H) $(DIAGNOSTIC_H) $(TIMEVAR_H) \
   $(TM_H) coretypes.h $(TREE_DUMP_H) $(TREE_PASS_H) $(FLAGS_H) \
   tree-iterator.h $(BASIC_BLOCK_H) $(GIMPLE_H) $(TREE_INLINE_H) \
   $(VEC_H) langhooks.h alloc-pool.h pointer-set.h $(CFGLOOP_H) \
   tree-pretty-print.h gimple-pretty-print.h $(DIAGNOSTIC_CORE_H)
tree-optimize.o : tree-optimize.c $(TREE_FLOW_H) $(CONFIG_H) $(SYSTEM_H) \
   $(TREE_H) $(TM_P_H) $(GGC_H) output.h \
   $(DIAGNOSTIC_H) $(BASIC_BLOCK_H) $(FLAGS_H) $(TIMEVAR_H) $(TM_H) \
   coretypes.h $(TREE_DUMP_H) toplev.h $(DIAGNOSTIC_CORE_H) $(FUNCTION_H) langhooks.h \
   $(FLAGS_H) $(CGRAPH_H) $(PLUGIN_H) \
   $(TREE_INLINE_H) $(GGC_H) graph.h $(CGRAPH_H) \
   $(TREE_PASS_H) $(CFGLOOP_H) $(EXCEPT_H) $(REGSET_H)

gimplify.o : gimplify.c $(CONFIG_H) $(SYSTEM_H) $(TREE_H) $(GIMPLE_H) \
   $(DIAGNOSTIC_H) $(GIMPLE_H) $(TREE_INLINE_H) langhooks.h \
   $(LANGHOOKS_DEF_H) $(TREE_FLOW_H) $(CGRAPH_H) $(TIMEVAR_H) $(TM_H) \
   coretypes.h $(EXCEPT_H) $(FLAGS_H) $(RTL_H) $(FUNCTION_H) $(EXPR_H) output.h \
   $(GGC_H) gt-gimplify.h $(HASHTAB_H) $(TARGET_H) $(DIAGNOSTIC_CORE_H) $(OPTABS_H) \
   $(SPLAY_TREE_H) $(VEC_H) tree-iterator.h tree-pass.h tree-pretty-print.h
gimple-iterator.o : gimple-iterator.c $(CONFIG_H) $(SYSTEM_H) coretypes.h \
   $(TREE_H) $(GIMPLE_H) $(TREE_FLOW_H) value-prof.h
gimple-fold.o : gimple-fold.c $(TREE_FLOW_H) $(CONFIG_H) \
   $(SYSTEM_H) $(RTL_H) $(TREE_H) $(TM_P_H) $(EXPR_H) $(GGC_H) output.h \
   $(DIAGNOSTIC_H) $(FUNCTION_H) $(TIMEVAR_H) $(TM_H) coretypes.h \
   $(TREE_DUMP_H) $(BASIC_BLOCK_H) $(TREE_PASS_H) langhooks.h \
   tree-ssa-propagate.h value-prof.h $(FLAGS_H) $(TARGET_H) gimple-fold.h
gimple-low.o : gimple-low.c $(CONFIG_H) $(SYSTEM_H) $(TREE_H) \
   $(DIAGNOSTIC_H) $(GIMPLE_H) $(TREE_INLINE_H) langhooks.h \
   $(LANGHOOKS_DEF_H) $(TREE_FLOW_H) $(TIMEVAR_H) $(TM_H) coretypes.h \
   $(EXCEPT_H) $(FLAGS_H) $(RTL_H) $(FUNCTION_H) $(EXPR_H) $(TREE_PASS_H) \
   $(HASHTAB_H) $(DIAGNOSTIC_CORE_H) tree-iterator.h langhooks.h
omp-low.o : omp-low.c $(CONFIG_H) $(SYSTEM_H) coretypes.h $(TM_H) $(TREE_H) \
   $(RTL_H) $(GIMPLE_H) $(TREE_INLINE_H) langhooks.h $(DIAGNOSTIC_CORE_H) \
   $(TREE_FLOW_H) $(TIMEVAR_H) $(FLAGS_H) $(EXPR_H) $(DIAGNOSTIC_CORE_H) \
   $(TREE_PASS_H) $(GGC_H) $(EXCEPT_H) $(SPLAY_TREE_H) $(OPTABS_H) \
   $(CFGLOOP_H) tree-iterator.h gt-omp-low.h
tree-browser.o : tree-browser.c tree-browser.def $(CONFIG_H) $(SYSTEM_H) \
   coretypes.h $(TREE_H) tree-pretty-print.h
omega.o : omega.c omega.h $(CONFIG_H) $(SYSTEM_H) coretypes.h $(TREE_H) \
   $(DIAGNOSTIC_CORE_H) $(TREE_PASS_H)
tree-chrec.o : tree-chrec.c $(CONFIG_H) $(SYSTEM_H) coretypes.h \
   tree-pretty-print.h $(CFGLOOP_H) $(TREE_FLOW_H) $(SCEV_H) $(TREE_PASS_H) \
   $(PARAMS_H)
tree-scalar-evolution.o : tree-scalar-evolution.c $(CONFIG_H) $(SYSTEM_H) \
   coretypes.h gimple-pretty-print.h $(TREE_FLOW_H) $(CFGLOOP_H) $(SCEV_H) \
   $(TREE_PASS_H) $(PARAMS_H) gt-tree-scalar-evolution.h
tree-data-ref.o : tree-data-ref.c $(CONFIG_H) $(SYSTEM_H) coretypes.h \
   gimple-pretty-print.h $(TREE_FLOW_H) $(CFGLOOP_H) $(TREE_DATA_REF_H) \
   $(TREE_PASS_H) langhooks.h tree-affine.h $(PARAMS_H)
sese.o : sese.c sese.h $(CONFIG_H) $(SYSTEM_H) coretypes.h tree-pretty-print.h \
   $(TREE_FLOW_H) $(CFGLOOP_H) $(TREE_DATA_REF_H) tree-pass.h value-prof.h
graphite.o : graphite.c $(CONFIG_H) $(SYSTEM_H) coretypes.h $(DIAGNOSTIC_CORE_H) \
   $(TREE_FLOW_H) $(TREE_DUMP_H) $(CFGLOOP_H) $(TREE_DATA_REF_H) sese.h \
   $(DBGCNT_H) graphite-ppl.h graphite-poly.h graphite-scop-detection.h \
   graphite-clast-to-gimple.h graphite-sese-to-poly.h
graphite-blocking.o : graphite-blocking.c $(CONFIG_H) $(SYSTEM_H) \
   coretypes.h $(TREE_FLOW_H) $(TREE_DUMP_H) $(CFGLOOP_H) $(TREE_DATA_REF_H) \
   sese.h graphite-ppl.h graphite-poly.h
graphite-clast-to-gimple.o : graphite-clast-to-gimple.c $(CONFIG_H) \
   $(SYSTEM_H) coretypes.h $(DIAGNOSTIC_CORE_H) $(TREE_FLOW_H) $(TREE_DUMP_H) \
   $(CFGLOOP_H) $(TREE_DATA_REF_H) sese.h graphite-cloog-util.h \
   graphite-ppl.h graphite-poly.h graphite-clast-to-gimple.h \
   graphite-dependences.h graphite-cloog-compat.h
graphite-cloog-util.o : graphite-cloog-util.c $(CONFIG_H) $(SYSTEM_H) \
   coretypes.h graphite-cloog-util.h graphite-cloog-compat.h
graphite-dependences.o : graphite-dependences.c $(CONFIG_H) $(SYSTEM_H) \
   coretypes.h $(TREE_FLOW_H) $(TREE_DUMP_H) $(CFGLOOP_H) $(TREE_DATA_REF_H) \
   sese.h graphite-ppl.h graphite-poly.h graphite-dependences.h \
   graphite-cloog-util.h
graphite-flattening.o : graphite-flattening.c $(CONFIG_H) $(SYSTEM_H)	\
   coretypes.h $(TREE_FLOW_H) $(TREE_DUMP_H) $(CFGLOOP_H) $(TREE_DATA_REF_H) \
   sese.h graphite-ppl.h graphite-poly.h
graphite-interchange.o : graphite-interchange.c $(CONFIG_H) $(SYSTEM_H) \
   coretypes.h $(TREE_FLOW_H) $(TREE_DUMP_H) $(CFGLOOP_H) $(TREE_DATA_REF_H) \
   sese.h graphite-ppl.h graphite-poly.h
graphite-poly.o : graphite-poly.c $(CONFIG_H) $(SYSTEM_H) coretypes.h \
   $(DIAGNOSTIC_CORE_H) $(TREE_FLOW_H) $(TREE_DUMP_H) gimple-pretty-print.h \
   $(CFGLOOP_H) $(TREE_DATA_REF_H) sese.h graphite-ppl.h graphite-poly.h \
   graphite-dependences.h graphite-cloog-util.h
graphite-ppl.o : graphite-ppl.c $(CONFIG_H) $(SYSTEM_H) coretypes.h \
   graphite-cloog-util.h graphite-ppl.h
graphite-scop-detection.o : graphite-scop-detection.c $(CONFIG_H) $(SYSTEM_H) \
   coretypes.h $(TREE_FLOW_H) $(CFGLOOP_H) $(TREE_DATA_REF_H) $(TREE_PASS_H) \
   sese.h graphite-ppl.h graphite-poly.h graphite-scop-detection.h
graphite-sese-to-poly.o : graphite-sese-to-poly.c $(CONFIG_H) \
   $(SYSTEM_H) coretypes.h $(TREE_FLOW_H) $(TREE_DUMP_H) $(CFGLOOP_H) \
   $(TREE_DATA_REF_H) domwalk.h sese.h graphite-ppl.h graphite-poly.h \
   graphite-sese-to-poly.h
tree-vect-loop.o: tree-vect-loop.c $(CONFIG_H) $(SYSTEM_H) coretypes.h \
   $(TM_H) $(GGC_H) $(TREE_H) $(BASIC_BLOCK_H) $(DIAGNOSTIC_H) $(TREE_FLOW_H) \
   $(TREE_DUMP_H) $(CFGLOOP_H) $(CFGLAYOUT_H) $(EXPR_H) $(RECOG_H) $(OPTABS_H) \
   $(DIAGNOSTIC_CORE_H) $(SCEV_H) $(TREE_VECTORIZER_H) tree-pretty-print.h \
   gimple-pretty-print.h $(TARGET_H) $(TREE_DATA_REF_H)
tree-vect-loop-manip.o: tree-vect-loop-manip.c $(CONFIG_H) $(SYSTEM_H) \
   coretypes.h $(TM_H) $(GGC_H) $(TREE_H) $(BASIC_BLOCK_H) $(DIAGNOSTIC_H) \
   $(TREE_FLOW_H) $(TREE_DUMP_H) $(CFGLOOP_H) $(CFGLAYOUT_H) $(EXPR_H) $(DIAGNOSTIC_CORE_H) \
   $(SCEV_H) $(TREE_VECTORIZER_H) langhooks.h tree-pretty-print.h \
   gimple-pretty-print.h
tree-vect-patterns.o: tree-vect-patterns.c $(CONFIG_H) $(SYSTEM_H) coretypes.h \
   $(TM_H) $(GGC_H) $(TREE_H) $(TARGET_H) $(BASIC_BLOCK_H) $(DIAGNOSTIC_H) \
   $(TREE_FLOW_H) $(TREE_DUMP_H) $(CFGLOOP_H) $(EXPR_H) $(OPTABS_H) $(PARAMS_H) \
   $(TREE_DATA_REF_H) $(TREE_VECTORIZER_H) $(RECOG_H) $(DIAGNOSTIC_CORE_H) \
   gimple-pretty-print.h
tree-vect-slp.o: tree-vect-slp.c $(CONFIG_H) $(SYSTEM_H) \
   coretypes.h $(TM_H) $(GGC_H) $(TREE_H) $(TARGET_H) $(BASIC_BLOCK_H) \
   $(DIAGNOSTIC_H) $(TREE_FLOW_H) $(TREE_DUMP_H) $(CFGLOOP_H) $(CFGLAYOUT_H) \
   $(EXPR_H) $(RECOG_H) $(OPTABS_H) $(TREE_VECTORIZER_H) tree-pretty-print.h \
   gimple-pretty-print.h $(TREE_DATA_REF_H) langhooks.h
tree-vect-stmts.o: tree-vect-stmts.c $(CONFIG_H) $(SYSTEM_H) \
   coretypes.h $(TM_H) $(GGC_H) $(TREE_H) $(TARGET_H) $(BASIC_BLOCK_H) \
   $(DIAGNOSTIC_H) $(TREE_FLOW_H) $(TREE_DUMP_H) $(CFGLOOP_H) $(CFGLAYOUT_H) \
   $(EXPR_H) $(RECOG_H) $(OPTABS_H) $(DIAGNOSTIC_CORE_H) $(TREE_VECTORIZER_H) \
   langhooks.h tree-pretty-print.h gimple-pretty-print.h
tree-vect-data-refs.o: tree-vect-data-refs.c $(CONFIG_H) $(SYSTEM_H) \
   coretypes.h $(TM_H) $(GGC_H) $(TREE_H) $(TARGET_H) $(BASIC_BLOCK_H) \
   $(DIAGNOSTIC_H) $(TREE_FLOW_H) $(TREE_DUMP_H) $(CFGLOOP_H) \
   $(EXPR_H) $(OPTABS_H) $(SCEV_H) $(TREE_VECTORIZER_H) \
   $(DIAGNOSTIC_CORE_H) $(TM_P_H) \
   tree-pretty-print.h gimple-pretty-print.h
tree-vectorizer.o: tree-vectorizer.c $(CONFIG_H) $(SYSTEM_H) coretypes.h \
   $(TM_H) $(GGC_H) $(TREE_H) $(DIAGNOSTIC_H) $(TREE_FLOW_H) $(TREE_DUMP_H) \
   $(CFGLOOP_H) $(TREE_PASS_H) $(TREE_VECTORIZER_H) $(TIMEVAR_H) \
   tree-pretty-print.h
tree-loop-distribution.o: tree-loop-distribution.c $(CONFIG_H) $(SYSTEM_H) \
   coretypes.h $(TREE_FLOW_H) $(CFGLOOP_H) $(TREE_DATA_REF_H) $(TREE_PASS_H)
tree-parloops.o: tree-parloops.c $(CONFIG_H) $(SYSTEM_H) coretypes.h \
   $(TREE_FLOW_H) $(CFGLOOP_H) $(TREE_DATA_REF_H) gimple-pretty-print.h \
   $(TREE_PASS_H) langhooks.h gt-tree-parloops.h $(TREE_VECTORIZER_H)
tree-stdarg.o: tree-stdarg.c $(CONFIG_H) $(SYSTEM_H) coretypes.h $(TM_H) \
   $(TREE_H) $(FUNCTION_H) $(DIAGNOSTIC_H) $(TREE_FLOW_H) $(TREE_PASS_H) \
   tree-stdarg.h $(TARGET_H) langhooks.h gimple-pretty-print.h
tree-object-size.o: tree-object-size.c $(CONFIG_H) $(SYSTEM_H) coretypes.h \
   $(TM_H) $(TREE_H) $(DIAGNOSTIC_CORE_H) $(DIAGNOSTIC_H) $(TREE_FLOW_H) \
   $(TREE_PASS_H) tree-ssa-propagate.h tree-pretty-print.h \
   gimple-pretty-print.h
internal-fn.o : internal-fn.c $(CONFIG_H) $(SYSTEM_H) coretypes.h \
   $(INTERNAL_FN_H) $(TREE_H) $(EXPR_H) $(OPTABS_H) $(GIMPLE_H)
gimple.o : gimple.c $(CONFIG_H) $(SYSTEM_H) coretypes.h $(TREE_H) \
   $(GGC_H) $(GIMPLE_H) $(DIAGNOSTIC_CORE_H) $(DIAGNOSTIC_H) gt-gimple.h \
   $(TREE_FLOW_H) value-prof.h $(FLAGS_H) $(DEMANGLE_H) \
   $(TARGET_H) $(ALIAS_H)
gimple-pretty-print.o : gimple-pretty-print.c $(CONFIG_H) $(SYSTEM_H) \
   $(TREE_H) $(DIAGNOSTIC_H) $(HASHTAB_H) $(TREE_FLOW_H) \
   $(TM_H) coretypes.h $(TREE_PASS_H) $(GIMPLE_H) value-prof.h \
   $(TRANS_MEM_H) \
   tree-pretty-print.h gimple-pretty-print.h
tree-mudflap.o : $(CONFIG_H) $(SYSTEM_H) $(TREE_H) $(TREE_INLINE_H) \
   $(GIMPLE_H) $(DIAGNOSTIC_H) $(DEMANGLE_H) $(HASHTAB_H) langhooks.h tree-mudflap.h \
   $(TM_H) coretypes.h $(TREE_DUMP_H) $(TREE_PASS_H) $(CGRAPH_H) $(GGC_H) \
   gt-tree-mudflap.h $(BASIC_BLOCK_H) $(FLAGS_H) $(FUNCTION_H) \
   $(TM_P_H) $(TREE_FLOW_H) $(DIAGNOSTIC_CORE_H) $(GIMPLE_H) tree-iterator.h
tree-nomudflap.o : $(CONFIG_H) $(SYSTEM_H) $(TREE_H) $(TREE_INLINE_H) \
   $(C_TREE_H) $(C_COMMON_H) $(GIMPLE_H) $(DIAGNOSTIC_H) $(HASHTAB_H) \
   output.h langhooks.h tree-mudflap.h $(TM_H) coretypes.h \
   $(GGC_H) gt-tree-mudflap.h $(TREE_PASS_H) $(DIAGNOSTIC_CORE_H)
tree-pretty-print.o : tree-pretty-print.c $(CONFIG_H) $(SYSTEM_H) \
   $(TREE_H) $(DIAGNOSTIC_H) $(HASHTAB_H) $(TREE_FLOW_H) \
   $(TM_H) coretypes.h tree-iterator.h $(SCEV_H) langhooks.h \
   $(TREE_PASS_H) value-prof.h output.h tree-pretty-print.h
tree-diagnostic.o : tree-diagnostic.c $(CONFIG_H) $(SYSTEM_H) coretypes.h \
   $(TREE_H) $(DIAGNOSTIC_H) tree-diagnostic.h langhooks.h $(LANGHOOKS_DEF_H) \
   $(VEC_H)
fold-const.o : fold-const.c $(CONFIG_H) $(SYSTEM_H) coretypes.h $(TM_H) \
   $(TREE_H) $(FLAGS_H) $(DIAGNOSTIC_CORE_H) $(HASHTAB_H) $(EXPR_H) $(RTL_H) \
   $(GGC_H) $(TM_P_H) langhooks.h $(MD5_H) intl.h $(TARGET_H) \
   $(GIMPLE_H) realmpfr.h $(TREE_FLOW_H)
diagnostic.o : diagnostic.c $(CONFIG_H) $(SYSTEM_H) coretypes.h \
   version.h $(INPUT_H) intl.h $(DIAGNOSTIC_H) diagnostic.def
opts.o : opts.c $(OPTS_H) $(OPTIONS_H) $(DIAGNOSTIC_CORE_H) $(CONFIG_H) $(SYSTEM_H) \
   coretypes.h $(TM_H) \
   $(DIAGNOSTIC_H) insn-attr-common.h intl.h $(COMMON_TARGET_H) \
   $(FLAGS_H) $(PARAMS_H) opts-diagnostic.h
opts-global.o : opts-global.c $(CONFIG_H) $(SYSTEM_H) coretypes.h \
   $(DIAGNOSTIC_H) $(OPTS_H) $(FLAGS_H) $(GGC_H) $(TREE_H) langhooks.h \
   $(TM_H) $(RTL_H) $(DBGCNT_H) debug.h $(LTO_STREAMER_H) output.h \
   $(PLUGIN_H) toplev.h $(TREE_PASS_H)
opts-common.o : opts-common.c $(OPTS_H) $(FLAGS_H) $(CONFIG_H) $(SYSTEM_H) \
   coretypes.h intl.h $(DIAGNOSTIC_H) $(TM_H)
targhooks.o : targhooks.c $(CONFIG_H) $(SYSTEM_H) coretypes.h $(TREE_H) \
   $(EXPR_H) $(TM_H) $(RTL_H) $(TM_P_H) $(FUNCTION_H) output.h $(DIAGNOSTIC_CORE_H) \
   $(MACHMODE_H) $(TARGET_DEF_H) $(TARGET_H) $(GGC_H) gt-targhooks.h \
   $(OPTABS_H) $(RECOG_H) reload.h hard-reg-set.h intl.h $(OPTS_H) \
   tree-ssa-alias.h $(TREE_FLOW_H)
common/common-targhooks.o : common/common-targhooks.c $(CONFIG_H) $(SYSTEM_H) \
   coretypes.h $(INPUT_H) $(TM_H) $(COMMON_TARGET_H) common/common-targhooks.h

bversion.h: s-bversion; @true
s-bversion: BASE-VER
	echo "#define BUILDING_GCC_MAJOR `echo $(BASEVER_c) | sed -e 's/^\([0-9]*\).*$$/\1/'`" > bversion.h
	echo "#define BUILDING_GCC_MINOR `echo $(BASEVER_c) | sed -e 's/^[0-9]*\.\([0-9]*\).*$$/\1/'`" >> bversion.h
	echo "#define BUILDING_GCC_PATCHLEVEL `echo $(BASEVER_c) | sed -e 's/^[0-9]*\.[0-9]*\.\([0-9]*\)$$/\1/'`" >> bversion.h
	echo "#define BUILDING_GCC_VERSION (BUILDING_GCC_MAJOR * 1000 + BUILDING_GCC_MINOR)" >> bversion.h
	$(STAMP) s-bversion

input.o : input.c $(CONFIG_H) $(SYSTEM_H) coretypes.h intl.h $(INPUT_H)

CFLAGS-toplev.o += -DTARGET_NAME=\"$(target_noncanonical)\"
toplev.o : toplev.c $(CONFIG_H) $(SYSTEM_H) coretypes.h $(TM_H) $(TREE_H) \
   version.h $(RTL_H) $(FUNCTION_H) $(FLAGS_H) xcoffout.h $(INPUT_H) \
   $(INSN_ATTR_H) output.h $(DIAGNOSTIC_H) debug.h insn-config.h intl.h \
   $(RECOG_H) Makefile toplev.h dwarf2out.h sdbout.h dbxout.h $(EXPR_H) \
   hard-reg-set.h $(BASIC_BLOCK_H) graph.h $(EXCEPT_H) $(REGS_H) $(TIMEVAR_H) \
   value-prof.h $(PARAMS_H) $(TM_P_H) reload.h ira.h dwarf2asm.h $(TARGET_H) \
   langhooks.h insn-flags.h $(CFGLAYOUT_H) $(CFGLOOP_H) hosthooks.h \
   $(CGRAPH_H) $(COVERAGE_H) alloc-pool.h $(GGC_H) $(INTEGRATE_H) \
   $(OPTS_H) params.def tree-mudflap.h $(TREE_PASS_H) $(GIMPLE_H) \
   tree-ssa-alias.h $(PLUGIN_H) realmpfr.h tree-diagnostic.h \
   tree-pretty-print.h opts-diagnostic.h $(COMMON_TARGET_H)

hwint.o : hwint.c $(CONFIG_H) $(SYSTEM_H) $(DIAGNOSTIC_CORE_H)

passes.o : passes.c $(CONFIG_H) $(SYSTEM_H) coretypes.h $(TM_H) $(TREE_H) \
   $(RTL_H) $(FUNCTION_H) $(FLAGS_H) xcoffout.h $(INPUT_H) $(INSN_ATTR_H) output.h \
   $(DIAGNOSTIC_CORE_H) debug.h insn-config.h intl.h $(RECOG_H) toplev.h \
   dwarf2out.h sdbout.h dbxout.h $(EXPR_H) hard-reg-set.h $(BASIC_BLOCK_H) \
   graph.h $(EXCEPT_H) $(REGS_H) $(TIMEVAR_H) value-prof.h \
   $(PARAMS_H) $(TM_P_H) reload.h dwarf2asm.h $(TARGET_H) \
   langhooks.h insn-flags.h $(CFGLAYOUT_H) $(CFGLOOP_H) \
   hosthooks.h $(CGRAPH_H) $(COVERAGE_H) $(TREE_PASS_H) $(TREE_DUMP_H) \
   $(GGC_H) $(INTEGRATE_H) $(CPPLIB_H) $(OPTS_H) $(TREE_FLOW_H) $(TREE_INLINE_H) \
   gt-passes.h $(DF_H) $(PREDICT_H) $(LTO_HEADER_H) $(LTO_SECTION_OUT_H) \
   $(PLUGIN_H) $(IPA_UTILS_H)

plugin.o : plugin.c $(PLUGIN_H) $(CONFIG_H) $(SYSTEM_H) coretypes.h \
   $(DIAGNOSTIC_CORE_H) $(TREE_H) $(TREE_PASS_H) intl.h $(PLUGIN_VERSION_H) $(GGC_H)

main.o : main.c $(CONFIG_H) $(SYSTEM_H) coretypes.h $(TM_H) toplev.h $(DIAGNOSTIC_CORE_H)

host-default.o : host-default.c $(CONFIG_H) $(SYSTEM_H) coretypes.h \
   hosthooks.h $(HOSTHOOKS_DEF_H)

rtl-error.o: rtl-error.c $(SYSTEM_H) coretypes.h $(TM_H) $(RTL_ERROR_H) \
   $(INSN_ATTR_H) insn-config.h $(INPUT_H) intl.h $(DIAGNOSTIC_H) \
   $(CONFIG_H)

rtl.o : rtl.c $(CONFIG_H) $(SYSTEM_H) coretypes.h $(TM_H) $(RTL_H) \
  $(GGC_H) $(BCONFIG_H) insn-notes.def reg-notes.def toplev.h $(DIAGNOSTIC_CORE_H)

print-rtl.o : print-rtl.c $(CONFIG_H) $(SYSTEM_H) coretypes.h $(TM_H) \
    $(RTL_H) $(TREE_H) hard-reg-set.h $(BASIC_BLOCK_H) $(FLAGS_H) \
    $(BCONFIG_H) $(DIAGNOSTIC_H) cselib.h $(TREE_PASS_H) tree-pretty-print.h \
    dwarf2out.h
rtlanal.o : rtlanal.c $(CONFIG_H) $(SYSTEM_H) coretypes.h $(TM_H) toplev.h $(DIAGNOSTIC_CORE_H) \
   $(RTL_H) hard-reg-set.h $(TM_P_H) insn-config.h $(RECOG_H) \
   $(FLAGS_H) $(REGS_H) output.h $(TARGET_H) $(FUNCTION_H) $(TREE_H) \
   $(DF_H) $(EMIT_RTL_H)

varasm.o : varasm.c $(CONFIG_H) $(SYSTEM_H) coretypes.h $(TM_H) $(TREE_H) \
   $(RTL_H) $(FLAGS_H) $(FUNCTION_H) $(EXPR_H) hard-reg-set.h $(REGS_H) \
   output.h $(DIAGNOSTIC_CORE_H) xcoffout.h debug.h $(GGC_H) $(TM_P_H) \
   $(HASHTAB_H) $(TARGET_H) langhooks.h gt-varasm.h $(BASIC_BLOCK_H) \
   $(CFGLAYOUT_H) $(CGRAPH_H) targhooks.h tree-mudflap.h \
   tree-iterator.h pointer-set.h $(COMMON_TARGET_H)
function.o : function.c $(CONFIG_H) $(SYSTEM_H) coretypes.h $(TM_H) $(RTL_ERROR_H) \
   $(TREE_H) $(CFGLAYOUT_H) $(GIMPLE_H) $(FLAGS_H) $(FUNCTION_H) $(EXPR_H) \
   $(OPTABS_H) $(LIBFUNCS_H) $(REGS_H) hard-reg-set.h insn-config.h $(RECOG_H) \
   output.h  $(EXCEPT_H) $(HASHTAB_H) $(GGC_H) $(TM_P_H) langhooks.h \
   gt-function.h $(TARGET_H) $(BASIC_BLOCK_H) $(INTEGRATE_H) $(PREDICT_H) \
   $(TREE_PASS_H) $(DF_H) $(TIMEVAR_H) vecprim.h $(PARAMS_H) bb-reorder.h \
   $(COMMON_TARGET_H)
statistics.o : statistics.c $(CONFIG_H) $(SYSTEM_H) coretypes.h \
   $(TREE_PASS_H) $(TREE_DUMP_H) $(HASHTAB_H) statistics.h $(FUNCTION_H)
stmt.o : stmt.c $(CONFIG_H) $(SYSTEM_H) coretypes.h $(TM_H) $(RTL_H) \
   $(TREE_H) $(FLAGS_H) $(FUNCTION_H) insn-config.h hard-reg-set.h $(EXPR_H) \
   $(LIBFUNCS_H) $(EXCEPT_H) $(RECOG_H) $(DIAGNOSTIC_CORE_H) \
   output.h $(GGC_H) $(TM_P_H) langhooks.h $(PREDICT_H) $(OPTABS_H) \
   $(TARGET_H) $(GIMPLE_H) $(MACHMODE_H) $(REGS_H) alloc-pool.h \
   $(PRETTY_PRINT_H) $(BITMAP_H) $(PARAMS_H)
except.o : except.c $(CONFIG_H) $(SYSTEM_H) coretypes.h $(TM_H) $(RTL_H) \
   $(TREE_H) $(FLAGS_H) $(EXCEPT_H) $(FUNCTION_H) $(EXPR_H) $(LIBFUNCS_H) \
   langhooks.h insn-config.h hard-reg-set.h $(BASIC_BLOCK_H) output.h \
   dwarf2asm.h dwarf2out.h toplev.h $(DIAGNOSTIC_CORE_H) $(HASHTAB_H) intl.h $(GGC_H) \
   gt-except.h $(CGRAPH_H) $(INTEGRATE_H) $(DIAGNOSTIC_H) $(DWARF2_H) \
   $(TARGET_H) $(TM_P_H) $(TREE_PASS_H) $(TIMEVAR_H) $(TREE_FLOW_H) \
   tree-pretty-print.h sbitmap.h $(COMMON_TARGET_H)
expr.o : expr.c $(CONFIG_H) $(SYSTEM_H) coretypes.h $(TM_H) $(RTL_H) \
   $(TREE_H) $(FLAGS_H) $(FUNCTION_H) $(REGS_H) $(EXPR_H) $(OPTABS_H) \
   $(LIBFUNCS_H) $(INSN_ATTR_H) insn-config.h $(RECOG_H) output.h \
   typeclass.h hard-reg-set.h toplev.h $(DIAGNOSTIC_CORE_H) hard-reg-set.h $(EXCEPT_H) \
   reload.h langhooks.h intl.h $(TM_P_H) $(TARGET_H) \
   tree-iterator.h gt-expr.h $(MACHMODE_H) $(TIMEVAR_H) $(TREE_FLOW_H) \
   $(TREE_PASS_H) $(DF_H) $(DIAGNOSTIC_H) vecprim.h $(SSAEXPAND_H) \
   $(PARAMS_H) $(COMMON_TARGET_H)
dojump.o : dojump.c $(CONFIG_H) $(SYSTEM_H) coretypes.h $(TM_H) $(RTL_H) $(TREE_H) \
   $(FLAGS_H) $(FUNCTION_H) $(EXPR_H) $(OPTABS_H) $(INSN_ATTR_H) insn-config.h \
   langhooks.h $(GGC_H) gt-dojump.h vecprim.h $(BASIC_BLOCK_H) output.h
builtins.o : builtins.c $(CONFIG_H) $(SYSTEM_H) coretypes.h $(TM_H) $(RTL_H) \
   $(TREE_H) $(GIMPLE_H) $(FLAGS_H) $(TARGET_H) $(FUNCTION_H) $(REGS_H) \
   $(EXPR_H) $(OPTABS_H) insn-config.h $(RECOG_H) output.h typeclass.h \
   hard-reg-set.h $(DIAGNOSTIC_CORE_H) hard-reg-set.h $(EXCEPT_H) \
   $(TM_P_H) $(PREDICT_H) $(LIBFUNCS_H) langhooks.h $(BASIC_BLOCK_H) \
   tree-mudflap.h realmpfr.h $(BUILTINS_DEF) $(MACHMODE_H) \
   $(DIAGNOSTIC_CORE_H) $(TREE_FLOW_H) value-prof.h
calls.o : calls.c $(CONFIG_H) $(SYSTEM_H) coretypes.h $(TM_H) $(RTL_H) \
   $(TREE_H) $(FLAGS_H) $(EXPR_H) $(OPTABS_H) langhooks.h $(TARGET_H) \
   $(LIBFUNCS_H) $(REGS_H) toplev.h $(DIAGNOSTIC_CORE_H) output.h \
   $(FUNCTION_H) $(TIMEVAR_H) $(TM_P_H) $(CGRAPH_H) $(EXCEPT_H) sbitmap.h \
   $(DBGCNT_H) $(TREE_FLOW_H)
expmed.o : expmed.c $(CONFIG_H) $(SYSTEM_H) coretypes.h $(TM_H) $(RTL_H) $(TREE_H) \
   $(FLAGS_H) insn-config.h $(EXPR_H) $(OPTABS_H) $(RECOG_H) \
   $(DIAGNOSTIC_CORE_H) $(TM_P_H) langhooks.h $(DF_H) $(TARGET_H) \
   expmed.h
explow.o : explow.c $(CONFIG_H) $(SYSTEM_H) coretypes.h $(TM_H) $(RTL_H) $(TREE_H) \
   $(FLAGS_H) hard-reg-set.h insn-config.h $(EXPR_H) $(OPTABS_H) $(RECOG_H) \
   $(DIAGNOSTIC_CORE_H) $(EXCEPT_H) $(FUNCTION_H) $(GGC_H) $(TM_P_H) langhooks.h gt-explow.h \
   $(TARGET_H) $(COMMON_TARGET_H) output.h
optabs.o : optabs.c $(CONFIG_H) $(SYSTEM_H) coretypes.h $(TM_H) $(RTL_H) \
   $(TREE_H) $(FLAGS_H) insn-config.h $(EXPR_H) $(OPTABS_H) $(LIBFUNCS_H) \
   $(RECOG_H) reload.h $(DIAGNOSTIC_CORE_H) $(GGC_H) $(TM_P_H) \
   $(EXCEPT_H) gt-optabs.h $(BASIC_BLOCK_H) $(TARGET_H) $(FUNCTION_H)
dbxout.o : dbxout.c $(CONFIG_H) $(SYSTEM_H) coretypes.h $(TM_H) $(TREE_H) \
   $(RTL_H) $(FLAGS_H) $(REGS_H) debug.h $(TM_P_H) $(TARGET_H) $(FUNCTION_H) \
   langhooks.h insn-config.h reload.h $(GSTAB_H) xcoffout.h output.h dbxout.h \
   toplev.h $(DIAGNOSTIC_CORE_H) $(GGC_H) $(OBSTACK_H) $(EXPR_H) $(CGRAPH_H) \
   gt-dbxout.h $(COMMON_TARGET_H)
debug.o : debug.c debug.h $(CONFIG_H) $(SYSTEM_H) coretypes.h $(TM_H) $(TREE_H)
sdbout.o : sdbout.c $(CONFIG_H) $(SYSTEM_H) coretypes.h $(TM_H) debug.h \
   $(TREE_H) $(GGC_H) $(RTL_H) $(REGS_H) $(FLAGS_H) insn-config.h \
   output.h $(DIAGNOSTIC_CORE_H) $(TM_P_H) gsyms.h langhooks.h $(TARGET_H) sdbout.h \
   gt-sdbout.h reload.h
dwarf2out.o : dwarf2out.c $(CONFIG_H) $(SYSTEM_H) coretypes.h $(TM_H) \
   $(TREE_H) version.h $(RTL_H) $(DWARF2_H) debug.h $(FLAGS_H) insn-config.h \
   output.h $(DIAGNOSTIC_H) hard-reg-set.h $(REGS_H) $(EXPR_H) \
   $(LIBFUNCS_H) toplev.h $(DIAGNOSTIC_CORE_H) dwarf2out.h reload.h \
   $(GGC_H) $(EXCEPT_H) dwarf2asm.h $(TM_P_H) langhooks.h $(HASHTAB_H) \
   gt-dwarf2out.h $(TARGET_H) $(CGRAPH_H) $(MD5_H) $(INPUT_H) $(FUNCTION_H) \
   $(GIMPLE_H) $(TREE_PASS_H) $(TREE_FLOW_H) $(CFGLAYOUT_H) \
   tree-pretty-print.h $(COMMON_TARGET_H) $(OPTS_H)
dwarf2cfi.o : dwarf2cfi.c $(CONFIG_H) $(SYSTEM_H) coretypes.h $(TM_H) \
   version.h $(RTL_H) $(FUNCTION_H) $(DWARF2_H) dwarf2asm.h dwarf2out.h \
   $(GGC_H) $(TM_P_H) $(TARGET_H) $(TREE_PASS_H) $(BASIC_BLOCK_H)
dwarf2asm.o : dwarf2asm.c $(CONFIG_H) $(SYSTEM_H) coretypes.h $(TM_H) \
   $(FLAGS_H) $(RTL_H) $(TREE_H) output.h dwarf2asm.h $(TM_P_H) $(GGC_H) \
   gt-dwarf2asm.h $(DWARF2_H) $(SPLAY_TREE_H) $(TARGET_H)
vmsdbgout.o : vmsdbgout.c $(CONFIG_H) $(SYSTEM_H) coretypes.h $(TM_H) $(TREE_H) version.h \
   $(FLAGS_H) $(RTL_H) output.h vmsdbg.h debug.h langhooks.h $(FUNCTION_H) $(TARGET_H)
xcoffout.o : xcoffout.c $(CONFIG_H) $(SYSTEM_H) coretypes.h $(TM_H) \
   $(TREE_H) $(RTL_H) xcoffout.h $(FLAGS_H) $(DIAGNOSTIC_CORE_H) output.h dbxout.h \
   $(GGC_H) $(TARGET_H) debug.h $(GSTAB_H) xcoff.h
godump.o : godump.c $(CONFIG_H) $(SYSTEM_H) coretypes.h $(DIAGNOSTIC_CORE_H) \
   $(TREE_H) $(GGC_H) pointer-set.h $(OBSTACK_H) debug.h
emit-rtl.o : emit-rtl.c $(CONFIG_H) $(SYSTEM_H) coretypes.h $(TM_H) $(RTL_H) \
   $(TREE_H) $(FLAGS_H) $(FUNCTION_H) $(REGS_H) insn-config.h $(RECOG_H) \
   $(GGC_H) $(EXPR_H) hard-reg-set.h $(BITMAP_H) $(DIAGNOSTIC_CORE_H) $(BASIC_BLOCK_H) \
   $(HASHTAB_H) $(TM_P_H) debug.h langhooks.h $(TREE_PASS_H) gt-emit-rtl.h \
   $(DF_H) $(PARAMS_H) $(TARGET_H) $(TREE_FLOW_H)
real.o : real.c $(CONFIG_H) $(SYSTEM_H) coretypes.h $(TM_H) $(TREE_H) \
   $(DIAGNOSTIC_CORE_H) $(TM_P_H) $(REAL_H) dfp.h realmpfr.h
realmpfr.o : realmpfr.c realmpfr.h $(CONFIG_H) $(SYSTEM_H) $(REAL_H)
dfp.o : dfp.c dfp.h $(CONFIG_H) $(SYSTEM_H) coretypes.h $(TM_H)	$(TREE_H) \
   $(DIAGNOSTIC_CORE_H) $(TM_P_H) $(REAL_H) $(DECNUM_H)
fixed-value.o: fixed-value.c $(CONFIG_H) $(SYSTEM_H) coretypes.h $(TM_H) \
   $(TREE_H) $(REAL_H) $(DIAGNOSTIC_CORE_H)
integrate.o : integrate.c $(CONFIG_H) $(SYSTEM_H) coretypes.h $(TM_H) \
   $(RTL_H) $(TREE_H) $(FLAGS_H) debug.h $(INTEGRATE_H) insn-config.h \
   $(EXPR_H) $(REGS_H) intl.h $(FUNCTION_H) output.h $(RECOG_H) \
   $(EXCEPT_H) $(DIAGNOSTIC_CORE_H) $(PARAMS_H) $(TM_P_H) $(TARGET_H) langhooks.h \
   gt-integrate.h $(GGC_H) $(TREE_PASS_H) $(DF_H)
jump.o : jump.c $(CONFIG_H) $(SYSTEM_H) coretypes.h $(TM_H) $(RTL_H) \
   $(FLAGS_H) hard-reg-set.h $(REGS_H) insn-config.h $(RECOG_H) $(EXPR_H) \
   $(EXCEPT_H) $(FUNCTION_H) $(BASIC_BLOCK_H) $(TREE_PASS_H) \
   $(DIAGNOSTIC_CORE_H) $(DIAGNOSTIC_CORE_H) $(INSN_ATTR_H) $(TM_P_H) reload.h \
   $(PREDICT_H) $(TIMEVAR_H) $(TARGET_H)
simplify-rtx.o : simplify-rtx.c $(CONFIG_H) $(SYSTEM_H) coretypes.h $(TM_H) \
   $(RTL_H) $(REGS_H) hard-reg-set.h $(FLAGS_H) insn-config.h \
   $(RECOG_H) $(EXPR_H) $(DIAGNOSTIC_CORE_H) output.h $(FUNCTION_H) $(GGC_H) $(TM_P_H) \
   $(TREE_H) $(TARGET_H)
cgraph.o : cgraph.c $(CONFIG_H) $(SYSTEM_H) coretypes.h $(TM_H) $(TREE_H) \
   langhooks.h toplev.h $(DIAGNOSTIC_CORE_H) $(FLAGS_H) $(GGC_H) $(TARGET_H) $(CGRAPH_H) \
   gt-cgraph.h output.h intl.h $(BASIC_BLOCK_H) debug.h $(HASHTAB_H) \
   $(TREE_INLINE_H) $(TREE_DUMP_H) $(TREE_FLOW_H) cif-code.def \
   value-prof.h $(EXCEPT_H) $(IPA_UTILS_H) $(DIAGNOSTIC_CORE_H) \
   ipa-inline.h $(LTO_STREAMER_H)
cgraphunit.o : cgraphunit.c $(CONFIG_H) $(SYSTEM_H) coretypes.h $(TM_H) \
   $(TREE_H) langhooks.h $(TREE_INLINE_H) toplev.h $(DIAGNOSTIC_CORE_H) $(FLAGS_H) $(GGC_H) \
   $(TARGET_H) $(CGRAPH_H) intl.h pointer-set.h $(FUNCTION_H) $(GIMPLE_H) \
   $(TREE_FLOW_H) $(TREE_PASS_H) debug.h $(DIAGNOSTIC_H) \
   $(FIBHEAP_H) output.h $(PARAMS_H) $(RTL_H) $(TIMEVAR_H) $(IPA_PROP_H) \
   gt-cgraphunit.h tree-iterator.h $(COVERAGE_H) $(TREE_DUMP_H) \
   tree-pretty-print.h gimple-pretty-print.h ipa-inline.h $(IPA_UTILS_H) \
   $(LTO_STREAMER_H)
cgraphbuild.o : cgraphbuild.c $(CONFIG_H) $(SYSTEM_H) coretypes.h $(TM_H) \
   $(TREE_H) langhooks.h $(CGRAPH_H) intl.h pointer-set.h $(GIMPLE_H) \
   $(TREE_FLOW_H) $(TREE_PASS_H) $(IPA_UTILS_H) $(EXCEPT_H) \
   ipa-inline.h
varpool.o : varpool.c $(CONFIG_H) $(SYSTEM_H) coretypes.h $(TM_H) \
   $(TREE_H) $(CGRAPH_H) langhooks.h $(DIAGNOSTIC_CORE_H) $(HASHTAB_H) \
   $(GGC_H) $(TIMEVAR_H) debug.h $(TARGET_H) output.h $(GIMPLE_H) \
   $(TREE_FLOW_H) gt-varpool.h
ipa.o : ipa.c $(CONFIG_H) $(SYSTEM_H) coretypes.h $(TM_H) $(CGRAPH_H) \
   $(TREE_PASS_H) $(TIMEVAR_H) $(GIMPLE_H) $(GGC_H) pointer-set.h \
   $(IPA_UTILS_H)
ipa-prop.o : ipa-prop.c $(CONFIG_H) $(SYSTEM_H) coretypes.h \
   langhooks.h $(GGC_H) $(TARGET_H) $(CGRAPH_H) $(IPA_PROP_H) $(DIAGNOSTIC_H) \
   $(TREE_FLOW_H) $(TM_H) $(TREE_PASS_H) $(FLAGS_H) $(TREE_H) \
   $(TREE_INLINE_H) $(GIMPLE_H) $(TIMEVAR_H) \
   tree-pretty-print.h gimple-pretty-print.h $(LTO_STREAMER_H) \
   $(DATA_STREAMER_H) $(TREE_STREAMER_H)
ipa-ref.o : ipa-ref.c $(CONFIG_H) $(SYSTEM_H) coretypes.h \
   langhooks.h $(GGC_H) $(TARGET_H) $(CGRAPH_H)  $(TREE_H) $(TARGET_H) \
   $(TREE_FLOW_H) $(TM_H) $(TREE_PASS_H) $(FLAGS_H) $(TREE_H) $(GGC_H) 
ipa-cp.o : ipa-cp.c $(CONFIG_H) $(SYSTEM_H) coretypes.h  \
   $(TREE_H) $(TARGET_H) $(GIMPLE_H) $(CGRAPH_H) $(IPA_PROP_H) $(TREE_FLOW_H) \
   $(TREE_PASS_H) $(FLAGS_H) $(TIMEVAR_H) $(DIAGNOSTIC_H) $(TREE_DUMP_H) \
   $(TREE_INLINE_H) $(FIBHEAP_H) $(PARAMS_H) tree-pretty-print.h ipa-inline.h
ipa-split.o : ipa-split.c $(CONFIG_H) $(SYSTEM_H) coretypes.h  \
   $(TREE_H) $(TARGET_H) $(CGRAPH_H) $(IPA_PROP_H) $(TREE_FLOW_H) \
   $(TREE_PASS_H) $(FLAGS_H) $(TIMEVAR_H) $(DIAGNOSTIC_H) $(TREE_DUMP_H) \
   $(TREE_INLINE_H) $(FIBHEAP_H) $(PARAMS_H)
matrix-reorg.o : matrix-reorg.c $(CONFIG_H) $(SYSTEM_H) coretypes.h  \
   $(TM_H) $(TREE_H) $(RTL_H) $(TREE_INLINE_H) $(TREE_FLOW_H) \
   tree-flow-inline.h langhooks.h $(HASHTAB_H) $(DIAGNOSTIC_CORE_H) $(FLAGS_H) $(GGC_H) \
   debug.h $(TARGET_H) $(CGRAPH_H) $(DIAGNOSTIC_CORE_H) $(TIMEVAR_H) \
   $(PARAMS_H) $(FIBHEAP_H) intl.h $(FUNCTION_H) $(BASIC_BLOCK_H) \
   $(CFGLOOP_H) tree-iterator.h $(TREE_PASS_H) $(OPTS_H) $(TREE_DATA_REF_H) \
   tree-ssa-sccvn.h
ipa-inline.o : ipa-inline.c $(CONFIG_H) $(SYSTEM_H) coretypes.h $(TM_H) \
   $(TREE_H) langhooks.h $(TREE_INLINE_H) $(FLAGS_H) $(CGRAPH_H) intl.h \
   $(DIAGNOSTIC_H) $(FIBHEAP_H) $(PARAMS_H) $(TIMEVAR_H) $(TREE_PASS_H) \
   $(COVERAGE_H) $(GGC_H) $(TREE_FLOW_H) $(RTL_H) $(IPA_PROP_H) \
   $(EXCEPT_H) gimple-pretty-print.h ipa-inline.h $(TARGET_H) $(IPA_UTILS_H)
ipa-inline-analysis.o : ipa-inline-analysis.c $(CONFIG_H) $(SYSTEM_H) coretypes.h $(TM_H) \
   $(TREE_H) langhooks.h $(TREE_INLINE_H) $(FLAGS_H) $(CGRAPH_H) intl.h \
   $(DIAGNOSTIC_H) $(PARAMS_H) $(TIMEVAR_H) $(TREE_PASS_H) \
   $(HASHTAB_H) $(COVERAGE_H) $(GGC_H) $(TREE_FLOW_H) $(IPA_PROP_H) \
   gimple-pretty-print.h ipa-inline.h $(LTO_STREAMER_H) $(DATA_STREAMER_H) \
   $(TREE_STREAMER_H)
ipa-inline-transform.o : ipa-inline-transform.c $(CONFIG_H) $(SYSTEM_H) coretypes.h $(TM_H) \
   $(TREE_H) langhooks.h $(TREE_INLINE_H) $(FLAGS_H) $(CGRAPH_H) intl.h \
   $(DIAGNOSTIC_H) $(PARAMS_H) $(TIMEVAR_H) $(TREE_PASS_H) \
   $(HASHTAB_H) $(COVERAGE_H) $(GGC_H) $(TREE_FLOW_H) $(IPA_PROP_H) \
   gimple-pretty-print.h ipa-inline.h $(LTO_STREAMER_H) tree-pass.h
ipa-utils.o : ipa-utils.c $(IPA_UTILS_H) $(CONFIG_H) $(SYSTEM_H) \
   coretypes.h $(TM_H) $(TREE_H) $(TREE_FLOW_H) $(TREE_INLINE_H) langhooks.h \
   pointer-set.h $(GGC_H) $(GIMPLE_H) $(SPLAY_TREE_H) \
   $(CGRAPH_H) output.h $(FLAGS_H) $(TREE_PASS_H) $(TIMEVAR_H) $(DIAGNOSTIC_H)
ipa-reference.o : ipa-reference.c $(CONFIG_H) $(SYSTEM_H) \
   coretypes.h $(TM_H) $(TREE_H) $(TREE_FLOW_H) $(TREE_INLINE_H) langhooks.h \
   pointer-set.h $(GGC_H) $(IPA_REFERENCE_H) $(IPA_UTILS_H) $(SPLAY_TREE_H) \
   $(GIMPLE_H) $(CGRAPH_H) output.h $(FLAGS_H) $(TREE_PASS_H) \
   $(TIMEVAR_H) $(DIAGNOSTIC_H) $(FUNCTION_H) $(LTO_STREAMER_H) \
   $(DIAGNOSTIC_CORE_H) $(DATA_STREAMER_H)
ipa-pure-const.o : ipa-pure-const.c $(CONFIG_H) $(SYSTEM_H) \
   coretypes.h $(TM_H) $(TREE_H) $(TREE_FLOW_H) $(TREE_INLINE_H) langhooks.h \
   pointer-set.h $(GGC_H) $(IPA_UTILS_H) $(TARGET_H) \
   $(GIMPLE_H) $(CGRAPH_H) output.h $(FLAGS_H) $(TREE_PASS_H) $(TIMEVAR_H) \
   $(DIAGNOSTIC_H) $(CFGLOOP_H) $(SCEV_H) $(LTO_STREAMER_H) \
   gimple-pretty-print.h $(DATA_STREAMER_H) $(TREE_STREAMER_H)
coverage.o : coverage.c $(GCOV_IO_H) $(CONFIG_H) $(SYSTEM_H) coretypes.h \
   $(TM_H) $(RTL_H) $(TREE_H) $(FLAGS_H) output.h $(REGS_H) $(EXPR_H) \
   $(FUNCTION_H) $(BASIC_BLOCK_H) toplev.h $(DIAGNOSTIC_CORE_H) $(GGC_H) langhooks.h $(COVERAGE_H) \
   $(HASHTAB_H) tree-iterator.h $(CGRAPH_H) $(TREE_PASS_H) gcov-io.c $(TM_P_H) \
   $(DIAGNOSTIC_CORE_H) intl.h gt-coverage.h $(TARGET_H)
cselib.o : cselib.c $(CONFIG_H) $(SYSTEM_H) coretypes.h $(TM_H) $(RTL_H) \
   $(REGS_H) hard-reg-set.h $(FLAGS_H) insn-config.h $(RECOG_H) \
   $(EMIT_RTL_H) $(DIAGNOSTIC_CORE_H) output.h $(FUNCTION_H) $(TREE_PASS_H) \
   cselib.h gt-cselib.h $(GGC_H) $(TM_P_H) $(PARAMS_H) alloc-pool.h \
   $(HASHTAB_H) $(TARGET_H) $(BITMAP_H)
cse.o : cse.c $(CONFIG_H) $(SYSTEM_H) coretypes.h $(TM_H) $(RTL_H) $(REGS_H) \
   hard-reg-set.h $(FLAGS_H) insn-config.h $(RECOG_H) $(EXPR_H) toplev.h $(DIAGNOSTIC_CORE_H) \
   output.h $(FUNCTION_H) $(BASIC_BLOCK_H) $(GGC_H) $(TM_P_H) $(TIMEVAR_H) \
   $(EXCEPT_H) $(TARGET_H) $(PARAMS_H) rtlhooks-def.h $(TREE_PASS_H) \
   $(DF_H) $(DBGCNT_H)
dce.o : dce.c $(CONFIG_H) $(SYSTEM_H) coretypes.h $(TM_H) $(RTL_H) \
   $(TREE_H) $(REGS_H) hard-reg-set.h $(FLAGS_H) $(EXCEPT_H) $(DF_H) cselib.h \
   $(DBGCNT_H) dce.h $(TIMEVAR_H) $(TREE_PASS_H) $(DBGCNT_H) $(TM_P_H) \
   $(EMIT_RTL_H)
dse.o : dse.c $(CONFIG_H) $(SYSTEM_H) coretypes.h $(TM_H) $(RTL_H) \
   $(TREE_H) $(TM_P_H) $(REGS_H) hard-reg-set.h $(FLAGS_H) insn-config.h \
   $(RECOG_H) $(EXPR_H) $(DF_H) cselib.h $(DBGCNT_H) $(TIMEVAR_H) \
   $(TREE_PASS_H) alloc-pool.h $(ALIAS_H) dse.h $(OPTABS_H) $(TARGET_H) \
   $(BITMAP_H) $(PARAMS_H)
fwprop.o : fwprop.c $(CONFIG_H) $(SYSTEM_H) coretypes.h $(TM_H) $(RTL_H) \
   $(DIAGNOSTIC_CORE_H) insn-config.h $(RECOG_H) $(FLAGS_H) $(OBSTACK_H) $(BASIC_BLOCK_H) \
   output.h $(DF_H) alloc-pool.h $(TIMEVAR_H) $(TREE_PASS_H) $(TARGET_H) \
   $(TM_P_H) $(CFGLOOP_H) $(EMIT_RTL_H) domwalk.h sparseset.h
web.o : web.c $(CONFIG_H) $(SYSTEM_H) coretypes.h $(TM_H) $(RTL_H) \
   hard-reg-set.h $(FLAGS_H) $(BASIC_BLOCK_H) $(FUNCTION_H) output.h $(DIAGNOSTIC_CORE_H) \
   insn-config.h $(RECOG_H) $(DF_H) $(OBSTACK_H) $(TIMEVAR_H) $(TREE_PASS_H)
ree.o : ree.c $(CONFIG_H) $(SYSTEM_H) coretypes.h $(TM_H) $(RTL_H) \
   hard-reg-set.h $(FLAGS_H) $(BASIC_BLOCK_H) $(FUNCTION_H) output.h \
   $(DF_H) $(TIMEVAR_H) tree-pass.h $(RECOG_H) $(EXPR_H) \
   $(REGS_H) $(TREE_H) $(TM_P_H) insn-config.h $(INSN_ATTR_H) $(DIAGNOSTIC_CORE_H) \
   $(TARGET_H) $(OPTABS_H) insn-codes.h rtlhooks-def.h $(PARAMS_H) $(CGRAPH_H)
cprop.o : cprop.c $(CONFIG_H) $(SYSTEM_H) coretypes.h $(TM_H) $(RTL_H) \
   $(REGS_H) hard-reg-set.h $(FLAGS_H) insn-config.h $(GGC_H) \
   $(RECOG_H) $(EXPR_H) $(BASIC_BLOCK_H) $(FUNCTION_H) output.h toplev.h $(DIAGNOSTIC_CORE_H) \
   $(TM_P_H) $(PARAMS_H) cselib.h $(EXCEPT_H) $(TREE_H) $(TIMEVAR_H) \
   intl.h $(OBSTACK_H) $(TREE_PASS_H) $(DF_H) $(DBGCNT_H) $(TARGET_H) \
   $(DF_H)
gcse.o : gcse.c $(CONFIG_H) $(SYSTEM_H) coretypes.h $(TM_H) $(RTL_H) \
   $(REGS_H) hard-reg-set.h $(FLAGS_H) insn-config.h $(GGC_H) \
   $(RECOG_H) $(EXPR_H) $(BASIC_BLOCK_H) $(FUNCTION_H) output.h toplev.h $(DIAGNOSTIC_CORE_H) \
   $(TM_P_H) $(PARAMS_H) cselib.h $(EXCEPT_H) gt-gcse.h $(TREE_H) $(TIMEVAR_H) \
   intl.h $(OBSTACK_H) $(TREE_PASS_H) $(DF_H) $(DBGCNT_H) $(TARGET_H) \
   $(DF_H) gcse.h
store-motion.o : store-motion.c $(CONFIG_H) $(SYSTEM_H) coretypes.h $(TM_H) $(RTL_H) \
   $(REGS_H) hard-reg-set.h $(FLAGS_H) insn-config.h $(GGC_H) \
   $(RECOG_H) $(EXPR_H) $(BASIC_BLOCK_H) $(FUNCTION_H) output.h toplev.h $(DIAGNOSTIC_CORE_H) \
   $(TM_P_H) $(EXCEPT_H) $(TREE_H) $(TIMEVAR_H) \
   intl.h $(OBSTACK_H) $(TREE_PASS_H) $(DF_H) $(DBGCNT_H)
resource.o : resource.c $(CONFIG_H) $(RTL_H) hard-reg-set.h $(SYSTEM_H) \
   coretypes.h $(TM_H) $(REGS_H) $(FLAGS_H) output.h $(RESOURCE_H) $(DF_H) \
   $(FUNCTION_H) $(DIAGNOSTIC_CORE_H) $(INSN_ATTR_H) $(EXCEPT_H) $(PARAMS_H) $(TM_P_H)
lcm.o : lcm.c $(CONFIG_H) $(SYSTEM_H) coretypes.h $(TM_H) $(RTL_H) $(REGS_H) \
   hard-reg-set.h $(FLAGS_H) insn-config.h $(INSN_ATTR_H) $(RECOG_H) \
   $(BASIC_BLOCK_H) $(TM_P_H) $(FUNCTION_H) output.h sbitmap.h
mode-switching.o : mode-switching.c $(CONFIG_H) $(SYSTEM_H) coretypes.h \
   $(TM_H) $(RTL_H) $(REGS_H) hard-reg-set.h $(FLAGS_H) insn-config.h \
   $(INSN_ATTR_H) $(RECOG_H) $(BASIC_BLOCK_H) $(TM_P_H) $(FUNCTION_H) \
   output.h $(TREE_PASS_H) $(TIMEVAR_H) $(DF_H) $(TARGET_H) $(EMIT_RTL_H)
tree-ssa-dce.o : tree-ssa-dce.c $(CONFIG_H) $(SYSTEM_H) $(TREE_H) \
    $(TREE_FLOW_H) $(DIAGNOSTIC_H) $(TIMEVAR_H) $(TM_H) \
    coretypes.h $(TREE_DUMP_H) $(TREE_PASS_H) $(FLAGS_H) $(BASIC_BLOCK_H) \
    $(GGC_H) $(GIMPLE_H) $(CFGLOOP_H) $(SCEV_H) tree-pretty-print.h \
    gimple-pretty-print.h
tree-call-cdce.o : tree-call-cdce.c $(CONFIG_H) $(SYSTEM_H) $(TREE_H) \
    $(TREE_FLOW_H) $(DIAGNOSTIC_H) $(TIMEVAR_H) $(TM_H) \
    coretypes.h $(TREE_DUMP_H) $(TREE_PASS_H) $(FLAGS_H) $(BASIC_BLOCK_H) \
    $(GIMPLE_H) gimple-pretty-print.h
tree-ssa-ccp.o : tree-ssa-ccp.c $(TREE_FLOW_H) $(CONFIG_H) \
   $(SYSTEM_H) $(TREE_H) $(TM_P_H) $(EXPR_H) output.h \
   $(DIAGNOSTIC_H) $(FUNCTION_H) $(TIMEVAR_H) $(TM_H) coretypes.h \
   $(TREE_DUMP_H) $(BASIC_BLOCK_H) $(TREE_PASS_H) langhooks.h  $(PARAMS_H) \
   tree-ssa-propagate.h value-prof.h $(FLAGS_H) $(TARGET_H) $(DIAGNOSTIC_CORE_H) \
   $(DBGCNT_H) tree-pretty-print.h gimple-pretty-print.h gimple-fold.h
tree-ssa-strlen.o : tree-ssa-strlen.c $(CONFIG_H) $(SYSTEM_H) coretypes.h \
   $(TREE_FLOW_H) $(TREE_PASS_H) domwalk.h alloc-pool.h tree-ssa-propagate.h \
   gimple-pretty-print.h $(PARAMS_H) $(EXPR_H)
tree-sra.o : tree-sra.c $(CONFIG_H) $(SYSTEM_H) coretypes.h alloc-pool.h \
   $(TM_H) $(TREE_H) $(GIMPLE_H) $(CGRAPH_H) $(TREE_FLOW_H) \
   $(IPA_PROP_H) $(DIAGNOSTIC_H) statistics.h $(TREE_DUMP_H) $(TIMEVAR_H) \
   $(PARAMS_H) $(TARGET_H) $(FLAGS_H) $(EXPR_H) tree-pretty-print.h \
   $(DBGCNT_H) $(TREE_INLINE_H) gimple-pretty-print.h
tree-switch-conversion.o : tree-switch-conversion.c $(CONFIG_H) $(SYSTEM_H) \
    $(TREE_H) $(TM_P_H) $(TREE_FLOW_H) $(DIAGNOSTIC_H) $(TREE_INLINE_H) \
    $(TIMEVAR_H) $(TM_H) coretypes.h $(TREE_DUMP_H) $(GIMPLE_H) \
    $(TREE_PASS_H) $(FLAGS_H) $(EXPR_H) $(BASIC_BLOCK_H) output.h \
    $(GGC_H) $(OBSTACK_H) $(PARAMS_H) $(CPPLIB_H) $(PARAMS_H) \
    gimple-pretty-print.h langhooks.h
tree-complex.o : tree-complex.c $(CONFIG_H) $(SYSTEM_H) coretypes.h $(TREE_H) \
    $(TM_H) $(FLAGS_H) $(TREE_FLOW_H) $(GIMPLE_H) \
    tree-iterator.h $(TREE_PASS_H) tree-ssa-propagate.h $(DIAGNOSTIC_H)
tree-emutls.o : tree-emutls.c $(CONFIG_H) $(SYSTEM_H) coretypes.h $(TREE_H) \
    $(GIMPLE_H) $(TREE_PASS_H) $(TREE_FLOW_H) $(CGRAPH_H) langhooks.h \
    $(TARGET_H) targhooks.h tree-iterator.h
tree-vect-generic.o : tree-vect-generic.c $(CONFIG_H) $(SYSTEM_H) $(TREE_H) \
    $(TM_H) $(TREE_FLOW_H) $(GIMPLE_H) tree-iterator.h $(TREE_PASS_H) \
    $(FLAGS_H) $(OPTABS_H) $(MACHMODE_H) $(EXPR_H) \
    langhooks.h $(FLAGS_H) $(DIAGNOSTIC_H) gt-tree-vect-generic.h $(GGC_H) \
    coretypes.h insn-codes.h $(DIAGNOSTIC_H)
df-core.o : df-core.c $(CONFIG_H) $(SYSTEM_H) coretypes.h $(TM_H) $(RTL_H) \
   insn-config.h $(RECOG_H) $(FUNCTION_H) $(REGS_H) alloc-pool.h \
   hard-reg-set.h $(BASIC_BLOCK_H) $(DF_H) $(BITMAP_H) sbitmap.h $(TIMEVAR_H) \
   $(TM_P_H) $(FLAGS_H) output.h $(TREE_PASS_H) $(PARAMS_H)
df-problems.o : df-problems.c $(CONFIG_H) $(SYSTEM_H) coretypes.h $(TM_H) \
   $(RTL_H) insn-config.h $(RECOG_H) $(FUNCTION_H) $(REGS_H) alloc-pool.h \
   hard-reg-set.h $(BASIC_BLOCK_H) $(DF_H) $(BITMAP_H) sbitmap.h $(TIMEVAR_H) \
   $(TM_P_H) $(TARGET_H) $(FLAGS_H) output.h $(EXCEPT_H) dce.h vecprim.h
df-scan.o : df-scan.c $(CONFIG_H) $(SYSTEM_H) coretypes.h $(TM_H) $(RTL_H) \
   insn-config.h $(RECOG_H) $(FUNCTION_H) $(REGS_H) alloc-pool.h \
   hard-reg-set.h $(BASIC_BLOCK_H) $(DF_H) $(BITMAP_H) sbitmap.h $(TIMEVAR_H) \
   $(TM_P_H) $(FLAGS_H) $(TARGET_H) $(TARGET_DEF_H) $(TREE_H) output.h \
   $(TREE_PASS_H) $(EMIT_RTL_H)
regstat.o : regstat.c $(CONFIG_H) $(SYSTEM_H) coretypes.h $(TM_H) $(RTL_H) \
   $(TM_P_H) $(FLAGS_H) $(REGS_H) output.h $(EXCEPT_H) hard-reg-set.h \
   $(BASIC_BLOCK_H) $(TIMEVAR_H) $(DF_H)
var-tracking.o : var-tracking.c $(CONFIG_H) $(SYSTEM_H) coretypes.h $(TM_H) \
   $(RTL_H) $(TREE_H) hard-reg-set.h insn-config.h reload.h $(FLAGS_H) \
   $(BASIC_BLOCK_H) output.h sbitmap.h alloc-pool.h $(FIBHEAP_H) $(HASHTAB_H) \
   $(REGS_H) $(EXPR_H) $(TIMEVAR_H) $(TREE_PASS_H) $(TREE_FLOW_H) \
   cselib.h $(TARGET_H) $(DIAGNOSTIC_CORE_H) $(PARAMS_H) $(DIAGNOSTIC_H) pointer-set.h \
   $(RECOG_H) $(TM_P_H) tree-pretty-print.h
profile.o : profile.c $(CONFIG_H) $(SYSTEM_H) coretypes.h $(TM_H) $(RTL_H) \
   $(TREE_H) $(FLAGS_H) output.h $(REGS_H) $(EXPR_H) $(FUNCTION_H) $(BASIC_BLOCK_H) \
   $(DIAGNOSTIC_CORE_H) $(COVERAGE_H) $(TREE_FLOW_H) value-prof.h cfghooks.h \
   $(CFGLOOP_H) $(TIMEVAR_H) $(TREE_PASS_H) profile.h
mcf.o : mcf.c profile.h $(CONFIG_H) $(SYSTEM_H) $(TM_H) coretypes.h \
   $(BASIC_BLOCK_H) output.h langhooks.h $(GCOV_IO_H) $(TREE_H) 
tree-profile.o : tree-profile.c $(CONFIG_H) $(SYSTEM_H) coretypes.h \
   $(TM_H) $(TREE_H) $(FLAGS_H) $(REGS_H) $(EXPR_H) $(FUNCTION_H) \
   $(BASIC_BLOCK_H) $(DIAGNOSTIC_CORE_H) $(COVERAGE_H) $(TREE_H) value-prof.h $(TREE_DUMP_H) \
   $(TREE_PASS_H) $(TREE_FLOW_H) $(TIMEVAR_H) gt-tree-profile.h $(CGRAPH_H)
value-prof.o : value-prof.c $(CONFIG_H) $(SYSTEM_H) coretypes.h $(TM_H) \
   $(BASIC_BLOCK_H) hard-reg-set.h value-prof.h $(EXPR_H) output.h $(FLAGS_H) \
   $(RECOG_H) insn-config.h $(OPTABS_H) $(REGS_H) $(GGC_H) $(DIAGNOSTIC_H) \
   $(TREE_H) $(COVERAGE_H) $(RTL_H) $(GCOV_IO_H) $(TREE_FLOW_H) \
   tree-flow-inline.h $(TIMEVAR_H) $(TREE_PASS_H) $(DIAGNOSTIC_CORE_H) pointer-set.h \
   tree-pretty-print.h gimple-pretty-print.h
loop-doloop.o : loop-doloop.c $(CONFIG_H) $(SYSTEM_H) coretypes.h $(TM_H) \
   $(RTL_H) $(FLAGS_H) $(EXPR_H) hard-reg-set.h $(BASIC_BLOCK_H) $(TM_P_H) \
   $(DIAGNOSTIC_CORE_H) $(CFGLOOP_H) output.h $(PARAMS_H) $(TARGET_H)
alloc-pool.o : alloc-pool.c $(CONFIG_H) $(SYSTEM_H) alloc-pool.h $(HASHTAB_H)
auto-inc-dec.o : auto-inc-dec.c $(CONFIG_H) $(SYSTEM_H) coretypes.h $(TM_H) \
   $(TREE_H) $(RTL_H) $(TM_P_H) hard-reg-set.h $(BASIC_BLOCK_H) insn-config.h \
   $(REGS_H) $(FLAGS_H) output.h $(FUNCTION_H) $(EXCEPT_H) $(DIAGNOSTIC_CORE_H) $(RECOG_H) \
   $(EXPR_H) $(TIMEVAR_H) $(TREE_PASS_H) $(DF_H) $(DBGCNT_H) $(TARGET_H)
cfg.o : cfg.c $(CONFIG_H) $(SYSTEM_H) coretypes.h $(TM_H) $(RTL_H) $(FLAGS_H) \
   $(REGS_H) hard-reg-set.h output.h $(DIAGNOSTIC_CORE_H) $(FUNCTION_H) $(EXCEPT_H) $(GGC_H) \
   $(TM_P_H) $(TIMEVAR_H) $(OBSTACK_H) $(TREE_H) alloc-pool.h \
   $(HASHTAB_H) $(DF_H) $(CFGLOOP_H) $(TREE_FLOW_H) $(TREE_PASS_H)
cfghooks.o: cfghooks.c $(CONFIG_H) $(SYSTEM_H) coretypes.h $(TM_H) $(RTL_H) \
   $(TREE_H) $(BASIC_BLOCK_H) $(TREE_FLOW_H) $(TIMEVAR_H) toplev.h $(DIAGNOSTIC_CORE_H) $(CFGLOOP_H)
cfgexpand.o : cfgexpand.c $(TREE_FLOW_H) $(CONFIG_H) $(SYSTEM_H) \
   $(RTL_H) $(TREE_H) $(TM_P_H) $(EXPR_H) $(FUNCTION_H) $(TIMEVAR_H) $(TM_H) \
   coretypes.h $(TREE_DUMP_H) $(EXCEPT_H) langhooks.h $(TREE_PASS_H) $(RTL_H) \
   $(DIAGNOSTIC_H) toplev.h $(DIAGNOSTIC_CORE_H) $(BASIC_BLOCK_H) $(FLAGS_H) debug.h $(PARAMS_H) \
   value-prof.h $(TREE_INLINE_H) $(TARGET_H) $(SSAEXPAND_H) \
   tree-pretty-print.h gimple-pretty-print.h $(BITMAP_H) sbitmap.h $(INSN_ATTR_H)
cfgrtl.o : cfgrtl.c $(CONFIG_H) $(SYSTEM_H) coretypes.h $(TM_H) $(RTL_ERROR_H) \
   $(FLAGS_H) insn-config.h $(BASIC_BLOCK_H) $(REGS_H) hard-reg-set.h \
   output.h  $(FUNCTION_H) $(EXCEPT_H) $(TM_P_H) $(INSN_ATTR_H) \
   insn-config.h $(EXPR_H) \
   $(CFGLAYOUT_H) $(CFGLOOP_H) $(OBSTACK_H) $(TARGET_H) $(TREE_H) \
   $(TREE_PASS_H) $(DF_H) $(GGC_H) $(COMMON_TARGET_H)
cfganal.o : cfganal.c $(CONFIG_H) $(SYSTEM_H) coretypes.h $(TM_H) $(RTL_H) \
   $(BASIC_BLOCK_H) hard-reg-set.h insn-config.h $(RECOG_H) $(TM_P_H) \
   $(TIMEVAR_H) $(OBSTACK_H) $(DIAGNOSTIC_CORE_H) vecprim.h sbitmap.h $(BITMAP_H)
cfgbuild.o : cfgbuild.c $(CONFIG_H) $(SYSTEM_H) coretypes.h $(TM_H) $(RTL_H) \
   $(FLAGS_H) $(BASIC_BLOCK_H) $(REGS_H) hard-reg-set.h output.h $(DIAGNOSTIC_CORE_H) \
   $(FUNCTION_H) $(EXCEPT_H) $(TIMEVAR_H) $(TREE_H) $(EXPR_H) sbitmap.h
cfgcleanup.o : cfgcleanup.c $(CONFIG_H) $(SYSTEM_H) coretypes.h $(TM_H) \
   $(RTL_H) $(TIMEVAR_H) hard-reg-set.h output.h $(FLAGS_H) $(RECOG_H) \
   $(DIAGNOSTIC_CORE_H) insn-config.h cselib.h $(TARGET_H) $(TM_P_H) $(PARAMS_H) \
   $(REGS_H) $(EMIT_RTL_H) $(CFGLAYOUT_H) $(TREE_PASS_H) $(CFGLOOP_H) $(EXPR_H) \
   $(DF_H) $(DBGCNT_H) dce.h
cfgloop.o : cfgloop.c $(CONFIG_H) $(SYSTEM_H) $(RTL_H) coretypes.h $(TM_H) \
   $(BASIC_BLOCK_H) hard-reg-set.h $(CFGLOOP_H) $(FLAGS_H) $(FUNCTION_H) \
   $(OBSTACK_H) toplev.h $(DIAGNOSTIC_CORE_H) $(TREE_FLOW_H) $(TREE_H) pointer-set.h output.h \
   $(GGC_H)
cfgloopanal.o : cfgloopanal.c $(CONFIG_H) $(SYSTEM_H) $(RTL_H) \
   $(BASIC_BLOCK_H) hard-reg-set.h $(CFGLOOP_H) $(EXPR_H) coretypes.h $(TM_H) \
   $(OBSTACK_H) output.h graphds.h $(PARAMS_H)
graphds.o : graphds.c graphds.h $(CONFIG_H) $(SYSTEM_H) $(BITMAP_H) $(OBSTACK_H) \
   coretypes.h $(VEC_H) vecprim.h
loop-iv.o : loop-iv.c $(CONFIG_H) $(SYSTEM_H) $(RTL_H) $(BASIC_BLOCK_H) \
   hard-reg-set.h $(CFGLOOP_H) $(EXPR_H) coretypes.h $(TM_H) $(OBSTACK_H) \
   output.h intl.h $(DIAGNOSTIC_CORE_H) $(DF_H) $(HASHTAB_H)
loop-invariant.o : loop-invariant.c $(CONFIG_H) $(SYSTEM_H) $(RTL_H) \
   $(BASIC_BLOCK_H) hard-reg-set.h $(CFGLOOP_H) $(EXPR_H) $(RECOG_H) \
   coretypes.h $(TM_H) $(TM_P_H) $(FUNCTION_H) $(FLAGS_H) $(DF_H) \
   $(OBSTACK_H) output.h $(HASHTAB_H) $(EXCEPT_H) $(PARAMS_H) $(REGS_H) ira.h
cfgloopmanip.o : cfgloopmanip.c $(CONFIG_H) $(SYSTEM_H) $(RTL_H) \
   $(BASIC_BLOCK_H) hard-reg-set.h $(CFGLOOP_H) $(CFGLAYOUT_H) output.h \
   coretypes.h $(TM_H) cfghooks.h $(OBSTACK_H) $(TREE_FLOW_H)
loop-init.o : loop-init.c $(CONFIG_H) $(SYSTEM_H) $(RTL_H) $(GGC_H) \
   $(BASIC_BLOCK_H) hard-reg-set.h $(CFGLOOP_H) $(CFGLAYOUT_H) \
   coretypes.h $(TM_H) $(OBSTACK_H) $(TREE_PASS_H) $(TIMEVAR_H) $(FLAGS_H) \
   $(DF_H)
loop-unswitch.o : loop-unswitch.c $(CONFIG_H) $(SYSTEM_H) $(RTL_H) $(TM_H) \
   $(BASIC_BLOCK_H) hard-reg-set.h $(CFGLOOP_H) $(CFGLAYOUT_H) $(PARAMS_H) \
   output.h $(EXPR_H) coretypes.h $(TM_H) $(OBSTACK_H)
loop-unroll.o: loop-unroll.c $(CONFIG_H) $(SYSTEM_H) $(RTL_H) $(TM_H) \
   $(BASIC_BLOCK_H) hard-reg-set.h $(CFGLOOP_H) $(CFGLAYOUT_H) $(PARAMS_H) \
   output.h $(EXPR_H) coretypes.h $(TM_H) $(HASHTAB_H) $(RECOG_H) \
   $(OBSTACK_H)
dominance.o : dominance.c $(CONFIG_H) $(SYSTEM_H) coretypes.h $(TM_H) $(RTL_H) \
   hard-reg-set.h $(BASIC_BLOCK_H) et-forest.h $(OBSTACK_H) $(DIAGNOSTIC_CORE_H) \
   $(TIMEVAR_H) graphds.h vecprim.h pointer-set.h $(BITMAP_H)
et-forest.o : et-forest.c $(CONFIG_H) $(SYSTEM_H) coretypes.h \
   et-forest.h alloc-pool.h $(BASIC_BLOCK_H)
combine.o : combine.c $(CONFIG_H) $(SYSTEM_H) coretypes.h $(TM_H) $(RTL_H) \
   $(FLAGS_H) $(FUNCTION_H) insn-config.h $(INSN_ATTR_H) $(REGS_H) $(EXPR_H) \
   rtlhooks-def.h $(BASIC_BLOCK_H) $(RECOG_H) hard-reg-set.h \
   $(DIAGNOSTIC_CORE_H) $(TM_P_H) $(TREE_H) $(TARGET_H) output.h $(PARAMS_H) $(OPTABS_H) \
   insn-codes.h $(TIMEVAR_H) $(TREE_PASS_H) $(DF_H) vecprim.h $(CGRAPH_H) \
   $(OBSTACK_H)
reginfo.o : reginfo.c $(CONFIG_H) $(SYSTEM_H) coretypes.h $(TM_H) $(RTL_H) \
   hard-reg-set.h $(FLAGS_H) $(BASIC_BLOCK_H) addresses.h $(REGS_H) \
   insn-config.h $(RECOG_H) reload.h $(DIAGNOSTIC_CORE_H) \
   $(FUNCTION_H) output.h $(TM_P_H) $(EXPR_H) $(TIMEVAR_H) $(HASHTAB_H) \
   $(TARGET_H) $(TREE_PASS_H) $(DF_H) ira.h
bitmap.o : bitmap.c $(CONFIG_H) $(SYSTEM_H)  coretypes.h \
   $(GGC_H) gt-bitmap.h $(BITMAP_H) $(OBSTACK_H) $(HASHTAB_H)
vec.o : vec.c $(CONFIG_H) $(SYSTEM_H) coretypes.h $(VEC_H) $(GGC_H) \
   toplev.h $(DIAGNOSTIC_CORE_H) $(HASHTAB_H)
reload.o : reload.c $(CONFIG_H) $(SYSTEM_H) coretypes.h $(TM_H) $(RTL_ERROR_H) \
   $(FLAGS_H) output.h $(EXPR_H) $(OPTABS_H) reload.h $(RECOG_H) \
   hard-reg-set.h insn-config.h $(REGS_H) $(FUNCTION_H) real.h \
   addresses.h $(TM_P_H) $(PARAMS_H) $(TARGET_H) $(DF_H) ira.h $(DIAGNOSTIC_CORE_H)
reload1.o : reload1.c $(CONFIG_H) $(SYSTEM_H) coretypes.h $(TM_H) $(RTL_ERROR_H) \
   $(EXPR_H) $(OPTABS_H) reload.h $(REGS_H) hard-reg-set.h insn-config.h \
   $(BASIC_BLOCK_H) $(RECOG_H) output.h $(FUNCTION_H)  $(TM_P_H) \
   addresses.h $(EXCEPT_H) $(TREE_H) $(FLAGS_H) $(MACHMODE_H) \
   $(OBSTACK_H) $(DF_H) $(TARGET_H) $(EMIT_RTL_H) ira.h
rtlhooks.o :  rtlhooks.c $(CONFIG_H) $(SYSTEM_H) coretypes.h $(TM_H) $(RTL_H) \
   rtlhooks-def.h $(EXPR_H) $(RECOG_H)
postreload.o : postreload.c $(CONFIG_H) $(SYSTEM_H) coretypes.h $(TM_H) \
   $(RTL_H) $(FLAGS_H) $(EXPR_H) $(OPTABS_H) reload.h $(REGS_H) \
   hard-reg-set.h insn-config.h $(BASIC_BLOCK_H) $(RECOG_H) output.h \
   $(FUNCTION_H) $(DIAGNOSTIC_CORE_H) cselib.h $(TM_P_H) $(EXCEPT_H) $(TREE_H) $(MACHMODE_H) \
   $(OBSTACK_H) $(TARGET_H) $(TIMEVAR_H) $(TREE_PASS_H) $(DF_H) $(DBGCNT_H)
postreload-gcse.o : postreload-gcse.c $(CONFIG_H) $(SYSTEM_H) coretypes.h \
   $(TM_H) $(RTL_H) $(REGS_H) hard-reg-set.h $(FLAGS_H) insn-config.h \
   $(RECOG_H) $(EXPR_H) $(BASIC_BLOCK_H) $(FUNCTION_H) output.h $(DIAGNOSTIC_CORE_H) \
   $(TM_P_H) $(EXCEPT_H) $(TREE_H) $(TARGET_H) $(HASHTAB_H) intl.h $(OBSTACK_H) \
   $(PARAMS_H) $(TIMEVAR_H) $(TREE_PASS_H) $(DBGCNT_H)
caller-save.o : caller-save.c $(CONFIG_H) $(SYSTEM_H) coretypes.h $(TM_H) $(RTL_H) \
   $(FLAGS_H) $(REGS_H) hard-reg-set.h insn-config.h $(BASIC_BLOCK_H) $(FUNCTION_H) \
   addresses.h $(RECOG_H) reload.h $(EXPR_H) $(DIAGNOSTIC_CORE_H) $(TM_P_H) $(DF_H) \
   output.h gt-caller-save.h $(GGC_H)
bt-load.o : bt-load.c $(CONFIG_H) $(SYSTEM_H) coretypes.h $(TM_H) $(EXCEPT_H) \
   $(RTL_H) hard-reg-set.h $(REGS_H) $(TM_P_H) $(FIBHEAP_H) output.h $(EXPR_H) \
   $(TARGET_H) $(FLAGS_H) $(INSN_ATTR_H) $(FUNCTION_H) $(TREE_PASS_H) \
   toplev.h $(DIAGNOSTIC_CORE_H) $(DF_H) vecprim.h $(RECOG_H)
reorg.o : reorg.c $(CONFIG_H) $(SYSTEM_H) coretypes.h $(TM_H) $(RTL_H) \
   conditions.h hard-reg-set.h $(BASIC_BLOCK_H) $(REGS_H) insn-config.h \
   $(INSN_ATTR_H) $(EXCEPT_H) $(RECOG_H) $(FUNCTION_H) $(FLAGS_H) output.h \
   $(EXPR_H) $(DIAGNOSTIC_CORE_H) $(PARAMS_H) $(TM_P_H) $(OBSTACK_H) $(RESOURCE_H) \
   $(TIMEVAR_H) $(TARGET_H) $(TREE_PASS_H)
alias.o : alias.c $(CONFIG_H) $(SYSTEM_H) coretypes.h $(TM_H) $(RTL_H) \
   $(FLAGS_H) hard-reg-set.h $(BASIC_BLOCK_H) $(REGS_H) $(DIAGNOSTIC_CORE_H) output.h \
   $(ALIAS_H) $(EMIT_RTL_H) $(GGC_H) $(FUNCTION_H) cselib.h $(TREE_H) $(TM_P_H) \
   langhooks.h $(TARGET_H) gt-alias.h $(TIMEVAR_H) $(CGRAPH_H) \
   $(SPLAY_TREE_H) $(DF_H) $(TREE_PASS_H) \
   tree-ssa-alias.h pointer-set.h $(TREE_FLOW_H)
stack-ptr-mod.o : stack-ptr-mod.c $(CONFIG_H) $(SYSTEM_H) coretypes.h \
   $(TM_H) $(TREE_H) $(RTL_H) $(REGS_H) $(EXPR_H) $(TREE_PASS_H) \
   $(BASIC_BLOCK_H) $(FLAGS_H) output.h $(DF_H)
init-regs.o : init-regs.c $(CONFIG_H) $(SYSTEM_H) coretypes.h \
   $(TM_H) $(TREE_H) $(RTL_H) $(REGS_H) $(EXPR_H) $(TREE_PASS_H) \
   $(BASIC_BLOCK_H) $(FLAGS_H) $(DF_H)
ira-build.o: ira-build.c $(CONFIG_H) $(SYSTEM_H) coretypes.h $(TM_H) \
   $(TARGET_H) $(RTL_H) $(REGS_H) hard-reg-set.h $(FLAGS_H) \
   insn-config.h $(RECOG_H) $(BASIC_BLOCK_H) $(DIAGNOSTIC_CORE_H) $(TM_P_H) \
   $(PARAMS_H) $(DF_H) sparseset.h $(IRA_INT_H) output.h reload.h
ira-costs.o: ira-costs.c $(CONFIG_H) $(SYSTEM_H) coretypes.h $(TM_H) \
   hard-reg-set.h $(RTL_H) $(EXPR_H) $(TM_P_H) $(FLAGS_H) $(BASIC_BLOCK_H) \
   $(REGS_H) addresses.h insn-config.h $(RECOG_H) $(DIAGNOSTIC_CORE_H) $(TARGET_H) \
   $(PARAMS_H) $(IRA_INT_H) reload.h
ira-conflicts.o: ira-conflicts.c $(CONFIG_H) $(SYSTEM_H) coretypes.h $(TM_H) \
   $(TARGET_H) $(RTL_H) $(REGS_H) hard-reg-set.h $(FLAGS_H) \
   insn-config.h $(RECOG_H) $(BASIC_BLOCK_H) $(DIAGNOSTIC_CORE_H) $(TM_P_H) $(PARAMS_H) \
   $(DF_H) sparseset.h addresses.h $(IRA_INT_H)
ira-color.o: ira-color.c $(CONFIG_H) $(SYSTEM_H) coretypes.h $(TM_H) \
   $(TARGET_H) $(RTL_H) $(REGS_H) hard-reg-set.h $(FLAGS_H) \
   $(EXPR_H) $(BASIC_BLOCK_H) $(DIAGNOSTIC_CORE_H) $(TM_P_H) reload.h $(PARAMS_H) \
   $(DF_H) $(IRA_INT_H)
ira-emit.o: ira-emit.c $(CONFIG_H) $(SYSTEM_H) coretypes.h $(TM_H) \
   $(REGS_H) $(RTL_H) $(TM_P_H) $(TARGET_H) $(FLAGS_H) hard-reg-set.h \
   $(BASIC_BLOCK_H) $(EXPR_H) $(RECOG_H) $(PARAMS_H) $(TIMEVAR_H) \
   $(TREE_PASS_H) output.h reload.h $(DF_H) $(IRA_INT_H)
ira-lives.o: ira-lives.c $(CONFIG_H) $(SYSTEM_H) coretypes.h $(TM_H) \
   $(TARGET_H) $(RTL_H) $(REGS_H) $(EXCEPT_H) hard-reg-set.h $(FLAGS_H) \
   insn-config.h $(RECOG_H) $(BASIC_BLOCK_H) $(DIAGNOSTIC_CORE_H) $(TM_P_H) $(PARAMS_H) \
   $(DF_H) sparseset.h $(IRA_INT_H)
ira.o: ira.c $(CONFIG_H) $(SYSTEM_H) coretypes.h \
   $(TM_H) $(REGS_H) $(RTL_H) $(TM_P_H) $(TARGET_H) $(FLAGS_H) $(OBSTACK_H) \
   $(BITMAP_H) hard-reg-set.h $(BASIC_BLOCK_H) \
   $(EXPR_H) $(RECOG_H) $(PARAMS_H) $(TIMEVAR_H) $(TREE_PASS_H) output.h \
   $(EXCEPT_H) reload.h toplev.h $(DIAGNOSTIC_CORE_H) $(INTEGRATE_H) $(DF_H) $(GGC_H) $(IRA_INT_H)
regmove.o : regmove.c $(CONFIG_H) $(SYSTEM_H) coretypes.h $(TM_H) $(RTL_H) \
   insn-config.h $(TIMEVAR_H) $(TREE_PASS_H) $(DF_H) \
   $(RECOG_H) output.h $(REGS_H) hard-reg-set.h $(FLAGS_H) $(FUNCTION_H) \
   $(EXPR_H) $(BASIC_BLOCK_H) $(DIAGNOSTIC_CORE_H) $(TM_P_H) \
   $(EXCEPT_H) ira.h reload.h $(TARGET_H)
combine-stack-adj.o : combine-stack-adj.c $(CONFIG_H) $(SYSTEM_H) coretypes.h \
   $(TM_H) $(RTL_H) insn-config.h $(TIMEVAR_H) $(TREE_PASS_H) \
   $(RECOG_H) output.h $(REGS_H) hard-reg-set.h $(FLAGS_H) $(FUNCTION_H) \
   $(EXPR_H) $(BASIC_BLOCK_H) $(DIAGNOSTIC_CORE_H) $(TM_P_H) $(DF_H) $(EXCEPT_H) reload.h
compare-elim.o : compare-elim.c $(CONFIG_H) $(SYSTEM_H) coretypes.h \
   $(TM_H) $(RTL_H) $(TM_P_H) insn-config.h $(RECOG_H) $(FLAGS_H) \
   $(BASIC_BLOCK_H) $(TREE_PASS_H) $(TARGET_H) $(DF_H) domwalk.h
ddg.o : ddg.c $(DDG_H) $(CONFIG_H) $(SYSTEM_H) coretypes.h $(TARGET_H) \
   $(DIAGNOSTIC_CORE_H) $(RTL_H) $(TM_P_H) $(REGS_H) $(FUNCTION_H) \
   $(FLAGS_H) insn-config.h $(INSN_ATTR_H) $(EXCEPT_H) $(RECOG_H) \
   $(SCHED_INT_H) $(CFGLAYOUT_H) $(CFGLOOP_H) $(EXPR_H) $(BITMAP_H) \
   hard-reg-set.h sbitmap.h $(TM_H)
modulo-sched.o : modulo-sched.c $(DDG_H) $(CONFIG_H) $(CONFIG_H) $(SYSTEM_H) \
   coretypes.h $(TARGET_H) $(DIAGNOSTIC_CORE_H) $(RTL_H) $(TM_P_H) $(REGS_H) $(FUNCTION_H) \
   $(FLAGS_H) insn-config.h $(INSN_ATTR_H) $(EXCEPT_H) $(RECOG_H) \
   $(SCHED_INT_H) $(CFGLAYOUT_H) $(CFGLOOP_H) $(EXPR_H) $(PARAMS_H) \
   cfghooks.h $(GCOV_IO_H) hard-reg-set.h $(TM_H) $(TIMEVAR_H) $(TREE_PASS_H) \
   $(DF_H) $(DBGCNT_H)
haifa-sched.o : haifa-sched.c $(CONFIG_H) $(SYSTEM_H) coretypes.h $(TM_H) $(RTL_H) \
   $(SCHED_INT_H) $(REGS_H) hard-reg-set.h $(FLAGS_H) insn-config.h $(FUNCTION_H) \
   $(INSN_ATTR_H) $(DIAGNOSTIC_CORE_H) $(RECOG_H) $(EXCEPT_H) $(TM_P_H) $(TARGET_H) output.h \
   $(PARAMS_H) $(DBGCNT_H) $(CFGLOOP_H) ira.h $(EMIT_RTL_H) $(COMMON_TARGET_H) \
   $(HASHTAB_H)
sched-deps.o : sched-deps.c $(CONFIG_H) $(SYSTEM_H) coretypes.h $(TM_H) \
   $(RTL_H) $(SCHED_INT_H) $(REGS_H) hard-reg-set.h $(FLAGS_H) insn-config.h \
   $(FUNCTION_H) $(INSN_ATTR_H) $(DIAGNOSTIC_CORE_H) $(RECOG_H) $(EXCEPT_H) cselib.h \
   ira.h $(PARAMS_H) $(TM_P_H) ira.h $(TARGET_H)
sched-rgn.o : sched-rgn.c $(CONFIG_H) $(SYSTEM_H) coretypes.h $(TM_H) \
   $(RTL_H) $(SCHED_INT_H) $(REGS_H) hard-reg-set.h $(FLAGS_H) insn-config.h \
   $(FUNCTION_H) $(INSN_ATTR_H) $(DIAGNOSTIC_CORE_H) $(RECOG_H) $(EXCEPT_H) $(PARAMS_H) \
   $(TM_P_H) sel-sched.h $(TARGET_H) $(CFGLAYOUT_H) $(TIMEVAR_H) $(TREE_PASS_H)  \
   $(DBGCNT_H)
sched-ebb.o : sched-ebb.c $(CONFIG_H) $(SYSTEM_H) coretypes.h $(TM_H) \
   $(RTL_H) $(SCHED_INT_H) $(REGS_H) hard-reg-set.h $(FLAGS_H) insn-config.h \
   $(FUNCTION_H) $(INSN_ATTR_H) $(DIAGNOSTIC_CORE_H) $(RECOG_H) $(EXCEPT_H) $(TM_P_H) \
   $(PARAMS_H) $(CFGLAYOUT_H) $(TARGET_H) output.h
sched-vis.o : sched-vis.c $(CONFIG_H) $(SYSTEM_H) coretypes.h $(TM_H) \
   $(RTL_H) $(SCHED_INT_H) hard-reg-set.h $(BASIC_BLOCK_H) $(OBSTACK_H) \
   $(TREE_PASS_H) $(INSN_ATTR_H)
sel-sched.o : sel-sched.c $(CONFIG_H) $(SYSTEM_H) coretypes.h $(TM_H) \
   $(RTL_ERROR_H) $(REGS_H) hard-reg-set.h $(FLAGS_H) insn-config.h \
   $(FUNCTION_H) $(INSN_ATTR_H)  $(RECOG_H) $(EXCEPT_H) $(PARAMS_H) \
   $(TM_P_H) output.h $(TARGET_H) $(TIMEVAR_H) $(TREE_PASS_H)  \
   $(SCHED_INT_H) $(GGC_H) $(TREE_H) langhooks.h rtlhooks-def.h \
   $(SEL_SCHED_IR_H) $(SEL_SCHED_DUMP_H) sel-sched.h $(DBGCNT_H) $(EMIT_RTL_H)
sel-sched-dump.o : sel-sched-dump.c $(CONFIG_H) $(SYSTEM_H) coretypes.h $(TM_H) \
   $(RTL_H) $(REGS_H) hard-reg-set.h $(FLAGS_H) insn-config.h \
   $(FUNCTION_H) $(INSN_ATTR_H) $(DIAGNOSTIC_CORE_H) $(RECOG_H) $(EXCEPT_H) $(PARAMS_H) \
   $(TM_P_H) $(TARGET_H) $(CFGLAYOUT_H) $(TIMEVAR_H) $(TREE_PASS_H) \
   $(SEL_SCHED_DUMP_H) $(GGC_H) $(TREE_H) $(LANGHOOKS_DEF_H) $(SEL_SCHED_IR_H) \
   output.h $(BASIC_BLOCK_H) cselib.h
sel-sched-ir.o : sel-sched-ir.c $(CONFIG_H) $(SYSTEM_H) coretypes.h $(TM_H) \
   $(RTL_H) $(REGS_H) hard-reg-set.h $(FLAGS_H) insn-config.h \
   $(FUNCTION_H) $(INSN_ATTR_H) $(DIAGNOSTIC_CORE_H) $(RECOG_H) $(EXCEPT_H) $(PARAMS_H) \
   $(TM_P_H) $(TARGET_H) $(TIMEVAR_H) $(TREE_PASS_H) $(SCHED_INT_H) $(GGC_H) \
   $(TREE_H) langhooks.h rtlhooks-def.h $(SEL_SCHED_IR_H) $(SEL_SCHED_DUMP_H) \
   $(EMIT_RTL_H)
final.o : final.c $(CONFIG_H) $(SYSTEM_H) coretypes.h $(TM_H) $(RTL_ERROR_H) \
   $(TREE_H) $(FLAGS_H) intl.h $(REGS_H) $(RECOG_H) conditions.h \
   insn-config.h $(INSN_ATTR_H) $(FUNCTION_H) output.h hard-reg-set.h \
   $(EXCEPT_H) debug.h xcoffout.h toplev.h $(DIAGNOSTIC_CORE_H) reload.h dwarf2out.h \
   $(TREE_PASS_H) $(BASIC_BLOCK_H) $(TM_P_H) $(TARGET_H) $(EXPR_H) \
   $(CFGLAYOUT_H) dbxout.h $(TIMEVAR_H) $(CGRAPH_H) $(COVERAGE_H) \
   $(DF_H) vecprim.h $(GGC_H) $(CFGLOOP_H) $(PARAMS_H) $(TREE_FLOW_H)
recog.o : recog.c $(CONFIG_H) $(SYSTEM_H) coretypes.h $(TM_H) $(RTL_ERROR_H) \
   $(FUNCTION_H) $(BASIC_BLOCK_H) $(REGS_H) $(RECOG_H) $(EXPR_H) \
   $(FLAGS_H) insn-config.h $(INSN_ATTR_H) output.h reload.h \
   addresses.h $(TM_P_H) $(TIMEVAR_H) $(TREE_PASS_H) hard-reg-set.h \
   $(DF_H) $(DBGCNT_H) $(TARGET_H) $(DIAGNOSTIC_CORE_H)
reg-stack.o : reg-stack.c $(CONFIG_H) $(SYSTEM_H) coretypes.h $(TM_H) \
   $(RTL_ERROR_H) $(TREE_H) $(RECOG_H) $(REGS_H) hard-reg-set.h $(FLAGS_H) \
   insn-config.h reload.h $(FUNCTION_H) $(TM_P_H) $(GGC_H) \
   $(BASIC_BLOCK_H) $(CFGLAYOUT_H) output.h $(TIMEVAR_H) \
   $(TREE_PASS_H) $(TARGET_H) vecprim.h $(DF_H) $(EMIT_RTL_H)
sreal.o: sreal.c $(CONFIG_H) $(SYSTEM_H) coretypes.h sreal.h
predict.o: predict.c $(CONFIG_H) $(SYSTEM_H) coretypes.h $(TM_H) $(RTL_H) \
   $(TREE_H) $(FLAGS_H) insn-config.h $(BASIC_BLOCK_H) $(REGS_H) \
   hard-reg-set.h output.h $(DIAGNOSTIC_CORE_H) $(RECOG_H) $(FUNCTION_H) $(EXCEPT_H) \
   $(TM_P_H) $(PREDICT_H) sreal.h $(PARAMS_H) $(TARGET_H) $(CFGLOOP_H) \
   $(COVERAGE_H) $(SCEV_H) $(GGC_H) predict.def $(TIMEVAR_H) $(TREE_DUMP_H) \
   $(TREE_FLOW_H) $(TREE_PASS_H) $(EXPR_H) pointer-set.h
lists.o: lists.c $(CONFIG_H) $(SYSTEM_H) coretypes.h $(TM_H) $(DIAGNOSTIC_CORE_H) \
   $(RTL_H) $(GGC_H) gt-lists.h
bb-reorder.o : bb-reorder.c $(CONFIG_H) $(SYSTEM_H) coretypes.h $(TM_H) \
   $(RTL_H) $(FLAGS_H) $(TIMEVAR_H) output.h $(CFGLAYOUT_H) $(FIBHEAP_H) \
   $(TARGET_H) $(FUNCTION_H) $(TM_P_H) $(OBSTACK_H) $(EXPR_H) $(REGS_H) \
   $(PARAMS_H) toplev.h $(DIAGNOSTIC_CORE_H) $(TREE_PASS_H) $(DF_H) \
   $(EXCEPT_H) bb-reorder.h
tracer.o : tracer.c $(CONFIG_H) $(SYSTEM_H) coretypes.h $(TM_H) $(RTL_H) \
   $(TREE_H) $(BASIC_BLOCK_H) hard-reg-set.h output.h $(CFGLAYOUT_H) \
   $(FLAGS_H) $(TIMEVAR_H) $(PARAMS_H) $(COVERAGE_H) $(FIBHEAP_H) \
   $(TREE_PASS_H) $(TREE_FLOW_H) $(TREE_INLINE_H)
cfglayout.o : cfglayout.c $(CONFIG_H) $(SYSTEM_H) coretypes.h $(TM_H) \
   $(RTL_H) $(TREE_H) insn-config.h $(BASIC_BLOCK_H) hard-reg-set.h output.h \
   $(FUNCTION_H) $(CFGLAYOUT_H) $(CFGLOOP_H) $(TARGET_H) gt-cfglayout.h \
   $(GGC_H) alloc-pool.h $(FLAGS_H) $(OBSTACK_H) $(TREE_PASS_H) vecprim.h \
   $(DF_H) $(EMIT_RTL_H) $(COMMON_TARGET_H)
timevar.o : timevar.c $(CONFIG_H) $(SYSTEM_H) coretypes.h $(TM_H) \
   $(TIMEVAR_H) $(FLAGS_H) intl.h toplev.h $(DIAGNOSTIC_CORE_H) $(RTL_H) timevar.def
regcprop.o : regcprop.c $(CONFIG_H) $(SYSTEM_H) coretypes.h $(TM_H) \
   $(RTL_H) insn-config.h $(BASIC_BLOCK_H) $(REGS_H) hard-reg-set.h \
   output.h $(RECOG_H) $(FUNCTION_H) $(OBSTACK_H) $(FLAGS_H) $(TM_P_H) \
   addresses.h reload.h $(DIAGNOSTIC_CORE_H) $(TIMEVAR_H) $(TREE_PASS_H) $(DF_H)
regrename.o : regrename.c $(CONFIG_H) $(SYSTEM_H) coretypes.h $(TM_H) \
   $(RTL_ERROR_H) insn-config.h $(BASIC_BLOCK_H) $(REGS_H) hard-reg-set.h \
   output.h $(RECOG_H) $(FUNCTION_H) $(OBSTACK_H) $(FLAGS_H) $(TM_P_H) \
   addresses.h reload.h $(TIMEVAR_H) $(TREE_PASS_H) $(DF_H) $(TARGET_H) \
   regrename.h $(EMIT_RTL_H)
ifcvt.o : ifcvt.c $(CONFIG_H) $(SYSTEM_H) coretypes.h $(TM_H) $(RTL_H) \
   $(REGS_H) $(DIAGNOSTIC_CORE_H) $(FLAGS_H) insn-config.h $(FUNCTION_H) $(RECOG_H) \
   $(TARGET_H) $(BASIC_BLOCK_H) $(EXPR_H) output.h $(EXCEPT_H) $(TM_P_H) \
   $(OPTABS_H) $(CFGLOOP_H) hard-reg-set.h pointer-set.h $(TIMEVAR_H) \
   $(TREE_PASS_H) $(DF_H) $(DBGCNT_H)
params.o : params.c $(CONFIG_H) $(SYSTEM_H) coretypes.h $(COMMON_TARGET_H) \
   $(PARAMS_H) $(DIAGNOSTIC_CORE_H)
pointer-set.o: pointer-set.c pointer-set.h $(CONFIG_H) $(SYSTEM_H)
hooks.o: hooks.c $(CONFIG_H) $(SYSTEM_H) coretypes.h $(TM_H) $(HOOKS_H)
pretty-print.o: $(CONFIG_H) $(SYSTEM_H) coretypes.h intl.h $(PRETTY_PRINT_H)
errors.o : errors.c $(CONFIG_H) $(SYSTEM_H) errors.h
dbgcnt.o: dbgcnt.c $(CONFIG_H) $(SYSTEM_H) coretypes.h $(DIAGNOSTIC_CORE_H) $(DBGCNT_H) \
   $(TM_H) $(RTL_H) output.h
lower-subreg.o : lower-subreg.c $(CONFIG_H) $(SYSTEM_H) coretypes.h \
   $(MACHMODE_H) $(TM_H) $(RTL_H) $(TM_P_H) $(TIMEVAR_H) $(FLAGS_H) \
   insn-config.h $(BASIC_BLOCK_H) $(RECOG_H) $(OBSTACK_H) $(BITMAP_H) \
   $(EXPR_H) $(EXCEPT_H) $(REGS_H) $(TREE_PASS_H) $(DF_H) dce.h
target-globals.o : target-globals.c $(CONFIG_H) $(SYSTEM_H) coretypes.h \
   $(TM_H) insn-config.h $(MACHMODE_H) $(GGC_H) toplev.h target-globals.h \
   $(FLAGS_H) $(REGS_H) $(RTL_H) reload.h expmed.h $(EXPR_H) $(OPTABS_H) \
   $(LIBFUNCS_H) $(CFGLOOP_H) $(IRA_INT_H) builtins.h gcse.h bb-reorder.h
hw-doloop.o : hw-doloop.c $(CONFIG_H) $(SYSTEM_H) coretypes.h $(TM_H) \
   $(RTL_H) $(FLAGS_H) $(EXPR_H) hard-reg-set.h $(BASIC_BLOCK_H) $(TM_P_H) \
   $(DF_H) $(CFGLAYOUT_H) $(CFGLOOP_H) output.h $(RECOG_H) $(TARGET_H) \
   $(REGS_H) hw-doloop.h
$(out_object_file): $(out_file) $(CONFIG_H) coretypes.h $(TM_H) $(TREE_H) \
   $(RTL_H) $(REGS_H) hard-reg-set.h insn-config.h conditions.h \
   output.h $(INSN_ATTR_H) $(SYSTEM_H) toplev.h $(DIAGNOSTIC_CORE_H) \
   $(TARGET_H) $(LIBFUNCS_H) $(TARGET_DEF_H) $(FUNCTION_H) $(SCHED_INT_H) \
   $(TM_P_H) $(EXPR_H) langhooks.h $(GGC_H) $(OPTABS_H) $(REAL_H) \
   tm-constrs.h $(GIMPLE_H) $(DF_H) cselib.h $(COMMON_TARGET_H) hw-doloop.h \
   regrename.h
	$(COMPILER) -c $(ALL_COMPILERFLAGS) $(ALL_CPPFLAGS) \
		$(out_file) $(OUTPUT_OPTION)

$(common_out_object_file): $(common_out_file) $(CONFIG_H) $(SYSTEM_H) \
    coretypes.h $(COMMON_TARGET_H) $(COMMON_TARGET_DEF_H) $(PARAMS_H) \
    $(DIAGNOSTIC_CORE_H) $(FLAGS_H) $(OPTS_H) $(TM_H) $(TM_P_H) $(MACHMODE_H)
	$(COMPILER) -c $(ALL_COMPILERFLAGS) $(ALL_CPPFLAGS) \
	  $< $(OUTPUT_OPTION)

# Build auxiliary files that support ecoff format.
mips-tfile: mips-tfile.o $(LIBDEPS)
	$(LINKER) $(LINKERFLAGS) $(LDFLAGS) -o $@ \
		mips-tfile.o $(LIBS)

mips-tfile.o : mips-tfile.c $(CONFIG_H) $(SYSTEM_H) \
   version.h $(srcdir)/../include/getopt.h $(GSTAB_H) intl.h

mips-tdump: mips-tdump.o $(LIBDEPS)
	$(LINKER) $(LINKERFLAGS) $(LDFLAGS) -o $@ \
		mips-tdump.o $(LIBS)

mips-tdump.o : mips-tdump.c $(CONFIG_H) $(SYSTEM_H) \
   version.h $(srcdir)/../include/getopt.h stab.def

#
# Generate header and source files from the machine description,
# and compile them.

.PRECIOUS: insn-config.h insn-flags.h insn-codes.h insn-constants.h \
  insn-emit.c insn-recog.c insn-extract.c insn-output.c insn-peep.c \
  insn-attr.h insn-attr-common.h insn-attrtab.c insn-preds.c

# Dependencies for the md file.  The first time through, we just assume
# the md file itself and the generated dependency file (in order to get
# it built).  The second time through we have the dependency file.
-include mddeps.mk
MD_DEPS = s-mddeps $(md_file) $(MD_INCLUDES)

s-mddeps: $(md_file) $(MD_INCLUDES) build/genmddeps$(build_exeext)
	$(RUN_GEN) build/genmddeps$(build_exeext) $(md_file) > tmp-mddeps
	$(SHELL) $(srcdir)/../move-if-change tmp-mddeps mddeps.mk
	$(STAMP) s-mddeps

# Header dependencies for generated source files.
insn-attrtab.o : insn-attrtab.c $(CONFIG_H) $(SYSTEM_H) coretypes.h	\
  $(TM_H) $(RTL_H) $(REGS_H) output.h $(INSN_ATTR_H)			\
  insn-config.h $(DIAGNOSTIC_CORE_H) $(RECOG_H) $(TM_P_H) $(FLAGS_H)
insn-automata.o : insn-automata.c $(CONFIG_H) $(SYSTEM_H) coretypes.h	\
  $(TM_H) $(RTL_H) $(REGS_H) output.h $(INSN_ATTR_H)			\
  insn-config.h toplev.h $(DIAGNOSTIC_CORE_H) $(RECOG_H) $(TM_P_H) $(FLAGS_H) $(EMIT_RTL_H)
insn-emit.o : insn-emit.c $(CONFIG_H) $(SYSTEM_H) coretypes.h $(TM_H)	\
  $(RTL_H) $(TM_P_H) $(FUNCTION_H) $(EXPR_H) $(OPTABS_H) 		\
  dfp.h $(FLAGS_H) output.h insn-config.h hard-reg-set.h $(RECOG_H)	\
  $(RESOURCE_H) reload.h $(DIAGNOSTIC_CORE_H) $(REGS_H) tm-constrs.h $(GGC_H)	\
  $(BASIC_BLOCK_H) $(INTEGRATE_H)
insn-enums.o : insn-enums.c $(CONFIG_H) $(SYSTEM_H) insn-constants.h
insn-extract.o : insn-extract.c $(CONFIG_H) $(SYSTEM_H) coretypes.h	\
  $(TM_H) $(RTL_H) $(DIAGNOSTIC_CORE_H) insn-config.h $(RECOG_H)
insn-modes.o : insn-modes.c $(CONFIG_H) $(SYSTEM_H) coretypes.h	$(TM_H) \
  $(MACHMODE_H)
insn-opinit.o : insn-opinit.c $(CONFIG_H) $(SYSTEM_H) coretypes.h	\
  $(TM_H) $(RTL_H) $(TM_P_H) insn-config.h $(FLAGS_H) $(RECOG_H)	\
  $(EXPR_H) $(OPTABS_H) reload.h
insn-output.o : insn-output.c $(CONFIG_H) $(SYSTEM_H) coretypes.h	\
  $(TM_H) $(RTL_H) $(GGC_H) $(REGS_H) conditions.h			\
  hard-reg-set.h insn-config.h $(INSN_ATTR_H) $(EXPR_H) output.h	\
  $(RECOG_H) $(FUNCTION_H) $(DIAGNOSTIC_CORE_H) $(FLAGS_H) insn-codes.h $(TM_P_H)\
  $(TARGET_H) tm-constrs.h
insn-peep.o : insn-peep.c $(CONFIG_H) $(SYSTEM_H) coretypes.h $(TM_H)	\
  insn-config.h $(RTL_H) $(TM_P_H) $(REGS_H) output.h 			\
  $(RECOG_H) $(EXCEPT_H) $(FUNCTION_H) $(DIAGNOSTIC_CORE_H) $(FLAGS_H) tm-constrs.h
insn-preds.o : insn-preds.c $(CONFIG_H) $(SYSTEM_H) coretypes.h		\
  $(TM_H) $(RTL_H) $(TREE_H) insn-config.h $(RECOG_H) output.h		\
  $(FLAGS_H) $(FUNCTION_H) hard-reg-set.h $(RESOURCE_H) $(TM_P_H)	\
  $(DIAGNOSTIC_CORE_H) reload.h $(REGS_H) tm-constrs.h
insn-recog.o : insn-recog.c $(CONFIG_H) $(SYSTEM_H) coretypes.h		\
  $(TM_H) $(RTL_H) insn-config.h $(RECOG_H) output.h $(FLAGS_H)		\
  $(FUNCTION_H) hard-reg-set.h $(RESOURCE_H) $(TM_P_H) $(DIAGNOSTIC_CORE_H)	\
  reload.h $(REGS_H) tm-constrs.h

# For each of the files generated by running a generator program over
# the machine description, the following static pattern rules run the
# generator program only if the machine description has changed,
# but touch the target file only when its contents actually change.
# The "; @true" construct forces Make to recheck the timestamp on
# the target file.

simple_rtl_generated_h	= insn-attr.h insn-attr-common.h insn-codes.h \
			  insn-config.h insn-flags.h

simple_rtl_generated_c	= insn-attrtab.c insn-automata.c insn-emit.c \
			  insn-extract.c insn-opinit.c insn-output.c \
			  insn-peep.c insn-recog.c

simple_generated_h	= $(simple_rtl_generated_h) insn-constants.h

simple_generated_c	= $(simple_rtl_generated_c) insn-enums.c

$(simple_generated_h:insn-%.h=s-%) \
$(simple_generated_c:insn-%.c=s-%): s-%: $(MD_DEPS)

$(simple_rtl_generated_h:insn-%.h=s-%) \
$(simple_rtl_generated_c:insn-%.c=s-%): s-%: insn-conditions.md

$(simple_generated_h): insn-%.h: s-%; @true

$(simple_generated_h:insn-%.h=s-%): s-%: build/gen%$(build_exeext)
	$(RUN_GEN) build/gen$*$(build_exeext) $(md_file) \
	  $(filter insn-conditions.md,$^) > tmp-$*.h
	$(SHELL) $(srcdir)/../move-if-change tmp-$*.h insn-$*.h
	$(STAMP) s-$*

$(simple_generated_c): insn-%.c: s-%; @true
$(simple_generated_c:insn-%.c=s-%): s-%: build/gen%$(build_exeext)
	$(RUN_GEN) build/gen$*$(build_exeext) $(md_file) \
	  $(filter insn-conditions.md,$^) > tmp-$*.c
	$(SHELL) $(srcdir)/../move-if-change tmp-$*.c insn-$*.c
	$(STAMP) s-$*

# gencheck doesn't read the machine description, and the file produced
# doesn't use the insn-* convention.
tree-check.h: s-check ; @true
s-check : build/gencheck$(build_exeext)
	$(RUN_GEN) build/gencheck$(build_exeext) > tmp-check.h
	$(SHELL) $(srcdir)/../move-if-change tmp-check.h tree-check.h
	$(STAMP) s-check

# gencondmd doesn't use the standard naming convention.
build/gencondmd.c: s-conditions; @true
s-conditions: $(MD_DEPS) build/genconditions$(build_exeext)
	$(RUN_GEN) build/genconditions$(build_exeext) $(md_file) > tmp-condmd.c
	$(SHELL) $(srcdir)/../move-if-change tmp-condmd.c build/gencondmd.c
	$(STAMP) s-conditions

insn-conditions.md: s-condmd; @true
s-condmd: build/gencondmd$(build_exeext)
	$(RUN_GEN) build/gencondmd$(build_exeext) > tmp-cond.md
	$(SHELL) $(srcdir)/../move-if-change tmp-cond.md insn-conditions.md
	$(STAMP) s-condmd


# These files are generated by running the same generator more than
# once with different options, so they have custom rules.  The
# stampfile idiom is the same.
genrtl.h: s-genrtl-h; @true

s-genrtl-h: build/gengenrtl$(build_exeext)
	$(RUN_GEN) build/gengenrtl$(build_exeext) > tmp-genrtl.h
	$(SHELL) $(srcdir)/../move-if-change tmp-genrtl.h genrtl.h
	$(STAMP) s-genrtl-h

insn-modes.c: s-modes; @true
insn-modes.h: s-modes-h; @true
min-insn-modes.c: s-modes-m; @true

s-modes: build/genmodes$(build_exeext)
	$(RUN_GEN) build/genmodes$(build_exeext) > tmp-modes.c
	$(SHELL) $(srcdir)/../move-if-change tmp-modes.c insn-modes.c
	$(STAMP) s-modes

s-modes-h: build/genmodes$(build_exeext)
	$(RUN_GEN) build/genmodes$(build_exeext) -h > tmp-modes.h
	$(SHELL) $(srcdir)/../move-if-change tmp-modes.h insn-modes.h
	$(STAMP) s-modes-h

s-modes-m: build/genmodes$(build_exeext)
	$(RUN_GEN) build/genmodes$(build_exeext) -m > tmp-min-modes.c
	$(SHELL) $(srcdir)/../move-if-change tmp-min-modes.c min-insn-modes.c
	$(STAMP) s-modes-m

insn-preds.c: s-preds; @true
tm-preds.h: s-preds-h; @true
tm-constrs.h: s-constrs-h; @true

s-preds: $(MD_DEPS) build/genpreds$(build_exeext)
	$(RUN_GEN) build/genpreds$(build_exeext) $(md_file) > tmp-preds.c
	$(SHELL) $(srcdir)/../move-if-change tmp-preds.c insn-preds.c
	$(STAMP) s-preds

s-preds-h: $(MD_DEPS) build/genpreds$(build_exeext)
	$(RUN_GEN) build/genpreds$(build_exeext) -h $(md_file) > tmp-preds.h
	$(SHELL) $(srcdir)/../move-if-change tmp-preds.h tm-preds.h
	$(STAMP) s-preds-h

s-constrs-h: $(MD_DEPS) build/genpreds$(build_exeext)
	$(RUN_GEN) build/genpreds$(build_exeext) -c $(md_file) > tmp-constrs.h
	$(SHELL) $(srcdir)/../move-if-change tmp-constrs.h tm-constrs.h
	$(STAMP) s-constrs-h

target-hooks-def.h: s-target-hooks-def-h; @true
# make sure that when we build info files, the used tm.texi is up to date.
$(srcdir)/doc/tm.texi: s-tm-texi; @true

s-target-hooks-def-h: build/genhooks$(build_exeext)
	$(RUN_GEN) build/genhooks$(build_exeext) "Target Hook" \
					     > tmp-target-hooks-def.h
	$(SHELL) $(srcdir)/../move-if-change tmp-target-hooks-def.h \
					     target-hooks-def.h
	$(STAMP) s-target-hooks-def-h

c-family/c-target-hooks-def.h: s-c-target-hooks-def-h; @true

s-c-target-hooks-def-h: build/genhooks$(build_exeext)
	$(RUN_GEN) build/genhooks$(build_exeext) "C Target Hook" \
					     > tmp-c-target-hooks-def.h
	$(SHELL) $(srcdir)/../move-if-change tmp-c-target-hooks-def.h \
					     c-family/c-target-hooks-def.h
	$(STAMP) s-c-target-hooks-def-h

common/common-target-hooks-def.h: s-common-target-hooks-def-h; @true

s-common-target-hooks-def-h: build/genhooks$(build_exeext)
	$(RUN_GEN) build/genhooks$(build_exeext) "Common Target Hook" \
					     > tmp-common-target-hooks-def.h
	$(SHELL) $(srcdir)/../move-if-change tmp-common-target-hooks-def.h \
					     common/common-target-hooks-def.h
	$(STAMP) s-common-target-hooks-def-h

# check if someone mistakenly only changed tm.texi.
# We use a different pathname here to avoid a circular dependency.
s-tm-texi: $(srcdir)/doc/../doc/tm.texi

# The tm.texi we want to compare against / check into svn should have
# unix-style line endings.  To make this work on MinGW, remove \r.
# \r is not portable to Solaris tr, therefore we have a special
# case for ASCII.  We use \r for other encodings like EBCDIC.
s-tm-texi: build/genhooks$(build_exeext) $(srcdir)/doc/tm.texi.in
	$(RUN_GEN) build/genhooks$(build_exeext) -d \
			$(srcdir)/doc/tm.texi.in > tmp-tm.texi
	case `echo X|tr X '\101'` in \
	  A) tr -d '\015' < tmp-tm.texi > tmp2-tm.texi ;; \
	  *) tr -d '\r' < tmp-tm.texi > tmp2-tm.texi ;; \
	esac
	mv tmp2-tm.texi tmp-tm.texi
	$(SHELL) $(srcdir)/../move-if-change tmp-tm.texi tm.texi
	@if cmp -s $(srcdir)/doc/tm.texi tm.texi; then \
	  $(STAMP) $@; \
	elif test $(srcdir)/doc/tm.texi -nt $(srcdir)/doc/tm.texi.in \
	  && ( test $(srcdir)/doc/tm.texi -nt $(srcdir)/target.def \
	    || test $(srcdir)/doc/tm.texi -nt $(srcdir)/c-family/c-target.def \
	    || test $(srcdir)/doc/tm.texi -nt $(srcdir)/common/common-target.def \
	  ); then \
	  echo >&2 ; \
	  echo You should edit $(srcdir)/doc/tm.texi.in rather than $(srcdir)/doc/tm.texi . >&2 ; \
	  false; \
	else \
	  echo >&2 ; \
	  echo Verify that you have permission to grant a GFDL license for all >&2 ; \
	  echo new text in tm.texi, then copy it to $(srcdir)/doc/tm.texi. >&2 ; \
	  false; \
	fi

GTFILES = $(CPP_ID_DATA_H) $(srcdir)/input.h $(srcdir)/coretypes.h \
  $(srcdir)/vecprim.h $(srcdir)/vecir.h \
  $(host_xm_file_list) \
  $(tm_file_list) $(HASHTAB_H) $(SPLAY_TREE_H) $(srcdir)/bitmap.h \
  $(srcdir)/alias.h $(srcdir)/coverage.c $(srcdir)/rtl.h \
  $(srcdir)/optabs.h $(srcdir)/tree.h $(srcdir)/libfuncs.h $(SYMTAB_H) \
  $(srcdir)/real.h $(srcdir)/function.h $(srcdir)/insn-addr.h $(srcdir)/hwint.h \
  $(srcdir)/fixed-value.h \
  $(srcdir)/output.h $(srcdir)/cfgloop.h \
  $(srcdir)/cselib.h $(srcdir)/basic-block.h  $(srcdir)/ipa-ref.h $(srcdir)/cgraph.h \
  $(srcdir)/reload.h $(srcdir)/caller-save.c \
  $(srcdir)/alias.c $(srcdir)/bitmap.c $(srcdir)/cselib.c $(srcdir)/cgraph.c \
  $(srcdir)/ipa-prop.c $(srcdir)/ipa-cp.c $(srcdir)/matrix-reorg.c \
  $(srcdir)/dbxout.c \
  $(srcdir)/dwarf2out.h \
  $(srcdir)/dwarf2asm.c \
  $(srcdir)/dwarf2cfi.c \
  $(srcdir)/dwarf2out.c \
  $(srcdir)/tree-vect-generic.c \
  $(srcdir)/dojump.c \
  $(srcdir)/emit-rtl.c $(srcdir)/except.h $(srcdir)/explow.c $(srcdir)/expr.c \
  $(srcdir)/expr.h \
  $(srcdir)/function.c $(srcdir)/except.c \
  $(srcdir)/gcse.c $(srcdir)/godump.c \
  $(srcdir)/integrate.c $(srcdir)/lists.c $(srcdir)/optabs.c \
  $(srcdir)/profile.c $(srcdir)/mcf.c \
  $(srcdir)/reg-stack.c $(srcdir)/cfglayout.c $(srcdir)/cfglayout.h \
  $(srcdir)/sdbout.c $(srcdir)/stor-layout.c \
  $(srcdir)/stringpool.c $(srcdir)/tree.c $(srcdir)/varasm.c \
  $(srcdir)/gimple.h $(srcdir)/gimple.c \
  $(srcdir)/tree-mudflap.c $(srcdir)/tree-flow.h \
  $(srcdir)/tree-ssanames.c $(srcdir)/tree-eh.c $(srcdir)/tree-ssa-address.c \
  $(srcdir)/tree-cfg.c \
  $(srcdir)/tree-dfa.c \
  $(srcdir)/tree-iterator.c $(srcdir)/gimplify.c \
  $(srcdir)/tree-chrec.h \
  $(srcdir)/tree-scalar-evolution.c \
  $(srcdir)/tree-ssa-operands.h \
  $(srcdir)/tree-profile.c $(srcdir)/tree-nested.c \
  $(srcdir)/varpool.c \
  $(srcdir)/tree-parloops.c \
  $(srcdir)/omp-low.c \
  $(srcdir)/targhooks.c $(out_file) $(srcdir)/passes.c $(srcdir)/cgraphunit.c \
  $(srcdir)/tree-ssa-propagate.c \
  $(srcdir)/tree-phinodes.c \
  $(srcdir)/lto-symtab.c \
  $(srcdir)/tree-ssa-alias.h \
  $(srcdir)/ipa-prop.h \
  $(srcdir)/trans-mem.c \
  $(srcdir)/lto-streamer.h \
  $(srcdir)/target-globals.h \
  $(srcdir)/ipa-inline.h \
  @all_gtfiles@

# Compute the list of GT header files from the corresponding C sources,
# possibly nested within config or language subdirectories.  Match gengtype's
# behavior in this respect: gt-LANG-file.h for "file" anywhere within a LANG
# language subdir, gt-file.h otherwise (no subdir indication for config/
# related sources).

GTFILES_H = $(subst /,-, \
	    $(shell echo $(patsubst $(srcdir)/%,gt-%, \
			   $(patsubst %.c,%.h, \
			     $(filter %.c, $(GTFILES)))) \
			| sed -e "s|/[^ ]*/|/|g" -e "s|gt-config/|gt-|g"))

GTFILES_LANG_H = $(patsubst [%], gtype-%.h, $(filter [%], $(GTFILES)))
ALL_GTFILES_H := $(sort $(GTFILES_H) $(GTFILES_LANG_H))

# $(GTFILES) may be too long to put on a command line, so we have to
# write it out to a file (taking care not to do that in a way that
# overflows a command line!) and then have gengtype read the file in.

$(ALL_GTFILES_H) gtype-desc.c gtype-desc.h gtype.state: s-gtype ; @true

### Common flags to gengtype [e.g. -v or -B backupdir]
GENGTYPE_FLAGS= 

gtyp-input.list: s-gtyp-input ; @true
s-gtyp-input: Makefile
	@: $(call write_entries_to_file,$(GTFILES),tmp-gi.list)
	$(SHELL) $(srcdir)/../move-if-change tmp-gi.list gtyp-input.list
	$(STAMP) s-gtyp-input

s-gtype: build/gengtype$(build_exeext) $(filter-out [%], $(GTFILES)) \
	 gtyp-input.list
# First, parse all files and save a state file.
	$(RUN_GEN) build/gengtype$(build_exeext) $(GENGTYPE_FLAGS) \
                    -S $(srcdir) -I gtyp-input.list -w tmp-gtype.state
# Second, read the state file and generate all files.  This ensure that
# gtype.state is correctly read:
	$(SHELL) $(srcdir)/../move-if-change tmp-gtype.state gtype.state
	$(RUN_GEN) build/gengtype$(build_exeext) $(GENGTYPE_FLAGS) \
                    -r gtype.state
	$(STAMP) s-gtype

generated_files = config.h tm.h $(TM_P_H) $(TM_H) multilib.h \
       $(simple_generated_h) specs.h \
       tree-check.h genrtl.h insn-modes.h tm-preds.h tm-constrs.h \
       $(ALL_GTFILES_H) gtype-desc.c gtype-desc.h gcov-iov.h

# In order for parallel make to really start compiling the expensive
# objects from $(OBJS) as early as possible, build all their
# prerequisites strictly before all objects.
$(ALL_HOST_OBJS) : | $(generated_files)

#
# How to compile object files to run on the build machine.

build/%.o :  # dependencies provided by explicit rule later
	$(COMPILER_FOR_BUILD) -c $(BUILD_COMPILERFLAGS) $(BUILD_CPPFLAGS) \
		-o $@ $<

## build/version.o is compiled by the $(COMPILER_FOR_BUILD) but needs
## several C macro definitions, just like version.o
build/version.o:  version.c version.h \
                  $(REVISION) $(DATESTAMP) $(BASEVER) $(DEVPHASE)
	$(COMPILER_FOR_BUILD) -c $(BUILD_COMPILERFLAGS) $(BUILD_CPPFLAGS) \
	-DBASEVER=$(BASEVER_s) -DDATESTAMP=$(DATESTAMP_s) \
	-DREVISION=$(REVISION_s) \
	-DDEVPHASE=$(DEVPHASE_s) -DPKGVERSION=$(PKGVERSION_s) \
	-DBUGURL=$(BUGURL_s) -o $@ $<

# Header dependencies for the programs that generate source code.
# These are library modules...
build/errors.o : errors.c $(BCONFIG_H) $(SYSTEM_H) errors.h
build/gensupport.o: gensupport.c $(BCONFIG_H) $(SYSTEM_H) coretypes.h	\
  $(GTM_H) $(RTL_BASE_H) $(OBSTACK_H) errors.h $(HASHTAB_H)		\
  $(READ_MD_H) gensupport.h
build/ggc-none.o : ggc-none.c $(BCONFIG_H) $(SYSTEM_H) coretypes.h 	\
  $(GGC_H)
build/min-insn-modes.o : min-insn-modes.c $(BCONFIG_H) $(SYSTEM_H)	\
  $(MACHMODE_H)
build/print-rtl.o: print-rtl.c $(BCONFIG_H) $(SYSTEM_H) coretypes.h	\
  $(GTM_H) $(RTL_BASE_H)
build/read-md.o: read-md.c $(BCONFIG_H) $(SYSTEM_H) coretypes.h		\
  $(HASHTAB_H) errors.h $(READ_MD_H)
build/read-rtl.o: read-rtl.c $(BCONFIG_H) $(SYSTEM_H) coretypes.h	\
  $(GTM_H) $(RTL_BASE_H) $(OBSTACK_H) $(HASHTAB_H) $(READ_MD_H)		\
  gensupport.h
build/rtl.o: rtl.c $(BCONFIG_H) coretypes.h $(GTM_H) $(SYSTEM_H)	\
  $(RTL_H) $(GGC_H) errors.h
build/vec.o : vec.c $(BCONFIG_H) $(SYSTEM_H) coretypes.h $(VEC_H)	\
   $(GGC_H) toplev.h $(DIAGNOSTIC_CORE_H)
build/gencondmd.o : build/gencondmd.c $(BCONFIG_H) $(SYSTEM_H)		\
  coretypes.h $(GTM_H) insn-constants.h					\
  $(filter-out insn-flags.h, $(RTL_H) $(TM_P_H) $(FUNCTION_H) $(REGS_H) \
  $(RECOG_H) output.h $(FLAGS_H) $(RESOURCE_H) toplev.h $(DIAGNOSTIC_CORE_H) reload.h 	\
  $(EXCEPT_H) tm-constrs.h)
# This pulls in tm-pred.h which contains inline functions wrapping up
# predicates from the back-end so those functions must be discarded.
# No big deal since gencondmd.c is a dummy file for non-GCC compilers.
build/gencondmd.o : \
  BUILD_CFLAGS := $(filter-out -fkeep-inline-functions, $(BUILD_CFLAGS))

# ...these are the programs themselves.
build/genattr.o : genattr.c $(RTL_BASE_H) $(BCONFIG_H) $(SYSTEM_H)	\
  coretypes.h $(GTM_H) errors.h $(READ_MD_H) gensupport.h
build/genattr-common.o : genattr-common.c $(RTL_BASE_H) $(BCONFIG_H)	\
  $(SYSTEM_H) coretypes.h $(GTM_H) errors.h $(READ_MD_H) gensupport.h
build/genattrtab.o : genattrtab.c $(RTL_BASE_H) $(OBSTACK_H)		\
  $(BCONFIG_H) $(SYSTEM_H) coretypes.h $(GTM_H) errors.h $(GGC_H)	\
  $(READ_MD_H) gensupport.h vecprim.h $(FNMATCH_H)
build/genautomata.o : genautomata.c $(RTL_BASE_H) $(OBSTACK_H)		\
  $(BCONFIG_H) $(SYSTEM_H) coretypes.h $(GTM_H) errors.h $(VEC_H)	\
  $(HASHTAB_H) gensupport.h $(FNMATCH_H)
build/gencheck.o : gencheck.c all-tree.def $(BCONFIG_H) $(GTM_H)	\
	$(SYSTEM_H) coretypes.h tree.def c-family/c-common.def		\
	$(lang_tree_files) gimple.def
build/genchecksum.o : genchecksum.c $(BCONFIG_H) $(SYSTEM_H) $(MD5_H)
build/gencodes.o : gencodes.c $(RTL_BASE_H) $(BCONFIG_H) $(SYSTEM_H)	\
  coretypes.h $(GTM_H) errors.h gensupport.h
build/genconditions.o : genconditions.c $(RTL_BASE_H) $(BCONFIG_H)	\
  $(SYSTEM_H) coretypes.h $(GTM_H) errors.h $(HASHTAB_H) $(READ_MD_H)	\
  gensupport.h
build/genconfig.o : genconfig.c $(RTL_BASE_H) $(BCONFIG_H) $(SYSTEM_H)	\
  coretypes.h $(GTM_H) errors.h gensupport.h
build/genconstants.o : genconstants.c $(BCONFIG_H) $(SYSTEM_H)		\
  coretypes.h errors.h $(READ_MD_H)
build/genemit.o : genemit.c $(RTL_BASE_H) $(BCONFIG_H) $(SYSTEM_H)	\
  coretypes.h $(GTM_H) errors.h $(READ_MD_H) gensupport.h
build/genenums.o : genenums.c $(BCONFIG_H) $(SYSTEM_H)			\
  coretypes.h errors.h $(READ_MD_H)
build/genextract.o : genextract.c $(RTL_BASE_H) $(BCONFIG_H)		\
  $(SYSTEM_H) coretypes.h $(GTM_H) errors.h $(READ_MD_H) gensupport.h	\
  vecprim.h
build/genflags.o : genflags.c $(RTL_BASE_H) $(OBSTACK_H) $(BCONFIG_H)	\
  $(SYSTEM_H) coretypes.h $(GTM_H) errors.h $(READ_MD_H) gensupport.h
build/gengenrtl.o : gengenrtl.c $(BCONFIG_H) $(SYSTEM_H) rtl.def
gengtype-lex.o build/gengtype-lex.o : gengtype-lex.c gengtype.h $(SYSTEM_H)
gengtype-lex.o: $(CONFIG_H)
build/gengtype-lex.o: $(BCONFIG_H)
gengtype-parse.o build/gengtype-parse.o : gengtype-parse.c gengtype.h \
  $(SYSTEM_H)
gengtype-parse.o: $(CONFIG_H)
build/gengtype-parse.o: $(BCONFIG_H)
gengtype-state.o build/gengtype-state.o: gengtype-state.c $(SYSTEM_H) \
  gengtype.h errors.h double-int.h version.h $(HASHTAB_H) $(OBSTACK_H) \
  $(XREGEX_H)
gengtype-state.o: $(CONFIG_H)
build/gengtype-state.o: $(BCONFIG_H)
gengtype.o build/gengtype.o : gengtype.c $(SYSTEM_H) gengtype.h 	\
  rtl.def insn-notes.def errors.h double-int.h version.h $(HASHTAB_H) \
  $(OBSTACK_H) $(XREGEX_H)
gengtype.o: $(CONFIG_H)
build/gengtype.o: $(BCONFIG_H)
build/genmddeps.o: genmddeps.c $(BCONFIG_H) $(SYSTEM_H) coretypes.h	\
  errors.h $(READ_MD_H)
build/genmodes.o : genmodes.c $(BCONFIG_H) $(SYSTEM_H) errors.h		\
  $(HASHTAB_H) machmode.def $(extra_modes_file)
build/genopinit.o : genopinit.c $(RTL_BASE_H) $(BCONFIG_H) $(SYSTEM_H)	\
  coretypes.h $(GTM_H) errors.h gensupport.h
build/genoutput.o : genoutput.c $(RTL_BASE_H) $(BCONFIG_H) $(SYSTEM_H)	\
  coretypes.h $(GTM_H) errors.h $(READ_MD_H) gensupport.h
build/genpeep.o : genpeep.c $(RTL_BASE_H) $(BCONFIG_H) $(SYSTEM_H)	\
  coretypes.h $(GTM_H) errors.h gensupport.h toplev.h $(DIAGNOSTIC_CORE_H)
build/genpreds.o : genpreds.c $(RTL_BASE_H) $(BCONFIG_H) $(SYSTEM_H)	\
  coretypes.h $(GTM_H) errors.h $(READ_MD_H) gensupport.h $(OBSTACK_H)
build/genrecog.o : genrecog.c $(RTL_BASE_H) $(BCONFIG_H) $(SYSTEM_H)	\
  coretypes.h $(GTM_H) errors.h $(READ_MD_H) gensupport.h
build/genhooks.o : genhooks.c $(TARGET_DEF) $(C_TARGET_DEF)		\
  $(COMMON_TARGET_DEF) $(BCONFIG_H) $(SYSTEM_H) errors.h

# Compile the programs that generate insn-* from the machine description.
# They are compiled with $(COMPILER_FOR_BUILD), and associated libraries,
# since they need to run on this machine
# even if GCC is being compiled to run on some other machine.

# All these programs use the RTL reader ($(BUILD_RTL)).
genprogrtl = attr attr-common attrtab automata codes conditions config emit \
	     extract flags opinit output peep preds recog
$(genprogrtl:%=build/gen%$(build_exeext)): $(BUILD_RTL)

# All these programs use the MD reader ($(BUILD_MD)).
genprogmd = $(genprogrtl) mddeps constants enums
$(genprogmd:%=build/gen%$(build_exeext)): $(BUILD_MD)

# All these programs need to report errors.
genprogerr = $(genprogmd) genrtl modes gtype hooks
$(genprogerr:%=build/gen%$(build_exeext)): $(BUILD_ERRORS)

# Remaining build programs.
genprog = $(genprogerr) check checksum condmd

# These programs need libs over and above what they get from the above list.
build/genautomata$(build_exeext) : BUILD_LIBS += -lm

# These programs are not linked with the MD reader.
build/gengtype$(build_exeext) : build/gengtype-lex.o build/gengtype-parse.o \
              build/gengtype-state.o build/version.o build/errors.o

gengtype$(exeext) : gengtype.o gengtype-lex.o gengtype-parse.o \
              gengtype-state.o version.o errors.o $(LIBDEPS)
	+$(LINKER) $(ALL_LINKERFLAGS) $(LDFLAGS) -o $@ \
	    $(filter-out ($LIBDEPS), $^) $(LIBS)

# Rule for the generator programs:
$(genprog:%=build/gen%$(build_exeext)): build/gen%$(build_exeext): build/gen%.o $(BUILD_LIBDEPS)
	+$(LINKER_FOR_BUILD) $(BUILD_LINKERFLAGS) $(BUILD_LDFLAGS) -o $@ \
	    $(filter-out $(BUILD_LIBDEPS), $^) $(BUILD_LIBS)

# Generated source files for gengtype.  Prepend inclusion of
# bconfig.h because AIX requires _LARGE_FILES to be defined before
# any system header is included.
gengtype-lex.c : gengtype-lex.l
	-$(FLEX) $(FLEXFLAGS) -o$@ $< && { \
	  echo '#include "bconfig.h"' > $@.tmp; \
	  cat $@ >> $@.tmp; \
	  mv $@.tmp $@; \
	}

#
# Remake internationalization support.
CFLAGS-intl.o += -DLOCALEDIR=\"$(localedir)\"
intl.o: intl.c $(CONFIG_H) $(SYSTEM_H) coretypes.h intl.h Makefile

#
# Remake cpp.

PREPROCESSOR_DEFINES = \
  -DGCC_INCLUDE_DIR=\"$(libsubdir)/include\" \
  -DFIXED_INCLUDE_DIR=\"$(libsubdir)/include-fixed\" \
  -DGPLUSPLUS_INCLUDE_DIR=\"$(gcc_gxx_include_dir)\" \
  -DGPLUSPLUS_INCLUDE_DIR_ADD_SYSROOT=$(gcc_gxx_include_dir_add_sysroot) \
  -DGPLUSPLUS_TOOL_INCLUDE_DIR=\"$(gcc_gxx_include_dir)/$(target_noncanonical)\" \
  -DGPLUSPLUS_BACKWARD_INCLUDE_DIR=\"$(gcc_gxx_include_dir)/backward\" \
  -DLOCAL_INCLUDE_DIR=\"$(local_includedir)\" \
  -DCROSS_INCLUDE_DIR=\"$(CROSS_SYSTEM_HEADER_DIR)\" \
  -DTOOL_INCLUDE_DIR=\"$(gcc_tooldir)/include\" \
  -DNATIVE_SYSTEM_HEADER_DIR=\"$(NATIVE_SYSTEM_HEADER_DIR)\" \
  -DPREFIX=\"$(prefix)/\" \
  -DSTANDARD_EXEC_PREFIX=\"$(libdir)/gcc/\" \
  @TARGET_SYSTEM_ROOT_DEFINE@

CFLAGS-cppbuiltin.o += $(PREPROCESSOR_DEFINES) -DBASEVER=$(BASEVER_s)
cppbuiltin.o: cppbuiltin.c $(CONFIG_H) $(SYSTEM_H) coretypes.h $(TM_H) \
	$(TREE_H) cppbuiltin.h Makefile

CFLAGS-cppdefault.o += $(PREPROCESSOR_DEFINES)
cppdefault.o: cppdefault.c $(CONFIG_H) $(SYSTEM_H) coretypes.h $(TM_H) \
	cppdefault.h Makefile

# Note for the stamp targets, we run the program `true' instead of
# having an empty command (nothing following the semicolon).

# gcov-iov.c is run on the build machine to generate gcov-iov.h from version.c
build/gcov-iov.o: gcov-iov.c $(BCONFIG_H) coretypes.h $(GTM_H) \
  $(SYSTEM_H) coretypes.h $(TM_H)

build/gcov-iov$(build_exeext): build/gcov-iov.o
	+$(LINKER_FOR_BUILD) $(BUILD_LINKERFLAGS) $(BUILD_LDFLAGS) \
		build/gcov-iov.o -o $@

gcov-iov.h: s-iov
s-iov: build/gcov-iov$(build_exeext) $(BASEVER) $(DEVPHASE)
	build/gcov-iov$(build_exeext) '$(BASEVER_c)' '$(DEVPHASE_c)' \
	    > tmp-gcov-iov.h
	$(SHELL) $(srcdir)/../move-if-change tmp-gcov-iov.h gcov-iov.h
	$(STAMP) s-iov

gcov.o: gcov.c gcov-io.c $(GCOV_IO_H) intl.h $(SYSTEM_H) coretypes.h $(TM_H) \
   $(CONFIG_H) version.h $(DIAGNOSTIC_H)
gcov-dump.o: gcov-dump.c gcov-io.c $(GCOV_IO_H) $(SYSTEM_H) coretypes.h \
   $(TM_H) $(CONFIG_H) version.h intl.h $(DIAGNOSTIC_H)

GCOV_OBJS = gcov.o
gcov$(exeext): $(GCOV_OBJS) $(LIBDEPS)
	+$(LINKER) $(ALL_LINKERFLAGS) $(LDFLAGS) $(GCOV_OBJS) $(LIBS) -o $@
GCOV_DUMP_OBJS = gcov-dump.o
gcov-dump$(exeext): $(GCOV_DUMP_OBJS) $(LIBDEPS)
	+$(LINKER) $(ALL_LINKERFLAGS) $(LDFLAGS) $(GCOV_DUMP_OBJS) \
		$(LIBS) -o $@
#
# Build the include directories.  The stamp files are stmp-* rather than
# s-* so that mostlyclean does not force the include directory to
# be rebuilt.

# Build the include directories.
stmp-int-hdrs: $(STMP_FIXINC) $(USER_H) fixinc_list
# Copy in the headers provided with gcc.
#
# The sed command gets just the last file name component;
# this is necessary because VPATH could add a dirname.
# Using basename would be simpler, but some systems don't have it.
#
# The touch command is here to workaround an AIX/Linux NFS bug.
#
# The move-if-change + cp -p twists for limits.h are intended to preserve
# the time stamp when we regenerate, to prevent pointless rebuilds during
# e.g. install-no-fixedincludes.
	-if [ -d include ] ; then true; else mkdir include; chmod a+rx include; fi
	-if [ -d include-fixed ] ; then true; else mkdir include-fixed; chmod a+rx include-fixed; fi
	for file in .. $(USER_H); do \
	  if [ X$$file != X.. ]; then \
	    realfile=`echo $$file | sed -e 's|.*/\([^/]*\)$$|\1|'`; \
	    $(STAMP) include/$$realfile; \
	    rm -f include/$$realfile; \
	    cp $$file include; \
	    chmod a+r include/$$realfile; \
	  fi; \
	done
	for file in .. $(USER_H_INC_NEXT_PRE); do \
	  if [ X$$file != X.. ]; then \
            mv include/$$file include/x_$$file; \
            echo "#include_next <$$file>" >include/$$file; \
            cat include/x_$$file >>include/$$file; \
            rm -f include/x_$$file; \
	    chmod a+r include/$$file; \
	  fi; \
	done
	for file in .. $(USER_H_INC_NEXT_POST); do \
	  if [ X$$file != X.. ]; then \
	    echo "#include_next <$$file>" >>include/$$file; \
	    chmod a+r include/$$file; \
	  fi; \
	done
	rm -f include/stdint.h
	if [ $(USE_GCC_STDINT) = wrap ]; then \
	  rm -f include/stdint-gcc.h; \
	  cp $(srcdir)/ginclude/stdint-gcc.h include/stdint-gcc.h; \
	  chmod a+r include/stdint-gcc.h; \
	  cp $(srcdir)/ginclude/stdint-wrap.h include/stdint.h; \
	  chmod a+r include/stdint.h; \
	elif [ $(USE_GCC_STDINT) = provide ]; then \
	  cp $(srcdir)/ginclude/stdint-gcc.h include/stdint.h; \
	  chmod a+r include/stdint.h; \
	fi
	set -e; for ml in `cat fixinc_list`; do \
	  sysroot_headers_suffix=`echo $${ml} | sed -e 's/;.*$$//'`; \
	  multi_dir=`echo $${ml} | sed -e 's/^[^;]*;//'`; \
	  fix_dir=include-fixed$${multi_dir}; \
	  if $(LIMITS_H_TEST) ; then \
	    cat $(srcdir)/limitx.h $(srcdir)/glimits.h $(srcdir)/limity.h > tmp-xlimits.h; \
	  else \
	    cat $(srcdir)/glimits.h > tmp-xlimits.h; \
	  fi; \
	  $(mkinstalldirs) $${fix_dir}; \
	  chmod a+rx $${fix_dir} || true; \
	  $(SHELL) $(srcdir)/../move-if-change \
	    tmp-xlimits.h  tmp-limits.h; \
	  rm -f $${fix_dir}/limits.h; \
	  cp -p tmp-limits.h $${fix_dir}/limits.h; \
	  chmod a+r $${fix_dir}/limits.h; \
	done
# Install the README
	rm -f include-fixed/README
	cp $(srcdir)/../fixincludes/README-fixinc include-fixed/README
	chmod a+r include-fixed/README
	$(STAMP) $@

.PHONY: install-gcc-tooldir
install-gcc-tooldir:
	$(mkinstalldirs) $(DESTDIR)$(gcc_tooldir)

macro_list: s-macro_list; @true
s-macro_list : $(GCC_PASSES)
	echo | $(GCC_FOR_TARGET) -E -dM - | \
	  sed -n -e 's/^#define \([^_][a-zA-Z0-9_]*\).*/\1/p' \
		 -e 's/^#define \(_[^_A-Z][a-zA-Z0-9_]*\).*/\1/p' | \
	  sort -u > tmp-macro_list
	$(SHELL) $(srcdir)/../move-if-change tmp-macro_list macro_list
	$(STAMP) s-macro_list

fixinc_list: s-fixinc_list; @true
s-fixinc_list : $(GCC_PASSES)
# Build up a list of multilib directories and corresponding sysroot
# suffixes, in form sysroot;multilib.
	if $(GCC_FOR_TARGET) -print-sysroot-headers-suffix > /dev/null 2>&1; then \
	  set -e; for ml in `$(GCC_FOR_TARGET) -print-multi-lib`; do \
	    multi_dir=`echo $${ml} | sed -e 's/;.*$$//'`; \
	    flags=`echo $${ml} | sed -e 's/^[^;]*;//' -e 's/@/ -/g'`; \
	    sfx=`$(GCC_FOR_TARGET) $${flags} -print-sysroot-headers-suffix`; \
	    if [ "$${multi_dir}" = "." ]; \
	      then multi_dir=""; \
	    else \
	      multi_dir=/$${multi_dir}; \
	    fi; \
	    echo "$${sfx};$${multi_dir}"; \
	  done; \
	else \
	  echo ";"; \
	fi > tmp-fixinc_list
	$(SHELL) $(srcdir)/../move-if-change tmp-fixinc_list fixinc_list
	$(STAMP) s-fixinc_list

# The line below is supposed to avoid accidentally matching the
# built-in suffix rule `.o:' to build fixincl out of fixincl.o.  You'd
# expect fixincl to be newer than fixincl.o, such that this situation
# would never come up.  As it turns out, if you use ccache with
# CCACHE_HARDLINK enabled, the compiler doesn't embed the current
# working directory in object files (-g absent, or -fno-working-dir
# present), and build and host are the same, fixincl for the host will
# build after fixincl for the build machine, getting a cache hit,
# thereby updating the timestamp of fixincl.o in the host tree.
# Because of CCACHE_HARDLINK, this will also update the timestamp in
# the build tree, and so fixincl in the build tree will appear to be
# out of date.  Yuck.
../$(build_subdir)/fixincludes/fixincl: ; @ :

# Build fixed copies of system files.
# Abort if no system headers available, unless building a crosscompiler.
# FIXME: abort unless building --without-headers would be more accurate and less ugly
stmp-fixinc: gsyslimits.h macro_list fixinc_list \
  $(build_objdir)/fixincludes/fixincl \
  $(build_objdir)/fixincludes/fixinc.sh
	rm -rf include-fixed; mkdir include-fixed
	-chmod a+rx include-fixed
	if [ -d ../prev-gcc ]; then \
	  cd ../prev-gcc && \
	  $(MAKE) real-$(INSTALL_HEADERS_DIR) DESTDIR=`pwd`/../gcc/ \
	    libsubdir=. ; \
	else \
	  set -e; for ml in `cat fixinc_list`; do \
	    sysroot_headers_suffix=`echo $${ml} | sed -e 's/;.*$$//'`; \
	    multi_dir=`echo $${ml} | sed -e 's/^[^;]*;//'`; \
	    fix_dir=include-fixed$${multi_dir}; \
	    if ! $(inhibit_libc) && test ! -d ${SYSTEM_HEADER_DIR}; then \
	      echo The directory that should contain system headers does not exist: >&2 ; \
	      echo "  ${SYSTEM_HEADER_DIR}" >&2 ; \
	      tooldir_sysinc=`echo "${gcc_tooldir}/sys-include" | sed -e :a -e "s,[^/]*/\.\.\/,," -e ta`; \
	      if test "x${SYSTEM_HEADER_DIR}" = "x$${tooldir_sysinc}"; \
	      then sleep 1; else exit 1; fi; \
	    fi; \
	    $(mkinstalldirs) $${fix_dir}; \
	    chmod a+rx $${fix_dir} || true; \
	    (TARGET_MACHINE='$(target)'; srcdir=`cd $(srcdir); ${PWD_COMMAND}`; \
	      SHELL='$(SHELL)'; MACRO_LIST=`${PWD_COMMAND}`/macro_list ; \
	      gcc_dir=`${PWD_COMMAND}` ; \
	      export TARGET_MACHINE srcdir SHELL MACRO_LIST && \
	      cd $(build_objdir)/fixincludes && \
	      $(SHELL) ./fixinc.sh "$${gcc_dir}/$${fix_dir}" \
	        $(SYSTEM_HEADER_DIR) $(OTHER_FIXINCLUDES_DIRS) ); \
	    rm -f $${fix_dir}/syslimits.h; \
	    if [ -f $${fix_dir}/limits.h ]; then \
	      mv $${fix_dir}/limits.h $${fix_dir}/syslimits.h; \
	    else \
	      cp $(srcdir)/gsyslimits.h $${fix_dir}/syslimits.h; \
	    fi; \
	    chmod a+r $${fix_dir}/syslimits.h; \
	  done; \
	fi
	$(STAMP) stmp-fixinc
#

# Install with the gcc headers files, not the fixed include files, which we
# are typically not allowed to distribute.  The general idea is to:
#  - Get to "install" with a bare set of internal headers, not the
#    fixed system ones,
#  - Prevent rebuilds of what normally depends on the headers, which is
#    useless for installation purposes and would rely on improper headers.
#  - Restore as much of the original state as possible.

.PHONY: install-no-fixedincludes

install-no-fixedincludes:
	# Stash the current set of headers away, save stamps we're going to
	# alter explicitly, and arrange for fixincludes not to run next time
	# we trigger a headers rebuild.
	-rm -rf tmp-include
	-mv include tmp-include 2>/dev/null
	-mv include-fixed tmp-include-fixed 2>/dev/null
	-mv stmp-int-hdrs tmp-stmp-int-hdrs 2>/dev/null
	-mv stmp-fixinc tmp-stmp-fixinc 2>/dev/null
	-mkdir include
	-cp -p $(srcdir)/gsyslimits.h include/syslimits.h
	-touch stmp-fixinc

	# Rebuild our internal headers, restore the original stamps so that
	# "install" doesn't trigger pointless rebuilds because of that update,
	# then do install
	$(MAKE) $(FLAGS_TO_PASS) stmp-int-hdrs
	-mv tmp-stmp-int-hdrs stmp-int-hdrs 2>/dev/null
	-mv tmp-stmp-fixinc stmp-fixinc 2>/dev/null
	$(MAKE) $(FLAGS_TO_PASS) install

	# Restore the original set of maybe-fixed headers
	-rm -rf include; mv tmp-include include 2>/dev/null
	-rm -rf include-fixed; mv tmp-include-fixed include-fixed 2>/dev/null

# Remake the info files.

doc: $(BUILD_INFO) $(GENERATED_MANPAGES)

INFOFILES = doc/cpp.info doc/gcc.info doc/gccint.info \
            doc/gccinstall.info doc/cppinternals.info

info: $(INFOFILES) lang.info @GENINSRC@ srcinfo lang.srcinfo

srcinfo: $(INFOFILES)
	-cp -p $^ $(srcdir)/doc

TEXI_CPP_FILES = cpp.texi fdl.texi cppenv.texi cppopts.texi		\
	 gcc-common.texi gcc-vers.texi

TEXI_GCC_FILES = gcc.texi gcc-common.texi gcc-vers.texi frontends.texi	\
	 standards.texi invoke.texi extend.texi md.texi objc.texi	\
	 gcov.texi trouble.texi bugreport.texi service.texi		\
	 contribute.texi compat.texi funding.texi gnu.texi gpl_v3.texi	\
	 fdl.texi contrib.texi cppenv.texi cppopts.texi			\
	 implement-c.texi implement-cxx.texi arm-neon-intrinsics.texi

# we explicitly use $(srcdir)/doc/tm.texi here to avoid confusion with
# the generated tm.texi; the latter might have a more recent timestamp,
# but we don't want to rebuild the info files unless the contents of
# the *.texi files have changed.
TEXI_GCCINT_FILES = gccint.texi gcc-common.texi gcc-vers.texi		\
	 contribute.texi makefile.texi configterms.texi options.texi	\
	 portability.texi interface.texi passes.texi rtl.texi md.texi	\
	 $(srcdir)/doc/tm.texi hostconfig.texi fragments.texi	\
	 configfiles.texi collect2.texi headerdirs.texi funding.texi	\
	 gnu.texi gpl_v3.texi fdl.texi contrib.texi languages.texi	\
	 sourcebuild.texi gty.texi libgcc.texi cfg.texi tree-ssa.texi	\
	 loop.texi generic.texi gimple.texi plugins.texi

TEXI_GCCINSTALL_FILES = install.texi install-old.texi fdl.texi		\
	 gcc-common.texi gcc-vers.texi

TEXI_CPPINT_FILES = cppinternals.texi gcc-common.texi gcc-vers.texi

# gcc-vers.texi is generated from the version files.
gcc-vers.texi: $(BASEVER) $(DEVPHASE)
	(echo "@set version-GCC $(BASEVER_c)"; \
	 if [ "$(DEVPHASE_c)" = "experimental" ]; \
	 then echo "@set DEVELOPMENT"; \
	 else echo "@clear DEVELOPMENT"; \
	 fi) > $@T
	$(build_file_translate) echo @set srcdir $(abs_srcdir) >> $@T
	if [ -n "$(PKGVERSION)" ]; then \
	  echo "@set VERSION_PACKAGE $(PKGVERSION)" >> $@T; \
	fi
	echo "@set BUGURL $(BUGURL_TEXI)" >> $@T; \
	mv -f $@T $@


# The *.1, *.7, *.info, *.dvi, and *.pdf files are being generated from implicit
# patterns.  To use them, put each of the specific targets with its
# specific dependencies but no build commands.

doc/cpp.info: $(TEXI_CPP_FILES)
doc/gcc.info: $(TEXI_GCC_FILES)
doc/gccint.info: $(TEXI_GCCINT_FILES)
doc/cppinternals.info: $(TEXI_CPPINT_FILES)

doc/%.info: %.texi
	if [ x$(BUILD_INFO) = xinfo ]; then \
		$(MAKEINFO) $(MAKEINFOFLAGS) -I . -I $(gcc_docdir) \
			-I $(gcc_docdir)/include -o $@ $<; \
	fi

# Duplicate entry to handle renaming of gccinstall.info
doc/gccinstall.info: $(TEXI_GCCINSTALL_FILES)
	if [ x$(BUILD_INFO) = xinfo ]; then \
		$(MAKEINFO) $(MAKEINFOFLAGS) -I $(gcc_docdir) \
			-I $(gcc_docdir)/include -o $@ $<; \
	fi

doc/cpp.dvi: $(TEXI_CPP_FILES)
doc/gcc.dvi: $(TEXI_GCC_FILES)
doc/gccint.dvi: $(TEXI_GCCINT_FILES)
doc/cppinternals.dvi: $(TEXI_CPPINT_FILES)

doc/cpp.pdf: $(TEXI_CPP_FILES)
doc/gcc.pdf: $(TEXI_GCC_FILES)
doc/gccint.pdf: $(TEXI_GCCINT_FILES)
doc/cppinternals.pdf: $(TEXI_CPPINT_FILES)

$(build_htmldir)/cpp/index.html: $(TEXI_CPP_FILES)
$(build_htmldir)/gcc/index.html: $(TEXI_GCC_FILES)
$(build_htmldir)/gccint/index.html: $(TEXI_GCCINT_FILES)
$(build_htmldir)/cppinternals/index.html: $(TEXI_CPPINT_FILES)

dvi:: doc/gcc.dvi doc/gccint.dvi doc/gccinstall.dvi doc/cpp.dvi \
      doc/cppinternals.dvi lang.dvi

doc/%.dvi: %.texi
	$(TEXI2DVI) -I . -I $(abs_docdir) -I $(abs_docdir)/include -o $@ $<

# Duplicate entry to handle renaming of gccinstall.dvi
doc/gccinstall.dvi: $(TEXI_GCCINSTALL_FILES)
	$(TEXI2DVI) -I . -I $(abs_docdir) -I $(abs_docdir)/include -o $@ $<

PDFFILES = doc/gcc.pdf doc/gccint.pdf doc/gccinstall.pdf doc/cpp.pdf \
           doc/cppinternals.pdf

pdf:: $(PDFFILES) lang.pdf

doc/%.pdf: %.texi
	$(TEXI2PDF) -I . -I $(abs_docdir) -I $(abs_docdir)/include -o $@ $<

# Duplicate entry to handle renaming of gccinstall.pdf
doc/gccinstall.pdf: $(TEXI_GCCINSTALL_FILES)
	$(TEXI2PDF) -I . -I $(abs_docdir) -I $(abs_docdir)/include -o $@ $<

# List the directories or single hmtl files which are installed by
# install-html. The lang.html file triggers language fragments to build
# html documentation.
HTMLS_INSTALL=$(build_htmldir)/cpp $(build_htmldir)/gcc \
       $(build_htmldir)/gccinstall $(build_htmldir)/gccint \
       $(build_htmldir)/cppinternals

# List the html file targets.
HTMLS_BUILD=$(build_htmldir)/cpp/index.html $(build_htmldir)/gcc/index.html \
       $(build_htmldir)/gccinstall/index.html $(build_htmldir)/gccint/index.html \
       $(build_htmldir)/cppinternals/index.html lang.html

html:: $(HTMLS_BUILD)

$(build_htmldir)/%/index.html: %.texi
	$(mkinstalldirs) $(@D)
	rm -f $(@D)/*
	$(TEXI2HTML) -I $(abs_docdir) -I $(abs_docdir)/include -o $(@D) $<

# Duplicate entry to handle renaming of gccinstall
$(build_htmldir)/gccinstall/index.html: $(TEXI_GCCINSTALL_FILES)
	$(mkinstalldirs) $(@D)
	echo rm -f $(@D)/*
	SOURCEDIR=$(abs_docdir) \
	DESTDIR=$(@D) \
	$(SHELL) $(srcdir)/doc/install.texi2html

MANFILES = doc/gcov.1 doc/cpp.1 doc/gcc.1 doc/gfdl.7 doc/gpl.7 doc/fsf-funding.7

generated-manpages: man

man: $(MANFILES) lang.man @GENINSRC@ srcman lang.srcman

srcman: $(MANFILES)
	-cp -p $^ $(srcdir)/doc

doc/%.1: %.pod
	$(STAMP) $@
	-($(POD2MAN) --section=1 $< > $(@).T$$$$ && \
		mv -f $(@).T$$$$ $@) || \
		(rm -f $(@).T$$$$ && exit 1)

doc/%.7: %.pod
	$(STAMP) $@
	-($(POD2MAN) --section=7 $< > $(@).T$$$$ && \
		mv -f $(@).T$$$$ $@) || \
		(rm -f $(@).T$$$$ && exit 1)

%.pod: %.texi
	$(STAMP) $@
	-$(TEXI2POD) -DBUGURL="$(BUGURL_TEXI)" $< > $@

.INTERMEDIATE: cpp.pod gcc.pod gfdl.pod fsf-funding.pod
cpp.pod: cpp.texi cppenv.texi cppopts.texi

# These next rules exist because the output name is not the same as
# the input name, so our implicit %.pod rule will not work.

gcc.pod: invoke.texi cppenv.texi cppopts.texi gcc-vers.texi
	$(STAMP) $@
	-$(TEXI2POD) $< > $@
gfdl.pod: fdl.texi
	$(STAMP) $@
	-$(TEXI2POD) $< > $@
fsf-funding.pod: funding.texi
	$(STAMP) $@
	-$(TEXI2POD) $< > $@
gpl.pod: gpl_v3.texi
	$(STAMP) $@
	-$(TEXI2POD) $< > $@

#
# Deletion of files made during compilation.
# There are four levels of this:
#   `mostlyclean', `clean', `distclean' and `maintainer-clean'.
# `mostlyclean' is useful while working on a particular type of machine.
# It deletes most, but not all, of the files made by compilation.
# It does not delete libgcc.a or its parts, so it won't have to be recompiled.
# `clean' deletes everything made by running `make all'.
# `distclean' also deletes the files made by config.
# `maintainer-clean' also deletes everything that could be regenerated
# automatically, except for `configure'.
# We remove as much from the language subdirectories as we can
# (less duplicated code).

mostlyclean: lang.mostlyclean
	-rm -f $(MOSTLYCLEANFILES)
	-rm -f *$(objext)
	-rm -f *$(coverageexts)
# Delete build programs
	-rm -f build/*
	-rm -f mddeps.mk
# Delete other built files.
	-rm -f specs.h options.c options.h options-save.c
# Delete the stamp and temporary files.
	-rm -f s-* tmp-* stamp-* stmp-*
	-rm -f */stamp-* */tmp-*
# Delete debugging dump files.
	-rm -f *.[0-9][0-9].* */*.[0-9][0-9].*
# Delete some files made during installation.
	-rm -f specs $(SPECS)
	-rm -f collect collect2 mips-tfile mips-tdump
# Delete unwanted output files from TeX.
	-rm -f *.toc *.log *.vr *.fn *.cp *.tp *.ky *.pg
	-rm -f */*.toc */*.log */*.vr */*.fn */*.cp */*.tp */*.ky */*.pg
# Delete sorted indices we don't actually use.
	-rm -f gcc.vrs gcc.kys gcc.tps gcc.pgs gcc.fns
# Delete core dumps.
	-rm -f core */core
# Delete file generated for gengtype
	-rm -f gtyp-input.list
# Delete files generated by gengtype
	-rm -f gtype-*
	-rm -f gt-*
	-rm -f gtype.state
# Delete genchecksum outputs
	-rm -f *-checksum.c

# Delete all files made by compilation
# that don't exist in the distribution.
clean: mostlyclean lang.clean
	-rm -f libgcc.a libgcc_eh.a libgcov.a
	-rm -f libgcc_s*
	-rm -f libunwind*
	-rm -f config.h tconfig.h bconfig.h tm_p.h tm.h
	-rm -f options.c options.h optionlist
	-rm -f cs-*
	-rm -f doc/*.dvi
	-rm -f doc/*.pdf
# Delete the include directories.
	-rm -rf include include-fixed
# Delete files used by the "multilib" facility (including libgcc subdirs).
	-rm -f multilib.h tmpmultilib*
	-if [ "x$(MULTILIB_DIRNAMES)" != x ] ; then \
	  rm -rf $(MULTILIB_DIRNAMES); \
	else if [ "x$(MULTILIB_OPTIONS)" != x ] ; then \
	  rm -rf `echo $(MULTILIB_OPTIONS) | sed -e 's/\// /g'`; \
	fi ; fi

# Delete all files that users would normally create
# while building and installing GCC.
distclean: clean lang.distclean
	-rm -f auto-host.h auto-build.h
	-rm -f cstamp-h
	-rm -f config.status config.run config.cache config.bak
	-rm -f Make-lang Make-hooks Make-host Make-target
	-rm -f Makefile *.oaux
	-rm -f gthr-default.h
	-rm -f TAGS */TAGS
	-rm -f *.asm
	-rm -f site.exp site.bak testsuite/site.exp testsuite/site.bak
	-rm -f testsuite/*.log testsuite/*.sum
	-cd testsuite && rm -f x *.x *.x? *.exe *.rpo *.o *.s *.S *.c
	-cd testsuite && rm -f *.out *.gcov *$(coverageexts)
	-rm -rf ${QMTEST_DIR} stamp-qmtest
	-rm -f cxxmain.c
	-rm -f .gdbinit configargs.h
	-rm -f gcov.pod
# Delete po/*.gmo only if we are not building in the source directory.
	-if [ ! -f po/exgettext ]; then rm -f po/*.gmo; fi
	-rmdir ada cp f java objc intl po testsuite plugin 2>/dev/null

# Get rid of every file that's generated from some other file, except for `configure'.
# Most of these files ARE PRESENT in the GCC distribution.
maintainer-clean:
	@echo 'This command is intended for maintainers to use; it'
	@echo 'deletes files that may need special tools to rebuild.'
	$(MAKE) lang.maintainer-clean distclean
	-rm -f cpp.??s cpp.*aux
	-rm -f gcc.??s gcc.*aux
	-rm -f $(gcc_docdir)/*.info $(gcc_docdir)/*.1 $(gcc_docdir)/*.7 $(gcc_docdir)/*.dvi $(gcc_docdir)/*.pdf
#
# Entry points `install', `install-strip', and `uninstall'.
# Also use `install-collect2' to install collect2 when the config files don't.

# Copy the compiler files into directories where they will be run.
# Install the driver last so that the window when things are
# broken is small.
install: install-common $(INSTALL_HEADERS) \
    install-cpp install-man install-info install-@POSUB@ \
    install-driver install-lto-wrapper install-gcc-ar

ifeq ($(enable_plugin),yes)
install: install-plugin
endif

install-strip: override INSTALL_PROGRAM = $(INSTALL_STRIP_PROGRAM)
ifneq ($(STRIP),)
install-strip: STRIPPROG = $(STRIP)
export STRIPPROG
endif
install-strip: install

# Handle cpp installation.
install-cpp: installdirs cpp$(exeext)
	-rm -f $(DESTDIR)$(bindir)/$(CPP_INSTALL_NAME)$(exeext)
	-$(INSTALL_PROGRAM) -m 755 cpp$(exeext) $(DESTDIR)$(bindir)/$(CPP_INSTALL_NAME)$(exeext)
	-if [ x$(cpp_install_dir) != x ]; then \
	  rm -f $(DESTDIR)$(prefix)/$(cpp_install_dir)/$(CPP_INSTALL_NAME)$(exeext); \
	  $(INSTALL_PROGRAM) -m 755 cpp$(exeext) $(DESTDIR)$(prefix)/$(cpp_install_dir)/$(CPP_INSTALL_NAME)$(exeext); \
	else true; fi

# Create the installation directories.
# $(libdir)/gcc/include isn't currently searched by cpp.
installdirs:
	$(mkinstalldirs) $(DESTDIR)$(libsubdir)
	$(mkinstalldirs) $(DESTDIR)$(libexecsubdir)
	$(mkinstalldirs) $(DESTDIR)$(bindir)
	$(mkinstalldirs) $(DESTDIR)$(includedir)
	$(mkinstalldirs) $(DESTDIR)$(infodir)
	$(mkinstalldirs) $(DESTDIR)$(man1dir)
	$(mkinstalldirs) $(DESTDIR)$(man7dir)

PLUGIN_HEADERS = $(TREE_H) $(CONFIG_H) $(SYSTEM_H) coretypes.h $(TM_H) \
  toplev.h $(DIAGNOSTIC_CORE_H) $(BASIC_BLOCK_H) $(GIMPLE_H) $(TREE_PASS_H) $(GCC_PLUGIN_H) \
  $(GGC_H) $(TREE_DUMP_H) $(PRETTY_PRINT_H) $(OPTS_H) $(PARAMS_H) plugin.def \
  $(tm_file_list) $(tm_include_list) $(tm_p_file_list) $(tm_p_include_list) \
  $(host_xm_file_list) $(host_xm_include_list) $(xm_include_list) \
  intl.h $(PLUGIN_VERSION_H) $(DIAGNOSTIC_H) ${C_TREE_H} \
  $(C_COMMON_H) c-family/c-objc.h $(C_PRETTY_PRINT_H) \
  tree-iterator.h $(PLUGIN_H) $(TREE_FLOW_H) langhooks.h incpath.h debug.h \
  $(EXCEPT_H) tree-ssa-sccvn.h real.h output.h $(IPA_UTILS_H) \
  $(C_PRAGMA_H)  $(CPPLIB_H)  $(FUNCTION_H) \
  cppdefault.h flags.h $(MD5_H) params.def params.h prefix.h tree-inline.h \
  gimple-pretty-print.h tree-pretty-print.h realmpfr.h \
  $(IPA_PROP_H) $(RTL_H) $(TM_P_H) $(CFGLOOP_H) $(EMIT_RTL_H) version.h

# generate the 'build fragment' b-header-vars
s-header-vars: Makefile
	rm -f tmp-header-vars
	$(foreach header_var,$(shell sed < Makefile -e 's/^\([A-Z0-9_]*_H\)[      ]*=.*/\1/p' -e d),echo $(header_var)=$(shell echo $($(header_var):$(srcdir)/%=.../%) | sed -e 's~\.\.\./config/~config/~' -e 's~\.\.\..*/~~') >> tmp-header-vars;) \
	$(SHELL) $(srcdir)/../move-if-change tmp-header-vars b-header-vars
	$(STAMP) s-header-vars

# Install gengtype
install-gengtype: installdirs gengtype$(exeext) gtype.state
	$(mkinstalldirs) $(DESTDIR)$(plugin_resourcesdir)
	$(INSTALL_DATA) gtype.state $(DESTDIR)$(plugin_resourcesdir)/gtype.state
	$(mkinstalldirs) $(DESTDIR)$(plugin_bindir)
	$(INSTALL_PROGRAM) gengtype$(exeext) $(DESTDIR)$(plugin_bindir)/gengtype$(exeext)

# Install the headers needed to build a plugin.
install-plugin: installdirs lang.install-plugin s-header-vars install-gengtype
# We keep the directory structure for files in config or c-family and .def
# files. All other files are flattened to a single directory.
	$(mkinstalldirs) $(DESTDIR)$(plugin_includedir)
	headers=`echo $(PLUGIN_HEADERS) | tr ' ' '\012' | sort -u`; \
	srcdirstrip=`echo "$(srcdir)" | sed 's/[].[^$$\\*|]/\\\\&/g'`; \
	for file in $$headers; do \
	  if [ -f $$file ] ; then \
	    path=$$file; \
	  elif [ -f $(srcdir)/$$file ]; then \
	    path=$(srcdir)/$$file; \
	  else continue; \
	  fi; \
	  case $$path in \
	  "$(srcdir)"/config/* | "$(srcdir)"/c-family/* | "$(srcdir)"/*.def ) \
	    base=`echo "$$path" | sed -e "s|$$srcdirstrip/||"`;; \
	  *) base=`basename $$path` ;; \
	  esac; \
	  dest=$(plugin_includedir)/$$base; \
	  echo $(INSTALL_DATA) $$path $(DESTDIR)$$dest; \
	  dir=`dirname $$dest`; \
	  $(mkinstalldirs) $(DESTDIR)$$dir; \
	  $(INSTALL_DATA) $$path $(DESTDIR)$$dest; \
	done
	$(INSTALL_DATA) b-header-vars $(DESTDIR)$(plugin_includedir)/b-header-vars

# Install the compiler executables built during cross compilation.
install-common: native lang.install-common installdirs
	for file in $(COMPILERS); do \
	  if [ -f $$file ] ; then \
	    rm -f $(DESTDIR)$(libexecsubdir)/$$file; \
	    $(INSTALL_PROGRAM) $$file $(DESTDIR)$(libexecsubdir)/$$file; \
	  else true; \
	  fi; \
	done
	for file in $(EXTRA_PASSES) $(EXTRA_PROGRAMS) $(COLLECT2) ..; do \
	  if [ x"$$file" != x.. ]; then \
	    rm -f $(DESTDIR)$(libexecsubdir)/$$file; \
	    $(INSTALL_PROGRAM) $$file $(DESTDIR)$(libexecsubdir)/$$file; \
	  else true; fi; \
	done
# We no longer install the specs file because its presence makes the
# driver slower, and because people who need it can recreate it by
# using -dumpspecs.  We remove any old version because it would
# otherwise override the specs built into the driver.
	rm -f $(DESTDIR)$(libsubdir)/specs
# Install gcov if it was compiled.
	-if [ -f gcov$(exeext) ]; \
	then \
	    rm -f $(DESTDIR)$(bindir)/$(GCOV_INSTALL_NAME)$(exeext); \
	    $(INSTALL_PROGRAM) gcov$(exeext) $(DESTDIR)$(bindir)/$(GCOV_INSTALL_NAME)$(exeext); \
	fi

# Install the driver program as $(target_noncanonical)-gcc,
# $(target_noncanonical)-gcc-$(version)
# and also as either gcc (if native) or $(gcc_tooldir)/bin/gcc.
install-driver: installdirs xgcc$(exeext)
	-rm -f $(DESTDIR)$(bindir)/$(GCC_INSTALL_NAME)$(exeext)
	-$(INSTALL_PROGRAM) xgcc$(exeext) $(DESTDIR)$(bindir)/$(GCC_INSTALL_NAME)$(exeext)
	-rm -f $(DESTDIR)$(bindir)/$(target_noncanonical)-gcc-$(version)$(exeext)
	-( cd $(DESTDIR)$(bindir) && \
	   $(LN) $(GCC_INSTALL_NAME)$(exeext) $(target_noncanonical)-gcc-$(version)$(exeext) )
	-if [ -f gcc-cross$(exeext) ] ; then \
	  if [ -d $(DESTDIR)$(gcc_tooldir)/bin/. ] ; then \
	    rm -f $(DESTDIR)$(gcc_tooldir)/bin/gcc$(exeext); \
	    $(INSTALL_PROGRAM) gcc-cross$(exeext) $(DESTDIR)$(gcc_tooldir)/bin/gcc$(exeext); \
	  else true; fi; \
	else \
	  rm -f $(DESTDIR)$(bindir)/$(target_noncanonical)-gcc-tmp$(exeext); \
	  ( cd $(DESTDIR)$(bindir) && \
	    $(LN) $(GCC_INSTALL_NAME)$(exeext) $(target_noncanonical)-gcc-tmp$(exeext) && \
	    mv -f $(target_noncanonical)-gcc-tmp$(exeext) $(GCC_TARGET_INSTALL_NAME)$(exeext) ); \
	fi

# Install the info files.
# $(INSTALL_DATA) might be a relative pathname, so we can't cd into srcdir
# to do the install.
install-info:: doc installdirs \
	$(DESTDIR)$(infodir)/cpp.info \
	$(DESTDIR)$(infodir)/gcc.info \
	$(DESTDIR)$(infodir)/cppinternals.info \
	$(DESTDIR)$(infodir)/gccinstall.info \
	$(DESTDIR)$(infodir)/gccint.info \
	lang.install-info

$(DESTDIR)$(infodir)/%.info: doc/%.info installdirs
	rm -f $@
	if [ -f $< ]; then \
	  for f in $(<)*; do \
	    realfile=`echo $$f | sed -e 's|.*/\([^/]*\)$$|\1|'`; \
	    $(INSTALL_DATA) $$f $(DESTDIR)$(infodir)/$$realfile; \
	    chmod a-x $(DESTDIR)$(infodir)/$$realfile; \
	  done; \
	else true; fi
	-if $(SHELL) -c 'install-info --version' >/dev/null 2>&1; then \
	  if [ -f $@ ]; then \
	    install-info --dir-file=$(DESTDIR)$(infodir)/dir $@; \
	  else true; fi; \
	else true; fi;

pdf__strip_dir = `echo $$p | sed -e 's|^.*/||'`;

install-pdf: $(PDFFILES) lang.install-pdf
	@$(NORMAL_INSTALL)
	test -z "$(pdfdir)/gcc" || $(mkinstalldirs) "$(DESTDIR)$(pdfdir)/gcc"
	@list='$(PDFFILES)'; for p in $$list; do \
	  if test -f "$$p"; then d=; else d="$(srcdir)/"; fi; \
	  f=$(pdf__strip_dir) \
	  echo " $(INSTALL_DATA) '$$d$$p' '$(DESTDIR)$(pdfdir)/gcc/$$f'"; \
	  $(INSTALL_DATA) "$$d$$p" "$(DESTDIR)$(pdfdir)/gcc/$$f"; \
	done

html__strip_dir = `echo $$p | sed -e 's|^.*/||'`;

install-html: $(HTMLS_BUILD) lang.install-html
	@$(NORMAL_INSTALL)
	test -z "$(htmldir)" || $(mkinstalldirs) "$(DESTDIR)$(htmldir)"
	@list='$(HTMLS_INSTALL)'; for p in $$list; do \
	  if test -f "$$p" || test -d "$$p"; then d=""; else d="$(srcdir)/"; fi; \
	  f=$(html__strip_dir) \
	  if test -d "$$d$$p"; then \
	    echo " $(mkinstalldirs) '$(DESTDIR)$(htmldir)/$$f'"; \
	    $(mkinstalldirs) "$(DESTDIR)$(htmldir)/$$f" || exit 1; \
	    echo " $(INSTALL_DATA) '$$d$$p'/* '$(DESTDIR)$(htmldir)/$$f'"; \
	    $(INSTALL_DATA) "$$d$$p"/* "$(DESTDIR)$(htmldir)/$$f"; \
	  else \
	    echo " $(INSTALL_DATA) '$$d$$p' '$(DESTDIR)$(htmldir)/$$f'"; \
	    $(INSTALL_DATA) "$$d$$p" "$(DESTDIR)$(htmldir)/$$f"; \
	  fi; \
	done

# Install the man pages.
install-man: lang.install-man \
	$(DESTDIR)$(man1dir)/$(GCC_INSTALL_NAME)$(man1ext) \
	$(DESTDIR)$(man1dir)/$(CPP_INSTALL_NAME)$(man1ext) \
	$(DESTDIR)$(man1dir)/$(GCOV_INSTALL_NAME)$(man1ext) \
	$(DESTDIR)$(man7dir)/fsf-funding$(man7ext) \
	$(DESTDIR)$(man7dir)/gfdl$(man7ext) \
	$(DESTDIR)$(man7dir)/gpl$(man7ext)

$(DESTDIR)$(man7dir)/%$(man7ext): doc/%.7 installdirs
	-rm -f $@
	-$(INSTALL_DATA) $< $@
	-chmod a-x $@

$(DESTDIR)$(man1dir)/$(GCC_INSTALL_NAME)$(man1ext): doc/gcc.1 installdirs
	-rm -f $@
	-$(INSTALL_DATA) $< $@
	-chmod a-x $@

$(DESTDIR)$(man1dir)/$(CPP_INSTALL_NAME)$(man1ext): doc/cpp.1 installdirs
	-rm -f $@
	-$(INSTALL_DATA) $< $@
	-chmod a-x $@

$(DESTDIR)$(man1dir)/$(GCOV_INSTALL_NAME)$(man1ext): doc/gcov.1 installdirs
	-rm -f $@
	-$(INSTALL_DATA) $< $@
	-chmod a-x $@

# Install all the header files built in the include subdirectory.
install-headers: $(INSTALL_HEADERS_DIR)
# Fix symlinks to absolute paths in the installed include directory to
# point to the installed directory, not the build directory.
# Don't need to use LN_S here since we really do need ln -s and no substitutes.
	-files=`cd $(DESTDIR)$(libsubdir)/include-fixed; find . -type l -print 2>/dev/null`; \
	if [ $$? -eq 0 ]; then \
	  dir=`cd include-fixed; ${PWD_COMMAND}`; \
	  for i in $$files; do \
	    dest=`ls -ld $(DESTDIR)$(libsubdir)/include-fixed/$$i | sed -n 's/.*-> //p'`; \
	    if expr "$$dest" : "$$dir.*" > /dev/null; then \
	      rm -f $(DESTDIR)$(libsubdir)/include-fixed/$$i; \
	      ln -s `echo $$i | sed "s|/[^/]*|/..|g" | sed 's|/..$$||'``echo "$$dest" | sed "s|$$dir||"` $(DESTDIR)$(libsubdir)/include-fixed/$$i; \
	    fi; \
	  done; \
	fi

# Create or recreate the gcc private include file directory.
install-include-dir: installdirs
	$(mkinstalldirs) $(DESTDIR)$(libsubdir)/include
	-rm -rf $(DESTDIR)$(libsubdir)/include-fixed
	mkdir $(DESTDIR)$(libsubdir)/include-fixed
	-chmod a+rx $(DESTDIR)$(libsubdir)/include-fixed

# Create or recreate the install-tools include file directory.
itoolsdir = $(libexecsubdir)/install-tools
itoolsdatadir = $(libsubdir)/install-tools
install-itoolsdirs: installdirs
	$(mkinstalldirs) $(DESTDIR)$(itoolsdatadir)/include
	$(mkinstalldirs) $(DESTDIR)$(itoolsdir)

# Install the include directory using tar.
install-headers-tar: stmp-int-hdrs install-include-dir
# We use `pwd`/include instead of just include to problems with CDPATH
# Unless a full pathname is provided, some shells would print the new CWD,
# found in CDPATH, corrupting the output.  We could just redirect the
# output of `cd', but some shells lose on redirection within `()'s
	(cd `${PWD_COMMAND}`/include ; \
	 tar -cf - .; exit 0) | (cd $(DESTDIR)$(libsubdir)/include; tar xpf - )
	(cd `${PWD_COMMAND}`/include-fixed ; \
	 tar -cf - .; exit 0) | (cd $(DESTDIR)$(libsubdir)/include-fixed; tar xpf - )
# /bin/sh on some systems returns the status of the first tar,
# and that can lose with GNU tar which always writes a full block.
# So use `exit 0' to ignore its exit status.

# Install the include directory using cpio.
install-headers-cpio: stmp-int-hdrs install-include-dir
# See discussion about the use of `pwd` above
	cd `${PWD_COMMAND}`/include ; \
	find . -print | cpio -pdum $(DESTDIR)$(libsubdir)/include
	cd `${PWD_COMMAND}`/include-fixed ; \
	find . -print | cpio -pdum $(DESTDIR)$(libsubdir)/include-fixed

# Install the include directory using cp.
install-headers-cp: stmp-int-hdrs install-include-dir
	cp -p -r include $(DESTDIR)$(libsubdir)
	cp -p -r include-fixed $(DESTDIR)$(libsubdir)

# Targets without dependencies, for use in prev-gcc during bootstrap.
real-install-headers-tar:
	(cd `${PWD_COMMAND}`/include-fixed ; \
	 tar -cf - .; exit 0) | (cd $(DESTDIR)$(libsubdir)/include-fixed; tar xpf - )

real-install-headers-cpio:
	cd `${PWD_COMMAND}`/include-fixed ; \
	find . -print | cpio -pdum $(DESTDIR)$(libsubdir)/include-fixed

real-install-headers-cp:
	cp -p -r include-fixed $(DESTDIR)$(libsubdir)

# Install supporting files for fixincludes to be run later.
install-mkheaders: stmp-int-hdrs install-itoolsdirs \
  macro_list fixinc_list
	$(INSTALL_DATA) $(srcdir)/gsyslimits.h \
	  $(DESTDIR)$(itoolsdatadir)/gsyslimits.h
	$(INSTALL_DATA) macro_list $(DESTDIR)$(itoolsdatadir)/macro_list
	$(INSTALL_DATA) fixinc_list $(DESTDIR)$(itoolsdatadir)/fixinc_list
	set -e; for ml in `cat fixinc_list`; do \
	  multi_dir=`echo $${ml} | sed -e 's/^[^;]*;//'`; \
	  $(mkinstalldirs) $(DESTDIR)$(itoolsdatadir)/include$${multi_dir}; \
	  $(INSTALL_DATA) include-fixed$${multidir}/limits.h $(DESTDIR)$(itoolsdatadir)/include$${multi_dir}/limits.h; \
	done
	$(INSTALL_SCRIPT) $(srcdir)/../mkinstalldirs \
		$(DESTDIR)$(itoolsdir)/mkinstalldirs ; \
	sysroot_headers_suffix='$${sysroot_headers_suffix}'; \
		echo 'SYSTEM_HEADER_DIR="'"$(SYSTEM_HEADER_DIR)"'"' \
		> $(DESTDIR)$(itoolsdatadir)/mkheaders.conf
	echo 'OTHER_FIXINCLUDES_DIRS="$(OTHER_FIXINCLUDES_DIRS)"' \
		>> $(DESTDIR)$(itoolsdatadir)/mkheaders.conf
	echo 'STMP_FIXINC="$(STMP_FIXINC)"' \
		>> $(DESTDIR)$(itoolsdatadir)/mkheaders.conf

# Use this target to install the program `collect2' under the name `collect2'.
install-collect2: collect2 installdirs
	$(INSTALL_PROGRAM) collect2$(exeext) $(DESTDIR)$(libexecsubdir)/collect2$(exeext)
# Install the driver program as $(libsubdir)/gcc for collect2.
	$(INSTALL_PROGRAM) xgcc$(exeext) $(DESTDIR)$(libexecsubdir)/gcc$(exeext)

# Install lto-wrapper.
install-lto-wrapper: lto-wrapper$(exeext)
	$(INSTALL_PROGRAM) lto-wrapper$(exeext) $(DESTDIR)$(libexecsubdir)/lto-wrapper$(exeext)

install-gcc-ar: installdirs gcc-ar$(exeext) gcc-nm$(exeext) gcc-ranlib$(exeext)
	for i in gcc-ar gcc-nm gcc-ranlib; do \
	  install_name=`echo $$i|sed '$(program_transform_name)'` ;\
	  target_install_name=$(target_noncanonical)-`echo $$i|sed '$(program_transform_name)'` ; \
	  rm -f $(DESTDIR)$(bindir)/$$install_name$(exeext) ; \
	  $(INSTALL_PROGRAM) $$i$(exeext) $(DESTDIR)$(bindir)/$$install_name$(exeext) ;\
	  if test -f gcc-cross$(exeext); then \
	    :; \
	  else \
	    rm -f $(DESTDIR)$(bindir)/$$target_install_name$(exeext); \
	    ( cd $(DESTDIR)$(bindir) && \
	      $(LN) $$install_name$(exeext) $$target_install_name$(exeext) ) ; \
	  fi ; \
	done

# Cancel installation by deleting the installed files.
uninstall: lang.uninstall
	-rm -rf $(DESTDIR)$(libsubdir)
	-rm -rf $(DESTDIR)$(libexecsubdir)
	-rm -rf $(DESTDIR)$(bindir)/$(GCC_INSTALL_NAME)$(exeext)
	-rm -f $(DESTDIR)$(bindir)/$(CPP_INSTALL_NAME)$(exeext)
	-if [ x$(cpp_install_dir) != x ]; then \
	  rm -f $(DESTDIR)$(prefix)/$(cpp_install_dir)/$(CPP_INSTALL_NAME)$(exeext); \
	else true; fi
	-rm -rf $(DESTDIR)$(bindir)/$(GCOV_INSTALL_NAME)$(exeext)
	-rm -rf $(DESTDIR)$(man1dir)/$(GCC_INSTALL_NAME)$(man1ext)
	-rm -rf $(DESTDIR)$(man1dir)/cpp$(man1ext)
	-rm -f $(DESTDIR)$(infodir)/cpp.info* $(DESTDIR)$(infodir)/gcc.info*
	-rm -f $(DESTDIR)$(infodir)/cppinternals.info* $(DESTDIR)$(infodir)/gccint.info*
	for i in ar nm ranlib ; do \
	  install_name=`echo gcc-$$i|sed '$(program_transform_name)'`$(exeext) ;\
	  target_install_name=$(target_noncanonical)-`echo gcc-$$i|sed '$(program_transform_name)'`$(exeext) ; \
	  rm -f $(DESTDIR)$(bindir)/$$install_name ; \
	  rm -f $(DESTDIR)$(bindir)/$$target_install_name ; \
	done
#
# These targets are for the dejagnu testsuites. The file site.exp
# contains global variables that all the testsuites will use.

target_subdir = @target_subdir@

site.exp: ./config.status Makefile
	@echo "Making a new config file..."
	-@rm -f ./site.tmp
	@$(STAMP) site.exp
	-@mv site.exp site.bak
	@echo "## these variables are automatically generated by make ##" > ./site.tmp
	@echo "# Do not edit here. If you wish to override these values" >> ./site.tmp
	@echo "# add them to the last section" >> ./site.tmp
	@echo "set rootme \"`${PWD_COMMAND}`\"" >> ./site.tmp
	@echo "set srcdir \"`cd ${srcdir}; ${PWD_COMMAND}`\"" >> ./site.tmp
	@echo "set host_triplet $(host)" >> ./site.tmp
	@echo "set build_triplet $(build)" >> ./site.tmp
	@echo "set target_triplet $(target)" >> ./site.tmp
	@echo "set target_alias $(target_noncanonical)" >> ./site.tmp
	@echo "set libiconv \"$(LIBICONV)\"" >> ./site.tmp
# CFLAGS is set even though it's empty to show we reserve the right to set it.
	@echo "set CFLAGS \"\"" >> ./site.tmp
	@echo "set CXXFLAGS \"\"" >> ./site.tmp
	@echo "set HOSTCC \"$(CC)\"" >> ./site.tmp
	@echo "set HOSTCFLAGS \"$(CFLAGS)\"" >> ./site.tmp
# TEST_ALWAYS_FLAGS are flags that should be passed to every compilation.
# They are passed first to allow individual tests to override them.
	@echo "set TEST_ALWAYS_FLAGS \"$(SYSROOT_CFLAGS_FOR_TARGET)\"" >> ./site.tmp
# When running the tests we set GCC_EXEC_PREFIX to the install tree so that
# files that have already been installed there will be found.  The -B option
# overrides it, so use of GCC_EXEC_PREFIX will not result in using GCC files
# from the install tree.
	@echo "set TEST_GCC_EXEC_PREFIX \"$(libdir)/gcc/\"" >> ./site.tmp
	@echo "set TESTING_IN_BUILD_TREE 1" >> ./site.tmp
	@echo "set HAVE_LIBSTDCXX_V3 1" >> ./site.tmp
	@if test "@enable_plugin@" = "yes" ; then \
	  echo "set ENABLE_PLUGIN 1" >> ./site.tmp; \
	  echo "set PLUGINCC \"$(PLUGINCC)\"" >> ./site.tmp; \
	  echo "set PLUGINCFLAGS \"$(PLUGINCFLAGS)\"" >> ./site.tmp; \
	  echo "set GMPINC \"$(GMPINC)\"" >> ./site.tmp; \
	fi
	@if test "@enable_lto@" = "yes" ; then \
	  echo "set ENABLE_LTO 1" >> ./site.tmp; \
	fi
# If newlib has been configured, we need to pass -B to gcc so it can find
# newlib's crt0.o if it exists.  This will cause a "path prefix not used"
# message if it doesn't, but the testsuite is supposed to ignore the message -
# it's too difficult to tell when to and when not to pass -B (not all targets
# have crt0's).  We could only add the -B if ../newlib/crt0.o exists, but that
# seems like too selective a test.
# ??? Another way to solve this might be to rely on linker scripts.  Then
# theoretically the -B won't be needed.
# We also need to pass -L ../ld so that the linker can find ldscripts.
	@if [ -d $(objdir)/../$(target_subdir)/newlib ] \
	    && [ "${host}" != "${target}" ]; then \
	  echo "set newlib_cflags \"-I$(objdir)/../$(target_subdir)/newlib/targ-include -I\$$srcdir/../newlib/libc/include\"" >> ./site.tmp; \
	  echo "set newlib_ldflags \"-B$(objdir)/../$(target_subdir)/newlib/\"" >> ./site.tmp; \
	  echo "append CFLAGS \" \$$newlib_cflags\"" >> ./site.tmp; \
	  echo "append CXXFLAGS \" \$$newlib_cflags\"" >> ./site.tmp; \
	  echo "append LDFLAGS \" \$$newlib_ldflags\"" >> ./site.tmp; \
	else true; \
	fi
	@if [ -d $(objdir)/../ld ] ; then \
	  echo "append LDFLAGS \" -L$(objdir)/../ld\"" >> ./site.tmp; \
	else true; \
	fi
	echo "set tmpdir $(objdir)/testsuite" >> ./site.tmp
	@echo "set srcdir \"\$${srcdir}/testsuite\"" >> ./site.tmp
	@if [ "X$(ALT_CC_UNDER_TEST)" != "X" ] ; then \
	  echo "set ALT_CC_UNDER_TEST \"$(ALT_CC_UNDER_TEST)\"" >> ./site.tmp; \
	else true; \
	fi
	@if [ "X$(ALT_CXX_UNDER_TEST)" != "X" ] ; then \
	  echo "set ALT_CXX_UNDER_TEST \"$(ALT_CXX_UNDER_TEST)\"" >> ./site.tmp; \
	else true; \
	fi
	@if [ "X$(COMPAT_OPTIONS)" != "X" ] ; then \
	  echo "set COMPAT_OPTIONS \"$(COMPAT_OPTIONS)\"" >> ./site.tmp; \
	else true; \
	fi
	@echo "## All variables above are generated by configure. Do Not Edit ##" >> ./site.tmp
	@cat ./site.tmp > site.exp
	@cat site.bak | sed \
		-e '1,/^## All variables above are.*##/ d' >> site.exp
	-@rm -f ./site.tmp

CHECK_TARGETS = check-gcc @check_languages@

check: $(CHECK_TARGETS)

check-subtargets: $(patsubst %,%-subtargets,$(CHECK_TARGETS))

# The idea is to parallelize testing of multilibs, for example:
#   make -j3 check-gcc//sh-hms-sim/{-m1,-m2,-m3,-m3e,-m4}/{,-nofpu}
# will run 3 concurrent sessions of check-gcc, eventually testing
# all 10 combinations.  GNU make is required, as is a shell that expands
# alternations within braces.
lang_checks_parallel = $(lang_checks:=//%)
$(lang_checks_parallel): site.exp
	target=`echo "$@" | sed 's,//.*,,'`; \
	variant=`echo "$@" | sed 's,^[^/]*//,,'`; \
	vardots=`echo "$$variant" | sed 's,/,.,g'`; \
	$(MAKE) TESTSUITEDIR="testsuite.$$vardots" \
	  RUNTESTFLAGS="--target_board=$$variant $(RUNTESTFLAGS)" \
	  "$$target"

TESTSUITEDIR = testsuite

$(TESTSUITEDIR)/site.exp: site.exp
	-test -d $(TESTSUITEDIR) || mkdir $(TESTSUITEDIR)
	-rm -f $@
	sed '/set tmpdir/ s|testsuite$$|$(TESTSUITEDIR)|' < site.exp > $@

# This is only used for check-% targets that aren't parallelized.
$(filter-out $(lang_checks_parallelized),$(lang_checks)): check-% : site.exp
	-test -d plugin || mkdir plugin
	-test -d $(TESTSUITEDIR) || mkdir $(TESTSUITEDIR)
	test -d $(TESTSUITEDIR)/$* || mkdir $(TESTSUITEDIR)/$*
	-(rootme=`${PWD_COMMAND}`; export rootme; \
	srcdir=`cd ${srcdir}; ${PWD_COMMAND}` ; export srcdir ; \
	cd $(TESTSUITEDIR)/$*; \
	rm -f tmp-site.exp; \
	sed '/set tmpdir/ s|testsuite$$|$(TESTSUITEDIR)/$*|' \
		< ../../site.exp > tmp-site.exp; \
	$(SHELL) $${srcdir}/../move-if-change tmp-site.exp site.exp; \
	EXPECT=${EXPECT} ; export EXPECT ; \
	if [ -f $${rootme}/../expect/expect ] ; then  \
	   TCL_LIBRARY=`cd .. ; cd $${srcdir}/../tcl/library ; ${PWD_COMMAND}` ; \
	    export TCL_LIBRARY ; fi ; \
	$(RUNTEST) --tool $* $(RUNTESTFLAGS))

$(patsubst %,%-subtargets,$(filter-out $(lang_checks_parallelized),$(lang_checks))): check-%-subtargets:
	@echo check-$*

check_p_tool=$(firstword $(subst _, ,$*))
check_p_vars=$(check_$(check_p_tool)_parallelize)
check_p_subno=$(word 2,$(subst _, ,$*))
check_p_comma=,
check_p_subwork=$(subst $(check_p_comma), ,$(if $(check_p_subno),$(word $(check_p_subno),$(check_p_vars))))
check_p_numbers=1 2 3 4 5 6 7 8 9 10 11 12 13 14 15 16 17 18 19 20
check_p_subdir=$(subst _,,$*)
check_p_subdirs=$(wordlist 1,$(words $(check_$*_parallelize)),$(check_p_numbers))

# For parallelized check-% targets, this decides whether parallelization
# is desirable (if -jN is used and RUNTESTFLAGS doesn't contain anything
# but optional --target_board or --extra_opts arguments).  If desirable,
# recursive make is run with check-parallel-$lang{,1,2,3,4,5} etc. goals,
# which can be executed in parallel, as they are run in separate directories.
# check-parallel-$lang{1,2,3,4,5} etc. goals invoke runtest with the longest
# running *.exp files from the testsuite, as determined by check_$lang_parallelize
# variable.  The check-parallel-$lang goal in that case invokes runtest with
# all the remaining *.exp files not handled by the separate goals.
# Afterwards contrib/dg-extract-results.sh is used to merge the sum and log
# files.  If parallelization isn't desirable, only one recursive make
# is run with check-parallel-$lang goal and check_$lang_parallelize variable
# cleared to say that no additional arguments beyond $(RUNTESTFLAGS)
# should be passed to runtest.
#
# To parallelize some language check, add the corresponding check-$lang
# to lang_checks_parallelized variable and define check_$lang_parallelize
# variable (see above check_gcc_parallelize description).
$(lang_checks_parallelized): check-% : site.exp
	@if [ -z "$(filter-out --target_board=%,$(filter-out --extra_opts%,$(RUNTESTFLAGS)))" ] \
	    && [ "$(filter -j, $(MFLAGS))" = "-j" ]; then \
	  $(MAKE) TESTSUITEDIR="$(TESTSUITEDIR)" RUNTESTFLAGS="$(RUNTESTFLAGS)" \
	    check-parallel-$* \
	    $(patsubst %,check-parallel-$*_%, $(check_p_subdirs)); \
	  for file in $(TESTSUITEDIR)/$*/$* \
		      $(patsubst %,$(TESTSUITEDIR)/$*%/$*,$(check_p_subdirs));\
	  do \
	    mv -f $$file.sum $$file.sum.sep; mv -f $$file.log $$file.log.sep; \
	  done; \
	  $(SHELL) $(srcdir)/../contrib/dg-extract-results.sh \
	    $(TESTSUITEDIR)/$*/$*.sum.sep \
	    $(patsubst %,$(TESTSUITEDIR)/$*%/$*.sum.sep,$(check_p_subdirs)) \
	    > $(TESTSUITEDIR)/$*/$*.sum; \
	  $(SHELL) $(srcdir)/../contrib/dg-extract-results.sh -L \
	    $(TESTSUITEDIR)/$*/$*.log.sep \
	    $(patsubst %,$(TESTSUITEDIR)/$*%/$*.log.sep,$(check_p_subdirs)) \
	    > $(TESTSUITEDIR)/$*/$*.log; \
	else \
	  $(MAKE) TESTSUITEDIR="$(TESTSUITEDIR)" RUNTESTFLAGS="$(RUNTESTFLAGS)" \
	    check_$*_parallelize= check-parallel-$*; \
	fi

# Just print the parallelized subtargets for those that want to split
# the testing across machines.
$(patsubst %,%-subtargets,$(lang_checks_parallelized)): check-%-subtargets:
	@echo check-parallel-$* \
	  $(patsubst %,check-parallel-$*_%, $(check_p_subdirs))

# In the if [ -n "$(check_p_subno)" ] case runtest should be given the name of
# the given *.exp file(s).  See comment above check_gcc_parallelize variable
# for details on the content of these variables.
#
# In the elif [ -n "$(check_p_vars)" ] case runtest should be given
# names of all the *.exp files for this tool that aren't already handled by
# other goals.  First it finds all the *.exp files for this tool, then
# prunes those already specified in check_$lang_parallelize or duplicates.
#
# Otherwise check-$lang isn't parallelized and runtest is invoked just with
# the $(RUNTESTFLAGS) arguments.
check-parallel-% : site.exp
	-test -d plugin || mkdir plugin
	-test -d $(TESTSUITEDIR) || mkdir $(TESTSUITEDIR)
	test -d $(TESTSUITEDIR)/$(check_p_subdir) || mkdir $(TESTSUITEDIR)/$(check_p_subdir)
	-(rootme=`${PWD_COMMAND}`; export rootme; \
	srcdir=`cd ${srcdir}; ${PWD_COMMAND}` ; export srcdir ; \
	cd $(TESTSUITEDIR)/$(check_p_subdir); \
	rm -f tmp-site.exp; \
	sed '/set tmpdir/ s|testsuite$$|$(TESTSUITEDIR)/$(check_p_subdir)|' \
		< ../../site.exp > tmp-site.exp; \
	$(SHELL) $${srcdir}/../move-if-change tmp-site.exp site.exp; \
	EXPECT=${EXPECT} ; export EXPECT ; \
	if [ -f $${rootme}/../expect/expect ] ; then  \
	   TCL_LIBRARY=`cd .. ; cd $${srcdir}/../tcl/library ; ${PWD_COMMAND}` ; \
	    export TCL_LIBRARY ; fi ; \
	runtestflags= ; \
	if [ -n "$(check_p_subno)" ] ; then \
	  runtestflags="$(check_p_subwork)"; \
	elif [ -n "$(check_p_vars)" ] ; then \
	  parts="`echo ' $(strip $(subst $(check_p_comma), ,$(check_p_vars))) ' \
		  | sed 's/=[^ ]* / /g'`"; \
	  for part in `find $$srcdir/testsuite/$(check_p_tool)* -name \*.exp` ; do \
	    part=`basename $$part` ; \
	    case " $$parts $$runtestflags " in \
	      *" $$part "*) ;; \
	      *) runtestflags="$$runtestflags $$part" ;; \
	    esac ; \
	  done ; \
	fi ; \
	$(RUNTEST) --tool $(check_p_tool) $(RUNTESTFLAGS) $$runtestflags)

# QMTest targets

# The path to qmtest.
QMTEST_PATH=qmtest

# The flags to pass to qmtest.
QMTESTFLAGS=

# The flags to pass to "qmtest run".
QMTESTRUNFLAGS=-f none --result-stream dejagnu_stream.DejaGNUStream

# The command to use to invoke qmtest.
QMTEST=${QMTEST_PATH} ${QMTESTFLAGS}

# The tests (or suites) to run.
QMTEST_GPP_TESTS=g++

# The subdirectory of the OBJDIR that will be used to store the QMTest
# test database configuration and that will be used for temporary
# scratch space during QMTest's execution.
QMTEST_DIR=qmtestsuite

# Create the QMTest database configuration.
${QMTEST_DIR} stamp-qmtest:
	${QMTEST} -D ${QMTEST_DIR} create-tdb \
	    -c gcc_database.GCCDatabase \
	    -a srcdir=`cd ${srcdir}/testsuite && ${PWD_COMMAND}` && \
	    $(STAMP) stamp-qmtest

# Create the QMTest context file.
${QMTEST_DIR}/context: stamp-qmtest
	rm -f $@
	echo "CompilerTable.languages=c cplusplus" >> $@
	echo "CompilerTable.c_kind=GCC" >> $@
	echo "CompilerTable.c_path=${objdir}/xgcc" >> $@
	echo "CompilerTable.c_options=-B${objdir}/" >> $@
	echo "CompilerTable.cplusplus_kind=GCC" >> $@
	echo "CompilerTable.cplusplus_path=${objdir}/g++" >> $@
	echo "CompilerTable.cplusplus_options=-B${objdir}/" >> $@
	echo "DejaGNUTest.target=${target_noncanonical}" >> $@

# Run the G++ testsuite using QMTest.
qmtest-g++: ${QMTEST_DIR}/context
	cd ${QMTEST_DIR} && ${QMTEST} run ${QMTESTRUNFLAGS} -C context \
	   -o g++.qmr ${QMTEST_GPP_TESTS}

# Use the QMTest GUI.
qmtest-gui: ${QMTEST_DIR}/context
	cd ${QMTEST_DIR} && ${QMTEST} gui -C context

.PHONY: qmtest-g++

# Run Paranoia on real.c.

paranoia.o: $(srcdir)/../contrib/paranoia.cc $(CONFIG_H) $(SYSTEM_H) $(TREE_H)
	g++ -c $(ALL_CFLAGS) $(ALL_CPPFLAGS) $< $(OUTPUT_OPTION)

paranoia: paranoia.o real.o $(LIBIBERTY)
	g++ -o $@ paranoia.o real.o $(LIBIBERTY)

# These exist for maintenance purposes.

# Update the tags table.
TAGS: lang.tags
	(cd $(srcdir);					\
	incs= ;						\
	list='$(SUBDIRS)'; for dir in $$list; do	\
	  if test -f $$dir/TAGS; then			\
	    incs="$$incs --include $$dir/TAGS.sub";	\
	  fi;						\
	done;						\
	etags -o TAGS.sub c-family/*.h c-family/*.c *.h *.c; \
	etags --include TAGS.sub $$incs)

# -----------------------------------------------------
# Rules for generating translated message descriptions.
# Disabled by autoconf if the tools are not available.
# -----------------------------------------------------

XGETTEXT = @XGETTEXT@
GMSGFMT = @GMSGFMT@
MSGMERGE = msgmerge
CATALOGS = $(patsubst %,po/%,@CATALOGS@)

.PHONY: build- install- build-po install-po update-po

# Dummy rules to deal with dependencies produced by use of
# "build-@POSUB@" and "install-@POSUB@" above, when NLS is disabled.
build-: ; @true
install-: ; @true

build-po: $(CATALOGS)

# This notation should be acceptable to all Make implementations used
# by people who are interested in updating .po files.
update-po: $(CATALOGS:.gmo=.pox)

# N.B. We do not attempt to copy these into $(srcdir).  The snapshot
# script does that.
.po.gmo:
	$(mkinstalldirs) po
	$(GMSGFMT) --statistics -o $@ $<

# The new .po has to be gone over by hand, so we deposit it into
# build/po with a different extension.
# If build/po/gcc.pot exists, use it (it was just created),
# else use the one in srcdir.
.po.pox:
	$(mkinstalldirs) po
	$(MSGMERGE) $< `if test -f po/gcc.pot; \
			then echo po/gcc.pot; \
			else echo $(srcdir)/po/gcc.pot; fi` -o $@

# This rule has to look for .gmo modules in both srcdir and
# the cwd, and has to check that we actually have a catalog
# for each language, in case they weren't built or included
# with the distribution.
install-po:
	$(mkinstalldirs) $(DESTDIR)$(datadir)
	cats="$(CATALOGS)"; for cat in $$cats; do \
	  lang=`basename $$cat | sed 's/\.gmo$$//'`; \
	  if [ -f $$cat ]; then :; \
	  elif [ -f $(srcdir)/$$cat ]; then cat=$(srcdir)/$$cat; \
	  else continue; \
	  fi; \
	  dir=$(localedir)/$$lang/LC_MESSAGES; \
	  echo $(mkinstalldirs) $(DESTDIR)$$dir; \
	  $(mkinstalldirs) $(DESTDIR)$$dir || exit 1; \
	  echo $(INSTALL_DATA) $$cat $(DESTDIR)$$dir/gcc.mo; \
	  $(INSTALL_DATA) $$cat $(DESTDIR)$$dir/gcc.mo; \
	done

# Rule for regenerating the message template (gcc.pot).
# Instead of forcing everyone to edit POTFILES.in, which proved impractical,
# this rule has no dependencies and always regenerates gcc.pot.  This is
# relatively harmless since the .po files do not directly depend on it.
# Note that exgettext has an awk script embedded in it which requires a
# fairly modern (POSIX-compliant) awk.
# The .pot file is left in the build directory.
gcc.pot: po/gcc.pot
po/gcc.pot: force
	$(mkinstalldirs) po
	$(MAKE) srcextra
	AWK=$(AWK) $(SHELL) $(srcdir)/po/exgettext \
		$(XGETTEXT) gcc $(srcdir)<|MERGE_RESOLUTION|>--- conflicted
+++ resolved
@@ -1860,11 +1860,7 @@
             "$(MULTILIB_REQUIRED)" \
 	    > tmp-mlib.h; \
 	else \
-<<<<<<< HEAD
-	  $(SHELL) $(srcdir)/genmultilib '' '' '' '' '' '' '' no ''\
-=======
-	  $(SHELL) $(srcdir)/genmultilib '' '' '' '' '' '' '' "$(MULTIARCH_DIRNAME)" no \
->>>>>>> 7b1a118b
+	  $(SHELL) $(srcdir)/genmultilib '' '' '' '' '' '' '' "$(MULTIARCH_DIRNAME)" no '' \
 	    > tmp-mlib.h; \
 	fi
 	$(SHELL) $(srcdir)/../move-if-change tmp-mlib.h multilib.h
