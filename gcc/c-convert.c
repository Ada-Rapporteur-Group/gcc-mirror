--- conflicted
+++ resolved
@@ -1,10 +1,6 @@
 /* Language-level data type conversion for GNU C.
    Copyright (C) 1987, 1988, 1991, 1998, 2002, 2003, 2004, 2005, 2007, 2008,
-<<<<<<< HEAD
-   2009 Free Software Foundation, Inc.
-=======
    2009, 2010 Free Software Foundation, Inc.
->>>>>>> 03d20231
 
 This file is part of GCC.
 
@@ -136,8 +132,6 @@
       goto maybe_fold;
 
     case COMPLEX_TYPE:
-<<<<<<< HEAD
-=======
       /* If converting from COMPLEX_TYPE to a different COMPLEX_TYPE
 	 and e is not COMPLEX_EXPR, convert_to_complex uses save_expr,
 	 but for the C FE c_save_expr needs to be called instead.  */
@@ -164,7 +158,6 @@
 	      goto maybe_fold;
 	    }
 	}
->>>>>>> 03d20231
       ret = convert_to_complex (type, e);
       goto maybe_fold;
 
