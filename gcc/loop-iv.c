/* Rtl-level induction variable analysis.
   Copyright (C) 2004-2013 Free Software Foundation, Inc.

This file is part of GCC.

GCC is free software; you can redistribute it and/or modify it
under the terms of the GNU General Public License as published by the
Free Software Foundation; either version 3, or (at your option) any
later version.

GCC is distributed in the hope that it will be useful, but WITHOUT
ANY WARRANTY; without even the implied warranty of MERCHANTABILITY or
FITNESS FOR A PARTICULAR PURPOSE.  See the GNU General Public License
for more details.

You should have received a copy of the GNU General Public License
along with GCC; see the file COPYING3.  If not see
<http://www.gnu.org/licenses/>.  */

/* This is a simple analysis of induction variables of the loop.  The major use
   is for determining the number of iterations of a loop for loop unrolling,
   doloop optimization and branch prediction.  The iv information is computed
   on demand.

   Induction variables are analyzed by walking the use-def chains.  When
   a basic induction variable (biv) is found, it is cached in the bivs
   hash table.  When register is proved to be a biv, its description
   is stored to DF_REF_DATA of the def reference.

   The analysis works always with one loop -- you must call
   iv_analysis_loop_init (loop) for it.  All the other functions then work with
   this loop.   When you need to work with another loop, just call
   iv_analysis_loop_init for it.  When you no longer need iv analysis, call
   iv_analysis_done () to clean up the memory.

   The available functions are:

   iv_analyze (insn, reg, iv): Stores the description of the induction variable
     corresponding to the use of register REG in INSN to IV.  Returns true if
     REG is an induction variable in INSN. false otherwise.
     If use of REG is not found in INSN, following insns are scanned (so that
     we may call this function on insn returned by get_condition).
   iv_analyze_result (insn, def, iv):  Stores to IV the description of the iv
     corresponding to DEF, which is a register defined in INSN.
   iv_analyze_expr (insn, rhs, mode, iv):  Stores to IV the description of iv
     corresponding to expression EXPR evaluated at INSN.  All registers used bu
     EXPR must also be used in INSN.
*/

#include "config.h"
#include "system.h"
#include "coretypes.h"
#include "tm.h"
#include "rtl.h"
#include "hard-reg-set.h"
#include "obstack.h"
#include "basic-block.h"
#include "cfgloop.h"
#include "expr.h"
#include "intl.h"
#include "diagnostic-core.h"
#include "df.h"
#include "hash-table.h"
#include "dumpfile.h"

/* Possible return values of iv_get_reaching_def.  */

enum iv_grd_result
{
  /* More than one reaching def, or reaching def that does not
     dominate the use.  */
  GRD_INVALID,

  /* The use is trivial invariant of the loop, i.e. is not changed
     inside the loop.  */
  GRD_INVARIANT,

  /* The use is reached by initial value and a value from the
     previous iteration.  */
  GRD_MAYBE_BIV,

  /* The use has single dominating def.  */
  GRD_SINGLE_DOM
};

/* Information about a biv.  */

struct biv_entry
{
  unsigned regno;	/* The register of the biv.  */
  struct rtx_iv iv;	/* Value of the biv.  */
};

static bool clean_slate = true;

static unsigned int iv_ref_table_size = 0;

/* Table of rtx_ivs indexed by the df_ref uid field.  */
static struct rtx_iv ** iv_ref_table;

/* Induction variable stored at the reference.  */
#define DF_REF_IV(REF) iv_ref_table[DF_REF_ID (REF)]
#define DF_REF_IV_SET(REF, IV) iv_ref_table[DF_REF_ID (REF)] = (IV)

/* The current loop.  */

static struct loop *current_loop;

/* Hashtable helper.  */

struct biv_entry_hasher : typed_free_remove <biv_entry>
{
  typedef biv_entry value_type;
  typedef rtx_def compare_type;
  static inline hashval_t hash (const value_type *);
  static inline bool equal (const value_type *, const compare_type *);
};

/* Returns hash value for biv B.  */

inline hashval_t
biv_entry_hasher::hash (const value_type *b)
{
  return b->regno;
}

/* Compares biv B and register R.  */

inline bool
biv_entry_hasher::equal (const value_type *b, const compare_type *r)
{
  return b->regno == REGNO (r);
}

/* Bivs of the current loop.  */

static hash_table <biv_entry_hasher> bivs;

static bool iv_analyze_op (rtx, rtx, struct rtx_iv *);

/* Return the RTX code corresponding to the IV extend code EXTEND.  */
static inline enum rtx_code
iv_extend_to_rtx_code (enum iv_extend_code extend)
{
  switch (extend)
    {
    case IV_SIGN_EXTEND:
      return SIGN_EXTEND;
    case IV_ZERO_EXTEND:
      return ZERO_EXTEND;
    case IV_UNKNOWN_EXTEND:
      return UNKNOWN;
    }
  gcc_unreachable ();
}

/* Dumps information about IV to FILE.  */

extern void dump_iv_info (FILE *, struct rtx_iv *);
void
dump_iv_info (FILE *file, struct rtx_iv *iv)
{
  if (!iv->base)
    {
      fprintf (file, "not simple");
      return;
    }

  if (iv->step == const0_rtx
      && !iv->first_special)
    fprintf (file, "invariant ");

  print_rtl (file, iv->base);
  if (iv->step != const0_rtx)
    {
      fprintf (file, " + ");
      print_rtl (file, iv->step);
      fprintf (file, " * iteration");
    }
  fprintf (file, " (in %s)", GET_MODE_NAME (iv->mode));

  if (iv->mode != iv->extend_mode)
    fprintf (file, " %s to %s",
	     rtx_name[iv_extend_to_rtx_code (iv->extend)],
	     GET_MODE_NAME (iv->extend_mode));

  if (iv->mult != const1_rtx)
    {
      fprintf (file, " * ");
      print_rtl (file, iv->mult);
    }
  if (iv->delta != const0_rtx)
    {
      fprintf (file, " + ");
      print_rtl (file, iv->delta);
    }
  if (iv->first_special)
    fprintf (file, " (first special)");
}

/* Generates a subreg to get the least significant part of EXPR (in mode
   INNER_MODE) to OUTER_MODE.  */

rtx
lowpart_subreg (enum machine_mode outer_mode, rtx expr,
		enum machine_mode inner_mode)
{
  return simplify_gen_subreg (outer_mode, expr, inner_mode,
			      subreg_lowpart_offset (outer_mode, inner_mode));
}

static void
check_iv_ref_table_size (void)
{
  if (iv_ref_table_size < DF_DEFS_TABLE_SIZE ())
    {
      unsigned int new_size = DF_DEFS_TABLE_SIZE () + (DF_DEFS_TABLE_SIZE () / 4);
      iv_ref_table = XRESIZEVEC (struct rtx_iv *, iv_ref_table, new_size);
      memset (&iv_ref_table[iv_ref_table_size], 0,
	      (new_size - iv_ref_table_size) * sizeof (struct rtx_iv *));
      iv_ref_table_size = new_size;
    }
}


/* Checks whether REG is a well-behaved register.  */

static bool
simple_reg_p (rtx reg)
{
  unsigned r;

  if (GET_CODE (reg) == SUBREG)
    {
      if (!subreg_lowpart_p (reg))
	return false;
      reg = SUBREG_REG (reg);
    }

  if (!REG_P (reg))
    return false;

  r = REGNO (reg);
  if (HARD_REGISTER_NUM_P (r))
    return false;

  if (GET_MODE_CLASS (GET_MODE (reg)) != MODE_INT)
    return false;

  return true;
}

/* Clears the information about ivs stored in df.  */

static void
clear_iv_info (void)
{
  unsigned i, n_defs = DF_DEFS_TABLE_SIZE ();
  struct rtx_iv *iv;

  check_iv_ref_table_size ();
  for (i = 0; i < n_defs; i++)
    {
      iv = iv_ref_table[i];
      if (iv)
	{
	  free (iv);
	  iv_ref_table[i] = NULL;
	}
    }

  bivs.empty ();
}


/* Prepare the data for an induction variable analysis of a LOOP.  */

void
iv_analysis_loop_init (struct loop *loop)
{
  basic_block *body = get_loop_body_in_dom_order (loop), bb;
  bitmap blocks = BITMAP_ALLOC (NULL);
  unsigned i;

  current_loop = loop;

  /* Clear the information from the analysis of the previous loop.  */
  if (clean_slate)
    {
      df_set_flags (DF_EQ_NOTES + DF_DEFER_INSN_RESCAN);
      bivs.create (10);
      clean_slate = false;
    }
  else
    clear_iv_info ();

  for (i = 0; i < loop->num_nodes; i++)
    {
      bb = body[i];
      bitmap_set_bit (blocks, bb->index);
    }
  /* Get rid of the ud chains before processing the rescans.  Then add
     the problem back.  */
  df_remove_problem (df_chain);
  df_process_deferred_rescans ();
  df_set_flags (DF_RD_PRUNE_DEAD_DEFS);
  df_chain_add_problem (DF_UD_CHAIN);
  df_note_add_problem ();
  df_set_blocks (blocks);
  df_analyze ();
  if (dump_file)
    df_dump_region (dump_file);

  check_iv_ref_table_size ();
  BITMAP_FREE (blocks);
  free (body);
}

/* Finds the definition of REG that dominates loop latch and stores
   it to DEF.  Returns false if there is not a single definition
   dominating the latch.  If REG has no definition in loop, DEF
   is set to NULL and true is returned.  */

static bool
latch_dominating_def (rtx reg, df_ref *def)
{
  df_ref single_rd = NULL, adef;
  unsigned regno = REGNO (reg);
  struct df_rd_bb_info *bb_info = DF_RD_BB_INFO (current_loop->latch);

  for (adef = DF_REG_DEF_CHAIN (regno); adef; adef = DF_REF_NEXT_REG (adef))
    {
      if (!bitmap_bit_p (df->blocks_to_analyze, DF_REF_BBNO (adef))
	  || !bitmap_bit_p (&bb_info->out, DF_REF_ID (adef)))
	continue;

      /* More than one reaching definition.  */
      if (single_rd)
	return false;

      if (!just_once_each_iteration_p (current_loop, DF_REF_BB (adef)))
	return false;

      single_rd = adef;
    }

  *def = single_rd;
  return true;
}

/* Gets definition of REG reaching its use in INSN and stores it to DEF.  */

static enum iv_grd_result
iv_get_reaching_def (rtx insn, rtx reg, df_ref *def)
{
  df_ref use, adef;
  basic_block def_bb, use_bb;
  rtx def_insn;
  bool dom_p;

  *def = NULL;
  if (!simple_reg_p (reg))
    return GRD_INVALID;
  if (GET_CODE (reg) == SUBREG)
    reg = SUBREG_REG (reg);
  gcc_assert (REG_P (reg));

  use = df_find_use (insn, reg);
  gcc_assert (use != NULL);

  if (!DF_REF_CHAIN (use))
    return GRD_INVARIANT;

  /* More than one reaching def.  */
  if (DF_REF_CHAIN (use)->next)
    return GRD_INVALID;

  adef = DF_REF_CHAIN (use)->ref;

  /* We do not handle setting only part of the register.  */
  if (DF_REF_FLAGS (adef) & DF_REF_READ_WRITE)
    return GRD_INVALID;

  def_insn = DF_REF_INSN (adef);
  def_bb = DF_REF_BB (adef);
  use_bb = BLOCK_FOR_INSN (insn);

  if (use_bb == def_bb)
    dom_p = (DF_INSN_LUID (def_insn) < DF_INSN_LUID (insn));
  else
    dom_p = dominated_by_p (CDI_DOMINATORS, use_bb, def_bb);

  if (dom_p)
    {
      *def = adef;
      return GRD_SINGLE_DOM;
    }

  /* The definition does not dominate the use.  This is still OK if
     this may be a use of a biv, i.e. if the def_bb dominates loop
     latch.  */
  if (just_once_each_iteration_p (current_loop, def_bb))
    return GRD_MAYBE_BIV;

  return GRD_INVALID;
}

/* Sets IV to invariant CST in MODE.  Always returns true (just for
   consistency with other iv manipulation functions that may fail).  */

static bool
iv_constant (struct rtx_iv *iv, rtx cst, enum machine_mode mode)
{
  if (mode == VOIDmode)
    mode = GET_MODE (cst);

  iv->mode = mode;
  iv->base = cst;
  iv->step = const0_rtx;
  iv->first_special = false;
  iv->extend = IV_UNKNOWN_EXTEND;
  iv->extend_mode = iv->mode;
  iv->delta = const0_rtx;
  iv->mult = const1_rtx;

  return true;
}

/* Evaluates application of subreg to MODE on IV.  */

static bool
iv_subreg (struct rtx_iv *iv, enum machine_mode mode)
{
  /* If iv is invariant, just calculate the new value.  */
  if (iv->step == const0_rtx
      && !iv->first_special)
    {
      rtx val = get_iv_value (iv, const0_rtx);
      val = lowpart_subreg (mode, val, iv->extend_mode);

      iv->base = val;
      iv->extend = IV_UNKNOWN_EXTEND;
      iv->mode = iv->extend_mode = mode;
      iv->delta = const0_rtx;
      iv->mult = const1_rtx;
      return true;
    }

  if (iv->extend_mode == mode)
    return true;

  if (GET_MODE_BITSIZE (mode) > GET_MODE_BITSIZE (iv->mode))
    return false;

  iv->extend = IV_UNKNOWN_EXTEND;
  iv->mode = mode;

  iv->base = simplify_gen_binary (PLUS, iv->extend_mode, iv->delta,
				  simplify_gen_binary (MULT, iv->extend_mode,
						       iv->base, iv->mult));
  iv->step = simplify_gen_binary (MULT, iv->extend_mode, iv->step, iv->mult);
  iv->mult = const1_rtx;
  iv->delta = const0_rtx;
  iv->first_special = false;

  return true;
}

/* Evaluates application of EXTEND to MODE on IV.  */

static bool
iv_extend (struct rtx_iv *iv, enum iv_extend_code extend, enum machine_mode mode)
{
  /* If iv is invariant, just calculate the new value.  */
  if (iv->step == const0_rtx
      && !iv->first_special)
    {
      rtx val = get_iv_value (iv, const0_rtx);
      val = simplify_gen_unary (iv_extend_to_rtx_code (extend), mode,
				val, iv->extend_mode);
      iv->base = val;
      iv->extend = IV_UNKNOWN_EXTEND;
      iv->mode = iv->extend_mode = mode;
      iv->delta = const0_rtx;
      iv->mult = const1_rtx;
      return true;
    }

  if (mode != iv->extend_mode)
    return false;

  if (iv->extend != IV_UNKNOWN_EXTEND
      && iv->extend != extend)
    return false;

  iv->extend = extend;

  return true;
}

/* Evaluates negation of IV.  */

static bool
iv_neg (struct rtx_iv *iv)
{
  if (iv->extend == IV_UNKNOWN_EXTEND)
    {
      iv->base = simplify_gen_unary (NEG, iv->extend_mode,
				     iv->base, iv->extend_mode);
      iv->step = simplify_gen_unary (NEG, iv->extend_mode,
				     iv->step, iv->extend_mode);
    }
  else
    {
      iv->delta = simplify_gen_unary (NEG, iv->extend_mode,
				      iv->delta, iv->extend_mode);
      iv->mult = simplify_gen_unary (NEG, iv->extend_mode,
				     iv->mult, iv->extend_mode);
    }

  return true;
}

/* Evaluates addition or subtraction (according to OP) of IV1 to IV0.  */

static bool
iv_add (struct rtx_iv *iv0, struct rtx_iv *iv1, enum rtx_code op)
{
  enum machine_mode mode;
  rtx arg;

  /* Extend the constant to extend_mode of the other operand if necessary.  */
  if (iv0->extend == IV_UNKNOWN_EXTEND
      && iv0->mode == iv0->extend_mode
      && iv0->step == const0_rtx
      && GET_MODE_SIZE (iv0->extend_mode) < GET_MODE_SIZE (iv1->extend_mode))
    {
      iv0->extend_mode = iv1->extend_mode;
      iv0->base = simplify_gen_unary (ZERO_EXTEND, iv0->extend_mode,
				      iv0->base, iv0->mode);
    }
  if (iv1->extend == IV_UNKNOWN_EXTEND
      && iv1->mode == iv1->extend_mode
      && iv1->step == const0_rtx
      && GET_MODE_SIZE (iv1->extend_mode) < GET_MODE_SIZE (iv0->extend_mode))
    {
      iv1->extend_mode = iv0->extend_mode;
      iv1->base = simplify_gen_unary (ZERO_EXTEND, iv1->extend_mode,
				      iv1->base, iv1->mode);
    }

  mode = iv0->extend_mode;
  if (mode != iv1->extend_mode)
    return false;

  if (iv0->extend == IV_UNKNOWN_EXTEND
      && iv1->extend == IV_UNKNOWN_EXTEND)
    {
      if (iv0->mode != iv1->mode)
	return false;

      iv0->base = simplify_gen_binary (op, mode, iv0->base, iv1->base);
      iv0->step = simplify_gen_binary (op, mode, iv0->step, iv1->step);

      return true;
    }

  /* Handle addition of constant.  */
  if (iv1->extend == IV_UNKNOWN_EXTEND
      && iv1->mode == mode
      && iv1->step == const0_rtx)
    {
      iv0->delta = simplify_gen_binary (op, mode, iv0->delta, iv1->base);
      return true;
    }

  if (iv0->extend == IV_UNKNOWN_EXTEND
      && iv0->mode == mode
      && iv0->step == const0_rtx)
    {
      arg = iv0->base;
      *iv0 = *iv1;
      if (op == MINUS
	  && !iv_neg (iv0))
	return false;

      iv0->delta = simplify_gen_binary (PLUS, mode, iv0->delta, arg);
      return true;
    }

  return false;
}

/* Evaluates multiplication of IV by constant CST.  */

static bool
iv_mult (struct rtx_iv *iv, rtx mby)
{
  enum machine_mode mode = iv->extend_mode;

  if (GET_MODE (mby) != VOIDmode
      && GET_MODE (mby) != mode)
    return false;

  if (iv->extend == IV_UNKNOWN_EXTEND)
    {
      iv->base = simplify_gen_binary (MULT, mode, iv->base, mby);
      iv->step = simplify_gen_binary (MULT, mode, iv->step, mby);
    }
  else
    {
      iv->delta = simplify_gen_binary (MULT, mode, iv->delta, mby);
      iv->mult = simplify_gen_binary (MULT, mode, iv->mult, mby);
    }

  return true;
}

/* Evaluates shift of IV by constant CST.  */

static bool
iv_shift (struct rtx_iv *iv, rtx mby)
{
  enum machine_mode mode = iv->extend_mode;

  if (GET_MODE (mby) != VOIDmode
      && GET_MODE (mby) != mode)
    return false;

  if (iv->extend == IV_UNKNOWN_EXTEND)
    {
      iv->base = simplify_gen_binary (ASHIFT, mode, iv->base, mby);
      iv->step = simplify_gen_binary (ASHIFT, mode, iv->step, mby);
    }
  else
    {
      iv->delta = simplify_gen_binary (ASHIFT, mode, iv->delta, mby);
      iv->mult = simplify_gen_binary (ASHIFT, mode, iv->mult, mby);
    }

  return true;
}

/* The recursive part of get_biv_step.  Gets the value of the single value
   defined by DEF wrto initial value of REG inside loop, in shape described
   at get_biv_step.  */

static bool
get_biv_step_1 (df_ref def, rtx reg,
		rtx *inner_step, enum machine_mode *inner_mode,
		enum iv_extend_code *extend, enum machine_mode outer_mode,
		rtx *outer_step)
{
  rtx set, rhs, op0 = NULL_RTX, op1 = NULL_RTX;
  rtx next, nextr, tmp;
  enum rtx_code code;
  rtx insn = DF_REF_INSN (def);
  df_ref next_def;
  enum iv_grd_result res;

  set = single_set (insn);
  if (!set)
    return false;

  rhs = find_reg_equal_equiv_note (insn);
  if (rhs)
    rhs = XEXP (rhs, 0);
  else
    rhs = SET_SRC (set);

  code = GET_CODE (rhs);
  switch (code)
    {
    case SUBREG:
    case REG:
      next = rhs;
      break;

    case PLUS:
    case MINUS:
      op0 = XEXP (rhs, 0);
      op1 = XEXP (rhs, 1);

      if (code == PLUS && CONSTANT_P (op0))
	{
	  tmp = op0; op0 = op1; op1 = tmp;
	}

      if (!simple_reg_p (op0)
	  || !CONSTANT_P (op1))
	return false;

      if (GET_MODE (rhs) != outer_mode)
	{
	  /* ppc64 uses expressions like

	     (set x:SI (plus:SI (subreg:SI y:DI) 1)).

	     this is equivalent to

	     (set x':DI (plus:DI y:DI 1))
	     (set x:SI (subreg:SI (x':DI)).  */
	  if (GET_CODE (op0) != SUBREG)
	    return false;
	  if (GET_MODE (SUBREG_REG (op0)) != outer_mode)
	    return false;
	}

      next = op0;
      break;

    case SIGN_EXTEND:
    case ZERO_EXTEND:
      if (GET_MODE (rhs) != outer_mode)
	return false;

      op0 = XEXP (rhs, 0);
      if (!simple_reg_p (op0))
	return false;

      next = op0;
      break;

    default:
      return false;
    }

  if (GET_CODE (next) == SUBREG)
    {
      if (!subreg_lowpart_p (next))
	return false;

      nextr = SUBREG_REG (next);
      if (GET_MODE (nextr) != outer_mode)
	return false;
    }
  else
    nextr = next;

  res = iv_get_reaching_def (insn, nextr, &next_def);

  if (res == GRD_INVALID || res == GRD_INVARIANT)
    return false;

  if (res == GRD_MAYBE_BIV)
    {
      if (!rtx_equal_p (nextr, reg))
	return false;

      *inner_step = const0_rtx;
      *extend = IV_UNKNOWN_EXTEND;
      *inner_mode = outer_mode;
      *outer_step = const0_rtx;
    }
  else if (!get_biv_step_1 (next_def, reg,
			    inner_step, inner_mode, extend, outer_mode,
			    outer_step))
    return false;

  if (GET_CODE (next) == SUBREG)
    {
      enum machine_mode amode = GET_MODE (next);

      if (GET_MODE_SIZE (amode) > GET_MODE_SIZE (*inner_mode))
	return false;

      *inner_mode = amode;
      *inner_step = simplify_gen_binary (PLUS, outer_mode,
					 *inner_step, *outer_step);
      *outer_step = const0_rtx;
      *extend = IV_UNKNOWN_EXTEND;
    }

  switch (code)
    {
    case REG:
    case SUBREG:
      break;

    case PLUS:
    case MINUS:
      if (*inner_mode == outer_mode
	  /* See comment in previous switch.  */
	  || GET_MODE (rhs) != outer_mode)
	*inner_step = simplify_gen_binary (code, outer_mode,
					   *inner_step, op1);
      else
	*outer_step = simplify_gen_binary (code, outer_mode,
					   *outer_step, op1);
      break;

    case SIGN_EXTEND:
    case ZERO_EXTEND:
      gcc_assert (GET_MODE (op0) == *inner_mode
		  && *extend == IV_UNKNOWN_EXTEND
		  && *outer_step == const0_rtx);

      *extend = (code == SIGN_EXTEND) ? IV_SIGN_EXTEND : IV_ZERO_EXTEND;
      break;

    default:
      return false;
    }

  return true;
}

/* Gets the operation on register REG inside loop, in shape

   OUTER_STEP + EXTEND_{OUTER_MODE} (SUBREG_{INNER_MODE} (REG + INNER_STEP))

   If the operation cannot be described in this shape, return false.
   LAST_DEF is the definition of REG that dominates loop latch.  */

static bool
get_biv_step (df_ref last_def, rtx reg, rtx *inner_step,
	      enum machine_mode *inner_mode, enum iv_extend_code *extend,
	      enum machine_mode *outer_mode, rtx *outer_step)
{
  *outer_mode = GET_MODE (reg);

  if (!get_biv_step_1 (last_def, reg,
		       inner_step, inner_mode, extend, *outer_mode,
		       outer_step))
    return false;

  gcc_assert ((*inner_mode == *outer_mode) != (*extend != IV_UNKNOWN_EXTEND));
  gcc_assert (*inner_mode != *outer_mode || *outer_step == const0_rtx);

  return true;
}

/* Records information that DEF is induction variable IV.  */

static void
record_iv (df_ref def, struct rtx_iv *iv)
{
  struct rtx_iv *recorded_iv = XNEW (struct rtx_iv);

  *recorded_iv = *iv;
  check_iv_ref_table_size ();
  DF_REF_IV_SET (def, recorded_iv);
}

/* If DEF was already analyzed for bivness, store the description of the biv to
   IV and return true.  Otherwise return false.  */

static bool
analyzed_for_bivness_p (rtx def, struct rtx_iv *iv)
{
  struct biv_entry *biv = bivs.find_with_hash (def, REGNO (def));

  if (!biv)
    return false;

  *iv = biv->iv;
  return true;
}

static void
record_biv (rtx def, struct rtx_iv *iv)
{
  struct biv_entry *biv = XNEW (struct biv_entry);
  biv_entry **slot = bivs.find_slot_with_hash (def, REGNO (def), INSERT);

  biv->regno = REGNO (def);
  biv->iv = *iv;
  gcc_assert (!*slot);
  *slot = biv;
}

/* Determines whether DEF is a biv and if so, stores its description
   to *IV.  */

static bool
iv_analyze_biv (rtx def, struct rtx_iv *iv)
{
  rtx inner_step, outer_step;
  enum machine_mode inner_mode, outer_mode;
  enum iv_extend_code extend;
  df_ref last_def;

  if (dump_file)
    {
      fprintf (dump_file, "Analyzing ");
      print_rtl (dump_file, def);
      fprintf (dump_file, " for bivness.\n");
    }

  if (!REG_P (def))
    {
      if (!CONSTANT_P (def))
	return false;

      return iv_constant (iv, def, VOIDmode);
    }

  if (!latch_dominating_def (def, &last_def))
    {
      if (dump_file)
	fprintf (dump_file, "  not simple.\n");
      return false;
    }

  if (!last_def)
    return iv_constant (iv, def, VOIDmode);

  if (analyzed_for_bivness_p (def, iv))
    {
      if (dump_file)
	fprintf (dump_file, "  already analysed.\n");
      return iv->base != NULL_RTX;
    }

  if (!get_biv_step (last_def, def, &inner_step, &inner_mode, &extend,
		     &outer_mode, &outer_step))
    {
      iv->base = NULL_RTX;
      goto end;
    }

  /* Loop transforms base to es (base + inner_step) + outer_step,
     where es means extend of subreg between inner_mode and outer_mode.
     The corresponding induction variable is

     es ((base - outer_step) + i * (inner_step + outer_step)) + outer_step  */

  iv->base = simplify_gen_binary (MINUS, outer_mode, def, outer_step);
  iv->step = simplify_gen_binary (PLUS, outer_mode, inner_step, outer_step);
  iv->mode = inner_mode;
  iv->extend_mode = outer_mode;
  iv->extend = extend;
  iv->mult = const1_rtx;
  iv->delta = outer_step;
  iv->first_special = inner_mode != outer_mode;

 end:
  if (dump_file)
    {
      fprintf (dump_file, "  ");
      dump_iv_info (dump_file, iv);
      fprintf (dump_file, "\n");
    }

  record_biv (def, iv);
  return iv->base != NULL_RTX;
}

/* Analyzes expression RHS used at INSN and stores the result to *IV.
   The mode of the induction variable is MODE.  */

bool
iv_analyze_expr (rtx insn, rtx rhs, enum machine_mode mode, struct rtx_iv *iv)
{
  rtx mby = NULL_RTX, tmp;
  rtx op0 = NULL_RTX, op1 = NULL_RTX;
  struct rtx_iv iv0, iv1;
  enum rtx_code code = GET_CODE (rhs);
  enum machine_mode omode = mode;

  iv->mode = VOIDmode;
  iv->base = NULL_RTX;
  iv->step = NULL_RTX;

  gcc_assert (GET_MODE (rhs) == mode || GET_MODE (rhs) == VOIDmode);

  if (CONSTANT_P (rhs)
      || REG_P (rhs)
      || code == SUBREG)
    {
      if (!iv_analyze_op (insn, rhs, iv))
	return false;

      if (iv->mode == VOIDmode)
	{
	  iv->mode = mode;
	  iv->extend_mode = mode;
	}

      return true;
    }

  switch (code)
    {
    case REG:
      op0 = rhs;
      break;

    case SIGN_EXTEND:
    case ZERO_EXTEND:
    case NEG:
      op0 = XEXP (rhs, 0);
      omode = GET_MODE (op0);
      break;

    case PLUS:
    case MINUS:
      op0 = XEXP (rhs, 0);
      op1 = XEXP (rhs, 1);
      break;

    case MULT:
      op0 = XEXP (rhs, 0);
      mby = XEXP (rhs, 1);
      if (!CONSTANT_P (mby))
	{
	  tmp = op0;
	  op0 = mby;
	  mby = tmp;
	}
      if (!CONSTANT_P (mby))
	return false;
      break;

    case ASHIFT:
      op0 = XEXP (rhs, 0);
      mby = XEXP (rhs, 1);
      if (!CONSTANT_P (mby))
	return false;
      break;

    default:
      return false;
    }

  if (op0
      && !iv_analyze_expr (insn, op0, omode, &iv0))
    return false;

  if (op1
      && !iv_analyze_expr (insn, op1, omode, &iv1))
    return false;

  switch (code)
    {
    case SIGN_EXTEND:
      if (!iv_extend (&iv0, IV_SIGN_EXTEND, mode))
	return false;
      break;

    case ZERO_EXTEND:
      if (!iv_extend (&iv0, IV_ZERO_EXTEND, mode))
	return false;
      break;

    case NEG:
      if (!iv_neg (&iv0))
	return false;
      break;

    case PLUS:
    case MINUS:
      if (!iv_add (&iv0, &iv1, code))
	return false;
      break;

    case MULT:
      if (!iv_mult (&iv0, mby))
	return false;
      break;

    case ASHIFT:
      if (!iv_shift (&iv0, mby))
	return false;
      break;

    default:
      break;
    }

  *iv = iv0;
  return iv->base != NULL_RTX;
}

/* Analyzes iv DEF and stores the result to *IV.  */

static bool
iv_analyze_def (df_ref def, struct rtx_iv *iv)
{
  rtx insn = DF_REF_INSN (def);
  rtx reg = DF_REF_REG (def);
  rtx set, rhs;

  if (dump_file)
    {
      fprintf (dump_file, "Analyzing def of ");
      print_rtl (dump_file, reg);
      fprintf (dump_file, " in insn ");
      print_rtl_single (dump_file, insn);
    }

  check_iv_ref_table_size ();
  if (DF_REF_IV (def))
    {
      if (dump_file)
	fprintf (dump_file, "  already analysed.\n");
      *iv = *DF_REF_IV (def);
      return iv->base != NULL_RTX;
    }

  iv->mode = VOIDmode;
  iv->base = NULL_RTX;
  iv->step = NULL_RTX;

  if (!REG_P (reg))
    return false;

  set = single_set (insn);
  if (!set)
    return false;

  if (!REG_P (SET_DEST (set)))
    return false;

  gcc_assert (SET_DEST (set) == reg);
  rhs = find_reg_equal_equiv_note (insn);
  if (rhs)
    rhs = XEXP (rhs, 0);
  else
    rhs = SET_SRC (set);

  iv_analyze_expr (insn, rhs, GET_MODE (reg), iv);
  record_iv (def, iv);

  if (dump_file)
    {
      print_rtl (dump_file, reg);
      fprintf (dump_file, " in insn ");
      print_rtl_single (dump_file, insn);
      fprintf (dump_file, "  is ");
      dump_iv_info (dump_file, iv);
      fprintf (dump_file, "\n");
    }

  return iv->base != NULL_RTX;
}

/* Analyzes operand OP of INSN and stores the result to *IV.  */

static bool
iv_analyze_op (rtx insn, rtx op, struct rtx_iv *iv)
{
  df_ref def = NULL;
  enum iv_grd_result res;

  if (dump_file)
    {
      fprintf (dump_file, "Analyzing operand ");
      print_rtl (dump_file, op);
      fprintf (dump_file, " of insn ");
      print_rtl_single (dump_file, insn);
    }

  if (function_invariant_p (op))
    res = GRD_INVARIANT;
  else if (GET_CODE (op) == SUBREG)
    {
      if (!subreg_lowpart_p (op))
	return false;

      if (!iv_analyze_op (insn, SUBREG_REG (op), iv))
	return false;

      return iv_subreg (iv, GET_MODE (op));
    }
  else
    {
      res = iv_get_reaching_def (insn, op, &def);
      if (res == GRD_INVALID)
	{
	  if (dump_file)
	    fprintf (dump_file, "  not simple.\n");
	  return false;
	}
    }

  if (res == GRD_INVARIANT)
    {
      iv_constant (iv, op, VOIDmode);

      if (dump_file)
	{
	  fprintf (dump_file, "  ");
	  dump_iv_info (dump_file, iv);
	  fprintf (dump_file, "\n");
	}
      return true;
    }

  if (res == GRD_MAYBE_BIV)
    return iv_analyze_biv (op, iv);

  return iv_analyze_def (def, iv);
}

/* Analyzes value VAL at INSN and stores the result to *IV.  */

bool
iv_analyze (rtx insn, rtx val, struct rtx_iv *iv)
{
  rtx reg;

  /* We must find the insn in that val is used, so that we get to UD chains.
     Since the function is sometimes called on result of get_condition,
     this does not necessarily have to be directly INSN; scan also the
     following insns.  */
  if (simple_reg_p (val))
    {
      if (GET_CODE (val) == SUBREG)
	reg = SUBREG_REG (val);
      else
	reg = val;

      while (!df_find_use (insn, reg))
	insn = NEXT_INSN (insn);
    }

  return iv_analyze_op (insn, val, iv);
}

/* Analyzes definition of DEF in INSN and stores the result to IV.  */

bool
iv_analyze_result (rtx insn, rtx def, struct rtx_iv *iv)
{
  df_ref adef;

  adef = df_find_def (insn, def);
  if (!adef)
    return false;

  return iv_analyze_def (adef, iv);
}

/* Checks whether definition of register REG in INSN is a basic induction
   variable.  IV analysis must have been initialized (via a call to
   iv_analysis_loop_init) for this function to produce a result.  */

bool
biv_p (rtx insn, rtx reg)
{
  struct rtx_iv iv;
  df_ref def, last_def;

  if (!simple_reg_p (reg))
    return false;

  def = df_find_def (insn, reg);
  gcc_assert (def != NULL);
  if (!latch_dominating_def (reg, &last_def))
    return false;
  if (last_def != def)
    return false;

  if (!iv_analyze_biv (reg, &iv))
    return false;

  return iv.step != const0_rtx;
}

/* Calculates value of IV at ITERATION-th iteration.  */

rtx
get_iv_value (struct rtx_iv *iv, rtx iteration)
{
  rtx val;

  /* We would need to generate some if_then_else patterns, and so far
     it is not needed anywhere.  */
  gcc_assert (!iv->first_special);

  if (iv->step != const0_rtx && iteration != const0_rtx)
    val = simplify_gen_binary (PLUS, iv->extend_mode, iv->base,
			       simplify_gen_binary (MULT, iv->extend_mode,
						    iv->step, iteration));
  else
    val = iv->base;

  if (iv->extend_mode == iv->mode)
    return val;

  val = lowpart_subreg (iv->mode, val, iv->extend_mode);

  if (iv->extend == IV_UNKNOWN_EXTEND)
    return val;

  val = simplify_gen_unary (iv_extend_to_rtx_code (iv->extend),
			    iv->extend_mode, val, iv->mode);
  val = simplify_gen_binary (PLUS, iv->extend_mode, iv->delta,
			     simplify_gen_binary (MULT, iv->extend_mode,
						  iv->mult, val));

  return val;
}

/* Free the data for an induction variable analysis.  */

void
iv_analysis_done (void)
{
  if (!clean_slate)
    {
      clear_iv_info ();
      clean_slate = true;
      df_finish_pass (true);
      bivs.dispose ();
      free (iv_ref_table);
      iv_ref_table = NULL;
      iv_ref_table_size = 0;
    }
}

/* Computes inverse to X modulo (1 << MOD).  */

static unsigned HOST_WIDEST_INT
inverse (unsigned HOST_WIDEST_INT x, int mod)
{
  unsigned HOST_WIDEST_INT mask =
	  ((unsigned HOST_WIDEST_INT) 1 << (mod - 1) << 1) - 1;
  unsigned HOST_WIDEST_INT rslt = 1;
  int i;

  for (i = 0; i < mod - 1; i++)
    {
      rslt = (rslt * x) & mask;
      x = (x * x) & mask;
    }

  return rslt;
}

/* Checks whether register *REG is in set ALT.  Callback for for_each_rtx.  */

static int
altered_reg_used (rtx *reg, void *alt)
{
  if (!REG_P (*reg))
    return 0;

  return REGNO_REG_SET_P ((bitmap) alt, REGNO (*reg));
}

/* Marks registers altered by EXPR in set ALT.  */

static void
mark_altered (rtx expr, const_rtx by ATTRIBUTE_UNUSED, void *alt)
{
  if (GET_CODE (expr) == SUBREG)
    expr = SUBREG_REG (expr);
  if (!REG_P (expr))
    return;

  SET_REGNO_REG_SET ((bitmap) alt, REGNO (expr));
}

/* Checks whether RHS is simple enough to process.  */

static bool
simple_rhs_p (rtx rhs)
{
  rtx op0, op1;

  if (function_invariant_p (rhs)
      || (REG_P (rhs) && !HARD_REGISTER_P (rhs)))
    return true;

  switch (GET_CODE (rhs))
    {
    case PLUS:
    case MINUS:
    case AND:
      op0 = XEXP (rhs, 0);
      op1 = XEXP (rhs, 1);
      /* Allow reg OP const and reg OP reg.  */
      if (!(REG_P (op0) && !HARD_REGISTER_P (op0))
	  && !function_invariant_p (op0))
	return false;
      if (!(REG_P (op1) && !HARD_REGISTER_P (op1))
	  && !function_invariant_p (op1))
	return false;

      return true;

    case ASHIFT:
    case ASHIFTRT:
    case LSHIFTRT:
    case MULT:
      op0 = XEXP (rhs, 0);
      op1 = XEXP (rhs, 1);
      /* Allow reg OP const.  */
      if (!(REG_P (op0) && !HARD_REGISTER_P (op0)))
	return false;
      if (!function_invariant_p (op1))
	return false;

      return true;

    default:
      return false;
    }
}

/* If REG has a single definition, replace it with its known value in EXPR.
   Callback for for_each_rtx.  */

static int
replace_single_def_regs (rtx *reg, void *expr1)
{
  unsigned regno;
  df_ref adef;
  rtx set, src;
  rtx *expr = (rtx *)expr1;

  if (!REG_P (*reg))
    return 0;

  regno = REGNO (*reg);
  for (;;)
    {
      rtx note;
      adef = DF_REG_DEF_CHAIN (regno);
      if (adef == NULL || DF_REF_NEXT_REG (adef) != NULL
	    || DF_REF_IS_ARTIFICIAL (adef))
	return -1;

      set = single_set (DF_REF_INSN (adef));
      if (set == NULL || !REG_P (SET_DEST (set))
	  || REGNO (SET_DEST (set)) != regno)
	return -1;

      note = find_reg_equal_equiv_note (DF_REF_INSN (adef));

      if (note && function_invariant_p (XEXP (note, 0)))
	{
	  src = XEXP (note, 0);
	  break;
	}
      src = SET_SRC (set);

      if (REG_P (src))
	{
	  regno = REGNO (src);
	  continue;
	}
      break;
    }
  if (!function_invariant_p (src))
    return -1;

  *expr = simplify_replace_rtx (*expr, *reg, src);
  return 1;
}

/* A subroutine of simplify_using_initial_values, this function examines INSN
   to see if it contains a suitable set that we can use to make a replacement.
   If it is suitable, return true and set DEST and SRC to the lhs and rhs of
   the set; return false otherwise.  */

static bool
suitable_set_for_replacement (rtx insn, rtx *dest, rtx *src)
{
  rtx set = single_set (insn);
  rtx lhs = NULL_RTX, rhs;

  if (!set)
    return false;

  lhs = SET_DEST (set);
  if (!REG_P (lhs))
    return false;

  rhs = find_reg_equal_equiv_note (insn);
  if (rhs)
    rhs = XEXP (rhs, 0);
  else
    rhs = SET_SRC (set);

  if (!simple_rhs_p (rhs))
    return false;

  *dest = lhs;
  *src = rhs;
  return true;
}

/* Using the data returned by suitable_set_for_replacement, replace DEST
   with SRC in *EXPR and return the new expression.  Also call
   replace_single_def_regs if the replacement changed something.  */
static void
replace_in_expr (rtx *expr, rtx dest, rtx src)
{
  rtx old = *expr;
  *expr = simplify_replace_rtx (*expr, dest, src);
  if (old == *expr)
    return;
  while (for_each_rtx (expr, replace_single_def_regs, expr) != 0)
    continue;
}

/* Checks whether A implies B.  */

static bool
implies_p (rtx a, rtx b)
{
  rtx op0, op1, opb0, opb1, r;
  enum machine_mode mode;

  if (rtx_equal_p (a, b))
    return true;

  if (GET_CODE (a) == EQ)
    {
      op0 = XEXP (a, 0);
      op1 = XEXP (a, 1);

      if (REG_P (op0)
	  || (GET_CODE (op0) == SUBREG
	      && REG_P (SUBREG_REG (op0))))
	{
	  r = simplify_replace_rtx (b, op0, op1);
	  if (r == const_true_rtx)
	    return true;
	}

      if (REG_P (op1)
	  || (GET_CODE (op1) == SUBREG
	      && REG_P (SUBREG_REG (op1))))
	{
	  r = simplify_replace_rtx (b, op1, op0);
	  if (r == const_true_rtx)
	    return true;
	}
    }

  if (b == const_true_rtx)
    return true;

  if ((GET_RTX_CLASS (GET_CODE (a)) != RTX_COMM_COMPARE
       && GET_RTX_CLASS (GET_CODE (a)) != RTX_COMPARE)
      || (GET_RTX_CLASS (GET_CODE (b)) != RTX_COMM_COMPARE
	  && GET_RTX_CLASS (GET_CODE (b)) != RTX_COMPARE))
    return false;

  op0 = XEXP (a, 0);
  op1 = XEXP (a, 1);
  opb0 = XEXP (b, 0);
  opb1 = XEXP (b, 1);

  mode = GET_MODE (op0);
  if (mode != GET_MODE (opb0))
    mode = VOIDmode;
  else if (mode == VOIDmode)
    {
      mode = GET_MODE (op1);
      if (mode != GET_MODE (opb1))
	mode = VOIDmode;
    }

  /* A < B implies A + 1 <= B.  */
  if ((GET_CODE (a) == GT || GET_CODE (a) == LT)
      && (GET_CODE (b) == GE || GET_CODE (b) == LE))
    {

      if (GET_CODE (a) == GT)
	{
	  r = op0;
	  op0 = op1;
	  op1 = r;
	}

      if (GET_CODE (b) == GE)
	{
	  r = opb0;
	  opb0 = opb1;
	  opb1 = r;
	}

      if (SCALAR_INT_MODE_P (mode)
	  && rtx_equal_p (op1, opb1)
	  && simplify_gen_binary (MINUS, mode, opb0, op0) == const1_rtx)
	return true;
      return false;
    }

  /* A < B or A > B imply A != B.  TODO: Likewise
     A + n < B implies A != B + n if neither wraps.  */
  if (GET_CODE (b) == NE
      && (GET_CODE (a) == GT || GET_CODE (a) == GTU
	  || GET_CODE (a) == LT || GET_CODE (a) == LTU))
    {
      if (rtx_equal_p (op0, opb0)
	  && rtx_equal_p (op1, opb1))
	return true;
    }

  /* For unsigned comparisons, A != 0 implies A > 0 and A >= 1.  */
  if (GET_CODE (a) == NE
      && op1 == const0_rtx)
    {
      if ((GET_CODE (b) == GTU
	   && opb1 == const0_rtx)
	  || (GET_CODE (b) == GEU
	      && opb1 == const1_rtx))
	return rtx_equal_p (op0, opb0);
    }

  /* A != N is equivalent to A - (N + 1) <u -1.  */
  if (GET_CODE (a) == NE
      && CONST_INT_P (op1)
      && GET_CODE (b) == LTU
      && opb1 == constm1_rtx
      && GET_CODE (opb0) == PLUS
      && CONST_INT_P (XEXP (opb0, 1))
      /* Avoid overflows.  */
      && ((unsigned HOST_WIDE_INT) INTVAL (XEXP (opb0, 1))
	  != ((unsigned HOST_WIDE_INT)1
	      << (HOST_BITS_PER_WIDE_INT - 1)) - 1)
      && INTVAL (XEXP (opb0, 1)) + 1 == -INTVAL (op1))
    return rtx_equal_p (op0, XEXP (opb0, 0));

  /* Likewise, A != N implies A - N > 0.  */
  if (GET_CODE (a) == NE
      && CONST_INT_P (op1))
    {
      if (GET_CODE (b) == GTU
	  && GET_CODE (opb0) == PLUS
	  && opb1 == const0_rtx
	  && CONST_INT_P (XEXP (opb0, 1))
	  /* Avoid overflows.  */
	  && ((unsigned HOST_WIDE_INT) INTVAL (XEXP (opb0, 1))
	      != ((unsigned HOST_WIDE_INT) 1 << (HOST_BITS_PER_WIDE_INT - 1)))
	  && rtx_equal_p (XEXP (opb0, 0), op0))
	return INTVAL (op1) == -INTVAL (XEXP (opb0, 1));
      if (GET_CODE (b) == GEU
	  && GET_CODE (opb0) == PLUS
	  && opb1 == const1_rtx
	  && CONST_INT_P (XEXP (opb0, 1))
	  /* Avoid overflows.  */
	  && ((unsigned HOST_WIDE_INT) INTVAL (XEXP (opb0, 1))
	      != ((unsigned HOST_WIDE_INT) 1 << (HOST_BITS_PER_WIDE_INT - 1)))
	  && rtx_equal_p (XEXP (opb0, 0), op0))
	return INTVAL (op1) == -INTVAL (XEXP (opb0, 1));
    }

  /* A >s X, where X is positive, implies A <u Y, if Y is negative.  */
  if ((GET_CODE (a) == GT || GET_CODE (a) == GE)
      && CONST_INT_P (op1)
      && ((GET_CODE (a) == GT && op1 == constm1_rtx)
	  || INTVAL (op1) >= 0)
      && GET_CODE (b) == LTU
      && CONST_INT_P (opb1)
      && rtx_equal_p (op0, opb0))
    return INTVAL (opb1) < 0;

  return false;
}

/* Canonicalizes COND so that

   (1) Ensure that operands are ordered according to
       swap_commutative_operands_p.
   (2) (LE x const) will be replaced with (LT x <const+1>) and similarly
       for GE, GEU, and LEU.  */

rtx
canon_condition (rtx cond)
{
  rtx tem;
  rtx op0, op1;
  enum rtx_code code;
  enum machine_mode mode;

  code = GET_CODE (cond);
  op0 = XEXP (cond, 0);
  op1 = XEXP (cond, 1);

  if (swap_commutative_operands_p (op0, op1))
    {
      code = swap_condition (code);
      tem = op0;
      op0 = op1;
      op1 = tem;
    }

  mode = GET_MODE (op0);
  if (mode == VOIDmode)
    mode = GET_MODE (op1);
  gcc_assert (mode != VOIDmode);

  if (CONST_INT_P (op1)
      && GET_MODE_CLASS (mode) != MODE_CC
      && GET_MODE_BITSIZE (mode) <= HOST_BITS_PER_WIDE_INT)
    {
      HOST_WIDE_INT const_val = INTVAL (op1);
      unsigned HOST_WIDE_INT uconst_val = const_val;
      unsigned HOST_WIDE_INT max_val
	= (unsigned HOST_WIDE_INT) GET_MODE_MASK (mode);

      switch (code)
	{
	case LE:
	  if ((unsigned HOST_WIDE_INT) const_val != max_val >> 1)
	    code = LT, op1 = gen_int_mode (const_val + 1, GET_MODE (op0));
	  break;

	/* When cross-compiling, const_val might be sign-extended from
	   BITS_PER_WORD to HOST_BITS_PER_WIDE_INT */
	case GE:
	  if ((HOST_WIDE_INT) (const_val & max_val)
	      != (((HOST_WIDE_INT) 1
		   << (GET_MODE_BITSIZE (GET_MODE (op0)) - 1))))
	    code = GT, op1 = gen_int_mode (const_val - 1, mode);
	  break;

	case LEU:
	  if (uconst_val < max_val)
	    code = LTU, op1 = gen_int_mode (uconst_val + 1, mode);
	  break;

	case GEU:
	  if (uconst_val != 0)
	    code = GTU, op1 = gen_int_mode (uconst_val - 1, mode);
	  break;

	default:
	  break;
	}
    }

  if (op0 != XEXP (cond, 0)
      || op1 != XEXP (cond, 1)
      || code != GET_CODE (cond)
      || GET_MODE (cond) != SImode)
    cond = gen_rtx_fmt_ee (code, SImode, op0, op1);

  return cond;
}

/* Tries to use the fact that COND holds to simplify EXPR.  ALTERED is the
   set of altered regs.  */

void
simplify_using_condition (rtx cond, rtx *expr, regset altered)
{
  rtx rev, reve, exp = *expr;

  /* If some register gets altered later, we do not really speak about its
     value at the time of comparison.  */
  if (altered
      && for_each_rtx (&cond, altered_reg_used, altered))
    return;

  if (GET_CODE (cond) == EQ
      && REG_P (XEXP (cond, 0)) && CONSTANT_P (XEXP (cond, 1)))
    {
      *expr = simplify_replace_rtx (*expr, XEXP (cond, 0), XEXP (cond, 1));
      return;
    }

  if (!COMPARISON_P (exp))
    return;

  rev = reversed_condition (cond);
  reve = reversed_condition (exp);

  cond = canon_condition (cond);
  exp = canon_condition (exp);
  if (rev)
    rev = canon_condition (rev);
  if (reve)
    reve = canon_condition (reve);

  if (rtx_equal_p (exp, cond))
    {
      *expr = const_true_rtx;
      return;
    }

  if (rev && rtx_equal_p (exp, rev))
    {
      *expr = const0_rtx;
      return;
    }

  if (implies_p (cond, exp))
    {
      *expr = const_true_rtx;
      return;
    }

  if (reve && implies_p (cond, reve))
    {
      *expr = const0_rtx;
      return;
    }

  /* A proof by contradiction.  If *EXPR implies (not cond), *EXPR must
     be false.  */
  if (rev && implies_p (exp, rev))
    {
      *expr = const0_rtx;
      return;
    }

  /* Similarly, If (not *EXPR) implies (not cond), *EXPR must be true.  */
  if (rev && reve && implies_p (reve, rev))
    {
      *expr = const_true_rtx;
      return;
    }

  /* We would like to have some other tests here.  TODO.  */

  return;
}

/* Use relationship between A and *B to eventually eliminate *B.
   OP is the operation we consider.  */

static void
eliminate_implied_condition (enum rtx_code op, rtx a, rtx *b)
{
  switch (op)
    {
    case AND:
      /* If A implies *B, we may replace *B by true.  */
      if (implies_p (a, *b))
	*b = const_true_rtx;
      break;

    case IOR:
      /* If *B implies A, we may replace *B by false.  */
      if (implies_p (*b, a))
	*b = const0_rtx;
      break;

    default:
      gcc_unreachable ();
    }
}

/* Eliminates the conditions in TAIL that are implied by HEAD.  OP is the
   operation we consider.  */

static void
eliminate_implied_conditions (enum rtx_code op, rtx *head, rtx tail)
{
  rtx elt;

  for (elt = tail; elt; elt = XEXP (elt, 1))
    eliminate_implied_condition (op, *head, &XEXP (elt, 0));
  for (elt = tail; elt; elt = XEXP (elt, 1))
    eliminate_implied_condition (op, XEXP (elt, 0), head);
}

/* Simplifies *EXPR using initial values at the start of the LOOP.  If *EXPR
   is a list, its elements are assumed to be combined using OP.  */

static void
simplify_using_initial_values (struct loop *loop, enum rtx_code op, rtx *expr)
{
  bool expression_valid;
  rtx head, tail, insn, cond_list, last_valid_expr;
  rtx neutral, aggr;
  regset altered, this_altered;
  edge e;

  if (!*expr)
    return;

  if (CONSTANT_P (*expr))
    return;

  if (GET_CODE (*expr) == EXPR_LIST)
    {
      head = XEXP (*expr, 0);
      tail = XEXP (*expr, 1);

      eliminate_implied_conditions (op, &head, tail);

      switch (op)
	{
	case AND:
	  neutral = const_true_rtx;
	  aggr = const0_rtx;
	  break;

	case IOR:
	  neutral = const0_rtx;
	  aggr = const_true_rtx;
	  break;

	default:
	  gcc_unreachable ();
	}

      simplify_using_initial_values (loop, UNKNOWN, &head);
      if (head == aggr)
	{
	  XEXP (*expr, 0) = aggr;
	  XEXP (*expr, 1) = NULL_RTX;
	  return;
	}
      else if (head == neutral)
	{
	  *expr = tail;
	  simplify_using_initial_values (loop, op, expr);
	  return;
	}
      simplify_using_initial_values (loop, op, &tail);

      if (tail && XEXP (tail, 0) == aggr)
	{
	  *expr = tail;
	  return;
	}

      XEXP (*expr, 0) = head;
      XEXP (*expr, 1) = tail;
      return;
    }

  gcc_assert (op == UNKNOWN);

  for (;;)
    if (for_each_rtx (expr, replace_single_def_regs, expr) == 0)
      break;
  if (CONSTANT_P (*expr))
    return;

  e = loop_preheader_edge (loop);
  if (e->src == ENTRY_BLOCK_PTR)
    return;

  altered = ALLOC_REG_SET (&reg_obstack);
  this_altered = ALLOC_REG_SET (&reg_obstack);

  expression_valid = true;
  last_valid_expr = *expr;
  cond_list = NULL_RTX;
  while (1)
    {
      insn = BB_END (e->src);
      if (any_condjump_p (insn))
	{
	  rtx cond = get_condition (BB_END (e->src), NULL, false, true);

	  if (cond && (e->flags & EDGE_FALLTHRU))
	    cond = reversed_condition (cond);
	  if (cond)
	    {
	      rtx old = *expr;
	      simplify_using_condition (cond, expr, altered);
	      if (old != *expr)
		{
		  rtx note;
		  if (CONSTANT_P (*expr))
		    goto out;
		  for (note = cond_list; note; note = XEXP (note, 1))
		    {
		      simplify_using_condition (XEXP (note, 0), expr, altered);
		      if (CONSTANT_P (*expr))
			goto out;
		    }
		}
	      cond_list = alloc_EXPR_LIST (0, cond, cond_list);
	    }
	}

      FOR_BB_INSNS_REVERSE (e->src, insn)
	{
	  rtx src, dest;
	  rtx old = *expr;

	  if (!INSN_P (insn))
	    continue;

	  CLEAR_REG_SET (this_altered);
	  note_stores (PATTERN (insn), mark_altered, this_altered);
	  if (CALL_P (insn))
	    {
	      /* Kill all call clobbered registers.  */
	      unsigned int i;
	      hard_reg_set_iterator hrsi;
	      EXECUTE_IF_SET_IN_HARD_REG_SET (regs_invalidated_by_call,
					      0, i, hrsi)
		SET_REGNO_REG_SET (this_altered, i);
	    }

	  if (suitable_set_for_replacement (insn, &dest, &src))
	    {
	      rtx *pnote, *pnote_next;

	      replace_in_expr (expr, dest, src);
	      if (CONSTANT_P (*expr))
		goto out;

	      for (pnote = &cond_list; *pnote; pnote = pnote_next)
		{
		  rtx note = *pnote;
		  rtx old_cond = XEXP (note, 0);

		  pnote_next = &XEXP (note, 1);
		  replace_in_expr (&XEXP (note, 0), dest, src);

		  /* We can no longer use a condition that has been simplified
		     to a constant, and simplify_using_condition will abort if
		     we try.  */
		  if (CONSTANT_P (XEXP (note, 0)))
		    {
		      *pnote = *pnote_next;
		      pnote_next = pnote;
		      free_EXPR_LIST_node (note);
		    }
		  /* Retry simplifications with this condition if either the
		     expression or the condition changed.  */
		  else if (old_cond != XEXP (note, 0) || old != *expr)
		    simplify_using_condition (XEXP (note, 0), expr, altered);
		}
	    }
	  else
	    {
	      rtx *pnote, *pnote_next;

	      /* If we did not use this insn to make a replacement, any overlap
		 between stores in this insn and our expression will cause the
		 expression to become invalid.  */
	      if (for_each_rtx (expr, altered_reg_used, this_altered))
		goto out;

	      /* Likewise for the conditions.  */
	      for (pnote = &cond_list; *pnote; pnote = pnote_next)
		{
		  rtx note = *pnote;
		  rtx old_cond = XEXP (note, 0);

		  pnote_next = &XEXP (note, 1);
		  if (for_each_rtx (&old_cond, altered_reg_used, this_altered))
		    {
		      *pnote = *pnote_next;
		      pnote_next = pnote;
		      free_EXPR_LIST_node (note);
		    }
		}
	    }

	  if (CONSTANT_P (*expr))
	    goto out;

	  IOR_REG_SET (altered, this_altered);

	  /* If the expression now contains regs that have been altered, we
	     can't return it to the caller.  However, it is still valid for
	     further simplification, so keep searching to see if we can
	     eventually turn it into a constant.  */
	  if (for_each_rtx (expr, altered_reg_used, altered))
	    expression_valid = false;
	  if (expression_valid)
	    last_valid_expr = *expr;
	}

      if (!single_pred_p (e->src)
	  || single_pred (e->src) == ENTRY_BLOCK_PTR)
	break;
      e = single_pred_edge (e->src);
    }

 out:
  free_EXPR_LIST_list (&cond_list);
  if (!CONSTANT_P (*expr))
    *expr = last_valid_expr;
  FREE_REG_SET (altered);
  FREE_REG_SET (this_altered);
}

/* Transforms invariant IV into MODE.  Adds assumptions based on the fact
   that IV occurs as left operands of comparison COND and its signedness
   is SIGNED_P to DESC.  */

static void
shorten_into_mode (struct rtx_iv *iv, enum machine_mode mode,
		   enum rtx_code cond, bool signed_p, struct niter_desc *desc)
{
  rtx mmin, mmax, cond_over, cond_under;

  get_mode_bounds (mode, signed_p, iv->extend_mode, &mmin, &mmax);
  cond_under = simplify_gen_relational (LT, SImode, iv->extend_mode,
					iv->base, mmin);
  cond_over = simplify_gen_relational (GT, SImode, iv->extend_mode,
				       iv->base, mmax);

  switch (cond)
    {
      case LE:
      case LT:
      case LEU:
      case LTU:
	if (cond_under != const0_rtx)
	  desc->infinite =
		  alloc_EXPR_LIST (0, cond_under, desc->infinite);
	if (cond_over != const0_rtx)
	  desc->noloop_assumptions =
		  alloc_EXPR_LIST (0, cond_over, desc->noloop_assumptions);
	break;

      case GE:
      case GT:
      case GEU:
      case GTU:
	if (cond_over != const0_rtx)
	  desc->infinite =
		  alloc_EXPR_LIST (0, cond_over, desc->infinite);
	if (cond_under != const0_rtx)
	  desc->noloop_assumptions =
		  alloc_EXPR_LIST (0, cond_under, desc->noloop_assumptions);
	break;

      case NE:
	if (cond_over != const0_rtx)
	  desc->infinite =
		  alloc_EXPR_LIST (0, cond_over, desc->infinite);
	if (cond_under != const0_rtx)
	  desc->infinite =
		  alloc_EXPR_LIST (0, cond_under, desc->infinite);
	break;

      default:
	gcc_unreachable ();
    }

  iv->mode = mode;
  iv->extend = signed_p ? IV_SIGN_EXTEND : IV_ZERO_EXTEND;
}

/* Transforms IV0 and IV1 compared by COND so that they are both compared as
   subregs of the same mode if possible (sometimes it is necessary to add
   some assumptions to DESC).  */

static bool
canonicalize_iv_subregs (struct rtx_iv *iv0, struct rtx_iv *iv1,
			 enum rtx_code cond, struct niter_desc *desc)
{
  enum machine_mode comp_mode;
  bool signed_p;

  /* If the ivs behave specially in the first iteration, or are
     added/multiplied after extending, we ignore them.  */
  if (iv0->first_special || iv0->mult != const1_rtx || iv0->delta != const0_rtx)
    return false;
  if (iv1->first_special || iv1->mult != const1_rtx || iv1->delta != const0_rtx)
    return false;

  /* If there is some extend, it must match signedness of the comparison.  */
  switch (cond)
    {
      case LE:
      case LT:
	if (iv0->extend == IV_ZERO_EXTEND
	    || iv1->extend == IV_ZERO_EXTEND)
	  return false;
	signed_p = true;
	break;

      case LEU:
      case LTU:
	if (iv0->extend == IV_SIGN_EXTEND
	    || iv1->extend == IV_SIGN_EXTEND)
	  return false;
	signed_p = false;
	break;

      case NE:
	if (iv0->extend != IV_UNKNOWN_EXTEND
	    && iv1->extend != IV_UNKNOWN_EXTEND
	    && iv0->extend != iv1->extend)
	  return false;

	signed_p = false;
	if (iv0->extend != IV_UNKNOWN_EXTEND)
	  signed_p = iv0->extend == IV_SIGN_EXTEND;
	if (iv1->extend != IV_UNKNOWN_EXTEND)
	  signed_p = iv1->extend == IV_SIGN_EXTEND;
	break;

      default:
	gcc_unreachable ();
    }

  /* Values of both variables should be computed in the same mode.  These
     might indeed be different, if we have comparison like

     (compare (subreg:SI (iv0)) (subreg:SI (iv1)))

     and iv0 and iv1 are both ivs iterating in SI mode, but calculated
     in different modes.  This does not seem impossible to handle, but
     it hardly ever occurs in practice.

     The only exception is the case when one of operands is invariant.
     For example pentium 3 generates comparisons like
     (lt (subreg:HI (reg:SI)) 100).  Here we assign HImode to 100, but we
     definitely do not want this prevent the optimization.  */
  comp_mode = iv0->extend_mode;
  if (GET_MODE_BITSIZE (comp_mode) < GET_MODE_BITSIZE (iv1->extend_mode))
    comp_mode = iv1->extend_mode;

  if (iv0->extend_mode != comp_mode)
    {
      if (iv0->mode != iv0->extend_mode
	  || iv0->step != const0_rtx)
	return false;

      iv0->base = simplify_gen_unary (signed_p ? SIGN_EXTEND : ZERO_EXTEND,
				      comp_mode, iv0->base, iv0->mode);
      iv0->extend_mode = comp_mode;
    }

  if (iv1->extend_mode != comp_mode)
    {
      if (iv1->mode != iv1->extend_mode
	  || iv1->step != const0_rtx)
	return false;

      iv1->base = simplify_gen_unary (signed_p ? SIGN_EXTEND : ZERO_EXTEND,
				      comp_mode, iv1->base, iv1->mode);
      iv1->extend_mode = comp_mode;
    }

  /* Check that both ivs belong to a range of a single mode.  If one of the
     operands is an invariant, we may need to shorten it into the common
     mode.  */
  if (iv0->mode == iv0->extend_mode
      && iv0->step == const0_rtx
      && iv0->mode != iv1->mode)
    shorten_into_mode (iv0, iv1->mode, cond, signed_p, desc);

  if (iv1->mode == iv1->extend_mode
      && iv1->step == const0_rtx
      && iv0->mode != iv1->mode)
    shorten_into_mode (iv1, iv0->mode, swap_condition (cond), signed_p, desc);

  if (iv0->mode != iv1->mode)
    return false;

  desc->mode = iv0->mode;
  desc->signed_p = signed_p;

  return true;
}

/* Tries to estimate the maximum number of iterations in LOOP, and return the
   result.  This function is called from iv_number_of_iterations with
   a number of fields in DESC already filled in.  OLD_NITER is the original
   expression for the number of iterations, before we tried to simplify it.  */

static unsigned HOST_WIDEST_INT
determine_max_iter (struct loop *loop, struct niter_desc *desc, rtx old_niter)
{
  rtx niter = desc->niter_expr;
  rtx mmin, mmax, cmp;
  unsigned HOST_WIDEST_INT nmax, inc;
  unsigned HOST_WIDEST_INT andmax = 0;

  /* We used to look for constant operand 0 of AND,
     but canonicalization should always make this impossible.  */
  gcc_checking_assert (GET_CODE (niter) != AND
	               || !CONST_INT_P (XEXP (niter, 0)));

  if (GET_CODE (niter) == AND
      && CONST_INT_P (XEXP (niter, 1)))
    {
      andmax = UINTVAL (XEXP (niter, 1));
      niter = XEXP (niter, 0);
    }

  get_mode_bounds (desc->mode, desc->signed_p, desc->mode, &mmin, &mmax);
  nmax = INTVAL (mmax) - INTVAL (mmin);

  if (GET_CODE (niter) == UDIV)
    {
      if (!CONST_INT_P (XEXP (niter, 1)))
	return nmax;
      inc = INTVAL (XEXP (niter, 1));
      niter = XEXP (niter, 0);
    }
  else
    inc = 1;

  /* We could use a binary search here, but for now improving the upper
     bound by just one eliminates one important corner case.  */
  cmp = simplify_gen_relational (desc->signed_p ? LT : LTU, VOIDmode,
				 desc->mode, old_niter, mmax);
  simplify_using_initial_values (loop, UNKNOWN, &cmp);
  if (cmp == const_true_rtx)
    {
      nmax--;

      if (dump_file)
	fprintf (dump_file, ";; improved upper bound by one.\n");
    }
  nmax /= inc;
  if (andmax)
    nmax = MIN (nmax, andmax);
  if (dump_file)
    fprintf (dump_file, ";; Determined upper bound "HOST_WIDEST_INT_PRINT_DEC".\n",
	     nmax);
  return nmax;
}

/* Computes number of iterations of the CONDITION in INSN in LOOP and stores
   the result into DESC.  Very similar to determine_number_of_iterations
   (basically its rtl version), complicated by things like subregs.  */

static void
iv_number_of_iterations (struct loop *loop, rtx insn, rtx condition,
			 struct niter_desc *desc)
{
  rtx op0, op1, delta, step, bound, may_xform, tmp, tmp0, tmp1;
  struct rtx_iv iv0, iv1, tmp_iv;
  rtx assumption, may_not_xform;
  enum rtx_code cond;
  enum machine_mode mode, comp_mode;
  rtx mmin, mmax, mode_mmin, mode_mmax;
  unsigned HOST_WIDEST_INT s, size, d, inv, max;
  HOST_WIDEST_INT up, down, inc, step_val;
  int was_sharp = false;
  rtx old_niter;
  bool step_is_pow2;

  /* The meaning of these assumptions is this:
     if !assumptions
       then the rest of information does not have to be valid
     if noloop_assumptions then the loop does not roll
     if infinite then this exit is never used */

  desc->assumptions = NULL_RTX;
  desc->noloop_assumptions = NULL_RTX;
  desc->infinite = NULL_RTX;
  desc->simple_p = true;

  desc->const_iter = false;
  desc->niter_expr = NULL_RTX;

  cond = GET_CODE (condition);
  gcc_assert (COMPARISON_P (condition));

  mode = GET_MODE (XEXP (condition, 0));
  if (mode == VOIDmode)
    mode = GET_MODE (XEXP (condition, 1));
  /* The constant comparisons should be folded.  */
  gcc_assert (mode != VOIDmode);

  /* We only handle integers or pointers.  */
  if (GET_MODE_CLASS (mode) != MODE_INT
      && GET_MODE_CLASS (mode) != MODE_PARTIAL_INT)
    goto fail;

  op0 = XEXP (condition, 0);
  if (!iv_analyze (insn, op0, &iv0))
    goto fail;
  if (iv0.extend_mode == VOIDmode)
    iv0.mode = iv0.extend_mode = mode;

  op1 = XEXP (condition, 1);
  if (!iv_analyze (insn, op1, &iv1))
    goto fail;
  if (iv1.extend_mode == VOIDmode)
    iv1.mode = iv1.extend_mode = mode;

  if (GET_MODE_BITSIZE (iv0.extend_mode) > HOST_BITS_PER_WIDE_INT
      || GET_MODE_BITSIZE (iv1.extend_mode) > HOST_BITS_PER_WIDE_INT)
    goto fail;

  /* Check condition and normalize it.  */

  switch (cond)
    {
      case GE:
      case GT:
      case GEU:
      case GTU:
	tmp_iv = iv0; iv0 = iv1; iv1 = tmp_iv;
	cond = swap_condition (cond);
	break;
      case NE:
      case LE:
      case LEU:
      case LT:
      case LTU:
	break;
      default:
	goto fail;
    }

  /* Handle extends.  This is relatively nontrivial, so we only try in some
     easy cases, when we can canonicalize the ivs (possibly by adding some
     assumptions) to shape subreg (base + i * step).  This function also fills
     in desc->mode and desc->signed_p.  */

  if (!canonicalize_iv_subregs (&iv0, &iv1, cond, desc))
    goto fail;

  comp_mode = iv0.extend_mode;
  mode = iv0.mode;
  size = GET_MODE_BITSIZE (mode);
  get_mode_bounds (mode, (cond == LE || cond == LT), comp_mode, &mmin, &mmax);
  mode_mmin = lowpart_subreg (mode, mmin, comp_mode);
  mode_mmax = lowpart_subreg (mode, mmax, comp_mode);

  if (!CONST_INT_P (iv0.step) || !CONST_INT_P (iv1.step))
    goto fail;

  /* We can take care of the case of two induction variables chasing each other
     if the test is NE. I have never seen a loop using it, but still it is
     cool.  */
  if (iv0.step != const0_rtx && iv1.step != const0_rtx)
    {
      if (cond != NE)
	goto fail;

      iv0.step = simplify_gen_binary (MINUS, comp_mode, iv0.step, iv1.step);
      iv1.step = const0_rtx;
    }

  iv0.step = lowpart_subreg (mode, iv0.step, comp_mode);
  iv1.step = lowpart_subreg (mode, iv1.step, comp_mode);

  /* This is either infinite loop or the one that ends immediately, depending
     on initial values.  Unswitching should remove this kind of conditions.  */
  if (iv0.step == const0_rtx && iv1.step == const0_rtx)
    goto fail;

  if (cond != NE)
    {
      if (iv0.step == const0_rtx)
	step_val = -INTVAL (iv1.step);
      else
	step_val = INTVAL (iv0.step);

      /* Ignore loops of while (i-- < 10) type.  */
      if (step_val < 0)
	goto fail;

      step_is_pow2 = !(step_val & (step_val - 1));
    }
  else
    {
      /* We do not care about whether the step is power of two in this
	 case.  */
      step_is_pow2 = false;
      step_val = 0;
    }

  /* Some more condition normalization.  We must record some assumptions
     due to overflows.  */
  switch (cond)
    {
      case LT:
      case LTU:
	/* We want to take care only of non-sharp relationals; this is easy,
	   as in cases the overflow would make the transformation unsafe
	   the loop does not roll.  Seemingly it would make more sense to want
	   to take care of sharp relationals instead, as NE is more similar to
	   them, but the problem is that here the transformation would be more
	   difficult due to possibly infinite loops.  */
	if (iv0.step == const0_rtx)
	  {
	    tmp = lowpart_subreg (mode, iv0.base, comp_mode);
	    assumption = simplify_gen_relational (EQ, SImode, mode, tmp,
						  mode_mmax);
	    if (assumption == const_true_rtx)
	      goto zero_iter_simplify;
	    iv0.base = simplify_gen_binary (PLUS, comp_mode,
					    iv0.base, const1_rtx);
	  }
	else
	  {
	    tmp = lowpart_subreg (mode, iv1.base, comp_mode);
	    assumption = simplify_gen_relational (EQ, SImode, mode, tmp,
						  mode_mmin);
	    if (assumption == const_true_rtx)
	      goto zero_iter_simplify;
	    iv1.base = simplify_gen_binary (PLUS, comp_mode,
					    iv1.base, constm1_rtx);
	  }

	if (assumption != const0_rtx)
	  desc->noloop_assumptions =
		  alloc_EXPR_LIST (0, assumption, desc->noloop_assumptions);
	cond = (cond == LT) ? LE : LEU;

	/* It will be useful to be able to tell the difference once more in
	   LE -> NE reduction.  */
	was_sharp = true;
	break;
      default: ;
    }

  /* Take care of trivially infinite loops.  */
  if (cond != NE)
    {
      if (iv0.step == const0_rtx)
	{
	  tmp = lowpart_subreg (mode, iv0.base, comp_mode);
	  if (rtx_equal_p (tmp, mode_mmin))
	    {
	      desc->infinite =
		      alloc_EXPR_LIST (0, const_true_rtx, NULL_RTX);
	      /* Fill in the remaining fields somehow.  */
	      goto zero_iter_simplify;
	    }
	}
      else
	{
	  tmp = lowpart_subreg (mode, iv1.base, comp_mode);
	  if (rtx_equal_p (tmp, mode_mmax))
	    {
	      desc->infinite =
		      alloc_EXPR_LIST (0, const_true_rtx, NULL_RTX);
	      /* Fill in the remaining fields somehow.  */
	      goto zero_iter_simplify;
	    }
	}
    }

  /* If we can we want to take care of NE conditions instead of size
     comparisons, as they are much more friendly (most importantly
     this takes care of special handling of loops with step 1).  We can
     do it if we first check that upper bound is greater or equal to
     lower bound, their difference is constant c modulo step and that
     there is not an overflow.  */
  if (cond != NE)
    {
      if (iv0.step == const0_rtx)
	step = simplify_gen_unary (NEG, comp_mode, iv1.step, comp_mode);
      else
	step = iv0.step;
      step = lowpart_subreg (mode, step, comp_mode);
      delta = simplify_gen_binary (MINUS, comp_mode, iv1.base, iv0.base);
      delta = lowpart_subreg (mode, delta, comp_mode);
      delta = simplify_gen_binary (UMOD, mode, delta, step);
      may_xform = const0_rtx;
      may_not_xform = const_true_rtx;

      if (CONST_INT_P (delta))
	{
	  if (was_sharp && INTVAL (delta) == INTVAL (step) - 1)
	    {
	      /* A special case.  We have transformed condition of type
		 for (i = 0; i < 4; i += 4)
		 into
		 for (i = 0; i <= 3; i += 4)
		 obviously if the test for overflow during that transformation
		 passed, we cannot overflow here.  Most importantly any
		 loop with sharp end condition and step 1 falls into this
		 category, so handling this case specially is definitely
		 worth the troubles.  */
	      may_xform = const_true_rtx;
	    }
	  else if (iv0.step == const0_rtx)
	    {
	      bound = simplify_gen_binary (PLUS, comp_mode, mmin, step);
	      bound = simplify_gen_binary (MINUS, comp_mode, bound, delta);
	      bound = lowpart_subreg (mode, bound, comp_mode);
	      tmp = lowpart_subreg (mode, iv0.base, comp_mode);
	      may_xform = simplify_gen_relational (cond, SImode, mode,
						   bound, tmp);
	      may_not_xform = simplify_gen_relational (reverse_condition (cond),
						       SImode, mode,
						       bound, tmp);
	    }
	  else
	    {
	      bound = simplify_gen_binary (MINUS, comp_mode, mmax, step);
	      bound = simplify_gen_binary (PLUS, comp_mode, bound, delta);
	      bound = lowpart_subreg (mode, bound, comp_mode);
	      tmp = lowpart_subreg (mode, iv1.base, comp_mode);
	      may_xform = simplify_gen_relational (cond, SImode, mode,
						   tmp, bound);
	      may_not_xform = simplify_gen_relational (reverse_condition (cond),
						       SImode, mode,
						       tmp, bound);
	    }
	}

      if (may_xform != const0_rtx)
	{
	  /* We perform the transformation always provided that it is not
	     completely senseless.  This is OK, as we would need this assumption
	     to determine the number of iterations anyway.  */
	  if (may_xform != const_true_rtx)
	    {
	      /* If the step is a power of two and the final value we have
		 computed overflows, the cycle is infinite.  Otherwise it
		 is nontrivial to compute the number of iterations.  */
	      if (step_is_pow2)
		desc->infinite = alloc_EXPR_LIST (0, may_not_xform,
						  desc->infinite);
	      else
		desc->assumptions = alloc_EXPR_LIST (0, may_xform,
						     desc->assumptions);
	    }

	  /* We are going to lose some information about upper bound on
	     number of iterations in this step, so record the information
	     here.  */
	  inc = INTVAL (iv0.step) - INTVAL (iv1.step);
	  if (CONST_INT_P (iv1.base))
	    up = INTVAL (iv1.base);
	  else
	    up = INTVAL (mode_mmax) - inc;
	  down = INTVAL (CONST_INT_P (iv0.base)
			 ? iv0.base
			 : mode_mmin);
	  max = (up - down) / inc + 1;
	  if (!desc->infinite
	      && !desc->assumptions)
	    record_niter_bound (loop, double_int::from_uhwi (max),
			        false, true);

	  if (iv0.step == const0_rtx)
	    {
	      iv0.base = simplify_gen_binary (PLUS, comp_mode, iv0.base, delta);
	      iv0.base = simplify_gen_binary (MINUS, comp_mode, iv0.base, step);
	    }
	  else
	    {
	      iv1.base = simplify_gen_binary (MINUS, comp_mode, iv1.base, delta);
	      iv1.base = simplify_gen_binary (PLUS, comp_mode, iv1.base, step);
	    }

	  tmp0 = lowpart_subreg (mode, iv0.base, comp_mode);
	  tmp1 = lowpart_subreg (mode, iv1.base, comp_mode);
	  assumption = simplify_gen_relational (reverse_condition (cond),
						SImode, mode, tmp0, tmp1);
	  if (assumption == const_true_rtx)
	    goto zero_iter_simplify;
	  else if (assumption != const0_rtx)
	    desc->noloop_assumptions =
		    alloc_EXPR_LIST (0, assumption, desc->noloop_assumptions);
	  cond = NE;
	}
    }

  /* Count the number of iterations.  */
  if (cond == NE)
    {
      /* Everything we do here is just arithmetics modulo size of mode.  This
	 makes us able to do more involved computations of number of iterations
	 than in other cases.  First transform the condition into shape
	 s * i <> c, with s positive.  */
      iv1.base = simplify_gen_binary (MINUS, comp_mode, iv1.base, iv0.base);
      iv0.base = const0_rtx;
      iv0.step = simplify_gen_binary (MINUS, comp_mode, iv0.step, iv1.step);
      iv1.step = const0_rtx;
      if (INTVAL (iv0.step) < 0)
	{
	  iv0.step = simplify_gen_unary (NEG, comp_mode, iv0.step, mode);
	  iv1.base = simplify_gen_unary (NEG, comp_mode, iv1.base, mode);
	}
      iv0.step = lowpart_subreg (mode, iv0.step, comp_mode);

      /* Let nsd (s, size of mode) = d.  If d does not divide c, the loop
	 is infinite.  Otherwise, the number of iterations is
	 (inverse(s/d) * (c/d)) mod (size of mode/d).  */
      s = INTVAL (iv0.step); d = 1;
      while (s % 2 != 1)
	{
	  s /= 2;
	  d *= 2;
	  size--;
	}
      bound = GEN_INT (((unsigned HOST_WIDEST_INT) 1 << (size - 1 ) << 1) - 1);

      tmp1 = lowpart_subreg (mode, iv1.base, comp_mode);
      tmp = simplify_gen_binary (UMOD, mode, tmp1, gen_int_mode (d, mode));
      assumption = simplify_gen_relational (NE, SImode, mode, tmp, const0_rtx);
      desc->infinite = alloc_EXPR_LIST (0, assumption, desc->infinite);

      tmp = simplify_gen_binary (UDIV, mode, tmp1, gen_int_mode (d, mode));
      inv = inverse (s, size);
      tmp = simplify_gen_binary (MULT, mode, tmp, gen_int_mode (inv, mode));
      desc->niter_expr = simplify_gen_binary (AND, mode, tmp, bound);
    }
  else
    {
      if (iv1.step == const0_rtx)
	/* Condition in shape a + s * i <= b
	   We must know that b + s does not overflow and a <= b + s and then we
	   can compute number of iterations as (b + s - a) / s.  (It might
	   seem that we in fact could be more clever about testing the b + s
	   overflow condition using some information about b - a mod s,
	   but it was already taken into account during LE -> NE transform).  */
	{
	  step = iv0.step;
	  tmp0 = lowpart_subreg (mode, iv0.base, comp_mode);
	  tmp1 = lowpart_subreg (mode, iv1.base, comp_mode);

	  bound = simplify_gen_binary (MINUS, mode, mode_mmax,
				       lowpart_subreg (mode, step,
						       comp_mode));
	  if (step_is_pow2)
	    {
	      rtx t0, t1;

	      /* If s is power of 2, we know that the loop is infinite if
		 a % s <= b % s and b + s overflows.  */
	      assumption = simplify_gen_relational (reverse_condition (cond),
						    SImode, mode,
						    tmp1, bound);

	      t0 = simplify_gen_binary (UMOD, mode, copy_rtx (tmp0), step);
	      t1 = simplify_gen_binary (UMOD, mode, copy_rtx (tmp1), step);
	      tmp = simplify_gen_relational (cond, SImode, mode, t0, t1);
	      assumption = simplify_gen_binary (AND, SImode, assumption, tmp);
	      desc->infinite =
		      alloc_EXPR_LIST (0, assumption, desc->infinite);
	    }
	  else
	    {
	      assumption = simplify_gen_relational (cond, SImode, mode,
						    tmp1, bound);
	      desc->assumptions =
		      alloc_EXPR_LIST (0, assumption, desc->assumptions);
	    }

	  tmp = simplify_gen_binary (PLUS, comp_mode, iv1.base, iv0.step);
	  tmp = lowpart_subreg (mode, tmp, comp_mode);
	  assumption = simplify_gen_relational (reverse_condition (cond),
						SImode, mode, tmp0, tmp);

	  delta = simplify_gen_binary (PLUS, mode, tmp1, step);
	  delta = simplify_gen_binary (MINUS, mode, delta, tmp0);
	}
      else
	{
	  /* Condition in shape a <= b - s * i
	     We must know that a - s does not overflow and a - s <= b and then
	     we can again compute number of iterations as (b - (a - s)) / s.  */
	  step = simplify_gen_unary (NEG, mode, iv1.step, mode);
	  tmp0 = lowpart_subreg (mode, iv0.base, comp_mode);
	  tmp1 = lowpart_subreg (mode, iv1.base, comp_mode);

	  bound = simplify_gen_binary (PLUS, mode, mode_mmin,
				       lowpart_subreg (mode, step, comp_mode));
	  if (step_is_pow2)
	    {
	      rtx t0, t1;

	      /* If s is power of 2, we know that the loop is infinite if
		 a % s <= b % s and a - s overflows.  */
	      assumption = simplify_gen_relational (reverse_condition (cond),
						    SImode, mode,
						    bound, tmp0);

	      t0 = simplify_gen_binary (UMOD, mode, copy_rtx (tmp0), step);
	      t1 = simplify_gen_binary (UMOD, mode, copy_rtx (tmp1), step);
	      tmp = simplify_gen_relational (cond, SImode, mode, t0, t1);
	      assumption = simplify_gen_binary (AND, SImode, assumption, tmp);
	      desc->infinite =
		      alloc_EXPR_LIST (0, assumption, desc->infinite);
	    }
	  else
	    {
	      assumption = simplify_gen_relational (cond, SImode, mode,
						    bound, tmp0);
	      desc->assumptions =
		      alloc_EXPR_LIST (0, assumption, desc->assumptions);
	    }

	  tmp = simplify_gen_binary (PLUS, comp_mode, iv0.base, iv1.step);
	  tmp = lowpart_subreg (mode, tmp, comp_mode);
	  assumption = simplify_gen_relational (reverse_condition (cond),
						SImode, mode,
						tmp, tmp1);
	  delta = simplify_gen_binary (MINUS, mode, tmp0, step);
	  delta = simplify_gen_binary (MINUS, mode, tmp1, delta);
	}
      if (assumption == const_true_rtx)
	goto zero_iter_simplify;
      else if (assumption != const0_rtx)
	desc->noloop_assumptions =
		alloc_EXPR_LIST (0, assumption, desc->noloop_assumptions);
      delta = simplify_gen_binary (UDIV, mode, delta, step);
      desc->niter_expr = delta;
    }

  old_niter = desc->niter_expr;

  simplify_using_initial_values (loop, AND, &desc->assumptions);
  if (desc->assumptions
      && XEXP (desc->assumptions, 0) == const0_rtx)
    goto fail;
  simplify_using_initial_values (loop, IOR, &desc->noloop_assumptions);
  simplify_using_initial_values (loop, IOR, &desc->infinite);
  simplify_using_initial_values (loop, UNKNOWN, &desc->niter_expr);

  /* Rerun the simplification.  Consider code (created by copying loop headers)

     i = 0;

     if (0 < n)
       {
         do
	   {
	     i++;
	   } while (i < n);
       }

    The first pass determines that i = 0, the second pass uses it to eliminate
    noloop assumption.  */

  simplify_using_initial_values (loop, AND, &desc->assumptions);
  if (desc->assumptions
      && XEXP (desc->assumptions, 0) == const0_rtx)
    goto fail;
  simplify_using_initial_values (loop, IOR, &desc->noloop_assumptions);
  simplify_using_initial_values (loop, IOR, &desc->infinite);
  simplify_using_initial_values (loop, UNKNOWN, &desc->niter_expr);

  if (desc->noloop_assumptions
      && XEXP (desc->noloop_assumptions, 0) == const_true_rtx)
    goto zero_iter;

  if (CONST_INT_P (desc->niter_expr))
    {
      unsigned HOST_WIDEST_INT val = INTVAL (desc->niter_expr);

      desc->const_iter = true;
      desc->niter = val & GET_MODE_MASK (desc->mode);
      if (!desc->infinite
	  && !desc->assumptions)
        record_niter_bound (loop, double_int::from_uhwi (desc->niter),
			    false, true);
    }
  else
    {
      max = determine_max_iter (loop, desc, old_niter);
      if (!max)
	goto zero_iter_simplify;
      if (!desc->infinite
	  && !desc->assumptions)
	record_niter_bound (loop, double_int::from_uhwi (max),
			    false, true);

      /* simplify_using_initial_values does a copy propagation on the registers
	 in the expression for the number of iterations.  This prolongs life
	 ranges of registers and increases register pressure, and usually
	 brings no gain (and if it happens to do, the cse pass will take care
	 of it anyway).  So prevent this behavior, unless it enabled us to
	 derive that the number of iterations is a constant.  */
      desc->niter_expr = old_niter;
    }

  return;

zero_iter_simplify:
  /* Simplify the assumptions.  */
  simplify_using_initial_values (loop, AND, &desc->assumptions);
  if (desc->assumptions
      && XEXP (desc->assumptions, 0) == const0_rtx)
    goto fail;
  simplify_using_initial_values (loop, IOR, &desc->infinite);

  /* Fallthru.  */
zero_iter:
  desc->const_iter = true;
  desc->niter = 0;
  record_niter_bound (loop, double_int_zero,
		      true, true);
  desc->noloop_assumptions = NULL_RTX;
  desc->niter_expr = const0_rtx;
  return;

fail:
  desc->simple_p = false;
  return;
}

/* Checks whether E is a simple exit from LOOP and stores its description
   into DESC.  */

static void
check_simple_exit (struct loop *loop, edge e, struct niter_desc *desc)
{
  basic_block exit_bb;
  rtx condition, at;
  edge ein;

  exit_bb = e->src;
  desc->simple_p = false;

  /* It must belong directly to the loop.  */
  if (exit_bb->loop_father != loop)
    return;

  /* It must be tested (at least) once during any iteration.  */
  if (!dominated_by_p (CDI_DOMINATORS, loop->latch, exit_bb))
    return;

  /* It must end in a simple conditional jump.  */
  if (!any_condjump_p (BB_END (exit_bb)))
    return;

  ein = EDGE_SUCC (exit_bb, 0);
  if (ein == e)
    ein = EDGE_SUCC (exit_bb, 1);

  desc->out_edge = e;
  desc->in_edge = ein;

  /* Test whether the condition is suitable.  */
  if (!(condition = get_condition (BB_END (ein->src), &at, false, false)))
    return;

  if (ein->flags & EDGE_FALLTHRU)
    {
      condition = reversed_condition (condition);
      if (!condition)
	return;
    }

  /* Check that we are able to determine number of iterations and fill
     in information about it.  */
  iv_number_of_iterations (loop, at, condition, desc);
}

/* Finds a simple exit of LOOP and stores its description into DESC.  */

void
find_simple_exit (struct loop *loop, struct niter_desc *desc)
{
  unsigned i;
  basic_block *body;
  edge e;
  struct niter_desc act;
  bool any = false;
  edge_iterator ei;

  desc->simple_p = false;
  body = get_loop_body (loop);

  for (i = 0; i < loop->num_nodes; i++)
    {
      FOR_EACH_EDGE (e, ei, body[i]->succs)
	{
	  if (flow_bb_inside_loop_p (loop, e->dest))
	    continue;

	  check_simple_exit (loop, e, &act);
	  if (!act.simple_p)
	    continue;

	  if (!any)
	    any = true;
	  else
	    {
	      /* Prefer constant iterations; the less the better.  */
	      if (!act.const_iter
		  || (desc->const_iter && act.niter >= desc->niter))
		continue;

	      /* Also if the actual exit may be infinite, while the old one
		 not, prefer the old one.  */
	      if (act.infinite && !desc->infinite)
		continue;
	    }

	  *desc = act;
	}
    }

  if (dump_file)
    {
      if (desc->simple_p)
	{
	  fprintf (dump_file, "Loop %d is simple:\n", loop->num);
	  fprintf (dump_file, "  simple exit %d -> %d\n",
		   desc->out_edge->src->index,
		   desc->out_edge->dest->index);
	  if (desc->assumptions)
	    {
	      fprintf (dump_file, "  assumptions: ");
	      print_rtl (dump_file, desc->assumptions);
	      fprintf (dump_file, "\n");
	    }
	  if (desc->noloop_assumptions)
	    {
	      fprintf (dump_file, "  does not roll if: ");
	      print_rtl (dump_file, desc->noloop_assumptions);
	      fprintf (dump_file, "\n");
	    }
	  if (desc->infinite)
	    {
	      fprintf (dump_file, "  infinite if: ");
	      print_rtl (dump_file, desc->infinite);
	      fprintf (dump_file, "\n");
	    }

	  fprintf (dump_file, "  number of iterations: ");
	  print_rtl (dump_file, desc->niter_expr);
      	  fprintf (dump_file, "\n");

	  fprintf (dump_file, "  upper bound: %li\n",
		   (long)max_loop_iterations_int (loop));
	  fprintf (dump_file, "  realistic bound: %li\n",
		   (long)estimated_loop_iterations_int (loop));
	}
      else
	fprintf (dump_file, "Loop %d is not simple.\n", loop->num);
    }

  free (body);
}

/* Creates a simple loop description of LOOP if it was not computed
   already.  */

struct niter_desc *
get_simple_loop_desc (struct loop *loop)
{
  struct niter_desc *desc = simple_loop_desc (loop);

  if (desc)
    return desc;

  /* At least desc->infinite is not always initialized by
     find_simple_loop_exit.  */
<<<<<<< HEAD
  desc = XCNEW (struct niter_desc);
  if (loop->latch != EXIT_BLOCK_PTR)
    {
      iv_analysis_loop_init (loop);
      find_simple_exit (loop, desc);
    }
  analyze_loop_insns (loop, desc);
  loop->aux = desc;
=======
  desc = ggc_alloc_cleared_niter_desc ();
  iv_analysis_loop_init (loop);
  find_simple_exit (loop, desc);
  loop->simple_loop_desc = desc;
>>>>>>> 1fed20f1

  if (desc->simple_p && (desc->assumptions || desc->infinite))
    {
      const char *wording;

      /* Assume that no overflow happens and that the loop is finite.
	 We already warned at the tree level if we ran optimizations there.  */
      if (!flag_tree_loop_optimize && warn_unsafe_loop_optimizations)
	{
	  if (desc->infinite)
	    {
	      wording =
		flag_unsafe_loop_optimizations
		? N_("assuming that the loop is not infinite")
		: N_("cannot optimize possibly infinite loops");
	      warning (OPT_Wunsafe_loop_optimizations, "%s",
		       gettext (wording));
	    }
	  if (desc->assumptions)
	    {
	      wording =
		flag_unsafe_loop_optimizations
		? N_("assuming that the loop counter does not overflow")
		: N_("cannot optimize loop, the loop counter may overflow");
	      warning (OPT_Wunsafe_loop_optimizations, "%s",
		       gettext (wording));
	    }
	}

      if (flag_unsafe_loop_optimizations)
	{
	  desc->assumptions = NULL_RTX;
	  desc->infinite = NULL_RTX;
	}
    }

  return desc;
}

/* Releases simple loop description for LOOP.  */

void
free_simple_loop_desc (struct loop *loop)
{
  struct niter_desc *desc = simple_loop_desc (loop);

  if (!desc)
    return;

  ggc_free (desc);
  loop->simple_loop_desc = NULL;
}<|MERGE_RESOLUTION|>--- conflicted
+++ resolved
@@ -3025,21 +3025,14 @@
 
   /* At least desc->infinite is not always initialized by
      find_simple_loop_exit.  */
-<<<<<<< HEAD
-  desc = XCNEW (struct niter_desc);
+  desc = ggc_alloc_cleared_niter_desc ();
   if (loop->latch != EXIT_BLOCK_PTR)
     {
       iv_analysis_loop_init (loop);
       find_simple_exit (loop, desc);
     }
   analyze_loop_insns (loop, desc);
-  loop->aux = desc;
-=======
-  desc = ggc_alloc_cleared_niter_desc ();
-  iv_analysis_loop_init (loop);
-  find_simple_exit (loop, desc);
   loop->simple_loop_desc = desc;
->>>>>>> 1fed20f1
 
   if (desc->simple_p && (desc->assumptions || desc->infinite))
     {
