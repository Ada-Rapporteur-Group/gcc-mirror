/* Operations with affine combinations of trees.
   Copyright (C) 2005-2018 Free Software Foundation, Inc.

This file is part of GCC.

GCC is free software; you can redistribute it and/or modify it
under the terms of the GNU General Public License as published by the
Free Software Foundation; either version 3, or (at your option) any
later version.

GCC is distributed in the hope that it will be useful, but WITHOUT
ANY WARRANTY; without even the implied warranty of MERCHANTABILITY or
FITNESS FOR A PARTICULAR PURPOSE.  See the GNU General Public License
for more details.

You should have received a copy of the GNU General Public License
along with GCC; see the file COPYING3.  If not see
<http://www.gnu.org/licenses/>.  */

/* Affine combination of trees.  We keep track of at most MAX_AFF_ELTS elements
   to make things simpler; this is sufficient in most cases.  */

#ifndef GCC_TREE_AFFINE_H
#define GCC_TREE_AFFINE_H


#define MAX_AFF_ELTS 8

/* Element of an affine combination.  */

struct aff_comb_elt
{
  /* The value of the element.  */
  tree val;

  /* Its coefficient in the combination.  */
  widest_int coef;
};

struct aff_tree
{
  /* Type of the result of the combination.  */
  tree type;

  /* Constant offset.  */
  poly_widest_int offset;

  /* Number of elements of the combination.  */
  unsigned n;

  /* Elements and their coefficients.  Type of elements may be different from
     TYPE, but their sizes must be the same (STRIP_NOPS is applied to the
     elements).

     The coefficients are always sign extended from the precision of TYPE
     (regardless of signedness of TYPE).  */
  struct aff_comb_elt elts[MAX_AFF_ELTS];

  /* Remainder of the expression.  Usually NULL, used only if there are more
     than MAX_AFF_ELTS elements.  Type of REST will be either sizetype for
     TYPE of POINTER_TYPEs or TYPE.  */
  tree rest;
};

struct name_expansion;

void aff_combination_const (aff_tree *, tree, const poly_widest_int &);
void aff_combination_elt (aff_tree *, tree, tree);
void aff_combination_scale (aff_tree *, const widest_int &);
void aff_combination_mult (aff_tree *, aff_tree *, aff_tree *);
void aff_combination_add (aff_tree *, aff_tree *);
void aff_combination_add_elt (aff_tree *, tree, const widest_int &);
void aff_combination_remove_elt (aff_tree *, unsigned);
void aff_combination_convert (aff_tree *, tree);
void tree_to_aff_combination (tree, tree, aff_tree *);
tree aff_combination_to_tree (aff_tree *);
void unshare_aff_combination (aff_tree *);
bool aff_combination_constant_multiple_p (aff_tree *, aff_tree *,
					  poly_widest_int *);
void aff_combination_expand (aff_tree *, hash_map<tree, name_expansion *> **);
void tree_to_aff_combination_expand (tree, tree, aff_tree *,
				     hash_map<tree, name_expansion *> **);
tree get_inner_reference_aff (tree, aff_tree *, poly_widest_int *);
void free_affine_expand_cache (hash_map<tree, name_expansion *> **);
bool aff_comb_cannot_overlap_p (aff_tree *, const poly_widest_int &,
				const poly_widest_int &);

/* Debugging functions.  */
void debug_aff (aff_tree *);

/* Return AFF's type.  */
inline tree
aff_combination_type (aff_tree *aff)
{
  return aff->type;
}

/* Return true if AFF is actually ZERO.  */
inline bool
aff_combination_zero_p (aff_tree *aff)
{
  if (!aff)
    return true;

<<<<<<< HEAD
  if (aff->n == 0 && must_eq (aff->offset, 0))
=======
  if (aff->n == 0 && known_eq (aff->offset, 0))
>>>>>>> 70783a86
    return true;

  return false;
}

/* Return true if AFF is actually const.  */
inline bool
aff_combination_const_p (aff_tree *aff)
{
  return (aff == NULL || aff->n == 0);
}

/* Return true iff AFF contains one (negated) singleton variable.  Users need
   to make sure AFF points to a valid combination.  */
inline bool
aff_combination_singleton_var_p (aff_tree *aff)
{
  return (aff->n == 1
<<<<<<< HEAD
	  && must_eq (aff->offset, 0)
=======
	  && known_eq (aff->offset, 0)
>>>>>>> 70783a86
	  && (aff->elts[0].coef == 1 || aff->elts[0].coef == -1));
}
#endif /* GCC_TREE_AFFINE_H */<|MERGE_RESOLUTION|>--- conflicted
+++ resolved
@@ -102,11 +102,7 @@
   if (!aff)
     return true;
 
-<<<<<<< HEAD
-  if (aff->n == 0 && must_eq (aff->offset, 0))
-=======
   if (aff->n == 0 && known_eq (aff->offset, 0))
->>>>>>> 70783a86
     return true;
 
   return false;
@@ -125,11 +121,7 @@
 aff_combination_singleton_var_p (aff_tree *aff)
 {
   return (aff->n == 1
-<<<<<<< HEAD
-	  && must_eq (aff->offset, 0)
-=======
 	  && known_eq (aff->offset, 0)
->>>>>>> 70783a86
 	  && (aff->elts[0].coef == 1 || aff->elts[0].coef == -1));
 }
 #endif /* GCC_TREE_AFFINE_H */