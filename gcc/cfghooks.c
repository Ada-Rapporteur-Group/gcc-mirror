/* Hooks for cfg representation specific functions.
   Copyright (C) 2003, 2004, 2005 Free Software Foundation, Inc.
   Contributed by Sebastian Pop <s.pop@laposte.net>

This file is part of GCC.

GCC is free software; you can redistribute it and/or modify
it under the terms of the GNU General Public License as published by
the Free Software Foundation; either version 2, or (at your option)
any later version.

GCC is distributed in the hope that it will be useful,
but WITHOUT ANY WARRANTY; without even the implied warranty of
MERCHANTABILITY or FITNESS FOR A PARTICULAR PURPOSE.  See the
GNU General Public License for more details.

You should have received a copy of the GNU General Public License
along with GCC; see the file COPYING.  If not, write to
the Free Software Foundation, 51 Franklin Street, Fifth Floor,
Boston, MA 02110-1301, USA.  */

#include "config.h"
#include "system.h"
#include "coretypes.h"
#include "tm.h"
#include "tree.h"
#include "rtl.h"
#include "basic-block.h"
#include "tree-flow.h"
#include "timevar.h"
#include "toplev.h"
#include "cfgloop.h"

/* A pointer to one of the hooks containers.  */
static struct cfg_hooks *cfg_hooks;

/* Initialization of functions specific to the rtl IR.  */
void
rtl_register_cfg_hooks (void)
{
  cfg_hooks = &rtl_cfg_hooks;
}

/* Initialization of functions specific to the rtl IR.  */
void
cfg_layout_rtl_register_cfg_hooks (void)
{
  cfg_hooks = &cfg_layout_rtl_cfg_hooks;
}

/* Initialization of functions specific to the tree IR.  */

void
tree_register_cfg_hooks (void)
{
  cfg_hooks = &tree_cfg_hooks;
}

struct cfg_hooks
get_cfg_hooks (void)
{
  return *cfg_hooks;
}

void
set_cfg_hooks (struct cfg_hooks new_cfg_hooks)
{
  *cfg_hooks = new_cfg_hooks;
}

/* Returns current ir type.  */

enum ir_type
current_ir_type (void)
{
  if (cfg_hooks == &tree_cfg_hooks)
    return IR_GIMPLE;
  else if (cfg_hooks == &rtl_cfg_hooks)
    return IR_RTL_CFGRTL;
  else if (cfg_hooks == &cfg_layout_rtl_cfg_hooks)
    return IR_RTL_CFGLAYOUT;
  else
    gcc_unreachable ();
}

/* Verify the CFG consistency.

   Currently it does following: checks edge and basic block list correctness
   and calls into IL dependent checking then.  */

void
verify_flow_info (void)
{
  size_t *edge_checksum;
  int err = 0;
  basic_block bb, last_bb_seen;
  basic_block *last_visited;

  timevar_push (TV_CFG_VERIFY);
  last_visited = XCNEWVEC (basic_block, last_basic_block);
  edge_checksum = XCNEWVEC (size_t, last_basic_block);

  /* Check bb chain & numbers.  */
  last_bb_seen = ENTRY_BLOCK_PTR;
  FOR_BB_BETWEEN (bb, ENTRY_BLOCK_PTR->next_bb, NULL, next_bb)
    {
      if (bb != EXIT_BLOCK_PTR
	  && bb != BASIC_BLOCK (bb->index))
	{
	  error ("bb %d on wrong place", bb->index);
	  err = 1;
	}

      if (bb->prev_bb != last_bb_seen)
	{
	  error ("prev_bb of %d should be %d, not %d",
		 bb->index, last_bb_seen->index, bb->prev_bb->index);
	  err = 1;
	}

      last_bb_seen = bb;
    }

  /* Now check the basic blocks (boundaries etc.) */
  FOR_EACH_BB_REVERSE (bb)
    {
      int n_fallthru = 0;
      edge e;
      edge_iterator ei;

      if (bb->loop_father != NULL && current_loops == NULL)
	{
	  error ("verify_flow_info: Block %i has loop_father, but there are no loops",
		 bb->index);
	  err = 1;
	}
      if (bb->loop_father == NULL && current_loops != NULL)
	{
	  error ("verify_flow_info: Block %i lacks loop_father", bb->index);
	  err = 1;
	}

      if (bb->count < 0)
	{
	  error ("verify_flow_info: Wrong count of block %i %i",
		 bb->index, (int)bb->count);
	  err = 1;
	}
      if (bb->frequency < 0)
	{
	  error ("verify_flow_info: Wrong frequency of block %i %i",
		 bb->index, bb->frequency);
	  err = 1;
	}
      FOR_EACH_EDGE (e, ei, bb->succs)
	{
	  if (last_visited [e->dest->index] == bb)
	    {
	      error ("verify_flow_info: Duplicate edge %i->%i",
		     e->src->index, e->dest->index);
	      err = 1;
	    }
	  if (e->probability < 0 || e->probability > REG_BR_PROB_BASE)
	    {
	      error ("verify_flow_info: Wrong probability of edge %i->%i %i",
		     e->src->index, e->dest->index, e->probability);
	      err = 1;
	    }
	  if (e->count < 0)
	    {
	      error ("verify_flow_info: Wrong count of edge %i->%i %i",
		     e->src->index, e->dest->index, (int)e->count);
	      err = 1;
	    }

	  last_visited [e->dest->index] = bb;

	  if (e->flags & EDGE_FALLTHRU)
	    n_fallthru++;

	  if (e->src != bb)
	    {
	      error ("verify_flow_info: Basic block %d succ edge is corrupted",
		     bb->index);
	      fprintf (stderr, "Predecessor: ");
	      dump_edge_info (stderr, e, 0);
	      fprintf (stderr, "\nSuccessor: ");
	      dump_edge_info (stderr, e, 1);
	      fprintf (stderr, "\n");
	      err = 1;
	    }

	  edge_checksum[e->dest->index] += (size_t) e;
	}
      if (n_fallthru > 1)
	{
	  error ("wrong amount of branch edges after unconditional jump %i", bb->index);
	  err = 1;
	}

      FOR_EACH_EDGE (e, ei, bb->preds)
	{
	  if (e->dest != bb)
	    {
	      error ("basic block %d pred edge is corrupted", bb->index);
	      fputs ("Predecessor: ", stderr);
	      dump_edge_info (stderr, e, 0);
	      fputs ("\nSuccessor: ", stderr);
	      dump_edge_info (stderr, e, 1);
	      fputc ('\n', stderr);
	      err = 1;
	    }

	  if (ei.index != e->dest_idx)
	    {
	      error ("basic block %d pred edge is corrupted", bb->index);
	      error ("its dest_idx should be %d, not %d",
		     ei.index, e->dest_idx);
	      fputs ("Predecessor: ", stderr);
	      dump_edge_info (stderr, e, 0);
	      fputs ("\nSuccessor: ", stderr);
	      dump_edge_info (stderr, e, 1);
	      fputc ('\n', stderr);
	      err = 1;
	    }

	  edge_checksum[e->dest->index] -= (size_t) e;
	}
    }

  /* Complete edge checksumming for ENTRY and EXIT.  */
  {
    edge e;
    edge_iterator ei;

    FOR_EACH_EDGE (e, ei, ENTRY_BLOCK_PTR->succs)
      edge_checksum[e->dest->index] += (size_t) e;

    FOR_EACH_EDGE (e, ei, EXIT_BLOCK_PTR->preds)
      edge_checksum[e->dest->index] -= (size_t) e;
  }

  FOR_BB_BETWEEN (bb, ENTRY_BLOCK_PTR, NULL, next_bb)
    if (edge_checksum[bb->index])
      {
	error ("basic block %i edge lists are corrupted", bb->index);
	err = 1;
      }

  last_bb_seen = ENTRY_BLOCK_PTR;

  /* Clean up.  */
  free (last_visited);
  free (edge_checksum);

  if (cfg_hooks->verify_flow_info)
    err |= cfg_hooks->verify_flow_info ();
  if (err)
    internal_error ("verify_flow_info failed");
  timevar_pop (TV_CFG_VERIFY);
}

/* Print out one basic block.  This function takes care of the purely
   graph related information.  The cfg hook for the active representation
   should dump representation-specific information.  */

void
dump_bb (basic_block bb, FILE *outf, int indent)
{
  edge e;
  edge_iterator ei;
  char *s_indent;

  s_indent = (char *) alloca ((size_t) indent + 1);
  memset (s_indent, ' ', (size_t) indent);
  s_indent[indent] = '\0';

  fprintf (outf, ";;%s basic block %d, loop depth %d, count ",
	   s_indent, bb->index, bb->loop_depth);
  fprintf (outf, HOST_WIDEST_INT_PRINT_DEC, (HOST_WIDEST_INT) bb->count);
  putc ('\n', outf);

  fprintf (outf, ";;%s prev block ", s_indent);
  if (bb->prev_bb)
    fprintf (outf, "%d, ", bb->prev_bb->index);
  else
    fprintf (outf, "(nil), ");
  fprintf (outf, "next block ");
  if (bb->next_bb)
    fprintf (outf, "%d", bb->next_bb->index);
  else
    fprintf (outf, "(nil)");
  putc ('\n', outf);

  fprintf (outf, ";;%s pred:      ", s_indent);
  FOR_EACH_EDGE (e, ei, bb->preds)
    dump_edge_info (outf, e, 0);
  putc ('\n', outf);

  fprintf (outf, ";;%s succ:      ", s_indent);
  FOR_EACH_EDGE (e, ei, bb->succs)
    dump_edge_info (outf, e, 1);
  putc ('\n', outf);

  if (cfg_hooks->dump_bb)
    cfg_hooks->dump_bb (bb, outf, indent);
}

/* Redirect edge E to the given basic block DEST and update underlying program
   representation.  Returns edge representing redirected branch (that may not
   be equivalent to E in the case of duplicate edges being removed) or NULL
   if edge is not easily redirectable for whatever reason.  */

edge
redirect_edge_and_branch (edge e, basic_block dest)
{
  edge ret;

  if (!cfg_hooks->redirect_edge_and_branch)
    internal_error ("%s does not support redirect_edge_and_branch",
		    cfg_hooks->name);

  ret = cfg_hooks->redirect_edge_and_branch (e, dest);

  /* If RET != E, then the edge E was removed since RET already lead to the
     same destination.  */
  if (ret != NULL && current_loops != NULL)
    rescan_loop_exit (e, false, ret != e);

  return ret;
}

/* Returns true if it is possible to remove the edge E by redirecting it
   to the destination of the other edge going from its source.  */

bool
can_remove_branch_p (edge e)
{
  if (!cfg_hooks->can_remove_branch_p)
    internal_error ("%s does not support can_remove_branch_p",
		    cfg_hooks->name);

  if (EDGE_COUNT (e->src->succs) != 2)
    return false;

  return cfg_hooks->can_remove_branch_p (e);
}

/* Removes E, by redirecting it to the destination of the other edge going
   from its source.  Can_remove_branch_p must be true for E, hence this
   operation cannot fail.  */

void
remove_branch (edge e)
{
  edge other;
  basic_block src = e->src;
  int irr;

  gcc_assert (EDGE_COUNT (e->src->succs) == 2);

  other = EDGE_SUCC (src, EDGE_SUCC (src, 0) == e);
  irr = other->flags & EDGE_IRREDUCIBLE_LOOP;

  if (current_loops != NULL)
    rescan_loop_exit (e, false, true);

  e = redirect_edge_and_branch (e, other->dest);
  gcc_assert (e != NULL);

  e->flags &= ~EDGE_IRREDUCIBLE_LOOP;
  e->flags |= irr;
}

/* Redirect the edge E to basic block DEST even if it requires creating
   of a new basic block; then it returns the newly created basic block.
   Aborts when redirection is impossible.  */

basic_block
redirect_edge_and_branch_force (edge e, basic_block dest)
{
  basic_block ret, src = e->src;
  struct loop *loop;

  if (!cfg_hooks->redirect_edge_and_branch_force)
    internal_error ("%s does not support redirect_edge_and_branch_force",
		    cfg_hooks->name);

  if (current_loops != NULL)
    rescan_loop_exit (e, false, true);

  ret = cfg_hooks->redirect_edge_and_branch_force (e, dest);
  if (ret != NULL
      && dom_info_available_p (CDI_DOMINATORS))
    set_immediate_dominator (CDI_DOMINATORS, ret, src);

  if (current_loops != NULL)
    {
      if (ret != NULL)
	{
	  loop = find_common_loop (single_pred (ret)->loop_father,
				   single_succ (ret)->loop_father);
	  add_bb_to_loop (ret, loop);
	}
      else if (find_edge (src, dest) == e)
	rescan_loop_exit (e, true, false);
    }

  return ret;
}

/* Splits basic block BB after the specified instruction I (but at least after
   the labels).  If I is NULL, splits just after labels.  The newly created edge
   is returned.  The new basic block is created just after the old one.  */

edge
split_block (basic_block bb, void *i)
{
  basic_block new_bb;

  if (!cfg_hooks->split_block)
    internal_error ("%s does not support split_block", cfg_hooks->name);

  new_bb = cfg_hooks->split_block (bb, i);
  if (!new_bb)
    return NULL;

  new_bb->count = bb->count;
  new_bb->frequency = bb->frequency;
  new_bb->loop_depth = bb->loop_depth;

  if (dom_info_available_p (CDI_DOMINATORS))
    {
      redirect_immediate_dominators (CDI_DOMINATORS, bb, new_bb);
      set_immediate_dominator (CDI_DOMINATORS, new_bb, bb);
    }

  if (current_loops != NULL)
    add_bb_to_loop (new_bb, bb->loop_father);

  return make_single_succ_edge (bb, new_bb, EDGE_FALLTHRU);
}

/* Splits block BB just after labels.  The newly created edge is returned.  */

edge
split_block_after_labels (basic_block bb)
{
  return split_block (bb, NULL);
}

/* Moves block BB immediately after block AFTER.  Returns false if the
   movement was impossible.  */

bool
move_block_after (basic_block bb, basic_block after)
{
  bool ret;

  if (!cfg_hooks->move_block_after)
    internal_error ("%s does not support move_block_after", cfg_hooks->name);

  ret = cfg_hooks->move_block_after (bb, after);

  return ret;
}

/* Deletes the basic block BB.  */

void
delete_basic_block (basic_block bb)
{
  if (!cfg_hooks->delete_basic_block)
    internal_error ("%s does not support delete_basic_block", cfg_hooks->name);

  cfg_hooks->delete_basic_block (bb);

  if (current_loops != NULL)
    {
      struct loop *loop = bb->loop_father;

      /* If we remove the header or the latch of a loop, mark the loop for
	 removal by setting its header and latch to NULL.  */
      if (loop->latch == bb
	  || loop->header == bb)
	{
	  loop->header = NULL;
	  loop->latch = NULL;
	}

      remove_bb_from_loops (bb);
    }

  /* Remove the edges into and out of this block.  Note that there may
     indeed be edges in, if we are removing an unreachable loop.  */
  while (EDGE_COUNT (bb->preds) != 0)
    remove_edge (EDGE_PRED (bb, 0));
  while (EDGE_COUNT (bb->succs) != 0)
    remove_edge (EDGE_SUCC (bb, 0));

  if (dom_info_available_p (CDI_DOMINATORS))
    delete_from_dominance_info (CDI_DOMINATORS, bb);
  if (dom_info_available_p (CDI_POST_DOMINATORS))
    delete_from_dominance_info (CDI_POST_DOMINATORS, bb);

  /* Remove the basic block from the array.  */
  expunge_block (bb);
}

/* Splits edge E and returns the newly created basic block.  */

basic_block
split_edge (edge e)
{
  basic_block ret;
  gcov_type count = e->count;
  int freq = EDGE_FREQUENCY (e);
  edge f;
  bool irr = (e->flags & EDGE_IRREDUCIBLE_LOOP) != 0;
  struct loop *loop;
  basic_block src = e->src, dest = e->dest;

  if (!cfg_hooks->split_edge)
    internal_error ("%s does not support split_edge", cfg_hooks->name);

  if (current_loops != NULL)
    rescan_loop_exit (e, false, true);

  ret = cfg_hooks->split_edge (e);
  ret->count = count;
  ret->frequency = freq;
  single_succ_edge (ret)->probability = REG_BR_PROB_BASE;
  single_succ_edge (ret)->count = count;

  if (irr)
    {
      ret->flags |= BB_IRREDUCIBLE_LOOP;
      single_pred_edge (ret)->flags |= EDGE_IRREDUCIBLE_LOOP;
      single_succ_edge (ret)->flags |= EDGE_IRREDUCIBLE_LOOP;
    }

  if (dom_info_available_p (CDI_DOMINATORS))
    set_immediate_dominator (CDI_DOMINATORS, ret, single_pred (ret));

  if (dom_info_state (CDI_DOMINATORS) >= DOM_NO_FAST_QUERY)
    {
      /* There are two cases:

	 If the immediate dominator of e->dest is not e->src, it
	 remains unchanged.

	 If immediate dominator of e->dest is e->src, it may become
	 ret, provided that all other predecessors of e->dest are
	 dominated by e->dest.  */

      if (get_immediate_dominator (CDI_DOMINATORS, single_succ (ret))
	  == single_pred (ret))
	{
	  edge_iterator ei;
	  FOR_EACH_EDGE (f, ei, single_succ (ret)->preds)
	    {
	      if (f == single_succ_edge (ret))
		continue;

	      if (!dominated_by_p (CDI_DOMINATORS, f->src,
				   single_succ (ret)))
		break;
	    }

	  if (!f)
	    set_immediate_dominator (CDI_DOMINATORS, single_succ (ret), ret);
	}
    }

  if (current_loops != NULL)
    {
      loop = find_common_loop (src->loop_father, dest->loop_father);
      add_bb_to_loop (ret, loop);

      if (loop->latch == src)
	loop->latch = ret;
    }

  return ret;
}

/* Creates a new basic block just after the basic block AFTER.
   HEAD and END are the first and the last statement belonging
   to the block.  If both are NULL, an empty block is created.  */

basic_block
create_basic_block (void *head, void *end, basic_block after)
{
  basic_block ret;

  if (!cfg_hooks->create_basic_block)
    internal_error ("%s does not support create_basic_block", cfg_hooks->name);

  ret = cfg_hooks->create_basic_block (head, end, after);

  if (dom_info_available_p (CDI_DOMINATORS))
    add_to_dominance_info (CDI_DOMINATORS, ret);
  if (dom_info_available_p (CDI_POST_DOMINATORS))
    add_to_dominance_info (CDI_POST_DOMINATORS, ret);

  return ret;
}

/* Creates an empty basic block just after basic block AFTER.  */

basic_block
create_empty_bb (basic_block after)
{
  return create_basic_block (NULL, NULL, after);
}

/* Checks whether we may merge blocks BB1 and BB2.  */

bool
can_merge_blocks_p (basic_block bb1, basic_block bb2)
{
  bool ret;

  if (!cfg_hooks->can_merge_blocks_p)
    internal_error ("%s does not support can_merge_blocks_p", cfg_hooks->name);

  ret = cfg_hooks->can_merge_blocks_p (bb1, bb2);

  return ret;
}

void
predict_edge (edge e, enum br_predictor predictor, int probability)
{
  if (!cfg_hooks->predict_edge)
    internal_error ("%s does not support predict_edge", cfg_hooks->name);

  cfg_hooks->predict_edge (e, predictor, probability);
}

bool
predicted_by_p (basic_block bb, enum br_predictor predictor)
{
  if (!cfg_hooks->predict_edge)
    internal_error ("%s does not support predicted_by_p", cfg_hooks->name);

  return cfg_hooks->predicted_by_p (bb, predictor);
}

/* Merges basic block B into basic block A.  */

void
merge_blocks (basic_block a, basic_block b)
{
  edge e;
  edge_iterator ei;

  if (!cfg_hooks->merge_blocks)
    internal_error ("%s does not support merge_blocks", cfg_hooks->name);

  if (current_loops != NULL)
    remove_bb_from_loops (b);

  cfg_hooks->merge_blocks (a, b);

  /* Normally there should only be one successor of A and that is B, but
     partway though the merge of blocks for conditional_execution we'll
     be merging a TEST block with THEN and ELSE successors.  Free the
     whole lot of them and hope the caller knows what they're doing.  */

  while (EDGE_COUNT (a->succs) != 0)
    {
      if (current_loops != NULL)
	rescan_loop_exit (EDGE_SUCC (a, 0), false, true);
      remove_edge (EDGE_SUCC (a, 0));
    }

  /* Adjust the edges out of B for the new owner.  */
  FOR_EACH_EDGE (e, ei, b->succs)
    {
      e->src = a;
      if (current_loops != NULL)
	rescan_loop_exit (e, true, false);
    }
  a->succs = b->succs;
  a->flags |= b->flags;

  /* B hasn't quite yet ceased to exist.  Attempt to prevent mishap.  */
  b->preds = b->succs = NULL;

  if (dom_info_available_p (CDI_DOMINATORS))
    redirect_immediate_dominators (CDI_DOMINATORS, b, a);

  if (dom_info_available_p (CDI_DOMINATORS))
    delete_from_dominance_info (CDI_DOMINATORS, b);
  if (dom_info_available_p (CDI_POST_DOMINATORS))
    delete_from_dominance_info (CDI_POST_DOMINATORS, b);

  expunge_block (b);
}

/* Split BB into entry part and the rest (the rest is the newly created block).
   Redirect those edges for that REDIRECT_EDGE_P returns true to the entry
   part.  Returns the edge connecting the entry part to the rest.  */

edge
make_forwarder_block (basic_block bb, bool (*redirect_edge_p) (edge),
		      void (*new_bb_cbk) (basic_block))
{
  edge e, fallthru;
  edge_iterator ei;
  basic_block dummy, jump;
  struct loop *loop, *ploop, *cloop;

  if (!cfg_hooks->make_forwarder_block)
    internal_error ("%s does not support make_forwarder_block",
		    cfg_hooks->name);

  fallthru = split_block_after_labels (bb);
  dummy = fallthru->src;
  bb = fallthru->dest;

  /* Redirect back edges we want to keep.  */
  for (ei = ei_start (dummy->preds); (e = ei_safe_edge (ei)); )
    {
      basic_block e_src;

      if (redirect_edge_p (e))
	{
	  ei_next (&ei);
	  continue;
	}

      dummy->frequency -= EDGE_FREQUENCY (e);
      dummy->count -= e->count;
      if (dummy->frequency < 0)
	dummy->frequency = 0;
      if (dummy->count < 0)
	dummy->count = 0;
      fallthru->count -= e->count;
      if (fallthru->count < 0)
	fallthru->count = 0;

      e_src = e->src;
      jump = redirect_edge_and_branch_force (e, bb);
<<<<<<< HEAD
      if (jump != NULL)
        {
          /* If we redirected the loop latch edge, the JUMP block now acts like
             the new latch of the loop.  */
          if (current_loops != NULL
              && dummy->loop_father->header == dummy
              && dummy->loop_father->latch == e_src)
            dummy->loop_father->latch = jump;
          
          if (new_bb_cbk != NULL)
            new_bb_cbk (jump);
        }
=======
      if (jump != NULL
	  && new_bb_cbk != NULL)
	new_bb_cbk (jump);
>>>>>>> ad365750
    }

  if (dom_info_available_p (CDI_DOMINATORS))
    {
      VEC (basic_block, heap) *doms_to_fix = VEC_alloc (basic_block, heap, 2);
      VEC_quick_push (basic_block, doms_to_fix, dummy);
      VEC_quick_push (basic_block, doms_to_fix, bb);
      iterate_fix_dominators (CDI_DOMINATORS, doms_to_fix, false);
      VEC_free (basic_block, heap, doms_to_fix);
    }

  if (current_loops != NULL)
    {
      /* If we do not split a loop header, then both blocks belong to the
	 same loop.  In case we split loop header and do not redirect the
	 latch edge to DUMMY, then DUMMY belongs to the outer loop, and
	 BB becomes the new header.  If latch is not recorded for the loop,
	 we leave this updating on the caller (this may only happen during
	 loop analysis).  */
      loop = dummy->loop_father;
      if (loop->header == dummy
	  && loop->latch != NULL
	  && find_edge (loop->latch, dummy) == NULL)
	{
	  remove_bb_from_loops (dummy);
	  loop->header = bb;

	  cloop = loop;
	  FOR_EACH_EDGE (e, ei, dummy->preds)
	    {
	      cloop = find_common_loop (cloop, e->src->loop_father);
	    }
	  add_bb_to_loop (dummy, cloop);
	}

      /* In case we split loop latch, update it.  */
      for (ploop = loop; ploop; ploop = loop_outer (ploop))
	if (ploop->latch == dummy)
	  ploop->latch = bb;
    }

  cfg_hooks->make_forwarder_block (fallthru);

  return fallthru;
}

void
tidy_fallthru_edge (edge e)
{
  if (cfg_hooks->tidy_fallthru_edge)
    cfg_hooks->tidy_fallthru_edge (e);
}

/* Fix up edges that now fall through, or rather should now fall through
   but previously required a jump around now deleted blocks.  Simplify
   the search by only examining blocks numerically adjacent, since this
   is how find_basic_blocks created them.  */

void
tidy_fallthru_edges (void)
{
  basic_block b, c;

  if (!cfg_hooks->tidy_fallthru_edge)
    return;

  if (ENTRY_BLOCK_PTR->next_bb == EXIT_BLOCK_PTR)
    return;

  FOR_BB_BETWEEN (b, ENTRY_BLOCK_PTR->next_bb, EXIT_BLOCK_PTR->prev_bb, next_bb)
    {
      edge s;

      c = b->next_bb;

      /* We care about simple conditional or unconditional jumps with
	 a single successor.

	 If we had a conditional branch to the next instruction when
	 find_basic_blocks was called, then there will only be one
	 out edge for the block which ended with the conditional
	 branch (since we do not create duplicate edges).

	 Furthermore, the edge will be marked as a fallthru because we
	 merge the flags for the duplicate edges.  So we do not want to
	 check that the edge is not a FALLTHRU edge.  */

      if (single_succ_p (b))
	{
	  s = single_succ_edge (b);
	  if (! (s->flags & EDGE_COMPLEX)
	      && s->dest == c
	      && !find_reg_note (BB_END (b), REG_CROSSING_JUMP, NULL_RTX))
	    tidy_fallthru_edge (s);
	}
    }
}

/* Returns true if we can duplicate basic block BB.  */

bool
can_duplicate_block_p (basic_block bb)
{
  edge e;

  if (!cfg_hooks->can_duplicate_block_p)
    internal_error ("%s does not support can_duplicate_block_p",
		    cfg_hooks->name);

  if (bb == EXIT_BLOCK_PTR || bb == ENTRY_BLOCK_PTR)
    return false;

  /* Duplicating fallthru block to exit would require adding a jump
     and splitting the real last BB.  */
  e = find_edge (bb, EXIT_BLOCK_PTR);
  if (e && (e->flags & EDGE_FALLTHRU))
    return false;

  return cfg_hooks->can_duplicate_block_p (bb);
}

/* Duplicates basic block BB and redirects edge E to it.  Returns the
   new basic block.  The new basic block is placed after the basic block
   AFTER.  */

basic_block
duplicate_block (basic_block bb, edge e, basic_block after)
{
  edge s, n;
  basic_block new_bb;
  gcov_type new_count = e ? e->count : 0;
  edge_iterator ei;

  if (!cfg_hooks->duplicate_block)
    internal_error ("%s does not support duplicate_block",
		    cfg_hooks->name);

  if (bb->count < new_count)
    new_count = bb->count;

#ifdef ENABLE_CHECKING
  gcc_assert (can_duplicate_block_p (bb));
#endif

  new_bb = cfg_hooks->duplicate_block (bb);
  if (after)
    move_block_after (new_bb, after);

  new_bb->loop_depth = bb->loop_depth;
  new_bb->flags = bb->flags;
  FOR_EACH_EDGE (s, ei, bb->succs)
    {
      /* Since we are creating edges from a new block to successors
	 of another block (which therefore are known to be disjoint), there
	 is no need to actually check for duplicated edges.  */
      n = unchecked_make_edge (new_bb, s->dest, s->flags);
      n->probability = s->probability;
      if (e && bb->count)
	{
	  /* Take care for overflows!  */
	  n->count = s->count * (new_count * 10000 / bb->count) / 10000;
	  s->count -= n->count;
	}
      else
	n->count = s->count;
      n->aux = s->aux;
    }

  if (e)
    {
      new_bb->count = new_count;
      bb->count -= new_count;

      new_bb->frequency = EDGE_FREQUENCY (e);
      bb->frequency -= EDGE_FREQUENCY (e);

      redirect_edge_and_branch_force (e, new_bb);

      if (bb->count < 0)
	bb->count = 0;
      if (bb->frequency < 0)
	bb->frequency = 0;
    }
  else
    {
      new_bb->count = bb->count;
      new_bb->frequency = bb->frequency;
    }

  set_bb_original (new_bb, bb);
  set_bb_copy (bb, new_bb);

  /* Add the new block to the copy of the loop of BB, or directly to the loop
     of BB if the loop is not being copied.  */
  if (current_loops != NULL)
    {
      struct loop *cloop = bb->loop_father;
      struct loop *copy = get_loop_copy (cloop);
      add_bb_to_loop (new_bb, copy ? copy : cloop);
    }

  return new_bb;
}

/* Return 1 if BB ends with a call, possibly followed by some
   instructions that must stay with the call, 0 otherwise.  */

bool
block_ends_with_call_p (basic_block bb)
{
  if (!cfg_hooks->block_ends_with_call_p)
    internal_error ("%s does not support block_ends_with_call_p", cfg_hooks->name);

  return (cfg_hooks->block_ends_with_call_p) (bb);
}

/* Return 1 if BB ends with a conditional branch, 0 otherwise.  */

bool
block_ends_with_condjump_p (basic_block bb)
{
  if (!cfg_hooks->block_ends_with_condjump_p)
    internal_error ("%s does not support block_ends_with_condjump_p",
		    cfg_hooks->name);

  return (cfg_hooks->block_ends_with_condjump_p) (bb);
}

/* Add fake edges to the function exit for any non constant and non noreturn
   calls, volatile inline assembly in the bitmap of blocks specified by
   BLOCKS or to the whole CFG if BLOCKS is zero.  Return the number of blocks
   that were split.

   The goal is to expose cases in which entering a basic block does not imply
   that all subsequent instructions must be executed.  */

int
flow_call_edges_add (sbitmap blocks)
{
  if (!cfg_hooks->flow_call_edges_add)
    internal_error ("%s does not support flow_call_edges_add",
		    cfg_hooks->name);

  return (cfg_hooks->flow_call_edges_add) (blocks);
}

/* This function is called immediately after edge E is added to the
   edge vector E->dest->preds.  */

void
execute_on_growing_pred (edge e)
{
  if (cfg_hooks->execute_on_growing_pred)
    cfg_hooks->execute_on_growing_pred (e);
}

/* This function is called immediately before edge E is removed from
   the edge vector E->dest->preds.  */

void
execute_on_shrinking_pred (edge e)
{
  if (cfg_hooks->execute_on_shrinking_pred)
    cfg_hooks->execute_on_shrinking_pred (e);
}

/* This is used inside loop versioning when we want to insert
   stmts/insns on the edges, which have a different behavior
   in tree's and in RTL, so we made a CFG hook.  */
void
lv_flush_pending_stmts (edge e)
{
  if (cfg_hooks->flush_pending_stmts)
    cfg_hooks->flush_pending_stmts (e);
}

/* Loop versioning uses the duplicate_loop_to_header_edge to create
   a new version of the loop basic-blocks, the parameters here are
   exactly the same as in duplicate_loop_to_header_edge or
   tree_duplicate_loop_to_header_edge; while in tree-ssa there is
   additional work to maintain ssa information that's why there is
   a need to call the tree_duplicate_loop_to_header_edge rather
   than duplicate_loop_to_header_edge when we are in tree mode.  */
bool
cfg_hook_duplicate_loop_to_header_edge (struct loop *loop, edge e,
					unsigned int ndupl,
					sbitmap wont_exit, edge orig,
					VEC (edge, heap) **to_remove,
					int flags)
{
  gcc_assert (cfg_hooks->cfg_hook_duplicate_loop_to_header_edge);
  return cfg_hooks->cfg_hook_duplicate_loop_to_header_edge (loop, e,
							    ndupl, wont_exit,
							    orig, to_remove,
							    flags);
}

/* Conditional jumps are represented differently in trees and RTL,
   this hook takes a basic block that is known to have a cond jump
   at its end and extracts the taken and not taken eges out of it
   and store it in E1 and E2 respectively.  */
void
extract_cond_bb_edges (basic_block b, edge *e1, edge *e2)
{
  gcc_assert (cfg_hooks->extract_cond_bb_edges);
  cfg_hooks->extract_cond_bb_edges (b, e1, e2);
}

/* Responsible for updating the ssa info (PHI nodes) on the
   new condition basic block that guards the versioned loop.  */
void
lv_adjust_loop_header_phi (basic_block first, basic_block second,
			   basic_block new_block, edge e)
{
  if (cfg_hooks->lv_adjust_loop_header_phi)
    cfg_hooks->lv_adjust_loop_header_phi (first, second, new_block, e);
}

/* Conditions in trees and RTL are different so we need
   a different handling when we add the condition to the
   versioning code.  */
void
lv_add_condition_to_bb (basic_block first, basic_block second,
			basic_block new_block, void *cond)
{
  gcc_assert (cfg_hooks->lv_add_condition_to_bb);
  cfg_hooks->lv_add_condition_to_bb (first, second, new_block, cond);
}<|MERGE_RESOLUTION|>--- conflicted
+++ resolved
@@ -743,7 +743,6 @@
 
       e_src = e->src;
       jump = redirect_edge_and_branch_force (e, bb);
-<<<<<<< HEAD
       if (jump != NULL)
         {
           /* If we redirected the loop latch edge, the JUMP block now acts like
@@ -756,11 +755,6 @@
           if (new_bb_cbk != NULL)
             new_bb_cbk (jump);
         }
-=======
-      if (jump != NULL
-	  && new_bb_cbk != NULL)
-	new_bb_cbk (jump);
->>>>>>> ad365750
     }
 
   if (dom_info_available_p (CDI_DOMINATORS))
