/* Output dbx-format symbol table information from GNU compiler.
   Copyright (C) 1987-2018 Free Software Foundation, Inc.

This file is part of GCC.

GCC is free software; you can redistribute it and/or modify it under
the terms of the GNU General Public License as published by the Free
Software Foundation; either version 3, or (at your option) any later
version.

GCC is distributed in the hope that it will be useful, but WITHOUT ANY
WARRANTY; without even the implied warranty of MERCHANTABILITY or
FITNESS FOR A PARTICULAR PURPOSE.  See the GNU General Public License
for more details.

You should have received a copy of the GNU General Public License
along with GCC; see the file COPYING3.  If not see
<http://www.gnu.org/licenses/>.  */


/* Output dbx-format symbol table data.
   This consists of many symbol table entries, each of them
   a .stabs assembler pseudo-op with four operands:
   a "name" which is really a description of one symbol and its type,
   a "code", which is a symbol defined in stab.h whose name starts with N_,
   an unused operand always 0,
   and a "value" which is an address or an offset.
   The name is enclosed in doublequote characters.

   Each function, variable, typedef, and structure tag
   has a symbol table entry to define it.
   The beginning and end of each level of name scoping within
   a function are also marked by special symbol table entries.

   The "name" consists of the symbol name, a colon, a kind-of-symbol letter,
   and a data type number.  The data type number may be followed by
   "=" and a type definition; normally this will happen the first time
   the type number is mentioned.  The type definition may refer to
   other types by number, and those type numbers may be followed
   by "=" and nested definitions.

   This can make the "name" quite long.
   When a name is more than 80 characters, we split the .stabs pseudo-op
   into two .stabs pseudo-ops, both sharing the same "code" and "value".
   The first one is marked as continued with a double-backslash at the
   end of its "name".

   The kind-of-symbol letter distinguished function names from global
   variables from file-scope variables from parameters from auto
   variables in memory from typedef names from register variables.
   See `dbxout_symbol'.

   The "code" is mostly redundant with the kind-of-symbol letter
   that goes in the "name", but not entirely: for symbols located
   in static storage, the "code" says which segment the address is in,
   which controls how it is relocated.

   The "value" for a symbol in static storage
   is the core address of the symbol (actually, the assembler
   label for the symbol).  For a symbol located in a stack slot
   it is the stack offset; for one in a register, the register number.
   For a typedef symbol, it is zero.

   If DEBUG_SYMS_TEXT is defined, all debugging symbols must be
   output while in the text section.

   For more on data type definitions, see `dbxout_type'.  */

#include "config.h"
#include "system.h"
#include "coretypes.h"
#include "target.h"
#include "function.h"
#include "rtl.h"
#include "tree.h"
#include "memmodel.h"
#include "tm_p.h"
#include "stringpool.h"
#include "insn-config.h"
#include "emit-rtl.h"
#include "cgraph.h"
#include "diagnostic-core.h"
#include "fold-const.h"
#include "varasm.h"
#include "stor-layout.h"
#include "reload.h"
#include "output.h"
#include "dbxout.h"
#include "toplev.h"
#include "debug.h"
#include "common/common-target.h"
#include "langhooks.h"
#include "expr.h"
#include "file-prefix-map.h" /* remap_debug_filename()  */

#ifdef XCOFF_DEBUGGING_INFO
#include "xcoffout.h"
#endif

#ifndef ASM_STABS_OP
# ifdef XCOFF_DEBUGGING_INFO
#  define ASM_STABS_OP "\t.stabx\t"
# else
#  define ASM_STABS_OP "\t.stabs\t"
# endif
#endif

#ifndef ASM_STABN_OP
#define ASM_STABN_OP "\t.stabn\t"
#endif

#ifndef ASM_STABD_OP
#define ASM_STABD_OP "\t.stabd\t"
#endif

#ifndef DBX_TYPE_DECL_STABS_CODE
#define DBX_TYPE_DECL_STABS_CODE N_LSYM
#endif

#ifndef DBX_STATIC_CONST_VAR_CODE
#define DBX_STATIC_CONST_VAR_CODE N_FUN
#endif

#ifndef DBX_REGPARM_STABS_CODE
#define DBX_REGPARM_STABS_CODE N_RSYM
#endif

#ifndef DBX_REGPARM_STABS_LETTER
#define DBX_REGPARM_STABS_LETTER 'P'
#endif

#ifndef NO_DBX_FUNCTION_END
#define NO_DBX_FUNCTION_END 0
#endif

#ifndef NO_DBX_BNSYM_ENSYM
#define NO_DBX_BNSYM_ENSYM 0
#endif

#ifndef NO_DBX_MAIN_SOURCE_DIRECTORY
#define NO_DBX_MAIN_SOURCE_DIRECTORY 0
#endif

#ifndef DBX_BLOCKS_FUNCTION_RELATIVE
#define DBX_BLOCKS_FUNCTION_RELATIVE 0
#endif

#ifndef DBX_LINES_FUNCTION_RELATIVE
#define DBX_LINES_FUNCTION_RELATIVE 0
#endif

#ifndef DBX_CONTIN_LENGTH
#define DBX_CONTIN_LENGTH 80
#endif

#ifndef DBX_CONTIN_CHAR
#define DBX_CONTIN_CHAR '\\'
#endif

enum typestatus {TYPE_UNSEEN, TYPE_XREF, TYPE_DEFINED};

/* Structure recording information about a C data type.
   The status element says whether we have yet output
   the definition of the type.  TYPE_XREF says we have
   output it as a cross-reference only.
   The file_number and type_number elements are used if DBX_USE_BINCL
   is defined.  */

struct GTY(()) typeinfo {
  enum typestatus status;
  int file_number;
  int type_number;
};

/* Vector recording information about C data types.
   When we first notice a data type (a tree node),
   we assign it a number using next_type_number.
   That is its index in this vector.  */

static GTY ((length ("typevec_len"))) struct typeinfo *typevec;

/* Number of elements of space allocated in `typevec'.  */

static GTY(()) int typevec_len;

/* In dbx output, each type gets a unique number.
   This is the number for the next type output.
   The number, once assigned, is in the TYPE_SYMTAB_ADDRESS field.  */

static GTY(()) int next_type_number;

/* The C front end may call dbxout_symbol before dbxout_init runs.
   We save all such decls in this list and output them when we get
   to dbxout_init.  */

static GTY(()) tree preinit_symbols;

enum binclstatus {BINCL_NOT_REQUIRED, BINCL_PENDING, BINCL_PROCESSED};

/* When using N_BINCL in dbx output, each type number is actually a
   pair of the file number and the type number within the file.
   This is a stack of input files.  */

struct dbx_file
{
  struct dbx_file *next;
  int file_number;
  int next_type_number;
  enum binclstatus bincl_status;  /* Keep track of lazy bincl.  */
  const char *pending_bincl_name; /* Name of bincl.  */
  struct dbx_file *prev;          /* Chain to traverse all pending bincls.  */
};

/* This is the top of the stack.

   This is not saved for PCH, because restoring a PCH should not change it.
   next_file_number does have to be saved, because the PCH may use some
   file numbers; however, just before restoring a PCH, next_file_number
   should always be 0 because we should not have needed any file numbers
   yet.  */

#if (defined (DBX_DEBUGGING_INFO) || defined (XCOFF_DEBUGGING_INFO)) \
    && defined (DBX_USE_BINCL)
static struct dbx_file *current_file;
#endif

/* This is the next file number to use.  */

static GTY(()) int next_file_number;

/* A counter for dbxout_function_end.  */

static GTY(()) int scope_labelno;

/* A counter for dbxout_source_line.  */

static GTY(()) int dbxout_source_line_counter;

/* Number for the next N_SOL filename stabs label.  The number 0 is reserved
   for the N_SO filename stabs label.  */

static GTY(()) int source_label_number = 1;

/* Last source file name mentioned in a NOTE insn.  */

static GTY(()) const char *lastfile;

/* Last line number mentioned in a NOTE insn.  */

static GTY(()) unsigned int lastlineno;

/* Used by PCH machinery to detect if 'lastfile' should be reset to
   base_input_file.  */
static GTY(()) int lastfile_is_base;

/* Typical USG systems don't have stab.h, and they also have
   no use for DBX-format debugging info.  */

#if defined (DBX_DEBUGGING_INFO) || defined (XCOFF_DEBUGGING_INFO)

#ifdef DBX_USE_BINCL
/* If zero then there is no pending BINCL.  */
static int pending_bincls = 0;
#endif

/* The original input file name.  */
static const char *base_input_file;

#ifdef DEBUG_SYMS_TEXT
#define FORCE_TEXT switch_to_section (current_function_section ())
#else
#define FORCE_TEXT
#endif

#include "gstab.h"

/* 1 if PARM is passed to this function in memory.  */

#define PARM_PASSED_IN_MEMORY(PARM) \
 (MEM_P (DECL_INCOMING_RTL (PARM)))

/* A C expression for the integer offset value of an automatic variable
   (N_LSYM) having address X (an RTX).  */
#ifndef DEBUGGER_AUTO_OFFSET
#define DEBUGGER_AUTO_OFFSET(X) \
  (GET_CODE (X) == PLUS ? INTVAL (XEXP (X, 1)) : 0)
#endif

/* A C expression for the integer offset value of an argument (N_PSYM)
   having address X (an RTX).  The nominal offset is OFFSET.
   Note that we use OFFSET + 0 here to avoid the self-assign warning
   when the macro is called in a context like
   number = DEBUGGER_ARG_OFFSET(number, X)  */
#ifndef DEBUGGER_ARG_OFFSET
#define DEBUGGER_ARG_OFFSET(OFFSET, X) (OFFSET + 0)
#endif

/* This obstack holds the stab string currently being constructed.  We
   build it up here, then write it out, so we can split long lines up
   properly (see dbxout_finish_complex_stabs).  */
static struct obstack stabstr_ob;
static size_t stabstr_last_contin_point;

#ifdef DBX_USE_BINCL
static void emit_bincl_stab             (const char *c);
static void emit_pending_bincls         (void);
#endif
static inline void emit_pending_bincls_if_required (void);

static void dbxout_init (const char *);

static void dbxout_finish (const char *);
static void dbxout_start_source_file (unsigned, const char *);
static void dbxout_end_source_file (unsigned);
static void dbxout_typedefs (tree);
static void dbxout_type_index (tree);
static void dbxout_args (tree);
static void dbxout_type_fields (tree);
static void dbxout_type_method_1 (tree);
static void dbxout_type_methods (tree);
static void dbxout_range_type (tree, tree, tree);
static void dbxout_type (tree, int);
static bool print_int_cst_bounds_in_octal_p (tree, tree, tree);
static bool is_fortran (void);
static void dbxout_type_name (tree);
static void dbxout_class_name_qualifiers (tree);
static int dbxout_symbol_location (tree, tree, const char *, rtx);
static void dbxout_symbol_name (tree, const char *, int);
static void dbxout_common_name (tree, const char *, stab_code_type);
static const char *dbxout_common_check (tree, int *);
static void dbxout_early_global_decl (tree);
static void dbxout_late_global_decl (tree);
static void dbxout_type_decl (tree, int);
static void dbxout_handle_pch (unsigned);
static void debug_free_queue (void);

/* The debug hooks structure.  */
#if defined (DBX_DEBUGGING_INFO)

static void dbxout_source_line (unsigned int, unsigned int, const char *,
				int, bool);
static void dbxout_switch_text_section (void);
static void dbxout_begin_prologue (unsigned int, unsigned int, const char *);
static void dbxout_source_file (const char *);
static void dbxout_function_end (tree);
static void dbxout_begin_function (tree);
static void dbxout_begin_block (unsigned, unsigned);
static void dbxout_end_block (unsigned, unsigned);
static void dbxout_function_decl (tree);

const struct gcc_debug_hooks dbx_debug_hooks =
{
  dbxout_init,
  dbxout_finish,
  debug_nothing_charstar,
  debug_nothing_void,
  debug_nothing_int_charstar,
  debug_nothing_int_charstar,
  dbxout_start_source_file,
  dbxout_end_source_file,
  dbxout_begin_block,
  dbxout_end_block,
  debug_true_const_tree,	         /* ignore_block */
  dbxout_source_line,		         /* source_line */
  dbxout_begin_prologue,	         /* begin_prologue */
  debug_nothing_int_charstar,	         /* end_prologue */
  debug_nothing_int_charstar,	         /* begin_epilogue */
  debug_nothing_int_charstar,	         /* end_epilogue */
#ifdef DBX_FUNCTION_FIRST
  dbxout_begin_function,
#else
  debug_nothing_tree,		         /* begin_function */
#endif
  debug_nothing_int,		         /* end_function */
  debug_nothing_tree,			 /* register_main_translation_unit */
  dbxout_function_decl,
  dbxout_early_global_decl,		 /* early_global_decl */
  dbxout_late_global_decl,		 /* late_global_decl */
  dbxout_type_decl,			 /* type_decl */
  debug_nothing_tree_tree_tree_bool_bool,/* imported_module_or_decl */
  debug_false_tree_charstarstar_uhwistar,/* die_ref_for_decl */
  debug_nothing_tree_charstar_uhwi,      /* register_external_die */
  debug_nothing_tree,		         /* deferred_inline_function */
  debug_nothing_tree,		         /* outlining_inline_function */
  debug_nothing_rtx_code_label,	         /* label */
  dbxout_handle_pch,		         /* handle_pch */
  debug_nothing_rtx_insn,	         /* var_location */
  debug_nothing_tree,	         	 /* inline_entry */
  debug_nothing_tree,			 /* size_function */
  dbxout_switch_text_section,            /* switch_text_section */
  debug_nothing_tree_tree,		 /* set_name */
  0,                                     /* start_end_main_source_file */
  TYPE_SYMTAB_IS_ADDRESS                 /* tree_type_symtab_field */
};
#endif /* DBX_DEBUGGING_INFO  */

#if defined (XCOFF_DEBUGGING_INFO)
const struct gcc_debug_hooks xcoff_debug_hooks =
{
  dbxout_init,
  dbxout_finish,
  debug_nothing_charstar,
  debug_nothing_void,
  debug_nothing_int_charstar,
  debug_nothing_int_charstar,
  dbxout_start_source_file,
  dbxout_end_source_file,
  xcoffout_begin_block,
  xcoffout_end_block,
  debug_true_const_tree,	         /* ignore_block */
  xcoffout_source_line,
  xcoffout_begin_prologue,	         /* begin_prologue */
  debug_nothing_int_charstar,	         /* end_prologue */
  debug_nothing_int_charstar,	         /* begin_epilogue */
  xcoffout_end_epilogue,
  debug_nothing_tree,		         /* begin_function */
  xcoffout_end_function,
  debug_nothing_tree,			 /* register_main_translation_unit */
  debug_nothing_tree,		         /* function_decl */
  dbxout_early_global_decl,		 /* early_global_decl */
  dbxout_late_global_decl,		 /* late_global_decl */
  dbxout_type_decl,			 /* type_decl */
  debug_nothing_tree_tree_tree_bool_bool,/* imported_module_or_decl */
  debug_false_tree_charstarstar_uhwistar,/* die_ref_for_decl */
  debug_nothing_tree_charstar_uhwi,      /* register_external_die */
  debug_nothing_tree,		         /* deferred_inline_function */
  debug_nothing_tree,		         /* outlining_inline_function */
  debug_nothing_rtx_code_label,	         /* label */
  dbxout_handle_pch,		         /* handle_pch */
  debug_nothing_rtx_insn,	         /* var_location */
  debug_nothing_tree,	         	 /* inline_entry */
  debug_nothing_tree,			 /* size_function */
  debug_nothing_void,                    /* switch_text_section */
  debug_nothing_tree_tree,	         /* set_name */
  0,                                     /* start_end_main_source_file */
  TYPE_SYMTAB_IS_ADDRESS                 /* tree_type_symtab_field */
};
#endif /* XCOFF_DEBUGGING_INFO  */

/* Numeric formatting helper macro.  Note that this does not handle
   hexadecimal.  */
#define NUMBER_FMT_LOOP(P, NUM, BASE)		\
  do						\
    {						\
      int digit = NUM % BASE;			\
      NUM /= BASE;				\
      *--P = digit + '0';			\
    }						\
  while (NUM > 0)

/* Utility: write a decimal integer NUM to asm_out_file.  */
void
dbxout_int (int num)
{
  char buf[64];
  char *p = buf + sizeof buf;
  unsigned int unum;

  if (num == 0)
    {
      putc ('0', asm_out_file);
      return;
    }
  if (num < 0)
    {
      putc ('-', asm_out_file);
      unum = -(unsigned int) num;
    }
  else
    unum = num;

  NUMBER_FMT_LOOP (p, unum, 10);

  while (p < buf + sizeof buf)
    {
      putc (*p, asm_out_file);
      p++;
    }
}


/* Primitives for emitting simple stabs directives.  All other stabs
   routines should use these functions instead of directly emitting
   stabs.  They are exported because machine-dependent code may need
   to invoke them, e.g. in a DBX_OUTPUT_* macro whose definition
   forwards to code in CPU.c.  */

/* The following functions should all be called immediately after one
   of the dbxout_begin_stab* functions (below).  They write out
   various things as the value of a stab.  */

/* Write out a literal zero as the value of a stab.  */
void
dbxout_stab_value_zero (void)
{
  fputs ("0\n", asm_out_file);
}

/* Write out the label LABEL as the value of a stab.  */
void
dbxout_stab_value_label (const char *label)
{
  assemble_name (asm_out_file, label);
  putc ('\n', asm_out_file);
}

/* Write out the difference of two labels, LABEL - BASE, as the value
   of a stab.  */
void
dbxout_stab_value_label_diff (const char *label, const char *base)
{
  assemble_name (asm_out_file, label);
  putc ('-', asm_out_file);
  assemble_name (asm_out_file, base);
  putc ('\n', asm_out_file);
}

/* Write out an internal label as the value of a stab, and immediately
   emit that internal label.  This should be used only when
   dbxout_stabd will not work.  STEM is the name stem of the label,
   COUNTERP is a pointer to a counter variable which will be used to
   guarantee label uniqueness.  */
void
dbxout_stab_value_internal_label (const char *stem, int *counterp)
{
  char label[100];
  int counter = counterp ? (*counterp)++ : 0;

  ASM_GENERATE_INTERNAL_LABEL (label, stem, counter);
  dbxout_stab_value_label (label);
  targetm.asm_out.internal_label (asm_out_file, stem, counter);
}

/* Write out the difference between BASE and an internal label as the
   value of a stab, and immediately emit that internal label.  STEM and
   COUNTERP are as for dbxout_stab_value_internal_label.  */
void
dbxout_stab_value_internal_label_diff (const char *stem, int *counterp,
				       const char *base)
{
  char label[100];
  int counter = counterp ? (*counterp)++ : 0;

  ASM_GENERATE_INTERNAL_LABEL (label, stem, counter);
  dbxout_stab_value_label_diff (label, base);
  targetm.asm_out.internal_label (asm_out_file, stem, counter);
}

/* The following functions produce specific kinds of stab directives.  */

/* Write a .stabd directive with type STYPE and desc SDESC to asm_out_file.  */
void
dbxout_stabd (int stype, int sdesc)
{
  fputs (ASM_STABD_OP, asm_out_file);
  dbxout_int (stype);
  fputs (",0,", asm_out_file);
  dbxout_int (sdesc);
  putc ('\n', asm_out_file);
}

/* Write a .stabn directive with type STYPE.  This function stops
   short of emitting the value field, which is the responsibility of
   the caller (normally it will be either a symbol or the difference
   of two symbols).  */

void
dbxout_begin_stabn (int stype)
{
  fputs (ASM_STABN_OP, asm_out_file);
  dbxout_int (stype);
  fputs (",0,0,", asm_out_file);
}

/* Write a .stabn directive with type N_SLINE and desc LINE.  As above,
   the value field is the responsibility of the caller.  */
void
dbxout_begin_stabn_sline (int lineno)
{
  fputs (ASM_STABN_OP, asm_out_file);
  dbxout_int (N_SLINE);
  fputs (",0,", asm_out_file);
  dbxout_int (lineno);
  putc (',', asm_out_file);
}

/* Begin a .stabs directive with string "", type STYPE, and desc and
   other fields 0.  The value field is the responsibility of the
   caller.  This function cannot be used for .stabx directives.  */
void
dbxout_begin_empty_stabs (int stype)
{
  fputs (ASM_STABS_OP, asm_out_file);
  fputs ("\"\",", asm_out_file);
  dbxout_int (stype);
  fputs (",0,0,", asm_out_file);
}

/* Begin a .stabs directive with string STR, type STYPE, and desc 0.
   The value field is the responsibility of the caller.  */
void
dbxout_begin_simple_stabs (const char *str, int stype)
{
  fputs (ASM_STABS_OP, asm_out_file);
  output_quoted_string (asm_out_file, str);
  putc (',', asm_out_file);
  dbxout_int (stype);
  fputs (",0,0,", asm_out_file);
}

/* As above but use SDESC for the desc field.  */
void
dbxout_begin_simple_stabs_desc (const char *str, int stype, int sdesc)
{
  fputs (ASM_STABS_OP, asm_out_file);
  output_quoted_string (asm_out_file, str);
  putc (',', asm_out_file);
  dbxout_int (stype);
  fputs (",0,", asm_out_file);
  dbxout_int (sdesc);
  putc (',', asm_out_file);
}

/* The next set of functions are entirely concerned with production of
   "complex" .stabs directives: that is, .stabs directives whose
   strings have to be constructed piecemeal.  dbxout_type,
   dbxout_symbol, etc. use these routines heavily.  The string is queued
   up in an obstack, then written out by dbxout_finish_complex_stabs, which
   is also responsible for splitting it up if it exceeds DBX_CONTIN_LENGTH.
   (You might think it would be more efficient to go straight to stdio
   when DBX_CONTIN_LENGTH is 0 (i.e. no length limit) but that turns
   out not to be the case, and anyway this needs fewer #ifdefs.)  */

/* Begin a complex .stabs directive.  If we can, write the initial
   ASM_STABS_OP to the asm_out_file.  */

static void
dbxout_begin_complex_stabs (void)
{
  emit_pending_bincls_if_required ();
  FORCE_TEXT;
  fputs (ASM_STABS_OP, asm_out_file);
  putc ('"', asm_out_file);
  gcc_assert (stabstr_last_contin_point == 0);
}

/* As above, but do not force text or emit pending bincls.  This is
   used by dbxout_symbol_location, which needs to do something else.  */
static void
dbxout_begin_complex_stabs_noforcetext (void)
{
  fputs (ASM_STABS_OP, asm_out_file);
  putc ('"', asm_out_file);
  gcc_assert (stabstr_last_contin_point == 0);
}

/* Add CHR, a single character, to the string being built.  */
#define stabstr_C(chr) obstack_1grow (&stabstr_ob, chr)

/* Add STR, a normal C string, to the string being built.  */
#define stabstr_S(str) obstack_grow (&stabstr_ob, str, strlen (str))

/* Add the text of ID, an IDENTIFIER_NODE, to the string being built.  */
#define stabstr_I(id) obstack_grow (&stabstr_ob, \
                                    IDENTIFIER_POINTER (id), \
                                    IDENTIFIER_LENGTH (id))

/* Add NUM, a signed decimal number, to the string being built.  */
static void
stabstr_D (HOST_WIDE_INT num)
{
  char buf[64];
  char *p = buf + sizeof buf;
  unsigned HOST_WIDE_INT unum;

  if (num == 0)
    {
      stabstr_C ('0');
      return;
    }
  if (num < 0)
    {
      stabstr_C ('-');
      unum = -(unsigned HOST_WIDE_INT) num;
    }
  else
    unum = num;

  NUMBER_FMT_LOOP (p, unum, 10);

  obstack_grow (&stabstr_ob, p, (buf + sizeof buf) - p);
}

/* Add NUM, an unsigned decimal number, to the string being built.  */
static void
stabstr_U (unsigned HOST_WIDE_INT num)
{
  char buf[64];
  char *p = buf + sizeof buf;
  if (num == 0)
    {
      stabstr_C ('0');
      return;
    }
  NUMBER_FMT_LOOP (p, num, 10);
  obstack_grow (&stabstr_ob, p, (buf + sizeof buf) - p);
}

/* Add CST, an INTEGER_CST tree, to the string being built as an
   unsigned octal number.  This routine handles values which are
   larger than a single HOST_WIDE_INT.  */
static void
stabstr_O (tree cst)
{
  int prec = TYPE_PRECISION (TREE_TYPE (cst));
  int res_pres = prec % 3;
  int i;
  unsigned int digit;

  /* Leading zero for base indicator.  */
  stabstr_C ('0');

  /* If the value is zero, the base indicator will serve as the value
     all by itself.  */
  if (wi::to_wide (cst) == 0)
    return;

  /* GDB wants constants with no extra leading "1" bits, so
     we need to remove any sign-extension that might be
     present.  */
  if (res_pres == 1)
    {
      digit = wi::extract_uhwi (wi::to_wide (cst), prec - 1, 1);
      stabstr_C ('0' + digit);
    }
  else if (res_pres == 2)
    {
      digit = wi::extract_uhwi (wi::to_wide (cst), prec - 2, 2);
      stabstr_C ('0' + digit);
    }

  prec -= res_pres;
  for (i = prec - 3; i >= 0; i = i - 3)
    {
      digit = wi::extract_uhwi (wi::to_wide (cst), i, 3);
      stabstr_C ('0' + digit);
    }
}

/* Called whenever it is safe to break a stabs string into multiple
   .stabs directives.  If the current string has exceeded the limit
   set by DBX_CONTIN_LENGTH, mark the current position in the buffer
   as a continuation point by inserting DBX_CONTIN_CHAR (doubled if
   it is a backslash) and a null character.  */
static inline void
stabstr_continue (void)
{
  if (DBX_CONTIN_LENGTH > 0
      && obstack_object_size (&stabstr_ob) - stabstr_last_contin_point
	 > DBX_CONTIN_LENGTH)
    {
      if (DBX_CONTIN_CHAR == '\\')
	obstack_1grow (&stabstr_ob, '\\');
      obstack_1grow (&stabstr_ob, DBX_CONTIN_CHAR);
      obstack_1grow (&stabstr_ob, '\0');
      stabstr_last_contin_point = obstack_object_size (&stabstr_ob);
    }
}
#define CONTIN stabstr_continue ()

/* Macro subroutine of dbxout_finish_complex_stabs, which emits
   all of the arguments to the .stabs directive after the string.
   Overridden by xcoffout.h.  CODE is the stabs code for this symbol;
   LINE is the source line to write into the desc field (in extended
   mode); SYM is the symbol itself.

   ADDR, LABEL, and NUMBER are three different ways to represent the
   stabs value field.  At most one of these should be nonzero.

     ADDR is used most of the time; it represents the value as an
     RTL address constant.

     LABEL is used (currently) only for N_CATCH stabs; it represents
     the value as a string suitable for assemble_name.

     NUMBER is used when the value is an offset from an implicit base
     pointer (e.g. for a stack variable), or an index (e.g. for a
     register variable).  It represents the value as a decimal integer.  */

#ifndef DBX_FINISH_STABS
#define DBX_FINISH_STABS(SYM, CODE, LINE, ADDR, LABEL, NUMBER)	\
do {								\
  int line_ = use_gnu_debug_info_extensions ? LINE : 0;		\
								\
  dbxout_int (CODE);						\
  fputs (",0,", asm_out_file);					\
  dbxout_int (line_);						\
  putc (',', asm_out_file);					\
  if (ADDR)							\
    output_addr_const (asm_out_file, ADDR);			\
  else if (LABEL)						\
    assemble_name (asm_out_file, LABEL);			\
  else								\
    dbxout_int (NUMBER);					\
  putc ('\n', asm_out_file);					\
} while (0)
#endif

/* Finish the emission of a complex .stabs directive.  When DBX_CONTIN_LENGTH
   is zero, this has only to emit the close quote and the remainder of
   the arguments.  When it is nonzero, the string has been marshalled in
   stabstr_ob, and this routine is responsible for breaking it up into
   DBX_CONTIN_LENGTH-sized chunks.

   SYM is the DECL of the symbol under consideration; it is used only
   for its DECL_SOURCE_LINE.  The other arguments are all passed directly
   to DBX_FINISH_STABS; see above for details.  */

static void
dbxout_finish_complex_stabs (tree sym, stab_code_type code,
			     rtx addr, const char *label, int number)
{
  int line ATTRIBUTE_UNUSED;
  char *str;
  size_t len;

  line = sym ? DECL_SOURCE_LINE (sym) : 0;
  if (DBX_CONTIN_LENGTH > 0)
    {
      char *chunk;
      size_t chunklen;

      /* Nul-terminate the growing string, then get its size and
	 address.  */
      obstack_1grow (&stabstr_ob, '\0');

      len = obstack_object_size (&stabstr_ob);
      chunk = str = XOBFINISH (&stabstr_ob, char *);

      /* Within the buffer are a sequence of NUL-separated strings,
	 each of which is to be written out as a separate stab
	 directive.  */
      for (;;)
	{
	  chunklen = strlen (chunk);
	  fwrite (chunk, 1, chunklen, asm_out_file);
	  fputs ("\",", asm_out_file);

	  /* Must add an extra byte to account for the NUL separator.  */
	  chunk += chunklen + 1;
	  len   -= chunklen + 1;

	  /* Only put a line number on the last stab in the sequence.  */
	  DBX_FINISH_STABS (sym, code, len == 0 ? line : 0,
			    addr, label, number);
	  if (len == 0)
	    break;

	  fputs (ASM_STABS_OP, asm_out_file);
	  putc ('"', asm_out_file);
	}
      stabstr_last_contin_point = 0;
    }
  else
    {
      /* No continuations - we can put the whole string out at once.
	 It is faster to augment the string with the close quote and
	 comma than to do a two-character fputs.  */
      obstack_grow (&stabstr_ob, "\",", 2);
      len = obstack_object_size (&stabstr_ob);
      str = XOBFINISH (&stabstr_ob, char *);

      fwrite (str, 1, len, asm_out_file);
      DBX_FINISH_STABS (sym, code, line, addr, label, number);
    }
  obstack_free (&stabstr_ob, str);
}

#if defined (DBX_DEBUGGING_INFO) || defined (XCOFF_DEBUGGING_INFO)

/* When -gused is used, emit debug info for only used symbols. But in
   addition to the standard intercepted debug_hooks there are some
   direct calls into this file, i.e., dbxout_symbol, dbxout_parms, and
   dbxout_reg_params.  Those routines may also be called from a higher
   level intercepted routine. So to prevent recording data for an inner
   call to one of these for an intercept, we maintain an intercept
   nesting counter (debug_nesting). We only save the intercepted
   arguments if the nesting is 1.  */
static int debug_nesting = 0;

static tree *symbol_queue;
static int symbol_queue_index = 0;
static int symbol_queue_size = 0;

#define DBXOUT_DECR_NESTING \
  if (--debug_nesting == 0 && symbol_queue_index > 0) \
    { emit_pending_bincls_if_required (); debug_flush_symbol_queue (); }

#define DBXOUT_DECR_NESTING_AND_RETURN(x) \
  do {--debug_nesting; return (x);} while (0)

#endif /* DBX_DEBUGGING_INFO || XCOFF_DEBUGGING_INFO */

#if defined (DBX_DEBUGGING_INFO)

static void
dbxout_function_end (tree decl ATTRIBUTE_UNUSED)
{
  char lscope_label_name[100];

  /* The Lscope label must be emitted even if we aren't doing anything
     else; dbxout_block needs it.  */
  switch_to_section (current_function_section ());

  /* Convert Lscope into the appropriate format for local labels in case
     the system doesn't insert underscores in front of user generated
     labels.  */
  ASM_GENERATE_INTERNAL_LABEL (lscope_label_name, "Lscope", scope_labelno);
  targetm.asm_out.internal_label (asm_out_file, "Lscope", scope_labelno);

  /* The N_FUN tag at the end of the function is a GNU extension,
     which may be undesirable, and is unnecessary if we do not have
     named sections.  */
  if (!use_gnu_debug_info_extensions
      || NO_DBX_FUNCTION_END
      || !targetm_common.have_named_sections)
    return;

  /* By convention, GCC will mark the end of a function with an N_FUN
     symbol and an empty string.  */
  if (crtl->has_bb_partition)
    {
      dbxout_begin_empty_stabs (N_FUN);
      if (in_cold_section_p)
	dbxout_stab_value_label_diff (crtl->subsections.cold_section_end_label,
				      crtl->subsections.cold_section_label);
      else
	dbxout_stab_value_label_diff (crtl->subsections.hot_section_end_label,
				      crtl->subsections.hot_section_label);
    }
  else
    {
      char begin_label[20];
      /* Reference current function start using LFBB.  */
      ASM_GENERATE_INTERNAL_LABEL (begin_label, "LFBB", scope_labelno);
      dbxout_begin_empty_stabs (N_FUN);
      dbxout_stab_value_label_diff (lscope_label_name, begin_label);
    }

  if (!NO_DBX_BNSYM_ENSYM && !flag_debug_only_used_symbols)
    dbxout_stabd (N_ENSYM, 0);
}
#endif /* DBX_DEBUGGING_INFO */

/* Get lang description for N_SO stab.  */
static unsigned int ATTRIBUTE_UNUSED
get_lang_number (void)
{
  const char *language_string = lang_hooks.name;
  if (lang_GNU_C ())
    return N_SO_C;
  else if (lang_GNU_CXX ())
    return N_SO_CC;
  else if (strcmp (language_string, "GNU F77") == 0)
    return N_SO_FORTRAN;
  else if (lang_GNU_Fortran ())
    return N_SO_FORTRAN90; /* CHECKME */
  else if (strcmp (language_string, "GNU Objective-C") == 0)
    return N_SO_OBJC;
  else if (strcmp (language_string, "GNU Objective-C++") == 0)
    return N_SO_OBJCPLUS;
  else
    return 0;

}

static bool
is_fortran (void)
{
   unsigned int lang = get_lang_number ();

   return (lang == N_SO_FORTRAN) || (lang == N_SO_FORTRAN90);
}

/* At the beginning of compilation, start writing the symbol table.
   Initialize `typevec' and output the standard data types of C.  */

static void
dbxout_init (const char *input_file_name)
{
  char ltext_label_name[100];
  bool used_ltext_label_name = false;
  tree syms = lang_hooks.decls.getdecls ();
  const char *mapped_name;

  typevec_len = 100;
  typevec = ggc_cleared_vec_alloc<typeinfo> (typevec_len);

  /* stabstr_ob contains one string, which will be just fine with
     1-byte alignment.  */
  obstack_specify_allocation (&stabstr_ob, 0, 1, xmalloc, free);

  /* Convert Ltext into the appropriate format for local labels in case
     the system doesn't insert underscores in front of user generated
     labels.  */
  ASM_GENERATE_INTERNAL_LABEL (ltext_label_name, "Ltext", 0);

  /* Put the current working directory in an N_SO symbol.  */
  if (use_gnu_debug_info_extensions && !NO_DBX_MAIN_SOURCE_DIRECTORY)
    {
      static const char *cwd;

      if (!cwd)
	{
	  cwd = get_src_pwd ();
	  if (cwd[0] == '\0')
	    cwd = "/";
	  else if (!IS_DIR_SEPARATOR (cwd[strlen (cwd) - 1]))
	    cwd = concat (cwd, "/", NULL);
	  cwd = remap_debug_filename (cwd);
	}
#ifdef DBX_OUTPUT_MAIN_SOURCE_DIRECTORY
      DBX_OUTPUT_MAIN_SOURCE_DIRECTORY (asm_out_file, cwd);
#else /* no DBX_OUTPUT_MAIN_SOURCE_DIRECTORY */
      dbxout_begin_simple_stabs_desc (cwd, N_SO, get_lang_number ());
      dbxout_stab_value_label (ltext_label_name);
      used_ltext_label_name = true;
#endif /* no DBX_OUTPUT_MAIN_SOURCE_DIRECTORY */
    }

  mapped_name = remap_debug_filename (input_file_name);
#ifdef DBX_OUTPUT_MAIN_SOURCE_FILENAME
  DBX_OUTPUT_MAIN_SOURCE_FILENAME (asm_out_file, mapped_name);
#else
  dbxout_begin_simple_stabs_desc (mapped_name, N_SO, get_lang_number ());
  dbxout_stab_value_label (ltext_label_name);
  used_ltext_label_name = true;
#endif

  if (used_ltext_label_name)
    {
      switch_to_section (text_section);
      targetm.asm_out.internal_label (asm_out_file, "Ltext", 0);
    }

  /* Emit an N_OPT stab to indicate that this file was compiled by GCC.
     The string used is historical.  */
#ifndef NO_DBX_GCC_MARKER
  dbxout_begin_simple_stabs ("gcc2_compiled.", N_OPT);
  dbxout_stab_value_zero ();
#endif

  base_input_file = lastfile = input_file_name;

  next_type_number = 1;

#ifdef DBX_USE_BINCL
  current_file = XNEW (struct dbx_file);
  current_file->next = NULL;
  current_file->file_number = 0;
  current_file->next_type_number = 1;
  next_file_number = 1;
  current_file->prev = NULL;
  current_file->bincl_status = BINCL_NOT_REQUIRED;
  current_file->pending_bincl_name = NULL;
#endif

  /* Get all permanent types that have typedef names, and output them
     all, except for those already output.  Some language front ends
     put these declarations in the top-level scope; some do not;
     the latter are responsible for calling debug_hooks->type_decl from
     their record_builtin_type function.  */
  dbxout_typedefs (syms);

  if (preinit_symbols)
    {
      tree t;
      for (t = nreverse (preinit_symbols); t; t = TREE_CHAIN (t))
	dbxout_symbol (TREE_VALUE (t), 0);
      preinit_symbols = 0;
    }
}

/* Output any typedef names for types described by TYPE_DECLs in SYMS.  */

static void
dbxout_typedefs (tree syms)
{
  for (; syms != NULL_TREE; syms = DECL_CHAIN (syms))
    {
      if (TREE_CODE (syms) == TYPE_DECL)
	{
	  tree type = TREE_TYPE (syms);
	  if (TYPE_NAME (type)
	      && TREE_CODE (TYPE_NAME (type)) == TYPE_DECL
	      && COMPLETE_OR_VOID_TYPE_P (type)
	      && ! TREE_ASM_WRITTEN (TYPE_NAME (type)))
	    dbxout_symbol (TYPE_NAME (type), 0);
	}
    }
}

#ifdef DBX_USE_BINCL
/* Emit BINCL stab using given name.  */
static void
emit_bincl_stab (const char *name)
{
  dbxout_begin_simple_stabs (name, N_BINCL);
  dbxout_stab_value_zero ();
}

/* If there are pending bincls then it is time to emit all of them.  */

static inline void
emit_pending_bincls_if_required (void)
{
  if (pending_bincls)
    emit_pending_bincls ();
}

/* Emit all pending bincls.  */

static void
emit_pending_bincls (void)
{
  struct dbx_file *f = current_file;

  /* Find first pending bincl.  */
  while (f->bincl_status == BINCL_PENDING)
    f = f->next;

  /* Now emit all bincls.  */
  f = f->prev;

  while (f)
    {
      if (f->bincl_status == BINCL_PENDING)
        {
          emit_bincl_stab (f->pending_bincl_name);

	  /* Update file number and status.  */
          f->file_number = next_file_number++;
          f->bincl_status = BINCL_PROCESSED;
        }
      if (f == current_file)
        break;
      f = f->prev;
    }

  /* All pending bincls have been emitted.  */
  pending_bincls = 0;
}

#else

static inline void
emit_pending_bincls_if_required (void) {}
#endif

/* Change to reading from a new source file.  Generate a N_BINCL stab.  */

static void
dbxout_start_source_file (unsigned int line ATTRIBUTE_UNUSED,
			  const char *filename ATTRIBUTE_UNUSED)
{
#ifdef DBX_USE_BINCL
  struct dbx_file *n = XNEW (struct dbx_file);

  n->next = current_file;
  n->next_type_number = 1;
  /* Do not assign file number now.
     Delay it until we actually emit BINCL.  */
  n->file_number = 0;
  n->prev = NULL;
  current_file->prev = n;
  n->bincl_status = BINCL_PENDING;
  n->pending_bincl_name = remap_debug_filename (filename);
  pending_bincls = 1;
  current_file = n;
#endif
}

/* Revert to reading a previous source file.  Generate a N_EINCL stab.  */

static void
dbxout_end_source_file (unsigned int line ATTRIBUTE_UNUSED)
{
#ifdef DBX_USE_BINCL
  /* Emit EINCL stab only if BINCL is not pending.  */
  if (current_file->bincl_status == BINCL_PROCESSED)
    {
      dbxout_begin_stabn (N_EINCL);
      dbxout_stab_value_zero ();
    }
  current_file->bincl_status = BINCL_NOT_REQUIRED;
  current_file = current_file->next;
#endif
}

/* Handle a few odd cases that occur when trying to make PCH files work.  */

static void
dbxout_handle_pch (unsigned at_end)
{
  if (! at_end)
    {
      /* When using the PCH, this file will be included, so we need to output
	 a BINCL.  */
      dbxout_start_source_file (0, lastfile);

      /* The base file when using the PCH won't be the same as
	 the base file when it's being generated.  */
      lastfile = NULL;
    }
  else
    {
      /* ... and an EINCL.  */
      dbxout_end_source_file (0);

      /* Deal with cases where 'lastfile' was never actually changed.  */
      lastfile_is_base = lastfile == NULL;
    }
}

#if defined (DBX_DEBUGGING_INFO)

static bool dbxout_block (tree, int, tree, int);

/* Output debugging info to FILE to switch to sourcefile FILENAME.  */

static void
dbxout_source_file (const char *filename)
{
  if (lastfile == 0 && lastfile_is_base)
    {
      lastfile = base_input_file;
      lastfile_is_base = 0;
    }

  if (filename && (lastfile == 0 || strcmp (filename, lastfile)))
    {
      /* Don't change section amid function.  */
      if (current_function_decl == NULL_TREE)
	switch_to_section (text_section);

      dbxout_begin_simple_stabs (remap_debug_filename (filename), N_SOL);
      dbxout_stab_value_internal_label ("Ltext", &source_label_number);
      lastfile = filename;
    }
}

/* Output N_BNSYM, line number symbol entry, and local symbol at
   function scope  */

static void
dbxout_begin_prologue (unsigned int lineno,
		       unsigned int column ATTRIBUTE_UNUSED,
		       const char *filename)
{
  if (use_gnu_debug_info_extensions
      && !NO_DBX_FUNCTION_END
      && !NO_DBX_BNSYM_ENSYM
      && !flag_debug_only_used_symbols)
    dbxout_stabd (N_BNSYM, 0);

  /* pre-increment the scope counter */
  scope_labelno++;

  dbxout_source_line (lineno, 0, filename, 0, true);
  /* Output function begin block at function scope, referenced
     by dbxout_block, dbxout_source_line and dbxout_function_end.  */
  emit_pending_bincls_if_required ();
  targetm.asm_out.internal_label (asm_out_file, "LFBB", scope_labelno);
}

/* Output a line number symbol entry for source file FILENAME and line
   number LINENO.  */

static void
dbxout_source_line (unsigned int lineno, unsigned int column ATTRIBUTE_UNUSED,
		    const char *filename, int discriminator ATTRIBUTE_UNUSED,
                    bool is_stmt ATTRIBUTE_UNUSED)
{
  dbxout_source_file (filename);

#ifdef DBX_OUTPUT_SOURCE_LINE
  DBX_OUTPUT_SOURCE_LINE (asm_out_file, lineno, dbxout_source_line_counter);
#else
  if (DBX_LINES_FUNCTION_RELATIVE)
    {
      char begin_label[20];
      dbxout_begin_stabn_sline (lineno);
      /* Reference current function start using LFBB.  */
      ASM_GENERATE_INTERNAL_LABEL (begin_label, "LFBB", scope_labelno);
      dbxout_stab_value_internal_label_diff ("LM", &dbxout_source_line_counter,
					     begin_label);
    }
  else
    dbxout_stabd (N_SLINE, lineno);
#endif
  lastlineno = lineno;
}

/* Unfortunately, at least when emitting relative addresses, STABS
   has no way to express multiple partitions.  Represent a function
   as two functions in this case.  */

static void
dbxout_switch_text_section (void)
{
  /* The N_FUN tag at the end of the function is a GNU extension,
     which may be undesirable, and is unnecessary if we do not have
     named sections.  */
  in_cold_section_p = !in_cold_section_p;
  switch_to_section (current_function_section ());
  dbxout_block (DECL_INITIAL (current_function_decl), 0,
		DECL_ARGUMENTS (current_function_decl), -1);
  dbxout_function_end (current_function_decl);
  in_cold_section_p = !in_cold_section_p;

  switch_to_section (current_function_section ());

  tree context = decl_function_context (current_function_decl);
  extern tree cold_function_name;

  dbxout_begin_complex_stabs ();
  stabstr_I (cold_function_name);
  stabstr_S (":f");

  tree type = TREE_TYPE (current_function_decl);
  if (TREE_TYPE (type))
    dbxout_type (TREE_TYPE (type), 0);
  else
    dbxout_type (void_type_node, 0);

  if (context != 0)
    {
      stabstr_C (',');
      stabstr_I (cold_function_name);
      stabstr_C (',');
      stabstr_I (DECL_NAME (context));
    }

  dbxout_finish_complex_stabs (current_function_decl, N_FUN, 0,
			       crtl->subsections.cold_section_label, 0);

  /* pre-increment the scope counter */
  scope_labelno++;

  dbxout_source_line (lastlineno, 0, lastfile, 0, true);
  /* Output function begin block at function scope, referenced
     by dbxout_block, dbxout_source_line and dbxout_function_end.  */
  emit_pending_bincls_if_required ();
  targetm.asm_out.internal_label (asm_out_file, "LFBB", scope_labelno);
}

/* Describe the beginning of an internal block within a function.  */

static void
dbxout_begin_block (unsigned int line ATTRIBUTE_UNUSED, unsigned int n)
{
  emit_pending_bincls_if_required ();
  targetm.asm_out.internal_label (asm_out_file, "LBB", n);
}

/* Describe the end line-number of an internal block within a function.  */

static void
dbxout_end_block (unsigned int line ATTRIBUTE_UNUSED, unsigned int n)
{
  emit_pending_bincls_if_required ();
  targetm.asm_out.internal_label (asm_out_file, "LBE", n);
}

/* Output dbx data for a function definition.
   This includes a definition of the function name itself (a symbol),
   definitions of the parameters (locating them in the parameter list)
   and then output the block that makes up the function's body
   (including all the auto variables of the function).  */

static void
dbxout_function_decl (tree decl)
{
  emit_pending_bincls_if_required ();
#ifndef DBX_FUNCTION_FIRST
  dbxout_begin_function (decl);
#endif
  dbxout_block (DECL_INITIAL (decl), 0, DECL_ARGUMENTS (decl), -1);
  dbxout_function_end (decl);
}

#endif /* DBX_DEBUGGING_INFO  */

static void
dbxout_early_global_decl (tree decl ATTRIBUTE_UNUSED)
{
  /* NYI for non-dwarf.  */
}

/* Debug information for a global DECL.  Called from toplev.c after
   compilation proper has finished.  */
static void
dbxout_late_global_decl (tree decl)
{
  if (VAR_P (decl) && !DECL_EXTERNAL (decl))
    {
      int saved_tree_used = TREE_USED (decl);
      TREE_USED (decl) = 1;
      dbxout_symbol (decl, 0);
      TREE_USED (decl) = saved_tree_used;
    }
}

/* This is just a function-type adapter; dbxout_symbol does exactly
   what we want but returns an int.  */
static void
dbxout_type_decl (tree decl, int local)
{
  dbxout_symbol (decl, local);
}

/* At the end of compilation, finish writing the symbol table.
   The default is to call debug_free_queue but do nothing else.  */

static void
dbxout_finish (const char *filename ATTRIBUTE_UNUSED)
{
#ifdef DBX_OUTPUT_MAIN_SOURCE_FILE_END
  DBX_OUTPUT_MAIN_SOURCE_FILE_END (asm_out_file, filename);
#elif defined DBX_OUTPUT_NULL_N_SO_AT_MAIN_SOURCE_FILE_END
 {
   switch_to_section (text_section);
   dbxout_begin_empty_stabs (N_SO);
   dbxout_stab_value_internal_label ("Letext", 0);
 }
#endif
  debug_free_queue ();
}

/* Output the index of a type.  */

static void
dbxout_type_index (tree type)
{
#ifndef DBX_USE_BINCL
  stabstr_D (TYPE_SYMTAB_ADDRESS (type));
#else
  struct typeinfo *t = &typevec[TYPE_SYMTAB_ADDRESS (type)];
  stabstr_C ('(');
  stabstr_D (t->file_number);
  stabstr_C (',');
  stabstr_D (t->type_number);
  stabstr_C (')');
#endif
}


/* Generate the symbols for any queued up type symbols we encountered
   while generating the type info for some originally used symbol.
   This might generate additional entries in the queue.  Only when
   the nesting depth goes to 0 is this routine called.  */

static void
debug_flush_symbol_queue (void)
{
  int i;

  /* Make sure that additionally queued items are not flushed
     prematurely.  */

  ++debug_nesting;

  for (i = 0; i < symbol_queue_index; ++i)
    {
      /* If we pushed queued symbols then such symbols must be
         output no matter what anyone else says.  Specifically,
         we need to make sure dbxout_symbol() thinks the symbol was
         used and also we need to override TYPE_DECL_SUPPRESS_DEBUG
         which may be set for outside reasons.  */
      int saved_tree_used = TREE_USED (symbol_queue[i]);
      int saved_suppress_debug = TYPE_DECL_SUPPRESS_DEBUG (symbol_queue[i]);
      TREE_USED (symbol_queue[i]) = 1;
      TYPE_DECL_SUPPRESS_DEBUG (symbol_queue[i]) = 0;

#ifdef DBX_DEBUGGING_INFO
      dbxout_symbol (symbol_queue[i], 0);
#endif

      TREE_USED (symbol_queue[i]) = saved_tree_used;
      TYPE_DECL_SUPPRESS_DEBUG (symbol_queue[i]) = saved_suppress_debug;
    }

  symbol_queue_index = 0;
  --debug_nesting;
}

/* Queue a type symbol needed as part of the definition of a decl
   symbol.  These symbols are generated when debug_flush_symbol_queue()
   is called.  */

static void
debug_queue_symbol (tree decl)
{
  if (symbol_queue_index >= symbol_queue_size)
    {
      symbol_queue_size += 10;
      symbol_queue = XRESIZEVEC (tree, symbol_queue, symbol_queue_size);
    }

  symbol_queue[symbol_queue_index++] = decl;
}

/* Free symbol queue.  */
static void
debug_free_queue (void)
{
  if (symbol_queue)
    {
      free (symbol_queue);
      symbol_queue = NULL;
      symbol_queue_size = 0;
    }
}

/* Used in several places: evaluates to '0' for a private decl,
   '1' for a protected decl, '2' for a public decl.  */
#define DECL_ACCESSIBILITY_CHAR(DECL) \
(TREE_PRIVATE (DECL) ? '0' : TREE_PROTECTED (DECL) ? '1' : '2')

/* Subroutine of `dbxout_type'.  Output the type fields of TYPE.
   This must be a separate function because anonymous unions require
   recursive calls.  */

static void
dbxout_type_fields (tree type)
{
  tree tem;

  /* Output the name, type, position (in bits), size (in bits) of each
     field that we can support.  */
  for (tem = TYPE_FIELDS (type); tem; tem = DECL_CHAIN (tem))
    {
      /* If one of the nodes is an error_mark or its type is then
	 return early.  */
      if (error_operand_p (tem))
	return;

      /* Omit here local type decls until we know how to support them.  */
      if (TREE_CODE (tem) == TYPE_DECL
	  || TREE_CODE (tem) == TEMPLATE_DECL
	  /* Member functions emitted after fields.  */
	  || TREE_CODE (tem) == FUNCTION_DECL
	  /* Omit here the nameless fields that are used to skip bits.  */
	  || DECL_IGNORED_P (tem)
	  /* Omit fields whose position or size are variable or too large to
	     represent.  */
	  || (TREE_CODE (tem) == FIELD_DECL
	      && (! tree_fits_shwi_p (bit_position (tem))
		  || ! DECL_SIZE (tem)
		  || ! tree_fits_uhwi_p (DECL_SIZE (tem)))))
	continue;

      else if (TREE_CODE (tem) != CONST_DECL)
	{
	  /* Continue the line if necessary,
	     but not before the first field.  */
	  if (tem != TYPE_FIELDS (type))
	    CONTIN;

	  if (DECL_NAME (tem))
	    stabstr_I (DECL_NAME (tem));
	  stabstr_C (':');

	  if (use_gnu_debug_info_extensions
	      && (TREE_PRIVATE (tem) || TREE_PROTECTED (tem)
		  || TREE_CODE (tem) != FIELD_DECL))
	    {
	      stabstr_C ('/');
	      stabstr_C (DECL_ACCESSIBILITY_CHAR (tem));
	    }

	  dbxout_type ((TREE_CODE (tem) == FIELD_DECL
			&& DECL_BIT_FIELD_TYPE (tem))
		       ? DECL_BIT_FIELD_TYPE (tem) : TREE_TYPE (tem), 0);

	  if (VAR_P (tem))
	    {
	      if (TREE_STATIC (tem) && use_gnu_debug_info_extensions)
		{
		  tree name = DECL_ASSEMBLER_NAME (tem);

		  stabstr_C (':');
		  stabstr_I (name);
		  stabstr_C (';');
		}
	      else
		/* If TEM is non-static, GDB won't understand it.  */
		stabstr_S (",0,0;");
	    }
	  else
	    {
	      stabstr_C (',');
	      stabstr_D (int_bit_position (tem));
	      stabstr_C (',');
	      stabstr_D (tree_to_uhwi (DECL_SIZE (tem)));
	      stabstr_C (';');
	    }
	}
    }
}

/* Subroutine of `dbxout_type_methods'.  Output debug info about the
   method described DECL.  */

static void
dbxout_type_method_1 (tree decl)
{
  char c1 = 'A', c2;

  if (TREE_CODE (TREE_TYPE (decl)) == FUNCTION_TYPE)
    c2 = '?';
  else /* it's a METHOD_TYPE.  */
    {
      tree firstarg = TREE_VALUE (TYPE_ARG_TYPES (TREE_TYPE (decl)));
      /* A for normal functions.
	 B for `const' member functions.
	 C for `volatile' member functions.
	 D for `const volatile' member functions.  */
      if (TYPE_READONLY (TREE_TYPE (firstarg)))
	c1 += 1;
      if (TYPE_VOLATILE (TREE_TYPE (firstarg)))
	c1 += 2;

      if (DECL_VINDEX (decl))
	c2 = '*';
      else
	c2 = '.';
    }

  /* ??? Output the mangled name, which contains an encoding of the
     method's type signature.  May not be necessary anymore.  */
  stabstr_C (':');
  stabstr_I (DECL_ASSEMBLER_NAME (decl));
  stabstr_C (';');
  stabstr_C (DECL_ACCESSIBILITY_CHAR (decl));
  stabstr_C (c1);
  stabstr_C (c2);

  if (DECL_VINDEX (decl) && tree_fits_shwi_p (DECL_VINDEX (decl)))
    {
      stabstr_D (tree_to_shwi (DECL_VINDEX (decl)));
      stabstr_C (';');
      dbxout_type (DECL_CONTEXT (decl), 0);
      stabstr_C (';');
    }
}

/* Subroutine of `dbxout_type'.  Output debug info about the member
   functions defined in TYPE.  */

static void
dbxout_type_methods (tree type)
{
  for (tree fndecl = TYPE_FIELDS (type); fndecl;)
    {
      int need_prefix = 1;

      /* Group together all the methods for the same operation.
	 These differ in the types of the arguments.  */
      for (tree last = NULL_TREE;
	   fndecl && (last == NULL_TREE || DECL_NAME (fndecl) == DECL_NAME (last));
	   fndecl = DECL_CHAIN (fndecl))
	/* Output the name of the field (after overloading), as
	   well as the name of the field before overloading, along
	   with its parameter list */
	{
	  /* Skip non-functions.  */
	  if (TREE_CODE (fndecl) != FUNCTION_DECL)
	    continue;

	  /* Also ignore abstract methods; those are only interesting to
	     the DWARF backends.  */
	  if (DECL_IGNORED_P (fndecl) || DECL_ABSTRACT_P (fndecl))
	    continue;

	  CONTIN;

	  last = fndecl;

	  /* Redundantly output the plain name, since that's what gdb
	     expects.  */
	  if (need_prefix)
	    {
	      stabstr_I (DECL_NAME (fndecl));
	      stabstr_S ("::");
	      need_prefix = 0;
	    }

	  dbxout_type (TREE_TYPE (fndecl), 0);
	  dbxout_type_method_1 (fndecl);
	}
      if (!need_prefix)
	stabstr_C (';');
    }
}

/* Emit a "range" type specification, which has the form:
   "r<index type>;<lower bound>;<upper bound>;".
   TYPE is an INTEGER_TYPE, LOW and HIGH are the bounds.  */

static void
dbxout_range_type (tree type, tree low, tree high)
{
  stabstr_C ('r');
  if (TREE_TYPE (type))
    dbxout_type (TREE_TYPE (type), 0);
  else if (TREE_CODE (type) != INTEGER_TYPE)
    dbxout_type (type, 0); /* E.g. Pascal's ARRAY [BOOLEAN] of INTEGER */
  else
    {
      /* Traditionally, we made sure 'int' was type 1, and builtin types
	 were defined to be sub-ranges of int.  Unfortunately, this
	 does not allow us to distinguish true sub-ranges from integer
	 types.  So, instead we define integer (non-sub-range) types as
	 sub-ranges of themselves.  This matters for Chill.  If this isn't
	 a subrange type, then we want to define it in terms of itself.
	 However, in C, this may be an anonymous integer type, and we don't
	 want to emit debug info referring to it.  Just calling
	 dbxout_type_index won't work anyways, because the type hasn't been
	 defined yet.  We make this work for both cases by checked to see
	 whether this is a defined type, referring to it if it is, and using
	 'int' otherwise.  */
      if (TYPE_SYMTAB_ADDRESS (type) != 0)
	dbxout_type_index (type);
      else
	dbxout_type_index (integer_type_node);
    }

  stabstr_C (';');
  if (low && tree_fits_shwi_p (low))
    {
      if (print_int_cst_bounds_in_octal_p (type, low, high))
        stabstr_O (low);
      else
        stabstr_D (tree_to_shwi (low));
    }
  else
    stabstr_C ('0');

  stabstr_C (';');
  if (high && tree_fits_shwi_p (high))
    {
      if (print_int_cst_bounds_in_octal_p (type, low, high))
        stabstr_O (high);
      else
        stabstr_D (tree_to_shwi (high));
      stabstr_C (';');
    }
  else
    stabstr_S ("-1;");
}


/* Output a reference to a type.  If the type has not yet been
   described in the dbx output, output its definition now.
   For a type already defined, just refer to its definition
   using the type number.

   If FULL is nonzero, and the type has been described only with
   a forward-reference, output the definition now.
   If FULL is zero in this case, just refer to the forward-reference
   using the number previously allocated.  */

static void
dbxout_type (tree type, int full)
{
  static int anonymous_type_number = 0;
  tree tem, main_variant, low, high;

  if (TREE_CODE (type) == INTEGER_TYPE)
    {
      if (TREE_TYPE (type) == 0)
	{
	  low = TYPE_MIN_VALUE (type);
	  high = TYPE_MAX_VALUE (type);
	}

      else if (subrange_type_for_debug_p (type, &low, &high))
	;

      /* If this is a subtype that should not be emitted as a subrange type,
	 use the base type.  */
      else
	{
	  type = TREE_TYPE (type);
	  low = TYPE_MIN_VALUE (type);
	  high = TYPE_MAX_VALUE (type);
	}
    }

  /* If there was an input error and we don't really have a type,
     avoid crashing and write something that is at least valid
     by assuming `int'.  */
  if (type == error_mark_node)
    type = integer_type_node;
  else
    {
      if (TYPE_NAME (type)
	  && TREE_CODE (TYPE_NAME (type)) == TYPE_DECL
	  && TYPE_DECL_SUPPRESS_DEBUG (TYPE_NAME (type)))
	full = 0;
    }

  /* Try to find the "main variant" with the same name.  */
  if (TYPE_NAME (type) && TREE_CODE (TYPE_NAME (type)) == TYPE_DECL
      && DECL_ORIGINAL_TYPE (TYPE_NAME (type)))
    main_variant = TREE_TYPE (TYPE_NAME (type));
  else
    main_variant = TYPE_MAIN_VARIANT (type);

  /* If we are not using extensions, stabs does not distinguish const and
     volatile, so there is no need to make them separate types.  */
  if (!use_gnu_debug_info_extensions)
    type = main_variant;

  if (TYPE_SYMTAB_ADDRESS (type) == 0)
    {
      /* Type has no dbx number assigned.  Assign next available number.  */
      TYPE_SYMTAB_ADDRESS (type) = next_type_number++;

      /* Make sure type vector is long enough to record about this type.  */

      if (next_type_number == typevec_len)
	{
	  typevec = GGC_RESIZEVEC (struct typeinfo, typevec, typevec_len * 2);
	  memset (typevec + typevec_len, 0, typevec_len * sizeof typevec[0]);
	  typevec_len *= 2;
	}

#ifdef DBX_USE_BINCL
      emit_pending_bincls_if_required ();
      typevec[TYPE_SYMTAB_ADDRESS (type)].file_number
	= current_file->file_number;
      typevec[TYPE_SYMTAB_ADDRESS (type)].type_number
	= current_file->next_type_number++;
#endif
    }

  if (flag_debug_only_used_symbols)
    {
      if ((TREE_CODE (type) == RECORD_TYPE
	   || TREE_CODE (type) == UNION_TYPE
	   || TREE_CODE (type) == QUAL_UNION_TYPE
	   || TREE_CODE (type) == ENUMERAL_TYPE)
	  && TYPE_STUB_DECL (type)
	  && DECL_P (TYPE_STUB_DECL (type))
	  && ! DECL_IGNORED_P (TYPE_STUB_DECL (type)))
	debug_queue_symbol (TYPE_STUB_DECL (type));
      else if (TYPE_NAME (type)
	       && TREE_CODE (TYPE_NAME (type)) == TYPE_DECL)
	debug_queue_symbol (TYPE_NAME (type));
    }

  /* Output the number of this type, to refer to it.  */
  dbxout_type_index (type);

#ifdef DBX_TYPE_DEFINED
  if (DBX_TYPE_DEFINED (type))
    return;
#endif

  /* If this type's definition has been output or is now being output,
     that is all.  */

  switch (typevec[TYPE_SYMTAB_ADDRESS (type)].status)
    {
    case TYPE_UNSEEN:
      break;
    case TYPE_XREF:
      /* If we have already had a cross reference,
	 and either that's all we want or that's the best we could do,
	 don't repeat the cross reference.
	 Sun dbx crashes if we do.  */
      if (! full || !COMPLETE_TYPE_P (type)
	  /* No way in DBX fmt to describe a variable size.  */
	  || ! tree_fits_uhwi_p (TYPE_SIZE (type)))
	return;
      break;
    case TYPE_DEFINED:
      return;
    }

#ifdef DBX_NO_XREFS
  /* For systems where dbx output does not allow the `=xsNAME:' syntax,
     leave the type-number completely undefined rather than output
     a cross-reference.  If we have already used GNU debug info extensions,
     then it is OK to output a cross reference.  This is necessary to get
     proper C++ debug output.  */
  if ((TREE_CODE (type) == RECORD_TYPE || TREE_CODE (type) == UNION_TYPE
       || TREE_CODE (type) == QUAL_UNION_TYPE
       || TREE_CODE (type) == ENUMERAL_TYPE)
      && ! use_gnu_debug_info_extensions)
    /* We must use the same test here as we use twice below when deciding
       whether to emit a cross-reference.  */
    if ((TYPE_NAME (type) != 0
	 && ! (TREE_CODE (TYPE_NAME (type)) == TYPE_DECL
	       && DECL_IGNORED_P (TYPE_NAME (type)))
	 && !full)
	|| !COMPLETE_TYPE_P (type)
	/* No way in DBX fmt to describe a variable size.  */
	|| ! tree_fits_uhwi_p (TYPE_SIZE (type)))
      {
	typevec[TYPE_SYMTAB_ADDRESS (type)].status = TYPE_XREF;
	return;
      }
#endif

  /* Output a definition now.  */
  stabstr_C ('=');

  /* Mark it as defined, so that if it is self-referent
     we will not get into an infinite recursion of definitions.  */

  typevec[TYPE_SYMTAB_ADDRESS (type)].status = TYPE_DEFINED;

  /* If this type is a variant of some other, hand off.  Types with
     different names are usefully distinguished.  We only distinguish
     cv-qualified types if we're using extensions.  */
  if (TYPE_READONLY (type) > TYPE_READONLY (main_variant))
    {
      stabstr_C ('k');
      dbxout_type (build_type_variant (type, 0, TYPE_VOLATILE (type)), 0);
      return;
    }
  else if (TYPE_VOLATILE (type) > TYPE_VOLATILE (main_variant))
    {
      stabstr_C ('B');
      dbxout_type (build_type_variant (type, TYPE_READONLY (type), 0), 0);
      return;
    }
  else if (main_variant != TYPE_MAIN_VARIANT (type))
    {
      if (flag_debug_only_used_symbols)
        {
          tree orig_type = DECL_ORIGINAL_TYPE (TYPE_NAME (type));

          if ((TREE_CODE (orig_type) == RECORD_TYPE
               || TREE_CODE (orig_type) == UNION_TYPE
               || TREE_CODE (orig_type) == QUAL_UNION_TYPE
               || TREE_CODE (orig_type) == ENUMERAL_TYPE)
              && TYPE_STUB_DECL (orig_type)
              && ! DECL_IGNORED_P (TYPE_STUB_DECL (orig_type)))
            debug_queue_symbol (TYPE_STUB_DECL (orig_type));
        }
      /* 'type' is a typedef; output the type it refers to.  */
      dbxout_type (DECL_ORIGINAL_TYPE (TYPE_NAME (type)), 0);
      return;
    }
  /* else continue.  */

  switch (TREE_CODE (type))
    {
    case VOID_TYPE:
    case NULLPTR_TYPE:
    case LANG_TYPE:
      /* For a void type, just define it as itself; i.e., "5=5".
	 This makes us consider it defined
	 without saying what it is.  The debugger will make it
	 a void type when the reference is seen, and nothing will
	 ever override that default.  */
      dbxout_type_index (type);
      break;

    case INTEGER_TYPE:
      if (type == char_type_node && ! TYPE_UNSIGNED (type))
	{
	  /* Output the type `char' as a subrange of itself!
	     I don't understand this definition, just copied it
	     from the output of pcc.
	     This used to use `r2' explicitly and we used to
	     take care to make sure that `char' was type number 2.  */
	  stabstr_C ('r');
	  dbxout_type_index (type);
	  stabstr_S (";0;127;");
	}

      /* If this is a subtype of another integer type, always prefer to
	 write it as a subtype.  */
      else if (TREE_TYPE (type) != 0
	       && TREE_CODE (TREE_TYPE (type)) == INTEGER_TYPE)
	{
	  /* If the size is non-standard, say what it is if we can use
	     GDB extensions.  */

	  if (use_gnu_debug_info_extensions
	      && TYPE_PRECISION (type) != TYPE_PRECISION (integer_type_node))
	    {
	      stabstr_S ("@s");
	      stabstr_D (TYPE_PRECISION (type));
	      stabstr_C (';');
	    }

	  dbxout_range_type (type, low, high);
	}

      else
	{
	  /* If the size is non-standard, say what it is if we can use
	     GDB extensions.  */

	  if (use_gnu_debug_info_extensions
	      && TYPE_PRECISION (type) != TYPE_PRECISION (integer_type_node))
	    {
	      stabstr_S ("@s");
	      stabstr_D (TYPE_PRECISION (type));
	      stabstr_C (';');
	    }

	  if (print_int_cst_bounds_in_octal_p (type, low, high))
	    {
	      stabstr_C ('r');

              /* If this type derives from another type, output type index of
		 parent type. This is particularly important when parent type
		 is an enumerated type, because not generating the parent type
		 index would transform the definition of this enumerated type
		 into a plain unsigned type.  */
              if (TREE_TYPE (type) != 0)
                dbxout_type_index (TREE_TYPE (type));
              else
                dbxout_type_index (type);

	      stabstr_C (';');
	      stabstr_O (low);
	      stabstr_C (';');
	      stabstr_O (high);
	      stabstr_C (';');
	    }

	  else
	    /* Output other integer types as subranges of `int'.  */
	    dbxout_range_type (type, low, high);
	}

      break;

    case REAL_TYPE:
    case FIXED_POINT_TYPE:
      /* This used to say `r1' and we used to take care
	 to make sure that `int' was type number 1.  */
      stabstr_C ('r');
      dbxout_type_index (integer_type_node);
      stabstr_C (';');
      stabstr_D (int_size_in_bytes (type));
      stabstr_S (";0;");
      break;

    case BOOLEAN_TYPE:
      if (use_gnu_debug_info_extensions)
	{
	  stabstr_S ("@s");
	  stabstr_D (BITS_PER_UNIT * int_size_in_bytes (type));
	  stabstr_S (";-16;");
	}
      else /* Define as enumeral type (False, True) */
	stabstr_S ("eFalse:0,True:1,;");
      break;

    case COMPLEX_TYPE:
      /* Differs from the REAL_TYPE by its new data type number.
	 R3 is NF_COMPLEX.  We don't try to use any of the other NF_*
	 codes since gdb doesn't care anyway.  */

      if (TREE_CODE (TREE_TYPE (type)) == REAL_TYPE)
	{
	  stabstr_S ("R3;");
	  stabstr_D (2 * int_size_in_bytes (TREE_TYPE (type)));
	  stabstr_S (";0;");
	}
      else
	{
	  /* Output a complex integer type as a structure,
	     pending some other way to do it.  */
	  stabstr_C ('s');
	  stabstr_D (int_size_in_bytes (type));

	  stabstr_S ("real:");
	  dbxout_type (TREE_TYPE (type), 0);
	  stabstr_S (",0,");
	  stabstr_D (TYPE_PRECISION (TREE_TYPE (type)));

	  stabstr_S (";imag:");
	  dbxout_type (TREE_TYPE (type), 0);
	  stabstr_C (',');
	  stabstr_D (TYPE_PRECISION (TREE_TYPE (type)));
	  stabstr_C (',');
	  stabstr_D (TYPE_PRECISION (TREE_TYPE (type)));
	  stabstr_S (";;");
	}
      break;

    case ARRAY_TYPE:
      /* Make arrays of packed bits look like bitstrings for chill.  */
      if (TYPE_PACKED (type) && use_gnu_debug_info_extensions)
	{
	  stabstr_S ("@s");
	  stabstr_D (BITS_PER_UNIT * int_size_in_bytes (type));
	  stabstr_S (";@S;S");
	  dbxout_type (TYPE_DOMAIN (type), 0);
	  break;
	}

      /* Output "a" followed by a range type definition
	 for the index type of the array
	 followed by a reference to the target-type.
	 ar1;0;N;M for a C array of type M and size N+1.  */
      /* Check if a character string type, which in Chill is
	 different from an array of characters.  */
      if (TYPE_STRING_FLAG (type) && use_gnu_debug_info_extensions)
	{
	  stabstr_S ("@S;");
	}
      tem = TYPE_DOMAIN (type);
      if (tem == NULL)
	{
	  stabstr_S ("ar");
	  dbxout_type_index (integer_type_node);
	  stabstr_S (";0;-1;");
	}
      else
	{
	  stabstr_C ('a');
	  dbxout_range_type (tem, TYPE_MIN_VALUE (tem), TYPE_MAX_VALUE (tem));
	}

      dbxout_type (TREE_TYPE (type), 0);
      break;

    case VECTOR_TYPE:
      /* Make vectors look like an array.  */
      if (use_gnu_debug_info_extensions)
	stabstr_S ("@V;");

      /* Output "a" followed by a range type definition
	 for the index type of the array
	 followed by a reference to the target-type.
	 ar1;0;N;M for a C array of type M and size N+1.  */
      stabstr_C ('a');
      dbxout_range_type (integer_type_node, size_zero_node,
			 size_int (TYPE_VECTOR_SUBPARTS (type) - 1));

      dbxout_type (TREE_TYPE (type), 0);
      break;

    case RECORD_TYPE:
    case UNION_TYPE:
    case QUAL_UNION_TYPE:
      {
	tree binfo = TYPE_BINFO (type);

	/* Output a structure type.  We must use the same test here as we
	   use in the DBX_NO_XREFS case above.  */
	if ((TYPE_NAME (type) != 0
	     && ! (TREE_CODE (TYPE_NAME (type)) == TYPE_DECL
		   && DECL_IGNORED_P (TYPE_NAME (type)))
	     && !full)
	    || !COMPLETE_TYPE_P (type)
	    /* No way in DBX fmt to describe a variable size.  */
	    || ! tree_fits_uhwi_p (TYPE_SIZE (type)))
	  {
	    /* If the type is just a cross reference, output one
	       and mark the type as partially described.
	       If it later becomes defined, we will output
	       its real definition.
	       If the type has a name, don't nest its definition within
	       another type's definition; instead, output an xref
	       and let the definition come when the name is defined.  */
	    stabstr_S ((TREE_CODE (type) == RECORD_TYPE) ? "xs" : "xu");
	    if (TYPE_IDENTIFIER (type))
	      {
		/* Note that the C frontend creates for anonymous variable
		   length records/unions TYPE_NAME with DECL_NAME NULL.  */
		dbxout_type_name (type);
	      }
	    else
	      {
		stabstr_S ("$$");
		stabstr_D (anonymous_type_number++);
	      }

	    stabstr_C (':');
	    typevec[TYPE_SYMTAB_ADDRESS (type)].status = TYPE_XREF;
	    break;
	  }

	/* Identify record or union, and print its size.  */
	stabstr_C ((TREE_CODE (type) == RECORD_TYPE) ? 's' : 'u');
	stabstr_D (int_size_in_bytes (type));

	if (binfo)
	  {
	    int i;
	    tree child;
	    vec<tree, va_gc> *accesses = BINFO_BASE_ACCESSES (binfo);

	    if (use_gnu_debug_info_extensions)
	      {
		if (BINFO_N_BASE_BINFOS (binfo))
		  {
		    stabstr_C ('!');
		    stabstr_U (BINFO_N_BASE_BINFOS (binfo));
		    stabstr_C (',');
		  }
	      }
	    for (i = 0; BINFO_BASE_ITERATE (binfo, i, child); i++)
	      {
		tree access = (accesses ? (*accesses)[i] : access_public_node);

		if (use_gnu_debug_info_extensions)
		  {
		    stabstr_C (BINFO_VIRTUAL_P (child) ? '1' : '0');
		    stabstr_C (access == access_public_node ? '2' :
				   access == access_protected_node
				   ? '1' :'0');
		    if (BINFO_VIRTUAL_P (child)
			&& (lang_GNU_CXX ()
			    || strcmp (lang_hooks.name, "GNU Objective-C++") == 0))
		      /* For a virtual base, print the (negative)
		     	 offset within the vtable where we must look
		     	 to find the necessary adjustment.  */
		      stabstr_D
			(tree_to_shwi (BINFO_VPTR_FIELD (child))
			 * BITS_PER_UNIT);
		    else
		      stabstr_D (tree_to_shwi (BINFO_OFFSET (child))
				       * BITS_PER_UNIT);
		    stabstr_C (',');
		    dbxout_type (BINFO_TYPE (child), 0);
		    stabstr_C (';');
		  }
		else
		  {
		    /* Print out the base class information with
		       fields which have the same names at the types
		       they hold.  */
		    dbxout_type_name (BINFO_TYPE (child));
		    stabstr_C (':');
		    dbxout_type (BINFO_TYPE (child), full);
		    stabstr_C (',');
		    stabstr_D (tree_to_shwi (BINFO_OFFSET (child))
				     * BITS_PER_UNIT);
		    stabstr_C (',');
		    stabstr_D
		      (tree_to_shwi (TYPE_SIZE (BINFO_TYPE (child)))
		       * BITS_PER_UNIT);
		    stabstr_C (';');
		  }
	      }
	  }
      }

      /* Write out the field declarations.  */
      dbxout_type_fields (type);
      if (use_gnu_debug_info_extensions)
	dbxout_type_methods (type);

      stabstr_C (';');

      if (use_gnu_debug_info_extensions && TREE_CODE (type) == RECORD_TYPE
	  /* Avoid the ~ if we don't really need it--it confuses dbx.  */
	  && TYPE_VFIELD (type))
	{

	  /* We need to write out info about what field this class
	     uses as its "main" vtable pointer field, because if this
	     field is inherited from a base class, GDB cannot necessarily
	     figure out which field it's using in time.  */
	  stabstr_S ("~%");
	  dbxout_type (DECL_FCONTEXT (TYPE_VFIELD (type)), 0);
	  stabstr_C (';');
	}
      break;

    case ENUMERAL_TYPE:
      /* We must use the same test here as we use in the DBX_NO_XREFS case
	 above.  We simplify it a bit since an enum will never have a variable
	 size.  */
      if ((TYPE_NAME (type) != 0
	   && ! (TREE_CODE (TYPE_NAME (type)) == TYPE_DECL
		 && DECL_IGNORED_P (TYPE_NAME (type)))
	   && !full)
	  || !COMPLETE_TYPE_P (type))
	{
	  stabstr_S ("xe");
	  dbxout_type_name (type);
	  typevec[TYPE_SYMTAB_ADDRESS (type)].status = TYPE_XREF;
	  stabstr_C (':');
	  return;
	}
      if (use_gnu_debug_info_extensions
	  && TYPE_PRECISION (type) != TYPE_PRECISION (integer_type_node))
	{
	  stabstr_S ("@s");
	  stabstr_D (TYPE_PRECISION (type));
	  stabstr_C (';');
	}

      stabstr_C ('e');
      for (tem = TYPE_VALUES (type); tem; tem = TREE_CHAIN (tem))
	{
          tree value = TREE_VALUE (tem);

	  stabstr_I (TREE_PURPOSE (tem));
	  stabstr_C (':');

          if (TREE_CODE (value) == CONST_DECL)
            value = DECL_INITIAL (value);

	  if (cst_and_fits_in_hwi (value))
	    stabstr_D (TREE_INT_CST_LOW (value));
	  else
	    stabstr_O (value);

	  stabstr_C (',');
	  if (TREE_CHAIN (tem) != 0)
	    CONTIN;
	}

      stabstr_C (';');
      break;

    case POINTER_TYPE:
      stabstr_C ('*');
      dbxout_type (TREE_TYPE (type), 0);
      break;

    case METHOD_TYPE:
      if (use_gnu_debug_info_extensions)
	{
	  stabstr_C ('#');

	  /* Write the argument types out longhand.  */
	  dbxout_type (TYPE_METHOD_BASETYPE (type), 0);
	  stabstr_C (',');
	  dbxout_type (TREE_TYPE (type), 0);
	  dbxout_args (TYPE_ARG_TYPES (type));
	  stabstr_C (';');
	}
      else
	/* Treat it as a function type.  */
	dbxout_type (TREE_TYPE (type), 0);
      break;

    case OFFSET_TYPE:
      if (use_gnu_debug_info_extensions)
	{
	  stabstr_C ('@');
	  dbxout_type (TYPE_OFFSET_BASETYPE (type), 0);
	  stabstr_C (',');
	  dbxout_type (TREE_TYPE (type), 0);
	}
      else
	/* Should print as an int, because it is really just an offset.  */
	dbxout_type (integer_type_node, 0);
      break;

    case REFERENCE_TYPE:
      if (use_gnu_debug_info_extensions)
	{
	  stabstr_C ('&');
	}
      else
	stabstr_C ('*');
      dbxout_type (TREE_TYPE (type), 0);
      break;

    case FUNCTION_TYPE:
      stabstr_C ('f');
      dbxout_type (TREE_TYPE (type), 0);
      break;

    case POINTER_BOUNDS_TYPE:
      /* No debug info for pointer bounds type supported yet.  */
      break;

    default:
      /* A C++ function with deduced return type can have a TEMPLATE_TYPE_PARM
	 named 'auto' in its type.
	 No debug info for TEMPLATE_TYPE_PARM type supported yet.  */
      if (lang_GNU_CXX ())
	{
	  tree name = TYPE_IDENTIFIER (type);
	  if (name == get_identifier ("auto")
	      || name == get_identifier ("decltype(auto)"))
	    break;
	}

      gcc_unreachable ();
    }
}

/* Return nonzero if the given type represents an integer whose bounds
   should be printed in octal format.  */

static bool
print_int_cst_bounds_in_octal_p (tree type, tree low, tree high)
{
  /* If we can use GDB extensions and the size is wider than a long
     (the size used by GDB to read them) or we may have trouble writing
     the bounds the usual way, write them in octal.  Note the test is for
     the *target's* size of "long", not that of the host.  The host test
     is just to make sure we can write it out in case the host wide int
     is narrower than the target "long".

     For unsigned types, we use octal if they are the same size or larger.
     This is because we print the bounds as signed decimal, and hence they
     can't span same size unsigned types.  */

  if (use_gnu_debug_info_extensions
      && low && TREE_CODE (low) == INTEGER_CST
      && high && TREE_CODE (high) == INTEGER_CST
      && (TYPE_PRECISION (type) > TYPE_PRECISION (integer_type_node)
	  || ((TYPE_PRECISION (type) == TYPE_PRECISION (integer_type_node))
	      && TYPE_UNSIGNED (type))
	  || TYPE_PRECISION (type) > HOST_BITS_PER_WIDE_INT
	  || (TYPE_PRECISION (type) == HOST_BITS_PER_WIDE_INT
	      && TYPE_UNSIGNED (type))))
    return TRUE;
  else
    return FALSE;
}

/* Output the name of type TYPE, with no punctuation.
   Such names can be set up either by typedef declarations
   or by struct, enum and union tags.  */

static void
dbxout_type_name (tree type)
{
  tree t = TYPE_NAME (type);

  gcc_assert (t);
  switch (TREE_CODE (t))
    {
    case IDENTIFIER_NODE:
      break;
    case TYPE_DECL:
      t = DECL_NAME (t);
      break;
    default:
      gcc_unreachable ();
    }

  stabstr_I (t);
}

/* Output leading struct or class names needed for qualifying type
   whose scope is limited to a struct or class.  */

static void
dbxout_class_name_qualifiers (tree decl)
{
  tree context = decl_type_context (decl);

  if (context != NULL_TREE
      && TREE_CODE (context) == RECORD_TYPE
      && TYPE_NAME (context) != 0
      && (TREE_CODE (TYPE_NAME (context)) == IDENTIFIER_NODE
          || (DECL_NAME (TYPE_NAME (context)) != 0)))
    {
      tree name = TYPE_NAME (context);

      if (TREE_CODE (name) == TYPE_DECL)
	{
	  dbxout_class_name_qualifiers (name);
	  name = DECL_NAME (name);
	}
      stabstr_I (name);
      stabstr_S ("::");
    }
}

/* This is a specialized subset of expand_expr for use by dbxout_symbol in
   evaluating DECL_VALUE_EXPR.  In particular, we stop if we find decls that
   haven't been expanded, or if the expression is getting so complex we won't
   be able to represent it in stabs anyway.  Returns NULL on failure.  */

static rtx
dbxout_expand_expr (tree expr)
{
  switch (TREE_CODE (expr))
    {
    case VAR_DECL:
      /* We can't handle emulated tls variables, because the address is an
	 offset to the return value of __emutls_get_address, and there is no
	 way to express that in stabs.  Also, there are name mangling issues
	 here.  We end up with references to undefined symbols if we don't
	 disable debug info for these variables.  */
      if (!targetm.have_tls && DECL_THREAD_LOCAL_P (expr))
	return NULL;
      if (TREE_STATIC (expr)
	  && !TREE_ASM_WRITTEN (expr)
	  && !DECL_HAS_VALUE_EXPR_P (expr)
	  && !TREE_PUBLIC (expr)
	  && DECL_RTL_SET_P (expr)
	  && MEM_P (DECL_RTL (expr)))
	{
	  /* If this is a var that might not be actually output,
	     return NULL, otherwise stabs might reference an undefined
	     symbol.  */
	  varpool_node *node = varpool_node::get (expr);
	  if (!node || !node->definition)
	    return NULL;
	}
      /* FALLTHRU */

    case PARM_DECL:
    case RESULT_DECL:
      if (DECL_HAS_VALUE_EXPR_P (expr))
	return dbxout_expand_expr (DECL_VALUE_EXPR (expr));
      /* FALLTHRU */

    case CONST_DECL:
      return DECL_RTL_IF_SET (expr);

    case INTEGER_CST:
      return expand_expr (expr, NULL_RTX, VOIDmode, EXPAND_INITIALIZER);

    case COMPONENT_REF:
    case ARRAY_REF:
    case ARRAY_RANGE_REF:
    case BIT_FIELD_REF:
      {
	machine_mode mode;
	poly_int64 bitsize, bitpos;
	tree offset, tem;
	int unsignedp, reversep, volatilep = 0;
	rtx x;

	tem = get_inner_reference (expr, &bitsize, &bitpos, &offset, &mode,
				   &unsignedp, &reversep, &volatilep);

	x = dbxout_expand_expr (tem);
	if (x == NULL || !MEM_P (x))
	  return NULL;
	if (offset != NULL)
	  {
	    if (!tree_fits_shwi_p (offset))
	      return NULL;
	    x = adjust_address_nv (x, mode, tree_to_shwi (offset));
	  }
<<<<<<< HEAD
	if (may_ne (bitpos, 0))
=======
	if (maybe_ne (bitpos, 0))
>>>>>>> 70783a86
	  x = adjust_address_nv (x, mode, bits_to_bytes_round_down (bitpos));

	return x;
      }

    default:
      return NULL;
    }
}

/* Helper function for output_used_types.  Queue one entry from the
   used types hash to be output.  */

bool
output_used_types_helper (tree const &type, vec<tree> *types_p)
{
  if ((TREE_CODE (type) == RECORD_TYPE
       || TREE_CODE (type) == UNION_TYPE
       || TREE_CODE (type) == QUAL_UNION_TYPE
       || TREE_CODE (type) == ENUMERAL_TYPE)
      && TYPE_STUB_DECL (type)
      && DECL_P (TYPE_STUB_DECL (type))
      && ! DECL_IGNORED_P (TYPE_STUB_DECL (type)))
    types_p->quick_push (TYPE_STUB_DECL (type));
  else if (TYPE_NAME (type)
	   && TREE_CODE (TYPE_NAME (type)) == TYPE_DECL)
    types_p->quick_push (TYPE_NAME (type));

  return true;
}

/* This is a qsort callback which sorts types and declarations into a
   predictable order (types, then declarations, sorted by UID
   within).  */

static int
output_types_sort (const void *pa, const void *pb)
{
  const tree lhs = *((const tree *)pa);
  const tree rhs = *((const tree *)pb);

  if (TYPE_P (lhs))
    {
      if (TYPE_P (rhs))
	return TYPE_UID (lhs) - TYPE_UID (rhs);
      else
	return 1;
    }
  else
    {
      if (TYPE_P (rhs))
	return -1;
      else
	return DECL_UID (lhs) - DECL_UID (rhs);
    }
}


/* Force all types used by this function to be output in debug
   information.  */

static void
output_used_types (void)
{
  if (cfun && cfun->used_types_hash)
    {
      vec<tree> types;
      int i;
      tree type;

      types.create (cfun->used_types_hash->elements ());
      cfun->used_types_hash->traverse<vec<tree> *, output_used_types_helper>
       	(&types);

      /* Sort by UID to prevent dependence on hash table ordering.  */
      types.qsort (output_types_sort);

      FOR_EACH_VEC_ELT (types, i, type)
	debug_queue_symbol (type);

      types.release ();
    }
}

/* Output a .stabs for the symbol defined by DECL,
   which must be a ..._DECL node in the normal namespace.
   It may be a CONST_DECL, a FUNCTION_DECL, a PARM_DECL or a VAR_DECL.
   LOCAL is nonzero if the scope is less than the entire file.
   Return 1 if a stabs might have been emitted.  */

int
dbxout_symbol (tree decl, int local ATTRIBUTE_UNUSED)
{
  tree type = TREE_TYPE (decl);
  tree context = NULL_TREE;
  int result = 0;
  rtx decl_rtl;

  /* "Intercept" dbxout_symbol() calls like we do all debug_hooks.  */
  ++debug_nesting;

  /* Ignore nameless syms, but don't ignore type tags.  */

  if ((DECL_NAME (decl) == 0 && TREE_CODE (decl) != TYPE_DECL)
      || DECL_IGNORED_P (decl))
    DBXOUT_DECR_NESTING_AND_RETURN (0);

  /* If we are to generate only the symbols actually used then such
     symbol nodes are flagged with TREE_USED.  Ignore any that
     aren't flagged as TREE_USED.  */

  if (flag_debug_only_used_symbols
      && (!TREE_USED (decl)
          && (!VAR_P (decl) || !DECL_INITIAL (decl))))
    DBXOUT_DECR_NESTING_AND_RETURN (0);

  /* If dbxout_init has not yet run, queue this symbol for later.  */
  if (!typevec)
    {
      preinit_symbols = tree_cons (0, decl, preinit_symbols);
      DBXOUT_DECR_NESTING_AND_RETURN (0);
    }

  if (flag_debug_only_used_symbols)
    {
      tree t;

      /* We now have a used symbol.  We need to generate the info for
         the symbol's type in addition to the symbol itself.  These
         type symbols are queued to be generated after were done with
         the symbol itself (otherwise they would fight over the
         stabstr obstack).

         Note, because the TREE_TYPE(type) might be something like a
         pointer to a named type we need to look for the first name
         we see following the TREE_TYPE chain.  */

      t = type;
      while (POINTER_TYPE_P (t))
        t = TREE_TYPE (t);

      /* RECORD_TYPE, UNION_TYPE, QUAL_UNION_TYPE, and ENUMERAL_TYPE
         need special treatment.  The TYPE_STUB_DECL field in these
         types generally represents the tag name type we want to
         output.  In addition there  could be a typedef type with
         a different name.  In that case we also want to output
         that.  */

      if (TREE_CODE (t) == RECORD_TYPE
           || TREE_CODE (t) == UNION_TYPE
           || TREE_CODE (t) == QUAL_UNION_TYPE
           || TREE_CODE (t) == ENUMERAL_TYPE)
        {
	    if (TYPE_STUB_DECL (t)
		&& TYPE_STUB_DECL (t) != decl
		&& DECL_P (TYPE_STUB_DECL (t))
		&& ! DECL_IGNORED_P (TYPE_STUB_DECL (t)))
	    {
	      debug_queue_symbol (TYPE_STUB_DECL (t));
	      if (TYPE_NAME (t)
		  && TYPE_NAME (t) != TYPE_STUB_DECL (t)
		  && TYPE_NAME (t) != decl
		  && DECL_P (TYPE_NAME (t)))
		debug_queue_symbol (TYPE_NAME (t));
	    }
	}
      else if (TYPE_NAME (t)
	       && TYPE_NAME (t) != decl
	       && DECL_P (TYPE_NAME (t)))
        debug_queue_symbol (TYPE_NAME (t));
    }

  emit_pending_bincls_if_required ();

  switch (TREE_CODE (decl))
    {
    case CONST_DECL:
      /* Enum values are defined by defining the enum type.  */
      break;

    case FUNCTION_DECL:
      decl_rtl = DECL_RTL_IF_SET (decl);
      if (!decl_rtl)
	DBXOUT_DECR_NESTING_AND_RETURN (0);
      if (DECL_EXTERNAL (decl))
	break;
      /* Don't mention a nested function under its parent.  */
      context = decl_function_context (decl);
      if (context == current_function_decl)
	break;
      /* Don't mention an inline instance of a nested function.  */
      if (context && DECL_FROM_INLINE (decl))
	break;
      if (!MEM_P (decl_rtl)
	  || GET_CODE (XEXP (decl_rtl, 0)) != SYMBOL_REF)
	break;

      if (flag_debug_only_used_symbols)
	output_used_types ();

      dbxout_begin_complex_stabs ();
      stabstr_I (DECL_ASSEMBLER_NAME (decl));
      stabstr_S (TREE_PUBLIC (decl) ? ":F" : ":f");
      result = 1;

      if (TREE_TYPE (type))
	dbxout_type (TREE_TYPE (type), 0);
      else
	dbxout_type (void_type_node, 0);

      /* For a nested function, when that function is compiled,
	 mention the containing function name
	 as well as (since dbx wants it) our own assembler-name.  */
      if (context != 0)
	{
	  stabstr_C (',');
	  stabstr_I (DECL_ASSEMBLER_NAME (decl));
	  stabstr_C (',');
	  stabstr_I (DECL_NAME (context));
	}

      dbxout_finish_complex_stabs (decl, N_FUN, XEXP (decl_rtl, 0), 0, 0);
      break;

    case TYPE_DECL:
      /* Don't output the same typedef twice.
         And don't output what language-specific stuff doesn't want output.  */
      if (TREE_ASM_WRITTEN (decl) || TYPE_DECL_SUPPRESS_DEBUG (decl))
	DBXOUT_DECR_NESTING_AND_RETURN (0);

      /* Don't output typedefs for types with magic type numbers (XCOFF).  */
#ifdef DBX_ASSIGN_FUNDAMENTAL_TYPE_NUMBER
      {
	int fundamental_type_number =
	  DBX_ASSIGN_FUNDAMENTAL_TYPE_NUMBER (decl);

	if (fundamental_type_number != 0)
	  {
	    TREE_ASM_WRITTEN (decl) = 1;
	    TYPE_SYMTAB_ADDRESS (TREE_TYPE (decl)) = fundamental_type_number;
	    DBXOUT_DECR_NESTING_AND_RETURN (0);
	  }
      }
#endif
      FORCE_TEXT;
      result = 1;
      {
	int tag_needed = 1;
	int did_output = 0;

	if (DECL_NAME (decl))
	  {
	    /* Nonzero means we must output a tag as well as a typedef.  */
	    tag_needed = 0;

	    /* Handle the case of a C++ structure or union
	       where the TYPE_NAME is a TYPE_DECL
	       which gives both a typedef name and a tag.  */
	    /* dbx requires the tag first and the typedef second.  */
	    if ((TREE_CODE (type) == RECORD_TYPE
		 || TREE_CODE (type) == UNION_TYPE
		 || TREE_CODE (type) == QUAL_UNION_TYPE)
		&& TYPE_NAME (type) == decl
		&& !use_gnu_debug_info_extensions
		&& !TREE_ASM_WRITTEN (TYPE_NAME (type))
		/* Distinguish the implicit typedefs of C++
		   from explicit ones that might be found in C.  */
		&& DECL_ARTIFICIAL (decl)
                /* Do not generate a tag for incomplete records.  */
                && COMPLETE_TYPE_P (type)
		/* Do not generate a tag for records of variable size,
		   since this type can not be properly described in the
		   DBX format, and it confuses some tools such as objdump.  */
		&& tree_fits_uhwi_p (TYPE_SIZE (type)))
	      {
		tree name = TYPE_IDENTIFIER (type);

		dbxout_begin_complex_stabs ();
		stabstr_I (name);
		stabstr_S (":T");
		dbxout_type (type, 1);
		dbxout_finish_complex_stabs (0, DBX_TYPE_DECL_STABS_CODE,
					     0, 0, 0);
	      }

	    dbxout_begin_complex_stabs ();

	    /* Output leading class/struct qualifiers.  */
	    if (use_gnu_debug_info_extensions)
	      dbxout_class_name_qualifiers (decl);

	    /* Output typedef name.  */
	    stabstr_I (DECL_NAME (decl));
	    stabstr_C (':');

	    /* Short cut way to output a tag also.  */
	    if ((TREE_CODE (type) == RECORD_TYPE
		 || TREE_CODE (type) == UNION_TYPE
		 || TREE_CODE (type) == QUAL_UNION_TYPE)
		&& TYPE_NAME (type) == decl
		/* Distinguish the implicit typedefs of C++
		   from explicit ones that might be found in C.  */
		&& DECL_ARTIFICIAL (decl))
	      {
		if (use_gnu_debug_info_extensions)
		  {
		    stabstr_C ('T');
		    TREE_ASM_WRITTEN (TYPE_NAME (type)) = 1;
		  }
	      }

	    stabstr_C ('t');
	    dbxout_type (type, 1);
	    dbxout_finish_complex_stabs (decl, DBX_TYPE_DECL_STABS_CODE,
					 0, 0, 0);
	    did_output = 1;
	  }

	/* Don't output a tag if this is an incomplete type.  This prevents
	   the sun4 Sun OS 4.x dbx from crashing.  */

	if (tag_needed && TYPE_NAME (type) != 0
	    && (TREE_CODE (TYPE_NAME (type)) == IDENTIFIER_NODE
		|| (DECL_NAME (TYPE_NAME (type)) != 0))
	    && COMPLETE_TYPE_P (type)
	    && !TREE_ASM_WRITTEN (TYPE_NAME (type)))
	  {
	    /* For a TYPE_DECL with no name, but the type has a name,
	       output a tag.
	       This is what represents `struct foo' with no typedef.  */
	    /* In C++, the name of a type is the corresponding typedef.
	       In C, it is an IDENTIFIER_NODE.  */
	    tree name = TYPE_IDENTIFIER (type);

	    dbxout_begin_complex_stabs ();
	    stabstr_I (name);
	    stabstr_S (":T");
	    dbxout_type (type, 1);
	    dbxout_finish_complex_stabs (0, DBX_TYPE_DECL_STABS_CODE, 0, 0, 0);
	    did_output = 1;
	  }

	/* If an enum type has no name, it cannot be referred to, but
	   we must output it anyway, to record the enumeration
	   constants.  */

	if (!did_output && TREE_CODE (type) == ENUMERAL_TYPE)
	  {
	    dbxout_begin_complex_stabs ();
	    /* Some debuggers fail when given NULL names, so give this a
	       harmless name of " " (Why not "(anon)"?).  */
	    stabstr_S (" :T");
	    dbxout_type (type, 1);
	    dbxout_finish_complex_stabs (0, DBX_TYPE_DECL_STABS_CODE, 0, 0, 0);
	  }

	/* Prevent duplicate output of a typedef.  */
	TREE_ASM_WRITTEN (decl) = 1;
	break;
      }

    case PARM_DECL:
      if (DECL_HAS_VALUE_EXPR_P (decl))
	decl = DECL_VALUE_EXPR (decl);

      /* PARM_DECLs go in their own separate chain and are output by
	 dbxout_reg_parms and dbxout_parms, except for those that are
	 disguised VAR_DECLs like Out parameters in Ada.  */
      gcc_assert (VAR_P (decl));

      /* fall through */

    case RESULT_DECL:
    case VAR_DECL:
      /* Don't mention a variable that is external.
	 Let the file that defines it describe it.  */
      if (DECL_EXTERNAL (decl))
	break;

      /* If the variable is really a constant
	 and not written in memory, inform the debugger.

	 ??? Why do we skip emitting the type and location in this case?  */
      if (TREE_STATIC (decl) && TREE_READONLY (decl)
	  && DECL_INITIAL (decl) != 0
	  && tree_fits_shwi_p (DECL_INITIAL (decl))
	  && ! TREE_ASM_WRITTEN (decl)
	  && (DECL_FILE_SCOPE_P (decl)
	      || TREE_CODE (DECL_CONTEXT (decl)) == BLOCK
	      || TREE_CODE (DECL_CONTEXT (decl)) == NAMESPACE_DECL)
	  && TREE_PUBLIC (decl) == 0)
	{
	  /* The sun4 assembler does not grok this.  */

	  if (TREE_CODE (TREE_TYPE (decl)) == INTEGER_TYPE
	      || TREE_CODE (TREE_TYPE (decl)) == ENUMERAL_TYPE)
	    {
	      HOST_WIDE_INT ival = tree_to_shwi (DECL_INITIAL (decl));

	      dbxout_begin_complex_stabs ();
	      dbxout_symbol_name (decl, NULL, 'c');
	      stabstr_S ("=i");
	      stabstr_D (ival);
	      dbxout_finish_complex_stabs (0, N_LSYM, 0, 0, 0);
	      DBXOUT_DECR_NESTING;
	      return 1;
	    }
	  else
	    break;
	}
      /* else it is something we handle like a normal variable.  */

      decl_rtl = dbxout_expand_expr (decl);
      if (!decl_rtl)
	DBXOUT_DECR_NESTING_AND_RETURN (0);

      if (!is_global_var (decl))
	decl_rtl = eliminate_regs (decl_rtl, VOIDmode, NULL_RTX);
#ifdef LEAF_REG_REMAP
      if (crtl->uses_only_leaf_regs)
	leaf_renumber_regs_insn (decl_rtl);
#endif

      result = dbxout_symbol_location (decl, type, 0, decl_rtl);
      break;

    default:
      break;
    }
  DBXOUT_DECR_NESTING;
  return result;
}

/* Output the stab for DECL, a VAR_DECL, RESULT_DECL or PARM_DECL.
   Add SUFFIX to its name, if SUFFIX is not 0.
   Describe the variable as residing in HOME
   (usually HOME is DECL_RTL (DECL), but not always).
   Returns 1 if the stab was really emitted.  */

static int
dbxout_symbol_location (tree decl, tree type, const char *suffix, rtx home)
{
  int letter = 0;
  stab_code_type code;
  rtx addr = 0;
  int number = 0;
  int regno = -1;

  /* Don't mention a variable at all
     if it was completely optimized into nothingness.

     If the decl was from an inline function, then its rtl
     is not identically the rtl that was used in this
     particular compilation.  */
  if (GET_CODE (home) == SUBREG)
    {
      rtx value = home;

      while (GET_CODE (value) == SUBREG)
	value = SUBREG_REG (value);
      if (REG_P (value))
	{
	  if (REGNO (value) >= FIRST_PSEUDO_REGISTER)
	    return 0;
	}
      home = alter_subreg (&home, true);
    }
  if (REG_P (home))
    {
      regno = REGNO (home);
      if (regno >= FIRST_PSEUDO_REGISTER)
	return 0;
    }

  /* The kind-of-variable letter depends on where
     the variable is and on the scope of its name:
     G and N_GSYM for static storage and global scope,
     S for static storage and file scope,
     V for static storage and local scope,
     for those two, use N_LCSYM if data is in bss segment,
     N_STSYM if in data segment, N_FUN otherwise.
     (We used N_FUN originally, then changed to N_STSYM
     to please GDB.  However, it seems that confused ld.
     Now GDB has been fixed to like N_FUN, says Kingdon.)
     no letter at all, and N_LSYM, for auto variable,
     r and N_RSYM for register variable.  */

  if (MEM_P (home) && GET_CODE (XEXP (home, 0)) == SYMBOL_REF)
    {
      if (TREE_PUBLIC (decl))
	{
	  int offs;
	  letter = 'G';
	  code = N_GSYM;
	  if (dbxout_common_check (decl, &offs) != NULL)
	    {
	      letter = 'V';
	      addr = 0;
	      number = offs;
	    }
	}
      else
	{
	  addr = XEXP (home, 0);

	  letter = decl_function_context (decl) ? 'V' : 'S';

	  /* Some ports can transform a symbol ref into a label ref,
	     because the symbol ref is too far away and has to be
	     dumped into a constant pool.  Alternatively, the symbol
	     in the constant pool might be referenced by a different
	     symbol.  */
	  if (GET_CODE (addr) == SYMBOL_REF
	      && CONSTANT_POOL_ADDRESS_P (addr))
	    {
	      bool marked;
	      rtx tmp = get_pool_constant_mark (addr, &marked);

	      if (GET_CODE (tmp) == SYMBOL_REF)
		{
		  addr = tmp;
		  if (CONSTANT_POOL_ADDRESS_P (addr))
		    get_pool_constant_mark (addr, &marked);
		  else
		    marked = true;
		}
	      else if (GET_CODE (tmp) == LABEL_REF)
		{
		  addr = tmp;
		  marked = true;
		}

	      /* If all references to the constant pool were optimized
		 out, we just ignore the symbol.  */
	      if (!marked)
		return 0;
	    }

	  /* This should be the same condition as in assemble_variable, but
	     we don't have access to dont_output_data here.  So, instead,
	     we rely on the fact that error_mark_node initializers always
	     end up in bss for C++ and never end up in bss for C.  */
	  if (DECL_INITIAL (decl) == 0
	      || (lang_GNU_CXX ()
		  && DECL_INITIAL (decl) == error_mark_node))
	    {
	      int offs;
	      code = N_LCSYM;
	      if (dbxout_common_check (decl, &offs) != NULL)
	        {
		  addr = 0;
		  number = offs;
		  letter = 'V';
		  code = N_GSYM;
		}
	    }
	  else if (DECL_IN_TEXT_SECTION (decl))
	    /* This is not quite right, but it's the closest
	       of all the codes that Unix defines.  */
	    code = DBX_STATIC_CONST_VAR_CODE;
	  else
	    {
	      /* Ultrix `as' seems to need this.  */
#ifdef DBX_STATIC_STAB_DATA_SECTION
	      switch_to_section (data_section);
#endif
	      code = N_STSYM;
	    }
	}
    }
  else if (regno >= 0)
    {
      letter = 'r';
      code = N_RSYM;
      number = DBX_REGISTER_NUMBER (regno);
    }
  else if (MEM_P (home)
	   && (MEM_P (XEXP (home, 0))
	       || (REG_P (XEXP (home, 0))
		   && REGNO (XEXP (home, 0)) != HARD_FRAME_POINTER_REGNUM
		   && REGNO (XEXP (home, 0)) != STACK_POINTER_REGNUM
#if !HARD_FRAME_POINTER_IS_ARG_POINTER
		   && REGNO (XEXP (home, 0)) != ARG_POINTER_REGNUM
#endif
		   )))
    /* If the value is indirect by memory or by a register
       that isn't the frame pointer
       then it means the object is variable-sized and address through
       that register or stack slot.  DBX has no way to represent this
       so all we can do is output the variable as a pointer.
       If it's not a parameter, ignore it.  */
    {
      if (REG_P (XEXP (home, 0)))
	{
	  letter = 'r';
	  code = N_RSYM;
	  if (REGNO (XEXP (home, 0)) >= FIRST_PSEUDO_REGISTER)
	    return 0;
	  number = DBX_REGISTER_NUMBER (REGNO (XEXP (home, 0)));
	}
      else
	{
	  code = N_LSYM;
	  /* RTL looks like (MEM (MEM (PLUS (REG...) (CONST_INT...)))).
	     We want the value of that CONST_INT.  */
	  number = DEBUGGER_AUTO_OFFSET (XEXP (XEXP (home, 0), 0));
	}

      /* Effectively do build_pointer_type, but don't cache this type,
	 since it might be temporary whereas the type it points to
	 might have been saved for inlining.  */
      /* Don't use REFERENCE_TYPE because dbx can't handle that.  */
      type = make_node (POINTER_TYPE);
      TREE_TYPE (type) = TREE_TYPE (decl);
    }
  else if (MEM_P (home)
	   && REG_P (XEXP (home, 0)))
    {
      code = N_LSYM;
      number = DEBUGGER_AUTO_OFFSET (XEXP (home, 0));
    }
  else if (MEM_P (home)
	   && GET_CODE (XEXP (home, 0)) == PLUS
	   && CONST_INT_P (XEXP (XEXP (home, 0), 1)))
    {
      code = N_LSYM;
      /* RTL looks like (MEM (PLUS (REG...) (CONST_INT...)))
	 We want the value of that CONST_INT.  */
      number = DEBUGGER_AUTO_OFFSET (XEXP (home, 0));
    }
  else if (MEM_P (home)
	   && GET_CODE (XEXP (home, 0)) == CONST)
    {
      /* Handle an obscure case which can arise when optimizing and
	 when there are few available registers.  (This is *always*
	 the case for i386/i486 targets).  The RTL looks like
	 (MEM (CONST ...)) even though this variable is a local `auto'
	 or a local `register' variable.  In effect, what has happened
	 is that the reload pass has seen that all assignments and
	 references for one such a local variable can be replaced by
	 equivalent assignments and references to some static storage
	 variable, thereby avoiding the need for a register.  In such
	 cases we're forced to lie to debuggers and tell them that
	 this variable was itself `static'.  */
      int offs;
      code = N_LCSYM;
      letter = 'V';
      if (dbxout_common_check (decl, &offs) == NULL)
        addr = XEXP (XEXP (home, 0), 0);
      else
        {
	  addr = 0;
	  number = offs;
	  code = N_GSYM;
	}
    }
  else if (GET_CODE (home) == CONCAT)
    {
      tree subtype;

      /* If TYPE is not a COMPLEX_TYPE (it might be a RECORD_TYPE,
	 for example), then there is no easy way to figure out
	 what SUBTYPE should be.  So, we give up.  */
      if (TREE_CODE (type) != COMPLEX_TYPE)
	return 0;

      subtype = TREE_TYPE (type);

      /* If the variable's storage is in two parts,
	 output each as a separate stab with a modified name.  */
      if (WORDS_BIG_ENDIAN)
	dbxout_symbol_location (decl, subtype, "$imag", XEXP (home, 0));
      else
	dbxout_symbol_location (decl, subtype, "$real", XEXP (home, 0));

      if (WORDS_BIG_ENDIAN)
	dbxout_symbol_location (decl, subtype, "$real", XEXP (home, 1));
      else
	dbxout_symbol_location (decl, subtype, "$imag", XEXP (home, 1));
      return 1;
    }
  else
    /* Address might be a MEM, when DECL is a variable-sized object.
       Or it might be const0_rtx, meaning previous passes
       want us to ignore this variable.  */
    return 0;

  /* Ok, start a symtab entry and output the variable name.  */
  emit_pending_bincls_if_required ();
  FORCE_TEXT;

#ifdef DBX_STATIC_BLOCK_START
  DBX_STATIC_BLOCK_START (asm_out_file, code);
#endif

  dbxout_begin_complex_stabs_noforcetext ();
  dbxout_symbol_name (decl, suffix, letter);
  dbxout_type (type, 0);
  dbxout_finish_complex_stabs (decl, code, addr, 0, number);

#ifdef DBX_STATIC_BLOCK_END
  DBX_STATIC_BLOCK_END (asm_out_file, code);
#endif
  return 1;
}

/* Output the symbol name of DECL for a stabs, with suffix SUFFIX.
   Then output LETTER to indicate the kind of location the symbol has.  */

static void
dbxout_symbol_name (tree decl, const char *suffix, int letter)
{
  tree name;

  if (DECL_CONTEXT (decl)
      && (TYPE_P (DECL_CONTEXT (decl))
	  || TREE_CODE (DECL_CONTEXT (decl)) == NAMESPACE_DECL))
    /* One slight hitch: if this is a VAR_DECL which is a class member
       or a namespace member, we must put out the mangled name instead of the
       DECL_NAME.  Note also that static member (variable) names DO NOT begin
       with underscores in .stabs directives.  */
    name = DECL_ASSEMBLER_NAME (decl);
  else
    /* ...but if we're function-local, we don't want to include the junk
       added by ASM_FORMAT_PRIVATE_NAME.  */
    name = DECL_NAME (decl);

  if (name)
    stabstr_I (name);
  else
    stabstr_S ("(anon)");

  if (suffix)
    stabstr_S (suffix);
  stabstr_C (':');
  if (letter)
    stabstr_C (letter);
}


/* Output the common block name for DECL in a stabs.

   Symbols in global common (.comm) get wrapped with an N_BCOMM/N_ECOMM pair
   around each group of symbols in the same .comm area.  The N_GSYM stabs
   that are emitted only contain the offset in the common area.  This routine
   emits the N_BCOMM and N_ECOMM stabs.  */

static void
dbxout_common_name (tree decl, const char *name, stab_code_type op)
{
  dbxout_begin_complex_stabs ();
  stabstr_S (name);
  dbxout_finish_complex_stabs (decl, op, NULL_RTX, NULL, 0);
}

/* Check decl to determine whether it is a VAR_DECL destined for storage in a
   common area.  If it is, the return value will be a non-null string giving
   the name of the common storage block it will go into.  If non-null, the
   value is the offset into the common block for that symbol's storage.  */

static const char *
dbxout_common_check (tree decl, int *value)
{
  rtx home;
  rtx sym_addr;
  const char *name = NULL;

  /* If the decl isn't a VAR_DECL, or if it isn't static, or if
     it does not have a value (the offset into the common area), or if it
     is thread local (as opposed to global) then it isn't common, and shouldn't
     be handled as such.

     ??? DECL_THREAD_LOCAL_P check prevents problems with improper .stabs
     for thread-local symbols.  Can be handled via same mechanism as used
     in dwarf2out.c.  */
  if (!VAR_P (decl)
      || !TREE_STATIC (decl)
      || !DECL_HAS_VALUE_EXPR_P (decl)
      || DECL_THREAD_LOCAL_P (decl)
      || !is_fortran ())
    return NULL;

  home = DECL_RTL (decl);
  if (home == NULL_RTX || GET_CODE (home) != MEM)
    return NULL;

  sym_addr = dbxout_expand_expr (DECL_VALUE_EXPR (decl));
  if (sym_addr == NULL_RTX || GET_CODE (sym_addr) != MEM)
    return NULL;

  sym_addr = XEXP (sym_addr, 0);
  if (GET_CODE (sym_addr) == CONST)
    sym_addr = XEXP (sym_addr, 0);
  if ((GET_CODE (sym_addr) == SYMBOL_REF || GET_CODE (sym_addr) == PLUS)
      && DECL_INITIAL (decl) == 0)
    {

      /* We have a sym that will go into a common area, meaning that it
         will get storage reserved with a .comm/.lcomm assembler pseudo-op.

         Determine name of common area this symbol will be an offset into,
         and offset into that area.  Also retrieve the decl for the area
         that the symbol is offset into.  */
      tree cdecl = NULL;

      switch (GET_CODE (sym_addr))
        {
        case PLUS:
          if (CONST_INT_P (XEXP (sym_addr, 0)))
            {
              name =
                targetm.strip_name_encoding (XSTR (XEXP (sym_addr, 1), 0));
              *value = INTVAL (XEXP (sym_addr, 0));
              cdecl = SYMBOL_REF_DECL (XEXP (sym_addr, 1));
            }
          else
            {
              name =
                targetm.strip_name_encoding (XSTR (XEXP (sym_addr, 0), 0));
              *value = INTVAL (XEXP (sym_addr, 1));
              cdecl = SYMBOL_REF_DECL (XEXP (sym_addr, 0));
            }
          break;

        case SYMBOL_REF:
          name = targetm.strip_name_encoding (XSTR (sym_addr, 0));
          *value = 0;
          cdecl = SYMBOL_REF_DECL (sym_addr);
          break;

        default:
          error ("common symbol debug info is not structured as "
                 "symbol+offset");
        }

      /* Check area common symbol is offset into.  If this is not public, then
         it is not a symbol in a common block.  It must be a .lcomm symbol, not
         a .comm symbol.  */
      if (cdecl == NULL || !TREE_PUBLIC (cdecl))
        name = NULL;
    }
  else
    name = NULL;

  return name;
}

/* Output definitions of all the decls in a chain. Return nonzero if
   anything was output */

int
dbxout_syms (tree syms)
{
  int result = 0;
  const char *comm_prev = NULL;
  tree syms_prev = NULL;

  while (syms)
    {
      int temp, copen, cclos;
      const char *comm_new;

      /* Check for common symbol, and then progression into a new/different
         block of common symbols.  Emit closing/opening common bracket if
         necessary.  */
      comm_new = dbxout_common_check (syms, &temp);
      copen = comm_new != NULL
              && (comm_prev == NULL || strcmp (comm_new, comm_prev));
      cclos = comm_prev != NULL
              && (comm_new == NULL || strcmp (comm_new, comm_prev));
      if (cclos)
        dbxout_common_name (syms_prev, comm_prev, N_ECOMM);
      if (copen)
        {
          dbxout_common_name (syms, comm_new, N_BCOMM);
          syms_prev = syms;
        }
      comm_prev = comm_new;

      result += dbxout_symbol (syms, 1);
      syms = DECL_CHAIN (syms);
    }

  if (comm_prev != NULL)
    dbxout_common_name (syms_prev, comm_prev, N_ECOMM);

  return result;
}

/* The following two functions output definitions of function parameters.
   Each parameter gets a definition locating it in the parameter list.
   Each parameter that is a register variable gets a second definition
   locating it in the register.

   Printing or argument lists in gdb uses the definitions that
   locate in the parameter list.  But reference to the variable in
   expressions uses preferentially the definition as a register.  */

/* Output definitions, referring to storage in the parmlist,
   of all the parms in PARMS, which is a chain of PARM_DECL nodes.  */

void
dbxout_parms (tree parms)
{
  ++debug_nesting;
  emit_pending_bincls_if_required ();
  fixed_size_mode rtl_mode, type_mode;

  for (; parms; parms = DECL_CHAIN (parms))
    if (DECL_NAME (parms)
	&& TREE_TYPE (parms) != error_mark_node
	&& DECL_RTL_SET_P (parms)
	&& DECL_INCOMING_RTL (parms)
	/* We can't represent variable-sized types in this format.  */
	&& is_a <fixed_size_mode> (TYPE_MODE (TREE_TYPE (parms)), &type_mode)
	&& is_a <fixed_size_mode> (GET_MODE (DECL_RTL (parms)), &rtl_mode))
      {
	tree eff_type;
	char letter;
	stab_code_type code;
	int number;

	/* Perform any necessary register eliminations on the parameter's rtl,
	   so that the debugging output will be accurate.  */
	DECL_INCOMING_RTL (parms)
	  = eliminate_regs (DECL_INCOMING_RTL (parms), VOIDmode, NULL_RTX);
	SET_DECL_RTL (parms,
		      eliminate_regs (DECL_RTL (parms), VOIDmode, NULL_RTX));
#ifdef LEAF_REG_REMAP
	if (crtl->uses_only_leaf_regs)
	  {
	    leaf_renumber_regs_insn (DECL_INCOMING_RTL (parms));
	    leaf_renumber_regs_insn (DECL_RTL (parms));
	  }
#endif

	if (PARM_PASSED_IN_MEMORY (parms))
	  {
	    rtx inrtl = XEXP (DECL_INCOMING_RTL (parms), 0);

	    /* ??? Here we assume that the parm address is indexed
	       off the frame pointer or arg pointer.
	       If that is not true, we produce meaningless results,
	       but do not crash.  */
	    if (GET_CODE (inrtl) == PLUS
		&& CONST_INT_P (XEXP (inrtl, 1)))
	      number = INTVAL (XEXP (inrtl, 1));
	    else
	      number = 0;

	    code = N_PSYM;
	    number = DEBUGGER_ARG_OFFSET (number, inrtl);
	    letter = 'p';

	    /* It is quite tempting to use TREE_TYPE (parms) instead
	       of DECL_ARG_TYPE (parms) for the eff_type, so that gcc
	       reports the actual type of the parameter, rather than
	       the promoted type.  This certainly makes GDB's life
	       easier, at least for some ports.  The change is a bad
	       idea however, since GDB expects to be able access the
	       type without performing any conversions.  So for
	       example, if we were passing a float to an unprototyped
	       function, gcc will store a double on the stack, but if
	       we emit a stab saying the type is a float, then gdb
	       will only read in a single value, and this will produce
	       an erroneous value.  */
	    eff_type = DECL_ARG_TYPE (parms);
	  }
	else if (REG_P (DECL_RTL (parms)))
	  {
	    rtx best_rtl;

	    /* Parm passed in registers and lives in registers or nowhere.  */
	    code = DBX_REGPARM_STABS_CODE;
	    letter = DBX_REGPARM_STABS_LETTER;

	    /* For parms passed in registers, it is better to use the
	       declared type of the variable, not the type it arrived in.  */
	    eff_type = TREE_TYPE (parms);

	    /* If parm lives in a register, use that register; pretend
	       the parm was passed there.  It would be more consistent
	       to describe the register where the parm was passed, but
	       in practice that register usually holds something else.
	       If the parm lives nowhere, use the register where it
	       was passed.  */
	    if (REGNO (DECL_RTL (parms)) < FIRST_PSEUDO_REGISTER)
	      best_rtl = DECL_RTL (parms);
	    else if (GET_CODE (DECL_INCOMING_RTL (parms)) == PARALLEL)
	      best_rtl = XEXP (XVECEXP (DECL_INCOMING_RTL (parms), 0, 0), 0);
	    else
	      best_rtl = DECL_INCOMING_RTL (parms);

	    number = DBX_REGISTER_NUMBER (REGNO (best_rtl));
	  }
	else if (MEM_P (DECL_RTL (parms))
		 && REG_P (XEXP (DECL_RTL (parms), 0))
		 && REGNO (XEXP (DECL_RTL (parms), 0)) != HARD_FRAME_POINTER_REGNUM
		 && REGNO (XEXP (DECL_RTL (parms), 0)) != STACK_POINTER_REGNUM
#if !HARD_FRAME_POINTER_IS_ARG_POINTER
		 && REGNO (XEXP (DECL_RTL (parms), 0)) != ARG_POINTER_REGNUM
#endif
		 )
	  {
	    /* Parm was passed via invisible reference.
	       That is, its address was passed in a register.
	       Output it as if it lived in that register.
	       The debugger will know from the type
	       that it was actually passed by invisible reference.  */

	    code = DBX_REGPARM_STABS_CODE;

	    /* GDB likes this marked with a special letter.  */
	    letter = (use_gnu_debug_info_extensions
		      ? 'a' : DBX_REGPARM_STABS_LETTER);
	    eff_type = TREE_TYPE (parms);

	    /* DECL_RTL looks like (MEM (REG...).  Get the register number.
	       If it is an unallocated pseudo-reg, then use the register where
	       it was passed instead.
	       ??? Why is DBX_REGISTER_NUMBER not used here?  */

	    if (REGNO (XEXP (DECL_RTL (parms), 0)) < FIRST_PSEUDO_REGISTER)
	      number = REGNO (XEXP (DECL_RTL (parms), 0));
	    else
	      number = REGNO (DECL_INCOMING_RTL (parms));
	  }
	else if (MEM_P (DECL_RTL (parms))
		 && MEM_P (XEXP (DECL_RTL (parms), 0)))
	  {
	    /* Parm was passed via invisible reference, with the reference
	       living on the stack.  DECL_RTL looks like
	       (MEM (MEM (PLUS (REG ...) (CONST_INT ...)))) or it
	       could look like (MEM (MEM (REG))).  */

	    code = N_PSYM;
	    letter = 'v';
	    eff_type = TREE_TYPE (parms);

	    if (!REG_P (XEXP (XEXP (DECL_RTL (parms), 0), 0)))
	      number = INTVAL (XEXP (XEXP (XEXP (DECL_RTL (parms), 0), 0), 1));
	    else
	      number = 0;

	    number = DEBUGGER_ARG_OFFSET (number,
					  XEXP (XEXP (DECL_RTL (parms), 0), 0));
	  }
	else if (MEM_P (DECL_RTL (parms))
		 && XEXP (DECL_RTL (parms), 0) != const0_rtx
		 /* ??? A constant address for a parm can happen
		    when the reg it lives in is equiv to a constant in memory.
		    Should make this not happen, after 2.4.  */
		 && ! CONSTANT_P (XEXP (DECL_RTL (parms), 0)))
	  {
	    /* Parm was passed in registers but lives on the stack.  */

	    code = N_PSYM;
	    letter = 'p';
	    eff_type = TREE_TYPE (parms);

	    /* DECL_RTL looks like (MEM (PLUS (REG...) (CONST_INT...))),
	       in which case we want the value of that CONST_INT,
	       or (MEM (REG ...)),
	       in which case we use a value of zero.  */
	    if (!REG_P (XEXP (DECL_RTL (parms), 0)))
	      number = INTVAL (XEXP (XEXP (DECL_RTL (parms), 0), 1));
	    else
	      number = 0;

	    /* Make a big endian correction if the mode of the type of the
	       parameter is not the same as the mode of the rtl.  */
	    if (BYTES_BIG_ENDIAN
		&& type_mode != rtl_mode
		&& GET_MODE_SIZE (type_mode) < UNITS_PER_WORD)
	      number += GET_MODE_SIZE (rtl_mode) - GET_MODE_SIZE (type_mode);
	  }
	else
	  /* ??? We don't know how to represent this argument.  */
	  continue;

	dbxout_begin_complex_stabs ();

	if (DECL_NAME (parms))
	  {
	    stabstr_I (DECL_NAME (parms));
	    stabstr_C (':');
	  }
	else
	  stabstr_S ("(anon):");
	stabstr_C (letter);
	dbxout_type (eff_type, 0);
	dbxout_finish_complex_stabs (parms, code, 0, 0, number);
      }
  DBXOUT_DECR_NESTING;
}

/* Output definitions for the places where parms live during the function,
   when different from where they were passed, when the parms were passed
   in memory.

   It is not useful to do this for parms passed in registers
   that live during the function in different registers, because it is
   impossible to look in the passed register for the passed value,
   so we use the within-the-function register to begin with.

   PARMS is a chain of PARM_DECL nodes.  */

void
dbxout_reg_parms (tree parms)
{
  ++debug_nesting;

  for (; parms; parms = DECL_CHAIN (parms))
    if (DECL_NAME (parms) && PARM_PASSED_IN_MEMORY (parms))
      {
	/* Report parms that live in registers during the function
	   but were passed in memory.  */
	if (REG_P (DECL_RTL (parms))
	    && REGNO (DECL_RTL (parms)) < FIRST_PSEUDO_REGISTER)
	  dbxout_symbol_location (parms, TREE_TYPE (parms),
				  0, DECL_RTL (parms));
	else if (GET_CODE (DECL_RTL (parms)) == CONCAT)
	  dbxout_symbol_location (parms, TREE_TYPE (parms),
				  0, DECL_RTL (parms));
	/* Report parms that live in memory but not where they were passed.  */
	else if (MEM_P (DECL_RTL (parms))
		 && ! rtx_equal_p (DECL_RTL (parms), DECL_INCOMING_RTL (parms)))
	  dbxout_symbol_location (parms, TREE_TYPE (parms),
				  0, DECL_RTL (parms));
      }
  DBXOUT_DECR_NESTING;
}

/* Given a chain of ..._TYPE nodes (as come in a parameter list),
   output definitions of those names, in raw form */

static void
dbxout_args (tree args)
{
  while (args)
    {
      stabstr_C (',');
      dbxout_type (TREE_VALUE (args), 0);
      args = TREE_CHAIN (args);
    }
}

#if defined (DBX_DEBUGGING_INFO)

/* Subroutine of dbxout_block.  Emit an N_LBRAC stab referencing LABEL.
   BEGIN_LABEL is the name of the beginning of the function, which may
   be required.  */
static void
dbx_output_lbrac (const char *label,
		  const char *begin_label ATTRIBUTE_UNUSED)
{
  dbxout_begin_stabn (N_LBRAC);
  if (DBX_BLOCKS_FUNCTION_RELATIVE)
    dbxout_stab_value_label_diff (label, begin_label);
  else
    dbxout_stab_value_label (label);
}

/* Subroutine of dbxout_block.  Emit an N_RBRAC stab referencing LABEL.
   BEGIN_LABEL is the name of the beginning of the function, which may
   be required.  */
static void
dbx_output_rbrac (const char *label,
		  const char *begin_label ATTRIBUTE_UNUSED)
{
  dbxout_begin_stabn (N_RBRAC);
  if (DBX_BLOCKS_FUNCTION_RELATIVE)
    dbxout_stab_value_label_diff (label, begin_label);
  else
    dbxout_stab_value_label (label);
}

/* Return true if at least one block among BLOCK, its children or siblings
   has TREE_USED, TREE_ASM_WRITTEN and BLOCK_IN_COLD_SECTION_P
   set.  If there is none, clear TREE_USED bit on such blocks.  */

static bool
dbx_block_with_cold_children (tree block)
{
  bool ret = false;
  for (; block; block = BLOCK_CHAIN (block))
    if (TREE_USED (block) && TREE_ASM_WRITTEN (block))
      {
	bool children = dbx_block_with_cold_children (BLOCK_SUBBLOCKS (block));
	if (BLOCK_IN_COLD_SECTION_P (block) || children)
	  ret = true;
	else
	  TREE_USED (block) = false;
      }
  return ret;
}

/* Output everything about a symbol block (a BLOCK node
   that represents a scope level),
   including recursive output of contained blocks.

   BLOCK is the BLOCK node.
   DEPTH is its depth within containing symbol blocks.
   ARGS is usually zero; but for the outermost block of the
   body of a function, it is a chain of PARM_DECLs for the function parameters.
   We output definitions of all the register parms
   as if they were local variables of that block.

   If -g1 was used, we count blocks just the same, but output nothing
   except for the outermost block.

   Actually, BLOCK may be several blocks chained together.
   We handle them all in sequence.

   Return true if we emitted any LBRAC/RBRAC.  */

static bool
dbxout_block (tree block, int depth, tree args, int parent_blocknum)
{
  bool ret = false;
  char begin_label[20];
  /* Reference current function start using LFBB.  */
  ASM_GENERATE_INTERNAL_LABEL (begin_label, "LFBB", scope_labelno);

  /* If called for the second partition, ignore blocks that don't have
     any children in the second partition.  */
  if (crtl->has_bb_partition && in_cold_section_p && depth == 0)
    dbx_block_with_cold_children (block);

  for (; block; block = BLOCK_CHAIN (block))
    {
      /* Ignore blocks never expanded or otherwise marked as real.  */
      if (TREE_USED (block) && TREE_ASM_WRITTEN (block))
	{
	  int did_output;
	  int blocknum = BLOCK_NUMBER (block);
	  int this_parent = parent_blocknum;

	  /* In dbx format, the syms of a block come before the N_LBRAC.
	     If nothing is output, we don't need the N_LBRAC, either.  */
	  did_output = 0;
	  if (debug_info_level != DINFO_LEVEL_TERSE || depth == 0)
	    did_output = dbxout_syms (BLOCK_VARS (block));
	  if (args)
	    dbxout_reg_parms (args);

	  /* Now output an N_LBRAC symbol to represent the beginning of
	     the block.  Use the block's tree-walk order to generate
	     the assembler symbols LBBn and LBEn
	     that final will define around the code in this block.  */
	  if (did_output
	      && BLOCK_IN_COLD_SECTION_P (block) == in_cold_section_p)
	    {
	      char buf[20];
	      const char *scope_start;

	      ret = true;
	      if (depth == 0)
		/* The outermost block doesn't get LBB labels; use
		   the LFBB local symbol emitted by dbxout_begin_prologue.  */
		scope_start = begin_label;
	      else
		{
		  ASM_GENERATE_INTERNAL_LABEL (buf, "LBB", blocknum);
		  scope_start = buf;
		  this_parent = blocknum;
		}

	      dbx_output_lbrac (scope_start, begin_label);
	    }

	  /* Output the subblocks.  */
	  bool children
	    = dbxout_block (BLOCK_SUBBLOCKS (block), depth + 1, NULL_TREE,
			    this_parent);
	  ret |= children;

	  /* Refer to the marker for the end of the block.  */
	  if (did_output
	      && BLOCK_IN_COLD_SECTION_P (block) == in_cold_section_p)
	    {
	      char buf[100];
	      if (depth == 0)
		/* The outermost block doesn't get LBE labels;
		   use the "scope" label which will be emitted
		   by dbxout_function_end.  */
		ASM_GENERATE_INTERNAL_LABEL (buf, "Lscope", scope_labelno);
	      else
		ASM_GENERATE_INTERNAL_LABEL (buf, "LBE", blocknum);

	      dbx_output_rbrac (buf, begin_label);
	    }
	  else if (did_output && !children)
	    {
	      /* If we emitted any vars and didn't output any LBRAC/RBRAC,
		 either at this level or any lower level, we need to emit
		 an empty LBRAC/RBRAC pair now.  */
	      char buf[30];
	      const char *scope_start;

	      ret = true;
	      if (parent_blocknum == -1)
		scope_start = begin_label;
	      else
		{
		  ASM_GENERATE_INTERNAL_LABEL (buf, "LBB", parent_blocknum);
		  scope_start = buf;
		}

	      dbx_output_lbrac (scope_start, begin_label);
	      dbx_output_rbrac (scope_start, begin_label);
	    }
	}
    }
  return ret;
}

/* Output the information about a function and its arguments and result.
   Usually this follows the function's code,
   but on some systems, it comes before.  */

static void
dbxout_begin_function (tree decl)
{
  int saved_tree_used1;

  saved_tree_used1 = TREE_USED (decl);
  TREE_USED (decl) = 1;
  if (DECL_NAME (DECL_RESULT (decl)) != 0)
    {
      int saved_tree_used2 = TREE_USED (DECL_RESULT (decl));
      TREE_USED (DECL_RESULT (decl)) = 1;
      dbxout_symbol (decl, 0);
      TREE_USED (DECL_RESULT (decl)) = saved_tree_used2;
    }
  else
    dbxout_symbol (decl, 0);
  TREE_USED (decl) = saved_tree_used1;

  dbxout_parms (DECL_ARGUMENTS (decl));
  if (DECL_NAME (DECL_RESULT (decl)) != 0)
    dbxout_symbol (DECL_RESULT (decl), 1);
}
#endif /* DBX_DEBUGGING_INFO */

#endif /* DBX_DEBUGGING_INFO || XCOFF_DEBUGGING_INFO */

/* Record an element in the table of global destructors.  SYMBOL is
   a SYMBOL_REF of the function to be called; PRIORITY is a number
   between 0 and MAX_INIT_PRIORITY.  */

void
default_stabs_asm_out_destructor (rtx symbol ATTRIBUTE_UNUSED,
				  int priority ATTRIBUTE_UNUSED)
{
#if defined DBX_DEBUGGING_INFO || defined XCOFF_DEBUGGING_INFO
  /* Tell GNU LD that this is part of the static destructor set.
     This will work for any system that uses stabs, most usefully
     aout systems.  */
  dbxout_begin_simple_stabs ("___DTOR_LIST__", 22 /* N_SETT */);
  dbxout_stab_value_label (XSTR (symbol, 0));
#else
  sorry ("global destructors not supported on this target");
#endif
}

/* Likewise for global constructors.  */

void
default_stabs_asm_out_constructor (rtx symbol ATTRIBUTE_UNUSED,
				   int priority ATTRIBUTE_UNUSED)
{
#if defined DBX_DEBUGGING_INFO || defined XCOFF_DEBUGGING_INFO
  /* Tell GNU LD that this is part of the static destructor set.
     This will work for any system that uses stabs, most usefully
     aout systems.  */
  dbxout_begin_simple_stabs ("___CTOR_LIST__", 22 /* N_SETT */);
  dbxout_stab_value_label (XSTR (symbol, 0));
#else
  sorry ("global constructors not supported on this target");
#endif
}

#include "gt-dbxout.h"<|MERGE_RESOLUTION|>--- conflicted
+++ resolved
@@ -2558,11 +2558,7 @@
 	      return NULL;
 	    x = adjust_address_nv (x, mode, tree_to_shwi (offset));
 	  }
-<<<<<<< HEAD
-	if (may_ne (bitpos, 0))
-=======
 	if (maybe_ne (bitpos, 0))
->>>>>>> 70783a86
 	  x = adjust_address_nv (x, mode, bits_to_bytes_round_down (bitpos));
 
 	return x;
