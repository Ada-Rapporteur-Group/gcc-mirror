--- conflicted
+++ resolved
@@ -724,27 +724,8 @@
 
   if (code == VEC_SHUFFLE_EXPR)
     {
-<<<<<<< HEAD
-      if (!lower_vec_shuffle (gsi, gimple_location (stmt)))
-	{
-	  gimple new_stmt;
-	  tree vec0;
-
-	  vec0 = gimple_assign_rhs1 (stmt);
-	  new_stmt = gimple_build_call (builtin_decl_explicit (BUILT_IN_TRAP),
-					0);
-	  gsi_insert_before (gsi, new_stmt,  GSI_SAME_STMT);
-	  split_block (gimple_bb (new_stmt), new_stmt);
-	  new_stmt = gimple_build_assign (gimple_assign_lhs (stmt), vec0);
-	  gsi_replace (gsi, new_stmt, false);
-	}
-
-      gimple_set_modified (gsi_stmt (*gsi), true);
-      update_stmt (gsi_stmt (*gsi));
-=======
-      lower_vec_shuffle (gsi);
-      return;
->>>>>>> 7e8ec1ec
+     lower_vec_shuffle (gsi);
+     return;
     }
 
   if (rhs_class != GIMPLE_UNARY_RHS && rhs_class != GIMPLE_BINARY_RHS)
