--- conflicted
+++ resolved
@@ -32,12 +32,7 @@
 #include "debug.h"
 #include "target.h"
 #include "output.h"
-<<<<<<< HEAD
-#include "gimple.h"
-#include "tree-ssa.h"
-=======
 #include "gimple-expr.h"
->>>>>>> 66c14933
 #include "flags.h"
 
 /* List of hooks triggered on varpool_node events.  */
@@ -165,11 +160,7 @@
 {
   tree init;
   varpool_call_node_removal_hooks (node);
-<<<<<<< HEAD
-  symtab_unregister_node ((symtab_node)node);
-=======
   symtab_unregister_node (node);
->>>>>>> 66c14933
 
   /* Because we remove references from external functions before final compilation,
      we may end up removing useful constructors.
