/* Callgraph handling code.
   Copyright (C) 2003, 2004, 2005, 2006, 2007, 2008, 2010, 2011, 2012
   Free Software Foundation, Inc.
   Contributed by Jan Hubicka

This file is part of GCC.

GCC is free software; you can redistribute it and/or modify it under
the terms of the GNU General Public License as published by the Free
Software Foundation; either version 3, or (at your option) any later
version.

GCC is distributed in the hope that it will be useful, but WITHOUT ANY
WARRANTY; without even the implied warranty of MERCHANTABILITY or
FITNESS FOR A PARTICULAR PURPOSE.  See the GNU General Public License
for more details.

You should have received a copy of the GNU General Public License
along with GCC; see the file COPYING3.  If not see
<http://www.gnu.org/licenses/>.  */

#include "config.h"
#include "system.h"
#include "coretypes.h"
#include "tm.h"
#include "tree.h"
#include "cgraph.h"
#include "langhooks.h"
#include "diagnostic-core.h"
#include "hashtab.h"
#include "ggc.h"
#include "timevar.h"
#include "debug.h"
#include "target.h"
#include "output.h"
#include "gimple.h"
#include "tree-flow.h"
#include "toplev.h"
#include "flags.h"
#include "l-ipo.h"

/* Return varpool node assigned to DECL.  Create new one when needed.  */
struct varpool_node *
varpool_node_for_decl (tree decl)
{
  struct varpool_node *node = varpool_get_node (decl);
  gcc_assert (TREE_CODE (decl) == VAR_DECL
	      && (TREE_STATIC (decl) || DECL_EXTERNAL (decl) || in_lto_p));
  if (node)
    return node;

<<<<<<< HEAD
  if (!varpool_hash)
    varpool_hash = htab_create_ggc (10, hash_varpool_node,
                                    eq_varpool_node, NULL);
  key.decl = decl;
  slot = (struct varpool_node **)
    htab_find_slot (varpool_hash, &key, INSERT);
  if (*slot)
    return *slot;
  node = ggc_alloc_cleared_varpool_node ();
  node->decl = decl;
  node->order = cgraph_order++;
  node->next = varpool_nodes;
  ipa_empty_ref_list (&node->ref_list);
  if (varpool_nodes)
    varpool_nodes->prev = node;
  varpool_nodes = node;
  node->module_id = current_module_id;
  *slot = node;
=======
  node = ggc_alloc_cleared_varpool_node ();
  node->symbol.type = SYMTAB_VARIABLE;
  node->symbol.decl = decl;
  symtab_register_node ((symtab_node)node);
>>>>>>> 40acbb11
  return node;
}

/* Remove node from the varpool.  */
void
varpool_remove_node (struct varpool_node *node)
{
  symtab_unregister_node ((symtab_node)node);
  if (DECL_INITIAL (node->symbol.decl)
      && !DECL_IN_CONSTANT_POOL (node->symbol.decl)
      /* Keep vtables for BINFO folding.  */
      && !DECL_VIRTUAL_P (node->symbol.decl)
      /* FIXME: http://gcc.gnu.org/PR55395 */
      && debug_info_level == DINFO_LEVEL_NONE)
    DECL_INITIAL (node->symbol.decl) = error_mark_node;
  ggc_free (node);
}

/* Dump given cgraph node.  */
void
dump_varpool_node (FILE *f, struct varpool_node *node)
{
  dump_symtab_base (f, (symtab_node)node);
  fprintf (f, "  Availability: %s\n",
	   cgraph_function_flags_ready
	   ? cgraph_availability_names[cgraph_variable_initializer_availability (node)]
	   : "not-ready");
  fprintf (f, "  Varpool flags:");
  if (DECL_INITIAL (node->symbol.decl))
    fprintf (f, " initialized");
  if (node->analyzed)
    fprintf (f, " analyzed");
  if (node->finalized)
    fprintf (f, " finalized");
  if (node->output)
    fprintf (f, " output");
  fprintf (f, "\n");
}

/* Dump the variable pool.  */
void
dump_varpool (FILE *f)
{
  struct varpool_node *node;

  fprintf (f, "variable pool:\n\n");
  FOR_EACH_VARIABLE (node)
    dump_varpool_node (f, node);
}

/* Dump the variable pool to stderr.  */

DEBUG_FUNCTION void
debug_varpool (void)
{
  dump_varpool (stderr);
}

struct varpool_node *
varpool_node_for_asm (tree asmname)
{
  if (symtab_node node = symtab_node_for_asm (asmname))
    if (varpool_node *vnode = dyn_cast <varpool_node> (node))
      return vnode;
  return NULL;
}

<<<<<<< HEAD
/* Helper function for finalization code - add node into lists so it will
   be analyzed and compiled.  */

static void
varpool_enqueue_needed_node (struct varpool_node *node)
{
  if (varpool_last_needed_node)
    {
      varpool_last_needed_node->next_needed = node;
      node->prev_needed = varpool_last_needed_node;
    }
  varpool_last_needed_node = node;
  node->next_needed = NULL;
  if (!varpool_nodes_queue)
    varpool_nodes_queue = node;
  if (!varpool_first_unanalyzed_node)
    varpool_first_unanalyzed_node = node;
  notice_global_symbol (node->decl);
}

/* Notify finalize_compilation_unit that given node is reachable
   or needed.  */

void
varpool_mark_needed_node (struct varpool_node *node)
{
  if (!node->needed && node->finalized
      && !TREE_ASM_WRITTEN (node->decl))
    varpool_enqueue_needed_node (node);
  node->needed = 1;
}

/* Reset the queue of needed nodes.  */
void
varpool_reset_queue (void)
{
  varpool_last_needed_node = NULL;
  varpool_nodes_queue = NULL;
  varpool_first_unanalyzed_node = NULL;
}

=======
>>>>>>> 40acbb11
/* Determine if variable DECL is needed.  That is, visible to something
   either outside this translation unit, something magic in the system
   configury */
bool
decide_is_variable_needed (struct varpool_node *node, tree decl)
{
  if (DECL_EXTERNAL (decl))
    return false;

  /* If the user told us it is used, then it must be so.  */
  if (node->symbol.force_output)
    return true;

  /* Externally visible variables must be output.  The exception is
     COMDAT variables that must be output only when they are needed.  */
  if (TREE_PUBLIC (decl)
      && !DECL_COMDAT (decl))
    return true;

  return false;
}

/* Return if DECL is constant and its initial value is known (so we can do
   constant folding using DECL_INITIAL (decl)).  */

bool
const_value_known_p (tree decl)
{
  if (TREE_CODE (decl) != VAR_DECL
      &&TREE_CODE (decl) != CONST_DECL)
    return false;

  if (TREE_CODE (decl) == CONST_DECL
      || DECL_IN_CONSTANT_POOL (decl))
    return true;

  gcc_assert (TREE_CODE (decl) == VAR_DECL);

  if (!TREE_READONLY (decl) || TREE_THIS_VOLATILE (decl))
    return false;

  /* Gimplifier takes away constructors of local vars  */
  if (!TREE_STATIC (decl) && !DECL_EXTERNAL (decl))
    return DECL_INITIAL (decl) != NULL;

  gcc_assert (TREE_STATIC (decl) || DECL_EXTERNAL (decl));

  /* Variables declared 'const' without an initializer
     have zero as the initializer if they may not be
     overridden at link or run time.  */
  if (!DECL_INITIAL (decl)
      && (DECL_EXTERNAL (decl)
	  || decl_replaceable_p (decl)))
    return false;

  /* Variables declared `const' with an initializer are considered
     to not be overwritable with different initializer by default. 

     ??? Previously we behaved so for scalar variables but not for array
     accesses.  */
  return true;
}

/* Add the variable DECL to the varpool.
   Unlike varpool_finalize_decl function is intended to be used
   by middle end and allows insertion of new variable at arbitrary point
   of compilation.  */
void
varpool_add_new_variable (tree decl)
{
  struct varpool_node *node;
  varpool_finalize_decl (decl);
  node = varpool_node_for_decl (decl);
  if (varpool_externally_visible_p (node, false))
    node->symbol.externally_visible = true;
}

/* Return variable availability.  See cgraph.h for description of individual
   return values.  */
enum availability
cgraph_variable_initializer_availability (struct varpool_node *node)
{
  gcc_assert (cgraph_function_flags_ready);
  if (!node->finalized)
    return AVAIL_NOT_AVAILABLE;
  if (!TREE_PUBLIC (node->symbol.decl))
    return AVAIL_AVAILABLE;
  /* If the variable can be overwritten, return OVERWRITABLE.  Takes
     care of at least two notable extensions - the COMDAT variables
     used to share template instantiations in C++.  */
  if (!decl_replaceable_p (node->symbol.decl))
    return AVAIL_OVERWRITABLE;
  return AVAIL_AVAILABLE;
}

void
varpool_analyze_node (struct varpool_node *node)
{
  tree decl = node->symbol.decl;

  /* When reading back varpool at LTO time, we re-construct the queue in order
     to have "needed" list right by inserting all needed nodes into varpool.
     We however don't want to re-analyze already analyzed nodes.  */
  if (!node->analyzed)
    {
      gcc_assert (!in_lto_p || cgraph_function_flags_ready);
      /* Compute the alignment early so function body expanders are
	 already informed about increased alignment.  */
      align_variable (decl, 0);
    }
  if (node->alias && node->alias_of)
    {
      struct varpool_node *tgt = varpool_node_for_decl (node->alias_of);
      struct varpool_node *n;

      for (n = tgt; n && n->alias;
	   n = n->analyzed ? varpool_alias_aliased_node (n) : NULL)
	if (n == node)
	  {
	    error ("variable %q+D part of alias cycle", node->symbol.decl);
	    node->alias = false;
	    continue;
	  }
      if (!vec_safe_length (node->symbol.ref_list.references))
	ipa_record_reference ((symtab_node)node, (symtab_node)tgt, IPA_REF_ALIAS, NULL);
      if (node->extra_name_alias)
	{
	  DECL_WEAK (node->symbol.decl) = DECL_WEAK (node->alias_of);
	  DECL_EXTERNAL (node->symbol.decl) = DECL_EXTERNAL (node->alias_of);
	  DECL_VISIBILITY (node->symbol.decl) = DECL_VISIBILITY (node->alias_of);
	  fixup_same_cpp_alias_visibility ((symtab_node) node,
					   (symtab_node) tgt, node->alias_of);
	}
    }
  else if (DECL_INITIAL (decl))
    record_references_in_initializer (decl, node->analyzed);
  node->analyzed = true;
}

/* Assemble thunks and aliases associated to NODE.  */

static void
assemble_aliases (struct varpool_node *node)
{
  int i;
  struct ipa_ref *ref;
  for (i = 0; ipa_ref_list_referring_iterate (&node->symbol.ref_list, i, ref); i++)
    if (ref->use == IPA_REF_ALIAS)
      {
	struct varpool_node *alias = ipa_ref_referring_varpool_node (ref);
	do_assemble_alias (alias->symbol.decl,
			DECL_ASSEMBLER_NAME (alias->alias_of));
	assemble_aliases (alias);
      }
}

/* Output one variable, if necessary.  Return whether we output it.  */

bool
varpool_assemble_decl (struct varpool_node *node)
{
  tree decl = node->symbol.decl;

  /* Aliases are outout when their target is produced or by
     output_weakrefs.  */
  if (node->alias)
    return false;

  /* Constant pool is output from RTL land when the reference
     survive till this level.  */
  if (DECL_IN_CONSTANT_POOL (decl) && TREE_ASM_WRITTEN (decl))
    return false;

  /* Decls with VALUE_EXPR should not be in the varpool at all.  They
     are not real variables, but just info for debugging and codegen.
     Unfortunately at the moment emutls is not updating varpool correctly
     after turning real vars into value_expr vars.  */
  if (DECL_HAS_VALUE_EXPR_P (decl)
      && !targetm.have_tls)
    return false;

  /* Hard register vars do not need to be output.  */
  if (DECL_HARD_REGISTER (decl))
    return false;

  gcc_checking_assert (!TREE_ASM_WRITTEN (decl)
		       && TREE_CODE (decl) == VAR_DECL
		       && !DECL_HAS_VALUE_EXPR_P (decl));

  if (!node->symbol.in_other_partition
      && !DECL_EXTERNAL (decl))
    {
      assemble_variable (decl, 0, 1, 0);
      gcc_assert (TREE_ASM_WRITTEN (decl));
      node->finalized = 1;
      assemble_aliases (node);
      return true;
    }

  return false;
}

/* Add NODE to queue starting at FIRST. 
   The queue is linked via AUX pointers and terminated by pointer to 1.  */

static void
enqueue_node (struct varpool_node *node, struct varpool_node **first)
{
  if (node->symbol.aux)
    return;
  gcc_checking_assert (*first);
  node->symbol.aux = *first;
  *first = node;
}

/* Optimization of function bodies might've rendered some variables as
   unnecessary so we want to avoid these from being compiled.  Re-do
   reachability starting from variables that are either externally visible
   or was referred from the asm output routines.  */

static void
varpool_remove_unreferenced_decls (void)
{
  struct varpool_node *next, *node;
  struct varpool_node *first = (struct varpool_node *)(void *)1;
  int i;
  struct ipa_ref *ref;

  if (seen_error ())
    return;

  if (cgraph_dump_file)
    fprintf (cgraph_dump_file, "Trivially needed variables:");
  FOR_EACH_DEFINED_VARIABLE (node)
    {
      if (node->analyzed
	  && (!varpool_can_remove_if_no_refs (node)
	      /* We just expanded all function bodies.  See if any of
		 them needed the variable.  */
	      || DECL_RTL_SET_P (node->symbol.decl)))
	{
	  enqueue_node (node, &first);
          if (cgraph_dump_file)
	    fprintf (cgraph_dump_file, " %s", varpool_node_asm_name (node));
	}
    }
  while (first != (struct varpool_node *)(void *)1)
    {
      node = first;
      first = (struct varpool_node *)first->symbol.aux;

      if (node->symbol.same_comdat_group)
	{
	  symtab_node next;
	  for (next = node->symbol.same_comdat_group;
	       next != (symtab_node)node;
	       next = next->symbol.same_comdat_group)
	    {
	      varpool_node *vnext = dyn_cast <varpool_node> (next);
	      if (vnext && vnext->analyzed)
		enqueue_node (vnext, &first);
	    }
	}
      for (i = 0; ipa_ref_list_reference_iterate (&node->symbol.ref_list, i, ref); i++)
	{
	  varpool_node *vnode = dyn_cast <varpool_node> (ref->referred);
	  if (vnode
	      && (!DECL_EXTERNAL (ref->referred->symbol.decl)
		  || vnode->alias)
	      && vnode->analyzed)
	    enqueue_node (vnode, &first);
	}
    }
  if (cgraph_dump_file)
    fprintf (cgraph_dump_file, "\nRemoving variables:");
  for (node = varpool_first_defined_variable (); node; node = next)
    {
      next = varpool_next_defined_variable (node);
      if (!node->symbol.aux)
	{
          if (cgraph_dump_file)
	    fprintf (cgraph_dump_file, " %s", varpool_node_asm_name (node));
	  varpool_remove_node (node);
	}
    }
  if (cgraph_dump_file)
    fprintf (cgraph_dump_file, "\n");
}

/* For variables in named sections make sure get_variable_section
   is called before we switch to those sections.  Then section
   conflicts between read-only and read-only requiring relocations
   sections can be resolved.  */
void
varpool_finalize_named_section_flags (struct varpool_node *node)
{
  if (!TREE_ASM_WRITTEN (node->symbol.decl)
      && !node->alias
      && !node->symbol.in_other_partition
      && !DECL_EXTERNAL (node->symbol.decl)
      && TREE_CODE (node->symbol.decl) == VAR_DECL
      && !DECL_HAS_VALUE_EXPR_P (node->symbol.decl)
      && DECL_SECTION_NAME (node->symbol.decl))
    get_variable_section (node->symbol.decl, false);
}

/* Output all variables enqueued to be assembled.  */
bool
varpool_output_variables (void)
{
  bool changed = false;
  struct varpool_node *node;

  if (seen_error ())
    return false;

  varpool_remove_unreferenced_decls ();

  timevar_push (TV_VAROUT);

  FOR_EACH_DEFINED_VARIABLE (node)
    varpool_finalize_named_section_flags (node);

  FOR_EACH_DEFINED_VARIABLE (node)
    if (varpool_assemble_decl (node))
      changed = true;
  timevar_pop (TV_VAROUT);
  return changed;
}

/* Create a new global variable of type TYPE.  */
tree
add_new_static_var (tree type)
{
  tree new_decl;
  struct varpool_node *new_node;

  new_decl = create_tmp_var_raw (type, NULL);
  DECL_NAME (new_decl) = create_tmp_var_name (NULL);
  TREE_READONLY (new_decl) = 0;
  TREE_STATIC (new_decl) = 1;
  TREE_USED (new_decl) = 1;
  DECL_CONTEXT (new_decl) = NULL_TREE;
  DECL_ABSTRACT (new_decl) = 0;
  lang_hooks.dup_lang_specific_decl (new_decl);
  new_node = varpool_node_for_decl (new_decl);
  varpool_finalize_decl (new_decl);

  return new_node->symbol.decl;
}

/* Attempt to mark ALIAS as an alias to DECL.  Return TRUE if successful.
   Extra name aliases are output whenever DECL is output.  */

struct varpool_node *
varpool_create_variable_alias (tree alias, tree decl)
{
  struct varpool_node *alias_node;

  gcc_assert (TREE_CODE (decl) == VAR_DECL);
  gcc_assert (TREE_CODE (alias) == VAR_DECL);
  alias_node = varpool_node_for_decl (alias);
  alias_node->alias = 1;
  alias_node->finalized = 1;
  alias_node->alias_of = decl;

  /* Extra name alias mechanizm creates aliases really late
     via DECL_ASSEMBLER_NAME mechanizm.
     This is unfortunate because they are not going through the
     standard channels.  Ensure they get output.  */
  if (cgraph_state >= CGRAPH_STATE_IPA)
    {
      varpool_analyze_node (alias_node);
      if (TREE_PUBLIC (alias))
	alias_node->symbol.externally_visible = true;
    }
  return alias_node;
}

/* Attempt to mark ALIAS as an alias to DECL.  Return TRUE if successful.
   Extra name aliases are output whenever DECL is output.  */

struct varpool_node *
varpool_extra_name_alias (tree alias, tree decl)
{
  struct varpool_node *alias_node;

#ifndef ASM_OUTPUT_DEF
  /* If aliases aren't supported by the assembler, fail.  */
  return NULL;
#endif
  alias_node = varpool_create_variable_alias (alias, decl);
  alias_node->extra_name_alias = true;
  return alias_node;
}

/* Call calback on NODE and aliases associated to NODE. 
   When INCLUDE_OVERWRITABLE is false, overwritable aliases and thunks are
   skipped. */

bool
varpool_for_node_and_aliases (struct varpool_node *node,
			      bool (*callback) (struct varpool_node *, void *),
			      void *data,
			      bool include_overwritable)
{
  int i;
  struct ipa_ref *ref;

  if (callback (node, data))
    return true;
  for (i = 0; ipa_ref_list_referring_iterate (&node->symbol.ref_list, i, ref); i++)
    if (ref->use == IPA_REF_ALIAS)
      {
	struct varpool_node *alias = ipa_ref_referring_varpool_node (ref);
	if (include_overwritable
	    || cgraph_variable_initializer_availability (alias) > AVAIL_OVERWRITABLE)
          if (varpool_for_node_and_aliases (alias, callback, data,
					   include_overwritable))
	    return true;
      }
  return false;
}<|MERGE_RESOLUTION|>--- conflicted
+++ resolved
@@ -49,31 +49,11 @@
   if (node)
     return node;
 
-<<<<<<< HEAD
-  if (!varpool_hash)
-    varpool_hash = htab_create_ggc (10, hash_varpool_node,
-                                    eq_varpool_node, NULL);
-  key.decl = decl;
-  slot = (struct varpool_node **)
-    htab_find_slot (varpool_hash, &key, INSERT);
-  if (*slot)
-    return *slot;
   node = ggc_alloc_cleared_varpool_node ();
-  node->decl = decl;
-  node->order = cgraph_order++;
-  node->next = varpool_nodes;
-  ipa_empty_ref_list (&node->ref_list);
-  if (varpool_nodes)
-    varpool_nodes->prev = node;
-  varpool_nodes = node;
   node->module_id = current_module_id;
-  *slot = node;
-=======
-  node = ggc_alloc_cleared_varpool_node ();
   node->symbol.type = SYMTAB_VARIABLE;
   node->symbol.decl = decl;
   symtab_register_node ((symtab_node)node);
->>>>>>> 40acbb11
   return node;
 }
 
@@ -132,6 +112,8 @@
   dump_varpool (stderr);
 }
 
+/* Given an assembler name, lookup node.  */
+
 struct varpool_node *
 varpool_node_for_asm (tree asmname)
 {
@@ -141,50 +123,6 @@
   return NULL;
 }
 
-<<<<<<< HEAD
-/* Helper function for finalization code - add node into lists so it will
-   be analyzed and compiled.  */
-
-static void
-varpool_enqueue_needed_node (struct varpool_node *node)
-{
-  if (varpool_last_needed_node)
-    {
-      varpool_last_needed_node->next_needed = node;
-      node->prev_needed = varpool_last_needed_node;
-    }
-  varpool_last_needed_node = node;
-  node->next_needed = NULL;
-  if (!varpool_nodes_queue)
-    varpool_nodes_queue = node;
-  if (!varpool_first_unanalyzed_node)
-    varpool_first_unanalyzed_node = node;
-  notice_global_symbol (node->decl);
-}
-
-/* Notify finalize_compilation_unit that given node is reachable
-   or needed.  */
-
-void
-varpool_mark_needed_node (struct varpool_node *node)
-{
-  if (!node->needed && node->finalized
-      && !TREE_ASM_WRITTEN (node->decl))
-    varpool_enqueue_needed_node (node);
-  node->needed = 1;
-}
-
-/* Reset the queue of needed nodes.  */
-void
-varpool_reset_queue (void)
-{
-  varpool_last_needed_node = NULL;
-  varpool_nodes_queue = NULL;
-  varpool_first_unanalyzed_node = NULL;
-}
-
-=======
->>>>>>> 40acbb11
 /* Determine if variable DECL is needed.  That is, visible to something
    either outside this translation unit, something magic in the system
    configury */
