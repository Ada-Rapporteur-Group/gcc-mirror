--- conflicted
+++ resolved
@@ -1,9 +1,5 @@
 /* Definition of functions in convert.c.
-<<<<<<< HEAD
-   Copyright (C) 1993, 2000, 2003, 2004 Free Software Foundation, Inc.
-=======
    Copyright (C) 1993, 2000, 2003, 2004, 2007 Free Software Foundation, Inc.
->>>>>>> 751ff693
 
 This file is part of GCC.
 
@@ -18,14 +14,8 @@
 for more details.
 
 You should have received a copy of the GNU General Public License
-<<<<<<< HEAD
-along with GCC; see the file COPYING.  If not, write to the Free
-Software Foundation, 51 Franklin Street, Fifth Floor, Boston, MA
-02110-1301, USA.  */
-=======
 along with GCC; see the file COPYING3.  If not see
 <http://www.gnu.org/licenses/>.  */
->>>>>>> 751ff693
 
 #ifndef GCC_CONVERT_H
 #define GCC_CONVERT_H
@@ -33,10 +23,7 @@
 extern tree convert_to_integer (tree, tree);
 extern tree convert_to_pointer (tree, tree);
 extern tree convert_to_real (tree, tree);
-<<<<<<< HEAD
-=======
 extern tree convert_to_fixed (tree, tree);
->>>>>>> 751ff693
 extern tree convert_to_complex (tree, tree);
 extern tree convert_to_vector (tree, tree);
 
