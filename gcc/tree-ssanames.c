--- conflicted
+++ resolved
@@ -186,13 +186,8 @@
 /* Store range information RANGE_TYPE, MIN, and MAX to tree ssa_name NAME.  */
 
 void
-<<<<<<< HEAD
 set_range_info (tree name, enum value_range_type range_type,
 		const wide_int_ref &min, const wide_int_ref &max)
-=======
-set_range_info (tree name, enum value_range_type range_type, double_int min,
-		double_int max)
->>>>>>> b21fbbd2
 {
   gcc_assert (!POINTER_TYPE_P (TREE_TYPE (name)));
   gcc_assert (range_type == VR_RANGE || range_type == VR_ANTI_RANGE);
@@ -246,13 +241,8 @@
 	      > 2 * HOST_BITS_PER_WIDE_INT))
     return VR_VARYING;
 
-<<<<<<< HEAD
   *min = ri->get_min ();
   *max = ri->get_max ();
-=======
-  *min = ri->min;
-  *max = ri->max;
->>>>>>> b21fbbd2
   return SSA_NAME_RANGE_TYPE (name);
 }
 
@@ -264,13 +254,8 @@
   gcc_assert (!POINTER_TYPE_P (TREE_TYPE (name)));
   if (SSA_NAME_RANGE_INFO (name) == NULL)
     set_range_info (name, VR_RANGE,
-<<<<<<< HEAD
 		    TYPE_MIN_VALUE (TREE_TYPE (name)),
 		    TYPE_MAX_VALUE (TREE_TYPE (name)));
-=======
-		    tree_to_double_int (TYPE_MIN_VALUE (TREE_TYPE (name))),
-		    tree_to_double_int (TYPE_MAX_VALUE (TREE_TYPE (name))));
->>>>>>> b21fbbd2
   range_info_def *ri = SSA_NAME_RANGE_INFO (name);
   ri->set_nonzero_bits (mask);
 }
