/* Generic routines for manipulating SSA_NAME expressions
   Copyright (C) 2003-2017 Free Software Foundation, Inc.

This file is part of GCC.

GCC is free software; you can redistribute it and/or modify
it under the terms of the GNU General Public License as published by
the Free Software Foundation; either version 3, or (at your option)
any later version.

GCC is distributed in the hope that it will be useful,
but WITHOUT ANY WARRANTY; without even the implied warranty of
MERCHANTABILITY or FITNESS FOR A PARTICULAR PURPOSE.  See the
GNU General Public License for more details.

You should have received a copy of the GNU General Public License
along with GCC; see the file COPYING3.  If not see
<http://www.gnu.org/licenses/>.  */

#include "config.h"
#include "system.h"
#include "coretypes.h"
#include "backend.h"
#include "tree.h"
#include "gimple.h"
#include "tree-pass.h"
#include "ssa.h"
#include "gimple-iterator.h"
#include "stor-layout.h"
#include "tree-into-ssa.h"
#include "tree-ssa.h"

/* Rewriting a function into SSA form can create a huge number of SSA_NAMEs,
   many of which may be thrown away shortly after their creation if jumps
   were threaded through PHI nodes.

   While our garbage collection mechanisms will handle this situation, it
   is extremely wasteful to create nodes and throw them away, especially
   when the nodes can be reused.

   For PR 8361, we can significantly reduce the number of nodes allocated
   and thus the total amount of memory allocated by managing SSA_NAMEs a
   little.  This additionally helps reduce the amount of work done by the
   garbage collector.  Similar results have been seen on a wider variety
   of tests (such as the compiler itself).

   Right now we maintain our free list on a per-function basis.  It may
   or may not make sense to maintain the free list for the duration of
   a compilation unit.

   External code should rely solely upon HIGHEST_SSA_VERSION and the
   externally defined functions.  External code should not know about
   the details of the free list management.

   External code should also not assume the version number on nodes is
   monotonically increasing.  We reuse the version number when we
   reuse an SSA_NAME expression.  This helps keep arrays and bitmaps
   more compact.  */


/* Version numbers with special meanings.  We start allocating new version
   numbers after the special ones.  */
#define UNUSED_NAME_VERSION 0

unsigned int ssa_name_nodes_reused;
unsigned int ssa_name_nodes_created;

#define FREE_SSANAMES(fun) (fun)->gimple_df->free_ssanames
#define FREE_SSANAMES_QUEUE(fun) (fun)->gimple_df->free_ssanames_queue


/* Initialize management of SSA_NAMEs to default SIZE.  If SIZE is
   zero use default.  */

void
init_ssanames (struct function *fn, int size)
{
  if (size < 50)
    size = 50;

  vec_alloc (SSANAMES (fn), size);

  /* Version 0 is special, so reserve the first slot in the table.  Though
     currently unused, we may use version 0 in alias analysis as part of
     the heuristics used to group aliases when the alias sets are too
     large.

     We use vec::quick_push here because we know that SSA_NAMES has at
     least 50 elements reserved in it.  */
  SSANAMES (fn)->quick_push (NULL_TREE);
  FREE_SSANAMES (fn) = NULL;
  FREE_SSANAMES_QUEUE (fn) = NULL;

  fn->gimple_df->ssa_renaming_needed = 0;
  fn->gimple_df->rename_vops = 0;
}

/* Finalize management of SSA_NAMEs.  */

void
fini_ssanames (struct function *fn)
{
  vec_free (SSANAMES (fn));
  vec_free (FREE_SSANAMES (fn));
  vec_free (FREE_SSANAMES_QUEUE (fn));
}

/* Dump some simple statistics regarding the re-use of SSA_NAME nodes.  */

void
ssanames_print_statistics (void)
{
  fprintf (stderr, "SSA_NAME nodes allocated: %u\n", ssa_name_nodes_created);
  fprintf (stderr, "SSA_NAME nodes reused: %u\n", ssa_name_nodes_reused);
}

/* Verify the state of the SSA_NAME lists.

   There must be no duplicates on the free list.
   Every name on the free list must be marked as on the free list.
   Any name on the free list must not appear in the IL.
   No names can be leaked.  */

DEBUG_FUNCTION void
verify_ssaname_freelists (struct function *fun)
{
  if (!gimple_in_ssa_p (fun))
    return;

  auto_bitmap names_in_il;

  /* Walk the entire IL noting every SSA_NAME we see.  */
  basic_block bb;
  FOR_EACH_BB_FN (bb, fun)
    {
      tree t;
      /* First note the result and arguments of PHI nodes.  */
      for (gphi_iterator gsi = gsi_start_phis (bb);
	   !gsi_end_p (gsi);
	   gsi_next (&gsi))
	{
	  gphi *phi = gsi.phi ();
	  t = gimple_phi_result (phi);
	  bitmap_set_bit (names_in_il, SSA_NAME_VERSION (t));

	  for (unsigned int i = 0; i < gimple_phi_num_args (phi); i++)
	    {
	      t = gimple_phi_arg_def (phi, i);
	      if (TREE_CODE (t) == SSA_NAME)
		bitmap_set_bit (names_in_il, SSA_NAME_VERSION (t));
	    }
	}

      /* Then note the operands of each statement.  */
      for (gimple_stmt_iterator gsi = gsi_start_bb (bb);
	   !gsi_end_p (gsi);
	   gsi_next (&gsi))
	{
	  ssa_op_iter iter;
	  gimple *stmt = gsi_stmt (gsi);
	  FOR_EACH_SSA_TREE_OPERAND (t, stmt, iter, SSA_OP_ALL_OPERANDS)
	    bitmap_set_bit (names_in_il, SSA_NAME_VERSION (t));
	}
    }

  /* Now walk the free list noting what we find there and verifying
     there are no duplicates.  */
  auto_bitmap names_in_freelists;
  if (FREE_SSANAMES (fun))
    {
      for (unsigned int i = 0; i < FREE_SSANAMES (fun)->length (); i++)
	{
	  tree t = (*FREE_SSANAMES (fun))[i];

	  /* Verify that the name is marked as being in the free list.  */
	  gcc_assert (SSA_NAME_IN_FREE_LIST (t));

	  /* Verify the name has not already appeared in the free list and
	     note it in the list of names found in the free list.  */
	  gcc_assert (!bitmap_bit_p (names_in_freelists, SSA_NAME_VERSION (t)));
	  bitmap_set_bit (names_in_freelists, SSA_NAME_VERSION (t));
	}
    }

  /* Similarly for the names in the pending free list.  */
  if (FREE_SSANAMES_QUEUE (fun))
    {
      for (unsigned int i = 0; i < FREE_SSANAMES_QUEUE (fun)->length (); i++)
	{
	  tree t = (*FREE_SSANAMES_QUEUE (fun))[i];

	  /* Verify that the name is marked as being in the free list.  */
	  gcc_assert (SSA_NAME_IN_FREE_LIST (t));

	  /* Verify the name has not already appeared in the free list and
	     note it in the list of names found in the free list.  */
	  gcc_assert (!bitmap_bit_p (names_in_freelists, SSA_NAME_VERSION (t)));
	  bitmap_set_bit (names_in_freelists, SSA_NAME_VERSION (t));
	}
    }

  /* If any name appears in both the IL and the freelists, then
     something horrible has happened.  */
  bool intersect_p = bitmap_intersect_p (names_in_il, names_in_freelists);
  gcc_assert (!intersect_p);

  /* Names can be queued up for release if there is an ssa update
     pending.  Pretend we saw them in the IL.  */
  if (names_to_release)
    bitmap_ior_into (names_in_il, names_to_release);

  /* Function splitting can "lose" SSA_NAMEs in an effort to ensure that
     debug/non-debug compilations have the same SSA_NAMEs.  So for each
     lost SSA_NAME, see if it's likely one from that wart.  These will always
     be marked as default definitions.  So we loosely assume that anything
     marked as a default definition isn't leaked by pretending they are
     in the IL.  */
  for (unsigned int i = UNUSED_NAME_VERSION + 1; i < num_ssa_names; i++)
    if (ssa_name (i) && SSA_NAME_IS_DEFAULT_DEF (ssa_name (i)))
      bitmap_set_bit (names_in_il, i);

  unsigned int i;
  bitmap_iterator bi;
  auto_bitmap all_names;
  bitmap_set_range (all_names, UNUSED_NAME_VERSION + 1, num_ssa_names - 1);
  bitmap_ior_into (names_in_il, names_in_freelists);

  /* Any name not mentioned in the IL and not in the feelists
     has been leaked.  */
  EXECUTE_IF_AND_COMPL_IN_BITMAP(all_names, names_in_il,
				 UNUSED_NAME_VERSION + 1, i, bi)
    gcc_assert (!ssa_name (i));
}

/* Move all SSA_NAMEs from FREE_SSA_NAMES_QUEUE to FREE_SSA_NAMES.

   We do not, but should have a mode to verify the state of the SSA_NAMEs
   lists.  In particular at this point every name must be in the IL,
   on the free list or in the queue.  Anything else is an error.  */

void
flush_ssaname_freelist (void)
{
  vec_safe_splice (FREE_SSANAMES (cfun), FREE_SSANAMES_QUEUE (cfun));
  vec_safe_truncate (FREE_SSANAMES_QUEUE (cfun), 0);
}

/* Return an SSA_NAME node for variable VAR defined in statement STMT
   in function FN.  STMT may be an empty statement for artificial
   references (e.g., default definitions created when a variable is
   used without a preceding definition).  If VERISON is not zero then
   allocate the SSA name with that version.  */

tree
make_ssa_name_fn (struct function *fn, tree var, gimple *stmt,
		  unsigned int version)
{
  tree t;
  use_operand_p imm;

  gcc_assert (VAR_P (var)
	      || TREE_CODE (var) == PARM_DECL
	      || TREE_CODE (var) == RESULT_DECL
	      || (TYPE_P (var) && is_gimple_reg_type (var)));

  /* Get the specified SSA name version.  */
  if (version != 0)
    {
      t = make_node (SSA_NAME);
      SSA_NAME_VERSION (t) = version;
      if (version >= SSANAMES (fn)->length ())
	vec_safe_grow_cleared (SSANAMES (fn), version + 1);
      gcc_assert ((*SSANAMES (fn))[version] == NULL);
      (*SSANAMES (fn))[version] = t;
      ssa_name_nodes_created++;
    }
  /* If our free list has an element, then use it.  */
  else if (!vec_safe_is_empty (FREE_SSANAMES (fn)))
    {
      t = FREE_SSANAMES (fn)->pop ();
      ssa_name_nodes_reused++;

      /* The node was cleared out when we put it on the free list, so
	 there is no need to do so again here.  */
      gcc_assert ((*SSANAMES (fn))[SSA_NAME_VERSION (t)] == NULL);
      (*SSANAMES (fn))[SSA_NAME_VERSION (t)] = t;
    }
  else
    {
      t = make_node (SSA_NAME);
      SSA_NAME_VERSION (t) = SSANAMES (fn)->length ();
      vec_safe_push (SSANAMES (fn), t);
      ssa_name_nodes_created++;
    }

  if (TYPE_P (var))
    {
      TREE_TYPE (t) = TYPE_MAIN_VARIANT (var);
      SET_SSA_NAME_VAR_OR_IDENTIFIER (t, NULL_TREE);
    }
  else
    {
      TREE_TYPE (t) = TREE_TYPE (var);
      SET_SSA_NAME_VAR_OR_IDENTIFIER (t, var);
    }
  SSA_NAME_DEF_STMT (t) = stmt;
  if (POINTER_TYPE_P (TREE_TYPE (t)))
    SSA_NAME_PTR_INFO (t) = NULL;
  else
    SSA_NAME_RANGE_INFO (t) = NULL;

  SSA_NAME_IN_FREE_LIST (t) = 0;
  SSA_NAME_IS_DEFAULT_DEF (t) = 0;
  imm = &(SSA_NAME_IMM_USE_NODE (t));
  imm->use = NULL;
  imm->prev = imm;
  imm->next = imm;
  imm->loc.ssa_name = t;

  return t;
}

/* Helper function for set_range_info.

   Store range information RANGE_TYPE, MIN, and MAX to tree ssa_name
   NAME.  */

void
set_range_info_raw (tree name, enum value_range_type range_type,
		    const wide_int_ref &min, const wide_int_ref &max)
{
  gcc_assert (!POINTER_TYPE_P (TREE_TYPE (name)));
  gcc_assert (range_type == VR_RANGE || range_type == VR_ANTI_RANGE);
  irange_storage *ri = SSA_NAME_RANGE_INFO (name);
  unsigned int precision = TYPE_PRECISION (TREE_TYPE (name));

  /* Allocate if not available.  */
  if (ri == NULL)
    {
      ri = irange_storage::ggc_alloc (precision);
      SSA_NAME_RANGE_INFO (name) = ri;
      ri->set_nonzero_bits (wi::shwi (-1, precision));
    }

  signop sign = TYPE_SIGN (TREE_TYPE (name));
  irange local (TREE_TYPE (name),
		wide_int_storage::from (min, precision, sign),
		wide_int_storage::from (max, precision, sign),
		range_type == VR_ANTI_RANGE ? irange::INVERSE : irange::PLAIN);
  ri->set_irange (local);

  /* If it is a range, try to improve nonzero_bits from the min/max.  */
  if (range_type == VR_RANGE)
    {
      wide_int xorv = min ^ max;
      if (xorv != 0)
	xorv = wi::mask (precision - wi::clz (xorv), false, precision);
      ri->set_nonzero_bits (ri->get_nonzero_bits () & (min | xorv));
    }
}

/* Store range information RANGE_TYPE, MIN, and MAX to tree ssa_name
   NAME while making sure we don't store useless range info.  */

void
set_range_info (tree name, enum value_range_type range_type,
		const wide_int_ref &min, const wide_int_ref &max)
{
  gcc_assert (!POINTER_TYPE_P (TREE_TYPE (name)));

  /* A range of the entire domain is really no range at all.  */
  tree type = TREE_TYPE (name);
  if (min == wi::min_value (TYPE_PRECISION (type), TYPE_SIGN (type))
      && max == wi::max_value (TYPE_PRECISION (type), TYPE_SIGN (type)))
    {
      irange_storage *ri = SSA_NAME_RANGE_INFO (name);
      if (ri == NULL)
	return;
      if (ri->get_nonzero_bits () == -1)
	{
	  ggc_free (ri);
	  SSA_NAME_RANGE_INFO (name) = NULL;
	  return;
	}
    }

  set_range_info_raw (name, range_type, min, max);
}


/* If there is range information available for the given ssa_name
   NAME, returns TRUE and sets MIN, MAX accordingly.  */

bool
get_range_info (const_tree name, wide_int *min, wide_int *max)
{
  gcc_assert (!POINTER_TYPE_P (TREE_TYPE (name)));
  gcc_assert (min && max);

  /* Return VR_VARYING for SSA_NAMEs with NULL RANGE_INFO or SSA_NAMEs
     with integral types width > 2 * HOST_BITS_PER_WIDE_INT precision.  */
  if (!SSA_NAME_RANGE_INFO (name)
      // FIXME: ?? Do we need this precision stuff ??
<<<<<<< HEAD
      || (GET_MODE_PRECISION (TYPE_MODE (TREE_TYPE (name)))
=======
      || (GET_MODE_PRECISION (SCALAR_INT_TYPE_MODE (TREE_TYPE (name)))
>>>>>>> 6d236d15
	  > 2 * HOST_BITS_PER_WIDE_INT))
    return false;

  irange ri (name);
  gcc_assert (ri.valid_p ());
  *min = ri.lower_bound ();
  *max = ri.upper_bound ();
  return true;
}

/* Set nonnull attribute to pointer NAME.  */

void
set_ptr_nonnull (tree name)
{
  gcc_assert (POINTER_TYPE_P (TREE_TYPE (name)));
  struct ptr_info_def *pi = get_ptr_info (name);
  pi->pt.null = 0;
}

/* Return nonnull attribute of pointer NAME.  */
bool
get_ptr_nonnull (const_tree name)
{
  gcc_assert (POINTER_TYPE_P (TREE_TYPE (name)));
  struct ptr_info_def *pi = SSA_NAME_PTR_INFO (name);
  if (pi == NULL)
    return false;
  /* TODO Now pt->null is conservatively set to true in PTA
     analysis. vrp is the only pass (including ipa-vrp)
     that clears pt.null via set_ptr_nonull when it knows
     for sure. PTA will preserves the pt.null value set by VRP.

     When PTA analysis is improved, pt.anything, pt.nonlocal
     and pt.escaped may also has to be considered before
     deciding that pointer cannot point to NULL.  */
  return !pi->pt.null;
}

/* Change non-zero bits bitmask of NAME.  */

void
set_nonzero_bits (tree name, const wide_int &mask)
{
  gcc_assert (!POINTER_TYPE_P (TREE_TYPE (name)));
  if (SSA_NAME_RANGE_INFO (name) == NULL)
    {
      if (mask == -1)
	return;
      set_range_info_raw (name, VR_RANGE,
			  TYPE_MIN_VALUE (TREE_TYPE (name)),
			  TYPE_MAX_VALUE (TREE_TYPE (name)));
    }
  irange_storage *ri = SSA_NAME_RANGE_INFO (name);
  ri->set_nonzero_bits (mask);
}

/* Return a widest_int with potentially non-zero bits in SSA_NAME
   NAME, the constant for INTEGER_CST, or -1 if unknown.  */

wide_int
get_nonzero_bits (const_tree name)
{
  if (TREE_CODE (name) == INTEGER_CST)
    return name;

  /* Use element_precision instead of TYPE_PRECISION so complex and
     vector types get a non-zero precision.  */
  unsigned int precision = element_precision (TREE_TYPE (name));
  if (POINTER_TYPE_P (TREE_TYPE (name)))
    {
      struct ptr_info_def *pi = SSA_NAME_PTR_INFO (name);
      if (pi && pi->align)
	return wi::shwi (-(HOST_WIDE_INT) pi->align
			 | (HOST_WIDE_INT) pi->misalign, precision);
      return wi::shwi (-1, precision);
    }

  irange_storage *ri = SSA_NAME_RANGE_INFO (name);
  if (!ri)
    return wi::shwi (-1, precision);

  return ri->get_nonzero_bits ();
}

/* Return TRUE is OP, an SSA_NAME has a range of values [0..1], false
   otherwise.

   This can be because it is a boolean type, any unsigned integral
   type with a single bit of precision, or has known range of [0..1]
   via VRP analysis.  */

bool
ssa_name_has_boolean_range (tree op)
{
  gcc_assert (TREE_CODE (op) == SSA_NAME);

  /* Boolean types always have a range [0..1].  */
  if (TREE_CODE (TREE_TYPE (op)) == BOOLEAN_TYPE)
    return true;

  /* An integral type with a single bit of precision.  */
  if (INTEGRAL_TYPE_P (TREE_TYPE (op))
      && TYPE_UNSIGNED (TREE_TYPE (op))
      && TYPE_PRECISION (TREE_TYPE (op)) == 1)
    return true;

  /* An integral type with more precision, but the object
     only takes on values [0..1] as determined by VRP
     analysis.  */
  if (INTEGRAL_TYPE_P (TREE_TYPE (op))
      && (TYPE_PRECISION (TREE_TYPE (op)) > 1)
      && wi::eq_p (get_nonzero_bits (op), 1))
    return true;

  return false;
}

/* We no longer need the SSA_NAME expression VAR, release it so that
   it may be reused.

   Note it is assumed that no calls to make_ssa_name will be made
   until all uses of the ssa name are released and that the only
   use of the SSA_NAME expression is to check its SSA_NAME_VAR.  All
   other fields must be assumed clobbered.  */

void
release_ssa_name_fn (struct function *fn, tree var)
{
  if (!var)
    return;

  /* Never release the default definition for a symbol.  It's a
     special SSA name that should always exist once it's created.  */
  if (SSA_NAME_IS_DEFAULT_DEF (var))
    return;

  /* If VAR has been registered for SSA updating, don't remove it.
     After update_ssa has run, the name will be released.  */
  if (name_registered_for_update_p (var))
    {
      release_ssa_name_after_update_ssa (var);
      return;
    }

  /* release_ssa_name can be called multiple times on a single SSA_NAME.
     However, it should only end up on our free list one time.   We
     keep a status bit in the SSA_NAME node itself to indicate it has
     been put on the free list.

     Note that once on the freelist you can not reference the SSA_NAME's
     defining statement.  */
  if (! SSA_NAME_IN_FREE_LIST (var))
    {
      tree saved_ssa_name_var = SSA_NAME_VAR (var);
      int saved_ssa_name_version = SSA_NAME_VERSION (var);
      use_operand_p imm = &(SSA_NAME_IMM_USE_NODE (var));

      if (MAY_HAVE_DEBUG_STMTS)
	insert_debug_temp_for_var_def (NULL, var);

      if (flag_checking)
	verify_imm_links (stderr, var);
      while (imm->next != imm)
	delink_imm_use (imm->next);

      (*SSANAMES (fn))[SSA_NAME_VERSION (var)] = NULL_TREE;
      memset (var, 0, tree_size (var));

      imm->prev = imm;
      imm->next = imm;
      imm->loc.ssa_name = var;

      /* First put back the right tree node so that the tree checking
	 macros do not complain.  */
      TREE_SET_CODE (var, SSA_NAME);

      /* Restore the version number.  */
      SSA_NAME_VERSION (var) = saved_ssa_name_version;

      /* Hopefully this can go away once we have the new incremental
         SSA updating code installed.  */
      SET_SSA_NAME_VAR_OR_IDENTIFIER (var, saved_ssa_name_var);

      /* Note this SSA_NAME is now in the first list.  */
      SSA_NAME_IN_FREE_LIST (var) = 1;

      /* And finally queue it so that it will be put on the free list.  */
      vec_safe_push (FREE_SSANAMES_QUEUE (fn), var);
    }
}

/* If the alignment of the pointer described by PI is known, return true and
   store the alignment and the deviation from it into *ALIGNP and *MISALIGNP
   respectively.  Otherwise return false.  */

bool
get_ptr_info_alignment (struct ptr_info_def *pi, unsigned int *alignp,
			unsigned int *misalignp)
{
  if (pi->align)
    {
      *alignp = pi->align;
      *misalignp = pi->misalign;
      return true;
    }
  else
    return false;
}

/* State that the pointer described by PI has unknown alignment.  */

void
mark_ptr_info_alignment_unknown (struct ptr_info_def *pi)
{
  pi->align = 0;
  pi->misalign = 0;
}

/* Store the power-of-two byte alignment and the deviation from that
   alignment of pointer described by PI to ALIOGN and MISALIGN
   respectively.  */

void
set_ptr_info_alignment (struct ptr_info_def *pi, unsigned int align,
			    unsigned int misalign)
{
  gcc_checking_assert (align != 0);
  gcc_assert ((align & (align - 1)) == 0);
  gcc_assert ((misalign & ~(align - 1)) == 0);

  pi->align = align;
  pi->misalign = misalign;
}

/* If pointer described by PI has known alignment, increase its known
   misalignment by INCREMENT modulo its current alignment.  */

void
adjust_ptr_info_misalignment (struct ptr_info_def *pi,
			      unsigned int increment)
{
  if (pi->align != 0)
    {
      pi->misalign += increment;
      pi->misalign &= (pi->align - 1);
    }
}

/* Return the alias information associated with pointer T.  It creates a
   new instance if none existed.  */

struct ptr_info_def *
get_ptr_info (tree t)
{
  struct ptr_info_def *pi;

  gcc_assert (POINTER_TYPE_P (TREE_TYPE (t)));

  pi = SSA_NAME_PTR_INFO (t);
  if (pi == NULL)
    {
      pi = ggc_cleared_alloc<ptr_info_def> ();
      pt_solution_reset (&pi->pt);
      mark_ptr_info_alignment_unknown (pi);
      SSA_NAME_PTR_INFO (t) = pi;
    }

  return pi;
}


/* Creates a new SSA name using the template NAME tobe defined by
   statement STMT in function FN.  */

tree
copy_ssa_name_fn (struct function *fn, tree name, gimple *stmt)
{
  tree new_name;

  if (SSA_NAME_VAR (name))
    new_name = make_ssa_name_fn (fn, SSA_NAME_VAR (name), stmt);
  else
    {
      new_name = make_ssa_name_fn (fn, TREE_TYPE (name), stmt);
      SET_SSA_NAME_VAR_OR_IDENTIFIER (new_name, SSA_NAME_IDENTIFIER (name));
    }

  return new_name;
}


/* Creates a duplicate of the ptr_info_def at PTR_INFO for use by
   the SSA name NAME.  */

void
duplicate_ssa_name_ptr_info (tree name, struct ptr_info_def *ptr_info)
{
  struct ptr_info_def *new_ptr_info;

  gcc_assert (POINTER_TYPE_P (TREE_TYPE (name)));
  gcc_assert (!SSA_NAME_PTR_INFO (name));

  if (!ptr_info)
    return;

  new_ptr_info = ggc_alloc<ptr_info_def> ();
  *new_ptr_info = *ptr_info;

  SSA_NAME_PTR_INFO (name) = new_ptr_info;
}

/* Creates a duplicate of the range info at OLD_RANGE_INFO for use by the
   SSA name NAME.  */
void
duplicate_ssa_name_range_info (tree name, irange_storage *old_range_info,
			       tree old_type)
{
  gcc_assert (!POINTER_TYPE_P (TREE_TYPE (name)));
  gcc_assert (!SSA_NAME_RANGE_INFO (name));

  if (!old_range_info)
    return;

  unsigned int precision = TYPE_PRECISION (TREE_TYPE (name));
  irange_storage *new_range_info = irange_storage::ggc_alloc (precision);
  SSA_NAME_RANGE_INFO (name) = new_range_info;
  /* If NAME was created with copy_ssa_name_fn(), we may have gotten
     the TYPE_MAIN_VARIANT for the original type, which may be a
     different typedef of the original type.  If so, convert the range
     to be consistent.

     NOTE: I have also seen tree-ssa-pre.c copy the range of an
     'unsigned long long' onto the range of a 'unsigned long'.  So the
     two types are not necessarily of the same size.  */
  if (TREE_TYPE (name) != old_type)
    {
      irange ir (old_range_info, old_type);
      ir.cast (TREE_TYPE (name));
      new_range_info->set_irange (ir);
      new_range_info->set_nonzero_bits (old_range_info->get_nonzero_bits ());
      return;
    }
  memcpy (new_range_info, old_range_info, irange_storage::size (precision));
}



/* Creates a duplicate of a ssa name NAME tobe defined by statement STMT
   in function FN.  */

tree
duplicate_ssa_name_fn (struct function *fn, tree name, gimple *stmt)
{
  tree new_name = copy_ssa_name_fn (fn, name, stmt);
  if (POINTER_TYPE_P (TREE_TYPE (name)))
    {
      struct ptr_info_def *old_ptr_info = SSA_NAME_PTR_INFO (name);

      if (old_ptr_info)
	duplicate_ssa_name_ptr_info (new_name, old_ptr_info);
    }
  else
    {
      irange_storage *old_range_info = SSA_NAME_RANGE_INFO (name);

      if (old_range_info)
	duplicate_ssa_name_range_info (new_name,
				       old_range_info, TREE_TYPE (name));
    }

  return new_name;
}


/* Reset all flow sensitive data on NAME such as range-info, nonzero
   bits and alignment.  */

void
reset_flow_sensitive_info (tree name)
{
  if (POINTER_TYPE_P (TREE_TYPE (name)))
    {
      /* points-to info is not flow-sensitive.  */
      if (SSA_NAME_PTR_INFO (name))
	mark_ptr_info_alignment_unknown (SSA_NAME_PTR_INFO (name));
    }
  else
    SSA_NAME_RANGE_INFO (name) = NULL;
}

/* Clear all flow sensitive data from all statements and PHI definitions
   in BB.  */

void
reset_flow_sensitive_info_in_bb (basic_block bb)
{
  for (gimple_stmt_iterator gsi = gsi_start_bb (bb); !gsi_end_p (gsi);
       gsi_next (&gsi))
    {
      gimple *stmt = gsi_stmt (gsi);
      ssa_op_iter i;
      tree op;
      FOR_EACH_SSA_TREE_OPERAND (op, stmt, i, SSA_OP_DEF)
	reset_flow_sensitive_info (op);
    }

  for (gphi_iterator gsi = gsi_start_phis (bb); !gsi_end_p (gsi);
       gsi_next (&gsi))
    {
      tree phi_def = gimple_phi_result (gsi.phi ());
      reset_flow_sensitive_info (phi_def);
    }
}

/* Release all the SSA_NAMEs created by STMT.  */

void
release_defs (gimple *stmt)
{
  tree def;
  ssa_op_iter iter;

  FOR_EACH_SSA_TREE_OPERAND (def, stmt, iter, SSA_OP_ALL_DEFS)
    if (TREE_CODE (def) == SSA_NAME)
      release_ssa_name (def);
}


/* Replace the symbol associated with SSA_NAME with SYM.  */

void
replace_ssa_name_symbol (tree ssa_name, tree sym)
{
  SET_SSA_NAME_VAR_OR_IDENTIFIER (ssa_name, sym);
  TREE_TYPE (ssa_name) = TREE_TYPE (sym);
}

/* Release the vector of free SSA_NAMEs and compact the vector of SSA_NAMEs
   that are live.  */

static void
release_free_names_and_compact_live_names (function *fun)
{
  unsigned i, j;
  int n = vec_safe_length (FREE_SSANAMES (fun));

  /* Now release the freelist.  */
  vec_free (FREE_SSANAMES (fun));

  /* And compact the SSA number space.  We make sure to not change the
     relative order of SSA versions.  */
  for (i = 1, j = 1; i < fun->gimple_df->ssa_names->length (); ++i)
    {
      tree name = ssa_name (i);
      if (name)
	{
	  if (i != j)
	    {
	      SSA_NAME_VERSION (name) = j;
	      (*fun->gimple_df->ssa_names)[j] = name;
	    }
	  j++;
	}
    }
  fun->gimple_df->ssa_names->truncate (j);

  statistics_counter_event (fun, "SSA names released", n);
  statistics_counter_event (fun, "SSA name holes removed", i - j);
  if (dump_file)
    fprintf (dump_file, "Released %i names, %.2f%%, removed %i holes\n",
	     n, n * 100.0 / num_ssa_names, i - j);
}

/* Return SSA names that are unused to GGC memory and compact the SSA
   version namespace.  This is used to keep footprint of compiler during
   interprocedural optimization.  */

namespace {

const pass_data pass_data_release_ssa_names =
{
  GIMPLE_PASS, /* type */
  "release_ssa", /* name */
  OPTGROUP_NONE, /* optinfo_flags */
  TV_TREE_SSA_OTHER, /* tv_id */
  PROP_ssa, /* properties_required */
  0, /* properties_provided */
  0, /* properties_destroyed */
  TODO_remove_unused_locals, /* todo_flags_start */
  0, /* todo_flags_finish */
};

class pass_release_ssa_names : public gimple_opt_pass
{
public:
  pass_release_ssa_names (gcc::context *ctxt)
    : gimple_opt_pass (pass_data_release_ssa_names, ctxt)
  {}

  /* opt_pass methods: */
  virtual unsigned int execute (function *);

}; // class pass_release_ssa_names

unsigned int
pass_release_ssa_names::execute (function *fun)
{
  release_free_names_and_compact_live_names (fun);
  return 0;
}

} // anon namespace

gimple_opt_pass *
make_pass_release_ssa_names (gcc::context *ctxt)
{
  return new pass_release_ssa_names (ctxt);
}<|MERGE_RESOLUTION|>--- conflicted
+++ resolved
@@ -401,11 +401,7 @@
      with integral types width > 2 * HOST_BITS_PER_WIDE_INT precision.  */
   if (!SSA_NAME_RANGE_INFO (name)
       // FIXME: ?? Do we need this precision stuff ??
-<<<<<<< HEAD
-      || (GET_MODE_PRECISION (TYPE_MODE (TREE_TYPE (name)))
-=======
       || (GET_MODE_PRECISION (SCALAR_INT_TYPE_MODE (TREE_TYPE (name)))
->>>>>>> 6d236d15
 	  > 2 * HOST_BITS_PER_WIDE_INT))
     return false;
 
