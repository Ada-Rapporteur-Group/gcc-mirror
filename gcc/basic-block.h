/* Define control flow data structures for the CFG.
   Copyright (C) 1987, 1997, 1998, 1999, 2000, 2001, 2002, 2003, 2004,
   2005, 2006, 2007, 2008, 2009, 2010 Free Software Foundation, Inc.

This file is part of GCC.

GCC is free software; you can redistribute it and/or modify it under
the terms of the GNU General Public License as published by the Free
Software Foundation; either version 3, or (at your option) any later
version.

GCC is distributed in the hope that it will be useful, but WITHOUT ANY
WARRANTY; without even the implied warranty of MERCHANTABILITY or
FITNESS FOR A PARTICULAR PURPOSE.  See the GNU General Public License
for more details.

You should have received a copy of the GNU General Public License
along with GCC; see the file COPYING3.  If not see
<http://www.gnu.org/licenses/>.  */

#ifndef GCC_BASIC_BLOCK_H
#define GCC_BASIC_BLOCK_H

#include "predict.h"
#include "vec.h"
#include "function.h"

/* Type we use to hold basic block counters.  Should be at least
   64bit.  Although a counter cannot be negative, we use a signed
   type, because erroneous negative counts can be generated when the
   flow graph is manipulated by various optimizations.  A signed type
   makes those easy to detect.  */
typedef HOST_WIDEST_INT gcov_type;

/* Control flow edge information.  */
struct GTY(()) edge_def {
  /* The two blocks at the ends of the edge.  */
  struct basic_block_def *src;
  struct basic_block_def *dest;

  /* Instructions queued on the edge.  */
  union edge_def_insns {
    gimple_seq GTY ((tag ("true"))) g;
    rtx GTY ((tag ("false"))) r;
  } GTY ((desc ("current_ir_type () == IR_GIMPLE"))) insns;

  /* Auxiliary info specific to a pass.  */
  PTR GTY ((skip (""))) aux;

  /* Location of any goto implicit in the edge and associated BLOCK.  */
  tree goto_block;
  location_t goto_locus;

  /* The index number corresponding to this edge in the edge vector
     dest->preds.  */
  unsigned int dest_idx;

  int flags;			/* see EDGE_* below  */
  int probability;		/* biased by REG_BR_PROB_BASE */
  gcov_type count;		/* Expected number of executions calculated
				   in profile.c  */
};

DEF_VEC_P(edge);
DEF_VEC_ALLOC_P(edge,gc);
DEF_VEC_ALLOC_P(edge,heap);

#define EDGE_FALLTHRU		1	/* 'Straight line' flow */
#define EDGE_ABNORMAL		2	/* Strange flow, like computed
					   label, or eh */
#define EDGE_ABNORMAL_CALL	4	/* Call with abnormal exit
					   like an exception, or sibcall */
#define EDGE_EH			8	/* Exception throw */
#define EDGE_FAKE		16	/* Not a real edge (profile.c) */
#define EDGE_DFS_BACK		32	/* A backwards edge */
#define EDGE_CAN_FALLTHRU	64	/* Candidate for straight line
					   flow.  */
#define EDGE_IRREDUCIBLE_LOOP	128	/* Part of irreducible loop.  */
#define EDGE_SIBCALL		256	/* Edge from sibcall to exit.  */
#define EDGE_LOOP_EXIT		512	/* Exit of a loop.  */
#define EDGE_TRUE_VALUE		1024	/* Edge taken when controlling
					   predicate is nonzero.  */
#define EDGE_FALSE_VALUE	2048	/* Edge taken when controlling
					   predicate is zero.  */
#define EDGE_EXECUTABLE		4096	/* Edge is executable.  Only
					   valid during SSA-CCP.  */
#define EDGE_CROSSING		8192    /* Edge crosses between hot
					   and cold sections, when we
					   do partitioning.  */
#define EDGE_ALL_FLAGS	       16383

#define EDGE_COMPLEX	(EDGE_ABNORMAL | EDGE_ABNORMAL_CALL | EDGE_EH)

/* Counter summary from the last set of coverage counts read by
   profile.c.  */
extern const struct gcov_ctr_summary *profile_info;

/* Declared in cfgloop.h.  */
struct loop;

/* Declared in tree-flow.h.  */
struct rtl_bb_info;

/* A basic block is a sequence of instructions with only entry and
   only one exit.  If any one of the instructions are executed, they
   will all be executed, and in sequence from first to last.

   There may be COND_EXEC instructions in the basic block.  The
   COND_EXEC *instructions* will be executed -- but if the condition
   is false the conditionally executed *expressions* will of course
   not be executed.  We don't consider the conditionally executed
   expression (which might have side-effects) to be in a separate
   basic block because the program counter will always be at the same
   location after the COND_EXEC instruction, regardless of whether the
   condition is true or not.

   Basic blocks need not start with a label nor end with a jump insn.
   For example, a previous basic block may just "conditionally fall"
   into the succeeding basic block, and the last basic block need not
   end with a jump insn.  Block 0 is a descendant of the entry block.

   A basic block beginning with two labels cannot have notes between
   the labels.

   Data for jump tables are stored in jump_insns that occur in no
   basic block even though these insns can follow or precede insns in
   basic blocks.  */

/* Basic block information indexed by block number.  */
struct GTY((chain_next ("%h.next_bb"), chain_prev ("%h.prev_bb"))) basic_block_def {
  /* The edges into and out of the block.  */
  VEC(edge,gc) *preds;
  VEC(edge,gc) *succs;

  /* Auxiliary info specific to a pass.  */
  PTR GTY ((skip (""))) aux;

  /* Innermost loop containing the block.  */
  struct loop *loop_father;

  /* The dominance and postdominance information node.  */
  struct et_node * GTY ((skip (""))) dom[2];

  /* Previous and next blocks in the chain.  */
  struct basic_block_def *prev_bb;
  struct basic_block_def *next_bb;

  union basic_block_il_dependent {
      struct gimple_bb_info * GTY ((tag ("0"))) gimple;
      struct rtl_bb_info * GTY ((tag ("1"))) rtl;
    } GTY ((desc ("((%1.flags & BB_RTL) != 0)"))) il;

  /* Expected number of executions: calculated in profile.c.  */
  gcov_type count;

  /* The index of this block.  */
  int index;

  /* The loop depth of this block.  */
  int loop_depth;

  /* Expected frequency.  Normalized to be in range 0 to BB_FREQ_MAX.  */
  int frequency;

  /* The discriminator for this block.  */
  int discriminator;

  /* Various flags.  See BB_* below.  */
  int flags;
};

struct GTY(()) rtl_bb_info {
  /* The first and last insns of the block.  */
  rtx head_;
  rtx end_;

  /* In CFGlayout mode points to insn notes/jumptables to be placed just before
     and after the block.   */
  rtx header;
  rtx footer;

  /* This field is used by the bb-reorder and tracer passes.  */
  int visited;
};

struct GTY(()) gimple_bb_info {
  /* Sequence of statements in this block.  */
  gimple_seq seq;

  /* PHI nodes for this block.  */
  gimple_seq phi_nodes;
};

DEF_VEC_P(basic_block);
DEF_VEC_ALLOC_P(basic_block,gc);
DEF_VEC_ALLOC_P(basic_block,heap);

#define BB_FREQ_MAX 10000

/* Masks for basic_block.flags.

   BB_HOT_PARTITION and BB_COLD_PARTITION should be preserved throughout
   the compilation, so they are never cleared.

   All other flags may be cleared by clear_bb_flags().  It is generally
   a bad idea to rely on any flags being up-to-date.  */

enum bb_flags
{
  /* Only set on blocks that have just been created by create_bb.  */
  BB_NEW = 1 << 0,

  /* Set by find_unreachable_blocks.  Do not rely on this being set in any
     pass.  */
  BB_REACHABLE = 1 << 1,

  /* Set for blocks in an irreducible loop by loop analysis.  */
  BB_IRREDUCIBLE_LOOP = 1 << 2,

  /* Set on blocks that may actually not be single-entry single-exit block.  */
  BB_SUPERBLOCK = 1 << 3,

  /* Set on basic blocks that the scheduler should not touch.  This is used
     by SMS to prevent other schedulers from messing with the loop schedule.  */
  BB_DISABLE_SCHEDULE = 1 << 4,

  /* Set on blocks that should be put in a hot section.  */
  BB_HOT_PARTITION = 1 << 5,

  /* Set on blocks that should be put in a cold section.  */
  BB_COLD_PARTITION = 1 << 6,

  /* Set on block that was duplicated.  */
  BB_DUPLICATED = 1 << 7,

  /* Set if the label at the top of this block is the target of a non-local goto.  */
  BB_NON_LOCAL_GOTO_TARGET = 1 << 8,

  /* Set on blocks that are in RTL format.  */
  BB_RTL = 1 << 9 ,

  /* Set on blocks that are forwarder blocks.
     Only used in cfgcleanup.c.  */
  BB_FORWARDER_BLOCK = 1 << 10,

  /* Set on blocks that cannot be threaded through.
     Only used in cfgcleanup.c.  */
  BB_NONTHREADABLE_BLOCK = 1 << 11,

  /* Set on blocks that were modified in some way.  This bit is set in
     df_set_bb_dirty, but not cleared by df_analyze, so it can be used
     to test whether a block has been modified prior to a df_analyze
     call.  */
  BB_MODIFIED = 1 << 12
};

/* Dummy flag for convenience in the hot/cold partitioning code.  */
#define BB_UNPARTITIONED	0

/* Partitions, to be used when partitioning hot and cold basic blocks into
   separate sections.  */
#define BB_PARTITION(bb) ((bb)->flags & (BB_HOT_PARTITION|BB_COLD_PARTITION))
#define BB_SET_PARTITION(bb, part) do {					\
  basic_block bb_ = (bb);						\
  bb_->flags = ((bb_->flags & ~(BB_HOT_PARTITION|BB_COLD_PARTITION))	\
		| (part));						\
} while (0)

#define BB_COPY_PARTITION(dstbb, srcbb) \
  BB_SET_PARTITION (dstbb, BB_PARTITION (srcbb))

/* State of dominance information.  */

enum dom_state
{
  DOM_NONE,		/* Not computed at all.  */
  DOM_NO_FAST_QUERY,	/* The data is OK, but the fast query data are not usable.  */
  DOM_OK		/* Everything is ok.  */
};

/* What sort of profiling information we have.  */
enum profile_status_d
{
  PROFILE_ABSENT,
  PROFILE_GUESSED,
  PROFILE_READ
};

/* A structure to group all the per-function control flow graph data.
   The x_* prefixing is necessary because otherwise references to the
   fields of this struct are interpreted as the defines for backward
   source compatibility following the definition of this struct.  */
struct GTY(()) control_flow_graph {
  /* Block pointers for the exit and entry of a function.
     These are always the head and tail of the basic block list.  */
  basic_block x_entry_block_ptr;
  basic_block x_exit_block_ptr;

  /* Index by basic block number, get basic block struct info.  */
  VEC(basic_block,gc) *x_basic_block_info;

  /* Number of basic blocks in this flow graph.  */
  int x_n_basic_blocks;

  /* Number of edges in this flow graph.  */
  int x_n_edges;

  /* The first free basic block number.  */
  int x_last_basic_block;

  /* UIDs for LABEL_DECLs.  */
  int last_label_uid;

  /* Mapping of labels to their associated blocks.  At present
     only used for the gimple CFG.  */
  VEC(basic_block,gc) *x_label_to_block_map;

  enum profile_status_d x_profile_status;

  /* Whether the dominators and the postdominators are available.  */
  enum dom_state x_dom_computed[2];

  /* Number of basic blocks in the dominance tree.  */
  unsigned x_n_bbs_in_dom_tree[2];

  /* Maximal number of entities in the single jumptable.  Used to estimate
     final flowgraph size.  */
  int max_jumptable_ents;
};

/* Defines for accessing the fields of the CFG structure for function FN.  */
#define ENTRY_BLOCK_PTR_FOR_FUNCTION(FN)     ((FN)->cfg->x_entry_block_ptr)
#define EXIT_BLOCK_PTR_FOR_FUNCTION(FN)	     ((FN)->cfg->x_exit_block_ptr)
#define basic_block_info_for_function(FN)    ((FN)->cfg->x_basic_block_info)
#define n_basic_blocks_for_function(FN)	     ((FN)->cfg->x_n_basic_blocks)
#define n_edges_for_function(FN)	     ((FN)->cfg->x_n_edges)
#define last_basic_block_for_function(FN)    ((FN)->cfg->x_last_basic_block)
#define label_to_block_map_for_function(FN)  ((FN)->cfg->x_label_to_block_map)
#define profile_status_for_function(FN)	     ((FN)->cfg->x_profile_status)

#define BASIC_BLOCK_FOR_FUNCTION(FN,N) \
  (VEC_index (basic_block, basic_block_info_for_function(FN), (N)))
#define SET_BASIC_BLOCK_FOR_FUNCTION(FN,N,BB) \
  (VEC_replace (basic_block, basic_block_info_for_function(FN), (N), (BB)))

/* Defines for textual backward source compatibility.  */
#define ENTRY_BLOCK_PTR		(cfun->cfg->x_entry_block_ptr)
#define EXIT_BLOCK_PTR		(cfun->cfg->x_exit_block_ptr)
#define basic_block_info	(cfun->cfg->x_basic_block_info)
#define n_basic_blocks		(cfun->cfg->x_n_basic_blocks)
#define n_edges			(cfun->cfg->x_n_edges)
#define last_basic_block	(cfun->cfg->x_last_basic_block)
#define label_to_block_map	(cfun->cfg->x_label_to_block_map)
#define profile_status		(cfun->cfg->x_profile_status)

#define BASIC_BLOCK(N)		(VEC_index (basic_block, basic_block_info, (N)))
#define SET_BASIC_BLOCK(N,BB)	(VEC_replace (basic_block, basic_block_info, (N), (BB)))

/* For iterating over basic blocks.  */
#define FOR_BB_BETWEEN(BB, FROM, TO, DIR) \
  for (BB = FROM; BB != TO; BB = BB->DIR)

#define FOR_EACH_BB_FN(BB, FN) \
  FOR_BB_BETWEEN (BB, (FN)->cfg->x_entry_block_ptr->next_bb, (FN)->cfg->x_exit_block_ptr, next_bb)

#define FOR_EACH_BB(BB) FOR_EACH_BB_FN (BB, cfun)

#define FOR_EACH_BB_REVERSE_FN(BB, FN) \
  FOR_BB_BETWEEN (BB, (FN)->cfg->x_exit_block_ptr->prev_bb, (FN)->cfg->x_entry_block_ptr, prev_bb)

#define FOR_EACH_BB_REVERSE(BB) FOR_EACH_BB_REVERSE_FN(BB, cfun)

/* For iterating over insns in basic block.  */
#define FOR_BB_INSNS(BB, INSN)			\
  for ((INSN) = BB_HEAD (BB);			\
       (INSN) && (INSN) != NEXT_INSN (BB_END (BB));	\
       (INSN) = NEXT_INSN (INSN))

/* For iterating over insns in basic block when we might remove the
   current insn.  */
#define FOR_BB_INSNS_SAFE(BB, INSN, CURR)			\
  for ((INSN) = BB_HEAD (BB), (CURR) = (INSN) ? NEXT_INSN ((INSN)): NULL;	\
       (INSN) && (INSN) != NEXT_INSN (BB_END (BB));	\
       (INSN) = (CURR), (CURR) = (INSN) ? NEXT_INSN ((INSN)) : NULL)

#define FOR_BB_INSNS_REVERSE(BB, INSN)		\
  for ((INSN) = BB_END (BB);			\
       (INSN) && (INSN) != PREV_INSN (BB_HEAD (BB));	\
       (INSN) = PREV_INSN (INSN))

#define FOR_BB_INSNS_REVERSE_SAFE(BB, INSN, CURR)	\
  for ((INSN) = BB_END (BB),(CURR) = (INSN) ? PREV_INSN ((INSN)) : NULL;	\
       (INSN) && (INSN) != PREV_INSN (BB_HEAD (BB));	\
       (INSN) = (CURR), (CURR) = (INSN) ? PREV_INSN ((INSN)) : NULL)

/* Cycles through _all_ basic blocks, even the fake ones (entry and
   exit block).  */

#define FOR_ALL_BB(BB) \
  for (BB = ENTRY_BLOCK_PTR; BB; BB = BB->next_bb)

#define FOR_ALL_BB_FN(BB, FN) \
  for (BB = ENTRY_BLOCK_PTR_FOR_FUNCTION (FN); BB; BB = BB->next_bb)


/* Stuff for recording basic block info.  */

#define BB_HEAD(B)      (B)->il.rtl->head_
#define BB_END(B)       (B)->il.rtl->end_

/* Special block numbers [markers] for entry and exit.
   Neither of them is supposed to hold actual statements.  */
#define ENTRY_BLOCK (0)
#define EXIT_BLOCK (1)

/* The two blocks that are always in the cfg.  */
#define NUM_FIXED_BLOCKS (2)

#define set_block_for_insn(INSN, BB)  (BLOCK_FOR_INSN (INSN) = BB)

extern void compute_bb_for_insn (void);
extern unsigned int free_bb_for_insn (void);
extern void update_bb_for_insn (basic_block);

extern void insert_insn_on_edge (rtx, edge);
basic_block split_edge_and_insert (edge, rtx);

extern void commit_one_edge_insertion (edge e);
extern void commit_edge_insertions (void);

extern void remove_fake_edges (void);
extern void remove_fake_exit_edges (void);
extern void add_noreturn_fake_exit_edges (void);
extern void connect_infinite_loops_to_exit (void);
extern edge unchecked_make_edge (basic_block, basic_block, int);
extern edge cached_make_edge (sbitmap, basic_block, basic_block, int);
extern edge make_edge (basic_block, basic_block, int);
extern edge make_single_succ_edge (basic_block, basic_block, int);
extern void remove_edge_raw (edge);
extern void redirect_edge_succ (edge, basic_block);
extern edge redirect_edge_succ_nodup (edge, basic_block);
extern void redirect_edge_pred (edge, basic_block);
extern basic_block create_basic_block_structure (rtx, rtx, rtx, basic_block);
extern void clear_bb_flags (void);
extern int post_order_compute (int *, bool, bool);
extern int inverted_post_order_compute (int *);
extern int pre_and_rev_post_order_compute (int *, int *, bool);
extern int dfs_enumerate_from (basic_block, int,
			       bool (*)(const_basic_block, const void *),
			       basic_block *, int, const void *);
extern void compute_dominance_frontiers (struct bitmap_head_def *);
extern bitmap compute_idf (bitmap, struct bitmap_head_def *);
extern void dump_bb_info (basic_block, bool, bool, int, const char *, FILE *);
extern void dump_edge_info (FILE *, edge, int);
extern void brief_dump_cfg (FILE *);
extern void clear_edges (void);
extern void scale_bbs_frequencies_int (basic_block *, int, int, int);
extern void scale_bbs_frequencies_gcov_type (basic_block *, int, gcov_type,
					     gcov_type);

/* Structure to group all of the information to process IF-THEN and
   IF-THEN-ELSE blocks for the conditional execution support.  This
   needs to be in a public file in case the IFCVT macros call
   functions passing the ce_if_block data structure.  */

typedef struct ce_if_block
{
  basic_block test_bb;			/* First test block.  */
  basic_block then_bb;			/* THEN block.  */
  basic_block else_bb;			/* ELSE block or NULL.  */
  basic_block join_bb;			/* Join THEN/ELSE blocks.  */
  basic_block last_test_bb;		/* Last bb to hold && or || tests.  */
  int num_multiple_test_blocks;		/* # of && and || basic blocks.  */
  int num_and_and_blocks;		/* # of && blocks.  */
  int num_or_or_blocks;			/* # of || blocks.  */
  int num_multiple_test_insns;		/* # of insns in && and || blocks.  */
  int and_and_p;			/* Complex test is &&.  */
  int num_then_insns;			/* # of insns in THEN block.  */
  int num_else_insns;			/* # of insns in ELSE block.  */
  int pass;				/* Pass number.  */

#ifdef IFCVT_EXTRA_FIELDS
  IFCVT_EXTRA_FIELDS			/* Any machine dependent fields.  */
#endif

} ce_if_block_t;

/* This structure maintains an edge list vector.  */
struct edge_list
{
  int num_blocks;
  int num_edges;
  edge *index_to_edge;
};

/* The base value for branch probability notes and edge probabilities.  */
#define REG_BR_PROB_BASE  10000

/* This is the value which indicates no edge is present.  */
#define EDGE_INDEX_NO_EDGE	-1

/* EDGE_INDEX returns an integer index for an edge, or EDGE_INDEX_NO_EDGE
   if there is no edge between the 2 basic blocks.  */
#define EDGE_INDEX(el, pred, succ) (find_edge_index ((el), (pred), (succ)))

/* INDEX_EDGE_PRED_BB and INDEX_EDGE_SUCC_BB return a pointer to the basic
   block which is either the pred or succ end of the indexed edge.  */
#define INDEX_EDGE_PRED_BB(el, index)	((el)->index_to_edge[(index)]->src)
#define INDEX_EDGE_SUCC_BB(el, index)	((el)->index_to_edge[(index)]->dest)

/* INDEX_EDGE returns a pointer to the edge.  */
#define INDEX_EDGE(el, index)           ((el)->index_to_edge[(index)])

/* Number of edges in the compressed edge list.  */
#define NUM_EDGES(el)			((el)->num_edges)

/* BB is assumed to contain conditional jump.  Return the fallthru edge.  */
#define FALLTHRU_EDGE(bb)		(EDGE_SUCC ((bb), 0)->flags & EDGE_FALLTHRU \
					 ? EDGE_SUCC ((bb), 0) : EDGE_SUCC ((bb), 1))

/* BB is assumed to contain conditional jump.  Return the branch edge.  */
#define BRANCH_EDGE(bb)			(EDGE_SUCC ((bb), 0)->flags & EDGE_FALLTHRU \
					 ? EDGE_SUCC ((bb), 1) : EDGE_SUCC ((bb), 0))

/* Return expected execution frequency of the edge E.  */
#define EDGE_FREQUENCY(e)		(((e)->src->frequency \
					  * (e)->probability \
					  + REG_BR_PROB_BASE / 2) \
					 / REG_BR_PROB_BASE)

/* Return nonzero if edge is critical.  */
#define EDGE_CRITICAL_P(e)		(EDGE_COUNT ((e)->src->succs) >= 2 \
					 && EDGE_COUNT ((e)->dest->preds) >= 2)

#define EDGE_COUNT(ev)			VEC_length (edge, (ev))
#define EDGE_I(ev,i)			VEC_index  (edge, (ev), (i))
#define EDGE_PRED(bb,i)			VEC_index  (edge, (bb)->preds, (i))
#define EDGE_SUCC(bb,i)			VEC_index  (edge, (bb)->succs, (i))

/* Returns true if BB has precisely one successor.  */

static inline bool
single_succ_p (const_basic_block bb)
{
  return EDGE_COUNT (bb->succs) == 1;
}

/* Returns true if BB has precisely one predecessor.  */

static inline bool
single_pred_p (const_basic_block bb)
{
  return EDGE_COUNT (bb->preds) == 1;
}

/* Returns the single successor edge of basic block BB.  Aborts if
   BB does not have exactly one successor.  */

static inline edge
single_succ_edge (const_basic_block bb)
{
<<<<<<< HEAD
#ifdef ENABLE_CHECKING
  gcc_assert (single_succ_p (bb));
#endif
=======
  gcc_checking_assert (single_succ_p (bb));
>>>>>>> 03d20231
  return EDGE_SUCC (bb, 0);
}

/* Returns the single predecessor edge of basic block BB.  Aborts
   if BB does not have exactly one predecessor.  */

static inline edge
single_pred_edge (const_basic_block bb)
{
<<<<<<< HEAD
#ifdef ENABLE_CHECKING
  gcc_assert (single_pred_p (bb));
#endif
=======
  gcc_checking_assert (single_pred_p (bb));
>>>>>>> 03d20231
  return EDGE_PRED (bb, 0);
}

/* Returns the single successor block of basic block BB.  Aborts
   if BB does not have exactly one successor.  */

static inline basic_block
single_succ (const_basic_block bb)
{
  return single_succ_edge (bb)->dest;
}

/* Returns the single predecessor block of basic block BB.  Aborts
   if BB does not have exactly one predecessor.*/

static inline basic_block
single_pred (const_basic_block bb)
{
  return single_pred_edge (bb)->src;
}

/* Iterator object for edges.  */

typedef struct {
  unsigned index;
  VEC(edge,gc) **container;
} edge_iterator;

static inline VEC(edge,gc) *
ei_container (edge_iterator i)
{
<<<<<<< HEAD
#ifdef ENABLE_CHECKING
  gcc_assert (i.container);
#endif
=======
  gcc_checking_assert (i.container);
>>>>>>> 03d20231
  return *i.container;
}

#define ei_start(iter) ei_start_1 (&(iter))
#define ei_last(iter) ei_last_1 (&(iter))

/* Return an iterator pointing to the start of an edge vector.  */
static inline edge_iterator
ei_start_1 (VEC(edge,gc) **ev)
{
  edge_iterator i;

  i.index = 0;
  i.container = ev;

  return i;
}

/* Return an iterator pointing to the last element of an edge
   vector.  */
static inline edge_iterator
ei_last_1 (VEC(edge,gc) **ev)
{
  edge_iterator i;

  i.index = EDGE_COUNT (*ev) - 1;
  i.container = ev;

  return i;
}

/* Is the iterator `i' at the end of the sequence?  */
static inline bool
ei_end_p (edge_iterator i)
{
  return (i.index == EDGE_COUNT (ei_container (i)));
}

/* Is the iterator `i' at one position before the end of the
   sequence?  */
static inline bool
ei_one_before_end_p (edge_iterator i)
{
  return (i.index + 1 == EDGE_COUNT (ei_container (i)));
}

/* Advance the iterator to the next element.  */
static inline void
ei_next (edge_iterator *i)
{
<<<<<<< HEAD
#ifdef ENABLE_CHECKING
  gcc_assert (i->index < EDGE_COUNT (ei_container (*i)));
#endif
=======
  gcc_checking_assert (i->index < EDGE_COUNT (ei_container (*i)));
>>>>>>> 03d20231
  i->index++;
}

/* Move the iterator to the previous element.  */
static inline void
ei_prev (edge_iterator *i)
{
<<<<<<< HEAD
#ifdef ENABLE_CHECKING
  gcc_assert (i->index > 0);
#endif
=======
  gcc_checking_assert (i->index > 0);
>>>>>>> 03d20231
  i->index--;
}

/* Return the edge pointed to by the iterator `i'.  */
static inline edge
ei_edge (edge_iterator i)
{
  return EDGE_I (ei_container (i), i.index);
}

/* Return an edge pointed to by the iterator.  Do it safely so that
   NULL is returned when the iterator is pointing at the end of the
   sequence.  */
static inline edge
ei_safe_edge (edge_iterator i)
{
  return !ei_end_p (i) ? ei_edge (i) : NULL;
}

/* Return 1 if we should continue to iterate.  Return 0 otherwise.
   *Edge P is set to the next edge if we are to continue to iterate
   and NULL otherwise.  */

static inline bool
ei_cond (edge_iterator ei, edge *p)
{
  if (!ei_end_p (ei))
    {
      *p = ei_edge (ei);
      return 1;
    }
  else
    {
      *p = NULL;
      return 0;
    }
}

/* This macro serves as a convenient way to iterate each edge in a
   vector of predecessor or successor edges.  It must not be used when
   an element might be removed during the traversal, otherwise
   elements will be missed.  Instead, use a for-loop like that shown
   in the following pseudo-code:

   FOR (ei = ei_start (bb->succs); (e = ei_safe_edge (ei)); )
     {
	IF (e != taken_edge)
	  remove_edge (e);
	ELSE
	  ei_next (&ei);
     }
*/

#define FOR_EACH_EDGE(EDGE,ITER,EDGE_VEC)	\
  for ((ITER) = ei_start ((EDGE_VEC));		\
       ei_cond ((ITER), &(EDGE));		\
       ei_next (&(ITER)))

struct edge_list * create_edge_list (void);
void free_edge_list (struct edge_list *);
void print_edge_list (FILE *, struct edge_list *);
void verify_edge_list (FILE *, struct edge_list *);
int find_edge_index (struct edge_list *, basic_block, basic_block);
edge find_edge (basic_block, basic_block);

#define CLEANUP_EXPENSIVE	1	/* Do relatively expensive optimizations
					   except for edge forwarding */
#define CLEANUP_CROSSJUMP	2	/* Do crossjumping.  */
#define CLEANUP_POST_REGSTACK	4	/* We run after reg-stack and need
					   to care REG_DEAD notes.  */
#define CLEANUP_THREADING	8	/* Do jump threading.  */
#define CLEANUP_NO_INSN_DEL	16	/* Do not try to delete trivially dead
					   insns.  */
#define CLEANUP_CFGLAYOUT	32	/* Do cleanup in cfglayout mode.  */

/* In lcm.c */
extern struct edge_list *pre_edge_lcm (int, sbitmap *, sbitmap *,
				       sbitmap *, sbitmap *, sbitmap **,
				       sbitmap **);
extern struct edge_list *pre_edge_rev_lcm (int, sbitmap *,
					   sbitmap *, sbitmap *,
					   sbitmap *, sbitmap **,
					   sbitmap **);
extern void compute_available (sbitmap *, sbitmap *, sbitmap *, sbitmap *);

/* In predict.c */
extern bool maybe_hot_bb_p (const_basic_block);
extern bool maybe_hot_edge_p (edge);
extern bool probably_never_executed_bb_p (const_basic_block);
extern bool optimize_bb_for_size_p (const_basic_block);
extern bool optimize_bb_for_speed_p (const_basic_block);
extern bool optimize_edge_for_size_p (edge);
extern bool optimize_edge_for_speed_p (edge);
extern bool optimize_loop_for_size_p (struct loop *);
extern bool optimize_loop_for_speed_p (struct loop *);
extern bool optimize_loop_nest_for_size_p (struct loop *);
extern bool optimize_loop_nest_for_speed_p (struct loop *);
extern bool gimple_predicted_by_p (const_basic_block, enum br_predictor);
extern bool rtl_predicted_by_p (const_basic_block, enum br_predictor);
extern void gimple_predict_edge (edge, enum br_predictor, int);
extern void rtl_predict_edge (edge, enum br_predictor, int);
extern void predict_edge_def (edge, enum br_predictor, enum prediction);
extern void guess_outgoing_edge_probabilities (basic_block);
extern void remove_predictions_associated_with_edge (edge);
extern bool edge_probability_reliable_p (const_edge);
extern bool br_prob_note_reliable_p (const_rtx);
extern bool predictable_edge_p (edge);

/* In cfg.c  */
extern void init_flow (struct function *);
extern void debug_bb (basic_block);
extern basic_block debug_bb_n (int);
extern void expunge_block (basic_block);
extern void link_block (basic_block, basic_block);
extern void unlink_block (basic_block);
extern void compact_blocks (void);
extern basic_block alloc_block (void);
extern void alloc_aux_for_blocks (int);
extern void clear_aux_for_blocks (void);
extern void free_aux_for_blocks (void);
extern void alloc_aux_for_edges (int);
extern void clear_aux_for_edges (void);
extern void free_aux_for_edges (void);

/* In cfganal.c  */
extern void find_unreachable_blocks (void);
extern bool forwarder_block_p (const_basic_block);
extern bool can_fallthru (basic_block, basic_block);
extern bool could_fall_through (basic_block, basic_block);
extern void flow_nodes_print (const char *, const_sbitmap, FILE *);
extern void flow_edge_list_print (const char *, const edge *, int, FILE *);

/* In cfgrtl.c  */
extern basic_block force_nonfallthru (edge);
extern rtx block_label (basic_block);
extern bool purge_all_dead_edges (void);
extern bool purge_dead_edges (basic_block);

/* In cfgbuild.c.  */
extern void find_many_sub_basic_blocks (sbitmap);
extern void rtl_make_eh_edge (sbitmap, basic_block, rtx);

/* In cfgcleanup.c.  */
extern bool cleanup_cfg (int);
extern int flow_find_cross_jump (basic_block, basic_block, rtx *, rtx *);
extern int flow_find_head_matching_sequence (basic_block, basic_block,
					     rtx *, rtx *, int);

extern bool delete_unreachable_blocks (void);

extern bool mark_dfs_back_edges (void);
extern void set_edge_can_fallthru_flag (void);
extern void update_br_prob_note (basic_block);
extern void fixup_abnormal_edges (void);
extern bool inside_basic_block_p (const_rtx);
extern bool control_flow_insn_p (const_rtx);
extern rtx get_last_bb_insn (basic_block);

/* In bb-reorder.c */
extern void reorder_basic_blocks (void);

/* In dominance.c */

enum cdi_direction
{
  CDI_DOMINATORS = 1,
  CDI_POST_DOMINATORS = 2
};

extern enum dom_state dom_info_state (enum cdi_direction);
extern void set_dom_info_availability (enum cdi_direction, enum dom_state);
extern bool dom_info_available_p (enum cdi_direction);
extern void calculate_dominance_info (enum cdi_direction);
extern void free_dominance_info (enum cdi_direction);
extern basic_block nearest_common_dominator (enum cdi_direction,
					     basic_block, basic_block);
extern basic_block nearest_common_dominator_for_set (enum cdi_direction,
						     bitmap);
extern void set_immediate_dominator (enum cdi_direction, basic_block,
				     basic_block);
extern basic_block get_immediate_dominator (enum cdi_direction, basic_block);
extern bool dominated_by_p (enum cdi_direction, const_basic_block, const_basic_block);
extern VEC (basic_block, heap) *get_dominated_by (enum cdi_direction, basic_block);
extern VEC (basic_block, heap) *get_dominated_by_region (enum cdi_direction,
							 basic_block *,
							 unsigned);
<<<<<<< HEAD
=======
extern VEC (basic_block, heap) *get_dominated_to_depth (enum cdi_direction,
							basic_block, int);
>>>>>>> 03d20231
extern VEC (basic_block, heap) *get_all_dominated_blocks (enum cdi_direction,
							  basic_block);
extern void add_to_dominance_info (enum cdi_direction, basic_block);
extern void delete_from_dominance_info (enum cdi_direction, basic_block);
basic_block recompute_dominator (enum cdi_direction, basic_block);
extern void redirect_immediate_dominators (enum cdi_direction, basic_block,
					   basic_block);
extern void iterate_fix_dominators (enum cdi_direction,
				    VEC (basic_block, heap) *, bool);
extern void verify_dominators (enum cdi_direction);
extern basic_block first_dom_son (enum cdi_direction, basic_block);
extern basic_block next_dom_son (enum cdi_direction, basic_block);
unsigned bb_dom_dfs_in (enum cdi_direction, basic_block);
unsigned bb_dom_dfs_out (enum cdi_direction, basic_block);

extern edge try_redirect_by_replacing_jump (edge, basic_block, bool);
extern void break_superblocks (void);
extern void relink_block_chain (bool);
extern void check_bb_profile (basic_block, FILE *);
extern void update_bb_profile_for_threading (basic_block, int, gcov_type, edge);
extern void init_rtl_bb_info (basic_block);

extern void initialize_original_copy_tables (void);
extern void free_original_copy_tables (void);
extern void set_bb_original (basic_block, basic_block);
extern basic_block get_bb_original (basic_block);
extern void set_bb_copy (basic_block, basic_block);
extern basic_block get_bb_copy (basic_block);
void set_loop_copy (struct loop *, struct loop *);
struct loop *get_loop_copy (struct loop *);

#include "cfghooks.h"

/* Return true when one of the predecessor edges of BB is marked with EDGE_EH.  */
static inline bool
bb_has_eh_pred (basic_block bb)
{
  edge e;
  edge_iterator ei;

  FOR_EACH_EDGE (e, ei, bb->preds)
    {
      if (e->flags & EDGE_EH)
	return true;
    }
  return false;
}

/* Return true when one of the predecessor edges of BB is marked with EDGE_ABNORMAL.  */
static inline bool
bb_has_abnormal_pred (basic_block bb)
{
  edge e;
  edge_iterator ei;

  FOR_EACH_EDGE (e, ei, bb->preds)
    {
      if (e->flags & EDGE_ABNORMAL)
	return true;
    }
  return false;
}

/* Return the fallthru edge in EDGES if it exists, NULL otherwise.  */
static inline edge
find_fallthru_edge (VEC(edge,gc) *edges)
{
  edge e;
  edge_iterator ei;

  FOR_EACH_EDGE (e, ei, edges)
    if (e->flags & EDGE_FALLTHRU)
      break;

  return e;
}

/* In cfgloopmanip.c.  */
extern edge mfb_kj_edge;
extern bool mfb_keep_just (edge);

/* In cfgexpand.c.  */
extern void rtl_profile_for_bb (basic_block);
extern void rtl_profile_for_edge (edge);
extern void default_rtl_profile (void);

#endif /* GCC_BASIC_BLOCK_H */<|MERGE_RESOLUTION|>--- conflicted
+++ resolved
@@ -560,13 +560,7 @@
 static inline edge
 single_succ_edge (const_basic_block bb)
 {
-<<<<<<< HEAD
-#ifdef ENABLE_CHECKING
-  gcc_assert (single_succ_p (bb));
-#endif
-=======
   gcc_checking_assert (single_succ_p (bb));
->>>>>>> 03d20231
   return EDGE_SUCC (bb, 0);
 }
 
@@ -576,13 +570,7 @@
 static inline edge
 single_pred_edge (const_basic_block bb)
 {
-<<<<<<< HEAD
-#ifdef ENABLE_CHECKING
-  gcc_assert (single_pred_p (bb));
-#endif
-=======
   gcc_checking_assert (single_pred_p (bb));
->>>>>>> 03d20231
   return EDGE_PRED (bb, 0);
 }
 
@@ -614,13 +602,7 @@
 static inline VEC(edge,gc) *
 ei_container (edge_iterator i)
 {
-<<<<<<< HEAD
-#ifdef ENABLE_CHECKING
-  gcc_assert (i.container);
-#endif
-=======
   gcc_checking_assert (i.container);
->>>>>>> 03d20231
   return *i.container;
 }
 
@@ -671,13 +653,7 @@
 static inline void
 ei_next (edge_iterator *i)
 {
-<<<<<<< HEAD
-#ifdef ENABLE_CHECKING
-  gcc_assert (i->index < EDGE_COUNT (ei_container (*i)));
-#endif
-=======
   gcc_checking_assert (i->index < EDGE_COUNT (ei_container (*i)));
->>>>>>> 03d20231
   i->index++;
 }
 
@@ -685,13 +661,7 @@
 static inline void
 ei_prev (edge_iterator *i)
 {
-<<<<<<< HEAD
-#ifdef ENABLE_CHECKING
-  gcc_assert (i->index > 0);
-#endif
-=======
   gcc_checking_assert (i->index > 0);
->>>>>>> 03d20231
   i->index--;
 }
 
@@ -878,11 +848,8 @@
 extern VEC (basic_block, heap) *get_dominated_by_region (enum cdi_direction,
 							 basic_block *,
 							 unsigned);
-<<<<<<< HEAD
-=======
 extern VEC (basic_block, heap) *get_dominated_to_depth (enum cdi_direction,
 							basic_block, int);
->>>>>>> 03d20231
 extern VEC (basic_block, heap) *get_all_dominated_blocks (enum cdi_direction,
 							  basic_block);
 extern void add_to_dominance_info (enum cdi_direction, basic_block);
