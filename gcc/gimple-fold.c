/* Statement simplification on GIMPLE.
   Copyright (C) 2010-2014 Free Software Foundation, Inc.
   Split out from tree-ssa-ccp.c.

This file is part of GCC.

GCC is free software; you can redistribute it and/or modify it
under the terms of the GNU General Public License as published by the
Free Software Foundation; either version 3, or (at your option) any
later version.

GCC is distributed in the hope that it will be useful, but WITHOUT
ANY WARRANTY; without even the implied warranty of MERCHANTABILITY or
FITNESS FOR A PARTICULAR PURPOSE.  See the GNU General Public License
for more details.

You should have received a copy of the GNU General Public License
along with GCC; see the file COPYING3.  If not see
<http://www.gnu.org/licenses/>.  */

#include "config.h"
#include "system.h"
#include "coretypes.h"
#include "tm.h"
#include "tree.h"
#include "stringpool.h"
#include "expr.h"
#include "stmt.h"
#include "stor-layout.h"
#include "flags.h"
#include "function.h"
#include "dumpfile.h"
#include "bitmap.h"
#include "basic-block.h"
#include "tree-ssa-alias.h"
#include "internal-fn.h"
#include "gimple-fold.h"
#include "gimple-expr.h"
#include "is-a.h"
#include "gimple.h"
#include "gimplify.h"
#include "gimple-iterator.h"
#include "gimple-ssa.h"
#include "tree-ssanames.h"
#include "tree-into-ssa.h"
#include "tree-dfa.h"
#include "tree-ssa.h"
#include "tree-ssa-propagate.h"
#include "target.h"
#include "ipa-utils.h"
#include "gimple-pretty-print.h"
#include "tree-ssa-address.h"
#include "langhooks.h"
#include "gimplify-me.h"

/* Return true when DECL can be referenced from current unit.
   FROM_DECL (if non-null) specify constructor of variable DECL was taken from.
   We can get declarations that are not possible to reference for various
   reasons:

     1) When analyzing C++ virtual tables.
	C++ virtual tables do have known constructors even
	when they are keyed to other compilation unit.
	Those tables can contain pointers to methods and vars
	in other units.  Those methods have both STATIC and EXTERNAL
	set.
     2) In WHOPR mode devirtualization might lead to reference
	to method that was partitioned elsehwere.
	In this case we have static VAR_DECL or FUNCTION_DECL
	that has no corresponding callgraph/varpool node
	declaring the body.  
     3) COMDAT functions referred by external vtables that
        we devirtualize only during final compilation stage.
        At this time we already decided that we will not output
        the function body and thus we can't reference the symbol
        directly.  */

static bool
can_refer_decl_in_current_unit_p (tree decl, tree from_decl)
{
  varpool_node *vnode;
  struct cgraph_node *node;
  symtab_node *snode;

  if (DECL_ABSTRACT (decl))
    return false;

  /* We are concerned only about static/external vars and functions.  */
  if ((!TREE_STATIC (decl) && !DECL_EXTERNAL (decl))
      || (TREE_CODE (decl) != VAR_DECL && TREE_CODE (decl) != FUNCTION_DECL))
    return true;

  /* Static objects can be referred only if they was not optimized out yet.  */
  if (!TREE_PUBLIC (decl) && !DECL_EXTERNAL (decl))
    {
      snode = symtab_get_node (decl);
      if (!snode)
	return false;
      node = dyn_cast <cgraph_node> (snode);
      return !node || !node->global.inlined_to;
    }

  /* We will later output the initializer, so we can refer to it.
     So we are concerned only when DECL comes from initializer of
     external var.  */
  if (!from_decl
      || TREE_CODE (from_decl) != VAR_DECL
      || !DECL_EXTERNAL (from_decl)
      || (flag_ltrans
	  && symtab_get_node (from_decl)->in_other_partition))
    return true;
  /* We are folding reference from external vtable.  The vtable may reffer
     to a symbol keyed to other compilation unit.  The other compilation
     unit may be in separate DSO and the symbol may be hidden.  */
  if (DECL_VISIBILITY_SPECIFIED (decl)
      && DECL_EXTERNAL (decl)
      && DECL_VISIBILITY (decl) != VISIBILITY_DEFAULT
      && (!(snode = symtab_get_node (decl)) || !snode->in_other_partition))
    return false;
  /* When function is public, we always can introduce new reference.
     Exception are the COMDAT functions where introducing a direct
     reference imply need to include function body in the curren tunit.  */
  if (TREE_PUBLIC (decl) && !DECL_COMDAT (decl))
    return true;
  /* We are not at ltrans stage; so don't worry about WHOPR.
     Also when still gimplifying all referred comdat functions will be
     produced.

     As observed in PR20991 for already optimized out comdat virtual functions
     it may be tempting to not necessarily give up because the copy will be
     output elsewhere when corresponding vtable is output.  
     This is however not possible - ABI specify that COMDATs are output in
     units where they are used and when the other unit was compiled with LTO
     it is possible that vtable was kept public while the function itself
     was privatized. */
  if (!flag_ltrans && (!DECL_COMDAT (decl) || !cgraph_function_flags_ready))
    return true;

  /* OK we are seeing either COMDAT or static variable.  In this case we must
     check that the definition is still around so we can refer it.  */
  if (TREE_CODE (decl) == FUNCTION_DECL)
    {
      node = cgraph_get_node (decl);
      /* Check that we still have function body and that we didn't took
         the decision to eliminate offline copy of the function yet.
         The second is important when devirtualization happens during final
         compilation stage when making a new reference no longer makes callee
         to be compiled.  */
      if (!node || !node->definition || node->global.inlined_to)
	{
	  gcc_checking_assert (!TREE_ASM_WRITTEN (decl));
	  return false;
	}
    }
  else if (TREE_CODE (decl) == VAR_DECL)
    {
      vnode = varpool_get_node (decl);
      if (!vnode || !vnode->definition)
	{
	  gcc_checking_assert (!TREE_ASM_WRITTEN (decl));
	  return false;
	}
    }
  return true;
}

/* CVAL is value taken from DECL_INITIAL of variable.  Try to transform it into
   acceptable form for is_gimple_min_invariant.
   FROM_DECL (if non-NULL) specify variable whose constructor contains CVAL.  */

tree
canonicalize_constructor_val (tree cval, tree from_decl)
{
  tree orig_cval = cval;
  STRIP_NOPS (cval);
  if (TREE_CODE (cval) == POINTER_PLUS_EXPR
      && TREE_CODE (TREE_OPERAND (cval, 1)) == INTEGER_CST)
    {
      tree ptr = TREE_OPERAND (cval, 0);
      if (is_gimple_min_invariant (ptr))
	cval = build1_loc (EXPR_LOCATION (cval),
			   ADDR_EXPR, TREE_TYPE (ptr),
			   fold_build2 (MEM_REF, TREE_TYPE (TREE_TYPE (ptr)),
					ptr,
					fold_convert (ptr_type_node,
						      TREE_OPERAND (cval, 1))));
    }
  if (TREE_CODE (cval) == ADDR_EXPR)
    {
      tree base = NULL_TREE;
      if (TREE_CODE (TREE_OPERAND (cval, 0)) == COMPOUND_LITERAL_EXPR)
	{
	  base = COMPOUND_LITERAL_EXPR_DECL (TREE_OPERAND (cval, 0));
	  if (base)
	    TREE_OPERAND (cval, 0) = base;
	}
      else
	base = get_base_address (TREE_OPERAND (cval, 0));
      if (!base)
	return NULL_TREE;

      if ((TREE_CODE (base) == VAR_DECL
	   || TREE_CODE (base) == FUNCTION_DECL)
	  && !can_refer_decl_in_current_unit_p (base, from_decl))
	return NULL_TREE;
      if (TREE_CODE (base) == VAR_DECL)
	TREE_ADDRESSABLE (base) = 1;
      else if (TREE_CODE (base) == FUNCTION_DECL)
	{
	  /* Make sure we create a cgraph node for functions we'll reference.
	     They can be non-existent if the reference comes from an entry
	     of an external vtable for example.  */
	  cgraph_get_create_node (base);
	}
      /* Fixup types in global initializers.  */
      if (TREE_TYPE (TREE_TYPE (cval)) != TREE_TYPE (TREE_OPERAND (cval, 0)))
	cval = build_fold_addr_expr (TREE_OPERAND (cval, 0));

      if (!useless_type_conversion_p (TREE_TYPE (orig_cval), TREE_TYPE (cval)))
	cval = fold_convert (TREE_TYPE (orig_cval), cval);
      return cval;
    }
  if (TREE_OVERFLOW_P (cval))
    return drop_tree_overflow (cval);
  return orig_cval;
}

/* If SYM is a constant variable with known value, return the value.
   NULL_TREE is returned otherwise.  */

tree
get_symbol_constant_value (tree sym)
{
  tree val = ctor_for_folding (sym);
  if (val != error_mark_node)
    {
      if (val)
	{
	  val = canonicalize_constructor_val (unshare_expr (val), sym);
	  if (val && is_gimple_min_invariant (val))
	    return val;
	  else
	    return NULL_TREE;
	}
      /* Variables declared 'const' without an initializer
	 have zero as the initializer if they may not be
	 overridden at link or run time.  */
      if (!val
          && (INTEGRAL_TYPE_P (TREE_TYPE (sym))
	       || SCALAR_FLOAT_TYPE_P (TREE_TYPE (sym))))
	return build_zero_cst (TREE_TYPE (sym));
    }

  return NULL_TREE;
}



/* Subroutine of fold_stmt.  We perform several simplifications of the
   memory reference tree EXPR and make sure to re-gimplify them properly
   after propagation of constant addresses.  IS_LHS is true if the
   reference is supposed to be an lvalue.  */

static tree
maybe_fold_reference (tree expr, bool is_lhs)
{
  tree *t = &expr;
  tree result;

  if ((TREE_CODE (expr) == VIEW_CONVERT_EXPR
       || TREE_CODE (expr) == REALPART_EXPR
       || TREE_CODE (expr) == IMAGPART_EXPR)
      && CONSTANT_CLASS_P (TREE_OPERAND (expr, 0)))
    return fold_unary_loc (EXPR_LOCATION (expr),
			   TREE_CODE (expr),
			   TREE_TYPE (expr),
			   TREE_OPERAND (expr, 0));
  else if (TREE_CODE (expr) == BIT_FIELD_REF
	   && CONSTANT_CLASS_P (TREE_OPERAND (expr, 0)))
    return fold_ternary_loc (EXPR_LOCATION (expr),
			     TREE_CODE (expr),
			     TREE_TYPE (expr),
			     TREE_OPERAND (expr, 0),
			     TREE_OPERAND (expr, 1),
			     TREE_OPERAND (expr, 2));

  while (handled_component_p (*t))
    t = &TREE_OPERAND (*t, 0);

  /* Canonicalize MEM_REFs invariant address operand.  Do this first
     to avoid feeding non-canonical MEM_REFs elsewhere.  */
  if (TREE_CODE (*t) == MEM_REF
      && !is_gimple_mem_ref_addr (TREE_OPERAND (*t, 0)))
    {
      tree tem = fold_binary (MEM_REF, TREE_TYPE (*t),
			      TREE_OPERAND (*t, 0),
			      TREE_OPERAND (*t, 1));
      if (tem)
	{
	  TREE_THIS_VOLATILE (tem) = TREE_THIS_VOLATILE (*t);
	  REF_REVERSE_STORAGE_ORDER (tem) = REF_REVERSE_STORAGE_ORDER (*t);
	  *t = tem;
	  tem = maybe_fold_reference (expr, is_lhs);
	  if (tem)
	    return tem;
	  return expr;
	}
    }

  if (!is_lhs
      && (result = fold_const_aggregate_ref (expr))
      && is_gimple_min_invariant (result))
    return result;

  /* Fold back MEM_REFs to reference trees.  */
  if (TREE_CODE (*t) == MEM_REF
      && TREE_CODE (TREE_OPERAND (*t, 0)) == ADDR_EXPR
      && integer_zerop (TREE_OPERAND (*t, 1))
      && (TREE_THIS_VOLATILE (*t)
	  == TREE_THIS_VOLATILE (TREE_OPERAND (TREE_OPERAND (*t, 0), 0)))
      && !TYPE_REF_CAN_ALIAS_ALL (TREE_TYPE (TREE_OPERAND (*t, 1)))
      && (TYPE_MAIN_VARIANT (TREE_TYPE (*t))
	  == TYPE_MAIN_VARIANT (TREE_TYPE (TREE_TYPE (TREE_OPERAND (*t, 1)))))
      /* We have to look out here to not drop a required conversion
	 from the rhs to the lhs if is_lhs, but we don't have the
	 rhs here to verify that.  Thus require strict type
	 compatibility.  */
      && types_compatible_p (TREE_TYPE (*t),
			     TREE_TYPE (TREE_OPERAND
					(TREE_OPERAND (*t, 0), 0))))
    {
      tree tem;
      *t = TREE_OPERAND (TREE_OPERAND (*t, 0), 0);
      tem = maybe_fold_reference (expr, is_lhs);
      if (tem)
	return tem;
      return expr;
    }
  else if (TREE_CODE (*t) == TARGET_MEM_REF)
    {
      tree tem = maybe_fold_tmr (*t);
      if (tem)
	{
	  *t = tem;
	  tem = maybe_fold_reference (expr, is_lhs);
	  if (tem)
	    return tem;
	  return expr;
	}
    }

  return NULL_TREE;
}


/* Attempt to fold an assignment statement pointed-to by SI.  Returns a
   replacement rhs for the statement or NULL_TREE if no simplification
   could be made.  It is assumed that the operands have been previously
   folded.  */

static tree
fold_gimple_assign (gimple_stmt_iterator *si)
{
  gimple stmt = gsi_stmt (*si);
  enum tree_code subcode = gimple_assign_rhs_code (stmt);
  location_t loc = gimple_location (stmt);

  tree result = NULL_TREE;

  switch (get_gimple_rhs_class (subcode))
    {
    case GIMPLE_SINGLE_RHS:
      {
        tree rhs = gimple_assign_rhs1 (stmt);

	if (REFERENCE_CLASS_P (rhs))
	  return maybe_fold_reference (rhs, false);

	else if (TREE_CODE (rhs) == OBJ_TYPE_REF)
	  {
	    tree val = OBJ_TYPE_REF_EXPR (rhs);
	    if (is_gimple_min_invariant (val))
	      return val;
	    else if (flag_devirtualize && virtual_method_call_p (val))
	      {
		bool final;
		vec <cgraph_node *>targets
		  = possible_polymorphic_call_targets (val, &final);
		if (final && targets.length () <= 1)
		  {
		    tree fndecl;
		    if (targets.length () == 1)
		      fndecl = targets[0]->decl;
		    else
		      fndecl = builtin_decl_implicit (BUILT_IN_UNREACHABLE);
		    val = fold_convert (TREE_TYPE (val), fndecl);
		    STRIP_USELESS_TYPE_CONVERSION (val);
		    return val;
		  }
	      }

	  }
	else if (TREE_CODE (rhs) == ADDR_EXPR)
	  {
	    tree ref = TREE_OPERAND (rhs, 0);
	    tree tem = maybe_fold_reference (ref, true);
	    if (tem
		&& TREE_CODE (tem) == MEM_REF
		&& integer_zerop (TREE_OPERAND (tem, 1)))
	      result = fold_convert (TREE_TYPE (rhs), TREE_OPERAND (tem, 0));
	    else if (tem)
	      result = fold_convert (TREE_TYPE (rhs),
				     build_fold_addr_expr_loc (loc, tem));
	    else if (TREE_CODE (ref) == MEM_REF
		     && integer_zerop (TREE_OPERAND (ref, 1)))
	      result = fold_convert (TREE_TYPE (rhs), TREE_OPERAND (ref, 0));
	  }

	else if (TREE_CODE (rhs) == CONSTRUCTOR
		 && TREE_CODE (TREE_TYPE (rhs)) == VECTOR_TYPE
		 && (CONSTRUCTOR_NELTS (rhs)
		     == TYPE_VECTOR_SUBPARTS (TREE_TYPE (rhs))))
	  {
	    /* Fold a constant vector CONSTRUCTOR to VECTOR_CST.  */
	    unsigned i;
	    tree val;

	    FOR_EACH_CONSTRUCTOR_VALUE (CONSTRUCTOR_ELTS (rhs), i, val)
	      if (TREE_CODE (val) != INTEGER_CST
		  && TREE_CODE (val) != REAL_CST
		  && TREE_CODE (val) != FIXED_CST)
		return NULL_TREE;

	    return build_vector_from_ctor (TREE_TYPE (rhs),
					   CONSTRUCTOR_ELTS (rhs));
	  }

	else if (DECL_P (rhs))
	  return get_symbol_constant_value (rhs);

        /* If we couldn't fold the RHS, hand over to the generic
           fold routines.  */
        if (result == NULL_TREE)
          result = fold (rhs);

        /* Strip away useless type conversions.  Both the NON_LVALUE_EXPR
           that may have been added by fold, and "useless" type
           conversions that might now be apparent due to propagation.  */
        STRIP_USELESS_TYPE_CONVERSION (result);

        if (result != rhs && valid_gimple_rhs_p (result))
	  return result;

	return NULL_TREE;
      }
      break;

    case GIMPLE_UNARY_RHS:
      {
	tree rhs = gimple_assign_rhs1 (stmt);

	result = fold_unary_loc (loc, subcode, gimple_expr_type (stmt), rhs);
	if (result)
	  {
	    /* If the operation was a conversion do _not_ mark a
	       resulting constant with TREE_OVERFLOW if the original
	       constant was not.  These conversions have implementation
	       defined behavior and retaining the TREE_OVERFLOW flag
	       here would confuse later passes such as VRP.  */
	    if (CONVERT_EXPR_CODE_P (subcode)
		&& TREE_CODE (result) == INTEGER_CST
		&& TREE_CODE (rhs) == INTEGER_CST)
	      TREE_OVERFLOW (result) = TREE_OVERFLOW (rhs);

	    STRIP_USELESS_TYPE_CONVERSION (result);
	    if (valid_gimple_rhs_p (result))
	      return result;
	  }
      }
      break;

    case GIMPLE_BINARY_RHS:
      /* Try to canonicalize for boolean-typed X the comparisons
	 X == 0, X == 1, X != 0, and X != 1.  */
      if (gimple_assign_rhs_code (stmt) == EQ_EXPR
	  || gimple_assign_rhs_code (stmt) == NE_EXPR)
        {
	  tree lhs = gimple_assign_lhs (stmt);
	  tree op1 = gimple_assign_rhs1 (stmt);
	  tree op2 = gimple_assign_rhs2 (stmt);
	  tree type = TREE_TYPE (op1);

	  /* Check whether the comparison operands are of the same boolean
	     type as the result type is.
	     Check that second operand is an integer-constant with value
	     one or zero.  */
	  if (TREE_CODE (op2) == INTEGER_CST
	      && (integer_zerop (op2) || integer_onep (op2))
	      && useless_type_conversion_p (TREE_TYPE (lhs), type))
	    {
	      enum tree_code cmp_code = gimple_assign_rhs_code (stmt);
	      bool is_logical_not = false;

	      /* X == 0 and X != 1 is a logical-not.of X
	         X == 1 and X != 0 is X  */
	      if ((cmp_code == EQ_EXPR && integer_zerop (op2))
	          || (cmp_code == NE_EXPR && integer_onep (op2)))
	        is_logical_not = true;

	      if (is_logical_not == false)
	        result = op1;
	      /* Only for one-bit precision typed X the transformation
	         !X -> ~X is valied.  */
	      else if (TYPE_PRECISION (type) == 1)
		result = build1_loc (gimple_location (stmt), BIT_NOT_EXPR,
				     type, op1);
	      /* Otherwise we use !X -> X ^ 1.  */
	      else
	        result = build2_loc (gimple_location (stmt), BIT_XOR_EXPR,
				     type, op1, build_int_cst (type, 1));
	     
	    }
	}

      if (!result)
        result = fold_binary_loc (loc, subcode,
				  TREE_TYPE (gimple_assign_lhs (stmt)),
				  gimple_assign_rhs1 (stmt),
				  gimple_assign_rhs2 (stmt));

      if (result)
        {
          STRIP_USELESS_TYPE_CONVERSION (result);
          if (valid_gimple_rhs_p (result))
	    return result;
        }
      break;

    case GIMPLE_TERNARY_RHS:
      /* Try to fold a conditional expression.  */
      if (gimple_assign_rhs_code (stmt) == COND_EXPR)
	{
	  tree op0 = gimple_assign_rhs1 (stmt);
	  tree tem;
	  bool set = false;
	  location_t cond_loc = gimple_location (stmt);

	  if (COMPARISON_CLASS_P (op0))
	    {
	      fold_defer_overflow_warnings ();
	      tem = fold_binary_loc (cond_loc,
				     TREE_CODE (op0), TREE_TYPE (op0),
				     TREE_OPERAND (op0, 0),
				     TREE_OPERAND (op0, 1));
	      /* This is actually a conditional expression, not a GIMPLE
		 conditional statement, however, the valid_gimple_rhs_p
		 test still applies.  */
	      set = (tem && is_gimple_condexpr (tem)
		     && valid_gimple_rhs_p (tem));
	      fold_undefer_overflow_warnings (set, stmt, 0);
	    }
	  else if (is_gimple_min_invariant (op0))
	    {
	      tem = op0;
	      set = true;
	    }
	  else
	    return NULL_TREE;

	  if (set)
	    result = fold_build3_loc (cond_loc, COND_EXPR,
				      TREE_TYPE (gimple_assign_lhs (stmt)), tem,
				      gimple_assign_rhs2 (stmt),
				      gimple_assign_rhs3 (stmt));
	}

      if (!result)
	result = fold_ternary_loc (loc, subcode,
				   TREE_TYPE (gimple_assign_lhs (stmt)),
				   gimple_assign_rhs1 (stmt),
				   gimple_assign_rhs2 (stmt),
				   gimple_assign_rhs3 (stmt));

      if (result)
        {
          STRIP_USELESS_TYPE_CONVERSION (result);
          if (valid_gimple_rhs_p (result))
	    return result;
        }
      break;

    case GIMPLE_INVALID_RHS:
      gcc_unreachable ();
    }

  return NULL_TREE;
}

/* Attempt to fold a conditional statement. Return true if any changes were
   made. We only attempt to fold the condition expression, and do not perform
   any transformation that would require alteration of the cfg.  It is
   assumed that the operands have been previously folded.  */

static bool
fold_gimple_cond (gimple stmt)
{
  tree result = fold_binary_loc (gimple_location (stmt),
			     gimple_cond_code (stmt),
                             boolean_type_node,
                             gimple_cond_lhs (stmt),
                             gimple_cond_rhs (stmt));

  if (result)
    {
      STRIP_USELESS_TYPE_CONVERSION (result);
      if (is_gimple_condexpr (result) && valid_gimple_rhs_p (result))
        {
          gimple_cond_set_condition_from_tree (stmt, result);
          return true;
        }
    }

  return false;
}

/* Convert EXPR into a GIMPLE value suitable for substitution on the
   RHS of an assignment.  Insert the necessary statements before
   iterator *SI_P.  The statement at *SI_P, which must be a GIMPLE_CALL
   is replaced.  If the call is expected to produces a result, then it
   is replaced by an assignment of the new RHS to the result variable.
   If the result is to be ignored, then the call is replaced by a
   GIMPLE_NOP.  A proper VDEF chain is retained by making the first
   VUSE and the last VDEF of the whole sequence be the same as the replaced
   statement and using new SSA names for stores in between.  */

void
gimplify_and_update_call_from_tree (gimple_stmt_iterator *si_p, tree expr)
{
  tree lhs;
  gimple stmt, new_stmt;
  gimple_stmt_iterator i;
  gimple_seq stmts = NULL;
  gimple laststore;
  tree reaching_vuse;

  stmt = gsi_stmt (*si_p);

  gcc_assert (is_gimple_call (stmt));

  push_gimplify_context (gimple_in_ssa_p (cfun));

  lhs = gimple_call_lhs (stmt);
  if (lhs == NULL_TREE)
    {
      gimplify_and_add (expr, &stmts);
      /* We can end up with folding a memcpy of an empty class assignment
	 which gets optimized away by C++ gimplification.  */
      if (gimple_seq_empty_p (stmts))
	{
	  pop_gimplify_context (NULL);
	  if (gimple_in_ssa_p (cfun))
	    {
	      unlink_stmt_vdef (stmt);
	      release_defs (stmt);
	    }
	  gsi_replace (si_p, gimple_build_nop (), true);
	  return;
	}
    }
  else
    {
      tree tmp = get_initialized_tmp_var (expr, &stmts, NULL);
      new_stmt = gimple_build_assign (lhs, tmp);
      i = gsi_last (stmts);
      gsi_insert_after_without_update (&i, new_stmt,
				       GSI_CONTINUE_LINKING);
    }

  pop_gimplify_context (NULL);

  if (gimple_has_location (stmt))
    annotate_all_with_location (stmts, gimple_location (stmt));

  /* First iterate over the replacement statements backward, assigning
     virtual operands to their defining statements.  */
  laststore = NULL;
  for (i = gsi_last (stmts); !gsi_end_p (i); gsi_prev (&i))
    {
      new_stmt = gsi_stmt (i);
      if ((gimple_assign_single_p (new_stmt)
	   && !is_gimple_reg (gimple_assign_lhs (new_stmt)))
	  || (is_gimple_call (new_stmt)
	      && (gimple_call_flags (new_stmt)
		  & (ECF_NOVOPS | ECF_PURE | ECF_CONST | ECF_NORETURN)) == 0))
	{
	  tree vdef;
	  if (!laststore)
	    vdef = gimple_vdef (stmt);
	  else
	    vdef = make_ssa_name (gimple_vop (cfun), new_stmt);
	  gimple_set_vdef (new_stmt, vdef);
	  if (vdef && TREE_CODE (vdef) == SSA_NAME)
	    SSA_NAME_DEF_STMT (vdef) = new_stmt;
	  laststore = new_stmt;
	}
    }

  /* Second iterate over the statements forward, assigning virtual
     operands to their uses.  */
  reaching_vuse = gimple_vuse (stmt);
  for (i = gsi_start (stmts); !gsi_end_p (i); gsi_next (&i))
    {
      new_stmt = gsi_stmt (i);
      /* If the new statement possibly has a VUSE, update it with exact SSA
	 name we know will reach this one.  */
      if (gimple_has_mem_ops (new_stmt))
	gimple_set_vuse (new_stmt, reaching_vuse);
      gimple_set_modified (new_stmt, true);
      if (gimple_vdef (new_stmt))
	reaching_vuse = gimple_vdef (new_stmt);
    }

  /* If the new sequence does not do a store release the virtual
     definition of the original statement.  */
  if (reaching_vuse
      && reaching_vuse == gimple_vuse (stmt))
    {
      tree vdef = gimple_vdef (stmt);
      if (vdef
	  && TREE_CODE (vdef) == SSA_NAME)
	{
	  unlink_stmt_vdef (stmt);
	  release_ssa_name (vdef);
	}
    }

  /* Finally replace the original statement with the sequence.  */
  gsi_replace_with_seq (si_p, stmts, false);
}

/* Return the string length, maximum string length or maximum value of
   ARG in LENGTH.
   If ARG is an SSA name variable, follow its use-def chains.  If LENGTH
   is not NULL and, for TYPE == 0, its value is not equal to the length
   we determine or if we are unable to determine the length or value,
   return false.  VISITED is a bitmap of visited variables.
   TYPE is 0 if string length should be returned, 1 for maximum string
   length and 2 for maximum value ARG can have.  */

static bool
get_maxval_strlen (tree arg, tree *length, bitmap visited, int type)
{
  tree var, val;
  gimple def_stmt;

  if (TREE_CODE (arg) != SSA_NAME)
    {
      /* We can end up with &(*iftmp_1)[0] here as well, so handle it.  */
      if (TREE_CODE (arg) == ADDR_EXPR
	  && TREE_CODE (TREE_OPERAND (arg, 0)) == ARRAY_REF
	  && integer_zerop (TREE_OPERAND (TREE_OPERAND (arg, 0), 1)))
	{
	  tree aop0 = TREE_OPERAND (TREE_OPERAND (arg, 0), 0);
	  if (TREE_CODE (aop0) == INDIRECT_REF
	      && TREE_CODE (TREE_OPERAND (aop0, 0)) == SSA_NAME)
	    return get_maxval_strlen (TREE_OPERAND (aop0, 0),
				      length, visited, type);
	}

      if (type == 2)
	{
	  val = arg;
	  if (TREE_CODE (val) != INTEGER_CST
	      || tree_int_cst_sgn (val) < 0)
	    return false;
	}
      else
	val = c_strlen (arg, 1);
      if (!val)
	return false;

      if (*length)
	{
	  if (type > 0)
	    {
	      if (TREE_CODE (*length) != INTEGER_CST
		  || TREE_CODE (val) != INTEGER_CST)
		return false;

	      if (tree_int_cst_lt (*length, val))
		*length = val;
	      return true;
	    }
	  else if (simple_cst_equal (val, *length) != 1)
	    return false;
	}

      *length = val;
      return true;
    }

  /* If ARG is registered for SSA update we cannot look at its defining
     statement.  */
  if (name_registered_for_update_p (arg))
    return false;

  /* If we were already here, break the infinite cycle.  */
  if (!bitmap_set_bit (visited, SSA_NAME_VERSION (arg)))
    return true;

  var = arg;
  def_stmt = SSA_NAME_DEF_STMT (var);

  switch (gimple_code (def_stmt))
    {
      case GIMPLE_ASSIGN:
        /* The RHS of the statement defining VAR must either have a
           constant length or come from another SSA_NAME with a constant
           length.  */
        if (gimple_assign_single_p (def_stmt)
            || gimple_assign_unary_nop_p (def_stmt))
          {
            tree rhs = gimple_assign_rhs1 (def_stmt);
            return get_maxval_strlen (rhs, length, visited, type);
          }
	else if (gimple_assign_rhs_code (def_stmt) == COND_EXPR)
	  {
	    tree op2 = gimple_assign_rhs2 (def_stmt);
	    tree op3 = gimple_assign_rhs3 (def_stmt);
	    return get_maxval_strlen (op2, length, visited, type)
		   && get_maxval_strlen (op3, length, visited, type);
          }
        return false;

      case GIMPLE_PHI:
	{
	  /* All the arguments of the PHI node must have the same constant
	     length.  */
	  unsigned i;

	  for (i = 0; i < gimple_phi_num_args (def_stmt); i++)
          {
            tree arg = gimple_phi_arg (def_stmt, i)->def;

            /* If this PHI has itself as an argument, we cannot
               determine the string length of this argument.  However,
               if we can find a constant string length for the other
               PHI args then we can still be sure that this is a
               constant string length.  So be optimistic and just
               continue with the next argument.  */
            if (arg == gimple_phi_result (def_stmt))
              continue;

            if (!get_maxval_strlen (arg, length, visited, type))
              return false;
          }
        }
        return true;

      default:
        return false;
    }
}


/* Fold builtin call in statement STMT.  Returns a simplified tree.
   We may return a non-constant expression, including another call
   to a different function and with different arguments, e.g.,
   substituting memcpy for strcpy when the string length is known.
   Note that some builtins expand into inline code that may not
   be valid in GIMPLE.  Callers must take care.  */

tree
gimple_fold_builtin (gimple stmt)
{
  tree result, val[3];
  tree callee, a;
  int arg_idx, type;
  bitmap visited;
  bool ignore;
  int nargs;
  location_t loc = gimple_location (stmt);

  ignore = (gimple_call_lhs (stmt) == NULL);

  /* First try the generic builtin folder.  If that succeeds, return the
     result directly.  */
  result = fold_call_stmt (stmt, ignore);
  if (result)
    {
      if (ignore)
	STRIP_NOPS (result);
      else
	result = fold_convert (gimple_call_return_type (stmt), result);
      return result;
    }

  /* Ignore MD builtins.  */
  callee = gimple_call_fndecl (stmt);
  if (DECL_BUILT_IN_CLASS (callee) == BUILT_IN_MD)
    return NULL_TREE;

  /* Give up for always_inline inline builtins until they are
     inlined.  */
  if (avoid_folding_inline_builtin (callee))
    return NULL_TREE;

  /* If the builtin could not be folded, and it has no argument list,
     we're done.  */
  nargs = gimple_call_num_args (stmt);
  if (nargs == 0)
    return NULL_TREE;

  /* Limit the work only for builtins we know how to simplify.  */
  switch (DECL_FUNCTION_CODE (callee))
    {
    case BUILT_IN_STRLEN:
    case BUILT_IN_FPUTS:
    case BUILT_IN_FPUTS_UNLOCKED:
      arg_idx = 0;
      type = 0;
      break;
    case BUILT_IN_STRCPY:
    case BUILT_IN_STRNCPY:
    case BUILT_IN_STRCAT:
      arg_idx = 1;
      type = 0;
      break;
    case BUILT_IN_MEMCPY_CHK:
    case BUILT_IN_MEMPCPY_CHK:
    case BUILT_IN_MEMMOVE_CHK:
    case BUILT_IN_MEMSET_CHK:
    case BUILT_IN_STRNCPY_CHK:
    case BUILT_IN_STPNCPY_CHK:
      arg_idx = 2;
      type = 2;
      break;
    case BUILT_IN_STRCPY_CHK:
    case BUILT_IN_STPCPY_CHK:
      arg_idx = 1;
      type = 1;
      break;
    case BUILT_IN_SNPRINTF_CHK:
    case BUILT_IN_VSNPRINTF_CHK:
      arg_idx = 1;
      type = 2;
      break;
    default:
      return NULL_TREE;
    }

  if (arg_idx >= nargs)
    return NULL_TREE;

  /* Try to use the dataflow information gathered by the CCP process.  */
  visited = BITMAP_ALLOC (NULL);
  bitmap_clear (visited);

  memset (val, 0, sizeof (val));
  a = gimple_call_arg (stmt, arg_idx);
  if (!get_maxval_strlen (a, &val[arg_idx], visited, type))
    val[arg_idx] = NULL_TREE;

  BITMAP_FREE (visited);

  result = NULL_TREE;
  switch (DECL_FUNCTION_CODE (callee))
    {
    case BUILT_IN_STRLEN:
      if (val[0] && nargs == 1)
	{
	  tree new_val =
              fold_convert (TREE_TYPE (gimple_call_lhs (stmt)), val[0]);

	  /* If the result is not a valid gimple value, or not a cast
	     of a valid gimple value, then we cannot use the result.  */
	  if (is_gimple_val (new_val)
	      || (CONVERT_EXPR_P (new_val)
		  && is_gimple_val (TREE_OPERAND (new_val, 0))))
	    return new_val;
	}
      break;

    case BUILT_IN_STRCPY:
      if (val[1] && is_gimple_val (val[1]) && nargs == 2)
	result = fold_builtin_strcpy (loc, callee,
                                      gimple_call_arg (stmt, 0),
                                      gimple_call_arg (stmt, 1),
				      val[1]);
      break;

    case BUILT_IN_STRNCPY:
      if (val[1] && is_gimple_val (val[1]) && nargs == 3)
	result = fold_builtin_strncpy (loc, callee,
                                       gimple_call_arg (stmt, 0),
                                       gimple_call_arg (stmt, 1),
                                       gimple_call_arg (stmt, 2),
				       val[1]);
      break;

    case BUILT_IN_STRCAT:
      if (val[1] && is_gimple_val (val[1]) && nargs == 2)
	result = fold_builtin_strcat (loc, gimple_call_arg (stmt, 0),
				      gimple_call_arg (stmt, 1),
				      val[1]);
      break;

    case BUILT_IN_FPUTS:
      if (nargs == 2)
	result = fold_builtin_fputs (loc, gimple_call_arg (stmt, 0),
				     gimple_call_arg (stmt, 1),
				     ignore, false, val[0]);
      break;

    case BUILT_IN_FPUTS_UNLOCKED:
      if (nargs == 2)
	result = fold_builtin_fputs (loc, gimple_call_arg (stmt, 0),
				     gimple_call_arg (stmt, 1),
				     ignore, true, val[0]);
      break;

    case BUILT_IN_MEMCPY_CHK:
    case BUILT_IN_MEMPCPY_CHK:
    case BUILT_IN_MEMMOVE_CHK:
    case BUILT_IN_MEMSET_CHK:
      if (val[2] && is_gimple_val (val[2]) && nargs == 4)
	result = fold_builtin_memory_chk (loc, callee,
                                          gimple_call_arg (stmt, 0),
                                          gimple_call_arg (stmt, 1),
                                          gimple_call_arg (stmt, 2),
                                          gimple_call_arg (stmt, 3),
					  val[2], ignore,
					  DECL_FUNCTION_CODE (callee));
      break;

    case BUILT_IN_STRCPY_CHK:
    case BUILT_IN_STPCPY_CHK:
      if (val[1] && is_gimple_val (val[1]) && nargs == 3)
	result = fold_builtin_stxcpy_chk (loc, callee,
                                          gimple_call_arg (stmt, 0),
                                          gimple_call_arg (stmt, 1),
                                          gimple_call_arg (stmt, 2),
					  val[1], ignore,
					  DECL_FUNCTION_CODE (callee));
      break;

    case BUILT_IN_STRNCPY_CHK:
    case BUILT_IN_STPNCPY_CHK:
      if (val[2] && is_gimple_val (val[2]) && nargs == 4)
	result = fold_builtin_stxncpy_chk (loc, gimple_call_arg (stmt, 0),
                                           gimple_call_arg (stmt, 1),
                                           gimple_call_arg (stmt, 2),
                                           gimple_call_arg (stmt, 3),
					   val[2], ignore,
					   DECL_FUNCTION_CODE (callee));
      break;

    case BUILT_IN_SNPRINTF_CHK:
    case BUILT_IN_VSNPRINTF_CHK:
      if (val[1] && is_gimple_val (val[1]))
	result = gimple_fold_builtin_snprintf_chk (stmt, val[1],
                                                   DECL_FUNCTION_CODE (callee));
      break;

    default:
      gcc_unreachable ();
    }

  if (result && ignore)
    result = fold_ignored_result (result);
  return result;
}


<<<<<<< HEAD
/* Return a binfo to be used for devirtualization of calls based on an object
   represented by a declaration (i.e. a global or automatically allocated one)
   or NULL if it cannot be found or is not safe.  CST is expected to be an
   ADDR_EXPR of such object or the function will return NULL.  Currently it is
   safe to use such binfo only if it has no base binfo (i.e. no ancestors)
   EXPECTED_TYPE is type of the class virtual belongs to.  */

tree
gimple_extract_devirt_binfo_from_cst (tree cst, tree expected_type)
{
  HOST_WIDE_INT offset, size, max_size;
  tree base, type, binfo;
  bool last_artificial = false, reverse;

  if (!flag_devirtualize
      || TREE_CODE (cst) != ADDR_EXPR
      || TREE_CODE (TREE_TYPE (TREE_TYPE (cst))) != RECORD_TYPE)
    return NULL_TREE;

  cst = TREE_OPERAND (cst, 0);
  base = get_ref_base_and_extent (cst, &offset, &size, &max_size, &reverse);
  type = TREE_TYPE (base);
  if (!DECL_P (base)
      || max_size == -1
      || max_size != size
      || TREE_CODE (type) != RECORD_TYPE)
    return NULL_TREE;

  /* Find the sub-object the constant actually refers to and mark whether it is
     an artificial one (as opposed to a user-defined one).  */
  while (true)
    {
      HOST_WIDE_INT pos, size;
      tree fld;

      if (types_same_for_odr (type, expected_type))
	break;
      if (offset < 0)
	return NULL_TREE;

      for (fld = TYPE_FIELDS (type); fld; fld = DECL_CHAIN (fld))
	{
	  if (TREE_CODE (fld) != FIELD_DECL)
	    continue;

	  pos = int_bit_position (fld);
	  size = tree_to_uhwi (DECL_SIZE (fld));
	  if (pos <= offset && (pos + size) > offset)
	    break;
	}
      if (!fld || TREE_CODE (TREE_TYPE (fld)) != RECORD_TYPE)
	return NULL_TREE;

      last_artificial = DECL_ARTIFICIAL (fld);
      type = TREE_TYPE (fld);
      offset -= pos;
    }
  /* Artificial sub-objects are ancestors, we do not want to use them for
     devirtualization, at least not here.  */
  if (last_artificial)
    return NULL_TREE;
  binfo = TYPE_BINFO (type);
  if (!binfo || BINFO_N_BASE_BINFOS (binfo) > 0)
    return NULL_TREE;
  else
    return binfo;
}

=======
>>>>>>> fcd4d553
/* Attempt to fold a call statement referenced by the statement iterator GSI.
   The statement may be replaced by another statement, e.g., if the call
   simplifies to a constant value. Return true if any changes were made.
   It is assumed that the operands have been previously folded.  */

static bool
gimple_fold_call (gimple_stmt_iterator *gsi, bool inplace)
{
  gimple stmt = gsi_stmt (*gsi);
  tree callee;
  bool changed = false;
  unsigned i;

  /* Fold *& in call arguments.  */
  for (i = 0; i < gimple_call_num_args (stmt); ++i)
    if (REFERENCE_CLASS_P (gimple_call_arg (stmt, i)))
      {
	tree tmp = maybe_fold_reference (gimple_call_arg (stmt, i), false);
	if (tmp)
	  {
	    gimple_call_set_arg (stmt, i, tmp);
	    changed = true;
	  }
      }

  /* Check for virtual calls that became direct calls.  */
  callee = gimple_call_fn (stmt);
  if (callee && TREE_CODE (callee) == OBJ_TYPE_REF)
    {
      if (gimple_call_addr_fndecl (OBJ_TYPE_REF_EXPR (callee)) != NULL_TREE)
	{
          if (dump_file && virtual_method_call_p (callee)
	      && !possible_polymorphic_call_target_p
		    (callee, cgraph_get_node (gimple_call_addr_fndecl
                                                 (OBJ_TYPE_REF_EXPR (callee)))))
	    {
	      fprintf (dump_file,
		       "Type inheritance inconsistent devirtualization of ");
	      print_gimple_stmt (dump_file, stmt, 0, TDF_SLIM);
	      fprintf (dump_file, " to ");
	      print_generic_expr (dump_file, callee, TDF_SLIM);
	      fprintf (dump_file, "\n");
	    }

	  gimple_call_set_fn (stmt, OBJ_TYPE_REF_EXPR (callee));
	  changed = true;
	}
      else if (flag_devirtualize && !inplace && virtual_method_call_p (callee))
	{
	  bool final;
	  vec <cgraph_node *>targets
	    = possible_polymorphic_call_targets (callee, &final);
	  if (final && targets.length () <= 1)
	    {
	      tree lhs = gimple_call_lhs (stmt);
	      if (targets.length () == 1)
		{
		  gimple_call_set_fndecl (stmt, targets[0]->decl);
		  changed = true;
		  /* If the call becomes noreturn, remove the lhs.  */
		  if (lhs && (gimple_call_flags (stmt) & ECF_NORETURN))
		    {
		      if (TREE_CODE (lhs) == SSA_NAME)
			{
			  tree var = create_tmp_var (TREE_TYPE (lhs), NULL);
			  tree def = get_or_create_ssa_default_def (cfun, var);
			  gimple new_stmt = gimple_build_assign (lhs, def);
			  gsi_insert_before (gsi, new_stmt, GSI_SAME_STMT);
			}
		      gimple_call_set_lhs (stmt, NULL_TREE);
		    }
		}
	      else
		{
		  tree fndecl = builtin_decl_implicit (BUILT_IN_UNREACHABLE);
		  gimple new_stmt = gimple_build_call (fndecl, 0);
		  gimple_set_location (new_stmt, gimple_location (stmt));
		  if (lhs && TREE_CODE (lhs) == SSA_NAME)
		    {
		      tree var = create_tmp_var (TREE_TYPE (lhs), NULL);
		      tree def = get_or_create_ssa_default_def (cfun, var);
		      gsi_insert_before (gsi, new_stmt, GSI_SAME_STMT);
		      update_call_from_tree (gsi, def);
		    }
		  else
		    gsi_replace (gsi, new_stmt, true);
		  return true;
		}
	    }
	}
    }

  if (inplace)
    return changed;

  /* Check for builtins that CCP can handle using information not
     available in the generic fold routines.  */
  if (gimple_call_builtin_p (stmt))
    {
      tree result = gimple_fold_builtin (stmt);
      if (result)
	{
          if (!update_call_from_tree (gsi, result))
	    gimplify_and_update_call_from_tree (gsi, result);
	  changed = true;
	}
      else if (gimple_call_builtin_p (stmt, BUILT_IN_MD))
	changed |= targetm.gimple_fold_builtin (gsi);
    }

  return changed;
}

/* Worker for both fold_stmt and fold_stmt_inplace.  The INPLACE argument
   distinguishes both cases.  */

static bool
fold_stmt_1 (gimple_stmt_iterator *gsi, bool inplace)
{
  bool changed = false;
  gimple stmt = gsi_stmt (*gsi);
  unsigned i;

  /* Fold the main computation performed by the statement.  */
  switch (gimple_code (stmt))
    {
    case GIMPLE_ASSIGN:
      {
	unsigned old_num_ops = gimple_num_ops (stmt);
	enum tree_code subcode = gimple_assign_rhs_code (stmt);
	tree lhs = gimple_assign_lhs (stmt);
	tree new_rhs;
	/* First canonicalize operand order.  This avoids building new
	   trees if this is the only thing fold would later do.  */
	if ((commutative_tree_code (subcode)
	     || commutative_ternary_tree_code (subcode))
	    && tree_swap_operands_p (gimple_assign_rhs1 (stmt),
				     gimple_assign_rhs2 (stmt), false))
	  {
	    tree tem = gimple_assign_rhs1 (stmt);
	    gimple_assign_set_rhs1 (stmt, gimple_assign_rhs2 (stmt));
	    gimple_assign_set_rhs2 (stmt, tem);
	    changed = true;
	  }
	new_rhs = fold_gimple_assign (gsi);
	if (new_rhs
	    && !useless_type_conversion_p (TREE_TYPE (lhs),
					   TREE_TYPE (new_rhs)))
	  new_rhs = fold_convert (TREE_TYPE (lhs), new_rhs);
	if (new_rhs
	    && (!inplace
		|| get_gimple_rhs_num_ops (TREE_CODE (new_rhs)) < old_num_ops))
	  {
	    gimple_assign_set_rhs_from_tree (gsi, new_rhs);
	    changed = true;
	  }
	break;
      }

    case GIMPLE_COND:
      changed |= fold_gimple_cond (stmt);
      break;

    case GIMPLE_CALL:
      changed |= gimple_fold_call (gsi, inplace);
      break;

    case GIMPLE_ASM:
      /* Fold *& in asm operands.  */
      {
	size_t noutputs;
	const char **oconstraints;
	const char *constraint;
	bool allows_mem, allows_reg;

	noutputs = gimple_asm_noutputs (stmt);
	oconstraints = XALLOCAVEC (const char *, noutputs);

	for (i = 0; i < gimple_asm_noutputs (stmt); ++i)
	  {
	    tree link = gimple_asm_output_op (stmt, i);
	    tree op = TREE_VALUE (link);
	    oconstraints[i]
	      = TREE_STRING_POINTER (TREE_VALUE (TREE_PURPOSE (link)));
	    if (REFERENCE_CLASS_P (op)
		&& (op = maybe_fold_reference (op, true)) != NULL_TREE)
	      {
		TREE_VALUE (link) = op;
		changed = true;
	      }
	  }
	for (i = 0; i < gimple_asm_ninputs (stmt); ++i)
	  {
	    tree link = gimple_asm_input_op (stmt, i);
	    tree op = TREE_VALUE (link);
	    constraint
	      = TREE_STRING_POINTER (TREE_VALUE (TREE_PURPOSE (link)));
	    parse_input_constraint (&constraint, 0, 0, noutputs, 0,
				    oconstraints, &allows_mem, &allows_reg);
	    if (REFERENCE_CLASS_P (op)
		&& (op = maybe_fold_reference (op, !allows_reg && allows_mem))
		   != NULL_TREE)
	      {
		TREE_VALUE (link) = op;
		changed = true;
	      }
	  }
      }
      break;

    case GIMPLE_DEBUG:
      if (gimple_debug_bind_p (stmt))
	{
	  tree val = gimple_debug_bind_get_value (stmt);
	  if (val
	      && REFERENCE_CLASS_P (val))
	    {
	      tree tem = maybe_fold_reference (val, false);
	      if (tem)
		{
		  gimple_debug_bind_set_value (stmt, tem);
		  changed = true;
		}
	    }
	  else if (val
		   && TREE_CODE (val) == ADDR_EXPR)
	    {
	      tree ref = TREE_OPERAND (val, 0);
	      tree tem = maybe_fold_reference (ref, false);
	      if (tem)
		{
		  tem = build_fold_addr_expr_with_type (tem, TREE_TYPE (val));
		  gimple_debug_bind_set_value (stmt, tem);
		  changed = true;
		}
	    }
	}
      break;

    default:;
    }

  stmt = gsi_stmt (*gsi);

  /* Fold *& on the lhs.  */
  if (gimple_has_lhs (stmt))
    {
      tree lhs = gimple_get_lhs (stmt);
      if (lhs && REFERENCE_CLASS_P (lhs))
	{
	  tree new_lhs = maybe_fold_reference (lhs, true);
	  if (new_lhs)
	    {
	      gimple_set_lhs (stmt, new_lhs);
	      changed = true;
	    }
	}
    }

  return changed;
}

/* Fold the statement pointed to by GSI.  In some cases, this function may
   replace the whole statement with a new one.  Returns true iff folding
   makes any changes.
   The statement pointed to by GSI should be in valid gimple form but may
   be in unfolded state as resulting from for example constant propagation
   which can produce *&x = 0.  */

bool
fold_stmt (gimple_stmt_iterator *gsi)
{
  return fold_stmt_1 (gsi, false);
}

/* Perform the minimal folding on statement *GSI.  Only operations like
   *&x created by constant propagation are handled.  The statement cannot
   be replaced with a new one.  Return true if the statement was
   changed, false otherwise.
   The statement *GSI should be in valid gimple form but may
   be in unfolded state as resulting from for example constant propagation
   which can produce *&x = 0.  */

bool
fold_stmt_inplace (gimple_stmt_iterator *gsi)
{
  gimple stmt = gsi_stmt (*gsi);
  bool changed = fold_stmt_1 (gsi, true);
  gcc_assert (gsi_stmt (*gsi) == stmt);
  return changed;
}

/* Canonicalize and possibly invert the boolean EXPR; return NULL_TREE 
   if EXPR is null or we don't know how.
   If non-null, the result always has boolean type.  */

static tree
canonicalize_bool (tree expr, bool invert)
{
  if (!expr)
    return NULL_TREE;
  else if (invert)
    {
      if (integer_nonzerop (expr))
	return boolean_false_node;
      else if (integer_zerop (expr))
	return boolean_true_node;
      else if (TREE_CODE (expr) == SSA_NAME)
	return fold_build2 (EQ_EXPR, boolean_type_node, expr,
			    build_int_cst (TREE_TYPE (expr), 0));
      else if (TREE_CODE_CLASS (TREE_CODE (expr)) == tcc_comparison)
	return fold_build2 (invert_tree_comparison (TREE_CODE (expr), false),
			    boolean_type_node,
			    TREE_OPERAND (expr, 0),
			    TREE_OPERAND (expr, 1));
      else
	return NULL_TREE;
    }
  else
    {
      if (TREE_CODE (TREE_TYPE (expr)) == BOOLEAN_TYPE)
	return expr;
      if (integer_nonzerop (expr))
	return boolean_true_node;
      else if (integer_zerop (expr))
	return boolean_false_node;
      else if (TREE_CODE (expr) == SSA_NAME)
	return fold_build2 (NE_EXPR, boolean_type_node, expr,
			    build_int_cst (TREE_TYPE (expr), 0));
      else if (TREE_CODE_CLASS (TREE_CODE (expr)) == tcc_comparison)
	return fold_build2 (TREE_CODE (expr),
			    boolean_type_node,
			    TREE_OPERAND (expr, 0),
			    TREE_OPERAND (expr, 1));
      else
	return NULL_TREE;
    }
}

/* Check to see if a boolean expression EXPR is logically equivalent to the
   comparison (OP1 CODE OP2).  Check for various identities involving
   SSA_NAMEs.  */

static bool
same_bool_comparison_p (const_tree expr, enum tree_code code,
			const_tree op1, const_tree op2)
{
  gimple s;

  /* The obvious case.  */
  if (TREE_CODE (expr) == code
      && operand_equal_p (TREE_OPERAND (expr, 0), op1, 0)
      && operand_equal_p (TREE_OPERAND (expr, 1), op2, 0))
    return true;

  /* Check for comparing (name, name != 0) and the case where expr
     is an SSA_NAME with a definition matching the comparison.  */
  if (TREE_CODE (expr) == SSA_NAME
      && TREE_CODE (TREE_TYPE (expr)) == BOOLEAN_TYPE)
    {
      if (operand_equal_p (expr, op1, 0))
	return ((code == NE_EXPR && integer_zerop (op2))
		|| (code == EQ_EXPR && integer_nonzerop (op2)));
      s = SSA_NAME_DEF_STMT (expr);
      if (is_gimple_assign (s)
	  && gimple_assign_rhs_code (s) == code
	  && operand_equal_p (gimple_assign_rhs1 (s), op1, 0)
	  && operand_equal_p (gimple_assign_rhs2 (s), op2, 0))
	return true;
    }

  /* If op1 is of the form (name != 0) or (name == 0), and the definition
     of name is a comparison, recurse.  */
  if (TREE_CODE (op1) == SSA_NAME
      && TREE_CODE (TREE_TYPE (op1)) == BOOLEAN_TYPE)
    {
      s = SSA_NAME_DEF_STMT (op1);
      if (is_gimple_assign (s)
	  && TREE_CODE_CLASS (gimple_assign_rhs_code (s)) == tcc_comparison)
	{
	  enum tree_code c = gimple_assign_rhs_code (s);
	  if ((c == NE_EXPR && integer_zerop (op2))
	      || (c == EQ_EXPR && integer_nonzerop (op2)))
	    return same_bool_comparison_p (expr, c,
					   gimple_assign_rhs1 (s),
					   gimple_assign_rhs2 (s));
	  if ((c == EQ_EXPR && integer_zerop (op2))
	      || (c == NE_EXPR && integer_nonzerop (op2)))
	    return same_bool_comparison_p (expr,
					   invert_tree_comparison (c, false),
					   gimple_assign_rhs1 (s),
					   gimple_assign_rhs2 (s));
	}
    }
  return false;
}

/* Check to see if two boolean expressions OP1 and OP2 are logically
   equivalent.  */

static bool
same_bool_result_p (const_tree op1, const_tree op2)
{
  /* Simple cases first.  */
  if (operand_equal_p (op1, op2, 0))
    return true;

  /* Check the cases where at least one of the operands is a comparison.
     These are a bit smarter than operand_equal_p in that they apply some
     identifies on SSA_NAMEs.  */
  if (TREE_CODE_CLASS (TREE_CODE (op2)) == tcc_comparison
      && same_bool_comparison_p (op1, TREE_CODE (op2),
				 TREE_OPERAND (op2, 0),
				 TREE_OPERAND (op2, 1)))
    return true;
  if (TREE_CODE_CLASS (TREE_CODE (op1)) == tcc_comparison
      && same_bool_comparison_p (op2, TREE_CODE (op1),
				 TREE_OPERAND (op1, 0),
				 TREE_OPERAND (op1, 1)))
    return true;

  /* Default case.  */
  return false;
}

/* Forward declarations for some mutually recursive functions.  */

static tree
and_comparisons_1 (enum tree_code code1, tree op1a, tree op1b,
		   enum tree_code code2, tree op2a, tree op2b);
static tree
and_var_with_comparison (tree var, bool invert,
			 enum tree_code code2, tree op2a, tree op2b);
static tree
and_var_with_comparison_1 (gimple stmt, 
			   enum tree_code code2, tree op2a, tree op2b);
static tree
or_comparisons_1 (enum tree_code code1, tree op1a, tree op1b,
		  enum tree_code code2, tree op2a, tree op2b);
static tree
or_var_with_comparison (tree var, bool invert,
			enum tree_code code2, tree op2a, tree op2b);
static tree
or_var_with_comparison_1 (gimple stmt, 
			  enum tree_code code2, tree op2a, tree op2b);

/* Helper function for and_comparisons_1:  try to simplify the AND of the
   ssa variable VAR with the comparison specified by (OP2A CODE2 OP2B).
   If INVERT is true, invert the value of the VAR before doing the AND.
   Return NULL_EXPR if we can't simplify this to a single expression.  */

static tree
and_var_with_comparison (tree var, bool invert,
			 enum tree_code code2, tree op2a, tree op2b)
{
  tree t;
  gimple stmt = SSA_NAME_DEF_STMT (var);

  /* We can only deal with variables whose definitions are assignments.  */
  if (!is_gimple_assign (stmt))
    return NULL_TREE;
  
  /* If we have an inverted comparison, apply DeMorgan's law and rewrite
     !var AND (op2a code2 op2b) => !(var OR !(op2a code2 op2b))
     Then we only have to consider the simpler non-inverted cases.  */
  if (invert)
    t = or_var_with_comparison_1 (stmt, 
				  invert_tree_comparison (code2, false),
				  op2a, op2b);
  else
    t = and_var_with_comparison_1 (stmt, code2, op2a, op2b);
  return canonicalize_bool (t, invert);
}

/* Try to simplify the AND of the ssa variable defined by the assignment
   STMT with the comparison specified by (OP2A CODE2 OP2B).
   Return NULL_EXPR if we can't simplify this to a single expression.  */

static tree
and_var_with_comparison_1 (gimple stmt,
			   enum tree_code code2, tree op2a, tree op2b)
{
  tree var = gimple_assign_lhs (stmt);
  tree true_test_var = NULL_TREE;
  tree false_test_var = NULL_TREE;
  enum tree_code innercode = gimple_assign_rhs_code (stmt);

  /* Check for identities like (var AND (var == 0)) => false.  */
  if (TREE_CODE (op2a) == SSA_NAME
      && TREE_CODE (TREE_TYPE (var)) == BOOLEAN_TYPE)
    {
      if ((code2 == NE_EXPR && integer_zerop (op2b))
	  || (code2 == EQ_EXPR && integer_nonzerop (op2b)))
	{
	  true_test_var = op2a;
	  if (var == true_test_var)
	    return var;
	}
      else if ((code2 == EQ_EXPR && integer_zerop (op2b))
	       || (code2 == NE_EXPR && integer_nonzerop (op2b)))
	{
	  false_test_var = op2a;
	  if (var == false_test_var)
	    return boolean_false_node;
	}
    }

  /* If the definition is a comparison, recurse on it.  */
  if (TREE_CODE_CLASS (innercode) == tcc_comparison)
    {
      tree t = and_comparisons_1 (innercode,
				  gimple_assign_rhs1 (stmt),
				  gimple_assign_rhs2 (stmt),
				  code2,
				  op2a,
				  op2b);
      if (t)
	return t;
    }

  /* If the definition is an AND or OR expression, we may be able to
     simplify by reassociating.  */
  if (TREE_CODE (TREE_TYPE (var)) == BOOLEAN_TYPE
      && (innercode == BIT_AND_EXPR || innercode == BIT_IOR_EXPR))
    {
      tree inner1 = gimple_assign_rhs1 (stmt);
      tree inner2 = gimple_assign_rhs2 (stmt);
      gimple s;
      tree t;
      tree partial = NULL_TREE;
      bool is_and = (innercode == BIT_AND_EXPR);
      
      /* Check for boolean identities that don't require recursive examination
	 of inner1/inner2:
	 inner1 AND (inner1 AND inner2) => inner1 AND inner2 => var
	 inner1 AND (inner1 OR inner2) => inner1
	 !inner1 AND (inner1 AND inner2) => false
	 !inner1 AND (inner1 OR inner2) => !inner1 AND inner2
         Likewise for similar cases involving inner2.  */
      if (inner1 == true_test_var)
	return (is_and ? var : inner1);
      else if (inner2 == true_test_var)
	return (is_and ? var : inner2);
      else if (inner1 == false_test_var)
	return (is_and
		? boolean_false_node
		: and_var_with_comparison (inner2, false, code2, op2a, op2b));
      else if (inner2 == false_test_var)
	return (is_and
		? boolean_false_node
		: and_var_with_comparison (inner1, false, code2, op2a, op2b));

      /* Next, redistribute/reassociate the AND across the inner tests.
	 Compute the first partial result, (inner1 AND (op2a code op2b))  */
      if (TREE_CODE (inner1) == SSA_NAME
	  && is_gimple_assign (s = SSA_NAME_DEF_STMT (inner1))
	  && TREE_CODE_CLASS (gimple_assign_rhs_code (s)) == tcc_comparison
	  && (t = maybe_fold_and_comparisons (gimple_assign_rhs_code (s),
					      gimple_assign_rhs1 (s),
					      gimple_assign_rhs2 (s),
					      code2, op2a, op2b)))
	{
	  /* Handle the AND case, where we are reassociating:
	     (inner1 AND inner2) AND (op2a code2 op2b)
	     => (t AND inner2)
	     If the partial result t is a constant, we win.  Otherwise
	     continue on to try reassociating with the other inner test.  */
	  if (is_and)
	    {
	      if (integer_onep (t))
		return inner2;
	      else if (integer_zerop (t))
		return boolean_false_node;
	    }

	  /* Handle the OR case, where we are redistributing:
	     (inner1 OR inner2) AND (op2a code2 op2b)
	     => (t OR (inner2 AND (op2a code2 op2b)))  */
	  else if (integer_onep (t))
	    return boolean_true_node;

	  /* Save partial result for later.  */
	  partial = t;
	}
      
      /* Compute the second partial result, (inner2 AND (op2a code op2b)) */
      if (TREE_CODE (inner2) == SSA_NAME
	  && is_gimple_assign (s = SSA_NAME_DEF_STMT (inner2))
	  && TREE_CODE_CLASS (gimple_assign_rhs_code (s)) == tcc_comparison
	  && (t = maybe_fold_and_comparisons (gimple_assign_rhs_code (s),
					      gimple_assign_rhs1 (s),
					      gimple_assign_rhs2 (s),
					      code2, op2a, op2b)))
	{
	  /* Handle the AND case, where we are reassociating:
	     (inner1 AND inner2) AND (op2a code2 op2b)
	     => (inner1 AND t)  */
	  if (is_and)
	    {
	      if (integer_onep (t))
		return inner1;
	      else if (integer_zerop (t))
		return boolean_false_node;
	      /* If both are the same, we can apply the identity
		 (x AND x) == x.  */
	      else if (partial && same_bool_result_p (t, partial))
		return t;
	    }

	  /* Handle the OR case. where we are redistributing:
	     (inner1 OR inner2) AND (op2a code2 op2b)
	     => (t OR (inner1 AND (op2a code2 op2b)))
	     => (t OR partial)  */
	  else
	    {
	      if (integer_onep (t))
		return boolean_true_node;
	      else if (partial)
		{
		  /* We already got a simplification for the other
		     operand to the redistributed OR expression.  The
		     interesting case is when at least one is false.
		     Or, if both are the same, we can apply the identity
		     (x OR x) == x.  */
		  if (integer_zerop (partial))
		    return t;
		  else if (integer_zerop (t))
		    return partial;
		  else if (same_bool_result_p (t, partial))
		    return t;
		}
	    }
	}
    }
  return NULL_TREE;
}

/* Try to simplify the AND of two comparisons defined by
   (OP1A CODE1 OP1B) and (OP2A CODE2 OP2B), respectively.
   If this can be done without constructing an intermediate value,
   return the resulting tree; otherwise NULL_TREE is returned.
   This function is deliberately asymmetric as it recurses on SSA_DEFs
   in the first comparison but not the second.  */

static tree
and_comparisons_1 (enum tree_code code1, tree op1a, tree op1b,
		   enum tree_code code2, tree op2a, tree op2b)
{
  tree truth_type = truth_type_for (TREE_TYPE (op1a));

  /* First check for ((x CODE1 y) AND (x CODE2 y)).  */
  if (operand_equal_p (op1a, op2a, 0)
      && operand_equal_p (op1b, op2b, 0))
    {
      /* Result will be either NULL_TREE, or a combined comparison.  */
      tree t = combine_comparisons (UNKNOWN_LOCATION,
				    TRUTH_ANDIF_EXPR, code1, code2,
				    truth_type, op1a, op1b);
      if (t)
	return t;
    }

  /* Likewise the swapped case of the above.  */
  if (operand_equal_p (op1a, op2b, 0)
      && operand_equal_p (op1b, op2a, 0))
    {
      /* Result will be either NULL_TREE, or a combined comparison.  */
      tree t = combine_comparisons (UNKNOWN_LOCATION,
				    TRUTH_ANDIF_EXPR, code1,
				    swap_tree_comparison (code2),
				    truth_type, op1a, op1b);
      if (t)
	return t;
    }

  /* If both comparisons are of the same value against constants, we might
     be able to merge them.  */
  if (operand_equal_p (op1a, op2a, 0)
      && TREE_CODE (op1b) == INTEGER_CST
      && TREE_CODE (op2b) == INTEGER_CST)
    {
      int cmp = tree_int_cst_compare (op1b, op2b);

      /* If we have (op1a == op1b), we should either be able to
	 return that or FALSE, depending on whether the constant op1b
	 also satisfies the other comparison against op2b.  */
      if (code1 == EQ_EXPR)
	{
	  bool done = true;
	  bool val;
	  switch (code2)
	    {
	    case EQ_EXPR: val = (cmp == 0); break;
	    case NE_EXPR: val = (cmp != 0); break;
	    case LT_EXPR: val = (cmp < 0); break;
	    case GT_EXPR: val = (cmp > 0); break;
	    case LE_EXPR: val = (cmp <= 0); break;
	    case GE_EXPR: val = (cmp >= 0); break;
	    default: done = false;
	    }
	  if (done)
	    {
	      if (val)
		return fold_build2 (code1, boolean_type_node, op1a, op1b);
	      else
		return boolean_false_node;
	    }
	}
      /* Likewise if the second comparison is an == comparison.  */
      else if (code2 == EQ_EXPR)
	{
	  bool done = true;
	  bool val;
	  switch (code1)
	    {
	    case EQ_EXPR: val = (cmp == 0); break;
	    case NE_EXPR: val = (cmp != 0); break;
	    case LT_EXPR: val = (cmp > 0); break;
	    case GT_EXPR: val = (cmp < 0); break;
	    case LE_EXPR: val = (cmp >= 0); break;
	    case GE_EXPR: val = (cmp <= 0); break;
	    default: done = false;
	    }
	  if (done)
	    {
	      if (val)
		return fold_build2 (code2, boolean_type_node, op2a, op2b);
	      else
		return boolean_false_node;
	    }
	}

      /* Same business with inequality tests.  */
      else if (code1 == NE_EXPR)
	{
	  bool val;
	  switch (code2)
	    {
	    case EQ_EXPR: val = (cmp != 0); break;
	    case NE_EXPR: val = (cmp == 0); break;
	    case LT_EXPR: val = (cmp >= 0); break;
	    case GT_EXPR: val = (cmp <= 0); break;
	    case LE_EXPR: val = (cmp > 0); break;
	    case GE_EXPR: val = (cmp < 0); break;
	    default:
	      val = false;
	    }
	  if (val)
	    return fold_build2 (code2, boolean_type_node, op2a, op2b);
	}
      else if (code2 == NE_EXPR)
	{
	  bool val;
	  switch (code1)
	    {
	    case EQ_EXPR: val = (cmp == 0); break;
	    case NE_EXPR: val = (cmp != 0); break;
	    case LT_EXPR: val = (cmp <= 0); break;
	    case GT_EXPR: val = (cmp >= 0); break;
	    case LE_EXPR: val = (cmp < 0); break;
	    case GE_EXPR: val = (cmp > 0); break;
	    default:
	      val = false;
	    }
	  if (val)
	    return fold_build2 (code1, boolean_type_node, op1a, op1b);
	}

      /* Chose the more restrictive of two < or <= comparisons.  */
      else if ((code1 == LT_EXPR || code1 == LE_EXPR)
	       && (code2 == LT_EXPR || code2 == LE_EXPR))
	{
	  if ((cmp < 0) || (cmp == 0 && code1 == LT_EXPR))
	    return fold_build2 (code1, boolean_type_node, op1a, op1b);
	  else
	    return fold_build2 (code2, boolean_type_node, op2a, op2b);
	}

      /* Likewise chose the more restrictive of two > or >= comparisons.  */
      else if ((code1 == GT_EXPR || code1 == GE_EXPR)
	       && (code2 == GT_EXPR || code2 == GE_EXPR))
	{
	  if ((cmp > 0) || (cmp == 0 && code1 == GT_EXPR))
	    return fold_build2 (code1, boolean_type_node, op1a, op1b);
	  else
	    return fold_build2 (code2, boolean_type_node, op2a, op2b);
	}

      /* Check for singleton ranges.  */
      else if (cmp == 0
	       && ((code1 == LE_EXPR && code2 == GE_EXPR)
		   || (code1 == GE_EXPR && code2 == LE_EXPR)))
	return fold_build2 (EQ_EXPR, boolean_type_node, op1a, op2b);

      /* Check for disjoint ranges. */
      else if (cmp <= 0
	       && (code1 == LT_EXPR || code1 == LE_EXPR)
	       && (code2 == GT_EXPR || code2 == GE_EXPR))
	return boolean_false_node;
      else if (cmp >= 0
	       && (code1 == GT_EXPR || code1 == GE_EXPR)
	       && (code2 == LT_EXPR || code2 == LE_EXPR))
	return boolean_false_node;
    }

  /* Perhaps the first comparison is (NAME != 0) or (NAME == 1) where
     NAME's definition is a truth value.  See if there are any simplifications
     that can be done against the NAME's definition.  */
  if (TREE_CODE (op1a) == SSA_NAME
      && (code1 == NE_EXPR || code1 == EQ_EXPR)
      && (integer_zerop (op1b) || integer_onep (op1b)))
    {
      bool invert = ((code1 == EQ_EXPR && integer_zerop (op1b))
		     || (code1 == NE_EXPR && integer_onep (op1b)));
      gimple stmt = SSA_NAME_DEF_STMT (op1a);
      switch (gimple_code (stmt))
	{
	case GIMPLE_ASSIGN:
	  /* Try to simplify by copy-propagating the definition.  */
	  return and_var_with_comparison (op1a, invert, code2, op2a, op2b);

	case GIMPLE_PHI:
	  /* If every argument to the PHI produces the same result when
	     ANDed with the second comparison, we win.
	     Do not do this unless the type is bool since we need a bool
	     result here anyway.  */
	  if (TREE_CODE (TREE_TYPE (op1a)) == BOOLEAN_TYPE)
	    {
	      tree result = NULL_TREE;
	      unsigned i;
	      for (i = 0; i < gimple_phi_num_args (stmt); i++)
		{
		  tree arg = gimple_phi_arg_def (stmt, i);
		  
		  /* If this PHI has itself as an argument, ignore it.
		     If all the other args produce the same result,
		     we're still OK.  */
		  if (arg == gimple_phi_result (stmt))
		    continue;
		  else if (TREE_CODE (arg) == INTEGER_CST)
		    {
		      if (invert ? integer_nonzerop (arg) : integer_zerop (arg))
			{
			  if (!result)
			    result = boolean_false_node;
			  else if (!integer_zerop (result))
			    return NULL_TREE;
			}
		      else if (!result)
			result = fold_build2 (code2, boolean_type_node,
					      op2a, op2b);
		      else if (!same_bool_comparison_p (result,
							code2, op2a, op2b))
			return NULL_TREE;
		    }
		  else if (TREE_CODE (arg) == SSA_NAME
			   && !SSA_NAME_IS_DEFAULT_DEF (arg))
		    {
		      tree temp;
		      gimple def_stmt = SSA_NAME_DEF_STMT (arg);
		      /* In simple cases we can look through PHI nodes,
			 but we have to be careful with loops.
			 See PR49073.  */
		      if (! dom_info_available_p (CDI_DOMINATORS)
			  || gimple_bb (def_stmt) == gimple_bb (stmt)
			  || dominated_by_p (CDI_DOMINATORS,
					     gimple_bb (def_stmt),
					     gimple_bb (stmt)))
			return NULL_TREE;
		      temp = and_var_with_comparison (arg, invert, code2,
						      op2a, op2b);
		      if (!temp)
			return NULL_TREE;
		      else if (!result)
			result = temp;
		      else if (!same_bool_result_p (result, temp))
			return NULL_TREE;
		    }
		  else
		    return NULL_TREE;
		}
	      return result;
	    }

	default:
	  break;
	}
    }
  return NULL_TREE;
}

/* Try to simplify the AND of two comparisons, specified by
   (OP1A CODE1 OP1B) and (OP2B CODE2 OP2B), respectively.
   If this can be simplified to a single expression (without requiring
   introducing more SSA variables to hold intermediate values),
   return the resulting tree.  Otherwise return NULL_TREE.
   If the result expression is non-null, it has boolean type.  */

tree
maybe_fold_and_comparisons (enum tree_code code1, tree op1a, tree op1b,
			    enum tree_code code2, tree op2a, tree op2b)
{
  tree t = and_comparisons_1 (code1, op1a, op1b, code2, op2a, op2b);
  if (t)
    return t;
  else
    return and_comparisons_1 (code2, op2a, op2b, code1, op1a, op1b);
}

/* Helper function for or_comparisons_1:  try to simplify the OR of the
   ssa variable VAR with the comparison specified by (OP2A CODE2 OP2B).
   If INVERT is true, invert the value of VAR before doing the OR.
   Return NULL_EXPR if we can't simplify this to a single expression.  */

static tree
or_var_with_comparison (tree var, bool invert,
			enum tree_code code2, tree op2a, tree op2b)
{
  tree t;
  gimple stmt = SSA_NAME_DEF_STMT (var);

  /* We can only deal with variables whose definitions are assignments.  */
  if (!is_gimple_assign (stmt))
    return NULL_TREE;
  
  /* If we have an inverted comparison, apply DeMorgan's law and rewrite
     !var OR (op2a code2 op2b) => !(var AND !(op2a code2 op2b))
     Then we only have to consider the simpler non-inverted cases.  */
  if (invert)
    t = and_var_with_comparison_1 (stmt, 
				   invert_tree_comparison (code2, false),
				   op2a, op2b);
  else
    t = or_var_with_comparison_1 (stmt, code2, op2a, op2b);
  return canonicalize_bool (t, invert);
}

/* Try to simplify the OR of the ssa variable defined by the assignment
   STMT with the comparison specified by (OP2A CODE2 OP2B).
   Return NULL_EXPR if we can't simplify this to a single expression.  */

static tree
or_var_with_comparison_1 (gimple stmt,
			  enum tree_code code2, tree op2a, tree op2b)
{
  tree var = gimple_assign_lhs (stmt);
  tree true_test_var = NULL_TREE;
  tree false_test_var = NULL_TREE;
  enum tree_code innercode = gimple_assign_rhs_code (stmt);

  /* Check for identities like (var OR (var != 0)) => true .  */
  if (TREE_CODE (op2a) == SSA_NAME
      && TREE_CODE (TREE_TYPE (var)) == BOOLEAN_TYPE)
    {
      if ((code2 == NE_EXPR && integer_zerop (op2b))
	  || (code2 == EQ_EXPR && integer_nonzerop (op2b)))
	{
	  true_test_var = op2a;
	  if (var == true_test_var)
	    return var;
	}
      else if ((code2 == EQ_EXPR && integer_zerop (op2b))
	       || (code2 == NE_EXPR && integer_nonzerop (op2b)))
	{
	  false_test_var = op2a;
	  if (var == false_test_var)
	    return boolean_true_node;
	}
    }

  /* If the definition is a comparison, recurse on it.  */
  if (TREE_CODE_CLASS (innercode) == tcc_comparison)
    {
      tree t = or_comparisons_1 (innercode,
				 gimple_assign_rhs1 (stmt),
				 gimple_assign_rhs2 (stmt),
				 code2,
				 op2a,
				 op2b);
      if (t)
	return t;
    }
  
  /* If the definition is an AND or OR expression, we may be able to
     simplify by reassociating.  */
  if (TREE_CODE (TREE_TYPE (var)) == BOOLEAN_TYPE
      && (innercode == BIT_AND_EXPR || innercode == BIT_IOR_EXPR))
    {
      tree inner1 = gimple_assign_rhs1 (stmt);
      tree inner2 = gimple_assign_rhs2 (stmt);
      gimple s;
      tree t;
      tree partial = NULL_TREE;
      bool is_or = (innercode == BIT_IOR_EXPR);
      
      /* Check for boolean identities that don't require recursive examination
	 of inner1/inner2:
	 inner1 OR (inner1 OR inner2) => inner1 OR inner2 => var
	 inner1 OR (inner1 AND inner2) => inner1
	 !inner1 OR (inner1 OR inner2) => true
	 !inner1 OR (inner1 AND inner2) => !inner1 OR inner2
      */
      if (inner1 == true_test_var)
	return (is_or ? var : inner1);
      else if (inner2 == true_test_var)
	return (is_or ? var : inner2);
      else if (inner1 == false_test_var)
	return (is_or
		? boolean_true_node
		: or_var_with_comparison (inner2, false, code2, op2a, op2b));
      else if (inner2 == false_test_var)
	return (is_or
		? boolean_true_node
		: or_var_with_comparison (inner1, false, code2, op2a, op2b));
      
      /* Next, redistribute/reassociate the OR across the inner tests.
	 Compute the first partial result, (inner1 OR (op2a code op2b))  */
      if (TREE_CODE (inner1) == SSA_NAME
	  && is_gimple_assign (s = SSA_NAME_DEF_STMT (inner1))
	  && TREE_CODE_CLASS (gimple_assign_rhs_code (s)) == tcc_comparison
	  && (t = maybe_fold_or_comparisons (gimple_assign_rhs_code (s),
					     gimple_assign_rhs1 (s),
					     gimple_assign_rhs2 (s),
					     code2, op2a, op2b)))
	{
	  /* Handle the OR case, where we are reassociating:
	     (inner1 OR inner2) OR (op2a code2 op2b)
	     => (t OR inner2)
	     If the partial result t is a constant, we win.  Otherwise
	     continue on to try reassociating with the other inner test.  */
	  if (is_or)
	    {
	      if (integer_onep (t))
		return boolean_true_node;
	      else if (integer_zerop (t))
		return inner2;
	    }
	  
	  /* Handle the AND case, where we are redistributing:
	     (inner1 AND inner2) OR (op2a code2 op2b)
	     => (t AND (inner2 OR (op2a code op2b)))  */
	  else if (integer_zerop (t))
	    return boolean_false_node;

	  /* Save partial result for later.  */
	  partial = t;
	}
      
      /* Compute the second partial result, (inner2 OR (op2a code op2b)) */
      if (TREE_CODE (inner2) == SSA_NAME
	  && is_gimple_assign (s = SSA_NAME_DEF_STMT (inner2))
	  && TREE_CODE_CLASS (gimple_assign_rhs_code (s)) == tcc_comparison
	  && (t = maybe_fold_or_comparisons (gimple_assign_rhs_code (s),
					     gimple_assign_rhs1 (s),
					     gimple_assign_rhs2 (s),
					     code2, op2a, op2b)))
	{
	  /* Handle the OR case, where we are reassociating:
	     (inner1 OR inner2) OR (op2a code2 op2b)
	     => (inner1 OR t)
	     => (t OR partial)  */
	  if (is_or)
	    {
	      if (integer_zerop (t))
		return inner1;
	      else if (integer_onep (t))
		return boolean_true_node;
	      /* If both are the same, we can apply the identity
		 (x OR x) == x.  */
	      else if (partial && same_bool_result_p (t, partial))
		return t;
	    }
	  
	  /* Handle the AND case, where we are redistributing:
	     (inner1 AND inner2) OR (op2a code2 op2b)
	     => (t AND (inner1 OR (op2a code2 op2b)))
	     => (t AND partial)  */
	  else 
	    {
	      if (integer_zerop (t))
		return boolean_false_node;
	      else if (partial)
		{
		  /* We already got a simplification for the other
		     operand to the redistributed AND expression.  The
		     interesting case is when at least one is true.
		     Or, if both are the same, we can apply the identity
		     (x AND x) == x.  */
		  if (integer_onep (partial))
		    return t;
		  else if (integer_onep (t))
		    return partial;
		  else if (same_bool_result_p (t, partial))
		    return t;
		}
	    }
	}
    }
  return NULL_TREE;
}

/* Try to simplify the OR of two comparisons defined by
   (OP1A CODE1 OP1B) and (OP2A CODE2 OP2B), respectively.
   If this can be done without constructing an intermediate value,
   return the resulting tree; otherwise NULL_TREE is returned.
   This function is deliberately asymmetric as it recurses on SSA_DEFs
   in the first comparison but not the second.  */

static tree
or_comparisons_1 (enum tree_code code1, tree op1a, tree op1b,
		  enum tree_code code2, tree op2a, tree op2b)
{
  tree truth_type = truth_type_for (TREE_TYPE (op1a));

  /* First check for ((x CODE1 y) OR (x CODE2 y)).  */
  if (operand_equal_p (op1a, op2a, 0)
      && operand_equal_p (op1b, op2b, 0))
    {
      /* Result will be either NULL_TREE, or a combined comparison.  */
      tree t = combine_comparisons (UNKNOWN_LOCATION,
				    TRUTH_ORIF_EXPR, code1, code2,
				    truth_type, op1a, op1b);
      if (t)
	return t;
    }

  /* Likewise the swapped case of the above.  */
  if (operand_equal_p (op1a, op2b, 0)
      && operand_equal_p (op1b, op2a, 0))
    {
      /* Result will be either NULL_TREE, or a combined comparison.  */
      tree t = combine_comparisons (UNKNOWN_LOCATION,
				    TRUTH_ORIF_EXPR, code1,
				    swap_tree_comparison (code2),
				    truth_type, op1a, op1b);
      if (t)
	return t;
    }

  /* If both comparisons are of the same value against constants, we might
     be able to merge them.  */
  if (operand_equal_p (op1a, op2a, 0)
      && TREE_CODE (op1b) == INTEGER_CST
      && TREE_CODE (op2b) == INTEGER_CST)
    {
      int cmp = tree_int_cst_compare (op1b, op2b);

      /* If we have (op1a != op1b), we should either be able to
	 return that or TRUE, depending on whether the constant op1b
	 also satisfies the other comparison against op2b.  */
      if (code1 == NE_EXPR)
	{
	  bool done = true;
	  bool val;
	  switch (code2)
	    {
	    case EQ_EXPR: val = (cmp == 0); break;
	    case NE_EXPR: val = (cmp != 0); break;
	    case LT_EXPR: val = (cmp < 0); break;
	    case GT_EXPR: val = (cmp > 0); break;
	    case LE_EXPR: val = (cmp <= 0); break;
	    case GE_EXPR: val = (cmp >= 0); break;
	    default: done = false;
	    }
	  if (done)
	    {
	      if (val)
		return boolean_true_node;
	      else
		return fold_build2 (code1, boolean_type_node, op1a, op1b);
	    }
	}
      /* Likewise if the second comparison is a != comparison.  */
      else if (code2 == NE_EXPR)
	{
	  bool done = true;
	  bool val;
	  switch (code1)
	    {
	    case EQ_EXPR: val = (cmp == 0); break;
	    case NE_EXPR: val = (cmp != 0); break;
	    case LT_EXPR: val = (cmp > 0); break;
	    case GT_EXPR: val = (cmp < 0); break;
	    case LE_EXPR: val = (cmp >= 0); break;
	    case GE_EXPR: val = (cmp <= 0); break;
	    default: done = false;
	    }
	  if (done)
	    {
	      if (val)
		return boolean_true_node;
	      else
		return fold_build2 (code2, boolean_type_node, op2a, op2b);
	    }
	}

      /* See if an equality test is redundant with the other comparison.  */
      else if (code1 == EQ_EXPR)
	{
	  bool val;
	  switch (code2)
	    {
	    case EQ_EXPR: val = (cmp == 0); break;
	    case NE_EXPR: val = (cmp != 0); break;
	    case LT_EXPR: val = (cmp < 0); break;
	    case GT_EXPR: val = (cmp > 0); break;
	    case LE_EXPR: val = (cmp <= 0); break;
	    case GE_EXPR: val = (cmp >= 0); break;
	    default:
	      val = false;
	    }
	  if (val)
	    return fold_build2 (code2, boolean_type_node, op2a, op2b);
	}
      else if (code2 == EQ_EXPR)
	{
	  bool val;
	  switch (code1)
	    {
	    case EQ_EXPR: val = (cmp == 0); break;
	    case NE_EXPR: val = (cmp != 0); break;
	    case LT_EXPR: val = (cmp > 0); break;
	    case GT_EXPR: val = (cmp < 0); break;
	    case LE_EXPR: val = (cmp >= 0); break;
	    case GE_EXPR: val = (cmp <= 0); break;
	    default:
	      val = false;
	    }
	  if (val)
	    return fold_build2 (code1, boolean_type_node, op1a, op1b);
	}

      /* Chose the less restrictive of two < or <= comparisons.  */
      else if ((code1 == LT_EXPR || code1 == LE_EXPR)
	       && (code2 == LT_EXPR || code2 == LE_EXPR))
	{
	  if ((cmp < 0) || (cmp == 0 && code1 == LT_EXPR))
	    return fold_build2 (code2, boolean_type_node, op2a, op2b);
	  else
	    return fold_build2 (code1, boolean_type_node, op1a, op1b);
	}

      /* Likewise chose the less restrictive of two > or >= comparisons.  */
      else if ((code1 == GT_EXPR || code1 == GE_EXPR)
	       && (code2 == GT_EXPR || code2 == GE_EXPR))
	{
	  if ((cmp > 0) || (cmp == 0 && code1 == GT_EXPR))
	    return fold_build2 (code2, boolean_type_node, op2a, op2b);
	  else
	    return fold_build2 (code1, boolean_type_node, op1a, op1b);
	}

      /* Check for singleton ranges.  */
      else if (cmp == 0
	       && ((code1 == LT_EXPR && code2 == GT_EXPR)
		   || (code1 == GT_EXPR && code2 == LT_EXPR)))
	return fold_build2 (NE_EXPR, boolean_type_node, op1a, op2b);

      /* Check for less/greater pairs that don't restrict the range at all.  */
      else if (cmp >= 0
	       && (code1 == LT_EXPR || code1 == LE_EXPR)
	       && (code2 == GT_EXPR || code2 == GE_EXPR))
	return boolean_true_node;
      else if (cmp <= 0
	       && (code1 == GT_EXPR || code1 == GE_EXPR)
	       && (code2 == LT_EXPR || code2 == LE_EXPR))
	return boolean_true_node;
    }

  /* Perhaps the first comparison is (NAME != 0) or (NAME == 1) where
     NAME's definition is a truth value.  See if there are any simplifications
     that can be done against the NAME's definition.  */
  if (TREE_CODE (op1a) == SSA_NAME
      && (code1 == NE_EXPR || code1 == EQ_EXPR)
      && (integer_zerop (op1b) || integer_onep (op1b)))
    {
      bool invert = ((code1 == EQ_EXPR && integer_zerop (op1b))
		     || (code1 == NE_EXPR && integer_onep (op1b)));
      gimple stmt = SSA_NAME_DEF_STMT (op1a);
      switch (gimple_code (stmt))
	{
	case GIMPLE_ASSIGN:
	  /* Try to simplify by copy-propagating the definition.  */
	  return or_var_with_comparison (op1a, invert, code2, op2a, op2b);

	case GIMPLE_PHI:
	  /* If every argument to the PHI produces the same result when
	     ORed with the second comparison, we win.
	     Do not do this unless the type is bool since we need a bool
	     result here anyway.  */
	  if (TREE_CODE (TREE_TYPE (op1a)) == BOOLEAN_TYPE)
	    {
	      tree result = NULL_TREE;
	      unsigned i;
	      for (i = 0; i < gimple_phi_num_args (stmt); i++)
		{
		  tree arg = gimple_phi_arg_def (stmt, i);
		  
		  /* If this PHI has itself as an argument, ignore it.
		     If all the other args produce the same result,
		     we're still OK.  */
		  if (arg == gimple_phi_result (stmt))
		    continue;
		  else if (TREE_CODE (arg) == INTEGER_CST)
		    {
		      if (invert ? integer_zerop (arg) : integer_nonzerop (arg))
			{
			  if (!result)
			    result = boolean_true_node;
			  else if (!integer_onep (result))
			    return NULL_TREE;
			}
		      else if (!result)
			result = fold_build2 (code2, boolean_type_node,
					      op2a, op2b);
		      else if (!same_bool_comparison_p (result,
							code2, op2a, op2b))
			return NULL_TREE;
		    }
		  else if (TREE_CODE (arg) == SSA_NAME
			   && !SSA_NAME_IS_DEFAULT_DEF (arg))
		    {
		      tree temp;
		      gimple def_stmt = SSA_NAME_DEF_STMT (arg);
		      /* In simple cases we can look through PHI nodes,
			 but we have to be careful with loops.
			 See PR49073.  */
		      if (! dom_info_available_p (CDI_DOMINATORS)
			  || gimple_bb (def_stmt) == gimple_bb (stmt)
			  || dominated_by_p (CDI_DOMINATORS,
					     gimple_bb (def_stmt),
					     gimple_bb (stmt)))
			return NULL_TREE;
		      temp = or_var_with_comparison (arg, invert, code2,
						     op2a, op2b);
		      if (!temp)
			return NULL_TREE;
		      else if (!result)
			result = temp;
		      else if (!same_bool_result_p (result, temp))
			return NULL_TREE;
		    }
		  else
		    return NULL_TREE;
		}
	      return result;
	    }

	default:
	  break;
	}
    }
  return NULL_TREE;
}

/* Try to simplify the OR of two comparisons, specified by
   (OP1A CODE1 OP1B) and (OP2B CODE2 OP2B), respectively.
   If this can be simplified to a single expression (without requiring
   introducing more SSA variables to hold intermediate values),
   return the resulting tree.  Otherwise return NULL_TREE.
   If the result expression is non-null, it has boolean type.  */

tree
maybe_fold_or_comparisons (enum tree_code code1, tree op1a, tree op1b,
			   enum tree_code code2, tree op2a, tree op2b)
{
  tree t = or_comparisons_1 (code1, op1a, op1b, code2, op2a, op2b);
  if (t)
    return t;
  else
    return or_comparisons_1 (code2, op2a, op2b, code1, op1a, op1b);
}


/* Fold STMT to a constant using VALUEIZE to valueize SSA names.

   Either NULL_TREE, a simplified but non-constant or a constant
   is returned.

   ???  This should go into a gimple-fold-inline.h file to be eventually
   privatized with the single valueize function used in the various TUs
   to avoid the indirect function call overhead.  */

tree
gimple_fold_stmt_to_constant_1 (gimple stmt, tree (*valueize) (tree))
{
  location_t loc = gimple_location (stmt);
  switch (gimple_code (stmt))
    {
    case GIMPLE_ASSIGN:
      {
        enum tree_code subcode = gimple_assign_rhs_code (stmt);

        switch (get_gimple_rhs_class (subcode))
          {
          case GIMPLE_SINGLE_RHS:
            {
              tree rhs = gimple_assign_rhs1 (stmt);
              enum tree_code_class kind = TREE_CODE_CLASS (subcode);

              if (TREE_CODE (rhs) == SSA_NAME)
                {
                  /* If the RHS is an SSA_NAME, return its known constant value,
                     if any.  */
                  return (*valueize) (rhs);
                }
	      /* Handle propagating invariant addresses into address
		 operations.  */
	      else if (TREE_CODE (rhs) == ADDR_EXPR
		       && !is_gimple_min_invariant (rhs))
		{
		  HOST_WIDE_INT offset = 0;
		  tree base;
		  base = get_addr_base_and_unit_offset_1 (TREE_OPERAND (rhs, 0),
							  &offset,
							  valueize);
		  if (base
		      && (CONSTANT_CLASS_P (base)
			  || decl_address_invariant_p (base)))
		    return build_invariant_address (TREE_TYPE (rhs),
						    base, offset);
		}
	      else if (TREE_CODE (rhs) == CONSTRUCTOR
		       && TREE_CODE (TREE_TYPE (rhs)) == VECTOR_TYPE
		       && (CONSTRUCTOR_NELTS (rhs)
			   == TYPE_VECTOR_SUBPARTS (TREE_TYPE (rhs))))
		{
		  unsigned i;
		  tree val, *vec;

		  vec = XALLOCAVEC (tree,
				    TYPE_VECTOR_SUBPARTS (TREE_TYPE (rhs)));
		  FOR_EACH_CONSTRUCTOR_VALUE (CONSTRUCTOR_ELTS (rhs), i, val)
		    {
		      val = (*valueize) (val);
		      if (TREE_CODE (val) == INTEGER_CST
			  || TREE_CODE (val) == REAL_CST
			  || TREE_CODE (val) == FIXED_CST)
			vec[i] = val;
		      else
			return NULL_TREE;
		    }

		  return build_vector (TREE_TYPE (rhs), vec);
		}
	      if (subcode == OBJ_TYPE_REF)
		{
		  tree val = (*valueize) (OBJ_TYPE_REF_EXPR (rhs));
		  /* If callee is constant, we can fold away the wrapper.  */
		  if (is_gimple_min_invariant (val))
		    return val;
		}

              if (kind == tcc_reference)
		{
		  if ((TREE_CODE (rhs) == VIEW_CONVERT_EXPR
		       || TREE_CODE (rhs) == REALPART_EXPR
		       || TREE_CODE (rhs) == IMAGPART_EXPR)
		      && TREE_CODE (TREE_OPERAND (rhs, 0)) == SSA_NAME)
		    {
		      tree val = (*valueize) (TREE_OPERAND (rhs, 0));
		      return fold_unary_loc (EXPR_LOCATION (rhs),
					     TREE_CODE (rhs),
					     TREE_TYPE (rhs), val);
		    }
		  else if (TREE_CODE (rhs) == BIT_FIELD_REF
			   && TREE_CODE (TREE_OPERAND (rhs, 0)) == SSA_NAME)
		    {
		      tree val = (*valueize) (TREE_OPERAND (rhs, 0));
		      return fold_ternary_loc (EXPR_LOCATION (rhs),
					       TREE_CODE (rhs),
					       TREE_TYPE (rhs), val,
					       TREE_OPERAND (rhs, 1),
					       TREE_OPERAND (rhs, 2));
		    }
		  else if (TREE_CODE (rhs) == MEM_REF
			   && TREE_CODE (TREE_OPERAND (rhs, 0)) == SSA_NAME)
		    {
		      tree val = (*valueize) (TREE_OPERAND (rhs, 0));
		      if (TREE_CODE (val) == ADDR_EXPR
			  && is_gimple_min_invariant (val))
			{
			  tree tem = fold_build2 (MEM_REF, TREE_TYPE (rhs),
						  unshare_expr (val),
						  TREE_OPERAND (rhs, 1));
			  if (tem)
			    rhs = tem;
			}
		    }
		  return fold_const_aggregate_ref_1 (rhs, valueize);
		}
              else if (kind == tcc_declaration)
                return get_symbol_constant_value (rhs);
              return rhs;
            }

          case GIMPLE_UNARY_RHS:
            {
              /* Handle unary operators that can appear in GIMPLE form.
                 Note that we know the single operand must be a constant,
                 so this should almost always return a simplified RHS.  */
	      tree lhs = gimple_assign_lhs (stmt);
              tree op0 = (*valueize) (gimple_assign_rhs1 (stmt));

	      /* Conversions are useless for CCP purposes if they are
		 value-preserving.  Thus the restrictions that
		 useless_type_conversion_p places for restrict qualification
		 of pointer types should not apply here.
		 Substitution later will only substitute to allowed places.  */
	      if (CONVERT_EXPR_CODE_P (subcode)
		  && POINTER_TYPE_P (TREE_TYPE (lhs))
		  && POINTER_TYPE_P (TREE_TYPE (op0))
		  && TYPE_ADDR_SPACE (TREE_TYPE (lhs))
		     == TYPE_ADDR_SPACE (TREE_TYPE (op0))
		  && TYPE_MODE (TREE_TYPE (lhs))
		     == TYPE_MODE (TREE_TYPE (op0)))
		return op0;

              return
		fold_unary_ignore_overflow_loc (loc, subcode,
						gimple_expr_type (stmt), op0);
            }

          case GIMPLE_BINARY_RHS:
            {
              /* Handle binary operators that can appear in GIMPLE form.  */
              tree op0 = (*valueize) (gimple_assign_rhs1 (stmt));
              tree op1 = (*valueize) (gimple_assign_rhs2 (stmt));

	      /* Translate &x + CST into an invariant form suitable for
	         further propagation.  */
	      if (gimple_assign_rhs_code (stmt) == POINTER_PLUS_EXPR
		  && TREE_CODE (op0) == ADDR_EXPR
		  && TREE_CODE (op1) == INTEGER_CST)
		{
		  tree off = fold_convert (ptr_type_node, op1);
		  return build_fold_addr_expr_loc
			   (loc,
			    fold_build2 (MEM_REF,
					 TREE_TYPE (TREE_TYPE (op0)),
					 unshare_expr (op0), off));
		}

              return fold_binary_loc (loc, subcode,
				      gimple_expr_type (stmt), op0, op1);
            }

          case GIMPLE_TERNARY_RHS:
            {
              /* Handle ternary operators that can appear in GIMPLE form.  */
              tree op0 = (*valueize) (gimple_assign_rhs1 (stmt));
              tree op1 = (*valueize) (gimple_assign_rhs2 (stmt));
              tree op2 = (*valueize) (gimple_assign_rhs3 (stmt));

	      /* Fold embedded expressions in ternary codes.  */
	      if ((subcode == COND_EXPR
		   || subcode == VEC_COND_EXPR)
		  && COMPARISON_CLASS_P (op0))
		{
		  tree op00 = (*valueize) (TREE_OPERAND (op0, 0));
		  tree op01 = (*valueize) (TREE_OPERAND (op0, 1));
		  tree tem = fold_binary_loc (loc, TREE_CODE (op0),
					      TREE_TYPE (op0), op00, op01);
		  if (tem)
		    op0 = tem;
		}

              return fold_ternary_loc (loc, subcode,
				       gimple_expr_type (stmt), op0, op1, op2);
            }

          default:
            gcc_unreachable ();
          }
      }

    case GIMPLE_CALL:
      {
	tree fn;

	if (gimple_call_internal_p (stmt))
	  {
	    enum tree_code subcode = ERROR_MARK;
	    switch (gimple_call_internal_fn (stmt))
	      {
	      case IFN_UBSAN_CHECK_ADD:
		subcode = PLUS_EXPR;
		break;
	      case IFN_UBSAN_CHECK_SUB:
		subcode = MINUS_EXPR;
		break;
	      case IFN_UBSAN_CHECK_MUL:
		subcode = MULT_EXPR;
		break;
	      default:
		return NULL_TREE;
	      }
	    tree op0 = (*valueize) (gimple_call_arg (stmt, 0));
	    tree op1 = (*valueize) (gimple_call_arg (stmt, 1));

	    if (TREE_CODE (op0) != INTEGER_CST
		|| TREE_CODE (op1) != INTEGER_CST)
	      return NULL_TREE;
	    tree res = fold_binary_loc (loc, subcode,
					TREE_TYPE (gimple_call_arg (stmt, 0)),
					op0, op1);
	    if (res
		&& TREE_CODE (res) == INTEGER_CST
		&& !TREE_OVERFLOW (res))
	      return res;
	    return NULL_TREE;
	  }

	fn = (*valueize) (gimple_call_fn (stmt));
	if (TREE_CODE (fn) == ADDR_EXPR
	    && TREE_CODE (TREE_OPERAND (fn, 0)) == FUNCTION_DECL
	    && DECL_BUILT_IN (TREE_OPERAND (fn, 0))
	    && gimple_builtin_call_types_compatible_p (stmt,
						       TREE_OPERAND (fn, 0)))
	  {
	    tree *args = XALLOCAVEC (tree, gimple_call_num_args (stmt));
	    tree call, retval;
	    unsigned i;
	    for (i = 0; i < gimple_call_num_args (stmt); ++i)
	      args[i] = (*valueize) (gimple_call_arg (stmt, i));
	    call = build_call_array_loc (loc,
					 gimple_call_return_type (stmt),
					 fn, gimple_call_num_args (stmt), args);
	    retval = fold_call_expr (EXPR_LOCATION (call), call, false);
	    if (retval)
	      {
		/* fold_call_expr wraps the result inside a NOP_EXPR.  */
		STRIP_NOPS (retval);
		retval = fold_convert (gimple_call_return_type (stmt), retval);
	      }
	    return retval;
	  }
	return NULL_TREE;
      }

    default:
      return NULL_TREE;
    }
}

/* Fold STMT to a constant using VALUEIZE to valueize SSA names.
   Returns NULL_TREE if folding to a constant is not possible, otherwise
   returns a constant according to is_gimple_min_invariant.  */

tree
gimple_fold_stmt_to_constant (gimple stmt, tree (*valueize) (tree))
{
  tree res = gimple_fold_stmt_to_constant_1 (stmt, valueize);
  if (res && is_gimple_min_invariant (res))
    return res;
  return NULL_TREE;
}


/* The following set of functions are supposed to fold references using
   their constant initializers.  */

static tree fold_ctor_reference (tree type, tree ctor,
				 unsigned HOST_WIDE_INT offset,
				 unsigned HOST_WIDE_INT size, tree);

/* See if we can find constructor defining value of BASE.
   When we know the consructor with constant offset (such as
   base is array[40] and we do know constructor of array), then
   BIT_OFFSET is adjusted accordingly.

   As a special case, return error_mark_node when constructor
   is not explicitly available, but it is known to be zero
   such as 'static const int a;'.  */
static tree
get_base_constructor (tree base, HOST_WIDE_INT *bit_offset,
		      tree (*valueize)(tree))
{
  HOST_WIDE_INT bit_offset2, size, max_size;
  bool reverse;

  if (TREE_CODE (base) == MEM_REF)
    {
      if (!integer_zerop (TREE_OPERAND (base, 1)))
	{
	  if (!tree_fits_shwi_p (TREE_OPERAND (base, 1)))
	    return NULL_TREE;
	  *bit_offset += (mem_ref_offset (base).low
			  * BITS_PER_UNIT);
	}

      if (valueize
	  && TREE_CODE (TREE_OPERAND (base, 0)) == SSA_NAME)
	base = valueize (TREE_OPERAND (base, 0));
      if (!base || TREE_CODE (base) != ADDR_EXPR)
        return NULL_TREE;
      base = TREE_OPERAND (base, 0);
    }

  /* Get a CONSTRUCTOR.  If BASE is a VAR_DECL, get its
     DECL_INITIAL.  If BASE is a nested reference into another
     ARRAY_REF or COMPONENT_REF, make a recursive call to resolve
     the inner reference.  */
  switch (TREE_CODE (base))
    {
    case VAR_DECL:
    case CONST_DECL:
      {
	tree init = ctor_for_folding (base);

	/* Our semantic is exact opposite of ctor_for_folding;
	   NULL means unknown, while error_mark_node is 0.  */
	if (init == error_mark_node)
	  return NULL_TREE;
	if (!init)
	  return error_mark_node;
	return init;
      }

    case ARRAY_REF:
    case COMPONENT_REF:
      base = get_ref_base_and_extent (base, &bit_offset2, &size, &max_size,
				      &reverse);
      if (max_size == -1 || size != max_size)
	return NULL_TREE;
      *bit_offset +=  bit_offset2;
      return get_base_constructor (base, bit_offset, valueize);

    case STRING_CST:
    case CONSTRUCTOR:
      return base;

    default:
      return NULL_TREE;
    }
}

/* CTOR is STRING_CST.  Fold reference of type TYPE and size SIZE
   to the memory at bit OFFSET.

   We do only simple job of folding byte accesses.  */

static tree
fold_string_cst_ctor_reference (tree type, tree ctor,
				unsigned HOST_WIDE_INT offset,
				unsigned HOST_WIDE_INT size)
{
  if (INTEGRAL_TYPE_P (type)
      && (TYPE_MODE (type)
	  == TYPE_MODE (TREE_TYPE (TREE_TYPE (ctor))))
      && (GET_MODE_CLASS (TYPE_MODE (TREE_TYPE (TREE_TYPE (ctor))))
	  == MODE_INT)
      && GET_MODE_SIZE (TYPE_MODE (TREE_TYPE (TREE_TYPE (ctor)))) == 1
      && size == BITS_PER_UNIT
      && !(offset % BITS_PER_UNIT))
    {
      offset /= BITS_PER_UNIT;
      if (offset < (unsigned HOST_WIDE_INT) TREE_STRING_LENGTH (ctor))
	return build_int_cst_type (type, (TREE_STRING_POINTER (ctor)
				   [offset]));
      /* Folding
	 const char a[20]="hello";
	 return a[10];

	 might lead to offset greater than string length.  In this case we
	 know value is either initialized to 0 or out of bounds.  Return 0
	 in both cases.  */
      return build_zero_cst (type);
    }
  return NULL_TREE;
}

/* CTOR is CONSTRUCTOR of an array type.  Fold reference of type TYPE and size
   SIZE to the memory at bit OFFSET.  */

static tree
fold_array_ctor_reference (tree type, tree ctor,
			   unsigned HOST_WIDE_INT offset,
			   unsigned HOST_WIDE_INT size,
			   tree from_decl)
{
  unsigned HOST_WIDE_INT cnt;
  tree cfield, cval;
  double_int low_bound, elt_size;
  double_int index, max_index;
  double_int access_index;
  tree domain_type = NULL_TREE, index_type = NULL_TREE;
  HOST_WIDE_INT inner_offset;

  /* Compute low bound and elt size.  */
  if (TREE_CODE (TREE_TYPE (ctor)) == ARRAY_TYPE)
    domain_type = TYPE_DOMAIN (TREE_TYPE (ctor));
  if (domain_type && TYPE_MIN_VALUE (domain_type))
    {
      /* Static constructors for variably sized objects makes no sense.  */
      gcc_assert (TREE_CODE (TYPE_MIN_VALUE (domain_type)) == INTEGER_CST);
      index_type = TREE_TYPE (TYPE_MIN_VALUE (domain_type));
      low_bound = tree_to_double_int (TYPE_MIN_VALUE (domain_type));
    }
  else
    low_bound = double_int_zero;
  /* Static constructors for variably sized objects makes no sense.  */
  gcc_assert (TREE_CODE (TYPE_SIZE_UNIT (TREE_TYPE (TREE_TYPE (ctor))))
	      == INTEGER_CST);
  elt_size =
    tree_to_double_int (TYPE_SIZE_UNIT (TREE_TYPE (TREE_TYPE (ctor))));


  /* We can handle only constantly sized accesses that are known to not
     be larger than size of array element.  */
  if (!TYPE_SIZE_UNIT (type)
      || TREE_CODE (TYPE_SIZE_UNIT (type)) != INTEGER_CST
      || elt_size.slt (tree_to_double_int (TYPE_SIZE_UNIT (type)))
      || elt_size.is_zero ())
    return NULL_TREE;

  /* Compute the array index we look for.  */
  access_index = double_int::from_uhwi (offset / BITS_PER_UNIT)
		 .udiv (elt_size, TRUNC_DIV_EXPR);
  access_index += low_bound;
  if (index_type)
    access_index = access_index.ext (TYPE_PRECISION (index_type),
				     TYPE_UNSIGNED (index_type));

  /* And offset within the access.  */
  inner_offset = offset % (elt_size.to_uhwi () * BITS_PER_UNIT);

  /* See if the array field is large enough to span whole access.  We do not
     care to fold accesses spanning multiple array indexes.  */
  if (inner_offset + size > elt_size.to_uhwi () * BITS_PER_UNIT)
    return NULL_TREE;

  index = low_bound - double_int_one;
  if (index_type)
    index = index.ext (TYPE_PRECISION (index_type), TYPE_UNSIGNED (index_type));

  FOR_EACH_CONSTRUCTOR_ELT (CONSTRUCTOR_ELTS (ctor), cnt, cfield, cval)
    {
      /* Array constructor might explicitely set index, or specify range
	 or leave index NULL meaning that it is next index after previous
	 one.  */
      if (cfield)
	{
	  if (TREE_CODE (cfield) == INTEGER_CST)
	    max_index = index = tree_to_double_int (cfield);
	  else
	    {
	      gcc_assert (TREE_CODE (cfield) == RANGE_EXPR);
	      index = tree_to_double_int (TREE_OPERAND (cfield, 0));
	      max_index = tree_to_double_int (TREE_OPERAND (cfield, 1));
	    }
	}
      else
	{
	  index += double_int_one;
	  if (index_type)
	    index = index.ext (TYPE_PRECISION (index_type),
			       TYPE_UNSIGNED (index_type));
	  max_index = index;
	}

      /* Do we have match?  */
      if (access_index.cmp (index, 1) >= 0
	  && access_index.cmp (max_index, 1) <= 0)
	return fold_ctor_reference (type, cval, inner_offset, size,
				    from_decl);
    }
  /* When memory is not explicitely mentioned in constructor,
     it is 0 (or out of range).  */
  return build_zero_cst (type);
}

/* CTOR is CONSTRUCTOR of an aggregate or vector.
   Fold reference of type TYPE and size SIZE to the memory at bit OFFSET.  */

static tree
fold_nonarray_ctor_reference (tree type, tree ctor,
			      unsigned HOST_WIDE_INT offset,
			      unsigned HOST_WIDE_INT size,
			      tree from_decl)
{
  unsigned HOST_WIDE_INT cnt;
  tree cfield, cval;

  FOR_EACH_CONSTRUCTOR_ELT (CONSTRUCTOR_ELTS (ctor), cnt, cfield,
			    cval)
    {
      tree byte_offset = DECL_FIELD_OFFSET (cfield);
      tree field_offset = DECL_FIELD_BIT_OFFSET (cfield);
      tree field_size = DECL_SIZE (cfield);
      double_int bitoffset;
      double_int byte_offset_cst = tree_to_double_int (byte_offset);
      double_int bits_per_unit_cst = double_int::from_uhwi (BITS_PER_UNIT);
      double_int bitoffset_end, access_end;

      /* Variable sized objects in static constructors makes no sense,
	 but field_size can be NULL for flexible array members.  */
      gcc_assert (TREE_CODE (field_offset) == INTEGER_CST
		  && TREE_CODE (byte_offset) == INTEGER_CST
		  && (field_size != NULL_TREE
		      ? TREE_CODE (field_size) == INTEGER_CST
		      : TREE_CODE (TREE_TYPE (cfield)) == ARRAY_TYPE));

      /* Compute bit offset of the field.  */
      bitoffset = tree_to_double_int (field_offset)
		  + byte_offset_cst * bits_per_unit_cst;
      /* Compute bit offset where the field ends.  */
      if (field_size != NULL_TREE)
	bitoffset_end = bitoffset + tree_to_double_int (field_size);
      else
	bitoffset_end = double_int_zero;

      access_end = double_int::from_uhwi (offset)
		   + double_int::from_uhwi (size);

      /* Is there any overlap between [OFFSET, OFFSET+SIZE) and
	 [BITOFFSET, BITOFFSET_END)?  */
      if (access_end.cmp (bitoffset, 0) > 0
	  && (field_size == NULL_TREE
	      || double_int::from_uhwi (offset).slt (bitoffset_end)))
	{
	  double_int inner_offset = double_int::from_uhwi (offset) - bitoffset;
	  /* We do have overlap.  Now see if field is large enough to
	     cover the access.  Give up for accesses spanning multiple
	     fields.  */
	  if (access_end.cmp (bitoffset_end, 0) > 0)
	    return NULL_TREE;
	  if (double_int::from_uhwi (offset).slt (bitoffset))
	    return NULL_TREE;
	  return fold_ctor_reference (type, cval,
				      inner_offset.to_uhwi (), size,
				      from_decl);
	}
    }
  /* When memory is not explicitely mentioned in constructor, it is 0.  */
  return build_zero_cst (type);
}

/* CTOR is value initializing memory, fold reference of type TYPE and size SIZE
   to the memory at bit OFFSET.  */

static tree
fold_ctor_reference (tree type, tree ctor, unsigned HOST_WIDE_INT offset,
		     unsigned HOST_WIDE_INT size, tree from_decl)
{
  tree ret;

  /* We found the field with exact match.  */
  if (useless_type_conversion_p (type, TREE_TYPE (ctor))
      && !offset)
    return canonicalize_constructor_val (unshare_expr (ctor), from_decl);

  /* We are at the end of walk, see if we can view convert the
     result.  */
  if (!AGGREGATE_TYPE_P (TREE_TYPE (ctor)) && !offset
      /* VIEW_CONVERT_EXPR is defined only for matching sizes.  */
      && operand_equal_p (TYPE_SIZE (type),
			  TYPE_SIZE (TREE_TYPE (ctor)), 0))
    {
      ret = canonicalize_constructor_val (unshare_expr (ctor), from_decl);
      ret = fold_unary (VIEW_CONVERT_EXPR, type, ret);
      if (ret)
	STRIP_NOPS (ret);
      return ret;
    }
  if (TREE_CODE (ctor) == STRING_CST)
    return fold_string_cst_ctor_reference (type, ctor, offset, size);
  if (TREE_CODE (ctor) == CONSTRUCTOR)
    {

      if (TREE_CODE (TREE_TYPE (ctor)) == ARRAY_TYPE
	  || TREE_CODE (TREE_TYPE (ctor)) == VECTOR_TYPE)
	return fold_array_ctor_reference (type, ctor, offset, size,
					  from_decl);
      else
	return fold_nonarray_ctor_reference (type, ctor, offset, size,
					     from_decl);
    }

  return NULL_TREE;
}

/* Return the tree representing the element referenced by T if T is an
   ARRAY_REF or COMPONENT_REF into constant aggregates valuezing SSA
   names using VALUEIZE.  Return NULL_TREE otherwise.  */

tree
fold_const_aggregate_ref_1 (tree t, tree (*valueize) (tree))
{
  tree ctor, idx, base;
  HOST_WIDE_INT offset, size, max_size;
  tree tem;
  bool reverse;

  if (TREE_THIS_VOLATILE (t))
    return NULL_TREE;

  if (TREE_CODE_CLASS (TREE_CODE (t)) == tcc_declaration)
    return get_symbol_constant_value (t);

  tem = fold_read_from_constant_string (t);
  if (tem)
    return tem;

  switch (TREE_CODE (t))
    {
    case ARRAY_REF:
    case ARRAY_RANGE_REF:
      /* Constant indexes are handled well by get_base_constructor.
	 Only special case variable offsets.
	 FIXME: This code can't handle nested references with variable indexes
	 (they will be handled only by iteration of ccp).  Perhaps we can bring
	 get_ref_base_and_extent here and make it use a valueize callback.  */
      if (TREE_CODE (TREE_OPERAND (t, 1)) == SSA_NAME
	  && valueize
	  && (idx = (*valueize) (TREE_OPERAND (t, 1)))
	  && TREE_CODE (idx) == INTEGER_CST)
	{
	  tree low_bound, unit_size;
	  double_int doffset;

	  /* If the resulting bit-offset is constant, track it.  */
	  if ((low_bound = array_ref_low_bound (t),
	       TREE_CODE (low_bound) == INTEGER_CST)
	      && (unit_size = array_ref_element_size (t),
		  tree_fits_uhwi_p (unit_size))
	      && (doffset = (TREE_INT_CST (idx) - TREE_INT_CST (low_bound))
			    .sext (TYPE_PRECISION (TREE_TYPE (idx))),
		  doffset.fits_shwi ()))
	    {
	      offset = doffset.to_shwi ();
	      offset *= tree_to_uhwi (unit_size);
	      offset *= BITS_PER_UNIT;

	      base = TREE_OPERAND (t, 0);
	      ctor = get_base_constructor (base, &offset, valueize);
	      /* Empty constructor.  Always fold to 0.  */
	      if (ctor == error_mark_node)
		return build_zero_cst (TREE_TYPE (t));
	      /* Out of bound array access.  Value is undefined,
		 but don't fold.  */
	      if (offset < 0)
		return NULL_TREE;
	      /* We can not determine ctor.  */
	      if (!ctor)
		return NULL_TREE;
	      return fold_ctor_reference (TREE_TYPE (t), ctor, offset,
					  tree_to_uhwi (unit_size)
					  * BITS_PER_UNIT,
					  base);
	    }
	}
      /* Fallthru.  */

    case COMPONENT_REF:
    case BIT_FIELD_REF:
    case TARGET_MEM_REF:
    case MEM_REF:
      base = get_ref_base_and_extent (t, &offset, &size, &max_size, &reverse);
      ctor = get_base_constructor (base, &offset, valueize);

      /* Empty constructor.  Always fold to 0.  */
      if (ctor == error_mark_node)
	return build_zero_cst (TREE_TYPE (t));
      /* We do not know precise address.  */
      if (max_size == -1 || max_size != size)
	return NULL_TREE;
      /* We can not determine ctor.  */
      if (!ctor)
	return NULL_TREE;

      /* Out of bound array access.  Value is undefined, but don't fold.  */
      if (offset < 0)
	return NULL_TREE;

      return fold_ctor_reference (TREE_TYPE (t), ctor, offset, size,
				  base);

    case REALPART_EXPR:
    case IMAGPART_EXPR:
      {
	tree c = fold_const_aggregate_ref_1 (TREE_OPERAND (t, 0), valueize);
	if (c && TREE_CODE (c) == COMPLEX_CST)
	  return fold_build1_loc (EXPR_LOCATION (t),
			      TREE_CODE (t), TREE_TYPE (t), c);
	break;
      }

    default:
      break;
    }

  return NULL_TREE;
}

tree
fold_const_aggregate_ref (tree t)
{
  return fold_const_aggregate_ref_1 (t, NULL);
}

/* Lookup virtual method with index TOKEN in a virtual table V
   at OFFSET.  */

tree
gimple_get_virt_method_for_vtable (HOST_WIDE_INT token,
				   tree v,
				   unsigned HOST_WIDE_INT offset)
{
  tree vtable = v, init, fn;
  unsigned HOST_WIDE_INT size;
  unsigned HOST_WIDE_INT elt_size, access_index;
  tree domain_type;

  /* First of all double check we have virtual table.  */
  if (TREE_CODE (v) != VAR_DECL
      || !DECL_VIRTUAL_P (v))
    return NULL_TREE;

  init = ctor_for_folding (v);

  /* The virtual tables should always be born with constructors
     and we always should assume that they are avaialble for
     folding.  At the moment we do not stream them in all cases,
     but it should never happen that ctor seem unreachable.  */
  gcc_assert (init);
  if (init == error_mark_node)
    {
      gcc_assert (in_lto_p);
      return NULL_TREE;
    }
  gcc_checking_assert (TREE_CODE (TREE_TYPE (v)) == ARRAY_TYPE);
  size = tree_to_uhwi (TYPE_SIZE (TREE_TYPE (TREE_TYPE (v))));
  offset *= BITS_PER_UNIT;
  offset += token * size;

  /* Lookup the value in the constructor that is assumed to be array.
     This is equivalent to
     fn = fold_ctor_reference (TREE_TYPE (TREE_TYPE (v)), init,
			       offset, size, NULL);
     but in a constant time.  We expect that frontend produced a simple
     array without indexed initializers.  */

  gcc_checking_assert (TREE_CODE (TREE_TYPE (init)) == ARRAY_TYPE);
  domain_type = TYPE_DOMAIN (TREE_TYPE (init));
  gcc_checking_assert (integer_zerop (TYPE_MIN_VALUE (domain_type)));
  elt_size = tree_to_uhwi (TYPE_SIZE_UNIT (TREE_TYPE (TREE_TYPE (init))));

  access_index = offset / BITS_PER_UNIT / elt_size;
  gcc_checking_assert (offset % (elt_size * BITS_PER_UNIT) == 0);

  /* This code makes an assumption that there are no 
     indexed fileds produced by C++ FE, so we can directly index the array. */
  if (access_index < CONSTRUCTOR_NELTS (init))
    {
      fn = CONSTRUCTOR_ELT (init, access_index)->value;
      gcc_checking_assert (!CONSTRUCTOR_ELT (init, access_index)->index);
      STRIP_NOPS (fn);
    }
  else
    fn = NULL;

  /* For type inconsistent program we may end up looking up virtual method
     in virtual table that does not contain TOKEN entries.  We may overrun
     the virtual table and pick up a constant or RTTI info pointer.
     In any case the call is undefined.  */
  if (!fn
      || (TREE_CODE (fn) != ADDR_EXPR && TREE_CODE (fn) != FDESC_EXPR)
      || TREE_CODE (TREE_OPERAND (fn, 0)) != FUNCTION_DECL)
    fn = builtin_decl_implicit (BUILT_IN_UNREACHABLE);
  else
    {
      fn = TREE_OPERAND (fn, 0);

      /* When cgraph node is missing and function is not public, we cannot
	 devirtualize.  This can happen in WHOPR when the actual method
	 ends up in other partition, because we found devirtualization
	 possibility too late.  */
      if (!can_refer_decl_in_current_unit_p (fn, vtable))
	return NULL_TREE;
    }

  /* Make sure we create a cgraph node for functions we'll reference.
     They can be non-existent if the reference comes from an entry
     of an external vtable for example.  */
  cgraph_get_create_node (fn);

  return fn;
}

/* Return a declaration of a function which an OBJ_TYPE_REF references. TOKEN
   is integer form of OBJ_TYPE_REF_TOKEN of the reference expression.
   KNOWN_BINFO carries the binfo describing the true type of
   OBJ_TYPE_REF_OBJECT(REF).  */

tree
gimple_get_virt_method_for_binfo (HOST_WIDE_INT token, tree known_binfo)
{
  unsigned HOST_WIDE_INT offset;
  tree v;

  v = BINFO_VTABLE (known_binfo);
  /* If there is no virtual methods table, leave the OBJ_TYPE_REF alone.  */
  if (!v)
    return NULL_TREE;

  if (!vtable_pointer_value_to_vtable (v, &v, &offset))
    return NULL_TREE;

  return gimple_get_virt_method_for_vtable (token, v, offset);
}

/* Return true iff VAL is a gimple expression that is known to be
   non-negative.  Restricted to floating-point inputs.  */

bool
gimple_val_nonnegative_real_p (tree val)
{
  gimple def_stmt;

  gcc_assert (val && SCALAR_FLOAT_TYPE_P (TREE_TYPE (val)));

  /* Use existing logic for non-gimple trees.  */
  if (tree_expr_nonnegative_p (val))
    return true;

  if (TREE_CODE (val) != SSA_NAME)
    return false;

  /* Currently we look only at the immediately defining statement
     to make this determination, since recursion on defining 
     statements of operands can lead to quadratic behavior in the
     worst case.  This is expected to catch almost all occurrences
     in practice.  It would be possible to implement limited-depth
     recursion if important cases are lost.  Alternatively, passes
     that need this information (such as the pow/powi lowering code
     in the cse_sincos pass) could be revised to provide it through
     dataflow propagation.  */

  def_stmt = SSA_NAME_DEF_STMT (val);

  if (is_gimple_assign (def_stmt))
    {
      tree op0, op1;

      /* See fold-const.c:tree_expr_nonnegative_p for additional
	 cases that could be handled with recursion.  */

      switch (gimple_assign_rhs_code (def_stmt))
	{
	case ABS_EXPR:
	  /* Always true for floating-point operands.  */
	  return true;

	case MULT_EXPR:
	  /* True if the two operands are identical (since we are
	     restricted to floating-point inputs).  */
	  op0 = gimple_assign_rhs1 (def_stmt);
	  op1 = gimple_assign_rhs2 (def_stmt);

	  if (op0 == op1
	      || operand_equal_p (op0, op1, 0))
	    return true;

	default:
	  return false;
	}
    }
  else if (is_gimple_call (def_stmt))
    {
      tree fndecl = gimple_call_fndecl (def_stmt);
      if (fndecl
	  && DECL_BUILT_IN_CLASS (fndecl) == BUILT_IN_NORMAL)
	{
	  tree arg1;

	  switch (DECL_FUNCTION_CODE (fndecl))
	    {
	    CASE_FLT_FN (BUILT_IN_ACOS):
	    CASE_FLT_FN (BUILT_IN_ACOSH):
	    CASE_FLT_FN (BUILT_IN_CABS):
	    CASE_FLT_FN (BUILT_IN_COSH):
	    CASE_FLT_FN (BUILT_IN_ERFC):
	    CASE_FLT_FN (BUILT_IN_EXP):
	    CASE_FLT_FN (BUILT_IN_EXP10):
	    CASE_FLT_FN (BUILT_IN_EXP2):
	    CASE_FLT_FN (BUILT_IN_FABS):
	    CASE_FLT_FN (BUILT_IN_FDIM):
	    CASE_FLT_FN (BUILT_IN_HYPOT):
	    CASE_FLT_FN (BUILT_IN_POW10):
	      return true;

	    CASE_FLT_FN (BUILT_IN_SQRT):
	      /* sqrt(-0.0) is -0.0, and sqrt is not defined over other
		 nonnegative inputs.  */
	      if (!HONOR_SIGNED_ZEROS (TYPE_MODE (TREE_TYPE (val))))
		return true;

	      break;

	    CASE_FLT_FN (BUILT_IN_POWI):
	      /* True if the second argument is an even integer.  */
	      arg1 = gimple_call_arg (def_stmt, 1);

	      if (TREE_CODE (arg1) == INTEGER_CST
		  && (TREE_INT_CST_LOW (arg1) & 1) == 0)
		return true;

	      break;
	      
	    CASE_FLT_FN (BUILT_IN_POW):
	      /* True if the second argument is an even integer-valued
		 real.  */
	      arg1 = gimple_call_arg (def_stmt, 1);

	      if (TREE_CODE (arg1) == REAL_CST)
		{
		  REAL_VALUE_TYPE c;
		  HOST_WIDE_INT n;

		  c = TREE_REAL_CST (arg1);
		  n = real_to_integer (&c);

		  if ((n & 1) == 0)
		    {
		      REAL_VALUE_TYPE cint;
		      real_from_integer (&cint, VOIDmode, n, n < 0 ? -1 : 0, 0);
		      if (real_identical (&c, &cint))
			return true;
		    }
		}

	      break;

	    default:
	      return false;
	    }
	}
    }

  return false;
}

/* Given a pointer value OP0, return a simplified version of an
   indirection through OP0, or NULL_TREE if no simplification is
   possible.  Note that the resulting type may be different from
   the type pointed to in the sense that it is still compatible
   from the langhooks point of view. */

tree
gimple_fold_indirect_ref (tree t)
{
  tree ptype = TREE_TYPE (t), type = TREE_TYPE (ptype);
  tree sub = t;
  tree subtype;

  STRIP_NOPS (sub);
  subtype = TREE_TYPE (sub);
  if (!POINTER_TYPE_P (subtype))
    return NULL_TREE;

  if (TREE_CODE (sub) == ADDR_EXPR)
    {
      tree op = TREE_OPERAND (sub, 0);
      tree optype = TREE_TYPE (op);
      /* *&p => p */
      if (useless_type_conversion_p (type, optype))
        return op;

      /* *(foo *)&fooarray => fooarray[0] */
      if (TREE_CODE (optype) == ARRAY_TYPE
	  && TREE_CODE (TYPE_SIZE (TREE_TYPE (optype))) == INTEGER_CST
	  && useless_type_conversion_p (type, TREE_TYPE (optype)))
       {
         tree type_domain = TYPE_DOMAIN (optype);
         tree min_val = size_zero_node;
         if (type_domain && TYPE_MIN_VALUE (type_domain))
           min_val = TYPE_MIN_VALUE (type_domain);
	 if (TREE_CODE (min_val) == INTEGER_CST)
	   return build4 (ARRAY_REF, type, op, min_val, NULL_TREE, NULL_TREE);
       }
      /* *(foo *)&complexfoo => __real__ complexfoo */
      else if (TREE_CODE (optype) == COMPLEX_TYPE
               && useless_type_conversion_p (type, TREE_TYPE (optype)))
        return fold_build1 (REALPART_EXPR, type, op);
      /* *(foo *)&vectorfoo => BIT_FIELD_REF<vectorfoo,...> */
      else if (TREE_CODE (optype) == VECTOR_TYPE
               && useless_type_conversion_p (type, TREE_TYPE (optype)))
        {
          tree part_width = TYPE_SIZE (type);
          tree index = bitsize_int (0);
          return fold_build3 (BIT_FIELD_REF, type, op, part_width, index);
        }
    }

  /* *(p + CST) -> ...  */
  if (TREE_CODE (sub) == POINTER_PLUS_EXPR
      && TREE_CODE (TREE_OPERAND (sub, 1)) == INTEGER_CST)
    {
      tree addr = TREE_OPERAND (sub, 0);
      tree off = TREE_OPERAND (sub, 1);
      tree addrtype;

      STRIP_NOPS (addr);
      addrtype = TREE_TYPE (addr);

      /* ((foo*)&vectorfoo)[1] -> BIT_FIELD_REF<vectorfoo,...> */
      if (TREE_CODE (addr) == ADDR_EXPR
	  && TREE_CODE (TREE_TYPE (addrtype)) == VECTOR_TYPE
	  && useless_type_conversion_p (type, TREE_TYPE (TREE_TYPE (addrtype)))
	  && tree_fits_uhwi_p (off))
	{
          unsigned HOST_WIDE_INT offset = tree_to_uhwi (off);
          tree part_width = TYPE_SIZE (type);
          unsigned HOST_WIDE_INT part_widthi
            = tree_to_shwi (part_width) / BITS_PER_UNIT;
          unsigned HOST_WIDE_INT indexi = offset * BITS_PER_UNIT;
          tree index = bitsize_int (indexi);
          if (offset / part_widthi
	      < TYPE_VECTOR_SUBPARTS (TREE_TYPE (addrtype)))
            return fold_build3 (BIT_FIELD_REF, type, TREE_OPERAND (addr, 0),
                                part_width, index);
	}

      /* ((foo*)&complexfoo)[1] -> __imag__ complexfoo */
      if (TREE_CODE (addr) == ADDR_EXPR
	  && TREE_CODE (TREE_TYPE (addrtype)) == COMPLEX_TYPE
	  && useless_type_conversion_p (type, TREE_TYPE (TREE_TYPE (addrtype))))
        {
          tree size = TYPE_SIZE_UNIT (type);
          if (tree_int_cst_equal (size, off))
            return fold_build1 (IMAGPART_EXPR, type, TREE_OPERAND (addr, 0));
        }

      /* *(p + CST) -> MEM_REF <p, CST>.  */
      if (TREE_CODE (addr) != ADDR_EXPR
	  || DECL_P (TREE_OPERAND (addr, 0)))
	return fold_build2 (MEM_REF, type,
			    addr,
			    build_int_cst_wide (ptype,
						TREE_INT_CST_LOW (off),
						TREE_INT_CST_HIGH (off)));
    }

  /* *(foo *)fooarrptr => (*fooarrptr)[0] */
  if (TREE_CODE (TREE_TYPE (subtype)) == ARRAY_TYPE
      && TREE_CODE (TYPE_SIZE (TREE_TYPE (TREE_TYPE (subtype)))) == INTEGER_CST
      && useless_type_conversion_p (type, TREE_TYPE (TREE_TYPE (subtype))))
    {
      tree type_domain;
      tree min_val = size_zero_node;
      tree osub = sub;
      sub = gimple_fold_indirect_ref (sub);
      if (! sub)
	sub = build1 (INDIRECT_REF, TREE_TYPE (subtype), osub);
      type_domain = TYPE_DOMAIN (TREE_TYPE (sub));
      if (type_domain && TYPE_MIN_VALUE (type_domain))
        min_val = TYPE_MIN_VALUE (type_domain);
      if (TREE_CODE (min_val) == INTEGER_CST)
	return build4 (ARRAY_REF, type, sub, min_val, NULL_TREE, NULL_TREE);
    }

  return NULL_TREE;
}

/* Return true if CODE is an operation that when operating on signed
   integer types involves undefined behavior on overflow and the
   operation can be expressed with unsigned arithmetic.  */

bool
arith_code_with_undefined_signed_overflow (tree_code code)
{
  switch (code)
    {
    case PLUS_EXPR:
    case MINUS_EXPR:
    case MULT_EXPR:
    case NEGATE_EXPR:
    case POINTER_PLUS_EXPR:
      return true;
    default:
      return false;
    }
}

/* Rewrite STMT, an assignment with a signed integer or pointer arithmetic
   operation that can be transformed to unsigned arithmetic by converting
   its operand, carrying out the operation in the corresponding unsigned
   type and converting the result back to the original type.

   Returns a sequence of statements that replace STMT and also contain
   a modified form of STMT itself.  */

gimple_seq
rewrite_to_defined_overflow (gimple stmt)
{
  if (dump_file && (dump_flags & TDF_DETAILS))
    {
      fprintf (dump_file, "rewriting stmt with undefined signed "
	       "overflow ");
      print_gimple_stmt (dump_file, stmt, 0, TDF_SLIM);
    }

  tree lhs = gimple_assign_lhs (stmt);
  tree type = unsigned_type_for (TREE_TYPE (lhs));
  gimple_seq stmts = NULL;
  for (unsigned i = 1; i < gimple_num_ops (stmt); ++i)
    {
      gimple_seq stmts2 = NULL;
      gimple_set_op (stmt, i,
		     force_gimple_operand (fold_convert (type,
							 gimple_op (stmt, i)),
					   &stmts2, true, NULL_TREE));
      gimple_seq_add_seq (&stmts, stmts2);
    }
  gimple_assign_set_lhs (stmt, make_ssa_name (type, stmt));
  if (gimple_assign_rhs_code (stmt) == POINTER_PLUS_EXPR)
    gimple_assign_set_rhs_code (stmt, PLUS_EXPR);
  gimple_seq_add_stmt (&stmts, stmt);
  gimple cvt = gimple_build_assign_with_ops
      (NOP_EXPR, lhs, gimple_assign_lhs (stmt), NULL_TREE);
  gimple_seq_add_stmt (&stmts, cvt);

  return stmts;
}<|MERGE_RESOLUTION|>--- conflicted
+++ resolved
@@ -1072,77 +1072,6 @@
 }
 
 
-<<<<<<< HEAD
-/* Return a binfo to be used for devirtualization of calls based on an object
-   represented by a declaration (i.e. a global or automatically allocated one)
-   or NULL if it cannot be found or is not safe.  CST is expected to be an
-   ADDR_EXPR of such object or the function will return NULL.  Currently it is
-   safe to use such binfo only if it has no base binfo (i.e. no ancestors)
-   EXPECTED_TYPE is type of the class virtual belongs to.  */
-
-tree
-gimple_extract_devirt_binfo_from_cst (tree cst, tree expected_type)
-{
-  HOST_WIDE_INT offset, size, max_size;
-  tree base, type, binfo;
-  bool last_artificial = false, reverse;
-
-  if (!flag_devirtualize
-      || TREE_CODE (cst) != ADDR_EXPR
-      || TREE_CODE (TREE_TYPE (TREE_TYPE (cst))) != RECORD_TYPE)
-    return NULL_TREE;
-
-  cst = TREE_OPERAND (cst, 0);
-  base = get_ref_base_and_extent (cst, &offset, &size, &max_size, &reverse);
-  type = TREE_TYPE (base);
-  if (!DECL_P (base)
-      || max_size == -1
-      || max_size != size
-      || TREE_CODE (type) != RECORD_TYPE)
-    return NULL_TREE;
-
-  /* Find the sub-object the constant actually refers to and mark whether it is
-     an artificial one (as opposed to a user-defined one).  */
-  while (true)
-    {
-      HOST_WIDE_INT pos, size;
-      tree fld;
-
-      if (types_same_for_odr (type, expected_type))
-	break;
-      if (offset < 0)
-	return NULL_TREE;
-
-      for (fld = TYPE_FIELDS (type); fld; fld = DECL_CHAIN (fld))
-	{
-	  if (TREE_CODE (fld) != FIELD_DECL)
-	    continue;
-
-	  pos = int_bit_position (fld);
-	  size = tree_to_uhwi (DECL_SIZE (fld));
-	  if (pos <= offset && (pos + size) > offset)
-	    break;
-	}
-      if (!fld || TREE_CODE (TREE_TYPE (fld)) != RECORD_TYPE)
-	return NULL_TREE;
-
-      last_artificial = DECL_ARTIFICIAL (fld);
-      type = TREE_TYPE (fld);
-      offset -= pos;
-    }
-  /* Artificial sub-objects are ancestors, we do not want to use them for
-     devirtualization, at least not here.  */
-  if (last_artificial)
-    return NULL_TREE;
-  binfo = TYPE_BINFO (type);
-  if (!binfo || BINFO_N_BASE_BINFOS (binfo) > 0)
-    return NULL_TREE;
-  else
-    return binfo;
-}
-
-=======
->>>>>>> fcd4d553
 /* Attempt to fold a call statement referenced by the statement iterator GSI.
    The statement may be replaced by another statement, e.g., if the call
    simplifies to a constant value. Return true if any changes were made.
