/* Statement simplification on GIMPLE.
   Copyright (C) 2010-2013 Free Software Foundation, Inc.
   Split out from tree-ssa-ccp.c.

This file is part of GCC.

GCC is free software; you can redistribute it and/or modify it
under the terms of the GNU General Public License as published by the
Free Software Foundation; either version 3, or (at your option) any
later version.

GCC is distributed in the hope that it will be useful, but WITHOUT
ANY WARRANTY; without even the implied warranty of MERCHANTABILITY or
FITNESS FOR A PARTICULAR PURPOSE.  See the GNU General Public License
for more details.

You should have received a copy of the GNU General Public License
along with GCC; see the file COPYING3.  If not see
<http://www.gnu.org/licenses/>.  */

#include "config.h"
#include "system.h"
#include "coretypes.h"
#include "tm.h"
#include "tree.h"
#include "stringpool.h"
#include "expr.h"
#include "stmt.h"
#include "stor-layout.h"
#include "flags.h"
#include "function.h"
#include "dumpfile.h"
#include "bitmap.h"
#include "gimple.h"
#include "gimplify.h"
#include "gimple-iterator.h"
#include "gimple-ssa.h"
#include "tree-ssanames.h"
#include "tree-into-ssa.h"
#include "tree-dfa.h"
#include "tree-ssa.h"
#include "tree-ssa-propagate.h"
#include "target.h"
#include "ipa-utils.h"
#include "gimple-pretty-print.h"
#include "tree-ssa-address.h"
#include "langhooks.h"

/* Return true when DECL can be referenced from current unit.
   FROM_DECL (if non-null) specify constructor of variable DECL was taken from.
   We can get declarations that are not possible to reference for various
   reasons:

     1) When analyzing C++ virtual tables.
	C++ virtual tables do have known constructors even
	when they are keyed to other compilation unit.
	Those tables can contain pointers to methods and vars
	in other units.  Those methods have both STATIC and EXTERNAL
	set.
     2) In WHOPR mode devirtualization might lead to reference
	to method that was partitioned elsehwere.
	In this case we have static VAR_DECL or FUNCTION_DECL
	that has no corresponding callgraph/varpool node
	declaring the body.  
     3) COMDAT functions referred by external vtables that
        we devirtualize only during final compilation stage.
        At this time we already decided that we will not output
        the function body and thus we can't reference the symbol
        directly.  */

static bool
can_refer_decl_in_current_unit_p (tree decl, tree from_decl)
{
  struct varpool_node *vnode;
  struct cgraph_node *node;
  symtab_node *snode;

  if (DECL_ABSTRACT (decl))
    return false;

  /* We are concerned only about static/external vars and functions.  */
  if ((!TREE_STATIC (decl) && !DECL_EXTERNAL (decl))
      || (TREE_CODE (decl) != VAR_DECL && TREE_CODE (decl) != FUNCTION_DECL))
    return true;

  /* Static objects can be referred only if they was not optimized out yet.  */
  if (!TREE_PUBLIC (decl) && !DECL_EXTERNAL (decl))
    {
      snode = symtab_get_node (decl);
      if (!snode)
	return false;
      node = dyn_cast <cgraph_node> (snode);
      return !node || !node->global.inlined_to;
    }

  /* We will later output the initializer, so we can refer to it.
     So we are concerned only when DECL comes from initializer of
     external var.  */
  if (!from_decl
      || TREE_CODE (from_decl) != VAR_DECL
      || !DECL_EXTERNAL (from_decl)
      || (flag_ltrans
	  && symtab_get_node (from_decl)->in_other_partition))
    return true;
  /* We are folding reference from external vtable.  The vtable may reffer
     to a symbol keyed to other compilation unit.  The other compilation
     unit may be in separate DSO and the symbol may be hidden.  */
  if (DECL_VISIBILITY_SPECIFIED (decl)
      && DECL_EXTERNAL (decl)
      && (!(snode = symtab_get_node (decl)) || !snode->in_other_partition))
    return false;
  /* When function is public, we always can introduce new reference.
     Exception are the COMDAT functions where introducing a direct
     reference imply need to include function body in the curren tunit.  */
  if (TREE_PUBLIC (decl) && !DECL_COMDAT (decl))
    return true;
  /* We are not at ltrans stage; so don't worry about WHOPR.
     Also when still gimplifying all referred comdat functions will be
     produced.

     As observed in PR20991 for already optimized out comdat virtual functions
     it may be tempting to not necessarily give up because the copy will be
     output elsewhere when corresponding vtable is output.  
     This is however not possible - ABI specify that COMDATs are output in
     units where they are used and when the other unit was compiled with LTO
     it is possible that vtable was kept public while the function itself
     was privatized. */
  if (!flag_ltrans && (!DECL_COMDAT (decl) || !cgraph_function_flags_ready))
    return true;

  /* OK we are seeing either COMDAT or static variable.  In this case we must
     check that the definition is still around so we can refer it.  */
  if (TREE_CODE (decl) == FUNCTION_DECL)
    {
      node = cgraph_get_node (decl);
      /* Check that we still have function body and that we didn't took
         the decision to eliminate offline copy of the function yet.
         The second is important when devirtualization happens during final
         compilation stage when making a new reference no longer makes callee
         to be compiled.  */
      if (!node || !node->definition || node->global.inlined_to)
	{
	  gcc_checking_assert (!TREE_ASM_WRITTEN (decl));
	  return false;
	}
    }
  else if (TREE_CODE (decl) == VAR_DECL)
    {
      vnode = varpool_get_node (decl);
      if (!vnode || !vnode->definition)
	{
	  gcc_checking_assert (!TREE_ASM_WRITTEN (decl));
	  return false;
	}
    }
  return true;
}

/* CVAL is value taken from DECL_INITIAL of variable.  Try to transform it into
   acceptable form for is_gimple_min_invariant.
   FROM_DECL (if non-NULL) specify variable whose constructor contains CVAL.  */

tree
canonicalize_constructor_val (tree cval, tree from_decl)
{
  tree orig_cval = cval;
  STRIP_NOPS (cval);
  if (TREE_CODE (cval) == POINTER_PLUS_EXPR
      && TREE_CODE (TREE_OPERAND (cval, 1)) == INTEGER_CST)
    {
      tree ptr = TREE_OPERAND (cval, 0);
      if (is_gimple_min_invariant (ptr))
	cval = build1_loc (EXPR_LOCATION (cval),
			   ADDR_EXPR, TREE_TYPE (ptr),
			   fold_build2 (MEM_REF, TREE_TYPE (TREE_TYPE (ptr)),
					ptr,
					fold_convert (ptr_type_node,
						      TREE_OPERAND (cval, 1))));
    }
  if (TREE_CODE (cval) == ADDR_EXPR)
    {
      tree base = NULL_TREE;
      if (TREE_CODE (TREE_OPERAND (cval, 0)) == COMPOUND_LITERAL_EXPR)
	{
	  base = COMPOUND_LITERAL_EXPR_DECL (TREE_OPERAND (cval, 0));
	  if (base)
	    TREE_OPERAND (cval, 0) = base;
	}
      else
	base = get_base_address (TREE_OPERAND (cval, 0));
      if (!base)
	return NULL_TREE;

      if ((TREE_CODE (base) == VAR_DECL
	   || TREE_CODE (base) == FUNCTION_DECL)
	  && !can_refer_decl_in_current_unit_p (base, from_decl))
	return NULL_TREE;
      if (TREE_CODE (base) == VAR_DECL)
	TREE_ADDRESSABLE (base) = 1;
      else if (TREE_CODE (base) == FUNCTION_DECL)
	{
	  /* Make sure we create a cgraph node for functions we'll reference.
	     They can be non-existent if the reference comes from an entry
	     of an external vtable for example.  */
	  cgraph_get_create_node (base);
	}
      /* Fixup types in global initializers.  */
      if (TREE_TYPE (TREE_TYPE (cval)) != TREE_TYPE (TREE_OPERAND (cval, 0)))
	cval = build_fold_addr_expr (TREE_OPERAND (cval, 0));

      if (!useless_type_conversion_p (TREE_TYPE (orig_cval), TREE_TYPE (cval)))
	cval = fold_convert (TREE_TYPE (orig_cval), cval);
      return cval;
    }
  if (TREE_OVERFLOW_P (cval))
    return drop_tree_overflow (cval);
  return orig_cval;
}

/* If SYM is a constant variable with known value, return the value.
   NULL_TREE is returned otherwise.  */

tree
get_symbol_constant_value (tree sym)
{
  tree val = ctor_for_folding (sym);
  if (val != error_mark_node)
    {
      if (val)
	{
	  val = canonicalize_constructor_val (unshare_expr (val), sym);
	  if (val && is_gimple_min_invariant (val))
	    return val;
	  else
	    return NULL_TREE;
	}
      /* Variables declared 'const' without an initializer
	 have zero as the initializer if they may not be
	 overridden at link or run time.  */
      if (!val
          && (INTEGRAL_TYPE_P (TREE_TYPE (sym))
	       || SCALAR_FLOAT_TYPE_P (TREE_TYPE (sym))))
	return build_zero_cst (TREE_TYPE (sym));
    }

  return NULL_TREE;
}



/* Subroutine of fold_stmt.  We perform several simplifications of the
   memory reference tree EXPR and make sure to re-gimplify them properly
   after propagation of constant addresses.  IS_LHS is true if the
   reference is supposed to be an lvalue.  */

static tree
maybe_fold_reference (tree expr, bool is_lhs)
{
  tree *t = &expr;
  tree result;

  if ((TREE_CODE (expr) == VIEW_CONVERT_EXPR
       || TREE_CODE (expr) == REALPART_EXPR
       || TREE_CODE (expr) == IMAGPART_EXPR)
      && CONSTANT_CLASS_P (TREE_OPERAND (expr, 0)))
    return fold_unary_loc (EXPR_LOCATION (expr),
			   TREE_CODE (expr),
			   TREE_TYPE (expr),
			   TREE_OPERAND (expr, 0));
  else if (TREE_CODE (expr) == BIT_FIELD_REF
	   && CONSTANT_CLASS_P (TREE_OPERAND (expr, 0)))
    return fold_ternary_loc (EXPR_LOCATION (expr),
			     TREE_CODE (expr),
			     TREE_TYPE (expr),
			     TREE_OPERAND (expr, 0),
			     TREE_OPERAND (expr, 1),
			     TREE_OPERAND (expr, 2));

  while (handled_component_p (*t))
    t = &TREE_OPERAND (*t, 0);

  /* Canonicalize MEM_REFs invariant address operand.  Do this first
     to avoid feeding non-canonical MEM_REFs elsewhere.  */
  if (TREE_CODE (*t) == MEM_REF
      && !is_gimple_mem_ref_addr (TREE_OPERAND (*t, 0)))
    {
      bool volatile_p = TREE_THIS_VOLATILE (*t);
      tree tem = fold_binary (MEM_REF, TREE_TYPE (*t),
			      TREE_OPERAND (*t, 0),
			      TREE_OPERAND (*t, 1));
      if (tem)
	{
	  TREE_THIS_VOLATILE (tem) = volatile_p;
	  *t = tem;
	  tem = maybe_fold_reference (expr, is_lhs);
	  if (tem)
	    return tem;
	  return expr;
	}
    }

  if (!is_lhs
      && (result = fold_const_aggregate_ref (expr))
      && is_gimple_min_invariant (result))
    return result;

  /* Fold back MEM_REFs to reference trees.  */
  if (TREE_CODE (*t) == MEM_REF
      && TREE_CODE (TREE_OPERAND (*t, 0)) == ADDR_EXPR
      && integer_zerop (TREE_OPERAND (*t, 1))
      && (TREE_THIS_VOLATILE (*t)
	  == TREE_THIS_VOLATILE (TREE_OPERAND (TREE_OPERAND (*t, 0), 0)))
      && !TYPE_REF_CAN_ALIAS_ALL (TREE_TYPE (TREE_OPERAND (*t, 1)))
      && (TYPE_MAIN_VARIANT (TREE_TYPE (*t))
	  == TYPE_MAIN_VARIANT (TREE_TYPE (TREE_TYPE (TREE_OPERAND (*t, 1)))))
      /* We have to look out here to not drop a required conversion
	 from the rhs to the lhs if is_lhs, but we don't have the
	 rhs here to verify that.  Thus require strict type
	 compatibility.  */
      && types_compatible_p (TREE_TYPE (*t),
			     TREE_TYPE (TREE_OPERAND
					(TREE_OPERAND (*t, 0), 0))))
    {
      tree tem;
      *t = TREE_OPERAND (TREE_OPERAND (*t, 0), 0);
      tem = maybe_fold_reference (expr, is_lhs);
      if (tem)
	return tem;
      return expr;
    }
  else if (TREE_CODE (*t) == TARGET_MEM_REF)
    {
      tree tem = maybe_fold_tmr (*t);
      if (tem)
	{
	  *t = tem;
	  tem = maybe_fold_reference (expr, is_lhs);
	  if (tem)
	    return tem;
	  return expr;
	}
    }

  return NULL_TREE;
}


/* Attempt to fold an assignment statement pointed-to by SI.  Returns a
   replacement rhs for the statement or NULL_TREE if no simplification
   could be made.  It is assumed that the operands have been previously
   folded.  */

static tree
fold_gimple_assign (gimple_stmt_iterator *si)
{
  gimple stmt = gsi_stmt (*si);
  enum tree_code subcode = gimple_assign_rhs_code (stmt);
  location_t loc = gimple_location (stmt);

  tree result = NULL_TREE;

  switch (get_gimple_rhs_class (subcode))
    {
    case GIMPLE_SINGLE_RHS:
      {
        tree rhs = gimple_assign_rhs1 (stmt);

	if (REFERENCE_CLASS_P (rhs))
	  return maybe_fold_reference (rhs, false);

	else if (TREE_CODE (rhs) == ADDR_EXPR)
	  {
	    tree ref = TREE_OPERAND (rhs, 0);
	    tree tem = maybe_fold_reference (ref, true);
	    if (tem
		&& TREE_CODE (tem) == MEM_REF
		&& integer_zerop (TREE_OPERAND (tem, 1)))
	      result = fold_convert (TREE_TYPE (rhs), TREE_OPERAND (tem, 0));
	    else if (tem)
	      result = fold_convert (TREE_TYPE (rhs),
				     build_fold_addr_expr_loc (loc, tem));
	    else if (TREE_CODE (ref) == MEM_REF
		     && integer_zerop (TREE_OPERAND (ref, 1)))
	      result = fold_convert (TREE_TYPE (rhs), TREE_OPERAND (ref, 0));
	  }

	else if (TREE_CODE (rhs) == CONSTRUCTOR
		 && TREE_CODE (TREE_TYPE (rhs)) == VECTOR_TYPE
		 && (CONSTRUCTOR_NELTS (rhs)
		     == TYPE_VECTOR_SUBPARTS (TREE_TYPE (rhs))))
	  {
	    /* Fold a constant vector CONSTRUCTOR to VECTOR_CST.  */
	    unsigned i;
	    tree val;

	    FOR_EACH_CONSTRUCTOR_VALUE (CONSTRUCTOR_ELTS (rhs), i, val)
	      if (TREE_CODE (val) != INTEGER_CST
		  && TREE_CODE (val) != REAL_CST
		  && TREE_CODE (val) != FIXED_CST)
		return NULL_TREE;

	    return build_vector_from_ctor (TREE_TYPE (rhs),
					   CONSTRUCTOR_ELTS (rhs));
	  }

	else if (DECL_P (rhs))
	  return get_symbol_constant_value (rhs);

        /* If we couldn't fold the RHS, hand over to the generic
           fold routines.  */
        if (result == NULL_TREE)
          result = fold (rhs);

        /* Strip away useless type conversions.  Both the NON_LVALUE_EXPR
           that may have been added by fold, and "useless" type
           conversions that might now be apparent due to propagation.  */
        STRIP_USELESS_TYPE_CONVERSION (result);

        if (result != rhs && valid_gimple_rhs_p (result))
	  return result;

	return NULL_TREE;
      }
      break;

    case GIMPLE_UNARY_RHS:
      {
	tree rhs = gimple_assign_rhs1 (stmt);

	result = fold_unary_loc (loc, subcode, gimple_expr_type (stmt), rhs);
	if (result)
	  {
	    /* If the operation was a conversion do _not_ mark a
	       resulting constant with TREE_OVERFLOW if the original
	       constant was not.  These conversions have implementation
	       defined behavior and retaining the TREE_OVERFLOW flag
	       here would confuse later passes such as VRP.  */
	    if (CONVERT_EXPR_CODE_P (subcode)
		&& TREE_CODE (result) == INTEGER_CST
		&& TREE_CODE (rhs) == INTEGER_CST)
	      TREE_OVERFLOW (result) = TREE_OVERFLOW (rhs);

	    STRIP_USELESS_TYPE_CONVERSION (result);
	    if (valid_gimple_rhs_p (result))
	      return result;
	  }
      }
      break;

    case GIMPLE_BINARY_RHS:
      /* Try to canonicalize for boolean-typed X the comparisons
	 X == 0, X == 1, X != 0, and X != 1.  */
      if (gimple_assign_rhs_code (stmt) == EQ_EXPR
	  || gimple_assign_rhs_code (stmt) == NE_EXPR)
        {
	  tree lhs = gimple_assign_lhs (stmt);
	  tree op1 = gimple_assign_rhs1 (stmt);
	  tree op2 = gimple_assign_rhs2 (stmt);
	  tree type = TREE_TYPE (op1);

	  /* Check whether the comparison operands are of the same boolean
	     type as the result type is.
	     Check that second operand is an integer-constant with value
	     one or zero.  */
	  if (TREE_CODE (op2) == INTEGER_CST
	      && (integer_zerop (op2) || integer_onep (op2))
	      && useless_type_conversion_p (TREE_TYPE (lhs), type))
	    {
	      enum tree_code cmp_code = gimple_assign_rhs_code (stmt);
	      bool is_logical_not = false;

	      /* X == 0 and X != 1 is a logical-not.of X
	         X == 1 and X != 0 is X  */
	      if ((cmp_code == EQ_EXPR && integer_zerop (op2))
	          || (cmp_code == NE_EXPR && integer_onep (op2)))
	        is_logical_not = true;

	      if (is_logical_not == false)
	        result = op1;
	      /* Only for one-bit precision typed X the transformation
	         !X -> ~X is valied.  */
	      else if (TYPE_PRECISION (type) == 1)
		result = build1_loc (gimple_location (stmt), BIT_NOT_EXPR,
				     type, op1);
	      /* Otherwise we use !X -> X ^ 1.  */
	      else
	        result = build2_loc (gimple_location (stmt), BIT_XOR_EXPR,
				     type, op1, build_int_cst (type, 1));
	     
	    }
	}

      if (!result)
        result = fold_binary_loc (loc, subcode,
				  TREE_TYPE (gimple_assign_lhs (stmt)),
				  gimple_assign_rhs1 (stmt),
				  gimple_assign_rhs2 (stmt));

      if (result)
        {
          STRIP_USELESS_TYPE_CONVERSION (result);
          if (valid_gimple_rhs_p (result))
	    return result;
        }
      break;

    case GIMPLE_TERNARY_RHS:
      /* Try to fold a conditional expression.  */
      if (gimple_assign_rhs_code (stmt) == COND_EXPR)
	{
	  tree op0 = gimple_assign_rhs1 (stmt);
	  tree tem;
	  bool set = false;
	  location_t cond_loc = gimple_location (stmt);

	  if (COMPARISON_CLASS_P (op0))
	    {
	      fold_defer_overflow_warnings ();
	      tem = fold_binary_loc (cond_loc,
				     TREE_CODE (op0), TREE_TYPE (op0),
				     TREE_OPERAND (op0, 0),
				     TREE_OPERAND (op0, 1));
	      /* This is actually a conditional expression, not a GIMPLE
		 conditional statement, however, the valid_gimple_rhs_p
		 test still applies.  */
	      set = (tem && is_gimple_condexpr (tem)
		     && valid_gimple_rhs_p (tem));
	      fold_undefer_overflow_warnings (set, stmt, 0);
	    }
	  else if (is_gimple_min_invariant (op0))
	    {
	      tem = op0;
	      set = true;
	    }
	  else
	    return NULL_TREE;

	  if (set)
	    result = fold_build3_loc (cond_loc, COND_EXPR,
				      TREE_TYPE (gimple_assign_lhs (stmt)), tem,
				      gimple_assign_rhs2 (stmt),
				      gimple_assign_rhs3 (stmt));
	}

      if (!result)
	result = fold_ternary_loc (loc, subcode,
				   TREE_TYPE (gimple_assign_lhs (stmt)),
				   gimple_assign_rhs1 (stmt),
				   gimple_assign_rhs2 (stmt),
				   gimple_assign_rhs3 (stmt));

      if (result)
        {
          STRIP_USELESS_TYPE_CONVERSION (result);
          if (valid_gimple_rhs_p (result))
	    return result;
        }
      break;

    case GIMPLE_INVALID_RHS:
      gcc_unreachable ();
    }

  return NULL_TREE;
}

/* Attempt to fold a conditional statement. Return true if any changes were
   made. We only attempt to fold the condition expression, and do not perform
   any transformation that would require alteration of the cfg.  It is
   assumed that the operands have been previously folded.  */

static bool
fold_gimple_cond (gimple stmt)
{
  tree result = fold_binary_loc (gimple_location (stmt),
			     gimple_cond_code (stmt),
                             boolean_type_node,
                             gimple_cond_lhs (stmt),
                             gimple_cond_rhs (stmt));

  if (result)
    {
      STRIP_USELESS_TYPE_CONVERSION (result);
      if (is_gimple_condexpr (result) && valid_gimple_rhs_p (result))
        {
          gimple_cond_set_condition_from_tree (stmt, result);
          return true;
        }
    }

  return false;
}

/* Convert EXPR into a GIMPLE value suitable for substitution on the
   RHS of an assignment.  Insert the necessary statements before
   iterator *SI_P.  The statement at *SI_P, which must be a GIMPLE_CALL
   is replaced.  If the call is expected to produces a result, then it
   is replaced by an assignment of the new RHS to the result variable.
   If the result is to be ignored, then the call is replaced by a
   GIMPLE_NOP.  A proper VDEF chain is retained by making the first
   VUSE and the last VDEF of the whole sequence be the same as the replaced
   statement and using new SSA names for stores in between.  */

void
gimplify_and_update_call_from_tree (gimple_stmt_iterator *si_p, tree expr)
{
  tree lhs;
  gimple stmt, new_stmt;
  gimple_stmt_iterator i;
  gimple_seq stmts = NULL;
  struct gimplify_ctx gctx;
  gimple laststore;
  tree reaching_vuse;

  stmt = gsi_stmt (*si_p);

  gcc_assert (is_gimple_call (stmt));

  push_gimplify_context (&gctx);
  gctx.into_ssa = gimple_in_ssa_p (cfun);

  lhs = gimple_call_lhs (stmt);
  if (lhs == NULL_TREE)
    {
      gimplify_and_add (expr, &stmts);
      /* We can end up with folding a memcpy of an empty class assignment
	 which gets optimized away by C++ gimplification.  */
      if (gimple_seq_empty_p (stmts))
	{
	  pop_gimplify_context (NULL);
	  if (gimple_in_ssa_p (cfun))
	    {
	      unlink_stmt_vdef (stmt);
	      release_defs (stmt);
	    }
	  gsi_replace (si_p, gimple_build_nop (), true);
	  return;
	}
    }
  else
    {
      tree tmp = get_initialized_tmp_var (expr, &stmts, NULL);
      new_stmt = gimple_build_assign (lhs, tmp);
      i = gsi_last (stmts);
      gsi_insert_after_without_update (&i, new_stmt,
				       GSI_CONTINUE_LINKING);
    }

  pop_gimplify_context (NULL);

  if (gimple_has_location (stmt))
    annotate_all_with_location (stmts, gimple_location (stmt));

  /* First iterate over the replacement statements backward, assigning
     virtual operands to their defining statements.  */
  laststore = NULL;
  for (i = gsi_last (stmts); !gsi_end_p (i); gsi_prev (&i))
    {
      new_stmt = gsi_stmt (i);
      if ((gimple_assign_single_p (new_stmt)
	   && !is_gimple_reg (gimple_assign_lhs (new_stmt)))
	  || (is_gimple_call (new_stmt)
	      && (gimple_call_flags (new_stmt)
		  & (ECF_NOVOPS | ECF_PURE | ECF_CONST | ECF_NORETURN)) == 0))
	{
	  tree vdef;
	  if (!laststore)
	    vdef = gimple_vdef (stmt);
	  else
	    vdef = make_ssa_name (gimple_vop (cfun), new_stmt);
	  gimple_set_vdef (new_stmt, vdef);
	  if (vdef && TREE_CODE (vdef) == SSA_NAME)
	    SSA_NAME_DEF_STMT (vdef) = new_stmt;
	  laststore = new_stmt;
	}
    }

  /* Second iterate over the statements forward, assigning virtual
     operands to their uses.  */
  reaching_vuse = gimple_vuse (stmt);
  for (i = gsi_start (stmts); !gsi_end_p (i); gsi_next (&i))
    {
      new_stmt = gsi_stmt (i);
      /* If the new statement possibly has a VUSE, update it with exact SSA
	 name we know will reach this one.  */
      if (gimple_has_mem_ops (new_stmt))
	gimple_set_vuse (new_stmt, reaching_vuse);
      gimple_set_modified (new_stmt, true);
      if (gimple_vdef (new_stmt))
	reaching_vuse = gimple_vdef (new_stmt);
    }

  /* If the new sequence does not do a store release the virtual
     definition of the original statement.  */
  if (reaching_vuse
      && reaching_vuse == gimple_vuse (stmt))
    {
      tree vdef = gimple_vdef (stmt);
      if (vdef
	  && TREE_CODE (vdef) == SSA_NAME)
	{
	  unlink_stmt_vdef (stmt);
	  release_ssa_name (vdef);
	}
    }

  /* Finally replace the original statement with the sequence.  */
  gsi_replace_with_seq (si_p, stmts, false);
}

/* Return the string length, maximum string length or maximum value of
   ARG in LENGTH.
   If ARG is an SSA name variable, follow its use-def chains.  If LENGTH
   is not NULL and, for TYPE == 0, its value is not equal to the length
   we determine or if we are unable to determine the length or value,
   return false.  VISITED is a bitmap of visited variables.
   TYPE is 0 if string length should be returned, 1 for maximum string
   length and 2 for maximum value ARG can have.  */

static bool
get_maxval_strlen (tree arg, tree *length, bitmap visited, int type)
{
  tree var, val;
  gimple def_stmt;

  if (TREE_CODE (arg) != SSA_NAME)
    {
      /* We can end up with &(*iftmp_1)[0] here as well, so handle it.  */
      if (TREE_CODE (arg) == ADDR_EXPR
	  && TREE_CODE (TREE_OPERAND (arg, 0)) == ARRAY_REF
	  && integer_zerop (TREE_OPERAND (TREE_OPERAND (arg, 0), 1)))
	{
	  tree aop0 = TREE_OPERAND (TREE_OPERAND (arg, 0), 0);
	  if (TREE_CODE (aop0) == INDIRECT_REF
	      && TREE_CODE (TREE_OPERAND (aop0, 0)) == SSA_NAME)
	    return get_maxval_strlen (TREE_OPERAND (aop0, 0),
				      length, visited, type);
	}

      if (type == 2)
	{
	  val = arg;
	  if (TREE_CODE (val) != INTEGER_CST
	      || tree_int_cst_sgn (val) < 0)
	    return false;
	}
      else
	val = c_strlen (arg, 1);
      if (!val)
	return false;

      if (*length)
	{
	  if (type > 0)
	    {
	      if (TREE_CODE (*length) != INTEGER_CST
		  || TREE_CODE (val) != INTEGER_CST)
		return false;

	      if (tree_int_cst_lt (*length, val))
		*length = val;
	      return true;
	    }
	  else if (simple_cst_equal (val, *length) != 1)
	    return false;
	}

      *length = val;
      return true;
    }

  /* If ARG is registered for SSA update we cannot look at its defining
     statement.  */
  if (name_registered_for_update_p (arg))
    return false;

  /* If we were already here, break the infinite cycle.  */
  if (!bitmap_set_bit (visited, SSA_NAME_VERSION (arg)))
    return true;

  var = arg;
  def_stmt = SSA_NAME_DEF_STMT (var);

  switch (gimple_code (def_stmt))
    {
      case GIMPLE_ASSIGN:
        /* The RHS of the statement defining VAR must either have a
           constant length or come from another SSA_NAME with a constant
           length.  */
        if (gimple_assign_single_p (def_stmt)
            || gimple_assign_unary_nop_p (def_stmt))
          {
            tree rhs = gimple_assign_rhs1 (def_stmt);
            return get_maxval_strlen (rhs, length, visited, type);
          }
	else if (gimple_assign_rhs_code (def_stmt) == COND_EXPR)
	  {
	    tree op2 = gimple_assign_rhs2 (def_stmt);
	    tree op3 = gimple_assign_rhs3 (def_stmt);
	    return get_maxval_strlen (op2, length, visited, type)
		   && get_maxval_strlen (op3, length, visited, type);
          }
        return false;

      case GIMPLE_PHI:
	{
	  /* All the arguments of the PHI node must have the same constant
	     length.  */
	  unsigned i;

	  for (i = 0; i < gimple_phi_num_args (def_stmt); i++)
          {
            tree arg = gimple_phi_arg (def_stmt, i)->def;

            /* If this PHI has itself as an argument, we cannot
               determine the string length of this argument.  However,
               if we can find a constant string length for the other
               PHI args then we can still be sure that this is a
               constant string length.  So be optimistic and just
               continue with the next argument.  */
            if (arg == gimple_phi_result (def_stmt))
              continue;

            if (!get_maxval_strlen (arg, length, visited, type))
              return false;
          }
        }
        return true;

      default:
        return false;
    }
}


/* Fold builtin call in statement STMT.  Returns a simplified tree.
   We may return a non-constant expression, including another call
   to a different function and with different arguments, e.g.,
   substituting memcpy for strcpy when the string length is known.
   Note that some builtins expand into inline code that may not
   be valid in GIMPLE.  Callers must take care.  */

tree
gimple_fold_builtin (gimple stmt)
{
  tree result, val[3];
  tree callee, a;
  int arg_idx, type;
  bitmap visited;
  bool ignore;
  int nargs;
  location_t loc = gimple_location (stmt);

  gcc_assert (is_gimple_call (stmt));

  ignore = (gimple_call_lhs (stmt) == NULL);

  /* First try the generic builtin folder.  If that succeeds, return the
     result directly.  */
  result = fold_call_stmt (stmt, ignore);
  if (result)
    {
      if (ignore)
	STRIP_NOPS (result);
      return result;
    }

  /* Ignore MD builtins.  */
  callee = gimple_call_fndecl (stmt);
  if (DECL_BUILT_IN_CLASS (callee) == BUILT_IN_MD)
    return NULL_TREE;

  /* Give up for always_inline inline builtins until they are
     inlined.  */
  if (avoid_folding_inline_builtin (callee))
    return NULL_TREE;

  /* If the builtin could not be folded, and it has no argument list,
     we're done.  */
  nargs = gimple_call_num_args (stmt);
  if (nargs == 0)
    return NULL_TREE;

  /* Limit the work only for builtins we know how to simplify.  */
  switch (DECL_FUNCTION_CODE (callee))
    {
    case BUILT_IN_STRLEN:
    case BUILT_IN_FPUTS:
    case BUILT_IN_FPUTS_UNLOCKED:
      arg_idx = 0;
      type = 0;
      break;
    case BUILT_IN_STRCPY:
    case BUILT_IN_STRNCPY:
      arg_idx = 1;
      type = 0;
      break;
    case BUILT_IN_MEMCPY_CHK:
    case BUILT_IN_MEMPCPY_CHK:
    case BUILT_IN_MEMMOVE_CHK:
    case BUILT_IN_MEMSET_CHK:
    case BUILT_IN_STRNCPY_CHK:
    case BUILT_IN_STPNCPY_CHK:
      arg_idx = 2;
      type = 2;
      break;
    case BUILT_IN_STRCPY_CHK:
    case BUILT_IN_STPCPY_CHK:
      arg_idx = 1;
      type = 1;
      break;
    case BUILT_IN_SNPRINTF_CHK:
    case BUILT_IN_VSNPRINTF_CHK:
      arg_idx = 1;
      type = 2;
      break;
    default:
      return NULL_TREE;
    }

  if (arg_idx >= nargs)
    return NULL_TREE;

  /* Try to use the dataflow information gathered by the CCP process.  */
  visited = BITMAP_ALLOC (NULL);
  bitmap_clear (visited);

  memset (val, 0, sizeof (val));
  a = gimple_call_arg (stmt, arg_idx);
  if (!get_maxval_strlen (a, &val[arg_idx], visited, type))
    val[arg_idx] = NULL_TREE;

  BITMAP_FREE (visited);

  result = NULL_TREE;
  switch (DECL_FUNCTION_CODE (callee))
    {
    case BUILT_IN_STRLEN:
      if (val[0] && nargs == 1)
	{
	  tree new_val =
              fold_convert (TREE_TYPE (gimple_call_lhs (stmt)), val[0]);

	  /* If the result is not a valid gimple value, or not a cast
	     of a valid gimple value, then we cannot use the result.  */
	  if (is_gimple_val (new_val)
	      || (CONVERT_EXPR_P (new_val)
		  && is_gimple_val (TREE_OPERAND (new_val, 0))))
	    return new_val;
	}
      break;

    case BUILT_IN_STRCPY:
      if (val[1] && is_gimple_val (val[1]) && nargs == 2)
	result = fold_builtin_strcpy (loc, callee,
                                      gimple_call_arg (stmt, 0),
                                      gimple_call_arg (stmt, 1),
				      val[1]);
      break;

    case BUILT_IN_STRNCPY:
      if (val[1] && is_gimple_val (val[1]) && nargs == 3)
	result = fold_builtin_strncpy (loc, callee,
                                       gimple_call_arg (stmt, 0),
                                       gimple_call_arg (stmt, 1),
                                       gimple_call_arg (stmt, 2),
				       val[1]);
      break;

    case BUILT_IN_FPUTS:
      if (nargs == 2)
	result = fold_builtin_fputs (loc, gimple_call_arg (stmt, 0),
				     gimple_call_arg (stmt, 1),
				     ignore, false, val[0]);
      break;

    case BUILT_IN_FPUTS_UNLOCKED:
      if (nargs == 2)
	result = fold_builtin_fputs (loc, gimple_call_arg (stmt, 0),
				     gimple_call_arg (stmt, 1),
				     ignore, true, val[0]);
      break;

    case BUILT_IN_MEMCPY_CHK:
    case BUILT_IN_MEMPCPY_CHK:
    case BUILT_IN_MEMMOVE_CHK:
    case BUILT_IN_MEMSET_CHK:
      if (val[2] && is_gimple_val (val[2]) && nargs == 4)
	result = fold_builtin_memory_chk (loc, callee,
                                          gimple_call_arg (stmt, 0),
                                          gimple_call_arg (stmt, 1),
                                          gimple_call_arg (stmt, 2),
                                          gimple_call_arg (stmt, 3),
					  val[2], ignore,
					  DECL_FUNCTION_CODE (callee));
      break;

    case BUILT_IN_STRCPY_CHK:
    case BUILT_IN_STPCPY_CHK:
      if (val[1] && is_gimple_val (val[1]) && nargs == 3)
	result = fold_builtin_stxcpy_chk (loc, callee,
                                          gimple_call_arg (stmt, 0),
                                          gimple_call_arg (stmt, 1),
                                          gimple_call_arg (stmt, 2),
					  val[1], ignore,
					  DECL_FUNCTION_CODE (callee));
      break;

    case BUILT_IN_STRNCPY_CHK:
    case BUILT_IN_STPNCPY_CHK:
      if (val[2] && is_gimple_val (val[2]) && nargs == 4)
	result = fold_builtin_stxncpy_chk (loc, gimple_call_arg (stmt, 0),
                                           gimple_call_arg (stmt, 1),
                                           gimple_call_arg (stmt, 2),
                                           gimple_call_arg (stmt, 3),
					   val[2], ignore,
					   DECL_FUNCTION_CODE (callee));
      break;

    case BUILT_IN_SNPRINTF_CHK:
    case BUILT_IN_VSNPRINTF_CHK:
      if (val[1] && is_gimple_val (val[1]))
	result = gimple_fold_builtin_snprintf_chk (stmt, val[1],
                                                   DECL_FUNCTION_CODE (callee));
      break;

    default:
      gcc_unreachable ();
    }

  if (result && ignore)
    result = fold_ignored_result (result);
  return result;
}


/* Return a binfo to be used for devirtualization of calls based on an object
   represented by a declaration (i.e. a global or automatically allocated one)
   or NULL if it cannot be found or is not safe.  CST is expected to be an
   ADDR_EXPR of such object or the function will return NULL.  Currently it is
   safe to use such binfo only if it has no base binfo (i.e. no ancestors)
   EXPECTED_TYPE is type of the class virtual belongs to.  */

tree
gimple_extract_devirt_binfo_from_cst (tree cst, tree expected_type)
{
  HOST_WIDE_INT offset, size, max_size;
  tree base, type, binfo;
  bool last_artificial = false;

  if (!flag_devirtualize
      || TREE_CODE (cst) != ADDR_EXPR
      || TREE_CODE (TREE_TYPE (TREE_TYPE (cst))) != RECORD_TYPE)
    return NULL_TREE;

  cst = TREE_OPERAND (cst, 0);
  base = get_ref_base_and_extent (cst, &offset, &size, &max_size);
  type = TREE_TYPE (base);
  if (!DECL_P (base)
      || max_size == -1
      || max_size != size
      || TREE_CODE (type) != RECORD_TYPE)
    return NULL_TREE;

  /* Find the sub-object the constant actually refers to and mark whether it is
     an artificial one (as opposed to a user-defined one).  */
  while (true)
    {
      HOST_WIDE_INT pos, size;
      tree fld;

      if (types_same_for_odr (type, expected_type))
	break;
      if (offset < 0)
	return NULL_TREE;

      for (fld = TYPE_FIELDS (type); fld; fld = DECL_CHAIN (fld))
	{
	  if (TREE_CODE (fld) != FIELD_DECL)
	    continue;

	  pos = int_bit_position (fld);
	  size = tree_to_uhwi (DECL_SIZE (fld));
	  if (pos <= offset && (pos + size) > offset)
	    break;
	}
      if (!fld || TREE_CODE (TREE_TYPE (fld)) != RECORD_TYPE)
	return NULL_TREE;

      last_artificial = DECL_ARTIFICIAL (fld);
      type = TREE_TYPE (fld);
      offset -= pos;
    }
  /* Artificial sub-objects are ancestors, we do not want to use them for
     devirtualization, at least not here.  */
  if (last_artificial)
    return NULL_TREE;
  binfo = TYPE_BINFO (type);
  if (!binfo || BINFO_N_BASE_BINFOS (binfo) > 0)
    return NULL_TREE;
  else
    return binfo;
}

/* Attempt to fold a call statement referenced by the statement iterator GSI.
   The statement may be replaced by another statement, e.g., if the call
   simplifies to a constant value. Return true if any changes were made.
   It is assumed that the operands have been previously folded.  */

static bool
gimple_fold_call (gimple_stmt_iterator *gsi, bool inplace)
{
  gimple stmt = gsi_stmt (*gsi);
  tree callee;
  bool changed = false;
  unsigned i;

  /* Fold *& in call arguments.  */
  for (i = 0; i < gimple_call_num_args (stmt); ++i)
    if (REFERENCE_CLASS_P (gimple_call_arg (stmt, i)))
      {
	tree tmp = maybe_fold_reference (gimple_call_arg (stmt, i), false);
	if (tmp)
	  {
	    gimple_call_set_arg (stmt, i, tmp);
	    changed = true;
	  }
      }

  /* Check for virtual calls that became direct calls.  */
  callee = gimple_call_fn (stmt);
  if (callee && TREE_CODE (callee) == OBJ_TYPE_REF)
    {
      if (gimple_call_addr_fndecl (OBJ_TYPE_REF_EXPR (callee)) != NULL_TREE)
	{
          if (dump_file && virtual_method_call_p (callee)
	      && !possible_polymorphic_call_target_p
		    (callee, cgraph_get_node (gimple_call_addr_fndecl
                                                 (OBJ_TYPE_REF_EXPR (callee)))))
	    {
	      fprintf (dump_file,
		       "Type inheritnace inconsistent devirtualization of ");
	      print_gimple_stmt (dump_file, stmt, 0, TDF_SLIM);
	      fprintf (dump_file, " to ");
	      print_generic_expr (dump_file, callee, TDF_SLIM);
	      fprintf (dump_file, "\n");
	    }

	  gimple_call_set_fn (stmt, OBJ_TYPE_REF_EXPR (callee));
	  changed = true;
	}
      else if (virtual_method_call_p (callee))
	{
	  tree obj = OBJ_TYPE_REF_OBJECT (callee);
	  tree binfo = gimple_extract_devirt_binfo_from_cst
		 (obj, obj_type_ref_class (callee));
	  if (binfo)
	    {
	      HOST_WIDE_INT token
		= TREE_INT_CST_LOW (OBJ_TYPE_REF_TOKEN (callee));
	      tree fndecl = gimple_get_virt_method_for_binfo (token, binfo);
	      if (fndecl)
		{
#ifdef ENABLE_CHECKING
		  gcc_assert (possible_polymorphic_call_target_p
				 (callee, cgraph_get_node (fndecl)));

#endif
		  gimple_call_set_fndecl (stmt, fndecl);
		  changed = true;
		}
	    }
	}
    }

  if (inplace)
    return changed;

  /* Check for builtins that CCP can handle using information not
     available in the generic fold routines.  */
  callee = gimple_call_fndecl (stmt);
  if (callee && DECL_BUILT_IN (callee))
    {
      tree result = gimple_fold_builtin (stmt);
      if (result)
	{
          if (!update_call_from_tree (gsi, result))
	    gimplify_and_update_call_from_tree (gsi, result);
	  changed = true;
	}
      else if (DECL_BUILT_IN_CLASS (callee) == BUILT_IN_MD)
	changed |= targetm.gimple_fold_builtin (gsi);
    }

  return changed;
}

/* Worker for both fold_stmt and fold_stmt_inplace.  The INPLACE argument
   distinguishes both cases.  */

static bool
fold_stmt_1 (gimple_stmt_iterator *gsi, bool inplace)
{
  bool changed = false;
  gimple stmt = gsi_stmt (*gsi);
  unsigned i;

  /* Fold the main computation performed by the statement.  */
  switch (gimple_code (stmt))
    {
    case GIMPLE_ASSIGN:
      {
	unsigned old_num_ops = gimple_num_ops (stmt);
	enum tree_code subcode = gimple_assign_rhs_code (stmt);
	tree lhs = gimple_assign_lhs (stmt);
	tree new_rhs;
	/* First canonicalize operand order.  This avoids building new
	   trees if this is the only thing fold would later do.  */
	if ((commutative_tree_code (subcode)
	     || commutative_ternary_tree_code (subcode))
	    && tree_swap_operands_p (gimple_assign_rhs1 (stmt),
				     gimple_assign_rhs2 (stmt), false))
	  {
	    tree tem = gimple_assign_rhs1 (stmt);
	    gimple_assign_set_rhs1 (stmt, gimple_assign_rhs2 (stmt));
	    gimple_assign_set_rhs2 (stmt, tem);
	    changed = true;
	  }
	new_rhs = fold_gimple_assign (gsi);
	if (new_rhs
	    && !useless_type_conversion_p (TREE_TYPE (lhs),
					   TREE_TYPE (new_rhs)))
	  new_rhs = fold_convert (TREE_TYPE (lhs), new_rhs);
	if (new_rhs
	    && (!inplace
		|| get_gimple_rhs_num_ops (TREE_CODE (new_rhs)) < old_num_ops))
	  {
	    gimple_assign_set_rhs_from_tree (gsi, new_rhs);
	    changed = true;
	  }
	break;
      }

    case GIMPLE_COND:
      changed |= fold_gimple_cond (stmt);
      break;

    case GIMPLE_CALL:
      changed |= gimple_fold_call (gsi, inplace);
      break;

    case GIMPLE_ASM:
      /* Fold *& in asm operands.  */
      {
	size_t noutputs;
	const char **oconstraints;
	const char *constraint;
	bool allows_mem, allows_reg;

	noutputs = gimple_asm_noutputs (stmt);
	oconstraints = XALLOCAVEC (const char *, noutputs);

	for (i = 0; i < gimple_asm_noutputs (stmt); ++i)
	  {
	    tree link = gimple_asm_output_op (stmt, i);
	    tree op = TREE_VALUE (link);
	    oconstraints[i]
	      = TREE_STRING_POINTER (TREE_VALUE (TREE_PURPOSE (link)));
	    if (REFERENCE_CLASS_P (op)
		&& (op = maybe_fold_reference (op, true)) != NULL_TREE)
	      {
		TREE_VALUE (link) = op;
		changed = true;
	      }
	  }
	for (i = 0; i < gimple_asm_ninputs (stmt); ++i)
	  {
	    tree link = gimple_asm_input_op (stmt, i);
	    tree op = TREE_VALUE (link);
	    constraint
	      = TREE_STRING_POINTER (TREE_VALUE (TREE_PURPOSE (link)));
	    parse_input_constraint (&constraint, 0, 0, noutputs, 0,
				    oconstraints, &allows_mem, &allows_reg);
	    if (REFERENCE_CLASS_P (op)
		&& (op = maybe_fold_reference (op, !allows_reg && allows_mem))
		   != NULL_TREE)
	      {
		TREE_VALUE (link) = op;
		changed = true;
	      }
	  }
      }
      break;

    case GIMPLE_DEBUG:
      if (gimple_debug_bind_p (stmt))
	{
	  tree val = gimple_debug_bind_get_value (stmt);
	  if (val
	      && REFERENCE_CLASS_P (val))
	    {
	      tree tem = maybe_fold_reference (val, false);
	      if (tem)
		{
		  gimple_debug_bind_set_value (stmt, tem);
		  changed = true;
		}
	    }
	  else if (val
		   && TREE_CODE (val) == ADDR_EXPR)
	    {
	      tree ref = TREE_OPERAND (val, 0);
	      tree tem = maybe_fold_reference (ref, false);
	      if (tem)
		{
		  tem = build_fold_addr_expr_with_type (tem, TREE_TYPE (val));
		  gimple_debug_bind_set_value (stmt, tem);
		  changed = true;
		}
	    }
	}
      break;

    default:;
    }

  stmt = gsi_stmt (*gsi);

  /* Fold *& on the lhs.  */
  if (gimple_has_lhs (stmt))
    {
      tree lhs = gimple_get_lhs (stmt);
      if (lhs && REFERENCE_CLASS_P (lhs))
	{
	  tree new_lhs = maybe_fold_reference (lhs, true);
	  if (new_lhs)
	    {
	      gimple_set_lhs (stmt, new_lhs);
	      changed = true;
	    }
	}
    }

  return changed;
}

/* Fold the statement pointed to by GSI.  In some cases, this function may
   replace the whole statement with a new one.  Returns true iff folding
   makes any changes.
   The statement pointed to by GSI should be in valid gimple form but may
   be in unfolded state as resulting from for example constant propagation
   which can produce *&x = 0.  */

bool
fold_stmt (gimple_stmt_iterator *gsi)
{
  return fold_stmt_1 (gsi, false);
}

/* Perform the minimal folding on statement *GSI.  Only operations like
   *&x created by constant propagation are handled.  The statement cannot
   be replaced with a new one.  Return true if the statement was
   changed, false otherwise.
   The statement *GSI should be in valid gimple form but may
   be in unfolded state as resulting from for example constant propagation
   which can produce *&x = 0.  */

bool
fold_stmt_inplace (gimple_stmt_iterator *gsi)
{
  gimple stmt = gsi_stmt (*gsi);
  bool changed = fold_stmt_1 (gsi, true);
  gcc_assert (gsi_stmt (*gsi) == stmt);
  return changed;
}

/* Canonicalize and possibly invert the boolean EXPR; return NULL_TREE 
   if EXPR is null or we don't know how.
   If non-null, the result always has boolean type.  */

static tree
canonicalize_bool (tree expr, bool invert)
{
  if (!expr)
    return NULL_TREE;
  else if (invert)
    {
      if (integer_nonzerop (expr))
	return boolean_false_node;
      else if (integer_zerop (expr))
	return boolean_true_node;
      else if (TREE_CODE (expr) == SSA_NAME)
	return fold_build2 (EQ_EXPR, boolean_type_node, expr,
			    build_int_cst (TREE_TYPE (expr), 0));
      else if (TREE_CODE_CLASS (TREE_CODE (expr)) == tcc_comparison)
	return fold_build2 (invert_tree_comparison (TREE_CODE (expr), false),
			    boolean_type_node,
			    TREE_OPERAND (expr, 0),
			    TREE_OPERAND (expr, 1));
      else
	return NULL_TREE;
    }
  else
    {
      if (TREE_CODE (TREE_TYPE (expr)) == BOOLEAN_TYPE)
	return expr;
      if (integer_nonzerop (expr))
	return boolean_true_node;
      else if (integer_zerop (expr))
	return boolean_false_node;
      else if (TREE_CODE (expr) == SSA_NAME)
	return fold_build2 (NE_EXPR, boolean_type_node, expr,
			    build_int_cst (TREE_TYPE (expr), 0));
      else if (TREE_CODE_CLASS (TREE_CODE (expr)) == tcc_comparison)
	return fold_build2 (TREE_CODE (expr),
			    boolean_type_node,
			    TREE_OPERAND (expr, 0),
			    TREE_OPERAND (expr, 1));
      else
	return NULL_TREE;
    }
}

/* Check to see if a boolean expression EXPR is logically equivalent to the
   comparison (OP1 CODE OP2).  Check for various identities involving
   SSA_NAMEs.  */

static bool
same_bool_comparison_p (const_tree expr, enum tree_code code,
			const_tree op1, const_tree op2)
{
  gimple s;

  /* The obvious case.  */
  if (TREE_CODE (expr) == code
      && operand_equal_p (TREE_OPERAND (expr, 0), op1, 0)
      && operand_equal_p (TREE_OPERAND (expr, 1), op2, 0))
    return true;

  /* Check for comparing (name, name != 0) and the case where expr
     is an SSA_NAME with a definition matching the comparison.  */
  if (TREE_CODE (expr) == SSA_NAME
      && TREE_CODE (TREE_TYPE (expr)) == BOOLEAN_TYPE)
    {
      if (operand_equal_p (expr, op1, 0))
	return ((code == NE_EXPR && integer_zerop (op2))
		|| (code == EQ_EXPR && integer_nonzerop (op2)));
      s = SSA_NAME_DEF_STMT (expr);
      if (is_gimple_assign (s)
	  && gimple_assign_rhs_code (s) == code
	  && operand_equal_p (gimple_assign_rhs1 (s), op1, 0)
	  && operand_equal_p (gimple_assign_rhs2 (s), op2, 0))
	return true;
    }

  /* If op1 is of the form (name != 0) or (name == 0), and the definition
     of name is a comparison, recurse.  */
  if (TREE_CODE (op1) == SSA_NAME
      && TREE_CODE (TREE_TYPE (op1)) == BOOLEAN_TYPE)
    {
      s = SSA_NAME_DEF_STMT (op1);
      if (is_gimple_assign (s)
	  && TREE_CODE_CLASS (gimple_assign_rhs_code (s)) == tcc_comparison)
	{
	  enum tree_code c = gimple_assign_rhs_code (s);
	  if ((c == NE_EXPR && integer_zerop (op2))
	      || (c == EQ_EXPR && integer_nonzerop (op2)))
	    return same_bool_comparison_p (expr, c,
					   gimple_assign_rhs1 (s),
					   gimple_assign_rhs2 (s));
	  if ((c == EQ_EXPR && integer_zerop (op2))
	      || (c == NE_EXPR && integer_nonzerop (op2)))
	    return same_bool_comparison_p (expr,
					   invert_tree_comparison (c, false),
					   gimple_assign_rhs1 (s),
					   gimple_assign_rhs2 (s));
	}
    }
  return false;
}

/* Check to see if two boolean expressions OP1 and OP2 are logically
   equivalent.  */

static bool
same_bool_result_p (const_tree op1, const_tree op2)
{
  /* Simple cases first.  */
  if (operand_equal_p (op1, op2, 0))
    return true;

  /* Check the cases where at least one of the operands is a comparison.
     These are a bit smarter than operand_equal_p in that they apply some
     identifies on SSA_NAMEs.  */
  if (TREE_CODE_CLASS (TREE_CODE (op2)) == tcc_comparison
      && same_bool_comparison_p (op1, TREE_CODE (op2),
				 TREE_OPERAND (op2, 0),
				 TREE_OPERAND (op2, 1)))
    return true;
  if (TREE_CODE_CLASS (TREE_CODE (op1)) == tcc_comparison
      && same_bool_comparison_p (op2, TREE_CODE (op1),
				 TREE_OPERAND (op1, 0),
				 TREE_OPERAND (op1, 1)))
    return true;

  /* Default case.  */
  return false;
}

/* Forward declarations for some mutually recursive functions.  */

static tree
and_comparisons_1 (enum tree_code code1, tree op1a, tree op1b,
		   enum tree_code code2, tree op2a, tree op2b);
static tree
and_var_with_comparison (tree var, bool invert,
			 enum tree_code code2, tree op2a, tree op2b);
static tree
and_var_with_comparison_1 (gimple stmt, 
			   enum tree_code code2, tree op2a, tree op2b);
static tree
or_comparisons_1 (enum tree_code code1, tree op1a, tree op1b,
		  enum tree_code code2, tree op2a, tree op2b);
static tree
or_var_with_comparison (tree var, bool invert,
			enum tree_code code2, tree op2a, tree op2b);
static tree
or_var_with_comparison_1 (gimple stmt, 
			  enum tree_code code2, tree op2a, tree op2b);

/* Helper function for and_comparisons_1:  try to simplify the AND of the
   ssa variable VAR with the comparison specified by (OP2A CODE2 OP2B).
   If INVERT is true, invert the value of the VAR before doing the AND.
   Return NULL_EXPR if we can't simplify this to a single expression.  */

static tree
and_var_with_comparison (tree var, bool invert,
			 enum tree_code code2, tree op2a, tree op2b)
{
  tree t;
  gimple stmt = SSA_NAME_DEF_STMT (var);

  /* We can only deal with variables whose definitions are assignments.  */
  if (!is_gimple_assign (stmt))
    return NULL_TREE;
  
  /* If we have an inverted comparison, apply DeMorgan's law and rewrite
     !var AND (op2a code2 op2b) => !(var OR !(op2a code2 op2b))
     Then we only have to consider the simpler non-inverted cases.  */
  if (invert)
    t = or_var_with_comparison_1 (stmt, 
				  invert_tree_comparison (code2, false),
				  op2a, op2b);
  else
    t = and_var_with_comparison_1 (stmt, code2, op2a, op2b);
  return canonicalize_bool (t, invert);
}

/* Try to simplify the AND of the ssa variable defined by the assignment
   STMT with the comparison specified by (OP2A CODE2 OP2B).
   Return NULL_EXPR if we can't simplify this to a single expression.  */

static tree
and_var_with_comparison_1 (gimple stmt,
			   enum tree_code code2, tree op2a, tree op2b)
{
  tree var = gimple_assign_lhs (stmt);
  tree true_test_var = NULL_TREE;
  tree false_test_var = NULL_TREE;
  enum tree_code innercode = gimple_assign_rhs_code (stmt);

  /* Check for identities like (var AND (var == 0)) => false.  */
  if (TREE_CODE (op2a) == SSA_NAME
      && TREE_CODE (TREE_TYPE (var)) == BOOLEAN_TYPE)
    {
      if ((code2 == NE_EXPR && integer_zerop (op2b))
	  || (code2 == EQ_EXPR && integer_nonzerop (op2b)))
	{
	  true_test_var = op2a;
	  if (var == true_test_var)
	    return var;
	}
      else if ((code2 == EQ_EXPR && integer_zerop (op2b))
	       || (code2 == NE_EXPR && integer_nonzerop (op2b)))
	{
	  false_test_var = op2a;
	  if (var == false_test_var)
	    return boolean_false_node;
	}
    }

  /* If the definition is a comparison, recurse on it.  */
  if (TREE_CODE_CLASS (innercode) == tcc_comparison)
    {
      tree t = and_comparisons_1 (innercode,
				  gimple_assign_rhs1 (stmt),
				  gimple_assign_rhs2 (stmt),
				  code2,
				  op2a,
				  op2b);
      if (t)
	return t;
    }

  /* If the definition is an AND or OR expression, we may be able to
     simplify by reassociating.  */
  if (TREE_CODE (TREE_TYPE (var)) == BOOLEAN_TYPE
      && (innercode == BIT_AND_EXPR || innercode == BIT_IOR_EXPR))
    {
      tree inner1 = gimple_assign_rhs1 (stmt);
      tree inner2 = gimple_assign_rhs2 (stmt);
      gimple s;
      tree t;
      tree partial = NULL_TREE;
      bool is_and = (innercode == BIT_AND_EXPR);
      
      /* Check for boolean identities that don't require recursive examination
	 of inner1/inner2:
	 inner1 AND (inner1 AND inner2) => inner1 AND inner2 => var
	 inner1 AND (inner1 OR inner2) => inner1
	 !inner1 AND (inner1 AND inner2) => false
	 !inner1 AND (inner1 OR inner2) => !inner1 AND inner2
         Likewise for similar cases involving inner2.  */
      if (inner1 == true_test_var)
	return (is_and ? var : inner1);
      else if (inner2 == true_test_var)
	return (is_and ? var : inner2);
      else if (inner1 == false_test_var)
	return (is_and
		? boolean_false_node
		: and_var_with_comparison (inner2, false, code2, op2a, op2b));
      else if (inner2 == false_test_var)
	return (is_and
		? boolean_false_node
		: and_var_with_comparison (inner1, false, code2, op2a, op2b));

      /* Next, redistribute/reassociate the AND across the inner tests.
	 Compute the first partial result, (inner1 AND (op2a code op2b))  */
      if (TREE_CODE (inner1) == SSA_NAME
	  && is_gimple_assign (s = SSA_NAME_DEF_STMT (inner1))
	  && TREE_CODE_CLASS (gimple_assign_rhs_code (s)) == tcc_comparison
	  && (t = maybe_fold_and_comparisons (gimple_assign_rhs_code (s),
					      gimple_assign_rhs1 (s),
					      gimple_assign_rhs2 (s),
					      code2, op2a, op2b)))
	{
	  /* Handle the AND case, where we are reassociating:
	     (inner1 AND inner2) AND (op2a code2 op2b)
	     => (t AND inner2)
	     If the partial result t is a constant, we win.  Otherwise
	     continue on to try reassociating with the other inner test.  */
	  if (is_and)
	    {
	      if (integer_onep (t))
		return inner2;
	      else if (integer_zerop (t))
		return boolean_false_node;
	    }

	  /* Handle the OR case, where we are redistributing:
	     (inner1 OR inner2) AND (op2a code2 op2b)
	     => (t OR (inner2 AND (op2a code2 op2b)))  */
	  else if (integer_onep (t))
	    return boolean_true_node;

	  /* Save partial result for later.  */
	  partial = t;
	}
      
      /* Compute the second partial result, (inner2 AND (op2a code op2b)) */
      if (TREE_CODE (inner2) == SSA_NAME
	  && is_gimple_assign (s = SSA_NAME_DEF_STMT (inner2))
	  && TREE_CODE_CLASS (gimple_assign_rhs_code (s)) == tcc_comparison
	  && (t = maybe_fold_and_comparisons (gimple_assign_rhs_code (s),
					      gimple_assign_rhs1 (s),
					      gimple_assign_rhs2 (s),
					      code2, op2a, op2b)))
	{
	  /* Handle the AND case, where we are reassociating:
	     (inner1 AND inner2) AND (op2a code2 op2b)
	     => (inner1 AND t)  */
	  if (is_and)
	    {
	      if (integer_onep (t))
		return inner1;
	      else if (integer_zerop (t))
		return boolean_false_node;
	      /* If both are the same, we can apply the identity
		 (x AND x) == x.  */
	      else if (partial && same_bool_result_p (t, partial))
		return t;
	    }

	  /* Handle the OR case. where we are redistributing:
	     (inner1 OR inner2) AND (op2a code2 op2b)
	     => (t OR (inner1 AND (op2a code2 op2b)))
	     => (t OR partial)  */
	  else
	    {
	      if (integer_onep (t))
		return boolean_true_node;
	      else if (partial)
		{
		  /* We already got a simplification for the other
		     operand to the redistributed OR expression.  The
		     interesting case is when at least one is false.
		     Or, if both are the same, we can apply the identity
		     (x OR x) == x.  */
		  if (integer_zerop (partial))
		    return t;
		  else if (integer_zerop (t))
		    return partial;
		  else if (same_bool_result_p (t, partial))
		    return t;
		}
	    }
	}
    }
  return NULL_TREE;
}

/* Try to simplify the AND of two comparisons defined by
   (OP1A CODE1 OP1B) and (OP2A CODE2 OP2B), respectively.
   If this can be done without constructing an intermediate value,
   return the resulting tree; otherwise NULL_TREE is returned.
   This function is deliberately asymmetric as it recurses on SSA_DEFs
   in the first comparison but not the second.  */

static tree
and_comparisons_1 (enum tree_code code1, tree op1a, tree op1b,
		   enum tree_code code2, tree op2a, tree op2b)
{
  tree truth_type = truth_type_for (TREE_TYPE (op1a));

  /* First check for ((x CODE1 y) AND (x CODE2 y)).  */
  if (operand_equal_p (op1a, op2a, 0)
      && operand_equal_p (op1b, op2b, 0))
    {
      /* Result will be either NULL_TREE, or a combined comparison.  */
      tree t = combine_comparisons (UNKNOWN_LOCATION,
				    TRUTH_ANDIF_EXPR, code1, code2,
				    truth_type, op1a, op1b);
      if (t)
	return t;
    }

  /* Likewise the swapped case of the above.  */
  if (operand_equal_p (op1a, op2b, 0)
      && operand_equal_p (op1b, op2a, 0))
    {
      /* Result will be either NULL_TREE, or a combined comparison.  */
      tree t = combine_comparisons (UNKNOWN_LOCATION,
				    TRUTH_ANDIF_EXPR, code1,
				    swap_tree_comparison (code2),
				    truth_type, op1a, op1b);
      if (t)
	return t;
    }

  /* If both comparisons are of the same value against constants, we might
     be able to merge them.  */
  if (operand_equal_p (op1a, op2a, 0)
      && TREE_CODE (op1b) == INTEGER_CST
      && TREE_CODE (op2b) == INTEGER_CST)
    {
      int cmp = tree_int_cst_compare (op1b, op2b);

      /* If we have (op1a == op1b), we should either be able to
	 return that or FALSE, depending on whether the constant op1b
	 also satisfies the other comparison against op2b.  */
      if (code1 == EQ_EXPR)
	{
	  bool done = true;
	  bool val;
	  switch (code2)
	    {
	    case EQ_EXPR: val = (cmp == 0); break;
	    case NE_EXPR: val = (cmp != 0); break;
	    case LT_EXPR: val = (cmp < 0); break;
	    case GT_EXPR: val = (cmp > 0); break;
	    case LE_EXPR: val = (cmp <= 0); break;
	    case GE_EXPR: val = (cmp >= 0); break;
	    default: done = false;
	    }
	  if (done)
	    {
	      if (val)
		return fold_build2 (code1, boolean_type_node, op1a, op1b);
	      else
		return boolean_false_node;
	    }
	}
      /* Likewise if the second comparison is an == comparison.  */
      else if (code2 == EQ_EXPR)
	{
	  bool done = true;
	  bool val;
	  switch (code1)
	    {
	    case EQ_EXPR: val = (cmp == 0); break;
	    case NE_EXPR: val = (cmp != 0); break;
	    case LT_EXPR: val = (cmp > 0); break;
	    case GT_EXPR: val = (cmp < 0); break;
	    case LE_EXPR: val = (cmp >= 0); break;
	    case GE_EXPR: val = (cmp <= 0); break;
	    default: done = false;
	    }
	  if (done)
	    {
	      if (val)
		return fold_build2 (code2, boolean_type_node, op2a, op2b);
	      else
		return boolean_false_node;
	    }
	}

      /* Same business with inequality tests.  */
      else if (code1 == NE_EXPR)
	{
	  bool val;
	  switch (code2)
	    {
	    case EQ_EXPR: val = (cmp != 0); break;
	    case NE_EXPR: val = (cmp == 0); break;
	    case LT_EXPR: val = (cmp >= 0); break;
	    case GT_EXPR: val = (cmp <= 0); break;
	    case LE_EXPR: val = (cmp > 0); break;
	    case GE_EXPR: val = (cmp < 0); break;
	    default:
	      val = false;
	    }
	  if (val)
	    return fold_build2 (code2, boolean_type_node, op2a, op2b);
	}
      else if (code2 == NE_EXPR)
	{
	  bool val;
	  switch (code1)
	    {
	    case EQ_EXPR: val = (cmp == 0); break;
	    case NE_EXPR: val = (cmp != 0); break;
	    case LT_EXPR: val = (cmp <= 0); break;
	    case GT_EXPR: val = (cmp >= 0); break;
	    case LE_EXPR: val = (cmp < 0); break;
	    case GE_EXPR: val = (cmp > 0); break;
	    default:
	      val = false;
	    }
	  if (val)
	    return fold_build2 (code1, boolean_type_node, op1a, op1b);
	}

      /* Chose the more restrictive of two < or <= comparisons.  */
      else if ((code1 == LT_EXPR || code1 == LE_EXPR)
	       && (code2 == LT_EXPR || code2 == LE_EXPR))
	{
	  if ((cmp < 0) || (cmp == 0 && code1 == LT_EXPR))
	    return fold_build2 (code1, boolean_type_node, op1a, op1b);
	  else
	    return fold_build2 (code2, boolean_type_node, op2a, op2b);
	}

      /* Likewise chose the more restrictive of two > or >= comparisons.  */
      else if ((code1 == GT_EXPR || code1 == GE_EXPR)
	       && (code2 == GT_EXPR || code2 == GE_EXPR))
	{
	  if ((cmp > 0) || (cmp == 0 && code1 == GT_EXPR))
	    return fold_build2 (code1, boolean_type_node, op1a, op1b);
	  else
	    return fold_build2 (code2, boolean_type_node, op2a, op2b);
	}

      /* Check for singleton ranges.  */
      else if (cmp == 0
	       && ((code1 == LE_EXPR && code2 == GE_EXPR)
		   || (code1 == GE_EXPR && code2 == LE_EXPR)))
	return fold_build2 (EQ_EXPR, boolean_type_node, op1a, op2b);

      /* Check for disjoint ranges. */
      else if (cmp <= 0
	       && (code1 == LT_EXPR || code1 == LE_EXPR)
	       && (code2 == GT_EXPR || code2 == GE_EXPR))
	return boolean_false_node;
      else if (cmp >= 0
	       && (code1 == GT_EXPR || code1 == GE_EXPR)
	       && (code2 == LT_EXPR || code2 == LE_EXPR))
	return boolean_false_node;
    }

  /* Perhaps the first comparison is (NAME != 0) or (NAME == 1) where
     NAME's definition is a truth value.  See if there are any simplifications
     that can be done against the NAME's definition.  */
  if (TREE_CODE (op1a) == SSA_NAME
      && (code1 == NE_EXPR || code1 == EQ_EXPR)
      && (integer_zerop (op1b) || integer_onep (op1b)))
    {
      bool invert = ((code1 == EQ_EXPR && integer_zerop (op1b))
		     || (code1 == NE_EXPR && integer_onep (op1b)));
      gimple stmt = SSA_NAME_DEF_STMT (op1a);
      switch (gimple_code (stmt))
	{
	case GIMPLE_ASSIGN:
	  /* Try to simplify by copy-propagating the definition.  */
	  return and_var_with_comparison (op1a, invert, code2, op2a, op2b);

	case GIMPLE_PHI:
	  /* If every argument to the PHI produces the same result when
	     ANDed with the second comparison, we win.
	     Do not do this unless the type is bool since we need a bool
	     result here anyway.  */
	  if (TREE_CODE (TREE_TYPE (op1a)) == BOOLEAN_TYPE)
	    {
	      tree result = NULL_TREE;
	      unsigned i;
	      for (i = 0; i < gimple_phi_num_args (stmt); i++)
		{
		  tree arg = gimple_phi_arg_def (stmt, i);
		  
		  /* If this PHI has itself as an argument, ignore it.
		     If all the other args produce the same result,
		     we're still OK.  */
		  if (arg == gimple_phi_result (stmt))
		    continue;
		  else if (TREE_CODE (arg) == INTEGER_CST)
		    {
		      if (invert ? integer_nonzerop (arg) : integer_zerop (arg))
			{
			  if (!result)
			    result = boolean_false_node;
			  else if (!integer_zerop (result))
			    return NULL_TREE;
			}
		      else if (!result)
			result = fold_build2 (code2, boolean_type_node,
					      op2a, op2b);
		      else if (!same_bool_comparison_p (result,
							code2, op2a, op2b))
			return NULL_TREE;
		    }
		  else if (TREE_CODE (arg) == SSA_NAME
			   && !SSA_NAME_IS_DEFAULT_DEF (arg))
		    {
		      tree temp;
		      gimple def_stmt = SSA_NAME_DEF_STMT (arg);
		      /* In simple cases we can look through PHI nodes,
			 but we have to be careful with loops.
			 See PR49073.  */
		      if (! dom_info_available_p (CDI_DOMINATORS)
			  || gimple_bb (def_stmt) == gimple_bb (stmt)
			  || dominated_by_p (CDI_DOMINATORS,
					     gimple_bb (def_stmt),
					     gimple_bb (stmt)))
			return NULL_TREE;
		      temp = and_var_with_comparison (arg, invert, code2,
						      op2a, op2b);
		      if (!temp)
			return NULL_TREE;
		      else if (!result)
			result = temp;
		      else if (!same_bool_result_p (result, temp))
			return NULL_TREE;
		    }
		  else
		    return NULL_TREE;
		}
	      return result;
	    }

	default:
	  break;
	}
    }
  return NULL_TREE;
}

/* Try to simplify the AND of two comparisons, specified by
   (OP1A CODE1 OP1B) and (OP2B CODE2 OP2B), respectively.
   If this can be simplified to a single expression (without requiring
   introducing more SSA variables to hold intermediate values),
   return the resulting tree.  Otherwise return NULL_TREE.
   If the result expression is non-null, it has boolean type.  */

tree
maybe_fold_and_comparisons (enum tree_code code1, tree op1a, tree op1b,
			    enum tree_code code2, tree op2a, tree op2b)
{
  tree t = and_comparisons_1 (code1, op1a, op1b, code2, op2a, op2b);
  if (t)
    return t;
  else
    return and_comparisons_1 (code2, op2a, op2b, code1, op1a, op1b);
}

/* Helper function for or_comparisons_1:  try to simplify the OR of the
   ssa variable VAR with the comparison specified by (OP2A CODE2 OP2B).
   If INVERT is true, invert the value of VAR before doing the OR.
   Return NULL_EXPR if we can't simplify this to a single expression.  */

static tree
or_var_with_comparison (tree var, bool invert,
			enum tree_code code2, tree op2a, tree op2b)
{
  tree t;
  gimple stmt = SSA_NAME_DEF_STMT (var);

  /* We can only deal with variables whose definitions are assignments.  */
  if (!is_gimple_assign (stmt))
    return NULL_TREE;
  
  /* If we have an inverted comparison, apply DeMorgan's law and rewrite
     !var OR (op2a code2 op2b) => !(var AND !(op2a code2 op2b))
     Then we only have to consider the simpler non-inverted cases.  */
  if (invert)
    t = and_var_with_comparison_1 (stmt, 
				   invert_tree_comparison (code2, false),
				   op2a, op2b);
  else
    t = or_var_with_comparison_1 (stmt, code2, op2a, op2b);
  return canonicalize_bool (t, invert);
}

/* Try to simplify the OR of the ssa variable defined by the assignment
   STMT with the comparison specified by (OP2A CODE2 OP2B).
   Return NULL_EXPR if we can't simplify this to a single expression.  */

static tree
or_var_with_comparison_1 (gimple stmt,
			  enum tree_code code2, tree op2a, tree op2b)
{
  tree var = gimple_assign_lhs (stmt);
  tree true_test_var = NULL_TREE;
  tree false_test_var = NULL_TREE;
  enum tree_code innercode = gimple_assign_rhs_code (stmt);

  /* Check for identities like (var OR (var != 0)) => true .  */
  if (TREE_CODE (op2a) == SSA_NAME
      && TREE_CODE (TREE_TYPE (var)) == BOOLEAN_TYPE)
    {
      if ((code2 == NE_EXPR && integer_zerop (op2b))
	  || (code2 == EQ_EXPR && integer_nonzerop (op2b)))
	{
	  true_test_var = op2a;
	  if (var == true_test_var)
	    return var;
	}
      else if ((code2 == EQ_EXPR && integer_zerop (op2b))
	       || (code2 == NE_EXPR && integer_nonzerop (op2b)))
	{
	  false_test_var = op2a;
	  if (var == false_test_var)
	    return boolean_true_node;
	}
    }

  /* If the definition is a comparison, recurse on it.  */
  if (TREE_CODE_CLASS (innercode) == tcc_comparison)
    {
      tree t = or_comparisons_1 (innercode,
				 gimple_assign_rhs1 (stmt),
				 gimple_assign_rhs2 (stmt),
				 code2,
				 op2a,
				 op2b);
      if (t)
	return t;
    }
  
  /* If the definition is an AND or OR expression, we may be able to
     simplify by reassociating.  */
  if (TREE_CODE (TREE_TYPE (var)) == BOOLEAN_TYPE
      && (innercode == BIT_AND_EXPR || innercode == BIT_IOR_EXPR))
    {
      tree inner1 = gimple_assign_rhs1 (stmt);
      tree inner2 = gimple_assign_rhs2 (stmt);
      gimple s;
      tree t;
      tree partial = NULL_TREE;
      bool is_or = (innercode == BIT_IOR_EXPR);
      
      /* Check for boolean identities that don't require recursive examination
	 of inner1/inner2:
	 inner1 OR (inner1 OR inner2) => inner1 OR inner2 => var
	 inner1 OR (inner1 AND inner2) => inner1
	 !inner1 OR (inner1 OR inner2) => true
	 !inner1 OR (inner1 AND inner2) => !inner1 OR inner2
      */
      if (inner1 == true_test_var)
	return (is_or ? var : inner1);
      else if (inner2 == true_test_var)
	return (is_or ? var : inner2);
      else if (inner1 == false_test_var)
	return (is_or
		? boolean_true_node
		: or_var_with_comparison (inner2, false, code2, op2a, op2b));
      else if (inner2 == false_test_var)
	return (is_or
		? boolean_true_node
		: or_var_with_comparison (inner1, false, code2, op2a, op2b));
      
      /* Next, redistribute/reassociate the OR across the inner tests.
	 Compute the first partial result, (inner1 OR (op2a code op2b))  */
      if (TREE_CODE (inner1) == SSA_NAME
	  && is_gimple_assign (s = SSA_NAME_DEF_STMT (inner1))
	  && TREE_CODE_CLASS (gimple_assign_rhs_code (s)) == tcc_comparison
	  && (t = maybe_fold_or_comparisons (gimple_assign_rhs_code (s),
					     gimple_assign_rhs1 (s),
					     gimple_assign_rhs2 (s),
					     code2, op2a, op2b)))
	{
	  /* Handle the OR case, where we are reassociating:
	     (inner1 OR inner2) OR (op2a code2 op2b)
	     => (t OR inner2)
	     If the partial result t is a constant, we win.  Otherwise
	     continue on to try reassociating with the other inner test.  */
	  if (is_or)
	    {
	      if (integer_onep (t))
		return boolean_true_node;
	      else if (integer_zerop (t))
		return inner2;
	    }
	  
	  /* Handle the AND case, where we are redistributing:
	     (inner1 AND inner2) OR (op2a code2 op2b)
	     => (t AND (inner2 OR (op2a code op2b)))  */
	  else if (integer_zerop (t))
	    return boolean_false_node;

	  /* Save partial result for later.  */
	  partial = t;
	}
      
      /* Compute the second partial result, (inner2 OR (op2a code op2b)) */
      if (TREE_CODE (inner2) == SSA_NAME
	  && is_gimple_assign (s = SSA_NAME_DEF_STMT (inner2))
	  && TREE_CODE_CLASS (gimple_assign_rhs_code (s)) == tcc_comparison
	  && (t = maybe_fold_or_comparisons (gimple_assign_rhs_code (s),
					     gimple_assign_rhs1 (s),
					     gimple_assign_rhs2 (s),
					     code2, op2a, op2b)))
	{
	  /* Handle the OR case, where we are reassociating:
	     (inner1 OR inner2) OR (op2a code2 op2b)
	     => (inner1 OR t)
	     => (t OR partial)  */
	  if (is_or)
	    {
	      if (integer_zerop (t))
		return inner1;
	      else if (integer_onep (t))
		return boolean_true_node;
	      /* If both are the same, we can apply the identity
		 (x OR x) == x.  */
	      else if (partial && same_bool_result_p (t, partial))
		return t;
	    }
	  
	  /* Handle the AND case, where we are redistributing:
	     (inner1 AND inner2) OR (op2a code2 op2b)
	     => (t AND (inner1 OR (op2a code2 op2b)))
	     => (t AND partial)  */
	  else 
	    {
	      if (integer_zerop (t))
		return boolean_false_node;
	      else if (partial)
		{
		  /* We already got a simplification for the other
		     operand to the redistributed AND expression.  The
		     interesting case is when at least one is true.
		     Or, if both are the same, we can apply the identity
		     (x AND x) == x.  */
		  if (integer_onep (partial))
		    return t;
		  else if (integer_onep (t))
		    return partial;
		  else if (same_bool_result_p (t, partial))
		    return t;
		}
	    }
	}
    }
  return NULL_TREE;
}

/* Try to simplify the OR of two comparisons defined by
   (OP1A CODE1 OP1B) and (OP2A CODE2 OP2B), respectively.
   If this can be done without constructing an intermediate value,
   return the resulting tree; otherwise NULL_TREE is returned.
   This function is deliberately asymmetric as it recurses on SSA_DEFs
   in the first comparison but not the second.  */

static tree
or_comparisons_1 (enum tree_code code1, tree op1a, tree op1b,
		  enum tree_code code2, tree op2a, tree op2b)
{
  tree truth_type = truth_type_for (TREE_TYPE (op1a));

  /* First check for ((x CODE1 y) OR (x CODE2 y)).  */
  if (operand_equal_p (op1a, op2a, 0)
      && operand_equal_p (op1b, op2b, 0))
    {
      /* Result will be either NULL_TREE, or a combined comparison.  */
      tree t = combine_comparisons (UNKNOWN_LOCATION,
				    TRUTH_ORIF_EXPR, code1, code2,
				    truth_type, op1a, op1b);
      if (t)
	return t;
    }

  /* Likewise the swapped case of the above.  */
  if (operand_equal_p (op1a, op2b, 0)
      && operand_equal_p (op1b, op2a, 0))
    {
      /* Result will be either NULL_TREE, or a combined comparison.  */
      tree t = combine_comparisons (UNKNOWN_LOCATION,
				    TRUTH_ORIF_EXPR, code1,
				    swap_tree_comparison (code2),
				    truth_type, op1a, op1b);
      if (t)
	return t;
    }

  /* If both comparisons are of the same value against constants, we might
     be able to merge them.  */
  if (operand_equal_p (op1a, op2a, 0)
      && TREE_CODE (op1b) == INTEGER_CST
      && TREE_CODE (op2b) == INTEGER_CST)
    {
      int cmp = tree_int_cst_compare (op1b, op2b);

      /* If we have (op1a != op1b), we should either be able to
	 return that or TRUE, depending on whether the constant op1b
	 also satisfies the other comparison against op2b.  */
      if (code1 == NE_EXPR)
	{
	  bool done = true;
	  bool val;
	  switch (code2)
	    {
	    case EQ_EXPR: val = (cmp == 0); break;
	    case NE_EXPR: val = (cmp != 0); break;
	    case LT_EXPR: val = (cmp < 0); break;
	    case GT_EXPR: val = (cmp > 0); break;
	    case LE_EXPR: val = (cmp <= 0); break;
	    case GE_EXPR: val = (cmp >= 0); break;
	    default: done = false;
	    }
	  if (done)
	    {
	      if (val)
		return boolean_true_node;
	      else
		return fold_build2 (code1, boolean_type_node, op1a, op1b);
	    }
	}
      /* Likewise if the second comparison is a != comparison.  */
      else if (code2 == NE_EXPR)
	{
	  bool done = true;
	  bool val;
	  switch (code1)
	    {
	    case EQ_EXPR: val = (cmp == 0); break;
	    case NE_EXPR: val = (cmp != 0); break;
	    case LT_EXPR: val = (cmp > 0); break;
	    case GT_EXPR: val = (cmp < 0); break;
	    case LE_EXPR: val = (cmp >= 0); break;
	    case GE_EXPR: val = (cmp <= 0); break;
	    default: done = false;
	    }
	  if (done)
	    {
	      if (val)
		return boolean_true_node;
	      else
		return fold_build2 (code2, boolean_type_node, op2a, op2b);
	    }
	}

      /* See if an equality test is redundant with the other comparison.  */
      else if (code1 == EQ_EXPR)
	{
	  bool val;
	  switch (code2)
	    {
	    case EQ_EXPR: val = (cmp == 0); break;
	    case NE_EXPR: val = (cmp != 0); break;
	    case LT_EXPR: val = (cmp < 0); break;
	    case GT_EXPR: val = (cmp > 0); break;
	    case LE_EXPR: val = (cmp <= 0); break;
	    case GE_EXPR: val = (cmp >= 0); break;
	    default:
	      val = false;
	    }
	  if (val)
	    return fold_build2 (code2, boolean_type_node, op2a, op2b);
	}
      else if (code2 == EQ_EXPR)
	{
	  bool val;
	  switch (code1)
	    {
	    case EQ_EXPR: val = (cmp == 0); break;
	    case NE_EXPR: val = (cmp != 0); break;
	    case LT_EXPR: val = (cmp > 0); break;
	    case GT_EXPR: val = (cmp < 0); break;
	    case LE_EXPR: val = (cmp >= 0); break;
	    case GE_EXPR: val = (cmp <= 0); break;
	    default:
	      val = false;
	    }
	  if (val)
	    return fold_build2 (code1, boolean_type_node, op1a, op1b);
	}

      /* Chose the less restrictive of two < or <= comparisons.  */
      else if ((code1 == LT_EXPR || code1 == LE_EXPR)
	       && (code2 == LT_EXPR || code2 == LE_EXPR))
	{
	  if ((cmp < 0) || (cmp == 0 && code1 == LT_EXPR))
	    return fold_build2 (code2, boolean_type_node, op2a, op2b);
	  else
	    return fold_build2 (code1, boolean_type_node, op1a, op1b);
	}

      /* Likewise chose the less restrictive of two > or >= comparisons.  */
      else if ((code1 == GT_EXPR || code1 == GE_EXPR)
	       && (code2 == GT_EXPR || code2 == GE_EXPR))
	{
	  if ((cmp > 0) || (cmp == 0 && code1 == GT_EXPR))
	    return fold_build2 (code2, boolean_type_node, op2a, op2b);
	  else
	    return fold_build2 (code1, boolean_type_node, op1a, op1b);
	}

      /* Check for singleton ranges.  */
      else if (cmp == 0
	       && ((code1 == LT_EXPR && code2 == GT_EXPR)
		   || (code1 == GT_EXPR && code2 == LT_EXPR)))
	return fold_build2 (NE_EXPR, boolean_type_node, op1a, op2b);

      /* Check for less/greater pairs that don't restrict the range at all.  */
      else if (cmp >= 0
	       && (code1 == LT_EXPR || code1 == LE_EXPR)
	       && (code2 == GT_EXPR || code2 == GE_EXPR))
	return boolean_true_node;
      else if (cmp <= 0
	       && (code1 == GT_EXPR || code1 == GE_EXPR)
	       && (code2 == LT_EXPR || code2 == LE_EXPR))
	return boolean_true_node;
    }

  /* Perhaps the first comparison is (NAME != 0) or (NAME == 1) where
     NAME's definition is a truth value.  See if there are any simplifications
     that can be done against the NAME's definition.  */
  if (TREE_CODE (op1a) == SSA_NAME
      && (code1 == NE_EXPR || code1 == EQ_EXPR)
      && (integer_zerop (op1b) || integer_onep (op1b)))
    {
      bool invert = ((code1 == EQ_EXPR && integer_zerop (op1b))
		     || (code1 == NE_EXPR && integer_onep (op1b)));
      gimple stmt = SSA_NAME_DEF_STMT (op1a);
      switch (gimple_code (stmt))
	{
	case GIMPLE_ASSIGN:
	  /* Try to simplify by copy-propagating the definition.  */
	  return or_var_with_comparison (op1a, invert, code2, op2a, op2b);

	case GIMPLE_PHI:
	  /* If every argument to the PHI produces the same result when
	     ORed with the second comparison, we win.
	     Do not do this unless the type is bool since we need a bool
	     result here anyway.  */
	  if (TREE_CODE (TREE_TYPE (op1a)) == BOOLEAN_TYPE)
	    {
	      tree result = NULL_TREE;
	      unsigned i;
	      for (i = 0; i < gimple_phi_num_args (stmt); i++)
		{
		  tree arg = gimple_phi_arg_def (stmt, i);
		  
		  /* If this PHI has itself as an argument, ignore it.
		     If all the other args produce the same result,
		     we're still OK.  */
		  if (arg == gimple_phi_result (stmt))
		    continue;
		  else if (TREE_CODE (arg) == INTEGER_CST)
		    {
		      if (invert ? integer_zerop (arg) : integer_nonzerop (arg))
			{
			  if (!result)
			    result = boolean_true_node;
			  else if (!integer_onep (result))
			    return NULL_TREE;
			}
		      else if (!result)
			result = fold_build2 (code2, boolean_type_node,
					      op2a, op2b);
		      else if (!same_bool_comparison_p (result,
							code2, op2a, op2b))
			return NULL_TREE;
		    }
		  else if (TREE_CODE (arg) == SSA_NAME
			   && !SSA_NAME_IS_DEFAULT_DEF (arg))
		    {
		      tree temp;
		      gimple def_stmt = SSA_NAME_DEF_STMT (arg);
		      /* In simple cases we can look through PHI nodes,
			 but we have to be careful with loops.
			 See PR49073.  */
		      if (! dom_info_available_p (CDI_DOMINATORS)
			  || gimple_bb (def_stmt) == gimple_bb (stmt)
			  || dominated_by_p (CDI_DOMINATORS,
					     gimple_bb (def_stmt),
					     gimple_bb (stmt)))
			return NULL_TREE;
		      temp = or_var_with_comparison (arg, invert, code2,
						     op2a, op2b);
		      if (!temp)
			return NULL_TREE;
		      else if (!result)
			result = temp;
		      else if (!same_bool_result_p (result, temp))
			return NULL_TREE;
		    }
		  else
		    return NULL_TREE;
		}
	      return result;
	    }

	default:
	  break;
	}
    }
  return NULL_TREE;
}

/* Try to simplify the OR of two comparisons, specified by
   (OP1A CODE1 OP1B) and (OP2B CODE2 OP2B), respectively.
   If this can be simplified to a single expression (without requiring
   introducing more SSA variables to hold intermediate values),
   return the resulting tree.  Otherwise return NULL_TREE.
   If the result expression is non-null, it has boolean type.  */

tree
maybe_fold_or_comparisons (enum tree_code code1, tree op1a, tree op1b,
			   enum tree_code code2, tree op2a, tree op2b)
{
  tree t = or_comparisons_1 (code1, op1a, op1b, code2, op2a, op2b);
  if (t)
    return t;
  else
    return or_comparisons_1 (code2, op2a, op2b, code1, op1a, op1b);
}


/* Fold STMT to a constant using VALUEIZE to valueize SSA names.

   Either NULL_TREE, a simplified but non-constant or a constant
   is returned.

   ???  This should go into a gimple-fold-inline.h file to be eventually
   privatized with the single valueize function used in the various TUs
   to avoid the indirect function call overhead.  */

tree
gimple_fold_stmt_to_constant_1 (gimple stmt, tree (*valueize) (tree))
{
  location_t loc = gimple_location (stmt);
  switch (gimple_code (stmt))
    {
    case GIMPLE_ASSIGN:
      {
        enum tree_code subcode = gimple_assign_rhs_code (stmt);

        switch (get_gimple_rhs_class (subcode))
          {
          case GIMPLE_SINGLE_RHS:
            {
              tree rhs = gimple_assign_rhs1 (stmt);
              enum tree_code_class kind = TREE_CODE_CLASS (subcode);

              if (TREE_CODE (rhs) == SSA_NAME)
                {
                  /* If the RHS is an SSA_NAME, return its known constant value,
                     if any.  */
                  return (*valueize) (rhs);
                }
	      /* Handle propagating invariant addresses into address
		 operations.  */
	      else if (TREE_CODE (rhs) == ADDR_EXPR
		       && !is_gimple_min_invariant (rhs))
		{
		  HOST_WIDE_INT offset = 0;
		  tree base;
		  base = get_addr_base_and_unit_offset_1 (TREE_OPERAND (rhs, 0),
							  &offset,
							  valueize);
		  if (base
		      && (CONSTANT_CLASS_P (base)
			  || decl_address_invariant_p (base)))
		    return build_invariant_address (TREE_TYPE (rhs),
						    base, offset);
		}
	      else if (TREE_CODE (rhs) == CONSTRUCTOR
		       && TREE_CODE (TREE_TYPE (rhs)) == VECTOR_TYPE
		       && (CONSTRUCTOR_NELTS (rhs)
			   == TYPE_VECTOR_SUBPARTS (TREE_TYPE (rhs))))
		{
		  unsigned i;
		  tree val, *vec;

		  vec = XALLOCAVEC (tree,
				    TYPE_VECTOR_SUBPARTS (TREE_TYPE (rhs)));
		  FOR_EACH_CONSTRUCTOR_VALUE (CONSTRUCTOR_ELTS (rhs), i, val)
		    {
		      val = (*valueize) (val);
		      if (TREE_CODE (val) == INTEGER_CST
			  || TREE_CODE (val) == REAL_CST
			  || TREE_CODE (val) == FIXED_CST)
			vec[i] = val;
		      else
			return NULL_TREE;
		    }

		  return build_vector (TREE_TYPE (rhs), vec);
		}

              if (kind == tcc_reference)
		{
		  if ((TREE_CODE (rhs) == VIEW_CONVERT_EXPR
		       || TREE_CODE (rhs) == REALPART_EXPR
		       || TREE_CODE (rhs) == IMAGPART_EXPR)
		      && TREE_CODE (TREE_OPERAND (rhs, 0)) == SSA_NAME)
		    {
		      tree val = (*valueize) (TREE_OPERAND (rhs, 0));
		      return fold_unary_loc (EXPR_LOCATION (rhs),
					     TREE_CODE (rhs),
					     TREE_TYPE (rhs), val);
		    }
		  else if (TREE_CODE (rhs) == BIT_FIELD_REF
			   && TREE_CODE (TREE_OPERAND (rhs, 0)) == SSA_NAME)
		    {
		      tree val = (*valueize) (TREE_OPERAND (rhs, 0));
		      return fold_ternary_loc (EXPR_LOCATION (rhs),
					       TREE_CODE (rhs),
					       TREE_TYPE (rhs), val,
					       TREE_OPERAND (rhs, 1),
					       TREE_OPERAND (rhs, 2));
		    }
		  else if (TREE_CODE (rhs) == MEM_REF
			   && TREE_CODE (TREE_OPERAND (rhs, 0)) == SSA_NAME)
		    {
		      tree val = (*valueize) (TREE_OPERAND (rhs, 0));
		      if (TREE_CODE (val) == ADDR_EXPR
			  && is_gimple_min_invariant (val))
			{
			  tree tem = fold_build2 (MEM_REF, TREE_TYPE (rhs),
						  unshare_expr (val),
						  TREE_OPERAND (rhs, 1));
			  if (tem)
			    rhs = tem;
			}
		    }
		  return fold_const_aggregate_ref_1 (rhs, valueize);
		}
              else if (kind == tcc_declaration)
                return get_symbol_constant_value (rhs);
              return rhs;
            }

          case GIMPLE_UNARY_RHS:
            {
              /* Handle unary operators that can appear in GIMPLE form.
                 Note that we know the single operand must be a constant,
                 so this should almost always return a simplified RHS.  */
	      tree lhs = gimple_assign_lhs (stmt);
              tree op0 = (*valueize) (gimple_assign_rhs1 (stmt));

	      /* Conversions are useless for CCP purposes if they are
		 value-preserving.  Thus the restrictions that
		 useless_type_conversion_p places for restrict qualification
		 of pointer types should not apply here.
		 Substitution later will only substitute to allowed places.  */
	      if (CONVERT_EXPR_CODE_P (subcode)
		  && POINTER_TYPE_P (TREE_TYPE (lhs))
		  && POINTER_TYPE_P (TREE_TYPE (op0))
		  && TYPE_ADDR_SPACE (TREE_TYPE (lhs))
		     == TYPE_ADDR_SPACE (TREE_TYPE (op0))
		  && TYPE_MODE (TREE_TYPE (lhs))
		     == TYPE_MODE (TREE_TYPE (op0)))
		return op0;

              return
		fold_unary_ignore_overflow_loc (loc, subcode,
						gimple_expr_type (stmt), op0);
            }

          case GIMPLE_BINARY_RHS:
            {
              /* Handle binary operators that can appear in GIMPLE form.  */
              tree op0 = (*valueize) (gimple_assign_rhs1 (stmt));
              tree op1 = (*valueize) (gimple_assign_rhs2 (stmt));

	      /* Translate &x + CST into an invariant form suitable for
	         further propagation.  */
	      if (gimple_assign_rhs_code (stmt) == POINTER_PLUS_EXPR
		  && TREE_CODE (op0) == ADDR_EXPR
		  && TREE_CODE (op1) == INTEGER_CST)
		{
		  tree off = fold_convert (ptr_type_node, op1);
		  return build_fold_addr_expr_loc
			   (loc,
			    fold_build2 (MEM_REF,
					 TREE_TYPE (TREE_TYPE (op0)),
					 unshare_expr (op0), off));
		}

              return fold_binary_loc (loc, subcode,
				      gimple_expr_type (stmt), op0, op1);
            }

          case GIMPLE_TERNARY_RHS:
            {
              /* Handle ternary operators that can appear in GIMPLE form.  */
              tree op0 = (*valueize) (gimple_assign_rhs1 (stmt));
              tree op1 = (*valueize) (gimple_assign_rhs2 (stmt));
              tree op2 = (*valueize) (gimple_assign_rhs3 (stmt));

	      /* Fold embedded expressions in ternary codes.  */
	      if ((subcode == COND_EXPR
		   || subcode == VEC_COND_EXPR)
		  && COMPARISON_CLASS_P (op0))
		{
		  tree op00 = (*valueize) (TREE_OPERAND (op0, 0));
		  tree op01 = (*valueize) (TREE_OPERAND (op0, 1));
		  tree tem = fold_binary_loc (loc, TREE_CODE (op0),
					      TREE_TYPE (op0), op00, op01);
		  if (tem)
		    op0 = tem;
		}

              return fold_ternary_loc (loc, subcode,
				       gimple_expr_type (stmt), op0, op1, op2);
            }

          default:
            gcc_unreachable ();
          }
      }

    case GIMPLE_CALL:
      {
	tree fn;

	if (gimple_call_internal_p (stmt))
	  /* No folding yet for these functions.  */
	  return NULL_TREE;

	fn = (*valueize) (gimple_call_fn (stmt));
	if (TREE_CODE (fn) == ADDR_EXPR
	    && TREE_CODE (TREE_OPERAND (fn, 0)) == FUNCTION_DECL
	    && DECL_BUILT_IN (TREE_OPERAND (fn, 0)))
	  {
	    tree *args = XALLOCAVEC (tree, gimple_call_num_args (stmt));
	    tree call, retval;
	    unsigned i;
	    for (i = 0; i < gimple_call_num_args (stmt); ++i)
	      args[i] = (*valueize) (gimple_call_arg (stmt, i));
	    call = build_call_array_loc (loc,
					 gimple_call_return_type (stmt),
					 fn, gimple_call_num_args (stmt), args);
	    retval = fold_call_expr (EXPR_LOCATION (call), call, false);
	    if (retval)
	      /* fold_call_expr wraps the result inside a NOP_EXPR.  */
	      STRIP_NOPS (retval);
	    return retval;
	  }
	return NULL_TREE;
      }

    default:
      return NULL_TREE;
    }
}

/* Fold STMT to a constant using VALUEIZE to valueize SSA names.
   Returns NULL_TREE if folding to a constant is not possible, otherwise
   returns a constant according to is_gimple_min_invariant.  */

tree
gimple_fold_stmt_to_constant (gimple stmt, tree (*valueize) (tree))
{
  tree res = gimple_fold_stmt_to_constant_1 (stmt, valueize);
  if (res && is_gimple_min_invariant (res))
    return res;
  return NULL_TREE;
}


/* The following set of functions are supposed to fold references using
   their constant initializers.  */

static tree fold_ctor_reference (tree type, tree ctor,
				 unsigned HOST_WIDE_INT offset,
				 unsigned HOST_WIDE_INT size, tree);

/* See if we can find constructor defining value of BASE.
   When we know the consructor with constant offset (such as
   base is array[40] and we do know constructor of array), then
   BIT_OFFSET is adjusted accordingly.

   As a special case, return error_mark_node when constructor
   is not explicitly available, but it is known to be zero
   such as 'static const int a;'.  */
static tree
get_base_constructor (tree base, HOST_WIDE_INT *bit_offset,
		      tree (*valueize)(tree))
{
  HOST_WIDE_INT bit_offset2, size, max_size;
  if (TREE_CODE (base) == MEM_REF)
    {
      if (!integer_zerop (TREE_OPERAND (base, 1)))
	{
	  if (!tree_fits_shwi_p (TREE_OPERAND (base, 1)))
	    return NULL_TREE;
	  *bit_offset += (mem_ref_offset (base).to_short_addr ()
			  * BITS_PER_UNIT);
	}

      if (valueize
	  && TREE_CODE (TREE_OPERAND (base, 0)) == SSA_NAME)
	base = valueize (TREE_OPERAND (base, 0));
      if (!base || TREE_CODE (base) != ADDR_EXPR)
        return NULL_TREE;
      base = TREE_OPERAND (base, 0);
    }

  /* Get a CONSTRUCTOR.  If BASE is a VAR_DECL, get its
     DECL_INITIAL.  If BASE is a nested reference into another
     ARRAY_REF or COMPONENT_REF, make a recursive call to resolve
     the inner reference.  */
  switch (TREE_CODE (base))
    {
    case VAR_DECL:
    case CONST_DECL:
      {
	tree init = ctor_for_folding (base);

	/* Our semantic is exact opposite of ctor_for_folding;
	   NULL means unknown, while error_mark_node is 0.  */
	if (init == error_mark_node)
	  return NULL_TREE;
	if (!init)
	  return error_mark_node;
	return init;
      }

    case ARRAY_REF:
    case COMPONENT_REF:
      base = get_ref_base_and_extent (base, &bit_offset2, &size, &max_size);
      if (max_size == -1 || size != max_size)
	return NULL_TREE;
      *bit_offset +=  bit_offset2;
      return get_base_constructor (base, bit_offset, valueize);

    case STRING_CST:
    case CONSTRUCTOR:
      return base;

    default:
      return NULL_TREE;
    }
}

/* CTOR is STRING_CST.  Fold reference of type TYPE and size SIZE
   to the memory at bit OFFSET.

   We do only simple job of folding byte accesses.  */

static tree
fold_string_cst_ctor_reference (tree type, tree ctor,
				unsigned HOST_WIDE_INT offset,
				unsigned HOST_WIDE_INT size)
{
  if (INTEGRAL_TYPE_P (type)
      && (TYPE_MODE (type)
	  == TYPE_MODE (TREE_TYPE (TREE_TYPE (ctor))))
      && (GET_MODE_CLASS (TYPE_MODE (TREE_TYPE (TREE_TYPE (ctor))))
	  == MODE_INT)
      && GET_MODE_SIZE (TYPE_MODE (TREE_TYPE (TREE_TYPE (ctor)))) == 1
      && size == BITS_PER_UNIT
      && !(offset % BITS_PER_UNIT))
    {
      offset /= BITS_PER_UNIT;
      if (offset < (unsigned HOST_WIDE_INT) TREE_STRING_LENGTH (ctor))
	return build_int_cst_type (type, (TREE_STRING_POINTER (ctor)
				   [offset]));
      /* Folding
	 const char a[20]="hello";
	 return a[10];

	 might lead to offset greater than string length.  In this case we
	 know value is either initialized to 0 or out of bounds.  Return 0
	 in both cases.  */
      return build_zero_cst (type);
    }
  return NULL_TREE;
}

/* CTOR is CONSTRUCTOR of an array type.  Fold reference of type TYPE and size
   SIZE to the memory at bit OFFSET.  */

static tree
fold_array_ctor_reference (tree type, tree ctor,
			   unsigned HOST_WIDE_INT offset,
			   unsigned HOST_WIDE_INT size,
			   tree from_decl)
{
  unsigned HOST_WIDE_INT cnt;
  tree cfield, cval;
  offset_int low_bound;
  offset_int elt_size;
  offset_int index, max_index;
  offset_int access_index;
  tree domain_type = NULL_TREE, index_type = NULL_TREE;
  HOST_WIDE_INT inner_offset;

  /* Compute low bound and elt size.  */
  if (TREE_CODE (TREE_TYPE (ctor)) == ARRAY_TYPE)
    domain_type = TYPE_DOMAIN (TREE_TYPE (ctor));
  if (domain_type && TYPE_MIN_VALUE (domain_type))
    {
      /* Static constructors for variably sized objects makes no sense.  */
      gcc_assert (TREE_CODE (TYPE_MIN_VALUE (domain_type)) == INTEGER_CST);
      index_type = TREE_TYPE (TYPE_MIN_VALUE (domain_type));
      low_bound = wi::to_offset (TYPE_MIN_VALUE (domain_type));
    }
  else
    low_bound = 0;
  /* Static constructors for variably sized objects makes no sense.  */
  gcc_assert (TREE_CODE (TYPE_SIZE_UNIT (TREE_TYPE (TREE_TYPE (ctor))))
	      == INTEGER_CST);
  elt_size = wi::to_offset (TYPE_SIZE_UNIT (TREE_TYPE (TREE_TYPE (ctor))));

  /* We can handle only constantly sized accesses that are known to not
     be larger than size of array element.  */
  if (!TYPE_SIZE_UNIT (type)
      || TREE_CODE (TYPE_SIZE_UNIT (type)) != INTEGER_CST
      || wi::lts_p (elt_size, wi::to_offset (TYPE_SIZE_UNIT (type))))
    return NULL_TREE;

  /* Compute the array index we look for.  */
  access_index = wi::udiv_trunc (offset_int (offset / BITS_PER_UNIT),
				 elt_size);
  access_index += low_bound;
  if (index_type)
    access_index = wi::ext (access_index, TYPE_PRECISION (index_type),
			    TYPE_SIGN (index_type));

  /* And offset within the access.  */
  inner_offset = offset % (elt_size.to_uhwi () * BITS_PER_UNIT);

  /* See if the array field is large enough to span whole access.  We do not
     care to fold accesses spanning multiple array indexes.  */
  if (inner_offset + size > elt_size.to_uhwi () * BITS_PER_UNIT)
    return NULL_TREE;

  index = low_bound - 1;
  if (index_type)
    index = wi::ext (index, TYPE_PRECISION (index_type),
		     TYPE_SIGN (index_type));

  FOR_EACH_CONSTRUCTOR_ELT (CONSTRUCTOR_ELTS (ctor), cnt, cfield, cval)
    {
      /* Array constructor might explicitely set index, or specify range
	 or leave index NULL meaning that it is next index after previous
	 one.  */
      if (cfield)
	{
	  if (TREE_CODE (cfield) == INTEGER_CST)
	    max_index = index = wi::to_offset (cfield);
	  else
	    {
	      gcc_assert (TREE_CODE (cfield) == RANGE_EXPR);
	      index = wi::to_offset (TREE_OPERAND (cfield, 0));
	      max_index = wi::to_offset (TREE_OPERAND (cfield, 1));
	    }
	}
      else
	{
	  index += 1;
	  if (index_type)
	    index = wi::ext (index, TYPE_PRECISION (index_type),
			     TYPE_SIGN (index_type));
	  max_index = index;
	}

      /* Do we have match?  */
      if (wi::cmpu (access_index, index) >= 0
	  && wi::cmpu (access_index, max_index) <= 0)
	return fold_ctor_reference (type, cval, inner_offset, size,
				    from_decl);
    }
  /* When memory is not explicitely mentioned in constructor,
     it is 0 (or out of range).  */
  return build_zero_cst (type);
}

/* CTOR is CONSTRUCTOR of an aggregate or vector.
   Fold reference of type TYPE and size SIZE to the memory at bit OFFSET.  */

static tree
fold_nonarray_ctor_reference (tree type, tree ctor,
			      unsigned HOST_WIDE_INT offset,
			      unsigned HOST_WIDE_INT size,
			      tree from_decl)
{
  unsigned HOST_WIDE_INT cnt;
  tree cfield, cval;

  FOR_EACH_CONSTRUCTOR_ELT (CONSTRUCTOR_ELTS (ctor), cnt, cfield,
			    cval)
    {
      tree byte_offset = DECL_FIELD_OFFSET (cfield);
      tree field_offset = DECL_FIELD_BIT_OFFSET (cfield);
      tree field_size = DECL_SIZE (cfield);
      offset_int bitoffset;
      offset_int byte_offset_cst = wi::to_offset (byte_offset);
      offset_int bitoffset_end, access_end;

      /* Variable sized objects in static constructors makes no sense,
	 but field_size can be NULL for flexible array members.  */
      gcc_assert (TREE_CODE (field_offset) == INTEGER_CST
		  && TREE_CODE (byte_offset) == INTEGER_CST
		  && (field_size != NULL_TREE
		      ? TREE_CODE (field_size) == INTEGER_CST
		      : TREE_CODE (TREE_TYPE (cfield)) == ARRAY_TYPE));

      /* Compute bit offset of the field.  */
      bitoffset = (wi::to_offset (field_offset)
		   + byte_offset_cst * BITS_PER_UNIT);
      /* Compute bit offset where the field ends.  */
      if (field_size != NULL_TREE)
	bitoffset_end = bitoffset + wi::to_offset (field_size);
      else
	bitoffset_end = 0;

      access_end = offset_int (offset) + size;

      /* Is there any overlap between [OFFSET, OFFSET+SIZE) and
	 [BITOFFSET, BITOFFSET_END)?  */
      if (wi::cmps (access_end, bitoffset) > 0
	  && (field_size == NULL_TREE
	      || wi::lts_p (offset, bitoffset_end)))
	{
	  offset_int inner_offset = offset_int (offset) - bitoffset;
	  /* We do have overlap.  Now see if field is large enough to
	     cover the access.  Give up for accesses spanning multiple
	     fields.  */
	  if (wi::cmps (access_end, bitoffset_end) > 0)
	    return NULL_TREE;
	  if (wi::lts_p (offset, bitoffset))
	    return NULL_TREE;
	  return fold_ctor_reference (type, cval,
				      inner_offset.to_uhwi (), size,
				      from_decl);
	}
    }
  /* When memory is not explicitely mentioned in constructor, it is 0.  */
  return build_zero_cst (type);
}

/* CTOR is value initializing memory, fold reference of type TYPE and size SIZE
   to the memory at bit OFFSET.  */

static tree
fold_ctor_reference (tree type, tree ctor, unsigned HOST_WIDE_INT offset,
		     unsigned HOST_WIDE_INT size, tree from_decl)
{
  tree ret;

  /* We found the field with exact match.  */
  if (useless_type_conversion_p (type, TREE_TYPE (ctor))
      && !offset)
    return canonicalize_constructor_val (unshare_expr (ctor), from_decl);

  /* We are at the end of walk, see if we can view convert the
     result.  */
  if (!AGGREGATE_TYPE_P (TREE_TYPE (ctor)) && !offset
      /* VIEW_CONVERT_EXPR is defined only for matching sizes.  */
      && operand_equal_p (TYPE_SIZE (type),
			  TYPE_SIZE (TREE_TYPE (ctor)), 0))
    {
      ret = canonicalize_constructor_val (unshare_expr (ctor), from_decl);
      ret = fold_unary (VIEW_CONVERT_EXPR, type, ret);
      if (ret)
	STRIP_NOPS (ret);
      return ret;
    }
  if (TREE_CODE (ctor) == STRING_CST)
    return fold_string_cst_ctor_reference (type, ctor, offset, size);
  if (TREE_CODE (ctor) == CONSTRUCTOR)
    {

      if (TREE_CODE (TREE_TYPE (ctor)) == ARRAY_TYPE
	  || TREE_CODE (TREE_TYPE (ctor)) == VECTOR_TYPE)
	return fold_array_ctor_reference (type, ctor, offset, size,
					  from_decl);
      else
	return fold_nonarray_ctor_reference (type, ctor, offset, size,
					     from_decl);
    }

  return NULL_TREE;
}

/* Return the tree representing the element referenced by T if T is an
   ARRAY_REF or COMPONENT_REF into constant aggregates valuezing SSA
   names using VALUEIZE.  Return NULL_TREE otherwise.  */

tree
fold_const_aggregate_ref_1 (tree t, tree (*valueize) (tree))
{
  tree ctor, idx, base;
  HOST_WIDE_INT offset, size, max_size;
  tree tem;

  if (TREE_THIS_VOLATILE (t))
    return NULL_TREE;

  if (TREE_CODE_CLASS (TREE_CODE (t)) == tcc_declaration)
    return get_symbol_constant_value (t);

  tem = fold_read_from_constant_string (t);
  if (tem)
    return tem;

  switch (TREE_CODE (t))
    {
    case ARRAY_REF:
    case ARRAY_RANGE_REF:
      /* Constant indexes are handled well by get_base_constructor.
	 Only special case variable offsets.
	 FIXME: This code can't handle nested references with variable indexes
	 (they will be handled only by iteration of ccp).  Perhaps we can bring
	 get_ref_base_and_extent here and make it use a valueize callback.  */
      if (TREE_CODE (TREE_OPERAND (t, 1)) == SSA_NAME
	  && valueize
	  && (idx = (*valueize) (TREE_OPERAND (t, 1)))
	  && TREE_CODE (idx) == INTEGER_CST)
	{
	  tree low_bound = array_ref_low_bound (t); 
	  tree unit_size = array_ref_element_size (t);

	  /* If the resulting bit-offset is constant, track it.  */
	  if (TREE_CODE (low_bound) == INTEGER_CST
	      && tree_fits_uhwi_p (unit_size))
	    {
<<<<<<< HEAD
	      offset_int woffset
		= wi::sext (wi::to_offset (idx) - wi::to_offset (low_bound),
			    TYPE_PRECISION (TREE_TYPE (idx)));
	      
	      if (wi::fits_shwi_p (woffset))
		{
		  offset = woffset.to_shwi ();
		  /* TODO: This code seems wrong, multiply then check
		     to see if it fits.  */
		  offset *= TREE_INT_CST_LOW (unit_size);
		  offset *= BITS_PER_UNIT;
		  
		  base = TREE_OPERAND (t, 0);
		  ctor = get_base_constructor (base, &offset, valueize);
		  /* Empty constructor.  Always fold to 0.  */
		  if (ctor == error_mark_node)
		    return build_zero_cst (TREE_TYPE (t));
		  /* Out of bound array access.  Value is undefined,
		     but don't fold.  */
		  if (offset < 0)
		    return NULL_TREE;
		  /* We can not determine ctor.  */
		  if (!ctor)
		    return NULL_TREE;
		  return fold_ctor_reference (TREE_TYPE (t), ctor, offset,
					      tree_to_uhwi (unit_size)
					      * BITS_PER_UNIT,
					      base);
		}
=======
	      offset = doffset.to_shwi ();
	      offset *= tree_to_uhwi (unit_size);
	      offset *= BITS_PER_UNIT;

	      base = TREE_OPERAND (t, 0);
	      ctor = get_base_constructor (base, &offset, valueize);
	      /* Empty constructor.  Always fold to 0.  */
	      if (ctor == error_mark_node)
		return build_zero_cst (TREE_TYPE (t));
	      /* Out of bound array access.  Value is undefined,
		 but don't fold.  */
	      if (offset < 0)
		return NULL_TREE;
	      /* We can not determine ctor.  */
	      if (!ctor)
		return NULL_TREE;
	      return fold_ctor_reference (TREE_TYPE (t), ctor, offset,
					  tree_to_uhwi (unit_size)
					  * BITS_PER_UNIT,
					  base);
>>>>>>> eb1ce453
	    }
	}
      /* Fallthru.  */

    case COMPONENT_REF:
    case BIT_FIELD_REF:
    case TARGET_MEM_REF:
    case MEM_REF:
      base = get_ref_base_and_extent (t, &offset, &size, &max_size);
      ctor = get_base_constructor (base, &offset, valueize);

      /* Empty constructor.  Always fold to 0.  */
      if (ctor == error_mark_node)
	return build_zero_cst (TREE_TYPE (t));
      /* We do not know precise address.  */
      if (max_size == -1 || max_size != size)
	return NULL_TREE;
      /* We can not determine ctor.  */
      if (!ctor)
	return NULL_TREE;

      /* Out of bound array access.  Value is undefined, but don't fold.  */
      if (offset < 0)
	return NULL_TREE;

      return fold_ctor_reference (TREE_TYPE (t), ctor, offset, size,
				  base);

    case REALPART_EXPR:
    case IMAGPART_EXPR:
      {
	tree c = fold_const_aggregate_ref_1 (TREE_OPERAND (t, 0), valueize);
	if (c && TREE_CODE (c) == COMPLEX_CST)
	  return fold_build1_loc (EXPR_LOCATION (t),
			      TREE_CODE (t), TREE_TYPE (t), c);
	break;
      }

    default:
      break;
    }

  return NULL_TREE;
}

tree
fold_const_aggregate_ref (tree t)
{
  return fold_const_aggregate_ref_1 (t, NULL);
}

/* Return a declaration of a function which an OBJ_TYPE_REF references. TOKEN
   is integer form of OBJ_TYPE_REF_TOKEN of the reference expression.
   KNOWN_BINFO carries the binfo describing the true type of
   OBJ_TYPE_REF_OBJECT(REF).  */

tree
gimple_get_virt_method_for_binfo (HOST_WIDE_INT token, tree known_binfo)
{
  unsigned HOST_WIDE_INT offset, size;
  tree v, fn, vtable, init;

  vtable = v = BINFO_VTABLE (known_binfo);
  /* If there is no virtual methods table, leave the OBJ_TYPE_REF alone.  */
  if (!v)
    return NULL_TREE;

  if (TREE_CODE (v) == POINTER_PLUS_EXPR)
    {
      offset = tree_to_uhwi (TREE_OPERAND (v, 1)) * BITS_PER_UNIT;
      v = TREE_OPERAND (v, 0);
    }
  else
    offset = 0;

  if (TREE_CODE (v) != ADDR_EXPR)
    return NULL_TREE;
  v = TREE_OPERAND (v, 0);

  if (TREE_CODE (v) != VAR_DECL
      || !DECL_VIRTUAL_P (v))
    return NULL_TREE;
  init = ctor_for_folding (v);

  /* The virtual tables should always be born with constructors.
     and we always should assume that they are avaialble for
     folding.  At the moment we do not stream them in all cases,
     but it should never happen that ctor seem unreachable.  */
  gcc_assert (init);
  if (init == error_mark_node)
    {
      gcc_assert (in_lto_p);
      return NULL_TREE;
    }
  gcc_checking_assert (TREE_CODE (TREE_TYPE (v)) == ARRAY_TYPE);
  size = tree_to_uhwi (TYPE_SIZE (TREE_TYPE (TREE_TYPE (v))));
  offset += token * size;
  fn = fold_ctor_reference (TREE_TYPE (TREE_TYPE (v)), init,
			    offset, size, v);
  if (!fn || integer_zerop (fn))
    return NULL_TREE;
  gcc_assert (TREE_CODE (fn) == ADDR_EXPR
	      || TREE_CODE (fn) == FDESC_EXPR);
  fn = TREE_OPERAND (fn, 0);
  gcc_assert (TREE_CODE (fn) == FUNCTION_DECL);

  /* When cgraph node is missing and function is not public, we cannot
     devirtualize.  This can happen in WHOPR when the actual method
     ends up in other partition, because we found devirtualization
     possibility too late.  */
  if (!can_refer_decl_in_current_unit_p (fn, vtable))
    return NULL_TREE;

  /* Make sure we create a cgraph node for functions we'll reference.
     They can be non-existent if the reference comes from an entry
     of an external vtable for example.  */
  cgraph_get_create_node (fn);

  return fn;
}

/* Return true iff VAL is a gimple expression that is known to be
   non-negative.  Restricted to floating-point inputs.  */

bool
gimple_val_nonnegative_real_p (tree val)
{
  gimple def_stmt;

  gcc_assert (val && SCALAR_FLOAT_TYPE_P (TREE_TYPE (val)));

  /* Use existing logic for non-gimple trees.  */
  if (tree_expr_nonnegative_p (val))
    return true;

  if (TREE_CODE (val) != SSA_NAME)
    return false;

  /* Currently we look only at the immediately defining statement
     to make this determination, since recursion on defining 
     statements of operands can lead to quadratic behavior in the
     worst case.  This is expected to catch almost all occurrences
     in practice.  It would be possible to implement limited-depth
     recursion if important cases are lost.  Alternatively, passes
     that need this information (such as the pow/powi lowering code
     in the cse_sincos pass) could be revised to provide it through
     dataflow propagation.  */

  def_stmt = SSA_NAME_DEF_STMT (val);

  if (is_gimple_assign (def_stmt))
    {
      tree op0, op1;

      /* See fold-const.c:tree_expr_nonnegative_p for additional
	 cases that could be handled with recursion.  */

      switch (gimple_assign_rhs_code (def_stmt))
	{
	case ABS_EXPR:
	  /* Always true for floating-point operands.  */
	  return true;

	case MULT_EXPR:
	  /* True if the two operands are identical (since we are
	     restricted to floating-point inputs).  */
	  op0 = gimple_assign_rhs1 (def_stmt);
	  op1 = gimple_assign_rhs2 (def_stmt);

	  if (op0 == op1
	      || operand_equal_p (op0, op1, 0))
	    return true;

	default:
	  return false;
	}
    }
  else if (is_gimple_call (def_stmt))
    {
      tree fndecl = gimple_call_fndecl (def_stmt);
      if (fndecl
	  && DECL_BUILT_IN_CLASS (fndecl) == BUILT_IN_NORMAL)
	{
	  tree arg1;

	  switch (DECL_FUNCTION_CODE (fndecl))
	    {
	    CASE_FLT_FN (BUILT_IN_ACOS):
	    CASE_FLT_FN (BUILT_IN_ACOSH):
	    CASE_FLT_FN (BUILT_IN_CABS):
	    CASE_FLT_FN (BUILT_IN_COSH):
	    CASE_FLT_FN (BUILT_IN_ERFC):
	    CASE_FLT_FN (BUILT_IN_EXP):
	    CASE_FLT_FN (BUILT_IN_EXP10):
	    CASE_FLT_FN (BUILT_IN_EXP2):
	    CASE_FLT_FN (BUILT_IN_FABS):
	    CASE_FLT_FN (BUILT_IN_FDIM):
	    CASE_FLT_FN (BUILT_IN_HYPOT):
	    CASE_FLT_FN (BUILT_IN_POW10):
	      return true;

	    CASE_FLT_FN (BUILT_IN_SQRT):
	      /* sqrt(-0.0) is -0.0, and sqrt is not defined over other
		 nonnegative inputs.  */
	      if (!HONOR_SIGNED_ZEROS (TYPE_MODE (TREE_TYPE (val))))
		return true;

	      break;

	    CASE_FLT_FN (BUILT_IN_POWI):
	      /* True if the second argument is an even integer.  */
	      arg1 = gimple_call_arg (def_stmt, 1);

	      if (TREE_CODE (arg1) == INTEGER_CST
		  && (TREE_INT_CST_LOW (arg1) & 1) == 0)
		return true;

	      break;
	      
	    CASE_FLT_FN (BUILT_IN_POW):
	      /* True if the second argument is an even integer-valued
		 real.  */
	      arg1 = gimple_call_arg (def_stmt, 1);

	      if (TREE_CODE (arg1) == REAL_CST)
		{
		  REAL_VALUE_TYPE c;
		  HOST_WIDE_INT n;

		  c = TREE_REAL_CST (arg1);
		  n = real_to_integer (&c);

		  if ((n & 1) == 0)
		    {
		      REAL_VALUE_TYPE cint;
		      real_from_integer (&cint, VOIDmode, n, SIGNED);
		      if (real_identical (&c, &cint))
			return true;
		    }
		}

	      break;

	    default:
	      return false;
	    }
	}
    }

  return false;
}

/* Given a pointer value OP0, return a simplified version of an
   indirection through OP0, or NULL_TREE if no simplification is
   possible.  Note that the resulting type may be different from
   the type pointed to in the sense that it is still compatible
   from the langhooks point of view. */

tree
gimple_fold_indirect_ref (tree t)
{
  tree ptype = TREE_TYPE (t), type = TREE_TYPE (ptype);
  tree sub = t;
  tree subtype;

  STRIP_NOPS (sub);
  subtype = TREE_TYPE (sub);
  if (!POINTER_TYPE_P (subtype))
    return NULL_TREE;

  if (TREE_CODE (sub) == ADDR_EXPR)
    {
      tree op = TREE_OPERAND (sub, 0);
      tree optype = TREE_TYPE (op);
      /* *&p => p */
      if (useless_type_conversion_p (type, optype))
        return op;

      /* *(foo *)&fooarray => fooarray[0] */
      if (TREE_CODE (optype) == ARRAY_TYPE
	  && TREE_CODE (TYPE_SIZE (TREE_TYPE (optype))) == INTEGER_CST
	  && useless_type_conversion_p (type, TREE_TYPE (optype)))
       {
         tree type_domain = TYPE_DOMAIN (optype);
         tree min_val = size_zero_node;
         if (type_domain && TYPE_MIN_VALUE (type_domain))
           min_val = TYPE_MIN_VALUE (type_domain);
	 if (TREE_CODE (min_val) == INTEGER_CST)
	   return build4 (ARRAY_REF, type, op, min_val, NULL_TREE, NULL_TREE);
       }
      /* *(foo *)&complexfoo => __real__ complexfoo */
      else if (TREE_CODE (optype) == COMPLEX_TYPE
               && useless_type_conversion_p (type, TREE_TYPE (optype)))
        return fold_build1 (REALPART_EXPR, type, op);
      /* *(foo *)&vectorfoo => BIT_FIELD_REF<vectorfoo,...> */
      else if (TREE_CODE (optype) == VECTOR_TYPE
               && useless_type_conversion_p (type, TREE_TYPE (optype)))
        {
          tree part_width = TYPE_SIZE (type);
          tree index = bitsize_int (0);
          return fold_build3 (BIT_FIELD_REF, type, op, part_width, index);
        }
    }

  /* *(p + CST) -> ...  */
  if (TREE_CODE (sub) == POINTER_PLUS_EXPR
      && TREE_CODE (TREE_OPERAND (sub, 1)) == INTEGER_CST)
    {
      tree addr = TREE_OPERAND (sub, 0);
      tree off = TREE_OPERAND (sub, 1);
      tree addrtype;

      STRIP_NOPS (addr);
      addrtype = TREE_TYPE (addr);

      /* ((foo*)&vectorfoo)[1] -> BIT_FIELD_REF<vectorfoo,...> */
      if (TREE_CODE (addr) == ADDR_EXPR
	  && TREE_CODE (TREE_TYPE (addrtype)) == VECTOR_TYPE
	  && useless_type_conversion_p (type, TREE_TYPE (TREE_TYPE (addrtype)))
	  && tree_fits_uhwi_p (off))
	{
          unsigned HOST_WIDE_INT offset = tree_to_uhwi (off);
          tree part_width = TYPE_SIZE (type);
          unsigned HOST_WIDE_INT part_widthi
            = tree_to_shwi (part_width) / BITS_PER_UNIT;
          unsigned HOST_WIDE_INT indexi = offset * BITS_PER_UNIT;
          tree index = bitsize_int (indexi);
          if (offset / part_widthi
              <= TYPE_VECTOR_SUBPARTS (TREE_TYPE (addrtype)))
            return fold_build3 (BIT_FIELD_REF, type, TREE_OPERAND (addr, 0),
                                part_width, index);
	}

      /* ((foo*)&complexfoo)[1] -> __imag__ complexfoo */
      if (TREE_CODE (addr) == ADDR_EXPR
	  && TREE_CODE (TREE_TYPE (addrtype)) == COMPLEX_TYPE
	  && useless_type_conversion_p (type, TREE_TYPE (TREE_TYPE (addrtype))))
        {
          tree size = TYPE_SIZE_UNIT (type);
          if (tree_int_cst_equal (size, off))
            return fold_build1 (IMAGPART_EXPR, type, TREE_OPERAND (addr, 0));
        }

      /* *(p + CST) -> MEM_REF <p, CST>.  */
      if (TREE_CODE (addr) != ADDR_EXPR
	  || DECL_P (TREE_OPERAND (addr, 0)))
	return fold_build2 (MEM_REF, type,
			    addr,
			    wide_int_to_tree (ptype, off));
    }

  /* *(foo *)fooarrptr => (*fooarrptr)[0] */
  if (TREE_CODE (TREE_TYPE (subtype)) == ARRAY_TYPE
      && TREE_CODE (TYPE_SIZE (TREE_TYPE (TREE_TYPE (subtype)))) == INTEGER_CST
      && useless_type_conversion_p (type, TREE_TYPE (TREE_TYPE (subtype))))
    {
      tree type_domain;
      tree min_val = size_zero_node;
      tree osub = sub;
      sub = gimple_fold_indirect_ref (sub);
      if (! sub)
	sub = build1 (INDIRECT_REF, TREE_TYPE (subtype), osub);
      type_domain = TYPE_DOMAIN (TREE_TYPE (sub));
      if (type_domain && TYPE_MIN_VALUE (type_domain))
        min_val = TYPE_MIN_VALUE (type_domain);
      if (TREE_CODE (min_val) == INTEGER_CST)
	return build4 (ARRAY_REF, type, sub, min_val, NULL_TREE, NULL_TREE);
    }

  return NULL_TREE;
}<|MERGE_RESOLUTION|>--- conflicted
+++ resolved
@@ -3059,7 +3059,6 @@
 	  if (TREE_CODE (low_bound) == INTEGER_CST
 	      && tree_fits_uhwi_p (unit_size))
 	    {
-<<<<<<< HEAD
 	      offset_int woffset
 		= wi::sext (wi::to_offset (idx) - wi::to_offset (low_bound),
 			    TYPE_PRECISION (TREE_TYPE (idx)));
@@ -3069,7 +3068,7 @@
 		  offset = woffset.to_shwi ();
 		  /* TODO: This code seems wrong, multiply then check
 		     to see if it fits.  */
-		  offset *= TREE_INT_CST_LOW (unit_size);
+		  offset *= tree_to_uhwi (unit_size);
 		  offset *= BITS_PER_UNIT;
 		  
 		  base = TREE_OPERAND (t, 0);
@@ -3089,28 +3088,6 @@
 					      * BITS_PER_UNIT,
 					      base);
 		}
-=======
-	      offset = doffset.to_shwi ();
-	      offset *= tree_to_uhwi (unit_size);
-	      offset *= BITS_PER_UNIT;
-
-	      base = TREE_OPERAND (t, 0);
-	      ctor = get_base_constructor (base, &offset, valueize);
-	      /* Empty constructor.  Always fold to 0.  */
-	      if (ctor == error_mark_node)
-		return build_zero_cst (TREE_TYPE (t));
-	      /* Out of bound array access.  Value is undefined,
-		 but don't fold.  */
-	      if (offset < 0)
-		return NULL_TREE;
-	      /* We can not determine ctor.  */
-	      if (!ctor)
-		return NULL_TREE;
-	      return fold_ctor_reference (TREE_TYPE (t), ctor, offset,
-					  tree_to_uhwi (unit_size)
-					  * BITS_PER_UNIT,
-					  base);
->>>>>>> eb1ce453
 	    }
 	}
       /* Fallthru.  */
