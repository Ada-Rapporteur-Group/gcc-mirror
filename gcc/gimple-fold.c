/* Statement simplification on GIMPLE.
   Copyright (C) 2010-2017 Free Software Foundation, Inc.
   Split out from tree-ssa-ccp.c.

This file is part of GCC.

GCC is free software; you can redistribute it and/or modify it
under the terms of the GNU General Public License as published by the
Free Software Foundation; either version 3, or (at your option) any
later version.

GCC is distributed in the hope that it will be useful, but WITHOUT
ANY WARRANTY; without even the implied warranty of MERCHANTABILITY or
FITNESS FOR A PARTICULAR PURPOSE.  See the GNU General Public License
for more details.

You should have received a copy of the GNU General Public License
along with GCC; see the file COPYING3.  If not see
<http://www.gnu.org/licenses/>.  */

#include "config.h"
#include "system.h"
#include "coretypes.h"
#include "backend.h"
#include "target.h"
#include "rtl.h"
#include "tree.h"
#include "gimple.h"
#include "predict.h"
#include "ssa.h"
#include "cgraph.h"
#include "gimple-pretty-print.h"
#include "fold-const.h"
#include "stmt.h"
#include "expr.h"
#include "stor-layout.h"
#include "dumpfile.h"
#include "gimple-fold.h"
#include "gimplify.h"
#include "gimple-iterator.h"
#include "tree-into-ssa.h"
#include "tree-dfa.h"
#include "tree-ssa.h"
#include "tree-ssa-propagate.h"
#include "ipa-utils.h"
#include "tree-ssa-address.h"
#include "langhooks.h"
#include "gimplify-me.h"
#include "dbgcnt.h"
#include "builtins.h"
#include "tree-eh.h"
#include "gimple-match.h"
#include "gomp-constants.h"
#include "optabs-query.h"
#include "omp-general.h"
#include "ipa-chkp.h"
#include "tree-cfg.h"
#include "fold-const-call.h"
#include "stringpool.h"
#include "attribs.h"
#include "asan.h"

/* Return true when DECL can be referenced from current unit.
   FROM_DECL (if non-null) specify constructor of variable DECL was taken from.
   We can get declarations that are not possible to reference for various
   reasons:

     1) When analyzing C++ virtual tables.
	C++ virtual tables do have known constructors even
	when they are keyed to other compilation unit.
	Those tables can contain pointers to methods and vars
	in other units.  Those methods have both STATIC and EXTERNAL
	set.
     2) In WHOPR mode devirtualization might lead to reference
	to method that was partitioned elsehwere.
	In this case we have static VAR_DECL or FUNCTION_DECL
	that has no corresponding callgraph/varpool node
	declaring the body.  
     3) COMDAT functions referred by external vtables that
        we devirtualize only during final compilation stage.
        At this time we already decided that we will not output
        the function body and thus we can't reference the symbol
        directly.  */

static bool
can_refer_decl_in_current_unit_p (tree decl, tree from_decl)
{
  varpool_node *vnode;
  struct cgraph_node *node;
  symtab_node *snode;

  if (DECL_ABSTRACT_P (decl))
    return false;

  /* We are concerned only about static/external vars and functions.  */
  if ((!TREE_STATIC (decl) && !DECL_EXTERNAL (decl))
      || !VAR_OR_FUNCTION_DECL_P (decl))
    return true;

  /* Static objects can be referred only if they was not optimized out yet.  */
  if (!TREE_PUBLIC (decl) && !DECL_EXTERNAL (decl))
    {
      /* Before we start optimizing unreachable code we can be sure all
	 static objects are defined.  */
      if (symtab->function_flags_ready)
	return true;
      snode = symtab_node::get (decl);
      if (!snode || !snode->definition)
	return false;
      node = dyn_cast <cgraph_node *> (snode);
      return !node || !node->global.inlined_to;
    }

  /* We will later output the initializer, so we can refer to it.
     So we are concerned only when DECL comes from initializer of
     external var or var that has been optimized out.  */
  if (!from_decl
      || !VAR_P (from_decl)
      || (!DECL_EXTERNAL (from_decl)
	  && (vnode = varpool_node::get (from_decl)) != NULL
	  && vnode->definition)
      || (flag_ltrans
	  && (vnode = varpool_node::get (from_decl)) != NULL
	  && vnode->in_other_partition))
    return true;
  /* We are folding reference from external vtable.  The vtable may reffer
     to a symbol keyed to other compilation unit.  The other compilation
     unit may be in separate DSO and the symbol may be hidden.  */
  if (DECL_VISIBILITY_SPECIFIED (decl)
      && DECL_EXTERNAL (decl)
      && DECL_VISIBILITY (decl) != VISIBILITY_DEFAULT
      && (!(snode = symtab_node::get (decl)) || !snode->in_other_partition))
    return false;
  /* When function is public, we always can introduce new reference.
     Exception are the COMDAT functions where introducing a direct
     reference imply need to include function body in the curren tunit.  */
  if (TREE_PUBLIC (decl) && !DECL_COMDAT (decl))
    return true;
  /* We have COMDAT.  We are going to check if we still have definition
     or if the definition is going to be output in other partition.
     Bypass this when gimplifying; all needed functions will be produced.

     As observed in PR20991 for already optimized out comdat virtual functions
     it may be tempting to not necessarily give up because the copy will be
     output elsewhere when corresponding vtable is output.  
     This is however not possible - ABI specify that COMDATs are output in
     units where they are used and when the other unit was compiled with LTO
     it is possible that vtable was kept public while the function itself
     was privatized. */
  if (!symtab->function_flags_ready)
    return true;

  snode = symtab_node::get (decl);
  if (!snode
      || ((!snode->definition || DECL_EXTERNAL (decl))
	  && (!snode->in_other_partition
	      || (!snode->forced_by_abi && !snode->force_output))))
    return false;
  node = dyn_cast <cgraph_node *> (snode);
  return !node || !node->global.inlined_to;
}

/* Create a temporary for TYPE for a statement STMT.  If the current function
   is in SSA form, a SSA name is created.  Otherwise a temporary register
   is made.  */

tree
create_tmp_reg_or_ssa_name (tree type, gimple *stmt)
{
  if (gimple_in_ssa_p (cfun))
    return make_ssa_name (type, stmt);
  else
    return create_tmp_reg (type);
}

/* CVAL is value taken from DECL_INITIAL of variable.  Try to transform it into
   acceptable form for is_gimple_min_invariant.
   FROM_DECL (if non-NULL) specify variable whose constructor contains CVAL.  */

tree
canonicalize_constructor_val (tree cval, tree from_decl)
{
  tree orig_cval = cval;
  STRIP_NOPS (cval);
  if (TREE_CODE (cval) == POINTER_PLUS_EXPR
      && TREE_CODE (TREE_OPERAND (cval, 1)) == INTEGER_CST)
    {
      tree ptr = TREE_OPERAND (cval, 0);
      if (is_gimple_min_invariant (ptr))
	cval = build1_loc (EXPR_LOCATION (cval),
			   ADDR_EXPR, TREE_TYPE (ptr),
			   fold_build2 (MEM_REF, TREE_TYPE (TREE_TYPE (ptr)),
					ptr,
					fold_convert (ptr_type_node,
						      TREE_OPERAND (cval, 1))));
    }
  if (TREE_CODE (cval) == ADDR_EXPR)
    {
      tree base = NULL_TREE;
      if (TREE_CODE (TREE_OPERAND (cval, 0)) == COMPOUND_LITERAL_EXPR)
	{
	  base = COMPOUND_LITERAL_EXPR_DECL (TREE_OPERAND (cval, 0));
	  if (base)
	    TREE_OPERAND (cval, 0) = base;
	}
      else
	base = get_base_address (TREE_OPERAND (cval, 0));
      if (!base)
	return NULL_TREE;

      if (VAR_OR_FUNCTION_DECL_P (base)
	  && !can_refer_decl_in_current_unit_p (base, from_decl))
	return NULL_TREE;
      if (TREE_TYPE (base) == error_mark_node)
	return NULL_TREE;
      if (VAR_P (base))
	TREE_ADDRESSABLE (base) = 1;
      else if (TREE_CODE (base) == FUNCTION_DECL)
	{
	  /* Make sure we create a cgraph node for functions we'll reference.
	     They can be non-existent if the reference comes from an entry
	     of an external vtable for example.  */
	  cgraph_node::get_create (base);
	}
      /* Fixup types in global initializers.  */
      if (TREE_TYPE (TREE_TYPE (cval)) != TREE_TYPE (TREE_OPERAND (cval, 0)))
	cval = build_fold_addr_expr (TREE_OPERAND (cval, 0));

      if (!useless_type_conversion_p (TREE_TYPE (orig_cval), TREE_TYPE (cval)))
	cval = fold_convert (TREE_TYPE (orig_cval), cval);
      return cval;
    }
  if (TREE_OVERFLOW_P (cval))
    return drop_tree_overflow (cval);
  return orig_cval;
}

/* If SYM is a constant variable with known value, return the value.
   NULL_TREE is returned otherwise.  */

tree
get_symbol_constant_value (tree sym)
{
  tree val = ctor_for_folding (sym);
  if (val != error_mark_node)
    {
      if (val)
	{
	  val = canonicalize_constructor_val (unshare_expr (val), sym);
	  if (val && is_gimple_min_invariant (val))
	    return val;
	  else
	    return NULL_TREE;
	}
      /* Variables declared 'const' without an initializer
	 have zero as the initializer if they may not be
	 overridden at link or run time.  */
      if (!val
          && is_gimple_reg_type (TREE_TYPE (sym)))
	return build_zero_cst (TREE_TYPE (sym));
    }

  return NULL_TREE;
}



/* Subroutine of fold_stmt.  We perform several simplifications of the
   memory reference tree EXPR and make sure to re-gimplify them properly
   after propagation of constant addresses.  IS_LHS is true if the
   reference is supposed to be an lvalue.  */

static tree
maybe_fold_reference (tree expr, bool is_lhs)
{
  tree result;

  if ((TREE_CODE (expr) == VIEW_CONVERT_EXPR
       || TREE_CODE (expr) == REALPART_EXPR
       || TREE_CODE (expr) == IMAGPART_EXPR)
      && CONSTANT_CLASS_P (TREE_OPERAND (expr, 0)))
    return fold_unary_loc (EXPR_LOCATION (expr),
			   TREE_CODE (expr),
			   TREE_TYPE (expr),
			   TREE_OPERAND (expr, 0));
  else if (TREE_CODE (expr) == BIT_FIELD_REF
	   && CONSTANT_CLASS_P (TREE_OPERAND (expr, 0)))
    return fold_ternary_loc (EXPR_LOCATION (expr),
			     TREE_CODE (expr),
			     TREE_TYPE (expr),
			     TREE_OPERAND (expr, 0),
			     TREE_OPERAND (expr, 1),
			     TREE_OPERAND (expr, 2));

  if (!is_lhs
      && (result = fold_const_aggregate_ref (expr))
      && is_gimple_min_invariant (result))
    return result;

  return NULL_TREE;
}


/* Attempt to fold an assignment statement pointed-to by SI.  Returns a
   replacement rhs for the statement or NULL_TREE if no simplification
   could be made.  It is assumed that the operands have been previously
   folded.  */

static tree
fold_gimple_assign (gimple_stmt_iterator *si)
{
  gimple *stmt = gsi_stmt (*si);
  enum tree_code subcode = gimple_assign_rhs_code (stmt);
  location_t loc = gimple_location (stmt);

  tree result = NULL_TREE;

  switch (get_gimple_rhs_class (subcode))
    {
    case GIMPLE_SINGLE_RHS:
      {
        tree rhs = gimple_assign_rhs1 (stmt);

	if (TREE_CLOBBER_P (rhs))
	  return NULL_TREE;

	if (REFERENCE_CLASS_P (rhs))
	  return maybe_fold_reference (rhs, false);

	else if (TREE_CODE (rhs) == OBJ_TYPE_REF)
	  {
	    tree val = OBJ_TYPE_REF_EXPR (rhs);
	    if (is_gimple_min_invariant (val))
	      return val;
	    else if (flag_devirtualize && virtual_method_call_p (rhs))
	      {
		bool final;
		vec <cgraph_node *>targets
		  = possible_polymorphic_call_targets (rhs, stmt, &final);
		if (final && targets.length () <= 1 && dbg_cnt (devirt))
		  {
		    if (dump_enabled_p ())
		      {
			location_t loc = gimple_location_safe (stmt);
			dump_printf_loc (MSG_OPTIMIZED_LOCATIONS, loc,
					 "resolving virtual function address "
					 "reference to function %s\n",
					 targets.length () == 1
					 ? targets[0]->name ()
					 : "NULL");
		      }
		    if (targets.length () == 1)
		      {
			val = fold_convert (TREE_TYPE (val),
					    build_fold_addr_expr_loc
					      (loc, targets[0]->decl));
			STRIP_USELESS_TYPE_CONVERSION (val);
		      }
		    else
		      /* We can not use __builtin_unreachable here because it
			 can not have address taken.  */
		      val = build_int_cst (TREE_TYPE (val), 0);
		    return val;
		  }
	      }
	  }

	else if (TREE_CODE (rhs) == ADDR_EXPR)
	  {
	    tree ref = TREE_OPERAND (rhs, 0);
	    tree tem = maybe_fold_reference (ref, true);
	    if (tem
		&& TREE_CODE (tem) == MEM_REF
		&& integer_zerop (TREE_OPERAND (tem, 1)))
	      result = fold_convert (TREE_TYPE (rhs), TREE_OPERAND (tem, 0));
	    else if (tem)
	      result = fold_convert (TREE_TYPE (rhs),
				     build_fold_addr_expr_loc (loc, tem));
	    else if (TREE_CODE (ref) == MEM_REF
		     && integer_zerop (TREE_OPERAND (ref, 1)))
	      result = fold_convert (TREE_TYPE (rhs), TREE_OPERAND (ref, 0));

	    if (result)
	      {
		/* Strip away useless type conversions.  Both the
		   NON_LVALUE_EXPR that may have been added by fold, and
		   "useless" type conversions that might now be apparent
		   due to propagation.  */
		STRIP_USELESS_TYPE_CONVERSION (result);

		if (result != rhs && valid_gimple_rhs_p (result))
		  return result;
	      }
	  }

	else if (TREE_CODE (rhs) == CONSTRUCTOR
		 && TREE_CODE (TREE_TYPE (rhs)) == VECTOR_TYPE)
	  {
	    /* Fold a constant vector CONSTRUCTOR to VECTOR_CST.  */
	    unsigned i;
	    tree val;

	    FOR_EACH_CONSTRUCTOR_VALUE (CONSTRUCTOR_ELTS (rhs), i, val)
	      if (! CONSTANT_CLASS_P (val))
		return NULL_TREE;

	    return build_vector_from_ctor (TREE_TYPE (rhs),
					   CONSTRUCTOR_ELTS (rhs));
	  }

	else if (DECL_P (rhs))
	  return get_symbol_constant_value (rhs);
      }
      break;

    case GIMPLE_UNARY_RHS:
      break;

    case GIMPLE_BINARY_RHS:
      break;

    case GIMPLE_TERNARY_RHS:
      result = fold_ternary_loc (loc, subcode,
				 TREE_TYPE (gimple_assign_lhs (stmt)),
				 gimple_assign_rhs1 (stmt),
				 gimple_assign_rhs2 (stmt),
				 gimple_assign_rhs3 (stmt));

      if (result)
        {
          STRIP_USELESS_TYPE_CONVERSION (result);
          if (valid_gimple_rhs_p (result))
	    return result;
        }
      break;

    case GIMPLE_INVALID_RHS:
      gcc_unreachable ();
    }

  return NULL_TREE;
}


/* Replace a statement at *SI_P with a sequence of statements in STMTS,
   adjusting the replacement stmts location and virtual operands.
   If the statement has a lhs the last stmt in the sequence is expected
   to assign to that lhs.  */

static void
gsi_replace_with_seq_vops (gimple_stmt_iterator *si_p, gimple_seq stmts)
{
  gimple *stmt = gsi_stmt (*si_p);

  if (gimple_has_location (stmt))
    annotate_all_with_location (stmts, gimple_location (stmt));

  /* First iterate over the replacement statements backward, assigning
     virtual operands to their defining statements.  */
  gimple *laststore = NULL;
  for (gimple_stmt_iterator i = gsi_last (stmts);
       !gsi_end_p (i); gsi_prev (&i))
    {
      gimple *new_stmt = gsi_stmt (i);
      if ((gimple_assign_single_p (new_stmt)
	   && !is_gimple_reg (gimple_assign_lhs (new_stmt)))
	  || (is_gimple_call (new_stmt)
	      && (gimple_call_flags (new_stmt)
		  & (ECF_NOVOPS | ECF_PURE | ECF_CONST | ECF_NORETURN)) == 0))
	{
	  tree vdef;
	  if (!laststore)
	    vdef = gimple_vdef (stmt);
	  else
	    vdef = make_ssa_name (gimple_vop (cfun), new_stmt);
	  gimple_set_vdef (new_stmt, vdef);
	  if (vdef && TREE_CODE (vdef) == SSA_NAME)
	    SSA_NAME_DEF_STMT (vdef) = new_stmt;
	  laststore = new_stmt;
	}
    }

  /* Second iterate over the statements forward, assigning virtual
     operands to their uses.  */
  tree reaching_vuse = gimple_vuse (stmt);
  for (gimple_stmt_iterator i = gsi_start (stmts);
       !gsi_end_p (i); gsi_next (&i))
    {
      gimple *new_stmt = gsi_stmt (i);
      /* If the new statement possibly has a VUSE, update it with exact SSA
	 name we know will reach this one.  */
      if (gimple_has_mem_ops (new_stmt))
	gimple_set_vuse (new_stmt, reaching_vuse);
      gimple_set_modified (new_stmt, true);
      if (gimple_vdef (new_stmt))
	reaching_vuse = gimple_vdef (new_stmt);
    }

  /* If the new sequence does not do a store release the virtual
     definition of the original statement.  */
  if (reaching_vuse
      && reaching_vuse == gimple_vuse (stmt))
    {
      tree vdef = gimple_vdef (stmt);
      if (vdef
	  && TREE_CODE (vdef) == SSA_NAME)
	{
	  unlink_stmt_vdef (stmt);
	  release_ssa_name (vdef);
	}
    }

  /* Finally replace the original statement with the sequence.  */
  gsi_replace_with_seq (si_p, stmts, false);
}

/* Convert EXPR into a GIMPLE value suitable for substitution on the
   RHS of an assignment.  Insert the necessary statements before
   iterator *SI_P.  The statement at *SI_P, which must be a GIMPLE_CALL
   is replaced.  If the call is expected to produces a result, then it
   is replaced by an assignment of the new RHS to the result variable.
   If the result is to be ignored, then the call is replaced by a
   GIMPLE_NOP.  A proper VDEF chain is retained by making the first
   VUSE and the last VDEF of the whole sequence be the same as the replaced
   statement and using new SSA names for stores in between.  */

void
gimplify_and_update_call_from_tree (gimple_stmt_iterator *si_p, tree expr)
{
  tree lhs;
  gimple *stmt, *new_stmt;
  gimple_stmt_iterator i;
  gimple_seq stmts = NULL;

  stmt = gsi_stmt (*si_p);

  gcc_assert (is_gimple_call (stmt));

  push_gimplify_context (gimple_in_ssa_p (cfun));

  lhs = gimple_call_lhs (stmt);
  if (lhs == NULL_TREE)
    {
      gimplify_and_add (expr, &stmts);
      /* We can end up with folding a memcpy of an empty class assignment
	 which gets optimized away by C++ gimplification.  */
      if (gimple_seq_empty_p (stmts))
	{
	  pop_gimplify_context (NULL);
	  if (gimple_in_ssa_p (cfun))
	    {
	      unlink_stmt_vdef (stmt);
	      release_defs (stmt);
	    }
	  gsi_replace (si_p, gimple_build_nop (), false);
	  return;
	}
    }
  else
    {
      tree tmp = force_gimple_operand (expr, &stmts, false, NULL_TREE);
      new_stmt = gimple_build_assign (lhs, tmp);
      i = gsi_last (stmts);
      gsi_insert_after_without_update (&i, new_stmt,
				       GSI_CONTINUE_LINKING);
    }

  pop_gimplify_context (NULL);

  gsi_replace_with_seq_vops (si_p, stmts);
}


/* Replace the call at *GSI with the gimple value VAL.  */

void
replace_call_with_value (gimple_stmt_iterator *gsi, tree val)
{
  gimple *stmt = gsi_stmt (*gsi);
  tree lhs = gimple_call_lhs (stmt);
  gimple *repl;
  if (lhs)
    {
      if (!useless_type_conversion_p (TREE_TYPE (lhs), TREE_TYPE (val)))
	val = fold_convert (TREE_TYPE (lhs), val);
      repl = gimple_build_assign (lhs, val);
    }
  else
    repl = gimple_build_nop ();
  tree vdef = gimple_vdef (stmt);
  if (vdef && TREE_CODE (vdef) == SSA_NAME)
    {
      unlink_stmt_vdef (stmt);
      release_ssa_name (vdef);
    }
  gsi_replace (gsi, repl, false);
}

/* Replace the call at *GSI with the new call REPL and fold that
   again.  */

static void
replace_call_with_call_and_fold (gimple_stmt_iterator *gsi, gimple *repl)
{
  gimple *stmt = gsi_stmt (*gsi);
  gimple_call_set_lhs (repl, gimple_call_lhs (stmt));
  gimple_set_location (repl, gimple_location (stmt));
  if (gimple_vdef (stmt)
      && TREE_CODE (gimple_vdef (stmt)) == SSA_NAME)
    {
      gimple_set_vdef (repl, gimple_vdef (stmt));
      SSA_NAME_DEF_STMT (gimple_vdef (repl)) = repl;
    }
  if (gimple_vuse (stmt))
    gimple_set_vuse (repl, gimple_vuse (stmt));
  gsi_replace (gsi, repl, false);
  fold_stmt (gsi);
}

/* Return true if VAR is a VAR_DECL or a component thereof.  */

static bool
var_decl_component_p (tree var)
{
  tree inner = var;
  while (handled_component_p (inner))
    inner = TREE_OPERAND (inner, 0);
  return SSA_VAR_P (inner);
}

/* If the SIZE argument representing the size of an object is in a range
   of values of which exactly one is valid (and that is zero), return
   true, otherwise false.  */

static bool
size_must_be_zero_p (tree size)
{
  if (integer_zerop (size))
    return true;

  if (TREE_CODE (size) != SSA_NAME)
    return false;

  wide_int min, max;
  enum value_range_type rtype = get_range_info (size, &min, &max);
  if (rtype != VR_ANTI_RANGE)
    return false;

  tree type = TREE_TYPE (size);
  int prec = TYPE_PRECISION (type);

  wide_int wone = wi::one (prec);

  /* Compute the value of SSIZE_MAX, the largest positive value that
     can be stored in ssize_t, the signed counterpart of size_t.  */
  wide_int ssize_max = wi::lshift (wi::one (prec), prec - 1) - 1;

  return wi::eq_p (min, wone) && wi::geu_p (max, ssize_max);
}

/* Fold function call to builtin mem{{,p}cpy,move}.  Return
   false if no simplification can be made.
   If ENDP is 0, return DEST (like memcpy).
   If ENDP is 1, return DEST+LEN (like mempcpy).
   If ENDP is 2, return DEST+LEN-1 (like stpcpy).
   If ENDP is 3, return DEST, additionally *SRC and *DEST may overlap
   (memmove).   */

static bool
gimple_fold_builtin_memory_op (gimple_stmt_iterator *gsi,
			       tree dest, tree src, int endp)
{
  gimple *stmt = gsi_stmt (*gsi);
  tree lhs = gimple_call_lhs (stmt);
  tree len = gimple_call_arg (stmt, 2);
  tree destvar, srcvar;
  location_t loc = gimple_location (stmt);

  /* If the LEN parameter is a constant zero or in range where
     the only valid value is zero, return DEST.  */
  if (size_must_be_zero_p (len))
    {
      gimple *repl;
      if (gimple_call_lhs (stmt))
	repl = gimple_build_assign (gimple_call_lhs (stmt), dest);
      else
	repl = gimple_build_nop ();
      tree vdef = gimple_vdef (stmt);
      if (vdef && TREE_CODE (vdef) == SSA_NAME)
	{
	  unlink_stmt_vdef (stmt);
	  release_ssa_name (vdef);
	}
      gsi_replace (gsi, repl, false);
      return true;
    }

  /* If SRC and DEST are the same (and not volatile), return
     DEST{,+LEN,+LEN-1}.  */
  if (operand_equal_p (src, dest, 0))
    {
      unlink_stmt_vdef (stmt);
      if (gimple_vdef (stmt) && TREE_CODE (gimple_vdef (stmt)) == SSA_NAME)
	release_ssa_name (gimple_vdef (stmt));
      if (!lhs)
	{
	  gsi_replace (gsi, gimple_build_nop (), false);
	  return true;
	}
      goto done;
    }
  else
    {
      tree srctype, desttype;
      unsigned int src_align, dest_align;
      tree off0;

      /* Inlining of memcpy/memmove may cause bounds lost (if we copy
	 pointers as wide integer) and also may result in huge function
	 size because of inlined bounds copy.  Thus don't inline for
	 functions we want to instrument.  */
      if (flag_check_pointer_bounds
	  && chkp_instrumentable_p (cfun->decl)
	  /* Even if data may contain pointers we can inline if copy
	     less than a pointer size.  */
	  && (!tree_fits_uhwi_p (len)
	      || compare_tree_int (len, POINTER_SIZE_UNITS) >= 0))
	return false;

      /* Build accesses at offset zero with a ref-all character type.  */
      off0 = build_int_cst (build_pointer_type_for_mode (char_type_node,
							 ptr_mode, true), 0);

      /* If we can perform the copy efficiently with first doing all loads
         and then all stores inline it that way.  Currently efficiently
	 means that we can load all the memory into a single integer
	 register which is what MOVE_MAX gives us.  */
      src_align = get_pointer_alignment (src);
      dest_align = get_pointer_alignment (dest);
      if (tree_fits_uhwi_p (len)
	  && compare_tree_int (len, MOVE_MAX) <= 0
	  /* ???  Don't transform copies from strings with known length this
	     confuses the tree-ssa-strlen.c.  This doesn't handle
	     the case in gcc.dg/strlenopt-8.c which is XFAILed for that
	     reason.  */
	  && !c_strlen (src, 2))
	{
	  unsigned ilen = tree_to_uhwi (len);
	  if (pow2p_hwi (ilen))
	    {
	      scalar_int_mode mode;
	      tree type = lang_hooks.types.type_for_size (ilen * 8, 1);
	      if (type
		  && is_a <scalar_int_mode> (TYPE_MODE (type), &mode)
		  && GET_MODE_SIZE (mode) * BITS_PER_UNIT == ilen * 8
		  /* If the destination pointer is not aligned we must be able
		     to emit an unaligned store.  */
		  && (dest_align >= GET_MODE_ALIGNMENT (mode)
<<<<<<< HEAD
		      || !targetm.slow_unaligned_access (mode, dest_align)
=======
		      || !SLOW_UNALIGNED_ACCESS (mode, dest_align)
>>>>>>> 5a462df3
		      || (optab_handler (movmisalign_optab, mode)
			  != CODE_FOR_nothing)))
		{
		  tree srctype = type;
		  tree desttype = type;
		  if (src_align < GET_MODE_ALIGNMENT (mode))
		    srctype = build_aligned_type (type, src_align);
		  tree srcmem = fold_build2 (MEM_REF, srctype, src, off0);
		  tree tem = fold_const_aggregate_ref (srcmem);
		  if (tem)
		    srcmem = tem;
		  else if (src_align < GET_MODE_ALIGNMENT (mode)
<<<<<<< HEAD
			   && targetm.slow_unaligned_access (mode, src_align)
=======
			   && SLOW_UNALIGNED_ACCESS (mode, src_align)
>>>>>>> 5a462df3
			   && (optab_handler (movmisalign_optab, mode)
			       == CODE_FOR_nothing))
		    srcmem = NULL_TREE;
		  if (srcmem)
		    {
		      gimple *new_stmt;
		      if (is_gimple_reg_type (TREE_TYPE (srcmem)))
			{
			  new_stmt = gimple_build_assign (NULL_TREE, srcmem);
			  srcmem
			    = create_tmp_reg_or_ssa_name (TREE_TYPE (srcmem),
							  new_stmt);
			  gimple_assign_set_lhs (new_stmt, srcmem);
			  gimple_set_vuse (new_stmt, gimple_vuse (stmt));
			  gsi_insert_before (gsi, new_stmt, GSI_SAME_STMT);
			}
		      if (dest_align < GET_MODE_ALIGNMENT (mode))
			desttype = build_aligned_type (type, dest_align);
		      new_stmt
			= gimple_build_assign (fold_build2 (MEM_REF, desttype,
							    dest, off0),
					       srcmem);
		      gimple_set_vuse (new_stmt, gimple_vuse (stmt));
		      gimple_set_vdef (new_stmt, gimple_vdef (stmt));
		      if (gimple_vdef (new_stmt)
			  && TREE_CODE (gimple_vdef (new_stmt)) == SSA_NAME)
			SSA_NAME_DEF_STMT (gimple_vdef (new_stmt)) = new_stmt;
		      if (!lhs)
			{
			  gsi_replace (gsi, new_stmt, false);
			  return true;
			}
		      gsi_insert_before (gsi, new_stmt, GSI_SAME_STMT);
		      goto done;
		    }
		}
	    }
	}

      if (endp == 3)
	{
	  /* Both DEST and SRC must be pointer types.
	     ??? This is what old code did.  Is the testing for pointer types
	     really mandatory?

	     If either SRC is readonly or length is 1, we can use memcpy.  */
	  if (!dest_align || !src_align)
	    return false;
	  if (readonly_data_expr (src)
	      || (tree_fits_uhwi_p (len)
		  && (MIN (src_align, dest_align) / BITS_PER_UNIT
		      >= tree_to_uhwi (len))))
	    {
	      tree fn = builtin_decl_implicit (BUILT_IN_MEMCPY);
	      if (!fn)
		return false;
	      gimple_call_set_fndecl (stmt, fn);
	      gimple_call_set_arg (stmt, 0, dest);
	      gimple_call_set_arg (stmt, 1, src);
	      fold_stmt (gsi);
	      return true;
	    }

	  /* If *src and *dest can't overlap, optimize into memcpy as well.  */
	  if (TREE_CODE (src) == ADDR_EXPR
	      && TREE_CODE (dest) == ADDR_EXPR)
	    {
	      tree src_base, dest_base, fn;
	      poly_int64 src_offset = 0, dest_offset = 0;
	      poly_uint64 maxsize;

	      srcvar = TREE_OPERAND (src, 0);
	      src_base = get_addr_base_and_unit_offset (srcvar, &src_offset);
	      if (src_base == NULL)
		src_base = srcvar;
	      destvar = TREE_OPERAND (dest, 0);
	      dest_base = get_addr_base_and_unit_offset (destvar,
							 &dest_offset);
	      if (dest_base == NULL)
		dest_base = destvar;
	      if (!poly_tree_p (len, &maxsize))
		maxsize = -1;
	      if (SSA_VAR_P (src_base)
		  && SSA_VAR_P (dest_base))
		{
		  if (operand_equal_p (src_base, dest_base, 0)
		      && ranges_may_overlap_p (src_offset, maxsize,
					       dest_offset, maxsize))
		    return false;
		}
	      else if (TREE_CODE (src_base) == MEM_REF
		       && TREE_CODE (dest_base) == MEM_REF)
		{
		  if (! operand_equal_p (TREE_OPERAND (src_base, 0),
					 TREE_OPERAND (dest_base, 0), 0))
		    return false;
		  poly_offset_int full_src_offset
		    = mem_ref_offset (src_base) + src_offset;
		  poly_offset_int full_dest_offset
		    = mem_ref_offset (dest_base) + dest_offset;
		  if (ranges_may_overlap_p (full_src_offset, maxsize,
					    full_dest_offset, maxsize))
		    return false;
		}
	      else
		return false;

	      fn = builtin_decl_implicit (BUILT_IN_MEMCPY);
	      if (!fn)
		return false;
	      gimple_call_set_fndecl (stmt, fn);
	      gimple_call_set_arg (stmt, 0, dest);
	      gimple_call_set_arg (stmt, 1, src);
	      fold_stmt (gsi);
	      return true;
	    }

	  /* If the destination and source do not alias optimize into
	     memcpy as well.  */
	  if ((is_gimple_min_invariant (dest)
	       || TREE_CODE (dest) == SSA_NAME)
	      && (is_gimple_min_invariant (src)
		  || TREE_CODE (src) == SSA_NAME))
	    {
	      ao_ref destr, srcr;
	      ao_ref_init_from_ptr_and_size (&destr, dest, len);
	      ao_ref_init_from_ptr_and_size (&srcr, src, len);
	      if (!refs_may_alias_p_1 (&destr, &srcr, false))
		{
		  tree fn;
		  fn = builtin_decl_implicit (BUILT_IN_MEMCPY);
		  if (!fn)
		    return false;
		  gimple_call_set_fndecl (stmt, fn);
		  gimple_call_set_arg (stmt, 0, dest);
		  gimple_call_set_arg (stmt, 1, src);
		  fold_stmt (gsi);
		  return true;
		}
	    }

	  return false;
	}

      if (!tree_fits_shwi_p (len))
	return false;
      /* FIXME:
         This logic lose for arguments like (type *)malloc (sizeof (type)),
         since we strip the casts of up to VOID return value from malloc.
	 Perhaps we ought to inherit type from non-VOID argument here?  */
      STRIP_NOPS (src);
      STRIP_NOPS (dest);
      if (!POINTER_TYPE_P (TREE_TYPE (src))
	  || !POINTER_TYPE_P (TREE_TYPE (dest)))
	return false;
      /* In the following try to find a type that is most natural to be
	 used for the memcpy source and destination and that allows
	 the most optimization when memcpy is turned into a plain assignment
	 using that type.  In theory we could always use a char[len] type
	 but that only gains us that the destination and source possibly
	 no longer will have their address taken.  */
      /* As we fold (void *)(p + CST) to (void *)p + CST undo this here.  */
      if (TREE_CODE (src) == POINTER_PLUS_EXPR)
	{
	  tree tem = TREE_OPERAND (src, 0);
	  STRIP_NOPS (tem);
	  if (tem != TREE_OPERAND (src, 0))
	    src = build1 (NOP_EXPR, TREE_TYPE (tem), src);
	}
      if (TREE_CODE (dest) == POINTER_PLUS_EXPR)
	{
	  tree tem = TREE_OPERAND (dest, 0);
	  STRIP_NOPS (tem);
	  if (tem != TREE_OPERAND (dest, 0))
	    dest = build1 (NOP_EXPR, TREE_TYPE (tem), dest);
	}
      srctype = TREE_TYPE (TREE_TYPE (src));
      if (TREE_CODE (srctype) == ARRAY_TYPE
	  && !tree_int_cst_equal (TYPE_SIZE_UNIT (srctype), len))
	{
	  srctype = TREE_TYPE (srctype);
	  STRIP_NOPS (src);
	  src = build1 (NOP_EXPR, build_pointer_type (srctype), src);
	}
      desttype = TREE_TYPE (TREE_TYPE (dest));
      if (TREE_CODE (desttype) == ARRAY_TYPE
	  && !tree_int_cst_equal (TYPE_SIZE_UNIT (desttype), len))
	{
	  desttype = TREE_TYPE (desttype);
	  STRIP_NOPS (dest);
	  dest = build1 (NOP_EXPR, build_pointer_type (desttype), dest);
	}
      if (TREE_ADDRESSABLE (srctype)
	  || TREE_ADDRESSABLE (desttype))
	return false;

      /* Make sure we are not copying using a floating-point mode or
         a type whose size possibly does not match its precision.  */
      if (FLOAT_MODE_P (TYPE_MODE (desttype))
	  || TREE_CODE (desttype) == BOOLEAN_TYPE
	  || TREE_CODE (desttype) == ENUMERAL_TYPE)
	desttype = bitwise_type_for_mode (TYPE_MODE (desttype));
      if (FLOAT_MODE_P (TYPE_MODE (srctype))
	  || TREE_CODE (srctype) == BOOLEAN_TYPE
	  || TREE_CODE (srctype) == ENUMERAL_TYPE)
	srctype = bitwise_type_for_mode (TYPE_MODE (srctype));
      if (!srctype)
	srctype = desttype;
      if (!desttype)
	desttype = srctype;
      if (!srctype)
	return false;

      src_align = get_pointer_alignment (src);
      dest_align = get_pointer_alignment (dest);
      if (dest_align < TYPE_ALIGN (desttype)
	  || src_align < TYPE_ALIGN (srctype))
	return false;

      destvar = dest;
      STRIP_NOPS (destvar);
      if (TREE_CODE (destvar) == ADDR_EXPR
	  && var_decl_component_p (TREE_OPERAND (destvar, 0))
	  && tree_int_cst_equal (TYPE_SIZE_UNIT (desttype), len))
	destvar = fold_build2 (MEM_REF, desttype, destvar, off0);
      else
	destvar = NULL_TREE;

      srcvar = src;
      STRIP_NOPS (srcvar);
      if (TREE_CODE (srcvar) == ADDR_EXPR
	  && var_decl_component_p (TREE_OPERAND (srcvar, 0))
	  && tree_int_cst_equal (TYPE_SIZE_UNIT (srctype), len))
	{
	  if (!destvar
	      || src_align >= TYPE_ALIGN (desttype))
	    srcvar = fold_build2 (MEM_REF, destvar ? desttype : srctype,
				  srcvar, off0);
	  else if (!STRICT_ALIGNMENT)
	    {
	      srctype = build_aligned_type (TYPE_MAIN_VARIANT (desttype),
					    src_align);
	      srcvar = fold_build2 (MEM_REF, srctype, srcvar, off0);
	    }
	  else
	    srcvar = NULL_TREE;
	}
      else
	srcvar = NULL_TREE;

      if (srcvar == NULL_TREE && destvar == NULL_TREE)
	return false;

      if (srcvar == NULL_TREE)
	{
	  STRIP_NOPS (src);
	  if (src_align >= TYPE_ALIGN (desttype))
	    srcvar = fold_build2 (MEM_REF, desttype, src, off0);
	  else
	    {
	      if (STRICT_ALIGNMENT)
		return false;
	      srctype = build_aligned_type (TYPE_MAIN_VARIANT (desttype),
					    src_align);
	      srcvar = fold_build2 (MEM_REF, srctype, src, off0);
	    }
	}
      else if (destvar == NULL_TREE)
	{
	  STRIP_NOPS (dest);
	  if (dest_align >= TYPE_ALIGN (srctype))
	    destvar = fold_build2 (MEM_REF, srctype, dest, off0);
	  else
	    {
	      if (STRICT_ALIGNMENT)
		return false;
	      desttype = build_aligned_type (TYPE_MAIN_VARIANT (srctype),
					     dest_align);
	      destvar = fold_build2 (MEM_REF, desttype, dest, off0);
	    }
	}

      gimple *new_stmt;
      if (is_gimple_reg_type (TREE_TYPE (srcvar)))
	{
	  tree tem = fold_const_aggregate_ref (srcvar);
	  if (tem)
	    srcvar = tem;
	  if (! is_gimple_min_invariant (srcvar))
	    {
	      new_stmt = gimple_build_assign (NULL_TREE, srcvar);
	      srcvar = create_tmp_reg_or_ssa_name (TREE_TYPE (srcvar),
						   new_stmt);
	      gimple_assign_set_lhs (new_stmt, srcvar);
	      gimple_set_vuse (new_stmt, gimple_vuse (stmt));
	      gsi_insert_before (gsi, new_stmt, GSI_SAME_STMT);
	    }
	}
      new_stmt = gimple_build_assign (destvar, srcvar);
      gimple_set_vuse (new_stmt, gimple_vuse (stmt));
      gimple_set_vdef (new_stmt, gimple_vdef (stmt));
      if (gimple_vdef (new_stmt)
	  && TREE_CODE (gimple_vdef (new_stmt)) == SSA_NAME)
	SSA_NAME_DEF_STMT (gimple_vdef (new_stmt)) = new_stmt;
      if (!lhs)
	{
	  gsi_replace (gsi, new_stmt, false);
	  return true;
	}
      gsi_insert_before (gsi, new_stmt, GSI_SAME_STMT);
    }

done:
  gimple_seq stmts = NULL;
  if (endp == 0 || endp == 3)
    len = NULL_TREE;
  else if (endp == 2)
    len = gimple_build (&stmts, loc, MINUS_EXPR, TREE_TYPE (len), len,
			ssize_int (1));
  if (endp == 2 || endp == 1)
    {
      len = gimple_convert_to_ptrofftype (&stmts, loc, len);
      dest = gimple_build (&stmts, loc, POINTER_PLUS_EXPR,
			   TREE_TYPE (dest), dest, len);
    }

  gsi_insert_seq_before (gsi, stmts, GSI_SAME_STMT);
  gimple *repl = gimple_build_assign (lhs, dest);
  gsi_replace (gsi, repl, false);
  return true;
}

/* Transform a call to built-in bcmp(a, b, len) at *GSI into one
   to built-in memcmp (a, b, len).  */

static bool
gimple_fold_builtin_bcmp (gimple_stmt_iterator *gsi)
{
  tree fn = builtin_decl_implicit (BUILT_IN_MEMCMP);

  if (!fn)
    return false;

  /* Transform bcmp (a, b, len) into memcmp (a, b, len).  */

  gimple *stmt = gsi_stmt (*gsi);
  tree a = gimple_call_arg (stmt, 0);
  tree b = gimple_call_arg (stmt, 1);
  tree len = gimple_call_arg (stmt, 2);

  gimple *repl = gimple_build_call (fn, 3, a, b, len);
  replace_call_with_call_and_fold (gsi, repl);

  return true;
}

/* Transform a call to built-in bcopy (src, dest, len) at *GSI into one
   to built-in memmove (dest, src, len).  */

static bool
gimple_fold_builtin_bcopy (gimple_stmt_iterator *gsi)
{
  tree fn = builtin_decl_implicit (BUILT_IN_MEMMOVE);

  if (!fn)
    return false;

  /* bcopy has been removed from POSIX in Issue 7 but Issue 6 specifies
     it's quivalent to memmove (not memcpy).  Transform bcopy (src, dest,
     len) into memmove (dest, src, len).  */

  gimple *stmt = gsi_stmt (*gsi);
  tree src = gimple_call_arg (stmt, 0);
  tree dest = gimple_call_arg (stmt, 1);
  tree len = gimple_call_arg (stmt, 2);

  gimple *repl = gimple_build_call (fn, 3, dest, src, len);
  gimple_call_set_fntype (as_a <gcall *> (stmt), TREE_TYPE (fn));
  replace_call_with_call_and_fold (gsi, repl);

  return true;
}

/* Transform a call to built-in bzero (dest, len) at *GSI into one
   to built-in memset (dest, 0, len).  */

static bool
gimple_fold_builtin_bzero (gimple_stmt_iterator *gsi)
{
  tree fn = builtin_decl_implicit (BUILT_IN_MEMSET);

  if (!fn)
    return false;

  /* Transform bzero (dest, len) into memset (dest, 0, len).  */

  gimple *stmt = gsi_stmt (*gsi);
  tree dest = gimple_call_arg (stmt, 0);
  tree len = gimple_call_arg (stmt, 1);

  gimple_seq seq = NULL;
  gimple *repl = gimple_build_call (fn, 3, dest, integer_zero_node, len);
  gimple_seq_add_stmt_without_update (&seq, repl);
  gsi_replace_with_seq_vops (gsi, seq);
  fold_stmt (gsi);

  return true;
}

/* Fold function call to builtin memset or bzero at *GSI setting the
   memory of size LEN to VAL.  Return whether a simplification was made.  */

static bool
gimple_fold_builtin_memset (gimple_stmt_iterator *gsi, tree c, tree len)
{
  gimple *stmt = gsi_stmt (*gsi);
  tree etype;
  unsigned HOST_WIDE_INT length, cval;

  /* If the LEN parameter is zero, return DEST.  */
  if (integer_zerop (len))
    {
      replace_call_with_value (gsi, gimple_call_arg (stmt, 0));
      return true;
    }

  if (! tree_fits_uhwi_p (len))
    return false;

  if (TREE_CODE (c) != INTEGER_CST)
    return false;

  tree dest = gimple_call_arg (stmt, 0);
  tree var = dest;
  if (TREE_CODE (var) != ADDR_EXPR)
    return false;

  var = TREE_OPERAND (var, 0);
  if (TREE_THIS_VOLATILE (var))
    return false;

  etype = TREE_TYPE (var);
  if (TREE_CODE (etype) == ARRAY_TYPE)
    etype = TREE_TYPE (etype);

  if (!INTEGRAL_TYPE_P (etype)
      && !POINTER_TYPE_P (etype))
    return NULL_TREE;

  if (! var_decl_component_p (var))
    return NULL_TREE;

  length = tree_to_uhwi (len);
  if (GET_MODE_SIZE (SCALAR_INT_TYPE_MODE (etype)) != length
      || get_pointer_alignment (dest) / BITS_PER_UNIT < length)
    return NULL_TREE;

  if (length > HOST_BITS_PER_WIDE_INT / BITS_PER_UNIT)
    return NULL_TREE;

  if (integer_zerop (c))
    cval = 0;
  else
    {
      if (CHAR_BIT != 8 || BITS_PER_UNIT != 8 || HOST_BITS_PER_WIDE_INT > 64)
	return NULL_TREE;

      cval = TREE_INT_CST_LOW (c);
      cval &= 0xff;
      cval |= cval << 8;
      cval |= cval << 16;
      cval |= (cval << 31) << 1;
    }

  var = fold_build2 (MEM_REF, etype, dest, build_int_cst (ptr_type_node, 0));
  gimple *store = gimple_build_assign (var, build_int_cst_type (etype, cval));
  gimple_set_vuse (store, gimple_vuse (stmt));
  tree vdef = gimple_vdef (stmt);
  if (vdef && TREE_CODE (vdef) == SSA_NAME)
    {
      gimple_set_vdef (store, gimple_vdef (stmt));
      SSA_NAME_DEF_STMT (gimple_vdef (stmt)) = store;
    }
  gsi_insert_before (gsi, store, GSI_SAME_STMT);
  if (gimple_call_lhs (stmt))
    {
      gimple *asgn = gimple_build_assign (gimple_call_lhs (stmt), dest);
      gsi_replace (gsi, asgn, false);
    }
  else
    {
      gimple_stmt_iterator gsi2 = *gsi;
      gsi_prev (gsi);
      gsi_remove (&gsi2, true);
    }

  return true;
}


/* Obtain the minimum and maximum string length or minimum and maximum
   value of ARG in LENGTH[0] and LENGTH[1], respectively.
   If ARG is an SSA name variable, follow its use-def chains.  When
   TYPE == 0, if LENGTH[1] is not equal to the length we determine or
   if we are unable to determine the length or value, return False.
   VISITED is a bitmap of visited variables.
   TYPE is 0 if string length should be obtained, 1 for maximum string
   length and 2 for maximum value ARG can have.
   When FUZZY is set and the length of a string cannot be determined,
   the function instead considers as the maximum possible length the
   size of a character array it may refer to.
   Set *FLEXP to true if the range of the string lengths has been
   obtained from the upper bound of an array at the end of a struct.
   Such an array may hold a string that's longer than its upper bound
   due to it being used as a poor-man's flexible array member.  */

static bool
get_range_strlen (tree arg, tree length[2], bitmap *visited, int type,
		  bool fuzzy, bool *flexp)
{
  tree var, val;
  gimple *def_stmt;

  /* The minimum and maximum length.  The MAXLEN pointer stays unchanged
     but MINLEN may be cleared during the execution of the function.  */
  tree *minlen = length;
  tree *const maxlen = length + 1;

  if (TREE_CODE (arg) != SSA_NAME)
    {
      /* We can end up with &(*iftmp_1)[0] here as well, so handle it.  */
      if (TREE_CODE (arg) == ADDR_EXPR
	  && TREE_CODE (TREE_OPERAND (arg, 0)) == ARRAY_REF
	  && integer_zerop (TREE_OPERAND (TREE_OPERAND (arg, 0), 1)))
	{
	  tree aop0 = TREE_OPERAND (TREE_OPERAND (arg, 0), 0);
	  if (TREE_CODE (aop0) == INDIRECT_REF
	      && TREE_CODE (TREE_OPERAND (aop0, 0)) == SSA_NAME)
	    return get_range_strlen (TREE_OPERAND (aop0, 0),
				     length, visited, type, fuzzy, flexp);
	}

      if (type == 2)
	{
	  val = arg;
	  if (TREE_CODE (val) != INTEGER_CST
	      || tree_int_cst_sgn (val) < 0)
	    return false;
	}
      else
	val = c_strlen (arg, 1);

      if (!val && fuzzy)
	{
	  if (TREE_CODE (arg) == ADDR_EXPR)
	    return get_range_strlen (TREE_OPERAND (arg, 0), length,
				     visited, type, fuzzy, flexp);

	  if (TREE_CODE (arg) == COMPONENT_REF
	      && TREE_CODE (TREE_TYPE (TREE_OPERAND (arg, 1))) == ARRAY_TYPE)
	    {
	      /* Use the type of the member array to determine the upper
		 bound on the length of the array.  This may be overly
		 optimistic if the array itself isn't NUL-terminated and
		 the caller relies on the subsequent member to contain
		 the NUL.
		 Set *FLEXP to true if the array whose bound is being
		 used is at the end of a struct.  */
	      if (array_at_struct_end_p (arg))
		*flexp = true;

	      arg = TREE_OPERAND (arg, 1);
	      val = TYPE_SIZE_UNIT (TREE_TYPE (arg));
	      if (!val || integer_zerop (val))
		return false;
	      val = fold_build2 (MINUS_EXPR, TREE_TYPE (val), val,
				 integer_one_node);
	      /* Set the minimum size to zero since the string in
		 the array could have zero length.  */
	      *minlen = ssize_int (0);
	    }
	}

      if (!val)
	return false;

      if (minlen
	  && (!*minlen
	      || (type > 0
		  && TREE_CODE (*minlen) == INTEGER_CST
		  && TREE_CODE (val) == INTEGER_CST
		  && tree_int_cst_lt (val, *minlen))))
	*minlen = val;

      if (*maxlen)
	{
	  if (type > 0)
	    {
	      if (TREE_CODE (*maxlen) != INTEGER_CST
		  || TREE_CODE (val) != INTEGER_CST)
		return false;

	      if (tree_int_cst_lt (*maxlen, val))
		*maxlen = val;
	      return true;
	    }
	  else if (simple_cst_equal (val, *maxlen) != 1)
	    return false;
	}

      *maxlen = val;
      return true;
    }

  /* If ARG is registered for SSA update we cannot look at its defining
     statement.  */
  if (name_registered_for_update_p (arg))
    return false;

  /* If we were already here, break the infinite cycle.  */
  if (!*visited)
    *visited = BITMAP_ALLOC (NULL);
  if (!bitmap_set_bit (*visited, SSA_NAME_VERSION (arg)))
    return true;

  var = arg;
  def_stmt = SSA_NAME_DEF_STMT (var);

  switch (gimple_code (def_stmt))
    {
      case GIMPLE_ASSIGN:
        /* The RHS of the statement defining VAR must either have a
           constant length or come from another SSA_NAME with a constant
           length.  */
        if (gimple_assign_single_p (def_stmt)
            || gimple_assign_unary_nop_p (def_stmt))
          {
            tree rhs = gimple_assign_rhs1 (def_stmt);
	    return get_range_strlen (rhs, length, visited, type, fuzzy, flexp);
          }
	else if (gimple_assign_rhs_code (def_stmt) == COND_EXPR)
	  {
	    tree op2 = gimple_assign_rhs2 (def_stmt);
	    tree op3 = gimple_assign_rhs3 (def_stmt);
	    return get_range_strlen (op2, length, visited, type, fuzzy, flexp)
	      && get_range_strlen (op3, length, visited, type, fuzzy, flexp);
          }
        return false;

      case GIMPLE_PHI:
	{
	  /* All the arguments of the PHI node must have the same constant
	     length.  */
	  unsigned i;

	  for (i = 0; i < gimple_phi_num_args (def_stmt); i++)
          {
            tree arg = gimple_phi_arg (def_stmt, i)->def;

            /* If this PHI has itself as an argument, we cannot
               determine the string length of this argument.  However,
               if we can find a constant string length for the other
               PHI args then we can still be sure that this is a
               constant string length.  So be optimistic and just
               continue with the next argument.  */
            if (arg == gimple_phi_result (def_stmt))
              continue;

	    if (!get_range_strlen (arg, length, visited, type, fuzzy, flexp))
	      {
		if (fuzzy)
		  *maxlen = build_all_ones_cst (size_type_node);
		else
		  return false;
	      }
          }
        }
        return true;

      default:
        return false;
    }
}

/* Determine the minimum and maximum value or string length that ARG
   refers to and store each in the first two elements of MINMAXLEN.
   For expressions that point to strings of unknown lengths that are
   character arrays, use the upper bound of the array as the maximum
   length.  For example, given an expression like 'x ? array : "xyz"'
   and array declared as 'char array[8]', MINMAXLEN[0] will be set
   to 3 and MINMAXLEN[1] to 7, the longest string that could be
   stored in array.
   Return true if the range of the string lengths has been obtained
   from the upper bound of an array at the end of a struct.  Such
   an array may hold a string that's longer than its upper bound
   due to it being used as a poor-man's flexible array member.  */

bool
get_range_strlen (tree arg, tree minmaxlen[2])
{
  bitmap visited = NULL;

  minmaxlen[0] = NULL_TREE;
  minmaxlen[1] = NULL_TREE;

  bool flexarray = false;
  get_range_strlen (arg, minmaxlen, &visited, 1, true, &flexarray);

  if (visited)
    BITMAP_FREE (visited);

  return flexarray;
}

tree
get_maxval_strlen (tree arg, int type)
{
  bitmap visited = NULL;
  tree len[2] = { NULL_TREE, NULL_TREE };

  bool dummy;
  if (!get_range_strlen (arg, len, &visited, type, false, &dummy))
    len[1] = NULL_TREE;
  if (visited)
    BITMAP_FREE (visited);

  return len[1];
}


/* Fold function call to builtin strcpy with arguments DEST and SRC.
   If LEN is not NULL, it represents the length of the string to be
   copied.  Return NULL_TREE if no simplification can be made.  */

static bool
gimple_fold_builtin_strcpy (gimple_stmt_iterator *gsi,
			    tree dest, tree src)
{
  location_t loc = gimple_location (gsi_stmt (*gsi));
  tree fn;

  /* If SRC and DEST are the same (and not volatile), return DEST.  */
  if (operand_equal_p (src, dest, 0))
    {
      replace_call_with_value (gsi, dest);
      return true;
    }

  if (optimize_function_for_size_p (cfun))
    return false;

  fn = builtin_decl_implicit (BUILT_IN_MEMCPY);
  if (!fn)
    return false;

  tree len = get_maxval_strlen (src, 0);
  if (!len)
    return false;

  len = fold_convert_loc (loc, size_type_node, len);
  len = size_binop_loc (loc, PLUS_EXPR, len, build_int_cst (size_type_node, 1));
  len = force_gimple_operand_gsi (gsi, len, true,
				  NULL_TREE, true, GSI_SAME_STMT);
  gimple *repl = gimple_build_call (fn, 3, dest, src, len);
  replace_call_with_call_and_fold (gsi, repl);
  return true;
}

/* Fold function call to builtin strncpy with arguments DEST, SRC, and LEN.
   If SLEN is not NULL, it represents the length of the source string.
   Return NULL_TREE if no simplification can be made.  */

static bool
gimple_fold_builtin_strncpy (gimple_stmt_iterator *gsi,
			     tree dest, tree src, tree len)
{
  location_t loc = gimple_location (gsi_stmt (*gsi));
  tree fn;

  /* If the LEN parameter is zero, return DEST.  */
  if (integer_zerop (len))
    {
      replace_call_with_value (gsi, dest);
      return true;
    }

  /* We can't compare slen with len as constants below if len is not a
     constant.  */
  if (TREE_CODE (len) != INTEGER_CST)
    return false;

  /* Now, we must be passed a constant src ptr parameter.  */
  tree slen = get_maxval_strlen (src, 0);
  if (!slen || TREE_CODE (slen) != INTEGER_CST)
    return false;

  slen = size_binop_loc (loc, PLUS_EXPR, slen, ssize_int (1));

  /* We do not support simplification of this case, though we do
     support it when expanding trees into RTL.  */
  /* FIXME: generate a call to __builtin_memset.  */
  if (tree_int_cst_lt (slen, len))
    return false;

  /* OK transform into builtin memcpy.  */
  fn = builtin_decl_implicit (BUILT_IN_MEMCPY);
  if (!fn)
    return false;

  len = fold_convert_loc (loc, size_type_node, len);
  len = force_gimple_operand_gsi (gsi, len, true,
				  NULL_TREE, true, GSI_SAME_STMT);
  gimple *repl = gimple_build_call (fn, 3, dest, src, len);
  replace_call_with_call_and_fold (gsi, repl);
  return true;
}

/* Fold function call to builtin strchr or strrchr.
   If both arguments are constant, evaluate and fold the result,
   otherwise simplify str(r)chr (str, 0) into str + strlen (str).
   In general strlen is significantly faster than strchr
   due to being a simpler operation.  */
static bool
gimple_fold_builtin_strchr (gimple_stmt_iterator *gsi, bool is_strrchr)
{
  gimple *stmt = gsi_stmt (*gsi);
  tree str = gimple_call_arg (stmt, 0);
  tree c = gimple_call_arg (stmt, 1);
  location_t loc = gimple_location (stmt);
  const char *p;
  char ch;

  if (!gimple_call_lhs (stmt))
    return false;

  if ((p = c_getstr (str)) && target_char_cst_p (c, &ch))
    {
      const char *p1 = is_strrchr ? strrchr (p, ch) : strchr (p, ch);

      if (p1 == NULL)
	{
	  replace_call_with_value (gsi, integer_zero_node);
	  return true;
	}

      tree len = build_int_cst (size_type_node, p1 - p);
      gimple_seq stmts = NULL;
      gimple *new_stmt = gimple_build_assign (gimple_call_lhs (stmt),
					      POINTER_PLUS_EXPR, str, len);
      gimple_seq_add_stmt_without_update (&stmts, new_stmt);
      gsi_replace_with_seq_vops (gsi, stmts);
      return true;
    }

  if (!integer_zerop (c))
    return false;

  /* Transform strrchr (s, 0) to strchr (s, 0) when optimizing for size.  */
  if (is_strrchr && optimize_function_for_size_p (cfun))
    {
      tree strchr_fn = builtin_decl_implicit (BUILT_IN_STRCHR);

      if (strchr_fn)
	{
	  gimple *repl = gimple_build_call (strchr_fn, 2, str, c);
	  replace_call_with_call_and_fold (gsi, repl);
	  return true;
	}

      return false;
    }

  tree len;
  tree strlen_fn = builtin_decl_implicit (BUILT_IN_STRLEN);

  if (!strlen_fn)
    return false;

  /* Create newstr = strlen (str).  */
  gimple_seq stmts = NULL;
  gimple *new_stmt = gimple_build_call (strlen_fn, 1, str);
  gimple_set_location (new_stmt, loc);
  len = create_tmp_reg_or_ssa_name (size_type_node);
  gimple_call_set_lhs (new_stmt, len);
  gimple_seq_add_stmt_without_update (&stmts, new_stmt);

  /* Create (str p+ strlen (str)).  */
  new_stmt = gimple_build_assign (gimple_call_lhs (stmt),
				  POINTER_PLUS_EXPR, str, len);
  gimple_seq_add_stmt_without_update (&stmts, new_stmt);
  gsi_replace_with_seq_vops (gsi, stmts);
  /* gsi now points at the assignment to the lhs, get a
     stmt iterator to the strlen.
     ???  We can't use gsi_for_stmt as that doesn't work when the
     CFG isn't built yet.  */
  gimple_stmt_iterator gsi2 = *gsi;
  gsi_prev (&gsi2);
  fold_stmt (&gsi2);
  return true;
}

/* Fold function call to builtin strstr.
   If both arguments are constant, evaluate and fold the result,
   additionally fold strstr (x, "") into x and strstr (x, "c")
   into strchr (x, 'c').  */
static bool
gimple_fold_builtin_strstr (gimple_stmt_iterator *gsi)
{
  gimple *stmt = gsi_stmt (*gsi);
  tree haystack = gimple_call_arg (stmt, 0);
  tree needle = gimple_call_arg (stmt, 1);
  const char *p, *q;

  if (!gimple_call_lhs (stmt))
    return false;

  q = c_getstr (needle);
  if (q == NULL)
    return false;

  if ((p = c_getstr (haystack)))
    {
      const char *r = strstr (p, q);

      if (r == NULL)
	{
	  replace_call_with_value (gsi, integer_zero_node);
	  return true;
	}

      tree len = build_int_cst (size_type_node, r - p);
      gimple_seq stmts = NULL;
      gimple *new_stmt
	= gimple_build_assign (gimple_call_lhs (stmt), POINTER_PLUS_EXPR,
			       haystack, len);
      gimple_seq_add_stmt_without_update (&stmts, new_stmt);
      gsi_replace_with_seq_vops (gsi, stmts);
      return true;
    }

  /* For strstr (x, "") return x.  */
  if (q[0] == '\0')
    {
      replace_call_with_value (gsi, haystack);
      return true;
    }

  /* Transform strstr (x, "c") into strchr (x, 'c').  */
  if (q[1] == '\0')
    {
      tree strchr_fn = builtin_decl_implicit (BUILT_IN_STRCHR);
      if (strchr_fn)
	{
	  tree c = build_int_cst (integer_type_node, q[0]);
	  gimple *repl = gimple_build_call (strchr_fn, 2, haystack, c);
	  replace_call_with_call_and_fold (gsi, repl);
	  return true;
	}
    }

  return false;
}

/* Simplify a call to the strcat builtin.  DST and SRC are the arguments
   to the call.

   Return NULL_TREE if no simplification was possible, otherwise return the
   simplified form of the call as a tree.

   The simplified form may be a constant or other expression which
   computes the same value, but in a more efficient manner (including
   calls to other builtin functions).

   The call may contain arguments which need to be evaluated, but
   which are not useful to determine the result of the call.  In
   this case we return a chain of COMPOUND_EXPRs.  The LHS of each
   COMPOUND_EXPR will be an argument which must be evaluated.
   COMPOUND_EXPRs are chained through their RHS.  The RHS of the last
   COMPOUND_EXPR in the chain will contain the tree for the simplified
   form of the builtin function call.  */

static bool
gimple_fold_builtin_strcat (gimple_stmt_iterator *gsi, tree dst, tree src)
{
  gimple *stmt = gsi_stmt (*gsi);
  location_t loc = gimple_location (stmt);

  const char *p = c_getstr (src);

  /* If the string length is zero, return the dst parameter.  */
  if (p && *p == '\0')
    {
      replace_call_with_value (gsi, dst);
      return true;
    }

  if (!optimize_bb_for_speed_p (gimple_bb (stmt)))
    return false;

  /* See if we can store by pieces into (dst + strlen(dst)).  */
  tree newdst;
  tree strlen_fn = builtin_decl_implicit (BUILT_IN_STRLEN);
  tree memcpy_fn = builtin_decl_implicit (BUILT_IN_MEMCPY);

  if (!strlen_fn || !memcpy_fn)
    return false;

  /* If the length of the source string isn't computable don't
     split strcat into strlen and memcpy.  */
  tree len = get_maxval_strlen (src, 0);
  if (! len)
    return false;

  /* Create strlen (dst).  */
  gimple_seq stmts = NULL, stmts2;
  gimple *repl = gimple_build_call (strlen_fn, 1, dst);
  gimple_set_location (repl, loc);
  newdst = create_tmp_reg_or_ssa_name (size_type_node);
  gimple_call_set_lhs (repl, newdst);
  gimple_seq_add_stmt_without_update (&stmts, repl);

  /* Create (dst p+ strlen (dst)).  */
  newdst = fold_build_pointer_plus_loc (loc, dst, newdst);
  newdst = force_gimple_operand (newdst, &stmts2, true, NULL_TREE);
  gimple_seq_add_seq_without_update (&stmts, stmts2);

  len = fold_convert_loc (loc, size_type_node, len);
  len = size_binop_loc (loc, PLUS_EXPR, len,
			build_int_cst (size_type_node, 1));
  len = force_gimple_operand (len, &stmts2, true, NULL_TREE);
  gimple_seq_add_seq_without_update (&stmts, stmts2);

  repl = gimple_build_call (memcpy_fn, 3, newdst, src, len);
  gimple_seq_add_stmt_without_update (&stmts, repl);
  if (gimple_call_lhs (stmt))
    {
      repl = gimple_build_assign (gimple_call_lhs (stmt), dst);
      gimple_seq_add_stmt_without_update (&stmts, repl);
      gsi_replace_with_seq_vops (gsi, stmts);
      /* gsi now points at the assignment to the lhs, get a
         stmt iterator to the memcpy call.
	 ???  We can't use gsi_for_stmt as that doesn't work when the
	 CFG isn't built yet.  */
      gimple_stmt_iterator gsi2 = *gsi;
      gsi_prev (&gsi2);
      fold_stmt (&gsi2);
    }
  else
    {
      gsi_replace_with_seq_vops (gsi, stmts);
      fold_stmt (gsi);
    }
  return true;
}

/* Fold a call to the __strcat_chk builtin FNDECL.  DEST, SRC, and SIZE
   are the arguments to the call.  */

static bool
gimple_fold_builtin_strcat_chk (gimple_stmt_iterator *gsi)
{
  gimple *stmt = gsi_stmt (*gsi);
  tree dest = gimple_call_arg (stmt, 0);
  tree src = gimple_call_arg (stmt, 1);
  tree size = gimple_call_arg (stmt, 2);
  tree fn;
  const char *p;


  p = c_getstr (src);
  /* If the SRC parameter is "", return DEST.  */
  if (p && *p == '\0')
    {
      replace_call_with_value (gsi, dest);
      return true;
    }

  if (! tree_fits_uhwi_p (size) || ! integer_all_onesp (size))
    return false;

  /* If __builtin_strcat_chk is used, assume strcat is available.  */
  fn = builtin_decl_explicit (BUILT_IN_STRCAT);
  if (!fn)
    return false;

  gimple *repl = gimple_build_call (fn, 2, dest, src);
  replace_call_with_call_and_fold (gsi, repl);
  return true;
}

/* Simplify a call to the strncat builtin.  */

static bool
gimple_fold_builtin_strncat (gimple_stmt_iterator *gsi)
{
  gcall *stmt = as_a <gcall *> (gsi_stmt (*gsi));
  tree dst = gimple_call_arg (stmt, 0);
  tree src = gimple_call_arg (stmt, 1);
  tree len = gimple_call_arg (stmt, 2);

  const char *p = c_getstr (src);

  /* If the requested length is zero, or the src parameter string
     length is zero, return the dst parameter.  */
  if (integer_zerop (len) || (p && *p == '\0'))
    {
      replace_call_with_value (gsi, dst);
      return true;
    }

  /* If the requested len is greater than or equal to the string
     length, call strcat.  */
  if (TREE_CODE (len) == INTEGER_CST && p
      && compare_tree_int (len, strlen (p)) >= 0)
    {
      tree fn = builtin_decl_implicit (BUILT_IN_STRCAT);

      /* If the replacement _DECL isn't initialized, don't do the
	 transformation.  */
      if (!fn)
	return false;

      gcall *repl = gimple_build_call (fn, 2, dst, src);
      replace_call_with_call_and_fold (gsi, repl);
      return true;
    }

  return false;
}

/* Fold a call to the __strncat_chk builtin with arguments DEST, SRC,
   LEN, and SIZE.  */

static bool 
gimple_fold_builtin_strncat_chk (gimple_stmt_iterator *gsi)
{
  gimple *stmt = gsi_stmt (*gsi);
  tree dest = gimple_call_arg (stmt, 0);
  tree src = gimple_call_arg (stmt, 1);
  tree len = gimple_call_arg (stmt, 2);
  tree size = gimple_call_arg (stmt, 3);
  tree fn;
  const char *p;

  p = c_getstr (src);
  /* If the SRC parameter is "" or if LEN is 0, return DEST.  */
  if ((p && *p == '\0')
      || integer_zerop (len))
    {
      replace_call_with_value (gsi, dest);
      return true;
    }

  if (! tree_fits_uhwi_p (size))
    return false;

  if (! integer_all_onesp (size))
    {
      tree src_len = c_strlen (src, 1);
      if (src_len
	  && tree_fits_uhwi_p (src_len)
	  && tree_fits_uhwi_p (len)
	  && ! tree_int_cst_lt (len, src_len))
	{
	  /* If LEN >= strlen (SRC), optimize into __strcat_chk.  */
	  fn = builtin_decl_explicit (BUILT_IN_STRCAT_CHK);
	  if (!fn)
	    return false;

	  gimple *repl = gimple_build_call (fn, 3, dest, src, size);
	  replace_call_with_call_and_fold (gsi, repl);
	  return true;
	}
      return false;
    }

  /* If __builtin_strncat_chk is used, assume strncat is available.  */
  fn = builtin_decl_explicit (BUILT_IN_STRNCAT);
  if (!fn)
    return false;

  gimple *repl = gimple_build_call (fn, 3, dest, src, len);
  replace_call_with_call_and_fold (gsi, repl);
  return true;
}

/* Build and append gimple statements to STMTS that would load a first
   character of a memory location identified by STR.  LOC is location
   of the statement.  */

static tree
gimple_load_first_char (location_t loc, tree str, gimple_seq *stmts)
{
  tree var;

  tree cst_uchar_node = build_type_variant (unsigned_char_type_node, 1, 0);
  tree cst_uchar_ptr_node
    = build_pointer_type_for_mode (cst_uchar_node, ptr_mode, true);
  tree off0 = build_int_cst (cst_uchar_ptr_node, 0);

  tree temp = fold_build2_loc (loc, MEM_REF, cst_uchar_node, str, off0);
  gassign *stmt = gimple_build_assign (NULL_TREE, temp);
  var = create_tmp_reg_or_ssa_name (cst_uchar_node, stmt);

  gimple_assign_set_lhs (stmt, var);
  gimple_seq_add_stmt_without_update (stmts, stmt);

  return var;
}

/* Fold a call to the str{n}{case}cmp builtin pointed by GSI iterator.
   FCODE is the name of the builtin.  */

static bool
gimple_fold_builtin_string_compare (gimple_stmt_iterator *gsi)
{
  gimple *stmt = gsi_stmt (*gsi);
  tree callee = gimple_call_fndecl (stmt);
  enum built_in_function fcode = DECL_FUNCTION_CODE (callee);

  tree type = integer_type_node;
  tree str1 = gimple_call_arg (stmt, 0);
  tree str2 = gimple_call_arg (stmt, 1);
  tree lhs = gimple_call_lhs (stmt);
  HOST_WIDE_INT length = -1;

  /* Handle strncmp and strncasecmp functions.  */
  if (gimple_call_num_args (stmt) == 3)
    {
      tree len = gimple_call_arg (stmt, 2);
      if (tree_fits_uhwi_p (len))
	length = tree_to_uhwi (len);
    }

  /* If the LEN parameter is zero, return zero.  */
  if (length == 0)
    {
      replace_call_with_value (gsi, integer_zero_node);
      return true;
    }

  /* If ARG1 and ARG2 are the same (and not volatile), return zero.  */
  if (operand_equal_p (str1, str2, 0))
    {
      replace_call_with_value (gsi, integer_zero_node);
      return true;
    }

  const char *p1 = c_getstr (str1);
  const char *p2 = c_getstr (str2);

  /* For known strings, return an immediate value.  */
  if (p1 && p2)
    {
      int r = 0;
      bool known_result = false;

      switch (fcode)
	{
	case BUILT_IN_STRCMP:
	  {
	    r = strcmp (p1, p2);
	    known_result = true;
	    break;
	  }
	case BUILT_IN_STRNCMP:
	  {
	    if (length == -1)
	      break;
	    r = strncmp (p1, p2, length);
	    known_result = true;
	    break;
	  }
	/* Only handleable situation is where the string are equal (result 0),
	   which is already handled by operand_equal_p case.  */
	case BUILT_IN_STRCASECMP:
	  break;
	case BUILT_IN_STRNCASECMP:
	  {
	    if (length == -1)
	      break;
	    r = strncmp (p1, p2, length);
	    if (r == 0)
	      known_result = true;
	    break;;
	  }
	default:
	  gcc_unreachable ();
	}

      if (known_result)
	{
	  replace_call_with_value (gsi, build_cmp_result (type, r));
	  return true;
	}
    }

  bool nonzero_length = length >= 1
    || fcode == BUILT_IN_STRCMP
    || fcode == BUILT_IN_STRCASECMP;

  location_t loc = gimple_location (stmt);

  /* If the second arg is "", return *(const unsigned char*)arg1.  */
  if (p2 && *p2 == '\0' && nonzero_length)
    {
      gimple_seq stmts = NULL;
      tree var = gimple_load_first_char (loc, str1, &stmts);
      if (lhs)
	{
	  stmt = gimple_build_assign (lhs, NOP_EXPR, var);
	  gimple_seq_add_stmt_without_update (&stmts, stmt);
	}

      gsi_replace_with_seq_vops (gsi, stmts);
      return true;
    }

  /* If the first arg is "", return -*(const unsigned char*)arg2.  */
  if (p1 && *p1 == '\0' && nonzero_length)
    {
      gimple_seq stmts = NULL;
      tree var = gimple_load_first_char (loc, str2, &stmts);

      if (lhs)
	{
	  tree c = create_tmp_reg_or_ssa_name (integer_type_node);
	  stmt = gimple_build_assign (c, NOP_EXPR, var);
	  gimple_seq_add_stmt_without_update (&stmts, stmt);

	  stmt = gimple_build_assign (lhs, NEGATE_EXPR, c);
	  gimple_seq_add_stmt_without_update (&stmts, stmt);
	}

      gsi_replace_with_seq_vops (gsi, stmts);
      return true;
    }

  /* If len parameter is one, return an expression corresponding to
     (*(const unsigned char*)arg2 - *(const unsigned char*)arg1).  */
  if (fcode == BUILT_IN_STRNCMP && length == 1)
    {
      gimple_seq stmts = NULL;
      tree temp1 = gimple_load_first_char (loc, str1, &stmts);
      tree temp2 = gimple_load_first_char (loc, str2, &stmts);

      if (lhs)
	{
	  tree c1 = create_tmp_reg_or_ssa_name (integer_type_node);
	  gassign *convert1 = gimple_build_assign (c1, NOP_EXPR, temp1);
	  gimple_seq_add_stmt_without_update (&stmts, convert1);

	  tree c2 = create_tmp_reg_or_ssa_name (integer_type_node);
	  gassign *convert2 = gimple_build_assign (c2, NOP_EXPR, temp2);
	  gimple_seq_add_stmt_without_update (&stmts, convert2);

	  stmt = gimple_build_assign (lhs, MINUS_EXPR, c1, c2);
	  gimple_seq_add_stmt_without_update (&stmts, stmt);
	}

      gsi_replace_with_seq_vops (gsi, stmts);
      return true;
    }

  return false;
}

/* Fold a call to the memchr pointed by GSI iterator.  */

static bool
gimple_fold_builtin_memchr (gimple_stmt_iterator *gsi)
{
  gimple *stmt = gsi_stmt (*gsi);
  tree lhs = gimple_call_lhs (stmt);
  tree arg1 = gimple_call_arg (stmt, 0);
  tree arg2 = gimple_call_arg (stmt, 1);
  tree len = gimple_call_arg (stmt, 2);

  /* If the LEN parameter is zero, return zero.  */
  if (integer_zerop (len))
    {
      replace_call_with_value (gsi, build_int_cst (ptr_type_node, 0));
      return true;
    }

  char c;
  if (TREE_CODE (arg2) != INTEGER_CST
      || !tree_fits_uhwi_p (len)
      || !target_char_cst_p (arg2, &c))
    return false;

  unsigned HOST_WIDE_INT length = tree_to_uhwi (len);
  unsigned HOST_WIDE_INT string_length;
  const char *p1 = c_getstr (arg1, &string_length);

  if (p1)
    {
      const char *r = (const char *)memchr (p1, c, MIN (length, string_length));
      if (r == NULL)
	{
	  if (length <= string_length)
	    {
	      replace_call_with_value (gsi, build_int_cst (ptr_type_node, 0));
	      return true;
	    }
	}
      else
	{
	  unsigned HOST_WIDE_INT offset = r - p1;
	  gimple_seq stmts = NULL;
	  if (lhs != NULL_TREE)
	    {
	      tree offset_cst = build_int_cst (TREE_TYPE (len), offset);
	      gassign *stmt = gimple_build_assign (lhs, POINTER_PLUS_EXPR,
						   arg1, offset_cst);
	      gimple_seq_add_stmt_without_update (&stmts, stmt);
	    }
	  else
	    gimple_seq_add_stmt_without_update (&stmts,
						gimple_build_nop ());

	  gsi_replace_with_seq_vops (gsi, stmts);
	  return true;
	}
    }

  return false;
}

/* Fold a call to the fputs builtin.  ARG0 and ARG1 are the arguments
   to the call.  IGNORE is true if the value returned
   by the builtin will be ignored.  UNLOCKED is true is true if this
   actually a call to fputs_unlocked.  If LEN in non-NULL, it represents
   the known length of the string.  Return NULL_TREE if no simplification
   was possible.  */

static bool
gimple_fold_builtin_fputs (gimple_stmt_iterator *gsi,
			   tree arg0, tree arg1,
			   bool unlocked)
{
  gimple *stmt = gsi_stmt (*gsi);

  /* If we're using an unlocked function, assume the other unlocked
     functions exist explicitly.  */
  tree const fn_fputc = (unlocked
			 ? builtin_decl_explicit (BUILT_IN_FPUTC_UNLOCKED)
			 : builtin_decl_implicit (BUILT_IN_FPUTC));
  tree const fn_fwrite = (unlocked
			  ? builtin_decl_explicit (BUILT_IN_FWRITE_UNLOCKED)
			  : builtin_decl_implicit (BUILT_IN_FWRITE));

  /* If the return value is used, don't do the transformation.  */
  if (gimple_call_lhs (stmt))
    return false;

  /* Get the length of the string passed to fputs.  If the length
     can't be determined, punt.  */
  tree len = get_maxval_strlen (arg0, 0);
  if (!len
      || TREE_CODE (len) != INTEGER_CST)
    return false;

  switch (compare_tree_int (len, 1))
    {
    case -1: /* length is 0, delete the call entirely .  */
      replace_call_with_value (gsi, integer_zero_node);
      return true;

    case 0: /* length is 1, call fputc.  */
      {
	const char *p = c_getstr (arg0);
	if (p != NULL)
	  {
	    if (!fn_fputc)
	      return false;

	    gimple *repl = gimple_build_call (fn_fputc, 2,
					     build_int_cst
					     (integer_type_node, p[0]), arg1);
	    replace_call_with_call_and_fold (gsi, repl);
	    return true;
	  }
      }
      /* FALLTHROUGH */
    case 1: /* length is greater than 1, call fwrite.  */
      {
	/* If optimizing for size keep fputs.  */
	if (optimize_function_for_size_p (cfun))
	  return false;
	/* New argument list transforming fputs(string, stream) to
	   fwrite(string, 1, len, stream).  */
	if (!fn_fwrite)
	  return false;

	gimple *repl = gimple_build_call (fn_fwrite, 4, arg0,
					 size_one_node, len, arg1);
	replace_call_with_call_and_fold (gsi, repl);
	return true;
      }
    default:
      gcc_unreachable ();
    }
  return false;
}

/* Fold a call to the __mem{cpy,pcpy,move,set}_chk builtin.
   DEST, SRC, LEN, and SIZE are the arguments to the call.
   IGNORE is true, if return value can be ignored.  FCODE is the BUILT_IN_*
   code of the builtin.  If MAXLEN is not NULL, it is maximum length
   passed as third argument.  */

static bool
gimple_fold_builtin_memory_chk (gimple_stmt_iterator *gsi,
				tree dest, tree src, tree len, tree size,
				enum built_in_function fcode)
{
  gimple *stmt = gsi_stmt (*gsi);
  location_t loc = gimple_location (stmt);
  bool ignore = gimple_call_lhs (stmt) == NULL_TREE;
  tree fn;

  /* If SRC and DEST are the same (and not volatile), return DEST
     (resp. DEST+LEN for __mempcpy_chk).  */
  if (fcode != BUILT_IN_MEMSET_CHK && operand_equal_p (src, dest, 0))
    {
      if (fcode != BUILT_IN_MEMPCPY_CHK)
	{
	  replace_call_with_value (gsi, dest);
	  return true;
	}
      else
	{
	  gimple_seq stmts = NULL;
	  len = gimple_convert_to_ptrofftype (&stmts, loc, len);
	  tree temp = gimple_build (&stmts, loc, POINTER_PLUS_EXPR,
				    TREE_TYPE (dest), dest, len);
	  gsi_insert_seq_before (gsi, stmts, GSI_SAME_STMT);
	  replace_call_with_value (gsi, temp);
	  return true;
	}
    }

  if (! tree_fits_uhwi_p (size))
    return false;

  tree maxlen = get_maxval_strlen (len, 2);
  if (! integer_all_onesp (size))
    {
      if (! tree_fits_uhwi_p (len))
	{
	  /* If LEN is not constant, try MAXLEN too.
	     For MAXLEN only allow optimizing into non-_ocs function
	     if SIZE is >= MAXLEN, never convert to __ocs_fail ().  */
	  if (maxlen == NULL_TREE || ! tree_fits_uhwi_p (maxlen))
	    {
	      if (fcode == BUILT_IN_MEMPCPY_CHK && ignore)
		{
		  /* (void) __mempcpy_chk () can be optimized into
		     (void) __memcpy_chk ().  */
		  fn = builtin_decl_explicit (BUILT_IN_MEMCPY_CHK);
		  if (!fn)
		    return false;

		  gimple *repl = gimple_build_call (fn, 4, dest, src, len, size);
		  replace_call_with_call_and_fold (gsi, repl);
		  return true;
		}
	      return false;
	    }
	}
      else
	maxlen = len;

      if (tree_int_cst_lt (size, maxlen))
	return false;
    }

  fn = NULL_TREE;
  /* If __builtin_mem{cpy,pcpy,move,set}_chk is used, assume
     mem{cpy,pcpy,move,set} is available.  */
  switch (fcode)
    {
    case BUILT_IN_MEMCPY_CHK:
      fn = builtin_decl_explicit (BUILT_IN_MEMCPY);
      break;
    case BUILT_IN_MEMPCPY_CHK:
      fn = builtin_decl_explicit (BUILT_IN_MEMPCPY);
      break;
    case BUILT_IN_MEMMOVE_CHK:
      fn = builtin_decl_explicit (BUILT_IN_MEMMOVE);
      break;
    case BUILT_IN_MEMSET_CHK:
      fn = builtin_decl_explicit (BUILT_IN_MEMSET);
      break;
    default:
      break;
    }

  if (!fn)
    return false;

  gimple *repl = gimple_build_call (fn, 3, dest, src, len);
  replace_call_with_call_and_fold (gsi, repl);
  return true;
}

/* Fold a call to the __st[rp]cpy_chk builtin.
   DEST, SRC, and SIZE are the arguments to the call.
   IGNORE is true if return value can be ignored.  FCODE is the BUILT_IN_*
   code of the builtin.  If MAXLEN is not NULL, it is maximum length of
   strings passed as second argument.  */

static bool
gimple_fold_builtin_stxcpy_chk (gimple_stmt_iterator *gsi,
				tree dest,
				tree src, tree size,
				enum built_in_function fcode)
{
  gimple *stmt = gsi_stmt (*gsi);
  location_t loc = gimple_location (stmt);
  bool ignore = gimple_call_lhs (stmt) == NULL_TREE;
  tree len, fn;

  /* If SRC and DEST are the same (and not volatile), return DEST.  */
  if (fcode == BUILT_IN_STRCPY_CHK && operand_equal_p (src, dest, 0))
    {
      replace_call_with_value (gsi, dest);
      return true;
    }

  if (! tree_fits_uhwi_p (size))
    return false;

  tree maxlen = get_maxval_strlen (src, 1);
  if (! integer_all_onesp (size))
    {
      len = c_strlen (src, 1);
      if (! len || ! tree_fits_uhwi_p (len))
	{
	  /* If LEN is not constant, try MAXLEN too.
	     For MAXLEN only allow optimizing into non-_ocs function
	     if SIZE is >= MAXLEN, never convert to __ocs_fail ().  */
	  if (maxlen == NULL_TREE || ! tree_fits_uhwi_p (maxlen))
	    {
	      if (fcode == BUILT_IN_STPCPY_CHK)
		{
		  if (! ignore)
		    return false;

		  /* If return value of __stpcpy_chk is ignored,
		     optimize into __strcpy_chk.  */
		  fn = builtin_decl_explicit (BUILT_IN_STRCPY_CHK);
		  if (!fn)
		    return false;

		  gimple *repl = gimple_build_call (fn, 3, dest, src, size);
		  replace_call_with_call_and_fold (gsi, repl);
		  return true;
		}

	      if (! len || TREE_SIDE_EFFECTS (len))
		return false;

	      /* If c_strlen returned something, but not a constant,
		 transform __strcpy_chk into __memcpy_chk.  */
	      fn = builtin_decl_explicit (BUILT_IN_MEMCPY_CHK);
	      if (!fn)
		return false;

	      gimple_seq stmts = NULL;
	      len = gimple_convert (&stmts, loc, size_type_node, len);
	      len = gimple_build (&stmts, loc, PLUS_EXPR, size_type_node, len,
				  build_int_cst (size_type_node, 1));
	      gsi_insert_seq_before (gsi, stmts, GSI_SAME_STMT);
	      gimple *repl = gimple_build_call (fn, 4, dest, src, len, size);
	      replace_call_with_call_and_fold (gsi, repl);
	      return true;
	    }
	}
      else
	maxlen = len;

      if (! tree_int_cst_lt (maxlen, size))
	return false;
    }

  /* If __builtin_st{r,p}cpy_chk is used, assume st{r,p}cpy is available.  */
  fn = builtin_decl_explicit (fcode == BUILT_IN_STPCPY_CHK
			      ? BUILT_IN_STPCPY : BUILT_IN_STRCPY);
  if (!fn)
    return false;

  gimple *repl = gimple_build_call (fn, 2, dest, src);
  replace_call_with_call_and_fold (gsi, repl);
  return true;
}

/* Fold a call to the __st{r,p}ncpy_chk builtin.  DEST, SRC, LEN, and SIZE
   are the arguments to the call.  If MAXLEN is not NULL, it is maximum
   length passed as third argument. IGNORE is true if return value can be
   ignored. FCODE is the BUILT_IN_* code of the builtin. */

static bool
gimple_fold_builtin_stxncpy_chk (gimple_stmt_iterator *gsi,
				 tree dest, tree src,
				 tree len, tree size,
				 enum built_in_function fcode)
{
  gimple *stmt = gsi_stmt (*gsi);
  bool ignore = gimple_call_lhs (stmt) == NULL_TREE;
  tree fn;

  if (fcode == BUILT_IN_STPNCPY_CHK && ignore)
    {
       /* If return value of __stpncpy_chk is ignored,
          optimize into __strncpy_chk.  */
       fn = builtin_decl_explicit (BUILT_IN_STRNCPY_CHK);
       if (fn)
	 {
	   gimple *repl = gimple_build_call (fn, 4, dest, src, len, size);
	   replace_call_with_call_and_fold (gsi, repl);
	   return true;
	 }
    }

  if (! tree_fits_uhwi_p (size))
    return false;

  tree maxlen = get_maxval_strlen (len, 2);
  if (! integer_all_onesp (size))
    {
      if (! tree_fits_uhwi_p (len))
	{
	  /* If LEN is not constant, try MAXLEN too.
	     For MAXLEN only allow optimizing into non-_ocs function
	     if SIZE is >= MAXLEN, never convert to __ocs_fail ().  */
	  if (maxlen == NULL_TREE || ! tree_fits_uhwi_p (maxlen))
	    return false;
	}
      else
	maxlen = len;

      if (tree_int_cst_lt (size, maxlen))
	return false;
    }

  /* If __builtin_st{r,p}ncpy_chk is used, assume st{r,p}ncpy is available.  */
  fn = builtin_decl_explicit (fcode == BUILT_IN_STPNCPY_CHK
			      ? BUILT_IN_STPNCPY : BUILT_IN_STRNCPY);
  if (!fn)
    return false;

  gimple *repl = gimple_build_call (fn, 3, dest, src, len);
  replace_call_with_call_and_fold (gsi, repl);
  return true;
}

/* Fold function call to builtin stpcpy with arguments DEST and SRC.
   Return NULL_TREE if no simplification can be made.  */

static bool
gimple_fold_builtin_stpcpy (gimple_stmt_iterator *gsi)
{
  gcall *stmt = as_a <gcall *> (gsi_stmt (*gsi));
  location_t loc = gimple_location (stmt);
  tree dest = gimple_call_arg (stmt, 0);
  tree src = gimple_call_arg (stmt, 1);
  tree fn, len, lenp1;

  /* If the result is unused, replace stpcpy with strcpy.  */
  if (gimple_call_lhs (stmt) == NULL_TREE)
    {
      tree fn = builtin_decl_implicit (BUILT_IN_STRCPY);
      if (!fn)
	return false;
      gimple_call_set_fndecl (stmt, fn);
      fold_stmt (gsi);
      return true;
    }

  len = c_strlen (src, 1);
  if (!len
      || TREE_CODE (len) != INTEGER_CST)
    return false;

  if (optimize_function_for_size_p (cfun)
      /* If length is zero it's small enough.  */
      && !integer_zerop (len))
    return false;

  /* If the source has a known length replace stpcpy with memcpy.  */
  fn = builtin_decl_implicit (BUILT_IN_MEMCPY);
  if (!fn)
    return false;

  gimple_seq stmts = NULL;
  tree tem = gimple_convert (&stmts, loc, size_type_node, len);
  lenp1 = gimple_build (&stmts, loc, PLUS_EXPR, size_type_node,
			tem, build_int_cst (size_type_node, 1));
  gsi_insert_seq_before (gsi, stmts, GSI_SAME_STMT);
  gcall *repl = gimple_build_call (fn, 3, dest, src, lenp1);
  gimple_set_vuse (repl, gimple_vuse (stmt));
  gimple_set_vdef (repl, gimple_vdef (stmt));
  if (gimple_vdef (repl)
      && TREE_CODE (gimple_vdef (repl)) == SSA_NAME)
    SSA_NAME_DEF_STMT (gimple_vdef (repl)) = repl;
  gsi_insert_before (gsi, repl, GSI_SAME_STMT);
  /* Replace the result with dest + len.  */
  stmts = NULL;
  tem = gimple_convert (&stmts, loc, sizetype, len);
  gsi_insert_seq_before (gsi, stmts, GSI_SAME_STMT);
  gassign *ret = gimple_build_assign (gimple_call_lhs (stmt),
				      POINTER_PLUS_EXPR, dest, tem);
  gsi_replace (gsi, ret, false);
  /* Finally fold the memcpy call.  */
  gimple_stmt_iterator gsi2 = *gsi;
  gsi_prev (&gsi2);
  fold_stmt (&gsi2);
  return true;
}

/* Fold a call EXP to {,v}snprintf having NARGS passed as ARGS.  Return
   NULL_TREE if a normal call should be emitted rather than expanding
   the function inline.  FCODE is either BUILT_IN_SNPRINTF_CHK or
   BUILT_IN_VSNPRINTF_CHK.  If MAXLEN is not NULL, it is maximum length
   passed as second argument.  */

static bool
gimple_fold_builtin_snprintf_chk (gimple_stmt_iterator *gsi,
				  enum built_in_function fcode)
{
  gcall *stmt = as_a <gcall *> (gsi_stmt (*gsi));
  tree dest, size, len, fn, fmt, flag;
  const char *fmt_str;

  /* Verify the required arguments in the original call.  */
  if (gimple_call_num_args (stmt) < 5)
    return false;

  dest = gimple_call_arg (stmt, 0);
  len = gimple_call_arg (stmt, 1);
  flag = gimple_call_arg (stmt, 2);
  size = gimple_call_arg (stmt, 3);
  fmt = gimple_call_arg (stmt, 4);

  if (! tree_fits_uhwi_p (size))
    return false;

  if (! integer_all_onesp (size))
    {
      tree maxlen = get_maxval_strlen (len, 2);
      if (! tree_fits_uhwi_p (len))
	{
	  /* If LEN is not constant, try MAXLEN too.
	     For MAXLEN only allow optimizing into non-_ocs function
	     if SIZE is >= MAXLEN, never convert to __ocs_fail ().  */
	  if (maxlen == NULL_TREE || ! tree_fits_uhwi_p (maxlen))
	    return false;
	}
      else
	maxlen = len;

      if (tree_int_cst_lt (size, maxlen))
	return false;
    }

  if (!init_target_chars ())
    return false;

  /* Only convert __{,v}snprintf_chk to {,v}snprintf if flag is 0
     or if format doesn't contain % chars or is "%s".  */
  if (! integer_zerop (flag))
    {
      fmt_str = c_getstr (fmt);
      if (fmt_str == NULL)
	return false;
      if (strchr (fmt_str, target_percent) != NULL
	  && strcmp (fmt_str, target_percent_s))
	return false;
    }

  /* If __builtin_{,v}snprintf_chk is used, assume {,v}snprintf is
     available.  */
  fn = builtin_decl_explicit (fcode == BUILT_IN_VSNPRINTF_CHK
			      ? BUILT_IN_VSNPRINTF : BUILT_IN_SNPRINTF);
  if (!fn)
    return false;

  /* Replace the called function and the first 5 argument by 3 retaining
     trailing varargs.  */
  gimple_call_set_fndecl (stmt, fn);
  gimple_call_set_fntype (stmt, TREE_TYPE (fn));
  gimple_call_set_arg (stmt, 0, dest);
  gimple_call_set_arg (stmt, 1, len);
  gimple_call_set_arg (stmt, 2, fmt);
  for (unsigned i = 3; i < gimple_call_num_args (stmt) - 2; ++i)
    gimple_call_set_arg (stmt, i, gimple_call_arg (stmt, i + 2));
  gimple_set_num_ops (stmt, gimple_num_ops (stmt) - 2);
  fold_stmt (gsi);
  return true;
}

/* Fold a call EXP to __{,v}sprintf_chk having NARGS passed as ARGS.
   Return NULL_TREE if a normal call should be emitted rather than
   expanding the function inline.  FCODE is either BUILT_IN_SPRINTF_CHK
   or BUILT_IN_VSPRINTF_CHK.  */

static bool
gimple_fold_builtin_sprintf_chk (gimple_stmt_iterator *gsi,
				 enum built_in_function fcode)
{
  gcall *stmt = as_a <gcall *> (gsi_stmt (*gsi));
  tree dest, size, len, fn, fmt, flag;
  const char *fmt_str;
  unsigned nargs = gimple_call_num_args (stmt);

  /* Verify the required arguments in the original call.  */
  if (nargs < 4)
    return false;
  dest = gimple_call_arg (stmt, 0);
  flag = gimple_call_arg (stmt, 1);
  size = gimple_call_arg (stmt, 2);
  fmt = gimple_call_arg (stmt, 3);

  if (! tree_fits_uhwi_p (size))
    return false;

  len = NULL_TREE;

  if (!init_target_chars ())
    return false;

  /* Check whether the format is a literal string constant.  */
  fmt_str = c_getstr (fmt);
  if (fmt_str != NULL)
    {
      /* If the format doesn't contain % args or %%, we know the size.  */
      if (strchr (fmt_str, target_percent) == 0)
	{
	  if (fcode != BUILT_IN_SPRINTF_CHK || nargs == 4)
	    len = build_int_cstu (size_type_node, strlen (fmt_str));
	}
      /* If the format is "%s" and first ... argument is a string literal,
	 we know the size too.  */
      else if (fcode == BUILT_IN_SPRINTF_CHK
	       && strcmp (fmt_str, target_percent_s) == 0)
	{
	  tree arg;

	  if (nargs == 5)
	    {
	      arg = gimple_call_arg (stmt, 4);
	      if (POINTER_TYPE_P (TREE_TYPE (arg)))
		{
		  len = c_strlen (arg, 1);
		  if (! len || ! tree_fits_uhwi_p (len))
		    len = NULL_TREE;
		}
	    }
	}
    }

  if (! integer_all_onesp (size))
    {
      if (! len || ! tree_int_cst_lt (len, size))
	return false;
    }

  /* Only convert __{,v}sprintf_chk to {,v}sprintf if flag is 0
     or if format doesn't contain % chars or is "%s".  */
  if (! integer_zerop (flag))
    {
      if (fmt_str == NULL)
	return false;
      if (strchr (fmt_str, target_percent) != NULL
	  && strcmp (fmt_str, target_percent_s))
	return false;
    }

  /* If __builtin_{,v}sprintf_chk is used, assume {,v}sprintf is available.  */
  fn = builtin_decl_explicit (fcode == BUILT_IN_VSPRINTF_CHK
			      ? BUILT_IN_VSPRINTF : BUILT_IN_SPRINTF);
  if (!fn)
    return false;

  /* Replace the called function and the first 4 argument by 2 retaining
     trailing varargs.  */
  gimple_call_set_fndecl (stmt, fn);
  gimple_call_set_fntype (stmt, TREE_TYPE (fn));
  gimple_call_set_arg (stmt, 0, dest);
  gimple_call_set_arg (stmt, 1, fmt);
  for (unsigned i = 2; i < gimple_call_num_args (stmt) - 2; ++i)
    gimple_call_set_arg (stmt, i, gimple_call_arg (stmt, i + 2));
  gimple_set_num_ops (stmt, gimple_num_ops (stmt) - 2);
  fold_stmt (gsi);
  return true;
}

/* Simplify a call to the sprintf builtin with arguments DEST, FMT, and ORIG.
   ORIG may be null if this is a 2-argument call.  We don't attempt to
   simplify calls with more than 3 arguments.

   Return true if simplification was possible, otherwise false.  */

bool
gimple_fold_builtin_sprintf (gimple_stmt_iterator *gsi)
{
  gimple *stmt = gsi_stmt (*gsi);
  tree dest = gimple_call_arg (stmt, 0);
  tree fmt = gimple_call_arg (stmt, 1);
  tree orig = NULL_TREE;
  const char *fmt_str = NULL;

  /* Verify the required arguments in the original call.  We deal with two
     types of sprintf() calls: 'sprintf (str, fmt)' and
     'sprintf (dest, "%s", orig)'.  */
  if (gimple_call_num_args (stmt) > 3)
    return false;

  if (gimple_call_num_args (stmt) == 3)
    orig = gimple_call_arg (stmt, 2);

  /* Check whether the format is a literal string constant.  */
  fmt_str = c_getstr (fmt);
  if (fmt_str == NULL)
    return false;

  if (!init_target_chars ())
    return false;

  /* If the format doesn't contain % args or %%, use strcpy.  */
  if (strchr (fmt_str, target_percent) == NULL)
    {
      tree fn = builtin_decl_implicit (BUILT_IN_STRCPY);

      if (!fn)
	return false;

      /* Don't optimize sprintf (buf, "abc", ptr++).  */
      if (orig)
	return false;

      /* Convert sprintf (str, fmt) into strcpy (str, fmt) when
	 'format' is known to contain no % formats.  */
      gimple_seq stmts = NULL;
      gimple *repl = gimple_build_call (fn, 2, dest, fmt);
      gimple_seq_add_stmt_without_update (&stmts, repl);
      if (gimple_call_lhs (stmt))
	{
	  repl = gimple_build_assign (gimple_call_lhs (stmt),
				      build_int_cst (integer_type_node,
						     strlen (fmt_str)));
	  gimple_seq_add_stmt_without_update (&stmts, repl);
	  gsi_replace_with_seq_vops (gsi, stmts);
	  /* gsi now points at the assignment to the lhs, get a
	     stmt iterator to the memcpy call.
	     ???  We can't use gsi_for_stmt as that doesn't work when the
	     CFG isn't built yet.  */
	  gimple_stmt_iterator gsi2 = *gsi;
	  gsi_prev (&gsi2);
	  fold_stmt (&gsi2);
	}
      else
	{
	  gsi_replace_with_seq_vops (gsi, stmts);
	  fold_stmt (gsi);
	}
      return true;
    }

  /* If the format is "%s", use strcpy if the result isn't used.  */
  else if (fmt_str && strcmp (fmt_str, target_percent_s) == 0)
    {
      tree fn;
      fn = builtin_decl_implicit (BUILT_IN_STRCPY);

      if (!fn)
	return false;

      /* Don't crash on sprintf (str1, "%s").  */
      if (!orig)
	return false;

      tree orig_len = NULL_TREE;
      if (gimple_call_lhs (stmt))
	{
	  orig_len = get_maxval_strlen (orig, 0);
	  if (!orig_len)
	    return false;
	}

      /* Convert sprintf (str1, "%s", str2) into strcpy (str1, str2).  */
      gimple_seq stmts = NULL;
      gimple *repl = gimple_build_call (fn, 2, dest, orig);
      gimple_seq_add_stmt_without_update (&stmts, repl);
      if (gimple_call_lhs (stmt))
	{
	  if (!useless_type_conversion_p (integer_type_node,
					  TREE_TYPE (orig_len)))
	    orig_len = fold_convert (integer_type_node, orig_len);
	  repl = gimple_build_assign (gimple_call_lhs (stmt), orig_len);
	  gimple_seq_add_stmt_without_update (&stmts, repl);
	  gsi_replace_with_seq_vops (gsi, stmts);
	  /* gsi now points at the assignment to the lhs, get a
	     stmt iterator to the memcpy call.
	     ???  We can't use gsi_for_stmt as that doesn't work when the
	     CFG isn't built yet.  */
	  gimple_stmt_iterator gsi2 = *gsi;
	  gsi_prev (&gsi2);
	  fold_stmt (&gsi2);
	}
      else
	{
	  gsi_replace_with_seq_vops (gsi, stmts);
	  fold_stmt (gsi);
	}
      return true;
    }
  return false;
}

/* Simplify a call to the snprintf builtin with arguments DEST, DESTSIZE,
   FMT, and ORIG.  ORIG may be null if this is a 3-argument call.  We don't
   attempt to simplify calls with more than 4 arguments.

   Return true if simplification was possible, otherwise false.  */

bool
gimple_fold_builtin_snprintf (gimple_stmt_iterator *gsi)
{
  gcall *stmt = as_a <gcall *> (gsi_stmt (*gsi));
  tree dest = gimple_call_arg (stmt, 0);
  tree destsize = gimple_call_arg (stmt, 1);
  tree fmt = gimple_call_arg (stmt, 2);
  tree orig = NULL_TREE;
  const char *fmt_str = NULL;

  if (gimple_call_num_args (stmt) > 4)
    return false;

  if (gimple_call_num_args (stmt) == 4)
    orig = gimple_call_arg (stmt, 3);

  if (!tree_fits_uhwi_p (destsize))
    return false;
  unsigned HOST_WIDE_INT destlen = tree_to_uhwi (destsize);

  /* Check whether the format is a literal string constant.  */
  fmt_str = c_getstr (fmt);
  if (fmt_str == NULL)
    return false;

  if (!init_target_chars ())
    return false;

  /* If the format doesn't contain % args or %%, use strcpy.  */
  if (strchr (fmt_str, target_percent) == NULL)
    {
      tree fn = builtin_decl_implicit (BUILT_IN_STRCPY);
      if (!fn)
	return false;

      /* Don't optimize snprintf (buf, 4, "abc", ptr++).  */
      if (orig)
	return false;

      /* We could expand this as
	 memcpy (str, fmt, cst - 1); str[cst - 1] = '\0';
	 or to
	 memcpy (str, fmt_with_nul_at_cstm1, cst);
	 but in the former case that might increase code size
	 and in the latter case grow .rodata section too much.
	 So punt for now.  */
      size_t len = strlen (fmt_str);
      if (len >= destlen)
	return false;

      gimple_seq stmts = NULL;
      gimple *repl = gimple_build_call (fn, 2, dest, fmt);
      gimple_seq_add_stmt_without_update (&stmts, repl);
      if (gimple_call_lhs (stmt))
	{
	  repl = gimple_build_assign (gimple_call_lhs (stmt),
				      build_int_cst (integer_type_node, len));
	  gimple_seq_add_stmt_without_update (&stmts, repl);
	  gsi_replace_with_seq_vops (gsi, stmts);
	  /* gsi now points at the assignment to the lhs, get a
	     stmt iterator to the memcpy call.
	     ???  We can't use gsi_for_stmt as that doesn't work when the
	     CFG isn't built yet.  */
	  gimple_stmt_iterator gsi2 = *gsi;
	  gsi_prev (&gsi2);
	  fold_stmt (&gsi2);
	}
      else
	{
	  gsi_replace_with_seq_vops (gsi, stmts);
	  fold_stmt (gsi);
	}
      return true;
    }

  /* If the format is "%s", use strcpy if the result isn't used.  */
  else if (fmt_str && strcmp (fmt_str, target_percent_s) == 0)
    {
      tree fn = builtin_decl_implicit (BUILT_IN_STRCPY);
      if (!fn)
	return false;

      /* Don't crash on snprintf (str1, cst, "%s").  */
      if (!orig)
	return false;

      tree orig_len = get_maxval_strlen (orig, 0);
      if (!orig_len || TREE_CODE (orig_len) != INTEGER_CST)
	return false;

      /* We could expand this as
	 memcpy (str1, str2, cst - 1); str1[cst - 1] = '\0';
	 or to
	 memcpy (str1, str2_with_nul_at_cstm1, cst);
	 but in the former case that might increase code size
	 and in the latter case grow .rodata section too much.
	 So punt for now.  */
      if (compare_tree_int (orig_len, destlen) >= 0)
	return false;

      /* Convert snprintf (str1, cst, "%s", str2) into
	 strcpy (str1, str2) if strlen (str2) < cst.  */
      gimple_seq stmts = NULL;
      gimple *repl = gimple_build_call (fn, 2, dest, orig);
      gimple_seq_add_stmt_without_update (&stmts, repl);
      if (gimple_call_lhs (stmt))
	{
	  if (!useless_type_conversion_p (integer_type_node,
					  TREE_TYPE (orig_len)))
	    orig_len = fold_convert (integer_type_node, orig_len);
	  repl = gimple_build_assign (gimple_call_lhs (stmt), orig_len);
	  gimple_seq_add_stmt_without_update (&stmts, repl);
	  gsi_replace_with_seq_vops (gsi, stmts);
	  /* gsi now points at the assignment to the lhs, get a
	     stmt iterator to the memcpy call.
	     ???  We can't use gsi_for_stmt as that doesn't work when the
	     CFG isn't built yet.  */
	  gimple_stmt_iterator gsi2 = *gsi;
	  gsi_prev (&gsi2);
	  fold_stmt (&gsi2);
	}
      else
	{
	  gsi_replace_with_seq_vops (gsi, stmts);
	  fold_stmt (gsi);
	}
      return true;
    }
  return false;
}

/* Fold a call to the {,v}fprintf{,_unlocked} and __{,v}printf_chk builtins.
   FP, FMT, and ARG are the arguments to the call.  We don't fold calls with
   more than 3 arguments, and ARG may be null in the 2-argument case.

   Return NULL_TREE if no simplification was possible, otherwise return the
   simplified form of the call as a tree.  FCODE is the BUILT_IN_*
   code of the function to be simplified.  */

static bool 
gimple_fold_builtin_fprintf (gimple_stmt_iterator *gsi,
			     tree fp, tree fmt, tree arg,
			     enum built_in_function fcode)
{
  gcall *stmt = as_a <gcall *> (gsi_stmt (*gsi));
  tree fn_fputc, fn_fputs;
  const char *fmt_str = NULL;

  /* If the return value is used, don't do the transformation.  */
  if (gimple_call_lhs (stmt) != NULL_TREE)
    return false;

  /* Check whether the format is a literal string constant.  */
  fmt_str = c_getstr (fmt);
  if (fmt_str == NULL)
    return false;

  if (fcode == BUILT_IN_FPRINTF_UNLOCKED)
    {
      /* If we're using an unlocked function, assume the other
	 unlocked functions exist explicitly.  */
      fn_fputc = builtin_decl_explicit (BUILT_IN_FPUTC_UNLOCKED);
      fn_fputs = builtin_decl_explicit (BUILT_IN_FPUTS_UNLOCKED);
    }
  else
    {
      fn_fputc = builtin_decl_implicit (BUILT_IN_FPUTC);
      fn_fputs = builtin_decl_implicit (BUILT_IN_FPUTS);
    }

  if (!init_target_chars ())
    return false;

  /* If the format doesn't contain % args or %%, use strcpy.  */
  if (strchr (fmt_str, target_percent) == NULL)
    {
      if (fcode != BUILT_IN_VFPRINTF && fcode != BUILT_IN_VFPRINTF_CHK
	  && arg)
	return false;

      /* If the format specifier was "", fprintf does nothing.  */
      if (fmt_str[0] == '\0')
	{
	  replace_call_with_value (gsi, NULL_TREE);
	  return true;
	}

      /* When "string" doesn't contain %, replace all cases of
	 fprintf (fp, string) with fputs (string, fp).  The fputs
	 builtin will take care of special cases like length == 1.  */
      if (fn_fputs)
	{
	  gcall *repl = gimple_build_call (fn_fputs, 2, fmt, fp);
	  replace_call_with_call_and_fold (gsi, repl);
	  return true;
	}
    }

  /* The other optimizations can be done only on the non-va_list variants.  */
  else if (fcode == BUILT_IN_VFPRINTF || fcode == BUILT_IN_VFPRINTF_CHK)
    return false;

  /* If the format specifier was "%s", call __builtin_fputs (arg, fp).  */
  else if (strcmp (fmt_str, target_percent_s) == 0)
    {
      if (!arg || ! POINTER_TYPE_P (TREE_TYPE (arg)))
	return false;
      if (fn_fputs)
	{
	  gcall *repl = gimple_build_call (fn_fputs, 2, arg, fp);
	  replace_call_with_call_and_fold (gsi, repl);
	  return true;
	}
    }

  /* If the format specifier was "%c", call __builtin_fputc (arg, fp).  */
  else if (strcmp (fmt_str, target_percent_c) == 0)
    {
      if (!arg
	  || ! useless_type_conversion_p (integer_type_node, TREE_TYPE (arg)))
	return false;
      if (fn_fputc)
	{
	  gcall *repl = gimple_build_call (fn_fputc, 2, arg, fp);
	  replace_call_with_call_and_fold (gsi, repl);
	  return true;
	}
    }

  return false;
}

/* Fold a call to the {,v}printf{,_unlocked} and __{,v}printf_chk builtins.
   FMT and ARG are the arguments to the call; we don't fold cases with
   more than 2 arguments, and ARG may be null if this is a 1-argument case.

   Return NULL_TREE if no simplification was possible, otherwise return the
   simplified form of the call as a tree.  FCODE is the BUILT_IN_*
   code of the function to be simplified.  */

static bool
gimple_fold_builtin_printf (gimple_stmt_iterator *gsi, tree fmt,
			    tree arg, enum built_in_function fcode)
{
  gcall *stmt = as_a <gcall *> (gsi_stmt (*gsi));
  tree fn_putchar, fn_puts, newarg;
  const char *fmt_str = NULL;

  /* If the return value is used, don't do the transformation.  */
  if (gimple_call_lhs (stmt) != NULL_TREE)
    return false;

  /* Check whether the format is a literal string constant.  */
  fmt_str = c_getstr (fmt);
  if (fmt_str == NULL)
    return false;

  if (fcode == BUILT_IN_PRINTF_UNLOCKED)
    {
      /* If we're using an unlocked function, assume the other
	 unlocked functions exist explicitly.  */
      fn_putchar = builtin_decl_explicit (BUILT_IN_PUTCHAR_UNLOCKED);
      fn_puts = builtin_decl_explicit (BUILT_IN_PUTS_UNLOCKED);
    }
  else
    {
      fn_putchar = builtin_decl_implicit (BUILT_IN_PUTCHAR);
      fn_puts = builtin_decl_implicit (BUILT_IN_PUTS);
    }

  if (!init_target_chars ())
    return false;

  if (strcmp (fmt_str, target_percent_s) == 0
      || strchr (fmt_str, target_percent) == NULL)
    {
      const char *str;

      if (strcmp (fmt_str, target_percent_s) == 0)
	{
	  if (fcode == BUILT_IN_VPRINTF || fcode == BUILT_IN_VPRINTF_CHK)
	    return false;

	  if (!arg || ! POINTER_TYPE_P (TREE_TYPE (arg)))
	    return false;

	  str = c_getstr (arg);
	  if (str == NULL)
	    return false;
	}
      else
	{
	  /* The format specifier doesn't contain any '%' characters.  */
	  if (fcode != BUILT_IN_VPRINTF && fcode != BUILT_IN_VPRINTF_CHK
	      && arg)
	    return false;
	  str = fmt_str;
	}

      /* If the string was "", printf does nothing.  */
      if (str[0] == '\0')
	{
	  replace_call_with_value (gsi, NULL_TREE);
	  return true;
	}

      /* If the string has length of 1, call putchar.  */
      if (str[1] == '\0')
	{
	  /* Given printf("c"), (where c is any one character,)
	     convert "c"[0] to an int and pass that to the replacement
	     function.  */
	  newarg = build_int_cst (integer_type_node, str[0]);
	  if (fn_putchar)
	    {
	      gcall *repl = gimple_build_call (fn_putchar, 1, newarg);
	      replace_call_with_call_and_fold (gsi, repl);
	      return true;
	    }
	}
      else
	{
	  /* If the string was "string\n", call puts("string").  */
	  size_t len = strlen (str);
	  if ((unsigned char)str[len - 1] == target_newline
	      && (size_t) (int) len == len
	      && (int) len > 0)
	    {
	      char *newstr;
	      tree offset_node, string_cst;

	      /* Create a NUL-terminated string that's one char shorter
		 than the original, stripping off the trailing '\n'.  */
	      newarg = build_string_literal (len, str);
	      string_cst = string_constant (newarg, &offset_node);
	      gcc_checking_assert (string_cst
				   && (TREE_STRING_LENGTH (string_cst)
				       == (int) len)
				   && integer_zerop (offset_node)
				   && (unsigned char)
				      TREE_STRING_POINTER (string_cst)[len - 1]
				      == target_newline);
	      /* build_string_literal creates a new STRING_CST,
		 modify it in place to avoid double copying.  */
	      newstr = CONST_CAST (char *, TREE_STRING_POINTER (string_cst));
	      newstr[len - 1] = '\0';
	      if (fn_puts)
		{
		  gcall *repl = gimple_build_call (fn_puts, 1, newarg);
		  replace_call_with_call_and_fold (gsi, repl);
		  return true;
		}
	    }
	  else
	    /* We'd like to arrange to call fputs(string,stdout) here,
	       but we need stdout and don't have a way to get it yet.  */
	    return false;
	}
    }

  /* The other optimizations can be done only on the non-va_list variants.  */
  else if (fcode == BUILT_IN_VPRINTF || fcode == BUILT_IN_VPRINTF_CHK)
    return false;

  /* If the format specifier was "%s\n", call __builtin_puts(arg).  */
  else if (strcmp (fmt_str, target_percent_s_newline) == 0)
    {
      if (!arg || ! POINTER_TYPE_P (TREE_TYPE (arg)))
	return false;
      if (fn_puts)
	{
	  gcall *repl = gimple_build_call (fn_puts, 1, arg);
	  replace_call_with_call_and_fold (gsi, repl);
	  return true;
	}
    }

  /* If the format specifier was "%c", call __builtin_putchar(arg).  */
  else if (strcmp (fmt_str, target_percent_c) == 0)
    {
      if (!arg || ! useless_type_conversion_p (integer_type_node,
					       TREE_TYPE (arg)))
	return false;
      if (fn_putchar)
	{
	  gcall *repl = gimple_build_call (fn_putchar, 1, arg);
	  replace_call_with_call_and_fold (gsi, repl);
	  return true;
	}
    }

  return false;
}



/* Fold a call to __builtin_strlen with known length LEN.  */

static bool
gimple_fold_builtin_strlen (gimple_stmt_iterator *gsi)
{
  gimple *stmt = gsi_stmt (*gsi);
  tree len = get_maxval_strlen (gimple_call_arg (stmt, 0), 0);
  if (!len)
    return false;
  len = force_gimple_operand_gsi (gsi, len, true, NULL, true, GSI_SAME_STMT);
  replace_call_with_value (gsi, len);
  return true;
}

/* Fold a call to __builtin_acc_on_device.  */

static bool
gimple_fold_builtin_acc_on_device (gimple_stmt_iterator *gsi, tree arg0)
{
  /* Defer folding until we know which compiler we're in.  */
  if (symtab->state != EXPANSION)
    return false;

  unsigned val_host = GOMP_DEVICE_HOST;
  unsigned val_dev = GOMP_DEVICE_NONE;

#ifdef ACCEL_COMPILER
  val_host = GOMP_DEVICE_NOT_HOST;
  val_dev = ACCEL_COMPILER_acc_device;
#endif

  location_t loc = gimple_location (gsi_stmt (*gsi));
  
  tree host_eq = make_ssa_name (boolean_type_node);
  gimple *host_ass = gimple_build_assign
    (host_eq, EQ_EXPR, arg0, build_int_cst (TREE_TYPE (arg0), val_host));
  gimple_set_location (host_ass, loc);
  gsi_insert_before (gsi, host_ass, GSI_SAME_STMT);

  tree dev_eq = make_ssa_name (boolean_type_node);
  gimple *dev_ass = gimple_build_assign
    (dev_eq, EQ_EXPR, arg0, build_int_cst (TREE_TYPE (arg0), val_dev));
  gimple_set_location (dev_ass, loc);
  gsi_insert_before (gsi, dev_ass, GSI_SAME_STMT);

  tree result = make_ssa_name (boolean_type_node);
  gimple *result_ass = gimple_build_assign
    (result, BIT_IOR_EXPR, host_eq, dev_eq);
  gimple_set_location (result_ass, loc);
  gsi_insert_before (gsi, result_ass, GSI_SAME_STMT);

  replace_call_with_value (gsi, result);

  return true;
}

/* Fold realloc (0, n) -> malloc (n).  */

static bool
gimple_fold_builtin_realloc (gimple_stmt_iterator *gsi)
{
  gimple *stmt = gsi_stmt (*gsi);
  tree arg = gimple_call_arg (stmt, 0);
  tree size = gimple_call_arg (stmt, 1);

  if (operand_equal_p (arg, null_pointer_node, 0))
    {
      tree fn_malloc = builtin_decl_implicit (BUILT_IN_MALLOC);
      if (fn_malloc)
	{
	  gcall *repl = gimple_build_call (fn_malloc, 1, size);
	  replace_call_with_call_and_fold (gsi, repl);
	  return true;
	}
    }
  return false;
}

/* Fold the non-target builtin at *GSI and return whether any simplification
   was made.  */

static bool
gimple_fold_builtin (gimple_stmt_iterator *gsi)
{
  gcall *stmt = as_a <gcall *>(gsi_stmt (*gsi));
  tree callee = gimple_call_fndecl (stmt);

  /* Give up for always_inline inline builtins until they are
     inlined.  */
  if (avoid_folding_inline_builtin (callee))
    return false;

  unsigned n = gimple_call_num_args (stmt);
  enum built_in_function fcode = DECL_FUNCTION_CODE (callee);
  switch (fcode)
    {
    case BUILT_IN_BCMP:
      return gimple_fold_builtin_bcmp (gsi);
    case BUILT_IN_BCOPY:
      return gimple_fold_builtin_bcopy (gsi);
    case BUILT_IN_BZERO:
      return gimple_fold_builtin_bzero (gsi);

    case BUILT_IN_MEMSET:
      return gimple_fold_builtin_memset (gsi,
					 gimple_call_arg (stmt, 1),
					 gimple_call_arg (stmt, 2));
    case BUILT_IN_MEMCPY:
      return gimple_fold_builtin_memory_op (gsi, gimple_call_arg (stmt, 0),
					    gimple_call_arg (stmt, 1), 0);
    case BUILT_IN_MEMPCPY:
      return gimple_fold_builtin_memory_op (gsi, gimple_call_arg (stmt, 0),
					    gimple_call_arg (stmt, 1), 1);
    case BUILT_IN_MEMMOVE:
      return gimple_fold_builtin_memory_op (gsi, gimple_call_arg (stmt, 0),
					    gimple_call_arg (stmt, 1), 3);
    case BUILT_IN_SPRINTF_CHK:
    case BUILT_IN_VSPRINTF_CHK:
      return gimple_fold_builtin_sprintf_chk (gsi, fcode);
    case BUILT_IN_STRCAT_CHK:
      return gimple_fold_builtin_strcat_chk (gsi);
    case BUILT_IN_STRNCAT_CHK:
      return gimple_fold_builtin_strncat_chk (gsi);
    case BUILT_IN_STRLEN:
      return gimple_fold_builtin_strlen (gsi);
    case BUILT_IN_STRCPY:
      return gimple_fold_builtin_strcpy (gsi,
					 gimple_call_arg (stmt, 0),
					 gimple_call_arg (stmt, 1));
    case BUILT_IN_STRNCPY:
      return gimple_fold_builtin_strncpy (gsi,
					  gimple_call_arg (stmt, 0),
					  gimple_call_arg (stmt, 1),
					  gimple_call_arg (stmt, 2));
    case BUILT_IN_STRCAT:
      return gimple_fold_builtin_strcat (gsi, gimple_call_arg (stmt, 0),
					 gimple_call_arg (stmt, 1));
    case BUILT_IN_STRNCAT:
      return gimple_fold_builtin_strncat (gsi);
    case BUILT_IN_INDEX:
    case BUILT_IN_STRCHR:
      return gimple_fold_builtin_strchr (gsi, false);
    case BUILT_IN_RINDEX:
    case BUILT_IN_STRRCHR:
      return gimple_fold_builtin_strchr (gsi, true);
    case BUILT_IN_STRSTR:
      return gimple_fold_builtin_strstr (gsi);
    case BUILT_IN_STRCMP:
    case BUILT_IN_STRCASECMP:
    case BUILT_IN_STRNCMP:
    case BUILT_IN_STRNCASECMP:
      return gimple_fold_builtin_string_compare (gsi);
    case BUILT_IN_MEMCHR:
      return gimple_fold_builtin_memchr (gsi);
    case BUILT_IN_FPUTS:
      return gimple_fold_builtin_fputs (gsi, gimple_call_arg (stmt, 0),
					gimple_call_arg (stmt, 1), false);
    case BUILT_IN_FPUTS_UNLOCKED:
      return gimple_fold_builtin_fputs (gsi, gimple_call_arg (stmt, 0),
					gimple_call_arg (stmt, 1), true);
    case BUILT_IN_MEMCPY_CHK:
    case BUILT_IN_MEMPCPY_CHK:
    case BUILT_IN_MEMMOVE_CHK:
    case BUILT_IN_MEMSET_CHK:
      return gimple_fold_builtin_memory_chk (gsi,
					     gimple_call_arg (stmt, 0),
					     gimple_call_arg (stmt, 1),
					     gimple_call_arg (stmt, 2),
					     gimple_call_arg (stmt, 3),
					     fcode);
    case BUILT_IN_STPCPY:
      return gimple_fold_builtin_stpcpy (gsi);
    case BUILT_IN_STRCPY_CHK:
    case BUILT_IN_STPCPY_CHK:
      return gimple_fold_builtin_stxcpy_chk (gsi,
					     gimple_call_arg (stmt, 0),
					     gimple_call_arg (stmt, 1),
					     gimple_call_arg (stmt, 2),
					     fcode);
    case BUILT_IN_STRNCPY_CHK:
    case BUILT_IN_STPNCPY_CHK:
      return gimple_fold_builtin_stxncpy_chk (gsi,
					      gimple_call_arg (stmt, 0),
					      gimple_call_arg (stmt, 1),
					      gimple_call_arg (stmt, 2),
					      gimple_call_arg (stmt, 3),
					      fcode);
    case BUILT_IN_SNPRINTF_CHK:
    case BUILT_IN_VSNPRINTF_CHK:
      return gimple_fold_builtin_snprintf_chk (gsi, fcode);

    case BUILT_IN_FPRINTF:
    case BUILT_IN_FPRINTF_UNLOCKED:
    case BUILT_IN_VFPRINTF:
      if (n == 2 || n == 3)
	return gimple_fold_builtin_fprintf (gsi,
					    gimple_call_arg (stmt, 0),
					    gimple_call_arg (stmt, 1),
					    n == 3
					    ? gimple_call_arg (stmt, 2)
					    : NULL_TREE,
					    fcode);
      break;
    case BUILT_IN_FPRINTF_CHK:
    case BUILT_IN_VFPRINTF_CHK:
      if (n == 3 || n == 4)
	return gimple_fold_builtin_fprintf (gsi,
					    gimple_call_arg (stmt, 0),
					    gimple_call_arg (stmt, 2),
					    n == 4
					    ? gimple_call_arg (stmt, 3)
					    : NULL_TREE,
					    fcode);
      break;
    case BUILT_IN_PRINTF:
    case BUILT_IN_PRINTF_UNLOCKED:
    case BUILT_IN_VPRINTF:
      if (n == 1 || n == 2)
	return gimple_fold_builtin_printf (gsi, gimple_call_arg (stmt, 0),
					   n == 2
					   ? gimple_call_arg (stmt, 1)
					   : NULL_TREE, fcode);
      break;
    case BUILT_IN_PRINTF_CHK:
    case BUILT_IN_VPRINTF_CHK:
      if (n == 2 || n == 3)
	return gimple_fold_builtin_printf (gsi, gimple_call_arg (stmt, 1),
					   n == 3
					   ? gimple_call_arg (stmt, 2)
					   : NULL_TREE, fcode);
      break;
    case BUILT_IN_ACC_ON_DEVICE:
      return gimple_fold_builtin_acc_on_device (gsi,
						gimple_call_arg (stmt, 0));
    case BUILT_IN_REALLOC:
      return gimple_fold_builtin_realloc (gsi);

    default:;
    }

  /* Try the generic builtin folder.  */
  bool ignore = (gimple_call_lhs (stmt) == NULL);
  tree result = fold_call_stmt (stmt, ignore);
  if (result)
    {
      if (ignore)
	STRIP_NOPS (result);
      else
	result = fold_convert (gimple_call_return_type (stmt), result);
      if (!update_call_from_tree (gsi, result))
	gimplify_and_update_call_from_tree (gsi, result);
      return true;
    }

  return false;
}

/* Transform IFN_GOACC_DIM_SIZE and IFN_GOACC_DIM_POS internal
   function calls to constants, where possible.  */

static tree
fold_internal_goacc_dim (const gimple *call)
{
  int axis = oacc_get_ifn_dim_arg (call);
  int size = oacc_get_fn_dim_size (current_function_decl, axis);
  bool is_pos = gimple_call_internal_fn (call) == IFN_GOACC_DIM_POS;
  tree result = NULL_TREE;

  /* If the size is 1, or we only want the size and it is not dynamic,
     we know the answer.  */
  if (size == 1 || (!is_pos && size))
    {
      tree type = TREE_TYPE (gimple_call_lhs (call));
      result = build_int_cst (type, size - is_pos);
    }

  return result;
}

/* Return true if stmt is __atomic_compare_exchange_N call which is suitable
   for conversion into ATOMIC_COMPARE_EXCHANGE if the second argument is
   &var where var is only addressable because of such calls.  */

bool
optimize_atomic_compare_exchange_p (gimple *stmt)
{
  if (gimple_call_num_args (stmt) != 6
      || !flag_inline_atomics
      || !optimize
      || sanitize_flags_p (SANITIZE_THREAD | SANITIZE_ADDRESS)
      || !gimple_call_builtin_p (stmt, BUILT_IN_NORMAL)
      || !gimple_vdef (stmt)
      || !gimple_vuse (stmt))
    return false;

  tree fndecl = gimple_call_fndecl (stmt);
  switch (DECL_FUNCTION_CODE (fndecl))
    {
    case BUILT_IN_ATOMIC_COMPARE_EXCHANGE_1:
    case BUILT_IN_ATOMIC_COMPARE_EXCHANGE_2:
    case BUILT_IN_ATOMIC_COMPARE_EXCHANGE_4:
    case BUILT_IN_ATOMIC_COMPARE_EXCHANGE_8:
    case BUILT_IN_ATOMIC_COMPARE_EXCHANGE_16:
      break;
    default:
      return false;
    }

  tree expected = gimple_call_arg (stmt, 1);
  if (TREE_CODE (expected) != ADDR_EXPR
      || !SSA_VAR_P (TREE_OPERAND (expected, 0)))
    return false;

  tree etype = TREE_TYPE (TREE_OPERAND (expected, 0));
  if (!is_gimple_reg_type (etype)
      || !auto_var_in_fn_p (TREE_OPERAND (expected, 0), current_function_decl)
      || TREE_THIS_VOLATILE (etype)
      || VECTOR_TYPE_P (etype)
      || TREE_CODE (etype) == COMPLEX_TYPE
      /* Don't optimize floating point expected vars, VIEW_CONVERT_EXPRs
	 might not preserve all the bits.  See PR71716.  */
      || SCALAR_FLOAT_TYPE_P (etype)
      || may_ne (TYPE_PRECISION (etype), GET_MODE_BITSIZE (TYPE_MODE (etype))))
    return false;

  tree weak = gimple_call_arg (stmt, 3);
  if (!integer_zerop (weak) && !integer_onep (weak))
    return false;

  tree parmt = TYPE_ARG_TYPES (TREE_TYPE (fndecl));
  tree itype = TREE_VALUE (TREE_CHAIN (TREE_CHAIN (parmt)));
  machine_mode mode = TYPE_MODE (itype);

  if (direct_optab_handler (atomic_compare_and_swap_optab, mode)
      == CODE_FOR_nothing
      && optab_handler (sync_compare_and_swap_optab, mode) == CODE_FOR_nothing)
    return false;

  if (may_ne (int_size_in_bytes (etype), GET_MODE_SIZE (mode)))
    return false;

  return true;
}

/* Fold
     r = __atomic_compare_exchange_N (p, &e, d, w, s, f);
   into
     _Complex uintN_t t = ATOMIC_COMPARE_EXCHANGE (p, e, d, w * 256 + N, s, f);
     i = IMAGPART_EXPR <t>;
     r = (_Bool) i;
     e = REALPART_EXPR <t>;  */

void
fold_builtin_atomic_compare_exchange (gimple_stmt_iterator *gsi)
{
  gimple *stmt = gsi_stmt (*gsi);
  tree fndecl = gimple_call_fndecl (stmt);
  tree parmt = TYPE_ARG_TYPES (TREE_TYPE (fndecl));
  tree itype = TREE_VALUE (TREE_CHAIN (TREE_CHAIN (parmt)));
  tree ctype = build_complex_type (itype);
  tree expected = TREE_OPERAND (gimple_call_arg (stmt, 1), 0);
  bool throws = false;
  edge e = NULL;
  gimple *g = gimple_build_assign (make_ssa_name (TREE_TYPE (expected)),
				   expected);
  gsi_insert_before (gsi, g, GSI_SAME_STMT);
  gimple_stmt_iterator gsiret = gsi_for_stmt (g);
  if (!useless_type_conversion_p (itype, TREE_TYPE (expected)))
    {
      g = gimple_build_assign (make_ssa_name (itype), VIEW_CONVERT_EXPR,
			       build1 (VIEW_CONVERT_EXPR, itype,
				       gimple_assign_lhs (g)));
      gsi_insert_before (gsi, g, GSI_SAME_STMT);
    }
  /* The valid sizes are enumerated by the N in __atomic_compare_exchange_N,
     so are known to be small constants.  */
  int flag = ((integer_onep (gimple_call_arg (stmt, 3)) ? 256 : 0)
	      + int_size_in_bytes_hwi (itype));
  g = gimple_build_call_internal (IFN_ATOMIC_COMPARE_EXCHANGE, 6,
				  gimple_call_arg (stmt, 0),
				  gimple_assign_lhs (g),
				  gimple_call_arg (stmt, 2),
				  build_int_cst (integer_type_node, flag),
				  gimple_call_arg (stmt, 4),
				  gimple_call_arg (stmt, 5));
  tree lhs = make_ssa_name (ctype);
  gimple_call_set_lhs (g, lhs);
  gimple_set_vdef (g, gimple_vdef (stmt));
  gimple_set_vuse (g, gimple_vuse (stmt));
  SSA_NAME_DEF_STMT (gimple_vdef (g)) = g;
  tree oldlhs = gimple_call_lhs (stmt);
  if (stmt_can_throw_internal (stmt))
    {
      throws = true;
      e = find_fallthru_edge (gsi_bb (*gsi)->succs);
    }
  gimple_call_set_nothrow (as_a <gcall *> (g),
			   gimple_call_nothrow_p (as_a <gcall *> (stmt)));
  gimple_call_set_lhs (stmt, NULL_TREE);
  gsi_replace (gsi, g, true);
  if (oldlhs)
    {
      g = gimple_build_assign (make_ssa_name (itype), IMAGPART_EXPR,
			       build1 (IMAGPART_EXPR, itype, lhs));
      if (throws)
	{
	  gsi_insert_on_edge_immediate (e, g);
	  *gsi = gsi_for_stmt (g);
	}
      else
	gsi_insert_after (gsi, g, GSI_NEW_STMT);
      g = gimple_build_assign (oldlhs, NOP_EXPR, gimple_assign_lhs (g));
      gsi_insert_after (gsi, g, GSI_NEW_STMT);
    }
  g = gimple_build_assign (make_ssa_name (itype), REALPART_EXPR,
			   build1 (REALPART_EXPR, itype, lhs));
  if (throws && oldlhs == NULL_TREE)
    {
      gsi_insert_on_edge_immediate (e, g);
      *gsi = gsi_for_stmt (g);
    }
  else
    gsi_insert_after (gsi, g, GSI_NEW_STMT);
  if (!useless_type_conversion_p (TREE_TYPE (expected), itype))
    {
      g = gimple_build_assign (make_ssa_name (TREE_TYPE (expected)),
			       VIEW_CONVERT_EXPR,
			       build1 (VIEW_CONVERT_EXPR, TREE_TYPE (expected),
				       gimple_assign_lhs (g)));
      gsi_insert_after (gsi, g, GSI_NEW_STMT);
    }
  g = gimple_build_assign (expected, SSA_NAME, gimple_assign_lhs (g));
  gsi_insert_after (gsi, g, GSI_NEW_STMT);
  *gsi = gsiret;
}

/* Return true if ARG0 CODE ARG1 in infinite signed precision operation
   doesn't fit into TYPE.  The test for overflow should be regardless of
   -fwrapv, and even for unsigned types.  */

bool
arith_overflowed_p (enum tree_code code, const_tree type,
		    const_tree arg0, const_tree arg1)
{
  typedef FIXED_WIDE_INT (WIDE_INT_MAX_PRECISION * 2) widest2_int;
  typedef generic_wide_int <wi::extended_tree <WIDE_INT_MAX_PRECISION * 2> >
    widest2_int_cst;
  widest2_int warg0 = widest2_int_cst (arg0);
  widest2_int warg1 = widest2_int_cst (arg1);
  widest2_int wres;
  switch (code)
    {
    case PLUS_EXPR: wres = wi::add (warg0, warg1); break;
    case MINUS_EXPR: wres = wi::sub (warg0, warg1); break;
    case MULT_EXPR: wres = wi::mul (warg0, warg1); break;
    default: gcc_unreachable ();
    }
  signop sign = TYPE_SIGN (type);
  if (sign == UNSIGNED && wi::neg_p (wres))
    return true;
  return wi::min_precision (wres, sign) > TYPE_PRECISION (type);
}

/* Attempt to fold a call statement referenced by the statement iterator GSI.
   The statement may be replaced by another statement, e.g., if the call
   simplifies to a constant value. Return true if any changes were made.
   It is assumed that the operands have been previously folded.  */

static bool
gimple_fold_call (gimple_stmt_iterator *gsi, bool inplace)
{
  gcall *stmt = as_a <gcall *> (gsi_stmt (*gsi));
  tree callee;
  bool changed = false;
  unsigned i;

  /* Fold *& in call arguments.  */
  for (i = 0; i < gimple_call_num_args (stmt); ++i)
    if (REFERENCE_CLASS_P (gimple_call_arg (stmt, i)))
      {
	tree tmp = maybe_fold_reference (gimple_call_arg (stmt, i), false);
	if (tmp)
	  {
	    gimple_call_set_arg (stmt, i, tmp);
	    changed = true;
	  }
      }

  /* Check for virtual calls that became direct calls.  */
  callee = gimple_call_fn (stmt);
  if (callee && TREE_CODE (callee) == OBJ_TYPE_REF)
    {
      if (gimple_call_addr_fndecl (OBJ_TYPE_REF_EXPR (callee)) != NULL_TREE)
	{
          if (dump_file && virtual_method_call_p (callee)
	      && !possible_polymorphic_call_target_p
		    (callee, stmt, cgraph_node::get (gimple_call_addr_fndecl
						     (OBJ_TYPE_REF_EXPR (callee)))))
	    {
	      fprintf (dump_file,
		       "Type inheritance inconsistent devirtualization of ");
	      print_gimple_stmt (dump_file, stmt, 0, TDF_SLIM);
	      fprintf (dump_file, " to ");
	      print_generic_expr (dump_file, callee, TDF_SLIM);
	      fprintf (dump_file, "\n");
	    }

	  gimple_call_set_fn (stmt, OBJ_TYPE_REF_EXPR (callee));
	  changed = true;
	}
      else if (flag_devirtualize && !inplace && virtual_method_call_p (callee))
	{
	  bool final;
	  vec <cgraph_node *>targets
	    = possible_polymorphic_call_targets (callee, stmt, &final);
	  if (final && targets.length () <= 1 && dbg_cnt (devirt))
	    {
	      tree lhs = gimple_call_lhs (stmt);
	      if (dump_enabled_p ())
		{
		  location_t loc = gimple_location_safe (stmt);
		  dump_printf_loc (MSG_OPTIMIZED_LOCATIONS, loc,
				   "folding virtual function call to %s\n",
		 		   targets.length () == 1
		  		   ? targets[0]->name ()
		  		   : "__builtin_unreachable");
		}
	      if (targets.length () == 1)
		{
		  tree fndecl = targets[0]->decl;
		  gimple_call_set_fndecl (stmt, fndecl);
		  changed = true;
		  /* If changing the call to __cxa_pure_virtual
		     or similar noreturn function, adjust gimple_call_fntype
		     too.  */
		  if (gimple_call_noreturn_p (stmt)
		      && VOID_TYPE_P (TREE_TYPE (TREE_TYPE (fndecl)))
		      && TYPE_ARG_TYPES (TREE_TYPE (fndecl))
		      && (TREE_VALUE (TYPE_ARG_TYPES (TREE_TYPE (fndecl)))
			  == void_type_node))
		    gimple_call_set_fntype (stmt, TREE_TYPE (fndecl));
		  /* If the call becomes noreturn, remove the lhs.  */
		  if (lhs
		      && gimple_call_noreturn_p (stmt)
		      && (VOID_TYPE_P (TREE_TYPE (gimple_call_fntype (stmt)))
			  || should_remove_lhs_p (lhs)))
		    {
		      if (TREE_CODE (lhs) == SSA_NAME)
			{
			  tree var = create_tmp_var (TREE_TYPE (lhs));
			  tree def = get_or_create_ssa_default_def (cfun, var);
			  gimple *new_stmt = gimple_build_assign (lhs, def);
			  gsi_insert_before (gsi, new_stmt, GSI_SAME_STMT);
			}
		      gimple_call_set_lhs (stmt, NULL_TREE);
		    }
		  maybe_remove_unused_call_args (cfun, stmt);
		}
	      else
		{
		  tree fndecl = builtin_decl_implicit (BUILT_IN_UNREACHABLE);
		  gimple *new_stmt = gimple_build_call (fndecl, 0);
		  gimple_set_location (new_stmt, gimple_location (stmt));
		  if (lhs && TREE_CODE (lhs) == SSA_NAME)
		    {
		      tree var = create_tmp_var (TREE_TYPE (lhs));
		      tree def = get_or_create_ssa_default_def (cfun, var);

		      /* To satisfy condition for
			 cgraph_update_edges_for_call_stmt_node,
			 we need to preserve GIMPLE_CALL statement
			 at position of GSI iterator.  */
		      update_call_from_tree (gsi, def);
		      gsi_insert_before (gsi, new_stmt, GSI_NEW_STMT);
		    }
		  else
		    {
		      gimple_set_vuse (new_stmt, gimple_vuse (stmt));
		      gimple_set_vdef (new_stmt, gimple_vdef (stmt));
		      gsi_replace (gsi, new_stmt, false);
		    }
		  return true;
		}
	    }
	}
    }

  /* Check for indirect calls that became direct calls, and then
     no longer require a static chain.  */
  if (gimple_call_chain (stmt))
    {
      tree fn = gimple_call_fndecl (stmt);
      if (fn && !DECL_STATIC_CHAIN (fn))
	{
	  gimple_call_set_chain (stmt, NULL);
	  changed = true;
	}
      else
	{
	  tree tmp = maybe_fold_reference (gimple_call_chain (stmt), false);
	  if (tmp)
	    {
	      gimple_call_set_chain (stmt, tmp);
	      changed = true;
	    }
	}
    }

  if (inplace)
    return changed;

  /* Check for builtins that CCP can handle using information not
     available in the generic fold routines.  */
  if (gimple_call_builtin_p (stmt, BUILT_IN_NORMAL))
    {
      if (gimple_fold_builtin (gsi))
        changed = true;
    }
  else if (gimple_call_builtin_p (stmt, BUILT_IN_MD))
    {
	changed |= targetm.gimple_fold_builtin (gsi);
    }
  else if (gimple_call_internal_p (stmt))
    {
      enum tree_code subcode = ERROR_MARK;
      tree result = NULL_TREE;
      bool cplx_result = false;
      tree overflow = NULL_TREE;
      switch (gimple_call_internal_fn (stmt))
	{
	case IFN_BUILTIN_EXPECT:
	  result = fold_builtin_expect (gimple_location (stmt),
					gimple_call_arg (stmt, 0),
					gimple_call_arg (stmt, 1),
					gimple_call_arg (stmt, 2));
	  break;
	case IFN_UBSAN_OBJECT_SIZE:
	  if (integer_all_onesp (gimple_call_arg (stmt, 2))
	      || (TREE_CODE (gimple_call_arg (stmt, 1)) == INTEGER_CST
		  && TREE_CODE (gimple_call_arg (stmt, 2)) == INTEGER_CST
		  && tree_int_cst_le (gimple_call_arg (stmt, 1),
				      gimple_call_arg (stmt, 2))))
	    {
	      gsi_replace (gsi, gimple_build_nop (), false);
	      unlink_stmt_vdef (stmt);
	      release_defs (stmt);
	      return true;
	    }
	  break;
	case IFN_GOACC_DIM_SIZE:
	case IFN_GOACC_DIM_POS:
	  result = fold_internal_goacc_dim (stmt);
	  break;
	case IFN_UBSAN_CHECK_ADD:
	  subcode = PLUS_EXPR;
	  break;
	case IFN_UBSAN_CHECK_SUB:
	  subcode = MINUS_EXPR;
	  break;
	case IFN_UBSAN_CHECK_MUL:
	  subcode = MULT_EXPR;
	  break;
	case IFN_ADD_OVERFLOW:
	  subcode = PLUS_EXPR;
	  cplx_result = true;
	  break;
	case IFN_SUB_OVERFLOW:
	  subcode = MINUS_EXPR;
	  cplx_result = true;
	  break;
	case IFN_MUL_OVERFLOW:
	  subcode = MULT_EXPR;
	  cplx_result = true;
	  break;
	default:
	  break;
	}
      if (subcode != ERROR_MARK)
	{
	  tree arg0 = gimple_call_arg (stmt, 0);
	  tree arg1 = gimple_call_arg (stmt, 1);
	  tree type = TREE_TYPE (arg0);
	  if (cplx_result)
	    {
	      tree lhs = gimple_call_lhs (stmt);
	      if (lhs == NULL_TREE)
		type = NULL_TREE;
	      else
		type = TREE_TYPE (TREE_TYPE (lhs));
	    }
	  if (type == NULL_TREE)
	    ;
	  /* x = y + 0; x = y - 0; x = y * 0; */
	  else if (integer_zerop (arg1))
	    result = subcode == MULT_EXPR ? integer_zero_node : arg0;
	  /* x = 0 + y; x = 0 * y; */
	  else if (subcode != MINUS_EXPR && integer_zerop (arg0))
	    result = subcode == MULT_EXPR ? integer_zero_node : arg1;
	  /* x = y - y; */
	  else if (subcode == MINUS_EXPR && operand_equal_p (arg0, arg1, 0))
	    result = integer_zero_node;
	  /* x = y * 1; x = 1 * y; */
	  else if (subcode == MULT_EXPR && integer_onep (arg1))
	    result = arg0;
	  else if (subcode == MULT_EXPR && integer_onep (arg0))
	    result = arg1;
	  else if (TREE_CODE (arg0) == INTEGER_CST
		   && TREE_CODE (arg1) == INTEGER_CST)
	    {
	      if (cplx_result)
		result = int_const_binop (subcode, fold_convert (type, arg0),
					  fold_convert (type, arg1));
	      else
		result = int_const_binop (subcode, arg0, arg1);
	      if (result && arith_overflowed_p (subcode, type, arg0, arg1))
		{
		  if (cplx_result)
		    overflow = build_one_cst (type);
		  else
		    result = NULL_TREE;
		}
	    }
	  if (result)
	    {
	      if (result == integer_zero_node)
		result = build_zero_cst (type);
	      else if (cplx_result && TREE_TYPE (result) != type)
		{
		  if (TREE_CODE (result) == INTEGER_CST)
		    {
		      if (arith_overflowed_p (PLUS_EXPR, type, result,
					      integer_zero_node))
			overflow = build_one_cst (type);
		    }
		  else if ((!TYPE_UNSIGNED (TREE_TYPE (result))
			    && TYPE_UNSIGNED (type))
			   || (TYPE_PRECISION (type)
			       < (TYPE_PRECISION (TREE_TYPE (result))
				  + (TYPE_UNSIGNED (TREE_TYPE (result))
				     && !TYPE_UNSIGNED (type)))))
		    result = NULL_TREE;
		  if (result)
		    result = fold_convert (type, result);
		}
	    }
	}

      if (result)
	{
	  if (TREE_CODE (result) == INTEGER_CST && TREE_OVERFLOW (result))
	    result = drop_tree_overflow (result);
	  if (cplx_result)
	    {
	      if (overflow == NULL_TREE)
		overflow = build_zero_cst (TREE_TYPE (result));
	      tree ctype = build_complex_type (TREE_TYPE (result));
	      if (TREE_CODE (result) == INTEGER_CST
		  && TREE_CODE (overflow) == INTEGER_CST)
		result = build_complex (ctype, result, overflow);
	      else
		result = build2_loc (gimple_location (stmt), COMPLEX_EXPR,
				     ctype, result, overflow);
	    }
	  if (!update_call_from_tree (gsi, result))
	    gimplify_and_update_call_from_tree (gsi, result);
	  changed = true;
	}
    }

  return changed;
}


/* Return true whether NAME has a use on STMT.  */

static bool
has_use_on_stmt (tree name, gimple *stmt)
{
  imm_use_iterator iter;
  use_operand_p use_p;
  FOR_EACH_IMM_USE_FAST (use_p, iter, name)
    if (USE_STMT (use_p) == stmt)
      return true;
  return false;
}

/* Worker for fold_stmt_1 dispatch to pattern based folding with
   gimple_simplify.

   Replaces *GSI with the simplification result in RCODE and OPS
   and the associated statements in *SEQ.  Does the replacement
   according to INPLACE and returns true if the operation succeeded.  */

static bool
replace_stmt_with_simplification (gimple_stmt_iterator *gsi,
				  code_helper rcode, tree *ops,
				  gimple_seq *seq, bool inplace)
{
  gimple *stmt = gsi_stmt (*gsi);

  /* Play safe and do not allow abnormals to be mentioned in
     newly created statements.  See also maybe_push_res_to_seq.
     As an exception allow such uses if there was a use of the
     same SSA name on the old stmt.  */
  if ((TREE_CODE (ops[0]) == SSA_NAME
       && SSA_NAME_OCCURS_IN_ABNORMAL_PHI (ops[0])
       && !has_use_on_stmt (ops[0], stmt))
      || (ops[1]
	  && TREE_CODE (ops[1]) == SSA_NAME
	  && SSA_NAME_OCCURS_IN_ABNORMAL_PHI (ops[1])
	  && !has_use_on_stmt (ops[1], stmt))
      || (ops[2]
	  && TREE_CODE (ops[2]) == SSA_NAME
	  && SSA_NAME_OCCURS_IN_ABNORMAL_PHI (ops[2])
	  && !has_use_on_stmt (ops[2], stmt))
      || (COMPARISON_CLASS_P (ops[0])
	  && ((TREE_CODE (TREE_OPERAND (ops[0], 0)) == SSA_NAME
	       && SSA_NAME_OCCURS_IN_ABNORMAL_PHI (TREE_OPERAND (ops[0], 0))
	       && !has_use_on_stmt (TREE_OPERAND (ops[0], 0), stmt))
	      || (TREE_CODE (TREE_OPERAND (ops[0], 1)) == SSA_NAME
		  && SSA_NAME_OCCURS_IN_ABNORMAL_PHI (TREE_OPERAND (ops[0], 1))
		  && !has_use_on_stmt (TREE_OPERAND (ops[0], 1), stmt)))))
    return false;

  /* Don't insert new statements when INPLACE is true, even if we could
     reuse STMT for the final statement.  */
  if (inplace && !gimple_seq_empty_p (*seq))
    return false;

  if (gcond *cond_stmt = dyn_cast <gcond *> (stmt))
    {
      gcc_assert (rcode.is_tree_code ());
      if (TREE_CODE_CLASS ((enum tree_code)rcode) == tcc_comparison
	  /* GIMPLE_CONDs condition may not throw.  */
	  && (!flag_exceptions
	      || !cfun->can_throw_non_call_exceptions
	      || !operation_could_trap_p (rcode,
					  FLOAT_TYPE_P (TREE_TYPE (ops[0])),
					  false, NULL_TREE)))
	gimple_cond_set_condition (cond_stmt, rcode, ops[0], ops[1]);
      else if (rcode == SSA_NAME)
	gimple_cond_set_condition (cond_stmt, NE_EXPR, ops[0],
				   build_zero_cst (TREE_TYPE (ops[0])));
      else if (rcode == INTEGER_CST)
	{
	  if (integer_zerop (ops[0]))
	    gimple_cond_make_false (cond_stmt);
	  else
	    gimple_cond_make_true (cond_stmt);
	}
      else if (!inplace)
	{
	  tree res = maybe_push_res_to_seq (rcode, boolean_type_node,
					    ops, seq);
	  if (!res)
	    return false;
	  gimple_cond_set_condition (cond_stmt, NE_EXPR, res,
				     build_zero_cst (TREE_TYPE (res)));
	}
      else
	return false;
      if (dump_file && (dump_flags & TDF_DETAILS))
	{
	  fprintf (dump_file, "gimple_simplified to ");
	  if (!gimple_seq_empty_p (*seq))
	    print_gimple_seq (dump_file, *seq, 0, TDF_SLIM);
	  print_gimple_stmt (dump_file, gsi_stmt (*gsi),
			     0, TDF_SLIM);
	}
      gsi_insert_seq_before (gsi, *seq, GSI_SAME_STMT);
      return true;
    }
  else if (is_gimple_assign (stmt)
	   && rcode.is_tree_code ())
    {
      if (!inplace
	  || gimple_num_ops (stmt) > get_gimple_rhs_num_ops (rcode))
	{
	  maybe_build_generic_op (rcode,
				  TREE_TYPE (gimple_assign_lhs (stmt)), ops);
	  gimple_assign_set_rhs_with_ops (gsi, rcode, ops[0], ops[1], ops[2]);
	  if (dump_file && (dump_flags & TDF_DETAILS))
	    {
	      fprintf (dump_file, "gimple_simplified to ");
	      if (!gimple_seq_empty_p (*seq))
		print_gimple_seq (dump_file, *seq, 0, TDF_SLIM);
	      print_gimple_stmt (dump_file, gsi_stmt (*gsi),
				 0, TDF_SLIM);
	    }
	  gsi_insert_seq_before (gsi, *seq, GSI_SAME_STMT);
	  return true;
	}
    }
  else if (rcode.is_fn_code ()
	   && gimple_call_combined_fn (stmt) == rcode)
    {
      unsigned i;
      for (i = 0; i < gimple_call_num_args (stmt); ++i)
	{
	  gcc_assert (ops[i] != NULL_TREE);
	  gimple_call_set_arg (stmt, i, ops[i]);
	}
      if (i < 3)
	gcc_assert (ops[i] == NULL_TREE);
      if (dump_file && (dump_flags & TDF_DETAILS))
	{
	  fprintf (dump_file, "gimple_simplified to ");
	  if (!gimple_seq_empty_p (*seq))
	    print_gimple_seq (dump_file, *seq, 0, TDF_SLIM);
	  print_gimple_stmt (dump_file, gsi_stmt (*gsi), 0, TDF_SLIM);
	}
      gsi_insert_seq_before (gsi, *seq, GSI_SAME_STMT);
      return true;
    }
  else if (!inplace)
    {
      if (gimple_has_lhs (stmt))
	{
	  tree lhs = gimple_get_lhs (stmt);
	  if (!maybe_push_res_to_seq (rcode, TREE_TYPE (lhs),
				      ops, seq, lhs))
	    return false;
	  if (dump_file && (dump_flags & TDF_DETAILS))
	    {
	      fprintf (dump_file, "gimple_simplified to ");
	      print_gimple_seq (dump_file, *seq, 0, TDF_SLIM);
	    }
	  gsi_replace_with_seq_vops (gsi, *seq);
	  return true;
	}
      else
	gcc_unreachable ();
    }

  return false;
}

/* Canonicalize MEM_REFs invariant address operand after propagation.  */

static bool
maybe_canonicalize_mem_ref_addr (tree *t)
{
  bool res = false;

  if (TREE_CODE (*t) == ADDR_EXPR)
    t = &TREE_OPERAND (*t, 0);

  /* The C and C++ frontends use an ARRAY_REF for indexing with their
     generic vector extension.  The actual vector referenced is
     view-converted to an array type for this purpose.  If the index
     is constant the canonical representation in the middle-end is a
     BIT_FIELD_REF so re-write the former to the latter here.  */
  if (TREE_CODE (*t) == ARRAY_REF
      && TREE_CODE (TREE_OPERAND (*t, 0)) == VIEW_CONVERT_EXPR
      && TREE_CODE (TREE_OPERAND (*t, 1)) == INTEGER_CST
      && VECTOR_TYPE_P (TREE_TYPE (TREE_OPERAND (TREE_OPERAND (*t, 0), 0))))
    {
      tree vtype = TREE_TYPE (TREE_OPERAND (TREE_OPERAND (*t, 0), 0));
      if (VECTOR_TYPE_P (vtype))
	{
	  tree low = array_ref_low_bound (*t);
	  if (TREE_CODE (low) == INTEGER_CST)
	    {
	      if (tree_int_cst_le (low, TREE_OPERAND (*t, 1)))
		{
		  widest_int idx = wi::sub (wi::to_widest (TREE_OPERAND (*t, 1)),
					    wi::to_widest (low));
		  idx = wi::mul (idx, wi::to_widest
					 (TYPE_SIZE (TREE_TYPE (*t))));
		  widest_int ext
		    = wi::add (idx, wi::to_widest (TYPE_SIZE (TREE_TYPE (*t))));
		  if (wi::les_p (ext, wi::to_widest (TYPE_SIZE (vtype))))
		    {
		      *t = build3_loc (EXPR_LOCATION (*t), BIT_FIELD_REF,
				       TREE_TYPE (*t),
				       TREE_OPERAND (TREE_OPERAND (*t, 0), 0),
				       TYPE_SIZE (TREE_TYPE (*t)),
				       wide_int_to_tree (bitsizetype, idx));
		      res = true;
		    }
		}
	    }
	}
    }

  while (handled_component_p (*t))
    t = &TREE_OPERAND (*t, 0);

  /* Canonicalize MEM [&foo.bar, 0] which appears after propagating
     of invariant addresses into a SSA name MEM_REF address.  */
  if (TREE_CODE (*t) == MEM_REF
      || TREE_CODE (*t) == TARGET_MEM_REF)
    {
      tree addr = TREE_OPERAND (*t, 0);
      if (TREE_CODE (addr) == ADDR_EXPR
	  && (TREE_CODE (TREE_OPERAND (addr, 0)) == MEM_REF
	      || handled_component_p (TREE_OPERAND (addr, 0))))
	{
	  tree base;
	  poly_int64 coffset;
	  base = get_addr_base_and_unit_offset (TREE_OPERAND (addr, 0),
						&coffset);
	  if (!base)
	    gcc_unreachable ();

	  TREE_OPERAND (*t, 0) = build_fold_addr_expr (base);
	  TREE_OPERAND (*t, 1) = int_const_binop (PLUS_EXPR,
						  TREE_OPERAND (*t, 1),
						  size_int (coffset));
	  res = true;
	}
      gcc_checking_assert (TREE_CODE (TREE_OPERAND (*t, 0)) == DEBUG_EXPR_DECL
			   || is_gimple_mem_ref_addr (TREE_OPERAND (*t, 0)));
    }

  /* Canonicalize back MEM_REFs to plain reference trees if the object
     accessed is a decl that has the same access semantics as the MEM_REF.  */
  if (TREE_CODE (*t) == MEM_REF
      && TREE_CODE (TREE_OPERAND (*t, 0)) == ADDR_EXPR
      && integer_zerop (TREE_OPERAND (*t, 1))
      && MR_DEPENDENCE_CLIQUE (*t) == 0)
    {
      tree decl = TREE_OPERAND (TREE_OPERAND (*t, 0), 0);
      tree alias_type = TREE_TYPE (TREE_OPERAND (*t, 1));
      if (/* Same volatile qualification.  */
	  TREE_THIS_VOLATILE (*t) == TREE_THIS_VOLATILE (decl)
	  /* Same TBAA behavior with -fstrict-aliasing.  */
	  && !TYPE_REF_CAN_ALIAS_ALL (alias_type)
	  && (TYPE_MAIN_VARIANT (TREE_TYPE (decl))
	      == TYPE_MAIN_VARIANT (TREE_TYPE (alias_type)))
	  /* Same alignment.  */
	  && TYPE_ALIGN (TREE_TYPE (decl)) == TYPE_ALIGN (TREE_TYPE (*t))
	  /* We have to look out here to not drop a required conversion
	     from the rhs to the lhs if *t appears on the lhs or vice-versa
	     if it appears on the rhs.  Thus require strict type
	     compatibility.  */
	  && types_compatible_p (TREE_TYPE (*t), TREE_TYPE (decl)))
	{
	  *t = TREE_OPERAND (TREE_OPERAND (*t, 0), 0);
	  res = true;
	}
    }

  /* Canonicalize TARGET_MEM_REF in particular with respect to
     the indexes becoming constant.  */
  else if (TREE_CODE (*t) == TARGET_MEM_REF)
    {
      tree tem = maybe_fold_tmr (*t);
      if (tem)
	{
	  *t = tem;
	  res = true;
	}
    }

  return res;
}

/* Worker for both fold_stmt and fold_stmt_inplace.  The INPLACE argument
   distinguishes both cases.  */

static bool
fold_stmt_1 (gimple_stmt_iterator *gsi, bool inplace, tree (*valueize) (tree))
{
  bool changed = false;
  gimple *stmt = gsi_stmt (*gsi);
  bool nowarning = gimple_no_warning_p (stmt);
  unsigned i;
  fold_defer_overflow_warnings ();

  /* First do required canonicalization of [TARGET_]MEM_REF addresses
     after propagation.
     ???  This shouldn't be done in generic folding but in the
     propagation helpers which also know whether an address was
     propagated.
     Also canonicalize operand order.  */
  switch (gimple_code (stmt))
    {
    case GIMPLE_ASSIGN:
      if (gimple_assign_rhs_class (stmt) == GIMPLE_SINGLE_RHS)
	{
	  tree *rhs = gimple_assign_rhs1_ptr (stmt);
	  if ((REFERENCE_CLASS_P (*rhs)
	       || TREE_CODE (*rhs) == ADDR_EXPR)
	      && maybe_canonicalize_mem_ref_addr (rhs))
	    changed = true;
	  tree *lhs = gimple_assign_lhs_ptr (stmt);
	  if (REFERENCE_CLASS_P (*lhs)
	      && maybe_canonicalize_mem_ref_addr (lhs))
	    changed = true;
	}
      else
	{
	  /* Canonicalize operand order.  */
	  enum tree_code code = gimple_assign_rhs_code (stmt);
	  if (TREE_CODE_CLASS (code) == tcc_comparison
	      || commutative_tree_code (code)
	      || commutative_ternary_tree_code (code))
	    {
	      tree rhs1 = gimple_assign_rhs1 (stmt);
	      tree rhs2 = gimple_assign_rhs2 (stmt);
	      if (tree_swap_operands_p (rhs1, rhs2))
		{
		  gimple_assign_set_rhs1 (stmt, rhs2);
		  gimple_assign_set_rhs2 (stmt, rhs1);
		  if (TREE_CODE_CLASS (code) == tcc_comparison)
		    gimple_assign_set_rhs_code (stmt,
						swap_tree_comparison (code));
		  changed = true;
		}
	    }
	}
      break;
    case GIMPLE_CALL:
      {
	for (i = 0; i < gimple_call_num_args (stmt); ++i)
	  {
	    tree *arg = gimple_call_arg_ptr (stmt, i);
	    if (REFERENCE_CLASS_P (*arg)
		&& maybe_canonicalize_mem_ref_addr (arg))
	      changed = true;
	  }
	tree *lhs = gimple_call_lhs_ptr (stmt);
	if (*lhs
	    && REFERENCE_CLASS_P (*lhs)
	    && maybe_canonicalize_mem_ref_addr (lhs))
	  changed = true;
	break;
      }
    case GIMPLE_ASM:
      {
	gasm *asm_stmt = as_a <gasm *> (stmt);
	for (i = 0; i < gimple_asm_noutputs (asm_stmt); ++i)
	  {
	    tree link = gimple_asm_output_op (asm_stmt, i);
	    tree op = TREE_VALUE (link);
	    if (REFERENCE_CLASS_P (op)
		&& maybe_canonicalize_mem_ref_addr (&TREE_VALUE (link)))
	      changed = true;
	  }
	for (i = 0; i < gimple_asm_ninputs (asm_stmt); ++i)
	  {
	    tree link = gimple_asm_input_op (asm_stmt, i);
	    tree op = TREE_VALUE (link);
	    if ((REFERENCE_CLASS_P (op)
		 || TREE_CODE (op) == ADDR_EXPR)
		&& maybe_canonicalize_mem_ref_addr (&TREE_VALUE (link)))
	      changed = true;
	  }
      }
      break;
    case GIMPLE_DEBUG:
      if (gimple_debug_bind_p (stmt))
	{
	  tree *val = gimple_debug_bind_get_value_ptr (stmt);
	  if (*val
	      && (REFERENCE_CLASS_P (*val)
		  || TREE_CODE (*val) == ADDR_EXPR)
	      && maybe_canonicalize_mem_ref_addr (val))
	    changed = true;
	}
      break;
    case GIMPLE_COND:
      {
	/* Canonicalize operand order.  */
	tree lhs = gimple_cond_lhs (stmt);
	tree rhs = gimple_cond_rhs (stmt);
	if (tree_swap_operands_p (lhs, rhs))
	  {
	    gcond *gc = as_a <gcond *> (stmt);
	    gimple_cond_set_lhs (gc, rhs);
	    gimple_cond_set_rhs (gc, lhs);
	    gimple_cond_set_code (gc,
				  swap_tree_comparison (gimple_cond_code (gc)));
	    changed = true;
	  }
      }
    default:;
    }

  /* Dispatch to pattern-based folding.  */
  if (!inplace
      || is_gimple_assign (stmt)
      || gimple_code (stmt) == GIMPLE_COND)
    {
      gimple_seq seq = NULL;
      code_helper rcode;
      tree ops[3] = {};
      if (gimple_simplify (stmt, &rcode, ops, inplace ? NULL : &seq,
			   valueize, valueize))
	{
	  if (replace_stmt_with_simplification (gsi, rcode, ops, &seq, inplace))
	    changed = true;
	  else
	    gimple_seq_discard (seq);
	}
    }

  stmt = gsi_stmt (*gsi);

  /* Fold the main computation performed by the statement.  */
  switch (gimple_code (stmt))
    {
    case GIMPLE_ASSIGN:
      {
	/* Try to canonicalize for boolean-typed X the comparisons
	   X == 0, X == 1, X != 0, and X != 1.  */
	if (gimple_assign_rhs_code (stmt) == EQ_EXPR
	    || gimple_assign_rhs_code (stmt) == NE_EXPR)
	  {
	    tree lhs = gimple_assign_lhs (stmt);
	    tree op1 = gimple_assign_rhs1 (stmt);
	    tree op2 = gimple_assign_rhs2 (stmt);
	    tree type = TREE_TYPE (op1);

	    /* Check whether the comparison operands are of the same boolean
	       type as the result type is.
	       Check that second operand is an integer-constant with value
	       one or zero.  */
	    if (TREE_CODE (op2) == INTEGER_CST
		&& (integer_zerop (op2) || integer_onep (op2))
		&& useless_type_conversion_p (TREE_TYPE (lhs), type))
	      {
		enum tree_code cmp_code = gimple_assign_rhs_code (stmt);
		bool is_logical_not = false;

		/* X == 0 and X != 1 is a logical-not.of X
		   X == 1 and X != 0 is X  */
		if ((cmp_code == EQ_EXPR && integer_zerop (op2))
		    || (cmp_code == NE_EXPR && integer_onep (op2)))
		  is_logical_not = true;

		if (is_logical_not == false)
		  gimple_assign_set_rhs_with_ops (gsi, TREE_CODE (op1), op1);
		/* Only for one-bit precision typed X the transformation
		   !X -> ~X is valied.  */
		else if (TYPE_PRECISION (type) == 1)
		  gimple_assign_set_rhs_with_ops (gsi, BIT_NOT_EXPR, op1);
		/* Otherwise we use !X -> X ^ 1.  */
		else
		  gimple_assign_set_rhs_with_ops (gsi, BIT_XOR_EXPR, op1,
						  build_int_cst (type, 1));
		changed = true;
		break;
	      }
	  }

	unsigned old_num_ops = gimple_num_ops (stmt);
	tree lhs = gimple_assign_lhs (stmt);
	tree new_rhs = fold_gimple_assign (gsi);
	if (new_rhs
	    && !useless_type_conversion_p (TREE_TYPE (lhs),
					   TREE_TYPE (new_rhs)))
	  new_rhs = fold_convert (TREE_TYPE (lhs), new_rhs);
	if (new_rhs
	    && (!inplace
		|| get_gimple_rhs_num_ops (TREE_CODE (new_rhs)) < old_num_ops))
	  {
	    gimple_assign_set_rhs_from_tree (gsi, new_rhs);
	    changed = true;
	  }
	break;
      }

    case GIMPLE_CALL:
      changed |= gimple_fold_call (gsi, inplace);
      break;

    case GIMPLE_ASM:
      /* Fold *& in asm operands.  */
      {
	gasm *asm_stmt = as_a <gasm *> (stmt);
	size_t noutputs;
	const char **oconstraints;
	const char *constraint;
	bool allows_mem, allows_reg;

	noutputs = gimple_asm_noutputs (asm_stmt);
	oconstraints = XALLOCAVEC (const char *, noutputs);

	for (i = 0; i < gimple_asm_noutputs (asm_stmt); ++i)
	  {
	    tree link = gimple_asm_output_op (asm_stmt, i);
	    tree op = TREE_VALUE (link);
	    oconstraints[i]
	      = TREE_STRING_POINTER (TREE_VALUE (TREE_PURPOSE (link)));
	    if (REFERENCE_CLASS_P (op)
		&& (op = maybe_fold_reference (op, true)) != NULL_TREE)
	      {
		TREE_VALUE (link) = op;
		changed = true;
	      }
	  }
	for (i = 0; i < gimple_asm_ninputs (asm_stmt); ++i)
	  {
	    tree link = gimple_asm_input_op (asm_stmt, i);
	    tree op = TREE_VALUE (link);
	    constraint
	      = TREE_STRING_POINTER (TREE_VALUE (TREE_PURPOSE (link)));
	    parse_input_constraint (&constraint, 0, 0, noutputs, 0,
				    oconstraints, &allows_mem, &allows_reg);
	    if (REFERENCE_CLASS_P (op)
		&& (op = maybe_fold_reference (op, !allows_reg && allows_mem))
		   != NULL_TREE)
	      {
		TREE_VALUE (link) = op;
		changed = true;
	      }
	  }
      }
      break;

    case GIMPLE_DEBUG:
      if (gimple_debug_bind_p (stmt))
	{
	  tree val = gimple_debug_bind_get_value (stmt);
	  if (val
	      && REFERENCE_CLASS_P (val))
	    {
	      tree tem = maybe_fold_reference (val, false);
	      if (tem)
		{
		  gimple_debug_bind_set_value (stmt, tem);
		  changed = true;
		}
	    }
	  else if (val
		   && TREE_CODE (val) == ADDR_EXPR)
	    {
	      tree ref = TREE_OPERAND (val, 0);
	      tree tem = maybe_fold_reference (ref, false);
	      if (tem)
		{
		  tem = build_fold_addr_expr_with_type (tem, TREE_TYPE (val));
		  gimple_debug_bind_set_value (stmt, tem);
		  changed = true;
		}
	    }
	}
      break;

    case GIMPLE_RETURN:
      {
	greturn *ret_stmt = as_a<greturn *> (stmt);
	tree ret = gimple_return_retval(ret_stmt);

	if (ret && TREE_CODE (ret) == SSA_NAME && valueize)
	  {
	    tree val = valueize (ret);
	    if (val && val != ret
		&& may_propagate_copy (ret, val))
	      {
		gimple_return_set_retval (ret_stmt, val);
		changed = true;
	      }
	  }
      }
      break;

    default:;
    }

  stmt = gsi_stmt (*gsi);

  /* Fold *& on the lhs.  */
  if (gimple_has_lhs (stmt))
    {
      tree lhs = gimple_get_lhs (stmt);
      if (lhs && REFERENCE_CLASS_P (lhs))
	{
	  tree new_lhs = maybe_fold_reference (lhs, true);
	  if (new_lhs)
	    {
	      gimple_set_lhs (stmt, new_lhs);
	      changed = true;
	    }
	}
    }

  fold_undefer_overflow_warnings (changed && !nowarning, stmt, 0);
  return changed;
}

/* Valueziation callback that ends up not following SSA edges.  */

tree
no_follow_ssa_edges (tree)
{
  return NULL_TREE;
}

/* Valueization callback that ends up following single-use SSA edges only.  */

tree
follow_single_use_edges (tree val)
{
  if (TREE_CODE (val) == SSA_NAME
      && !has_single_use (val))
    return NULL_TREE;
  return val;
}

/* Fold the statement pointed to by GSI.  In some cases, this function may
   replace the whole statement with a new one.  Returns true iff folding
   makes any changes.
   The statement pointed to by GSI should be in valid gimple form but may
   be in unfolded state as resulting from for example constant propagation
   which can produce *&x = 0.  */

bool
fold_stmt (gimple_stmt_iterator *gsi)
{
  return fold_stmt_1 (gsi, false, no_follow_ssa_edges);
}

bool
fold_stmt (gimple_stmt_iterator *gsi, tree (*valueize) (tree))
{
  return fold_stmt_1 (gsi, false, valueize);
}

/* Perform the minimal folding on statement *GSI.  Only operations like
   *&x created by constant propagation are handled.  The statement cannot
   be replaced with a new one.  Return true if the statement was
   changed, false otherwise.
   The statement *GSI should be in valid gimple form but may
   be in unfolded state as resulting from for example constant propagation
   which can produce *&x = 0.  */

bool
fold_stmt_inplace (gimple_stmt_iterator *gsi)
{
  gimple *stmt = gsi_stmt (*gsi);
  bool changed = fold_stmt_1 (gsi, true, no_follow_ssa_edges);
  gcc_assert (gsi_stmt (*gsi) == stmt);
  return changed;
}

/* Canonicalize and possibly invert the boolean EXPR; return NULL_TREE 
   if EXPR is null or we don't know how.
   If non-null, the result always has boolean type.  */

static tree
canonicalize_bool (tree expr, bool invert)
{
  if (!expr)
    return NULL_TREE;
  else if (invert)
    {
      if (integer_nonzerop (expr))
	return boolean_false_node;
      else if (integer_zerop (expr))
	return boolean_true_node;
      else if (TREE_CODE (expr) == SSA_NAME)
	return fold_build2 (EQ_EXPR, boolean_type_node, expr,
			    build_int_cst (TREE_TYPE (expr), 0));
      else if (COMPARISON_CLASS_P (expr))
	return fold_build2 (invert_tree_comparison (TREE_CODE (expr), false),
			    boolean_type_node,
			    TREE_OPERAND (expr, 0),
			    TREE_OPERAND (expr, 1));
      else
	return NULL_TREE;
    }
  else
    {
      if (TREE_CODE (TREE_TYPE (expr)) == BOOLEAN_TYPE)
	return expr;
      if (integer_nonzerop (expr))
	return boolean_true_node;
      else if (integer_zerop (expr))
	return boolean_false_node;
      else if (TREE_CODE (expr) == SSA_NAME)
	return fold_build2 (NE_EXPR, boolean_type_node, expr,
			    build_int_cst (TREE_TYPE (expr), 0));
      else if (COMPARISON_CLASS_P (expr))
	return fold_build2 (TREE_CODE (expr),
			    boolean_type_node,
			    TREE_OPERAND (expr, 0),
			    TREE_OPERAND (expr, 1));
      else
	return NULL_TREE;
    }
}

/* Check to see if a boolean expression EXPR is logically equivalent to the
   comparison (OP1 CODE OP2).  Check for various identities involving
   SSA_NAMEs.  */

static bool
same_bool_comparison_p (const_tree expr, enum tree_code code,
			const_tree op1, const_tree op2)
{
  gimple *s;

  /* The obvious case.  */
  if (TREE_CODE (expr) == code
      && operand_equal_p (TREE_OPERAND (expr, 0), op1, 0)
      && operand_equal_p (TREE_OPERAND (expr, 1), op2, 0))
    return true;

  /* Check for comparing (name, name != 0) and the case where expr
     is an SSA_NAME with a definition matching the comparison.  */
  if (TREE_CODE (expr) == SSA_NAME
      && TREE_CODE (TREE_TYPE (expr)) == BOOLEAN_TYPE)
    {
      if (operand_equal_p (expr, op1, 0))
	return ((code == NE_EXPR && integer_zerop (op2))
		|| (code == EQ_EXPR && integer_nonzerop (op2)));
      s = SSA_NAME_DEF_STMT (expr);
      if (is_gimple_assign (s)
	  && gimple_assign_rhs_code (s) == code
	  && operand_equal_p (gimple_assign_rhs1 (s), op1, 0)
	  && operand_equal_p (gimple_assign_rhs2 (s), op2, 0))
	return true;
    }

  /* If op1 is of the form (name != 0) or (name == 0), and the definition
     of name is a comparison, recurse.  */
  if (TREE_CODE (op1) == SSA_NAME
      && TREE_CODE (TREE_TYPE (op1)) == BOOLEAN_TYPE)
    {
      s = SSA_NAME_DEF_STMT (op1);
      if (is_gimple_assign (s)
	  && TREE_CODE_CLASS (gimple_assign_rhs_code (s)) == tcc_comparison)
	{
	  enum tree_code c = gimple_assign_rhs_code (s);
	  if ((c == NE_EXPR && integer_zerop (op2))
	      || (c == EQ_EXPR && integer_nonzerop (op2)))
	    return same_bool_comparison_p (expr, c,
					   gimple_assign_rhs1 (s),
					   gimple_assign_rhs2 (s));
	  if ((c == EQ_EXPR && integer_zerop (op2))
	      || (c == NE_EXPR && integer_nonzerop (op2)))
	    return same_bool_comparison_p (expr,
					   invert_tree_comparison (c, false),
					   gimple_assign_rhs1 (s),
					   gimple_assign_rhs2 (s));
	}
    }
  return false;
}

/* Check to see if two boolean expressions OP1 and OP2 are logically
   equivalent.  */

static bool
same_bool_result_p (const_tree op1, const_tree op2)
{
  /* Simple cases first.  */
  if (operand_equal_p (op1, op2, 0))
    return true;

  /* Check the cases where at least one of the operands is a comparison.
     These are a bit smarter than operand_equal_p in that they apply some
     identifies on SSA_NAMEs.  */
  if (COMPARISON_CLASS_P (op2)
      && same_bool_comparison_p (op1, TREE_CODE (op2),
				 TREE_OPERAND (op2, 0),
				 TREE_OPERAND (op2, 1)))
    return true;
  if (COMPARISON_CLASS_P (op1)
      && same_bool_comparison_p (op2, TREE_CODE (op1),
				 TREE_OPERAND (op1, 0),
				 TREE_OPERAND (op1, 1)))
    return true;

  /* Default case.  */
  return false;
}

/* Forward declarations for some mutually recursive functions.  */

static tree
and_comparisons_1 (enum tree_code code1, tree op1a, tree op1b,
		   enum tree_code code2, tree op2a, tree op2b);
static tree
and_var_with_comparison (tree var, bool invert,
			 enum tree_code code2, tree op2a, tree op2b);
static tree
and_var_with_comparison_1 (gimple *stmt,
			   enum tree_code code2, tree op2a, tree op2b);
static tree
or_comparisons_1 (enum tree_code code1, tree op1a, tree op1b,
		  enum tree_code code2, tree op2a, tree op2b);
static tree
or_var_with_comparison (tree var, bool invert,
			enum tree_code code2, tree op2a, tree op2b);
static tree
or_var_with_comparison_1 (gimple *stmt,
			  enum tree_code code2, tree op2a, tree op2b);

/* Helper function for and_comparisons_1:  try to simplify the AND of the
   ssa variable VAR with the comparison specified by (OP2A CODE2 OP2B).
   If INVERT is true, invert the value of the VAR before doing the AND.
   Return NULL_EXPR if we can't simplify this to a single expression.  */

static tree
and_var_with_comparison (tree var, bool invert,
			 enum tree_code code2, tree op2a, tree op2b)
{
  tree t;
  gimple *stmt = SSA_NAME_DEF_STMT (var);

  /* We can only deal with variables whose definitions are assignments.  */
  if (!is_gimple_assign (stmt))
    return NULL_TREE;
  
  /* If we have an inverted comparison, apply DeMorgan's law and rewrite
     !var AND (op2a code2 op2b) => !(var OR !(op2a code2 op2b))
     Then we only have to consider the simpler non-inverted cases.  */
  if (invert)
    t = or_var_with_comparison_1 (stmt, 
				  invert_tree_comparison (code2, false),
				  op2a, op2b);
  else
    t = and_var_with_comparison_1 (stmt, code2, op2a, op2b);
  return canonicalize_bool (t, invert);
}

/* Try to simplify the AND of the ssa variable defined by the assignment
   STMT with the comparison specified by (OP2A CODE2 OP2B).
   Return NULL_EXPR if we can't simplify this to a single expression.  */

static tree
and_var_with_comparison_1 (gimple *stmt,
			   enum tree_code code2, tree op2a, tree op2b)
{
  tree var = gimple_assign_lhs (stmt);
  tree true_test_var = NULL_TREE;
  tree false_test_var = NULL_TREE;
  enum tree_code innercode = gimple_assign_rhs_code (stmt);

  /* Check for identities like (var AND (var == 0)) => false.  */
  if (TREE_CODE (op2a) == SSA_NAME
      && TREE_CODE (TREE_TYPE (var)) == BOOLEAN_TYPE)
    {
      if ((code2 == NE_EXPR && integer_zerop (op2b))
	  || (code2 == EQ_EXPR && integer_nonzerop (op2b)))
	{
	  true_test_var = op2a;
	  if (var == true_test_var)
	    return var;
	}
      else if ((code2 == EQ_EXPR && integer_zerop (op2b))
	       || (code2 == NE_EXPR && integer_nonzerop (op2b)))
	{
	  false_test_var = op2a;
	  if (var == false_test_var)
	    return boolean_false_node;
	}
    }

  /* If the definition is a comparison, recurse on it.  */
  if (TREE_CODE_CLASS (innercode) == tcc_comparison)
    {
      tree t = and_comparisons_1 (innercode,
				  gimple_assign_rhs1 (stmt),
				  gimple_assign_rhs2 (stmt),
				  code2,
				  op2a,
				  op2b);
      if (t)
	return t;
    }

  /* If the definition is an AND or OR expression, we may be able to
     simplify by reassociating.  */
  if (TREE_CODE (TREE_TYPE (var)) == BOOLEAN_TYPE
      && (innercode == BIT_AND_EXPR || innercode == BIT_IOR_EXPR))
    {
      tree inner1 = gimple_assign_rhs1 (stmt);
      tree inner2 = gimple_assign_rhs2 (stmt);
      gimple *s;
      tree t;
      tree partial = NULL_TREE;
      bool is_and = (innercode == BIT_AND_EXPR);
      
      /* Check for boolean identities that don't require recursive examination
	 of inner1/inner2:
	 inner1 AND (inner1 AND inner2) => inner1 AND inner2 => var
	 inner1 AND (inner1 OR inner2) => inner1
	 !inner1 AND (inner1 AND inner2) => false
	 !inner1 AND (inner1 OR inner2) => !inner1 AND inner2
         Likewise for similar cases involving inner2.  */
      if (inner1 == true_test_var)
	return (is_and ? var : inner1);
      else if (inner2 == true_test_var)
	return (is_and ? var : inner2);
      else if (inner1 == false_test_var)
	return (is_and
		? boolean_false_node
		: and_var_with_comparison (inner2, false, code2, op2a, op2b));
      else if (inner2 == false_test_var)
	return (is_and
		? boolean_false_node
		: and_var_with_comparison (inner1, false, code2, op2a, op2b));

      /* Next, redistribute/reassociate the AND across the inner tests.
	 Compute the first partial result, (inner1 AND (op2a code op2b))  */
      if (TREE_CODE (inner1) == SSA_NAME
	  && is_gimple_assign (s = SSA_NAME_DEF_STMT (inner1))
	  && TREE_CODE_CLASS (gimple_assign_rhs_code (s)) == tcc_comparison
	  && (t = maybe_fold_and_comparisons (gimple_assign_rhs_code (s),
					      gimple_assign_rhs1 (s),
					      gimple_assign_rhs2 (s),
					      code2, op2a, op2b)))
	{
	  /* Handle the AND case, where we are reassociating:
	     (inner1 AND inner2) AND (op2a code2 op2b)
	     => (t AND inner2)
	     If the partial result t is a constant, we win.  Otherwise
	     continue on to try reassociating with the other inner test.  */
	  if (is_and)
	    {
	      if (integer_onep (t))
		return inner2;
	      else if (integer_zerop (t))
		return boolean_false_node;
	    }

	  /* Handle the OR case, where we are redistributing:
	     (inner1 OR inner2) AND (op2a code2 op2b)
	     => (t OR (inner2 AND (op2a code2 op2b)))  */
	  else if (integer_onep (t))
	    return boolean_true_node;

	  /* Save partial result for later.  */
	  partial = t;
	}
      
      /* Compute the second partial result, (inner2 AND (op2a code op2b)) */
      if (TREE_CODE (inner2) == SSA_NAME
	  && is_gimple_assign (s = SSA_NAME_DEF_STMT (inner2))
	  && TREE_CODE_CLASS (gimple_assign_rhs_code (s)) == tcc_comparison
	  && (t = maybe_fold_and_comparisons (gimple_assign_rhs_code (s),
					      gimple_assign_rhs1 (s),
					      gimple_assign_rhs2 (s),
					      code2, op2a, op2b)))
	{
	  /* Handle the AND case, where we are reassociating:
	     (inner1 AND inner2) AND (op2a code2 op2b)
	     => (inner1 AND t)  */
	  if (is_and)
	    {
	      if (integer_onep (t))
		return inner1;
	      else if (integer_zerop (t))
		return boolean_false_node;
	      /* If both are the same, we can apply the identity
		 (x AND x) == x.  */
	      else if (partial && same_bool_result_p (t, partial))
		return t;
	    }

	  /* Handle the OR case. where we are redistributing:
	     (inner1 OR inner2) AND (op2a code2 op2b)
	     => (t OR (inner1 AND (op2a code2 op2b)))
	     => (t OR partial)  */
	  else
	    {
	      if (integer_onep (t))
		return boolean_true_node;
	      else if (partial)
		{
		  /* We already got a simplification for the other
		     operand to the redistributed OR expression.  The
		     interesting case is when at least one is false.
		     Or, if both are the same, we can apply the identity
		     (x OR x) == x.  */
		  if (integer_zerop (partial))
		    return t;
		  else if (integer_zerop (t))
		    return partial;
		  else if (same_bool_result_p (t, partial))
		    return t;
		}
	    }
	}
    }
  return NULL_TREE;
}

/* Try to simplify the AND of two comparisons defined by
   (OP1A CODE1 OP1B) and (OP2A CODE2 OP2B), respectively.
   If this can be done without constructing an intermediate value,
   return the resulting tree; otherwise NULL_TREE is returned.
   This function is deliberately asymmetric as it recurses on SSA_DEFs
   in the first comparison but not the second.  */

static tree
and_comparisons_1 (enum tree_code code1, tree op1a, tree op1b,
		   enum tree_code code2, tree op2a, tree op2b)
{
  tree truth_type = truth_type_for (TREE_TYPE (op1a));

  /* First check for ((x CODE1 y) AND (x CODE2 y)).  */
  if (operand_equal_p (op1a, op2a, 0)
      && operand_equal_p (op1b, op2b, 0))
    {
      /* Result will be either NULL_TREE, or a combined comparison.  */
      tree t = combine_comparisons (UNKNOWN_LOCATION,
				    TRUTH_ANDIF_EXPR, code1, code2,
				    truth_type, op1a, op1b);
      if (t)
	return t;
    }

  /* Likewise the swapped case of the above.  */
  if (operand_equal_p (op1a, op2b, 0)
      && operand_equal_p (op1b, op2a, 0))
    {
      /* Result will be either NULL_TREE, or a combined comparison.  */
      tree t = combine_comparisons (UNKNOWN_LOCATION,
				    TRUTH_ANDIF_EXPR, code1,
				    swap_tree_comparison (code2),
				    truth_type, op1a, op1b);
      if (t)
	return t;
    }

  /* If both comparisons are of the same value against constants, we might
     be able to merge them.  */
  if (operand_equal_p (op1a, op2a, 0)
      && TREE_CODE (op1b) == INTEGER_CST
      && TREE_CODE (op2b) == INTEGER_CST)
    {
      int cmp = tree_int_cst_compare (op1b, op2b);

      /* If we have (op1a == op1b), we should either be able to
	 return that or FALSE, depending on whether the constant op1b
	 also satisfies the other comparison against op2b.  */
      if (code1 == EQ_EXPR)
	{
	  bool done = true;
	  bool val;
	  switch (code2)
	    {
	    case EQ_EXPR: val = (cmp == 0); break;
	    case NE_EXPR: val = (cmp != 0); break;
	    case LT_EXPR: val = (cmp < 0); break;
	    case GT_EXPR: val = (cmp > 0); break;
	    case LE_EXPR: val = (cmp <= 0); break;
	    case GE_EXPR: val = (cmp >= 0); break;
	    default: done = false;
	    }
	  if (done)
	    {
	      if (val)
		return fold_build2 (code1, boolean_type_node, op1a, op1b);
	      else
		return boolean_false_node;
	    }
	}
      /* Likewise if the second comparison is an == comparison.  */
      else if (code2 == EQ_EXPR)
	{
	  bool done = true;
	  bool val;
	  switch (code1)
	    {
	    case EQ_EXPR: val = (cmp == 0); break;
	    case NE_EXPR: val = (cmp != 0); break;
	    case LT_EXPR: val = (cmp > 0); break;
	    case GT_EXPR: val = (cmp < 0); break;
	    case LE_EXPR: val = (cmp >= 0); break;
	    case GE_EXPR: val = (cmp <= 0); break;
	    default: done = false;
	    }
	  if (done)
	    {
	      if (val)
		return fold_build2 (code2, boolean_type_node, op2a, op2b);
	      else
		return boolean_false_node;
	    }
	}

      /* Same business with inequality tests.  */
      else if (code1 == NE_EXPR)
	{
	  bool val;
	  switch (code2)
	    {
	    case EQ_EXPR: val = (cmp != 0); break;
	    case NE_EXPR: val = (cmp == 0); break;
	    case LT_EXPR: val = (cmp >= 0); break;
	    case GT_EXPR: val = (cmp <= 0); break;
	    case LE_EXPR: val = (cmp > 0); break;
	    case GE_EXPR: val = (cmp < 0); break;
	    default:
	      val = false;
	    }
	  if (val)
	    return fold_build2 (code2, boolean_type_node, op2a, op2b);
	}
      else if (code2 == NE_EXPR)
	{
	  bool val;
	  switch (code1)
	    {
	    case EQ_EXPR: val = (cmp == 0); break;
	    case NE_EXPR: val = (cmp != 0); break;
	    case LT_EXPR: val = (cmp <= 0); break;
	    case GT_EXPR: val = (cmp >= 0); break;
	    case LE_EXPR: val = (cmp < 0); break;
	    case GE_EXPR: val = (cmp > 0); break;
	    default:
	      val = false;
	    }
	  if (val)
	    return fold_build2 (code1, boolean_type_node, op1a, op1b);
	}

      /* Chose the more restrictive of two < or <= comparisons.  */
      else if ((code1 == LT_EXPR || code1 == LE_EXPR)
	       && (code2 == LT_EXPR || code2 == LE_EXPR))
	{
	  if ((cmp < 0) || (cmp == 0 && code1 == LT_EXPR))
	    return fold_build2 (code1, boolean_type_node, op1a, op1b);
	  else
	    return fold_build2 (code2, boolean_type_node, op2a, op2b);
	}

      /* Likewise chose the more restrictive of two > or >= comparisons.  */
      else if ((code1 == GT_EXPR || code1 == GE_EXPR)
	       && (code2 == GT_EXPR || code2 == GE_EXPR))
	{
	  if ((cmp > 0) || (cmp == 0 && code1 == GT_EXPR))
	    return fold_build2 (code1, boolean_type_node, op1a, op1b);
	  else
	    return fold_build2 (code2, boolean_type_node, op2a, op2b);
	}

      /* Check for singleton ranges.  */
      else if (cmp == 0
	       && ((code1 == LE_EXPR && code2 == GE_EXPR)
		   || (code1 == GE_EXPR && code2 == LE_EXPR)))
	return fold_build2 (EQ_EXPR, boolean_type_node, op1a, op2b);

      /* Check for disjoint ranges. */
      else if (cmp <= 0
	       && (code1 == LT_EXPR || code1 == LE_EXPR)
	       && (code2 == GT_EXPR || code2 == GE_EXPR))
	return boolean_false_node;
      else if (cmp >= 0
	       && (code1 == GT_EXPR || code1 == GE_EXPR)
	       && (code2 == LT_EXPR || code2 == LE_EXPR))
	return boolean_false_node;
    }

  /* Perhaps the first comparison is (NAME != 0) or (NAME == 1) where
     NAME's definition is a truth value.  See if there are any simplifications
     that can be done against the NAME's definition.  */
  if (TREE_CODE (op1a) == SSA_NAME
      && (code1 == NE_EXPR || code1 == EQ_EXPR)
      && (integer_zerop (op1b) || integer_onep (op1b)))
    {
      bool invert = ((code1 == EQ_EXPR && integer_zerop (op1b))
		     || (code1 == NE_EXPR && integer_onep (op1b)));
      gimple *stmt = SSA_NAME_DEF_STMT (op1a);
      switch (gimple_code (stmt))
	{
	case GIMPLE_ASSIGN:
	  /* Try to simplify by copy-propagating the definition.  */
	  return and_var_with_comparison (op1a, invert, code2, op2a, op2b);

	case GIMPLE_PHI:
	  /* If every argument to the PHI produces the same result when
	     ANDed with the second comparison, we win.
	     Do not do this unless the type is bool since we need a bool
	     result here anyway.  */
	  if (TREE_CODE (TREE_TYPE (op1a)) == BOOLEAN_TYPE)
	    {
	      tree result = NULL_TREE;
	      unsigned i;
	      for (i = 0; i < gimple_phi_num_args (stmt); i++)
		{
		  tree arg = gimple_phi_arg_def (stmt, i);
		  
		  /* If this PHI has itself as an argument, ignore it.
		     If all the other args produce the same result,
		     we're still OK.  */
		  if (arg == gimple_phi_result (stmt))
		    continue;
		  else if (TREE_CODE (arg) == INTEGER_CST)
		    {
		      if (invert ? integer_nonzerop (arg) : integer_zerop (arg))
			{
			  if (!result)
			    result = boolean_false_node;
			  else if (!integer_zerop (result))
			    return NULL_TREE;
			}
		      else if (!result)
			result = fold_build2 (code2, boolean_type_node,
					      op2a, op2b);
		      else if (!same_bool_comparison_p (result,
							code2, op2a, op2b))
			return NULL_TREE;
		    }
		  else if (TREE_CODE (arg) == SSA_NAME
			   && !SSA_NAME_IS_DEFAULT_DEF (arg))
		    {
		      tree temp;
		      gimple *def_stmt = SSA_NAME_DEF_STMT (arg);
		      /* In simple cases we can look through PHI nodes,
			 but we have to be careful with loops.
			 See PR49073.  */
		      if (! dom_info_available_p (CDI_DOMINATORS)
			  || gimple_bb (def_stmt) == gimple_bb (stmt)
			  || dominated_by_p (CDI_DOMINATORS,
					     gimple_bb (def_stmt),
					     gimple_bb (stmt)))
			return NULL_TREE;
		      temp = and_var_with_comparison (arg, invert, code2,
						      op2a, op2b);
		      if (!temp)
			return NULL_TREE;
		      else if (!result)
			result = temp;
		      else if (!same_bool_result_p (result, temp))
			return NULL_TREE;
		    }
		  else
		    return NULL_TREE;
		}
	      return result;
	    }

	default:
	  break;
	}
    }
  return NULL_TREE;
}

/* Try to simplify the AND of two comparisons, specified by
   (OP1A CODE1 OP1B) and (OP2B CODE2 OP2B), respectively.
   If this can be simplified to a single expression (without requiring
   introducing more SSA variables to hold intermediate values),
   return the resulting tree.  Otherwise return NULL_TREE.
   If the result expression is non-null, it has boolean type.  */

tree
maybe_fold_and_comparisons (enum tree_code code1, tree op1a, tree op1b,
			    enum tree_code code2, tree op2a, tree op2b)
{
  tree t = and_comparisons_1 (code1, op1a, op1b, code2, op2a, op2b);
  if (t)
    return t;
  else
    return and_comparisons_1 (code2, op2a, op2b, code1, op1a, op1b);
}

/* Helper function for or_comparisons_1:  try to simplify the OR of the
   ssa variable VAR with the comparison specified by (OP2A CODE2 OP2B).
   If INVERT is true, invert the value of VAR before doing the OR.
   Return NULL_EXPR if we can't simplify this to a single expression.  */

static tree
or_var_with_comparison (tree var, bool invert,
			enum tree_code code2, tree op2a, tree op2b)
{
  tree t;
  gimple *stmt = SSA_NAME_DEF_STMT (var);

  /* We can only deal with variables whose definitions are assignments.  */
  if (!is_gimple_assign (stmt))
    return NULL_TREE;
  
  /* If we have an inverted comparison, apply DeMorgan's law and rewrite
     !var OR (op2a code2 op2b) => !(var AND !(op2a code2 op2b))
     Then we only have to consider the simpler non-inverted cases.  */
  if (invert)
    t = and_var_with_comparison_1 (stmt, 
				   invert_tree_comparison (code2, false),
				   op2a, op2b);
  else
    t = or_var_with_comparison_1 (stmt, code2, op2a, op2b);
  return canonicalize_bool (t, invert);
}

/* Try to simplify the OR of the ssa variable defined by the assignment
   STMT with the comparison specified by (OP2A CODE2 OP2B).
   Return NULL_EXPR if we can't simplify this to a single expression.  */

static tree
or_var_with_comparison_1 (gimple *stmt,
			  enum tree_code code2, tree op2a, tree op2b)
{
  tree var = gimple_assign_lhs (stmt);
  tree true_test_var = NULL_TREE;
  tree false_test_var = NULL_TREE;
  enum tree_code innercode = gimple_assign_rhs_code (stmt);

  /* Check for identities like (var OR (var != 0)) => true .  */
  if (TREE_CODE (op2a) == SSA_NAME
      && TREE_CODE (TREE_TYPE (var)) == BOOLEAN_TYPE)
    {
      if ((code2 == NE_EXPR && integer_zerop (op2b))
	  || (code2 == EQ_EXPR && integer_nonzerop (op2b)))
	{
	  true_test_var = op2a;
	  if (var == true_test_var)
	    return var;
	}
      else if ((code2 == EQ_EXPR && integer_zerop (op2b))
	       || (code2 == NE_EXPR && integer_nonzerop (op2b)))
	{
	  false_test_var = op2a;
	  if (var == false_test_var)
	    return boolean_true_node;
	}
    }

  /* If the definition is a comparison, recurse on it.  */
  if (TREE_CODE_CLASS (innercode) == tcc_comparison)
    {
      tree t = or_comparisons_1 (innercode,
				 gimple_assign_rhs1 (stmt),
				 gimple_assign_rhs2 (stmt),
				 code2,
				 op2a,
				 op2b);
      if (t)
	return t;
    }
  
  /* If the definition is an AND or OR expression, we may be able to
     simplify by reassociating.  */
  if (TREE_CODE (TREE_TYPE (var)) == BOOLEAN_TYPE
      && (innercode == BIT_AND_EXPR || innercode == BIT_IOR_EXPR))
    {
      tree inner1 = gimple_assign_rhs1 (stmt);
      tree inner2 = gimple_assign_rhs2 (stmt);
      gimple *s;
      tree t;
      tree partial = NULL_TREE;
      bool is_or = (innercode == BIT_IOR_EXPR);
      
      /* Check for boolean identities that don't require recursive examination
	 of inner1/inner2:
	 inner1 OR (inner1 OR inner2) => inner1 OR inner2 => var
	 inner1 OR (inner1 AND inner2) => inner1
	 !inner1 OR (inner1 OR inner2) => true
	 !inner1 OR (inner1 AND inner2) => !inner1 OR inner2
      */
      if (inner1 == true_test_var)
	return (is_or ? var : inner1);
      else if (inner2 == true_test_var)
	return (is_or ? var : inner2);
      else if (inner1 == false_test_var)
	return (is_or
		? boolean_true_node
		: or_var_with_comparison (inner2, false, code2, op2a, op2b));
      else if (inner2 == false_test_var)
	return (is_or
		? boolean_true_node
		: or_var_with_comparison (inner1, false, code2, op2a, op2b));
      
      /* Next, redistribute/reassociate the OR across the inner tests.
	 Compute the first partial result, (inner1 OR (op2a code op2b))  */
      if (TREE_CODE (inner1) == SSA_NAME
	  && is_gimple_assign (s = SSA_NAME_DEF_STMT (inner1))
	  && TREE_CODE_CLASS (gimple_assign_rhs_code (s)) == tcc_comparison
	  && (t = maybe_fold_or_comparisons (gimple_assign_rhs_code (s),
					     gimple_assign_rhs1 (s),
					     gimple_assign_rhs2 (s),
					     code2, op2a, op2b)))
	{
	  /* Handle the OR case, where we are reassociating:
	     (inner1 OR inner2) OR (op2a code2 op2b)
	     => (t OR inner2)
	     If the partial result t is a constant, we win.  Otherwise
	     continue on to try reassociating with the other inner test.  */
	  if (is_or)
	    {
	      if (integer_onep (t))
		return boolean_true_node;
	      else if (integer_zerop (t))
		return inner2;
	    }
	  
	  /* Handle the AND case, where we are redistributing:
	     (inner1 AND inner2) OR (op2a code2 op2b)
	     => (t AND (inner2 OR (op2a code op2b)))  */
	  else if (integer_zerop (t))
	    return boolean_false_node;

	  /* Save partial result for later.  */
	  partial = t;
	}
      
      /* Compute the second partial result, (inner2 OR (op2a code op2b)) */
      if (TREE_CODE (inner2) == SSA_NAME
	  && is_gimple_assign (s = SSA_NAME_DEF_STMT (inner2))
	  && TREE_CODE_CLASS (gimple_assign_rhs_code (s)) == tcc_comparison
	  && (t = maybe_fold_or_comparisons (gimple_assign_rhs_code (s),
					     gimple_assign_rhs1 (s),
					     gimple_assign_rhs2 (s),
					     code2, op2a, op2b)))
	{
	  /* Handle the OR case, where we are reassociating:
	     (inner1 OR inner2) OR (op2a code2 op2b)
	     => (inner1 OR t)
	     => (t OR partial)  */
	  if (is_or)
	    {
	      if (integer_zerop (t))
		return inner1;
	      else if (integer_onep (t))
		return boolean_true_node;
	      /* If both are the same, we can apply the identity
		 (x OR x) == x.  */
	      else if (partial && same_bool_result_p (t, partial))
		return t;
	    }
	  
	  /* Handle the AND case, where we are redistributing:
	     (inner1 AND inner2) OR (op2a code2 op2b)
	     => (t AND (inner1 OR (op2a code2 op2b)))
	     => (t AND partial)  */
	  else 
	    {
	      if (integer_zerop (t))
		return boolean_false_node;
	      else if (partial)
		{
		  /* We already got a simplification for the other
		     operand to the redistributed AND expression.  The
		     interesting case is when at least one is true.
		     Or, if both are the same, we can apply the identity
		     (x AND x) == x.  */
		  if (integer_onep (partial))
		    return t;
		  else if (integer_onep (t))
		    return partial;
		  else if (same_bool_result_p (t, partial))
		    return t;
		}
	    }
	}
    }
  return NULL_TREE;
}

/* Try to simplify the OR of two comparisons defined by
   (OP1A CODE1 OP1B) and (OP2A CODE2 OP2B), respectively.
   If this can be done without constructing an intermediate value,
   return the resulting tree; otherwise NULL_TREE is returned.
   This function is deliberately asymmetric as it recurses on SSA_DEFs
   in the first comparison but not the second.  */

static tree
or_comparisons_1 (enum tree_code code1, tree op1a, tree op1b,
		  enum tree_code code2, tree op2a, tree op2b)
{
  tree truth_type = truth_type_for (TREE_TYPE (op1a));

  /* First check for ((x CODE1 y) OR (x CODE2 y)).  */
  if (operand_equal_p (op1a, op2a, 0)
      && operand_equal_p (op1b, op2b, 0))
    {
      /* Result will be either NULL_TREE, or a combined comparison.  */
      tree t = combine_comparisons (UNKNOWN_LOCATION,
				    TRUTH_ORIF_EXPR, code1, code2,
				    truth_type, op1a, op1b);
      if (t)
	return t;
    }

  /* Likewise the swapped case of the above.  */
  if (operand_equal_p (op1a, op2b, 0)
      && operand_equal_p (op1b, op2a, 0))
    {
      /* Result will be either NULL_TREE, or a combined comparison.  */
      tree t = combine_comparisons (UNKNOWN_LOCATION,
				    TRUTH_ORIF_EXPR, code1,
				    swap_tree_comparison (code2),
				    truth_type, op1a, op1b);
      if (t)
	return t;
    }

  /* If both comparisons are of the same value against constants, we might
     be able to merge them.  */
  if (operand_equal_p (op1a, op2a, 0)
      && TREE_CODE (op1b) == INTEGER_CST
      && TREE_CODE (op2b) == INTEGER_CST)
    {
      int cmp = tree_int_cst_compare (op1b, op2b);

      /* If we have (op1a != op1b), we should either be able to
	 return that or TRUE, depending on whether the constant op1b
	 also satisfies the other comparison against op2b.  */
      if (code1 == NE_EXPR)
	{
	  bool done = true;
	  bool val;
	  switch (code2)
	    {
	    case EQ_EXPR: val = (cmp == 0); break;
	    case NE_EXPR: val = (cmp != 0); break;
	    case LT_EXPR: val = (cmp < 0); break;
	    case GT_EXPR: val = (cmp > 0); break;
	    case LE_EXPR: val = (cmp <= 0); break;
	    case GE_EXPR: val = (cmp >= 0); break;
	    default: done = false;
	    }
	  if (done)
	    {
	      if (val)
		return boolean_true_node;
	      else
		return fold_build2 (code1, boolean_type_node, op1a, op1b);
	    }
	}
      /* Likewise if the second comparison is a != comparison.  */
      else if (code2 == NE_EXPR)
	{
	  bool done = true;
	  bool val;
	  switch (code1)
	    {
	    case EQ_EXPR: val = (cmp == 0); break;
	    case NE_EXPR: val = (cmp != 0); break;
	    case LT_EXPR: val = (cmp > 0); break;
	    case GT_EXPR: val = (cmp < 0); break;
	    case LE_EXPR: val = (cmp >= 0); break;
	    case GE_EXPR: val = (cmp <= 0); break;
	    default: done = false;
	    }
	  if (done)
	    {
	      if (val)
		return boolean_true_node;
	      else
		return fold_build2 (code2, boolean_type_node, op2a, op2b);
	    }
	}

      /* See if an equality test is redundant with the other comparison.  */
      else if (code1 == EQ_EXPR)
	{
	  bool val;
	  switch (code2)
	    {
	    case EQ_EXPR: val = (cmp == 0); break;
	    case NE_EXPR: val = (cmp != 0); break;
	    case LT_EXPR: val = (cmp < 0); break;
	    case GT_EXPR: val = (cmp > 0); break;
	    case LE_EXPR: val = (cmp <= 0); break;
	    case GE_EXPR: val = (cmp >= 0); break;
	    default:
	      val = false;
	    }
	  if (val)
	    return fold_build2 (code2, boolean_type_node, op2a, op2b);
	}
      else if (code2 == EQ_EXPR)
	{
	  bool val;
	  switch (code1)
	    {
	    case EQ_EXPR: val = (cmp == 0); break;
	    case NE_EXPR: val = (cmp != 0); break;
	    case LT_EXPR: val = (cmp > 0); break;
	    case GT_EXPR: val = (cmp < 0); break;
	    case LE_EXPR: val = (cmp >= 0); break;
	    case GE_EXPR: val = (cmp <= 0); break;
	    default:
	      val = false;
	    }
	  if (val)
	    return fold_build2 (code1, boolean_type_node, op1a, op1b);
	}

      /* Chose the less restrictive of two < or <= comparisons.  */
      else if ((code1 == LT_EXPR || code1 == LE_EXPR)
	       && (code2 == LT_EXPR || code2 == LE_EXPR))
	{
	  if ((cmp < 0) || (cmp == 0 && code1 == LT_EXPR))
	    return fold_build2 (code2, boolean_type_node, op2a, op2b);
	  else
	    return fold_build2 (code1, boolean_type_node, op1a, op1b);
	}

      /* Likewise chose the less restrictive of two > or >= comparisons.  */
      else if ((code1 == GT_EXPR || code1 == GE_EXPR)
	       && (code2 == GT_EXPR || code2 == GE_EXPR))
	{
	  if ((cmp > 0) || (cmp == 0 && code1 == GT_EXPR))
	    return fold_build2 (code2, boolean_type_node, op2a, op2b);
	  else
	    return fold_build2 (code1, boolean_type_node, op1a, op1b);
	}

      /* Check for singleton ranges.  */
      else if (cmp == 0
	       && ((code1 == LT_EXPR && code2 == GT_EXPR)
		   || (code1 == GT_EXPR && code2 == LT_EXPR)))
	return fold_build2 (NE_EXPR, boolean_type_node, op1a, op2b);

      /* Check for less/greater pairs that don't restrict the range at all.  */
      else if (cmp >= 0
	       && (code1 == LT_EXPR || code1 == LE_EXPR)
	       && (code2 == GT_EXPR || code2 == GE_EXPR))
	return boolean_true_node;
      else if (cmp <= 0
	       && (code1 == GT_EXPR || code1 == GE_EXPR)
	       && (code2 == LT_EXPR || code2 == LE_EXPR))
	return boolean_true_node;
    }

  /* Perhaps the first comparison is (NAME != 0) or (NAME == 1) where
     NAME's definition is a truth value.  See if there are any simplifications
     that can be done against the NAME's definition.  */
  if (TREE_CODE (op1a) == SSA_NAME
      && (code1 == NE_EXPR || code1 == EQ_EXPR)
      && (integer_zerop (op1b) || integer_onep (op1b)))
    {
      bool invert = ((code1 == EQ_EXPR && integer_zerop (op1b))
		     || (code1 == NE_EXPR && integer_onep (op1b)));
      gimple *stmt = SSA_NAME_DEF_STMT (op1a);
      switch (gimple_code (stmt))
	{
	case GIMPLE_ASSIGN:
	  /* Try to simplify by copy-propagating the definition.  */
	  return or_var_with_comparison (op1a, invert, code2, op2a, op2b);

	case GIMPLE_PHI:
	  /* If every argument to the PHI produces the same result when
	     ORed with the second comparison, we win.
	     Do not do this unless the type is bool since we need a bool
	     result here anyway.  */
	  if (TREE_CODE (TREE_TYPE (op1a)) == BOOLEAN_TYPE)
	    {
	      tree result = NULL_TREE;
	      unsigned i;
	      for (i = 0; i < gimple_phi_num_args (stmt); i++)
		{
		  tree arg = gimple_phi_arg_def (stmt, i);
		  
		  /* If this PHI has itself as an argument, ignore it.
		     If all the other args produce the same result,
		     we're still OK.  */
		  if (arg == gimple_phi_result (stmt))
		    continue;
		  else if (TREE_CODE (arg) == INTEGER_CST)
		    {
		      if (invert ? integer_zerop (arg) : integer_nonzerop (arg))
			{
			  if (!result)
			    result = boolean_true_node;
			  else if (!integer_onep (result))
			    return NULL_TREE;
			}
		      else if (!result)
			result = fold_build2 (code2, boolean_type_node,
					      op2a, op2b);
		      else if (!same_bool_comparison_p (result,
							code2, op2a, op2b))
			return NULL_TREE;
		    }
		  else if (TREE_CODE (arg) == SSA_NAME
			   && !SSA_NAME_IS_DEFAULT_DEF (arg))
		    {
		      tree temp;
		      gimple *def_stmt = SSA_NAME_DEF_STMT (arg);
		      /* In simple cases we can look through PHI nodes,
			 but we have to be careful with loops.
			 See PR49073.  */
		      if (! dom_info_available_p (CDI_DOMINATORS)
			  || gimple_bb (def_stmt) == gimple_bb (stmt)
			  || dominated_by_p (CDI_DOMINATORS,
					     gimple_bb (def_stmt),
					     gimple_bb (stmt)))
			return NULL_TREE;
		      temp = or_var_with_comparison (arg, invert, code2,
						     op2a, op2b);
		      if (!temp)
			return NULL_TREE;
		      else if (!result)
			result = temp;
		      else if (!same_bool_result_p (result, temp))
			return NULL_TREE;
		    }
		  else
		    return NULL_TREE;
		}
	      return result;
	    }

	default:
	  break;
	}
    }
  return NULL_TREE;
}

/* Try to simplify the OR of two comparisons, specified by
   (OP1A CODE1 OP1B) and (OP2B CODE2 OP2B), respectively.
   If this can be simplified to a single expression (without requiring
   introducing more SSA variables to hold intermediate values),
   return the resulting tree.  Otherwise return NULL_TREE.
   If the result expression is non-null, it has boolean type.  */

tree
maybe_fold_or_comparisons (enum tree_code code1, tree op1a, tree op1b,
			   enum tree_code code2, tree op2a, tree op2b)
{
  tree t = or_comparisons_1 (code1, op1a, op1b, code2, op2a, op2b);
  if (t)
    return t;
  else
    return or_comparisons_1 (code2, op2a, op2b, code1, op1a, op1b);
}


/* Fold STMT to a constant using VALUEIZE to valueize SSA names.

   Either NULL_TREE, a simplified but non-constant or a constant
   is returned.

   ???  This should go into a gimple-fold-inline.h file to be eventually
   privatized with the single valueize function used in the various TUs
   to avoid the indirect function call overhead.  */

tree
gimple_fold_stmt_to_constant_1 (gimple *stmt, tree (*valueize) (tree),
				tree (*gvalueize) (tree))
{
  code_helper rcode;
  tree ops[3] = {};
  /* ???  The SSA propagators do not correctly deal with following SSA use-def
     edges if there are intermediate VARYING defs.  For this reason
     do not follow SSA edges here even though SCCVN can technically
     just deal fine with that.  */
  if (gimple_simplify (stmt, &rcode, ops, NULL, gvalueize, valueize))
    {
      tree res = NULL_TREE;
      if (gimple_simplified_result_is_gimple_val (rcode, ops))
	res = ops[0];
      else if (mprts_hook)
	res = mprts_hook (rcode, gimple_expr_type (stmt), ops);
      if (res)
	{
	  if (dump_file && dump_flags & TDF_DETAILS)
	    {
	      fprintf (dump_file, "Match-and-simplified ");
	      print_gimple_expr (dump_file, stmt, 0, TDF_SLIM);
	      fprintf (dump_file, " to ");
	      print_generic_expr (dump_file, res);
	      fprintf (dump_file, "\n");
	    }
	  return res;
	}
    }

  location_t loc = gimple_location (stmt);
  switch (gimple_code (stmt))
    {
    case GIMPLE_ASSIGN:
      {
        enum tree_code subcode = gimple_assign_rhs_code (stmt);

        switch (get_gimple_rhs_class (subcode))
          {
          case GIMPLE_SINGLE_RHS:
            {
              tree rhs = gimple_assign_rhs1 (stmt);
              enum tree_code_class kind = TREE_CODE_CLASS (subcode);

              if (TREE_CODE (rhs) == SSA_NAME)
                {
                  /* If the RHS is an SSA_NAME, return its known constant value,
                     if any.  */
                  return (*valueize) (rhs);
                }
	      /* Handle propagating invariant addresses into address
		 operations.  */
	      else if (TREE_CODE (rhs) == ADDR_EXPR
		       && !is_gimple_min_invariant (rhs))
		{
		  poly_int64 offset = 0;
		  tree base;
		  base = get_addr_base_and_unit_offset_1 (TREE_OPERAND (rhs, 0),
							  &offset,
							  valueize);
		  if (base
		      && (CONSTANT_CLASS_P (base)
			  || decl_address_invariant_p (base)))
		    return build_invariant_address (TREE_TYPE (rhs),
						    base, offset);
		}
	      else if (TREE_CODE (rhs) == CONSTRUCTOR
		       && TREE_CODE (TREE_TYPE (rhs)) == VECTOR_TYPE
		       && must_eq (CONSTRUCTOR_NELTS (rhs),
				   TYPE_VECTOR_SUBPARTS (TREE_TYPE (rhs))))
		{
		  unsigned i, nelts;
		  tree val, *vec;

		  nelts = CONSTRUCTOR_NELTS (rhs);
		  vec = XALLOCAVEC (tree, nelts);
		  FOR_EACH_CONSTRUCTOR_VALUE (CONSTRUCTOR_ELTS (rhs), i, val)
		    {
		      val = (*valueize) (val);
		      if (TREE_CODE (val) == INTEGER_CST
			  || TREE_CODE (val) == REAL_CST
			  || TREE_CODE (val) == FIXED_CST)
			vec[i] = val;
		      else
			return NULL_TREE;
		    }

		  return build_vector (TREE_TYPE (rhs), nelts, vec);
		}
	      if (subcode == OBJ_TYPE_REF)
		{
		  tree val = (*valueize) (OBJ_TYPE_REF_EXPR (rhs));
		  /* If callee is constant, we can fold away the wrapper.  */
		  if (is_gimple_min_invariant (val))
		    return val;
		}

              if (kind == tcc_reference)
		{
		  if ((TREE_CODE (rhs) == VIEW_CONVERT_EXPR
		       || TREE_CODE (rhs) == REALPART_EXPR
		       || TREE_CODE (rhs) == IMAGPART_EXPR)
		      && TREE_CODE (TREE_OPERAND (rhs, 0)) == SSA_NAME)
		    {
		      tree val = (*valueize) (TREE_OPERAND (rhs, 0));
		      return fold_unary_loc (EXPR_LOCATION (rhs),
					     TREE_CODE (rhs),
					     TREE_TYPE (rhs), val);
		    }
		  else if (TREE_CODE (rhs) == BIT_FIELD_REF
			   && TREE_CODE (TREE_OPERAND (rhs, 0)) == SSA_NAME)
		    {
		      tree val = (*valueize) (TREE_OPERAND (rhs, 0));
		      return fold_ternary_loc (EXPR_LOCATION (rhs),
					       TREE_CODE (rhs),
					       TREE_TYPE (rhs), val,
					       TREE_OPERAND (rhs, 1),
					       TREE_OPERAND (rhs, 2));
		    }
		  else if (TREE_CODE (rhs) == MEM_REF
			   && TREE_CODE (TREE_OPERAND (rhs, 0)) == SSA_NAME)
		    {
		      tree val = (*valueize) (TREE_OPERAND (rhs, 0));
		      if (TREE_CODE (val) == ADDR_EXPR
			  && is_gimple_min_invariant (val))
			{
			  tree tem = fold_build2 (MEM_REF, TREE_TYPE (rhs),
						  unshare_expr (val),
						  TREE_OPERAND (rhs, 1));
			  if (tem)
			    rhs = tem;
			}
		    }
		  return fold_const_aggregate_ref_1 (rhs, valueize);
		}
              else if (kind == tcc_declaration)
                return get_symbol_constant_value (rhs);
              return rhs;
            }

          case GIMPLE_UNARY_RHS:
	    return NULL_TREE;

          case GIMPLE_BINARY_RHS:
	    /* Translate &x + CST into an invariant form suitable for
	       further propagation.  */
	    if (subcode == POINTER_PLUS_EXPR)
	      {
		tree op0 = (*valueize) (gimple_assign_rhs1 (stmt));
		tree op1 = (*valueize) (gimple_assign_rhs2 (stmt));
		if (TREE_CODE (op0) == ADDR_EXPR
		    && TREE_CODE (op1) == INTEGER_CST)
		  {
		    tree off = fold_convert (ptr_type_node, op1);
		    return build_fold_addr_expr_loc
			(loc,
			 fold_build2 (MEM_REF,
				      TREE_TYPE (TREE_TYPE (op0)),
				      unshare_expr (op0), off));
		  }
	      }
	    /* Canonicalize bool != 0 and bool == 0 appearing after
	       valueization.  While gimple_simplify handles this
	       it can get confused by the ~X == 1 -> X == 0 transform
	       which we cant reduce to a SSA name or a constant
	       (and we have no way to tell gimple_simplify to not
	       consider those transforms in the first place).  */
	    else if (subcode == EQ_EXPR
		     || subcode == NE_EXPR)
	      {
		tree lhs = gimple_assign_lhs (stmt);
		tree op0 = gimple_assign_rhs1 (stmt);
		if (useless_type_conversion_p (TREE_TYPE (lhs),
					       TREE_TYPE (op0)))
		  {
		    tree op1 = (*valueize) (gimple_assign_rhs2 (stmt));
		    op0 = (*valueize) (op0);
		    if (TREE_CODE (op0) == INTEGER_CST)
		      std::swap (op0, op1);
		    if (TREE_CODE (op1) == INTEGER_CST
			&& ((subcode == NE_EXPR && integer_zerop (op1))
			    || (subcode == EQ_EXPR && integer_onep (op1))))
		      return op0;
		  }
	      }
	    return NULL_TREE;

          case GIMPLE_TERNARY_RHS:
            {
              /* Handle ternary operators that can appear in GIMPLE form.  */
              tree op0 = (*valueize) (gimple_assign_rhs1 (stmt));
              tree op1 = (*valueize) (gimple_assign_rhs2 (stmt));
              tree op2 = (*valueize) (gimple_assign_rhs3 (stmt));
              return fold_ternary_loc (loc, subcode,
				       gimple_expr_type (stmt), op0, op1, op2);
            }

          default:
            gcc_unreachable ();
          }
      }

    case GIMPLE_CALL:
      {
	tree fn;
	gcall *call_stmt = as_a <gcall *> (stmt);

	if (gimple_call_internal_p (stmt))
	  {
	    enum tree_code subcode = ERROR_MARK;
	    switch (gimple_call_internal_fn (stmt))
	      {
	      case IFN_UBSAN_CHECK_ADD:
		subcode = PLUS_EXPR;
		break;
	      case IFN_UBSAN_CHECK_SUB:
		subcode = MINUS_EXPR;
		break;
	      case IFN_UBSAN_CHECK_MUL:
		subcode = MULT_EXPR;
		break;
	      case IFN_BUILTIN_EXPECT:
		  {
		    tree arg0 = gimple_call_arg (stmt, 0);
		    tree op0 = (*valueize) (arg0);
		    if (TREE_CODE (op0) == INTEGER_CST)
		      return op0;
		    return NULL_TREE;
		  }
	      default:
		return NULL_TREE;
	      }
	    tree arg0 = gimple_call_arg (stmt, 0);
	    tree arg1 = gimple_call_arg (stmt, 1);
	    tree op0 = (*valueize) (arg0);
	    tree op1 = (*valueize) (arg1);

	    if (TREE_CODE (op0) != INTEGER_CST
		|| TREE_CODE (op1) != INTEGER_CST)
	      {
		switch (subcode)
		  {
		  case MULT_EXPR:
		    /* x * 0 = 0 * x = 0 without overflow.  */
		    if (integer_zerop (op0) || integer_zerop (op1))
		      return build_zero_cst (TREE_TYPE (arg0));
		    break;
		  case MINUS_EXPR:
		    /* y - y = 0 without overflow.  */
		    if (operand_equal_p (op0, op1, 0))
		      return build_zero_cst (TREE_TYPE (arg0));
		    break;
		  default:
		    break;
		  }
	      }
	    tree res
	      = fold_binary_loc (loc, subcode, TREE_TYPE (arg0), op0, op1);
	    if (res
		&& TREE_CODE (res) == INTEGER_CST
		&& !TREE_OVERFLOW (res))
	      return res;
	    return NULL_TREE;
	  }

	fn = (*valueize) (gimple_call_fn (stmt));
	if (TREE_CODE (fn) == ADDR_EXPR
	    && TREE_CODE (TREE_OPERAND (fn, 0)) == FUNCTION_DECL
	    && DECL_BUILT_IN (TREE_OPERAND (fn, 0))
	    && gimple_builtin_call_types_compatible_p (stmt,
						       TREE_OPERAND (fn, 0)))
	  {
	    tree *args = XALLOCAVEC (tree, gimple_call_num_args (stmt));
	    tree retval;
	    unsigned i;
	    for (i = 0; i < gimple_call_num_args (stmt); ++i)
	      args[i] = (*valueize) (gimple_call_arg (stmt, i));
	    retval = fold_builtin_call_array (loc,
					 gimple_call_return_type (call_stmt),
					 fn, gimple_call_num_args (stmt), args);
	    if (retval)
	      {
		/* fold_call_expr wraps the result inside a NOP_EXPR.  */
		STRIP_NOPS (retval);
		retval = fold_convert (gimple_call_return_type (call_stmt),
				       retval);
	      }
	    return retval;
	  }
	return NULL_TREE;
      }

    default:
      return NULL_TREE;
    }
}

/* Fold STMT to a constant using VALUEIZE to valueize SSA names.
   Returns NULL_TREE if folding to a constant is not possible, otherwise
   returns a constant according to is_gimple_min_invariant.  */

tree
gimple_fold_stmt_to_constant (gimple *stmt, tree (*valueize) (tree))
{
  tree res = gimple_fold_stmt_to_constant_1 (stmt, valueize);
  if (res && is_gimple_min_invariant (res))
    return res;
  return NULL_TREE;
}


/* The following set of functions are supposed to fold references using
   their constant initializers.  */

/* See if we can find constructor defining value of BASE.
   When we know the consructor with constant offset (such as
   base is array[40] and we do know constructor of array), then
   BIT_OFFSET is adjusted accordingly.

   As a special case, return error_mark_node when constructor
   is not explicitly available, but it is known to be zero
   such as 'static const int a;'.  */
static tree
get_base_constructor (tree base, poly_int64 *bit_offset,
		      tree (*valueize)(tree))
{
  poly_int64 bit_offset2, size, max_size;
  bool reverse;

  if (TREE_CODE (base) == MEM_REF)
    {
      if (!integer_zerop (TREE_OPERAND (base, 1)))
	{
	  if (!tree_fits_shwi_p (TREE_OPERAND (base, 1)))
	    return NULL_TREE;
	  *bit_offset += (mem_ref_offset (base).force_shwi ()
			  * BITS_PER_UNIT);
	}

      if (valueize
	  && TREE_CODE (TREE_OPERAND (base, 0)) == SSA_NAME)
	base = valueize (TREE_OPERAND (base, 0));
      if (!base || TREE_CODE (base) != ADDR_EXPR)
        return NULL_TREE;
      base = TREE_OPERAND (base, 0);
    }
  else if (valueize
	   && TREE_CODE (base) == SSA_NAME)
    base = valueize (base);

  /* Get a CONSTRUCTOR.  If BASE is a VAR_DECL, get its
     DECL_INITIAL.  If BASE is a nested reference into another
     ARRAY_REF or COMPONENT_REF, make a recursive call to resolve
     the inner reference.  */
  switch (TREE_CODE (base))
    {
    case VAR_DECL:
    case CONST_DECL:
      {
	tree init = ctor_for_folding (base);

	/* Our semantic is exact opposite of ctor_for_folding;
	   NULL means unknown, while error_mark_node is 0.  */
	if (init == error_mark_node)
	  return NULL_TREE;
	if (!init)
	  return error_mark_node;
	return init;
      }

    case VIEW_CONVERT_EXPR:
      return get_base_constructor (TREE_OPERAND (base, 0),
				   bit_offset, valueize);

    case ARRAY_REF:
    case COMPONENT_REF:
      base = get_ref_base_and_extent (base, &bit_offset2, &size, &max_size,
				      &reverse);
      if (must_eq (max_size, -1) || may_ne (size, max_size))
	return NULL_TREE;
      *bit_offset +=  bit_offset2;
      return get_base_constructor (base, bit_offset, valueize);

    case CONSTRUCTOR:
      return base;

    default:
      if (CONSTANT_CLASS_P (base))
	return base;

      return NULL_TREE;
    }
}

/* CTOR is CONSTRUCTOR of an array type.  Fold reference of type TYPE and size
   SIZE to the memory at bit OFFSET.  */

static tree
fold_array_ctor_reference (tree type, tree ctor,
			   unsigned HOST_WIDE_INT offset,
			   unsigned HOST_WIDE_INT size,
			   tree from_decl)
{
  offset_int low_bound;
  offset_int elt_size;
  offset_int access_index;
  tree domain_type = NULL_TREE;
  HOST_WIDE_INT inner_offset;

  /* Compute low bound and elt size.  */
  if (TREE_CODE (TREE_TYPE (ctor)) == ARRAY_TYPE)
    domain_type = TYPE_DOMAIN (TREE_TYPE (ctor));
  if (domain_type && TYPE_MIN_VALUE (domain_type))
    {
      /* Static constructors for variably sized objects makes no sense.  */
      if (TREE_CODE (TYPE_MIN_VALUE (domain_type)) != INTEGER_CST)
	return NULL_TREE;
      low_bound = wi::to_offset (TYPE_MIN_VALUE (domain_type));
    }
  else
    low_bound = 0;
  /* Static constructors for variably sized objects makes no sense.  */
  if (TREE_CODE (TYPE_SIZE_UNIT (TREE_TYPE (TREE_TYPE (ctor)))) != INTEGER_CST)
    return NULL_TREE;
  elt_size = wi::to_offset (TYPE_SIZE_UNIT (TREE_TYPE (TREE_TYPE (ctor))));

  /* We can handle only constantly sized accesses that are known to not
     be larger than size of array element.  */
  if (!TYPE_SIZE_UNIT (type)
      || TREE_CODE (TYPE_SIZE_UNIT (type)) != INTEGER_CST
      || elt_size < wi::to_offset (TYPE_SIZE_UNIT (type))
      || elt_size == 0)
    return NULL_TREE;

  /* Compute the array index we look for.  */
  access_index = wi::udiv_trunc (offset_int (offset / BITS_PER_UNIT),
				 elt_size);
  access_index += low_bound;

  /* And offset within the access.  */
  inner_offset = offset % (elt_size.to_uhwi () * BITS_PER_UNIT);

  /* See if the array field is large enough to span whole access.  We do not
     care to fold accesses spanning multiple array indexes.  */
  if (inner_offset + size > elt_size.to_uhwi () * BITS_PER_UNIT)
    return NULL_TREE;
  if (tree val = get_array_ctor_element_at_index (ctor, access_index))
    return fold_ctor_reference (type, val, inner_offset, size, from_decl);

  /* When memory is not explicitely mentioned in constructor,
     it is 0 (or out of range).  */
  return build_zero_cst (type);
}

/* CTOR is CONSTRUCTOR of an aggregate or vector.
   Fold reference of type TYPE and size SIZE to the memory at bit OFFSET.  */

static tree
fold_nonarray_ctor_reference (tree type, tree ctor,
			      unsigned HOST_WIDE_INT offset,
			      unsigned HOST_WIDE_INT size,
			      tree from_decl)
{
  unsigned HOST_WIDE_INT cnt;
  tree cfield, cval;

  FOR_EACH_CONSTRUCTOR_ELT (CONSTRUCTOR_ELTS (ctor), cnt, cfield,
			    cval)
    {
      tree byte_offset = DECL_FIELD_OFFSET (cfield);
      tree field_offset = DECL_FIELD_BIT_OFFSET (cfield);
      tree field_size = DECL_SIZE (cfield);
      offset_int bitoffset;
      offset_int bitoffset_end, access_end;

      /* Variable sized objects in static constructors makes no sense,
	 but field_size can be NULL for flexible array members.  */
      gcc_assert (TREE_CODE (field_offset) == INTEGER_CST
		  && TREE_CODE (byte_offset) == INTEGER_CST
		  && (field_size != NULL_TREE
		      ? TREE_CODE (field_size) == INTEGER_CST
		      : TREE_CODE (TREE_TYPE (cfield)) == ARRAY_TYPE));

      /* Compute bit offset of the field.  */
      bitoffset = (wi::to_offset (field_offset)
		   + (wi::to_offset (byte_offset) << LOG2_BITS_PER_UNIT));
      /* Compute bit offset where the field ends.  */
      if (field_size != NULL_TREE)
	bitoffset_end = bitoffset + wi::to_offset (field_size);
      else
	bitoffset_end = 0;

      access_end = offset_int (offset) + size;

      /* Is there any overlap between [OFFSET, OFFSET+SIZE) and
	 [BITOFFSET, BITOFFSET_END)?  */
      if (wi::cmps (access_end, bitoffset) > 0
	  && (field_size == NULL_TREE
	      || wi::lts_p (offset, bitoffset_end)))
	{
	  offset_int inner_offset = offset_int (offset) - bitoffset;
	  /* We do have overlap.  Now see if field is large enough to
	     cover the access.  Give up for accesses spanning multiple
	     fields.  */
	  if (wi::cmps (access_end, bitoffset_end) > 0)
	    return NULL_TREE;
	  if (offset < bitoffset)
	    return NULL_TREE;
	  return fold_ctor_reference (type, cval,
				      inner_offset.to_uhwi (), size,
				      from_decl);
	}
    }
  /* When memory is not explicitely mentioned in constructor, it is 0.  */
  return build_zero_cst (type);
}

/* CTOR is value initializing memory, fold reference of type TYPE and size SIZE
   to the memory at bit OFFSET.  */

tree
fold_ctor_reference (tree type, tree ctor, poly_uint64 offset,
		     poly_uint64 size, tree from_decl)
{
  tree ret;

  /* We found the field with exact match.  */
  if (useless_type_conversion_p (type, TREE_TYPE (ctor))
      && must_eq (offset, 0U))
    return canonicalize_constructor_val (unshare_expr (ctor), from_decl);

  /* We are at the end of walk, see if we can view convert the
     result.  */
  if (!AGGREGATE_TYPE_P (TREE_TYPE (ctor))
      && must_eq (offset, 0U)
      /* VIEW_CONVERT_EXPR is defined only for matching sizes.  */
      && equal_tree_size (TYPE_SIZE (type), size)
      && equal_tree_size (TYPE_SIZE (TREE_TYPE (ctor)), size))
    {
      ret = canonicalize_constructor_val (unshare_expr (ctor), from_decl);
      if (ret)
	{
	  ret = fold_unary (VIEW_CONVERT_EXPR, type, ret);
	  if (ret)
	    STRIP_USELESS_TYPE_CONVERSION (ret);
	}
      return ret;
    }
  /* For constants and byte-aligned/sized reads try to go through
     native_encode/interpret.  */
  HOST_WIDE_INT byte_offset, byte_size;
  if (CONSTANT_CLASS_P (ctor)
      && BITS_PER_UNIT == 8
      && constant_multiple_p (offset, BITS_PER_UNIT, &byte_offset)
      && constant_multiple_p (size, BITS_PER_UNIT, &byte_size)
      && byte_size * BITS_PER_UNIT <= MAX_BITSIZE_MODE_ANY_MODE)
    {
      unsigned char buf[MAX_BITSIZE_MODE_ANY_MODE / BITS_PER_UNIT];
      int len = native_encode_expr (ctor, buf, byte_size, byte_offset);
      if (len > 0)
	return native_interpret_expr (type, buf, len);
    }
  unsigned HOST_WIDE_INT const_offset, const_size;
  if (TREE_CODE (ctor) == CONSTRUCTOR
      && offset.is_constant (&const_offset)
      && size.is_constant (&const_size))
    {
      if (TREE_CODE (TREE_TYPE (ctor)) == ARRAY_TYPE
	  || TREE_CODE (TREE_TYPE (ctor)) == VECTOR_TYPE)
	return fold_array_ctor_reference (type, ctor, const_offset,
					  const_size, from_decl);
      else
	return fold_nonarray_ctor_reference (type, ctor, const_offset,
					     const_size, from_decl);
    }

  return NULL_TREE;
}

/* Return the tree representing the element referenced by T if T is an
   ARRAY_REF or COMPONENT_REF into constant aggregates valuezing SSA
   names using VALUEIZE.  Return NULL_TREE otherwise.  */

tree
fold_const_aggregate_ref_1 (tree t, tree (*valueize) (tree))
{
  tree ctor, idx, base;
  poly_int64 offset, size, max_size;
  tree tem;
  bool reverse;

  if (TREE_THIS_VOLATILE (t))
    return NULL_TREE;

  if (DECL_P (t))
    return get_symbol_constant_value (t);

  tem = fold_read_from_constant_string (t);
  if (tem)
    return tem;

  switch (TREE_CODE (t))
    {
    case ARRAY_REF:
    case ARRAY_RANGE_REF:
      /* Constant indexes are handled well by get_base_constructor.
	 Only special case variable offsets.
	 FIXME: This code can't handle nested references with variable indexes
	 (they will be handled only by iteration of ccp).  Perhaps we can bring
	 get_ref_base_and_extent here and make it use a valueize callback.  */
      if (TREE_CODE (TREE_OPERAND (t, 1)) == SSA_NAME
	  && valueize
	  && (idx = (*valueize) (TREE_OPERAND (t, 1)))
	  && TREE_CODE (idx) == INTEGER_CST)
	{
	  tree low_bound, unit_size;

	  /* If the resulting bit-offset is constant, track it.  */
	  if ((low_bound = array_ref_low_bound (t),
	       TREE_CODE (low_bound) == INTEGER_CST)
	      && (unit_size = array_ref_element_size (t),
		  tree_fits_uhwi_p (unit_size)))
	    {
	      offset_int woffset
		= wi::sext (wi::to_offset (idx) - wi::to_offset (low_bound),
			    TYPE_PRECISION (TREE_TYPE (idx)));

	      if (wi::fits_shwi_p (woffset))
		{
		  offset = woffset.to_shwi ();
		  /* TODO: This code seems wrong, multiply then check
		     to see if it fits.  */
		  offset *= tree_to_uhwi (unit_size);
		  offset *= BITS_PER_UNIT;

		  base = TREE_OPERAND (t, 0);
		  ctor = get_base_constructor (base, &offset, valueize);
		  /* Empty constructor.  Always fold to 0.  */
		  if (ctor == error_mark_node)
		    return build_zero_cst (TREE_TYPE (t));
		  /* Out of bound array access.  Value is undefined,
		     but don't fold.  */
		  if (may_lt (offset, 0))
		    return NULL_TREE;
		  /* We can not determine ctor.  */
		  if (!ctor)
		    return NULL_TREE;
		  return fold_ctor_reference (TREE_TYPE (t), ctor, offset,
					      tree_to_uhwi (unit_size)
					      * BITS_PER_UNIT,
					      base);
		}
	    }
	}
      /* Fallthru.  */

    case COMPONENT_REF:
    case BIT_FIELD_REF:
    case TARGET_MEM_REF:
    case MEM_REF:
      base = get_ref_base_and_extent (t, &offset, &size, &max_size, &reverse);
      ctor = get_base_constructor (base, &offset, valueize);

      /* Empty constructor.  Always fold to 0.  */
      if (ctor == error_mark_node)
	return build_zero_cst (TREE_TYPE (t));
      /* We do not know precise address.  */
      if (must_eq (max_size, -1) || may_ne (max_size, size))
	return NULL_TREE;
      /* We can not determine ctor.  */
      if (!ctor)
	return NULL_TREE;

      /* Out of bound array access.  Value is undefined, but don't fold.  */
      if (may_lt (offset, 0))
	return NULL_TREE;

      return fold_ctor_reference (TREE_TYPE (t), ctor, offset, size,
				  base);

    case REALPART_EXPR:
    case IMAGPART_EXPR:
      {
	tree c = fold_const_aggregate_ref_1 (TREE_OPERAND (t, 0), valueize);
	if (c && TREE_CODE (c) == COMPLEX_CST)
	  return fold_build1_loc (EXPR_LOCATION (t),
			      TREE_CODE (t), TREE_TYPE (t), c);
	break;
      }

    default:
      break;
    }

  return NULL_TREE;
}

tree
fold_const_aggregate_ref (tree t)
{
  return fold_const_aggregate_ref_1 (t, NULL);
}

/* Lookup virtual method with index TOKEN in a virtual table V
   at OFFSET.  
   Set CAN_REFER if non-NULL to false if method
   is not referable or if the virtual table is ill-formed (such as rewriten
   by non-C++ produced symbol). Otherwise just return NULL in that calse.  */

tree
gimple_get_virt_method_for_vtable (HOST_WIDE_INT token,
				   tree v,
				   unsigned HOST_WIDE_INT offset,
				   bool *can_refer)
{
  tree vtable = v, init, fn;
  unsigned HOST_WIDE_INT size;
  unsigned HOST_WIDE_INT elt_size, access_index;
  tree domain_type;

  if (can_refer)
    *can_refer = true;

  /* First of all double check we have virtual table.  */
  if (!VAR_P (v) || !DECL_VIRTUAL_P (v))
    {
      /* Pass down that we lost track of the target.  */
      if (can_refer)
	*can_refer = false;
      return NULL_TREE;
    }

  init = ctor_for_folding (v);

  /* The virtual tables should always be born with constructors
     and we always should assume that they are avaialble for
     folding.  At the moment we do not stream them in all cases,
     but it should never happen that ctor seem unreachable.  */
  gcc_assert (init);
  if (init == error_mark_node)
    {
      gcc_assert (in_lto_p);
      /* Pass down that we lost track of the target.  */
      if (can_refer)
	*can_refer = false;
      return NULL_TREE;
    }
  gcc_checking_assert (TREE_CODE (TREE_TYPE (v)) == ARRAY_TYPE);
  size = tree_to_uhwi (TYPE_SIZE (TREE_TYPE (TREE_TYPE (v))));
  offset *= BITS_PER_UNIT;
  offset += token * size;

  /* Lookup the value in the constructor that is assumed to be array.
     This is equivalent to
     fn = fold_ctor_reference (TREE_TYPE (TREE_TYPE (v)), init,
			       offset, size, NULL);
     but in a constant time.  We expect that frontend produced a simple
     array without indexed initializers.  */

  gcc_checking_assert (TREE_CODE (TREE_TYPE (init)) == ARRAY_TYPE);
  domain_type = TYPE_DOMAIN (TREE_TYPE (init));
  gcc_checking_assert (integer_zerop (TYPE_MIN_VALUE (domain_type)));
  elt_size = tree_to_uhwi (TYPE_SIZE_UNIT (TREE_TYPE (TREE_TYPE (init))));

  access_index = offset / BITS_PER_UNIT / elt_size;
  gcc_checking_assert (offset % (elt_size * BITS_PER_UNIT) == 0);

  /* This code makes an assumption that there are no 
     indexed fileds produced by C++ FE, so we can directly index the array. */
  if (access_index < CONSTRUCTOR_NELTS (init))
    {
      fn = CONSTRUCTOR_ELT (init, access_index)->value;
      gcc_checking_assert (!CONSTRUCTOR_ELT (init, access_index)->index);
      STRIP_NOPS (fn);
    }
  else
    fn = NULL;

  /* For type inconsistent program we may end up looking up virtual method
     in virtual table that does not contain TOKEN entries.  We may overrun
     the virtual table and pick up a constant or RTTI info pointer.
     In any case the call is undefined.  */
  if (!fn
      || (TREE_CODE (fn) != ADDR_EXPR && TREE_CODE (fn) != FDESC_EXPR)
      || TREE_CODE (TREE_OPERAND (fn, 0)) != FUNCTION_DECL)
    fn = builtin_decl_implicit (BUILT_IN_UNREACHABLE);
  else
    {
      fn = TREE_OPERAND (fn, 0);

      /* When cgraph node is missing and function is not public, we cannot
	 devirtualize.  This can happen in WHOPR when the actual method
	 ends up in other partition, because we found devirtualization
	 possibility too late.  */
      if (!can_refer_decl_in_current_unit_p (fn, vtable))
	{
	  if (can_refer)
	    {
	      *can_refer = false;
	      return fn;
	    }
	  return NULL_TREE;
	}
    }

  /* Make sure we create a cgraph node for functions we'll reference.
     They can be non-existent if the reference comes from an entry
     of an external vtable for example.  */
  cgraph_node::get_create (fn);

  return fn;
}

/* Return a declaration of a function which an OBJ_TYPE_REF references. TOKEN
   is integer form of OBJ_TYPE_REF_TOKEN of the reference expression.
   KNOWN_BINFO carries the binfo describing the true type of
   OBJ_TYPE_REF_OBJECT(REF).
   Set CAN_REFER if non-NULL to false if method
   is not referable or if the virtual table is ill-formed (such as rewriten
   by non-C++ produced symbol). Otherwise just return NULL in that calse.  */

tree
gimple_get_virt_method_for_binfo (HOST_WIDE_INT token, tree known_binfo,
				  bool *can_refer)
{
  unsigned HOST_WIDE_INT offset;
  tree v;

  v = BINFO_VTABLE (known_binfo);
  /* If there is no virtual methods table, leave the OBJ_TYPE_REF alone.  */
  if (!v)
    return NULL_TREE;

  if (!vtable_pointer_value_to_vtable (v, &v, &offset))
    {
      if (can_refer)
	*can_refer = false;
      return NULL_TREE;
    }
  return gimple_get_virt_method_for_vtable (token, v, offset, can_refer);
}

/* Given a pointer value T, return a simplified version of an
   indirection through T, or NULL_TREE if no simplification is
   possible.  Note that the resulting type may be different from
   the type pointed to in the sense that it is still compatible
   from the langhooks point of view. */

tree
gimple_fold_indirect_ref (tree t)
{
  tree ptype = TREE_TYPE (t), type = TREE_TYPE (ptype);
  tree sub = t;
  tree subtype;

  STRIP_NOPS (sub);
  subtype = TREE_TYPE (sub);
  if (!POINTER_TYPE_P (subtype)
      || TYPE_REF_CAN_ALIAS_ALL (ptype))
    return NULL_TREE;

  if (TREE_CODE (sub) == ADDR_EXPR)
    {
      tree op = TREE_OPERAND (sub, 0);
      tree optype = TREE_TYPE (op);
      /* *&p => p */
      if (useless_type_conversion_p (type, optype))
        return op;

      /* *(foo *)&fooarray => fooarray[0] */
      if (TREE_CODE (optype) == ARRAY_TYPE
	  && TREE_CODE (TYPE_SIZE (TREE_TYPE (optype))) == INTEGER_CST
	  && useless_type_conversion_p (type, TREE_TYPE (optype)))
       {
         tree type_domain = TYPE_DOMAIN (optype);
         tree min_val = size_zero_node;
         if (type_domain && TYPE_MIN_VALUE (type_domain))
           min_val = TYPE_MIN_VALUE (type_domain);
	 if (TREE_CODE (min_val) == INTEGER_CST)
	   return build4 (ARRAY_REF, type, op, min_val, NULL_TREE, NULL_TREE);
       }
      /* *(foo *)&complexfoo => __real__ complexfoo */
      else if (TREE_CODE (optype) == COMPLEX_TYPE
               && useless_type_conversion_p (type, TREE_TYPE (optype)))
        return fold_build1 (REALPART_EXPR, type, op);
      /* *(foo *)&vectorfoo => BIT_FIELD_REF<vectorfoo,...> */
      else if (TREE_CODE (optype) == VECTOR_TYPE
               && useless_type_conversion_p (type, TREE_TYPE (optype)))
        {
          tree part_width = TYPE_SIZE (type);
          tree index = bitsize_int (0);
          return fold_build3 (BIT_FIELD_REF, type, op, part_width, index);
        }
    }

  /* *(p + CST) -> ...  */
  if (TREE_CODE (sub) == POINTER_PLUS_EXPR
      && TREE_CODE (TREE_OPERAND (sub, 1)) == INTEGER_CST)
    {
      tree addr = TREE_OPERAND (sub, 0);
      tree off = TREE_OPERAND (sub, 1);
      tree addrtype;

      STRIP_NOPS (addr);
      addrtype = TREE_TYPE (addr);

      /* ((foo*)&vectorfoo)[1] -> BIT_FIELD_REF<vectorfoo,...> */
      if (TREE_CODE (addr) == ADDR_EXPR
	  && TREE_CODE (TREE_TYPE (addrtype)) == VECTOR_TYPE
	  && useless_type_conversion_p (type, TREE_TYPE (TREE_TYPE (addrtype)))
	  && tree_fits_uhwi_p (off))
	{
          unsigned HOST_WIDE_INT offset = tree_to_uhwi (off);
          tree part_width = TYPE_SIZE (type);
          unsigned HOST_WIDE_INT part_widthi
            = tree_to_shwi (part_width) / BITS_PER_UNIT;
          unsigned HOST_WIDE_INT indexi = offset * BITS_PER_UNIT;
          tree index = bitsize_int (indexi);
	  if (must_lt (offset / part_widthi,
		       TYPE_VECTOR_SUBPARTS (TREE_TYPE (addrtype))))
            return fold_build3 (BIT_FIELD_REF, type, TREE_OPERAND (addr, 0),
                                part_width, index);
	}

      /* ((foo*)&complexfoo)[1] -> __imag__ complexfoo */
      if (TREE_CODE (addr) == ADDR_EXPR
	  && TREE_CODE (TREE_TYPE (addrtype)) == COMPLEX_TYPE
	  && useless_type_conversion_p (type, TREE_TYPE (TREE_TYPE (addrtype))))
        {
          tree size = TYPE_SIZE_UNIT (type);
          if (tree_int_cst_equal (size, off))
            return fold_build1 (IMAGPART_EXPR, type, TREE_OPERAND (addr, 0));
        }

      /* *(p + CST) -> MEM_REF <p, CST>.  */
      if (TREE_CODE (addr) != ADDR_EXPR
	  || DECL_P (TREE_OPERAND (addr, 0)))
	return fold_build2 (MEM_REF, type,
			    addr,
			    wide_int_to_tree (ptype, off));
    }

  /* *(foo *)fooarrptr => (*fooarrptr)[0] */
  if (TREE_CODE (TREE_TYPE (subtype)) == ARRAY_TYPE
      && TREE_CODE (TYPE_SIZE (TREE_TYPE (TREE_TYPE (subtype)))) == INTEGER_CST
      && useless_type_conversion_p (type, TREE_TYPE (TREE_TYPE (subtype))))
    {
      tree type_domain;
      tree min_val = size_zero_node;
      tree osub = sub;
      sub = gimple_fold_indirect_ref (sub);
      if (! sub)
	sub = build1 (INDIRECT_REF, TREE_TYPE (subtype), osub);
      type_domain = TYPE_DOMAIN (TREE_TYPE (sub));
      if (type_domain && TYPE_MIN_VALUE (type_domain))
        min_val = TYPE_MIN_VALUE (type_domain);
      if (TREE_CODE (min_val) == INTEGER_CST)
	return build4 (ARRAY_REF, type, sub, min_val, NULL_TREE, NULL_TREE);
    }

  return NULL_TREE;
}

/* Return true if CODE is an operation that when operating on signed
   integer types involves undefined behavior on overflow and the
   operation can be expressed with unsigned arithmetic.  */

bool
arith_code_with_undefined_signed_overflow (tree_code code)
{
  switch (code)
    {
    case PLUS_EXPR:
    case MINUS_EXPR:
    case MULT_EXPR:
    case NEGATE_EXPR:
    case POINTER_PLUS_EXPR:
      return true;
    default:
      return false;
    }
}

/* Rewrite STMT, an assignment with a signed integer or pointer arithmetic
   operation that can be transformed to unsigned arithmetic by converting
   its operand, carrying out the operation in the corresponding unsigned
   type and converting the result back to the original type.

   Returns a sequence of statements that replace STMT and also contain
   a modified form of STMT itself.  */

gimple_seq
rewrite_to_defined_overflow (gimple *stmt)
{
  if (dump_file && (dump_flags & TDF_DETAILS))
    {
      fprintf (dump_file, "rewriting stmt with undefined signed "
	       "overflow ");
      print_gimple_stmt (dump_file, stmt, 0, TDF_SLIM);
    }

  tree lhs = gimple_assign_lhs (stmt);
  tree type = unsigned_type_for (TREE_TYPE (lhs));
  gimple_seq stmts = NULL;
  for (unsigned i = 1; i < gimple_num_ops (stmt); ++i)
    {
      tree op = gimple_op (stmt, i);
      op = gimple_convert (&stmts, type, op);
      gimple_set_op (stmt, i, op);
    }
  gimple_assign_set_lhs (stmt, make_ssa_name (type, stmt));
  if (gimple_assign_rhs_code (stmt) == POINTER_PLUS_EXPR)
    gimple_assign_set_rhs_code (stmt, PLUS_EXPR);
  gimple_seq_add_stmt (&stmts, stmt);
  gimple *cvt = gimple_build_assign (lhs, NOP_EXPR, gimple_assign_lhs (stmt));
  gimple_seq_add_stmt (&stmts, cvt);

  return stmts;
}


/* The valueization hook we use for the gimple_build API simplification.
   This makes us match fold_buildN behavior by only combining with
   statements in the sequence(s) we are currently building.  */

static tree
gimple_build_valueize (tree op)
{
  if (gimple_bb (SSA_NAME_DEF_STMT (op)) == NULL)
    return op;
  return NULL_TREE;
}

/* Build the expression CODE OP0 of type TYPE with location LOC,
   simplifying it first if possible.  Returns the built
   expression value and appends statements possibly defining it
   to SEQ.  */

tree
gimple_build (gimple_seq *seq, location_t loc,
	      enum tree_code code, tree type, tree op0)
{
  tree res = gimple_simplify (code, type, op0, seq, gimple_build_valueize);
  if (!res)
    {
      res = create_tmp_reg_or_ssa_name (type);
      gimple *stmt;
      if (code == REALPART_EXPR
	  || code == IMAGPART_EXPR
	  || code == VIEW_CONVERT_EXPR
	  || code == VEC_DUPLICATE_EXPR)
	stmt = gimple_build_assign (res, code, build1 (code, type, op0));
      else
	stmt = gimple_build_assign (res, code, op0);
      gimple_set_location (stmt, loc);
      gimple_seq_add_stmt_without_update (seq, stmt);
    }
  return res;
}

/* Build the expression OP0 CODE OP1 of type TYPE with location LOC,
   simplifying it first if possible.  Returns the built
   expression value and appends statements possibly defining it
   to SEQ.  */

tree
gimple_build (gimple_seq *seq, location_t loc,
	      enum tree_code code, tree type, tree op0, tree op1)
{
  tree res = gimple_simplify (code, type, op0, op1, seq, gimple_build_valueize);
  if (!res)
    {
      res = create_tmp_reg_or_ssa_name (type);
      gimple *stmt;
      if (code == VEC_SERIES_EXPR)
	stmt = gimple_build_assign (res, code, build2 (code, type, op0, op1));
      else
	stmt = gimple_build_assign (res, code, op0, op1);
      gimple_set_location (stmt, loc);
      gimple_seq_add_stmt_without_update (seq, stmt);
    }
  return res;
}

/* Build the expression (CODE OP0 OP1 OP2) of type TYPE with location LOC,
   simplifying it first if possible.  Returns the built
   expression value and appends statements possibly defining it
   to SEQ.  */

tree
gimple_build (gimple_seq *seq, location_t loc,
	      enum tree_code code, tree type, tree op0, tree op1, tree op2)
{
  tree res = gimple_simplify (code, type, op0, op1, op2,
			      seq, gimple_build_valueize);
  if (!res)
    {
      res = create_tmp_reg_or_ssa_name (type);
      gimple *stmt;
      if (code == BIT_FIELD_REF)
	stmt = gimple_build_assign (res, code,
				    build3 (code, type, op0, op1, op2));
      else
	stmt = gimple_build_assign (res, code, op0, op1, op2);
      gimple_set_location (stmt, loc);
      gimple_seq_add_stmt_without_update (seq, stmt);
    }
  return res;
}

/* Build the call FN (ARG0) with a result of type TYPE
   (or no result if TYPE is void) with location LOC,
   simplifying it first if possible.  Returns the built
   expression value (or NULL_TREE if TYPE is void) and appends
   statements possibly defining it to SEQ.  */

tree
gimple_build (gimple_seq *seq, location_t loc,
	      enum built_in_function fn, tree type, tree arg0)
{
  tree res = gimple_simplify (fn, type, arg0, seq, gimple_build_valueize);
  if (!res)
    {
      tree decl = builtin_decl_implicit (fn);
      gimple *stmt = gimple_build_call (decl, 1, arg0);
      if (!VOID_TYPE_P (type))
	{
	  res = create_tmp_reg_or_ssa_name (type);
	  gimple_call_set_lhs (stmt, res);
	}
      gimple_set_location (stmt, loc);
      gimple_seq_add_stmt_without_update (seq, stmt);
    }
  return res;
}

/* Build the call FN (ARG0, ARG1) with a result of type TYPE
   (or no result if TYPE is void) with location LOC,
   simplifying it first if possible.  Returns the built
   expression value (or NULL_TREE if TYPE is void) and appends
   statements possibly defining it to SEQ.  */

tree
gimple_build (gimple_seq *seq, location_t loc,
	      enum built_in_function fn, tree type, tree arg0, tree arg1)
{
  tree res = gimple_simplify (fn, type, arg0, arg1, seq, gimple_build_valueize);
  if (!res)
    {
      tree decl = builtin_decl_implicit (fn);
      gimple *stmt = gimple_build_call (decl, 2, arg0, arg1);
      if (!VOID_TYPE_P (type))
	{
	  res = create_tmp_reg_or_ssa_name (type);
	  gimple_call_set_lhs (stmt, res);
	}
      gimple_set_location (stmt, loc);
      gimple_seq_add_stmt_without_update (seq, stmt);
    }
  return res;
}

/* Build the call FN (ARG0, ARG1, ARG2) with a result of type TYPE
   (or no result if TYPE is void) with location LOC,
   simplifying it first if possible.  Returns the built
   expression value (or NULL_TREE if TYPE is void) and appends
   statements possibly defining it to SEQ.  */

tree
gimple_build (gimple_seq *seq, location_t loc,
	      enum built_in_function fn, tree type,
	      tree arg0, tree arg1, tree arg2)
{
  tree res = gimple_simplify (fn, type, arg0, arg1, arg2,
			      seq, gimple_build_valueize);
  if (!res)
    {
      tree decl = builtin_decl_implicit (fn);
      gimple *stmt = gimple_build_call (decl, 3, arg0, arg1, arg2);
      if (!VOID_TYPE_P (type))
	{
	  res = create_tmp_reg_or_ssa_name (type);
	  gimple_call_set_lhs (stmt, res);
	}
      gimple_set_location (stmt, loc);
      gimple_seq_add_stmt_without_update (seq, stmt);
    }
  return res;
}

/* Build the conversion (TYPE) OP with a result of type TYPE
   with location LOC if such conversion is neccesary in GIMPLE,
   simplifying it first.
   Returns the built expression value and appends
   statements possibly defining it to SEQ.  */

tree
gimple_convert (gimple_seq *seq, location_t loc, tree type, tree op)
{
  if (useless_type_conversion_p (type, TREE_TYPE (op)))
    return op;
  return gimple_build (seq, loc, NOP_EXPR, type, op);
}

/* Build the conversion (ptrofftype) OP with a result of a type
   compatible with ptrofftype with location LOC if such conversion
   is neccesary in GIMPLE, simplifying it first.
   Returns the built expression value and appends
   statements possibly defining it to SEQ.  */

tree
gimple_convert_to_ptrofftype (gimple_seq *seq, location_t loc, tree op)
{
  if (ptrofftype_p (TREE_TYPE (op)))
    return op;
  return gimple_convert (seq, loc, sizetype, op);
}

/* Build a vector of type TYPE in which each element has the value OP.
   Return a gimple value for the result, appending any new statements
   to SEQ.  */

tree
gimple_build_vector_from_val (gimple_seq *seq, location_t loc, tree type,
			      tree op)
{
  tree res, vec = build_vector_from_val (type, op);
  if (is_gimple_val (vec))
    return vec;
  if (gimple_in_ssa_p (cfun))
    res = make_ssa_name (type);
  else
    res = create_tmp_reg (type);
  gimple *stmt = gimple_build_assign (res, vec);
  gimple_set_location (stmt, loc);
  gimple_seq_add_stmt_without_update (seq, stmt);
  return res;
}

/* Build a vector of type TYPE in which the elements have the values
   ELTS[0:NELTS].  Return a gimple value for the result, appending any
   new instructions to SEQ.  */

tree
gimple_build_vector (gimple_seq *seq, location_t loc, tree type,
		     unsigned int nelts, tree *elts)
{
  gcc_assert (must_eq (nelts, TYPE_VECTOR_SUBPARTS (type)));
  for (unsigned int i = 0; i < nelts; ++i)
    if (!TREE_CONSTANT (elts[i]))
      {
	vec<constructor_elt, va_gc> *v;
	vec_alloc (v, nelts);
	for (i = 0; i < nelts; ++i)
	  CONSTRUCTOR_APPEND_ELT (v, NULL_TREE, elts[i]);

	tree res;
	if (gimple_in_ssa_p (cfun))
	  res = make_ssa_name (type);
	else
	  res = create_tmp_reg (type);
	gimple *stmt = gimple_build_assign (res, build_constructor (type, v));
	gimple_set_location (stmt, loc);
	gimple_seq_add_stmt_without_update (seq, stmt);
	return res;
      }
  return build_vector (type, nelts, elts);
}

/* Return true if the result of assignment STMT is known to be non-negative.
   If the return value is based on the assumption that signed overflow is
   undefined, set *STRICT_OVERFLOW_P to true; otherwise, don't change
   *STRICT_OVERFLOW_P.  DEPTH is the current nesting depth of the query.  */

static bool
gimple_assign_nonnegative_warnv_p (gimple *stmt, bool *strict_overflow_p,
				   int depth)
{
  enum tree_code code = gimple_assign_rhs_code (stmt);
  switch (get_gimple_rhs_class (code))
    {
    case GIMPLE_UNARY_RHS:
      return tree_unary_nonnegative_warnv_p (gimple_assign_rhs_code (stmt),
					     gimple_expr_type (stmt),
					     gimple_assign_rhs1 (stmt),
					     strict_overflow_p, depth);
    case GIMPLE_BINARY_RHS:
      return tree_binary_nonnegative_warnv_p (gimple_assign_rhs_code (stmt),
					      gimple_expr_type (stmt),
					      gimple_assign_rhs1 (stmt),
					      gimple_assign_rhs2 (stmt),
					      strict_overflow_p, depth);
    case GIMPLE_TERNARY_RHS:
      return false;
    case GIMPLE_SINGLE_RHS:
      return tree_single_nonnegative_warnv_p (gimple_assign_rhs1 (stmt),
					      strict_overflow_p, depth);
    case GIMPLE_INVALID_RHS:
      break;
    }
  gcc_unreachable ();
}

/* Return true if return value of call STMT is known to be non-negative.
   If the return value is based on the assumption that signed overflow is
   undefined, set *STRICT_OVERFLOW_P to true; otherwise, don't change
   *STRICT_OVERFLOW_P.  DEPTH is the current nesting depth of the query.  */

static bool
gimple_call_nonnegative_warnv_p (gimple *stmt, bool *strict_overflow_p,
				 int depth)
{
  tree arg0 = gimple_call_num_args (stmt) > 0 ?
    gimple_call_arg (stmt, 0) : NULL_TREE;
  tree arg1 = gimple_call_num_args (stmt) > 1 ?
    gimple_call_arg (stmt, 1) : NULL_TREE;

  return tree_call_nonnegative_warnv_p (gimple_expr_type (stmt),
					gimple_call_combined_fn (stmt),
					arg0,
					arg1,
					strict_overflow_p, depth);
}

/* Return true if return value of call STMT is known to be non-negative.
   If the return value is based on the assumption that signed overflow is
   undefined, set *STRICT_OVERFLOW_P to true; otherwise, don't change
   *STRICT_OVERFLOW_P.  DEPTH is the current nesting depth of the query.  */

static bool
gimple_phi_nonnegative_warnv_p (gimple *stmt, bool *strict_overflow_p,
				int depth)
{
  for (unsigned i = 0; i < gimple_phi_num_args (stmt); ++i)
    {
      tree arg = gimple_phi_arg_def (stmt, i);
      if (!tree_single_nonnegative_warnv_p (arg, strict_overflow_p, depth + 1))
	return false;
    }
  return true;
}

/* Return true if STMT is known to compute a non-negative value.
   If the return value is based on the assumption that signed overflow is
   undefined, set *STRICT_OVERFLOW_P to true; otherwise, don't change
   *STRICT_OVERFLOW_P.  DEPTH is the current nesting depth of the query.  */

bool
gimple_stmt_nonnegative_warnv_p (gimple *stmt, bool *strict_overflow_p,
				 int depth)
{
  switch (gimple_code (stmt))
    {
    case GIMPLE_ASSIGN:
      return gimple_assign_nonnegative_warnv_p (stmt, strict_overflow_p,
						depth);
    case GIMPLE_CALL:
      return gimple_call_nonnegative_warnv_p (stmt, strict_overflow_p,
					      depth);
    case GIMPLE_PHI:
      return gimple_phi_nonnegative_warnv_p (stmt, strict_overflow_p,
					     depth);
    default:
      return false;
    }
}

/* Return true if the floating-point value computed by assignment STMT
   is known to have an integer value.  We also allow +Inf, -Inf and NaN
   to be considered integer values. Return false for signaling NaN.

   DEPTH is the current nesting depth of the query.  */

static bool
gimple_assign_integer_valued_real_p (gimple *stmt, int depth)
{
  enum tree_code code = gimple_assign_rhs_code (stmt);
  switch (get_gimple_rhs_class (code))
    {
    case GIMPLE_UNARY_RHS:
      return integer_valued_real_unary_p (gimple_assign_rhs_code (stmt),
					  gimple_assign_rhs1 (stmt), depth);
    case GIMPLE_BINARY_RHS:
      return integer_valued_real_binary_p (gimple_assign_rhs_code (stmt),
					   gimple_assign_rhs1 (stmt),
					   gimple_assign_rhs2 (stmt), depth);
    case GIMPLE_TERNARY_RHS:
      return false;
    case GIMPLE_SINGLE_RHS:
      return integer_valued_real_single_p (gimple_assign_rhs1 (stmt), depth);
    case GIMPLE_INVALID_RHS:
      break;
    }
  gcc_unreachable ();
}

/* Return true if the floating-point value computed by call STMT is known
   to have an integer value.  We also allow +Inf, -Inf and NaN to be
   considered integer values. Return false for signaling NaN.

   DEPTH is the current nesting depth of the query.  */

static bool
gimple_call_integer_valued_real_p (gimple *stmt, int depth)
{
  tree arg0 = (gimple_call_num_args (stmt) > 0
	       ? gimple_call_arg (stmt, 0)
	       : NULL_TREE);
  tree arg1 = (gimple_call_num_args (stmt) > 1
	       ? gimple_call_arg (stmt, 1)
	       : NULL_TREE);
  return integer_valued_real_call_p (gimple_call_combined_fn (stmt),
				     arg0, arg1, depth);
}

/* Return true if the floating-point result of phi STMT is known to have
   an integer value.  We also allow +Inf, -Inf and NaN to be considered
   integer values. Return false for signaling NaN.

   DEPTH is the current nesting depth of the query.  */

static bool
gimple_phi_integer_valued_real_p (gimple *stmt, int depth)
{
  for (unsigned i = 0; i < gimple_phi_num_args (stmt); ++i)
    {
      tree arg = gimple_phi_arg_def (stmt, i);
      if (!integer_valued_real_single_p (arg, depth + 1))
	return false;
    }
  return true;
}

/* Return true if the floating-point value computed by STMT is known
   to have an integer value.  We also allow +Inf, -Inf and NaN to be
   considered integer values. Return false for signaling NaN.

   DEPTH is the current nesting depth of the query.  */

bool
gimple_stmt_integer_valued_real_p (gimple *stmt, int depth)
{
  switch (gimple_code (stmt))
    {
    case GIMPLE_ASSIGN:
      return gimple_assign_integer_valued_real_p (stmt, depth);
    case GIMPLE_CALL:
      return gimple_call_integer_valued_real_p (stmt, depth);
    case GIMPLE_PHI:
      return gimple_phi_integer_valued_real_p (stmt, depth);
    default:
      return false;
    }
}<|MERGE_RESOLUTION|>--- conflicted
+++ resolved
@@ -756,11 +756,7 @@
 		  /* If the destination pointer is not aligned we must be able
 		     to emit an unaligned store.  */
 		  && (dest_align >= GET_MODE_ALIGNMENT (mode)
-<<<<<<< HEAD
 		      || !targetm.slow_unaligned_access (mode, dest_align)
-=======
-		      || !SLOW_UNALIGNED_ACCESS (mode, dest_align)
->>>>>>> 5a462df3
 		      || (optab_handler (movmisalign_optab, mode)
 			  != CODE_FOR_nothing)))
 		{
@@ -773,11 +769,7 @@
 		  if (tem)
 		    srcmem = tem;
 		  else if (src_align < GET_MODE_ALIGNMENT (mode)
-<<<<<<< HEAD
 			   && targetm.slow_unaligned_access (mode, src_align)
-=======
-			   && SLOW_UNALIGNED_ACCESS (mode, src_align)
->>>>>>> 5a462df3
 			   && (optab_handler (movmisalign_optab, mode)
 			       == CODE_FOR_nothing))
 		    srcmem = NULL_TREE;
