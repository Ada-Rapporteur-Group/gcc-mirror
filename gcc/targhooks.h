--- conflicted
+++ resolved
@@ -62,17 +62,10 @@
 extern bool hook_callee_copies_named
   (CUMULATIVE_ARGS *ca, enum machine_mode, const_tree, bool);
 
-<<<<<<< HEAD
-extern void default_unwind_emit (FILE *, rtx);
-extern void default_print_operand (FILE *, rtx, int);
-extern void default_print_operand_address (FILE *, rtx);
-extern bool default_print_operand_punct_valid_p (unsigned char);
-=======
 extern void default_print_operand (FILE *, rtx, int);
 extern void default_print_operand_address (FILE *, rtx);
 extern bool default_print_operand_punct_valid_p (unsigned char);
 extern bool default_asm_output_addr_const_extra (FILE *, rtx);
->>>>>>> 155d23aa
 
 extern bool default_scalar_mode_supported_p (enum machine_mode);
 extern bool targhook_words_big_endian (void);
@@ -86,11 +79,7 @@
 
 extern tree default_builtin_vectorized_conversion (unsigned int, tree, tree);
 
-<<<<<<< HEAD
-extern int default_builtin_vectorization_cost (enum vect_cost_for_stmt);
-=======
 extern int default_builtin_vectorization_cost (enum vect_cost_for_stmt, tree, int);
->>>>>>> 155d23aa
 
 extern tree default_builtin_reciprocal (unsigned int, bool, bool);
 
@@ -164,11 +153,6 @@
 extern rtx default_addr_space_convert (rtx, tree, tree);
 extern unsigned int default_case_values_threshold (void);
 extern bool default_have_conditional_execution (void);
-<<<<<<< HEAD
-extern int default_memory_move_cost (enum machine_mode, enum reg_class, bool);
-extern int default_register_move_cost (enum machine_mode, enum reg_class,
-				       enum reg_class);
-=======
 extern int default_memory_move_cost (enum machine_mode, reg_class_t, bool);
 extern int default_register_move_cost (enum machine_mode, reg_class_t,
 				       reg_class_t);
@@ -191,5 +175,4 @@
 					  bool startup, bool exit);
 extern enum machine_mode default_get_reg_raw_mode(int);
 
-extern const struct default_options empty_optimization_table[];
->>>>>>> 155d23aa
+extern const struct default_options empty_optimization_table[];