--- conflicted
+++ resolved
@@ -250,14 +250,13 @@
 						  tree type ATTRIBUTE_UNUSED,
 						  int *pretend_arg_size ATTRIBUTE_UNUSED,
 						  int second_time ATTRIBUTE_UNUSED);
-<<<<<<< HEAD
+
+extern bool default_optab_supported_p (int, machine_mode, machine_mode,
+				       optimization_type);
+
 extern bool default_upc_link_script_p (void);
 extern const char *default_upc_shared_section_name (void);
 extern const char *default_upc_pgm_info_section_name (void);
 extern const char *default_upc_init_array_section_name (void);
-=======
-extern bool default_optab_supported_p (int, machine_mode, machine_mode,
-				       optimization_type);
->>>>>>> a529dea8
 
 #endif /* GCC_TARGHOOKS_H */