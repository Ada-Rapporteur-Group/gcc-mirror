/* Default target hook functions.
   Copyright (C) 2003-2016 Free Software Foundation, Inc.

This file is part of GCC.

GCC is free software; you can redistribute it and/or modify it under
the terms of the GNU General Public License as published by the Free
Software Foundation; either version 3, or (at your option) any later
version.

GCC is distributed in the hope that it will be useful, but WITHOUT ANY
WARRANTY; without even the implied warranty of MERCHANTABILITY or
FITNESS FOR A PARTICULAR PURPOSE.  See the GNU General Public License
for more details.

You should have received a copy of the GNU General Public License
along with GCC; see the file COPYING3.  If not see
<http://www.gnu.org/licenses/>.  */

#ifndef GCC_TARGHOOKS_H
#define GCC_TARGHOOKS_H

extern bool default_legitimate_address_p (machine_mode, rtx, bool);

extern void default_external_libcall (rtx);
extern rtx default_legitimize_address (rtx, rtx, machine_mode);
extern bool default_legitimize_address_displacement (rtx *, rtx *,
						     machine_mode);

extern int default_unspec_may_trap_p (const_rtx, unsigned);
extern machine_mode default_promote_function_mode (const_tree, machine_mode,
							int *, const_tree, int);
extern machine_mode default_promote_function_mode_always_promote
			(const_tree, machine_mode, int *, const_tree, int);

extern machine_mode default_cc_modes_compatible (machine_mode,
						      machine_mode);

extern bool default_return_in_memory (const_tree, const_tree);

extern rtx default_expand_builtin_saveregs (void);
extern void default_setup_incoming_varargs (cumulative_args_t, machine_mode, tree, int *, int);
extern rtx default_builtin_setjmp_frame_value (void);
extern bool default_pretend_outgoing_varargs_named (cumulative_args_t);

extern machine_mode default_eh_return_filter_mode (void);
extern machine_mode default_libgcc_cmp_return_mode (void);
extern machine_mode default_libgcc_shift_count_mode (void);
extern machine_mode default_unwind_word_mode (void);
extern unsigned HOST_WIDE_INT default_shift_truncation_mask
  (machine_mode);
extern unsigned int default_min_divisions_for_recip_mul (machine_mode);
extern int default_mode_rep_extended (machine_mode, machine_mode);

extern tree default_stack_protect_guard (void);
extern tree default_external_stack_protect_fail (void);
extern tree default_hidden_stack_protect_fail (void);

extern machine_mode default_mode_for_suffix (char);

extern tree default_cxx_guard_type (void);
extern tree default_cxx_get_cookie_size (tree);

extern bool hook_pass_by_reference_must_pass_in_stack
  (cumulative_args_t, machine_mode mode, const_tree, bool);
extern bool hook_callee_copies_named
  (cumulative_args_t ca, machine_mode, const_tree, bool);

extern void default_print_operand (FILE *, rtx, int);
extern void default_print_operand_address (FILE *, machine_mode, rtx);
extern bool default_print_operand_punct_valid_p (unsigned char);
extern tree default_mangle_assembler_name (const char *);

extern bool default_scalar_mode_supported_p (machine_mode);
extern bool default_libgcc_floating_mode_supported_p (machine_mode);
extern bool targhook_words_big_endian (void);
extern bool targhook_float_words_big_endian (void);
extern bool default_float_exceptions_rounding_supported_p (void);
extern bool default_decimal_float_supported_p (void);
extern bool default_fixed_point_supported_p (void);

extern bool default_has_ifunc_p (void);

extern const char * default_invalid_within_doloop (const rtx_insn *);

extern tree default_builtin_vectorized_function (unsigned int, tree, tree);
extern tree default_builtin_md_vectorized_function (tree, tree, tree);

extern tree default_builtin_vectorized_conversion (unsigned int, tree, tree);

extern int default_builtin_vectorization_cost (enum vect_cost_for_stmt, tree, int);

extern tree default_builtin_reciprocal (tree);

extern HOST_WIDE_INT default_vector_alignment (const_tree);

extern bool default_builtin_vector_alignment_reachable (const_tree, bool);
extern bool
default_builtin_support_vector_misalignment (machine_mode mode,
					     const_tree,
					     int, bool);
extern machine_mode default_preferred_simd_mode (machine_mode mode);
extern unsigned int default_autovectorize_vector_sizes (void);
extern machine_mode default_get_mask_mode (unsigned, unsigned);
extern void *default_init_cost (struct loop *);
extern unsigned default_add_stmt_cost (void *, int, enum vect_cost_for_stmt,
				       struct _stmt_vec_info *, int,
				       enum vect_cost_model_location);
extern void default_finish_cost (void *, unsigned *, unsigned *, unsigned *);
extern void default_destroy_cost_data (void *);

/* OpenACC hooks.  */
extern bool default_goacc_validate_dims (tree, int [], int);
extern int default_goacc_dim_limit (int);
extern bool default_goacc_fork_join (gcall *, const int [], bool);
extern void default_goacc_reduction (gcall *);

/* These are here, and not in hooks.[ch], because not all users of
   hooks.h include tm.h, and thus we don't have CUMULATIVE_ARGS.  */

extern bool hook_bool_CUMULATIVE_ARGS_false (cumulative_args_t);
extern bool hook_bool_CUMULATIVE_ARGS_true (cumulative_args_t);

extern bool hook_bool_CUMULATIVE_ARGS_mode_tree_bool_false
  (cumulative_args_t, machine_mode, const_tree, bool);
extern bool hook_bool_CUMULATIVE_ARGS_mode_tree_bool_true
  (cumulative_args_t, machine_mode, const_tree, bool);
extern int hook_int_CUMULATIVE_ARGS_mode_tree_bool_0
  (cumulative_args_t, machine_mode, tree, bool);
extern const char *hook_invalid_arg_for_unprototyped_fn
  (const_tree, const_tree, const_tree);
extern void default_function_arg_advance
  (cumulative_args_t, machine_mode, const_tree, bool);
extern rtx default_function_arg
  (cumulative_args_t, machine_mode, const_tree, bool);
extern rtx default_function_incoming_arg
  (cumulative_args_t, machine_mode, const_tree, bool);
extern unsigned int default_function_arg_boundary (machine_mode,
						   const_tree);
extern unsigned int default_function_arg_round_boundary (machine_mode,
							 const_tree);
extern bool hook_bool_const_rtx_commutative_p (const_rtx, int);
extern rtx default_function_value (const_tree, const_tree, bool);
extern rtx default_libcall_value (machine_mode, const_rtx);
extern bool default_function_value_regno_p (const unsigned int);
extern rtx default_internal_arg_pointer (void);
extern rtx default_static_chain (const_tree, bool);
extern void default_trampoline_init (rtx, tree, rtx);
extern int default_return_pops_args (tree, tree, int);
extern reg_class_t default_branch_target_register_class (void);
extern reg_class_t default_ira_change_pseudo_allocno_class (int, reg_class_t,
							    reg_class_t);
extern bool default_lra_p (void);
extern int default_register_priority (int);
extern bool default_register_usage_leveling_p (void);
extern bool default_different_addr_displacement_p (void);
extern reg_class_t default_secondary_reload (bool, rtx, reg_class_t,
					     machine_mode,
					     secondary_reload_info *);
extern void default_target_option_override (void);
extern void hook_void_bitmap (bitmap);
extern int default_reloc_rw_mask (void);
extern tree default_mangle_decl_assembler_name (tree, tree);
extern tree default_emutls_var_fields (tree, tree *);
extern tree default_emutls_var_init (tree, tree, tree);
extern bool default_hard_regno_scratch_ok (unsigned int);
extern bool default_mode_dependent_address_p (const_rtx, addr_space_t);
extern bool default_target_option_valid_attribute_p (tree, tree, tree, int);
extern bool default_target_option_pragma_parse (tree, tree);
extern bool default_target_can_inline_p (tree, tree);
extern bool default_valid_pointer_mode (machine_mode);
extern bool default_ref_may_alias_errno (struct ao_ref *);
extern machine_mode default_addr_space_pointer_mode (addr_space_t);
extern machine_mode default_addr_space_address_mode (addr_space_t);
extern bool default_addr_space_valid_pointer_mode (machine_mode,
						   addr_space_t);
extern bool default_addr_space_legitimate_address_p (machine_mode, rtx,
						     bool, addr_space_t);
extern rtx default_addr_space_legitimize_address (rtx, rtx, machine_mode,
						  addr_space_t);
extern bool default_addr_space_subset_p (addr_space_t, addr_space_t);
extern bool default_addr_space_zero_address_valid (addr_space_t);
extern int default_addr_space_debug (addr_space_t);
extern void default_addr_space_diagnose_usage (addr_space_t, location_t);
extern rtx default_addr_space_convert (rtx, tree, tree);
extern unsigned int default_case_values_threshold (void);
extern bool default_have_conditional_execution (void);

extern bool default_libc_has_function (enum function_class);
extern bool no_c99_libc_has_function (enum function_class);
extern bool gnu_libc_has_function (enum function_class);

extern tree default_builtin_tm_load_store (tree);

extern int default_memory_move_cost (machine_mode, reg_class_t, bool);
extern int default_register_move_cost (machine_mode, reg_class_t,
				       reg_class_t);

extern bool default_use_by_pieces_infrastructure_p (unsigned HOST_WIDE_INT,
						    unsigned int,
						    enum by_pieces_operation,
						    bool);
extern int default_compare_by_pieces_branch_ratio (machine_mode);

extern bool default_profile_before_prologue (void);
extern reg_class_t default_preferred_reload_class (rtx, reg_class_t);
extern reg_class_t default_preferred_output_reload_class (rtx, reg_class_t);
extern reg_class_t default_preferred_rename_class (reg_class_t rclass);
extern bool default_class_likely_spilled_p (reg_class_t);
extern unsigned char default_class_max_nregs (reg_class_t, machine_mode);

extern enum unwind_info_type default_debug_unwind_info (void);

extern void default_canonicalize_comparison (int *, rtx *, rtx *, bool);

extern int default_label_align_after_barrier_max_skip (rtx_insn *);
extern int default_loop_align_max_skip (rtx_insn *);
extern int default_label_align_max_skip (rtx_insn *);
extern int default_jump_align_max_skip (rtx_insn *);
extern section * default_function_section(tree decl, enum node_frequency freq,
					  bool startup, bool exit);
extern machine_mode default_dwarf_frame_reg_mode (int);
extern machine_mode default_get_reg_raw_mode (int);
extern bool default_keep_leaf_when_profiled ();

extern void *default_get_pch_validity (size_t *);
extern const char *default_pch_valid_p (const void *, size_t);

extern void default_asm_output_ident_directive (const char*);

extern machine_mode default_cstore_mode (enum insn_code);
extern bool default_member_type_forces_blk (const_tree, machine_mode);
extern void default_atomic_assign_expand_fenv (tree *, tree *, tree *);
extern tree build_va_arg_indirect_ref (tree);
extern tree std_gimplify_va_arg_expr (tree, tree, gimple_seq *, gimple_seq *);
extern bool can_use_doloop_if_innermost (const widest_int &,
					 const widest_int &,
					 unsigned int, bool);

extern rtx default_load_bounds_for_arg (rtx, rtx, rtx);
extern void default_store_bounds_for_arg (rtx, rtx, rtx, rtx);
extern rtx default_load_returned_bounds (rtx);
extern void default_store_returned_bounds (rtx,rtx);
extern tree default_chkp_bound_type (void);
extern enum machine_mode default_chkp_bound_mode (void);
extern tree default_builtin_chkp_function (unsigned int);
extern rtx default_chkp_function_value_bounds (const_tree, const_tree, bool);
extern tree default_chkp_make_bounds_constant (HOST_WIDE_INT lb, HOST_WIDE_INT ub);
extern int default_chkp_initialize_bounds (tree var, tree lb, tree ub,
					   tree *stmts);
extern void default_setup_incoming_vararg_bounds (cumulative_args_t ca ATTRIBUTE_UNUSED,
						  enum machine_mode mode ATTRIBUTE_UNUSED,
						  tree type ATTRIBUTE_UNUSED,
						  int *pretend_arg_size ATTRIBUTE_UNUSED,
						  int second_time ATTRIBUTE_UNUSED);

extern bool default_optab_supported_p (int, machine_mode, machine_mode,
				       optimization_type);

<<<<<<< HEAD
extern bool default_upc_link_script_p (void);
extern const char *default_upc_shared_section_name (void);
extern const char *default_upc_pgm_info_section_name (void);
extern const char *default_upc_init_array_section_name (void);
=======
extern unsigned int default_max_noce_ifcvt_seq_cost (edge);
>>>>>>> e9e4348d

#endif /* GCC_TARGHOOKS_H */<|MERGE_RESOLUTION|>--- conflicted
+++ resolved
@@ -257,13 +257,11 @@
 extern bool default_optab_supported_p (int, machine_mode, machine_mode,
 				       optimization_type);
 
-<<<<<<< HEAD
+extern unsigned int default_max_noce_ifcvt_seq_cost (edge);
+
 extern bool default_upc_link_script_p (void);
 extern const char *default_upc_shared_section_name (void);
 extern const char *default_upc_pgm_info_section_name (void);
 extern const char *default_upc_init_array_section_name (void);
-=======
-extern unsigned int default_max_noce_ifcvt_seq_cost (edge);
->>>>>>> e9e4348d
 
 #endif /* GCC_TARGHOOKS_H */