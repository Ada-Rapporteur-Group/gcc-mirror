--- conflicted
+++ resolved
@@ -62,10 +62,6 @@
 extern bool hook_callee_copies_named
   (CUMULATIVE_ARGS *ca, enum machine_mode, const_tree, bool);
 
-<<<<<<< HEAD
-extern void default_unwind_emit (FILE *, rtx);
-=======
->>>>>>> e8da5f64
 extern void default_print_operand (FILE *, rtx, int);
 extern void default_print_operand_address (FILE *, rtx);
 extern bool default_print_operand_punct_valid_p (unsigned char);
@@ -80,11 +76,7 @@
 
 extern tree default_builtin_vectorized_conversion (unsigned int, tree, tree);
 
-<<<<<<< HEAD
-extern int default_builtin_vectorization_cost (enum vect_cost_for_stmt);
-=======
 extern int default_builtin_vectorization_cost (enum vect_cost_for_stmt, tree, int);
->>>>>>> e8da5f64
 
 extern tree default_builtin_reciprocal (unsigned int, bool, bool);
 
@@ -123,12 +115,6 @@
 extern void default_trampoline_init (rtx, tree, rtx);
 extern int default_return_pops_args (tree, tree, int);
 extern reg_class_t default_branch_target_register_class (void);
-<<<<<<< HEAD
-=======
-#ifdef IRA_COVER_CLASSES
-extern const reg_class_t *default_ira_cover_classes (void);
-#endif
->>>>>>> e8da5f64
 extern reg_class_t default_secondary_reload (bool, rtx, reg_class_t,
 					     enum machine_mode,
 					     secondary_reload_info *);
