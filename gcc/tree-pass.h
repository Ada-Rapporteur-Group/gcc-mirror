/* Definitions for describing one tree-ssa optimization pass.
   Copyright (C) 2004, 2005 Free Software Foundation, Inc.
   Contributed by Richard Henderson <rth@redhat.com>

This file is part of GCC.

GCC is free software; you can redistribute it and/or modify
it under the terms of the GNU General Public License as published by
the Free Software Foundation; either version 2, or (at your option)
any later version.

GCC is distributed in the hope that it will be useful,
but WITHOUT ANY WARRANTY; without even the implied warranty of
MERCHANTABILITY or FITNESS FOR A PARTICULAR PURPOSE.  See the
GNU General Public License for more details.

You should have received a copy of the GNU General Public License
along with GCC; see the file COPYING.  If not, write to
the Free Software Foundation, 51 Franklin Street, Fifth Floor,
Boston, MA 02110-1301, USA.  */


#ifndef GCC_TREE_PASS_H
#define GCC_TREE_PASS_H 1

/* In tree-dump.c */

/* Different tree dump places.  When you add new tree dump places,
   extend the DUMP_FILES array in tree-dump.c.  */
enum tree_dump_index
{
  TDI_none,			/* No dump */
  TDI_tu,			/* dump the whole translation unit.  */
  TDI_class,			/* dump class hierarchy.  */
  TDI_original,			/* dump each function before optimizing it */
  TDI_generic,			/* dump each function after genericizing it */
  TDI_nested,			/* dump each function after unnesting it */
  TDI_inlined,			/* dump each function after inlining
				   within it.  */
  TDI_vcg,			/* create a VCG graph file for each
				   function's flowgraph.  */
  TDI_tree_all,                 /* enable all the GENERIC/GIMPLE dumps.  */
  TDI_rtl_all,                  /* enable all the RTL dumps.  */
  TDI_ipa_all,                  /* enable all the IPA dumps.  */

  TDI_cgraph,                   /* dump function call graph.  */
  TDI_end
};

/* Bit masks to control dumping. Not all values are applicable to
   all dumps. Add new ones at the end. When you define new
   values, extend the DUMP_OPTIONS array in tree-dump.c */
#define TDF_ADDRESS	(1 << 0)	/* dump node addresses */
#define TDF_SLIM	(1 << 1)	/* don't go wild following links */
#define TDF_RAW  	(1 << 2)	/* don't unparse the function */
#define TDF_DETAILS	(1 << 3)	/* show more detailed info about
					   each pass */
#define TDF_STATS	(1 << 4)	/* dump various statistics about
					   each pass */
#define TDF_BLOCKS	(1 << 5)	/* display basic block boundaries */
#define TDF_VOPS	(1 << 6)	/* display virtual operands */
#define TDF_LINENO	(1 << 7)	/* display statement line numbers */
#define TDF_UID		(1 << 8)	/* display decl UIDs */

#define TDF_TREE	(1 << 9)	/* is a tree dump */
#define TDF_RTL		(1 << 10)	/* is a RTL dump */
#define TDF_IPA		(1 << 11)	/* is an IPA dump */
#define TDF_STMTADDR	(1 << 12)	/* Address of stmt.  */

#define TDF_GRAPH	(1 << 13)	/* a graph dump is being emitted */

extern char *get_dump_file_name (enum tree_dump_index);
extern int dump_enabled_p (enum tree_dump_index);
extern int dump_initialized_p (enum tree_dump_index);
extern FILE *dump_begin (enum tree_dump_index, int *);
extern void dump_end (enum tree_dump_index, FILE *);
extern void dump_node (tree, int, FILE *);
extern int dump_switch_p (const char *);
extern const char *dump_flag_name (enum tree_dump_index);

/* Global variables used to communicate with passes.  */
extern FILE *dump_file;
extern int dump_flags;
extern const char *dump_file_name;

/* Return the dump_file_info for the given phase.  */
extern struct dump_file_info *get_dump_file_info (enum tree_dump_index);

/* Describe one pass.  */
struct tree_opt_pass
{
  /* Terse name of the pass used as a fragment of the dump file name.  */
  const char *name;

  /* If non-null, this pass and all sub-passes are executed only if
     the function returns true.  */
  bool (*gate) (void);

  /* This is the code to run.  If null, then there should be sub-passes
     otherwise this pass does nothing.  */
  void (*execute) (void);

  /* A list of sub-passes to run, dependent on gate predicate.  */
  struct tree_opt_pass *sub;

  /* Next in the list of passes to run, independent of gate predicate.  */
  struct tree_opt_pass *next;

  /* Static pass number, used as a fragment of the dump file name.  */
  int static_pass_number;

  /* The timevar id associated with this pass.  */
  /* ??? Ideally would be dynamically assigned.  */
  unsigned int tv_id;

  /* Sets of properties input and output from this pass.  */
  unsigned int properties_required;
  unsigned int properties_provided;
  unsigned int properties_destroyed;

  /* Flags indicating common sets things to do before and after.  */
  unsigned int todo_flags_start;
  unsigned int todo_flags_finish;

  /* Letter for RTL dumps.  */
  char letter;
};

/* Define a tree dump switch.  */
struct dump_file_info
{
  const char *suffix;           /* suffix to give output file.  */
  const char *swtch;            /* command line switch */
  const char *glob;             /* command line glob  */
  int flags;                    /* user flags */
  int state;                    /* state of play */
  int num;                      /* dump file number */
  int letter;                   /* enabling letter for RTL dumps */
};

/* Pass properties.  */
#define PROP_gimple_any		(1 << 0)	/* entire gimple grammar */
#define PROP_gimple_lcf		(1 << 1)	/* lowered control flow */
#define PROP_gimple_leh		(1 << 2)	/* lowered eh */
#define PROP_cfg		(1 << 3)
#define PROP_referenced_vars	(1 << 4)
#define PROP_pta		(1 << 5)
#define PROP_ssa		(1 << 6)
#define PROP_no_crit_edges      (1 << 7)
#define PROP_rtl		(1 << 8)
#define PROP_alias		(1 << 9)

#define PROP_trees \
  (PROP_gimple_any | PROP_gimple_lcf | PROP_gimple_leh)

/* To-do flags.  */
#define TODO_dump_func			(1 << 0)
#define TODO_ggc_collect		(1 << 1)
#define TODO_verify_ssa			(1 << 2) 
#define TODO_verify_flow		(1 << 3)
#define TODO_verify_stmts		(1 << 4)
#define TODO_cleanup_cfg        	(1 << 5)
#define TODO_verify_loops		(1 << 6)
#define TODO_dump_cgraph		(1 << 7)

/* To-do flags for calls to update_ssa.  */

/* Update the SSA form inserting PHI nodes for newly exposed symbols
   and virtual names marked for updating.  When updating real names,
   only insert PHI nodes for a real name O_j in blocks reached by all
   the new and old definitions for O_j.  If the iterated dominance
   frontier for O_j is not pruned, we may end up inserting PHI nodes
   in blocks that have one or more edges with no incoming definition
   for O_j.  This would lead to uninitialized warnings for O_j's
   symbol.  */
#define TODO_update_ssa			(1 << 7)

/* Update the SSA form without inserting any new PHI nodes at all.
   This is used by passes that have either inserted all the PHI nodes
   themselves or passes that need only to patch use-def and def-def
   chains for virtuals (e.g., DCE).  */
#define TODO_update_ssa_no_phi		(1 << 8)

/* Insert PHI nodes everywhere they are needed.  No pruning of the
   IDF is done.  This is used by passes that need the PHI nodes for
   O_j even if it means that some arguments will come from the default
   definition of O_j's symbol (e.g., pass_linear_transform).
   
   WARNING: If you need to use this flag, chances are that your pass
   may be doing something wrong.  Inserting PHI nodes for an old name
   where not all edges carry a new replacement may lead to silent
   codegen errors or spurious uninitialized warnings.  */
#define TODO_update_ssa_full_phi	(1 << 9)

/* Passes that update the SSA form on their own may want to delegate
   the updating of virtual names to the generic updater.  Since FUD
   chains are easier to maintain, this simplifies the work they need
   to do.  NOTE: If this flag is used, any OLD->NEW mappings for real
   names are explicitly destroyed and only the symbols marked for
   renaming are processed.  */
#define TODO_update_ssa_only_virtuals	(1 << 10)

#define TODO_update_ssa_any		\
    (TODO_update_ssa			\
     | TODO_update_ssa_no_phi		\
     | TODO_update_ssa_full_phi		\
     | TODO_update_ssa_only_virtuals)

#define TODO_verify_all \
  (TODO_verify_ssa | TODO_verify_flow | TODO_verify_stmts)

extern void tree_lowering_passes (tree decl);

extern struct tree_opt_pass pass_mudflap_1;
extern struct tree_opt_pass pass_mudflap_2;
extern struct tree_opt_pass pass_remove_useless_stmts;
extern struct tree_opt_pass pass_lower_cf;
extern struct tree_opt_pass pass_lower_eh;
extern struct tree_opt_pass pass_build_cfg;
extern struct tree_opt_pass pass_tree_profile;
extern struct tree_opt_pass pass_early_tree_profile;
extern struct tree_opt_pass pass_cleanup_cfg;
extern struct tree_opt_pass pass_referenced_vars;
extern struct tree_opt_pass pass_sra;
extern struct tree_opt_pass pass_tail_recursion;
extern struct tree_opt_pass pass_tail_calls;
extern struct tree_opt_pass pass_tree_loop;
extern struct tree_opt_pass pass_tree_loop_init;
extern struct tree_opt_pass pass_lim;
extern struct tree_opt_pass pass_tree_unswitch;
extern struct tree_opt_pass pass_iv_canon;
extern struct tree_opt_pass pass_scev_cprop;
extern struct tree_opt_pass pass_empty_loop;
extern struct tree_opt_pass pass_record_bounds;
extern struct tree_opt_pass pass_if_conversion;
extern struct tree_opt_pass pass_vectorize;
extern struct tree_opt_pass pass_complete_unroll;
extern struct tree_opt_pass pass_iv_optimize;
extern struct tree_opt_pass pass_tree_loop_done;
extern struct tree_opt_pass pass_ch;
extern struct tree_opt_pass pass_ccp;
extern struct tree_opt_pass pass_build_ssa;
extern struct tree_opt_pass pass_del_ssa;
extern struct tree_opt_pass pass_dominator;
extern struct tree_opt_pass pass_dce;
extern struct tree_opt_pass pass_dce_loop;
extern struct tree_opt_pass pass_cd_dce;
extern struct tree_opt_pass pass_merge_phi;
extern struct tree_opt_pass pass_may_alias;
extern struct tree_opt_pass pass_split_crit_edges;
extern struct tree_opt_pass pass_pre;
extern struct tree_opt_pass pass_profile;
extern struct tree_opt_pass pass_lower_complex_O0;
extern struct tree_opt_pass pass_lower_complex;
extern struct tree_opt_pass pass_lower_vector;
extern struct tree_opt_pass pass_lower_vector_ssa;
extern struct tree_opt_pass pass_object_sizes;
extern struct tree_opt_pass pass_fold_builtins;
extern struct tree_opt_pass pass_stdarg;
extern struct tree_opt_pass pass_early_warn_uninitialized;
extern struct tree_opt_pass pass_late_warn_uninitialized;
extern struct tree_opt_pass pass_cse_reciprocals;
extern struct tree_opt_pass pass_warn_function_return;
extern struct tree_opt_pass pass_warn_function_noreturn;
extern struct tree_opt_pass pass_phiopt;
extern struct tree_opt_pass pass_forwprop;
extern struct tree_opt_pass pass_redundant_phi;
extern struct tree_opt_pass pass_dse;
extern struct tree_opt_pass pass_nrv;
extern struct tree_opt_pass pass_remove_useless_vars;
extern struct tree_opt_pass pass_mark_used_blocks;
extern struct tree_opt_pass pass_rename_ssa_copies;
extern struct tree_opt_pass pass_expand;
extern struct tree_opt_pass pass_rest_of_compilation;
extern struct tree_opt_pass pass_sink_code;
extern struct tree_opt_pass pass_fre;
extern struct tree_opt_pass pass_linear_transform;
<<<<<<< HEAD
=======
extern struct tree_opt_pass pass_copy_prop;
extern struct tree_opt_pass pass_phi_only_copy_prop;
extern struct tree_opt_pass pass_store_ccp;
extern struct tree_opt_pass pass_store_copy_prop;
extern struct tree_opt_pass pass_vrp;
extern struct tree_opt_pass pass_create_structure_vars;
extern struct tree_opt_pass pass_uncprop;
extern struct tree_opt_pass pass_return_slot;
extern struct tree_opt_pass pass_reassoc;
extern struct tree_opt_pass pass_rebuild_cgraph_edges;
extern struct tree_opt_pass pass_eliminate_useless_stores;

/* IPA Passes */
extern struct tree_opt_pass pass_ipa_cp;
extern struct tree_opt_pass pass_ipa_inline;
extern struct tree_opt_pass pass_early_ipa_inline;
extern struct tree_opt_pass pass_ipa_reference;
extern struct tree_opt_pass pass_ipa_pure_const;
extern struct tree_opt_pass pass_ipa_type_escape;
extern struct tree_opt_pass pass_early_local_passes;

extern struct tree_opt_pass pass_all_optimizations;
extern struct tree_opt_pass pass_cleanup_cfg_post_optimizing;
extern struct tree_opt_pass pass_free_cfg_annotations;
extern struct tree_opt_pass pass_free_datastructures;
extern struct tree_opt_pass pass_init_datastructures;
extern struct tree_opt_pass pass_fixup_cfg;

extern struct tree_opt_pass pass_remove_unnecessary_notes;
extern struct tree_opt_pass pass_init_function;
extern struct tree_opt_pass pass_jump;
extern struct tree_opt_pass pass_insn_locators_initialize;
extern struct tree_opt_pass pass_rtl_eh;
extern struct tree_opt_pass pass_initial_value_sets;
extern struct tree_opt_pass pass_unshare_all_rtl;
extern struct tree_opt_pass pass_instantiate_virtual_regs;
extern struct tree_opt_pass pass_jump2;
extern struct tree_opt_pass pass_cse;
extern struct tree_opt_pass pass_gcse;
extern struct tree_opt_pass pass_loop_optimize;
extern struct tree_opt_pass pass_jump_bypass;
extern struct tree_opt_pass pass_cfg;
extern struct tree_opt_pass pass_profiling;
extern struct tree_opt_pass pass_rtl_ifcvt;
extern struct tree_opt_pass pass_tracer;

extern struct tree_opt_pass pass_loop2;
extern struct tree_opt_pass pass_rtl_loop_init;
extern struct tree_opt_pass pass_rtl_move_loop_invariants;
extern struct tree_opt_pass pass_rtl_unswitch;
extern struct tree_opt_pass pass_rtl_unroll_and_peel_loops;
extern struct tree_opt_pass pass_rtl_doloop;
extern struct tree_opt_pass pass_rtl_loop_done;

extern struct tree_opt_pass pass_web;
extern struct tree_opt_pass pass_cse2;
extern struct tree_opt_pass pass_life;
extern struct tree_opt_pass pass_combine;
extern struct tree_opt_pass pass_if_after_combine;
extern struct tree_opt_pass pass_partition_blocks;
extern struct tree_opt_pass pass_partition_blocks;
extern struct tree_opt_pass pass_regmove;
extern struct tree_opt_pass pass_split_all_insns;
extern struct tree_opt_pass pass_mode_switching;
extern struct tree_opt_pass pass_recompute_reg_usage;
extern struct tree_opt_pass pass_sms;
extern struct tree_opt_pass pass_sched;
extern struct tree_opt_pass pass_local_alloc;
extern struct tree_opt_pass pass_global_alloc;
extern struct tree_opt_pass pass_postreload;
extern struct tree_opt_pass pass_clean_state;
extern struct tree_opt_pass pass_branch_prob;
extern struct tree_opt_pass pass_value_profile_transformations;
extern struct tree_opt_pass pass_remove_death_notes;
extern struct tree_opt_pass pass_postreload_cse;
extern struct tree_opt_pass pass_gcse2;
extern struct tree_opt_pass pass_flow2;
extern struct tree_opt_pass pass_stack_adjustments;
extern struct tree_opt_pass pass_peephole2;
extern struct tree_opt_pass pass_if_after_reload;
extern struct tree_opt_pass pass_regrename;
extern struct tree_opt_pass pass_reorder_blocks;
extern struct tree_opt_pass pass_branch_target_load_optimize;
extern struct tree_opt_pass pass_leaf_regs;
extern struct tree_opt_pass pass_sched2;
extern struct tree_opt_pass pass_stack_regs;
extern struct tree_opt_pass pass_compute_alignments;
extern struct tree_opt_pass pass_duplicate_computed_gotos;
extern struct tree_opt_pass pass_variable_tracking;
extern struct tree_opt_pass pass_free_cfg;
extern struct tree_opt_pass pass_machine_reorg;
extern struct tree_opt_pass pass_purge_lineno_notes;
extern struct tree_opt_pass pass_cleanup_barriers;
extern struct tree_opt_pass pass_delay_slots;
extern struct tree_opt_pass pass_split_for_shorten_branches;
extern struct tree_opt_pass pass_split_before_regstack;
extern struct tree_opt_pass pass_convert_to_eh_region_ranges;
extern struct tree_opt_pass pass_shorten_branches;
extern struct tree_opt_pass pass_set_nothrow_function_flags;
extern struct tree_opt_pass pass_final;

/* The root of the compilation pass tree, once constructed.  */
extern struct tree_opt_pass *all_passes, *all_ipa_passes, *all_lowering_passes;

extern void execute_pass_list (struct tree_opt_pass *);
extern void execute_ipa_pass_list (struct tree_opt_pass *);
>>>>>>> 8c044a9c

#endif /* GCC_TREE_PASS_H */<|MERGE_RESOLUTION|>--- conflicted
+++ resolved
@@ -275,8 +275,6 @@
 extern struct tree_opt_pass pass_sink_code;
 extern struct tree_opt_pass pass_fre;
 extern struct tree_opt_pass pass_linear_transform;
-<<<<<<< HEAD
-=======
 extern struct tree_opt_pass pass_copy_prop;
 extern struct tree_opt_pass pass_phi_only_copy_prop;
 extern struct tree_opt_pass pass_store_ccp;
@@ -383,6 +381,5 @@
 
 extern void execute_pass_list (struct tree_opt_pass *);
 extern void execute_ipa_pass_list (struct tree_opt_pass *);
->>>>>>> 8c044a9c
 
 #endif /* GCC_TREE_PASS_H */