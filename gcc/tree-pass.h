/* Definitions for describing one tree-ssa optimization pass.
   Copyright (C) 2004, 2005, 2006, 2007, 2008, 2009, 2010
   Free Software Foundation, Inc.
   Contributed by Richard Henderson <rth@redhat.com>

This file is part of GCC.

GCC is free software; you can redistribute it and/or modify
it under the terms of the GNU General Public License as published by
the Free Software Foundation; either version 3, or (at your option)
any later version.

GCC is distributed in the hope that it will be useful,
but WITHOUT ANY WARRANTY; without even the implied warranty of
MERCHANTABILITY or FITNESS FOR A PARTICULAR PURPOSE.  See the
GNU General Public License for more details.

You should have received a copy of the GNU General Public License
along with GCC; see the file COPYING3.  If not see
<http://www.gnu.org/licenses/>.  */


#ifndef GCC_TREE_PASS_H
#define GCC_TREE_PASS_H 1

#include "timevar.h"

/* Different tree dump places.  When you add new tree dump places,
   extend the DUMP_FILES array in tree-dump.c.  */
enum tree_dump_index
{
  TDI_none,			/* No dump */
  TDI_cgraph,                   /* dump function call graph.  */
  TDI_tu,			/* dump the whole translation unit.  */
  TDI_class,			/* dump class hierarchy.  */
  TDI_original,			/* dump each function before optimizing it */
  TDI_generic,			/* dump each function after genericizing it */
  TDI_nested,			/* dump each function after unnesting it */
  TDI_vcg,			/* create a VCG graph file for each
				   function's flowgraph.  */
  TDI_ada,                      /* dump declarations in Ada syntax.  */
  TDI_tree_all,                 /* enable all the GENERIC/GIMPLE dumps.  */
  TDI_rtl_all,                  /* enable all the RTL dumps.  */
  TDI_ipa_all,                  /* enable all the IPA dumps.  */

  TDI_end
};

/* Bit masks to control dumping. Not all values are applicable to
   all dumps. Add new ones at the end. When you define new
   values, extend the DUMP_OPTIONS array in tree-dump.c */
#define TDF_ADDRESS	(1 << 0)	/* dump node addresses */
#define TDF_SLIM	(1 << 1)	/* don't go wild following links */
#define TDF_RAW  	(1 << 2)	/* don't unparse the function */
#define TDF_DETAILS	(1 << 3)	/* show more detailed info about
					   each pass */
#define TDF_STATS	(1 << 4)	/* dump various statistics about
					   each pass */
#define TDF_BLOCKS	(1 << 5)	/* display basic block boundaries */
#define TDF_VOPS	(1 << 6)	/* display virtual operands */
#define TDF_LINENO	(1 << 7)	/* display statement line numbers */
#define TDF_UID		(1 << 8)	/* display decl UIDs */

#define TDF_TREE	(1 << 9)	/* is a tree dump */
#define TDF_RTL		(1 << 10)	/* is a RTL dump */
#define TDF_IPA		(1 << 11)	/* is an IPA dump */
#define TDF_STMTADDR	(1 << 12)	/* Address of stmt.  */

#define TDF_GRAPH	(1 << 13)	/* a graph dump is being emitted */
#define TDF_MEMSYMS	(1 << 14)	/* display memory symbols in expr.
                                           Implies TDF_VOPS.  */

#define TDF_DIAGNOSTIC	(1 << 15)	/* A dump to be put in a diagnostic
					   message.  */
#define TDF_VERBOSE     (1 << 16)       /* A dump that uses the full tree
					   dumper to print stmts.  */
#define TDF_RHS_ONLY	(1 << 17)	/* a flag to only print the RHS of
					   a gimple stmt.  */
#define TDF_ASMNAME	(1 << 18)	/* display asm names of decls  */
#define TDF_EH		(1 << 19)	/* display EH region number
					   holding this gimple statement.  */
#define TDF_NOUID	(1 << 20)	/* omit UIDs from dumps.  */
#define TDF_ALIAS	(1 << 21)	/* display alias information  */
<<<<<<< HEAD
=======
#define TDF_ENUMERATE_LOCALS (1 << 22)	/* Enumerate locals by uid.  */
>>>>>>> 155d23aa


/* In tree-dump.c */

extern char *get_dump_file_name (int);
extern int dump_enabled_p (int);
extern int dump_initialized_p (int);
extern FILE *dump_begin (int, int *);
extern void dump_end (int, FILE *);
extern void dump_node (const_tree, int, FILE *);
extern int dump_switch_p (const char *);
extern const char *dump_flag_name (int);

/* Global variables used to communicate with passes.  */
extern FILE *dump_file;
extern int dump_flags;
extern const char *dump_file_name;

/* Return the dump_file_info for the given phase.  */
extern struct dump_file_info *get_dump_file_info (int);

/* Optimization pass type.  */
enum opt_pass_type
{
  GIMPLE_PASS,
  RTL_PASS,
  SIMPLE_IPA_PASS,
  IPA_PASS
};

/* Describe one pass; this is the common part shared across different pass
   types.  */
struct opt_pass
{
  /* Optimization pass type.  */
  enum opt_pass_type type;

  /* Terse name of the pass used as a fragment of the dump file
     name.  If the name starts with a star, no dump happens. */
  const char *name;

  /* If non-null, this pass and all sub-passes are executed only if
     the function returns true.  */
  bool (*gate) (void);

  /* This is the code to run.  If null, then there should be sub-passes
     otherwise this pass does nothing.  The return value contains
     TODOs to execute in addition to those in TODO_flags_finish.   */
  unsigned int (*execute) (void);

  /* A list of sub-passes to run, dependent on gate predicate.  */
  struct opt_pass *sub;

  /* Next in the list of passes to run, independent of gate predicate.  */
  struct opt_pass *next;

  /* Static pass number, used as a fragment of the dump file name.  */
  int static_pass_number;

  /* The timevar id associated with this pass.  */
  /* ??? Ideally would be dynamically assigned.  */
  timevar_id_t tv_id;

  /* Sets of properties input and output from this pass.  */
  unsigned int properties_required;
  unsigned int properties_provided;
  unsigned int properties_destroyed;

  /* Flags indicating common sets things to do before and after.  */
  unsigned int todo_flags_start;
  unsigned int todo_flags_finish;
};

/* Description of GIMPLE pass.  */
struct gimple_opt_pass
{
  struct opt_pass pass;
};

/* Description of RTL pass.  */
struct rtl_opt_pass
{
  struct opt_pass pass;
};

struct varpool_node;
struct cgraph_node;
struct cgraph_node_set_def;
struct varpool_node_set_def;

/* Description of IPA pass with generate summary, write, execute, read and
   transform stages.  */
struct ipa_opt_pass_d
{
  struct opt_pass pass;

  /* IPA passes can analyze function body and variable initializers
      using this hook and produce summary.  */
  void (*generate_summary) (void);

  /* This hook is used to serialize IPA summaries on disk.  */
  void (*write_summary) (struct cgraph_node_set_def *,
			 struct varpool_node_set_def *);

  /* This hook is used to deserialize IPA summaries from disk.  */
  void (*read_summary) (void);

  /* This hook is used to serialize IPA optimization summaries on disk.  */
  void (*write_optimization_summary) (struct cgraph_node_set_def *,
				      struct varpool_node_set_def *);

  /* This hook is used to deserialize IPA summaries from disk.  */
  void (*read_optimization_summary) (void);

  /* Hook to convert gimple stmt uids into true gimple statements.  The second
     parameter is an array of statements indexed by their uid. */
  void (*stmt_fixup) (struct cgraph_node *, gimple *);

  /* Results of interprocedural propagation of an IPA pass is applied to
     function body via this hook.  */
  unsigned int function_transform_todo_flags_start;
  unsigned int (*function_transform) (struct cgraph_node *);
  void (*variable_transform) (struct varpool_node *);
};

/* Description of simple IPA pass.  Simple IPA passes have just one execute
   hook.  */
struct simple_ipa_opt_pass
{
  struct opt_pass pass;
};

/* Define a tree dump switch.  */
struct dump_file_info
{
  const char *suffix;           /* suffix to give output file.  */
  const char *swtch;            /* command line switch */
  const char *glob;             /* command line glob  */
  int flags;                    /* user flags */
  int state;                    /* state of play */
  int num;                      /* dump file number */
};

/* Pass properties.  */
#define PROP_gimple_any		(1 << 0)	/* entire gimple grammar */
#define PROP_gimple_lcf		(1 << 1)	/* lowered control flow */
#define PROP_gimple_leh		(1 << 2)	/* lowered eh */
#define PROP_cfg		(1 << 3)
#define PROP_referenced_vars	(1 << 4)
#define PROP_ssa		(1 << 5)
#define PROP_no_crit_edges      (1 << 6)
#define PROP_rtl		(1 << 7)
#define PROP_gimple_lomp	(1 << 8)	/* lowered OpenMP directives */
#define PROP_cfglayout	 	(1 << 9)	/* cfglayout mode on RTL */
#define PROP_gimple_lcx		(1 << 10)       /* lowered complex */
#define PROP_gimple_lupc	(1 << 11)	/* lowered UPC operations */

#define PROP_trees \
  (PROP_gimple_any | PROP_gimple_lcf | PROP_gimple_leh \
   | PROP_gimple_lomp | PROP_gimple_lupc)

/* To-do flags.  */
#define TODO_dump_func			(1 << 0)
#define TODO_ggc_collect		(1 << 1)
#define TODO_verify_ssa			(1 << 2)
#define TODO_verify_flow		(1 << 3)
#define TODO_verify_stmts		(1 << 4)
#define TODO_cleanup_cfg        	(1 << 5)
#define TODO_dump_cgraph		(1 << 7)
#define TODO_remove_functions		(1 << 8)
#define TODO_rebuild_frequencies	(1 << 9)
#define TODO_verify_rtl_sharing         (1 << 10)

/* To-do flags for calls to update_ssa.  */

/* Update the SSA form inserting PHI nodes for newly exposed symbols
   and virtual names marked for updating.  When updating real names,
   only insert PHI nodes for a real name O_j in blocks reached by all
   the new and old definitions for O_j.  If the iterated dominance
   frontier for O_j is not pruned, we may end up inserting PHI nodes
   in blocks that have one or more edges with no incoming definition
   for O_j.  This would lead to uninitialized warnings for O_j's
   symbol.  */
#define TODO_update_ssa			(1 << 11)

/* Update the SSA form without inserting any new PHI nodes at all.
   This is used by passes that have either inserted all the PHI nodes
   themselves or passes that need only to patch use-def and def-def
   chains for virtuals (e.g., DCE).  */
#define TODO_update_ssa_no_phi		(1 << 12)

/* Insert PHI nodes everywhere they are needed.  No pruning of the
   IDF is done.  This is used by passes that need the PHI nodes for
   O_j even if it means that some arguments will come from the default
   definition of O_j's symbol (e.g., pass_linear_transform).

   WARNING: If you need to use this flag, chances are that your pass
   may be doing something wrong.  Inserting PHI nodes for an old name
   where not all edges carry a new replacement may lead to silent
   codegen errors or spurious uninitialized warnings.  */
#define TODO_update_ssa_full_phi	(1 << 13)

/* Passes that update the SSA form on their own may want to delegate
   the updating of virtual names to the generic updater.  Since FUD
   chains are easier to maintain, this simplifies the work they need
   to do.  NOTE: If this flag is used, any OLD->NEW mappings for real
   names are explicitly destroyed and only the symbols marked for
   renaming are processed.  */
#define TODO_update_ssa_only_virtuals	(1 << 14)

/* Some passes leave unused local variables that can be removed from
   cfun->local_decls.  This reduces the size of dump files
   and the memory footprint for VAR_DECLs.  */
#define TODO_remove_unused_locals	(1 << 15)

/* Call df_finish at the end of the pass.  This is done after all of
   the dumpers have been allowed to run so that they have access to
   the instance before it is destroyed.  */
#define TODO_df_finish                  (1 << 17)

/* Call df_verify at the end of the pass if checking is enabled.  */
#define TODO_df_verify                  (1 << 18)

/* Internally used for the first instance of a pass.  */
#define TODO_mark_first_instance	(1 << 19)

/* Rebuild aliasing info.  */
#define TODO_rebuild_alias              (1 << 20)

/* Rebuild the addressable-vars bitmap and do register promotion.  */
#define TODO_update_address_taken	(1 << 21)

/* Internally used in execute_function_todo().  */
#define TODO_update_ssa_any		\
    (TODO_update_ssa			\
     | TODO_update_ssa_no_phi		\
     | TODO_update_ssa_full_phi		\
     | TODO_update_ssa_only_virtuals)

#define TODO_verify_all \
  (TODO_verify_ssa | TODO_verify_flow | TODO_verify_stmts)


/* Register pass info. */

enum pass_positioning_ops
{
  PASS_POS_INSERT_AFTER,  /* Insert after the reference pass.  */
  PASS_POS_INSERT_BEFORE, /* Insert before the reference pass.  */
  PASS_POS_REPLACE        /* Replace the reference pass.  */
};

struct register_pass_info
{
  struct opt_pass *pass;            /* New pass to register.  */
  const char *reference_pass_name;  /* Name of the reference pass for hooking
                                       up the new pass.  */
  int ref_pass_instance_number;     /* Insert the pass at the specified
                                       instance number of the reference pass.
                                       Do it for every instance if it is 0.  */
  enum pass_positioning_ops pos_op; /* how to insert the new pass.  */
};

extern void tree_lowering_passes (tree decl);

extern struct gimple_opt_pass pass_mudflap_1;
extern struct gimple_opt_pass pass_mudflap_2;
extern struct gimple_opt_pass pass_lower_cf;
extern struct gimple_opt_pass pass_refactor_eh;
extern struct gimple_opt_pass pass_lower_eh;
extern struct gimple_opt_pass pass_lower_eh_dispatch;
extern struct gimple_opt_pass pass_lower_resx;
extern struct gimple_opt_pass pass_build_cfg;
extern struct gimple_opt_pass pass_early_tree_profile;
extern struct gimple_opt_pass pass_referenced_vars;
extern struct gimple_opt_pass pass_cleanup_eh;
extern struct gimple_opt_pass pass_sra;
extern struct gimple_opt_pass pass_sra_early;
extern struct gimple_opt_pass pass_early_ipa_sra;
extern struct gimple_opt_pass pass_tail_recursion;
extern struct gimple_opt_pass pass_tail_calls;
extern struct gimple_opt_pass pass_tree_loop;
extern struct gimple_opt_pass pass_tree_loop_init;
extern struct gimple_opt_pass pass_lim;
extern struct gimple_opt_pass pass_tree_unswitch;
extern struct gimple_opt_pass pass_predcom;
extern struct gimple_opt_pass pass_iv_canon;
extern struct gimple_opt_pass pass_scev_cprop;
extern struct gimple_opt_pass pass_empty_loop;
extern struct gimple_opt_pass pass_record_bounds;
extern struct gimple_opt_pass pass_graphite;
extern struct gimple_opt_pass pass_graphite_transforms;
extern struct gimple_opt_pass pass_if_conversion;
extern struct gimple_opt_pass pass_loop_distribution;
extern struct gimple_opt_pass pass_vectorize;
extern struct gimple_opt_pass pass_slp_vectorize;
extern struct gimple_opt_pass pass_complete_unroll;
extern struct gimple_opt_pass pass_complete_unrolli;
extern struct gimple_opt_pass pass_parallelize_loops;
extern struct gimple_opt_pass pass_loop_prefetch;
extern struct gimple_opt_pass pass_iv_optimize;
extern struct gimple_opt_pass pass_tree_loop_done;
extern struct gimple_opt_pass pass_ch;
extern struct gimple_opt_pass pass_ccp;
extern struct gimple_opt_pass pass_phi_only_cprop;
extern struct gimple_opt_pass pass_build_ssa;
extern struct gimple_opt_pass pass_build_alias;
extern struct gimple_opt_pass pass_build_ealias;
extern struct gimple_opt_pass pass_dominator;
extern struct gimple_opt_pass pass_dce;
extern struct gimple_opt_pass pass_dce_loop;
extern struct gimple_opt_pass pass_cd_dce;
extern struct gimple_opt_pass pass_call_cdce;
extern struct gimple_opt_pass pass_merge_phi;
extern struct gimple_opt_pass pass_split_crit_edges;
extern struct gimple_opt_pass pass_pre;
extern struct gimple_opt_pass pass_profile;
extern struct gimple_opt_pass pass_strip_predict_hints;
extern struct gimple_opt_pass pass_lower_complex_O0;
extern struct gimple_opt_pass pass_lower_complex;
extern struct gimple_opt_pass pass_lower_vector;
extern struct gimple_opt_pass pass_lower_vector_ssa;
extern struct gimple_opt_pass pass_lower_omp;
extern struct gimple_opt_pass pass_diagnose_omp_blocks;
extern struct gimple_opt_pass pass_expand_omp;
extern struct gimple_opt_pass pass_expand_omp_ssa;
extern struct gimple_opt_pass pass_object_sizes;
extern struct gimple_opt_pass pass_fold_builtins;
extern struct gimple_opt_pass pass_stdarg;
extern struct gimple_opt_pass pass_early_warn_uninitialized;
extern struct gimple_opt_pass pass_late_warn_uninitialized;
extern struct gimple_opt_pass pass_cse_reciprocals;
extern struct gimple_opt_pass pass_cse_sincos;
extern struct gimple_opt_pass pass_optimize_bswap;
extern struct gimple_opt_pass pass_optimize_widening_mul;
extern struct gimple_opt_pass pass_warn_function_return;
extern struct gimple_opt_pass pass_warn_function_noreturn;
extern struct gimple_opt_pass pass_cselim;
extern struct gimple_opt_pass pass_phiopt;
extern struct gimple_opt_pass pass_forwprop;
extern struct gimple_opt_pass pass_phiprop;
extern struct gimple_opt_pass pass_tree_ifcombine;
extern struct gimple_opt_pass pass_dse;
extern struct gimple_opt_pass pass_nrv;
extern struct gimple_opt_pass pass_rename_ssa_copies;
extern struct gimple_opt_pass pass_rest_of_compilation;
extern struct gimple_opt_pass pass_sink_code;
extern struct gimple_opt_pass pass_fre;
extern struct gimple_opt_pass pass_linear_transform;
extern struct gimple_opt_pass pass_check_data_deps;
extern struct gimple_opt_pass pass_copy_prop;
extern struct gimple_opt_pass pass_vrp;
extern struct gimple_opt_pass pass_uncprop;
extern struct gimple_opt_pass pass_return_slot;
extern struct gimple_opt_pass pass_reassoc;
extern struct gimple_opt_pass pass_rebuild_cgraph_edges;
extern struct gimple_opt_pass pass_remove_cgraph_callee_edges;
extern struct gimple_opt_pass pass_build_cgraph_edges;
extern struct gimple_opt_pass pass_local_pure_const;
extern struct gimple_opt_pass pass_tracer;
extern struct gimple_opt_pass pass_warn_unused_result;
extern struct gimple_opt_pass pass_split_functions;

/* IPA Passes */
extern struct simple_ipa_opt_pass pass_ipa_lower_emutls;
extern struct simple_ipa_opt_pass pass_ipa_function_and_variable_visibility;
extern struct simple_ipa_opt_pass pass_ipa_tree_profile;

extern struct simple_ipa_opt_pass pass_early_local_passes;

extern struct ipa_opt_pass_d pass_ipa_whole_program_visibility;
extern struct ipa_opt_pass_d pass_ipa_lto_gimple_out;
extern struct simple_ipa_opt_pass pass_ipa_increase_alignment;
extern struct simple_ipa_opt_pass pass_ipa_matrix_reorg;
extern struct ipa_opt_pass_d pass_ipa_inline;
extern struct simple_ipa_opt_pass pass_ipa_free_lang_data;
extern struct ipa_opt_pass_d pass_ipa_cp;
extern struct ipa_opt_pass_d pass_ipa_reference;
extern struct ipa_opt_pass_d pass_ipa_pure_const;
extern struct simple_ipa_opt_pass pass_ipa_type_escape;
extern struct simple_ipa_opt_pass pass_ipa_pta;
extern struct simple_ipa_opt_pass pass_ipa_struct_reorg;
extern struct ipa_opt_pass_d pass_ipa_lto_wpa_fixup;
extern struct ipa_opt_pass_d pass_ipa_lto_finish_out;
extern struct ipa_opt_pass_d pass_ipa_profile;
<<<<<<< HEAD
=======
extern struct ipa_opt_pass_d pass_ipa_cdtor_merge;
>>>>>>> 155d23aa

extern struct gimple_opt_pass pass_all_optimizations;
extern struct gimple_opt_pass pass_cleanup_cfg_post_optimizing;
extern struct gimple_opt_pass pass_init_datastructures;
extern struct gimple_opt_pass pass_fixup_cfg;

extern struct rtl_opt_pass pass_expand;
extern struct rtl_opt_pass pass_init_function;
extern struct rtl_opt_pass pass_jump;
extern struct rtl_opt_pass pass_rtl_eh;
extern struct rtl_opt_pass pass_initial_value_sets;
extern struct rtl_opt_pass pass_unshare_all_rtl;
extern struct rtl_opt_pass pass_instantiate_virtual_regs;
extern struct rtl_opt_pass pass_rtl_fwprop;
extern struct rtl_opt_pass pass_rtl_fwprop_addr;
extern struct rtl_opt_pass pass_jump2;
extern struct rtl_opt_pass pass_lower_subreg;
extern struct rtl_opt_pass pass_cse;
extern struct rtl_opt_pass pass_fast_rtl_dce;
extern struct rtl_opt_pass pass_ud_rtl_dce;
extern struct rtl_opt_pass pass_rtl_dce;
extern struct rtl_opt_pass pass_rtl_dse1;
extern struct rtl_opt_pass pass_rtl_dse2;
extern struct rtl_opt_pass pass_rtl_dse3;
extern struct rtl_opt_pass pass_rtl_cprop;
extern struct rtl_opt_pass pass_rtl_pre;
extern struct rtl_opt_pass pass_rtl_hoist;
extern struct rtl_opt_pass pass_rtl_store_motion;
extern struct rtl_opt_pass pass_cse_after_global_opts;
extern struct rtl_opt_pass pass_rtl_ifcvt;

extern struct rtl_opt_pass pass_into_cfg_layout_mode;
extern struct rtl_opt_pass pass_outof_cfg_layout_mode;

extern struct rtl_opt_pass pass_loop2;
extern struct rtl_opt_pass pass_rtl_loop_init;
extern struct rtl_opt_pass pass_rtl_move_loop_invariants;
extern struct rtl_opt_pass pass_rtl_unswitch;
extern struct rtl_opt_pass pass_rtl_unroll_and_peel_loops;
extern struct rtl_opt_pass pass_rtl_doloop;
extern struct rtl_opt_pass pass_rtl_loop_done;

extern struct rtl_opt_pass pass_web;
extern struct rtl_opt_pass pass_cse2;
extern struct rtl_opt_pass pass_df_initialize_opt;
extern struct rtl_opt_pass pass_df_initialize_no_opt;
extern struct rtl_opt_pass pass_reginfo_init;
extern struct rtl_opt_pass pass_inc_dec;
extern struct rtl_opt_pass pass_stack_ptr_mod;
extern struct rtl_opt_pass pass_initialize_regs;
extern struct rtl_opt_pass pass_combine;
extern struct rtl_opt_pass pass_if_after_combine;
extern struct rtl_opt_pass pass_implicit_zee;
extern struct rtl_opt_pass pass_partition_blocks;
extern struct rtl_opt_pass pass_match_asm_constraints;
extern struct rtl_opt_pass pass_regmove;
extern struct rtl_opt_pass pass_split_all_insns;
extern struct rtl_opt_pass pass_fast_rtl_byte_dce;
extern struct rtl_opt_pass pass_lower_subreg2;
extern struct rtl_opt_pass pass_mode_switching;
extern struct rtl_opt_pass pass_sms;
extern struct rtl_opt_pass pass_sched;
extern struct rtl_opt_pass pass_ira;
extern struct rtl_opt_pass pass_postreload;
extern struct rtl_opt_pass pass_clean_state;
extern struct rtl_opt_pass pass_branch_prob;
extern struct rtl_opt_pass pass_value_profile_transformations;
extern struct rtl_opt_pass pass_postreload_cse;
extern struct rtl_opt_pass pass_gcse2;
extern struct rtl_opt_pass pass_split_after_reload;
extern struct rtl_opt_pass pass_branch_target_load_optimize1;
extern struct rtl_opt_pass pass_thread_prologue_and_epilogue;
extern struct rtl_opt_pass pass_stack_adjustments;
extern struct rtl_opt_pass pass_peephole2;
extern struct rtl_opt_pass pass_if_after_reload;
extern struct rtl_opt_pass pass_regrename;
extern struct rtl_opt_pass pass_cprop_hardreg;
extern struct rtl_opt_pass pass_reorder_blocks;
extern struct rtl_opt_pass pass_branch_target_load_optimize2;
extern struct rtl_opt_pass pass_leaf_regs;
extern struct rtl_opt_pass pass_split_before_sched2;
extern struct rtl_opt_pass pass_sched2;
extern struct rtl_opt_pass pass_stack_regs;
extern struct rtl_opt_pass pass_stack_regs_run;
extern struct rtl_opt_pass pass_df_finish;
extern struct rtl_opt_pass pass_compute_alignments;
extern struct rtl_opt_pass pass_duplicate_computed_gotos;
extern struct rtl_opt_pass pass_variable_tracking;
extern struct rtl_opt_pass pass_free_cfg;
extern struct rtl_opt_pass pass_machine_reorg;
extern struct rtl_opt_pass pass_cleanup_barriers;
extern struct rtl_opt_pass pass_delay_slots;
extern struct rtl_opt_pass pass_split_for_shorten_branches;
extern struct rtl_opt_pass pass_split_before_regstack;
extern struct rtl_opt_pass pass_convert_to_eh_region_ranges;
extern struct rtl_opt_pass pass_shorten_branches;
extern struct rtl_opt_pass pass_set_nothrow_function_flags;
extern struct rtl_opt_pass pass_final;
extern struct rtl_opt_pass pass_rtl_seqabstr;
extern struct gimple_opt_pass pass_release_ssa_names;
extern struct gimple_opt_pass pass_early_inline;
extern struct gimple_opt_pass pass_inline_parameters;
extern struct gimple_opt_pass pass_all_early_optimizations;
extern struct gimple_opt_pass pass_update_address_taken;
extern struct gimple_opt_pass pass_convert_switch;

/* The root of the compilation pass tree, once constructed.  */
extern struct opt_pass *all_passes, *all_small_ipa_passes, *all_lowering_passes,
                       *all_regular_ipa_passes, *all_lto_gen_passes;

/* Define a list of pass lists so that both passes.c and plugins can easily
   find all the pass lists.  */
#define GCC_PASS_LISTS \
  DEF_PASS_LIST (all_lowering_passes) \
  DEF_PASS_LIST (all_small_ipa_passes) \
  DEF_PASS_LIST (all_regular_ipa_passes) \
  DEF_PASS_LIST (all_lto_gen_passes) \
  DEF_PASS_LIST (all_passes)

#define DEF_PASS_LIST(LIST) PASS_LIST_NO_##LIST,
enum
{
  GCC_PASS_LISTS
  PASS_LIST_NUM
};
#undef DEF_PASS_LIST

/* This is used by plugins, and should also be used in
   passes.c:register_pass.  */
extern struct opt_pass **gcc_pass_lists[];

/* Current optimization pass.  */
extern struct opt_pass *current_pass;

extern struct opt_pass * get_pass_for_id (int);
extern bool execute_one_pass (struct opt_pass *);
extern void execute_pass_list (struct opt_pass *);
extern void execute_ipa_pass_list (struct opt_pass *);
extern void execute_ipa_summary_passes (struct ipa_opt_pass_d *);
extern void execute_all_ipa_transforms (void);
extern void execute_all_ipa_stmt_fixups (struct cgraph_node *, gimple *);
extern bool pass_init_dump_file (struct opt_pass *);
extern void pass_fini_dump_file (struct opt_pass *);

extern const char *get_current_pass_name (void);
extern void print_current_pass (FILE *);
extern void debug_pass (void);
extern void ipa_write_summaries (void);
extern void ipa_write_optimization_summaries (struct cgraph_node_set_def *,
					      struct varpool_node_set_def *);
extern void ipa_read_summaries (void);
extern void ipa_read_optimization_summaries (void);
extern void register_one_dump_file (struct opt_pass *);
extern bool function_called_by_processed_nodes_p (void);
extern void register_pass (struct register_pass_info *);

/* Set to true if the pass is called the first time during compilation of the
   current function.  Note that using this information in the optimization
   passes is considered not to be clean, and it should be avoided if possible.
   This flag is currently used to prevent loops from being peeled repeatedly
   in jump threading; it will be removed once we preserve loop structures
   throughout the compilation -- we will be able to mark the affected loops
   directly in jump threading, and avoid peeling them next time.  */
extern bool first_pass_instance;

/* Declare for plugins.  */
extern void do_per_function_toporder (void (*) (void *), void *);

#endif /* GCC_TREE_PASS_H */<|MERGE_RESOLUTION|>--- conflicted
+++ resolved
@@ -81,10 +81,7 @@
 					   holding this gimple statement.  */
 #define TDF_NOUID	(1 << 20)	/* omit UIDs from dumps.  */
 #define TDF_ALIAS	(1 << 21)	/* display alias information  */
-<<<<<<< HEAD
-=======
 #define TDF_ENUMERATE_LOCALS (1 << 22)	/* Enumerate locals by uid.  */
->>>>>>> 155d23aa
 
 
 /* In tree-dump.c */
@@ -470,10 +467,7 @@
 extern struct ipa_opt_pass_d pass_ipa_lto_wpa_fixup;
 extern struct ipa_opt_pass_d pass_ipa_lto_finish_out;
 extern struct ipa_opt_pass_d pass_ipa_profile;
-<<<<<<< HEAD
-=======
 extern struct ipa_opt_pass_d pass_ipa_cdtor_merge;
->>>>>>> 155d23aa
 
 extern struct gimple_opt_pass pass_all_optimizations;
 extern struct gimple_opt_pass pass_cleanup_cfg_post_optimizing;
