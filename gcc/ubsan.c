/* UndefinedBehaviorSanitizer, undefined behavior detector.
   Copyright (C) 2013-2014 Free Software Foundation, Inc.
   Contributed by Marek Polacek <polacek@redhat.com>

This file is part of GCC.

GCC is free software; you can redistribute it and/or modify it under
the terms of the GNU General Public License as published by the Free
Software Foundation; either version 3, or (at your option) any later
version.

GCC is distributed in the hope that it will be useful, but WITHOUT ANY
WARRANTY; without even the implied warranty of MERCHANTABILITY or
FITNESS FOR A PARTICULAR PURPOSE.  See the GNU General Public License
for more details.

You should have received a copy of the GNU General Public License
along with GCC; see the file COPYING3.  If not see
<http://www.gnu.org/licenses/>.  */

#include "config.h"
#include "system.h"
#include "coretypes.h"
#include "tree.h"
#include "stor-layout.h"
#include "stringpool.h"
#include "predict.h"
#include "dominance.h"
#include "cfg.h"
#include "cfganal.h"
#include "basic-block.h"
#include "hash-map.h"
#include "is-a.h"
#include "plugin-api.h"
#include "vec.h"
#include "hashtab.h"
#include "hash-set.h"
#include "machmode.h"
#include "tm.h"
#include "hard-reg-set.h"
#include "input.h"
#include "function.h"
#include "ipa-ref.h"
#include "cgraph.h"
#include "tree-pass.h"
#include "tree-ssa-alias.h"
#include "tree-pretty-print.h"
#include "internal-fn.h"
#include "gimple-expr.h"
#include "gimple.h"
#include "gimple-iterator.h"
#include "gimple-ssa.h"
#include "gimple-walk.h"
#include "output.h"
#include "tm_p.h"
#include "toplev.h"
#include "cfgloop.h"
#include "ubsan.h"
#include "c-family/c-common.h"
#include "rtl.h"
#include "expr.h"
#include "tree-ssanames.h"
#include "asan.h"
#include "gimplify-me.h"
#include "intl.h"
#include "realmpfr.h"
#include "dfp.h"
#include "builtins.h"
#include "tree-object-size.h"

/* Map from a tree to a VAR_DECL tree.  */

struct GTY(()) tree_type_map {
  struct tree_map_base type;
  tree decl;
};

#define tree_type_map_eq tree_map_base_eq
#define tree_type_map_marked_p tree_map_base_marked_p

/* Hash from a tree in a tree_type_map.  */

unsigned int
tree_type_map_hash (const void *item)
{
  return TYPE_UID (((const struct tree_type_map *)item)->type.from);
}

static GTY ((if_marked ("tree_type_map_marked_p"), param_is (struct tree_type_map)))
     htab_t decl_tree_for_type;

/* Lookup a VAR_DECL for TYPE, and return it if we find one.  */

static tree
decl_for_type_lookup (tree type)
{
  /* If the hash table is not initialized yet, create it now.  */
  if (decl_tree_for_type == NULL)
    {
      decl_tree_for_type = htab_create_ggc (10, tree_type_map_hash,
					    tree_type_map_eq, 0);
      /* That also means we don't have to bother with the lookup.  */
      return NULL_TREE;
    }

  struct tree_type_map *h, in;
  in.type.from = type;

  h = (struct tree_type_map *)
      htab_find_with_hash (decl_tree_for_type, &in, TYPE_UID (type));
  return h ? h->decl : NULL_TREE;
}

/* Insert a mapping TYPE->DECL in the VAR_DECL for type hashtable.  */

static void
decl_for_type_insert (tree type, tree decl)
{
  struct tree_type_map *h;
  void **slot;

  h = ggc_alloc<tree_type_map> ();
  h->type.from = type;
  h->decl = decl;
  slot = htab_find_slot_with_hash (decl_tree_for_type, h, TYPE_UID (type),
                                  INSERT);
  *(struct tree_type_map **) slot = h;
}

/* Helper routine, which encodes a value in the pointer_sized_int_node.
   Arguments with precision <= POINTER_SIZE are passed directly,
   the rest is passed by reference.  T is a value we are to encode.
   IN_EXPAND_P is true if this function is called during expansion.  */

tree
ubsan_encode_value (tree t, bool in_expand_p)
{
  tree type = TREE_TYPE (t);
  const unsigned int bitsize = GET_MODE_BITSIZE (TYPE_MODE (type));
  if (bitsize <= POINTER_SIZE)
    switch (TREE_CODE (type))
      {
      case BOOLEAN_TYPE:
      case ENUMERAL_TYPE:
      case INTEGER_TYPE:
	return fold_build1 (NOP_EXPR, pointer_sized_int_node, t);
      case REAL_TYPE:
	{
	  tree itype = build_nonstandard_integer_type (bitsize, true);
	  t = fold_build1 (VIEW_CONVERT_EXPR, itype, t);
	  return fold_convert (pointer_sized_int_node, t);
	}
      default:
	gcc_unreachable ();
      }
  else
    {
      if (!DECL_P (t) || !TREE_ADDRESSABLE (t))
	{
	  /* The reason for this is that we don't want to pessimize
	     code by making vars unnecessarily addressable.  */
	  tree var = create_tmp_var (type, NULL);
	  tree tem = build2 (MODIFY_EXPR, void_type_node, var, t);
	  if (in_expand_p)
	    {
	      rtx mem
		= assign_stack_temp_for_type (TYPE_MODE (type),
					      GET_MODE_SIZE (TYPE_MODE (type)),
					      type);
	      SET_DECL_RTL (var, mem);
	      expand_assignment (var, t, false);
	      return build_fold_addr_expr (var);
	    }
	  t = build_fold_addr_expr (var);
	  return build2 (COMPOUND_EXPR, TREE_TYPE (t), tem, t);
	}
      else
	return build_fold_addr_expr (t);
    }
}

/* Build
   struct __ubsan_type_descriptor
   {
     unsigned short __typekind;
     unsigned short __typeinfo;
     char __typename[];
   }
   type.  */

static tree
ubsan_type_descriptor_type (void)
{
  static const char *field_names[3]
    = { "__typekind", "__typeinfo", "__typename" };
  tree fields[3], ret;
  tree itype = build_range_type (sizetype, size_zero_node, NULL_TREE);
  tree flex_arr_type = build_array_type (char_type_node, itype);

  ret = make_node (RECORD_TYPE);
  for (int i = 0; i < 3; i++)
    {
      fields[i] = build_decl (UNKNOWN_LOCATION, FIELD_DECL,
			      get_identifier (field_names[i]),
			      (i == 2) ? flex_arr_type
			      : short_unsigned_type_node);
      DECL_CONTEXT (fields[i]) = ret;
      if (i)
	DECL_CHAIN (fields[i - 1]) = fields[i];
    }
  TYPE_FIELDS (ret) = fields[0];
  TYPE_NAME (ret) = get_identifier ("__ubsan_type_descriptor");
  layout_type (ret);
  return ret;
}

/* Cached ubsan_get_source_location_type () return value.  */
static GTY(()) tree ubsan_source_location_type;

/* Build
   struct __ubsan_source_location
   {
     const char *__filename;
     unsigned int __line;
     unsigned int __column;
   }
   type.  */

tree
ubsan_get_source_location_type (void)
{
  static const char *field_names[3]
    = { "__filename", "__line", "__column" };
  tree fields[3], ret;
  if (ubsan_source_location_type)
    return ubsan_source_location_type;

  tree const_char_type = build_qualified_type (char_type_node,
					       TYPE_QUAL_CONST);

  ret = make_node (RECORD_TYPE);
  for (int i = 0; i < 3; i++)
    {
      fields[i] = build_decl (UNKNOWN_LOCATION, FIELD_DECL,
			      get_identifier (field_names[i]),
			      (i == 0) ? build_pointer_type (const_char_type)
			      : unsigned_type_node);
      DECL_CONTEXT (fields[i]) = ret;
      if (i)
	DECL_CHAIN (fields[i - 1]) = fields[i];
    }
  TYPE_FIELDS (ret) = fields[0];
  TYPE_NAME (ret) = get_identifier ("__ubsan_source_location");
  layout_type (ret);
  ubsan_source_location_type = ret;
  return ret;
}

/* Helper routine that returns a CONSTRUCTOR of __ubsan_source_location
   type with its fields filled from a location_t LOC.  */

static tree
ubsan_source_location (location_t loc)
{
  expanded_location xloc;
  tree type = ubsan_get_source_location_type ();

  xloc = expand_location (loc);
  tree str;
  if (xloc.file == NULL)
    {
      str = build_int_cst (ptr_type_node, 0);
      xloc.line = 0;
      xloc.column = 0;
    }
  else
    {
      /* Fill in the values from LOC.  */
      size_t len = strlen (xloc.file);
      str = build_string (len + 1, xloc.file);
      TREE_TYPE (str) = build_array_type (char_type_node,
					  build_index_type (size_int (len)));
      TREE_READONLY (str) = 1;
      TREE_STATIC (str) = 1;
      str = build_fold_addr_expr (str);
    }
  tree ctor = build_constructor_va (type, 3, NULL_TREE, str, NULL_TREE,
				    build_int_cst (unsigned_type_node,
						   xloc.line), NULL_TREE,
				    build_int_cst (unsigned_type_node,
						   xloc.column));
  TREE_CONSTANT (ctor) = 1;
  TREE_STATIC (ctor) = 1;

  return ctor;
}

/* This routine returns a magic number for TYPE.  */

static unsigned short
get_ubsan_type_info_for_type (tree type)
{
  gcc_assert (TYPE_SIZE (type) && tree_fits_uhwi_p (TYPE_SIZE (type)));
  if (TREE_CODE (type) == REAL_TYPE)
    return tree_to_uhwi (TYPE_SIZE (type));
  else if (INTEGRAL_TYPE_P (type))
    {
      int prec = exact_log2 (tree_to_uhwi (TYPE_SIZE (type)));
      gcc_assert (prec != -1);
      return (prec << 1) | !TYPE_UNSIGNED (type);
    }
  else
    return 0;
}

/* Helper routine that returns ADDR_EXPR of a VAR_DECL of a type
   descriptor.  It first looks into the hash table; if not found,
   create the VAR_DECL, put it into the hash table and return the
   ADDR_EXPR of it.  TYPE describes a particular type.  PSTYLE is
   an enum controlling how we want to print the type.  */

tree
ubsan_type_descriptor (tree type, enum ubsan_print_style pstyle)
{
  /* See through any typedefs.  */
  type = TYPE_MAIN_VARIANT (type);

  tree decl = decl_for_type_lookup (type);
  /* It is possible that some of the earlier created DECLs were found
     unused, in that case they weren't emitted and varpool_node::get
     returns NULL node on them.  But now we really need them.  Thus,
     renew them here.  */
  if (decl != NULL_TREE && varpool_node::get (decl))
    return build_fold_addr_expr (decl);

  tree dtype = ubsan_type_descriptor_type ();
  tree type2 = type;
  const char *tname = NULL;
  char *pretty_name;
  unsigned char deref_depth = 0;
  unsigned short tkind, tinfo;

  /* Get the name of the type, or the name of the pointer type.  */
  if (pstyle == UBSAN_PRINT_POINTER)
    {
      gcc_assert (POINTER_TYPE_P (type));
      type2 = TREE_TYPE (type);

      /* Remove any '*' operators from TYPE.  */
      while (POINTER_TYPE_P (type2))
        deref_depth++, type2 = TREE_TYPE (type2);

      if (TREE_CODE (type2) == METHOD_TYPE)
        type2 = TYPE_METHOD_BASETYPE (type2);
    }

  /* If an array, get its type.  */
  type2 = strip_array_types (type2);

  if (pstyle == UBSAN_PRINT_ARRAY)
    {
      while (POINTER_TYPE_P (type2))
        deref_depth++, type2 = TREE_TYPE (type2);
    }

  if (TYPE_NAME (type2) != NULL)
    {
      if (TREE_CODE (TYPE_NAME (type2)) == IDENTIFIER_NODE)
	tname = IDENTIFIER_POINTER (TYPE_NAME (type2));
      else if (DECL_NAME (TYPE_NAME (type2)) != NULL)
	tname = IDENTIFIER_POINTER (DECL_NAME (TYPE_NAME (type2)));
    }

  if (tname == NULL)
    /* We weren't able to determine the type name.  */
    tname = "<unknown>";

  /* Decorate the type name with '', '*', "struct", or "union".  */
  pretty_name = (char *) alloca (strlen (tname) + 16 + deref_depth);
  if (pstyle == UBSAN_PRINT_POINTER)
    {
      int pos = sprintf (pretty_name, "'%s%s%s%s%s%s%s",
			 TYPE_VOLATILE (type2) ? "volatile " : "",
			 TYPE_READONLY (type2) ? "const " : "",
			 TYPE_RESTRICT (type2) ? "restrict " : "",
			 TYPE_ATOMIC (type2) ? "_Atomic " : "",
			 TREE_CODE (type2) == RECORD_TYPE
			 ? "struct "
			 : TREE_CODE (type2) == UNION_TYPE
			   ? "union " : "", tname,
			 deref_depth == 0 ? "" : " ");
      while (deref_depth-- > 0)
        pretty_name[pos++] = '*';
      pretty_name[pos++] = '\'';
      pretty_name[pos] = '\0';
    }
  else if (pstyle == UBSAN_PRINT_ARRAY)
    {
      /* Pretty print the array dimensions.  */
      gcc_assert (TREE_CODE (type) == ARRAY_TYPE);
      tree t = type;
      int pos = sprintf (pretty_name, "'%s ", tname);
      while (deref_depth-- > 0)
        pretty_name[pos++] = '*';
      while (TREE_CODE (t) == ARRAY_TYPE)
	{
	  pretty_name[pos++] = '[';
	  tree dom = TYPE_DOMAIN (t);
	  if (dom && TREE_CODE (TYPE_MAX_VALUE (dom)) == INTEGER_CST)
	    pos += sprintf (&pretty_name[pos], HOST_WIDE_INT_PRINT_DEC,
			    tree_to_uhwi (TYPE_MAX_VALUE (dom)) + 1);
	  else
	    /* ??? We can't determine the variable name; print VLA unspec.  */
	    pretty_name[pos++] = '*';
	  pretty_name[pos++] = ']';
	  t = TREE_TYPE (t);
	}
      pretty_name[pos++] = '\'';
      pretty_name[pos] = '\0';

     /* Save the tree with stripped types.  */
     type = t;
    }
  else
    sprintf (pretty_name, "'%s'", tname);

  switch (TREE_CODE (type))
    {
    case BOOLEAN_TYPE:
    case ENUMERAL_TYPE:
    case INTEGER_TYPE:
      tkind = 0x0000;
      break;
    case REAL_TYPE:
      /* FIXME: libubsan right now only supports float, double and
	 long double type formats.  */
      if (TYPE_MODE (type) == TYPE_MODE (float_type_node)
	  || TYPE_MODE (type) == TYPE_MODE (double_type_node)
	  || TYPE_MODE (type) == TYPE_MODE (long_double_type_node))
	tkind = 0x0001;
      else
	tkind = 0xffff;
      break;
    default:
      tkind = 0xffff;
      break;
    }
  tinfo = get_ubsan_type_info_for_type (type);

  /* Create a new VAR_DECL of type descriptor.  */
  char tmp_name[32];
  static unsigned int type_var_id_num;
  ASM_GENERATE_INTERNAL_LABEL (tmp_name, "Lubsan_type", type_var_id_num++);
  decl = build_decl (UNKNOWN_LOCATION, VAR_DECL, get_identifier (tmp_name),
			  dtype);
  TREE_STATIC (decl) = 1;
  TREE_PUBLIC (decl) = 0;
  DECL_ARTIFICIAL (decl) = 1;
  DECL_IGNORED_P (decl) = 1;
  DECL_EXTERNAL (decl) = 0;

  size_t len = strlen (pretty_name);
  tree str = build_string (len + 1, pretty_name);
  TREE_TYPE (str) = build_array_type (char_type_node,
				      build_index_type (size_int (len)));
  TREE_READONLY (str) = 1;
  TREE_STATIC (str) = 1;
  tree ctor = build_constructor_va (dtype, 3, NULL_TREE,
				    build_int_cst (short_unsigned_type_node,
						   tkind), NULL_TREE,
				    build_int_cst (short_unsigned_type_node,
						   tinfo), NULL_TREE, str);
  TREE_CONSTANT (ctor) = 1;
  TREE_STATIC (ctor) = 1;
  DECL_INITIAL (decl) = ctor;
  varpool_node::finalize_decl (decl);

  /* Save the VAR_DECL into the hash table.  */
  decl_for_type_insert (type, decl);

  return build_fold_addr_expr (decl);
}

/* Create a structure for the ubsan library.  NAME is a name of the new
   structure.  LOCCNT is number of locations, PLOC points to array of
   locations.  The arguments in ... are of __ubsan_type_descriptor type
   and there are at most two of them, followed by NULL_TREE, followed
   by optional extra arguments and another NULL_TREE.  */

tree
ubsan_create_data (const char *name, int loccnt, const location_t *ploc, ...)
{
  va_list args;
  tree ret, t;
  tree fields[6];
  vec<tree, va_gc> *saved_args = NULL;
  size_t i = 0;
  int j;

  /* Firstly, create a pointer to type descriptor type.  */
  tree td_type = ubsan_type_descriptor_type ();
  TYPE_READONLY (td_type) = 1;
  td_type = build_pointer_type (td_type);

  /* Create the structure type.  */
  ret = make_node (RECORD_TYPE);
  for (j = 0; j < loccnt; j++)
    {
      gcc_checking_assert (i < 2);
      fields[i] = build_decl (UNKNOWN_LOCATION, FIELD_DECL, NULL_TREE,
			      ubsan_get_source_location_type ());
      DECL_CONTEXT (fields[i]) = ret;
      if (i)
	DECL_CHAIN (fields[i - 1]) = fields[i];
      i++;
    }

  va_start (args, ploc);
  for (t = va_arg (args, tree); t != NULL_TREE;
       i++, t = va_arg (args, tree))
    {
      gcc_checking_assert (i < 4);
      /* Save the tree arguments for later use.  */
      vec_safe_push (saved_args, t);
      fields[i] = build_decl (UNKNOWN_LOCATION, FIELD_DECL, NULL_TREE,
			      td_type);
      DECL_CONTEXT (fields[i]) = ret;
      if (i)
	DECL_CHAIN (fields[i - 1]) = fields[i];
    }

  for (t = va_arg (args, tree); t != NULL_TREE;
       i++, t = va_arg (args, tree))
    {
      gcc_checking_assert (i < 6);
      /* Save the tree arguments for later use.  */
      vec_safe_push (saved_args, t);
      fields[i] = build_decl (UNKNOWN_LOCATION, FIELD_DECL, NULL_TREE,
			      TREE_TYPE (t));
      DECL_CONTEXT (fields[i]) = ret;
      if (i)
	DECL_CHAIN (fields[i - 1]) = fields[i];
    }
  va_end (args);

  TYPE_FIELDS (ret) = fields[0];
  TYPE_NAME (ret) = get_identifier (name);
  layout_type (ret);

  /* Now, fill in the type.  */
  char tmp_name[32];
  static unsigned int ubsan_var_id_num;
  ASM_GENERATE_INTERNAL_LABEL (tmp_name, "Lubsan_data", ubsan_var_id_num++);
  tree var = build_decl (UNKNOWN_LOCATION, VAR_DECL, get_identifier (tmp_name),
			 ret);
  TREE_STATIC (var) = 1;
  TREE_PUBLIC (var) = 0;
  DECL_ARTIFICIAL (var) = 1;
  DECL_IGNORED_P (var) = 1;
  DECL_EXTERNAL (var) = 0;

  vec<constructor_elt, va_gc> *v;
  vec_alloc (v, i);
  tree ctor = build_constructor (ret, v);

  /* If desirable, set the __ubsan_source_location element.  */
  for (j = 0; j < loccnt; j++)
    {
      location_t loc = LOCATION_LOCUS (ploc[j]);
      CONSTRUCTOR_APPEND_ELT (v, NULL_TREE, ubsan_source_location (loc));
    } 

  size_t nelts = vec_safe_length (saved_args);
  for (i = 0; i < nelts; i++)
    {
      t = (*saved_args)[i];
      CONSTRUCTOR_APPEND_ELT (v, NULL_TREE, t);
    }

  TREE_CONSTANT (ctor) = 1;
  TREE_STATIC (ctor) = 1;
  DECL_INITIAL (var) = ctor;
  varpool_node::finalize_decl (var);

  return var;
}

/* Instrument the __builtin_unreachable call.  We just call the libubsan
   routine instead.  */

tree
ubsan_instrument_unreachable (location_t loc)
{
  if (flag_sanitize_undefined_trap_on_error)
    return build_call_expr_loc (loc, builtin_decl_explicit (BUILT_IN_TRAP), 0);

  initialize_sanitizer_builtins ();
  tree data = ubsan_create_data ("__ubsan_unreachable_data", 1, &loc, NULL_TREE,
				 NULL_TREE);
  tree t = builtin_decl_explicit (BUILT_IN_UBSAN_HANDLE_BUILTIN_UNREACHABLE);
  return build_call_expr_loc (loc, t, 1, build_fold_addr_expr_loc (loc, data));
}

/* Return true if T is a call to a libubsan routine.  */

bool
is_ubsan_builtin_p (tree t)
{
  return TREE_CODE (t) == FUNCTION_DECL
	 && strncmp (IDENTIFIER_POINTER (DECL_NAME (t)),
		     "__builtin___ubsan_", 18) == 0;
}

/* Expand the UBSAN_BOUNDS special builtin function.  */

bool
ubsan_expand_bounds_ifn (gimple_stmt_iterator *gsi)
{
  gimple stmt = gsi_stmt (*gsi);
  location_t loc = gimple_location (stmt);
  gcc_assert (gimple_call_num_args (stmt) == 3);

  /* Pick up the arguments of the UBSAN_BOUNDS call.  */
  tree type = TREE_TYPE (TREE_TYPE (gimple_call_arg (stmt, 0)));
  tree index = gimple_call_arg (stmt, 1);
  tree orig_index_type = TREE_TYPE (index);
  tree bound = gimple_call_arg (stmt, 2);

  gimple_stmt_iterator gsi_orig = *gsi;

  /* Create condition "if (index > bound)".  */
  basic_block then_bb, fallthru_bb;
  gimple_stmt_iterator cond_insert_point
    = create_cond_insert_point (gsi, false, false, true,
				&then_bb, &fallthru_bb);
  index = fold_convert (TREE_TYPE (bound), index);
  index = force_gimple_operand_gsi (&cond_insert_point, index,
				    true, NULL_TREE,
				    false, GSI_NEW_STMT);
  gimple g = gimple_build_cond (GT_EXPR, index, bound, NULL_TREE, NULL_TREE);
  gimple_set_location (g, loc);
  gsi_insert_after (&cond_insert_point, g, GSI_NEW_STMT);

  /* Generate __ubsan_handle_out_of_bounds call.  */
  *gsi = gsi_after_labels (then_bb);
  if (flag_sanitize_undefined_trap_on_error)
    g = gimple_build_call (builtin_decl_explicit (BUILT_IN_TRAP), 0);
  else
    {
      tree data
	= ubsan_create_data ("__ubsan_out_of_bounds_data", 1, &loc,
			     ubsan_type_descriptor (type, UBSAN_PRINT_ARRAY),
			     ubsan_type_descriptor (orig_index_type),
			     NULL_TREE, NULL_TREE);
      data = build_fold_addr_expr_loc (loc, data);
      enum built_in_function bcode
	= (flag_sanitize_recover & SANITIZE_BOUNDS)
	  ? BUILT_IN_UBSAN_HANDLE_OUT_OF_BOUNDS
	  : BUILT_IN_UBSAN_HANDLE_OUT_OF_BOUNDS_ABORT;
      tree fn = builtin_decl_explicit (bcode);
      tree val = force_gimple_operand_gsi (gsi, ubsan_encode_value (index),
					   true, NULL_TREE, true,
					   GSI_SAME_STMT);
      g = gimple_build_call (fn, 2, data, val);
    }
  gimple_set_location (g, loc);
  gsi_insert_before (gsi, g, GSI_SAME_STMT);

  /* Get rid of the UBSAN_BOUNDS call from the IR.  */
  unlink_stmt_vdef (stmt);
  gsi_remove (&gsi_orig, true);

  /* Point GSI to next logical statement.  */
  *gsi = gsi_start_bb (fallthru_bb);
  return true;
}

/* Expand UBSAN_NULL internal call.  The type is kept on the ckind
   argument which is a constant, because the middle-end treats pointer
   conversions as useless and therefore the type of the first argument
   could be changed to any other pointer type.  */

bool
ubsan_expand_null_ifn (gimple_stmt_iterator *gsip)
{
  gimple_stmt_iterator gsi = *gsip;
  gimple stmt = gsi_stmt (gsi);
  location_t loc = gimple_location (stmt);
  gcc_assert (gimple_call_num_args (stmt) == 3);
  tree ptr = gimple_call_arg (stmt, 0);
  tree ckind = gimple_call_arg (stmt, 1);
  tree align = gimple_call_arg (stmt, 2);
  tree check_align = NULL_TREE;
  bool check_null;

  basic_block cur_bb = gsi_bb (gsi);

  gimple g;
  if (!integer_zerop (align))
    {
      unsigned int ptralign = get_pointer_alignment (ptr) / BITS_PER_UNIT;
      if (compare_tree_int (align, ptralign) == 1)
	{
	  check_align = make_ssa_name (pointer_sized_int_node, NULL);
	  g = gimple_build_assign_with_ops (NOP_EXPR, check_align,
					    ptr, NULL_TREE);
	  gimple_set_location (g, loc);
	  gsi_insert_before (&gsi, g, GSI_SAME_STMT);
	}
    }
  check_null = (flag_sanitize & SANITIZE_NULL) != 0;

  if (check_align == NULL_TREE && !check_null)
    {
      gsi_remove (gsip, true);
      /* Unlink the UBSAN_NULLs vops before replacing it.  */
      unlink_stmt_vdef (stmt);
      return true;
    }

  /* Split the original block holding the pointer dereference.  */
  edge e = split_block (cur_bb, stmt);

  /* Get a hold on the 'condition block', the 'then block' and the
     'else block'.  */
  basic_block cond_bb = e->src;
  basic_block fallthru_bb = e->dest;
  basic_block then_bb = create_empty_bb (cond_bb);
  add_bb_to_loop (then_bb, cond_bb->loop_father);
  loops_state_set (LOOPS_NEED_FIXUP);

  /* Make an edge coming from the 'cond block' into the 'then block';
     this edge is unlikely taken, so set up the probability accordingly.  */
  e = make_edge (cond_bb, then_bb, EDGE_TRUE_VALUE);
  e->probability = PROB_VERY_UNLIKELY;

  /* Connect 'then block' with the 'else block'.  This is needed
     as the ubsan routines we call in the 'then block' are not noreturn.
     The 'then block' only has one outcoming edge.  */
  make_single_succ_edge (then_bb, fallthru_bb, EDGE_FALLTHRU);

  /* Set up the fallthrough basic block.  */
  e = find_edge (cond_bb, fallthru_bb);
  e->flags = EDGE_FALSE_VALUE;
  e->count = cond_bb->count;
  e->probability = REG_BR_PROB_BASE - PROB_VERY_UNLIKELY;

  /* Update dominance info for the newly created then_bb; note that
     fallthru_bb's dominance info has already been updated by
     split_block.  */
  if (dom_info_available_p (CDI_DOMINATORS))
    set_immediate_dominator (CDI_DOMINATORS, then_bb, cond_bb);

  /* Put the ubsan builtin call into the newly created BB.  */
  if (flag_sanitize_undefined_trap_on_error)
    g = gimple_build_call (builtin_decl_implicit (BUILT_IN_TRAP), 0);
  else
    {
      enum built_in_function bcode
	= (flag_sanitize_recover & ((check_align ? SANITIZE_ALIGNMENT : 0)
				    | (check_null ? SANITIZE_NULL : 0)))
	  ? BUILT_IN_UBSAN_HANDLE_TYPE_MISMATCH
	  : BUILT_IN_UBSAN_HANDLE_TYPE_MISMATCH_ABORT;
      tree fn = builtin_decl_implicit (bcode);
      tree data
	= ubsan_create_data ("__ubsan_null_data", 1, &loc,
			     ubsan_type_descriptor (TREE_TYPE (ckind),
						    UBSAN_PRINT_POINTER),
			     NULL_TREE,
			     align,
			     fold_convert (unsigned_char_type_node, ckind),
			     NULL_TREE);
      data = build_fold_addr_expr_loc (loc, data);
      g = gimple_build_call (fn, 2, data,
			     check_align ? check_align
			     : build_zero_cst (pointer_sized_int_node));
    }
  gimple_stmt_iterator gsi2 = gsi_start_bb (then_bb);
  gimple_set_location (g, loc);
  gsi_insert_after (&gsi2, g, GSI_NEW_STMT);

  /* Unlink the UBSAN_NULLs vops before replacing it.  */
  unlink_stmt_vdef (stmt);

  if (check_null)
    {
      g = gimple_build_cond (EQ_EXPR, ptr, build_int_cst (TREE_TYPE (ptr), 0),
			     NULL_TREE, NULL_TREE);
      gimple_set_location (g, loc);

      /* Replace the UBSAN_NULL with a GIMPLE_COND stmt.  */
      gsi_replace (&gsi, g, false);
    }

  if (check_align)
    {
      if (check_null)
	{
	  /* Split the block with the condition again.  */
	  e = split_block (cond_bb, stmt);
	  basic_block cond1_bb = e->src;
	  basic_block cond2_bb = e->dest;

	  /* Make an edge coming from the 'cond1 block' into the 'then block';
	     this edge is unlikely taken, so set up the probability
	     accordingly.  */
	  e = make_edge (cond1_bb, then_bb, EDGE_TRUE_VALUE);
	  e->probability = PROB_VERY_UNLIKELY;

	  /* Set up the fallthrough basic block.  */
	  e = find_edge (cond1_bb, cond2_bb);
	  e->flags = EDGE_FALSE_VALUE;
	  e->count = cond1_bb->count;
	  e->probability = REG_BR_PROB_BASE - PROB_VERY_UNLIKELY;

	  /* Update dominance info.  */
	  if (dom_info_available_p (CDI_DOMINATORS))
	    {
	      set_immediate_dominator (CDI_DOMINATORS, fallthru_bb, cond1_bb);
	      set_immediate_dominator (CDI_DOMINATORS, then_bb, cond1_bb);
	    }

	  gsi2 = gsi_start_bb (cond2_bb);
	}

      tree mask = build_int_cst (pointer_sized_int_node,
				 tree_to_uhwi (align) - 1);
      g = gimple_build_assign_with_ops (BIT_AND_EXPR,
					make_ssa_name (pointer_sized_int_node,
						       NULL),
					check_align, mask);
      gimple_set_location (g, loc);
      if (check_null)
	gsi_insert_after (&gsi2, g, GSI_NEW_STMT);
      else
	gsi_insert_before (&gsi, g, GSI_SAME_STMT);

      g = gimple_build_cond (NE_EXPR, gimple_assign_lhs (g),
			     build_int_cst (pointer_sized_int_node, 0),
			     NULL_TREE, NULL_TREE);
      gimple_set_location (g, loc);
      if (check_null)
	gsi_insert_after (&gsi2, g, GSI_NEW_STMT);
      else
	/* Replace the UBSAN_NULL with a GIMPLE_COND stmt.  */
	gsi_replace (&gsi, g, false);
    }
  return false;
}

/* Expand UBSAN_OBJECT_SIZE internal call.  */

bool
ubsan_expand_objsize_ifn (gimple_stmt_iterator *gsi)
{
  gimple stmt = gsi_stmt (*gsi);
  location_t loc = gimple_location (stmt);
  gcc_assert (gimple_call_num_args (stmt) == 4);

  tree ptr = gimple_call_arg (stmt, 0);
  tree offset = gimple_call_arg (stmt, 1);
  tree size = gimple_call_arg (stmt, 2);
  tree ckind = gimple_call_arg (stmt, 3);
  gimple_stmt_iterator gsi_orig = *gsi;
  gimple g;

  /* See if we can discard the check.  */
  if (TREE_CODE (size) != INTEGER_CST
      || integer_all_onesp (size))
    /* Yes, __builtin_object_size couldn't determine the
       object size.  */;
  else
    {
      /* if (offset > objsize) */
      basic_block then_bb, fallthru_bb;
      gimple_stmt_iterator cond_insert_point
	= create_cond_insert_point (gsi, false, false, true,
				    &then_bb, &fallthru_bb);
      g = gimple_build_cond (GT_EXPR, offset, size, NULL_TREE, NULL_TREE);
      gimple_set_location (g, loc);
      gsi_insert_after (&cond_insert_point, g, GSI_NEW_STMT);

      /* Generate __ubsan_handle_type_mismatch call.  */
      *gsi = gsi_after_labels (then_bb);
      if (flag_sanitize_undefined_trap_on_error)
	g = gimple_build_call (builtin_decl_explicit (BUILT_IN_TRAP), 0);
      else
	{
	  tree data
	    = ubsan_create_data ("__ubsan_objsz_data", 1, &loc,
				 ubsan_type_descriptor (TREE_TYPE (ptr),
							UBSAN_PRINT_POINTER),
				 NULL_TREE,
				 build_zero_cst (pointer_sized_int_node),
				 ckind,
				 NULL_TREE);
	  data = build_fold_addr_expr_loc (loc, data);
	  enum built_in_function bcode
	    = (flag_sanitize_recover & SANITIZE_OBJECT_SIZE)
	      ? BUILT_IN_UBSAN_HANDLE_TYPE_MISMATCH
	      : BUILT_IN_UBSAN_HANDLE_TYPE_MISMATCH_ABORT;
	  tree p = make_ssa_name (pointer_sized_int_node, NULL);
	  g = gimple_build_assign_with_ops (NOP_EXPR, p, ptr, NULL_TREE);
	  gimple_set_location (g, loc);
	  gsi_insert_before (gsi, g, GSI_SAME_STMT);
	  g = gimple_build_call (builtin_decl_explicit (bcode), 2, data, p);
	}
      gimple_set_location (g, loc);
      gsi_insert_before (gsi, g, GSI_SAME_STMT);

      /* Point GSI to next logical statement.  */
      *gsi = gsi_start_bb (fallthru_bb);
    }

  /* Get rid of the UBSAN_OBJECT_SIZE call from the IR.  */
  unlink_stmt_vdef (stmt);
  gsi_remove (&gsi_orig, true);
  return gsi_end_p (*gsi);
}

/* Instrument a memory reference.  BASE is the base of MEM, IS_LHS says
   whether the pointer is on the left hand side of the assignment.  */

static void
instrument_mem_ref (tree mem, tree base, gimple_stmt_iterator *iter,
		    bool is_lhs)
{
  enum ubsan_null_ckind ikind = is_lhs ? UBSAN_STORE_OF : UBSAN_LOAD_OF;
  unsigned int align = 0;
  if (flag_sanitize & SANITIZE_ALIGNMENT)
    {
      align = min_align_of_type (TREE_TYPE (base));
      if (align <= 1)
	align = 0;
    }
  if (align == 0 && (flag_sanitize & SANITIZE_NULL) == 0)
    return;
  tree t = TREE_OPERAND (base, 0);
  if (!POINTER_TYPE_P (TREE_TYPE (t)))
    return;
  if (RECORD_OR_UNION_TYPE_P (TREE_TYPE (TREE_TYPE (t))) && mem != base)
    ikind = UBSAN_MEMBER_ACCESS;
  tree kind = build_int_cst (TREE_TYPE (t), ikind);
  tree alignt = build_int_cst (pointer_sized_int_node, align);
  gimple g = gimple_build_call_internal (IFN_UBSAN_NULL, 3, t, kind, alignt);
  gimple_set_location (g, gimple_location (gsi_stmt (*iter)));
  gsi_insert_before (iter, g, GSI_SAME_STMT);
}

/* Perform the pointer instrumentation.  */

static void
instrument_null (gimple_stmt_iterator gsi, bool is_lhs)
{
  gimple stmt = gsi_stmt (gsi);
  tree t = is_lhs ? gimple_get_lhs (stmt) : gimple_assign_rhs1 (stmt);
  tree base = get_base_address (t);
  const enum tree_code code = TREE_CODE (base);
  if (code == MEM_REF
      && TREE_CODE (TREE_OPERAND (base, 0)) == SSA_NAME)
    instrument_mem_ref (t, base, &gsi, is_lhs);
}

/* Build an ubsan builtin call for the signed-integer-overflow
   sanitization.  CODE says what kind of builtin are we building,
   LOC is a location, LHSTYPE is the type of LHS, OP0 and OP1
   are operands of the binary operation.  */

tree
ubsan_build_overflow_builtin (tree_code code, location_t loc, tree lhstype,
			      tree op0, tree op1)
{
  if (flag_sanitize_undefined_trap_on_error)
    return build_call_expr_loc (loc, builtin_decl_explicit (BUILT_IN_TRAP), 0);

  tree data = ubsan_create_data ("__ubsan_overflow_data", 1, &loc,
				 ubsan_type_descriptor (lhstype), NULL_TREE,
				 NULL_TREE);
  enum built_in_function fn_code;

  switch (code)
    {
    case PLUS_EXPR:
      fn_code = (flag_sanitize_recover & SANITIZE_SI_OVERFLOW)
		? BUILT_IN_UBSAN_HANDLE_ADD_OVERFLOW
		: BUILT_IN_UBSAN_HANDLE_ADD_OVERFLOW_ABORT;
      break;
    case MINUS_EXPR:
      fn_code = (flag_sanitize_recover & SANITIZE_SI_OVERFLOW)
		? BUILT_IN_UBSAN_HANDLE_SUB_OVERFLOW
		: BUILT_IN_UBSAN_HANDLE_SUB_OVERFLOW_ABORT;
      break;
    case MULT_EXPR:
      fn_code = (flag_sanitize_recover & SANITIZE_SI_OVERFLOW)
		? BUILT_IN_UBSAN_HANDLE_MUL_OVERFLOW
		: BUILT_IN_UBSAN_HANDLE_MUL_OVERFLOW_ABORT;
      break;
    case NEGATE_EXPR:
      fn_code = (flag_sanitize_recover & SANITIZE_SI_OVERFLOW)
		? BUILT_IN_UBSAN_HANDLE_NEGATE_OVERFLOW
		: BUILT_IN_UBSAN_HANDLE_NEGATE_OVERFLOW_ABORT;
      break;
    default:
      gcc_unreachable ();
    }
  tree fn = builtin_decl_explicit (fn_code);
  return build_call_expr_loc (loc, fn, 2 + (code != NEGATE_EXPR),
			      build_fold_addr_expr_loc (loc, data),
			      ubsan_encode_value (op0, true),
			      op1 ? ubsan_encode_value (op1, true)
				  : NULL_TREE);
}

/* Perform the signed integer instrumentation.  GSI is the iterator
   pointing at statement we are trying to instrument.  */

static void
instrument_si_overflow (gimple_stmt_iterator gsi)
{
  gimple stmt = gsi_stmt (gsi);
  tree_code code = gimple_assign_rhs_code (stmt);
  tree lhs = gimple_assign_lhs (stmt);
  tree lhstype = TREE_TYPE (lhs);
  tree a, b;
  gimple g;

  /* If this is not a signed operation, don't instrument anything here.
     Also punt on bit-fields.  */
  if (!INTEGRAL_TYPE_P (lhstype)
      || TYPE_OVERFLOW_WRAPS (lhstype)
      || GET_MODE_BITSIZE (TYPE_MODE (lhstype)) != TYPE_PRECISION (lhstype))
    return;

  switch (code)
    {
    case MINUS_EXPR:
    case PLUS_EXPR:
    case MULT_EXPR:
      /* Transform
	 i = u {+,-,*} 5;
	 into
	 i = UBSAN_CHECK_{ADD,SUB,MUL} (u, 5);  */
      a = gimple_assign_rhs1 (stmt);
      b = gimple_assign_rhs2 (stmt);
      g = gimple_build_call_internal (code == PLUS_EXPR
				      ? IFN_UBSAN_CHECK_ADD
				      : code == MINUS_EXPR
				      ? IFN_UBSAN_CHECK_SUB
				      : IFN_UBSAN_CHECK_MUL, 2, a, b);
      gimple_call_set_lhs (g, lhs);
      gsi_replace (&gsi, g, false);
      break;
    case NEGATE_EXPR:
      /* Represent i = -u;
	 as
	 i = UBSAN_CHECK_SUB (0, u);  */
      a = build_int_cst (lhstype, 0);
      b = gimple_assign_rhs1 (stmt);
      g = gimple_build_call_internal (IFN_UBSAN_CHECK_SUB, 2, a, b);
      gimple_call_set_lhs (g, lhs);
      gsi_replace (&gsi, g, false);
      break;
    case ABS_EXPR:
      /* Transform i = ABS_EXPR<u>;
	 into
	 _N = UBSAN_CHECK_SUB (0, u);
	 i = ABS_EXPR<_N>;  */
      a = build_int_cst (lhstype, 0);
      b = gimple_assign_rhs1 (stmt);
      g = gimple_build_call_internal (IFN_UBSAN_CHECK_SUB, 2, a, b);
      a = make_ssa_name (lhstype, NULL);
      gimple_call_set_lhs (g, a);
      gimple_set_location (g, gimple_location (stmt));
      gsi_insert_before (&gsi, g, GSI_SAME_STMT);
      gimple_assign_set_rhs1 (stmt, a);
      update_stmt (stmt);
      break;
    default:
      break;
    }
}

/* Instrument loads from (non-bitfield) bool and C++ enum values
   to check if the memory value is outside of the range of the valid
   type values.  */

static void
instrument_bool_enum_load (gimple_stmt_iterator *gsi)
{
  gimple stmt = gsi_stmt (*gsi);
  tree rhs = gimple_assign_rhs1 (stmt);
  tree type = TREE_TYPE (rhs);
  tree minv = NULL_TREE, maxv = NULL_TREE;

  if (TREE_CODE (type) == BOOLEAN_TYPE && (flag_sanitize & SANITIZE_BOOL))
    {
      minv = boolean_false_node;
      maxv = boolean_true_node;
    }
  else if (TREE_CODE (type) == ENUMERAL_TYPE
	   && (flag_sanitize & SANITIZE_ENUM)
	   && TREE_TYPE (type) != NULL_TREE
	   && TREE_CODE (TREE_TYPE (type)) == INTEGER_TYPE
	   && (TYPE_PRECISION (TREE_TYPE (type))
	       < GET_MODE_PRECISION (TYPE_MODE (type))))
    {
      minv = TYPE_MIN_VALUE (TREE_TYPE (type));
      maxv = TYPE_MAX_VALUE (TREE_TYPE (type));
    }
  else
    return;

  int modebitsize = GET_MODE_BITSIZE (TYPE_MODE (type));
  HOST_WIDE_INT bitsize, bitpos;
  tree offset;
<<<<<<< HEAD
  enum machine_mode mode;
  int volatilep = 0, unsignedp = 0, reversep;
=======
  machine_mode mode;
  int volatilep = 0, unsignedp = 0;
>>>>>>> 95795723
  tree base = get_inner_reference (rhs, &bitsize, &bitpos, &offset, &mode,
				   &unsignedp, &reversep, &volatilep, false);
  tree utype = build_nonstandard_integer_type (modebitsize, 1);

  if ((TREE_CODE (base) == VAR_DECL && DECL_HARD_REGISTER (base))
      || (bitpos % modebitsize) != 0
      || bitsize != modebitsize
      || GET_MODE_BITSIZE (TYPE_MODE (utype)) != modebitsize
      || TREE_CODE (gimple_assign_lhs (stmt)) != SSA_NAME)
    return;

  location_t loc = gimple_location (stmt);
  tree ptype = build_pointer_type (TREE_TYPE (rhs));
  tree atype = reference_alias_ptr_type (rhs);
  gimple g = gimple_build_assign (make_ssa_name (ptype, NULL),
				  build_fold_addr_expr (rhs));
  gimple_set_location (g, loc);
  gsi_insert_before (gsi, g, GSI_SAME_STMT);
  tree mem = build2 (MEM_REF, utype, gimple_assign_lhs (g),
		     build_int_cst (atype, 0));
  tree urhs = make_ssa_name (utype, NULL);
  g = gimple_build_assign (urhs, mem);
  gimple_set_location (g, loc);
  gsi_insert_before (gsi, g, GSI_SAME_STMT);
  minv = fold_convert (utype, minv);
  maxv = fold_convert (utype, maxv);
  if (!integer_zerop (minv))
    {
      g = gimple_build_assign_with_ops (MINUS_EXPR,
					make_ssa_name (utype, NULL),
					urhs, minv);
      gimple_set_location (g, loc);
      gsi_insert_before (gsi, g, GSI_SAME_STMT);
    }

  gimple_stmt_iterator gsi2 = *gsi;
  basic_block then_bb, fallthru_bb;
  *gsi = create_cond_insert_point (gsi, true, false, true,
				   &then_bb, &fallthru_bb);
  g = gimple_build_cond (GT_EXPR, gimple_assign_lhs (g),
			 int_const_binop (MINUS_EXPR, maxv, minv),
			 NULL_TREE, NULL_TREE);
  gimple_set_location (g, loc);
  gsi_insert_after (gsi, g, GSI_NEW_STMT);

  gimple_assign_set_rhs_with_ops (&gsi2, NOP_EXPR, urhs, NULL_TREE);
  update_stmt (stmt);

  gsi2 = gsi_after_labels (then_bb);
  if (flag_sanitize_undefined_trap_on_error)
    g = gimple_build_call (builtin_decl_explicit (BUILT_IN_TRAP), 0);
  else
    {
      tree data = ubsan_create_data ("__ubsan_invalid_value_data", 1, &loc,
				     ubsan_type_descriptor (type), NULL_TREE,
				     NULL_TREE);
      data = build_fold_addr_expr_loc (loc, data);
      enum built_in_function bcode
	= (flag_sanitize_recover & (TREE_CODE (type) == BOOLEAN_TYPE
				    ? SANITIZE_BOOL : SANITIZE_ENUM))
	  ? BUILT_IN_UBSAN_HANDLE_LOAD_INVALID_VALUE
	  : BUILT_IN_UBSAN_HANDLE_LOAD_INVALID_VALUE_ABORT;
      tree fn = builtin_decl_explicit (bcode);

      tree val = force_gimple_operand_gsi (&gsi2, ubsan_encode_value (urhs),
					   true, NULL_TREE, true,
					   GSI_SAME_STMT);
      g = gimple_build_call (fn, 2, data, val);
    }
  gimple_set_location (g, loc);
  gsi_insert_before (&gsi2, g, GSI_SAME_STMT);
  *gsi = gsi_for_stmt (stmt);
}

/* Instrument float point-to-integer conversion.  TYPE is an integer type of
   destination, EXPR is floating-point expression.  */

tree
ubsan_instrument_float_cast (location_t loc, tree type, tree expr)
{
  tree expr_type = TREE_TYPE (expr);
  tree t, tt, fn, min, max;
  machine_mode mode = TYPE_MODE (expr_type);
  int prec = TYPE_PRECISION (type);
  bool uns_p = TYPE_UNSIGNED (type);

  /* Float to integer conversion first truncates toward zero, so
     even signed char c = 127.875f; is not problematic.
     Therefore, we should complain only if EXPR is unordered or smaller
     or equal than TYPE_MIN_VALUE - 1.0 or greater or equal than
     TYPE_MAX_VALUE + 1.0.  */
  if (REAL_MODE_FORMAT (mode)->b == 2)
    {
      /* For maximum, TYPE_MAX_VALUE might not be representable
	 in EXPR_TYPE, e.g. if TYPE is 64-bit long long and
	 EXPR_TYPE is IEEE single float, but TYPE_MAX_VALUE + 1.0 is
	 either representable or infinity.  */
      REAL_VALUE_TYPE maxval = dconst1;
      SET_REAL_EXP (&maxval, REAL_EXP (&maxval) + prec - !uns_p);
      real_convert (&maxval, mode, &maxval);
      max = build_real (expr_type, maxval);

      /* For unsigned, assume -1.0 is always representable.  */
      if (uns_p)
	min = build_minus_one_cst (expr_type);
      else
	{
	  /* TYPE_MIN_VALUE is generally representable (or -inf),
	     but TYPE_MIN_VALUE - 1.0 might not be.  */
	  REAL_VALUE_TYPE minval = dconstm1, minval2;
	  SET_REAL_EXP (&minval, REAL_EXP (&minval) + prec - 1);
	  real_convert (&minval, mode, &minval);
	  real_arithmetic (&minval2, MINUS_EXPR, &minval, &dconst1);
	  real_convert (&minval2, mode, &minval2);
	  if (real_compare (EQ_EXPR, &minval, &minval2)
	      && !real_isinf (&minval))
	    {
	      /* If TYPE_MIN_VALUE - 1.0 is not representable and
		 rounds to TYPE_MIN_VALUE, we need to subtract
		 more.  As REAL_MODE_FORMAT (mode)->p is the number
		 of base digits, we want to subtract a number that
		 will be 1 << (REAL_MODE_FORMAT (mode)->p - 1)
		 times smaller than minval.  */
	      minval2 = dconst1;
	      gcc_assert (prec > REAL_MODE_FORMAT (mode)->p);
	      SET_REAL_EXP (&minval2,
			    REAL_EXP (&minval2) + prec - 1
			    - REAL_MODE_FORMAT (mode)->p + 1);
	      real_arithmetic (&minval2, MINUS_EXPR, &minval, &minval2);
	      real_convert (&minval2, mode, &minval2);
	    }
	  min = build_real (expr_type, minval2);
	}
    }
  else if (REAL_MODE_FORMAT (mode)->b == 10)
    {
      /* For _Decimal128 up to 34 decimal digits, - sign,
	 dot, e, exponent.  */
      char buf[64];
      mpfr_t m;
      int p = REAL_MODE_FORMAT (mode)->p;
      REAL_VALUE_TYPE maxval, minval;

      /* Use mpfr_snprintf rounding to compute the smallest
	 representable decimal number greater or equal than
	 1 << (prec - !uns_p).  */
      mpfr_init2 (m, prec + 2);
      mpfr_set_ui_2exp (m, 1, prec - !uns_p, GMP_RNDN);
      mpfr_snprintf (buf, sizeof buf, "%.*RUe", p - 1, m);
      decimal_real_from_string (&maxval, buf);
      max = build_real (expr_type, maxval);

      /* For unsigned, assume -1.0 is always representable.  */
      if (uns_p)
	min = build_minus_one_cst (expr_type);
      else
	{
	  /* Use mpfr_snprintf rounding to compute the largest
	     representable decimal number less or equal than
	     (-1 << (prec - 1)) - 1.  */
	  mpfr_set_si_2exp (m, -1, prec - 1, GMP_RNDN);
	  mpfr_sub_ui (m, m, 1, GMP_RNDN);
	  mpfr_snprintf (buf, sizeof buf, "%.*RDe", p - 1, m);
	  decimal_real_from_string (&minval, buf);
	  min = build_real (expr_type, minval);
	}
      mpfr_clear (m);
    }
  else
    return NULL_TREE;

  if (flag_sanitize_undefined_trap_on_error)
    fn = build_call_expr_loc (loc, builtin_decl_explicit (BUILT_IN_TRAP), 0);
  else
    {
      /* Create the __ubsan_handle_float_cast_overflow fn call.  */
      tree data = ubsan_create_data ("__ubsan_float_cast_overflow_data", 0,
				     NULL, ubsan_type_descriptor (expr_type),
				     ubsan_type_descriptor (type), NULL_TREE,
				     NULL_TREE);
      enum built_in_function bcode
	= (flag_sanitize_recover & SANITIZE_FLOAT_CAST)
	  ? BUILT_IN_UBSAN_HANDLE_FLOAT_CAST_OVERFLOW
	  : BUILT_IN_UBSAN_HANDLE_FLOAT_CAST_OVERFLOW_ABORT;
      fn = builtin_decl_explicit (bcode);
      fn = build_call_expr_loc (loc, fn, 2,
				build_fold_addr_expr_loc (loc, data),
				ubsan_encode_value (expr, false));
    }

  t = fold_build2 (UNLE_EXPR, boolean_type_node, expr, min);
  tt = fold_build2 (UNGE_EXPR, boolean_type_node, expr, max);
  return fold_build3 (COND_EXPR, void_type_node,
		      fold_build2 (TRUTH_OR_EXPR, boolean_type_node, t, tt),
		      fn, integer_zero_node);
}

/* Instrument values passed to function arguments with nonnull attribute.  */

static void
instrument_nonnull_arg (gimple_stmt_iterator *gsi)
{
  gimple stmt = gsi_stmt (*gsi);
  location_t loc[2];
  /* infer_nonnull_range needs flag_delete_null_pointer_checks set,
     while for nonnull sanitization it is clear.  */
  int save_flag_delete_null_pointer_checks = flag_delete_null_pointer_checks;
  flag_delete_null_pointer_checks = 1;
  loc[0] = gimple_location (stmt);
  loc[1] = UNKNOWN_LOCATION;
  for (unsigned int i = 0; i < gimple_call_num_args (stmt); i++)
    {
      tree arg = gimple_call_arg (stmt, i);
      if (POINTER_TYPE_P (TREE_TYPE (arg))
	  && infer_nonnull_range (stmt, arg, false, true))
	{
	  gimple g;
	  if (!is_gimple_val (arg))
	    {
	      g = gimple_build_assign (make_ssa_name (TREE_TYPE (arg), NULL),
				       arg);
	      gimple_set_location (g, loc[0]);
	      gsi_insert_before (gsi, g, GSI_SAME_STMT);
	      arg = gimple_assign_lhs (g);
	    }

	  basic_block then_bb, fallthru_bb;
	  *gsi = create_cond_insert_point (gsi, true, false, true,
					   &then_bb, &fallthru_bb);
	  g = gimple_build_cond (EQ_EXPR, arg,
				 build_zero_cst (TREE_TYPE (arg)),
				 NULL_TREE, NULL_TREE);
	  gimple_set_location (g, loc[0]);
	  gsi_insert_after (gsi, g, GSI_NEW_STMT);

	  *gsi = gsi_after_labels (then_bb);
	  if (flag_sanitize_undefined_trap_on_error)
	    g = gimple_build_call (builtin_decl_explicit (BUILT_IN_TRAP), 0);
	  else
	    {
	      tree data = ubsan_create_data ("__ubsan_nonnull_arg_data",
					     2, loc, NULL_TREE,
					     build_int_cst (integer_type_node,
							    i + 1),
					     NULL_TREE);
	      data = build_fold_addr_expr_loc (loc[0], data);
	      enum built_in_function bcode
		= (flag_sanitize_recover & SANITIZE_NONNULL_ATTRIBUTE)
		  ? BUILT_IN_UBSAN_HANDLE_NONNULL_ARG
		  : BUILT_IN_UBSAN_HANDLE_NONNULL_ARG_ABORT;
	      tree fn = builtin_decl_explicit (bcode);

	      g = gimple_build_call (fn, 1, data);
	    }
	  gimple_set_location (g, loc[0]);
	  gsi_insert_before (gsi, g, GSI_SAME_STMT);
	}
      *gsi = gsi_for_stmt (stmt);
    }
  flag_delete_null_pointer_checks = save_flag_delete_null_pointer_checks;
}

/* Instrument returns in functions with returns_nonnull attribute.  */

static void
instrument_nonnull_return (gimple_stmt_iterator *gsi)
{
  gimple stmt = gsi_stmt (*gsi);
  location_t loc[2];
  tree arg = gimple_return_retval (stmt);
  /* infer_nonnull_range needs flag_delete_null_pointer_checks set,
     while for nonnull return sanitization it is clear.  */
  int save_flag_delete_null_pointer_checks = flag_delete_null_pointer_checks;
  flag_delete_null_pointer_checks = 1;
  loc[0] = gimple_location (stmt);
  loc[1] = UNKNOWN_LOCATION;
  if (arg
      && POINTER_TYPE_P (TREE_TYPE (arg))
      && is_gimple_val (arg)
      && infer_nonnull_range (stmt, arg, false, true))
    {
      basic_block then_bb, fallthru_bb;
      *gsi = create_cond_insert_point (gsi, true, false, true,
				       &then_bb, &fallthru_bb);
      gimple g = gimple_build_cond (EQ_EXPR, arg,
				    build_zero_cst (TREE_TYPE (arg)),
				    NULL_TREE, NULL_TREE);
      gimple_set_location (g, loc[0]);
      gsi_insert_after (gsi, g, GSI_NEW_STMT);

      *gsi = gsi_after_labels (then_bb);
      if (flag_sanitize_undefined_trap_on_error)
	g = gimple_build_call (builtin_decl_explicit (BUILT_IN_TRAP), 0);
      else
	{
	  tree data = ubsan_create_data ("__ubsan_nonnull_return_data",
					 2, loc, NULL_TREE, NULL_TREE);
	  data = build_fold_addr_expr_loc (loc[0], data);
	  enum built_in_function bcode
	    = (flag_sanitize_recover & SANITIZE_RETURNS_NONNULL_ATTRIBUTE)
	      ? BUILT_IN_UBSAN_HANDLE_NONNULL_RETURN
	      : BUILT_IN_UBSAN_HANDLE_NONNULL_RETURN_ABORT;
	  tree fn = builtin_decl_explicit (bcode);

	  g = gimple_build_call (fn, 1, data);
	}
      gimple_set_location (g, loc[0]);
      gsi_insert_before (gsi, g, GSI_SAME_STMT);
      *gsi = gsi_for_stmt (stmt);
    }
  flag_delete_null_pointer_checks = save_flag_delete_null_pointer_checks;
}

/* Instrument memory references.  Here we check whether the pointer
   points to an out-of-bounds location.  */

static void
instrument_object_size (gimple_stmt_iterator *gsi, bool is_lhs)
{
  gimple stmt = gsi_stmt (*gsi);
  location_t loc = gimple_location (stmt);
  tree t = is_lhs ? gimple_get_lhs (stmt) : gimple_assign_rhs1 (stmt);
  tree type;
  tree index = NULL_TREE;
  HOST_WIDE_INT size_in_bytes;

  type = TREE_TYPE (t);
  if (VOID_TYPE_P (type))
    return;

  switch (TREE_CODE (t))
    {
    case COMPONENT_REF:
      if (TREE_CODE (t) == COMPONENT_REF
	  && DECL_BIT_FIELD_REPRESENTATIVE (TREE_OPERAND (t, 1)) != NULL_TREE)
	{
	  tree repr = DECL_BIT_FIELD_REPRESENTATIVE (TREE_OPERAND (t, 1));
	  t = build3 (COMPONENT_REF, TREE_TYPE (repr), TREE_OPERAND (t, 0),
		      repr, NULL_TREE);
	}
      break;
    case ARRAY_REF:
      index = TREE_OPERAND (t, 1);
      break;
    case INDIRECT_REF:
    case MEM_REF:
    case VAR_DECL:
    case PARM_DECL:
    case RESULT_DECL:
      break;
    default:
      return;
    }

  size_in_bytes = int_size_in_bytes (type);
  if (size_in_bytes <= 0)
    return;

  HOST_WIDE_INT bitsize, bitpos;
  tree offset;
  machine_mode mode;
  int volatilep = 0, unsignedp = 0;
  tree inner = get_inner_reference (t, &bitsize, &bitpos, &offset, &mode,
				    &unsignedp, &volatilep, false);

  if (bitpos % BITS_PER_UNIT != 0
      || bitsize != size_in_bytes * BITS_PER_UNIT)
    return;

  bool decl_p = DECL_P (inner);
  tree base = decl_p ? inner : TREE_OPERAND (inner, 0);
  tree ptr = build1 (ADDR_EXPR, build_pointer_type (TREE_TYPE (t)), t);

  while (TREE_CODE (base) == SSA_NAME)
    {
      gimple def_stmt = SSA_NAME_DEF_STMT (base);
      if (gimple_assign_ssa_name_copy_p (def_stmt)
	  || (gimple_assign_cast_p (def_stmt)
	      && POINTER_TYPE_P (TREE_TYPE (gimple_assign_rhs1 (def_stmt))))
	  || (is_gimple_assign (def_stmt)
	      && gimple_assign_rhs_code (def_stmt) == POINTER_PLUS_EXPR))
	base = gimple_assign_rhs1 (def_stmt);
      else
	break;
    }

  if (!POINTER_TYPE_P (TREE_TYPE (base)) && !DECL_P (base))
    return;

  tree sizet;
  tree base_addr = base;
  if (decl_p)
    base_addr = build1 (ADDR_EXPR,
			build_pointer_type (TREE_TYPE (base)), base);
  unsigned HOST_WIDE_INT size = compute_builtin_object_size (base_addr, 0);
  if (size != (unsigned HOST_WIDE_INT) -1)
    sizet = build_int_cst (sizetype, size);
  else if (optimize)
    {
      if (LOCATION_LOCUS (loc) == UNKNOWN_LOCATION)
	loc = input_location;
      /* Generate __builtin_object_size call.  */
      sizet = builtin_decl_explicit (BUILT_IN_OBJECT_SIZE);
      sizet = build_call_expr_loc (loc, sizet, 2, base_addr,
				   integer_zero_node);
      sizet = force_gimple_operand_gsi (gsi, sizet, false, NULL_TREE, true,
					GSI_SAME_STMT);
    }
  else
    return;

  /* Generate UBSAN_OBJECT_SIZE (ptr, ptr+sizeof(*ptr)-base, objsize, ckind)
     call.  */
  /* ptr + sizeof (*ptr) - base */
  t = fold_build2 (MINUS_EXPR, sizetype,
		   fold_convert (pointer_sized_int_node, ptr),
		   fold_convert (pointer_sized_int_node, base_addr));
  t = fold_build2 (PLUS_EXPR, sizetype, t, TYPE_SIZE_UNIT (type));

  /* Perhaps we can omit the check.  */
  if (TREE_CODE (t) == INTEGER_CST
      && TREE_CODE (sizet) == INTEGER_CST
      && tree_int_cst_le (t, sizet))
    return;

  if (index != NULL_TREE
      && TREE_CODE (index) == SSA_NAME
      && TREE_CODE (sizet) == INTEGER_CST)
    {
      gimple def = SSA_NAME_DEF_STMT (index);
      if (is_gimple_assign (def)
	  && gimple_assign_rhs_code (def) == BIT_AND_EXPR
	  && TREE_CODE (gimple_assign_rhs2 (def)) == INTEGER_CST)
	{
	  tree cst = gimple_assign_rhs2 (def);
	  tree sz = fold_build2 (EXACT_DIV_EXPR, sizetype, sizet,
				 TYPE_SIZE_UNIT (type));
	  if (tree_int_cst_sgn (cst) >= 0
	      && tree_int_cst_lt (cst, sz))
	    return;
	}
    }

  /* Nope.  Emit the check.  */
  t = force_gimple_operand_gsi (gsi, t, true, NULL_TREE, true,
				GSI_SAME_STMT);
  ptr = force_gimple_operand_gsi (gsi, ptr, true, NULL_TREE, true,
				  GSI_SAME_STMT);
  tree ckind = build_int_cst (unsigned_char_type_node,
			      is_lhs ? UBSAN_STORE_OF : UBSAN_LOAD_OF);
  gimple g = gimple_build_call_internal (IFN_UBSAN_OBJECT_SIZE, 4,
					 ptr, t, sizet, ckind);
  gimple_set_location (g, loc);
  gsi_insert_before (gsi, g, GSI_SAME_STMT);
}

namespace {

const pass_data pass_data_ubsan =
{
  GIMPLE_PASS, /* type */
  "ubsan", /* name */
  OPTGROUP_NONE, /* optinfo_flags */
  TV_TREE_UBSAN, /* tv_id */
  ( PROP_cfg | PROP_ssa ), /* properties_required */
  0, /* properties_provided */
  0, /* properties_destroyed */
  0, /* todo_flags_start */
  TODO_update_ssa, /* todo_flags_finish */
};

class pass_ubsan : public gimple_opt_pass
{
public:
  pass_ubsan (gcc::context *ctxt)
    : gimple_opt_pass (pass_data_ubsan, ctxt)
  {}

  /* opt_pass methods: */
  virtual bool gate (function *)
    {
      return flag_sanitize & (SANITIZE_NULL | SANITIZE_SI_OVERFLOW
			      | SANITIZE_BOOL | SANITIZE_ENUM
			      | SANITIZE_ALIGNMENT
			      | SANITIZE_NONNULL_ATTRIBUTE
			      | SANITIZE_RETURNS_NONNULL_ATTRIBUTE
			      | SANITIZE_OBJECT_SIZE)
	     && current_function_decl != NULL_TREE
	     && !lookup_attribute ("no_sanitize_undefined",
				   DECL_ATTRIBUTES (current_function_decl));
    }

  virtual unsigned int execute (function *);

}; // class pass_ubsan

unsigned int
pass_ubsan::execute (function *fun)
{
  basic_block bb;
  gimple_stmt_iterator gsi;

  initialize_sanitizer_builtins ();

  FOR_EACH_BB_FN (bb, fun)
    {
      for (gsi = gsi_start_bb (bb); !gsi_end_p (gsi);)
	{
	  gimple stmt = gsi_stmt (gsi);
	  if (is_gimple_debug (stmt) || gimple_clobber_p (stmt))
	    {
	      gsi_next (&gsi);
	      continue;
	    }

	  if ((flag_sanitize & SANITIZE_SI_OVERFLOW)
	      && is_gimple_assign (stmt))
	    instrument_si_overflow (gsi);

	  if (flag_sanitize & (SANITIZE_NULL | SANITIZE_ALIGNMENT))
	    {
	      if (gimple_store_p (stmt))
		instrument_null (gsi, true);
	      if (gimple_assign_load_p (stmt))
		instrument_null (gsi, false);
	    }

	  if (flag_sanitize & (SANITIZE_BOOL | SANITIZE_ENUM)
	      && gimple_assign_load_p (stmt))
	    {
	      instrument_bool_enum_load (&gsi);
	      bb = gimple_bb (stmt);
	    }

	  if ((flag_sanitize & SANITIZE_NONNULL_ATTRIBUTE)
	      && is_gimple_call (stmt)
	      && !gimple_call_internal_p (stmt))
	    {
	      instrument_nonnull_arg (&gsi);
	      bb = gimple_bb (stmt);
	    }

	  if ((flag_sanitize & SANITIZE_RETURNS_NONNULL_ATTRIBUTE)
	      && gimple_code (stmt) == GIMPLE_RETURN)
	    {
	      instrument_nonnull_return (&gsi);
	      bb = gimple_bb (stmt);
	    }

	  if (flag_sanitize & SANITIZE_OBJECT_SIZE)
	    {
	      if (gimple_store_p (stmt))
		instrument_object_size (&gsi, true);
	      if (gimple_assign_load_p (stmt))
		instrument_object_size (&gsi, false);
	    }

	  gsi_next (&gsi);
	}
    }
  return 0;
}

} // anon namespace

gimple_opt_pass *
make_pass_ubsan (gcc::context *ctxt)
{
  return new pass_ubsan (ctxt);
}

#include "gt-ubsan.h"<|MERGE_RESOLUTION|>--- conflicted
+++ resolved
@@ -1113,13 +1113,8 @@
   int modebitsize = GET_MODE_BITSIZE (TYPE_MODE (type));
   HOST_WIDE_INT bitsize, bitpos;
   tree offset;
-<<<<<<< HEAD
-  enum machine_mode mode;
+  machine_mode mode;
   int volatilep = 0, unsignedp = 0, reversep;
-=======
-  machine_mode mode;
-  int volatilep = 0, unsignedp = 0;
->>>>>>> 95795723
   tree base = get_inner_reference (rhs, &bitsize, &bitpos, &offset, &mode,
 				   &unsignedp, &reversep, &volatilep, false);
   tree utype = build_nonstandard_integer_type (modebitsize, 1);
@@ -1481,9 +1476,9 @@
   HOST_WIDE_INT bitsize, bitpos;
   tree offset;
   machine_mode mode;
-  int volatilep = 0, unsignedp = 0;
+  int volatilep = 0, unsignedp = 0, reversep;
   tree inner = get_inner_reference (t, &bitsize, &bitpos, &offset, &mode,
-				    &unsignedp, &volatilep, false);
+				    &unsignedp, &reversep, &volatilep, false);
 
   if (bitpos % BITS_PER_UNIT != 0
       || bitsize != size_in_bytes * BITS_PER_UNIT)
