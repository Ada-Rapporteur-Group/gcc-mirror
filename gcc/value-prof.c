--- conflicted
+++ resolved
@@ -55,13 +55,9 @@
 #include "gcov-io.h"
 #include "timevar.h"
 #include "dumpfile.h"
-<<<<<<< HEAD
-#include "pointer-set.h"
 #include "langhooks.h"
 #include "params.h"
 #include "l-ipo.h"
-=======
->>>>>>> ca9431f7
 #include "profile.h"
 #include "ipa-inline.h"
 #include "data-streamer.h"
@@ -357,11 +353,10 @@
 	}
       fprintf (dump_file, ".\n");
       break;
-<<<<<<< HEAD
     case HIST_TYPE_INDIR_CALL_TOPN:
       fprintf (dump_file, "Indirect call -- top N\n");
       /* TODO add more elaborate dumping code.  */
-=======
+      break;
     case HIST_TYPE_TIME_PROFILE:
       fprintf (dump_file, "Time profile ");
       if (hist->hvalue.counters)
@@ -370,7 +365,6 @@
                  (HOST_WIDEST_INT) hist->hvalue.counters[0]);
       }
       fprintf (dump_file, ".\n");
->>>>>>> ca9431f7
       break;
     case HIST_TYPE_MAX:
       gcc_unreachable ();
@@ -448,6 +442,11 @@
   case HIST_TYPE_TIME_PROFILE:
 	  ncounters = 1;
 	  break;
+
+        case HIST_TYPE_INDIR_CALL_TOPN:
+          ncounters = (GCOV_ICALL_TOPN_VAL << 2) + 1;
+          break;
+
 	case HIST_TYPE_MAX:
 	  gcc_unreachable ();
 	}
@@ -1422,9 +1421,9 @@
       func_gid_entry_t **slot;
       struct function *f;
       ent.node = n;
-      f = DECL_STRUCT_FUNCTION (n->symbol.decl);
+      f = DECL_STRUCT_FUNCTION (n->decl);
       /* Do not care to indirect call promote a function with id.  */
-      if (!f || DECL_ABSTRACT (n->symbol.decl))
+      if (!f || DECL_ABSTRACT (n->decl))
         continue;
       /* The global function id computed at profile-use time
         is slightly different from the one computed in
@@ -1432,7 +1431,7 @@
          module function ident is 1 based while in profile-use
          phase, it is zero based. See get_next_funcdef_no in
          function.c.  */
-      ent.gid = FUNC_DECL_GLOBAL_ID (DECL_STRUCT_FUNCTION (n->symbol.decl));
+      ent.gid = FUNC_DECL_GLOBAL_ID (DECL_STRUCT_FUNCTION (n->decl));
       slot = (func_gid_entry_t **) htab_find_slot (gid_map, &ent, INSERT);
 
       gcc_assert (!*slot || ((*slot)->gid == ent.gid && (*slot)->node == n));
@@ -1802,28 +1801,28 @@
   /* Don't indirect-call promote if the target is in auxiliary module and
      DECL_ARTIFICIAL and not TREE_PUBLIC, because we don't static-promote
      DECL_ARTIFICIALs yet.  */
-  if (cgraph_is_auxiliary (direct_call1->symbol.decl)
-      && DECL_ARTIFICIAL (direct_call1->symbol.decl)
-      && ! TREE_PUBLIC (direct_call1->symbol.decl))
+  if (cgraph_is_auxiliary (direct_call1->decl)
+      && DECL_ARTIFICIAL (direct_call1->decl)
+      && ! TREE_PUBLIC (direct_call1->decl))
     return false;
 
   modify1 = gimple_ic (stmt, direct_call1, prob1, count1, all);
   if (flag_ripa_verbose)
     inform (locus, "Promote indirect call to target (call count:%u) %s",
 	    (unsigned) count1,
-	    lang_hooks.decl_printable_name (direct_call1->symbol.decl, 3));
+	    lang_hooks.decl_printable_name (direct_call1->decl, 3));
 
   if (always_inline && count1 >= always_inline)
     {
       /* TODO: should mark the call edge. */
-      DECL_DISREGARD_INLINE_LIMITS (direct_call1->symbol.decl) = 1;
+      DECL_DISREGARD_INLINE_LIMITS (direct_call1->decl) = 1;
     }
   if (dump_file)
     {
       fprintf (dump_file, "Indirect call -> direct call ");
       print_generic_expr (dump_file, gimple_call_fn (stmt), TDF_SLIM);
       fprintf (dump_file, "=> ");
-      print_generic_expr (dump_file, direct_call1->symbol.decl, TDF_SLIM);
+      print_generic_expr (dump_file, direct_call1->decl, TDF_SLIM);
       fprintf (dump_file, " (module_id:%d, func_id:%d)\n",
                EXTRACT_MODULE_ID_FROM_GLOBAL_ID (val1),
                EXTRACT_FUNC_ID_FROM_GLOBAL_ID (val1));
@@ -1839,9 +1838,9 @@
       /* Don't indirect-call promote if the target is in auxiliary module and
 	 DECL_ARTIFICIAL and not TREE_PUBLIC, because we don't static-promote
 	 DECL_ARTIFICIALs yet.  */
-      && ! (cgraph_is_auxiliary (direct_call2->symbol.decl)
-	    && DECL_ARTIFICIAL (direct_call2->symbol.decl)
-	    && ! TREE_PUBLIC (direct_call2->symbol.decl)))
+      && ! (cgraph_is_auxiliary (direct_call2->decl)
+	    && DECL_ARTIFICIAL (direct_call2->decl)
+	    && ! TREE_PUBLIC (direct_call2->decl)))
     {
       modify2 = gimple_ic (stmt, direct_call2,
                            prob2, count2, all - count1);
@@ -1849,19 +1848,19 @@
       if (flag_ripa_verbose)
 	inform (locus, "Promote indirect call to target (call count:%u) %s",
 		(unsigned) count2,
-		lang_hooks.decl_printable_name (direct_call2->symbol.decl, 3));
+		lang_hooks.decl_printable_name (direct_call2->decl, 3));
 
       if (always_inline && count2 >= always_inline)
         {
           /* TODO: should mark the call edge.  */
-          DECL_DISREGARD_INLINE_LIMITS (direct_call2->symbol.decl) = 1;
+          DECL_DISREGARD_INLINE_LIMITS (direct_call2->decl) = 1;
         }
       if (dump_file)
         {
           fprintf (dump_file, "Indirect call -> direct call ");
           print_generic_expr (dump_file, gimple_call_fn (stmt), TDF_SLIM);
           fprintf (dump_file, "=> ");
-          print_generic_expr (dump_file, direct_call2->symbol.decl, TDF_SLIM);
+          print_generic_expr (dump_file, direct_call2->decl, TDF_SLIM);
           fprintf (dump_file, " (module_id:%d, func_id:%d)\n",
                    EXTRACT_MODULE_ID_FROM_GLOBAL_ID (val2),
                    EXTRACT_FUNC_ID_FROM_GLOBAL_ID (val2));
