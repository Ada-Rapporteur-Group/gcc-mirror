--- conflicted
+++ resolved
@@ -346,7 +346,7 @@
 /* Move all histograms associated with OSTMT to STMT.  */
 
 void
-gimple_move_stmt_histograms (struct function *fun, tree stmt, tree ostmt)
+gimple_move_stmt_histograms (struct function *fun, gimple stmt, gimple ostmt)
 {
   histogram_value val = gimple_histogram_value (fun, ostmt);
   if (val)
@@ -1219,13 +1219,9 @@
       fprintf (dump_file, " transformation on insn ");
       print_gimple_stmt (dump_file, stmt, 0, TDF_SLIM);
       fprintf (dump_file, " to ");
-<<<<<<< HEAD
       print_gimple_stmt (dump_file, modify, 0, TDF_SLIM);
-=======
-      print_generic_stmt (dump_file, modify, TDF_SLIM);
       fprintf (dump_file, "hist->count "HOST_WIDEST_INT_PRINT_DEC
 	       " hist->all "HOST_WIDEST_INT_PRINT_DEC"\n", count, all);
->>>>>>> c4fe74e0
     }
 
   return true;
