--- conflicted
+++ resolved
@@ -1,9 +1,5 @@
 /* "Bag-of-pages" zone garbage collector for the GNU compiler.
-<<<<<<< HEAD
-   Copyright (C) 1999, 2000, 2001, 2002, 2003, 2004, 2005, 2007
-=======
    Copyright (C) 1999, 2000, 2001, 2002, 2003, 2004, 2005, 2007, 2008
->>>>>>> 42bae686
    Free Software Foundation, Inc.
 
    Contributed by Richard Henderson (rth@redhat.com) and Daniel Berlin
