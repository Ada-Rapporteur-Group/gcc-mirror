/* Define builtin-in macros for the C family front ends.
   Copyright (C) 2002, 2003, 2004, 2005, 2006, 2007, 2008, 2009
   Free Software Foundation, Inc.

This file is part of GCC.

GCC is free software; you can redistribute it and/or modify it under
the terms of the GNU General Public License as published by the Free
Software Foundation; either version 3, or (at your option) any later
version.

GCC is distributed in the hope that it will be useful, but WITHOUT ANY
WARRANTY; without even the implied warranty of MERCHANTABILITY or
FITNESS FOR A PARTICULAR PURPOSE.  See the GNU General Public License
for more details.

You should have received a copy of the GNU General Public License
along with GCC; see the file COPYING3.  If not see
<http://www.gnu.org/licenses/>.  */

#include "config.h"
#include "system.h"
#include "coretypes.h"
#include "tm.h"
#include "tree.h"
#include "version.h"
#include "flags.h"
#include "real.h"
#include "c-common.h"
#include "c-pragma.h"
#include "output.h"
#include "except.h"		/* For USING_SJLJ_EXCEPTIONS.  */
#include "debug.h"		/* For dwarf2out_do_frame.  */
#include "toplev.h"
#include "tm_p.h"		/* Target prototypes.  */
#include "target.h"

#ifndef TARGET_OS_CPP_BUILTINS
# define TARGET_OS_CPP_BUILTINS()
#endif

#ifndef TARGET_OBJFMT_CPP_BUILTINS
# define TARGET_OBJFMT_CPP_BUILTINS()
#endif

#ifndef REGISTER_PREFIX
#define REGISTER_PREFIX ""
#endif

/* Non-static as some targets don't use it.  */
void builtin_define_std (const char *) ATTRIBUTE_UNUSED;
static void builtin_define_with_int_value (const char *, HOST_WIDE_INT);
static void builtin_define_with_hex_fp_value (const char *, tree,
					      int, const char *,
					      const char *,
					      const char *);
static void builtin_define_stdint_macros (void);
static void builtin_define_constants (const char *, tree);
static void builtin_define_type_max (const char *, tree);
static void builtin_define_type_minmax (const char *, const char *, tree);
static void builtin_define_type_precision (const char *, tree);
static void builtin_define_type_sizeof (const char *, tree);
static void builtin_define_float_constants (const char *, 
					    const char *,
					    const char *,
					    tree);
static void define__GNUC__ (void);

/* Define NAME with value TYPE precision.  */
static void
builtin_define_type_precision (const char *name, tree type)
{
  builtin_define_with_int_value (name, TYPE_PRECISION (type));
}

/* Define NAME with value TYPE size_unit.  */
static void
builtin_define_type_sizeof (const char *name, tree type)
{
  builtin_define_with_int_value (name,
				 tree_low_cst (TYPE_SIZE_UNIT (type), 1));
}

/* Define the float.h constants for TYPE using NAME_PREFIX, FP_SUFFIX,
   and FP_CAST. */
static void
builtin_define_float_constants (const char *name_prefix, 
		                const char *fp_suffix, 
				const char *fp_cast, 
				tree type)
{
  /* Used to convert radix-based values to base 10 values in several cases.

     In the max_exp -> max_10_exp conversion for 128-bit IEEE, we need at
     least 6 significant digits for correct results.  Using the fraction
     formed by (log(2)*1e6)/(log(10)*1e6) overflows a 32-bit integer as an
     intermediate; perhaps someone can find a better approximation, in the
     mean time, I suspect using doubles won't harm the bootstrap here.  */

  const double log10_2 = .30102999566398119521;
  double log10_b;
  const struct real_format *fmt;
  const struct real_format *ldfmt;

  char name[64], buf[128];
  int dig, min_10_exp, max_10_exp;
  int decimal_dig;

  fmt = REAL_MODE_FORMAT (TYPE_MODE (type));
  gcc_assert (fmt->b != 10);
  ldfmt = REAL_MODE_FORMAT (TYPE_MODE (long_double_type_node));
  gcc_assert (ldfmt->b != 10);

  /* The radix of the exponent representation.  */
  if (type == float_type_node)
    builtin_define_with_int_value ("__FLT_RADIX__", fmt->b);
  log10_b = log10_2;

  /* The number of radix digits, p, in the floating-point significand.  */
  sprintf (name, "__%s_MANT_DIG__", name_prefix);
  builtin_define_with_int_value (name, fmt->p);

  /* The number of decimal digits, q, such that any floating-point number
     with q decimal digits can be rounded into a floating-point number with
     p radix b digits and back again without change to the q decimal digits,

	p log10 b			if b is a power of 10
	floor((p - 1) log10 b)		otherwise
  */
  dig = (fmt->p - 1) * log10_b;
  sprintf (name, "__%s_DIG__", name_prefix);
  builtin_define_with_int_value (name, dig);

  /* The minimum negative int x such that b**(x-1) is a normalized float.  */
  sprintf (name, "__%s_MIN_EXP__", name_prefix);
  sprintf (buf, "(%d)", fmt->emin);
  builtin_define_with_value (name, buf, 0);

  /* The minimum negative int x such that 10**x is a normalized float,

	  ceil (log10 (b ** (emin - 1)))
	= ceil (log10 (b) * (emin - 1))

     Recall that emin is negative, so the integer truncation calculates
     the ceiling, not the floor, in this case.  */
  min_10_exp = (fmt->emin - 1) * log10_b;
  sprintf (name, "__%s_MIN_10_EXP__", name_prefix);
  sprintf (buf, "(%d)", min_10_exp);
  builtin_define_with_value (name, buf, 0);

  /* The maximum int x such that b**(x-1) is a representable float.  */
  sprintf (name, "__%s_MAX_EXP__", name_prefix);
  builtin_define_with_int_value (name, fmt->emax);

  /* The maximum int x such that 10**x is in the range of representable
     finite floating-point numbers,

	  floor (log10((1 - b**-p) * b**emax))
	= floor (log10(1 - b**-p) + log10(b**emax))
	= floor (log10(1 - b**-p) + log10(b)*emax)

     The safest thing to do here is to just compute this number.  But since
     we don't link cc1 with libm, we cannot.  We could implement log10 here
     a series expansion, but that seems too much effort because:

     Note that the first term, for all extant p, is a number exceedingly close
     to zero, but slightly negative.  Note that the second term is an integer
     scaling an irrational number, and that because of the floor we are only
     interested in its integral portion.

     In order for the first term to have any effect on the integral portion
     of the second term, the second term has to be exceedingly close to an
     integer itself (e.g. 123.000000000001 or something).  Getting a result
     that close to an integer requires that the irrational multiplicand have
     a long series of zeros in its expansion, which doesn't occur in the
     first 20 digits or so of log10(b).

     Hand-waving aside, crunching all of the sets of constants above by hand
     does not yield a case for which the first term is significant, which
     in the end is all that matters.  */
  max_10_exp = fmt->emax * log10_b;
  sprintf (name, "__%s_MAX_10_EXP__", name_prefix);
  builtin_define_with_int_value (name, max_10_exp);

  /* The number of decimal digits, n, such that any floating-point number
     can be rounded to n decimal digits and back again without change to
     the value.

	p * log10(b)			if b is a power of 10
	ceil(1 + p * log10(b))		otherwise

     The only macro we care about is this number for the widest supported
     floating type, but we want this value for rendering constants below.  */
  {
    double d_decimal_dig
      = 1 + (fmt->p < ldfmt->p ? ldfmt->p : fmt->p) * log10_b;
    decimal_dig = d_decimal_dig;
    if (decimal_dig < d_decimal_dig)
      decimal_dig++;
  }
  if (type == long_double_type_node)
    builtin_define_with_int_value ("__DECIMAL_DIG__", decimal_dig);

  /* Since, for the supported formats, B is always a power of 2, we
     construct the following numbers directly as a hexadecimal
     constants.  */
  get_max_float (fmt, buf, sizeof (buf));
  
  sprintf (name, "__%s_MAX__", name_prefix);
  builtin_define_with_hex_fp_value (name, type, decimal_dig, buf, fp_suffix, fp_cast);

  /* The minimum normalized positive floating-point number,
     b**(emin-1).  */
  sprintf (name, "__%s_MIN__", name_prefix);
  sprintf (buf, "0x1p%d", fmt->emin - 1);
  builtin_define_with_hex_fp_value (name, type, decimal_dig, buf, fp_suffix, fp_cast);

  /* The difference between 1 and the least value greater than 1 that is
     representable in the given floating point type, b**(1-p).  */
  sprintf (name, "__%s_EPSILON__", name_prefix);
  if (fmt->pnan < fmt->p)
    /* This is an IBM extended double format, so 1.0 + any double is
       representable precisely.  */
      sprintf (buf, "0x1p%d", fmt->emin - fmt->p);
    else
      sprintf (buf, "0x1p%d", 1 - fmt->p);
  builtin_define_with_hex_fp_value (name, type, decimal_dig, buf, fp_suffix, fp_cast);

  /* For C++ std::numeric_limits<T>::denorm_min.  The minimum denormalized
     positive floating-point number, b**(emin-p).  Zero for formats that
     don't support denormals.  */
  sprintf (name, "__%s_DENORM_MIN__", name_prefix);
  if (fmt->has_denorm)
    {
      sprintf (buf, "0x1p%d", fmt->emin - fmt->p);
      builtin_define_with_hex_fp_value (name, type, decimal_dig,
					buf, fp_suffix, fp_cast);
    }
  else
    {
      sprintf (buf, "0.0%s", fp_suffix);
      builtin_define_with_value (name, buf, 0);
    }

  sprintf (name, "__%s_HAS_DENORM__", name_prefix);
  builtin_define_with_value (name, fmt->has_denorm ? "1" : "0", 0);

  /* For C++ std::numeric_limits<T>::has_infinity.  */
  sprintf (name, "__%s_HAS_INFINITY__", name_prefix);
  builtin_define_with_int_value (name,
				 MODE_HAS_INFINITIES (TYPE_MODE (type)));
  /* For C++ std::numeric_limits<T>::has_quiet_NaN.  We do not have a
     predicate to distinguish a target that has both quiet and
     signalling NaNs from a target that has only quiet NaNs or only
     signalling NaNs, so we assume that a target that has any kind of
     NaN has quiet NaNs.  */
  sprintf (name, "__%s_HAS_QUIET_NAN__", name_prefix);
  builtin_define_with_int_value (name, MODE_HAS_NANS (TYPE_MODE (type)));
}

/* Define __DECx__ constants for TYPE using NAME_PREFIX and SUFFIX. */
static void
builtin_define_decimal_float_constants (const char *name_prefix, 
					const char *suffix, 
					tree type)
{
  const struct real_format *fmt;
  char name[64], buf[128], *p;
  int digits;

  fmt = REAL_MODE_FORMAT (TYPE_MODE (type));

  /* The number of radix digits, p, in the significand.  */
  sprintf (name, "__%s_MANT_DIG__", name_prefix);
  builtin_define_with_int_value (name, fmt->p);

  /* The minimum negative int x such that b**(x-1) is a normalized float.  */
  sprintf (name, "__%s_MIN_EXP__", name_prefix);
  sprintf (buf, "(%d)", fmt->emin);
  builtin_define_with_value (name, buf, 0);

  /* The maximum int x such that b**(x-1) is a representable float.  */
  sprintf (name, "__%s_MAX_EXP__", name_prefix);
  builtin_define_with_int_value (name, fmt->emax);

  /* Compute the minimum representable value.  */
  sprintf (name, "__%s_MIN__", name_prefix);
  sprintf (buf, "1E%d%s", fmt->emin - 1, suffix);
  builtin_define_with_value (name, buf, 0); 

  /* Compute the maximum representable value.  */
  sprintf (name, "__%s_MAX__", name_prefix);
  p = buf;
  for (digits = fmt->p; digits; digits--)
    {
      *p++ = '9';
      if (digits == fmt->p)
	*p++ = '.';
    }
  *p = 0;
  /* fmt->p plus 1, to account for the decimal point and fmt->emax
     minus 1 because the digits are nines, not 1.0.  */
  sprintf (&buf[fmt->p + 1], "E%d%s", fmt->emax - 1, suffix); 
  builtin_define_with_value (name, buf, 0);

  /* Compute epsilon (the difference between 1 and least value greater
     than 1 representable).  */
  sprintf (name, "__%s_EPSILON__", name_prefix);
  sprintf (buf, "1E-%d%s", fmt->p - 1, suffix);
  builtin_define_with_value (name, buf, 0);

  /* Minimum subnormal positive decimal value.  */
  sprintf (name, "__%s_SUBNORMAL_MIN__", name_prefix);
  p = buf;
  for (digits = fmt->p; digits > 1; digits--)
    {
      *p++ = '0';
      if (digits == fmt->p)
	*p++ = '.';
    }
  *p = 0;
  sprintf (&buf[fmt->p], "1E%d%s", fmt->emin - 1, suffix); 
  builtin_define_with_value (name, buf, 0);
}

/* Define fixed-point constants for TYPE using NAME_PREFIX and SUFFIX.  */

static void
builtin_define_fixed_point_constants (const char *name_prefix,
				      const char *suffix,
				      tree type)
{
  char name[64], buf[256], *new_buf;
  int i, mod;

  sprintf (name, "__%s_FBIT__", name_prefix);
  builtin_define_with_int_value (name, TYPE_FBIT (type));

  sprintf (name, "__%s_IBIT__", name_prefix);
  builtin_define_with_int_value (name, TYPE_IBIT (type));

  /* If there is no suffix, defines are for fixed-point modes.
     We just return.  */
  if (strcmp (suffix, "") == 0)
    return;

  if (TYPE_UNSIGNED (type))
    {
      sprintf (name, "__%s_MIN__", name_prefix);
      sprintf (buf, "0.0%s", suffix);
      builtin_define_with_value (name, buf, 0);
    }
  else
    {
      sprintf (name, "__%s_MIN__", name_prefix);
      if (ALL_ACCUM_MODE_P (TYPE_MODE (type)))
	sprintf (buf, "(-0X1P%d%s-0X1P%d%s)", TYPE_IBIT (type) - 1, suffix,
		 TYPE_IBIT (type) - 1, suffix);
      else
	sprintf (buf, "(-0.5%s-0.5%s)", suffix, suffix);
      builtin_define_with_value (name, buf, 0);
    }

  sprintf (name, "__%s_MAX__", name_prefix);
  sprintf (buf, "0X");
  new_buf = buf + 2;
  mod = (TYPE_FBIT (type) + TYPE_IBIT (type)) % 4;
  if (mod)
    sprintf (new_buf++, "%x", (1 << mod) - 1);
  for (i = 0; i < (TYPE_FBIT (type) + TYPE_IBIT (type)) / 4; i++)
    sprintf (new_buf++, "F");
  sprintf (new_buf, "P-%d%s", TYPE_FBIT (type), suffix);
  builtin_define_with_value (name, buf, 0);

  sprintf (name, "__%s_EPSILON__", name_prefix);
  sprintf (buf, "0x1P-%d%s", TYPE_FBIT (type), suffix);
  builtin_define_with_value (name, buf, 0);
}

/* Define __GNUC__, __GNUC_MINOR__ and __GNUC_PATCHLEVEL__.  */
static void
define__GNUC__ (void)
{
  int major, minor, patchlevel;

  if (sscanf (BASEVER, "%d.%d.%d", &major, &minor, &patchlevel) != 3)
    {
      sscanf (BASEVER, "%d.%d", &major, &minor);
      patchlevel = 0;
    }
  cpp_define_formatted (parse_in, "__GNUC__=%d", major);
  cpp_define_formatted (parse_in, "__GNUC_MINOR__=%d", minor);
  cpp_define_formatted (parse_in, "__GNUC_PATCHLEVEL__=%d", patchlevel);

  if (c_dialect_cxx ())
    cpp_define_formatted (parse_in, "__GNUG__=%d", major);
}

/* Define macros used by <stdint.h>.  */
static void
builtin_define_stdint_macros (void)
{
  builtin_define_type_max ("__INTMAX_MAX__", intmax_type_node);
  builtin_define_constants ("__INTMAX_C", intmax_type_node);
  builtin_define_type_max ("__UINTMAX_MAX__", uintmax_type_node);
  builtin_define_constants ("__UINTMAX_C", uintmax_type_node);
  if (sig_atomic_type_node)
    builtin_define_type_minmax ("__SIG_ATOMIC_MIN__", "__SIG_ATOMIC_MAX__",
				sig_atomic_type_node);
  if (int8_type_node)
    builtin_define_type_max ("__INT8_MAX__", int8_type_node);
  if (int16_type_node)
    builtin_define_type_max ("__INT16_MAX__", int16_type_node);
  if (int32_type_node)
    builtin_define_type_max ("__INT32_MAX__", int32_type_node);
  if (int64_type_node)
    builtin_define_type_max ("__INT64_MAX__", int64_type_node);
  if (uint8_type_node)
    builtin_define_type_max ("__UINT8_MAX__", uint8_type_node);
  if (uint16_type_node)
    builtin_define_type_max ("__UINT16_MAX__", uint16_type_node);
  if (c_uint32_type_node)
    builtin_define_type_max ("__UINT32_MAX__", c_uint32_type_node);
  if (c_uint64_type_node)
    builtin_define_type_max ("__UINT64_MAX__", c_uint64_type_node);
  if (int_least8_type_node)
    {
      builtin_define_type_max ("__INT_LEAST8_MAX__", int_least8_type_node);
      builtin_define_constants ("__INT8_C", int_least8_type_node);
    }
  if (int_least16_type_node)
    {
      builtin_define_type_max ("__INT_LEAST16_MAX__", int_least16_type_node);
      builtin_define_constants ("__INT16_C", int_least16_type_node);
    }
  if (int_least32_type_node)
    {
      builtin_define_type_max ("__INT_LEAST32_MAX__", int_least32_type_node);
      builtin_define_constants ("__INT32_C", int_least32_type_node);
    }
  if (int_least64_type_node)
    {
      builtin_define_type_max ("__INT_LEAST64_MAX__", int_least64_type_node);
      builtin_define_constants ("__INT64_C", int_least64_type_node);
    }
  if (uint_least8_type_node)
    {
      builtin_define_type_max ("__UINT_LEAST8_MAX__", uint_least8_type_node);
      builtin_define_constants ("__UINT8_C", uint_least8_type_node);
    }
  if (uint_least16_type_node)
    {
      builtin_define_type_max ("__UINT_LEAST16_MAX__", uint_least16_type_node);
      builtin_define_constants ("__UINT16_C", uint_least16_type_node);
    }
  if (uint_least32_type_node)
    {
      builtin_define_type_max ("__UINT_LEAST32_MAX__", uint_least32_type_node);
      builtin_define_constants ("__UINT32_C", uint_least32_type_node);
    }
  if (uint_least64_type_node)
    {
      builtin_define_type_max ("__UINT_LEAST64_MAX__", uint_least64_type_node);
      builtin_define_constants ("__UINT64_C", uint_least64_type_node);
    }
  if (int_fast8_type_node)
    builtin_define_type_max ("__INT_FAST8_MAX__", int_fast8_type_node);
  if (int_fast16_type_node)
    builtin_define_type_max ("__INT_FAST16_MAX__", int_fast16_type_node);
  if (int_fast32_type_node)
    builtin_define_type_max ("__INT_FAST32_MAX__", int_fast32_type_node);
  if (int_fast64_type_node)
    builtin_define_type_max ("__INT_FAST64_MAX__", int_fast64_type_node);
  if (uint_fast8_type_node)
    builtin_define_type_max ("__UINT_FAST8_MAX__", uint_fast8_type_node);
  if (uint_fast16_type_node)
    builtin_define_type_max ("__UINT_FAST16_MAX__", uint_fast16_type_node);
  if (uint_fast32_type_node)
    builtin_define_type_max ("__UINT_FAST32_MAX__", uint_fast32_type_node);
  if (uint_fast64_type_node)
    builtin_define_type_max ("__UINT_FAST64_MAX__", uint_fast64_type_node);
  if (intptr_type_node)
    builtin_define_type_max ("__INTPTR_MAX__", intptr_type_node);
  if (uintptr_type_node)
    builtin_define_type_max ("__UINTPTR_MAX__", uintptr_type_node);
}

/* Adjust the optimization macros when a #pragma GCC optimization is done to
   reflect the current level.  */
void
c_cpp_builtins_optimize_pragma (cpp_reader *pfile, tree prev_tree,
				tree cur_tree)
{
  struct cl_optimization *prev = TREE_OPTIMIZATION (prev_tree);
  struct cl_optimization *cur  = TREE_OPTIMIZATION (cur_tree);
  bool prev_fast_math;
  bool cur_fast_math;

  /* -undef turns off target-specific built-ins.  */
  if (flag_undef)
    return;

  /* Other target-independent built-ins determined by command-line
     options.  */
  if (!prev->optimize_size && cur->optimize_size)
    cpp_define (pfile, "__OPTIMIZE_SIZE__");
  else if (prev->optimize_size && !cur->optimize_size)
    cpp_undef (pfile, "__OPTIMIZE_SIZE__");

  if (!prev->optimize && cur->optimize)
    cpp_define (pfile, "__OPTIMIZE__");
  else if (prev->optimize && !cur->optimize)
    cpp_undef (pfile, "__OPTIMIZE__");

  prev_fast_math = fast_math_flags_struct_set_p (prev);
  cur_fast_math  = fast_math_flags_struct_set_p (cur);
  if (!prev_fast_math && cur_fast_math)
    cpp_define (pfile, "__FAST_MATH__");
  else if (prev_fast_math && !cur_fast_math)
    cpp_undef (pfile, "__FAST_MATH__");

  if (!prev->flag_signaling_nans && cur->flag_signaling_nans)
    cpp_define (pfile, "__SUPPORT_SNAN__");
  else if (prev->flag_signaling_nans && !cur->flag_signaling_nans)
    cpp_undef (pfile, "__SUPPORT_SNAN__");

  if (!prev->flag_finite_math_only && cur->flag_finite_math_only)
    {
      cpp_undef (pfile, "__FINITE_MATH_ONLY__");
      cpp_define (pfile, "__FINITE_MATH_ONLY__=1");
    }
  else if (!prev->flag_finite_math_only && cur->flag_finite_math_only)
    {
      cpp_undef (pfile, "__FINITE_MATH_ONLY__");
      cpp_define (pfile, "__FINITE_MATH_ONLY__=0");
    }
}


/* Hook that registers front end and target-specific built-ins.  */
void
c_cpp_builtins (cpp_reader *pfile)
{
  /* -undef turns off target-specific built-ins.  */
  if (flag_undef)
    return;

  define__GNUC__ ();

  /* For stddef.h.  They require macros defined in c-common.c.  */
  c_stddef_cpp_builtins ();

  if (c_dialect_cxx ())
    {
      if (flag_weak && SUPPORTS_ONE_ONLY)
	cpp_define (pfile, "__GXX_WEAK__=1");
      else
	cpp_define (pfile, "__GXX_WEAK__=0");
      if (warn_deprecated)
	cpp_define (pfile, "__DEPRECATED");
      if (flag_rtti)
	cpp_define (pfile, "__GXX_RTTI");
      if (cxx_dialect == cxx0x)
        cpp_define (pfile, "__GXX_EXPERIMENTAL_CXX0X__");
    }
  /* Note that we define this for C as well, so that we know if
     __attribute__((cleanup)) will interface with EH.  */
  if (flag_exceptions)
    cpp_define (pfile, "__EXCEPTIONS");

  /* Represents the C++ ABI version, always defined so it can be used while
     preprocessing C and assembler.  */
  if (flag_abi_version == 0)
    /* Use a very large value so that:

	 #if __GXX_ABI_VERSION >= <value for version X>

       will work whether the user explicitly says "-fabi-version=x" or
       "-fabi-version=0".  Do not use INT_MAX because that will be
       different from system to system.  */
    builtin_define_with_int_value ("__GXX_ABI_VERSION", 999999);
  else if (flag_abi_version == 1)
    /* Due to a historical accident, this version had the value
       "102".  */
    builtin_define_with_int_value ("__GXX_ABI_VERSION", 102);
  else
    /* Newer versions have values 1002, 1003, ....  */
    builtin_define_with_int_value ("__GXX_ABI_VERSION",
				   1000 + flag_abi_version);

  /* libgcc needs to know this.  */
  if (USING_SJLJ_EXCEPTIONS)
    cpp_define (pfile, "__USING_SJLJ_EXCEPTIONS__");

  /* limits.h and stdint.h need to know these.  */
  builtin_define_type_max ("__SCHAR_MAX__", signed_char_type_node);
  builtin_define_type_max ("__SHRT_MAX__", short_integer_type_node);
  builtin_define_type_max ("__INT_MAX__", integer_type_node);
  builtin_define_type_max ("__LONG_MAX__", long_integer_type_node);
  builtin_define_type_max ("__LONG_LONG_MAX__", long_long_integer_type_node);
  builtin_define_type_minmax ("__WCHAR_MIN__", "__WCHAR_MAX__",
			      underlying_wchar_type_node);
  builtin_define_type_minmax ("__WINT_MIN__", "__WINT_MAX__", wint_type_node);
  builtin_define_type_max ("__PTRDIFF_MAX__", ptrdiff_type_node);
  builtin_define_type_max ("__SIZE_MAX__", size_type_node);

  builtin_define_type_precision ("__CHAR_BIT__", char_type_node);

  /* stdint.h and the testsuite need to know these.  */
  builtin_define_stdint_macros ();

  /* float.h needs to know these.  */

  builtin_define_with_int_value ("__FLT_EVAL_METHOD__",
				 TARGET_FLT_EVAL_METHOD);

  /* And decfloat.h needs this.  */
  builtin_define_with_int_value ("__DEC_EVAL_METHOD__",
                                 TARGET_DEC_EVAL_METHOD);

  builtin_define_float_constants ("FLT", "F", "%s", float_type_node);
  /* Cast the double precision constants.  This is needed when single
     precision constants are specified or when pragma FLOAT_CONST_DECIMAL64
     is used.  The correct result is computed by the compiler when using
     macros that include a cast.  */
  builtin_define_float_constants ("DBL", "L", "((double)%s)", double_type_node);
  builtin_define_float_constants ("LDBL", "L", "%s", long_double_type_node);

  /* For decfloat.h.  */
  builtin_define_decimal_float_constants ("DEC32", "DF", dfloat32_type_node);
  builtin_define_decimal_float_constants ("DEC64", "DD", dfloat64_type_node);
  builtin_define_decimal_float_constants ("DEC128", "DL", dfloat128_type_node);

  /* For fixed-point fibt, ibit, max, min, and epsilon.  */
  if (targetm.fixed_point_supported_p ())
    {
      builtin_define_fixed_point_constants ("SFRACT", "HR",
					    short_fract_type_node);
      builtin_define_fixed_point_constants ("USFRACT", "UHR",
					    unsigned_short_fract_type_node);
      builtin_define_fixed_point_constants ("FRACT", "R",
					    fract_type_node);
      builtin_define_fixed_point_constants ("UFRACT", "UR",
					    unsigned_fract_type_node);
      builtin_define_fixed_point_constants ("LFRACT", "LR",
					    long_fract_type_node);
      builtin_define_fixed_point_constants ("ULFRACT", "ULR",
					    unsigned_long_fract_type_node);
      builtin_define_fixed_point_constants ("LLFRACT", "LLR",
					    long_long_fract_type_node);
      builtin_define_fixed_point_constants ("ULLFRACT", "ULLR",
					    unsigned_long_long_fract_type_node);
      builtin_define_fixed_point_constants ("SACCUM", "HK",
					    short_accum_type_node);
      builtin_define_fixed_point_constants ("USACCUM", "UHK",
					    unsigned_short_accum_type_node);
      builtin_define_fixed_point_constants ("ACCUM", "K",
					    accum_type_node);
      builtin_define_fixed_point_constants ("UACCUM", "UK",
					    unsigned_accum_type_node);
      builtin_define_fixed_point_constants ("LACCUM", "LK",
					    long_accum_type_node);
      builtin_define_fixed_point_constants ("ULACCUM", "ULK",
					    unsigned_long_accum_type_node);
      builtin_define_fixed_point_constants ("LLACCUM", "LLK",
					    long_long_accum_type_node);
      builtin_define_fixed_point_constants ("ULLACCUM", "ULLK",
					    unsigned_long_long_accum_type_node);

      builtin_define_fixed_point_constants ("QQ", "", qq_type_node);
      builtin_define_fixed_point_constants ("HQ", "", hq_type_node);
      builtin_define_fixed_point_constants ("SQ", "", sq_type_node);
      builtin_define_fixed_point_constants ("DQ", "", dq_type_node);
      builtin_define_fixed_point_constants ("TQ", "", tq_type_node);
      builtin_define_fixed_point_constants ("UQQ", "", uqq_type_node);
      builtin_define_fixed_point_constants ("UHQ", "", uhq_type_node);
      builtin_define_fixed_point_constants ("USQ", "", usq_type_node);
      builtin_define_fixed_point_constants ("UDQ", "", udq_type_node);
      builtin_define_fixed_point_constants ("UTQ", "", utq_type_node);
      builtin_define_fixed_point_constants ("HA", "", ha_type_node);
      builtin_define_fixed_point_constants ("SA", "", sa_type_node);
      builtin_define_fixed_point_constants ("DA", "", da_type_node);
      builtin_define_fixed_point_constants ("TA", "", ta_type_node);
      builtin_define_fixed_point_constants ("UHA", "", uha_type_node);
      builtin_define_fixed_point_constants ("USA", "", usa_type_node);
      builtin_define_fixed_point_constants ("UDA", "", uda_type_node);
      builtin_define_fixed_point_constants ("UTA", "", uta_type_node);
    }

  /* For use in assembly language.  */
  builtin_define_with_value ("__REGISTER_PREFIX__", REGISTER_PREFIX, 0);
  builtin_define_with_value ("__USER_LABEL_PREFIX__", user_label_prefix, 0);

  /* Misc.  */
  builtin_define_with_value ("__VERSION__", version_string, 1);

  if (flag_gnu89_inline)
    cpp_define (pfile, "__GNUC_GNU_INLINE__");
  else
    cpp_define (pfile, "__GNUC_STDC_INLINE__");

  /* Definitions for LP64 model.  */
  if (TYPE_PRECISION (long_integer_type_node) == 64
      && POINTER_SIZE == 64
      && TYPE_PRECISION (integer_type_node) == 32)
    {
      cpp_define (pfile, "_LP64");
      cpp_define (pfile, "__LP64__");
    }

  /* Other target-independent built-ins determined by command-line
     options.  */
  if (optimize_size)
    cpp_define (pfile, "__OPTIMIZE_SIZE__");
  if (optimize)
    cpp_define (pfile, "__OPTIMIZE__");

  if (fast_math_flags_set_p ())
    cpp_define (pfile, "__FAST_MATH__");
  if (flag_no_inline)
    cpp_define (pfile, "__NO_INLINE__");
  if (flag_signaling_nans)
    cpp_define (pfile, "__SUPPORT_SNAN__");
  if (flag_finite_math_only)
    cpp_define (pfile, "__FINITE_MATH_ONLY__=1");
  else
    cpp_define (pfile, "__FINITE_MATH_ONLY__=0");
  if (flag_pic)
    {
      builtin_define_with_int_value ("__pic__", flag_pic);
      builtin_define_with_int_value ("__PIC__", flag_pic);
    }
  if (flag_pie)
    {
      builtin_define_with_int_value ("__pie__", flag_pie);
      builtin_define_with_int_value ("__PIE__", flag_pie);
    }

  if (flag_iso)
    cpp_define (pfile, "__STRICT_ANSI__");

  if (!flag_signed_char)
    cpp_define (pfile, "__CHAR_UNSIGNED__");

  if (c_dialect_cxx () && TYPE_UNSIGNED (wchar_type_node))
    cpp_define (pfile, "__WCHAR_UNSIGNED__");

  /* Tell source code if the compiler makes sync_compare_and_swap
     builtins available.  */
#ifdef HAVE_sync_compare_and_swapqi
  if (HAVE_sync_compare_and_swapqi)
    cpp_define (pfile, "__GCC_HAVE_SYNC_COMPARE_AND_SWAP_1");
#endif

#ifdef HAVE_sync_compare_and_swaphi
  if (HAVE_sync_compare_and_swaphi)
    cpp_define (pfile, "__GCC_HAVE_SYNC_COMPARE_AND_SWAP_2");
#endif

#ifdef HAVE_sync_compare_and_swapsi
  if (HAVE_sync_compare_and_swapsi)
    cpp_define (pfile, "__GCC_HAVE_SYNC_COMPARE_AND_SWAP_4");
#endif

#ifdef HAVE_sync_compare_and_swapdi
  if (HAVE_sync_compare_and_swapdi)
    cpp_define (pfile, "__GCC_HAVE_SYNC_COMPARE_AND_SWAP_8");
#endif

#ifdef HAVE_sync_compare_and_swapti
  if (HAVE_sync_compare_and_swapti)
    cpp_define (pfile, "__GCC_HAVE_SYNC_COMPARE_AND_SWAP_16");
#endif

#ifdef DWARF2_UNWIND_INFO
  if (dwarf2out_do_cfi_asm ())
    cpp_define (pfile, "__GCC_HAVE_DWARF2_CFI_ASM");
#endif

  /* Make the choice of ObjC runtime visible to source code.  */
  if (c_dialect_objc () && flag_next_runtime)
    cpp_define (pfile, "__NEXT_RUNTIME__");

  /* Show the availability of some target pragmas.  */
  if (flag_mudflap || targetm.handle_pragma_redefine_extname)
    cpp_define (pfile, "__PRAGMA_REDEFINE_EXTNAME");

  if (targetm.handle_pragma_extern_prefix)
    cpp_define (pfile, "__PRAGMA_EXTERN_PREFIX");

  /* Make the choice of the stack protector runtime visible to source code.
     The macro names and values here were chosen for compatibility with an
     earlier implementation, i.e. ProPolice.  */
  if (flag_stack_protect == 2)
    cpp_define (pfile, "__SSP_ALL__=2");
  else if (flag_stack_protect == 1)
    cpp_define (pfile, "__SSP__=1");

  if (flag_openmp)
    cpp_define (pfile, "_OPENMP=200805");

  builtin_define_type_sizeof ("__SIZEOF_INT__", integer_type_node);
  builtin_define_type_sizeof ("__SIZEOF_LONG__", long_integer_type_node);
  builtin_define_type_sizeof ("__SIZEOF_LONG_LONG__",
			      long_long_integer_type_node);
  builtin_define_type_sizeof ("__SIZEOF_SHORT__", short_integer_type_node);
  builtin_define_type_sizeof ("__SIZEOF_FLOAT__", float_type_node);
  builtin_define_type_sizeof ("__SIZEOF_DOUBLE__", double_type_node);
  builtin_define_type_sizeof ("__SIZEOF_LONG_DOUBLE__", long_double_type_node);
  builtin_define_type_sizeof ("__SIZEOF_SIZE_T__", size_type_node);
  builtin_define_type_sizeof ("__SIZEOF_WCHAR_T__", wchar_type_node);
  builtin_define_type_sizeof ("__SIZEOF_WINT_T__", wint_type_node);
  builtin_define_type_sizeof ("__SIZEOF_PTRDIFF_T__",
			      unsigned_ptrdiff_type_node);
  /* ptr_type_node can't be used here since ptr_mode is only set when
     toplev calls backend_init which is not done with -E switch.  */
  builtin_define_with_int_value ("__SIZEOF_POINTER__",
				 POINTER_SIZE / BITS_PER_UNIT);

  /* A straightforward target hook doesn't work, because of problems
     linking that hook's body when part of non-C front ends.  */
# define preprocessing_asm_p() (cpp_get_options (pfile)->lang == CLK_ASM)
# define preprocessing_trad_p() (cpp_get_options (pfile)->traditional)
# define builtin_define(TXT) cpp_define (pfile, TXT)
# define builtin_assert(TXT) cpp_assert (pfile, TXT)
  TARGET_CPU_CPP_BUILTINS ();
  TARGET_OS_CPP_BUILTINS ();
  TARGET_OBJFMT_CPP_BUILTINS ();

  /* Support the __declspec keyword by turning them into attributes.
     Note that the current way we do this may result in a collision
     with predefined attributes later on.  This can be solved by using
     one attribute, say __declspec__, and passing args to it.  The
     problem with that approach is that args are not accumulated: each
     new appearance would clobber any existing args.  */
  if (TARGET_DECLSPEC)
    builtin_define ("__declspec(x)=__attribute__((x))");

  /* If decimal floating point is supported, tell the user if the
     alternate format (BID) is used instead of the standard (DPD)
     format.  */
  if (ENABLE_DECIMAL_FLOAT && ENABLE_DECIMAL_BID_FORMAT)
    cpp_define (pfile, "__DECIMAL_BID_FORMAT__");

  builtin_define_with_int_value ("__BIGGEST_ALIGNMENT__",
				 BIGGEST_ALIGNMENT / BITS_PER_UNIT);
}

/* Pass an object-like macro.  If it doesn't lie in the user's
   namespace, defines it unconditionally.  Otherwise define a version
   with two leading underscores, and another version with two leading
   and trailing underscores, and define the original only if an ISO
   standard was not nominated.

   e.g. passing "unix" defines "__unix", "__unix__" and possibly
   "unix".  Passing "_mips" defines "__mips", "__mips__" and possibly
   "_mips".  */
void
builtin_define_std (const char *macro)
{
  size_t len = strlen (macro);
  char *buff = (char *) alloca (len + 5);
  char *p = buff + 2;
  char *q = p + len;

  /* prepend __ (or maybe just _) if in user's namespace.  */
  memcpy (p, macro, len + 1);
  if (!( *p == '_' && (p[1] == '_' || ISUPPER (p[1]))))
    {
      if (*p != '_')
	*--p = '_';
      if (p[1] != '_')
	*--p = '_';
    }
  cpp_define (parse_in, p);

  /* If it was in user's namespace...  */
  if (p != buff + 2)
    {
      /* Define the macro with leading and following __.  */
      if (q[-1] != '_')
	*q++ = '_';
      if (q[-2] != '_')
	*q++ = '_';
      *q = '\0';
      cpp_define (parse_in, p);

      /* Finally, define the original macro if permitted.  */
      if (!flag_iso)
	cpp_define (parse_in, macro);
    }
}

/* Pass an object-like macro and a value to define it to.  The third
   parameter says whether or not to turn the value into a string
   constant.  */
void
builtin_define_with_value (const char *macro, const char *expansion, int is_str)
{
  char *buf;
  size_t mlen = strlen (macro);
  size_t elen = strlen (expansion);
  size_t extra = 2;  /* space for an = and a NUL */

  if (is_str)
    extra += 2;  /* space for two quote marks */

  buf = (char *) alloca (mlen + elen + extra);
  if (is_str)
    sprintf (buf, "%s=\"%s\"", macro, expansion);
  else
    sprintf (buf, "%s=%s", macro, expansion);

  cpp_define (parse_in, buf);
}


/* Pass an object-like macro and an integer value to define it to.  */
static void
builtin_define_with_int_value (const char *macro, HOST_WIDE_INT value)
{
  char *buf;
  size_t mlen = strlen (macro);
  size_t vlen = 18;
  size_t extra = 2; /* space for = and NUL.  */

  buf = (char *) alloca (mlen + vlen + extra);
  memcpy (buf, macro, mlen);
  buf[mlen] = '=';
  sprintf (buf + mlen + 1, HOST_WIDE_INT_PRINT_DEC, value);

  cpp_define (parse_in, buf);
}

/* Pass an object-like macro a hexadecimal floating-point value.  */
static void
builtin_define_with_hex_fp_value (const char *macro,
				  tree type, int digits,
				  const char *hex_str, 
				  const char *fp_suffix,
				  const char *fp_cast)
{
  REAL_VALUE_TYPE real;
  char dec_str[64], buf1[256], buf2[256];

  /* Hex values are really cool and convenient, except that they're
     not supported in strict ISO C90 mode.  First, the "p-" sequence
     is not valid as part of a preprocessor number.  Second, we get a
     pedwarn from the preprocessor, which has no context, so we can't
     suppress the warning with __extension__.

     So instead what we do is construct the number in hex (because
     it's easy to get the exact correct value), parse it as a real,
     then print it back out as decimal.  */

  real_from_string (&real, hex_str);
  real_to_decimal_for_mode (dec_str, &real, sizeof (dec_str), digits, 0,
			    TYPE_MODE (type));

  /* Assemble the macro in the following fashion
     macro = fp_cast [dec_str fp_suffix] */
  sprintf (buf1, "%s%s", dec_str, fp_suffix);
  sprintf (buf2, fp_cast, buf1);
  sprintf (buf1, "%s=%s", macro, buf2);
  
  cpp_define (parse_in, buf1);
}

/* Return a string constant for the suffix for a value of type TYPE
   promoted according to the integer promotions.  The type must be one
   of the standard integer type nodes.  */

static const char *
type_suffix (tree type)
{
  static const char *const suffixes[] = { "", "U", "L", "UL", "LL", "ULL" };
  int unsigned_suffix;
  int is_long;

  if (type == long_long_integer_type_node
      || type == long_long_unsigned_type_node)
    is_long = 2;
  else if (type == long_integer_type_node
	   || type == long_unsigned_type_node)
    is_long = 1;
  else if (type == integer_type_node
	   || type == unsigned_type_node
	   || type == short_integer_type_node
	   || type == short_unsigned_type_node
	   || type == signed_char_type_node
	   || type == unsigned_char_type_node
	   /* ??? "char" is not a signed or unsigned integer type and
	      so is not permitted for the standard typedefs, but some
	      systems use it anyway.  */
	   || type == char_type_node)
    is_long = 0;
  else
    gcc_unreachable ();

  unsigned_suffix = TYPE_UNSIGNED (type);
  if (TYPE_PRECISION (type) < TYPE_PRECISION (integer_type_node))
    unsigned_suffix = 0;
  return suffixes[is_long * 2 + unsigned_suffix];
}
<<<<<<< HEAD
=======

/* Define MACRO as a <stdint.h> constant-suffix macro for TYPE.  */
static void
builtin_define_constants (const char *macro, tree type)
{
  const char *suffix;
  char *buf;

  suffix = type_suffix (type);

  if (suffix[0] == 0)
    {
      buf = (char *) alloca (strlen (macro) + 6);
      sprintf (buf, "%s(c)=c", macro);
    }
  else
    {
      buf = (char *) alloca (strlen (macro) + 9 + strlen (suffix) + 1);
      sprintf (buf, "%s(c)=c ## %s", macro, suffix);
    }

  cpp_define (parse_in, buf);
}

/* Define MAX for TYPE based on the precision of the type.  */
>>>>>>> 42a9ba1d

/* Define MACRO as a <stdint.h> constant-suffix macro for TYPE.  */
static void
<<<<<<< HEAD
builtin_define_constants (const char *macro, tree type)
{
  const char *suffix;
  char *buf;

  suffix = type_suffix (type);

  if (suffix[0] == 0)
    {
      buf = (char *) alloca (strlen (macro) + 6);
      sprintf (buf, "%s(c)=c", macro);
    }
  else
    {
      buf = (char *) alloca (strlen (macro) + 9 + strlen (suffix) + 1);
      sprintf (buf, "%s(c)=c ## %s", macro, suffix);
    }

  cpp_define (parse_in, buf);
}

/* Define MAX for TYPE based on the precision of the type.  */

static void
=======
>>>>>>> 42a9ba1d
builtin_define_type_max (const char *macro, tree type)
{
  builtin_define_type_minmax (NULL, macro, type);
}

/* Define MIN_MACRO (if not NULL) and MAX_MACRO for TYPE based on the
   precision of the type.  */

static void
builtin_define_type_minmax (const char *min_macro, const char *max_macro,
			    tree type)
{
  static const char *const values[]
    = { "127", "255",
	"32767", "65535",
	"2147483647", "4294967295",
	"9223372036854775807", "18446744073709551615",
	"170141183460469231731687303715884105727",
	"340282366920938463463374607431768211455" };

  const char *value, *suffix;
  char *buf;
  size_t idx;

  /* Pre-rendering the values mean we don't have to futz with printing a
     multi-word decimal value.  There are also a very limited number of
     precisions that we support, so it's really a waste of time.  */
  switch (TYPE_PRECISION (type))
    {
    case 8:	idx = 0; break;
    case 16:	idx = 2; break;
    case 32:	idx = 4; break;
    case 64:	idx = 6; break;
    case 128:	idx = 8; break;
    default:    gcc_unreachable ();
    }

  value = values[idx + TYPE_UNSIGNED (type)];
  suffix = type_suffix (type);

  buf = (char *) alloca (strlen (max_macro) + 1 + strlen (value)
                         + strlen (suffix) + 1);
  sprintf (buf, "%s=%s%s", max_macro, value, suffix);

  cpp_define (parse_in, buf);

  if (min_macro)
    {
      if (TYPE_UNSIGNED (type))
	{
	  buf = (char *) alloca (strlen (min_macro) + 2 + strlen (suffix) + 1);
	  sprintf (buf, "%s=0%s", min_macro, suffix);
	}
      else
	{
	  buf = (char *) alloca (strlen (min_macro) + 3
				 + strlen (max_macro) + 6);
	  sprintf (buf, "%s=(-%s - 1)", min_macro, max_macro);
	}
      cpp_define (parse_in, buf);
    }
}<|MERGE_RESOLUTION|>--- conflicted
+++ resolved
@@ -1002,8 +1002,6 @@
     unsigned_suffix = 0;
   return suffixes[is_long * 2 + unsigned_suffix];
 }
-<<<<<<< HEAD
-=======
 
 /* Define MACRO as a <stdint.h> constant-suffix macro for TYPE.  */
 static void
@@ -1029,37 +1027,8 @@
 }
 
 /* Define MAX for TYPE based on the precision of the type.  */
->>>>>>> 42a9ba1d
-
-/* Define MACRO as a <stdint.h> constant-suffix macro for TYPE.  */
-static void
-<<<<<<< HEAD
-builtin_define_constants (const char *macro, tree type)
-{
-  const char *suffix;
-  char *buf;
-
-  suffix = type_suffix (type);
-
-  if (suffix[0] == 0)
-    {
-      buf = (char *) alloca (strlen (macro) + 6);
-      sprintf (buf, "%s(c)=c", macro);
-    }
-  else
-    {
-      buf = (char *) alloca (strlen (macro) + 9 + strlen (suffix) + 1);
-      sprintf (buf, "%s(c)=c ## %s", macro, suffix);
-    }
-
-  cpp_define (parse_in, buf);
-}
-
-/* Define MAX for TYPE based on the precision of the type.  */
-
-static void
-=======
->>>>>>> 42a9ba1d
+
+static void
 builtin_define_type_max (const char *macro, tree type)
 {
   builtin_define_type_minmax (NULL, macro, type);
