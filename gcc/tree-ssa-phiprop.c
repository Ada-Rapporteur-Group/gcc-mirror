--- conflicted
+++ resolved
@@ -189,11 +189,6 @@
 	{
 	  tree rhs = gimple_assign_rhs1 (use_stmt);
 	  gcc_assert (TREE_CODE (old_arg) == ADDR_EXPR);
-<<<<<<< HEAD
-	  old_arg = TREE_OPERAND (old_arg, 0);
-	  new_var = create_tmp_reg (TREE_TYPE (old_arg), NULL);
-	  tmp = gimple_build_assign (new_var, unshare_expr (old_arg));
-=======
 	  new_var = create_tmp_reg (TREE_TYPE (rhs), NULL);
 	  if (!is_gimple_min_invariant (old_arg))
 	    old_arg = PHI_ARG_DEF_FROM_EDGE (phi, e);
@@ -203,7 +198,6 @@
 				     fold_build2 (MEM_REF, TREE_TYPE (rhs),
 						  old_arg,
 						  TREE_OPERAND (rhs, 1)));
->>>>>>> 155d23aa
 	  gcc_assert (is_gimple_reg (new_var));
 	  add_referenced_var (new_var);
 	  new_var = make_ssa_name (new_var, tmp);
