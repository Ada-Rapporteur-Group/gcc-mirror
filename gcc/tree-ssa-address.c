--- conflicted
+++ resolved
@@ -784,11 +784,6 @@
 
   /* The expression is too complicated.  Try making it simpler.  */
 
-<<<<<<< HEAD
-  if (parts.step
-      && !integer_onep (parts.step)
-      && !keep_index_p (type, parts))
-=======
   /* Merge symbol into other parts.  */
   if (parts.symbol)
     {
@@ -830,8 +825,9 @@
      into:
        index' = index << step;
        [... + index' + ,,,].  */
-  if (parts.step && !integer_onep (parts.step))
->>>>>>> 243c2883
+  if (parts.step
+      && !integer_onep (parts.step)
+      && !keep_index_p (type, parts))
     {
       gcc_assert (parts.index);
       parts.index = force_gimple_operand_gsi (gsi,
@@ -854,7 +850,9 @@
        index' = index + offset;
        [base + index']
      depending on which one is invariant.  */
-  if (parts.offset && !integer_zerop (parts.offset))
+  if (parts.offset
+      && !integer_zerop (parts.offset)
+      && (!var_in_base || !parts.step || integer_onep (parts.step)))
     {
       tree old_base = unshare_expr (parts.base);
       tree old_index = unshare_expr (parts.index);
@@ -901,14 +899,10 @@
       parts.offset = old_offset;
     }
 
-<<<<<<< HEAD
-  if (parts.index && (!parts.step || integer_onep (parts.step)))
-=======
   /* Transform [base + index + ...] into:
        base' = base + index;
        [base' + ...].  */
-  if (parts.index)
->>>>>>> 243c2883
+  if (parts.index && (!parts.step || integer_onep (parts.step)))
     {
       tmp = parts.index;
       parts.index = NULL_TREE;
