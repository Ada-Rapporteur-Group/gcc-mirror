/* Definitions for code generation pass of GNU compiler.
   Copyright (C) 1987-2013 Free Software Foundation, Inc.

This file is part of GCC.

GCC is free software; you can redistribute it and/or modify it under
the terms of the GNU General Public License as published by the Free
Software Foundation; either version 3, or (at your option) any later
version.

GCC is distributed in the hope that it will be useful, but WITHOUT ANY
WARRANTY; without even the implied warranty of MERCHANTABILITY or
FITNESS FOR A PARTICULAR PURPOSE.  See the GNU General Public License
for more details.

You should have received a copy of the GNU General Public License
along with GCC; see the file COPYING3.  If not see
<http://www.gnu.org/licenses/>.  */

#ifndef GCC_EXPR_H
#define GCC_EXPR_H

/* For inhibit_defer_pop */
#include "function.h"
/* For XEXP, GEN_INT, rtx_code */
#include "rtl.h"
/* For optimize_size */
#include "flags.h"
/* For tree_fits_[su]hwi_p, tree_to_[su]hwi, fold_convert, size_binop,
   ssize_int, TREE_CODE, TYPE_SIZE, int_size_in_bytes,    */
#include "tree-core.h"
/* For GET_MODE_BITSIZE, word_mode */
#include "machmode.h"

/* This is the 4th arg to `expand_expr'.
   EXPAND_STACK_PARM means we are possibly expanding a call param onto
   the stack.
   EXPAND_SUM means it is ok to return a PLUS rtx or MULT rtx.
   EXPAND_INITIALIZER is similar but also record any labels on forced_labels.
   EXPAND_CONST_ADDRESS means it is ok to return a MEM whose address
    is a constant that is not a legitimate address.
   EXPAND_WRITE means we are only going to write to the resulting rtx.
   EXPAND_MEMORY means we are interested in a memory result, even if
    the memory is constant and we could have propagated a constant value.  */
enum expand_modifier {EXPAND_NORMAL = 0, EXPAND_STACK_PARM, EXPAND_SUM,
		      EXPAND_CONST_ADDRESS, EXPAND_INITIALIZER, EXPAND_WRITE,
		      EXPAND_MEMORY};

/* Prevent the compiler from deferring stack pops.  See
   inhibit_defer_pop for more information.  */
#define NO_DEFER_POP (inhibit_defer_pop += 1)

/* Allow the compiler to defer stack pops.  See inhibit_defer_pop for
   more information.  */
#define OK_DEFER_POP (inhibit_defer_pop -= 1)

enum direction {none, upward, downward};

/* Structure to record the size of a sequence of arguments
   as the sum of a tree-expression and a constant.  This structure is
   also used to store offsets from the stack, which might be negative,
   so the variable part must be ssizetype, not sizetype.  */

struct args_size
{
  HOST_WIDE_INT constant;
  tree var;
};

/* Package up various arg related fields of struct args for
   locate_and_pad_parm.  */
struct locate_and_pad_arg_data
{
  /* Size of this argument on the stack, rounded up for any padding it
     gets.  If REG_PARM_STACK_SPACE is defined, then register parms are
     counted here, otherwise they aren't.  */
  struct args_size size;
  /* Offset of this argument from beginning of stack-args.  */
  struct args_size offset;
  /* Offset to the start of the stack slot.  Different from OFFSET
     if this arg pads downward.  */
  struct args_size slot_offset;
  /* The amount that the stack pointer needs to be adjusted to
     force alignment for the next argument.  */
  struct args_size alignment_pad;
  /* Which way we should pad this arg.  */
  enum direction where_pad;
  /* slot_offset is at least this aligned.  */
  unsigned int boundary;
};

/* Add the value of the tree INC to the `struct args_size' TO.  */

#define ADD_PARM_SIZE(TO, INC)					\
do {								\
  tree inc = (INC);						\
  if (tree_fits_shwi_p (inc))					\
    (TO).constant += tree_to_shwi (inc);			\
  else if ((TO).var == 0)					\
    (TO).var = fold_convert (ssizetype, inc);			\
  else								\
    (TO).var = size_binop (PLUS_EXPR, (TO).var,			\
			   fold_convert (ssizetype, inc));	\
} while (0)

#define SUB_PARM_SIZE(TO, DEC)					\
do {								\
  tree dec = (DEC);						\
  if (tree_fits_shwi_p (dec))					\
    (TO).constant -= tree_to_shwi (dec);			\
  else if ((TO).var == 0)					\
    (TO).var = size_binop (MINUS_EXPR, ssize_int (0),		\
			   fold_convert (ssizetype, dec));	\
  else								\
    (TO).var = size_binop (MINUS_EXPR, (TO).var,		\
			   fold_convert (ssizetype, dec));	\
} while (0)

/* Convert the implicit sum in a `struct args_size' into a tree
   of type ssizetype.  */
#define ARGS_SIZE_TREE(SIZE)					\
((SIZE).var == 0 ? ssize_int ((SIZE).constant)			\
 : size_binop (PLUS_EXPR, fold_convert (ssizetype, (SIZE).var),	\
	       ssize_int ((SIZE).constant)))

/* Convert the implicit sum in a `struct args_size' into an rtx.  */
#define ARGS_SIZE_RTX(SIZE)					\
((SIZE).var == 0 ? GEN_INT ((SIZE).constant)			\
 : expand_normal (ARGS_SIZE_TREE (SIZE)))


/* This structure is used to pass around information about exploded
   unary, binary and trinary expressions between expand_expr_real_1 and
   friends.  */
typedef struct separate_ops
{
  enum tree_code code;
  location_t location;
  tree type;
  tree op0, op1, op2;
} *sepops;

/* Functions from optabs.c, commonly used, and without need for the optabs
   tables:  */

/* Passed to expand_simple_binop and expand_binop to say which options
   to try to use if the requested operation can't be open-coded on the
   requisite mode.  Either OPTAB_LIB or OPTAB_LIB_WIDEN says try using
   a library call.  Either OPTAB_WIDEN or OPTAB_LIB_WIDEN says try
   using a wider mode.  OPTAB_MUST_WIDEN says try widening and don't
   try anything else.  */

enum optab_methods
{
  OPTAB_DIRECT,
  OPTAB_LIB,
  OPTAB_WIDEN,
  OPTAB_LIB_WIDEN,
  OPTAB_MUST_WIDEN
};

/* Generate code for a simple binary or unary operation.  "Simple" in
   this case means "can be unambiguously described by a (mode, code)
   pair and mapped to a single optab."  */
extern rtx expand_simple_binop (enum machine_mode, enum rtx_code, rtx,
				rtx, rtx, int, enum optab_methods);
extern rtx expand_simple_unop (enum machine_mode, enum rtx_code, rtx, rtx,
			       int);

/* Report whether the machine description contains an insn which can
   perform the operation described by CODE and MODE.  */
extern int have_insn_for (enum rtx_code, enum machine_mode);

/* Emit code to make a call to a constant function or a library call.  */
extern void emit_libcall_block (rtx, rtx, rtx, rtx);

/* Create but don't emit one rtl instruction to perform certain operations.
   Modes must match; operands must meet the operation's predicates.
   Likewise for subtraction and for just copying.  */
extern rtx gen_add2_insn (rtx, rtx);
extern rtx gen_add3_insn (rtx, rtx, rtx);
extern rtx gen_sub2_insn (rtx, rtx);
extern rtx gen_sub3_insn (rtx, rtx, rtx);
extern rtx gen_move_insn (rtx, rtx);
extern int have_add2_insn (rtx, rtx);
extern int have_sub2_insn (rtx, rtx);

/* Emit a pair of rtl insns to compare two rtx's and to jump
   to a label if the comparison is true.  */
extern void emit_cmp_and_jump_insns (rtx, rtx, enum rtx_code, rtx,
				     enum machine_mode, int, rtx, int prob=-1);

/* Generate code to indirectly jump to a location given in the rtx LOC.  */
extern void emit_indirect_jump (rtx);

/* Generate a conditional trap instruction.  */
extern rtx gen_cond_trap (enum rtx_code, rtx, rtx, rtx);

#include "insn-config.h"

#ifdef HAVE_conditional_move
/* Emit a conditional move operation.  */
rtx emit_conditional_move (rtx, enum rtx_code, rtx, rtx, enum machine_mode,
			   rtx, rtx, enum machine_mode, int);

/* Return nonzero if the conditional move is supported.  */
int can_conditionally_move_p (enum machine_mode mode);

#endif
rtx emit_conditional_add (rtx, enum rtx_code, rtx, rtx, enum machine_mode,
			  rtx, rtx, enum machine_mode, int);

rtx expand_sync_operation (rtx, rtx, enum rtx_code);
rtx expand_sync_fetch_operation (rtx, rtx, enum rtx_code, bool, rtx);
rtx expand_sync_lock_test_and_set (rtx, rtx, rtx);

rtx expand_atomic_exchange (rtx, rtx, rtx, enum memmodel);
rtx expand_atomic_load (rtx, rtx, enum memmodel);
rtx expand_atomic_store (rtx, rtx, enum memmodel, bool);
rtx expand_atomic_fetch_op (rtx, rtx, rtx, enum rtx_code, enum memmodel, 
			      bool);
rtx expand_atomic_test_and_set (rtx, rtx, enum memmodel);
rtx expand_atomic_clear (rtx, enum memmodel);
void expand_atomic_thread_fence (enum memmodel);
void expand_atomic_signal_fence (enum memmodel);


/* Functions from expmed.c:  */

/* Arguments MODE, RTX: return an rtx for the negation of that value.
   May emit insns.  */
extern rtx negate_rtx (enum machine_mode, rtx);

/* Arguments MODE, RTX: return an rtx for the flipping of that value.
   May emit insns.  */
extern rtx flip_storage_order (enum machine_mode, rtx);

/* Expand a logical AND operation.  */
extern rtx expand_and (enum machine_mode, rtx, rtx, rtx);

/* Emit a store-flag operation.  */
extern rtx emit_store_flag (rtx, enum rtx_code, rtx, rtx, enum machine_mode,
			    int, int);

/* Like emit_store_flag, but always succeeds.  */
extern rtx emit_store_flag_force (rtx, enum rtx_code, rtx, rtx,
				  enum machine_mode, int, int);

/* Choose a minimal N + 1 bit approximation to 1/D that can be used to
   replace division by D, and put the least significant N bits of the result
   in *MULTIPLIER_PTR and return the most significant bit.  */
extern unsigned HOST_WIDE_INT choose_multiplier (unsigned HOST_WIDE_INT, int,
						 int, unsigned HOST_WIDE_INT *,
						 int *, int *);

/* Functions from builtins.c:  */
extern rtx expand_builtin (tree, rtx, rtx, enum machine_mode, int);
extern tree std_build_builtin_va_list (void);
extern tree std_fn_abi_va_list (tree);
extern tree std_canonical_va_list_type (tree);

extern void std_expand_builtin_va_start (tree, rtx);
extern rtx default_expand_builtin (tree, rtx, rtx, enum machine_mode, int);
extern void expand_builtin_setjmp_setup (rtx, rtx);
extern void expand_builtin_setjmp_receiver (rtx);
extern rtx expand_builtin_saveregs (void);
extern void expand_builtin_trap (void);
extern rtx builtin_strncpy_read_str (void *, HOST_WIDE_INT, enum machine_mode);

/* Functions from expr.c:  */

/* This is run during target initialization to set up which modes can be
   used directly in memory and to initialize the block move optab.  */
extern void init_expr_target (void);

/* This is run at the start of compiling a function.  */
extern void init_expr (void);

/* Emit some rtl insns to move data between rtx's, converting machine modes.
   Both modes must be floating or both fixed.  */
extern void convert_move (rtx, rtx, int);

/* Convert an rtx to specified machine mode and return the result.  */
extern rtx convert_to_mode (enum machine_mode, rtx, int);

/* Convert an rtx to MODE from OLDMODE and return the result.  */
extern rtx convert_modes (enum machine_mode, enum machine_mode, rtx, int);

/* Emit code to move a block Y to a block X.  */

enum block_op_methods
{
  BLOCK_OP_NORMAL,
  BLOCK_OP_NO_LIBCALL,
  BLOCK_OP_CALL_PARM,
  /* Like BLOCK_OP_NORMAL, but the libcall can be tail call optimized.  */
  BLOCK_OP_TAILCALL
};

extern GTY(()) tree block_clear_fn;
extern void init_block_move_fn (const char *);
extern void init_block_clear_fn (const char *);

extern rtx emit_block_move (rtx, rtx, rtx, enum block_op_methods);
extern rtx emit_block_move_via_libcall (rtx, rtx, rtx, bool);
extern rtx emit_block_move_hints (rtx, rtx, rtx, enum block_op_methods,
			          unsigned int, HOST_WIDE_INT,
				  unsigned HOST_WIDE_INT,
				  unsigned HOST_WIDE_INT,
				  unsigned HOST_WIDE_INT);
extern bool emit_storent_insn (rtx to, rtx from);

/* Copy all or part of a value X into registers starting at REGNO.
   The number of registers to be filled is NREGS.  */
extern void move_block_to_reg (int, rtx, int, enum machine_mode);

/* Copy all or part of a BLKmode value X out of registers starting at REGNO.
   The number of registers to be filled is NREGS.  */
extern void move_block_from_reg (int, rtx, int);

/* Generate a non-consecutive group of registers represented by a PARALLEL.  */
extern rtx gen_group_rtx (rtx);

/* Load a BLKmode value into non-consecutive registers represented by a
   PARALLEL.  */
extern void emit_group_load (rtx, rtx, tree, int);

/* Similarly, but load into new temporaries.  */
extern rtx emit_group_load_into_temps (rtx, rtx, tree, int);

/* Move a non-consecutive group of registers represented by a PARALLEL into
   a non-consecutive group of registers represented by a PARALLEL.  */
extern void emit_group_move (rtx, rtx);

/* Move a group of registers represented by a PARALLEL into pseudos.  */
extern rtx emit_group_move_into_temps (rtx);

/* Store a BLKmode value from non-consecutive registers represented by a
   PARALLEL.  */
extern void emit_group_store (rtx, rtx, tree, int);

extern rtx maybe_emit_group_store (rtx, tree);

/* Copy BLKmode object from a set of registers.  */
extern void copy_blkmode_from_reg (rtx, rtx, tree);

/* Mark REG as holding a parameter for the next CALL_INSN.
   Mode is TYPE_MODE of the non-promoted parameter, or VOIDmode.  */
extern void use_reg_mode (rtx *, rtx, enum machine_mode);

extern rtx copy_blkmode_to_reg (enum machine_mode, tree);

/* Mark REG as holding a parameter for the next CALL_INSN.  */
static inline void
use_reg (rtx *fusage, rtx reg)
{
  use_reg_mode (fusage, reg, VOIDmode);
}

/* Mark NREGS consecutive regs, starting at REGNO, as holding parameters
   for the next CALL_INSN.  */
extern void use_regs (rtx *, int, int);

/* Mark a PARALLEL as holding a parameter for the next CALL_INSN.  */
extern void use_group_regs (rtx *, rtx);

/* Write zeros through the storage of OBJECT.
   If OBJECT has BLKmode, SIZE is its length in bytes.  */
extern rtx clear_storage (rtx, rtx, enum block_op_methods);
extern rtx clear_storage_hints (rtx, rtx, enum block_op_methods,
			        unsigned int, HOST_WIDE_INT,
				unsigned HOST_WIDE_INT,
				unsigned HOST_WIDE_INT,
				unsigned HOST_WIDE_INT);
/* The same, but always output an library call.  */
rtx set_storage_via_libcall (rtx, rtx, rtx, bool);

/* Expand a setmem pattern; return true if successful.  */
extern bool set_storage_via_setmem (rtx, rtx, rtx, unsigned int,
				    unsigned int, HOST_WIDE_INT,
				    unsigned HOST_WIDE_INT,
				    unsigned HOST_WIDE_INT,
				    unsigned HOST_WIDE_INT);

extern unsigned HOST_WIDE_INT move_by_pieces_ninsns (unsigned HOST_WIDE_INT,
						     unsigned int,
						     unsigned int);

/* Return nonzero if it is desirable to store LEN bytes generated by
   CONSTFUN with several move instructions by store_by_pieces
   function.  CONSTFUNDATA is a pointer which will be passed as argument
   in every CONSTFUN call.
   ALIGN is maximum alignment we can assume.
   MEMSETP is true if this is a real memset/bzero, not a copy
   of a const string.  */
extern int can_store_by_pieces (unsigned HOST_WIDE_INT,
				rtx (*) (void *, HOST_WIDE_INT,
					 enum machine_mode),
				void *, unsigned int, bool);

/* Generate several move instructions to store LEN bytes generated by
   CONSTFUN to block TO.  (A MEM rtx with BLKmode).  CONSTFUNDATA is a
   pointer which will be passed as argument in every CONSTFUN call.
   ALIGN is maximum alignment we can assume.
   MEMSETP is true if this is a real memset/bzero, not a copy.
   Returns TO + LEN.  */
extern rtx store_by_pieces (rtx, unsigned HOST_WIDE_INT,
			    rtx (*) (void *, HOST_WIDE_INT, enum machine_mode),
			    void *, unsigned int, bool, int);

/* Emit insns to set X from Y.  */
extern rtx emit_move_insn (rtx, rtx);

/* Emit insns to set X from Y, with no frills.  */
extern rtx emit_move_insn_1 (rtx, rtx);

extern rtx emit_move_complex_push (enum machine_mode, rtx, rtx);
extern rtx emit_move_complex_parts (rtx, rtx);

/* Push a block of length SIZE (perhaps variable)
   and return an rtx to address the beginning of the block.  */
extern rtx push_block (rtx, int, int);

/* Generate code to push something onto the stack, given its mode and type.  */
extern void emit_push_insn (rtx, enum machine_mode, tree, rtx, unsigned int,
			    int, rtx, int, rtx, rtx, int, rtx);

/* Expand an assignment that stores the value of FROM into TO.  */
extern void expand_assignment (tree, tree, bool);

/* Generate code for computing expression EXP,
   and storing the value into TARGET.
   If SUGGEST_REG is nonzero, copy the value through a register
   and return that register, if that is possible.  */
extern rtx store_expr (tree, rtx, int, bool, bool);

/* Given an rtx that may include add and multiply operations,
   generate them as insns and return a pseudo-reg containing the value.
   Useful after calling expand_expr with 1 as sum_ok.  */
extern rtx force_operand (rtx, rtx);

/* Work horses for expand_expr.  */
extern rtx expand_expr_real (tree, rtx, enum machine_mode,
			     enum expand_modifier, rtx *);
extern rtx expand_expr_real_1 (tree, rtx, enum machine_mode,
			       enum expand_modifier, rtx *);
extern rtx expand_expr_real_2 (sepops, rtx, enum machine_mode,
			       enum expand_modifier);

/* Generate code for computing expression EXP.
   An rtx for the computed value is returned.  The value is never null.
   In the case of a void EXP, const0_rtx is returned.  */
static inline rtx
expand_expr (tree exp, rtx target, enum machine_mode mode,
	     enum expand_modifier modifier)
{
  return expand_expr_real (exp, target, mode, modifier, NULL);
}

static inline rtx
expand_normal (tree exp)
{
  return expand_expr_real (exp, NULL_RTX, VOIDmode, EXPAND_NORMAL, NULL);
}

/* At the start of a function, record that we have no previously-pushed
   arguments waiting to be popped.  */
extern void init_pending_stack_adjust (void);

/* Discard any pending stack adjustment.  */
extern void discard_pending_stack_adjust (void);

/* When exiting from function, if safe, clear out any pending stack adjust
   so the adjustment won't get done.  */
extern void clear_pending_stack_adjust (void);

/* Pop any previously-pushed arguments that have not been popped yet.  */
extern void do_pending_stack_adjust (void);

/* Return the tree node and offset if a given argument corresponds to
   a string constant.  */
extern tree string_constant (tree, tree *);

/* Generate code to evaluate EXP and jump to LABEL if the value is zero.  */
extern void jumpifnot (tree, rtx, int);
extern void jumpifnot_1 (enum tree_code, tree, tree, rtx, int);

/* Generate code to evaluate EXP and jump to LABEL if the value is nonzero.  */
extern void jumpif (tree, rtx, int);
extern void jumpif_1 (enum tree_code, tree, tree, rtx, int);

/* Generate code to evaluate EXP and jump to IF_FALSE_LABEL if
   the result is zero, or IF_TRUE_LABEL if the result is one.  */
extern void do_jump (tree, rtx, rtx, int);
extern void do_jump_1 (enum tree_code, tree, tree, rtx, rtx, int);

extern void do_compare_rtx_and_jump (rtx, rtx, enum rtx_code, int,
				     enum machine_mode, rtx, rtx, rtx, int);

/* Two different ways of generating switch statements.  */
extern int try_casesi (tree, tree, tree, tree, rtx, rtx, rtx, int);
extern int try_tablejump (tree, tree, tree, tree, rtx, rtx, int);

/* Functions from alias.c */
#include "alias.h"


/* rtl.h and tree.h were included.  */
/* Return an rtx for the size in bytes of the value of an expr.  */
extern rtx expr_size (tree);

/* Return a wide integer for the size in bytes of the value of EXP, or -1
   if the size can vary or is larger than an integer.  */
extern HOST_WIDE_INT int_expr_size (tree);

/* Return an rtx that refers to the value returned by a function
   in its original home.  This becomes invalid if any more code is emitted.  */
extern rtx hard_function_value (const_tree, const_tree, const_tree, int);

extern rtx prepare_call_address (tree, rtx, rtx, rtx *, int, int);

extern bool shift_return_value (enum machine_mode, bool, rtx);

extern rtx expand_call (tree, rtx, int);

extern void fixup_tail_calls (void);

#ifdef TREE_CODE
extern rtx expand_variable_shift (enum tree_code, enum machine_mode,
				  rtx, tree, rtx, int);
extern rtx expand_shift (enum tree_code, enum machine_mode, rtx, int, rtx,
			     int);
extern rtx expand_divmod (int, enum tree_code, enum machine_mode, rtx, rtx,
			  rtx, int);
#endif

extern void locate_and_pad_parm (enum machine_mode, tree, int, int, int,
				 tree, struct args_size *,
				 struct locate_and_pad_arg_data *);

/* Return the CODE_LABEL rtx for a LABEL_DECL, creating it if necessary.  */
extern rtx label_rtx (tree);

/* As label_rtx, but additionally the label is placed on the forced label
   list of its containing function (i.e. it is treated as reachable even
   if how is not obvious).  */
extern rtx force_label_rtx (tree);

/* Return an rtx like arg but sans any constant terms.
   Returns the original rtx if it has no constant terms.
   The constant terms are added and stored via a second arg.  */
extern rtx eliminate_constant_term (rtx, rtx *);

/* Convert arg to a valid memory address for specified machine mode that points
   to a specific named address space, by emitting insns to perform arithmetic
   if necessary.  */
extern rtx memory_address_addr_space (enum machine_mode, rtx, addr_space_t);

/* Like memory_address_addr_space, except assume the memory address points to
   the generic named address space.  */
#define memory_address(MODE,RTX) \
	memory_address_addr_space ((MODE), (RTX), ADDR_SPACE_GENERIC)

/* Return a memory reference like MEMREF, but with its mode changed
   to MODE and its address changed to ADDR.
   (VOIDmode means don't change the mode.
   NULL for ADDR means don't change the address.)  */
extern rtx change_address (rtx, enum machine_mode, rtx);

/* Return a memory reference like MEMREF, but with its mode changed
   to MODE and its address offset by OFFSET bytes.  */
#define adjust_address(MEMREF, MODE, OFFSET) \
  adjust_address_1 (MEMREF, MODE, OFFSET, 1, 1, 0, 0)

/* Likewise, but the reference is not required to be valid.  */
#define adjust_address_nv(MEMREF, MODE, OFFSET) \
  adjust_address_1 (MEMREF, MODE, OFFSET, 0, 1, 0, 0)

/* Return a memory reference like MEMREF, but with its mode changed
   to MODE and its address offset by OFFSET bytes.  Assume that it's
   for a bitfield and conservatively drop the underlying object if we
   cannot be sure to stay within its bounds.  */
#define adjust_bitfield_address(MEMREF, MODE, OFFSET) \
  adjust_address_1 (MEMREF, MODE, OFFSET, 1, 1, 1, 0)

/* As for adjust_bitfield_address, but specify that the width of
   BLKmode accesses is SIZE bytes.  */
#define adjust_bitfield_address_size(MEMREF, MODE, OFFSET, SIZE) \
  adjust_address_1 (MEMREF, MODE, OFFSET, 1, 1, 1, SIZE)

/* Likewise, but the reference is not required to be valid.  */
#define adjust_bitfield_address_nv(MEMREF, MODE, OFFSET) \
  adjust_address_1 (MEMREF, MODE, OFFSET, 0, 1, 1, 0)

/* Return a memory reference like MEMREF, but with its mode changed
   to MODE and its address changed to ADDR, which is assumed to be
   increased by OFFSET bytes from MEMREF.  */
#define adjust_automodify_address(MEMREF, MODE, ADDR, OFFSET) \
  adjust_automodify_address_1 (MEMREF, MODE, ADDR, OFFSET, 1)

/* Likewise, but the reference is not required to be valid.  */
#define adjust_automodify_address_nv(MEMREF, MODE, ADDR, OFFSET) \
  adjust_automodify_address_1 (MEMREF, MODE, ADDR, OFFSET, 0)

extern rtx adjust_address_1 (rtx, enum machine_mode, HOST_WIDE_INT, int, int,
			     int, HOST_WIDE_INT);
extern rtx adjust_automodify_address_1 (rtx, enum machine_mode, rtx,
					HOST_WIDE_INT, int);

/* Return a memory reference like MEMREF, but whose address is changed by
   adding OFFSET, an RTX, to it.  POW2 is the highest power of two factor
   known to be in OFFSET (possibly 1).  */
extern rtx offset_address (rtx, rtx, unsigned HOST_WIDE_INT);

/* Definitions from emit-rtl.c */
#include "emit-rtl.h"

/* Return a memory reference like MEMREF, but with its mode widened to
   MODE and adjusted by OFFSET.  */
extern rtx widen_memory_access (rtx, enum machine_mode, HOST_WIDE_INT);

/* Return a memory reference like MEMREF, but which is known to have a
   valid address.  */
extern rtx validize_mem (rtx);

extern rtx use_anchored_address (rtx);

/* Given REF, a MEM, and T, either the type of X or the expression
   corresponding to REF, set the memory attributes.  OBJECTP is nonzero
   if we are making a new object of this type.  */
extern void set_mem_attributes (rtx, tree, int);

/* Similar, except that BITPOS has not yet been applied to REF, so if
   we alter MEM_OFFSET according to T then we should subtract BITPOS
   expecting that it'll be added back in later.  */
extern void set_mem_attributes_minus_bitpos (rtx, tree, int, HOST_WIDE_INT);

/* Return OFFSET if XEXP (MEM, 0) - OFFSET is known to be ALIGN
   bits aligned for 0 <= OFFSET < ALIGN / BITS_PER_UNIT, or
   -1 if not known.  */
extern int get_mem_align_offset (rtx, unsigned int);

/* Assemble the static constant template for function entry trampolines.  */
extern rtx assemble_trampoline_template (void);

/* Copy given rtx to a new temp reg and return that.  */
extern rtx copy_to_reg (rtx);

/* Like copy_to_reg but always make the reg Pmode.  */
extern rtx copy_addr_to_reg (rtx);

/* Like copy_to_reg but always make the reg the specified mode MODE.  */
extern rtx copy_to_mode_reg (enum machine_mode, rtx);

/* Copy given rtx to given temp reg and return that.  */
extern rtx copy_to_suggested_reg (rtx, rtx, enum machine_mode);

/* Copy a value to a register if it isn't already a register.
   Args are mode (in case value is a constant) and the value.  */
extern rtx force_reg (enum machine_mode, rtx);

/* Return given rtx, copied into a new temp reg if it was in memory.  */
extern rtx force_not_mem (rtx);

/* Return mode and signedness to use when an argument or result in the
   given mode is promoted.  */
extern enum machine_mode promote_function_mode (const_tree, enum machine_mode, int *,
					        const_tree, int);

/* Return mode and signedness to use when an object in the given mode
   is promoted.  */
extern enum machine_mode promote_mode (const_tree, enum machine_mode, int *);

/* Return mode and signedness to use when object is promoted.  */
enum machine_mode promote_decl_mode (const_tree, int *);

/* Remove some bytes from the stack.  An rtx says how many.  */
extern void adjust_stack (rtx);

/* Add some bytes to the stack.  An rtx says how many.  */
extern void anti_adjust_stack (rtx);

/* Add some bytes to the stack while probing it.  An rtx says how many. */
extern void anti_adjust_stack_and_probe (rtx, bool);

/* This enum is used for the following two functions.  */
enum save_level {SAVE_BLOCK, SAVE_FUNCTION, SAVE_NONLOCAL};

/* Save the stack pointer at the specified level.  */
extern void emit_stack_save (enum save_level, rtx *);

/* Restore the stack pointer from a save area of the specified level.  */
extern void emit_stack_restore (enum save_level, rtx);

/* Invoke emit_stack_save for the nonlocal_goto_save_area.  */
extern void update_nonlocal_goto_save_area (void);

/* Allocate some space on the stack dynamically and return its address.  */
extern rtx allocate_dynamic_stack_space (rtx, unsigned, unsigned, bool);

/* Emit one stack probe at ADDRESS, an address within the stack.  */
extern void emit_stack_probe (rtx);

/* Probe a range of stack addresses from FIRST to FIRST+SIZE, inclusive.
   FIRST is a constant and size is a Pmode RTX.  These are offsets from
   the current stack pointer.  STACK_GROWS_DOWNWARD says whether to add
   or subtract them from the stack pointer.  */
extern void probe_stack_range (HOST_WIDE_INT, rtx);

/* Return an rtx that refers to the value returned by a library call
   in its original home.  This becomes invalid if any more code is emitted.  */
extern rtx hard_libcall_value (enum machine_mode, rtx);

extern void store_bit_field (rtx, unsigned HOST_WIDE_INT,
			     unsigned HOST_WIDE_INT,
			     unsigned HOST_WIDE_INT,
			     unsigned HOST_WIDE_INT,
			     enum machine_mode, rtx, bool);
extern rtx extract_bit_field (rtx, unsigned HOST_WIDE_INT,
			      unsigned HOST_WIDE_INT, int, rtx,
<<<<<<< HEAD
			      enum machine_mode, enum machine_mode, bool);
=======
			      enum machine_mode, enum machine_mode);
>>>>>>> fb4256c6
extern rtx extract_low_bits (enum machine_mode, enum machine_mode, rtx);
extern rtx expand_mult (enum machine_mode, rtx, rtx, rtx, int);
extern rtx expand_mult_highpart_adjust (enum machine_mode, rtx, rtx, rtx, rtx, int);

extern rtx assemble_static_space (unsigned HOST_WIDE_INT);
extern int safe_from_p (const_rtx, tree, int);
extern bool split_comparison (enum rtx_code, enum machine_mode,
			      enum rtx_code *, enum rtx_code *);

/* Call this once to initialize the contents of the optabs
   appropriately for the current target machine.  */
extern void init_optabs (void);
extern void init_all_optabs (struct target_optabs *);

/* Call this to initialize an optab function entry.  */
extern rtx init_one_libfunc (const char *);
extern rtx set_user_assembler_libfunc (const char *, const char *);

/* Build a decl for a libfunc named NAME. */
extern tree build_libfunc_function (const char *);

/* Get the personality libfunc for a function decl.  */
rtx get_personality_function (tree);


/* In stmt.c */

/* Expand a GIMPLE_SWITCH statement.  */
extern void expand_case (gimple);

/* Like expand_case but special-case for SJLJ exception dispatching.  */
extern void expand_sjlj_dispatch_table (rtx, vec<tree> );

/* Determine whether the LEN bytes can be moved by using several move
   instructions.  Return nonzero if a call to move_by_pieces should
   succeed.  */
extern int can_move_by_pieces (unsigned HOST_WIDE_INT, unsigned int);

extern unsigned HOST_WIDE_INT highest_pow2_factor (const_tree);
bool array_at_struct_end_p (tree);

/* Return a tree of sizetype representing the size, in bytes, of the element
   of EXP, an ARRAY_REF or an ARRAY_RANGE_REF.  */
extern tree array_ref_element_size (tree);

extern bool categorize_ctor_elements (const_tree, HOST_WIDE_INT *,
				      HOST_WIDE_INT *, bool *);

/* Return a tree representing the offset, in bytes, of the field referenced
   by EXP.  This does not include any offset in DECL_FIELD_BIT_OFFSET.  */
extern tree component_ref_field_offset (tree);

#endif /* GCC_EXPR_H */<|MERGE_RESOLUTION|>--- conflicted
+++ resolved
@@ -725,11 +725,7 @@
 			     enum machine_mode, rtx, bool);
 extern rtx extract_bit_field (rtx, unsigned HOST_WIDE_INT,
 			      unsigned HOST_WIDE_INT, int, rtx,
-<<<<<<< HEAD
 			      enum machine_mode, enum machine_mode, bool);
-=======
-			      enum machine_mode, enum machine_mode);
->>>>>>> fb4256c6
 extern rtx extract_low_bits (enum machine_mode, enum machine_mode, rtx);
 extern rtx expand_mult (enum machine_mode, rtx, rtx, rtx, int);
 extern rtx expand_mult_highpart_adjust (enum machine_mode, rtx, rtx, rtx, rtx, int);
