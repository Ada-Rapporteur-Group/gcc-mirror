--- conflicted
+++ resolved
@@ -574,12 +574,8 @@
   gcc_assert (freq >= 0);
   gcc_assert (freq <= CGRAPH_FREQ_MAX);
   edge->loop_nest = nest;
-<<<<<<< HEAD
+  edge->uid = cgraph_edge_max_uid++;
   if (call_stmt && caller->call_site_hash)
-=======
-  edge->uid = cgraph_edge_max_uid++;
-  if (caller->call_site_hash)
->>>>>>> c9145754
     {
       void **slot;
       slot = htab_find_slot_with_hash (caller->call_site_hash,
