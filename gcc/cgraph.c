--- conflicted
+++ resolved
@@ -651,7 +651,6 @@
     }
 }
 
-<<<<<<< HEAD
 /* Like cgraph_set_call_stmt but walk the clone tree and update all clones sharing
    same function body.  */
 
@@ -721,7 +720,8 @@
 	      node = node->next_sibling_clone;
 	  }
       }
-=======
+}
+
 /* Give initial reasons why inlining would fail on EDGE.  This gets either
    nullified or usually overwritten by more precise reasons later.  */
 
@@ -740,7 +740,6 @@
     e->inline_failed = CIF_MISMATCHED_ARGUMENTS;
   else
     e->inline_failed = CIF_FUNCTION_NOT_CONSIDERED;
->>>>>>> a8da523f
 }
 
 /* Create edge from CALLER to CALLEE in the cgraph.  */
