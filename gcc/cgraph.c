--- conflicted
+++ resolved
@@ -1492,19 +1492,14 @@
   else
     {
       new_stmt = e->call_stmt;
-<<<<<<< HEAD
-      gimple_call_set_fndecl (new_stmt, e->callee->symbol.decl);
-      update_stmt (new_stmt);
+      gimple_call_set_fndecl (new_stmt, e->callee->decl);
+      update_stmt_fn (DECL_STRUCT_FUNCTION (e->caller->decl), new_stmt);
       if (L_IPO_COMP_MODE)
         {
           int lp_nr = lookup_stmt_eh_lp (e->call_stmt);
           if (lp_nr != 0 && !stmt_could_throw_p (e->call_stmt))
             remove_stmt_from_eh_lp (e->call_stmt);
         }
-=======
-      gimple_call_set_fndecl (new_stmt, e->callee->decl);
-      update_stmt_fn (DECL_STRUCT_FUNCTION (e->caller->decl), new_stmt);
->>>>>>> ca9431f7
     }
 
   cgraph_set_call_stmt_including_clones (e->caller, e->call_stmt, new_stmt, false);
@@ -1826,13 +1821,9 @@
 	cgraph_release_function_body (node);
     }
 
-<<<<<<< HEAD
   cgraph_remove_link_node (node);
-  node->symbol.decl = NULL;
-
-=======
   node->decl = NULL;
->>>>>>> ca9431f7
+
   if (node->call_site_hash)
     {
       htab_delete (node->call_site_hash);
@@ -2574,12 +2565,8 @@
       error ("caller edge frequency is too large");
       error_found = true;
     }
-<<<<<<< HEAD
-  if (gimple_has_body_p (e->caller->symbol.decl)
+  if (gimple_has_body_p (e->caller->decl)
       && e->call_stmt
-=======
-  if (gimple_has_body_p (e->caller->decl)
->>>>>>> ca9431f7
       && !e->caller->global.inlined_to
       && !e->speculative
       /* FIXME: Inline-analysis sets frequency to 0 when edge is optimized out.
