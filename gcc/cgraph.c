--- conflicted
+++ resolved
@@ -755,103 +755,6 @@
     dump_cgraph_node (f, node);
 }
 
-<<<<<<< HEAD
-/* Dump given cgraph node.  */
-void
-dump_cgraph_varpool_node (FILE *f, struct cgraph_varpool_node *node)
-{
-  fprintf (f, "%s:", cgraph_varpool_node_name (node));
-  fprintf (f, " availability:%s",
-	   cgraph_function_flags_ready
-	   ? availability_names[cgraph_variable_initializer_availability (node)]
-	   : "not-ready");
-  if (DECL_INITIAL (node->decl))
-    fprintf (f, " initialized");
-  if (node->needed)
-    fprintf (f, " needed");
-  if (node->analyzed)
-    fprintf (f, " analyzed");
-  if (node->finalized)
-    fprintf (f, " finalized");
-  if (node->output)
-    fprintf (f, " output");
-  if (node->externally_visible)
-    fprintf (f, " externally_visible");
-  fprintf (f, "\n");
-}
-
-/* Dump the callgraph.  */
-
-void
-dump_varpool (FILE *f)
-{
-  struct cgraph_varpool_node *node;
-
-  fprintf (f, "variable pool:\n\n");
-  for (node = cgraph_varpool_nodes; node; node = node->next_needed)
-    dump_cgraph_varpool_node (f, node);
-}
-
-/* Returns a hash code for P.  */
-
-static hashval_t
-hash_varpool_node (const void *p)
-{
-  const struct cgraph_varpool_node *n = (const struct cgraph_varpool_node *) p;
-  return (hashval_t) DECL_UID (n->decl);
-}
-
-/* Returns nonzero if P1 and P2 are equal.  */
-
-static int
-eq_varpool_node (const void *p1, const void *p2)
-{
-  const struct cgraph_varpool_node *n1 =
-    (const struct cgraph_varpool_node *) p1;
-  const struct cgraph_varpool_node *n2 =
-    (const struct cgraph_varpool_node *) p2;
-  return DECL_UID (n1->decl) == DECL_UID (n2->decl);
-}
-
-/* Return cgraph_varpool node assigned to DECL.  Create new one when needed.  */
-struct cgraph_varpool_node *
-cgraph_varpool_node (tree decl)
-{
-  struct cgraph_varpool_node key, *node, **slot;
-
-  gcc_assert (DECL_P (decl) && TREE_CODE (decl) != FUNCTION_DECL);
-
-  if (!cgraph_varpool_hash)
-    cgraph_varpool_hash = htab_create_ggc (10, hash_varpool_node,
-					   eq_varpool_node, NULL);
-  key.decl = decl;
-  slot = (struct cgraph_varpool_node **)
-    htab_find_slot (cgraph_varpool_hash, &key, INSERT);
-  if (*slot)
-    return *slot;
-  node = GGC_CNEW (struct cgraph_varpool_node);
-  node->decl = decl;
-  node->order = cgraph_order++;
-  node->next = cgraph_varpool_nodes;
-  cgraph_varpool_nodes = node;
-  *slot = node;
-  return node;
-}
-
-struct cgraph_varpool_node *
-cgraph_varpool_node_for_asm (tree asmname)
-{
-  struct cgraph_varpool_node *node;
-
-  for (node = cgraph_varpool_nodes; node ; node = node->next)
-    if (decl_assembler_name_equal (node->decl, asmname))
-      return node;
-
-  return NULL;
-}
-
-=======
->>>>>>> 1177f497
 /* Set the DECL_ASSEMBLER_NAME and update cgraph hashtables.  */
 void
 change_decl_assembler_name (tree decl, tree name)
