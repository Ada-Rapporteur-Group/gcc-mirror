--- conflicted
+++ resolved
@@ -1642,13 +1642,11 @@
 void
 release_function_body (tree decl)
 {
-<<<<<<< HEAD
-  if (cgraph_is_aux_decl_external (node))
-    DECL_EXTERNAL (node->symbol.decl) = 1;
-  if (DECL_STRUCT_FUNCTION (node->symbol.decl))
-=======
+  if (cgraph_get_node (decl)
+      && cgraph_is_aux_decl_external (cgraph_get_node (decl)))
+    DECL_EXTERNAL (decl) = 1;
+
   if (DECL_STRUCT_FUNCTION (decl))
->>>>>>> 1fed20f1
     {
       push_cfun (DECL_STRUCT_FUNCTION (decl));
       if (cfun->cfg
@@ -1776,21 +1774,6 @@
      itself is kept in the cgraph even after it is compiled.  Check whether
      we are done with this body and reclaim it proactively if this is the case.
      */
-<<<<<<< HEAD
-  bool kill_body = false;
-  n = cgraph_get_node (node->symbol.decl);
-  if (!n
-      || (!n->clones && !n->clone_of && !n->global.inlined_to
-	  && (cgraph_global_info_ready
-	      && (TREE_ASM_WRITTEN (n->symbol.decl)
-		  || DECL_EXTERNAL (n->symbol.decl)
-		  || !n->analyzed
-		  || n->symbol.in_other_partition))))
-	kill_body = true;
-
-  if (kill_body)
-    cgraph_release_function_body (node);
-=======
   if (cgraph_state != CGRAPH_LTO_STREAMING)
     {
       n = cgraph_get_node (node->symbol.decl);
@@ -1803,8 +1786,8 @@
 		      || (!flag_wpa && n->symbol.in_other_partition)))))
 	cgraph_release_function_body (node);
     }
->>>>>>> 1fed20f1
-
+
+  node->symbol.decl = NULL;
   cgraph_remove_link_node (node);
 
   if (node->call_site_hash)
