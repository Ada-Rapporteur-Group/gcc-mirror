/* Loop Vectorization
   Copyright (C) 2003, 2004, 2005, 2006, 2007 Free Software Foundation, Inc.
   Contributed by Dorit Naishlos <dorit@il.ibm.com>

This file is part of GCC.

GCC is free software; you can redistribute it and/or modify it under
the terms of the GNU General Public License as published by the Free
Software Foundation; either version 2, or (at your option) any later
version.

GCC is distributed in the hope that it will be useful, but WITHOUT ANY
WARRANTY; without even the implied warranty of MERCHANTABILITY or
FITNESS FOR A PARTICULAR PURPOSE.  See the GNU General Public License
for more details.

You should have received a copy of the GNU General Public License
along with GCC; see the file COPYING.  If not, write to the Free
Software Foundation, 51 Franklin Street, Fifth Floor, Boston, MA
02110-1301, USA.  */

/* Loop Vectorization Pass.

   This pass tries to vectorize loops. This first implementation focuses on
   simple inner-most loops, with no conditional control flow, and a set of
   simple operations which vector form can be expressed using existing
   tree codes (PLUS, MULT etc).

   For example, the vectorizer transforms the following simple loop:

	short a[N]; short b[N]; short c[N]; int i;

	for (i=0; i<N; i++){
	  a[i] = b[i] + c[i];
	}

   as if it was manually vectorized by rewriting the source code into:

	typedef int __attribute__((mode(V8HI))) v8hi;
	short a[N];  short b[N]; short c[N];   int i;
	v8hi *pa = (v8hi*)a, *pb = (v8hi*)b, *pc = (v8hi*)c;
	v8hi va, vb, vc;

	for (i=0; i<N/8; i++){
	  vb = pb[i];
	  vc = pc[i];
	  va = vb + vc;
	  pa[i] = va;
	}

	The main entry to this pass is vectorize_loops(), in which
   the vectorizer applies a set of analyses on a given set of loops,
   followed by the actual vectorization transformation for the loops that
   had successfully passed the analysis phase.

	Throughout this pass we make a distinction between two types of
   data: scalars (which are represented by SSA_NAMES), and memory references
   ("data-refs"). These two types of data require different handling both 
   during analysis and transformation. The types of data-refs that the 
   vectorizer currently supports are ARRAY_REFS which base is an array DECL 
   (not a pointer), and INDIRECT_REFS through pointers; both array and pointer
   accesses are required to have a  simple (consecutive) access pattern.

   Analysis phase:
   ===============
	The driver for the analysis phase is vect_analyze_loop_nest().
   It applies a set of analyses, some of which rely on the scalar evolution 
   analyzer (scev) developed by Sebastian Pop.

	During the analysis phase the vectorizer records some information
   per stmt in a "stmt_vec_info" struct which is attached to each stmt in the 
   loop, as well as general information about the loop as a whole, which is
   recorded in a "loop_vec_info" struct attached to each loop.

   Transformation phase:
   =====================
	The loop transformation phase scans all the stmts in the loop, and
   creates a vector stmt (or a sequence of stmts) for each scalar stmt S in
   the loop that needs to be vectorized. It insert the vector code sequence
   just before the scalar stmt S, and records a pointer to the vector code
   in STMT_VINFO_VEC_STMT (stmt_info) (stmt_info is the stmt_vec_info struct 
   attached to S). This pointer will be used for the vectorization of following
   stmts which use the def of stmt S. Stmt S is removed if it writes to memory;
   otherwise, we rely on dead code elimination for removing it.

	For example, say stmt S1 was vectorized into stmt VS1:

   VS1: vb = px[i];
   S1:	b = x[i];    STMT_VINFO_VEC_STMT (stmt_info (S1)) = VS1
   S2:  a = b;

   To vectorize stmt S2, the vectorizer first finds the stmt that defines
   the operand 'b' (S1), and gets the relevant vector def 'vb' from the
   vector stmt VS1 pointed to by STMT_VINFO_VEC_STMT (stmt_info (S1)). The
   resulting sequence would be:

   VS1: vb = px[i];
   S1:	b = x[i];	STMT_VINFO_VEC_STMT (stmt_info (S1)) = VS1
   VS2: va = vb;
   S2:  a = b;          STMT_VINFO_VEC_STMT (stmt_info (S2)) = VS2

	Operands that are not SSA_NAMEs, are data-refs that appear in 
   load/store operations (like 'x[i]' in S1), and are handled differently.

   Target modeling:
   =================
	Currently the only target specific information that is used is the
   size of the vector (in bytes) - "UNITS_PER_SIMD_WORD". Targets that can 
   support different sizes of vectors, for now will need to specify one value 
   for "UNITS_PER_SIMD_WORD". More flexibility will be added in the future.

	Since we only vectorize operations which vector form can be
   expressed using existing tree codes, to verify that an operation is
   supported, the vectorizer checks the relevant optab at the relevant
   machine_mode (e.g, add_optab->handlers[(int) V8HImode].insn_code). If
   the value found is CODE_FOR_nothing, then there's no target support, and
   we can't vectorize the stmt.

   For additional information on this project see:
   http://gcc.gnu.org/projects/tree-ssa/vectorization.html
*/

#include "config.h"
#include "system.h"
#include "coretypes.h"
#include "tm.h"
#include "ggc.h"
#include "tree.h"
#include "target.h"
#include "rtl.h"
#include "basic-block.h"
#include "diagnostic.h"
#include "tree-flow.h"
#include "tree-dump.h"
#include "timevar.h"
#include "cfgloop.h"
#include "cfglayout.h"
#include "expr.h"
#include "recog.h"
#include "optabs.h"
#include "params.h"
#include "toplev.h"
#include "tree-chrec.h"
#include "tree-data-ref.h"
#include "tree-scalar-evolution.h"
#include "input.h"
#include "tree-vectorizer.h"
#include "tree-pass.h"

/*************************************************************************
  Simple Loop Peeling Utilities
 *************************************************************************/
static void slpeel_update_phis_for_duplicate_loop 
  (struct loop *, struct loop *, bool after);
static void slpeel_update_phi_nodes_for_guard1 
  (edge, struct loop *, bool, basic_block *, bitmap *); 
static void slpeel_update_phi_nodes_for_guard2 
  (edge, struct loop *, bool, basic_block *);
static edge slpeel_add_loop_guard (basic_block, tree, basic_block, basic_block);

static void rename_use_op (use_operand_p);
static void rename_variables_in_bb (basic_block);
static void rename_variables_in_loop (struct loop *);

/*************************************************************************
  General Vectorization Utilities
 *************************************************************************/
static void vect_set_dump_settings (void);

/* vect_dump will be set to stderr or dump_file if exist.  */
FILE *vect_dump;

/* vect_verbosity_level set to an invalid value 
   to mark that it's uninitialized.  */
enum verbosity_levels vect_verbosity_level = MAX_VERBOSITY_LEVEL;

/* Loop location.  */
static LOC vect_loop_location;

/* Bitmap of virtual variables to be renamed.  */
bitmap vect_memsyms_to_rename;

/*************************************************************************
  Simple Loop Peeling Utilities

  Utilities to support loop peeling for vectorization purposes.
 *************************************************************************/


/* Renames the use *OP_P.  */

static void
rename_use_op (use_operand_p op_p)
{
  tree new_name;

  if (TREE_CODE (USE_FROM_PTR (op_p)) != SSA_NAME)
    return;

  new_name = get_current_def (USE_FROM_PTR (op_p));

  /* Something defined outside of the loop.  */
  if (!new_name)
    return;

  /* An ordinary ssa name defined in the loop.  */

  SET_USE (op_p, new_name);
}


/* Renames the variables in basic block BB.  */

static void
rename_variables_in_bb (basic_block bb)
{
  tree phi;
  block_stmt_iterator bsi;
  tree stmt;
  use_operand_p use_p;
  ssa_op_iter iter;
  edge e;
  edge_iterator ei;
  struct loop *loop = bb->loop_father;

  for (bsi = bsi_start (bb); !bsi_end_p (bsi); bsi_next (&bsi))
    {
      stmt = bsi_stmt (bsi);
      FOR_EACH_SSA_USE_OPERAND (use_p, stmt, iter, SSA_OP_ALL_USES)
	rename_use_op (use_p);
    }

  FOR_EACH_EDGE (e, ei, bb->succs)
    {
      if (!flow_bb_inside_loop_p (loop, e->dest))
	continue;
      for (phi = phi_nodes (e->dest); phi; phi = PHI_CHAIN (phi))
        rename_use_op (PHI_ARG_DEF_PTR_FROM_EDGE (phi, e));
    }
}


/* Renames variables in new generated LOOP.  */

static void
rename_variables_in_loop (struct loop *loop)
{
  unsigned i;
  basic_block *bbs;

  bbs = get_loop_body (loop);

  for (i = 0; i < loop->num_nodes; i++)
    rename_variables_in_bb (bbs[i]);

  free (bbs);
}


/* Update the PHI nodes of NEW_LOOP.

   NEW_LOOP is a duplicate of ORIG_LOOP.
   AFTER indicates whether NEW_LOOP executes before or after ORIG_LOOP:
   AFTER is true if NEW_LOOP executes after ORIG_LOOP, and false if it
   executes before it.  */

static void
slpeel_update_phis_for_duplicate_loop (struct loop *orig_loop,
				       struct loop *new_loop, bool after)
{
  tree new_ssa_name;
  tree phi_new, phi_orig;
  tree def;
  edge orig_loop_latch = loop_latch_edge (orig_loop);
  edge orig_entry_e = loop_preheader_edge (orig_loop);
  edge new_loop_exit_e = single_exit (new_loop);
  edge new_loop_entry_e = loop_preheader_edge (new_loop);
  edge entry_arg_e = (after ? orig_loop_latch : orig_entry_e);

  /*
     step 1. For each loop-header-phi:
             Add the first phi argument for the phi in NEW_LOOP
            (the one associated with the entry of NEW_LOOP)

     step 2. For each loop-header-phi:
             Add the second phi argument for the phi in NEW_LOOP
            (the one associated with the latch of NEW_LOOP)

     step 3. Update the phis in the successor block of NEW_LOOP.

        case 1: NEW_LOOP was placed before ORIG_LOOP:
                The successor block of NEW_LOOP is the header of ORIG_LOOP.
                Updating the phis in the successor block can therefore be done
                along with the scanning of the loop header phis, because the
                header blocks of ORIG_LOOP and NEW_LOOP have exactly the same
                phi nodes, organized in the same order.

        case 2: NEW_LOOP was placed after ORIG_LOOP:
                The successor block of NEW_LOOP is the original exit block of 
                ORIG_LOOP - the phis to be updated are the loop-closed-ssa phis.
                We postpone updating these phis to a later stage (when
                loop guards are added).
   */


  /* Scan the phis in the headers of the old and new loops
     (they are organized in exactly the same order).  */

  for (phi_new = phi_nodes (new_loop->header),
       phi_orig = phi_nodes (orig_loop->header);
       phi_new && phi_orig;
       phi_new = PHI_CHAIN (phi_new), phi_orig = PHI_CHAIN (phi_orig))
    {
      /* step 1.  */
      def = PHI_ARG_DEF_FROM_EDGE (phi_orig, entry_arg_e);
      add_phi_arg (phi_new, def, new_loop_entry_e);

      /* step 2.  */
      def = PHI_ARG_DEF_FROM_EDGE (phi_orig, orig_loop_latch);
      if (TREE_CODE (def) != SSA_NAME)
        continue;

      new_ssa_name = get_current_def (def);
      if (!new_ssa_name)
	{
	  /* This only happens if there are no definitions
	     inside the loop. use the phi_result in this case.  */
	  new_ssa_name = PHI_RESULT (phi_new);
	}

      /* An ordinary ssa name defined in the loop.  */
      add_phi_arg (phi_new, new_ssa_name, loop_latch_edge (new_loop));

      /* step 3 (case 1).  */
      if (!after)
        {
          gcc_assert (new_loop_exit_e == orig_entry_e);
          SET_PHI_ARG_DEF (phi_orig,
                           new_loop_exit_e->dest_idx,
                           new_ssa_name);
        }
    }
}


/* Update PHI nodes for a guard of the LOOP.

   Input:
   - LOOP, GUARD_EDGE: LOOP is a loop for which we added guard code that
        controls whether LOOP is to be executed.  GUARD_EDGE is the edge that
        originates from the guard-bb, skips LOOP and reaches the (unique) exit
        bb of LOOP.  This loop-exit-bb is an empty bb with one successor.
        We denote this bb NEW_MERGE_BB because before the guard code was added
        it had a single predecessor (the LOOP header), and now it became a merge
        point of two paths - the path that ends with the LOOP exit-edge, and
        the path that ends with GUARD_EDGE.
   - NEW_EXIT_BB: New basic block that is added by this function between LOOP
        and NEW_MERGE_BB. It is used to place loop-closed-ssa-form exit-phis.

   ===> The CFG before the guard-code was added:
        LOOP_header_bb:
          loop_body
          if (exit_loop) goto update_bb
          else           goto LOOP_header_bb
        update_bb:

   ==> The CFG after the guard-code was added:
        guard_bb:
          if (LOOP_guard_condition) goto new_merge_bb
          else                      goto LOOP_header_bb
        LOOP_header_bb:
          loop_body
          if (exit_loop_condition) goto new_merge_bb
          else                     goto LOOP_header_bb
        new_merge_bb:
          goto update_bb
        update_bb:

   ==> The CFG after this function:
        guard_bb:
          if (LOOP_guard_condition) goto new_merge_bb
          else                      goto LOOP_header_bb
        LOOP_header_bb:
          loop_body
          if (exit_loop_condition) goto new_exit_bb
          else                     goto LOOP_header_bb
        new_exit_bb:
        new_merge_bb:
          goto update_bb
        update_bb:

   This function:
   1. creates and updates the relevant phi nodes to account for the new
      incoming edge (GUARD_EDGE) into NEW_MERGE_BB. This involves:
      1.1. Create phi nodes at NEW_MERGE_BB.
      1.2. Update the phi nodes at the successor of NEW_MERGE_BB (denoted
           UPDATE_BB).  UPDATE_BB was the exit-bb of LOOP before NEW_MERGE_BB
   2. preserves loop-closed-ssa-form by creating the required phi nodes
      at the exit of LOOP (i.e, in NEW_EXIT_BB).

   There are two flavors to this function:

   slpeel_update_phi_nodes_for_guard1:
     Here the guard controls whether we enter or skip LOOP, where LOOP is a
     prolog_loop (loop1 below), and the new phis created in NEW_MERGE_BB are
     for variables that have phis in the loop header.

   slpeel_update_phi_nodes_for_guard2:
     Here the guard controls whether we enter or skip LOOP, where LOOP is an
     epilog_loop (loop2 below), and the new phis created in NEW_MERGE_BB are
     for variables that have phis in the loop exit.

   I.E., the overall structure is:

        loop1_preheader_bb:
                guard1 (goto loop1/merg1_bb)
        loop1
        loop1_exit_bb:
                guard2 (goto merge1_bb/merge2_bb)
        merge1_bb
        loop2
        loop2_exit_bb
        merge2_bb
        next_bb

   slpeel_update_phi_nodes_for_guard1 takes care of creating phis in
   loop1_exit_bb and merge1_bb. These are entry phis (phis for the vars
   that have phis in loop1->header).

   slpeel_update_phi_nodes_for_guard2 takes care of creating phis in
   loop2_exit_bb and merge2_bb. These are exit phis (phis for the vars
   that have phis in next_bb). It also adds some of these phis to
   loop1_exit_bb.

   slpeel_update_phi_nodes_for_guard1 is always called before
   slpeel_update_phi_nodes_for_guard2. They are both needed in order
   to create correct data-flow and loop-closed-ssa-form.

   Generally slpeel_update_phi_nodes_for_guard1 creates phis for variables
   that change between iterations of a loop (and therefore have a phi-node
   at the loop entry), whereas slpeel_update_phi_nodes_for_guard2 creates
   phis for variables that are used out of the loop (and therefore have 
   loop-closed exit phis). Some variables may be both updated between 
   iterations and used after the loop. This is why in loop1_exit_bb we
   may need both entry_phis (created by slpeel_update_phi_nodes_for_guard1)
   and exit phis (created by slpeel_update_phi_nodes_for_guard2).

   - IS_NEW_LOOP: if IS_NEW_LOOP is true, then LOOP is a newly created copy of
     an original loop. i.e., we have:

           orig_loop
           guard_bb (goto LOOP/new_merge)
           new_loop <-- LOOP
           new_exit
           new_merge
           next_bb

     If IS_NEW_LOOP is false, then LOOP is an original loop, in which case we
     have:

           new_loop
           guard_bb (goto LOOP/new_merge)
           orig_loop <-- LOOP
           new_exit
           new_merge
           next_bb

     The SSA names defined in the original loop have a current
     reaching definition that that records the corresponding new
     ssa-name used in the new duplicated loop copy.
  */

/* Function slpeel_update_phi_nodes_for_guard1
   
   Input:
   - GUARD_EDGE, LOOP, IS_NEW_LOOP, NEW_EXIT_BB - as explained above.
   - DEFS - a bitmap of ssa names to mark new names for which we recorded
            information. 
   
   In the context of the overall structure, we have:

        loop1_preheader_bb: 
                guard1 (goto loop1/merg1_bb)
LOOP->  loop1
        loop1_exit_bb:
                guard2 (goto merge1_bb/merge2_bb)
        merge1_bb
        loop2
        loop2_exit_bb
        merge2_bb
        next_bb

   For each name updated between loop iterations (i.e - for each name that has
   an entry (loop-header) phi in LOOP) we create a new phi in:
   1. merge1_bb (to account for the edge from guard1)
   2. loop1_exit_bb (an exit-phi to keep LOOP in loop-closed form)
*/

static void
slpeel_update_phi_nodes_for_guard1 (edge guard_edge, struct loop *loop,
                                    bool is_new_loop, basic_block *new_exit_bb,
                                    bitmap *defs)
{
  tree orig_phi, new_phi;
  tree update_phi, update_phi2;
  tree guard_arg, loop_arg;
  basic_block new_merge_bb = guard_edge->dest;
  edge e = EDGE_SUCC (new_merge_bb, 0);
  basic_block update_bb = e->dest;
  basic_block orig_bb = loop->header;
  edge new_exit_e;
  tree current_new_name;
  tree name;

  /* Create new bb between loop and new_merge_bb.  */
  *new_exit_bb = split_edge (single_exit (loop));

  new_exit_e = EDGE_SUCC (*new_exit_bb, 0);

  for (orig_phi = phi_nodes (orig_bb), update_phi = phi_nodes (update_bb);
       orig_phi && update_phi;
       orig_phi = PHI_CHAIN (orig_phi), update_phi = PHI_CHAIN (update_phi))
    {
      /* Virtual phi; Mark it for renaming. We actually want to call
	 mar_sym_for_renaming, but since all ssa renaming datastructures
	 are going to be freed before we get to call ssa_upate, we just
	 record this name for now in a bitmap, and will mark it for
	 renaming later.  */
      name = PHI_RESULT (orig_phi);
      if (!is_gimple_reg (SSA_NAME_VAR (name)))
        bitmap_set_bit (vect_memsyms_to_rename, DECL_UID (SSA_NAME_VAR (name)));

      /** 1. Handle new-merge-point phis  **/

      /* 1.1. Generate new phi node in NEW_MERGE_BB:  */
      new_phi = create_phi_node (SSA_NAME_VAR (PHI_RESULT (orig_phi)),
                                 new_merge_bb);

      /* 1.2. NEW_MERGE_BB has two incoming edges: GUARD_EDGE and the exit-edge
            of LOOP. Set the two phi args in NEW_PHI for these edges:  */
      loop_arg = PHI_ARG_DEF_FROM_EDGE (orig_phi, EDGE_SUCC (loop->latch, 0));
      guard_arg = PHI_ARG_DEF_FROM_EDGE (orig_phi, loop_preheader_edge (loop));

      add_phi_arg (new_phi, loop_arg, new_exit_e);
      add_phi_arg (new_phi, guard_arg, guard_edge);

      /* 1.3. Update phi in successor block.  */
      gcc_assert (PHI_ARG_DEF_FROM_EDGE (update_phi, e) == loop_arg
                  || PHI_ARG_DEF_FROM_EDGE (update_phi, e) == guard_arg);
      SET_PHI_ARG_DEF (update_phi, e->dest_idx, PHI_RESULT (new_phi));
      update_phi2 = new_phi;


      /** 2. Handle loop-closed-ssa-form phis  **/

      if (!is_gimple_reg (PHI_RESULT (orig_phi)))
	continue;

      /* 2.1. Generate new phi node in NEW_EXIT_BB:  */
      new_phi = create_phi_node (SSA_NAME_VAR (PHI_RESULT (orig_phi)),
                                 *new_exit_bb);

      /* 2.2. NEW_EXIT_BB has one incoming edge: the exit-edge of the loop.  */
      add_phi_arg (new_phi, loop_arg, single_exit (loop));

      /* 2.3. Update phi in successor of NEW_EXIT_BB:  */
      gcc_assert (PHI_ARG_DEF_FROM_EDGE (update_phi2, new_exit_e) == loop_arg);
      SET_PHI_ARG_DEF (update_phi2, new_exit_e->dest_idx, PHI_RESULT (new_phi));

      /* 2.4. Record the newly created name with set_current_def.
         We want to find a name such that
                name = get_current_def (orig_loop_name)
         and to set its current definition as follows:
                set_current_def (name, new_phi_name)

         If LOOP is a new loop then loop_arg is already the name we're
         looking for. If LOOP is the original loop, then loop_arg is
         the orig_loop_name and the relevant name is recorded in its
         current reaching definition.  */
      if (is_new_loop)
        current_new_name = loop_arg;
      else
        {
          current_new_name = get_current_def (loop_arg);
	  /* current_def is not available only if the variable does not
	     change inside the loop, in which case we also don't care
	     about recording a current_def for it because we won't be
	     trying to create loop-exit-phis for it.  */
	  if (!current_new_name)
	    continue;
        }
      gcc_assert (get_current_def (current_new_name) == NULL_TREE);

      set_current_def (current_new_name, PHI_RESULT (new_phi));
      bitmap_set_bit (*defs, SSA_NAME_VERSION (current_new_name));
    }

  set_phi_nodes (new_merge_bb, phi_reverse (phi_nodes (new_merge_bb)));
}


/* Function slpeel_update_phi_nodes_for_guard2

   Input:
   - GUARD_EDGE, LOOP, IS_NEW_LOOP, NEW_EXIT_BB - as explained above.

   In the context of the overall structure, we have:

        loop1_preheader_bb: 
                guard1 (goto loop1/merg1_bb)
        loop1
        loop1_exit_bb: 
                guard2 (goto merge1_bb/merge2_bb)
        merge1_bb
LOOP->  loop2
        loop2_exit_bb
        merge2_bb
        next_bb

   For each name used out side the loop (i.e - for each name that has an exit
   phi in next_bb) we create a new phi in:
   1. merge2_bb (to account for the edge from guard_bb) 
   2. loop2_exit_bb (an exit-phi to keep LOOP in loop-closed form)
   3. guard2 bb (an exit phi to keep the preceding loop in loop-closed form),
      if needed (if it wasn't handled by slpeel_update_phis_nodes_for_phi1).
*/

static void
slpeel_update_phi_nodes_for_guard2 (edge guard_edge, struct loop *loop,
                                    bool is_new_loop, basic_block *new_exit_bb)
{
  tree orig_phi, new_phi;
  tree update_phi, update_phi2;
  tree guard_arg, loop_arg;
  basic_block new_merge_bb = guard_edge->dest;
  edge e = EDGE_SUCC (new_merge_bb, 0);
  basic_block update_bb = e->dest;
  edge new_exit_e;
  tree orig_def, orig_def_new_name;
  tree new_name, new_name2;
  tree arg;

  /* Create new bb between loop and new_merge_bb.  */
  *new_exit_bb = split_edge (single_exit (loop));

  new_exit_e = EDGE_SUCC (*new_exit_bb, 0);

  for (update_phi = phi_nodes (update_bb); update_phi; 
       update_phi = PHI_CHAIN (update_phi))
    {
      orig_phi = update_phi;
      orig_def = PHI_ARG_DEF_FROM_EDGE (orig_phi, e);
      /* This loop-closed-phi actually doesn't represent a use
         out of the loop - the phi arg is a constant.  */ 
      if (TREE_CODE (orig_def) != SSA_NAME)
        continue;
      orig_def_new_name = get_current_def (orig_def);
      arg = NULL_TREE;

      /** 1. Handle new-merge-point phis  **/

      /* 1.1. Generate new phi node in NEW_MERGE_BB:  */
      new_phi = create_phi_node (SSA_NAME_VAR (PHI_RESULT (orig_phi)),
                                 new_merge_bb);

      /* 1.2. NEW_MERGE_BB has two incoming edges: GUARD_EDGE and the exit-edge
            of LOOP. Set the two PHI args in NEW_PHI for these edges:  */
      new_name = orig_def;
      new_name2 = NULL_TREE;
      if (orig_def_new_name)
        {
          new_name = orig_def_new_name;
	  /* Some variables have both loop-entry-phis and loop-exit-phis.
	     Such variables were given yet newer names by phis placed in
	     guard_bb by slpeel_update_phi_nodes_for_guard1. I.e:
	     new_name2 = get_current_def (get_current_def (orig_name)).  */
          new_name2 = get_current_def (new_name);
        }
  
      if (is_new_loop)
        {
          guard_arg = orig_def;
          loop_arg = new_name;
        }
      else
        {
          guard_arg = new_name;
          loop_arg = orig_def;
        }
      if (new_name2)
        guard_arg = new_name2;
  
      add_phi_arg (new_phi, loop_arg, new_exit_e);
      add_phi_arg (new_phi, guard_arg, guard_edge);

      /* 1.3. Update phi in successor block.  */
      gcc_assert (PHI_ARG_DEF_FROM_EDGE (update_phi, e) == orig_def);
      SET_PHI_ARG_DEF (update_phi, e->dest_idx, PHI_RESULT (new_phi));
      update_phi2 = new_phi;


      /** 2. Handle loop-closed-ssa-form phis  **/

      /* 2.1. Generate new phi node in NEW_EXIT_BB:  */
      new_phi = create_phi_node (SSA_NAME_VAR (PHI_RESULT (orig_phi)),
                                 *new_exit_bb);

      /* 2.2. NEW_EXIT_BB has one incoming edge: the exit-edge of the loop.  */
      add_phi_arg (new_phi, loop_arg, single_exit (loop));

      /* 2.3. Update phi in successor of NEW_EXIT_BB:  */
      gcc_assert (PHI_ARG_DEF_FROM_EDGE (update_phi2, new_exit_e) == loop_arg);
      SET_PHI_ARG_DEF (update_phi2, new_exit_e->dest_idx, PHI_RESULT (new_phi));


      /** 3. Handle loop-closed-ssa-form phis for first loop  **/

      /* 3.1. Find the relevant names that need an exit-phi in
	 GUARD_BB, i.e. names for which
	 slpeel_update_phi_nodes_for_guard1 had not already created a
	 phi node. This is the case for names that are used outside
	 the loop (and therefore need an exit phi) but are not updated
	 across loop iterations (and therefore don't have a
	 loop-header-phi).

	 slpeel_update_phi_nodes_for_guard1 is responsible for
	 creating loop-exit phis in GUARD_BB for names that have a
	 loop-header-phi.  When such a phi is created we also record
	 the new name in its current definition.  If this new name
	 exists, then guard_arg was set to this new name (see 1.2
	 above).  Therefore, if guard_arg is not this new name, this
	 is an indication that an exit-phi in GUARD_BB was not yet
	 created, so we take care of it here.  */
      if (guard_arg == new_name2)
	continue;
      arg = guard_arg;

      /* 3.2. Generate new phi node in GUARD_BB:  */
      new_phi = create_phi_node (SSA_NAME_VAR (PHI_RESULT (orig_phi)),
                                 guard_edge->src);

      /* 3.3. GUARD_BB has one incoming edge:  */
      gcc_assert (EDGE_COUNT (guard_edge->src->preds) == 1);
      add_phi_arg (new_phi, arg, EDGE_PRED (guard_edge->src, 0));

      /* 3.4. Update phi in successor of GUARD_BB:  */
      gcc_assert (PHI_ARG_DEF_FROM_EDGE (update_phi2, guard_edge)
                                                                == guard_arg);
      SET_PHI_ARG_DEF (update_phi2, guard_edge->dest_idx, PHI_RESULT (new_phi));
    }

  set_phi_nodes (new_merge_bb, phi_reverse (phi_nodes (new_merge_bb)));
}


/* Make the LOOP iterate NITERS times. This is done by adding a new IV
   that starts at zero, increases by one and its limit is NITERS.

   Assumption: the exit-condition of LOOP is the last stmt in the loop.  */

void
slpeel_make_loop_iterate_ntimes (struct loop *loop, tree niters)
{
  tree indx_before_incr, indx_after_incr, cond_stmt, cond;
  tree orig_cond;
  edge exit_edge = single_exit (loop);
  block_stmt_iterator loop_cond_bsi;
  block_stmt_iterator incr_bsi;
  bool insert_after;
  tree begin_label = tree_block_label (loop->latch);
  tree exit_label = tree_block_label (single_exit (loop)->dest);
  tree init = build_int_cst (TREE_TYPE (niters), 0);
  tree step = build_int_cst (TREE_TYPE (niters), 1);
  tree then_label;
  tree else_label;
  LOC loop_loc;

  orig_cond = get_loop_exit_condition (loop);
  gcc_assert (orig_cond);
  loop_cond_bsi = bsi_for_stmt (orig_cond);

  standard_iv_increment_position (loop, &incr_bsi, &insert_after);
  create_iv (init, step, NULL_TREE, loop,
             &incr_bsi, insert_after, &indx_before_incr, &indx_after_incr);

  if (exit_edge->flags & EDGE_TRUE_VALUE) /* 'then' edge exits the loop.  */
    {
      cond = build2 (GE_EXPR, boolean_type_node, indx_after_incr, niters);
      then_label = build1 (GOTO_EXPR, void_type_node, exit_label);
      else_label = build1 (GOTO_EXPR, void_type_node, begin_label);
    }
  else /* 'then' edge loops back.  */
    {
      cond = build2 (LT_EXPR, boolean_type_node, indx_after_incr, niters);
      then_label = build1 (GOTO_EXPR, void_type_node, begin_label);
      else_label = build1 (GOTO_EXPR, void_type_node, exit_label);
    }

  cond_stmt = build3 (COND_EXPR, TREE_TYPE (orig_cond), cond,
		     then_label, else_label);
  bsi_insert_before (&loop_cond_bsi, cond_stmt, BSI_SAME_STMT);

  /* Remove old loop exit test:  */
  bsi_remove (&loop_cond_bsi, true);

  loop_loc = find_loop_location (loop);
  if (dump_file && (dump_flags & TDF_DETAILS))
    {
      if (loop_loc != UNKNOWN_LOC)
        fprintf (dump_file, "\nloop at %s:%d: ",
                 LOC_FILE (loop_loc), LOC_LINE (loop_loc));
      print_generic_expr (dump_file, cond_stmt, TDF_SLIM);
    }

  loop->nb_iterations = niters;
}


/* Given LOOP this function generates a new copy of it and puts it 
   on E which is either the entry or exit of LOOP.  */

static struct loop *
slpeel_tree_duplicate_loop_to_edge_cfg (struct loop *loop, edge e)
{
  struct loop *new_loop;
  basic_block *new_bbs, *bbs;
  bool at_exit;
  bool was_imm_dom;
  basic_block exit_dest; 
  tree phi, phi_arg;
  edge exit, new_exit;

  at_exit = (e == single_exit (loop)); 
  if (!at_exit && e != loop_preheader_edge (loop))
    return NULL;

  bbs = get_loop_body (loop);

  /* Check whether duplication is possible.  */
  if (!can_copy_bbs_p (bbs, loop->num_nodes))
    {
      free (bbs);
      return NULL;
    }

  /* Generate new loop structure.  */
  new_loop = duplicate_loop (loop, loop->outer);
  if (!new_loop)
    {
      free (bbs);
      return NULL;
    }

  exit_dest = single_exit (loop)->dest;
  was_imm_dom = (get_immediate_dominator (CDI_DOMINATORS, 
					  exit_dest) == loop->header ? 
		 true : false);

  new_bbs = XNEWVEC (basic_block, loop->num_nodes);

  exit = single_exit (loop);
  copy_bbs (bbs, loop->num_nodes, new_bbs,
	    &exit, 1, &new_exit, NULL,
	    e->src);

  /* Duplicating phi args at exit bbs as coming 
     also from exit of duplicated loop.  */
  for (phi = phi_nodes (exit_dest); phi; phi = PHI_CHAIN (phi))
    {
      phi_arg = PHI_ARG_DEF_FROM_EDGE (phi, single_exit (loop));
      if (phi_arg)
	{
	  edge new_loop_exit_edge;

	  if (EDGE_SUCC (new_loop->header, 0)->dest == new_loop->latch)
	    new_loop_exit_edge = EDGE_SUCC (new_loop->header, 1);
	  else
	    new_loop_exit_edge = EDGE_SUCC (new_loop->header, 0);
  
	  add_phi_arg (phi, phi_arg, new_loop_exit_edge);	
	}
    }    
   
  if (at_exit) /* Add the loop copy at exit.  */
    {
      redirect_edge_and_branch_force (e, new_loop->header);
      set_immediate_dominator (CDI_DOMINATORS, new_loop->header, e->src);
      if (was_imm_dom)
	set_immediate_dominator (CDI_DOMINATORS, exit_dest, new_loop->header);
    }
  else /* Add the copy at entry.  */
    {
      edge new_exit_e;
      edge entry_e = loop_preheader_edge (loop);
      basic_block preheader = entry_e->src;
           
      if (!flow_bb_inside_loop_p (new_loop, 
				  EDGE_SUCC (new_loop->header, 0)->dest))
        new_exit_e = EDGE_SUCC (new_loop->header, 0);
      else
	new_exit_e = EDGE_SUCC (new_loop->header, 1); 

      redirect_edge_and_branch_force (new_exit_e, loop->header);
      set_immediate_dominator (CDI_DOMINATORS, loop->header,
			       new_exit_e->src);

      /* We have to add phi args to the loop->header here as coming 
	 from new_exit_e edge.  */
      for (phi = phi_nodes (loop->header); phi; phi = PHI_CHAIN (phi))
	{
	  phi_arg = PHI_ARG_DEF_FROM_EDGE (phi, entry_e);
	  if (phi_arg)
	    add_phi_arg (phi, phi_arg, new_exit_e);	
	}    

      redirect_edge_and_branch_force (entry_e, new_loop->header);
      set_immediate_dominator (CDI_DOMINATORS, new_loop->header, preheader);
    }

  free (new_bbs);
  free (bbs);

  return new_loop;
}


/* Given the condition statement COND, put it as the last statement
   of GUARD_BB; EXIT_BB is the basic block to skip the loop;
   Assumes that this is the single exit of the guarded loop.  
   Returns the skip edge.  */

static edge
slpeel_add_loop_guard (basic_block guard_bb, tree cond, basic_block exit_bb,
		        basic_block dom_bb)
{
  block_stmt_iterator bsi;
  edge new_e, enter_e;
  tree cond_stmt, then_label, else_label;

  enter_e = EDGE_SUCC (guard_bb, 0);
  enter_e->flags &= ~EDGE_FALLTHRU;
  enter_e->flags |= EDGE_FALSE_VALUE;
  bsi = bsi_last (guard_bb);

  then_label = build1 (GOTO_EXPR, void_type_node,
                       tree_block_label (exit_bb));
  else_label = build1 (GOTO_EXPR, void_type_node,
                       tree_block_label (enter_e->dest));
  cond_stmt = build3 (COND_EXPR, void_type_node, cond,
   		     then_label, else_label);
  bsi_insert_after (&bsi, cond_stmt, BSI_NEW_STMT);
  /* Add new edge to connect guard block to the merge/loop-exit block.  */
  new_e = make_edge (guard_bb, exit_bb, EDGE_TRUE_VALUE);
  set_immediate_dominator (CDI_DOMINATORS, exit_bb, dom_bb);
  return new_e;
}


/* This function verifies that the following restrictions apply to LOOP:
   (1) it is innermost
   (2) it consists of exactly 2 basic blocks - header, and an empty latch.
   (3) it is single entry, single exit
   (4) its exit condition is the last stmt in the header
   (5) E is the entry/exit edge of LOOP.
 */

bool
slpeel_can_duplicate_loop_p (struct loop *loop, edge e)
{
  edge exit_e = single_exit (loop);
  edge entry_e = loop_preheader_edge (loop);
  tree orig_cond = get_loop_exit_condition (loop);
  block_stmt_iterator loop_exit_bsi = bsi_last (exit_e->src);

  if (need_ssa_update_p ())
    return false;

  if (loop->inner
      /* All loops have an outer scope; the only case loop->outer is NULL is for
         the function itself.  */
      || !loop->outer
      || loop->num_nodes != 2
      || !empty_block_p (loop->latch)
      || !single_exit (loop)
      /* Verify that new loop exit condition can be trivially modified.  */
      || (!orig_cond || orig_cond != bsi_stmt (loop_exit_bsi))
      || (e != exit_e && e != entry_e))
    return false;

  return true;
}

#ifdef ENABLE_CHECKING
void
slpeel_verify_cfg_after_peeling (struct loop *first_loop,
                                 struct loop *second_loop)
{
  basic_block loop1_exit_bb = single_exit (first_loop)->dest;
  basic_block loop2_entry_bb = loop_preheader_edge (second_loop)->src;
  basic_block loop1_entry_bb = loop_preheader_edge (first_loop)->src;

  /* A guard that controls whether the second_loop is to be executed or skipped
     is placed in first_loop->exit.  first_loopt->exit therefore has two
     successors - one is the preheader of second_loop, and the other is a bb
     after second_loop.
   */
  gcc_assert (EDGE_COUNT (loop1_exit_bb->succs) == 2);
   
  /* 1. Verify that one of the successors of first_loopt->exit is the preheader
        of second_loop.  */
   
  /* The preheader of new_loop is expected to have two predecessors:
     first_loop->exit and the block that precedes first_loop.  */

  gcc_assert (EDGE_COUNT (loop2_entry_bb->preds) == 2 
              && ((EDGE_PRED (loop2_entry_bb, 0)->src == loop1_exit_bb
                   && EDGE_PRED (loop2_entry_bb, 1)->src == loop1_entry_bb)
               || (EDGE_PRED (loop2_entry_bb, 1)->src ==  loop1_exit_bb
                   && EDGE_PRED (loop2_entry_bb, 0)->src == loop1_entry_bb)));
  
  /* Verify that the other successor of first_loopt->exit is after the
     second_loop.  */
  /* TODO */
}
#endif

/* Function slpeel_tree_peel_loop_to_edge.

   Peel the first (last) iterations of LOOP into a new prolog (epilog) loop
   that is placed on the entry (exit) edge E of LOOP. After this transformation
   we have two loops one after the other - first-loop iterates FIRST_NITERS
   times, and second-loop iterates the remainder NITERS - FIRST_NITERS times.

   Input:
   - LOOP: the loop to be peeled.
   - E: the exit or entry edge of LOOP.
        If it is the entry edge, we peel the first iterations of LOOP. In this
        case first-loop is LOOP, and second-loop is the newly created loop.
        If it is the exit edge, we peel the last iterations of LOOP. In this
        case, first-loop is the newly created loop, and second-loop is LOOP.
   - NITERS: the number of iterations that LOOP iterates.
   - FIRST_NITERS: the number of iterations that the first-loop should iterate.
   - UPDATE_FIRST_LOOP_COUNT:  specified whether this function is responsible
        for updating the loop bound of the first-loop to FIRST_NITERS.  If it
        is false, the caller of this function may want to take care of this
        (this can be useful if we don't want new stmts added to first-loop).

   Output:
   The function returns a pointer to the new loop-copy, or NULL if it failed
   to perform the transformation.

   The function generates two if-then-else guards: one before the first loop,
   and the other before the second loop:
   The first guard is:
     if (FIRST_NITERS == 0) then skip the first loop,
     and go directly to the second loop.
   The second guard is:
     if (FIRST_NITERS == NITERS) then skip the second loop.

   FORNOW only simple loops are supported (see slpeel_can_duplicate_loop_p).
   FORNOW the resulting code will not be in loop-closed-ssa form.
*/

struct loop*
slpeel_tree_peel_loop_to_edge (struct loop *loop, 
			       edge e, tree first_niters, 
			       tree niters, bool update_first_loop_count,
			       unsigned int th)
{
  struct loop *new_loop = NULL, *first_loop, *second_loop;
  edge skip_e;
  tree pre_condition;
  bitmap definitions;
  basic_block bb_before_second_loop, bb_after_second_loop;
  basic_block bb_before_first_loop;
  basic_block bb_between_loops;
  basic_block new_exit_bb;
  edge exit_e = single_exit (loop);
  LOC loop_loc;
  
  if (!slpeel_can_duplicate_loop_p (loop, e))
    return NULL;
  
  /* We have to initialize cfg_hooks. Then, when calling
   cfg_hooks->split_edge, the function tree_split_edge 
   is actually called and, when calling cfg_hooks->duplicate_block,
   the function tree_duplicate_bb is called.  */
  tree_register_cfg_hooks ();


  /* 1. Generate a copy of LOOP and put it on E (E is the entry/exit of LOOP).
        Resulting CFG would be:

        first_loop:
        do {
        } while ...

        second_loop:
        do {
        } while ...

        orig_exit_bb:
   */
  
  if (!(new_loop = slpeel_tree_duplicate_loop_to_edge_cfg (loop, e)))
    {
      loop_loc = find_loop_location (loop);
      if (dump_file && (dump_flags & TDF_DETAILS))
        {
          if (loop_loc != UNKNOWN_LOC)
            fprintf (dump_file, "\n%s:%d: note: ",
                     LOC_FILE (loop_loc), LOC_LINE (loop_loc));
          fprintf (dump_file, "tree_duplicate_loop_to_edge_cfg failed.\n");
        }
      return NULL;
    }
  
  if (e == exit_e)
    {
      /* NEW_LOOP was placed after LOOP.  */
      first_loop = loop;
      second_loop = new_loop;
    }
  else
    {
      /* NEW_LOOP was placed before LOOP.  */
      first_loop = new_loop;
      second_loop = loop;
    }

  definitions = ssa_names_to_replace ();
  slpeel_update_phis_for_duplicate_loop (loop, new_loop, e == exit_e);
  rename_variables_in_loop (new_loop);


  /* 2. Add the guard that controls whether the first loop is executed.
        Resulting CFG would be:

        bb_before_first_loop:
        if (FIRST_NITERS == 0) GOTO bb_before_second_loop
                               GOTO first-loop

        first_loop:
        do {
        } while ...

        bb_before_second_loop:

        second_loop:
        do {
        } while ...

        orig_exit_bb:
   */

  bb_before_first_loop = split_edge (loop_preheader_edge (first_loop));
  bb_before_second_loop = split_edge (single_exit (first_loop));

  pre_condition =
    fold_build2 (LE_EXPR, boolean_type_node, first_niters, 
	build_int_cst (TREE_TYPE (first_niters), th));

  skip_e = slpeel_add_loop_guard (bb_before_first_loop, pre_condition,
                                  bb_before_second_loop, bb_before_first_loop);
  slpeel_update_phi_nodes_for_guard1 (skip_e, first_loop,
				      first_loop == new_loop,
				      &new_exit_bb, &definitions);


  /* 3. Add the guard that controls whether the second loop is executed.
        Resulting CFG would be:

        bb_before_first_loop:
        if (FIRST_NITERS == 0) GOTO bb_before_second_loop (skip first loop)
                               GOTO first-loop

        first_loop:
        do {
        } while ...

        bb_between_loops:
        if (FIRST_NITERS == NITERS) GOTO bb_after_second_loop (skip second loop)
                                    GOTO bb_before_second_loop

        bb_before_second_loop:

        second_loop:
        do {
        } while ...

        bb_after_second_loop:

        orig_exit_bb:
   */

  bb_between_loops = new_exit_bb;
  bb_after_second_loop = split_edge (single_exit (second_loop));

  pre_condition = 
	fold_build2 (EQ_EXPR, boolean_type_node, first_niters, niters);
  skip_e = slpeel_add_loop_guard (bb_between_loops, pre_condition,
                                  bb_after_second_loop, bb_before_first_loop);
  slpeel_update_phi_nodes_for_guard2 (skip_e, second_loop,
                                     second_loop == new_loop, &new_exit_bb);

  /* 4. Make first-loop iterate FIRST_NITERS times, if requested.
   */
  if (update_first_loop_count)
    slpeel_make_loop_iterate_ntimes (first_loop, first_niters);

  BITMAP_FREE (definitions);
  delete_update_ssa ();

  return new_loop;
}

/* Function vect_get_loop_location.

   Extract the location of the loop in the source code.
   If the loop is not well formed for vectorization, an estimated
   location is calculated.
   Return the loop location if succeed and NULL if not.  */

LOC
find_loop_location (struct loop *loop)
{
  tree node = NULL_TREE;
  basic_block bb;
  block_stmt_iterator si;

  if (!loop)
    return UNKNOWN_LOC;

  node = get_loop_exit_condition (loop);

  if (node && CAN_HAVE_LOCATION_P (node) && EXPR_HAS_LOCATION (node)
      && EXPR_FILENAME (node) && EXPR_LINENO (node))
    return EXPR_LOC (node);

  /* If we got here the loop is probably not "well formed",
     try to estimate the loop location */

  if (!loop->header)
    return UNKNOWN_LOC;

  bb = loop->header;

  for (si = bsi_start (bb); !bsi_end_p (si); bsi_next (&si))
    {
      node = bsi_stmt (si);
      if (node && CAN_HAVE_LOCATION_P (node) && EXPR_HAS_LOCATION (node))
        return EXPR_LOC (node);
    }

  return UNKNOWN_LOC;
}


/*************************************************************************
  Vectorization Debug Information.
 *************************************************************************/

/* Function vect_set_verbosity_level.

   Called from toplev.c upon detection of the
   -ftree-vectorizer-verbose=N option.  */

void
vect_set_verbosity_level (const char *val)
{
   unsigned int vl;

   vl = atoi (val);
   if (vl < MAX_VERBOSITY_LEVEL)
     vect_verbosity_level = vl;
   else
     vect_verbosity_level = MAX_VERBOSITY_LEVEL - 1;
}


/* Function vect_set_dump_settings.

   Fix the verbosity level of the vectorizer if the
   requested level was not set explicitly using the flag
   -ftree-vectorizer-verbose=N.
   Decide where to print the debugging information (dump_file/stderr).
   If the user defined the verbosity level, but there is no dump file,
   print to stderr, otherwise print to the dump file.  */

static void
vect_set_dump_settings (void)
{
  vect_dump = dump_file;

  /* Check if the verbosity level was defined by the user:  */
  if (vect_verbosity_level != MAX_VERBOSITY_LEVEL)
    {
      /* If there is no dump file, print to stderr.  */
      if (!dump_file)
        vect_dump = stderr;
      return;
    }

  /* User didn't specify verbosity level:  */
  if (dump_file && (dump_flags & TDF_DETAILS))
    vect_verbosity_level = REPORT_DETAILS;
  else if (dump_file && (dump_flags & TDF_STATS))
    vect_verbosity_level = REPORT_UNVECTORIZED_LOOPS;
  else
    vect_verbosity_level = REPORT_NONE;

  gcc_assert (dump_file || vect_verbosity_level == REPORT_NONE);
}


/* Function debug_loop_details.

   For vectorization debug dumps.  */

bool
vect_print_dump_info (enum verbosity_levels vl)
{
  if (vl > vect_verbosity_level)
    return false;

  if (!current_function_decl || !vect_dump)
    return false;

  if (vect_loop_location == UNKNOWN_LOC)
    fprintf (vect_dump, "\n%s:%d: note: ",
	     DECL_SOURCE_FILE (current_function_decl),
	     DECL_SOURCE_LINE (current_function_decl));
  else
    fprintf (vect_dump, "\n%s:%d: note: ", 
	     LOC_FILE (vect_loop_location), LOC_LINE (vect_loop_location));

  return true;
}


/*************************************************************************
  Vectorization Utilities.
 *************************************************************************/

/* Function new_stmt_vec_info.

   Create and initialize a new stmt_vec_info struct for STMT.  */

stmt_vec_info
new_stmt_vec_info (tree stmt, loop_vec_info loop_vinfo)
{
  stmt_vec_info res;
  res = (stmt_vec_info) xcalloc (1, sizeof (struct _stmt_vec_info));

  STMT_VINFO_TYPE (res) = undef_vec_info_type;
  STMT_VINFO_STMT (res) = stmt;
  STMT_VINFO_LOOP_VINFO (res) = loop_vinfo;
  STMT_VINFO_RELEVANT (res) = 0;
  STMT_VINFO_LIVE_P (res) = false;
  STMT_VINFO_VECTYPE (res) = NULL;
  STMT_VINFO_VEC_STMT (res) = NULL;
  STMT_VINFO_IN_PATTERN_P (res) = false;
  STMT_VINFO_RELATED_STMT (res) = NULL;
  STMT_VINFO_DATA_REF (res) = NULL;
  if (TREE_CODE (stmt) == PHI_NODE)
    STMT_VINFO_DEF_TYPE (res) = vect_unknown_def_type;
  else
    STMT_VINFO_DEF_TYPE (res) = vect_loop_def;
  STMT_VINFO_SAME_ALIGN_REFS (res) = VEC_alloc (dr_p, heap, 5);
  DR_GROUP_FIRST_DR (res) = NULL_TREE;
  DR_GROUP_NEXT_DR (res) = NULL_TREE;
  DR_GROUP_SIZE (res) = 0;
  DR_GROUP_STORE_COUNT (res) = 0;
  DR_GROUP_GAP (res) = 0;
  DR_GROUP_SAME_DR_STMT (res) = NULL_TREE;
<<<<<<< HEAD
  DR_GROUP_NOT_INTERLEAVING (res) = false;
=======
  DR_GROUP_READ_WRITE_DEPENDENCE (res) = false;

>>>>>>> 88512ba0
  return res;
}


/* Function new_loop_vec_info.

   Create and initialize a new loop_vec_info struct for LOOP, as well as
   stmt_vec_info structs for all the stmts in LOOP.  */

loop_vec_info
new_loop_vec_info (struct loop *loop)
{
  loop_vec_info res;
  basic_block *bbs;
  block_stmt_iterator si;
  unsigned int i;

  res = (loop_vec_info) xcalloc (1, sizeof (struct _loop_vec_info));

  bbs = get_loop_body (loop);

  /* Create stmt_info for all stmts in the loop.  */
  for (i = 0; i < loop->num_nodes; i++)
    {
      basic_block bb = bbs[i];
      tree phi;

      for (phi = phi_nodes (bb); phi; phi = PHI_CHAIN (phi))
        {
          stmt_ann_t ann = get_stmt_ann (phi);
          set_stmt_info (ann, new_stmt_vec_info (phi, res));
        }

      for (si = bsi_start (bb); !bsi_end_p (si); bsi_next (&si))
	{
	  tree stmt = bsi_stmt (si);
	  stmt_ann_t ann;

	  ann = stmt_ann (stmt);
	  set_stmt_info (ann, new_stmt_vec_info (stmt, res));
	}
    }

  LOOP_VINFO_LOOP (res) = loop;
  LOOP_VINFO_BBS (res) = bbs;
  LOOP_VINFO_EXIT_COND (res) = NULL;
  LOOP_VINFO_NITERS (res) = NULL;
  LOOP_VINFO_VECTORIZABLE_P (res) = 0;
  LOOP_PEELING_FOR_ALIGNMENT (res) = 0;
  LOOP_VINFO_VECT_FACTOR (res) = 0;
  LOOP_VINFO_DATAREFS (res) = VEC_alloc (data_reference_p, heap, 10);
  LOOP_VINFO_DDRS (res) = VEC_alloc (ddr_p, heap, 10 * 10);
  LOOP_VINFO_UNALIGNED_DR (res) = NULL;
  LOOP_VINFO_MAY_MISALIGN_STMTS (res)
    = VEC_alloc (tree, heap, PARAM_VALUE (PARAM_VECT_MAX_VERSION_CHECKS));

  return res;
}


/* Function destroy_loop_vec_info.
 
   Free LOOP_VINFO struct, as well as all the stmt_vec_info structs of all the 
   stmts in the loop.  */

void
destroy_loop_vec_info (loop_vec_info loop_vinfo)
{
  struct loop *loop;
  basic_block *bbs;
  int nbbs;
  block_stmt_iterator si;
  int j;

  if (!loop_vinfo)
    return;

  loop = LOOP_VINFO_LOOP (loop_vinfo);

  bbs = LOOP_VINFO_BBS (loop_vinfo);
  nbbs = loop->num_nodes;

  for (j = 0; j < nbbs; j++)
    {
      basic_block bb = bbs[j];
      tree phi;
      stmt_vec_info stmt_info;

      for (phi = phi_nodes (bb); phi; phi = PHI_CHAIN (phi))
        {
          stmt_ann_t ann = stmt_ann (phi);

          stmt_info = vinfo_for_stmt (phi);
          free (stmt_info);
          set_stmt_info (ann, NULL);
        }

      for (si = bsi_start (bb); !bsi_end_p (si); )
	{
	  tree stmt = bsi_stmt (si);
	  stmt_ann_t ann = stmt_ann (stmt);
	  stmt_vec_info stmt_info = vinfo_for_stmt (stmt);

	  if (stmt_info)
	    {
	      /* Check if this is a "pattern stmt" (introduced by the 
		 vectorizer during the pattern recognition pass).  */
	      bool remove_stmt_p = false;
	      tree orig_stmt = STMT_VINFO_RELATED_STMT (stmt_info);
	      if (orig_stmt)
		{
		  stmt_vec_info orig_stmt_info = vinfo_for_stmt (orig_stmt);
		  if (orig_stmt_info
		      && STMT_VINFO_IN_PATTERN_P (orig_stmt_info))
		    remove_stmt_p = true; 
		}
			
	      /* Free stmt_vec_info.  */
	      VEC_free (dr_p, heap, STMT_VINFO_SAME_ALIGN_REFS (stmt_info));
	      free (stmt_info);
	      set_stmt_info (ann, NULL);

	      /* Remove dead "pattern stmts".  */
	      if (remove_stmt_p)
	        bsi_remove (&si, true);
	    }
	  bsi_next (&si);
	}
    }

  free (LOOP_VINFO_BBS (loop_vinfo));
  free_data_refs (LOOP_VINFO_DATAREFS (loop_vinfo));
  free_dependence_relations (LOOP_VINFO_DDRS (loop_vinfo));
  VEC_free (tree, heap, LOOP_VINFO_MAY_MISALIGN_STMTS (loop_vinfo));

  free (loop_vinfo);
}


/* Function vect_force_dr_alignment_p.

   Returns whether the alignment of a DECL can be forced to be aligned
   on ALIGNMENT bit boundary.  */

bool 
vect_can_force_dr_alignment_p (tree decl, unsigned int alignment)
{
  if (TREE_CODE (decl) != VAR_DECL)
    return false;

  if (DECL_EXTERNAL (decl))
    return false;

  if (TREE_ASM_WRITTEN (decl))
    return false;

  if (TREE_STATIC (decl))
    return (alignment <= MAX_OFILE_ALIGNMENT);
  else
    /* This is not 100% correct.  The absolute correct stack alignment
       is STACK_BOUNDARY.  We're supposed to hope, but not assume, that
       PREFERRED_STACK_BOUNDARY is honored by all translation units.
       However, until someone implements forced stack alignment, SSE
       isn't really usable without this.  */  
    return (alignment <= PREFERRED_STACK_BOUNDARY); 
}


/* Function get_vectype_for_scalar_type.

   Returns the vector type corresponding to SCALAR_TYPE as supported
   by the target.  */

tree
get_vectype_for_scalar_type (tree scalar_type)
{
  enum machine_mode inner_mode = TYPE_MODE (scalar_type);
  int nbytes = GET_MODE_SIZE (inner_mode);
  int nunits;
  tree vectype;

  if (nbytes == 0 || nbytes >= UNITS_PER_SIMD_WORD)
    return NULL_TREE;

  /* FORNOW: Only a single vector size per target (UNITS_PER_SIMD_WORD)
     is expected.  */
  nunits = UNITS_PER_SIMD_WORD / nbytes;

  vectype = build_vector_type (scalar_type, nunits);
  if (vect_print_dump_info (REPORT_DETAILS))
    {
      fprintf (vect_dump, "get vectype with %d units of type ", nunits);
      print_generic_expr (vect_dump, scalar_type, TDF_SLIM);
    }

  if (!vectype)
    return NULL_TREE;

  if (vect_print_dump_info (REPORT_DETAILS))
    {
      fprintf (vect_dump, "vectype: ");
      print_generic_expr (vect_dump, vectype, TDF_SLIM);
    }

  if (!VECTOR_MODE_P (TYPE_MODE (vectype))
      && !INTEGRAL_MODE_P (TYPE_MODE (vectype)))
    {
      if (vect_print_dump_info (REPORT_DETAILS))
        fprintf (vect_dump, "mode not supported by target.");
      return NULL_TREE;
    }

  return vectype;
}


/* Function vect_supportable_dr_alignment

   Return whether the data reference DR is supported with respect to its
   alignment.  */

enum dr_alignment_support
vect_supportable_dr_alignment (struct data_reference *dr)
{
  tree vectype = STMT_VINFO_VECTYPE (vinfo_for_stmt (DR_STMT (dr)));
  enum machine_mode mode = (int) TYPE_MODE (vectype);

  if (aligned_access_p (dr))
    return dr_aligned;

  /* Possibly unaligned access.  */
  
  if (DR_IS_READ (dr))
    {
      if (vec_realign_load_optab->handlers[mode].insn_code != CODE_FOR_nothing
	  && (!targetm.vectorize.builtin_mask_for_load
	      || targetm.vectorize.builtin_mask_for_load ()))
	return dr_unaligned_software_pipeline;

      if (movmisalign_optab->handlers[mode].insn_code != CODE_FOR_nothing)
	/* Can't software pipeline the loads, but can at least do them.  */
	return dr_unaligned_supported;
    }

  /* Unsupported.  */
  return dr_unaligned_unsupported;
}


/* Function vect_is_simple_use.

   Input:
   LOOP - the loop that is being vectorized.
   OPERAND - operand of a stmt in LOOP.
   DEF - the defining stmt in case OPERAND is an SSA_NAME.

   Returns whether a stmt with OPERAND can be vectorized.
   Supportable operands are constants, loop invariants, and operands that are
   defined by the current iteration of the loop. Unsupportable operands are 
   those that are defined by a previous iteration of the loop (as is the case
   in reduction/induction computations).  */

bool
vect_is_simple_use (tree operand, loop_vec_info loop_vinfo, tree *def_stmt,
		    tree *def, enum vect_def_type *dt)
{ 
  basic_block bb;
  stmt_vec_info stmt_vinfo;
  struct loop *loop = LOOP_VINFO_LOOP (loop_vinfo);

  *def_stmt = NULL_TREE;
  *def = NULL_TREE;
  
  if (vect_print_dump_info (REPORT_DETAILS))
    {
      fprintf (vect_dump, "vect_is_simple_use: operand ");
      print_generic_expr (vect_dump, operand, TDF_SLIM);
    }
    
  if (TREE_CODE (operand) == INTEGER_CST || TREE_CODE (operand) == REAL_CST)
    {
      *dt = vect_constant_def;
      return true;
    }
    
  if (TREE_CODE (operand) != SSA_NAME)
    {
      if (vect_print_dump_info (REPORT_DETAILS))
        fprintf (vect_dump, "not ssa-name.");
      return false;
    }
    
  *def_stmt = SSA_NAME_DEF_STMT (operand);
  if (*def_stmt == NULL_TREE )
    {
      if (vect_print_dump_info (REPORT_DETAILS))
        fprintf (vect_dump, "no def_stmt.");
      return false;
    }

  if (vect_print_dump_info (REPORT_DETAILS))
    {
      fprintf (vect_dump, "def_stmt: ");
      print_generic_expr (vect_dump, *def_stmt, TDF_SLIM);
    }

  /* empty stmt is expected only in case of a function argument.
     (Otherwise - we expect a phi_node or a GIMPLE_MODIFY_STMT).  */
  if (IS_EMPTY_STMT (*def_stmt))
    {
      tree arg = TREE_OPERAND (*def_stmt, 0);
      if (TREE_CODE (arg) == INTEGER_CST || TREE_CODE (arg) == REAL_CST)
        {
          *def = operand;
          *dt = vect_invariant_def;
          return true;
        }

      if (vect_print_dump_info (REPORT_DETAILS))
        fprintf (vect_dump, "Unexpected empty stmt.");
      return false;
    }

  bb = bb_for_stmt (*def_stmt);
  if (!flow_bb_inside_loop_p (loop, bb))
    *dt = vect_invariant_def;
  else
    {
      stmt_vinfo = vinfo_for_stmt (*def_stmt);
      *dt = STMT_VINFO_DEF_TYPE (stmt_vinfo);
    }

  if (*dt == vect_unknown_def_type)
    {
      if (vect_print_dump_info (REPORT_DETAILS))
        fprintf (vect_dump, "Unsupported pattern.");
      return false;
    }

  /* stmts inside the loop that have been identified as performing
     a reduction operation cannot have uses in the loop.  */
  if (*dt == vect_reduction_def && TREE_CODE (*def_stmt) != PHI_NODE)
    {
      if (vect_print_dump_info (REPORT_DETAILS))
        fprintf (vect_dump, "reduction used in loop.");
      return false;
    }

  if (vect_print_dump_info (REPORT_DETAILS))
    fprintf (vect_dump, "type of def: %d.",*dt);

  switch (TREE_CODE (*def_stmt))
    {
    case PHI_NODE:
      *def = PHI_RESULT (*def_stmt);
      gcc_assert (*dt == vect_induction_def || *dt == vect_reduction_def
                  || *dt == vect_invariant_def);
      break;

    case GIMPLE_MODIFY_STMT:
      *def = GIMPLE_STMT_OPERAND (*def_stmt, 0);
      gcc_assert (*dt == vect_loop_def || *dt == vect_invariant_def);
      break;

    default:
      if (vect_print_dump_info (REPORT_DETAILS))
        fprintf (vect_dump, "unsupported defining stmt: ");
      return false;
    }

  if (*dt == vect_induction_def)
    {
      if (vect_print_dump_info (REPORT_DETAILS))
        fprintf (vect_dump, "induction not supported.");
      return false;
    }

  return true;
}


/* Function supportable_widening_operation

   Check whether an operation represented by the code CODE is a 
   widening operation that is supported by the target platform in 
   vector form (i.e., when operating on arguments of type VECTYPE).
    
   The two kinds of widening operations we currently support are
   NOP and WIDEN_MULT. This function checks if these operations
   are supported by the target platform either directly (via vector 
   tree-codes), or via target builtins.

   Output:
   - CODE1 and CODE2 are codes of vector operations to be used when 
   vectorizing the operation, if available. 
   - DECL1 and DECL2 are decls of target builtin functions to be used
   when vectorizing the operation, if available. In this case,
   CODE1 and CODE2 are CALL_EXPR.  */

bool
supportable_widening_operation (enum tree_code code, tree stmt, tree vectype,
                                tree *decl1, tree *decl2,
                                enum tree_code *code1, enum tree_code *code2)
{
  stmt_vec_info stmt_info = vinfo_for_stmt (stmt);
  bool ordered_p;
  enum machine_mode vec_mode;
  enum insn_code icode1, icode2;
  optab optab1, optab2;
  tree expr = GIMPLE_STMT_OPERAND (stmt, 1);
  tree type = TREE_TYPE (expr);
  tree wide_vectype = get_vectype_for_scalar_type (type);
  enum tree_code c1, c2;

  /* The result of a vectorized widening operation usually requires two vectors 
     (because the widened results do not fit int one vector). The generated 
     vector results would normally be expected to be generated in the same 
     order as in the original scalar computation. i.e. if 8 results are 
     generated in each vector iteration, they are to be organized as follows:
        vect1: [res1,res2,res3,res4], vect2: [res5,res6,res7,res8]. 

     However, in the special case that the result of the widening operation is 
     used in a reduction computation only, the order doesn't matter (because
     when vectorizing a reduction we change the order of the computation). 
     Some targets can take advantage of this and generate more efficient code.
     For example, targets like Altivec, that support widen_mult using a sequence
     of {mult_even,mult_odd} generate the following vectors:
        vect1: [res1,res3,res5,res7], vect2: [res2,res4,res6,res8].  */

   if (STMT_VINFO_RELEVANT (stmt_info) == vect_used_by_reduction)
     ordered_p = false;
   else
     ordered_p = true;

  if (!ordered_p
      && code == WIDEN_MULT_EXPR
      && targetm.vectorize.builtin_mul_widen_even
      && targetm.vectorize.builtin_mul_widen_even (vectype)
      && targetm.vectorize.builtin_mul_widen_odd
      && targetm.vectorize.builtin_mul_widen_odd (vectype))
    {
      if (vect_print_dump_info (REPORT_DETAILS))
        fprintf (vect_dump, "Unordered widening operation detected.");

      *code1 = *code2 = CALL_EXPR;
      *decl1 = targetm.vectorize.builtin_mul_widen_even (vectype);
      *decl2 = targetm.vectorize.builtin_mul_widen_odd (vectype);
      return true;
    }

  switch (code)
    {
    case WIDEN_MULT_EXPR:
      if (BYTES_BIG_ENDIAN)
        {
          c1 = VEC_WIDEN_MULT_HI_EXPR;
          c2 = VEC_WIDEN_MULT_LO_EXPR;
        }
      else
        {
          c2 = VEC_WIDEN_MULT_HI_EXPR;
          c1 = VEC_WIDEN_MULT_LO_EXPR;
        }
      break;

    case NOP_EXPR:
      if (BYTES_BIG_ENDIAN)
        {
          c1 = VEC_UNPACK_HI_EXPR;
          c2 = VEC_UNPACK_LO_EXPR;
        }
      else
        {
          c2 = VEC_UNPACK_HI_EXPR;
          c1 = VEC_UNPACK_LO_EXPR;
        }
      break;

    default:
      gcc_unreachable ();
    }

  *code1 = c1;
  *code2 = c2;
  optab1 = optab_for_tree_code (c1, vectype);
  optab2 = optab_for_tree_code (c2, vectype);

  if (!optab1 || !optab2)
    return false;

  vec_mode = TYPE_MODE (vectype);
  if ((icode1 = optab1->handlers[(int) vec_mode].insn_code) == CODE_FOR_nothing
      || insn_data[icode1].operand[0].mode != TYPE_MODE (wide_vectype)
      || (icode2 = optab2->handlers[(int) vec_mode].insn_code)
                                                        == CODE_FOR_nothing
      || insn_data[icode2].operand[0].mode != TYPE_MODE (wide_vectype))
    return false;

  return true;
}


/* Function reduction_code_for_scalar_code

   Input:
   CODE - tree_code of a reduction operations.

   Output:
   REDUC_CODE - the corresponding tree-code to be used to reduce the
      vector of partial results into a single scalar result (which
      will also reside in a vector).

   Return TRUE if a corresponding REDUC_CODE was found, FALSE otherwise.  */

bool
reduction_code_for_scalar_code (enum tree_code code,
                                enum tree_code *reduc_code)
{
  switch (code)
  {
  case MAX_EXPR:
    *reduc_code = REDUC_MAX_EXPR;
    return true;

  case MIN_EXPR:
    *reduc_code = REDUC_MIN_EXPR;
    return true;

  case PLUS_EXPR:
    *reduc_code = REDUC_PLUS_EXPR;
    return true;

  default:
    return false;
  }
}


/* Function vect_is_simple_reduction

   Detect a cross-iteration def-use cucle that represents a simple
   reduction computation. We look for the following pattern:

   loop_header:
     a1 = phi < a0, a2 >
     a3 = ...
     a2 = operation (a3, a1)
  
   such that:
   1. operation is commutative and associative and it is safe to 
      change the order of the computation.
   2. no uses for a2 in the loop (a2 is used out of the loop)
   3. no uses of a1 in the loop besides the reduction operation.

   Condition 1 is tested here.
   Conditions 2,3 are tested in vect_mark_stmts_to_be_vectorized.  */

tree
vect_is_simple_reduction (struct loop *loop, tree phi)
{
  edge latch_e = loop_latch_edge (loop);
  tree loop_arg = PHI_ARG_DEF_FROM_EDGE (phi, latch_e);
  tree def_stmt, def1, def2;
  enum tree_code code;
  int op_type;
  tree operation, op1, op2;
  tree type;

  if (TREE_CODE (loop_arg) != SSA_NAME)
    {
      if (vect_print_dump_info (REPORT_DETAILS))
        {
          fprintf (vect_dump, "reduction: not ssa_name: ");
          print_generic_expr (vect_dump, loop_arg, TDF_SLIM);
        }
      return NULL_TREE;
    }

  def_stmt = SSA_NAME_DEF_STMT (loop_arg);
  if (!def_stmt)
    {
      if (vect_print_dump_info (REPORT_DETAILS))
        fprintf (vect_dump, "reduction: no def_stmt.");
      return NULL_TREE;
    }

  if (TREE_CODE (def_stmt) != GIMPLE_MODIFY_STMT)
    {
      if (vect_print_dump_info (REPORT_DETAILS))
        {
          print_generic_expr (vect_dump, def_stmt, TDF_SLIM);
        }
      return NULL_TREE;
    }

  operation = GIMPLE_STMT_OPERAND (def_stmt, 1);
  code = TREE_CODE (operation);
  if (!commutative_tree_code (code) || !associative_tree_code (code))
    {
      if (vect_print_dump_info (REPORT_DETAILS))
        {
          fprintf (vect_dump, "reduction: not commutative/associative: ");
          print_generic_expr (vect_dump, operation, TDF_SLIM);
        }
      return NULL_TREE;
    }

  op_type = TREE_CODE_LENGTH (code);
  if (op_type != binary_op)
    {
      if (vect_print_dump_info (REPORT_DETAILS))
        {
          fprintf (vect_dump, "reduction: not binary operation: ");
          print_generic_expr (vect_dump, operation, TDF_SLIM);
        }
      return NULL_TREE;
    }

  op1 = TREE_OPERAND (operation, 0);
  op2 = TREE_OPERAND (operation, 1);
  if (TREE_CODE (op1) != SSA_NAME || TREE_CODE (op2) != SSA_NAME)
    {
      if (vect_print_dump_info (REPORT_DETAILS))
        {
          fprintf (vect_dump, "reduction: uses not ssa_names: ");
          print_generic_expr (vect_dump, operation, TDF_SLIM);
        }
      return NULL_TREE;
    }

  /* Check that it's ok to change the order of the computation.  */
  type = TREE_TYPE (operation);
  if (TYPE_MAIN_VARIANT (type) != TYPE_MAIN_VARIANT (TREE_TYPE (op1))
      || TYPE_MAIN_VARIANT (type) != TYPE_MAIN_VARIANT (TREE_TYPE (op2)))
    {
      if (vect_print_dump_info (REPORT_DETAILS))
        {
          fprintf (vect_dump, "reduction: multiple types: operation type: ");
          print_generic_expr (vect_dump, type, TDF_SLIM);
          fprintf (vect_dump, ", operands types: ");
          print_generic_expr (vect_dump, TREE_TYPE (op1), TDF_SLIM);
          fprintf (vect_dump, ",");
          print_generic_expr (vect_dump, TREE_TYPE (op2), TDF_SLIM);
        }
      return NULL_TREE;
    }

  /* CHECKME: check for !flag_finite_math_only too?  */
  if (SCALAR_FLOAT_TYPE_P (type) && !flag_unsafe_math_optimizations)
    {
      /* Changing the order of operations changes the semantics.  */
      if (vect_print_dump_info (REPORT_DETAILS))
        {
          fprintf (vect_dump, "reduction: unsafe fp math optimization: ");
          print_generic_expr (vect_dump, operation, TDF_SLIM);
        }
      return NULL_TREE;
    }
  else if (INTEGRAL_TYPE_P (type) && TYPE_OVERFLOW_TRAPS (type))
    {
      /* Changing the order of operations changes the semantics.  */
      if (vect_print_dump_info (REPORT_DETAILS))
        {
          fprintf (vect_dump, "reduction: unsafe int math optimization: ");
          print_generic_expr (vect_dump, operation, TDF_SLIM);
        }
      return NULL_TREE;
    }

  /* reduction is safe. we're dealing with one of the following:
     1) integer arithmetic and no trapv
     2) floating point arithmetic, and special flags permit this optimization.
   */
  def1 = SSA_NAME_DEF_STMT (op1);
  def2 = SSA_NAME_DEF_STMT (op2);
  if (!def1 || !def2)
    {
      if (vect_print_dump_info (REPORT_DETAILS))
        {
          fprintf (vect_dump, "reduction: no defs for operands: ");
          print_generic_expr (vect_dump, operation, TDF_SLIM);
        }
      return NULL_TREE;
    }

  if (TREE_CODE (def1) == GIMPLE_MODIFY_STMT
      && flow_bb_inside_loop_p (loop, bb_for_stmt (def1))
      && def2 == phi)
    {
      if (vect_print_dump_info (REPORT_DETAILS))
        {
          fprintf (vect_dump, "detected reduction:");
          print_generic_expr (vect_dump, operation, TDF_SLIM);
        }
      return def_stmt;
    }
  else if (TREE_CODE (def2) == GIMPLE_MODIFY_STMT
      && flow_bb_inside_loop_p (loop, bb_for_stmt (def2))
      && def1 == phi)
    {
      /* Swap operands (just for simplicity - so that the rest of the code
	 can assume that the reduction variable is always the last (second)
	 argument).  */
      if (vect_print_dump_info (REPORT_DETAILS))
        {
          fprintf (vect_dump, "detected reduction: need to swap operands:");
          print_generic_expr (vect_dump, operation, TDF_SLIM);
        }
      swap_tree_operands (def_stmt, &TREE_OPERAND (operation, 0), 
				    &TREE_OPERAND (operation, 1));
      return def_stmt;
    }
  else
    {
      if (vect_print_dump_info (REPORT_DETAILS))
        {
          fprintf (vect_dump, "reduction: unknown pattern.");
          print_generic_expr (vect_dump, operation, TDF_SLIM);
        }
      return NULL_TREE;
    }
}


/* Function vect_is_simple_iv_evolution.

   FORNOW: A simple evolution of an induction variables in the loop is
   considered a polynomial evolution with constant step.  */

bool
vect_is_simple_iv_evolution (unsigned loop_nb, tree access_fn, tree * init, 
			     tree * step)
{
  tree init_expr;
  tree step_expr;
  
  tree evolution_part = evolution_part_in_loop_num (access_fn, loop_nb);

  /* When there is no evolution in this loop, the evolution function
     is not "simple".  */  
  if (evolution_part == NULL_TREE)
    return false;
  
  /* When the evolution is a polynomial of degree >= 2
     the evolution function is not "simple".  */
  if (tree_is_chrec (evolution_part))
    return false;
  
  step_expr = evolution_part;
  init_expr = unshare_expr (initial_condition_in_loop_num (access_fn,
                                                           loop_nb));

  if (vect_print_dump_info (REPORT_DETAILS))
    {
      fprintf (vect_dump, "step: ");
      print_generic_expr (vect_dump, step_expr, TDF_SLIM);
      fprintf (vect_dump, ",  init: ");
      print_generic_expr (vect_dump, init_expr, TDF_SLIM);
    }

  *init = init_expr;
  *step = step_expr;

  if (TREE_CODE (step_expr) != INTEGER_CST)
    {
      if (vect_print_dump_info (REPORT_DETAILS))
        fprintf (vect_dump, "step unknown.");
      return false;
    }

  return true;
}


/* Function vectorize_loops.
   
   Entry Point to loop vectorization phase.  */

unsigned
vectorize_loops (void)
{
  unsigned int i;
  unsigned int num_vectorized_loops = 0;
  unsigned int vect_loops_num;
  loop_iterator li;
  struct loop *loop;

  /* Fix the verbosity level if not defined explicitly by the user.  */
  vect_set_dump_settings ();

  /* Allocate the bitmap that records which virtual variables that 
     need to be renamed.  */
  vect_memsyms_to_rename = BITMAP_ALLOC (NULL);

  /*  ----------- Analyze loops. -----------  */

  /* If some loop was duplicated, it gets bigger number 
     than all previously defined loops. This fact allows us to run 
     only over initial loops skipping newly generated ones.  */
  vect_loops_num = number_of_loops ();
  FOR_EACH_LOOP (li, loop, LI_ONLY_OLD)
    {
      loop_vec_info loop_vinfo;

      vect_loop_location = find_loop_location (loop);
      loop_vinfo = vect_analyze_loop (loop);
      loop->aux = loop_vinfo;

      if (!loop_vinfo || !LOOP_VINFO_VECTORIZABLE_P (loop_vinfo))
	continue;

      vect_transform_loop (loop_vinfo);
      num_vectorized_loops++;
    }
  vect_loop_location = UNKNOWN_LOC;

  if (vect_print_dump_info (REPORT_VECTORIZED_LOOPS))
    fprintf (vect_dump, "vectorized %u loops in function.\n",
	     num_vectorized_loops);

  /*  ----------- Finalize. -----------  */

  BITMAP_FREE (vect_memsyms_to_rename);

  for (i = 1; i < vect_loops_num; i++)
    {
      loop_vec_info loop_vinfo;

      loop = get_loop (i);
      if (!loop)
	continue;
      loop_vinfo = loop->aux;
      destroy_loop_vec_info (loop_vinfo);
      loop->aux = NULL;
    }

  return num_vectorized_loops > 0 ? TODO_cleanup_cfg : 0;
}

/* Increase alignment of global arrays to improve vectorization potential.
   TODO:
   - Consider also structs that have an array field.
   - Use ipa analysis to prune arrays that can't be vectorized?
     This should involve global alignment analysis and in the future also
     array padding.  */

static unsigned int
increase_alignment (void)
{
  struct varpool_node *vnode;

  /* Increase the alignment of all global arrays for vectorization.  */
  for (vnode = varpool_nodes_queue;
       vnode;
       vnode = vnode->next_needed)
    {
      tree vectype, decl = vnode->decl;
      unsigned int alignment;

      if (TREE_CODE (TREE_TYPE (decl)) != ARRAY_TYPE)
	continue;
      vectype = get_vectype_for_scalar_type (TREE_TYPE (TREE_TYPE (decl)));
      if (!vectype)
	continue;
      alignment = TYPE_ALIGN (vectype);
      if (DECL_ALIGN (decl) >= alignment)
	continue;

      if (vect_can_force_dr_alignment_p (decl, alignment))
	{ 
	  DECL_ALIGN (decl) = TYPE_ALIGN (vectype);
	  DECL_USER_ALIGN (decl) = 1;
	  if (dump_file)
	    { 
	      fprintf (dump_file, "Increasing alignment of decl: ");
	      print_generic_expr (dump_file, decl, TDF_SLIM);
	    }
	}
    }
  return 0;
}

static bool
gate_increase_alignment (void)
{
  return flag_section_anchors && flag_tree_vectorize;
}

struct tree_opt_pass pass_ipa_increase_alignment = 
{
  "increase_alignment",			/* name */
  gate_increase_alignment,		/* gate */
  increase_alignment,			/* execute */
  NULL,					/* sub */
  NULL,					/* next */
  0,					/* static_pass_number */
  0,					/* tv_id */
  0,					/* properties_required */
  0,					/* properties_provided */
  0,					/* properties_destroyed */
  0,					/* todo_flags_start */
  0, 					/* todo_flags_finish */
  0					/* letter */
};<|MERGE_RESOLUTION|>--- conflicted
+++ resolved
@@ -1374,12 +1374,9 @@
   DR_GROUP_STORE_COUNT (res) = 0;
   DR_GROUP_GAP (res) = 0;
   DR_GROUP_SAME_DR_STMT (res) = NULL_TREE;
-<<<<<<< HEAD
   DR_GROUP_NOT_INTERLEAVING (res) = false;
-=======
   DR_GROUP_READ_WRITE_DEPENDENCE (res) = false;
 
->>>>>>> 88512ba0
   return res;
 }
 
