/* Loop Vectorization
   Copyright (C) 2003, 2004, 2005, 2006, 2007 Free Software Foundation, Inc.
   Contributed by Dorit Naishlos <dorit@il.ibm.com>

This file is part of GCC.

GCC is free software; you can redistribute it and/or modify it under
the terms of the GNU General Public License as published by the Free
Software Foundation; either version 2, or (at your option) any later
version.

GCC is distributed in the hope that it will be useful, but WITHOUT ANY
WARRANTY; without even the implied warranty of MERCHANTABILITY or
FITNESS FOR A PARTICULAR PURPOSE.  See the GNU General Public License
for more details.

You should have received a copy of the GNU General Public License
along with GCC; see the file COPYING.  If not, write to the Free
Software Foundation, 51 Franklin Street, Fifth Floor, Boston, MA
02110-1301, USA.  */

/* Loop Vectorization Pass.

   This pass tries to vectorize loops. This first implementation focuses on
   simple inner-most loops, with no conditional control flow, and a set of
   simple operations which vector form can be expressed using existing
   tree codes (PLUS, MULT etc).

   For example, the vectorizer transforms the following simple loop:

	short a[N]; short b[N]; short c[N]; int i;

	for (i=0; i<N; i++){
	  a[i] = b[i] + c[i];
	}

   as if it was manually vectorized by rewriting the source code into:

	typedef int __attribute__((mode(V8HI))) v8hi;
	short a[N];  short b[N]; short c[N];   int i;
	v8hi *pa = (v8hi*)a, *pb = (v8hi*)b, *pc = (v8hi*)c;
	v8hi va, vb, vc;

	for (i=0; i<N/8; i++){
	  vb = pb[i];
	  vc = pc[i];
	  va = vb + vc;
	  pa[i] = va;
	}

	The main entry to this pass is vectorize_loops(), in which
   the vectorizer applies a set of analyses on a given set of loops,
   followed by the actual vectorization transformation for the loops that
   had successfully passed the analysis phase.

	Throughout this pass we make a distinction between two types of
   data: scalars (which are represented by SSA_NAMES), and memory references
   ("data-refs"). These two types of data require different handling both 
   during analysis and transformation. The types of data-refs that the 
   vectorizer currently supports are ARRAY_REFS which base is an array DECL 
   (not a pointer), and INDIRECT_REFS through pointers; both array and pointer
   accesses are required to have a  simple (consecutive) access pattern.

   Analysis phase:
   ===============
	The driver for the analysis phase is vect_analyze_loop_nest().
   It applies a set of analyses, some of which rely on the scalar evolution 
   analyzer (scev) developed by Sebastian Pop.

	During the analysis phase the vectorizer records some information
   per stmt in a "stmt_vec_info" struct which is attached to each stmt in the 
   loop, as well as general information about the loop as a whole, which is
   recorded in a "loop_vec_info" struct attached to each loop.

   Transformation phase:
   =====================
	The loop transformation phase scans all the stmts in the loop, and
   creates a vector stmt (or a sequence of stmts) for each scalar stmt S in
   the loop that needs to be vectorized. It insert the vector code sequence
   just before the scalar stmt S, and records a pointer to the vector code
   in STMT_VINFO_VEC_STMT (stmt_info) (stmt_info is the stmt_vec_info struct 
   attached to S). This pointer will be used for the vectorization of following
   stmts which use the def of stmt S. Stmt S is removed if it writes to memory;
   otherwise, we rely on dead code elimination for removing it.

	For example, say stmt S1 was vectorized into stmt VS1:

   VS1: vb = px[i];
   S1:	b = x[i];    STMT_VINFO_VEC_STMT (stmt_info (S1)) = VS1
   S2:  a = b;

   To vectorize stmt S2, the vectorizer first finds the stmt that defines
   the operand 'b' (S1), and gets the relevant vector def 'vb' from the
   vector stmt VS1 pointed to by STMT_VINFO_VEC_STMT (stmt_info (S1)). The
   resulting sequence would be:

   VS1: vb = px[i];
   S1:	b = x[i];	STMT_VINFO_VEC_STMT (stmt_info (S1)) = VS1
   VS2: va = vb;
   S2:  a = b;          STMT_VINFO_VEC_STMT (stmt_info (S2)) = VS2

	Operands that are not SSA_NAMEs, are data-refs that appear in 
   load/store operations (like 'x[i]' in S1), and are handled differently.

   Target modeling:
   =================
	Currently the only target specific information that is used is the
   size of the vector (in bytes) - "UNITS_PER_SIMD_WORD". Targets that can 
   support different sizes of vectors, for now will need to specify one value 
   for "UNITS_PER_SIMD_WORD". More flexibility will be added in the future.

	Since we only vectorize operations which vector form can be
   expressed using existing tree codes, to verify that an operation is
   supported, the vectorizer checks the relevant optab at the relevant
   machine_mode (e.g, add_optab->handlers[(int) V8HImode].insn_code). If
   the value found is CODE_FOR_nothing, then there's no target support, and
   we can't vectorize the stmt.

   For additional information on this project see:
   http://gcc.gnu.org/projects/tree-ssa/vectorization.html
*/

#include "config.h"
#include "system.h"
#include "coretypes.h"
#include "tm.h"
#include "ggc.h"
#include "tree.h"
#include "target.h"
#include "rtl.h"
#include "basic-block.h"
#include "diagnostic.h"
#include "tree-flow.h"
#include "tree-dump.h"
#include "timevar.h"
#include "cfgloop.h"
#include "cfglayout.h"
#include "expr.h"
#include "recog.h"
#include "optabs.h"
#include "params.h"
#include "toplev.h"
#include "tree-chrec.h"
#include "tree-data-ref.h"
#include "tree-scalar-evolution.h"
#include "input.h"
#include "tree-vectorizer.h"
#include "tree-pass.h"

/*************************************************************************
  Simple Loop Peeling Utilities
 *************************************************************************/
static void slpeel_update_phis_for_duplicate_loop 
  (struct loop *, struct loop *, bool after);
static void slpeel_update_phi_nodes_for_guard1 
  (edge, struct loop *, bool, basic_block *, bitmap *); 
static void slpeel_update_phi_nodes_for_guard2 
  (edge, struct loop *, bool, basic_block *);
static edge slpeel_add_loop_guard (basic_block, tree, basic_block, basic_block);

static void rename_use_op (use_operand_p);
static void rename_variables_in_bb (basic_block);
static void rename_variables_in_loop (struct loop *);

/*************************************************************************
  General Vectorization Utilities
 *************************************************************************/
static void vect_set_dump_settings (void);

/* vect_dump will be set to stderr or dump_file if exist.  */
FILE *vect_dump;

/* vect_verbosity_level set to an invalid value 
   to mark that it's uninitialized.  */
enum verbosity_levels vect_verbosity_level = MAX_VERBOSITY_LEVEL;

/* Loop location.  */
static LOC vect_loop_location;

/* Bitmap of virtual variables to be renamed.  */
bitmap vect_memsyms_to_rename;

/*************************************************************************
  Simple Loop Peeling Utilities

  Utilities to support loop peeling for vectorization purposes.
 *************************************************************************/


/* Renames the use *OP_P.  */

static void
rename_use_op (use_operand_p op_p)
{
  tree new_name;

  if (TREE_CODE (USE_FROM_PTR (op_p)) != SSA_NAME)
    return;

  new_name = get_current_def (USE_FROM_PTR (op_p));

  /* Something defined outside of the loop.  */
  if (!new_name)
    return;

  /* An ordinary ssa name defined in the loop.  */

  SET_USE (op_p, new_name);
}


/* Renames the variables in basic block BB.  */

static void
rename_variables_in_bb (basic_block bb)
{
  tree phi;
  block_stmt_iterator bsi;
  tree stmt;
  use_operand_p use_p;
  ssa_op_iter iter;
  edge e;
  edge_iterator ei;
  struct loop *loop = bb->loop_father;

  for (bsi = bsi_start (bb); !bsi_end_p (bsi); bsi_next (&bsi))
    {
      stmt = bsi_stmt (bsi);
      FOR_EACH_SSA_USE_OPERAND (use_p, stmt, iter, SSA_OP_ALL_USES)
	rename_use_op (use_p);
    }

  FOR_EACH_EDGE (e, ei, bb->succs)
    {
      if (!flow_bb_inside_loop_p (loop, e->dest))
	continue;
      for (phi = phi_nodes (e->dest); phi; phi = PHI_CHAIN (phi))
        rename_use_op (PHI_ARG_DEF_PTR_FROM_EDGE (phi, e));
    }
}


/* Renames variables in new generated LOOP.  */

static void
rename_variables_in_loop (struct loop *loop)
{
  unsigned i;
  basic_block *bbs;

  bbs = get_loop_body (loop);

  for (i = 0; i < loop->num_nodes; i++)
    rename_variables_in_bb (bbs[i]);

  free (bbs);
}


/* Update the PHI nodes of NEW_LOOP.

   NEW_LOOP is a duplicate of ORIG_LOOP.
   AFTER indicates whether NEW_LOOP executes before or after ORIG_LOOP:
   AFTER is true if NEW_LOOP executes after ORIG_LOOP, and false if it
   executes before it.  */

static void
slpeel_update_phis_for_duplicate_loop (struct loop *orig_loop,
				       struct loop *new_loop, bool after)
{
  tree new_ssa_name;
  tree phi_new, phi_orig;
  tree def;
  edge orig_loop_latch = loop_latch_edge (orig_loop);
  edge orig_entry_e = loop_preheader_edge (orig_loop);
  edge new_loop_exit_e = single_exit (new_loop);
  edge new_loop_entry_e = loop_preheader_edge (new_loop);
  edge entry_arg_e = (after ? orig_loop_latch : orig_entry_e);

  /*
     step 1. For each loop-header-phi:
             Add the first phi argument for the phi in NEW_LOOP
            (the one associated with the entry of NEW_LOOP)

     step 2. For each loop-header-phi:
             Add the second phi argument for the phi in NEW_LOOP
            (the one associated with the latch of NEW_LOOP)

     step 3. Update the phis in the successor block of NEW_LOOP.

        case 1: NEW_LOOP was placed before ORIG_LOOP:
                The successor block of NEW_LOOP is the header of ORIG_LOOP.
                Updating the phis in the successor block can therefore be done
                along with the scanning of the loop header phis, because the
                header blocks of ORIG_LOOP and NEW_LOOP have exactly the same
                phi nodes, organized in the same order.

        case 2: NEW_LOOP was placed after ORIG_LOOP:
                The successor block of NEW_LOOP is the original exit block of 
                ORIG_LOOP - the phis to be updated are the loop-closed-ssa phis.
                We postpone updating these phis to a later stage (when
                loop guards are added).
   */


  /* Scan the phis in the headers of the old and new loops
     (they are organized in exactly the same order).  */

  for (phi_new = phi_nodes (new_loop->header),
       phi_orig = phi_nodes (orig_loop->header);
       phi_new && phi_orig;
       phi_new = PHI_CHAIN (phi_new), phi_orig = PHI_CHAIN (phi_orig))
    {
      /* step 1.  */
      def = PHI_ARG_DEF_FROM_EDGE (phi_orig, entry_arg_e);
      add_phi_arg (phi_new, def, new_loop_entry_e);

      /* step 2.  */
      def = PHI_ARG_DEF_FROM_EDGE (phi_orig, orig_loop_latch);
      if (TREE_CODE (def) != SSA_NAME)
        continue;

      new_ssa_name = get_current_def (def);
      if (!new_ssa_name)
	{
	  /* This only happens if there are no definitions
	     inside the loop. use the phi_result in this case.  */
	  new_ssa_name = PHI_RESULT (phi_new);
	}

      /* An ordinary ssa name defined in the loop.  */
      add_phi_arg (phi_new, new_ssa_name, loop_latch_edge (new_loop));

      /* step 3 (case 1).  */
      if (!after)
        {
          gcc_assert (new_loop_exit_e == orig_entry_e);
          SET_PHI_ARG_DEF (phi_orig,
                           new_loop_exit_e->dest_idx,
                           new_ssa_name);
        }
    }
}


/* Update PHI nodes for a guard of the LOOP.

   Input:
   - LOOP, GUARD_EDGE: LOOP is a loop for which we added guard code that
        controls whether LOOP is to be executed.  GUARD_EDGE is the edge that
        originates from the guard-bb, skips LOOP and reaches the (unique) exit
        bb of LOOP.  This loop-exit-bb is an empty bb with one successor.
        We denote this bb NEW_MERGE_BB because before the guard code was added
        it had a single predecessor (the LOOP header), and now it became a merge
        point of two paths - the path that ends with the LOOP exit-edge, and
        the path that ends with GUARD_EDGE.
   - NEW_EXIT_BB: New basic block that is added by this function between LOOP
        and NEW_MERGE_BB. It is used to place loop-closed-ssa-form exit-phis.

   ===> The CFG before the guard-code was added:
        LOOP_header_bb:
          loop_body
          if (exit_loop) goto update_bb
          else           goto LOOP_header_bb
        update_bb:

   ==> The CFG after the guard-code was added:
        guard_bb:
          if (LOOP_guard_condition) goto new_merge_bb
          else                      goto LOOP_header_bb
        LOOP_header_bb:
          loop_body
          if (exit_loop_condition) goto new_merge_bb
          else                     goto LOOP_header_bb
        new_merge_bb:
          goto update_bb
        update_bb:

   ==> The CFG after this function:
        guard_bb:
          if (LOOP_guard_condition) goto new_merge_bb
          else                      goto LOOP_header_bb
        LOOP_header_bb:
          loop_body
          if (exit_loop_condition) goto new_exit_bb
          else                     goto LOOP_header_bb
        new_exit_bb:
        new_merge_bb:
          goto update_bb
        update_bb:

   This function:
   1. creates and updates the relevant phi nodes to account for the new
      incoming edge (GUARD_EDGE) into NEW_MERGE_BB. This involves:
      1.1. Create phi nodes at NEW_MERGE_BB.
      1.2. Update the phi nodes at the successor of NEW_MERGE_BB (denoted
           UPDATE_BB).  UPDATE_BB was the exit-bb of LOOP before NEW_MERGE_BB
   2. preserves loop-closed-ssa-form by creating the required phi nodes
      at the exit of LOOP (i.e, in NEW_EXIT_BB).

   There are two flavors to this function:

   slpeel_update_phi_nodes_for_guard1:
     Here the guard controls whether we enter or skip LOOP, where LOOP is a
     prolog_loop (loop1 below), and the new phis created in NEW_MERGE_BB are
     for variables that have phis in the loop header.

   slpeel_update_phi_nodes_for_guard2:
     Here the guard controls whether we enter or skip LOOP, where LOOP is an
     epilog_loop (loop2 below), and the new phis created in NEW_MERGE_BB are
     for variables that have phis in the loop exit.

   I.E., the overall structure is:

        loop1_preheader_bb:
                guard1 (goto loop1/merg1_bb)
        loop1
        loop1_exit_bb:
                guard2 (goto merge1_bb/merge2_bb)
        merge1_bb
        loop2
        loop2_exit_bb
        merge2_bb
        next_bb

   slpeel_update_phi_nodes_for_guard1 takes care of creating phis in
   loop1_exit_bb and merge1_bb. These are entry phis (phis for the vars
   that have phis in loop1->header).

   slpeel_update_phi_nodes_for_guard2 takes care of creating phis in
   loop2_exit_bb and merge2_bb. These are exit phis (phis for the vars
   that have phis in next_bb). It also adds some of these phis to
   loop1_exit_bb.

   slpeel_update_phi_nodes_for_guard1 is always called before
   slpeel_update_phi_nodes_for_guard2. They are both needed in order
   to create correct data-flow and loop-closed-ssa-form.

   Generally slpeel_update_phi_nodes_for_guard1 creates phis for variables
   that change between iterations of a loop (and therefore have a phi-node
   at the loop entry), whereas slpeel_update_phi_nodes_for_guard2 creates
   phis for variables that are used out of the loop (and therefore have 
   loop-closed exit phis). Some variables may be both updated between 
   iterations and used after the loop. This is why in loop1_exit_bb we
   may need both entry_phis (created by slpeel_update_phi_nodes_for_guard1)
   and exit phis (created by slpeel_update_phi_nodes_for_guard2).

   - IS_NEW_LOOP: if IS_NEW_LOOP is true, then LOOP is a newly created copy of
     an original loop. i.e., we have:

           orig_loop
           guard_bb (goto LOOP/new_merge)
           new_loop <-- LOOP
           new_exit
           new_merge
           next_bb

     If IS_NEW_LOOP is false, then LOOP is an original loop, in which case we
     have:

           new_loop
           guard_bb (goto LOOP/new_merge)
           orig_loop <-- LOOP
           new_exit
           new_merge
           next_bb

     The SSA names defined in the original loop have a current
     reaching definition that that records the corresponding new
     ssa-name used in the new duplicated loop copy.
  */

/* Function slpeel_update_phi_nodes_for_guard1
   
   Input:
   - GUARD_EDGE, LOOP, IS_NEW_LOOP, NEW_EXIT_BB - as explained above.
   - DEFS - a bitmap of ssa names to mark new names for which we recorded
            information. 
   
   In the context of the overall structure, we have:

        loop1_preheader_bb: 
                guard1 (goto loop1/merg1_bb)
LOOP->  loop1
        loop1_exit_bb:
                guard2 (goto merge1_bb/merge2_bb)
        merge1_bb
        loop2
        loop2_exit_bb
        merge2_bb
        next_bb

   For each name updated between loop iterations (i.e - for each name that has
   an entry (loop-header) phi in LOOP) we create a new phi in:
   1. merge1_bb (to account for the edge from guard1)
   2. loop1_exit_bb (an exit-phi to keep LOOP in loop-closed form)
*/

static void
slpeel_update_phi_nodes_for_guard1 (edge guard_edge, struct loop *loop,
                                    bool is_new_loop, basic_block *new_exit_bb,
                                    bitmap *defs)
{
  tree orig_phi, new_phi;
  tree update_phi, update_phi2;
  tree guard_arg, loop_arg;
  basic_block new_merge_bb = guard_edge->dest;
  edge e = EDGE_SUCC (new_merge_bb, 0);
  basic_block update_bb = e->dest;
  basic_block orig_bb = loop->header;
  edge new_exit_e;
  tree current_new_name;
  tree name;

  /* Create new bb between loop and new_merge_bb.  */
  *new_exit_bb = split_edge (single_exit (loop));

  new_exit_e = EDGE_SUCC (*new_exit_bb, 0);

  for (orig_phi = phi_nodes (orig_bb), update_phi = phi_nodes (update_bb);
       orig_phi && update_phi;
       orig_phi = PHI_CHAIN (orig_phi), update_phi = PHI_CHAIN (update_phi))
    {
      /* Virtual phi; Mark it for renaming. We actually want to call
	 mar_sym_for_renaming, but since all ssa renaming datastructures
	 are going to be freed before we get to call ssa_upate, we just
	 record this name for now in a bitmap, and will mark it for
	 renaming later.  */
      name = PHI_RESULT (orig_phi);
      if (!is_gimple_reg (SSA_NAME_VAR (name)))
        bitmap_set_bit (vect_memsyms_to_rename, DECL_UID (SSA_NAME_VAR (name)));

      /** 1. Handle new-merge-point phis  **/

      /* 1.1. Generate new phi node in NEW_MERGE_BB:  */
      new_phi = create_phi_node (SSA_NAME_VAR (PHI_RESULT (orig_phi)),
                                 new_merge_bb);

      /* 1.2. NEW_MERGE_BB has two incoming edges: GUARD_EDGE and the exit-edge
            of LOOP. Set the two phi args in NEW_PHI for these edges:  */
      loop_arg = PHI_ARG_DEF_FROM_EDGE (orig_phi, EDGE_SUCC (loop->latch, 0));
      guard_arg = PHI_ARG_DEF_FROM_EDGE (orig_phi, loop_preheader_edge (loop));

      add_phi_arg (new_phi, loop_arg, new_exit_e);
      add_phi_arg (new_phi, guard_arg, guard_edge);

      /* 1.3. Update phi in successor block.  */
      gcc_assert (PHI_ARG_DEF_FROM_EDGE (update_phi, e) == loop_arg
                  || PHI_ARG_DEF_FROM_EDGE (update_phi, e) == guard_arg);
      SET_PHI_ARG_DEF (update_phi, e->dest_idx, PHI_RESULT (new_phi));
      update_phi2 = new_phi;


      /** 2. Handle loop-closed-ssa-form phis  **/

      if (!is_gimple_reg (PHI_RESULT (orig_phi)))
	continue;

      /* 2.1. Generate new phi node in NEW_EXIT_BB:  */
      new_phi = create_phi_node (SSA_NAME_VAR (PHI_RESULT (orig_phi)),
                                 *new_exit_bb);

      /* 2.2. NEW_EXIT_BB has one incoming edge: the exit-edge of the loop.  */
      add_phi_arg (new_phi, loop_arg, single_exit (loop));

      /* 2.3. Update phi in successor of NEW_EXIT_BB:  */
      gcc_assert (PHI_ARG_DEF_FROM_EDGE (update_phi2, new_exit_e) == loop_arg);
      SET_PHI_ARG_DEF (update_phi2, new_exit_e->dest_idx, PHI_RESULT (new_phi));

      /* 2.4. Record the newly created name with set_current_def.
         We want to find a name such that
                name = get_current_def (orig_loop_name)
         and to set its current definition as follows:
                set_current_def (name, new_phi_name)

         If LOOP is a new loop then loop_arg is already the name we're
         looking for. If LOOP is the original loop, then loop_arg is
         the orig_loop_name and the relevant name is recorded in its
         current reaching definition.  */
      if (is_new_loop)
        current_new_name = loop_arg;
      else
        {
          current_new_name = get_current_def (loop_arg);
	  /* current_def is not available only if the variable does not
	     change inside the loop, in which case we also don't care
	     about recording a current_def for it because we won't be
	     trying to create loop-exit-phis for it.  */
	  if (!current_new_name)
	    continue;
        }
      gcc_assert (get_current_def (current_new_name) == NULL_TREE);

      set_current_def (current_new_name, PHI_RESULT (new_phi));
      bitmap_set_bit (*defs, SSA_NAME_VERSION (current_new_name));
    }

  set_phi_nodes (new_merge_bb, phi_reverse (phi_nodes (new_merge_bb)));
}


/* Function slpeel_update_phi_nodes_for_guard2

   Input:
   - GUARD_EDGE, LOOP, IS_NEW_LOOP, NEW_EXIT_BB - as explained above.

   In the context of the overall structure, we have:

        loop1_preheader_bb: 
                guard1 (goto loop1/merg1_bb)
        loop1
        loop1_exit_bb: 
                guard2 (goto merge1_bb/merge2_bb)
        merge1_bb
LOOP->  loop2
        loop2_exit_bb
        merge2_bb
        next_bb

   For each name used out side the loop (i.e - for each name that has an exit
   phi in next_bb) we create a new phi in:
   1. merge2_bb (to account for the edge from guard_bb) 
   2. loop2_exit_bb (an exit-phi to keep LOOP in loop-closed form)
   3. guard2 bb (an exit phi to keep the preceding loop in loop-closed form),
      if needed (if it wasn't handled by slpeel_update_phis_nodes_for_phi1).
*/

static void
slpeel_update_phi_nodes_for_guard2 (edge guard_edge, struct loop *loop,
                                    bool is_new_loop, basic_block *new_exit_bb)
{
  tree orig_phi, new_phi;
  tree update_phi, update_phi2;
  tree guard_arg, loop_arg;
  basic_block new_merge_bb = guard_edge->dest;
  edge e = EDGE_SUCC (new_merge_bb, 0);
  basic_block update_bb = e->dest;
  edge new_exit_e;
  tree orig_def, orig_def_new_name;
  tree new_name, new_name2;
  tree arg;

  /* Create new bb between loop and new_merge_bb.  */
  *new_exit_bb = split_edge (single_exit (loop));

  new_exit_e = EDGE_SUCC (*new_exit_bb, 0);

  for (update_phi = phi_nodes (update_bb); update_phi; 
       update_phi = PHI_CHAIN (update_phi))
    {
      orig_phi = update_phi;
      orig_def = PHI_ARG_DEF_FROM_EDGE (orig_phi, e);
      /* This loop-closed-phi actually doesn't represent a use
         out of the loop - the phi arg is a constant.  */ 
      if (TREE_CODE (orig_def) != SSA_NAME)
        continue;
      orig_def_new_name = get_current_def (orig_def);
      arg = NULL_TREE;

      /** 1. Handle new-merge-point phis  **/

      /* 1.1. Generate new phi node in NEW_MERGE_BB:  */
      new_phi = create_phi_node (SSA_NAME_VAR (PHI_RESULT (orig_phi)),
                                 new_merge_bb);

      /* 1.2. NEW_MERGE_BB has two incoming edges: GUARD_EDGE and the exit-edge
            of LOOP. Set the two PHI args in NEW_PHI for these edges:  */
      new_name = orig_def;
      new_name2 = NULL_TREE;
      if (orig_def_new_name)
        {
          new_name = orig_def_new_name;
	  /* Some variables have both loop-entry-phis and loop-exit-phis.
	     Such variables were given yet newer names by phis placed in
	     guard_bb by slpeel_update_phi_nodes_for_guard1. I.e:
	     new_name2 = get_current_def (get_current_def (orig_name)).  */
          new_name2 = get_current_def (new_name);
        }
  
      if (is_new_loop)
        {
          guard_arg = orig_def;
          loop_arg = new_name;
        }
      else
        {
          guard_arg = new_name;
          loop_arg = orig_def;
        }
      if (new_name2)
        guard_arg = new_name2;
  
      add_phi_arg (new_phi, loop_arg, new_exit_e);
      add_phi_arg (new_phi, guard_arg, guard_edge);

      /* 1.3. Update phi in successor block.  */
      gcc_assert (PHI_ARG_DEF_FROM_EDGE (update_phi, e) == orig_def);
      SET_PHI_ARG_DEF (update_phi, e->dest_idx, PHI_RESULT (new_phi));
      update_phi2 = new_phi;


      /** 2. Handle loop-closed-ssa-form phis  **/

      /* 2.1. Generate new phi node in NEW_EXIT_BB:  */
      new_phi = create_phi_node (SSA_NAME_VAR (PHI_RESULT (orig_phi)),
                                 *new_exit_bb);

      /* 2.2. NEW_EXIT_BB has one incoming edge: the exit-edge of the loop.  */
      add_phi_arg (new_phi, loop_arg, single_exit (loop));

      /* 2.3. Update phi in successor of NEW_EXIT_BB:  */
      gcc_assert (PHI_ARG_DEF_FROM_EDGE (update_phi2, new_exit_e) == loop_arg);
      SET_PHI_ARG_DEF (update_phi2, new_exit_e->dest_idx, PHI_RESULT (new_phi));


      /** 3. Handle loop-closed-ssa-form phis for first loop  **/

      /* 3.1. Find the relevant names that need an exit-phi in
	 GUARD_BB, i.e. names for which
	 slpeel_update_phi_nodes_for_guard1 had not already created a
	 phi node. This is the case for names that are used outside
	 the loop (and therefore need an exit phi) but are not updated
	 across loop iterations (and therefore don't have a
	 loop-header-phi).

	 slpeel_update_phi_nodes_for_guard1 is responsible for
	 creating loop-exit phis in GUARD_BB for names that have a
	 loop-header-phi.  When such a phi is created we also record
	 the new name in its current definition.  If this new name
	 exists, then guard_arg was set to this new name (see 1.2
	 above).  Therefore, if guard_arg is not this new name, this
	 is an indication that an exit-phi in GUARD_BB was not yet
	 created, so we take care of it here.  */
      if (guard_arg == new_name2)
	continue;
      arg = guard_arg;

      /* 3.2. Generate new phi node in GUARD_BB:  */
      new_phi = create_phi_node (SSA_NAME_VAR (PHI_RESULT (orig_phi)),
                                 guard_edge->src);

      /* 3.3. GUARD_BB has one incoming edge:  */
      gcc_assert (EDGE_COUNT (guard_edge->src->preds) == 1);
      add_phi_arg (new_phi, arg, EDGE_PRED (guard_edge->src, 0));

      /* 3.4. Update phi in successor of GUARD_BB:  */
      gcc_assert (PHI_ARG_DEF_FROM_EDGE (update_phi2, guard_edge)
                                                                == guard_arg);
      SET_PHI_ARG_DEF (update_phi2, guard_edge->dest_idx, PHI_RESULT (new_phi));
    }

  set_phi_nodes (new_merge_bb, phi_reverse (phi_nodes (new_merge_bb)));
}


/* Make the LOOP iterate NITERS times. This is done by adding a new IV
   that starts at zero, increases by one and its limit is NITERS.

   Assumption: the exit-condition of LOOP is the last stmt in the loop.  */

void
slpeel_make_loop_iterate_ntimes (struct loop *loop, tree niters)
{
  tree indx_before_incr, indx_after_incr, cond_stmt, cond;
  tree orig_cond;
  edge exit_edge = single_exit (loop);
  block_stmt_iterator loop_cond_bsi;
  block_stmt_iterator incr_bsi;
  bool insert_after;
  tree begin_label = tree_block_label (loop->latch);
  tree exit_label = tree_block_label (single_exit (loop)->dest);
  tree init = build_int_cst (TREE_TYPE (niters), 0);
  tree step = build_int_cst (TREE_TYPE (niters), 1);
  tree then_label;
  tree else_label;
  LOC loop_loc;

  orig_cond = get_loop_exit_condition (loop);
  gcc_assert (orig_cond);
  loop_cond_bsi = bsi_for_stmt (orig_cond);

  standard_iv_increment_position (loop, &incr_bsi, &insert_after);
  create_iv (init, step, NULL_TREE, loop,
             &incr_bsi, insert_after, &indx_before_incr, &indx_after_incr);

  if (exit_edge->flags & EDGE_TRUE_VALUE) /* 'then' edge exits the loop.  */
    {
      cond = build2 (GE_EXPR, boolean_type_node, indx_after_incr, niters);
      then_label = build1 (GOTO_EXPR, void_type_node, exit_label);
      else_label = build1 (GOTO_EXPR, void_type_node, begin_label);
    }
  else /* 'then' edge loops back.  */
    {
      cond = build2 (LT_EXPR, boolean_type_node, indx_after_incr, niters);
      then_label = build1 (GOTO_EXPR, void_type_node, begin_label);
      else_label = build1 (GOTO_EXPR, void_type_node, exit_label);
    }

  cond_stmt = build3 (COND_EXPR, TREE_TYPE (orig_cond), cond,
		     then_label, else_label);
  bsi_insert_before (&loop_cond_bsi, cond_stmt, BSI_SAME_STMT);

  /* Remove old loop exit test:  */
  bsi_remove (&loop_cond_bsi, true);

  loop_loc = find_loop_location (loop);
  if (dump_file && (dump_flags & TDF_DETAILS))
    {
      if (loop_loc != UNKNOWN_LOC)
        fprintf (dump_file, "\nloop at %s:%d: ",
                 LOC_FILE (loop_loc), LOC_LINE (loop_loc));
      print_generic_expr (dump_file, cond_stmt, TDF_SLIM);
    }

  loop->nb_iterations = niters;
}


/* Given LOOP this function generates a new copy of it and puts it 
   on E which is either the entry or exit of LOOP.  */

static struct loop *
slpeel_tree_duplicate_loop_to_edge_cfg (struct loop *loop, edge e)
{
  struct loop *new_loop;
  basic_block *new_bbs, *bbs;
  bool at_exit;
  bool was_imm_dom;
  basic_block exit_dest; 
  tree phi, phi_arg;
  edge exit, new_exit;

  at_exit = (e == single_exit (loop)); 
  if (!at_exit && e != loop_preheader_edge (loop))
    return NULL;

  bbs = get_loop_body (loop);

  /* Check whether duplication is possible.  */
  if (!can_copy_bbs_p (bbs, loop->num_nodes))
    {
      free (bbs);
      return NULL;
    }

  /* Generate new loop structure.  */
  new_loop = duplicate_loop (loop, loop->outer);
  if (!new_loop)
    {
      free (bbs);
      return NULL;
    }

  exit_dest = single_exit (loop)->dest;
  was_imm_dom = (get_immediate_dominator (CDI_DOMINATORS, 
					  exit_dest) == loop->header ? 
		 true : false);

  new_bbs = XNEWVEC (basic_block, loop->num_nodes);

  exit = single_exit (loop);
  copy_bbs (bbs, loop->num_nodes, new_bbs,
	    &exit, 1, &new_exit, NULL,
	    e->src);

  /* Duplicating phi args at exit bbs as coming 
     also from exit of duplicated loop.  */
  for (phi = phi_nodes (exit_dest); phi; phi = PHI_CHAIN (phi))
    {
      phi_arg = PHI_ARG_DEF_FROM_EDGE (phi, single_exit (loop));
      if (phi_arg)
	{
	  edge new_loop_exit_edge;

	  if (EDGE_SUCC (new_loop->header, 0)->dest == new_loop->latch)
	    new_loop_exit_edge = EDGE_SUCC (new_loop->header, 1);
	  else
	    new_loop_exit_edge = EDGE_SUCC (new_loop->header, 0);
  
	  add_phi_arg (phi, phi_arg, new_loop_exit_edge);	
	}
    }    
   
  if (at_exit) /* Add the loop copy at exit.  */
    {
      redirect_edge_and_branch_force (e, new_loop->header);
      set_immediate_dominator (CDI_DOMINATORS, new_loop->header, e->src);
      if (was_imm_dom)
	set_immediate_dominator (CDI_DOMINATORS, exit_dest, new_loop->header);
    }
  else /* Add the copy at entry.  */
    {
      edge new_exit_e;
      edge entry_e = loop_preheader_edge (loop);
      basic_block preheader = entry_e->src;
           
      if (!flow_bb_inside_loop_p (new_loop, 
				  EDGE_SUCC (new_loop->header, 0)->dest))
        new_exit_e = EDGE_SUCC (new_loop->header, 0);
      else
	new_exit_e = EDGE_SUCC (new_loop->header, 1); 

      redirect_edge_and_branch_force (new_exit_e, loop->header);
      set_immediate_dominator (CDI_DOMINATORS, loop->header,
			       new_exit_e->src);

      /* We have to add phi args to the loop->header here as coming 
	 from new_exit_e edge.  */
      for (phi = phi_nodes (loop->header); phi; phi = PHI_CHAIN (phi))
	{
	  phi_arg = PHI_ARG_DEF_FROM_EDGE (phi, entry_e);
	  if (phi_arg)
	    add_phi_arg (phi, phi_arg, new_exit_e);	
	}    

      redirect_edge_and_branch_force (entry_e, new_loop->header);
      set_immediate_dominator (CDI_DOMINATORS, new_loop->header, preheader);
    }

  free (new_bbs);
  free (bbs);

  return new_loop;
}


/* Given the condition statement COND, put it as the last statement
   of GUARD_BB; EXIT_BB is the basic block to skip the loop;
   Assumes that this is the single exit of the guarded loop.  
   Returns the skip edge.  */

static edge
slpeel_add_loop_guard (basic_block guard_bb, tree cond, basic_block exit_bb,
		        basic_block dom_bb)
{
  block_stmt_iterator bsi;
  edge new_e, enter_e;
  tree cond_stmt, then_label, else_label;

  enter_e = EDGE_SUCC (guard_bb, 0);
  enter_e->flags &= ~EDGE_FALLTHRU;
  enter_e->flags |= EDGE_FALSE_VALUE;
  bsi = bsi_last (guard_bb);

  then_label = build1 (GOTO_EXPR, void_type_node,
                       tree_block_label (exit_bb));
  else_label = build1 (GOTO_EXPR, void_type_node,
                       tree_block_label (enter_e->dest));
  cond_stmt = build3 (COND_EXPR, void_type_node, cond,
   		     then_label, else_label);
  bsi_insert_after (&bsi, cond_stmt, BSI_NEW_STMT);
  /* Add new edge to connect guard block to the merge/loop-exit block.  */
  new_e = make_edge (guard_bb, exit_bb, EDGE_TRUE_VALUE);
  set_immediate_dominator (CDI_DOMINATORS, exit_bb, dom_bb);
  return new_e;
}


/* This function verifies that the following restrictions apply to LOOP:
   (1) it is innermost
   (2) it consists of exactly 2 basic blocks - header, and an empty latch.
   (3) it is single entry, single exit
   (4) its exit condition is the last stmt in the header
   (5) E is the entry/exit edge of LOOP.
 */

bool
slpeel_can_duplicate_loop_p (struct loop *loop, edge e)
{
  edge exit_e = single_exit (loop);
  edge entry_e = loop_preheader_edge (loop);
  tree orig_cond = get_loop_exit_condition (loop);
  block_stmt_iterator loop_exit_bsi = bsi_last (exit_e->src);

  if (need_ssa_update_p ())
    return false;

  if (loop->inner
      /* All loops have an outer scope; the only case loop->outer is NULL is for
         the function itself.  */
      || !loop->outer
      || loop->num_nodes != 2
      || !empty_block_p (loop->latch)
      || !single_exit (loop)
      /* Verify that new loop exit condition can be trivially modified.  */
      || (!orig_cond || orig_cond != bsi_stmt (loop_exit_bsi))
      || (e != exit_e && e != entry_e))
    return false;

  return true;
}

#ifdef ENABLE_CHECKING
void
slpeel_verify_cfg_after_peeling (struct loop *first_loop,
                                 struct loop *second_loop)
{
  basic_block loop1_exit_bb = single_exit (first_loop)->dest;
  basic_block loop2_entry_bb = loop_preheader_edge (second_loop)->src;
  basic_block loop1_entry_bb = loop_preheader_edge (first_loop)->src;

  /* A guard that controls whether the second_loop is to be executed or skipped
     is placed in first_loop->exit.  first_loopt->exit therefore has two
     successors - one is the preheader of second_loop, and the other is a bb
     after second_loop.
   */
  gcc_assert (EDGE_COUNT (loop1_exit_bb->succs) == 2);
   
  /* 1. Verify that one of the successors of first_loopt->exit is the preheader
        of second_loop.  */
   
  /* The preheader of new_loop is expected to have two predecessors:
     first_loop->exit and the block that precedes first_loop.  */

  gcc_assert (EDGE_COUNT (loop2_entry_bb->preds) == 2 
              && ((EDGE_PRED (loop2_entry_bb, 0)->src == loop1_exit_bb
                   && EDGE_PRED (loop2_entry_bb, 1)->src == loop1_entry_bb)
               || (EDGE_PRED (loop2_entry_bb, 1)->src ==  loop1_exit_bb
                   && EDGE_PRED (loop2_entry_bb, 0)->src == loop1_entry_bb)));
  
  /* Verify that the other successor of first_loopt->exit is after the
     second_loop.  */
  /* TODO */
}
#endif

/* Function slpeel_tree_peel_loop_to_edge.

   Peel the first (last) iterations of LOOP into a new prolog (epilog) loop
   that is placed on the entry (exit) edge E of LOOP. After this transformation
   we have two loops one after the other - first-loop iterates FIRST_NITERS
   times, and second-loop iterates the remainder NITERS - FIRST_NITERS times.

   Input:
   - LOOP: the loop to be peeled.
   - E: the exit or entry edge of LOOP.
        If it is the entry edge, we peel the first iterations of LOOP. In this
        case first-loop is LOOP, and second-loop is the newly created loop.
        If it is the exit edge, we peel the last iterations of LOOP. In this
        case, first-loop is the newly created loop, and second-loop is LOOP.
   - NITERS: the number of iterations that LOOP iterates.
   - FIRST_NITERS: the number of iterations that the first-loop should iterate.
   - UPDATE_FIRST_LOOP_COUNT:  specified whether this function is responsible
        for updating the loop bound of the first-loop to FIRST_NITERS.  If it
        is false, the caller of this function may want to take care of this
        (this can be useful if we don't want new stmts added to first-loop).

   Output:
   The function returns a pointer to the new loop-copy, or NULL if it failed
   to perform the transformation.

   The function generates two if-then-else guards: one before the first loop,
   and the other before the second loop:
   The first guard is:
     if (FIRST_NITERS == 0) then skip the first loop,
     and go directly to the second loop.
   The second guard is:
     if (FIRST_NITERS == NITERS) then skip the second loop.

   FORNOW only simple loops are supported (see slpeel_can_duplicate_loop_p).
   FORNOW the resulting code will not be in loop-closed-ssa form.
*/

struct loop*
slpeel_tree_peel_loop_to_edge (struct loop *loop, 
			       edge e, tree first_niters, 
			       tree niters, bool update_first_loop_count,
			       unsigned int th)
{
  struct loop *new_loop = NULL, *first_loop, *second_loop;
  edge skip_e;
  tree pre_condition;
  bitmap definitions;
  basic_block bb_before_second_loop, bb_after_second_loop;
  basic_block bb_before_first_loop;
  basic_block bb_between_loops;
  basic_block new_exit_bb;
  edge exit_e = single_exit (loop);
  LOC loop_loc;
  
  if (!slpeel_can_duplicate_loop_p (loop, e))
    return NULL;
  
  /* We have to initialize cfg_hooks. Then, when calling
   cfg_hooks->split_edge, the function tree_split_edge 
   is actually called and, when calling cfg_hooks->duplicate_block,
   the function tree_duplicate_bb is called.  */
  tree_register_cfg_hooks ();


  /* 1. Generate a copy of LOOP and put it on E (E is the entry/exit of LOOP).
        Resulting CFG would be:

        first_loop:
        do {
        } while ...

        second_loop:
        do {
        } while ...

        orig_exit_bb:
   */
  
  if (!(new_loop = slpeel_tree_duplicate_loop_to_edge_cfg (loop, e)))
    {
      loop_loc = find_loop_location (loop);
      if (dump_file && (dump_flags & TDF_DETAILS))
        {
          if (loop_loc != UNKNOWN_LOC)
            fprintf (dump_file, "\n%s:%d: note: ",
                     LOC_FILE (loop_loc), LOC_LINE (loop_loc));
          fprintf (dump_file, "tree_duplicate_loop_to_edge_cfg failed.\n");
        }
      return NULL;
    }
  
  if (e == exit_e)
    {
      /* NEW_LOOP was placed after LOOP.  */
      first_loop = loop;
      second_loop = new_loop;
    }
  else
    {
      /* NEW_LOOP was placed before LOOP.  */
      first_loop = new_loop;
      second_loop = loop;
    }

  definitions = ssa_names_to_replace ();
  slpeel_update_phis_for_duplicate_loop (loop, new_loop, e == exit_e);
  rename_variables_in_loop (new_loop);


  /* 2. Add the guard that controls whether the first loop is executed.
        Resulting CFG would be:

        bb_before_first_loop:
        if (FIRST_NITERS == 0) GOTO bb_before_second_loop
                               GOTO first-loop

        first_loop:
        do {
        } while ...

        bb_before_second_loop:

        second_loop:
        do {
        } while ...

        orig_exit_bb:
   */

  bb_before_first_loop = split_edge (loop_preheader_edge (first_loop));
  bb_before_second_loop = split_edge (single_exit (first_loop));

  pre_condition =
    fold_build2 (LE_EXPR, boolean_type_node, first_niters, 
	build_int_cst (TREE_TYPE (first_niters), th));

  skip_e = slpeel_add_loop_guard (bb_before_first_loop, pre_condition,
                                  bb_before_second_loop, bb_before_first_loop);
  slpeel_update_phi_nodes_for_guard1 (skip_e, first_loop,
				      first_loop == new_loop,
				      &new_exit_bb, &definitions);


  /* 3. Add the guard that controls whether the second loop is executed.
        Resulting CFG would be:

        bb_before_first_loop:
        if (FIRST_NITERS == 0) GOTO bb_before_second_loop (skip first loop)
                               GOTO first-loop

        first_loop:
        do {
        } while ...

        bb_between_loops:
        if (FIRST_NITERS == NITERS) GOTO bb_after_second_loop (skip second loop)
                                    GOTO bb_before_second_loop

        bb_before_second_loop:

        second_loop:
        do {
        } while ...

        bb_after_second_loop:

        orig_exit_bb:
   */

  bb_between_loops = new_exit_bb;
  bb_after_second_loop = split_edge (single_exit (second_loop));

  pre_condition = 
	fold_build2 (EQ_EXPR, boolean_type_node, first_niters, niters);
  skip_e = slpeel_add_loop_guard (bb_between_loops, pre_condition,
                                  bb_after_second_loop, bb_before_first_loop);
  slpeel_update_phi_nodes_for_guard2 (skip_e, second_loop,
                                     second_loop == new_loop, &new_exit_bb);

  /* 4. Make first-loop iterate FIRST_NITERS times, if requested.
   */
  if (update_first_loop_count)
    slpeel_make_loop_iterate_ntimes (first_loop, first_niters);

  BITMAP_FREE (definitions);
  delete_update_ssa ();

  return new_loop;
}

/* Function vect_get_loop_location.

   Extract the location of the loop in the source code.
   If the loop is not well formed for vectorization, an estimated
   location is calculated.
   Return the loop location if succeed and NULL if not.  */

LOC
find_loop_location (struct loop *loop)
{
  tree node = NULL_TREE;
  basic_block bb;
  block_stmt_iterator si;

  if (!loop)
    return UNKNOWN_LOC;

  node = get_loop_exit_condition (loop);

  if (node && CAN_HAVE_LOCATION_P (node) && EXPR_HAS_LOCATION (node)
      && EXPR_FILENAME (node) && EXPR_LINENO (node))
    return EXPR_LOC (node);

  /* If we got here the loop is probably not "well formed",
     try to estimate the loop location */

  if (!loop->header)
    return UNKNOWN_LOC;

  bb = loop->header;

  for (si = bsi_start (bb); !bsi_end_p (si); bsi_next (&si))
    {
      node = bsi_stmt (si);
      if (node && CAN_HAVE_LOCATION_P (node) && EXPR_HAS_LOCATION (node))
        return EXPR_LOC (node);
    }

  return UNKNOWN_LOC;
}


/*************************************************************************
  Vectorization Debug Information.
 *************************************************************************/

/* Function vect_set_verbosity_level.

   Called from toplev.c upon detection of the
   -ftree-vectorizer-verbose=N option.  */

void
vect_set_verbosity_level (const char *val)
{
   unsigned int vl;

   vl = atoi (val);
   if (vl < MAX_VERBOSITY_LEVEL)
     vect_verbosity_level = vl;
   else
     vect_verbosity_level = MAX_VERBOSITY_LEVEL - 1;
}


/* Function vect_set_dump_settings.

   Fix the verbosity level of the vectorizer if the
   requested level was not set explicitly using the flag
   -ftree-vectorizer-verbose=N.
   Decide where to print the debugging information (dump_file/stderr).
   If the user defined the verbosity level, but there is no dump file,
   print to stderr, otherwise print to the dump file.  */

static void
vect_set_dump_settings (void)
{
  vect_dump = dump_file;

  /* Check if the verbosity level was defined by the user:  */
  if (vect_verbosity_level != MAX_VERBOSITY_LEVEL)
    {
      /* If there is no dump file, print to stderr.  */
      if (!dump_file)
        vect_dump = stderr;
      return;
    }

  /* User didn't specify verbosity level:  */
  if (dump_file && (dump_flags & TDF_DETAILS))
    vect_verbosity_level = REPORT_DETAILS;
  else if (dump_file && (dump_flags & TDF_STATS))
    vect_verbosity_level = REPORT_UNVECTORIZED_LOOPS;
  else
    vect_verbosity_level = REPORT_NONE;

  gcc_assert (dump_file || vect_verbosity_level == REPORT_NONE);
}


/* Function debug_loop_details.

   For vectorization debug dumps.  */

bool
vect_print_dump_info (enum verbosity_levels vl)
{
  if (vl > vect_verbosity_level)
    return false;

  if (!current_function_decl || !vect_dump)
    return false;

  if (vect_loop_location == UNKNOWN_LOC)
    fprintf (vect_dump, "\n%s:%d: note: ",
	     DECL_SOURCE_FILE (current_function_decl),
	     DECL_SOURCE_LINE (current_function_decl));
  else
    fprintf (vect_dump, "\n%s:%d: note: ", 
	     LOC_FILE (vect_loop_location), LOC_LINE (vect_loop_location));

  return true;
}


/*************************************************************************
  Vectorization Utilities.
 *************************************************************************/

/* Function new_stmt_vec_info.

   Create and initialize a new stmt_vec_info struct for STMT.  */

stmt_vec_info
new_stmt_vec_info (tree stmt, loop_vec_info loop_vinfo)
{
  stmt_vec_info res;
  res = (stmt_vec_info) xcalloc (1, sizeof (struct _stmt_vec_info));

  STMT_VINFO_TYPE (res) = undef_vec_info_type;
  STMT_VINFO_STMT (res) = stmt;
  STMT_VINFO_LOOP_VINFO (res) = loop_vinfo;
  STMT_VINFO_RELEVANT (res) = 0;
  STMT_VINFO_LIVE_P (res) = false;
  STMT_VINFO_VECTYPE (res) = NULL;
  STMT_VINFO_VEC_STMT (res) = NULL;
  STMT_VINFO_IN_PATTERN_P (res) = false;
  STMT_VINFO_RELATED_STMT (res) = NULL;
  STMT_VINFO_DATA_REF (res) = NULL;
  if (TREE_CODE (stmt) == PHI_NODE)
    STMT_VINFO_DEF_TYPE (res) = vect_unknown_def_type;
  else
    STMT_VINFO_DEF_TYPE (res) = vect_loop_def;
  STMT_VINFO_SAME_ALIGN_REFS (res) = VEC_alloc (dr_p, heap, 5);
  DR_GROUP_FIRST_DR (res) = NULL_TREE;
  DR_GROUP_NEXT_DR (res) = NULL_TREE;
  DR_GROUP_SIZE (res) = 0;
  DR_GROUP_STORE_COUNT (res) = 0;
  DR_GROUP_GAP (res) = 0;
  DR_GROUP_SAME_DR_STMT (res) = NULL_TREE;
  DR_GROUP_READ_WRITE_DEPENDENCE (res) = false;

  return res;
}


/* Function new_loop_vec_info.

   Create and initialize a new loop_vec_info struct for LOOP, as well as
   stmt_vec_info structs for all the stmts in LOOP.  */

loop_vec_info
new_loop_vec_info (struct loop *loop)
{
  loop_vec_info res;
  basic_block *bbs;
  block_stmt_iterator si;
  unsigned int i;

  res = (loop_vec_info) xcalloc (1, sizeof (struct _loop_vec_info));

  bbs = get_loop_body (loop);

  /* Create stmt_info for all stmts in the loop.  */
  for (i = 0; i < loop->num_nodes; i++)
    {
      basic_block bb = bbs[i];
      tree phi;

      for (phi = phi_nodes (bb); phi; phi = PHI_CHAIN (phi))
        {
          stmt_ann_t ann = get_stmt_ann (phi);
          set_stmt_info (ann, new_stmt_vec_info (phi, res));
        }

      for (si = bsi_start (bb); !bsi_end_p (si); bsi_next (&si))
	{
	  tree stmt = bsi_stmt (si);
	  stmt_ann_t ann;

	  ann = stmt_ann (stmt);
	  set_stmt_info (ann, new_stmt_vec_info (stmt, res));
	}
    }

  LOOP_VINFO_LOOP (res) = loop;
  LOOP_VINFO_BBS (res) = bbs;
  LOOP_VINFO_EXIT_COND (res) = NULL;
  LOOP_VINFO_NITERS (res) = NULL;
  LOOP_VINFO_VECTORIZABLE_P (res) = 0;
  LOOP_PEELING_FOR_ALIGNMENT (res) = 0;
  LOOP_VINFO_VECT_FACTOR (res) = 0;
  LOOP_VINFO_DATAREFS (res) = VEC_alloc (data_reference_p, heap, 10);
  LOOP_VINFO_DDRS (res) = VEC_alloc (ddr_p, heap, 10 * 10);
  LOOP_VINFO_UNALIGNED_DR (res) = NULL;
  LOOP_VINFO_MAY_MISALIGN_STMTS (res)
    = VEC_alloc (tree, heap, PARAM_VALUE (PARAM_VECT_MAX_VERSION_CHECKS));

  return res;
}


/* Function destroy_loop_vec_info.
 
   Free LOOP_VINFO struct, as well as all the stmt_vec_info structs of all the 
   stmts in the loop.  */

void
destroy_loop_vec_info (loop_vec_info loop_vinfo)
{
  struct loop *loop;
  basic_block *bbs;
  int nbbs;
  block_stmt_iterator si;
  int j;

  if (!loop_vinfo)
    return;

  loop = LOOP_VINFO_LOOP (loop_vinfo);

  bbs = LOOP_VINFO_BBS (loop_vinfo);
  nbbs = loop->num_nodes;

  for (j = 0; j < nbbs; j++)
    {
      basic_block bb = bbs[j];
      tree phi;
      stmt_vec_info stmt_info;

      for (phi = phi_nodes (bb); phi; phi = PHI_CHAIN (phi))
        {
          stmt_ann_t ann = stmt_ann (phi);

          stmt_info = vinfo_for_stmt (phi);
          free (stmt_info);
          set_stmt_info (ann, NULL);
        }

      for (si = bsi_start (bb); !bsi_end_p (si); )
	{
	  tree stmt = bsi_stmt (si);
	  stmt_ann_t ann = stmt_ann (stmt);
	  stmt_vec_info stmt_info = vinfo_for_stmt (stmt);

	  if (stmt_info)
	    {
	      /* Check if this is a "pattern stmt" (introduced by the 
		 vectorizer during the pattern recognition pass).  */
	      bool remove_stmt_p = false;
	      tree orig_stmt = STMT_VINFO_RELATED_STMT (stmt_info);
	      if (orig_stmt)
		{
		  stmt_vec_info orig_stmt_info = vinfo_for_stmt (orig_stmt);
		  if (orig_stmt_info
		      && STMT_VINFO_IN_PATTERN_P (orig_stmt_info))
		    remove_stmt_p = true; 
		}
			
	      /* Free stmt_vec_info.  */
	      VEC_free (dr_p, heap, STMT_VINFO_SAME_ALIGN_REFS (stmt_info));
	      free (stmt_info);
	      set_stmt_info (ann, NULL);

	      /* Remove dead "pattern stmts".  */
	      if (remove_stmt_p)
	        bsi_remove (&si, true);
	    }
	  bsi_next (&si);
	}
    }

  free (LOOP_VINFO_BBS (loop_vinfo));
  free_data_refs (LOOP_VINFO_DATAREFS (loop_vinfo));
  free_dependence_relations (LOOP_VINFO_DDRS (loop_vinfo));
  VEC_free (tree, heap, LOOP_VINFO_MAY_MISALIGN_STMTS (loop_vinfo));

  free (loop_vinfo);
}


/* Function vect_force_dr_alignment_p.

   Returns whether the alignment of a DECL can be forced to be aligned
   on ALIGNMENT bit boundary.  */

bool 
vect_can_force_dr_alignment_p (tree decl, unsigned int alignment)
{
  if (TREE_CODE (decl) != VAR_DECL)
    return false;

  if (DECL_EXTERNAL (decl))
    return false;

  if (TREE_ASM_WRITTEN (decl))
    return false;

  if (TREE_STATIC (decl))
    return (alignment <= MAX_OFILE_ALIGNMENT);
  else
    /* This is not 100% correct.  The absolute correct stack alignment
       is STACK_BOUNDARY.  We're supposed to hope, but not assume, that
       PREFERRED_STACK_BOUNDARY is honored by all translation units.
       However, until someone implements forced stack alignment, SSE
       isn't really usable without this.  */  
    return (alignment <= PREFERRED_STACK_BOUNDARY); 
}


/* Function get_vectype_for_scalar_type.

   Returns the vector type corresponding to SCALAR_TYPE as supported
   by the target.  */

tree
get_vectype_for_scalar_type (tree scalar_type)
{
  enum machine_mode inner_mode = TYPE_MODE (scalar_type);
  int nbytes = GET_MODE_SIZE (inner_mode);
  int nunits;
  tree vectype;

  if (nbytes == 0 || nbytes >= UNITS_PER_SIMD_WORD)
    return NULL_TREE;

  /* FORNOW: Only a single vector size per target (UNITS_PER_SIMD_WORD)
     is expected.  */
  nunits = UNITS_PER_SIMD_WORD / nbytes;

  vectype = build_vector_type (scalar_type, nunits);
  if (vect_print_dump_info (REPORT_DETAILS))
    {
      fprintf (vect_dump, "get vectype with %d units of type ", nunits);
      print_generic_expr (vect_dump, scalar_type, TDF_SLIM);
    }

  if (!vectype)
    return NULL_TREE;

  if (vect_print_dump_info (REPORT_DETAILS))
    {
      fprintf (vect_dump, "vectype: ");
      print_generic_expr (vect_dump, vectype, TDF_SLIM);
    }

  if (!VECTOR_MODE_P (TYPE_MODE (vectype))
      && !INTEGRAL_MODE_P (TYPE_MODE (vectype)))
    {
      if (vect_print_dump_info (REPORT_DETAILS))
        fprintf (vect_dump, "mode not supported by target.");
      return NULL_TREE;
    }

  return vectype;
}


/* Function vect_supportable_dr_alignment

   Return whether the data reference DR is supported with respect to its
   alignment.  */

enum dr_alignment_support
vect_supportable_dr_alignment (struct data_reference *dr)
{
  tree vectype = STMT_VINFO_VECTYPE (vinfo_for_stmt (DR_STMT (dr)));
  enum machine_mode mode = (int) TYPE_MODE (vectype);

  if (aligned_access_p (dr))
    return dr_aligned;

  /* Possibly unaligned access.  */
  
  if (DR_IS_READ (dr))
    {
      if (vec_realign_load_optab->handlers[mode].insn_code != CODE_FOR_nothing
	  && (!targetm.vectorize.builtin_mask_for_load
	      || targetm.vectorize.builtin_mask_for_load ()))
	return dr_unaligned_software_pipeline;

      if (movmisalign_optab->handlers[mode].insn_code != CODE_FOR_nothing)
	/* Can't software pipeline the loads, but can at least do them.  */
	return dr_unaligned_supported;
    }

  /* Unsupported.  */
  return dr_unaligned_unsupported;
}


/* Function vect_is_simple_use.

   Input:
   LOOP - the loop that is being vectorized.
   OPERAND - operand of a stmt in LOOP.
   DEF - the defining stmt in case OPERAND is an SSA_NAME.

   Returns whether a stmt with OPERAND can be vectorized.
   Supportable operands are constants, loop invariants, and operands that are
   defined by the current iteration of the loop. Unsupportable operands are 
   those that are defined by a previous iteration of the loop (as is the case
   in reduction/induction computations).  */

bool
vect_is_simple_use (tree operand, loop_vec_info loop_vinfo, tree *def_stmt,
		    tree *def, enum vect_def_type *dt)
{ 
  basic_block bb;
  stmt_vec_info stmt_vinfo;
  struct loop *loop = LOOP_VINFO_LOOP (loop_vinfo);

  *def_stmt = NULL_TREE;
  *def = NULL_TREE;
  
  if (vect_print_dump_info (REPORT_DETAILS))
    {
      fprintf (vect_dump, "vect_is_simple_use: operand ");
      print_generic_expr (vect_dump, operand, TDF_SLIM);
    }
    
  if (TREE_CODE (operand) == INTEGER_CST || TREE_CODE (operand) == REAL_CST)
    {
      *dt = vect_constant_def;
      return true;
    }
    
  if (TREE_CODE (operand) != SSA_NAME)
    {
      if (vect_print_dump_info (REPORT_DETAILS))
        fprintf (vect_dump, "not ssa-name.");
      return false;
    }
    
  *def_stmt = SSA_NAME_DEF_STMT (operand);
  if (*def_stmt == NULL_TREE )
    {
      if (vect_print_dump_info (REPORT_DETAILS))
        fprintf (vect_dump, "no def_stmt.");
      return false;
    }

  if (vect_print_dump_info (REPORT_DETAILS))
    {
      fprintf (vect_dump, "def_stmt: ");
      print_generic_expr (vect_dump, *def_stmt, TDF_SLIM);
    }

  /* empty stmt is expected only in case of a function argument.
     (Otherwise - we expect a phi_node or a GIMPLE_MODIFY_STMT).  */
  if (IS_EMPTY_STMT (*def_stmt))
    {
      tree arg = TREE_OPERAND (*def_stmt, 0);
      if (TREE_CODE (arg) == INTEGER_CST || TREE_CODE (arg) == REAL_CST)
        {
          *def = operand;
          *dt = vect_invariant_def;
          return true;
        }

      if (vect_print_dump_info (REPORT_DETAILS))
        fprintf (vect_dump, "Unexpected empty stmt.");
      return false;
    }

  bb = bb_for_stmt (*def_stmt);
  if (!flow_bb_inside_loop_p (loop, bb))
    *dt = vect_invariant_def;
  else
    {
      stmt_vinfo = vinfo_for_stmt (*def_stmt);
      *dt = STMT_VINFO_DEF_TYPE (stmt_vinfo);
    }

  if (*dt == vect_unknown_def_type)
    {
      if (vect_print_dump_info (REPORT_DETAILS))
        fprintf (vect_dump, "Unsupported pattern.");
      return false;
    }

  /* stmts inside the loop that have been identified as performing
     a reduction operation cannot have uses in the loop.  */
  if (*dt == vect_reduction_def && TREE_CODE (*def_stmt) != PHI_NODE)
    {
      if (vect_print_dump_info (REPORT_DETAILS))
        fprintf (vect_dump, "reduction used in loop.");
      return false;
    }

  if (vect_print_dump_info (REPORT_DETAILS))
    fprintf (vect_dump, "type of def: %d.",*dt);

  switch (TREE_CODE (*def_stmt))
    {
    case PHI_NODE:
      *def = PHI_RESULT (*def_stmt);
      gcc_assert (*dt == vect_induction_def || *dt == vect_reduction_def
                  || *dt == vect_invariant_def);
      break;

    case GIMPLE_MODIFY_STMT:
      *def = GIMPLE_STMT_OPERAND (*def_stmt, 0);
      gcc_assert (*dt == vect_loop_def || *dt == vect_invariant_def);
      break;

    default:
      if (vect_print_dump_info (REPORT_DETAILS))
        fprintf (vect_dump, "unsupported defining stmt: ");
      return false;
    }

  return true;
}


/* Function supportable_widening_operation

   Check whether an operation represented by the code CODE is a 
   widening operation that is supported by the target platform in 
   vector form (i.e., when operating on arguments of type VECTYPE).
    
   The two kinds of widening operations we currently support are
   NOP and WIDEN_MULT. This function checks if these operations
   are supported by the target platform either directly (via vector 
   tree-codes), or via target builtins.

   Output:
   - CODE1 and CODE2 are codes of vector operations to be used when 
   vectorizing the operation, if available. 
   - DECL1 and DECL2 are decls of target builtin functions to be used
   when vectorizing the operation, if available. In this case,
   CODE1 and CODE2 are CALL_EXPR.  */

bool
supportable_widening_operation (enum tree_code code, tree stmt, tree vectype,
                                tree *decl1, tree *decl2,
                                enum tree_code *code1, enum tree_code *code2)
{
  stmt_vec_info stmt_info = vinfo_for_stmt (stmt);
  bool ordered_p;
  enum machine_mode vec_mode;
  enum insn_code icode1, icode2;
  optab optab1, optab2;
  tree expr = GIMPLE_STMT_OPERAND (stmt, 1);
  tree type = TREE_TYPE (expr);
  tree wide_vectype = get_vectype_for_scalar_type (type);
  enum tree_code c1, c2;

  /* The result of a vectorized widening operation usually requires two vectors 
     (because the widened results do not fit int one vector). The generated 
     vector results would normally be expected to be generated in the same 
     order as in the original scalar computation. i.e. if 8 results are 
     generated in each vector iteration, they are to be organized as follows:
        vect1: [res1,res2,res3,res4], vect2: [res5,res6,res7,res8]. 

     However, in the special case that the result of the widening operation is 
     used in a reduction computation only, the order doesn't matter (because
     when vectorizing a reduction we change the order of the computation). 
     Some targets can take advantage of this and generate more efficient code.
     For example, targets like Altivec, that support widen_mult using a sequence
     of {mult_even,mult_odd} generate the following vectors:
        vect1: [res1,res3,res5,res7], vect2: [res2,res4,res6,res8].  */

   if (STMT_VINFO_RELEVANT (stmt_info) == vect_used_by_reduction)
     ordered_p = false;
   else
     ordered_p = true;

  if (!ordered_p
      && code == WIDEN_MULT_EXPR
      && targetm.vectorize.builtin_mul_widen_even
      && targetm.vectorize.builtin_mul_widen_even (vectype)
      && targetm.vectorize.builtin_mul_widen_odd
      && targetm.vectorize.builtin_mul_widen_odd (vectype))
    {
      if (vect_print_dump_info (REPORT_DETAILS))
        fprintf (vect_dump, "Unordered widening operation detected.");

      *code1 = *code2 = CALL_EXPR;
      *decl1 = targetm.vectorize.builtin_mul_widen_even (vectype);
      *decl2 = targetm.vectorize.builtin_mul_widen_odd (vectype);
      return true;
    }

  switch (code)
    {
    case WIDEN_MULT_EXPR:
      if (BYTES_BIG_ENDIAN)
        {
          c1 = VEC_WIDEN_MULT_HI_EXPR;
          c2 = VEC_WIDEN_MULT_LO_EXPR;
        }
      else
        {
          c2 = VEC_WIDEN_MULT_HI_EXPR;
          c1 = VEC_WIDEN_MULT_LO_EXPR;
        }
      break;

    case NOP_EXPR:
      if (BYTES_BIG_ENDIAN)
        {
          c1 = VEC_UNPACK_HI_EXPR;
          c2 = VEC_UNPACK_LO_EXPR;
        }
      else
        {
          c2 = VEC_UNPACK_HI_EXPR;
          c1 = VEC_UNPACK_LO_EXPR;
        }
      break;

    default:
      gcc_unreachable ();
    }

  *code1 = c1;
  *code2 = c2;
  optab1 = optab_for_tree_code (c1, vectype);
  optab2 = optab_for_tree_code (c2, vectype);

  if (!optab1 || !optab2)
    return false;

  vec_mode = TYPE_MODE (vectype);
  if ((icode1 = optab1->handlers[(int) vec_mode].insn_code) == CODE_FOR_nothing
      || insn_data[icode1].operand[0].mode != TYPE_MODE (wide_vectype)
      || (icode2 = optab2->handlers[(int) vec_mode].insn_code)
                                                        == CODE_FOR_nothing
      || insn_data[icode2].operand[0].mode != TYPE_MODE (wide_vectype))
    return false;

  return true;
}


/* Function reduction_code_for_scalar_code

   Input:
   CODE - tree_code of a reduction operations.

   Output:
   REDUC_CODE - the corresponding tree-code to be used to reduce the
      vector of partial results into a single scalar result (which
      will also reside in a vector).

   Return TRUE if a corresponding REDUC_CODE was found, FALSE otherwise.  */

bool
reduction_code_for_scalar_code (enum tree_code code,
                                enum tree_code *reduc_code)
{
  switch (code)
  {
  case MAX_EXPR:
    *reduc_code = REDUC_MAX_EXPR;
    return true;

  case MIN_EXPR:
    *reduc_code = REDUC_MIN_EXPR;
    return true;

  case PLUS_EXPR:
    *reduc_code = REDUC_PLUS_EXPR;
    return true;

  default:
    return false;
  }
}


/* Function vect_is_simple_reduction

   Detect a cross-iteration def-use cucle that represents a simple
   reduction computation. We look for the following pattern:

   loop_header:
     a1 = phi < a0, a2 >
     a3 = ...
     a2 = operation (a3, a1)
  
   such that:
   1. operation is commutative and associative and it is safe to 
      change the order of the computation.
   2. no uses for a2 in the loop (a2 is used out of the loop)
   3. no uses of a1 in the loop besides the reduction operation.

   Condition 1 is tested here.
   Conditions 2,3 are tested in vect_mark_stmts_to_be_vectorized.  */

tree
vect_is_simple_reduction (struct loop *loop, tree phi)
{
  edge latch_e = loop_latch_edge (loop);
  tree loop_arg = PHI_ARG_DEF_FROM_EDGE (phi, latch_e);
  tree def_stmt, def1, def2;
  enum tree_code code;
  int op_type;
  tree operation, op1, op2;
  tree type;
  int nloop_uses;
  tree name;
  imm_use_iterator imm_iter;
  use_operand_p use_p;

  name = PHI_RESULT (phi);
  nloop_uses = 0;
  FOR_EACH_IMM_USE_FAST (use_p, imm_iter, name)
    {
      tree use_stmt = USE_STMT (use_p);
      if (flow_bb_inside_loop_p (loop, bb_for_stmt (use_stmt))
	  && vinfo_for_stmt (use_stmt)
	  && !is_pattern_stmt_p (vinfo_for_stmt (use_stmt)))
        nloop_uses++;
      if (nloop_uses > 1)
        {
          if (vect_print_dump_info (REPORT_DETAILS))
            fprintf (vect_dump, "reduction used in loop.");
          return NULL_TREE;
        }
    }

  if (TREE_CODE (loop_arg) != SSA_NAME)
    {
      if (vect_print_dump_info (REPORT_DETAILS))
	{
	  fprintf (vect_dump, "reduction: not ssa_name: ");
	  print_generic_expr (vect_dump, loop_arg, TDF_SLIM);
	}
      return NULL_TREE;
    }

  def_stmt = SSA_NAME_DEF_STMT (loop_arg);
  if (!def_stmt)
    {
      if (vect_print_dump_info (REPORT_DETAILS))
	fprintf (vect_dump, "reduction: no def_stmt.");
      return NULL_TREE;
    }

  if (TREE_CODE (def_stmt) != GIMPLE_MODIFY_STMT)
    {
      if (vect_print_dump_info (REPORT_DETAILS))
        print_generic_expr (vect_dump, def_stmt, TDF_SLIM);
      return NULL_TREE;
    }

<<<<<<< HEAD
=======
  name = GIMPLE_STMT_OPERAND (def_stmt, 0);
  nloop_uses = 0;
  FOR_EACH_IMM_USE_FAST (use_p, imm_iter, name)
    {
      tree use_stmt = USE_STMT (use_p);
      if (flow_bb_inside_loop_p (loop, bb_for_stmt (use_stmt))
	  && vinfo_for_stmt (use_stmt)
	  && !is_pattern_stmt_p (vinfo_for_stmt (use_stmt)))
	nloop_uses++;
      if (nloop_uses > 1)
	{
	  if (vect_print_dump_info (REPORT_DETAILS))
	    fprintf (vect_dump, "reduction used in loop.");
	  return NULL_TREE;
	}
    }

>>>>>>> 29c07800
  operation = GIMPLE_STMT_OPERAND (def_stmt, 1);
  code = TREE_CODE (operation);
  if (!commutative_tree_code (code) || !associative_tree_code (code))
    {
      if (vect_print_dump_info (REPORT_DETAILS))
        {
          fprintf (vect_dump, "reduction: not commutative/associative: ");
          print_generic_expr (vect_dump, operation, TDF_SLIM);
        }
      return NULL_TREE;
    }

  op_type = TREE_OPERAND_LENGTH (operation);
  if (op_type != binary_op)
    {
      if (vect_print_dump_info (REPORT_DETAILS))
        {
          fprintf (vect_dump, "reduction: not binary operation: ");
          print_generic_expr (vect_dump, operation, TDF_SLIM);
        }
      return NULL_TREE;
    }

  op1 = TREE_OPERAND (operation, 0);
  op2 = TREE_OPERAND (operation, 1);
  if (TREE_CODE (op1) != SSA_NAME || TREE_CODE (op2) != SSA_NAME)
    {
      if (vect_print_dump_info (REPORT_DETAILS))
        {
          fprintf (vect_dump, "reduction: uses not ssa_names: ");
          print_generic_expr (vect_dump, operation, TDF_SLIM);
        }
      return NULL_TREE;
    }

  /* Check that it's ok to change the order of the computation.  */
  type = TREE_TYPE (operation);
  if (TYPE_MAIN_VARIANT (type) != TYPE_MAIN_VARIANT (TREE_TYPE (op1))
      || TYPE_MAIN_VARIANT (type) != TYPE_MAIN_VARIANT (TREE_TYPE (op2)))
    {
      if (vect_print_dump_info (REPORT_DETAILS))
        {
          fprintf (vect_dump, "reduction: multiple types: operation type: ");
          print_generic_expr (vect_dump, type, TDF_SLIM);
          fprintf (vect_dump, ", operands types: ");
          print_generic_expr (vect_dump, TREE_TYPE (op1), TDF_SLIM);
          fprintf (vect_dump, ",");
          print_generic_expr (vect_dump, TREE_TYPE (op2), TDF_SLIM);
        }
      return NULL_TREE;
    }

  /* CHECKME: check for !flag_finite_math_only too?  */
  if (SCALAR_FLOAT_TYPE_P (type) && !flag_unsafe_math_optimizations)
    {
      /* Changing the order of operations changes the semantics.  */
      if (vect_print_dump_info (REPORT_DETAILS))
        {
          fprintf (vect_dump, "reduction: unsafe fp math optimization: ");
          print_generic_expr (vect_dump, operation, TDF_SLIM);
        }
      return NULL_TREE;
    }
  else if (INTEGRAL_TYPE_P (type) && TYPE_OVERFLOW_TRAPS (type))
    {
      /* Changing the order of operations changes the semantics.  */
      if (vect_print_dump_info (REPORT_DETAILS))
        {
          fprintf (vect_dump, "reduction: unsafe int math optimization: ");
          print_generic_expr (vect_dump, operation, TDF_SLIM);
        }
      return NULL_TREE;
    }

  /* reduction is safe. we're dealing with one of the following:
     1) integer arithmetic and no trapv
     2) floating point arithmetic, and special flags permit this optimization.
   */
  def1 = SSA_NAME_DEF_STMT (op1);
  def2 = SSA_NAME_DEF_STMT (op2);
  if (!def1 || !def2 || IS_EMPTY_STMT (def1) || IS_EMPTY_STMT (def2))
    {
      if (vect_print_dump_info (REPORT_DETAILS))
        {
          fprintf (vect_dump, "reduction: no defs for operands: ");
          print_generic_expr (vect_dump, operation, TDF_SLIM);
        }
      return NULL_TREE;
    }


  /* Check that one def is the reduction def, defined by PHI,
     the other def is either defined in the loop by a GIMPLE_MODIFY_STMT,
     or it's an induction (defined by some phi node).  */

  if (def2 == phi
      && flow_bb_inside_loop_p (loop, bb_for_stmt (def1))
      && (TREE_CODE (def1) == GIMPLE_MODIFY_STMT 
	  || STMT_VINFO_DEF_TYPE (vinfo_for_stmt (def1)) == vect_induction_def))
    {
      if (vect_print_dump_info (REPORT_DETAILS))
        {
          fprintf (vect_dump, "detected reduction:");
          print_generic_expr (vect_dump, operation, TDF_SLIM);
        }
      return def_stmt;
    }
  else if (def1 == phi
	   && flow_bb_inside_loop_p (loop, bb_for_stmt (def2))
	   && (TREE_CODE (def2) == GIMPLE_MODIFY_STMT 
	       || STMT_VINFO_DEF_TYPE (vinfo_for_stmt (def2)) == vect_induction_def))
    {
      /* Swap operands (just for simplicity - so that the rest of the code
	 can assume that the reduction variable is always the last (second)
	 argument).  */
      if (vect_print_dump_info (REPORT_DETAILS))
        {
          fprintf (vect_dump, "detected reduction: need to swap operands:");
          print_generic_expr (vect_dump, operation, TDF_SLIM);
        }
      swap_tree_operands (def_stmt, &TREE_OPERAND (operation, 0), 
				    &TREE_OPERAND (operation, 1));
      return def_stmt;
    }
  else
    {
      if (vect_print_dump_info (REPORT_DETAILS))
        {
          fprintf (vect_dump, "reduction: unknown pattern.");
          print_generic_expr (vect_dump, operation, TDF_SLIM);
        }
      return NULL_TREE;
    }
}


/* Function vect_is_simple_iv_evolution.

   FORNOW: A simple evolution of an induction variables in the loop is
   considered a polynomial evolution with constant step.  */

bool
vect_is_simple_iv_evolution (unsigned loop_nb, tree access_fn, tree * init, 
			     tree * step)
{
  tree init_expr;
  tree step_expr;
  tree evolution_part = evolution_part_in_loop_num (access_fn, loop_nb);

  /* When there is no evolution in this loop, the evolution function
     is not "simple".  */  
  if (evolution_part == NULL_TREE)
    return false;
  
  /* When the evolution is a polynomial of degree >= 2
     the evolution function is not "simple".  */
  if (tree_is_chrec (evolution_part))
    return false;
  
  step_expr = evolution_part;
  init_expr = unshare_expr (initial_condition_in_loop_num (access_fn, loop_nb));

  if (vect_print_dump_info (REPORT_DETAILS))
    {
      fprintf (vect_dump, "step: ");
      print_generic_expr (vect_dump, step_expr, TDF_SLIM);
      fprintf (vect_dump, ",  init: ");
      print_generic_expr (vect_dump, init_expr, TDF_SLIM);
    }

  *init = init_expr;
  *step = step_expr;

  if (TREE_CODE (step_expr) != INTEGER_CST)
    { 
      if (vect_print_dump_info (REPORT_DETAILS))
        fprintf (vect_dump, "step unknown.");
      return false;
    }

  return true;
}


/* Function vectorize_loops.
   
   Entry Point to loop vectorization phase.  */

unsigned
vectorize_loops (void)
{
  unsigned int i;
  unsigned int num_vectorized_loops = 0;
  unsigned int vect_loops_num;
  loop_iterator li;
  struct loop *loop;

  /* Fix the verbosity level if not defined explicitly by the user.  */
  vect_set_dump_settings ();

  /* Allocate the bitmap that records which virtual variables that 
     need to be renamed.  */
  vect_memsyms_to_rename = BITMAP_ALLOC (NULL);

  /*  ----------- Analyze loops. -----------  */

  /* If some loop was duplicated, it gets bigger number 
     than all previously defined loops. This fact allows us to run 
     only over initial loops skipping newly generated ones.  */
  vect_loops_num = number_of_loops ();
  FOR_EACH_LOOP (li, loop, 0)
    {
      loop_vec_info loop_vinfo;

      vect_loop_location = find_loop_location (loop);
      loop_vinfo = vect_analyze_loop (loop);
      loop->aux = loop_vinfo;

      if (!loop_vinfo || !LOOP_VINFO_VECTORIZABLE_P (loop_vinfo))
	continue;

      vect_transform_loop (loop_vinfo);
      num_vectorized_loops++;
    }
  vect_loop_location = UNKNOWN_LOC;

  if (vect_print_dump_info (REPORT_VECTORIZED_LOOPS))
    fprintf (vect_dump, "vectorized %u loops in function.\n",
	     num_vectorized_loops);

  /*  ----------- Finalize. -----------  */

  BITMAP_FREE (vect_memsyms_to_rename);

  for (i = 1; i < vect_loops_num; i++)
    {
      loop_vec_info loop_vinfo;

      loop = get_loop (i);
      if (!loop)
	continue;
      loop_vinfo = loop->aux;
      destroy_loop_vec_info (loop_vinfo);
      loop->aux = NULL;
    }

  return num_vectorized_loops > 0 ? TODO_cleanup_cfg : 0;
}

/* Increase alignment of global arrays to improve vectorization potential.
   TODO:
   - Consider also structs that have an array field.
   - Use ipa analysis to prune arrays that can't be vectorized?
     This should involve global alignment analysis and in the future also
     array padding.  */

static unsigned int
increase_alignment (void)
{
  struct varpool_node *vnode;

  /* Increase the alignment of all global arrays for vectorization.  */
  for (vnode = varpool_nodes_queue;
       vnode;
       vnode = vnode->next_needed)
    {
      tree vectype, decl = vnode->decl;
      unsigned int alignment;

      if (TREE_CODE (TREE_TYPE (decl)) != ARRAY_TYPE)
	continue;
      vectype = get_vectype_for_scalar_type (TREE_TYPE (TREE_TYPE (decl)));
      if (!vectype)
	continue;
      alignment = TYPE_ALIGN (vectype);
      if (DECL_ALIGN (decl) >= alignment)
	continue;

      if (vect_can_force_dr_alignment_p (decl, alignment))
	{ 
	  DECL_ALIGN (decl) = TYPE_ALIGN (vectype);
	  DECL_USER_ALIGN (decl) = 1;
	  if (dump_file)
	    { 
	      fprintf (dump_file, "Increasing alignment of decl: ");
	      print_generic_expr (dump_file, decl, TDF_SLIM);
	    }
	}
    }
  return 0;
}

static bool
gate_increase_alignment (void)
{
  return flag_section_anchors && flag_tree_vectorize;
}

struct tree_opt_pass pass_ipa_increase_alignment = 
{
  "increase_alignment",			/* name */
  gate_increase_alignment,		/* gate */
  increase_alignment,			/* execute */
  NULL,					/* sub */
  NULL,					/* next */
  0,					/* static_pass_number */
  0,					/* tv_id */
  0,					/* properties_required */
  0,					/* properties_provided */
  0,					/* properties_destroyed */
  0,					/* todo_flags_start */
  0, 					/* todo_flags_finish */
  0					/* letter */
};<|MERGE_RESOLUTION|>--- conflicted
+++ resolved
@@ -1983,8 +1983,6 @@
       return NULL_TREE;
     }
 
-<<<<<<< HEAD
-=======
   name = GIMPLE_STMT_OPERAND (def_stmt, 0);
   nloop_uses = 0;
   FOR_EACH_IMM_USE_FAST (use_p, imm_iter, name)
@@ -2002,7 +2000,6 @@
 	}
     }
 
->>>>>>> 29c07800
   operation = GIMPLE_STMT_OPERAND (def_stmt, 1);
   code = TREE_CODE (operation);
   if (!commutative_tree_code (code) || !associative_tree_code (code))
