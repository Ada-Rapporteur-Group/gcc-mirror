--- conflicted
+++ resolved
@@ -610,18 +610,13 @@
                        LOCATION_FILE (vect_location),
 		       LOCATION_LINE (vect_location));
 
-<<<<<<< HEAD
 	/* FORNOW: Disable Sink functionality, as it is currently broken.  */
 #if 0
-	gimple *loop_vectorized_call = vect_loop_vectorized_call (loop);
         struct sink_info sink_info = { vNULL, false, loop_vectorized_call };
-	loop_vinfo = vect_analyze_loop (loop, &sink_info);
+	loop_vinfo = vect_analyze_loop (loop, orig_loop_vinfo, &sink_info);
 #else
-	loop_vinfo = vect_analyze_loop (loop, NULL);
+	loop_vinfo = vect_analyze_loop (loop, orig_loop_vinfo, NULL);
 #endif
-=======
-	loop_vinfo = vect_analyze_loop (loop, orig_loop_vinfo);
->>>>>>> 68b948d3
 	loop->aux = loop_vinfo;
 
 #if 0
@@ -697,14 +692,9 @@
 	    break;
 	  }
 
-<<<<<<< HEAD
 #if 0
 	loop_vectorized_call = sink_info.loop_vectorized_call;
-#else
-	gimple *loop_vectorized_call = vect_loop_vectorized_call (loop);
 #endif
-=======
->>>>>>> 68b948d3
 	if (loop_vectorized_call)
 	  set_uid_loop_bbs (loop_vinfo, loop_vectorized_call);
         if (LOCATION_LOCUS (vect_location) != UNKNOWN_LOCATION
