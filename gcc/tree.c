--- conflicted
+++ resolved
@@ -5734,12 +5734,7 @@
   struct tree_decl_map *h;
   void **loc;
 
-<<<<<<< HEAD
-  h = ggc_alloc_tree_map ();
-  h->hash = htab_hash_pointer (from);
-=======
-  h = GGC_NEW (struct tree_decl_map);
->>>>>>> c3f247f4
+  h = ggc_alloc_tree_decl_map ();
   h->base.from = from;
   h->to = to;
   loc = htab_find_slot_with_hash (debug_expr_for_decl, h, DECL_UID (from),
@@ -5770,12 +5765,7 @@
   struct tree_decl_map *h;
   void **loc;
 
-<<<<<<< HEAD
-  h = ggc_alloc_tree_map ();
-  h->hash = htab_hash_pointer (from);
-=======
-  h = GGC_NEW (struct tree_decl_map);
->>>>>>> c3f247f4
+  h = ggc_alloc_tree_decl_map ();
   h->base.from = from;
   h->to = to;
   loc = htab_find_slot_with_hash (value_expr_for_decl, h, DECL_UID (from),
