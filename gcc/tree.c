--- conflicted
+++ resolved
@@ -5071,11 +5071,7 @@
   /* Set the assembler name on every decl found.  We need to do this
      now because free_lang_data_in_decl will invalidate data needed
      for mangling.  This breaks mangling on interdependent decls.  */
-<<<<<<< HEAD
-  for (i = 0; VEC_iterate (tree, fld.decls, i, t); i++)
-=======
   FOR_EACH_VEC_ELT (tree, fld.decls, i, t)
->>>>>>> 6e7f08ad
     assign_assembler_name_if_neeeded (t);
 
   /* Traverse every decl found freeing its language data.  */
@@ -7088,10 +7084,6 @@
   (HOST_BITS_PER_WIDE_INT > 64 ? HOST_BITS_PER_WIDE_INT : 64)
 static GTY(()) tree nonstandard_integer_type_cache[2 * MAX_INT_CACHED_PREC + 2];
 
-#define MAX_INT_CACHED_PREC \
-  (HOST_BITS_PER_WIDE_INT > 64 ? HOST_BITS_PER_WIDE_INT : 64)
-static GTY(()) tree nonstandard_integer_type_cache[2 * MAX_INT_CACHED_PREC + 2];
-
 /* Builds a signed or unsigned integer type of precision PRECISION.
    Used for C bitfields whose precision does not match that of
    built-in target types.  */
@@ -7100,7 +7092,6 @@
 				int unsignedp)
 {
   tree itype, ret;
-<<<<<<< HEAD
 
   if (unsignedp)
     unsignedp = MAX_INT_CACHED_PREC + 1;
@@ -7112,19 +7103,6 @@
 	return itype;
     }
 
-=======
-
-  if (unsignedp)
-    unsignedp = MAX_INT_CACHED_PREC + 1;
-    
-  if (precision <= MAX_INT_CACHED_PREC)
-    {
-      itype = nonstandard_integer_type_cache[precision + unsignedp];
-      if (itype)
-	return itype;
-    }
-
->>>>>>> 6e7f08ad
   itype = make_node (INTEGER_TYPE);
   TYPE_PRECISION (itype) = precision;
 
@@ -7136,11 +7114,7 @@
   ret = itype;
   if (host_integerp (TYPE_MAX_VALUE (itype), 1))
     ret = type_hash_canon (tree_low_cst (TYPE_MAX_VALUE (itype), 1), itype);
-<<<<<<< HEAD
-  if (precision <= MAX_INT_CACHED_PREC && lang_hooks.types.hash_types)
-=======
   if (precision <= MAX_INT_CACHED_PREC)
->>>>>>> 6e7f08ad
     nonstandard_integer_type_cache[precision + unsignedp] = ret;
 
   return ret;
