/* Language-independent node constructors for parse phase of GNU compiler.
   Copyright (C) 1987-2017 Free Software Foundation, Inc.

This file is part of GCC.

GCC is free software; you can redistribute it and/or modify it under
the terms of the GNU General Public License as published by the Free
Software Foundation; either version 3, or (at your option) any later
version.

GCC is distributed in the hope that it will be useful, but WITHOUT ANY
WARRANTY; without even the implied warranty of MERCHANTABILITY or
FITNESS FOR A PARTICULAR PURPOSE.  See the GNU General Public License
for more details.

You should have received a copy of the GNU General Public License
along with GCC; see the file COPYING3.  If not see
<http://www.gnu.org/licenses/>.  */

/* This file contains the low level primitives for operating on tree nodes,
   including allocation, list operations, interning of identifiers,
   construction of data type nodes and statement nodes,
   and construction of type conversion nodes.  It also contains
   tables index by tree code that describe how to take apart
   nodes of that code.

   It is intended to be language-independent but can occasionally
   calls language-dependent routines.  */

#include "config.h"
#include "system.h"
#include "coretypes.h"
#include "backend.h"
#include "target.h"
#include "tree.h"
#include "gimple.h"
#include "tree-pass.h"
#include "ssa.h"
#include "cgraph.h"
#include "diagnostic.h"
#include "flags.h"
#include "alias.h"
#include "fold-const.h"
#include "stor-layout.h"
#include "calls.h"
#include "attribs.h"
#include "toplev.h" /* get_random_seed */
#include "output.h"
#include "common/common-target.h"
#include "langhooks.h"
#include "tree-inline.h"
#include "tree-iterator.h"
#include "internal-fn.h"
#include "gimple-iterator.h"
#include "gimplify.h"
#include "tree-dfa.h"
#include "params.h"
#include "langhooks-def.h"
#include "tree-diagnostic.h"
#include "except.h"
#include "builtins.h"
#include "print-tree.h"
#include "ipa-utils.h"
#include "selftest.h"
#include "stringpool.h"
#include "attribs.h"
#include "rtl.h"
#include "regs.h"

/* Tree code classes.  */

#define DEFTREECODE(SYM, NAME, TYPE, LENGTH) TYPE,
#define END_OF_BASE_TREE_CODES tcc_exceptional,

const enum tree_code_class tree_code_type[] = {
#include "all-tree.def"
};

#undef DEFTREECODE
#undef END_OF_BASE_TREE_CODES

/* Table indexed by tree code giving number of expression
   operands beyond the fixed part of the node structure.
   Not used for types or decls.  */

#define DEFTREECODE(SYM, NAME, TYPE, LENGTH) LENGTH,
#define END_OF_BASE_TREE_CODES 0,

const unsigned char tree_code_length[] = {
#include "all-tree.def"
};

#undef DEFTREECODE
#undef END_OF_BASE_TREE_CODES

/* Names of tree components.
   Used for printing out the tree and error messages.  */
#define DEFTREECODE(SYM, NAME, TYPE, LEN) NAME,
#define END_OF_BASE_TREE_CODES "@dummy",

static const char *const tree_code_name[] = {
#include "all-tree.def"
};

#undef DEFTREECODE
#undef END_OF_BASE_TREE_CODES

/* Each tree code class has an associated string representation.
   These must correspond to the tree_code_class entries.  */

const char *const tree_code_class_strings[] =
{
  "exceptional",
  "constant",
  "type",
  "declaration",
  "reference",
  "comparison",
  "unary",
  "binary",
  "statement",
  "vl_exp",
  "expression"
};

/* obstack.[ch] explicitly declined to prototype this.  */
extern int _obstack_allocated_p (struct obstack *h, void *obj);

/* Statistics-gathering stuff.  */

static int tree_code_counts[MAX_TREE_CODES];
int tree_node_counts[(int) all_kinds];
int tree_node_sizes[(int) all_kinds];

/* Keep in sync with tree.h:enum tree_node_kind.  */
static const char * const tree_node_kind_names[] = {
  "decls",
  "types",
  "blocks",
  "stmts",
  "refs",
  "exprs",
  "constants",
  "identifiers",
  "vecs",
  "binfos",
  "ssa names",
  "constructors",
  "random kinds",
  "lang_decl kinds",
  "lang_type kinds",
  "omp clauses",
};

/* Unique id for next decl created.  */
static GTY(()) int next_decl_uid;
/* Unique id for next type created.  */
static GTY(()) unsigned next_type_uid = 1;
/* Unique id for next debug decl created.  Use negative numbers,
   to catch erroneous uses.  */
static GTY(()) int next_debug_decl_uid;

/* Since we cannot rehash a type after it is in the table, we have to
   keep the hash code.  */

struct GTY((for_user)) type_hash {
  unsigned long hash;
  tree type;
};

/* Initial size of the hash table (rounded to next prime).  */
#define TYPE_HASH_INITIAL_SIZE 1000

struct type_cache_hasher : ggc_cache_ptr_hash<type_hash>
{
  static hashval_t hash (type_hash *t) { return t->hash; }
  static bool equal (type_hash *a, type_hash *b);

  static int
  keep_cache_entry (type_hash *&t)
  {
    return ggc_marked_p (t->type);
  }
};

/* Now here is the hash table.  When recording a type, it is added to
   the slot whose index is the hash code.  Note that the hash table is
   used for several kinds of types (function types, array types and
   array index range types, for now).  While all these live in the
   same table, they are completely independent, and the hash code is
   computed differently for each of these.  */

static GTY ((cache)) hash_table<type_cache_hasher> *type_hash_table;

/* Hash table and temporary node for larger integer const values.  */
static GTY (()) tree int_cst_node;

struct int_cst_hasher : ggc_cache_ptr_hash<tree_node>
{
  static hashval_t hash (tree t);
  static bool equal (tree x, tree y);
};

static GTY ((cache)) hash_table<int_cst_hasher> *int_cst_hash_table;

/* Hash table for optimization flags and target option flags.  Use the same
   hash table for both sets of options.  Nodes for building the current
   optimization and target option nodes.  The assumption is most of the time
   the options created will already be in the hash table, so we avoid
   allocating and freeing up a node repeatably.  */
static GTY (()) tree cl_optimization_node;
static GTY (()) tree cl_target_option_node;

struct cl_option_hasher : ggc_cache_ptr_hash<tree_node>
{
  static hashval_t hash (tree t);
  static bool equal (tree x, tree y);
};

static GTY ((cache)) hash_table<cl_option_hasher> *cl_option_hash_table;

/* General tree->tree mapping  structure for use in hash tables.  */


static GTY ((cache))
     hash_table<tree_decl_map_cache_hasher> *debug_expr_for_decl;

static GTY ((cache))
     hash_table<tree_decl_map_cache_hasher> *value_expr_for_decl;

struct tree_vec_map_cache_hasher : ggc_cache_ptr_hash<tree_vec_map>
{
  static hashval_t hash (tree_vec_map *m) { return DECL_UID (m->base.from); }

  static bool
  equal (tree_vec_map *a, tree_vec_map *b)
  {
    return a->base.from == b->base.from;
  }

  static int
  keep_cache_entry (tree_vec_map *&m)
  {
    return ggc_marked_p (m->base.from);
  }
};

static GTY ((cache))
     hash_table<tree_vec_map_cache_hasher> *debug_args_for_decl;

struct tm_block_factor_hasher : ggc_cache_ptr_hash<tree_map>
{
  static hashval_t hash (tree_map *m) { return tree_map_hash (m); }
  static bool equal (tree_map *a, tree_map *b) { return tree_map_eq (a, b); }

  static int
  keep_cache_entry (tree_map *&e)
  {
    return ggc_marked_p (e->base.from);
  }
};

/* Hash table for block factor lookups when the block factor
   is not 0 (the indefinite block factor) or 1 (the default).  */
static GTY((cache)) hash_table<tm_block_factor_hasher> *block_factor_htab;

static void set_type_quals (tree, int, tree);
static void print_type_hash_statistics (void);
static void print_debug_expr_statistics (void);
static void print_value_expr_statistics (void);

tree global_trees[TI_MAX];
tree integer_types[itk_none];

bool int_n_enabled_p[NUM_INT_N_ENTS];
struct int_n_trees_t int_n_trees [NUM_INT_N_ENTS];

unsigned char tree_contains_struct[MAX_TREE_CODES][64];

/* Number of operands for each OpenMP clause.  */
unsigned const char omp_clause_num_ops[] =
{
  0, /* OMP_CLAUSE_ERROR  */
  1, /* OMP_CLAUSE_PRIVATE  */
  1, /* OMP_CLAUSE_SHARED  */
  1, /* OMP_CLAUSE_FIRSTPRIVATE  */
  2, /* OMP_CLAUSE_LASTPRIVATE  */
  5, /* OMP_CLAUSE_REDUCTION  */
  1, /* OMP_CLAUSE_COPYIN  */
  1, /* OMP_CLAUSE_COPYPRIVATE  */
  3, /* OMP_CLAUSE_LINEAR  */
  2, /* OMP_CLAUSE_ALIGNED  */
  1, /* OMP_CLAUSE_DEPEND  */
  1, /* OMP_CLAUSE_UNIFORM  */
  1, /* OMP_CLAUSE_TO_DECLARE  */
  1, /* OMP_CLAUSE_LINK  */
  2, /* OMP_CLAUSE_FROM  */
  2, /* OMP_CLAUSE_TO  */
  2, /* OMP_CLAUSE_MAP  */
  1, /* OMP_CLAUSE_USE_DEVICE_PTR  */
  1, /* OMP_CLAUSE_IS_DEVICE_PTR  */
  2, /* OMP_CLAUSE__CACHE_  */
  2, /* OMP_CLAUSE_GANG  */
  1, /* OMP_CLAUSE_ASYNC  */
  1, /* OMP_CLAUSE_WAIT  */
  0, /* OMP_CLAUSE_AUTO  */
  0, /* OMP_CLAUSE_SEQ  */
  1, /* OMP_CLAUSE__LOOPTEMP_  */
  1, /* OMP_CLAUSE_IF  */
  1, /* OMP_CLAUSE_NUM_THREADS  */
  1, /* OMP_CLAUSE_SCHEDULE  */
  0, /* OMP_CLAUSE_NOWAIT  */
  1, /* OMP_CLAUSE_ORDERED  */
  0, /* OMP_CLAUSE_DEFAULT  */
  3, /* OMP_CLAUSE_COLLAPSE  */
  0, /* OMP_CLAUSE_UNTIED   */
  1, /* OMP_CLAUSE_FINAL  */
  0, /* OMP_CLAUSE_MERGEABLE  */
  1, /* OMP_CLAUSE_DEVICE  */
  1, /* OMP_CLAUSE_DIST_SCHEDULE  */
  0, /* OMP_CLAUSE_INBRANCH  */
  0, /* OMP_CLAUSE_NOTINBRANCH  */
  1, /* OMP_CLAUSE_NUM_TEAMS  */
  1, /* OMP_CLAUSE_THREAD_LIMIT  */
  0, /* OMP_CLAUSE_PROC_BIND  */
  1, /* OMP_CLAUSE_SAFELEN  */
  1, /* OMP_CLAUSE_SIMDLEN  */
  0, /* OMP_CLAUSE_FOR  */
  0, /* OMP_CLAUSE_PARALLEL  */
  0, /* OMP_CLAUSE_SECTIONS  */
  0, /* OMP_CLAUSE_TASKGROUP  */
  1, /* OMP_CLAUSE_PRIORITY  */
  1, /* OMP_CLAUSE_GRAINSIZE  */
  1, /* OMP_CLAUSE_NUM_TASKS  */
  0, /* OMP_CLAUSE_NOGROUP  */
  0, /* OMP_CLAUSE_THREADS  */
  0, /* OMP_CLAUSE_SIMD  */
  1, /* OMP_CLAUSE_HINT  */
  0, /* OMP_CLAUSE_DEFALTMAP  */
  1, /* OMP_CLAUSE__SIMDUID_  */
  0, /* OMP_CLAUSE__SIMT_  */
  1, /* OMP_CLAUSE__CILK_FOR_COUNT_  */
  0, /* OMP_CLAUSE_INDEPENDENT  */
  1, /* OMP_CLAUSE_WORKER  */
  1, /* OMP_CLAUSE_VECTOR  */
  1, /* OMP_CLAUSE_NUM_GANGS  */
  1, /* OMP_CLAUSE_NUM_WORKERS  */
  1, /* OMP_CLAUSE_VECTOR_LENGTH  */
  3, /* OMP_CLAUSE_TILE  */
  2, /* OMP_CLAUSE__GRIDDIM_  */
};

const char * const omp_clause_code_name[] =
{
  "error_clause",
  "private",
  "shared",
  "firstprivate",
  "lastprivate",
  "reduction",
  "copyin",
  "copyprivate",
  "linear",
  "aligned",
  "depend",
  "uniform",
  "to",
  "link",
  "from",
  "to",
  "map",
  "use_device_ptr",
  "is_device_ptr",
  "_cache_",
  "gang",
  "async",
  "wait",
  "auto",
  "seq",
  "_looptemp_",
  "if",
  "num_threads",
  "schedule",
  "nowait",
  "ordered",
  "default",
  "collapse",
  "untied",
  "final",
  "mergeable",
  "device",
  "dist_schedule",
  "inbranch",
  "notinbranch",
  "num_teams",
  "thread_limit",
  "proc_bind",
  "safelen",
  "simdlen",
  "for",
  "parallel",
  "sections",
  "taskgroup",
  "priority",
  "grainsize",
  "num_tasks",
  "nogroup",
  "threads",
  "simd",
  "hint",
  "defaultmap",
  "_simduid_",
  "_simt_",
  "_Cilk_for_count_",
  "independent",
  "worker",
  "vector",
  "num_gangs",
  "num_workers",
  "vector_length",
  "tile",
  "_griddim_"
};


/* Return the tree node structure used by tree code CODE.  */

static inline enum tree_node_structure_enum
tree_node_structure_for_code (enum tree_code code)
{
  switch (TREE_CODE_CLASS (code))
    {
    case tcc_declaration:
      {
	switch (code)
	  {
	  case FIELD_DECL:
	    return TS_FIELD_DECL;
	  case PARM_DECL:
	    return TS_PARM_DECL;
	  case VAR_DECL:
	    return TS_VAR_DECL;
	  case LABEL_DECL:
	    return TS_LABEL_DECL;
	  case RESULT_DECL:
	    return TS_RESULT_DECL;
	  case DEBUG_EXPR_DECL:
	    return TS_DECL_WRTL;
	  case CONST_DECL:
	    return TS_CONST_DECL;
	  case TYPE_DECL:
	    return TS_TYPE_DECL;
	  case FUNCTION_DECL:
	    return TS_FUNCTION_DECL;
	  case TRANSLATION_UNIT_DECL:
	    return TS_TRANSLATION_UNIT_DECL;
	  default:
	    return TS_DECL_NON_COMMON;
	  }
      }
    case tcc_type:
      return TS_TYPE_NON_COMMON;
    case tcc_reference:
    case tcc_comparison:
    case tcc_unary:
    case tcc_binary:
    case tcc_expression:
    case tcc_statement:
    case tcc_vl_exp:
      return TS_EXP;
    default:  /* tcc_constant and tcc_exceptional */
      break;
    }
  switch (code)
    {
      /* tcc_constant cases.  */
    case VOID_CST:		return TS_TYPED;
    case INTEGER_CST:		return TS_INT_CST;
    case REAL_CST:		return TS_REAL_CST;
    case FIXED_CST:		return TS_FIXED_CST;
    case COMPLEX_CST:		return TS_COMPLEX;
    case VECTOR_CST:		return TS_VECTOR;
    case STRING_CST:		return TS_STRING;
      /* tcc_exceptional cases.  */
    case ERROR_MARK:		return TS_COMMON;
    case IDENTIFIER_NODE:	return TS_IDENTIFIER;
    case TREE_LIST:		return TS_LIST;
    case TREE_VEC:		return TS_VEC;
    case SSA_NAME:		return TS_SSA_NAME;
    case PLACEHOLDER_EXPR:	return TS_COMMON;
    case STATEMENT_LIST:	return TS_STATEMENT_LIST;
    case BLOCK:			return TS_BLOCK;
    case CONSTRUCTOR:		return TS_CONSTRUCTOR;
    case TREE_BINFO:		return TS_BINFO;
    case OMP_CLAUSE:		return TS_OMP_CLAUSE;
    case OPTIMIZATION_NODE:	return TS_OPTIMIZATION;
    case TARGET_OPTION_NODE:	return TS_TARGET_OPTION;

    default:
      gcc_unreachable ();
    }
}


/* Initialize tree_contains_struct to describe the hierarchy of tree
   nodes.  */

static void
initialize_tree_contains_struct (void)
{
  unsigned i;

  for (i = ERROR_MARK; i < LAST_AND_UNUSED_TREE_CODE; i++)
    {
      enum tree_code code;
      enum tree_node_structure_enum ts_code;

      code = (enum tree_code) i;
      ts_code = tree_node_structure_for_code (code);

      /* Mark the TS structure itself.  */
      tree_contains_struct[code][ts_code] = 1;

      /* Mark all the structures that TS is derived from.  */
      switch (ts_code)
	{
	case TS_TYPED:
	case TS_BLOCK:
	case TS_OPTIMIZATION:
	case TS_TARGET_OPTION:
	  MARK_TS_BASE (code);
	  break;

	case TS_COMMON:
	case TS_INT_CST:
	case TS_REAL_CST:
	case TS_FIXED_CST:
	case TS_VECTOR:
	case TS_STRING:
	case TS_COMPLEX:
	case TS_SSA_NAME:
	case TS_CONSTRUCTOR:
	case TS_EXP:
	case TS_STATEMENT_LIST:
	  MARK_TS_TYPED (code);
	  break;

	case TS_IDENTIFIER:
	case TS_DECL_MINIMAL:
	case TS_TYPE_COMMON:
	case TS_LIST:
	case TS_VEC:
	case TS_BINFO:
	case TS_OMP_CLAUSE:
	  MARK_TS_COMMON (code);
	  break;

	case TS_TYPE_WITH_LANG_SPECIFIC:
	  MARK_TS_TYPE_COMMON (code);
	  break;

	case TS_TYPE_NON_COMMON:
	  MARK_TS_TYPE_WITH_LANG_SPECIFIC (code);
	  break;

	case TS_DECL_COMMON:
	  MARK_TS_DECL_MINIMAL (code);
	  break;

	case TS_DECL_WRTL:
	case TS_CONST_DECL:
	  MARK_TS_DECL_COMMON (code);
	  break;

	case TS_DECL_NON_COMMON:
	  MARK_TS_DECL_WITH_VIS (code);
	  break;

	case TS_DECL_WITH_VIS:
	case TS_PARM_DECL:
	case TS_LABEL_DECL:
	case TS_RESULT_DECL:
	  MARK_TS_DECL_WRTL (code);
	  break;

	case TS_FIELD_DECL:
	  MARK_TS_DECL_COMMON (code);
	  break;

	case TS_VAR_DECL:
	  MARK_TS_DECL_WITH_VIS (code);
	  break;

	case TS_TYPE_DECL:
	case TS_FUNCTION_DECL:
	  MARK_TS_DECL_NON_COMMON (code);
	  break;

	case TS_TRANSLATION_UNIT_DECL:
	  MARK_TS_DECL_COMMON (code);
	  break;

	default:
	  gcc_unreachable ();
	}
    }

  /* Basic consistency checks for attributes used in fold.  */
  gcc_assert (tree_contains_struct[FUNCTION_DECL][TS_DECL_NON_COMMON]);
  gcc_assert (tree_contains_struct[TYPE_DECL][TS_DECL_NON_COMMON]);
  gcc_assert (tree_contains_struct[CONST_DECL][TS_DECL_COMMON]);
  gcc_assert (tree_contains_struct[VAR_DECL][TS_DECL_COMMON]);
  gcc_assert (tree_contains_struct[PARM_DECL][TS_DECL_COMMON]);
  gcc_assert (tree_contains_struct[RESULT_DECL][TS_DECL_COMMON]);
  gcc_assert (tree_contains_struct[FUNCTION_DECL][TS_DECL_COMMON]);
  gcc_assert (tree_contains_struct[TYPE_DECL][TS_DECL_COMMON]);
  gcc_assert (tree_contains_struct[TRANSLATION_UNIT_DECL][TS_DECL_COMMON]);
  gcc_assert (tree_contains_struct[LABEL_DECL][TS_DECL_COMMON]);
  gcc_assert (tree_contains_struct[FIELD_DECL][TS_DECL_COMMON]);
  gcc_assert (tree_contains_struct[VAR_DECL][TS_DECL_WRTL]);
  gcc_assert (tree_contains_struct[PARM_DECL][TS_DECL_WRTL]);
  gcc_assert (tree_contains_struct[RESULT_DECL][TS_DECL_WRTL]);
  gcc_assert (tree_contains_struct[FUNCTION_DECL][TS_DECL_WRTL]);
  gcc_assert (tree_contains_struct[LABEL_DECL][TS_DECL_WRTL]);
  gcc_assert (tree_contains_struct[CONST_DECL][TS_DECL_MINIMAL]);
  gcc_assert (tree_contains_struct[VAR_DECL][TS_DECL_MINIMAL]);
  gcc_assert (tree_contains_struct[PARM_DECL][TS_DECL_MINIMAL]);
  gcc_assert (tree_contains_struct[RESULT_DECL][TS_DECL_MINIMAL]);
  gcc_assert (tree_contains_struct[FUNCTION_DECL][TS_DECL_MINIMAL]);
  gcc_assert (tree_contains_struct[TYPE_DECL][TS_DECL_MINIMAL]);
  gcc_assert (tree_contains_struct[TRANSLATION_UNIT_DECL][TS_DECL_MINIMAL]);
  gcc_assert (tree_contains_struct[LABEL_DECL][TS_DECL_MINIMAL]);
  gcc_assert (tree_contains_struct[FIELD_DECL][TS_DECL_MINIMAL]);
  gcc_assert (tree_contains_struct[VAR_DECL][TS_DECL_WITH_VIS]);
  gcc_assert (tree_contains_struct[FUNCTION_DECL][TS_DECL_WITH_VIS]);
  gcc_assert (tree_contains_struct[TYPE_DECL][TS_DECL_WITH_VIS]);
  gcc_assert (tree_contains_struct[VAR_DECL][TS_VAR_DECL]);
  gcc_assert (tree_contains_struct[FIELD_DECL][TS_FIELD_DECL]);
  gcc_assert (tree_contains_struct[PARM_DECL][TS_PARM_DECL]);
  gcc_assert (tree_contains_struct[LABEL_DECL][TS_LABEL_DECL]);
  gcc_assert (tree_contains_struct[RESULT_DECL][TS_RESULT_DECL]);
  gcc_assert (tree_contains_struct[CONST_DECL][TS_CONST_DECL]);
  gcc_assert (tree_contains_struct[TYPE_DECL][TS_TYPE_DECL]);
  gcc_assert (tree_contains_struct[FUNCTION_DECL][TS_FUNCTION_DECL]);
  gcc_assert (tree_contains_struct[IMPORTED_DECL][TS_DECL_MINIMAL]);
  gcc_assert (tree_contains_struct[IMPORTED_DECL][TS_DECL_COMMON]);
  gcc_assert (tree_contains_struct[NAMELIST_DECL][TS_DECL_MINIMAL]);
  gcc_assert (tree_contains_struct[NAMELIST_DECL][TS_DECL_COMMON]);
}


/* Init tree.c.  */

void
init_ttree (void)
{
  /* Initialize the hash table of types.  */
  type_hash_table
    = hash_table<type_cache_hasher>::create_ggc (TYPE_HASH_INITIAL_SIZE);

  /* Initialize hash table used to manage blocking factors.  */
  block_factor_lookup_init ();

  debug_expr_for_decl
    = hash_table<tree_decl_map_cache_hasher>::create_ggc (512);

  value_expr_for_decl
    = hash_table<tree_decl_map_cache_hasher>::create_ggc (512);

  int_cst_hash_table = hash_table<int_cst_hasher>::create_ggc (1024);

  int_cst_node = make_int_cst (1, 1);

  cl_option_hash_table = hash_table<cl_option_hasher>::create_ggc (64);

  cl_optimization_node = make_node (OPTIMIZATION_NODE);
  cl_target_option_node = make_node (TARGET_OPTION_NODE);

  /* Initialize the tree_contains_struct array.  */
  initialize_tree_contains_struct ();
  lang_hooks.init_ts ();
}


/* The name of the object as the assembler will see it (but before any
   translations made by ASM_OUTPUT_LABELREF).  Often this is the same
   as DECL_NAME.  It is an IDENTIFIER_NODE.  */
tree
decl_assembler_name (tree decl)
{
  if (!DECL_ASSEMBLER_NAME_SET_P (decl))
    lang_hooks.set_decl_assembler_name (decl);
  return DECL_WITH_VIS_CHECK (decl)->decl_with_vis.assembler_name;
}

/* When the target supports COMDAT groups, this indicates which group the
   DECL is associated with.  This can be either an IDENTIFIER_NODE or a
   decl, in which case its DECL_ASSEMBLER_NAME identifies the group.  */
tree
decl_comdat_group (const_tree node)
{
  struct symtab_node *snode = symtab_node::get (node);
  if (!snode)
    return NULL;
  return snode->get_comdat_group ();
}

/* Likewise, but make sure it's been reduced to an IDENTIFIER_NODE.  */
tree
decl_comdat_group_id (const_tree node)
{
  struct symtab_node *snode = symtab_node::get (node);
  if (!snode)
    return NULL;
  return snode->get_comdat_group_id ();
}

/* When the target supports named section, return its name as IDENTIFIER_NODE
   or NULL if it is in no section.  */
const char *
decl_section_name (const_tree node)
{
  struct symtab_node *snode = symtab_node::get (node);
  if (!snode)
    return NULL;
  return snode->get_section ();
}

/* Set section name of NODE to VALUE (that is expected to be
   identifier node) */
void
set_decl_section_name (tree node, const char *value)
{
  struct symtab_node *snode;

  if (value == NULL)
    {
      snode = symtab_node::get (node);
      if (!snode)
	return;
    }
  else if (VAR_P (node))
    snode = varpool_node::get_create (node);
  else
    snode = cgraph_node::get_create (node);
  snode->set_section (value);
}

/* Return TLS model of a variable NODE.  */
enum tls_model
decl_tls_model (const_tree node)
{
  struct varpool_node *snode = varpool_node::get (node);
  if (!snode)
    return TLS_MODEL_NONE;
  return snode->tls_model;
}

/* Set TLS model of variable NODE to MODEL.  */
void
set_decl_tls_model (tree node, enum tls_model model)
{
  struct varpool_node *vnode;

  if (model == TLS_MODEL_NONE)
    {
      vnode = varpool_node::get (node);
      if (!vnode)
	return;
    }
  else
    vnode = varpool_node::get_create (node);
  vnode->tls_model = model;
}

/* Compute the number of bytes occupied by a tree with code CODE.
   This function cannot be used for nodes that have variable sizes,
   including TREE_VEC, INTEGER_CST, STRING_CST, and CALL_EXPR.  */
size_t
tree_code_size (enum tree_code code)
{
  switch (TREE_CODE_CLASS (code))
    {
    case tcc_declaration:  /* A decl node */
      {
	switch (code)
	  {
	  case FIELD_DECL:
	    return sizeof (struct tree_field_decl);
	  case PARM_DECL:
	    return sizeof (struct tree_parm_decl);
	  case VAR_DECL:
	    return sizeof (struct tree_var_decl);
	  case LABEL_DECL:
	    return sizeof (struct tree_label_decl);
	  case RESULT_DECL:
	    return sizeof (struct tree_result_decl);
	  case CONST_DECL:
	    return sizeof (struct tree_const_decl);
	  case TYPE_DECL:
	    return sizeof (struct tree_type_decl);
	  case FUNCTION_DECL:
	    return sizeof (struct tree_function_decl);
	  case DEBUG_EXPR_DECL:
	    return sizeof (struct tree_decl_with_rtl);
	  case TRANSLATION_UNIT_DECL:
	    return sizeof (struct tree_translation_unit_decl);
	  case NAMESPACE_DECL:
	  case IMPORTED_DECL:
	  case NAMELIST_DECL:
	    return sizeof (struct tree_decl_non_common);
	  default:
	    return lang_hooks.tree_size (code);
	  }
      }

    case tcc_type:  /* a type node */
      return sizeof (struct tree_type_non_common);

    case tcc_reference:   /* a reference */
    case tcc_expression:  /* an expression */
    case tcc_statement:   /* an expression with side effects */
    case tcc_comparison:  /* a comparison expression */
    case tcc_unary:       /* a unary arithmetic expression */
    case tcc_binary:      /* a binary arithmetic expression */
      return (sizeof (struct tree_exp)
	      + (TREE_CODE_LENGTH (code) - 1) * sizeof (tree));

    case tcc_constant:  /* a constant */
      switch (code)
	{
	case VOID_CST:		return sizeof (struct tree_typed);
	case INTEGER_CST:	gcc_unreachable ();
	case REAL_CST:		return sizeof (struct tree_real_cst);
	case FIXED_CST:		return sizeof (struct tree_fixed_cst);
	case COMPLEX_CST:	return sizeof (struct tree_complex);
	case VECTOR_CST:	return sizeof (struct tree_vector);
	case STRING_CST:	gcc_unreachable ();
	default:
	  return lang_hooks.tree_size (code);
	}

    case tcc_exceptional:  /* something random, like an identifier.  */
      switch (code)
	{
	case IDENTIFIER_NODE:	return lang_hooks.identifier_size;
	case TREE_LIST:		return sizeof (struct tree_list);

	case ERROR_MARK:
	case PLACEHOLDER_EXPR:	return sizeof (struct tree_common);

	case TREE_VEC:
	case OMP_CLAUSE:	gcc_unreachable ();

	case SSA_NAME:		return sizeof (struct tree_ssa_name);

	case STATEMENT_LIST:	return sizeof (struct tree_statement_list);
	case BLOCK:		return sizeof (struct tree_block);
	case CONSTRUCTOR:	return sizeof (struct tree_constructor);
	case OPTIMIZATION_NODE: return sizeof (struct tree_optimization_option);
	case TARGET_OPTION_NODE: return sizeof (struct tree_target_option);

	default:
	  return lang_hooks.tree_size (code);
	}

    default:
      gcc_unreachable ();
    }
}

/* Compute the number of bytes occupied by NODE.  This routine only
   looks at TREE_CODE, except for those nodes that have variable sizes.  */
size_t
tree_size (const_tree node)
{
  const enum tree_code code = TREE_CODE (node);
  switch (code)
    {
    case INTEGER_CST:
      return (sizeof (struct tree_int_cst)
	      + (TREE_INT_CST_EXT_NUNITS (node) - 1) * sizeof (HOST_WIDE_INT));

    case TREE_BINFO:
      return (offsetof (struct tree_binfo, base_binfos)
	      + vec<tree, va_gc>
		  ::embedded_size (BINFO_N_BASE_BINFOS (node)));

    case TREE_VEC:
      return (sizeof (struct tree_vec)
	      + (TREE_VEC_LENGTH (node) - 1) * sizeof (tree));

    case VECTOR_CST:
      return (sizeof (struct tree_vector)
	      + (TYPE_VECTOR_SUBPARTS (TREE_TYPE (node)) - 1) * sizeof (tree));

    case STRING_CST:
      return TREE_STRING_LENGTH (node) + offsetof (struct tree_string, str) + 1;

    case OMP_CLAUSE:
      return (sizeof (struct tree_omp_clause)
	      + (omp_clause_num_ops[OMP_CLAUSE_CODE (node)] - 1)
	        * sizeof (tree));

    default:
      if (TREE_CODE_CLASS (code) == tcc_vl_exp)
	return (sizeof (struct tree_exp)
		+ (VL_EXP_OPERAND_LENGTH (node) - 1) * sizeof (tree));
      else
	return tree_code_size (code);
    }
}

/* Record interesting allocation statistics for a tree node with CODE
   and LENGTH.  */

static void
record_node_allocation_statistics (enum tree_code code ATTRIBUTE_UNUSED,
				   size_t length ATTRIBUTE_UNUSED)
{
  enum tree_code_class type = TREE_CODE_CLASS (code);
  tree_node_kind kind;

  if (!GATHER_STATISTICS)
    return;

  switch (type)
    {
    case tcc_declaration:  /* A decl node */
      kind = d_kind;
      break;

    case tcc_type:  /* a type node */
      kind = t_kind;
      break;

    case tcc_statement:  /* an expression with side effects */
      kind = s_kind;
      break;

    case tcc_reference:  /* a reference */
      kind = r_kind;
      break;

    case tcc_expression:  /* an expression */
    case tcc_comparison:  /* a comparison expression */
    case tcc_unary:  /* a unary arithmetic expression */
    case tcc_binary:  /* a binary arithmetic expression */
      kind = e_kind;
      break;

    case tcc_constant:  /* a constant */
      kind = c_kind;
      break;

    case tcc_exceptional:  /* something random, like an identifier.  */
      switch (code)
	{
	case IDENTIFIER_NODE:
	  kind = id_kind;
	  break;

	case TREE_VEC:
	  kind = vec_kind;
	  break;

	case TREE_BINFO:
	  kind = binfo_kind;
	  break;

	case SSA_NAME:
	  kind = ssa_name_kind;
	  break;

	case BLOCK:
	  kind = b_kind;
	  break;

	case CONSTRUCTOR:
	  kind = constr_kind;
	  break;

	case OMP_CLAUSE:
	  kind = omp_clause_kind;
	  break;

	default:
	  kind = x_kind;
	  break;
	}
      break;

    case tcc_vl_exp:
      kind = e_kind;
      break;

    default:
      gcc_unreachable ();
    }

  tree_code_counts[(int) code]++;
  tree_node_counts[(int) kind]++;
  tree_node_sizes[(int) kind] += length;
}

/* Allocate and return a new UID from the DECL_UID namespace.  */

int
allocate_decl_uid (void)
{
  return next_decl_uid++;
}

/* Return a newly allocated node of code CODE.  For decl and type
   nodes, some other fields are initialized.  The rest of the node is
   initialized to zero.  This function cannot be used for TREE_VEC,
   INTEGER_CST or OMP_CLAUSE nodes, which is enforced by asserts in
   tree_code_size.

   Achoo!  I got a code in the node.  */

tree
make_node (enum tree_code code MEM_STAT_DECL)
{
  tree t;
  enum tree_code_class type = TREE_CODE_CLASS (code);
  size_t length = tree_code_size (code);

  record_node_allocation_statistics (code, length);

  t = ggc_alloc_cleared_tree_node_stat (length PASS_MEM_STAT);
  TREE_SET_CODE (t, code);

  switch (type)
    {
    case tcc_statement:
      TREE_SIDE_EFFECTS (t) = 1;
      break;

    case tcc_declaration:
      if (CODE_CONTAINS_STRUCT (code, TS_DECL_COMMON))
	{
	  if (code == FUNCTION_DECL)
	    {
	      SET_DECL_ALIGN (t, FUNCTION_ALIGNMENT (FUNCTION_BOUNDARY));
	      SET_DECL_MODE (t, FUNCTION_MODE);
	    }
	  else
	    SET_DECL_ALIGN (t, 1);
	}
      DECL_SOURCE_LOCATION (t) = input_location;
      if (TREE_CODE (t) == DEBUG_EXPR_DECL)
	DECL_UID (t) = --next_debug_decl_uid;
      else
	{
	  DECL_UID (t) = allocate_decl_uid ();
	  SET_DECL_PT_UID (t, -1);
	}
      if (TREE_CODE (t) == LABEL_DECL)
	LABEL_DECL_UID (t) = -1;

      break;

    case tcc_type:
      TYPE_UID (t) = next_type_uid++;
      SET_TYPE_ALIGN (t, BITS_PER_UNIT);
      TYPE_USER_ALIGN (t) = 0;
      TYPE_MAIN_VARIANT (t) = t;
      TYPE_CANONICAL (t) = t;

      /* Default to no attributes for type, but let target change that.  */
      TYPE_ATTRIBUTES (t) = NULL_TREE;
      targetm.set_default_type_attributes (t);

      /* We have not yet computed the alias set for this type.  */
      TYPE_ALIAS_SET (t) = -1;
      break;

    case tcc_constant:
      TREE_CONSTANT (t) = 1;
      break;

    case tcc_expression:
      switch (code)
	{
	case INIT_EXPR:
	case MODIFY_EXPR:
	case VA_ARG_EXPR:
	case PREDECREMENT_EXPR:
	case PREINCREMENT_EXPR:
	case POSTDECREMENT_EXPR:
	case POSTINCREMENT_EXPR:
	  /* All of these have side-effects, no matter what their
	     operands are.  */
	  TREE_SIDE_EFFECTS (t) = 1;
	  break;

	default:
	  break;
	}
      break;

    case tcc_exceptional:
      switch (code)
        {
	case TARGET_OPTION_NODE:
	  TREE_TARGET_OPTION(t)
			    = ggc_cleared_alloc<struct cl_target_option> ();
	  break;

	case OPTIMIZATION_NODE:
	  TREE_OPTIMIZATION (t)
			    = ggc_cleared_alloc<struct cl_optimization> ();
	  break;

	default:
	  break;
	}
      break;

    default:
      /* Other classes need no special treatment.  */
      break;
    }

  return t;
}

/* Free tree node.  */

void
free_node (tree node)
{
  enum tree_code code = TREE_CODE (node);
  if (GATHER_STATISTICS)
    {
      tree_code_counts[(int) TREE_CODE (node)]--;
      tree_node_counts[(int) t_kind]--;
      tree_node_sizes[(int) t_kind] -= tree_size (node);
    }
  if (CODE_CONTAINS_STRUCT (code, TS_CONSTRUCTOR))
    vec_free (CONSTRUCTOR_ELTS (node));
  else if (code == BLOCK)
    vec_free (BLOCK_NONLOCALIZED_VARS (node));
  else if (code == TREE_BINFO)
    vec_free (BINFO_BASE_ACCESSES (node));
  ggc_free (node);
}

/* Return a new node with the same contents as NODE except that its
   TREE_CHAIN, if it has one, is zero and it has a fresh uid.  */

tree
copy_node (tree node MEM_STAT_DECL)
{
  tree t;
  enum tree_code code = TREE_CODE (node);
  size_t length;

  gcc_assert (code != STATEMENT_LIST);

  length = tree_size (node);
  record_node_allocation_statistics (code, length);
  t = ggc_alloc_tree_node_stat (length PASS_MEM_STAT);
  memcpy (t, node, length);

  if (CODE_CONTAINS_STRUCT (code, TS_COMMON))
    TREE_CHAIN (t) = 0;
  TREE_ASM_WRITTEN (t) = 0;
  TREE_VISITED (t) = 0;

  if (TREE_CODE_CLASS (code) == tcc_declaration)
    {
      if (code == DEBUG_EXPR_DECL)
	DECL_UID (t) = --next_debug_decl_uid;
      else
	{
	  DECL_UID (t) = allocate_decl_uid ();
	  if (DECL_PT_UID_SET_P (node))
	    SET_DECL_PT_UID (t, DECL_PT_UID (node));
	}
      if ((TREE_CODE (node) == PARM_DECL || VAR_P (node))
	  && DECL_HAS_VALUE_EXPR_P (node))
	{
	  SET_DECL_VALUE_EXPR (t, DECL_VALUE_EXPR (node));
	  DECL_HAS_VALUE_EXPR_P (t) = 1;
	}
      /* DECL_DEBUG_EXPR is copied explicitely by callers.  */
      if (VAR_P (node))
	{
	  DECL_HAS_DEBUG_EXPR_P (t) = 0;
	  t->decl_with_vis.symtab_node = NULL;
	}
      if (VAR_P (node) && DECL_HAS_INIT_PRIORITY_P (node))
	{
	  SET_DECL_INIT_PRIORITY (t, DECL_INIT_PRIORITY (node));
	  DECL_HAS_INIT_PRIORITY_P (t) = 1;
	}
      if (TREE_CODE (node) == FUNCTION_DECL)
	{
	  DECL_STRUCT_FUNCTION (t) = NULL;
	  t->decl_with_vis.symtab_node = NULL;
	}
    }
  else if (TREE_CODE_CLASS (code) == tcc_type)
    {
      TYPE_UID (t) = next_type_uid++;
      /* The following is so that the debug code for
	 the copy is different from the original type.
	 The two statements usually duplicate each other
	 (because they clear fields of the same union),
	 but the optimizer should catch that.  */
      TYPE_SYMTAB_POINTER (t) = 0;
      TYPE_SYMTAB_ADDRESS (t) = 0;

      /* Do not copy the values cache.  */
      if (TYPE_CACHED_VALUES_P (t))
	{
	  TYPE_CACHED_VALUES_P (t) = 0;
	  TYPE_CACHED_VALUES (t) = NULL_TREE;
	}

      if (TYPE_HAS_BLOCK_FACTOR (node))
        SET_TYPE_BLOCK_FACTOR (t, TYPE_BLOCK_FACTOR (node));
    }
    else if (code == TARGET_OPTION_NODE)
      {
	TREE_TARGET_OPTION (t) = ggc_alloc<struct cl_target_option>();
	memcpy (TREE_TARGET_OPTION (t), TREE_TARGET_OPTION (node),
		sizeof (struct cl_target_option));
      }
    else if (code == OPTIMIZATION_NODE)
      {
	TREE_OPTIMIZATION (t) = ggc_alloc<struct cl_optimization>();
	memcpy (TREE_OPTIMIZATION (t), TREE_OPTIMIZATION (node),
		sizeof (struct cl_optimization));
      }

  return t;
}

/* Return a copy of a chain of nodes, chained through the TREE_CHAIN field.
   For example, this can copy a list made of TREE_LIST nodes.  */

tree
copy_list (tree list)
{
  tree head;
  tree prev, next;

  if (list == 0)
    return 0;

  head = prev = copy_node (list);
  next = TREE_CHAIN (list);
  while (next)
    {
      TREE_CHAIN (prev) = copy_node (next);
      prev = TREE_CHAIN (prev);
      next = TREE_CHAIN (next);
    }
  return head;
}


/* Return the value that TREE_INT_CST_EXT_NUNITS should have for an
   INTEGER_CST with value CST and type TYPE.   */

static unsigned int
get_int_cst_ext_nunits (tree type, const wide_int &cst)
{
  gcc_checking_assert (cst.get_precision () == TYPE_PRECISION (type));
  /* We need extra HWIs if CST is an unsigned integer with its
     upper bit set.  */
  if (TYPE_UNSIGNED (type) && wi::neg_p (cst))
    return cst.get_precision () / HOST_BITS_PER_WIDE_INT + 1;
  return cst.get_len ();
}

/* Return a new INTEGER_CST with value CST and type TYPE.  */

static tree
build_new_int_cst (tree type, const wide_int &cst)
{
  unsigned int len = cst.get_len ();
  unsigned int ext_len = get_int_cst_ext_nunits (type, cst);
  tree nt = make_int_cst (len, ext_len);

  if (len < ext_len)
    {
      --ext_len;
      TREE_INT_CST_ELT (nt, ext_len)
	= zext_hwi (-1, cst.get_precision () % HOST_BITS_PER_WIDE_INT);
      for (unsigned int i = len; i < ext_len; ++i)
	TREE_INT_CST_ELT (nt, i) = -1;
    }
  else if (TYPE_UNSIGNED (type)
	   && cst.get_precision () < len * HOST_BITS_PER_WIDE_INT)
    {
      len--;
      TREE_INT_CST_ELT (nt, len)
	= zext_hwi (cst.elt (len),
		    cst.get_precision () % HOST_BITS_PER_WIDE_INT);
    }

  for (unsigned int i = 0; i < len; i++)
    TREE_INT_CST_ELT (nt, i) = cst.elt (i);
  TREE_TYPE (nt) = type;
  return nt;
}

/* Create an INT_CST node with a LOW value sign extended to TYPE.  */

tree
build_int_cst (tree type, HOST_WIDE_INT low)
{
  /* Support legacy code.  */
  if (!type)
    type = integer_type_node;

  return wide_int_to_tree (type, wi::shwi (low, TYPE_PRECISION (type)));
}

tree
build_int_cstu (tree type, unsigned HOST_WIDE_INT cst)
{
  return wide_int_to_tree (type, wi::uhwi (cst, TYPE_PRECISION (type)));
}

/* Create an INT_CST node with a LOW value sign extended to TYPE.  */

tree
build_int_cst_type (tree type, HOST_WIDE_INT low)
{
  gcc_assert (type);
  return wide_int_to_tree (type, wi::shwi (low, TYPE_PRECISION (type)));
}

/* Constructs tree in type TYPE from with value given by CST.  Signedness
   of CST is assumed to be the same as the signedness of TYPE.  */

tree
double_int_to_tree (tree type, double_int cst)
{
  return wide_int_to_tree (type, widest_int::from (cst, TYPE_SIGN (type)));
}

/* We force the wide_int CST to the range of the type TYPE by sign or
   zero extending it.  OVERFLOWABLE indicates if we are interested in
   overflow of the value, when >0 we are only interested in signed
   overflow, for <0 we are interested in any overflow.  OVERFLOWED
   indicates whether overflow has already occurred.  CONST_OVERFLOWED
   indicates whether constant overflow has already occurred.  We force
   T's value to be within range of T's type (by setting to 0 or 1 all
   the bits outside the type's range).  We set TREE_OVERFLOWED if,
        OVERFLOWED is nonzero,
        or OVERFLOWABLE is >0 and signed overflow occurs
        or OVERFLOWABLE is <0 and any overflow occurs
   We return a new tree node for the extended wide_int.  The node
   is shared if no overflow flags are set.  */


tree
force_fit_type (tree type, const wide_int_ref &cst,
		int overflowable, bool overflowed)
{
  signop sign = TYPE_SIGN (type);

  /* If we need to set overflow flags, return a new unshared node.  */
  if (overflowed || !wi::fits_to_tree_p (cst, type))
    {
      if (overflowed
	  || overflowable < 0
	  || (overflowable > 0 && sign == SIGNED))
	{
	  wide_int tmp = wide_int::from (cst, TYPE_PRECISION (type), sign);
	  tree t = build_new_int_cst (type, tmp);
	  TREE_OVERFLOW (t) = 1;
	  return t;
	}
    }

  /* Else build a shared node.  */
  return wide_int_to_tree (type, cst);
}

/* These are the hash table functions for the hash table of INTEGER_CST
   nodes of a sizetype.  */

/* Return the hash code X, an INTEGER_CST.  */

hashval_t
int_cst_hasher::hash (tree x)
{
  const_tree const t = x;
  hashval_t code = TYPE_UID (TREE_TYPE (t));
  int i;

  for (i = 0; i < TREE_INT_CST_NUNITS (t); i++)
    code = iterative_hash_host_wide_int (TREE_INT_CST_ELT(t, i), code);

  return code;
}

/* Return nonzero if the value represented by *X (an INTEGER_CST tree node)
   is the same as that given by *Y, which is the same.  */

bool
int_cst_hasher::equal (tree x, tree y)
{
  const_tree const xt = x;
  const_tree const yt = y;

  if (TREE_TYPE (xt) != TREE_TYPE (yt)
      || TREE_INT_CST_NUNITS (xt) != TREE_INT_CST_NUNITS (yt)
      || TREE_INT_CST_EXT_NUNITS (xt) != TREE_INT_CST_EXT_NUNITS (yt))
    return false;

  for (int i = 0; i < TREE_INT_CST_NUNITS (xt); i++)
    if (TREE_INT_CST_ELT (xt, i) != TREE_INT_CST_ELT (yt, i))
      return false;

  return true;
}

/* Create an INT_CST node of TYPE and value CST.
   The returned node is always shared.  For small integers we use a
   per-type vector cache, for larger ones we use a single hash table.
   The value is extended from its precision according to the sign of
   the type to be a multiple of HOST_BITS_PER_WIDE_INT.  This defines
   the upper bits and ensures that hashing and value equality based
   upon the underlying HOST_WIDE_INTs works without masking.  */

tree
wide_int_to_tree (tree type, const wide_int_ref &pcst)
{
  tree t;
  int ix = -1;
  int limit = 0;

  gcc_assert (type);
  unsigned int prec = TYPE_PRECISION (type);
  signop sgn = TYPE_SIGN (type);

  /* Verify that everything is canonical.  */
  int l = pcst.get_len ();
  if (l > 1)
    {
      if (pcst.elt (l - 1) == 0)
	gcc_checking_assert (pcst.elt (l - 2) < 0);
      if (pcst.elt (l - 1) == HOST_WIDE_INT_M1)
	gcc_checking_assert (pcst.elt (l - 2) >= 0);
    }

  wide_int cst = wide_int::from (pcst, prec, sgn);
  unsigned int ext_len = get_int_cst_ext_nunits (type, cst);

  if (ext_len == 1)
    {
      /* We just need to store a single HOST_WIDE_INT.  */
      HOST_WIDE_INT hwi;
      if (TYPE_UNSIGNED (type))
	hwi = cst.to_uhwi ();
      else
	hwi = cst.to_shwi ();

      switch (TREE_CODE (type))
	{
	case NULLPTR_TYPE:
	  gcc_assert (hwi == 0);
	  /* Fallthru.  */

	case POINTER_TYPE:
	case REFERENCE_TYPE:
	case POINTER_BOUNDS_TYPE:
	  /* Cache NULL pointer and zero bounds.  */
	  if (hwi == 0)
	    {
	      limit = 1;
	      ix = 0;
	    }
	  break;

	case BOOLEAN_TYPE:
	  /* Cache false or true.  */
	  limit = 2;
	  if (IN_RANGE (hwi, 0, 1))
	    ix = hwi;
	  break;

	case INTEGER_TYPE:
	case OFFSET_TYPE:
	  if (TYPE_SIGN (type) == UNSIGNED)
	    {
	      /* Cache [0, N).  */
	      limit = INTEGER_SHARE_LIMIT;
	      if (IN_RANGE (hwi, 0, INTEGER_SHARE_LIMIT - 1))
		ix = hwi;
	    }
	  else
	    {
	      /* Cache [-1, N).  */
	      limit = INTEGER_SHARE_LIMIT + 1;
	      if (IN_RANGE (hwi, -1, INTEGER_SHARE_LIMIT - 1))
		ix = hwi + 1;
	    }
	  break;

	case ENUMERAL_TYPE:
	  break;

	default:
	  gcc_unreachable ();
	}

      if (ix >= 0)
	{
	  /* Look for it in the type's vector of small shared ints.  */
	  if (!TYPE_CACHED_VALUES_P (type))
	    {
	      TYPE_CACHED_VALUES_P (type) = 1;
	      TYPE_CACHED_VALUES (type) = make_tree_vec (limit);
	    }

	  t = TREE_VEC_ELT (TYPE_CACHED_VALUES (type), ix);
	  if (t)
	    /* Make sure no one is clobbering the shared constant.  */
	    gcc_checking_assert (TREE_TYPE (t) == type
				 && TREE_INT_CST_NUNITS (t) == 1
				 && TREE_INT_CST_OFFSET_NUNITS (t) == 1
				 && TREE_INT_CST_EXT_NUNITS (t) == 1
				 && TREE_INT_CST_ELT (t, 0) == hwi);
	  else
	    {
	      /* Create a new shared int.  */
	      t = build_new_int_cst (type, cst);
	      TREE_VEC_ELT (TYPE_CACHED_VALUES (type), ix) = t;
	    }
	}
      else
	{
	  /* Use the cache of larger shared ints, using int_cst_node as
	     a temporary.  */

	  TREE_INT_CST_ELT (int_cst_node, 0) = hwi;
	  TREE_TYPE (int_cst_node) = type;

	  tree *slot = int_cst_hash_table->find_slot (int_cst_node, INSERT);
	  t = *slot;
	  if (!t)
	    {
	      /* Insert this one into the hash table.  */
	      t = int_cst_node;
	      *slot = t;
	      /* Make a new node for next time round.  */
	      int_cst_node = make_int_cst (1, 1);
	    }
	}
    }
  else
    {
      /* The value either hashes properly or we drop it on the floor
	 for the gc to take care of.  There will not be enough of them
	 to worry about.  */

      tree nt = build_new_int_cst (type, cst);
      tree *slot = int_cst_hash_table->find_slot (nt, INSERT);
      t = *slot;
      if (!t)
	{
	  /* Insert this one into the hash table.  */
	  t = nt;
	  *slot = t;
	}
    }

  return t;
}

void
cache_integer_cst (tree t)
{
  tree type = TREE_TYPE (t);
  int ix = -1;
  int limit = 0;
  int prec = TYPE_PRECISION (type);

  gcc_assert (!TREE_OVERFLOW (t));

  switch (TREE_CODE (type))
    {
    case NULLPTR_TYPE:
      gcc_assert (integer_zerop (t));
      /* Fallthru.  */

    case POINTER_TYPE:
    case REFERENCE_TYPE:
      /* Cache NULL pointer.  */
      if (integer_zerop (t))
	{
	  limit = 1;
	  ix = 0;
	}
      break;

    case BOOLEAN_TYPE:
      /* Cache false or true.  */
      limit = 2;
      if (wi::ltu_p (t, 2))
	ix = TREE_INT_CST_ELT (t, 0);
      break;

    case INTEGER_TYPE:
    case OFFSET_TYPE:
      if (TYPE_UNSIGNED (type))
	{
	  /* Cache 0..N */
	  limit = INTEGER_SHARE_LIMIT;

	  /* This is a little hokie, but if the prec is smaller than
	     what is necessary to hold INTEGER_SHARE_LIMIT, then the
	     obvious test will not get the correct answer.  */
	  if (prec < HOST_BITS_PER_WIDE_INT)
	    {
	      if (tree_to_uhwi (t) < (unsigned HOST_WIDE_INT) INTEGER_SHARE_LIMIT)
		ix = tree_to_uhwi (t);
	    }
	  else if (wi::ltu_p (t, INTEGER_SHARE_LIMIT))
	    ix = tree_to_uhwi (t);
	}
      else
	{
	  /* Cache -1..N */
	  limit = INTEGER_SHARE_LIMIT + 1;

	  if (integer_minus_onep (t))
	    ix = 0;
	  else if (!wi::neg_p (t))
	    {
	      if (prec < HOST_BITS_PER_WIDE_INT)
		{
		  if (tree_to_shwi (t) < INTEGER_SHARE_LIMIT)
		    ix = tree_to_shwi (t) + 1;
		}
	      else if (wi::ltu_p (t, INTEGER_SHARE_LIMIT))
		ix = tree_to_shwi (t) + 1;
	    }
	}
      break;

    case ENUMERAL_TYPE:
      break;

    default:
      gcc_unreachable ();
    }

  if (ix >= 0)
    {
      /* Look for it in the type's vector of small shared ints.  */
      if (!TYPE_CACHED_VALUES_P (type))
	{
	  TYPE_CACHED_VALUES_P (type) = 1;
	  TYPE_CACHED_VALUES (type) = make_tree_vec (limit);
	}

      gcc_assert (TREE_VEC_ELT (TYPE_CACHED_VALUES (type), ix) == NULL_TREE);
      TREE_VEC_ELT (TYPE_CACHED_VALUES (type), ix) = t;
    }
  else
    {
      /* Use the cache of larger shared ints.  */
      tree *slot = int_cst_hash_table->find_slot (t, INSERT);
      /* If there is already an entry for the number verify it's the
         same.  */
      if (*slot)
	gcc_assert (wi::eq_p (tree (*slot), t));
      else
	/* Otherwise insert this one into the hash table.  */
	*slot = t;
    }
}


/* Builds an integer constant in TYPE such that lowest BITS bits are ones
   and the rest are zeros.  */

tree
build_low_bits_mask (tree type, unsigned bits)
{
  gcc_assert (bits <= TYPE_PRECISION (type));

  return wide_int_to_tree (type, wi::mask (bits, false,
					   TYPE_PRECISION (type)));
}

/* Checks that X is integer constant that can be expressed in (unsigned)
   HOST_WIDE_INT without loss of precision.  */

bool
cst_and_fits_in_hwi (const_tree x)
{
  return (TREE_CODE (x) == INTEGER_CST
	  && (tree_fits_shwi_p (x) || tree_fits_uhwi_p (x)));
}

/* Build a newly constructed VECTOR_CST node of length LEN.  */

tree
make_vector (unsigned len MEM_STAT_DECL)
{
  tree t;
  unsigned length = (len - 1) * sizeof (tree) + sizeof (struct tree_vector);

  record_node_allocation_statistics (VECTOR_CST, length);

  t = ggc_alloc_cleared_tree_node_stat (length PASS_MEM_STAT);

  TREE_SET_CODE (t, VECTOR_CST);
  TREE_CONSTANT (t) = 1;

  return t;
}

/* Return a new VECTOR_CST node whose type is TYPE and whose values
   are in a list pointed to by VALS.  */

tree
build_vector (tree type, tree *vals MEM_STAT_DECL)
{
  int over = 0;
  unsigned cnt = 0;
  tree v = make_vector (TYPE_VECTOR_SUBPARTS (type));
  TREE_TYPE (v) = type;

  /* Iterate through elements and check for overflow.  */
  for (cnt = 0; cnt < TYPE_VECTOR_SUBPARTS (type); ++cnt)
    {
      tree value = vals[cnt];

      VECTOR_CST_ELT (v, cnt) = value;

      /* Don't crash if we get an address constant.  */
      if (!CONSTANT_CLASS_P (value))
	continue;

      over |= TREE_OVERFLOW (value);
    }

  TREE_OVERFLOW (v) = over;
  return v;
}

/* Return a new VECTOR_CST node whose type is TYPE and whose values
   are extracted from V, a vector of CONSTRUCTOR_ELT.  */

tree
build_vector_from_ctor (tree type, vec<constructor_elt, va_gc> *v)
{
  tree *vec = XALLOCAVEC (tree, TYPE_VECTOR_SUBPARTS (type));
  unsigned HOST_WIDE_INT idx, pos = 0;
  tree value;

  FOR_EACH_CONSTRUCTOR_VALUE (v, idx, value)
    {
      if (TREE_CODE (value) == VECTOR_CST)
	for (unsigned i = 0; i < VECTOR_CST_NELTS (value); ++i)
	  vec[pos++] = VECTOR_CST_ELT (value, i);
      else
	vec[pos++] = value;
    }
  while (pos < TYPE_VECTOR_SUBPARTS (type))
    vec[pos++] = build_zero_cst (TREE_TYPE (type));

  return build_vector (type, vec);
}

/* Build a vector of type VECTYPE where all the elements are SCs.  */
tree
build_vector_from_val (tree vectype, tree sc) 
{
  int i, nunits = TYPE_VECTOR_SUBPARTS (vectype);

  if (sc == error_mark_node)
    return sc;

  /* Verify that the vector type is suitable for SC.  Note that there
     is some inconsistency in the type-system with respect to restrict
     qualifications of pointers.  Vector types always have a main-variant
     element type and the qualification is applied to the vector-type.
     So TREE_TYPE (vector-type) does not return a properly qualified
     vector element-type.  */
  gcc_checking_assert (types_compatible_p (TYPE_MAIN_VARIANT (TREE_TYPE (sc)),
					   TREE_TYPE (vectype)));

  if (CONSTANT_CLASS_P (sc))
    {
      tree *v = XALLOCAVEC (tree, nunits);
      for (i = 0; i < nunits; ++i)
	v[i] = sc;
      return build_vector (vectype, v);
    }
  else
    {
      vec<constructor_elt, va_gc> *v;
      vec_alloc (v, nunits);
      for (i = 0; i < nunits; ++i)
	CONSTRUCTOR_APPEND_ELT (v, NULL_TREE, sc);
      return build_constructor (vectype, v);
    }
}

/* Something has messed with the elements of CONSTRUCTOR C after it was built;
   calculate TREE_CONSTANT and TREE_SIDE_EFFECTS.  */

void
recompute_constructor_flags (tree c)
{
  unsigned int i;
  tree val;
  bool constant_p = true;
  bool side_effects_p = false;
  vec<constructor_elt, va_gc> *vals = CONSTRUCTOR_ELTS (c);

  FOR_EACH_CONSTRUCTOR_VALUE (vals, i, val)
    {
      /* Mostly ctors will have elts that don't have side-effects, so
	 the usual case is to scan all the elements.  Hence a single
	 loop for both const and side effects, rather than one loop
	 each (with early outs).  */
      if (!TREE_CONSTANT (val))
	constant_p = false;
      if (TREE_SIDE_EFFECTS (val))
	side_effects_p = true;
    }

  TREE_SIDE_EFFECTS (c) = side_effects_p;
  TREE_CONSTANT (c) = constant_p;
}

/* Make sure that TREE_CONSTANT and TREE_SIDE_EFFECTS are correct for
   CONSTRUCTOR C.  */

void
verify_constructor_flags (tree c)
{
  unsigned int i;
  tree val;
  bool constant_p = TREE_CONSTANT (c);
  bool side_effects_p = TREE_SIDE_EFFECTS (c);
  vec<constructor_elt, va_gc> *vals = CONSTRUCTOR_ELTS (c);

  FOR_EACH_CONSTRUCTOR_VALUE (vals, i, val)
    {
      if (constant_p && !TREE_CONSTANT (val))
	internal_error ("non-constant element in constant CONSTRUCTOR");
      if (!side_effects_p && TREE_SIDE_EFFECTS (val))
	internal_error ("side-effects element in no-side-effects CONSTRUCTOR");
    }
}

/* Return a new CONSTRUCTOR node whose type is TYPE and whose values
   are in the vec pointed to by VALS.  */
tree
build_constructor (tree type, vec<constructor_elt, va_gc> *vals)
{
  tree c = make_node (CONSTRUCTOR);

  TREE_TYPE (c) = type;
  CONSTRUCTOR_ELTS (c) = vals;

  recompute_constructor_flags (c);

  return c;
}

/* Build a CONSTRUCTOR node made of a single initializer, with the specified
   INDEX and VALUE.  */
tree
build_constructor_single (tree type, tree index, tree value)
{
  vec<constructor_elt, va_gc> *v;
  constructor_elt elt = {index, value};

  vec_alloc (v, 1);
  v->quick_push (elt);

  return build_constructor (type, v);
}


/* Return a new CONSTRUCTOR node whose type is TYPE and whose values
   are in a list pointed to by VALS.  */
tree
build_constructor_from_list (tree type, tree vals)
{
  tree t;
  vec<constructor_elt, va_gc> *v = NULL;

  if (vals)
    {
      vec_alloc (v, list_length (vals));
      for (t = vals; t; t = TREE_CHAIN (t))
	CONSTRUCTOR_APPEND_ELT (v, TREE_PURPOSE (t), TREE_VALUE (t));
    }

  return build_constructor (type, v);
}

/* Return a new CONSTRUCTOR node whose type is TYPE.  NELTS is the number
   of elements, provided as index/value pairs.  */

tree
build_constructor_va (tree type, int nelts, ...)
{
  vec<constructor_elt, va_gc> *v = NULL;
  va_list p;

  va_start (p, nelts);
  vec_alloc (v, nelts);
  while (nelts--)
    {
      tree index = va_arg (p, tree);
      tree value = va_arg (p, tree);
      CONSTRUCTOR_APPEND_ELT (v, index, value);
    }
  va_end (p);
  return build_constructor (type, v);
}

/* Return a new FIXED_CST node whose type is TYPE and value is F.  */

tree
build_fixed (tree type, FIXED_VALUE_TYPE f)
{
  tree v;
  FIXED_VALUE_TYPE *fp;

  v = make_node (FIXED_CST);
  fp = ggc_alloc<fixed_value> ();
  memcpy (fp, &f, sizeof (FIXED_VALUE_TYPE));

  TREE_TYPE (v) = type;
  TREE_FIXED_CST_PTR (v) = fp;
  return v;
}

/* Return a new REAL_CST node whose type is TYPE and value is D.  */

tree
build_real (tree type, REAL_VALUE_TYPE d)
{
  tree v;
  REAL_VALUE_TYPE *dp;
  int overflow = 0;

  /* ??? Used to check for overflow here via CHECK_FLOAT_TYPE.
     Consider doing it via real_convert now.  */

  v = make_node (REAL_CST);
  dp = ggc_alloc<real_value> ();
  memcpy (dp, &d, sizeof (REAL_VALUE_TYPE));

  TREE_TYPE (v) = type;
  TREE_REAL_CST_PTR (v) = dp;
  TREE_OVERFLOW (v) = overflow;
  return v;
}

/* Like build_real, but first truncate D to the type.  */

tree
build_real_truncate (tree type, REAL_VALUE_TYPE d)
{
  return build_real (type, real_value_truncate (TYPE_MODE (type), d));
}

/* Return a new REAL_CST node whose type is TYPE
   and whose value is the integer value of the INTEGER_CST node I.  */

REAL_VALUE_TYPE
real_value_from_int_cst (const_tree type, const_tree i)
{
  REAL_VALUE_TYPE d;

  /* Clear all bits of the real value type so that we can later do
     bitwise comparisons to see if two values are the same.  */
  memset (&d, 0, sizeof d);

  real_from_integer (&d, type ? TYPE_MODE (type) : VOIDmode, i,
		     TYPE_SIGN (TREE_TYPE (i)));
  return d;
}

/* Given a tree representing an integer constant I, return a tree
   representing the same value as a floating-point constant of type TYPE.  */

tree
build_real_from_int_cst (tree type, const_tree i)
{
  tree v;
  int overflow = TREE_OVERFLOW (i);

  v = build_real (type, real_value_from_int_cst (type, i));

  TREE_OVERFLOW (v) |= overflow;
  return v;
}

/* Return a newly constructed STRING_CST node whose value is
   the LEN characters at STR.
   Note that for a C string literal, LEN should include the trailing NUL.
   The TREE_TYPE is not initialized.  */

tree
build_string (int len, const char *str)
{
  tree s;
  size_t length;

  /* Do not waste bytes provided by padding of struct tree_string.  */
  length = len + offsetof (struct tree_string, str) + 1;

  record_node_allocation_statistics (STRING_CST, length);

  s = (tree) ggc_internal_alloc (length);

  memset (s, 0, sizeof (struct tree_typed));
  TREE_SET_CODE (s, STRING_CST);
  TREE_CONSTANT (s) = 1;
  TREE_STRING_LENGTH (s) = len;
  memcpy (s->string.str, str, len);
  s->string.str[len] = '\0';

  return s;
}

/* Return a newly constructed COMPLEX_CST node whose value is
   specified by the real and imaginary parts REAL and IMAG.
   Both REAL and IMAG should be constant nodes.  TYPE, if specified,
   will be the type of the COMPLEX_CST; otherwise a new type will be made.  */

tree
build_complex (tree type, tree real, tree imag)
{
  tree t = make_node (COMPLEX_CST);

  TREE_REALPART (t) = real;
  TREE_IMAGPART (t) = imag;
  TREE_TYPE (t) = type ? type : build_complex_type (TREE_TYPE (real));
  TREE_OVERFLOW (t) = TREE_OVERFLOW (real) | TREE_OVERFLOW (imag);
  return t;
}

/* Build a complex (inf +- 0i), such as for the result of cproj.
   TYPE is the complex tree type of the result.  If NEG is true, the
   imaginary zero is negative.  */

tree
build_complex_inf (tree type, bool neg)
{
  REAL_VALUE_TYPE rinf, rzero = dconst0;

  real_inf (&rinf);
  rzero.sign = neg;
  return build_complex (type, build_real (TREE_TYPE (type), rinf),
			build_real (TREE_TYPE (type), rzero));
}

/* Return the constant 1 in type TYPE.  If TYPE has several elements, each
   element is set to 1.  In particular, this is 1 + i for complex types.  */

tree
build_each_one_cst (tree type)
{
  if (TREE_CODE (type) == COMPLEX_TYPE)
    {
      tree scalar = build_one_cst (TREE_TYPE (type));
      return build_complex (type, scalar, scalar);
    }
  else
    return build_one_cst (type);
}

/* Return a constant of arithmetic type TYPE which is the
   multiplicative identity of the set TYPE.  */

tree
build_one_cst (tree type)
{
  switch (TREE_CODE (type))
    {
    case INTEGER_TYPE: case ENUMERAL_TYPE: case BOOLEAN_TYPE:
    case POINTER_TYPE: case REFERENCE_TYPE:
    case OFFSET_TYPE:
      return build_int_cst (type, 1);

    case REAL_TYPE:
      return build_real (type, dconst1);

    case FIXED_POINT_TYPE:
      /* We can only generate 1 for accum types.  */
      gcc_assert (ALL_SCALAR_ACCUM_MODE_P (TYPE_MODE (type)));
      return build_fixed (type, FCONST1 (TYPE_MODE (type)));

    case VECTOR_TYPE:
      {
	tree scalar = build_one_cst (TREE_TYPE (type));

	return build_vector_from_val (type, scalar);
      }

    case COMPLEX_TYPE:
      return build_complex (type,
			    build_one_cst (TREE_TYPE (type)),
			    build_zero_cst (TREE_TYPE (type)));

    default:
      gcc_unreachable ();
    }
}

/* Return an integer of type TYPE containing all 1's in as much precision as
   it contains, or a complex or vector whose subparts are such integers.  */

tree
build_all_ones_cst (tree type)
{
  if (TREE_CODE (type) == COMPLEX_TYPE)
    {
      tree scalar = build_all_ones_cst (TREE_TYPE (type));
      return build_complex (type, scalar, scalar);
    }
  else
    return build_minus_one_cst (type);
}

/* Return a constant of arithmetic type TYPE which is the
   opposite of the multiplicative identity of the set TYPE.  */

tree
build_minus_one_cst (tree type)
{
  switch (TREE_CODE (type))
    {
    case INTEGER_TYPE: case ENUMERAL_TYPE: case BOOLEAN_TYPE:
    case POINTER_TYPE: case REFERENCE_TYPE:
    case OFFSET_TYPE:
      return build_int_cst (type, -1);

    case REAL_TYPE:
      return build_real (type, dconstm1);

    case FIXED_POINT_TYPE:
      /* We can only generate 1 for accum types.  */
      gcc_assert (ALL_SCALAR_ACCUM_MODE_P (TYPE_MODE (type)));
      return build_fixed (type,
			  fixed_from_double_int (double_int_minus_one,
						 SCALAR_TYPE_MODE (type)));

    case VECTOR_TYPE:
      {
	tree scalar = build_minus_one_cst (TREE_TYPE (type));

	return build_vector_from_val (type, scalar);
      }

    case COMPLEX_TYPE:
      return build_complex (type,
			    build_minus_one_cst (TREE_TYPE (type)),
			    build_zero_cst (TREE_TYPE (type)));

    default:
      gcc_unreachable ();
    }
}

/* Build 0 constant of type TYPE.  This is used by constructor folding
   and thus the constant should be represented in memory by
   zero(es).  */

tree
build_zero_cst (tree type)
{
  switch (TREE_CODE (type))
    {
    case INTEGER_TYPE: case ENUMERAL_TYPE: case BOOLEAN_TYPE:
    case POINTER_TYPE: case REFERENCE_TYPE:
    case OFFSET_TYPE: case NULLPTR_TYPE:
      return build_int_cst (type, 0);

    case REAL_TYPE:
      return build_real (type, dconst0);

    case FIXED_POINT_TYPE:
      return build_fixed (type, FCONST0 (TYPE_MODE (type)));

    case VECTOR_TYPE:
      {
	tree scalar = build_zero_cst (TREE_TYPE (type));

	return build_vector_from_val (type, scalar);
      }

    case COMPLEX_TYPE:
      {
	tree zero = build_zero_cst (TREE_TYPE (type));

	return build_complex (type, zero, zero);
      }

    default:
      if (!AGGREGATE_TYPE_P (type))
	return fold_convert (type, integer_zero_node);
      return build_constructor (type, NULL);
    }
}


/* Build a BINFO with LEN language slots.  */

tree
make_tree_binfo (unsigned base_binfos MEM_STAT_DECL)
{
  tree t;
  size_t length = (offsetof (struct tree_binfo, base_binfos)
		   + vec<tree, va_gc>::embedded_size (base_binfos));

  record_node_allocation_statistics (TREE_BINFO, length);

  t = ggc_alloc_tree_node_stat (length PASS_MEM_STAT);

  memset (t, 0, offsetof (struct tree_binfo, base_binfos));

  TREE_SET_CODE (t, TREE_BINFO);

  BINFO_BASE_BINFOS (t)->embedded_init (base_binfos);

  return t;
}

/* Create a CASE_LABEL_EXPR tree node and return it.  */

tree
build_case_label (tree low_value, tree high_value, tree label_decl)
{
  tree t = make_node (CASE_LABEL_EXPR);

  TREE_TYPE (t) = void_type_node;
  SET_EXPR_LOCATION (t, DECL_SOURCE_LOCATION (label_decl));

  CASE_LOW (t) = low_value;
  CASE_HIGH (t) = high_value;
  CASE_LABEL (t) = label_decl;
  CASE_CHAIN (t) = NULL_TREE;

  return t;
}

/* Build a newly constructed INTEGER_CST node.  LEN and EXT_LEN are the
   values of TREE_INT_CST_NUNITS and TREE_INT_CST_EXT_NUNITS respectively.
   The latter determines the length of the HOST_WIDE_INT vector.  */

tree
make_int_cst (int len, int ext_len MEM_STAT_DECL)
{
  tree t;
  int length = ((ext_len - 1) * sizeof (HOST_WIDE_INT)
		+ sizeof (struct tree_int_cst));

  gcc_assert (len);
  record_node_allocation_statistics (INTEGER_CST, length);

  t = ggc_alloc_cleared_tree_node_stat (length PASS_MEM_STAT);

  TREE_SET_CODE (t, INTEGER_CST);
  TREE_INT_CST_NUNITS (t) = len;
  TREE_INT_CST_EXT_NUNITS (t) = ext_len;
  /* to_offset can only be applied to trees that are offset_int-sized
     or smaller.  EXT_LEN is correct if it fits, otherwise the constant
     must be exactly the precision of offset_int and so LEN is correct.  */
  if (ext_len <= OFFSET_INT_ELTS)
    TREE_INT_CST_OFFSET_NUNITS (t) = ext_len;
  else
    TREE_INT_CST_OFFSET_NUNITS (t) = len;

  TREE_CONSTANT (t) = 1;

  return t;
}

/* Build a newly constructed TREE_VEC node of length LEN.  */

tree
make_tree_vec (int len MEM_STAT_DECL)
{
  tree t;
  size_t length = (len - 1) * sizeof (tree) + sizeof (struct tree_vec);

  record_node_allocation_statistics (TREE_VEC, length);

  t = ggc_alloc_cleared_tree_node_stat (length PASS_MEM_STAT);

  TREE_SET_CODE (t, TREE_VEC);
  TREE_VEC_LENGTH (t) = len;

  return t;
}

/* Grow a TREE_VEC node to new length LEN.  */

tree
grow_tree_vec (tree v, int len MEM_STAT_DECL)
{
  gcc_assert (TREE_CODE (v) == TREE_VEC);

  int oldlen = TREE_VEC_LENGTH (v);
  gcc_assert (len > oldlen);

  size_t oldlength = (oldlen - 1) * sizeof (tree) + sizeof (struct tree_vec);
  size_t length = (len - 1) * sizeof (tree) + sizeof (struct tree_vec);

  record_node_allocation_statistics (TREE_VEC, length - oldlength);

  v = (tree) ggc_realloc (v, length PASS_MEM_STAT);

  TREE_VEC_LENGTH (v) = len;

  return v;
}

/* Return 1 if EXPR is the constant zero, whether it is integral, float or
   fixed, and scalar, complex or vector.  */

int
zerop (const_tree expr)
{
  return (integer_zerop (expr)
	  || real_zerop (expr)
	  || fixed_zerop (expr));
}

/* Return 1 if EXPR is the integer constant zero or a complex constant
   of zero.  */

int
integer_zerop (const_tree expr)
{
  switch (TREE_CODE (expr))
    {
    case INTEGER_CST:
      return wi::eq_p (expr, 0);
    case COMPLEX_CST:
      return (integer_zerop (TREE_REALPART (expr))
	      && integer_zerop (TREE_IMAGPART (expr)));
    case VECTOR_CST:
      {
	unsigned i;
	for (i = 0; i < VECTOR_CST_NELTS (expr); ++i)
	  if (!integer_zerop (VECTOR_CST_ELT (expr, i)))
	    return false;
	return true;
      }
    default:
      return false;
    }
}

/* Return 1 if EXPR is the integer constant one or the corresponding
   complex constant.  */

int
integer_onep (const_tree expr)
{
  switch (TREE_CODE (expr))
    {
    case INTEGER_CST:
      return wi::eq_p (wi::to_widest (expr), 1);
    case COMPLEX_CST:
      return (integer_onep (TREE_REALPART (expr))
	      && integer_zerop (TREE_IMAGPART (expr)));
    case VECTOR_CST:
      {
	unsigned i;
	for (i = 0; i < VECTOR_CST_NELTS (expr); ++i)
	  if (!integer_onep (VECTOR_CST_ELT (expr, i)))
	    return false;
	return true;
      }
    default:
      return false;
    }
}

/* Return 1 if EXPR is the integer constant one.  For complex and vector,
   return 1 if every piece is the integer constant one.  */

int
integer_each_onep (const_tree expr)
{
  if (TREE_CODE (expr) == COMPLEX_CST)
    return (integer_onep (TREE_REALPART (expr))
	    && integer_onep (TREE_IMAGPART (expr)));
  else
    return integer_onep (expr);
}

/* Return 1 if EXPR is an integer containing all 1's in as much precision as
   it contains, or a complex or vector whose subparts are such integers.  */

int
integer_all_onesp (const_tree expr)
{
  if (TREE_CODE (expr) == COMPLEX_CST
      && integer_all_onesp (TREE_REALPART (expr))
      && integer_all_onesp (TREE_IMAGPART (expr)))
    return 1;

  else if (TREE_CODE (expr) == VECTOR_CST)
    {
      unsigned i;
      for (i = 0; i < VECTOR_CST_NELTS (expr); ++i)
	if (!integer_all_onesp (VECTOR_CST_ELT (expr, i)))
	  return 0;
      return 1;
    }

  else if (TREE_CODE (expr) != INTEGER_CST)
    return 0;

  return wi::max_value (TYPE_PRECISION (TREE_TYPE (expr)), UNSIGNED) == expr;
}

/* Return 1 if EXPR is the integer constant minus one.  */

int
integer_minus_onep (const_tree expr)
{
  if (TREE_CODE (expr) == COMPLEX_CST)
    return (integer_all_onesp (TREE_REALPART (expr))
	    && integer_zerop (TREE_IMAGPART (expr)));
  else
    return integer_all_onesp (expr);
}

/* Return 1 if EXPR is an integer constant that is a power of 2 (i.e., has only
   one bit on).  */

int
integer_pow2p (const_tree expr)
{
  if (TREE_CODE (expr) == COMPLEX_CST
      && integer_pow2p (TREE_REALPART (expr))
      && integer_zerop (TREE_IMAGPART (expr)))
    return 1;

  if (TREE_CODE (expr) != INTEGER_CST)
    return 0;

  return wi::popcount (expr) == 1;
}

/* Return 1 if EXPR is an integer constant other than zero or a
   complex constant other than zero.  */

int
integer_nonzerop (const_tree expr)
{
  return ((TREE_CODE (expr) == INTEGER_CST
	   && !wi::eq_p (expr, 0))
	  || (TREE_CODE (expr) == COMPLEX_CST
	      && (integer_nonzerop (TREE_REALPART (expr))
		  || integer_nonzerop (TREE_IMAGPART (expr)))));
}

/* Return 1 if EXPR is the integer constant one.  For vector,
   return 1 if every piece is the integer constant minus one
   (representing the value TRUE).  */

int
integer_truep (const_tree expr)
{
  if (TREE_CODE (expr) == VECTOR_CST)
    return integer_all_onesp (expr);
  return integer_onep (expr);
}

/* Return 1 if EXPR is the fixed-point constant zero.  */

int
fixed_zerop (const_tree expr)
{
  return (TREE_CODE (expr) == FIXED_CST
	  && TREE_FIXED_CST (expr).data.is_zero ());
}

/* Return the power of two represented by a tree node known to be a
   power of two.  */

int
tree_log2 (const_tree expr)
{
  if (TREE_CODE (expr) == COMPLEX_CST)
    return tree_log2 (TREE_REALPART (expr));

  return wi::exact_log2 (expr);
}

/* Similar, but return the largest integer Y such that 2 ** Y is less
   than or equal to EXPR.  */

int
tree_floor_log2 (const_tree expr)
{
  if (TREE_CODE (expr) == COMPLEX_CST)
    return tree_log2 (TREE_REALPART (expr));

  return wi::floor_log2 (expr);
}

/* Return number of known trailing zero bits in EXPR, or, if the value of
   EXPR is known to be zero, the precision of it's type.  */

unsigned int
tree_ctz (const_tree expr)
{
  if (!INTEGRAL_TYPE_P (TREE_TYPE (expr))
      && !POINTER_TYPE_P (TREE_TYPE (expr)))
    return 0;

  unsigned int ret1, ret2, prec = TYPE_PRECISION (TREE_TYPE (expr));
  switch (TREE_CODE (expr))
    {
    case INTEGER_CST:
      ret1 = wi::ctz (expr);
      return MIN (ret1, prec);
    case SSA_NAME:
      ret1 = wi::ctz (get_nonzero_bits (expr));
      return MIN (ret1, prec);
    case PLUS_EXPR:
    case MINUS_EXPR:
    case BIT_IOR_EXPR:
    case BIT_XOR_EXPR:
    case MIN_EXPR:
    case MAX_EXPR:
      ret1 = tree_ctz (TREE_OPERAND (expr, 0));
      if (ret1 == 0)
	return ret1;
      ret2 = tree_ctz (TREE_OPERAND (expr, 1));
      return MIN (ret1, ret2);
    case POINTER_PLUS_EXPR:
      ret1 = tree_ctz (TREE_OPERAND (expr, 0));
      ret2 = tree_ctz (TREE_OPERAND (expr, 1));
      /* Second operand is sizetype, which could be in theory
	 wider than pointer's precision.  Make sure we never
	 return more than prec.  */
      ret2 = MIN (ret2, prec);
      return MIN (ret1, ret2);
    case BIT_AND_EXPR:
      ret1 = tree_ctz (TREE_OPERAND (expr, 0));
      ret2 = tree_ctz (TREE_OPERAND (expr, 1));
      return MAX (ret1, ret2);
    case MULT_EXPR:
      ret1 = tree_ctz (TREE_OPERAND (expr, 0));
      ret2 = tree_ctz (TREE_OPERAND (expr, 1));
      return MIN (ret1 + ret2, prec);
    case LSHIFT_EXPR:
      ret1 = tree_ctz (TREE_OPERAND (expr, 0));
      if (tree_fits_uhwi_p (TREE_OPERAND (expr, 1))
	  && (tree_to_uhwi (TREE_OPERAND (expr, 1)) < prec))
	{
	  ret2 = tree_to_uhwi (TREE_OPERAND (expr, 1));
	  return MIN (ret1 + ret2, prec);
	}
      return ret1;
    case RSHIFT_EXPR:
      if (tree_fits_uhwi_p (TREE_OPERAND (expr, 1))
	  && (tree_to_uhwi (TREE_OPERAND (expr, 1)) < prec))
	{
	  ret1 = tree_ctz (TREE_OPERAND (expr, 0));
	  ret2 = tree_to_uhwi (TREE_OPERAND (expr, 1));
	  if (ret1 > ret2)
	    return ret1 - ret2;
	}
      return 0;
    case TRUNC_DIV_EXPR:
    case CEIL_DIV_EXPR:
    case FLOOR_DIV_EXPR:
    case ROUND_DIV_EXPR:
    case EXACT_DIV_EXPR:
      if (TREE_CODE (TREE_OPERAND (expr, 1)) == INTEGER_CST
	  && tree_int_cst_sgn (TREE_OPERAND (expr, 1)) == 1)
	{
	  int l = tree_log2 (TREE_OPERAND (expr, 1));
	  if (l >= 0)
	    {
	      ret1 = tree_ctz (TREE_OPERAND (expr, 0));
	      ret2 = l;
	      if (ret1 > ret2)
		return ret1 - ret2;
	    }
	}
      return 0;
    CASE_CONVERT:
      ret1 = tree_ctz (TREE_OPERAND (expr, 0));
      if (ret1 && ret1 == TYPE_PRECISION (TREE_TYPE (TREE_OPERAND (expr, 0))))
	ret1 = prec;
      return MIN (ret1, prec);
    case SAVE_EXPR:
      return tree_ctz (TREE_OPERAND (expr, 0));
    case COND_EXPR:
      ret1 = tree_ctz (TREE_OPERAND (expr, 1));
      if (ret1 == 0)
	return 0;
      ret2 = tree_ctz (TREE_OPERAND (expr, 2));
      return MIN (ret1, ret2);
    case COMPOUND_EXPR:
      return tree_ctz (TREE_OPERAND (expr, 1));
    case ADDR_EXPR:
      ret1 = get_pointer_alignment (CONST_CAST_TREE (expr));
      if (ret1 > BITS_PER_UNIT)
	{
	  ret1 = ctz_hwi (ret1 / BITS_PER_UNIT);
	  return MIN (ret1, prec);
	}
      return 0;
    default:
      return 0;
    }
}

/* Return 1 if EXPR is the real constant zero.  Trailing zeroes matter for
   decimal float constants, so don't return 1 for them.  */

int
real_zerop (const_tree expr)
{
  switch (TREE_CODE (expr))
    {
    case REAL_CST:
      return real_equal (&TREE_REAL_CST (expr), &dconst0)
	     && !(DECIMAL_FLOAT_MODE_P (TYPE_MODE (TREE_TYPE (expr))));
    case COMPLEX_CST:
      return real_zerop (TREE_REALPART (expr))
	     && real_zerop (TREE_IMAGPART (expr));
    case VECTOR_CST:
      {
	unsigned i;
	for (i = 0; i < VECTOR_CST_NELTS (expr); ++i)
	  if (!real_zerop (VECTOR_CST_ELT (expr, i)))
	    return false;
	return true;
      }
    default:
      return false;
    }
}

/* Return 1 if EXPR is the real constant one in real or complex form.
   Trailing zeroes matter for decimal float constants, so don't return
   1 for them.  */

int
real_onep (const_tree expr)
{
  switch (TREE_CODE (expr))
    {
    case REAL_CST:
      return real_equal (&TREE_REAL_CST (expr), &dconst1)
	     && !(DECIMAL_FLOAT_MODE_P (TYPE_MODE (TREE_TYPE (expr))));
    case COMPLEX_CST:
      return real_onep (TREE_REALPART (expr))
	     && real_zerop (TREE_IMAGPART (expr));
    case VECTOR_CST:
      {
	unsigned i;
	for (i = 0; i < VECTOR_CST_NELTS (expr); ++i)
	  if (!real_onep (VECTOR_CST_ELT (expr, i)))
	    return false;
	return true;
      }
    default:
      return false;
    }
}

/* Return 1 if EXPR is the real constant minus one.  Trailing zeroes
   matter for decimal float constants, so don't return 1 for them.  */

int
real_minus_onep (const_tree expr)
{
  switch (TREE_CODE (expr))
    {
    case REAL_CST:
      return real_equal (&TREE_REAL_CST (expr), &dconstm1)
	     && !(DECIMAL_FLOAT_MODE_P (TYPE_MODE (TREE_TYPE (expr))));
    case COMPLEX_CST:
      return real_minus_onep (TREE_REALPART (expr))
	     && real_zerop (TREE_IMAGPART (expr));
    case VECTOR_CST:
      {
	unsigned i;
	for (i = 0; i < VECTOR_CST_NELTS (expr); ++i)
	  if (!real_minus_onep (VECTOR_CST_ELT (expr, i)))
	    return false;
	return true;
      }
    default:
      return false;
    }
}

/* Nonzero if EXP is a constant or a cast of a constant.  */

int
really_constant_p (const_tree exp)
{
  /* This is not quite the same as STRIP_NOPS.  It does more.  */
  while (CONVERT_EXPR_P (exp)
	 || TREE_CODE (exp) == NON_LVALUE_EXPR)
    exp = TREE_OPERAND (exp, 0);
  return TREE_CONSTANT (exp);
}

/* Return first list element whose TREE_VALUE is ELEM.
   Return 0 if ELEM is not in LIST.  */

tree
value_member (tree elem, tree list)
{
  while (list)
    {
      if (elem == TREE_VALUE (list))
	return list;
      list = TREE_CHAIN (list);
    }
  return NULL_TREE;
}

/* Return first list element whose TREE_PURPOSE is ELEM.
   Return 0 if ELEM is not in LIST.  */

tree
purpose_member (const_tree elem, tree list)
{
  while (list)
    {
      if (elem == TREE_PURPOSE (list))
	return list;
      list = TREE_CHAIN (list);
    }
  return NULL_TREE;
}

/* Return true if ELEM is in V.  */

bool
vec_member (const_tree elem, vec<tree, va_gc> *v)
{
  unsigned ix;
  tree t;
  FOR_EACH_VEC_SAFE_ELT (v, ix, t)
    if (elem == t)
      return true;
  return false;
}

/* Returns element number IDX (zero-origin) of chain CHAIN, or
   NULL_TREE.  */

tree
chain_index (int idx, tree chain)
{
  for (; chain && idx > 0; --idx)
    chain = TREE_CHAIN (chain);
  return chain;
}

/* Return nonzero if ELEM is part of the chain CHAIN.  */

int
chain_member (const_tree elem, const_tree chain)
{
  while (chain)
    {
      if (elem == chain)
	return 1;
      chain = DECL_CHAIN (chain);
    }

  return 0;
}

/* Return the length of a chain of nodes chained through TREE_CHAIN.
   We expect a null pointer to mark the end of the chain.
   This is the Lisp primitive `length'.  */

int
list_length (const_tree t)
{
  const_tree p = t;
#ifdef ENABLE_TREE_CHECKING
  const_tree q = t;
#endif
  int len = 0;

  while (p)
    {
      p = TREE_CHAIN (p);
#ifdef ENABLE_TREE_CHECKING
      if (len % 2)
	q = TREE_CHAIN (q);
      gcc_assert (p != q);
#endif
      len++;
    }

  return len;
}

/* Returns the first FIELD_DECL in the TYPE_FIELDS of the RECORD_TYPE or
   UNION_TYPE TYPE, or NULL_TREE if none.  */

tree
first_field (const_tree type)
{
  tree t = TYPE_FIELDS (type);
  while (t && TREE_CODE (t) != FIELD_DECL)
    t = TREE_CHAIN (t);
  return t;
}

/* Concatenate two chains of nodes (chained through TREE_CHAIN)
   by modifying the last node in chain 1 to point to chain 2.
   This is the Lisp primitive `nconc'.  */

tree
chainon (tree op1, tree op2)
{
  tree t1;

  if (!op1)
    return op2;
  if (!op2)
    return op1;

  for (t1 = op1; TREE_CHAIN (t1); t1 = TREE_CHAIN (t1))
    continue;
  TREE_CHAIN (t1) = op2;

#ifdef ENABLE_TREE_CHECKING
  {
    tree t2;
    for (t2 = op2; t2; t2 = TREE_CHAIN (t2))
      gcc_assert (t2 != t1);
  }
#endif

  return op1;
}

/* Return the last node in a chain of nodes (chained through TREE_CHAIN).  */

tree
tree_last (tree chain)
{
  tree next;
  if (chain)
    while ((next = TREE_CHAIN (chain)))
      chain = next;
  return chain;
}

/* Reverse the order of elements in the chain T,
   and return the new head of the chain (old last element).  */

tree
nreverse (tree t)
{
  tree prev = 0, decl, next;
  for (decl = t; decl; decl = next)
    {
      /* We shouldn't be using this function to reverse BLOCK chains; we
	 have blocks_nreverse for that.  */
      gcc_checking_assert (TREE_CODE (decl) != BLOCK);
      next = TREE_CHAIN (decl);
      TREE_CHAIN (decl) = prev;
      prev = decl;
    }
  return prev;
}

/* Return a newly created TREE_LIST node whose
   purpose and value fields are PARM and VALUE.  */

tree
build_tree_list (tree parm, tree value MEM_STAT_DECL)
{
  tree t = make_node (TREE_LIST PASS_MEM_STAT);
  TREE_PURPOSE (t) = parm;
  TREE_VALUE (t) = value;
  return t;
}

/* Build a chain of TREE_LIST nodes from a vector.  */

tree
build_tree_list_vec (const vec<tree, va_gc> *vec MEM_STAT_DECL)
{
  tree ret = NULL_TREE;
  tree *pp = &ret;
  unsigned int i;
  tree t;
  FOR_EACH_VEC_SAFE_ELT (vec, i, t)
    {
      *pp = build_tree_list (NULL, t PASS_MEM_STAT);
      pp = &TREE_CHAIN (*pp);
    }
  return ret;
}

/* Return a newly created TREE_LIST node whose
   purpose and value fields are PURPOSE and VALUE
   and whose TREE_CHAIN is CHAIN.  */

tree 
tree_cons (tree purpose, tree value, tree chain MEM_STAT_DECL)
{
  tree node;

  node = ggc_alloc_tree_node_stat (sizeof (struct tree_list) PASS_MEM_STAT);
  memset (node, 0, sizeof (struct tree_common));

  record_node_allocation_statistics (TREE_LIST, sizeof (struct tree_list));

  TREE_SET_CODE (node, TREE_LIST);
  TREE_CHAIN (node) = chain;
  TREE_PURPOSE (node) = purpose;
  TREE_VALUE (node) = value;
  return node;
}

/* Return the values of the elements of a CONSTRUCTOR as a vector of
   trees.  */

vec<tree, va_gc> *
ctor_to_vec (tree ctor)
{
  vec<tree, va_gc> *vec;
  vec_alloc (vec, CONSTRUCTOR_NELTS (ctor));
  unsigned int ix;
  tree val;

  FOR_EACH_CONSTRUCTOR_VALUE (CONSTRUCTOR_ELTS (ctor), ix, val)
    vec->quick_push (val);

  return vec;
}

/* Return the size nominally occupied by an object of type TYPE
   when it resides in memory.  The value is measured in units of bytes,
   and its data type is that normally used for type sizes
   (which is the first type created by make_signed_type or
   make_unsigned_type).  */

tree
size_in_bytes_loc (location_t loc, const_tree type)
{
  tree t;

  if (type == error_mark_node)
    return integer_zero_node;

  type = TYPE_MAIN_VARIANT (type);
  t = TYPE_SIZE_UNIT (type);

  if (t == 0)
    {
      lang_hooks.types.incomplete_type_error (loc, NULL_TREE, type);
      return size_zero_node;
    }

  return t;
}

/* Returns a tree for the size of EXP in bytes.  */

tree
tree_expr_size (const_tree exp)
{
  if (DECL_P (exp)
      && DECL_SIZE_UNIT (exp) != 0)
    return DECL_SIZE_UNIT (exp);
  else
    return size_in_bytes (TREE_TYPE (exp));
}

/* Return the size of TYPE (in bytes) as a wide integer
   or return -1 if the size can vary or is larger than an integer.  */

HOST_WIDE_INT
int_size_in_bytes (const_tree type)
{
  tree t;

  if (type == error_mark_node)
    return 0;

  type = TYPE_MAIN_VARIANT (type);
  t = TYPE_SIZE_UNIT (type);

  if (t && tree_fits_uhwi_p (t))
    return TREE_INT_CST_LOW (t);
  else
    return -1;
}

/* Return the maximum size of TYPE (in bytes) as a wide integer
   or return -1 if the size can vary or is larger than an integer.  */

HOST_WIDE_INT
max_int_size_in_bytes (const_tree type)
{
  HOST_WIDE_INT size = -1;
  tree size_tree;

  /* If this is an array type, check for a possible MAX_SIZE attached.  */

  if (TREE_CODE (type) == ARRAY_TYPE)
    {
      size_tree = TYPE_ARRAY_MAX_SIZE (type);

      if (size_tree && tree_fits_uhwi_p (size_tree))
	size = tree_to_uhwi (size_tree);
    }

  /* If we still haven't been able to get a size, see if the language
     can compute a maximum size.  */

  if (size == -1)
    {
      size_tree = lang_hooks.types.max_size (type);

      if (size_tree && tree_fits_uhwi_p (size_tree))
	size = tree_to_uhwi (size_tree);
    }

  return size;
}

/* Return the bit position of FIELD, in bits from the start of the record.
   This is a tree of type bitsizetype.  */

tree
bit_position (const_tree field)
{
  return bit_from_pos (DECL_FIELD_OFFSET (field),
		       DECL_FIELD_BIT_OFFSET (field));
}

/* Return the byte position of FIELD, in bytes from the start of the record.
   This is a tree of type sizetype.  */

tree
byte_position (const_tree field)
{
  return byte_from_pos (DECL_FIELD_OFFSET (field),
			DECL_FIELD_BIT_OFFSET (field));
}

/* Likewise, but return as an integer.  It must be representable in
   that way (since it could be a signed value, we don't have the
   option of returning -1 like int_size_in_byte can.  */

HOST_WIDE_INT
int_byte_position (const_tree field)
{
  return tree_to_shwi (byte_position (field));
}

/* Return the strictest alignment, in bits, that T is known to have.  */

unsigned int
expr_align (const_tree t)
{
  unsigned int align0, align1;

  switch (TREE_CODE (t))
    {
    CASE_CONVERT:  case NON_LVALUE_EXPR:
      /* If we have conversions, we know that the alignment of the
	 object must meet each of the alignments of the types.  */
      align0 = expr_align (TREE_OPERAND (t, 0));
      align1 = TYPE_ALIGN (TREE_TYPE (t));
      return MAX (align0, align1);

    case SAVE_EXPR:         case COMPOUND_EXPR:       case MODIFY_EXPR:
    case INIT_EXPR:         case TARGET_EXPR:         case WITH_CLEANUP_EXPR:
    case CLEANUP_POINT_EXPR:
      /* These don't change the alignment of an object.  */
      return expr_align (TREE_OPERAND (t, 0));

    case COND_EXPR:
      /* The best we can do is say that the alignment is the least aligned
	 of the two arms.  */
      align0 = expr_align (TREE_OPERAND (t, 1));
      align1 = expr_align (TREE_OPERAND (t, 2));
      return MIN (align0, align1);

      /* FIXME: LABEL_DECL and CONST_DECL never have DECL_ALIGN set
	 meaningfully, it's always 1.  */
    case LABEL_DECL:     case CONST_DECL:
    case VAR_DECL:       case PARM_DECL:   case RESULT_DECL:
    case FUNCTION_DECL:
      gcc_assert (DECL_ALIGN (t) != 0);
      return DECL_ALIGN (t);

    default:
      break;
    }

  /* Otherwise take the alignment from that of the type.  */
  return TYPE_ALIGN (TREE_TYPE (t));
}

/* Return, as a tree node, the number of elements for TYPE (which is an
   ARRAY_TYPE) minus one. This counts only elements of the top array.  */

tree
array_type_nelts (const_tree type)
{
  tree index_type, min, max;

  /* If they did it with unspecified bounds, then we should have already
     given an error about it before we got here.  */
  if (! TYPE_DOMAIN (type))
    return error_mark_node;

  index_type = TYPE_DOMAIN (type);
  min = TYPE_MIN_VALUE (index_type);
  max = TYPE_MAX_VALUE (index_type);

  /* TYPE_MAX_VALUE may not be set if the array has unknown length.  */
  if (!max)
    return error_mark_node;

  return (integer_zerop (min)
	  ? max
	  : fold_build2 (MINUS_EXPR, TREE_TYPE (max), max, min));
}

/* If arg is static -- a reference to an object in static storage -- then
   return the object.  This is not the same as the C meaning of `static'.
   If arg isn't static, return NULL.  */

tree
staticp (tree arg)
{
  switch (TREE_CODE (arg))
    {
    case FUNCTION_DECL:
      /* Nested functions are static, even though taking their address will
	 involve a trampoline as we unnest the nested function and create
	 the trampoline on the tree level.  */
      return arg;

    case VAR_DECL:
      return ((TREE_STATIC (arg) || DECL_EXTERNAL (arg))
	      && ! DECL_THREAD_LOCAL_P (arg)
	      && ! DECL_DLLIMPORT_P (arg)
	      ? arg : NULL);

    case CONST_DECL:
      return ((TREE_STATIC (arg) || DECL_EXTERNAL (arg))
	      ? arg : NULL);

    case CONSTRUCTOR:
      return TREE_STATIC (arg) ? arg : NULL;

    case LABEL_DECL:
    case STRING_CST:
      return arg;

    case COMPONENT_REF:
      /* If the thing being referenced is not a field, then it is
	 something language specific.  */
      gcc_assert (TREE_CODE (TREE_OPERAND (arg, 1)) == FIELD_DECL);

      /* If we are referencing a bitfield, we can't evaluate an
	 ADDR_EXPR at compile time and so it isn't a constant.  */
      if (DECL_BIT_FIELD (TREE_OPERAND (arg, 1)))
	return NULL;

      return staticp (TREE_OPERAND (arg, 0));

    case BIT_FIELD_REF:
      return NULL;

    case INDIRECT_REF:
      return TREE_CONSTANT (TREE_OPERAND (arg, 0)) ? arg : NULL;

    case ARRAY_REF:
    case ARRAY_RANGE_REF:
      if (TREE_CODE (TYPE_SIZE (TREE_TYPE (arg))) == INTEGER_CST
	  && TREE_CODE (TREE_OPERAND (arg, 1)) == INTEGER_CST)
	return staticp (TREE_OPERAND (arg, 0));
      else
	return NULL;

    case COMPOUND_LITERAL_EXPR:
      return TREE_STATIC (COMPOUND_LITERAL_EXPR_DECL (arg)) ? arg : NULL;

    default:
      return NULL;
    }
}




/* Return whether OP is a DECL whose address is function-invariant.  */

bool
decl_address_invariant_p (const_tree op)
{
  /* The conditions below are slightly less strict than the one in
     staticp.  */

  switch (TREE_CODE (op))
    {
    case PARM_DECL:
    case RESULT_DECL:
    case LABEL_DECL:
    case FUNCTION_DECL:
      return true;

    case VAR_DECL:
      if ((TREE_STATIC (op) || DECL_EXTERNAL (op))
          || DECL_THREAD_LOCAL_P (op)
          || DECL_CONTEXT (op) == current_function_decl
          || decl_function_context (op) == current_function_decl)
        return true;
      break;

    case CONST_DECL:
      if ((TREE_STATIC (op) || DECL_EXTERNAL (op))
          || decl_function_context (op) == current_function_decl)
        return true;
      break;

    default:
      break;
    }

  return false;
}

/* Return whether OP is a DECL whose address is interprocedural-invariant.  */

bool
decl_address_ip_invariant_p (const_tree op)
{
  /* The conditions below are slightly less strict than the one in
     staticp.  */

  switch (TREE_CODE (op))
    {
    case LABEL_DECL:
    case FUNCTION_DECL:
    case STRING_CST:
      return true;

    case VAR_DECL:
      if (((TREE_STATIC (op) || DECL_EXTERNAL (op))
           && !DECL_DLLIMPORT_P (op))
          || DECL_THREAD_LOCAL_P (op))
        return true;
      break;

    case CONST_DECL:
      if ((TREE_STATIC (op) || DECL_EXTERNAL (op)))
        return true;
      break;

    default:
      break;
    }

  return false;
}


/* Return true if T is function-invariant (internal function, does
   not handle arithmetic; that's handled in skip_simple_arithmetic and
   tree_invariant_p).  */

static bool
tree_invariant_p_1 (tree t)
{
  tree op;

  if (TREE_CONSTANT (t)
      || (TREE_READONLY (t) && !TREE_SIDE_EFFECTS (t)))
    return true;

  switch (TREE_CODE (t))
    {
    case SAVE_EXPR:
      return true;

    case ADDR_EXPR:
      op = TREE_OPERAND (t, 0);
      while (handled_component_p (op))
	{
	  switch (TREE_CODE (op))
	    {
	    case ARRAY_REF:
	    case ARRAY_RANGE_REF:
	      if (!tree_invariant_p (TREE_OPERAND (op, 1))
		  || TREE_OPERAND (op, 2) != NULL_TREE
		  || TREE_OPERAND (op, 3) != NULL_TREE)
		return false;
	      break;

	    case COMPONENT_REF:
	      if (TREE_OPERAND (op, 2) != NULL_TREE)
		return false;
	      break;

	    default:;
	    }
	  op = TREE_OPERAND (op, 0);
	}

      return CONSTANT_CLASS_P (op) || decl_address_invariant_p (op);

    default:
      break;
    }

  return false;
}

/* Return true if T is function-invariant.  */

bool
tree_invariant_p (tree t)
{
  tree inner = skip_simple_arithmetic (t);
  return tree_invariant_p_1 (inner);
}

/* Wrap a SAVE_EXPR around EXPR, if appropriate.
   Do this to any expression which may be used in more than one place,
   but must be evaluated only once.

   Normally, expand_expr would reevaluate the expression each time.
   Calling save_expr produces something that is evaluated and recorded
   the first time expand_expr is called on it.  Subsequent calls to
   expand_expr just reuse the recorded value.

   The call to expand_expr that generates code that actually computes
   the value is the first call *at compile time*.  Subsequent calls
   *at compile time* generate code to use the saved value.
   This produces correct result provided that *at run time* control
   always flows through the insns made by the first expand_expr
   before reaching the other places where the save_expr was evaluated.
   You, the caller of save_expr, must make sure this is so.

   Constants, and certain read-only nodes, are returned with no
   SAVE_EXPR because that is safe.  Expressions containing placeholders
   are not touched; see tree.def for an explanation of what these
   are used for.  */

tree
save_expr (tree expr)
{
  tree inner;

  /* If the tree evaluates to a constant, then we don't want to hide that
     fact (i.e. this allows further folding, and direct checks for constants).
     However, a read-only object that has side effects cannot be bypassed.
     Since it is no problem to reevaluate literals, we just return the
     literal node.  */
  inner = skip_simple_arithmetic (expr);
  if (TREE_CODE (inner) == ERROR_MARK)
    return inner;

  if (tree_invariant_p_1 (inner))
    return expr;

  /* If INNER contains a PLACEHOLDER_EXPR, we must evaluate it each time, since
     it means that the size or offset of some field of an object depends on
     the value within another field.

     Note that it must not be the case that EXPR contains both a PLACEHOLDER_EXPR
     and some variable since it would then need to be both evaluated once and
     evaluated more than once.  Front-ends must assure this case cannot
     happen by surrounding any such subexpressions in their own SAVE_EXPR
     and forcing evaluation at the proper time.  */
  if (contains_placeholder_p (inner))
    return expr;

  expr = build1_loc (EXPR_LOCATION (expr), SAVE_EXPR, TREE_TYPE (expr), expr);

  /* This expression might be placed ahead of a jump to ensure that the
     value was computed on both sides of the jump.  So make sure it isn't
     eliminated as dead.  */
  TREE_SIDE_EFFECTS (expr) = 1;
  return expr;
}

/* Look inside EXPR into any simple arithmetic operations.  Return the
   outermost non-arithmetic or non-invariant node.  */

tree
skip_simple_arithmetic (tree expr)
{
  /* We don't care about whether this can be used as an lvalue in this
     context.  */
  while (TREE_CODE (expr) == NON_LVALUE_EXPR)
    expr = TREE_OPERAND (expr, 0);

  /* If we have simple operations applied to a SAVE_EXPR or to a SAVE_EXPR and
     a constant, it will be more efficient to not make another SAVE_EXPR since
     it will allow better simplification and GCSE will be able to merge the
     computations if they actually occur.  */
  while (true)
    {
      if (UNARY_CLASS_P (expr))
	expr = TREE_OPERAND (expr, 0);
      else if (BINARY_CLASS_P (expr))
	{
	  if (tree_invariant_p (TREE_OPERAND (expr, 1)))
	    expr = TREE_OPERAND (expr, 0);
	  else if (tree_invariant_p (TREE_OPERAND (expr, 0)))
	    expr = TREE_OPERAND (expr, 1);
	  else
	    break;
	}
      else
	break;
    }

  return expr;
}

/* Look inside EXPR into simple arithmetic operations involving constants.
   Return the outermost non-arithmetic or non-constant node.  */

tree
skip_simple_constant_arithmetic (tree expr)
{
  while (TREE_CODE (expr) == NON_LVALUE_EXPR)
    expr = TREE_OPERAND (expr, 0);

  while (true)
    {
      if (UNARY_CLASS_P (expr))
	expr = TREE_OPERAND (expr, 0);
      else if (BINARY_CLASS_P (expr))
	{
	  if (TREE_CONSTANT (TREE_OPERAND (expr, 1)))
	    expr = TREE_OPERAND (expr, 0);
	  else if (TREE_CONSTANT (TREE_OPERAND (expr, 0)))
	    expr = TREE_OPERAND (expr, 1);
	  else
	    break;
	}
      else
	break;
    }

  return expr;
}

/* Return which tree structure is used by T.  */

enum tree_node_structure_enum
tree_node_structure (const_tree t)
{
  const enum tree_code code = TREE_CODE (t);
  return tree_node_structure_for_code (code);
}

/* Set various status flags when building a CALL_EXPR object T.  */

static void
process_call_operands (tree t)
{
  bool side_effects = TREE_SIDE_EFFECTS (t);
  bool read_only = false;
  int i = call_expr_flags (t);

  /* Calls have side-effects, except those to const or pure functions.  */
  if ((i & ECF_LOOPING_CONST_OR_PURE) || !(i & (ECF_CONST | ECF_PURE)))
    side_effects = true;
  /* Propagate TREE_READONLY of arguments for const functions.  */
  if (i & ECF_CONST)
    read_only = true;

  if (!side_effects || read_only)
    for (i = 1; i < TREE_OPERAND_LENGTH (t); i++)
      {
	tree op = TREE_OPERAND (t, i);
	if (op && TREE_SIDE_EFFECTS (op))
	  side_effects = true;
	if (op && !TREE_READONLY (op) && !CONSTANT_CLASS_P (op))
	  read_only = false;
      }

  TREE_SIDE_EFFECTS (t) = side_effects;
  TREE_READONLY (t) = read_only;
}

/* Return true if EXP contains a PLACEHOLDER_EXPR, i.e. if it represents a
   size or offset that depends on a field within a record.  */

bool
contains_placeholder_p (const_tree exp)
{
  enum tree_code code;

  if (!exp)
    return 0;

  code = TREE_CODE (exp);
  if (code == PLACEHOLDER_EXPR)
    return 1;

  switch (TREE_CODE_CLASS (code))
    {
    case tcc_reference:
      /* Don't look at any PLACEHOLDER_EXPRs that might be in index or bit
	 position computations since they will be converted into a
	 WITH_RECORD_EXPR involving the reference, which will assume
	 here will be valid.  */
      return CONTAINS_PLACEHOLDER_P (TREE_OPERAND (exp, 0));

    case tcc_exceptional:
      if (code == TREE_LIST)
	return (CONTAINS_PLACEHOLDER_P (TREE_VALUE (exp))
		|| CONTAINS_PLACEHOLDER_P (TREE_CHAIN (exp)));
      break;

    case tcc_unary:
    case tcc_binary:
    case tcc_comparison:
    case tcc_expression:
      switch (code)
	{
	case COMPOUND_EXPR:
	  /* Ignoring the first operand isn't quite right, but works best.  */
	  return CONTAINS_PLACEHOLDER_P (TREE_OPERAND (exp, 1));

	case COND_EXPR:
	  return (CONTAINS_PLACEHOLDER_P (TREE_OPERAND (exp, 0))
		  || CONTAINS_PLACEHOLDER_P (TREE_OPERAND (exp, 1))
		  || CONTAINS_PLACEHOLDER_P (TREE_OPERAND (exp, 2)));

	case SAVE_EXPR:
	  /* The save_expr function never wraps anything containing
	     a PLACEHOLDER_EXPR. */
	  return 0;

	default:
	  break;
	}

      switch (TREE_CODE_LENGTH (code))
	{
	case 1:
	  return CONTAINS_PLACEHOLDER_P (TREE_OPERAND (exp, 0));
	case 2:
	  return (CONTAINS_PLACEHOLDER_P (TREE_OPERAND (exp, 0))
		  || CONTAINS_PLACEHOLDER_P (TREE_OPERAND (exp, 1)));
	default:
	  return 0;
	}

    case tcc_vl_exp:
      switch (code)
	{
	case CALL_EXPR:
	  {
	    const_tree arg;
	    const_call_expr_arg_iterator iter;
	    FOR_EACH_CONST_CALL_EXPR_ARG (arg, iter, exp)
	      if (CONTAINS_PLACEHOLDER_P (arg))
		return 1;
	    return 0;
	  }
	default:
	  return 0;
	}

    default:
      return 0;
    }
  return 0;
}

/* Return true if any part of the structure of TYPE involves a PLACEHOLDER_EXPR
   directly.  This includes size, bounds, qualifiers (for QUAL_UNION_TYPE) and
   field positions.  */

static bool
type_contains_placeholder_1 (const_tree type)
{
  /* If the size contains a placeholder or the parent type (component type in
     the case of arrays) type involves a placeholder, this type does.  */
  if (CONTAINS_PLACEHOLDER_P (TYPE_SIZE (type))
      || CONTAINS_PLACEHOLDER_P (TYPE_SIZE_UNIT (type))
      || (!POINTER_TYPE_P (type)
	  && TREE_TYPE (type)
	  && type_contains_placeholder_p (TREE_TYPE (type))))
    return true;

  /* Now do type-specific checks.  Note that the last part of the check above
     greatly limits what we have to do below.  */
  switch (TREE_CODE (type))
    {
    case VOID_TYPE:
    case POINTER_BOUNDS_TYPE:
    case COMPLEX_TYPE:
    case ENUMERAL_TYPE:
    case BOOLEAN_TYPE:
    case POINTER_TYPE:
    case OFFSET_TYPE:
    case REFERENCE_TYPE:
    case METHOD_TYPE:
    case FUNCTION_TYPE:
    case VECTOR_TYPE:
    case NULLPTR_TYPE:
      return false;

    case INTEGER_TYPE:
    case REAL_TYPE:
    case FIXED_POINT_TYPE:
      /* Here we just check the bounds.  */
      return (CONTAINS_PLACEHOLDER_P (TYPE_MIN_VALUE (type))
	      || CONTAINS_PLACEHOLDER_P (TYPE_MAX_VALUE (type)));

    case ARRAY_TYPE:
      /* We have already checked the component type above, so just check
	 the domain type.  Flexible array members have a null domain.  */
      return TYPE_DOMAIN (type) ?
	type_contains_placeholder_p (TYPE_DOMAIN (type)) : false;

    case RECORD_TYPE:
    case UNION_TYPE:
    case QUAL_UNION_TYPE:
      {
	tree field;

	for (field = TYPE_FIELDS (type); field; field = DECL_CHAIN (field))
	  if (TREE_CODE (field) == FIELD_DECL
	      && (CONTAINS_PLACEHOLDER_P (DECL_FIELD_OFFSET (field))
		  || (TREE_CODE (type) == QUAL_UNION_TYPE
		      && CONTAINS_PLACEHOLDER_P (DECL_QUALIFIER (field)))
		  || type_contains_placeholder_p (TREE_TYPE (field))))
	    return true;

	return false;
      }

    default:
      gcc_unreachable ();
    }
}

/* Wrapper around above function used to cache its result.  */

bool
type_contains_placeholder_p (tree type)
{
  bool result;

  /* If the contains_placeholder_bits field has been initialized,
     then we know the answer.  */
  if (TYPE_CONTAINS_PLACEHOLDER_INTERNAL (type) > 0)
    return TYPE_CONTAINS_PLACEHOLDER_INTERNAL (type) - 1;

  /* Indicate that we've seen this type node, and the answer is false.
     This is what we want to return if we run into recursion via fields.  */
  TYPE_CONTAINS_PLACEHOLDER_INTERNAL (type) = 1;

  /* Compute the real value.  */
  result = type_contains_placeholder_1 (type);

  /* Store the real value.  */
  TYPE_CONTAINS_PLACEHOLDER_INTERNAL (type) = result + 1;

  return result;
}

/* Push tree EXP onto vector QUEUE if it is not already present.  */

static void
push_without_duplicates (tree exp, vec<tree> *queue)
{
  unsigned int i;
  tree iter;

  FOR_EACH_VEC_ELT (*queue, i, iter)
    if (simple_cst_equal (iter, exp) == 1)
      break;

  if (!iter)
    queue->safe_push (exp);
}

/* Given a tree EXP, find all occurrences of references to fields
   in a PLACEHOLDER_EXPR and place them in vector REFS without
   duplicates.  Also record VAR_DECLs and CONST_DECLs.  Note that
   we assume here that EXP contains only arithmetic expressions
   or CALL_EXPRs with PLACEHOLDER_EXPRs occurring only in their
   argument list.  */

void
find_placeholder_in_expr (tree exp, vec<tree> *refs)
{
  enum tree_code code = TREE_CODE (exp);
  tree inner;
  int i;

  /* We handle TREE_LIST and COMPONENT_REF separately.  */
  if (code == TREE_LIST)
    {
      FIND_PLACEHOLDER_IN_EXPR (TREE_CHAIN (exp), refs);
      FIND_PLACEHOLDER_IN_EXPR (TREE_VALUE (exp), refs);
    }
  else if (code == COMPONENT_REF)
    {
      for (inner = TREE_OPERAND (exp, 0);
	   REFERENCE_CLASS_P (inner);
	   inner = TREE_OPERAND (inner, 0))
	;

      if (TREE_CODE (inner) == PLACEHOLDER_EXPR)
	push_without_duplicates (exp, refs);
      else
	FIND_PLACEHOLDER_IN_EXPR (TREE_OPERAND (exp, 0), refs);
   }
  else
    switch (TREE_CODE_CLASS (code))
      {
      case tcc_constant:
	break;

      case tcc_declaration:
	/* Variables allocated to static storage can stay.  */
        if (!TREE_STATIC (exp))
	  push_without_duplicates (exp, refs);
	break;

      case tcc_expression:
	/* This is the pattern built in ada/make_aligning_type.  */
	if (code == ADDR_EXPR
	    && TREE_CODE (TREE_OPERAND (exp, 0)) == PLACEHOLDER_EXPR)
	  {
	    push_without_duplicates (exp, refs);
	    break;
	  }

        /* Fall through.  */

      case tcc_exceptional:
      case tcc_unary:
      case tcc_binary:
      case tcc_comparison:
      case tcc_reference:
	for (i = 0; i < TREE_CODE_LENGTH (code); i++)
	  FIND_PLACEHOLDER_IN_EXPR (TREE_OPERAND (exp, i), refs);
	break;

      case tcc_vl_exp:
	for (i = 1; i < TREE_OPERAND_LENGTH (exp); i++)
	  FIND_PLACEHOLDER_IN_EXPR (TREE_OPERAND (exp, i), refs);
	break;

      default:
	gcc_unreachable ();
      }
}

/* Given a tree EXP, a FIELD_DECL F, and a replacement value R,
   return a tree with all occurrences of references to F in a
   PLACEHOLDER_EXPR replaced by R.  Also handle VAR_DECLs and
   CONST_DECLs.  Note that we assume here that EXP contains only
   arithmetic expressions or CALL_EXPRs with PLACEHOLDER_EXPRs
   occurring only in their argument list.  */

tree
substitute_in_expr (tree exp, tree f, tree r)
{
  enum tree_code code = TREE_CODE (exp);
  tree op0, op1, op2, op3;
  tree new_tree;

  /* We handle TREE_LIST and COMPONENT_REF separately.  */
  if (code == TREE_LIST)
    {
      op0 = SUBSTITUTE_IN_EXPR (TREE_CHAIN (exp), f, r);
      op1 = SUBSTITUTE_IN_EXPR (TREE_VALUE (exp), f, r);
      if (op0 == TREE_CHAIN (exp) && op1 == TREE_VALUE (exp))
	return exp;

      return tree_cons (TREE_PURPOSE (exp), op1, op0);
    }
  else if (code == COMPONENT_REF)
    {
      tree inner;

      /* If this expression is getting a value from a PLACEHOLDER_EXPR
	 and it is the right field, replace it with R.  */
      for (inner = TREE_OPERAND (exp, 0);
	   REFERENCE_CLASS_P (inner);
	   inner = TREE_OPERAND (inner, 0))
	;

      /* The field.  */
      op1 = TREE_OPERAND (exp, 1);

      if (TREE_CODE (inner) == PLACEHOLDER_EXPR && op1 == f)
	return r;

      /* If this expression hasn't been completed let, leave it alone.  */
      if (TREE_CODE (inner) == PLACEHOLDER_EXPR && !TREE_TYPE (inner))
	return exp;

      op0 = SUBSTITUTE_IN_EXPR (TREE_OPERAND (exp, 0), f, r);
      if (op0 == TREE_OPERAND (exp, 0))
	return exp;

      new_tree
	= fold_build3 (COMPONENT_REF, TREE_TYPE (exp), op0, op1, NULL_TREE);
   }
  else
    switch (TREE_CODE_CLASS (code))
      {
      case tcc_constant:
	return exp;

      case tcc_declaration:
	if (exp == f)
	  return r;
	else
	  return exp;

      case tcc_expression:
	if (exp == f)
	  return r;

        /* Fall through.  */

      case tcc_exceptional:
      case tcc_unary:
      case tcc_binary:
      case tcc_comparison:
      case tcc_reference:
	switch (TREE_CODE_LENGTH (code))
	  {
	  case 0:
	    return exp;

	  case 1:
	    op0 = SUBSTITUTE_IN_EXPR (TREE_OPERAND (exp, 0), f, r);
	    if (op0 == TREE_OPERAND (exp, 0))
	      return exp;

	    new_tree = fold_build1 (code, TREE_TYPE (exp), op0);
	    break;

	  case 2:
	    op0 = SUBSTITUTE_IN_EXPR (TREE_OPERAND (exp, 0), f, r);
	    op1 = SUBSTITUTE_IN_EXPR (TREE_OPERAND (exp, 1), f, r);

	    if (op0 == TREE_OPERAND (exp, 0) && op1 == TREE_OPERAND (exp, 1))
	      return exp;

	    new_tree = fold_build2 (code, TREE_TYPE (exp), op0, op1);
	    break;

	  case 3:
	    op0 = SUBSTITUTE_IN_EXPR (TREE_OPERAND (exp, 0), f, r);
	    op1 = SUBSTITUTE_IN_EXPR (TREE_OPERAND (exp, 1), f, r);
	    op2 = SUBSTITUTE_IN_EXPR (TREE_OPERAND (exp, 2), f, r);

	    if (op0 == TREE_OPERAND (exp, 0) && op1 == TREE_OPERAND (exp, 1)
		&& op2 == TREE_OPERAND (exp, 2))
	      return exp;

	    new_tree = fold_build3 (code, TREE_TYPE (exp), op0, op1, op2);
	    break;

	  case 4:
	    op0 = SUBSTITUTE_IN_EXPR (TREE_OPERAND (exp, 0), f, r);
	    op1 = SUBSTITUTE_IN_EXPR (TREE_OPERAND (exp, 1), f, r);
	    op2 = SUBSTITUTE_IN_EXPR (TREE_OPERAND (exp, 2), f, r);
	    op3 = SUBSTITUTE_IN_EXPR (TREE_OPERAND (exp, 3), f, r);

	    if (op0 == TREE_OPERAND (exp, 0) && op1 == TREE_OPERAND (exp, 1)
		&& op2 == TREE_OPERAND (exp, 2)
		&& op3 == TREE_OPERAND (exp, 3))
	      return exp;

	    new_tree
	      = fold (build4 (code, TREE_TYPE (exp), op0, op1, op2, op3));
	    break;

	  default:
	    gcc_unreachable ();
	  }
	break;

      case tcc_vl_exp:
	{
	  int i;

	  new_tree = NULL_TREE;

	  /* If we are trying to replace F with a constant or with another
	     instance of one of the arguments of the call, inline back
	     functions which do nothing else than computing a value from
	     the arguments they are passed.  This makes it possible to
	     fold partially or entirely the replacement expression.  */
	  if (code == CALL_EXPR)
	    {
	      bool maybe_inline = false;
	      if (CONSTANT_CLASS_P (r))
		maybe_inline = true;
	      else
		for (i = 3; i < TREE_OPERAND_LENGTH (exp); i++)
		  if (operand_equal_p (TREE_OPERAND (exp, i), r, 0))
		    {
		      maybe_inline = true;
		      break;
		    }
	      if (maybe_inline)
		{
		  tree t = maybe_inline_call_in_expr (exp);
		  if (t)
		    return SUBSTITUTE_IN_EXPR (t, f, r);
		}
	    }

	  for (i = 1; i < TREE_OPERAND_LENGTH (exp); i++)
	    {
	      tree op = TREE_OPERAND (exp, i);
	      tree new_op = SUBSTITUTE_IN_EXPR (op, f, r);
	      if (new_op != op)
		{
		  if (!new_tree)
		    new_tree = copy_node (exp);
		  TREE_OPERAND (new_tree, i) = new_op;
		}
	    }

	  if (new_tree)
	    {
	      new_tree = fold (new_tree);
	      if (TREE_CODE (new_tree) == CALL_EXPR)
		process_call_operands (new_tree);
	    }
	  else
	    return exp;
	}
	break;

      default:
	gcc_unreachable ();
      }

  TREE_READONLY (new_tree) |= TREE_READONLY (exp);

  if (code == INDIRECT_REF || code == ARRAY_REF || code == ARRAY_RANGE_REF)
    TREE_THIS_NOTRAP (new_tree) |= TREE_THIS_NOTRAP (exp);

  return new_tree;
}

/* Similar, but look for a PLACEHOLDER_EXPR in EXP and find a replacement
   for it within OBJ, a tree that is an object or a chain of references.  */

tree
substitute_placeholder_in_expr (tree exp, tree obj)
{
  enum tree_code code = TREE_CODE (exp);
  tree op0, op1, op2, op3;
  tree new_tree;

  /* If this is a PLACEHOLDER_EXPR, see if we find a corresponding type
     in the chain of OBJ.  */
  if (code == PLACEHOLDER_EXPR)
    {
      tree need_type = TYPE_MAIN_VARIANT (TREE_TYPE (exp));
      tree elt;

      for (elt = obj; elt != 0;
	   elt = ((TREE_CODE (elt) == COMPOUND_EXPR
		   || TREE_CODE (elt) == COND_EXPR)
		  ? TREE_OPERAND (elt, 1)
		  : (REFERENCE_CLASS_P (elt)
		     || UNARY_CLASS_P (elt)
		     || BINARY_CLASS_P (elt)
		     || VL_EXP_CLASS_P (elt)
		     || EXPRESSION_CLASS_P (elt))
		  ? TREE_OPERAND (elt, 0) : 0))
	if (TYPE_MAIN_VARIANT (TREE_TYPE (elt)) == need_type)
	  return elt;

      for (elt = obj; elt != 0;
	   elt = ((TREE_CODE (elt) == COMPOUND_EXPR
		   || TREE_CODE (elt) == COND_EXPR)
		  ? TREE_OPERAND (elt, 1)
		  : (REFERENCE_CLASS_P (elt)
		     || UNARY_CLASS_P (elt)
		     || BINARY_CLASS_P (elt)
		     || VL_EXP_CLASS_P (elt)
		     || EXPRESSION_CLASS_P (elt))
		  ? TREE_OPERAND (elt, 0) : 0))
	if (POINTER_TYPE_P (TREE_TYPE (elt))
	    && (TYPE_MAIN_VARIANT (TREE_TYPE (TREE_TYPE (elt)))
		== need_type))
	  return fold_build1 (INDIRECT_REF, need_type, elt);

      /* If we didn't find it, return the original PLACEHOLDER_EXPR.  If it
	 survives until RTL generation, there will be an error.  */
      return exp;
    }

  /* TREE_LIST is special because we need to look at TREE_VALUE
     and TREE_CHAIN, not TREE_OPERANDS.  */
  else if (code == TREE_LIST)
    {
      op0 = SUBSTITUTE_PLACEHOLDER_IN_EXPR (TREE_CHAIN (exp), obj);
      op1 = SUBSTITUTE_PLACEHOLDER_IN_EXPR (TREE_VALUE (exp), obj);
      if (op0 == TREE_CHAIN (exp) && op1 == TREE_VALUE (exp))
	return exp;

      return tree_cons (TREE_PURPOSE (exp), op1, op0);
    }
  else
    switch (TREE_CODE_CLASS (code))
      {
      case tcc_constant:
      case tcc_declaration:
	return exp;

      case tcc_exceptional:
      case tcc_unary:
      case tcc_binary:
      case tcc_comparison:
      case tcc_expression:
      case tcc_reference:
      case tcc_statement:
	switch (TREE_CODE_LENGTH (code))
	  {
	  case 0:
	    return exp;

	  case 1:
	    op0 = SUBSTITUTE_PLACEHOLDER_IN_EXPR (TREE_OPERAND (exp, 0), obj);
	    if (op0 == TREE_OPERAND (exp, 0))
	      return exp;

	    new_tree = fold_build1 (code, TREE_TYPE (exp), op0);
	    break;

	  case 2:
	    op0 = SUBSTITUTE_PLACEHOLDER_IN_EXPR (TREE_OPERAND (exp, 0), obj);
	    op1 = SUBSTITUTE_PLACEHOLDER_IN_EXPR (TREE_OPERAND (exp, 1), obj);

	    if (op0 == TREE_OPERAND (exp, 0) && op1 == TREE_OPERAND (exp, 1))
	      return exp;

	    new_tree = fold_build2 (code, TREE_TYPE (exp), op0, op1);
	    break;

	  case 3:
	    op0 = SUBSTITUTE_PLACEHOLDER_IN_EXPR (TREE_OPERAND (exp, 0), obj);
	    op1 = SUBSTITUTE_PLACEHOLDER_IN_EXPR (TREE_OPERAND (exp, 1), obj);
	    op2 = SUBSTITUTE_PLACEHOLDER_IN_EXPR (TREE_OPERAND (exp, 2), obj);

	    if (op0 == TREE_OPERAND (exp, 0) && op1 == TREE_OPERAND (exp, 1)
		&& op2 == TREE_OPERAND (exp, 2))
	      return exp;

	    new_tree = fold_build3 (code, TREE_TYPE (exp), op0, op1, op2);
	    break;

	  case 4:
	    op0 = SUBSTITUTE_PLACEHOLDER_IN_EXPR (TREE_OPERAND (exp, 0), obj);
	    op1 = SUBSTITUTE_PLACEHOLDER_IN_EXPR (TREE_OPERAND (exp, 1), obj);
	    op2 = SUBSTITUTE_PLACEHOLDER_IN_EXPR (TREE_OPERAND (exp, 2), obj);
	    op3 = SUBSTITUTE_PLACEHOLDER_IN_EXPR (TREE_OPERAND (exp, 3), obj);

	    if (op0 == TREE_OPERAND (exp, 0) && op1 == TREE_OPERAND (exp, 1)
		&& op2 == TREE_OPERAND (exp, 2)
		&& op3 == TREE_OPERAND (exp, 3))
	      return exp;

	    new_tree
	      = fold (build4 (code, TREE_TYPE (exp), op0, op1, op2, op3));
	    break;

	  default:
	    gcc_unreachable ();
	  }
	break;

      case tcc_vl_exp:
	{
	  int i;

	  new_tree = NULL_TREE;

	  for (i = 1; i < TREE_OPERAND_LENGTH (exp); i++)
	    {
	      tree op = TREE_OPERAND (exp, i);
	      tree new_op = SUBSTITUTE_PLACEHOLDER_IN_EXPR (op, obj);
	      if (new_op != op)
		{
		  if (!new_tree)
		    new_tree = copy_node (exp);
		  TREE_OPERAND (new_tree, i) = new_op;
		}
	    }

	  if (new_tree)
	    {
	      new_tree = fold (new_tree);
	      if (TREE_CODE (new_tree) == CALL_EXPR)
		process_call_operands (new_tree);
	    }
	  else
	    return exp;
	}
	break;

      default:
	gcc_unreachable ();
      }

  TREE_READONLY (new_tree) |= TREE_READONLY (exp);

  if (code == INDIRECT_REF || code == ARRAY_REF || code == ARRAY_RANGE_REF)
    TREE_THIS_NOTRAP (new_tree) |= TREE_THIS_NOTRAP (exp);

  return new_tree;
}


/* Subroutine of stabilize_reference; this is called for subtrees of
   references.  Any expression with side-effects must be put in a SAVE_EXPR
   to ensure that it is only evaluated once.

   We don't put SAVE_EXPR nodes around everything, because assigning very
   simple expressions to temporaries causes us to miss good opportunities
   for optimizations.  Among other things, the opportunity to fold in the
   addition of a constant into an addressing mode often gets lost, e.g.
   "y[i+1] += x;".  In general, we take the approach that we should not make
   an assignment unless we are forced into it - i.e., that any non-side effect
   operator should be allowed, and that cse should take care of coalescing
   multiple utterances of the same expression should that prove fruitful.  */

static tree
stabilize_reference_1 (tree e)
{
  tree result;
  enum tree_code code = TREE_CODE (e);

  /* We cannot ignore const expressions because it might be a reference
     to a const array but whose index contains side-effects.  But we can
     ignore things that are actual constant or that already have been
     handled by this function.  */

  if (tree_invariant_p (e))
    return e;

  switch (TREE_CODE_CLASS (code))
    {
    case tcc_exceptional:
    case tcc_type:
    case tcc_declaration:
    case tcc_comparison:
    case tcc_statement:
    case tcc_expression:
    case tcc_reference:
    case tcc_vl_exp:
      /* If the expression has side-effects, then encase it in a SAVE_EXPR
	 so that it will only be evaluated once.  */
      /* The reference (r) and comparison (<) classes could be handled as
	 below, but it is generally faster to only evaluate them once.  */
      if (TREE_SIDE_EFFECTS (e))
	return save_expr (e);
      return e;

    case tcc_constant:
      /* Constants need no processing.  In fact, we should never reach
	 here.  */
      return e;

    case tcc_binary:
      /* Division is slow and tends to be compiled with jumps,
	 especially the division by powers of 2 that is often
	 found inside of an array reference.  So do it just once.  */
      if (code == TRUNC_DIV_EXPR || code == TRUNC_MOD_EXPR
	  || code == FLOOR_DIV_EXPR || code == FLOOR_MOD_EXPR
	  || code == CEIL_DIV_EXPR || code == CEIL_MOD_EXPR
	  || code == ROUND_DIV_EXPR || code == ROUND_MOD_EXPR)
	return save_expr (e);
      /* Recursively stabilize each operand.  */
      result = build_nt (code, stabilize_reference_1 (TREE_OPERAND (e, 0)),
			 stabilize_reference_1 (TREE_OPERAND (e, 1)));
      break;

    case tcc_unary:
      /* Recursively stabilize each operand.  */
      result = build_nt (code, stabilize_reference_1 (TREE_OPERAND (e, 0)));
      break;

    default:
      gcc_unreachable ();
    }

  TREE_TYPE (result) = TREE_TYPE (e);
  TREE_READONLY (result) = TREE_READONLY (e);
  TREE_SIDE_EFFECTS (result) = TREE_SIDE_EFFECTS (e);
  TREE_THIS_VOLATILE (result) = TREE_THIS_VOLATILE (e);
  TREE_SHARED (result)  = TREE_SHARED (e);
  TREE_STRICT (result)  = TREE_STRICT (e);
  TREE_RELAXED (result) = TREE_RELAXED (e);

  return result;
}

/* Stabilize a reference so that we can use it any number of times
   without causing its operands to be evaluated more than once.
   Returns the stabilized reference.  This works by means of save_expr,
   so see the caveats in the comments about save_expr.

   Also allows conversion expressions whose operands are references.
   Any other kind of expression is returned unchanged.  */

tree
stabilize_reference (tree ref)
{
  tree result;
  enum tree_code code = TREE_CODE (ref);

  switch (code)
    {
    case VAR_DECL:
    case PARM_DECL:
    case RESULT_DECL:
      /* No action is needed in this case.  */
      return ref;

    CASE_CONVERT:
    case FLOAT_EXPR:
    case FIX_TRUNC_EXPR:
      result = build_nt (code, stabilize_reference (TREE_OPERAND (ref, 0)));
      break;

    case INDIRECT_REF:
      result = build_nt (INDIRECT_REF,
			 stabilize_reference_1 (TREE_OPERAND (ref, 0)));
      break;

    case COMPONENT_REF:
      result = build_nt (COMPONENT_REF,
			 stabilize_reference (TREE_OPERAND (ref, 0)),
			 TREE_OPERAND (ref, 1), NULL_TREE);
      break;

    case BIT_FIELD_REF:
      result = build_nt (BIT_FIELD_REF,
			 stabilize_reference (TREE_OPERAND (ref, 0)),
			 TREE_OPERAND (ref, 1), TREE_OPERAND (ref, 2));
      REF_REVERSE_STORAGE_ORDER (result) = REF_REVERSE_STORAGE_ORDER (ref);
      break;

    case ARRAY_REF:
      result = build_nt (ARRAY_REF,
			 stabilize_reference (TREE_OPERAND (ref, 0)),
			 stabilize_reference_1 (TREE_OPERAND (ref, 1)),
			 TREE_OPERAND (ref, 2), TREE_OPERAND (ref, 3));
      break;

    case ARRAY_RANGE_REF:
      result = build_nt (ARRAY_RANGE_REF,
			 stabilize_reference (TREE_OPERAND (ref, 0)),
			 stabilize_reference_1 (TREE_OPERAND (ref, 1)),
			 TREE_OPERAND (ref, 2), TREE_OPERAND (ref, 3));
      break;

    case COMPOUND_EXPR:
      /* We cannot wrap the first expression in a SAVE_EXPR, as then
	 it wouldn't be ignored.  This matters when dealing with
	 volatiles.  */
      return stabilize_reference_1 (ref);

      /* If arg isn't a kind of lvalue we recognize, make no change.
	 Caller should recognize the error for an invalid lvalue.  */
    default:
      return ref;

    case ERROR_MARK:
      return error_mark_node;
    }

  TREE_TYPE (result) = TREE_TYPE (ref);
  TREE_READONLY (result) = TREE_READONLY (ref);
  TREE_SIDE_EFFECTS (result) = TREE_SIDE_EFFECTS (ref);
  TREE_THIS_VOLATILE (result) = TREE_THIS_VOLATILE (ref);
  TREE_SHARED (result)  = TREE_SHARED (ref);
  TREE_STRICT (result)  = TREE_STRICT (ref);
  TREE_RELAXED (result) = TREE_RELAXED (ref);

  return result;
}

/* Low-level constructors for expressions.  */

/* A helper function for build1 and constant folders.  Set TREE_CONSTANT,
   and TREE_SIDE_EFFECTS for an ADDR_EXPR.  */

void
recompute_tree_invariant_for_addr_expr (tree t)
{
  tree node;
  bool tc = true, se = false;

  gcc_assert (TREE_CODE (t) == ADDR_EXPR);

  /* We started out assuming this address is both invariant and constant, but
     does not have side effects.  Now go down any handled components and see if
     any of them involve offsets that are either non-constant or non-invariant.
     Also check for side-effects.

     ??? Note that this code makes no attempt to deal with the case where
     taking the address of something causes a copy due to misalignment.  */

#define UPDATE_FLAGS(NODE)  \
do { tree _node = (NODE); \
     if (_node && !TREE_CONSTANT (_node)) tc = false; \
     if (_node && TREE_SIDE_EFFECTS (_node)) se = true; } while (0)

  for (node = TREE_OPERAND (t, 0); handled_component_p (node);
       node = TREE_OPERAND (node, 0))
    {
      /* If the first operand doesn't have an ARRAY_TYPE, this is a bogus
	 array reference (probably made temporarily by the G++ front end),
	 so ignore all the operands.  */
      if ((TREE_CODE (node) == ARRAY_REF
	   || TREE_CODE (node) == ARRAY_RANGE_REF)
	  && TREE_CODE (TREE_TYPE (TREE_OPERAND (node, 0))) == ARRAY_TYPE)
	{
	  UPDATE_FLAGS (TREE_OPERAND (node, 1));
	  if (TREE_OPERAND (node, 2))
	    UPDATE_FLAGS (TREE_OPERAND (node, 2));
	  if (TREE_OPERAND (node, 3))
	    UPDATE_FLAGS (TREE_OPERAND (node, 3));
	}
      /* Likewise, just because this is a COMPONENT_REF doesn't mean we have a
	 FIELD_DECL, apparently.  The G++ front end can put something else
	 there, at least temporarily.  */
      else if (TREE_CODE (node) == COMPONENT_REF
	       && TREE_CODE (TREE_OPERAND (node, 1)) == FIELD_DECL)
	{
	  if (TREE_OPERAND (node, 2))
	    UPDATE_FLAGS (TREE_OPERAND (node, 2));
	}
    }

  node = lang_hooks.expr_to_decl (node, &tc, &se);

  /* Now see what's inside.  If it's an INDIRECT_REF, copy our properties from
     the address, since &(*a)->b is a form of addition.  If it's a constant, the
     address is constant too.  If it's a decl, its address is constant if the
     decl is static.  Everything else is not constant and, furthermore,
     taking the address of a volatile variable is not volatile.  */
  if (TREE_CODE (node) == INDIRECT_REF
      || TREE_CODE (node) == MEM_REF)
    UPDATE_FLAGS (TREE_OPERAND (node, 0));
  else if (CONSTANT_CLASS_P (node))
    ;
  else if (DECL_P (node))
    tc &= (staticp (node) != NULL_TREE);
  else
    {
      tc = false;
      se |= TREE_SIDE_EFFECTS (node);
    }


  TREE_CONSTANT (t) = tc;
  TREE_SIDE_EFFECTS (t) = se;
#undef UPDATE_FLAGS
}

/* Build an expression of code CODE, data type TYPE, and operands as
   specified.  Expressions and reference nodes can be created this way.
   Constants, decls, types and misc nodes cannot be.

   We define 5 non-variadic functions, from 0 to 4 arguments.  This is
   enough for all extant tree codes.  */

tree
build0 (enum tree_code code, tree tt MEM_STAT_DECL)
{
  tree t;

  gcc_assert (TREE_CODE_LENGTH (code) == 0);

  t = make_node (code PASS_MEM_STAT);
  TREE_TYPE (t) = tt;

  return t;
}

tree
build1 (enum tree_code code, tree type, tree node MEM_STAT_DECL)
{
  int length = sizeof (struct tree_exp);
  tree t;

  record_node_allocation_statistics (code, length);

  gcc_assert (TREE_CODE_LENGTH (code) == 1);

  t = ggc_alloc_tree_node_stat (length PASS_MEM_STAT);

  memset (t, 0, sizeof (struct tree_common));

  TREE_SET_CODE (t, code);

  TREE_TYPE (t) = type;
  SET_EXPR_LOCATION (t, UNKNOWN_LOCATION);
  TREE_OPERAND (t, 0) = node;
  if (node && !TYPE_P (node))
    {
      TREE_SIDE_EFFECTS (t) = TREE_SIDE_EFFECTS (node);
      TREE_READONLY (t) = TREE_READONLY (node);
    }

  if (TREE_CODE_CLASS (code) == tcc_statement)
    TREE_SIDE_EFFECTS (t) = 1;
  else switch (code)
    {
    case VA_ARG_EXPR:
      /* All of these have side-effects, no matter what their
	 operands are.  */
      TREE_SIDE_EFFECTS (t) = 1;
      TREE_READONLY (t) = 0;
      break;

    case INDIRECT_REF:
      /* Whether a dereference is readonly has nothing to do with whether
	 its operand is readonly.  */
      TREE_READONLY (t) = 0;
      TREE_SHARED (t) = SHARED_TYPE_P (type);
      break;

    case ADDR_EXPR:
      if (node)
	recompute_tree_invariant_for_addr_expr (t);
      break;

    default:
      if ((TREE_CODE_CLASS (code) == tcc_unary || code == VIEW_CONVERT_EXPR)
	  && node && !TYPE_P (node)
	  && TREE_CONSTANT (node))
	TREE_CONSTANT (t) = 1;
      if (TREE_CODE_CLASS (code) == tcc_reference
	  && node && TREE_THIS_VOLATILE (node))
	TREE_THIS_VOLATILE (t) = 1;
      /* Drop the "shared" type qualifier for
         expressions involving shared objects.  */ 
      if (TREE_CODE_CLASS (code) == tcc_unary
	  && node && !TYPE_P (node)
	  && SHARED_TYPE_P (type))
	TREE_TYPE (t) = build_unshared_type (type);
      break;
    }

  return t;
}

#define PROCESS_ARG(N)				\
  do {						\
    TREE_OPERAND (t, N) = arg##N;		\
    if (arg##N &&!TYPE_P (arg##N))		\
      {						\
        if (TREE_SIDE_EFFECTS (arg##N))		\
	  side_effects = 1;			\
        if (!TREE_READONLY (arg##N)		\
	    && !CONSTANT_CLASS_P (arg##N))	\
	  (void) (read_only = 0);		\
        if (!TREE_CONSTANT (arg##N))		\
	  (void) (constant = 0);		\
      }						\
  } while (0)

tree
build2 (enum tree_code code, tree tt, tree arg0, tree arg1 MEM_STAT_DECL)
{
  bool constant, read_only, side_effects, div_by_zero;
  tree t;

  gcc_assert (TREE_CODE_LENGTH (code) == 2);

  if ((code == MINUS_EXPR || code == PLUS_EXPR || code == MULT_EXPR)
      && arg0 && arg1 && tt && POINTER_TYPE_P (tt)
      /* When sizetype precision doesn't match that of pointers
         we need to be able to build explicit extensions or truncations
	 of the offset argument.  */
      && TYPE_PRECISION (sizetype) == TYPE_PRECISION (tt))
    gcc_assert (TREE_CODE (arg0) == INTEGER_CST
		&& TREE_CODE (arg1) == INTEGER_CST);

  if (code == POINTER_PLUS_EXPR && arg0 && arg1 && tt)
    gcc_assert (POINTER_TYPE_P (tt) && POINTER_TYPE_P (TREE_TYPE (arg0))
		&& ptrofftype_p (TREE_TYPE (arg1)));

<<<<<<< HEAD
  t = make_node_stat (code PASS_MEM_STAT);

  /* Remove shared type qualifiers from the result type.  */
  if (SHARED_TYPE_P (tt))
    tt = build_unshared_type (tt);
=======
  t = make_node (code PASS_MEM_STAT);
>>>>>>> 14b3ed18
  TREE_TYPE (t) = tt;

  /* Below, we automatically set TREE_SIDE_EFFECTS and TREE_READONLY for the
     result based on those same flags for the arguments.  But if the
     arguments aren't really even `tree' expressions, we shouldn't be trying
     to do this.  */

  /* Expressions without side effects may be constant if their
     arguments are as well.  */
  constant = (TREE_CODE_CLASS (code) == tcc_comparison
	      || TREE_CODE_CLASS (code) == tcc_binary);
  read_only = 1;
  side_effects = TREE_SIDE_EFFECTS (t);

  switch (code)
    {
    case TRUNC_DIV_EXPR:
    case CEIL_DIV_EXPR:
    case FLOOR_DIV_EXPR:
    case ROUND_DIV_EXPR:
    case EXACT_DIV_EXPR:
    case CEIL_MOD_EXPR:
    case FLOOR_MOD_EXPR:
    case ROUND_MOD_EXPR:
    case TRUNC_MOD_EXPR:
      div_by_zero = integer_zerop (arg1);
      break;
    default:
      div_by_zero = false;
    }

  PROCESS_ARG (0);
  PROCESS_ARG (1);

  TREE_SIDE_EFFECTS (t) = side_effects;
  if (code == MEM_REF)
    {
      if (arg0 && TREE_CODE (arg0) == ADDR_EXPR)
	{
	  tree o = TREE_OPERAND (arg0, 0);
	  TREE_READONLY (t) = TREE_READONLY (o);
	  TREE_THIS_VOLATILE (t) = TREE_THIS_VOLATILE (o);
	}
    }
  else
    {
      TREE_READONLY (t) = read_only;
      /* Don't mark X / 0 as constant.  */
      TREE_CONSTANT (t) = constant && !div_by_zero;
      TREE_THIS_VOLATILE (t)
	= (TREE_CODE_CLASS (code) == tcc_reference
	   && arg0 && TREE_THIS_VOLATILE (arg0));
    }

  return t;
}


tree
build3 (enum tree_code code, tree tt, tree arg0, tree arg1,
	tree arg2 MEM_STAT_DECL)
{
  bool constant, read_only, side_effects;
  tree t;

  gcc_assert (TREE_CODE_LENGTH (code) == 3);
  gcc_assert (TREE_CODE_CLASS (code) != tcc_vl_exp);

  t = make_node (code PASS_MEM_STAT);
  TREE_TYPE (t) = tt;

  read_only = 1;

  /* As a special exception, if COND_EXPR has NULL branches, we
     assume that it is a gimple statement and always consider
     it to have side effects.  */
  if (code == COND_EXPR
      && tt == void_type_node
      && arg1 == NULL_TREE
      && arg2 == NULL_TREE)
    side_effects = true;
  else
    side_effects = TREE_SIDE_EFFECTS (t);

  PROCESS_ARG (0);
  PROCESS_ARG (1);
  PROCESS_ARG (2);

  if (code == COND_EXPR)
    TREE_READONLY (t) = read_only;

  TREE_SIDE_EFFECTS (t) = side_effects;
  TREE_THIS_VOLATILE (t)
    = (TREE_CODE_CLASS (code) == tcc_reference
       && arg0 && TREE_THIS_VOLATILE (arg0));
  TREE_SHARED (t)
    = (TREE_CODE_CLASS (code) == tcc_reference
       && arg0 && TREE_SHARED (arg0));
  if (TREE_SHARED (t))
    {
      TREE_STRICT (t)  = TREE_STRICT (arg0);
      TREE_RELAXED (t) = TREE_RELAXED (arg0);
    }

  return t;
}

tree
build4 (enum tree_code code, tree tt, tree arg0, tree arg1,
	tree arg2, tree arg3 MEM_STAT_DECL)
{
  bool constant, read_only, side_effects;
  tree t;

  gcc_assert (TREE_CODE_LENGTH (code) == 4);

  t = make_node (code PASS_MEM_STAT);
  TREE_TYPE (t) = tt;

  side_effects = TREE_SIDE_EFFECTS (t);

  PROCESS_ARG (0);
  PROCESS_ARG (1);
  PROCESS_ARG (2);
  PROCESS_ARG (3);

  TREE_SIDE_EFFECTS (t) = side_effects;
  TREE_THIS_VOLATILE (t)
    = (TREE_CODE_CLASS (code) == tcc_reference
       && arg0 && TREE_THIS_VOLATILE (arg0));

  return t;
}

tree
build5 (enum tree_code code, tree tt, tree arg0, tree arg1,
	tree arg2, tree arg3, tree arg4 MEM_STAT_DECL)
{
  bool constant, read_only, side_effects;
  tree t;

  gcc_assert (TREE_CODE_LENGTH (code) == 5);

  t = make_node (code PASS_MEM_STAT);
  TREE_TYPE (t) = tt;

  side_effects = TREE_SIDE_EFFECTS (t);

  PROCESS_ARG (0);
  PROCESS_ARG (1);
  PROCESS_ARG (2);
  PROCESS_ARG (3);
  PROCESS_ARG (4);

  TREE_SIDE_EFFECTS (t) = side_effects;
  if (code == TARGET_MEM_REF)
    {
      if (arg0 && TREE_CODE (arg0) == ADDR_EXPR)
	{
	  tree o = TREE_OPERAND (arg0, 0);
	  TREE_READONLY (t) = TREE_READONLY (o);
	  TREE_THIS_VOLATILE (t) = TREE_THIS_VOLATILE (o);
	}
    }
  else
    TREE_THIS_VOLATILE (t)
      = (TREE_CODE_CLASS (code) == tcc_reference
	 && arg0 && TREE_THIS_VOLATILE (arg0));

  return t;
}

/* Build a simple MEM_REF tree with the sematics of a plain INDIRECT_REF
   on the pointer PTR.  */

tree
build_simple_mem_ref_loc (location_t loc, tree ptr)
{
  HOST_WIDE_INT offset = 0;
  tree ptype = TREE_TYPE (ptr);
  tree tem;
  /* For convenience allow addresses that collapse to a simple base
     and offset.  */
  if (TREE_CODE (ptr) == ADDR_EXPR
      && (handled_component_p (TREE_OPERAND (ptr, 0))
	  || TREE_CODE (TREE_OPERAND (ptr, 0)) == MEM_REF))
    {
      ptr = get_addr_base_and_unit_offset (TREE_OPERAND (ptr, 0), &offset);
      gcc_assert (ptr);
      ptr = build_fold_addr_expr (ptr);
      gcc_assert (is_gimple_reg (ptr) || is_gimple_min_invariant (ptr));
    }
  tem = build2 (MEM_REF, TREE_TYPE (ptype),
		ptr, build_int_cst (ptype, offset));
  SET_EXPR_LOCATION (tem, loc);
  return tem;
}

/* Return the constant offset of a MEM_REF or TARGET_MEM_REF tree T.  */

offset_int
mem_ref_offset (const_tree t)
{
  return offset_int::from (TREE_OPERAND (t, 1), SIGNED);
}

/* Return an invariant ADDR_EXPR of type TYPE taking the address of BASE
   offsetted by OFFSET units.  */

tree
build_invariant_address (tree type, tree base, HOST_WIDE_INT offset)
{
  tree ref = fold_build2 (MEM_REF, TREE_TYPE (type),
			  build_fold_addr_expr (base),
			  build_int_cst (ptr_type_node, offset));
  tree addr = build1 (ADDR_EXPR, type, ref);
  recompute_tree_invariant_for_addr_expr (addr);
  return addr;
}

/* Similar except don't specify the TREE_TYPE
   and leave the TREE_SIDE_EFFECTS as 0.
   It is permissible for arguments to be null,
   or even garbage if their values do not matter.  */

tree
build_nt (enum tree_code code, ...)
{
  tree t;
  int length;
  int i;
  va_list p;

  gcc_assert (TREE_CODE_CLASS (code) != tcc_vl_exp);

  va_start (p, code);

  t = make_node (code);
  length = TREE_CODE_LENGTH (code);

  for (i = 0; i < length; i++)
    TREE_OPERAND (t, i) = va_arg (p, tree);

  va_end (p);
  return t;
}

/* Similar to build_nt, but for creating a CALL_EXPR object with a
   tree vec.  */

tree
build_nt_call_vec (tree fn, vec<tree, va_gc> *args)
{
  tree ret, t;
  unsigned int ix;

  ret = build_vl_exp (CALL_EXPR, vec_safe_length (args) + 3);
  CALL_EXPR_FN (ret) = fn;
  CALL_EXPR_STATIC_CHAIN (ret) = NULL_TREE;
  FOR_EACH_VEC_SAFE_ELT (args, ix, t)
    CALL_EXPR_ARG (ret, ix) = t;
  return ret;
}

/* Create a DECL_... node of code CODE, name NAME and data type TYPE.
   We do NOT enter this node in any sort of symbol table.

   LOC is the location of the decl.

   layout_decl is used to set up the decl's storage layout.
   Other slots are initialized to 0 or null pointers.  */

tree
build_decl (location_t loc, enum tree_code code, tree name,
    		 tree type MEM_STAT_DECL)
{
  tree t;

  t = make_node (code PASS_MEM_STAT);
  DECL_SOURCE_LOCATION (t) = loc;

/*  if (type == error_mark_node)
    type = integer_type_node; */
/* That is not done, deliberately, so that having error_mark_node
   as the type can suppress useless errors in the use of this variable.  */

  DECL_NAME (t) = name;
  TREE_TYPE (t) = type;

  if (code == VAR_DECL || code == PARM_DECL || code == RESULT_DECL)
    layout_decl (t, 0);

  return t;
}

/* Builds and returns function declaration with NAME and TYPE.  */

tree
build_fn_decl (const char *name, tree type)
{
  tree id = get_identifier (name);
  tree decl = build_decl (input_location, FUNCTION_DECL, id, type);

  DECL_EXTERNAL (decl) = 1;
  TREE_PUBLIC (decl) = 1;
  DECL_ARTIFICIAL (decl) = 1;
  TREE_NOTHROW (decl) = 1;

  return decl;
}

vec<tree, va_gc> *all_translation_units;

/* Builds a new translation-unit decl with name NAME, queues it in the
   global list of translation-unit decls and returns it.   */

tree
build_translation_unit_decl (tree name)
{
  tree tu = build_decl (UNKNOWN_LOCATION, TRANSLATION_UNIT_DECL,
			name, NULL_TREE);
  TRANSLATION_UNIT_LANGUAGE (tu) = lang_hooks.name;
  vec_safe_push (all_translation_units, tu);
  return tu;
}


/* BLOCK nodes are used to represent the structure of binding contours
   and declarations, once those contours have been exited and their contents
   compiled.  This information is used for outputting debugging info.  */

tree
build_block (tree vars, tree subblocks, tree supercontext, tree chain)
{
  tree block = make_node (BLOCK);

  BLOCK_VARS (block) = vars;
  BLOCK_SUBBLOCKS (block) = subblocks;
  BLOCK_SUPERCONTEXT (block) = supercontext;
  BLOCK_CHAIN (block) = chain;
  return block;
}


/* Like SET_EXPR_LOCATION, but make sure the tree can have a location.

   LOC is the location to use in tree T.  */

void
protected_set_expr_location (tree t, location_t loc)
{
  if (CAN_HAVE_LOCATION_P (t))
    SET_EXPR_LOCATION (t, loc);
}

/* Reset the expression *EXPR_P, a size or position.

   ??? We could reset all non-constant sizes or positions.  But it's cheap
   enough to not do so and refrain from adding workarounds to dwarf2out.c.

   We need to reset self-referential sizes or positions because they cannot
   be gimplified and thus can contain a CALL_EXPR after the gimplification
   is finished, which will run afoul of LTO streaming.  And they need to be
   reset to something essentially dummy but not constant, so as to preserve
   the properties of the object they are attached to.  */

static inline void
free_lang_data_in_one_sizepos (tree *expr_p)
{
  tree expr = *expr_p;
  if (CONTAINS_PLACEHOLDER_P (expr))
    *expr_p = build0 (PLACEHOLDER_EXPR, TREE_TYPE (expr));
}


/* Reset all the fields in a binfo node BINFO.  We only keep
   BINFO_VTABLE, which is used by gimple_fold_obj_type_ref.  */

static void
free_lang_data_in_binfo (tree binfo)
{
  unsigned i;
  tree t;

  gcc_assert (TREE_CODE (binfo) == TREE_BINFO);

  BINFO_VIRTUALS (binfo) = NULL_TREE;
  BINFO_BASE_ACCESSES (binfo) = NULL;
  BINFO_INHERITANCE_CHAIN (binfo) = NULL_TREE;
  BINFO_SUBVTT_INDEX (binfo) = NULL_TREE;

  FOR_EACH_VEC_ELT (*BINFO_BASE_BINFOS (binfo), i, t)
    free_lang_data_in_binfo (t);
}


/* Reset all language specific information still present in TYPE.  */

static void
free_lang_data_in_type (tree type)
{
  gcc_assert (TYPE_P (type));

  /* Give the FE a chance to remove its own data first.  */
  lang_hooks.free_lang_data (type);

  TREE_LANG_FLAG_0 (type) = 0;
  TREE_LANG_FLAG_1 (type) = 0;
  TREE_LANG_FLAG_2 (type) = 0;
  TREE_LANG_FLAG_3 (type) = 0;
  TREE_LANG_FLAG_4 (type) = 0;
  TREE_LANG_FLAG_5 (type) = 0;
  TREE_LANG_FLAG_6 (type) = 0;

  if (TREE_CODE (type) == FUNCTION_TYPE)
    {
      /* Remove the const and volatile qualifiers from arguments.  The
	 C++ front end removes them, but the C front end does not,
	 leading to false ODR violation errors when merging two
	 instances of the same function signature compiled by
	 different front ends.  */
      for (tree p = TYPE_ARG_TYPES (type); p; p = TREE_CHAIN (p))
	{
	  tree arg_type = TREE_VALUE (p);

	  if (TYPE_READONLY (arg_type) || TYPE_VOLATILE (arg_type))
	    {
	      int quals = TYPE_QUALS (arg_type)
			  & ~TYPE_QUAL_CONST
			  & ~TYPE_QUAL_VOLATILE;
	      TREE_VALUE (p) = build_qualified_type (arg_type, quals);
	      free_lang_data_in_type (TREE_VALUE (p));
	    }
	  /* C++ FE uses TREE_PURPOSE to store initial values.  */
	  TREE_PURPOSE (p) = NULL;
	}
    }
  else if (TREE_CODE (type) == METHOD_TYPE)
    for (tree p = TYPE_ARG_TYPES (type); p; p = TREE_CHAIN (p))
      /* C++ FE uses TREE_PURPOSE to store initial values.  */
      TREE_PURPOSE (p) = NULL;
  else if (RECORD_OR_UNION_TYPE_P (type))
    {
      /* Remove members that are not FIELD_DECLs (and maybe
	 TYPE_DECLs) from the field list of an aggregate.  These occur
	 in C++.  */
      for (tree *prev = &TYPE_FIELDS (type), member; (member = *prev);)
	if (TREE_CODE (member) == FIELD_DECL
	    || (TREE_CODE (member) == TYPE_DECL
		&& !DECL_IGNORED_P (member)
		&& debug_info_level > DINFO_LEVEL_TERSE
		&& !is_redundant_typedef (member)))
	  prev = &DECL_CHAIN (member);
	else
	  *prev = DECL_CHAIN (member);

      /* FIXME: C FE uses TYPE_VFIELD to record C_TYPE_INCOMPLETE_VARS
 	 and danagle the pointer from time to time.  */
      if (TYPE_VFIELD (type) && TREE_CODE (TYPE_VFIELD (type)) != FIELD_DECL)
        TYPE_VFIELD (type) = NULL_TREE;

      if (TYPE_BINFO (type))
	{
	  free_lang_data_in_binfo (TYPE_BINFO (type));
	  /* We need to preserve link to bases and virtual table for all
	     polymorphic types to make devirtualization machinery working.
	     Debug output cares only about bases, but output also
	     virtual table pointers so merging of -fdevirtualize and
	     -fno-devirtualize units is easier.  */
	  if ((!BINFO_VTABLE (TYPE_BINFO (type))
	       || !flag_devirtualize)
	      && ((!BINFO_N_BASE_BINFOS (TYPE_BINFO (type))
		   && !BINFO_VTABLE (TYPE_BINFO (type)))
		  || debug_info_level != DINFO_LEVEL_NONE))
	    TYPE_BINFO (type) = NULL;
	}
    }
  else if (INTEGRAL_TYPE_P (type)
	   || SCALAR_FLOAT_TYPE_P (type)
	   || FIXED_POINT_TYPE_P (type))
    {
      free_lang_data_in_one_sizepos (&TYPE_MIN_VALUE (type));
      free_lang_data_in_one_sizepos (&TYPE_MAX_VALUE (type));
    }

  TYPE_LANG_SLOT_1 (type) = NULL_TREE;

  free_lang_data_in_one_sizepos (&TYPE_SIZE (type));
  free_lang_data_in_one_sizepos (&TYPE_SIZE_UNIT (type));

  if (TYPE_CONTEXT (type)
      && TREE_CODE (TYPE_CONTEXT (type)) == BLOCK)
    {
      tree ctx = TYPE_CONTEXT (type);
      do
	{
	  ctx = BLOCK_SUPERCONTEXT (ctx);
	}
      while (ctx && TREE_CODE (ctx) == BLOCK);
      TYPE_CONTEXT (type) = ctx;
    }
}


/* Return true if DECL may need an assembler name to be set.  */

static inline bool
need_assembler_name_p (tree decl)
{
  /* We use DECL_ASSEMBLER_NAME to hold mangled type names for One Definition
     Rule merging.  This makes type_odr_p to return true on those types during
     LTO and by comparing the mangled name, we can say what types are intended
     to be equivalent across compilation unit.

     We do not store names of type_in_anonymous_namespace_p.

     Record, union and enumeration type have linkage that allows use
     to check type_in_anonymous_namespace_p. We do not mangle compound types
     that always can be compared structurally.

     Similarly for builtin types, we compare properties of their main variant.
     A special case are integer types where mangling do make differences
     between char/signed char/unsigned char etc.  Storing name for these makes
     e.g.  -fno-signed-char/-fsigned-char mismatches to be handled well.
     See cp/mangle.c:write_builtin_type for details.  */

  if (flag_lto_odr_type_mering
      && TREE_CODE (decl) == TYPE_DECL
      && DECL_NAME (decl)
      && decl == TYPE_NAME (TREE_TYPE (decl))
      && TYPE_MAIN_VARIANT (TREE_TYPE (decl)) == TREE_TYPE (decl)
      && !TYPE_ARTIFICIAL (TREE_TYPE (decl))
      && (type_with_linkage_p (TREE_TYPE (decl))
	  || TREE_CODE (TREE_TYPE (decl)) == INTEGER_TYPE)
      && !variably_modified_type_p (TREE_TYPE (decl), NULL_TREE))
    return !DECL_ASSEMBLER_NAME_SET_P (decl);
  /* Only FUNCTION_DECLs and VAR_DECLs are considered.  */
  if (!VAR_OR_FUNCTION_DECL_P (decl))
    return false;

  /* If DECL already has its assembler name set, it does not need a
     new one.  */
  if (!HAS_DECL_ASSEMBLER_NAME_P (decl)
      || DECL_ASSEMBLER_NAME_SET_P (decl))
    return false;

  /* Abstract decls do not need an assembler name.  */
  if (DECL_ABSTRACT_P (decl))
    return false;

  /* For VAR_DECLs, only static, public and external symbols need an
     assembler name.  */
  if (VAR_P (decl)
      && !TREE_STATIC (decl)
      && !TREE_PUBLIC (decl)
      && !DECL_EXTERNAL (decl))
    return false;

  if (TREE_CODE (decl) == FUNCTION_DECL)
    {
      /* Do not set assembler name on builtins.  Allow RTL expansion to
	 decide whether to expand inline or via a regular call.  */
      if (DECL_BUILT_IN (decl)
	  && DECL_BUILT_IN_CLASS (decl) != BUILT_IN_FRONTEND)
	return false;

      /* Functions represented in the callgraph need an assembler name.  */
      if (cgraph_node::get (decl) != NULL)
	return true;

      /* Unused and not public functions don't need an assembler name.  */
      if (!TREE_USED (decl) && !TREE_PUBLIC (decl))
	return false;
    }

  return true;
}


/* Reset all language specific information still present in symbol
   DECL.  */

static void
free_lang_data_in_decl (tree decl)
{
  gcc_assert (DECL_P (decl));

  /* Give the FE a chance to remove its own data first.  */
  lang_hooks.free_lang_data (decl);

  TREE_LANG_FLAG_0 (decl) = 0;
  TREE_LANG_FLAG_1 (decl) = 0;
  TREE_LANG_FLAG_2 (decl) = 0;
  TREE_LANG_FLAG_3 (decl) = 0;
  TREE_LANG_FLAG_4 (decl) = 0;
  TREE_LANG_FLAG_5 (decl) = 0;
  TREE_LANG_FLAG_6 (decl) = 0;

  free_lang_data_in_one_sizepos (&DECL_SIZE (decl));
  free_lang_data_in_one_sizepos (&DECL_SIZE_UNIT (decl));
  if (TREE_CODE (decl) == FIELD_DECL)
    {
      free_lang_data_in_one_sizepos (&DECL_FIELD_OFFSET (decl));
      if (TREE_CODE (DECL_CONTEXT (decl)) == QUAL_UNION_TYPE)
	DECL_QUALIFIER (decl) = NULL_TREE;
    }

 if (TREE_CODE (decl) == FUNCTION_DECL)
    {
      struct cgraph_node *node;
      if (!(node = cgraph_node::get (decl))
	  || (!node->definition && !node->clones))
	{
	  if (node)
	    node->release_body ();
	  else
	    {
	      release_function_body (decl);
	      DECL_ARGUMENTS (decl) = NULL;
	      DECL_RESULT (decl) = NULL;
	      DECL_INITIAL (decl) = error_mark_node;
	    }
	}
      if (gimple_has_body_p (decl) || (node && node->thunk.thunk_p))
	{
	  tree t;

	  /* If DECL has a gimple body, then the context for its
	     arguments must be DECL.  Otherwise, it doesn't really
	     matter, as we will not be emitting any code for DECL.  In
	     general, there may be other instances of DECL created by
	     the front end and since PARM_DECLs are generally shared,
	     their DECL_CONTEXT changes as the replicas of DECL are
	     created.  The only time where DECL_CONTEXT is important
	     is for the FUNCTION_DECLs that have a gimple body (since
	     the PARM_DECL will be used in the function's body).  */
	  for (t = DECL_ARGUMENTS (decl); t; t = TREE_CHAIN (t))
	    DECL_CONTEXT (t) = decl;
	  if (!DECL_FUNCTION_SPECIFIC_TARGET (decl))
	    DECL_FUNCTION_SPECIFIC_TARGET (decl)
	      = target_option_default_node;
	  if (!DECL_FUNCTION_SPECIFIC_OPTIMIZATION (decl))
	    DECL_FUNCTION_SPECIFIC_OPTIMIZATION (decl)
	      = optimization_default_node;
	}

      /* DECL_SAVED_TREE holds the GENERIC representation for DECL.
	 At this point, it is not needed anymore.  */
      DECL_SAVED_TREE (decl) = NULL_TREE;

      /* Clear the abstract origin if it refers to a method.
         Otherwise dwarf2out.c will ICE as we splice functions out of
         TYPE_FIELDS and thus the origin will not be output
         correctly.  */
      if (DECL_ABSTRACT_ORIGIN (decl)
	  && DECL_CONTEXT (DECL_ABSTRACT_ORIGIN (decl))
	  && RECORD_OR_UNION_TYPE_P
	       (DECL_CONTEXT (DECL_ABSTRACT_ORIGIN (decl))))
	DECL_ABSTRACT_ORIGIN (decl) = NULL_TREE;

      /* Sometimes the C++ frontend doesn't manage to transform a temporary
         DECL_VINDEX referring to itself into a vtable slot number as it
	 should.  Happens with functions that are copied and then forgotten
	 about.  Just clear it, it won't matter anymore.  */
      if (DECL_VINDEX (decl) && !tree_fits_shwi_p (DECL_VINDEX (decl)))
	DECL_VINDEX (decl) = NULL_TREE;
    }
  else if (VAR_P (decl))
    {
      if ((DECL_EXTERNAL (decl)
	   && (!TREE_STATIC (decl) || !TREE_READONLY (decl)))
	  || (decl_function_context (decl) && !TREE_STATIC (decl)))
	DECL_INITIAL (decl) = NULL_TREE;
    }
  else if (TREE_CODE (decl) == TYPE_DECL)
    {
      DECL_VISIBILITY (decl) = VISIBILITY_DEFAULT;
      DECL_VISIBILITY_SPECIFIED (decl) = 0;
      DECL_INITIAL (decl) = NULL_TREE;
    }
  else if (TREE_CODE (decl) == FIELD_DECL)
    DECL_INITIAL (decl) = NULL_TREE;
  else if (TREE_CODE (decl) == TRANSLATION_UNIT_DECL
           && DECL_INITIAL (decl)
           && TREE_CODE (DECL_INITIAL (decl)) == BLOCK)
    {
      /* Strip builtins from the translation-unit BLOCK.  We still have targets
	 without builtin_decl_explicit support and also builtins are shared
	 nodes and thus we can't use TREE_CHAIN in multiple lists.  */
      tree *nextp = &BLOCK_VARS (DECL_INITIAL (decl));
      while (*nextp)
        {
          tree var = *nextp;
          if (TREE_CODE (var) == FUNCTION_DECL
              && DECL_BUILT_IN (var))
	    *nextp = TREE_CHAIN (var);
	  else
	    nextp = &TREE_CHAIN (var);
        }
    }
}


/* Data used when collecting DECLs and TYPEs for language data removal.  */

struct free_lang_data_d
{
  free_lang_data_d () : decls (100), types (100) {}

  /* Worklist to avoid excessive recursion.  */
  auto_vec<tree> worklist;

  /* Set of traversed objects.  Used to avoid duplicate visits.  */
  hash_set<tree> pset;

  /* Array of symbols to process with free_lang_data_in_decl.  */
  auto_vec<tree> decls;

  /* Array of types to process with free_lang_data_in_type.  */
  auto_vec<tree> types;
};


/* Save all language fields needed to generate proper debug information
   for DECL.  This saves most fields cleared out by free_lang_data_in_decl.  */

static void
save_debug_info_for_decl (tree t)
{
  /*struct saved_debug_info_d *sdi;*/

  gcc_assert (debug_info_level > DINFO_LEVEL_TERSE && t && DECL_P (t));

  /* FIXME.  Partial implementation for saving debug info removed.  */
}


/* Save all language fields needed to generate proper debug information
   for TYPE.  This saves most fields cleared out by free_lang_data_in_type.  */

static void
save_debug_info_for_type (tree t)
{
  /*struct saved_debug_info_d *sdi;*/

  gcc_assert (debug_info_level > DINFO_LEVEL_TERSE && t && TYPE_P (t));

  /* FIXME.  Partial implementation for saving debug info removed.  */
}


/* Add type or decl T to one of the list of tree nodes that need their
   language data removed.  The lists are held inside FLD.  */

static void
add_tree_to_fld_list (tree t, struct free_lang_data_d *fld)
{
  if (DECL_P (t))
    {
      fld->decls.safe_push (t);
      if (debug_info_level > DINFO_LEVEL_TERSE)
	save_debug_info_for_decl (t);
    }
  else if (TYPE_P (t))
    {
      fld->types.safe_push (t);
      if (debug_info_level > DINFO_LEVEL_TERSE)
	save_debug_info_for_type (t);
    }
  else
    gcc_unreachable ();
}

/* Push tree node T into FLD->WORKLIST.  */

static inline void
fld_worklist_push (tree t, struct free_lang_data_d *fld)
{
  if (t && !is_lang_specific (t) && !fld->pset.contains (t))
    fld->worklist.safe_push ((t));
}


/* Operand callback helper for free_lang_data_in_node.  *TP is the
   subtree operand being considered.  */

static tree
find_decls_types_r (tree *tp, int *ws, void *data)
{
  tree t = *tp;
  struct free_lang_data_d *fld = (struct free_lang_data_d *) data;

  if (TREE_CODE (t) == TREE_LIST)
    return NULL_TREE;

  /* Language specific nodes will be removed, so there is no need
     to gather anything under them.  */
  if (is_lang_specific (t))
    {
      *ws = 0;
      return NULL_TREE;
    }

  if (DECL_P (t))
    {
      /* Note that walk_tree does not traverse every possible field in
	 decls, so we have to do our own traversals here.  */
      add_tree_to_fld_list (t, fld);

      fld_worklist_push (DECL_NAME (t), fld);
      fld_worklist_push (DECL_CONTEXT (t), fld);
      fld_worklist_push (DECL_SIZE (t), fld);
      fld_worklist_push (DECL_SIZE_UNIT (t), fld);

      /* We are going to remove everything under DECL_INITIAL for
	 TYPE_DECLs.  No point walking them.  */
      if (TREE_CODE (t) != TYPE_DECL)
	fld_worklist_push (DECL_INITIAL (t), fld);

      fld_worklist_push (DECL_ATTRIBUTES (t), fld);
      fld_worklist_push (DECL_ABSTRACT_ORIGIN (t), fld);

      if (TREE_CODE (t) == FUNCTION_DECL)
	{
	  fld_worklist_push (DECL_ARGUMENTS (t), fld);
	  fld_worklist_push (DECL_RESULT (t), fld);
	}
      else if (TREE_CODE (t) == TYPE_DECL)
	{
	  fld_worklist_push (DECL_ORIGINAL_TYPE (t), fld);
	}
      else if (TREE_CODE (t) == FIELD_DECL)
	{
	  fld_worklist_push (DECL_FIELD_OFFSET (t), fld);
	  fld_worklist_push (DECL_BIT_FIELD_TYPE (t), fld);
	  fld_worklist_push (DECL_FIELD_BIT_OFFSET (t), fld);
	  fld_worklist_push (DECL_FCONTEXT (t), fld);
	}

      if ((VAR_P (t) || TREE_CODE (t) == PARM_DECL)
	  && DECL_HAS_VALUE_EXPR_P (t))
	fld_worklist_push (DECL_VALUE_EXPR (t), fld);

      if (TREE_CODE (t) != FIELD_DECL
	  && TREE_CODE (t) != TYPE_DECL)
	fld_worklist_push (TREE_CHAIN (t), fld);
      *ws = 0;
    }
  else if (TYPE_P (t))
    {
      /* Note that walk_tree does not traverse every possible field in
	 types, so we have to do our own traversals here.  */
      add_tree_to_fld_list (t, fld);

      if (!RECORD_OR_UNION_TYPE_P (t))
	fld_worklist_push (TYPE_CACHED_VALUES (t), fld);
      fld_worklist_push (TYPE_SIZE (t), fld);
      fld_worklist_push (TYPE_SIZE_UNIT (t), fld);
      fld_worklist_push (TYPE_ATTRIBUTES (t), fld);
      fld_worklist_push (TYPE_POINTER_TO (t), fld);
      fld_worklist_push (TYPE_REFERENCE_TO (t), fld);
      fld_worklist_push (TYPE_NAME (t), fld);
      /* Do not walk TYPE_NEXT_PTR_TO or TYPE_NEXT_REF_TO.  We do not stream
	 them and thus do not and want not to reach unused pointer types
	 this way.  */
      if (!POINTER_TYPE_P (t))
	fld_worklist_push (TYPE_MIN_VALUE_RAW (t), fld);
      /* TYPE_MAX_VALUE_RAW is TYPE_BINFO for record types.  */
      if (!RECORD_OR_UNION_TYPE_P (t))
	fld_worklist_push (TYPE_MAX_VALUE_RAW (t), fld);
      fld_worklist_push (TYPE_MAIN_VARIANT (t), fld);
      /* Do not walk TYPE_NEXT_VARIANT.  We do not stream it and thus
         do not and want not to reach unused variants this way.  */
      if (TYPE_CONTEXT (t))
	{
	  tree ctx = TYPE_CONTEXT (t);
	  /* We adjust BLOCK TYPE_CONTEXTs to the innermost non-BLOCK one.
	     So push that instead.  */
	  while (ctx && TREE_CODE (ctx) == BLOCK)
	    ctx = BLOCK_SUPERCONTEXT (ctx);
	  fld_worklist_push (ctx, fld);
	}
      /* Do not walk TYPE_CANONICAL.  We do not stream it and thus do not
	 and want not to reach unused types this way.  */

      if (RECORD_OR_UNION_TYPE_P (t) && TYPE_BINFO (t))
	{
	  unsigned i;
	  tree tem;
	  FOR_EACH_VEC_ELT (*BINFO_BASE_BINFOS (TYPE_BINFO (t)), i, tem)
	    fld_worklist_push (TREE_TYPE (tem), fld);
	  fld_worklist_push (BINFO_VIRTUALS (TYPE_BINFO (t)), fld);
	}
      if (RECORD_OR_UNION_TYPE_P (t))
	{
	  tree tem;
	  /* Push all TYPE_FIELDS - there can be interleaving interesting
	     and non-interesting things.  */
	  tem = TYPE_FIELDS (t);
	  while (tem)
	    {
	      if (TREE_CODE (tem) == FIELD_DECL
		  || (TREE_CODE (tem) == TYPE_DECL
		      && !DECL_IGNORED_P (tem)
		      && debug_info_level > DINFO_LEVEL_TERSE
		      && !is_redundant_typedef (tem)))
		fld_worklist_push (tem, fld);
	      tem = TREE_CHAIN (tem);
	    }
	}

      fld_worklist_push (TYPE_STUB_DECL (t), fld);
      *ws = 0;
    }
  else if (TREE_CODE (t) == BLOCK)
    {
      tree tem;
      for (tem = BLOCK_VARS (t); tem; tem = TREE_CHAIN (tem))
	fld_worklist_push (tem, fld);
      for (tem = BLOCK_SUBBLOCKS (t); tem; tem = BLOCK_CHAIN (tem))
	fld_worklist_push (tem, fld);
      fld_worklist_push (BLOCK_ABSTRACT_ORIGIN (t), fld);
    }

  if (TREE_CODE (t) != IDENTIFIER_NODE
      && CODE_CONTAINS_STRUCT (TREE_CODE (t), TS_TYPED))
    fld_worklist_push (TREE_TYPE (t), fld);

  return NULL_TREE;
}


/* Find decls and types in T.  */

static void
find_decls_types (tree t, struct free_lang_data_d *fld)
{
  while (1)
    {
      if (!fld->pset.contains (t))
	walk_tree (&t, find_decls_types_r, fld, &fld->pset);
      if (fld->worklist.is_empty ())
	break;
      t = fld->worklist.pop ();
    }
}

/* Translate all the types in LIST with the corresponding runtime
   types.  */

static tree
get_eh_types_for_runtime (tree list)
{
  tree head, prev;

  if (list == NULL_TREE)
    return NULL_TREE;

  head = build_tree_list (0, lookup_type_for_runtime (TREE_VALUE (list)));
  prev = head;
  list = TREE_CHAIN (list);
  while (list)
    {
      tree n = build_tree_list (0, lookup_type_for_runtime (TREE_VALUE (list)));
      TREE_CHAIN (prev) = n;
      prev = TREE_CHAIN (prev);
      list = TREE_CHAIN (list);
    }

  return head;
}


/* Find decls and types referenced in EH region R and store them in
   FLD->DECLS and FLD->TYPES.  */

static void
find_decls_types_in_eh_region (eh_region r, struct free_lang_data_d *fld)
{
  switch (r->type)
    {
    case ERT_CLEANUP:
      break;

    case ERT_TRY:
      {
	eh_catch c;

	/* The types referenced in each catch must first be changed to the
	   EH types used at runtime.  This removes references to FE types
	   in the region.  */
	for (c = r->u.eh_try.first_catch; c ; c = c->next_catch)
	  {
	    c->type_list = get_eh_types_for_runtime (c->type_list);
	    walk_tree (&c->type_list, find_decls_types_r, fld, &fld->pset);
	  }
      }
      break;

    case ERT_ALLOWED_EXCEPTIONS:
      r->u.allowed.type_list
	= get_eh_types_for_runtime (r->u.allowed.type_list);
      walk_tree (&r->u.allowed.type_list, find_decls_types_r, fld, &fld->pset);
      break;

    case ERT_MUST_NOT_THROW:
      walk_tree (&r->u.must_not_throw.failure_decl,
		 find_decls_types_r, fld, &fld->pset);
      break;
    }
}


/* Find decls and types referenced in cgraph node N and store them in
   FLD->DECLS and FLD->TYPES.  Unlike pass_referenced_vars, this will
   look for *every* kind of DECL and TYPE node reachable from N,
   including those embedded inside types and decls (i.e,, TYPE_DECLs,
   NAMESPACE_DECLs, etc).  */

static void
find_decls_types_in_node (struct cgraph_node *n, struct free_lang_data_d *fld)
{
  basic_block bb;
  struct function *fn;
  unsigned ix;
  tree t;

  find_decls_types (n->decl, fld);

  if (!gimple_has_body_p (n->decl))
    return;

  gcc_assert (current_function_decl == NULL_TREE && cfun == NULL);

  fn = DECL_STRUCT_FUNCTION (n->decl);

  /* Traverse locals. */
  FOR_EACH_LOCAL_DECL (fn, ix, t)
    find_decls_types (t, fld);

  /* Traverse EH regions in FN.  */
  {
    eh_region r;
    FOR_ALL_EH_REGION_FN (r, fn)
      find_decls_types_in_eh_region (r, fld);
  }

  /* Traverse every statement in FN.  */
  FOR_EACH_BB_FN (bb, fn)
    {
      gphi_iterator psi;
      gimple_stmt_iterator si;
      unsigned i;

      for (psi = gsi_start_phis (bb); !gsi_end_p (psi); gsi_next (&psi))
	{
	  gphi *phi = psi.phi ();

	  for (i = 0; i < gimple_phi_num_args (phi); i++)
	    {
	      tree *arg_p = gimple_phi_arg_def_ptr (phi, i);
	      find_decls_types (*arg_p, fld);
	    }
	}

      for (si = gsi_start_bb (bb); !gsi_end_p (si); gsi_next (&si))
	{
	  gimple *stmt = gsi_stmt (si);

	  if (is_gimple_call (stmt))
	    find_decls_types (gimple_call_fntype (stmt), fld);

	  for (i = 0; i < gimple_num_ops (stmt); i++)
	    {
	      tree arg = gimple_op (stmt, i);
	      find_decls_types (arg, fld);
	    }
	}
    }
}


/* Find decls and types referenced in varpool node N and store them in
   FLD->DECLS and FLD->TYPES.  Unlike pass_referenced_vars, this will
   look for *every* kind of DECL and TYPE node reachable from N,
   including those embedded inside types and decls (i.e,, TYPE_DECLs,
   NAMESPACE_DECLs, etc).  */

static void
find_decls_types_in_var (varpool_node *v, struct free_lang_data_d *fld)
{
  find_decls_types (v->decl, fld);
}

/* If T needs an assembler name, have one created for it.  */

void
assign_assembler_name_if_needed (tree t)
{
  if (need_assembler_name_p (t))
    {
      /* When setting DECL_ASSEMBLER_NAME, the C++ mangler may emit
	 diagnostics that use input_location to show locus
	 information.  The problem here is that, at this point,
	 input_location is generally anchored to the end of the file
	 (since the parser is long gone), so we don't have a good
	 position to pin it to.

	 To alleviate this problem, this uses the location of T's
	 declaration.  Examples of this are
	 testsuite/g++.dg/template/cond2.C and
	 testsuite/g++.dg/template/pr35240.C.  */
      location_t saved_location = input_location;
      input_location = DECL_SOURCE_LOCATION (t);

      decl_assembler_name (t);

      input_location = saved_location;
    }
}


/* Free language specific information for every operand and expression
   in every node of the call graph.  This process operates in three stages:

   1- Every callgraph node and varpool node is traversed looking for
      decls and types embedded in them.  This is a more exhaustive
      search than that done by find_referenced_vars, because it will
      also collect individual fields, decls embedded in types, etc.

   2- All the decls found are sent to free_lang_data_in_decl.

   3- All the types found are sent to free_lang_data_in_type.

   The ordering between decls and types is important because
   free_lang_data_in_decl sets assembler names, which includes
   mangling.  So types cannot be freed up until assembler names have
   been set up.  */

static void
free_lang_data_in_cgraph (void)
{
  struct cgraph_node *n;
  varpool_node *v;
  struct free_lang_data_d fld;
  tree t;
  unsigned i;
  alias_pair *p;

  /* Find decls and types in the body of every function in the callgraph.  */
  FOR_EACH_FUNCTION (n)
    find_decls_types_in_node (n, &fld);

  FOR_EACH_VEC_SAFE_ELT (alias_pairs, i, p)
    find_decls_types (p->decl, &fld);

  /* Find decls and types in every varpool symbol.  */
  FOR_EACH_VARIABLE (v)
    find_decls_types_in_var (v, &fld);

  /* Set the assembler name on every decl found.  We need to do this
     now because free_lang_data_in_decl will invalidate data needed
     for mangling.  This breaks mangling on interdependent decls.  */
  FOR_EACH_VEC_ELT (fld.decls, i, t)
    assign_assembler_name_if_needed (t);

  /* Traverse every decl found freeing its language data.  */
  FOR_EACH_VEC_ELT (fld.decls, i, t)
    free_lang_data_in_decl (t);

  /* Traverse every type found freeing its language data.  */
  FOR_EACH_VEC_ELT (fld.types, i, t)
    free_lang_data_in_type (t);
  if (flag_checking)
    {
      FOR_EACH_VEC_ELT (fld.types, i, t)
	verify_type (t);
    }
}


/* Free resources that are used by FE but are not needed once they are done. */

static unsigned
free_lang_data (void)
{
  unsigned i;

  /* If we are the LTO frontend we have freed lang-specific data already.  */
  if (in_lto_p
      || (!flag_generate_lto && !flag_generate_offload))
    return 0;

  /* Provide a dummy TRANSLATION_UNIT_DECL if the FE failed to provide one.  */
  if (vec_safe_is_empty (all_translation_units))
    build_translation_unit_decl (NULL_TREE);

  /* Allocate and assign alias sets to the standard integer types
     while the slots are still in the way the frontends generated them.  */
  for (i = 0; i < itk_none; ++i)
    if (integer_types[i])
      TYPE_ALIAS_SET (integer_types[i]) = get_alias_set (integer_types[i]);

  /* Traverse the IL resetting language specific information for
     operands, expressions, etc.  */
  free_lang_data_in_cgraph ();

  /* Create gimple variants for common types.  */
  for (unsigned i = 0;
       i < sizeof (builtin_structptr_types) / sizeof (builtin_structptr_type);
       ++i)
    builtin_structptr_types[i].node = builtin_structptr_types[i].base;

  /* Reset some langhooks.  Do not reset types_compatible_p, it may
     still be used indirectly via the get_alias_set langhook.  */
  lang_hooks.dwarf_name = lhd_dwarf_name;
  lang_hooks.decl_printable_name = gimple_decl_printable_name;
  lang_hooks.gimplify_expr = lhd_gimplify_expr;

  /* We do not want the default decl_assembler_name implementation,
     rather if we have fixed everything we want a wrapper around it
     asserting that all non-local symbols already got their assembler
     name and only produce assembler names for local symbols.  Or rather
     make sure we never call decl_assembler_name on local symbols and
     devise a separate, middle-end private scheme for it.  */

  /* Reset diagnostic machinery.  */
  tree_diagnostics_defaults (global_dc);

  return 0;
}


namespace {

const pass_data pass_data_ipa_free_lang_data =
{
  SIMPLE_IPA_PASS, /* type */
  "*free_lang_data", /* name */
  OPTGROUP_NONE, /* optinfo_flags */
  TV_IPA_FREE_LANG_DATA, /* tv_id */
  0, /* properties_required */
  0, /* properties_provided */
  0, /* properties_destroyed */
  0, /* todo_flags_start */
  0, /* todo_flags_finish */
};

class pass_ipa_free_lang_data : public simple_ipa_opt_pass
{
public:
  pass_ipa_free_lang_data (gcc::context *ctxt)
    : simple_ipa_opt_pass (pass_data_ipa_free_lang_data, ctxt)
  {}

  /* opt_pass methods: */
  virtual unsigned int execute (function *) { return free_lang_data (); }

}; // class pass_ipa_free_lang_data

} // anon namespace

simple_ipa_opt_pass *
make_pass_ipa_free_lang_data (gcc::context *ctxt)
{
  return new pass_ipa_free_lang_data (ctxt);
}

/* Set the type qualifiers for TYPE to TYPE_QUALS, which is a bitmask
   of the various TYPE_QUAL values.  Also, set the blocking factor,
   which is either null or a reference to an integral constant.  */

static void
set_type_quals (tree type, int type_quals, tree block_factor)
{
  TYPE_READONLY (type) = (type_quals & TYPE_QUAL_CONST) != 0;
  TYPE_VOLATILE (type) = (type_quals & TYPE_QUAL_VOLATILE) != 0;
  TYPE_RESTRICT (type) = (type_quals & TYPE_QUAL_RESTRICT) != 0;
  TYPE_ATOMIC (type) = (type_quals & TYPE_QUAL_ATOMIC) != 0;
  TYPE_ADDR_SPACE (type) = DECODE_QUAL_ADDR_SPACE (type_quals);
  TYPE_SHARED (type) = (type_quals & TYPE_QUAL_SHARED) != 0;
  TYPE_STRICT (type) = (type_quals & TYPE_QUAL_STRICT) != 0;
  TYPE_RELAXED (type) = (type_quals & TYPE_QUAL_RELAXED) != 0;
  if (TYPE_SHARED (type))
    SET_TYPE_BLOCK_FACTOR (type, block_factor);
}

/* Returns true iff CAND and BASE have equivalent language-specific
   qualifiers.  */

bool
check_lang_type (const_tree cand, const_tree base)
{
  if (lang_hooks.types.type_hash_eq == NULL)
    return true;
  /* type_hash_eq currently only applies to these types.  */
  if (TREE_CODE (cand) != FUNCTION_TYPE
      && TREE_CODE (cand) != METHOD_TYPE)
    return true;
  return lang_hooks.types.type_hash_eq (cand, base);
}

/* Returns true iff unqualified CAND and BASE are equivalent.  */

bool
check_base_type (const_tree cand, const_tree base)
{
  return (TYPE_NAME (cand) == TYPE_NAME (base)
	  /* Apparently this is needed for Objective-C.  */
	  && TYPE_CONTEXT (cand) == TYPE_CONTEXT (base)
	  /* Check alignment.  */
	  && TYPE_ALIGN (cand) == TYPE_ALIGN (base)
	  && attribute_list_equal (TYPE_ATTRIBUTES (cand),
				   TYPE_ATTRIBUTES (base)));
}

/* Returns true iff CAND is equivalent to BASE with TYPE_QUALS
   and BLOCK_FACTOR.
   BLOCK_FACTOR is null, unless compiling UPC.  */

bool
check_qualified_type (const_tree cand, const_tree base,
                      int type_quals, tree block_factor)
{
  return (TYPE_QUALS (cand) == type_quals
	  && TYPE_BLOCK_FACTOR (cand) == block_factor
	  && check_base_type (cand, base)
	  && check_lang_type (cand, base));
}

/* Returns true iff CAND is equivalent to BASE with ALIGN.  */

static bool
check_aligned_type (const_tree cand, const_tree base, unsigned int align)
{
  return (TYPE_QUALS (cand) == TYPE_QUALS (base)
	  /* TYPE_BLOCK_FACTOR() is null, unless compiling UPC.  */
	  && TYPE_BLOCK_FACTOR (cand) == TYPE_BLOCK_FACTOR (base)
	  && TYPE_NAME (cand) == TYPE_NAME (base)
	  /* Apparently this is needed for Objective-C.  */
	  && TYPE_CONTEXT (cand) == TYPE_CONTEXT (base)
	  /* Check alignment.  */
	  && TYPE_ALIGN (cand) == align
	  && attribute_list_equal (TYPE_ATTRIBUTES (cand),
				   TYPE_ATTRIBUTES (base))
	  && check_lang_type (cand, base));
}

/* This function checks to see if TYPE matches the size one of the built-in 
   atomic types, and returns that core atomic type.  */

static tree
find_atomic_core_type (tree type)
{
  tree base_atomic_type;

  /* Only handle complete types.  */
  if (TYPE_SIZE (type) == NULL_TREE)
    return NULL_TREE;

  HOST_WIDE_INT type_size = tree_to_uhwi (TYPE_SIZE (type));
  switch (type_size)
    {
    case 8:
      base_atomic_type = atomicQI_type_node;
      break;

    case 16:
      base_atomic_type = atomicHI_type_node;
      break;

    case 32:
      base_atomic_type = atomicSI_type_node;
      break;

    case 64:
      base_atomic_type = atomicDI_type_node;
      break;

    case 128:
      base_atomic_type = atomicTI_type_node;
      break;

    default:
      base_atomic_type = NULL_TREE;
    }

  return base_atomic_type;
}

/* Return a version of the TYPE, qualified as indicated by the
   TYPE_QUALS, and BLOCK_FACTOR if one exists.
   BLOCK_FACTOR is null, unless compiling UPC.
   If no qualified version exists yet, return NULL_TREE.  */

tree
get_qualified_type (tree type, int type_quals, tree block_factor)
{
  tree t;

  if (TYPE_QUALS (type) == type_quals)
    return type;

  /* Search the chain of variants to see if there is already one there just
     like the one we need to have.  If so, use that existing one.  We must
     preserve the TYPE_NAME, since there is code that depends on this.  */
  for (t = TYPE_MAIN_VARIANT (type); t; t = TYPE_NEXT_VARIANT (t))
    if (check_qualified_type (t, type, type_quals, block_factor))
      return t;

  return NULL_TREE;
}

/* Like get_qualified_type, but creates the type if it does not
   exist.  This function never returns NULL_TREE.
   BLOCK_FACTOR is null, unless compiling UPC.  */

tree
<<<<<<< HEAD
build_qualified_type (tree type, int type_quals,
		      tree block_factor)
=======
build_qualified_type (tree type, int type_quals MEM_STAT_DECL)
>>>>>>> 14b3ed18
{
  tree t;

  /* See if we already have the appropriate qualified variant.  */
  t = get_qualified_type (type, type_quals, block_factor);

  /* If not, build it.  */
  if (!t)
    {
<<<<<<< HEAD
      t = build_variant_type_copy (type);
      set_type_quals (t, type_quals, block_factor);
=======
      t = build_variant_type_copy (type PASS_MEM_STAT);
      set_type_quals (t, type_quals);
>>>>>>> 14b3ed18

      if (((type_quals & TYPE_QUAL_ATOMIC) == TYPE_QUAL_ATOMIC))
	{
	  /* See if this object can map to a basic atomic type.  */
	  tree atomic_type = find_atomic_core_type (type);
	  if (atomic_type)
	    {
	      /* Ensure the alignment of this type is compatible with
		 the required alignment of the atomic type.  */
	      if (TYPE_ALIGN (atomic_type) > TYPE_ALIGN (t))
		SET_TYPE_ALIGN (t, TYPE_ALIGN (atomic_type));
	    }
	}

      if (TYPE_STRUCTURAL_EQUALITY_P (type))
	/* Propagate structural equality. */
	SET_TYPE_STRUCTURAL_EQUALITY (t);
      else if (TYPE_CANONICAL (type) != type)
	/* Build the underlying canonical type, since it is different
	   from TYPE. */
	{
	  tree c = build_qualified_type (TYPE_CANONICAL (type), type_quals);
	  TYPE_CANONICAL (t) = TYPE_CANONICAL (c);
	}
      else
	/* T is its own canonical type. */
	TYPE_CANONICAL (t) = t;

    }

  return t;
}

/* Create a variant of type T with alignment ALIGN.  */

tree
build_aligned_type (tree type, unsigned int align)
{
  tree t;

  if (TYPE_PACKED (type)
      || TYPE_ALIGN (type) == align)
    return type;

  for (t = TYPE_MAIN_VARIANT (type); t; t = TYPE_NEXT_VARIANT (t))
    if (check_aligned_type (t, type, align))
      return t;

  t = build_variant_type_copy (type);
  SET_TYPE_ALIGN (t, align);
  TYPE_USER_ALIGN (t) = 1;

  return t;
}

/* Create a new distinct copy of TYPE.  The new type is made its own
   MAIN_VARIANT. If TYPE requires structural equality checks, the
   resulting type requires structural equality checks; otherwise, its
   TYPE_CANONICAL points to itself. */

tree
build_distinct_type_copy (tree type MEM_STAT_DECL)
{
  tree t = copy_node (type PASS_MEM_STAT);

  TYPE_POINTER_TO (t) = 0;
  TYPE_REFERENCE_TO (t) = 0;

  /* Set the canonical type either to a new equivalence class, or
     propagate the need for structural equality checks. */
  if (TYPE_STRUCTURAL_EQUALITY_P (type))
    SET_TYPE_STRUCTURAL_EQUALITY (t);
  else
    TYPE_CANONICAL (t) = t;

  /* Make it its own variant.  */
  TYPE_MAIN_VARIANT (t) = t;
  TYPE_NEXT_VARIANT (t) = 0;

  /* Note that it is now possible for TYPE_MIN_VALUE to be a value
     whose TREE_TYPE is not t.  This can also happen in the Ada
     frontend when using subtypes.  */

  return t;
}

/* Create a new variant of TYPE, equivalent but distinct.  This is so
   the caller can modify it. TYPE_CANONICAL for the return type will
   be equivalent to TYPE_CANONICAL of TYPE, indicating that the types
   are considered equal by the language itself (or that both types
   require structural equality checks). */

tree
build_variant_type_copy (tree type MEM_STAT_DECL)
{
  tree t, m = TYPE_MAIN_VARIANT (type);

  t = build_distinct_type_copy (type PASS_MEM_STAT);

  /* Since we're building a variant, assume that it is a non-semantic
     variant. This also propagates TYPE_STRUCTURAL_EQUALITY_P. */
  TYPE_CANONICAL (t) = TYPE_CANONICAL (type);
  /* Type variants have no alias set defined.  */
  TYPE_ALIAS_SET (t) = -1;

  /* Add the new type to the chain of variants of TYPE.  */
  TYPE_NEXT_VARIANT (t) = TYPE_NEXT_VARIANT (m);
  TYPE_NEXT_VARIANT (m) = t;
  TYPE_MAIN_VARIANT (t) = m;

  return t;
}

/* Return true if the from tree in both tree maps are equal.  */

int
tree_map_base_eq (const void *va, const void *vb)
{
  const struct tree_map_base  *const a = (const struct tree_map_base *) va,
    *const b = (const struct tree_map_base *) vb;
  return (a->from == b->from);
}

/* Hash a from tree in a tree_base_map.  */

unsigned int
tree_map_base_hash (const void *item)
{
  return htab_hash_pointer (((const struct tree_map_base *)item)->from);
}

/* Return true if this tree map structure is marked for garbage collection
   purposes.  We simply return true if the from tree is marked, so that this
   structure goes away when the from tree goes away.  */

int
tree_map_base_marked_p (const void *p)
{
  return ggc_marked_p (((const struct tree_map_base *) p)->from);
}

/* Hash a from tree in a tree_map.  */

unsigned int
tree_map_hash (const void *item)
{
  return (((const struct tree_map *) item)->hash);
}

/* Hash a from tree in a tree_decl_map.  */

unsigned int
tree_decl_map_hash (const void *item)
{
  return DECL_UID (((const struct tree_decl_map *) item)->base.from);
}

/* Return the initialization priority for DECL.  */

priority_type
decl_init_priority_lookup (tree decl)
{
  symtab_node *snode = symtab_node::get (decl);

  if (!snode)
    return DEFAULT_INIT_PRIORITY;
  return
    snode->get_init_priority ();
}

/* Return the finalization priority for DECL.  */

priority_type
decl_fini_priority_lookup (tree decl)
{
  cgraph_node *node = cgraph_node::get (decl);

  if (!node)
    return DEFAULT_INIT_PRIORITY;
  return
    node->get_fini_priority ();
}

/* Set the initialization priority for DECL to PRIORITY.  */

void
decl_init_priority_insert (tree decl, priority_type priority)
{
  struct symtab_node *snode;

  if (priority == DEFAULT_INIT_PRIORITY)
    {
      snode = symtab_node::get (decl);
      if (!snode)
	return;
    }
  else if (VAR_P (decl))
    snode = varpool_node::get_create (decl);
  else
    snode = cgraph_node::get_create (decl);
  snode->set_init_priority (priority);
}

/* Set the finalization priority for DECL to PRIORITY.  */

void
decl_fini_priority_insert (tree decl, priority_type priority)
{
  struct cgraph_node *node;

  if (priority == DEFAULT_INIT_PRIORITY)
    {
      node = cgraph_node::get (decl);
      if (!node)
	return;
    }
  else
    node = cgraph_node::get_create (decl);
  node->set_fini_priority (priority);
}

/* Print out the statistics for the DECL_DEBUG_EXPR hash table.  */

static void
print_debug_expr_statistics (void)
{
  fprintf (stderr, "DECL_DEBUG_EXPR  hash: size %ld, %ld elements, %f collisions\n",
	   (long) debug_expr_for_decl->size (),
	   (long) debug_expr_for_decl->elements (),
	   debug_expr_for_decl->collisions ());
}

/* Print out the statistics for the DECL_VALUE_EXPR hash table.  */

static void
print_value_expr_statistics (void)
{
  fprintf (stderr, "DECL_VALUE_EXPR  hash: size %ld, %ld elements, %f collisions\n",
	   (long) value_expr_for_decl->size (),
	   (long) value_expr_for_decl->elements (),
	   value_expr_for_decl->collisions ());
}

/* Lookup a debug expression for FROM, and return it if we find one.  */

tree
decl_debug_expr_lookup (tree from)
{
  struct tree_decl_map *h, in;
  in.base.from = from;

  h = debug_expr_for_decl->find_with_hash (&in, DECL_UID (from));
  if (h)
    return h->to;
  return NULL_TREE;
}

/* Insert a mapping FROM->TO in the debug expression hashtable.  */

void
decl_debug_expr_insert (tree from, tree to)
{
  struct tree_decl_map *h;

  h = ggc_alloc<tree_decl_map> ();
  h->base.from = from;
  h->to = to;
  *debug_expr_for_decl->find_slot_with_hash (h, DECL_UID (from), INSERT) = h;
}

/* Lookup a value expression for FROM, and return it if we find one.  */

tree
decl_value_expr_lookup (tree from)
{
  struct tree_decl_map *h, in;
  in.base.from = from;

  h = value_expr_for_decl->find_with_hash (&in, DECL_UID (from));
  if (h)
    return h->to;
  return NULL_TREE;
}

/* Insert a mapping FROM->TO in the value expression hashtable.  */

void
decl_value_expr_insert (tree from, tree to)
{
  struct tree_decl_map *h;

  h = ggc_alloc<tree_decl_map> ();
  h->base.from = from;
  h->to = to;
  *value_expr_for_decl->find_slot_with_hash (h, DECL_UID (from), INSERT) = h;
}

/* Lookup a vector of debug arguments for FROM, and return it if we
   find one.  */

vec<tree, va_gc> **
decl_debug_args_lookup (tree from)
{
  struct tree_vec_map *h, in;

  if (!DECL_HAS_DEBUG_ARGS_P (from))
    return NULL;
  gcc_checking_assert (debug_args_for_decl != NULL);
  in.base.from = from;
  h = debug_args_for_decl->find_with_hash (&in, DECL_UID (from));
  if (h)
    return &h->to;
  return NULL;
}

/* Insert a mapping FROM->empty vector of debug arguments in the value
   expression hashtable.  */

vec<tree, va_gc> **
decl_debug_args_insert (tree from)
{
  struct tree_vec_map *h;
  tree_vec_map **loc;

  if (DECL_HAS_DEBUG_ARGS_P (from))
    return decl_debug_args_lookup (from);
  if (debug_args_for_decl == NULL)
    debug_args_for_decl = hash_table<tree_vec_map_cache_hasher>::create_ggc (64);
  h = ggc_alloc<tree_vec_map> ();
  h->base.from = from;
  h->to = NULL;
  loc = debug_args_for_decl->find_slot_with_hash (h, DECL_UID (from), INSERT);
  *loc = h;
  DECL_HAS_DEBUG_ARGS_P (from) = 1;
  return &h->to;
}

/* Hashing of types so that we don't make duplicates.
   The entry point is `type_hash_canon'.  */

/* Generate the default hash code for TYPE.  This is designed for
   speed, rather than maximum entropy.  */

hashval_t
type_hash_canon_hash (tree type)
{
  inchash::hash hstate;

  hstate.add_int (TREE_CODE (type));

  if (TREE_TYPE (type))
    hstate.add_object (TYPE_HASH (TREE_TYPE (type)));

  for (tree t = TYPE_ATTRIBUTES (type); t; t = TREE_CHAIN (t))
    /* Just the identifier is adequate to distinguish.  */
    hstate.add_object (IDENTIFIER_HASH_VALUE (get_attribute_name (t)));

  switch (TREE_CODE (type))
    {
    case METHOD_TYPE:
      hstate.add_object (TYPE_HASH (TYPE_METHOD_BASETYPE (type)));
      /* FALLTHROUGH. */
    case FUNCTION_TYPE:
      for (tree t = TYPE_ARG_TYPES (type); t; t = TREE_CHAIN (t))
	if (TREE_VALUE (t) != error_mark_node)
	  hstate.add_object (TYPE_HASH (TREE_VALUE (t)));
      break;

    case OFFSET_TYPE:
      hstate.add_object (TYPE_HASH (TYPE_OFFSET_BASETYPE (type)));
      break;

    case ARRAY_TYPE:
      {
	if (TYPE_DOMAIN (type))
	  hstate.add_object (TYPE_HASH (TYPE_DOMAIN (type)));
	if (!AGGREGATE_TYPE_P (TREE_TYPE (type)))
	  {
	    unsigned typeless = TYPE_TYPELESS_STORAGE (type);
	    hstate.add_object (typeless);
	  }
      }
      break;

    case INTEGER_TYPE:
      {
	tree t = TYPE_MAX_VALUE (type);
	if (!t)
	  t = TYPE_MIN_VALUE (type);
	for (int i = 0; i < TREE_INT_CST_NUNITS (t); i++)
	  hstate.add_object (TREE_INT_CST_ELT (t, i));
	break;
      }
      
    case REAL_TYPE:
    case FIXED_POINT_TYPE:
      {
	unsigned prec = TYPE_PRECISION (type);
	hstate.add_object (prec);
	break;
      }

    case VECTOR_TYPE:
      {
	unsigned nunits = TYPE_VECTOR_SUBPARTS (type);
	hstate.add_object (nunits);
	break;
      }

    default:
      break;
    }

  return hstate.end ();
}

/* These are the Hashtable callback functions.  */

/* Returns true iff the types are equivalent.  */

bool
type_cache_hasher::equal (type_hash *a, type_hash *b)
{
  /* First test the things that are the same for all types.  */
  if (a->hash != b->hash
      || TREE_CODE (a->type) != TREE_CODE (b->type)
      || TREE_TYPE (a->type) != TREE_TYPE (b->type)
      || !attribute_list_equal (TYPE_ATTRIBUTES (a->type),
				 TYPE_ATTRIBUTES (b->type))
      || (TREE_CODE (a->type) != COMPLEX_TYPE
          && TYPE_NAME (a->type) != TYPE_NAME (b->type)))
    return 0;

  /* Be careful about comparing arrays before and after the element type
     has been completed; don't compare TYPE_ALIGN unless both types are
     complete.  */
  if (COMPLETE_TYPE_P (a->type) && COMPLETE_TYPE_P (b->type)
      && (TYPE_ALIGN (a->type) != TYPE_ALIGN (b->type)
	  || TYPE_MODE (a->type) != TYPE_MODE (b->type)))
    return 0;

  switch (TREE_CODE (a->type))
    {
    case VOID_TYPE:
    case COMPLEX_TYPE:
    case POINTER_TYPE:
    case REFERENCE_TYPE:
    case NULLPTR_TYPE:
      return 1;

    case VECTOR_TYPE:
      return TYPE_VECTOR_SUBPARTS (a->type) == TYPE_VECTOR_SUBPARTS (b->type);

    case ENUMERAL_TYPE:
      if (TYPE_VALUES (a->type) != TYPE_VALUES (b->type)
	  && !(TYPE_VALUES (a->type)
	       && TREE_CODE (TYPE_VALUES (a->type)) == TREE_LIST
	       && TYPE_VALUES (b->type)
	       && TREE_CODE (TYPE_VALUES (b->type)) == TREE_LIST
	       && type_list_equal (TYPE_VALUES (a->type),
				   TYPE_VALUES (b->type))))
	return 0;

      /* fall through */

    case INTEGER_TYPE:
    case REAL_TYPE:
    case BOOLEAN_TYPE:
      if (TYPE_PRECISION (a->type) != TYPE_PRECISION (b->type))
	return false;
      return ((TYPE_MAX_VALUE (a->type) == TYPE_MAX_VALUE (b->type)
	       || tree_int_cst_equal (TYPE_MAX_VALUE (a->type),
				      TYPE_MAX_VALUE (b->type)))
	      && (TYPE_MIN_VALUE (a->type) == TYPE_MIN_VALUE (b->type)
		  || tree_int_cst_equal (TYPE_MIN_VALUE (a->type),
					 TYPE_MIN_VALUE (b->type))));

    case FIXED_POINT_TYPE:
      return TYPE_SATURATING (a->type) == TYPE_SATURATING (b->type);

    case OFFSET_TYPE:
      return TYPE_OFFSET_BASETYPE (a->type) == TYPE_OFFSET_BASETYPE (b->type);

    case METHOD_TYPE:
      if (TYPE_METHOD_BASETYPE (a->type) == TYPE_METHOD_BASETYPE (b->type)
	  && (TYPE_ARG_TYPES (a->type) == TYPE_ARG_TYPES (b->type)
	      || (TYPE_ARG_TYPES (a->type)
		  && TREE_CODE (TYPE_ARG_TYPES (a->type)) == TREE_LIST
		  && TYPE_ARG_TYPES (b->type)
		  && TREE_CODE (TYPE_ARG_TYPES (b->type)) == TREE_LIST
		  && type_list_equal (TYPE_ARG_TYPES (a->type),
				      TYPE_ARG_TYPES (b->type)))))
        break;
      return 0;
    case ARRAY_TYPE:
      /* Don't compare TYPE_TYPELESS_STORAGE flag on aggregates,
	 where the flag should be inherited from the element type
	 and can change after ARRAY_TYPEs are created; on non-aggregates
	 compare it and hash it, scalars will never have that flag set
	 and we need to differentiate between arrays created by different
	 front-ends or middle-end created arrays.  */
      return (TYPE_DOMAIN (a->type) == TYPE_DOMAIN (b->type)
	      && (AGGREGATE_TYPE_P (TREE_TYPE (a->type))
		  || (TYPE_TYPELESS_STORAGE (a->type)
		      == TYPE_TYPELESS_STORAGE (b->type))));

    case RECORD_TYPE:
    case UNION_TYPE:
    case QUAL_UNION_TYPE:
      return (TYPE_FIELDS (a->type) == TYPE_FIELDS (b->type)
	      || (TYPE_FIELDS (a->type)
		  && TREE_CODE (TYPE_FIELDS (a->type)) == TREE_LIST
		  && TYPE_FIELDS (b->type)
		  && TREE_CODE (TYPE_FIELDS (b->type)) == TREE_LIST
		  && type_list_equal (TYPE_FIELDS (a->type),
				      TYPE_FIELDS (b->type))));

    case FUNCTION_TYPE:
      if (TYPE_ARG_TYPES (a->type) == TYPE_ARG_TYPES (b->type)
	  || (TYPE_ARG_TYPES (a->type)
	      && TREE_CODE (TYPE_ARG_TYPES (a->type)) == TREE_LIST
	      && TYPE_ARG_TYPES (b->type)
	      && TREE_CODE (TYPE_ARG_TYPES (b->type)) == TREE_LIST
	      && type_list_equal (TYPE_ARG_TYPES (a->type),
				  TYPE_ARG_TYPES (b->type))))
	break;
      return 0;

    default:
      return 0;
    }

  if (lang_hooks.types.type_hash_eq != NULL)
    return lang_hooks.types.type_hash_eq (a->type, b->type);

  return 1;
}

/* Given TYPE, and HASHCODE its hash code, return the canonical
   object for an identical type if one already exists.
   Otherwise, return TYPE, and record it as the canonical object.

   To use this function, first create a type of the sort you want.
   Then compute its hash code from the fields of the type that
   make it different from other similar types.
   Then call this function and use the value.  */

tree
type_hash_canon (unsigned int hashcode, tree type)
{
  type_hash in;
  type_hash **loc;

  /* The hash table only contains main variants, so ensure that's what we're
     being passed.  */
  gcc_assert (TYPE_MAIN_VARIANT (type) == type);

  /* The TYPE_ALIGN field of a type is set by layout_type(), so we
     must call that routine before comparing TYPE_ALIGNs.  */
  layout_type (type);

  in.hash = hashcode;
  in.type = type;

  loc = type_hash_table->find_slot_with_hash (&in, hashcode, INSERT);
  if (*loc)
    {
      tree t1 = ((type_hash *) *loc)->type;
      gcc_assert (TYPE_MAIN_VARIANT (t1) == t1);
      if (TYPE_UID (type) + 1 == next_type_uid)
	--next_type_uid;
      /* Free also min/max values and the cache for integer
	 types.  This can't be done in free_node, as LTO frees
	 those on its own.  */
      if (TREE_CODE (type) == INTEGER_TYPE)
	{
	  if (TYPE_MIN_VALUE (type)
	      && TREE_TYPE (TYPE_MIN_VALUE (type)) == type)
	    ggc_free (TYPE_MIN_VALUE (type));
	  if (TYPE_MAX_VALUE (type)
	      && TREE_TYPE (TYPE_MAX_VALUE (type)) == type)
	    ggc_free (TYPE_MAX_VALUE (type));
	  if (TYPE_CACHED_VALUES_P (type))
	    ggc_free (TYPE_CACHED_VALUES (type));
	}
      free_node (type);
      return t1;
    }
  else
    {
      struct type_hash *h;

      h = ggc_alloc<type_hash> ();
      h->hash = hashcode;
      h->type = type;
      *loc = h;

      return type;
    }
}

static void
print_type_hash_statistics (void)
{
  fprintf (stderr, "Type hash: size %ld, %ld elements, %f collisions\n",
	   (long) type_hash_table->size (),
	   (long) type_hash_table->elements (),
	   type_hash_table->collisions ());
}

/* Given two lists of types
   (chains of TREE_LIST nodes with types in the TREE_VALUE slots)
   return 1 if the lists contain the same types in the same order.
   Also, the TREE_PURPOSEs must match.  */

int
type_list_equal (const_tree l1, const_tree l2)
{
  const_tree t1, t2;

  for (t1 = l1, t2 = l2; t1 && t2; t1 = TREE_CHAIN (t1), t2 = TREE_CHAIN (t2))
    if (TREE_VALUE (t1) != TREE_VALUE (t2)
	|| (TREE_PURPOSE (t1) != TREE_PURPOSE (t2)
	    && ! (1 == simple_cst_equal (TREE_PURPOSE (t1), TREE_PURPOSE (t2))
		  && (TREE_TYPE (TREE_PURPOSE (t1))
		      == TREE_TYPE (TREE_PURPOSE (t2))))))
      return 0;

  return t1 == t2;
}

/* Returns the number of arguments to the FUNCTION_TYPE or METHOD_TYPE
   given by TYPE.  If the argument list accepts variable arguments,
   then this function counts only the ordinary arguments.  */

int
type_num_arguments (const_tree type)
{
  int i = 0;
  tree t;

  for (t = TYPE_ARG_TYPES (type); t; t = TREE_CHAIN (t))
    /* If the function does not take a variable number of arguments,
       the last element in the list will have type `void'.  */
    if (VOID_TYPE_P (TREE_VALUE (t)))
      break;
    else
      ++i;

  return i;
}

/* Nonzero if integer constants T1 and T2
   represent the same constant value.  */

int
tree_int_cst_equal (const_tree t1, const_tree t2)
{
  if (t1 == t2)
    return 1;

  if (t1 == 0 || t2 == 0)
    return 0;

  if (TREE_CODE (t1) == INTEGER_CST
      && TREE_CODE (t2) == INTEGER_CST
      && wi::to_widest (t1) == wi::to_widest (t2))
    return 1;

  return 0;
}

/* Return true if T is an INTEGER_CST whose numerical value (extended
   according to TYPE_UNSIGNED) fits in a signed HOST_WIDE_INT.  */

bool
tree_fits_shwi_p (const_tree t)
{
  return (t != NULL_TREE
	  && TREE_CODE (t) == INTEGER_CST
	  && wi::fits_shwi_p (wi::to_widest (t)));
}

/* Return true if T is an INTEGER_CST whose numerical value (extended
   according to TYPE_UNSIGNED) fits in an unsigned HOST_WIDE_INT.  */

bool
tree_fits_uhwi_p (const_tree t)
{
  return (t != NULL_TREE
	  && TREE_CODE (t) == INTEGER_CST
	  && wi::fits_uhwi_p (wi::to_widest (t)));
}

/* T is an INTEGER_CST whose numerical value (extended according to
   TYPE_UNSIGNED) fits in a signed HOST_WIDE_INT.  Return that
   HOST_WIDE_INT.  */

HOST_WIDE_INT
tree_to_shwi (const_tree t)
{
  gcc_assert (tree_fits_shwi_p (t));
  return TREE_INT_CST_LOW (t);
}

/* T is an INTEGER_CST whose numerical value (extended according to
   TYPE_UNSIGNED) fits in an unsigned HOST_WIDE_INT.  Return that
   HOST_WIDE_INT.  */

unsigned HOST_WIDE_INT
tree_to_uhwi (const_tree t)
{
  gcc_assert (tree_fits_uhwi_p (t));
  return TREE_INT_CST_LOW (t);
}

/* Return the most significant (sign) bit of T.  */

int
tree_int_cst_sign_bit (const_tree t)
{
  unsigned bitno = TYPE_PRECISION (TREE_TYPE (t)) - 1;

  return wi::extract_uhwi (t, bitno, 1);
}

/* Return an indication of the sign of the integer constant T.
   The return value is -1 if T < 0, 0 if T == 0, and 1 if T > 0.
   Note that -1 will never be returned if T's type is unsigned.  */

int
tree_int_cst_sgn (const_tree t)
{
  if (wi::eq_p (t, 0))
    return 0;
  else if (TYPE_UNSIGNED (TREE_TYPE (t)))
    return 1;
  else if (wi::neg_p (t))
    return -1;
  else
    return 1;
}

/* Return the minimum number of bits needed to represent VALUE in a
   signed or unsigned type, UNSIGNEDP says which.  */

unsigned int
tree_int_cst_min_precision (tree value, signop sgn)
{
  /* If the value is negative, compute its negative minus 1.  The latter
     adjustment is because the absolute value of the largest negative value
     is one larger than the largest positive value.  This is equivalent to
     a bit-wise negation, so use that operation instead.  */

  if (tree_int_cst_sgn (value) < 0)
    value = fold_build1 (BIT_NOT_EXPR, TREE_TYPE (value), value);

  /* Return the number of bits needed, taking into account the fact
     that we need one more bit for a signed than unsigned type.
     If value is 0 or -1, the minimum precision is 1 no matter
     whether unsignedp is true or false.  */

  if (integer_zerop (value))
    return 1;
  else
    return tree_floor_log2 (value) + 1 + (sgn == SIGNED ? 1 : 0) ;
}

/* Return truthvalue of whether T1 is the same tree structure as T2.
   Return 1 if they are the same.
   Return 0 if they are understandably different.
   Return -1 if either contains tree structure not understood by
   this function.  */

int
simple_cst_equal (const_tree t1, const_tree t2)
{
  enum tree_code code1, code2;
  int cmp;
  int i;

  if (t1 == t2)
    return 1;
  if (t1 == 0 || t2 == 0)
    return 0;

  code1 = TREE_CODE (t1);
  code2 = TREE_CODE (t2);

  if (CONVERT_EXPR_CODE_P (code1) || code1 == NON_LVALUE_EXPR)
    {
      if (CONVERT_EXPR_CODE_P (code2)
	  || code2 == NON_LVALUE_EXPR)
	return simple_cst_equal (TREE_OPERAND (t1, 0), TREE_OPERAND (t2, 0));
      else
	return simple_cst_equal (TREE_OPERAND (t1, 0), t2);
    }

  else if (CONVERT_EXPR_CODE_P (code2)
	   || code2 == NON_LVALUE_EXPR)
    return simple_cst_equal (t1, TREE_OPERAND (t2, 0));

  if (code1 != code2)
    return 0;

  switch (code1)
    {
    case INTEGER_CST:
      return wi::to_widest (t1) == wi::to_widest (t2);

    case REAL_CST:
      return real_identical (&TREE_REAL_CST (t1), &TREE_REAL_CST (t2));

    case FIXED_CST:
      return FIXED_VALUES_IDENTICAL (TREE_FIXED_CST (t1), TREE_FIXED_CST (t2));

    case STRING_CST:
      return (TREE_STRING_LENGTH (t1) == TREE_STRING_LENGTH (t2)
	      && ! memcmp (TREE_STRING_POINTER (t1), TREE_STRING_POINTER (t2),
			 TREE_STRING_LENGTH (t1)));

    case CONSTRUCTOR:
      {
	unsigned HOST_WIDE_INT idx;
	vec<constructor_elt, va_gc> *v1 = CONSTRUCTOR_ELTS (t1);
	vec<constructor_elt, va_gc> *v2 = CONSTRUCTOR_ELTS (t2);

	if (vec_safe_length (v1) != vec_safe_length (v2))
	  return false;

        for (idx = 0; idx < vec_safe_length (v1); ++idx)
	  /* ??? Should we handle also fields here? */
	  if (!simple_cst_equal ((*v1)[idx].value, (*v2)[idx].value))
	    return false;
	return true;
      }

    case SAVE_EXPR:
      return simple_cst_equal (TREE_OPERAND (t1, 0), TREE_OPERAND (t2, 0));

    case CALL_EXPR:
      cmp = simple_cst_equal (CALL_EXPR_FN (t1), CALL_EXPR_FN (t2));
      if (cmp <= 0)
	return cmp;
      if (call_expr_nargs (t1) != call_expr_nargs (t2))
	return 0;
      {
	const_tree arg1, arg2;
	const_call_expr_arg_iterator iter1, iter2;
	for (arg1 = first_const_call_expr_arg (t1, &iter1),
	       arg2 = first_const_call_expr_arg (t2, &iter2);
	     arg1 && arg2;
	     arg1 = next_const_call_expr_arg (&iter1),
	       arg2 = next_const_call_expr_arg (&iter2))
	  {
	    cmp = simple_cst_equal (arg1, arg2);
	    if (cmp <= 0)
	      return cmp;
	  }
	return arg1 == arg2;
      }

    case TARGET_EXPR:
      /* Special case: if either target is an unallocated VAR_DECL,
	 it means that it's going to be unified with whatever the
	 TARGET_EXPR is really supposed to initialize, so treat it
	 as being equivalent to anything.  */
      if ((TREE_CODE (TREE_OPERAND (t1, 0)) == VAR_DECL
	   && DECL_NAME (TREE_OPERAND (t1, 0)) == NULL_TREE
	   && !DECL_RTL_SET_P (TREE_OPERAND (t1, 0)))
	  || (TREE_CODE (TREE_OPERAND (t2, 0)) == VAR_DECL
	      && DECL_NAME (TREE_OPERAND (t2, 0)) == NULL_TREE
	      && !DECL_RTL_SET_P (TREE_OPERAND (t2, 0))))
	cmp = 1;
      else
	cmp = simple_cst_equal (TREE_OPERAND (t1, 0), TREE_OPERAND (t2, 0));

      if (cmp <= 0)
	return cmp;

      return simple_cst_equal (TREE_OPERAND (t1, 1), TREE_OPERAND (t2, 1));

    case WITH_CLEANUP_EXPR:
      cmp = simple_cst_equal (TREE_OPERAND (t1, 0), TREE_OPERAND (t2, 0));
      if (cmp <= 0)
	return cmp;

      return simple_cst_equal (TREE_OPERAND (t1, 1), TREE_OPERAND (t1, 1));

    case COMPONENT_REF:
      if (TREE_OPERAND (t1, 1) == TREE_OPERAND (t2, 1))
	return simple_cst_equal (TREE_OPERAND (t1, 0), TREE_OPERAND (t2, 0));

      return 0;

    case VAR_DECL:
    case PARM_DECL:
    case CONST_DECL:
    case FUNCTION_DECL:
      return 0;

    default:
      break;
    }

  /* This general rule works for most tree codes.  All exceptions should be
     handled above.  If this is a language-specific tree code, we can't
     trust what might be in the operand, so say we don't know
     the situation.  */
  if ((int) code1 >= (int) LAST_AND_UNUSED_TREE_CODE)
    return -1;

  switch (TREE_CODE_CLASS (code1))
    {
    case tcc_unary:
    case tcc_binary:
    case tcc_comparison:
    case tcc_expression:
    case tcc_reference:
    case tcc_statement:
      cmp = 1;
      for (i = 0; i < TREE_CODE_LENGTH (code1); i++)
	{
	  cmp = simple_cst_equal (TREE_OPERAND (t1, i), TREE_OPERAND (t2, i));
	  if (cmp <= 0)
	    return cmp;
	}

      return cmp;

    default:
      return -1;
    }
}

/* Compare the value of T, an INTEGER_CST, with U, an unsigned integer value.
   Return -1, 0, or 1 if the value of T is less than, equal to, or greater
   than U, respectively.  */

int
compare_tree_int (const_tree t, unsigned HOST_WIDE_INT u)
{
  if (tree_int_cst_sgn (t) < 0)
    return -1;
  else if (!tree_fits_uhwi_p (t))
    return 1;
  else if (TREE_INT_CST_LOW (t) == u)
    return 0;
  else if (TREE_INT_CST_LOW (t) < u)
    return -1;
  else
    return 1;
}

/* Return true if SIZE represents a constant size that is in bounds of
   what the middle-end and the backend accepts (covering not more than
   half of the address-space).  */

bool
valid_constant_size_p (const_tree size)
{
  if (! tree_fits_uhwi_p (size)
      || TREE_OVERFLOW (size)
      || tree_int_cst_sign_bit (size) != 0)
    return false;
  return true;
}

/* Return the precision of the type, or for a complex or vector type the
   precision of the type of its elements.  */

unsigned int
element_precision (const_tree type)
{
  if (!TYPE_P (type))
    type = TREE_TYPE (type);
  enum tree_code code = TREE_CODE (type);
  if (code == COMPLEX_TYPE || code == VECTOR_TYPE)
    type = TREE_TYPE (type);

  return TYPE_PRECISION (type);
}

/* Return true if CODE represents an associative tree code.  Otherwise
   return false.  */
bool
associative_tree_code (enum tree_code code)
{
  switch (code)
    {
    case BIT_IOR_EXPR:
    case BIT_AND_EXPR:
    case BIT_XOR_EXPR:
    case PLUS_EXPR:
    case MULT_EXPR:
    case MIN_EXPR:
    case MAX_EXPR:
      return true;

    default:
      break;
    }
  return false;
}

/* Return true if CODE represents a commutative tree code.  Otherwise
   return false.  */
bool
commutative_tree_code (enum tree_code code)
{
  switch (code)
    {
    case PLUS_EXPR:
    case MULT_EXPR:
    case MULT_HIGHPART_EXPR:
    case MIN_EXPR:
    case MAX_EXPR:
    case BIT_IOR_EXPR:
    case BIT_XOR_EXPR:
    case BIT_AND_EXPR:
    case NE_EXPR:
    case EQ_EXPR:
    case UNORDERED_EXPR:
    case ORDERED_EXPR:
    case UNEQ_EXPR:
    case LTGT_EXPR:
    case TRUTH_AND_EXPR:
    case TRUTH_XOR_EXPR:
    case TRUTH_OR_EXPR:
    case WIDEN_MULT_EXPR:
    case VEC_WIDEN_MULT_HI_EXPR:
    case VEC_WIDEN_MULT_LO_EXPR:
    case VEC_WIDEN_MULT_EVEN_EXPR:
    case VEC_WIDEN_MULT_ODD_EXPR:
      return true;

    default:
      break;
    }
  return false;
}

/* Return true if CODE represents a ternary tree code for which the
   first two operands are commutative.  Otherwise return false.  */
bool
commutative_ternary_tree_code (enum tree_code code)
{
  switch (code)
    {
    case WIDEN_MULT_PLUS_EXPR:
    case WIDEN_MULT_MINUS_EXPR:
    case DOT_PROD_EXPR:
    case FMA_EXPR:
      return true;

    default:
      break;
    }
  return false;
}

/* Returns true if CODE can overflow.  */

bool
operation_can_overflow (enum tree_code code)
{
  switch (code)
    {
    case PLUS_EXPR:
    case MINUS_EXPR:
    case MULT_EXPR:
    case LSHIFT_EXPR:
      /* Can overflow in various ways.  */
      return true;
    case TRUNC_DIV_EXPR:
    case EXACT_DIV_EXPR:
    case FLOOR_DIV_EXPR:
    case CEIL_DIV_EXPR:
      /* For INT_MIN / -1.  */
      return true;
    case NEGATE_EXPR:
    case ABS_EXPR:
      /* For -INT_MIN.  */
      return true;
    default:
      /* These operators cannot overflow.  */
      return false;
    }
}

/* Returns true if CODE operating on operands of type TYPE doesn't overflow, or
   ftrapv doesn't generate trapping insns for CODE.  */

bool
operation_no_trapping_overflow (tree type, enum tree_code code)
{
  gcc_checking_assert (ANY_INTEGRAL_TYPE_P (type));

  /* We don't generate instructions that trap on overflow for complex or vector
     types.  */
  if (!INTEGRAL_TYPE_P (type))
    return true;

  if (!TYPE_OVERFLOW_TRAPS (type))
    return true;

  switch (code)
    {
    case PLUS_EXPR:
    case MINUS_EXPR:
    case MULT_EXPR:
    case NEGATE_EXPR:
    case ABS_EXPR:
      /* These operators can overflow, and -ftrapv generates trapping code for
	 these.  */
      return false;
    case TRUNC_DIV_EXPR:
    case EXACT_DIV_EXPR:
    case FLOOR_DIV_EXPR:
    case CEIL_DIV_EXPR:
    case LSHIFT_EXPR:
      /* These operators can overflow, but -ftrapv does not generate trapping
	 code for these.  */
      return true;
    default:
      /* These operators cannot overflow.  */
      return true;
    }
}

namespace inchash
{

/* Generate a hash value for an expression.  This can be used iteratively
   by passing a previous result as the HSTATE argument.

   This function is intended to produce the same hash for expressions which
   would compare equal using operand_equal_p.  */
void
add_expr (const_tree t, inchash::hash &hstate, unsigned int flags)
{
  int i;
  enum tree_code code;
  enum tree_code_class tclass;

  if (t == NULL_TREE || t == error_mark_node)
    {
      hstate.merge_hash (0);
      return;
    }

  if (!(flags & OEP_ADDRESS_OF))
    STRIP_NOPS (t);

  code = TREE_CODE (t);

  switch (code)
    {
    /* Alas, constants aren't shared, so we can't rely on pointer
       identity.  */
    case VOID_CST:
      hstate.merge_hash (0);
      return;
    case INTEGER_CST:
      gcc_checking_assert (!(flags & OEP_ADDRESS_OF));
      for (i = 0; i < TREE_INT_CST_EXT_NUNITS (t); i++)
	hstate.add_wide_int (TREE_INT_CST_ELT (t, i));
      return;
    case REAL_CST:
      {
	unsigned int val2;
	if (!HONOR_SIGNED_ZEROS (t) && real_zerop (t))
	  val2 = rvc_zero;
	else
	  val2 = real_hash (TREE_REAL_CST_PTR (t));
	hstate.merge_hash (val2);
	return;
      }
    case FIXED_CST:
      {
	unsigned int val2 = fixed_hash (TREE_FIXED_CST_PTR (t));
	hstate.merge_hash (val2);
	return;
      }
    case STRING_CST:
      hstate.add ((const void *) TREE_STRING_POINTER (t),
		  TREE_STRING_LENGTH (t));
      return;
    case COMPLEX_CST:
      inchash::add_expr (TREE_REALPART (t), hstate, flags);
      inchash::add_expr (TREE_IMAGPART (t), hstate, flags);
      return;
    case VECTOR_CST:
      {
	unsigned i;
	for (i = 0; i < VECTOR_CST_NELTS (t); ++i)
	  inchash::add_expr (VECTOR_CST_ELT (t, i), hstate, flags);
	return;
      }
    case SSA_NAME:
      /* We can just compare by pointer.  */
      hstate.add_wide_int (SSA_NAME_VERSION (t));
      return;
    case PLACEHOLDER_EXPR:
      /* The node itself doesn't matter.  */
      return;
    case BLOCK:
    case OMP_CLAUSE:
      /* Ignore.  */
      return;
    case TREE_LIST:
      /* A list of expressions, for a CALL_EXPR or as the elements of a
	 VECTOR_CST.  */
      for (; t; t = TREE_CHAIN (t))
	inchash::add_expr (TREE_VALUE (t), hstate, flags);
      return;
    case CONSTRUCTOR:
      {
	unsigned HOST_WIDE_INT idx;
	tree field, value;
	flags &= ~OEP_ADDRESS_OF;
	FOR_EACH_CONSTRUCTOR_ELT (CONSTRUCTOR_ELTS (t), idx, field, value)
	  {
	    inchash::add_expr (field, hstate, flags);
	    inchash::add_expr (value, hstate, flags);
	  }
	return;
      }
    case STATEMENT_LIST:
      {
	tree_stmt_iterator i;
	for (i = tsi_start (CONST_CAST_TREE (t));
	     !tsi_end_p (i); tsi_next (&i))
	  inchash::add_expr (tsi_stmt (i), hstate, flags);
	return;
      }
    case TREE_VEC:
      for (i = 0; i < TREE_VEC_LENGTH (t); ++i)
	inchash::add_expr (TREE_VEC_ELT (t, i), hstate, flags);
      return;
    case FUNCTION_DECL:
      /* When referring to a built-in FUNCTION_DECL, use the __builtin__ form.
	 Otherwise nodes that compare equal according to operand_equal_p might
	 get different hash codes.  However, don't do this for machine specific
	 or front end builtins, since the function code is overloaded in those
	 cases.  */
      if (DECL_BUILT_IN_CLASS (t) == BUILT_IN_NORMAL
	  && builtin_decl_explicit_p (DECL_FUNCTION_CODE (t)))
	{
	  t = builtin_decl_explicit (DECL_FUNCTION_CODE (t));
	  code = TREE_CODE (t);
	}
      /* FALL THROUGH */
    default:
      tclass = TREE_CODE_CLASS (code);

      if (tclass == tcc_declaration)
	{
	  /* DECL's have a unique ID */
	  hstate.add_wide_int (DECL_UID (t));
	}
      else if (tclass == tcc_comparison && !commutative_tree_code (code))
	{
	  /* For comparisons that can be swapped, use the lower
	     tree code.  */
	  enum tree_code ccode = swap_tree_comparison (code);
	  if (code < ccode)
	    ccode = code;
	  hstate.add_object (ccode);
	  inchash::add_expr (TREE_OPERAND (t, ccode != code), hstate, flags);
	  inchash::add_expr (TREE_OPERAND (t, ccode == code), hstate, flags);
	}
      else if (CONVERT_EXPR_CODE_P (code))
	{
	  /* NOP_EXPR and CONVERT_EXPR are considered equal by
	     operand_equal_p.  */
	  enum tree_code ccode = NOP_EXPR;
	  hstate.add_object (ccode);

	  /* Don't hash the type, that can lead to having nodes which
	     compare equal according to operand_equal_p, but which
	     have different hash codes.  Make sure to include signedness
	     in the hash computation.  */
	  hstate.add_int (TYPE_UNSIGNED (TREE_TYPE (t)));
	  inchash::add_expr (TREE_OPERAND (t, 0), hstate, flags);
	}
      /* For OEP_ADDRESS_OF, hash MEM_EXPR[&decl, 0] the same as decl.  */
      else if (code == MEM_REF
	       && (flags & OEP_ADDRESS_OF) != 0
	       && TREE_CODE (TREE_OPERAND (t, 0)) == ADDR_EXPR
	       && DECL_P (TREE_OPERAND (TREE_OPERAND (t, 0), 0))
	       && integer_zerop (TREE_OPERAND (t, 1)))
	inchash::add_expr (TREE_OPERAND (TREE_OPERAND (t, 0), 0),
			   hstate, flags);
      /* Don't ICE on FE specific trees, or their arguments etc.
	 during operand_equal_p hash verification.  */
      else if (!IS_EXPR_CODE_CLASS (tclass))
	gcc_assert (flags & OEP_HASH_CHECK);
      else
	{
	  unsigned int sflags = flags;

	  hstate.add_object (code);

	  switch (code)
	    {
	    case ADDR_EXPR:
	      gcc_checking_assert (!(flags & OEP_ADDRESS_OF));
	      flags |= OEP_ADDRESS_OF;
	      sflags = flags;
	      break;

	    case INDIRECT_REF:
	    case MEM_REF:
	    case TARGET_MEM_REF:
	      flags &= ~OEP_ADDRESS_OF;
	      sflags = flags;
	      break;

	    case ARRAY_REF:
	    case ARRAY_RANGE_REF:
	    case COMPONENT_REF:
	    case BIT_FIELD_REF:
	      sflags &= ~OEP_ADDRESS_OF;
	      break;

	    case COND_EXPR:
	      flags &= ~OEP_ADDRESS_OF;
	      break;

	    case FMA_EXPR:
	    case WIDEN_MULT_PLUS_EXPR:
	    case WIDEN_MULT_MINUS_EXPR:
	      {
		/* The multiplication operands are commutative.  */
		inchash::hash one, two;
		inchash::add_expr (TREE_OPERAND (t, 0), one, flags);
		inchash::add_expr (TREE_OPERAND (t, 1), two, flags);
		hstate.add_commutative (one, two);
		inchash::add_expr (TREE_OPERAND (t, 2), two, flags);
		return;
	      }

	    case CALL_EXPR:
	      if (CALL_EXPR_FN (t) == NULL_TREE)
		hstate.add_int (CALL_EXPR_IFN (t));
	      break;

	    case TARGET_EXPR:
	      /* For TARGET_EXPR, just hash on the TARGET_EXPR_SLOT.
		 Usually different TARGET_EXPRs just should use
		 different temporaries in their slots.  */
	      inchash::add_expr (TARGET_EXPR_SLOT (t), hstate, flags);
	      return;

	    default:
	      break;
	    }

	  /* Don't hash the type, that can lead to having nodes which
	     compare equal according to operand_equal_p, but which
	     have different hash codes.  */
	  if (code == NON_LVALUE_EXPR)
	    {
	      /* Make sure to include signness in the hash computation.  */
	      hstate.add_int (TYPE_UNSIGNED (TREE_TYPE (t)));
	      inchash::add_expr (TREE_OPERAND (t, 0), hstate, flags);
	    }

	  else if (commutative_tree_code (code))
	    {
	      /* It's a commutative expression.  We want to hash it the same
		 however it appears.  We do this by first hashing both operands
		 and then rehashing based on the order of their independent
		 hashes.  */
	      inchash::hash one, two;
	      inchash::add_expr (TREE_OPERAND (t, 0), one, flags);
	      inchash::add_expr (TREE_OPERAND (t, 1), two, flags);
	      hstate.add_commutative (one, two);
	    }
	  else
	    for (i = TREE_OPERAND_LENGTH (t) - 1; i >= 0; --i)
	      inchash::add_expr (TREE_OPERAND (t, i), hstate,
				 i == 0 ? flags : sflags);
	}
      return;
    }
}

}

/* Constructors for pointer, array and function types.
   (RECORD_TYPE, UNION_TYPE and ENUMERAL_TYPE nodes are
   constructed by language-dependent code, not here.)  */

/* Construct, lay out and return the type of pointers to TO_TYPE with
   mode MODE.  If CAN_ALIAS_ALL is TRUE, indicate this type can
   reference all of memory. If such a type has already been
   constructed, reuse it.  */

tree
build_pointer_type_for_mode (tree to_type, machine_mode mode,
			     bool can_alias_all)
{
  tree t;
  bool could_alias = can_alias_all;

  if (to_type == error_mark_node)
    return error_mark_node;

  /* If the pointed-to type has the may_alias attribute set, force
     a TYPE_REF_CAN_ALIAS_ALL pointer to be generated.  */
  if (lookup_attribute ("may_alias", TYPE_ATTRIBUTES (to_type)))
    can_alias_all = true;

  /* In some cases, languages will have things that aren't a POINTER_TYPE
     (such as a RECORD_TYPE for fat pointers in Ada) as TYPE_POINTER_TO.
     In that case, return that type without regard to the rest of our
     operands.

     ??? This is a kludge, but consistent with the way this function has
     always operated and there doesn't seem to be a good way to avoid this
     at the moment.  */
  if (TYPE_POINTER_TO (to_type) != 0
      && TREE_CODE (TYPE_POINTER_TO (to_type)) != POINTER_TYPE)
    return TYPE_POINTER_TO (to_type);

  /* First, if we already have a type for pointers to TO_TYPE and it's
     the proper mode, use it.  */
  for (t = TYPE_POINTER_TO (to_type); t; t = TYPE_NEXT_PTR_TO (t))
    if (TYPE_MODE (t) == mode && TYPE_REF_CAN_ALIAS_ALL (t) == can_alias_all)
      return t;

  t = make_node (POINTER_TYPE);

  TREE_TYPE (t) = to_type;
  SET_TYPE_MODE (t, mode);
  TYPE_REF_CAN_ALIAS_ALL (t) = can_alias_all;
  TYPE_NEXT_PTR_TO (t) = TYPE_POINTER_TO (to_type);
  TYPE_POINTER_TO (to_type) = t;

  /* During LTO we do not set TYPE_CANONICAL of pointers and references.  */
  if (TYPE_STRUCTURAL_EQUALITY_P (to_type) || in_lto_p)
    SET_TYPE_STRUCTURAL_EQUALITY (t);
  else if (TYPE_CANONICAL (to_type) != to_type || could_alias)
    TYPE_CANONICAL (t)
      = build_pointer_type_for_mode (TYPE_CANONICAL (to_type),
				     mode, false);

  /* Lay out the type.  This function has many callers that are concerned
     with expression-construction, and this simplifies them all.  */
  layout_type (t);

  return t;
}

/* By default build pointers in ptr_mode.  */

tree
build_pointer_type (tree to_type)
{
  addr_space_t as = to_type == error_mark_node? ADDR_SPACE_GENERIC
					      : TYPE_ADDR_SPACE (to_type);
  machine_mode pointer_mode = targetm.addr_space.pointer_mode (as);
  if (SHARED_TYPE_P (to_type))
    {
      tree upc_pts_type;
      pointer_mode = TYPE_MODE (upc_pts_rep_type_node);
      upc_pts_type = build_pointer_type_for_mode (to_type, pointer_mode,
                                                  false);
      TYPE_USER_ALIGN (upc_pts_type) = TYPE_USER_ALIGN (upc_pts_rep_type_node);
      SET_TYPE_ALIGN (upc_pts_type, TYPE_ALIGN (upc_pts_rep_type_node));
      return upc_pts_type;
    }
  return build_pointer_type_for_mode (to_type, pointer_mode, false);
}

/* Same as build_pointer_type_for_mode, but for REFERENCE_TYPE.  */

tree
build_reference_type_for_mode (tree to_type, machine_mode mode,
			       bool can_alias_all)
{
  tree t;
  bool could_alias = can_alias_all;

  if (to_type == error_mark_node)
    return error_mark_node;

  /* If the pointed-to type has the may_alias attribute set, force
     a TYPE_REF_CAN_ALIAS_ALL pointer to be generated.  */
  if (lookup_attribute ("may_alias", TYPE_ATTRIBUTES (to_type)))
    can_alias_all = true;

  /* In some cases, languages will have things that aren't a REFERENCE_TYPE
     (such as a RECORD_TYPE for fat pointers in Ada) as TYPE_REFERENCE_TO.
     In that case, return that type without regard to the rest of our
     operands.

     ??? This is a kludge, but consistent with the way this function has
     always operated and there doesn't seem to be a good way to avoid this
     at the moment.  */
  if (TYPE_REFERENCE_TO (to_type) != 0
      && TREE_CODE (TYPE_REFERENCE_TO (to_type)) != REFERENCE_TYPE)
    return TYPE_REFERENCE_TO (to_type);

  /* First, if we already have a type for pointers to TO_TYPE and it's
     the proper mode, use it.  */
  for (t = TYPE_REFERENCE_TO (to_type); t; t = TYPE_NEXT_REF_TO (t))
    if (TYPE_MODE (t) == mode && TYPE_REF_CAN_ALIAS_ALL (t) == can_alias_all)
      return t;

  t = make_node (REFERENCE_TYPE);

  TREE_TYPE (t) = to_type;
  SET_TYPE_MODE (t, mode);
  TYPE_REF_CAN_ALIAS_ALL (t) = can_alias_all;
  TYPE_NEXT_REF_TO (t) = TYPE_REFERENCE_TO (to_type);
  TYPE_REFERENCE_TO (to_type) = t;

  /* During LTO we do not set TYPE_CANONICAL of pointers and references.  */
  if (TYPE_STRUCTURAL_EQUALITY_P (to_type) || in_lto_p)
    SET_TYPE_STRUCTURAL_EQUALITY (t);
  else if (TYPE_CANONICAL (to_type) != to_type || could_alias)
    TYPE_CANONICAL (t)
      = build_reference_type_for_mode (TYPE_CANONICAL (to_type),
				       mode, false);

  layout_type (t);

  return t;
}


/* Build the node for the type of references-to-TO_TYPE by default
   in ptr_mode.  */

tree
build_reference_type (tree to_type)
{
  addr_space_t as = to_type == error_mark_node? ADDR_SPACE_GENERIC
					      : TYPE_ADDR_SPACE (to_type);
  machine_mode pointer_mode = targetm.addr_space.pointer_mode (as);
  return build_reference_type_for_mode (to_type, pointer_mode, false);
}

#define MAX_INT_CACHED_PREC \
  (HOST_BITS_PER_WIDE_INT > 64 ? HOST_BITS_PER_WIDE_INT : 64)
static GTY(()) tree nonstandard_integer_type_cache[2 * MAX_INT_CACHED_PREC + 2];

/* Builds a signed or unsigned integer type of precision PRECISION.
   Used for C bitfields whose precision does not match that of
   built-in target types.  */
tree
build_nonstandard_integer_type (unsigned HOST_WIDE_INT precision,
				int unsignedp)
{
  tree itype, ret;

  if (unsignedp)
    unsignedp = MAX_INT_CACHED_PREC + 1;
    
  if (precision <= MAX_INT_CACHED_PREC)
    {
      itype = nonstandard_integer_type_cache[precision + unsignedp];
      if (itype)
	return itype;
    }

  itype = make_node (INTEGER_TYPE);
  TYPE_PRECISION (itype) = precision;

  if (unsignedp)
    fixup_unsigned_type (itype);
  else
    fixup_signed_type (itype);

  ret = itype;
  if (tree_fits_uhwi_p (TYPE_MAX_VALUE (itype)))
    ret = type_hash_canon (tree_to_uhwi (TYPE_MAX_VALUE (itype)), itype);
  if (precision <= MAX_INT_CACHED_PREC)
    nonstandard_integer_type_cache[precision + unsignedp] = ret;

  return ret;
}

#define MAX_BOOL_CACHED_PREC \
  (HOST_BITS_PER_WIDE_INT > 64 ? HOST_BITS_PER_WIDE_INT : 64)
static GTY(()) tree nonstandard_boolean_type_cache[MAX_BOOL_CACHED_PREC + 1];

/* Builds a boolean type of precision PRECISION.
   Used for boolean vectors to choose proper vector element size.  */
tree
build_nonstandard_boolean_type (unsigned HOST_WIDE_INT precision)
{
  tree type;

  if (precision <= MAX_BOOL_CACHED_PREC)
    {
      type = nonstandard_boolean_type_cache[precision];
      if (type)
	return type;
    }

  type = make_node (BOOLEAN_TYPE);
  TYPE_PRECISION (type) = precision;
  fixup_signed_type (type);

  if (precision <= MAX_INT_CACHED_PREC)
    nonstandard_boolean_type_cache[precision] = type;

  return type;
}

/* Create a range of some discrete type TYPE (an INTEGER_TYPE, ENUMERAL_TYPE
   or BOOLEAN_TYPE) with low bound LOWVAL and high bound HIGHVAL.  If SHARED
   is true, reuse such a type that has already been constructed.  */

static tree
build_range_type_1 (tree type, tree lowval, tree highval, bool shared)
{
  tree itype = make_node (INTEGER_TYPE);

  TREE_TYPE (itype) = type;

  TYPE_MIN_VALUE (itype) = fold_convert (type, lowval);
  TYPE_MAX_VALUE (itype) = highval ? fold_convert (type, highval) : NULL;

  TYPE_PRECISION (itype) = TYPE_PRECISION (type);
  SET_TYPE_MODE (itype, TYPE_MODE (type));
  TYPE_SIZE (itype) = TYPE_SIZE (type);
  TYPE_SIZE_UNIT (itype) = TYPE_SIZE_UNIT (type);
  SET_TYPE_ALIGN (itype, TYPE_ALIGN (type));
  TYPE_USER_ALIGN (itype) = TYPE_USER_ALIGN (type);
  SET_TYPE_WARN_IF_NOT_ALIGN (itype, TYPE_WARN_IF_NOT_ALIGN (type));

  if (!shared)
    return itype;

  if ((TYPE_MIN_VALUE (itype)
       && TREE_CODE (TYPE_MIN_VALUE (itype)) != INTEGER_CST)
      || (TYPE_MAX_VALUE (itype)
	  && TREE_CODE (TYPE_MAX_VALUE (itype)) != INTEGER_CST))
    {
      /* Since we cannot reliably merge this type, we need to compare it using
	 structural equality checks.  */
      SET_TYPE_STRUCTURAL_EQUALITY (itype);
      return itype;
    }

  hashval_t hash = type_hash_canon_hash (itype);
  itype = type_hash_canon (hash, itype);

  return itype;
}

/* Wrapper around build_range_type_1 with SHARED set to true.  */

tree
build_range_type (tree type, tree lowval, tree highval)
{
  return build_range_type_1 (type, lowval, highval, true);
}

/* Wrapper around build_range_type_1 with SHARED set to false.  */

tree
build_nonshared_range_type (tree type, tree lowval, tree highval)
{
  return build_range_type_1 (type, lowval, highval, false);
}

/* Create a type of integers to be the TYPE_DOMAIN of an ARRAY_TYPE.
   MAXVAL should be the maximum value in the domain
   (one less than the length of the array).

   The maximum value that MAXVAL can have is INT_MAX for a HOST_WIDE_INT.
   We don't enforce this limit, that is up to caller (e.g. language front end).
   The limit exists because the result is a signed type and we don't handle
   sizes that use more than one HOST_WIDE_INT.  */

tree
build_index_type (tree maxval)
{
  return build_range_type (sizetype, size_zero_node, maxval);
}

/* Return true if the debug information for TYPE, a subtype, should be emitted
   as a subrange type.  If so, set LOWVAL to the low bound and HIGHVAL to the
   high bound, respectively.  Sometimes doing so unnecessarily obfuscates the
   debug info and doesn't reflect the source code.  */

bool
subrange_type_for_debug_p (const_tree type, tree *lowval, tree *highval)
{
  tree base_type = TREE_TYPE (type), low, high;

  /* Subrange types have a base type which is an integral type.  */
  if (!INTEGRAL_TYPE_P (base_type))
    return false;

  /* Get the real bounds of the subtype.  */
  if (lang_hooks.types.get_subrange_bounds)
    lang_hooks.types.get_subrange_bounds (type, &low, &high);
  else
    {
      low = TYPE_MIN_VALUE (type);
      high = TYPE_MAX_VALUE (type);
    }

  /* If the type and its base type have the same representation and the same
     name, then the type is not a subrange but a copy of the base type.  */
  if ((TREE_CODE (base_type) == INTEGER_TYPE
       || TREE_CODE (base_type) == BOOLEAN_TYPE)
      && int_size_in_bytes (type) == int_size_in_bytes (base_type)
      && tree_int_cst_equal (low, TYPE_MIN_VALUE (base_type))
      && tree_int_cst_equal (high, TYPE_MAX_VALUE (base_type))
      && TYPE_IDENTIFIER (type) == TYPE_IDENTIFIER (base_type))
    return false;

  if (lowval)
    *lowval = low;
  if (highval)
    *highval = high;
  return true;
}

/* Construct, lay out and return the type of arrays of elements with ELT_TYPE
   and number of elements specified by the range of values of INDEX_TYPE.
   If TYPELESS_STORAGE is true, TYPE_TYPELESS_STORAGE flag is set on the type.
   If SHARED is true, reuse such a type that has already been constructed.  */

static tree
build_array_type_1 (tree elt_type, tree index_type, bool typeless_storage,
		    bool shared)
{
  tree t;

  if (TREE_CODE (elt_type) == FUNCTION_TYPE)
    {
      error ("arrays of functions are not meaningful");
      elt_type = integer_type_node;
    }

  t = make_node (ARRAY_TYPE);
  TREE_TYPE (t) = elt_type;
  TYPE_DOMAIN (t) = index_type;
  TYPE_ADDR_SPACE (t) = TYPE_ADDR_SPACE (elt_type);
  TYPE_TYPELESS_STORAGE (t) = typeless_storage;
  layout_type (t);

  /* If the element type is incomplete at this point we get marked for
     structural equality.  Do not record these types in the canonical
     type hashtable.  */
  if (TYPE_STRUCTURAL_EQUALITY_P (t))
    return t;

  if (shared)
    {
      hashval_t hash = type_hash_canon_hash (t);
      t = type_hash_canon (hash, t);
    }

  if (TYPE_CANONICAL (t) == t)
    {
      if (TYPE_STRUCTURAL_EQUALITY_P (elt_type)
	  || (index_type && TYPE_STRUCTURAL_EQUALITY_P (index_type))
	  || in_lto_p)
	SET_TYPE_STRUCTURAL_EQUALITY (t);
      else if (TYPE_CANONICAL (elt_type) != elt_type
	       || (index_type && TYPE_CANONICAL (index_type) != index_type))
	TYPE_CANONICAL (t)
	  = build_array_type_1 (TYPE_CANONICAL (elt_type),
				index_type
				? TYPE_CANONICAL (index_type) : NULL_TREE,
				typeless_storage, shared);
    }

  return t;
}

/* Wrapper around build_array_type_1 with SHARED set to true.  */

tree
build_array_type (tree elt_type, tree index_type, bool typeless_storage)
{
  return build_array_type_1 (elt_type, index_type, typeless_storage, true);
}

/* Wrapper around build_array_type_1 with SHARED set to false.  */

tree
build_nonshared_array_type (tree elt_type, tree index_type)
{
  return build_array_type_1 (elt_type, index_type, false, false);
}

/* Return a representation of ELT_TYPE[NELTS], using indices of type
   sizetype.  */

tree
build_array_type_nelts (tree elt_type, unsigned HOST_WIDE_INT nelts)
{
  return build_array_type (elt_type, build_index_type (size_int (nelts - 1)));
}

/* Recursively examines the array elements of TYPE, until a non-array
   element type is found.  */

tree
strip_array_types (tree type)
{
  while (TREE_CODE (type) == ARRAY_TYPE)
    type = TREE_TYPE (type);

  return type;
}

/* Computes the canonical argument types from the argument type list
   ARGTYPES.

   Upon return, *ANY_STRUCTURAL_P will be true iff either it was true
   on entry to this function, or if any of the ARGTYPES are
   structural.

   Upon return, *ANY_NONCANONICAL_P will be true iff either it was
   true on entry to this function, or if any of the ARGTYPES are
   non-canonical.

   Returns a canonical argument list, which may be ARGTYPES when the
   canonical argument list is unneeded (i.e., *ANY_STRUCTURAL_P is
   true) or would not differ from ARGTYPES.  */

static tree
maybe_canonicalize_argtypes (tree argtypes,
			     bool *any_structural_p,
			     bool *any_noncanonical_p)
{
  tree arg;
  bool any_noncanonical_argtypes_p = false;

  for (arg = argtypes; arg && !(*any_structural_p); arg = TREE_CHAIN (arg))
    {
      if (!TREE_VALUE (arg) || TREE_VALUE (arg) == error_mark_node)
	/* Fail gracefully by stating that the type is structural.  */
	*any_structural_p = true;
      else if (TYPE_STRUCTURAL_EQUALITY_P (TREE_VALUE (arg)))
	*any_structural_p = true;
      else if (TYPE_CANONICAL (TREE_VALUE (arg)) != TREE_VALUE (arg)
	       || TREE_PURPOSE (arg))
	/* If the argument has a default argument, we consider it
	   non-canonical even though the type itself is canonical.
	   That way, different variants of function and method types
	   with default arguments will all point to the variant with
	   no defaults as their canonical type.  */
        any_noncanonical_argtypes_p = true;
    }

  if (*any_structural_p)
    return argtypes;

  if (any_noncanonical_argtypes_p)
    {
      /* Build the canonical list of argument types.  */
      tree canon_argtypes = NULL_TREE;
      bool is_void = false;

      for (arg = argtypes; arg; arg = TREE_CHAIN (arg))
        {
          if (arg == void_list_node)
            is_void = true;
          else
            canon_argtypes = tree_cons (NULL_TREE,
                                        TYPE_CANONICAL (TREE_VALUE (arg)),
                                        canon_argtypes);
        }

      canon_argtypes = nreverse (canon_argtypes);
      if (is_void)
        canon_argtypes = chainon (canon_argtypes, void_list_node);

      /* There is a non-canonical type.  */
      *any_noncanonical_p = true;
      return canon_argtypes;
    }

  /* The canonical argument types are the same as ARGTYPES.  */
  return argtypes;
}

/* Construct, lay out and return
   the type of functions returning type VALUE_TYPE
   given arguments of types ARG_TYPES.
   ARG_TYPES is a chain of TREE_LIST nodes whose TREE_VALUEs
   are data type nodes for the arguments of the function.
   If such a type has already been constructed, reuse it.  */

tree
build_function_type (tree value_type, tree arg_types)
{
  tree t;
  inchash::hash hstate;
  bool any_structural_p, any_noncanonical_p;
  tree canon_argtypes;

  if (TREE_CODE (value_type) == FUNCTION_TYPE)
    {
      error ("function return type cannot be function");
      value_type = integer_type_node;
    }

  /* Make a node of the sort we want.  */
  t = make_node (FUNCTION_TYPE);
  TREE_TYPE (t) = value_type;
  TYPE_ARG_TYPES (t) = arg_types;

  /* If we already have such a type, use the old one.  */
  hashval_t hash = type_hash_canon_hash (t);
  t = type_hash_canon (hash, t);

  /* Set up the canonical type. */
  any_structural_p   = TYPE_STRUCTURAL_EQUALITY_P (value_type);
  any_noncanonical_p = TYPE_CANONICAL (value_type) != value_type;
  canon_argtypes = maybe_canonicalize_argtypes (arg_types,
						&any_structural_p,
						&any_noncanonical_p);
  if (any_structural_p)
    SET_TYPE_STRUCTURAL_EQUALITY (t);
  else if (any_noncanonical_p)
    TYPE_CANONICAL (t) = build_function_type (TYPE_CANONICAL (value_type),
					      canon_argtypes);

  if (!COMPLETE_TYPE_P (t))
    layout_type (t);
  return t;
}

/* Build a function type.  The RETURN_TYPE is the type returned by the
   function.  If VAARGS is set, no void_type_node is appended to the
   list.  ARGP must be always be terminated be a NULL_TREE.  */

static tree
build_function_type_list_1 (bool vaargs, tree return_type, va_list argp)
{
  tree t, args, last;

  t = va_arg (argp, tree);
  for (args = NULL_TREE; t != NULL_TREE; t = va_arg (argp, tree))
    args = tree_cons (NULL_TREE, t, args);

  if (vaargs)
    {
      last = args;
      if (args != NULL_TREE)
	args = nreverse (args);
      gcc_assert (last != void_list_node);
    }
  else if (args == NULL_TREE)
    args = void_list_node;
  else
    {
      last = args;
      args = nreverse (args);
      TREE_CHAIN (last) = void_list_node;
    }
  args = build_function_type (return_type, args);

  return args;
}

/* Build a function type.  The RETURN_TYPE is the type returned by the
   function.  If additional arguments are provided, they are
   additional argument types.  The list of argument types must always
   be terminated by NULL_TREE.  */

tree
build_function_type_list (tree return_type, ...)
{
  tree args;
  va_list p;

  va_start (p, return_type);
  args = build_function_type_list_1 (false, return_type, p);
  va_end (p);
  return args;
}

/* Build a variable argument function type.  The RETURN_TYPE is the
   type returned by the function.  If additional arguments are provided,
   they are additional argument types.  The list of argument types must
   always be terminated by NULL_TREE.  */

tree
build_varargs_function_type_list (tree return_type, ...)
{
  tree args;
  va_list p;

  va_start (p, return_type);
  args = build_function_type_list_1 (true, return_type, p);
  va_end (p);

  return args;
}

/* Build a function type.  RETURN_TYPE is the type returned by the
   function; VAARGS indicates whether the function takes varargs.  The
   function takes N named arguments, the types of which are provided in
   ARG_TYPES.  */

static tree
build_function_type_array_1 (bool vaargs, tree return_type, int n,
			     tree *arg_types)
{
  int i;
  tree t = vaargs ? NULL_TREE : void_list_node;

  for (i = n - 1; i >= 0; i--)
    t = tree_cons (NULL_TREE, arg_types[i], t);

  return build_function_type (return_type, t);
}

/* Build a function type.  RETURN_TYPE is the type returned by the
   function.  The function takes N named arguments, the types of which
   are provided in ARG_TYPES.  */

tree
build_function_type_array (tree return_type, int n, tree *arg_types)
{
  return build_function_type_array_1 (false, return_type, n, arg_types);
}

/* Build a variable argument function type.  RETURN_TYPE is the type
   returned by the function.  The function takes N named arguments, the
   types of which are provided in ARG_TYPES.  */

tree
build_varargs_function_type_array (tree return_type, int n, tree *arg_types)
{
  return build_function_type_array_1 (true, return_type, n, arg_types);
}

/* Build a METHOD_TYPE for a member of BASETYPE.  The RETTYPE (a TYPE)
   and ARGTYPES (a TREE_LIST) are the return type and arguments types
   for the method.  An implicit additional parameter (of type
   pointer-to-BASETYPE) is added to the ARGTYPES.  */

tree
build_method_type_directly (tree basetype,
			    tree rettype,
			    tree argtypes)
{
  tree t;
  tree ptype;
  bool any_structural_p, any_noncanonical_p;
  tree canon_argtypes;

  /* Make a node of the sort we want.  */
  t = make_node (METHOD_TYPE);

  TYPE_METHOD_BASETYPE (t) = TYPE_MAIN_VARIANT (basetype);
  TREE_TYPE (t) = rettype;
  ptype = build_pointer_type (basetype);

  /* The actual arglist for this function includes a "hidden" argument
     which is "this".  Put it into the list of argument types.  */
  argtypes = tree_cons (NULL_TREE, ptype, argtypes);
  TYPE_ARG_TYPES (t) = argtypes;

  /* If we already have such a type, use the old one.  */
  hashval_t hash = type_hash_canon_hash (t);
  t = type_hash_canon (hash, t);

  /* Set up the canonical type. */
  any_structural_p
    = (TYPE_STRUCTURAL_EQUALITY_P (basetype)
       || TYPE_STRUCTURAL_EQUALITY_P (rettype));
  any_noncanonical_p
    = (TYPE_CANONICAL (basetype) != basetype
       || TYPE_CANONICAL (rettype) != rettype);
  canon_argtypes = maybe_canonicalize_argtypes (TREE_CHAIN (argtypes),
						&any_structural_p,
						&any_noncanonical_p);
  if (any_structural_p)
    SET_TYPE_STRUCTURAL_EQUALITY (t);
  else if (any_noncanonical_p)
    TYPE_CANONICAL (t)
      = build_method_type_directly (TYPE_CANONICAL (basetype),
				    TYPE_CANONICAL (rettype),
				    canon_argtypes);
  if (!COMPLETE_TYPE_P (t))
    layout_type (t);

  return t;
}

/* Construct, lay out and return the type of methods belonging to class
   BASETYPE and whose arguments and values are described by TYPE.
   If that type exists already, reuse it.
   TYPE must be a FUNCTION_TYPE node.  */

tree
build_method_type (tree basetype, tree type)
{
  gcc_assert (TREE_CODE (type) == FUNCTION_TYPE);

  return build_method_type_directly (basetype,
				     TREE_TYPE (type),
				     TYPE_ARG_TYPES (type));
}

/* Construct, lay out and return the type of offsets to a value
   of type TYPE, within an object of type BASETYPE.
   If a suitable offset type exists already, reuse it.  */

tree
build_offset_type (tree basetype, tree type)
{
  tree t;

  /* Make a node of the sort we want.  */
  t = make_node (OFFSET_TYPE);

  TYPE_OFFSET_BASETYPE (t) = TYPE_MAIN_VARIANT (basetype);
  TREE_TYPE (t) = type;

  /* If we already have such a type, use the old one.  */
  hashval_t hash = type_hash_canon_hash (t);
  t = type_hash_canon (hash, t);

  if (!COMPLETE_TYPE_P (t))
    layout_type (t);

  if (TYPE_CANONICAL (t) == t)
    {
      if (TYPE_STRUCTURAL_EQUALITY_P (basetype)
	  || TYPE_STRUCTURAL_EQUALITY_P (type))
	SET_TYPE_STRUCTURAL_EQUALITY (t);
      else if (TYPE_CANONICAL (TYPE_MAIN_VARIANT (basetype)) != basetype
	       || TYPE_CANONICAL (type) != type)
	TYPE_CANONICAL (t)
	  = build_offset_type (TYPE_CANONICAL (TYPE_MAIN_VARIANT (basetype)),
			       TYPE_CANONICAL (type));
    }

  return t;
}

/* Create a complex type whose components are COMPONENT_TYPE.

   If NAMED is true, the type is given a TYPE_NAME.  We do not always
   do so because this creates a DECL node and thus make the DECL_UIDs
   dependent on the type canonicalization hashtable, which is GC-ed,
   so the DECL_UIDs would not be stable wrt garbage collection.  */

tree
build_complex_type (tree component_type, bool named)
{
  tree t;

  gcc_assert (INTEGRAL_TYPE_P (component_type)
	      || SCALAR_FLOAT_TYPE_P (component_type)
	      || FIXED_POINT_TYPE_P (component_type));

  /* Make a node of the sort we want.  */
  t = make_node (COMPLEX_TYPE);

  TREE_TYPE (t) = TYPE_MAIN_VARIANT (component_type);

  /* If we already have such a type, use the old one.  */
  hashval_t hash = type_hash_canon_hash (t);
  t = type_hash_canon (hash, t);

  if (!COMPLETE_TYPE_P (t))
    layout_type (t);

  if (TYPE_CANONICAL (t) == t)
    {
      if (TYPE_STRUCTURAL_EQUALITY_P (component_type))
	SET_TYPE_STRUCTURAL_EQUALITY (t);
      else if (TYPE_CANONICAL (component_type) != component_type)
	TYPE_CANONICAL (t)
	  = build_complex_type (TYPE_CANONICAL (component_type), named);
    }

  /* We need to create a name, since complex is a fundamental type.  */
  if (!TYPE_NAME (t) && named)
    {
      const char *name;
      if (component_type == char_type_node)
	name = "complex char";
      else if (component_type == signed_char_type_node)
	name = "complex signed char";
      else if (component_type == unsigned_char_type_node)
	name = "complex unsigned char";
      else if (component_type == short_integer_type_node)
	name = "complex short int";
      else if (component_type == short_unsigned_type_node)
	name = "complex short unsigned int";
      else if (component_type == integer_type_node)
	name = "complex int";
      else if (component_type == unsigned_type_node)
	name = "complex unsigned int";
      else if (component_type == long_integer_type_node)
	name = "complex long int";
      else if (component_type == long_unsigned_type_node)
	name = "complex long unsigned int";
      else if (component_type == long_long_integer_type_node)
	name = "complex long long int";
      else if (component_type == long_long_unsigned_type_node)
	name = "complex long long unsigned int";
      else
	name = 0;

      if (name != 0)
	TYPE_NAME (t) = build_decl (UNKNOWN_LOCATION, TYPE_DECL,
	    			    get_identifier (name), t);
    }

  return build_qualified_type (t, TYPE_QUALS (component_type));
}

/* If TYPE is a real or complex floating-point type and the target
   does not directly support arithmetic on TYPE then return the wider
   type to be used for arithmetic on TYPE.  Otherwise, return
   NULL_TREE.  */

tree
excess_precision_type (tree type)
{
  /* The target can give two different responses to the question of
     which excess precision mode it would like depending on whether we
     are in -fexcess-precision=standard or -fexcess-precision=fast.  */

  enum excess_precision_type requested_type
    = (flag_excess_precision == EXCESS_PRECISION_FAST
       ? EXCESS_PRECISION_TYPE_FAST
       : EXCESS_PRECISION_TYPE_STANDARD);

  enum flt_eval_method target_flt_eval_method
    = targetm.c.excess_precision (requested_type);

  /* The target should not ask for unpredictable float evaluation (though
     it might advertise that implicitly the evaluation is unpredictable,
     but we don't care about that here, it will have been reported
     elsewhere).  If it does ask for unpredictable evaluation, we have
     nothing to do here.  */
  gcc_assert (target_flt_eval_method != FLT_EVAL_METHOD_UNPREDICTABLE);

  /* Nothing to do.  The target has asked for all types we know about
     to be computed with their native precision and range.  */
  if (target_flt_eval_method == FLT_EVAL_METHOD_PROMOTE_TO_FLOAT16)
    return NULL_TREE;

  /* The target will promote this type in a target-dependent way, so excess
     precision ought to leave it alone.  */
  if (targetm.promoted_type (type) != NULL_TREE)
    return NULL_TREE;

  machine_mode float16_type_mode = (float16_type_node
				    ? TYPE_MODE (float16_type_node)
				    : VOIDmode);
  machine_mode float_type_mode = TYPE_MODE (float_type_node);
  machine_mode double_type_mode = TYPE_MODE (double_type_node);

  switch (TREE_CODE (type))
    {
    case REAL_TYPE:
      {
	machine_mode type_mode = TYPE_MODE (type);
	switch (target_flt_eval_method)
	  {
	  case FLT_EVAL_METHOD_PROMOTE_TO_FLOAT:
	    if (type_mode == float16_type_mode)
	      return float_type_node;
	    break;
	  case FLT_EVAL_METHOD_PROMOTE_TO_DOUBLE:
	    if (type_mode == float16_type_mode
		|| type_mode == float_type_mode)
	      return double_type_node;
	    break;
	  case FLT_EVAL_METHOD_PROMOTE_TO_LONG_DOUBLE:
	    if (type_mode == float16_type_mode
		|| type_mode == float_type_mode
		|| type_mode == double_type_mode)
	      return long_double_type_node;
	    break;
	  default:
	    gcc_unreachable ();
	  }
	break;
      }
    case COMPLEX_TYPE:
      {
	if (TREE_CODE (TREE_TYPE (type)) != REAL_TYPE)
	  return NULL_TREE;
	machine_mode type_mode = TYPE_MODE (TREE_TYPE (type));
	switch (target_flt_eval_method)
	  {
	  case FLT_EVAL_METHOD_PROMOTE_TO_FLOAT:
	    if (type_mode == float16_type_mode)
	      return complex_float_type_node;
	    break;
	  case FLT_EVAL_METHOD_PROMOTE_TO_DOUBLE:
	    if (type_mode == float16_type_mode
		|| type_mode == float_type_mode)
	      return complex_double_type_node;
	    break;
	  case FLT_EVAL_METHOD_PROMOTE_TO_LONG_DOUBLE:
	    if (type_mode == float16_type_mode
		|| type_mode == float_type_mode
		|| type_mode == double_type_mode)
	      return complex_long_double_type_node;
	    break;
	  default:
	    gcc_unreachable ();
	  }
	break;
      }
    default:
      break;
    }

  return NULL_TREE;
}

/* Return OP, stripped of any conversions to wider types as much as is safe.
   Converting the value back to OP's type makes a value equivalent to OP.

   If FOR_TYPE is nonzero, we return a value which, if converted to
   type FOR_TYPE, would be equivalent to converting OP to type FOR_TYPE.

   OP must have integer, real or enumeral type.  Pointers are not allowed!

   There are some cases where the obvious value we could return
   would regenerate to OP if converted to OP's type,
   but would not extend like OP to wider types.
   If FOR_TYPE indicates such extension is contemplated, we eschew such values.
   For example, if OP is (unsigned short)(signed char)-1,
   we avoid returning (signed char)-1 if FOR_TYPE is int,
   even though extending that to an unsigned short would regenerate OP,
   since the result of extending (signed char)-1 to (int)
   is different from (int) OP.  */

tree
get_unwidened (tree op, tree for_type)
{
  /* Set UNS initially if converting OP to FOR_TYPE is a zero-extension.  */
  tree type = TREE_TYPE (op);
  unsigned final_prec
    = TYPE_PRECISION (for_type != 0 ? for_type : type);
  int uns
    = (for_type != 0 && for_type != type
       && final_prec > TYPE_PRECISION (type)
       && TYPE_UNSIGNED (type));
  tree win = op;

  while (CONVERT_EXPR_P (op))
    {
      int bitschange;

      /* TYPE_PRECISION on vector types has different meaning
	 (TYPE_VECTOR_SUBPARTS) and casts from vectors are view conversions,
	 so avoid them here.  */
      if (TREE_CODE (TREE_TYPE (TREE_OPERAND (op, 0))) == VECTOR_TYPE)
	break;

      bitschange = TYPE_PRECISION (TREE_TYPE (op))
		   - TYPE_PRECISION (TREE_TYPE (TREE_OPERAND (op, 0)));

      /* Truncations are many-one so cannot be removed.
	 Unless we are later going to truncate down even farther.  */
      if (bitschange < 0
	  && final_prec > TYPE_PRECISION (TREE_TYPE (op)))
	break;

      /* See what's inside this conversion.  If we decide to strip it,
	 we will set WIN.  */
      op = TREE_OPERAND (op, 0);

      /* If we have not stripped any zero-extensions (uns is 0),
	 we can strip any kind of extension.
	 If we have previously stripped a zero-extension,
	 only zero-extensions can safely be stripped.
	 Any extension can be stripped if the bits it would produce
	 are all going to be discarded later by truncating to FOR_TYPE.  */

      if (bitschange > 0)
	{
	  if (! uns || final_prec <= TYPE_PRECISION (TREE_TYPE (op)))
	    win = op;
	  /* TYPE_UNSIGNED says whether this is a zero-extension.
	     Let's avoid computing it if it does not affect WIN
	     and if UNS will not be needed again.  */
	  if ((uns
	       || CONVERT_EXPR_P (op))
	      && TYPE_UNSIGNED (TREE_TYPE (op)))
	    {
	      uns = 1;
	      win = op;
	    }
	}
    }

  /* If we finally reach a constant see if it fits in sth smaller and
     in that case convert it.  */
  if (TREE_CODE (win) == INTEGER_CST)
    {
      tree wtype = TREE_TYPE (win);
      unsigned prec = wi::min_precision (win, TYPE_SIGN (wtype));
      if (for_type)
	prec = MAX (prec, final_prec);
      if (prec < TYPE_PRECISION (wtype))
	{
	  tree t = lang_hooks.types.type_for_size (prec, TYPE_UNSIGNED (wtype));
	  if (t && TYPE_PRECISION (t) < TYPE_PRECISION (wtype))
	    win = fold_convert (t, win);
	}
    }

  return win;
}

/* Return OP or a simpler expression for a narrower value
   which can be sign-extended or zero-extended to give back OP.
   Store in *UNSIGNEDP_PTR either 1 if the value should be zero-extended
   or 0 if the value should be sign-extended.  */

tree
get_narrower (tree op, int *unsignedp_ptr)
{
  int uns = 0;
  int first = 1;
  tree win = op;
  bool integral_p = INTEGRAL_TYPE_P (TREE_TYPE (op));

  while (TREE_CODE (op) == NOP_EXPR)
    {
      int bitschange
	= (TYPE_PRECISION (TREE_TYPE (op))
	   - TYPE_PRECISION (TREE_TYPE (TREE_OPERAND (op, 0))));

      /* Truncations are many-one so cannot be removed.  */
      if (bitschange < 0)
	break;

      /* See what's inside this conversion.  If we decide to strip it,
	 we will set WIN.  */

      if (bitschange > 0)
	{
	  op = TREE_OPERAND (op, 0);
	  /* An extension: the outermost one can be stripped,
	     but remember whether it is zero or sign extension.  */
	  if (first)
	    uns = TYPE_UNSIGNED (TREE_TYPE (op));
	  /* Otherwise, if a sign extension has been stripped,
	     only sign extensions can now be stripped;
	     if a zero extension has been stripped, only zero-extensions.  */
	  else if (uns != TYPE_UNSIGNED (TREE_TYPE (op)))
	    break;
	  first = 0;
	}
      else /* bitschange == 0 */
	{
	  /* A change in nominal type can always be stripped, but we must
	     preserve the unsignedness.  */
	  if (first)
	    uns = TYPE_UNSIGNED (TREE_TYPE (op));
	  first = 0;
	  op = TREE_OPERAND (op, 0);
	  /* Keep trying to narrow, but don't assign op to win if it
	     would turn an integral type into something else.  */
	  if (INTEGRAL_TYPE_P (TREE_TYPE (op)) != integral_p)
	    continue;
	}

      win = op;
    }

  if (TREE_CODE (op) == COMPONENT_REF
      /* Since type_for_size always gives an integer type.  */
      && TREE_CODE (TREE_TYPE (op)) != REAL_TYPE
      && TREE_CODE (TREE_TYPE (op)) != FIXED_POINT_TYPE
      /* Ensure field is laid out already.  */
      && DECL_SIZE (TREE_OPERAND (op, 1)) != 0
      && tree_fits_uhwi_p (DECL_SIZE (TREE_OPERAND (op, 1))))
    {
      unsigned HOST_WIDE_INT innerprec
	= tree_to_uhwi (DECL_SIZE (TREE_OPERAND (op, 1)));
      int unsignedp = (DECL_UNSIGNED (TREE_OPERAND (op, 1))
		       || TYPE_UNSIGNED (TREE_TYPE (TREE_OPERAND (op, 1))));
      tree type = lang_hooks.types.type_for_size (innerprec, unsignedp);

      /* We can get this structure field in a narrower type that fits it,
	 but the resulting extension to its nominal type (a fullword type)
	 must satisfy the same conditions as for other extensions.

	 Do this only for fields that are aligned (not bit-fields),
	 because when bit-field insns will be used there is no
	 advantage in doing this.  */

      if (innerprec < TYPE_PRECISION (TREE_TYPE (op))
	  && ! DECL_BIT_FIELD (TREE_OPERAND (op, 1))
	  && (first || uns == DECL_UNSIGNED (TREE_OPERAND (op, 1)))
	  && type != 0)
	{
	  if (first)
	    uns = DECL_UNSIGNED (TREE_OPERAND (op, 1));
	  win = fold_convert (type, op);
	}
    }

  *unsignedp_ptr = uns;
  return win;
}

/* Return true if integer constant C has a value that is permissible
   for TYPE, an integral type.  */

bool
int_fits_type_p (const_tree c, const_tree type)
{
  tree type_low_bound, type_high_bound;
  bool ok_for_low_bound, ok_for_high_bound;
  signop sgn_c = TYPE_SIGN (TREE_TYPE (c));

  /* Non-standard boolean types can have arbitrary precision but various
     transformations assume that they can only take values 0 and +/-1.  */
  if (TREE_CODE (type) == BOOLEAN_TYPE)
    return wi::fits_to_boolean_p (c, type);

retry:
  type_low_bound = TYPE_MIN_VALUE (type);
  type_high_bound = TYPE_MAX_VALUE (type);

  /* If at least one bound of the type is a constant integer, we can check
     ourselves and maybe make a decision. If no such decision is possible, but
     this type is a subtype, try checking against that.  Otherwise, use
     fits_to_tree_p, which checks against the precision.

     Compute the status for each possibly constant bound, and return if we see
     one does not match. Use ok_for_xxx_bound for this purpose, assigning -1
     for "unknown if constant fits", 0 for "constant known *not* to fit" and 1
     for "constant known to fit".  */

  /* Check if c >= type_low_bound.  */
  if (type_low_bound && TREE_CODE (type_low_bound) == INTEGER_CST)
    {
      if (tree_int_cst_lt (c, type_low_bound))
	return false;
      ok_for_low_bound = true;
    }
  else
    ok_for_low_bound = false;

  /* Check if c <= type_high_bound.  */
  if (type_high_bound && TREE_CODE (type_high_bound) == INTEGER_CST)
    {
      if (tree_int_cst_lt (type_high_bound, c))
	return false;
      ok_for_high_bound = true;
    }
  else
    ok_for_high_bound = false;

  /* If the constant fits both bounds, the result is known.  */
  if (ok_for_low_bound && ok_for_high_bound)
    return true;

  /* Perform some generic filtering which may allow making a decision
     even if the bounds are not constant.  First, negative integers
     never fit in unsigned types, */
  if (TYPE_UNSIGNED (type) && sgn_c == SIGNED && wi::neg_p (c))
    return false;

  /* Second, narrower types always fit in wider ones.  */
  if (TYPE_PRECISION (type) > TYPE_PRECISION (TREE_TYPE (c)))
    return true;

  /* Third, unsigned integers with top bit set never fit signed types.  */
  if (!TYPE_UNSIGNED (type) && sgn_c == UNSIGNED)
    {
      int prec = GET_MODE_PRECISION (SCALAR_INT_TYPE_MODE (TREE_TYPE (c))) - 1;
      if (prec < TYPE_PRECISION (TREE_TYPE (c)))
	{
	  /* When a tree_cst is converted to a wide-int, the precision
	     is taken from the type.  However, if the precision of the
	     mode underneath the type is smaller than that, it is
	     possible that the value will not fit.  The test below
	     fails if any bit is set between the sign bit of the
	     underlying mode and the top bit of the type.  */
	  if (wi::ne_p (wi::zext (c, prec - 1), c))
	    return false;
	}
      else if (wi::neg_p (c))
	return false;
    }

  /* If we haven't been able to decide at this point, there nothing more we
     can check ourselves here.  Look at the base type if we have one and it
     has the same precision.  */
  if (TREE_CODE (type) == INTEGER_TYPE
      && TREE_TYPE (type) != 0
      && TYPE_PRECISION (type) == TYPE_PRECISION (TREE_TYPE (type)))
    {
      type = TREE_TYPE (type);
      goto retry;
    }

  /* Or to fits_to_tree_p, if nothing else.  */
  return wi::fits_to_tree_p (c, type);
}

/* Stores bounds of an integer TYPE in MIN and MAX.  If TYPE has non-constant
   bounds or is a POINTER_TYPE, the maximum and/or minimum values that can be
   represented (assuming two's-complement arithmetic) within the bit
   precision of the type are returned instead.  */

void
get_type_static_bounds (const_tree type, mpz_t min, mpz_t max)
{
  if (!POINTER_TYPE_P (type) && TYPE_MIN_VALUE (type)
      && TREE_CODE (TYPE_MIN_VALUE (type)) == INTEGER_CST)
    wi::to_mpz (TYPE_MIN_VALUE (type), min, TYPE_SIGN (type));
  else
    {
      if (TYPE_UNSIGNED (type))
	mpz_set_ui (min, 0);
      else
	{
	  wide_int mn = wi::min_value (TYPE_PRECISION (type), SIGNED);
	  wi::to_mpz (mn, min, SIGNED);
	}
    }

  if (!POINTER_TYPE_P (type) && TYPE_MAX_VALUE (type)
      && TREE_CODE (TYPE_MAX_VALUE (type)) == INTEGER_CST)
    wi::to_mpz (TYPE_MAX_VALUE (type), max, TYPE_SIGN (type));
  else
    {
      wide_int mn = wi::max_value (TYPE_PRECISION (type), TYPE_SIGN (type));
      wi::to_mpz (mn, max, TYPE_SIGN (type));
    }
}

/* Return true if VAR is an automatic variable defined in function FN.  */

bool
auto_var_in_fn_p (const_tree var, const_tree fn)
{
  return (DECL_P (var) && DECL_CONTEXT (var) == fn
	  && ((((VAR_P (var) && ! DECL_EXTERNAL (var))
		|| TREE_CODE (var) == PARM_DECL)
	       && ! TREE_STATIC (var))
	      || TREE_CODE (var) == LABEL_DECL
	      || TREE_CODE (var) == RESULT_DECL));
}

/* Subprogram of following function.  Called by walk_tree.

   Return *TP if it is an automatic variable or parameter of the
   function passed in as DATA.  */

static tree
find_var_from_fn (tree *tp, int *walk_subtrees, void *data)
{
  tree fn = (tree) data;

  if (TYPE_P (*tp))
    *walk_subtrees = 0;

  else if (DECL_P (*tp)
	   && auto_var_in_fn_p (*tp, fn))
    return *tp;

  return NULL_TREE;
}

/* Returns true if T is, contains, or refers to a type with variable
   size.  For METHOD_TYPEs and FUNCTION_TYPEs we exclude the
   arguments, but not the return type.  If FN is nonzero, only return
   true if a modifier of the type or position of FN is a variable or
   parameter inside FN.

   This concept is more general than that of C99 'variably modified types':
   in C99, a struct type is never variably modified because a VLA may not
   appear as a structure member.  However, in GNU C code like:

     struct S { int i[f()]; };

   is valid, and other languages may define similar constructs.  */

bool
variably_modified_type_p (tree type, tree fn)
{
  tree t;

/* Test if T is either variable (if FN is zero) or an expression containing
   a variable in FN.  If TYPE isn't gimplified, return true also if
   gimplify_one_sizepos would gimplify the expression into a local
   variable.  */
#define RETURN_TRUE_IF_VAR(T)						\
  do { tree _t = (T);							\
    if (_t != NULL_TREE							\
	&& _t != error_mark_node					\
	&& TREE_CODE (_t) != INTEGER_CST				\
	&& TREE_CODE (_t) != PLACEHOLDER_EXPR				\
	&& (!fn								\
	    || (!TYPE_SIZES_GIMPLIFIED (type)				\
		&& !is_gimple_sizepos (_t))				\
	    || walk_tree (&_t, find_var_from_fn, fn, NULL)))		\
      return true;  } while (0)

  if (type == error_mark_node)
    return false;

  /* If TYPE itself has variable size, it is variably modified.  */
  RETURN_TRUE_IF_VAR (TYPE_SIZE (type));
  RETURN_TRUE_IF_VAR (TYPE_SIZE_UNIT (type));

  switch (TREE_CODE (type))
    {
    case POINTER_TYPE:
    case REFERENCE_TYPE:
    case VECTOR_TYPE:
      /* Ada can have pointer types refering to themselves indirectly.  */
      if (TREE_VISITED (type))
	return false;
      TREE_VISITED (type) = true;
      if (variably_modified_type_p (TREE_TYPE (type), fn))
	{
	  TREE_VISITED (type) = false;
	  return true;
	}
      TREE_VISITED (type) = false;
      break;

    case FUNCTION_TYPE:
    case METHOD_TYPE:
      /* If TYPE is a function type, it is variably modified if the
	 return type is variably modified.  */
      if (variably_modified_type_p (TREE_TYPE (type), fn))
	  return true;
      break;

    case INTEGER_TYPE:
    case REAL_TYPE:
    case FIXED_POINT_TYPE:
    case ENUMERAL_TYPE:
    case BOOLEAN_TYPE:
      /* Scalar types are variably modified if their end points
	 aren't constant.  */
      RETURN_TRUE_IF_VAR (TYPE_MIN_VALUE (type));
      RETURN_TRUE_IF_VAR (TYPE_MAX_VALUE (type));
      break;

    case RECORD_TYPE:
    case UNION_TYPE:
    case QUAL_UNION_TYPE:
      /* We can't see if any of the fields are variably-modified by the
	 definition we normally use, since that would produce infinite
	 recursion via pointers.  */
      /* This is variably modified if some field's type is.  */
      for (t = TYPE_FIELDS (type); t; t = DECL_CHAIN (t))
	if (TREE_CODE (t) == FIELD_DECL)
	  {
	    RETURN_TRUE_IF_VAR (DECL_FIELD_OFFSET (t));
	    RETURN_TRUE_IF_VAR (DECL_SIZE (t));
	    RETURN_TRUE_IF_VAR (DECL_SIZE_UNIT (t));

	    if (TREE_CODE (type) == QUAL_UNION_TYPE)
	      RETURN_TRUE_IF_VAR (DECL_QUALIFIER (t));
	  }
      break;

    case ARRAY_TYPE:
      /* Do not call ourselves to avoid infinite recursion.  This is
	 variably modified if the element type is.  */
      RETURN_TRUE_IF_VAR (TYPE_SIZE (TREE_TYPE (type)));
      RETURN_TRUE_IF_VAR (TYPE_SIZE_UNIT (TREE_TYPE (type)));
      break;

    default:
      break;
    }

  /* The current language may have other cases to check, but in general,
     all other types are not variably modified.  */
  return lang_hooks.tree_inlining.var_mod_type_p (type, fn);

#undef RETURN_TRUE_IF_VAR
}

/* Given a DECL or TYPE, return the scope in which it was declared, or
   NULL_TREE if there is no containing scope.  */

tree
get_containing_scope (const_tree t)
{
  return (TYPE_P (t) ? TYPE_CONTEXT (t) : DECL_CONTEXT (t));
}

/* Return the innermost context enclosing DECL that is
   a FUNCTION_DECL, or zero if none.  */

tree
decl_function_context (const_tree decl)
{
  tree context;

  if (TREE_CODE (decl) == ERROR_MARK)
    return 0;

  /* C++ virtual functions use DECL_CONTEXT for the class of the vtable
     where we look up the function at runtime.  Such functions always take
     a first argument of type 'pointer to real context'.

     C++ should really be fixed to use DECL_CONTEXT for the real context,
     and use something else for the "virtual context".  */
  else if (TREE_CODE (decl) == FUNCTION_DECL && DECL_VINDEX (decl))
    context
      = TYPE_MAIN_VARIANT
	(TREE_TYPE (TREE_VALUE (TYPE_ARG_TYPES (TREE_TYPE (decl)))));
  else
    context = DECL_CONTEXT (decl);

  while (context && TREE_CODE (context) != FUNCTION_DECL)
    {
      if (TREE_CODE (context) == BLOCK)
	context = BLOCK_SUPERCONTEXT (context);
      else
	context = get_containing_scope (context);
    }

  return context;
}

/* Return the innermost context enclosing DECL that is
   a RECORD_TYPE, UNION_TYPE or QUAL_UNION_TYPE, or zero if none.
   TYPE_DECLs and FUNCTION_DECLs are transparent to this function.  */

tree
decl_type_context (const_tree decl)
{
  tree context = DECL_CONTEXT (decl);

  while (context)
    switch (TREE_CODE (context))
      {
      case NAMESPACE_DECL:
      case TRANSLATION_UNIT_DECL:
	return NULL_TREE;

      case RECORD_TYPE:
      case UNION_TYPE:
      case QUAL_UNION_TYPE:
	return context;

      case TYPE_DECL:
      case FUNCTION_DECL:
	context = DECL_CONTEXT (context);
	break;

      case BLOCK:
	context = BLOCK_SUPERCONTEXT (context);
	break;

      default:
	gcc_unreachable ();
      }

  return NULL_TREE;
}

/* CALL is a CALL_EXPR.  Return the declaration for the function
   called, or NULL_TREE if the called function cannot be
   determined.  */

tree
get_callee_fndecl (const_tree call)
{
  tree addr;

  if (call == error_mark_node)
    return error_mark_node;

  /* It's invalid to call this function with anything but a
     CALL_EXPR.  */
  gcc_assert (TREE_CODE (call) == CALL_EXPR);

  /* The first operand to the CALL is the address of the function
     called.  */
  addr = CALL_EXPR_FN (call);

  /* If there is no function, return early.  */
  if (addr == NULL_TREE)
    return NULL_TREE;

  STRIP_NOPS (addr);

  /* If this is a readonly function pointer, extract its initial value.  */
  if (DECL_P (addr) && TREE_CODE (addr) != FUNCTION_DECL
      && TREE_READONLY (addr) && ! TREE_THIS_VOLATILE (addr)
      && DECL_INITIAL (addr))
    addr = DECL_INITIAL (addr);

  /* If the address is just `&f' for some function `f', then we know
     that `f' is being called.  */
  if (TREE_CODE (addr) == ADDR_EXPR
      && TREE_CODE (TREE_OPERAND (addr, 0)) == FUNCTION_DECL)
    return TREE_OPERAND (addr, 0);

  /* We couldn't figure out what was being called.  */
  return NULL_TREE;
}

/* If CALL_EXPR CALL calls a normal built-in function or an internal function,
   return the associated function code, otherwise return CFN_LAST.  */

combined_fn
get_call_combined_fn (const_tree call)
{
  /* It's invalid to call this function with anything but a CALL_EXPR.  */
  gcc_assert (TREE_CODE (call) == CALL_EXPR);

  if (!CALL_EXPR_FN (call))
    return as_combined_fn (CALL_EXPR_IFN (call));

  tree fndecl = get_callee_fndecl (call);
  if (fndecl && DECL_BUILT_IN_CLASS (fndecl) == BUILT_IN_NORMAL)
    return as_combined_fn (DECL_FUNCTION_CODE (fndecl));

  return CFN_LAST;
}

#define TREE_MEM_USAGE_SPACES 40

/* Print debugging information about tree nodes generated during the compile,
   and any language-specific information.  */

void
dump_tree_statistics (void)
{
  if (GATHER_STATISTICS)
    {
      int i;
      int total_nodes, total_bytes;
      fprintf (stderr, "\nKind                   Nodes      Bytes\n");
      mem_usage::print_dash_line (TREE_MEM_USAGE_SPACES);
      total_nodes = total_bytes = 0;
      for (i = 0; i < (int) all_kinds; i++)
	{
	  fprintf (stderr, "%-20s %7d %10d\n", tree_node_kind_names[i],
		   tree_node_counts[i], tree_node_sizes[i]);
	  total_nodes += tree_node_counts[i];
	  total_bytes += tree_node_sizes[i];
	}
      mem_usage::print_dash_line (TREE_MEM_USAGE_SPACES);
      fprintf (stderr, "%-20s %7d %10d\n", "Total", total_nodes, total_bytes);
      mem_usage::print_dash_line (TREE_MEM_USAGE_SPACES);
      fprintf (stderr, "Code                   Nodes\n");
      mem_usage::print_dash_line (TREE_MEM_USAGE_SPACES);
      for (i = 0; i < (int) MAX_TREE_CODES; i++)
	fprintf (stderr, "%-32s %7d\n", get_tree_code_name ((enum tree_code) i),
                 tree_code_counts[i]);
      mem_usage::print_dash_line (TREE_MEM_USAGE_SPACES);
      fprintf (stderr, "\n");
      ssanames_print_statistics ();
      fprintf (stderr, "\n");
      phinodes_print_statistics ();
      fprintf (stderr, "\n");
    }
  else
    fprintf (stderr, "(No per-node statistics)\n");

  print_type_hash_statistics ();
  print_debug_expr_statistics ();
  print_value_expr_statistics ();
  lang_hooks.print_statistics ();
}

#define FILE_FUNCTION_FORMAT "_GLOBAL__%s_%s"

/* Generate a crc32 of the low BYTES bytes of VALUE.  */

unsigned
crc32_unsigned_n (unsigned chksum, unsigned value, unsigned bytes)
{
  /* This relies on the raw feedback's top 4 bits being zero.  */
#define FEEDBACK(X) ((X) * 0x04c11db7)
#define SYNDROME(X) (FEEDBACK ((X) & 1) ^ FEEDBACK ((X) & 2) \
		     ^ FEEDBACK ((X) & 4) ^ FEEDBACK ((X) & 8))
  static const unsigned syndromes[16] =
    {
      SYNDROME(0x0), SYNDROME(0x1), SYNDROME(0x2), SYNDROME(0x3),
      SYNDROME(0x4), SYNDROME(0x5), SYNDROME(0x6), SYNDROME(0x7),
      SYNDROME(0x8), SYNDROME(0x9), SYNDROME(0xa), SYNDROME(0xb),
      SYNDROME(0xc), SYNDROME(0xd), SYNDROME(0xe), SYNDROME(0xf),
    };
#undef FEEDBACK
#undef SYNDROME

  value <<= (32 - bytes * 8);
  for (unsigned ix = bytes * 2; ix--; value <<= 4)
    {
      unsigned feedback = syndromes[((value ^ chksum) >> 28) & 0xf];

      chksum = (chksum << 4) ^ feedback;
    }

  return chksum;
}

/* Generate a crc32 of a string.  */

unsigned
crc32_string (unsigned chksum, const char *string)
{
  do
    chksum = crc32_byte (chksum, *string);
  while (*string++);
  return chksum;
}

/* P is a string that will be used in a symbol.  Mask out any characters
   that are not valid in that context.  */

void
clean_symbol_name (char *p)
{
  for (; *p; p++)
    if (! (ISALNUM (*p)
#ifndef NO_DOLLAR_IN_LABEL	/* this for `$'; unlikely, but... -- kr */
	    || *p == '$'
#endif
#ifndef NO_DOT_IN_LABEL		/* this for `.'; unlikely, but...  */
	    || *p == '.'
#endif
	   ))
      *p = '_';
}

/* For anonymous aggregate types, we need some sort of name to
   hold on to.  In practice, this should not appear, but it should
   not be harmful if it does.  */
bool 
anon_aggrname_p(const_tree id_node)
{
#ifndef NO_DOT_IN_LABEL
 return (IDENTIFIER_POINTER (id_node)[0] == '.'
	 && IDENTIFIER_POINTER (id_node)[1] == '_');
#else /* NO_DOT_IN_LABEL */
#ifndef NO_DOLLAR_IN_LABEL
  return (IDENTIFIER_POINTER (id_node)[0] == '$' \
	  && IDENTIFIER_POINTER (id_node)[1] == '_');
#else /* NO_DOLLAR_IN_LABEL */
#define ANON_AGGRNAME_PREFIX "__anon_"
  return (!strncmp (IDENTIFIER_POINTER (id_node), ANON_AGGRNAME_PREFIX, 
		    sizeof (ANON_AGGRNAME_PREFIX) - 1));
#endif	/* NO_DOLLAR_IN_LABEL */
#endif	/* NO_DOT_IN_LABEL */
}

/* Return a format for an anonymous aggregate name.  */
const char *
anon_aggrname_format()
{
#ifndef NO_DOT_IN_LABEL
 return "._%d";
#else /* NO_DOT_IN_LABEL */
#ifndef NO_DOLLAR_IN_LABEL
  return "$_%d";
#else /* NO_DOLLAR_IN_LABEL */
  return "__anon_%d";
#endif	/* NO_DOLLAR_IN_LABEL */
#endif	/* NO_DOT_IN_LABEL */
}

/* Generate a name for a special-purpose function.
   The generated name may need to be unique across the whole link.
   Changes to this function may also require corresponding changes to
   xstrdup_mask_random.
   TYPE is some string to identify the purpose of this function to the
   linker or collect2; it must start with an uppercase letter,
   one of:
   I - for constructors
   D - for destructors
   N - for C++ anonymous namespaces
   F - for DWARF unwind frame information.  */

tree
get_file_function_name (const char *type)
{
  char *buf;
  const char *p;
  char *q;

  /* If we already have a name we know to be unique, just use that.  */
  if (first_global_object_name)
    p = q = ASTRDUP (first_global_object_name);
  /* If the target is handling the constructors/destructors, they
     will be local to this file and the name is only necessary for
     debugging purposes. 
     We also assign sub_I and sub_D sufixes to constructors called from
     the global static constructors.  These are always local.  */
  else if (((type[0] == 'I' || type[0] == 'D') && targetm.have_ctors_dtors)
	   || (strncmp (type, "sub_", 4) == 0
	       && (type[4] == 'I' || type[4] == 'D')))
    {
      const char *file = main_input_filename;
      if (! file)
	file = LOCATION_FILE (input_location);
      /* Just use the file's basename, because the full pathname
	 might be quite long.  */
      p = q = ASTRDUP (lbasename (file));
    }
  else
    {
      /* Otherwise, the name must be unique across the entire link.
	 We don't have anything that we know to be unique to this translation
	 unit, so use what we do have and throw in some randomness.  */
      unsigned len;
      const char *name = weak_global_object_name;
      const char *file = main_input_filename;

      if (! name)
	name = "";
      if (! file)
	file = LOCATION_FILE (input_location);

      len = strlen (file);
      q = (char *) alloca (9 + 19 + len + 1);
      memcpy (q, file, len + 1);

      snprintf (q + len, 9 + 19 + 1, "_%08X_" HOST_WIDE_INT_PRINT_HEX,
		crc32_string (0, name), get_random_seed (false));

      p = q;
    }

  clean_symbol_name (q);
  buf = (char *) alloca (sizeof (FILE_FUNCTION_FORMAT) + strlen (p)
			 + strlen (type));

  /* Set up the name of the file-level functions we may need.
     Use a global object (which is already required to be unique over
     the program) rather than the file name (which imposes extra
     constraints).  */
  sprintf (buf, FILE_FUNCTION_FORMAT, type, p);

  return get_identifier (buf);
}

#if defined ENABLE_TREE_CHECKING && (GCC_VERSION >= 2007)

/* Complain that the tree code of NODE does not match the expected 0
   terminated list of trailing codes. The trailing code list can be
   empty, for a more vague error message.  FILE, LINE, and FUNCTION
   are of the caller.  */

void
tree_check_failed (const_tree node, const char *file,
		   int line, const char *function, ...)
{
  va_list args;
  const char *buffer;
  unsigned length = 0;
  enum tree_code code;

  va_start (args, function);
  while ((code = (enum tree_code) va_arg (args, int)))
    length += 4 + strlen (get_tree_code_name (code));
  va_end (args);
  if (length)
    {
      char *tmp;
      va_start (args, function);
      length += strlen ("expected ");
      buffer = tmp = (char *) alloca (length);
      length = 0;
      while ((code = (enum tree_code) va_arg (args, int)))
	{
	  const char *prefix = length ? " or " : "expected ";

	  strcpy (tmp + length, prefix);
	  length += strlen (prefix);
	  strcpy (tmp + length, get_tree_code_name (code));
	  length += strlen (get_tree_code_name (code));
	}
      va_end (args);
    }
  else
    buffer = "unexpected node";

  internal_error ("tree check: %s, have %s in %s, at %s:%d",
		  buffer, get_tree_code_name (TREE_CODE (node)),
		  function, trim_filename (file), line);
}

/* Complain that the tree code of NODE does match the expected 0
   terminated list of trailing codes. FILE, LINE, and FUNCTION are of
   the caller.  */

void
tree_not_check_failed (const_tree node, const char *file,
		       int line, const char *function, ...)
{
  va_list args;
  char *buffer;
  unsigned length = 0;
  enum tree_code code;

  va_start (args, function);
  while ((code = (enum tree_code) va_arg (args, int)))
    length += 4 + strlen (get_tree_code_name (code));
  va_end (args);
  va_start (args, function);
  buffer = (char *) alloca (length);
  length = 0;
  while ((code = (enum tree_code) va_arg (args, int)))
    {
      if (length)
	{
	  strcpy (buffer + length, " or ");
	  length += 4;
	}
      strcpy (buffer + length, get_tree_code_name (code));
      length += strlen (get_tree_code_name (code));
    }
  va_end (args);

  internal_error ("tree check: expected none of %s, have %s in %s, at %s:%d",
		  buffer, get_tree_code_name (TREE_CODE (node)),
		  function, trim_filename (file), line);
}

/* Similar to tree_check_failed, except that we check for a class of tree
   code, given in CL.  */

void
tree_class_check_failed (const_tree node, const enum tree_code_class cl,
			 const char *file, int line, const char *function)
{
  internal_error
    ("tree check: expected class %qs, have %qs (%s) in %s, at %s:%d",
     TREE_CODE_CLASS_STRING (cl),
     TREE_CODE_CLASS_STRING (TREE_CODE_CLASS (TREE_CODE (node))),
     get_tree_code_name (TREE_CODE (node)), function, trim_filename (file), line);
}

/* Similar to tree_check_failed, except that instead of specifying a
   dozen codes, use the knowledge that they're all sequential.  */

void
tree_range_check_failed (const_tree node, const char *file, int line,
			 const char *function, enum tree_code c1,
			 enum tree_code c2)
{
  char *buffer;
  unsigned length = 0;
  unsigned int c;

  for (c = c1; c <= c2; ++c)
    length += 4 + strlen (get_tree_code_name ((enum tree_code) c));

  length += strlen ("expected ");
  buffer = (char *) alloca (length);
  length = 0;

  for (c = c1; c <= c2; ++c)
    {
      const char *prefix = length ? " or " : "expected ";

      strcpy (buffer + length, prefix);
      length += strlen (prefix);
      strcpy (buffer + length, get_tree_code_name ((enum tree_code) c));
      length += strlen (get_tree_code_name ((enum tree_code) c));
    }

  internal_error ("tree check: %s, have %s in %s, at %s:%d",
		  buffer, get_tree_code_name (TREE_CODE (node)),
		  function, trim_filename (file), line);
}


/* Similar to tree_check_failed, except that we check that a tree does
   not have the specified code, given in CL.  */

void
tree_not_class_check_failed (const_tree node, const enum tree_code_class cl,
			     const char *file, int line, const char *function)
{
  internal_error
    ("tree check: did not expect class %qs, have %qs (%s) in %s, at %s:%d",
     TREE_CODE_CLASS_STRING (cl),
     TREE_CODE_CLASS_STRING (TREE_CODE_CLASS (TREE_CODE (node))),
     get_tree_code_name (TREE_CODE (node)), function, trim_filename (file), line);
}


/* Similar to tree_check_failed but applied to OMP_CLAUSE codes.  */

void
omp_clause_check_failed (const_tree node, const char *file, int line,
                         const char *function, enum omp_clause_code code)
{
  internal_error ("tree check: expected omp_clause %s, have %s in %s, at %s:%d",
		  omp_clause_code_name[code], get_tree_code_name (TREE_CODE (node)),
		  function, trim_filename (file), line);
}


/* Similar to tree_range_check_failed but applied to OMP_CLAUSE codes.  */

void
omp_clause_range_check_failed (const_tree node, const char *file, int line,
			       const char *function, enum omp_clause_code c1,
			       enum omp_clause_code c2)
{
  char *buffer;
  unsigned length = 0;
  unsigned int c;

  for (c = c1; c <= c2; ++c)
    length += 4 + strlen (omp_clause_code_name[c]);

  length += strlen ("expected ");
  buffer = (char *) alloca (length);
  length = 0;

  for (c = c1; c <= c2; ++c)
    {
      const char *prefix = length ? " or " : "expected ";

      strcpy (buffer + length, prefix);
      length += strlen (prefix);
      strcpy (buffer + length, omp_clause_code_name[c]);
      length += strlen (omp_clause_code_name[c]);
    }

  internal_error ("tree check: %s, have %s in %s, at %s:%d",
		  buffer, omp_clause_code_name[TREE_CODE (node)],
		  function, trim_filename (file), line);
}


#undef DEFTREESTRUCT
#define DEFTREESTRUCT(VAL, NAME) NAME,

static const char *ts_enum_names[] = {
#include "treestruct.def"
};
#undef DEFTREESTRUCT

#define TS_ENUM_NAME(EN) (ts_enum_names[(EN)])

/* Similar to tree_class_check_failed, except that we check for
   whether CODE contains the tree structure identified by EN.  */

void
tree_contains_struct_check_failed (const_tree node,
				   const enum tree_node_structure_enum en,
				   const char *file, int line,
				   const char *function)
{
  internal_error
    ("tree check: expected tree that contains %qs structure, have %qs in %s, at %s:%d",
     TS_ENUM_NAME (en),
     get_tree_code_name (TREE_CODE (node)), function, trim_filename (file), line);
}


/* Similar to above, except that the check is for the bounds of a TREE_VEC's
   (dynamically sized) vector.  */

void
tree_int_cst_elt_check_failed (int idx, int len, const char *file, int line,
			       const char *function)
{
  internal_error
    ("tree check: accessed elt %d of tree_int_cst with %d elts in %s, at %s:%d",
     idx + 1, len, function, trim_filename (file), line);
}

/* Similar to above, except that the check is for the bounds of a TREE_VEC's
   (dynamically sized) vector.  */

void
tree_vec_elt_check_failed (int idx, int len, const char *file, int line,
			   const char *function)
{
  internal_error
    ("tree check: accessed elt %d of tree_vec with %d elts in %s, at %s:%d",
     idx + 1, len, function, trim_filename (file), line);
}

/* Similar to above, except that the check is for the bounds of the operand
   vector of an expression node EXP.  */

void
tree_operand_check_failed (int idx, const_tree exp, const char *file,
			   int line, const char *function)
{
  enum tree_code code = TREE_CODE (exp);
  internal_error
    ("tree check: accessed operand %d of %s with %d operands in %s, at %s:%d",
     idx + 1, get_tree_code_name (code), TREE_OPERAND_LENGTH (exp),
     function, trim_filename (file), line);
}

/* Similar to above, except that the check is for the number of
   operands of an OMP_CLAUSE node.  */

void
omp_clause_operand_check_failed (int idx, const_tree t, const char *file,
			         int line, const char *function)
{
  internal_error
    ("tree check: accessed operand %d of omp_clause %s with %d operands "
     "in %s, at %s:%d", idx + 1, omp_clause_code_name[OMP_CLAUSE_CODE (t)],
     omp_clause_num_ops [OMP_CLAUSE_CODE (t)], function,
     trim_filename (file), line);
}
#endif /* ENABLE_TREE_CHECKING */

/* Create a new vector type node holding SUBPARTS units of type INNERTYPE,
   and mapped to the machine mode MODE.  Initialize its fields and build
   the information necessary for debugging output.  */

static tree
make_vector_type (tree innertype, int nunits, machine_mode mode)
{
  tree t;
  tree mv_innertype = TYPE_MAIN_VARIANT (innertype);

  t = make_node (VECTOR_TYPE);
  TREE_TYPE (t) = mv_innertype;
  SET_TYPE_VECTOR_SUBPARTS (t, nunits);
  SET_TYPE_MODE (t, mode);

  if (TYPE_STRUCTURAL_EQUALITY_P (mv_innertype) || in_lto_p)
    SET_TYPE_STRUCTURAL_EQUALITY (t);
  else if ((TYPE_CANONICAL (mv_innertype) != innertype
	    || mode != VOIDmode)
	   && !VECTOR_BOOLEAN_TYPE_P (t))
    TYPE_CANONICAL (t)
      = make_vector_type (TYPE_CANONICAL (mv_innertype), nunits, VOIDmode);

  layout_type (t);

  hashval_t hash = type_hash_canon_hash (t);
  t = type_hash_canon (hash, t);

  /* We have built a main variant, based on the main variant of the
     inner type. Use it to build the variant we return.  */
  if ((TYPE_ATTRIBUTES (innertype) || TYPE_QUALS (innertype))
      && TREE_TYPE (t) != innertype)
    return build_type_attribute_qual_variant (t,
					      TYPE_ATTRIBUTES (innertype),
					      TYPE_QUALS (innertype));

  return t;
}

static tree
make_or_reuse_type (unsigned size, int unsignedp)
{
  int i;

  if (size == INT_TYPE_SIZE)
    return unsignedp ? unsigned_type_node : integer_type_node;
  if (size == CHAR_TYPE_SIZE)
    return unsignedp ? unsigned_char_type_node : signed_char_type_node;
  if (size == SHORT_TYPE_SIZE)
    return unsignedp ? short_unsigned_type_node : short_integer_type_node;
  if (size == LONG_TYPE_SIZE)
    return unsignedp ? long_unsigned_type_node : long_integer_type_node;
  if (size == LONG_LONG_TYPE_SIZE)
    return (unsignedp ? long_long_unsigned_type_node
            : long_long_integer_type_node);

  for (i = 0; i < NUM_INT_N_ENTS; i ++)
    if (size == int_n_data[i].bitsize
	&& int_n_enabled_p[i])
      return (unsignedp ? int_n_trees[i].unsigned_type
	      : int_n_trees[i].signed_type);

  if (unsignedp)
    return make_unsigned_type (size);
  else
    return make_signed_type (size);
}

/* Create or reuse a fract type by SIZE, UNSIGNEDP, and SATP.  */

static tree
make_or_reuse_fract_type (unsigned size, int unsignedp, int satp)
{
  if (satp)
    {
      if (size == SHORT_FRACT_TYPE_SIZE)
	return unsignedp ? sat_unsigned_short_fract_type_node
			 : sat_short_fract_type_node;
      if (size == FRACT_TYPE_SIZE)
	return unsignedp ? sat_unsigned_fract_type_node : sat_fract_type_node;
      if (size == LONG_FRACT_TYPE_SIZE)
	return unsignedp ? sat_unsigned_long_fract_type_node
			 : sat_long_fract_type_node;
      if (size == LONG_LONG_FRACT_TYPE_SIZE)
	return unsignedp ? sat_unsigned_long_long_fract_type_node
			 : sat_long_long_fract_type_node;
    }
  else
    {
      if (size == SHORT_FRACT_TYPE_SIZE)
	return unsignedp ? unsigned_short_fract_type_node
			 : short_fract_type_node;
      if (size == FRACT_TYPE_SIZE)
	return unsignedp ? unsigned_fract_type_node : fract_type_node;
      if (size == LONG_FRACT_TYPE_SIZE)
	return unsignedp ? unsigned_long_fract_type_node
			 : long_fract_type_node;
      if (size == LONG_LONG_FRACT_TYPE_SIZE)
	return unsignedp ? unsigned_long_long_fract_type_node
			 : long_long_fract_type_node;
    }

  return make_fract_type (size, unsignedp, satp);
}

/* Create or reuse an accum type by SIZE, UNSIGNEDP, and SATP.  */

static tree
make_or_reuse_accum_type (unsigned size, int unsignedp, int satp)
{
  if (satp)
    {
      if (size == SHORT_ACCUM_TYPE_SIZE)
	return unsignedp ? sat_unsigned_short_accum_type_node
			 : sat_short_accum_type_node;
      if (size == ACCUM_TYPE_SIZE)
	return unsignedp ? sat_unsigned_accum_type_node : sat_accum_type_node;
      if (size == LONG_ACCUM_TYPE_SIZE)
	return unsignedp ? sat_unsigned_long_accum_type_node
			 : sat_long_accum_type_node;
      if (size == LONG_LONG_ACCUM_TYPE_SIZE)
	return unsignedp ? sat_unsigned_long_long_accum_type_node
			 : sat_long_long_accum_type_node;
    }
  else
    {
      if (size == SHORT_ACCUM_TYPE_SIZE)
	return unsignedp ? unsigned_short_accum_type_node
			 : short_accum_type_node;
      if (size == ACCUM_TYPE_SIZE)
	return unsignedp ? unsigned_accum_type_node : accum_type_node;
      if (size == LONG_ACCUM_TYPE_SIZE)
	return unsignedp ? unsigned_long_accum_type_node
			 : long_accum_type_node;
      if (size == LONG_LONG_ACCUM_TYPE_SIZE)
	return unsignedp ? unsigned_long_long_accum_type_node
			 : long_long_accum_type_node;
    }

  return make_accum_type (size, unsignedp, satp);
}


/* Create an atomic variant node for TYPE.  This routine is called
   during initialization of data types to create the 5 basic atomic
   types. The generic build_variant_type function requires these to
   already be set up in order to function properly, so cannot be
   called from there.  If ALIGN is non-zero, then ensure alignment is
   overridden to this value.  */

static tree
build_atomic_base (tree type, unsigned int align)
{
  tree t;

  /* Make sure its not already registered.  */
  if ((t = get_qualified_type (type, TYPE_QUAL_ATOMIC)))
    return t;
  
  t = build_variant_type_copy (type);
  set_type_quals (t, TYPE_QUAL_ATOMIC, NULL_TREE);

  if (align)
    SET_TYPE_ALIGN (t, align);

  return t;
}

/* Information about the _FloatN and _FloatNx types.  This must be in
   the same order as the corresponding TI_* enum values.  */
const floatn_type_info floatn_nx_types[NUM_FLOATN_NX_TYPES] =
  {
    { 16, false },
    { 32, false },
    { 64, false },
    { 128, false },
    { 32, true },
    { 64, true },
    { 128, true },
  };


/* Create nodes for all integer types (and error_mark_node) using the sizes
   of C datatypes.  SIGNED_CHAR specifies whether char is signed.  */

void
build_common_tree_nodes (bool signed_char)
{
  int i;

  error_mark_node = make_node (ERROR_MARK);
  TREE_TYPE (error_mark_node) = error_mark_node;

  initialize_sizetypes ();

  /* Define both `signed char' and `unsigned char'.  */
  signed_char_type_node = make_signed_type (CHAR_TYPE_SIZE);
  TYPE_STRING_FLAG (signed_char_type_node) = 1;
  unsigned_char_type_node = make_unsigned_type (CHAR_TYPE_SIZE);
  TYPE_STRING_FLAG (unsigned_char_type_node) = 1;

  /* Define `char', which is like either `signed char' or `unsigned char'
     but not the same as either.  */
  char_type_node
    = (signed_char
       ? make_signed_type (CHAR_TYPE_SIZE)
       : make_unsigned_type (CHAR_TYPE_SIZE));
  TYPE_STRING_FLAG (char_type_node) = 1;

  short_integer_type_node = make_signed_type (SHORT_TYPE_SIZE);
  short_unsigned_type_node = make_unsigned_type (SHORT_TYPE_SIZE);
  integer_type_node = make_signed_type (INT_TYPE_SIZE);
  unsigned_type_node = make_unsigned_type (INT_TYPE_SIZE);
  long_integer_type_node = make_signed_type (LONG_TYPE_SIZE);
  long_unsigned_type_node = make_unsigned_type (LONG_TYPE_SIZE);
  long_long_integer_type_node = make_signed_type (LONG_LONG_TYPE_SIZE);
  long_long_unsigned_type_node = make_unsigned_type (LONG_LONG_TYPE_SIZE);

  for (i = 0; i < NUM_INT_N_ENTS; i ++)
    {
      int_n_trees[i].signed_type = make_signed_type (int_n_data[i].bitsize);
      int_n_trees[i].unsigned_type = make_unsigned_type (int_n_data[i].bitsize);
      TYPE_SIZE (int_n_trees[i].signed_type) = bitsize_int (int_n_data[i].bitsize);
      TYPE_SIZE (int_n_trees[i].unsigned_type) = bitsize_int (int_n_data[i].bitsize);

      if (int_n_data[i].bitsize > LONG_LONG_TYPE_SIZE
	  && int_n_enabled_p[i])
	{
	  integer_types[itk_intN_0 + i * 2] = int_n_trees[i].signed_type;
	  integer_types[itk_unsigned_intN_0 + i * 2] = int_n_trees[i].unsigned_type;
	}
    }

  /* Define a boolean type.  This type only represents boolean values but
     may be larger than char depending on the value of BOOL_TYPE_SIZE.  */
  boolean_type_node = make_unsigned_type (BOOL_TYPE_SIZE);
  TREE_SET_CODE (boolean_type_node, BOOLEAN_TYPE);
  TYPE_PRECISION (boolean_type_node) = 1;
  TYPE_MAX_VALUE (boolean_type_node) = build_int_cst (boolean_type_node, 1);

  /* Define what type to use for size_t.  */
  if (strcmp (SIZE_TYPE, "unsigned int") == 0)
    size_type_node = unsigned_type_node;
  else if (strcmp (SIZE_TYPE, "long unsigned int") == 0)
    size_type_node = long_unsigned_type_node;
  else if (strcmp (SIZE_TYPE, "long long unsigned int") == 0)
    size_type_node = long_long_unsigned_type_node;
  else if (strcmp (SIZE_TYPE, "short unsigned int") == 0)
    size_type_node = short_unsigned_type_node;
  else
    {
      int i;

      size_type_node = NULL_TREE;
      for (i = 0; i < NUM_INT_N_ENTS; i++)
	if (int_n_enabled_p[i])
	  {
	    char name[50];
	    sprintf (name, "__int%d unsigned", int_n_data[i].bitsize);

	    if (strcmp (name, SIZE_TYPE) == 0)
	      {
		size_type_node = int_n_trees[i].unsigned_type;
	      }
	  }
      if (size_type_node == NULL_TREE)
	gcc_unreachable ();
    }

  /* Define what type to use for ptrdiff_t.  */
  if (strcmp (PTRDIFF_TYPE, "int") == 0)
    ptrdiff_type_node = integer_type_node;
  else if (strcmp (PTRDIFF_TYPE, "long int") == 0)
    ptrdiff_type_node = long_integer_type_node;
  else if (strcmp (PTRDIFF_TYPE, "long long int") == 0)
    ptrdiff_type_node = long_long_integer_type_node;
  else if (strcmp (PTRDIFF_TYPE, "short int") == 0)
    ptrdiff_type_node = short_integer_type_node;
  else
    {
      ptrdiff_type_node = NULL_TREE;
      for (int i = 0; i < NUM_INT_N_ENTS; i++)
	if (int_n_enabled_p[i])
	  {
	    char name[50];
	    sprintf (name, "__int%d", int_n_data[i].bitsize);
	    if (strcmp (name, PTRDIFF_TYPE) == 0)
	      ptrdiff_type_node = int_n_trees[i].signed_type;
	  }
      if (ptrdiff_type_node == NULL_TREE)
	gcc_unreachable ();
    }

  /* Fill in the rest of the sized types.  Reuse existing type nodes
     when possible.  */
  intQI_type_node = make_or_reuse_type (GET_MODE_BITSIZE (QImode), 0);
  intHI_type_node = make_or_reuse_type (GET_MODE_BITSIZE (HImode), 0);
  intSI_type_node = make_or_reuse_type (GET_MODE_BITSIZE (SImode), 0);
  intDI_type_node = make_or_reuse_type (GET_MODE_BITSIZE (DImode), 0);
  intTI_type_node = make_or_reuse_type (GET_MODE_BITSIZE (TImode), 0);

  unsigned_intQI_type_node = make_or_reuse_type (GET_MODE_BITSIZE (QImode), 1);
  unsigned_intHI_type_node = make_or_reuse_type (GET_MODE_BITSIZE (HImode), 1);
  unsigned_intSI_type_node = make_or_reuse_type (GET_MODE_BITSIZE (SImode), 1);
  unsigned_intDI_type_node = make_or_reuse_type (GET_MODE_BITSIZE (DImode), 1);
  unsigned_intTI_type_node = make_or_reuse_type (GET_MODE_BITSIZE (TImode), 1);

  /* Don't call build_qualified type for atomics.  That routine does
     special processing for atomics, and until they are initialized
     it's better not to make that call.
     
     Check to see if there is a target override for atomic types.  */

  atomicQI_type_node = build_atomic_base (unsigned_intQI_type_node,
					targetm.atomic_align_for_mode (QImode));
  atomicHI_type_node = build_atomic_base (unsigned_intHI_type_node,
					targetm.atomic_align_for_mode (HImode));
  atomicSI_type_node = build_atomic_base (unsigned_intSI_type_node,
					targetm.atomic_align_for_mode (SImode));
  atomicDI_type_node = build_atomic_base (unsigned_intDI_type_node,
					targetm.atomic_align_for_mode (DImode));
  atomicTI_type_node = build_atomic_base (unsigned_intTI_type_node,
					targetm.atomic_align_for_mode (TImode));
  	
  access_public_node = get_identifier ("public");
  access_protected_node = get_identifier ("protected");
  access_private_node = get_identifier ("private");

  /* Define these next since types below may used them.  */
  integer_zero_node = build_int_cst (integer_type_node, 0);
  integer_one_node = build_int_cst (integer_type_node, 1);
  integer_three_node = build_int_cst (integer_type_node, 3);
  integer_minus_one_node = build_int_cst (integer_type_node, -1);

  size_zero_node = size_int (0);
  size_one_node = size_int (1);
  bitsize_zero_node = bitsize_int (0);
  bitsize_one_node = bitsize_int (1);
  bitsize_unit_node = bitsize_int (BITS_PER_UNIT);

  boolean_false_node = TYPE_MIN_VALUE (boolean_type_node);
  boolean_true_node = TYPE_MAX_VALUE (boolean_type_node);

  void_type_node = make_node (VOID_TYPE);
  layout_type (void_type_node);

  pointer_bounds_type_node = targetm.chkp_bound_type ();

  /* We are not going to have real types in C with less than byte alignment,
     so we might as well not have any types that claim to have it.  */
  SET_TYPE_ALIGN (void_type_node, BITS_PER_UNIT);
  TYPE_USER_ALIGN (void_type_node) = 0;

  void_node = make_node (VOID_CST);
  TREE_TYPE (void_node) = void_type_node;

  null_pointer_node = build_int_cst (build_pointer_type (void_type_node), 0);
  layout_type (TREE_TYPE (null_pointer_node));

  ptr_type_node = build_pointer_type (void_type_node);
  const_ptr_type_node
    = build_pointer_type (build_type_variant (void_type_node, 1, 0));
  for (unsigned i = 0;
       i < sizeof (builtin_structptr_types) / sizeof (builtin_structptr_type);
       ++i)
    builtin_structptr_types[i].node = builtin_structptr_types[i].base;

  pointer_sized_int_node = build_nonstandard_integer_type (POINTER_SIZE, 1);

  float_type_node = make_node (REAL_TYPE);
  TYPE_PRECISION (float_type_node) = FLOAT_TYPE_SIZE;
  layout_type (float_type_node);

  double_type_node = make_node (REAL_TYPE);
  TYPE_PRECISION (double_type_node) = DOUBLE_TYPE_SIZE;
  layout_type (double_type_node);

  long_double_type_node = make_node (REAL_TYPE);
  TYPE_PRECISION (long_double_type_node) = LONG_DOUBLE_TYPE_SIZE;
  layout_type (long_double_type_node);

  for (i = 0; i < NUM_FLOATN_NX_TYPES; i++)
    {
      int n = floatn_nx_types[i].n;
      bool extended = floatn_nx_types[i].extended;
      scalar_float_mode mode;
      if (!targetm.floatn_mode (n, extended).exists (&mode))
	continue;
      int precision = GET_MODE_PRECISION (mode);
      /* Work around the rs6000 KFmode having precision 113 not
	 128.  */
      const struct real_format *fmt = REAL_MODE_FORMAT (mode);
      gcc_assert (fmt->b == 2 && fmt->emin + fmt->emax == 3);
      int min_precision = fmt->p + ceil_log2 (fmt->emax - fmt->emin);
      if (!extended)
	gcc_assert (min_precision == n);
      if (precision < min_precision)
	precision = min_precision;
      FLOATN_NX_TYPE_NODE (i) = make_node (REAL_TYPE);
      TYPE_PRECISION (FLOATN_NX_TYPE_NODE (i)) = precision;
      layout_type (FLOATN_NX_TYPE_NODE (i));
      SET_TYPE_MODE (FLOATN_NX_TYPE_NODE (i), mode);
    }

  float_ptr_type_node = build_pointer_type (float_type_node);
  double_ptr_type_node = build_pointer_type (double_type_node);
  long_double_ptr_type_node = build_pointer_type (long_double_type_node);
  integer_ptr_type_node = build_pointer_type (integer_type_node);

  /* Fixed size integer types.  */
  uint16_type_node = make_or_reuse_type (16, 1);
  uint32_type_node = make_or_reuse_type (32, 1);
  uint64_type_node = make_or_reuse_type (64, 1);

  /* Decimal float types. */
  dfloat32_type_node = make_node (REAL_TYPE);
  TYPE_PRECISION (dfloat32_type_node) = DECIMAL32_TYPE_SIZE;
  SET_TYPE_MODE (dfloat32_type_node, SDmode);
  layout_type (dfloat32_type_node);
  dfloat32_ptr_type_node = build_pointer_type (dfloat32_type_node);

  dfloat64_type_node = make_node (REAL_TYPE);
  TYPE_PRECISION (dfloat64_type_node) = DECIMAL64_TYPE_SIZE;
  SET_TYPE_MODE (dfloat64_type_node, DDmode);
  layout_type (dfloat64_type_node);
  dfloat64_ptr_type_node = build_pointer_type (dfloat64_type_node);

  dfloat128_type_node = make_node (REAL_TYPE);
  TYPE_PRECISION (dfloat128_type_node) = DECIMAL128_TYPE_SIZE;
  SET_TYPE_MODE (dfloat128_type_node, TDmode);
  layout_type (dfloat128_type_node);
  dfloat128_ptr_type_node = build_pointer_type (dfloat128_type_node);

  complex_integer_type_node = build_complex_type (integer_type_node, true);
  complex_float_type_node = build_complex_type (float_type_node, true);
  complex_double_type_node = build_complex_type (double_type_node, true);
  complex_long_double_type_node = build_complex_type (long_double_type_node,
						      true);

  for (i = 0; i < NUM_FLOATN_NX_TYPES; i++)
    {
      if (FLOATN_NX_TYPE_NODE (i) != NULL_TREE)
	COMPLEX_FLOATN_NX_TYPE_NODE (i)
	  = build_complex_type (FLOATN_NX_TYPE_NODE (i));
    }

/* Make fixed-point nodes based on sat/non-sat and signed/unsigned.  */
#define MAKE_FIXED_TYPE_NODE(KIND,SIZE) \
  sat_ ## KIND ## _type_node = \
    make_sat_signed_ ## KIND ## _type (SIZE); \
  sat_unsigned_ ## KIND ## _type_node = \
    make_sat_unsigned_ ## KIND ## _type (SIZE); \
  KIND ## _type_node = make_signed_ ## KIND ## _type (SIZE); \
  unsigned_ ## KIND ## _type_node = \
    make_unsigned_ ## KIND ## _type (SIZE);

#define MAKE_FIXED_TYPE_NODE_WIDTH(KIND,WIDTH,SIZE) \
  sat_ ## WIDTH ## KIND ## _type_node = \
    make_sat_signed_ ## KIND ## _type (SIZE); \
  sat_unsigned_ ## WIDTH ## KIND ## _type_node = \
    make_sat_unsigned_ ## KIND ## _type (SIZE); \
  WIDTH ## KIND ## _type_node = make_signed_ ## KIND ## _type (SIZE); \
  unsigned_ ## WIDTH ## KIND ## _type_node = \
    make_unsigned_ ## KIND ## _type (SIZE);

/* Make fixed-point type nodes based on four different widths.  */
#define MAKE_FIXED_TYPE_NODE_FAMILY(N1,N2) \
  MAKE_FIXED_TYPE_NODE_WIDTH (N1, short_, SHORT_ ## N2 ## _TYPE_SIZE) \
  MAKE_FIXED_TYPE_NODE (N1, N2 ## _TYPE_SIZE) \
  MAKE_FIXED_TYPE_NODE_WIDTH (N1, long_, LONG_ ## N2 ## _TYPE_SIZE) \
  MAKE_FIXED_TYPE_NODE_WIDTH (N1, long_long_, LONG_LONG_ ## N2 ## _TYPE_SIZE)

/* Make fixed-point mode nodes based on sat/non-sat and signed/unsigned.  */
#define MAKE_FIXED_MODE_NODE(KIND,NAME,MODE) \
  NAME ## _type_node = \
    make_or_reuse_signed_ ## KIND ## _type (GET_MODE_BITSIZE (MODE ## mode)); \
  u ## NAME ## _type_node = \
    make_or_reuse_unsigned_ ## KIND ## _type \
      (GET_MODE_BITSIZE (U ## MODE ## mode)); \
  sat_ ## NAME ## _type_node = \
    make_or_reuse_sat_signed_ ## KIND ## _type \
      (GET_MODE_BITSIZE (MODE ## mode)); \
  sat_u ## NAME ## _type_node = \
    make_or_reuse_sat_unsigned_ ## KIND ## _type \
      (GET_MODE_BITSIZE (U ## MODE ## mode));

  /* Fixed-point type and mode nodes.  */
  MAKE_FIXED_TYPE_NODE_FAMILY (fract, FRACT)
  MAKE_FIXED_TYPE_NODE_FAMILY (accum, ACCUM)
  MAKE_FIXED_MODE_NODE (fract, qq, QQ)
  MAKE_FIXED_MODE_NODE (fract, hq, HQ)
  MAKE_FIXED_MODE_NODE (fract, sq, SQ)
  MAKE_FIXED_MODE_NODE (fract, dq, DQ)
  MAKE_FIXED_MODE_NODE (fract, tq, TQ)
  MAKE_FIXED_MODE_NODE (accum, ha, HA)
  MAKE_FIXED_MODE_NODE (accum, sa, SA)
  MAKE_FIXED_MODE_NODE (accum, da, DA)
  MAKE_FIXED_MODE_NODE (accum, ta, TA)

  {
    tree t = targetm.build_builtin_va_list ();

    /* Many back-ends define record types without setting TYPE_NAME.
       If we copied the record type here, we'd keep the original
       record type without a name.  This breaks name mangling.  So,
       don't copy record types and let c_common_nodes_and_builtins()
       declare the type to be __builtin_va_list.  */
    if (TREE_CODE (t) != RECORD_TYPE)
      t = build_variant_type_copy (t);

    va_list_type_node = t;
  }
}

/* Modify DECL for given flags.
   TM_PURE attribute is set only on types, so the function will modify
   DECL's type when ECF_TM_PURE is used.  */

void
set_call_expr_flags (tree decl, int flags)
{
  if (flags & ECF_NOTHROW)
    TREE_NOTHROW (decl) = 1;
  if (flags & ECF_CONST)
    TREE_READONLY (decl) = 1;
  if (flags & ECF_PURE)
    DECL_PURE_P (decl) = 1;
  if (flags & ECF_LOOPING_CONST_OR_PURE)
    DECL_LOOPING_CONST_OR_PURE_P (decl) = 1;
  if (flags & ECF_NOVOPS)
    DECL_IS_NOVOPS (decl) = 1;
  if (flags & ECF_NORETURN)
    TREE_THIS_VOLATILE (decl) = 1;
  if (flags & ECF_MALLOC)
    DECL_IS_MALLOC (decl) = 1;
  if (flags & ECF_RETURNS_TWICE)
    DECL_IS_RETURNS_TWICE (decl) = 1;
  if (flags & ECF_LEAF)
    DECL_ATTRIBUTES (decl) = tree_cons (get_identifier ("leaf"),
					NULL, DECL_ATTRIBUTES (decl));
  if (flags & ECF_COLD)
    DECL_ATTRIBUTES (decl) = tree_cons (get_identifier ("cold"),
					NULL, DECL_ATTRIBUTES (decl));
  if (flags & ECF_RET1)
    DECL_ATTRIBUTES (decl)
      = tree_cons (get_identifier ("fn spec"),
		   build_tree_list (NULL_TREE, build_string (1, "1")),
		   DECL_ATTRIBUTES (decl));
  if ((flags & ECF_TM_PURE) && flag_tm)
    apply_tm_attr (decl, get_identifier ("transaction_pure"));
  /* Looping const or pure is implied by noreturn.
     There is currently no way to declare looping const or looping pure alone.  */
  gcc_assert (!(flags & ECF_LOOPING_CONST_OR_PURE)
	      || ((flags & ECF_NORETURN) && (flags & (ECF_CONST | ECF_PURE))));
}


/* A subroutine of build_common_builtin_nodes.  Define a builtin function.  */

static void
local_define_builtin (const char *name, tree type, enum built_in_function code,
                      const char *library_name, int ecf_flags)
{
  tree decl;

  decl = add_builtin_function (name, type, code, BUILT_IN_NORMAL,
			       library_name, NULL_TREE);
  set_call_expr_flags (decl, ecf_flags);

  set_builtin_decl (code, decl, true);
}

/* Call this function after instantiating all builtins that the language
   front end cares about.  This will build the rest of the builtins
   and internal functions that are relied upon by the tree optimizers and
   the middle-end.  */

void
build_common_builtin_nodes (void)
{
  tree tmp, ftype;
  int ecf_flags;

  if (!builtin_decl_explicit_p (BUILT_IN_UNREACHABLE)
      || !builtin_decl_explicit_p (BUILT_IN_ABORT))
    {
      ftype = build_function_type (void_type_node, void_list_node);
      if (!builtin_decl_explicit_p (BUILT_IN_UNREACHABLE))
	local_define_builtin ("__builtin_unreachable", ftype,
			      BUILT_IN_UNREACHABLE,
			      "__builtin_unreachable",
			      ECF_NOTHROW | ECF_LEAF | ECF_NORETURN
			      | ECF_CONST | ECF_COLD);
      if (!builtin_decl_explicit_p (BUILT_IN_ABORT))
	local_define_builtin ("__builtin_abort", ftype, BUILT_IN_ABORT,
			      "abort",
			      ECF_LEAF | ECF_NORETURN | ECF_CONST | ECF_COLD);
    }

  if (!builtin_decl_explicit_p (BUILT_IN_MEMCPY)
      || !builtin_decl_explicit_p (BUILT_IN_MEMMOVE))
    {
      ftype = build_function_type_list (ptr_type_node,
					ptr_type_node, const_ptr_type_node,
					size_type_node, NULL_TREE);

      if (!builtin_decl_explicit_p (BUILT_IN_MEMCPY))
	local_define_builtin ("__builtin_memcpy", ftype, BUILT_IN_MEMCPY,
			      "memcpy", ECF_NOTHROW | ECF_LEAF | ECF_RET1);
      if (!builtin_decl_explicit_p (BUILT_IN_MEMMOVE))
	local_define_builtin ("__builtin_memmove", ftype, BUILT_IN_MEMMOVE,
			      "memmove", ECF_NOTHROW | ECF_LEAF | ECF_RET1);
    }

  if (!builtin_decl_explicit_p (BUILT_IN_MEMCMP))
    {
      ftype = build_function_type_list (integer_type_node, const_ptr_type_node,
					const_ptr_type_node, size_type_node,
					NULL_TREE);
      local_define_builtin ("__builtin_memcmp", ftype, BUILT_IN_MEMCMP,
			    "memcmp", ECF_PURE | ECF_NOTHROW | ECF_LEAF);
    }

  if (!builtin_decl_explicit_p (BUILT_IN_MEMSET))
    {
      ftype = build_function_type_list (ptr_type_node,
					ptr_type_node, integer_type_node,
					size_type_node, NULL_TREE);
      local_define_builtin ("__builtin_memset", ftype, BUILT_IN_MEMSET,
			    "memset", ECF_NOTHROW | ECF_LEAF | ECF_RET1);
    }

  /* If we're checking the stack, `alloca' can throw.  */
  const int alloca_flags
    = ECF_MALLOC | ECF_LEAF | (flag_stack_check ? 0 : ECF_NOTHROW);

  if (!builtin_decl_explicit_p (BUILT_IN_ALLOCA))
    {
      ftype = build_function_type_list (ptr_type_node,
					size_type_node, NULL_TREE);
      local_define_builtin ("__builtin_alloca", ftype, BUILT_IN_ALLOCA,
			    "alloca", alloca_flags);
    }

  ftype = build_function_type_list (ptr_type_node, size_type_node,
				    size_type_node, NULL_TREE);
  local_define_builtin ("__builtin_alloca_with_align", ftype,
			BUILT_IN_ALLOCA_WITH_ALIGN,
			"__builtin_alloca_with_align",
			alloca_flags);

  ftype = build_function_type_list (void_type_node,
				    ptr_type_node, ptr_type_node,
				    ptr_type_node, NULL_TREE);
  local_define_builtin ("__builtin_init_trampoline", ftype,
			BUILT_IN_INIT_TRAMPOLINE,
			"__builtin_init_trampoline", ECF_NOTHROW | ECF_LEAF);
  local_define_builtin ("__builtin_init_heap_trampoline", ftype,
			BUILT_IN_INIT_HEAP_TRAMPOLINE,
			"__builtin_init_heap_trampoline",
			ECF_NOTHROW | ECF_LEAF);
  local_define_builtin ("__builtin_init_descriptor", ftype,
			BUILT_IN_INIT_DESCRIPTOR,
			"__builtin_init_descriptor", ECF_NOTHROW | ECF_LEAF);

  ftype = build_function_type_list (ptr_type_node, ptr_type_node, NULL_TREE);
  local_define_builtin ("__builtin_adjust_trampoline", ftype,
			BUILT_IN_ADJUST_TRAMPOLINE,
			"__builtin_adjust_trampoline",
			ECF_CONST | ECF_NOTHROW);
  local_define_builtin ("__builtin_adjust_descriptor", ftype,
			BUILT_IN_ADJUST_DESCRIPTOR,
			"__builtin_adjust_descriptor",
			ECF_CONST | ECF_NOTHROW);

  ftype = build_function_type_list (void_type_node,
				    ptr_type_node, ptr_type_node, NULL_TREE);
  local_define_builtin ("__builtin_nonlocal_goto", ftype,
			BUILT_IN_NONLOCAL_GOTO,
			"__builtin_nonlocal_goto",
			ECF_NORETURN | ECF_NOTHROW);

  ftype = build_function_type_list (void_type_node,
				    ptr_type_node, ptr_type_node, NULL_TREE);
  local_define_builtin ("__builtin_setjmp_setup", ftype,
			BUILT_IN_SETJMP_SETUP,
			"__builtin_setjmp_setup", ECF_NOTHROW);

  ftype = build_function_type_list (void_type_node, ptr_type_node, NULL_TREE);
  local_define_builtin ("__builtin_setjmp_receiver", ftype,
			BUILT_IN_SETJMP_RECEIVER,
			"__builtin_setjmp_receiver", ECF_NOTHROW | ECF_LEAF);

  ftype = build_function_type_list (ptr_type_node, NULL_TREE);
  local_define_builtin ("__builtin_stack_save", ftype, BUILT_IN_STACK_SAVE,
			"__builtin_stack_save", ECF_NOTHROW | ECF_LEAF);

  ftype = build_function_type_list (void_type_node, ptr_type_node, NULL_TREE);
  local_define_builtin ("__builtin_stack_restore", ftype,
			BUILT_IN_STACK_RESTORE,
			"__builtin_stack_restore", ECF_NOTHROW | ECF_LEAF);

  ftype = build_function_type_list (integer_type_node, const_ptr_type_node,
				    const_ptr_type_node, size_type_node,
				    NULL_TREE);
  local_define_builtin ("__builtin_memcmp_eq", ftype, BUILT_IN_MEMCMP_EQ,
			"__builtin_memcmp_eq",
			ECF_PURE | ECF_NOTHROW | ECF_LEAF);

  /* If there's a possibility that we might use the ARM EABI, build the
    alternate __cxa_end_cleanup node used to resume from C++.  */
  if (targetm.arm_eabi_unwinder)
    {
      ftype = build_function_type_list (void_type_node, NULL_TREE);
      local_define_builtin ("__builtin_cxa_end_cleanup", ftype,
			    BUILT_IN_CXA_END_CLEANUP,
			    "__cxa_end_cleanup", ECF_NORETURN | ECF_LEAF);
    }

  ftype = build_function_type_list (void_type_node, ptr_type_node, NULL_TREE);
  local_define_builtin ("__builtin_unwind_resume", ftype,
			BUILT_IN_UNWIND_RESUME,
			((targetm_common.except_unwind_info (&global_options)
			  == UI_SJLJ)
			 ? "_Unwind_SjLj_Resume" : "_Unwind_Resume"),
			ECF_NORETURN);

  if (builtin_decl_explicit (BUILT_IN_RETURN_ADDRESS) == NULL_TREE)
    {
      ftype = build_function_type_list (ptr_type_node, integer_type_node,
					NULL_TREE);
      local_define_builtin ("__builtin_return_address", ftype,
			    BUILT_IN_RETURN_ADDRESS,
			    "__builtin_return_address",
			    ECF_NOTHROW);
    }

  if (!builtin_decl_explicit_p (BUILT_IN_PROFILE_FUNC_ENTER)
      || !builtin_decl_explicit_p (BUILT_IN_PROFILE_FUNC_EXIT))
    {
      ftype = build_function_type_list (void_type_node, ptr_type_node,
					ptr_type_node, NULL_TREE);
      if (!builtin_decl_explicit_p (BUILT_IN_PROFILE_FUNC_ENTER))
	local_define_builtin ("__cyg_profile_func_enter", ftype,
			      BUILT_IN_PROFILE_FUNC_ENTER,
			      "__cyg_profile_func_enter", 0);
      if (!builtin_decl_explicit_p (BUILT_IN_PROFILE_FUNC_EXIT))
	local_define_builtin ("__cyg_profile_func_exit", ftype,
			      BUILT_IN_PROFILE_FUNC_EXIT,
			      "__cyg_profile_func_exit", 0);
    }

  /* The exception object and filter values from the runtime.  The argument
     must be zero before exception lowering, i.e. from the front end.  After
     exception lowering, it will be the region number for the exception
     landing pad.  These functions are PURE instead of CONST to prevent
     them from being hoisted past the exception edge that will initialize
     its value in the landing pad.  */
  ftype = build_function_type_list (ptr_type_node,
				    integer_type_node, NULL_TREE);
  ecf_flags = ECF_PURE | ECF_NOTHROW | ECF_LEAF;
  /* Only use TM_PURE if we have TM language support.  */
  if (builtin_decl_explicit_p (BUILT_IN_TM_LOAD_1))
    ecf_flags |= ECF_TM_PURE;
  local_define_builtin ("__builtin_eh_pointer", ftype, BUILT_IN_EH_POINTER,
			"__builtin_eh_pointer", ecf_flags);

  tmp = lang_hooks.types.type_for_mode (targetm.eh_return_filter_mode (), 0);
  ftype = build_function_type_list (tmp, integer_type_node, NULL_TREE);
  local_define_builtin ("__builtin_eh_filter", ftype, BUILT_IN_EH_FILTER,
			"__builtin_eh_filter", ECF_PURE | ECF_NOTHROW | ECF_LEAF);

  ftype = build_function_type_list (void_type_node,
				    integer_type_node, integer_type_node,
				    NULL_TREE);
  local_define_builtin ("__builtin_eh_copy_values", ftype,
			BUILT_IN_EH_COPY_VALUES,
			"__builtin_eh_copy_values", ECF_NOTHROW);

  /* Complex multiplication and division.  These are handled as builtins
     rather than optabs because emit_library_call_value doesn't support
     complex.  Further, we can do slightly better with folding these
     beasties if the real and complex parts of the arguments are separate.  */
  {
    int mode;

    for (mode = MIN_MODE_COMPLEX_FLOAT; mode <= MAX_MODE_COMPLEX_FLOAT; ++mode)
      {
	char mode_name_buf[4], *q;
	const char *p;
	enum built_in_function mcode, dcode;
	tree type, inner_type;
	const char *prefix = "__";

	if (targetm.libfunc_gnu_prefix)
	  prefix = "__gnu_";

	type = lang_hooks.types.type_for_mode ((machine_mode) mode, 0);
	if (type == NULL)
	  continue;
	inner_type = TREE_TYPE (type);

	ftype = build_function_type_list (type, inner_type, inner_type,
					  inner_type, inner_type, NULL_TREE);

        mcode = ((enum built_in_function)
		 (BUILT_IN_COMPLEX_MUL_MIN + mode - MIN_MODE_COMPLEX_FLOAT));
        dcode = ((enum built_in_function)
		 (BUILT_IN_COMPLEX_DIV_MIN + mode - MIN_MODE_COMPLEX_FLOAT));

        for (p = GET_MODE_NAME (mode), q = mode_name_buf; *p; p++, q++)
	  *q = TOLOWER (*p);
	*q = '\0';

	built_in_names[mcode] = concat (prefix, "mul", mode_name_buf, "3",
					NULL);
        local_define_builtin (built_in_names[mcode], ftype, mcode,
			      built_in_names[mcode],
			      ECF_CONST | ECF_NOTHROW | ECF_LEAF);

	built_in_names[dcode] = concat (prefix, "div", mode_name_buf, "3",
					NULL);
        local_define_builtin (built_in_names[dcode], ftype, dcode,
			      built_in_names[dcode],
			      ECF_CONST | ECF_NOTHROW | ECF_LEAF);
      }
  }

  init_internal_fns ();
}

/* HACK.  GROSS.  This is absolutely disgusting.  I wish there was a
   better way.

   If we requested a pointer to a vector, build up the pointers that
   we stripped off while looking for the inner type.  Similarly for
   return values from functions.

   The argument TYPE is the top of the chain, and BOTTOM is the
   new type which we will point to.  */

tree
reconstruct_complex_type (tree type, tree bottom)
{
  tree inner, outer;

  if (TREE_CODE (type) == POINTER_TYPE)
    {
      inner = reconstruct_complex_type (TREE_TYPE (type), bottom);
      outer = build_pointer_type_for_mode (inner, TYPE_MODE (type),
					   TYPE_REF_CAN_ALIAS_ALL (type));
    }
  else if (TREE_CODE (type) == REFERENCE_TYPE)
    {
      inner = reconstruct_complex_type (TREE_TYPE (type), bottom);
      outer = build_reference_type_for_mode (inner, TYPE_MODE (type),
					     TYPE_REF_CAN_ALIAS_ALL (type));
    }
  else if (TREE_CODE (type) == ARRAY_TYPE)
    {
      inner = reconstruct_complex_type (TREE_TYPE (type), bottom);
      outer = build_array_type (inner, TYPE_DOMAIN (type));
    }
  else if (TREE_CODE (type) == FUNCTION_TYPE)
    {
      inner = reconstruct_complex_type (TREE_TYPE (type), bottom);
      outer = build_function_type (inner, TYPE_ARG_TYPES (type));
    }
  else if (TREE_CODE (type) == METHOD_TYPE)
    {
      inner = reconstruct_complex_type (TREE_TYPE (type), bottom);
      /* The build_method_type_directly() routine prepends 'this' to argument list,
         so we must compensate by getting rid of it.  */
      outer
	= build_method_type_directly
	    (TREE_TYPE (TREE_VALUE (TYPE_ARG_TYPES (type))),
	     inner,
	     TREE_CHAIN (TYPE_ARG_TYPES (type)));
    }
  else if (TREE_CODE (type) == OFFSET_TYPE)
    {
      inner = reconstruct_complex_type (TREE_TYPE (type), bottom);
      outer = build_offset_type (TYPE_OFFSET_BASETYPE (type), inner);
    }
  else
    return bottom;

  return build_type_attribute_qual_variant (outer, TYPE_ATTRIBUTES (type),
					    TYPE_QUALS (type));
}

/* Returns a vector tree node given a mode (integer, vector, or BLKmode) and
   the inner type.  */
tree
build_vector_type_for_mode (tree innertype, machine_mode mode)
{
  int nunits;
  unsigned int bitsize;

  switch (GET_MODE_CLASS (mode))
    {
    case MODE_VECTOR_INT:
    case MODE_VECTOR_FLOAT:
    case MODE_VECTOR_FRACT:
    case MODE_VECTOR_UFRACT:
    case MODE_VECTOR_ACCUM:
    case MODE_VECTOR_UACCUM:
      nunits = GET_MODE_NUNITS (mode);
      break;

    case MODE_INT:
      /* Check that there are no leftover bits.  */
      bitsize = GET_MODE_BITSIZE (as_a <scalar_int_mode> (mode));
      gcc_assert (bitsize % TREE_INT_CST_LOW (TYPE_SIZE (innertype)) == 0);
      nunits = bitsize / TREE_INT_CST_LOW (TYPE_SIZE (innertype));
      break;

    default:
      gcc_unreachable ();
    }

  return make_vector_type (innertype, nunits, mode);
}

/* Similarly, but takes the inner type and number of units, which must be
   a power of two.  */

tree
build_vector_type (tree innertype, int nunits)
{
  return make_vector_type (innertype, nunits, VOIDmode);
}

/* Build truth vector with specified length and number of units.  */

tree
build_truth_vector_type (unsigned nunits, unsigned vector_size)
{
  machine_mode mask_mode = targetm.vectorize.get_mask_mode (nunits,
							    vector_size);

  gcc_assert (mask_mode != VOIDmode);

  unsigned HOST_WIDE_INT vsize;
  if (mask_mode == BLKmode)
    vsize = vector_size * BITS_PER_UNIT;
  else
    vsize = GET_MODE_BITSIZE (mask_mode);

  unsigned HOST_WIDE_INT esize = vsize / nunits;
  gcc_assert (esize * nunits == vsize);

  tree bool_type = build_nonstandard_boolean_type (esize);

  return make_vector_type (bool_type, nunits, mask_mode);
}

/* Returns a vector type corresponding to a comparison of VECTYPE.  */

tree
build_same_sized_truth_vector_type (tree vectype)
{
  if (VECTOR_BOOLEAN_TYPE_P (vectype))
    return vectype;

  unsigned HOST_WIDE_INT size = GET_MODE_SIZE (TYPE_MODE (vectype));

  if (!size)
    size = tree_to_uhwi (TYPE_SIZE_UNIT (vectype));

  return build_truth_vector_type (TYPE_VECTOR_SUBPARTS (vectype), size);
}

/* Similarly, but builds a variant type with TYPE_VECTOR_OPAQUE set.  */

tree
build_opaque_vector_type (tree innertype, int nunits)
{
  tree t = make_vector_type (innertype, nunits, VOIDmode);
  tree cand;
  /* We always build the non-opaque variant before the opaque one,
     so if it already exists, it is TYPE_NEXT_VARIANT of this one.  */
  cand = TYPE_NEXT_VARIANT (t);
  if (cand
      && TYPE_VECTOR_OPAQUE (cand)
      && check_qualified_type (cand, t, TYPE_QUALS (t)))
    return cand;
  /* Othewise build a variant type and make sure to queue it after
     the non-opaque type.  */
  cand = build_distinct_type_copy (t);
  TYPE_VECTOR_OPAQUE (cand) = true;
  TYPE_CANONICAL (cand) = TYPE_CANONICAL (t);
  TYPE_NEXT_VARIANT (cand) = TYPE_NEXT_VARIANT (t);
  TYPE_NEXT_VARIANT (t) = cand;
  TYPE_MAIN_VARIANT (cand) = TYPE_MAIN_VARIANT (t);
  return cand;
}


/* Given an initializer INIT, return TRUE if INIT is zero or some
   aggregate of zeros.  Otherwise return FALSE.  */
bool
initializer_zerop (const_tree init)
{
  tree elt;

  STRIP_NOPS (init);

  switch (TREE_CODE (init))
    {
    case INTEGER_CST:
      return integer_zerop (init);

    case REAL_CST:
      /* ??? Note that this is not correct for C4X float formats.  There,
	 a bit pattern of all zeros is 1.0; 0.0 is encoded with the most
	 negative exponent.  */
      return real_zerop (init)
	&& ! REAL_VALUE_MINUS_ZERO (TREE_REAL_CST (init));

    case FIXED_CST:
      return fixed_zerop (init);

    case COMPLEX_CST:
      return integer_zerop (init)
	|| (real_zerop (init)
	    && ! REAL_VALUE_MINUS_ZERO (TREE_REAL_CST (TREE_REALPART (init)))
	    && ! REAL_VALUE_MINUS_ZERO (TREE_REAL_CST (TREE_IMAGPART (init))));

    case VECTOR_CST:
      {
	unsigned i;
	for (i = 0; i < VECTOR_CST_NELTS (init); ++i)
	  if (!initializer_zerop (VECTOR_CST_ELT (init, i)))
	    return false;
	return true;
      }

    case CONSTRUCTOR:
      {
	unsigned HOST_WIDE_INT idx;

	if (TREE_CLOBBER_P (init))
	  return false;
	FOR_EACH_CONSTRUCTOR_VALUE (CONSTRUCTOR_ELTS (init), idx, elt)
	  if (!initializer_zerop (elt))
	    return false;
	return true;
      }

    case STRING_CST:
      {
	int i;

	/* We need to loop through all elements to handle cases like
	   "\0" and "\0foobar".  */
	for (i = 0; i < TREE_STRING_LENGTH (init); ++i)
	  if (TREE_STRING_POINTER (init)[i] != '\0')
	    return false;

	return true;
      }

    default:
      return false;
    }
}

/* Check if vector VEC consists of all the equal elements and
   that the number of elements corresponds to the type of VEC.
   The function returns first element of the vector
   or NULL_TREE if the vector is not uniform.  */
tree
uniform_vector_p (const_tree vec)
{
  tree first, t;
  unsigned i;

  if (vec == NULL_TREE)
    return NULL_TREE;

  gcc_assert (VECTOR_TYPE_P (TREE_TYPE (vec)));

  if (TREE_CODE (vec) == VECTOR_CST)
    {
      first = VECTOR_CST_ELT (vec, 0);
      for (i = 1; i < VECTOR_CST_NELTS (vec); ++i)
	if (!operand_equal_p (first, VECTOR_CST_ELT (vec, i), 0))
	  return NULL_TREE;

      return first;
    }

  else if (TREE_CODE (vec) == CONSTRUCTOR)
    {
      first = error_mark_node;

      FOR_EACH_CONSTRUCTOR_VALUE (CONSTRUCTOR_ELTS (vec), i, t)
        {
          if (i == 0)
            {
              first = t;
              continue;
            }
	  if (!operand_equal_p (first, t, 0))
	    return NULL_TREE;
        }
      if (i != TYPE_VECTOR_SUBPARTS (TREE_TYPE (vec)))
	return NULL_TREE;

      return first;
    }

  return NULL_TREE;
}

/* Build an empty statement at location LOC.  */

tree
build_empty_stmt (location_t loc)
{
  tree t = build1 (NOP_EXPR, void_type_node, size_zero_node);
  SET_EXPR_LOCATION (t, loc);
  return t;
}


/* Build an OpenMP clause with code CODE.  LOC is the location of the
   clause.  */

tree
build_omp_clause (location_t loc, enum omp_clause_code code)
{
  tree t;
  int size, length;

  length = omp_clause_num_ops[code];
  size = (sizeof (struct tree_omp_clause) + (length - 1) * sizeof (tree));

  record_node_allocation_statistics (OMP_CLAUSE, size);

  t = (tree) ggc_internal_alloc (size);
  memset (t, 0, size);
  TREE_SET_CODE (t, OMP_CLAUSE);
  OMP_CLAUSE_SET_CODE (t, code);
  OMP_CLAUSE_LOCATION (t) = loc;

  return t;
}

/* Build a tcc_vl_exp object with code CODE and room for LEN operands.  LEN
   includes the implicit operand count in TREE_OPERAND 0, and so must be >= 1.
   Except for the CODE and operand count field, other storage for the
   object is initialized to zeros.  */

tree
build_vl_exp (enum tree_code code, int len MEM_STAT_DECL)
{
  tree t;
  int length = (len - 1) * sizeof (tree) + sizeof (struct tree_exp);

  gcc_assert (TREE_CODE_CLASS (code) == tcc_vl_exp);
  gcc_assert (len >= 1);

  record_node_allocation_statistics (code, length);

  t = ggc_alloc_cleared_tree_node_stat (length PASS_MEM_STAT);

  TREE_SET_CODE (t, code);

  /* Can't use TREE_OPERAND to store the length because if checking is
     enabled, it will try to check the length before we store it.  :-P  */
  t->exp.operands[0] = build_int_cst (sizetype, len);

  return t;
}

/* Helper function for build_call_* functions; build a CALL_EXPR with
   indicated RETURN_TYPE, FN, and NARGS, but do not initialize any of
   the argument slots.  */

static tree
build_call_1 (tree return_type, tree fn, int nargs)
{
  tree t;

  t = build_vl_exp (CALL_EXPR, nargs + 3);
  TREE_TYPE (t) = return_type;
  CALL_EXPR_FN (t) = fn;
  CALL_EXPR_STATIC_CHAIN (t) = NULL;

  return t;
}

/* Build a CALL_EXPR of class tcc_vl_exp with the indicated RETURN_TYPE and
   FN and a null static chain slot.  NARGS is the number of call arguments
   which are specified as "..." arguments.  */

tree
build_call_nary (tree return_type, tree fn, int nargs, ...)
{
  tree ret;
  va_list args;
  va_start (args, nargs);
  ret = build_call_valist (return_type, fn, nargs, args);
  va_end (args);
  return ret;
}

/* Build a CALL_EXPR of class tcc_vl_exp with the indicated RETURN_TYPE and
   FN and a null static chain slot.  NARGS is the number of call arguments
   which are specified as a va_list ARGS.  */

tree
build_call_valist (tree return_type, tree fn, int nargs, va_list args)
{
  tree t;
  int i;

  t = build_call_1 (return_type, fn, nargs);
  for (i = 0; i < nargs; i++)
    CALL_EXPR_ARG (t, i) = va_arg (args, tree);
  process_call_operands (t);
  return t;
}

/* Build a CALL_EXPR of class tcc_vl_exp with the indicated RETURN_TYPE and
   FN and a null static chain slot.  NARGS is the number of call arguments
   which are specified as a tree array ARGS.  */

tree
build_call_array_loc (location_t loc, tree return_type, tree fn,
		      int nargs, const tree *args)
{
  tree t;
  int i;

  t = build_call_1 (return_type, fn, nargs);
  for (i = 0; i < nargs; i++)
    CALL_EXPR_ARG (t, i) = args[i];
  process_call_operands (t);
  SET_EXPR_LOCATION (t, loc);
  return t;
}

/* Like build_call_array, but takes a vec.  */

tree
build_call_vec (tree return_type, tree fn, vec<tree, va_gc> *args)
{
  tree ret, t;
  unsigned int ix;

  ret = build_call_1 (return_type, fn, vec_safe_length (args));
  FOR_EACH_VEC_SAFE_ELT (args, ix, t)
    CALL_EXPR_ARG (ret, ix) = t;
  process_call_operands (ret);
  return ret;
}

/* Conveniently construct a function call expression.  FNDECL names the
   function to be called and N arguments are passed in the array
   ARGARRAY.  */

tree
build_call_expr_loc_array (location_t loc, tree fndecl, int n, tree *argarray)
{
  tree fntype = TREE_TYPE (fndecl);
  tree fn = build1 (ADDR_EXPR, build_pointer_type (fntype), fndecl);
 
  return fold_build_call_array_loc (loc, TREE_TYPE (fntype), fn, n, argarray);
}

/* Conveniently construct a function call expression.  FNDECL names the
   function to be called and the arguments are passed in the vector
   VEC.  */

tree
build_call_expr_loc_vec (location_t loc, tree fndecl, vec<tree, va_gc> *vec)
{
  return build_call_expr_loc_array (loc, fndecl, vec_safe_length (vec),
				    vec_safe_address (vec));
}


/* Conveniently construct a function call expression.  FNDECL names the
   function to be called, N is the number of arguments, and the "..."
   parameters are the argument expressions.  */

tree
build_call_expr_loc (location_t loc, tree fndecl, int n, ...)
{
  va_list ap;
  tree *argarray = XALLOCAVEC (tree, n);
  int i;

  va_start (ap, n);
  for (i = 0; i < n; i++)
    argarray[i] = va_arg (ap, tree);
  va_end (ap);
  return build_call_expr_loc_array (loc, fndecl, n, argarray);
}

/* Like build_call_expr_loc (UNKNOWN_LOCATION, ...).  Duplicated because
   varargs macros aren't supported by all bootstrap compilers.  */

tree
build_call_expr (tree fndecl, int n, ...)
{
  va_list ap;
  tree *argarray = XALLOCAVEC (tree, n);
  int i;

  va_start (ap, n);
  for (i = 0; i < n; i++)
    argarray[i] = va_arg (ap, tree);
  va_end (ap);
  return build_call_expr_loc_array (UNKNOWN_LOCATION, fndecl, n, argarray);
}

/* Build an internal call to IFN, with arguments ARGS[0:N-1] and with return
   type TYPE.  This is just like CALL_EXPR, except its CALL_EXPR_FN is NULL.
   It will get gimplified later into an ordinary internal function.  */

tree
build_call_expr_internal_loc_array (location_t loc, internal_fn ifn,
				    tree type, int n, const tree *args)
{
  tree t = build_call_1 (type, NULL_TREE, n);
  for (int i = 0; i < n; ++i)
    CALL_EXPR_ARG (t, i) = args[i];
  SET_EXPR_LOCATION (t, loc);
  CALL_EXPR_IFN (t) = ifn;
  return t;
}

/* Build internal call expression.  This is just like CALL_EXPR, except
   its CALL_EXPR_FN is NULL.  It will get gimplified later into ordinary
   internal function.  */

tree
build_call_expr_internal_loc (location_t loc, enum internal_fn ifn,
			      tree type, int n, ...)
{
  va_list ap;
  tree *argarray = XALLOCAVEC (tree, n);
  int i;

  va_start (ap, n);
  for (i = 0; i < n; i++)
    argarray[i] = va_arg (ap, tree);
  va_end (ap);
  return build_call_expr_internal_loc_array (loc, ifn, type, n, argarray);
}

/* Return a function call to FN, if the target is guaranteed to support it,
   or null otherwise.

   N is the number of arguments, passed in the "...", and TYPE is the
   type of the return value.  */

tree
maybe_build_call_expr_loc (location_t loc, combined_fn fn, tree type,
			   int n, ...)
{
  va_list ap;
  tree *argarray = XALLOCAVEC (tree, n);
  int i;

  va_start (ap, n);
  for (i = 0; i < n; i++)
    argarray[i] = va_arg (ap, tree);
  va_end (ap);
  if (internal_fn_p (fn))
    {
      internal_fn ifn = as_internal_fn (fn);
      if (direct_internal_fn_p (ifn))
	{
	  tree_pair types = direct_internal_fn_types (ifn, type, argarray);
	  if (!direct_internal_fn_supported_p (ifn, types,
					       OPTIMIZE_FOR_BOTH))
	    return NULL_TREE;
	}
      return build_call_expr_internal_loc_array (loc, ifn, type, n, argarray);
    }
  else
    {
      tree fndecl = builtin_decl_implicit (as_builtin_fn (fn));
      if (!fndecl)
	return NULL_TREE;
      return build_call_expr_loc_array (loc, fndecl, n, argarray);
    }
}

/* Create a new constant string literal and return a char* pointer to it.
   The STRING_CST value is the LEN characters at STR.  */
tree
build_string_literal (int len, const char *str)
{
  tree t, elem, index, type;

  t = build_string (len, str);
  elem = build_type_variant (char_type_node, 1, 0);
  index = build_index_type (size_int (len - 1));
  type = build_array_type (elem, index);
  TREE_TYPE (t) = type;
  TREE_CONSTANT (t) = 1;
  TREE_READONLY (t) = 1;
  TREE_STATIC (t) = 1;

  type = build_pointer_type (elem);
  t = build1 (ADDR_EXPR, type,
	      build4 (ARRAY_REF, elem,
		      t, integer_zero_node, NULL_TREE, NULL_TREE));
  return t;
}



/* Return true if T (assumed to be a DECL) must be assigned a memory
   location.  */

bool
needs_to_live_in_memory (const_tree t)
{
  return (TREE_ADDRESSABLE (t)
	  || is_global_var (t)
	  || (TREE_CODE (t) == RESULT_DECL
	      && !DECL_BY_REFERENCE (t)
	      && aggregate_value_p (t, current_function_decl)));
}

/* Return value of a constant X and sign-extend it.  */

HOST_WIDE_INT
int_cst_value (const_tree x)
{
  unsigned bits = TYPE_PRECISION (TREE_TYPE (x));
  unsigned HOST_WIDE_INT val = TREE_INT_CST_LOW (x);

  /* Make sure the sign-extended value will fit in a HOST_WIDE_INT.  */
  gcc_assert (cst_and_fits_in_hwi (x));

  if (bits < HOST_BITS_PER_WIDE_INT)
    {
      bool negative = ((val >> (bits - 1)) & 1) != 0;
      if (negative)
	val |= HOST_WIDE_INT_M1U << (bits - 1) << 1;
      else
	val &= ~(HOST_WIDE_INT_M1U << (bits - 1) << 1);
    }

  return val;
}

/* If TYPE is an integral or pointer type, return an integer type with
   the same precision which is unsigned iff UNSIGNEDP is true, or itself
   if TYPE is already an integer type of signedness UNSIGNEDP.  */

tree
signed_or_unsigned_type_for (int unsignedp, tree type)
{
  if (TREE_CODE (type) == INTEGER_TYPE && TYPE_UNSIGNED (type) == unsignedp)
    return type;

  if (TREE_CODE (type) == VECTOR_TYPE)
    {
      tree inner = TREE_TYPE (type);
      tree inner2 = signed_or_unsigned_type_for (unsignedp, inner);
      if (!inner2)
	return NULL_TREE;
      if (inner == inner2)
	return type;
      return build_vector_type (inner2, TYPE_VECTOR_SUBPARTS (type));
    }

  if (!INTEGRAL_TYPE_P (type)
      && !POINTER_TYPE_P (type)
      && TREE_CODE (type) != OFFSET_TYPE)
    return NULL_TREE;

  return build_nonstandard_integer_type (TYPE_PRECISION (type), unsignedp);
}

/* If TYPE is an integral or pointer type, return an integer type with
   the same precision which is unsigned, or itself if TYPE is already an
   unsigned integer type.  */

tree
unsigned_type_for (tree type)
{
  return signed_or_unsigned_type_for (1, type);
}

/* If TYPE is an integral or pointer type, return an integer type with
   the same precision which is signed, or itself if TYPE is already a
   signed integer type.  */

tree
signed_type_for (tree type)
{
  return signed_or_unsigned_type_for (0, type);
}

/* If TYPE is a vector type, return a signed integer vector type with the
   same width and number of subparts. Otherwise return boolean_type_node.  */

tree
truth_type_for (tree type)
{
  if (TREE_CODE (type) == VECTOR_TYPE)
    {
      if (VECTOR_BOOLEAN_TYPE_P (type))
	return type;
      return build_truth_vector_type (TYPE_VECTOR_SUBPARTS (type),
				      GET_MODE_SIZE (TYPE_MODE (type)));
    }
  else
    return boolean_type_node;
}

/* Returns the largest value obtainable by casting something in INNER type to
   OUTER type.  */

tree
upper_bound_in_type (tree outer, tree inner)
{
  unsigned int det = 0;
  unsigned oprec = TYPE_PRECISION (outer);
  unsigned iprec = TYPE_PRECISION (inner);
  unsigned prec;

  /* Compute a unique number for every combination.  */
  det |= (oprec > iprec) ? 4 : 0;
  det |= TYPE_UNSIGNED (outer) ? 2 : 0;
  det |= TYPE_UNSIGNED (inner) ? 1 : 0;

  /* Determine the exponent to use.  */
  switch (det)
    {
    case 0:
    case 1:
      /* oprec <= iprec, outer: signed, inner: don't care.  */
      prec = oprec - 1;
      break;
    case 2:
    case 3:
      /* oprec <= iprec, outer: unsigned, inner: don't care.  */
      prec = oprec;
      break;
    case 4:
      /* oprec > iprec, outer: signed, inner: signed.  */
      prec = iprec - 1;
      break;
    case 5:
      /* oprec > iprec, outer: signed, inner: unsigned.  */
      prec = iprec;
      break;
    case 6:
      /* oprec > iprec, outer: unsigned, inner: signed.  */
      prec = oprec;
      break;
    case 7:
      /* oprec > iprec, outer: unsigned, inner: unsigned.  */
      prec = iprec;
      break;
    default:
      gcc_unreachable ();
    }

  return wide_int_to_tree (outer,
			   wi::mask (prec, false, TYPE_PRECISION (outer)));
}

/* Returns the smallest value obtainable by casting something in INNER type to
   OUTER type.  */

tree
lower_bound_in_type (tree outer, tree inner)
{
  unsigned oprec = TYPE_PRECISION (outer);
  unsigned iprec = TYPE_PRECISION (inner);

  /* If OUTER type is unsigned, we can definitely cast 0 to OUTER type
     and obtain 0.  */
  if (TYPE_UNSIGNED (outer)
      /* If we are widening something of an unsigned type, OUTER type
	 contains all values of INNER type.  In particular, both INNER
	 and OUTER types have zero in common.  */
      || (oprec > iprec && TYPE_UNSIGNED (inner)))
    return build_int_cst (outer, 0);
  else
    {
      /* If we are widening a signed type to another signed type, we
	 want to obtain -2^^(iprec-1).  If we are keeping the
	 precision or narrowing to a signed type, we want to obtain
	 -2^(oprec-1).  */
      unsigned prec = oprec > iprec ? iprec : oprec;
      return wide_int_to_tree (outer,
			       wi::mask (prec - 1, true,
					 TYPE_PRECISION (outer)));
    }
}

/* Return nonzero if two operands that are suitable for PHI nodes are
   necessarily equal.  Specifically, both ARG0 and ARG1 must be either
   SSA_NAME or invariant.  Note that this is strictly an optimization.
   That is, callers of this function can directly call operand_equal_p
   and get the same result, only slower.  */

int
operand_equal_for_phi_arg_p (const_tree arg0, const_tree arg1)
{
  if (arg0 == arg1)
    return 1;
  if (TREE_CODE (arg0) == SSA_NAME || TREE_CODE (arg1) == SSA_NAME)
    return 0;
  return operand_equal_p (arg0, arg1, 0);
}

/* Returns number of zeros at the end of binary representation of X.  */

tree
num_ending_zeros (const_tree x)
{
  return build_int_cst (TREE_TYPE (x), wi::ctz (x));
}


#define WALK_SUBTREE(NODE)				\
  do							\
    {							\
      result = walk_tree_1 (&(NODE), func, data, pset, lh);	\
      if (result)					\
	return result;					\
    }							\
  while (0)

/* This is a subroutine of walk_tree that walks field of TYPE that are to
   be walked whenever a type is seen in the tree.  Rest of operands and return
   value are as for walk_tree.  */

static tree
walk_type_fields (tree type, walk_tree_fn func, void *data,
		  hash_set<tree> *pset, walk_tree_lh lh)
{
  tree result = NULL_TREE;

  switch (TREE_CODE (type))
    {
    case POINTER_TYPE:
    case REFERENCE_TYPE:
    case VECTOR_TYPE:
      /* We have to worry about mutually recursive pointers.  These can't
	 be written in C.  They can in Ada.  It's pathological, but
	 there's an ACATS test (c38102a) that checks it.  Deal with this
	 by checking if we're pointing to another pointer, that one
	 points to another pointer, that one does too, and we have no htab.
	 If so, get a hash table.  We check three levels deep to avoid
	 the cost of the hash table if we don't need one.  */
      if (POINTER_TYPE_P (TREE_TYPE (type))
	  && POINTER_TYPE_P (TREE_TYPE (TREE_TYPE (type)))
	  && POINTER_TYPE_P (TREE_TYPE (TREE_TYPE (TREE_TYPE (type))))
	  && !pset)
	{
	  result = walk_tree_without_duplicates (&TREE_TYPE (type),
						 func, data);
	  if (result)
	    return result;

	  break;
	}

      /* fall through */

    case COMPLEX_TYPE:
      WALK_SUBTREE (TREE_TYPE (type));
      break;

    case METHOD_TYPE:
      WALK_SUBTREE (TYPE_METHOD_BASETYPE (type));

      /* Fall through.  */

    case FUNCTION_TYPE:
      WALK_SUBTREE (TREE_TYPE (type));
      {
	tree arg;

	/* We never want to walk into default arguments.  */
	for (arg = TYPE_ARG_TYPES (type); arg; arg = TREE_CHAIN (arg))
	  WALK_SUBTREE (TREE_VALUE (arg));
      }
      break;

    case ARRAY_TYPE:
      /* Don't follow this nodes's type if a pointer for fear that
	 we'll have infinite recursion.  If we have a PSET, then we
	 need not fear.  */
      if (pset
	  || (!POINTER_TYPE_P (TREE_TYPE (type))
	      && TREE_CODE (TREE_TYPE (type)) != OFFSET_TYPE))
	WALK_SUBTREE (TREE_TYPE (type));
      WALK_SUBTREE (TYPE_DOMAIN (type));
      break;

    case OFFSET_TYPE:
      WALK_SUBTREE (TREE_TYPE (type));
      WALK_SUBTREE (TYPE_OFFSET_BASETYPE (type));
      break;

    default:
      break;
    }

  return NULL_TREE;
}

/* Apply FUNC to all the sub-trees of TP in a pre-order traversal.  FUNC is
   called with the DATA and the address of each sub-tree.  If FUNC returns a
   non-NULL value, the traversal is stopped, and the value returned by FUNC
   is returned.  If PSET is non-NULL it is used to record the nodes visited,
   and to avoid visiting a node more than once.  */

tree
walk_tree_1 (tree *tp, walk_tree_fn func, void *data,
	     hash_set<tree> *pset, walk_tree_lh lh)
{
  enum tree_code code;
  int walk_subtrees;
  tree result;

#define WALK_SUBTREE_TAIL(NODE)				\
  do							\
    {							\
       tp = & (NODE);					\
       goto tail_recurse;				\
    }							\
  while (0)

 tail_recurse:
  /* Skip empty subtrees.  */
  if (!*tp)
    return NULL_TREE;

  /* Don't walk the same tree twice, if the user has requested
     that we avoid doing so.  */
  if (pset && pset->add (*tp))
    return NULL_TREE;

  /* Call the function.  */
  walk_subtrees = 1;
  result = (*func) (tp, &walk_subtrees, data);

  /* If we found something, return it.  */
  if (result)
    return result;

  code = TREE_CODE (*tp);

  /* Even if we didn't, FUNC may have decided that there was nothing
     interesting below this point in the tree.  */
  if (!walk_subtrees)
    {
      /* But we still need to check our siblings.  */
      if (code == TREE_LIST)
	WALK_SUBTREE_TAIL (TREE_CHAIN (*tp));
      else if (code == OMP_CLAUSE)
	WALK_SUBTREE_TAIL (OMP_CLAUSE_CHAIN (*tp));
      else
	return NULL_TREE;
    }

  if (lh)
    {
      result = (*lh) (tp, &walk_subtrees, func, data, pset);
      if (result || !walk_subtrees)
        return result;
    }

  switch (code)
    {
    case ERROR_MARK:
    case IDENTIFIER_NODE:
    case INTEGER_CST:
    case REAL_CST:
    case FIXED_CST:
    case VECTOR_CST:
    case STRING_CST:
    case BLOCK:
    case PLACEHOLDER_EXPR:
    case SSA_NAME:
    case FIELD_DECL:
    case RESULT_DECL:
      /* None of these have subtrees other than those already walked
	 above.  */
      break;

    case TREE_LIST:
      WALK_SUBTREE (TREE_VALUE (*tp));
      WALK_SUBTREE_TAIL (TREE_CHAIN (*tp));
      break;

    case TREE_VEC:
      {
	int len = TREE_VEC_LENGTH (*tp);

	if (len == 0)
	  break;

	/* Walk all elements but the first.  */
	while (--len)
	  WALK_SUBTREE (TREE_VEC_ELT (*tp, len));

	/* Now walk the first one as a tail call.  */
	WALK_SUBTREE_TAIL (TREE_VEC_ELT (*tp, 0));
      }

    case COMPLEX_CST:
      WALK_SUBTREE (TREE_REALPART (*tp));
      WALK_SUBTREE_TAIL (TREE_IMAGPART (*tp));

    case CONSTRUCTOR:
      {
	unsigned HOST_WIDE_INT idx;
	constructor_elt *ce;

	for (idx = 0; vec_safe_iterate (CONSTRUCTOR_ELTS (*tp), idx, &ce);
	     idx++)
	  WALK_SUBTREE (ce->value);
      }
      break;

    case SAVE_EXPR:
      WALK_SUBTREE_TAIL (TREE_OPERAND (*tp, 0));

    case BIND_EXPR:
      {
	tree decl;
	for (decl = BIND_EXPR_VARS (*tp); decl; decl = DECL_CHAIN (decl))
	  {
	    /* Walk the DECL_INITIAL and DECL_SIZE.  We don't want to walk
	       into declarations that are just mentioned, rather than
	       declared; they don't really belong to this part of the tree.
	       And, we can see cycles: the initializer for a declaration
	       can refer to the declaration itself.  */
	    WALK_SUBTREE (DECL_INITIAL (decl));
	    WALK_SUBTREE (DECL_SIZE (decl));
	    WALK_SUBTREE (DECL_SIZE_UNIT (decl));
	  }
	WALK_SUBTREE_TAIL (BIND_EXPR_BODY (*tp));
      }

    case STATEMENT_LIST:
      {
	tree_stmt_iterator i;
	for (i = tsi_start (*tp); !tsi_end_p (i); tsi_next (&i))
	  WALK_SUBTREE (*tsi_stmt_ptr (i));
      }
      break;

    case OMP_CLAUSE:
      switch (OMP_CLAUSE_CODE (*tp))
	{
	case OMP_CLAUSE_GANG:
	case OMP_CLAUSE__GRIDDIM_:
	  WALK_SUBTREE (OMP_CLAUSE_OPERAND (*tp, 1));
	  /* FALLTHRU */

	case OMP_CLAUSE_ASYNC:
	case OMP_CLAUSE_WAIT:
	case OMP_CLAUSE_WORKER:
	case OMP_CLAUSE_VECTOR:
	case OMP_CLAUSE_NUM_GANGS:
	case OMP_CLAUSE_NUM_WORKERS:
	case OMP_CLAUSE_VECTOR_LENGTH:
	case OMP_CLAUSE_PRIVATE:
	case OMP_CLAUSE_SHARED:
	case OMP_CLAUSE_FIRSTPRIVATE:
	case OMP_CLAUSE_COPYIN:
	case OMP_CLAUSE_COPYPRIVATE:
	case OMP_CLAUSE_FINAL:
	case OMP_CLAUSE_IF:
	case OMP_CLAUSE_NUM_THREADS:
	case OMP_CLAUSE_SCHEDULE:
	case OMP_CLAUSE_UNIFORM:
	case OMP_CLAUSE_DEPEND:
	case OMP_CLAUSE_NUM_TEAMS:
	case OMP_CLAUSE_THREAD_LIMIT:
	case OMP_CLAUSE_DEVICE:
	case OMP_CLAUSE_DIST_SCHEDULE:
	case OMP_CLAUSE_SAFELEN:
	case OMP_CLAUSE_SIMDLEN:
	case OMP_CLAUSE_ORDERED:
	case OMP_CLAUSE_PRIORITY:
	case OMP_CLAUSE_GRAINSIZE:
	case OMP_CLAUSE_NUM_TASKS:
	case OMP_CLAUSE_HINT:
	case OMP_CLAUSE_TO_DECLARE:
	case OMP_CLAUSE_LINK:
	case OMP_CLAUSE_USE_DEVICE_PTR:
	case OMP_CLAUSE_IS_DEVICE_PTR:
	case OMP_CLAUSE__LOOPTEMP_:
	case OMP_CLAUSE__SIMDUID_:
	case OMP_CLAUSE__CILK_FOR_COUNT_:
	  WALK_SUBTREE (OMP_CLAUSE_OPERAND (*tp, 0));
	  /* FALLTHRU */

	case OMP_CLAUSE_INDEPENDENT:
	case OMP_CLAUSE_NOWAIT:
	case OMP_CLAUSE_DEFAULT:
	case OMP_CLAUSE_UNTIED:
	case OMP_CLAUSE_MERGEABLE:
	case OMP_CLAUSE_PROC_BIND:
	case OMP_CLAUSE_INBRANCH:
	case OMP_CLAUSE_NOTINBRANCH:
	case OMP_CLAUSE_FOR:
	case OMP_CLAUSE_PARALLEL:
	case OMP_CLAUSE_SECTIONS:
	case OMP_CLAUSE_TASKGROUP:
	case OMP_CLAUSE_NOGROUP:
	case OMP_CLAUSE_THREADS:
	case OMP_CLAUSE_SIMD:
	case OMP_CLAUSE_DEFAULTMAP:
	case OMP_CLAUSE_AUTO:
	case OMP_CLAUSE_SEQ:
	case OMP_CLAUSE_TILE:
	case OMP_CLAUSE__SIMT_:
	  WALK_SUBTREE_TAIL (OMP_CLAUSE_CHAIN (*tp));

	case OMP_CLAUSE_LASTPRIVATE:
	  WALK_SUBTREE (OMP_CLAUSE_DECL (*tp));
	  WALK_SUBTREE (OMP_CLAUSE_LASTPRIVATE_STMT (*tp));
	  WALK_SUBTREE_TAIL (OMP_CLAUSE_CHAIN (*tp));

	case OMP_CLAUSE_COLLAPSE:
	  {
	    int i;
	    for (i = 0; i < 3; i++)
	      WALK_SUBTREE (OMP_CLAUSE_OPERAND (*tp, i));
	    WALK_SUBTREE_TAIL (OMP_CLAUSE_CHAIN (*tp));
	  }

	case OMP_CLAUSE_LINEAR:
	  WALK_SUBTREE (OMP_CLAUSE_DECL (*tp));
	  WALK_SUBTREE (OMP_CLAUSE_LINEAR_STEP (*tp));
	  WALK_SUBTREE (OMP_CLAUSE_LINEAR_STMT (*tp));
	  WALK_SUBTREE_TAIL (OMP_CLAUSE_CHAIN (*tp));

	case OMP_CLAUSE_ALIGNED:
	case OMP_CLAUSE_FROM:
	case OMP_CLAUSE_TO:
	case OMP_CLAUSE_MAP:
	case OMP_CLAUSE__CACHE_:
	  WALK_SUBTREE (OMP_CLAUSE_DECL (*tp));
	  WALK_SUBTREE (OMP_CLAUSE_OPERAND (*tp, 1));
	  WALK_SUBTREE_TAIL (OMP_CLAUSE_CHAIN (*tp));

	case OMP_CLAUSE_REDUCTION:
	  {
	    int i;
	    for (i = 0; i < 5; i++)
	      WALK_SUBTREE (OMP_CLAUSE_OPERAND (*tp, i));
	    WALK_SUBTREE_TAIL (OMP_CLAUSE_CHAIN (*tp));
	  }

	default:
	  gcc_unreachable ();
	}
      break;

    case TARGET_EXPR:
      {
	int i, len;

	/* TARGET_EXPRs are peculiar: operands 1 and 3 can be the same.
	   But, we only want to walk once.  */
	len = (TREE_OPERAND (*tp, 3) == TREE_OPERAND (*tp, 1)) ? 2 : 3;
	for (i = 0; i < len; ++i)
	  WALK_SUBTREE (TREE_OPERAND (*tp, i));
	WALK_SUBTREE_TAIL (TREE_OPERAND (*tp, len));
      }

    case DECL_EXPR:
      /* If this is a TYPE_DECL, walk into the fields of the type that it's
	 defining.  We only want to walk into these fields of a type in this
	 case and not in the general case of a mere reference to the type.

	 The criterion is as follows: if the field can be an expression, it
	 must be walked only here.  This should be in keeping with the fields
	 that are directly gimplified in gimplify_type_sizes in order for the
	 mark/copy-if-shared/unmark machinery of the gimplifier to work with
	 variable-sized types.

	 Note that DECLs get walked as part of processing the BIND_EXPR.  */
      if (TREE_CODE (DECL_EXPR_DECL (*tp)) == TYPE_DECL)
	{
	  tree *type_p = &TREE_TYPE (DECL_EXPR_DECL (*tp));
	  if (TREE_CODE (*type_p) == ERROR_MARK)
	    return NULL_TREE;

	  /* Call the function for the type.  See if it returns anything or
	     doesn't want us to continue.  If we are to continue, walk both
	     the normal fields and those for the declaration case.  */
	  result = (*func) (type_p, &walk_subtrees, data);
	  if (result || !walk_subtrees)
	    return result;

	  /* But do not walk a pointed-to type since it may itself need to
	     be walked in the declaration case if it isn't anonymous.  */
	  if (!POINTER_TYPE_P (*type_p))
	    {
	      result = walk_type_fields (*type_p, func, data, pset, lh);
	      if (result)
		return result;
	    }

	  /* If this is a record type, also walk the fields.  */
	  if (RECORD_OR_UNION_TYPE_P (*type_p))
	    {
	      tree field;

	      for (field = TYPE_FIELDS (*type_p); field;
		   field = DECL_CHAIN (field))
		{
		  /* We'd like to look at the type of the field, but we can
		     easily get infinite recursion.  So assume it's pointed
		     to elsewhere in the tree.  Also, ignore things that
		     aren't fields.  */
		  if (TREE_CODE (field) != FIELD_DECL)
		    continue;

		  WALK_SUBTREE (DECL_FIELD_OFFSET (field));
		  WALK_SUBTREE (DECL_SIZE (field));
		  WALK_SUBTREE (DECL_SIZE_UNIT (field));
		  if (TREE_CODE (*type_p) == QUAL_UNION_TYPE)
		    WALK_SUBTREE (DECL_QUALIFIER (field));
		}
	    }

	  /* Same for scalar types.  */
	  else if (TREE_CODE (*type_p) == BOOLEAN_TYPE
		   || TREE_CODE (*type_p) == ENUMERAL_TYPE
		   || TREE_CODE (*type_p) == INTEGER_TYPE
		   || TREE_CODE (*type_p) == FIXED_POINT_TYPE
		   || TREE_CODE (*type_p) == REAL_TYPE)
	    {
	      WALK_SUBTREE (TYPE_MIN_VALUE (*type_p));
	      WALK_SUBTREE (TYPE_MAX_VALUE (*type_p));
	    }

	  WALK_SUBTREE (TYPE_SIZE (*type_p));
	  WALK_SUBTREE_TAIL (TYPE_SIZE_UNIT (*type_p));
	}
      /* FALLTHRU */

    default:
      if (IS_EXPR_CODE_CLASS (TREE_CODE_CLASS (code)))
	{
	  int i, len;

	  /* Walk over all the sub-trees of this operand.  */
	  len = TREE_OPERAND_LENGTH (*tp);

	  /* Go through the subtrees.  We need to do this in forward order so
	     that the scope of a FOR_EXPR is handled properly.  */
	  if (len)
	    {
	      for (i = 0; i < len - 1; ++i)
		WALK_SUBTREE (TREE_OPERAND (*tp, i));
	      WALK_SUBTREE_TAIL (TREE_OPERAND (*tp, len - 1));
	    }
	}
      /* If this is a type, walk the needed fields in the type.  */
      else if (TYPE_P (*tp))
	return walk_type_fields (*tp, func, data, pset, lh);
      break;
    }

  /* We didn't find what we were looking for.  */
  return NULL_TREE;

#undef WALK_SUBTREE_TAIL
}
#undef WALK_SUBTREE

/* Like walk_tree, but does not walk duplicate nodes more than once.  */

tree
walk_tree_without_duplicates_1 (tree *tp, walk_tree_fn func, void *data,
				walk_tree_lh lh)
{
  tree result;

  hash_set<tree> pset;
  result = walk_tree_1 (tp, func, data, &pset, lh);
  return result;
}


tree
tree_block (tree t)
{
  const enum tree_code_class c = TREE_CODE_CLASS (TREE_CODE (t));

  if (IS_EXPR_CODE_CLASS (c))
    return LOCATION_BLOCK (t->exp.locus);
  gcc_unreachable ();
  return NULL;
}

void
tree_set_block (tree t, tree b)
{
  const enum tree_code_class c = TREE_CODE_CLASS (TREE_CODE (t));

  if (IS_EXPR_CODE_CLASS (c))
    {
      t->exp.locus = set_block (t->exp.locus, b);
    }
  else
    gcc_unreachable ();
}

/* Create a nameless artificial label and put it in the current
   function context.  The label has a location of LOC.  Returns the
   newly created label.  */

tree
create_artificial_label (location_t loc)
{
  tree lab = build_decl (loc,
      			 LABEL_DECL, NULL_TREE, void_type_node);

  DECL_ARTIFICIAL (lab) = 1;
  DECL_IGNORED_P (lab) = 1;
  DECL_CONTEXT (lab) = current_function_decl;
  return lab;
}

/*  Given a tree, try to return a useful variable name that we can use
    to prefix a temporary that is being assigned the value of the tree.
    I.E. given  <temp> = &A, return A.  */

const char *
get_name (tree t)
{
  tree stripped_decl;

  stripped_decl = t;
  STRIP_NOPS (stripped_decl);
  if (DECL_P (stripped_decl) && DECL_NAME (stripped_decl))
    return IDENTIFIER_POINTER (DECL_NAME (stripped_decl));
  else if (TREE_CODE (stripped_decl) == SSA_NAME)
    {
      tree name = SSA_NAME_IDENTIFIER (stripped_decl);
      if (!name)
	return NULL;
      return IDENTIFIER_POINTER (name);
    }
  else
    {
      switch (TREE_CODE (stripped_decl))
	{
	case ADDR_EXPR:
	  return get_name (TREE_OPERAND (stripped_decl, 0));
	default:
	  return NULL;
	}
    }
}

/* Return true if TYPE has a variable argument list.  */

bool
stdarg_p (const_tree fntype)
{
  function_args_iterator args_iter;
  tree n = NULL_TREE, t;

  if (!fntype)
    return false;

  FOREACH_FUNCTION_ARGS (fntype, t, args_iter)
    {
      n = t;
    }

  return n != NULL_TREE && n != void_type_node;
}

/* Return true if TYPE has a prototype.  */

bool
prototype_p (const_tree fntype)
{
  tree t;

  gcc_assert (fntype != NULL_TREE);

  t = TYPE_ARG_TYPES (fntype);
  return (t != NULL_TREE);
}

/* If BLOCK is inlined from an __attribute__((__artificial__))
   routine, return pointer to location from where it has been
   called.  */
location_t *
block_nonartificial_location (tree block)
{
  location_t *ret = NULL;

  while (block && TREE_CODE (block) == BLOCK
	 && BLOCK_ABSTRACT_ORIGIN (block))
    {
      tree ao = BLOCK_ABSTRACT_ORIGIN (block);

      while (TREE_CODE (ao) == BLOCK
	     && BLOCK_ABSTRACT_ORIGIN (ao)
	     && BLOCK_ABSTRACT_ORIGIN (ao) != ao)
	ao = BLOCK_ABSTRACT_ORIGIN (ao);

      if (TREE_CODE (ao) == FUNCTION_DECL)
	{
	  /* If AO is an artificial inline, point RET to the
	     call site locus at which it has been inlined and continue
	     the loop, in case AO's caller is also an artificial
	     inline.  */
	  if (DECL_DECLARED_INLINE_P (ao)
	      && lookup_attribute ("artificial", DECL_ATTRIBUTES (ao)))
	    ret = &BLOCK_SOURCE_LOCATION (block);
	  else
	    break;
	}
      else if (TREE_CODE (ao) != BLOCK)
	break;

      block = BLOCK_SUPERCONTEXT (block);
    }
  return ret;
}


/* If EXP is inlined from an __attribute__((__artificial__))
   function, return the location of the original call expression.  */

location_t
tree_nonartificial_location (tree exp)
{
  location_t *loc = block_nonartificial_location (TREE_BLOCK (exp));

  if (loc)
    return *loc;
  else
    return EXPR_LOCATION (exp);
}


/* These are the hash table functions for the hash table of OPTIMIZATION_NODEq
   nodes.  */

/* Return the hash code X, an OPTIMIZATION_NODE or TARGET_OPTION code.  */

hashval_t
cl_option_hasher::hash (tree x)
{
  const_tree const t = x;
  const char *p;
  size_t i;
  size_t len = 0;
  hashval_t hash = 0;

  if (TREE_CODE (t) == OPTIMIZATION_NODE)
    {
      p = (const char *)TREE_OPTIMIZATION (t);
      len = sizeof (struct cl_optimization);
    }

  else if (TREE_CODE (t) == TARGET_OPTION_NODE)
    return cl_target_option_hash (TREE_TARGET_OPTION (t));

  else
    gcc_unreachable ();

  /* assume most opt flags are just 0/1, some are 2-3, and a few might be
     something else.  */
  for (i = 0; i < len; i++)
    if (p[i])
      hash = (hash << 4) ^ ((i << 2) | p[i]);

  return hash;
}

/* Return nonzero if the value represented by *X (an OPTIMIZATION or
   TARGET_OPTION tree node) is the same as that given by *Y, which is the
   same.  */

bool
cl_option_hasher::equal (tree x, tree y)
{
  const_tree const xt = x;
  const_tree const yt = y;
  const char *xp;
  const char *yp;
  size_t len;

  if (TREE_CODE (xt) != TREE_CODE (yt))
    return 0;

  if (TREE_CODE (xt) == OPTIMIZATION_NODE)
    {
      xp = (const char *)TREE_OPTIMIZATION (xt);
      yp = (const char *)TREE_OPTIMIZATION (yt);
      len = sizeof (struct cl_optimization);
    }

  else if (TREE_CODE (xt) == TARGET_OPTION_NODE)
    {
      return cl_target_option_eq (TREE_TARGET_OPTION (xt),
				  TREE_TARGET_OPTION (yt));
    }

  else
    gcc_unreachable ();

  return (memcmp (xp, yp, len) == 0);
}

/* Build an OPTIMIZATION_NODE based on the options in OPTS.  */

tree
build_optimization_node (struct gcc_options *opts)
{
  tree t;

  /* Use the cache of optimization nodes.  */

  cl_optimization_save (TREE_OPTIMIZATION (cl_optimization_node),
			opts);

  tree *slot = cl_option_hash_table->find_slot (cl_optimization_node, INSERT);
  t = *slot;
  if (!t)
    {
      /* Insert this one into the hash table.  */
      t = cl_optimization_node;
      *slot = t;

      /* Make a new node for next time round.  */
      cl_optimization_node = make_node (OPTIMIZATION_NODE);
    }

  return t;
}

/* Build a TARGET_OPTION_NODE based on the options in OPTS.  */

tree
build_target_option_node (struct gcc_options *opts)
{
  tree t;

  /* Use the cache of optimization nodes.  */

  cl_target_option_save (TREE_TARGET_OPTION (cl_target_option_node),
			 opts);

  tree *slot = cl_option_hash_table->find_slot (cl_target_option_node, INSERT);
  t = *slot;
  if (!t)
    {
      /* Insert this one into the hash table.  */
      t = cl_target_option_node;
      *slot = t;

      /* Make a new node for next time round.  */
      cl_target_option_node = make_node (TARGET_OPTION_NODE);
    }

  return t;
}

/* Clear TREE_TARGET_GLOBALS of all TARGET_OPTION_NODE trees,
   so that they aren't saved during PCH writing.  */

void
prepare_target_option_nodes_for_pch (void)
{
  hash_table<cl_option_hasher>::iterator iter = cl_option_hash_table->begin ();
  for (; iter != cl_option_hash_table->end (); ++iter)
    if (TREE_CODE (*iter) == TARGET_OPTION_NODE)
      TREE_TARGET_GLOBALS (*iter) = NULL;
}

/* Determine the "ultimate origin" of a block.  The block may be an inlined
   instance of an inlined instance of a block which is local to an inline
   function, so we have to trace all of the way back through the origin chain
   to find out what sort of node actually served as the original seed for the
   given block.  */

tree
block_ultimate_origin (const_tree block)
{
  tree immediate_origin = BLOCK_ABSTRACT_ORIGIN (block);

  /* BLOCK_ABSTRACT_ORIGIN can point to itself; ignore that if
     we're trying to output the abstract instance of this function.  */
  if (BLOCK_ABSTRACT (block) && immediate_origin == block)
    return NULL_TREE;

  if (immediate_origin == NULL_TREE)
    return NULL_TREE;
  else
    {
      tree ret_val;
      tree lookahead = immediate_origin;

      do
	{
	  ret_val = lookahead;
	  lookahead = (TREE_CODE (ret_val) == BLOCK
		       ? BLOCK_ABSTRACT_ORIGIN (ret_val) : NULL);
	}
      while (lookahead != NULL && lookahead != ret_val);

      /* The block's abstract origin chain may not be the *ultimate* origin of
	 the block. It could lead to a DECL that has an abstract origin set.
	 If so, we want that DECL's abstract origin (which is what DECL_ORIGIN
	 will give us if it has one).  Note that DECL's abstract origins are
	 supposed to be the most distant ancestor (or so decl_ultimate_origin
	 claims), so we don't need to loop following the DECL origins.  */
      if (DECL_P (ret_val))
	return DECL_ORIGIN (ret_val);

      return ret_val;
    }
}

/* Return true iff conversion from INNER_TYPE to OUTER_TYPE generates
   no instruction.  */

bool
tree_nop_conversion_p (const_tree outer_type, const_tree inner_type)
{
  /* Do not strip casts into or out of differing address spaces.  */
  if (POINTER_TYPE_P (outer_type)
      && TYPE_ADDR_SPACE (TREE_TYPE (outer_type)) != ADDR_SPACE_GENERIC)
    {
      if (!POINTER_TYPE_P (inner_type)
	  || (TYPE_ADDR_SPACE (TREE_TYPE (outer_type))
	      != TYPE_ADDR_SPACE (TREE_TYPE (inner_type))))
	return false;
    }
  else if (POINTER_TYPE_P (inner_type)
	   && TYPE_ADDR_SPACE (TREE_TYPE (inner_type)) != ADDR_SPACE_GENERIC)
    {
      /* We already know that outer_type is not a pointer with
	 a non-generic address space.  */
      return false;
    }

  /* Use precision rather then machine mode when we can, which gives
     the correct answer even for submode (bit-field) types.  */
  if ((INTEGRAL_TYPE_P (outer_type)
       || POINTER_TYPE_P (outer_type)
       || TREE_CODE (outer_type) == OFFSET_TYPE)
      && (INTEGRAL_TYPE_P (inner_type)
	  || POINTER_TYPE_P (inner_type)
	  || TREE_CODE (inner_type) == OFFSET_TYPE))
    return TYPE_PRECISION (outer_type) == TYPE_PRECISION (inner_type);

  /* Otherwise fall back on comparing machine modes (e.g. for
     aggregate types, floats).  */
  return TYPE_MODE (outer_type) == TYPE_MODE (inner_type);
}

/* Return true iff conversion in EXP generates no instruction.  Mark
   it inline so that we fully inline into the stripping functions even
   though we have two uses of this function.  */

static inline bool
tree_nop_conversion (const_tree exp)
{
  tree outer_type, inner_type;
  int outer_is_pts_p, inner_is_pts_p;

  if (!CONVERT_EXPR_P (exp)
      && TREE_CODE (exp) != NON_LVALUE_EXPR)
    return false;
  if (TREE_OPERAND (exp, 0) == error_mark_node)
    return false;

  outer_type = TREE_TYPE (exp);
  inner_type = TREE_TYPE (TREE_OPERAND (exp, 0));

  if (!inner_type)
    return false;

  outer_is_pts_p = (POINTER_TYPE_P (outer_type)
                    && SHARED_TYPE_P (TREE_TYPE (outer_type)));
  inner_is_pts_p = (POINTER_TYPE_P (inner_type)
                    && SHARED_TYPE_P (TREE_TYPE (inner_type)));

  /* Pointer-to-shared types have special
     equivalence rules that must be checked.  */
  if (outer_is_pts_p && inner_is_pts_p
      && lang_hooks.types_compatible_p)
    return lang_hooks.types_compatible_p (outer_type, inner_type);

  /* Pointer-to-shared types are not interchangeable
     with integral types.  */
  if (outer_is_pts_p || inner_is_pts_p)
    return false;

  return tree_nop_conversion_p (outer_type, inner_type);
}

/* Return true iff conversion in EXP generates no instruction.  Don't
   consider conversions changing the signedness.  */

static bool
tree_sign_nop_conversion (const_tree exp)
{
  tree outer_type, inner_type;

  if (!tree_nop_conversion (exp))
    return false;

  outer_type = TREE_TYPE (exp);
  inner_type = TREE_TYPE (TREE_OPERAND (exp, 0));

  return (TYPE_UNSIGNED (outer_type) == TYPE_UNSIGNED (inner_type)
	  && POINTER_TYPE_P (outer_type) == POINTER_TYPE_P (inner_type));
}

/* Strip conversions from EXP according to tree_nop_conversion and
   return the resulting expression.  */

tree
tree_strip_nop_conversions (tree exp)
{
  while (tree_nop_conversion (exp))
    exp = TREE_OPERAND (exp, 0);
  return exp;
}

/* Strip conversions from EXP according to tree_sign_nop_conversion
   and return the resulting expression.  */

tree
tree_strip_sign_nop_conversions (tree exp)
{
  while (tree_sign_nop_conversion (exp))
    exp = TREE_OPERAND (exp, 0);
  return exp;
}

/* Avoid any floating point extensions from EXP.  */
tree
strip_float_extensions (tree exp)
{
  tree sub, expt, subt;

  /*  For floating point constant look up the narrowest type that can hold
      it properly and handle it like (type)(narrowest_type)constant.
      This way we can optimize for instance a=a*2.0 where "a" is float
      but 2.0 is double constant.  */
  if (TREE_CODE (exp) == REAL_CST && !DECIMAL_FLOAT_TYPE_P (TREE_TYPE (exp)))
    {
      REAL_VALUE_TYPE orig;
      tree type = NULL;

      orig = TREE_REAL_CST (exp);
      if (TYPE_PRECISION (TREE_TYPE (exp)) > TYPE_PRECISION (float_type_node)
	  && exact_real_truncate (TYPE_MODE (float_type_node), &orig))
	type = float_type_node;
      else if (TYPE_PRECISION (TREE_TYPE (exp))
	       > TYPE_PRECISION (double_type_node)
	       && exact_real_truncate (TYPE_MODE (double_type_node), &orig))
	type = double_type_node;
      if (type)
	return build_real_truncate (type, orig);
    }

  if (!CONVERT_EXPR_P (exp))
    return exp;

  sub = TREE_OPERAND (exp, 0);
  subt = TREE_TYPE (sub);
  expt = TREE_TYPE (exp);

  if (!FLOAT_TYPE_P (subt))
    return exp;

  if (DECIMAL_FLOAT_TYPE_P (expt) != DECIMAL_FLOAT_TYPE_P (subt))
    return exp;

  if (TYPE_PRECISION (subt) > TYPE_PRECISION (expt))
    return exp;

  return strip_float_extensions (sub);
}

/* Strip out all handled components that produce invariant
   offsets.  */

const_tree
strip_invariant_refs (const_tree op)
{
  while (handled_component_p (op))
    {
      switch (TREE_CODE (op))
	{
	case ARRAY_REF:
	case ARRAY_RANGE_REF:
	  if (!is_gimple_constant (TREE_OPERAND (op, 1))
	      || TREE_OPERAND (op, 2) != NULL_TREE
	      || TREE_OPERAND (op, 3) != NULL_TREE)
	    return NULL;
	  break;

	case COMPONENT_REF:
	  if (TREE_OPERAND (op, 2) != NULL_TREE)
	    return NULL;
	  break;

	default:;
	}
      op = TREE_OPERAND (op, 0);
    }

  return op;
}

static GTY(()) tree gcc_eh_personality_decl;

/* Return the GCC personality function decl.  */

tree
lhd_gcc_personality (void)
{
  if (!gcc_eh_personality_decl)
    gcc_eh_personality_decl = build_personality_function ("gcc");
  return gcc_eh_personality_decl;
}

/* TARGET is a call target of GIMPLE call statement
   (obtained by gimple_call_fn).  Return true if it is
   OBJ_TYPE_REF representing an virtual call of C++ method.
   (As opposed to OBJ_TYPE_REF representing objc calls
   through a cast where middle-end devirtualization machinery
   can't apply.) */

bool
virtual_method_call_p (const_tree target)
{
  if (TREE_CODE (target) != OBJ_TYPE_REF)
    return false;
  tree t = TREE_TYPE (target);
  gcc_checking_assert (TREE_CODE (t) == POINTER_TYPE);
  t = TREE_TYPE (t);
  if (TREE_CODE (t) == FUNCTION_TYPE)
    return false;
  gcc_checking_assert (TREE_CODE (t) == METHOD_TYPE);
  /* If we do not have BINFO associated, it means that type was built
     without devirtualization enabled.  Do not consider this a virtual
     call.  */
  if (!TYPE_BINFO (obj_type_ref_class (target)))
    return false;
  return true;
}

/* REF is OBJ_TYPE_REF, return the class the ref corresponds to.  */

tree
obj_type_ref_class (const_tree ref)
{
  gcc_checking_assert (TREE_CODE (ref) == OBJ_TYPE_REF);
  ref = TREE_TYPE (ref);
  gcc_checking_assert (TREE_CODE (ref) == POINTER_TYPE);
  ref = TREE_TYPE (ref);
  /* We look for type THIS points to.  ObjC also builds
     OBJ_TYPE_REF with non-method calls, Their first parameter
     ID however also corresponds to class type. */
  gcc_checking_assert (TREE_CODE (ref) == METHOD_TYPE
		       || TREE_CODE (ref) == FUNCTION_TYPE);
  ref = TREE_VALUE (TYPE_ARG_TYPES (ref));
  gcc_checking_assert (TREE_CODE (ref) == POINTER_TYPE);
  return TREE_TYPE (ref);
}

/* Lookup sub-BINFO of BINFO of TYPE at offset POS.  */

static tree
lookup_binfo_at_offset (tree binfo, tree type, HOST_WIDE_INT pos)
{
  unsigned int i;
  tree base_binfo, b;

  for (i = 0; BINFO_BASE_ITERATE (binfo, i, base_binfo); i++)
    if (pos == tree_to_shwi (BINFO_OFFSET (base_binfo))
	&& types_same_for_odr (TREE_TYPE (base_binfo), type))
      return base_binfo;
    else if ((b = lookup_binfo_at_offset (base_binfo, type, pos)) != NULL)
      return b;
  return NULL;
}

/* Try to find a base info of BINFO that would have its field decl at offset
   OFFSET within the BINFO type and which is of EXPECTED_TYPE.  If it can be
   found, return, otherwise return NULL_TREE.  */

tree
get_binfo_at_offset (tree binfo, HOST_WIDE_INT offset, tree expected_type)
{
  tree type = BINFO_TYPE (binfo);

  while (true)
    {
      HOST_WIDE_INT pos, size;
      tree fld;
      int i;

      if (types_same_for_odr (type, expected_type))
	  return binfo;
      if (offset < 0)
	return NULL_TREE;

      for (fld = TYPE_FIELDS (type); fld; fld = DECL_CHAIN (fld))
	{
	  if (TREE_CODE (fld) != FIELD_DECL || !DECL_ARTIFICIAL (fld))
	    continue;

	  pos = int_bit_position (fld);
	  size = tree_to_uhwi (DECL_SIZE (fld));
	  if (pos <= offset && (pos + size) > offset)
	    break;
	}
      if (!fld || TREE_CODE (TREE_TYPE (fld)) != RECORD_TYPE)
	return NULL_TREE;

      /* Offset 0 indicates the primary base, whose vtable contents are
	 represented in the binfo for the derived class.  */
      else if (offset != 0)
	{
	  tree found_binfo = NULL, base_binfo;
	  /* Offsets in BINFO are in bytes relative to the whole structure
	     while POS is in bits relative to the containing field.  */
	  int binfo_offset = (tree_to_shwi (BINFO_OFFSET (binfo)) + pos
			     / BITS_PER_UNIT);

	  for (i = 0; BINFO_BASE_ITERATE (binfo, i, base_binfo); i++)
	    if (tree_to_shwi (BINFO_OFFSET (base_binfo)) == binfo_offset
		&& types_same_for_odr (TREE_TYPE (base_binfo), TREE_TYPE (fld)))
	      {
		found_binfo = base_binfo;
		break;
	      }
	  if (found_binfo)
	    binfo = found_binfo;
	  else
	    binfo = lookup_binfo_at_offset (binfo, TREE_TYPE (fld),
					    binfo_offset);
	 }

      type = TREE_TYPE (fld);
      offset -= pos;
    }
}

/* Returns true if X is a typedef decl.  */

bool
is_typedef_decl (const_tree x)
{
  return (x && TREE_CODE (x) == TYPE_DECL
          && DECL_ORIGINAL_TYPE (x) != NULL_TREE);
}

/* Returns true iff TYPE is a type variant created for a typedef. */

bool
typedef_variant_p (const_tree type)
{
  return is_typedef_decl (TYPE_NAME (type));
}

/* Warn about a use of an identifier which was marked deprecated.  */
void
warn_deprecated_use (tree node, tree attr)
{
  const char *msg;

  if (node == 0 || !warn_deprecated_decl)
    return;

  if (!attr)
    {
      if (DECL_P (node))
	attr = DECL_ATTRIBUTES (node);
      else if (TYPE_P (node))
	{
	  tree decl = TYPE_STUB_DECL (node);
	  if (decl)
	    attr = lookup_attribute ("deprecated",
				     TYPE_ATTRIBUTES (TREE_TYPE (decl)));
	}
    }

  if (attr)
    attr = lookup_attribute ("deprecated", attr);

  if (attr)
    msg = TREE_STRING_POINTER (TREE_VALUE (TREE_VALUE (attr)));
  else
    msg = NULL;

  bool w;
  if (DECL_P (node))
    {
      if (msg)
	w = warning (OPT_Wdeprecated_declarations,
		     "%qD is deprecated: %s", node, msg);
      else
	w = warning (OPT_Wdeprecated_declarations,
		     "%qD is deprecated", node);
      if (w)
	inform (DECL_SOURCE_LOCATION (node), "declared here");
    }
  else if (TYPE_P (node))
    {
      tree what = NULL_TREE;
      tree decl = TYPE_STUB_DECL (node);

      if (TYPE_NAME (node))
	{
	  if (TREE_CODE (TYPE_NAME (node)) == IDENTIFIER_NODE)
	    what = TYPE_NAME (node);
	  else if (TREE_CODE (TYPE_NAME (node)) == TYPE_DECL
		   && DECL_NAME (TYPE_NAME (node)))
	    what = DECL_NAME (TYPE_NAME (node));
	}

      if (decl)
	{
	  if (what)
	    {
	      if (msg)
		w = warning (OPT_Wdeprecated_declarations,
			     "%qE is deprecated: %s", what, msg);
	      else
		w = warning (OPT_Wdeprecated_declarations,
			     "%qE is deprecated", what);
	    }
	  else
	    {
	      if (msg)
		w = warning (OPT_Wdeprecated_declarations,
			     "type is deprecated: %s", msg);
	      else
		w = warning (OPT_Wdeprecated_declarations,
			     "type is deprecated");
	    }
	  if (w)
	    inform (DECL_SOURCE_LOCATION (decl), "declared here");
	}
      else
	{
	  if (what)
	    {
	      if (msg)
		warning (OPT_Wdeprecated_declarations, "%qE is deprecated: %s",
			 what, msg);
	      else
		warning (OPT_Wdeprecated_declarations, "%qE is deprecated", what);
	    }
	  else
	    {
	      if (msg)
		warning (OPT_Wdeprecated_declarations, "type is deprecated: %s",
			 msg);
	      else
		warning (OPT_Wdeprecated_declarations, "type is deprecated");
	    }
	}
    }
}

/* Return true if REF has a COMPONENT_REF with a bit-field field declaration
   somewhere in it.  */

bool
contains_bitfld_component_ref_p (const_tree ref)
{
  while (handled_component_p (ref))
    {
      if (TREE_CODE (ref) == COMPONENT_REF
          && DECL_BIT_FIELD (TREE_OPERAND (ref, 1)))
        return true;
      ref = TREE_OPERAND (ref, 0);
    }

  return false;
}

/* Try to determine whether a TRY_CATCH expression can fall through.
   This is a subroutine of block_may_fallthru.  */

static bool
try_catch_may_fallthru (const_tree stmt)
{
  tree_stmt_iterator i;

  /* If the TRY block can fall through, the whole TRY_CATCH can
     fall through.  */
  if (block_may_fallthru (TREE_OPERAND (stmt, 0)))
    return true;

  i = tsi_start (TREE_OPERAND (stmt, 1));
  switch (TREE_CODE (tsi_stmt (i)))
    {
    case CATCH_EXPR:
      /* We expect to see a sequence of CATCH_EXPR trees, each with a
	 catch expression and a body.  The whole TRY_CATCH may fall
	 through iff any of the catch bodies falls through.  */
      for (; !tsi_end_p (i); tsi_next (&i))
	{
	  if (block_may_fallthru (CATCH_BODY (tsi_stmt (i))))
	    return true;
	}
      return false;

    case EH_FILTER_EXPR:
      /* The exception filter expression only matters if there is an
	 exception.  If the exception does not match EH_FILTER_TYPES,
	 we will execute EH_FILTER_FAILURE, and we will fall through
	 if that falls through.  If the exception does match
	 EH_FILTER_TYPES, the stack unwinder will continue up the
	 stack, so we will not fall through.  We don't know whether we
	 will throw an exception which matches EH_FILTER_TYPES or not,
	 so we just ignore EH_FILTER_TYPES and assume that we might
	 throw an exception which doesn't match.  */
      return block_may_fallthru (EH_FILTER_FAILURE (tsi_stmt (i)));

    default:
      /* This case represents statements to be executed when an
	 exception occurs.  Those statements are implicitly followed
	 by a RESX statement to resume execution after the exception.
	 So in this case the TRY_CATCH never falls through.  */
      return false;
    }
}

/* Try to determine if we can fall out of the bottom of BLOCK.  This guess
   need not be 100% accurate; simply be conservative and return true if we
   don't know.  This is used only to avoid stupidly generating extra code.
   If we're wrong, we'll just delete the extra code later.  */

bool
block_may_fallthru (const_tree block)
{
  /* This CONST_CAST is okay because expr_last returns its argument
     unmodified and we assign it to a const_tree.  */
  const_tree stmt = expr_last (CONST_CAST_TREE (block));

  switch (stmt ? TREE_CODE (stmt) : ERROR_MARK)
    {
    case GOTO_EXPR:
    case RETURN_EXPR:
      /* Easy cases.  If the last statement of the block implies
	 control transfer, then we can't fall through.  */
      return false;

    case SWITCH_EXPR:
      /* If SWITCH_LABELS is set, this is lowered, and represents a
	 branch to a selected label and hence can not fall through.
	 Otherwise SWITCH_BODY is set, and the switch can fall
	 through.  */
      return SWITCH_LABELS (stmt) == NULL_TREE;

    case COND_EXPR:
      if (block_may_fallthru (COND_EXPR_THEN (stmt)))
	return true;
      return block_may_fallthru (COND_EXPR_ELSE (stmt));

    case BIND_EXPR:
      return block_may_fallthru (BIND_EXPR_BODY (stmt));

    case TRY_CATCH_EXPR:
      return try_catch_may_fallthru (stmt);

    case TRY_FINALLY_EXPR:
      /* The finally clause is always executed after the try clause,
	 so if it does not fall through, then the try-finally will not
	 fall through.  Otherwise, if the try clause does not fall
	 through, then when the finally clause falls through it will
	 resume execution wherever the try clause was going.  So the
	 whole try-finally will only fall through if both the try
	 clause and the finally clause fall through.  */
      return (block_may_fallthru (TREE_OPERAND (stmt, 0))
	      && block_may_fallthru (TREE_OPERAND (stmt, 1)));

    case MODIFY_EXPR:
      if (TREE_CODE (TREE_OPERAND (stmt, 1)) == CALL_EXPR)
	stmt = TREE_OPERAND (stmt, 1);
      else
	return true;
      /* FALLTHRU */

    case CALL_EXPR:
      /* Functions that do not return do not fall through.  */
      return (call_expr_flags (stmt) & ECF_NORETURN) == 0;

    case CLEANUP_POINT_EXPR:
      return block_may_fallthru (TREE_OPERAND (stmt, 0));

    case TARGET_EXPR:
      return block_may_fallthru (TREE_OPERAND (stmt, 1));

    case ERROR_MARK:
      return true;

    default:
      return lang_hooks.block_may_fallthru (stmt);
    }
}

/* True if we are using EH to handle cleanups.  */
static bool using_eh_for_cleanups_flag = false;

/* This routine is called from front ends to indicate eh should be used for
   cleanups.  */
void
using_eh_for_cleanups (void)
{
  using_eh_for_cleanups_flag = true;
}

/* Query whether EH is used for cleanups.  */
bool
using_eh_for_cleanups_p (void)
{
  return using_eh_for_cleanups_flag;
}

/* Wrapper for tree_code_name to ensure that tree code is valid */
const char *
get_tree_code_name (enum tree_code code)
{
  const char *invalid = "<invalid tree code>";

  if (code >= MAX_TREE_CODES)
    return invalid;

  return tree_code_name[code];
}

/* Drops the TREE_OVERFLOW flag from T.  */

tree
drop_tree_overflow (tree t)
{
  gcc_checking_assert (TREE_OVERFLOW (t));

  /* For tree codes with a sharing machinery re-build the result.  */
  if (TREE_CODE (t) == INTEGER_CST)
    return wide_int_to_tree (TREE_TYPE (t), t);

  /* Otherwise, as all tcc_constants are possibly shared, copy the node
     and drop the flag.  */
  t = copy_node (t);
  TREE_OVERFLOW (t) = 0;

  /* For constants that contain nested constants, drop the flag
     from those as well.  */
  if (TREE_CODE (t) == COMPLEX_CST)
    {
      if (TREE_OVERFLOW (TREE_REALPART (t)))
	TREE_REALPART (t) = drop_tree_overflow (TREE_REALPART (t));
      if (TREE_OVERFLOW (TREE_IMAGPART (t)))
	TREE_IMAGPART (t) = drop_tree_overflow (TREE_IMAGPART (t));
    }
  if (TREE_CODE (t) == VECTOR_CST)
    {
      for (unsigned i = 0; i < VECTOR_CST_NELTS (t); ++i)
	{
	  tree& elt = VECTOR_CST_ELT (t, i);
	  if (TREE_OVERFLOW (elt))
	    elt = drop_tree_overflow (elt);
	}
    }
  return t;
}

/* Given a memory reference expression T, return its base address.
   The base address of a memory reference expression is the main
   object being referenced.  For instance, the base address for
   'array[i].fld[j]' is 'array'.  You can think of this as stripping
   away the offset part from a memory address.

   This function calls handled_component_p to strip away all the inner
   parts of the memory reference until it reaches the base object.  */

tree
get_base_address (tree t)
{
  while (handled_component_p (t))
    t = TREE_OPERAND (t, 0);

  if ((TREE_CODE (t) == MEM_REF
       || TREE_CODE (t) == TARGET_MEM_REF)
      && TREE_CODE (TREE_OPERAND (t, 0)) == ADDR_EXPR)
    t = TREE_OPERAND (TREE_OPERAND (t, 0), 0);

  /* ???  Either the alias oracle or all callers need to properly deal
     with WITH_SIZE_EXPRs before we can look through those.  */
  if (TREE_CODE (t) == WITH_SIZE_EXPR)
    return NULL_TREE;

  return t;
}

/* Return a tree of sizetype representing the size, in bytes, of the element
   of EXP, an ARRAY_REF or an ARRAY_RANGE_REF.  */

tree
array_ref_element_size (tree exp)
{
  tree aligned_size = TREE_OPERAND (exp, 3);
  tree elmt_type = TREE_TYPE (TREE_TYPE (TREE_OPERAND (exp, 0)));
  location_t loc = EXPR_LOCATION (exp);

  /* If a size was specified in the ARRAY_REF, it's the size measured
     in alignment units of the element type.  So multiply by that value.  */
  if (aligned_size)
    {
      /* ??? tree_ssa_useless_type_conversion will eliminate casts to
	 sizetype from another type of the same width and signedness.  */
      if (TREE_TYPE (aligned_size) != sizetype)
	aligned_size = fold_convert_loc (loc, sizetype, aligned_size);
      return size_binop_loc (loc, MULT_EXPR, aligned_size,
			     size_int (TYPE_ALIGN_UNIT (elmt_type)));
    }

  /* Otherwise, take the size from that of the element type.  Substitute
     any PLACEHOLDER_EXPR that we have.  */
  else
    return SUBSTITUTE_PLACEHOLDER_IN_EXPR (TYPE_SIZE_UNIT (elmt_type), exp);
}

/* Return a tree representing the lower bound of the array mentioned in
   EXP, an ARRAY_REF or an ARRAY_RANGE_REF.  */

tree
array_ref_low_bound (tree exp)
{
  tree domain_type = TYPE_DOMAIN (TREE_TYPE (TREE_OPERAND (exp, 0)));

  /* If a lower bound is specified in EXP, use it.  */
  if (TREE_OPERAND (exp, 2))
    return TREE_OPERAND (exp, 2);

  /* Otherwise, if there is a domain type and it has a lower bound, use it,
     substituting for a PLACEHOLDER_EXPR as needed.  */
  if (domain_type && TYPE_MIN_VALUE (domain_type))
    return SUBSTITUTE_PLACEHOLDER_IN_EXPR (TYPE_MIN_VALUE (domain_type), exp);

  /* Otherwise, return a zero of the appropriate type.  */
  return build_int_cst (TREE_TYPE (TREE_OPERAND (exp, 1)), 0);
}

/* Return a tree representing the upper bound of the array mentioned in
   EXP, an ARRAY_REF or an ARRAY_RANGE_REF.  */

tree
array_ref_up_bound (tree exp)
{
  tree domain_type = TYPE_DOMAIN (TREE_TYPE (TREE_OPERAND (exp, 0)));

  /* If there is a domain type and it has an upper bound, use it, substituting
     for a PLACEHOLDER_EXPR as needed.  */
  if (domain_type && TYPE_MAX_VALUE (domain_type))
    return SUBSTITUTE_PLACEHOLDER_IN_EXPR (TYPE_MAX_VALUE (domain_type), exp);

  /* Otherwise fail.  */
  return NULL_TREE;
}

/* Returns true if REF is an array reference or a component reference
   to an array at the end of a structure.
   If this is the case, the array may be allocated larger
   than its upper bound implies.  */

bool
array_at_struct_end_p (tree ref)
{
  tree atype;

  if (TREE_CODE (ref) == ARRAY_REF
      || TREE_CODE (ref) == ARRAY_RANGE_REF)
    {
      atype = TREE_TYPE (TREE_OPERAND (ref, 0));
      ref = TREE_OPERAND (ref, 0);
    }
  else if (TREE_CODE (ref) == COMPONENT_REF
	   && TREE_CODE (TREE_TYPE (TREE_OPERAND (ref, 1))) == ARRAY_TYPE)
    atype = TREE_TYPE (TREE_OPERAND (ref, 1));
  else
    return false;

  while (handled_component_p (ref))
    {
      /* If the reference chain contains a component reference to a
         non-union type and there follows another field the reference
	 is not at the end of a structure.  */
      if (TREE_CODE (ref) == COMPONENT_REF)
	{
	  if (TREE_CODE (TREE_TYPE (TREE_OPERAND (ref, 0))) == RECORD_TYPE)
	    {
	      tree nextf = DECL_CHAIN (TREE_OPERAND (ref, 1));
	      while (nextf && TREE_CODE (nextf) != FIELD_DECL)
		nextf = DECL_CHAIN (nextf);
	      if (nextf)
		return false;
	    }
	}
      /* If we have a multi-dimensional array we do not consider
         a non-innermost dimension as flex array if the whole
	 multi-dimensional array is at struct end.
	 Same for an array of aggregates with a trailing array
	 member.  */
      else if (TREE_CODE (ref) == ARRAY_REF)
	return false;
      else if (TREE_CODE (ref) == ARRAY_RANGE_REF)
	;
      /* If we view an underlying object as sth else then what we
         gathered up to now is what we have to rely on.  */
      else if (TREE_CODE (ref) == VIEW_CONVERT_EXPR)
	break;
      else
	gcc_unreachable ();

      ref = TREE_OPERAND (ref, 0);
    }

  /* The array now is at struct end.  Treat flexible arrays as
     always subject to extend, even into just padding constrained by
     an underlying decl.  */
  if (! TYPE_SIZE (atype))
    return true;

  tree size = NULL;

  if (TREE_CODE (ref) == MEM_REF
      && TREE_CODE (TREE_OPERAND (ref, 0)) == ADDR_EXPR)
    {
      size = TYPE_SIZE (TREE_TYPE (ref));
      ref = TREE_OPERAND (TREE_OPERAND (ref, 0), 0);
    }

  /* If the reference is based on a declared entity, the size of the array
     is constrained by its given domain.  (Do not trust commons PR/69368).  */
  if (DECL_P (ref)
      /* Be sure the size of MEM_REF target match.  For example:

	   char buf[10];
	   struct foo *str = (struct foo *)&buf;

	   str->trailin_array[2] = 1;

	 is valid because BUF allocate enough space.  */

      && (!size || (DECL_SIZE (ref) != NULL
		    && operand_equal_p (DECL_SIZE (ref), size, 0)))
      && !(flag_unconstrained_commons
	   && VAR_P (ref) && DECL_COMMON (ref)))
    return false;

  return true;
}

/* Return a tree representing the offset, in bytes, of the field referenced
   by EXP.  This does not include any offset in DECL_FIELD_BIT_OFFSET.  */

tree
component_ref_field_offset (tree exp)
{
  tree aligned_offset = TREE_OPERAND (exp, 2);
  tree field = TREE_OPERAND (exp, 1);
  location_t loc = EXPR_LOCATION (exp);

  /* If an offset was specified in the COMPONENT_REF, it's the offset measured
     in units of DECL_OFFSET_ALIGN / BITS_PER_UNIT.  So multiply by that
     value.  */
  if (aligned_offset)
    {
      /* ??? tree_ssa_useless_type_conversion will eliminate casts to
	 sizetype from another type of the same width and signedness.  */
      if (TREE_TYPE (aligned_offset) != sizetype)
	aligned_offset = fold_convert_loc (loc, sizetype, aligned_offset);
      return size_binop_loc (loc, MULT_EXPR, aligned_offset,
			     size_int (DECL_OFFSET_ALIGN (field)
				       / BITS_PER_UNIT));
    }

  /* Otherwise, take the offset from that of the field.  Substitute
     any PLACEHOLDER_EXPR that we have.  */
  else
    return SUBSTITUTE_PLACEHOLDER_IN_EXPR (DECL_FIELD_OFFSET (field), exp);
}

/* Return the machine mode of T.  For vectors, returns the mode of the
   inner type.  The main use case is to feed the result to HONOR_NANS,
   avoiding the BLKmode that a direct TYPE_MODE (T) might return.  */

machine_mode
element_mode (const_tree t)
{
  if (!TYPE_P (t))
    t = TREE_TYPE (t);
  if (VECTOR_TYPE_P (t) || TREE_CODE (t) == COMPLEX_TYPE)
    t = TREE_TYPE (t);
  return TYPE_MODE (t);
}

/* Vector types need to re-check the target flags each time we report
   the machine mode.  We need to do this because attribute target can
   change the result of vector_mode_supported_p and have_regs_of_mode
   on a per-function basis.  Thus the TYPE_MODE of a VECTOR_TYPE can
   change on a per-function basis.  */
/* ??? Possibly a better solution is to run through all the types
   referenced by a function and re-compute the TYPE_MODE once, rather
   than make the TYPE_MODE macro call a function.  */

machine_mode
vector_type_mode (const_tree t)
{
  machine_mode mode;

  gcc_assert (TREE_CODE (t) == VECTOR_TYPE);

  mode = t->type_common.mode;
  if (VECTOR_MODE_P (mode)
      && (!targetm.vector_mode_supported_p (mode)
	  || !have_regs_of_mode[mode]))
    {
      scalar_int_mode innermode;

      /* For integers, try mapping it to a same-sized scalar mode.  */
      if (is_int_mode (TREE_TYPE (t)->type_common.mode, &innermode))
	{
	  unsigned int size = (TYPE_VECTOR_SUBPARTS (t)
			       * GET_MODE_BITSIZE (innermode));
	  scalar_int_mode mode;
	  if (int_mode_for_size (size, 0).exists (&mode)
	      && have_regs_of_mode[mode])
	    return mode;
	}

      return BLKmode;
    }

  return mode;
}

/* Verify that basic properties of T match TV and thus T can be a variant of
   TV.  TV should be the more specified variant (i.e. the main variant).  */

static bool
verify_type_variant (const_tree t, tree tv)
{
  /* Type variant can differ by:

     - TYPE_QUALS: TYPE_READONLY, TYPE_VOLATILE, TYPE_ATOMIC, TYPE_RESTRICT,
                   ENCODE_QUAL_ADDR_SPACE. 
     - main variant may be TYPE_COMPLETE_P and variant types !TYPE_COMPLETE_P
       in this case some values may not be set in the variant types
       (see TYPE_COMPLETE_P checks).
     - it is possible to have TYPE_ARTIFICIAL variant of non-artifical type
     - by TYPE_NAME and attributes (i.e. when variant originate by typedef)
     - TYPE_CANONICAL (TYPE_ALIAS_SET is the same among variants)
     - by the alignment: TYPE_ALIGN and TYPE_USER_ALIGN
     - during LTO by TYPE_CONTEXT if type is TYPE_FILE_SCOPE_P
       this is necessary to make it possible to merge types form different TUs
     - arrays, pointers and references may have TREE_TYPE that is a variant
       of TREE_TYPE of their main variants.
     - aggregates may have new TYPE_FIELDS list that list variants of
       the main variant TYPE_FIELDS.
     - vector types may differ by TYPE_VECTOR_OPAQUE
   */

  /* Convenience macro for matching individual fields.  */
#define verify_variant_match(flag)					    \
  do {									    \
    if (flag (tv) != flag (t))						    \
      {									    \
	error ("type variant differs by " #flag ".");			    \
	debug_tree (tv);						    \
	return false;							    \
      }									    \
  } while (false)

  /* tree_base checks.  */

  verify_variant_match (TREE_CODE);
  /* FIXME: Ada builds non-artificial variants of artificial types.  */
  if (TYPE_ARTIFICIAL (tv) && 0)
    verify_variant_match (TYPE_ARTIFICIAL);
  if (POINTER_TYPE_P (tv))
    verify_variant_match (TYPE_REF_CAN_ALIAS_ALL);
  /* FIXME: TYPE_SIZES_GIMPLIFIED may differs for Ada build.  */
  verify_variant_match (TYPE_UNSIGNED);
  verify_variant_match (TYPE_PACKED);
  if (TREE_CODE (t) == REFERENCE_TYPE)
    verify_variant_match (TYPE_REF_IS_RVALUE);
  if (AGGREGATE_TYPE_P (t))
    verify_variant_match (TYPE_REVERSE_STORAGE_ORDER);
  else
    verify_variant_match (TYPE_SATURATING);
  /* FIXME: This check trigger during libstdc++ build.  */
  if (RECORD_OR_UNION_TYPE_P (t) && COMPLETE_TYPE_P (t) && 0)
    verify_variant_match (TYPE_FINAL_P);

  /* tree_type_common checks.  */

  if (COMPLETE_TYPE_P (t))
    {
      verify_variant_match (TYPE_MODE);
      if (TREE_CODE (TYPE_SIZE (t)) != PLACEHOLDER_EXPR
	  && TREE_CODE (TYPE_SIZE (tv)) != PLACEHOLDER_EXPR)
	verify_variant_match (TYPE_SIZE);
      if (TREE_CODE (TYPE_SIZE_UNIT (t)) != PLACEHOLDER_EXPR
	  && TREE_CODE (TYPE_SIZE_UNIT (tv)) != PLACEHOLDER_EXPR
	  && TYPE_SIZE_UNIT (t) != TYPE_SIZE_UNIT (tv))
	{
	  gcc_assert (!operand_equal_p (TYPE_SIZE_UNIT (t),
					TYPE_SIZE_UNIT (tv), 0));
	  error ("type variant has different TYPE_SIZE_UNIT");
	  debug_tree (tv);
	  error ("type variant's TYPE_SIZE_UNIT");
	  debug_tree (TYPE_SIZE_UNIT (tv));
	  error ("type's TYPE_SIZE_UNIT");
	  debug_tree (TYPE_SIZE_UNIT (t));
	  return false;
	}
    }
  verify_variant_match (TYPE_PRECISION);
  verify_variant_match (TYPE_NEEDS_CONSTRUCTING);
  if (RECORD_OR_UNION_TYPE_P (t))
    verify_variant_match (TYPE_TRANSPARENT_AGGR);
  else if (TREE_CODE (t) == ARRAY_TYPE)
    verify_variant_match (TYPE_NONALIASED_COMPONENT);
  /* During LTO we merge variant lists from diferent translation units
     that may differ BY TYPE_CONTEXT that in turn may point 
     to TRANSLATION_UNIT_DECL.
     Ada also builds variants of types with different TYPE_CONTEXT.   */
  if ((!in_lto_p || !TYPE_FILE_SCOPE_P (t)) && 0)
    verify_variant_match (TYPE_CONTEXT);
  verify_variant_match (TYPE_STRING_FLAG);
  if (TYPE_ALIAS_SET_KNOWN_P (t))
    {
      error ("type variant with TYPE_ALIAS_SET_KNOWN_P");
      debug_tree (tv);
      return false;
    }

  /* tree_type_non_common checks.  */

  /* FIXME: C FE uses TYPE_VFIELD to record C_TYPE_INCOMPLETE_VARS
     and dangle the pointer from time to time.  */
  if (RECORD_OR_UNION_TYPE_P (t) && TYPE_VFIELD (t) != TYPE_VFIELD (tv)
      && (in_lto_p || !TYPE_VFIELD (tv)
	  || TREE_CODE (TYPE_VFIELD (tv)) != TREE_LIST))
    {
      error ("type variant has different TYPE_VFIELD");
      debug_tree (tv);
      return false;
    }
  if ((TREE_CODE (t) == ENUMERAL_TYPE && COMPLETE_TYPE_P (t))
       || TREE_CODE (t) == INTEGER_TYPE
       || TREE_CODE (t) == BOOLEAN_TYPE
       || TREE_CODE (t) == REAL_TYPE
       || TREE_CODE (t) == FIXED_POINT_TYPE)
    {
      verify_variant_match (TYPE_MAX_VALUE);
      verify_variant_match (TYPE_MIN_VALUE);
    }
  if (TREE_CODE (t) == METHOD_TYPE)
    verify_variant_match (TYPE_METHOD_BASETYPE);
  if (TREE_CODE (t) == OFFSET_TYPE)
    verify_variant_match (TYPE_OFFSET_BASETYPE);
  if (TREE_CODE (t) == ARRAY_TYPE)
    verify_variant_match (TYPE_ARRAY_MAX_SIZE);
  /* FIXME: Be lax and allow TYPE_BINFO to be missing in variant types
     or even type's main variant.  This is needed to make bootstrap pass
     and the bug seems new in GCC 5.
     C++ FE should be updated to make this consistent and we should check
     that TYPE_BINFO is always NULL for !COMPLETE_TYPE_P and otherwise there
     is a match with main variant.

     Also disable the check for Java for now because of parser hack that builds
     first an dummy BINFO and then sometimes replace it by real BINFO in some
     of the copies.  */
  if (RECORD_OR_UNION_TYPE_P (t) && TYPE_BINFO (t) && TYPE_BINFO (tv)
      && TYPE_BINFO (t) != TYPE_BINFO (tv)
      /* FIXME: Java sometimes keep dump TYPE_BINFOs on variant types.
	 Since there is no cheap way to tell C++/Java type w/o LTO, do checking
	 at LTO time only.  */
      && (in_lto_p && odr_type_p (t)))
    {
      error ("type variant has different TYPE_BINFO");
      debug_tree (tv);
      error ("type variant's TYPE_BINFO");
      debug_tree (TYPE_BINFO (tv));
      error ("type's TYPE_BINFO");
      debug_tree (TYPE_BINFO (t));
      return false;
    }

  /* Check various uses of TYPE_VALUES_RAW.  */
  if (TREE_CODE (t) == ENUMERAL_TYPE)
    verify_variant_match (TYPE_VALUES);
  else if (TREE_CODE (t) == ARRAY_TYPE)
    verify_variant_match (TYPE_DOMAIN);
  /* Permit incomplete variants of complete type.  While FEs may complete
     all variants, this does not happen for C++ templates in all cases.  */
  else if (RECORD_OR_UNION_TYPE_P (t)
	   && COMPLETE_TYPE_P (t)
	   && TYPE_FIELDS (t) != TYPE_FIELDS (tv))
    {
      tree f1, f2;

      /* Fortran builds qualified variants as new records with items of
	 qualified type. Verify that they looks same.  */
      for (f1 = TYPE_FIELDS (t), f2 = TYPE_FIELDS (tv);
	   f1 && f2;
	   f1 = TREE_CHAIN (f1), f2 = TREE_CHAIN (f2))
	if (TREE_CODE (f1) != FIELD_DECL || TREE_CODE (f2) != FIELD_DECL
	    || (TYPE_MAIN_VARIANT (TREE_TYPE (f1))
		 != TYPE_MAIN_VARIANT (TREE_TYPE (f2))
		/* FIXME: gfc_nonrestricted_type builds all types as variants
		   with exception of pointer types.  It deeply copies the type
		   which means that we may end up with a variant type
		   referring non-variant pointer.  We may change it to
		   produce types as variants, too, like
		   objc_get_protocol_qualified_type does.  */
		&& !POINTER_TYPE_P (TREE_TYPE (f1)))
	    || DECL_FIELD_OFFSET (f1) != DECL_FIELD_OFFSET (f2)
	    || DECL_FIELD_BIT_OFFSET (f1) != DECL_FIELD_BIT_OFFSET (f2))
	  break;
      if (f1 || f2)
	{
	  error ("type variant has different TYPE_FIELDS");
	  debug_tree (tv);
	  error ("first mismatch is field");
	  debug_tree (f1);
	  error ("and field");
	  debug_tree (f2);
          return false;
	}
    }
  else if ((TREE_CODE (t) == FUNCTION_TYPE || TREE_CODE (t) == METHOD_TYPE))
    verify_variant_match (TYPE_ARG_TYPES);
  /* For C++ the qualified variant of array type is really an array type
     of qualified TREE_TYPE.
     objc builds variants of pointer where pointer to type is a variant, too
     in objc_get_protocol_qualified_type.  */
  if (TREE_TYPE (t) != TREE_TYPE (tv)
      && ((TREE_CODE (t) != ARRAY_TYPE
	   && !POINTER_TYPE_P (t))
	  || TYPE_MAIN_VARIANT (TREE_TYPE (t))
	     != TYPE_MAIN_VARIANT (TREE_TYPE (tv))))
    {
      error ("type variant has different TREE_TYPE");
      debug_tree (tv);
      error ("type variant's TREE_TYPE");
      debug_tree (TREE_TYPE (tv));
      error ("type's TREE_TYPE");
      debug_tree (TREE_TYPE (t));
      return false;
    }
  if (type_with_alias_set_p (t)
      && !gimple_canonical_types_compatible_p (t, tv, false))
    {
      error ("type is not compatible with its variant");
      debug_tree (tv);
      error ("type variant's TREE_TYPE");
      debug_tree (TREE_TYPE (tv));
      error ("type's TREE_TYPE");
      debug_tree (TREE_TYPE (t));
      return false;
    }
  return true;
#undef verify_variant_match
}


/* The TYPE_CANONICAL merging machinery.  It should closely resemble
   the middle-end types_compatible_p function.  It needs to avoid
   claiming types are different for types that should be treated
   the same with respect to TBAA.  Canonical types are also used
   for IL consistency checks via the useless_type_conversion_p
   predicate which does not handle all type kinds itself but falls
   back to pointer-comparison of TYPE_CANONICAL for aggregates
   for example.  */

/* Return true if TYPE_UNSIGNED of TYPE should be ignored for canonical
   type calculation because we need to allow inter-operability between signed
   and unsigned variants.  */

bool
type_with_interoperable_signedness (const_tree type)
{
  /* Fortran standard require C_SIGNED_CHAR to be interoperable with both
     signed char and unsigned char.  Similarly fortran FE builds
     C_SIZE_T as signed type, while C defines it unsigned.  */

  return tree_code_for_canonical_type_merging (TREE_CODE (type))
	   == INTEGER_TYPE
         && (TYPE_PRECISION (type) == TYPE_PRECISION (signed_char_type_node)
	     || TYPE_PRECISION (type) == TYPE_PRECISION (size_type_node));
}

/* Return true iff T1 and T2 are structurally identical for what
   TBAA is concerned.  
   This function is used both by lto.c canonical type merging and by the
   verifier.  If TRUST_TYPE_CANONICAL we do not look into structure of types
   that have TYPE_CANONICAL defined and assume them equivalent.  This is useful
   only for LTO because only in these cases TYPE_CANONICAL equivalence
   correspond to one defined by gimple_canonical_types_compatible_p.  */

bool
gimple_canonical_types_compatible_p (const_tree t1, const_tree t2,
				     bool trust_type_canonical)
{
  /* Type variants should be same as the main variant.  When not doing sanity
     checking to verify this fact, go to main variants and save some work.  */
  if (trust_type_canonical)
    {
      t1 = TYPE_MAIN_VARIANT (t1);
      t2 = TYPE_MAIN_VARIANT (t2);
    }

  /* Check first for the obvious case of pointer identity.  */
  if (t1 == t2)
    return true;

  /* Check that we have two types to compare.  */
  if (t1 == NULL_TREE || t2 == NULL_TREE)
    return false;

  /* We consider complete types always compatible with incomplete type.
     This does not make sense for canonical type calculation and thus we
     need to ensure that we are never called on it.

     FIXME: For more correctness the function probably should have three modes
	1) mode assuming that types are complete mathcing their structure
	2) mode allowing incomplete types but producing equivalence classes
	   and thus ignoring all info from complete types
	3) mode allowing incomplete types to match complete but checking
	   compatibility between complete types.

     1 and 2 can be used for canonical type calculation. 3 is the real
     definition of type compatibility that can be used i.e. for warnings during
     declaration merging.  */

  gcc_assert (!trust_type_canonical
	      || (type_with_alias_set_p (t1) && type_with_alias_set_p (t2)));
  /* If the types have been previously registered and found equal
     they still are.  */

  if (TYPE_CANONICAL (t1) && TYPE_CANONICAL (t2)
      && trust_type_canonical)
    {
      /* Do not use TYPE_CANONICAL of pointer types.  For LTO streamed types
	 they are always NULL, but they are set to non-NULL for types
	 constructed by build_pointer_type and variants.  In this case the
	 TYPE_CANONICAL is more fine grained than the equivalnce we test (where
	 all pointers are considered equal.  Be sure to not return false
	 negatives.  */
      gcc_checking_assert (canonical_type_used_p (t1)
			   && canonical_type_used_p (t2));
      return TYPE_CANONICAL (t1) == TYPE_CANONICAL (t2);
    }

  /* Can't be the same type if the types don't have the same code.  */
  enum tree_code code = tree_code_for_canonical_type_merging (TREE_CODE (t1));
  if (code != tree_code_for_canonical_type_merging (TREE_CODE (t2)))
    return false;

  /* Qualifiers do not matter for canonical type comparison purposes.  */

  /* Void types and nullptr types are always the same.  */
  if (TREE_CODE (t1) == VOID_TYPE
      || TREE_CODE (t1) == NULLPTR_TYPE)
    return true;

  /* Can't be the same type if they have different mode.  */
  if (TYPE_MODE (t1) != TYPE_MODE (t2))
    return false;

  /* Non-aggregate types can be handled cheaply.  */
  if (INTEGRAL_TYPE_P (t1)
      || SCALAR_FLOAT_TYPE_P (t1)
      || FIXED_POINT_TYPE_P (t1)
      || TREE_CODE (t1) == VECTOR_TYPE
      || TREE_CODE (t1) == COMPLEX_TYPE
      || TREE_CODE (t1) == OFFSET_TYPE
      || POINTER_TYPE_P (t1))
    {
      /* Can't be the same type if they have different recision.  */
      if (TYPE_PRECISION (t1) != TYPE_PRECISION (t2))
	return false;

      /* In some cases the signed and unsigned types are required to be
	 inter-operable.  */
      if (TYPE_UNSIGNED (t1) != TYPE_UNSIGNED (t2)
	  && !type_with_interoperable_signedness (t1))
	return false;

      /* Fortran's C_SIGNED_CHAR is !TYPE_STRING_FLAG but needs to be
	 interoperable with "signed char".  Unless all frontends are revisited
	 to agree on these types, we must ignore the flag completely.  */

      /* Fortran standard define C_PTR type that is compatible with every
 	 C pointer.  For this reason we need to glob all pointers into one.
	 Still pointers in different address spaces are not compatible.  */
      if (POINTER_TYPE_P (t1))
	{
	  if (TYPE_ADDR_SPACE (TREE_TYPE (t1))
	      != TYPE_ADDR_SPACE (TREE_TYPE (t2)))
	    return false;
	}

      /* Tail-recurse to components.  */
      if (TREE_CODE (t1) == VECTOR_TYPE
	  || TREE_CODE (t1) == COMPLEX_TYPE)
	return gimple_canonical_types_compatible_p (TREE_TYPE (t1),
						    TREE_TYPE (t2),
						    trust_type_canonical);

      return true;
    }

  /* Do type-specific comparisons.  */
  switch (TREE_CODE (t1))
    {
    case ARRAY_TYPE:
      /* Array types are the same if the element types are the same and
	 the number of elements are the same.  */
      if (!gimple_canonical_types_compatible_p (TREE_TYPE (t1), TREE_TYPE (t2),
						trust_type_canonical)
	  || TYPE_STRING_FLAG (t1) != TYPE_STRING_FLAG (t2)
	  || TYPE_REVERSE_STORAGE_ORDER (t1) != TYPE_REVERSE_STORAGE_ORDER (t2)
	  || TYPE_NONALIASED_COMPONENT (t1) != TYPE_NONALIASED_COMPONENT (t2))
	return false;
      else
	{
	  tree i1 = TYPE_DOMAIN (t1);
	  tree i2 = TYPE_DOMAIN (t2);

	  /* For an incomplete external array, the type domain can be
 	     NULL_TREE.  Check this condition also.  */
	  if (i1 == NULL_TREE && i2 == NULL_TREE)
	    return true;
	  else if (i1 == NULL_TREE || i2 == NULL_TREE)
	    return false;
	  else
	    {
	      tree min1 = TYPE_MIN_VALUE (i1);
	      tree min2 = TYPE_MIN_VALUE (i2);
	      tree max1 = TYPE_MAX_VALUE (i1);
	      tree max2 = TYPE_MAX_VALUE (i2);

	      /* The minimum/maximum values have to be the same.  */
	      if ((min1 == min2
		   || (min1 && min2
		       && ((TREE_CODE (min1) == PLACEHOLDER_EXPR
			    && TREE_CODE (min2) == PLACEHOLDER_EXPR)
		           || operand_equal_p (min1, min2, 0))))
		  && (max1 == max2
		      || (max1 && max2
			  && ((TREE_CODE (max1) == PLACEHOLDER_EXPR
			       && TREE_CODE (max2) == PLACEHOLDER_EXPR)
			      || operand_equal_p (max1, max2, 0)))))
		return true;
	      else
		return false;
	    }
	}

    case METHOD_TYPE:
    case FUNCTION_TYPE:
      /* Function types are the same if the return type and arguments types
	 are the same.  */
      if (!gimple_canonical_types_compatible_p (TREE_TYPE (t1), TREE_TYPE (t2),
						trust_type_canonical))
	return false;

      if (TYPE_ARG_TYPES (t1) == TYPE_ARG_TYPES (t2))
	return true;
      else
	{
	  tree parms1, parms2;

	  for (parms1 = TYPE_ARG_TYPES (t1), parms2 = TYPE_ARG_TYPES (t2);
	       parms1 && parms2;
	       parms1 = TREE_CHAIN (parms1), parms2 = TREE_CHAIN (parms2))
	    {
	      if (!gimple_canonical_types_compatible_p
		     (TREE_VALUE (parms1), TREE_VALUE (parms2),
		      trust_type_canonical))
		return false;
	    }

	  if (parms1 || parms2)
	    return false;

	  return true;
	}

    case RECORD_TYPE:
    case UNION_TYPE:
    case QUAL_UNION_TYPE:
      {
	tree f1, f2;

	/* Don't try to compare variants of an incomplete type, before
	   TYPE_FIELDS has been copied around.  */
	if (!COMPLETE_TYPE_P (t1) && !COMPLETE_TYPE_P (t2))
	  return true;


	if (TYPE_REVERSE_STORAGE_ORDER (t1) != TYPE_REVERSE_STORAGE_ORDER (t2))
	  return false;

	/* For aggregate types, all the fields must be the same.  */
	for (f1 = TYPE_FIELDS (t1), f2 = TYPE_FIELDS (t2);
	     f1 || f2;
	     f1 = TREE_CHAIN (f1), f2 = TREE_CHAIN (f2))
	  {
	    /* Skip non-fields and zero-sized fields.  */
	    while (f1 && (TREE_CODE (f1) != FIELD_DECL
			  || (DECL_SIZE (f1)
			      && integer_zerop (DECL_SIZE (f1)))))
	      f1 = TREE_CHAIN (f1);
	    while (f2 && (TREE_CODE (f2) != FIELD_DECL
			  || (DECL_SIZE (f2)
			      && integer_zerop (DECL_SIZE (f2)))))
	      f2 = TREE_CHAIN (f2);
	    if (!f1 || !f2)
	      break;
	    /* The fields must have the same name, offset and type.  */
	    if (DECL_NONADDRESSABLE_P (f1) != DECL_NONADDRESSABLE_P (f2)
		|| !gimple_compare_field_offset (f1, f2)
		|| !gimple_canonical_types_compatible_p
		      (TREE_TYPE (f1), TREE_TYPE (f2),
		       trust_type_canonical))
	      return false;
	  }

	/* If one aggregate has more fields than the other, they
	   are not the same.  */
	if (f1 || f2)
	  return false;

	return true;
      }

    default:
      /* Consider all types with language specific trees in them mutually
	 compatible.  This is executed only from verify_type and false
         positives can be tolerated.  */
      gcc_assert (!in_lto_p);
      return true;
    }
}

/* Verify type T.  */

void
verify_type (const_tree t)
{
  bool error_found = false;
  tree mv = TYPE_MAIN_VARIANT (t);
  if (!mv)
    {
      error ("Main variant is not defined");
      error_found = true;
    }
  else if (mv != TYPE_MAIN_VARIANT (mv))
    {
      error ("TYPE_MAIN_VARIANT has different TYPE_MAIN_VARIANT");
      debug_tree (mv);
      error_found = true;
    }
  else if (t != mv && !verify_type_variant (t, mv))
    error_found = true;

  tree ct = TYPE_CANONICAL (t);
  if (!ct)
    ;
  else if (TYPE_CANONICAL (t) != ct)
    {
      error ("TYPE_CANONICAL has different TYPE_CANONICAL");
      debug_tree (ct);
      error_found = true;
    }
  /* Method and function types can not be used to address memory and thus
     TYPE_CANONICAL really matters only for determining useless conversions.

     FIXME: C++ FE produce declarations of builtin functions that are not
     compatible with main variants.  */
  else if (TREE_CODE (t) == FUNCTION_TYPE)
    ;
  else if (t != ct
	   /* FIXME: gimple_canonical_types_compatible_p can not compare types
	      with variably sized arrays because their sizes possibly
	      gimplified to different variables.  */
	   && !variably_modified_type_p (ct, NULL)
	   && !gimple_canonical_types_compatible_p (t, ct, false))
    {
      error ("TYPE_CANONICAL is not compatible");
      debug_tree (ct);
      error_found = true;
    }

  if (COMPLETE_TYPE_P (t) && TYPE_CANONICAL (t)
      && TYPE_MODE (t) != TYPE_MODE (TYPE_CANONICAL (t)))
    {
      error ("TYPE_MODE of TYPE_CANONICAL is not compatible");
      debug_tree (ct);
      error_found = true;
    }
  /* FIXME: this is violated by the C++ FE as discussed in PR70029, when
     FUNCTION_*_QUALIFIED flags are set.  */
  if (0 && TYPE_MAIN_VARIANT (t) == t && ct && TYPE_MAIN_VARIANT (ct) != ct)
   {
      error ("TYPE_CANONICAL of main variant is not main variant");
      debug_tree (ct);
      debug_tree (TYPE_MAIN_VARIANT (ct));
      error_found = true;
   }


  /* Check various uses of TYPE_MIN_VALUE_RAW.  */
  if (RECORD_OR_UNION_TYPE_P (t))
    {
      /* FIXME: C FE uses TYPE_VFIELD to record C_TYPE_INCOMPLETE_VARS
	 and danagle the pointer from time to time.  */
      if (TYPE_VFIELD (t)
	  && TREE_CODE (TYPE_VFIELD (t)) != FIELD_DECL
	  && TREE_CODE (TYPE_VFIELD (t)) != TREE_LIST)
	{
	  error ("TYPE_VFIELD is not FIELD_DECL nor TREE_LIST");
	  debug_tree (TYPE_VFIELD (t));
	  error_found = true;
	}
    }
  else if (TREE_CODE (t) == POINTER_TYPE)
    {
      if (TYPE_NEXT_PTR_TO (t)
	  && TREE_CODE (TYPE_NEXT_PTR_TO (t)) != POINTER_TYPE)
	{
	  error ("TYPE_NEXT_PTR_TO is not POINTER_TYPE");
	  debug_tree (TYPE_NEXT_PTR_TO (t));
	  error_found = true;
	}
    }
  else if (TREE_CODE (t) == REFERENCE_TYPE)
    {
      if (TYPE_NEXT_REF_TO (t)
	  && TREE_CODE (TYPE_NEXT_REF_TO (t)) != REFERENCE_TYPE)
	{
	  error ("TYPE_NEXT_REF_TO is not REFERENCE_TYPE");
	  debug_tree (TYPE_NEXT_REF_TO (t));
	  error_found = true;
	}
    }
  else if (INTEGRAL_TYPE_P (t) || TREE_CODE (t) == REAL_TYPE
	   || TREE_CODE (t) == FIXED_POINT_TYPE)
    {
      /* FIXME: The following check should pass:
	  useless_type_conversion_p (const_cast <tree> (t),
				     TREE_TYPE (TYPE_MIN_VALUE (t))
	 but does not for C sizetypes in LTO.  */
    }

  /* Check various uses of TYPE_MAXVAL_RAW.  */
  if (RECORD_OR_UNION_TYPE_P (t))
    {
      if (!TYPE_BINFO (t))
	;
      else if (TREE_CODE (TYPE_BINFO (t)) != TREE_BINFO)
	{
	  error ("TYPE_BINFO is not TREE_BINFO");
	  debug_tree (TYPE_BINFO (t));
	  error_found = true;
	}
      else if (TREE_TYPE (TYPE_BINFO (t)) != TYPE_MAIN_VARIANT (t))
	{
	  error ("TYPE_BINFO type is not TYPE_MAIN_VARIANT");
	  debug_tree (TREE_TYPE (TYPE_BINFO (t)));
	  error_found = true;
	}
    }
  else if (TREE_CODE (t) == FUNCTION_TYPE || TREE_CODE (t) == METHOD_TYPE)
    {
      if (TYPE_METHOD_BASETYPE (t)
	  && TREE_CODE (TYPE_METHOD_BASETYPE (t)) != RECORD_TYPE
	  && TREE_CODE (TYPE_METHOD_BASETYPE (t)) != UNION_TYPE)
	{
	  error ("TYPE_METHOD_BASETYPE is not record nor union");
	  debug_tree (TYPE_METHOD_BASETYPE (t));
	  error_found = true;
	}
    }
  else if (TREE_CODE (t) == OFFSET_TYPE)
    {
      if (TYPE_OFFSET_BASETYPE (t)
	  && TREE_CODE (TYPE_OFFSET_BASETYPE (t)) != RECORD_TYPE
	  && TREE_CODE (TYPE_OFFSET_BASETYPE (t)) != UNION_TYPE)
	{
	  error ("TYPE_OFFSET_BASETYPE is not record nor union");
	  debug_tree (TYPE_OFFSET_BASETYPE (t));
	  error_found = true;
	}
    }
  else if (INTEGRAL_TYPE_P (t) || TREE_CODE (t) == REAL_TYPE
	   || TREE_CODE (t) == FIXED_POINT_TYPE)
    {
      /* FIXME: The following check should pass:
	  useless_type_conversion_p (const_cast <tree> (t),
				     TREE_TYPE (TYPE_MAX_VALUE (t))
	 but does not for C sizetypes in LTO.  */
    }
  else if (TREE_CODE (t) == ARRAY_TYPE)
    {
      if (TYPE_ARRAY_MAX_SIZE (t)
	  && TREE_CODE (TYPE_ARRAY_MAX_SIZE (t)) != INTEGER_CST)
        {
	  error ("TYPE_ARRAY_MAX_SIZE not INTEGER_CST");
	  debug_tree (TYPE_ARRAY_MAX_SIZE (t));
	  error_found = true;
        } 
    }
  else if (TYPE_MAX_VALUE_RAW (t))
    {
      error ("TYPE_MAX_VALUE_RAW non-NULL");
      debug_tree (TYPE_MAX_VALUE_RAW (t));
      error_found = true;
    }

  if (TYPE_LANG_SLOT_1 (t) && in_lto_p)
    {
      error ("TYPE_LANG_SLOT_1 (binfo) field is non-NULL");
      debug_tree (TYPE_LANG_SLOT_1 (t));
      error_found = true;
    }

  /* Check various uses of TYPE_VALUES_RAW.  */
  if (TREE_CODE (t) == ENUMERAL_TYPE)
    for (tree l = TYPE_VALUES (t); l; l = TREE_CHAIN (l))
      {
	tree value = TREE_VALUE (l);
	tree name = TREE_PURPOSE (l);

	/* C FE porduce INTEGER_CST of INTEGER_TYPE, while C++ FE uses
 	   CONST_DECL of ENUMERAL TYPE.  */
	if (TREE_CODE (value) != INTEGER_CST && TREE_CODE (value) != CONST_DECL)
	  {
	    error ("Enum value is not CONST_DECL or INTEGER_CST");
	    debug_tree (value);
	    debug_tree (name);
	    error_found = true;
	  }
	if (TREE_CODE (TREE_TYPE (value)) != INTEGER_TYPE
	    && !useless_type_conversion_p (const_cast <tree> (t), TREE_TYPE (value)))
	  {
	    error ("Enum value type is not INTEGER_TYPE nor convertible to the enum");
	    debug_tree (value);
	    debug_tree (name);
	    error_found = true;
	  }
	if (TREE_CODE (name) != IDENTIFIER_NODE)
	  {
	    error ("Enum value name is not IDENTIFIER_NODE");
	    debug_tree (value);
	    debug_tree (name);
	    error_found = true;
	  }
      }
  else if (TREE_CODE (t) == ARRAY_TYPE)
    {
      if (TYPE_DOMAIN (t) && TREE_CODE (TYPE_DOMAIN (t)) != INTEGER_TYPE)
	{
	  error ("Array TYPE_DOMAIN is not integer type");
	  debug_tree (TYPE_DOMAIN (t));
	  error_found = true;
	}
    }
  else if (RECORD_OR_UNION_TYPE_P (t))
    {
      if (TYPE_FIELDS (t) && !COMPLETE_TYPE_P (t) && in_lto_p)
	{
	  error ("TYPE_FIELDS defined in incomplete type");
	  error_found = true;
	}
      for (tree fld = TYPE_FIELDS (t); fld; fld = TREE_CHAIN (fld))
	{
	  /* TODO: verify properties of decls.  */
	  if (TREE_CODE (fld) == FIELD_DECL)
	    ;
	  else if (TREE_CODE (fld) == TYPE_DECL)
	    ;
	  else if (TREE_CODE (fld) == CONST_DECL)
	    ;
	  else if (VAR_P (fld))
	    ;
	  else if (TREE_CODE (fld) == TEMPLATE_DECL)
	    ;
	  else if (TREE_CODE (fld) == USING_DECL)
	    ;
	  else if (TREE_CODE (fld) == FUNCTION_DECL)
	    ;
	  else
	    {
	      error ("Wrong tree in TYPE_FIELDS list");
	      debug_tree (fld);
	      error_found = true;
	    }
	}
    }
  else if (TREE_CODE (t) == INTEGER_TYPE
	   || TREE_CODE (t) == BOOLEAN_TYPE
	   || TREE_CODE (t) == OFFSET_TYPE
	   || TREE_CODE (t) == REFERENCE_TYPE
	   || TREE_CODE (t) == NULLPTR_TYPE
	   || TREE_CODE (t) == POINTER_TYPE)
    {
      if (TYPE_CACHED_VALUES_P (t) != (TYPE_CACHED_VALUES (t) != NULL))
	{
	  error ("TYPE_CACHED_VALUES_P is %i while TYPE_CACHED_VALUES is %p",
		 TYPE_CACHED_VALUES_P (t), (void *)TYPE_CACHED_VALUES (t));
	  error_found = true;
	}
      else if (TYPE_CACHED_VALUES_P (t) && TREE_CODE (TYPE_CACHED_VALUES (t)) != TREE_VEC)
	{
	  error ("TYPE_CACHED_VALUES is not TREE_VEC");
	  debug_tree (TYPE_CACHED_VALUES (t));
	  error_found = true;
	}
      /* Verify just enough of cache to ensure that no one copied it to new type.
 	 All copying should go by copy_node that should clear it.  */
      else if (TYPE_CACHED_VALUES_P (t))
	{
	  int i;
	  for (i = 0; i < TREE_VEC_LENGTH (TYPE_CACHED_VALUES (t)); i++)
	    if (TREE_VEC_ELT (TYPE_CACHED_VALUES (t), i)
		&& TREE_TYPE (TREE_VEC_ELT (TYPE_CACHED_VALUES (t), i)) != t)
	      {
		error ("wrong TYPE_CACHED_VALUES entry");
		debug_tree (TREE_VEC_ELT (TYPE_CACHED_VALUES (t), i));
		error_found = true;
		break;
	      }
	}
    }
  else if (TREE_CODE (t) == FUNCTION_TYPE || TREE_CODE (t) == METHOD_TYPE)
    for (tree l = TYPE_ARG_TYPES (t); l; l = TREE_CHAIN (l))
      {
	/* C++ FE uses TREE_PURPOSE to store initial values.  */
	if (TREE_PURPOSE (l) && in_lto_p)
	  {
	    error ("TREE_PURPOSE is non-NULL in TYPE_ARG_TYPES list");
	    debug_tree (l);
	    error_found = true;
	  }
	if (!TYPE_P (TREE_VALUE (l)))
	  {
	    error ("Wrong entry in TYPE_ARG_TYPES list");
	    debug_tree (l);
	    error_found = true;
	  }
      }
  else if (!is_lang_specific (t) && TYPE_VALUES_RAW (t))
    {
      error ("TYPE_VALUES_RAW field is non-NULL");
      debug_tree (TYPE_VALUES_RAW (t));
      error_found = true;
    }
  if (TREE_CODE (t) != INTEGER_TYPE
      && TREE_CODE (t) != BOOLEAN_TYPE
      && TREE_CODE (t) != OFFSET_TYPE
      && TREE_CODE (t) != REFERENCE_TYPE
      && TREE_CODE (t) != NULLPTR_TYPE
      && TREE_CODE (t) != POINTER_TYPE
      && TYPE_CACHED_VALUES_P (t))
    {
      error ("TYPE_CACHED_VALUES_P is set while it should not");
      error_found = true;
    }
  if (TYPE_STRING_FLAG (t)
      && TREE_CODE (t) != ARRAY_TYPE && TREE_CODE (t) != INTEGER_TYPE)
    {
      error ("TYPE_STRING_FLAG is set on wrong type code");
      error_found = true;
    }
  
  /* ipa-devirt makes an assumption that TYPE_METHOD_BASETYPE is always
     TYPE_MAIN_VARIANT and it would be odd to add methods only to variatns
     of a type. */
  if (TREE_CODE (t) == METHOD_TYPE
      && TYPE_MAIN_VARIANT (TYPE_METHOD_BASETYPE (t)) != TYPE_METHOD_BASETYPE (t))
    {
	error ("TYPE_METHOD_BASETYPE is not main variant");
	error_found = true;
    }

  if (error_found)
    {
      debug_tree (const_cast <tree> (t));
      internal_error ("verify_type failed");
    }
}


/* Return 1 if ARG interpreted as signed in its precision is known to be
   always positive or 2 if ARG is known to be always negative, or 3 if
   ARG may be positive or negative.  */

int
get_range_pos_neg (tree arg)
{
  if (arg == error_mark_node)
    return 3;

  int prec = TYPE_PRECISION (TREE_TYPE (arg));
  int cnt = 0;
  if (TREE_CODE (arg) == INTEGER_CST)
    {
      wide_int w = wi::sext (arg, prec);
      if (wi::neg_p (w))
	return 2;
      else
	return 1;
    }
  while (CONVERT_EXPR_P (arg)
	 && INTEGRAL_TYPE_P (TREE_TYPE (TREE_OPERAND (arg, 0)))
	 && TYPE_PRECISION (TREE_TYPE (TREE_OPERAND (arg, 0))) <= prec)
    {
      arg = TREE_OPERAND (arg, 0);
      /* Narrower value zero extended into wider type
	 will always result in positive values.  */
      if (TYPE_UNSIGNED (TREE_TYPE (arg))
	  && TYPE_PRECISION (TREE_TYPE (arg)) < prec)
	return 1;
      prec = TYPE_PRECISION (TREE_TYPE (arg));
      if (++cnt > 30)
	return 3;
    }

  if (TREE_CODE (arg) != SSA_NAME)
    return 3;
  wide_int arg_min, arg_max;
  while (get_range_info (arg, &arg_min, &arg_max) != VR_RANGE)
    {
      gimple *g = SSA_NAME_DEF_STMT (arg);
      if (is_gimple_assign (g)
	  && CONVERT_EXPR_CODE_P (gimple_assign_rhs_code (g)))
	{
	  tree t = gimple_assign_rhs1 (g);
	  if (INTEGRAL_TYPE_P (TREE_TYPE (t))
	      && TYPE_PRECISION (TREE_TYPE (t)) <= prec)
	    {
	      if (TYPE_UNSIGNED (TREE_TYPE (t))
		  && TYPE_PRECISION (TREE_TYPE (t)) < prec)
		return 1;
	      prec = TYPE_PRECISION (TREE_TYPE (t));
	      arg = t;
	      if (++cnt > 30)
		return 3;
	      continue;
	    }
	}
      return 3;
    }
  if (TYPE_UNSIGNED (TREE_TYPE (arg)))
    {
      /* For unsigned values, the "positive" range comes
	 below the "negative" range.  */
      if (!wi::neg_p (wi::sext (arg_max, prec), SIGNED))
	return 1;
      if (wi::neg_p (wi::sext (arg_min, prec), SIGNED))
	return 2;
    }
  else
    {
      if (!wi::neg_p (wi::sext (arg_min, prec), SIGNED))
	return 1;
      if (wi::neg_p (wi::sext (arg_max, prec), SIGNED))
	return 2;
    }
  return 3;
}




/* Return true if ARG is marked with the nonnull attribute in the
   current function signature.  */

bool
nonnull_arg_p (const_tree arg)
{
  tree t, attrs, fntype;
  unsigned HOST_WIDE_INT arg_num;

  gcc_assert (TREE_CODE (arg) == PARM_DECL
	      && (POINTER_TYPE_P (TREE_TYPE (arg))
		  || TREE_CODE (TREE_TYPE (arg)) == OFFSET_TYPE));

  /* The static chain decl is always non null.  */
  if (arg == cfun->static_chain_decl)
    return true;

  /* THIS argument of method is always non-NULL.  */
  if (TREE_CODE (TREE_TYPE (cfun->decl)) == METHOD_TYPE
      && arg == DECL_ARGUMENTS (cfun->decl)
      && flag_delete_null_pointer_checks)
    return true;

  /* Values passed by reference are always non-NULL.  */
  if (TREE_CODE (TREE_TYPE (arg)) == REFERENCE_TYPE
      && flag_delete_null_pointer_checks)
    return true;

  fntype = TREE_TYPE (cfun->decl);
  for (attrs = TYPE_ATTRIBUTES (fntype); attrs; attrs = TREE_CHAIN (attrs))
    {
      attrs = lookup_attribute ("nonnull", attrs);

      /* If "nonnull" wasn't specified, we know nothing about the argument.  */
      if (attrs == NULL_TREE)
	return false;

      /* If "nonnull" applies to all the arguments, then ARG is non-null.  */
      if (TREE_VALUE (attrs) == NULL_TREE)
	return true;

      /* Get the position number for ARG in the function signature.  */
      for (arg_num = 1, t = DECL_ARGUMENTS (cfun->decl);
	   t;
	   t = DECL_CHAIN (t), arg_num++)
	{
	  if (t == arg)
	    break;
	}

      gcc_assert (t == arg);

      /* Now see if ARG_NUM is mentioned in the nonnull list.  */
      for (t = TREE_VALUE (attrs); t; t = TREE_CHAIN (t))
	{
	  if (compare_tree_int (TREE_VALUE (t), arg_num) == 0)
	    return true;
	}
    }

  return false;
}

/* Return the blocking factor of the shared type, TYPE.
   If the blocking factor is NULL, then return the default blocking
   factor of 1.  */

tree
get_block_factor (const tree type)
{
  tree block_factor = size_one_node;
  const tree elt_type = strip_array_types (type);
  if (elt_type && (TREE_CODE (elt_type) != ERROR_MARK)
      && TYPE_HAS_BLOCK_FACTOR (elt_type))
    block_factor = TYPE_BLOCK_FACTOR (elt_type);
  return block_factor;
}

/* Return a variant of TYPE, where the shared, strict, and relaxed
   qualifiers have been removed.  */

tree
build_unshared_type (tree type)
{
  tree u_type = type;
  if (TREE_CODE (type) == ARRAY_TYPE)
    {
      const tree elem_type = TREE_TYPE(type);
      const tree u_elem_type = build_unshared_type (elem_type);
      if (u_elem_type != elem_type)
        {
          for (u_type = TYPE_MAIN_VARIANT (type);
               u_type && TREE_TYPE(u_type) != u_elem_type;
               u_type = TYPE_NEXT_VARIANT (u_type)) /* loop */;
          if (!u_type)
            {
              u_type = build_variant_type_copy (type);
              TREE_TYPE (u_type) = u_elem_type;
            }
        }
    }
  else
    {
      const int quals = TYPE_QUALS (type);
      const int u_quals = quals & ~(TYPE_QUAL_SHARED
                                    | TYPE_QUAL_RELAXED
                                    | TYPE_QUAL_STRICT);
      u_type = build_qualified_type (type, u_quals);
    }
  return u_type;
}

/* Lookup the block size of TYPE, and return it if we find one.  */

tree
block_factor_lookup (const_tree type)
{
  struct tree_map in;
  union
    {
      const_tree ct;
      tree t;
    } ct_to_t;
  ct_to_t.ct = type;
  /* Drop the const qualifier, avoid the warning.  */
  in.base.from = ct_to_t.t;
  in.hash = TYPE_HASH (in.base.from);
  struct tree_map **loc = block_factor_htab->
                            find_slot_with_hash (&in, in.hash, NO_INSERT);
  gcc_assert (loc != NULL);
  struct tree_map *h = *loc;
  if (h)
    return h->to;
  return NULL_TREE;
}

/* Insert a mapping TYPE->BLOCK_FACTOR in the block factor hashtable.  */

void
block_factor_insert (tree type, tree block_factor)
{

  gcc_assert (type && TYPE_P (type));
  gcc_assert (block_factor && INTEGRAL_TYPE_P (TREE_TYPE (block_factor)));
  gcc_assert (!(integer_zerop (block_factor) || integer_onep (block_factor)));
  tree_map *h = ggc_alloc<tree_map> ();
  h->base.from = type;
  h->hash = TYPE_HASH (type);
  h->to = block_factor;
  tree_map **loc = block_factor_htab->
                     find_slot_with_hash (h, h->hash, INSERT);
  *loc = h;
}

/* Create the hash table that maps a tree node to its corresponding
   UPC "layout qualifier" (blocking factor).  */

void
block_factor_lookup_init (void)
{
  block_factor_htab = hash_table<tm_block_factor_hasher>::create_ggc (17);
}

/* Combine LOC and BLOCK to a combined adhoc loc, retaining any range
   information.  */

location_t
set_block (location_t loc, tree block)
{
  location_t pure_loc = get_pure_location (loc);
  source_range src_range = get_range_from_loc (line_table, loc);
  return COMBINE_LOCATION_DATA (line_table, pure_loc, src_range, block);
}

location_t
set_source_range (tree expr, location_t start, location_t finish)
{
  source_range src_range;
  src_range.m_start = start;
  src_range.m_finish = finish;
  return set_source_range (expr, src_range);
}

location_t
set_source_range (tree expr, source_range src_range)
{
  if (!EXPR_P (expr))
    return UNKNOWN_LOCATION;

  location_t pure_loc = get_pure_location (EXPR_LOCATION (expr));
  location_t adhoc = COMBINE_LOCATION_DATA (line_table,
					    pure_loc,
					    src_range,
					    NULL);
  SET_EXPR_LOCATION (expr, adhoc);
  return adhoc;
}

/* Return the name of combined function FN, for debugging purposes.  */

const char *
combined_fn_name (combined_fn fn)
{
  if (builtin_fn_p (fn))
    {
      tree fndecl = builtin_decl_explicit (as_builtin_fn (fn));
      return IDENTIFIER_POINTER (DECL_NAME (fndecl));
    }
  else
    return internal_fn_name (as_internal_fn (fn));
}

/* Return a bitmap with a bit set corresponding to each argument in
   a function call type FNTYPE declared with attribute nonnull,
   or null if none of the function's argument are nonnull.  The caller
   must free the bitmap.  */

bitmap
get_nonnull_args (const_tree fntype)
{
  if (fntype == NULL_TREE)
    return NULL;

  tree attrs = TYPE_ATTRIBUTES (fntype);
  if (!attrs)
    return NULL;

  bitmap argmap = NULL;

  /* A function declaration can specify multiple attribute nonnull,
     each with zero or more arguments.  The loop below creates a bitmap
     representing a union of all the arguments.  An empty (but non-null)
     bitmap means that all arguments have been declaraed nonnull.  */
  for ( ; attrs; attrs = TREE_CHAIN (attrs))
    {
      attrs = lookup_attribute ("nonnull", attrs);
      if (!attrs)
	break;

      if (!argmap)
	argmap = BITMAP_ALLOC (NULL);

      if (!TREE_VALUE (attrs))
	{
	  /* Clear the bitmap in case a previous attribute nonnull
	     set it and this one overrides it for all arguments.  */
	  bitmap_clear (argmap);
	  return argmap;
	}

      /* Iterate over the indices of the format arguments declared nonnull
	 and set a bit for each.  */
      for (tree idx = TREE_VALUE (attrs); idx; idx = TREE_CHAIN (idx))
	{
	  unsigned int val = TREE_INT_CST_LOW (TREE_VALUE (idx)) - 1;
	  bitmap_set_bit (argmap, val);
	}
    }

  return argmap;
}

/* List of pointer types used to declare builtins before we have seen their
   real declaration.

   Keep the size up to date in tree.h !  */
const builtin_structptr_type builtin_structptr_types[6] = 
{
  { fileptr_type_node, ptr_type_node, "FILE" },
  { const_tm_ptr_type_node, const_ptr_type_node, "tm" },
  { fenv_t_ptr_type_node, ptr_type_node, "fenv_t" },
  { const_fenv_t_ptr_type_node, const_ptr_type_node, "fenv_t" },
  { fexcept_t_ptr_type_node, ptr_type_node, "fexcept_t" },
  { const_fexcept_t_ptr_type_node, const_ptr_type_node, "fexcept_t" }
};

#if CHECKING_P

namespace selftest {

/* Selftests for tree.  */

/* Verify that integer constants are sane.  */

static void
test_integer_constants ()
{
  ASSERT_TRUE (integer_type_node != NULL);
  ASSERT_TRUE (build_int_cst (integer_type_node, 0) != NULL);

  tree type = integer_type_node;

  tree zero = build_zero_cst (type);
  ASSERT_EQ (INTEGER_CST, TREE_CODE (zero));
  ASSERT_EQ (type, TREE_TYPE (zero));

  tree one = build_int_cst (type, 1);
  ASSERT_EQ (INTEGER_CST, TREE_CODE (one));
  ASSERT_EQ (type, TREE_TYPE (zero));
}

/* Verify identifiers.  */

static void
test_identifiers ()
{
  tree identifier = get_identifier ("foo");
  ASSERT_EQ (3, IDENTIFIER_LENGTH (identifier));
  ASSERT_STREQ ("foo", IDENTIFIER_POINTER (identifier));
}

/* Verify LABEL_DECL.  */

static void
test_labels ()
{
  tree identifier = get_identifier ("err");
  tree label_decl = build_decl (UNKNOWN_LOCATION, LABEL_DECL,
				identifier, void_type_node);
  ASSERT_EQ (-1, LABEL_DECL_UID (label_decl));
  ASSERT_FALSE (FORCED_LABEL (label_decl));
}

/* Run all of the selftests within this file.  */

void
tree_c_tests ()
{
  test_integer_constants ();
  test_identifiers ();
  test_labels ();
}

} // namespace selftest

#endif /* CHECKING_P */

#include "gt-tree.h"<|MERGE_RESOLUTION|>--- conflicted
+++ resolved
@@ -4543,15 +4543,11 @@
     gcc_assert (POINTER_TYPE_P (tt) && POINTER_TYPE_P (TREE_TYPE (arg0))
 		&& ptrofftype_p (TREE_TYPE (arg1)));
 
-<<<<<<< HEAD
-  t = make_node_stat (code PASS_MEM_STAT);
+  t = make_node (code PASS_MEM_STAT);
 
   /* Remove shared type qualifiers from the result type.  */
   if (SHARED_TYPE_P (tt))
     tt = build_unshared_type (tt);
-=======
-  t = make_node (code PASS_MEM_STAT);
->>>>>>> 14b3ed18
   TREE_TYPE (t) = tt;
 
   /* Below, we automatically set TREE_SIDE_EFFECTS and TREE_READONLY for the
@@ -5975,12 +5971,8 @@
    BLOCK_FACTOR is null, unless compiling UPC.  */
 
 tree
-<<<<<<< HEAD
 build_qualified_type (tree type, int type_quals,
-		      tree block_factor)
-=======
-build_qualified_type (tree type, int type_quals MEM_STAT_DECL)
->>>>>>> 14b3ed18
+		      tree block_factor MEM_STAT_DECL)
 {
   tree t;
 
@@ -5990,13 +5982,8 @@
   /* If not, build it.  */
   if (!t)
     {
-<<<<<<< HEAD
-      t = build_variant_type_copy (type);
+      t = build_variant_type_copy (type PASS_MEM_STAT);
       set_type_quals (t, type_quals, block_factor);
-=======
-      t = build_variant_type_copy (type PASS_MEM_STAT);
-      set_type_quals (t, type_quals);
->>>>>>> 14b3ed18
 
       if (((type_quals & TYPE_QUAL_ATOMIC) == TYPE_QUAL_ATOMIC))
 	{
