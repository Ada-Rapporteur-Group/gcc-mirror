/* Language-independent node constructors for parse phase of GNU compiler.
   Copyright (C) 1987, 1988, 1992, 1993, 1994, 1995, 1996, 1997, 1998,
   1999, 2000, 2001, 2002, 2003, 2004, 2005, 2006, 2007, 2008, 2009
   Free Software Foundation, Inc.

This file is part of GCC.

GCC is free software; you can redistribute it and/or modify it under
the terms of the GNU General Public License as published by the Free
Software Foundation; either version 3, or (at your option) any later
version.

GCC is distributed in the hope that it will be useful, but WITHOUT ANY
WARRANTY; without even the implied warranty of MERCHANTABILITY or
FITNESS FOR A PARTICULAR PURPOSE.  See the GNU General Public License
for more details.

You should have received a copy of the GNU General Public License
along with GCC; see the file COPYING3.  If not see
<http://www.gnu.org/licenses/>.  */

/* This file contains the low level primitives for operating on tree nodes,
   including allocation, list operations, interning of identifiers,
   construction of data type nodes and statement nodes,
   and construction of type conversion nodes.  It also contains
   tables index by tree code that describe how to take apart
   nodes of that code.

   It is intended to be language-independent, but occasionally
   calls language-dependent routines defined (for C) in typecheck.c.  */

#include "config.h"
#include "system.h"
#include "coretypes.h"
#include "tm.h"
#include "flags.h"
#include "tree.h"
#include "real.h"
#include "tm_p.h"
#include "function.h"
#include "obstack.h"
#include "toplev.h"
#include "ggc.h"
#include "hashtab.h"
#include "output.h"
#include "target.h"
#include "langhooks.h"
#include "tree-iterator.h"
#include "basic-block.h"
#include "tree-flow.h"
#include "params.h"
#include "pointer-set.h"
#include "fixed-value.h"

/* Tree code classes.  */

#define DEFTREECODE(SYM, NAME, TYPE, LENGTH) TYPE,
#define END_OF_BASE_TREE_CODES tcc_exceptional,

const enum tree_code_class tree_code_type[] = {
#include "all-tree.def"
};

#undef DEFTREECODE
#undef END_OF_BASE_TREE_CODES

/* Table indexed by tree code giving number of expression
   operands beyond the fixed part of the node structure.
   Not used for types or decls.  */

#define DEFTREECODE(SYM, NAME, TYPE, LENGTH) LENGTH,
#define END_OF_BASE_TREE_CODES 0,

const unsigned char tree_code_length[] = {
#include "all-tree.def"
};

#undef DEFTREECODE
#undef END_OF_BASE_TREE_CODES

/* Names of tree components.
   Used for printing out the tree and error messages.  */
#define DEFTREECODE(SYM, NAME, TYPE, LEN) NAME,
#define END_OF_BASE_TREE_CODES "@dummy",

const char *const tree_code_name[] = {
#include "all-tree.def"
};

#undef DEFTREECODE
#undef END_OF_BASE_TREE_CODES

/* Each tree code class has an associated string representation.
   These must correspond to the tree_code_class entries.  */

const char *const tree_code_class_strings[] =
{
  "exceptional",
  "constant",
  "type",
  "declaration",
  "reference",
  "comparison",
  "unary",
  "binary",
  "statement",
  "vl_exp",
  "expression"
};

/* obstack.[ch] explicitly declined to prototype this.  */
extern int _obstack_allocated_p (struct obstack *h, void *obj);

#ifdef GATHER_STATISTICS
/* Statistics-gathering stuff.  */

int tree_node_counts[(int) all_kinds];
int tree_node_sizes[(int) all_kinds];

/* Keep in sync with tree.h:enum tree_node_kind.  */
static const char * const tree_node_kind_names[] = {
  "decls",
  "types",
  "blocks",
  "stmts",
  "refs",
  "exprs",
  "constants",
  "identifiers",
  "perm_tree_lists",
  "temp_tree_lists",
  "vecs",
  "binfos",
  "ssa names",
  "constructors",
  "random kinds",
  "lang_decl kinds",
  "lang_type kinds",
  "omp clauses",
};
#endif /* GATHER_STATISTICS */

/* Unique id for next decl created.  */
static GTY(()) int next_decl_uid;
/* Unique id for next type created.  */
static GTY(()) int next_type_uid = 1;

/* Since we cannot rehash a type after it is in the table, we have to
   keep the hash code.  */

struct GTY(()) type_hash {
  unsigned long hash;
  tree type;
};

/* Initial size of the hash table (rounded to next prime).  */
#define TYPE_HASH_INITIAL_SIZE 1000

/* Now here is the hash table.  When recording a type, it is added to
   the slot whose index is the hash code.  Note that the hash table is
   used for several kinds of types (function types, array types and
   array index range types, for now).  While all these live in the
   same table, they are completely independent, and the hash code is
   computed differently for each of these.  */

static GTY ((if_marked ("type_hash_marked_p"), param_is (struct type_hash)))
     htab_t type_hash_table;

/* Hash table and temporary node for larger integer const values.  */
static GTY (()) tree int_cst_node;
static GTY ((if_marked ("ggc_marked_p"), param_is (union tree_node)))
     htab_t int_cst_hash_table;

/* Hash table for optimization flags and target option flags.  Use the same
   hash table for both sets of options.  Nodes for building the current
   optimization and target option nodes.  The assumption is most of the time
   the options created will already be in the hash table, so we avoid
   allocating and freeing up a node repeatably.  */
static GTY (()) tree cl_optimization_node;
static GTY (()) tree cl_target_option_node;
static GTY ((if_marked ("ggc_marked_p"), param_is (union tree_node)))
     htab_t cl_option_hash_table;

/* General tree->tree mapping  structure for use in hash tables.  */


static GTY ((if_marked ("tree_map_marked_p"), param_is (struct tree_map))) 
     htab_t debug_expr_for_decl;

static GTY ((if_marked ("tree_map_marked_p"), param_is (struct tree_map))) 
     htab_t value_expr_for_decl;

static GTY ((if_marked ("tree_priority_map_marked_p"), 
	     param_is (struct tree_priority_map)))
  htab_t init_priority_for_decl;

static GTY ((if_marked ("tree_map_marked_p"), param_is (struct tree_map)))
  htab_t restrict_base_for_decl;

static void set_type_quals (tree, int);
static int type_hash_eq (const void *, const void *);
static hashval_t type_hash_hash (const void *);
static hashval_t int_cst_hash_hash (const void *);
static int int_cst_hash_eq (const void *, const void *);
static hashval_t cl_option_hash_hash (const void *);
static int cl_option_hash_eq (const void *, const void *);
static void print_type_hash_statistics (void);
static void print_debug_expr_statistics (void);
static void print_value_expr_statistics (void);
static int type_hash_marked_p (const void *);
static unsigned int type_hash_list (const_tree, hashval_t);
static unsigned int attribute_hash_list (const_tree, hashval_t);

tree global_trees[TI_MAX];
tree integer_types[itk_none];

unsigned char tree_contains_struct[MAX_TREE_CODES][64];

/* Number of operands for each OpenMP clause.  */
unsigned const char omp_clause_num_ops[] =
{
  0, /* OMP_CLAUSE_ERROR  */
  1, /* OMP_CLAUSE_PRIVATE  */
  1, /* OMP_CLAUSE_SHARED  */
  1, /* OMP_CLAUSE_FIRSTPRIVATE  */
  2, /* OMP_CLAUSE_LASTPRIVATE  */
  4, /* OMP_CLAUSE_REDUCTION  */
  1, /* OMP_CLAUSE_COPYIN  */
  1, /* OMP_CLAUSE_COPYPRIVATE  */
  1, /* OMP_CLAUSE_IF  */
  1, /* OMP_CLAUSE_NUM_THREADS  */
  1, /* OMP_CLAUSE_SCHEDULE  */
  0, /* OMP_CLAUSE_NOWAIT  */
  0, /* OMP_CLAUSE_ORDERED  */
  0, /* OMP_CLAUSE_DEFAULT  */
  3, /* OMP_CLAUSE_COLLAPSE  */
  0  /* OMP_CLAUSE_UNTIED   */
};

const char * const omp_clause_code_name[] =
{
  "error_clause",
  "private",
  "shared",
  "firstprivate",
  "lastprivate",
  "reduction",
  "copyin",
  "copyprivate",
  "if",
  "num_threads",
  "schedule",
  "nowait",
  "ordered",
  "default",
  "collapse",
  "untied"
};

/* Init tree.c.  */

void
init_ttree (void)
{
  /* Initialize the hash table of types.  */
  type_hash_table = htab_create_ggc (TYPE_HASH_INITIAL_SIZE, type_hash_hash,
				     type_hash_eq, 0);

  debug_expr_for_decl = htab_create_ggc (512, tree_map_hash,
					 tree_map_eq, 0);

  value_expr_for_decl = htab_create_ggc (512, tree_map_hash,
					 tree_map_eq, 0);
  init_priority_for_decl = htab_create_ggc (512, tree_priority_map_hash,
					    tree_priority_map_eq, 0);
  restrict_base_for_decl = htab_create_ggc (256, tree_map_hash,
					    tree_map_eq, 0);

  int_cst_hash_table = htab_create_ggc (1024, int_cst_hash_hash,
					int_cst_hash_eq, NULL);
  
  int_cst_node = make_node (INTEGER_CST);

  cl_option_hash_table = htab_create_ggc (64, cl_option_hash_hash,
					  cl_option_hash_eq, NULL);

  cl_optimization_node = make_node (OPTIMIZATION_NODE);
  cl_target_option_node = make_node (TARGET_OPTION_NODE);

  tree_contains_struct[FUNCTION_DECL][TS_DECL_NON_COMMON] = 1;
  tree_contains_struct[TRANSLATION_UNIT_DECL][TS_DECL_NON_COMMON] = 1;
  tree_contains_struct[TYPE_DECL][TS_DECL_NON_COMMON] = 1;
  

  tree_contains_struct[CONST_DECL][TS_DECL_COMMON] = 1;
  tree_contains_struct[VAR_DECL][TS_DECL_COMMON] = 1;
  tree_contains_struct[PARM_DECL][TS_DECL_COMMON] = 1;
  tree_contains_struct[RESULT_DECL][TS_DECL_COMMON] = 1;
  tree_contains_struct[FUNCTION_DECL][TS_DECL_COMMON] = 1;
  tree_contains_struct[TYPE_DECL][TS_DECL_COMMON] = 1;
  tree_contains_struct[TRANSLATION_UNIT_DECL][TS_DECL_COMMON] = 1;
  tree_contains_struct[LABEL_DECL][TS_DECL_COMMON] = 1;
  tree_contains_struct[FIELD_DECL][TS_DECL_COMMON] = 1;


  tree_contains_struct[CONST_DECL][TS_DECL_WRTL] = 1;
  tree_contains_struct[VAR_DECL][TS_DECL_WRTL] = 1;
  tree_contains_struct[PARM_DECL][TS_DECL_WRTL] = 1;
  tree_contains_struct[RESULT_DECL][TS_DECL_WRTL] = 1;
  tree_contains_struct[FUNCTION_DECL][TS_DECL_WRTL] = 1;
  tree_contains_struct[LABEL_DECL][TS_DECL_WRTL] = 1; 

  tree_contains_struct[CONST_DECL][TS_DECL_MINIMAL] = 1;
  tree_contains_struct[VAR_DECL][TS_DECL_MINIMAL] = 1;
  tree_contains_struct[PARM_DECL][TS_DECL_MINIMAL] = 1;
  tree_contains_struct[RESULT_DECL][TS_DECL_MINIMAL] = 1;
  tree_contains_struct[FUNCTION_DECL][TS_DECL_MINIMAL] = 1;
  tree_contains_struct[TYPE_DECL][TS_DECL_MINIMAL] = 1;
  tree_contains_struct[TRANSLATION_UNIT_DECL][TS_DECL_MINIMAL] = 1;
  tree_contains_struct[LABEL_DECL][TS_DECL_MINIMAL] = 1;
  tree_contains_struct[FIELD_DECL][TS_DECL_MINIMAL] = 1;

  tree_contains_struct[VAR_DECL][TS_DECL_WITH_VIS] = 1;
  tree_contains_struct[FUNCTION_DECL][TS_DECL_WITH_VIS] = 1;
  tree_contains_struct[TYPE_DECL][TS_DECL_WITH_VIS] = 1;
  tree_contains_struct[TRANSLATION_UNIT_DECL][TS_DECL_WITH_VIS] = 1;
  
  tree_contains_struct[VAR_DECL][TS_VAR_DECL] = 1;
  tree_contains_struct[FIELD_DECL][TS_FIELD_DECL] = 1;
  tree_contains_struct[PARM_DECL][TS_PARM_DECL] = 1;
  tree_contains_struct[LABEL_DECL][TS_LABEL_DECL] = 1;
  tree_contains_struct[RESULT_DECL][TS_RESULT_DECL] = 1;
  tree_contains_struct[CONST_DECL][TS_CONST_DECL] = 1;
  tree_contains_struct[TYPE_DECL][TS_TYPE_DECL] = 1;
  tree_contains_struct[FUNCTION_DECL][TS_FUNCTION_DECL] = 1;
  tree_contains_struct[IMPORTED_DECL][TS_DECL_MINIMAL] = 1;
  tree_contains_struct[IMPORTED_DECL][TS_DECL_COMMON] = 1;

  lang_hooks.init_ts ();
}


/* The name of the object as the assembler will see it (but before any
   translations made by ASM_OUTPUT_LABELREF).  Often this is the same
   as DECL_NAME.  It is an IDENTIFIER_NODE.  */
tree
decl_assembler_name (tree decl)
{
  if (!DECL_ASSEMBLER_NAME_SET_P (decl))
    lang_hooks.set_decl_assembler_name (decl);
  return DECL_WITH_VIS_CHECK (decl)->decl_with_vis.assembler_name;
}

/* Compare ASMNAME with the DECL_ASSEMBLER_NAME of DECL.  */

bool
decl_assembler_name_equal (tree decl, const_tree asmname)
{
  tree decl_asmname = DECL_ASSEMBLER_NAME (decl);
  const char *decl_str;
  const char *asmname_str;
  bool test = false;

  if (decl_asmname == asmname)
    return true;

  decl_str = IDENTIFIER_POINTER (decl_asmname);
  asmname_str = IDENTIFIER_POINTER (asmname);
  

  /* If the target assembler name was set by the user, things are trickier.
     We have a leading '*' to begin with.  After that, it's arguable what
     is the correct thing to do with -fleading-underscore.  Arguably, we've
     historically been doing the wrong thing in assemble_alias by always
     printing the leading underscore.  Since we're not changing that, make
     sure user_label_prefix follows the '*' before matching.  */
  if (decl_str[0] == '*')
    {
      size_t ulp_len = strlen (user_label_prefix);

      decl_str ++;

      if (ulp_len == 0)
	test = true;
      else if (strncmp (decl_str, user_label_prefix, ulp_len) == 0)
	decl_str += ulp_len, test=true;
      else
	decl_str --;
    }
  if (asmname_str[0] == '*')
    {
      size_t ulp_len = strlen (user_label_prefix);

      asmname_str ++;

      if (ulp_len == 0)
	test = true;
      else if (strncmp (asmname_str, user_label_prefix, ulp_len) == 0)
	asmname_str += ulp_len, test=true;
      else
	asmname_str --;
    }

  if (!test)
    return false;
  return strcmp (decl_str, asmname_str) == 0;
}

/* Hash asmnames ignoring the user specified marks.  */

hashval_t
decl_assembler_name_hash (const_tree asmname)
{
  if (IDENTIFIER_POINTER (asmname)[0] == '*')
    {
      const char *decl_str = IDENTIFIER_POINTER (asmname) + 1;
      size_t ulp_len = strlen (user_label_prefix);

      if (ulp_len == 0)
	;
      else if (strncmp (decl_str, user_label_prefix, ulp_len) == 0)
	decl_str += ulp_len;

      return htab_hash_string (decl_str);
    }

  return htab_hash_string (IDENTIFIER_POINTER (asmname));
}

/* Compute the number of bytes occupied by a tree with code CODE.
   This function cannot be used for nodes that have variable sizes,
   including TREE_VEC, STRING_CST, and CALL_EXPR.  */
size_t
tree_code_size (enum tree_code code)
{
  switch (TREE_CODE_CLASS (code))
    {
    case tcc_declaration:  /* A decl node */
      {
	switch (code)
	  {
	  case FIELD_DECL:
	    return sizeof (struct tree_field_decl);
	  case PARM_DECL:
	    return sizeof (struct tree_parm_decl);
	  case VAR_DECL:
	    return sizeof (struct tree_var_decl);
	  case LABEL_DECL:
	    return sizeof (struct tree_label_decl);
	  case RESULT_DECL:
	    return sizeof (struct tree_result_decl);
	  case CONST_DECL:
	    return sizeof (struct tree_const_decl);
	  case TYPE_DECL:
	    return sizeof (struct tree_type_decl);
	  case FUNCTION_DECL:
	    return sizeof (struct tree_function_decl);
	  default:
	    return sizeof (struct tree_decl_non_common);
	  }
      }

    case tcc_type:  /* a type node */
      return sizeof (struct tree_type);

    case tcc_reference:   /* a reference */
    case tcc_expression:  /* an expression */
    case tcc_statement:   /* an expression with side effects */
    case tcc_comparison:  /* a comparison expression */
    case tcc_unary:       /* a unary arithmetic expression */
    case tcc_binary:      /* a binary arithmetic expression */
      return (sizeof (struct tree_exp)
	      + (TREE_CODE_LENGTH (code) - 1) * sizeof (tree));

    case tcc_constant:  /* a constant */
      switch (code)
	{
	case INTEGER_CST:	return sizeof (struct tree_int_cst);
	case REAL_CST:		return sizeof (struct tree_real_cst);
	case FIXED_CST:		return sizeof (struct tree_fixed_cst);
	case COMPLEX_CST:	return sizeof (struct tree_complex);
	case VECTOR_CST:	return sizeof (struct tree_vector);
	case STRING_CST:	gcc_unreachable ();
	default:
	  return lang_hooks.tree_size (code);
	}

    case tcc_exceptional:  /* something random, like an identifier.  */
      switch (code)
	{
	case IDENTIFIER_NODE:	return lang_hooks.identifier_size;
	case TREE_LIST:		return sizeof (struct tree_list);

	case ERROR_MARK:
	case PLACEHOLDER_EXPR:	return sizeof (struct tree_common);

	case TREE_VEC:
	case OMP_CLAUSE:	gcc_unreachable ();

	case SSA_NAME:		return sizeof (struct tree_ssa_name);

	case STATEMENT_LIST:	return sizeof (struct tree_statement_list);
	case BLOCK:		return sizeof (struct tree_block);
	case CONSTRUCTOR:	return sizeof (struct tree_constructor);
	case OPTIMIZATION_NODE: return sizeof (struct tree_optimization_option);
	case TARGET_OPTION_NODE: return sizeof (struct tree_target_option);

	default:
	  return lang_hooks.tree_size (code);
	}

    default:
      gcc_unreachable ();
    }
}

/* Compute the number of bytes occupied by NODE.  This routine only
   looks at TREE_CODE, except for those nodes that have variable sizes.  */
size_t
tree_size (const_tree node)
{
  const enum tree_code code = TREE_CODE (node);
  switch (code)
    {
    case TREE_BINFO:
      return (offsetof (struct tree_binfo, base_binfos)
	      + VEC_embedded_size (tree, BINFO_N_BASE_BINFOS (node)));

    case TREE_VEC:
      return (sizeof (struct tree_vec)
	      + (TREE_VEC_LENGTH (node) - 1) * sizeof (tree));

    case STRING_CST:
      return TREE_STRING_LENGTH (node) + offsetof (struct tree_string, str) + 1;

    case OMP_CLAUSE:
      return (sizeof (struct tree_omp_clause)
	      + (omp_clause_num_ops[OMP_CLAUSE_CODE (node)] - 1)
	        * sizeof (tree));

    default:
      if (TREE_CODE_CLASS (code) == tcc_vl_exp)
	return (sizeof (struct tree_exp)
		+ (VL_EXP_OPERAND_LENGTH (node) - 1) * sizeof (tree));
      else
	return tree_code_size (code);
    }
}

/* Return a newly allocated node of code CODE.  For decl and type
   nodes, some other fields are initialized.  The rest of the node is
   initialized to zero.  This function cannot be used for TREE_VEC or
   OMP_CLAUSE nodes, which is enforced by asserts in tree_code_size.

   Achoo!  I got a code in the node.  */

tree
make_node_stat (enum tree_code code MEM_STAT_DECL)
{
  tree t;
  enum tree_code_class type = TREE_CODE_CLASS (code);
  size_t length = tree_code_size (code);
#ifdef GATHER_STATISTICS
  tree_node_kind kind;

  switch (type)
    {
    case tcc_declaration:  /* A decl node */
      kind = d_kind;
      break;

    case tcc_type:  /* a type node */
      kind = t_kind;
      break;

    case tcc_statement:  /* an expression with side effects */
      kind = s_kind;
      break;

    case tcc_reference:  /* a reference */
      kind = r_kind;
      break;

    case tcc_expression:  /* an expression */
    case tcc_comparison:  /* a comparison expression */
    case tcc_unary:  /* a unary arithmetic expression */
    case tcc_binary:  /* a binary arithmetic expression */
      kind = e_kind;
      break;

    case tcc_constant:  /* a constant */
      kind = c_kind;
      break;

    case tcc_exceptional:  /* something random, like an identifier.  */
      switch (code)
	{
	case IDENTIFIER_NODE:
	  kind = id_kind;
	  break;

	case TREE_VEC:
	  kind = vec_kind;
	  break;

	case TREE_BINFO:
	  kind = binfo_kind;
	  break;

	case SSA_NAME:
	  kind = ssa_name_kind;
	  break;

	case BLOCK:
	  kind = b_kind;
	  break;

	case CONSTRUCTOR:
	  kind = constr_kind;
	  break;

	default:
	  kind = x_kind;
	  break;
	}
      break;
      
    default:
      gcc_unreachable ();
    }

  tree_node_counts[(int) kind]++;
  tree_node_sizes[(int) kind] += length;
#endif

  if (code == IDENTIFIER_NODE)
    t = (tree) ggc_alloc_zone_pass_stat (length, &tree_id_zone);
  else
    t = (tree) ggc_alloc_zone_pass_stat (length, &tree_zone);

  memset (t, 0, length);

  TREE_SET_CODE (t, code);

  switch (type)
    {
    case tcc_statement:
      TREE_SIDE_EFFECTS (t) = 1;
      break;

    case tcc_declaration:
      if (CODE_CONTAINS_STRUCT (code, TS_DECL_COMMON))
	{
	  if (code == FUNCTION_DECL)
	    {
	      DECL_ALIGN (t) = FUNCTION_BOUNDARY;
	      DECL_MODE (t) = FUNCTION_MODE;
	    }
	  else
	    DECL_ALIGN (t) = 1;
	  /* We have not yet computed the alias set for this declaration.  */
	  DECL_POINTER_ALIAS_SET (t) = -1;
	}
      DECL_SOURCE_LOCATION (t) = input_location;
      DECL_UID (t) = next_decl_uid++;

      break;

    case tcc_type:
      TYPE_UID (t) = next_type_uid++;
      TYPE_ALIGN (t) = BITS_PER_UNIT;
      TYPE_USER_ALIGN (t) = 0;
      TYPE_MAIN_VARIANT (t) = t;
      TYPE_CANONICAL (t) = t;

      /* Default to no attributes for type, but let target change that.  */
      TYPE_ATTRIBUTES (t) = NULL_TREE;
      targetm.set_default_type_attributes (t);

      /* We have not yet computed the alias set for this type.  */
      TYPE_ALIAS_SET (t) = -1;
      break;

    case tcc_constant:
      TREE_CONSTANT (t) = 1;
      break;

    case tcc_expression:
      switch (code)
	{
	case INIT_EXPR:
	case MODIFY_EXPR:
	case VA_ARG_EXPR:
	case PREDECREMENT_EXPR:
	case PREINCREMENT_EXPR:
	case POSTDECREMENT_EXPR:
	case POSTINCREMENT_EXPR:
	  /* All of these have side-effects, no matter what their
	     operands are.  */
	  TREE_SIDE_EFFECTS (t) = 1;
	  break;

	default:
	  break;
	}
      break;

    default:
      /* Other classes need no special treatment.  */
      break;
    }

  return t;
}

/* Return a new node with the same contents as NODE except that its
   TREE_CHAIN is zero and it has a fresh uid.  */

tree
copy_node_stat (tree node MEM_STAT_DECL)
{
  tree t;
  enum tree_code code = TREE_CODE (node);
  size_t length;

  gcc_assert (code != STATEMENT_LIST);

  length = tree_size (node);
  t = (tree) ggc_alloc_zone_pass_stat (length, &tree_zone);
  memcpy (t, node, length);

  TREE_CHAIN (t) = 0;
  TREE_ASM_WRITTEN (t) = 0;
  TREE_VISITED (t) = 0;
  t->base.ann = 0;

  if (TREE_CODE_CLASS (code) == tcc_declaration)
    {
      DECL_UID (t) = next_decl_uid++;
      if ((TREE_CODE (node) == PARM_DECL || TREE_CODE (node) == VAR_DECL)
	  && DECL_HAS_VALUE_EXPR_P (node))
	{
	  SET_DECL_VALUE_EXPR (t, DECL_VALUE_EXPR (node));
	  DECL_HAS_VALUE_EXPR_P (t) = 1;
	}
      if (TREE_CODE (node) == VAR_DECL && DECL_HAS_INIT_PRIORITY_P (node))
	{
	  SET_DECL_INIT_PRIORITY (t, DECL_INIT_PRIORITY (node));
	  DECL_HAS_INIT_PRIORITY_P (t) = 1;
	}
      if (TREE_CODE (node) == VAR_DECL && DECL_BASED_ON_RESTRICT_P (node))
	{
	  SET_DECL_RESTRICT_BASE (t, DECL_GET_RESTRICT_BASE (node));
	  DECL_BASED_ON_RESTRICT_P (t) = 1;
	}
    }
  else if (TREE_CODE_CLASS (code) == tcc_type)
    {
      TYPE_UID (t) = next_type_uid++;
      /* The following is so that the debug code for
	 the copy is different from the original type.
	 The two statements usually duplicate each other
	 (because they clear fields of the same union),
	 but the optimizer should catch that.  */
      TYPE_SYMTAB_POINTER (t) = 0;
      TYPE_SYMTAB_ADDRESS (t) = 0;
      
      /* Do not copy the values cache.  */
      if (TYPE_CACHED_VALUES_P(t))
	{
	  TYPE_CACHED_VALUES_P (t) = 0;
	  TYPE_CACHED_VALUES (t) = NULL_TREE;
	}
    }

  return t;
}

/* Return a copy of a chain of nodes, chained through the TREE_CHAIN field.
   For example, this can copy a list made of TREE_LIST nodes.  */

tree
copy_list (tree list)
{
  tree head;
  tree prev, next;

  if (list == 0)
    return 0;

  head = prev = copy_node (list);
  next = TREE_CHAIN (list);
  while (next)
    {
      TREE_CHAIN (prev) = copy_node (next);
      prev = TREE_CHAIN (prev);
      next = TREE_CHAIN (next);
    }
  return head;
}


/* Create an INT_CST node with a LOW value sign extended.  */

tree
build_int_cst (tree type, HOST_WIDE_INT low)
{
  /* Support legacy code.  */
  if (!type)
    type = integer_type_node;

  return build_int_cst_wide (type, low, low < 0 ? -1 : 0);
}

/* Create an INT_CST node with a LOW value zero extended.  */

tree
build_int_cstu (tree type, unsigned HOST_WIDE_INT low)
{
  return build_int_cst_wide (type, low, 0);
}

/* Create an INT_CST node with a LOW value in TYPE.  The value is sign extended
   if it is negative.  This function is similar to build_int_cst, but
   the extra bits outside of the type precision are cleared.  Constants
   with these extra bits may confuse the fold so that it detects overflows
   even in cases when they do not occur, and in general should be avoided.
   We cannot however make this a default behavior of build_int_cst without
   more intrusive changes, since there are parts of gcc that rely on the extra
   precision of the integer constants.  */

tree
build_int_cst_type (tree type, HOST_WIDE_INT low)
{
  unsigned HOST_WIDE_INT low1;
  HOST_WIDE_INT hi;

  gcc_assert (type);

  fit_double_type (low, low < 0 ? -1 : 0, &low1, &hi, type);

  return build_int_cst_wide (type, low1, hi);
}

/* Create an INT_CST node of TYPE and value HI:LOW.  The value is truncated
   and sign extended according to the value range of TYPE.  */

tree
build_int_cst_wide_type (tree type,
			 unsigned HOST_WIDE_INT low, HOST_WIDE_INT high)
{
  fit_double_type (low, high, &low, &high, type);
  return build_int_cst_wide (type, low, high);
}

/* These are the hash table functions for the hash table of INTEGER_CST
   nodes of a sizetype.  */

/* Return the hash code code X, an INTEGER_CST.  */

static hashval_t
int_cst_hash_hash (const void *x)
{
  const_tree const t = (const_tree) x;

  return (TREE_INT_CST_HIGH (t) ^ TREE_INT_CST_LOW (t)
	  ^ htab_hash_pointer (TREE_TYPE (t)));
}

/* Return nonzero if the value represented by *X (an INTEGER_CST tree node)
   is the same as that given by *Y, which is the same.  */

static int
int_cst_hash_eq (const void *x, const void *y)
{
  const_tree const xt = (const_tree) x;
  const_tree const yt = (const_tree) y;

  return (TREE_TYPE (xt) == TREE_TYPE (yt)
	  && TREE_INT_CST_HIGH (xt) == TREE_INT_CST_HIGH (yt)
	  && TREE_INT_CST_LOW (xt) == TREE_INT_CST_LOW (yt));
}

/* Create an INT_CST node of TYPE and value HI:LOW.
   The returned node is always shared.  For small integers we use a
   per-type vector cache, for larger ones we use a single hash table.  */

tree
build_int_cst_wide (tree type, unsigned HOST_WIDE_INT low, HOST_WIDE_INT hi)
{
  tree t;
  int ix = -1;
  int limit = 0;

  gcc_assert (type);

  switch (TREE_CODE (type))
    {
    case POINTER_TYPE:
    case REFERENCE_TYPE:
      /* Cache NULL pointer.  */
      if (!hi && !low)
	{
	  limit = 1;
	  ix = 0;
	}
      break;

    case BOOLEAN_TYPE:
      /* Cache false or true.  */
      limit = 2;
      if (!hi && low < 2)
	ix = low;
      break;

    case INTEGER_TYPE:
    case OFFSET_TYPE:
      if (TYPE_UNSIGNED (type))
	{
	  /* Cache 0..N */
	  limit = INTEGER_SHARE_LIMIT;
	  if (!hi && low < (unsigned HOST_WIDE_INT)INTEGER_SHARE_LIMIT)
	    ix = low;
	}
      else
	{
	  /* Cache -1..N */
	  limit = INTEGER_SHARE_LIMIT + 1;
	  if (!hi && low < (unsigned HOST_WIDE_INT)INTEGER_SHARE_LIMIT)
	    ix = low + 1;
	  else if (hi == -1 && low == -(unsigned HOST_WIDE_INT)1)
	    ix = 0;
	}
      break;

    case ENUMERAL_TYPE:
      break;

    default:
      gcc_unreachable ();
    }

  if (ix >= 0)
    {
      /* Look for it in the type's vector of small shared ints.  */
      if (!TYPE_CACHED_VALUES_P (type))
	{
	  TYPE_CACHED_VALUES_P (type) = 1;
	  TYPE_CACHED_VALUES (type) = make_tree_vec (limit);
	}

      t = TREE_VEC_ELT (TYPE_CACHED_VALUES (type), ix);
      if (t)
	{
	  /* Make sure no one is clobbering the shared constant.  */
	  gcc_assert (TREE_TYPE (t) == type);
	  gcc_assert (TREE_INT_CST_LOW (t) == low);
	  gcc_assert (TREE_INT_CST_HIGH (t) == hi);
	}
      else
	{
	  /* Create a new shared int.  */
	  t = make_node (INTEGER_CST);

	  TREE_INT_CST_LOW (t) = low;
	  TREE_INT_CST_HIGH (t) = hi;
	  TREE_TYPE (t) = type;
	  
	  TREE_VEC_ELT (TYPE_CACHED_VALUES (type), ix) = t;
	}
    }
  else
    {
      /* Use the cache of larger shared ints.  */
      void **slot;

      TREE_INT_CST_LOW (int_cst_node) = low;
      TREE_INT_CST_HIGH (int_cst_node) = hi;
      TREE_TYPE (int_cst_node) = type;

      slot = htab_find_slot (int_cst_hash_table, int_cst_node, INSERT);
      t = (tree) *slot;
      if (!t)
	{
	  /* Insert this one into the hash table.  */
	  t = int_cst_node;
	  *slot = t;
	  /* Make a new node for next time round.  */
	  int_cst_node = make_node (INTEGER_CST);
	}
    }

  return t;
}

/* Builds an integer constant in TYPE such that lowest BITS bits are ones
   and the rest are zeros.  */

tree
build_low_bits_mask (tree type, unsigned bits)
{
  unsigned HOST_WIDE_INT low;
  HOST_WIDE_INT high;
  unsigned HOST_WIDE_INT all_ones = ~(unsigned HOST_WIDE_INT) 0;

  gcc_assert (bits <= TYPE_PRECISION (type));

  if (bits == TYPE_PRECISION (type)
      && !TYPE_UNSIGNED (type))
    {
      /* Sign extended all-ones mask.  */
      low = all_ones;
      high = -1;
    }
  else if (bits <= HOST_BITS_PER_WIDE_INT)
    {
      low = all_ones >> (HOST_BITS_PER_WIDE_INT - bits);
      high = 0;
    }
  else
    {
      bits -= HOST_BITS_PER_WIDE_INT;
      low = all_ones;
      high = all_ones >> (HOST_BITS_PER_WIDE_INT - bits);
    }

  return build_int_cst_wide (type, low, high);
}

/* Checks that X is integer constant that can be expressed in (unsigned)
   HOST_WIDE_INT without loss of precision.  */

bool
cst_and_fits_in_hwi (const_tree x)
{
  if (TREE_CODE (x) != INTEGER_CST)
    return false;

  if (TYPE_PRECISION (TREE_TYPE (x)) > HOST_BITS_PER_WIDE_INT)
    return false;

  return (TREE_INT_CST_HIGH (x) == 0
	  || TREE_INT_CST_HIGH (x) == -1);
}

/* Return a new VECTOR_CST node whose type is TYPE and whose values
   are in a list pointed to by VALS.  */

tree
build_vector (tree type, tree vals)
{
  tree v = make_node (VECTOR_CST);
  int over = 0;
  tree link;

  TREE_VECTOR_CST_ELTS (v) = vals;
  TREE_TYPE (v) = type;

  /* Iterate through elements and check for overflow.  */
  for (link = vals; link; link = TREE_CHAIN (link))
    {
      tree value = TREE_VALUE (link);

      /* Don't crash if we get an address constant.  */
      if (!CONSTANT_CLASS_P (value))
	continue;

      over |= TREE_OVERFLOW (value);
    }

  TREE_OVERFLOW (v) = over;
  return v;
}

/* Return a new VECTOR_CST node whose type is TYPE and whose values
   are extracted from V, a vector of CONSTRUCTOR_ELT.  */

tree
build_vector_from_ctor (tree type, VEC(constructor_elt,gc) *v)
{
  tree list = NULL_TREE;
  unsigned HOST_WIDE_INT idx;
  tree value;

  FOR_EACH_CONSTRUCTOR_VALUE (v, idx, value)
    list = tree_cons (NULL_TREE, value, list);
  return build_vector (type, nreverse (list));
}

/* Return a new CONSTRUCTOR node whose type is TYPE and whose values
   are in the VEC pointed to by VALS.  */
tree
build_constructor (tree type, VEC(constructor_elt,gc) *vals)
{
  tree c = make_node (CONSTRUCTOR);
  TREE_TYPE (c) = type;
  CONSTRUCTOR_ELTS (c) = vals;
  return c;
}

/* Build a CONSTRUCTOR node made of a single initializer, with the specified
   INDEX and VALUE.  */
tree
build_constructor_single (tree type, tree index, tree value)
{
  VEC(constructor_elt,gc) *v;
  constructor_elt *elt;
  tree t;

  v = VEC_alloc (constructor_elt, gc, 1);
  elt = VEC_quick_push (constructor_elt, v, NULL);
  elt->index = index;
  elt->value = value;

  t = build_constructor (type, v);
  TREE_CONSTANT (t) = TREE_CONSTANT (value);
  return t;
}


/* Return a new CONSTRUCTOR node whose type is TYPE and whose values
   are in a list pointed to by VALS.  */
tree
build_constructor_from_list (tree type, tree vals)
{
  tree t, val;
  VEC(constructor_elt,gc) *v = NULL;
  bool constant_p = true;

  if (vals)
    {
      v = VEC_alloc (constructor_elt, gc, list_length (vals));
      for (t = vals; t; t = TREE_CHAIN (t))
	{
	  constructor_elt *elt = VEC_quick_push (constructor_elt, v, NULL);
	  val = TREE_VALUE (t);
	  elt->index = TREE_PURPOSE (t);
	  elt->value = val;
	  if (!TREE_CONSTANT (val))
	    constant_p = false;
	}
    }

  t = build_constructor (type, v);
  TREE_CONSTANT (t) = constant_p;
  return t;
}

/* Return a new FIXED_CST node whose type is TYPE and value is F.  */

tree
build_fixed (tree type, FIXED_VALUE_TYPE f)
{
  tree v;
  FIXED_VALUE_TYPE *fp;

  v = make_node (FIXED_CST);
  fp = GGC_NEW (FIXED_VALUE_TYPE);
  memcpy (fp, &f, sizeof (FIXED_VALUE_TYPE));

  TREE_TYPE (v) = type;
  TREE_FIXED_CST_PTR (v) = fp;
  return v;
}

/* Return a new REAL_CST node whose type is TYPE and value is D.  */

tree
build_real (tree type, REAL_VALUE_TYPE d)
{
  tree v;
  REAL_VALUE_TYPE *dp;
  int overflow = 0;

  /* ??? Used to check for overflow here via CHECK_FLOAT_TYPE.
     Consider doing it via real_convert now.  */

  v = make_node (REAL_CST);
  dp = GGC_NEW (REAL_VALUE_TYPE);
  memcpy (dp, &d, sizeof (REAL_VALUE_TYPE));

  TREE_TYPE (v) = type;
  TREE_REAL_CST_PTR (v) = dp;
  TREE_OVERFLOW (v) = overflow;
  return v;
}

/* Return a new REAL_CST node whose type is TYPE
   and whose value is the integer value of the INTEGER_CST node I.  */

REAL_VALUE_TYPE
real_value_from_int_cst (const_tree type, const_tree i)
{
  REAL_VALUE_TYPE d;

  /* Clear all bits of the real value type so that we can later do
     bitwise comparisons to see if two values are the same.  */
  memset (&d, 0, sizeof d);

  real_from_integer (&d, type ? TYPE_MODE (type) : VOIDmode,
		     TREE_INT_CST_LOW (i), TREE_INT_CST_HIGH (i),
		     TYPE_UNSIGNED (TREE_TYPE (i)));
  return d;
}

/* Given a tree representing an integer constant I, return a tree
   representing the same value as a floating-point constant of type TYPE.  */

tree
build_real_from_int_cst (tree type, const_tree i)
{
  tree v;
  int overflow = TREE_OVERFLOW (i);

  v = build_real (type, real_value_from_int_cst (type, i));

  TREE_OVERFLOW (v) |= overflow;
  return v;
}

/* Return a newly constructed STRING_CST node whose value is
   the LEN characters at STR.
   The TREE_TYPE is not initialized.  */

tree
build_string (int len, const char *str)
{
  tree s;
  size_t length;

  /* Do not waste bytes provided by padding of struct tree_string.  */
  length = len + offsetof (struct tree_string, str) + 1;

#ifdef GATHER_STATISTICS
  tree_node_counts[(int) c_kind]++;
  tree_node_sizes[(int) c_kind] += length;
#endif  

  s = ggc_alloc_tree (length);

  memset (s, 0, sizeof (struct tree_common));
  TREE_SET_CODE (s, STRING_CST);
  TREE_CONSTANT (s) = 1;
  TREE_STRING_LENGTH (s) = len;
  memcpy (s->string.str, str, len);
  s->string.str[len] = '\0';

  return s;
}

/* Return a newly constructed COMPLEX_CST node whose value is
   specified by the real and imaginary parts REAL and IMAG.
   Both REAL and IMAG should be constant nodes.  TYPE, if specified,
   will be the type of the COMPLEX_CST; otherwise a new type will be made.  */

tree
build_complex (tree type, tree real, tree imag)
{
  tree t = make_node (COMPLEX_CST);

  TREE_REALPART (t) = real;
  TREE_IMAGPART (t) = imag;
  TREE_TYPE (t) = type ? type : build_complex_type (TREE_TYPE (real));
  TREE_OVERFLOW (t) = TREE_OVERFLOW (real) | TREE_OVERFLOW (imag);
  return t;
}

/* Return a constant of arithmetic type TYPE which is the
   multiplicative identity of the set TYPE.  */

tree
build_one_cst (tree type)
{
  switch (TREE_CODE (type))
    {
    case INTEGER_TYPE: case ENUMERAL_TYPE: case BOOLEAN_TYPE:
    case POINTER_TYPE: case REFERENCE_TYPE:
    case OFFSET_TYPE:
      return build_int_cst (type, 1);

    case REAL_TYPE:
      return build_real (type, dconst1);

    case FIXED_POINT_TYPE:
      /* We can only generate 1 for accum types.  */
      gcc_assert (ALL_SCALAR_ACCUM_MODE_P (TYPE_MODE (type)));
      return build_fixed (type, FCONST1(TYPE_MODE (type)));

    case VECTOR_TYPE:
      {
	tree scalar, cst;
	int i;

	scalar = build_one_cst (TREE_TYPE (type));

	/* Create 'vect_cst_ = {cst,cst,...,cst}'  */
	cst = NULL_TREE;
	for (i = TYPE_VECTOR_SUBPARTS (type); --i >= 0; )
	  cst = tree_cons (NULL_TREE, scalar, cst);

	return build_vector (type, cst);
      }

    case COMPLEX_TYPE:
      return build_complex (type,
			    build_one_cst (TREE_TYPE (type)),
			    fold_convert (TREE_TYPE (type), integer_zero_node));

    default:
      gcc_unreachable ();
    }
}

/* Build a BINFO with LEN language slots.  */

tree
make_tree_binfo_stat (unsigned base_binfos MEM_STAT_DECL)
{
  tree t;
  size_t length = (offsetof (struct tree_binfo, base_binfos)
		   + VEC_embedded_size (tree, base_binfos));

#ifdef GATHER_STATISTICS
  tree_node_counts[(int) binfo_kind]++;
  tree_node_sizes[(int) binfo_kind] += length;
#endif

  t = (tree) ggc_alloc_zone_pass_stat (length, &tree_zone);

  memset (t, 0, offsetof (struct tree_binfo, base_binfos));

  TREE_SET_CODE (t, TREE_BINFO);

  VEC_embedded_init (tree, BINFO_BASE_BINFOS (t), base_binfos);

  return t;
}


/* Build a newly constructed TREE_VEC node of length LEN.  */

tree
make_tree_vec_stat (int len MEM_STAT_DECL)
{
  tree t;
  int length = (len - 1) * sizeof (tree) + sizeof (struct tree_vec);

#ifdef GATHER_STATISTICS
  tree_node_counts[(int) vec_kind]++;
  tree_node_sizes[(int) vec_kind] += length;
#endif

  t = (tree) ggc_alloc_zone_pass_stat (length, &tree_zone);

  memset (t, 0, length);

  TREE_SET_CODE (t, TREE_VEC);
  TREE_VEC_LENGTH (t) = len;

  return t;
}

/* Return 1 if EXPR is the integer constant zero or a complex constant
   of zero.  */

int
integer_zerop (const_tree expr)
{
  STRIP_NOPS (expr);

  return ((TREE_CODE (expr) == INTEGER_CST
	   && TREE_INT_CST_LOW (expr) == 0
	   && TREE_INT_CST_HIGH (expr) == 0)
	  || (TREE_CODE (expr) == COMPLEX_CST
	      && integer_zerop (TREE_REALPART (expr))
	      && integer_zerop (TREE_IMAGPART (expr))));
}

/* Return 1 if EXPR is the integer constant one or the corresponding
   complex constant.  */

int
integer_onep (const_tree expr)
{
  STRIP_NOPS (expr);

  return ((TREE_CODE (expr) == INTEGER_CST
	   && TREE_INT_CST_LOW (expr) == 1
	   && TREE_INT_CST_HIGH (expr) == 0)
	  || (TREE_CODE (expr) == COMPLEX_CST
	      && integer_onep (TREE_REALPART (expr))
	      && integer_zerop (TREE_IMAGPART (expr))));
}

/* Return 1 if EXPR is an integer containing all 1's in as much precision as
   it contains.  Likewise for the corresponding complex constant.  */

int
integer_all_onesp (const_tree expr)
{
  int prec;
  int uns;

  STRIP_NOPS (expr);

  if (TREE_CODE (expr) == COMPLEX_CST
      && integer_all_onesp (TREE_REALPART (expr))
      && integer_zerop (TREE_IMAGPART (expr)))
    return 1;

  else if (TREE_CODE (expr) != INTEGER_CST)
    return 0;

  uns = TYPE_UNSIGNED (TREE_TYPE (expr));
  if (TREE_INT_CST_LOW (expr) == ~(unsigned HOST_WIDE_INT) 0
      && TREE_INT_CST_HIGH (expr) == -1)
    return 1;
  if (!uns)
    return 0;

  /* Note that using TYPE_PRECISION here is wrong.  We care about the
     actual bits, not the (arbitrary) range of the type.  */
  prec = GET_MODE_BITSIZE (TYPE_MODE (TREE_TYPE (expr)));
  if (prec >= HOST_BITS_PER_WIDE_INT)
    {
      HOST_WIDE_INT high_value;
      int shift_amount;

      shift_amount = prec - HOST_BITS_PER_WIDE_INT;

      /* Can not handle precisions greater than twice the host int size.  */
      gcc_assert (shift_amount <= HOST_BITS_PER_WIDE_INT);
      if (shift_amount == HOST_BITS_PER_WIDE_INT)
	/* Shifting by the host word size is undefined according to the ANSI
	   standard, so we must handle this as a special case.  */
	high_value = -1;
      else
	high_value = ((HOST_WIDE_INT) 1 << shift_amount) - 1;

      return (TREE_INT_CST_LOW (expr) == ~(unsigned HOST_WIDE_INT) 0
	      && TREE_INT_CST_HIGH (expr) == high_value);
    }
  else
    return TREE_INT_CST_LOW (expr) == ((unsigned HOST_WIDE_INT) 1 << prec) - 1;
}

/* Return 1 if EXPR is an integer constant that is a power of 2 (i.e., has only
   one bit on).  */

int
integer_pow2p (const_tree expr)
{
  int prec;
  HOST_WIDE_INT high, low;

  STRIP_NOPS (expr);

  if (TREE_CODE (expr) == COMPLEX_CST
      && integer_pow2p (TREE_REALPART (expr))
      && integer_zerop (TREE_IMAGPART (expr)))
    return 1;

  if (TREE_CODE (expr) != INTEGER_CST)
    return 0;

  prec = (POINTER_TYPE_P (TREE_TYPE (expr))
	  ? POINTER_SIZE : TYPE_PRECISION (TREE_TYPE (expr)));
  high = TREE_INT_CST_HIGH (expr);
  low = TREE_INT_CST_LOW (expr);

  /* First clear all bits that are beyond the type's precision in case
     we've been sign extended.  */

  if (prec == 2 * HOST_BITS_PER_WIDE_INT)
    ;
  else if (prec > HOST_BITS_PER_WIDE_INT)
    high &= ~((HOST_WIDE_INT) (-1) << (prec - HOST_BITS_PER_WIDE_INT));
  else
    {
      high = 0;
      if (prec < HOST_BITS_PER_WIDE_INT)
	low &= ~((HOST_WIDE_INT) (-1) << prec);
    }

  if (high == 0 && low == 0)
    return 0;

  return ((high == 0 && (low & (low - 1)) == 0)
	  || (low == 0 && (high & (high - 1)) == 0));
}

/* Return 1 if EXPR is an integer constant other than zero or a
   complex constant other than zero.  */

int
integer_nonzerop (const_tree expr)
{
  STRIP_NOPS (expr);

  return ((TREE_CODE (expr) == INTEGER_CST
	   && (TREE_INT_CST_LOW (expr) != 0
	       || TREE_INT_CST_HIGH (expr) != 0))
	  || (TREE_CODE (expr) == COMPLEX_CST
	      && (integer_nonzerop (TREE_REALPART (expr))
		  || integer_nonzerop (TREE_IMAGPART (expr)))));
}

/* Return 1 if EXPR is the fixed-point constant zero.  */

int
fixed_zerop (const_tree expr)
{
  return (TREE_CODE (expr) == FIXED_CST
	  && double_int_zero_p (TREE_FIXED_CST (expr).data));
}

/* Return the power of two represented by a tree node known to be a
   power of two.  */

int
tree_log2 (const_tree expr)
{
  int prec;
  HOST_WIDE_INT high, low;

  STRIP_NOPS (expr);

  if (TREE_CODE (expr) == COMPLEX_CST)
    return tree_log2 (TREE_REALPART (expr));

  prec = (POINTER_TYPE_P (TREE_TYPE (expr))
	  ? POINTER_SIZE : TYPE_PRECISION (TREE_TYPE (expr)));

  high = TREE_INT_CST_HIGH (expr);
  low = TREE_INT_CST_LOW (expr);

  /* First clear all bits that are beyond the type's precision in case
     we've been sign extended.  */

  if (prec == 2 * HOST_BITS_PER_WIDE_INT)
    ;
  else if (prec > HOST_BITS_PER_WIDE_INT)
    high &= ~((HOST_WIDE_INT) (-1) << (prec - HOST_BITS_PER_WIDE_INT));
  else
    {
      high = 0;
      if (prec < HOST_BITS_PER_WIDE_INT)
	low &= ~((HOST_WIDE_INT) (-1) << prec);
    }

  return (high != 0 ? HOST_BITS_PER_WIDE_INT + exact_log2 (high)
	  : exact_log2 (low));
}

/* Similar, but return the largest integer Y such that 2 ** Y is less
   than or equal to EXPR.  */

int
tree_floor_log2 (const_tree expr)
{
  int prec;
  HOST_WIDE_INT high, low;

  STRIP_NOPS (expr);

  if (TREE_CODE (expr) == COMPLEX_CST)
    return tree_log2 (TREE_REALPART (expr));

  prec = (POINTER_TYPE_P (TREE_TYPE (expr))
	  ? POINTER_SIZE : TYPE_PRECISION (TREE_TYPE (expr)));

  high = TREE_INT_CST_HIGH (expr);
  low = TREE_INT_CST_LOW (expr);

  /* First clear all bits that are beyond the type's precision in case
     we've been sign extended.  Ignore if type's precision hasn't been set
     since what we are doing is setting it.  */

  if (prec == 2 * HOST_BITS_PER_WIDE_INT || prec == 0)
    ;
  else if (prec > HOST_BITS_PER_WIDE_INT)
    high &= ~((HOST_WIDE_INT) (-1) << (prec - HOST_BITS_PER_WIDE_INT));
  else
    {
      high = 0;
      if (prec < HOST_BITS_PER_WIDE_INT)
	low &= ~((HOST_WIDE_INT) (-1) << prec);
    }

  return (high != 0 ? HOST_BITS_PER_WIDE_INT + floor_log2 (high)
	  : floor_log2 (low));
}

/* Return 1 if EXPR is the real constant zero.  */

int
real_zerop (const_tree expr)
{
  STRIP_NOPS (expr);

  return ((TREE_CODE (expr) == REAL_CST
	   && REAL_VALUES_EQUAL (TREE_REAL_CST (expr), dconst0))
	  || (TREE_CODE (expr) == COMPLEX_CST
	      && real_zerop (TREE_REALPART (expr))
	      && real_zerop (TREE_IMAGPART (expr))));
}

/* Return 1 if EXPR is the real constant one in real or complex form.  */

int
real_onep (const_tree expr)
{
  STRIP_NOPS (expr);

  return ((TREE_CODE (expr) == REAL_CST
	   && REAL_VALUES_EQUAL (TREE_REAL_CST (expr), dconst1))
	  || (TREE_CODE (expr) == COMPLEX_CST
	      && real_onep (TREE_REALPART (expr))
	      && real_zerop (TREE_IMAGPART (expr))));
}

/* Return 1 if EXPR is the real constant two.  */

int
real_twop (const_tree expr)
{
  STRIP_NOPS (expr);

  return ((TREE_CODE (expr) == REAL_CST
	   && REAL_VALUES_EQUAL (TREE_REAL_CST (expr), dconst2))
	  || (TREE_CODE (expr) == COMPLEX_CST
	      && real_twop (TREE_REALPART (expr))
	      && real_zerop (TREE_IMAGPART (expr))));
}

/* Return 1 if EXPR is the real constant minus one.  */

int
real_minus_onep (const_tree expr)
{
  STRIP_NOPS (expr);

  return ((TREE_CODE (expr) == REAL_CST
	   && REAL_VALUES_EQUAL (TREE_REAL_CST (expr), dconstm1))
	  || (TREE_CODE (expr) == COMPLEX_CST
	      && real_minus_onep (TREE_REALPART (expr))
	      && real_zerop (TREE_IMAGPART (expr))));
}

/* Nonzero if EXP is a constant or a cast of a constant.  */

int
really_constant_p (const_tree exp)
{
  /* This is not quite the same as STRIP_NOPS.  It does more.  */
  while (CONVERT_EXPR_P (exp)
	 || TREE_CODE (exp) == NON_LVALUE_EXPR)
    exp = TREE_OPERAND (exp, 0);
  return TREE_CONSTANT (exp);
}

/* Return first list element whose TREE_VALUE is ELEM.
   Return 0 if ELEM is not in LIST.  */

tree
value_member (tree elem, tree list)
{
  while (list)
    {
      if (elem == TREE_VALUE (list))
	return list;
      list = TREE_CHAIN (list);
    }
  return NULL_TREE;
}

/* Return first list element whose TREE_PURPOSE is ELEM.
   Return 0 if ELEM is not in LIST.  */

tree
purpose_member (const_tree elem, tree list)
{
  while (list)
    {
      if (elem == TREE_PURPOSE (list))
	return list;
      list = TREE_CHAIN (list);
    }
  return NULL_TREE;
}

/* Return nonzero if ELEM is part of the chain CHAIN.  */

int
chain_member (const_tree elem, const_tree chain)
{
  while (chain)
    {
      if (elem == chain)
	return 1;
      chain = TREE_CHAIN (chain);
    }

  return 0;
}

/* Return the length of a chain of nodes chained through TREE_CHAIN.
   We expect a null pointer to mark the end of the chain.
   This is the Lisp primitive `length'.  */

int
list_length (const_tree t)
{
  const_tree p = t;
#ifdef ENABLE_TREE_CHECKING
  const_tree q = t;
#endif
  int len = 0;

  while (p)
    {
      p = TREE_CHAIN (p);
#ifdef ENABLE_TREE_CHECKING
      if (len % 2)
	q = TREE_CHAIN (q);
      gcc_assert (p != q);
#endif
      len++;
    }

  return len;
}

/* Returns the number of FIELD_DECLs in TYPE.  */

int
fields_length (const_tree type)
{
  tree t = TYPE_FIELDS (type);
  int count = 0;

  for (; t; t = TREE_CHAIN (t))
    if (TREE_CODE (t) == FIELD_DECL)
      ++count;

  return count;
}

/* Concatenate two chains of nodes (chained through TREE_CHAIN)
   by modifying the last node in chain 1 to point to chain 2.
   This is the Lisp primitive `nconc'.  */

tree
chainon (tree op1, tree op2)
{
  tree t1;

  if (!op1)
    return op2;
  if (!op2)
    return op1;

  for (t1 = op1; TREE_CHAIN (t1); t1 = TREE_CHAIN (t1))
    continue;
  TREE_CHAIN (t1) = op2;

#ifdef ENABLE_TREE_CHECKING
  {
    tree t2;
    for (t2 = op2; t2; t2 = TREE_CHAIN (t2))
      gcc_assert (t2 != t1);
  }
#endif

  return op1;
}

/* Return the last node in a chain of nodes (chained through TREE_CHAIN).  */

tree
tree_last (tree chain)
{
  tree next;
  if (chain)
    while ((next = TREE_CHAIN (chain)))
      chain = next;
  return chain;
}

/* Return the node in a chain of nodes whose value is x, NULL if not found.  */

tree
tree_find_value (tree chain, tree x)
{
  tree list;
  for (list = chain; list; list = TREE_CHAIN (list))
    if (TREE_VALUE (list) == x)
	return list;
  return NULL;
}

/* Reverse the order of elements in the chain T,
   and return the new head of the chain (old last element).  */

tree
nreverse (tree t)
{
  tree prev = 0, decl, next;
  for (decl = t; decl; decl = next)
    {
      next = TREE_CHAIN (decl);
      TREE_CHAIN (decl) = prev;
      prev = decl;
    }
  return prev;
}

/* Return a newly created TREE_LIST node whose
   purpose and value fields are PARM and VALUE.  */

tree
build_tree_list_stat (tree parm, tree value MEM_STAT_DECL)
{
  tree t = make_node_stat (TREE_LIST PASS_MEM_STAT);
  TREE_PURPOSE (t) = parm;
  TREE_VALUE (t) = value;
  return t;
}

/* Return a newly created TREE_LIST node whose
   purpose and value fields are PURPOSE and VALUE
   and whose TREE_CHAIN is CHAIN.  */

tree
tree_cons_stat (tree purpose, tree value, tree chain MEM_STAT_DECL)
{
  tree node;

  node = (tree) ggc_alloc_zone_pass_stat (sizeof (struct tree_list), &tree_zone);

  memset (node, 0, sizeof (struct tree_common));

#ifdef GATHER_STATISTICS
  tree_node_counts[(int) x_kind]++;
  tree_node_sizes[(int) x_kind] += sizeof (struct tree_list);
#endif

  TREE_SET_CODE (node, TREE_LIST);
  TREE_CHAIN (node) = chain;
  TREE_PURPOSE (node) = purpose;
  TREE_VALUE (node) = value;
  return node;
}

/* Return the elements of a CONSTRUCTOR as a TREE_LIST.  */

tree
ctor_to_list (tree ctor)
{
  tree list = NULL_TREE;
  tree *p = &list;
  unsigned ix;
  tree purpose, val;

  FOR_EACH_CONSTRUCTOR_ELT (CONSTRUCTOR_ELTS (ctor), ix, purpose, val)
    {
      *p = build_tree_list (purpose, val);
      p = &TREE_CHAIN (*p);
    }

  return list;
}

/* Return the size nominally occupied by an object of type TYPE
   when it resides in memory.  The value is measured in units of bytes,
   and its data type is that normally used for type sizes
   (which is the first type created by make_signed_type or
   make_unsigned_type).  */

tree
size_in_bytes (const_tree type)
{
  tree t;

  if (type == error_mark_node)
    return integer_zero_node;

  type = TYPE_MAIN_VARIANT (type);
  t = TYPE_SIZE_UNIT (type);

  if (t == 0)
    {
      lang_hooks.types.incomplete_type_error (NULL_TREE, type);
      return size_zero_node;
    }

  return t;
}

/* Return the size of TYPE (in bytes) as a wide integer
   or return -1 if the size can vary or is larger than an integer.  */

HOST_WIDE_INT
int_size_in_bytes (const_tree type)
{
  tree t;

  if (type == error_mark_node)
    return 0;

  type = TYPE_MAIN_VARIANT (type);
  t = TYPE_SIZE_UNIT (type);
  if (t == 0
      || TREE_CODE (t) != INTEGER_CST
      || TREE_INT_CST_HIGH (t) != 0
      /* If the result would appear negative, it's too big to represent.  */
      || (HOST_WIDE_INT) TREE_INT_CST_LOW (t) < 0)
    return -1;

  return TREE_INT_CST_LOW (t);
}

/* Return the maximum size of TYPE (in bytes) as a wide integer
   or return -1 if the size can vary or is larger than an integer.  */

HOST_WIDE_INT
max_int_size_in_bytes (const_tree type)
{
  HOST_WIDE_INT size = -1;
  tree size_tree;

  /* If this is an array type, check for a possible MAX_SIZE attached.  */

  if (TREE_CODE (type) == ARRAY_TYPE)
    {
      size_tree = TYPE_ARRAY_MAX_SIZE (type);

      if (size_tree && host_integerp (size_tree, 1))
	size = tree_low_cst (size_tree, 1);
    }

  /* If we still haven't been able to get a size, see if the language
     can compute a maximum size.  */

  if (size == -1)
    {
      size_tree = lang_hooks.types.max_size (type);

      if (size_tree && host_integerp (size_tree, 1))
	size = tree_low_cst (size_tree, 1);
    }

  return size;
}

/* Return the bit position of FIELD, in bits from the start of the record.
   This is a tree of type bitsizetype.  */

tree
bit_position (const_tree field)
{
  return bit_from_pos (DECL_FIELD_OFFSET (field),
		       DECL_FIELD_BIT_OFFSET (field));
}

/* Likewise, but return as an integer.  It must be representable in
   that way (since it could be a signed value, we don't have the
   option of returning -1 like int_size_in_byte can.  */

HOST_WIDE_INT
int_bit_position (const_tree field)
{
  return tree_low_cst (bit_position (field), 0);
}

/* Return the byte position of FIELD, in bytes from the start of the record.
   This is a tree of type sizetype.  */

tree
byte_position (const_tree field)
{
  return byte_from_pos (DECL_FIELD_OFFSET (field),
			DECL_FIELD_BIT_OFFSET (field));
}

/* Likewise, but return as an integer.  It must be representable in
   that way (since it could be a signed value, we don't have the
   option of returning -1 like int_size_in_byte can.  */

HOST_WIDE_INT
int_byte_position (const_tree field)
{
  return tree_low_cst (byte_position (field), 0);
}

/* Return the strictest alignment, in bits, that T is known to have.  */

unsigned int
expr_align (const_tree t)
{
  unsigned int align0, align1;

  switch (TREE_CODE (t))
    {
    CASE_CONVERT:  case NON_LVALUE_EXPR:
      /* If we have conversions, we know that the alignment of the
	 object must meet each of the alignments of the types.  */
      align0 = expr_align (TREE_OPERAND (t, 0));
      align1 = TYPE_ALIGN (TREE_TYPE (t));
      return MAX (align0, align1);

    case SAVE_EXPR:         case COMPOUND_EXPR:       case MODIFY_EXPR:
    case INIT_EXPR:         case TARGET_EXPR:         case WITH_CLEANUP_EXPR:
    case CLEANUP_POINT_EXPR:
      /* These don't change the alignment of an object.  */
      return expr_align (TREE_OPERAND (t, 0));

    case COND_EXPR:
      /* The best we can do is say that the alignment is the least aligned
	 of the two arms.  */
      align0 = expr_align (TREE_OPERAND (t, 1));
      align1 = expr_align (TREE_OPERAND (t, 2));
      return MIN (align0, align1);

      /* FIXME: LABEL_DECL and CONST_DECL never have DECL_ALIGN set
	 meaningfully, it's always 1.  */
    case LABEL_DECL:     case CONST_DECL:
    case VAR_DECL:       case PARM_DECL:   case RESULT_DECL:
    case FUNCTION_DECL:
      gcc_assert (DECL_ALIGN (t) != 0);
      return DECL_ALIGN (t);

    default:
      break;
    }

  /* Otherwise take the alignment from that of the type.  */
  return TYPE_ALIGN (TREE_TYPE (t));
}

/* Return, as a tree node, the number of elements for TYPE (which is an
   ARRAY_TYPE) minus one. This counts only elements of the top array.  */

tree
array_type_nelts (const_tree type)
{
  tree index_type, min, max;

  /* If they did it with unspecified bounds, then we should have already
     given an error about it before we got here.  */
  if (! TYPE_DOMAIN (type))
    return error_mark_node;

  index_type = TYPE_DOMAIN (type);
  min = TYPE_MIN_VALUE (index_type);
  max = TYPE_MAX_VALUE (index_type);

  return (integer_zerop (min)
	  ? max
	  : fold_build2 (MINUS_EXPR, TREE_TYPE (max), max, min));
}

/* If arg is static -- a reference to an object in static storage -- then
   return the object.  This is not the same as the C meaning of `static'.
   If arg isn't static, return NULL.  */

tree
staticp (tree arg)
{
  switch (TREE_CODE (arg))
    {
    case FUNCTION_DECL:
      /* Nested functions are static, even though taking their address will
	 involve a trampoline as we unnest the nested function and create
	 the trampoline on the tree level.  */
      return arg;

    case VAR_DECL:
      return ((TREE_STATIC (arg) || DECL_EXTERNAL (arg))
	      && ! DECL_THREAD_LOCAL_P (arg)
	      && ! DECL_DLLIMPORT_P (arg)
	      ? arg : NULL);

    case CONST_DECL:
      return ((TREE_STATIC (arg) || DECL_EXTERNAL (arg))
	      ? arg : NULL);

    case CONSTRUCTOR:
      return TREE_STATIC (arg) ? arg : NULL;

    case LABEL_DECL:
    case STRING_CST:
      return arg;

    case COMPONENT_REF:
      /* If the thing being referenced is not a field, then it is
	 something language specific.  */
      gcc_assert (TREE_CODE (TREE_OPERAND (arg, 1)) == FIELD_DECL);

      /* If we are referencing a bitfield, we can't evaluate an
	 ADDR_EXPR at compile time and so it isn't a constant.  */
      if (DECL_BIT_FIELD (TREE_OPERAND (arg, 1)))
	return NULL;

      return staticp (TREE_OPERAND (arg, 0));

    case BIT_FIELD_REF:
      return NULL;

    case MISALIGNED_INDIRECT_REF:
    case ALIGN_INDIRECT_REF:
    case INDIRECT_REF:
      return TREE_CONSTANT (TREE_OPERAND (arg, 0)) ? arg : NULL;

    case ARRAY_REF:
    case ARRAY_RANGE_REF:
      if (TREE_CODE (TYPE_SIZE (TREE_TYPE (arg))) == INTEGER_CST
	  && TREE_CODE (TREE_OPERAND (arg, 1)) == INTEGER_CST)
	return staticp (TREE_OPERAND (arg, 0));
      else
	return NULL;

    case COMPOUND_LITERAL_EXPR:
      return TREE_STATIC (COMPOUND_LITERAL_EXPR_DECL (arg)) ? arg : NULL;

    default:
      return NULL;
    }
}




/* Return whether OP is a DECL whose address is function-invariant.  */

bool
decl_address_invariant_p (const_tree op)
{
  /* The conditions below are slightly less strict than the one in
     staticp.  */

  switch (TREE_CODE (op))
    {
    case PARM_DECL:
    case RESULT_DECL:
    case LABEL_DECL:
    case FUNCTION_DECL:
      return true;

    case VAR_DECL:
      if (((TREE_STATIC (op) || DECL_EXTERNAL (op))
           && !DECL_DLLIMPORT_P (op))
          || DECL_THREAD_LOCAL_P (op)
          || DECL_CONTEXT (op) == current_function_decl
          || decl_function_context (op) == current_function_decl)
        return true;
      break;

    case CONST_DECL:
      if ((TREE_STATIC (op) || DECL_EXTERNAL (op))
          || decl_function_context (op) == current_function_decl)
        return true;
      break;

    default:
      break;
    }

  return false;
}

/* Return whether OP is a DECL whose address is interprocedural-invariant.  */

bool
decl_address_ip_invariant_p (const_tree op)
{
  /* The conditions below are slightly less strict than the one in
     staticp.  */

  switch (TREE_CODE (op))
    {
    case LABEL_DECL:
    case FUNCTION_DECL:
    case STRING_CST:
      return true;

    case VAR_DECL:
      if (((TREE_STATIC (op) || DECL_EXTERNAL (op))
           && !DECL_DLLIMPORT_P (op))
          || DECL_THREAD_LOCAL_P (op))
        return true;
      break;

    case CONST_DECL:
      if ((TREE_STATIC (op) || DECL_EXTERNAL (op)))
        return true;
      break;

    default:
      break;
    }

  return false;
}


/* Return true if T is function-invariant (internal function, does
   not handle arithmetic; that's handled in skip_simple_arithmetic and
   tree_invariant_p).  */

static bool tree_invariant_p (tree t);

static bool
tree_invariant_p_1 (tree t)
{
  tree op;

  if (TREE_CONSTANT (t)
      || (TREE_READONLY (t) && !TREE_SIDE_EFFECTS (t)))
    return true;

  switch (TREE_CODE (t))
    {
    case SAVE_EXPR:
      return true;

    case ADDR_EXPR:
      op = TREE_OPERAND (t, 0);
      while (handled_component_p (op))
	{
	  switch (TREE_CODE (op))
	    {
	    case ARRAY_REF:
	    case ARRAY_RANGE_REF:
	      if (!tree_invariant_p (TREE_OPERAND (op, 1))
		  || TREE_OPERAND (op, 2) != NULL_TREE
		  || TREE_OPERAND (op, 3) != NULL_TREE)
		return false;
	      break;

	    case COMPONENT_REF:
	      if (TREE_OPERAND (op, 2) != NULL_TREE)
		return false;
	      break;

	    default:;
	    }
	  op = TREE_OPERAND (op, 0);
	}

      return CONSTANT_CLASS_P (op) || decl_address_invariant_p (op);

    default:
      break;
    }

  return false;
}

/* Return true if T is function-invariant.  */

static bool
tree_invariant_p (tree t)
{
  tree inner = skip_simple_arithmetic (t);
  return tree_invariant_p_1 (inner);
}

/* Wrap a SAVE_EXPR around EXPR, if appropriate.
   Do this to any expression which may be used in more than one place,
   but must be evaluated only once.

   Normally, expand_expr would reevaluate the expression each time.
   Calling save_expr produces something that is evaluated and recorded
   the first time expand_expr is called on it.  Subsequent calls to
   expand_expr just reuse the recorded value.

   The call to expand_expr that generates code that actually computes
   the value is the first call *at compile time*.  Subsequent calls
   *at compile time* generate code to use the saved value.
   This produces correct result provided that *at run time* control
   always flows through the insns made by the first expand_expr
   before reaching the other places where the save_expr was evaluated.
   You, the caller of save_expr, must make sure this is so.

   Constants, and certain read-only nodes, are returned with no
   SAVE_EXPR because that is safe.  Expressions containing placeholders
   are not touched; see tree.def for an explanation of what these
   are used for.  */

tree
save_expr (tree expr)
{
  tree t = fold (expr);
  tree inner;

  /* If the tree evaluates to a constant, then we don't want to hide that
     fact (i.e. this allows further folding, and direct checks for constants).
     However, a read-only object that has side effects cannot be bypassed.
     Since it is no problem to reevaluate literals, we just return the
     literal node.  */
  inner = skip_simple_arithmetic (t);
  if (TREE_CODE (inner) == ERROR_MARK)
    return inner;

  if (tree_invariant_p_1 (inner))
    return t;

  /* If INNER contains a PLACEHOLDER_EXPR, we must evaluate it each time, since
     it means that the size or offset of some field of an object depends on
     the value within another field.

     Note that it must not be the case that T contains both a PLACEHOLDER_EXPR
     and some variable since it would then need to be both evaluated once and
     evaluated more than once.  Front-ends must assure this case cannot
     happen by surrounding any such subexpressions in their own SAVE_EXPR
     and forcing evaluation at the proper time.  */
  if (contains_placeholder_p (inner))
    return t;

  t = build1 (SAVE_EXPR, TREE_TYPE (expr), t);

  /* This expression might be placed ahead of a jump to ensure that the
     value was computed on both sides of the jump.  So make sure it isn't
     eliminated as dead.  */
  TREE_SIDE_EFFECTS (t) = 1;
  return t;
}

/* Look inside EXPR and into any simple arithmetic operations.  Return
   the innermost non-arithmetic node.  */

tree
skip_simple_arithmetic (tree expr)
{
  tree inner;

  /* We don't care about whether this can be used as an lvalue in this
     context.  */
  while (TREE_CODE (expr) == NON_LVALUE_EXPR)
    expr = TREE_OPERAND (expr, 0);

  /* If we have simple operations applied to a SAVE_EXPR or to a SAVE_EXPR and
     a constant, it will be more efficient to not make another SAVE_EXPR since
     it will allow better simplification and GCSE will be able to merge the
     computations if they actually occur.  */
  inner = expr;
  while (1)
    {
      if (UNARY_CLASS_P (inner))
	inner = TREE_OPERAND (inner, 0);
      else if (BINARY_CLASS_P (inner))
	{
	  if (tree_invariant_p (TREE_OPERAND (inner, 1)))
	    inner = TREE_OPERAND (inner, 0);
	  else if (tree_invariant_p (TREE_OPERAND (inner, 0)))
	    inner = TREE_OPERAND (inner, 1);
	  else
	    break;
	}
      else
	break;
    }

  return inner;
}

/* Return which tree structure is used by T.  */

enum tree_node_structure_enum
tree_node_structure (const_tree t)
{
  const enum tree_code code = TREE_CODE (t);

  switch (TREE_CODE_CLASS (code))
    {      
    case tcc_declaration:
      {
	switch (code)
	  {
	  case FIELD_DECL:
	    return TS_FIELD_DECL;
	  case PARM_DECL:
	    return TS_PARM_DECL;
	  case VAR_DECL:
	    return TS_VAR_DECL;
	  case LABEL_DECL:
	    return TS_LABEL_DECL;
	  case RESULT_DECL:
	    return TS_RESULT_DECL;
	  case CONST_DECL:
	    return TS_CONST_DECL;
	  case TYPE_DECL:
	    return TS_TYPE_DECL;
	  case FUNCTION_DECL:
	    return TS_FUNCTION_DECL;
	  default:
	    return TS_DECL_NON_COMMON;
	  }
      }
    case tcc_type:
      return TS_TYPE;
    case tcc_reference:
    case tcc_comparison:
    case tcc_unary:
    case tcc_binary:
    case tcc_expression:
    case tcc_statement:
    case tcc_vl_exp:
      return TS_EXP;
    default:  /* tcc_constant and tcc_exceptional */
      break;
    }
  switch (code)
    {
      /* tcc_constant cases.  */
    case INTEGER_CST:		return TS_INT_CST;
    case REAL_CST:		return TS_REAL_CST;
    case FIXED_CST:		return TS_FIXED_CST;
    case COMPLEX_CST:		return TS_COMPLEX;
    case VECTOR_CST:		return TS_VECTOR;
    case STRING_CST:		return TS_STRING;
      /* tcc_exceptional cases.  */
    case ERROR_MARK:		return TS_COMMON;
    case IDENTIFIER_NODE:	return TS_IDENTIFIER;
    case TREE_LIST:		return TS_LIST;
    case TREE_VEC:		return TS_VEC;
    case SSA_NAME:		return TS_SSA_NAME;
    case PLACEHOLDER_EXPR:	return TS_COMMON;
    case STATEMENT_LIST:	return TS_STATEMENT_LIST;
    case BLOCK:			return TS_BLOCK;
    case CONSTRUCTOR:		return TS_CONSTRUCTOR;
    case TREE_BINFO:		return TS_BINFO;
    case OMP_CLAUSE:		return TS_OMP_CLAUSE;
    case OPTIMIZATION_NODE:	return TS_OPTIMIZATION;
    case TARGET_OPTION_NODE:	return TS_TARGET_OPTION;

    default:
      gcc_unreachable ();
    }
}

/* Return 1 if EXP contains a PLACEHOLDER_EXPR; i.e., if it represents a size
   or offset that depends on a field within a record.  */

bool
contains_placeholder_p (const_tree exp)
{
  enum tree_code code;

  if (!exp)
    return 0;

  code = TREE_CODE (exp);
  if (code == PLACEHOLDER_EXPR)
    return 1;

  switch (TREE_CODE_CLASS (code))
    {
    case tcc_reference:
      /* Don't look at any PLACEHOLDER_EXPRs that might be in index or bit
	 position computations since they will be converted into a
	 WITH_RECORD_EXPR involving the reference, which will assume
	 here will be valid.  */
      return CONTAINS_PLACEHOLDER_P (TREE_OPERAND (exp, 0));

    case tcc_exceptional:
      if (code == TREE_LIST)
	return (CONTAINS_PLACEHOLDER_P (TREE_VALUE (exp))
		|| CONTAINS_PLACEHOLDER_P (TREE_CHAIN (exp)));
      break;

    case tcc_unary:
    case tcc_binary:
    case tcc_comparison:
    case tcc_expression:
      switch (code)
	{
	case COMPOUND_EXPR:
	  /* Ignoring the first operand isn't quite right, but works best.  */
	  return CONTAINS_PLACEHOLDER_P (TREE_OPERAND (exp, 1));

	case COND_EXPR:
	  return (CONTAINS_PLACEHOLDER_P (TREE_OPERAND (exp, 0))
		  || CONTAINS_PLACEHOLDER_P (TREE_OPERAND (exp, 1))
		  || CONTAINS_PLACEHOLDER_P (TREE_OPERAND (exp, 2)));

	case SAVE_EXPR:
	  /* The save_expr function never wraps anything containing
	     a PLACEHOLDER_EXPR. */
	  return 0;

	default:
	  break;
	}

      switch (TREE_CODE_LENGTH (code))
	{
	case 1:
	  return CONTAINS_PLACEHOLDER_P (TREE_OPERAND (exp, 0));
	case 2:
	  return (CONTAINS_PLACEHOLDER_P (TREE_OPERAND (exp, 0))
		  || CONTAINS_PLACEHOLDER_P (TREE_OPERAND (exp, 1)));
	default:
	  return 0;
	}

    case tcc_vl_exp:
      switch (code)
	{
	case CALL_EXPR:
	  {
	    const_tree arg;
	    const_call_expr_arg_iterator iter;
	    FOR_EACH_CONST_CALL_EXPR_ARG (arg, iter, exp)
	      if (CONTAINS_PLACEHOLDER_P (arg))
		return 1;
	    return 0;
	  }
	default:
	  return 0;
	}

    default:
      return 0;
    }
  return 0;
}

/* Return true if any part of the computation of TYPE involves a
   PLACEHOLDER_EXPR.  This includes size, bounds, qualifiers
   (for QUAL_UNION_TYPE) and field positions.  */

static bool
type_contains_placeholder_1 (const_tree type)
{
  /* If the size contains a placeholder or the parent type (component type in
     the case of arrays) type involves a placeholder, this type does.  */
  if (CONTAINS_PLACEHOLDER_P (TYPE_SIZE (type))
      || CONTAINS_PLACEHOLDER_P (TYPE_SIZE_UNIT (type))
      || (TREE_TYPE (type) != 0
	  && type_contains_placeholder_p (TREE_TYPE (type))))
    return true;

  /* Now do type-specific checks.  Note that the last part of the check above
     greatly limits what we have to do below.  */
  switch (TREE_CODE (type))
    {
    case VOID_TYPE:
    case COMPLEX_TYPE:
    case ENUMERAL_TYPE:
    case BOOLEAN_TYPE:
    case POINTER_TYPE:
    case OFFSET_TYPE:
    case REFERENCE_TYPE:
    case METHOD_TYPE:
    case FUNCTION_TYPE:
    case VECTOR_TYPE:
      return false;

    case INTEGER_TYPE:
    case REAL_TYPE:
    case FIXED_POINT_TYPE:
      /* Here we just check the bounds.  */
      return (CONTAINS_PLACEHOLDER_P (TYPE_MIN_VALUE (type))
	      || CONTAINS_PLACEHOLDER_P (TYPE_MAX_VALUE (type)));

    case ARRAY_TYPE:
      /* We're already checked the component type (TREE_TYPE), so just check
	 the index type.  */
      return type_contains_placeholder_p (TYPE_DOMAIN (type));

    case RECORD_TYPE:
    case UNION_TYPE:
    case QUAL_UNION_TYPE:
      {
	tree field;

	for (field = TYPE_FIELDS (type); field; field = TREE_CHAIN (field))
	  if (TREE_CODE (field) == FIELD_DECL
	      && (CONTAINS_PLACEHOLDER_P (DECL_FIELD_OFFSET (field))
		  || (TREE_CODE (type) == QUAL_UNION_TYPE
		      && CONTAINS_PLACEHOLDER_P (DECL_QUALIFIER (field)))
		  || type_contains_placeholder_p (TREE_TYPE (field))))
	    return true;

	return false;
      }

    default:
      gcc_unreachable ();
    }
}

bool
type_contains_placeholder_p (tree type)
{
  bool result;

  /* If the contains_placeholder_bits field has been initialized,
     then we know the answer.  */
  if (TYPE_CONTAINS_PLACEHOLDER_INTERNAL (type) > 0)
    return TYPE_CONTAINS_PLACEHOLDER_INTERNAL (type) - 1;

  /* Indicate that we've seen this type node, and the answer is false.
     This is what we want to return if we run into recursion via fields.  */
  TYPE_CONTAINS_PLACEHOLDER_INTERNAL (type) = 1;

  /* Compute the real value.  */
  result = type_contains_placeholder_1 (type);

  /* Store the real value.  */
  TYPE_CONTAINS_PLACEHOLDER_INTERNAL (type) = result + 1;

  return result;
}

/* Given a tree EXP, a FIELD_DECL F, and a replacement value R,
   return a tree with all occurrences of references to F in a
   PLACEHOLDER_EXPR replaced by R.   Note that we assume here that EXP
   contains only arithmetic expressions or a CALL_EXPR with a
   PLACEHOLDER_EXPR occurring only in its arglist.  */

tree
substitute_in_expr (tree exp, tree f, tree r)
{
  enum tree_code code = TREE_CODE (exp);
  tree op0, op1, op2, op3;
  tree new_tree, inner;

  /* We handle TREE_LIST and COMPONENT_REF separately.  */
  if (code == TREE_LIST)
    {
      op0 = SUBSTITUTE_IN_EXPR (TREE_CHAIN (exp), f, r);
      op1 = SUBSTITUTE_IN_EXPR (TREE_VALUE (exp), f, r);
      if (op0 == TREE_CHAIN (exp) && op1 == TREE_VALUE (exp))
	return exp;

      return tree_cons (TREE_PURPOSE (exp), op1, op0);
    }
  else if (code == COMPONENT_REF)
   {
     /* If this expression is getting a value from a PLACEHOLDER_EXPR
	and it is the right field, replace it with R.  */
     for (inner = TREE_OPERAND (exp, 0);
	  REFERENCE_CLASS_P (inner);
	  inner = TREE_OPERAND (inner, 0))
       ;
     if (TREE_CODE (inner) == PLACEHOLDER_EXPR
	 && TREE_OPERAND (exp, 1) == f)
       return r;

     /* If this expression hasn't been completed let, leave it alone.  */
     if (TREE_CODE (inner) == PLACEHOLDER_EXPR && TREE_TYPE (inner) == 0)
       return exp;

     op0 = SUBSTITUTE_IN_EXPR (TREE_OPERAND (exp, 0), f, r);
     if (op0 == TREE_OPERAND (exp, 0))
       return exp;

     new_tree = fold_build3 (COMPONENT_REF, TREE_TYPE (exp),
			op0, TREE_OPERAND (exp, 1), NULL_TREE);
   }
  else
    switch (TREE_CODE_CLASS (code))
      {
      case tcc_constant:
      case tcc_declaration:
	return exp;

      case tcc_exceptional:
      case tcc_unary:
      case tcc_binary:
      case tcc_comparison:
      case tcc_expression:
      case tcc_reference:
	switch (TREE_CODE_LENGTH (code))
	  {
	  case 0:
	    return exp;

	  case 1:
	    op0 = SUBSTITUTE_IN_EXPR (TREE_OPERAND (exp, 0), f, r);
	    if (op0 == TREE_OPERAND (exp, 0))
	      return exp;

	    new_tree = fold_build1 (code, TREE_TYPE (exp), op0);
	    break;

	  case 2:
	    op0 = SUBSTITUTE_IN_EXPR (TREE_OPERAND (exp, 0), f, r);
	    op1 = SUBSTITUTE_IN_EXPR (TREE_OPERAND (exp, 1), f, r);

	    if (op0 == TREE_OPERAND (exp, 0) && op1 == TREE_OPERAND (exp, 1))
	      return exp;

	    new_tree = fold_build2 (code, TREE_TYPE (exp), op0, op1);
	    break;

	  case 3:
	    op0 = SUBSTITUTE_IN_EXPR (TREE_OPERAND (exp, 0), f, r);
	    op1 = SUBSTITUTE_IN_EXPR (TREE_OPERAND (exp, 1), f, r);
	    op2 = SUBSTITUTE_IN_EXPR (TREE_OPERAND (exp, 2), f, r);

	    if (op0 == TREE_OPERAND (exp, 0) && op1 == TREE_OPERAND (exp, 1)
		&& op2 == TREE_OPERAND (exp, 2))
	      return exp;

	    new_tree = fold_build3 (code, TREE_TYPE (exp), op0, op1, op2);
	    break;

	  case 4:
	    op0 = SUBSTITUTE_IN_EXPR (TREE_OPERAND (exp, 0), f, r);
	    op1 = SUBSTITUTE_IN_EXPR (TREE_OPERAND (exp, 1), f, r);
	    op2 = SUBSTITUTE_IN_EXPR (TREE_OPERAND (exp, 2), f, r);
	    op3 = SUBSTITUTE_IN_EXPR (TREE_OPERAND (exp, 3), f, r);

	    if (op0 == TREE_OPERAND (exp, 0) && op1 == TREE_OPERAND (exp, 1)
		&& op2 == TREE_OPERAND (exp, 2)
		&& op3 == TREE_OPERAND (exp, 3))
	      return exp;

	    new_tree = fold (build4 (code, TREE_TYPE (exp), op0, op1, op2, op3));
	    break;

	  default:
	    gcc_unreachable ();
	  }
	break;

      case tcc_vl_exp:
	{
	  tree copy = NULL_TREE;
	  int i;

	  for (i = 1; i < TREE_OPERAND_LENGTH (exp); i++)
	    {
	      tree op = TREE_OPERAND (exp, i);
	      tree new_op = SUBSTITUTE_IN_EXPR (op, f, r);
	      if (new_op != op)
		{
		  if (!copy)
		    copy = copy_node (exp);
		  TREE_OPERAND (copy, i) = new_op;
		}
	    }

	  if (copy)
	    new_tree = fold (copy);
	  else
	    return exp;
	}
	break;

      default:
	gcc_unreachable ();
      }

  TREE_READONLY (new_tree) = TREE_READONLY (exp);
  return new_tree;
}

/* Similar, but look for a PLACEHOLDER_EXPR in EXP and find a replacement
   for it within OBJ, a tree that is an object or a chain of references.  */

tree
substitute_placeholder_in_expr (tree exp, tree obj)
{
  enum tree_code code = TREE_CODE (exp);
  tree op0, op1, op2, op3;

  /* If this is a PLACEHOLDER_EXPR, see if we find a corresponding type
     in the chain of OBJ.  */
  if (code == PLACEHOLDER_EXPR)
    {
      tree need_type = TYPE_MAIN_VARIANT (TREE_TYPE (exp));
      tree elt;

      for (elt = obj; elt != 0;
	   elt = ((TREE_CODE (elt) == COMPOUND_EXPR
		   || TREE_CODE (elt) == COND_EXPR)
		  ? TREE_OPERAND (elt, 1)
		  : (REFERENCE_CLASS_P (elt)
		     || UNARY_CLASS_P (elt)
		     || BINARY_CLASS_P (elt)
		     || VL_EXP_CLASS_P (elt)
		     || EXPRESSION_CLASS_P (elt))
		  ? TREE_OPERAND (elt, 0) : 0))
	if (TYPE_MAIN_VARIANT (TREE_TYPE (elt)) == need_type)
	  return elt;

      for (elt = obj; elt != 0;
	   elt = ((TREE_CODE (elt) == COMPOUND_EXPR
		   || TREE_CODE (elt) == COND_EXPR)
		  ? TREE_OPERAND (elt, 1)
		  : (REFERENCE_CLASS_P (elt)
		     || UNARY_CLASS_P (elt)
		     || BINARY_CLASS_P (elt)
		     || VL_EXP_CLASS_P (elt)
		     || EXPRESSION_CLASS_P (elt))
		  ? TREE_OPERAND (elt, 0) : 0))
	if (POINTER_TYPE_P (TREE_TYPE (elt))
	    && (TYPE_MAIN_VARIANT (TREE_TYPE (TREE_TYPE (elt)))
		== need_type))
	  return fold_build1 (INDIRECT_REF, need_type, elt);

      /* If we didn't find it, return the original PLACEHOLDER_EXPR.  If it
	 survives until RTL generation, there will be an error.  */
      return exp;
    }

  /* TREE_LIST is special because we need to look at TREE_VALUE
     and TREE_CHAIN, not TREE_OPERANDS.  */
  else if (code == TREE_LIST)
    {
      op0 = SUBSTITUTE_PLACEHOLDER_IN_EXPR (TREE_CHAIN (exp), obj);
      op1 = SUBSTITUTE_PLACEHOLDER_IN_EXPR (TREE_VALUE (exp), obj);
      if (op0 == TREE_CHAIN (exp) && op1 == TREE_VALUE (exp))
	return exp;

      return tree_cons (TREE_PURPOSE (exp), op1, op0);
    }
  else
    switch (TREE_CODE_CLASS (code))
      {
      case tcc_constant:
      case tcc_declaration:
	return exp;

      case tcc_exceptional:
      case tcc_unary:
      case tcc_binary:
      case tcc_comparison:
      case tcc_expression:
      case tcc_reference:
      case tcc_statement:
	switch (TREE_CODE_LENGTH (code))
	  {
	  case 0:
	    return exp;

	  case 1:
	    op0 = SUBSTITUTE_PLACEHOLDER_IN_EXPR (TREE_OPERAND (exp, 0), obj);
	    if (op0 == TREE_OPERAND (exp, 0))
	      return exp;
	    else
	      return fold_build1 (code, TREE_TYPE (exp), op0);

	  case 2:
	    op0 = SUBSTITUTE_PLACEHOLDER_IN_EXPR (TREE_OPERAND (exp, 0), obj);
	    op1 = SUBSTITUTE_PLACEHOLDER_IN_EXPR (TREE_OPERAND (exp, 1), obj);

	    if (op0 == TREE_OPERAND (exp, 0) && op1 == TREE_OPERAND (exp, 1))
	      return exp;
	    else
	      return fold_build2 (code, TREE_TYPE (exp), op0, op1);

	  case 3:
	    op0 = SUBSTITUTE_PLACEHOLDER_IN_EXPR (TREE_OPERAND (exp, 0), obj);
	    op1 = SUBSTITUTE_PLACEHOLDER_IN_EXPR (TREE_OPERAND (exp, 1), obj);
	    op2 = SUBSTITUTE_PLACEHOLDER_IN_EXPR (TREE_OPERAND (exp, 2), obj);

	    if (op0 == TREE_OPERAND (exp, 0) && op1 == TREE_OPERAND (exp, 1)
		&& op2 == TREE_OPERAND (exp, 2))
	      return exp;
	    else
	      return fold_build3 (code, TREE_TYPE (exp), op0, op1, op2);

	  case 4:
	    op0 = SUBSTITUTE_PLACEHOLDER_IN_EXPR (TREE_OPERAND (exp, 0), obj);
	    op1 = SUBSTITUTE_PLACEHOLDER_IN_EXPR (TREE_OPERAND (exp, 1), obj);
	    op2 = SUBSTITUTE_PLACEHOLDER_IN_EXPR (TREE_OPERAND (exp, 2), obj);
	    op3 = SUBSTITUTE_PLACEHOLDER_IN_EXPR (TREE_OPERAND (exp, 3), obj);

	    if (op0 == TREE_OPERAND (exp, 0) && op1 == TREE_OPERAND (exp, 1)
		&& op2 == TREE_OPERAND (exp, 2)
		&& op3 == TREE_OPERAND (exp, 3))
	      return exp;
	    else
	      return fold (build4 (code, TREE_TYPE (exp), op0, op1, op2, op3));

	  default:
	    gcc_unreachable ();
	  }
	break;

      case tcc_vl_exp:
	{
	  tree copy = NULL_TREE;
	  int i;

	  for (i = 1; i < TREE_OPERAND_LENGTH (exp); i++)
	    {
	      tree op = TREE_OPERAND (exp, i);
	      tree new_op = SUBSTITUTE_PLACEHOLDER_IN_EXPR (op, obj);
	      if (new_op != op)
		{
		  if (!copy)
		    copy = copy_node (exp);
		  TREE_OPERAND (copy, i) = new_op;
		}
	    }

	  if (copy)
	    return fold (copy);
	  else
	    return exp;
	}

      default:
	gcc_unreachable ();
      }
}

/* Stabilize a reference so that we can use it any number of times
   without causing its operands to be evaluated more than once.
   Returns the stabilized reference.  This works by means of save_expr,
   so see the caveats in the comments about save_expr.

   Also allows conversion expressions whose operands are references.
   Any other kind of expression is returned unchanged.  */

tree
stabilize_reference (tree ref)
{
  tree result;
  enum tree_code code = TREE_CODE (ref);

  switch (code)
    {
    case VAR_DECL:
    case PARM_DECL:
    case RESULT_DECL:
      /* No action is needed in this case.  */
      return ref;

    CASE_CONVERT:
    case FLOAT_EXPR:
    case FIX_TRUNC_EXPR:
      result = build_nt (code, stabilize_reference (TREE_OPERAND (ref, 0)));
      break;

    case INDIRECT_REF:
      result = build_nt (INDIRECT_REF,
			 stabilize_reference_1 (TREE_OPERAND (ref, 0)));
      break;

    case COMPONENT_REF:
      result = build_nt (COMPONENT_REF,
			 stabilize_reference (TREE_OPERAND (ref, 0)),
			 TREE_OPERAND (ref, 1), NULL_TREE);
      break;

    case BIT_FIELD_REF:
      result = build_nt (BIT_FIELD_REF,
			 stabilize_reference (TREE_OPERAND (ref, 0)),
			 stabilize_reference_1 (TREE_OPERAND (ref, 1)),
			 stabilize_reference_1 (TREE_OPERAND (ref, 2)));
      break;

    case ARRAY_REF:
      result = build_nt (ARRAY_REF,
			 stabilize_reference (TREE_OPERAND (ref, 0)),
			 stabilize_reference_1 (TREE_OPERAND (ref, 1)),
			 TREE_OPERAND (ref, 2), TREE_OPERAND (ref, 3));
      break;

    case ARRAY_RANGE_REF:
      result = build_nt (ARRAY_RANGE_REF,
			 stabilize_reference (TREE_OPERAND (ref, 0)),
			 stabilize_reference_1 (TREE_OPERAND (ref, 1)),
			 TREE_OPERAND (ref, 2), TREE_OPERAND (ref, 3));
      break;

    case COMPOUND_EXPR:
      /* We cannot wrap the first expression in a SAVE_EXPR, as then
	 it wouldn't be ignored.  This matters when dealing with
	 volatiles.  */
      return stabilize_reference_1 (ref);

      /* If arg isn't a kind of lvalue we recognize, make no change.
	 Caller should recognize the error for an invalid lvalue.  */
    default:
      return ref;

    case ERROR_MARK:
      return error_mark_node;
    }

  TREE_TYPE (result) = TREE_TYPE (ref);
  TREE_READONLY (result) = TREE_READONLY (ref);
  TREE_SIDE_EFFECTS (result) = TREE_SIDE_EFFECTS (ref);
  TREE_THIS_VOLATILE (result) = TREE_THIS_VOLATILE (ref);

  return result;
}

/* Subroutine of stabilize_reference; this is called for subtrees of
   references.  Any expression with side-effects must be put in a SAVE_EXPR
   to ensure that it is only evaluated once.

   We don't put SAVE_EXPR nodes around everything, because assigning very
   simple expressions to temporaries causes us to miss good opportunities
   for optimizations.  Among other things, the opportunity to fold in the
   addition of a constant into an addressing mode often gets lost, e.g.
   "y[i+1] += x;".  In general, we take the approach that we should not make
   an assignment unless we are forced into it - i.e., that any non-side effect
   operator should be allowed, and that cse should take care of coalescing
   multiple utterances of the same expression should that prove fruitful.  */

tree
stabilize_reference_1 (tree e)
{
  tree result;
  enum tree_code code = TREE_CODE (e);

  /* We cannot ignore const expressions because it might be a reference
     to a const array but whose index contains side-effects.  But we can
     ignore things that are actual constant or that already have been
     handled by this function.  */

  if (tree_invariant_p (e))
    return e;

  switch (TREE_CODE_CLASS (code))
    {
    case tcc_exceptional:
    case tcc_type:
    case tcc_declaration:
    case tcc_comparison:
    case tcc_statement:
    case tcc_expression:
    case tcc_reference:
    case tcc_vl_exp:
      /* If the expression has side-effects, then encase it in a SAVE_EXPR
	 so that it will only be evaluated once.  */
      /* The reference (r) and comparison (<) classes could be handled as
	 below, but it is generally faster to only evaluate them once.  */
      if (TREE_SIDE_EFFECTS (e))
	return save_expr (e);
      return e;

    case tcc_constant:
      /* Constants need no processing.  In fact, we should never reach
	 here.  */
      return e;

    case tcc_binary:
      /* Division is slow and tends to be compiled with jumps,
	 especially the division by powers of 2 that is often
	 found inside of an array reference.  So do it just once.  */
      if (code == TRUNC_DIV_EXPR || code == TRUNC_MOD_EXPR
	  || code == FLOOR_DIV_EXPR || code == FLOOR_MOD_EXPR
	  || code == CEIL_DIV_EXPR || code == CEIL_MOD_EXPR
	  || code == ROUND_DIV_EXPR || code == ROUND_MOD_EXPR)
	return save_expr (e);
      /* Recursively stabilize each operand.  */
      result = build_nt (code, stabilize_reference_1 (TREE_OPERAND (e, 0)),
			 stabilize_reference_1 (TREE_OPERAND (e, 1)));
      break;

    case tcc_unary:
      /* Recursively stabilize each operand.  */
      result = build_nt (code, stabilize_reference_1 (TREE_OPERAND (e, 0)));
      break;

    default:
      gcc_unreachable ();
    }

  TREE_TYPE (result) = TREE_TYPE (e);
  TREE_READONLY (result) = TREE_READONLY (e);
  TREE_SIDE_EFFECTS (result) = TREE_SIDE_EFFECTS (e);
  TREE_THIS_VOLATILE (result) = TREE_THIS_VOLATILE (e);

  return result;
}

/* Low-level constructors for expressions.  */

/* A helper function for build1 and constant folders.  Set TREE_CONSTANT,
   and TREE_SIDE_EFFECTS for an ADDR_EXPR.  */

void
recompute_tree_invariant_for_addr_expr (tree t)
{
  tree node;
  bool tc = true, se = false;

  /* We started out assuming this address is both invariant and constant, but
     does not have side effects.  Now go down any handled components and see if
     any of them involve offsets that are either non-constant or non-invariant.
     Also check for side-effects.

     ??? Note that this code makes no attempt to deal with the case where
     taking the address of something causes a copy due to misalignment.  */

#define UPDATE_FLAGS(NODE)  \
do { tree _node = (NODE); \
     if (_node && !TREE_CONSTANT (_node)) tc = false; \
     if (_node && TREE_SIDE_EFFECTS (_node)) se = true; } while (0)

  for (node = TREE_OPERAND (t, 0); handled_component_p (node);
       node = TREE_OPERAND (node, 0))
    {
      /* If the first operand doesn't have an ARRAY_TYPE, this is a bogus
	 array reference (probably made temporarily by the G++ front end),
	 so ignore all the operands.  */
      if ((TREE_CODE (node) == ARRAY_REF
	   || TREE_CODE (node) == ARRAY_RANGE_REF)
	  && TREE_CODE (TREE_TYPE (TREE_OPERAND (node, 0))) == ARRAY_TYPE)
	{
	  UPDATE_FLAGS (TREE_OPERAND (node, 1));
	  if (TREE_OPERAND (node, 2))
	    UPDATE_FLAGS (TREE_OPERAND (node, 2));
	  if (TREE_OPERAND (node, 3))
	    UPDATE_FLAGS (TREE_OPERAND (node, 3));
	}
      /* Likewise, just because this is a COMPONENT_REF doesn't mean we have a
	 FIELD_DECL, apparently.  The G++ front end can put something else
	 there, at least temporarily.  */
      else if (TREE_CODE (node) == COMPONENT_REF
	       && TREE_CODE (TREE_OPERAND (node, 1)) == FIELD_DECL)
	{
	  if (TREE_OPERAND (node, 2))
	    UPDATE_FLAGS (TREE_OPERAND (node, 2));
	}
      else if (TREE_CODE (node) == BIT_FIELD_REF)
	UPDATE_FLAGS (TREE_OPERAND (node, 2));
    }

  node = lang_hooks.expr_to_decl (node, &tc, &se);

  /* Now see what's inside.  If it's an INDIRECT_REF, copy our properties from
     the address, since &(*a)->b is a form of addition.  If it's a constant, the
     address is constant too.  If it's a decl, its address is constant if the
     decl is static.  Everything else is not constant and, furthermore,
     taking the address of a volatile variable is not volatile.  */
  if (TREE_CODE (node) == INDIRECT_REF)
    UPDATE_FLAGS (TREE_OPERAND (node, 0));
  else if (CONSTANT_CLASS_P (node))
    ;
  else if (DECL_P (node))
    tc &= (staticp (node) != NULL_TREE);
  else
    {
      tc = false;
      se |= TREE_SIDE_EFFECTS (node);
    }


  TREE_CONSTANT (t) = tc;
  TREE_SIDE_EFFECTS (t) = se;
#undef UPDATE_FLAGS
}

/* Build an expression of code CODE, data type TYPE, and operands as
   specified.  Expressions and reference nodes can be created this way.
   Constants, decls, types and misc nodes cannot be.

   We define 5 non-variadic functions, from 0 to 4 arguments.  This is
   enough for all extant tree codes.  */

tree
build0_stat (enum tree_code code, tree tt MEM_STAT_DECL)
{
  tree t;

  gcc_assert (TREE_CODE_LENGTH (code) == 0);

  t = make_node_stat (code PASS_MEM_STAT);
  TREE_TYPE (t) = tt;

  return t;
}

tree
build1_stat (enum tree_code code, tree type, tree node MEM_STAT_DECL)
{
  int length = sizeof (struct tree_exp);
#ifdef GATHER_STATISTICS
  tree_node_kind kind;
#endif
  tree t;

#ifdef GATHER_STATISTICS
  switch (TREE_CODE_CLASS (code))
    {
    case tcc_statement:  /* an expression with side effects */
      kind = s_kind;
      break;
    case tcc_reference:  /* a reference */
      kind = r_kind;
      break;
    default:
      kind = e_kind;
      break;
    }

  tree_node_counts[(int) kind]++;
  tree_node_sizes[(int) kind] += length;
#endif

  gcc_assert (TREE_CODE_LENGTH (code) == 1);

  t = (tree) ggc_alloc_zone_pass_stat (length, &tree_zone);

  memset (t, 0, sizeof (struct tree_common));

  TREE_SET_CODE (t, code);

  TREE_TYPE (t) = type;
  SET_EXPR_LOCATION (t, UNKNOWN_LOCATION);
  TREE_OPERAND (t, 0) = node;
  TREE_BLOCK (t) = NULL_TREE;
  if (node && !TYPE_P (node))
    {
      TREE_SIDE_EFFECTS (t) = TREE_SIDE_EFFECTS (node);
      TREE_READONLY (t) = TREE_READONLY (node);
    }

  if (TREE_CODE_CLASS (code) == tcc_statement)
    TREE_SIDE_EFFECTS (t) = 1;
  else switch (code)
    {
    case VA_ARG_EXPR:
      /* All of these have side-effects, no matter what their
	 operands are.  */
      TREE_SIDE_EFFECTS (t) = 1;
      TREE_READONLY (t) = 0;
      break;

    case MISALIGNED_INDIRECT_REF:
    case ALIGN_INDIRECT_REF:
    case INDIRECT_REF:
      /* Whether a dereference is readonly has nothing to do with whether
	 its operand is readonly.  */
      TREE_READONLY (t) = 0;
      break;

    case ADDR_EXPR:
      if (node)
	recompute_tree_invariant_for_addr_expr (t);
      break;

    default:
      if ((TREE_CODE_CLASS (code) == tcc_unary || code == VIEW_CONVERT_EXPR)
	  && node && !TYPE_P (node)
	  && TREE_CONSTANT (node))
	TREE_CONSTANT (t) = 1;
      if (TREE_CODE_CLASS (code) == tcc_reference
	  && node && TREE_THIS_VOLATILE (node))
	TREE_THIS_VOLATILE (t) = 1;
      break;
    }

  return t;
}

#define PROCESS_ARG(N)			\
  do {					\
    TREE_OPERAND (t, N) = arg##N;	\
    if (arg##N &&!TYPE_P (arg##N))	\
      {					\
        if (TREE_SIDE_EFFECTS (arg##N))	\
	  side_effects = 1;		\
        if (!TREE_READONLY (arg##N))	\
	  read_only = 0;		\
        if (!TREE_CONSTANT (arg##N))	\
	  constant = 0;			\
      }					\
  } while (0)

tree
build2_stat (enum tree_code code, tree tt, tree arg0, tree arg1 MEM_STAT_DECL)
{
  bool constant, read_only, side_effects;
  tree t;

  gcc_assert (TREE_CODE_LENGTH (code) == 2);

  if ((code == MINUS_EXPR || code == PLUS_EXPR || code == MULT_EXPR)
      && arg0 && arg1 && tt && POINTER_TYPE_P (tt)
      /* When sizetype precision doesn't match that of pointers
         we need to be able to build explicit extensions or truncations
	 of the offset argument.  */
      && TYPE_PRECISION (sizetype) == TYPE_PRECISION (tt))
    gcc_assert (TREE_CODE (arg0) == INTEGER_CST
		&& TREE_CODE (arg1) == INTEGER_CST);

  if (code == POINTER_PLUS_EXPR && arg0 && arg1 && tt)
    gcc_assert (POINTER_TYPE_P (tt) && POINTER_TYPE_P (TREE_TYPE (arg0))
		&& INTEGRAL_TYPE_P (TREE_TYPE (arg1))
		&& useless_type_conversion_p (sizetype, TREE_TYPE (arg1)));

  t = make_node_stat (code PASS_MEM_STAT);
  TREE_TYPE (t) = tt;

  /* Below, we automatically set TREE_SIDE_EFFECTS and TREE_READONLY for the
     result based on those same flags for the arguments.  But if the
     arguments aren't really even `tree' expressions, we shouldn't be trying
     to do this.  */

  /* Expressions without side effects may be constant if their
     arguments are as well.  */
  constant = (TREE_CODE_CLASS (code) == tcc_comparison
	      || TREE_CODE_CLASS (code) == tcc_binary);
  read_only = 1;
  side_effects = TREE_SIDE_EFFECTS (t);

  PROCESS_ARG(0);
  PROCESS_ARG(1);

  TREE_READONLY (t) = read_only;
  TREE_CONSTANT (t) = constant;
  TREE_SIDE_EFFECTS (t) = side_effects;
  TREE_THIS_VOLATILE (t)
    = (TREE_CODE_CLASS (code) == tcc_reference
       && arg0 && TREE_THIS_VOLATILE (arg0));

  return t;
}


tree
build3_stat (enum tree_code code, tree tt, tree arg0, tree arg1,
	     tree arg2 MEM_STAT_DECL)
{
  bool constant, read_only, side_effects;
  tree t;

  gcc_assert (TREE_CODE_LENGTH (code) == 3);
  gcc_assert (TREE_CODE_CLASS (code) != tcc_vl_exp);

  t = make_node_stat (code PASS_MEM_STAT);
  TREE_TYPE (t) = tt;

  /* As a special exception, if COND_EXPR has NULL branches, we
     assume that it is a gimple statement and always consider
     it to have side effects.  */
  if (code == COND_EXPR
      && tt == void_type_node
      && arg1 == NULL_TREE
      && arg2 == NULL_TREE)
    side_effects = true;
  else
    side_effects = TREE_SIDE_EFFECTS (t);

  PROCESS_ARG(0);
  PROCESS_ARG(1);
  PROCESS_ARG(2);

  TREE_SIDE_EFFECTS (t) = side_effects;
  TREE_THIS_VOLATILE (t)
    = (TREE_CODE_CLASS (code) == tcc_reference
       && arg0 && TREE_THIS_VOLATILE (arg0));

  return t;
}

tree
build4_stat (enum tree_code code, tree tt, tree arg0, tree arg1,
	     tree arg2, tree arg3 MEM_STAT_DECL)
{
  bool constant, read_only, side_effects;
  tree t;

  gcc_assert (TREE_CODE_LENGTH (code) == 4);

  t = make_node_stat (code PASS_MEM_STAT);
  TREE_TYPE (t) = tt;

  side_effects = TREE_SIDE_EFFECTS (t);

  PROCESS_ARG(0);
  PROCESS_ARG(1);
  PROCESS_ARG(2);
  PROCESS_ARG(3);

  TREE_SIDE_EFFECTS (t) = side_effects;
  TREE_THIS_VOLATILE (t)
    = (TREE_CODE_CLASS (code) == tcc_reference
       && arg0 && TREE_THIS_VOLATILE (arg0));

  return t;
}

tree
build5_stat (enum tree_code code, tree tt, tree arg0, tree arg1,
	     tree arg2, tree arg3, tree arg4 MEM_STAT_DECL)
{
  bool constant, read_only, side_effects;
  tree t;

  gcc_assert (TREE_CODE_LENGTH (code) == 5);

  t = make_node_stat (code PASS_MEM_STAT);
  TREE_TYPE (t) = tt;

  side_effects = TREE_SIDE_EFFECTS (t);

  PROCESS_ARG(0);
  PROCESS_ARG(1);
  PROCESS_ARG(2);
  PROCESS_ARG(3);
  PROCESS_ARG(4);

  TREE_SIDE_EFFECTS (t) = side_effects;
  TREE_THIS_VOLATILE (t)
    = (TREE_CODE_CLASS (code) == tcc_reference
       && arg0 && TREE_THIS_VOLATILE (arg0));

  return t;
}

tree
build6_stat (enum tree_code code, tree tt, tree arg0, tree arg1,
	     tree arg2, tree arg3, tree arg4, tree arg5 MEM_STAT_DECL)
{
  bool constant, read_only, side_effects;
  tree t;

  gcc_assert (code == TARGET_MEM_REF);

  t = make_node_stat (code PASS_MEM_STAT);
  TREE_TYPE (t) = tt;

  side_effects = TREE_SIDE_EFFECTS (t);

  PROCESS_ARG(0);
  PROCESS_ARG(1);
  PROCESS_ARG(2);
  PROCESS_ARG(3);
  PROCESS_ARG(4);
  PROCESS_ARG(5);

  TREE_SIDE_EFFECTS (t) = side_effects;
  TREE_THIS_VOLATILE (t) = 0;

  return t;
}

/* Similar except don't specify the TREE_TYPE
   and leave the TREE_SIDE_EFFECTS as 0.
   It is permissible for arguments to be null,
   or even garbage if their values do not matter.  */

tree
build_nt (enum tree_code code, ...)
{
  tree t;
  int length;
  int i;
  va_list p;

  gcc_assert (TREE_CODE_CLASS (code) != tcc_vl_exp);

  va_start (p, code);

  t = make_node (code);
  length = TREE_CODE_LENGTH (code);

  for (i = 0; i < length; i++)
    TREE_OPERAND (t, i) = va_arg (p, tree);

  va_end (p);
  return t;
}

/* Similar to build_nt, but for creating a CALL_EXPR object with
   ARGLIST passed as a list.  */

tree
build_nt_call_list (tree fn, tree arglist)
{
  tree t;
  int i;

  t = build_vl_exp (CALL_EXPR, list_length (arglist) + 3);
  CALL_EXPR_FN (t) = fn;
  CALL_EXPR_STATIC_CHAIN (t) = NULL_TREE;
  for (i = 0; arglist; arglist = TREE_CHAIN (arglist), i++)
    CALL_EXPR_ARG (t, i) = TREE_VALUE (arglist);
  return t;
}

/* Create a DECL_... node of code CODE, name NAME and data type TYPE.
   We do NOT enter this node in any sort of symbol table.

   layout_decl is used to set up the decl's storage layout.
   Other slots are initialized to 0 or null pointers.  */

tree
build_decl_stat (enum tree_code code, tree name, tree type MEM_STAT_DECL)
{
  tree t;

  t = make_node_stat (code PASS_MEM_STAT);

/*  if (type == error_mark_node)
    type = integer_type_node; */
/* That is not done, deliberately, so that having error_mark_node
   as the type can suppress useless errors in the use of this variable.  */

  DECL_NAME (t) = name;
  TREE_TYPE (t) = type;

  if (code == VAR_DECL || code == PARM_DECL || code == RESULT_DECL)
    layout_decl (t, 0);

  return t;
}

/* Builds and returns function declaration with NAME and TYPE.  */

tree
build_fn_decl (const char *name, tree type)
{
  tree id = get_identifier (name);
  tree decl = build_decl (FUNCTION_DECL, id, type);

  DECL_EXTERNAL (decl) = 1;
  TREE_PUBLIC (decl) = 1;
  DECL_ARTIFICIAL (decl) = 1;
  TREE_NOTHROW (decl) = 1;

  return decl;
}


/* BLOCK nodes are used to represent the structure of binding contours
   and declarations, once those contours have been exited and their contents
   compiled.  This information is used for outputting debugging info.  */

tree
build_block (tree vars, tree subblocks, tree supercontext, tree chain)
{
  tree block = make_node (BLOCK);

  BLOCK_VARS (block) = vars;
  BLOCK_SUBBLOCKS (block) = subblocks;
  BLOCK_SUPERCONTEXT (block) = supercontext;
  BLOCK_CHAIN (block) = chain;
  return block;
}

expanded_location
expand_location (source_location loc)
{
  expanded_location xloc;
  if (loc == 0)
    {
      xloc.file = NULL;
      xloc.line = 0;
      xloc.column = 0;
      xloc.sysp = 0;
    }
  else
    {
      const struct line_map *map = linemap_lookup (line_table, loc);
      xloc.file = map->to_file;
      xloc.line = SOURCE_LINE (map, loc);
      xloc.column = SOURCE_COLUMN (map, loc);
      xloc.sysp = map->sysp != 0;
    };
  return xloc;
}


/* Source location accessor functions.  */


void
set_expr_locus (tree node, source_location *loc)
{
  if (loc == NULL)
    EXPR_CHECK (node)->exp.locus = UNKNOWN_LOCATION;
  else
    EXPR_CHECK (node)->exp.locus = *loc;
}

/* Like SET_EXPR_LOCATION, but make sure the tree can have a location.

   LOC is the location to use in tree T.  */

void
protected_set_expr_location (tree t, location_t loc)
{
  if (t && CAN_HAVE_LOCATION_P (t))
    SET_EXPR_LOCATION (t, loc);
}

/* Return a declaration like DDECL except that its DECL_ATTRIBUTES
   is ATTRIBUTE.  */

tree
build_decl_attribute_variant (tree ddecl, tree attribute)
{
  DECL_ATTRIBUTES (ddecl) = attribute;
  return ddecl;
}

/* Borrowed from hashtab.c iterative_hash implementation.  */
#define mix(a,b,c) \
{ \
  a -= b; a -= c; a ^= (c>>13); \
  b -= c; b -= a; b ^= (a<< 8); \
  c -= a; c -= b; c ^= ((b&0xffffffff)>>13); \
  a -= b; a -= c; a ^= ((c&0xffffffff)>>12); \
  b -= c; b -= a; b = (b ^ (a<<16)) & 0xffffffff; \
  c -= a; c -= b; c = (c ^ (b>> 5)) & 0xffffffff; \
  a -= b; a -= c; a = (a ^ (c>> 3)) & 0xffffffff; \
  b -= c; b -= a; b = (b ^ (a<<10)) & 0xffffffff; \
  c -= a; c -= b; c = (c ^ (b>>15)) & 0xffffffff; \
}


/* Produce good hash value combining VAL and VAL2.  */
hashval_t
iterative_hash_hashval_t (hashval_t val, hashval_t val2)
{
  /* the golden ratio; an arbitrary value.  */
  hashval_t a = 0x9e3779b9;

  mix (a, val, val2);
  return val2;
}

/* Produce good hash value combining VAL and VAL2.  */
static inline hashval_t
iterative_hash_host_wide_int (HOST_WIDE_INT val, hashval_t val2)
{
  if (sizeof (HOST_WIDE_INT) == sizeof (hashval_t))
    return iterative_hash_hashval_t (val, val2);
  else
    {
      hashval_t a = (hashval_t) val;
      /* Avoid warnings about shifting of more than the width of the type on
         hosts that won't execute this path.  */
      int zero = 0;
      hashval_t b = (hashval_t) (val >> (sizeof (hashval_t) * 8 + zero));
      mix (a, b, val2);
      if (sizeof (HOST_WIDE_INT) > 2 * sizeof (hashval_t))
	{
	  hashval_t a = (hashval_t) (val >> (sizeof (hashval_t) * 16 + zero));
	  hashval_t b = (hashval_t) (val >> (sizeof (hashval_t) * 24 + zero));
	  mix (a, b, val2);
	}
      return val2;
    }
}

/* Return a type like TTYPE except that its TYPE_ATTRIBUTE
   is ATTRIBUTE and its qualifiers are QUALS.

   Record such modified types already made so we don't make duplicates.  */

static tree
build_type_attribute_qual_variant (tree ttype, tree attribute, int quals)
{
  if (! attribute_list_equal (TYPE_ATTRIBUTES (ttype), attribute))
    {
      hashval_t hashcode = 0;
      tree ntype;
      enum tree_code code = TREE_CODE (ttype);

      /* Building a distinct copy of a tagged type is inappropriate; it
	 causes breakage in code that expects there to be a one-to-one
	 relationship between a struct and its fields.
	 build_duplicate_type is another solution (as used in
	 handle_transparent_union_attribute), but that doesn't play well
	 with the stronger C++ type identity model.  */
      if (TREE_CODE (ttype) == RECORD_TYPE
	  || TREE_CODE (ttype) == UNION_TYPE
	  || TREE_CODE (ttype) == QUAL_UNION_TYPE
	  || TREE_CODE (ttype) == ENUMERAL_TYPE)
	{
	  warning (OPT_Wattributes,
		   "ignoring attributes applied to %qT after definition",
		   TYPE_MAIN_VARIANT (ttype));
	  return build_qualified_type (ttype, quals);
	}

      ttype = build_qualified_type (ttype, TYPE_UNQUALIFIED);
      ntype = build_distinct_type_copy (ttype);

      TYPE_ATTRIBUTES (ntype) = attribute;

      hashcode = iterative_hash_object (code, hashcode);
      if (TREE_TYPE (ntype))
	hashcode = iterative_hash_object (TYPE_HASH (TREE_TYPE (ntype)),
					  hashcode);
      hashcode = attribute_hash_list (attribute, hashcode);

      switch (TREE_CODE (ntype))
	{
	case FUNCTION_TYPE:
	  hashcode = type_hash_list (TYPE_ARG_TYPES (ntype), hashcode);
	  break;
	case ARRAY_TYPE:
	  if (TYPE_DOMAIN (ntype))
	    hashcode = iterative_hash_object (TYPE_HASH (TYPE_DOMAIN (ntype)),
					      hashcode);
	  break;
	case INTEGER_TYPE:
	  hashcode = iterative_hash_object
	    (TREE_INT_CST_LOW (TYPE_MAX_VALUE (ntype)), hashcode);
	  hashcode = iterative_hash_object
	    (TREE_INT_CST_HIGH (TYPE_MAX_VALUE (ntype)), hashcode);
	  break;
	case REAL_TYPE:
	case FIXED_POINT_TYPE:
	  {
	    unsigned int precision = TYPE_PRECISION (ntype);
	    hashcode = iterative_hash_object (precision, hashcode);
	  }
	  break;
	default:
	  break;
	}

      ntype = type_hash_canon (hashcode, ntype);

      /* If the target-dependent attributes make NTYPE different from
	 its canonical type, we will need to use structural equality
	 checks for this type. */
      if (TYPE_STRUCTURAL_EQUALITY_P (ttype)
          || !targetm.comp_type_attributes (ntype, ttype))
	SET_TYPE_STRUCTURAL_EQUALITY (ntype);
      else if (TYPE_CANONICAL (ntype) == ntype)
	TYPE_CANONICAL (ntype) = TYPE_CANONICAL (ttype);

      ttype = build_qualified_type (ntype, quals);
    }
  else if (TYPE_QUALS (ttype) != quals)
    ttype = build_qualified_type (ttype, quals);

  return ttype;
}


/* Return a type like TTYPE except that its TYPE_ATTRIBUTE
   is ATTRIBUTE.

   Record such modified types already made so we don't make duplicates.  */

tree
build_type_attribute_variant (tree ttype, tree attribute)
{
  return build_type_attribute_qual_variant (ttype, attribute,
					    TYPE_QUALS (ttype));
}

/* Return nonzero if IDENT is a valid name for attribute ATTR,
   or zero if not.

   We try both `text' and `__text__', ATTR may be either one.  */
/* ??? It might be a reasonable simplification to require ATTR to be only
   `text'.  One might then also require attribute lists to be stored in
   their canonicalized form.  */

static int
is_attribute_with_length_p (const char *attr, int attr_len, const_tree ident)
{
  int ident_len;
  const char *p;

  if (TREE_CODE (ident) != IDENTIFIER_NODE)
    return 0;
  
  p = IDENTIFIER_POINTER (ident);
  ident_len = IDENTIFIER_LENGTH (ident);
  
  if (ident_len == attr_len
      && strcmp (attr, p) == 0)
    return 1;

  /* If ATTR is `__text__', IDENT must be `text'; and vice versa.  */
  if (attr[0] == '_')
    {
      gcc_assert (attr[1] == '_');
      gcc_assert (attr[attr_len - 2] == '_');
      gcc_assert (attr[attr_len - 1] == '_');
      if (ident_len == attr_len - 4
	  && strncmp (attr + 2, p, attr_len - 4) == 0)
	return 1;
    }
  else
    {
      if (ident_len == attr_len + 4
	  && p[0] == '_' && p[1] == '_'
	  && p[ident_len - 2] == '_' && p[ident_len - 1] == '_'
	  && strncmp (attr, p + 2, attr_len) == 0)
	return 1;
    }

  return 0;
}

/* Return nonzero if IDENT is a valid name for attribute ATTR,
   or zero if not.

   We try both `text' and `__text__', ATTR may be either one.  */

int
is_attribute_p (const char *attr, const_tree ident)
{
  return is_attribute_with_length_p (attr, strlen (attr), ident);
}

/* Given an attribute name and a list of attributes, return a pointer to the
   attribute's list element if the attribute is part of the list, or NULL_TREE
   if not found.  If the attribute appears more than once, this only
   returns the first occurrence; the TREE_CHAIN of the return value should
   be passed back in if further occurrences are wanted.  */

tree
lookup_attribute (const char *attr_name, tree list)
{
  tree l;
  size_t attr_len = strlen (attr_name);

  for (l = list; l; l = TREE_CHAIN (l))
    {
      gcc_assert (TREE_CODE (TREE_PURPOSE (l)) == IDENTIFIER_NODE);
      if (is_attribute_with_length_p (attr_name, attr_len, TREE_PURPOSE (l)))
	return l;
    }
  return NULL_TREE;
}

/* Remove any instances of attribute ATTR_NAME in LIST and return the
   modified list.  */

tree
remove_attribute (const char *attr_name, tree list)
{
  tree *p;
  size_t attr_len = strlen (attr_name);

  for (p = &list; *p; )
    {
      tree l = *p;
      gcc_assert (TREE_CODE (TREE_PURPOSE (l)) == IDENTIFIER_NODE);
      if (is_attribute_with_length_p (attr_name, attr_len, TREE_PURPOSE (l)))
	*p = TREE_CHAIN (l);
      else
	p = &TREE_CHAIN (l);
    }

  return list;
}

/* Return an attribute list that is the union of a1 and a2.  */

tree
merge_attributes (tree a1, tree a2)
{
  tree attributes;

  /* Either one unset?  Take the set one.  */

  if ((attributes = a1) == 0)
    attributes = a2;

  /* One that completely contains the other?  Take it.  */

  else if (a2 != 0 && ! attribute_list_contained (a1, a2))
    {
      if (attribute_list_contained (a2, a1))
	attributes = a2;
      else
	{
	  /* Pick the longest list, and hang on the other list.  */

	  if (list_length (a1) < list_length (a2))
	    attributes = a2, a2 = a1;

	  for (; a2 != 0; a2 = TREE_CHAIN (a2))
	    {
	      tree a;
	      for (a = lookup_attribute (IDENTIFIER_POINTER (TREE_PURPOSE (a2)),
					 attributes);
		   a != NULL_TREE;
		   a = lookup_attribute (IDENTIFIER_POINTER (TREE_PURPOSE (a2)),
					 TREE_CHAIN (a)))
		{
		  if (TREE_VALUE (a) != NULL
		      && TREE_CODE (TREE_VALUE (a)) == TREE_LIST
		      && TREE_VALUE (a2) != NULL
		      && TREE_CODE (TREE_VALUE (a2)) == TREE_LIST)
		    {
		      if (simple_cst_list_equal (TREE_VALUE (a),
						 TREE_VALUE (a2)) == 1)
			break;
		    }
		  else if (simple_cst_equal (TREE_VALUE (a),
					     TREE_VALUE (a2)) == 1)
		    break;
		}
	      if (a == NULL_TREE)
		{
		  a1 = copy_node (a2);
		  TREE_CHAIN (a1) = attributes;
		  attributes = a1;
		}
	    }
	}
    }
  return attributes;
}

/* Given types T1 and T2, merge their attributes and return
  the result.  */

tree
merge_type_attributes (tree t1, tree t2)
{
  return merge_attributes (TYPE_ATTRIBUTES (t1),
			   TYPE_ATTRIBUTES (t2));
}

/* Given decls OLDDECL and NEWDECL, merge their attributes and return
   the result.  */

tree
merge_decl_attributes (tree olddecl, tree newdecl)
{
  return merge_attributes (DECL_ATTRIBUTES (olddecl),
			   DECL_ATTRIBUTES (newdecl));
}

#if TARGET_DLLIMPORT_DECL_ATTRIBUTES

/* Specialization of merge_decl_attributes for various Windows targets.

   This handles the following situation:

     __declspec (dllimport) int foo;
     int foo;

   The second instance of `foo' nullifies the dllimport.  */

tree
merge_dllimport_decl_attributes (tree old, tree new_tree)
{
  tree a;
  int delete_dllimport_p = 1;

  /* What we need to do here is remove from `old' dllimport if it doesn't
     appear in `new'.  dllimport behaves like extern: if a declaration is
     marked dllimport and a definition appears later, then the object
     is not dllimport'd.  We also remove a `new' dllimport if the old list
     contains dllexport:  dllexport always overrides dllimport, regardless
     of the order of declaration.  */     
  if (!VAR_OR_FUNCTION_DECL_P (new_tree))
    delete_dllimport_p = 0;
  else if (DECL_DLLIMPORT_P (new_tree)
     	   && lookup_attribute ("dllexport", DECL_ATTRIBUTES (old)))
    { 
      DECL_DLLIMPORT_P (new_tree) = 0;
      warning (OPT_Wattributes, "%q+D already declared with dllexport attribute: "
	      "dllimport ignored", new_tree);
    }
  else if (DECL_DLLIMPORT_P (old) && !DECL_DLLIMPORT_P (new_tree))
    {
      /* Warn about overriding a symbol that has already been used, e.g.:
           extern int __attribute__ ((dllimport)) foo;
	   int* bar () {return &foo;}
	   int foo;
      */
      if (TREE_USED (old))
	{
	  warning (0, "%q+D redeclared without dllimport attribute "
		   "after being referenced with dll linkage", new_tree);
	  /* If we have used a variable's address with dllimport linkage,
	      keep the old DECL_DLLIMPORT_P flag: the ADDR_EXPR using the
	      decl may already have had TREE_CONSTANT computed.
	      We still remove the attribute so that assembler code refers
	      to '&foo rather than '_imp__foo'.  */
	  if (TREE_CODE (old) == VAR_DECL && TREE_ADDRESSABLE (old))
	    DECL_DLLIMPORT_P (new_tree) = 1;
	}

      /* Let an inline definition silently override the external reference,
	 but otherwise warn about attribute inconsistency.  */ 
      else if (TREE_CODE (new_tree) == VAR_DECL
	       || !DECL_DECLARED_INLINE_P (new_tree))
	warning (OPT_Wattributes, "%q+D redeclared without dllimport attribute: "
		  "previous dllimport ignored", new_tree);
    }
  else
    delete_dllimport_p = 0;

  a = merge_attributes (DECL_ATTRIBUTES (old), DECL_ATTRIBUTES (new_tree));

  if (delete_dllimport_p) 
    {
      tree prev, t;
      const size_t attr_len = strlen ("dllimport"); 
     
      /* Scan the list for dllimport and delete it.  */
      for (prev = NULL_TREE, t = a; t; prev = t, t = TREE_CHAIN (t))
	{
	  if (is_attribute_with_length_p ("dllimport", attr_len,
					  TREE_PURPOSE (t)))
	    {
	      if (prev == NULL_TREE)
		a = TREE_CHAIN (a);
	      else
		TREE_CHAIN (prev) = TREE_CHAIN (t);
	      break;
	    }
	}
    }

  return a;
}

/* Handle a "dllimport" or "dllexport" attribute; arguments as in
   struct attribute_spec.handler.  */

tree
handle_dll_attribute (tree * pnode, tree name, tree args, int flags,
		      bool *no_add_attrs)
{
  tree node = *pnode;

  /* These attributes may apply to structure and union types being created,
     but otherwise should pass to the declaration involved.  */
  if (!DECL_P (node))
    {
      if (flags & ((int) ATTR_FLAG_DECL_NEXT | (int) ATTR_FLAG_FUNCTION_NEXT
		   | (int) ATTR_FLAG_ARRAY_NEXT))
	{
	  *no_add_attrs = true;
	  return tree_cons (name, args, NULL_TREE);
	}
      if (TREE_CODE (node) == RECORD_TYPE
	  || TREE_CODE (node) == UNION_TYPE)
	{
	  node = TYPE_NAME (node);
	  if (!node)
	    return NULL_TREE;
	}
      else
	{
	  warning (OPT_Wattributes, "%qE attribute ignored",
		   name);
	  *no_add_attrs = true;
	  return NULL_TREE;
	}
    }

  if (TREE_CODE (node) != FUNCTION_DECL
      && TREE_CODE (node) != VAR_DECL
      && TREE_CODE (node) != TYPE_DECL)
    {
      *no_add_attrs = true;
      warning (OPT_Wattributes, "%qE attribute ignored",
	       name);
      return NULL_TREE;
    }

  if (TREE_CODE (node) == TYPE_DECL
      && TREE_CODE (TREE_TYPE (node)) != RECORD_TYPE
      && TREE_CODE (TREE_TYPE (node)) != UNION_TYPE)
    {
      *no_add_attrs = true;
      warning (OPT_Wattributes, "%qE attribute ignored",
	       name);
      return NULL_TREE;
    }

  /* Report error on dllimport ambiguities seen now before they cause
     any damage.  */
  else if (is_attribute_p ("dllimport", name))
    {
      /* Honor any target-specific overrides. */ 
      if (!targetm.valid_dllimport_attribute_p (node))
	*no_add_attrs = true;

     else if (TREE_CODE (node) == FUNCTION_DECL
	        && DECL_DECLARED_INLINE_P (node))
	{
	  warning (OPT_Wattributes, "inline function %q+D declared as "
		  " dllimport: attribute ignored", node); 
	  *no_add_attrs = true;
	}
      /* Like MS, treat definition of dllimported variables and
	 non-inlined functions on declaration as syntax errors. */
     else if (TREE_CODE (node) == FUNCTION_DECL && DECL_INITIAL (node))
	{
	  error ("function %q+D definition is marked dllimport", node);
	  *no_add_attrs = true;
	}

     else if (TREE_CODE (node) == VAR_DECL)
	{
	  if (DECL_INITIAL (node))
	    {
	      error ("variable %q+D definition is marked dllimport",
		     node);
	      *no_add_attrs = true;
	    }

	  /* `extern' needn't be specified with dllimport.
	     Specify `extern' now and hope for the best.  Sigh.  */
	  DECL_EXTERNAL (node) = 1;
	  /* Also, implicitly give dllimport'd variables declared within
	     a function global scope, unless declared static.  */
	  if (current_function_decl != NULL_TREE && !TREE_STATIC (node))
	    TREE_PUBLIC (node) = 1;
	}

      if (*no_add_attrs == false)
        DECL_DLLIMPORT_P (node) = 1;
    }

  /*  Report error if symbol is not accessible at global scope.  */
  if (!TREE_PUBLIC (node)
      && (TREE_CODE (node) == VAR_DECL
	  || TREE_CODE (node) == FUNCTION_DECL))
    {
      error ("external linkage required for symbol %q+D because of "
	     "%qE attribute", node, name);
      *no_add_attrs = true;
    }

  /* A dllexport'd entity must have default visibility so that other
     program units (shared libraries or the main executable) can see
     it.  A dllimport'd entity must have default visibility so that
     the linker knows that undefined references within this program
     unit can be resolved by the dynamic linker.  */
  if (!*no_add_attrs)
    {
      if (DECL_VISIBILITY_SPECIFIED (node)
	  && DECL_VISIBILITY (node) != VISIBILITY_DEFAULT)
	error ("%qE implies default visibility, but %qD has already "
	       "been declared with a different visibility", 
	       name, node);
      DECL_VISIBILITY (node) = VISIBILITY_DEFAULT;
      DECL_VISIBILITY_SPECIFIED (node) = 1;
    }

  return NULL_TREE;
}

#endif /* TARGET_DLLIMPORT_DECL_ATTRIBUTES  */

/* Set the type qualifiers for TYPE to TYPE_QUALS, which is a bitmask
   of the various TYPE_QUAL values.  */

static void
set_type_quals (tree type, int type_quals)
{
  TYPE_READONLY (type) = (type_quals & TYPE_QUAL_CONST) != 0;
  TYPE_VOLATILE (type) = (type_quals & TYPE_QUAL_VOLATILE) != 0;
  TYPE_RESTRICT (type) = (type_quals & TYPE_QUAL_RESTRICT) != 0;
}

/* Returns true iff CAND is equivalent to BASE with TYPE_QUALS.  */

bool
check_qualified_type (const_tree cand, const_tree base, int type_quals)
{
  return (TYPE_QUALS (cand) == type_quals
	  && TYPE_NAME (cand) == TYPE_NAME (base)
	  /* Apparently this is needed for Objective-C.  */
	  && TYPE_CONTEXT (cand) == TYPE_CONTEXT (base)
	  && attribute_list_equal (TYPE_ATTRIBUTES (cand),
				   TYPE_ATTRIBUTES (base)));
}

/* Return a version of the TYPE, qualified as indicated by the
   TYPE_QUALS, if one exists.  If no qualified version exists yet,
   return NULL_TREE.  */

tree
get_qualified_type (tree type, int type_quals)
{
  tree t;

  if (TYPE_QUALS (type) == type_quals)
    return type;

  /* Search the chain of variants to see if there is already one there just
     like the one we need to have.  If so, use that existing one.  We must
     preserve the TYPE_NAME, since there is code that depends on this.  */
  for (t = TYPE_MAIN_VARIANT (type); t; t = TYPE_NEXT_VARIANT (t))
    if (check_qualified_type (t, type, type_quals))
      return t;

  return NULL_TREE;
}

/* Like get_qualified_type, but creates the type if it does not
   exist.  This function never returns NULL_TREE.  */

tree
build_qualified_type (tree type, int type_quals)
{
  tree t;

  /* See if we already have the appropriate qualified variant.  */
  t = get_qualified_type (type, type_quals);

  /* If not, build it.  */
  if (!t)
    {
      t = build_variant_type_copy (type);
      set_type_quals (t, type_quals);

      if (TYPE_STRUCTURAL_EQUALITY_P (type))
	/* Propagate structural equality. */
	SET_TYPE_STRUCTURAL_EQUALITY (t);
      else if (TYPE_CANONICAL (type) != type)
	/* Build the underlying canonical type, since it is different
	   from TYPE. */
	TYPE_CANONICAL (t) = build_qualified_type (TYPE_CANONICAL (type),
						   type_quals);
      else
	/* T is its own canonical type. */
	TYPE_CANONICAL (t) = t;
      
    }

  return t;
}

/* Create a new distinct copy of TYPE.  The new type is made its own
   MAIN_VARIANT. If TYPE requires structural equality checks, the
   resulting type requires structural equality checks; otherwise, its
   TYPE_CANONICAL points to itself. */

tree
build_distinct_type_copy (tree type)
{
  tree t = copy_node (type);
  
  TYPE_POINTER_TO (t) = 0;
  TYPE_REFERENCE_TO (t) = 0;

  /* Set the canonical type either to a new equivalence class, or
     propagate the need for structural equality checks. */
  if (TYPE_STRUCTURAL_EQUALITY_P (type))
    SET_TYPE_STRUCTURAL_EQUALITY (t);
  else
    TYPE_CANONICAL (t) = t;

  /* Make it its own variant.  */
  TYPE_MAIN_VARIANT (t) = t;
  TYPE_NEXT_VARIANT (t) = 0;

  /* Note that it is now possible for TYPE_MIN_VALUE to be a value
     whose TREE_TYPE is not t.  This can also happen in the Ada
     frontend when using subtypes.  */

  return t;
}

/* Create a new variant of TYPE, equivalent but distinct.  This is so
   the caller can modify it. TYPE_CANONICAL for the return type will
   be equivalent to TYPE_CANONICAL of TYPE, indicating that the types
   are considered equal by the language itself (or that both types
   require structural equality checks). */

tree
build_variant_type_copy (tree type)
{
  tree t, m = TYPE_MAIN_VARIANT (type);

  t = build_distinct_type_copy (type);

  /* Since we're building a variant, assume that it is a non-semantic
     variant. This also propagates TYPE_STRUCTURAL_EQUALITY_P. */
  TYPE_CANONICAL (t) = TYPE_CANONICAL (type);
  
  /* Add the new type to the chain of variants of TYPE.  */
  TYPE_NEXT_VARIANT (t) = TYPE_NEXT_VARIANT (m);
  TYPE_NEXT_VARIANT (m) = t;
  TYPE_MAIN_VARIANT (t) = m;

  return t;
}

/* Return true if the from tree in both tree maps are equal.  */

int
tree_map_base_eq (const void *va, const void *vb)
{
  const struct tree_map_base  *const a = (const struct tree_map_base *) va,
    *const b = (const struct tree_map_base *) vb;
  return (a->from == b->from);
}

/* Hash a from tree in a tree_map.  */

unsigned int
tree_map_base_hash (const void *item)
{
  return htab_hash_pointer (((const struct tree_map_base *)item)->from);
}

/* Return true if this tree map structure is marked for garbage collection
   purposes.  We simply return true if the from tree is marked, so that this
   structure goes away when the from tree goes away.  */

int
tree_map_base_marked_p (const void *p)
{
  return ggc_marked_p (((const struct tree_map_base *) p)->from);
}

unsigned int
tree_map_hash (const void *item)
{
  return (((const struct tree_map *) item)->hash);
}

/* Return the initialization priority for DECL.  */

priority_type
decl_init_priority_lookup (tree decl)
{
  struct tree_priority_map *h;
  struct tree_map_base in;

  gcc_assert (VAR_OR_FUNCTION_DECL_P (decl));
  in.from = decl;
  h = (struct tree_priority_map *) htab_find (init_priority_for_decl, &in);
  return h ? h->init : DEFAULT_INIT_PRIORITY;
}

/* Return the finalization priority for DECL.  */

priority_type
decl_fini_priority_lookup (tree decl)
{
  struct tree_priority_map *h;
  struct tree_map_base in;

  gcc_assert (TREE_CODE (decl) == FUNCTION_DECL);
  in.from = decl;
  h = (struct tree_priority_map *) htab_find (init_priority_for_decl, &in);
  return h ? h->fini : DEFAULT_INIT_PRIORITY;
}

/* Return the initialization and finalization priority information for
   DECL.  If there is no previous priority information, a freshly
   allocated structure is returned.  */

static struct tree_priority_map *
decl_priority_info (tree decl)
{
  struct tree_priority_map in;
  struct tree_priority_map *h;
  void **loc;

  in.base.from = decl;
  loc = htab_find_slot (init_priority_for_decl, &in, INSERT);
  h = (struct tree_priority_map *) *loc;
  if (!h)
    {
      h = GGC_CNEW (struct tree_priority_map);
      *loc = h;
      h->base.from = decl;
      h->init = DEFAULT_INIT_PRIORITY;
      h->fini = DEFAULT_INIT_PRIORITY;
    }

  return h;
}

/* Set the initialization priority for DECL to PRIORITY.  */

void
decl_init_priority_insert (tree decl, priority_type priority)
{
  struct tree_priority_map *h;

  gcc_assert (VAR_OR_FUNCTION_DECL_P (decl));
  h = decl_priority_info (decl);
  h->init = priority;
}  

/* Set the finalization priority for DECL to PRIORITY.  */

void
decl_fini_priority_insert (tree decl, priority_type priority)
{
  struct tree_priority_map *h;

  gcc_assert (TREE_CODE (decl) == FUNCTION_DECL);
  h = decl_priority_info (decl);
  h->fini = priority;
}  

/* Look up a restrict qualified base decl for FROM.  */

tree
decl_restrict_base_lookup (tree from)
{
  struct tree_map *h;
  struct tree_map in;

  in.base.from = from;
  h = (struct tree_map *) htab_find_with_hash (restrict_base_for_decl, &in,
					       htab_hash_pointer (from));
  return h ? h->to : NULL_TREE;
}

/* Record the restrict qualified base TO for FROM.  */

void
decl_restrict_base_insert (tree from, tree to)
{
  struct tree_map *h;
  void **loc;

  h = GGC_NEW (struct tree_map);
  h->hash = htab_hash_pointer (from);
  h->base.from = from;
  h->to = to;
  loc = htab_find_slot_with_hash (restrict_base_for_decl, h, h->hash, INSERT);
  *(struct tree_map **) loc = h;
}

/* Print out the statistics for the DECL_DEBUG_EXPR hash table.  */

static void
print_debug_expr_statistics (void)
{
  fprintf (stderr, "DECL_DEBUG_EXPR  hash: size %ld, %ld elements, %f collisions\n",
	   (long) htab_size (debug_expr_for_decl),
	   (long) htab_elements (debug_expr_for_decl),
	   htab_collisions (debug_expr_for_decl));
}

/* Print out the statistics for the DECL_VALUE_EXPR hash table.  */

static void
print_value_expr_statistics (void)
{
  fprintf (stderr, "DECL_VALUE_EXPR  hash: size %ld, %ld elements, %f collisions\n",
	   (long) htab_size (value_expr_for_decl),
	   (long) htab_elements (value_expr_for_decl),
	   htab_collisions (value_expr_for_decl));
}

/* Print out statistics for the RESTRICT_BASE_FOR_DECL hash table, but
   don't print anything if the table is empty.  */

static void
print_restrict_base_statistics (void)
{
  if (htab_elements (restrict_base_for_decl) != 0)
    fprintf (stderr,
	     "RESTRICT_BASE    hash: size %ld, %ld elements, %f collisions\n",
	     (long) htab_size (restrict_base_for_decl),
	     (long) htab_elements (restrict_base_for_decl),
	     htab_collisions (restrict_base_for_decl));
}

/* Lookup a debug expression for FROM, and return it if we find one.  */

tree 
decl_debug_expr_lookup (tree from)
{
  struct tree_map *h, in;
  in.base.from = from;

  h = (struct tree_map *) htab_find_with_hash (debug_expr_for_decl, &in,
					       htab_hash_pointer (from));
  if (h)
    return h->to;
  return NULL_TREE;
}

/* Insert a mapping FROM->TO in the debug expression hashtable.  */

void
decl_debug_expr_insert (tree from, tree to)
{
  struct tree_map *h;
  void **loc;

  h = GGC_NEW (struct tree_map);
  h->hash = htab_hash_pointer (from);
  h->base.from = from;
  h->to = to;
  loc = htab_find_slot_with_hash (debug_expr_for_decl, h, h->hash, INSERT);
  *(struct tree_map **) loc = h;
}  

/* Lookup a value expression for FROM, and return it if we find one.  */

tree 
decl_value_expr_lookup (tree from)
{
  struct tree_map *h, in;
  in.base.from = from;

  h = (struct tree_map *) htab_find_with_hash (value_expr_for_decl, &in,
					       htab_hash_pointer (from));
  if (h)
    return h->to;
  return NULL_TREE;
}

/* Insert a mapping FROM->TO in the value expression hashtable.  */

void
decl_value_expr_insert (tree from, tree to)
{
  struct tree_map *h;
  void **loc;

  h = GGC_NEW (struct tree_map);
  h->hash = htab_hash_pointer (from);
  h->base.from = from;
  h->to = to;
  loc = htab_find_slot_with_hash (value_expr_for_decl, h, h->hash, INSERT);
  *(struct tree_map **) loc = h;
}

/* Hashing of types so that we don't make duplicates.
   The entry point is `type_hash_canon'.  */

/* Compute a hash code for a list of types (chain of TREE_LIST nodes
   with types in the TREE_VALUE slots), by adding the hash codes
   of the individual types.  */

static unsigned int
type_hash_list (const_tree list, hashval_t hashcode)
{
  const_tree tail;

  for (tail = list; tail; tail = TREE_CHAIN (tail))
    if (TREE_VALUE (tail) != error_mark_node)
      hashcode = iterative_hash_object (TYPE_HASH (TREE_VALUE (tail)),
					hashcode);

  return hashcode;
}

/* These are the Hashtable callback functions.  */

/* Returns true iff the types are equivalent.  */

static int
type_hash_eq (const void *va, const void *vb)
{
  const struct type_hash *const a = (const struct type_hash *) va,
    *const b = (const struct type_hash *) vb;

  /* First test the things that are the same for all types.  */
  if (a->hash != b->hash
      || TREE_CODE (a->type) != TREE_CODE (b->type)
      || TREE_TYPE (a->type) != TREE_TYPE (b->type)
      || !attribute_list_equal (TYPE_ATTRIBUTES (a->type),
				 TYPE_ATTRIBUTES (b->type))
      || TYPE_ALIGN (a->type) != TYPE_ALIGN (b->type)
      || TYPE_MODE (a->type) != TYPE_MODE (b->type)
      || (TREE_CODE (a->type) != COMPLEX_TYPE 
          && TYPE_NAME (a->type) != TYPE_NAME (b->type)))
    return 0;

  switch (TREE_CODE (a->type))
    {
    case VOID_TYPE:
    case COMPLEX_TYPE:
    case POINTER_TYPE:
    case REFERENCE_TYPE:
      return 1;

    case VECTOR_TYPE:
      return TYPE_VECTOR_SUBPARTS (a->type) == TYPE_VECTOR_SUBPARTS (b->type);

    case ENUMERAL_TYPE:
      if (TYPE_VALUES (a->type) != TYPE_VALUES (b->type)
	  && !(TYPE_VALUES (a->type)
	       && TREE_CODE (TYPE_VALUES (a->type)) == TREE_LIST
	       && TYPE_VALUES (b->type)
	       && TREE_CODE (TYPE_VALUES (b->type)) == TREE_LIST
	       && type_list_equal (TYPE_VALUES (a->type),
				   TYPE_VALUES (b->type))))
	return 0;

      /* ... fall through ... */

    case INTEGER_TYPE:
    case REAL_TYPE:
    case BOOLEAN_TYPE:
      return ((TYPE_MAX_VALUE (a->type) == TYPE_MAX_VALUE (b->type)
	       || tree_int_cst_equal (TYPE_MAX_VALUE (a->type),
				      TYPE_MAX_VALUE (b->type)))
	      && (TYPE_MIN_VALUE (a->type) == TYPE_MIN_VALUE (b->type)
		  || tree_int_cst_equal (TYPE_MIN_VALUE (a->type),
					 TYPE_MIN_VALUE (b->type))));

    case FIXED_POINT_TYPE:
      return TYPE_SATURATING (a->type) == TYPE_SATURATING (b->type);

    case OFFSET_TYPE:
      return TYPE_OFFSET_BASETYPE (a->type) == TYPE_OFFSET_BASETYPE (b->type);

    case METHOD_TYPE:
      return (TYPE_METHOD_BASETYPE (a->type) == TYPE_METHOD_BASETYPE (b->type)
	      && (TYPE_ARG_TYPES (a->type) == TYPE_ARG_TYPES (b->type)
		  || (TYPE_ARG_TYPES (a->type)
		      && TREE_CODE (TYPE_ARG_TYPES (a->type)) == TREE_LIST
		      && TYPE_ARG_TYPES (b->type)
		      && TREE_CODE (TYPE_ARG_TYPES (b->type)) == TREE_LIST
		      && type_list_equal (TYPE_ARG_TYPES (a->type),
					  TYPE_ARG_TYPES (b->type)))));

    case ARRAY_TYPE:
      return TYPE_DOMAIN (a->type) == TYPE_DOMAIN (b->type);

    case RECORD_TYPE:
    case UNION_TYPE:
    case QUAL_UNION_TYPE:
      return (TYPE_FIELDS (a->type) == TYPE_FIELDS (b->type)
	      || (TYPE_FIELDS (a->type)
		  && TREE_CODE (TYPE_FIELDS (a->type)) == TREE_LIST
		  && TYPE_FIELDS (b->type)
		  && TREE_CODE (TYPE_FIELDS (b->type)) == TREE_LIST
		  && type_list_equal (TYPE_FIELDS (a->type),
				      TYPE_FIELDS (b->type))));

    case FUNCTION_TYPE:
      if (TYPE_ARG_TYPES (a->type) == TYPE_ARG_TYPES (b->type)
	  || (TYPE_ARG_TYPES (a->type)
	      && TREE_CODE (TYPE_ARG_TYPES (a->type)) == TREE_LIST
	      && TYPE_ARG_TYPES (b->type)
	      && TREE_CODE (TYPE_ARG_TYPES (b->type)) == TREE_LIST
	      && type_list_equal (TYPE_ARG_TYPES (a->type),
				  TYPE_ARG_TYPES (b->type))))
	break;
      return 0;

    default:
      return 0;
    }

  if (lang_hooks.types.type_hash_eq != NULL)
    return lang_hooks.types.type_hash_eq (a->type, b->type);

  return 1;
}

/* Return the cached hash value.  */

static hashval_t
type_hash_hash (const void *item)
{
  return ((const struct type_hash *) item)->hash;
}

/* Look in the type hash table for a type isomorphic to TYPE.
   If one is found, return it.  Otherwise return 0.  */

tree
type_hash_lookup (hashval_t hashcode, tree type)
{
  struct type_hash *h, in;

  /* The TYPE_ALIGN field of a type is set by layout_type(), so we
     must call that routine before comparing TYPE_ALIGNs.  */
  layout_type (type);

  in.hash = hashcode;
  in.type = type;

  h = (struct type_hash *) htab_find_with_hash (type_hash_table, &in,
						hashcode);
  if (h)
    return h->type;
  return NULL_TREE;
}

/* Add an entry to the type-hash-table
   for a type TYPE whose hash code is HASHCODE.  */

void
type_hash_add (hashval_t hashcode, tree type)
{
  struct type_hash *h;
  void **loc;

  h = GGC_NEW (struct type_hash);
  h->hash = hashcode;
  h->type = type;
  loc = htab_find_slot_with_hash (type_hash_table, h, hashcode, INSERT);
  *loc = (void *)h;
}

/* Given TYPE, and HASHCODE its hash code, return the canonical
   object for an identical type if one already exists.
   Otherwise, return TYPE, and record it as the canonical object.

   To use this function, first create a type of the sort you want.
   Then compute its hash code from the fields of the type that
   make it different from other similar types.
   Then call this function and use the value.  */

tree
type_hash_canon (unsigned int hashcode, tree type)
{
  tree t1;

  /* The hash table only contains main variants, so ensure that's what we're
     being passed.  */
  gcc_assert (TYPE_MAIN_VARIANT (type) == type);

  if (!lang_hooks.types.hash_types)
    return type;

  /* See if the type is in the hash table already.  If so, return it.
     Otherwise, add the type.  */
  t1 = type_hash_lookup (hashcode, type);
  if (t1 != 0)
    {
#ifdef GATHER_STATISTICS
      tree_node_counts[(int) t_kind]--;
      tree_node_sizes[(int) t_kind] -= sizeof (struct tree_type);
#endif
      return t1;
    }
  else
    {
      type_hash_add (hashcode, type);
      return type;
    }
}

/* See if the data pointed to by the type hash table is marked.  We consider
   it marked if the type is marked or if a debug type number or symbol
   table entry has been made for the type.  This reduces the amount of
   debugging output and eliminates that dependency of the debug output on
   the number of garbage collections.  */

static int
type_hash_marked_p (const void *p)
{
  const_tree const type = ((const struct type_hash *) p)->type;

  return ggc_marked_p (type) || TYPE_SYMTAB_POINTER (type);
}

static void
print_type_hash_statistics (void)
{
  fprintf (stderr, "Type hash: size %ld, %ld elements, %f collisions\n",
	   (long) htab_size (type_hash_table),
	   (long) htab_elements (type_hash_table),
	   htab_collisions (type_hash_table));
}

/* Compute a hash code for a list of attributes (chain of TREE_LIST nodes
   with names in the TREE_PURPOSE slots and args in the TREE_VALUE slots),
   by adding the hash codes of the individual attributes.  */

static unsigned int
attribute_hash_list (const_tree list, hashval_t hashcode)
{
  const_tree tail;

  for (tail = list; tail; tail = TREE_CHAIN (tail))
    /* ??? Do we want to add in TREE_VALUE too? */
    hashcode = iterative_hash_object
      (IDENTIFIER_HASH_VALUE (TREE_PURPOSE (tail)), hashcode);
  return hashcode;
}

/* Given two lists of attributes, return true if list l2 is
   equivalent to l1.  */

int
attribute_list_equal (const_tree l1, const_tree l2)
{
  return attribute_list_contained (l1, l2)
	 && attribute_list_contained (l2, l1);
}

/* Given two lists of attributes, return true if list L2 is
   completely contained within L1.  */
/* ??? This would be faster if attribute names were stored in a canonicalized
   form.  Otherwise, if L1 uses `foo' and L2 uses `__foo__', the long method
   must be used to show these elements are equivalent (which they are).  */
/* ??? It's not clear that attributes with arguments will always be handled
   correctly.  */

int
attribute_list_contained (const_tree l1, const_tree l2)
{
  const_tree t1, t2;

  /* First check the obvious, maybe the lists are identical.  */
  if (l1 == l2)
    return 1;

  /* Maybe the lists are similar.  */
  for (t1 = l1, t2 = l2;
       t1 != 0 && t2 != 0
        && TREE_PURPOSE (t1) == TREE_PURPOSE (t2)
        && TREE_VALUE (t1) == TREE_VALUE (t2);
       t1 = TREE_CHAIN (t1), t2 = TREE_CHAIN (t2));

  /* Maybe the lists are equal.  */
  if (t1 == 0 && t2 == 0)
    return 1;

  for (; t2 != 0; t2 = TREE_CHAIN (t2))
    {
      const_tree attr;
      /* This CONST_CAST is okay because lookup_attribute does not
	 modify its argument and the return value is assigned to a
	 const_tree.  */
      for (attr = lookup_attribute (IDENTIFIER_POINTER (TREE_PURPOSE (t2)),
				    CONST_CAST_TREE(l1));
	   attr != NULL_TREE;
	   attr = lookup_attribute (IDENTIFIER_POINTER (TREE_PURPOSE (t2)),
				    TREE_CHAIN (attr)))
	{
	  if (TREE_VALUE (t2) != NULL
	      && TREE_CODE (TREE_VALUE (t2)) == TREE_LIST
	      && TREE_VALUE (attr) != NULL
	      && TREE_CODE (TREE_VALUE (attr)) == TREE_LIST)
	    {
	      if (simple_cst_list_equal (TREE_VALUE (t2),
					 TREE_VALUE (attr)) == 1)
		break;
	    }
	  else if (simple_cst_equal (TREE_VALUE (t2), TREE_VALUE (attr)) == 1)
	    break;
	}

      if (attr == 0)
	return 0;
    }

  return 1;
}

/* Given two lists of types
   (chains of TREE_LIST nodes with types in the TREE_VALUE slots)
   return 1 if the lists contain the same types in the same order.
   Also, the TREE_PURPOSEs must match.  */

int
type_list_equal (const_tree l1, const_tree l2)
{
  const_tree t1, t2;

  for (t1 = l1, t2 = l2; t1 && t2; t1 = TREE_CHAIN (t1), t2 = TREE_CHAIN (t2))
    if (TREE_VALUE (t1) != TREE_VALUE (t2)
	|| (TREE_PURPOSE (t1) != TREE_PURPOSE (t2)
	    && ! (1 == simple_cst_equal (TREE_PURPOSE (t1), TREE_PURPOSE (t2))
		  && (TREE_TYPE (TREE_PURPOSE (t1))
		      == TREE_TYPE (TREE_PURPOSE (t2))))))
      return 0;

  return t1 == t2;
}

/* Returns the number of arguments to the FUNCTION_TYPE or METHOD_TYPE
   given by TYPE.  If the argument list accepts variable arguments,
   then this function counts only the ordinary arguments.  */

int
type_num_arguments (const_tree type)
{
  int i = 0;
  tree t;

  for (t = TYPE_ARG_TYPES (type); t; t = TREE_CHAIN (t))
    /* If the function does not take a variable number of arguments,
       the last element in the list will have type `void'.  */
    if (VOID_TYPE_P (TREE_VALUE (t)))
      break;
    else
      ++i;

  return i;
}

/* Nonzero if integer constants T1 and T2
   represent the same constant value.  */

int
tree_int_cst_equal (const_tree t1, const_tree t2)
{
  if (t1 == t2)
    return 1;

  if (t1 == 0 || t2 == 0)
    return 0;

  if (TREE_CODE (t1) == INTEGER_CST
      && TREE_CODE (t2) == INTEGER_CST
      && TREE_INT_CST_LOW (t1) == TREE_INT_CST_LOW (t2)
      && TREE_INT_CST_HIGH (t1) == TREE_INT_CST_HIGH (t2))
    return 1;

  return 0;
}

/* Nonzero if integer constants T1 and T2 represent values that satisfy <.
   The precise way of comparison depends on their data type.  */

int
tree_int_cst_lt (const_tree t1, const_tree t2)
{
  if (t1 == t2)
    return 0;

  if (TYPE_UNSIGNED (TREE_TYPE (t1)) != TYPE_UNSIGNED (TREE_TYPE (t2)))
    {
      int t1_sgn = tree_int_cst_sgn (t1);
      int t2_sgn = tree_int_cst_sgn (t2);

      if (t1_sgn < t2_sgn)
	return 1;
      else if (t1_sgn > t2_sgn)
	return 0;
      /* Otherwise, both are non-negative, so we compare them as
	 unsigned just in case one of them would overflow a signed
	 type.  */
    }
  else if (!TYPE_UNSIGNED (TREE_TYPE (t1)))
    return INT_CST_LT (t1, t2);

  return INT_CST_LT_UNSIGNED (t1, t2);
}

/* Returns -1 if T1 < T2, 0 if T1 == T2, and 1 if T1 > T2.  */

int
tree_int_cst_compare (const_tree t1, const_tree t2)
{
  if (tree_int_cst_lt (t1, t2))
    return -1;
  else if (tree_int_cst_lt (t2, t1))
    return 1;
  else
    return 0;
}

/* Return 1 if T is an INTEGER_CST that can be manipulated efficiently on
   the host.  If POS is zero, the value can be represented in a single
   HOST_WIDE_INT.  If POS is nonzero, the value must be non-negative and can
   be represented in a single unsigned HOST_WIDE_INT.  */

int
host_integerp (const_tree t, int pos)
{
  return (TREE_CODE (t) == INTEGER_CST
	  && ((TREE_INT_CST_HIGH (t) == 0
	       && (HOST_WIDE_INT) TREE_INT_CST_LOW (t) >= 0)
	      || (! pos && TREE_INT_CST_HIGH (t) == -1
		  && (HOST_WIDE_INT) TREE_INT_CST_LOW (t) < 0
		  && (!TYPE_UNSIGNED (TREE_TYPE (t))
		      || (TREE_CODE (TREE_TYPE (t)) == INTEGER_TYPE
			  && TYPE_IS_SIZETYPE (TREE_TYPE (t)))))
	      || (pos && TREE_INT_CST_HIGH (t) == 0)));
}

/* Return the HOST_WIDE_INT least significant bits of T if it is an
   INTEGER_CST and there is no overflow.  POS is nonzero if the result must
   be non-negative.  We must be able to satisfy the above conditions.  */

HOST_WIDE_INT
tree_low_cst (const_tree t, int pos)
{
  gcc_assert (host_integerp (t, pos));
  return TREE_INT_CST_LOW (t);
}

/* Return the most significant bit of the integer constant T.  */

int
tree_int_cst_msb (const_tree t)
{
  int prec;
  HOST_WIDE_INT h;
  unsigned HOST_WIDE_INT l;

  /* Note that using TYPE_PRECISION here is wrong.  We care about the
     actual bits, not the (arbitrary) range of the type.  */
  prec = GET_MODE_BITSIZE (TYPE_MODE (TREE_TYPE (t))) - 1;
  rshift_double (TREE_INT_CST_LOW (t), TREE_INT_CST_HIGH (t), prec,
		 2 * HOST_BITS_PER_WIDE_INT, &l, &h, 0);
  return (l & 1) == 1;
}

/* Return an indication of the sign of the integer constant T.
   The return value is -1 if T < 0, 0 if T == 0, and 1 if T > 0.
   Note that -1 will never be returned if T's type is unsigned.  */

int
tree_int_cst_sgn (const_tree t)
{
  if (TREE_INT_CST_LOW (t) == 0 && TREE_INT_CST_HIGH (t) == 0)
    return 0;
  else if (TYPE_UNSIGNED (TREE_TYPE (t)))
    return 1;
  else if (TREE_INT_CST_HIGH (t) < 0)
    return -1;
  else
    return 1;
}

/* Return the minimum number of bits needed to represent VALUE in a
   signed or unsigned type, UNSIGNEDP says which.  */

unsigned int
tree_int_cst_min_precision (tree value, bool unsignedp)
{
  int log;

  /* If the value is negative, compute its negative minus 1.  The latter
     adjustment is because the absolute value of the largest negative value
     is one larger than the largest positive value.  This is equivalent to
     a bit-wise negation, so use that operation instead.  */

  if (tree_int_cst_sgn (value) < 0)
    value = fold_build1 (BIT_NOT_EXPR, TREE_TYPE (value), value);

  /* Return the number of bits needed, taking into account the fact
     that we need one more bit for a signed than unsigned type.  */

  if (integer_zerop (value))
    log = 0;
  else
    log = tree_floor_log2 (value);

  return log + 1 + !unsignedp;
}

/* Compare two constructor-element-type constants.  Return 1 if the lists
   are known to be equal; otherwise return 0.  */

int
simple_cst_list_equal (const_tree l1, const_tree l2)
{
  while (l1 != NULL_TREE && l2 != NULL_TREE)
    {
      if (simple_cst_equal (TREE_VALUE (l1), TREE_VALUE (l2)) != 1)
	return 0;

      l1 = TREE_CHAIN (l1);
      l2 = TREE_CHAIN (l2);
    }

  return l1 == l2;
}

/* Return truthvalue of whether T1 is the same tree structure as T2.
   Return 1 if they are the same.
   Return 0 if they are understandably different.
   Return -1 if either contains tree structure not understood by
   this function.  */

int
simple_cst_equal (const_tree t1, const_tree t2)
{
  enum tree_code code1, code2;
  int cmp;
  int i;

  if (t1 == t2)
    return 1;
  if (t1 == 0 || t2 == 0)
    return 0;

  code1 = TREE_CODE (t1);
  code2 = TREE_CODE (t2);

  if (CONVERT_EXPR_CODE_P (code1) || code1 == NON_LVALUE_EXPR)
    {
      if (CONVERT_EXPR_CODE_P (code2)
	  || code2 == NON_LVALUE_EXPR)
	return simple_cst_equal (TREE_OPERAND (t1, 0), TREE_OPERAND (t2, 0));
      else
	return simple_cst_equal (TREE_OPERAND (t1, 0), t2);
    }

  else if (CONVERT_EXPR_CODE_P (code2)
	   || code2 == NON_LVALUE_EXPR)
    return simple_cst_equal (t1, TREE_OPERAND (t2, 0));

  if (code1 != code2)
    return 0;

  switch (code1)
    {
    case INTEGER_CST:
      return (TREE_INT_CST_LOW (t1) == TREE_INT_CST_LOW (t2)
	      && TREE_INT_CST_HIGH (t1) == TREE_INT_CST_HIGH (t2));

    case REAL_CST:
      return REAL_VALUES_IDENTICAL (TREE_REAL_CST (t1), TREE_REAL_CST (t2));

    case FIXED_CST:
      return FIXED_VALUES_IDENTICAL (TREE_FIXED_CST (t1), TREE_FIXED_CST (t2));

    case STRING_CST:
      return (TREE_STRING_LENGTH (t1) == TREE_STRING_LENGTH (t2)
	      && ! memcmp (TREE_STRING_POINTER (t1), TREE_STRING_POINTER (t2),
			 TREE_STRING_LENGTH (t1)));

    case CONSTRUCTOR:
      {
	unsigned HOST_WIDE_INT idx;
	VEC(constructor_elt, gc) *v1 = CONSTRUCTOR_ELTS (t1);
	VEC(constructor_elt, gc) *v2 = CONSTRUCTOR_ELTS (t2);

	if (VEC_length (constructor_elt, v1) != VEC_length (constructor_elt, v2))
	  return false;

        for (idx = 0; idx < VEC_length (constructor_elt, v1); ++idx)
	  /* ??? Should we handle also fields here? */
	  if (!simple_cst_equal (VEC_index (constructor_elt, v1, idx)->value,
				 VEC_index (constructor_elt, v2, idx)->value))
	    return false;
	return true;
      }

    case SAVE_EXPR:
      return simple_cst_equal (TREE_OPERAND (t1, 0), TREE_OPERAND (t2, 0));

    case CALL_EXPR:
      cmp = simple_cst_equal (CALL_EXPR_FN (t1), CALL_EXPR_FN (t2));
      if (cmp <= 0)
	return cmp;
      if (call_expr_nargs (t1) != call_expr_nargs (t2))
	return 0;
      {
	const_tree arg1, arg2;
	const_call_expr_arg_iterator iter1, iter2;
	for (arg1 = first_const_call_expr_arg (t1, &iter1),
	       arg2 = first_const_call_expr_arg (t2, &iter2);
	     arg1 && arg2;
	     arg1 = next_const_call_expr_arg (&iter1),
	       arg2 = next_const_call_expr_arg (&iter2))
	  {
	    cmp = simple_cst_equal (arg1, arg2);
	    if (cmp <= 0)
	      return cmp;
	  }
	return arg1 == arg2;
      }

    case TARGET_EXPR:
      /* Special case: if either target is an unallocated VAR_DECL,
	 it means that it's going to be unified with whatever the
	 TARGET_EXPR is really supposed to initialize, so treat it
	 as being equivalent to anything.  */
      if ((TREE_CODE (TREE_OPERAND (t1, 0)) == VAR_DECL
	   && DECL_NAME (TREE_OPERAND (t1, 0)) == NULL_TREE
	   && !DECL_RTL_SET_P (TREE_OPERAND (t1, 0)))
	  || (TREE_CODE (TREE_OPERAND (t2, 0)) == VAR_DECL
	      && DECL_NAME (TREE_OPERAND (t2, 0)) == NULL_TREE
	      && !DECL_RTL_SET_P (TREE_OPERAND (t2, 0))))
	cmp = 1;
      else
	cmp = simple_cst_equal (TREE_OPERAND (t1, 0), TREE_OPERAND (t2, 0));

      if (cmp <= 0)
	return cmp;

      return simple_cst_equal (TREE_OPERAND (t1, 1), TREE_OPERAND (t2, 1));

    case WITH_CLEANUP_EXPR:
      cmp = simple_cst_equal (TREE_OPERAND (t1, 0), TREE_OPERAND (t2, 0));
      if (cmp <= 0)
	return cmp;

      return simple_cst_equal (TREE_OPERAND (t1, 1), TREE_OPERAND (t1, 1));

    case COMPONENT_REF:
      if (TREE_OPERAND (t1, 1) == TREE_OPERAND (t2, 1))
	return simple_cst_equal (TREE_OPERAND (t1, 0), TREE_OPERAND (t2, 0));

      return 0;

    case VAR_DECL:
    case PARM_DECL:
    case CONST_DECL:
    case FUNCTION_DECL:
      return 0;

    default:
      break;
    }

  /* This general rule works for most tree codes.  All exceptions should be
     handled above.  If this is a language-specific tree code, we can't
     trust what might be in the operand, so say we don't know
     the situation.  */
  if ((int) code1 >= (int) LAST_AND_UNUSED_TREE_CODE)
    return -1;

  switch (TREE_CODE_CLASS (code1))
    {
    case tcc_unary:
    case tcc_binary:
    case tcc_comparison:
    case tcc_expression:
    case tcc_reference:
    case tcc_statement:
      cmp = 1;
      for (i = 0; i < TREE_CODE_LENGTH (code1); i++)
	{
	  cmp = simple_cst_equal (TREE_OPERAND (t1, i), TREE_OPERAND (t2, i));
	  if (cmp <= 0)
	    return cmp;
	}

      return cmp;

    default:
      return -1;
    }
}

/* Compare the value of T, an INTEGER_CST, with U, an unsigned integer value.
   Return -1, 0, or 1 if the value of T is less than, equal to, or greater
   than U, respectively.  */

int
compare_tree_int (const_tree t, unsigned HOST_WIDE_INT u)
{
  if (tree_int_cst_sgn (t) < 0)
    return -1;
  else if (TREE_INT_CST_HIGH (t) != 0)
    return 1;
  else if (TREE_INT_CST_LOW (t) == u)
    return 0;
  else if (TREE_INT_CST_LOW (t) < u)
    return -1;
  else
    return 1;
}

/* Return true if CODE represents an associative tree code.  Otherwise
   return false.  */
bool
associative_tree_code (enum tree_code code)
{
  switch (code)
    {
    case BIT_IOR_EXPR:
    case BIT_AND_EXPR:
    case BIT_XOR_EXPR:
    case PLUS_EXPR:
    case MULT_EXPR:
    case MIN_EXPR:
    case MAX_EXPR:
      return true;

    default:
      break;
    }
  return false;
}

/* Return true if CODE represents a commutative tree code.  Otherwise
   return false.  */
bool
commutative_tree_code (enum tree_code code)
{
  switch (code)
    {
    case PLUS_EXPR:
    case MULT_EXPR:
    case MIN_EXPR:
    case MAX_EXPR:
    case BIT_IOR_EXPR:
    case BIT_XOR_EXPR:
    case BIT_AND_EXPR:
    case NE_EXPR:
    case EQ_EXPR:
    case UNORDERED_EXPR:
    case ORDERED_EXPR:
    case UNEQ_EXPR:
    case LTGT_EXPR:
    case TRUTH_AND_EXPR:
    case TRUTH_XOR_EXPR:
    case TRUTH_OR_EXPR:
      return true;

    default:
      break;
    }
  return false;
}

/* Generate a hash value for an expression.  This can be used iteratively
   by passing a previous result as the VAL argument.

   This function is intended to produce the same hash for expressions which
   would compare equal using operand_equal_p.  */

hashval_t
iterative_hash_expr (const_tree t, hashval_t val)
{
  int i;
  enum tree_code code;
  char tclass;

  if (t == NULL_TREE)
    return iterative_hash_hashval_t (0, val);

  code = TREE_CODE (t);

  switch (code)
    {
    /* Alas, constants aren't shared, so we can't rely on pointer
       identity.  */
    case INTEGER_CST:
      val = iterative_hash_host_wide_int (TREE_INT_CST_LOW (t), val);
      return iterative_hash_host_wide_int (TREE_INT_CST_HIGH (t), val);
    case REAL_CST:
      {
	unsigned int val2 = real_hash (TREE_REAL_CST_PTR (t));

	return iterative_hash_hashval_t (val2, val);
      }
    case FIXED_CST:
      {
	unsigned int val2 = fixed_hash (TREE_FIXED_CST_PTR (t));

	return iterative_hash_hashval_t (val2, val);
      }
    case STRING_CST:
      return iterative_hash (TREE_STRING_POINTER (t),
			     TREE_STRING_LENGTH (t), val);
    case COMPLEX_CST:
      val = iterative_hash_expr (TREE_REALPART (t), val);
      return iterative_hash_expr (TREE_IMAGPART (t), val);
    case VECTOR_CST:
      return iterative_hash_expr (TREE_VECTOR_CST_ELTS (t), val);

    case SSA_NAME:
      /* we can just compare by pointer.  */
      return iterative_hash_host_wide_int (SSA_NAME_VERSION (t), val);

    case TREE_LIST:
      /* A list of expressions, for a CALL_EXPR or as the elements of a
	 VECTOR_CST.  */
      for (; t; t = TREE_CHAIN (t))
	val = iterative_hash_expr (TREE_VALUE (t), val);
      return val;
    case CONSTRUCTOR:
      {
	unsigned HOST_WIDE_INT idx;
	tree field, value;
	FOR_EACH_CONSTRUCTOR_ELT (CONSTRUCTOR_ELTS (t), idx, field, value)
	  {
	    val = iterative_hash_expr (field, val);
	    val = iterative_hash_expr (value, val);
	  }
	return val;
      }
    case FUNCTION_DECL:
      /* When referring to a built-in FUNCTION_DECL, use the
	 __builtin__ form.  Otherwise nodes that compare equal
	 according to operand_equal_p might get different
	 hash codes.  */
      if (DECL_BUILT_IN (t) && built_in_decls[DECL_FUNCTION_CODE (t)])
	{
	  t = built_in_decls[DECL_FUNCTION_CODE (t)];
	  code = TREE_CODE (t);
	}
      /* FALL THROUGH */
    default:
      tclass = TREE_CODE_CLASS (code);

      if (tclass == tcc_declaration)
	{
	  /* DECL's have a unique ID */
	  val = iterative_hash_host_wide_int (DECL_UID (t), val);
	}
      else
	{
	  gcc_assert (IS_EXPR_CODE_CLASS (tclass));
	  
	  val = iterative_hash_object (code, val);

	  /* Don't hash the type, that can lead to having nodes which
	     compare equal according to operand_equal_p, but which
	     have different hash codes.  */
	  if (CONVERT_EXPR_CODE_P (code)
	      || code == NON_LVALUE_EXPR)
	    {
	      /* Make sure to include signness in the hash computation.  */
	      val += TYPE_UNSIGNED (TREE_TYPE (t));
	      val = iterative_hash_expr (TREE_OPERAND (t, 0), val);
	    }

	  else if (commutative_tree_code (code))
	    {
	      /* It's a commutative expression.  We want to hash it the same
		 however it appears.  We do this by first hashing both operands
		 and then rehashing based on the order of their independent
		 hashes.  */
	      hashval_t one = iterative_hash_expr (TREE_OPERAND (t, 0), 0);
	      hashval_t two = iterative_hash_expr (TREE_OPERAND (t, 1), 0);
	      hashval_t t;

	      if (one > two)
		t = one, one = two, two = t;

	      val = iterative_hash_hashval_t (one, val);
	      val = iterative_hash_hashval_t (two, val);
	    }
	  else
	    for (i = TREE_OPERAND_LENGTH (t) - 1; i >= 0; --i)
	      val = iterative_hash_expr (TREE_OPERAND (t, i), val);
	}
      return val;
      break;
    }
}

/* Generate a hash value for a pair of expressions.  This can be used
   iteratively by passing a previous result as the VAL argument.

   The same hash value is always returned for a given pair of expressions,
   regardless of the order in which they are presented.  This is useful in
   hashing the operands of commutative functions.  */

hashval_t
iterative_hash_exprs_commutative (const_tree t1,
                                  const_tree t2, hashval_t val)
{
  hashval_t one = iterative_hash_expr (t1, 0);
  hashval_t two = iterative_hash_expr (t2, 0);
  hashval_t t;

  if (one > two)
    t = one, one = two, two = t;
  val = iterative_hash_hashval_t (one, val);
  val = iterative_hash_hashval_t (two, val);

  return val;
}

/* Constructors for pointer, array and function types.
   (RECORD_TYPE, UNION_TYPE and ENUMERAL_TYPE nodes are
   constructed by language-dependent code, not here.)  */

/* Construct, lay out and return the type of pointers to TO_TYPE with
   mode MODE.  If CAN_ALIAS_ALL is TRUE, indicate this type can
   reference all of memory. If such a type has already been
   constructed, reuse it.  */

tree
build_pointer_type_for_mode (tree to_type, enum machine_mode mode,
			     bool can_alias_all)
{
  tree t;

  if (to_type == error_mark_node)
    return error_mark_node;

  /* If the pointed-to type has the may_alias attribute set, force
     a TYPE_REF_CAN_ALIAS_ALL pointer to be generated.  */
  if (lookup_attribute ("may_alias", TYPE_ATTRIBUTES (to_type)))
    can_alias_all = true;

  /* In some cases, languages will have things that aren't a POINTER_TYPE
     (such as a RECORD_TYPE for fat pointers in Ada) as TYPE_POINTER_TO.
     In that case, return that type without regard to the rest of our
     operands.

     ??? This is a kludge, but consistent with the way this function has
     always operated and there doesn't seem to be a good way to avoid this
     at the moment.  */
  if (TYPE_POINTER_TO (to_type) != 0
      && TREE_CODE (TYPE_POINTER_TO (to_type)) != POINTER_TYPE)
    return TYPE_POINTER_TO (to_type);

  /* First, if we already have a type for pointers to TO_TYPE and it's
     the proper mode, use it.  */
  for (t = TYPE_POINTER_TO (to_type); t; t = TYPE_NEXT_PTR_TO (t))
    if (TYPE_MODE (t) == mode && TYPE_REF_CAN_ALIAS_ALL (t) == can_alias_all)
      return t;

  t = make_node (POINTER_TYPE);

  TREE_TYPE (t) = to_type;
  SET_TYPE_MODE (t, mode);
  TYPE_REF_CAN_ALIAS_ALL (t) = can_alias_all;
  TYPE_NEXT_PTR_TO (t) = TYPE_POINTER_TO (to_type);
  TYPE_POINTER_TO (to_type) = t;

  if (TYPE_STRUCTURAL_EQUALITY_P (to_type))
    SET_TYPE_STRUCTURAL_EQUALITY (t);
  else if (TYPE_CANONICAL (to_type) != to_type)
    TYPE_CANONICAL (t)
      = build_pointer_type_for_mode (TYPE_CANONICAL (to_type),
				     mode, can_alias_all);

  /* Lay out the type.  This function has many callers that are concerned
     with expression-construction, and this simplifies them all.  */
  layout_type (t);

  return t;
}

/* By default build pointers in ptr_mode.  */

tree
build_pointer_type (tree to_type)
{
  return build_pointer_type_for_mode (to_type, ptr_mode, false);
}

/* Same as build_pointer_type_for_mode, but for REFERENCE_TYPE.  */

tree
build_reference_type_for_mode (tree to_type, enum machine_mode mode,
			       bool can_alias_all)
{
  tree t;

  if (to_type == error_mark_node)
    return error_mark_node;

  /* If the pointed-to type has the may_alias attribute set, force
     a TYPE_REF_CAN_ALIAS_ALL pointer to be generated.  */
  if (lookup_attribute ("may_alias", TYPE_ATTRIBUTES (to_type)))
    can_alias_all = true;

  /* In some cases, languages will have things that aren't a REFERENCE_TYPE
     (such as a RECORD_TYPE for fat pointers in Ada) as TYPE_REFERENCE_TO.
     In that case, return that type without regard to the rest of our
     operands.

     ??? This is a kludge, but consistent with the way this function has
     always operated and there doesn't seem to be a good way to avoid this
     at the moment.  */
  if (TYPE_REFERENCE_TO (to_type) != 0
      && TREE_CODE (TYPE_REFERENCE_TO (to_type)) != REFERENCE_TYPE)
    return TYPE_REFERENCE_TO (to_type);

  /* First, if we already have a type for pointers to TO_TYPE and it's
     the proper mode, use it.  */
  for (t = TYPE_REFERENCE_TO (to_type); t; t = TYPE_NEXT_REF_TO (t))
    if (TYPE_MODE (t) == mode && TYPE_REF_CAN_ALIAS_ALL (t) == can_alias_all)
      return t;

  t = make_node (REFERENCE_TYPE);

  TREE_TYPE (t) = to_type;
  SET_TYPE_MODE (t, mode);
  TYPE_REF_CAN_ALIAS_ALL (t) = can_alias_all;
  TYPE_NEXT_REF_TO (t) = TYPE_REFERENCE_TO (to_type);
  TYPE_REFERENCE_TO (to_type) = t;

  if (TYPE_STRUCTURAL_EQUALITY_P (to_type))
    SET_TYPE_STRUCTURAL_EQUALITY (t);
  else if (TYPE_CANONICAL (to_type) != to_type)
    TYPE_CANONICAL (t) 
      = build_reference_type_for_mode (TYPE_CANONICAL (to_type),
				       mode, can_alias_all);

  layout_type (t);

  return t;
}


/* Build the node for the type of references-to-TO_TYPE by default
   in ptr_mode.  */

tree
build_reference_type (tree to_type)
{
  return build_reference_type_for_mode (to_type, ptr_mode, false);
}

/* Build a type that is compatible with t but has no cv quals anywhere
   in its type, thus

   const char *const *const *  ->  char ***.  */

tree
build_type_no_quals (tree t)
{
  switch (TREE_CODE (t))
    {
    case POINTER_TYPE:
      return build_pointer_type_for_mode (build_type_no_quals (TREE_TYPE (t)),
					  TYPE_MODE (t),
					  TYPE_REF_CAN_ALIAS_ALL (t));
    case REFERENCE_TYPE:
      return
	build_reference_type_for_mode (build_type_no_quals (TREE_TYPE (t)),
				       TYPE_MODE (t),
				       TYPE_REF_CAN_ALIAS_ALL (t));
    default:
      return TYPE_MAIN_VARIANT (t);
    }
}

/* Create a type of integers to be the TYPE_DOMAIN of an ARRAY_TYPE.
   MAXVAL should be the maximum value in the domain
   (one less than the length of the array).

   The maximum value that MAXVAL can have is INT_MAX for a HOST_WIDE_INT.
   We don't enforce this limit, that is up to caller (e.g. language front end).
   The limit exists because the result is a signed type and we don't handle
   sizes that use more than one HOST_WIDE_INT.  */

tree
build_index_type (tree maxval)
{
  tree itype = make_node (INTEGER_TYPE);

  TREE_TYPE (itype) = sizetype;
  TYPE_PRECISION (itype) = TYPE_PRECISION (sizetype);
  TYPE_MIN_VALUE (itype) = size_zero_node;
  TYPE_MAX_VALUE (itype) = fold_convert (sizetype, maxval);
  SET_TYPE_MODE (itype, TYPE_MODE (sizetype));
  TYPE_SIZE (itype) = TYPE_SIZE (sizetype);
  TYPE_SIZE_UNIT (itype) = TYPE_SIZE_UNIT (sizetype);
  TYPE_ALIGN (itype) = TYPE_ALIGN (sizetype);
  TYPE_USER_ALIGN (itype) = TYPE_USER_ALIGN (sizetype);

  if (host_integerp (maxval, 1))
    return type_hash_canon (tree_low_cst (maxval, 1), itype);
  else
    {
      /* Since we cannot hash this type, we need to compare it using
	 structural equality checks. */
      SET_TYPE_STRUCTURAL_EQUALITY (itype);
      return itype;
    }
}

/* Builds a signed or unsigned integer type of precision PRECISION.
   Used for C bitfields whose precision does not match that of
   built-in target types.  */
tree
build_nonstandard_integer_type (unsigned HOST_WIDE_INT precision,
				int unsignedp)
{
  tree itype = make_node (INTEGER_TYPE);

  TYPE_PRECISION (itype) = precision;

  if (unsignedp)
    fixup_unsigned_type (itype);
  else
    fixup_signed_type (itype);

  if (host_integerp (TYPE_MAX_VALUE (itype), 1))
    return type_hash_canon (tree_low_cst (TYPE_MAX_VALUE (itype), 1), itype);

  return itype;
}

/* Create a range of some discrete type TYPE (an INTEGER_TYPE,
   ENUMERAL_TYPE or BOOLEAN_TYPE), with low bound LOWVAL and
   high bound HIGHVAL.  If TYPE is NULL, sizetype is used.  */

tree
build_range_type (tree type, tree lowval, tree highval)
{
  tree itype = make_node (INTEGER_TYPE);

  TREE_TYPE (itype) = type;
  if (type == NULL_TREE)
    type = sizetype;

  TYPE_MIN_VALUE (itype) = fold_convert (type, lowval);
  TYPE_MAX_VALUE (itype) = highval ? fold_convert (type, highval) : NULL;

  TYPE_PRECISION (itype) = TYPE_PRECISION (type);
  SET_TYPE_MODE (itype, TYPE_MODE (type));
  TYPE_SIZE (itype) = TYPE_SIZE (type);
  TYPE_SIZE_UNIT (itype) = TYPE_SIZE_UNIT (type);
  TYPE_ALIGN (itype) = TYPE_ALIGN (type);
  TYPE_USER_ALIGN (itype) = TYPE_USER_ALIGN (type);

  if (host_integerp (lowval, 0) && highval != 0 && host_integerp (highval, 0))
    return type_hash_canon (tree_low_cst (highval, 0)
			    - tree_low_cst (lowval, 0),
			    itype);
  else
    return itype;
}

/* Just like build_index_type, but takes lowval and highval instead
   of just highval (maxval).  */

tree
build_index_2_type (tree lowval, tree highval)
{
  return build_range_type (sizetype, lowval, highval);
}

/* Construct, lay out and return the type of arrays of elements with ELT_TYPE
   and number of elements specified by the range of values of INDEX_TYPE.
   If such a type has already been constructed, reuse it.  */

tree
build_array_type (tree elt_type, tree index_type)
{
  tree t;
  hashval_t hashcode = 0;

  if (TREE_CODE (elt_type) == FUNCTION_TYPE)
    {
      error ("arrays of functions are not meaningful");
      elt_type = integer_type_node;
    }

  t = make_node (ARRAY_TYPE);
  TREE_TYPE (t) = elt_type;
  TYPE_DOMAIN (t) = index_type;
  
  if (index_type == 0)
    {
      tree save = t;
      hashcode = iterative_hash_object (TYPE_HASH (elt_type), hashcode);
      t = type_hash_canon (hashcode, t);
      if (save == t)
	layout_type (t);

      if (TYPE_CANONICAL (t) == t)
	{
	  if (TYPE_STRUCTURAL_EQUALITY_P (elt_type))
	    SET_TYPE_STRUCTURAL_EQUALITY (t);
	  else if (TYPE_CANONICAL (elt_type) != elt_type)
	    TYPE_CANONICAL (t) 
	      = build_array_type (TYPE_CANONICAL (elt_type), index_type);
	}

      return t;
    }

  hashcode = iterative_hash_object (TYPE_HASH (elt_type), hashcode);
  hashcode = iterative_hash_object (TYPE_HASH (index_type), hashcode);
  t = type_hash_canon (hashcode, t);

  if (!COMPLETE_TYPE_P (t))
    layout_type (t);

  if (TYPE_CANONICAL (t) == t)
    {
      if (TYPE_STRUCTURAL_EQUALITY_P (elt_type)
	  || TYPE_STRUCTURAL_EQUALITY_P (index_type))
	SET_TYPE_STRUCTURAL_EQUALITY (t);
      else if (TYPE_CANONICAL (elt_type) != elt_type
	       || TYPE_CANONICAL (index_type) != index_type)
	TYPE_CANONICAL (t) 
	  = build_array_type (TYPE_CANONICAL (elt_type),
			      TYPE_CANONICAL (index_type));
    }

  return t;
}

/* Recursively examines the array elements of TYPE, until a non-array
   element type is found.  */

tree
strip_array_types (tree type)
{
  while (TREE_CODE (type) == ARRAY_TYPE)
    type = TREE_TYPE (type);

  return type;
}

/* Computes the canonical argument types from the argument type list
   ARGTYPES. 

   Upon return, *ANY_STRUCTURAL_P will be true iff either it was true
   on entry to this function, or if any of the ARGTYPES are
   structural.

   Upon return, *ANY_NONCANONICAL_P will be true iff either it was
   true on entry to this function, or if any of the ARGTYPES are
   non-canonical.

   Returns a canonical argument list, which may be ARGTYPES when the
   canonical argument list is unneeded (i.e., *ANY_STRUCTURAL_P is
   true) or would not differ from ARGTYPES.  */

static tree 
maybe_canonicalize_argtypes(tree argtypes, 
			    bool *any_structural_p,
			    bool *any_noncanonical_p)
{
  tree arg;
  bool any_noncanonical_argtypes_p = false;
  
  for (arg = argtypes; arg && !(*any_structural_p); arg = TREE_CHAIN (arg))
    {
      if (!TREE_VALUE (arg) || TREE_VALUE (arg) == error_mark_node)
	/* Fail gracefully by stating that the type is structural.  */
	*any_structural_p = true;
      else if (TYPE_STRUCTURAL_EQUALITY_P (TREE_VALUE (arg)))
	*any_structural_p = true;
      else if (TYPE_CANONICAL (TREE_VALUE (arg)) != TREE_VALUE (arg)
	       || TREE_PURPOSE (arg))
	/* If the argument has a default argument, we consider it
	   non-canonical even though the type itself is canonical.
	   That way, different variants of function and method types
	   with default arguments will all point to the variant with
	   no defaults as their canonical type.  */
        any_noncanonical_argtypes_p = true;
    }

  if (*any_structural_p)
    return argtypes;

  if (any_noncanonical_argtypes_p)
    {
      /* Build the canonical list of argument types.  */
      tree canon_argtypes = NULL_TREE;
      bool is_void = false;

      for (arg = argtypes; arg; arg = TREE_CHAIN (arg))
        {
          if (arg == void_list_node)
            is_void = true;
          else
            canon_argtypes = tree_cons (NULL_TREE,
                                        TYPE_CANONICAL (TREE_VALUE (arg)),
                                        canon_argtypes);
        }

      canon_argtypes = nreverse (canon_argtypes);
      if (is_void)
        canon_argtypes = chainon (canon_argtypes, void_list_node);

      /* There is a non-canonical type.  */
      *any_noncanonical_p = true;
      return canon_argtypes;
    }

  /* The canonical argument types are the same as ARGTYPES.  */
  return argtypes;
}

/* Construct, lay out and return
   the type of functions returning type VALUE_TYPE
   given arguments of types ARG_TYPES.
   ARG_TYPES is a chain of TREE_LIST nodes whose TREE_VALUEs
   are data type nodes for the arguments of the function.
   If such a type has already been constructed, reuse it.  */

tree
build_function_type (tree value_type, tree arg_types)
{
  tree t;
  hashval_t hashcode = 0;
  bool any_structural_p, any_noncanonical_p;
  tree canon_argtypes;

  if (TREE_CODE (value_type) == FUNCTION_TYPE)
    {
      error ("function return type cannot be function");
      value_type = integer_type_node;
    }

  /* Make a node of the sort we want.  */
  t = make_node (FUNCTION_TYPE);
  TREE_TYPE (t) = value_type;
  TYPE_ARG_TYPES (t) = arg_types;

  /* If we already have such a type, use the old one.  */
  hashcode = iterative_hash_object (TYPE_HASH (value_type), hashcode);
  hashcode = type_hash_list (arg_types, hashcode);
  t = type_hash_canon (hashcode, t);

  /* Set up the canonical type. */
  any_structural_p   = TYPE_STRUCTURAL_EQUALITY_P (value_type);
  any_noncanonical_p = TYPE_CANONICAL (value_type) != value_type;
  canon_argtypes = maybe_canonicalize_argtypes (arg_types, 
						&any_structural_p,
						&any_noncanonical_p);
  if (any_structural_p)
    SET_TYPE_STRUCTURAL_EQUALITY (t);
  else if (any_noncanonical_p)
    TYPE_CANONICAL (t) = build_function_type (TYPE_CANONICAL (value_type),
					      canon_argtypes);
      
  if (!COMPLETE_TYPE_P (t))
    layout_type (t);
  return t;
}

/* Build variant of function type ORIG_TYPE skipping ARGS_TO_SKIP.  */

tree
build_function_type_skip_args (tree orig_type, bitmap args_to_skip)
{
  tree new_type = NULL;
  tree args, new_args = NULL, t;
  tree new_reversed;
  int i = 0;

  for (args = TYPE_ARG_TYPES (orig_type); args && args != void_list_node;
       args = TREE_CHAIN (args), i++)
    if (!bitmap_bit_p (args_to_skip, i))
      new_args = tree_cons (NULL_TREE, TREE_VALUE (args), new_args);

  new_reversed = nreverse (new_args);
  if (args)
    {
      if (new_reversed)
        TREE_CHAIN (new_args) = void_list_node;
      else
	new_reversed = void_list_node;
    }
    gcc_assert (new_reversed);

  /* Use copy_node to preserve as much as possible from original type
     (debug info, attribute lists etc.)
     Exception is METHOD_TYPEs must have THIS argument.
     When we are asked to remove it, we need to build new FUNCTION_TYPE
     instead.  */
  if (TREE_CODE (orig_type) != METHOD_TYPE
      || !bitmap_bit_p (args_to_skip, 0))
    {
      new_type = copy_node (orig_type);
      TYPE_ARG_TYPES (new_type) = new_reversed;
    }
  else
    {
      new_type
        = build_distinct_type_copy (build_function_type (TREE_TYPE (orig_type),
							 new_reversed));
      TYPE_CONTEXT (new_type) = TYPE_CONTEXT (orig_type);
    }

  /* This is a new type, not a copy of an old type.  Need to reassociate
     variants.  We can handle everything except the main variant lazily.  */
  t = TYPE_MAIN_VARIANT (orig_type);
  if (orig_type != t)
    {
      TYPE_MAIN_VARIANT (new_type) = t;
      TYPE_NEXT_VARIANT (new_type) = TYPE_NEXT_VARIANT (t);
      TYPE_NEXT_VARIANT (t) = new_type;
    }
  else
    {
      TYPE_MAIN_VARIANT (new_type) = new_type;
      TYPE_NEXT_VARIANT (new_type) = NULL;
    }
  return new_type;
}

/* Build variant of function type ORIG_TYPE skipping ARGS_TO_SKIP.  
  
   Arguments from DECL_ARGUMENTS list can't be removed now, since they are
   linked by TREE_CHAIN directly.  It is caller responsibility to eliminate
   them when they are being duplicated (i.e. copy_arguments_for_versioning).  */

tree
build_function_decl_skip_args (tree orig_decl, bitmap args_to_skip)
{
  tree new_decl = copy_node (orig_decl);
  tree new_type;

  new_type = TREE_TYPE (orig_decl);
  if (prototype_p (new_type))
    new_type = build_function_type_skip_args (new_type, args_to_skip);
  TREE_TYPE (new_decl) = new_type;

  /* For declarations setting DECL_VINDEX (i.e. methods)
     we expect first argument to be THIS pointer.   */
  if (bitmap_bit_p (args_to_skip, 0))
    DECL_VINDEX (new_decl) = NULL_TREE;
  return new_decl;
}

/* Build a function type.  The RETURN_TYPE is the type returned by the
   function. If VAARGS is set, no void_type_node is appended to the
   the list. ARGP muse be alway be terminated be a NULL_TREE.  */

static tree
build_function_type_list_1 (bool vaargs, tree return_type, va_list argp)
{
  tree t, args, last;

  t = va_arg (argp, tree);
  for (args = NULL_TREE; t != NULL_TREE; t = va_arg (argp, tree))
    args = tree_cons (NULL_TREE, t, args);

  if (vaargs)
    {
      last = args;
      if (args != NULL_TREE)
	args = nreverse (args);
      gcc_assert (args != NULL_TREE && last != void_list_node);
    }
  else if (args == NULL_TREE)
    args = void_list_node;
  else
    {
      last = args;
      args = nreverse (args);
      TREE_CHAIN (last) = void_list_node;
    }
  args = build_function_type (return_type, args);

  return args;
}

/* Build a function type.  The RETURN_TYPE is the type returned by the
   function.  If additional arguments are provided, they are
   additional argument types.  The list of argument types must always
   be terminated by NULL_TREE.  */

tree
build_function_type_list (tree return_type, ...)
{
  tree args;
  va_list p;

  va_start (p, return_type);
  args = build_function_type_list_1 (false, return_type, p);
  va_end (p);
  return args;
}

/* Build a variable argument function type.  The RETURN_TYPE is the
   type returned by the function.  If additional arguments are provided,
   they are additional argument types.  The list of argument types must
   always be terminated by NULL_TREE.  */

tree
build_varargs_function_type_list (tree return_type, ...)
{
  tree args;
  va_list p;

  va_start (p, return_type);
  args = build_function_type_list_1 (true, return_type, p);
  va_end (p);

  return args;
}

/* Build a METHOD_TYPE for a member of BASETYPE.  The RETTYPE (a TYPE)
   and ARGTYPES (a TREE_LIST) are the return type and arguments types
   for the method.  An implicit additional parameter (of type
   pointer-to-BASETYPE) is added to the ARGTYPES.  */

tree
build_method_type_directly (tree basetype,
			    tree rettype,
			    tree argtypes)
{
  tree t;
  tree ptype;
  int hashcode = 0;
  bool any_structural_p, any_noncanonical_p;
  tree canon_argtypes;

  /* Make a node of the sort we want.  */
  t = make_node (METHOD_TYPE);

  TYPE_METHOD_BASETYPE (t) = TYPE_MAIN_VARIANT (basetype);
  TREE_TYPE (t) = rettype;
  ptype = build_pointer_type (basetype);

  /* The actual arglist for this function includes a "hidden" argument
     which is "this".  Put it into the list of argument types.  */
  argtypes = tree_cons (NULL_TREE, ptype, argtypes);
  TYPE_ARG_TYPES (t) = argtypes;

  /* If we already have such a type, use the old one.  */
  hashcode = iterative_hash_object (TYPE_HASH (basetype), hashcode);
  hashcode = iterative_hash_object (TYPE_HASH (rettype), hashcode);
  hashcode = type_hash_list (argtypes, hashcode);
  t = type_hash_canon (hashcode, t);

  /* Set up the canonical type. */
  any_structural_p
    = (TYPE_STRUCTURAL_EQUALITY_P (basetype)
       || TYPE_STRUCTURAL_EQUALITY_P (rettype));
  any_noncanonical_p
    = (TYPE_CANONICAL (basetype) != basetype
       || TYPE_CANONICAL (rettype) != rettype);
  canon_argtypes = maybe_canonicalize_argtypes (TREE_CHAIN (argtypes),
						&any_structural_p,
						&any_noncanonical_p);
  if (any_structural_p)
    SET_TYPE_STRUCTURAL_EQUALITY (t);
  else if (any_noncanonical_p)
    TYPE_CANONICAL (t) 
      = build_method_type_directly (TYPE_CANONICAL (basetype),
				    TYPE_CANONICAL (rettype),
				    canon_argtypes);
  if (!COMPLETE_TYPE_P (t))
    layout_type (t);

  return t;
}

/* Construct, lay out and return the type of methods belonging to class
   BASETYPE and whose arguments and values are described by TYPE.
   If that type exists already, reuse it.
   TYPE must be a FUNCTION_TYPE node.  */

tree
build_method_type (tree basetype, tree type)
{
  gcc_assert (TREE_CODE (type) == FUNCTION_TYPE);

  return build_method_type_directly (basetype,
				     TREE_TYPE (type),
				     TYPE_ARG_TYPES (type));
}

/* Construct, lay out and return the type of offsets to a value
   of type TYPE, within an object of type BASETYPE.
   If a suitable offset type exists already, reuse it.  */

tree
build_offset_type (tree basetype, tree type)
{
  tree t;
  hashval_t hashcode = 0;

  /* Make a node of the sort we want.  */
  t = make_node (OFFSET_TYPE);

  TYPE_OFFSET_BASETYPE (t) = TYPE_MAIN_VARIANT (basetype);
  TREE_TYPE (t) = type;

  /* If we already have such a type, use the old one.  */
  hashcode = iterative_hash_object (TYPE_HASH (basetype), hashcode);
  hashcode = iterative_hash_object (TYPE_HASH (type), hashcode);
  t = type_hash_canon (hashcode, t);

  if (!COMPLETE_TYPE_P (t))
    layout_type (t);

  if (TYPE_CANONICAL (t) == t)
    {
      if (TYPE_STRUCTURAL_EQUALITY_P (basetype)
	  || TYPE_STRUCTURAL_EQUALITY_P (type))
	SET_TYPE_STRUCTURAL_EQUALITY (t);
      else if (TYPE_CANONICAL (TYPE_MAIN_VARIANT (basetype)) != basetype
	       || TYPE_CANONICAL (type) != type)
	TYPE_CANONICAL (t) 
	  = build_offset_type (TYPE_CANONICAL (TYPE_MAIN_VARIANT (basetype)),
			       TYPE_CANONICAL (type));
    }

  return t;
}

/* Create a complex type whose components are COMPONENT_TYPE.  */

tree
build_complex_type (tree component_type)
{
  tree t;
  hashval_t hashcode;

  gcc_assert (INTEGRAL_TYPE_P (component_type)
	      || SCALAR_FLOAT_TYPE_P (component_type)
	      || FIXED_POINT_TYPE_P (component_type));

  /* Make a node of the sort we want.  */
  t = make_node (COMPLEX_TYPE);

  TREE_TYPE (t) = TYPE_MAIN_VARIANT (component_type);

  /* If we already have such a type, use the old one.  */
  hashcode = iterative_hash_object (TYPE_HASH (component_type), 0);
  t = type_hash_canon (hashcode, t);

  if (!COMPLETE_TYPE_P (t))
    layout_type (t);

  if (TYPE_CANONICAL (t) == t)
    {
      if (TYPE_STRUCTURAL_EQUALITY_P (component_type))
	SET_TYPE_STRUCTURAL_EQUALITY (t);
      else if (TYPE_CANONICAL (component_type) != component_type)
	TYPE_CANONICAL (t) 
	  = build_complex_type (TYPE_CANONICAL (component_type));
    }

  /* We need to create a name, since complex is a fundamental type.  */
  if (! TYPE_NAME (t))
    {
      const char *name;
      if (component_type == char_type_node)
	name = "complex char";
      else if (component_type == signed_char_type_node)
	name = "complex signed char";
      else if (component_type == unsigned_char_type_node)
	name = "complex unsigned char";
      else if (component_type == short_integer_type_node)
	name = "complex short int";
      else if (component_type == short_unsigned_type_node)
	name = "complex short unsigned int";
      else if (component_type == integer_type_node)
	name = "complex int";
      else if (component_type == unsigned_type_node)
	name = "complex unsigned int";
      else if (component_type == long_integer_type_node)
	name = "complex long int";
      else if (component_type == long_unsigned_type_node)
	name = "complex long unsigned int";
      else if (component_type == long_long_integer_type_node)
	name = "complex long long int";
      else if (component_type == long_long_unsigned_type_node)
	name = "complex long long unsigned int";
      else
	name = 0;

      if (name != 0)
	TYPE_NAME (t) = build_decl (TYPE_DECL, get_identifier (name), t);
    }

  return build_qualified_type (t, TYPE_QUALS (component_type));
}

/* If TYPE is a real or complex floating-point type and the target
   does not directly support arithmetic on TYPE then return the wider
   type to be used for arithmetic on TYPE.  Otherwise, return
   NULL_TREE.  */

tree
excess_precision_type (tree type)
{
  if (flag_excess_precision != EXCESS_PRECISION_FAST)
    {
      int flt_eval_method = TARGET_FLT_EVAL_METHOD;
      switch (TREE_CODE (type))
	{
	case REAL_TYPE:
	  switch (flt_eval_method)
	    {
	    case 1:
	      if (TYPE_MODE (type) == TYPE_MODE (float_type_node))
		return double_type_node;
	      break;
	    case 2:
	      if (TYPE_MODE (type) == TYPE_MODE (float_type_node)
		  || TYPE_MODE (type) == TYPE_MODE (double_type_node))
		return long_double_type_node;
	      break;
	    default:
	      gcc_unreachable ();
	    }
	  break;
	case COMPLEX_TYPE:
	  if (TREE_CODE (TREE_TYPE (type)) != REAL_TYPE)
	    return NULL_TREE;
	  switch (flt_eval_method)
	    {
	    case 1:
	      if (TYPE_MODE (TREE_TYPE (type)) == TYPE_MODE (float_type_node))
		return complex_double_type_node;
	      break;
	    case 2:
	      if (TYPE_MODE (TREE_TYPE (type)) == TYPE_MODE (float_type_node)
		  || (TYPE_MODE (TREE_TYPE (type))
		      == TYPE_MODE (double_type_node)))
		return complex_long_double_type_node;
	      break;
	    default:
	      gcc_unreachable ();
	    }
	  break;
	default:
	  break;
	}
    }
  return NULL_TREE;
}

/* Return OP, stripped of any conversions to wider types as much as is safe.
   Converting the value back to OP's type makes a value equivalent to OP.

   If FOR_TYPE is nonzero, we return a value which, if converted to
   type FOR_TYPE, would be equivalent to converting OP to type FOR_TYPE.

   OP must have integer, real or enumeral type.  Pointers are not allowed!

   There are some cases where the obvious value we could return
   would regenerate to OP if converted to OP's type,
   but would not extend like OP to wider types.
   If FOR_TYPE indicates such extension is contemplated, we eschew such values.
   For example, if OP is (unsigned short)(signed char)-1,
   we avoid returning (signed char)-1 if FOR_TYPE is int,
   even though extending that to an unsigned short would regenerate OP,
   since the result of extending (signed char)-1 to (int)
   is different from (int) OP.  */

tree
get_unwidened (tree op, tree for_type)
{
  /* Set UNS initially if converting OP to FOR_TYPE is a zero-extension.  */
  tree type = TREE_TYPE (op);
  unsigned final_prec
    = TYPE_PRECISION (for_type != 0 ? for_type : type);
  int uns
    = (for_type != 0 && for_type != type
       && final_prec > TYPE_PRECISION (type)
       && TYPE_UNSIGNED (type));
  tree win = op;

  while (CONVERT_EXPR_P (op))
    {
      int bitschange;

      /* TYPE_PRECISION on vector types has different meaning
	 (TYPE_VECTOR_SUBPARTS) and casts from vectors are view conversions,
	 so avoid them here.  */
      if (TREE_CODE (TREE_TYPE (TREE_OPERAND (op, 0))) == VECTOR_TYPE)
	break;

      bitschange = TYPE_PRECISION (TREE_TYPE (op))
		   - TYPE_PRECISION (TREE_TYPE (TREE_OPERAND (op, 0)));

      /* Truncations are many-one so cannot be removed.
	 Unless we are later going to truncate down even farther.  */
      if (bitschange < 0
	  && final_prec > TYPE_PRECISION (TREE_TYPE (op)))
	break;

      /* See what's inside this conversion.  If we decide to strip it,
	 we will set WIN.  */
      op = TREE_OPERAND (op, 0);

      /* If we have not stripped any zero-extensions (uns is 0),
	 we can strip any kind of extension.
	 If we have previously stripped a zero-extension,
	 only zero-extensions can safely be stripped.
	 Any extension can be stripped if the bits it would produce
	 are all going to be discarded later by truncating to FOR_TYPE.  */

      if (bitschange > 0)
	{
	  if (! uns || final_prec <= TYPE_PRECISION (TREE_TYPE (op)))
	    win = op;
	  /* TYPE_UNSIGNED says whether this is a zero-extension.
	     Let's avoid computing it if it does not affect WIN
	     and if UNS will not be needed again.  */
	  if ((uns
	       || CONVERT_EXPR_P (op))
	      && TYPE_UNSIGNED (TREE_TYPE (op)))
	    {
	      uns = 1;
	      win = op;
	    }
	}
    }

  return win;
}

/* Return OP or a simpler expression for a narrower value
   which can be sign-extended or zero-extended to give back OP.
   Store in *UNSIGNEDP_PTR either 1 if the value should be zero-extended
   or 0 if the value should be sign-extended.  */

tree
get_narrower (tree op, int *unsignedp_ptr)
{
  int uns = 0;
  int first = 1;
  tree win = op;
  bool integral_p = INTEGRAL_TYPE_P (TREE_TYPE (op));

  while (TREE_CODE (op) == NOP_EXPR)
    {
      int bitschange
	= (TYPE_PRECISION (TREE_TYPE (op))
	   - TYPE_PRECISION (TREE_TYPE (TREE_OPERAND (op, 0))));

      /* Truncations are many-one so cannot be removed.  */
      if (bitschange < 0)
	break;

      /* See what's inside this conversion.  If we decide to strip it,
	 we will set WIN.  */

      if (bitschange > 0)
	{
	  op = TREE_OPERAND (op, 0);
	  /* An extension: the outermost one can be stripped,
	     but remember whether it is zero or sign extension.  */
	  if (first)
	    uns = TYPE_UNSIGNED (TREE_TYPE (op));
	  /* Otherwise, if a sign extension has been stripped,
	     only sign extensions can now be stripped;
	     if a zero extension has been stripped, only zero-extensions.  */
	  else if (uns != TYPE_UNSIGNED (TREE_TYPE (op)))
	    break;
	  first = 0;
	}
      else /* bitschange == 0 */
	{
	  /* A change in nominal type can always be stripped, but we must
	     preserve the unsignedness.  */
	  if (first)
	    uns = TYPE_UNSIGNED (TREE_TYPE (op));
	  first = 0;
	  op = TREE_OPERAND (op, 0);
	  /* Keep trying to narrow, but don't assign op to win if it
	     would turn an integral type into something else.  */
	  if (INTEGRAL_TYPE_P (TREE_TYPE (op)) != integral_p)
	    continue;
	}

      win = op;
    }

  if (TREE_CODE (op) == COMPONENT_REF
      /* Since type_for_size always gives an integer type.  */
      && TREE_CODE (TREE_TYPE (op)) != REAL_TYPE
      && TREE_CODE (TREE_TYPE (op)) != FIXED_POINT_TYPE
      /* Ensure field is laid out already.  */
      && DECL_SIZE (TREE_OPERAND (op, 1)) != 0
      && host_integerp (DECL_SIZE (TREE_OPERAND (op, 1)), 1))
    {
      unsigned HOST_WIDE_INT innerprec
	= tree_low_cst (DECL_SIZE (TREE_OPERAND (op, 1)), 1);
      int unsignedp = (DECL_UNSIGNED (TREE_OPERAND (op, 1))
		       || TYPE_UNSIGNED (TREE_TYPE (TREE_OPERAND (op, 1))));
      tree type = lang_hooks.types.type_for_size (innerprec, unsignedp);

      /* We can get this structure field in a narrower type that fits it,
	 but the resulting extension to its nominal type (a fullword type)
	 must satisfy the same conditions as for other extensions.

	 Do this only for fields that are aligned (not bit-fields),
	 because when bit-field insns will be used there is no
	 advantage in doing this.  */

      if (innerprec < TYPE_PRECISION (TREE_TYPE (op))
	  && ! DECL_BIT_FIELD (TREE_OPERAND (op, 1))
	  && (first || uns == DECL_UNSIGNED (TREE_OPERAND (op, 1)))
	  && type != 0)
	{
	  if (first)
	    uns = DECL_UNSIGNED (TREE_OPERAND (op, 1));
	  win = fold_convert (type, op);
	}
    }

  *unsignedp_ptr = uns;
  return win;
}

/* Nonzero if integer constant C has a value that is permissible
   for type TYPE (an INTEGER_TYPE).  */

int
int_fits_type_p (const_tree c, const_tree type)
{
  tree type_low_bound, type_high_bound;
  bool ok_for_low_bound, ok_for_high_bound, unsc;
  double_int dc, dd;

  dc = tree_to_double_int (c);
  unsc = TYPE_UNSIGNED (TREE_TYPE (c));

  if (TREE_CODE (TREE_TYPE (c)) == INTEGER_TYPE
      && TYPE_IS_SIZETYPE (TREE_TYPE (c))
      && unsc)
    /* So c is an unsigned integer whose type is sizetype and type is not.
       sizetype'd integers are sign extended even though they are
       unsigned. If the integer value fits in the lower end word of c,
       and if the higher end word has all its bits set to 1, that
       means the higher end bits are set to 1 only for sign extension.
       So let's convert c into an equivalent zero extended unsigned
       integer.  */
    dc = double_int_zext (dc, TYPE_PRECISION (TREE_TYPE (c)));

retry:
  type_low_bound = TYPE_MIN_VALUE (type);
  type_high_bound = TYPE_MAX_VALUE (type);

  /* If at least one bound of the type is a constant integer, we can check
     ourselves and maybe make a decision. If no such decision is possible, but
     this type is a subtype, try checking against that.  Otherwise, use
     fit_double_type, which checks against the precision.

     Compute the status for each possibly constant bound, and return if we see
     one does not match. Use ok_for_xxx_bound for this purpose, assigning -1
     for "unknown if constant fits", 0 for "constant known *not* to fit" and 1
     for "constant known to fit".  */

  /* Check if c >= type_low_bound.  */
  if (type_low_bound && TREE_CODE (type_low_bound) == INTEGER_CST)
    {
      dd = tree_to_double_int (type_low_bound);
      if (TREE_CODE (type) == INTEGER_TYPE
	  && TYPE_IS_SIZETYPE (type)
	  && TYPE_UNSIGNED (type))
	dd = double_int_zext (dd, TYPE_PRECISION (type));
      if (unsc != TYPE_UNSIGNED (TREE_TYPE (type_low_bound)))
	{
	  int c_neg = (!unsc && double_int_negative_p (dc));
	  int t_neg = (unsc && double_int_negative_p (dd));

	  if (c_neg && !t_neg)
	    return 0;
	  if ((c_neg || !t_neg) && double_int_ucmp (dc, dd) < 0)
	    return 0;
	}
      else if (double_int_cmp (dc, dd, unsc) < 0)
	return 0;
      ok_for_low_bound = true;
    }
  else
    ok_for_low_bound = false;

  /* Check if c <= type_high_bound.  */
  if (type_high_bound && TREE_CODE (type_high_bound) == INTEGER_CST)
    {
      dd = tree_to_double_int (type_high_bound);
      if (TREE_CODE (type) == INTEGER_TYPE
	  && TYPE_IS_SIZETYPE (type)
	  && TYPE_UNSIGNED (type))
	dd = double_int_zext (dd, TYPE_PRECISION (type));
      if (unsc != TYPE_UNSIGNED (TREE_TYPE (type_high_bound)))
	{
	  int c_neg = (!unsc && double_int_negative_p (dc));
	  int t_neg = (unsc && double_int_negative_p (dd));

	  if (t_neg && !c_neg)
	    return 0;
	  if ((t_neg || !c_neg) && double_int_ucmp (dc, dd) > 0)
	    return 0;
	}
      else if (double_int_cmp (dc, dd, unsc) > 0)
	return 0;
      ok_for_high_bound = true;
    }
  else
    ok_for_high_bound = false;

  /* If the constant fits both bounds, the result is known.  */
  if (ok_for_low_bound && ok_for_high_bound)
    return 1;

  /* Perform some generic filtering which may allow making a decision
     even if the bounds are not constant.  First, negative integers
     never fit in unsigned types, */
  if (TYPE_UNSIGNED (type) && !unsc && double_int_negative_p (dc))
    return 0;

  /* Second, narrower types always fit in wider ones.  */
  if (TYPE_PRECISION (type) > TYPE_PRECISION (TREE_TYPE (c)))
    return 1;

  /* Third, unsigned integers with top bit set never fit signed types.  */
  if (! TYPE_UNSIGNED (type) && unsc)
    {
      int prec = GET_MODE_BITSIZE (TYPE_MODE (TREE_TYPE (c))) - 1;
      if (prec < HOST_BITS_PER_WIDE_INT)
	{
	  if (((((unsigned HOST_WIDE_INT) 1) << prec) & dc.low) != 0)
	    return 0;
        }
      else if (((((unsigned HOST_WIDE_INT) 1)
		 << (prec - HOST_BITS_PER_WIDE_INT)) & dc.high) != 0)
	return 0;
    }

  /* If we haven't been able to decide at this point, there nothing more we
     can check ourselves here.  Look at the base type if we have one and it
     has the same precision.  */
  if (TREE_CODE (type) == INTEGER_TYPE
      && TREE_TYPE (type) != 0
      && TYPE_PRECISION (type) == TYPE_PRECISION (TREE_TYPE (type)))
    {
      type = TREE_TYPE (type);
      goto retry;
    }

  /* Or to fit_double_type, if nothing else.  */
  return !fit_double_type (dc.low, dc.high, &dc.low, &dc.high, type);
}

/* Stores bounds of an integer TYPE in MIN and MAX.  If TYPE has non-constant
   bounds or is a POINTER_TYPE, the maximum and/or minimum values that can be
   represented (assuming two's-complement arithmetic) within the bit
   precision of the type are returned instead.  */

void
get_type_static_bounds (const_tree type, mpz_t min, mpz_t max)
{
  if (!POINTER_TYPE_P (type) && TYPE_MIN_VALUE (type)
      && TREE_CODE (TYPE_MIN_VALUE (type)) == INTEGER_CST)
    mpz_set_double_int (min, tree_to_double_int (TYPE_MIN_VALUE (type)),
			TYPE_UNSIGNED (type));
  else
    {
      if (TYPE_UNSIGNED (type))
	mpz_set_ui (min, 0);
      else
	{
	  double_int mn;
	  mn = double_int_mask (TYPE_PRECISION (type) - 1);
	  mn = double_int_sext (double_int_add (mn, double_int_one),
				TYPE_PRECISION (type));
	  mpz_set_double_int (min, mn, false);
	}
    }

  if (!POINTER_TYPE_P (type) && TYPE_MAX_VALUE (type) 
      && TREE_CODE (TYPE_MAX_VALUE (type)) == INTEGER_CST)
    mpz_set_double_int (max, tree_to_double_int (TYPE_MAX_VALUE (type)),
			TYPE_UNSIGNED (type));
  else
    {
      if (TYPE_UNSIGNED (type))
	mpz_set_double_int (max, double_int_mask (TYPE_PRECISION (type)),
			    true);
      else
	mpz_set_double_int (max, double_int_mask (TYPE_PRECISION (type) - 1),
			    true);
    }
}

/* Return true if VAR is an automatic variable defined in function FN.  */

bool
auto_var_in_fn_p (const_tree var, const_tree fn)
{
  return (DECL_P (var) && DECL_CONTEXT (var) == fn
	  && (((TREE_CODE (var) == VAR_DECL || TREE_CODE (var) == PARM_DECL)
	       && ! TREE_STATIC (var))
	      || TREE_CODE (var) == LABEL_DECL
	      || TREE_CODE (var) == RESULT_DECL));
}

/* Subprogram of following function.  Called by walk_tree.

   Return *TP if it is an automatic variable or parameter of the
   function passed in as DATA.  */

static tree
find_var_from_fn (tree *tp, int *walk_subtrees, void *data)
{
  tree fn = (tree) data;

  if (TYPE_P (*tp))
    *walk_subtrees = 0;

  else if (DECL_P (*tp)
	   && auto_var_in_fn_p (*tp, fn))
    return *tp;

  return NULL_TREE;
}

/* Returns true if T is, contains, or refers to a type with variable
   size.  For METHOD_TYPEs and FUNCTION_TYPEs we exclude the
   arguments, but not the return type.  If FN is nonzero, only return
   true if a modifier of the type or position of FN is a variable or
   parameter inside FN.

   This concept is more general than that of C99 'variably modified types':
   in C99, a struct type is never variably modified because a VLA may not
   appear as a structure member.  However, in GNU C code like:

     struct S { int i[f()]; };

   is valid, and other languages may define similar constructs.  */

bool
variably_modified_type_p (tree type, tree fn)
{
  tree t;

/* Test if T is either variable (if FN is zero) or an expression containing
   a variable in FN.  */
#define RETURN_TRUE_IF_VAR(T)						\
  do { tree _t = (T);							\
    if (_t && _t != error_mark_node && TREE_CODE (_t) != INTEGER_CST	\
        && (!fn || walk_tree (&_t, find_var_from_fn, fn, NULL)))	\
      return true;  } while (0)

  if (type == error_mark_node)
    return false;

  /* If TYPE itself has variable size, it is variably modified.  */
  RETURN_TRUE_IF_VAR (TYPE_SIZE (type));
  RETURN_TRUE_IF_VAR (TYPE_SIZE_UNIT (type));

  switch (TREE_CODE (type))
    {
    case POINTER_TYPE:
    case REFERENCE_TYPE:
    case VECTOR_TYPE:
      if (variably_modified_type_p (TREE_TYPE (type), fn))
	return true;
      break;

    case FUNCTION_TYPE:
    case METHOD_TYPE:
      /* If TYPE is a function type, it is variably modified if the
	 return type is variably modified.  */
      if (variably_modified_type_p (TREE_TYPE (type), fn))
	  return true;
      break;

    case INTEGER_TYPE:
    case REAL_TYPE:
    case FIXED_POINT_TYPE:
    case ENUMERAL_TYPE:
    case BOOLEAN_TYPE:
      /* Scalar types are variably modified if their end points
	 aren't constant.  */
      RETURN_TRUE_IF_VAR (TYPE_MIN_VALUE (type));
      RETURN_TRUE_IF_VAR (TYPE_MAX_VALUE (type));
      break;

    case RECORD_TYPE:
    case UNION_TYPE:
    case QUAL_UNION_TYPE:
      /* We can't see if any of the fields are variably-modified by the
	 definition we normally use, since that would produce infinite
	 recursion via pointers.  */
      /* This is variably modified if some field's type is.  */
      for (t = TYPE_FIELDS (type); t; t = TREE_CHAIN (t))
	if (TREE_CODE (t) == FIELD_DECL)
	  {
	    RETURN_TRUE_IF_VAR (DECL_FIELD_OFFSET (t));
	    RETURN_TRUE_IF_VAR (DECL_SIZE (t));
	    RETURN_TRUE_IF_VAR (DECL_SIZE_UNIT (t));

	    if (TREE_CODE (type) == QUAL_UNION_TYPE)
	      RETURN_TRUE_IF_VAR (DECL_QUALIFIER (t));
	  }
	break;

    case ARRAY_TYPE:
      /* Do not call ourselves to avoid infinite recursion.  This is
	 variably modified if the element type is.  */
      RETURN_TRUE_IF_VAR (TYPE_SIZE (TREE_TYPE (type)));
      RETURN_TRUE_IF_VAR (TYPE_SIZE_UNIT (TREE_TYPE (type)));
      break;

    default:
      break;
    }

  /* The current language may have other cases to check, but in general,
     all other types are not variably modified.  */
  return lang_hooks.tree_inlining.var_mod_type_p (type, fn);

#undef RETURN_TRUE_IF_VAR
}

/* Given a DECL or TYPE, return the scope in which it was declared, or
   NULL_TREE if there is no containing scope.  */

tree
get_containing_scope (const_tree t)
{
  return (TYPE_P (t) ? TYPE_CONTEXT (t) : DECL_CONTEXT (t));
}

/* Return the innermost context enclosing DECL that is
   a FUNCTION_DECL, or zero if none.  */

tree
decl_function_context (const_tree decl)
{
  tree context;

  if (TREE_CODE (decl) == ERROR_MARK)
    return 0;

  /* C++ virtual functions use DECL_CONTEXT for the class of the vtable
     where we look up the function at runtime.  Such functions always take
     a first argument of type 'pointer to real context'.

     C++ should really be fixed to use DECL_CONTEXT for the real context,
     and use something else for the "virtual context".  */
  else if (TREE_CODE (decl) == FUNCTION_DECL && DECL_VINDEX (decl))
    context
      = TYPE_MAIN_VARIANT
	(TREE_TYPE (TREE_VALUE (TYPE_ARG_TYPES (TREE_TYPE (decl)))));
  else
    context = DECL_CONTEXT (decl);

  while (context && TREE_CODE (context) != FUNCTION_DECL)
    {
      if (TREE_CODE (context) == BLOCK)
	context = BLOCK_SUPERCONTEXT (context);
      else
	context = get_containing_scope (context);
    }

  return context;
}

/* Return the innermost context enclosing DECL that is
   a RECORD_TYPE, UNION_TYPE or QUAL_UNION_TYPE, or zero if none.
   TYPE_DECLs and FUNCTION_DECLs are transparent to this function.  */

tree
decl_type_context (const_tree decl)
{
  tree context = DECL_CONTEXT (decl);

  while (context)
    switch (TREE_CODE (context))
      {
      case NAMESPACE_DECL:
      case TRANSLATION_UNIT_DECL:
	return NULL_TREE;

      case RECORD_TYPE:
      case UNION_TYPE:
      case QUAL_UNION_TYPE:
	return context;

      case TYPE_DECL:
      case FUNCTION_DECL:
	context = DECL_CONTEXT (context);
	break;

      case BLOCK:
	context = BLOCK_SUPERCONTEXT (context);
	break;

      default:
	gcc_unreachable ();
      }

  return NULL_TREE;
}

/* CALL is a CALL_EXPR.  Return the declaration for the function
   called, or NULL_TREE if the called function cannot be
   determined.  */

tree
get_callee_fndecl (const_tree call)
{
  tree addr;

  if (call == error_mark_node)
    return error_mark_node;

  /* It's invalid to call this function with anything but a
     CALL_EXPR.  */
  gcc_assert (TREE_CODE (call) == CALL_EXPR);

  /* The first operand to the CALL is the address of the function
     called.  */
  addr = CALL_EXPR_FN (call);

  STRIP_NOPS (addr);

  /* If this is a readonly function pointer, extract its initial value.  */
  if (DECL_P (addr) && TREE_CODE (addr) != FUNCTION_DECL
      && TREE_READONLY (addr) && ! TREE_THIS_VOLATILE (addr)
      && DECL_INITIAL (addr))
    addr = DECL_INITIAL (addr);

  /* If the address is just `&f' for some function `f', then we know
     that `f' is being called.  */
  if (TREE_CODE (addr) == ADDR_EXPR
      && TREE_CODE (TREE_OPERAND (addr, 0)) == FUNCTION_DECL)
    return TREE_OPERAND (addr, 0);

  /* We couldn't figure out what was being called.  */
  return NULL_TREE;
}

/* Print debugging information about tree nodes generated during the compile,
   and any language-specific information.  */

void
dump_tree_statistics (void)
{
#ifdef GATHER_STATISTICS
  int i;
  int total_nodes, total_bytes;
#endif

  fprintf (stderr, "\n??? tree nodes created\n\n");
#ifdef GATHER_STATISTICS
  fprintf (stderr, "Kind                   Nodes      Bytes\n");
  fprintf (stderr, "---------------------------------------\n");
  total_nodes = total_bytes = 0;
  for (i = 0; i < (int) all_kinds; i++)
    {
      fprintf (stderr, "%-20s %7d %10d\n", tree_node_kind_names[i],
	       tree_node_counts[i], tree_node_sizes[i]);
      total_nodes += tree_node_counts[i];
      total_bytes += tree_node_sizes[i];
    }
  fprintf (stderr, "---------------------------------------\n");
  fprintf (stderr, "%-20s %7d %10d\n", "Total", total_nodes, total_bytes);
  fprintf (stderr, "---------------------------------------\n");
  ssanames_print_statistics ();
  phinodes_print_statistics ();
#else
  fprintf (stderr, "(No per-node statistics)\n");
#endif
  print_type_hash_statistics ();
  print_debug_expr_statistics ();
  print_value_expr_statistics ();
  print_restrict_base_statistics ();
  lang_hooks.print_statistics ();
}

#define FILE_FUNCTION_FORMAT "_GLOBAL__%s_%s"

/* Generate a crc32 of a string.  */

unsigned
crc32_string (unsigned chksum, const char *string)
{
  do
    {
      unsigned value = *string << 24;
      unsigned ix;

      for (ix = 8; ix--; value <<= 1)
  	{
  	  unsigned feedback;

  	  feedback = (value ^ chksum) & 0x80000000 ? 0x04c11db7 : 0;
 	  chksum <<= 1;
 	  chksum ^= feedback;
  	}
    }
  while (*string++);
  return chksum;
}

/* P is a string that will be used in a symbol.  Mask out any characters
   that are not valid in that context.  */

void
clean_symbol_name (char *p)
{
  for (; *p; p++)
    if (! (ISALNUM (*p)
#ifndef NO_DOLLAR_IN_LABEL	/* this for `$'; unlikely, but... -- kr */
	    || *p == '$'
#endif
#ifndef NO_DOT_IN_LABEL		/* this for `.'; unlikely, but...  */
	    || *p == '.'
#endif
	   ))
      *p = '_';
}

/* Generate a name for a special-purpose function function.
   The generated name may need to be unique across the whole link.
   TYPE is some string to identify the purpose of this function to the
   linker or collect2; it must start with an uppercase letter,
   one of:
   I - for constructors
   D - for destructors
   N - for C++ anonymous namespaces
   F - for DWARF unwind frame information.  */

tree
get_file_function_name (const char *type)
{
  char *buf;
  const char *p;
  char *q;

  /* If we already have a name we know to be unique, just use that.  */
  if (first_global_object_name)
    p = q = ASTRDUP (first_global_object_name);
  /* If the target is handling the constructors/destructors, they
     will be local to this file and the name is only necessary for
     debugging purposes.  */
  else if ((type[0] == 'I' || type[0] == 'D') && targetm.have_ctors_dtors)
    {
      const char *file = main_input_filename;
      if (! file)
	file = input_filename;
      /* Just use the file's basename, because the full pathname
	 might be quite long.  */
      p = strrchr (file, '/');
      if (p)
	p++;
      else
	p = file;
      p = q = ASTRDUP (p);
    }
  else
    {
      /* Otherwise, the name must be unique across the entire link.
	 We don't have anything that we know to be unique to this translation
	 unit, so use what we do have and throw in some randomness.  */
      unsigned len;
      const char *name = weak_global_object_name;
      const char *file = main_input_filename;

      if (! name)
	name = "";
      if (! file)
	file = input_filename;

      len = strlen (file);
      q = (char *) alloca (9 * 2 + len + 1);
      memcpy (q, file, len + 1);

      sprintf (q + len, "_%08X_%08X", crc32_string (0, name),
	       crc32_string (0, get_random_seed (false)));

      p = q;
    }

  clean_symbol_name (q);
  buf = (char *) alloca (sizeof (FILE_FUNCTION_FORMAT) + strlen (p)
			 + strlen (type));

  /* Set up the name of the file-level functions we may need.
     Use a global object (which is already required to be unique over
     the program) rather than the file name (which imposes extra
     constraints).  */
  sprintf (buf, FILE_FUNCTION_FORMAT, type, p);

  return get_identifier (buf);
}

#if defined ENABLE_TREE_CHECKING && (GCC_VERSION >= 2007)

/* Complain that the tree code of NODE does not match the expected 0
   terminated list of trailing codes. The trailing code list can be
   empty, for a more vague error message.  FILE, LINE, and FUNCTION
   are of the caller.  */

void
tree_check_failed (const_tree node, const char *file,
		   int line, const char *function, ...)
{
  va_list args;
  const char *buffer;
  unsigned length = 0;
  int code;

  va_start (args, function);
  while ((code = va_arg (args, int)))
    length += 4 + strlen (tree_code_name[code]);
  va_end (args);
  if (length)
    {
      char *tmp;
      va_start (args, function);
      length += strlen ("expected ");
      buffer = tmp = (char *) alloca (length);
      length = 0;
      while ((code = va_arg (args, int)))
	{
	  const char *prefix = length ? " or " : "expected ";
	  
	  strcpy (tmp + length, prefix);
	  length += strlen (prefix);
	  strcpy (tmp + length, tree_code_name[code]);
	  length += strlen (tree_code_name[code]);
	}
      va_end (args);
    }
  else
    buffer = "unexpected node";

  internal_error ("tree check: %s, have %s in %s, at %s:%d",
		  buffer, tree_code_name[TREE_CODE (node)],
		  function, trim_filename (file), line);
}

/* Complain that the tree code of NODE does match the expected 0
   terminated list of trailing codes. FILE, LINE, and FUNCTION are of
   the caller.  */

void
tree_not_check_failed (const_tree node, const char *file,
		       int line, const char *function, ...)
{
  va_list args;
  char *buffer;
  unsigned length = 0;
  int code;

  va_start (args, function);
  while ((code = va_arg (args, int)))
    length += 4 + strlen (tree_code_name[code]);
  va_end (args);
  va_start (args, function);
  buffer = (char *) alloca (length);
  length = 0;
  while ((code = va_arg (args, int)))
    {
      if (length)
	{
	  strcpy (buffer + length, " or ");
	  length += 4;
	}
      strcpy (buffer + length, tree_code_name[code]);
      length += strlen (tree_code_name[code]);
    }
  va_end (args);

  internal_error ("tree check: expected none of %s, have %s in %s, at %s:%d",
		  buffer, tree_code_name[TREE_CODE (node)],
		  function, trim_filename (file), line);
}

/* Similar to tree_check_failed, except that we check for a class of tree
   code, given in CL.  */

void
tree_class_check_failed (const_tree node, const enum tree_code_class cl,
			 const char *file, int line, const char *function)
{
  internal_error
    ("tree check: expected class %qs, have %qs (%s) in %s, at %s:%d",
     TREE_CODE_CLASS_STRING (cl),
     TREE_CODE_CLASS_STRING (TREE_CODE_CLASS (TREE_CODE (node))),
     tree_code_name[TREE_CODE (node)], function, trim_filename (file), line);
}

/* Similar to tree_check_failed, except that instead of specifying a
   dozen codes, use the knowledge that they're all sequential.  */

void
tree_range_check_failed (const_tree node, const char *file, int line,
			 const char *function, enum tree_code c1,
			 enum tree_code c2)
{
  char *buffer;
  unsigned length = 0;
<<<<<<< HEAD
  int c;
=======
  unsigned int c;
>>>>>>> 09639a83

  for (c = c1; c <= c2; ++c)
    length += 4 + strlen (tree_code_name[c]);

  length += strlen ("expected ");
  buffer = (char *) alloca (length);
  length = 0;

  for (c = c1; c <= c2; ++c)
    {
      const char *prefix = length ? " or " : "expected ";

      strcpy (buffer + length, prefix);
      length += strlen (prefix);
      strcpy (buffer + length, tree_code_name[c]);
      length += strlen (tree_code_name[c]);
    }

  internal_error ("tree check: %s, have %s in %s, at %s:%d",
		  buffer, tree_code_name[TREE_CODE (node)],
		  function, trim_filename (file), line);
}


/* Similar to tree_check_failed, except that we check that a tree does
   not have the specified code, given in CL.  */

void
tree_not_class_check_failed (const_tree node, const enum tree_code_class cl,
			     const char *file, int line, const char *function)
{
  internal_error
    ("tree check: did not expect class %qs, have %qs (%s) in %s, at %s:%d",
     TREE_CODE_CLASS_STRING (cl),
     TREE_CODE_CLASS_STRING (TREE_CODE_CLASS (TREE_CODE (node))),
     tree_code_name[TREE_CODE (node)], function, trim_filename (file), line);
}


/* Similar to tree_check_failed but applied to OMP_CLAUSE codes.  */

void
omp_clause_check_failed (const_tree node, const char *file, int line,
                         const char *function, enum omp_clause_code code)
{
  internal_error ("tree check: expected omp_clause %s, have %s in %s, at %s:%d",
		  omp_clause_code_name[code], tree_code_name[TREE_CODE (node)],
		  function, trim_filename (file), line);
}


/* Similar to tree_range_check_failed but applied to OMP_CLAUSE codes.  */

void
omp_clause_range_check_failed (const_tree node, const char *file, int line,
			       const char *function, enum omp_clause_code c1,
			       enum omp_clause_code c2)
{
  char *buffer;
  unsigned length = 0;
<<<<<<< HEAD
  int c;
=======
  unsigned int c;
>>>>>>> 09639a83

  for (c = c1; c <= c2; ++c)
    length += 4 + strlen (omp_clause_code_name[c]);

  length += strlen ("expected ");
  buffer = (char *) alloca (length);
  length = 0;

  for (c = c1; c <= c2; ++c)
    {
      const char *prefix = length ? " or " : "expected ";

      strcpy (buffer + length, prefix);
      length += strlen (prefix);
      strcpy (buffer + length, omp_clause_code_name[c]);
      length += strlen (omp_clause_code_name[c]);
    }

  internal_error ("tree check: %s, have %s in %s, at %s:%d",
		  buffer, omp_clause_code_name[TREE_CODE (node)],
		  function, trim_filename (file), line);
}


#undef DEFTREESTRUCT
#define DEFTREESTRUCT(VAL, NAME) NAME,

static const char *ts_enum_names[] = {
#include "treestruct.def"
};
#undef DEFTREESTRUCT

#define TS_ENUM_NAME(EN) (ts_enum_names[(EN)])

/* Similar to tree_class_check_failed, except that we check for
   whether CODE contains the tree structure identified by EN.  */

void
tree_contains_struct_check_failed (const_tree node, 
				   const enum tree_node_structure_enum en,
				   const char *file, int line, 
				   const char *function)
{
  internal_error
    ("tree check: expected tree that contains %qs structure, have %qs in %s, at %s:%d",
     TS_ENUM_NAME(en),
     tree_code_name[TREE_CODE (node)], function, trim_filename (file), line);
}


/* Similar to above, except that the check is for the bounds of a TREE_VEC's
   (dynamically sized) vector.  */

void
tree_vec_elt_check_failed (int idx, int len, const char *file, int line,
			   const char *function)
{
  internal_error
    ("tree check: accessed elt %d of tree_vec with %d elts in %s, at %s:%d",
     idx + 1, len, function, trim_filename (file), line);
}

/* Similar to above, except that the check is for the bounds of the operand
   vector of an expression node EXP.  */

void
tree_operand_check_failed (int idx, const_tree exp, const char *file,
			   int line, const char *function)
{
  int code = TREE_CODE (exp);
  internal_error
    ("tree check: accessed operand %d of %s with %d operands in %s, at %s:%d",
     idx + 1, tree_code_name[code], TREE_OPERAND_LENGTH (exp),
     function, trim_filename (file), line);
}

/* Similar to above, except that the check is for the number of
   operands of an OMP_CLAUSE node.  */

void
omp_clause_operand_check_failed (int idx, const_tree t, const char *file,
			         int line, const char *function)
{
  internal_error
    ("tree check: accessed operand %d of omp_clause %s with %d operands "
     "in %s, at %s:%d", idx + 1, omp_clause_code_name[OMP_CLAUSE_CODE (t)],
     omp_clause_num_ops [OMP_CLAUSE_CODE (t)], function,
     trim_filename (file), line);
}
#endif /* ENABLE_TREE_CHECKING */

/* Create a new vector type node holding SUBPARTS units of type INNERTYPE,
   and mapped to the machine mode MODE.  Initialize its fields and build
   the information necessary for debugging output.  */

static tree
make_vector_type (tree innertype, int nunits, enum machine_mode mode)
{
  tree t;
  hashval_t hashcode = 0;

  /* Build a main variant, based on the main variant of the inner type, then
     use it to build the variant we return.  */
  if ((TYPE_ATTRIBUTES (innertype) || TYPE_QUALS (innertype))
      && TYPE_MAIN_VARIANT (innertype) != innertype)
    return build_type_attribute_qual_variant (
	    make_vector_type (TYPE_MAIN_VARIANT (innertype), nunits, mode),
	    TYPE_ATTRIBUTES (innertype),
	    TYPE_QUALS (innertype));

  t = make_node (VECTOR_TYPE);
  TREE_TYPE (t) = TYPE_MAIN_VARIANT (innertype);
  SET_TYPE_VECTOR_SUBPARTS (t, nunits);
  SET_TYPE_MODE (t, mode);
  TYPE_READONLY (t) = TYPE_READONLY (innertype);
  TYPE_VOLATILE (t) = TYPE_VOLATILE (innertype);

  if (TYPE_STRUCTURAL_EQUALITY_P (innertype))
    SET_TYPE_STRUCTURAL_EQUALITY (t);
  else if (TYPE_CANONICAL (innertype) != innertype
	   || mode != VOIDmode)
    TYPE_CANONICAL (t) 
      = make_vector_type (TYPE_CANONICAL (innertype), nunits, VOIDmode);

  layout_type (t);

  {
    tree index = build_int_cst (NULL_TREE, nunits - 1);
    tree array = build_array_type (innertype, build_index_type (index));
    tree rt = make_node (RECORD_TYPE);

    TYPE_FIELDS (rt) = build_decl (FIELD_DECL, get_identifier ("f"), array);
    DECL_CONTEXT (TYPE_FIELDS (rt)) = rt;
    layout_type (rt);
    TYPE_DEBUG_REPRESENTATION_TYPE (t) = rt;
    /* In dwarfout.c, type lookup uses TYPE_UID numbers.  We want to output
       the representation type, and we want to find that die when looking up
       the vector type.  This is most easily achieved by making the TYPE_UID
       numbers equal.  */
    TYPE_UID (rt) = TYPE_UID (t);
  }

  hashcode = iterative_hash_host_wide_int (VECTOR_TYPE, hashcode);
  hashcode = iterative_hash_host_wide_int (mode, hashcode);
  hashcode = iterative_hash_object (TYPE_HASH (innertype), hashcode);
  return type_hash_canon (hashcode, t);
}

static tree
make_or_reuse_type (unsigned size, int unsignedp)
{
  if (size == INT_TYPE_SIZE)
    return unsignedp ? unsigned_type_node : integer_type_node;
  if (size == CHAR_TYPE_SIZE)
    return unsignedp ? unsigned_char_type_node : signed_char_type_node;
  if (size == SHORT_TYPE_SIZE)
    return unsignedp ? short_unsigned_type_node : short_integer_type_node;
  if (size == LONG_TYPE_SIZE)
    return unsignedp ? long_unsigned_type_node : long_integer_type_node;
  if (size == LONG_LONG_TYPE_SIZE)
    return (unsignedp ? long_long_unsigned_type_node
            : long_long_integer_type_node);

  if (unsignedp)
    return make_unsigned_type (size);
  else
    return make_signed_type (size);
}

/* Create or reuse a fract type by SIZE, UNSIGNEDP, and SATP.  */

static tree
make_or_reuse_fract_type (unsigned size, int unsignedp, int satp)
{
  if (satp)
    {
      if (size == SHORT_FRACT_TYPE_SIZE)
	return unsignedp ? sat_unsigned_short_fract_type_node
			 : sat_short_fract_type_node;
      if (size == FRACT_TYPE_SIZE)
	return unsignedp ? sat_unsigned_fract_type_node : sat_fract_type_node;
      if (size == LONG_FRACT_TYPE_SIZE)
	return unsignedp ? sat_unsigned_long_fract_type_node
			 : sat_long_fract_type_node;
      if (size == LONG_LONG_FRACT_TYPE_SIZE)
	return unsignedp ? sat_unsigned_long_long_fract_type_node
			 : sat_long_long_fract_type_node;
    }
  else
    {
      if (size == SHORT_FRACT_TYPE_SIZE)
	return unsignedp ? unsigned_short_fract_type_node
			 : short_fract_type_node;
      if (size == FRACT_TYPE_SIZE)
	return unsignedp ? unsigned_fract_type_node : fract_type_node;
      if (size == LONG_FRACT_TYPE_SIZE)
	return unsignedp ? unsigned_long_fract_type_node
			 : long_fract_type_node;
      if (size == LONG_LONG_FRACT_TYPE_SIZE)
	return unsignedp ? unsigned_long_long_fract_type_node
			 : long_long_fract_type_node;
    }

  return make_fract_type (size, unsignedp, satp);
}

/* Create or reuse an accum type by SIZE, UNSIGNEDP, and SATP.  */

static tree
make_or_reuse_accum_type (unsigned size, int unsignedp, int satp)
{
  if (satp)
    {
      if (size == SHORT_ACCUM_TYPE_SIZE)
	return unsignedp ? sat_unsigned_short_accum_type_node
			 : sat_short_accum_type_node;
      if (size == ACCUM_TYPE_SIZE)
	return unsignedp ? sat_unsigned_accum_type_node : sat_accum_type_node;
      if (size == LONG_ACCUM_TYPE_SIZE)
	return unsignedp ? sat_unsigned_long_accum_type_node
			 : sat_long_accum_type_node;
      if (size == LONG_LONG_ACCUM_TYPE_SIZE)
	return unsignedp ? sat_unsigned_long_long_accum_type_node
			 : sat_long_long_accum_type_node;
    }
  else
    {
      if (size == SHORT_ACCUM_TYPE_SIZE)
	return unsignedp ? unsigned_short_accum_type_node
			 : short_accum_type_node;
      if (size == ACCUM_TYPE_SIZE)
	return unsignedp ? unsigned_accum_type_node : accum_type_node;
      if (size == LONG_ACCUM_TYPE_SIZE)
	return unsignedp ? unsigned_long_accum_type_node
			 : long_accum_type_node;
      if (size == LONG_LONG_ACCUM_TYPE_SIZE)
	return unsignedp ? unsigned_long_long_accum_type_node
			 : long_long_accum_type_node;
    }

  return make_accum_type (size, unsignedp, satp);
}

/* Create nodes for all integer types (and error_mark_node) using the sizes
   of C datatypes.  The caller should call set_sizetype soon after calling
   this function to select one of the types as sizetype.  */

void
build_common_tree_nodes (bool signed_char, bool signed_sizetype)
{
  error_mark_node = make_node (ERROR_MARK);
  TREE_TYPE (error_mark_node) = error_mark_node;

  initialize_sizetypes (signed_sizetype);

  /* Define both `signed char' and `unsigned char'.  */
  signed_char_type_node = make_signed_type (CHAR_TYPE_SIZE);
  TYPE_STRING_FLAG (signed_char_type_node) = 1;
  unsigned_char_type_node = make_unsigned_type (CHAR_TYPE_SIZE);
  TYPE_STRING_FLAG (unsigned_char_type_node) = 1;

  /* Define `char', which is like either `signed char' or `unsigned char'
     but not the same as either.  */
  char_type_node
    = (signed_char
       ? make_signed_type (CHAR_TYPE_SIZE)
       : make_unsigned_type (CHAR_TYPE_SIZE));
  TYPE_STRING_FLAG (char_type_node) = 1;

  short_integer_type_node = make_signed_type (SHORT_TYPE_SIZE);
  short_unsigned_type_node = make_unsigned_type (SHORT_TYPE_SIZE);
  integer_type_node = make_signed_type (INT_TYPE_SIZE);
  unsigned_type_node = make_unsigned_type (INT_TYPE_SIZE);
  long_integer_type_node = make_signed_type (LONG_TYPE_SIZE);
  long_unsigned_type_node = make_unsigned_type (LONG_TYPE_SIZE);
  long_long_integer_type_node = make_signed_type (LONG_LONG_TYPE_SIZE);
  long_long_unsigned_type_node = make_unsigned_type (LONG_LONG_TYPE_SIZE);

  /* Define a boolean type.  This type only represents boolean values but
     may be larger than char depending on the value of BOOL_TYPE_SIZE.
     Front ends which want to override this size (i.e. Java) can redefine
     boolean_type_node before calling build_common_tree_nodes_2.  */
  boolean_type_node = make_unsigned_type (BOOL_TYPE_SIZE);
  TREE_SET_CODE (boolean_type_node, BOOLEAN_TYPE);
  TYPE_MAX_VALUE (boolean_type_node) = build_int_cst (boolean_type_node, 1);
  TYPE_PRECISION (boolean_type_node) = 1;

  /* Fill in the rest of the sized types.  Reuse existing type nodes
     when possible.  */
  intQI_type_node = make_or_reuse_type (GET_MODE_BITSIZE (QImode), 0);
  intHI_type_node = make_or_reuse_type (GET_MODE_BITSIZE (HImode), 0);
  intSI_type_node = make_or_reuse_type (GET_MODE_BITSIZE (SImode), 0);
  intDI_type_node = make_or_reuse_type (GET_MODE_BITSIZE (DImode), 0);
  intTI_type_node = make_or_reuse_type (GET_MODE_BITSIZE (TImode), 0);

  unsigned_intQI_type_node = make_or_reuse_type (GET_MODE_BITSIZE (QImode), 1);
  unsigned_intHI_type_node = make_or_reuse_type (GET_MODE_BITSIZE (HImode), 1);
  unsigned_intSI_type_node = make_or_reuse_type (GET_MODE_BITSIZE (SImode), 1);
  unsigned_intDI_type_node = make_or_reuse_type (GET_MODE_BITSIZE (DImode), 1);
  unsigned_intTI_type_node = make_or_reuse_type (GET_MODE_BITSIZE (TImode), 1);

  access_public_node = get_identifier ("public");
  access_protected_node = get_identifier ("protected");
  access_private_node = get_identifier ("private");
}

/* Call this function after calling build_common_tree_nodes and set_sizetype.
   It will create several other common tree nodes.  */

void
build_common_tree_nodes_2 (int short_double)
{
  /* Define these next since types below may used them.  */
  integer_zero_node = build_int_cst (NULL_TREE, 0);
  integer_one_node = build_int_cst (NULL_TREE, 1);
  integer_minus_one_node = build_int_cst (NULL_TREE, -1);

  size_zero_node = size_int (0);
  size_one_node = size_int (1);
  bitsize_zero_node = bitsize_int (0);
  bitsize_one_node = bitsize_int (1);
  bitsize_unit_node = bitsize_int (BITS_PER_UNIT);

  boolean_false_node = TYPE_MIN_VALUE (boolean_type_node);
  boolean_true_node = TYPE_MAX_VALUE (boolean_type_node);

  void_type_node = make_node (VOID_TYPE);
  layout_type (void_type_node);

  /* We are not going to have real types in C with less than byte alignment,
     so we might as well not have any types that claim to have it.  */
  TYPE_ALIGN (void_type_node) = BITS_PER_UNIT;
  TYPE_USER_ALIGN (void_type_node) = 0;

  null_pointer_node = build_int_cst (build_pointer_type (void_type_node), 0);
  layout_type (TREE_TYPE (null_pointer_node));

  ptr_type_node = build_pointer_type (void_type_node);
  const_ptr_type_node
    = build_pointer_type (build_type_variant (void_type_node, 1, 0));
  fileptr_type_node = ptr_type_node;

  float_type_node = make_node (REAL_TYPE);
  TYPE_PRECISION (float_type_node) = FLOAT_TYPE_SIZE;
  layout_type (float_type_node);

  double_type_node = make_node (REAL_TYPE);
  if (short_double)
    TYPE_PRECISION (double_type_node) = FLOAT_TYPE_SIZE;
  else
    TYPE_PRECISION (double_type_node) = DOUBLE_TYPE_SIZE;
  layout_type (double_type_node);

  long_double_type_node = make_node (REAL_TYPE);
  TYPE_PRECISION (long_double_type_node) = LONG_DOUBLE_TYPE_SIZE;
  layout_type (long_double_type_node);

  float_ptr_type_node = build_pointer_type (float_type_node);
  double_ptr_type_node = build_pointer_type (double_type_node);
  long_double_ptr_type_node = build_pointer_type (long_double_type_node);
  integer_ptr_type_node = build_pointer_type (integer_type_node);

  /* Fixed size integer types.  */
  uint32_type_node = build_nonstandard_integer_type (32, true);
  uint64_type_node = build_nonstandard_integer_type (64, true);

  /* Decimal float types. */
  dfloat32_type_node = make_node (REAL_TYPE);
  TYPE_PRECISION (dfloat32_type_node) = DECIMAL32_TYPE_SIZE; 
  layout_type (dfloat32_type_node);
  SET_TYPE_MODE (dfloat32_type_node, SDmode);
  dfloat32_ptr_type_node = build_pointer_type (dfloat32_type_node);

  dfloat64_type_node = make_node (REAL_TYPE);
  TYPE_PRECISION (dfloat64_type_node) = DECIMAL64_TYPE_SIZE;
  layout_type (dfloat64_type_node);
  SET_TYPE_MODE (dfloat64_type_node, DDmode);
  dfloat64_ptr_type_node = build_pointer_type (dfloat64_type_node);

  dfloat128_type_node = make_node (REAL_TYPE);
  TYPE_PRECISION (dfloat128_type_node) = DECIMAL128_TYPE_SIZE; 
  layout_type (dfloat128_type_node);
  SET_TYPE_MODE (dfloat128_type_node, TDmode);
  dfloat128_ptr_type_node = build_pointer_type (dfloat128_type_node);

  complex_integer_type_node = build_complex_type (integer_type_node);
  complex_float_type_node = build_complex_type (float_type_node);
  complex_double_type_node = build_complex_type (double_type_node);
  complex_long_double_type_node = build_complex_type (long_double_type_node);

/* Make fixed-point nodes based on sat/non-sat and signed/unsigned.  */
#define MAKE_FIXED_TYPE_NODE(KIND,SIZE) \
  sat_ ## KIND ## _type_node = \
    make_sat_signed_ ## KIND ## _type (SIZE); \
  sat_unsigned_ ## KIND ## _type_node = \
    make_sat_unsigned_ ## KIND ## _type (SIZE); \
  KIND ## _type_node = make_signed_ ## KIND ## _type (SIZE); \
  unsigned_ ## KIND ## _type_node = \
    make_unsigned_ ## KIND ## _type (SIZE);

#define MAKE_FIXED_TYPE_NODE_WIDTH(KIND,WIDTH,SIZE) \
  sat_ ## WIDTH ## KIND ## _type_node = \
    make_sat_signed_ ## KIND ## _type (SIZE); \
  sat_unsigned_ ## WIDTH ## KIND ## _type_node = \
    make_sat_unsigned_ ## KIND ## _type (SIZE); \
  WIDTH ## KIND ## _type_node = make_signed_ ## KIND ## _type (SIZE); \
  unsigned_ ## WIDTH ## KIND ## _type_node = \
    make_unsigned_ ## KIND ## _type (SIZE);

/* Make fixed-point type nodes based on four different widths.  */
#define MAKE_FIXED_TYPE_NODE_FAMILY(N1,N2) \
  MAKE_FIXED_TYPE_NODE_WIDTH (N1, short_, SHORT_ ## N2 ## _TYPE_SIZE) \
  MAKE_FIXED_TYPE_NODE (N1, N2 ## _TYPE_SIZE) \
  MAKE_FIXED_TYPE_NODE_WIDTH (N1, long_, LONG_ ## N2 ## _TYPE_SIZE) \
  MAKE_FIXED_TYPE_NODE_WIDTH (N1, long_long_, LONG_LONG_ ## N2 ## _TYPE_SIZE)

/* Make fixed-point mode nodes based on sat/non-sat and signed/unsigned.  */
#define MAKE_FIXED_MODE_NODE(KIND,NAME,MODE) \
  NAME ## _type_node = \
    make_or_reuse_signed_ ## KIND ## _type (GET_MODE_BITSIZE (MODE ## mode)); \
  u ## NAME ## _type_node = \
    make_or_reuse_unsigned_ ## KIND ## _type \
      (GET_MODE_BITSIZE (U ## MODE ## mode)); \
  sat_ ## NAME ## _type_node = \
    make_or_reuse_sat_signed_ ## KIND ## _type \
      (GET_MODE_BITSIZE (MODE ## mode)); \
  sat_u ## NAME ## _type_node = \
    make_or_reuse_sat_unsigned_ ## KIND ## _type \
      (GET_MODE_BITSIZE (U ## MODE ## mode));

  /* Fixed-point type and mode nodes.  */
  MAKE_FIXED_TYPE_NODE_FAMILY (fract, FRACT)
  MAKE_FIXED_TYPE_NODE_FAMILY (accum, ACCUM)
  MAKE_FIXED_MODE_NODE (fract, qq, QQ)
  MAKE_FIXED_MODE_NODE (fract, hq, HQ)
  MAKE_FIXED_MODE_NODE (fract, sq, SQ)
  MAKE_FIXED_MODE_NODE (fract, dq, DQ)
  MAKE_FIXED_MODE_NODE (fract, tq, TQ)
  MAKE_FIXED_MODE_NODE (accum, ha, HA)
  MAKE_FIXED_MODE_NODE (accum, sa, SA)
  MAKE_FIXED_MODE_NODE (accum, da, DA)
  MAKE_FIXED_MODE_NODE (accum, ta, TA)

  {
    tree t = targetm.build_builtin_va_list ();

    /* Many back-ends define record types without setting TYPE_NAME.
       If we copied the record type here, we'd keep the original
       record type without a name.  This breaks name mangling.  So,
       don't copy record types and let c_common_nodes_and_builtins()
       declare the type to be __builtin_va_list.  */
    if (TREE_CODE (t) != RECORD_TYPE)
      t = build_variant_type_copy (t);
    
    va_list_type_node = t;
  }
}

/* A subroutine of build_common_builtin_nodes.  Define a builtin function.  */

static void
local_define_builtin (const char *name, tree type, enum built_in_function code,
                      const char *library_name, int ecf_flags)
{
  tree decl;

  decl = add_builtin_function (name, type, code, BUILT_IN_NORMAL,
			       library_name, NULL_TREE);
  if (ecf_flags & ECF_CONST)
    TREE_READONLY (decl) = 1;
  if (ecf_flags & ECF_PURE)
    DECL_PURE_P (decl) = 1;
  if (ecf_flags & ECF_LOOPING_CONST_OR_PURE)
    DECL_LOOPING_CONST_OR_PURE_P (decl) = 1;
  if (ecf_flags & ECF_NORETURN)
    TREE_THIS_VOLATILE (decl) = 1;
  if (ecf_flags & ECF_NOTHROW)
    TREE_NOTHROW (decl) = 1;
  if (ecf_flags & ECF_MALLOC)
    DECL_IS_MALLOC (decl) = 1;

  built_in_decls[code] = decl;
  implicit_built_in_decls[code] = decl;
}

/* Call this function after instantiating all builtins that the language
   front end cares about.  This will build the rest of the builtins that
   are relied upon by the tree optimizers and the middle-end.  */

void
build_common_builtin_nodes (void)
{
  tree tmp, ftype;

  if (built_in_decls[BUILT_IN_MEMCPY] == NULL
      || built_in_decls[BUILT_IN_MEMMOVE] == NULL)
    {
      tmp = tree_cons (NULL_TREE, size_type_node, void_list_node);
      tmp = tree_cons (NULL_TREE, const_ptr_type_node, tmp);
      tmp = tree_cons (NULL_TREE, ptr_type_node, tmp);
      ftype = build_function_type (ptr_type_node, tmp);

      if (built_in_decls[BUILT_IN_MEMCPY] == NULL)
	local_define_builtin ("__builtin_memcpy", ftype, BUILT_IN_MEMCPY,
			      "memcpy", ECF_NOTHROW);
      if (built_in_decls[BUILT_IN_MEMMOVE] == NULL)
	local_define_builtin ("__builtin_memmove", ftype, BUILT_IN_MEMMOVE,
			      "memmove", ECF_NOTHROW);
    }

  if (built_in_decls[BUILT_IN_MEMCMP] == NULL)
    {
      tmp = tree_cons (NULL_TREE, size_type_node, void_list_node);
      tmp = tree_cons (NULL_TREE, const_ptr_type_node, tmp);
      tmp = tree_cons (NULL_TREE, const_ptr_type_node, tmp);
      ftype = build_function_type (integer_type_node, tmp);
      local_define_builtin ("__builtin_memcmp", ftype, BUILT_IN_MEMCMP,
			    "memcmp", ECF_PURE | ECF_NOTHROW);
    }

  if (built_in_decls[BUILT_IN_MEMSET] == NULL)
    {
      tmp = tree_cons (NULL_TREE, size_type_node, void_list_node);
      tmp = tree_cons (NULL_TREE, integer_type_node, tmp);
      tmp = tree_cons (NULL_TREE, ptr_type_node, tmp);
      ftype = build_function_type (ptr_type_node, tmp);
      local_define_builtin ("__builtin_memset", ftype, BUILT_IN_MEMSET,
			    "memset", ECF_NOTHROW);
    }

  if (built_in_decls[BUILT_IN_ALLOCA] == NULL)
    {
      tmp = tree_cons (NULL_TREE, size_type_node, void_list_node);
      ftype = build_function_type (ptr_type_node, tmp);
      local_define_builtin ("__builtin_alloca", ftype, BUILT_IN_ALLOCA,
			    "alloca", ECF_NOTHROW | ECF_MALLOC);
    }

  tmp = tree_cons (NULL_TREE, ptr_type_node, void_list_node);
  tmp = tree_cons (NULL_TREE, ptr_type_node, tmp);
  tmp = tree_cons (NULL_TREE, ptr_type_node, tmp);
  ftype = build_function_type (void_type_node, tmp);
  local_define_builtin ("__builtin_init_trampoline", ftype,
			BUILT_IN_INIT_TRAMPOLINE,
			"__builtin_init_trampoline", ECF_NOTHROW);

  tmp = tree_cons (NULL_TREE, ptr_type_node, void_list_node);
  ftype = build_function_type (ptr_type_node, tmp);
  local_define_builtin ("__builtin_adjust_trampoline", ftype,
			BUILT_IN_ADJUST_TRAMPOLINE,
			"__builtin_adjust_trampoline",
			ECF_CONST | ECF_NOTHROW);

  tmp = tree_cons (NULL_TREE, ptr_type_node, void_list_node);
  tmp = tree_cons (NULL_TREE, ptr_type_node, tmp);
  ftype = build_function_type (void_type_node, tmp);
  local_define_builtin ("__builtin_nonlocal_goto", ftype,
			BUILT_IN_NONLOCAL_GOTO,
			"__builtin_nonlocal_goto",
			ECF_NORETURN | ECF_NOTHROW);

  tmp = tree_cons (NULL_TREE, ptr_type_node, void_list_node);
  tmp = tree_cons (NULL_TREE, ptr_type_node, tmp);
  ftype = build_function_type (void_type_node, tmp);
  local_define_builtin ("__builtin_setjmp_setup", ftype,
			BUILT_IN_SETJMP_SETUP,
			"__builtin_setjmp_setup", ECF_NOTHROW);

  tmp = tree_cons (NULL_TREE, ptr_type_node, void_list_node);
  ftype = build_function_type (ptr_type_node, tmp);
  local_define_builtin ("__builtin_setjmp_dispatcher", ftype,
			BUILT_IN_SETJMP_DISPATCHER,
			"__builtin_setjmp_dispatcher",
			ECF_PURE | ECF_NOTHROW);

  tmp = tree_cons (NULL_TREE, ptr_type_node, void_list_node);
  ftype = build_function_type (void_type_node, tmp);
  local_define_builtin ("__builtin_setjmp_receiver", ftype,
			BUILT_IN_SETJMP_RECEIVER,
			"__builtin_setjmp_receiver", ECF_NOTHROW);

  ftype = build_function_type (ptr_type_node, void_list_node);
  local_define_builtin ("__builtin_stack_save", ftype, BUILT_IN_STACK_SAVE,
			"__builtin_stack_save", ECF_NOTHROW);

  tmp = tree_cons (NULL_TREE, ptr_type_node, void_list_node);
  ftype = build_function_type (void_type_node, tmp);
  local_define_builtin ("__builtin_stack_restore", ftype,
			BUILT_IN_STACK_RESTORE,
			"__builtin_stack_restore", ECF_NOTHROW);

  ftype = build_function_type (void_type_node, void_list_node);
  local_define_builtin ("__builtin_profile_func_enter", ftype,
			BUILT_IN_PROFILE_FUNC_ENTER, "profile_func_enter", 0);
  local_define_builtin ("__builtin_profile_func_exit", ftype,
			BUILT_IN_PROFILE_FUNC_EXIT, "profile_func_exit", 0);

  /* Complex multiplication and division.  These are handled as builtins
     rather than optabs because emit_library_call_value doesn't support
     complex.  Further, we can do slightly better with folding these 
     beasties if the real and complex parts of the arguments are separate.  */
  {
    int mode;

    for (mode = MIN_MODE_COMPLEX_FLOAT; mode <= MAX_MODE_COMPLEX_FLOAT; ++mode)
      {
	char mode_name_buf[4], *q;
	const char *p;
	enum built_in_function mcode, dcode;
	tree type, inner_type;

	type = lang_hooks.types.type_for_mode ((enum machine_mode) mode, 0);
	if (type == NULL)
	  continue;
	inner_type = TREE_TYPE (type);

	tmp = tree_cons (NULL_TREE, inner_type, void_list_node);
	tmp = tree_cons (NULL_TREE, inner_type, tmp);
	tmp = tree_cons (NULL_TREE, inner_type, tmp);
	tmp = tree_cons (NULL_TREE, inner_type, tmp);
	ftype = build_function_type (type, tmp);

        mcode = ((enum built_in_function)
		 (BUILT_IN_COMPLEX_MUL_MIN + mode - MIN_MODE_COMPLEX_FLOAT));
        dcode = ((enum built_in_function)
		 (BUILT_IN_COMPLEX_DIV_MIN + mode - MIN_MODE_COMPLEX_FLOAT));

        for (p = GET_MODE_NAME (mode), q = mode_name_buf; *p; p++, q++)
	  *q = TOLOWER (*p);
	*q = '\0';

	built_in_names[mcode] = concat ("__mul", mode_name_buf, "3", NULL);
        local_define_builtin (built_in_names[mcode], ftype, mcode,
			      built_in_names[mcode], ECF_CONST | ECF_NOTHROW);

	built_in_names[dcode] = concat ("__div", mode_name_buf, "3", NULL);
        local_define_builtin (built_in_names[dcode], ftype, dcode,
			      built_in_names[dcode], ECF_CONST | ECF_NOTHROW);
      }
  }
}

/* HACK.  GROSS.  This is absolutely disgusting.  I wish there was a
   better way.

   If we requested a pointer to a vector, build up the pointers that
   we stripped off while looking for the inner type.  Similarly for
   return values from functions.

   The argument TYPE is the top of the chain, and BOTTOM is the
   new type which we will point to.  */

tree
reconstruct_complex_type (tree type, tree bottom)
{
  tree inner, outer;
  
  if (TREE_CODE (type) == POINTER_TYPE)
    {
      inner = reconstruct_complex_type (TREE_TYPE (type), bottom);
      outer = build_pointer_type_for_mode (inner, TYPE_MODE (type),
					   TYPE_REF_CAN_ALIAS_ALL (type));
    }
  else if (TREE_CODE (type) == REFERENCE_TYPE)
    {
      inner = reconstruct_complex_type (TREE_TYPE (type), bottom);
      outer = build_reference_type_for_mode (inner, TYPE_MODE (type),
					     TYPE_REF_CAN_ALIAS_ALL (type));
    }
  else if (TREE_CODE (type) == ARRAY_TYPE)
    {
      inner = reconstruct_complex_type (TREE_TYPE (type), bottom);
      outer = build_array_type (inner, TYPE_DOMAIN (type));
    }
  else if (TREE_CODE (type) == FUNCTION_TYPE)
    {
      inner = reconstruct_complex_type (TREE_TYPE (type), bottom);
      outer = build_function_type (inner, TYPE_ARG_TYPES (type));
    }
  else if (TREE_CODE (type) == METHOD_TYPE)
    {
      inner = reconstruct_complex_type (TREE_TYPE (type), bottom);
      /* The build_method_type_directly() routine prepends 'this' to argument list,
         so we must compensate by getting rid of it.  */
      outer 
	= build_method_type_directly 
	    (TREE_TYPE (TREE_VALUE (TYPE_ARG_TYPES (type))),
	     inner,
	     TREE_CHAIN (TYPE_ARG_TYPES (type)));
    }
  else if (TREE_CODE (type) == OFFSET_TYPE)
    {
      inner = reconstruct_complex_type (TREE_TYPE (type), bottom);
      outer = build_offset_type (TYPE_OFFSET_BASETYPE (type), inner);
    }
  else
    return bottom;

  return build_qualified_type (outer, TYPE_QUALS (type));
}

/* Returns a vector tree node given a mode (integer, vector, or BLKmode) and
   the inner type.  */
tree
build_vector_type_for_mode (tree innertype, enum machine_mode mode)
{
  int nunits;

  switch (GET_MODE_CLASS (mode))
    {
    case MODE_VECTOR_INT:
    case MODE_VECTOR_FLOAT:
    case MODE_VECTOR_FRACT:
    case MODE_VECTOR_UFRACT:
    case MODE_VECTOR_ACCUM:
    case MODE_VECTOR_UACCUM:
      nunits = GET_MODE_NUNITS (mode);
      break;

    case MODE_INT:
      /* Check that there are no leftover bits.  */
      gcc_assert (GET_MODE_BITSIZE (mode)
		  % TREE_INT_CST_LOW (TYPE_SIZE (innertype)) == 0);

      nunits = GET_MODE_BITSIZE (mode)
	       / TREE_INT_CST_LOW (TYPE_SIZE (innertype));
      break;

    default:
      gcc_unreachable ();
    }

  return make_vector_type (innertype, nunits, mode);
}

/* Similarly, but takes the inner type and number of units, which must be
   a power of two.  */

tree
build_vector_type (tree innertype, int nunits)
{
  return make_vector_type (innertype, nunits, VOIDmode);
}

/* Similarly, but takes the inner type and number of units, which must be
   a power of two.  */

tree
build_opaque_vector_type (tree innertype, int nunits)
{
  tree t;
  innertype = build_distinct_type_copy (innertype);
  t = make_vector_type (innertype, nunits, VOIDmode);
  TYPE_VECTOR_OPAQUE (t) = true;
  return t;
}


/* Build RESX_EXPR with given REGION_NUMBER.  */
tree
build_resx (int region_number)
{
  tree t;
  t = build1 (RESX_EXPR, void_type_node,
	      build_int_cst (NULL_TREE, region_number));
  return t;
}

/* Given an initializer INIT, return TRUE if INIT is zero or some
   aggregate of zeros.  Otherwise return FALSE.  */
bool
initializer_zerop (const_tree init)
{
  tree elt;

  STRIP_NOPS (init);

  switch (TREE_CODE (init))
    {
    case INTEGER_CST:
      return integer_zerop (init);

    case REAL_CST:
      /* ??? Note that this is not correct for C4X float formats.  There,
	 a bit pattern of all zeros is 1.0; 0.0 is encoded with the most
	 negative exponent.  */
      return real_zerop (init)
	&& ! REAL_VALUE_MINUS_ZERO (TREE_REAL_CST (init));

    case FIXED_CST:
      return fixed_zerop (init);

    case COMPLEX_CST:
      return integer_zerop (init)
	|| (real_zerop (init)
	    && ! REAL_VALUE_MINUS_ZERO (TREE_REAL_CST (TREE_REALPART (init)))
	    && ! REAL_VALUE_MINUS_ZERO (TREE_REAL_CST (TREE_IMAGPART (init))));

    case VECTOR_CST:
      for (elt = TREE_VECTOR_CST_ELTS (init); elt; elt = TREE_CHAIN (elt))
	if (!initializer_zerop (TREE_VALUE (elt)))
	  return false;
      return true;

    case CONSTRUCTOR:
      {
	unsigned HOST_WIDE_INT idx;

	FOR_EACH_CONSTRUCTOR_VALUE (CONSTRUCTOR_ELTS (init), idx, elt)
	  if (!initializer_zerop (elt))
	    return false;
	return true;
      }

    default:
      return false;
    }
}

/* Build an empty statement.  */

tree
build_empty_stmt (void)
{
  return build1 (NOP_EXPR, void_type_node, size_zero_node);
}


/* Build an OpenMP clause with code CODE.  */

tree
build_omp_clause (enum omp_clause_code code)
{
  tree t;
  int size, length;

  length = omp_clause_num_ops[code];
  size = (sizeof (struct tree_omp_clause) + (length - 1) * sizeof (tree));

  t = GGC_NEWVAR (union tree_node, size);
  memset (t, 0, size);
  TREE_SET_CODE (t, OMP_CLAUSE);
  OMP_CLAUSE_SET_CODE (t, code);

#ifdef GATHER_STATISTICS
  tree_node_counts[(int) omp_clause_kind]++;
  tree_node_sizes[(int) omp_clause_kind] += size;
#endif
  
  return t;
}

/* Set various status flags when building a CALL_EXPR object T.  */

static void
process_call_operands (tree t)
{
  bool side_effects;

  side_effects = TREE_SIDE_EFFECTS (t);
  if (!side_effects)
    {
      int i, n;
      n = TREE_OPERAND_LENGTH (t);
      for (i = 1; i < n; i++)
	{
	  tree op = TREE_OPERAND (t, i);
	  if (op && TREE_SIDE_EFFECTS (op))
	    {
	      side_effects = 1;
	      break;
	    }
	}
    }
  if (!side_effects)
    {
      int i;

      /* Calls have side-effects, except those to const or
	 pure functions.  */
      i = call_expr_flags (t);
      if ((i & ECF_LOOPING_CONST_OR_PURE) || !(i & (ECF_CONST | ECF_PURE)))
	side_effects = 1;
    }
  TREE_SIDE_EFFECTS (t) = side_effects;
}

/* Build a tcc_vl_exp object with code CODE and room for LEN operands.  LEN
   includes the implicit operand count in TREE_OPERAND 0, and so must be >= 1.
   Except for the CODE and operand count field, other storage for the
   object is initialized to zeros.  */

tree
build_vl_exp_stat (enum tree_code code, int len MEM_STAT_DECL)
{
  tree t;
  int length = (len - 1) * sizeof (tree) + sizeof (struct tree_exp);

  gcc_assert (TREE_CODE_CLASS (code) == tcc_vl_exp);
  gcc_assert (len >= 1);

#ifdef GATHER_STATISTICS
  tree_node_counts[(int) e_kind]++;
  tree_node_sizes[(int) e_kind] += length;
#endif

  t = (tree) ggc_alloc_zone_pass_stat (length, &tree_zone);

  memset (t, 0, length);

  TREE_SET_CODE (t, code);

  /* Can't use TREE_OPERAND to store the length because if checking is
     enabled, it will try to check the length before we store it.  :-P  */
  t->exp.operands[0] = build_int_cst (sizetype, len);

  return t;
}


/* Build a CALL_EXPR of class tcc_vl_exp with the indicated RETURN_TYPE
   and FN and a null static chain slot.  ARGLIST is a TREE_LIST of the
   arguments.  */

tree
build_call_list (tree return_type, tree fn, tree arglist)
{
  tree t;
  int i;

  t = build_vl_exp (CALL_EXPR, list_length (arglist) + 3);
  TREE_TYPE (t) = return_type;
  CALL_EXPR_FN (t) = fn;
  CALL_EXPR_STATIC_CHAIN (t) = NULL_TREE;
  for (i = 0; arglist; arglist = TREE_CHAIN (arglist), i++)
    CALL_EXPR_ARG (t, i) = TREE_VALUE (arglist);
  process_call_operands (t);
  return t;
}

/* Build a CALL_EXPR of class tcc_vl_exp with the indicated RETURN_TYPE and
   FN and a null static chain slot.  NARGS is the number of call arguments
   which are specified as "..." arguments.  */

tree
build_call_nary (tree return_type, tree fn, int nargs, ...)
{
  tree ret;
  va_list args;
  va_start (args, nargs);
  ret = build_call_valist (return_type, fn, nargs, args);
  va_end (args);
  return ret;
}

/* Build a CALL_EXPR of class tcc_vl_exp with the indicated RETURN_TYPE and
   FN and a null static chain slot.  NARGS is the number of call arguments
   which are specified as a va_list ARGS.  */

tree
build_call_valist (tree return_type, tree fn, int nargs, va_list args)
{
  tree t;
  int i;

  t = build_vl_exp (CALL_EXPR, nargs + 3);
  TREE_TYPE (t) = return_type;
  CALL_EXPR_FN (t) = fn;
  CALL_EXPR_STATIC_CHAIN (t) = NULL_TREE;
  for (i = 0; i < nargs; i++)
    CALL_EXPR_ARG (t, i) = va_arg (args, tree);
  process_call_operands (t);
  return t;
}

/* Build a CALL_EXPR of class tcc_vl_exp with the indicated RETURN_TYPE and
   FN and a null static chain slot.  NARGS is the number of call arguments
   which are specified as a tree array ARGS.  */

tree
build_call_array (tree return_type, tree fn, int nargs, tree *args)
{
  tree t;
  int i;

  t = build_vl_exp (CALL_EXPR, nargs + 3);
  TREE_TYPE (t) = return_type;
  CALL_EXPR_FN (t) = fn;
  CALL_EXPR_STATIC_CHAIN (t) = NULL_TREE;
  for (i = 0; i < nargs; i++)
    CALL_EXPR_ARG (t, i) = args[i];
  process_call_operands (t);
  return t;
}


/* Returns true if it is possible to prove that the index of
   an array access REF (an ARRAY_REF expression) falls into the
   array bounds.  */

bool
in_array_bounds_p (tree ref)
{
  tree idx = TREE_OPERAND (ref, 1);
  tree min, max;

  if (TREE_CODE (idx) != INTEGER_CST)
    return false;

  min = array_ref_low_bound (ref);
  max = array_ref_up_bound (ref);
  if (!min
      || !max
      || TREE_CODE (min) != INTEGER_CST
      || TREE_CODE (max) != INTEGER_CST)
    return false;

  if (tree_int_cst_lt (idx, min)
      || tree_int_cst_lt (max, idx))
    return false;

  return true;
}

/* Returns true if it is possible to prove that the range of
   an array access REF (an ARRAY_RANGE_REF expression) falls
   into the array bounds.  */

bool
range_in_array_bounds_p (tree ref)
{
  tree domain_type = TYPE_DOMAIN (TREE_TYPE (ref));
  tree range_min, range_max, min, max;

  range_min = TYPE_MIN_VALUE (domain_type);
  range_max = TYPE_MAX_VALUE (domain_type);
  if (!range_min
      || !range_max
      || TREE_CODE (range_min) != INTEGER_CST
      || TREE_CODE (range_max) != INTEGER_CST)
    return false;

  min = array_ref_low_bound (ref);
  max = array_ref_up_bound (ref);
  if (!min
      || !max
      || TREE_CODE (min) != INTEGER_CST
      || TREE_CODE (max) != INTEGER_CST)
    return false;

  if (tree_int_cst_lt (range_min, min)
      || tree_int_cst_lt (max, range_max))
    return false;

  return true;
}

/* Return true if T (assumed to be a DECL) must be assigned a memory
   location.  */

bool
needs_to_live_in_memory (const_tree t)
{
  if (TREE_CODE (t) == SSA_NAME)
    t = SSA_NAME_VAR (t);

  return (TREE_ADDRESSABLE (t)
	  || is_global_var (t)
	  || (TREE_CODE (t) == RESULT_DECL
	      && aggregate_value_p (t, current_function_decl)));
}

/* There are situations in which a language considers record types
   compatible which have different field lists.  Decide if two fields
   are compatible.  It is assumed that the parent records are compatible.  */

bool
fields_compatible_p (const_tree f1, const_tree f2)
{
  if (!operand_equal_p (DECL_FIELD_BIT_OFFSET (f1),
			DECL_FIELD_BIT_OFFSET (f2), OEP_ONLY_CONST))
    return false;

  if (!operand_equal_p (DECL_FIELD_OFFSET (f1),
                        DECL_FIELD_OFFSET (f2), OEP_ONLY_CONST))
    return false;

  if (!types_compatible_p (TREE_TYPE (f1), TREE_TYPE (f2)))
    return false;

  return true;
}

/* Locate within RECORD a field that is compatible with ORIG_FIELD.  */

tree
find_compatible_field (tree record, tree orig_field)
{
  tree f;

  for (f = TYPE_FIELDS (record); f ; f = TREE_CHAIN (f))
    if (TREE_CODE (f) == FIELD_DECL
	&& fields_compatible_p (f, orig_field))
      return f;

  /* ??? Why isn't this on the main fields list?  */
  f = TYPE_VFIELD (record);
  if (f && TREE_CODE (f) == FIELD_DECL
      && fields_compatible_p (f, orig_field))
    return f;

  /* ??? We should abort here, but Java appears to do Bad Things
     with inherited fields.  */
  return orig_field;
}

/* Return value of a constant X and sign-extend it.  */

HOST_WIDE_INT
int_cst_value (const_tree x)
{
  unsigned bits = TYPE_PRECISION (TREE_TYPE (x));
  unsigned HOST_WIDE_INT val = TREE_INT_CST_LOW (x);

  /* Make sure the sign-extended value will fit in a HOST_WIDE_INT.  */
  gcc_assert (TREE_INT_CST_HIGH (x) == 0
	      || TREE_INT_CST_HIGH (x) == -1);

  if (bits < HOST_BITS_PER_WIDE_INT)
    {
      bool negative = ((val >> (bits - 1)) & 1) != 0;
      if (negative)
	val |= (~(unsigned HOST_WIDE_INT) 0) << (bits - 1) << 1;
      else
	val &= ~((~(unsigned HOST_WIDE_INT) 0) << (bits - 1) << 1);
    }

  return val;
}

/* If TYPE is an integral type, return an equivalent type which is
    unsigned iff UNSIGNEDP is true.  If TYPE is not an integral type,
    return TYPE itself.  */

tree
signed_or_unsigned_type_for (int unsignedp, tree type)
{
  tree t = type;
  if (POINTER_TYPE_P (type))
    t = size_type_node;

  if (!INTEGRAL_TYPE_P (t) || TYPE_UNSIGNED (t) == unsignedp)
    return t;
  
  return lang_hooks.types.type_for_size (TYPE_PRECISION (t), unsignedp);
}

/* Returns unsigned variant of TYPE.  */

tree
unsigned_type_for (tree type)
{
  return signed_or_unsigned_type_for (1, type);
}

/* Returns signed variant of TYPE.  */

tree
signed_type_for (tree type)
{
  return signed_or_unsigned_type_for (0, type);
}

/* Returns the largest value obtainable by casting something in INNER type to
   OUTER type.  */

tree
upper_bound_in_type (tree outer, tree inner)
{
  unsigned HOST_WIDE_INT lo, hi;
  unsigned int det = 0;
  unsigned oprec = TYPE_PRECISION (outer);
  unsigned iprec = TYPE_PRECISION (inner);
  unsigned prec;

  /* Compute a unique number for every combination.  */
  det |= (oprec > iprec) ? 4 : 0;
  det |= TYPE_UNSIGNED (outer) ? 2 : 0;
  det |= TYPE_UNSIGNED (inner) ? 1 : 0;

  /* Determine the exponent to use.  */
  switch (det)
    {
    case 0:
    case 1:
      /* oprec <= iprec, outer: signed, inner: don't care.  */
      prec = oprec - 1;
      break;
    case 2:
    case 3:
      /* oprec <= iprec, outer: unsigned, inner: don't care.  */
      prec = oprec;
      break;
    case 4:
      /* oprec > iprec, outer: signed, inner: signed.  */
      prec = iprec - 1;
      break;
    case 5:
      /* oprec > iprec, outer: signed, inner: unsigned.  */
      prec = iprec;
      break;
    case 6:
      /* oprec > iprec, outer: unsigned, inner: signed.  */
      prec = oprec;
      break;
    case 7:
      /* oprec > iprec, outer: unsigned, inner: unsigned.  */
      prec = iprec;
      break;
    default:
      gcc_unreachable ();
    }

  /* Compute 2^^prec - 1.  */
  if (prec <= HOST_BITS_PER_WIDE_INT)
    {
      hi = 0;
      lo = ((~(unsigned HOST_WIDE_INT) 0)
	    >> (HOST_BITS_PER_WIDE_INT - prec));
    }
  else
    {
      hi = ((~(unsigned HOST_WIDE_INT) 0)
	    >> (2 * HOST_BITS_PER_WIDE_INT - prec));
      lo = ~(unsigned HOST_WIDE_INT) 0;
    }

  return build_int_cst_wide (outer, lo, hi);
}

/* Returns the smallest value obtainable by casting something in INNER type to
   OUTER type.  */

tree
lower_bound_in_type (tree outer, tree inner)
{
  unsigned HOST_WIDE_INT lo, hi;
  unsigned oprec = TYPE_PRECISION (outer);
  unsigned iprec = TYPE_PRECISION (inner);

  /* If OUTER type is unsigned, we can definitely cast 0 to OUTER type
     and obtain 0.  */
  if (TYPE_UNSIGNED (outer)
      /* If we are widening something of an unsigned type, OUTER type
	 contains all values of INNER type.  In particular, both INNER
	 and OUTER types have zero in common.  */
      || (oprec > iprec && TYPE_UNSIGNED (inner)))
    lo = hi = 0;
  else
    {
      /* If we are widening a signed type to another signed type, we
	 want to obtain -2^^(iprec-1).  If we are keeping the
	 precision or narrowing to a signed type, we want to obtain
	 -2^(oprec-1).  */
      unsigned prec = oprec > iprec ? iprec : oprec;

      if (prec <= HOST_BITS_PER_WIDE_INT)
	{
	  hi = ~(unsigned HOST_WIDE_INT) 0;
	  lo = (~(unsigned HOST_WIDE_INT) 0) << (prec - 1);
	}
      else
	{
	  hi = ((~(unsigned HOST_WIDE_INT) 0)
		<< (prec - HOST_BITS_PER_WIDE_INT - 1));
	  lo = 0;
	}
    }

  return build_int_cst_wide (outer, lo, hi);
}

/* Return nonzero if two operands that are suitable for PHI nodes are
   necessarily equal.  Specifically, both ARG0 and ARG1 must be either
   SSA_NAME or invariant.  Note that this is strictly an optimization.
   That is, callers of this function can directly call operand_equal_p
   and get the same result, only slower.  */

int
operand_equal_for_phi_arg_p (const_tree arg0, const_tree arg1)
{
  if (arg0 == arg1)
    return 1;
  if (TREE_CODE (arg0) == SSA_NAME || TREE_CODE (arg1) == SSA_NAME)
    return 0;
  return operand_equal_p (arg0, arg1, 0);
}

/* Returns number of zeros at the end of binary representation of X.
   
   ??? Use ffs if available?  */

tree
num_ending_zeros (const_tree x)
{
  unsigned HOST_WIDE_INT fr, nfr;
  unsigned num, abits;
  tree type = TREE_TYPE (x);

  if (TREE_INT_CST_LOW (x) == 0)
    {
      num = HOST_BITS_PER_WIDE_INT;
      fr = TREE_INT_CST_HIGH (x);
    }
  else
    {
      num = 0;
      fr = TREE_INT_CST_LOW (x);
    }

  for (abits = HOST_BITS_PER_WIDE_INT / 2; abits; abits /= 2)
    {
      nfr = fr >> abits;
      if (nfr << abits == fr)
	{
	  num += abits;
	  fr = nfr;
	}
    }

  if (num > TYPE_PRECISION (type))
    num = TYPE_PRECISION (type);

  return build_int_cst_type (type, num);
}


#define WALK_SUBTREE(NODE)				\
  do							\
    {							\
      result = walk_tree_1 (&(NODE), func, data, pset, lh);	\
      if (result)					\
	return result;					\
    }							\
  while (0)

/* This is a subroutine of walk_tree that walks field of TYPE that are to
   be walked whenever a type is seen in the tree.  Rest of operands and return
   value are as for walk_tree.  */

static tree
walk_type_fields (tree type, walk_tree_fn func, void *data,
		  struct pointer_set_t *pset, walk_tree_lh lh)
{
  tree result = NULL_TREE;

  switch (TREE_CODE (type))
    {
    case POINTER_TYPE:
    case REFERENCE_TYPE:
      /* We have to worry about mutually recursive pointers.  These can't
	 be written in C.  They can in Ada.  It's pathological, but
	 there's an ACATS test (c38102a) that checks it.  Deal with this
	 by checking if we're pointing to another pointer, that one
	 points to another pointer, that one does too, and we have no htab.
	 If so, get a hash table.  We check three levels deep to avoid
	 the cost of the hash table if we don't need one.  */
      if (POINTER_TYPE_P (TREE_TYPE (type))
	  && POINTER_TYPE_P (TREE_TYPE (TREE_TYPE (type)))
	  && POINTER_TYPE_P (TREE_TYPE (TREE_TYPE (TREE_TYPE (type))))
	  && !pset)
	{
	  result = walk_tree_without_duplicates (&TREE_TYPE (type),
						 func, data);
	  if (result)
	    return result;

	  break;
	}

      /* ... fall through ... */

    case COMPLEX_TYPE:
      WALK_SUBTREE (TREE_TYPE (type));
      break;

    case METHOD_TYPE:
      WALK_SUBTREE (TYPE_METHOD_BASETYPE (type));

      /* Fall through.  */

    case FUNCTION_TYPE:
      WALK_SUBTREE (TREE_TYPE (type));
      {
	tree arg;

	/* We never want to walk into default arguments.  */
	for (arg = TYPE_ARG_TYPES (type); arg; arg = TREE_CHAIN (arg))
	  WALK_SUBTREE (TREE_VALUE (arg));
      }
      break;

    case ARRAY_TYPE:
      /* Don't follow this nodes's type if a pointer for fear that
	 we'll have infinite recursion.  If we have a PSET, then we
	 need not fear.  */
      if (pset
	  || (!POINTER_TYPE_P (TREE_TYPE (type))
	      && TREE_CODE (TREE_TYPE (type)) != OFFSET_TYPE))
	WALK_SUBTREE (TREE_TYPE (type));
      WALK_SUBTREE (TYPE_DOMAIN (type));
      break;

    case OFFSET_TYPE:
      WALK_SUBTREE (TREE_TYPE (type));
      WALK_SUBTREE (TYPE_OFFSET_BASETYPE (type));
      break;

    default:
      break;
    }

  return NULL_TREE;
}

/* Apply FUNC to all the sub-trees of TP in a pre-order traversal.  FUNC is
   called with the DATA and the address of each sub-tree.  If FUNC returns a
   non-NULL value, the traversal is stopped, and the value returned by FUNC
   is returned.  If PSET is non-NULL it is used to record the nodes visited,
   and to avoid visiting a node more than once.  */

tree
walk_tree_1 (tree *tp, walk_tree_fn func, void *data,
	     struct pointer_set_t *pset, walk_tree_lh lh)
{
  enum tree_code code;
  int walk_subtrees;
  tree result;

#define WALK_SUBTREE_TAIL(NODE)				\
  do							\
    {							\
       tp = & (NODE);					\
       goto tail_recurse;				\
    }							\
  while (0)

 tail_recurse:
  /* Skip empty subtrees.  */
  if (!*tp)
    return NULL_TREE;

  /* Don't walk the same tree twice, if the user has requested
     that we avoid doing so.  */
  if (pset && pointer_set_insert (pset, *tp))
    return NULL_TREE;

  /* Call the function.  */
  walk_subtrees = 1;
  result = (*func) (tp, &walk_subtrees, data);

  /* If we found something, return it.  */
  if (result)
    return result;

  code = TREE_CODE (*tp);

  /* Even if we didn't, FUNC may have decided that there was nothing
     interesting below this point in the tree.  */
  if (!walk_subtrees)
    {
      /* But we still need to check our siblings.  */
      if (code == TREE_LIST)
	WALK_SUBTREE_TAIL (TREE_CHAIN (*tp));
      else if (code == OMP_CLAUSE)
	WALK_SUBTREE_TAIL (OMP_CLAUSE_CHAIN (*tp));
      else
	return NULL_TREE;
    }

  if (lh)
    {
      result = (*lh) (tp, &walk_subtrees, func, data, pset);
      if (result || !walk_subtrees)
        return result;
    }

  switch (code)
    {
    case ERROR_MARK:
    case IDENTIFIER_NODE:
    case INTEGER_CST:
    case REAL_CST:
    case FIXED_CST:
    case VECTOR_CST:
    case STRING_CST:
    case BLOCK:
    case PLACEHOLDER_EXPR:
    case SSA_NAME:
    case FIELD_DECL:
    case RESULT_DECL:
      /* None of these have subtrees other than those already walked
	 above.  */
      break;

    case TREE_LIST:
      WALK_SUBTREE (TREE_VALUE (*tp));
      WALK_SUBTREE_TAIL (TREE_CHAIN (*tp));
      break;

    case TREE_VEC:
      {
	int len = TREE_VEC_LENGTH (*tp);

	if (len == 0)
	  break;

	/* Walk all elements but the first.  */
	while (--len)
	  WALK_SUBTREE (TREE_VEC_ELT (*tp, len));

	/* Now walk the first one as a tail call.  */
	WALK_SUBTREE_TAIL (TREE_VEC_ELT (*tp, 0));
      }

    case COMPLEX_CST:
      WALK_SUBTREE (TREE_REALPART (*tp));
      WALK_SUBTREE_TAIL (TREE_IMAGPART (*tp));

    case CONSTRUCTOR:
      {
	unsigned HOST_WIDE_INT idx;
	constructor_elt *ce;

	for (idx = 0;
	     VEC_iterate(constructor_elt, CONSTRUCTOR_ELTS (*tp), idx, ce);
	     idx++)
	  WALK_SUBTREE (ce->value);
      }
      break;

    case SAVE_EXPR:
      WALK_SUBTREE_TAIL (TREE_OPERAND (*tp, 0));

    case BIND_EXPR:
      {
	tree decl;
	for (decl = BIND_EXPR_VARS (*tp); decl; decl = TREE_CHAIN (decl))
	  {
	    /* Walk the DECL_INITIAL and DECL_SIZE.  We don't want to walk
	       into declarations that are just mentioned, rather than
	       declared; they don't really belong to this part of the tree.
	       And, we can see cycles: the initializer for a declaration
	       can refer to the declaration itself.  */
	    WALK_SUBTREE (DECL_INITIAL (decl));
	    WALK_SUBTREE (DECL_SIZE (decl));
	    WALK_SUBTREE (DECL_SIZE_UNIT (decl));
	  }
	WALK_SUBTREE_TAIL (BIND_EXPR_BODY (*tp));
      }

    case STATEMENT_LIST:
      {
	tree_stmt_iterator i;
	for (i = tsi_start (*tp); !tsi_end_p (i); tsi_next (&i))
	  WALK_SUBTREE (*tsi_stmt_ptr (i));
      }
      break;

    case OMP_CLAUSE:
      switch (OMP_CLAUSE_CODE (*tp))
	{
	case OMP_CLAUSE_PRIVATE:
	case OMP_CLAUSE_SHARED:
	case OMP_CLAUSE_FIRSTPRIVATE:
	case OMP_CLAUSE_COPYIN:
	case OMP_CLAUSE_COPYPRIVATE:
	case OMP_CLAUSE_IF:
	case OMP_CLAUSE_NUM_THREADS:
	case OMP_CLAUSE_SCHEDULE:
	  WALK_SUBTREE (OMP_CLAUSE_OPERAND (*tp, 0));
	  /* FALLTHRU */

	case OMP_CLAUSE_NOWAIT:
	case OMP_CLAUSE_ORDERED:
	case OMP_CLAUSE_DEFAULT:
	case OMP_CLAUSE_UNTIED:
	  WALK_SUBTREE_TAIL (OMP_CLAUSE_CHAIN (*tp));

	case OMP_CLAUSE_LASTPRIVATE:
	  WALK_SUBTREE (OMP_CLAUSE_DECL (*tp));
	  WALK_SUBTREE (OMP_CLAUSE_LASTPRIVATE_STMT (*tp));
	  WALK_SUBTREE_TAIL (OMP_CLAUSE_CHAIN (*tp));

	case OMP_CLAUSE_COLLAPSE:
	  {
	    int i;
	    for (i = 0; i < 3; i++)
	      WALK_SUBTREE (OMP_CLAUSE_OPERAND (*tp, i));
	    WALK_SUBTREE_TAIL (OMP_CLAUSE_CHAIN (*tp));
	  }

	case OMP_CLAUSE_REDUCTION:
	  {
	    int i;
	    for (i = 0; i < 4; i++)
	      WALK_SUBTREE (OMP_CLAUSE_OPERAND (*tp, i));
	    WALK_SUBTREE_TAIL (OMP_CLAUSE_CHAIN (*tp));
	  }

	default:
	  gcc_unreachable ();
	}
      break;

    case TARGET_EXPR:
      {
	int i, len;

	/* TARGET_EXPRs are peculiar: operands 1 and 3 can be the same.
	   But, we only want to walk once.  */
	len = (TREE_OPERAND (*tp, 3) == TREE_OPERAND (*tp, 1)) ? 2 : 3;
	for (i = 0; i < len; ++i)
	  WALK_SUBTREE (TREE_OPERAND (*tp, i));
	WALK_SUBTREE_TAIL (TREE_OPERAND (*tp, len));
      }

    case CHANGE_DYNAMIC_TYPE_EXPR:
      WALK_SUBTREE (CHANGE_DYNAMIC_TYPE_NEW_TYPE (*tp));
      WALK_SUBTREE_TAIL (CHANGE_DYNAMIC_TYPE_LOCATION (*tp));

    case DECL_EXPR:
      /* If this is a TYPE_DECL, walk into the fields of the type that it's
	 defining.  We only want to walk into these fields of a type in this
	 case and not in the general case of a mere reference to the type.

	 The criterion is as follows: if the field can be an expression, it
	 must be walked only here.  This should be in keeping with the fields
	 that are directly gimplified in gimplify_type_sizes in order for the
	 mark/copy-if-shared/unmark machinery of the gimplifier to work with
	 variable-sized types.
  
	 Note that DECLs get walked as part of processing the BIND_EXPR.  */
      if (TREE_CODE (DECL_EXPR_DECL (*tp)) == TYPE_DECL)
	{
	  tree *type_p = &TREE_TYPE (DECL_EXPR_DECL (*tp));
	  if (TREE_CODE (*type_p) == ERROR_MARK)
	    return NULL_TREE;

	  /* Call the function for the type.  See if it returns anything or
	     doesn't want us to continue.  If we are to continue, walk both
	     the normal fields and those for the declaration case.  */
	  result = (*func) (type_p, &walk_subtrees, data);
	  if (result || !walk_subtrees)
	    return result;

	  result = walk_type_fields (*type_p, func, data, pset, lh);
	  if (result)
	    return result;

	  /* If this is a record type, also walk the fields.  */
	  if (TREE_CODE (*type_p) == RECORD_TYPE
	      || TREE_CODE (*type_p) == UNION_TYPE
	      || TREE_CODE (*type_p) == QUAL_UNION_TYPE)
	    {
	      tree field;

	      for (field = TYPE_FIELDS (*type_p); field;
		   field = TREE_CHAIN (field))
		{
		  /* We'd like to look at the type of the field, but we can
		     easily get infinite recursion.  So assume it's pointed
		     to elsewhere in the tree.  Also, ignore things that
		     aren't fields.  */
		  if (TREE_CODE (field) != FIELD_DECL)
		    continue;

		  WALK_SUBTREE (DECL_FIELD_OFFSET (field));
		  WALK_SUBTREE (DECL_SIZE (field));
		  WALK_SUBTREE (DECL_SIZE_UNIT (field));
		  if (TREE_CODE (*type_p) == QUAL_UNION_TYPE)
		    WALK_SUBTREE (DECL_QUALIFIER (field));
		}
	    }

	  /* Same for scalar types.  */
	  else if (TREE_CODE (*type_p) == BOOLEAN_TYPE
		   || TREE_CODE (*type_p) == ENUMERAL_TYPE
		   || TREE_CODE (*type_p) == INTEGER_TYPE
		   || TREE_CODE (*type_p) == FIXED_POINT_TYPE
		   || TREE_CODE (*type_p) == REAL_TYPE)
	    {
	      WALK_SUBTREE (TYPE_MIN_VALUE (*type_p));
	      WALK_SUBTREE (TYPE_MAX_VALUE (*type_p));
	    }

	  WALK_SUBTREE (TYPE_SIZE (*type_p));
	  WALK_SUBTREE_TAIL (TYPE_SIZE_UNIT (*type_p));
	}
      /* FALLTHRU */

    default:
      if (IS_EXPR_CODE_CLASS (TREE_CODE_CLASS (code)))
	{
	  int i, len;

	  /* Walk over all the sub-trees of this operand.  */
	  len = TREE_OPERAND_LENGTH (*tp);

	  /* Go through the subtrees.  We need to do this in forward order so
	     that the scope of a FOR_EXPR is handled properly.  */
	  if (len)
	    {
	      for (i = 0; i < len - 1; ++i)
		WALK_SUBTREE (TREE_OPERAND (*tp, i));
	      WALK_SUBTREE_TAIL (TREE_OPERAND (*tp, len - 1));
	    }
	}
      /* If this is a type, walk the needed fields in the type.  */
      else if (TYPE_P (*tp))
	return walk_type_fields (*tp, func, data, pset, lh);
      break;
    }

  /* We didn't find what we were looking for.  */
  return NULL_TREE;

#undef WALK_SUBTREE_TAIL
}
#undef WALK_SUBTREE

/* Like walk_tree, but does not walk duplicate nodes more than once.  */

tree
walk_tree_without_duplicates_1 (tree *tp, walk_tree_fn func, void *data,
				walk_tree_lh lh)
{
  tree result;
  struct pointer_set_t *pset;

  pset = pointer_set_create ();
  result = walk_tree_1 (tp, func, data, pset, lh);
  pointer_set_destroy (pset);
  return result;
}


tree *
tree_block (tree t)
{
  char const c = TREE_CODE_CLASS (TREE_CODE (t));

  if (IS_EXPR_CODE_CLASS (c))
    return &t->exp.block;
  gcc_unreachable ();
  return NULL;
}

/* Build and return a TREE_LIST of arguments in the CALL_EXPR exp.
   FIXME: don't use this function.  It exists for compatibility with
   the old representation of CALL_EXPRs where a list was used to hold the
   arguments.  Places that currently extract the arglist from a CALL_EXPR
   ought to be rewritten to use the CALL_EXPR itself.  */
tree
call_expr_arglist (tree exp)
{
  tree arglist = NULL_TREE;
  int i;
  for (i = call_expr_nargs (exp) - 1; i >= 0; i--)
    arglist = tree_cons (NULL_TREE, CALL_EXPR_ARG (exp, i), arglist);
  return arglist;
}


/* Create a nameless artificial label and put it in the current function
   context.  Returns the newly created label.  */

tree
create_artificial_label (void)
{
  tree lab = build_decl (LABEL_DECL, NULL_TREE, void_type_node);

  DECL_ARTIFICIAL (lab) = 1;
  DECL_IGNORED_P (lab) = 1;
  DECL_CONTEXT (lab) = current_function_decl;
  return lab;
}

/*  Given a tree, try to return a useful variable name that we can use
    to prefix a temporary that is being assigned the value of the tree.
    I.E. given  <temp> = &A, return A.  */

const char *
get_name (tree t)
{
  tree stripped_decl;

  stripped_decl = t;
  STRIP_NOPS (stripped_decl);
  if (DECL_P (stripped_decl) && DECL_NAME (stripped_decl))
    return IDENTIFIER_POINTER (DECL_NAME (stripped_decl));
  else
    {
      switch (TREE_CODE (stripped_decl))
	{
	case ADDR_EXPR:
	  return get_name (TREE_OPERAND (stripped_decl, 0));
	default:
	  return NULL;
	}
    }
}

/* Return true if TYPE has a variable argument list.  */

bool
stdarg_p (tree fntype)
{
  function_args_iterator args_iter;
  tree n = NULL_TREE, t;

  if (!fntype)
    return false;

  FOREACH_FUNCTION_ARGS(fntype, t, args_iter)
    {
      n = t;
    }

  return n != NULL_TREE && n != void_type_node;
}

/* Return true if TYPE has a prototype.  */

bool
prototype_p (tree fntype)
{
  tree t;

  gcc_assert (fntype != NULL_TREE);

  t = TYPE_ARG_TYPES (fntype);
  return (t != NULL_TREE);
}

/* If BLOCK is inlined from an __attribute__((__artificial__))
   routine, return pointer to location from where it has been
   called.  */
location_t *
block_nonartificial_location (tree block)
{
  location_t *ret = NULL;

  while (block && TREE_CODE (block) == BLOCK
	 && BLOCK_ABSTRACT_ORIGIN (block))
    {
      tree ao = BLOCK_ABSTRACT_ORIGIN (block);

      while (TREE_CODE (ao) == BLOCK
	     && BLOCK_ABSTRACT_ORIGIN (ao)
	     && BLOCK_ABSTRACT_ORIGIN (ao) != ao)
	ao = BLOCK_ABSTRACT_ORIGIN (ao);

      if (TREE_CODE (ao) == FUNCTION_DECL)
	{
	  /* If AO is an artificial inline, point RET to the
	     call site locus at which it has been inlined and continue
	     the loop, in case AO's caller is also an artificial
	     inline.  */
	  if (DECL_DECLARED_INLINE_P (ao)
	      && lookup_attribute ("artificial", DECL_ATTRIBUTES (ao)))
	    ret = &BLOCK_SOURCE_LOCATION (block);
	  else
	    break;
	}
      else if (TREE_CODE (ao) != BLOCK)
	break;

      block = BLOCK_SUPERCONTEXT (block);
    }
  return ret;
}


/* If EXP is inlined from an __attribute__((__artificial__))
   function, return the location of the original call expression.  */

location_t
tree_nonartificial_location (tree exp)
{
  tree block = TREE_BLOCK (exp);

  while (block
	 && TREE_CODE (block) == BLOCK
	 && BLOCK_ABSTRACT_ORIGIN (block))
    {
      tree ao = BLOCK_ABSTRACT_ORIGIN (block);

      do
	{
	  if (TREE_CODE (ao) == FUNCTION_DECL
	      && DECL_DECLARED_INLINE_P (ao)
	      && lookup_attribute ("artificial", DECL_ATTRIBUTES (ao)))
	    return BLOCK_SOURCE_LOCATION (block);
	  else if (TREE_CODE (ao) == BLOCK
		   && BLOCK_SUPERCONTEXT (ao) != ao)
	    ao = BLOCK_SUPERCONTEXT (ao);
	  else
	    break;
	}
      while (ao);

      block = BLOCK_SUPERCONTEXT (block);
    }

  return EXPR_LOCATION (exp);
}


/* These are the hash table functions for the hash table of OPTIMIZATION_NODEq
   nodes.  */

/* Return the hash code code X, an OPTIMIZATION_NODE or TARGET_OPTION code.  */

static hashval_t
cl_option_hash_hash (const void *x)
{
  const_tree const t = (const_tree) x;
  const char *p;
  size_t i;
  size_t len = 0;
  hashval_t hash = 0;

  if (TREE_CODE (t) == OPTIMIZATION_NODE)
    {
      p = (const char *)TREE_OPTIMIZATION (t);
      len = sizeof (struct cl_optimization);
    }

  else if (TREE_CODE (t) == TARGET_OPTION_NODE)
    {
      p = (const char *)TREE_TARGET_OPTION (t);
      len = sizeof (struct cl_target_option);
    }

  else
    gcc_unreachable ();

  /* assume most opt flags are just 0/1, some are 2-3, and a few might be
     something else.  */
  for (i = 0; i < len; i++)
    if (p[i])
      hash = (hash << 4) ^ ((i << 2) | p[i]);

  return hash;
}

/* Return nonzero if the value represented by *X (an OPTIMIZATION or
   TARGET_OPTION tree node) is the same as that given by *Y, which is the
   same.  */

static int
cl_option_hash_eq (const void *x, const void *y)
{
  const_tree const xt = (const_tree) x;
  const_tree const yt = (const_tree) y;
  const char *xp;
  const char *yp;
  size_t len;

  if (TREE_CODE (xt) != TREE_CODE (yt))
    return 0;

  if (TREE_CODE (xt) == OPTIMIZATION_NODE)
    {
      xp = (const char *)TREE_OPTIMIZATION (xt);
      yp = (const char *)TREE_OPTIMIZATION (yt);
      len = sizeof (struct cl_optimization);
    }

  else if (TREE_CODE (xt) == TARGET_OPTION_NODE)
    {
      xp = (const char *)TREE_TARGET_OPTION (xt);
      yp = (const char *)TREE_TARGET_OPTION (yt);
      len = sizeof (struct cl_target_option);
    }

  else
    gcc_unreachable ();

  return (memcmp (xp, yp, len) == 0);
}

/* Build an OPTIMIZATION_NODE based on the current options.  */

tree
build_optimization_node (void)
{
  tree t;
  void **slot;

  /* Use the cache of optimization nodes.  */

  cl_optimization_save (TREE_OPTIMIZATION (cl_optimization_node));

  slot = htab_find_slot (cl_option_hash_table, cl_optimization_node, INSERT);
  t = (tree) *slot;
  if (!t)
    {
      /* Insert this one into the hash table.  */
      t = cl_optimization_node;
      *slot = t;

      /* Make a new node for next time round.  */
      cl_optimization_node = make_node (OPTIMIZATION_NODE);
    }

  return t;
}

/* Build a TARGET_OPTION_NODE based on the current options.  */

tree
build_target_option_node (void)
{
  tree t;
  void **slot;

  /* Use the cache of optimization nodes.  */

  cl_target_option_save (TREE_TARGET_OPTION (cl_target_option_node));

  slot = htab_find_slot (cl_option_hash_table, cl_target_option_node, INSERT);
  t = (tree) *slot;
  if (!t)
    {
      /* Insert this one into the hash table.  */
      t = cl_target_option_node;
      *slot = t;

      /* Make a new node for next time round.  */
      cl_target_option_node = make_node (TARGET_OPTION_NODE);
    }

  return t;
}

/* Determine the "ultimate origin" of a block.  The block may be an inlined
   instance of an inlined instance of a block which is local to an inline
   function, so we have to trace all of the way back through the origin chain
   to find out what sort of node actually served as the original seed for the
   given block.  */

tree
block_ultimate_origin (const_tree block)
{
  tree immediate_origin = BLOCK_ABSTRACT_ORIGIN (block);

  /* output_inline_function sets BLOCK_ABSTRACT_ORIGIN for all the
     nodes in the function to point to themselves; ignore that if
     we're trying to output the abstract instance of this function.  */
  if (BLOCK_ABSTRACT (block) && immediate_origin == block)
    return NULL_TREE;

  if (immediate_origin == NULL_TREE)
    return NULL_TREE;
  else
    {
      tree ret_val;
      tree lookahead = immediate_origin;

      do
	{
	  ret_val = lookahead;
	  lookahead = (TREE_CODE (ret_val) == BLOCK
		       ? BLOCK_ABSTRACT_ORIGIN (ret_val) : NULL);
	}
      while (lookahead != NULL && lookahead != ret_val);

      /* The block's abstract origin chain may not be the *ultimate* origin of
	 the block. It could lead to a DECL that has an abstract origin set.
	 If so, we want that DECL's abstract origin (which is what DECL_ORIGIN
	 will give us if it has one).  Note that DECL's abstract origins are
	 supposed to be the most distant ancestor (or so decl_ultimate_origin
	 claims), so we don't need to loop following the DECL origins.  */
      if (DECL_P (ret_val))
	return DECL_ORIGIN (ret_val);

      return ret_val;
    }
}

/* Return true if T1 and T2 are equivalent lists.  */

bool
list_equal_p (const_tree t1, const_tree t2)
{
  for (; t1 && t2; t1 = TREE_CHAIN (t1) , t2 = TREE_CHAIN (t2))
    if (TREE_VALUE (t1) != TREE_VALUE (t2))
      return false;
  return !t1 && !t2;
}


#include "gt-tree.h"<|MERGE_RESOLUTION|>--- conflicted
+++ resolved
@@ -7177,11 +7177,7 @@
 {
   char *buffer;
   unsigned length = 0;
-<<<<<<< HEAD
-  int c;
-=======
   unsigned int c;
->>>>>>> 09639a83
 
   for (c = c1; c <= c2; ++c)
     length += 4 + strlen (tree_code_name[c]);
@@ -7242,11 +7238,7 @@
 {
   char *buffer;
   unsigned length = 0;
-<<<<<<< HEAD
-  int c;
-=======
   unsigned int c;
->>>>>>> 09639a83
 
   for (c = c1; c <= c2; ++c)
     length += 4 + strlen (omp_clause_code_name[c]);
