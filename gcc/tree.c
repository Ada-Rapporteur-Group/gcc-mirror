--- conflicted
+++ resolved
@@ -396,10 +396,6 @@
       return (sizeof (struct gimple_stmt)
 	      + (TREE_CODE_LENGTH (code) - 1) * sizeof (char *));
 
-    case tcc_gimple_stmt:
-      return (sizeof (struct gimple_stmt)
-	      + (TREE_CODE_LENGTH (code) - 1) * sizeof (char *));
-
     case tcc_constant:  /* a constant */
       switch (code)
 	{
@@ -791,7 +787,6 @@
   gcc_assert (type);
 
   fit_double_type (low, low < 0 ? -1 : 0, &low1, &hi, type);
-<<<<<<< HEAD
 
   return build_int_cst_wide (type, low1, hi);
 }
@@ -799,15 +794,6 @@
 /* Create an INT_CST node of TYPE and value HI:LOW.  The value is truncated
    and sign extended according to the value range of TYPE.  */
 
-=======
-
-  return build_int_cst_wide (type, low1, hi);
-}
-
-/* Create an INT_CST node of TYPE and value HI:LOW.  The value is truncated
-   and sign extended according to the value range of TYPE.  */
-
->>>>>>> 29c07800
 tree
 build_int_cst_wide_type (tree type,
 			 unsigned HOST_WIDE_INT low, HOST_WIDE_INT high)
@@ -1921,22 +1907,11 @@
       align1 = TYPE_ALIGN (TREE_TYPE (t));
       return MAX (align0, align1);
 
-<<<<<<< HEAD
-    case MODIFY_EXPR:
-      /* FIXME tuples: It is unclear to me if this function, which
-         is only called from ADA, is called on gimple or non gimple
-         trees.  Let's assume it's from gimple trees unless we hit
-         this abort.  */
-      gcc_unreachable ();
-
-    case SAVE_EXPR:         case COMPOUND_EXPR:       case GIMPLE_MODIFY_STMT:
-=======
     case GIMPLE_MODIFY_STMT:
       /* We should never ask for the alignment of a gimple statement.  */
       gcc_unreachable ();
 
     case SAVE_EXPR:         case COMPOUND_EXPR:       case MODIFY_EXPR:
->>>>>>> 29c07800
     case INIT_EXPR:         case TARGET_EXPR:         case WITH_CLEANUP_EXPR:
     case CLEANUP_POINT_EXPR:
       /* These don't change the alignment of an object.  */
@@ -3102,18 +3077,6 @@
 
   gcc_assert (TREE_CODE_LENGTH (code) == 2);
 
-<<<<<<< HEAD
-  if (code == MODIFY_EXPR && cfun && cfun->gimplified)
-    {
-      /* We should be talking GIMPLE_MODIFY_STMT by now.  */
-      gcc_unreachable ();
-    }
-
-  /* FIXME tuples: For now let's be lazy; later we must rewrite all
-     build2 calls to build2_gimple calls.  */
-  if (TREE_CODE_CLASS (code) == tcc_gimple_stmt)
-    return build2_gimple (code, arg0, arg1);
-=======
 #if 1
   /* FIXME tuples: Statement's aren't expressions!  */
   if (code == GIMPLE_MODIFY_STMT)
@@ -3122,7 +3085,6 @@
   /* Must use build_gimple_modify_stmt to construct GIMPLE_MODIFY_STMTs.  */
   gcc_assert (code != GIMPLE_MODIFY_STMT);
 #endif
->>>>>>> 29c07800
 
   t = make_node_stat (code PASS_MEM_STAT);
   TREE_TYPE (t) = tt;
@@ -3155,33 +3117,6 @@
 }
 
 
-<<<<<<< HEAD
-/* Similar as build2_stat, but for GIMPLE tuples.  For convenience's sake,
-   arguments and return type are trees.  */
-
-tree
-build2_gimple_stat (enum tree_code code, tree arg0, tree arg1 MEM_STAT_DECL)
-{
-  bool side_effects;
-  tree t;
-
-  gcc_assert (TREE_CODE_LENGTH (code) == 2);
-
-  t = make_node_stat (code PASS_MEM_STAT);
-
-  side_effects = TREE_SIDE_EFFECTS (t);
-
-  /* ?? We don't care about setting flags for tuples...  */
-  GIMPLE_STMT_OPERAND (t, 0) = arg0;
-  GIMPLE_STMT_OPERAND (t, 1) = arg1;
-
-  /* ...except perhaps side_effects and volatility.  ?? */
-  TREE_SIDE_EFFECTS (t) = side_effects;
-  TREE_THIS_VOLATILE (t) = (TREE_CODE_CLASS (code) == tcc_reference
-	             	    && arg0 && TREE_THIS_VOLATILE (arg0));
-
-
-=======
 /* Build a GIMPLE_MODIFY_STMT node.  This tree code doesn't have a
    type, so we can't use build2 (a.k.a. build2_stat).  */
 
@@ -3194,7 +3129,6 @@
   /* ?? We don't care about setting flags for tuples...  */
   GIMPLE_STMT_OPERAND (t, 0) = arg0;
   GIMPLE_STMT_OPERAND (t, 1) = arg1;
->>>>>>> 29c07800
   return t;
 }
 
@@ -3859,28 +3793,6 @@
     }
 
   return NULL_TREE;
-}
-
-/* Remove any instances of attribute ATTR_NAME in LIST and return the
-   modified list.  */
-
-tree
-remove_attribute (const char *attr_name, tree list)
-{
-  tree *p;
-  size_t attr_len = strlen (attr_name);
-
-  for (p = &list; *p; )
-    {
-      tree l = *p;
-      gcc_assert (TREE_CODE (TREE_PURPOSE (l)) == IDENTIFIER_NODE);
-      if (is_attribute_with_length_p (attr_name, attr_len, TREE_PURPOSE (l)))
-	*p = TREE_CHAIN (l);
-      else
-	p = &TREE_CHAIN (l);
-    }
-
-  return list;
 }
 
 /* Remove any instances of attribute ATTR_NAME in LIST and return the
@@ -8407,8 +8319,6 @@
   return &TREE_TYPE (node);
 }
 
-<<<<<<< HEAD
-=======
 /* Build and return a TREE_LIST of arguments in the CALL_EXPR exp.
    FIXME: don't use this function.  It exists for compatibility with
    the old representation of CALL_EXPRs where a list was used to hold the
@@ -8424,5 +8334,4 @@
   return arglist;
 }
 
->>>>>>> 29c07800
 #include "gt-tree.h"