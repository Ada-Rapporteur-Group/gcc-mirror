--- conflicted
+++ resolved
@@ -221,15 +221,7 @@
 static GTY ((if_marked ("tree_vec_map_marked_p"), param_is (struct tree_vec_map)))
      htab_t debug_args_for_decl;
 
-<<<<<<< HEAD
-static GTY ((if_marked ("tree_priority_map_marked_p"),
-	     param_is (struct tree_priority_map)))
-  htab_t init_priority_for_decl;
-
 static void set_type_quals (tree, int, tree);
-=======
-static void set_type_quals (tree, int);
->>>>>>> 1cff83e2
 static int type_hash_eq (const void *, const void *);
 static hashval_t type_hash_hash (const void *);
 static hashval_t int_cst_hash_hash (const void *);
