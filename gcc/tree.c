/* Language-independent node constructors for parse phase of GNU compiler.
   Copyright (C) 1987, 1988, 1992, 1993, 1994, 1995, 1996, 1997, 1998,
   1999, 2000, 2001, 2002, 2003, 2004, 2005, 2006, 2007, 2008
   Free Software Foundation, Inc.

This file is part of GCC.

GCC is free software; you can redistribute it and/or modify it under
the terms of the GNU General Public License as published by the Free
Software Foundation; either version 3, or (at your option) any later
version.

GCC is distributed in the hope that it will be useful, but WITHOUT ANY
WARRANTY; without even the implied warranty of MERCHANTABILITY or
FITNESS FOR A PARTICULAR PURPOSE.  See the GNU General Public License
for more details.

You should have received a copy of the GNU General Public License
along with GCC; see the file COPYING3.  If not see
<http://www.gnu.org/licenses/>.  */

/* This file contains the low level primitives for operating on tree nodes,
   including allocation, list operations, interning of identifiers,
   construction of data type nodes and statement nodes,
   and construction of type conversion nodes.  It also contains
   tables index by tree code that describe how to take apart
   nodes of that code.

   It is intended to be language-independent, but occasionally
   calls language-dependent routines defined (for C) in typecheck.c.  */

#include "config.h"
#include "system.h"
#include "coretypes.h"
#include "tm.h"
#include "flags.h"
#include "tree.h"
#include "real.h"
#include "tm_p.h"
#include "function.h"
#include "obstack.h"
#include "toplev.h"
#include "ggc.h"
#include "hashtab.h"
#include "output.h"
#include "target.h"
#include "langhooks.h"
#include "tree-iterator.h"
#include "basic-block.h"
#include "tree-flow.h"
#include "params.h"
#include "pointer-set.h"
#include "fixed-value.h"

/* Tree code classes.  */

#define DEFTREECODE(SYM, NAME, TYPE, LENGTH) TYPE,
#define END_OF_BASE_TREE_CODES tcc_exceptional,

const enum tree_code_class tree_code_type[] = {
#include "all-tree.def"
};

#undef DEFTREECODE
#undef END_OF_BASE_TREE_CODES

/* Table indexed by tree code giving number of expression
   operands beyond the fixed part of the node structure.
   Not used for types or decls.  */

#define DEFTREECODE(SYM, NAME, TYPE, LENGTH) LENGTH,
#define END_OF_BASE_TREE_CODES 0,

const unsigned char tree_code_length[] = {
#include "all-tree.def"
};

#undef DEFTREECODE
#undef END_OF_BASE_TREE_CODES

/* Names of tree components.
   Used for printing out the tree and error messages.  */
#define DEFTREECODE(SYM, NAME, TYPE, LEN) NAME,
#define END_OF_BASE_TREE_CODES "@dummy",

const char *const tree_code_name[] = {
#include "all-tree.def"
};

#undef DEFTREECODE
#undef END_OF_BASE_TREE_CODES

/* Each tree code class has an associated string representation.
   These must correspond to the tree_code_class entries.  */

const char *const tree_code_class_strings[] =
{
  "exceptional",
  "constant",
  "type",
  "declaration",
  "reference",
  "comparison",
  "unary",
  "binary",
  "statement",
  "vl_exp",
  "expression"
};

/* obstack.[ch] explicitly declined to prototype this.  */
extern int _obstack_allocated_p (struct obstack *h, void *obj);

#ifdef GATHER_STATISTICS
/* Statistics-gathering stuff.  */

int tree_node_counts[(int) all_kinds];
int tree_node_sizes[(int) all_kinds];

/* Keep in sync with tree.h:enum tree_node_kind.  */
static const char * const tree_node_kind_names[] = {
  "decls",
  "types",
  "blocks",
  "stmts",
  "refs",
  "exprs",
  "constants",
  "identifiers",
  "perm_tree_lists",
  "temp_tree_lists",
  "vecs",
  "binfos",
  "ssa names",
  "constructors",
  "random kinds",
  "lang_decl kinds",
  "lang_type kinds",
  "omp clauses",
};
#endif /* GATHER_STATISTICS */

/* Unique id for next decl created.  */
static GTY(()) int next_decl_uid;
/* Unique id for next type created.  */
static GTY(()) int next_type_uid = 1;

/* Since we cannot rehash a type after it is in the table, we have to
   keep the hash code.  */

struct type_hash GTY(())
{
  unsigned long hash;
  tree type;
};

/* Initial size of the hash table (rounded to next prime).  */
#define TYPE_HASH_INITIAL_SIZE 1000

/* Now here is the hash table.  When recording a type, it is added to
   the slot whose index is the hash code.  Note that the hash table is
   used for several kinds of types (function types, array types and
   array index range types, for now).  While all these live in the
   same table, they are completely independent, and the hash code is
   computed differently for each of these.  */

static GTY ((if_marked ("type_hash_marked_p"), param_is (struct type_hash)))
     htab_t type_hash_table;

/* Hash table and temporary node for larger integer const values.  */
static GTY (()) tree int_cst_node;
static GTY ((if_marked ("ggc_marked_p"), param_is (union tree_node)))
     htab_t int_cst_hash_table;

/* Hash table for optimization flags and target option flags.  Use the same
   hash table for both sets of options.  Nodes for building the current
   optimization and target option nodes.  The assumption is most of the time
   the options created will already be in the hash table, so we avoid
   allocating and freeing up a node repeatably.  */
static GTY (()) tree cl_optimization_node;
static GTY (()) tree cl_target_option_node;
static GTY ((if_marked ("ggc_marked_p"), param_is (union tree_node)))
     htab_t cl_option_hash_table;

/* General tree->tree mapping  structure for use in hash tables.  */


static GTY ((if_marked ("tree_map_marked_p"), param_is (struct tree_map))) 
     htab_t debug_expr_for_decl;

static GTY ((if_marked ("tree_map_marked_p"), param_is (struct tree_map))) 
     htab_t value_expr_for_decl;

static GTY ((if_marked ("tree_priority_map_marked_p"), 
	     param_is (struct tree_priority_map)))
  htab_t init_priority_for_decl;

static GTY ((if_marked ("tree_map_marked_p"), param_is (struct tree_map)))
  htab_t restrict_base_for_decl;

static void set_type_quals (tree, int);
static int type_hash_eq (const void *, const void *);
static hashval_t type_hash_hash (const void *);
static hashval_t int_cst_hash_hash (const void *);
static int int_cst_hash_eq (const void *, const void *);
static hashval_t cl_option_hash_hash (const void *);
static int cl_option_hash_eq (const void *, const void *);
static void print_type_hash_statistics (void);
static void print_debug_expr_statistics (void);
static void print_value_expr_statistics (void);
static int type_hash_marked_p (const void *);
static unsigned int type_hash_list (const_tree, hashval_t);
static unsigned int attribute_hash_list (const_tree, hashval_t);

tree global_trees[TI_MAX];
tree integer_types[itk_none];

unsigned char tree_contains_struct[MAX_TREE_CODES][64];

/* Number of operands for each OpenMP clause.  */
unsigned const char omp_clause_num_ops[] =
{
  0, /* OMP_CLAUSE_ERROR  */
  1, /* OMP_CLAUSE_PRIVATE  */
  1, /* OMP_CLAUSE_SHARED  */
  1, /* OMP_CLAUSE_FIRSTPRIVATE  */
  2, /* OMP_CLAUSE_LASTPRIVATE  */
  4, /* OMP_CLAUSE_REDUCTION  */
  1, /* OMP_CLAUSE_COPYIN  */
  1, /* OMP_CLAUSE_COPYPRIVATE  */
  1, /* OMP_CLAUSE_IF  */
  1, /* OMP_CLAUSE_NUM_THREADS  */
  1, /* OMP_CLAUSE_SCHEDULE  */
  0, /* OMP_CLAUSE_NOWAIT  */
  0, /* OMP_CLAUSE_ORDERED  */
  0, /* OMP_CLAUSE_DEFAULT  */
  3, /* OMP_CLAUSE_COLLAPSE  */
  0  /* OMP_CLAUSE_UNTIED   */
};

const char * const omp_clause_code_name[] =
{
  "error_clause",
  "private",
  "shared",
  "firstprivate",
  "lastprivate",
  "reduction",
  "copyin",
  "copyprivate",
  "if",
  "num_threads",
  "schedule",
  "nowait",
  "ordered",
  "default",
  "collapse",
  "untied"
};

/* Init tree.c.  */

void
init_ttree (void)
{
  /* Initialize the hash table of types.  */
  type_hash_table = htab_create_ggc (TYPE_HASH_INITIAL_SIZE, type_hash_hash,
				     type_hash_eq, 0);

  debug_expr_for_decl = htab_create_ggc (512, tree_map_hash,
					 tree_map_eq, 0);

  value_expr_for_decl = htab_create_ggc (512, tree_map_hash,
					 tree_map_eq, 0);
  init_priority_for_decl = htab_create_ggc (512, tree_priority_map_hash,
					    tree_priority_map_eq, 0);
  restrict_base_for_decl = htab_create_ggc (256, tree_map_hash,
					    tree_map_eq, 0);

  int_cst_hash_table = htab_create_ggc (1024, int_cst_hash_hash,
					int_cst_hash_eq, NULL);
  
  int_cst_node = make_node (INTEGER_CST);

  cl_option_hash_table = htab_create_ggc (64, cl_option_hash_hash,
					  cl_option_hash_eq, NULL);

  cl_optimization_node = make_node (OPTIMIZATION_NODE);
  cl_target_option_node = make_node (TARGET_OPTION_NODE);

  tree_contains_struct[FUNCTION_DECL][TS_DECL_NON_COMMON] = 1;
  tree_contains_struct[TRANSLATION_UNIT_DECL][TS_DECL_NON_COMMON] = 1;
  tree_contains_struct[TYPE_DECL][TS_DECL_NON_COMMON] = 1;
  

  tree_contains_struct[CONST_DECL][TS_DECL_COMMON] = 1;
  tree_contains_struct[VAR_DECL][TS_DECL_COMMON] = 1;
  tree_contains_struct[PARM_DECL][TS_DECL_COMMON] = 1;
  tree_contains_struct[RESULT_DECL][TS_DECL_COMMON] = 1;
  tree_contains_struct[FUNCTION_DECL][TS_DECL_COMMON] = 1;
  tree_contains_struct[TYPE_DECL][TS_DECL_COMMON] = 1;
  tree_contains_struct[TRANSLATION_UNIT_DECL][TS_DECL_COMMON] = 1;
  tree_contains_struct[LABEL_DECL][TS_DECL_COMMON] = 1;
  tree_contains_struct[FIELD_DECL][TS_DECL_COMMON] = 1;


  tree_contains_struct[CONST_DECL][TS_DECL_WRTL] = 1;
  tree_contains_struct[VAR_DECL][TS_DECL_WRTL] = 1;
  tree_contains_struct[PARM_DECL][TS_DECL_WRTL] = 1;
  tree_contains_struct[RESULT_DECL][TS_DECL_WRTL] = 1;
  tree_contains_struct[FUNCTION_DECL][TS_DECL_WRTL] = 1;
  tree_contains_struct[LABEL_DECL][TS_DECL_WRTL] = 1; 

  tree_contains_struct[CONST_DECL][TS_DECL_MINIMAL] = 1;
  tree_contains_struct[VAR_DECL][TS_DECL_MINIMAL] = 1;
  tree_contains_struct[PARM_DECL][TS_DECL_MINIMAL] = 1;
  tree_contains_struct[RESULT_DECL][TS_DECL_MINIMAL] = 1;
  tree_contains_struct[FUNCTION_DECL][TS_DECL_MINIMAL] = 1;
  tree_contains_struct[TYPE_DECL][TS_DECL_MINIMAL] = 1;
  tree_contains_struct[TRANSLATION_UNIT_DECL][TS_DECL_MINIMAL] = 1;
  tree_contains_struct[LABEL_DECL][TS_DECL_MINIMAL] = 1;
  tree_contains_struct[FIELD_DECL][TS_DECL_MINIMAL] = 1;
  tree_contains_struct[NAME_MEMORY_TAG][TS_DECL_MINIMAL] = 1;
  tree_contains_struct[SYMBOL_MEMORY_TAG][TS_DECL_MINIMAL] = 1;
  tree_contains_struct[MEMORY_PARTITION_TAG][TS_DECL_MINIMAL] = 1;

  tree_contains_struct[NAME_MEMORY_TAG][TS_MEMORY_TAG] = 1;
  tree_contains_struct[SYMBOL_MEMORY_TAG][TS_MEMORY_TAG] = 1;
  tree_contains_struct[MEMORY_PARTITION_TAG][TS_MEMORY_TAG] = 1;

  tree_contains_struct[MEMORY_PARTITION_TAG][TS_MEMORY_PARTITION_TAG] = 1;

  tree_contains_struct[VAR_DECL][TS_DECL_WITH_VIS] = 1;
  tree_contains_struct[FUNCTION_DECL][TS_DECL_WITH_VIS] = 1;
  tree_contains_struct[TYPE_DECL][TS_DECL_WITH_VIS] = 1;
  tree_contains_struct[TRANSLATION_UNIT_DECL][TS_DECL_WITH_VIS] = 1;
  
  tree_contains_struct[VAR_DECL][TS_VAR_DECL] = 1;
  tree_contains_struct[FIELD_DECL][TS_FIELD_DECL] = 1;
  tree_contains_struct[PARM_DECL][TS_PARM_DECL] = 1;
  tree_contains_struct[LABEL_DECL][TS_LABEL_DECL] = 1;
  tree_contains_struct[RESULT_DECL][TS_RESULT_DECL] = 1;
  tree_contains_struct[CONST_DECL][TS_CONST_DECL] = 1;
  tree_contains_struct[TYPE_DECL][TS_TYPE_DECL] = 1;
  tree_contains_struct[FUNCTION_DECL][TS_FUNCTION_DECL] = 1;
  tree_contains_struct[IMPORTED_DECL][TS_DECL_MINIMAL] = 1;
  tree_contains_struct[IMPORTED_DECL][TS_DECL_COMMON] = 1;

  lang_hooks.init_ts ();
}


/* The name of the object as the assembler will see it (but before any
   translations made by ASM_OUTPUT_LABELREF).  Often this is the same
   as DECL_NAME.  It is an IDENTIFIER_NODE.  */
tree
decl_assembler_name (tree decl)
{
  if (!DECL_ASSEMBLER_NAME_SET_P (decl))
    lang_hooks.set_decl_assembler_name (decl);
  return DECL_WITH_VIS_CHECK (decl)->decl_with_vis.assembler_name;
}

/* Compare ASMNAME with the DECL_ASSEMBLER_NAME of DECL.  */

bool
decl_assembler_name_equal (tree decl, const_tree asmname)
{
  tree decl_asmname = DECL_ASSEMBLER_NAME (decl);
  const char *decl_str;
  const char *asmname_str;
  bool test = false;

  if (decl_asmname == asmname)
    return true;

  decl_str = IDENTIFIER_POINTER (decl_asmname);
  asmname_str = IDENTIFIER_POINTER (asmname);
  

  /* If the target assembler name was set by the user, things are trickier.
     We have a leading '*' to begin with.  After that, it's arguable what
     is the correct thing to do with -fleading-underscore.  Arguably, we've
     historically been doing the wrong thing in assemble_alias by always
     printing the leading underscore.  Since we're not changing that, make
     sure user_label_prefix follows the '*' before matching.  */
  if (decl_str[0] == '*')
    {
      size_t ulp_len = strlen (user_label_prefix);

      decl_str ++;

      if (ulp_len == 0)
	test = true;
      else if (strncmp (decl_str, user_label_prefix, ulp_len) == 0)
	decl_str += ulp_len, test=true;
      else
	decl_str --;
    }
  if (asmname_str[0] == '*')
<<<<<<< HEAD
    {
      size_t ulp_len = strlen (user_label_prefix);

      asmname_str ++;

      if (ulp_len == 0)
	test = true;
      else if (strncmp (asmname_str, user_label_prefix, ulp_len) == 0)
	asmname_str += ulp_len, test=true;
      else
	asmname_str --;
    }

  if (!test)
    return false;
  return strcmp (decl_str, asmname_str) == 0;
}

/* Hash asmnames ignoring the user specified marks.  */

hashval_t
decl_assembler_name_hash (const_tree asmname)
{
  if (IDENTIFIER_POINTER (asmname)[0] == '*')
    {
=======
    {
      size_t ulp_len = strlen (user_label_prefix);

      asmname_str ++;

      if (ulp_len == 0)
	test = true;
      else if (strncmp (asmname_str, user_label_prefix, ulp_len) == 0)
	asmname_str += ulp_len, test=true;
      else
	asmname_str --;
    }

  if (!test)
    return false;
  return strcmp (decl_str, asmname_str) == 0;
}

/* Hash asmnames ignoring the user specified marks.  */

hashval_t
decl_assembler_name_hash (const_tree asmname)
{
  if (IDENTIFIER_POINTER (asmname)[0] == '*')
    {
>>>>>>> a0daa400
      const char *decl_str = IDENTIFIER_POINTER (asmname) + 1;
      size_t ulp_len = strlen (user_label_prefix);

      if (ulp_len == 0)
	;
      else if (strncmp (decl_str, user_label_prefix, ulp_len) == 0)
	decl_str += ulp_len;

      return htab_hash_string (decl_str);
    }

  return htab_hash_string (IDENTIFIER_POINTER (asmname));
}

/* Compute the number of bytes occupied by a tree with code CODE.
   This function cannot be used for nodes that have variable sizes,
   including TREE_VEC, STRING_CST, and CALL_EXPR.  */
size_t
tree_code_size (enum tree_code code)
{
  switch (TREE_CODE_CLASS (code))
    {
    case tcc_declaration:  /* A decl node */
      {
	switch (code)
	  {
	  case FIELD_DECL:
	    return sizeof (struct tree_field_decl);
	  case PARM_DECL:
	    return sizeof (struct tree_parm_decl);
	  case VAR_DECL:
	    return sizeof (struct tree_var_decl);
	  case LABEL_DECL:
	    return sizeof (struct tree_label_decl);
	  case RESULT_DECL:
	    return sizeof (struct tree_result_decl);
	  case CONST_DECL:
	    return sizeof (struct tree_const_decl);
	  case TYPE_DECL:
	    return sizeof (struct tree_type_decl);
	  case FUNCTION_DECL:
	    return sizeof (struct tree_function_decl);
	  case NAME_MEMORY_TAG:
	  case SYMBOL_MEMORY_TAG:
	    return sizeof (struct tree_memory_tag);
	  case MEMORY_PARTITION_TAG:
	    return sizeof (struct tree_memory_partition_tag);
	  default:
	    return sizeof (struct tree_decl_non_common);
	  }
      }

    case tcc_type:  /* a type node */
      return sizeof (struct tree_type);

    case tcc_reference:   /* a reference */
    case tcc_expression:  /* an expression */
    case tcc_statement:   /* an expression with side effects */
    case tcc_comparison:  /* a comparison expression */
    case tcc_unary:       /* a unary arithmetic expression */
    case tcc_binary:      /* a binary arithmetic expression */
      return (sizeof (struct tree_exp)
	      + (TREE_CODE_LENGTH (code) - 1) * sizeof (tree));

    case tcc_constant:  /* a constant */
      switch (code)
	{
	case INTEGER_CST:	return sizeof (struct tree_int_cst);
	case REAL_CST:		return sizeof (struct tree_real_cst);
	case FIXED_CST:		return sizeof (struct tree_fixed_cst);
	case COMPLEX_CST:	return sizeof (struct tree_complex);
	case VECTOR_CST:	return sizeof (struct tree_vector);
	case STRING_CST:	gcc_unreachable ();
	default:
	  return lang_hooks.tree_size (code);
	}

    case tcc_exceptional:  /* something random, like an identifier.  */
      switch (code)
	{
	case IDENTIFIER_NODE:	return lang_hooks.identifier_size;
	case TREE_LIST:		return sizeof (struct tree_list);

	case ERROR_MARK:
	case PLACEHOLDER_EXPR:	return sizeof (struct tree_common);

	case TREE_VEC:
	case OMP_CLAUSE:	gcc_unreachable ();

	case SSA_NAME:		return sizeof (struct tree_ssa_name);

	case STATEMENT_LIST:	return sizeof (struct tree_statement_list);
	case BLOCK:		return sizeof (struct tree_block);
	case CONSTRUCTOR:	return sizeof (struct tree_constructor);
	case OPTIMIZATION_NODE: return sizeof (struct tree_optimization_option);
	case TARGET_OPTION_NODE: return sizeof (struct tree_target_option);

	default:
	  return lang_hooks.tree_size (code);
	}

    default:
      gcc_unreachable ();
    }
}

/* Compute the number of bytes occupied by NODE.  This routine only
   looks at TREE_CODE, except for those nodes that have variable sizes.  */
size_t
tree_size (const_tree node)
{
  const enum tree_code code = TREE_CODE (node);
  switch (code)
    {
    case TREE_BINFO:
      return (offsetof (struct tree_binfo, base_binfos)
	      + VEC_embedded_size (tree, BINFO_N_BASE_BINFOS (node)));

    case TREE_VEC:
      return (sizeof (struct tree_vec)
	      + (TREE_VEC_LENGTH (node) - 1) * sizeof (tree));

    case STRING_CST:
      return TREE_STRING_LENGTH (node) + offsetof (struct tree_string, str) + 1;

    case OMP_CLAUSE:
      return (sizeof (struct tree_omp_clause)
	      + (omp_clause_num_ops[OMP_CLAUSE_CODE (node)] - 1)
	        * sizeof (tree));

    default:
      if (TREE_CODE_CLASS (code) == tcc_vl_exp)
	return (sizeof (struct tree_exp)
		+ (VL_EXP_OPERAND_LENGTH (node) - 1) * sizeof (tree));
      else
	return tree_code_size (code);
    }
}

/* Return a newly allocated node of code CODE.  For decl and type
   nodes, some other fields are initialized.  The rest of the node is
   initialized to zero.  This function cannot be used for TREE_VEC or
   OMP_CLAUSE nodes, which is enforced by asserts in tree_code_size.

   Achoo!  I got a code in the node.  */

tree
make_node_stat (enum tree_code code MEM_STAT_DECL)
{
  tree t;
  enum tree_code_class type = TREE_CODE_CLASS (code);
  size_t length = tree_code_size (code);
#ifdef GATHER_STATISTICS
  tree_node_kind kind;

  switch (type)
    {
    case tcc_declaration:  /* A decl node */
      kind = d_kind;
      break;

    case tcc_type:  /* a type node */
      kind = t_kind;
      break;

    case tcc_statement:  /* an expression with side effects */
      kind = s_kind;
      break;

    case tcc_reference:  /* a reference */
      kind = r_kind;
      break;

    case tcc_expression:  /* an expression */
    case tcc_comparison:  /* a comparison expression */
    case tcc_unary:  /* a unary arithmetic expression */
    case tcc_binary:  /* a binary arithmetic expression */
      kind = e_kind;
      break;

    case tcc_constant:  /* a constant */
      kind = c_kind;
      break;

    case tcc_exceptional:  /* something random, like an identifier.  */
      switch (code)
	{
	case IDENTIFIER_NODE:
	  kind = id_kind;
	  break;

	case TREE_VEC:
	  kind = vec_kind;
	  break;

	case TREE_BINFO:
	  kind = binfo_kind;
	  break;

	case SSA_NAME:
	  kind = ssa_name_kind;
	  break;

	case BLOCK:
	  kind = b_kind;
	  break;

	case CONSTRUCTOR:
	  kind = constr_kind;
	  break;

	default:
	  kind = x_kind;
	  break;
	}
      break;
      
    default:
      gcc_unreachable ();
    }

  tree_node_counts[(int) kind]++;
  tree_node_sizes[(int) kind] += length;
#endif

  if (code == IDENTIFIER_NODE)
    t = (tree) ggc_alloc_zone_pass_stat (length, &tree_id_zone);
  else
    t = (tree) ggc_alloc_zone_pass_stat (length, &tree_zone);

  memset (t, 0, length);

  TREE_SET_CODE (t, code);

  switch (type)
    {
    case tcc_statement:
      TREE_SIDE_EFFECTS (t) = 1;
      break;

    case tcc_declaration:
      if (CODE_CONTAINS_STRUCT (code, TS_DECL_COMMON))
	{
	  if (code == FUNCTION_DECL)
	    {
	      DECL_ALIGN (t) = FUNCTION_BOUNDARY;
	      DECL_MODE (t) = FUNCTION_MODE;
	    }
	  else
	    DECL_ALIGN (t) = 1;
	  /* We have not yet computed the alias set for this declaration.  */
	  DECL_POINTER_ALIAS_SET (t) = -1;
	}
      DECL_SOURCE_LOCATION (t) = input_location;
      DECL_UID (t) = next_decl_uid++;

      break;

    case tcc_type:
      TYPE_UID (t) = next_type_uid++;
      TYPE_ALIGN (t) = BITS_PER_UNIT;
      TYPE_USER_ALIGN (t) = 0;
      TYPE_MAIN_VARIANT (t) = t;
      TYPE_CANONICAL (t) = t;

      /* Default to no attributes for type, but let target change that.  */
      TYPE_ATTRIBUTES (t) = NULL_TREE;
      targetm.set_default_type_attributes (t);

      /* We have not yet computed the alias set for this type.  */
      TYPE_ALIAS_SET (t) = -1;
      break;

    case tcc_constant:
      TREE_CONSTANT (t) = 1;
      break;

    case tcc_expression:
      switch (code)
	{
	case INIT_EXPR:
	case MODIFY_EXPR:
	case VA_ARG_EXPR:
	case PREDECREMENT_EXPR:
	case PREINCREMENT_EXPR:
	case POSTDECREMENT_EXPR:
	case POSTINCREMENT_EXPR:
	  /* All of these have side-effects, no matter what their
	     operands are.  */
	  TREE_SIDE_EFFECTS (t) = 1;
	  break;

	default:
	  break;
	}
      break;

    default:
      /* Other classes need no special treatment.  */
      break;
    }

  return t;
}

/* Return a new node with the same contents as NODE except that its
   TREE_CHAIN is zero and it has a fresh uid.  */

tree
copy_node_stat (tree node MEM_STAT_DECL)
{
  tree t;
  enum tree_code code = TREE_CODE (node);
  size_t length;

  gcc_assert (code != STATEMENT_LIST);

  length = tree_size (node);
  t = (tree) ggc_alloc_zone_pass_stat (length, &tree_zone);
  memcpy (t, node, length);

  TREE_CHAIN (t) = 0;
  TREE_ASM_WRITTEN (t) = 0;
  TREE_VISITED (t) = 0;
  t->base.ann = 0;

  if (TREE_CODE_CLASS (code) == tcc_declaration)
    {
      DECL_UID (t) = next_decl_uid++;
      if ((TREE_CODE (node) == PARM_DECL || TREE_CODE (node) == VAR_DECL)
	  && DECL_HAS_VALUE_EXPR_P (node))
	{
	  SET_DECL_VALUE_EXPR (t, DECL_VALUE_EXPR (node));
	  DECL_HAS_VALUE_EXPR_P (t) = 1;
	}
      if (TREE_CODE (node) == VAR_DECL && DECL_HAS_INIT_PRIORITY_P (node))
	{
	  SET_DECL_INIT_PRIORITY (t, DECL_INIT_PRIORITY (node));
	  DECL_HAS_INIT_PRIORITY_P (t) = 1;
	}
      if (TREE_CODE (node) == VAR_DECL && DECL_BASED_ON_RESTRICT_P (node))
	{
	  SET_DECL_RESTRICT_BASE (t, DECL_GET_RESTRICT_BASE (node));
	  DECL_BASED_ON_RESTRICT_P (t) = 1;
	}
    }
  else if (TREE_CODE_CLASS (code) == tcc_type)
    {
      TYPE_UID (t) = next_type_uid++;
      /* The following is so that the debug code for
	 the copy is different from the original type.
	 The two statements usually duplicate each other
	 (because they clear fields of the same union),
	 but the optimizer should catch that.  */
      TYPE_SYMTAB_POINTER (t) = 0;
      TYPE_SYMTAB_ADDRESS (t) = 0;
      
      /* Do not copy the values cache.  */
      if (TYPE_CACHED_VALUES_P(t))
	{
	  TYPE_CACHED_VALUES_P (t) = 0;
	  TYPE_CACHED_VALUES (t) = NULL_TREE;
	}
    }

  return t;
}

/* Return a copy of a chain of nodes, chained through the TREE_CHAIN field.
   For example, this can copy a list made of TREE_LIST nodes.  */

tree
copy_list (tree list)
{
  tree head;
  tree prev, next;

  if (list == 0)
    return 0;

  head = prev = copy_node (list);
  next = TREE_CHAIN (list);
  while (next)
    {
      TREE_CHAIN (prev) = copy_node (next);
      prev = TREE_CHAIN (prev);
      next = TREE_CHAIN (next);
    }
  return head;
}


/* Create an INT_CST node with a LOW value sign extended.  */

tree
build_int_cst (tree type, HOST_WIDE_INT low)
{
  /* Support legacy code.  */
  if (!type)
    type = integer_type_node;

  return build_int_cst_wide (type, low, low < 0 ? -1 : 0);
}

/* Create an INT_CST node with a LOW value zero extended.  */

tree
build_int_cstu (tree type, unsigned HOST_WIDE_INT low)
{
  return build_int_cst_wide (type, low, 0);
}

/* Create an INT_CST node with a LOW value in TYPE.  The value is sign extended
   if it is negative.  This function is similar to build_int_cst, but
   the extra bits outside of the type precision are cleared.  Constants
   with these extra bits may confuse the fold so that it detects overflows
   even in cases when they do not occur, and in general should be avoided.
   We cannot however make this a default behavior of build_int_cst without
   more intrusive changes, since there are parts of gcc that rely on the extra
   precision of the integer constants.  */

tree
build_int_cst_type (tree type, HOST_WIDE_INT low)
{
  unsigned HOST_WIDE_INT low1;
  HOST_WIDE_INT hi;

  gcc_assert (type);

  fit_double_type (low, low < 0 ? -1 : 0, &low1, &hi, type);

  return build_int_cst_wide (type, low1, hi);
}

/* Create an INT_CST node of TYPE and value HI:LOW.  The value is truncated
   and sign extended according to the value range of TYPE.  */

tree
build_int_cst_wide_type (tree type,
			 unsigned HOST_WIDE_INT low, HOST_WIDE_INT high)
{
  fit_double_type (low, high, &low, &high, type);
  return build_int_cst_wide (type, low, high);
}

/* These are the hash table functions for the hash table of INTEGER_CST
   nodes of a sizetype.  */

/* Return the hash code code X, an INTEGER_CST.  */

static hashval_t
int_cst_hash_hash (const void *x)
{
  const_tree const t = (const_tree) x;

  return (TREE_INT_CST_HIGH (t) ^ TREE_INT_CST_LOW (t)
	  ^ htab_hash_pointer (TREE_TYPE (t)));
}

/* Return nonzero if the value represented by *X (an INTEGER_CST tree node)
   is the same as that given by *Y, which is the same.  */

static int
int_cst_hash_eq (const void *x, const void *y)
{
  const_tree const xt = (const_tree) x;
  const_tree const yt = (const_tree) y;

  return (TREE_TYPE (xt) == TREE_TYPE (yt)
	  && TREE_INT_CST_HIGH (xt) == TREE_INT_CST_HIGH (yt)
	  && TREE_INT_CST_LOW (xt) == TREE_INT_CST_LOW (yt));
}

/* Create an INT_CST node of TYPE and value HI:LOW.
   The returned node is always shared.  For small integers we use a
   per-type vector cache, for larger ones we use a single hash table.  */

tree
build_int_cst_wide (tree type, unsigned HOST_WIDE_INT low, HOST_WIDE_INT hi)
{
  tree t;
  int ix = -1;
  int limit = 0;

  gcc_assert (type);

  switch (TREE_CODE (type))
    {
    case POINTER_TYPE:
    case REFERENCE_TYPE:
      /* Cache NULL pointer.  */
      if (!hi && !low)
	{
	  limit = 1;
	  ix = 0;
	}
      break;

    case BOOLEAN_TYPE:
      /* Cache false or true.  */
      limit = 2;
      if (!hi && low < 2)
	ix = low;
      break;

    case INTEGER_TYPE:
    case OFFSET_TYPE:
      if (TYPE_UNSIGNED (type))
	{
	  /* Cache 0..N */
	  limit = INTEGER_SHARE_LIMIT;
	  if (!hi && low < (unsigned HOST_WIDE_INT)INTEGER_SHARE_LIMIT)
	    ix = low;
	}
      else
	{
	  /* Cache -1..N */
	  limit = INTEGER_SHARE_LIMIT + 1;
	  if (!hi && low < (unsigned HOST_WIDE_INT)INTEGER_SHARE_LIMIT)
	    ix = low + 1;
	  else if (hi == -1 && low == -(unsigned HOST_WIDE_INT)1)
	    ix = 0;
	}
      break;

    case ENUMERAL_TYPE:
      break;

    default:
      gcc_unreachable ();
    }

  if (ix >= 0)
    {
      /* Look for it in the type's vector of small shared ints.  */
      if (!TYPE_CACHED_VALUES_P (type))
	{
	  TYPE_CACHED_VALUES_P (type) = 1;
	  TYPE_CACHED_VALUES (type) = make_tree_vec (limit);
	}

      t = TREE_VEC_ELT (TYPE_CACHED_VALUES (type), ix);
      if (t)
	{
	  /* Make sure no one is clobbering the shared constant.  */
	  gcc_assert (TREE_TYPE (t) == type);
	  gcc_assert (TREE_INT_CST_LOW (t) == low);
	  gcc_assert (TREE_INT_CST_HIGH (t) == hi);
	}
      else
	{
	  /* Create a new shared int.  */
	  t = make_node (INTEGER_CST);

	  TREE_INT_CST_LOW (t) = low;
	  TREE_INT_CST_HIGH (t) = hi;
	  TREE_TYPE (t) = type;
	  
	  TREE_VEC_ELT (TYPE_CACHED_VALUES (type), ix) = t;
	}
    }
  else
    {
      /* Use the cache of larger shared ints.  */
      void **slot;

      TREE_INT_CST_LOW (int_cst_node) = low;
      TREE_INT_CST_HIGH (int_cst_node) = hi;
      TREE_TYPE (int_cst_node) = type;

      slot = htab_find_slot (int_cst_hash_table, int_cst_node, INSERT);
      t = (tree) *slot;
      if (!t)
	{
	  /* Insert this one into the hash table.  */
	  t = int_cst_node;
	  *slot = t;
	  /* Make a new node for next time round.  */
	  int_cst_node = make_node (INTEGER_CST);
	}
    }

  return t;
}

/* Builds an integer constant in TYPE such that lowest BITS bits are ones
   and the rest are zeros.  */

tree
build_low_bits_mask (tree type, unsigned bits)
{
  unsigned HOST_WIDE_INT low;
  HOST_WIDE_INT high;
  unsigned HOST_WIDE_INT all_ones = ~(unsigned HOST_WIDE_INT) 0;

  gcc_assert (bits <= TYPE_PRECISION (type));

  if (bits == TYPE_PRECISION (type)
      && !TYPE_UNSIGNED (type))
    {
      /* Sign extended all-ones mask.  */
      low = all_ones;
      high = -1;
    }
  else if (bits <= HOST_BITS_PER_WIDE_INT)
    {
      low = all_ones >> (HOST_BITS_PER_WIDE_INT - bits);
      high = 0;
    }
  else
    {
      bits -= HOST_BITS_PER_WIDE_INT;
      low = all_ones;
      high = all_ones >> (HOST_BITS_PER_WIDE_INT - bits);
    }

  return build_int_cst_wide (type, low, high);
}

/* Checks that X is integer constant that can be expressed in (unsigned)
   HOST_WIDE_INT without loss of precision.  */

bool
cst_and_fits_in_hwi (const_tree x)
{
  if (TREE_CODE (x) != INTEGER_CST)
    return false;

  if (TYPE_PRECISION (TREE_TYPE (x)) > HOST_BITS_PER_WIDE_INT)
    return false;

  return (TREE_INT_CST_HIGH (x) == 0
	  || TREE_INT_CST_HIGH (x) == -1);
}

/* Return a new VECTOR_CST node whose type is TYPE and whose values
   are in a list pointed to by VALS.  */

tree
build_vector (tree type, tree vals)
{
  tree v = make_node (VECTOR_CST);
  int over = 0;
  tree link;

  TREE_VECTOR_CST_ELTS (v) = vals;
  TREE_TYPE (v) = type;

  /* Iterate through elements and check for overflow.  */
  for (link = vals; link; link = TREE_CHAIN (link))
    {
      tree value = TREE_VALUE (link);

      /* Don't crash if we get an address constant.  */
      if (!CONSTANT_CLASS_P (value))
	continue;

      over |= TREE_OVERFLOW (value);
    }

  TREE_OVERFLOW (v) = over;
  return v;
}

/* Return a new VECTOR_CST node whose type is TYPE and whose values
   are extracted from V, a vector of CONSTRUCTOR_ELT.  */

tree
build_vector_from_ctor (tree type, VEC(constructor_elt,gc) *v)
{
  tree list = NULL_TREE;
  unsigned HOST_WIDE_INT idx;
  tree value;

  FOR_EACH_CONSTRUCTOR_VALUE (v, idx, value)
    list = tree_cons (NULL_TREE, value, list);
  return build_vector (type, nreverse (list));
}

/* Return a new CONSTRUCTOR node whose type is TYPE and whose values
   are in the VEC pointed to by VALS.  */
tree
build_constructor (tree type, VEC(constructor_elt,gc) *vals)
{
  tree c = make_node (CONSTRUCTOR);
  TREE_TYPE (c) = type;
  CONSTRUCTOR_ELTS (c) = vals;
  return c;
}

/* Build a CONSTRUCTOR node made of a single initializer, with the specified
   INDEX and VALUE.  */
tree
build_constructor_single (tree type, tree index, tree value)
{
  VEC(constructor_elt,gc) *v;
  constructor_elt *elt;
  tree t;

  v = VEC_alloc (constructor_elt, gc, 1);
  elt = VEC_quick_push (constructor_elt, v, NULL);
  elt->index = index;
  elt->value = value;

  t = build_constructor (type, v);
  TREE_CONSTANT (t) = TREE_CONSTANT (value);
  return t;
}


/* Return a new CONSTRUCTOR node whose type is TYPE and whose values
   are in a list pointed to by VALS.  */
tree
build_constructor_from_list (tree type, tree vals)
{
  tree t, val;
  VEC(constructor_elt,gc) *v = NULL;
  bool constant_p = true;

  if (vals)
    {
      v = VEC_alloc (constructor_elt, gc, list_length (vals));
      for (t = vals; t; t = TREE_CHAIN (t))
	{
	  constructor_elt *elt = VEC_quick_push (constructor_elt, v, NULL);
	  val = TREE_VALUE (t);
	  elt->index = TREE_PURPOSE (t);
	  elt->value = val;
	  if (!TREE_CONSTANT (val))
	    constant_p = false;
	}
    }

  t = build_constructor (type, v);
  TREE_CONSTANT (t) = constant_p;
  return t;
}

/* Return a new FIXED_CST node whose type is TYPE and value is F.  */

tree
build_fixed (tree type, FIXED_VALUE_TYPE f)
{
  tree v;
  FIXED_VALUE_TYPE *fp;

  v = make_node (FIXED_CST);
  fp = GGC_NEW (FIXED_VALUE_TYPE);
  memcpy (fp, &f, sizeof (FIXED_VALUE_TYPE));

  TREE_TYPE (v) = type;
  TREE_FIXED_CST_PTR (v) = fp;
  return v;
}

/* Return a new REAL_CST node whose type is TYPE and value is D.  */

tree
build_real (tree type, REAL_VALUE_TYPE d)
{
  tree v;
  REAL_VALUE_TYPE *dp;
  int overflow = 0;

  /* ??? Used to check for overflow here via CHECK_FLOAT_TYPE.
     Consider doing it via real_convert now.  */

  v = make_node (REAL_CST);
  dp = GGC_NEW (REAL_VALUE_TYPE);
  memcpy (dp, &d, sizeof (REAL_VALUE_TYPE));

  TREE_TYPE (v) = type;
  TREE_REAL_CST_PTR (v) = dp;
  TREE_OVERFLOW (v) = overflow;
  return v;
}

/* Return a new REAL_CST node whose type is TYPE
   and whose value is the integer value of the INTEGER_CST node I.  */

REAL_VALUE_TYPE
real_value_from_int_cst (const_tree type, const_tree i)
{
  REAL_VALUE_TYPE d;

  /* Clear all bits of the real value type so that we can later do
     bitwise comparisons to see if two values are the same.  */
  memset (&d, 0, sizeof d);

  real_from_integer (&d, type ? TYPE_MODE (type) : VOIDmode,
		     TREE_INT_CST_LOW (i), TREE_INT_CST_HIGH (i),
		     TYPE_UNSIGNED (TREE_TYPE (i)));
  return d;
}

/* Given a tree representing an integer constant I, return a tree
   representing the same value as a floating-point constant of type TYPE.  */

tree
build_real_from_int_cst (tree type, const_tree i)
{
  tree v;
  int overflow = TREE_OVERFLOW (i);

  v = build_real (type, real_value_from_int_cst (type, i));

  TREE_OVERFLOW (v) |= overflow;
  return v;
}

/* Return a newly constructed STRING_CST node whose value is
   the LEN characters at STR.
   The TREE_TYPE is not initialized.  */

tree
build_string (int len, const char *str)
{
  tree s;
  size_t length;

  /* Do not waste bytes provided by padding of struct tree_string.  */
  length = len + offsetof (struct tree_string, str) + 1;

#ifdef GATHER_STATISTICS
  tree_node_counts[(int) c_kind]++;
  tree_node_sizes[(int) c_kind] += length;
#endif  

  s = ggc_alloc_tree (length);

  memset (s, 0, sizeof (struct tree_common));
  TREE_SET_CODE (s, STRING_CST);
  TREE_CONSTANT (s) = 1;
  TREE_STRING_LENGTH (s) = len;
  memcpy (s->string.str, str, len);
  s->string.str[len] = '\0';

  return s;
}

/* Return a newly constructed COMPLEX_CST node whose value is
   specified by the real and imaginary parts REAL and IMAG.
   Both REAL and IMAG should be constant nodes.  TYPE, if specified,
   will be the type of the COMPLEX_CST; otherwise a new type will be made.  */

tree
build_complex (tree type, tree real, tree imag)
{
  tree t = make_node (COMPLEX_CST);

  TREE_REALPART (t) = real;
  TREE_IMAGPART (t) = imag;
  TREE_TYPE (t) = type ? type : build_complex_type (TREE_TYPE (real));
  TREE_OVERFLOW (t) = TREE_OVERFLOW (real) | TREE_OVERFLOW (imag);
  return t;
}

/* Return a constant of arithmetic type TYPE which is the
   multiplicative identity of the set TYPE.  */

tree
build_one_cst (tree type)
{
  switch (TREE_CODE (type))
    {
    case INTEGER_TYPE: case ENUMERAL_TYPE: case BOOLEAN_TYPE:
    case POINTER_TYPE: case REFERENCE_TYPE:
    case OFFSET_TYPE:
      return build_int_cst (type, 1);

    case REAL_TYPE:
      return build_real (type, dconst1);

    case FIXED_POINT_TYPE:
      /* We can only generate 1 for accum types.  */
      gcc_assert (ALL_SCALAR_ACCUM_MODE_P (TYPE_MODE (type)));
      return build_fixed (type, FCONST1(TYPE_MODE (type)));

    case VECTOR_TYPE:
      {
	tree scalar, cst;
	int i;

	scalar = build_one_cst (TREE_TYPE (type));

	/* Create 'vect_cst_ = {cst,cst,...,cst}'  */
	cst = NULL_TREE;
	for (i = TYPE_VECTOR_SUBPARTS (type); --i >= 0; )
	  cst = tree_cons (NULL_TREE, scalar, cst);

	return build_vector (type, cst);
      }

    case COMPLEX_TYPE:
      return build_complex (type,
			    build_one_cst (TREE_TYPE (type)),
			    fold_convert (TREE_TYPE (type), integer_zero_node));

    default:
      gcc_unreachable ();
    }
}

/* Build a BINFO with LEN language slots.  */

tree
make_tree_binfo_stat (unsigned base_binfos MEM_STAT_DECL)
{
  tree t;
  size_t length = (offsetof (struct tree_binfo, base_binfos)
		   + VEC_embedded_size (tree, base_binfos));

#ifdef GATHER_STATISTICS
  tree_node_counts[(int) binfo_kind]++;
  tree_node_sizes[(int) binfo_kind] += length;
#endif

  t = (tree) ggc_alloc_zone_pass_stat (length, &tree_zone);

  memset (t, 0, offsetof (struct tree_binfo, base_binfos));

  TREE_SET_CODE (t, TREE_BINFO);

  VEC_embedded_init (tree, BINFO_BASE_BINFOS (t), base_binfos);

  return t;
}


/* Build a newly constructed TREE_VEC node of length LEN.  */

tree
make_tree_vec_stat (int len MEM_STAT_DECL)
{
  tree t;
  int length = (len - 1) * sizeof (tree) + sizeof (struct tree_vec);

#ifdef GATHER_STATISTICS
  tree_node_counts[(int) vec_kind]++;
  tree_node_sizes[(int) vec_kind] += length;
#endif

  t = (tree) ggc_alloc_zone_pass_stat (length, &tree_zone);

  memset (t, 0, length);

  TREE_SET_CODE (t, TREE_VEC);
  TREE_VEC_LENGTH (t) = len;

  return t;
}

/* Return 1 if EXPR is the integer constant zero or a complex constant
   of zero.  */

int
integer_zerop (const_tree expr)
{
  STRIP_NOPS (expr);

  return ((TREE_CODE (expr) == INTEGER_CST
	   && TREE_INT_CST_LOW (expr) == 0
	   && TREE_INT_CST_HIGH (expr) == 0)
	  || (TREE_CODE (expr) == COMPLEX_CST
	      && integer_zerop (TREE_REALPART (expr))
	      && integer_zerop (TREE_IMAGPART (expr))));
}

/* Return 1 if EXPR is the integer constant one or the corresponding
   complex constant.  */

int
integer_onep (const_tree expr)
{
  STRIP_NOPS (expr);

  return ((TREE_CODE (expr) == INTEGER_CST
	   && TREE_INT_CST_LOW (expr) == 1
	   && TREE_INT_CST_HIGH (expr) == 0)
	  || (TREE_CODE (expr) == COMPLEX_CST
	      && integer_onep (TREE_REALPART (expr))
	      && integer_zerop (TREE_IMAGPART (expr))));
}

/* Return 1 if EXPR is an integer containing all 1's in as much precision as
   it contains.  Likewise for the corresponding complex constant.  */

int
integer_all_onesp (const_tree expr)
{
  int prec;
  int uns;

  STRIP_NOPS (expr);

  if (TREE_CODE (expr) == COMPLEX_CST
      && integer_all_onesp (TREE_REALPART (expr))
      && integer_zerop (TREE_IMAGPART (expr)))
    return 1;

  else if (TREE_CODE (expr) != INTEGER_CST)
    return 0;

  uns = TYPE_UNSIGNED (TREE_TYPE (expr));
  if (TREE_INT_CST_LOW (expr) == ~(unsigned HOST_WIDE_INT) 0
      && TREE_INT_CST_HIGH (expr) == -1)
    return 1;
  if (!uns)
    return 0;

  /* Note that using TYPE_PRECISION here is wrong.  We care about the
     actual bits, not the (arbitrary) range of the type.  */
  prec = GET_MODE_BITSIZE (TYPE_MODE (TREE_TYPE (expr)));
  if (prec >= HOST_BITS_PER_WIDE_INT)
    {
      HOST_WIDE_INT high_value;
      int shift_amount;

      shift_amount = prec - HOST_BITS_PER_WIDE_INT;

      /* Can not handle precisions greater than twice the host int size.  */
      gcc_assert (shift_amount <= HOST_BITS_PER_WIDE_INT);
      if (shift_amount == HOST_BITS_PER_WIDE_INT)
	/* Shifting by the host word size is undefined according to the ANSI
	   standard, so we must handle this as a special case.  */
	high_value = -1;
      else
	high_value = ((HOST_WIDE_INT) 1 << shift_amount) - 1;

      return (TREE_INT_CST_LOW (expr) == ~(unsigned HOST_WIDE_INT) 0
	      && TREE_INT_CST_HIGH (expr) == high_value);
    }
  else
    return TREE_INT_CST_LOW (expr) == ((unsigned HOST_WIDE_INT) 1 << prec) - 1;
}

/* Return 1 if EXPR is an integer constant that is a power of 2 (i.e., has only
   one bit on).  */

int
integer_pow2p (const_tree expr)
{
  int prec;
  HOST_WIDE_INT high, low;

  STRIP_NOPS (expr);

  if (TREE_CODE (expr) == COMPLEX_CST
      && integer_pow2p (TREE_REALPART (expr))
      && integer_zerop (TREE_IMAGPART (expr)))
    return 1;

  if (TREE_CODE (expr) != INTEGER_CST)
    return 0;

  prec = (POINTER_TYPE_P (TREE_TYPE (expr))
	  ? POINTER_SIZE : TYPE_PRECISION (TREE_TYPE (expr)));
  high = TREE_INT_CST_HIGH (expr);
  low = TREE_INT_CST_LOW (expr);

  /* First clear all bits that are beyond the type's precision in case
     we've been sign extended.  */

  if (prec == 2 * HOST_BITS_PER_WIDE_INT)
    ;
  else if (prec > HOST_BITS_PER_WIDE_INT)
    high &= ~((HOST_WIDE_INT) (-1) << (prec - HOST_BITS_PER_WIDE_INT));
  else
    {
      high = 0;
      if (prec < HOST_BITS_PER_WIDE_INT)
	low &= ~((HOST_WIDE_INT) (-1) << prec);
    }

  if (high == 0 && low == 0)
    return 0;

  return ((high == 0 && (low & (low - 1)) == 0)
	  || (low == 0 && (high & (high - 1)) == 0));
}

/* Return 1 if EXPR is an integer constant other than zero or a
   complex constant other than zero.  */

int
integer_nonzerop (const_tree expr)
{
  STRIP_NOPS (expr);

  return ((TREE_CODE (expr) == INTEGER_CST
	   && (TREE_INT_CST_LOW (expr) != 0
	       || TREE_INT_CST_HIGH (expr) != 0))
	  || (TREE_CODE (expr) == COMPLEX_CST
	      && (integer_nonzerop (TREE_REALPART (expr))
		  || integer_nonzerop (TREE_IMAGPART (expr)))));
}

/* Return 1 if EXPR is the fixed-point constant zero.  */

int
fixed_zerop (const_tree expr)
{
  return (TREE_CODE (expr) == FIXED_CST
	  && double_int_zero_p (TREE_FIXED_CST (expr).data));
}

/* Return the power of two represented by a tree node known to be a
   power of two.  */

int
tree_log2 (const_tree expr)
{
  int prec;
  HOST_WIDE_INT high, low;

  STRIP_NOPS (expr);

  if (TREE_CODE (expr) == COMPLEX_CST)
    return tree_log2 (TREE_REALPART (expr));

  prec = (POINTER_TYPE_P (TREE_TYPE (expr))
	  ? POINTER_SIZE : TYPE_PRECISION (TREE_TYPE (expr)));

  high = TREE_INT_CST_HIGH (expr);
  low = TREE_INT_CST_LOW (expr);

  /* First clear all bits that are beyond the type's precision in case
     we've been sign extended.  */

  if (prec == 2 * HOST_BITS_PER_WIDE_INT)
    ;
  else if (prec > HOST_BITS_PER_WIDE_INT)
    high &= ~((HOST_WIDE_INT) (-1) << (prec - HOST_BITS_PER_WIDE_INT));
  else
    {
      high = 0;
      if (prec < HOST_BITS_PER_WIDE_INT)
	low &= ~((HOST_WIDE_INT) (-1) << prec);
    }

  return (high != 0 ? HOST_BITS_PER_WIDE_INT + exact_log2 (high)
	  : exact_log2 (low));
}

/* Similar, but return the largest integer Y such that 2 ** Y is less
   than or equal to EXPR.  */

int
tree_floor_log2 (const_tree expr)
{
  int prec;
  HOST_WIDE_INT high, low;

  STRIP_NOPS (expr);

  if (TREE_CODE (expr) == COMPLEX_CST)
    return tree_log2 (TREE_REALPART (expr));

  prec = (POINTER_TYPE_P (TREE_TYPE (expr))
	  ? POINTER_SIZE : TYPE_PRECISION (TREE_TYPE (expr)));

  high = TREE_INT_CST_HIGH (expr);
  low = TREE_INT_CST_LOW (expr);

  /* First clear all bits that are beyond the type's precision in case
     we've been sign extended.  Ignore if type's precision hasn't been set
     since what we are doing is setting it.  */

  if (prec == 2 * HOST_BITS_PER_WIDE_INT || prec == 0)
    ;
  else if (prec > HOST_BITS_PER_WIDE_INT)
    high &= ~((HOST_WIDE_INT) (-1) << (prec - HOST_BITS_PER_WIDE_INT));
  else
    {
      high = 0;
      if (prec < HOST_BITS_PER_WIDE_INT)
	low &= ~((HOST_WIDE_INT) (-1) << prec);
    }

  return (high != 0 ? HOST_BITS_PER_WIDE_INT + floor_log2 (high)
	  : floor_log2 (low));
}

/* Return 1 if EXPR is the real constant zero.  */

int
real_zerop (const_tree expr)
{
  STRIP_NOPS (expr);

  return ((TREE_CODE (expr) == REAL_CST
	   && REAL_VALUES_EQUAL (TREE_REAL_CST (expr), dconst0))
	  || (TREE_CODE (expr) == COMPLEX_CST
	      && real_zerop (TREE_REALPART (expr))
	      && real_zerop (TREE_IMAGPART (expr))));
}

/* Return 1 if EXPR is the real constant one in real or complex form.  */

int
real_onep (const_tree expr)
{
  STRIP_NOPS (expr);

  return ((TREE_CODE (expr) == REAL_CST
	   && REAL_VALUES_EQUAL (TREE_REAL_CST (expr), dconst1))
	  || (TREE_CODE (expr) == COMPLEX_CST
	      && real_onep (TREE_REALPART (expr))
	      && real_zerop (TREE_IMAGPART (expr))));
}

/* Return 1 if EXPR is the real constant two.  */

int
real_twop (const_tree expr)
{
  STRIP_NOPS (expr);

  return ((TREE_CODE (expr) == REAL_CST
	   && REAL_VALUES_EQUAL (TREE_REAL_CST (expr), dconst2))
	  || (TREE_CODE (expr) == COMPLEX_CST
	      && real_twop (TREE_REALPART (expr))
	      && real_zerop (TREE_IMAGPART (expr))));
}

/* Return 1 if EXPR is the real constant minus one.  */

int
real_minus_onep (const_tree expr)
{
  STRIP_NOPS (expr);

  return ((TREE_CODE (expr) == REAL_CST
	   && REAL_VALUES_EQUAL (TREE_REAL_CST (expr), dconstm1))
	  || (TREE_CODE (expr) == COMPLEX_CST
	      && real_minus_onep (TREE_REALPART (expr))
	      && real_zerop (TREE_IMAGPART (expr))));
}

/* Nonzero if EXP is a constant or a cast of a constant.  */

int
really_constant_p (const_tree exp)
{
  /* This is not quite the same as STRIP_NOPS.  It does more.  */
  while (CONVERT_EXPR_P (exp)
	 || TREE_CODE (exp) == NON_LVALUE_EXPR)
    exp = TREE_OPERAND (exp, 0);
  return TREE_CONSTANT (exp);
}

/* Return first list element whose TREE_VALUE is ELEM.
   Return 0 if ELEM is not in LIST.  */

tree
value_member (tree elem, tree list)
{
  while (list)
    {
      if (elem == TREE_VALUE (list))
	return list;
      list = TREE_CHAIN (list);
    }
  return NULL_TREE;
}

/* Return first list element whose TREE_PURPOSE is ELEM.
   Return 0 if ELEM is not in LIST.  */

tree
purpose_member (const_tree elem, tree list)
{
  while (list)
    {
      if (elem == TREE_PURPOSE (list))
	return list;
      list = TREE_CHAIN (list);
    }
  return NULL_TREE;
}

/* Return nonzero if ELEM is part of the chain CHAIN.  */

int
chain_member (const_tree elem, const_tree chain)
{
  while (chain)
    {
      if (elem == chain)
	return 1;
      chain = TREE_CHAIN (chain);
    }

  return 0;
}

/* Return the length of a chain of nodes chained through TREE_CHAIN.
   We expect a null pointer to mark the end of the chain.
   This is the Lisp primitive `length'.  */

int
list_length (const_tree t)
{
  const_tree p = t;
#ifdef ENABLE_TREE_CHECKING
  const_tree q = t;
#endif
  int len = 0;

  while (p)
    {
      p = TREE_CHAIN (p);
#ifdef ENABLE_TREE_CHECKING
      if (len % 2)
	q = TREE_CHAIN (q);
      gcc_assert (p != q);
#endif
      len++;
    }

  return len;
}

/* Returns the number of FIELD_DECLs in TYPE.  */

int
fields_length (const_tree type)
{
  tree t = TYPE_FIELDS (type);
  int count = 0;

  for (; t; t = TREE_CHAIN (t))
    if (TREE_CODE (t) == FIELD_DECL)
      ++count;

  return count;
}

/* Concatenate two chains of nodes (chained through TREE_CHAIN)
   by modifying the last node in chain 1 to point to chain 2.
   This is the Lisp primitive `nconc'.  */

tree
chainon (tree op1, tree op2)
{
  tree t1;

  if (!op1)
    return op2;
  if (!op2)
    return op1;

  for (t1 = op1; TREE_CHAIN (t1); t1 = TREE_CHAIN (t1))
    continue;
  TREE_CHAIN (t1) = op2;

#ifdef ENABLE_TREE_CHECKING
  {
    tree t2;
    for (t2 = op2; t2; t2 = TREE_CHAIN (t2))
      gcc_assert (t2 != t1);
  }
#endif

  return op1;
}

/* Return the last node in a chain of nodes (chained through TREE_CHAIN).  */

tree
tree_last (tree chain)
{
  tree next;
  if (chain)
    while ((next = TREE_CHAIN (chain)))
      chain = next;
  return chain;
}

/* Reverse the order of elements in the chain T,
   and return the new head of the chain (old last element).  */

tree
nreverse (tree t)
{
  tree prev = 0, decl, next;
  for (decl = t; decl; decl = next)
    {
      next = TREE_CHAIN (decl);
      TREE_CHAIN (decl) = prev;
      prev = decl;
    }
  return prev;
}

/* Return a newly created TREE_LIST node whose
   purpose and value fields are PARM and VALUE.  */

tree
build_tree_list_stat (tree parm, tree value MEM_STAT_DECL)
{
  tree t = make_node_stat (TREE_LIST PASS_MEM_STAT);
  TREE_PURPOSE (t) = parm;
  TREE_VALUE (t) = value;
  return t;
}

/* Return a newly created TREE_LIST node whose
   purpose and value fields are PURPOSE and VALUE
   and whose TREE_CHAIN is CHAIN.  */

tree
tree_cons_stat (tree purpose, tree value, tree chain MEM_STAT_DECL)
{
  tree node;

  node = (tree) ggc_alloc_zone_pass_stat (sizeof (struct tree_list), &tree_zone);

  memset (node, 0, sizeof (struct tree_common));

#ifdef GATHER_STATISTICS
  tree_node_counts[(int) x_kind]++;
  tree_node_sizes[(int) x_kind] += sizeof (struct tree_list);
#endif

  TREE_SET_CODE (node, TREE_LIST);
  TREE_CHAIN (node) = chain;
  TREE_PURPOSE (node) = purpose;
  TREE_VALUE (node) = value;
  return node;
}

/* Return the elements of a CONSTRUCTOR as a TREE_LIST.  */

tree
ctor_to_list (tree ctor)
{
  tree list = NULL_TREE;
  tree *p = &list;
  unsigned ix;
  tree purpose, val;

  FOR_EACH_CONSTRUCTOR_ELT (CONSTRUCTOR_ELTS (ctor), ix, purpose, val)
    {
      *p = build_tree_list (purpose, val);
      p = &TREE_CHAIN (*p);
    }

  return list;
}

/* Return the size nominally occupied by an object of type TYPE
   when it resides in memory.  The value is measured in units of bytes,
   and its data type is that normally used for type sizes
   (which is the first type created by make_signed_type or
   make_unsigned_type).  */

tree
size_in_bytes (const_tree type)
{
  tree t;

  if (type == error_mark_node)
    return integer_zero_node;

  type = TYPE_MAIN_VARIANT (type);
  t = TYPE_SIZE_UNIT (type);

  if (t == 0)
    {
      lang_hooks.types.incomplete_type_error (NULL_TREE, type);
      return size_zero_node;
    }

  return t;
}

/* Return the size of TYPE (in bytes) as a wide integer
   or return -1 if the size can vary or is larger than an integer.  */

HOST_WIDE_INT
int_size_in_bytes (const_tree type)
{
  tree t;

  if (type == error_mark_node)
    return 0;

  type = TYPE_MAIN_VARIANT (type);
  t = TYPE_SIZE_UNIT (type);
  if (t == 0
      || TREE_CODE (t) != INTEGER_CST
      || TREE_INT_CST_HIGH (t) != 0
      /* If the result would appear negative, it's too big to represent.  */
      || (HOST_WIDE_INT) TREE_INT_CST_LOW (t) < 0)
    return -1;

  return TREE_INT_CST_LOW (t);
}

/* Return the maximum size of TYPE (in bytes) as a wide integer
   or return -1 if the size can vary or is larger than an integer.  */

HOST_WIDE_INT
max_int_size_in_bytes (const_tree type)
{
  HOST_WIDE_INT size = -1;
  tree size_tree;

  /* If this is an array type, check for a possible MAX_SIZE attached.  */

  if (TREE_CODE (type) == ARRAY_TYPE)
    {
      size_tree = TYPE_ARRAY_MAX_SIZE (type);

      if (size_tree && host_integerp (size_tree, 1))
	size = tree_low_cst (size_tree, 1);
    }

  /* If we still haven't been able to get a size, see if the language
     can compute a maximum size.  */

  if (size == -1)
    {
      size_tree = lang_hooks.types.max_size (type);

      if (size_tree && host_integerp (size_tree, 1))
	size = tree_low_cst (size_tree, 1);
    }

  return size;
}

/* Return the bit position of FIELD, in bits from the start of the record.
   This is a tree of type bitsizetype.  */

tree
bit_position (const_tree field)
{
  return bit_from_pos (DECL_FIELD_OFFSET (field),
		       DECL_FIELD_BIT_OFFSET (field));
}

/* Likewise, but return as an integer.  It must be representable in
   that way (since it could be a signed value, we don't have the
   option of returning -1 like int_size_in_byte can.  */

HOST_WIDE_INT
int_bit_position (const_tree field)
{
  return tree_low_cst (bit_position (field), 0);
}

/* Return the byte position of FIELD, in bytes from the start of the record.
   This is a tree of type sizetype.  */

tree
byte_position (const_tree field)
{
  return byte_from_pos (DECL_FIELD_OFFSET (field),
			DECL_FIELD_BIT_OFFSET (field));
}

/* Likewise, but return as an integer.  It must be representable in
   that way (since it could be a signed value, we don't have the
   option of returning -1 like int_size_in_byte can.  */

HOST_WIDE_INT
int_byte_position (const_tree field)
{
  return tree_low_cst (byte_position (field), 0);
}

/* Return the strictest alignment, in bits, that T is known to have.  */

unsigned int
expr_align (const_tree t)
{
  unsigned int align0, align1;

  switch (TREE_CODE (t))
    {
    CASE_CONVERT:  case NON_LVALUE_EXPR:
      /* If we have conversions, we know that the alignment of the
	 object must meet each of the alignments of the types.  */
      align0 = expr_align (TREE_OPERAND (t, 0));
      align1 = TYPE_ALIGN (TREE_TYPE (t));
      return MAX (align0, align1);

    case SAVE_EXPR:         case COMPOUND_EXPR:       case MODIFY_EXPR:
    case INIT_EXPR:         case TARGET_EXPR:         case WITH_CLEANUP_EXPR:
    case CLEANUP_POINT_EXPR:
      /* These don't change the alignment of an object.  */
      return expr_align (TREE_OPERAND (t, 0));

    case COND_EXPR:
      /* The best we can do is say that the alignment is the least aligned
	 of the two arms.  */
      align0 = expr_align (TREE_OPERAND (t, 1));
      align1 = expr_align (TREE_OPERAND (t, 2));
      return MIN (align0, align1);

      /* FIXME: LABEL_DECL and CONST_DECL never have DECL_ALIGN set
	 meaningfully, it's always 1.  */
    case LABEL_DECL:     case CONST_DECL:
    case VAR_DECL:       case PARM_DECL:   case RESULT_DECL:
    case FUNCTION_DECL:
      gcc_assert (DECL_ALIGN (t) != 0);
      return DECL_ALIGN (t);

    default:
      break;
    }

  /* Otherwise take the alignment from that of the type.  */
  return TYPE_ALIGN (TREE_TYPE (t));
}

/* Return, as a tree node, the number of elements for TYPE (which is an
   ARRAY_TYPE) minus one. This counts only elements of the top array.  */

tree
array_type_nelts (const_tree type)
{
  tree index_type, min, max;

  /* If they did it with unspecified bounds, then we should have already
     given an error about it before we got here.  */
  if (! TYPE_DOMAIN (type))
    return error_mark_node;

  index_type = TYPE_DOMAIN (type);
  min = TYPE_MIN_VALUE (index_type);
  max = TYPE_MAX_VALUE (index_type);

  return (integer_zerop (min)
	  ? max
	  : fold_build2 (MINUS_EXPR, TREE_TYPE (max), max, min));
}

/* If arg is static -- a reference to an object in static storage -- then
   return the object.  This is not the same as the C meaning of `static'.
   If arg isn't static, return NULL.  */

tree
staticp (tree arg)
{
  switch (TREE_CODE (arg))
    {
    case FUNCTION_DECL:
      /* Nested functions are static, even though taking their address will
	 involve a trampoline as we unnest the nested function and create
	 the trampoline on the tree level.  */
      return arg;

    case VAR_DECL:
      return ((TREE_STATIC (arg) || DECL_EXTERNAL (arg))
	      && ! DECL_THREAD_LOCAL_P (arg)
	      && ! DECL_DLLIMPORT_P (arg)
	      ? arg : NULL);

    case CONST_DECL:
      return ((TREE_STATIC (arg) || DECL_EXTERNAL (arg))
	      ? arg : NULL);

    case CONSTRUCTOR:
      return TREE_STATIC (arg) ? arg : NULL;

    case LABEL_DECL:
    case STRING_CST:
      return arg;

    case COMPONENT_REF:
      /* If the thing being referenced is not a field, then it is
	 something language specific.  */
      if (TREE_CODE (TREE_OPERAND (arg, 1)) != FIELD_DECL)
	return (*lang_hooks.staticp) (arg);

      /* If we are referencing a bitfield, we can't evaluate an
	 ADDR_EXPR at compile time and so it isn't a constant.  */
      if (DECL_BIT_FIELD (TREE_OPERAND (arg, 1)))
	return NULL;

      return staticp (TREE_OPERAND (arg, 0));

    case BIT_FIELD_REF:
      return NULL;

    case MISALIGNED_INDIRECT_REF:
    case ALIGN_INDIRECT_REF:
    case INDIRECT_REF:
      return TREE_CONSTANT (TREE_OPERAND (arg, 0)) ? arg : NULL;

    case ARRAY_REF:
    case ARRAY_RANGE_REF:
      if (TREE_CODE (TYPE_SIZE (TREE_TYPE (arg))) == INTEGER_CST
	  && TREE_CODE (TREE_OPERAND (arg, 1)) == INTEGER_CST)
	return staticp (TREE_OPERAND (arg, 0));
      else
	return false;

    default:
      if ((unsigned int) TREE_CODE (arg)
	  >= (unsigned int) LAST_AND_UNUSED_TREE_CODE)
	return lang_hooks.staticp (arg);
      else
	return NULL;
    }
}




/* Return whether OP is a DECL whose address is function-invariant.  */

bool
decl_address_invariant_p (const_tree op)
{
  /* The conditions below are slightly less strict than the one in
     staticp.  */

  switch (TREE_CODE (op))
    {
    case PARM_DECL:
    case RESULT_DECL:
    case LABEL_DECL:
    case FUNCTION_DECL:
      return true;

    case VAR_DECL:
      if (((TREE_STATIC (op) || DECL_EXTERNAL (op))
           && !DECL_DLLIMPORT_P (op))
          || DECL_THREAD_LOCAL_P (op)
          || DECL_CONTEXT (op) == current_function_decl
          || decl_function_context (op) == current_function_decl)
        return true;
      break;

    case CONST_DECL:
      if ((TREE_STATIC (op) || DECL_EXTERNAL (op))
          || decl_function_context (op) == current_function_decl)
        return true;
      break;

    default:
      break;
    }

  return false;
}

/* Return whether OP is a DECL whose address is interprocedural-invariant.  */

bool
decl_address_ip_invariant_p (const_tree op)
{
  /* The conditions below are slightly less strict than the one in
     staticp.  */

  switch (TREE_CODE (op))
    {
    case LABEL_DECL:
    case FUNCTION_DECL:
    case STRING_CST:
      return true;

    case VAR_DECL:
      if (((TREE_STATIC (op) || DECL_EXTERNAL (op))
           && !DECL_DLLIMPORT_P (op))
          || DECL_THREAD_LOCAL_P (op))
        return true;
      break;

    case CONST_DECL:
      if ((TREE_STATIC (op) || DECL_EXTERNAL (op)))
        return true;
      break;

    default:
      break;
    }

  return false;
}


/* Return true if T is function-invariant (internal function, does
   not handle arithmetic; that's handled in skip_simple_arithmetic and
   tree_invariant_p).  */

static bool tree_invariant_p (tree t);

static bool
tree_invariant_p_1 (tree t)
{
  tree op;

  if (TREE_CONSTANT (t)
      || (TREE_READONLY (t) && !TREE_SIDE_EFFECTS (t)))
    return true;

  switch (TREE_CODE (t))
    {
    case SAVE_EXPR:
      return true;

    case ADDR_EXPR:
      op = TREE_OPERAND (t, 0);
      while (handled_component_p (op))
	{
	  switch (TREE_CODE (op))
	    {
	    case ARRAY_REF:
	    case ARRAY_RANGE_REF:
	      if (!tree_invariant_p (TREE_OPERAND (op, 1))
		  || TREE_OPERAND (op, 2) != NULL_TREE
		  || TREE_OPERAND (op, 3) != NULL_TREE)
		return false;
	      break;

	    case COMPONENT_REF:
	      if (TREE_OPERAND (op, 2) != NULL_TREE)
		return false;
	      break;

	    default:;
	    }
	  op = TREE_OPERAND (op, 0);
	}

      return CONSTANT_CLASS_P (op) || decl_address_invariant_p (op);

    default:
      break;
    }

  return false;
}

/* Return true if T is function-invariant.  */

static bool
tree_invariant_p (tree t)
{
  tree inner = skip_simple_arithmetic (t);
  return tree_invariant_p_1 (inner);
}

/* Wrap a SAVE_EXPR around EXPR, if appropriate.
   Do this to any expression which may be used in more than one place,
   but must be evaluated only once.

   Normally, expand_expr would reevaluate the expression each time.
   Calling save_expr produces something that is evaluated and recorded
   the first time expand_expr is called on it.  Subsequent calls to
   expand_expr just reuse the recorded value.

   The call to expand_expr that generates code that actually computes
   the value is the first call *at compile time*.  Subsequent calls
   *at compile time* generate code to use the saved value.
   This produces correct result provided that *at run time* control
   always flows through the insns made by the first expand_expr
   before reaching the other places where the save_expr was evaluated.
   You, the caller of save_expr, must make sure this is so.

   Constants, and certain read-only nodes, are returned with no
   SAVE_EXPR because that is safe.  Expressions containing placeholders
   are not touched; see tree.def for an explanation of what these
   are used for.  */

tree
save_expr (tree expr)
{
  tree t = fold (expr);
  tree inner;

  /* If the tree evaluates to a constant, then we don't want to hide that
     fact (i.e. this allows further folding, and direct checks for constants).
     However, a read-only object that has side effects cannot be bypassed.
     Since it is no problem to reevaluate literals, we just return the
     literal node.  */
  inner = skip_simple_arithmetic (t);
  if (TREE_CODE (inner) == ERROR_MARK)
    return inner;

  if (tree_invariant_p_1 (inner))
    return t;

  /* If INNER contains a PLACEHOLDER_EXPR, we must evaluate it each time, since
     it means that the size or offset of some field of an object depends on
     the value within another field.

     Note that it must not be the case that T contains both a PLACEHOLDER_EXPR
     and some variable since it would then need to be both evaluated once and
     evaluated more than once.  Front-ends must assure this case cannot
     happen by surrounding any such subexpressions in their own SAVE_EXPR
     and forcing evaluation at the proper time.  */
  if (contains_placeholder_p (inner))
    return t;

  t = build1 (SAVE_EXPR, TREE_TYPE (expr), t);

  /* This expression might be placed ahead of a jump to ensure that the
     value was computed on both sides of the jump.  So make sure it isn't
     eliminated as dead.  */
  TREE_SIDE_EFFECTS (t) = 1;
  return t;
}

/* Look inside EXPR and into any simple arithmetic operations.  Return
   the innermost non-arithmetic node.  */

tree
skip_simple_arithmetic (tree expr)
{
  tree inner;

  /* We don't care about whether this can be used as an lvalue in this
     context.  */
  while (TREE_CODE (expr) == NON_LVALUE_EXPR)
    expr = TREE_OPERAND (expr, 0);

  /* If we have simple operations applied to a SAVE_EXPR or to a SAVE_EXPR and
     a constant, it will be more efficient to not make another SAVE_EXPR since
     it will allow better simplification and GCSE will be able to merge the
     computations if they actually occur.  */
  inner = expr;
  while (1)
    {
      if (UNARY_CLASS_P (inner))
	inner = TREE_OPERAND (inner, 0);
      else if (BINARY_CLASS_P (inner))
	{
	  if (tree_invariant_p (TREE_OPERAND (inner, 1)))
	    inner = TREE_OPERAND (inner, 0);
	  else if (tree_invariant_p (TREE_OPERAND (inner, 0)))
	    inner = TREE_OPERAND (inner, 1);
	  else
	    break;
	}
      else
	break;
    }

  return inner;
}

/* Return which tree structure is used by T.  */

enum tree_node_structure_enum
tree_node_structure (const_tree t)
{
  const enum tree_code code = TREE_CODE (t);

  switch (TREE_CODE_CLASS (code))
    {      
    case tcc_declaration:
      {
	switch (code)
	  {
	  case FIELD_DECL:
	    return TS_FIELD_DECL;
	  case PARM_DECL:
	    return TS_PARM_DECL;
	  case VAR_DECL:
	    return TS_VAR_DECL;
	  case LABEL_DECL:
	    return TS_LABEL_DECL;
	  case RESULT_DECL:
	    return TS_RESULT_DECL;
	  case CONST_DECL:
	    return TS_CONST_DECL;
	  case TYPE_DECL:
	    return TS_TYPE_DECL;
	  case FUNCTION_DECL:
	    return TS_FUNCTION_DECL;
	  case SYMBOL_MEMORY_TAG:
	  case NAME_MEMORY_TAG:
	  case MEMORY_PARTITION_TAG:
	    return TS_MEMORY_TAG;
	  default:
	    return TS_DECL_NON_COMMON;
	  }
      }
    case tcc_type:
      return TS_TYPE;
    case tcc_reference:
    case tcc_comparison:
    case tcc_unary:
    case tcc_binary:
    case tcc_expression:
    case tcc_statement:
    case tcc_vl_exp:
      return TS_EXP;
    default:  /* tcc_constant and tcc_exceptional */
      break;
    }
  switch (code)
    {
      /* tcc_constant cases.  */
    case INTEGER_CST:		return TS_INT_CST;
    case REAL_CST:		return TS_REAL_CST;
    case FIXED_CST:		return TS_FIXED_CST;
    case COMPLEX_CST:		return TS_COMPLEX;
    case VECTOR_CST:		return TS_VECTOR;
    case STRING_CST:		return TS_STRING;
      /* tcc_exceptional cases.  */
    case ERROR_MARK:		return TS_COMMON;
    case IDENTIFIER_NODE:	return TS_IDENTIFIER;
    case TREE_LIST:		return TS_LIST;
    case TREE_VEC:		return TS_VEC;
    case SSA_NAME:		return TS_SSA_NAME;
    case PLACEHOLDER_EXPR:	return TS_COMMON;
    case STATEMENT_LIST:	return TS_STATEMENT_LIST;
    case BLOCK:			return TS_BLOCK;
    case CONSTRUCTOR:		return TS_CONSTRUCTOR;
    case TREE_BINFO:		return TS_BINFO;
    case OMP_CLAUSE:		return TS_OMP_CLAUSE;
    case OPTIMIZATION_NODE:	return TS_OPTIMIZATION;
    case TARGET_OPTION_NODE:	return TS_TARGET_OPTION;

    default:
      gcc_unreachable ();
    }
}

/* Return 1 if EXP contains a PLACEHOLDER_EXPR; i.e., if it represents a size
   or offset that depends on a field within a record.  */

bool
contains_placeholder_p (const_tree exp)
{
  enum tree_code code;

  if (!exp)
    return 0;

  code = TREE_CODE (exp);
  if (code == PLACEHOLDER_EXPR)
    return 1;

  switch (TREE_CODE_CLASS (code))
    {
    case tcc_reference:
      /* Don't look at any PLACEHOLDER_EXPRs that might be in index or bit
	 position computations since they will be converted into a
	 WITH_RECORD_EXPR involving the reference, which will assume
	 here will be valid.  */
      return CONTAINS_PLACEHOLDER_P (TREE_OPERAND (exp, 0));

    case tcc_exceptional:
      if (code == TREE_LIST)
	return (CONTAINS_PLACEHOLDER_P (TREE_VALUE (exp))
		|| CONTAINS_PLACEHOLDER_P (TREE_CHAIN (exp)));
      break;

    case tcc_unary:
    case tcc_binary:
    case tcc_comparison:
    case tcc_expression:
      switch (code)
	{
	case COMPOUND_EXPR:
	  /* Ignoring the first operand isn't quite right, but works best.  */
	  return CONTAINS_PLACEHOLDER_P (TREE_OPERAND (exp, 1));

	case COND_EXPR:
	  return (CONTAINS_PLACEHOLDER_P (TREE_OPERAND (exp, 0))
		  || CONTAINS_PLACEHOLDER_P (TREE_OPERAND (exp, 1))
		  || CONTAINS_PLACEHOLDER_P (TREE_OPERAND (exp, 2)));

	case SAVE_EXPR:
	  /* The save_expr function never wraps anything containing
	     a PLACEHOLDER_EXPR. */
	  return 0;

	default:
	  break;
	}

      switch (TREE_CODE_LENGTH (code))
	{
	case 1:
	  return CONTAINS_PLACEHOLDER_P (TREE_OPERAND (exp, 0));
	case 2:
	  return (CONTAINS_PLACEHOLDER_P (TREE_OPERAND (exp, 0))
		  || CONTAINS_PLACEHOLDER_P (TREE_OPERAND (exp, 1)));
	default:
	  return 0;
	}

    case tcc_vl_exp:
      switch (code)
	{
	case CALL_EXPR:
	  {
	    const_tree arg;
	    const_call_expr_arg_iterator iter;
	    FOR_EACH_CONST_CALL_EXPR_ARG (arg, iter, exp)
	      if (CONTAINS_PLACEHOLDER_P (arg))
		return 1;
	    return 0;
	  }
	default:
	  return 0;
	}

    default:
      return 0;
    }
  return 0;
}

/* Return true if any part of the computation of TYPE involves a
   PLACEHOLDER_EXPR.  This includes size, bounds, qualifiers
   (for QUAL_UNION_TYPE) and field positions.  */

static bool
type_contains_placeholder_1 (const_tree type)
{
  /* If the size contains a placeholder or the parent type (component type in
     the case of arrays) type involves a placeholder, this type does.  */
  if (CONTAINS_PLACEHOLDER_P (TYPE_SIZE (type))
      || CONTAINS_PLACEHOLDER_P (TYPE_SIZE_UNIT (type))
      || (TREE_TYPE (type) != 0
	  && type_contains_placeholder_p (TREE_TYPE (type))))
    return true;

  /* Now do type-specific checks.  Note that the last part of the check above
     greatly limits what we have to do below.  */
  switch (TREE_CODE (type))
    {
    case VOID_TYPE:
    case COMPLEX_TYPE:
    case ENUMERAL_TYPE:
    case BOOLEAN_TYPE:
    case POINTER_TYPE:
    case OFFSET_TYPE:
    case REFERENCE_TYPE:
    case METHOD_TYPE:
    case FUNCTION_TYPE:
    case VECTOR_TYPE:
      return false;

    case INTEGER_TYPE:
    case REAL_TYPE:
    case FIXED_POINT_TYPE:
      /* Here we just check the bounds.  */
      return (CONTAINS_PLACEHOLDER_P (TYPE_MIN_VALUE (type))
	      || CONTAINS_PLACEHOLDER_P (TYPE_MAX_VALUE (type)));

    case ARRAY_TYPE:
      /* We're already checked the component type (TREE_TYPE), so just check
	 the index type.  */
      return type_contains_placeholder_p (TYPE_DOMAIN (type));

    case RECORD_TYPE:
    case UNION_TYPE:
    case QUAL_UNION_TYPE:
      {
	tree field;

	for (field = TYPE_FIELDS (type); field; field = TREE_CHAIN (field))
	  if (TREE_CODE (field) == FIELD_DECL
	      && (CONTAINS_PLACEHOLDER_P (DECL_FIELD_OFFSET (field))
		  || (TREE_CODE (type) == QUAL_UNION_TYPE
		      && CONTAINS_PLACEHOLDER_P (DECL_QUALIFIER (field)))
		  || type_contains_placeholder_p (TREE_TYPE (field))))
	    return true;

	return false;
      }

    default:
      gcc_unreachable ();
    }
}

bool
type_contains_placeholder_p (tree type)
{
  bool result;

  /* If the contains_placeholder_bits field has been initialized,
     then we know the answer.  */
  if (TYPE_CONTAINS_PLACEHOLDER_INTERNAL (type) > 0)
    return TYPE_CONTAINS_PLACEHOLDER_INTERNAL (type) - 1;

  /* Indicate that we've seen this type node, and the answer is false.
     This is what we want to return if we run into recursion via fields.  */
  TYPE_CONTAINS_PLACEHOLDER_INTERNAL (type) = 1;

  /* Compute the real value.  */
  result = type_contains_placeholder_1 (type);

  /* Store the real value.  */
  TYPE_CONTAINS_PLACEHOLDER_INTERNAL (type) = result + 1;

  return result;
}

/* Given a tree EXP, a FIELD_DECL F, and a replacement value R,
   return a tree with all occurrences of references to F in a
   PLACEHOLDER_EXPR replaced by R.   Note that we assume here that EXP
   contains only arithmetic expressions or a CALL_EXPR with a
   PLACEHOLDER_EXPR occurring only in its arglist.  */

tree
substitute_in_expr (tree exp, tree f, tree r)
{
  enum tree_code code = TREE_CODE (exp);
  tree op0, op1, op2, op3;
  tree new_tree, inner;

  /* We handle TREE_LIST and COMPONENT_REF separately.  */
  if (code == TREE_LIST)
    {
      op0 = SUBSTITUTE_IN_EXPR (TREE_CHAIN (exp), f, r);
      op1 = SUBSTITUTE_IN_EXPR (TREE_VALUE (exp), f, r);
      if (op0 == TREE_CHAIN (exp) && op1 == TREE_VALUE (exp))
	return exp;

      return tree_cons (TREE_PURPOSE (exp), op1, op0);
    }
  else if (code == COMPONENT_REF)
   {
     /* If this expression is getting a value from a PLACEHOLDER_EXPR
	and it is the right field, replace it with R.  */
     for (inner = TREE_OPERAND (exp, 0);
	  REFERENCE_CLASS_P (inner);
	  inner = TREE_OPERAND (inner, 0))
       ;
     if (TREE_CODE (inner) == PLACEHOLDER_EXPR
	 && TREE_OPERAND (exp, 1) == f)
       return r;

     /* If this expression hasn't been completed let, leave it alone.  */
     if (TREE_CODE (inner) == PLACEHOLDER_EXPR && TREE_TYPE (inner) == 0)
       return exp;

     op0 = SUBSTITUTE_IN_EXPR (TREE_OPERAND (exp, 0), f, r);
     if (op0 == TREE_OPERAND (exp, 0))
       return exp;

     new_tree = fold_build3 (COMPONENT_REF, TREE_TYPE (exp),
			op0, TREE_OPERAND (exp, 1), NULL_TREE);
   }
  else
    switch (TREE_CODE_CLASS (code))
      {
      case tcc_constant:
      case tcc_declaration:
	return exp;

      case tcc_exceptional:
      case tcc_unary:
      case tcc_binary:
      case tcc_comparison:
      case tcc_expression:
      case tcc_reference:
	switch (TREE_CODE_LENGTH (code))
	  {
	  case 0:
	    return exp;

	  case 1:
	    op0 = SUBSTITUTE_IN_EXPR (TREE_OPERAND (exp, 0), f, r);
	    if (op0 == TREE_OPERAND (exp, 0))
	      return exp;

	    new_tree = fold_build1 (code, TREE_TYPE (exp), op0);
	    break;

	  case 2:
	    op0 = SUBSTITUTE_IN_EXPR (TREE_OPERAND (exp, 0), f, r);
	    op1 = SUBSTITUTE_IN_EXPR (TREE_OPERAND (exp, 1), f, r);

	    if (op0 == TREE_OPERAND (exp, 0) && op1 == TREE_OPERAND (exp, 1))
	      return exp;

	    new_tree = fold_build2 (code, TREE_TYPE (exp), op0, op1);
	    break;

	  case 3:
	    op0 = SUBSTITUTE_IN_EXPR (TREE_OPERAND (exp, 0), f, r);
	    op1 = SUBSTITUTE_IN_EXPR (TREE_OPERAND (exp, 1), f, r);
	    op2 = SUBSTITUTE_IN_EXPR (TREE_OPERAND (exp, 2), f, r);

	    if (op0 == TREE_OPERAND (exp, 0) && op1 == TREE_OPERAND (exp, 1)
		&& op2 == TREE_OPERAND (exp, 2))
	      return exp;

	    new_tree = fold_build3 (code, TREE_TYPE (exp), op0, op1, op2);
	    break;

	  case 4:
	    op0 = SUBSTITUTE_IN_EXPR (TREE_OPERAND (exp, 0), f, r);
	    op1 = SUBSTITUTE_IN_EXPR (TREE_OPERAND (exp, 1), f, r);
	    op2 = SUBSTITUTE_IN_EXPR (TREE_OPERAND (exp, 2), f, r);
	    op3 = SUBSTITUTE_IN_EXPR (TREE_OPERAND (exp, 3), f, r);

	    if (op0 == TREE_OPERAND (exp, 0) && op1 == TREE_OPERAND (exp, 1)
		&& op2 == TREE_OPERAND (exp, 2)
		&& op3 == TREE_OPERAND (exp, 3))
	      return exp;

	    new_tree = fold (build4 (code, TREE_TYPE (exp), op0, op1, op2, op3));
	    break;

	  default:
	    gcc_unreachable ();
	  }
	break;

      case tcc_vl_exp:
	{
	  tree copy = NULL_TREE;
	  int i;

	  for (i = 1; i < TREE_OPERAND_LENGTH (exp); i++)
	    {
	      tree op = TREE_OPERAND (exp, i);
	      tree new_op = SUBSTITUTE_IN_EXPR (op, f, r);
	      if (new_op != op)
		{
		  if (!copy)
		    copy = copy_node (exp);
		  TREE_OPERAND (copy, i) = new_op;
		}
	    }

	  if (copy)
	    new_tree = fold (copy);
	  else
	    return exp;
	}
	break;

      default:
	gcc_unreachable ();
      }

  TREE_READONLY (new_tree) = TREE_READONLY (exp);
  return new_tree;
}

/* Similar, but look for a PLACEHOLDER_EXPR in EXP and find a replacement
   for it within OBJ, a tree that is an object or a chain of references.  */

tree
substitute_placeholder_in_expr (tree exp, tree obj)
{
  enum tree_code code = TREE_CODE (exp);
  tree op0, op1, op2, op3;

  /* If this is a PLACEHOLDER_EXPR, see if we find a corresponding type
     in the chain of OBJ.  */
  if (code == PLACEHOLDER_EXPR)
    {
      tree need_type = TYPE_MAIN_VARIANT (TREE_TYPE (exp));
      tree elt;

      for (elt = obj; elt != 0;
	   elt = ((TREE_CODE (elt) == COMPOUND_EXPR
		   || TREE_CODE (elt) == COND_EXPR)
		  ? TREE_OPERAND (elt, 1)
		  : (REFERENCE_CLASS_P (elt)
		     || UNARY_CLASS_P (elt)
		     || BINARY_CLASS_P (elt)
		     || VL_EXP_CLASS_P (elt)
		     || EXPRESSION_CLASS_P (elt))
		  ? TREE_OPERAND (elt, 0) : 0))
	if (TYPE_MAIN_VARIANT (TREE_TYPE (elt)) == need_type)
	  return elt;

      for (elt = obj; elt != 0;
	   elt = ((TREE_CODE (elt) == COMPOUND_EXPR
		   || TREE_CODE (elt) == COND_EXPR)
		  ? TREE_OPERAND (elt, 1)
		  : (REFERENCE_CLASS_P (elt)
		     || UNARY_CLASS_P (elt)
		     || BINARY_CLASS_P (elt)
		     || VL_EXP_CLASS_P (elt)
		     || EXPRESSION_CLASS_P (elt))
		  ? TREE_OPERAND (elt, 0) : 0))
	if (POINTER_TYPE_P (TREE_TYPE (elt))
	    && (TYPE_MAIN_VARIANT (TREE_TYPE (TREE_TYPE (elt)))
		== need_type))
	  return fold_build1 (INDIRECT_REF, need_type, elt);

      /* If we didn't find it, return the original PLACEHOLDER_EXPR.  If it
	 survives until RTL generation, there will be an error.  */
      return exp;
    }

  /* TREE_LIST is special because we need to look at TREE_VALUE
     and TREE_CHAIN, not TREE_OPERANDS.  */
  else if (code == TREE_LIST)
    {
      op0 = SUBSTITUTE_PLACEHOLDER_IN_EXPR (TREE_CHAIN (exp), obj);
      op1 = SUBSTITUTE_PLACEHOLDER_IN_EXPR (TREE_VALUE (exp), obj);
      if (op0 == TREE_CHAIN (exp) && op1 == TREE_VALUE (exp))
	return exp;

      return tree_cons (TREE_PURPOSE (exp), op1, op0);
    }
  else
    switch (TREE_CODE_CLASS (code))
      {
      case tcc_constant:
      case tcc_declaration:
	return exp;

      case tcc_exceptional:
      case tcc_unary:
      case tcc_binary:
      case tcc_comparison:
      case tcc_expression:
      case tcc_reference:
      case tcc_statement:
	switch (TREE_CODE_LENGTH (code))
	  {
	  case 0:
	    return exp;

	  case 1:
	    op0 = SUBSTITUTE_PLACEHOLDER_IN_EXPR (TREE_OPERAND (exp, 0), obj);
	    if (op0 == TREE_OPERAND (exp, 0))
	      return exp;
	    else
	      return fold_build1 (code, TREE_TYPE (exp), op0);

	  case 2:
	    op0 = SUBSTITUTE_PLACEHOLDER_IN_EXPR (TREE_OPERAND (exp, 0), obj);
	    op1 = SUBSTITUTE_PLACEHOLDER_IN_EXPR (TREE_OPERAND (exp, 1), obj);

	    if (op0 == TREE_OPERAND (exp, 0) && op1 == TREE_OPERAND (exp, 1))
	      return exp;
	    else
	      return fold_build2 (code, TREE_TYPE (exp), op0, op1);

	  case 3:
	    op0 = SUBSTITUTE_PLACEHOLDER_IN_EXPR (TREE_OPERAND (exp, 0), obj);
	    op1 = SUBSTITUTE_PLACEHOLDER_IN_EXPR (TREE_OPERAND (exp, 1), obj);
	    op2 = SUBSTITUTE_PLACEHOLDER_IN_EXPR (TREE_OPERAND (exp, 2), obj);

	    if (op0 == TREE_OPERAND (exp, 0) && op1 == TREE_OPERAND (exp, 1)
		&& op2 == TREE_OPERAND (exp, 2))
	      return exp;
	    else
	      return fold_build3 (code, TREE_TYPE (exp), op0, op1, op2);

	  case 4:
	    op0 = SUBSTITUTE_PLACEHOLDER_IN_EXPR (TREE_OPERAND (exp, 0), obj);
	    op1 = SUBSTITUTE_PLACEHOLDER_IN_EXPR (TREE_OPERAND (exp, 1), obj);
	    op2 = SUBSTITUTE_PLACEHOLDER_IN_EXPR (TREE_OPERAND (exp, 2), obj);
	    op3 = SUBSTITUTE_PLACEHOLDER_IN_EXPR (TREE_OPERAND (exp, 3), obj);

	    if (op0 == TREE_OPERAND (exp, 0) && op1 == TREE_OPERAND (exp, 1)
		&& op2 == TREE_OPERAND (exp, 2)
		&& op3 == TREE_OPERAND (exp, 3))
	      return exp;
	    else
	      return fold (build4 (code, TREE_TYPE (exp), op0, op1, op2, op3));

	  default:
	    gcc_unreachable ();
	  }
	break;

      case tcc_vl_exp:
	{
	  tree copy = NULL_TREE;
	  int i;

	  for (i = 1; i < TREE_OPERAND_LENGTH (exp); i++)
	    {
	      tree op = TREE_OPERAND (exp, i);
	      tree new_op = SUBSTITUTE_PLACEHOLDER_IN_EXPR (op, obj);
	      if (new_op != op)
		{
		  if (!copy)
		    copy = copy_node (exp);
		  TREE_OPERAND (copy, i) = new_op;
		}
	    }

	  if (copy)
	    return fold (copy);
	  else
	    return exp;
	}

      default:
	gcc_unreachable ();
      }
}

/* Stabilize a reference so that we can use it any number of times
   without causing its operands to be evaluated more than once.
   Returns the stabilized reference.  This works by means of save_expr,
   so see the caveats in the comments about save_expr.

   Also allows conversion expressions whose operands are references.
   Any other kind of expression is returned unchanged.  */

tree
stabilize_reference (tree ref)
{
  tree result;
  enum tree_code code = TREE_CODE (ref);

  switch (code)
    {
    case VAR_DECL:
    case PARM_DECL:
    case RESULT_DECL:
      /* No action is needed in this case.  */
      return ref;

    CASE_CONVERT:
    case FLOAT_EXPR:
    case FIX_TRUNC_EXPR:
      result = build_nt (code, stabilize_reference (TREE_OPERAND (ref, 0)));
      break;

    case INDIRECT_REF:
      result = build_nt (INDIRECT_REF,
			 stabilize_reference_1 (TREE_OPERAND (ref, 0)));
      break;

    case COMPONENT_REF:
      result = build_nt (COMPONENT_REF,
			 stabilize_reference (TREE_OPERAND (ref, 0)),
			 TREE_OPERAND (ref, 1), NULL_TREE);
      break;

    case BIT_FIELD_REF:
      result = build_nt (BIT_FIELD_REF,
			 stabilize_reference (TREE_OPERAND (ref, 0)),
			 stabilize_reference_1 (TREE_OPERAND (ref, 1)),
			 stabilize_reference_1 (TREE_OPERAND (ref, 2)));
      break;

    case ARRAY_REF:
      result = build_nt (ARRAY_REF,
			 stabilize_reference (TREE_OPERAND (ref, 0)),
			 stabilize_reference_1 (TREE_OPERAND (ref, 1)),
			 TREE_OPERAND (ref, 2), TREE_OPERAND (ref, 3));
      break;

    case ARRAY_RANGE_REF:
      result = build_nt (ARRAY_RANGE_REF,
			 stabilize_reference (TREE_OPERAND (ref, 0)),
			 stabilize_reference_1 (TREE_OPERAND (ref, 1)),
			 TREE_OPERAND (ref, 2), TREE_OPERAND (ref, 3));
      break;

    case COMPOUND_EXPR:
      /* We cannot wrap the first expression in a SAVE_EXPR, as then
	 it wouldn't be ignored.  This matters when dealing with
	 volatiles.  */
      return stabilize_reference_1 (ref);

      /* If arg isn't a kind of lvalue we recognize, make no change.
	 Caller should recognize the error for an invalid lvalue.  */
    default:
      return ref;

    case ERROR_MARK:
      return error_mark_node;
    }

  TREE_TYPE (result) = TREE_TYPE (ref);
  TREE_READONLY (result) = TREE_READONLY (ref);
  TREE_SIDE_EFFECTS (result) = TREE_SIDE_EFFECTS (ref);
  TREE_THIS_VOLATILE (result) = TREE_THIS_VOLATILE (ref);

  return result;
}

/* Subroutine of stabilize_reference; this is called for subtrees of
   references.  Any expression with side-effects must be put in a SAVE_EXPR
   to ensure that it is only evaluated once.

   We don't put SAVE_EXPR nodes around everything, because assigning very
   simple expressions to temporaries causes us to miss good opportunities
   for optimizations.  Among other things, the opportunity to fold in the
   addition of a constant into an addressing mode often gets lost, e.g.
   "y[i+1] += x;".  In general, we take the approach that we should not make
   an assignment unless we are forced into it - i.e., that any non-side effect
   operator should be allowed, and that cse should take care of coalescing
   multiple utterances of the same expression should that prove fruitful.  */

tree
stabilize_reference_1 (tree e)
{
  tree result;
  enum tree_code code = TREE_CODE (e);

  /* We cannot ignore const expressions because it might be a reference
     to a const array but whose index contains side-effects.  But we can
     ignore things that are actual constant or that already have been
     handled by this function.  */

  if (tree_invariant_p (e))
    return e;

  switch (TREE_CODE_CLASS (code))
    {
    case tcc_exceptional:
    case tcc_type:
    case tcc_declaration:
    case tcc_comparison:
    case tcc_statement:
    case tcc_expression:
    case tcc_reference:
    case tcc_vl_exp:
      /* If the expression has side-effects, then encase it in a SAVE_EXPR
	 so that it will only be evaluated once.  */
      /* The reference (r) and comparison (<) classes could be handled as
	 below, but it is generally faster to only evaluate them once.  */
      if (TREE_SIDE_EFFECTS (e))
	return save_expr (e);
      return e;

    case tcc_constant:
      /* Constants need no processing.  In fact, we should never reach
	 here.  */
      return e;

    case tcc_binary:
      /* Division is slow and tends to be compiled with jumps,
	 especially the division by powers of 2 that is often
	 found inside of an array reference.  So do it just once.  */
      if (code == TRUNC_DIV_EXPR || code == TRUNC_MOD_EXPR
	  || code == FLOOR_DIV_EXPR || code == FLOOR_MOD_EXPR
	  || code == CEIL_DIV_EXPR || code == CEIL_MOD_EXPR
	  || code == ROUND_DIV_EXPR || code == ROUND_MOD_EXPR)
	return save_expr (e);
      /* Recursively stabilize each operand.  */
      result = build_nt (code, stabilize_reference_1 (TREE_OPERAND (e, 0)),
			 stabilize_reference_1 (TREE_OPERAND (e, 1)));
      break;

    case tcc_unary:
      /* Recursively stabilize each operand.  */
      result = build_nt (code, stabilize_reference_1 (TREE_OPERAND (e, 0)));
      break;

    default:
      gcc_unreachable ();
    }

  TREE_TYPE (result) = TREE_TYPE (e);
  TREE_READONLY (result) = TREE_READONLY (e);
  TREE_SIDE_EFFECTS (result) = TREE_SIDE_EFFECTS (e);
  TREE_THIS_VOLATILE (result) = TREE_THIS_VOLATILE (e);

  return result;
}

/* Low-level constructors for expressions.  */

/* A helper function for build1 and constant folders.  Set TREE_CONSTANT,
   and TREE_SIDE_EFFECTS for an ADDR_EXPR.  */

void
recompute_tree_invariant_for_addr_expr (tree t)
{
  tree node;
  bool tc = true, se = false;

  /* We started out assuming this address is both invariant and constant, but
     does not have side effects.  Now go down any handled components and see if
     any of them involve offsets that are either non-constant or non-invariant.
     Also check for side-effects.

     ??? Note that this code makes no attempt to deal with the case where
     taking the address of something causes a copy due to misalignment.  */

#define UPDATE_FLAGS(NODE)  \
do { tree _node = (NODE); \
     if (_node && !TREE_CONSTANT (_node)) tc = false; \
     if (_node && TREE_SIDE_EFFECTS (_node)) se = true; } while (0)

  for (node = TREE_OPERAND (t, 0); handled_component_p (node);
       node = TREE_OPERAND (node, 0))
    {
      /* If the first operand doesn't have an ARRAY_TYPE, this is a bogus
	 array reference (probably made temporarily by the G++ front end),
	 so ignore all the operands.  */
      if ((TREE_CODE (node) == ARRAY_REF
	   || TREE_CODE (node) == ARRAY_RANGE_REF)
	  && TREE_CODE (TREE_TYPE (TREE_OPERAND (node, 0))) == ARRAY_TYPE)
	{
	  UPDATE_FLAGS (TREE_OPERAND (node, 1));
	  if (TREE_OPERAND (node, 2))
	    UPDATE_FLAGS (TREE_OPERAND (node, 2));
	  if (TREE_OPERAND (node, 3))
	    UPDATE_FLAGS (TREE_OPERAND (node, 3));
	}
      /* Likewise, just because this is a COMPONENT_REF doesn't mean we have a
	 FIELD_DECL, apparently.  The G++ front end can put something else
	 there, at least temporarily.  */
      else if (TREE_CODE (node) == COMPONENT_REF
	       && TREE_CODE (TREE_OPERAND (node, 1)) == FIELD_DECL)
	{
	  if (TREE_OPERAND (node, 2))
	    UPDATE_FLAGS (TREE_OPERAND (node, 2));
	}
      else if (TREE_CODE (node) == BIT_FIELD_REF)
	UPDATE_FLAGS (TREE_OPERAND (node, 2));
    }

  node = lang_hooks.expr_to_decl (node, &tc, &se);

  /* Now see what's inside.  If it's an INDIRECT_REF, copy our properties from
     the address, since &(*a)->b is a form of addition.  If it's a constant, the
     address is constant too.  If it's a decl, its address is constant if the
     decl is static.  Everything else is not constant and, furthermore,
     taking the address of a volatile variable is not volatile.  */
  if (TREE_CODE (node) == INDIRECT_REF)
    UPDATE_FLAGS (TREE_OPERAND (node, 0));
  else if (CONSTANT_CLASS_P (node))
    ;
  else if (DECL_P (node))
    tc &= (staticp (node) != NULL_TREE);
  else
    {
      tc = false;
      se |= TREE_SIDE_EFFECTS (node);
    }


  TREE_CONSTANT (t) = tc;
  TREE_SIDE_EFFECTS (t) = se;
#undef UPDATE_FLAGS
}

/* Build an expression of code CODE, data type TYPE, and operands as
   specified.  Expressions and reference nodes can be created this way.
   Constants, decls, types and misc nodes cannot be.

   We define 5 non-variadic functions, from 0 to 4 arguments.  This is
   enough for all extant tree codes.  */

tree
build0_stat (enum tree_code code, tree tt MEM_STAT_DECL)
{
  tree t;

  gcc_assert (TREE_CODE_LENGTH (code) == 0);

  t = make_node_stat (code PASS_MEM_STAT);
  TREE_TYPE (t) = tt;

  return t;
}

tree
build1_stat (enum tree_code code, tree type, tree node MEM_STAT_DECL)
{
  int length = sizeof (struct tree_exp);
#ifdef GATHER_STATISTICS
  tree_node_kind kind;
#endif
  tree t;

#ifdef GATHER_STATISTICS
  switch (TREE_CODE_CLASS (code))
    {
    case tcc_statement:  /* an expression with side effects */
      kind = s_kind;
      break;
    case tcc_reference:  /* a reference */
      kind = r_kind;
      break;
    default:
      kind = e_kind;
      break;
    }

  tree_node_counts[(int) kind]++;
  tree_node_sizes[(int) kind] += length;
#endif

  gcc_assert (TREE_CODE_LENGTH (code) == 1);

  t = (tree) ggc_alloc_zone_pass_stat (length, &tree_zone);

  memset (t, 0, sizeof (struct tree_common));

  TREE_SET_CODE (t, code);

  TREE_TYPE (t) = type;
  SET_EXPR_LOCATION (t, UNKNOWN_LOCATION);
  TREE_OPERAND (t, 0) = node;
  TREE_BLOCK (t) = NULL_TREE;
  if (node && !TYPE_P (node))
    {
      TREE_SIDE_EFFECTS (t) = TREE_SIDE_EFFECTS (node);
      TREE_READONLY (t) = TREE_READONLY (node);
    }

  if (TREE_CODE_CLASS (code) == tcc_statement)
    TREE_SIDE_EFFECTS (t) = 1;
  else switch (code)
    {
    case VA_ARG_EXPR:
      /* All of these have side-effects, no matter what their
	 operands are.  */
      TREE_SIDE_EFFECTS (t) = 1;
      TREE_READONLY (t) = 0;
      break;

    case MISALIGNED_INDIRECT_REF:
    case ALIGN_INDIRECT_REF:
    case INDIRECT_REF:
      /* Whether a dereference is readonly has nothing to do with whether
	 its operand is readonly.  */
      TREE_READONLY (t) = 0;
      break;

    case ADDR_EXPR:
      if (node)
	recompute_tree_invariant_for_addr_expr (t);
      break;

    default:
      if ((TREE_CODE_CLASS (code) == tcc_unary || code == VIEW_CONVERT_EXPR)
	  && node && !TYPE_P (node)
	  && TREE_CONSTANT (node))
	TREE_CONSTANT (t) = 1;
      if (TREE_CODE_CLASS (code) == tcc_reference
	  && node && TREE_THIS_VOLATILE (node))
	TREE_THIS_VOLATILE (t) = 1;
      break;
    }

  return t;
}

#define PROCESS_ARG(N)			\
  do {					\
    TREE_OPERAND (t, N) = arg##N;	\
    if (arg##N &&!TYPE_P (arg##N))	\
      {					\
        if (TREE_SIDE_EFFECTS (arg##N))	\
	  side_effects = 1;		\
        if (!TREE_READONLY (arg##N))	\
	  read_only = 0;		\
        if (!TREE_CONSTANT (arg##N))	\
	  constant = 0;			\
      }					\
  } while (0)

tree
build2_stat (enum tree_code code, tree tt, tree arg0, tree arg1 MEM_STAT_DECL)
{
  bool constant, read_only, side_effects;
  tree t;

  gcc_assert (TREE_CODE_LENGTH (code) == 2);

  if ((code == MINUS_EXPR || code == PLUS_EXPR || code == MULT_EXPR)
      && arg0 && arg1 && tt && POINTER_TYPE_P (tt)
      /* When sizetype precision doesn't match that of pointers
         we need to be able to build explicit extensions or truncations
	 of the offset argument.  */
      && TYPE_PRECISION (sizetype) == TYPE_PRECISION (tt))
    gcc_assert (TREE_CODE (arg0) == INTEGER_CST
		&& TREE_CODE (arg1) == INTEGER_CST);

  if (code == POINTER_PLUS_EXPR && arg0 && arg1 && tt)
    gcc_assert (POINTER_TYPE_P (tt) && POINTER_TYPE_P (TREE_TYPE (arg0))
		&& INTEGRAL_TYPE_P (TREE_TYPE (arg1))
		&& useless_type_conversion_p (sizetype, TREE_TYPE (arg1)));

  t = make_node_stat (code PASS_MEM_STAT);
  TREE_TYPE (t) = tt;

  /* Below, we automatically set TREE_SIDE_EFFECTS and TREE_READONLY for the
     result based on those same flags for the arguments.  But if the
     arguments aren't really even `tree' expressions, we shouldn't be trying
     to do this.  */

  /* Expressions without side effects may be constant if their
     arguments are as well.  */
  constant = (TREE_CODE_CLASS (code) == tcc_comparison
	      || TREE_CODE_CLASS (code) == tcc_binary);
  read_only = 1;
  side_effects = TREE_SIDE_EFFECTS (t);

  PROCESS_ARG(0);
  PROCESS_ARG(1);

  TREE_READONLY (t) = read_only;
  TREE_CONSTANT (t) = constant;
  TREE_SIDE_EFFECTS (t) = side_effects;
  TREE_THIS_VOLATILE (t)
    = (TREE_CODE_CLASS (code) == tcc_reference
       && arg0 && TREE_THIS_VOLATILE (arg0));

  return t;
}

<<<<<<< HEAD
=======

>>>>>>> a0daa400
tree
build3_stat (enum tree_code code, tree tt, tree arg0, tree arg1,
	     tree arg2 MEM_STAT_DECL)
{
  bool constant, read_only, side_effects;
  tree t;

  gcc_assert (TREE_CODE_LENGTH (code) == 3);
  gcc_assert (TREE_CODE_CLASS (code) != tcc_vl_exp);

  t = make_node_stat (code PASS_MEM_STAT);
  TREE_TYPE (t) = tt;

  /* As a special exception, if COND_EXPR has NULL branches, we
     assume that it is a gimple statement and always consider
     it to have side effects.  */
  if (code == COND_EXPR
      && tt == void_type_node
      && arg1 == NULL_TREE
      && arg2 == NULL_TREE)
    side_effects = true;
  else
    side_effects = TREE_SIDE_EFFECTS (t);

  PROCESS_ARG(0);
  PROCESS_ARG(1);
  PROCESS_ARG(2);

  TREE_SIDE_EFFECTS (t) = side_effects;
  TREE_THIS_VOLATILE (t)
    = (TREE_CODE_CLASS (code) == tcc_reference
       && arg0 && TREE_THIS_VOLATILE (arg0));

  return t;
}

tree
build4_stat (enum tree_code code, tree tt, tree arg0, tree arg1,
	     tree arg2, tree arg3 MEM_STAT_DECL)
{
  bool constant, read_only, side_effects;
  tree t;

  gcc_assert (TREE_CODE_LENGTH (code) == 4);

  t = make_node_stat (code PASS_MEM_STAT);
  TREE_TYPE (t) = tt;

  side_effects = TREE_SIDE_EFFECTS (t);

  PROCESS_ARG(0);
  PROCESS_ARG(1);
  PROCESS_ARG(2);
  PROCESS_ARG(3);

  TREE_SIDE_EFFECTS (t) = side_effects;
  TREE_THIS_VOLATILE (t)
    = (TREE_CODE_CLASS (code) == tcc_reference
       && arg0 && TREE_THIS_VOLATILE (arg0));

  return t;
}

tree
build5_stat (enum tree_code code, tree tt, tree arg0, tree arg1,
	     tree arg2, tree arg3, tree arg4 MEM_STAT_DECL)
{
  bool constant, read_only, side_effects;
  tree t;

  gcc_assert (TREE_CODE_LENGTH (code) == 5);

  t = make_node_stat (code PASS_MEM_STAT);
  TREE_TYPE (t) = tt;

  side_effects = TREE_SIDE_EFFECTS (t);

  PROCESS_ARG(0);
  PROCESS_ARG(1);
  PROCESS_ARG(2);
  PROCESS_ARG(3);
  PROCESS_ARG(4);

  TREE_SIDE_EFFECTS (t) = side_effects;
  TREE_THIS_VOLATILE (t)
    = (TREE_CODE_CLASS (code) == tcc_reference
       && arg0 && TREE_THIS_VOLATILE (arg0));

  return t;
}

tree
build7_stat (enum tree_code code, tree tt, tree arg0, tree arg1,
	     tree arg2, tree arg3, tree arg4, tree arg5,
	     tree arg6 MEM_STAT_DECL)
{
  bool constant, read_only, side_effects;
  tree t;

  gcc_assert (code == TARGET_MEM_REF);

  t = make_node_stat (code PASS_MEM_STAT);
  TREE_TYPE (t) = tt;

  side_effects = TREE_SIDE_EFFECTS (t);

  PROCESS_ARG(0);
  PROCESS_ARG(1);
  PROCESS_ARG(2);
  PROCESS_ARG(3);
  PROCESS_ARG(4);
  PROCESS_ARG(5);
  PROCESS_ARG(6);

  TREE_SIDE_EFFECTS (t) = side_effects;
  TREE_THIS_VOLATILE (t) = 0;

  return t;
}

/* Similar except don't specify the TREE_TYPE
   and leave the TREE_SIDE_EFFECTS as 0.
   It is permissible for arguments to be null,
   or even garbage if their values do not matter.  */

tree
build_nt (enum tree_code code, ...)
{
  tree t;
  int length;
  int i;
  va_list p;

  gcc_assert (TREE_CODE_CLASS (code) != tcc_vl_exp);

  va_start (p, code);

  t = make_node (code);
  length = TREE_CODE_LENGTH (code);

  for (i = 0; i < length; i++)
    TREE_OPERAND (t, i) = va_arg (p, tree);

  va_end (p);
  return t;
}

/* Similar to build_nt, but for creating a CALL_EXPR object with
   ARGLIST passed as a list.  */

tree
build_nt_call_list (tree fn, tree arglist)
{
  tree t;
  int i;

  t = build_vl_exp (CALL_EXPR, list_length (arglist) + 3);
  CALL_EXPR_FN (t) = fn;
  CALL_EXPR_STATIC_CHAIN (t) = NULL_TREE;
  for (i = 0; arglist; arglist = TREE_CHAIN (arglist), i++)
    CALL_EXPR_ARG (t, i) = TREE_VALUE (arglist);
  return t;
}

/* Create a DECL_... node of code CODE, name NAME and data type TYPE.
   We do NOT enter this node in any sort of symbol table.

   layout_decl is used to set up the decl's storage layout.
   Other slots are initialized to 0 or null pointers.  */

tree
build_decl_stat (enum tree_code code, tree name, tree type MEM_STAT_DECL)
{
  tree t;

  t = make_node_stat (code PASS_MEM_STAT);

/*  if (type == error_mark_node)
    type = integer_type_node; */
/* That is not done, deliberately, so that having error_mark_node
   as the type can suppress useless errors in the use of this variable.  */

  DECL_NAME (t) = name;
  TREE_TYPE (t) = type;

  if (code == VAR_DECL || code == PARM_DECL || code == RESULT_DECL)
    layout_decl (t, 0);

  return t;
}

/* Builds and returns function declaration with NAME and TYPE.  */

tree
build_fn_decl (const char *name, tree type)
{
  tree id = get_identifier (name);
  tree decl = build_decl (FUNCTION_DECL, id, type);

  DECL_EXTERNAL (decl) = 1;
  TREE_PUBLIC (decl) = 1;
  DECL_ARTIFICIAL (decl) = 1;
  TREE_NOTHROW (decl) = 1;

  return decl;
}


/* BLOCK nodes are used to represent the structure of binding contours
   and declarations, once those contours have been exited and their contents
   compiled.  This information is used for outputting debugging info.  */

tree
build_block (tree vars, tree subblocks, tree supercontext, tree chain)
{
  tree block = make_node (BLOCK);

  BLOCK_VARS (block) = vars;
  BLOCK_SUBBLOCKS (block) = subblocks;
  BLOCK_SUPERCONTEXT (block) = supercontext;
  BLOCK_CHAIN (block) = chain;
  return block;
}

expanded_location
expand_location (source_location loc)
{
  expanded_location xloc;
  if (loc == 0)
    {
      xloc.file = NULL;
      xloc.line = 0;
      xloc.column = 0;
      xloc.sysp = 0;
    }
  else
    {
      const struct line_map *map = linemap_lookup (line_table, loc);
      xloc.file = map->to_file;
      xloc.line = SOURCE_LINE (map, loc);
      xloc.column = SOURCE_COLUMN (map, loc);
      xloc.sysp = map->sysp != 0;
    };
  return xloc;
}


/* Source location accessor functions.  */


void
set_expr_locus (tree node, source_location *loc)
{
  if (loc == NULL)
    EXPR_CHECK (node)->exp.locus = UNKNOWN_LOCATION;
  else
    EXPR_CHECK (node)->exp.locus = *loc;
}

/* Like SET_EXPR_LOCATION, but make sure the tree can have a location.

   LOC is the location to use in tree T.  */

void protected_set_expr_location (tree t, location_t loc)
{
  if (t && CAN_HAVE_LOCATION_P (t))
    SET_EXPR_LOCATION (t, loc);
}

/* Return a declaration like DDECL except that its DECL_ATTRIBUTES
   is ATTRIBUTE.  */

tree
build_decl_attribute_variant (tree ddecl, tree attribute)
{
  DECL_ATTRIBUTES (ddecl) = attribute;
  return ddecl;
}

/* Borrowed from hashtab.c iterative_hash implementation.  */
#define mix(a,b,c) \
{ \
  a -= b; a -= c; a ^= (c>>13); \
  b -= c; b -= a; b ^= (a<< 8); \
  c -= a; c -= b; c ^= ((b&0xffffffff)>>13); \
  a -= b; a -= c; a ^= ((c&0xffffffff)>>12); \
  b -= c; b -= a; b = (b ^ (a<<16)) & 0xffffffff; \
  c -= a; c -= b; c = (c ^ (b>> 5)) & 0xffffffff; \
  a -= b; a -= c; a = (a ^ (c>> 3)) & 0xffffffff; \
  b -= c; b -= a; b = (b ^ (a<<10)) & 0xffffffff; \
  c -= a; c -= b; c = (c ^ (b>>15)) & 0xffffffff; \
}


/* Produce good hash value combining VAL and VAL2.  */
hashval_t
iterative_hash_hashval_t (hashval_t val, hashval_t val2)
{
  /* the golden ratio; an arbitrary value.  */
  hashval_t a = 0x9e3779b9;

  mix (a, val, val2);
  return val2;
}

/* Produce good hash value combining VAL and VAL2.  */
static inline hashval_t
iterative_hash_host_wide_int (HOST_WIDE_INT val, hashval_t val2)
{
  if (sizeof (HOST_WIDE_INT) == sizeof (hashval_t))
    return iterative_hash_hashval_t (val, val2);
  else
    {
      hashval_t a = (hashval_t) val;
      /* Avoid warnings about shifting of more than the width of the type on
         hosts that won't execute this path.  */
      int zero = 0;
      hashval_t b = (hashval_t) (val >> (sizeof (hashval_t) * 8 + zero));
      mix (a, b, val2);
      if (sizeof (HOST_WIDE_INT) > 2 * sizeof (hashval_t))
	{
	  hashval_t a = (hashval_t) (val >> (sizeof (hashval_t) * 16 + zero));
	  hashval_t b = (hashval_t) (val >> (sizeof (hashval_t) * 24 + zero));
	  mix (a, b, val2);
	}
      return val2;
    }
}

/* Return a type like TTYPE except that its TYPE_ATTRIBUTE
   is ATTRIBUTE and its qualifiers are QUALS.

   Record such modified types already made so we don't make duplicates.  */

static tree
build_type_attribute_qual_variant (tree ttype, tree attribute, int quals)
{
  if (! attribute_list_equal (TYPE_ATTRIBUTES (ttype), attribute))
    {
      hashval_t hashcode = 0;
      tree ntype;
      enum tree_code code = TREE_CODE (ttype);

      /* Building a distinct copy of a tagged type is inappropriate; it
	 causes breakage in code that expects there to be a one-to-one
	 relationship between a struct and its fields.
	 build_duplicate_type is another solution (as used in
	 handle_transparent_union_attribute), but that doesn't play well
	 with the stronger C++ type identity model.  */
      if (TREE_CODE (ttype) == RECORD_TYPE
	  || TREE_CODE (ttype) == UNION_TYPE
	  || TREE_CODE (ttype) == QUAL_UNION_TYPE
	  || TREE_CODE (ttype) == ENUMERAL_TYPE)
	{
	  warning (OPT_Wattributes,
		   "ignoring attributes applied to %qT after definition",
		   TYPE_MAIN_VARIANT (ttype));
	  return build_qualified_type (ttype, quals);
	}

      ttype = build_qualified_type (ttype, TYPE_UNQUALIFIED);
      ntype = build_distinct_type_copy (ttype);

      TYPE_ATTRIBUTES (ntype) = attribute;

      hashcode = iterative_hash_object (code, hashcode);
      if (TREE_TYPE (ntype))
	hashcode = iterative_hash_object (TYPE_HASH (TREE_TYPE (ntype)),
					  hashcode);
      hashcode = attribute_hash_list (attribute, hashcode);

      switch (TREE_CODE (ntype))
	{
	case FUNCTION_TYPE:
	  hashcode = type_hash_list (TYPE_ARG_TYPES (ntype), hashcode);
	  break;
	case ARRAY_TYPE:
	  if (TYPE_DOMAIN (ntype))
	    hashcode = iterative_hash_object (TYPE_HASH (TYPE_DOMAIN (ntype)),
					      hashcode);
	  break;
	case INTEGER_TYPE:
	  hashcode = iterative_hash_object
	    (TREE_INT_CST_LOW (TYPE_MAX_VALUE (ntype)), hashcode);
	  hashcode = iterative_hash_object
	    (TREE_INT_CST_HIGH (TYPE_MAX_VALUE (ntype)), hashcode);
	  break;
	case REAL_TYPE:
	case FIXED_POINT_TYPE:
	  {
	    unsigned int precision = TYPE_PRECISION (ntype);
	    hashcode = iterative_hash_object (precision, hashcode);
	  }
	  break;
	default:
	  break;
	}

      ntype = type_hash_canon (hashcode, ntype);

      /* If the target-dependent attributes make NTYPE different from
	 its canonical type, we will need to use structural equality
	 checks for this type. */
      if (TYPE_STRUCTURAL_EQUALITY_P (ttype)
          || !targetm.comp_type_attributes (ntype, ttype))
	SET_TYPE_STRUCTURAL_EQUALITY (ntype);
      else if (TYPE_CANONICAL (ntype) == ntype)
	TYPE_CANONICAL (ntype) = TYPE_CANONICAL (ttype);

      ttype = build_qualified_type (ntype, quals);
    }
  else if (TYPE_QUALS (ttype) != quals)
    ttype = build_qualified_type (ttype, quals);

  return ttype;
}


/* Return a type like TTYPE except that its TYPE_ATTRIBUTE
   is ATTRIBUTE.

   Record such modified types already made so we don't make duplicates.  */

tree
build_type_attribute_variant (tree ttype, tree attribute)
{
  return build_type_attribute_qual_variant (ttype, attribute,
					    TYPE_QUALS (ttype));
}

/* Return nonzero if IDENT is a valid name for attribute ATTR,
   or zero if not.

   We try both `text' and `__text__', ATTR may be either one.  */
/* ??? It might be a reasonable simplification to require ATTR to be only
   `text'.  One might then also require attribute lists to be stored in
   their canonicalized form.  */

static int
is_attribute_with_length_p (const char *attr, int attr_len, const_tree ident)
{
  int ident_len;
  const char *p;

  if (TREE_CODE (ident) != IDENTIFIER_NODE)
    return 0;
  
  p = IDENTIFIER_POINTER (ident);
  ident_len = IDENTIFIER_LENGTH (ident);
  
  if (ident_len == attr_len
      && strcmp (attr, p) == 0)
    return 1;

  /* If ATTR is `__text__', IDENT must be `text'; and vice versa.  */
  if (attr[0] == '_')
    {
      gcc_assert (attr[1] == '_');
      gcc_assert (attr[attr_len - 2] == '_');
      gcc_assert (attr[attr_len - 1] == '_');
      if (ident_len == attr_len - 4
	  && strncmp (attr + 2, p, attr_len - 4) == 0)
	return 1;
    }
  else
    {
      if (ident_len == attr_len + 4
	  && p[0] == '_' && p[1] == '_'
	  && p[ident_len - 2] == '_' && p[ident_len - 1] == '_'
	  && strncmp (attr, p + 2, attr_len) == 0)
	return 1;
    }

  return 0;
}

/* Return nonzero if IDENT is a valid name for attribute ATTR,
   or zero if not.

   We try both `text' and `__text__', ATTR may be either one.  */

int
is_attribute_p (const char *attr, const_tree ident)
{
  return is_attribute_with_length_p (attr, strlen (attr), ident);
}

/* Given an attribute name and a list of attributes, return a pointer to the
   attribute's list element if the attribute is part of the list, or NULL_TREE
   if not found.  If the attribute appears more than once, this only
   returns the first occurrence; the TREE_CHAIN of the return value should
   be passed back in if further occurrences are wanted.  */

tree
lookup_attribute (const char *attr_name, tree list)
{
  tree l;
  size_t attr_len = strlen (attr_name);

  for (l = list; l; l = TREE_CHAIN (l))
    {
      gcc_assert (TREE_CODE (TREE_PURPOSE (l)) == IDENTIFIER_NODE);
      if (is_attribute_with_length_p (attr_name, attr_len, TREE_PURPOSE (l)))
	return l;
    }
  return NULL_TREE;
}

/* Remove any instances of attribute ATTR_NAME in LIST and return the
   modified list.  */

tree
remove_attribute (const char *attr_name, tree list)
{
  tree *p;
  size_t attr_len = strlen (attr_name);

  for (p = &list; *p; )
    {
      tree l = *p;
      gcc_assert (TREE_CODE (TREE_PURPOSE (l)) == IDENTIFIER_NODE);
      if (is_attribute_with_length_p (attr_name, attr_len, TREE_PURPOSE (l)))
	*p = TREE_CHAIN (l);
      else
	p = &TREE_CHAIN (l);
    }

  return list;
}

/* Return an attribute list that is the union of a1 and a2.  */

tree
merge_attributes (tree a1, tree a2)
{
  tree attributes;

  /* Either one unset?  Take the set one.  */

  if ((attributes = a1) == 0)
    attributes = a2;

  /* One that completely contains the other?  Take it.  */

  else if (a2 != 0 && ! attribute_list_contained (a1, a2))
    {
      if (attribute_list_contained (a2, a1))
	attributes = a2;
      else
	{
	  /* Pick the longest list, and hang on the other list.  */

	  if (list_length (a1) < list_length (a2))
	    attributes = a2, a2 = a1;

	  for (; a2 != 0; a2 = TREE_CHAIN (a2))
	    {
	      tree a;
	      for (a = lookup_attribute (IDENTIFIER_POINTER (TREE_PURPOSE (a2)),
					 attributes);
		   a != NULL_TREE;
		   a = lookup_attribute (IDENTIFIER_POINTER (TREE_PURPOSE (a2)),
					 TREE_CHAIN (a)))
		{
		  if (TREE_VALUE (a) != NULL
		      && TREE_CODE (TREE_VALUE (a)) == TREE_LIST
		      && TREE_VALUE (a2) != NULL
		      && TREE_CODE (TREE_VALUE (a2)) == TREE_LIST)
		    {
		      if (simple_cst_list_equal (TREE_VALUE (a),
						 TREE_VALUE (a2)) == 1)
			break;
		    }
		  else if (simple_cst_equal (TREE_VALUE (a),
					     TREE_VALUE (a2)) == 1)
		    break;
		}
	      if (a == NULL_TREE)
		{
		  a1 = copy_node (a2);
		  TREE_CHAIN (a1) = attributes;
		  attributes = a1;
		}
	    }
	}
    }
  return attributes;
}

/* Given types T1 and T2, merge their attributes and return
  the result.  */

tree
merge_type_attributes (tree t1, tree t2)
{
  return merge_attributes (TYPE_ATTRIBUTES (t1),
			   TYPE_ATTRIBUTES (t2));
}

/* Given decls OLDDECL and NEWDECL, merge their attributes and return
   the result.  */

tree
merge_decl_attributes (tree olddecl, tree newdecl)
{
  return merge_attributes (DECL_ATTRIBUTES (olddecl),
			   DECL_ATTRIBUTES (newdecl));
}

#if TARGET_DLLIMPORT_DECL_ATTRIBUTES

/* Specialization of merge_decl_attributes for various Windows targets.

   This handles the following situation:

     __declspec (dllimport) int foo;
     int foo;

   The second instance of `foo' nullifies the dllimport.  */

tree
merge_dllimport_decl_attributes (tree old, tree new_tree)
{
  tree a;
  int delete_dllimport_p = 1;

  /* What we need to do here is remove from `old' dllimport if it doesn't
     appear in `new'.  dllimport behaves like extern: if a declaration is
     marked dllimport and a definition appears later, then the object
     is not dllimport'd.  We also remove a `new' dllimport if the old list
     contains dllexport:  dllexport always overrides dllimport, regardless
     of the order of declaration.  */     
  if (!VAR_OR_FUNCTION_DECL_P (new_tree))
    delete_dllimport_p = 0;
  else if (DECL_DLLIMPORT_P (new_tree)
     	   && lookup_attribute ("dllexport", DECL_ATTRIBUTES (old)))
    { 
      DECL_DLLIMPORT_P (new_tree) = 0;
      warning (OPT_Wattributes, "%q+D already declared with dllexport attribute: "
	      "dllimport ignored", new_tree);
    }
  else if (DECL_DLLIMPORT_P (old) && !DECL_DLLIMPORT_P (new_tree))
    {
      /* Warn about overriding a symbol that has already been used, e.g.:
           extern int __attribute__ ((dllimport)) foo;
	   int* bar () {return &foo;}
	   int foo;
      */
      if (TREE_USED (old))
	{
	  warning (0, "%q+D redeclared without dllimport attribute "
		   "after being referenced with dll linkage", new_tree);
	  /* If we have used a variable's address with dllimport linkage,
	      keep the old DECL_DLLIMPORT_P flag: the ADDR_EXPR using the
	      decl may already have had TREE_CONSTANT computed.
	      We still remove the attribute so that assembler code refers
	      to '&foo rather than '_imp__foo'.  */
	  if (TREE_CODE (old) == VAR_DECL && TREE_ADDRESSABLE (old))
	    DECL_DLLIMPORT_P (new_tree) = 1;
	}

      /* Let an inline definition silently override the external reference,
	 but otherwise warn about attribute inconsistency.  */ 
      else if (TREE_CODE (new_tree) == VAR_DECL
	       || !DECL_DECLARED_INLINE_P (new_tree))
	warning (OPT_Wattributes, "%q+D redeclared without dllimport attribute: "
		  "previous dllimport ignored", new_tree);
    }
  else
    delete_dllimport_p = 0;

  a = merge_attributes (DECL_ATTRIBUTES (old), DECL_ATTRIBUTES (new_tree));

  if (delete_dllimport_p) 
    {
      tree prev, t;
      const size_t attr_len = strlen ("dllimport"); 
     
      /* Scan the list for dllimport and delete it.  */
      for (prev = NULL_TREE, t = a; t; prev = t, t = TREE_CHAIN (t))
	{
	  if (is_attribute_with_length_p ("dllimport", attr_len,
					  TREE_PURPOSE (t)))
	    {
	      if (prev == NULL_TREE)
		a = TREE_CHAIN (a);
	      else
		TREE_CHAIN (prev) = TREE_CHAIN (t);
	      break;
	    }
	}
    }

  return a;
}

/* Handle a "dllimport" or "dllexport" attribute; arguments as in
   struct attribute_spec.handler.  */

tree
handle_dll_attribute (tree * pnode, tree name, tree args, int flags,
		      bool *no_add_attrs)
{
  tree node = *pnode;

  /* These attributes may apply to structure and union types being created,
     but otherwise should pass to the declaration involved.  */
  if (!DECL_P (node))
    {
      if (flags & ((int) ATTR_FLAG_DECL_NEXT | (int) ATTR_FLAG_FUNCTION_NEXT
		   | (int) ATTR_FLAG_ARRAY_NEXT))
	{
	  *no_add_attrs = true;
	  return tree_cons (name, args, NULL_TREE);
	}
      if (TREE_CODE (node) == RECORD_TYPE
	  || TREE_CODE (node) == UNION_TYPE)
	{
	  node = TYPE_NAME (node);
	  if (!node)
	    return NULL_TREE;
	}
      else
	{
	  warning (OPT_Wattributes, "%qs attribute ignored",
		   IDENTIFIER_POINTER (name));
	  *no_add_attrs = true;
	  return NULL_TREE;
	}
    }

  if (TREE_CODE (node) != FUNCTION_DECL
      && TREE_CODE (node) != VAR_DECL
      && TREE_CODE (node) != TYPE_DECL)
    {
      *no_add_attrs = true;
      warning (OPT_Wattributes, "%qs attribute ignored",
	       IDENTIFIER_POINTER (name));
      return NULL_TREE;
    }

  if (TREE_CODE (node) == TYPE_DECL
      && TREE_CODE (TREE_TYPE (node)) != RECORD_TYPE
      && TREE_CODE (TREE_TYPE (node)) != UNION_TYPE)
    {
      *no_add_attrs = true;
      warning (OPT_Wattributes, "%qs attribute ignored",
	       IDENTIFIER_POINTER (name));
      return NULL_TREE;
    }

  /* Report error on dllimport ambiguities seen now before they cause
     any damage.  */
  else if (is_attribute_p ("dllimport", name))
    {
      /* Honor any target-specific overrides. */ 
      if (!targetm.valid_dllimport_attribute_p (node))
	*no_add_attrs = true;

     else if (TREE_CODE (node) == FUNCTION_DECL
	        && DECL_DECLARED_INLINE_P (node))
	{
	  warning (OPT_Wattributes, "inline function %q+D declared as "
		  " dllimport: attribute ignored", node); 
	  *no_add_attrs = true;
	}
      /* Like MS, treat definition of dllimported variables and
	 non-inlined functions on declaration as syntax errors. */
     else if (TREE_CODE (node) == FUNCTION_DECL && DECL_INITIAL (node))
	{
	  error ("function %q+D definition is marked dllimport", node);
	  *no_add_attrs = true;
	}

     else if (TREE_CODE (node) == VAR_DECL)
	{
	  if (DECL_INITIAL (node))
	    {
	      error ("variable %q+D definition is marked dllimport",
		     node);
	      *no_add_attrs = true;
	    }

	  /* `extern' needn't be specified with dllimport.
	     Specify `extern' now and hope for the best.  Sigh.  */
	  DECL_EXTERNAL (node) = 1;
	  /* Also, implicitly give dllimport'd variables declared within
	     a function global scope, unless declared static.  */
	  if (current_function_decl != NULL_TREE && !TREE_STATIC (node))
	    TREE_PUBLIC (node) = 1;
	}

      if (*no_add_attrs == false)
        DECL_DLLIMPORT_P (node) = 1;
    }

  /*  Report error if symbol is not accessible at global scope.  */
  if (!TREE_PUBLIC (node)
      && (TREE_CODE (node) == VAR_DECL
	  || TREE_CODE (node) == FUNCTION_DECL))
    {
      error ("external linkage required for symbol %q+D because of "
	     "%qs attribute", node, IDENTIFIER_POINTER (name));
      *no_add_attrs = true;
    }

  /* A dllexport'd entity must have default visibility so that other
     program units (shared libraries or the main executable) can see
     it.  A dllimport'd entity must have default visibility so that
     the linker knows that undefined references within this program
     unit can be resolved by the dynamic linker.  */
  if (!*no_add_attrs)
    {
      if (DECL_VISIBILITY_SPECIFIED (node)
	  && DECL_VISIBILITY (node) != VISIBILITY_DEFAULT)
	error ("%qs implies default visibility, but %qD has already "
	       "been declared with a different visibility", 
	       IDENTIFIER_POINTER (name), node);
      DECL_VISIBILITY (node) = VISIBILITY_DEFAULT;
      DECL_VISIBILITY_SPECIFIED (node) = 1;
    }

  return NULL_TREE;
}

#endif /* TARGET_DLLIMPORT_DECL_ATTRIBUTES  */

/* Set the type qualifiers for TYPE to TYPE_QUALS, which is a bitmask
   of the various TYPE_QUAL values.  */

static void
set_type_quals (tree type, int type_quals)
{
  TYPE_READONLY (type) = (type_quals & TYPE_QUAL_CONST) != 0;
  TYPE_VOLATILE (type) = (type_quals & TYPE_QUAL_VOLATILE) != 0;
  TYPE_RESTRICT (type) = (type_quals & TYPE_QUAL_RESTRICT) != 0;
}

/* Returns true iff CAND is equivalent to BASE with TYPE_QUALS.  */

bool
check_qualified_type (const_tree cand, const_tree base, int type_quals)
{
  return (TYPE_QUALS (cand) == type_quals
	  && TYPE_NAME (cand) == TYPE_NAME (base)
	  /* Apparently this is needed for Objective-C.  */
	  && TYPE_CONTEXT (cand) == TYPE_CONTEXT (base)
	  && attribute_list_equal (TYPE_ATTRIBUTES (cand),
				   TYPE_ATTRIBUTES (base)));
}

/* Return a version of the TYPE, qualified as indicated by the
   TYPE_QUALS, if one exists.  If no qualified version exists yet,
   return NULL_TREE.  */

tree
get_qualified_type (tree type, int type_quals)
{
  tree t;

  if (TYPE_QUALS (type) == type_quals)
    return type;

  /* Search the chain of variants to see if there is already one there just
     like the one we need to have.  If so, use that existing one.  We must
     preserve the TYPE_NAME, since there is code that depends on this.  */
  for (t = TYPE_MAIN_VARIANT (type); t; t = TYPE_NEXT_VARIANT (t))
    if (check_qualified_type (t, type, type_quals))
      return t;

  return NULL_TREE;
}

/* Like get_qualified_type, but creates the type if it does not
   exist.  This function never returns NULL_TREE.  */

tree
build_qualified_type (tree type, int type_quals)
{
  tree t;

  /* See if we already have the appropriate qualified variant.  */
  t = get_qualified_type (type, type_quals);

  /* If not, build it.  */
  if (!t)
    {
      t = build_variant_type_copy (type);
      set_type_quals (t, type_quals);

      if (TYPE_STRUCTURAL_EQUALITY_P (type))
	/* Propagate structural equality. */
	SET_TYPE_STRUCTURAL_EQUALITY (t);
      else if (TYPE_CANONICAL (type) != type)
	/* Build the underlying canonical type, since it is different
	   from TYPE. */
	TYPE_CANONICAL (t) = build_qualified_type (TYPE_CANONICAL (type),
						   type_quals);
      else
	/* T is its own canonical type. */
	TYPE_CANONICAL (t) = t;
      
    }

  return t;
}

/* Create a new distinct copy of TYPE.  The new type is made its own
   MAIN_VARIANT. If TYPE requires structural equality checks, the
   resulting type requires structural equality checks; otherwise, its
   TYPE_CANONICAL points to itself. */

tree
build_distinct_type_copy (tree type)
{
  tree t = copy_node (type);
  
  TYPE_POINTER_TO (t) = 0;
  TYPE_REFERENCE_TO (t) = 0;

  /* Set the canonical type either to a new equivalence class, or
     propagate the need for structural equality checks. */
  if (TYPE_STRUCTURAL_EQUALITY_P (type))
    SET_TYPE_STRUCTURAL_EQUALITY (t);
  else
    TYPE_CANONICAL (t) = t;

  /* Make it its own variant.  */
  TYPE_MAIN_VARIANT (t) = t;
  TYPE_NEXT_VARIANT (t) = 0;

  /* Note that it is now possible for TYPE_MIN_VALUE to be a value
     whose TREE_TYPE is not t.  This can also happen in the Ada
     frontend when using subtypes.  */

  return t;
}

/* Create a new variant of TYPE, equivalent but distinct.  This is so
   the caller can modify it. TYPE_CANONICAL for the return type will
   be equivalent to TYPE_CANONICAL of TYPE, indicating that the types
   are considered equal by the language itself (or that both types
   require structural equality checks). */

tree
build_variant_type_copy (tree type)
{
  tree t, m = TYPE_MAIN_VARIANT (type);

  t = build_distinct_type_copy (type);

  /* Since we're building a variant, assume that it is a non-semantic
     variant. This also propagates TYPE_STRUCTURAL_EQUALITY_P. */
  TYPE_CANONICAL (t) = TYPE_CANONICAL (type);
  
  /* Add the new type to the chain of variants of TYPE.  */
  TYPE_NEXT_VARIANT (t) = TYPE_NEXT_VARIANT (m);
  TYPE_NEXT_VARIANT (m) = t;
  TYPE_MAIN_VARIANT (t) = m;

  return t;
}

/* Return true if the from tree in both tree maps are equal.  */

int
tree_map_base_eq (const void *va, const void *vb)
{
  const struct tree_map_base  *const a = (const struct tree_map_base *) va,
    *const b = (const struct tree_map_base *) vb;
  return (a->from == b->from);
}

/* Hash a from tree in a tree_map.  */

unsigned int
tree_map_base_hash (const void *item)
{
  return htab_hash_pointer (((const struct tree_map_base *)item)->from);
}

/* Return true if this tree map structure is marked for garbage collection
   purposes.  We simply return true if the from tree is marked, so that this
   structure goes away when the from tree goes away.  */

int
tree_map_base_marked_p (const void *p)
{
  return ggc_marked_p (((const struct tree_map_base *) p)->from);
}

unsigned int
tree_map_hash (const void *item)
{
  return (((const struct tree_map *) item)->hash);
}

/* Return the initialization priority for DECL.  */

priority_type
decl_init_priority_lookup (tree decl)
{
  struct tree_priority_map *h;
  struct tree_map_base in;

  gcc_assert (VAR_OR_FUNCTION_DECL_P (decl));
  in.from = decl;
  h = (struct tree_priority_map *) htab_find (init_priority_for_decl, &in);
  return h ? h->init : DEFAULT_INIT_PRIORITY;
}

/* Return the finalization priority for DECL.  */

priority_type
decl_fini_priority_lookup (tree decl)
{
  struct tree_priority_map *h;
  struct tree_map_base in;

  gcc_assert (TREE_CODE (decl) == FUNCTION_DECL);
  in.from = decl;
  h = (struct tree_priority_map *) htab_find (init_priority_for_decl, &in);
  return h ? h->fini : DEFAULT_INIT_PRIORITY;
}

/* Return the initialization and finalization priority information for
   DECL.  If there is no previous priority information, a freshly
   allocated structure is returned.  */

static struct tree_priority_map *
decl_priority_info (tree decl)
{
  struct tree_priority_map in;
  struct tree_priority_map *h;
  void **loc;

  in.base.from = decl;
  loc = htab_find_slot (init_priority_for_decl, &in, INSERT);
  h = (struct tree_priority_map *) *loc;
  if (!h)
    {
      h = GGC_CNEW (struct tree_priority_map);
      *loc = h;
      h->base.from = decl;
      h->init = DEFAULT_INIT_PRIORITY;
      h->fini = DEFAULT_INIT_PRIORITY;
    }

  return h;
}

/* Set the initialization priority for DECL to PRIORITY.  */

void
decl_init_priority_insert (tree decl, priority_type priority)
{
  struct tree_priority_map *h;

  gcc_assert (VAR_OR_FUNCTION_DECL_P (decl));
  h = decl_priority_info (decl);
  h->init = priority;
}  

/* Set the finalization priority for DECL to PRIORITY.  */

void
decl_fini_priority_insert (tree decl, priority_type priority)
{
  struct tree_priority_map *h;

  gcc_assert (TREE_CODE (decl) == FUNCTION_DECL);
  h = decl_priority_info (decl);
  h->fini = priority;
}  

/* Look up a restrict qualified base decl for FROM.  */

tree
decl_restrict_base_lookup (tree from)
{
  struct tree_map *h;
  struct tree_map in;

  in.base.from = from;
  h = (struct tree_map *) htab_find_with_hash (restrict_base_for_decl, &in,
					       htab_hash_pointer (from));
  return h ? h->to : NULL_TREE;
}

/* Record the restrict qualified base TO for FROM.  */

void
decl_restrict_base_insert (tree from, tree to)
{
  struct tree_map *h;
  void **loc;

  h = GGC_NEW (struct tree_map);
  h->hash = htab_hash_pointer (from);
  h->base.from = from;
  h->to = to;
  loc = htab_find_slot_with_hash (restrict_base_for_decl, h, h->hash, INSERT);
  *(struct tree_map **) loc = h;
}

/* Print out the statistics for the DECL_DEBUG_EXPR hash table.  */

static void
print_debug_expr_statistics (void)
{
  fprintf (stderr, "DECL_DEBUG_EXPR  hash: size %ld, %ld elements, %f collisions\n",
	   (long) htab_size (debug_expr_for_decl),
	   (long) htab_elements (debug_expr_for_decl),
	   htab_collisions (debug_expr_for_decl));
}

/* Print out the statistics for the DECL_VALUE_EXPR hash table.  */

static void
print_value_expr_statistics (void)
{
  fprintf (stderr, "DECL_VALUE_EXPR  hash: size %ld, %ld elements, %f collisions\n",
	   (long) htab_size (value_expr_for_decl),
	   (long) htab_elements (value_expr_for_decl),
	   htab_collisions (value_expr_for_decl));
}

/* Print out statistics for the RESTRICT_BASE_FOR_DECL hash table, but
   don't print anything if the table is empty.  */

static void
print_restrict_base_statistics (void)
{
  if (htab_elements (restrict_base_for_decl) != 0)
    fprintf (stderr,
	     "RESTRICT_BASE    hash: size %ld, %ld elements, %f collisions\n",
	     (long) htab_size (restrict_base_for_decl),
	     (long) htab_elements (restrict_base_for_decl),
	     htab_collisions (restrict_base_for_decl));
}

/* Lookup a debug expression for FROM, and return it if we find one.  */

tree 
decl_debug_expr_lookup (tree from)
{
  struct tree_map *h, in;
  in.base.from = from;

  h = (struct tree_map *) htab_find_with_hash (debug_expr_for_decl, &in,
					       htab_hash_pointer (from));
  if (h)
    return h->to;
  return NULL_TREE;
}

/* Insert a mapping FROM->TO in the debug expression hashtable.  */

void
decl_debug_expr_insert (tree from, tree to)
{
  struct tree_map *h;
  void **loc;

  h = GGC_NEW (struct tree_map);
  h->hash = htab_hash_pointer (from);
  h->base.from = from;
  h->to = to;
  loc = htab_find_slot_with_hash (debug_expr_for_decl, h, h->hash, INSERT);
  *(struct tree_map **) loc = h;
}  

/* Lookup a value expression for FROM, and return it if we find one.  */

tree 
decl_value_expr_lookup (tree from)
{
  struct tree_map *h, in;
  in.base.from = from;

  h = (struct tree_map *) htab_find_with_hash (value_expr_for_decl, &in,
					       htab_hash_pointer (from));
  if (h)
    return h->to;
  return NULL_TREE;
}

/* Insert a mapping FROM->TO in the value expression hashtable.  */

void
decl_value_expr_insert (tree from, tree to)
{
  struct tree_map *h;
  void **loc;

  h = GGC_NEW (struct tree_map);
  h->hash = htab_hash_pointer (from);
  h->base.from = from;
  h->to = to;
  loc = htab_find_slot_with_hash (value_expr_for_decl, h, h->hash, INSERT);
  *(struct tree_map **) loc = h;
}

/* Hashing of types so that we don't make duplicates.
   The entry point is `type_hash_canon'.  */

/* Compute a hash code for a list of types (chain of TREE_LIST nodes
   with types in the TREE_VALUE slots), by adding the hash codes
   of the individual types.  */

static unsigned int
type_hash_list (const_tree list, hashval_t hashcode)
{
  const_tree tail;

  for (tail = list; tail; tail = TREE_CHAIN (tail))
    if (TREE_VALUE (tail) != error_mark_node)
      hashcode = iterative_hash_object (TYPE_HASH (TREE_VALUE (tail)),
					hashcode);

  return hashcode;
}

/* These are the Hashtable callback functions.  */

/* Returns true iff the types are equivalent.  */

static int
type_hash_eq (const void *va, const void *vb)
{
  const struct type_hash *const a = (const struct type_hash *) va,
    *const b = (const struct type_hash *) vb;

  /* First test the things that are the same for all types.  */
  if (a->hash != b->hash
      || TREE_CODE (a->type) != TREE_CODE (b->type)
      || TREE_TYPE (a->type) != TREE_TYPE (b->type)
      || !attribute_list_equal (TYPE_ATTRIBUTES (a->type),
				 TYPE_ATTRIBUTES (b->type))
      || TYPE_ALIGN (a->type) != TYPE_ALIGN (b->type)
      || TYPE_MODE (a->type) != TYPE_MODE (b->type)
      || (TREE_CODE (a->type) != COMPLEX_TYPE 
          && TYPE_NAME (a->type) != TYPE_NAME (b->type)))
    return 0;

  switch (TREE_CODE (a->type))
    {
    case VOID_TYPE:
    case COMPLEX_TYPE:
    case POINTER_TYPE:
    case REFERENCE_TYPE:
      return 1;

    case VECTOR_TYPE:
      return TYPE_VECTOR_SUBPARTS (a->type) == TYPE_VECTOR_SUBPARTS (b->type);

    case ENUMERAL_TYPE:
      if (TYPE_VALUES (a->type) != TYPE_VALUES (b->type)
	  && !(TYPE_VALUES (a->type)
	       && TREE_CODE (TYPE_VALUES (a->type)) == TREE_LIST
	       && TYPE_VALUES (b->type)
	       && TREE_CODE (TYPE_VALUES (b->type)) == TREE_LIST
	       && type_list_equal (TYPE_VALUES (a->type),
				   TYPE_VALUES (b->type))))
	return 0;

      /* ... fall through ... */

    case INTEGER_TYPE:
    case REAL_TYPE:
    case BOOLEAN_TYPE:
      return ((TYPE_MAX_VALUE (a->type) == TYPE_MAX_VALUE (b->type)
	       || tree_int_cst_equal (TYPE_MAX_VALUE (a->type),
				      TYPE_MAX_VALUE (b->type)))
	      && (TYPE_MIN_VALUE (a->type) == TYPE_MIN_VALUE (b->type)
		  || tree_int_cst_equal (TYPE_MIN_VALUE (a->type),
					 TYPE_MIN_VALUE (b->type))));

    case FIXED_POINT_TYPE:
      return TYPE_SATURATING (a->type) == TYPE_SATURATING (b->type);

    case OFFSET_TYPE:
      return TYPE_OFFSET_BASETYPE (a->type) == TYPE_OFFSET_BASETYPE (b->type);

    case METHOD_TYPE:
      return (TYPE_METHOD_BASETYPE (a->type) == TYPE_METHOD_BASETYPE (b->type)
	      && (TYPE_ARG_TYPES (a->type) == TYPE_ARG_TYPES (b->type)
		  || (TYPE_ARG_TYPES (a->type)
		      && TREE_CODE (TYPE_ARG_TYPES (a->type)) == TREE_LIST
		      && TYPE_ARG_TYPES (b->type)
		      && TREE_CODE (TYPE_ARG_TYPES (b->type)) == TREE_LIST
		      && type_list_equal (TYPE_ARG_TYPES (a->type),
					  TYPE_ARG_TYPES (b->type)))));

    case ARRAY_TYPE:
      return TYPE_DOMAIN (a->type) == TYPE_DOMAIN (b->type);

    case RECORD_TYPE:
    case UNION_TYPE:
    case QUAL_UNION_TYPE:
      return (TYPE_FIELDS (a->type) == TYPE_FIELDS (b->type)
	      || (TYPE_FIELDS (a->type)
		  && TREE_CODE (TYPE_FIELDS (a->type)) == TREE_LIST
		  && TYPE_FIELDS (b->type)
		  && TREE_CODE (TYPE_FIELDS (b->type)) == TREE_LIST
		  && type_list_equal (TYPE_FIELDS (a->type),
				      TYPE_FIELDS (b->type))));

    case FUNCTION_TYPE:
      if (TYPE_ARG_TYPES (a->type) == TYPE_ARG_TYPES (b->type)
	  || (TYPE_ARG_TYPES (a->type)
	      && TREE_CODE (TYPE_ARG_TYPES (a->type)) == TREE_LIST
	      && TYPE_ARG_TYPES (b->type)
	      && TREE_CODE (TYPE_ARG_TYPES (b->type)) == TREE_LIST
	      && type_list_equal (TYPE_ARG_TYPES (a->type),
				  TYPE_ARG_TYPES (b->type))))
	break;
      return 0;

    default:
      return 0;
    }

  if (lang_hooks.types.type_hash_eq != NULL)
    return lang_hooks.types.type_hash_eq (a->type, b->type);

  return 1;
}

/* Return the cached hash value.  */

static hashval_t
type_hash_hash (const void *item)
{
  return ((const struct type_hash *) item)->hash;
}

/* Look in the type hash table for a type isomorphic to TYPE.
   If one is found, return it.  Otherwise return 0.  */

tree
type_hash_lookup (hashval_t hashcode, tree type)
{
  struct type_hash *h, in;

  /* The TYPE_ALIGN field of a type is set by layout_type(), so we
     must call that routine before comparing TYPE_ALIGNs.  */
  layout_type (type);

  in.hash = hashcode;
  in.type = type;

  h = (struct type_hash *) htab_find_with_hash (type_hash_table, &in,
						hashcode);
  if (h)
    return h->type;
  return NULL_TREE;
}

/* Add an entry to the type-hash-table
   for a type TYPE whose hash code is HASHCODE.  */

void
type_hash_add (hashval_t hashcode, tree type)
{
  struct type_hash *h;
  void **loc;

  h = GGC_NEW (struct type_hash);
  h->hash = hashcode;
  h->type = type;
  loc = htab_find_slot_with_hash (type_hash_table, h, hashcode, INSERT);
  *loc = (void *)h;
}

/* Given TYPE, and HASHCODE its hash code, return the canonical
   object for an identical type if one already exists.
   Otherwise, return TYPE, and record it as the canonical object.

   To use this function, first create a type of the sort you want.
   Then compute its hash code from the fields of the type that
   make it different from other similar types.
   Then call this function and use the value.  */

tree
type_hash_canon (unsigned int hashcode, tree type)
{
  tree t1;

  /* The hash table only contains main variants, so ensure that's what we're
     being passed.  */
  gcc_assert (TYPE_MAIN_VARIANT (type) == type);

  if (!lang_hooks.types.hash_types)
    return type;

  /* See if the type is in the hash table already.  If so, return it.
     Otherwise, add the type.  */
  t1 = type_hash_lookup (hashcode, type);
  if (t1 != 0)
    {
#ifdef GATHER_STATISTICS
      tree_node_counts[(int) t_kind]--;
      tree_node_sizes[(int) t_kind] -= sizeof (struct tree_type);
#endif
      return t1;
    }
  else
    {
      type_hash_add (hashcode, type);
      return type;
    }
}

/* See if the data pointed to by the type hash table is marked.  We consider
   it marked if the type is marked or if a debug type number or symbol
   table entry has been made for the type.  This reduces the amount of
   debugging output and eliminates that dependency of the debug output on
   the number of garbage collections.  */

static int
type_hash_marked_p (const void *p)
{
  const_tree const type = ((const struct type_hash *) p)->type;

  return ggc_marked_p (type) || TYPE_SYMTAB_POINTER (type);
}

static void
print_type_hash_statistics (void)
{
  fprintf (stderr, "Type hash: size %ld, %ld elements, %f collisions\n",
	   (long) htab_size (type_hash_table),
	   (long) htab_elements (type_hash_table),
	   htab_collisions (type_hash_table));
}

/* Compute a hash code for a list of attributes (chain of TREE_LIST nodes
   with names in the TREE_PURPOSE slots and args in the TREE_VALUE slots),
   by adding the hash codes of the individual attributes.  */

static unsigned int
attribute_hash_list (const_tree list, hashval_t hashcode)
{
  const_tree tail;

  for (tail = list; tail; tail = TREE_CHAIN (tail))
    /* ??? Do we want to add in TREE_VALUE too? */
    hashcode = iterative_hash_object
      (IDENTIFIER_HASH_VALUE (TREE_PURPOSE (tail)), hashcode);
  return hashcode;
}

/* Given two lists of attributes, return true if list l2 is
   equivalent to l1.  */

int
attribute_list_equal (const_tree l1, const_tree l2)
{
  return attribute_list_contained (l1, l2)
	 && attribute_list_contained (l2, l1);
}

/* Given two lists of attributes, return true if list L2 is
   completely contained within L1.  */
/* ??? This would be faster if attribute names were stored in a canonicalized
   form.  Otherwise, if L1 uses `foo' and L2 uses `__foo__', the long method
   must be used to show these elements are equivalent (which they are).  */
/* ??? It's not clear that attributes with arguments will always be handled
   correctly.  */

int
attribute_list_contained (const_tree l1, const_tree l2)
{
  const_tree t1, t2;

  /* First check the obvious, maybe the lists are identical.  */
  if (l1 == l2)
    return 1;

  /* Maybe the lists are similar.  */
  for (t1 = l1, t2 = l2;
       t1 != 0 && t2 != 0
        && TREE_PURPOSE (t1) == TREE_PURPOSE (t2)
        && TREE_VALUE (t1) == TREE_VALUE (t2);
       t1 = TREE_CHAIN (t1), t2 = TREE_CHAIN (t2));

  /* Maybe the lists are equal.  */
  if (t1 == 0 && t2 == 0)
    return 1;

  for (; t2 != 0; t2 = TREE_CHAIN (t2))
    {
      const_tree attr;
      /* This CONST_CAST is okay because lookup_attribute does not
	 modify its argument and the return value is assigned to a
	 const_tree.  */
      for (attr = lookup_attribute (IDENTIFIER_POINTER (TREE_PURPOSE (t2)),
				    CONST_CAST_TREE(l1));
	   attr != NULL_TREE;
	   attr = lookup_attribute (IDENTIFIER_POINTER (TREE_PURPOSE (t2)),
				    TREE_CHAIN (attr)))
	{
	  if (TREE_VALUE (t2) != NULL
	      && TREE_CODE (TREE_VALUE (t2)) == TREE_LIST
	      && TREE_VALUE (attr) != NULL
	      && TREE_CODE (TREE_VALUE (attr)) == TREE_LIST)
	    {
	      if (simple_cst_list_equal (TREE_VALUE (t2),
					 TREE_VALUE (attr)) == 1)
		break;
	    }
	  else if (simple_cst_equal (TREE_VALUE (t2), TREE_VALUE (attr)) == 1)
	    break;
	}

      if (attr == 0)
	return 0;
    }

  return 1;
}

/* Given two lists of types
   (chains of TREE_LIST nodes with types in the TREE_VALUE slots)
   return 1 if the lists contain the same types in the same order.
   Also, the TREE_PURPOSEs must match.  */

int
type_list_equal (const_tree l1, const_tree l2)
{
  const_tree t1, t2;

  for (t1 = l1, t2 = l2; t1 && t2; t1 = TREE_CHAIN (t1), t2 = TREE_CHAIN (t2))
    if (TREE_VALUE (t1) != TREE_VALUE (t2)
	|| (TREE_PURPOSE (t1) != TREE_PURPOSE (t2)
	    && ! (1 == simple_cst_equal (TREE_PURPOSE (t1), TREE_PURPOSE (t2))
		  && (TREE_TYPE (TREE_PURPOSE (t1))
		      == TREE_TYPE (TREE_PURPOSE (t2))))))
      return 0;

  return t1 == t2;
}

/* Returns the number of arguments to the FUNCTION_TYPE or METHOD_TYPE
   given by TYPE.  If the argument list accepts variable arguments,
   then this function counts only the ordinary arguments.  */

int
type_num_arguments (const_tree type)
{
  int i = 0;
  tree t;

  for (t = TYPE_ARG_TYPES (type); t; t = TREE_CHAIN (t))
    /* If the function does not take a variable number of arguments,
       the last element in the list will have type `void'.  */
    if (VOID_TYPE_P (TREE_VALUE (t)))
      break;
    else
      ++i;

  return i;
}

/* Nonzero if integer constants T1 and T2
   represent the same constant value.  */

int
tree_int_cst_equal (const_tree t1, const_tree t2)
{
  if (t1 == t2)
    return 1;

  if (t1 == 0 || t2 == 0)
    return 0;

  if (TREE_CODE (t1) == INTEGER_CST
      && TREE_CODE (t2) == INTEGER_CST
      && TREE_INT_CST_LOW (t1) == TREE_INT_CST_LOW (t2)
      && TREE_INT_CST_HIGH (t1) == TREE_INT_CST_HIGH (t2))
    return 1;

  return 0;
}

/* Nonzero if integer constants T1 and T2 represent values that satisfy <.
   The precise way of comparison depends on their data type.  */

int
tree_int_cst_lt (const_tree t1, const_tree t2)
{
  if (t1 == t2)
    return 0;

  if (TYPE_UNSIGNED (TREE_TYPE (t1)) != TYPE_UNSIGNED (TREE_TYPE (t2)))
    {
      int t1_sgn = tree_int_cst_sgn (t1);
      int t2_sgn = tree_int_cst_sgn (t2);

      if (t1_sgn < t2_sgn)
	return 1;
      else if (t1_sgn > t2_sgn)
	return 0;
      /* Otherwise, both are non-negative, so we compare them as
	 unsigned just in case one of them would overflow a signed
	 type.  */
    }
  else if (!TYPE_UNSIGNED (TREE_TYPE (t1)))
    return INT_CST_LT (t1, t2);

  return INT_CST_LT_UNSIGNED (t1, t2);
}

/* Returns -1 if T1 < T2, 0 if T1 == T2, and 1 if T1 > T2.  */

int
tree_int_cst_compare (const_tree t1, const_tree t2)
{
  if (tree_int_cst_lt (t1, t2))
    return -1;
  else if (tree_int_cst_lt (t2, t1))
    return 1;
  else
    return 0;
}

/* Return 1 if T is an INTEGER_CST that can be manipulated efficiently on
   the host.  If POS is zero, the value can be represented in a single
   HOST_WIDE_INT.  If POS is nonzero, the value must be non-negative and can
   be represented in a single unsigned HOST_WIDE_INT.  */

int
host_integerp (const_tree t, int pos)
{
  return (TREE_CODE (t) == INTEGER_CST
	  && ((TREE_INT_CST_HIGH (t) == 0
	       && (HOST_WIDE_INT) TREE_INT_CST_LOW (t) >= 0)
	      || (! pos && TREE_INT_CST_HIGH (t) == -1
		  && (HOST_WIDE_INT) TREE_INT_CST_LOW (t) < 0
		  && (!TYPE_UNSIGNED (TREE_TYPE (t))
		      || (TREE_CODE (TREE_TYPE (t)) == INTEGER_TYPE
			  && TYPE_IS_SIZETYPE (TREE_TYPE (t)))))
	      || (pos && TREE_INT_CST_HIGH (t) == 0)));
}

/* Return the HOST_WIDE_INT least significant bits of T if it is an
   INTEGER_CST and there is no overflow.  POS is nonzero if the result must
   be non-negative.  We must be able to satisfy the above conditions.  */

HOST_WIDE_INT
tree_low_cst (const_tree t, int pos)
{
  gcc_assert (host_integerp (t, pos));
  return TREE_INT_CST_LOW (t);
}

/* Return the most significant bit of the integer constant T.  */

int
tree_int_cst_msb (const_tree t)
{
  int prec;
  HOST_WIDE_INT h;
  unsigned HOST_WIDE_INT l;

  /* Note that using TYPE_PRECISION here is wrong.  We care about the
     actual bits, not the (arbitrary) range of the type.  */
  prec = GET_MODE_BITSIZE (TYPE_MODE (TREE_TYPE (t))) - 1;
  rshift_double (TREE_INT_CST_LOW (t), TREE_INT_CST_HIGH (t), prec,
		 2 * HOST_BITS_PER_WIDE_INT, &l, &h, 0);
  return (l & 1) == 1;
}

/* Return an indication of the sign of the integer constant T.
   The return value is -1 if T < 0, 0 if T == 0, and 1 if T > 0.
   Note that -1 will never be returned if T's type is unsigned.  */

int
tree_int_cst_sgn (const_tree t)
{
  if (TREE_INT_CST_LOW (t) == 0 && TREE_INT_CST_HIGH (t) == 0)
    return 0;
  else if (TYPE_UNSIGNED (TREE_TYPE (t)))
    return 1;
  else if (TREE_INT_CST_HIGH (t) < 0)
    return -1;
  else
    return 1;
}

/* Return the minimum number of bits needed to represent VALUE in a
   signed or unsigned type, UNSIGNEDP says which.  */

unsigned int
tree_int_cst_min_precision (tree value, bool unsignedp)
{
  int log;

  /* If the value is negative, compute its negative minus 1.  The latter
     adjustment is because the absolute value of the largest negative value
     is one larger than the largest positive value.  This is equivalent to
     a bit-wise negation, so use that operation instead.  */

  if (tree_int_cst_sgn (value) < 0)
    value = fold_build1 (BIT_NOT_EXPR, TREE_TYPE (value), value);

  /* Return the number of bits needed, taking into account the fact
     that we need one more bit for a signed than unsigned type.  */

  if (integer_zerop (value))
    log = 0;
  else
    log = tree_floor_log2 (value);

  return log + 1 + !unsignedp;
}

/* Compare two constructor-element-type constants.  Return 1 if the lists
   are known to be equal; otherwise return 0.  */

int
simple_cst_list_equal (const_tree l1, const_tree l2)
{
  while (l1 != NULL_TREE && l2 != NULL_TREE)
    {
      if (simple_cst_equal (TREE_VALUE (l1), TREE_VALUE (l2)) != 1)
	return 0;

      l1 = TREE_CHAIN (l1);
      l2 = TREE_CHAIN (l2);
    }

  return l1 == l2;
}

/* Return truthvalue of whether T1 is the same tree structure as T2.
   Return 1 if they are the same.
   Return 0 if they are understandably different.
   Return -1 if either contains tree structure not understood by
   this function.  */

int
simple_cst_equal (const_tree t1, const_tree t2)
{
  enum tree_code code1, code2;
  int cmp;
  int i;

  if (t1 == t2)
    return 1;
  if (t1 == 0 || t2 == 0)
    return 0;

  code1 = TREE_CODE (t1);
  code2 = TREE_CODE (t2);

  if (CONVERT_EXPR_CODE_P (code1) || code1 == NON_LVALUE_EXPR)
    {
      if (CONVERT_EXPR_CODE_P (code2)
	  || code2 == NON_LVALUE_EXPR)
	return simple_cst_equal (TREE_OPERAND (t1, 0), TREE_OPERAND (t2, 0));
      else
	return simple_cst_equal (TREE_OPERAND (t1, 0), t2);
    }

  else if (CONVERT_EXPR_CODE_P (code2)
	   || code2 == NON_LVALUE_EXPR)
    return simple_cst_equal (t1, TREE_OPERAND (t2, 0));

  if (code1 != code2)
    return 0;

  switch (code1)
    {
    case INTEGER_CST:
      return (TREE_INT_CST_LOW (t1) == TREE_INT_CST_LOW (t2)
	      && TREE_INT_CST_HIGH (t1) == TREE_INT_CST_HIGH (t2));

    case REAL_CST:
      return REAL_VALUES_IDENTICAL (TREE_REAL_CST (t1), TREE_REAL_CST (t2));

    case FIXED_CST:
      return FIXED_VALUES_IDENTICAL (TREE_FIXED_CST (t1), TREE_FIXED_CST (t2));

    case STRING_CST:
      return (TREE_STRING_LENGTH (t1) == TREE_STRING_LENGTH (t2)
	      && ! memcmp (TREE_STRING_POINTER (t1), TREE_STRING_POINTER (t2),
			 TREE_STRING_LENGTH (t1)));

    case CONSTRUCTOR:
      {
	unsigned HOST_WIDE_INT idx;
	VEC(constructor_elt, gc) *v1 = CONSTRUCTOR_ELTS (t1);
	VEC(constructor_elt, gc) *v2 = CONSTRUCTOR_ELTS (t2);

	if (VEC_length (constructor_elt, v1) != VEC_length (constructor_elt, v2))
	  return false;

        for (idx = 0; idx < VEC_length (constructor_elt, v1); ++idx)
	  /* ??? Should we handle also fields here? */
	  if (!simple_cst_equal (VEC_index (constructor_elt, v1, idx)->value,
				 VEC_index (constructor_elt, v2, idx)->value))
	    return false;
	return true;
      }

    case SAVE_EXPR:
      return simple_cst_equal (TREE_OPERAND (t1, 0), TREE_OPERAND (t2, 0));

    case CALL_EXPR:
      cmp = simple_cst_equal (CALL_EXPR_FN (t1), CALL_EXPR_FN (t2));
      if (cmp <= 0)
	return cmp;
      if (call_expr_nargs (t1) != call_expr_nargs (t2))
	return 0;
      {
	const_tree arg1, arg2;
	const_call_expr_arg_iterator iter1, iter2;
	for (arg1 = first_const_call_expr_arg (t1, &iter1),
	       arg2 = first_const_call_expr_arg (t2, &iter2);
	     arg1 && arg2;
	     arg1 = next_const_call_expr_arg (&iter1),
	       arg2 = next_const_call_expr_arg (&iter2))
	  {
	    cmp = simple_cst_equal (arg1, arg2);
	    if (cmp <= 0)
	      return cmp;
	  }
	return arg1 == arg2;
      }

    case TARGET_EXPR:
      /* Special case: if either target is an unallocated VAR_DECL,
	 it means that it's going to be unified with whatever the
	 TARGET_EXPR is really supposed to initialize, so treat it
	 as being equivalent to anything.  */
      if ((TREE_CODE (TREE_OPERAND (t1, 0)) == VAR_DECL
	   && DECL_NAME (TREE_OPERAND (t1, 0)) == NULL_TREE
	   && !DECL_RTL_SET_P (TREE_OPERAND (t1, 0)))
	  || (TREE_CODE (TREE_OPERAND (t2, 0)) == VAR_DECL
	      && DECL_NAME (TREE_OPERAND (t2, 0)) == NULL_TREE
	      && !DECL_RTL_SET_P (TREE_OPERAND (t2, 0))))
	cmp = 1;
      else
	cmp = simple_cst_equal (TREE_OPERAND (t1, 0), TREE_OPERAND (t2, 0));

      if (cmp <= 0)
	return cmp;

      return simple_cst_equal (TREE_OPERAND (t1, 1), TREE_OPERAND (t2, 1));

    case WITH_CLEANUP_EXPR:
      cmp = simple_cst_equal (TREE_OPERAND (t1, 0), TREE_OPERAND (t2, 0));
      if (cmp <= 0)
	return cmp;

      return simple_cst_equal (TREE_OPERAND (t1, 1), TREE_OPERAND (t1, 1));

    case COMPONENT_REF:
      if (TREE_OPERAND (t1, 1) == TREE_OPERAND (t2, 1))
	return simple_cst_equal (TREE_OPERAND (t1, 0), TREE_OPERAND (t2, 0));

      return 0;

    case VAR_DECL:
    case PARM_DECL:
    case CONST_DECL:
    case FUNCTION_DECL:
      return 0;

    default:
      break;
    }

  /* This general rule works for most tree codes.  All exceptions should be
     handled above.  If this is a language-specific tree code, we can't
     trust what might be in the operand, so say we don't know
     the situation.  */
  if ((int) code1 >= (int) LAST_AND_UNUSED_TREE_CODE)
    return -1;

  switch (TREE_CODE_CLASS (code1))
    {
    case tcc_unary:
    case tcc_binary:
    case tcc_comparison:
    case tcc_expression:
    case tcc_reference:
    case tcc_statement:
      cmp = 1;
      for (i = 0; i < TREE_CODE_LENGTH (code1); i++)
	{
	  cmp = simple_cst_equal (TREE_OPERAND (t1, i), TREE_OPERAND (t2, i));
	  if (cmp <= 0)
	    return cmp;
	}

      return cmp;

    default:
      return -1;
    }
}

/* Compare the value of T, an INTEGER_CST, with U, an unsigned integer value.
   Return -1, 0, or 1 if the value of T is less than, equal to, or greater
   than U, respectively.  */

int
compare_tree_int (const_tree t, unsigned HOST_WIDE_INT u)
{
  if (tree_int_cst_sgn (t) < 0)
    return -1;
  else if (TREE_INT_CST_HIGH (t) != 0)
    return 1;
  else if (TREE_INT_CST_LOW (t) == u)
    return 0;
  else if (TREE_INT_CST_LOW (t) < u)
    return -1;
  else
    return 1;
}

/* Return true if CODE represents an associative tree code.  Otherwise
   return false.  */
bool
associative_tree_code (enum tree_code code)
{
  switch (code)
    {
    case BIT_IOR_EXPR:
    case BIT_AND_EXPR:
    case BIT_XOR_EXPR:
    case PLUS_EXPR:
    case MULT_EXPR:
    case MIN_EXPR:
    case MAX_EXPR:
      return true;

    default:
      break;
    }
  return false;
}

/* Return true if CODE represents a commutative tree code.  Otherwise
   return false.  */
bool
commutative_tree_code (enum tree_code code)
{
  switch (code)
    {
    case PLUS_EXPR:
    case MULT_EXPR:
    case MIN_EXPR:
    case MAX_EXPR:
    case BIT_IOR_EXPR:
    case BIT_XOR_EXPR:
    case BIT_AND_EXPR:
    case NE_EXPR:
    case EQ_EXPR:
    case UNORDERED_EXPR:
    case ORDERED_EXPR:
    case UNEQ_EXPR:
    case LTGT_EXPR:
    case TRUTH_AND_EXPR:
    case TRUTH_XOR_EXPR:
    case TRUTH_OR_EXPR:
      return true;

    default:
      break;
    }
  return false;
}

/* Generate a hash value for an expression.  This can be used iteratively
   by passing a previous result as the VAL argument.

   This function is intended to produce the same hash for expressions which
   would compare equal using operand_equal_p.  */

hashval_t
iterative_hash_expr (const_tree t, hashval_t val)
{
  int i;
  enum tree_code code;
  char tclass;

  if (t == NULL_TREE)
    return iterative_hash_hashval_t (0, val);

  code = TREE_CODE (t);

  switch (code)
    {
    /* Alas, constants aren't shared, so we can't rely on pointer
       identity.  */
    case INTEGER_CST:
      val = iterative_hash_host_wide_int (TREE_INT_CST_LOW (t), val);
      return iterative_hash_host_wide_int (TREE_INT_CST_HIGH (t), val);
    case REAL_CST:
      {
	unsigned int val2 = real_hash (TREE_REAL_CST_PTR (t));

	return iterative_hash_hashval_t (val2, val);
      }
    case FIXED_CST:
      {
	unsigned int val2 = fixed_hash (TREE_FIXED_CST_PTR (t));

	return iterative_hash_hashval_t (val2, val);
      }
    case STRING_CST:
      return iterative_hash (TREE_STRING_POINTER (t),
			     TREE_STRING_LENGTH (t), val);
    case COMPLEX_CST:
      val = iterative_hash_expr (TREE_REALPART (t), val);
      return iterative_hash_expr (TREE_IMAGPART (t), val);
    case VECTOR_CST:
      return iterative_hash_expr (TREE_VECTOR_CST_ELTS (t), val);

    case SSA_NAME:
      /* we can just compare by pointer.  */
      val = iterative_hash_host_wide_int (DECL_UID (SSA_NAME_VAR (t)), val);
      val = iterative_hash_host_wide_int (SSA_NAME_VERSION (t), val);
      return val;

    case TREE_LIST:
      /* A list of expressions, for a CALL_EXPR or as the elements of a
	 VECTOR_CST.  */
      for (; t; t = TREE_CHAIN (t))
	val = iterative_hash_expr (TREE_VALUE (t), val);
      return val;
    case CONSTRUCTOR:
      {
	unsigned HOST_WIDE_INT idx;
	tree field, value;
	FOR_EACH_CONSTRUCTOR_ELT (CONSTRUCTOR_ELTS (t), idx, field, value)
	  {
	    val = iterative_hash_expr (field, val);
	    val = iterative_hash_expr (value, val);
	  }
	return val;
      }
    case FUNCTION_DECL:
      /* When referring to a built-in FUNCTION_DECL, use the
	 __builtin__ form.  Otherwise nodes that compare equal
	 according to operand_equal_p might get different
	 hash codes.  */
      if (DECL_BUILT_IN (t) && built_in_decls[DECL_FUNCTION_CODE (t)])
	{
	  t = built_in_decls[DECL_FUNCTION_CODE (t)];
	  code = TREE_CODE (t);
	}
      /* FALL THROUGH */
    default:
      tclass = TREE_CODE_CLASS (code);

      if (tclass == tcc_declaration)
	{
	  /* DECL's have a unique ID */
	  val = iterative_hash_host_wide_int (DECL_UID (t), val);
	}
      else
	{
	  gcc_assert (IS_EXPR_CODE_CLASS (tclass));
	  
	  val = iterative_hash_object (code, val);

	  /* Don't hash the type, that can lead to having nodes which
	     compare equal according to operand_equal_p, but which
	     have different hash codes.  */
	  if (CONVERT_EXPR_CODE_P (code)
	      || code == NON_LVALUE_EXPR)
	    {
	      /* Make sure to include signness in the hash computation.  */
	      val += TYPE_UNSIGNED (TREE_TYPE (t));
	      val = iterative_hash_expr (TREE_OPERAND (t, 0), val);
	    }

	  else if (commutative_tree_code (code))
	    {
	      /* It's a commutative expression.  We want to hash it the same
		 however it appears.  We do this by first hashing both operands
		 and then rehashing based on the order of their independent
		 hashes.  */
	      hashval_t one = iterative_hash_expr (TREE_OPERAND (t, 0), 0);
	      hashval_t two = iterative_hash_expr (TREE_OPERAND (t, 1), 0);
	      hashval_t t;

	      if (one > two)
		t = one, one = two, two = t;

	      val = iterative_hash_hashval_t (one, val);
	      val = iterative_hash_hashval_t (two, val);
	    }
	  else
	    for (i = TREE_OPERAND_LENGTH (t) - 1; i >= 0; --i)
	      val = iterative_hash_expr (TREE_OPERAND (t, i), val);
	}
      return val;
      break;
    }
}

/* Generate a hash value for a pair of expressions.  This can be used
   iteratively by passing a previous result as the VAL argument.

   The same hash value is always returned for a given pair of expressions,
   regardless of the order in which they are presented.  This is useful in
   hashing the operands of commutative functions.  */

hashval_t
iterative_hash_exprs_commutative (const_tree t1,
                                  const_tree t2, hashval_t val)
{
  hashval_t one = iterative_hash_expr (t1, 0);
  hashval_t two = iterative_hash_expr (t2, 0);
  hashval_t t;

  if (one > two)
    t = one, one = two, two = t;
  val = iterative_hash_hashval_t (one, val);
  val = iterative_hash_hashval_t (two, val);

  return val;
}

/* Constructors for pointer, array and function types.
   (RECORD_TYPE, UNION_TYPE and ENUMERAL_TYPE nodes are
   constructed by language-dependent code, not here.)  */

/* Construct, lay out and return the type of pointers to TO_TYPE with
   mode MODE.  If CAN_ALIAS_ALL is TRUE, indicate this type can
   reference all of memory. If such a type has already been
   constructed, reuse it.  */

tree
build_pointer_type_for_mode (tree to_type, enum machine_mode mode,
			     bool can_alias_all)
{
  tree t;

  if (to_type == error_mark_node)
    return error_mark_node;

  /* If the pointed-to type has the may_alias attribute set, force
     a TYPE_REF_CAN_ALIAS_ALL pointer to be generated.  */
  if (lookup_attribute ("may_alias", TYPE_ATTRIBUTES (to_type)))
    can_alias_all = true;

  /* In some cases, languages will have things that aren't a POINTER_TYPE
     (such as a RECORD_TYPE for fat pointers in Ada) as TYPE_POINTER_TO.
     In that case, return that type without regard to the rest of our
     operands.

     ??? This is a kludge, but consistent with the way this function has
     always operated and there doesn't seem to be a good way to avoid this
     at the moment.  */
  if (TYPE_POINTER_TO (to_type) != 0
      && TREE_CODE (TYPE_POINTER_TO (to_type)) != POINTER_TYPE)
    return TYPE_POINTER_TO (to_type);

  /* First, if we already have a type for pointers to TO_TYPE and it's
     the proper mode, use it.  */
  for (t = TYPE_POINTER_TO (to_type); t; t = TYPE_NEXT_PTR_TO (t))
    if (TYPE_MODE (t) == mode && TYPE_REF_CAN_ALIAS_ALL (t) == can_alias_all)
      return t;

  t = make_node (POINTER_TYPE);

  TREE_TYPE (t) = to_type;
  SET_TYPE_MODE (t, mode);
  TYPE_REF_CAN_ALIAS_ALL (t) = can_alias_all;
  TYPE_NEXT_PTR_TO (t) = TYPE_POINTER_TO (to_type);
  TYPE_POINTER_TO (to_type) = t;

  if (TYPE_STRUCTURAL_EQUALITY_P (to_type))
    SET_TYPE_STRUCTURAL_EQUALITY (t);
  else if (TYPE_CANONICAL (to_type) != to_type)
    TYPE_CANONICAL (t)
      = build_pointer_type_for_mode (TYPE_CANONICAL (to_type),
				     mode, can_alias_all);

  /* Lay out the type.  This function has many callers that are concerned
     with expression-construction, and this simplifies them all.  */
  layout_type (t);

  return t;
}

/* By default build pointers in ptr_mode.  */

tree
build_pointer_type (tree to_type)
{
  return build_pointer_type_for_mode (to_type, ptr_mode, false);
}

/* Same as build_pointer_type_for_mode, but for REFERENCE_TYPE.  */

tree
build_reference_type_for_mode (tree to_type, enum machine_mode mode,
			       bool can_alias_all)
{
  tree t;

  if (to_type == error_mark_node)
    return error_mark_node;

  /* If the pointed-to type has the may_alias attribute set, force
     a TYPE_REF_CAN_ALIAS_ALL pointer to be generated.  */
  if (lookup_attribute ("may_alias", TYPE_ATTRIBUTES (to_type)))
    can_alias_all = true;

  /* In some cases, languages will have things that aren't a REFERENCE_TYPE
     (such as a RECORD_TYPE for fat pointers in Ada) as TYPE_REFERENCE_TO.
     In that case, return that type without regard to the rest of our
     operands.

     ??? This is a kludge, but consistent with the way this function has
     always operated and there doesn't seem to be a good way to avoid this
     at the moment.  */
  if (TYPE_REFERENCE_TO (to_type) != 0
      && TREE_CODE (TYPE_REFERENCE_TO (to_type)) != REFERENCE_TYPE)
    return TYPE_REFERENCE_TO (to_type);

  /* First, if we already have a type for pointers to TO_TYPE and it's
     the proper mode, use it.  */
  for (t = TYPE_REFERENCE_TO (to_type); t; t = TYPE_NEXT_REF_TO (t))
    if (TYPE_MODE (t) == mode && TYPE_REF_CAN_ALIAS_ALL (t) == can_alias_all)
      return t;

  t = make_node (REFERENCE_TYPE);

  TREE_TYPE (t) = to_type;
  SET_TYPE_MODE (t, mode);
  TYPE_REF_CAN_ALIAS_ALL (t) = can_alias_all;
  TYPE_NEXT_REF_TO (t) = TYPE_REFERENCE_TO (to_type);
  TYPE_REFERENCE_TO (to_type) = t;

  if (TYPE_STRUCTURAL_EQUALITY_P (to_type))
    SET_TYPE_STRUCTURAL_EQUALITY (t);
  else if (TYPE_CANONICAL (to_type) != to_type)
    TYPE_CANONICAL (t) 
      = build_reference_type_for_mode (TYPE_CANONICAL (to_type),
				       mode, can_alias_all);

  layout_type (t);

  return t;
}


/* Build the node for the type of references-to-TO_TYPE by default
   in ptr_mode.  */

tree
build_reference_type (tree to_type)
{
  return build_reference_type_for_mode (to_type, ptr_mode, false);
}

/* Build a type that is compatible with t but has no cv quals anywhere
   in its type, thus

   const char *const *const *  ->  char ***.  */

tree
build_type_no_quals (tree t)
{
  switch (TREE_CODE (t))
    {
    case POINTER_TYPE:
      return build_pointer_type_for_mode (build_type_no_quals (TREE_TYPE (t)),
					  TYPE_MODE (t),
					  TYPE_REF_CAN_ALIAS_ALL (t));
    case REFERENCE_TYPE:
      return
	build_reference_type_for_mode (build_type_no_quals (TREE_TYPE (t)),
				       TYPE_MODE (t),
				       TYPE_REF_CAN_ALIAS_ALL (t));
    default:
      return TYPE_MAIN_VARIANT (t);
    }
}

/* Create a type of integers to be the TYPE_DOMAIN of an ARRAY_TYPE.
   MAXVAL should be the maximum value in the domain
   (one less than the length of the array).

   The maximum value that MAXVAL can have is INT_MAX for a HOST_WIDE_INT.
   We don't enforce this limit, that is up to caller (e.g. language front end).
   The limit exists because the result is a signed type and we don't handle
   sizes that use more than one HOST_WIDE_INT.  */

tree
build_index_type (tree maxval)
{
  tree itype = make_node (INTEGER_TYPE);

  TREE_TYPE (itype) = sizetype;
  TYPE_PRECISION (itype) = TYPE_PRECISION (sizetype);
  TYPE_MIN_VALUE (itype) = size_zero_node;
  TYPE_MAX_VALUE (itype) = fold_convert (sizetype, maxval);
  SET_TYPE_MODE (itype, TYPE_MODE (sizetype));
  TYPE_SIZE (itype) = TYPE_SIZE (sizetype);
  TYPE_SIZE_UNIT (itype) = TYPE_SIZE_UNIT (sizetype);
  TYPE_ALIGN (itype) = TYPE_ALIGN (sizetype);
  TYPE_USER_ALIGN (itype) = TYPE_USER_ALIGN (sizetype);

  if (host_integerp (maxval, 1))
    return type_hash_canon (tree_low_cst (maxval, 1), itype);
  else
    {
      /* Since we cannot hash this type, we need to compare it using
	 structural equality checks. */
      SET_TYPE_STRUCTURAL_EQUALITY (itype);
      return itype;
    }
}

/* Builds a signed or unsigned integer type of precision PRECISION.
   Used for C bitfields whose precision does not match that of
   built-in target types.  */
tree
build_nonstandard_integer_type (unsigned HOST_WIDE_INT precision,
				int unsignedp)
{
  tree itype = make_node (INTEGER_TYPE);

  TYPE_PRECISION (itype) = precision;

  if (unsignedp)
    fixup_unsigned_type (itype);
  else
    fixup_signed_type (itype);

  if (host_integerp (TYPE_MAX_VALUE (itype), 1))
    return type_hash_canon (tree_low_cst (TYPE_MAX_VALUE (itype), 1), itype);

  return itype;
}

/* Create a range of some discrete type TYPE (an INTEGER_TYPE,
   ENUMERAL_TYPE or BOOLEAN_TYPE), with low bound LOWVAL and
   high bound HIGHVAL.  If TYPE is NULL, sizetype is used.  */

tree
build_range_type (tree type, tree lowval, tree highval)
{
  tree itype = make_node (INTEGER_TYPE);

  TREE_TYPE (itype) = type;
  if (type == NULL_TREE)
    type = sizetype;

  TYPE_MIN_VALUE (itype) = fold_convert (type, lowval);
  TYPE_MAX_VALUE (itype) = highval ? fold_convert (type, highval) : NULL;

  TYPE_PRECISION (itype) = TYPE_PRECISION (type);
  SET_TYPE_MODE (itype, TYPE_MODE (type));
  TYPE_SIZE (itype) = TYPE_SIZE (type);
  TYPE_SIZE_UNIT (itype) = TYPE_SIZE_UNIT (type);
  TYPE_ALIGN (itype) = TYPE_ALIGN (type);
  TYPE_USER_ALIGN (itype) = TYPE_USER_ALIGN (type);

  if (host_integerp (lowval, 0) && highval != 0 && host_integerp (highval, 0))
    return type_hash_canon (tree_low_cst (highval, 0)
			    - tree_low_cst (lowval, 0),
			    itype);
  else
    return itype;
}

/* Just like build_index_type, but takes lowval and highval instead
   of just highval (maxval).  */

tree
build_index_2_type (tree lowval, tree highval)
{
  return build_range_type (sizetype, lowval, highval);
}

/* Construct, lay out and return the type of arrays of elements with ELT_TYPE
   and number of elements specified by the range of values of INDEX_TYPE.
   If such a type has already been constructed, reuse it.  */

tree
build_array_type (tree elt_type, tree index_type)
{
  tree t;
  hashval_t hashcode = 0;

  if (TREE_CODE (elt_type) == FUNCTION_TYPE)
    {
      error ("arrays of functions are not meaningful");
      elt_type = integer_type_node;
    }

  t = make_node (ARRAY_TYPE);
  TREE_TYPE (t) = elt_type;
  TYPE_DOMAIN (t) = index_type;
  
  if (index_type == 0)
    {
      tree save = t;
      hashcode = iterative_hash_object (TYPE_HASH (elt_type), hashcode);
      t = type_hash_canon (hashcode, t);
      if (save == t)
	layout_type (t);

      if (TYPE_CANONICAL (t) == t)
	{
	  if (TYPE_STRUCTURAL_EQUALITY_P (elt_type))
	    SET_TYPE_STRUCTURAL_EQUALITY (t);
	  else if (TYPE_CANONICAL (elt_type) != elt_type)
	    TYPE_CANONICAL (t) 
	      = build_array_type (TYPE_CANONICAL (elt_type), index_type);
	}

      return t;
    }

  hashcode = iterative_hash_object (TYPE_HASH (elt_type), hashcode);
  hashcode = iterative_hash_object (TYPE_HASH (index_type), hashcode);
  t = type_hash_canon (hashcode, t);

  if (!COMPLETE_TYPE_P (t))
    layout_type (t);

  if (TYPE_CANONICAL (t) == t)
    {
      if (TYPE_STRUCTURAL_EQUALITY_P (elt_type)
	  || TYPE_STRUCTURAL_EQUALITY_P (index_type))
	SET_TYPE_STRUCTURAL_EQUALITY (t);
      else if (TYPE_CANONICAL (elt_type) != elt_type
	       || TYPE_CANONICAL (index_type) != index_type)
	TYPE_CANONICAL (t) 
	  = build_array_type (TYPE_CANONICAL (elt_type),
			      TYPE_CANONICAL (index_type));
    }

  return t;
}

/* Recursively examines the array elements of TYPE, until a non-array
   element type is found.  */

tree
strip_array_types (tree type)
{
  while (TREE_CODE (type) == ARRAY_TYPE)
    type = TREE_TYPE (type);

  return type;
}

/* Computes the canonical argument types from the argument type list
   ARGTYPES. 

   Upon return, *ANY_STRUCTURAL_P will be true iff either it was true
   on entry to this function, or if any of the ARGTYPES are
   structural.

   Upon return, *ANY_NONCANONICAL_P will be true iff either it was
   true on entry to this function, or if any of the ARGTYPES are
   non-canonical.

   Returns a canonical argument list, which may be ARGTYPES when the
   canonical argument list is unneeded (i.e., *ANY_STRUCTURAL_P is
   true) or would not differ from ARGTYPES.  */

static tree 
maybe_canonicalize_argtypes(tree argtypes, 
			    bool *any_structural_p,
			    bool *any_noncanonical_p)
{
  tree arg;
  bool any_noncanonical_argtypes_p = false;
  
  for (arg = argtypes; arg && !(*any_structural_p); arg = TREE_CHAIN (arg))
    {
      if (!TREE_VALUE (arg) || TREE_VALUE (arg) == error_mark_node)
	/* Fail gracefully by stating that the type is structural.  */
	*any_structural_p = true;
      else if (TYPE_STRUCTURAL_EQUALITY_P (TREE_VALUE (arg)))
	*any_structural_p = true;
      else if (TYPE_CANONICAL (TREE_VALUE (arg)) != TREE_VALUE (arg)
	       || TREE_PURPOSE (arg))
	/* If the argument has a default argument, we consider it
	   non-canonical even though the type itself is canonical.
	   That way, different variants of function and method types
	   with default arguments will all point to the variant with
	   no defaults as their canonical type.  */
        any_noncanonical_argtypes_p = true;
    }

  if (*any_structural_p)
    return argtypes;

  if (any_noncanonical_argtypes_p)
    {
      /* Build the canonical list of argument types.  */
      tree canon_argtypes = NULL_TREE;
      bool is_void = false;

      for (arg = argtypes; arg; arg = TREE_CHAIN (arg))
        {
          if (arg == void_list_node)
            is_void = true;
          else
            canon_argtypes = tree_cons (NULL_TREE,
                                        TYPE_CANONICAL (TREE_VALUE (arg)),
                                        canon_argtypes);
        }

      canon_argtypes = nreverse (canon_argtypes);
      if (is_void)
        canon_argtypes = chainon (canon_argtypes, void_list_node);

      /* There is a non-canonical type.  */
      *any_noncanonical_p = true;
      return canon_argtypes;
    }

  /* The canonical argument types are the same as ARGTYPES.  */
  return argtypes;
}

/* Construct, lay out and return
   the type of functions returning type VALUE_TYPE
   given arguments of types ARG_TYPES.
   ARG_TYPES is a chain of TREE_LIST nodes whose TREE_VALUEs
   are data type nodes for the arguments of the function.
   If such a type has already been constructed, reuse it.  */

tree
build_function_type (tree value_type, tree arg_types)
{
  tree t;
  hashval_t hashcode = 0;
  bool any_structural_p, any_noncanonical_p;
  tree canon_argtypes;

  if (TREE_CODE (value_type) == FUNCTION_TYPE)
    {
      error ("function return type cannot be function");
      value_type = integer_type_node;
    }

  /* Make a node of the sort we want.  */
  t = make_node (FUNCTION_TYPE);
  TREE_TYPE (t) = value_type;
  TYPE_ARG_TYPES (t) = arg_types;

  /* If we already have such a type, use the old one.  */
  hashcode = iterative_hash_object (TYPE_HASH (value_type), hashcode);
  hashcode = type_hash_list (arg_types, hashcode);
  t = type_hash_canon (hashcode, t);

  /* Set up the canonical type. */
  any_structural_p   = TYPE_STRUCTURAL_EQUALITY_P (value_type);
  any_noncanonical_p = TYPE_CANONICAL (value_type) != value_type;
  canon_argtypes = maybe_canonicalize_argtypes (arg_types, 
						&any_structural_p,
						&any_noncanonical_p);
  if (any_structural_p)
    SET_TYPE_STRUCTURAL_EQUALITY (t);
  else if (any_noncanonical_p)
    TYPE_CANONICAL (t) = build_function_type (TYPE_CANONICAL (value_type),
					      canon_argtypes);
      
  if (!COMPLETE_TYPE_P (t))
    layout_type (t);
  return t;
}

/* Build variant of function type ORIG_TYPE skipping ARGS_TO_SKIP.  */

tree
build_function_type_skip_args (tree orig_type, bitmap args_to_skip)
{
  tree new_type = NULL;
  tree args, new_args = NULL, t;
  tree new_reversed;
  int i = 0;

  for (args = TYPE_ARG_TYPES (orig_type); args && args != void_list_node;
       args = TREE_CHAIN (args), i++)
    if (!bitmap_bit_p (args_to_skip, i))
      new_args = tree_cons (NULL_TREE, TREE_VALUE (args), new_args);

  new_reversed = nreverse (new_args);
  if (args)
    {
      if (new_reversed)
        TREE_CHAIN (new_args) = void_list_node;
      else
	new_reversed = void_list_node;
    }
    gcc_assert (new_reversed);

  /* Use copy_node to preserve as much as possible from original type
     (debug info, attribute lists etc.)
     Exception is METHOD_TYPEs must have THIS argument.
     When we are asked to remove it, we need to build new FUNCTION_TYPE
     instead.  */
  if (TREE_CODE (orig_type) != METHOD_TYPE
      || !bitmap_bit_p (args_to_skip, 0))
    {
      new_type = copy_node (orig_type);
      TYPE_ARG_TYPES (new_type) = new_reversed;
    }
  else
    {
      new_type
        = build_distinct_type_copy (build_function_type (TREE_TYPE (orig_type),
							 new_reversed));
      TYPE_CONTEXT (new_type) = TYPE_CONTEXT (orig_type);
    }

  /* This is a new type, not a copy of an old type.  Need to reassociate
     variants.  We can handle everything except the main variant lazily.  */
  t = TYPE_MAIN_VARIANT (orig_type);
  if (orig_type != t)
    {
      TYPE_MAIN_VARIANT (new_type) = t;
      TYPE_NEXT_VARIANT (new_type) = TYPE_NEXT_VARIANT (t);
      TYPE_NEXT_VARIANT (t) = new_type;
    }
  else
    {
      TYPE_MAIN_VARIANT (new_type) = new_type;
      TYPE_NEXT_VARIANT (new_type) = NULL;
    }
  return new_type;
}

/* Build variant of function type ORIG_TYPE skipping ARGS_TO_SKIP.  
  
   Arguments from DECL_ARGUMENTS list can't be removed now, since they are
   linked by TREE_CHAIN directly.  It is caller responsibility to eliminate
   them when they are being duplicated (i.e. copy_arguments_for_versioning).  */

tree
build_function_decl_skip_args (tree orig_decl, bitmap args_to_skip)
{
  tree new_decl = copy_node (orig_decl);
  tree new_type;

  new_type = TREE_TYPE (orig_decl);
  if (prototype_p (new_type))
    new_type = build_function_type_skip_args (new_type, args_to_skip);
  TREE_TYPE (new_decl) = new_type;

  /* For declarations setting DECL_VINDEX (i.e. methods)
     we expect first argument to be THIS pointer.   */
  if (bitmap_bit_p (args_to_skip, 0))
    DECL_VINDEX (new_decl) = NULL_TREE;
  return new_decl;
}

/* Build a function type.  The RETURN_TYPE is the type returned by the
   function. If VAARGS is set, no void_type_node is appended to the
   the list. ARGP muse be alway be terminated be a NULL_TREE.  */

static tree
build_function_type_list_1 (bool vaargs, tree return_type, va_list argp)
{
  tree t, args, last;

  t = va_arg (argp, tree);
  for (args = NULL_TREE; t != NULL_TREE; t = va_arg (argp, tree))
    args = tree_cons (NULL_TREE, t, args);

  if (vaargs)
    {
      last = args;
      if (args != NULL_TREE)
	args = nreverse (args);
      gcc_assert (args != NULL_TREE && last != void_list_node);
    }
  else if (args == NULL_TREE)
    args = void_list_node;
  else
    {
      last = args;
      args = nreverse (args);
      TREE_CHAIN (last) = void_list_node;
    }
  args = build_function_type (return_type, args);

  return args;
}

/* Build a function type.  The RETURN_TYPE is the type returned by the
   function.  If additional arguments are provided, they are
   additional argument types.  The list of argument types must always
   be terminated by NULL_TREE.  */

tree
build_function_type_list (tree return_type, ...)
{
  tree args;
  va_list p;

  va_start (p, return_type);
  args = build_function_type_list_1 (false, return_type, p);
  va_end (p);
  return args;
}

/* Build a variable argument function type.  The RETURN_TYPE is the
   type returned by the function.  If additional arguments are provided,
   they are additional argument types.  The list of argument types must
   always be terminated by NULL_TREE.  */

tree
build_varargs_function_type_list (tree return_type, ...)
{
  tree args;
  va_list p;

  va_start (p, return_type);
  args = build_function_type_list_1 (true, return_type, p);
  va_end (p);

  return args;
}

/* Build a METHOD_TYPE for a member of BASETYPE.  The RETTYPE (a TYPE)
   and ARGTYPES (a TREE_LIST) are the return type and arguments types
   for the method.  An implicit additional parameter (of type
   pointer-to-BASETYPE) is added to the ARGTYPES.  */

tree
build_method_type_directly (tree basetype,
			    tree rettype,
			    tree argtypes)
{
  tree t;
  tree ptype;
  int hashcode = 0;
  bool any_structural_p, any_noncanonical_p;
  tree canon_argtypes;

  /* Make a node of the sort we want.  */
  t = make_node (METHOD_TYPE);

  TYPE_METHOD_BASETYPE (t) = TYPE_MAIN_VARIANT (basetype);
  TREE_TYPE (t) = rettype;
  ptype = build_pointer_type (basetype);

  /* The actual arglist for this function includes a "hidden" argument
     which is "this".  Put it into the list of argument types.  */
  argtypes = tree_cons (NULL_TREE, ptype, argtypes);
  TYPE_ARG_TYPES (t) = argtypes;

  /* If we already have such a type, use the old one.  */
  hashcode = iterative_hash_object (TYPE_HASH (basetype), hashcode);
  hashcode = iterative_hash_object (TYPE_HASH (rettype), hashcode);
  hashcode = type_hash_list (argtypes, hashcode);
  t = type_hash_canon (hashcode, t);

  /* Set up the canonical type. */
  any_structural_p
    = (TYPE_STRUCTURAL_EQUALITY_P (basetype)
       || TYPE_STRUCTURAL_EQUALITY_P (rettype));
  any_noncanonical_p
    = (TYPE_CANONICAL (basetype) != basetype
       || TYPE_CANONICAL (rettype) != rettype);
  canon_argtypes = maybe_canonicalize_argtypes (TREE_CHAIN (argtypes),
						&any_structural_p,
						&any_noncanonical_p);
  if (any_structural_p)
    SET_TYPE_STRUCTURAL_EQUALITY (t);
  else if (any_noncanonical_p)
    TYPE_CANONICAL (t) 
      = build_method_type_directly (TYPE_CANONICAL (basetype),
				    TYPE_CANONICAL (rettype),
				    canon_argtypes);
  if (!COMPLETE_TYPE_P (t))
    layout_type (t);

  return t;
}

/* Construct, lay out and return the type of methods belonging to class
   BASETYPE and whose arguments and values are described by TYPE.
   If that type exists already, reuse it.
   TYPE must be a FUNCTION_TYPE node.  */

tree
build_method_type (tree basetype, tree type)
{
  gcc_assert (TREE_CODE (type) == FUNCTION_TYPE);

  return build_method_type_directly (basetype,
				     TREE_TYPE (type),
				     TYPE_ARG_TYPES (type));
}

/* Construct, lay out and return the type of offsets to a value
   of type TYPE, within an object of type BASETYPE.
   If a suitable offset type exists already, reuse it.  */

tree
build_offset_type (tree basetype, tree type)
{
  tree t;
  hashval_t hashcode = 0;

  /* Make a node of the sort we want.  */
  t = make_node (OFFSET_TYPE);

  TYPE_OFFSET_BASETYPE (t) = TYPE_MAIN_VARIANT (basetype);
  TREE_TYPE (t) = type;

  /* If we already have such a type, use the old one.  */
  hashcode = iterative_hash_object (TYPE_HASH (basetype), hashcode);
  hashcode = iterative_hash_object (TYPE_HASH (type), hashcode);
  t = type_hash_canon (hashcode, t);

  if (!COMPLETE_TYPE_P (t))
    layout_type (t);

  if (TYPE_CANONICAL (t) == t)
    {
      if (TYPE_STRUCTURAL_EQUALITY_P (basetype)
	  || TYPE_STRUCTURAL_EQUALITY_P (type))
	SET_TYPE_STRUCTURAL_EQUALITY (t);
      else if (TYPE_CANONICAL (TYPE_MAIN_VARIANT (basetype)) != basetype
	       || TYPE_CANONICAL (type) != type)
	TYPE_CANONICAL (t) 
	  = build_offset_type (TYPE_CANONICAL (TYPE_MAIN_VARIANT (basetype)),
			       TYPE_CANONICAL (type));
    }

  return t;
}

/* Create a complex type whose components are COMPONENT_TYPE.  */

tree
build_complex_type (tree component_type)
{
  tree t;
  hashval_t hashcode;

  gcc_assert (INTEGRAL_TYPE_P (component_type)
	      || SCALAR_FLOAT_TYPE_P (component_type)
	      || FIXED_POINT_TYPE_P (component_type));

  /* Make a node of the sort we want.  */
  t = make_node (COMPLEX_TYPE);

  TREE_TYPE (t) = TYPE_MAIN_VARIANT (component_type);

  /* If we already have such a type, use the old one.  */
  hashcode = iterative_hash_object (TYPE_HASH (component_type), 0);
  t = type_hash_canon (hashcode, t);

  if (!COMPLETE_TYPE_P (t))
    layout_type (t);

  if (TYPE_CANONICAL (t) == t)
    {
      if (TYPE_STRUCTURAL_EQUALITY_P (component_type))
	SET_TYPE_STRUCTURAL_EQUALITY (t);
      else if (TYPE_CANONICAL (component_type) != component_type)
	TYPE_CANONICAL (t) 
	  = build_complex_type (TYPE_CANONICAL (component_type));
    }

  /* We need to create a name, since complex is a fundamental type.  */
  if (! TYPE_NAME (t))
    {
      const char *name;
      if (component_type == char_type_node)
	name = "complex char";
      else if (component_type == signed_char_type_node)
	name = "complex signed char";
      else if (component_type == unsigned_char_type_node)
	name = "complex unsigned char";
      else if (component_type == short_integer_type_node)
	name = "complex short int";
      else if (component_type == short_unsigned_type_node)
	name = "complex short unsigned int";
      else if (component_type == integer_type_node)
	name = "complex int";
      else if (component_type == unsigned_type_node)
	name = "complex unsigned int";
      else if (component_type == long_integer_type_node)
	name = "complex long int";
      else if (component_type == long_unsigned_type_node)
	name = "complex long unsigned int";
      else if (component_type == long_long_integer_type_node)
	name = "complex long long int";
      else if (component_type == long_long_unsigned_type_node)
	name = "complex long long unsigned int";
      else
	name = 0;

      if (name != 0)
	TYPE_NAME (t) = build_decl (TYPE_DECL, get_identifier (name), t);
    }

  return build_qualified_type (t, TYPE_QUALS (component_type));
}

/* Return OP, stripped of any conversions to wider types as much as is safe.
   Converting the value back to OP's type makes a value equivalent to OP.

   If FOR_TYPE is nonzero, we return a value which, if converted to
   type FOR_TYPE, would be equivalent to converting OP to type FOR_TYPE.

   OP must have integer, real or enumeral type.  Pointers are not allowed!

   There are some cases where the obvious value we could return
   would regenerate to OP if converted to OP's type,
   but would not extend like OP to wider types.
   If FOR_TYPE indicates such extension is contemplated, we eschew such values.
   For example, if OP is (unsigned short)(signed char)-1,
   we avoid returning (signed char)-1 if FOR_TYPE is int,
   even though extending that to an unsigned short would regenerate OP,
   since the result of extending (signed char)-1 to (int)
   is different from (int) OP.  */

tree
get_unwidened (tree op, tree for_type)
{
  /* Set UNS initially if converting OP to FOR_TYPE is a zero-extension.  */
  tree type = TREE_TYPE (op);
  unsigned final_prec
    = TYPE_PRECISION (for_type != 0 ? for_type : type);
  int uns
    = (for_type != 0 && for_type != type
       && final_prec > TYPE_PRECISION (type)
       && TYPE_UNSIGNED (type));
  tree win = op;

  while (CONVERT_EXPR_P (op))
    {
      int bitschange;

      /* TYPE_PRECISION on vector types has different meaning
	 (TYPE_VECTOR_SUBPARTS) and casts from vectors are view conversions,
	 so avoid them here.  */
      if (TREE_CODE (TREE_TYPE (TREE_OPERAND (op, 0))) == VECTOR_TYPE)
	break;

      bitschange = TYPE_PRECISION (TREE_TYPE (op))
		   - TYPE_PRECISION (TREE_TYPE (TREE_OPERAND (op, 0)));

      /* Truncations are many-one so cannot be removed.
	 Unless we are later going to truncate down even farther.  */
      if (bitschange < 0
	  && final_prec > TYPE_PRECISION (TREE_TYPE (op)))
	break;

      /* See what's inside this conversion.  If we decide to strip it,
	 we will set WIN.  */
      op = TREE_OPERAND (op, 0);

      /* If we have not stripped any zero-extensions (uns is 0),
	 we can strip any kind of extension.
	 If we have previously stripped a zero-extension,
	 only zero-extensions can safely be stripped.
	 Any extension can be stripped if the bits it would produce
	 are all going to be discarded later by truncating to FOR_TYPE.  */

      if (bitschange > 0)
	{
	  if (! uns || final_prec <= TYPE_PRECISION (TREE_TYPE (op)))
	    win = op;
	  /* TYPE_UNSIGNED says whether this is a zero-extension.
	     Let's avoid computing it if it does not affect WIN
	     and if UNS will not be needed again.  */
	  if ((uns
	       || CONVERT_EXPR_P (op))
	      && TYPE_UNSIGNED (TREE_TYPE (op)))
	    {
	      uns = 1;
	      win = op;
	    }
	}
    }

  return win;
}

/* Return OP or a simpler expression for a narrower value
   which can be sign-extended or zero-extended to give back OP.
   Store in *UNSIGNEDP_PTR either 1 if the value should be zero-extended
   or 0 if the value should be sign-extended.  */

tree
get_narrower (tree op, int *unsignedp_ptr)
{
  int uns = 0;
  int first = 1;
  tree win = op;
  bool integral_p = INTEGRAL_TYPE_P (TREE_TYPE (op));

  while (TREE_CODE (op) == NOP_EXPR)
    {
      int bitschange
	= (TYPE_PRECISION (TREE_TYPE (op))
	   - TYPE_PRECISION (TREE_TYPE (TREE_OPERAND (op, 0))));

      /* Truncations are many-one so cannot be removed.  */
      if (bitschange < 0)
	break;

      /* See what's inside this conversion.  If we decide to strip it,
	 we will set WIN.  */

      if (bitschange > 0)
	{
	  op = TREE_OPERAND (op, 0);
	  /* An extension: the outermost one can be stripped,
	     but remember whether it is zero or sign extension.  */
	  if (first)
	    uns = TYPE_UNSIGNED (TREE_TYPE (op));
	  /* Otherwise, if a sign extension has been stripped,
	     only sign extensions can now be stripped;
	     if a zero extension has been stripped, only zero-extensions.  */
	  else if (uns != TYPE_UNSIGNED (TREE_TYPE (op)))
	    break;
	  first = 0;
	}
      else /* bitschange == 0 */
	{
	  /* A change in nominal type can always be stripped, but we must
	     preserve the unsignedness.  */
	  if (first)
	    uns = TYPE_UNSIGNED (TREE_TYPE (op));
	  first = 0;
	  op = TREE_OPERAND (op, 0);
	  /* Keep trying to narrow, but don't assign op to win if it
	     would turn an integral type into something else.  */
	  if (INTEGRAL_TYPE_P (TREE_TYPE (op)) != integral_p)
	    continue;
	}

      win = op;
    }

  if (TREE_CODE (op) == COMPONENT_REF
      /* Since type_for_size always gives an integer type.  */
      && TREE_CODE (TREE_TYPE (op)) != REAL_TYPE
      && TREE_CODE (TREE_TYPE (op)) != FIXED_POINT_TYPE
      /* Ensure field is laid out already.  */
      && DECL_SIZE (TREE_OPERAND (op, 1)) != 0
      && host_integerp (DECL_SIZE (TREE_OPERAND (op, 1)), 1))
    {
      unsigned HOST_WIDE_INT innerprec
	= tree_low_cst (DECL_SIZE (TREE_OPERAND (op, 1)), 1);
      int unsignedp = (DECL_UNSIGNED (TREE_OPERAND (op, 1))
		       || TYPE_UNSIGNED (TREE_TYPE (TREE_OPERAND (op, 1))));
      tree type = lang_hooks.types.type_for_size (innerprec, unsignedp);

      /* We can get this structure field in a narrower type that fits it,
	 but the resulting extension to its nominal type (a fullword type)
	 must satisfy the same conditions as for other extensions.

	 Do this only for fields that are aligned (not bit-fields),
	 because when bit-field insns will be used there is no
	 advantage in doing this.  */

      if (innerprec < TYPE_PRECISION (TREE_TYPE (op))
	  && ! DECL_BIT_FIELD (TREE_OPERAND (op, 1))
	  && (first || uns == DECL_UNSIGNED (TREE_OPERAND (op, 1)))
	  && type != 0)
	{
	  if (first)
	    uns = DECL_UNSIGNED (TREE_OPERAND (op, 1));
	  win = fold_convert (type, op);
	}
    }

  *unsignedp_ptr = uns;
  return win;
}

/* Nonzero if integer constant C has a value that is permissible
   for type TYPE (an INTEGER_TYPE).  */

int
int_fits_type_p (const_tree c, const_tree type)
{
  tree type_low_bound, type_high_bound;
  bool ok_for_low_bound, ok_for_high_bound, unsc;
  double_int dc, dd;

  dc = tree_to_double_int (c);
  unsc = TYPE_UNSIGNED (TREE_TYPE (c));

  if (TREE_CODE (TREE_TYPE (c)) == INTEGER_TYPE
      && TYPE_IS_SIZETYPE (TREE_TYPE (c))
      && unsc)
    /* So c is an unsigned integer whose type is sizetype and type is not.
       sizetype'd integers are sign extended even though they are
       unsigned. If the integer value fits in the lower end word of c,
       and if the higher end word has all its bits set to 1, that
       means the higher end bits are set to 1 only for sign extension.
       So let's convert c into an equivalent zero extended unsigned
       integer.  */
    dc = double_int_zext (dc, TYPE_PRECISION (TREE_TYPE (c)));

retry:
  type_low_bound = TYPE_MIN_VALUE (type);
  type_high_bound = TYPE_MAX_VALUE (type);

  /* If at least one bound of the type is a constant integer, we can check
     ourselves and maybe make a decision. If no such decision is possible, but
     this type is a subtype, try checking against that.  Otherwise, use
     fit_double_type, which checks against the precision.

     Compute the status for each possibly constant bound, and return if we see
     one does not match. Use ok_for_xxx_bound for this purpose, assigning -1
     for "unknown if constant fits", 0 for "constant known *not* to fit" and 1
     for "constant known to fit".  */

  /* Check if c >= type_low_bound.  */
  if (type_low_bound && TREE_CODE (type_low_bound) == INTEGER_CST)
    {
      dd = tree_to_double_int (type_low_bound);
      if (TREE_CODE (type) == INTEGER_TYPE
	  && TYPE_IS_SIZETYPE (type)
	  && TYPE_UNSIGNED (type))
	dd = double_int_zext (dd, TYPE_PRECISION (type));
      if (unsc != TYPE_UNSIGNED (TREE_TYPE (type_low_bound)))
	{
	  int c_neg = (!unsc && double_int_negative_p (dc));
	  int t_neg = (unsc && double_int_negative_p (dd));

	  if (c_neg && !t_neg)
	    return 0;
	  if ((c_neg || !t_neg) && double_int_ucmp (dc, dd) < 0)
	    return 0;
	}
      else if (double_int_cmp (dc, dd, unsc) < 0)
	return 0;
      ok_for_low_bound = true;
    }
  else
    ok_for_low_bound = false;

  /* Check if c <= type_high_bound.  */
  if (type_high_bound && TREE_CODE (type_high_bound) == INTEGER_CST)
    {
      dd = tree_to_double_int (type_high_bound);
      if (TREE_CODE (type) == INTEGER_TYPE
	  && TYPE_IS_SIZETYPE (type)
	  && TYPE_UNSIGNED (type))
	dd = double_int_zext (dd, TYPE_PRECISION (type));
      if (unsc != TYPE_UNSIGNED (TREE_TYPE (type_high_bound)))
	{
	  int c_neg = (!unsc && double_int_negative_p (dc));
	  int t_neg = (unsc && double_int_negative_p (dd));

	  if (t_neg && !c_neg)
	    return 0;
	  if ((t_neg || !c_neg) && double_int_ucmp (dc, dd) > 0)
	    return 0;
	}
      else if (double_int_cmp (dc, dd, unsc) > 0)
	return 0;
      ok_for_high_bound = true;
    }
  else
    ok_for_high_bound = false;

  /* If the constant fits both bounds, the result is known.  */
  if (ok_for_low_bound && ok_for_high_bound)
    return 1;

  /* Perform some generic filtering which may allow making a decision
     even if the bounds are not constant.  First, negative integers
     never fit in unsigned types, */
  if (TYPE_UNSIGNED (type) && !unsc && double_int_negative_p (dc))
    return 0;

  /* Second, narrower types always fit in wider ones.  */
  if (TYPE_PRECISION (type) > TYPE_PRECISION (TREE_TYPE (c)))
    return 1;

  /* Third, unsigned integers with top bit set never fit signed types.  */
  if (! TYPE_UNSIGNED (type) && unsc)
    {
      int prec = GET_MODE_BITSIZE (TYPE_MODE (TREE_TYPE (c))) - 1;
      if (prec < HOST_BITS_PER_WIDE_INT)
	{
	  if (((((unsigned HOST_WIDE_INT) 1) << prec) & dc.low) != 0)
	    return 0;
        }
      else if (((((unsigned HOST_WIDE_INT) 1)
		 << (prec - HOST_BITS_PER_WIDE_INT)) & dc.high) != 0)
	return 0;
    }

  /* If we haven't been able to decide at this point, there nothing more we
     can check ourselves here.  Look at the base type if we have one and it
     has the same precision.  */
  if (TREE_CODE (type) == INTEGER_TYPE
      && TREE_TYPE (type) != 0
      && TYPE_PRECISION (type) == TYPE_PRECISION (TREE_TYPE (type)))
    {
      type = TREE_TYPE (type);
      goto retry;
    }

  /* Or to fit_double_type, if nothing else.  */
  return !fit_double_type (dc.low, dc.high, &dc.low, &dc.high, type);
}

/* Stores bounds of an integer TYPE in MIN and MAX.  If TYPE has non-constant
   bounds or is a POINTER_TYPE, the maximum and/or minimum values that can be
   represented (assuming two's-complement arithmetic) within the bit
   precision of the type are returned instead.  */

void
get_type_static_bounds (const_tree type, mpz_t min, mpz_t max)
{
  if (!POINTER_TYPE_P (type) && TYPE_MIN_VALUE (type)
      && TREE_CODE (TYPE_MIN_VALUE (type)) == INTEGER_CST)
    mpz_set_double_int (min, tree_to_double_int (TYPE_MIN_VALUE (type)),
			TYPE_UNSIGNED (type));
  else
    {
      if (TYPE_UNSIGNED (type))
	mpz_set_ui (min, 0);
      else
	{
	  double_int mn;
	  mn = double_int_mask (TYPE_PRECISION (type) - 1);
	  mn = double_int_sext (double_int_add (mn, double_int_one),
				TYPE_PRECISION (type));
	  mpz_set_double_int (min, mn, false);
	}
    }

  if (!POINTER_TYPE_P (type) && TYPE_MAX_VALUE (type) 
      && TREE_CODE (TYPE_MAX_VALUE (type)) == INTEGER_CST)
    mpz_set_double_int (max, tree_to_double_int (TYPE_MAX_VALUE (type)),
			TYPE_UNSIGNED (type));
  else
    {
      if (TYPE_UNSIGNED (type))
	mpz_set_double_int (max, double_int_mask (TYPE_PRECISION (type)),
			    true);
      else
	mpz_set_double_int (max, double_int_mask (TYPE_PRECISION (type) - 1),
			    true);
    }
}

/* Return true if VAR is an automatic variable defined in function FN.  */

bool
auto_var_in_fn_p (const_tree var, const_tree fn)
{
  return (DECL_P (var) && DECL_CONTEXT (var) == fn
	  && (((TREE_CODE (var) == VAR_DECL || TREE_CODE (var) == PARM_DECL)
	       && ! TREE_STATIC (var))
	      || TREE_CODE (var) == LABEL_DECL
	      || TREE_CODE (var) == RESULT_DECL));
}

/* Subprogram of following function.  Called by walk_tree.

   Return *TP if it is an automatic variable or parameter of the
   function passed in as DATA.  */

static tree
find_var_from_fn (tree *tp, int *walk_subtrees, void *data)
{
  tree fn = (tree) data;

  if (TYPE_P (*tp))
    *walk_subtrees = 0;

  else if (DECL_P (*tp)
	   && auto_var_in_fn_p (*tp, fn))
    return *tp;

  return NULL_TREE;
}

/* Returns true if T is, contains, or refers to a type with variable
   size.  For METHOD_TYPEs and FUNCTION_TYPEs we exclude the
   arguments, but not the return type.  If FN is nonzero, only return
   true if a modifier of the type or position of FN is a variable or
   parameter inside FN.

   This concept is more general than that of C99 'variably modified types':
   in C99, a struct type is never variably modified because a VLA may not
   appear as a structure member.  However, in GNU C code like:

     struct S { int i[f()]; };

   is valid, and other languages may define similar constructs.  */

bool
variably_modified_type_p (tree type, tree fn)
{
  tree t;

/* Test if T is either variable (if FN is zero) or an expression containing
   a variable in FN.  */
#define RETURN_TRUE_IF_VAR(T)						\
  do { tree _t = (T);							\
    if (_t && _t != error_mark_node && TREE_CODE (_t) != INTEGER_CST	\
        && (!fn || walk_tree (&_t, find_var_from_fn, fn, NULL)))	\
      return true;  } while (0)

  if (type == error_mark_node)
    return false;

  /* If TYPE itself has variable size, it is variably modified.  */
  RETURN_TRUE_IF_VAR (TYPE_SIZE (type));
  RETURN_TRUE_IF_VAR (TYPE_SIZE_UNIT (type));

  switch (TREE_CODE (type))
    {
    case POINTER_TYPE:
    case REFERENCE_TYPE:
    case VECTOR_TYPE:
      if (variably_modified_type_p (TREE_TYPE (type), fn))
	return true;
      break;

    case FUNCTION_TYPE:
    case METHOD_TYPE:
      /* If TYPE is a function type, it is variably modified if the
	 return type is variably modified.  */
      if (variably_modified_type_p (TREE_TYPE (type), fn))
	  return true;
      break;

    case INTEGER_TYPE:
    case REAL_TYPE:
    case FIXED_POINT_TYPE:
    case ENUMERAL_TYPE:
    case BOOLEAN_TYPE:
      /* Scalar types are variably modified if their end points
	 aren't constant.  */
      RETURN_TRUE_IF_VAR (TYPE_MIN_VALUE (type));
      RETURN_TRUE_IF_VAR (TYPE_MAX_VALUE (type));
      break;

    case RECORD_TYPE:
    case UNION_TYPE:
    case QUAL_UNION_TYPE:
      /* We can't see if any of the fields are variably-modified by the
	 definition we normally use, since that would produce infinite
	 recursion via pointers.  */
      /* This is variably modified if some field's type is.  */
      for (t = TYPE_FIELDS (type); t; t = TREE_CHAIN (t))
	if (TREE_CODE (t) == FIELD_DECL)
	  {
	    RETURN_TRUE_IF_VAR (DECL_FIELD_OFFSET (t));
	    RETURN_TRUE_IF_VAR (DECL_SIZE (t));
	    RETURN_TRUE_IF_VAR (DECL_SIZE_UNIT (t));

	    if (TREE_CODE (type) == QUAL_UNION_TYPE)
	      RETURN_TRUE_IF_VAR (DECL_QUALIFIER (t));
	  }
	break;

    case ARRAY_TYPE:
      /* Do not call ourselves to avoid infinite recursion.  This is
	 variably modified if the element type is.  */
      RETURN_TRUE_IF_VAR (TYPE_SIZE (TREE_TYPE (type)));
      RETURN_TRUE_IF_VAR (TYPE_SIZE_UNIT (TREE_TYPE (type)));
      break;

    default:
      break;
    }

  /* The current language may have other cases to check, but in general,
     all other types are not variably modified.  */
  return lang_hooks.tree_inlining.var_mod_type_p (type, fn);

#undef RETURN_TRUE_IF_VAR
}

/* Given a DECL or TYPE, return the scope in which it was declared, or
   NULL_TREE if there is no containing scope.  */

tree
get_containing_scope (const_tree t)
{
  return (TYPE_P (t) ? TYPE_CONTEXT (t) : DECL_CONTEXT (t));
}

/* Return the innermost context enclosing DECL that is
   a FUNCTION_DECL, or zero if none.  */

tree
decl_function_context (const_tree decl)
{
  tree context;

  if (TREE_CODE (decl) == ERROR_MARK)
    return 0;

  /* C++ virtual functions use DECL_CONTEXT for the class of the vtable
     where we look up the function at runtime.  Such functions always take
     a first argument of type 'pointer to real context'.

     C++ should really be fixed to use DECL_CONTEXT for the real context,
     and use something else for the "virtual context".  */
  else if (TREE_CODE (decl) == FUNCTION_DECL && DECL_VINDEX (decl))
    context
      = TYPE_MAIN_VARIANT
	(TREE_TYPE (TREE_VALUE (TYPE_ARG_TYPES (TREE_TYPE (decl)))));
  else
    context = DECL_CONTEXT (decl);

  while (context && TREE_CODE (context) != FUNCTION_DECL)
    {
      if (TREE_CODE (context) == BLOCK)
	context = BLOCK_SUPERCONTEXT (context);
      else
	context = get_containing_scope (context);
    }

  return context;
}

/* Return the innermost context enclosing DECL that is
   a RECORD_TYPE, UNION_TYPE or QUAL_UNION_TYPE, or zero if none.
   TYPE_DECLs and FUNCTION_DECLs are transparent to this function.  */

tree
decl_type_context (const_tree decl)
{
  tree context = DECL_CONTEXT (decl);

  while (context)
    switch (TREE_CODE (context))
      {
      case NAMESPACE_DECL:
      case TRANSLATION_UNIT_DECL:
	return NULL_TREE;

      case RECORD_TYPE:
      case UNION_TYPE:
      case QUAL_UNION_TYPE:
	return context;

      case TYPE_DECL:
      case FUNCTION_DECL:
	context = DECL_CONTEXT (context);
	break;

      case BLOCK:
	context = BLOCK_SUPERCONTEXT (context);
	break;

      default:
	gcc_unreachable ();
      }

  return NULL_TREE;
}

/* CALL is a CALL_EXPR.  Return the declaration for the function
   called, or NULL_TREE if the called function cannot be
   determined.  */

tree
get_callee_fndecl (const_tree call)
{
  tree addr;

  if (call == error_mark_node)
    return error_mark_node;

  /* It's invalid to call this function with anything but a
     CALL_EXPR.  */
  gcc_assert (TREE_CODE (call) == CALL_EXPR);

  /* The first operand to the CALL is the address of the function
     called.  */
  addr = CALL_EXPR_FN (call);

  STRIP_NOPS (addr);

  /* If this is a readonly function pointer, extract its initial value.  */
  if (DECL_P (addr) && TREE_CODE (addr) != FUNCTION_DECL
      && TREE_READONLY (addr) && ! TREE_THIS_VOLATILE (addr)
      && DECL_INITIAL (addr))
    addr = DECL_INITIAL (addr);

  /* If the address is just `&f' for some function `f', then we know
     that `f' is being called.  */
  if (TREE_CODE (addr) == ADDR_EXPR
      && TREE_CODE (TREE_OPERAND (addr, 0)) == FUNCTION_DECL)
    return TREE_OPERAND (addr, 0);

  /* We couldn't figure out what was being called.  */
  return NULL_TREE;
}

/* Print debugging information about tree nodes generated during the compile,
   and any language-specific information.  */

void
dump_tree_statistics (void)
{
#ifdef GATHER_STATISTICS
  int i;
  int total_nodes, total_bytes;
#endif

  fprintf (stderr, "\n??? tree nodes created\n\n");
#ifdef GATHER_STATISTICS
  fprintf (stderr, "Kind                   Nodes      Bytes\n");
  fprintf (stderr, "---------------------------------------\n");
  total_nodes = total_bytes = 0;
  for (i = 0; i < (int) all_kinds; i++)
    {
      fprintf (stderr, "%-20s %7d %10d\n", tree_node_kind_names[i],
	       tree_node_counts[i], tree_node_sizes[i]);
      total_nodes += tree_node_counts[i];
      total_bytes += tree_node_sizes[i];
    }
  fprintf (stderr, "---------------------------------------\n");
  fprintf (stderr, "%-20s %7d %10d\n", "Total", total_nodes, total_bytes);
  fprintf (stderr, "---------------------------------------\n");
  ssanames_print_statistics ();
  phinodes_print_statistics ();
#else
  fprintf (stderr, "(No per-node statistics)\n");
#endif
  print_type_hash_statistics ();
  print_debug_expr_statistics ();
  print_value_expr_statistics ();
  print_restrict_base_statistics ();
  lang_hooks.print_statistics ();
}

#define FILE_FUNCTION_FORMAT "_GLOBAL__%s_%s"

/* Generate a crc32 of a string.  */

unsigned
crc32_string (unsigned chksum, const char *string)
{
  do
    {
      unsigned value = *string << 24;
      unsigned ix;

      for (ix = 8; ix--; value <<= 1)
  	{
  	  unsigned feedback;

  	  feedback = (value ^ chksum) & 0x80000000 ? 0x04c11db7 : 0;
 	  chksum <<= 1;
 	  chksum ^= feedback;
  	}
    }
  while (*string++);
  return chksum;
}

/* P is a string that will be used in a symbol.  Mask out any characters
   that are not valid in that context.  */

void
clean_symbol_name (char *p)
{
  for (; *p; p++)
    if (! (ISALNUM (*p)
#ifndef NO_DOLLAR_IN_LABEL	/* this for `$'; unlikely, but... -- kr */
	    || *p == '$'
#endif
#ifndef NO_DOT_IN_LABEL		/* this for `.'; unlikely, but...  */
	    || *p == '.'
#endif
	   ))
      *p = '_';
}

/* Generate a name for a special-purpose function function.
   The generated name may need to be unique across the whole link.
   TYPE is some string to identify the purpose of this function to the
   linker or collect2; it must start with an uppercase letter,
   one of:
   I - for constructors
   D - for destructors
   N - for C++ anonymous namespaces
   F - for DWARF unwind frame information.  */

tree
get_file_function_name (const char *type)
{
  char *buf;
  const char *p;
  char *q;

  /* If we already have a name we know to be unique, just use that.  */
  if (first_global_object_name)
    p = q = ASTRDUP (first_global_object_name);
  /* If the target is handling the constructors/destructors, they
     will be local to this file and the name is only necessary for
     debugging purposes.  */
  else if ((type[0] == 'I' || type[0] == 'D') && targetm.have_ctors_dtors)
    {
      const char *file = main_input_filename;
      if (! file)
	file = input_filename;
      /* Just use the file's basename, because the full pathname
	 might be quite long.  */
      p = strrchr (file, '/');
      if (p)
	p++;
      else
	p = file;
      p = q = ASTRDUP (p);
    }
  else
    {
      /* Otherwise, the name must be unique across the entire link.
	 We don't have anything that we know to be unique to this translation
	 unit, so use what we do have and throw in some randomness.  */
      unsigned len;
      const char *name = weak_global_object_name;
      const char *file = main_input_filename;

      if (! name)
	name = "";
      if (! file)
	file = input_filename;

      len = strlen (file);
      q = (char *) alloca (9 * 2 + len + 1);
      memcpy (q, file, len + 1);

      sprintf (q + len, "_%08X_%08X", crc32_string (0, name),
	       crc32_string (0, get_random_seed (false)));

      p = q;
    }

  clean_symbol_name (q);
  buf = (char *) alloca (sizeof (FILE_FUNCTION_FORMAT) + strlen (p)
			 + strlen (type));

  /* Set up the name of the file-level functions we may need.
     Use a global object (which is already required to be unique over
     the program) rather than the file name (which imposes extra
     constraints).  */
  sprintf (buf, FILE_FUNCTION_FORMAT, type, p);

  return get_identifier (buf);
}

#if defined ENABLE_TREE_CHECKING && (GCC_VERSION >= 2007)

/* Complain that the tree code of NODE does not match the expected 0
   terminated list of trailing codes. The trailing code list can be
   empty, for a more vague error message.  FILE, LINE, and FUNCTION
   are of the caller.  */

void
tree_check_failed (const_tree node, const char *file,
		   int line, const char *function, ...)
{
  va_list args;
  const char *buffer;
  unsigned length = 0;
  int code;

  va_start (args, function);
  while ((code = va_arg (args, int)))
    length += 4 + strlen (tree_code_name[code]);
  va_end (args);
  if (length)
    {
      char *tmp;
      va_start (args, function);
      length += strlen ("expected ");
      buffer = tmp = (char *) alloca (length);
      length = 0;
      while ((code = va_arg (args, int)))
	{
	  const char *prefix = length ? " or " : "expected ";
	  
	  strcpy (tmp + length, prefix);
	  length += strlen (prefix);
	  strcpy (tmp + length, tree_code_name[code]);
	  length += strlen (tree_code_name[code]);
	}
      va_end (args);
    }
  else
    buffer = "unexpected node";

  internal_error ("tree check: %s, have %s in %s, at %s:%d",
		  buffer, tree_code_name[TREE_CODE (node)],
		  function, trim_filename (file), line);
}

/* Complain that the tree code of NODE does match the expected 0
   terminated list of trailing codes. FILE, LINE, and FUNCTION are of
   the caller.  */

void
tree_not_check_failed (const_tree node, const char *file,
		       int line, const char *function, ...)
{
  va_list args;
  char *buffer;
  unsigned length = 0;
  int code;

  va_start (args, function);
  while ((code = va_arg (args, int)))
    length += 4 + strlen (tree_code_name[code]);
  va_end (args);
  va_start (args, function);
  buffer = (char *) alloca (length);
  length = 0;
  while ((code = va_arg (args, int)))
    {
      if (length)
	{
	  strcpy (buffer + length, " or ");
	  length += 4;
	}
      strcpy (buffer + length, tree_code_name[code]);
      length += strlen (tree_code_name[code]);
    }
  va_end (args);

  internal_error ("tree check: expected none of %s, have %s in %s, at %s:%d",
		  buffer, tree_code_name[TREE_CODE (node)],
		  function, trim_filename (file), line);
}

/* Similar to tree_check_failed, except that we check for a class of tree
   code, given in CL.  */

void
tree_class_check_failed (const_tree node, const enum tree_code_class cl,
			 const char *file, int line, const char *function)
{
  internal_error
    ("tree check: expected class %qs, have %qs (%s) in %s, at %s:%d",
     TREE_CODE_CLASS_STRING (cl),
     TREE_CODE_CLASS_STRING (TREE_CODE_CLASS (TREE_CODE (node))),
     tree_code_name[TREE_CODE (node)], function, trim_filename (file), line);
}

/* Similar to tree_check_failed, except that instead of specifying a
   dozen codes, use the knowledge that they're all sequential.  */

void
tree_range_check_failed (const_tree node, const char *file, int line,
			 const char *function, enum tree_code c1,
			 enum tree_code c2)
{
  char *buffer;
  unsigned length = 0;
  enum tree_code c;

  for (c = c1; c <= c2; ++c)
    length += 4 + strlen (tree_code_name[c]);

  length += strlen ("expected ");
  buffer = (char *) alloca (length);
  length = 0;

  for (c = c1; c <= c2; ++c)
    {
      const char *prefix = length ? " or " : "expected ";

      strcpy (buffer + length, prefix);
      length += strlen (prefix);
      strcpy (buffer + length, tree_code_name[c]);
      length += strlen (tree_code_name[c]);
    }

  internal_error ("tree check: %s, have %s in %s, at %s:%d",
		  buffer, tree_code_name[TREE_CODE (node)],
		  function, trim_filename (file), line);
}


/* Similar to tree_check_failed, except that we check that a tree does
   not have the specified code, given in CL.  */

void
tree_not_class_check_failed (const_tree node, const enum tree_code_class cl,
			     const char *file, int line, const char *function)
{
  internal_error
    ("tree check: did not expect class %qs, have %qs (%s) in %s, at %s:%d",
     TREE_CODE_CLASS_STRING (cl),
     TREE_CODE_CLASS_STRING (TREE_CODE_CLASS (TREE_CODE (node))),
     tree_code_name[TREE_CODE (node)], function, trim_filename (file), line);
}


/* Similar to tree_check_failed but applied to OMP_CLAUSE codes.  */

void
omp_clause_check_failed (const_tree node, const char *file, int line,
                         const char *function, enum omp_clause_code code)
{
  internal_error ("tree check: expected omp_clause %s, have %s in %s, at %s:%d",
		  omp_clause_code_name[code], tree_code_name[TREE_CODE (node)],
		  function, trim_filename (file), line);
}


/* Similar to tree_range_check_failed but applied to OMP_CLAUSE codes.  */

void
omp_clause_range_check_failed (const_tree node, const char *file, int line,
			       const char *function, enum omp_clause_code c1,
			       enum omp_clause_code c2)
{
  char *buffer;
  unsigned length = 0;
  enum omp_clause_code c;

  for (c = c1; c <= c2; ++c)
    length += 4 + strlen (omp_clause_code_name[c]);

  length += strlen ("expected ");
  buffer = (char *) alloca (length);
  length = 0;

  for (c = c1; c <= c2; ++c)
    {
      const char *prefix = length ? " or " : "expected ";

      strcpy (buffer + length, prefix);
      length += strlen (prefix);
      strcpy (buffer + length, omp_clause_code_name[c]);
      length += strlen (omp_clause_code_name[c]);
    }

  internal_error ("tree check: %s, have %s in %s, at %s:%d",
		  buffer, omp_clause_code_name[TREE_CODE (node)],
		  function, trim_filename (file), line);
}


#undef DEFTREESTRUCT
#define DEFTREESTRUCT(VAL, NAME) NAME,

static const char *ts_enum_names[] = {
#include "treestruct.def"
};
#undef DEFTREESTRUCT

#define TS_ENUM_NAME(EN) (ts_enum_names[(EN)])

/* Similar to tree_class_check_failed, except that we check for
   whether CODE contains the tree structure identified by EN.  */

void
tree_contains_struct_check_failed (const_tree node, 
				   const enum tree_node_structure_enum en,
				   const char *file, int line, 
				   const char *function)
{
  internal_error
    ("tree check: expected tree that contains %qs structure, have %qs in %s, at %s:%d",
     TS_ENUM_NAME(en),
     tree_code_name[TREE_CODE (node)], function, trim_filename (file), line);
}


/* Similar to above, except that the check is for the bounds of a TREE_VEC's
   (dynamically sized) vector.  */

void
tree_vec_elt_check_failed (int idx, int len, const char *file, int line,
			   const char *function)
{
  internal_error
    ("tree check: accessed elt %d of tree_vec with %d elts in %s, at %s:%d",
     idx + 1, len, function, trim_filename (file), line);
}

/* Similar to above, except that the check is for the bounds of the operand
   vector of an expression node EXP.  */

void
tree_operand_check_failed (int idx, const_tree exp, const char *file,
			   int line, const char *function)
{
  int code = TREE_CODE (exp);
  internal_error
    ("tree check: accessed operand %d of %s with %d operands in %s, at %s:%d",
     idx + 1, tree_code_name[code], TREE_OPERAND_LENGTH (exp),
     function, trim_filename (file), line);
}

/* Similar to above, except that the check is for the number of
   operands of an OMP_CLAUSE node.  */

void
omp_clause_operand_check_failed (int idx, const_tree t, const char *file,
			         int line, const char *function)
{
  internal_error
    ("tree check: accessed operand %d of omp_clause %s with %d operands "
     "in %s, at %s:%d", idx + 1, omp_clause_code_name[OMP_CLAUSE_CODE (t)],
     omp_clause_num_ops [OMP_CLAUSE_CODE (t)], function,
     trim_filename (file), line);
}
#endif /* ENABLE_TREE_CHECKING */

/* Create a new vector type node holding SUBPARTS units of type INNERTYPE,
   and mapped to the machine mode MODE.  Initialize its fields and build
   the information necessary for debugging output.  */

static tree
make_vector_type (tree innertype, int nunits, enum machine_mode mode)
{
  tree t;
  hashval_t hashcode = 0;

  /* Build a main variant, based on the main variant of the inner type, then
     use it to build the variant we return.  */
  if ((TYPE_ATTRIBUTES (innertype) || TYPE_QUALS (innertype))
      && TYPE_MAIN_VARIANT (innertype) != innertype)
    return build_type_attribute_qual_variant (
	    make_vector_type (TYPE_MAIN_VARIANT (innertype), nunits, mode),
	    TYPE_ATTRIBUTES (innertype),
	    TYPE_QUALS (innertype));

  t = make_node (VECTOR_TYPE);
  TREE_TYPE (t) = TYPE_MAIN_VARIANT (innertype);
  SET_TYPE_VECTOR_SUBPARTS (t, nunits);
  SET_TYPE_MODE (t, mode);
  TYPE_READONLY (t) = TYPE_READONLY (innertype);
  TYPE_VOLATILE (t) = TYPE_VOLATILE (innertype);

  if (TYPE_STRUCTURAL_EQUALITY_P (innertype))
    SET_TYPE_STRUCTURAL_EQUALITY (t);
  else if (TYPE_CANONICAL (innertype) != innertype
	   || mode != VOIDmode)
    TYPE_CANONICAL (t) 
      = make_vector_type (TYPE_CANONICAL (innertype), nunits, VOIDmode);

  layout_type (t);

  {
    tree index = build_int_cst (NULL_TREE, nunits - 1);
    tree array = build_array_type (innertype, build_index_type (index));
    tree rt = make_node (RECORD_TYPE);

    TYPE_FIELDS (rt) = build_decl (FIELD_DECL, get_identifier ("f"), array);
    DECL_CONTEXT (TYPE_FIELDS (rt)) = rt;
    layout_type (rt);
    TYPE_DEBUG_REPRESENTATION_TYPE (t) = rt;
    /* In dwarfout.c, type lookup uses TYPE_UID numbers.  We want to output
       the representation type, and we want to find that die when looking up
       the vector type.  This is most easily achieved by making the TYPE_UID
       numbers equal.  */
    TYPE_UID (rt) = TYPE_UID (t);
  }

  hashcode = iterative_hash_host_wide_int (VECTOR_TYPE, hashcode);
  hashcode = iterative_hash_host_wide_int (mode, hashcode);
  hashcode = iterative_hash_object (TYPE_HASH (innertype), hashcode);
  return type_hash_canon (hashcode, t);
}

static tree
make_or_reuse_type (unsigned size, int unsignedp)
{
  if (size == INT_TYPE_SIZE)
    return unsignedp ? unsigned_type_node : integer_type_node;
  if (size == CHAR_TYPE_SIZE)
    return unsignedp ? unsigned_char_type_node : signed_char_type_node;
  if (size == SHORT_TYPE_SIZE)
    return unsignedp ? short_unsigned_type_node : short_integer_type_node;
  if (size == LONG_TYPE_SIZE)
    return unsignedp ? long_unsigned_type_node : long_integer_type_node;
  if (size == LONG_LONG_TYPE_SIZE)
    return (unsignedp ? long_long_unsigned_type_node
            : long_long_integer_type_node);

  if (unsignedp)
    return make_unsigned_type (size);
  else
    return make_signed_type (size);
}

/* Create or reuse a fract type by SIZE, UNSIGNEDP, and SATP.  */

static tree
make_or_reuse_fract_type (unsigned size, int unsignedp, int satp)
{
  if (satp)
    {
      if (size == SHORT_FRACT_TYPE_SIZE)
	return unsignedp ? sat_unsigned_short_fract_type_node
			 : sat_short_fract_type_node;
      if (size == FRACT_TYPE_SIZE)
	return unsignedp ? sat_unsigned_fract_type_node : sat_fract_type_node;
      if (size == LONG_FRACT_TYPE_SIZE)
	return unsignedp ? sat_unsigned_long_fract_type_node
			 : sat_long_fract_type_node;
      if (size == LONG_LONG_FRACT_TYPE_SIZE)
	return unsignedp ? sat_unsigned_long_long_fract_type_node
			 : sat_long_long_fract_type_node;
    }
  else
    {
      if (size == SHORT_FRACT_TYPE_SIZE)
	return unsignedp ? unsigned_short_fract_type_node
			 : short_fract_type_node;
      if (size == FRACT_TYPE_SIZE)
	return unsignedp ? unsigned_fract_type_node : fract_type_node;
      if (size == LONG_FRACT_TYPE_SIZE)
	return unsignedp ? unsigned_long_fract_type_node
			 : long_fract_type_node;
      if (size == LONG_LONG_FRACT_TYPE_SIZE)
	return unsignedp ? unsigned_long_long_fract_type_node
			 : long_long_fract_type_node;
    }

  return make_fract_type (size, unsignedp, satp);
}

/* Create or reuse an accum type by SIZE, UNSIGNEDP, and SATP.  */

static tree
make_or_reuse_accum_type (unsigned size, int unsignedp, int satp)
{
  if (satp)
    {
      if (size == SHORT_ACCUM_TYPE_SIZE)
	return unsignedp ? sat_unsigned_short_accum_type_node
			 : sat_short_accum_type_node;
      if (size == ACCUM_TYPE_SIZE)
	return unsignedp ? sat_unsigned_accum_type_node : sat_accum_type_node;
      if (size == LONG_ACCUM_TYPE_SIZE)
	return unsignedp ? sat_unsigned_long_accum_type_node
			 : sat_long_accum_type_node;
      if (size == LONG_LONG_ACCUM_TYPE_SIZE)
	return unsignedp ? sat_unsigned_long_long_accum_type_node
			 : sat_long_long_accum_type_node;
    }
  else
    {
      if (size == SHORT_ACCUM_TYPE_SIZE)
	return unsignedp ? unsigned_short_accum_type_node
			 : short_accum_type_node;
      if (size == ACCUM_TYPE_SIZE)
	return unsignedp ? unsigned_accum_type_node : accum_type_node;
      if (size == LONG_ACCUM_TYPE_SIZE)
	return unsignedp ? unsigned_long_accum_type_node
			 : long_accum_type_node;
      if (size == LONG_LONG_ACCUM_TYPE_SIZE)
	return unsignedp ? unsigned_long_long_accum_type_node
			 : long_long_accum_type_node;
    }

  return make_accum_type (size, unsignedp, satp);
}

/* Create nodes for all integer types (and error_mark_node) using the sizes
   of C datatypes.  The caller should call set_sizetype soon after calling
   this function to select one of the types as sizetype.  */

void
build_common_tree_nodes (bool signed_char, bool signed_sizetype)
{
  error_mark_node = make_node (ERROR_MARK);
  TREE_TYPE (error_mark_node) = error_mark_node;

  initialize_sizetypes (signed_sizetype);

  /* Define both `signed char' and `unsigned char'.  */
  signed_char_type_node = make_signed_type (CHAR_TYPE_SIZE);
  TYPE_STRING_FLAG (signed_char_type_node) = 1;
  unsigned_char_type_node = make_unsigned_type (CHAR_TYPE_SIZE);
  TYPE_STRING_FLAG (unsigned_char_type_node) = 1;

  /* Define `char', which is like either `signed char' or `unsigned char'
     but not the same as either.  */
  char_type_node
    = (signed_char
       ? make_signed_type (CHAR_TYPE_SIZE)
       : make_unsigned_type (CHAR_TYPE_SIZE));
  TYPE_STRING_FLAG (char_type_node) = 1;

  short_integer_type_node = make_signed_type (SHORT_TYPE_SIZE);
  short_unsigned_type_node = make_unsigned_type (SHORT_TYPE_SIZE);
  integer_type_node = make_signed_type (INT_TYPE_SIZE);
  unsigned_type_node = make_unsigned_type (INT_TYPE_SIZE);
  long_integer_type_node = make_signed_type (LONG_TYPE_SIZE);
  long_unsigned_type_node = make_unsigned_type (LONG_TYPE_SIZE);
  long_long_integer_type_node = make_signed_type (LONG_LONG_TYPE_SIZE);
  long_long_unsigned_type_node = make_unsigned_type (LONG_LONG_TYPE_SIZE);

  /* Define a boolean type.  This type only represents boolean values but
     may be larger than char depending on the value of BOOL_TYPE_SIZE.
     Front ends which want to override this size (i.e. Java) can redefine
     boolean_type_node before calling build_common_tree_nodes_2.  */
  boolean_type_node = make_unsigned_type (BOOL_TYPE_SIZE);
  TREE_SET_CODE (boolean_type_node, BOOLEAN_TYPE);
  TYPE_MAX_VALUE (boolean_type_node) = build_int_cst (boolean_type_node, 1);
  TYPE_PRECISION (boolean_type_node) = 1;

  /* Fill in the rest of the sized types.  Reuse existing type nodes
     when possible.  */
  intQI_type_node = make_or_reuse_type (GET_MODE_BITSIZE (QImode), 0);
  intHI_type_node = make_or_reuse_type (GET_MODE_BITSIZE (HImode), 0);
  intSI_type_node = make_or_reuse_type (GET_MODE_BITSIZE (SImode), 0);
  intDI_type_node = make_or_reuse_type (GET_MODE_BITSIZE (DImode), 0);
  intTI_type_node = make_or_reuse_type (GET_MODE_BITSIZE (TImode), 0);

  unsigned_intQI_type_node = make_or_reuse_type (GET_MODE_BITSIZE (QImode), 1);
  unsigned_intHI_type_node = make_or_reuse_type (GET_MODE_BITSIZE (HImode), 1);
  unsigned_intSI_type_node = make_or_reuse_type (GET_MODE_BITSIZE (SImode), 1);
  unsigned_intDI_type_node = make_or_reuse_type (GET_MODE_BITSIZE (DImode), 1);
  unsigned_intTI_type_node = make_or_reuse_type (GET_MODE_BITSIZE (TImode), 1);

  access_public_node = get_identifier ("public");
  access_protected_node = get_identifier ("protected");
  access_private_node = get_identifier ("private");
}

/* Call this function after calling build_common_tree_nodes and set_sizetype.
   It will create several other common tree nodes.  */

void
build_common_tree_nodes_2 (int short_double)
{
  /* Define these next since types below may used them.  */
  integer_zero_node = build_int_cst (NULL_TREE, 0);
  integer_one_node = build_int_cst (NULL_TREE, 1);
  integer_minus_one_node = build_int_cst (NULL_TREE, -1);

  size_zero_node = size_int (0);
  size_one_node = size_int (1);
  bitsize_zero_node = bitsize_int (0);
  bitsize_one_node = bitsize_int (1);
  bitsize_unit_node = bitsize_int (BITS_PER_UNIT);

  boolean_false_node = TYPE_MIN_VALUE (boolean_type_node);
  boolean_true_node = TYPE_MAX_VALUE (boolean_type_node);

  void_type_node = make_node (VOID_TYPE);
  layout_type (void_type_node);

  /* We are not going to have real types in C with less than byte alignment,
     so we might as well not have any types that claim to have it.  */
  TYPE_ALIGN (void_type_node) = BITS_PER_UNIT;
  TYPE_USER_ALIGN (void_type_node) = 0;

  null_pointer_node = build_int_cst (build_pointer_type (void_type_node), 0);
  layout_type (TREE_TYPE (null_pointer_node));

  ptr_type_node = build_pointer_type (void_type_node);
  const_ptr_type_node
    = build_pointer_type (build_type_variant (void_type_node, 1, 0));
  fileptr_type_node = ptr_type_node;

  float_type_node = make_node (REAL_TYPE);
  TYPE_PRECISION (float_type_node) = FLOAT_TYPE_SIZE;
  layout_type (float_type_node);

  double_type_node = make_node (REAL_TYPE);
  if (short_double)
    TYPE_PRECISION (double_type_node) = FLOAT_TYPE_SIZE;
  else
    TYPE_PRECISION (double_type_node) = DOUBLE_TYPE_SIZE;
  layout_type (double_type_node);

  long_double_type_node = make_node (REAL_TYPE);
  TYPE_PRECISION (long_double_type_node) = LONG_DOUBLE_TYPE_SIZE;
  layout_type (long_double_type_node);

  float_ptr_type_node = build_pointer_type (float_type_node);
  double_ptr_type_node = build_pointer_type (double_type_node);
  long_double_ptr_type_node = build_pointer_type (long_double_type_node);
  integer_ptr_type_node = build_pointer_type (integer_type_node);

  /* Fixed size integer types.  */
  uint32_type_node = build_nonstandard_integer_type (32, true);
  uint64_type_node = build_nonstandard_integer_type (64, true);

  /* Decimal float types. */
  dfloat32_type_node = make_node (REAL_TYPE);
  TYPE_PRECISION (dfloat32_type_node) = DECIMAL32_TYPE_SIZE; 
  layout_type (dfloat32_type_node);
  SET_TYPE_MODE (dfloat32_type_node, SDmode);
  dfloat32_ptr_type_node = build_pointer_type (dfloat32_type_node);

  dfloat64_type_node = make_node (REAL_TYPE);
  TYPE_PRECISION (dfloat64_type_node) = DECIMAL64_TYPE_SIZE;
  layout_type (dfloat64_type_node);
  SET_TYPE_MODE (dfloat64_type_node, DDmode);
  dfloat64_ptr_type_node = build_pointer_type (dfloat64_type_node);

  dfloat128_type_node = make_node (REAL_TYPE);
  TYPE_PRECISION (dfloat128_type_node) = DECIMAL128_TYPE_SIZE; 
  layout_type (dfloat128_type_node);
  SET_TYPE_MODE (dfloat128_type_node, TDmode);
  dfloat128_ptr_type_node = build_pointer_type (dfloat128_type_node);

  complex_integer_type_node = build_complex_type (integer_type_node);
  complex_float_type_node = build_complex_type (float_type_node);
  complex_double_type_node = build_complex_type (double_type_node);
  complex_long_double_type_node = build_complex_type (long_double_type_node);

/* Make fixed-point nodes based on sat/non-sat and signed/unsigned.  */
#define MAKE_FIXED_TYPE_NODE(KIND,SIZE) \
  sat_ ## KIND ## _type_node = \
    make_sat_signed_ ## KIND ## _type (SIZE); \
  sat_unsigned_ ## KIND ## _type_node = \
    make_sat_unsigned_ ## KIND ## _type (SIZE); \
  KIND ## _type_node = make_signed_ ## KIND ## _type (SIZE); \
  unsigned_ ## KIND ## _type_node = \
    make_unsigned_ ## KIND ## _type (SIZE);

#define MAKE_FIXED_TYPE_NODE_WIDTH(KIND,WIDTH,SIZE) \
  sat_ ## WIDTH ## KIND ## _type_node = \
    make_sat_signed_ ## KIND ## _type (SIZE); \
  sat_unsigned_ ## WIDTH ## KIND ## _type_node = \
    make_sat_unsigned_ ## KIND ## _type (SIZE); \
  WIDTH ## KIND ## _type_node = make_signed_ ## KIND ## _type (SIZE); \
  unsigned_ ## WIDTH ## KIND ## _type_node = \
    make_unsigned_ ## KIND ## _type (SIZE);

/* Make fixed-point type nodes based on four different widths.  */
#define MAKE_FIXED_TYPE_NODE_FAMILY(N1,N2) \
  MAKE_FIXED_TYPE_NODE_WIDTH (N1, short_, SHORT_ ## N2 ## _TYPE_SIZE) \
  MAKE_FIXED_TYPE_NODE (N1, N2 ## _TYPE_SIZE) \
  MAKE_FIXED_TYPE_NODE_WIDTH (N1, long_, LONG_ ## N2 ## _TYPE_SIZE) \
  MAKE_FIXED_TYPE_NODE_WIDTH (N1, long_long_, LONG_LONG_ ## N2 ## _TYPE_SIZE)

/* Make fixed-point mode nodes based on sat/non-sat and signed/unsigned.  */
#define MAKE_FIXED_MODE_NODE(KIND,NAME,MODE) \
  NAME ## _type_node = \
    make_or_reuse_signed_ ## KIND ## _type (GET_MODE_BITSIZE (MODE ## mode)); \
  u ## NAME ## _type_node = \
    make_or_reuse_unsigned_ ## KIND ## _type \
      (GET_MODE_BITSIZE (U ## MODE ## mode)); \
  sat_ ## NAME ## _type_node = \
    make_or_reuse_sat_signed_ ## KIND ## _type \
      (GET_MODE_BITSIZE (MODE ## mode)); \
  sat_u ## NAME ## _type_node = \
    make_or_reuse_sat_unsigned_ ## KIND ## _type \
      (GET_MODE_BITSIZE (U ## MODE ## mode));

  /* Fixed-point type and mode nodes.  */
  MAKE_FIXED_TYPE_NODE_FAMILY (fract, FRACT)
  MAKE_FIXED_TYPE_NODE_FAMILY (accum, ACCUM)
  MAKE_FIXED_MODE_NODE (fract, qq, QQ)
  MAKE_FIXED_MODE_NODE (fract, hq, HQ)
  MAKE_FIXED_MODE_NODE (fract, sq, SQ)
  MAKE_FIXED_MODE_NODE (fract, dq, DQ)
  MAKE_FIXED_MODE_NODE (fract, tq, TQ)
  MAKE_FIXED_MODE_NODE (accum, ha, HA)
  MAKE_FIXED_MODE_NODE (accum, sa, SA)
  MAKE_FIXED_MODE_NODE (accum, da, DA)
  MAKE_FIXED_MODE_NODE (accum, ta, TA)

  {
    tree t = targetm.build_builtin_va_list ();

    /* Many back-ends define record types without setting TYPE_NAME.
       If we copied the record type here, we'd keep the original
       record type without a name.  This breaks name mangling.  So,
       don't copy record types and let c_common_nodes_and_builtins()
       declare the type to be __builtin_va_list.  */
    if (TREE_CODE (t) != RECORD_TYPE)
      t = build_variant_type_copy (t);
    
    va_list_type_node = t;
  }
}

/* A subroutine of build_common_builtin_nodes.  Define a builtin function.  */

static void
local_define_builtin (const char *name, tree type, enum built_in_function code,
                      const char *library_name, int ecf_flags)
{
  tree decl;

  decl = add_builtin_function (name, type, code, BUILT_IN_NORMAL,
			       library_name, NULL_TREE);
  if (ecf_flags & ECF_CONST)
    TREE_READONLY (decl) = 1;
  if (ecf_flags & ECF_PURE)
    DECL_PURE_P (decl) = 1;
  if (ecf_flags & ECF_LOOPING_CONST_OR_PURE)
    DECL_LOOPING_CONST_OR_PURE_P (decl) = 1;
  if (ecf_flags & ECF_NORETURN)
    TREE_THIS_VOLATILE (decl) = 1;
  if (ecf_flags & ECF_NOTHROW)
    TREE_NOTHROW (decl) = 1;
  if (ecf_flags & ECF_MALLOC)
    DECL_IS_MALLOC (decl) = 1;

  built_in_decls[code] = decl;
  implicit_built_in_decls[code] = decl;
}

/* Call this function after instantiating all builtins that the language
   front end cares about.  This will build the rest of the builtins that
   are relied upon by the tree optimizers and the middle-end.  */

void
build_common_builtin_nodes (void)
{
  tree tmp, ftype;

  if (built_in_decls[BUILT_IN_MEMCPY] == NULL
      || built_in_decls[BUILT_IN_MEMMOVE] == NULL)
    {
      tmp = tree_cons (NULL_TREE, size_type_node, void_list_node);
      tmp = tree_cons (NULL_TREE, const_ptr_type_node, tmp);
      tmp = tree_cons (NULL_TREE, ptr_type_node, tmp);
      ftype = build_function_type (ptr_type_node, tmp);

      if (built_in_decls[BUILT_IN_MEMCPY] == NULL)
	local_define_builtin ("__builtin_memcpy", ftype, BUILT_IN_MEMCPY,
			      "memcpy", ECF_NOTHROW);
      if (built_in_decls[BUILT_IN_MEMMOVE] == NULL)
	local_define_builtin ("__builtin_memmove", ftype, BUILT_IN_MEMMOVE,
			      "memmove", ECF_NOTHROW);
    }

  if (built_in_decls[BUILT_IN_MEMCMP] == NULL)
    {
      tmp = tree_cons (NULL_TREE, size_type_node, void_list_node);
      tmp = tree_cons (NULL_TREE, const_ptr_type_node, tmp);
      tmp = tree_cons (NULL_TREE, const_ptr_type_node, tmp);
      ftype = build_function_type (integer_type_node, tmp);
      local_define_builtin ("__builtin_memcmp", ftype, BUILT_IN_MEMCMP,
			    "memcmp", ECF_PURE | ECF_NOTHROW);
    }

  if (built_in_decls[BUILT_IN_MEMSET] == NULL)
    {
      tmp = tree_cons (NULL_TREE, size_type_node, void_list_node);
      tmp = tree_cons (NULL_TREE, integer_type_node, tmp);
      tmp = tree_cons (NULL_TREE, ptr_type_node, tmp);
      ftype = build_function_type (ptr_type_node, tmp);
      local_define_builtin ("__builtin_memset", ftype, BUILT_IN_MEMSET,
			    "memset", ECF_NOTHROW);
    }

  if (built_in_decls[BUILT_IN_ALLOCA] == NULL)
    {
      tmp = tree_cons (NULL_TREE, size_type_node, void_list_node);
      ftype = build_function_type (ptr_type_node, tmp);
      local_define_builtin ("__builtin_alloca", ftype, BUILT_IN_ALLOCA,
			    "alloca", ECF_NOTHROW | ECF_MALLOC);
    }

  tmp = tree_cons (NULL_TREE, ptr_type_node, void_list_node);
  tmp = tree_cons (NULL_TREE, ptr_type_node, tmp);
  tmp = tree_cons (NULL_TREE, ptr_type_node, tmp);
  ftype = build_function_type (void_type_node, tmp);
  local_define_builtin ("__builtin_init_trampoline", ftype,
			BUILT_IN_INIT_TRAMPOLINE,
			"__builtin_init_trampoline", ECF_NOTHROW);

  tmp = tree_cons (NULL_TREE, ptr_type_node, void_list_node);
  ftype = build_function_type (ptr_type_node, tmp);
  local_define_builtin ("__builtin_adjust_trampoline", ftype,
			BUILT_IN_ADJUST_TRAMPOLINE,
			"__builtin_adjust_trampoline",
			ECF_CONST | ECF_NOTHROW);

  tmp = tree_cons (NULL_TREE, ptr_type_node, void_list_node);
  tmp = tree_cons (NULL_TREE, ptr_type_node, tmp);
  ftype = build_function_type (void_type_node, tmp);
  local_define_builtin ("__builtin_nonlocal_goto", ftype,
			BUILT_IN_NONLOCAL_GOTO,
			"__builtin_nonlocal_goto",
			ECF_NORETURN | ECF_NOTHROW);

  tmp = tree_cons (NULL_TREE, ptr_type_node, void_list_node);
  tmp = tree_cons (NULL_TREE, ptr_type_node, tmp);
  ftype = build_function_type (void_type_node, tmp);
  local_define_builtin ("__builtin_setjmp_setup", ftype,
			BUILT_IN_SETJMP_SETUP,
			"__builtin_setjmp_setup", ECF_NOTHROW);

  tmp = tree_cons (NULL_TREE, ptr_type_node, void_list_node);
  ftype = build_function_type (ptr_type_node, tmp);
  local_define_builtin ("__builtin_setjmp_dispatcher", ftype,
			BUILT_IN_SETJMP_DISPATCHER,
			"__builtin_setjmp_dispatcher",
			ECF_PURE | ECF_NOTHROW);

  tmp = tree_cons (NULL_TREE, ptr_type_node, void_list_node);
  ftype = build_function_type (void_type_node, tmp);
  local_define_builtin ("__builtin_setjmp_receiver", ftype,
			BUILT_IN_SETJMP_RECEIVER,
			"__builtin_setjmp_receiver", ECF_NOTHROW);

  ftype = build_function_type (ptr_type_node, void_list_node);
  local_define_builtin ("__builtin_stack_save", ftype, BUILT_IN_STACK_SAVE,
			"__builtin_stack_save", ECF_NOTHROW);

  tmp = tree_cons (NULL_TREE, ptr_type_node, void_list_node);
  ftype = build_function_type (void_type_node, tmp);
  local_define_builtin ("__builtin_stack_restore", ftype,
			BUILT_IN_STACK_RESTORE,
			"__builtin_stack_restore", ECF_NOTHROW);

  ftype = build_function_type (void_type_node, void_list_node);
  local_define_builtin ("__builtin_profile_func_enter", ftype,
			BUILT_IN_PROFILE_FUNC_ENTER, "profile_func_enter", 0);
  local_define_builtin ("__builtin_profile_func_exit", ftype,
			BUILT_IN_PROFILE_FUNC_EXIT, "profile_func_exit", 0);

  /* Complex multiplication and division.  These are handled as builtins
     rather than optabs because emit_library_call_value doesn't support
     complex.  Further, we can do slightly better with folding these 
     beasties if the real and complex parts of the arguments are separate.  */
  {
    enum machine_mode mode;

    for (mode = MIN_MODE_COMPLEX_FLOAT; mode <= MAX_MODE_COMPLEX_FLOAT; ++mode)
      {
	char mode_name_buf[4], *q;
	const char *p;
	enum built_in_function mcode, dcode;
	tree type, inner_type;

	type = lang_hooks.types.type_for_mode (mode, 0);
	if (type == NULL)
	  continue;
	inner_type = TREE_TYPE (type);

	tmp = tree_cons (NULL_TREE, inner_type, void_list_node);
	tmp = tree_cons (NULL_TREE, inner_type, tmp);
	tmp = tree_cons (NULL_TREE, inner_type, tmp);
	tmp = tree_cons (NULL_TREE, inner_type, tmp);
	ftype = build_function_type (type, tmp);

        mcode = BUILT_IN_COMPLEX_MUL_MIN + mode - MIN_MODE_COMPLEX_FLOAT;
        dcode = BUILT_IN_COMPLEX_DIV_MIN + mode - MIN_MODE_COMPLEX_FLOAT;

        for (p = GET_MODE_NAME (mode), q = mode_name_buf; *p; p++, q++)
	  *q = TOLOWER (*p);
	*q = '\0';

	built_in_names[mcode] = concat ("__mul", mode_name_buf, "3", NULL);
        local_define_builtin (built_in_names[mcode], ftype, mcode,
			      built_in_names[mcode], ECF_CONST | ECF_NOTHROW);

	built_in_names[dcode] = concat ("__div", mode_name_buf, "3", NULL);
        local_define_builtin (built_in_names[dcode], ftype, dcode,
			      built_in_names[dcode], ECF_CONST | ECF_NOTHROW);
      }
  }
}

/* HACK.  GROSS.  This is absolutely disgusting.  I wish there was a
   better way.

   If we requested a pointer to a vector, build up the pointers that
   we stripped off while looking for the inner type.  Similarly for
   return values from functions.

   The argument TYPE is the top of the chain, and BOTTOM is the
   new type which we will point to.  */

tree
reconstruct_complex_type (tree type, tree bottom)
{
  tree inner, outer;
  
  if (TREE_CODE (type) == POINTER_TYPE)
    {
      inner = reconstruct_complex_type (TREE_TYPE (type), bottom);
      outer = build_pointer_type_for_mode (inner, TYPE_MODE (type),
					   TYPE_REF_CAN_ALIAS_ALL (type));
    }
  else if (TREE_CODE (type) == REFERENCE_TYPE)
    {
      inner = reconstruct_complex_type (TREE_TYPE (type), bottom);
      outer = build_reference_type_for_mode (inner, TYPE_MODE (type),
					     TYPE_REF_CAN_ALIAS_ALL (type));
    }
  else if (TREE_CODE (type) == ARRAY_TYPE)
    {
      inner = reconstruct_complex_type (TREE_TYPE (type), bottom);
      outer = build_array_type (inner, TYPE_DOMAIN (type));
    }
  else if (TREE_CODE (type) == FUNCTION_TYPE)
    {
      inner = reconstruct_complex_type (TREE_TYPE (type), bottom);
      outer = build_function_type (inner, TYPE_ARG_TYPES (type));
    }
  else if (TREE_CODE (type) == METHOD_TYPE)
    {
      inner = reconstruct_complex_type (TREE_TYPE (type), bottom);
      /* The build_method_type_directly() routine prepends 'this' to argument list,
         so we must compensate by getting rid of it.  */
      outer 
	= build_method_type_directly 
	    (TREE_TYPE (TREE_VALUE (TYPE_ARG_TYPES (type))),
	     inner,
	     TREE_CHAIN (TYPE_ARG_TYPES (type)));
    }
  else if (TREE_CODE (type) == OFFSET_TYPE)
    {
      inner = reconstruct_complex_type (TREE_TYPE (type), bottom);
      outer = build_offset_type (TYPE_OFFSET_BASETYPE (type), inner);
    }
  else
    return bottom;

  return build_qualified_type (outer, TYPE_QUALS (type));
}

/* Returns a vector tree node given a mode (integer, vector, or BLKmode) and
   the inner type.  */
tree
build_vector_type_for_mode (tree innertype, enum machine_mode mode)
{
  int nunits;

  switch (GET_MODE_CLASS (mode))
    {
    case MODE_VECTOR_INT:
    case MODE_VECTOR_FLOAT:
    case MODE_VECTOR_FRACT:
    case MODE_VECTOR_UFRACT:
    case MODE_VECTOR_ACCUM:
    case MODE_VECTOR_UACCUM:
      nunits = GET_MODE_NUNITS (mode);
      break;

    case MODE_INT:
      /* Check that there are no leftover bits.  */
      gcc_assert (GET_MODE_BITSIZE (mode)
		  % TREE_INT_CST_LOW (TYPE_SIZE (innertype)) == 0);

      nunits = GET_MODE_BITSIZE (mode)
	       / TREE_INT_CST_LOW (TYPE_SIZE (innertype));
      break;

    default:
      gcc_unreachable ();
    }

  return make_vector_type (innertype, nunits, mode);
}

/* Similarly, but takes the inner type and number of units, which must be
   a power of two.  */

tree
build_vector_type (tree innertype, int nunits)
{
  return make_vector_type (innertype, nunits, VOIDmode);
}


/* Build RESX_EXPR with given REGION_NUMBER.  */
tree
build_resx (int region_number)
{
  tree t;
  t = build1 (RESX_EXPR, void_type_node,
	      build_int_cst (NULL_TREE, region_number));
  return t;
}

/* Given an initializer INIT, return TRUE if INIT is zero or some
   aggregate of zeros.  Otherwise return FALSE.  */
bool
initializer_zerop (const_tree init)
{
  tree elt;

  STRIP_NOPS (init);

  switch (TREE_CODE (init))
    {
    case INTEGER_CST:
      return integer_zerop (init);

    case REAL_CST:
      /* ??? Note that this is not correct for C4X float formats.  There,
	 a bit pattern of all zeros is 1.0; 0.0 is encoded with the most
	 negative exponent.  */
      return real_zerop (init)
	&& ! REAL_VALUE_MINUS_ZERO (TREE_REAL_CST (init));

    case FIXED_CST:
      return fixed_zerop (init);

    case COMPLEX_CST:
      return integer_zerop (init)
	|| (real_zerop (init)
	    && ! REAL_VALUE_MINUS_ZERO (TREE_REAL_CST (TREE_REALPART (init)))
	    && ! REAL_VALUE_MINUS_ZERO (TREE_REAL_CST (TREE_IMAGPART (init))));

    case VECTOR_CST:
      for (elt = TREE_VECTOR_CST_ELTS (init); elt; elt = TREE_CHAIN (elt))
	if (!initializer_zerop (TREE_VALUE (elt)))
	  return false;
      return true;

    case CONSTRUCTOR:
      {
	unsigned HOST_WIDE_INT idx;

	FOR_EACH_CONSTRUCTOR_VALUE (CONSTRUCTOR_ELTS (init), idx, elt)
	  if (!initializer_zerop (elt))
	    return false;
	return true;
      }

    default:
      return false;
    }
}

/* Build an empty statement.  */

tree
build_empty_stmt (void)
{
  return build1 (NOP_EXPR, void_type_node, size_zero_node);
}


/* Build an OpenMP clause with code CODE.  */

tree
build_omp_clause (enum omp_clause_code code)
{
  tree t;
  int size, length;

  length = omp_clause_num_ops[code];
  size = (sizeof (struct tree_omp_clause) + (length - 1) * sizeof (tree));

  t = GGC_NEWVAR (union tree_node, size);
  memset (t, 0, size);
  TREE_SET_CODE (t, OMP_CLAUSE);
  OMP_CLAUSE_SET_CODE (t, code);

#ifdef GATHER_STATISTICS
  tree_node_counts[(int) omp_clause_kind]++;
  tree_node_sizes[(int) omp_clause_kind] += size;
#endif
  
  return t;
}

/* Set various status flags when building a CALL_EXPR object T.  */

static void
process_call_operands (tree t)
{
  bool side_effects;

  side_effects = TREE_SIDE_EFFECTS (t);
  if (!side_effects)
    {
      int i, n;
      n = TREE_OPERAND_LENGTH (t);
      for (i = 1; i < n; i++)
	{
	  tree op = TREE_OPERAND (t, i);
	  if (op && TREE_SIDE_EFFECTS (op))
	    {
	      side_effects = 1;
	      break;
	    }
	}
    }
  if (!side_effects)
    {
      int i;

      /* Calls have side-effects, except those to const or
	 pure functions.  */
      i = call_expr_flags (t);
      if ((i & ECF_LOOPING_CONST_OR_PURE) || !(i & (ECF_CONST | ECF_PURE)))
	side_effects = 1;
    }
  TREE_SIDE_EFFECTS (t) = side_effects;
}

/* Build a tcc_vl_exp object with code CODE and room for LEN operands.  LEN
   includes the implicit operand count in TREE_OPERAND 0, and so must be >= 1.
   Except for the CODE and operand count field, other storage for the
   object is initialized to zeros.  */

tree
build_vl_exp_stat (enum tree_code code, int len MEM_STAT_DECL)
{
  tree t;
  int length = (len - 1) * sizeof (tree) + sizeof (struct tree_exp);

  gcc_assert (TREE_CODE_CLASS (code) == tcc_vl_exp);
  gcc_assert (len >= 1);

#ifdef GATHER_STATISTICS
  tree_node_counts[(int) e_kind]++;
  tree_node_sizes[(int) e_kind] += length;
#endif

  t = (tree) ggc_alloc_zone_pass_stat (length, &tree_zone);

  memset (t, 0, length);

  TREE_SET_CODE (t, code);

  /* Can't use TREE_OPERAND to store the length because if checking is
     enabled, it will try to check the length before we store it.  :-P  */
  t->exp.operands[0] = build_int_cst (sizetype, len);

  return t;
}


/* Build a CALL_EXPR of class tcc_vl_exp with the indicated RETURN_TYPE
   and FN and a null static chain slot.  ARGLIST is a TREE_LIST of the
   arguments.  */

tree
build_call_list (tree return_type, tree fn, tree arglist)
{
  tree t;
  int i;

  t = build_vl_exp (CALL_EXPR, list_length (arglist) + 3);
  TREE_TYPE (t) = return_type;
  CALL_EXPR_FN (t) = fn;
  CALL_EXPR_STATIC_CHAIN (t) = NULL_TREE;
  for (i = 0; arglist; arglist = TREE_CHAIN (arglist), i++)
    CALL_EXPR_ARG (t, i) = TREE_VALUE (arglist);
  process_call_operands (t);
  return t;
}

/* Build a CALL_EXPR of class tcc_vl_exp with the indicated RETURN_TYPE and
   FN and a null static chain slot.  NARGS is the number of call arguments
   which are specified as "..." arguments.  */

tree
build_call_nary (tree return_type, tree fn, int nargs, ...)
{
  tree ret;
  va_list args;
  va_start (args, nargs);
  ret = build_call_valist (return_type, fn, nargs, args);
  va_end (args);
  return ret;
}

/* Build a CALL_EXPR of class tcc_vl_exp with the indicated RETURN_TYPE and
   FN and a null static chain slot.  NARGS is the number of call arguments
   which are specified as a va_list ARGS.  */

tree
build_call_valist (tree return_type, tree fn, int nargs, va_list args)
{
  tree t;
  int i;

  t = build_vl_exp (CALL_EXPR, nargs + 3);
  TREE_TYPE (t) = return_type;
  CALL_EXPR_FN (t) = fn;
  CALL_EXPR_STATIC_CHAIN (t) = NULL_TREE;
  for (i = 0; i < nargs; i++)
    CALL_EXPR_ARG (t, i) = va_arg (args, tree);
  process_call_operands (t);
  return t;
}

/* Build a CALL_EXPR of class tcc_vl_exp with the indicated RETURN_TYPE and
   FN and a null static chain slot.  NARGS is the number of call arguments
   which are specified as a tree array ARGS.  */

tree
build_call_array (tree return_type, tree fn, int nargs, tree *args)
{
  tree t;
  int i;

  t = build_vl_exp (CALL_EXPR, nargs + 3);
  TREE_TYPE (t) = return_type;
  CALL_EXPR_FN (t) = fn;
  CALL_EXPR_STATIC_CHAIN (t) = NULL_TREE;
  for (i = 0; i < nargs; i++)
    CALL_EXPR_ARG (t, i) = args[i];
  process_call_operands (t);
  return t;
}


/* Returns true if it is possible to prove that the index of
   an array access REF (an ARRAY_REF expression) falls into the
   array bounds.  */

bool
in_array_bounds_p (tree ref)
{
  tree idx = TREE_OPERAND (ref, 1);
  tree min, max;

  if (TREE_CODE (idx) != INTEGER_CST)
    return false;

  min = array_ref_low_bound (ref);
  max = array_ref_up_bound (ref);
  if (!min
      || !max
      || TREE_CODE (min) != INTEGER_CST
      || TREE_CODE (max) != INTEGER_CST)
    return false;

  if (tree_int_cst_lt (idx, min)
      || tree_int_cst_lt (max, idx))
    return false;

  return true;
}

/* Returns true if it is possible to prove that the range of
   an array access REF (an ARRAY_RANGE_REF expression) falls
   into the array bounds.  */

bool
range_in_array_bounds_p (tree ref)
{
  tree domain_type = TYPE_DOMAIN (TREE_TYPE (ref));
  tree range_min, range_max, min, max;

  range_min = TYPE_MIN_VALUE (domain_type);
  range_max = TYPE_MAX_VALUE (domain_type);
  if (!range_min
      || !range_max
      || TREE_CODE (range_min) != INTEGER_CST
      || TREE_CODE (range_max) != INTEGER_CST)
    return false;

  min = array_ref_low_bound (ref);
  max = array_ref_up_bound (ref);
  if (!min
      || !max
      || TREE_CODE (min) != INTEGER_CST
      || TREE_CODE (max) != INTEGER_CST)
    return false;

  if (tree_int_cst_lt (range_min, min)
      || tree_int_cst_lt (max, range_max))
    return false;

  return true;
}

/* Return true if T (assumed to be a DECL) must be assigned a memory
   location.  */

bool
needs_to_live_in_memory (const_tree t)
{
  if (TREE_CODE (t) == SSA_NAME)
    t = SSA_NAME_VAR (t);

  return (TREE_ADDRESSABLE (t)
	  || is_global_var (t)
	  || (TREE_CODE (t) == RESULT_DECL
	      && aggregate_value_p (t, current_function_decl)));
}

/* There are situations in which a language considers record types
   compatible which have different field lists.  Decide if two fields
   are compatible.  It is assumed that the parent records are compatible.  */

bool
fields_compatible_p (const_tree f1, const_tree f2)
{
  if (!operand_equal_p (DECL_FIELD_BIT_OFFSET (f1),
			DECL_FIELD_BIT_OFFSET (f2), OEP_ONLY_CONST))
    return false;

  if (!operand_equal_p (DECL_FIELD_OFFSET (f1),
                        DECL_FIELD_OFFSET (f2), OEP_ONLY_CONST))
    return false;

  if (!types_compatible_p (TREE_TYPE (f1), TREE_TYPE (f2)))
    return false;

  return true;
}

/* Locate within RECORD a field that is compatible with ORIG_FIELD.  */

tree
find_compatible_field (tree record, tree orig_field)
{
  tree f;

  for (f = TYPE_FIELDS (record); f ; f = TREE_CHAIN (f))
    if (TREE_CODE (f) == FIELD_DECL
	&& fields_compatible_p (f, orig_field))
      return f;

  /* ??? Why isn't this on the main fields list?  */
  f = TYPE_VFIELD (record);
  if (f && TREE_CODE (f) == FIELD_DECL
      && fields_compatible_p (f, orig_field))
    return f;

  /* ??? We should abort here, but Java appears to do Bad Things
     with inherited fields.  */
  return orig_field;
}

/* Return value of a constant X and sign-extend it.  */

HOST_WIDE_INT
int_cst_value (const_tree x)
{
  unsigned bits = TYPE_PRECISION (TREE_TYPE (x));
  unsigned HOST_WIDE_INT val = TREE_INT_CST_LOW (x);

  /* Make sure the sign-extended value will fit in a HOST_WIDE_INT.  */
  gcc_assert (TREE_INT_CST_HIGH (x) == 0
	      || TREE_INT_CST_HIGH (x) == -1);

  if (bits < HOST_BITS_PER_WIDE_INT)
    {
      bool negative = ((val >> (bits - 1)) & 1) != 0;
      if (negative)
	val |= (~(unsigned HOST_WIDE_INT) 0) << (bits - 1) << 1;
      else
	val &= ~((~(unsigned HOST_WIDE_INT) 0) << (bits - 1) << 1);
    }

  return val;
}

/* If TYPE is an integral type, return an equivalent type which is
    unsigned iff UNSIGNEDP is true.  If TYPE is not an integral type,
    return TYPE itself.  */

tree
signed_or_unsigned_type_for (int unsignedp, tree type)
{
  tree t = type;
  if (POINTER_TYPE_P (type))
    t = size_type_node;

  if (!INTEGRAL_TYPE_P (t) || TYPE_UNSIGNED (t) == unsignedp)
    return t;
  
  return lang_hooks.types.type_for_size (TYPE_PRECISION (t), unsignedp);
}

/* Returns unsigned variant of TYPE.  */

tree
unsigned_type_for (tree type)
{
  return signed_or_unsigned_type_for (1, type);
}

/* Returns signed variant of TYPE.  */

tree
signed_type_for (tree type)
{
  return signed_or_unsigned_type_for (0, type);
}

/* Returns the largest value obtainable by casting something in INNER type to
   OUTER type.  */

tree
upper_bound_in_type (tree outer, tree inner)
{
  unsigned HOST_WIDE_INT lo, hi;
  unsigned int det = 0;
  unsigned oprec = TYPE_PRECISION (outer);
  unsigned iprec = TYPE_PRECISION (inner);
  unsigned prec;

  /* Compute a unique number for every combination.  */
  det |= (oprec > iprec) ? 4 : 0;
  det |= TYPE_UNSIGNED (outer) ? 2 : 0;
  det |= TYPE_UNSIGNED (inner) ? 1 : 0;

  /* Determine the exponent to use.  */
  switch (det)
    {
    case 0:
    case 1:
      /* oprec <= iprec, outer: signed, inner: don't care.  */
      prec = oprec - 1;
      break;
    case 2:
    case 3:
      /* oprec <= iprec, outer: unsigned, inner: don't care.  */
      prec = oprec;
      break;
    case 4:
      /* oprec > iprec, outer: signed, inner: signed.  */
      prec = iprec - 1;
      break;
    case 5:
      /* oprec > iprec, outer: signed, inner: unsigned.  */
      prec = iprec;
      break;
    case 6:
      /* oprec > iprec, outer: unsigned, inner: signed.  */
      prec = oprec;
      break;
    case 7:
      /* oprec > iprec, outer: unsigned, inner: unsigned.  */
      prec = iprec;
      break;
    default:
      gcc_unreachable ();
    }

  /* Compute 2^^prec - 1.  */
  if (prec <= HOST_BITS_PER_WIDE_INT)
    {
      hi = 0;
      lo = ((~(unsigned HOST_WIDE_INT) 0)
	    >> (HOST_BITS_PER_WIDE_INT - prec));
    }
  else
    {
      hi = ((~(unsigned HOST_WIDE_INT) 0)
	    >> (2 * HOST_BITS_PER_WIDE_INT - prec));
      lo = ~(unsigned HOST_WIDE_INT) 0;
    }

  return build_int_cst_wide (outer, lo, hi);
}

/* Returns the smallest value obtainable by casting something in INNER type to
   OUTER type.  */

tree
lower_bound_in_type (tree outer, tree inner)
{
  unsigned HOST_WIDE_INT lo, hi;
  unsigned oprec = TYPE_PRECISION (outer);
  unsigned iprec = TYPE_PRECISION (inner);

  /* If OUTER type is unsigned, we can definitely cast 0 to OUTER type
     and obtain 0.  */
  if (TYPE_UNSIGNED (outer)
      /* If we are widening something of an unsigned type, OUTER type
	 contains all values of INNER type.  In particular, both INNER
	 and OUTER types have zero in common.  */
      || (oprec > iprec && TYPE_UNSIGNED (inner)))
    lo = hi = 0;
  else
    {
      /* If we are widening a signed type to another signed type, we
	 want to obtain -2^^(iprec-1).  If we are keeping the
	 precision or narrowing to a signed type, we want to obtain
	 -2^(oprec-1).  */
      unsigned prec = oprec > iprec ? iprec : oprec;

      if (prec <= HOST_BITS_PER_WIDE_INT)
	{
	  hi = ~(unsigned HOST_WIDE_INT) 0;
	  lo = (~(unsigned HOST_WIDE_INT) 0) << (prec - 1);
	}
      else
	{
	  hi = ((~(unsigned HOST_WIDE_INT) 0)
		<< (prec - HOST_BITS_PER_WIDE_INT - 1));
	  lo = 0;
	}
    }

  return build_int_cst_wide (outer, lo, hi);
}

/* Return nonzero if two operands that are suitable for PHI nodes are
   necessarily equal.  Specifically, both ARG0 and ARG1 must be either
   SSA_NAME or invariant.  Note that this is strictly an optimization.
   That is, callers of this function can directly call operand_equal_p
   and get the same result, only slower.  */

int
operand_equal_for_phi_arg_p (const_tree arg0, const_tree arg1)
{
  if (arg0 == arg1)
    return 1;
  if (TREE_CODE (arg0) == SSA_NAME || TREE_CODE (arg1) == SSA_NAME)
    return 0;
  return operand_equal_p (arg0, arg1, 0);
}

/* Returns number of zeros at the end of binary representation of X.
   
   ??? Use ffs if available?  */

tree
num_ending_zeros (const_tree x)
{
  unsigned HOST_WIDE_INT fr, nfr;
  unsigned num, abits;
  tree type = TREE_TYPE (x);

  if (TREE_INT_CST_LOW (x) == 0)
    {
      num = HOST_BITS_PER_WIDE_INT;
      fr = TREE_INT_CST_HIGH (x);
    }
  else
    {
      num = 0;
      fr = TREE_INT_CST_LOW (x);
    }

  for (abits = HOST_BITS_PER_WIDE_INT / 2; abits; abits /= 2)
    {
      nfr = fr >> abits;
      if (nfr << abits == fr)
	{
	  num += abits;
	  fr = nfr;
	}
    }

  if (num > TYPE_PRECISION (type))
    num = TYPE_PRECISION (type);

  return build_int_cst_type (type, num);
}


#define WALK_SUBTREE(NODE)				\
  do							\
    {							\
      result = walk_tree_1 (&(NODE), func, data, pset, lh);	\
      if (result)					\
	return result;					\
    }							\
  while (0)

/* This is a subroutine of walk_tree that walks field of TYPE that are to
   be walked whenever a type is seen in the tree.  Rest of operands and return
   value are as for walk_tree.  */

static tree
walk_type_fields (tree type, walk_tree_fn func, void *data,
		  struct pointer_set_t *pset, walk_tree_lh lh)
{
  tree result = NULL_TREE;

  switch (TREE_CODE (type))
    {
    case POINTER_TYPE:
    case REFERENCE_TYPE:
      /* We have to worry about mutually recursive pointers.  These can't
	 be written in C.  They can in Ada.  It's pathological, but
	 there's an ACATS test (c38102a) that checks it.  Deal with this
	 by checking if we're pointing to another pointer, that one
	 points to another pointer, that one does too, and we have no htab.
	 If so, get a hash table.  We check three levels deep to avoid
	 the cost of the hash table if we don't need one.  */
      if (POINTER_TYPE_P (TREE_TYPE (type))
	  && POINTER_TYPE_P (TREE_TYPE (TREE_TYPE (type)))
	  && POINTER_TYPE_P (TREE_TYPE (TREE_TYPE (TREE_TYPE (type))))
	  && !pset)
	{
	  result = walk_tree_without_duplicates (&TREE_TYPE (type),
						 func, data);
	  if (result)
	    return result;

	  break;
	}

      /* ... fall through ... */

    case COMPLEX_TYPE:
      WALK_SUBTREE (TREE_TYPE (type));
      break;

    case METHOD_TYPE:
      WALK_SUBTREE (TYPE_METHOD_BASETYPE (type));

      /* Fall through.  */

    case FUNCTION_TYPE:
      WALK_SUBTREE (TREE_TYPE (type));
      {
	tree arg;

	/* We never want to walk into default arguments.  */
	for (arg = TYPE_ARG_TYPES (type); arg; arg = TREE_CHAIN (arg))
	  WALK_SUBTREE (TREE_VALUE (arg));
      }
      break;

    case ARRAY_TYPE:
      /* Don't follow this nodes's type if a pointer for fear that
	 we'll have infinite recursion.  If we have a PSET, then we
	 need not fear.  */
      if (pset
	  || (!POINTER_TYPE_P (TREE_TYPE (type))
	      && TREE_CODE (TREE_TYPE (type)) != OFFSET_TYPE))
	WALK_SUBTREE (TREE_TYPE (type));
      WALK_SUBTREE (TYPE_DOMAIN (type));
      break;

    case OFFSET_TYPE:
      WALK_SUBTREE (TREE_TYPE (type));
      WALK_SUBTREE (TYPE_OFFSET_BASETYPE (type));
      break;

    default:
      break;
    }

  return NULL_TREE;
}

/* Apply FUNC to all the sub-trees of TP in a pre-order traversal.  FUNC is
   called with the DATA and the address of each sub-tree.  If FUNC returns a
   non-NULL value, the traversal is stopped, and the value returned by FUNC
   is returned.  If PSET is non-NULL it is used to record the nodes visited,
   and to avoid visiting a node more than once.  */

tree
walk_tree_1 (tree *tp, walk_tree_fn func, void *data,
	     struct pointer_set_t *pset, walk_tree_lh lh)
{
  enum tree_code code;
  int walk_subtrees;
  tree result;

#define WALK_SUBTREE_TAIL(NODE)				\
  do							\
    {							\
       tp = & (NODE);					\
       goto tail_recurse;				\
    }							\
  while (0)

 tail_recurse:
  /* Skip empty subtrees.  */
  if (!*tp)
    return NULL_TREE;

  /* Don't walk the same tree twice, if the user has requested
     that we avoid doing so.  */
  if (pset && pointer_set_insert (pset, *tp))
    return NULL_TREE;

  /* Call the function.  */
  walk_subtrees = 1;
  result = (*func) (tp, &walk_subtrees, data);

  /* If we found something, return it.  */
  if (result)
    return result;

  code = TREE_CODE (*tp);

  /* Even if we didn't, FUNC may have decided that there was nothing
     interesting below this point in the tree.  */
  if (!walk_subtrees)
    {
      /* But we still need to check our siblings.  */
      if (code == TREE_LIST)
	WALK_SUBTREE_TAIL (TREE_CHAIN (*tp));
      else if (code == OMP_CLAUSE)
	WALK_SUBTREE_TAIL (OMP_CLAUSE_CHAIN (*tp));
      else
	return NULL_TREE;
    }

  if (lh)
    {
      result = (*lh) (tp, &walk_subtrees, func, data, pset);
      if (result || !walk_subtrees)
        return result;
    }

  switch (code)
    {
    case ERROR_MARK:
    case IDENTIFIER_NODE:
    case INTEGER_CST:
    case REAL_CST:
    case FIXED_CST:
    case VECTOR_CST:
    case STRING_CST:
    case BLOCK:
    case PLACEHOLDER_EXPR:
    case SSA_NAME:
    case FIELD_DECL:
    case RESULT_DECL:
      /* None of these have subtrees other than those already walked
	 above.  */
      break;

    case TREE_LIST:
      WALK_SUBTREE (TREE_VALUE (*tp));
      WALK_SUBTREE_TAIL (TREE_CHAIN (*tp));
      break;

    case TREE_VEC:
      {
	int len = TREE_VEC_LENGTH (*tp);

	if (len == 0)
	  break;

	/* Walk all elements but the first.  */
	while (--len)
	  WALK_SUBTREE (TREE_VEC_ELT (*tp, len));

	/* Now walk the first one as a tail call.  */
	WALK_SUBTREE_TAIL (TREE_VEC_ELT (*tp, 0));
      }

    case COMPLEX_CST:
      WALK_SUBTREE (TREE_REALPART (*tp));
      WALK_SUBTREE_TAIL (TREE_IMAGPART (*tp));

    case CONSTRUCTOR:
      {
	unsigned HOST_WIDE_INT idx;
	constructor_elt *ce;

	for (idx = 0;
	     VEC_iterate(constructor_elt, CONSTRUCTOR_ELTS (*tp), idx, ce);
	     idx++)
	  WALK_SUBTREE (ce->value);
      }
      break;

    case SAVE_EXPR:
      WALK_SUBTREE_TAIL (TREE_OPERAND (*tp, 0));

    case BIND_EXPR:
      {
	tree decl;
	for (decl = BIND_EXPR_VARS (*tp); decl; decl = TREE_CHAIN (decl))
	  {
	    /* Walk the DECL_INITIAL and DECL_SIZE.  We don't want to walk
	       into declarations that are just mentioned, rather than
	       declared; they don't really belong to this part of the tree.
	       And, we can see cycles: the initializer for a declaration
	       can refer to the declaration itself.  */
	    WALK_SUBTREE (DECL_INITIAL (decl));
	    WALK_SUBTREE (DECL_SIZE (decl));
	    WALK_SUBTREE (DECL_SIZE_UNIT (decl));
	  }
	WALK_SUBTREE_TAIL (BIND_EXPR_BODY (*tp));
      }

    case STATEMENT_LIST:
      {
	tree_stmt_iterator i;
	for (i = tsi_start (*tp); !tsi_end_p (i); tsi_next (&i))
	  WALK_SUBTREE (*tsi_stmt_ptr (i));
      }
      break;

    case OMP_CLAUSE:
      switch (OMP_CLAUSE_CODE (*tp))
	{
	case OMP_CLAUSE_PRIVATE:
	case OMP_CLAUSE_SHARED:
	case OMP_CLAUSE_FIRSTPRIVATE:
	case OMP_CLAUSE_COPYIN:
	case OMP_CLAUSE_COPYPRIVATE:
	case OMP_CLAUSE_IF:
	case OMP_CLAUSE_NUM_THREADS:
	case OMP_CLAUSE_SCHEDULE:
	  WALK_SUBTREE (OMP_CLAUSE_OPERAND (*tp, 0));
	  /* FALLTHRU */

	case OMP_CLAUSE_NOWAIT:
	case OMP_CLAUSE_ORDERED:
	case OMP_CLAUSE_DEFAULT:
	case OMP_CLAUSE_UNTIED:
	  WALK_SUBTREE_TAIL (OMP_CLAUSE_CHAIN (*tp));

	case OMP_CLAUSE_LASTPRIVATE:
	  WALK_SUBTREE (OMP_CLAUSE_DECL (*tp));
	  WALK_SUBTREE (OMP_CLAUSE_LASTPRIVATE_STMT (*tp));
	  WALK_SUBTREE_TAIL (OMP_CLAUSE_CHAIN (*tp));

	case OMP_CLAUSE_COLLAPSE:
	  {
	    int i;
	    for (i = 0; i < 3; i++)
	      WALK_SUBTREE (OMP_CLAUSE_OPERAND (*tp, i));
	    WALK_SUBTREE_TAIL (OMP_CLAUSE_CHAIN (*tp));
	  }

	case OMP_CLAUSE_REDUCTION:
	  {
	    int i;
	    for (i = 0; i < 4; i++)
	      WALK_SUBTREE (OMP_CLAUSE_OPERAND (*tp, i));
	    WALK_SUBTREE_TAIL (OMP_CLAUSE_CHAIN (*tp));
	  }

	default:
	  gcc_unreachable ();
	}
      break;

    case TARGET_EXPR:
      {
	int i, len;

	/* TARGET_EXPRs are peculiar: operands 1 and 3 can be the same.
	   But, we only want to walk once.  */
	len = (TREE_OPERAND (*tp, 3) == TREE_OPERAND (*tp, 1)) ? 2 : 3;
	for (i = 0; i < len; ++i)
	  WALK_SUBTREE (TREE_OPERAND (*tp, i));
	WALK_SUBTREE_TAIL (TREE_OPERAND (*tp, len));
      }

    case CHANGE_DYNAMIC_TYPE_EXPR:
      WALK_SUBTREE (CHANGE_DYNAMIC_TYPE_NEW_TYPE (*tp));
      WALK_SUBTREE_TAIL (CHANGE_DYNAMIC_TYPE_LOCATION (*tp));

    case DECL_EXPR:
      /* If this is a TYPE_DECL, walk into the fields of the type that it's
	 defining.  We only want to walk into these fields of a type in this
	 case and not in the general case of a mere reference to the type.

	 The criterion is as follows: if the field can be an expression, it
	 must be walked only here.  This should be in keeping with the fields
	 that are directly gimplified in gimplify_type_sizes in order for the
	 mark/copy-if-shared/unmark machinery of the gimplifier to work with
	 variable-sized types.
  
	 Note that DECLs get walked as part of processing the BIND_EXPR.  */
      if (TREE_CODE (DECL_EXPR_DECL (*tp)) == TYPE_DECL)
	{
	  tree *type_p = &TREE_TYPE (DECL_EXPR_DECL (*tp));
	  if (TREE_CODE (*type_p) == ERROR_MARK)
	    return NULL_TREE;

	  /* Call the function for the type.  See if it returns anything or
	     doesn't want us to continue.  If we are to continue, walk both
	     the normal fields and those for the declaration case.  */
	  result = (*func) (type_p, &walk_subtrees, data);
	  if (result || !walk_subtrees)
	    return result;

	  result = walk_type_fields (*type_p, func, data, pset, lh);
	  if (result)
	    return result;

	  /* If this is a record type, also walk the fields.  */
	  if (TREE_CODE (*type_p) == RECORD_TYPE
	      || TREE_CODE (*type_p) == UNION_TYPE
	      || TREE_CODE (*type_p) == QUAL_UNION_TYPE)
	    {
	      tree field;

	      for (field = TYPE_FIELDS (*type_p); field;
		   field = TREE_CHAIN (field))
		{
		  /* We'd like to look at the type of the field, but we can
		     easily get infinite recursion.  So assume it's pointed
		     to elsewhere in the tree.  Also, ignore things that
		     aren't fields.  */
		  if (TREE_CODE (field) != FIELD_DECL)
		    continue;

		  WALK_SUBTREE (DECL_FIELD_OFFSET (field));
		  WALK_SUBTREE (DECL_SIZE (field));
		  WALK_SUBTREE (DECL_SIZE_UNIT (field));
		  if (TREE_CODE (*type_p) == QUAL_UNION_TYPE)
		    WALK_SUBTREE (DECL_QUALIFIER (field));
		}
	    }

	  /* Same for scalar types.  */
	  else if (TREE_CODE (*type_p) == BOOLEAN_TYPE
		   || TREE_CODE (*type_p) == ENUMERAL_TYPE
		   || TREE_CODE (*type_p) == INTEGER_TYPE
		   || TREE_CODE (*type_p) == FIXED_POINT_TYPE
		   || TREE_CODE (*type_p) == REAL_TYPE)
	    {
	      WALK_SUBTREE (TYPE_MIN_VALUE (*type_p));
	      WALK_SUBTREE (TYPE_MAX_VALUE (*type_p));
	    }

	  WALK_SUBTREE (TYPE_SIZE (*type_p));
	  WALK_SUBTREE_TAIL (TYPE_SIZE_UNIT (*type_p));
	}
      /* FALLTHRU */

    default:
      if (IS_EXPR_CODE_CLASS (TREE_CODE_CLASS (code)))
	{
	  int i, len;

	  /* Walk over all the sub-trees of this operand.  */
	  len = TREE_OPERAND_LENGTH (*tp);

	  /* Go through the subtrees.  We need to do this in forward order so
	     that the scope of a FOR_EXPR is handled properly.  */
	  if (len)
	    {
	      for (i = 0; i < len - 1; ++i)
		WALK_SUBTREE (TREE_OPERAND (*tp, i));
	      WALK_SUBTREE_TAIL (TREE_OPERAND (*tp, len - 1));
	    }
	}
      /* If this is a type, walk the needed fields in the type.  */
      else if (TYPE_P (*tp))
	return walk_type_fields (*tp, func, data, pset, lh);
      break;
    }

  /* We didn't find what we were looking for.  */
  return NULL_TREE;

#undef WALK_SUBTREE_TAIL
}
#undef WALK_SUBTREE

/* Like walk_tree, but does not walk duplicate nodes more than once.  */

tree
walk_tree_without_duplicates_1 (tree *tp, walk_tree_fn func, void *data,
				walk_tree_lh lh)
{
  tree result;
  struct pointer_set_t *pset;

  pset = pointer_set_create ();
  result = walk_tree_1 (tp, func, data, pset, lh);
  pointer_set_destroy (pset);
  return result;
}


tree *
tree_block (tree t)
{
  char const c = TREE_CODE_CLASS (TREE_CODE (t));

  if (IS_EXPR_CODE_CLASS (c))
    return &t->exp.block;
  gcc_unreachable ();
  return NULL;
}

/* Build and return a TREE_LIST of arguments in the CALL_EXPR exp.
   FIXME: don't use this function.  It exists for compatibility with
   the old representation of CALL_EXPRs where a list was used to hold the
   arguments.  Places that currently extract the arglist from a CALL_EXPR
   ought to be rewritten to use the CALL_EXPR itself.  */
tree
call_expr_arglist (tree exp)
{
  tree arglist = NULL_TREE;
  int i;
  for (i = call_expr_nargs (exp) - 1; i >= 0; i--)
    arglist = tree_cons (NULL_TREE, CALL_EXPR_ARG (exp, i), arglist);
  return arglist;
}


/* Create a nameless artificial label and put it in the current function
   context.  Returns the newly created label.  */

tree
create_artificial_label (void)
{
  tree lab = build_decl (LABEL_DECL, NULL_TREE, void_type_node);

  DECL_ARTIFICIAL (lab) = 1;
  DECL_IGNORED_P (lab) = 1;
  DECL_CONTEXT (lab) = current_function_decl;
  return lab;
}

/*  Given a tree, try to return a useful variable name that we can use
    to prefix a temporary that is being assigned the value of the tree.
    I.E. given  <temp> = &A, return A.  */

const char *
get_name (tree t)
{
  tree stripped_decl;

  stripped_decl = t;
  STRIP_NOPS (stripped_decl);
  if (DECL_P (stripped_decl) && DECL_NAME (stripped_decl))
    return IDENTIFIER_POINTER (DECL_NAME (stripped_decl));
  else
    {
      switch (TREE_CODE (stripped_decl))
	{
	case ADDR_EXPR:
	  return get_name (TREE_OPERAND (stripped_decl, 0));
	default:
	  return NULL;
	}
    }
}

/* Return true if TYPE has a variable argument list.  */

bool
stdarg_p (tree fntype)
{
  function_args_iterator args_iter;
  tree n = NULL_TREE, t;

  if (!fntype)
    return false;

  FOREACH_FUNCTION_ARGS(fntype, t, args_iter)
    {
      n = t;
    }

  return n != NULL_TREE && n != void_type_node;
}

/* Return true if TYPE has a prototype.  */

bool
prototype_p (tree fntype)
{
  tree t;

  gcc_assert (fntype != NULL_TREE);

  t = TYPE_ARG_TYPES (fntype);
  return (t != NULL_TREE);
}

/* Return the number of arguments that a function has.  */

int
function_args_count (tree fntype)
{
  function_args_iterator args_iter;
  tree t;
  int num = 0;

  if (fntype)
    {
      FOREACH_FUNCTION_ARGS(fntype, t, args_iter)
	{
	  num++;
	}
    }

  return num;
}

/* If BLOCK is inlined from an __attribute__((__artificial__))
   routine, return pointer to location from where it has been
   called.  */
location_t *
block_nonartificial_location (tree block)
{
  location_t *ret = NULL;

  while (block && TREE_CODE (block) == BLOCK
	 && BLOCK_ABSTRACT_ORIGIN (block))
    {
      tree ao = BLOCK_ABSTRACT_ORIGIN (block);

      while (TREE_CODE (ao) == BLOCK
	     && BLOCK_ABSTRACT_ORIGIN (ao)
	     && BLOCK_ABSTRACT_ORIGIN (ao) != ao)
	ao = BLOCK_ABSTRACT_ORIGIN (ao);

      if (TREE_CODE (ao) == FUNCTION_DECL)
	{
	  /* If AO is an artificial inline, point RET to the
	     call site locus at which it has been inlined and continue
	     the loop, in case AO's caller is also an artificial
	     inline.  */
	  if (DECL_DECLARED_INLINE_P (ao)
	      && lookup_attribute ("artificial", DECL_ATTRIBUTES (ao)))
	    ret = &BLOCK_SOURCE_LOCATION (block);
	  else
	    break;
	}
      else if (TREE_CODE (ao) != BLOCK)
	break;

      block = BLOCK_SUPERCONTEXT (block);
    }
  return ret;
}

/* These are the hash table functions for the hash table of OPTIMIZATION_NODEq
   nodes.  */

/* Return the hash code code X, an OPTIMIZATION_NODE or TARGET_OPTION code.  */

static hashval_t
cl_option_hash_hash (const void *x)
{
  const_tree const t = (const_tree) x;
  const char *p;
  size_t i;
  size_t len = 0;
  hashval_t hash = 0;

  if (TREE_CODE (t) == OPTIMIZATION_NODE)
    {
      p = (const char *)TREE_OPTIMIZATION (t);
      len = sizeof (struct cl_optimization);
    }

  else if (TREE_CODE (t) == TARGET_OPTION_NODE)
    {
      p = (const char *)TREE_TARGET_OPTION (t);
      len = sizeof (struct cl_target_option);
    }

  else
    gcc_unreachable ();

  /* assume most opt flags are just 0/1, some are 2-3, and a few might be
     something else.  */
  for (i = 0; i < len; i++)
    if (p[i])
      hash = (hash << 4) ^ ((i << 2) | p[i]);

  return hash;
}

/* Return nonzero if the value represented by *X (an OPTIMIZATION or
   TARGET_OPTION tree node) is the same as that given by *Y, which is the
   same.  */

static int
cl_option_hash_eq (const void *x, const void *y)
{
  const_tree const xt = (const_tree) x;
  const_tree const yt = (const_tree) y;
  const char *xp;
  const char *yp;
  size_t len;

  if (TREE_CODE (xt) != TREE_CODE (yt))
    return 0;

  if (TREE_CODE (xt) == OPTIMIZATION_NODE)
    {
      xp = (const char *)TREE_OPTIMIZATION (xt);
      yp = (const char *)TREE_OPTIMIZATION (yt);
      len = sizeof (struct cl_optimization);
    }

  else if (TREE_CODE (xt) == TARGET_OPTION_NODE)
    {
      xp = (const char *)TREE_TARGET_OPTION (xt);
      yp = (const char *)TREE_TARGET_OPTION (yt);
      len = sizeof (struct cl_target_option);
    }

  else
    gcc_unreachable ();

  return (memcmp (xp, yp, len) == 0);
}

/* Build an OPTIMIZATION_NODE based on the current options.  */

tree
build_optimization_node (void)
{
  tree t;
  void **slot;

  /* Use the cache of optimization nodes.  */

  cl_optimization_save (TREE_OPTIMIZATION (cl_optimization_node));

  slot = htab_find_slot (cl_option_hash_table, cl_optimization_node, INSERT);
  t = (tree) *slot;
  if (!t)
    {
      /* Insert this one into the hash table.  */
      t = cl_optimization_node;
      *slot = t;

      /* Make a new node for next time round.  */
      cl_optimization_node = make_node (OPTIMIZATION_NODE);
    }

  return t;
}

/* Build a TARGET_OPTION_NODE based on the current options.  */

tree
build_target_option_node (void)
{
  tree t;
  void **slot;

  /* Use the cache of optimization nodes.  */

  cl_target_option_save (TREE_TARGET_OPTION (cl_target_option_node));

  slot = htab_find_slot (cl_option_hash_table, cl_target_option_node, INSERT);
  t = (tree) *slot;
  if (!t)
    {
      /* Insert this one into the hash table.  */
      t = cl_target_option_node;
      *slot = t;

      /* Make a new node for next time round.  */
      cl_target_option_node = make_node (TARGET_OPTION_NODE);
    }

  return t;
}

<<<<<<< HEAD
=======
/* Determine the "ultimate origin" of a block.  The block may be an inlined
   instance of an inlined instance of a block which is local to an inline
   function, so we have to trace all of the way back through the origin chain
   to find out what sort of node actually served as the original seed for the
   given block.  */

tree
block_ultimate_origin (const_tree block)
{
  tree immediate_origin = BLOCK_ABSTRACT_ORIGIN (block);

  /* output_inline_function sets BLOCK_ABSTRACT_ORIGIN for all the
     nodes in the function to point to themselves; ignore that if
     we're trying to output the abstract instance of this function.  */
  if (BLOCK_ABSTRACT (block) && immediate_origin == block)
    return NULL_TREE;

  if (immediate_origin == NULL_TREE)
    return NULL_TREE;
  else
    {
      tree ret_val;
      tree lookahead = immediate_origin;

      do
	{
	  ret_val = lookahead;
	  lookahead = (TREE_CODE (ret_val) == BLOCK
		       ? BLOCK_ABSTRACT_ORIGIN (ret_val) : NULL);
	}
      while (lookahead != NULL && lookahead != ret_val);

      /* The block's abstract origin chain may not be the *ultimate* origin of
	 the block. It could lead to a DECL that has an abstract origin set.
	 If so, we want that DECL's abstract origin (which is what DECL_ORIGIN
	 will give us if it has one).  Note that DECL's abstract origins are
	 supposed to be the most distant ancestor (or so decl_ultimate_origin
	 claims), so we don't need to loop following the DECL origins.  */
      if (DECL_P (ret_val))
	return DECL_ORIGIN (ret_val);

      return ret_val;
    }
}

>>>>>>> a0daa400
#include "gt-tree.h"<|MERGE_RESOLUTION|>--- conflicted
+++ resolved
@@ -400,7 +400,6 @@
 	decl_str --;
     }
   if (asmname_str[0] == '*')
-<<<<<<< HEAD
     {
       size_t ulp_len = strlen (user_label_prefix);
 
@@ -426,33 +425,6 @@
 {
   if (IDENTIFIER_POINTER (asmname)[0] == '*')
     {
-=======
-    {
-      size_t ulp_len = strlen (user_label_prefix);
-
-      asmname_str ++;
-
-      if (ulp_len == 0)
-	test = true;
-      else if (strncmp (asmname_str, user_label_prefix, ulp_len) == 0)
-	asmname_str += ulp_len, test=true;
-      else
-	asmname_str --;
-    }
-
-  if (!test)
-    return false;
-  return strcmp (decl_str, asmname_str) == 0;
-}
-
-/* Hash asmnames ignoring the user specified marks.  */
-
-hashval_t
-decl_assembler_name_hash (const_tree asmname)
-{
-  if (IDENTIFIER_POINTER (asmname)[0] == '*')
-    {
->>>>>>> a0daa400
       const char *decl_str = IDENTIFIER_POINTER (asmname) + 1;
       size_t ulp_len = strlen (user_label_prefix);
 
@@ -3376,10 +3348,6 @@
   return t;
 }
 
-<<<<<<< HEAD
-=======
-
->>>>>>> a0daa400
 tree
 build3_stat (enum tree_code code, tree tt, tree arg0, tree arg1,
 	     tree arg2 MEM_STAT_DECL)
@@ -9244,8 +9212,6 @@
   return t;
 }
 
-<<<<<<< HEAD
-=======
 /* Determine the "ultimate origin" of a block.  The block may be an inlined
    instance of an inlined instance of a block which is local to an inline
    function, so we have to trace all of the way back through the origin chain
@@ -9291,5 +9257,4 @@
     }
 }
 
->>>>>>> a0daa400
 #include "gt-tree.h"