/* Callgraph based interprocedural optimizations.
   Copyright (C) 2003, 2004, 2005, 2006, 2007, 2008, 2009
   Free Software Foundation, Inc.
   Contributed by Jan Hubicka

This file is part of GCC.

GCC is free software; you can redistribute it and/or modify it under
the terms of the GNU General Public License as published by the Free
Software Foundation; either version 3, or (at your option) any later
version.

GCC is distributed in the hope that it will be useful, but WITHOUT ANY
WARRANTY; without even the implied warranty of MERCHANTABILITY or
FITNESS FOR A PARTICULAR PURPOSE.  See the GNU General Public License
for more details.

You should have received a copy of the GNU General Public License
along with GCC; see the file COPYING3.  If not see
<http://www.gnu.org/licenses/>.  */

/* This module implements main driver of compilation process as well as
   few basic interprocedural optimizers.

   The main scope of this file is to act as an interface in between
   tree based frontends and the backend (and middle end)

   The front-end is supposed to use following functionality:

    - cgraph_finalize_function

      This function is called once front-end has parsed whole body of function
      and it is certain that the function body nor the declaration will change.

      (There is one exception needed for implementing GCC extern inline
	function.)

    - varpool_finalize_variable

      This function has same behavior as the above but is used for static
      variables.

    - cgraph_finalize_compilation_unit

      This function is called once (source level) compilation unit is finalized
      and it will no longer change.

      In the the call-graph construction and local function
      analysis takes place here.  Bodies of unreachable functions are released
      to conserve memory usage.

      The function can be called multiple times when multiple source level
      compilation units are combined (such as in C frontend)

    - cgraph_optimize

      In this unit-at-a-time compilation the intra procedural analysis takes
      place here.  In particular the static functions whose address is never
      taken are marked as local.  Backend can then use this information to
      modify calling conventions, do better inlining or similar optimizations.

    - cgraph_mark_needed_node
    - varpool_mark_needed_node

      When function or variable is referenced by some hidden way the call-graph
      data structure must be updated accordingly by this function.
      There should be little need to call this function and all the references
      should be made explicit to cgraph code.  At present these functions are
      used by C++ frontend to explicitly mark the keyed methods.

    - analyze_expr callback

      This function is responsible for lowering tree nodes not understood by
      generic code into understandable ones or alternatively marking
      callgraph and varpool nodes referenced by the as needed.

      ??? On the tree-ssa genericizing should take place here and we will avoid
      need for these hooks (replacing them by genericizing hook)

        Analyzing of all functions is deferred
	to cgraph_finalize_compilation_unit and expansion into cgraph_optimize.

	In cgraph_finalize_compilation_unit the reachable functions are
	analyzed.  During analysis the call-graph edges from reachable
	functions are constructed and their destinations are marked as
	reachable.  References to functions and variables are discovered too
	and variables found to be needed output to the assembly file.  Via
	mark_referenced call in assemble_variable functions referenced by
	static variables are noticed too.

	The intra-procedural information is produced and its existence
	indicated by global_info_ready.  Once this flag is set it is impossible
	to change function from !reachable to reachable and thus
	assemble_variable no longer call mark_referenced.

	Finally the call-graph is topologically sorted and all reachable functions
	that has not been completely inlined or are not external are output.

	??? It is possible that reference to function or variable is optimized
	out.  We can not deal with this nicely because topological order is not
	suitable for it.  For tree-ssa we may consider another pass doing
	optimization and re-discovering reachable functions.

	??? Reorganize code so variables are output very last and only if they
	really has been referenced by produced code, so we catch more cases
	where reference has been optimized out.  */


#include "config.h"
#include "system.h"
#include "coretypes.h"
#include "tm.h"
#include "tree.h"
#include "rtl.h"
#include "tree-flow.h"
#include "tree-inline.h"
#include "langhooks.h"
#include "pointer-set.h"
#include "toplev.h"
#include "flags.h"
#include "ggc.h"
#include "debug.h"
#include "target.h"
#include "cgraph.h"
#include "diagnostic.h"
#include "timevar.h"
#include "params.h"
#include "fibheap.h"
#include "intl.h"
#include "function.h"
#include "ipa-prop.h"
#include "gimple.h"
#include "tree-iterator.h"
#include "tree-pass.h"
#include "output.h"
#include "coverage.h"

static void cgraph_expand_all_functions (void);
static void cgraph_mark_functions_to_output (void);
static void cgraph_expand_function (struct cgraph_node *);
static void cgraph_output_pending_asms (void);

static FILE *cgraph_dump_file;

/* A vector of FUNCTION_DECLs declared as static constructors.  */
static GTY (()) VEC(tree, gc) *static_ctors;
/* A vector of FUNCTION_DECLs declared as static destructors.  */
static GTY (()) VEC(tree, gc) *static_dtors;

/* When target does not have ctors and dtors, we call all constructor
   and destructor by special initialization/destruction function
   recognized by collect2.  
   
   When we are going to build this function, collect all constructors and
   destructors and turn them into normal functions.  */

static void
record_cdtor_fn (tree fndecl)
{
  struct cgraph_node *node;
  if (targetm.have_ctors_dtors
      || (!DECL_STATIC_CONSTRUCTOR (fndecl)
	  && !DECL_STATIC_DESTRUCTOR (fndecl)))
    return;

  if (DECL_STATIC_CONSTRUCTOR (fndecl))
    {
      VEC_safe_push (tree, gc, static_ctors, fndecl);
      DECL_STATIC_CONSTRUCTOR (fndecl) = 0;
    }
  if (DECL_STATIC_DESTRUCTOR (fndecl))
    {
      VEC_safe_push (tree, gc, static_dtors, fndecl);
      DECL_STATIC_DESTRUCTOR (fndecl) = 0;
    }
  node = cgraph_node (fndecl);
  node->local.disregard_inline_limits = 1;
  cgraph_mark_reachable_node (node);
}

/* Define global constructors/destructor functions for the CDTORS, of
   which they are LEN.  The CDTORS are sorted by initialization
   priority.  If CTOR_P is true, these are constructors; otherwise,
   they are destructors.  */

static void
build_cdtor (bool ctor_p, tree *cdtors, size_t len)
{
  size_t i;

  i = 0;
  while (i < len)
    {
      tree body;
      tree fn;
      priority_type priority;

      priority = 0;
      body = NULL_TREE;
      /* Find the next batch of constructors/destructors with the same
	 initialization priority.  */
      do
	{
	  priority_type p;
	  fn = cdtors[i];
	  p = ctor_p ? DECL_INIT_PRIORITY (fn) : DECL_FINI_PRIORITY (fn);
	  if (!body)
	    priority = p;
	  else if (p != priority)
	    break;
	  append_to_statement_list (build_function_call_expr (fn, 0),
				    &body);
	  ++i;
	}
      while (i < len);
      gcc_assert (body != NULL_TREE);
      /* Generate a function to call all the function of like
	 priority.  */
      cgraph_build_static_cdtor (ctor_p ? 'I' : 'D', body, priority);
    }
}

/* Comparison function for qsort.  P1 and P2 are actually of type
   "tree *" and point to static constructors.  DECL_INIT_PRIORITY is
   used to determine the sort order.  */

static int
compare_ctor (const void *p1, const void *p2)
{
  tree f1;
  tree f2;
  int priority1;
  int priority2;

  f1 = *(const tree *)p1;
  f2 = *(const tree *)p2;
  priority1 = DECL_INIT_PRIORITY (f1);
  priority2 = DECL_INIT_PRIORITY (f2);
  
  if (priority1 < priority2)
    return -1;
  else if (priority1 > priority2)
    return 1;
  else
    /* Ensure a stable sort.  */
    return (const tree *)p1 - (const tree *)p2;
}

/* Comparison function for qsort.  P1 and P2 are actually of type
   "tree *" and point to static destructors.  DECL_FINI_PRIORITY is
   used to determine the sort order.  */

static int
compare_dtor (const void *p1, const void *p2)
{
  tree f1;
  tree f2;
  int priority1;
  int priority2;

  f1 = *(const tree *)p1;
  f2 = *(const tree *)p2;
  priority1 = DECL_FINI_PRIORITY (f1);
  priority2 = DECL_FINI_PRIORITY (f2);
  
  if (priority1 < priority2)
    return -1;
  else if (priority1 > priority2)
    return 1;
  else
    /* Ensure a stable sort.  */
    return (const tree *)p1 - (const tree *)p2;
}

/* Generate functions to call static constructors and destructors
   for targets that do not support .ctors/.dtors sections.  These
   functions have magic names which are detected by collect2.  */

static void
cgraph_build_cdtor_fns (void)
{
  if (!VEC_empty (tree, static_ctors))
    {
      gcc_assert (!targetm.have_ctors_dtors);
      qsort (VEC_address (tree, static_ctors),
	     VEC_length (tree, static_ctors), 
	     sizeof (tree),
	     compare_ctor);
      build_cdtor (/*ctor_p=*/true,
		   VEC_address (tree, static_ctors),
		   VEC_length (tree, static_ctors)); 
      VEC_truncate (tree, static_ctors, 0);
    }

  if (!VEC_empty (tree, static_dtors))
    {
      gcc_assert (!targetm.have_ctors_dtors);
      qsort (VEC_address (tree, static_dtors),
	     VEC_length (tree, static_dtors), 
	     sizeof (tree),
	     compare_dtor);
      build_cdtor (/*ctor_p=*/false,
		   VEC_address (tree, static_dtors),
		   VEC_length (tree, static_dtors)); 
      VEC_truncate (tree, static_dtors, 0);
    }
}

/* Determine if function DECL is needed.  That is, visible to something
   either outside this translation unit, something magic in the system
   configury.  */

static bool
decide_is_function_needed (struct cgraph_node *node, tree decl)
{
  if (MAIN_NAME_P (DECL_NAME (decl))
      && TREE_PUBLIC (decl))
    {
      node->local.externally_visible = true;
      return true;
    }

  /* If the user told us it is used, then it must be so.  */
  if (node->local.externally_visible)
    return true;

  /* ??? If the assembler name is set by hand, it is possible to assemble
     the name later after finalizing the function and the fact is noticed
     in assemble_name then.  This is arguably a bug.  */
  if (DECL_ASSEMBLER_NAME_SET_P (decl)
      && TREE_SYMBOL_REFERENCED (DECL_ASSEMBLER_NAME (decl)))
    return true;

  /* With -fkeep-inline-functions we are keeping all inline functions except
     for extern inline ones.  */
  if (flag_keep_inline_functions
      && DECL_DECLARED_INLINE_P (decl)
      && !DECL_EXTERNAL (decl)
      && !lookup_attribute ("always_inline", DECL_ATTRIBUTES (decl)))
     return true;

  /* If we decided it was needed before, but at the time we didn't have
     the body of the function available, then it's still needed.  We have
     to go back and re-check its dependencies now.  */
  if (node->needed)
    return true;

  /* Externally visible functions must be output.  The exception is
     COMDAT functions that must be output only when they are needed.

     When not optimizing, also output the static functions. (see
     PR24561), but don't do so for always_inline functions, functions
     declared inline and nested functions.  These was optimized out
     in the original implementation and it is unclear whether we want
     to change the behavior here.  */
  if (((TREE_PUBLIC (decl)
	|| (!optimize && !node->local.disregard_inline_limits
	    && !DECL_DECLARED_INLINE_P (decl)
	    && !node->origin))
      && !flag_whole_program)
      && !DECL_COMDAT (decl) && !DECL_EXTERNAL (decl))
    return true;

  /* Constructors and destructors are reachable from the runtime by
     some mechanism.  */
  if (DECL_STATIC_CONSTRUCTOR (decl) || DECL_STATIC_DESTRUCTOR (decl))
    return true;

  return false;
}

/* Process CGRAPH_NEW_FUNCTIONS and perform actions necessary to add these
   functions into callgraph in a way so they look like ordinary reachable
   functions inserted into callgraph already at construction time.  */

bool
cgraph_process_new_functions (void)
{
  bool output = false;
  tree fndecl;
  struct cgraph_node *node;

  /*  Note that this queue may grow as its being processed, as the new
      functions may generate new ones.  */
  while (cgraph_new_nodes)
    {
      node = cgraph_new_nodes;
      fndecl = node->decl;
      cgraph_new_nodes = cgraph_new_nodes->next_needed;
      switch (cgraph_state)
	{
	case CGRAPH_STATE_CONSTRUCTION:
	  /* At construction time we just need to finalize function and move
	     it into reachable functions list.  */

	  node->next_needed = NULL;
	  cgraph_finalize_function (fndecl, false);
	  cgraph_mark_reachable_node (node);
	  output = true;
	  break;

	case CGRAPH_STATE_IPA:
	case CGRAPH_STATE_IPA_SSA:
	  /* When IPA optimization already started, do all essential
	     transformations that has been already performed on the whole
	     cgraph but not on this function.  */

	  gimple_register_cfg_hooks ();
	  if (!node->analyzed)
	    cgraph_analyze_function (node);
	  push_cfun (DECL_STRUCT_FUNCTION (fndecl));
	  current_function_decl = fndecl;
	  compute_inline_parameters (node);
	  if ((cgraph_state == CGRAPH_STATE_IPA_SSA
	      && !gimple_in_ssa_p (DECL_STRUCT_FUNCTION (fndecl)))
	      /* When not optimizing, be sure we run early local passes anyway
		 to expand OMP.  */
	      || !optimize)
	    execute_pass_list (pass_early_local_passes.pass.sub);
	  free_dominance_info (CDI_POST_DOMINATORS);
	  free_dominance_info (CDI_DOMINATORS);
	  pop_cfun ();
	  current_function_decl = NULL;
	  break;

	case CGRAPH_STATE_EXPANSION:
	  /* Functions created during expansion shall be compiled
	     directly.  */
	  node->process = 0;
	  cgraph_expand_function (node);
	  break;

	default:
	  gcc_unreachable ();
	  break;
	}
      cgraph_call_function_insertion_hooks (node);
    }
  return output;
}

/* As an GCC extension we allow redefinition of the function.  The
   semantics when both copies of bodies differ is not well defined.
   We replace the old body with new body so in unit at a time mode
   we always use new body, while in normal mode we may end up with
   old body inlined into some functions and new body expanded and
   inlined in others.

   ??? It may make more sense to use one body for inlining and other
   body for expanding the function but this is difficult to do.  */

static void
cgraph_reset_node (struct cgraph_node *node)
{
  /* If node->process is set, then we have already begun whole-unit analysis.
     This is *not* testing for whether we've already emitted the function.
     That case can be sort-of legitimately seen with real function redefinition
     errors.  I would argue that the front end should never present us with
     such a case, but don't enforce that for now.  */
  gcc_assert (!node->process);

  /* Reset our data structures so we can analyze the function again.  */
  memset (&node->local, 0, sizeof (node->local));
  memset (&node->global, 0, sizeof (node->global));
  memset (&node->rtl, 0, sizeof (node->rtl));
  node->analyzed = false;
  node->local.redefined_extern_inline = true;
  node->local.finalized = false;

  cgraph_node_remove_callees (node);

  /* We may need to re-queue the node for assembling in case
     we already proceeded it and ignored as not needed or got
     a re-declaration in IMA mode.  */
  if (node->reachable)
    {
      struct cgraph_node *n;

      for (n = cgraph_nodes_queue; n; n = n->next_needed)
	if (n == node)
	  break;
      if (!n)
	node->reachable = 0;
    }
}

static void
cgraph_lower_function (struct cgraph_node *node)
{
  if (node->lowered)
    return;
  tree_lowering_passes (node->decl);
  node->lowered = true;
}

/* DECL has been parsed.  Take it, queue it, compile it at the whim of the
   logic in effect.  If NESTED is true, then our caller cannot stand to have
   the garbage collector run at the moment.  We would need to either create
   a new GC context, or just not compile right now.  */

void
cgraph_finalize_function (tree decl, bool nested)
{
  struct cgraph_node *node = cgraph_node (decl);

  if (node->local.finalized)
    cgraph_reset_node (node);

  node->pid = cgraph_max_pid ++;
  notice_global_symbol (decl);
  node->local.finalized = true;
  node->lowered = DECL_STRUCT_FUNCTION (decl)->cfg != NULL;
  record_cdtor_fn (node->decl);
  if (node->nested)
    lower_nested_functions (decl);
  gcc_assert (!node->nested);

  if (decide_is_function_needed (node, decl))
    cgraph_mark_needed_node (node);

  /* Since we reclaim unreachable nodes at the end of every language
     level unit, we need to be conservative about possible entry points
     there.  */
  if ((TREE_PUBLIC (decl) && !DECL_COMDAT (decl) && !DECL_EXTERNAL (decl)))
    cgraph_mark_reachable_node (node);

  /* If we've not yet emitted decl, tell the debug info about it.  */
  if (!TREE_ASM_WRITTEN (decl))
    (*debug_hooks->deferred_inline_function) (decl);

  /* Possibly warn about unused parameters.  */
  if (warn_unused_parameter)
    do_warn_unused_parameter (decl);

  if (!nested)
    ggc_collect ();
}

/* C99 extern inline keywords allow changing of declaration after function
   has been finalized.  We need to re-decide if we want to mark the function as
   needed then.   */

void
cgraph_mark_if_needed (tree decl)
{
  struct cgraph_node *node = cgraph_node (decl);
  if (node->local.finalized && decide_is_function_needed (node, decl))
    cgraph_mark_needed_node (node);
}

/* Return TRUE if NODE2 is equivalent to NODE or its clone.  */
static bool
clone_of_p (struct cgraph_node *node, struct cgraph_node *node2)
{
  while (node != node2 && node2)
    node2 = node2->clone_of;
  return node2 != NULL;
}

/* Verify cgraph nodes of given cgraph node.  */
void
verify_cgraph_node (struct cgraph_node *node)
{
  struct cgraph_edge *e;
  struct function *this_cfun = DECL_STRUCT_FUNCTION (node->decl);
  struct function *saved_cfun = cfun;
  basic_block this_block;
  gimple_stmt_iterator gsi;
  bool error_found = false;

  if (errorcount || sorrycount)
    return;

  timevar_push (TV_CGRAPH_VERIFY);
  /* debug_generic_stmt needs correct cfun */
  set_cfun (this_cfun);
  for (e = node->callees; e; e = e->next_callee)
    if (e->aux)
      {
	error ("aux field set for edge %s->%s",
	       identifier_to_locale (cgraph_node_name (e->caller)),
	       identifier_to_locale (cgraph_node_name (e->callee)));
	error_found = true;
      }
  if (node->count < 0)
    {
      error ("Execution count is negative");
      error_found = true;
    }
  for (e = node->callers; e; e = e->next_caller)
    {
      if (e->count < 0)
	{
	  error ("caller edge count is negative");
	  error_found = true;
	}
      if (e->frequency < 0)
	{
	  error ("caller edge frequency is negative");
	  error_found = true;
	}
      if (e->frequency > CGRAPH_FREQ_MAX)
	{
	  error ("caller edge frequency is too large");
	  error_found = true;
	}
      if (!e->inline_failed)
	{
	  if (node->global.inlined_to
	      != (e->caller->global.inlined_to
		  ? e->caller->global.inlined_to : e->caller))
	    {
	      error ("inlined_to pointer is wrong");
	      error_found = true;
	    }
	  if (node->callers->next_caller)
	    {
	      error ("multiple inline callers");
	      error_found = true;
	    }
	}
      else
	if (node->global.inlined_to)
	  {
	    error ("inlined_to pointer set for noninline callers");
	    error_found = true;
	  }
    }
  if (!node->callers && node->global.inlined_to)
    {
      error ("inlined_to pointer is set but no predecessors found");
      error_found = true;
    }
  if (node->global.inlined_to == node)
    {
      error ("inlined_to pointer refers to itself");
      error_found = true;
    }

  if (!cgraph_node (node->decl))
    {
      error ("node not found in cgraph_hash");
      error_found = true;
    }

  if (node->clone_of)
    {
      struct cgraph_node *n;
      for (n = node->clone_of->clones; n; n = n->next_sibling_clone)
        if (n == node)
	  break;
      if (!n)
	{
	  error ("node has wrong clone_of");
	  error_found = true;
	}
    }
  if (node->clones)
    {
      struct cgraph_node *n;
      for (n = node->clones; n; n = n->next_sibling_clone)
        if (n->clone_of != node)
	  break;
      if (n)
	{
	  error ("node has wrong clone list");
	  error_found = true;
	}
    }
  if ((node->prev_sibling_clone || node->next_sibling_clone) && !node->clone_of)
    {
       error ("node is in clone list but it is not clone");
       error_found = true;
    }
  if (!node->prev_sibling_clone && node->clone_of && node->clone_of->clones != node)
    {
      error ("node has wrong prev_clone pointer");
      error_found = true;
    }
  if (node->prev_sibling_clone && node->prev_sibling_clone->next_sibling_clone != node)
    {
      error ("double linked list of clones corrupted");
      error_found = true;
    }

  if (node->analyzed && gimple_has_body_p (node->decl)
      && !TREE_ASM_WRITTEN (node->decl)
      && (!DECL_EXTERNAL (node->decl) || node->global.inlined_to))
    {
      if (this_cfun->cfg)
	{
	  /* The nodes we're interested in are never shared, so walk
	     the tree ignoring duplicates.  */
	  struct pointer_set_t *visited_nodes = pointer_set_create ();
	  /* Reach the trees by walking over the CFG, and note the
	     enclosing basic-blocks in the call edges.  */
	  FOR_EACH_BB_FN (this_block, this_cfun)
	    for (gsi = gsi_start_bb (this_block);
                 !gsi_end_p (gsi);
                 gsi_next (&gsi))
	      {
		gimple stmt = gsi_stmt (gsi);
		tree decl;
		if (is_gimple_call (stmt) && (decl = gimple_call_fndecl (stmt)))
		  {
		    struct cgraph_edge *e = cgraph_edge (node, stmt);
		    if (e)
		      {
			if (e->aux)
			  {
			    error ("shared call_stmt:");
			    debug_gimple_stmt (stmt);
			    error_found = true;
			  }
			if (!clone_of_p (cgraph_node (decl), e->callee)
			    && !e->callee->global.inlined_to)
			  {
			    error ("edge points to wrong declaration:");
			    debug_tree (e->callee->decl);
			    fprintf (stderr," Instead of:");
			    debug_tree (decl);
			  }
			e->aux = (void *)1;
		      }
		    else
		      {
			error ("missing callgraph edge for call stmt:");
			debug_gimple_stmt (stmt);
			error_found = true;
		      }
		  }
	      }
	  pointer_set_destroy (visited_nodes);
	}
      else
	/* No CFG available?!  */
	gcc_unreachable ();

      for (e = node->callees; e; e = e->next_callee)
	{
	  if (!e->aux && !e->indirect_call)
	    {
	      error ("edge %s->%s has no corresponding call_stmt",
		     identifier_to_locale (cgraph_node_name (e->caller)),
		     identifier_to_locale (cgraph_node_name (e->callee)));
	      debug_gimple_stmt (e->call_stmt);
	      error_found = true;
	    }
	  e->aux = 0;
	}
    }
  if (error_found)
    {
      dump_cgraph_node (stderr, node);
      internal_error ("verify_cgraph_node failed");
    }
  set_cfun (saved_cfun);
  timevar_pop (TV_CGRAPH_VERIFY);
}

/* Verify whole cgraph structure.  */
void
verify_cgraph (void)
{
  struct cgraph_node *node;

  if (sorrycount || errorcount)
    return;

  for (node = cgraph_nodes; node; node = node->next)
    verify_cgraph_node (node);
}

/* Output all asm statements we have stored up to be output.  */

static void
cgraph_output_pending_asms (void)
{
  struct cgraph_asm_node *can;

  if (errorcount || sorrycount)
    return;

  for (can = cgraph_asm_nodes; can; can = can->next)
    assemble_asm (can->asm_str);
  cgraph_asm_nodes = NULL;
}

/* Analyze the function scheduled to be output.  */
void
cgraph_analyze_function (struct cgraph_node *node)
{
  tree decl = node->decl;

  current_function_decl = decl;
  push_cfun (DECL_STRUCT_FUNCTION (decl));
  cgraph_lower_function (node);
  node->analyzed = true;

  pop_cfun ();
  current_function_decl = NULL;
}

/* Look for externally_visible and used attributes and mark cgraph nodes
   accordingly.

   We cannot mark the nodes at the point the attributes are processed (in
   handle_*_attribute) because the copy of the declarations available at that
   point may not be canonical.  For example, in:

    void f();
    void f() __attribute__((used));

   the declaration we see in handle_used_attribute will be the second
   declaration -- but the front end will subsequently merge that declaration
   with the original declaration and discard the second declaration.

   Furthermore, we can't mark these nodes in cgraph_finalize_function because:

    void f() {}
    void f() __attribute__((externally_visible));

   is valid.

   So, we walk the nodes at the end of the translation unit, applying the
   attributes at that point.  */

static void
process_function_and_variable_attributes (struct cgraph_node *first,
                                          struct varpool_node *first_var)
{
  struct cgraph_node *node;
  struct varpool_node *vnode;

  for (node = cgraph_nodes; node != first; node = node->next)
    {
      tree decl = node->decl;
      if (lookup_attribute ("used", DECL_ATTRIBUTES (decl)))
	{
	  mark_decl_referenced (decl);
	  if (node->local.finalized)
	     cgraph_mark_needed_node (node);
	}
      if (lookup_attribute ("externally_visible", DECL_ATTRIBUTES (decl)))
	{
	  if (! TREE_PUBLIC (node->decl))
	    warning (OPT_Wattributes,
		     "%J%<externally_visible%> attribute have effect only on public objects",
		     node->decl);
	  else
	    {
	      if (node->local.finalized)
		cgraph_mark_needed_node (node);
	      node->local.externally_visible = true;
	    }
	}
    }
  for (vnode = varpool_nodes; vnode != first_var; vnode = vnode->next)
    {
      tree decl = vnode->decl;
      if (lookup_attribute ("used", DECL_ATTRIBUTES (decl)))
	{
	  mark_decl_referenced (decl);
	  if (vnode->finalized)
	    varpool_mark_needed_node (vnode);
	}
      if (lookup_attribute ("externally_visible", DECL_ATTRIBUTES (decl)))
	{
	  if (! TREE_PUBLIC (vnode->decl))
	    warning (OPT_Wattributes,
		     "%J%<externally_visible%> attribute have effect only on public objects",
		     vnode->decl);
	  else
	    {
	      if (vnode->finalized)
		varpool_mark_needed_node (vnode);
	      vnode->externally_visible = true;
	    }
	}
    }
}

/* Process CGRAPH_NODES_NEEDED queue, analyze each function (and transitively
   each reachable functions) and build cgraph.
   The function can be called multiple times after inserting new nodes
   into beginning of queue.  Just the new part of queue is re-scanned then.  */

static void
cgraph_analyze_functions (void)
{
  /* Keep track of already processed nodes when called multiple times for
     intermodule optimization.  */
  static struct cgraph_node *first_analyzed;
  struct cgraph_node *first_processed = first_analyzed;
  static struct varpool_node *first_analyzed_var;
  struct cgraph_node *node, *next;

  process_function_and_variable_attributes (first_processed,
					    first_analyzed_var);
  first_processed = cgraph_nodes;
  first_analyzed_var = varpool_nodes;
  varpool_analyze_pending_decls ();
  if (cgraph_dump_file)
    {
      fprintf (cgraph_dump_file, "Initial entry points:");
      for (node = cgraph_nodes; node != first_analyzed; node = node->next)
	if (node->needed)
	  fprintf (cgraph_dump_file, " %s", cgraph_node_name (node));
      fprintf (cgraph_dump_file, "\n");
    }
  cgraph_process_new_functions ();

  /* Propagate reachability flag and lower representation of all reachable
     functions.  In the future, lowering will introduce new functions and
     new entry points on the way (by template instantiation and virtual
     method table generation for instance).  */
  while (cgraph_nodes_queue)
    {
      struct cgraph_edge *edge;
      tree decl = cgraph_nodes_queue->decl;

      node = cgraph_nodes_queue;
      cgraph_nodes_queue = cgraph_nodes_queue->next_needed;
      node->next_needed = NULL;

      /* ??? It is possible to create extern inline function and later using
	 weak alias attribute to kill its body. See
	 gcc.c-torture/compile/20011119-1.c  */
      if (!DECL_STRUCT_FUNCTION (decl))
	{
	  cgraph_reset_node (node);
	  continue;
	}

      gcc_assert (!node->analyzed && node->reachable);
      gcc_assert (gimple_body (decl));

      cgraph_analyze_function (node);

      for (edge = node->callees; edge; edge = edge->next_callee)
	if (!edge->callee->reachable)
	  cgraph_mark_reachable_node (edge->callee);

      /* If decl is a clone of an abstract function, mark that abstract
	 function so that we don't release its body. The DECL_INITIAL() of that
         abstract function declaration will be later needed to output debug info.  */
      if (DECL_ABSTRACT_ORIGIN (decl))
	{
	  struct cgraph_node *origin_node = cgraph_node (DECL_ABSTRACT_ORIGIN (decl));
	  origin_node->abstract_and_needed = true;
	}

      /* We finalize local static variables during constructing callgraph
         edges.  Process their attributes too.  */
      process_function_and_variable_attributes (first_processed,
						first_analyzed_var);
      first_processed = cgraph_nodes;
      first_analyzed_var = varpool_nodes;
      varpool_analyze_pending_decls ();
      cgraph_process_new_functions ();
    }

  /* Collect entry points to the unit.  */
  if (cgraph_dump_file)
    {
      fprintf (cgraph_dump_file, "Unit entry points:");
      for (node = cgraph_nodes; node != first_analyzed; node = node->next)
	if (node->needed)
	  fprintf (cgraph_dump_file, " %s", cgraph_node_name (node));
      fprintf (cgraph_dump_file, "\n\nInitial ");
      dump_cgraph (cgraph_dump_file);
    }

  if (cgraph_dump_file)
    fprintf (cgraph_dump_file, "\nReclaiming functions:");

  for (node = cgraph_nodes; node != first_analyzed; node = next)
    {
      tree decl = node->decl;
      next = node->next;

      if (node->local.finalized && !gimple_has_body_p (decl))
	cgraph_reset_node (node);

      if (!node->reachable && gimple_has_body_p (decl))
	{
	  if (cgraph_dump_file)
	    fprintf (cgraph_dump_file, " %s", cgraph_node_name (node));
	  cgraph_remove_node (node);
	  continue;
	}
      else
	node->next_needed = NULL;
      gcc_assert (!node->local.finalized || gimple_has_body_p (decl));
      gcc_assert (node->analyzed == node->local.finalized);
    }
  if (cgraph_dump_file)
    {
      fprintf (cgraph_dump_file, "\n\nReclaimed ");
      dump_cgraph (cgraph_dump_file);
    }
  first_analyzed = cgraph_nodes;
  ggc_collect ();
}

/* Analyze the whole compilation unit once it is parsed completely.  */

void
cgraph_finalize_compilation_unit (void)
{
  if (errorcount || sorrycount)
    return;

  finish_aliases_1 ();

  if (!quiet_flag)
    {
      fprintf (stderr, "\nAnalyzing compilation unit\n");
      fflush (stderr);
    }

  timevar_push (TV_CGRAPH);
  cgraph_analyze_functions ();
  timevar_pop (TV_CGRAPH);
}


/* Figure out what functions we want to assemble.  */

static void
cgraph_mark_functions_to_output (void)
{
  struct cgraph_node *node;

  for (node = cgraph_nodes; node; node = node->next)
    {
      tree decl = node->decl;
      struct cgraph_edge *e;

      gcc_assert (!node->process);

      for (e = node->callers; e; e = e->next_caller)
	if (e->inline_failed)
	  break;

      /* We need to output all local functions that are used and not
	 always inlined, as well as those that are reachable from
	 outside the current compilation unit.  */
      if (node->analyzed
	  && !node->global.inlined_to
	  && (node->needed
	      || (e && node->reachable))
	  && !TREE_ASM_WRITTEN (decl)
	  && !DECL_EXTERNAL (decl))
	node->process = 1;
      else
	{
	  /* We should've reclaimed all functions that are not needed.  */
#ifdef ENABLE_CHECKING
	  if (!node->global.inlined_to
	      && gimple_has_body_p (decl)
	      && !DECL_EXTERNAL (decl))
	    {
	      dump_cgraph_node (stderr, node);
	      internal_error ("failed to reclaim unneeded function");
	    }
#endif
	  gcc_assert (node->global.inlined_to
		      || !gimple_has_body_p (decl)
		      || DECL_EXTERNAL (decl));

	}

    }
}

/* Expand function specified by NODE.  */

static void
cgraph_expand_function (struct cgraph_node *node)
{
  tree decl = node->decl;

  /* We ought to not compile any inline clones.  */
  gcc_assert (!node->global.inlined_to);

  announce_function (decl);
  node->process = 0;

  gcc_assert (node->lowered);

  /* Generate RTL for the body of DECL.  */
  if (lang_hooks.callgraph.emit_associated_thunks)
    lang_hooks.callgraph.emit_associated_thunks (decl);
  tree_rest_of_compilation (decl);

  /* Make sure that BE didn't give up on compiling.  */
  gcc_assert (TREE_ASM_WRITTEN (decl));
  current_function_decl = NULL;
  gcc_assert (!cgraph_preserve_function_body_p (decl));
  cgraph_release_function_body (node);
  /* Eliminate all call edges.  This is important so the GIMPLE_CALL no longer
     points to the dead function body.  */
  cgraph_node_remove_callees (node);

  cgraph_function_flags_ready = true;
}

/* Return true when CALLER_DECL should be inlined into CALLEE_DECL.  */

bool
cgraph_inline_p (struct cgraph_edge *e, cgraph_inline_failed_t *reason)
{
  *reason = e->inline_failed;
  return !e->inline_failed;
}



/* Expand all functions that must be output.

   Attempt to topologically sort the nodes so function is output when
   all called functions are already assembled to allow data to be
   propagated across the callgraph.  Use a stack to get smaller distance
   between a function and its callees (later we may choose to use a more
   sophisticated algorithm for function reordering; we will likely want
   to use subsections to make the output functions appear in top-down
   order).  */

static void
cgraph_expand_all_functions (void)
{
  struct cgraph_node *node;
  struct cgraph_node **order = XCNEWVEC (struct cgraph_node *, cgraph_n_nodes);
  int order_pos, new_order_pos = 0;
  int i;

  order_pos = cgraph_postorder (order);
  gcc_assert (order_pos == cgraph_n_nodes);

  /* Garbage collector may remove inline clones we eliminate during
     optimization.  So we must be sure to not reference them.  */
  for (i = 0; i < order_pos; i++)
    if (order[i]->process)
      order[new_order_pos++] = order[i];

  for (i = new_order_pos - 1; i >= 0; i--)
    {
      node = order[i];
      if (node->process)
	{
	  gcc_assert (node->reachable);
	  node->process = 0;
	  cgraph_expand_function (node);
	}
    }
  cgraph_process_new_functions ();

  free (order);

}

enum cgraph_order_kinds {
  ORDER_UNDEFINED = 0,
  ORDER_FUNCTION,
  ORDER_VAR,
  ORDER_ASM
};

/* This is used to sort the node types by the cgraph order number.  */

enum cgraph_order_sort_kind
{
  ORDER_UNDEFINED = 0,
  ORDER_FUNCTION,
  ORDER_VAR,
  ORDER_ASM
};

struct cgraph_order_sort
{
<<<<<<< HEAD
  enum cgraph_order_kinds kind;
=======
  enum cgraph_order_sort_kind kind;
>>>>>>> 24b97832
  union
  {
    struct cgraph_node *f;
    struct varpool_node *v;
    struct cgraph_asm_node *a;
  } u;
};

/* Output all functions, variables, and asm statements in the order
   according to their order fields, which is the order in which they
   appeared in the file.  This implements -fno-toplevel-reorder.  In
   this mode we may output functions and variables which don't really
   need to be output.  */

static void
cgraph_output_in_order (void)
{
  int max;
  size_t size;
  struct cgraph_order_sort *nodes;
  int i;
  struct cgraph_node *pf;
  struct varpool_node *pv;
  struct cgraph_asm_node *pa;

  max = cgraph_order;
  size = max * sizeof (struct cgraph_order_sort);
  nodes = (struct cgraph_order_sort *) alloca (size);
  memset (nodes, 0, size);

  varpool_analyze_pending_decls ();

  for (pf = cgraph_nodes; pf; pf = pf->next)
    {
      if (pf->process)
	{
	  i = pf->order;
	  gcc_assert (nodes[i].kind == ORDER_UNDEFINED);
	  nodes[i].kind = ORDER_FUNCTION;
	  nodes[i].u.f = pf;
	}
    }

  for (pv = varpool_nodes_queue; pv; pv = pv->next_needed)
    {
      i = pv->order;
      gcc_assert (nodes[i].kind == ORDER_UNDEFINED);
      nodes[i].kind = ORDER_VAR;
      nodes[i].u.v = pv;
    }

  for (pa = cgraph_asm_nodes; pa; pa = pa->next)
    {
      i = pa->order;
      gcc_assert (nodes[i].kind == ORDER_UNDEFINED);
      nodes[i].kind = ORDER_ASM;
      nodes[i].u.a = pa;
    }

  /* In toplevel reorder mode we output all statics; mark them as needed.  */
  for (i = 0; i < max; ++i)
    {
      if (nodes[i].kind == ORDER_VAR)
        {
	  varpool_mark_needed_node (nodes[i].u.v);
	}
    }
  varpool_empty_needed_queue ();

  for (i = 0; i < max; ++i)
    {
      switch (nodes[i].kind)
	{
	case ORDER_FUNCTION:
	  nodes[i].u.f->process = 0;
	  cgraph_expand_function (nodes[i].u.f);
	  break;

	case ORDER_VAR:
	  varpool_assemble_decl (nodes[i].u.v);
	  break;

	case ORDER_ASM:
	  assemble_asm (nodes[i].u.a->asm_str);
	  break;

	case ORDER_UNDEFINED:
	  break;

	default:
	  gcc_unreachable ();
	}
    }

  cgraph_asm_nodes = NULL;
}

/* Return true when function body of DECL still needs to be kept around
   for later re-use.  */
bool
cgraph_preserve_function_body_p (tree decl)
{
  struct cgraph_node *node;

  gcc_assert (cgraph_global_info_ready);
  /* Look if there is any clone around.  */
  node = cgraph_node (decl);
  if (node->clones)
    return true;
  return false;
}

static void
ipa_passes (void)
{
  set_cfun (NULL);
  current_function_decl = NULL;
  gimple_register_cfg_hooks ();
  bitmap_obstack_initialize (NULL);
  execute_ipa_pass_list (all_ipa_passes);

  /* Generate coverage variables and constructors.  */
  coverage_finish ();

  /* Process new functions added.  */
  set_cfun (NULL);
  current_function_decl = NULL;
  cgraph_process_new_functions ();

  bitmap_obstack_release (NULL);
}

/* Perform simple optimizations based on callgraph.  */

void
cgraph_optimize (void)
{
  if (errorcount || sorrycount)
    return;

#ifdef ENABLE_CHECKING
  verify_cgraph ();
#endif

  /* Call functions declared with the "constructor" or "destructor"
     attribute.  */
  cgraph_build_cdtor_fns ();

  /* Frontend may output common variables after the unit has been finalized.
     It is safe to deal with them here as they are always zero initialized.  */
  varpool_analyze_pending_decls ();
  cgraph_analyze_functions ();

  timevar_push (TV_CGRAPHOPT);
  if (pre_ipa_mem_report)
    {
      fprintf (stderr, "Memory consumption before IPA\n");
      dump_memory_report (false);
    }
  if (!quiet_flag)
    fprintf (stderr, "Performing interprocedural optimizations\n");
  cgraph_state = CGRAPH_STATE_IPA;

  /* Don't run the IPA passes if there was any error or sorry messages.  */
  if (errorcount == 0 && sorrycount == 0)
    ipa_passes ();

  /* This pass remove bodies of extern inline functions we never inlined.
     Do this later so other IPA passes see what is really going on.  */
  cgraph_remove_unreachable_nodes (false, dump_file);
  cgraph_global_info_ready = true;
  if (cgraph_dump_file)
    {
      fprintf (cgraph_dump_file, "Optimized ");
      dump_cgraph (cgraph_dump_file);
      dump_varpool (cgraph_dump_file);
    }
  if (post_ipa_mem_report)
    {
      fprintf (stderr, "Memory consumption after IPA\n");
      dump_memory_report (false);
    }
  timevar_pop (TV_CGRAPHOPT);

  /* Output everything.  */
  if (!quiet_flag)
    fprintf (stderr, "Assembling functions:\n");
#ifdef ENABLE_CHECKING
  verify_cgraph ();
#endif

  cgraph_materialize_all_clones ();
  cgraph_mark_functions_to_output ();

  cgraph_state = CGRAPH_STATE_EXPANSION;
  if (!flag_toplevel_reorder)
    cgraph_output_in_order ();
  else
    {
      cgraph_output_pending_asms ();

      cgraph_expand_all_functions ();
      varpool_remove_unreferenced_decls ();

      varpool_assemble_pending_decls ();
    }
  cgraph_process_new_functions ();
  cgraph_state = CGRAPH_STATE_FINISHED;

  if (cgraph_dump_file)
    {
      fprintf (cgraph_dump_file, "\nFinal ");
      dump_cgraph (cgraph_dump_file);
    }
#ifdef ENABLE_CHECKING
  verify_cgraph ();
  /* Double check that all inline clones are gone and that all
     function bodies have been released from memory.  */
  if (!(sorrycount || errorcount))
    {
      struct cgraph_node *node;
      bool error_found = false;

      for (node = cgraph_nodes; node; node = node->next)
	if (node->analyzed
	    && (node->global.inlined_to
		|| gimple_has_body_p (node->decl)))
	  {
	    error_found = true;
	    dump_cgraph_node (stderr, node);
	  }
      if (error_found)
	internal_error ("nodes with unreleased memory found");
    }
#endif
}
/* Generate and emit a static constructor or destructor.  WHICH must
   be one of 'I' (for a constructor) or 'D' (for a destructor).  BODY
   is a STATEMENT_LIST containing GENERIC statements.  PRIORITY is the
   initialization priority for this constructor or destructor.  */

void
cgraph_build_static_cdtor (char which, tree body, int priority)
{
  static int counter = 0;
  char which_buf[16];
  tree decl, name, resdecl;

  /* The priority is encoded in the constructor or destructor name.
     collect2 will sort the names and arrange that they are called at
     program startup.  */
  sprintf (which_buf, "%c_%.5d_%d", which, priority, counter++);
  name = get_file_function_name (which_buf);

  decl = build_decl (FUNCTION_DECL, name,
		     build_function_type (void_type_node, void_list_node));
  current_function_decl = decl;

  resdecl = build_decl (RESULT_DECL, NULL_TREE, void_type_node);
  DECL_ARTIFICIAL (resdecl) = 1;
  DECL_RESULT (decl) = resdecl;
  DECL_CONTEXT (resdecl) = decl;

  allocate_struct_function (decl, false);

  TREE_STATIC (decl) = 1;
  TREE_USED (decl) = 1;
  DECL_ARTIFICIAL (decl) = 1;
  DECL_NO_INSTRUMENT_FUNCTION_ENTRY_EXIT (decl) = 1;
  DECL_SAVED_TREE (decl) = body;
  TREE_PUBLIC (decl) = ! targetm.have_ctors_dtors;
  DECL_UNINLINABLE (decl) = 1;

  DECL_INITIAL (decl) = make_node (BLOCK);
  TREE_USED (DECL_INITIAL (decl)) = 1;

  DECL_SOURCE_LOCATION (decl) = input_location;
  cfun->function_end_locus = input_location;

  switch (which)
    {
    case 'I':
      DECL_STATIC_CONSTRUCTOR (decl) = 1;
      decl_init_priority_insert (decl, priority);
      break;
    case 'D':
      DECL_STATIC_DESTRUCTOR (decl) = 1;
      decl_fini_priority_insert (decl, priority);
      break;
    default:
      gcc_unreachable ();
    }

  gimplify_function_tree (decl);

  cgraph_add_new_function (decl, false);
  cgraph_mark_needed_node (cgraph_node (decl));
  set_cfun (NULL);
}

void
init_cgraph (void)
{
  cgraph_dump_file = dump_begin (TDI_cgraph, NULL);
}

/* The edges representing the callers of the NEW_VERSION node were
   fixed by cgraph_function_versioning (), now the call_expr in their
   respective tree code should be updated to call the NEW_VERSION.  */

static void
update_call_expr (struct cgraph_node *new_version)
{
  struct cgraph_edge *e;

  gcc_assert (new_version);

  /* Update the call expr on the edges to call the new version.  */
  for (e = new_version->callers; e; e = e->next_caller)
    {
      struct function *inner_function = DECL_STRUCT_FUNCTION (e->caller->decl);
      gimple_call_set_fndecl (e->call_stmt, new_version->decl);
      /* Update EH information too, just in case.  */
      if (!stmt_could_throw_p (e->call_stmt)
          && lookup_stmt_eh_region_fn (inner_function, e->call_stmt))
        remove_stmt_from_eh_region_fn (inner_function, e->call_stmt);
    }
}


/* Create a new cgraph node which is the new version of
   OLD_VERSION node.  REDIRECT_CALLERS holds the callers
   edges which should be redirected to point to
   NEW_VERSION.  ALL the callees edges of OLD_VERSION
   are cloned to the new version node.  Return the new
   version node.  */

static struct cgraph_node *
cgraph_copy_node_for_versioning (struct cgraph_node *old_version,
				 tree new_decl,
				 VEC(cgraph_edge_p,heap) *redirect_callers)
 {
   struct cgraph_node *new_version;
   struct cgraph_edge *e, *new_e;
   struct cgraph_edge *next_callee;
   unsigned i;

   gcc_assert (old_version);

   new_version = cgraph_node (new_decl);

   new_version->analyzed = true;
   new_version->local = old_version->local;
   new_version->global = old_version->global;
   new_version->rtl = new_version->rtl;
   new_version->reachable = true;
   new_version->count = old_version->count;

   /* Clone the old node callees.  Recursive calls are
      also cloned.  */
   for (e = old_version->callees;e; e=e->next_callee)
     {
       new_e = cgraph_clone_edge (e, new_version, e->call_stmt, 0, e->frequency,
				  e->loop_nest, true);
       new_e->count = e->count;
     }
   /* Fix recursive calls.
      If OLD_VERSION has a recursive call after the
      previous edge cloning, the new version will have an edge
      pointing to the old version, which is wrong;
      Redirect it to point to the new version. */
   for (e = new_version->callees ; e; e = next_callee)
     {
       next_callee = e->next_callee;
       if (e->callee == old_version)
	 cgraph_redirect_edge_callee (e, new_version);

       if (!next_callee)
	 break;
     }
   for (i = 0; VEC_iterate (cgraph_edge_p, redirect_callers, i, e); i++)
     {
       /* Redirect calls to the old version node to point to its new
	  version.  */
       cgraph_redirect_edge_callee (e, new_version);
     }

   return new_version;
 }

 /* Perform function versioning.
    Function versioning includes copying of the tree and
    a callgraph update (creating a new cgraph node and updating
    its callees and callers).

    REDIRECT_CALLERS varray includes the edges to be redirected
    to the new version.

    TREE_MAP is a mapping of tree nodes we want to replace with
    new ones (according to results of prior analysis).
    OLD_VERSION_NODE is the node that is versioned.
    It returns the new version's cgraph node. 
    ARGS_TO_SKIP lists arguments to be omitted from functions
    */

struct cgraph_node *
cgraph_function_versioning (struct cgraph_node *old_version_node,
			    VEC(cgraph_edge_p,heap) *redirect_callers,
			    VEC (ipa_replace_map_p,gc)* tree_map,
			    bitmap args_to_skip)
{
  tree old_decl = old_version_node->decl;
  struct cgraph_node *new_version_node = NULL;
  tree new_decl;

  if (!tree_versionable_function_p (old_decl))
    return NULL;

  /* Make a new FUNCTION_DECL tree node for the
     new version. */
  if (!args_to_skip)
    new_decl = copy_node (old_decl);
  else
    new_decl = build_function_decl_skip_args (old_decl, args_to_skip);

  /* Create the new version's call-graph node.
     and update the edges of the new node. */
  new_version_node =
    cgraph_copy_node_for_versioning (old_version_node, new_decl,
				     redirect_callers);

  /* Copy the OLD_VERSION_NODE function tree to the new version.  */
  tree_function_versioning (old_decl, new_decl, tree_map, false, args_to_skip);

  /* Update the new version's properties.
     Make The new version visible only within this translation unit.  Make sure
     that is not weak also.
     ??? We cannot use COMDAT linkage because there is no
     ABI support for this.  */
  DECL_EXTERNAL (new_version_node->decl) = 0;
  DECL_ONE_ONLY (new_version_node->decl) = 0;
  TREE_PUBLIC (new_version_node->decl) = 0;
  DECL_COMDAT (new_version_node->decl) = 0;
  DECL_WEAK (new_version_node->decl) = 0;
  DECL_VIRTUAL_P (new_version_node->decl) = 0;
  new_version_node->local.externally_visible = 0;
  new_version_node->local.local = 1;
  new_version_node->lowered = true;

  /* Update the call_expr on the edges to call the new version node. */
  update_call_expr (new_version_node);
  
  cgraph_call_function_insertion_hooks (new_version_node);
  return new_version_node;
}

/* Produce separate function body for inline clones so the offline copy can be
   modified without affecting them.  */
struct cgraph_node *
save_inline_function_body (struct cgraph_node *node)
{
  struct cgraph_node *first_clone, *n;

  gcc_assert (node == cgraph_node (node->decl));

  cgraph_lower_function (node);

  first_clone = node->clones;

  first_clone->decl = copy_node (node->decl);
  cgraph_insert_node_to_hashtable (first_clone);
  gcc_assert (first_clone == cgraph_node (first_clone->decl));
  if (first_clone->next_sibling_clone)
    {
      for (n = first_clone->next_sibling_clone; n->next_sibling_clone; n = n->next_sibling_clone)
        n->clone_of = first_clone;
      n->clone_of = first_clone;
      n->next_sibling_clone = first_clone->clones;
      if (first_clone->clones)
        first_clone->clones->prev_sibling_clone = n;
      first_clone->clones = first_clone->next_sibling_clone;
      first_clone->next_sibling_clone->prev_sibling_clone = NULL;
      first_clone->next_sibling_clone = NULL;
      gcc_assert (!first_clone->prev_sibling_clone);
    }
  first_clone->clone_of = NULL;
  node->clones = NULL;

  if (first_clone->clones)
    for (n = first_clone->clones; n != first_clone;)
      {
        gcc_assert (n->decl == node->decl);
	n->decl = first_clone->decl;
	if (n->clones)
	  n = n->clones;
	else if (n->next_sibling_clone)
	  n = n->next_sibling_clone;
	else
	  {
	    while (n != first_clone && !n->next_sibling_clone)
	      n = n->clone_of;
	    if (n != first_clone)
	      n = n->next_sibling_clone;
	  }
      }

  /* Copy the OLD_VERSION_NODE function tree to the new version.  */
  tree_function_versioning (node->decl, first_clone->decl, NULL, true, NULL);

  DECL_EXTERNAL (first_clone->decl) = 0;
  DECL_ONE_ONLY (first_clone->decl) = 0;
  TREE_PUBLIC (first_clone->decl) = 0;
  DECL_COMDAT (first_clone->decl) = 0;

#ifdef ENABLE_CHECKING
  verify_cgraph_node (first_clone);
#endif
  return first_clone;
}

/* Given virtual clone, turn it into actual clone.  */
static void
cgraph_materialize_clone (struct cgraph_node *node)
{
  bitmap_obstack_initialize (NULL);
  /* Copy the OLD_VERSION_NODE function tree to the new version.  */
  tree_function_versioning (node->clone_of->decl, node->decl,
  			    node->clone.tree_map, true,
			    node->clone.args_to_skip);

  /* Function is no longer clone.  */
  if (node->next_sibling_clone)
    node->next_sibling_clone->prev_sibling_clone = node->prev_sibling_clone;
  if (node->prev_sibling_clone)
    node->prev_sibling_clone->next_sibling_clone = node->next_sibling_clone;
  else
    node->clone_of->clones = node->next_sibling_clone;
  node->next_sibling_clone = NULL;
  node->prev_sibling_clone = NULL;
  node->clone_of = NULL;
  bitmap_obstack_release (NULL);
}

/* Once all functions from compilation unit are in memory, produce all clones
   and update all calls.
   We might also do this on demand if we don't want to bring all functions to
   memory prior compilation, but current WHOPR implementation does that and it is
   is bit easier to keep everything right in this order.  */
void
cgraph_materialize_all_clones (void)
{
  struct cgraph_node *node;
  bool stabilized = false;

  if (cgraph_dump_file)
    fprintf (cgraph_dump_file, "Materializing clones\n");
#ifdef ENABLE_CHECKING
  verify_cgraph ();
#endif

  /* We can also do topological order, but number of iterations should be
     bounded by number of IPA passes since single IPA pass is probably not
     going to create clones of clones it created itself.  */
  while (!stabilized)
    {
      stabilized = true;
      for (node = cgraph_nodes; node; node = node->next)
        {
	  if (node->clone_of && node->decl != node->clone_of->decl
	      && !gimple_has_body_p (node->decl))
	    {
	      if (gimple_has_body_p (node->clone_of->decl))
	        {
		  if (cgraph_dump_file)
		    fprintf (cgraph_dump_file, "  clonning %s to %s",
			     cgraph_node_name (node->clone_of),
			     cgraph_node_name (node));
		  cgraph_materialize_clone (node);
	        }
	      else
		stabilized = false;
	    }
	}
    }
  if (cgraph_dump_file)
    fprintf (cgraph_dump_file, "Updating call sites\n");
  for (node = cgraph_nodes; node; node = node->next)
    if (node->analyzed && gimple_has_body_p (node->decl)
        && (!node->clone_of || node->clone_of->decl != node->decl))
      {
        struct cgraph_edge *e;

	current_function_decl = node->decl;
        push_cfun (DECL_STRUCT_FUNCTION (node->decl));
	for (e = node->callees; e; e = e->next_callee)
	  {
	    tree decl = gimple_call_fndecl (e->call_stmt);
	    /* When function gets inlined, indirect inlining might've invented
	       new edge for orginally indirect stmt.  Since we are not
	       preserving clones in the original form, we must not update here
	       since other inline clones don't need to contain call to the same
	       call.  Inliner will do the substitution for us later.  */
	    if (decl && decl != e->callee->decl)
	      {
		gimple new_stmt;
		gimple_stmt_iterator gsi;
		
		if (cgraph_dump_file)
		  {
		    fprintf (cgraph_dump_file, "updating call of %s in %s:",
		             cgraph_node_name (node),
			     cgraph_node_name (e->callee));
      		    print_gimple_stmt (cgraph_dump_file, e->call_stmt, 0, dump_flags);
		  }

		if (e->callee->clone.args_to_skip)
		  new_stmt = gimple_call_copy_skip_args (e->call_stmt,
							 e->callee->clone.args_to_skip);
		else
		  new_stmt = e->call_stmt;
		if (gimple_vdef (new_stmt)
		    && TREE_CODE (gimple_vdef (new_stmt)) == SSA_NAME)
		  SSA_NAME_DEF_STMT (gimple_vdef (new_stmt)) = new_stmt;
                gimple_call_set_fndecl (new_stmt, e->callee->decl);

		gsi = gsi_for_stmt (e->call_stmt);
		gsi_replace (&gsi, new_stmt, true);

		/* Update EH information too, just in case.  */
		if (!stmt_could_throw_p (new_stmt)
		    && lookup_stmt_eh_region (new_stmt))
		  remove_stmt_from_eh_region (new_stmt);

		cgraph_set_call_stmt_including_clones (node, e->call_stmt, new_stmt);

		if (cgraph_dump_file)
		  {
		    fprintf (cgraph_dump_file, "  updated to:");
      		    print_gimple_stmt (cgraph_dump_file, e->call_stmt, 0, dump_flags);
		  }
	      }
	  }
	pop_cfun ();
	current_function_decl = NULL;
#ifdef ENABLE_CHECKING
        verify_cgraph_node (node);
#endif
      }
#ifdef ENABLE_CHECKING
  verify_cgraph ();
#endif
  cgraph_remove_unreachable_nodes (false, cgraph_dump_file);
}

#include "gt-cgraphunit.h"<|MERGE_RESOLUTION|>--- conflicted
+++ resolved
@@ -1179,11 +1179,7 @@
 
 struct cgraph_order_sort
 {
-<<<<<<< HEAD
-  enum cgraph_order_kinds kind;
-=======
   enum cgraph_order_sort_kind kind;
->>>>>>> 24b97832
   union
   {
     struct cgraph_node *f;
