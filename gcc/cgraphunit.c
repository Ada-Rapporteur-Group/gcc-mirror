--- conflicted
+++ resolved
@@ -223,12 +223,9 @@
 #include "tree-nested.h"
 #include "gimplify.h"
 #include "dbgcnt.h"
-<<<<<<< HEAD
+#include "tree-chkp.h"
 #include "omp-low.h"
 #include "lto-section-names.h"
-=======
-#include "tree-chkp.h"
->>>>>>> e8864c85
 
 /* Queue of cgraph nodes scheduled to be added into cgraph.  This is a
    secondary queue used during optimization to accommodate passes that
