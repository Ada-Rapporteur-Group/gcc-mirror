--- conflicted
+++ resolved
@@ -644,11 +644,6 @@
       error_found = true;
     }
 
-<<<<<<< HEAD
-  /* We cannot do the following check in WPA mode as the function body
-     is not available in memory.  */
-  if (node->analyzed
-=======
   if (node->clone_of)
     {
       struct cgraph_node *n;
@@ -690,7 +685,6 @@
     }
 
   if (node->analyzed && gimple_has_body_p (node->decl)
->>>>>>> c1df0e1a
       && !TREE_ASM_WRITTEN (node->decl)
       && (!DECL_EXTERNAL (node->decl) || node->global.inlined_to)
       && !flag_wpa)
@@ -1101,12 +1095,6 @@
   gcc_assert (node->lowered);
 
   /* Generate RTL for the body of DECL.  */
-<<<<<<< HEAD
-=======
-  if (lang_hooks.callgraph.emit_associated_thunks
-      && node->finalized_by_frontend)
-    lang_hooks.callgraph.emit_associated_thunks (decl);
->>>>>>> c1df0e1a
   tree_rest_of_compilation (decl);
 
   /* Make sure that BE didn't give up on compiling.  */
@@ -1329,8 +1317,8 @@
       cgraph_process_new_functions ();
     }
 
-  execute_ipa_summary_passes ((struct ipa_opt_pass *) all_regular_ipa_passes);
-  execute_ipa_summary_passes ((struct ipa_opt_pass *) all_lto_gen_passes);
+  execute_ipa_summary_passes ((struct ipa_opt_pass_d *) all_regular_ipa_passes);
+  execute_ipa_summary_passes ((struct ipa_opt_pass_d *) all_lto_gen_passes);
 
   ipa_write_summaries ();
 
@@ -1340,7 +1328,8 @@
 }
 
 
-/* Emit thunks for every node in the cgraph.  */
+/* Emit thunks for every node in the cgraph.
+   FIXME: We really ought to emit thunks only for functions that are needed.  */
 
 static void
 cgraph_emit_thunks (void)
