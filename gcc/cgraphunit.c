/* Driver of optimization process
   Copyright (C) 2003, 2004, 2005, 2006, 2007, 2008, 2009, 2010,
   2011, 2012 Free Software Foundation, Inc.
   Contributed by Jan Hubicka

This file is part of GCC.

GCC is free software; you can redistribute it and/or modify it under
the terms of the GNU General Public License as published by the Free
Software Foundation; either version 3, or (at your option) any later
version.

GCC is distributed in the hope that it will be useful, but WITHOUT ANY
WARRANTY; without even the implied warranty of MERCHANTABILITY or
FITNESS FOR A PARTICULAR PURPOSE.  See the GNU General Public License
for more details.

You should have received a copy of the GNU General Public License
along with GCC; see the file COPYING3.  If not see
<http://www.gnu.org/licenses/>.  */

/* This module implements main driver of compilation process.

   The main scope of this file is to act as an interface in between
   tree based frontends and the backend.

   The front-end is supposed to use following functionality:

    - cgraph_finalize_function

      This function is called once front-end has parsed whole body of function
      and it is certain that the function body nor the declaration will change.

      (There is one exception needed for implementing GCC extern inline
	function.)

    - varpool_finalize_decl

      This function has same behavior as the above but is used for static
      variables.

    - add_asm_node

      Insert new toplevel ASM statement

    - finalize_compilation_unit

      This function is called once (source level) compilation unit is finalized
      and it will no longer change.

      The symbol table is constructed starting from the trivially needed
      symbols finalized by the frontend.  Functions are lowered into
      GIMPLE representation and callgraph/reference lists are constructed.
      Those are used to discover other necessary functions and variables.

      At the end the bodies of unreachable functions are removed.

      The function can be called multiple times when multiple source level
      compilation units are combined.

    - compile

      This passes control to the back-end.  Optimizations are performed and
      final assembler is generated.  This is done in the following way. Note
      that with link time optimization the process is split into three
      stages (compile time, linktime analysis and parallel linktime as
      indicated bellow).

      Compile time:

	1) Inter-procedural optimization.
	   (ipa_passes)

	   This part is further split into:

	   a) early optimizations. These are local passes executed in
	      the topological order on the callgraph.

	      The purpose of early optimiations is to optimize away simple
	      things that may otherwise confuse IP analysis. Very simple
	      propagation across the callgraph is done i.e. to discover
	      functions without side effects and simple inlining is performed.

	   b) early small interprocedural passes.

	      Those are interprocedural passes executed only at compilation
	      time.  These include, for exmaple, transational memory lowering,
	      unreachable code removal and other simple transformations.

	   c) IP analysis stage.  All interprocedural passes do their
	      analysis.

	      Interprocedural passes differ from small interprocedural
	      passes by their ability to operate across whole program
	      at linktime.  Their analysis stage is performed early to
	      both reduce linking times and linktime memory usage by	
	      not having to represent whole program in memory.

	   d) LTO sreaming.  When doing LTO, everything important gets
	      streamed into the object file.

       Compile time and or linktime analysis stage (WPA):

	      At linktime units gets streamed back and symbol table is
	      merged.  Function bodies are not streamed in and not
	      available.
	   e) IP propagation stage.  All IP passes execute their
	      IP propagation. This is done based on the earlier analysis
	      without having function bodies at hand.
	   f) Ltrans streaming.  When doing WHOPR LTO, the program
	      is partitioned and streamed into multple object files.

       Compile time and/or parallel linktime stage (ltrans)

	      Each of the object files is streamed back and compiled
	      separately.  Now the function bodies becomes available
	      again.

	 2) Virtual clone materialization
	    (cgraph_materialize_clone)

	    IP passes can produce copies of existing functoins (such
	    as versioned clones or inline clones) without actually
	    manipulating their bodies by creating virtual clones in
	    the callgraph. At this time the virtual clones are
	    turned into real functions
	 3) IP transformation

	    All IP passes transform function bodies based on earlier
	    decision of the IP propagation.

	 4) late small IP passes

	    Simple IP passes working within single program partition.

	 5) Expansion
	    (expand_all_functions)

	    At this stage functions that needs to be output into
	    assembler are identified and compiled in topological order
	 6) Output of variables and aliases
	    Now it is known what variable references was not optimized
	    out and thus all variables are output to the file.

	    Note that with -fno-toplevel-reorder passes 5 and 6
	    are combined together in cgraph_output_in_order.  

   Finally there are functions to manipulate the callgraph from
   backend.
    - cgraph_add_new_function is used to add backend produced
      functions introduced after the unit is finalized.
      The functions are enqueue for later processing and inserted
      into callgraph with cgraph_process_new_functions.

    - cgraph_function_versioning

      produces a copy of function into new one (a version)
      and apply simple transformations
*/

#include "config.h"
#include "system.h"
#include "coretypes.h"
#include "tm.h"
#include "tree.h"
#include "output.h"
#include "rtl.h"
#include "tree-flow.h"
#include "tree-inline.h"
#include "langhooks.h"
#include "pointer-set.h"
#include "toplev.h"
#include "flags.h"
#include "ggc.h"
#include "debug.h"
#include "target.h"
#include "cgraph.h"
#include "diagnostic.h"
#include "params.h"
#include "fibheap.h"
#include "intl.h"
#include "function.h"
#include "ipa-prop.h"
#include "gimple.h"
#include "gcov-io.h"
#include "tree-iterator.h"
#include "tree-pass.h"
#include "tree-dump.h"
#include "gimple-pretty-print.h"
#include "output.h"
#include "coverage.h"
#include "plugin.h"
#include "ipa-inline.h"
#include "ipa-utils.h"
#include "lto-streamer.h"
<<<<<<< HEAD
#include "l-ipo.h"
=======
#include "except.h"
#include "regset.h"     /* FIXME: For reg_obstack.  */

/* Queue of cgraph nodes scheduled to be added into cgraph.  This is a
   secondary queue used during optimization to accommodate passes that
   may generate new functions that need to be optimized and expanded.  */
cgraph_node_set cgraph_new_nodes;
>>>>>>> 40acbb11

static void expand_all_functions (void);
static void mark_functions_to_output (void);
static void expand_function (struct cgraph_node *);
static void cgraph_analyze_function (struct cgraph_node *);
static void handle_alias_pairs (void);

FILE *cgraph_dump_file;

/* Linked list of cgraph asm nodes.  */
struct asm_node *asm_nodes;

/* Last node in cgraph_asm_nodes.  */
static GTY(()) struct asm_node *asm_last_node;

/* Used for vtable lookup in thunk adjusting.  */
static GTY (()) tree vtable_entry_type;

/* Determine if function DECL is trivially needed and should stay in the
   compilation unit.  This is used at the symbol table construction time
   and differs from later logic removing unnecessary functions that can
   take into account results of analysis, whole program info etc.  */

static bool
cgraph_decide_is_function_needed (struct cgraph_node *node, tree decl)
{
  /* If the user told us it is used, then it must be so.  */
  if (node->symbol.force_output)
    return true;

  /* Double check that no one output the function into assembly file
     early.  */
  gcc_checking_assert (!DECL_ASSEMBLER_NAME_SET_P (decl)
	               || (node->thunk.thunk_p || node->same_body_alias)
	               ||  !TREE_SYMBOL_REFERENCED (DECL_ASSEMBLER_NAME (decl)));


  /* Keep constructors, destructors and virtual functions.  */
  if (DECL_STATIC_CONSTRUCTOR (decl)
      || DECL_STATIC_DESTRUCTOR (decl)
      || (DECL_VIRTUAL_P (decl)
	  && optimize && (DECL_COMDAT (decl) || DECL_EXTERNAL (decl))))
     return true;

  /* Externally visible functions must be output.  The exception is
     COMDAT functions that must be output only when they are needed.  */

  if (TREE_PUBLIC (decl)
      && !DECL_COMDAT (decl) && !DECL_EXTERNAL (decl))
    return true;

  return false;
}

/* Head of the queue of nodes to be processed while building callgraph */

static symtab_node first = (symtab_node)(void *)1;

/* Add NODE to queue starting at FIRST. 
   The queue is linked via AUX pointers and terminated by pointer to 1.  */

static void
enqueue_node (symtab_node node)
{
  if (node->symbol.aux)
    return;
  gcc_checking_assert (first);
  node->symbol.aux = first;
  first = node;
}

/* Process CGRAPH_NEW_FUNCTIONS and perform actions necessary to add these
   functions into callgraph in a way so they look like ordinary reachable
   functions inserted into callgraph already at construction time.  */

bool
cgraph_process_new_functions (void)
{
  bool output = false;
  tree fndecl;
  struct cgraph_node *node;
  cgraph_node_set_iterator csi;

  if (!cgraph_new_nodes)
    return false;
  handle_alias_pairs ();
  /*  Note that this queue may grow as its being processed, as the new
      functions may generate new ones.  */
  for (csi = csi_start (cgraph_new_nodes); !csi_end_p (csi); csi_next (&csi))
    {
      node = csi_node (csi);
      fndecl = node->symbol.decl;
      switch (cgraph_state)
	{
	case CGRAPH_STATE_CONSTRUCTION:
	  /* At construction time we just need to finalize function and move
	     it into reachable functions list.  */

	  cgraph_finalize_function (fndecl, false);
	  output = true;
          cgraph_call_function_insertion_hooks (node);
	  enqueue_node ((symtab_node) node);
	  break;

	case CGRAPH_STATE_IPA:
	case CGRAPH_STATE_IPA_SSA:
	  /* When IPA optimization already started, do all essential
	     transformations that has been already performed on the whole
	     cgraph but not on this function.  */

	  gimple_register_cfg_hooks ();
	  if (!node->analyzed)
	    cgraph_analyze_function (node);
	  push_cfun (DECL_STRUCT_FUNCTION (fndecl));
	  if ((cgraph_state == CGRAPH_STATE_IPA_SSA
	      && !gimple_in_ssa_p (DECL_STRUCT_FUNCTION (fndecl)))
	      /* When not optimizing, be sure we run early local passes anyway
		 to expand OMP.  */
	      || !optimize)
	    execute_pass_list (pass_early_local_passes.pass.sub);
	  else
	    compute_inline_parameters (node, true);
	  free_dominance_info (CDI_POST_DOMINATORS);
	  free_dominance_info (CDI_DOMINATORS);
	  pop_cfun ();
          cgraph_call_function_insertion_hooks (node);
	  break;

	case CGRAPH_STATE_EXPANSION:
	  /* Functions created during expansion shall be compiled
	     directly.  */
	  node->process = 0;
          cgraph_call_function_insertion_hooks (node);
	  expand_function (node);
	  break;

	default:
	  gcc_unreachable ();
	  break;
	}
    }
  free_cgraph_node_set (cgraph_new_nodes);
  cgraph_new_nodes = NULL;
  return output;
}

/* As an GCC extension we allow redefinition of the function.  The
   semantics when both copies of bodies differ is not well defined.
   We replace the old body with new body so in unit at a time mode
   we always use new body, while in normal mode we may end up with
   old body inlined into some functions and new body expanded and
   inlined in others.

   ??? It may make more sense to use one body for inlining and other
   body for expanding the function but this is difficult to do.  */

static void
cgraph_reset_node (struct cgraph_node *node)
{
  /* If node->process is set, then we have already begun whole-unit analysis.
     This is *not* testing for whether we've already emitted the function.
     That case can be sort-of legitimately seen with real function redefinition
     errors.  I would argue that the front end should never present us with
     such a case, but don't enforce that for now.  */
  gcc_assert (!node->process);

  /* Reset our data structures so we can analyze the function again.  */
  memset (&node->local, 0, sizeof (node->local));
  memset (&node->global, 0, sizeof (node->global));
  memset (&node->rtl, 0, sizeof (node->rtl));
  node->analyzed = false;
  node->local.finalized = false;

  cgraph_node_remove_callees (node);
}

/* Return true when there are references to NODE.  */

static bool
referred_to_p (symtab_node node)
{
  struct ipa_ref *ref;

  /* See if there are any references at all.  */
  if (ipa_ref_list_referring_iterate (&node->symbol.ref_list, 0, ref))
    return true;
  /* For functions check also calls.  */
  cgraph_node *cn = dyn_cast <cgraph_node> (node);
  if (cn && cn->callers)
    return true;
  return false;
}

/* DECL has been parsed.  Take it, queue it, compile it at the whim of the
   logic in effect.  If NESTED is true, then our caller cannot stand to have
   the garbage collector run at the moment.  We would need to either create
   a new GC context, or just not compile right now.  */

void
cgraph_finalize_function (tree decl, bool nested)
{
  struct cgraph_node *node = cgraph_get_create_node (decl);
  bool reset_needed = node->local.finalized;

  if (node->local.finalized)
    {
      cgraph_reset_node (node);
      node->local.redefined_extern_inline = true;
    }

  notice_global_symbol (decl);
  node->local.finalized = true;
  node->lowered = DECL_STRUCT_FUNCTION (decl)->cfg != NULL;

  /* With -fkeep-inline-functions we are keeping all inline functions except
     for extern inline ones.  */
  if (flag_keep_inline_functions
      && DECL_DECLARED_INLINE_P (decl)
      && !DECL_EXTERNAL (decl)
      && !DECL_DISREGARD_INLINE_LIMITS (decl))
    node->symbol.force_output = 1;

  /* When not optimizing, also output the static functions. (see
     PR24561), but don't do so for always_inline functions, functions
     declared inline and nested functions.  These were optimized out
     in the original implementation and it is unclear whether we want
     to change the behavior here.  */
  if ((!optimize
       && !node->same_body_alias
       && !DECL_DISREGARD_INLINE_LIMITS (decl)
       && !DECL_DECLARED_INLINE_P (decl)
       && !(DECL_CONTEXT (decl)
	    && TREE_CODE (DECL_CONTEXT (decl)) == FUNCTION_DECL))
      && !DECL_COMDAT (decl) && !DECL_EXTERNAL (decl))
    node->symbol.force_output = 1;

  /* For multi-module compilation,  an inline function may be multiply
     defined if it is a built-in. In one file, The decl may be marked
     as needed (e.g., referenced), and analyzed (including inline parameter
     computation) during function lowering invoked at the end of the file scope.
     In the following scope, it may not be needed, thus won't be put into
     the cgraph nodes queue for further analysis. Do it here.  */

  if (reset_needed
      && L_IPO_IS_AUXILIARY_MODULE
      && DECL_DECLARED_INLINE_P (node->decl))
    cgraph_mark_reachable_node (node);

  /* If we've not yet emitted decl, tell the debug info about it.  */
  if (!TREE_ASM_WRITTEN (decl))
    (*debug_hooks->deferred_inline_function) (decl);

  /* Possibly warn about unused parameters.  */
  if (warn_unused_parameter)
    do_warn_unused_parameter (decl);

  if (!nested)
    ggc_collect ();

  if (cgraph_state == CGRAPH_STATE_CONSTRUCTION
      && (cgraph_decide_is_function_needed (node, decl)
	  || referred_to_p ((symtab_node)node)))
    enqueue_node ((symtab_node)node);
}

<<<<<<< HEAD
/* Verify edge E count and frequency.  */

static bool
verify_edge_count_and_frequency (struct cgraph_edge *e)
{
  bool error_found = false;
  if (e->count < 0)
    {
      error ("caller edge count is negative");
      error_found = true;
    }
  if (e->frequency < 0)
    {
      error ("caller edge frequency is negative");
      error_found = true;
    }
  if (e->frequency > CGRAPH_FREQ_MAX)
    {
      error ("caller edge frequency is too large");
      error_found = true;
    }
  if (gimple_has_body_p (e->caller->decl)
      && !e->caller->global.inlined_to
      /* FIXME: Inline-analysis sets frequency to 0 when edge is optimized out.
	 Remove this once edges are actualy removed from the function at that time.  */
      && e->call_stmt
      && (e->frequency
	  || (inline_edge_summary_vec
	      && ((VEC_length(inline_edge_summary_t, inline_edge_summary_vec)
		  <= (unsigned) e->uid)
	          || !inline_edge_summary (e)->predicate)))
      && (e->frequency
	  != compute_call_stmt_bb_frequency (e->caller->decl,
					     gimple_bb (e->call_stmt)))
      && !e->caller->clone_of)
    {
      error ("caller edge frequency %i does not match BB frequency %i",
	     e->frequency,
	     compute_call_stmt_bb_frequency (e->caller->decl,
					     gimple_bb (e->call_stmt)));
      error_found = true;
    }
  return error_found;
}
=======
/* Add the function FNDECL to the call graph.
   Unlike cgraph_finalize_function, this function is intended to be used
   by middle end and allows insertion of new function at arbitrary point
   of compilation.  The function can be either in high, low or SSA form
   GIMPLE.
>>>>>>> 40acbb11

   The function is assumed to be reachable and have address taken (so no
   API breaking optimizations are performed on it).

   Main work done by this function is to enqueue the function for later
   processing to avoid need the passes to be re-entrant.  */

void
cgraph_add_new_function (tree fndecl, bool lowered)
{
  struct cgraph_node *node;
<<<<<<< HEAD

  if (!decl || e->callee->global.inlined_to)
    return false;
  node = cgraph_get_node (decl);

  /* We do not know if a node from a different partition is an alias or what it
     aliases and therefore cannot do the former_clone_of check reliably.  */
  if (!node || node->in_other_partition)
    return false;
  node = cgraph_function_or_thunk_node (node, NULL);

  if ((e->callee->former_clone_of != node->decl
       && (!node->same_body_alias
	   || e->callee->former_clone_of != node->thunk.alias))
      && (!L_IPO_COMP_MODE
	  || (e->callee->former_clone_of
	      && cgraph_lipo_get_resolved_node
	      (e->callee->former_clone_of)->decl
	      != cgraph_lipo_get_resolved_node (decl)->decl))
      /* IPA-CP sometimes redirect edge to clone and then back to the former
	 function.  This ping-pong has to go, eventually.  */
      && (node != cgraph_function_or_thunk_node (e->callee, NULL))
      && !clone_of_p (node, e->callee)
      /* If decl is a same body alias of some other decl, allow e->callee to be
	 a clone of a clone of that other decl too.  */
      && (!node->same_body_alias
	  || !clone_of_p (cgraph_get_node (node->thunk.alias), e->callee))
      && (!L_IPO_COMP_MODE
	  || !clone_of_p (cgraph_lipo_get_resolved_node (decl),
			  e->callee)))
    return true;
  else
    return false;
}

/* Verify cgraph nodes of given cgraph node.  */
DEBUG_FUNCTION void
verify_cgraph_node (struct cgraph_node *node)
{
  struct cgraph_edge *e;
  struct function *this_cfun = DECL_STRUCT_FUNCTION (node->decl);
  basic_block this_block;
  gimple_stmt_iterator gsi;
  bool error_found = false;

  if (seen_error ())
    return;

  /* Disable checking for LIPO for now.  */
  if (L_IPO_COMP_MODE)
    return;

  timevar_push (TV_CGRAPH_VERIFY);
  for (e = node->callees; e; e = e->next_callee)
    if (e->aux)
      {
	error ("aux field set for edge %s->%s",
	       identifier_to_locale (cgraph_node_name (e->caller)),
	       identifier_to_locale (cgraph_node_name (e->callee)));
	error_found = true;
      }
  if (node->count < 0)
    {
      error ("execution count is negative");
      error_found = true;
    }
  if (node->global.inlined_to && node->local.externally_visible)
    {
      error ("externally visible inline clone");
      error_found = true;
    }
  if (node->global.inlined_to && node->address_taken)
    {
      error ("inline clone with address taken");
      error_found = true;
    }
  if (node->global.inlined_to && node->needed)
    {
      error ("inline clone is needed");
      error_found = true;
    }
  for (e = node->indirect_calls; e; e = e->next_callee)
    {
      if (e->aux)
	{
	  error ("aux field set for indirect edge from %s",
		 identifier_to_locale (cgraph_node_name (e->caller)));
	  error_found = true;
	}
      if (!e->indirect_unknown_callee
	  || !e->indirect_info)
	{
	  error ("An indirect edge from %s is not marked as indirect or has "
		 "associated indirect_info, the corresponding statement is: ",
		 identifier_to_locale (cgraph_node_name (e->caller)));
	  cgraph_debug_gimple_stmt (this_cfun, e->call_stmt);
	  error_found = true;
	}
    }
  for (e = node->callers; e; e = e->next_caller)
    {
      if (verify_edge_count_and_frequency (e))
	error_found = true;
      if (!e->inline_failed)
	{
	  if (node->global.inlined_to
	      != (e->caller->global.inlined_to
		  ? e->caller->global.inlined_to : e->caller))
	    {
	      error ("inlined_to pointer is wrong");
	      error_found = true;
	    }
	  if (node->callers->next_caller)
	    {
	      error ("multiple inline callers");
	      error_found = true;
	    }
	}
      else
	if (node->global.inlined_to)
=======
  switch (cgraph_state)
    {
      case CGRAPH_STATE_PARSING:
	cgraph_finalize_function (fndecl, false);
	break;
      case CGRAPH_STATE_CONSTRUCTION:
	/* Just enqueue function to be processed at nearest occurrence.  */
	node = cgraph_create_node (fndecl);
	if (lowered)
	  node->lowered = true;
	if (!cgraph_new_nodes)
	  cgraph_new_nodes = cgraph_node_set_new ();
	cgraph_node_set_add (cgraph_new_nodes, node);
        break;

      case CGRAPH_STATE_IPA:
      case CGRAPH_STATE_IPA_SSA:
      case CGRAPH_STATE_EXPANSION:
	/* Bring the function into finalized state and enqueue for later
	   analyzing and compilation.  */
	node = cgraph_get_create_node (fndecl);
	node->local.local = false;
	node->local.finalized = true;
	node->symbol.force_output = true;
	if (!lowered && cgraph_state == CGRAPH_STATE_EXPANSION)
>>>>>>> 40acbb11
	  {
	    push_cfun (DECL_STRUCT_FUNCTION (fndecl));
	    gimple_register_cfg_hooks ();
	    bitmap_obstack_initialize (NULL);
	    execute_pass_list (all_lowering_passes);
	    execute_pass_list (pass_early_local_passes.pass.sub);
	    bitmap_obstack_release (NULL);
	    pop_cfun ();

	    lowered = true;
	  }
<<<<<<< HEAD
	else
	  ref_found = true;
	if (!ref_found)
	  {
	    error ("Analyzed alias has no reference");
	    error_found = true;
	  }
    }
  if (node->analyzed && node->thunk.thunk_p)
    {
      if (!node->callees)
	{
	  error ("No edge out of thunk node");
          error_found = true;
	}
      else if (node->callees->next_callee)
	{
	  error ("More than one edge out of thunk node");
          error_found = true;
	}
      if (gimple_has_body_p (node->decl))
        {
	  error ("Thunk is not supposed to have body");
          error_found = true;
        }
    }
  else if (node->analyzed && gimple_has_body_p (node->decl)
           && !cgraph_is_auxiliary (node->decl)
           && !TREE_ASM_WRITTEN (node->decl)
           && (!DECL_EXTERNAL (node->decl) || node->global.inlined_to)
           && !flag_wpa)
    {
      if (this_cfun->cfg)
	{
	  /* The nodes we're interested in are never shared, so walk
	     the tree ignoring duplicates.  */
	  struct pointer_set_t *visited_nodes = pointer_set_create ();
	  /* Reach the trees by walking over the CFG, and note the
	     enclosing basic-blocks in the call edges.  */
	  FOR_EACH_BB_FN (this_block, this_cfun)
	    for (gsi = gsi_start_bb (this_block);
                 !gsi_end_p (gsi);
                 gsi_next (&gsi))
	      {
		gimple stmt = gsi_stmt (gsi);
		if (is_gimple_call (stmt))
		  {
		    struct cgraph_edge *e = cgraph_edge (node, stmt);
		    tree decl = gimple_call_fndecl (stmt);
		    if (e)
		      {
			if (e->aux)
			  {
			    error ("shared call_stmt:");
			    cgraph_debug_gimple_stmt (this_cfun, stmt);
			    error_found = true;
			  }
			if (!e->indirect_unknown_callee)
			  {
			    if (verify_edge_corresponds_to_fndecl (e, decl))
			      {
				error ("edge points to wrong declaration:");
				debug_tree (e->callee->decl);
				fprintf (stderr," Instead of:");
				debug_tree (decl);
				error_found = true;
			      }
			  }
			else if (decl)
			  {
			    error ("an indirect edge with unknown callee "
				   "corresponding to a call_stmt with "
				   "a known declaration:");
			    error_found = true;
			    cgraph_debug_gimple_stmt (this_cfun, e->call_stmt);
			  }
			e->aux = (void *)1;
		      }
		    else if (decl)
		      {
			error ("missing callgraph edge for call stmt:");
			cgraph_debug_gimple_stmt (this_cfun, stmt);
			error_found = true;
		      }
		  }
	      }
	  pointer_set_destroy (visited_nodes);
	}
      else
	/* No CFG available?!  */
	gcc_unreachable ();

      for (e = node->callees; e; e = e->next_callee)
	{
	  if (!e->aux && !L_IPO_COMP_MODE)
	    {
	      error ("edge %s->%s has no corresponding call_stmt",
		     identifier_to_locale (cgraph_node_name (e->caller)),
		     identifier_to_locale (cgraph_node_name (e->callee)));
	      cgraph_debug_gimple_stmt (this_cfun, e->call_stmt);
	      error_found = true;
	    }
	  e->aux = 0;
	}
      for (e = node->indirect_calls; e; e = e->next_callee)
	{
	  if (!e->aux)
	    {
	      error ("an indirect edge from %s has no corresponding call_stmt",
		     identifier_to_locale (cgraph_node_name (e->caller)));
	      cgraph_debug_gimple_stmt (this_cfun, e->call_stmt);
	      error_found = true;
	    }
	  e->aux = 0;
	}
    }
  if (error_found)
    {
      dump_cgraph_node (stderr, node);
      internal_error ("verify_cgraph_node failed");
=======
	if (lowered)
	  node->lowered = true;
	if (!cgraph_new_nodes)
	  cgraph_new_nodes = cgraph_node_set_new ();
	cgraph_node_set_add (cgraph_new_nodes, node);
        break;

      case CGRAPH_STATE_FINISHED:
	/* At the very end of compilation we have to do all the work up
	   to expansion.  */
	node = cgraph_create_node (fndecl);
	if (lowered)
	  node->lowered = true;
	cgraph_analyze_function (node);
	push_cfun (DECL_STRUCT_FUNCTION (fndecl));
	gimple_register_cfg_hooks ();
	bitmap_obstack_initialize (NULL);
	if (!gimple_in_ssa_p (DECL_STRUCT_FUNCTION (fndecl)))
	  execute_pass_list (pass_early_local_passes.pass.sub);
	bitmap_obstack_release (NULL);
	pop_cfun ();
	expand_function (node);
	break;

      default:
	gcc_unreachable ();
>>>>>>> 40acbb11
    }

  /* Set a personality if required and we already passed EH lowering.  */
  if (lowered
      && (function_needs_eh_personality (DECL_STRUCT_FUNCTION (fndecl))
	  == eh_personality_lang))
    DECL_FUNCTION_PERSONALITY (fndecl) = lang_hooks.eh_personality ();
}

/* Add a top-level asm statement to the list.  */

struct asm_node *
add_asm_node (tree asm_str)
{
  struct asm_node *node;

  node = ggc_alloc_cleared_asm_node ();
  node->asm_str = asm_str;
  node->order = symtab_order++;
  node->next = NULL;
  if (asm_nodes == NULL)
    asm_nodes = node;
  else
    asm_last_node->next = node;
  asm_last_node = node;
  return node;
}

/* Output all asm statements we have stored up to be output.  */

static void
output_asm_statements (void)
{
  struct asm_node *can;

  if (seen_error ())
    return;

  for (can = asm_nodes; can; can = can->next)
    assemble_asm (can->asm_str);
  asm_nodes = NULL;
}

/* C++ FE sometimes change linkage flags after producing same body aliases.  */
void
fixup_same_cpp_alias_visibility (symtab_node node, symtab_node target, tree alias)
{
  DECL_VIRTUAL_P (node->symbol.decl) = DECL_VIRTUAL_P (alias);
  if (TREE_PUBLIC (node->symbol.decl))
    {
      DECL_EXTERNAL (node->symbol.decl) = DECL_EXTERNAL (alias);
      DECL_COMDAT (node->symbol.decl) = DECL_COMDAT (alias);
      DECL_COMDAT_GROUP (node->symbol.decl) = DECL_COMDAT_GROUP (alias);
      if (DECL_ONE_ONLY (alias)
	  && !node->symbol.same_comdat_group)
	symtab_add_to_same_comdat_group ((symtab_node)node, (symtab_node)target);
    }
}

/* Analyze the function scheduled to be output.  */
static void
cgraph_analyze_function (struct cgraph_node *node)
{
  tree decl = node->symbol.decl;
  location_t saved_loc = input_location;
  input_location = DECL_SOURCE_LOCATION (decl);

  if (node->alias && node->thunk.alias)
    {
      struct cgraph_node *tgt = cgraph_get_node (node->thunk.alias);
      struct cgraph_node *n;

      for (n = tgt; n && n->alias;
	   n = n->analyzed ? cgraph_alias_aliased_node (n) : NULL)
	if (n == node)
	  {
	    error ("function %q+D part of alias cycle", node->symbol.decl);
	    node->alias = false;
	    input_location = saved_loc;
	    return;
	  }
      if (!vec_safe_length (node->symbol.ref_list.references))
        ipa_record_reference ((symtab_node)node, (symtab_node)tgt,
			      IPA_REF_ALIAS, NULL);
      if (node->same_body_alias)
	{ 
	  DECL_DECLARED_INLINE_P (node->symbol.decl)
	     = DECL_DECLARED_INLINE_P (node->thunk.alias);
	  DECL_DISREGARD_INLINE_LIMITS (node->symbol.decl)
	     = DECL_DISREGARD_INLINE_LIMITS (node->thunk.alias);
	  fixup_same_cpp_alias_visibility ((symtab_node) node, (symtab_node) tgt, node->thunk.alias);
	}

      if (node->symbol.address_taken)
	cgraph_mark_address_taken_node (cgraph_alias_aliased_node (node));
    }
  else if (node->thunk.thunk_p)
    {
      cgraph_create_edge (node, cgraph_get_node (node->thunk.alias),
			  NULL, 0, CGRAPH_FREQ_BASE);
    }
  else if (node->dispatcher_function)
    {
      /* Generate the dispatcher body of multi-versioned functions.  */
      struct cgraph_function_version_info *dispatcher_version_info
	= get_cgraph_node_version (node);
      if (dispatcher_version_info != NULL
          && (dispatcher_version_info->dispatcher_resolver
	      == NULL_TREE))
	{
	  tree resolver = NULL_TREE;
	  gcc_assert (targetm.generate_version_dispatcher_body);
	  resolver = targetm.generate_version_dispatcher_body (node);
	  gcc_assert (resolver != NULL_TREE);
	}
    }
  else
    {
      push_cfun (DECL_STRUCT_FUNCTION (decl));

      assign_assembler_name_if_neeeded (node->symbol.decl);

      /* Make sure to gimplify bodies only once.  During analyzing a
	 function we lower it, which will require gimplified nested
	 functions, so we can end up here with an already gimplified
	 body.  */
      if (!gimple_has_body_p (decl))
	gimplify_function_tree (decl);
      dump_function (TDI_generic, decl);

      /* Lower the function.  */
      if (!node->lowered)
	{
	  if (node->nested)
	    lower_nested_functions (node->symbol.decl);
	  gcc_assert (!node->nested);

	  gimple_register_cfg_hooks ();
	  bitmap_obstack_initialize (NULL);
	  execute_pass_list (all_lowering_passes);
	  free_dominance_info (CDI_POST_DOMINATORS);
	  free_dominance_info (CDI_DOMINATORS);
	  compact_blocks ();
	  bitmap_obstack_release (NULL);
	  node->lowered = true;
	}

      pop_cfun ();
    }
  node->analyzed = true;

  input_location = saved_loc;
}

/* C++ frontend produce same body aliases all over the place, even before PCH
   gets streamed out. It relies on us linking the aliases with their function
   in order to do the fixups, but ipa-ref is not PCH safe.  Consequentely we
   first produce aliases without links, but once C++ FE is sure he won't sream
   PCH we build the links via this function.  */

void
cgraph_process_same_body_aliases (void)
{
  struct cgraph_node *node;
  FOR_EACH_FUNCTION (node)
    if (node->same_body_alias
	&& !vec_safe_length (node->symbol.ref_list.references))
      {
        struct cgraph_node *tgt = cgraph_get_node (node->thunk.alias);
        ipa_record_reference ((symtab_node)node, (symtab_node)tgt,
			      IPA_REF_ALIAS, NULL);
      }
  same_body_aliases_done = true;
}

/* Process attributes common for vars and functions.  */

static void
process_common_attributes (tree decl)
{
  tree weakref = lookup_attribute ("weakref", DECL_ATTRIBUTES (decl));

  if (weakref && !lookup_attribute ("alias", DECL_ATTRIBUTES (decl)))
    {
      warning_at (DECL_SOURCE_LOCATION (decl), OPT_Wattributes,
		  "%<weakref%> attribute should be accompanied with"
		  " an %<alias%> attribute");
      DECL_WEAK (decl) = 0;
      DECL_ATTRIBUTES (decl) = remove_attribute ("weakref",
						 DECL_ATTRIBUTES (decl));
    }
}

/* Look for externally_visible and used attributes and mark cgraph nodes
   accordingly.

   We cannot mark the nodes at the point the attributes are processed (in
   handle_*_attribute) because the copy of the declarations available at that
   point may not be canonical.  For example, in:

    void f();
    void f() __attribute__((used));

   the declaration we see in handle_used_attribute will be the second
   declaration -- but the front end will subsequently merge that declaration
   with the original declaration and discard the second declaration.

   Furthermore, we can't mark these nodes in cgraph_finalize_function because:

    void f() {}
    void f() __attribute__((externally_visible));

   is valid.

   So, we walk the nodes at the end of the translation unit, applying the
   attributes at that point.  */

static void
process_function_and_variable_attributes (struct cgraph_node *first,
                                          struct varpool_node *first_var)
{
  struct cgraph_node *node;
  struct varpool_node *vnode;

  for (node = cgraph_first_function (); node != first;
       node = cgraph_next_function (node))
    {
      tree decl = node->symbol.decl;
      if (DECL_PRESERVE_P (decl))
	cgraph_mark_force_output_node (node);
      else if (lookup_attribute ("externally_visible", DECL_ATTRIBUTES (decl)))
	{
	  if (! TREE_PUBLIC (node->symbol.decl))
	    warning_at (DECL_SOURCE_LOCATION (node->symbol.decl), OPT_Wattributes,
			"%<externally_visible%>"
			" attribute have effect only on public objects");
	}
      if (lookup_attribute ("weakref", DECL_ATTRIBUTES (decl))
	  && (node->local.finalized && !node->alias))
	{
	  warning_at (DECL_SOURCE_LOCATION (node->symbol.decl), OPT_Wattributes,
		      "%<weakref%> attribute ignored"
		      " because function is defined");
	  DECL_WEAK (decl) = 0;
	  DECL_ATTRIBUTES (decl) = remove_attribute ("weakref",
						     DECL_ATTRIBUTES (decl));
	}

      if (lookup_attribute ("always_inline", DECL_ATTRIBUTES (decl))
	  && !DECL_DECLARED_INLINE_P (decl)
	  /* redefining extern inline function makes it DECL_UNINLINABLE.  */
	  && !DECL_UNINLINABLE (decl))
	warning_at (DECL_SOURCE_LOCATION (decl), OPT_Wattributes,
		    "always_inline function might not be inlinable");
     
      process_common_attributes (decl);
    }
  for (vnode = varpool_first_variable (); vnode != first_var;
       vnode = varpool_next_variable (vnode))
    {
      tree decl = vnode->symbol.decl;
      if (DECL_EXTERNAL (decl)
	  && DECL_INITIAL (decl)
	  && const_value_known_p (decl))
	varpool_finalize_decl (decl);
      if (DECL_PRESERVE_P (decl))
	vnode->symbol.force_output = true;
      else if (lookup_attribute ("externally_visible", DECL_ATTRIBUTES (decl)))
	{
	  if (! TREE_PUBLIC (vnode->symbol.decl))
	    warning_at (DECL_SOURCE_LOCATION (vnode->symbol.decl), OPT_Wattributes,
			"%<externally_visible%>"
			" attribute have effect only on public objects");
	}
      if (lookup_attribute ("weakref", DECL_ATTRIBUTES (decl))
	  && vnode->finalized
	  && DECL_INITIAL (decl))
	{
	  warning_at (DECL_SOURCE_LOCATION (vnode->symbol.decl), OPT_Wattributes,
		      "%<weakref%> attribute ignored"
		      " because variable is initialized");
	  DECL_WEAK (decl) = 0;
	  DECL_ATTRIBUTES (decl) = remove_attribute ("weakref",
						      DECL_ATTRIBUTES (decl));
	}
      process_common_attributes (decl);
    }
}

/* Mark DECL as finalized.  By finalizing the declaration, frontend instruct the
   middle end to output the variable to asm file, if needed or externally
   visible.  */

void
varpool_finalize_decl (tree decl)
{
  struct varpool_node *node = varpool_node_for_decl (decl);

  gcc_assert (TREE_STATIC (decl) || DECL_EXTERNAL (decl));

  if (node->finalized)
    return;
  notice_global_symbol (decl);
  node->finalized = true;
  if (TREE_THIS_VOLATILE (decl) || DECL_PRESERVE_P (decl)
      /* Traditionally we do not eliminate static variables when not
	 optimizing and when not doing toplevel reoder.  */
      || (!flag_toplevel_reorder && !DECL_COMDAT (node->symbol.decl)
	  && !DECL_ARTIFICIAL (node->symbol.decl)))
    node->symbol.force_output = true;

  if (cgraph_state == CGRAPH_STATE_CONSTRUCTION
      && (decide_is_variable_needed (node, decl)
	  || referred_to_p ((symtab_node)node)))
    enqueue_node ((symtab_node)node);
  if (cgraph_state >= CGRAPH_STATE_IPA_SSA)
    varpool_analyze_node (node);
  /* Some frontends produce various interface variables after compilation
     finished.  */
  if (cgraph_state == CGRAPH_STATE_FINISHED)
    varpool_assemble_decl (node);
}


/* Determine if a symbol NODE is finalized and needed.  */

inline static bool
symbol_finalized_and_needed (symtab_node node)
{
  if (cgraph_node *cnode = dyn_cast <cgraph_node> (node))
    return cnode->local.finalized
	   && cgraph_decide_is_function_needed (cnode, cnode->symbol.decl);
  if (varpool_node *vnode = dyn_cast <varpool_node> (node))
    return vnode->finalized
	   && !DECL_EXTERNAL (vnode->symbol.decl)
	   && decide_is_variable_needed (vnode, vnode->symbol.decl);
  return false;
}

/* Determine if a symbol NODE is finalized.  */

inline static bool
symbol_finalized (symtab_node node)
{
  if (cgraph_node *cnode= dyn_cast <cgraph_node> (node))
    return cnode->local.finalized;
  if (varpool_node *vnode = dyn_cast <varpool_node> (node))
    return vnode->finalized;
  return false;
}


/* Discover all functions and variables that are trivially needed, analyze
   them as well as all functions and variables referred by them  */

static void
cgraph_analyze_functions (void)
{
  /* Keep track of already processed nodes when called multiple times for
     intermodule optimization.  */
  static struct cgraph_node *first_analyzed;
  struct cgraph_node *first_handled = first_analyzed;
  static struct varpool_node *first_analyzed_var;
  struct varpool_node *first_handled_var = first_analyzed_var;

  symtab_node node, next;
  int i;
  struct ipa_ref *ref;
  bool changed = true;

  bitmap_obstack_initialize (NULL);
  cgraph_state = CGRAPH_STATE_CONSTRUCTION;

  /* Analysis adds static variables that in turn adds references to new functions.
     So we need to iterate the process until it stabilize.  */
  while (changed)
    {
      changed = false;
      process_function_and_variable_attributes (first_analyzed,
						first_analyzed_var);

      /* First identify the trivially needed symbols.  */
      for (node = symtab_nodes;
	   node != (symtab_node)first_analyzed
	   && node != (symtab_node)first_analyzed_var; node = node->symbol.next)
	{
	  if (symbol_finalized_and_needed (node))
	    {
	      enqueue_node (node);
	      if (!changed && cgraph_dump_file)
		fprintf (cgraph_dump_file, "Trivially needed symbols:");
	      changed = true;
	      if (cgraph_dump_file)
		fprintf (cgraph_dump_file, " %s", symtab_node_asm_name (node));
	    }
	  if (node == (symtab_node)first_analyzed
	      || node == (symtab_node)first_analyzed_var)
	    break;
	}
      cgraph_process_new_functions ();
      first_analyzed_var = varpool_first_variable ();
      first_analyzed = cgraph_first_function ();

      if (changed && dump_file)
	fprintf (cgraph_dump_file, "\n");

      /* Lower representation, build callgraph edges and references for all trivially
         needed symbols and all symbols referred by them.  */
      while (first != (symtab_node)(void *)1)
	{
	  changed = true;
	  node = first;
	  first = (symtab_node)first->symbol.aux;
	  cgraph_node *cnode = dyn_cast <cgraph_node> (node);
	  if (cnode && cnode->local.finalized)
	    {
	      struct cgraph_edge *edge;
	      tree decl = cnode->symbol.decl;

	      /* ??? It is possible to create extern inline function
	      and later using weak alias attribute to kill its body.
	      See gcc.c-torture/compile/20011119-1.c  */
	      if (!DECL_STRUCT_FUNCTION (decl)
		  && (!cnode->alias || !cnode->thunk.alias)
		  && !cnode->thunk.thunk_p
		  && !cnode->dispatcher_function)
		{
		  cgraph_reset_node (cnode);
		  cnode->local.redefined_extern_inline = true;
		  continue;
		}

	      if (!cnode->analyzed)
		cgraph_analyze_function (cnode);

	      for (edge = cnode->callees; edge; edge = edge->next_callee)
		if (edge->callee->local.finalized)
		   enqueue_node ((symtab_node)edge->callee);

	      /* If decl is a clone of an abstract function,
	      mark that abstract function so that we don't release its body.
	      The DECL_INITIAL() of that abstract function declaration
	      will be later needed to output debug info.  */
	      if (DECL_ABSTRACT_ORIGIN (decl))
		{
		  struct cgraph_node *origin_node
	    	  = cgraph_get_node (DECL_ABSTRACT_ORIGIN (decl));
		  origin_node->abstract_and_needed = true;
		}
	    }
	  else
	    {
	      varpool_node *vnode = dyn_cast <varpool_node> (node);
	      if (vnode && vnode->finalized)
		varpool_analyze_node (vnode);
	    }

	  if (node->symbol.same_comdat_group)
	    {
	      symtab_node next;
	      for (next = node->symbol.same_comdat_group;
		   next != node;
		   next = next->symbol.same_comdat_group)
		enqueue_node (next);
	    }
	  for (i = 0; ipa_ref_list_reference_iterate (&node->symbol.ref_list, i, ref); i++)
	    if (symbol_finalized (ref->referred))
	      enqueue_node (ref->referred);
          cgraph_process_new_functions ();
	}
    }

  /* Collect entry points to the unit.  */
  if (cgraph_dump_file)
    {
      fprintf (cgraph_dump_file, "\n\nInitial ");
      dump_symtab (cgraph_dump_file);
    }

  if (cgraph_dump_file)
    fprintf (cgraph_dump_file, "\nRemoving unused symbols:");

  for (node = symtab_nodes;
       node != (symtab_node)first_handled
       && node != (symtab_node)first_handled_var; node = next)
    {
      next = node->symbol.next;
      if (!node->symbol.aux && !referred_to_p (node))
	{
	  if (cgraph_dump_file)
	    fprintf (cgraph_dump_file, " %s", symtab_node_name (node));
	  symtab_remove_node (node);
	  continue;
	}
      if (cgraph_node *cnode = dyn_cast <cgraph_node> (node))
	{
	  tree decl = node->symbol.decl;

	  if (cnode->local.finalized && !gimple_has_body_p (decl)
	      && (!cnode->alias || !cnode->thunk.alias)
	      && !cnode->thunk.thunk_p)
	    cgraph_reset_node (cnode);

	  gcc_assert (!cnode->local.finalized || cnode->thunk.thunk_p
		      || cnode->alias
		      || gimple_has_body_p (decl));
	  gcc_assert (cnode->analyzed == cnode->local.finalized);
	}
      node->symbol.aux = NULL;
    }
  first_analyzed = cgraph_first_function ();
  first_analyzed_var = varpool_first_variable ();
  if (cgraph_dump_file)
    {
      fprintf (cgraph_dump_file, "\n\nReclaimed ");
      dump_symtab (cgraph_dump_file);
    }
  bitmap_obstack_release (NULL);
  ggc_collect ();
}

/* Translate the ugly representation of aliases as alias pairs into nice
   representation in callgraph.  We don't handle all cases yet,
   unforutnately.  */

static void
handle_alias_pairs (void)
{
  alias_pair *p;
  unsigned i;
  
  for (i = 0; alias_pairs && alias_pairs->iterate (i, &p);)
    {
      symtab_node target_node = symtab_node_for_asm (p->target);

      /* Weakrefs with target not defined in current unit are easy to handle; they
	 behave just as external variables except we need to note the alias flag
	 to later output the weakref pseudo op into asm file.  */
      if (!target_node && lookup_attribute ("weakref", DECL_ATTRIBUTES (p->decl)) != NULL)
	{
	  if (TREE_CODE (p->decl) == FUNCTION_DECL)
	    cgraph_get_create_node (p->decl)->alias = true;
	  else
	    varpool_get_node (p->decl)->alias = true;
	  DECL_EXTERNAL (p->decl) = 1;
	  alias_pairs->unordered_remove (i);
	  continue;
	}
      else if (!target_node)
	{
	  error ("%q+D aliased to undefined symbol %qE", p->decl, p->target);
	  alias_pairs->unordered_remove (i);
	  continue;
	}

      /* Normally EXTERNAL flag is used to mark external inlines,
	 however for aliases it seems to be allowed to use it w/o
	 any meaning. See gcc.dg/attr-alias-3.c  
	 However for weakref we insist on EXTERNAL flag being set.
	 See gcc.dg/attr-alias-5.c  */
      if (DECL_EXTERNAL (p->decl))
	DECL_EXTERNAL (p->decl)
	  = lookup_attribute ("weakref",
			      DECL_ATTRIBUTES (p->decl)) != NULL;

      if (DECL_EXTERNAL (target_node->symbol.decl)
	  /* We use local aliases for C++ thunks to force the tailcall
	     to bind locally.  This is a hack - to keep it working do
	     the following (which is not strictly correct).  */
	  && (! TREE_CODE (target_node->symbol.decl) == FUNCTION_DECL
	      || ! DECL_VIRTUAL_P (target_node->symbol.decl))
	  && ! lookup_attribute ("weakref", DECL_ATTRIBUTES (p->decl)))
	{
	  error ("%q+D aliased to external symbol %qE",
		 p->decl, p->target);
	}

      if (TREE_CODE (p->decl) == FUNCTION_DECL
          && target_node && is_a <cgraph_node> (target_node))
	{
	  struct cgraph_node *src_node = cgraph_get_node (p->decl);
	  if (src_node && src_node->local.finalized)
            cgraph_reset_node (src_node);
	  cgraph_create_function_alias (p->decl, target_node->symbol.decl);
	  alias_pairs->unordered_remove (i);
	}
      else if (TREE_CODE (p->decl) == VAR_DECL
	       && target_node && is_a <varpool_node> (target_node))
	{
	  varpool_create_variable_alias (p->decl, target_node->symbol.decl);
	  alias_pairs->unordered_remove (i);
	}
      else
	{
	  error ("%q+D alias in between function and variable is not supported",
		 p->decl);
	  warning (0, "%q+D aliased declaration",
		   target_node->symbol.decl);
	  alias_pairs->unordered_remove (i);
	}
    }
  vec_free (alias_pairs);
}

/* Hash function for symbol (function) resolution.  */

static hashval_t
hash_node_by_assembler_name (const void *p)
{
  const struct cgraph_node *n = (const struct cgraph_node *) p;
  return (hashval_t) decl_assembler_name_hash (DECL_ASSEMBLER_NAME (n->decl));
}

/* Equality function for cgraph_node table.  */

static int
eq_node_assembler_name (const void *p1, const void *p2)
{
  const struct cgraph_node *n1 = (const struct cgraph_node *) p1;
  const_tree name = (const_tree)p2;
  return (decl_assembler_name_equal (n1->decl, name));
}

/* In l-ipo mode compilation (light weight IPO), multiple bodies may
   be available for the same inline declared function. cgraph linking
   does not really merge them in order to keep the context (module info)
   of each body. After inlining, the linkage of the function may require
   them to be output (even if it is defined in an auxiliary module). This
   in term may result in duplicate emission.  */

static GTY((param_is (struct cgraph_node))) htab_t output_node_hash = NULL;

/* Add NODE that is expanded into the hashtable.  */

static struct cgraph_node *
cgraph_add_output_node (struct cgraph_node *node)
{
  void **aslot;
  tree name;

  if (!L_IPO_COMP_MODE)
    return node;

  /* Never common non public names except for compiler
     generated static functions. (they are not promoted
     to globals either.  */
  if (!TREE_PUBLIC (node->decl)
      && !(DECL_ARTIFICIAL (node->decl)
	   && DECL_ASSEMBLER_NAME_SET_P (node->decl)))
    return node;

  if (!output_node_hash)
      output_node_hash =
	htab_create_ggc (10, hash_node_by_assembler_name,
                         eq_node_assembler_name, NULL);

  name = DECL_ASSEMBLER_NAME (node->decl);

  aslot = htab_find_slot_with_hash (output_node_hash, name,
                                    decl_assembler_name_hash (name),
                                    INSERT);
  if (*aslot == NULL)
    {
      *aslot = node;
      return node;
    }
  else
    return (struct cgraph_node *)(*aslot);
}

#if ENABLE_CHECKING
/* Return the cgraph_node if the function symbol for NODE is
   expanded in the output. Returns NULL otherwise.  */

static struct cgraph_node *
cgraph_find_output_node (struct cgraph_node *node)
{
  void **aslot;
  tree name;

  if (!L_IPO_COMP_MODE)
    return node;

  /* We do not track non-public functions.  */
  if (!TREE_PUBLIC (node->decl))
    return NULL;

  /* Never addedd.  */
  if (!output_node_hash)
    return NULL;

  name = DECL_ASSEMBLER_NAME (node->decl);

  aslot = htab_find_slot_with_hash (output_node_hash, name,
                                    decl_assembler_name_hash (name),
                                    NO_INSERT);
  if (!aslot)
    return NULL;

  return (struct cgraph_node *)(*aslot);
}
#endif


#if ENABLE_CHECKING
/* A function used in validation. Return true if NODE was
   not expanded and its body was not reclaimed.  */

static bool
cgraph_node_expansion_skipped (struct cgraph_node *node)
{
  struct cgraph_node *output_node;

  if (!L_IPO_COMP_MODE)
    return false;

  output_node = cgraph_find_output_node (node);

  if (output_node == node)
    return false;

  if (output_node)
    return true;

  /* No output, no duplicate being output, and the node is not
     inlined (and reclaimed) either -- check if the caller node
     is output/expanded or not.  */
  if (node->global.inlined_to)
    return cgraph_node_expansion_skipped (node->global.inlined_to);

  /* External functions not marked for output.  */
  return true;
}
#endif

/* Figure out what functions we want to assemble.  */

static void
mark_functions_to_output (void)
{
  struct cgraph_node *node;
#ifdef ENABLE_CHECKING
  bool check_same_comdat_groups = false;

  FOR_EACH_FUNCTION (node)
    gcc_assert (!node->process);
#endif

  FOR_EACH_FUNCTION (node)
    {
      tree decl = node->symbol.decl;

      gcc_assert (!node->process || node->symbol.same_comdat_group);
      if (node->process)
	continue;

      /* We need to output all local functions that are used and not
	 always inlined, as well as those that are reachable from
	 outside the current compilation unit.  */
      if (node->analyzed
	  && !node->thunk.thunk_p
	  && !node->alias
	  && !node->global.inlined_to
	  && !TREE_ASM_WRITTEN (decl)
<<<<<<< HEAD
	  && !(DECL_EXTERNAL (decl) || cgraph_is_aux_decl_external (node)))
        {
          if (cgraph_add_output_node (node) == node)
            {
              node->process = 1;
              if (node->same_comdat_group)
                {
                  struct cgraph_node *next;
                  for (next = node->same_comdat_group;
                       next != node;
                       next = next->same_comdat_group)
                    if (!next->thunk.thunk_p && !next->alias
                        && cgraph_add_output_node (next) == next)
                      next->process = 1;
                }
            }
 	}
      else if (node->same_comdat_group)
=======
	  && !DECL_EXTERNAL (decl))
	{
	  node->process = 1;
	  if (node->symbol.same_comdat_group)
	    {
	      struct cgraph_node *next;
	      for (next = cgraph (node->symbol.same_comdat_group);
		   next != node;
		   next = cgraph (next->symbol.same_comdat_group))
		if (!next->thunk.thunk_p && !next->alias)
		  next->process = 1;
	    }
	}
      else if (node->symbol.same_comdat_group)
>>>>>>> 40acbb11
	{
#ifdef ENABLE_CHECKING
	  check_same_comdat_groups = true;
#endif
	}
      else
	{
	  /* We should've reclaimed all functions that are not needed.  */
#ifdef ENABLE_CHECKING
	  if (!node->global.inlined_to
	      && gimple_has_body_p (decl)
	      /* FIXME: in ltrans unit when offline copy is outside partition but inline copies
		 are inside partition, we can end up not removing the body since we no longer
		 have analyzed node pointing to it.  */
	      && !node->symbol.in_other_partition
	      && !node->alias
<<<<<<< HEAD
              && !cgraph_is_auxiliary (node->decl)
=======
	      && !node->clones
>>>>>>> 40acbb11
	      && !DECL_EXTERNAL (decl))
	    {
	      dump_cgraph_node (stderr, node);
	      internal_error ("failed to reclaim unneeded function");
	    }
#endif
	  gcc_assert (node->global.inlined_to
		      || !gimple_has_body_p (decl)
<<<<<<< HEAD
		      || node->in_other_partition
		      || DECL_EXTERNAL (decl)
                      || cgraph_is_auxiliary (node->decl));
=======
		      || node->symbol.in_other_partition
		      || node->clones
		      || DECL_ARTIFICIAL (decl)
		      || DECL_EXTERNAL (decl));
>>>>>>> 40acbb11

	}

    }
#ifdef ENABLE_CHECKING
<<<<<<< HEAD
  if (check_same_comdat_groups && !L_IPO_COMP_MODE)
    for (node = cgraph_nodes; node; node = node->next)
      if (node->same_comdat_group && !node->process)
=======
  if (check_same_comdat_groups)
    FOR_EACH_FUNCTION (node)
      if (node->symbol.same_comdat_group && !node->process)
>>>>>>> 40acbb11
	{
	  tree decl = node->symbol.decl;
	  if (!node->global.inlined_to
	      && gimple_has_body_p (decl)
	      /* FIXME: in an ltrans unit when the offline copy is outside a
		 partition but inline copies are inside a partition, we can
		 end up not removing the body since we no longer have an
		 analyzed node pointing to it.  */
<<<<<<< HEAD
	      && !node->in_other_partition
	      && !(DECL_EXTERNAL (decl) || cgraph_is_aux_decl_external (node))
	      && !L_IPO_COMP_MODE)
=======
	      && !node->symbol.in_other_partition
	      && !node->clones
	      && !DECL_EXTERNAL (decl))
>>>>>>> 40acbb11
	    {
	      dump_cgraph_node (stderr, node);
	      internal_error ("failed to reclaim unneeded function in same "
			      "comdat group");
	    }
	}
#endif
}

/* DECL is FUNCTION_DECL.  Initialize datastructures so DECL is a function
   in lowered gimple form.  IN_SSA is true if the gimple is in SSA.
   
   Set current_function_decl and cfun to newly constructed empty function body.
   return basic block in the function body.  */

basic_block
init_lowered_empty_function (tree decl, bool in_ssa)
{
  basic_block bb;

  current_function_decl = decl;
  allocate_struct_function (decl, false);
  gimple_register_cfg_hooks ();
  init_empty_tree_cfg ();

  if (in_ssa)
    {
      init_tree_ssa (cfun);
      init_ssa_operands (cfun);
      cfun->gimple_df->in_ssa_p = true;
    }

  DECL_INITIAL (decl) = make_node (BLOCK);

  DECL_SAVED_TREE (decl) = error_mark_node;
  cfun->curr_properties |=
    (PROP_gimple_lcf | PROP_gimple_leh | PROP_cfg | PROP_ssa | PROP_gimple_any);

  /* Create BB for body of the function and connect it properly.  */
  bb = create_basic_block (NULL, (void *) 0, ENTRY_BLOCK_PTR);
  make_edge (ENTRY_BLOCK_PTR, bb, 0);
  make_edge (bb, EXIT_BLOCK_PTR, 0);

  return bb;
}

/* Adjust PTR by the constant FIXED_OFFSET, and by the vtable
   offset indicated by VIRTUAL_OFFSET, if that is
   non-null. THIS_ADJUSTING is nonzero for a this adjusting thunk and
   zero for a result adjusting thunk.  */

static tree
thunk_adjust (gimple_stmt_iterator * bsi,
	      tree ptr, bool this_adjusting,
	      HOST_WIDE_INT fixed_offset, tree virtual_offset)
{
  gimple stmt;
  tree ret;

  if (this_adjusting
      && fixed_offset != 0)
    {
      stmt = gimple_build_assign
		(ptr, fold_build_pointer_plus_hwi_loc (input_location,
						       ptr,
						       fixed_offset));
      gsi_insert_after (bsi, stmt, GSI_NEW_STMT);
    }

  /* If there's a virtual offset, look up that value in the vtable and
     adjust the pointer again.  */
  if (virtual_offset)
    {
      tree vtabletmp;
      tree vtabletmp2;
      tree vtabletmp3;

      if (!vtable_entry_type)
	{
	  tree vfunc_type = make_node (FUNCTION_TYPE);
	  TREE_TYPE (vfunc_type) = integer_type_node;
	  TYPE_ARG_TYPES (vfunc_type) = NULL_TREE;
	  layout_type (vfunc_type);

	  vtable_entry_type = build_pointer_type (vfunc_type);
	}

      vtabletmp =
	create_tmp_reg (build_pointer_type
			  (build_pointer_type (vtable_entry_type)), "vptr");

      /* The vptr is always at offset zero in the object.  */
      stmt = gimple_build_assign (vtabletmp,
				  build1 (NOP_EXPR, TREE_TYPE (vtabletmp),
					  ptr));
      gsi_insert_after (bsi, stmt, GSI_NEW_STMT);

      /* Form the vtable address.  */
      vtabletmp2 = create_tmp_reg (TREE_TYPE (TREE_TYPE (vtabletmp)),
				     "vtableaddr");
      stmt = gimple_build_assign (vtabletmp2,
				  build_simple_mem_ref (vtabletmp));
      gsi_insert_after (bsi, stmt, GSI_NEW_STMT);

      /* Find the entry with the vcall offset.  */
      stmt = gimple_build_assign (vtabletmp2,
				  fold_build_pointer_plus_loc (input_location,
							       vtabletmp2,
							       virtual_offset));
      gsi_insert_after (bsi, stmt, GSI_NEW_STMT);

      /* Get the offset itself.  */
      vtabletmp3 = create_tmp_reg (TREE_TYPE (TREE_TYPE (vtabletmp2)),
				     "vcalloffset");
      stmt = gimple_build_assign (vtabletmp3,
				  build_simple_mem_ref (vtabletmp2));
      gsi_insert_after (bsi, stmt, GSI_NEW_STMT);

      /* Adjust the `this' pointer.  */
      ptr = fold_build_pointer_plus_loc (input_location, ptr, vtabletmp3);
      ptr = force_gimple_operand_gsi (bsi, ptr, true, NULL_TREE, false,
				      GSI_CONTINUE_LINKING);
    }

  if (!this_adjusting
      && fixed_offset != 0)
    /* Adjust the pointer by the constant.  */
    {
      tree ptrtmp;

      if (TREE_CODE (ptr) == VAR_DECL)
        ptrtmp = ptr;
      else
        {
          ptrtmp = create_tmp_reg (TREE_TYPE (ptr), "ptr");
          stmt = gimple_build_assign (ptrtmp, ptr);
	  gsi_insert_after (bsi, stmt, GSI_NEW_STMT);
	}
      ptr = fold_build_pointer_plus_hwi_loc (input_location,
					     ptrtmp, fixed_offset);
    }

  /* Emit the statement and gimplify the adjustment expression.  */
  ret = create_tmp_reg (TREE_TYPE (ptr), "adjusted_this");
  stmt = gimple_build_assign (ret, ptr);
  gsi_insert_after (bsi, stmt, GSI_NEW_STMT);

  return ret;
}

/* Produce assembler for thunk NODE.  */

static void
assemble_thunk (struct cgraph_node *node)
{
  bool this_adjusting = node->thunk.this_adjusting;
  HOST_WIDE_INT fixed_offset = node->thunk.fixed_offset;
  HOST_WIDE_INT virtual_value = node->thunk.virtual_value;
  tree virtual_offset = NULL;
  tree alias = node->thunk.alias;
  tree thunk_fndecl = node->symbol.decl;
  tree a = DECL_ARGUMENTS (thunk_fndecl);

  current_function_decl = thunk_fndecl;

  /* Ensure thunks are emitted in their correct sections.  */
  resolve_unique_section (thunk_fndecl, 0, flag_function_sections);

  if (this_adjusting
      && targetm.asm_out.can_output_mi_thunk (thunk_fndecl, fixed_offset,
					      virtual_value, alias))
    {
      const char *fnname;
      tree fn_block;
      tree restype = TREE_TYPE (TREE_TYPE (thunk_fndecl));
      
      DECL_RESULT (thunk_fndecl)
	= build_decl (DECL_SOURCE_LOCATION (thunk_fndecl),
		      RESULT_DECL, 0, restype);
      fnname = IDENTIFIER_POINTER (DECL_ASSEMBLER_NAME (thunk_fndecl));

      /* The back end expects DECL_INITIAL to contain a BLOCK, so we
	 create one.  */
      fn_block = make_node (BLOCK);
      BLOCK_VARS (fn_block) = a;
      DECL_INITIAL (thunk_fndecl) = fn_block;
      init_function_start (thunk_fndecl);
      cfun->is_thunk = 1;
      insn_locations_init ();
      set_curr_insn_location (DECL_SOURCE_LOCATION (thunk_fndecl));
      prologue_location = curr_insn_location ();
      assemble_start_function (thunk_fndecl, fnname);

      targetm.asm_out.output_mi_thunk (asm_out_file, thunk_fndecl,
				       fixed_offset, virtual_value, alias);

      assemble_end_function (thunk_fndecl, fnname);
      insn_locations_finalize ();
      init_insn_lengths ();
      free_after_compilation (cfun);
      set_cfun (NULL);
      TREE_ASM_WRITTEN (thunk_fndecl) = 1;
      node->thunk.thunk_p = false;
      node->analyzed = false;
    }
  else
    {
      tree restype;
      basic_block bb, then_bb, else_bb, return_bb;
      gimple_stmt_iterator bsi;
      int nargs = 0;
      tree arg;
      int i;
      tree resdecl;
      tree restmp = NULL;
      vec<tree> vargs;

      gimple call;
      gimple ret;

      DECL_IGNORED_P (thunk_fndecl) = 1;
      bitmap_obstack_initialize (NULL);

      if (node->thunk.virtual_offset_p)
        virtual_offset = size_int (virtual_value);

      /* Build the return declaration for the function.  */
      restype = TREE_TYPE (TREE_TYPE (thunk_fndecl));
      if (DECL_RESULT (thunk_fndecl) == NULL_TREE)
	{
	  resdecl = build_decl (input_location, RESULT_DECL, 0, restype);
	  DECL_ARTIFICIAL (resdecl) = 1;
	  DECL_IGNORED_P (resdecl) = 1;
	  DECL_RESULT (thunk_fndecl) = resdecl;
	}
      else
	resdecl = DECL_RESULT (thunk_fndecl);

      bb = then_bb = else_bb = return_bb = init_lowered_empty_function (thunk_fndecl, true);

      bsi = gsi_start_bb (bb);

      /* Build call to the function being thunked.  */
      if (!VOID_TYPE_P (restype))
	{
	  if (!is_gimple_reg_type (restype))
	    {
	      restmp = resdecl;
	      add_local_decl (cfun, restmp);
	      BLOCK_VARS (DECL_INITIAL (current_function_decl)) = restmp;
	    }
	  else
	    restmp = create_tmp_reg (restype, "retval");
	}

      for (arg = a; arg; arg = DECL_CHAIN (arg))
        nargs++;
      vargs.create (nargs);
      if (this_adjusting)
        vargs.quick_push (thunk_adjust (&bsi, a, 1, fixed_offset,
					virtual_offset));
      else
        vargs.quick_push (a);
      for (i = 1, arg = DECL_CHAIN (a); i < nargs; i++, arg = DECL_CHAIN (arg))
	vargs.quick_push (arg);
      call = gimple_build_call_vec (build_fold_addr_expr_loc (0, alias), vargs);
      vargs.release ();
      gimple_call_set_from_thunk (call, true);
      if (restmp)
        gimple_call_set_lhs (call, restmp);
      gsi_insert_after (&bsi, call, GSI_NEW_STMT);

      if (restmp && !this_adjusting)
        {
	  tree true_label = NULL_TREE;

	  if (TREE_CODE (TREE_TYPE (restmp)) == POINTER_TYPE)
	    {
	      gimple stmt;
	      /* If the return type is a pointer, we need to
		 protect against NULL.  We know there will be an
		 adjustment, because that's why we're emitting a
		 thunk.  */
	      then_bb = create_basic_block (NULL, (void *) 0, bb);
	      return_bb = create_basic_block (NULL, (void *) 0, then_bb);
	      else_bb = create_basic_block (NULL, (void *) 0, else_bb);
	      remove_edge (single_succ_edge (bb));
	      true_label = gimple_block_label (then_bb);
	      stmt = gimple_build_cond (NE_EXPR, restmp,
	      				build_zero_cst (TREE_TYPE (restmp)),
	      			        NULL_TREE, NULL_TREE);
	      gsi_insert_after (&bsi, stmt, GSI_NEW_STMT);
	      make_edge (bb, then_bb, EDGE_TRUE_VALUE);
	      make_edge (bb, else_bb, EDGE_FALSE_VALUE);
	      make_edge (return_bb, EXIT_BLOCK_PTR, 0);
	      make_edge (then_bb, return_bb, EDGE_FALLTHRU);
	      make_edge (else_bb, return_bb, EDGE_FALLTHRU);
	      bsi = gsi_last_bb (then_bb);
	    }

	  restmp = thunk_adjust (&bsi, restmp, /*this_adjusting=*/0,
			         fixed_offset, virtual_offset);
	  if (true_label)
	    {
	      gimple stmt;
	      bsi = gsi_last_bb (else_bb);
	      stmt = gimple_build_assign (restmp,
					  build_zero_cst (TREE_TYPE (restmp)));
	      gsi_insert_after (&bsi, stmt, GSI_NEW_STMT);
	      bsi = gsi_last_bb (return_bb);
	    }
	}
      else
        gimple_call_set_tail (call, true);

      /* Build return value.  */
      ret = gimple_build_return (restmp);
      gsi_insert_after (&bsi, ret, GSI_NEW_STMT);

      delete_unreachable_blocks ();
      update_ssa (TODO_update_ssa);

      /* Since we want to emit the thunk, we explicitly mark its name as
	 referenced.  */
      node->thunk.thunk_p = false;
      cgraph_node_remove_callees (node);
      cgraph_add_new_function (thunk_fndecl, true);
      bitmap_obstack_release (NULL);
    }
  current_function_decl = NULL;
  set_cfun (NULL);
}



/* Assemble thunks and aliases associated to NODE.  */

static void
assemble_thunks_and_aliases (struct cgraph_node *node)
{
  struct cgraph_edge *e;
  int i;
  struct ipa_ref *ref;

  for (e = node->callers; e;)
    if (e->caller->thunk.thunk_p)
      {
	struct cgraph_node *thunk = e->caller;

	e = e->next_caller;
	assemble_thunks_and_aliases (thunk);
        assemble_thunk (thunk);
      }
    else
      e = e->next_caller;
  for (i = 0; ipa_ref_list_referring_iterate (&node->symbol.ref_list,
					     i, ref); i++)
    if (ref->use == IPA_REF_ALIAS)
      {
	struct cgraph_node *alias = ipa_ref_referring_node (ref);
        bool saved_written = TREE_ASM_WRITTEN (alias->thunk.alias);

	/* Force assemble_alias to really output the alias this time instead
	   of buffering it in same alias pairs.  */
	TREE_ASM_WRITTEN (alias->thunk.alias) = 1;
	do_assemble_alias (alias->symbol.decl,
			   DECL_ASSEMBLER_NAME (alias->thunk.alias));
	assemble_thunks_and_aliases (alias);
	TREE_ASM_WRITTEN (alias->thunk.alias) = saved_written;
      }
}

/* Expand function specified by NODE.  */

static void
expand_function (struct cgraph_node *node)
{
  tree decl = node->symbol.decl;
  location_t saved_loc;

  /* We ought to not compile any inline clones.  */
  gcc_assert (!node->global.inlined_to);

  announce_function (decl);
  node->process = 0;
  gcc_assert (node->lowered);

  /* Generate RTL for the body of DECL.  */

  timevar_push (TV_REST_OF_COMPILATION);

  gcc_assert (cgraph_global_info_ready);

  /* Initialize the default bitmap obstack.  */
  bitmap_obstack_initialize (NULL);

  /* Initialize the RTL code for the function.  */
  current_function_decl = decl;
  saved_loc = input_location;
  input_location = DECL_SOURCE_LOCATION (decl);
  init_function_start (decl);

  gimple_register_cfg_hooks ();

  bitmap_obstack_initialize (&reg_obstack); /* FIXME, only at RTL generation*/

  execute_all_ipa_transforms ();

  /* Perform all tree transforms and optimizations.  */

  /* Signal the start of passes.  */
  invoke_plugin_callbacks (PLUGIN_ALL_PASSES_START, NULL);

  execute_pass_list (all_passes);

  /* Signal the end of passes.  */
  invoke_plugin_callbacks (PLUGIN_ALL_PASSES_END, NULL);

  bitmap_obstack_release (&reg_obstack);

  /* Release the default bitmap obstack.  */
  bitmap_obstack_release (NULL);

  /* If requested, warn about function definitions where the function will
     return a value (usually of some struct or union type) which itself will
     take up a lot of stack space.  */
  if (warn_larger_than && !DECL_EXTERNAL (decl) && TREE_TYPE (decl))
    {
      tree ret_type = TREE_TYPE (TREE_TYPE (decl));

      if (ret_type && TYPE_SIZE_UNIT (ret_type)
	  && TREE_CODE (TYPE_SIZE_UNIT (ret_type)) == INTEGER_CST
	  && 0 < compare_tree_int (TYPE_SIZE_UNIT (ret_type),
				   larger_than_size))
	{
	  unsigned int size_as_int
	    = TREE_INT_CST_LOW (TYPE_SIZE_UNIT (ret_type));

	  if (compare_tree_int (TYPE_SIZE_UNIT (ret_type), size_as_int) == 0)
	    warning (OPT_Wlarger_than_, "size of return value of %q+D is %u bytes",
                     decl, size_as_int);
	  else
	    warning (OPT_Wlarger_than_, "size of return value of %q+D is larger than %wd bytes",
                     decl, larger_than_size);
	}
    }

  gimple_set_body (decl, NULL);
  if (DECL_STRUCT_FUNCTION (decl) == 0
      && !cgraph_get_node (decl)->origin)
    {
      /* Stop pointing to the local nodes about to be freed.
	 But DECL_INITIAL must remain nonzero so we know this
	 was an actual function definition.
	 For a nested function, this is done in c_pop_function_context.
	 If rest_of_compilation set this to 0, leave it 0.  */
      if (DECL_INITIAL (decl) != 0)
	DECL_INITIAL (decl) = error_mark_node;
    }

  input_location = saved_loc;

  ggc_collect ();
  timevar_pop (TV_REST_OF_COMPILATION);

  /* Make sure that BE didn't give up on compiling.  */
  gcc_assert (TREE_ASM_WRITTEN (decl));
  set_cfun (NULL);
  current_function_decl = NULL;

  /* It would make a lot more sense to output thunks before function body to get more
     forward and lest backwarding jumps.  This however would need solving problem
     with comdats. See PR48668.  Also aliases must come after function itself to
     make one pass assemblers, like one on AIX, happy.  See PR 50689.
     FIXME: Perhaps thunks should be move before function IFF they are not in comdat
     groups.  */
  assemble_thunks_and_aliases (node);
  cgraph_release_function_body (node);
  /* Eliminate all call edges.  This is important so the GIMPLE_CALL no longer
     points to the dead function body.  */
  cgraph_node_remove_callees (node);
}


/* Expand all functions that must be output.

   Attempt to topologically sort the nodes so function is output when
   all called functions are already assembled to allow data to be
   propagated across the callgraph.  Use a stack to get smaller distance
   between a function and its callees (later we may choose to use a more
   sophisticated algorithm for function reordering; we will likely want
   to use subsections to make the output functions appear in top-down
   order).  */

static void
expand_all_functions (void)
{
  struct cgraph_node *node;
  struct cgraph_node **order = XCNEWVEC (struct cgraph_node *, cgraph_n_nodes);
  int order_pos, new_order_pos = 0;
  int i;

  order_pos = ipa_reverse_postorder (order);
  gcc_assert (order_pos == cgraph_n_nodes);

  /* Garbage collector may remove inline clones we eliminate during
     optimization.  So we must be sure to not reference them.  */
  for (i = 0; i < order_pos; i++)
    if (order[i]->process)
      order[new_order_pos++] = order[i];

  for (i = new_order_pos - 1; i >= 0; i--)
    {
      node = order[i];
      if (node->process)
	{
	  node->process = 0;
	  expand_function (node);
	}
    }
  cgraph_process_new_functions ();

  free (order);

}

/* This is used to sort the node types by the cgraph order number.  */

enum cgraph_order_sort_kind
{
  ORDER_UNDEFINED = 0,
  ORDER_FUNCTION,
  ORDER_VAR,
  ORDER_ASM
};

struct cgraph_order_sort
{
  enum cgraph_order_sort_kind kind;
  union
  {
    struct cgraph_node *f;
    struct varpool_node *v;
    struct asm_node *a;
  } u;
};

/* Output all functions, variables, and asm statements in the order
   according to their order fields, which is the order in which they
   appeared in the file.  This implements -fno-toplevel-reorder.  In
   this mode we may output functions and variables which don't really
   need to be output.  */

static void
output_in_order (void)
{
  int max;
  struct cgraph_order_sort *nodes;
  int i;
  struct cgraph_node *pf;
  struct varpool_node *pv;
  struct asm_node *pa;

  max = symtab_order;
  nodes = XCNEWVEC (struct cgraph_order_sort, max);

<<<<<<< HEAD
  varpool_analyze_pending_decls ();
  varpool_remove_duplicate_weak_decls ();

  for (pf = cgraph_nodes; pf; pf = pf->next)
=======
  FOR_EACH_DEFINED_FUNCTION (pf)
>>>>>>> 40acbb11
    {
      if (pf->process && !pf->thunk.thunk_p && !pf->alias)
	{
	  i = pf->symbol.order;
	  gcc_assert (nodes[i].kind == ORDER_UNDEFINED);
	  nodes[i].kind = ORDER_FUNCTION;
	  nodes[i].u.f = pf;
	}
    }

  FOR_EACH_DEFINED_VARIABLE (pv)
    if (!DECL_EXTERNAL (pv->symbol.decl))
      {
	i = pv->symbol.order;
	gcc_assert (nodes[i].kind == ORDER_UNDEFINED);
	nodes[i].kind = ORDER_VAR;
	nodes[i].u.v = pv;
      }

  for (pa = asm_nodes; pa; pa = pa->next)
    {
      i = pa->order;
      gcc_assert (nodes[i].kind == ORDER_UNDEFINED);
      nodes[i].kind = ORDER_ASM;
      nodes[i].u.a = pa;
    }

  /* In toplevel reorder mode we output all statics; mark them as needed.  */

  for (i = 0; i < max; ++i)
    if (nodes[i].kind == ORDER_VAR)
      varpool_finalize_named_section_flags (nodes[i].u.v);

  for (i = 0; i < max; ++i)
    {
      switch (nodes[i].kind)
	{
	case ORDER_FUNCTION:
	  nodes[i].u.f->process = 0;
	  expand_function (nodes[i].u.f);
	  break;

	case ORDER_VAR:
	  varpool_assemble_decl (nodes[i].u.v);
	  break;

	case ORDER_ASM:
	  assemble_asm (nodes[i].u.a->asm_str);
	  break;

	case ORDER_UNDEFINED:
	  break;

	default:
	  gcc_unreachable ();
	}
    }

  asm_nodes = NULL;
  free (nodes);
}

static void
ipa_passes (void)
{
  set_cfun (NULL);
  current_function_decl = NULL;
  gimple_register_cfg_hooks ();
  bitmap_obstack_initialize (NULL);

  invoke_plugin_callbacks (PLUGIN_ALL_IPA_PASSES_START, NULL);

  if (!in_lto_p)
    {
      execute_ipa_pass_list (all_small_ipa_passes);
      if (seen_error ())
	return;
    }

  /* We never run removal of unreachable nodes after early passes.  This is
     because TODO is run before the subpasses.  It is important to remove
     the unreachable functions to save works at IPA level and to get LTO
     symbol tables right.  */
  symtab_remove_unreachable_nodes (true, cgraph_dump_file);

  /* If pass_all_early_optimizations was not scheduled, the state of
     the cgraph will not be properly updated.  Update it now.  */
  if (cgraph_state < CGRAPH_STATE_IPA_SSA)
    cgraph_state = CGRAPH_STATE_IPA_SSA;

  if (!in_lto_p)
    {
      /* Generate coverage variables and constructors.
         In LIPO mode, delay this until direct call profiling
         is done.   */
      if (!flag_dyn_ipa)
        coverage_finish ();

      /* Process new functions added.  */
      set_cfun (NULL);
      current_function_decl = NULL;
      cgraph_process_new_functions ();

      execute_ipa_summary_passes
	((struct ipa_opt_pass_d *) all_regular_ipa_passes);
    }

  /* Some targets need to handle LTO assembler output specially.  */
  if (flag_generate_lto)
    targetm.asm_out.lto_start ();

  execute_ipa_summary_passes ((struct ipa_opt_pass_d *) all_lto_gen_passes);

  if (!in_lto_p)
    ipa_write_summaries ();

  if (flag_generate_lto)
    targetm.asm_out.lto_end ();

  if (!flag_ltrans && (in_lto_p || !flag_lto || flag_fat_lto_objects))
    execute_ipa_pass_list (all_regular_ipa_passes);
  invoke_plugin_callbacks (PLUGIN_ALL_IPA_PASSES_END, NULL);

  bitmap_obstack_release (NULL);
}


/* Return string alias is alias of.  */

static tree
get_alias_symbol (tree decl)
{
  tree alias = lookup_attribute ("alias", DECL_ATTRIBUTES (decl));
  return get_identifier (TREE_STRING_POINTER
			  (TREE_VALUE (TREE_VALUE (alias))));
}


/* Weakrefs may be associated to external decls and thus not output
   at expansion time.  Emit all necessary aliases.  */

static void
output_weakrefs (void)
{
  struct cgraph_node *node;
  struct varpool_node *vnode;
  FOR_EACH_FUNCTION (node)
    if (node->alias && DECL_EXTERNAL (node->symbol.decl)
        && !TREE_ASM_WRITTEN (node->symbol.decl)
	&& lookup_attribute ("weakref", DECL_ATTRIBUTES (node->symbol.decl)))
      do_assemble_alias (node->symbol.decl,
		         node->thunk.alias ? DECL_ASSEMBLER_NAME (node->thunk.alias)
		         : get_alias_symbol (node->symbol.decl));
  FOR_EACH_VARIABLE (vnode)
    if (vnode->alias && DECL_EXTERNAL (vnode->symbol.decl)
        && !TREE_ASM_WRITTEN (vnode->symbol.decl)
	&& lookup_attribute ("weakref", DECL_ATTRIBUTES (vnode->symbol.decl)))
      do_assemble_alias (vnode->symbol.decl,
		         vnode->alias_of ? DECL_ASSEMBLER_NAME (vnode->alias_of)
		         : get_alias_symbol (vnode->symbol.decl));
}

/* Initialize callgraph dump file.  */

void
init_cgraph (void)
{
  if (!cgraph_dump_file)
    cgraph_dump_file = dump_begin (TDI_cgraph, NULL);
}


/* Perform simple optimizations based on callgraph.  */

void
compile (void)
{
  if (seen_error ())
    return;

#ifdef ENABLE_CHECKING
  verify_symtab ();
#endif

  timevar_push (TV_CGRAPHOPT);
  if (pre_ipa_mem_report)
    {
      fprintf (stderr, "Memory consumption before IPA\n");
      dump_memory_report (false);
    }
  if (!quiet_flag)
    fprintf (stderr, "Performing interprocedural optimizations\n");
  cgraph_state = CGRAPH_STATE_IPA;

<<<<<<< HEAD
  if (L_IPO_COMP_MODE)
    {
      cgraph_init_gid_map ();
      cgraph_add_fake_indirect_call_edges ();
    }
=======
  /* If LTO is enabled, initialize the streamer hooks needed by GIMPLE.  */
  if (flag_lto)
    lto_streamer_hooks_init ();
>>>>>>> 40acbb11

  /* Don't run the IPA passes if there was any error or sorry messages.  */
  if (!seen_error ())
    ipa_passes ();

  /* Do nothing else if any IPA pass found errors or if we are just streaming LTO.  */
  if (seen_error ()
      || (!in_lto_p && flag_lto && !flag_fat_lto_objects))
    {
      timevar_pop (TV_CGRAPHOPT);
      return;
    }

  /* This pass remove bodies of extern inline functions we never inlined.
     Do this later so other IPA passes see what is really going on.  */
  symtab_remove_unreachable_nodes (false, dump_file);
  cgraph_global_info_ready = true;
  if (cgraph_dump_file)
    {
      fprintf (cgraph_dump_file, "Optimized ");
      dump_symtab (cgraph_dump_file);
    }
  if (post_ipa_mem_report)
    {
      fprintf (stderr, "Memory consumption after IPA\n");
      dump_memory_report (false);
    }
  timevar_pop (TV_CGRAPHOPT);

  /* Output everything.  */
  (*debug_hooks->assembly_start) ();
  if (!quiet_flag)
    fprintf (stderr, "Assembling functions:\n");
#ifdef ENABLE_CHECKING
  verify_symtab ();
#endif

  cgraph_materialize_all_clones ();
  bitmap_obstack_initialize (NULL);
  execute_ipa_pass_list (all_late_ipa_passes);
  symtab_remove_unreachable_nodes (true, dump_file);
#ifdef ENABLE_CHECKING
  verify_symtab ();
#endif
  bitmap_obstack_release (NULL);
  mark_functions_to_output ();

  cgraph_state = CGRAPH_STATE_EXPANSION;
  if (!flag_toplevel_reorder)
    output_in_order ();
  else
    {
      output_asm_statements ();

<<<<<<< HEAD
      cgraph_expand_all_functions ();
      varpool_remove_unreferenced_decls ();
      varpool_remove_duplicate_weak_decls ();

      varpool_assemble_pending_decls ();
=======
      expand_all_functions ();
      varpool_output_variables ();
>>>>>>> 40acbb11
    }

  cgraph_process_new_functions ();
  cgraph_state = CGRAPH_STATE_FINISHED;
  output_weakrefs ();

  if (cgraph_dump_file)
    {
      fprintf (cgraph_dump_file, "\nFinal ");
      dump_symtab (cgraph_dump_file);
    }
#ifdef ENABLE_CHECKING
  verify_symtab ();
  /* Double check that all inline clones are gone and that all
     function bodies have been released from memory.
     As an exception, allow inline clones in the callgraph if
     they are auxiliary functions. This is because we don't
     expand any of the auxiliary functions, which may result
     in inline clones of some auxiliary functions to be left
     in the callgraph.  */
  if (!seen_error ())
    {
      struct cgraph_node *node;
      bool error_found = false;

<<<<<<< HEAD
      for (node = cgraph_nodes; node; node = node->next)
	if (node->analyzed
	    && ((node->global.inlined_to && !cgraph_is_auxiliary (node->decl))
		|| gimple_has_body_p (node->decl))
            && !cgraph_node_expansion_skipped (node))
=======
      FOR_EACH_DEFINED_FUNCTION (node)
	if (node->global.inlined_to
	    || gimple_has_body_p (node->symbol.decl))
>>>>>>> 40acbb11
	  {
	    error_found = true;
	    dump_cgraph_node (stderr, node);
	  }
      if (error_found)
	internal_error ("nodes with unreleased memory found");
    }
#endif
}


/* Analyze the whole compilation unit once it is parsed completely.  */

<<<<<<< HEAD
/* Create a new cgraph node which is the new version of
   OLD_VERSION node.  REDIRECT_CALLERS holds the callers
   edges which should be redirected to point to
   NEW_VERSION.  ALL the callees edges of OLD_VERSION
   are cloned to the new version node.  Return the new
   version node. 

   If non-NULL BLOCK_TO_COPY determine what basic blocks 
   was copied to prevent duplications of calls that are dead
   in the clone.  */

struct cgraph_node *
cgraph_copy_node_for_versioning (struct cgraph_node *old_version,
				 tree new_decl,
				 VEC(cgraph_edge_p,heap) *redirect_callers,
				 bitmap bbs_to_copy)
 {
   struct cgraph_node *new_version;
   struct cgraph_edge *e;
   unsigned i;

   gcc_assert (old_version);

   new_version = cgraph_create_node (new_decl);

   new_version->analyzed = old_version->analyzed;
   new_version->local = old_version->local;
   new_version->local.externally_visible = false;
   new_version->local.local = true;
   new_version->global = old_version->global;
   new_version->rtl = old_version->rtl;
   new_version->reachable = true;
   new_version->count = old_version->count;
   new_version->is_versioned_clone = true;

   for (e = old_version->callees; e; e=e->next_callee)
     if (!bbs_to_copy
	 || bitmap_bit_p (bbs_to_copy, gimple_bb (e->call_stmt)->index))
       cgraph_clone_edge (e, new_version, e->call_stmt,
			  e->lto_stmt_uid, REG_BR_PROB_BASE,
			  CGRAPH_FREQ_BASE,
			  true);
   for (e = old_version->indirect_calls; e; e=e->next_callee)
     if (!bbs_to_copy
	 || bitmap_bit_p (bbs_to_copy, gimple_bb (e->call_stmt)->index))
       cgraph_clone_edge (e, new_version, e->call_stmt,
			  e->lto_stmt_uid, REG_BR_PROB_BASE,
			  CGRAPH_FREQ_BASE,
			  true);
   FOR_EACH_VEC_ELT (cgraph_edge_p, redirect_callers, i, e)
     {
       /* Redirect calls to the old version node to point to its new
	  version.  */
       cgraph_redirect_edge_callee (e, new_version);
     }

   cgraph_call_node_duplication_hooks (old_version, new_version);

   return new_version;
 }

 /* Perform function versioning.
    Function versioning includes copying of the tree and
    a callgraph update (creating a new cgraph node and updating
    its callees and callers).

    REDIRECT_CALLERS varray includes the edges to be redirected
    to the new version.

    TREE_MAP is a mapping of tree nodes we want to replace with
    new ones (according to results of prior analysis).
    OLD_VERSION_NODE is the node that is versioned.

    If non-NULL ARGS_TO_SKIP determine function parameters to remove
    from new version.
    If SKIP_RETURN is true, the new version will return void.
    If non-NULL BLOCK_TO_COPY determine what basic blocks to copy.
    If non_NULL NEW_ENTRY determine new entry BB of the clone.

    Return the new version's cgraph node.  */

struct cgraph_node *
cgraph_function_versioning (struct cgraph_node *old_version_node,
			    VEC(cgraph_edge_p,heap) *redirect_callers,
			    VEC (ipa_replace_map_p,gc)* tree_map,
			    bitmap args_to_skip,
			    bool skip_return,
			    bitmap bbs_to_copy,
			    basic_block new_entry_block,
			    const char *clone_name)
=======
void
finalize_compilation_unit (void)
>>>>>>> 40acbb11
{
  timevar_push (TV_CGRAPH);

  /* If we're here there's no current function anymore.  Some frontends
     are lazy in clearing these.  */
  current_function_decl = NULL;
  set_cfun (NULL);

  /* Do not skip analyzing the functions if there were errors, we
     miss diagnostics for following functions otherwise.  */

  /* Emit size functions we didn't inline.  */
  finalize_size_functions ();

  /* Mark alias targets necessary and emit diagnostics.  */
  handle_alias_pairs ();

  if (!quiet_flag)
    {
      fprintf (stderr, "\nAnalyzing compilation unit\n");
      fflush (stderr);
    }
<<<<<<< HEAD
  node->clone_of = NULL;
  bitmap_obstack_release (NULL);
}

/* Return the root node of clone tree.  */

static inline struct cgraph_node *
get_clone_orig_node (struct cgraph_node *node)
{
  while (node->clone_of
         && node->decl == node->clone_of->decl)
    node = node->clone_of;
  return node;
}

/* If necessary, change the function declaration in the call statement
   associated with E so that it corresponds to the edge callee.  */

gimple
cgraph_redirect_edge_call_stmt_to_callee (struct cgraph_edge *e)
{
  tree decl = gimple_call_fndecl (e->call_stmt);
  gimple new_stmt;
  gimple_stmt_iterator gsi;
#ifdef ENABLE_CHECKING
  struct cgraph_node *node;
#endif
=======
>>>>>>> 40acbb11

  if (flag_dump_passes)
    dump_passes ();

  /* Gimplify and lower all functions, compute reachability and
     remove unreachable nodes.  */
  cgraph_analyze_functions ();

  /* Mark alias targets necessary and emit diagnostics.  */
  handle_alias_pairs ();

  /* Gimplify and lower thunks.  */
  cgraph_analyze_functions ();

<<<<<<< HEAD
  cgraph_set_call_stmt_including_clones (get_clone_orig_node (e->caller),
					 e->call_stmt, new_stmt);
=======
  /* Finally drive the pass manager.  */
  compile ();
>>>>>>> 40acbb11

  timevar_pop (TV_CGRAPH);
}


#include "gt-cgraphunit.h"<|MERGE_RESOLUTION|>--- conflicted
+++ resolved
@@ -193,9 +193,7 @@
 #include "ipa-inline.h"
 #include "ipa-utils.h"
 #include "lto-streamer.h"
-<<<<<<< HEAD
 #include "l-ipo.h"
-=======
 #include "except.h"
 #include "regset.h"     /* FIXME: For reg_obstack.  */
 
@@ -203,7 +201,6 @@
    secondary queue used during optimization to accommodate passes that
    may generate new functions that need to be optimized and expanded.  */
 cgraph_node_set cgraph_new_nodes;
->>>>>>> 40acbb11
 
 static void expand_all_functions (void);
 static void mark_functions_to_output (void);
@@ -227,7 +224,7 @@
    and differs from later logic removing unnecessary functions that can
    take into account results of analysis, whole program info etc.  */
 
-static bool
+bool
 cgraph_decide_is_function_needed (struct cgraph_node *node, tree decl)
 {
   /* If the user told us it is used, then it must be so.  */
@@ -406,7 +403,9 @@
 cgraph_finalize_function (tree decl, bool nested)
 {
   struct cgraph_node *node = cgraph_get_create_node (decl);
+#ifdef FIXME_LIPO
   bool reset_needed = node->local.finalized;
+#endif
 
   if (node->local.finalized)
     {
@@ -440,17 +439,20 @@
       && !DECL_COMDAT (decl) && !DECL_EXTERNAL (decl))
     node->symbol.force_output = 1;
 
+#ifdef FIXME_LIPO
   /* For multi-module compilation,  an inline function may be multiply
      defined if it is a built-in. In one file, The decl may be marked
      as needed (e.g., referenced), and analyzed (including inline parameter
      computation) during function lowering invoked at the end of the file scope.
      In the following scope, it may not be needed, thus won't be put into
-     the cgraph nodes queue for further analysis. Do it here.  */
+     the cgraph nodes queue for further analysis. Do it here.
 
   if (reset_needed
       && L_IPO_IS_AUXILIARY_MODULE
       && DECL_DECLARED_INLINE_P (node->decl))
     cgraph_mark_reachable_node (node);
+   */
+#endif
 
   /* If we've not yet emitted decl, tell the debug info about it.  */
   if (!TREE_ASM_WRITTEN (decl))
@@ -469,58 +471,11 @@
     enqueue_node ((symtab_node)node);
 }
 
-<<<<<<< HEAD
-/* Verify edge E count and frequency.  */
-
-static bool
-verify_edge_count_and_frequency (struct cgraph_edge *e)
-{
-  bool error_found = false;
-  if (e->count < 0)
-    {
-      error ("caller edge count is negative");
-      error_found = true;
-    }
-  if (e->frequency < 0)
-    {
-      error ("caller edge frequency is negative");
-      error_found = true;
-    }
-  if (e->frequency > CGRAPH_FREQ_MAX)
-    {
-      error ("caller edge frequency is too large");
-      error_found = true;
-    }
-  if (gimple_has_body_p (e->caller->decl)
-      && !e->caller->global.inlined_to
-      /* FIXME: Inline-analysis sets frequency to 0 when edge is optimized out.
-	 Remove this once edges are actualy removed from the function at that time.  */
-      && e->call_stmt
-      && (e->frequency
-	  || (inline_edge_summary_vec
-	      && ((VEC_length(inline_edge_summary_t, inline_edge_summary_vec)
-		  <= (unsigned) e->uid)
-	          || !inline_edge_summary (e)->predicate)))
-      && (e->frequency
-	  != compute_call_stmt_bb_frequency (e->caller->decl,
-					     gimple_bb (e->call_stmt)))
-      && !e->caller->clone_of)
-    {
-      error ("caller edge frequency %i does not match BB frequency %i",
-	     e->frequency,
-	     compute_call_stmt_bb_frequency (e->caller->decl,
-					     gimple_bb (e->call_stmt)));
-      error_found = true;
-    }
-  return error_found;
-}
-=======
 /* Add the function FNDECL to the call graph.
    Unlike cgraph_finalize_function, this function is intended to be used
    by middle end and allows insertion of new function at arbitrary point
    of compilation.  The function can be either in high, low or SSA form
    GIMPLE.
->>>>>>> 40acbb11
 
    The function is assumed to be reachable and have address taken (so no
    API breaking optimizations are performed on it).
@@ -532,128 +487,7 @@
 cgraph_add_new_function (tree fndecl, bool lowered)
 {
   struct cgraph_node *node;
-<<<<<<< HEAD
-
-  if (!decl || e->callee->global.inlined_to)
-    return false;
-  node = cgraph_get_node (decl);
-
-  /* We do not know if a node from a different partition is an alias or what it
-     aliases and therefore cannot do the former_clone_of check reliably.  */
-  if (!node || node->in_other_partition)
-    return false;
-  node = cgraph_function_or_thunk_node (node, NULL);
-
-  if ((e->callee->former_clone_of != node->decl
-       && (!node->same_body_alias
-	   || e->callee->former_clone_of != node->thunk.alias))
-      && (!L_IPO_COMP_MODE
-	  || (e->callee->former_clone_of
-	      && cgraph_lipo_get_resolved_node
-	      (e->callee->former_clone_of)->decl
-	      != cgraph_lipo_get_resolved_node (decl)->decl))
-      /* IPA-CP sometimes redirect edge to clone and then back to the former
-	 function.  This ping-pong has to go, eventually.  */
-      && (node != cgraph_function_or_thunk_node (e->callee, NULL))
-      && !clone_of_p (node, e->callee)
-      /* If decl is a same body alias of some other decl, allow e->callee to be
-	 a clone of a clone of that other decl too.  */
-      && (!node->same_body_alias
-	  || !clone_of_p (cgraph_get_node (node->thunk.alias), e->callee))
-      && (!L_IPO_COMP_MODE
-	  || !clone_of_p (cgraph_lipo_get_resolved_node (decl),
-			  e->callee)))
-    return true;
-  else
-    return false;
-}
-
-/* Verify cgraph nodes of given cgraph node.  */
-DEBUG_FUNCTION void
-verify_cgraph_node (struct cgraph_node *node)
-{
-  struct cgraph_edge *e;
-  struct function *this_cfun = DECL_STRUCT_FUNCTION (node->decl);
-  basic_block this_block;
-  gimple_stmt_iterator gsi;
-  bool error_found = false;
-
-  if (seen_error ())
-    return;
-
-  /* Disable checking for LIPO for now.  */
-  if (L_IPO_COMP_MODE)
-    return;
-
-  timevar_push (TV_CGRAPH_VERIFY);
-  for (e = node->callees; e; e = e->next_callee)
-    if (e->aux)
-      {
-	error ("aux field set for edge %s->%s",
-	       identifier_to_locale (cgraph_node_name (e->caller)),
-	       identifier_to_locale (cgraph_node_name (e->callee)));
-	error_found = true;
-      }
-  if (node->count < 0)
-    {
-      error ("execution count is negative");
-      error_found = true;
-    }
-  if (node->global.inlined_to && node->local.externally_visible)
-    {
-      error ("externally visible inline clone");
-      error_found = true;
-    }
-  if (node->global.inlined_to && node->address_taken)
-    {
-      error ("inline clone with address taken");
-      error_found = true;
-    }
-  if (node->global.inlined_to && node->needed)
-    {
-      error ("inline clone is needed");
-      error_found = true;
-    }
-  for (e = node->indirect_calls; e; e = e->next_callee)
-    {
-      if (e->aux)
-	{
-	  error ("aux field set for indirect edge from %s",
-		 identifier_to_locale (cgraph_node_name (e->caller)));
-	  error_found = true;
-	}
-      if (!e->indirect_unknown_callee
-	  || !e->indirect_info)
-	{
-	  error ("An indirect edge from %s is not marked as indirect or has "
-		 "associated indirect_info, the corresponding statement is: ",
-		 identifier_to_locale (cgraph_node_name (e->caller)));
-	  cgraph_debug_gimple_stmt (this_cfun, e->call_stmt);
-	  error_found = true;
-	}
-    }
-  for (e = node->callers; e; e = e->next_caller)
-    {
-      if (verify_edge_count_and_frequency (e))
-	error_found = true;
-      if (!e->inline_failed)
-	{
-	  if (node->global.inlined_to
-	      != (e->caller->global.inlined_to
-		  ? e->caller->global.inlined_to : e->caller))
-	    {
-	      error ("inlined_to pointer is wrong");
-	      error_found = true;
-	    }
-	  if (node->callers->next_caller)
-	    {
-	      error ("multiple inline callers");
-	      error_found = true;
-	    }
-	}
-      else
-	if (node->global.inlined_to)
-=======
+
   switch (cgraph_state)
     {
       case CGRAPH_STATE_PARSING:
@@ -679,7 +513,6 @@
 	node->local.finalized = true;
 	node->symbol.force_output = true;
 	if (!lowered && cgraph_state == CGRAPH_STATE_EXPANSION)
->>>>>>> 40acbb11
 	  {
 	    push_cfun (DECL_STRUCT_FUNCTION (fndecl));
 	    gimple_register_cfg_hooks ();
@@ -691,128 +524,6 @@
 
 	    lowered = true;
 	  }
-<<<<<<< HEAD
-	else
-	  ref_found = true;
-	if (!ref_found)
-	  {
-	    error ("Analyzed alias has no reference");
-	    error_found = true;
-	  }
-    }
-  if (node->analyzed && node->thunk.thunk_p)
-    {
-      if (!node->callees)
-	{
-	  error ("No edge out of thunk node");
-          error_found = true;
-	}
-      else if (node->callees->next_callee)
-	{
-	  error ("More than one edge out of thunk node");
-          error_found = true;
-	}
-      if (gimple_has_body_p (node->decl))
-        {
-	  error ("Thunk is not supposed to have body");
-          error_found = true;
-        }
-    }
-  else if (node->analyzed && gimple_has_body_p (node->decl)
-           && !cgraph_is_auxiliary (node->decl)
-           && !TREE_ASM_WRITTEN (node->decl)
-           && (!DECL_EXTERNAL (node->decl) || node->global.inlined_to)
-           && !flag_wpa)
-    {
-      if (this_cfun->cfg)
-	{
-	  /* The nodes we're interested in are never shared, so walk
-	     the tree ignoring duplicates.  */
-	  struct pointer_set_t *visited_nodes = pointer_set_create ();
-	  /* Reach the trees by walking over the CFG, and note the
-	     enclosing basic-blocks in the call edges.  */
-	  FOR_EACH_BB_FN (this_block, this_cfun)
-	    for (gsi = gsi_start_bb (this_block);
-                 !gsi_end_p (gsi);
-                 gsi_next (&gsi))
-	      {
-		gimple stmt = gsi_stmt (gsi);
-		if (is_gimple_call (stmt))
-		  {
-		    struct cgraph_edge *e = cgraph_edge (node, stmt);
-		    tree decl = gimple_call_fndecl (stmt);
-		    if (e)
-		      {
-			if (e->aux)
-			  {
-			    error ("shared call_stmt:");
-			    cgraph_debug_gimple_stmt (this_cfun, stmt);
-			    error_found = true;
-			  }
-			if (!e->indirect_unknown_callee)
-			  {
-			    if (verify_edge_corresponds_to_fndecl (e, decl))
-			      {
-				error ("edge points to wrong declaration:");
-				debug_tree (e->callee->decl);
-				fprintf (stderr," Instead of:");
-				debug_tree (decl);
-				error_found = true;
-			      }
-			  }
-			else if (decl)
-			  {
-			    error ("an indirect edge with unknown callee "
-				   "corresponding to a call_stmt with "
-				   "a known declaration:");
-			    error_found = true;
-			    cgraph_debug_gimple_stmt (this_cfun, e->call_stmt);
-			  }
-			e->aux = (void *)1;
-		      }
-		    else if (decl)
-		      {
-			error ("missing callgraph edge for call stmt:");
-			cgraph_debug_gimple_stmt (this_cfun, stmt);
-			error_found = true;
-		      }
-		  }
-	      }
-	  pointer_set_destroy (visited_nodes);
-	}
-      else
-	/* No CFG available?!  */
-	gcc_unreachable ();
-
-      for (e = node->callees; e; e = e->next_callee)
-	{
-	  if (!e->aux && !L_IPO_COMP_MODE)
-	    {
-	      error ("edge %s->%s has no corresponding call_stmt",
-		     identifier_to_locale (cgraph_node_name (e->caller)),
-		     identifier_to_locale (cgraph_node_name (e->callee)));
-	      cgraph_debug_gimple_stmt (this_cfun, e->call_stmt);
-	      error_found = true;
-	    }
-	  e->aux = 0;
-	}
-      for (e = node->indirect_calls; e; e = e->next_callee)
-	{
-	  if (!e->aux)
-	    {
-	      error ("an indirect edge from %s has no corresponding call_stmt",
-		     identifier_to_locale (cgraph_node_name (e->caller)));
-	      cgraph_debug_gimple_stmt (this_cfun, e->call_stmt);
-	      error_found = true;
-	    }
-	  e->aux = 0;
-	}
-    }
-  if (error_found)
-    {
-      dump_cgraph_node (stderr, node);
-      internal_error ("verify_cgraph_node failed");
-=======
 	if (lowered)
 	  node->lowered = true;
 	if (!cgraph_new_nodes)
@@ -836,10 +547,8 @@
 	pop_cfun ();
 	expand_function (node);
 	break;
-
       default:
 	gcc_unreachable ();
->>>>>>> 40acbb11
     }
 
   /* Set a personality if required and we already passed EH lowering.  */
@@ -1450,7 +1159,8 @@
 hash_node_by_assembler_name (const void *p)
 {
   const struct cgraph_node *n = (const struct cgraph_node *) p;
-  return (hashval_t) decl_assembler_name_hash (DECL_ASSEMBLER_NAME (n->decl));
+  return (hashval_t) decl_assembler_name_hash (
+      DECL_ASSEMBLER_NAME (n->symbol.decl));
 }
 
 /* Equality function for cgraph_node table.  */
@@ -1460,7 +1170,7 @@
 {
   const struct cgraph_node *n1 = (const struct cgraph_node *) p1;
   const_tree name = (const_tree)p2;
-  return (decl_assembler_name_equal (n1->decl, name));
+  return (decl_assembler_name_equal (n1->symbol.decl, name));
 }
 
 /* In l-ipo mode compilation (light weight IPO), multiple bodies may
@@ -1486,9 +1196,9 @@
   /* Never common non public names except for compiler
      generated static functions. (they are not promoted
      to globals either.  */
-  if (!TREE_PUBLIC (node->decl)
-      && !(DECL_ARTIFICIAL (node->decl)
-	   && DECL_ASSEMBLER_NAME_SET_P (node->decl)))
+  if (!TREE_PUBLIC (node->symbol.decl)
+      && !(DECL_ARTIFICIAL (node->symbol.decl)
+	   && DECL_ASSEMBLER_NAME_SET_P (node->symbol.decl)))
     return node;
 
   if (!output_node_hash)
@@ -1496,7 +1206,7 @@
 	htab_create_ggc (10, hash_node_by_assembler_name,
                          eq_node_assembler_name, NULL);
 
-  name = DECL_ASSEMBLER_NAME (node->decl);
+  name = DECL_ASSEMBLER_NAME (node->symbol.decl);
 
   aslot = htab_find_slot_with_hash (output_node_hash, name,
                                     decl_assembler_name_hash (name),
@@ -1524,14 +1234,14 @@
     return node;
 
   /* We do not track non-public functions.  */
-  if (!TREE_PUBLIC (node->decl))
+  if (!TREE_PUBLIC (node->symbol.decl))
     return NULL;
 
   /* Never addedd.  */
   if (!output_node_hash)
     return NULL;
 
-  name = DECL_ASSEMBLER_NAME (node->decl);
+  name = DECL_ASSEMBLER_NAME (node->symbol.decl);
 
   aslot = htab_find_slot_with_hash (output_node_hash, name,
                                     decl_assembler_name_hash (name),
@@ -1604,41 +1314,24 @@
 	  && !node->alias
 	  && !node->global.inlined_to
 	  && !TREE_ASM_WRITTEN (decl)
-<<<<<<< HEAD
 	  && !(DECL_EXTERNAL (decl) || cgraph_is_aux_decl_external (node)))
         {
           if (cgraph_add_output_node (node) == node)
             {
               node->process = 1;
-              if (node->same_comdat_group)
+              if (node->symbol.same_comdat_group)
                 {
                   struct cgraph_node *next;
-                  for (next = node->same_comdat_group;
+                  for (next = cgraph (node->symbol.same_comdat_group);
                        next != node;
-                       next = next->same_comdat_group)
+                       next = cgraph (next->symbol.same_comdat_group))
                     if (!next->thunk.thunk_p && !next->alias
                         && cgraph_add_output_node (next) == next)
                       next->process = 1;
                 }
             }
  	}
-      else if (node->same_comdat_group)
-=======
-	  && !DECL_EXTERNAL (decl))
-	{
-	  node->process = 1;
-	  if (node->symbol.same_comdat_group)
-	    {
-	      struct cgraph_node *next;
-	      for (next = cgraph (node->symbol.same_comdat_group);
-		   next != node;
-		   next = cgraph (next->symbol.same_comdat_group))
-		if (!next->thunk.thunk_p && !next->alias)
-		  next->process = 1;
-	    }
-	}
       else if (node->symbol.same_comdat_group)
->>>>>>> 40acbb11
 	{
 #ifdef ENABLE_CHECKING
 	  check_same_comdat_groups = true;
@@ -1655,11 +1348,8 @@
 		 have analyzed node pointing to it.  */
 	      && !node->symbol.in_other_partition
 	      && !node->alias
-<<<<<<< HEAD
-              && !cgraph_is_auxiliary (node->decl)
-=======
+              && !cgraph_is_auxiliary (node->symbol.decl)
 	      && !node->clones
->>>>>>> 40acbb11
 	      && !DECL_EXTERNAL (decl))
 	    {
 	      dump_cgraph_node (stderr, node);
@@ -1668,30 +1358,19 @@
 #endif
 	  gcc_assert (node->global.inlined_to
 		      || !gimple_has_body_p (decl)
-<<<<<<< HEAD
-		      || node->in_other_partition
-		      || DECL_EXTERNAL (decl)
-                      || cgraph_is_auxiliary (node->decl));
-=======
 		      || node->symbol.in_other_partition
 		      || node->clones
 		      || DECL_ARTIFICIAL (decl)
-		      || DECL_EXTERNAL (decl));
->>>>>>> 40acbb11
+		      || DECL_EXTERNAL (decl)
+                      || cgraph_is_auxiliary (node->symbol.decl));
 
 	}
 
     }
 #ifdef ENABLE_CHECKING
-<<<<<<< HEAD
   if (check_same_comdat_groups && !L_IPO_COMP_MODE)
-    for (node = cgraph_nodes; node; node = node->next)
-      if (node->same_comdat_group && !node->process)
-=======
-  if (check_same_comdat_groups)
     FOR_EACH_FUNCTION (node)
       if (node->symbol.same_comdat_group && !node->process)
->>>>>>> 40acbb11
 	{
 	  tree decl = node->symbol.decl;
 	  if (!node->global.inlined_to
@@ -1700,15 +1379,10 @@
 		 partition but inline copies are inside a partition, we can
 		 end up not removing the body since we no longer have an
 		 analyzed node pointing to it.  */
-<<<<<<< HEAD
-	      && !node->in_other_partition
+	      && !node->symbol.in_other_partition
+	      && !node->clones
 	      && !(DECL_EXTERNAL (decl) || cgraph_is_aux_decl_external (node))
 	      && !L_IPO_COMP_MODE)
-=======
-	      && !node->symbol.in_other_partition
-	      && !node->clones
-	      && !DECL_EXTERNAL (decl))
->>>>>>> 40acbb11
 	    {
 	      dump_cgraph_node (stderr, node);
 	      internal_error ("failed to reclaim unneeded function in same "
@@ -2275,14 +1949,9 @@
   max = symtab_order;
   nodes = XCNEWVEC (struct cgraph_order_sort, max);
 
-<<<<<<< HEAD
-  varpool_analyze_pending_decls ();
   varpool_remove_duplicate_weak_decls ();
 
-  for (pf = cgraph_nodes; pf; pf = pf->next)
-=======
   FOR_EACH_DEFINED_FUNCTION (pf)
->>>>>>> 40acbb11
     {
       if (pf->process && !pf->thunk.thunk_p && !pf->alias)
 	{
@@ -2477,17 +2146,15 @@
     fprintf (stderr, "Performing interprocedural optimizations\n");
   cgraph_state = CGRAPH_STATE_IPA;
 
-<<<<<<< HEAD
   if (L_IPO_COMP_MODE)
     {
       cgraph_init_gid_map ();
       cgraph_add_fake_indirect_call_edges ();
     }
-=======
+
   /* If LTO is enabled, initialize the streamer hooks needed by GIMPLE.  */
   if (flag_lto)
     lto_streamer_hooks_init ();
->>>>>>> 40acbb11
 
   /* Don't run the IPA passes if there was any error or sorry messages.  */
   if (!seen_error ())
@@ -2542,16 +2209,9 @@
     {
       output_asm_statements ();
 
-<<<<<<< HEAD
-      cgraph_expand_all_functions ();
-      varpool_remove_unreferenced_decls ();
+      expand_all_functions ();
       varpool_remove_duplicate_weak_decls ();
-
-      varpool_assemble_pending_decls ();
-=======
-      expand_all_functions ();
       varpool_output_variables ();
->>>>>>> 40acbb11
     }
 
   cgraph_process_new_functions ();
@@ -2577,17 +2237,10 @@
       struct cgraph_node *node;
       bool error_found = false;
 
-<<<<<<< HEAD
-      for (node = cgraph_nodes; node; node = node->next)
-	if (node->analyzed
-	    && ((node->global.inlined_to && !cgraph_is_auxiliary (node->decl))
-		|| gimple_has_body_p (node->decl))
+      FOR_EACH_DEFINED_FUNCTION (node)
+	if (((node->global.inlined_to && !cgraph_is_auxiliary (node->symbol.decl))
+	    || gimple_has_body_p (node->symbol.decl))
             && !cgraph_node_expansion_skipped (node))
-=======
-      FOR_EACH_DEFINED_FUNCTION (node)
-	if (node->global.inlined_to
-	    || gimple_has_body_p (node->symbol.decl))
->>>>>>> 40acbb11
 	  {
 	    error_found = true;
 	    dump_cgraph_node (stderr, node);
@@ -2601,101 +2254,8 @@
 
 /* Analyze the whole compilation unit once it is parsed completely.  */
 
-<<<<<<< HEAD
-/* Create a new cgraph node which is the new version of
-   OLD_VERSION node.  REDIRECT_CALLERS holds the callers
-   edges which should be redirected to point to
-   NEW_VERSION.  ALL the callees edges of OLD_VERSION
-   are cloned to the new version node.  Return the new
-   version node. 
-
-   If non-NULL BLOCK_TO_COPY determine what basic blocks 
-   was copied to prevent duplications of calls that are dead
-   in the clone.  */
-
-struct cgraph_node *
-cgraph_copy_node_for_versioning (struct cgraph_node *old_version,
-				 tree new_decl,
-				 VEC(cgraph_edge_p,heap) *redirect_callers,
-				 bitmap bbs_to_copy)
- {
-   struct cgraph_node *new_version;
-   struct cgraph_edge *e;
-   unsigned i;
-
-   gcc_assert (old_version);
-
-   new_version = cgraph_create_node (new_decl);
-
-   new_version->analyzed = old_version->analyzed;
-   new_version->local = old_version->local;
-   new_version->local.externally_visible = false;
-   new_version->local.local = true;
-   new_version->global = old_version->global;
-   new_version->rtl = old_version->rtl;
-   new_version->reachable = true;
-   new_version->count = old_version->count;
-   new_version->is_versioned_clone = true;
-
-   for (e = old_version->callees; e; e=e->next_callee)
-     if (!bbs_to_copy
-	 || bitmap_bit_p (bbs_to_copy, gimple_bb (e->call_stmt)->index))
-       cgraph_clone_edge (e, new_version, e->call_stmt,
-			  e->lto_stmt_uid, REG_BR_PROB_BASE,
-			  CGRAPH_FREQ_BASE,
-			  true);
-   for (e = old_version->indirect_calls; e; e=e->next_callee)
-     if (!bbs_to_copy
-	 || bitmap_bit_p (bbs_to_copy, gimple_bb (e->call_stmt)->index))
-       cgraph_clone_edge (e, new_version, e->call_stmt,
-			  e->lto_stmt_uid, REG_BR_PROB_BASE,
-			  CGRAPH_FREQ_BASE,
-			  true);
-   FOR_EACH_VEC_ELT (cgraph_edge_p, redirect_callers, i, e)
-     {
-       /* Redirect calls to the old version node to point to its new
-	  version.  */
-       cgraph_redirect_edge_callee (e, new_version);
-     }
-
-   cgraph_call_node_duplication_hooks (old_version, new_version);
-
-   return new_version;
- }
-
- /* Perform function versioning.
-    Function versioning includes copying of the tree and
-    a callgraph update (creating a new cgraph node and updating
-    its callees and callers).
-
-    REDIRECT_CALLERS varray includes the edges to be redirected
-    to the new version.
-
-    TREE_MAP is a mapping of tree nodes we want to replace with
-    new ones (according to results of prior analysis).
-    OLD_VERSION_NODE is the node that is versioned.
-
-    If non-NULL ARGS_TO_SKIP determine function parameters to remove
-    from new version.
-    If SKIP_RETURN is true, the new version will return void.
-    If non-NULL BLOCK_TO_COPY determine what basic blocks to copy.
-    If non_NULL NEW_ENTRY determine new entry BB of the clone.
-
-    Return the new version's cgraph node.  */
-
-struct cgraph_node *
-cgraph_function_versioning (struct cgraph_node *old_version_node,
-			    VEC(cgraph_edge_p,heap) *redirect_callers,
-			    VEC (ipa_replace_map_p,gc)* tree_map,
-			    bitmap args_to_skip,
-			    bool skip_return,
-			    bitmap bbs_to_copy,
-			    basic_block new_entry_block,
-			    const char *clone_name)
-=======
 void
 finalize_compilation_unit (void)
->>>>>>> 40acbb11
 {
   timevar_push (TV_CGRAPH);
 
@@ -2718,36 +2278,6 @@
       fprintf (stderr, "\nAnalyzing compilation unit\n");
       fflush (stderr);
     }
-<<<<<<< HEAD
-  node->clone_of = NULL;
-  bitmap_obstack_release (NULL);
-}
-
-/* Return the root node of clone tree.  */
-
-static inline struct cgraph_node *
-get_clone_orig_node (struct cgraph_node *node)
-{
-  while (node->clone_of
-         && node->decl == node->clone_of->decl)
-    node = node->clone_of;
-  return node;
-}
-
-/* If necessary, change the function declaration in the call statement
-   associated with E so that it corresponds to the edge callee.  */
-
-gimple
-cgraph_redirect_edge_call_stmt_to_callee (struct cgraph_edge *e)
-{
-  tree decl = gimple_call_fndecl (e->call_stmt);
-  gimple new_stmt;
-  gimple_stmt_iterator gsi;
-#ifdef ENABLE_CHECKING
-  struct cgraph_node *node;
-#endif
-=======
->>>>>>> 40acbb11
 
   if (flag_dump_passes)
     dump_passes ();
@@ -2762,13 +2292,8 @@
   /* Gimplify and lower thunks.  */
   cgraph_analyze_functions ();
 
-<<<<<<< HEAD
-  cgraph_set_call_stmt_including_clones (get_clone_orig_node (e->caller),
-					 e->call_stmt, new_stmt);
-=======
   /* Finally drive the pass manager.  */
   compile ();
->>>>>>> 40acbb11
 
   timevar_pop (TV_CGRAPH);
 }
