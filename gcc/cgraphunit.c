/* Callgraph based interprocedural optimizations.
   Copyright (C) 2003, 2004, 2005, 2006, 2007, 2008, 2009, 2010,
   2011, 2012 Free Software Foundation, Inc.
   Contributed by Jan Hubicka

This file is part of GCC.

GCC is free software; you can redistribute it and/or modify it under
the terms of the GNU General Public License as published by the Free
Software Foundation; either version 3, or (at your option) any later
version.

GCC is distributed in the hope that it will be useful, but WITHOUT ANY
WARRANTY; without even the implied warranty of MERCHANTABILITY or
FITNESS FOR A PARTICULAR PURPOSE.  See the GNU General Public License
for more details.

You should have received a copy of the GNU General Public License
along with GCC; see the file COPYING3.  If not see
<http://www.gnu.org/licenses/>.  */

/* This module implements main driver of compilation process as well as
   few basic interprocedural optimizers.

   The main scope of this file is to act as an interface in between
   tree based frontends and the backend (and middle end)

   The front-end is supposed to use following functionality:

    - cgraph_finalize_function

      This function is called once front-end has parsed whole body of function
      and it is certain that the function body nor the declaration will change.

      (There is one exception needed for implementing GCC extern inline
	function.)

    - varpool_finalize_variable

      This function has same behavior as the above but is used for static
      variables.

    - cgraph_finalize_compilation_unit

      This function is called once (source level) compilation unit is finalized
      and it will no longer change.

      In the call-graph construction and local function analysis takes
      place here.  Bodies of unreachable functions are released to
      conserve memory usage.

      The function can be called multiple times when multiple source level
      compilation units are combined (such as in C frontend)

    - cgraph_optimize

      In this unit-at-a-time compilation the intra procedural analysis takes
      place here.  In particular the static functions whose address is never
      taken are marked as local.  Backend can then use this information to
      modify calling conventions, do better inlining or similar optimizations.

    - cgraph_mark_needed_node
    - varpool_mark_needed_node

      When function or variable is referenced by some hidden way the call-graph
      data structure must be updated accordingly by this function.
      There should be little need to call this function and all the references
      should be made explicit to cgraph code.  At present these functions are
      used by C++ frontend to explicitly mark the keyed methods.

    - analyze_expr callback

      This function is responsible for lowering tree nodes not understood by
      generic code into understandable ones or alternatively marking
      callgraph and varpool nodes referenced by the as needed.

      ??? On the tree-ssa genericizing should take place here and we will avoid
      need for these hooks (replacing them by genericizing hook)

        Analyzing of all functions is deferred
	to cgraph_finalize_compilation_unit and expansion into cgraph_optimize.

	In cgraph_finalize_compilation_unit the reachable functions are
	analyzed.  During analysis the call-graph edges from reachable
	functions are constructed and their destinations are marked as
	reachable.  References to functions and variables are discovered too
	and variables found to be needed output to the assembly file.  Via
	mark_referenced call in assemble_variable functions referenced by
	static variables are noticed too.

	The intra-procedural information is produced and its existence
	indicated by global_info_ready.  Once this flag is set it is impossible
	to change function from !reachable to reachable and thus
	assemble_variable no longer call mark_referenced.

	Finally the call-graph is topologically sorted and all reachable functions
	that has not been completely inlined or are not external are output.

	??? It is possible that reference to function or variable is optimized
	out.  We can not deal with this nicely because topological order is not
	suitable for it.  For tree-ssa we may consider another pass doing
	optimization and re-discovering reachable functions.

	??? Reorganize code so variables are output very last and only if they
	really has been referenced by produced code, so we catch more cases
	where reference has been optimized out.  */


#include "config.h"
#include "system.h"
#include "coretypes.h"
#include "tm.h"
#include "tree.h"
#include "rtl.h"
#include "tree-flow.h"
#include "tree-inline.h"
#include "langhooks.h"
#include "pointer-set.h"
#include "toplev.h"
#include "flags.h"
#include "ggc.h"
#include "debug.h"
#include "target.h"
#include "cgraph.h"
#include "diagnostic.h"
#include "tree-pretty-print.h"
#include "gimple-pretty-print.h"
#include "timevar.h"
#include "params.h"
#include "fibheap.h"
#include "intl.h"
#include "function.h"
#include "ipa-prop.h"
#include "gimple.h"
#include "gcov-io.h"
#include "tree-iterator.h"
#include "tree-pass.h"
#include "tree-dump.h"
#include "output.h"
#include "coverage.h"
#include "plugin.h"
#include "ipa-inline.h"
#include "ipa-utils.h"
#include "lto-streamer.h"
#include "l-ipo.h"

static void cgraph_expand_all_functions (void);
static void cgraph_mark_functions_to_output (void);
static void cgraph_expand_function (struct cgraph_node *);
static void cgraph_output_pending_asms (void);

FILE *cgraph_dump_file;

/* Used for vtable lookup in thunk adjusting.  */
static GTY (()) tree vtable_entry_type;

/* Determine if function DECL is needed.  That is, visible to something
   either outside this translation unit, something magic in the system
   configury.  */

bool
cgraph_decide_is_function_needed (struct cgraph_node *node, tree decl)
{
  /* If the user told us it is used, then it must be so.  */
  if (node->local.externally_visible)
    return true;

  /* ??? If the assembler name is set by hand, it is possible to assemble
     the name later after finalizing the function and the fact is noticed
     in assemble_name then.  This is arguably a bug.  */
  if (DECL_ASSEMBLER_NAME_SET_P (decl)
      && (!node->thunk.thunk_p && !node->same_body_alias)
      && TREE_SYMBOL_REFERENCED (DECL_ASSEMBLER_NAME (decl)))
    return true;

  /* With -fkeep-inline-functions we are keeping all inline functions except
     for extern inline ones.  */
  if (flag_keep_inline_functions
      && DECL_DECLARED_INLINE_P (decl)
      && !DECL_EXTERNAL (decl)
      && !DECL_DISREGARD_INLINE_LIMITS (decl))
     return true;

  /* If we decided it was needed before, but at the time we didn't have
     the body of the function available, then it's still needed.  We have
     to go back and re-check its dependencies now.  */
  if (node->needed)
    return true;

  /* Externally visible functions must be output.  The exception is
     COMDAT functions that must be output only when they are needed.

     When not optimizing, also output the static functions. (see
     PR24561), but don't do so for always_inline functions, functions
     declared inline and nested functions.  These were optimized out
     in the original implementation and it is unclear whether we want
     to change the behavior here.  */
  if (((TREE_PUBLIC (decl)
	|| (!optimize
	    && !node->same_body_alias
	    && !DECL_DISREGARD_INLINE_LIMITS (decl)
	    && !DECL_DECLARED_INLINE_P (decl)
	    && !(DECL_CONTEXT (decl)
		 && TREE_CODE (DECL_CONTEXT (decl)) == FUNCTION_DECL)))
       && !flag_whole_program
       && !flag_lto)
      && !DECL_COMDAT (decl) && !DECL_EXTERNAL (decl))
    return true;

  return false;
}

/* Process CGRAPH_NEW_FUNCTIONS and perform actions necessary to add these
   functions into callgraph in a way so they look like ordinary reachable
   functions inserted into callgraph already at construction time.  */

bool
cgraph_process_new_functions (void)
{
  bool output = false;
  tree fndecl;
  struct cgraph_node *node;

  varpool_analyze_pending_decls ();
  /*  Note that this queue may grow as its being processed, as the new
      functions may generate new ones.  */
  while (cgraph_new_nodes)
    {
      node = cgraph_new_nodes;
      fndecl = node->decl;
      cgraph_new_nodes = cgraph_new_nodes->next_needed;
      switch (cgraph_state)
	{
	case CGRAPH_STATE_CONSTRUCTION:
	  /* At construction time we just need to finalize function and move
	     it into reachable functions list.  */

	  node->next_needed = NULL;
	  cgraph_finalize_function (fndecl, false);
	  cgraph_mark_reachable_node (node);
	  output = true;
          cgraph_call_function_insertion_hooks (node);
	  break;

	case CGRAPH_STATE_IPA:
	case CGRAPH_STATE_IPA_SSA:
	  /* When IPA optimization already started, do all essential
	     transformations that has been already performed on the whole
	     cgraph but not on this function.  */

	  gimple_register_cfg_hooks ();
	  if (!node->analyzed)
	    cgraph_analyze_function (node);
	  push_cfun (DECL_STRUCT_FUNCTION (fndecl));
	  current_function_decl = fndecl;
	  if ((cgraph_state == CGRAPH_STATE_IPA_SSA
	      && !gimple_in_ssa_p (DECL_STRUCT_FUNCTION (fndecl)))
	      /* When not optimizing, be sure we run early local passes anyway
		 to expand OMP.  */
	      || !optimize)
	    execute_pass_list (pass_early_local_passes.pass.sub);
	  else
	    compute_inline_parameters (node, true);
	  free_dominance_info (CDI_POST_DOMINATORS);
	  free_dominance_info (CDI_DOMINATORS);
	  pop_cfun ();
	  current_function_decl = NULL;
          cgraph_call_function_insertion_hooks (node);
	  break;

	case CGRAPH_STATE_EXPANSION:
	  /* Functions created during expansion shall be compiled
	     directly.  */
	  node->process = 0;
          cgraph_call_function_insertion_hooks (node);
	  cgraph_expand_function (node);
	  break;

	default:
	  gcc_unreachable ();
	  break;
	}
      varpool_analyze_pending_decls ();
    }
  return output;
}

/* As an GCC extension we allow redefinition of the function.  The
   semantics when both copies of bodies differ is not well defined.
   We replace the old body with new body so in unit at a time mode
   we always use new body, while in normal mode we may end up with
   old body inlined into some functions and new body expanded and
   inlined in others.

   ??? It may make more sense to use one body for inlining and other
   body for expanding the function but this is difficult to do.  */

static void
cgraph_reset_node (struct cgraph_node *node)
{
  /* If node->process is set, then we have already begun whole-unit analysis.
     This is *not* testing for whether we've already emitted the function.
     That case can be sort-of legitimately seen with real function redefinition
     errors.  I would argue that the front end should never present us with
     such a case, but don't enforce that for now.  */
  gcc_assert (!node->process);

  /* Reset our data structures so we can analyze the function again.  */
  memset (&node->local, 0, sizeof (node->local));
  memset (&node->global, 0, sizeof (node->global));
  memset (&node->rtl, 0, sizeof (node->rtl));
  node->analyzed = false;
  node->local.finalized = false;

  cgraph_node_remove_callees (node);
}

static void
cgraph_lower_function (struct cgraph_node *node)
{
  if (node->lowered)
    return;

  if (node->nested)
    lower_nested_functions (node->decl);
  gcc_assert (!node->nested);

  tree_lowering_passes (node->decl);
  node->lowered = true;
}

/* DECL has been parsed.  Take it, queue it, compile it at the whim of the
   logic in effect.  If NESTED is true, then our caller cannot stand to have
   the garbage collector run at the moment.  We would need to either create
   a new GC context, or just not compile right now.  */

void
cgraph_finalize_function (tree decl, bool nested)
{
  struct cgraph_node *node = cgraph_get_create_node (decl);
  bool reset_needed = node->local.finalized;

  if (node->local.finalized)
    {
      cgraph_reset_node (node);
      node->local.redefined_extern_inline = true;
    }

  notice_global_symbol (decl);
  node->local.finalized = true;
  node->lowered = DECL_STRUCT_FUNCTION (decl)->cfg != NULL;

  if (cgraph_decide_is_function_needed (node, decl))
    cgraph_mark_needed_node (node);

  /* Since we reclaim unreachable nodes at the end of every language
     level unit, we need to be conservative about possible entry points
     there.  */
  if ((TREE_PUBLIC (decl) && !DECL_COMDAT (decl) && !DECL_EXTERNAL (decl))
      || DECL_STATIC_CONSTRUCTOR (decl)
      || DECL_STATIC_DESTRUCTOR (decl)
      /* COMDAT virtual functions may be referenced by vtable from
	 other compilation unit.  Still we want to devirtualize calls
	 to those so we need to analyze them.
	 FIXME: We should introduce may edges for this purpose and update
	 their handling in unreachable function removal and inliner too.  */
      || (DECL_VIRTUAL_P (decl)
	  && optimize && (DECL_COMDAT (decl) || DECL_EXTERNAL (decl))))
    cgraph_mark_reachable_node (node);

  /* For multi-module compilation,  an inline function may be multiply
     defined if it is a built-in. In one file, The decl may be marked
     as needed (e.g., referenced), and analyzed (including inline parameter
     computation) during function lowering invoked at the end of the file scope.
     In the following scope, it may not be needed, thus won't be put into
     the cgraph nodes queue for further analysis. Do it here.  */

  if (reset_needed
      && L_IPO_IS_AUXILIARY_MODULE
      && DECL_DECLARED_INLINE_P (node->decl))
    cgraph_mark_reachable_node (node);

  /* If we've not yet emitted decl, tell the debug info about it.  */
  if (!TREE_ASM_WRITTEN (decl))
    (*debug_hooks->deferred_inline_function) (decl);

  /* Possibly warn about unused parameters.  */
  if (warn_unused_parameter)
    do_warn_unused_parameter (decl);

  if (!nested)
    ggc_collect ();
}

/* C99 extern inline keywords allow changing of declaration after function
   has been finalized.  We need to re-decide if we want to mark the function as
   needed then.   */

void
cgraph_mark_if_needed (tree decl)
{
  struct cgraph_node *node = cgraph_get_node (decl);
  if (node->local.finalized && cgraph_decide_is_function_needed (node, decl))
    cgraph_mark_needed_node (node);
}

/* Return TRUE if NODE2 is equivalent to NODE or its clone.  */
static bool
clone_of_p (struct cgraph_node *node, struct cgraph_node *node2)
{
  node = cgraph_function_or_thunk_node (node, NULL);
  node2 = cgraph_function_or_thunk_node (node2, NULL);
  while (node != node2 && node2)
    node2 = node2->clone_of;
  return node2 != NULL;
}

/* Verify edge E count and frequency.  */

static bool
verify_edge_count_and_frequency (struct cgraph_edge *e)
{
  bool error_found = false;
  if (e->count < 0)
    {
      error ("caller edge count is negative");
      error_found = true;
    }
  if (e->frequency < 0)
    {
      error ("caller edge frequency is negative");
      error_found = true;
    }
  if (e->frequency > CGRAPH_FREQ_MAX)
    {
      error ("caller edge frequency is too large");
      error_found = true;
    }
  if (gimple_has_body_p (e->caller->decl)
      && !e->caller->global.inlined_to
      /* FIXME: Inline-analysis sets frequency to 0 when edge is optimized out.
	 Remove this once edges are actualy removed from the function at that time.  */
      && e->call_stmt
      && (e->frequency
	  || (inline_edge_summary_vec
	      && ((VEC_length(inline_edge_summary_t, inline_edge_summary_vec)
		  <= (unsigned) e->uid)
	          || !inline_edge_summary (e)->predicate)))
      && (e->frequency
	  != compute_call_stmt_bb_frequency (e->caller->decl,
					     gimple_bb (e->call_stmt)))
      && !e->caller->clone_of)
    {
      error ("caller edge frequency %i does not match BB frequency %i",
	     e->frequency,
	     compute_call_stmt_bb_frequency (e->caller->decl,
					     gimple_bb (e->call_stmt)));
      error_found = true;
    }
  return error_found;
}

/* Switch to THIS_CFUN if needed and print STMT to stderr.  */
static void
cgraph_debug_gimple_stmt (struct function *this_cfun, gimple stmt)
{
  /* debug_gimple_stmt needs correct cfun */
  if (cfun != this_cfun)
    set_cfun (this_cfun);
  debug_gimple_stmt (stmt);
}

/* Verify that call graph edge E corresponds to DECL from the associated
   statement.  Return true if the verification should fail.  */

static bool
verify_edge_corresponds_to_fndecl (struct cgraph_edge *e, tree decl)
{
  struct cgraph_node *node;

  if (!decl || e->callee->global.inlined_to)
    return false;
  node = cgraph_get_node (decl);

  /* We do not know if a node from a different partition is an alias or what it
     aliases and therefore cannot do the former_clone_of check reliably.  */
  if (!node || node->in_other_partition)
    return false;
  node = cgraph_function_or_thunk_node (node, NULL);

<<<<<<< HEAD
  if ((e->callee->former_clone_of != node->decl)
      && (!L_IPO_COMP_MODE
	  || (e->callee->former_clone_of
	      && cgraph_lipo_get_resolved_node
	      (e->callee->former_clone_of)->decl
	      != cgraph_lipo_get_resolved_node (decl)->decl))
=======
  if ((e->callee->former_clone_of != node->decl
       && (!node->same_body_alias
	   || e->callee->former_clone_of != node->thunk.alias))
>>>>>>> 41b0d4cf
      /* IPA-CP sometimes redirect edge to clone and then back to the former
	 function.  This ping-pong has to go, eventually.  */
      && (node != cgraph_function_or_thunk_node (e->callee, NULL))
      && !clone_of_p (node, e->callee)
<<<<<<< HEAD
      && (!L_IPO_COMP_MODE
	  || !clone_of_p (cgraph_lipo_get_resolved_node (decl),
			  e->callee)))
=======
      /* If decl is a same body alias of some other decl, allow e->callee to be
	 a clone of a clone of that other decl too.  */
      && (!node->same_body_alias
	  || !clone_of_p (cgraph_get_node (node->thunk.alias), e->callee)))
>>>>>>> 41b0d4cf
    return true;
  else
    return false;
}

/* Verify cgraph nodes of given cgraph node.  */
DEBUG_FUNCTION void
verify_cgraph_node (struct cgraph_node *node)
{
  struct cgraph_edge *e;
  struct function *this_cfun = DECL_STRUCT_FUNCTION (node->decl);
  basic_block this_block;
  gimple_stmt_iterator gsi;
  bool error_found = false;

  if (seen_error ())
    return;

  /* Disable checking for LIPO for now.  */
  if (L_IPO_COMP_MODE)
    return;

  timevar_push (TV_CGRAPH_VERIFY);
  for (e = node->callees; e; e = e->next_callee)
    if (e->aux)
      {
	error ("aux field set for edge %s->%s",
	       identifier_to_locale (cgraph_node_name (e->caller)),
	       identifier_to_locale (cgraph_node_name (e->callee)));
	error_found = true;
      }
  if (node->count < 0)
    {
      error ("execution count is negative");
      error_found = true;
    }
  if (node->global.inlined_to && node->local.externally_visible)
    {
      error ("externally visible inline clone");
      error_found = true;
    }
  if (node->global.inlined_to && node->address_taken)
    {
      error ("inline clone with address taken");
      error_found = true;
    }
  if (node->global.inlined_to && node->needed)
    {
      error ("inline clone is needed");
      error_found = true;
    }
  for (e = node->indirect_calls; e; e = e->next_callee)
    {
      if (e->aux)
	{
	  error ("aux field set for indirect edge from %s",
		 identifier_to_locale (cgraph_node_name (e->caller)));
	  error_found = true;
	}
      if (!e->indirect_unknown_callee
	  || !e->indirect_info)
	{
	  error ("An indirect edge from %s is not marked as indirect or has "
		 "associated indirect_info, the corresponding statement is: ",
		 identifier_to_locale (cgraph_node_name (e->caller)));
	  cgraph_debug_gimple_stmt (this_cfun, e->call_stmt);
	  error_found = true;
	}
    }
  for (e = node->callers; e; e = e->next_caller)
    {
      if (verify_edge_count_and_frequency (e))
	error_found = true;
      if (!e->inline_failed)
	{
	  if (node->global.inlined_to
	      != (e->caller->global.inlined_to
		  ? e->caller->global.inlined_to : e->caller))
	    {
	      error ("inlined_to pointer is wrong");
	      error_found = true;
	    }
	  if (node->callers->next_caller)
	    {
	      error ("multiple inline callers");
	      error_found = true;
	    }
	}
      else
	if (node->global.inlined_to)
	  {
	    error ("inlined_to pointer set for noninline callers");
	    error_found = true;
	  }
    }
  for (e = node->indirect_calls; e; e = e->next_callee)
    if (verify_edge_count_and_frequency (e))
      error_found = true;
  if (!node->callers && node->global.inlined_to)
    {
      error ("inlined_to pointer is set but no predecessors found");
      error_found = true;
    }
  if (node->global.inlined_to == node)
    {
      error ("inlined_to pointer refers to itself");
      error_found = true;
    }

  if (!cgraph_get_node (node->decl))
    {
      error ("node not found in cgraph_hash");
      error_found = true;
    }

  if (node->clone_of)
    {
      struct cgraph_node *n;
      for (n = node->clone_of->clones; n; n = n->next_sibling_clone)
        if (n == node)
	  break;
      if (!n)
	{
	  error ("node has wrong clone_of");
	  error_found = true;
	}
    }
  if (node->clones)
    {
      struct cgraph_node *n;
      for (n = node->clones; n; n = n->next_sibling_clone)
        if (n->clone_of != node)
	  break;
      if (n)
	{
	  error ("node has wrong clone list");
	  error_found = true;
	}
    }
  if ((node->prev_sibling_clone || node->next_sibling_clone) && !node->clone_of)
    {
       error ("node is in clone list but it is not clone");
       error_found = true;
    }
  if (!node->prev_sibling_clone && node->clone_of && node->clone_of->clones != node)
    {
      error ("node has wrong prev_clone pointer");
      error_found = true;
    }
  if (node->prev_sibling_clone && node->prev_sibling_clone->next_sibling_clone != node)
    {
      error ("double linked list of clones corrupted");
      error_found = true;
    }
  if (node->same_comdat_group)
    {
      struct cgraph_node *n = node->same_comdat_group;

      if (!DECL_ONE_ONLY (node->decl))
	{
	  error ("non-DECL_ONE_ONLY node in a same_comdat_group list");
	  error_found = true;
	}
      if (n == node)
	{
	  error ("node is alone in a comdat group");
	  error_found = true;
	}
      do
	{
	  if (!n->same_comdat_group)
	    {
	      error ("same_comdat_group is not a circular list");
	      error_found = true;
	      break;
	    }
	  n = n->same_comdat_group;
	}
      while (n != node);
    }

  if (node->analyzed && node->alias)
    {
      bool ref_found = false;
      int i;
      struct ipa_ref *ref;

      if (node->callees)
	{
	  error ("Alias has call edges");
          error_found = true;
	}
      for (i = 0; ipa_ref_list_reference_iterate (&node->ref_list, i, ref); i++)
	if (ref->use != IPA_REF_ALIAS)
	  {
	    error ("Alias has non-alias reference");
	    error_found = true;
	  }
	else if (ref_found)
	  {
	    error ("Alias has more than one alias reference");
	    error_found = true;
	  }
	else
	  ref_found = true;
	if (!ref_found)
	  {
	    error ("Analyzed alias has no reference");
	    error_found = true;
	  }
    }
  if (node->analyzed && node->thunk.thunk_p)
    {
      if (!node->callees)
	{
	  error ("No edge out of thunk node");
          error_found = true;
	}
      else if (node->callees->next_callee)
	{
	  error ("More than one edge out of thunk node");
          error_found = true;
	}
      if (gimple_has_body_p (node->decl))
        {
	  error ("Thunk is not supposed to have body");
          error_found = true;
        }
    }
  else if (node->analyzed && gimple_has_body_p (node->decl)
           && !cgraph_is_auxiliary (node->decl)
           && !TREE_ASM_WRITTEN (node->decl)
           && (!DECL_EXTERNAL (node->decl) || node->global.inlined_to)
           && !flag_wpa)
    {
      if (this_cfun->cfg)
	{
	  /* The nodes we're interested in are never shared, so walk
	     the tree ignoring duplicates.  */
	  struct pointer_set_t *visited_nodes = pointer_set_create ();
	  /* Reach the trees by walking over the CFG, and note the
	     enclosing basic-blocks in the call edges.  */
	  FOR_EACH_BB_FN (this_block, this_cfun)
	    for (gsi = gsi_start_bb (this_block);
                 !gsi_end_p (gsi);
                 gsi_next (&gsi))
	      {
		gimple stmt = gsi_stmt (gsi);
		if (is_gimple_call (stmt))
		  {
		    struct cgraph_edge *e = cgraph_edge (node, stmt);
		    tree decl = gimple_call_fndecl (stmt);
		    if (e)
		      {
			if (e->aux)
			  {
			    error ("shared call_stmt:");
			    cgraph_debug_gimple_stmt (this_cfun, stmt);
			    error_found = true;
			  }
			if (!e->indirect_unknown_callee)
			  {
			    if (verify_edge_corresponds_to_fndecl (e, decl))
			      {
				error ("edge points to wrong declaration:");
				debug_tree (e->callee->decl);
				fprintf (stderr," Instead of:");
				debug_tree (decl);
				error_found = true;
			      }
			  }
			else if (decl)
			  {
			    error ("an indirect edge with unknown callee "
				   "corresponding to a call_stmt with "
				   "a known declaration:");
			    error_found = true;
			    cgraph_debug_gimple_stmt (this_cfun, e->call_stmt);
			  }
			e->aux = (void *)1;
		      }
		    else if (decl)
		      {
			error ("missing callgraph edge for call stmt:");
			cgraph_debug_gimple_stmt (this_cfun, stmt);
			error_found = true;
		      }
		  }
	      }
	  pointer_set_destroy (visited_nodes);
	}
      else
	/* No CFG available?!  */
	gcc_unreachable ();

      for (e = node->callees; e; e = e->next_callee)
	{
	  if (!e->aux && !L_IPO_COMP_MODE)
	    {
	      error ("edge %s->%s has no corresponding call_stmt",
		     identifier_to_locale (cgraph_node_name (e->caller)),
		     identifier_to_locale (cgraph_node_name (e->callee)));
	      cgraph_debug_gimple_stmt (this_cfun, e->call_stmt);
	      error_found = true;
	    }
	  e->aux = 0;
	}
      for (e = node->indirect_calls; e; e = e->next_callee)
	{
	  if (!e->aux)
	    {
	      error ("an indirect edge from %s has no corresponding call_stmt",
		     identifier_to_locale (cgraph_node_name (e->caller)));
	      cgraph_debug_gimple_stmt (this_cfun, e->call_stmt);
	      error_found = true;
	    }
	  e->aux = 0;
	}
    }
  if (error_found)
    {
      dump_cgraph_node (stderr, node);
      internal_error ("verify_cgraph_node failed");
    }
  timevar_pop (TV_CGRAPH_VERIFY);
}

/* Verify whole cgraph structure.  */
DEBUG_FUNCTION void
verify_cgraph (void)
{
  struct cgraph_node *node;

  if (seen_error ())
    return;

  for (node = cgraph_nodes; node; node = node->next)
    verify_cgraph_node (node);
}

/* Output all asm statements we have stored up to be output.  */

static void
cgraph_output_pending_asms (void)
{
  struct cgraph_asm_node *can;

  if (seen_error ())
    return;

  for (can = cgraph_asm_nodes; can; can = can->next)
    assemble_asm (can->asm_str);
  cgraph_asm_nodes = NULL;
}

/* Analyze the function scheduled to be output.  */
void
cgraph_analyze_function (struct cgraph_node *node)
{
  tree save = current_function_decl;
  tree decl = node->decl;

  if (node->alias && node->thunk.alias)
    {
      struct cgraph_node *tgt = cgraph_get_node (node->thunk.alias);
      struct cgraph_node *n;

      for (n = tgt; n && n->alias;
	   n = n->analyzed ? cgraph_alias_aliased_node (n) : NULL)
	if (n == node)
	  {
	    error ("function %q+D part of alias cycle", node->decl);
	    node->alias = false;
	    return;
	  }
      if (!VEC_length (ipa_ref_t, node->ref_list.references))
        ipa_record_reference (node, NULL, tgt, NULL, IPA_REF_ALIAS, NULL);
      if (node->same_body_alias)
	{ 
	  DECL_VIRTUAL_P (node->decl) = DECL_VIRTUAL_P (node->thunk.alias);
	  DECL_DECLARED_INLINE_P (node->decl)
	     = DECL_DECLARED_INLINE_P (node->thunk.alias);
	  DECL_DISREGARD_INLINE_LIMITS (node->decl)
	     = DECL_DISREGARD_INLINE_LIMITS (node->thunk.alias);
	}

      /* Fixup visibility nonsences C++ frontend produce on same body aliases.  */
      if (TREE_PUBLIC (node->decl) && node->same_body_alias)
	{
          DECL_EXTERNAL (node->decl) = DECL_EXTERNAL (node->thunk.alias);
	  if (DECL_ONE_ONLY (node->thunk.alias))
	    {
	      DECL_COMDAT (node->decl) = DECL_COMDAT (node->thunk.alias);
	      DECL_COMDAT_GROUP (node->decl) = DECL_COMDAT_GROUP (node->thunk.alias);
	      if (DECL_ONE_ONLY (node->thunk.alias) && !node->same_comdat_group)
		{
		  struct cgraph_node *tgt = cgraph_get_node (node->thunk.alias);
		  node->same_comdat_group = tgt;
		  if (!tgt->same_comdat_group)
		    tgt->same_comdat_group = node;
		  else
		    {
		      struct cgraph_node *n;
		      for (n = tgt->same_comdat_group;
			   n->same_comdat_group != tgt;
			   n = n->same_comdat_group)
			;
		      n->same_comdat_group = node;
		    }
		}
	    }
	}
      cgraph_mark_reachable_node (cgraph_alias_aliased_node (node));
      if (node->address_taken)
	cgraph_mark_address_taken_node (cgraph_alias_aliased_node (node));
      if (cgraph_decide_is_function_needed (node, node->decl))
	cgraph_mark_needed_node (node);
    }
  else if (node->thunk.thunk_p)
    {
      cgraph_create_edge (node, cgraph_get_node (node->thunk.alias),
			  NULL, 0, CGRAPH_FREQ_BASE);
    }
  else
    {
      current_function_decl = decl;
      push_cfun (DECL_STRUCT_FUNCTION (decl));

      assign_assembler_name_if_neeeded (node->decl);

      /* Make sure to gimplify bodies only once.  During analyzing a
	 function we lower it, which will require gimplified nested
	 functions, so we can end up here with an already gimplified
	 body.  */
      if (!gimple_body (decl))
	gimplify_function_tree (decl);
      dump_function (TDI_generic, decl);

      cgraph_lower_function (node);
      pop_cfun ();
    }
  node->analyzed = true;

  current_function_decl = save;
}

/* C++ frontend produce same body aliases all over the place, even before PCH
   gets streamed out. It relies on us linking the aliases with their function
   in order to do the fixups, but ipa-ref is not PCH safe.  Consequentely we
   first produce aliases without links, but once C++ FE is sure he won't sream
   PCH we build the links via this function.  */

void
cgraph_process_same_body_aliases (void)
{
  struct cgraph_node *node;
  for (node = cgraph_nodes; node; node = node->next)
    if (node->same_body_alias
	&& !VEC_length (ipa_ref_t, node->ref_list.references))
      {
        struct cgraph_node *tgt = cgraph_get_node (node->thunk.alias);
        ipa_record_reference (node, NULL, tgt, NULL, IPA_REF_ALIAS, NULL);
      }
  same_body_aliases_done = true;
}

/* Process attributes common for vars and functions.  */

static void
process_common_attributes (tree decl)
{
  tree weakref = lookup_attribute ("weakref", DECL_ATTRIBUTES (decl));

  if (weakref && !lookup_attribute ("alias", DECL_ATTRIBUTES (decl)))
    {
      warning_at (DECL_SOURCE_LOCATION (decl), OPT_Wattributes,
		  "%<weakref%> attribute should be accompanied with"
		  " an %<alias%> attribute");
      DECL_WEAK (decl) = 0;
      DECL_ATTRIBUTES (decl) = remove_attribute ("weakref",
						 DECL_ATTRIBUTES (decl));
    }
}

/* Look for externally_visible and used attributes and mark cgraph nodes
   accordingly.

   We cannot mark the nodes at the point the attributes are processed (in
   handle_*_attribute) because the copy of the declarations available at that
   point may not be canonical.  For example, in:

    void f();
    void f() __attribute__((used));

   the declaration we see in handle_used_attribute will be the second
   declaration -- but the front end will subsequently merge that declaration
   with the original declaration and discard the second declaration.

   Furthermore, we can't mark these nodes in cgraph_finalize_function because:

    void f() {}
    void f() __attribute__((externally_visible));

   is valid.

   So, we walk the nodes at the end of the translation unit, applying the
   attributes at that point.  */

static void
process_function_and_variable_attributes (struct cgraph_node *first,
                                          struct varpool_node *first_var)
{
  struct cgraph_node *node;
  struct varpool_node *vnode;

  for (node = cgraph_nodes; node != first; node = node->next)
    {
      tree decl = node->decl;
      if (DECL_PRESERVE_P (decl))
	cgraph_mark_needed_node (node);
      if (TARGET_DLLIMPORT_DECL_ATTRIBUTES
	  && lookup_attribute ("dllexport", DECL_ATTRIBUTES (decl))
	  && TREE_PUBLIC (node->decl))
	{
	  if (node->local.finalized)
	    cgraph_mark_needed_node (node);
	}
      else if (lookup_attribute ("externally_visible", DECL_ATTRIBUTES (decl)))
	{
	  if (! TREE_PUBLIC (node->decl))
	    warning_at (DECL_SOURCE_LOCATION (node->decl), OPT_Wattributes,
			"%<externally_visible%>"
			" attribute have effect only on public objects");
	  else if (node->local.finalized)
	     cgraph_mark_needed_node (node);
	}
      if (lookup_attribute ("weakref", DECL_ATTRIBUTES (decl))
	  && (node->local.finalized && !node->alias))
	{
	  warning_at (DECL_SOURCE_LOCATION (node->decl), OPT_Wattributes,
		      "%<weakref%> attribute ignored"
		      " because function is defined");
	  DECL_WEAK (decl) = 0;
	  DECL_ATTRIBUTES (decl) = remove_attribute ("weakref",
						     DECL_ATTRIBUTES (decl));
	}

      if (lookup_attribute ("always_inline", DECL_ATTRIBUTES (decl))
	  && !DECL_DECLARED_INLINE_P (decl)
	  /* redefining extern inline function makes it DECL_UNINLINABLE.  */
	  && !DECL_UNINLINABLE (decl))
	warning_at (DECL_SOURCE_LOCATION (decl), OPT_Wattributes,
		    "always_inline function might not be inlinable");
     
      process_common_attributes (decl);
    }
  for (vnode = varpool_nodes; vnode != first_var; vnode = vnode->next)
    {
      tree decl = vnode->decl;
      if (DECL_PRESERVE_P (decl))
	{
	  vnode->force_output = true;
	  if (vnode->finalized)
	    varpool_mark_needed_node (vnode);
	}
      if (TARGET_DLLIMPORT_DECL_ATTRIBUTES
	  && lookup_attribute ("dllexport", DECL_ATTRIBUTES (decl))
	  && TREE_PUBLIC (vnode->decl))
	{
	  if (vnode->finalized)
	    varpool_mark_needed_node (vnode);
	}
      else if (lookup_attribute ("externally_visible", DECL_ATTRIBUTES (decl)))
	{
	  if (! TREE_PUBLIC (vnode->decl))
	    warning_at (DECL_SOURCE_LOCATION (vnode->decl), OPT_Wattributes,
			"%<externally_visible%>"
			" attribute have effect only on public objects");
	  else if (vnode->finalized)
	    varpool_mark_needed_node (vnode);
	}
      if (lookup_attribute ("weakref", DECL_ATTRIBUTES (decl))
	  && vnode->finalized
	  && DECL_INITIAL (decl))
	{
	  warning_at (DECL_SOURCE_LOCATION (vnode->decl), OPT_Wattributes,
		      "%<weakref%> attribute ignored"
		      " because variable is initialized");
	  DECL_WEAK (decl) = 0;
	  DECL_ATTRIBUTES (decl) = remove_attribute ("weakref",
						      DECL_ATTRIBUTES (decl));
	}
      process_common_attributes (decl);
    }
}

/* Process CGRAPH_NODES_NEEDED queue, analyze each function (and transitively
   each reachable functions) and build cgraph.
   The function can be called multiple times after inserting new nodes
   into beginning of queue.  Just the new part of queue is re-scanned then.  */

static void
cgraph_analyze_functions (void)
{
  /* Keep track of already processed nodes when called multiple times for
     intermodule optimization.  */
  static struct cgraph_node *first_analyzed;
  struct cgraph_node *first_processed = first_analyzed;
  static struct varpool_node *first_analyzed_var;
  struct cgraph_node *node, *next;

  bitmap_obstack_initialize (NULL);
  process_function_and_variable_attributes (first_processed,
					    first_analyzed_var);
  first_processed = cgraph_nodes;
  first_analyzed_var = varpool_nodes;
  varpool_analyze_pending_decls ();
  if (cgraph_dump_file)
    {
      fprintf (cgraph_dump_file, "Initial entry points:");
      for (node = cgraph_nodes; node != first_analyzed; node = node->next)
	if (node->needed)
	  fprintf (cgraph_dump_file, " %s", cgraph_node_name (node));
      fprintf (cgraph_dump_file, "\n");
    }
  cgraph_process_new_functions ();

  /* Propagate reachability flag and lower representation of all reachable
     functions.  In the future, lowering will introduce new functions and
     new entry points on the way (by template instantiation and virtual
     method table generation for instance).  */
  while (cgraph_nodes_queue)
    {
      struct cgraph_edge *edge;
      tree decl = cgraph_nodes_queue->decl;

      node = cgraph_nodes_queue;
      cgraph_nodes_queue = cgraph_nodes_queue->next_needed;
      node->next_needed = NULL;

      /* ??? It is possible to create extern inline function and later using
	 weak alias attribute to kill its body. See
	 gcc.c-torture/compile/20011119-1.c  */
      if (!DECL_STRUCT_FUNCTION (decl)
	  && (!node->alias || !node->thunk.alias)
	  && !node->thunk.thunk_p)
	{
	  cgraph_reset_node (node);
          node->local.redefined_extern_inline = true;
	  continue;
	}

      if (!node->analyzed)
	cgraph_analyze_function (node);

      for (edge = node->callees; edge; edge = edge->next_callee)
	if (!edge->callee->reachable)
	  cgraph_mark_reachable_node (edge->callee);
      for (edge = node->callers; edge; edge = edge->next_caller)
	if (!edge->caller->reachable && edge->caller->thunk.thunk_p)
	  cgraph_mark_reachable_node (edge->caller);

      if (node->same_comdat_group)
	{
	  for (next = node->same_comdat_group;
	       next != node;
	       next = next->same_comdat_group)
	    cgraph_mark_reachable_node (next);
	}

      /* If decl is a clone of an abstract function, mark that abstract
	 function so that we don't release its body. The DECL_INITIAL() of that
	 abstract function declaration will be later needed to output debug
	 info.  */
      if (DECL_ABSTRACT_ORIGIN (decl))
	{
	  struct cgraph_node *origin_node;
	  origin_node = cgraph_get_node (DECL_ABSTRACT_ORIGIN (decl));
	  origin_node->abstract_and_needed = true;
	}

      /* We finalize local static variables during constructing callgraph
         edges.  Process their attributes too.  */
      process_function_and_variable_attributes (first_processed,
						first_analyzed_var);
      first_processed = cgraph_nodes;
      first_analyzed_var = varpool_nodes;
      varpool_analyze_pending_decls ();
      cgraph_process_new_functions ();
    }

  /* Collect entry points to the unit.  */
  if (cgraph_dump_file)
    {
      fprintf (cgraph_dump_file, "Unit entry points:");
      for (node = cgraph_nodes; node != first_analyzed; node = node->next)
	if (node->needed)
	  fprintf (cgraph_dump_file, " %s", cgraph_node_name (node));
      fprintf (cgraph_dump_file, "\n\nInitial ");
      dump_cgraph (cgraph_dump_file);
      dump_varpool (cgraph_dump_file);
    }

  if (cgraph_dump_file)
    fprintf (cgraph_dump_file, "\nReclaiming functions:");

  for (node = cgraph_nodes; node != first_analyzed; node = next)
    {
      tree decl = node->decl;
      next = node->next;

      if (node->local.finalized && !gimple_has_body_p (decl)
	  && (!node->alias || !node->thunk.alias)
	  && !node->thunk.thunk_p)
	cgraph_reset_node (node);

      if (!node->reachable
	  && (gimple_has_body_p (decl) || node->thunk.thunk_p
	      || (node->alias && node->thunk.alias)))
	{
	  if (cgraph_dump_file)
	    fprintf (cgraph_dump_file, " %s", cgraph_node_name (node));
	  cgraph_remove_node (node);
	  continue;
	}
      else
	node->next_needed = NULL;
      gcc_assert (!node->local.finalized || node->thunk.thunk_p
		  || node->alias
		  || gimple_has_body_p (decl));
      gcc_assert (node->analyzed == node->local.finalized);
    }
  if (cgraph_dump_file)
    {
      fprintf (cgraph_dump_file, "\n\nReclaimed ");
      dump_cgraph (cgraph_dump_file);
      dump_varpool (cgraph_dump_file);
    }
  bitmap_obstack_release (NULL);
  first_analyzed = cgraph_nodes;
  ggc_collect ();
}

/* Translate the ugly representation of aliases as alias pairs into nice
   representation in callgraph.  We don't handle all cases yet,
   unforutnately.  */

static void
handle_alias_pairs (void)
{
  alias_pair *p;
  unsigned i;
  struct cgraph_node *target_node;
  struct cgraph_node *src_node;
  struct varpool_node *target_vnode;
  
  for (i = 0; VEC_iterate (alias_pair, alias_pairs, i, p);)
    {
      if (TREE_CODE (p->decl) == FUNCTION_DECL
	  && (target_node = cgraph_node_for_asm (p->target)) != NULL)
	{
	  src_node = cgraph_get_node (p->decl);
	  if (src_node && src_node->local.finalized)
            cgraph_reset_node (src_node);
	  /* Normally EXTERNAL flag is used to mark external inlines,
	     however for aliases it seems to be allowed to use it w/o
	     any meaning. See gcc.dg/attr-alias-3.c  
	     However for weakref we insist on EXTERNAL flag being set.
	     See gcc.dg/attr-alias-5.c  */
	  if (DECL_EXTERNAL (p->decl))
	    DECL_EXTERNAL (p->decl) = lookup_attribute ("weakref",
							DECL_ATTRIBUTES (p->decl)) != NULL;
	  cgraph_create_function_alias (p->decl, target_node->decl);
	  VEC_unordered_remove (alias_pair, alias_pairs, i);
	}
      else if (TREE_CODE (p->decl) == VAR_DECL
	       && (target_vnode = varpool_node_for_asm (p->target)) != NULL)
	{
	  /* Normally EXTERNAL flag is used to mark external inlines,
	     however for aliases it seems to be allowed to use it w/o
	     any meaning. See gcc.dg/attr-alias-3.c  
	     However for weakref we insist on EXTERNAL flag being set.
	     See gcc.dg/attr-alias-5.c  */
	  if (DECL_EXTERNAL (p->decl))
	    DECL_EXTERNAL (p->decl) = lookup_attribute ("weakref",
							DECL_ATTRIBUTES (p->decl)) != NULL;
	  varpool_create_variable_alias (p->decl, target_vnode->decl);
	  VEC_unordered_remove (alias_pair, alias_pairs, i);
	}
      /* Weakrefs with target not defined in current unit are easy to handle; they
	 behave just as external variables except we need to note the alias flag
	 to later output the weakref pseudo op into asm file.  */
      else if (lookup_attribute ("weakref", DECL_ATTRIBUTES (p->decl)) != NULL
	       && (TREE_CODE (p->decl) == FUNCTION_DECL
		   ? (varpool_node_for_asm (p->target) == NULL)
		   : (cgraph_node_for_asm (p->target) == NULL)))
	{
	  if (TREE_CODE (p->decl) == FUNCTION_DECL)
	    cgraph_get_create_node (p->decl)->alias = true;
	  else
	    varpool_get_node (p->decl)->alias = true;
	  DECL_EXTERNAL (p->decl) = 1;
	  VEC_unordered_remove (alias_pair, alias_pairs, i);
	}
      else
	{
	  if (dump_file)
	    fprintf (dump_file, "Unhandled alias %s->%s\n",
		     IDENTIFIER_POINTER (DECL_ASSEMBLER_NAME (p->decl)),
		     IDENTIFIER_POINTER (p->target));

	  i++;
	}
    }
}


/* Analyze the whole compilation unit once it is parsed completely.  */

void
cgraph_finalize_compilation_unit (void)
{
  timevar_push (TV_CGRAPH);

  /* If LTO is enabled, initialize the streamer hooks needed by GIMPLE.  */
  if (flag_lto)
    lto_streamer_hooks_init ();

  /* If we're here there's no current function anymore.  Some frontends
     are lazy in clearing these.  */
  current_function_decl = NULL;
  set_cfun (NULL);

  /* Do not skip analyzing the functions if there were errors, we
     miss diagnostics for following functions otherwise.  */

  /* Emit size functions we didn't inline.  */
  finalize_size_functions ();

  /* Mark alias targets necessary and emit diagnostics.  */
  finish_aliases_1 ();
  handle_alias_pairs ();

  if (!quiet_flag)
    {
      fprintf (stderr, "\nAnalyzing compilation unit\n");
      fflush (stderr);
    }

  if (flag_dump_passes)
    dump_passes ();

  /* Gimplify and lower all functions, compute reachability and
     remove unreachable nodes.  */
  cgraph_analyze_functions ();

  /* Mark alias targets necessary and emit diagnostics.  */
  finish_aliases_1 ();
  handle_alias_pairs ();

  /* Gimplify and lower thunks.  */
  cgraph_analyze_functions ();

  /* Finally drive the pass manager.  */
  cgraph_optimize ();

  timevar_pop (TV_CGRAPH);
}

/* Hash function for symbol (function) resolution.  */

static hashval_t
hash_node_by_assembler_name (const void *p)
{
  const struct cgraph_node *n = (const struct cgraph_node *) p;
  return (hashval_t) decl_assembler_name_hash (DECL_ASSEMBLER_NAME (n->decl));
}

/* Equality function for cgraph_node table.  */

static int
eq_node_assembler_name (const void *p1, const void *p2)
{
  const struct cgraph_node *n1 = (const struct cgraph_node *) p1;
  const_tree name = (const_tree)p2;
  return (decl_assembler_name_equal (n1->decl, name));
}

/* In l-ipo mode compilation (light weight IPO), multiple bodies may
   be available for the same inline declared function. cgraph linking
   does not really merge them in order to keep the context (module info)
   of each body. After inlining, the linkage of the function may require
   them to be output (even if it is defined in an auxiliary module). This
   in term may result in duplicate emission.  */

static GTY((param_is (struct cgraph_node))) htab_t output_node_hash = NULL;

/* Add NODE that is expanded into the hashtable.  */

static struct cgraph_node *
cgraph_add_output_node (struct cgraph_node *node)
{
  void **aslot;
  tree name;

  if (!L_IPO_COMP_MODE)
    return node;

  if (!TREE_PUBLIC (node->decl))
    return node;

  if (!output_node_hash)
      output_node_hash =
	htab_create_ggc (10, hash_node_by_assembler_name,
                         eq_node_assembler_name, NULL);

  name = DECL_ASSEMBLER_NAME (node->decl);

  aslot = htab_find_slot_with_hash (output_node_hash, name,
                                    decl_assembler_name_hash (name),
                                    INSERT);
  if (*aslot == NULL)
    {
      *aslot = node;
      return node;
    }
  else
    return (struct cgraph_node *)(*aslot);
}

#if ENABLE_CHECKING
/* Return the cgraph_node if the function symbol for NODE is
   expanded in the output. Returns NULL otherwise.  */

static struct cgraph_node *
cgraph_find_output_node (struct cgraph_node *node)
{
  void **aslot;
  tree name;

  if (!L_IPO_COMP_MODE)
    return node;

  /* We do not track non-public functions.  */
  if (!TREE_PUBLIC (node->decl))
    return NULL;

  /* Never addedd.  */
  if (!output_node_hash)
    return NULL;

  name = DECL_ASSEMBLER_NAME (node->decl);

  aslot = htab_find_slot_with_hash (output_node_hash, name,
                                    decl_assembler_name_hash (name),
                                    NO_INSERT);
  if (!aslot)
    return NULL;

  return (struct cgraph_node *)(*aslot);
}
#endif


#if ENABLE_CHECKING
/* A function used in validation. Return true if NODE was
   not expanded and its body was not reclaimed.  */

static bool
cgraph_node_expansion_skipped (struct cgraph_node *node)
{
  struct cgraph_node *output_node;

  if (!L_IPO_COMP_MODE)
    return false;

  output_node = cgraph_find_output_node (node);

  if (output_node == node)
    return false;

  if (output_node)
    return true;

  /* No output, no duplicate being output, and the node is not
     inlined (and reclaimed) either -- check if the caller node
     is output/expanded or not.  */
  if (node->global.inlined_to)
    return cgraph_node_expansion_skipped (node->global.inlined_to);

  /* External functions not marked for output.  */
  return true;
}
#endif

/* Figure out what functions we want to assemble.  */

static void
cgraph_mark_functions_to_output (void)
{
  struct cgraph_node *node;
#ifdef ENABLE_CHECKING
  bool check_same_comdat_groups = false;

  for (node = cgraph_nodes; node; node = node->next)
    gcc_assert (!node->process);
#endif

  for (node = cgraph_nodes; node; node = node->next)
    {
      tree decl = node->decl;
      struct cgraph_edge *e;

      gcc_assert (!node->process || node->same_comdat_group);
      if (node->process)
	continue;

      for (e = node->callers; e; e = e->next_caller)
	if (e->inline_failed)
	  break;

      /* We need to output all local functions that are used and not
	 always inlined, as well as those that are reachable from
	 outside the current compilation unit.  */
      if (node->analyzed
	  && !node->thunk.thunk_p
	  && !node->alias
	  && !node->global.inlined_to
	  && (!cgraph_only_called_directly_p (node)
	      || ((e || ipa_ref_has_aliases_p (&node->ref_list))
		  && node->reachable))
	  && !TREE_ASM_WRITTEN (decl)
	  && !(DECL_EXTERNAL (decl) || cgraph_is_aux_decl_external (node)))
        {
          if (cgraph_add_output_node (node) == node)
            {
              node->process = 1;
              if (node->same_comdat_group)
                {
                  struct cgraph_node *next;
                  for (next = node->same_comdat_group;
                       next != node;
                       next = next->same_comdat_group)
                    if (!next->thunk.thunk_p && !next->alias
                        && cgraph_add_output_node (next) == next)
                      next->process = 1;
                }
            }
 	}
      else if (node->same_comdat_group)
	{
#ifdef ENABLE_CHECKING
	  check_same_comdat_groups = true;
#endif
	}
      else
	{
	  /* We should've reclaimed all functions that are not needed.  */
#ifdef ENABLE_CHECKING
	  if (!node->global.inlined_to
	      && gimple_has_body_p (decl)
	      /* FIXME: in ltrans unit when offline copy is outside partition but inline copies
		 are inside partition, we can end up not removing the body since we no longer
		 have analyzed node pointing to it.  */
	      && !node->in_other_partition
	      && !node->alias
              && !cgraph_is_auxiliary (node->decl)
	      && !DECL_EXTERNAL (decl))
	    {
	      dump_cgraph_node (stderr, node);
	      internal_error ("failed to reclaim unneeded function");
	    }
#endif
	  gcc_assert (node->global.inlined_to
		      || !gimple_has_body_p (decl)
		      || node->in_other_partition
		      || DECL_EXTERNAL (decl)
                      || cgraph_is_auxiliary (node->decl));

	}

    }
#ifdef ENABLE_CHECKING
  if (check_same_comdat_groups && !L_IPO_COMP_MODE)
    for (node = cgraph_nodes; node; node = node->next)
      if (node->same_comdat_group && !node->process)
	{
	  tree decl = node->decl;
	  if (!node->global.inlined_to
	      && gimple_has_body_p (decl)
	      /* FIXME: in an ltrans unit when the offline copy is outside a
		 partition but inline copies are inside a partition, we can
		 end up not removing the body since we no longer have an
		 analyzed node pointing to it.  */
	      && !node->in_other_partition
	      && !(DECL_EXTERNAL (decl) || cgraph_is_aux_decl_external (node))
	      && !L_IPO_COMP_MODE)
	    {
	      dump_cgraph_node (stderr, node);
	      internal_error ("failed to reclaim unneeded function in same "
			      "comdat group");
	    }
	}
#endif
}

/* DECL is FUNCTION_DECL.  Initialize datastructures so DECL is a function
   in lowered gimple form.
   
   Set current_function_decl and cfun to newly constructed empty function body.
   return basic block in the function body.  */

static basic_block
init_lowered_empty_function (tree decl)
{
  basic_block bb;

  current_function_decl = decl;
  allocate_struct_function (decl, false);
  gimple_register_cfg_hooks ();
  init_empty_tree_cfg ();
  init_tree_ssa (cfun);
  init_ssa_operands ();
  cfun->gimple_df->in_ssa_p = true;
  DECL_INITIAL (decl) = make_node (BLOCK);

  DECL_SAVED_TREE (decl) = error_mark_node;
  cfun->curr_properties |=
    (PROP_gimple_lcf | PROP_gimple_leh | PROP_cfg | PROP_referenced_vars |
     PROP_ssa | PROP_gimple_any);

  /* Create BB for body of the function and connect it properly.  */
  bb = create_basic_block (NULL, (void *) 0, ENTRY_BLOCK_PTR);
  make_edge (ENTRY_BLOCK_PTR, bb, 0);
  make_edge (bb, EXIT_BLOCK_PTR, 0);

  return bb;
}

/* Adjust PTR by the constant FIXED_OFFSET, and by the vtable
   offset indicated by VIRTUAL_OFFSET, if that is
   non-null. THIS_ADJUSTING is nonzero for a this adjusting thunk and
   zero for a result adjusting thunk.  */

static tree
thunk_adjust (gimple_stmt_iterator * bsi,
	      tree ptr, bool this_adjusting,
	      HOST_WIDE_INT fixed_offset, tree virtual_offset)
{
  gimple stmt;
  tree ret;

  if (this_adjusting
      && fixed_offset != 0)
    {
      stmt = gimple_build_assign
		(ptr, fold_build_pointer_plus_hwi_loc (input_location,
						       ptr,
						       fixed_offset));
      gsi_insert_after (bsi, stmt, GSI_NEW_STMT);
    }

  /* If there's a virtual offset, look up that value in the vtable and
     adjust the pointer again.  */
  if (virtual_offset)
    {
      tree vtabletmp;
      tree vtabletmp2;
      tree vtabletmp3;

      if (!vtable_entry_type)
	{
	  tree vfunc_type = make_node (FUNCTION_TYPE);
	  TREE_TYPE (vfunc_type) = integer_type_node;
	  TYPE_ARG_TYPES (vfunc_type) = NULL_TREE;
	  layout_type (vfunc_type);

	  vtable_entry_type = build_pointer_type (vfunc_type);
	}

      vtabletmp =
	create_tmp_var (build_pointer_type
			(build_pointer_type (vtable_entry_type)), "vptr");

      /* The vptr is always at offset zero in the object.  */
      stmt = gimple_build_assign (vtabletmp,
				  build1 (NOP_EXPR, TREE_TYPE (vtabletmp),
					  ptr));
      gsi_insert_after (bsi, stmt, GSI_NEW_STMT);
      mark_symbols_for_renaming (stmt);
      find_referenced_vars_in (stmt);

      /* Form the vtable address.  */
      vtabletmp2 = create_tmp_var (TREE_TYPE (TREE_TYPE (vtabletmp)),
				   "vtableaddr");
      stmt = gimple_build_assign (vtabletmp2,
				  build_simple_mem_ref (vtabletmp));
      gsi_insert_after (bsi, stmt, GSI_NEW_STMT);
      mark_symbols_for_renaming (stmt);
      find_referenced_vars_in (stmt);

      /* Find the entry with the vcall offset.  */
      stmt = gimple_build_assign (vtabletmp2,
				  fold_build_pointer_plus_loc (input_location,
							       vtabletmp2,
							       virtual_offset));
      gsi_insert_after (bsi, stmt, GSI_NEW_STMT);

      /* Get the offset itself.  */
      vtabletmp3 = create_tmp_var (TREE_TYPE (TREE_TYPE (vtabletmp2)),
				   "vcalloffset");
      stmt = gimple_build_assign (vtabletmp3,
				  build_simple_mem_ref (vtabletmp2));
      gsi_insert_after (bsi, stmt, GSI_NEW_STMT);
      mark_symbols_for_renaming (stmt);
      find_referenced_vars_in (stmt);

      /* Adjust the `this' pointer.  */
      ptr = fold_build_pointer_plus_loc (input_location, ptr, vtabletmp3);
      ptr = force_gimple_operand_gsi (bsi, ptr, true, NULL_TREE, false,
				      GSI_CONTINUE_LINKING);
    }

  if (!this_adjusting
      && fixed_offset != 0)
    /* Adjust the pointer by the constant.  */
    {
      tree ptrtmp;

      if (TREE_CODE (ptr) == VAR_DECL)
        ptrtmp = ptr;
      else
        {
          ptrtmp = create_tmp_var (TREE_TYPE (ptr), "ptr");
          stmt = gimple_build_assign (ptrtmp, ptr);
	  gsi_insert_after (bsi, stmt, GSI_NEW_STMT);
	  mark_symbols_for_renaming (stmt);
	  find_referenced_vars_in (stmt);
	}
      ptr = fold_build_pointer_plus_hwi_loc (input_location,
					     ptrtmp, fixed_offset);
    }

  /* Emit the statement and gimplify the adjustment expression.  */
  ret = create_tmp_var (TREE_TYPE (ptr), "adjusted_this");
  stmt = gimple_build_assign (ret, ptr);
  mark_symbols_for_renaming (stmt);
  find_referenced_vars_in (stmt);
  gsi_insert_after (bsi, stmt, GSI_NEW_STMT);

  return ret;
}

/* Produce assembler for thunk NODE.  */

static void
assemble_thunk (struct cgraph_node *node)
{
  bool this_adjusting = node->thunk.this_adjusting;
  HOST_WIDE_INT fixed_offset = node->thunk.fixed_offset;
  HOST_WIDE_INT virtual_value = node->thunk.virtual_value;
  tree virtual_offset = NULL;
  tree alias = node->thunk.alias;
  tree thunk_fndecl = node->decl;
  tree a = DECL_ARGUMENTS (thunk_fndecl);

  current_function_decl = thunk_fndecl;

  /* Ensure thunks are emitted in their correct sections.  */
  resolve_unique_section (thunk_fndecl, 0, flag_function_sections);

  if (this_adjusting
      && targetm.asm_out.can_output_mi_thunk (thunk_fndecl, fixed_offset,
					      virtual_value, alias))
    {
      const char *fnname;
      tree fn_block;
      tree restype = TREE_TYPE (TREE_TYPE (thunk_fndecl));
      
      DECL_RESULT (thunk_fndecl)
	= build_decl (DECL_SOURCE_LOCATION (thunk_fndecl),
		      RESULT_DECL, 0, restype);
      fnname = IDENTIFIER_POINTER (DECL_ASSEMBLER_NAME (thunk_fndecl));

      /* The back end expects DECL_INITIAL to contain a BLOCK, so we
	 create one.  */
      fn_block = make_node (BLOCK);
      BLOCK_VARS (fn_block) = a;
      DECL_INITIAL (thunk_fndecl) = fn_block;
      init_function_start (thunk_fndecl);
      cfun->is_thunk = 1;
      assemble_start_function (thunk_fndecl, fnname);

      targetm.asm_out.output_mi_thunk (asm_out_file, thunk_fndecl,
				       fixed_offset, virtual_value, alias);

      assemble_end_function (thunk_fndecl, fnname);
      init_insn_lengths ();
      free_after_compilation (cfun);
      set_cfun (NULL);
      TREE_ASM_WRITTEN (thunk_fndecl) = 1;
      node->thunk.thunk_p = false;
      node->analyzed = false;
    }
  else
    {
      tree restype;
      basic_block bb, then_bb, else_bb, return_bb;
      gimple_stmt_iterator bsi;
      int nargs = 0;
      tree arg;
      int i;
      tree resdecl;
      tree restmp = NULL;
      VEC(tree, heap) *vargs;

      gimple call;
      gimple ret;

      DECL_IGNORED_P (thunk_fndecl) = 1;
      bitmap_obstack_initialize (NULL);

      if (node->thunk.virtual_offset_p)
        virtual_offset = size_int (virtual_value);

      /* Build the return declaration for the function.  */
      restype = TREE_TYPE (TREE_TYPE (thunk_fndecl));
      if (DECL_RESULT (thunk_fndecl) == NULL_TREE)
	{
	  resdecl = build_decl (input_location, RESULT_DECL, 0, restype);
	  DECL_ARTIFICIAL (resdecl) = 1;
	  DECL_IGNORED_P (resdecl) = 1;
	  DECL_RESULT (thunk_fndecl) = resdecl;
	}
      else
	resdecl = DECL_RESULT (thunk_fndecl);

      bb = then_bb = else_bb = return_bb = init_lowered_empty_function (thunk_fndecl);

      bsi = gsi_start_bb (bb);

      /* Build call to the function being thunked.  */
      if (!VOID_TYPE_P (restype))
	{
	  if (!is_gimple_reg_type (restype))
	    {
	      restmp = resdecl;
	      add_local_decl (cfun, restmp);
	      BLOCK_VARS (DECL_INITIAL (current_function_decl)) = restmp;
	    }
	  else
            restmp = create_tmp_var_raw (restype, "retval");
	}

      for (arg = a; arg; arg = DECL_CHAIN (arg))
        nargs++;
      vargs = VEC_alloc (tree, heap, nargs);
      if (this_adjusting)
        VEC_quick_push (tree, vargs,
			thunk_adjust (&bsi,
				      a, 1, fixed_offset,
				      virtual_offset));
      else
        VEC_quick_push (tree, vargs, a);
      for (i = 1, arg = DECL_CHAIN (a); i < nargs; i++, arg = DECL_CHAIN (arg))
        VEC_quick_push (tree, vargs, arg);
      call = gimple_build_call_vec (build_fold_addr_expr_loc (0, alias), vargs);
      VEC_free (tree, heap, vargs);
      gimple_call_set_from_thunk (call, true);
      if (restmp)
        gimple_call_set_lhs (call, restmp);
      gsi_insert_after (&bsi, call, GSI_NEW_STMT);
      mark_symbols_for_renaming (call);
      find_referenced_vars_in (call);
      update_stmt (call);

      if (restmp && !this_adjusting)
        {
	  tree true_label = NULL_TREE;

	  if (TREE_CODE (TREE_TYPE (restmp)) == POINTER_TYPE)
	    {
	      gimple stmt;
	      /* If the return type is a pointer, we need to
		 protect against NULL.  We know there will be an
		 adjustment, because that's why we're emitting a
		 thunk.  */
	      then_bb = create_basic_block (NULL, (void *) 0, bb);
	      return_bb = create_basic_block (NULL, (void *) 0, then_bb);
	      else_bb = create_basic_block (NULL, (void *) 0, else_bb);
	      remove_edge (single_succ_edge (bb));
	      true_label = gimple_block_label (then_bb);
	      stmt = gimple_build_cond (NE_EXPR, restmp,
	      				build_zero_cst (TREE_TYPE (restmp)),
	      			        NULL_TREE, NULL_TREE);
	      gsi_insert_after (&bsi, stmt, GSI_NEW_STMT);
	      make_edge (bb, then_bb, EDGE_TRUE_VALUE);
	      make_edge (bb, else_bb, EDGE_FALSE_VALUE);
	      make_edge (return_bb, EXIT_BLOCK_PTR, 0);
	      make_edge (then_bb, return_bb, EDGE_FALLTHRU);
	      make_edge (else_bb, return_bb, EDGE_FALLTHRU);
	      bsi = gsi_last_bb (then_bb);
	    }

	  restmp = thunk_adjust (&bsi, restmp, /*this_adjusting=*/0,
			         fixed_offset, virtual_offset);
	  if (true_label)
	    {
	      gimple stmt;
	      bsi = gsi_last_bb (else_bb);
	      stmt = gimple_build_assign (restmp,
					  build_zero_cst (TREE_TYPE (restmp)));
	      gsi_insert_after (&bsi, stmt, GSI_NEW_STMT);
	      bsi = gsi_last_bb (return_bb);
	    }
	}
      else
        gimple_call_set_tail (call, true);

      /* Build return value.  */
      ret = gimple_build_return (restmp);
      gsi_insert_after (&bsi, ret, GSI_NEW_STMT);

      delete_unreachable_blocks ();
      update_ssa (TODO_update_ssa);

      /* Since we want to emit the thunk, we explicitly mark its name as
	 referenced.  */
      node->thunk.thunk_p = false;
      cgraph_node_remove_callees (node);
      cgraph_add_new_function (thunk_fndecl, true);
      bitmap_obstack_release (NULL);
    }
  current_function_decl = NULL;
}



/* Assemble thunks and aliases asociated to NODE.  */

static void
assemble_thunks_and_aliases (struct cgraph_node *node)
{
  struct cgraph_edge *e;
  int i;
  struct ipa_ref *ref;

  for (e = node->callers; e;)
    if (e->caller->thunk.thunk_p)
      {
	struct cgraph_node *thunk = e->caller;

	e = e->next_caller;
	assemble_thunks_and_aliases (thunk);
        assemble_thunk (thunk);
      }
    else
      e = e->next_caller;
  for (i = 0; ipa_ref_list_refering_iterate (&node->ref_list, i, ref); i++)
    if (ref->use == IPA_REF_ALIAS)
      {
	struct cgraph_node *alias = ipa_ref_refering_node (ref);
        bool saved_written = TREE_ASM_WRITTEN (alias->thunk.alias);

	/* Force assemble_alias to really output the alias this time instead
	   of buffering it in same alias pairs.  */
	TREE_ASM_WRITTEN (alias->thunk.alias) = 1;
	assemble_alias (alias->decl,
			DECL_ASSEMBLER_NAME (alias->thunk.alias));
	assemble_thunks_and_aliases (alias);
	TREE_ASM_WRITTEN (alias->thunk.alias) = saved_written;
      }
}

/* Expand function specified by NODE.  */

static void
cgraph_expand_function (struct cgraph_node *node)
{
  tree decl = node->decl;

  /* We ought to not compile any inline clones.  */
  gcc_assert (!node->global.inlined_to);

  announce_function (decl);
  node->process = 0;
  gcc_assert (node->lowered);

  /* Generate RTL for the body of DECL.  */
  tree_rest_of_compilation (decl);

  /* Make sure that BE didn't give up on compiling.  */
  gcc_assert (TREE_ASM_WRITTEN (decl));
  current_function_decl = NULL;
  gcc_assert (!cgraph_preserve_function_body_p (node));

  /* It would make a lot more sense to output thunks before function body to get more
     forward and lest backwarding jumps.  This is however would need solving problem
     with comdats. See PR48668.  Also aliases must come after function itself to
     make one pass assemblers, like one on AIX happy.  See PR 50689.
     FIXME: Perhaps thunks should be move before function IFF they are not in comdat
     groups.  */
  assemble_thunks_and_aliases (node);
  cgraph_release_function_body (node);
  /* Eliminate all call edges.  This is important so the GIMPLE_CALL no longer
     points to the dead function body.  */
  cgraph_node_remove_callees (node);

  cgraph_function_flags_ready = true;
}

/* Return true when CALLER_DECL should be inlined into CALLEE_DECL.  */

bool
cgraph_inline_p (struct cgraph_edge *e, cgraph_inline_failed_t *reason)
{
  *reason = e->inline_failed;
  return !e->inline_failed;
}



/* Expand all functions that must be output.

   Attempt to topologically sort the nodes so function is output when
   all called functions are already assembled to allow data to be
   propagated across the callgraph.  Use a stack to get smaller distance
   between a function and its callees (later we may choose to use a more
   sophisticated algorithm for function reordering; we will likely want
   to use subsections to make the output functions appear in top-down
   order).  */

static void
cgraph_expand_all_functions (void)
{
  struct cgraph_node *node;
  struct cgraph_node **order = XCNEWVEC (struct cgraph_node *, cgraph_n_nodes);
  int order_pos, new_order_pos = 0;
  int i;

  order_pos = ipa_reverse_postorder (order);
  gcc_assert (order_pos == cgraph_n_nodes);

  /* Garbage collector may remove inline clones we eliminate during
     optimization.  So we must be sure to not reference them.  */
  for (i = 0; i < order_pos; i++)
    if (order[i]->process)
      order[new_order_pos++] = order[i];

  for (i = new_order_pos - 1; i >= 0; i--)
    {
      node = order[i];
      if (node->process)
	{
	  gcc_assert (node->reachable);
	  node->process = 0;
	  cgraph_expand_function (node);
	}
    }
  cgraph_process_new_functions ();

  free (order);

}

/* This is used to sort the node types by the cgraph order number.  */

enum cgraph_order_sort_kind
{
  ORDER_UNDEFINED = 0,
  ORDER_FUNCTION,
  ORDER_VAR,
  ORDER_ASM
};

struct cgraph_order_sort
{
  enum cgraph_order_sort_kind kind;
  union
  {
    struct cgraph_node *f;
    struct varpool_node *v;
    struct cgraph_asm_node *a;
  } u;
};

/* Output all functions, variables, and asm statements in the order
   according to their order fields, which is the order in which they
   appeared in the file.  This implements -fno-toplevel-reorder.  In
   this mode we may output functions and variables which don't really
   need to be output.  */

static void
cgraph_output_in_order (void)
{
  int max;
  struct cgraph_order_sort *nodes;
  int i;
  struct cgraph_node *pf;
  struct varpool_node *pv;
  struct cgraph_asm_node *pa;

  max = cgraph_order;
  nodes = XCNEWVEC (struct cgraph_order_sort, max);

  varpool_analyze_pending_decls ();
  varpool_remove_duplicate_weak_decls ();

  for (pf = cgraph_nodes; pf; pf = pf->next)
    {
      if (pf->process && !pf->thunk.thunk_p && !pf->alias)
	{
	  i = pf->order;
	  gcc_assert (nodes[i].kind == ORDER_UNDEFINED);
	  nodes[i].kind = ORDER_FUNCTION;
	  nodes[i].u.f = pf;
	}
    }

  for (pv = varpool_nodes_queue; pv; pv = pv->next_needed)
    {
      i = pv->order;
      gcc_assert (nodes[i].kind == ORDER_UNDEFINED);
      nodes[i].kind = ORDER_VAR;
      nodes[i].u.v = pv;
    }

  for (pa = cgraph_asm_nodes; pa; pa = pa->next)
    {
      i = pa->order;
      gcc_assert (nodes[i].kind == ORDER_UNDEFINED);
      nodes[i].kind = ORDER_ASM;
      nodes[i].u.a = pa;
    }

  /* In toplevel reorder mode we output all statics; mark them as needed.  */
  for (i = 0; i < max; ++i)
    {
      if (nodes[i].kind == ORDER_VAR)
        {
	  varpool_mark_needed_node (nodes[i].u.v);
	}
    }
  varpool_empty_needed_queue ();

  for (i = 0; i < max; ++i)
    if (nodes[i].kind == ORDER_VAR)
      varpool_finalize_named_section_flags (nodes[i].u.v);

  for (i = 0; i < max; ++i)
    {
      switch (nodes[i].kind)
	{
	case ORDER_FUNCTION:
	  nodes[i].u.f->process = 0;
	  cgraph_expand_function (nodes[i].u.f);
	  break;

	case ORDER_VAR:
	  varpool_assemble_decl (nodes[i].u.v);
	  break;

	case ORDER_ASM:
	  assemble_asm (nodes[i].u.a->asm_str);
	  break;

	case ORDER_UNDEFINED:
	  break;

	default:
	  gcc_unreachable ();
	}
    }

  cgraph_asm_nodes = NULL;
  free (nodes);
}

/* Return true when function body of DECL still needs to be kept around
   for later re-use.  */
bool
cgraph_preserve_function_body_p (struct cgraph_node *node)
{
  gcc_assert (cgraph_global_info_ready);
  gcc_assert (!node->alias && !node->thunk.thunk_p);

  /* Look if there is any clone around.  */
  if (node->clones)
    return true;
  return false;
}

static void
ipa_passes (void)
{
  set_cfun (NULL);
  current_function_decl = NULL;
  gimple_register_cfg_hooks ();
  bitmap_obstack_initialize (NULL);

  invoke_plugin_callbacks (PLUGIN_ALL_IPA_PASSES_START, NULL);

  if (!in_lto_p)
    {
      execute_ipa_pass_list (all_small_ipa_passes);
      if (seen_error ())
	return;
    }

  /* We never run removal of unreachable nodes after early passes.  This is
     because TODO is run before the subpasses.  It is important to remove
     the unreachable functions to save works at IPA level and to get LTO
     symbol tables right.  */
  cgraph_remove_unreachable_nodes (true, cgraph_dump_file);

  /* If pass_all_early_optimizations was not scheduled, the state of
     the cgraph will not be properly updated.  Update it now.  */
  if (cgraph_state < CGRAPH_STATE_IPA_SSA)
    cgraph_state = CGRAPH_STATE_IPA_SSA;

  if (!in_lto_p)
    {
      /* Generate coverage variables and constructors.
         In LIPO mode, delay this until direct call profiling
         is done.   */
      if (!flag_dyn_ipa)
        coverage_finish ();

      /* Process new functions added.  */
      set_cfun (NULL);
      current_function_decl = NULL;
      cgraph_process_new_functions ();

      execute_ipa_summary_passes
	((struct ipa_opt_pass_d *) all_regular_ipa_passes);
    }

  /* Some targets need to handle LTO assembler output specially.  */
  if (flag_generate_lto)
    targetm.asm_out.lto_start ();

  execute_ipa_summary_passes ((struct ipa_opt_pass_d *) all_lto_gen_passes);

  if (!in_lto_p)
    ipa_write_summaries ();

  if (flag_generate_lto)
    targetm.asm_out.lto_end ();

  if (!flag_ltrans && (in_lto_p || !flag_lto || flag_fat_lto_objects))
    execute_ipa_pass_list (all_regular_ipa_passes);
  invoke_plugin_callbacks (PLUGIN_ALL_IPA_PASSES_END, NULL);

  bitmap_obstack_release (NULL);
}


/* Return string alias is alias of.  */

static tree
get_alias_symbol (tree decl)
{
  tree alias = lookup_attribute ("alias", DECL_ATTRIBUTES (decl));
  return get_identifier (TREE_STRING_POINTER
			  (TREE_VALUE (TREE_VALUE (alias))));
}


/* Weakrefs may be associated to external decls and thus not output
   at expansion time.  Emit all neccesary aliases.  */

static void
output_weakrefs (void)
{
  struct cgraph_node *node;
  struct varpool_node *vnode;
  for (node = cgraph_nodes; node; node = node->next)
    if (node->alias && DECL_EXTERNAL (node->decl)
        && !TREE_ASM_WRITTEN (node->decl)
	&& lookup_attribute ("weakref", DECL_ATTRIBUTES (node->decl)))
      assemble_alias (node->decl,
		      node->thunk.alias ? DECL_ASSEMBLER_NAME (node->thunk.alias)
		      : get_alias_symbol (node->decl));
  for (vnode = varpool_nodes; vnode; vnode = vnode->next)
    if (vnode->alias && DECL_EXTERNAL (vnode->decl)
        && !TREE_ASM_WRITTEN (vnode->decl)
	&& lookup_attribute ("weakref", DECL_ATTRIBUTES (vnode->decl)))
      assemble_alias (vnode->decl,
		      vnode->alias_of ? DECL_ASSEMBLER_NAME (vnode->alias_of)
		      : get_alias_symbol (vnode->decl));
}


/* Perform simple optimizations based on callgraph.  */

void
cgraph_optimize (void)
{
  if (seen_error ())
    return;

#ifdef ENABLE_CHECKING
  verify_cgraph ();
#endif

  /* Frontend may output common variables after the unit has been finalized.
     It is safe to deal with them here as they are always zero initialized.  */
  varpool_analyze_pending_decls ();

  timevar_push (TV_CGRAPHOPT);
  if (pre_ipa_mem_report)
    {
      fprintf (stderr, "Memory consumption before IPA\n");
      dump_memory_report (false);
    }
  if (!quiet_flag)
    fprintf (stderr, "Performing interprocedural optimizations\n");
  cgraph_state = CGRAPH_STATE_IPA;

  if (L_IPO_COMP_MODE)
    {
      cgraph_init_gid_map ();
      cgraph_add_fake_indirect_call_edges ();
    }

  /* Don't run the IPA passes if there was any error or sorry messages.  */
  if (!seen_error ())
    ipa_passes ();

  /* Do nothing else if any IPA pass found errors or if we are just streaming LTO.  */
  if (seen_error ()
      || (!in_lto_p && flag_lto && !flag_fat_lto_objects))
    {
      timevar_pop (TV_CGRAPHOPT);
      return;
    }

  /* This pass remove bodies of extern inline functions we never inlined.
     Do this later so other IPA passes see what is really going on.  */
  cgraph_remove_unreachable_nodes (false, dump_file);
  cgraph_global_info_ready = true;
  if (cgraph_dump_file)
    {
      fprintf (cgraph_dump_file, "Optimized ");
      dump_cgraph (cgraph_dump_file);
      dump_varpool (cgraph_dump_file);
    }
  if (post_ipa_mem_report)
    {
      fprintf (stderr, "Memory consumption after IPA\n");
      dump_memory_report (false);
    }
  timevar_pop (TV_CGRAPHOPT);

  /* Output everything.  */
  (*debug_hooks->assembly_start) ();
  if (!quiet_flag)
    fprintf (stderr, "Assembling functions:\n");
#ifdef ENABLE_CHECKING
  verify_cgraph ();
#endif

  cgraph_materialize_all_clones ();
  bitmap_obstack_initialize (NULL);
  execute_ipa_pass_list (all_late_ipa_passes);
  cgraph_remove_unreachable_nodes (true, dump_file);
#ifdef ENABLE_CHECKING
  verify_cgraph ();
#endif
  bitmap_obstack_release (NULL);
  cgraph_mark_functions_to_output ();
  output_weakrefs ();

  cgraph_state = CGRAPH_STATE_EXPANSION;
  if (!flag_toplevel_reorder)
    cgraph_output_in_order ();
  else
    {
      cgraph_output_pending_asms ();

      cgraph_expand_all_functions ();
      varpool_remove_unreferenced_decls ();
      varpool_remove_duplicate_weak_decls ();

      varpool_assemble_pending_decls ();
    }

  cgraph_process_new_functions ();
  cgraph_state = CGRAPH_STATE_FINISHED;

  if (cgraph_dump_file)
    {
      fprintf (cgraph_dump_file, "\nFinal ");
      dump_cgraph (cgraph_dump_file);
      dump_varpool (cgraph_dump_file);
    }
#ifdef ENABLE_CHECKING
  verify_cgraph ();
  /* Double check that all inline clones are gone and that all
     function bodies have been released from memory.
     As an exception, allow inline clones in the callgraph if
     they are auxiliary functions. This is because we don't
     expand any of the auxiliary functions, which may result
     in inline clones of some auxiliary functions to be left
     in the callgraph.  */
  if (!seen_error ())
    {
      struct cgraph_node *node;
      bool error_found = false;

      for (node = cgraph_nodes; node; node = node->next)
	if (node->analyzed
	    && ((node->global.inlined_to && !cgraph_is_auxiliary (node->decl))
		|| gimple_has_body_p (node->decl))
            && !cgraph_node_expansion_skipped (node))
	  {
	    error_found = true;
	    dump_cgraph_node (stderr, node);
	  }
      if (error_found)
	internal_error ("nodes with unreleased memory found");
    }
#endif
}

void
init_cgraph (void)
{
  if (!cgraph_dump_file)
    cgraph_dump_file = dump_begin (TDI_cgraph, NULL);
}

/* The edges representing the callers of the NEW_VERSION node were
   fixed by cgraph_function_versioning (), now the call_expr in their
   respective tree code should be updated to call the NEW_VERSION.  */

static void
update_call_expr (struct cgraph_node *new_version)
{
  struct cgraph_edge *e;

  gcc_assert (new_version);

  /* Update the call expr on the edges to call the new version.  */
  for (e = new_version->callers; e; e = e->next_caller)
    {
      struct function *inner_function = DECL_STRUCT_FUNCTION (e->caller->decl);
      gimple_call_set_fndecl (e->call_stmt, new_version->decl);
      maybe_clean_eh_stmt_fn (inner_function, e->call_stmt);
    }
}


/* Create a new cgraph node which is the new version of
   OLD_VERSION node.  REDIRECT_CALLERS holds the callers
   edges which should be redirected to point to
   NEW_VERSION.  ALL the callees edges of OLD_VERSION
   are cloned to the new version node.  Return the new
   version node. 

   If non-NULL BLOCK_TO_COPY determine what basic blocks 
   was copied to prevent duplications of calls that are dead
   in the clone.  */

struct cgraph_node *
cgraph_copy_node_for_versioning (struct cgraph_node *old_version,
				 tree new_decl,
				 VEC(cgraph_edge_p,heap) *redirect_callers,
				 bitmap bbs_to_copy)
 {
   struct cgraph_node *new_version;
   struct cgraph_edge *e;
   unsigned i;

   gcc_assert (old_version);

   new_version = cgraph_create_node (new_decl);

   new_version->analyzed = old_version->analyzed;
   new_version->local = old_version->local;
   new_version->local.externally_visible = false;
   new_version->local.local = true;
   new_version->global = old_version->global;
   new_version->rtl = old_version->rtl;
   new_version->reachable = true;
   new_version->count = old_version->count;
   new_version->is_versioned_clone = true;

   for (e = old_version->callees; e; e=e->next_callee)
     if (!bbs_to_copy
	 || bitmap_bit_p (bbs_to_copy, gimple_bb (e->call_stmt)->index))
       cgraph_clone_edge (e, new_version, e->call_stmt,
			  e->lto_stmt_uid, REG_BR_PROB_BASE,
			  CGRAPH_FREQ_BASE,
			  true);
   for (e = old_version->indirect_calls; e; e=e->next_callee)
     if (!bbs_to_copy
	 || bitmap_bit_p (bbs_to_copy, gimple_bb (e->call_stmt)->index))
       cgraph_clone_edge (e, new_version, e->call_stmt,
			  e->lto_stmt_uid, REG_BR_PROB_BASE,
			  CGRAPH_FREQ_BASE,
			  true);
   FOR_EACH_VEC_ELT (cgraph_edge_p, redirect_callers, i, e)
     {
       /* Redirect calls to the old version node to point to its new
	  version.  */
       cgraph_redirect_edge_callee (e, new_version);
     }

   cgraph_call_node_duplication_hooks (old_version, new_version);

   return new_version;
 }

 /* Perform function versioning.
    Function versioning includes copying of the tree and
    a callgraph update (creating a new cgraph node and updating
    its callees and callers).

    REDIRECT_CALLERS varray includes the edges to be redirected
    to the new version.

    TREE_MAP is a mapping of tree nodes we want to replace with
    new ones (according to results of prior analysis).
    OLD_VERSION_NODE is the node that is versioned.

    If non-NULL ARGS_TO_SKIP determine function parameters to remove
    from new version.
    If SKIP_RETURN is true, the new version will return void.
    If non-NULL BLOCK_TO_COPY determine what basic blocks to copy.
    If non_NULL NEW_ENTRY determine new entry BB of the clone.

    Return the new version's cgraph node.  */

struct cgraph_node *
cgraph_function_versioning (struct cgraph_node *old_version_node,
			    VEC(cgraph_edge_p,heap) *redirect_callers,
			    VEC (ipa_replace_map_p,gc)* tree_map,
			    bitmap args_to_skip,
			    bool skip_return,
			    bitmap bbs_to_copy,
			    basic_block new_entry_block,
			    const char *clone_name)
{
  tree old_decl = old_version_node->decl;
  struct cgraph_node *new_version_node = NULL;
  tree new_decl;

  if (!tree_versionable_function_p (old_decl))
    return NULL;

  gcc_assert (old_version_node->local.can_change_signature || !args_to_skip);

  /* Make a new FUNCTION_DECL tree node for the new version. */
  if (!args_to_skip && !skip_return)
    new_decl = copy_node (old_decl);
  else
    new_decl
      = build_function_decl_skip_args (old_decl, args_to_skip, skip_return);

  /* Generate a new name for the new version. */
  DECL_NAME (new_decl) = clone_function_name (old_decl, clone_name);
  SET_DECL_ASSEMBLER_NAME (new_decl, DECL_NAME (new_decl));
  SET_DECL_RTL (new_decl, NULL);

  /* When the old decl was a con-/destructor make sure the clone isn't.  */
  DECL_STATIC_CONSTRUCTOR(new_decl) = 0;
  DECL_STATIC_DESTRUCTOR(new_decl) = 0;

  /* Create the new version's call-graph node.
     and update the edges of the new node. */
  new_version_node =
    cgraph_copy_node_for_versioning (old_version_node, new_decl,
				     redirect_callers, bbs_to_copy);

  /* Copy the OLD_VERSION_NODE function tree to the new version.  */
  tree_function_versioning (old_decl, new_decl, tree_map, false, args_to_skip,
			    skip_return, bbs_to_copy, new_entry_block);

  /* Update the new version's properties.
     Make The new version visible only within this translation unit.  Make sure
     that is not weak also.
     ??? We cannot use COMDAT linkage because there is no
     ABI support for this.  */
  cgraph_make_decl_local (new_version_node->decl);
  DECL_VIRTUAL_P (new_version_node->decl) = 0;
  new_version_node->local.externally_visible = 0;
  new_version_node->local.local = 1;
  new_version_node->lowered = true;

  /* Update the call_expr on the edges to call the new version node. */
  update_call_expr (new_version_node);

  cgraph_call_function_insertion_hooks (new_version_node);
  return new_version_node;
}

/* Given virtual clone, turn it into actual clone.  */
static void
cgraph_materialize_clone (struct cgraph_node *node)
{
  bitmap_obstack_initialize (NULL);
  node->former_clone_of = node->clone_of->decl;
  if (node->clone_of->former_clone_of)
    node->former_clone_of = node->clone_of->former_clone_of;
  /* Copy the OLD_VERSION_NODE function tree to the new version.  */
  tree_function_versioning (node->clone_of->decl, node->decl,
  			    node->clone.tree_map, true,
			    node->clone.args_to_skip, false,
			    NULL, NULL);
  if (cgraph_dump_file)
    {
      dump_function_to_file (node->clone_of->decl, cgraph_dump_file, dump_flags);
      dump_function_to_file (node->decl, cgraph_dump_file, dump_flags);
    }

  /* Function is no longer clone.  */
  if (node->next_sibling_clone)
    node->next_sibling_clone->prev_sibling_clone = node->prev_sibling_clone;
  if (node->prev_sibling_clone)
    node->prev_sibling_clone->next_sibling_clone = node->next_sibling_clone;
  else
    node->clone_of->clones = node->next_sibling_clone;
  node->next_sibling_clone = NULL;
  node->prev_sibling_clone = NULL;
  if (!node->clone_of->analyzed && !node->clone_of->clones)
    {
      cgraph_release_function_body (node->clone_of);
      cgraph_node_remove_callees (node->clone_of);
      ipa_remove_all_references (&node->clone_of->ref_list);
    }
  node->clone_of = NULL;
  bitmap_obstack_release (NULL);
}

/* Return the root node of clone tree.  */

static inline struct cgraph_node *
get_clone_orig_node (struct cgraph_node *node)
{
  while (node->clone_of
         && node->decl == node->clone_of->decl)
    node = node->clone_of;
  return node;
}

/* If necessary, change the function declaration in the call statement
   associated with E so that it corresponds to the edge callee.  */

gimple
cgraph_redirect_edge_call_stmt_to_callee (struct cgraph_edge *e)
{
  tree decl = gimple_call_fndecl (e->call_stmt);
  gimple new_stmt;
  gimple_stmt_iterator gsi;
#ifdef ENABLE_CHECKING
  struct cgraph_node *node;
#endif

  if (e->indirect_unknown_callee
      || decl == e->callee->decl
      || (L_IPO_COMP_MODE && decl
          /* DECL is dead function eliminated. */
          && !(!DECL_STRUCT_FUNCTION (decl)
	       && TREE_STATIC (decl))
          /* Always fix up when decl is cloned.  */
          && !e->callee->is_versioned_clone
	  && (cgraph_lipo_get_resolved_node (decl)
	      == cgraph_lipo_get_resolved_node (e->callee->decl))))
    return e->call_stmt;

#ifdef ENABLE_CHECKING
  if (decl)
    {
      node = cgraph_get_node (decl);
      gcc_assert (!node || !node->clone.combined_args_to_skip);
    }
#endif

  if (cgraph_dump_file)
    {
      fprintf (cgraph_dump_file, "updating call of %s/%i -> %s/%i: ",
	       cgraph_node_name (e->caller), e->caller->uid,
	       cgraph_node_name (e->callee), e->callee->uid);
      print_gimple_stmt (cgraph_dump_file, e->call_stmt, 0, dump_flags);
      if (e->callee->clone.combined_args_to_skip)
	{
	  fprintf (cgraph_dump_file, " combined args to skip: ");
	  dump_bitmap (cgraph_dump_file,
		       e->callee->clone.combined_args_to_skip);
	}
    }

  if (e->callee->clone.combined_args_to_skip)
    {
      int lp_nr;

      new_stmt
	= gimple_call_copy_skip_args (e->call_stmt,
				      e->callee->clone.combined_args_to_skip);
      gimple_call_set_fndecl (new_stmt, e->callee->decl);

      if (gimple_vdef (new_stmt)
	  && TREE_CODE (gimple_vdef (new_stmt)) == SSA_NAME)
	SSA_NAME_DEF_STMT (gimple_vdef (new_stmt)) = new_stmt;

      gsi = gsi_for_stmt (e->call_stmt);
      gsi_replace (&gsi, new_stmt, false);
      /* We need to defer cleaning EH info on the new statement to
         fixup-cfg.  We may not have dominator information at this point
	 and thus would end up with unreachable blocks and have no way
	 to communicate that we need to run CFG cleanup then.  */
      lp_nr = lookup_stmt_eh_lp (e->call_stmt);
      if (lp_nr != 0)
	{
	  remove_stmt_from_eh_lp (e->call_stmt);
	  add_stmt_to_eh_lp (new_stmt, lp_nr);
	}
    }
  else
    {
      new_stmt = e->call_stmt;
      gimple_call_set_fndecl (new_stmt, e->callee->decl);
      update_stmt (new_stmt);
    }

  cgraph_set_call_stmt_including_clones (get_clone_orig_node (e->caller),
					 e->call_stmt, new_stmt);

  if (cgraph_dump_file)
    {
      fprintf (cgraph_dump_file, "  updated to:");
      print_gimple_stmt (cgraph_dump_file, e->call_stmt, 0, dump_flags);
    }
  return new_stmt;
}

/* Once all functions from compilation unit are in memory, produce all clones
   and update all calls.  We might also do this on demand if we don't want to
   bring all functions to memory prior compilation, but current WHOPR
   implementation does that and it is is bit easier to keep everything right in
   this order.  */
void
cgraph_materialize_all_clones (void)
{
  struct cgraph_node *node;
  bool stabilized = false;

  if (cgraph_dump_file)
    fprintf (cgraph_dump_file, "Materializing clones\n");
#ifdef ENABLE_CHECKING
  verify_cgraph ();
#endif

  /* We can also do topological order, but number of iterations should be
     bounded by number of IPA passes since single IPA pass is probably not
     going to create clones of clones it created itself.  */
  while (!stabilized)
    {
      stabilized = true;
      for (node = cgraph_nodes; node; node = node->next)
        {
	  if (node->clone_of && node->decl != node->clone_of->decl
	      && !gimple_has_body_p (node->decl))
	    {
	      if (gimple_has_body_p (node->clone_of->decl))
	        {
		  if (cgraph_dump_file)
		    {
		      fprintf (cgraph_dump_file, "cloning %s to %s\n",
			       cgraph_node_name (node->clone_of),
			       cgraph_node_name (node));
		      if (node->clone.tree_map)
		        {
			  unsigned int i;
		          fprintf (cgraph_dump_file, "   replace map: ");
			  for (i = 0; i < VEC_length (ipa_replace_map_p,
			  			      node->clone.tree_map);
						      i++)
			    {
			      struct ipa_replace_map *replace_info;
			      replace_info = VEC_index (ipa_replace_map_p,
			      				node->clone.tree_map,
							i);
			      print_generic_expr (cgraph_dump_file, replace_info->old_tree, 0);
			      fprintf (cgraph_dump_file, " -> ");
			      print_generic_expr (cgraph_dump_file, replace_info->new_tree, 0);
			      fprintf (cgraph_dump_file, "%s%s;",
			      	       replace_info->replace_p ? "(replace)":"",
				       replace_info->ref_p ? "(ref)":"");
			    }
			  fprintf (cgraph_dump_file, "\n");
			}
		      if (node->clone.args_to_skip)
			{
		          fprintf (cgraph_dump_file, "   args_to_skip: ");
		          dump_bitmap (cgraph_dump_file, node->clone.args_to_skip);
			}
		      if (node->clone.args_to_skip)
			{
		          fprintf (cgraph_dump_file, "   combined_args_to_skip:");
		          dump_bitmap (cgraph_dump_file, node->clone.combined_args_to_skip);
			}
		    }
		  cgraph_materialize_clone (node);
		  stabilized = false;
	        }
	    }
	}
    }
  for (node = cgraph_nodes; node; node = node->next)
    if (!node->analyzed && node->callees)
      cgraph_node_remove_callees (node);
  if (cgraph_dump_file)
    fprintf (cgraph_dump_file, "Materialization Call site updates done.\n");
#ifdef ENABLE_CHECKING
  verify_cgraph ();
#endif
  cgraph_remove_unreachable_nodes (false, cgraph_dump_file);
}

#include "gt-cgraphunit.h"<|MERGE_RESOLUTION|>--- conflicted
+++ resolved
@@ -488,32 +488,25 @@
     return false;
   node = cgraph_function_or_thunk_node (node, NULL);
 
-<<<<<<< HEAD
-  if ((e->callee->former_clone_of != node->decl)
+  if ((e->callee->former_clone_of != node->decl
+       && (!node->same_body_alias
+	   || e->callee->former_clone_of != node->thunk.alias))
       && (!L_IPO_COMP_MODE
 	  || (e->callee->former_clone_of
 	      && cgraph_lipo_get_resolved_node
 	      (e->callee->former_clone_of)->decl
 	      != cgraph_lipo_get_resolved_node (decl)->decl))
-=======
-  if ((e->callee->former_clone_of != node->decl
-       && (!node->same_body_alias
-	   || e->callee->former_clone_of != node->thunk.alias))
->>>>>>> 41b0d4cf
       /* IPA-CP sometimes redirect edge to clone and then back to the former
 	 function.  This ping-pong has to go, eventually.  */
       && (node != cgraph_function_or_thunk_node (e->callee, NULL))
       && !clone_of_p (node, e->callee)
-<<<<<<< HEAD
+      /* If decl is a same body alias of some other decl, allow e->callee to be
+	 a clone of a clone of that other decl too.  */
+      && (!node->same_body_alias
+	  || !clone_of_p (cgraph_get_node (node->thunk.alias), e->callee))
       && (!L_IPO_COMP_MODE
 	  || !clone_of_p (cgraph_lipo_get_resolved_node (decl),
 			  e->callee)))
-=======
-      /* If decl is a same body alias of some other decl, allow e->callee to be
-	 a clone of a clone of that other decl too.  */
-      && (!node->same_body_alias
-	  || !clone_of_p (cgraph_get_node (node->thunk.alias), e->callee)))
->>>>>>> 41b0d4cf
     return true;
   else
     return false;
