--- conflicted
+++ resolved
@@ -140,7 +140,6 @@
 static void cgraph_mark_functions_to_output (void);
 static void cgraph_expand_function (struct cgraph_node *);
 static void cgraph_output_pending_asms (void);
-static void cgraph_optimize (void);
 static void cgraph_analyze_function (struct cgraph_node *);
 
 static FILE *cgraph_dump_file;
@@ -950,17 +949,8 @@
 	  continue;
 	}
 
-#if 0
-      gcc_assert (!node->analyzed && node->reachable);
-<<<<<<< HEAD
-      gcc_assert (gimple_body (decl));
-#endif
-
       if (!node->analyzed)
 	cgraph_analyze_function (node);
-=======
-      cgraph_analyze_function (node);
->>>>>>> 848e6317
 
       for (edge = node->callees; edge; edge = edge->next_callee)
 	if (!edge->callee->reachable)
@@ -1377,7 +1367,7 @@
 
 /* Perform simple optimizations based on callgraph.  */
 
-static void
+void
 cgraph_optimize (void)
 {
   if (errorcount || sorrycount)
