--- conflicted
+++ resolved
@@ -9521,14 +9521,9 @@
   /* opt_pass methods: */
   virtual unsigned int execute (function *)
     {
-<<<<<<< HEAD
-      return ((flag_openacc != 0 || flag_openmp != 0 || flag_openmp_simd != 0
-	       || flag_cilkplus != 0) && !seen_error ());
-    }
-=======
-      bool gate = ((flag_openmp != 0 || flag_openmp_simd != 0
-		    || flag_cilkplus != 0) && !seen_error ());
->>>>>>> e8864c85
+      bool gate = ((flag_openacc != 0 || flag_openmp != 0
+		    || flag_openmp_simd != 0 || flag_cilkplus != 0)
+		   && !seen_error ());
 
       /* This pass always runs, to provide PROP_gimple_eomp.
 	 But there is nothing to do unless -fopenmp is given.  */
