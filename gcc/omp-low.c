/* Lowering pass for OpenMP directives.  Converts OpenMP directives
   into explicit calls to the runtime library (libgomp) and data
   marshalling to implement data sharing and copying clauses.
   Contributed by Diego Novillo <dnovillo@redhat.com>

   Copyright (C) 2005, 2006, 2007, 2008, 2009, 2010
   Free Software Foundation, Inc.

This file is part of GCC.

GCC is free software; you can redistribute it and/or modify it under
the terms of the GNU General Public License as published by the Free
Software Foundation; either version 3, or (at your option) any later
version.

GCC is distributed in the hope that it will be useful, but WITHOUT ANY
WARRANTY; without even the implied warranty of MERCHANTABILITY or
FITNESS FOR A PARTICULAR PURPOSE.  See the GNU General Public License
for more details.

You should have received a copy of the GNU General Public License
along with GCC; see the file COPYING3.  If not see
<http://www.gnu.org/licenses/>.  */

#include "config.h"
#include "system.h"
#include "coretypes.h"
#include "tm.h"
#include "tree.h"
#include "rtl.h"
#include "gimple.h"
#include "tree-iterator.h"
#include "tree-inline.h"
#include "langhooks.h"
#include "diagnostic.h"
#include "tree-flow.h"
#include "timevar.h"
#include "flags.h"
#include "function.h"
#include "expr.h"
#include "toplev.h"
#include "tree-pass.h"
#include "ggc.h"
#include "except.h"
#include "splay-tree.h"
#include "optabs.h"
#include "cfgloop.h"


/* Lowering of OpenMP parallel and workshare constructs proceeds in two
   phases.  The first phase scans the function looking for OMP statements
   and then for variables that must be replaced to satisfy data sharing
   clauses.  The second phase expands code for the constructs, as well as
   re-gimplifying things when variables have been replaced with complex
   expressions.

   Final code generation is done by pass_expand_omp.  The flowgraph is
   scanned for parallel regions which are then moved to a new
   function, to be invoked by the thread library.  */

/* Context structure.  Used to store information about each parallel
   directive in the code.  */

typedef struct omp_context
{
  /* This field must be at the beginning, as we do "inheritance": Some
     callback functions for tree-inline.c (e.g., omp_copy_decl)
     receive a copy_body_data pointer that is up-casted to an
     omp_context pointer.  */
  copy_body_data cb;

  /* The tree of contexts corresponding to the encountered constructs.  */
  struct omp_context *outer;
  gimple stmt;

  /* Map variables to fields in a structure that allows communication
     between sending and receiving threads.  */
  splay_tree field_map;
  tree record_type;
  tree sender_decl;
  tree receiver_decl;

  /* These are used just by task contexts, if task firstprivate fn is
     needed.  srecord_type is used to communicate from the thread
     that encountered the task construct to task firstprivate fn,
     record_type is allocated by GOMP_task, initialized by task firstprivate
     fn and passed to the task body fn.  */
  splay_tree sfield_map;
  tree srecord_type;

  /* A chain of variables to add to the top-level block surrounding the
     construct.  In the case of a parallel, this is in the child function.  */
  tree block_vars;

  /* What to do with variables with implicitly determined sharing
     attributes.  */
  enum omp_clause_default_kind default_kind;

  /* Nesting depth of this context.  Used to beautify error messages re
     invalid gotos.  The outermost ctx is depth 1, with depth 0 being
     reserved for the main body of the function.  */
  int depth;

  /* True if this parallel directive is nested within another.  */
  bool is_nested;
} omp_context;


struct omp_for_data_loop
{
  tree v, n1, n2, step;
  enum tree_code cond_code;
};

/* A structure describing the main elements of a parallel loop.  */

struct omp_for_data
{
  struct omp_for_data_loop loop;
  tree chunk_size;
  gimple for_stmt;
  tree pre, iter_type;
  int collapse;
  bool have_nowait, have_ordered;
  enum omp_clause_schedule_kind sched_kind;
  struct omp_for_data_loop *loops;
};


static splay_tree all_contexts;
static int taskreg_nesting_level;
struct omp_region *root_omp_region;
static bitmap task_shared_vars;

static void scan_omp (gimple_seq, omp_context *);
static tree scan_omp_1_op (tree *, int *, void *);

#define WALK_SUBSTMTS  \
    case GIMPLE_BIND: \
    case GIMPLE_TRY: \
    case GIMPLE_CATCH: \
    case GIMPLE_EH_FILTER: \
      /* The sub-statements for these should be walked.  */ \
      *handled_ops_p = false; \
      break;

/* Convenience function for calling scan_omp_1_op on tree operands.  */

static inline tree
scan_omp_op (tree *tp, omp_context *ctx)
{
  struct walk_stmt_info wi;

  memset (&wi, 0, sizeof (wi));
  wi.info = ctx;
  wi.want_locations = true;

  return walk_tree (tp, scan_omp_1_op, &wi, NULL);
}

static void lower_omp (gimple_seq, omp_context *);
static tree lookup_decl_in_outer_ctx (tree, omp_context *);
static tree maybe_lookup_decl_in_outer_ctx (tree, omp_context *);

/* Find an OpenMP clause of type KIND within CLAUSES.  */

tree
find_omp_clause (tree clauses, enum omp_clause_code kind)
{
  for (; clauses ; clauses = OMP_CLAUSE_CHAIN (clauses))
    if (OMP_CLAUSE_CODE (clauses) == kind)
      return clauses;

  return NULL_TREE;
}

/* Return true if CTX is for an omp parallel.  */

static inline bool
is_parallel_ctx (omp_context *ctx)
{
  return gimple_code (ctx->stmt) == GIMPLE_OMP_PARALLEL;
}


/* Return true if CTX is for an omp task.  */

static inline bool
is_task_ctx (omp_context *ctx)
{
  return gimple_code (ctx->stmt) == GIMPLE_OMP_TASK;
}


/* Return true if CTX is for an omp parallel or omp task.  */

static inline bool
is_taskreg_ctx (omp_context *ctx)
{
  return gimple_code (ctx->stmt) == GIMPLE_OMP_PARALLEL
	 || gimple_code (ctx->stmt) == GIMPLE_OMP_TASK;
}


/* Return true if REGION is a combined parallel+workshare region.  */

static inline bool
is_combined_parallel (struct omp_region *region)
{
  return region->is_combined_parallel;
}


/* Extract the header elements of parallel loop FOR_STMT and store
   them into *FD.  */

static void
extract_omp_for_data (gimple for_stmt, struct omp_for_data *fd,
		      struct omp_for_data_loop *loops)
{
  tree t, var, *collapse_iter, *collapse_count;
  tree count = NULL_TREE, iter_type = long_integer_type_node;
  struct omp_for_data_loop *loop;
  int i;
  struct omp_for_data_loop dummy_loop;
  location_t loc = gimple_location (for_stmt);

  fd->for_stmt = for_stmt;
  fd->pre = NULL;
  fd->collapse = gimple_omp_for_collapse (for_stmt);
  if (fd->collapse > 1)
    fd->loops = loops;
  else
    fd->loops = &fd->loop;

  fd->have_nowait = fd->have_ordered = false;
  fd->sched_kind = OMP_CLAUSE_SCHEDULE_STATIC;
  fd->chunk_size = NULL_TREE;
  collapse_iter = NULL;
  collapse_count = NULL;

  for (t = gimple_omp_for_clauses (for_stmt); t ; t = OMP_CLAUSE_CHAIN (t))
    switch (OMP_CLAUSE_CODE (t))
      {
      case OMP_CLAUSE_NOWAIT:
	fd->have_nowait = true;
	break;
      case OMP_CLAUSE_ORDERED:
	fd->have_ordered = true;
	break;
      case OMP_CLAUSE_SCHEDULE:
	fd->sched_kind = OMP_CLAUSE_SCHEDULE_KIND (t);
	fd->chunk_size = OMP_CLAUSE_SCHEDULE_CHUNK_EXPR (t);
	break;
      case OMP_CLAUSE_COLLAPSE:
	if (fd->collapse > 1)
	  {
	    collapse_iter = &OMP_CLAUSE_COLLAPSE_ITERVAR (t);
	    collapse_count = &OMP_CLAUSE_COLLAPSE_COUNT (t);
	  }
      default:
	break;
      }

  /* FIXME: for now map schedule(auto) to schedule(static).
     There should be analysis to determine whether all iterations
     are approximately the same amount of work (then schedule(static)
     is best) or if it varies (then schedule(dynamic,N) is better).  */
  if (fd->sched_kind == OMP_CLAUSE_SCHEDULE_AUTO)
    {
      fd->sched_kind = OMP_CLAUSE_SCHEDULE_STATIC;
      gcc_assert (fd->chunk_size == NULL);
    }
  gcc_assert (fd->collapse == 1 || collapse_iter != NULL);
  if (fd->sched_kind == OMP_CLAUSE_SCHEDULE_RUNTIME)
    gcc_assert (fd->chunk_size == NULL);
  else if (fd->chunk_size == NULL)
    {
      /* We only need to compute a default chunk size for ordered
	 static loops and dynamic loops.  */
      if (fd->sched_kind != OMP_CLAUSE_SCHEDULE_STATIC
	  || fd->have_ordered
	  || fd->collapse > 1)
	fd->chunk_size = (fd->sched_kind == OMP_CLAUSE_SCHEDULE_STATIC)
			 ? integer_zero_node : integer_one_node;
    }

  for (i = 0; i < fd->collapse; i++)
    {
      if (fd->collapse == 1)
	loop = &fd->loop;
      else if (loops != NULL)
	loop = loops + i;
      else
	loop = &dummy_loop;


      loop->v = gimple_omp_for_index (for_stmt, i);
      gcc_assert (SSA_VAR_P (loop->v));
      gcc_assert (TREE_CODE (TREE_TYPE (loop->v)) == INTEGER_TYPE
		  || TREE_CODE (TREE_TYPE (loop->v)) == POINTER_TYPE);
      var = TREE_CODE (loop->v) == SSA_NAME ? SSA_NAME_VAR (loop->v) : loop->v;
      loop->n1 = gimple_omp_for_initial (for_stmt, i);

      loop->cond_code = gimple_omp_for_cond (for_stmt, i);
      loop->n2 = gimple_omp_for_final (for_stmt, i);
      switch (loop->cond_code)
	{
	case LT_EXPR:
	case GT_EXPR:
	  break;
	case LE_EXPR:
	  if (POINTER_TYPE_P (TREE_TYPE (loop->n2)))
	    loop->n2 = fold_build2_loc (loc,
				    POINTER_PLUS_EXPR, TREE_TYPE (loop->n2),
				    loop->n2, size_one_node);
	  else
	    loop->n2 = fold_build2_loc (loc,
				    PLUS_EXPR, TREE_TYPE (loop->n2), loop->n2,
				    build_int_cst (TREE_TYPE (loop->n2), 1));
	  loop->cond_code = LT_EXPR;
	  break;
	case GE_EXPR:
	  if (POINTER_TYPE_P (TREE_TYPE (loop->n2)))
	    loop->n2 = fold_build2_loc (loc,
				    POINTER_PLUS_EXPR, TREE_TYPE (loop->n2),
				    loop->n2, size_int (-1));
	  else
	    loop->n2 = fold_build2_loc (loc,
				    MINUS_EXPR, TREE_TYPE (loop->n2), loop->n2,
				    build_int_cst (TREE_TYPE (loop->n2), 1));
	  loop->cond_code = GT_EXPR;
	  break;
	default:
	  gcc_unreachable ();
	}

      t = gimple_omp_for_incr (for_stmt, i);
      gcc_assert (TREE_OPERAND (t, 0) == var);
      switch (TREE_CODE (t))
	{
	case PLUS_EXPR:
	case POINTER_PLUS_EXPR:
	  loop->step = TREE_OPERAND (t, 1);
	  break;
	case MINUS_EXPR:
	  loop->step = TREE_OPERAND (t, 1);
	  loop->step = fold_build1_loc (loc,
				    NEGATE_EXPR, TREE_TYPE (loop->step),
				    loop->step);
	  break;
	default:
	  gcc_unreachable ();
	}

      if (iter_type != long_long_unsigned_type_node)
	{
	  if (POINTER_TYPE_P (TREE_TYPE (loop->v)))
	    iter_type = long_long_unsigned_type_node;
	  else if (TYPE_UNSIGNED (TREE_TYPE (loop->v))
		   && TYPE_PRECISION (TREE_TYPE (loop->v))
		      >= TYPE_PRECISION (iter_type))
	    {
	      tree n;

	      if (loop->cond_code == LT_EXPR)
		n = fold_build2_loc (loc,
				 PLUS_EXPR, TREE_TYPE (loop->v),
				 loop->n2, loop->step);
	      else
		n = loop->n1;
	      if (TREE_CODE (n) != INTEGER_CST
		  || tree_int_cst_lt (TYPE_MAX_VALUE (iter_type), n))
		iter_type = long_long_unsigned_type_node;
	    }
	  else if (TYPE_PRECISION (TREE_TYPE (loop->v))
		   > TYPE_PRECISION (iter_type))
	    {
	      tree n1, n2;

	      if (loop->cond_code == LT_EXPR)
		{
		  n1 = loop->n1;
		  n2 = fold_build2_loc (loc,
				    PLUS_EXPR, TREE_TYPE (loop->v),
				    loop->n2, loop->step);
		}
	      else
		{
		  n1 = fold_build2_loc (loc,
				    MINUS_EXPR, TREE_TYPE (loop->v),
				    loop->n2, loop->step);
		  n2 = loop->n1;
		}
	      if (TREE_CODE (n1) != INTEGER_CST
		  || TREE_CODE (n2) != INTEGER_CST
		  || !tree_int_cst_lt (TYPE_MIN_VALUE (iter_type), n1)
		  || !tree_int_cst_lt (n2, TYPE_MAX_VALUE (iter_type)))
		iter_type = long_long_unsigned_type_node;
	    }
	}

      if (collapse_count && *collapse_count == NULL)
	{
	  if ((i == 0 || count != NULL_TREE)
	      && TREE_CODE (TREE_TYPE (loop->v)) == INTEGER_TYPE
	      && TREE_CONSTANT (loop->n1)
	      && TREE_CONSTANT (loop->n2)
	      && TREE_CODE (loop->step) == INTEGER_CST)
	    {
	      tree itype = TREE_TYPE (loop->v);

	      if (POINTER_TYPE_P (itype))
		itype
		  = lang_hooks.types.type_for_size (TYPE_PRECISION (itype), 0);
	      t = build_int_cst (itype, (loop->cond_code == LT_EXPR ? -1 : 1));
	      t = fold_build2_loc (loc,
			       PLUS_EXPR, itype,
			       fold_convert_loc (loc, itype, loop->step), t);
	      t = fold_build2_loc (loc, PLUS_EXPR, itype, t,
			       fold_convert_loc (loc, itype, loop->n2));
	      t = fold_build2_loc (loc, MINUS_EXPR, itype, t,
			       fold_convert_loc (loc, itype, loop->n1));
	      if (TYPE_UNSIGNED (itype) && loop->cond_code == GT_EXPR)
		t = fold_build2_loc (loc, TRUNC_DIV_EXPR, itype,
				 fold_build1_loc (loc, NEGATE_EXPR, itype, t),
				 fold_build1_loc (loc, NEGATE_EXPR, itype,
					      fold_convert_loc (loc, itype,
								loop->step)));
	      else
		t = fold_build2_loc (loc, TRUNC_DIV_EXPR, itype, t,
				 fold_convert_loc (loc, itype, loop->step));
	      t = fold_convert_loc (loc, long_long_unsigned_type_node, t);
	      if (count != NULL_TREE)
		count = fold_build2_loc (loc,
				     MULT_EXPR, long_long_unsigned_type_node,
				     count, t);
	      else
		count = t;
	      if (TREE_CODE (count) != INTEGER_CST)
		count = NULL_TREE;
	    }
	  else
	    count = NULL_TREE;
	}
    }

  if (count)
    {
      if (!tree_int_cst_lt (count, TYPE_MAX_VALUE (long_integer_type_node)))
	iter_type = long_long_unsigned_type_node;
      else
	iter_type = long_integer_type_node;
    }
  else if (collapse_iter && *collapse_iter != NULL)
    iter_type = TREE_TYPE (*collapse_iter);
  fd->iter_type = iter_type;
  if (collapse_iter && *collapse_iter == NULL)
    *collapse_iter = create_tmp_var (iter_type, ".iter");
  if (collapse_count && *collapse_count == NULL)
    {
      if (count)
	*collapse_count = fold_convert_loc (loc, iter_type, count);
      else
	*collapse_count = create_tmp_var (iter_type, ".count");
    }

  if (fd->collapse > 1)
    {
      fd->loop.v = *collapse_iter;
      fd->loop.n1 = build_int_cst (TREE_TYPE (fd->loop.v), 0);
      fd->loop.n2 = *collapse_count;
      fd->loop.step = build_int_cst (TREE_TYPE (fd->loop.v), 1);
      fd->loop.cond_code = LT_EXPR;
    }
}


/* Given two blocks PAR_ENTRY_BB and WS_ENTRY_BB such that WS_ENTRY_BB
   is the immediate dominator of PAR_ENTRY_BB, return true if there
   are no data dependencies that would prevent expanding the parallel
   directive at PAR_ENTRY_BB as a combined parallel+workshare region.

   When expanding a combined parallel+workshare region, the call to
   the child function may need additional arguments in the case of
   GIMPLE_OMP_FOR regions.  In some cases, these arguments are
   computed out of variables passed in from the parent to the child
   via 'struct .omp_data_s'.  For instance:

	#pragma omp parallel for schedule (guided, i * 4)
	for (j ...)

   Is lowered into:

   	# BLOCK 2 (PAR_ENTRY_BB)
	.omp_data_o.i = i;
	#pragma omp parallel [child fn: bar.omp_fn.0 ( ..., D.1598)

	# BLOCK 3 (WS_ENTRY_BB)
	.omp_data_i = &.omp_data_o;
	D.1667 = .omp_data_i->i;
	D.1598 = D.1667 * 4;
	#pragma omp for schedule (guided, D.1598)

   When we outline the parallel region, the call to the child function
   'bar.omp_fn.0' will need the value D.1598 in its argument list, but
   that value is computed *after* the call site.  So, in principle we
   cannot do the transformation.

   To see whether the code in WS_ENTRY_BB blocks the combined
   parallel+workshare call, we collect all the variables used in the
   GIMPLE_OMP_FOR header check whether they appear on the LHS of any
   statement in WS_ENTRY_BB.  If so, then we cannot emit the combined
   call.

   FIXME.  If we had the SSA form built at this point, we could merely
   hoist the code in block 3 into block 2 and be done with it.  But at
   this point we don't have dataflow information and though we could
   hack something up here, it is really not worth the aggravation.  */

static bool
workshare_safe_to_combine_p (basic_block ws_entry_bb)
{
  struct omp_for_data fd;
  gimple ws_stmt = last_stmt (ws_entry_bb);

  if (gimple_code (ws_stmt) == GIMPLE_OMP_SECTIONS)
    return true;

  gcc_assert (gimple_code (ws_stmt) == GIMPLE_OMP_FOR);

  extract_omp_for_data (ws_stmt, &fd, NULL);

  if (fd.collapse > 1 && TREE_CODE (fd.loop.n2) != INTEGER_CST)
    return false;
  if (fd.iter_type != long_integer_type_node)
    return false;

  /* FIXME.  We give up too easily here.  If any of these arguments
     are not constants, they will likely involve variables that have
     been mapped into fields of .omp_data_s for sharing with the child
     function.  With appropriate data flow, it would be possible to
     see through this.  */
  if (!is_gimple_min_invariant (fd.loop.n1)
      || !is_gimple_min_invariant (fd.loop.n2)
      || !is_gimple_min_invariant (fd.loop.step)
      || (fd.chunk_size && !is_gimple_min_invariant (fd.chunk_size)))
    return false;

  return true;
}


/* Collect additional arguments needed to emit a combined
   parallel+workshare call.  WS_STMT is the workshare directive being
   expanded.  */

static tree
get_ws_args_for (gimple ws_stmt)
{
  tree t;
  location_t loc = gimple_location (ws_stmt);

  if (gimple_code (ws_stmt) == GIMPLE_OMP_FOR)
    {
      struct omp_for_data fd;
      tree ws_args;

      extract_omp_for_data (ws_stmt, &fd, NULL);

      ws_args = NULL_TREE;
      if (fd.chunk_size)
	{
	  t = fold_convert_loc (loc, long_integer_type_node, fd.chunk_size);
	  ws_args = tree_cons (NULL, t, ws_args);
	}

      t = fold_convert_loc (loc, long_integer_type_node, fd.loop.step);
      ws_args = tree_cons (NULL, t, ws_args);

      t = fold_convert_loc (loc, long_integer_type_node, fd.loop.n2);
      ws_args = tree_cons (NULL, t, ws_args);

      t = fold_convert_loc (loc, long_integer_type_node, fd.loop.n1);
      ws_args = tree_cons (NULL, t, ws_args);

      return ws_args;
    }
  else if (gimple_code (ws_stmt) == GIMPLE_OMP_SECTIONS)
    {
      /* Number of sections is equal to the number of edges from the
	 GIMPLE_OMP_SECTIONS_SWITCH statement, except for the one to
	 the exit of the sections region.  */
      basic_block bb = single_succ (gimple_bb (ws_stmt));
      t = build_int_cst (unsigned_type_node, EDGE_COUNT (bb->succs) - 1);
      t = tree_cons (NULL, t, NULL);
      return t;
    }

  gcc_unreachable ();
}


/* Discover whether REGION is a combined parallel+workshare region.  */

static void
determine_parallel_type (struct omp_region *region)
{
  basic_block par_entry_bb, par_exit_bb;
  basic_block ws_entry_bb, ws_exit_bb;

  if (region == NULL || region->inner == NULL
      || region->exit == NULL || region->inner->exit == NULL
      || region->inner->cont == NULL)
    return;

  /* We only support parallel+for and parallel+sections.  */
  if (region->type != GIMPLE_OMP_PARALLEL
      || (region->inner->type != GIMPLE_OMP_FOR
	  && region->inner->type != GIMPLE_OMP_SECTIONS))
    return;

  /* Check for perfect nesting PAR_ENTRY_BB -> WS_ENTRY_BB and
     WS_EXIT_BB -> PAR_EXIT_BB.  */
  par_entry_bb = region->entry;
  par_exit_bb = region->exit;
  ws_entry_bb = region->inner->entry;
  ws_exit_bb = region->inner->exit;

  if (single_succ (par_entry_bb) == ws_entry_bb
      && single_succ (ws_exit_bb) == par_exit_bb
      && workshare_safe_to_combine_p (ws_entry_bb)
      && (gimple_omp_parallel_combined_p (last_stmt (par_entry_bb))
	  || (last_and_only_stmt (ws_entry_bb)
	      && last_and_only_stmt (par_exit_bb))))
    {
      gimple ws_stmt = last_stmt (ws_entry_bb);

      if (region->inner->type == GIMPLE_OMP_FOR)
	{
	  /* If this is a combined parallel loop, we need to determine
	     whether or not to use the combined library calls.  There
	     are two cases where we do not apply the transformation:
	     static loops and any kind of ordered loop.  In the first
	     case, we already open code the loop so there is no need
	     to do anything else.  In the latter case, the combined
	     parallel loop call would still need extra synchronization
	     to implement ordered semantics, so there would not be any
	     gain in using the combined call.  */
	  tree clauses = gimple_omp_for_clauses (ws_stmt);
	  tree c = find_omp_clause (clauses, OMP_CLAUSE_SCHEDULE);
	  if (c == NULL
	      || OMP_CLAUSE_SCHEDULE_KIND (c) == OMP_CLAUSE_SCHEDULE_STATIC
	      || find_omp_clause (clauses, OMP_CLAUSE_ORDERED))
	    {
	      region->is_combined_parallel = false;
	      region->inner->is_combined_parallel = false;
	      return;
	    }
	}

      region->is_combined_parallel = true;
      region->inner->is_combined_parallel = true;
      region->ws_args = get_ws_args_for (ws_stmt);
    }
}


/* Return true if EXPR is variable sized.  */

static inline bool
is_variable_sized (const_tree expr)
{
  return !TREE_CONSTANT (TYPE_SIZE_UNIT (TREE_TYPE (expr)));
}

/* Return true if DECL is a reference type.  */

static inline bool
is_reference (tree decl)
{
  return lang_hooks.decls.omp_privatize_by_reference (decl);
}

/* Lookup variables in the decl or field splay trees.  The "maybe" form
   allows for the variable form to not have been entered, otherwise we
   assert that the variable must have been entered.  */

static inline tree
lookup_decl (tree var, omp_context *ctx)
{
  tree *n;
  n = (tree *) pointer_map_contains (ctx->cb.decl_map, var);
  return *n;
}

static inline tree
maybe_lookup_decl (const_tree var, omp_context *ctx)
{
  tree *n;
  n = (tree *) pointer_map_contains (ctx->cb.decl_map, var);
  return n ? *n : NULL_TREE;
}

static inline tree
lookup_field (tree var, omp_context *ctx)
{
  splay_tree_node n;
  n = splay_tree_lookup (ctx->field_map, (splay_tree_key) var);
  return (tree) n->value;
}

static inline tree
lookup_sfield (tree var, omp_context *ctx)
{
  splay_tree_node n;
  n = splay_tree_lookup (ctx->sfield_map
			 ? ctx->sfield_map : ctx->field_map,
			 (splay_tree_key) var);
  return (tree) n->value;
}

static inline tree
maybe_lookup_field (tree var, omp_context *ctx)
{
  splay_tree_node n;
  n = splay_tree_lookup (ctx->field_map, (splay_tree_key) var);
  return n ? (tree) n->value : NULL_TREE;
}

/* Return true if DECL should be copied by pointer.  SHARED_CTX is
   the parallel context if DECL is to be shared.  */

static bool
use_pointer_for_field (tree decl, omp_context *shared_ctx)
{
  if (AGGREGATE_TYPE_P (TREE_TYPE (decl)))
    return true;

  /* We can only use copy-in/copy-out semantics for shared variables
     when we know the value is not accessible from an outer scope.  */
  if (shared_ctx)
    {
      /* ??? Trivially accessible from anywhere.  But why would we even
	 be passing an address in this case?  Should we simply assert
	 this to be false, or should we have a cleanup pass that removes
	 these from the list of mappings?  */
      if (TREE_STATIC (decl) || DECL_EXTERNAL (decl))
	return true;

      /* For variables with DECL_HAS_VALUE_EXPR_P set, we cannot tell
	 without analyzing the expression whether or not its location
	 is accessible to anyone else.  In the case of nested parallel
	 regions it certainly may be.  */
      if (TREE_CODE (decl) != RESULT_DECL && DECL_HAS_VALUE_EXPR_P (decl))
	return true;

      /* Do not use copy-in/copy-out for variables that have their
	 address taken.  */
      if (TREE_ADDRESSABLE (decl))
	return true;

      /* Disallow copy-in/out in nested parallel if
	 decl is shared in outer parallel, otherwise
	 each thread could store the shared variable
	 in its own copy-in location, making the
	 variable no longer really shared.  */
      if (!TREE_READONLY (decl) && shared_ctx->is_nested)
	{
	  omp_context *up;

	  for (up = shared_ctx->outer; up; up = up->outer)
	    if (is_taskreg_ctx (up) && maybe_lookup_decl (decl, up))
	      break;

	  if (up)
	    {
	      tree c;

	      for (c = gimple_omp_taskreg_clauses (up->stmt);
		   c; c = OMP_CLAUSE_CHAIN (c))
		if (OMP_CLAUSE_CODE (c) == OMP_CLAUSE_SHARED
		    && OMP_CLAUSE_DECL (c) == decl)
		  break;

	      if (c)
		return true;
	    }
	}

      /* For tasks avoid using copy-in/out, unless they are readonly
	 (in which case just copy-in is used).  As tasks can be
	 deferred or executed in different thread, when GOMP_task
	 returns, the task hasn't necessarily terminated.  */
      if (!TREE_READONLY (decl) && is_task_ctx (shared_ctx))
	{
	  tree outer = maybe_lookup_decl_in_outer_ctx (decl, shared_ctx);
	  if (is_gimple_reg (outer))
	    {
	      /* Taking address of OUTER in lower_send_shared_vars
		 might need regimplification of everything that uses the
		 variable.  */
	      if (!task_shared_vars)
		task_shared_vars = BITMAP_ALLOC (NULL);
	      bitmap_set_bit (task_shared_vars, DECL_UID (outer));
	      TREE_ADDRESSABLE (outer) = 1;
	    }
	  return true;
	}
    }

  return false;
}

/* Create a new VAR_DECL and copy information from VAR to it.  */

tree
copy_var_decl (tree var, tree name, tree type)
{
  tree copy = build_decl (DECL_SOURCE_LOCATION (var), VAR_DECL, name, type);

  TREE_ADDRESSABLE (copy) = TREE_ADDRESSABLE (var);
  TREE_THIS_VOLATILE (copy) = TREE_THIS_VOLATILE (var);
  DECL_GIMPLE_REG_P (copy) = DECL_GIMPLE_REG_P (var);
  DECL_ARTIFICIAL (copy) = DECL_ARTIFICIAL (var);
  DECL_IGNORED_P (copy) = DECL_IGNORED_P (var);
  DECL_CONTEXT (copy) = DECL_CONTEXT (var);
  TREE_USED (copy) = 1;
  DECL_SEEN_IN_BIND_EXPR_P (copy) = 1;

  return copy;
}

/* Construct a new automatic decl similar to VAR.  */

static tree
omp_copy_decl_2 (tree var, tree name, tree type, omp_context *ctx)
{
  tree copy = copy_var_decl (var, name, type);

  DECL_CONTEXT (copy) = current_function_decl;
  TREE_CHAIN (copy) = ctx->block_vars;
  ctx->block_vars = copy;

  return copy;
}

static tree
omp_copy_decl_1 (tree var, omp_context *ctx)
{
  return omp_copy_decl_2 (var, DECL_NAME (var), TREE_TYPE (var), ctx);
}

/* Build tree nodes to access the field for VAR on the receiver side.  */

static tree
build_receiver_ref (tree var, bool by_ref, omp_context *ctx)
{
  tree x, field = lookup_field (var, ctx);

  /* If the receiver record type was remapped in the child function,
     remap the field into the new record type.  */
  x = maybe_lookup_field (field, ctx);
  if (x != NULL)
    field = x;

  x = build_simple_mem_ref (ctx->receiver_decl);
  x = build3 (COMPONENT_REF, TREE_TYPE (field), x, field, NULL);
  if (by_ref)
    x = build_simple_mem_ref (x);

  return x;
}

/* Build tree nodes to access VAR in the scope outer to CTX.  In the case
   of a parallel, this is a component reference; for workshare constructs
   this is some variable.  */

static tree
build_outer_var_ref (tree var, omp_context *ctx)
{
  tree x;

  if (is_global_var (maybe_lookup_decl_in_outer_ctx (var, ctx)))
    x = var;
  else if (is_variable_sized (var))
    {
      x = TREE_OPERAND (DECL_VALUE_EXPR (var), 0);
      x = build_outer_var_ref (x, ctx);
      x = build_simple_mem_ref (x);
    }
  else if (is_taskreg_ctx (ctx))
    {
      bool by_ref = use_pointer_for_field (var, NULL);
      x = build_receiver_ref (var, by_ref, ctx);
    }
  else if (ctx->outer)
    x = lookup_decl (var, ctx->outer);
  else if (is_reference (var))
    /* This can happen with orphaned constructs.  If var is reference, it is
       possible it is shared and as such valid.  */
    x = var;
  else
    gcc_unreachable ();

  if (is_reference (var))
    x = build_simple_mem_ref (x);

  return x;
}

/* Build tree nodes to access the field for VAR on the sender side.  */

static tree
build_sender_ref (tree var, omp_context *ctx)
{
  tree field = lookup_sfield (var, ctx);
  return build3 (COMPONENT_REF, TREE_TYPE (field),
		 ctx->sender_decl, field, NULL);
}

/* Add a new field for VAR inside the structure CTX->SENDER_DECL.  */

static void
install_var_field (tree var, bool by_ref, int mask, omp_context *ctx)
{
  tree field, type, sfield = NULL_TREE;

  gcc_assert ((mask & 1) == 0
	      || !splay_tree_lookup (ctx->field_map, (splay_tree_key) var));
  gcc_assert ((mask & 2) == 0 || !ctx->sfield_map
	      || !splay_tree_lookup (ctx->sfield_map, (splay_tree_key) var));

  type = TREE_TYPE (var);
  if (by_ref)
    type = build_pointer_type (type);
  else if ((mask & 3) == 1 && is_reference (var))
    type = TREE_TYPE (type);

  field = build_decl (DECL_SOURCE_LOCATION (var),
		      FIELD_DECL, DECL_NAME (var), type);

  /* Remember what variable this field was created for.  This does have a
     side effect of making dwarf2out ignore this member, so for helpful
     debugging we clear it later in delete_omp_context.  */
  DECL_ABSTRACT_ORIGIN (field) = var;
  if (type == TREE_TYPE (var))
    {
      DECL_ALIGN (field) = DECL_ALIGN (var);
      DECL_USER_ALIGN (field) = DECL_USER_ALIGN (var);
      TREE_THIS_VOLATILE (field) = TREE_THIS_VOLATILE (var);
    }
  else
    DECL_ALIGN (field) = TYPE_ALIGN (type);

  if ((mask & 3) == 3)
    {
      insert_field_into_struct (ctx->record_type, field);
      if (ctx->srecord_type)
	{
	  sfield = build_decl (DECL_SOURCE_LOCATION (var),
			       FIELD_DECL, DECL_NAME (var), type);
	  DECL_ABSTRACT_ORIGIN (sfield) = var;
	  DECL_ALIGN (sfield) = DECL_ALIGN (field);
	  DECL_USER_ALIGN (sfield) = DECL_USER_ALIGN (field);
	  TREE_THIS_VOLATILE (sfield) = TREE_THIS_VOLATILE (field);
	  insert_field_into_struct (ctx->srecord_type, sfield);
	}
    }
  else
    {
      if (ctx->srecord_type == NULL_TREE)
	{
	  tree t;

	  ctx->srecord_type = lang_hooks.types.make_type (RECORD_TYPE);
	  ctx->sfield_map = splay_tree_new (splay_tree_compare_pointers, 0, 0);
	  for (t = TYPE_FIELDS (ctx->record_type); t ; t = TREE_CHAIN (t))
	    {
	      sfield = build_decl (DECL_SOURCE_LOCATION (var),
				   FIELD_DECL, DECL_NAME (t), TREE_TYPE (t));
	      DECL_ABSTRACT_ORIGIN (sfield) = DECL_ABSTRACT_ORIGIN (t);
	      insert_field_into_struct (ctx->srecord_type, sfield);
	      splay_tree_insert (ctx->sfield_map,
				 (splay_tree_key) DECL_ABSTRACT_ORIGIN (t),
				 (splay_tree_value) sfield);
	    }
	}
      sfield = field;
      insert_field_into_struct ((mask & 1) ? ctx->record_type
				: ctx->srecord_type, field);
    }

  if (mask & 1)
    splay_tree_insert (ctx->field_map, (splay_tree_key) var,
		       (splay_tree_value) field);
  if ((mask & 2) && ctx->sfield_map)
    splay_tree_insert (ctx->sfield_map, (splay_tree_key) var,
		       (splay_tree_value) sfield);
}

static tree
install_var_local (tree var, omp_context *ctx)
{
  tree new_var = omp_copy_decl_1 (var, ctx);
  insert_decl_map (&ctx->cb, var, new_var);
  return new_var;
}

/* Adjust the replacement for DECL in CTX for the new context.  This means
   copying the DECL_VALUE_EXPR, and fixing up the type.  */

static void
fixup_remapped_decl (tree decl, omp_context *ctx, bool private_debug)
{
  tree new_decl, size;

  new_decl = lookup_decl (decl, ctx);

  TREE_TYPE (new_decl) = remap_type (TREE_TYPE (decl), &ctx->cb);

  if ((!TREE_CONSTANT (DECL_SIZE (new_decl)) || private_debug)
      && DECL_HAS_VALUE_EXPR_P (decl))
    {
      tree ve = DECL_VALUE_EXPR (decl);
      walk_tree (&ve, copy_tree_body_r, &ctx->cb, NULL);
      SET_DECL_VALUE_EXPR (new_decl, ve);
      DECL_HAS_VALUE_EXPR_P (new_decl) = 1;
    }

  if (!TREE_CONSTANT (DECL_SIZE (new_decl)))
    {
      size = remap_decl (DECL_SIZE (decl), &ctx->cb);
      if (size == error_mark_node)
	size = TYPE_SIZE (TREE_TYPE (new_decl));
      DECL_SIZE (new_decl) = size;

      size = remap_decl (DECL_SIZE_UNIT (decl), &ctx->cb);
      if (size == error_mark_node)
	size = TYPE_SIZE_UNIT (TREE_TYPE (new_decl));
      DECL_SIZE_UNIT (new_decl) = size;
    }
}

/* The callback for remap_decl.  Search all containing contexts for a
   mapping of the variable; this avoids having to duplicate the splay
   tree ahead of time.  We know a mapping doesn't already exist in the
   given context.  Create new mappings to implement default semantics.  */

static tree
omp_copy_decl (tree var, copy_body_data *cb)
{
  omp_context *ctx = (omp_context *) cb;
  tree new_var;

  if (TREE_CODE (var) == LABEL_DECL)
    {
      new_var = create_artificial_label (DECL_SOURCE_LOCATION (var));
      DECL_CONTEXT (new_var) = current_function_decl;
      insert_decl_map (&ctx->cb, var, new_var);
      return new_var;
    }

  while (!is_taskreg_ctx (ctx))
    {
      ctx = ctx->outer;
      if (ctx == NULL)
	return var;
      new_var = maybe_lookup_decl (var, ctx);
      if (new_var)
	return new_var;
    }

  if (is_global_var (var) || decl_function_context (var) != ctx->cb.src_fn)
    return var;

  return error_mark_node;
}


/* Return the parallel region associated with STMT.  */

/* Debugging dumps for parallel regions.  */
void dump_omp_region (FILE *, struct omp_region *, int);
void debug_omp_region (struct omp_region *);
void debug_all_omp_regions (void);

/* Dump the parallel region tree rooted at REGION.  */

void
dump_omp_region (FILE *file, struct omp_region *region, int indent)
{
  fprintf (file, "%*sbb %d: %s\n", indent, "", region->entry->index,
	   gimple_code_name[region->type]);

  if (region->inner)
    dump_omp_region (file, region->inner, indent + 4);

  if (region->cont)
    {
      fprintf (file, "%*sbb %d: GIMPLE_OMP_CONTINUE\n", indent, "",
	       region->cont->index);
    }

  if (region->exit)
    fprintf (file, "%*sbb %d: GIMPLE_OMP_RETURN\n", indent, "",
	     region->exit->index);
  else
    fprintf (file, "%*s[no exit marker]\n", indent, "");

  if (region->next)
    dump_omp_region (file, region->next, indent);
}

void
debug_omp_region (struct omp_region *region)
{
  dump_omp_region (stderr, region, 0);
}

void
debug_all_omp_regions (void)
{
  dump_omp_region (stderr, root_omp_region, 0);
}


/* Create a new parallel region starting at STMT inside region PARENT.  */

struct omp_region *
new_omp_region (basic_block bb, enum gimple_code type,
		struct omp_region *parent)
{
  struct omp_region *region = XCNEW (struct omp_region);

  region->outer = parent;
  region->entry = bb;
  region->type = type;

  if (parent)
    {
      /* This is a nested region.  Add it to the list of inner
	 regions in PARENT.  */
      region->next = parent->inner;
      parent->inner = region;
    }
  else
    {
      /* This is a toplevel region.  Add it to the list of toplevel
	 regions in ROOT_OMP_REGION.  */
      region->next = root_omp_region;
      root_omp_region = region;
    }

  return region;
}

/* Release the memory associated with the region tree rooted at REGION.  */

static void
free_omp_region_1 (struct omp_region *region)
{
  struct omp_region *i, *n;

  for (i = region->inner; i ; i = n)
    {
      n = i->next;
      free_omp_region_1 (i);
    }

  free (region);
}

/* Release the memory for the entire omp region tree.  */

void
free_omp_regions (void)
{
  struct omp_region *r, *n;
  for (r = root_omp_region; r ; r = n)
    {
      n = r->next;
      free_omp_region_1 (r);
    }
  root_omp_region = NULL;
}


/* Create a new context, with OUTER_CTX being the surrounding context.  */

static omp_context *
new_omp_context (gimple stmt, omp_context *outer_ctx)
{
  omp_context *ctx = XCNEW (omp_context);

  splay_tree_insert (all_contexts, (splay_tree_key) stmt,
		     (splay_tree_value) ctx);
  ctx->stmt = stmt;

  if (outer_ctx)
    {
      ctx->outer = outer_ctx;
      ctx->cb = outer_ctx->cb;
      ctx->cb.block = NULL;
      ctx->depth = outer_ctx->depth + 1;
    }
  else
    {
      ctx->cb.src_fn = current_function_decl;
      ctx->cb.dst_fn = current_function_decl;
      ctx->cb.src_node = cgraph_node (current_function_decl);
      ctx->cb.dst_node = ctx->cb.src_node;
      ctx->cb.src_cfun = cfun;
      ctx->cb.copy_decl = omp_copy_decl;
      ctx->cb.eh_lp_nr = 0;
      ctx->cb.transform_call_graph_edges = CB_CGE_MOVE;
      ctx->depth = 1;
    }

  ctx->cb.decl_map = pointer_map_create ();

  return ctx;
}

static gimple_seq maybe_catch_exception (gimple_seq);

/* Finalize task copyfn.  */

static void
finalize_task_copyfn (gimple task_stmt)
{
  struct function *child_cfun;
  tree child_fn, old_fn;
  gimple_seq seq, new_seq;
  gimple bind;

  child_fn = gimple_omp_task_copy_fn (task_stmt);
  if (child_fn == NULL_TREE)
    return;

  child_cfun = DECL_STRUCT_FUNCTION (child_fn);

  /* Inform the callgraph about the new function.  */
  DECL_STRUCT_FUNCTION (child_fn)->curr_properties
    = cfun->curr_properties;

  old_fn = current_function_decl;
  push_cfun (child_cfun);
  current_function_decl = child_fn;
  bind = gimplify_body (&DECL_SAVED_TREE (child_fn), child_fn, false);
  seq = gimple_seq_alloc ();
  gimple_seq_add_stmt (&seq, bind);
  new_seq = maybe_catch_exception (seq);
  if (new_seq != seq)
    {
      bind = gimple_build_bind (NULL, new_seq, NULL);
      seq = gimple_seq_alloc ();
      gimple_seq_add_stmt (&seq, bind);
    }
  gimple_set_body (child_fn, seq);
  pop_cfun ();
  current_function_decl = old_fn;

  cgraph_add_new_function (child_fn, false);
}

/* Destroy a omp_context data structures.  Called through the splay tree
   value delete callback.  */

static void
delete_omp_context (splay_tree_value value)
{
  omp_context *ctx = (omp_context *) value;

  pointer_map_destroy (ctx->cb.decl_map);

  if (ctx->field_map)
    splay_tree_delete (ctx->field_map);
  if (ctx->sfield_map)
    splay_tree_delete (ctx->sfield_map);

  /* We hijacked DECL_ABSTRACT_ORIGIN earlier.  We need to clear it before
     it produces corrupt debug information.  */
  if (ctx->record_type)
    {
      tree t;
      for (t = TYPE_FIELDS (ctx->record_type); t ; t = TREE_CHAIN (t))
	DECL_ABSTRACT_ORIGIN (t) = NULL;
    }
  if (ctx->srecord_type)
    {
      tree t;
      for (t = TYPE_FIELDS (ctx->srecord_type); t ; t = TREE_CHAIN (t))
	DECL_ABSTRACT_ORIGIN (t) = NULL;
    }

  if (is_task_ctx (ctx))
    finalize_task_copyfn (ctx->stmt);

  XDELETE (ctx);
}

/* Fix up RECEIVER_DECL with a type that has been remapped to the child
   context.  */

static void
fixup_child_record_type (omp_context *ctx)
{
  tree f, type = ctx->record_type;

  /* ??? It isn't sufficient to just call remap_type here, because
     variably_modified_type_p doesn't work the way we expect for
     record types.  Testing each field for whether it needs remapping
     and creating a new record by hand works, however.  */
  for (f = TYPE_FIELDS (type); f ; f = TREE_CHAIN (f))
    if (variably_modified_type_p (TREE_TYPE (f), ctx->cb.src_fn))
      break;
  if (f)
    {
      tree name, new_fields = NULL;

      type = lang_hooks.types.make_type (RECORD_TYPE);
      name = DECL_NAME (TYPE_NAME (ctx->record_type));
      name = build_decl (DECL_SOURCE_LOCATION (ctx->receiver_decl),
			 TYPE_DECL, name, type);
      TYPE_NAME (type) = name;

      for (f = TYPE_FIELDS (ctx->record_type); f ; f = TREE_CHAIN (f))
	{
	  tree new_f = copy_node (f);
	  DECL_CONTEXT (new_f) = type;
	  TREE_TYPE (new_f) = remap_type (TREE_TYPE (f), &ctx->cb);
	  TREE_CHAIN (new_f) = new_fields;
	  walk_tree (&DECL_SIZE (new_f), copy_tree_body_r, &ctx->cb, NULL);
	  walk_tree (&DECL_SIZE_UNIT (new_f), copy_tree_body_r,
		     &ctx->cb, NULL);
	  walk_tree (&DECL_FIELD_OFFSET (new_f), copy_tree_body_r,
		     &ctx->cb, NULL);
	  new_fields = new_f;

	  /* Arrange to be able to look up the receiver field
	     given the sender field.  */
	  splay_tree_insert (ctx->field_map, (splay_tree_key) f,
			     (splay_tree_value) new_f);
	}
      TYPE_FIELDS (type) = nreverse (new_fields);
      layout_type (type);
    }

  TREE_TYPE (ctx->receiver_decl) = build_pointer_type (type);
}

/* Instantiate decls as necessary in CTX to satisfy the data sharing
   specified by CLAUSES.  */

static void
scan_sharing_clauses (tree clauses, omp_context *ctx)
{
  tree c, decl;
  bool scan_array_reductions = false;

  for (c = clauses; c; c = OMP_CLAUSE_CHAIN (c))
    {
      bool by_ref;

      switch (OMP_CLAUSE_CODE (c))
	{
	case OMP_CLAUSE_PRIVATE:
	  decl = OMP_CLAUSE_DECL (c);
	  if (OMP_CLAUSE_PRIVATE_OUTER_REF (c))
	    goto do_private;
	  else if (!is_variable_sized (decl))
	    install_var_local (decl, ctx);
	  break;

	case OMP_CLAUSE_SHARED:
	  gcc_assert (is_taskreg_ctx (ctx));
	  decl = OMP_CLAUSE_DECL (c);
	  gcc_assert (!COMPLETE_TYPE_P (TREE_TYPE (decl))
		      || !is_variable_sized (decl));
	  /* Global variables don't need to be copied,
	     the receiver side will use them directly.  */
	  if (is_global_var (maybe_lookup_decl_in_outer_ctx (decl, ctx)))
	    break;
	  by_ref = use_pointer_for_field (decl, ctx);
	  if (! TREE_READONLY (decl)
	      || TREE_ADDRESSABLE (decl)
	      || by_ref
	      || is_reference (decl))
	    {
	      install_var_field (decl, by_ref, 3, ctx);
	      install_var_local (decl, ctx);
	      break;
	    }
	  /* We don't need to copy const scalar vars back.  */
	  OMP_CLAUSE_SET_CODE (c, OMP_CLAUSE_FIRSTPRIVATE);
	  goto do_private;

	case OMP_CLAUSE_LASTPRIVATE:
	  /* Let the corresponding firstprivate clause create
	     the variable.  */
	  if (OMP_CLAUSE_LASTPRIVATE_FIRSTPRIVATE (c))
	    break;
	  /* FALLTHRU */

	case OMP_CLAUSE_FIRSTPRIVATE:
	case OMP_CLAUSE_REDUCTION:
	  decl = OMP_CLAUSE_DECL (c);
	do_private:
	  if (is_variable_sized (decl))
	    {
	      if (is_task_ctx (ctx))
		install_var_field (decl, false, 1, ctx);
	      break;
	    }
	  else if (is_taskreg_ctx (ctx))
	    {
	      bool global
		= is_global_var (maybe_lookup_decl_in_outer_ctx (decl, ctx));
	      by_ref = use_pointer_for_field (decl, NULL);

	      if (is_task_ctx (ctx)
		  && (global || by_ref || is_reference (decl)))
		{
		  install_var_field (decl, false, 1, ctx);
		  if (!global)
		    install_var_field (decl, by_ref, 2, ctx);
		}
	      else if (!global)
		install_var_field (decl, by_ref, 3, ctx);
	    }
	  install_var_local (decl, ctx);
	  break;

	case OMP_CLAUSE_COPYPRIVATE:
	case OMP_CLAUSE_COPYIN:
	  decl = OMP_CLAUSE_DECL (c);
	  by_ref = use_pointer_for_field (decl, NULL);
	  install_var_field (decl, by_ref, 3, ctx);
	  break;

	case OMP_CLAUSE_DEFAULT:
	  ctx->default_kind = OMP_CLAUSE_DEFAULT_KIND (c);
	  break;

	case OMP_CLAUSE_IF:
	case OMP_CLAUSE_NUM_THREADS:
	case OMP_CLAUSE_SCHEDULE:
	  if (ctx->outer)
	    scan_omp_op (&OMP_CLAUSE_OPERAND (c, 0), ctx->outer);
	  break;

	case OMP_CLAUSE_NOWAIT:
	case OMP_CLAUSE_ORDERED:
	case OMP_CLAUSE_COLLAPSE:
	case OMP_CLAUSE_UNTIED:
	  break;

	default:
	  gcc_unreachable ();
	}
    }

  for (c = clauses; c; c = OMP_CLAUSE_CHAIN (c))
    {
      switch (OMP_CLAUSE_CODE (c))
	{
	case OMP_CLAUSE_LASTPRIVATE:
	  /* Let the corresponding firstprivate clause create
	     the variable.  */
	  if (OMP_CLAUSE_LASTPRIVATE_GIMPLE_SEQ (c))
	    scan_array_reductions = true;
	  if (OMP_CLAUSE_LASTPRIVATE_FIRSTPRIVATE (c))
	    break;
	  /* FALLTHRU */

	case OMP_CLAUSE_PRIVATE:
	case OMP_CLAUSE_FIRSTPRIVATE:
	case OMP_CLAUSE_REDUCTION:
	  decl = OMP_CLAUSE_DECL (c);
	  if (is_variable_sized (decl))
	    install_var_local (decl, ctx);
	  fixup_remapped_decl (decl, ctx,
			       OMP_CLAUSE_CODE (c) == OMP_CLAUSE_PRIVATE
			       && OMP_CLAUSE_PRIVATE_DEBUG (c));
	  if (OMP_CLAUSE_CODE (c) == OMP_CLAUSE_REDUCTION
	      && OMP_CLAUSE_REDUCTION_PLACEHOLDER (c))
	    scan_array_reductions = true;
	  break;

	case OMP_CLAUSE_SHARED:
	  decl = OMP_CLAUSE_DECL (c);
	  if (! is_global_var (maybe_lookup_decl_in_outer_ctx (decl, ctx)))
	    fixup_remapped_decl (decl, ctx, false);
	  break;

	case OMP_CLAUSE_COPYPRIVATE:
	case OMP_CLAUSE_COPYIN:
	case OMP_CLAUSE_DEFAULT:
	case OMP_CLAUSE_IF:
	case OMP_CLAUSE_NUM_THREADS:
	case OMP_CLAUSE_SCHEDULE:
	case OMP_CLAUSE_NOWAIT:
	case OMP_CLAUSE_ORDERED:
	case OMP_CLAUSE_COLLAPSE:
	case OMP_CLAUSE_UNTIED:
	  break;

	default:
	  gcc_unreachable ();
	}
    }

  if (scan_array_reductions)
    for (c = clauses; c; c = OMP_CLAUSE_CHAIN (c))
      if (OMP_CLAUSE_CODE (c) == OMP_CLAUSE_REDUCTION
	  && OMP_CLAUSE_REDUCTION_PLACEHOLDER (c))
	{
	  scan_omp (OMP_CLAUSE_REDUCTION_GIMPLE_INIT (c), ctx);
	  scan_omp (OMP_CLAUSE_REDUCTION_GIMPLE_MERGE (c), ctx);
	}
      else if (OMP_CLAUSE_CODE (c) == OMP_CLAUSE_LASTPRIVATE
	       && OMP_CLAUSE_LASTPRIVATE_GIMPLE_SEQ (c))
	scan_omp (OMP_CLAUSE_LASTPRIVATE_GIMPLE_SEQ (c), ctx);
}

/* Create a new name for omp child function.  Returns an identifier.  */

static GTY(()) unsigned int tmp_ompfn_id_num;

static tree
create_omp_child_function_name (bool task_copy)
{
  tree name = DECL_ASSEMBLER_NAME (current_function_decl);
  size_t len = IDENTIFIER_LENGTH (name);
  char *tmp_name, *prefix;
  const char *suffix;

  suffix = task_copy ? "_omp_cpyfn" : "_omp_fn";
  prefix = XALLOCAVEC (char, len + strlen (suffix) + 1);
  memcpy (prefix, IDENTIFIER_POINTER (name), len);
  strcpy (prefix + len, suffix);
#ifndef NO_DOT_IN_LABEL
  prefix[len] = '.';
#elif !defined NO_DOLLAR_IN_LABEL
  prefix[len] = '$';
#endif
  ASM_FORMAT_PRIVATE_NAME (tmp_name, prefix, tmp_ompfn_id_num++);
  return get_identifier (tmp_name);
}

/* Build a decl for the omp child function.  It'll not contain a body
   yet, just the bare decl.  */

static void
create_omp_child_function (omp_context *ctx, bool task_copy)
{
  tree decl, type, name, t;

  name = create_omp_child_function_name (task_copy);
  if (task_copy)
    type = build_function_type_list (void_type_node, ptr_type_node,
				     ptr_type_node, NULL_TREE);
  else
    type = build_function_type_list (void_type_node, ptr_type_node, NULL_TREE);

  decl = build_decl (gimple_location (ctx->stmt),
		     FUNCTION_DECL, name, type);

  if (!task_copy)
    ctx->cb.dst_fn = decl;
  else
    gimple_omp_task_set_copy_fn (ctx->stmt, decl);

  TREE_STATIC (decl) = 1;
  TREE_USED (decl) = 1;
  DECL_ARTIFICIAL (decl) = 1;
  DECL_IGNORED_P (decl) = 0;
  TREE_PUBLIC (decl) = 0;
  DECL_UNINLINABLE (decl) = 1;
  DECL_EXTERNAL (decl) = 0;
  DECL_CONTEXT (decl) = NULL_TREE;
  DECL_INITIAL (decl) = make_node (BLOCK);

  t = build_decl (DECL_SOURCE_LOCATION (decl),
		  RESULT_DECL, NULL_TREE, void_type_node);
  DECL_ARTIFICIAL (t) = 1;
  DECL_IGNORED_P (t) = 1;
  DECL_CONTEXT (t) = decl;
  DECL_RESULT (decl) = t;

  t = build_decl (DECL_SOURCE_LOCATION (decl),
		  PARM_DECL, get_identifier (".omp_data_i"), ptr_type_node);
  DECL_ARTIFICIAL (t) = 1;
  DECL_ARG_TYPE (t) = ptr_type_node;
  DECL_CONTEXT (t) = current_function_decl;
  TREE_USED (t) = 1;
  DECL_ARGUMENTS (decl) = t;
  if (!task_copy)
    ctx->receiver_decl = t;
  else
    {
      t = build_decl (DECL_SOURCE_LOCATION (decl),
		      PARM_DECL, get_identifier (".omp_data_o"),
		      ptr_type_node);
      DECL_ARTIFICIAL (t) = 1;
      DECL_ARG_TYPE (t) = ptr_type_node;
      DECL_CONTEXT (t) = current_function_decl;
      TREE_USED (t) = 1;
      TREE_ADDRESSABLE (t) = 1;
      TREE_CHAIN (t) = DECL_ARGUMENTS (decl);
      DECL_ARGUMENTS (decl) = t;
    }

  /* Allocate memory for the function structure.  The call to
     allocate_struct_function clobbers CFUN, so we need to restore
     it afterward.  */
  push_struct_function (decl);
  cfun->function_end_locus = gimple_location (ctx->stmt);
  pop_cfun ();
}


/* Scan an OpenMP parallel directive.  */

static void
scan_omp_parallel (gimple_stmt_iterator *gsi, omp_context *outer_ctx)
{
  omp_context *ctx;
  tree name;
  gimple stmt = gsi_stmt (*gsi);

  /* Ignore parallel directives with empty bodies, unless there
     are copyin clauses.  */
  if (optimize > 0
      && empty_body_p (gimple_omp_body (stmt))
      && find_omp_clause (gimple_omp_parallel_clauses (stmt),
			  OMP_CLAUSE_COPYIN) == NULL)
    {
      gsi_replace (gsi, gimple_build_nop (), false);
      return;
    }

  ctx = new_omp_context (stmt, outer_ctx);
  if (taskreg_nesting_level > 1)
    ctx->is_nested = true;
  ctx->field_map = splay_tree_new (splay_tree_compare_pointers, 0, 0);
  ctx->default_kind = OMP_CLAUSE_DEFAULT_SHARED;
  ctx->record_type = lang_hooks.types.make_type (RECORD_TYPE);
  name = create_tmp_var_name (".omp_data_s");
  name = build_decl (gimple_location (stmt),
		     TYPE_DECL, name, ctx->record_type);
  TYPE_NAME (ctx->record_type) = name;
  create_omp_child_function (ctx, false);
  gimple_omp_parallel_set_child_fn (stmt, ctx->cb.dst_fn);

  scan_sharing_clauses (gimple_omp_parallel_clauses (stmt), ctx);
  scan_omp (gimple_omp_body (stmt), ctx);

  if (TYPE_FIELDS (ctx->record_type) == NULL)
    ctx->record_type = ctx->receiver_decl = NULL;
  else
    {
      layout_type (ctx->record_type);
      fixup_child_record_type (ctx);
    }
}

/* Scan an OpenMP task directive.  */

static void
scan_omp_task (gimple_stmt_iterator *gsi, omp_context *outer_ctx)
{
  omp_context *ctx;
  tree name, t;
  gimple stmt = gsi_stmt (*gsi);
  location_t loc = gimple_location (stmt);

  /* Ignore task directives with empty bodies.  */
  if (optimize > 0
      && empty_body_p (gimple_omp_body (stmt)))
    {
      gsi_replace (gsi, gimple_build_nop (), false);
      return;
    }

  ctx = new_omp_context (stmt, outer_ctx);
  if (taskreg_nesting_level > 1)
    ctx->is_nested = true;
  ctx->field_map = splay_tree_new (splay_tree_compare_pointers, 0, 0);
  ctx->default_kind = OMP_CLAUSE_DEFAULT_SHARED;
  ctx->record_type = lang_hooks.types.make_type (RECORD_TYPE);
  name = create_tmp_var_name (".omp_data_s");
  name = build_decl (gimple_location (stmt),
		     TYPE_DECL, name, ctx->record_type);
  TYPE_NAME (ctx->record_type) = name;
  create_omp_child_function (ctx, false);
  gimple_omp_task_set_child_fn (stmt, ctx->cb.dst_fn);

  scan_sharing_clauses (gimple_omp_task_clauses (stmt), ctx);

  if (ctx->srecord_type)
    {
      name = create_tmp_var_name (".omp_data_a");
      name = build_decl (gimple_location (stmt),
			 TYPE_DECL, name, ctx->srecord_type);
      TYPE_NAME (ctx->srecord_type) = name;
      create_omp_child_function (ctx, true);
    }

  scan_omp (gimple_omp_body (stmt), ctx);

  if (TYPE_FIELDS (ctx->record_type) == NULL)
    {
      ctx->record_type = ctx->receiver_decl = NULL;
      t = build_int_cst (long_integer_type_node, 0);
      gimple_omp_task_set_arg_size (stmt, t);
      t = build_int_cst (long_integer_type_node, 1);
      gimple_omp_task_set_arg_align (stmt, t);
    }
  else
    {
      tree *p, vla_fields = NULL_TREE, *q = &vla_fields;
      /* Move VLA fields to the end.  */
      p = &TYPE_FIELDS (ctx->record_type);
      while (*p)
	if (!TYPE_SIZE_UNIT (TREE_TYPE (*p))
	    || ! TREE_CONSTANT (TYPE_SIZE_UNIT (TREE_TYPE (*p))))
	  {
	    *q = *p;
	    *p = TREE_CHAIN (*p);
	    TREE_CHAIN (*q) = NULL_TREE;
	    q = &TREE_CHAIN (*q);
	  }
	else
	  p = &TREE_CHAIN (*p);
      *p = vla_fields;
      layout_type (ctx->record_type);
      fixup_child_record_type (ctx);
      if (ctx->srecord_type)
	layout_type (ctx->srecord_type);
      t = fold_convert_loc (loc, long_integer_type_node,
			TYPE_SIZE_UNIT (ctx->record_type));
      gimple_omp_task_set_arg_size (stmt, t);
      t = build_int_cst (long_integer_type_node,
			 TYPE_ALIGN_UNIT (ctx->record_type));
      gimple_omp_task_set_arg_align (stmt, t);
    }
}


/* Scan an OpenMP loop directive.  */

static void
scan_omp_for (gimple stmt, omp_context *outer_ctx)
{
  omp_context *ctx;
  size_t i;

  ctx = new_omp_context (stmt, outer_ctx);

  scan_sharing_clauses (gimple_omp_for_clauses (stmt), ctx);

  scan_omp (gimple_omp_for_pre_body (stmt), ctx);
  for (i = 0; i < gimple_omp_for_collapse (stmt); i++)
    {
      scan_omp_op (gimple_omp_for_index_ptr (stmt, i), ctx);
      scan_omp_op (gimple_omp_for_initial_ptr (stmt, i), ctx);
      scan_omp_op (gimple_omp_for_final_ptr (stmt, i), ctx);
      scan_omp_op (gimple_omp_for_incr_ptr (stmt, i), ctx);
    }
  scan_omp (gimple_omp_body (stmt), ctx);
}

/* Scan an OpenMP sections directive.  */

static void
scan_omp_sections (gimple stmt, omp_context *outer_ctx)
{
  omp_context *ctx;

  ctx = new_omp_context (stmt, outer_ctx);
  scan_sharing_clauses (gimple_omp_sections_clauses (stmt), ctx);
  scan_omp (gimple_omp_body (stmt), ctx);
}

/* Scan an OpenMP single directive.  */

static void
scan_omp_single (gimple stmt, omp_context *outer_ctx)
{
  omp_context *ctx;
  tree name;

  ctx = new_omp_context (stmt, outer_ctx);
  ctx->field_map = splay_tree_new (splay_tree_compare_pointers, 0, 0);
  ctx->record_type = lang_hooks.types.make_type (RECORD_TYPE);
  name = create_tmp_var_name (".omp_copy_s");
  name = build_decl (gimple_location (stmt),
		     TYPE_DECL, name, ctx->record_type);
  TYPE_NAME (ctx->record_type) = name;

  scan_sharing_clauses (gimple_omp_single_clauses (stmt), ctx);
  scan_omp (gimple_omp_body (stmt), ctx);

  if (TYPE_FIELDS (ctx->record_type) == NULL)
    ctx->record_type = NULL;
  else
    layout_type (ctx->record_type);
}


/* Check OpenMP nesting restrictions.  */
static void
check_omp_nesting_restrictions (gimple  stmt, omp_context *ctx)
{
  switch (gimple_code (stmt))
    {
    case GIMPLE_OMP_FOR:
    case GIMPLE_OMP_SECTIONS:
    case GIMPLE_OMP_SINGLE:
    case GIMPLE_CALL:
      for (; ctx != NULL; ctx = ctx->outer)
	switch (gimple_code (ctx->stmt))
	  {
	  case GIMPLE_OMP_FOR:
	  case GIMPLE_OMP_SECTIONS:
	  case GIMPLE_OMP_SINGLE:
	  case GIMPLE_OMP_ORDERED:
	  case GIMPLE_OMP_MASTER:
	  case GIMPLE_OMP_TASK:
	    if (is_gimple_call (stmt))
	      {
		warning (0, "barrier region may not be closely nested inside "
			    "of work-sharing, critical, ordered, master or "
			    "explicit task region");
		return;
	      }
	    warning (0, "work-sharing region may not be closely nested inside "
			"of work-sharing, critical, ordered, master or explicit "
			"task region");
	    return;
	  case GIMPLE_OMP_PARALLEL:
	    return;
	  default:
	    break;
	  }
      break;
    case GIMPLE_OMP_MASTER:
      for (; ctx != NULL; ctx = ctx->outer)
	switch (gimple_code (ctx->stmt))
	  {
	  case GIMPLE_OMP_FOR:
	  case GIMPLE_OMP_SECTIONS:
	  case GIMPLE_OMP_SINGLE:
	  case GIMPLE_OMP_TASK:
	    warning (0, "master region may not be closely nested inside "
			"of work-sharing or explicit task region");
	    return;
	  case GIMPLE_OMP_PARALLEL:
	    return;
	  default:
	    break;
	  }
      break;
    case GIMPLE_OMP_ORDERED:
      for (; ctx != NULL; ctx = ctx->outer)
	switch (gimple_code (ctx->stmt))
	  {
	  case GIMPLE_OMP_CRITICAL:
	  case GIMPLE_OMP_TASK:
	    warning (0, "ordered region may not be closely nested inside "
			"of critical or explicit task region");
	    return;
	  case GIMPLE_OMP_FOR:
	    if (find_omp_clause (gimple_omp_for_clauses (ctx->stmt),
				 OMP_CLAUSE_ORDERED) == NULL)
	      warning (0, "ordered region must be closely nested inside "
			  "a loop region with an ordered clause");
	    return;
	  case GIMPLE_OMP_PARALLEL:
	    return;
	  default:
	    break;
	  }
      break;
    case GIMPLE_OMP_CRITICAL:
      for (; ctx != NULL; ctx = ctx->outer)
	if (gimple_code (ctx->stmt) == GIMPLE_OMP_CRITICAL
	    && (gimple_omp_critical_name (stmt)
		== gimple_omp_critical_name (ctx->stmt)))
	  {
	    warning (0, "critical region may not be nested inside a critical "
			"region with the same name");
	    return;
	  }
      break;
    default:
      break;
    }
}


/* Helper function scan_omp.

   Callback for walk_tree or operators in walk_gimple_stmt used to
   scan for OpenMP directives in TP.  */

static tree
scan_omp_1_op (tree *tp, int *walk_subtrees, void *data)
{
  struct walk_stmt_info *wi = (struct walk_stmt_info *) data;
  omp_context *ctx = (omp_context *) wi->info;
  tree t = *tp;

  switch (TREE_CODE (t))
    {
    case VAR_DECL:
    case PARM_DECL:
    case LABEL_DECL:
    case RESULT_DECL:
      if (ctx)
	*tp = remap_decl (t, &ctx->cb);
      break;

    default:
      if (ctx && TYPE_P (t))
	*tp = remap_type (t, &ctx->cb);
      else if (!DECL_P (t))
	{
	  *walk_subtrees = 1;
	  if (ctx)
	    {
	      tree tem = remap_type (TREE_TYPE (t), &ctx->cb);
	      if (tem != TREE_TYPE (t))
		{
		  if (TREE_CODE (t) == INTEGER_CST)
		    *tp = build_int_cst_wide (tem,
					      TREE_INT_CST_LOW (t),
					      TREE_INT_CST_HIGH (t));
		  else
		    TREE_TYPE (t) = tem;
		}
	    }
	}
      break;
    }

  return NULL_TREE;
}


/* Helper function for scan_omp.

   Callback for walk_gimple_stmt used to scan for OpenMP directives in
   the current statement in GSI.  */

static tree
scan_omp_1_stmt (gimple_stmt_iterator *gsi, bool *handled_ops_p,
		 struct walk_stmt_info *wi)
{
  gimple stmt = gsi_stmt (*gsi);
  omp_context *ctx = (omp_context *) wi->info;

  if (gimple_has_location (stmt))
    input_location = gimple_location (stmt);

  /* Check the OpenMP nesting restrictions.  */
  if (ctx != NULL)
    {
      if (is_gimple_omp (stmt))
	check_omp_nesting_restrictions (stmt, ctx);
      else if (is_gimple_call (stmt))
	{
	  tree fndecl = gimple_call_fndecl (stmt);
	  if (fndecl && DECL_BUILT_IN_CLASS (fndecl) == BUILT_IN_NORMAL
	      && DECL_FUNCTION_CODE (fndecl) == BUILT_IN_GOMP_BARRIER)
	    check_omp_nesting_restrictions (stmt, ctx);
	}
    }

  *handled_ops_p = true;

  switch (gimple_code (stmt))
    {
    case GIMPLE_OMP_PARALLEL:
      taskreg_nesting_level++;
      scan_omp_parallel (gsi, ctx);
      taskreg_nesting_level--;
      break;

    case GIMPLE_OMP_TASK:
      taskreg_nesting_level++;
      scan_omp_task (gsi, ctx);
      taskreg_nesting_level--;
      break;

    case GIMPLE_OMP_FOR:
      scan_omp_for (stmt, ctx);
      break;

    case GIMPLE_OMP_SECTIONS:
      scan_omp_sections (stmt, ctx);
      break;

    case GIMPLE_OMP_SINGLE:
      scan_omp_single (stmt, ctx);
      break;

    case GIMPLE_OMP_SECTION:
    case GIMPLE_OMP_MASTER:
    case GIMPLE_OMP_ORDERED:
    case GIMPLE_OMP_CRITICAL:
      ctx = new_omp_context (stmt, ctx);
      scan_omp (gimple_omp_body (stmt), ctx);
      break;

    case GIMPLE_BIND:
      {
	tree var;

	*handled_ops_p = false;
	if (ctx)
	  for (var = gimple_bind_vars (stmt); var ; var = TREE_CHAIN (var))
	    insert_decl_map (&ctx->cb, var, var);
      }
      break;
    default:
      *handled_ops_p = false;
      break;
    }

  return NULL_TREE;
}


/* Scan all the statements starting at the current statement.  CTX
   contains context information about the OpenMP directives and
   clauses found during the scan.  */

static void
scan_omp (gimple_seq body, omp_context *ctx)
{
  location_t saved_location;
  struct walk_stmt_info wi;

  memset (&wi, 0, sizeof (wi));
  wi.info = ctx;
  wi.want_locations = true;

  saved_location = input_location;
  walk_gimple_seq (body, scan_omp_1_stmt, scan_omp_1_op, &wi);
  input_location = saved_location;
}

/* Re-gimplification and code generation routines.  */

/* Build a call to GOMP_barrier.  */

static tree
build_omp_barrier (void)
{
  return build_call_expr (built_in_decls[BUILT_IN_GOMP_BARRIER], 0);
}

/* If a context was created for STMT when it was scanned, return it.  */

static omp_context *
maybe_lookup_ctx (gimple stmt)
{
  splay_tree_node n;
  n = splay_tree_lookup (all_contexts, (splay_tree_key) stmt);
  return n ? (omp_context *) n->value : NULL;
}


/* Find the mapping for DECL in CTX or the immediately enclosing
   context that has a mapping for DECL.

   If CTX is a nested parallel directive, we may have to use the decl
   mappings created in CTX's parent context.  Suppose that we have the
   following parallel nesting (variable UIDs showed for clarity):

	iD.1562 = 0;
     	#omp parallel shared(iD.1562)		-> outer parallel
	  iD.1562 = iD.1562 + 1;

	  #omp parallel shared (iD.1562)	-> inner parallel
	     iD.1562 = iD.1562 - 1;

   Each parallel structure will create a distinct .omp_data_s structure
   for copying iD.1562 in/out of the directive:

  	outer parallel		.omp_data_s.1.i -> iD.1562
	inner parallel		.omp_data_s.2.i -> iD.1562

   A shared variable mapping will produce a copy-out operation before
   the parallel directive and a copy-in operation after it.  So, in
   this case we would have:

  	iD.1562 = 0;
	.omp_data_o.1.i = iD.1562;
	#omp parallel shared(iD.1562)		-> outer parallel
	  .omp_data_i.1 = &.omp_data_o.1
	  .omp_data_i.1->i = .omp_data_i.1->i + 1;

	  .omp_data_o.2.i = iD.1562;		-> **
	  #omp parallel shared(iD.1562)		-> inner parallel
	    .omp_data_i.2 = &.omp_data_o.2
	    .omp_data_i.2->i = .omp_data_i.2->i - 1;


    ** This is a problem.  The symbol iD.1562 cannot be referenced
       inside the body of the outer parallel region.  But since we are
       emitting this copy operation while expanding the inner parallel
       directive, we need to access the CTX structure of the outer
       parallel directive to get the correct mapping:

	  .omp_data_o.2.i = .omp_data_i.1->i

    Since there may be other workshare or parallel directives enclosing
    the parallel directive, it may be necessary to walk up the context
    parent chain.  This is not a problem in general because nested
    parallelism happens only rarely.  */

static tree
lookup_decl_in_outer_ctx (tree decl, omp_context *ctx)
{
  tree t;
  omp_context *up;

  for (up = ctx->outer, t = NULL; up && t == NULL; up = up->outer)
    t = maybe_lookup_decl (decl, up);

  gcc_assert (!ctx->is_nested || t || is_global_var (decl));

  return t ? t : decl;
}


/* Similar to lookup_decl_in_outer_ctx, but return DECL if not found
   in outer contexts.  */

static tree
maybe_lookup_decl_in_outer_ctx (tree decl, omp_context *ctx)
{
  tree t = NULL;
  omp_context *up;

  for (up = ctx->outer, t = NULL; up && t == NULL; up = up->outer)
    t = maybe_lookup_decl (decl, up);

  return t ? t : decl;
}


/* Construct the initialization value for reduction CLAUSE.  */

tree
omp_reduction_init (tree clause, tree type)
{
  location_t loc = OMP_CLAUSE_LOCATION (clause);
  switch (OMP_CLAUSE_REDUCTION_CODE (clause))
    {
    case PLUS_EXPR:
    case MINUS_EXPR:
    case BIT_IOR_EXPR:
    case BIT_XOR_EXPR:
    case TRUTH_OR_EXPR:
    case TRUTH_ORIF_EXPR:
    case TRUTH_XOR_EXPR:
    case NE_EXPR:
      return fold_convert_loc (loc, type, integer_zero_node);

    case MULT_EXPR:
    case TRUTH_AND_EXPR:
    case TRUTH_ANDIF_EXPR:
    case EQ_EXPR:
      return fold_convert_loc (loc, type, integer_one_node);

    case BIT_AND_EXPR:
      return fold_convert_loc (loc, type, integer_minus_one_node);

    case MAX_EXPR:
      if (SCALAR_FLOAT_TYPE_P (type))
	{
	  REAL_VALUE_TYPE max, min;
	  if (HONOR_INFINITIES (TYPE_MODE (type)))
	    {
	      real_inf (&max);
	      real_arithmetic (&min, NEGATE_EXPR, &max, NULL);
	    }
	  else
	    real_maxval (&min, 1, TYPE_MODE (type));
	  return build_real (type, min);
	}
      else
	{
	  gcc_assert (INTEGRAL_TYPE_P (type));
	  return TYPE_MIN_VALUE (type);
	}

    case MIN_EXPR:
      if (SCALAR_FLOAT_TYPE_P (type))
	{
	  REAL_VALUE_TYPE max;
	  if (HONOR_INFINITIES (TYPE_MODE (type)))
	    real_inf (&max);
	  else
	    real_maxval (&max, 0, TYPE_MODE (type));
	  return build_real (type, max);
	}
      else
	{
	  gcc_assert (INTEGRAL_TYPE_P (type));
	  return TYPE_MAX_VALUE (type);
	}

    default:
      gcc_unreachable ();
    }
}

/* Generate code to implement the input clauses, FIRSTPRIVATE and COPYIN,
   from the receiver (aka child) side and initializers for REFERENCE_TYPE
   private variables.  Initialization statements go in ILIST, while calls
   to destructors go in DLIST.  */

static void
lower_rec_input_clauses (tree clauses, gimple_seq *ilist, gimple_seq *dlist,
			 omp_context *ctx)
{
  gimple_stmt_iterator diter;
  tree c, dtor, copyin_seq, x, ptr;
  bool copyin_by_ref = false;
  bool lastprivate_firstprivate = false;
  int pass;

  *dlist = gimple_seq_alloc ();
  diter = gsi_start (*dlist);
  copyin_seq = NULL;

  /* Do all the fixed sized types in the first pass, and the variable sized
     types in the second pass.  This makes sure that the scalar arguments to
     the variable sized types are processed before we use them in the
     variable sized operations.  */
  for (pass = 0; pass < 2; ++pass)
    {
      for (c = clauses; c ; c = OMP_CLAUSE_CHAIN (c))
	{
	  enum omp_clause_code c_kind = OMP_CLAUSE_CODE (c);
	  tree var, new_var;
	  bool by_ref;
	  location_t clause_loc = OMP_CLAUSE_LOCATION (c);

	  switch (c_kind)
	    {
	    case OMP_CLAUSE_PRIVATE:
	      if (OMP_CLAUSE_PRIVATE_DEBUG (c))
		continue;
	      break;
	    case OMP_CLAUSE_SHARED:
	      if (maybe_lookup_decl (OMP_CLAUSE_DECL (c), ctx) == NULL)
		{
		  gcc_assert (is_global_var (OMP_CLAUSE_DECL (c)));
		  continue;
		}
	    case OMP_CLAUSE_FIRSTPRIVATE:
	    case OMP_CLAUSE_COPYIN:
	    case OMP_CLAUSE_REDUCTION:
	      break;
	    case OMP_CLAUSE_LASTPRIVATE:
	      if (OMP_CLAUSE_LASTPRIVATE_FIRSTPRIVATE (c))
		{
		  lastprivate_firstprivate = true;
		  if (pass != 0)
		    continue;
		}
	      break;
	    default:
	      continue;
	    }

	  new_var = var = OMP_CLAUSE_DECL (c);
	  if (c_kind != OMP_CLAUSE_COPYIN)
	    new_var = lookup_decl (var, ctx);

	  if (c_kind == OMP_CLAUSE_SHARED || c_kind == OMP_CLAUSE_COPYIN)
	    {
	      if (pass != 0)
		continue;
	    }
	  else if (is_variable_sized (var))
	    {
	      /* For variable sized types, we need to allocate the
		 actual storage here.  Call alloca and store the
		 result in the pointer decl that we created elsewhere.  */
	      if (pass == 0)
		continue;

	      if (c_kind != OMP_CLAUSE_FIRSTPRIVATE || !is_task_ctx (ctx))
		{
		  gimple stmt;
		  tree tmp;

		  ptr = DECL_VALUE_EXPR (new_var);
		  gcc_assert (TREE_CODE (ptr) == INDIRECT_REF);
		  ptr = TREE_OPERAND (ptr, 0);
		  gcc_assert (DECL_P (ptr));
		  x = TYPE_SIZE_UNIT (TREE_TYPE (new_var));

		  /* void *tmp = __builtin_alloca */
		  stmt
		    = gimple_build_call (built_in_decls[BUILT_IN_ALLOCA], 1, x);
		  tmp = create_tmp_var_raw (ptr_type_node, NULL);
		  gimple_add_tmp_var (tmp);
		  gimple_call_set_lhs (stmt, tmp);

		  gimple_seq_add_stmt (ilist, stmt);

		  x = fold_convert_loc (clause_loc, TREE_TYPE (ptr), tmp);
		  gimplify_assign (ptr, x, ilist);
		}
	    }
	  else if (is_reference (var))
	    {
	      /* For references that are being privatized for Fortran,
		 allocate new backing storage for the new pointer
		 variable.  This allows us to avoid changing all the
		 code that expects a pointer to something that expects
		 a direct variable.  Note that this doesn't apply to
		 C++, since reference types are disallowed in data
		 sharing clauses there, except for NRV optimized
		 return values.  */
	      if (pass == 0)
		continue;

	      x = TYPE_SIZE_UNIT (TREE_TYPE (TREE_TYPE (new_var)));
	      if (c_kind == OMP_CLAUSE_FIRSTPRIVATE && is_task_ctx (ctx))
		{
		  x = build_receiver_ref (var, false, ctx);
		  x = build_fold_addr_expr_loc (clause_loc, x);
		}
	      else if (TREE_CONSTANT (x))
		{
		  const char *name = NULL;
		  if (DECL_NAME (var))
		    name = IDENTIFIER_POINTER (DECL_NAME (new_var));

		  x = create_tmp_var_raw (TREE_TYPE (TREE_TYPE (new_var)),
					  name);
		  gimple_add_tmp_var (x);
		  TREE_ADDRESSABLE (x) = 1;
		  x = build_fold_addr_expr_loc (clause_loc, x);
		}
	      else
		{
		  x = build_call_expr_loc (clause_loc,
				       built_in_decls[BUILT_IN_ALLOCA], 1, x);
		}

	      x = fold_convert_loc (clause_loc, TREE_TYPE (new_var), x);
	      gimplify_assign (new_var, x, ilist);

	      new_var = build_simple_mem_ref_loc (clause_loc, new_var);
	    }
	  else if (c_kind == OMP_CLAUSE_REDUCTION
		   && OMP_CLAUSE_REDUCTION_PLACEHOLDER (c))
	    {
	      if (pass == 0)
		continue;
	    }
	  else if (pass != 0)
	    continue;

	  switch (OMP_CLAUSE_CODE (c))
	    {
	    case OMP_CLAUSE_SHARED:
	      /* Shared global vars are just accessed directly.  */
	      if (is_global_var (new_var))
		break;
	      /* Set up the DECL_VALUE_EXPR for shared variables now.  This
		 needs to be delayed until after fixup_child_record_type so
		 that we get the correct type during the dereference.  */
	      by_ref = use_pointer_for_field (var, ctx);
	      x = build_receiver_ref (var, by_ref, ctx);
	      SET_DECL_VALUE_EXPR (new_var, x);
	      DECL_HAS_VALUE_EXPR_P (new_var) = 1;

	      /* ??? If VAR is not passed by reference, and the variable
		 hasn't been initialized yet, then we'll get a warning for
		 the store into the omp_data_s structure.  Ideally, we'd be
		 able to notice this and not store anything at all, but
		 we're generating code too early.  Suppress the warning.  */
	      if (!by_ref)
		TREE_NO_WARNING (var) = 1;
	      break;

	    case OMP_CLAUSE_LASTPRIVATE:
	      if (OMP_CLAUSE_LASTPRIVATE_FIRSTPRIVATE (c))
		break;
	      /* FALLTHRU */

	    case OMP_CLAUSE_PRIVATE:
	      if (OMP_CLAUSE_CODE (c) != OMP_CLAUSE_PRIVATE)
		x = build_outer_var_ref (var, ctx);
	      else if (OMP_CLAUSE_PRIVATE_OUTER_REF (c))
		{
		  if (is_task_ctx (ctx))
		    x = build_receiver_ref (var, false, ctx);
		  else
		    x = build_outer_var_ref (var, ctx);
		}
	      else
		x = NULL;
	      x = lang_hooks.decls.omp_clause_default_ctor (c, new_var, x);
	      if (x)
		gimplify_and_add (x, ilist);
	      /* FALLTHRU */

	    do_dtor:
	      x = lang_hooks.decls.omp_clause_dtor (c, new_var);
	      if (x)
		{
		  gimple_seq tseq = NULL;

		  dtor = x;
		  gimplify_stmt (&dtor, &tseq);
		  gsi_insert_seq_before (&diter, tseq, GSI_SAME_STMT);
		}
	      break;

	    case OMP_CLAUSE_FIRSTPRIVATE:
	      if (is_task_ctx (ctx))
		{
		  if (is_reference (var) || is_variable_sized (var))
		    goto do_dtor;
		  else if (is_global_var (maybe_lookup_decl_in_outer_ctx (var,
									  ctx))
			   || use_pointer_for_field (var, NULL))
		    {
		      x = build_receiver_ref (var, false, ctx);
		      SET_DECL_VALUE_EXPR (new_var, x);
		      DECL_HAS_VALUE_EXPR_P (new_var) = 1;
		      goto do_dtor;
		    }
		}
	      x = build_outer_var_ref (var, ctx);
	      x = lang_hooks.decls.omp_clause_copy_ctor (c, new_var, x);
	      gimplify_and_add (x, ilist);
	      goto do_dtor;
	      break;

	    case OMP_CLAUSE_COPYIN:
	      by_ref = use_pointer_for_field (var, NULL);
	      x = build_receiver_ref (var, by_ref, ctx);
	      x = lang_hooks.decls.omp_clause_assign_op (c, new_var, x);
	      append_to_statement_list (x, &copyin_seq);
	      copyin_by_ref |= by_ref;
	      break;

	    case OMP_CLAUSE_REDUCTION:
	      if (OMP_CLAUSE_REDUCTION_PLACEHOLDER (c))
		{
		  tree placeholder = OMP_CLAUSE_REDUCTION_PLACEHOLDER (c);
		  x = build_outer_var_ref (var, ctx);

		  if (is_reference (var))
		    x = build_fold_addr_expr_loc (clause_loc, x);
		  SET_DECL_VALUE_EXPR (placeholder, x);
		  DECL_HAS_VALUE_EXPR_P (placeholder) = 1;
		  lower_omp (OMP_CLAUSE_REDUCTION_GIMPLE_INIT (c), ctx);
		  gimple_seq_add_seq (ilist,
				      OMP_CLAUSE_REDUCTION_GIMPLE_INIT (c));
		  OMP_CLAUSE_REDUCTION_GIMPLE_INIT (c) = NULL;
		  DECL_HAS_VALUE_EXPR_P (placeholder) = 0;
		}
	      else
		{
		  x = omp_reduction_init (c, TREE_TYPE (new_var));
		  gcc_assert (TREE_CODE (TREE_TYPE (new_var)) != ARRAY_TYPE);
		  gimplify_assign (new_var, x, ilist);
		}
	      break;

	    default:
	      gcc_unreachable ();
	    }
	}
    }

  /* The copyin sequence is not to be executed by the main thread, since
     that would result in self-copies.  Perhaps not visible to scalars,
     but it certainly is to C++ operator=.  */
  if (copyin_seq)
    {
      x = build_call_expr (built_in_decls[BUILT_IN_OMP_GET_THREAD_NUM], 0);
      x = build2 (NE_EXPR, boolean_type_node, x,
		  build_int_cst (TREE_TYPE (x), 0));
      x = build3 (COND_EXPR, void_type_node, x, copyin_seq, NULL);
      gimplify_and_add (x, ilist);
    }

  /* If any copyin variable is passed by reference, we must ensure the
     master thread doesn't modify it before it is copied over in all
     threads.  Similarly for variables in both firstprivate and
     lastprivate clauses we need to ensure the lastprivate copying
     happens after firstprivate copying in all threads.  */
  if (copyin_by_ref || lastprivate_firstprivate)
    gimplify_and_add (build_omp_barrier (), ilist);
}


/* Generate code to implement the LASTPRIVATE clauses.  This is used for
   both parallel and workshare constructs.  PREDICATE may be NULL if it's
   always true.   */

static void
lower_lastprivate_clauses (tree clauses, tree predicate, gimple_seq *stmt_list,
			    omp_context *ctx)
{
  tree x, c, label = NULL;
  bool par_clauses = false;

  /* Early exit if there are no lastprivate clauses.  */
  clauses = find_omp_clause (clauses, OMP_CLAUSE_LASTPRIVATE);
  if (clauses == NULL)
    {
      /* If this was a workshare clause, see if it had been combined
	 with its parallel.  In that case, look for the clauses on the
	 parallel statement itself.  */
      if (is_parallel_ctx (ctx))
	return;

      ctx = ctx->outer;
      if (ctx == NULL || !is_parallel_ctx (ctx))
	return;

      clauses = find_omp_clause (gimple_omp_parallel_clauses (ctx->stmt),
				 OMP_CLAUSE_LASTPRIVATE);
      if (clauses == NULL)
	return;
      par_clauses = true;
    }

  if (predicate)
    {
      gimple stmt;
      tree label_true, arm1, arm2;

      label = create_artificial_label (UNKNOWN_LOCATION);
      label_true = create_artificial_label (UNKNOWN_LOCATION);
      arm1 = TREE_OPERAND (predicate, 0);
      arm2 = TREE_OPERAND (predicate, 1);
      gimplify_expr (&arm1, stmt_list, NULL, is_gimple_val, fb_rvalue);
      gimplify_expr (&arm2, stmt_list, NULL, is_gimple_val, fb_rvalue);
      stmt = gimple_build_cond (TREE_CODE (predicate), arm1, arm2,
				label_true, label);
      gimple_seq_add_stmt (stmt_list, stmt);
      gimple_seq_add_stmt (stmt_list, gimple_build_label (label_true));
    }

  for (c = clauses; c ;)
    {
      tree var, new_var;
      location_t clause_loc = OMP_CLAUSE_LOCATION (c);

      if (OMP_CLAUSE_CODE (c) == OMP_CLAUSE_LASTPRIVATE)
	{
	  var = OMP_CLAUSE_DECL (c);
	  new_var = lookup_decl (var, ctx);

	  if (OMP_CLAUSE_LASTPRIVATE_GIMPLE_SEQ (c))
	    {
	      lower_omp (OMP_CLAUSE_LASTPRIVATE_GIMPLE_SEQ (c), ctx);
	      gimple_seq_add_seq (stmt_list,
				  OMP_CLAUSE_LASTPRIVATE_GIMPLE_SEQ (c));
	    }
	  OMP_CLAUSE_LASTPRIVATE_GIMPLE_SEQ (c) = NULL;

	  x = build_outer_var_ref (var, ctx);
	  if (is_reference (var))
	    new_var = build_simple_mem_ref_loc (clause_loc, new_var);
	  x = lang_hooks.decls.omp_clause_assign_op (c, x, new_var);
	  gimplify_and_add (x, stmt_list);
	}
      c = OMP_CLAUSE_CHAIN (c);
      if (c == NULL && !par_clauses)
	{
	  /* If this was a workshare clause, see if it had been combined
	     with its parallel.  In that case, continue looking for the
	     clauses also on the parallel statement itself.  */
	  if (is_parallel_ctx (ctx))
	    break;

	  ctx = ctx->outer;
	  if (ctx == NULL || !is_parallel_ctx (ctx))
	    break;

	  c = find_omp_clause (gimple_omp_parallel_clauses (ctx->stmt),
			       OMP_CLAUSE_LASTPRIVATE);
	  par_clauses = true;
	}
    }

  if (label)
    gimple_seq_add_stmt (stmt_list, gimple_build_label (label));
}


/* Generate code to implement the REDUCTION clauses.  */

static void
lower_reduction_clauses (tree clauses, gimple_seq *stmt_seqp, omp_context *ctx)
{
  gimple_seq sub_seq = NULL;
  gimple stmt;
  tree x, c;
  int count = 0;

  /* First see if there is exactly one reduction clause.  Use OMP_ATOMIC
     update in that case, otherwise use a lock.  */
  for (c = clauses; c && count < 2; c = OMP_CLAUSE_CHAIN (c))
    if (OMP_CLAUSE_CODE (c) == OMP_CLAUSE_REDUCTION)
      {
	if (OMP_CLAUSE_REDUCTION_PLACEHOLDER (c))
	  {
	    /* Never use OMP_ATOMIC for array reductions.  */
	    count = -1;
	    break;
	  }
	count++;
      }

  if (count == 0)
    return;

  for (c = clauses; c ; c = OMP_CLAUSE_CHAIN (c))
    {
      tree var, ref, new_var;
      enum tree_code code;
      location_t clause_loc = OMP_CLAUSE_LOCATION (c);

      if (OMP_CLAUSE_CODE (c) != OMP_CLAUSE_REDUCTION)
	continue;

      var = OMP_CLAUSE_DECL (c);
      new_var = lookup_decl (var, ctx);
      if (is_reference (var))
	new_var = build_simple_mem_ref_loc (clause_loc, new_var);
      ref = build_outer_var_ref (var, ctx);
      code = OMP_CLAUSE_REDUCTION_CODE (c);

      /* reduction(-:var) sums up the partial results, so it acts
	 identically to reduction(+:var).  */
      if (code == MINUS_EXPR)
        code = PLUS_EXPR;

      if (count == 1)
	{
	  tree addr = build_fold_addr_expr_loc (clause_loc, ref);

	  addr = save_expr (addr);
	  ref = build1 (INDIRECT_REF, TREE_TYPE (TREE_TYPE (addr)), addr);
	  x = fold_build2_loc (clause_loc, code, TREE_TYPE (ref), ref, new_var);
	  x = build2 (OMP_ATOMIC, void_type_node, addr, x);
	  gimplify_and_add (x, stmt_seqp);
	  return;
	}

      if (OMP_CLAUSE_REDUCTION_PLACEHOLDER (c))
	{
	  tree placeholder = OMP_CLAUSE_REDUCTION_PLACEHOLDER (c);

	  if (is_reference (var))
	    ref = build_fold_addr_expr_loc (clause_loc, ref);
	  SET_DECL_VALUE_EXPR (placeholder, ref);
	  DECL_HAS_VALUE_EXPR_P (placeholder) = 1;
	  lower_omp (OMP_CLAUSE_REDUCTION_GIMPLE_MERGE (c), ctx);
	  gimple_seq_add_seq (&sub_seq, OMP_CLAUSE_REDUCTION_GIMPLE_MERGE (c));
	  OMP_CLAUSE_REDUCTION_GIMPLE_MERGE (c) = NULL;
	  OMP_CLAUSE_REDUCTION_PLACEHOLDER (c) = NULL;
	}
      else
	{
	  x = build2 (code, TREE_TYPE (ref), ref, new_var);
	  ref = build_outer_var_ref (var, ctx);
	  gimplify_assign (ref, x, &sub_seq);
	}
    }

  stmt = gimple_build_call (built_in_decls[BUILT_IN_GOMP_ATOMIC_START], 0);
  gimple_seq_add_stmt (stmt_seqp, stmt);

  gimple_seq_add_seq (stmt_seqp, sub_seq);

  stmt = gimple_build_call (built_in_decls[BUILT_IN_GOMP_ATOMIC_END], 0);
  gimple_seq_add_stmt (stmt_seqp, stmt);
}


/* Generate code to implement the COPYPRIVATE clauses.  */

static void
lower_copyprivate_clauses (tree clauses, gimple_seq *slist, gimple_seq *rlist,
			    omp_context *ctx)
{
  tree c;

  for (c = clauses; c ; c = OMP_CLAUSE_CHAIN (c))
    {
      tree var, new_var, ref, x;
      bool by_ref;
      location_t clause_loc = OMP_CLAUSE_LOCATION (c);

      if (OMP_CLAUSE_CODE (c) != OMP_CLAUSE_COPYPRIVATE)
	continue;

      var = OMP_CLAUSE_DECL (c);
      by_ref = use_pointer_for_field (var, NULL);

      ref = build_sender_ref (var, ctx);
      x = new_var = lookup_decl_in_outer_ctx (var, ctx);
      if (by_ref)
	{
	  x = build_fold_addr_expr_loc (clause_loc, new_var);
	  x = fold_convert_loc (clause_loc, TREE_TYPE (ref), x);
	}
      gimplify_assign (ref, x, slist);

      ref = build_receiver_ref (var, false, ctx);
      if (by_ref)
	{
	  ref = fold_convert_loc (clause_loc,
				  build_pointer_type (TREE_TYPE (new_var)),
				  ref);
	  ref = build_fold_indirect_ref_loc (clause_loc, ref);
	}
      if (is_reference (var))
	{
<<<<<<< HEAD
	  ref = build_simple_mem_ref_loc (clause_loc, ref);
	  var = build_simple_mem_ref_loc (clause_loc, var);
=======
	  ref = fold_convert_loc (clause_loc, TREE_TYPE (new_var), ref);
	  ref = build_fold_indirect_ref_loc (clause_loc, ref);
	  new_var = build_fold_indirect_ref_loc (clause_loc, new_var);
>>>>>>> 749aa96d
	}
      x = lang_hooks.decls.omp_clause_assign_op (c, new_var, ref);
      gimplify_and_add (x, rlist);
    }
}


/* Generate code to implement the clauses, FIRSTPRIVATE, COPYIN, LASTPRIVATE,
   and REDUCTION from the sender (aka parent) side.  */

static void
lower_send_clauses (tree clauses, gimple_seq *ilist, gimple_seq *olist,
    		    omp_context *ctx)
{
  tree c;

  for (c = clauses; c ; c = OMP_CLAUSE_CHAIN (c))
    {
      tree val, ref, x, var;
      bool by_ref, do_in = false, do_out = false;
      location_t clause_loc = OMP_CLAUSE_LOCATION (c);

      switch (OMP_CLAUSE_CODE (c))
	{
	case OMP_CLAUSE_PRIVATE:
	  if (OMP_CLAUSE_PRIVATE_OUTER_REF (c))
	    break;
	  continue;
	case OMP_CLAUSE_FIRSTPRIVATE:
	case OMP_CLAUSE_COPYIN:
	case OMP_CLAUSE_LASTPRIVATE:
	case OMP_CLAUSE_REDUCTION:
	  break;
	default:
	  continue;
	}

      val = OMP_CLAUSE_DECL (c);
      var = lookup_decl_in_outer_ctx (val, ctx);

      if (OMP_CLAUSE_CODE (c) != OMP_CLAUSE_COPYIN
	  && is_global_var (var))
	continue;
      if (is_variable_sized (val))
	continue;
      by_ref = use_pointer_for_field (val, NULL);

      switch (OMP_CLAUSE_CODE (c))
	{
	case OMP_CLAUSE_PRIVATE:
	case OMP_CLAUSE_FIRSTPRIVATE:
	case OMP_CLAUSE_COPYIN:
	  do_in = true;
	  break;

	case OMP_CLAUSE_LASTPRIVATE:
	  if (by_ref || is_reference (val))
	    {
	      if (OMP_CLAUSE_LASTPRIVATE_FIRSTPRIVATE (c))
		continue;
	      do_in = true;
	    }
	  else
	    {
	      do_out = true;
	      if (lang_hooks.decls.omp_private_outer_ref (val))
		do_in = true;
	    }
	  break;

	case OMP_CLAUSE_REDUCTION:
	  do_in = true;
	  do_out = !(by_ref || is_reference (val));
	  break;

	default:
	  gcc_unreachable ();
	}

      if (do_in)
	{
	  ref = build_sender_ref (val, ctx);
	  x = by_ref ? build_fold_addr_expr_loc (clause_loc, var) : var;
	  gimplify_assign (ref, x, ilist);
	  if (is_task_ctx (ctx))
	    DECL_ABSTRACT_ORIGIN (TREE_OPERAND (ref, 1)) = NULL;
	}

      if (do_out)
	{
	  ref = build_sender_ref (val, ctx);
	  gimplify_assign (var, ref, olist);
	}
    }
}

/* Generate code to implement SHARED from the sender (aka parent)
   side.  This is trickier, since GIMPLE_OMP_PARALLEL_CLAUSES doesn't
   list things that got automatically shared.  */

static void
lower_send_shared_vars (gimple_seq *ilist, gimple_seq *olist, omp_context *ctx)
{
  tree var, ovar, nvar, f, x, record_type;

  if (ctx->record_type == NULL)
    return;

  record_type = ctx->srecord_type ? ctx->srecord_type : ctx->record_type;
  for (f = TYPE_FIELDS (record_type); f ; f = TREE_CHAIN (f))
    {
      ovar = DECL_ABSTRACT_ORIGIN (f);
      nvar = maybe_lookup_decl (ovar, ctx);
      if (!nvar || !DECL_HAS_VALUE_EXPR_P (nvar))
	continue;

      /* If CTX is a nested parallel directive.  Find the immediately
	 enclosing parallel or workshare construct that contains a
	 mapping for OVAR.  */
      var = lookup_decl_in_outer_ctx (ovar, ctx);

      if (use_pointer_for_field (ovar, ctx))
	{
	  x = build_sender_ref (ovar, ctx);
	  var = build_fold_addr_expr (var);
	  gimplify_assign (x, var, ilist);
	}
      else
	{
	  x = build_sender_ref (ovar, ctx);
	  gimplify_assign (x, var, ilist);

	  if (!TREE_READONLY (var)
	      /* We don't need to receive a new reference to a result
	         or parm decl.  In fact we may not store to it as we will
		 invalidate any pending RSO and generate wrong gimple
		 during inlining.  */
	      && !((TREE_CODE (var) == RESULT_DECL
		    || TREE_CODE (var) == PARM_DECL)
		   && DECL_BY_REFERENCE (var)))
	    {
	      x = build_sender_ref (ovar, ctx);
	      gimplify_assign (var, x, olist);
	    }
	}
    }
}


/* A convenience function to build an empty GIMPLE_COND with just the
   condition.  */

static gimple
gimple_build_cond_empty (tree cond)
{
  enum tree_code pred_code;
  tree lhs, rhs;

  gimple_cond_get_ops_from_tree (cond, &pred_code, &lhs, &rhs);
  return gimple_build_cond (pred_code, lhs, rhs, NULL_TREE, NULL_TREE);
}


/* Build the function calls to GOMP_parallel_start etc to actually
   generate the parallel operation.  REGION is the parallel region
   being expanded.  BB is the block where to insert the code.  WS_ARGS
   will be set if this is a call to a combined parallel+workshare
   construct, it contains the list of additional arguments needed by
   the workshare construct.  */

static void
expand_parallel_call (struct omp_region *region, basic_block bb,
		      gimple entry_stmt, tree ws_args)
{
  tree t, t1, t2, val, cond, c, clauses;
  gimple_stmt_iterator gsi;
  gimple stmt;
  int start_ix;
  location_t clause_loc;

  clauses = gimple_omp_parallel_clauses (entry_stmt);

  /* Determine what flavor of GOMP_parallel_start we will be
     emitting.  */
  start_ix = BUILT_IN_GOMP_PARALLEL_START;
  if (is_combined_parallel (region))
    {
      switch (region->inner->type)
	{
	case GIMPLE_OMP_FOR:
	  gcc_assert (region->inner->sched_kind != OMP_CLAUSE_SCHEDULE_AUTO);
	  start_ix = BUILT_IN_GOMP_PARALLEL_LOOP_STATIC_START
		     + (region->inner->sched_kind
			== OMP_CLAUSE_SCHEDULE_RUNTIME
			? 3 : region->inner->sched_kind);
	  break;
	case GIMPLE_OMP_SECTIONS:
	  start_ix = BUILT_IN_GOMP_PARALLEL_SECTIONS_START;
	  break;
	default:
	  gcc_unreachable ();
	}
    }

  /* By default, the value of NUM_THREADS is zero (selected at run time)
     and there is no conditional.  */
  cond = NULL_TREE;
  val = build_int_cst (unsigned_type_node, 0);

  c = find_omp_clause (clauses, OMP_CLAUSE_IF);
  if (c)
    cond = OMP_CLAUSE_IF_EXPR (c);

  c = find_omp_clause (clauses, OMP_CLAUSE_NUM_THREADS);
  if (c)
    {
      val = OMP_CLAUSE_NUM_THREADS_EXPR (c);
      clause_loc = OMP_CLAUSE_LOCATION (c);
    }
  else
    clause_loc = gimple_location (entry_stmt);

  /* Ensure 'val' is of the correct type.  */
  val = fold_convert_loc (clause_loc, unsigned_type_node, val);

  /* If we found the clause 'if (cond)', build either
     (cond != 0) or (cond ? val : 1u).  */
  if (cond)
    {
      gimple_stmt_iterator gsi;

      cond = gimple_boolify (cond);

      if (integer_zerop (val))
	val = fold_build2_loc (clause_loc,
			   EQ_EXPR, unsigned_type_node, cond,
			   build_int_cst (TREE_TYPE (cond), 0));
      else
	{
	  basic_block cond_bb, then_bb, else_bb;
	  edge e, e_then, e_else;
	  tree tmp_then, tmp_else, tmp_join, tmp_var;

	  tmp_var = create_tmp_var (TREE_TYPE (val), NULL);
	  if (gimple_in_ssa_p (cfun))
	    {
	      tmp_then = make_ssa_name (tmp_var, NULL);
	      tmp_else = make_ssa_name (tmp_var, NULL);
	      tmp_join = make_ssa_name (tmp_var, NULL);
	    }
	  else
	    {
	      tmp_then = tmp_var;
	      tmp_else = tmp_var;
	      tmp_join = tmp_var;
	    }

	  e = split_block (bb, NULL);
	  cond_bb = e->src;
	  bb = e->dest;
	  remove_edge (e);

	  then_bb = create_empty_bb (cond_bb);
	  else_bb = create_empty_bb (then_bb);
	  set_immediate_dominator (CDI_DOMINATORS, then_bb, cond_bb);
	  set_immediate_dominator (CDI_DOMINATORS, else_bb, cond_bb);

	  stmt = gimple_build_cond_empty (cond);
	  gsi = gsi_start_bb (cond_bb);
	  gsi_insert_after (&gsi, stmt, GSI_CONTINUE_LINKING);

	  gsi = gsi_start_bb (then_bb);
	  stmt = gimple_build_assign (tmp_then, val);
	  gsi_insert_after (&gsi, stmt, GSI_CONTINUE_LINKING);

	  gsi = gsi_start_bb (else_bb);
	  stmt = gimple_build_assign
	    	   (tmp_else, build_int_cst (unsigned_type_node, 1));
	  gsi_insert_after (&gsi, stmt, GSI_CONTINUE_LINKING);

	  make_edge (cond_bb, then_bb, EDGE_TRUE_VALUE);
	  make_edge (cond_bb, else_bb, EDGE_FALSE_VALUE);
	  e_then = make_edge (then_bb, bb, EDGE_FALLTHRU);
	  e_else = make_edge (else_bb, bb, EDGE_FALLTHRU);

	  if (gimple_in_ssa_p (cfun))
	    {
	      gimple phi = create_phi_node (tmp_join, bb);
	      SSA_NAME_DEF_STMT (tmp_join) = phi;
	      add_phi_arg (phi, tmp_then, e_then, UNKNOWN_LOCATION);
	      add_phi_arg (phi, tmp_else, e_else, UNKNOWN_LOCATION);
	    }

	  val = tmp_join;
	}

      gsi = gsi_start_bb (bb);
      val = force_gimple_operand_gsi (&gsi, val, true, NULL_TREE,
				      false, GSI_CONTINUE_LINKING);
    }

  gsi = gsi_last_bb (bb);
  t = gimple_omp_parallel_data_arg (entry_stmt);
  if (t == NULL)
    t1 = null_pointer_node;
  else
    t1 = build_fold_addr_expr (t);
  t2 = build_fold_addr_expr (gimple_omp_parallel_child_fn (entry_stmt));

  if (ws_args)
    {
      tree args = tree_cons (NULL, t2,
			     tree_cons (NULL, t1,
					tree_cons (NULL, val, ws_args)));
      t = build_function_call_expr (UNKNOWN_LOCATION,
				    built_in_decls[start_ix], args);
    }
  else
    t = build_call_expr (built_in_decls[start_ix], 3, t2, t1, val);

  force_gimple_operand_gsi (&gsi, t, true, NULL_TREE,
			    false, GSI_CONTINUE_LINKING);

  t = gimple_omp_parallel_data_arg (entry_stmt);
  if (t == NULL)
    t = null_pointer_node;
  else
    t = build_fold_addr_expr (t);
  t = build_call_expr_loc (gimple_location (entry_stmt),
			   gimple_omp_parallel_child_fn (entry_stmt), 1, t);
  force_gimple_operand_gsi (&gsi, t, true, NULL_TREE,
			    false, GSI_CONTINUE_LINKING);

  t = build_call_expr_loc (gimple_location (entry_stmt),
			   built_in_decls[BUILT_IN_GOMP_PARALLEL_END], 0);
  force_gimple_operand_gsi (&gsi, t, true, NULL_TREE,
			    false, GSI_CONTINUE_LINKING);
}


/* Build the function call to GOMP_task to actually
   generate the task operation.  BB is the block where to insert the code.  */

static void
expand_task_call (basic_block bb, gimple entry_stmt)
{
  tree t, t1, t2, t3, flags, cond, c, clauses;
  gimple_stmt_iterator gsi;
  location_t loc = gimple_location (entry_stmt);

  clauses = gimple_omp_task_clauses (entry_stmt);

  c = find_omp_clause (clauses, OMP_CLAUSE_IF);
  if (c)
    cond = gimple_boolify (OMP_CLAUSE_IF_EXPR (c));
  else
    cond = boolean_true_node;

  c = find_omp_clause (clauses, OMP_CLAUSE_UNTIED);
  flags = build_int_cst (unsigned_type_node, (c ? 1 : 0));

  gsi = gsi_last_bb (bb);
  t = gimple_omp_task_data_arg (entry_stmt);
  if (t == NULL)
    t2 = null_pointer_node;
  else
    t2 = build_fold_addr_expr_loc (loc, t);
  t1 = build_fold_addr_expr_loc (loc, gimple_omp_task_child_fn (entry_stmt));
  t = gimple_omp_task_copy_fn (entry_stmt);
  if (t == NULL)
    t3 = null_pointer_node;
  else
    t3 = build_fold_addr_expr_loc (loc, t);

  t = build_call_expr (built_in_decls[BUILT_IN_GOMP_TASK], 7, t1, t2, t3,
		       gimple_omp_task_arg_size (entry_stmt),
		       gimple_omp_task_arg_align (entry_stmt), cond, flags);

  force_gimple_operand_gsi (&gsi, t, true, NULL_TREE,
			    false, GSI_CONTINUE_LINKING);
}


/* If exceptions are enabled, wrap the statements in BODY in a MUST_NOT_THROW
   catch handler and return it.  This prevents programs from violating the
   structured block semantics with throws.  */

static gimple_seq
maybe_catch_exception (gimple_seq body)
{
  gimple g;
  tree decl;

  if (!flag_exceptions)
    return body;

  if (lang_protect_cleanup_actions)
    decl = lang_protect_cleanup_actions ();
  else
    decl = built_in_decls[BUILT_IN_TRAP];

  g = gimple_build_eh_must_not_throw (decl);
  g = gimple_build_try (body, gimple_seq_alloc_with_stmt (g),
      			GIMPLE_TRY_CATCH);

 return gimple_seq_alloc_with_stmt (g);
}

/* Chain all the DECLs in LIST by their TREE_CHAIN fields.  */

static tree
list2chain (tree list)
{
  tree t;

  for (t = list; t; t = TREE_CHAIN (t))
    {
      tree var = TREE_VALUE (t);
      if (TREE_CHAIN (t))
	TREE_CHAIN (var) = TREE_VALUE (TREE_CHAIN (t));
      else
	TREE_CHAIN (var) = NULL_TREE;
    }

  return list ? TREE_VALUE (list) : NULL_TREE;
}


/* Remove barriers in REGION->EXIT's block.  Note that this is only
   valid for GIMPLE_OMP_PARALLEL regions.  Since the end of a parallel region
   is an implicit barrier, any workshare inside the GIMPLE_OMP_PARALLEL that
   left a barrier at the end of the GIMPLE_OMP_PARALLEL region can now be
   removed.  */

static void
remove_exit_barrier (struct omp_region *region)
{
  gimple_stmt_iterator gsi;
  basic_block exit_bb;
  edge_iterator ei;
  edge e;
  gimple stmt;
  int any_addressable_vars = -1;

  exit_bb = region->exit;

  /* If the parallel region doesn't return, we don't have REGION->EXIT
     block at all.  */
  if (! exit_bb)
    return;

  /* The last insn in the block will be the parallel's GIMPLE_OMP_RETURN.  The
     workshare's GIMPLE_OMP_RETURN will be in a preceding block.  The kinds of
     statements that can appear in between are extremely limited -- no
     memory operations at all.  Here, we allow nothing at all, so the
     only thing we allow to precede this GIMPLE_OMP_RETURN is a label.  */
  gsi = gsi_last_bb (exit_bb);
  gcc_assert (gimple_code (gsi_stmt (gsi)) == GIMPLE_OMP_RETURN);
  gsi_prev (&gsi);
  if (!gsi_end_p (gsi) && gimple_code (gsi_stmt (gsi)) != GIMPLE_LABEL)
    return;

  FOR_EACH_EDGE (e, ei, exit_bb->preds)
    {
      gsi = gsi_last_bb (e->src);
      if (gsi_end_p (gsi))
	continue;
      stmt = gsi_stmt (gsi);
      if (gimple_code (stmt) == GIMPLE_OMP_RETURN
	  && !gimple_omp_return_nowait_p (stmt))
	{
	  /* OpenMP 3.0 tasks unfortunately prevent this optimization
	     in many cases.  If there could be tasks queued, the barrier
	     might be needed to let the tasks run before some local
	     variable of the parallel that the task uses as shared
	     runs out of scope.  The task can be spawned either
	     from within current function (this would be easy to check)
	     or from some function it calls and gets passed an address
	     of such a variable.  */
	  if (any_addressable_vars < 0)
	    {
	      gimple parallel_stmt = last_stmt (region->entry);
	      tree child_fun = gimple_omp_parallel_child_fn (parallel_stmt);
	      tree local_decls = DECL_STRUCT_FUNCTION (child_fun)->local_decls;
	      tree block;

	      any_addressable_vars = 0;
	      for (; local_decls; local_decls = TREE_CHAIN (local_decls))
		if (TREE_ADDRESSABLE (TREE_VALUE (local_decls)))
		  {
		    any_addressable_vars = 1;
		    break;
		  }
	      for (block = gimple_block (stmt);
		   !any_addressable_vars
		   && block
		   && TREE_CODE (block) == BLOCK;
		   block = BLOCK_SUPERCONTEXT (block))
		{
		  for (local_decls = BLOCK_VARS (block);
		       local_decls;
		       local_decls = TREE_CHAIN (local_decls))
		    if (TREE_ADDRESSABLE (local_decls))
		      {
			any_addressable_vars = 1;
			break;
		      }
		  if (block == gimple_block (parallel_stmt))
		    break;
		}
	    }
	  if (!any_addressable_vars)
	    gimple_omp_return_set_nowait (stmt);
	}
    }
}

static void
remove_exit_barriers (struct omp_region *region)
{
  if (region->type == GIMPLE_OMP_PARALLEL)
    remove_exit_barrier (region);

  if (region->inner)
    {
      region = region->inner;
      remove_exit_barriers (region);
      while (region->next)
	{
	  region = region->next;
	  remove_exit_barriers (region);
	}
    }
}

/* Optimize omp_get_thread_num () and omp_get_num_threads ()
   calls.  These can't be declared as const functions, but
   within one parallel body they are constant, so they can be
   transformed there into __builtin_omp_get_{thread_num,num_threads} ()
   which are declared const.  Similarly for task body, except
   that in untied task omp_get_thread_num () can change at any task
   scheduling point.  */

static void
optimize_omp_library_calls (gimple entry_stmt)
{
  basic_block bb;
  gimple_stmt_iterator gsi;
  tree thr_num_id
    = DECL_ASSEMBLER_NAME (built_in_decls [BUILT_IN_OMP_GET_THREAD_NUM]);
  tree num_thr_id
    = DECL_ASSEMBLER_NAME (built_in_decls [BUILT_IN_OMP_GET_NUM_THREADS]);
  bool untied_task = (gimple_code (entry_stmt) == GIMPLE_OMP_TASK
		      && find_omp_clause (gimple_omp_task_clauses (entry_stmt),
					  OMP_CLAUSE_UNTIED) != NULL);

  FOR_EACH_BB (bb)
    for (gsi = gsi_start_bb (bb); !gsi_end_p (gsi); gsi_next (&gsi))
      {
	gimple call = gsi_stmt (gsi);
	tree decl;

	if (is_gimple_call (call)
	    && (decl = gimple_call_fndecl (call))
	    && DECL_EXTERNAL (decl)
	    && TREE_PUBLIC (decl)
	    && DECL_INITIAL (decl) == NULL)
	  {
	    tree built_in;

	    if (DECL_NAME (decl) == thr_num_id)
	      {
		/* In #pragma omp task untied omp_get_thread_num () can change
		   during the execution of the task region.  */
		if (untied_task)
		  continue;
		built_in = built_in_decls [BUILT_IN_OMP_GET_THREAD_NUM];
	      }
	    else if (DECL_NAME (decl) == num_thr_id)
	      built_in = built_in_decls [BUILT_IN_OMP_GET_NUM_THREADS];
	    else
	      continue;

	    if (DECL_ASSEMBLER_NAME (decl) != DECL_ASSEMBLER_NAME (built_in)
		|| gimple_call_num_args (call) != 0)
	      continue;

	    if (flag_exceptions && !TREE_NOTHROW (decl))
	      continue;

	    if (TREE_CODE (TREE_TYPE (decl)) != FUNCTION_TYPE
		|| !types_compatible_p (TREE_TYPE (TREE_TYPE (decl)),
					TREE_TYPE (TREE_TYPE (built_in))))
	      continue;

	    gimple_call_set_fndecl (call, built_in);
	  }
      }
}

/* Expand the OpenMP parallel or task directive starting at REGION.  */

static void
expand_omp_taskreg (struct omp_region *region)
{
  basic_block entry_bb, exit_bb, new_bb;
  struct function *child_cfun;
  tree child_fn, block, t, ws_args, *tp;
  tree save_current;
  gimple_stmt_iterator gsi;
  gimple entry_stmt, stmt;
  edge e;

  entry_stmt = last_stmt (region->entry);
  child_fn = gimple_omp_taskreg_child_fn (entry_stmt);
  child_cfun = DECL_STRUCT_FUNCTION (child_fn);
  /* If this function has been already instrumented, make sure
     the child function isn't instrumented again.  */
  child_cfun->after_tree_profile = cfun->after_tree_profile;

  entry_bb = region->entry;
  exit_bb = region->exit;

  if (is_combined_parallel (region))
    ws_args = region->ws_args;
  else
    ws_args = NULL_TREE;

  if (child_cfun->cfg)
    {
      /* Due to inlining, it may happen that we have already outlined
	 the region, in which case all we need to do is make the
	 sub-graph unreachable and emit the parallel call.  */
      edge entry_succ_e, exit_succ_e;
      gimple_stmt_iterator gsi;

      entry_succ_e = single_succ_edge (entry_bb);

      gsi = gsi_last_bb (entry_bb);
      gcc_assert (gimple_code (gsi_stmt (gsi)) == GIMPLE_OMP_PARALLEL
		  || gimple_code (gsi_stmt (gsi)) == GIMPLE_OMP_TASK);
      gsi_remove (&gsi, true);

      new_bb = entry_bb;
      if (exit_bb)
	{
	  exit_succ_e = single_succ_edge (exit_bb);
	  make_edge (new_bb, exit_succ_e->dest, EDGE_FALLTHRU);
	}
      remove_edge_and_dominated_blocks (entry_succ_e);
    }
  else
    {
      /* If the parallel region needs data sent from the parent
	 function, then the very first statement (except possible
	 tree profile counter updates) of the parallel body
	 is a copy assignment .OMP_DATA_I = &.OMP_DATA_O.  Since
	 &.OMP_DATA_O is passed as an argument to the child function,
	 we need to replace it with the argument as seen by the child
	 function.

	 In most cases, this will end up being the identity assignment
	 .OMP_DATA_I = .OMP_DATA_I.  However, if the parallel body had
	 a function call that has been inlined, the original PARM_DECL
	 .OMP_DATA_I may have been converted into a different local
	 variable.  In which case, we need to keep the assignment.  */
      if (gimple_omp_taskreg_data_arg (entry_stmt))
	{
	  basic_block entry_succ_bb = single_succ (entry_bb);
	  gimple_stmt_iterator gsi;
	  tree arg, narg;
	  gimple parcopy_stmt = NULL;

	  for (gsi = gsi_start_bb (entry_succ_bb); ; gsi_next (&gsi))
	    {
	      gimple stmt;

	      gcc_assert (!gsi_end_p (gsi));
	      stmt = gsi_stmt (gsi);
	      if (gimple_code (stmt) != GIMPLE_ASSIGN)
		continue;

	      if (gimple_num_ops (stmt) == 2)
		{
		  tree arg = gimple_assign_rhs1 (stmt);

		  /* We're ignore the subcode because we're
		     effectively doing a STRIP_NOPS.  */

		  if (TREE_CODE (arg) == ADDR_EXPR
		      && TREE_OPERAND (arg, 0)
		        == gimple_omp_taskreg_data_arg (entry_stmt))
		    {
		      parcopy_stmt = stmt;
		      break;
		    }
		}
	    }

	  gcc_assert (parcopy_stmt != NULL);
	  arg = DECL_ARGUMENTS (child_fn);

	  if (!gimple_in_ssa_p (cfun))
	    {
	      if (gimple_assign_lhs (parcopy_stmt) == arg)
		gsi_remove (&gsi, true);
	      else
		{
	          /* ?? Is setting the subcode really necessary ??  */
		  gimple_omp_set_subcode (parcopy_stmt, TREE_CODE (arg));
		  gimple_assign_set_rhs1 (parcopy_stmt, arg);
		}
	    }
	  else
	    {
	      /* If we are in ssa form, we must load the value from the default
		 definition of the argument.  That should not be defined now,
		 since the argument is not used uninitialized.  */
	      gcc_assert (gimple_default_def (cfun, arg) == NULL);
	      narg = make_ssa_name (arg, gimple_build_nop ());
	      set_default_def (arg, narg);
	      /* ?? Is setting the subcode really necessary ??  */
	      gimple_omp_set_subcode (parcopy_stmt, TREE_CODE (narg));
	      gimple_assign_set_rhs1 (parcopy_stmt, narg);
	      update_stmt (parcopy_stmt);
	    }
	}

      /* Declare local variables needed in CHILD_CFUN.  */
      block = DECL_INITIAL (child_fn);
      BLOCK_VARS (block) = list2chain (child_cfun->local_decls);
      /* The gimplifier could record temporaries in parallel/task block
	 rather than in containing function's local_decls chain,
	 which would mean cgraph missed finalizing them.  Do it now.  */
      for (t = BLOCK_VARS (block); t; t = TREE_CHAIN (t))
	if (TREE_CODE (t) == VAR_DECL
	    && TREE_STATIC (t)
	    && !DECL_EXTERNAL (t))
	  varpool_finalize_decl (t);
      DECL_SAVED_TREE (child_fn) = NULL;
      gimple_set_body (child_fn, bb_seq (single_succ (entry_bb)));
      TREE_USED (block) = 1;

      /* Reset DECL_CONTEXT on function arguments.  */
      for (t = DECL_ARGUMENTS (child_fn); t; t = TREE_CHAIN (t))
	DECL_CONTEXT (t) = child_fn;

      /* Split ENTRY_BB at GIMPLE_OMP_PARALLEL or GIMPLE_OMP_TASK,
	 so that it can be moved to the child function.  */
      gsi = gsi_last_bb (entry_bb);
      stmt = gsi_stmt (gsi);
      gcc_assert (stmt && (gimple_code (stmt) == GIMPLE_OMP_PARALLEL
			   || gimple_code (stmt) == GIMPLE_OMP_TASK));
      gsi_remove (&gsi, true);
      e = split_block (entry_bb, stmt);
      entry_bb = e->dest;
      single_succ_edge (entry_bb)->flags = EDGE_FALLTHRU;

      /* Convert GIMPLE_OMP_RETURN into a RETURN_EXPR.  */
      if (exit_bb)
	{
	  gsi = gsi_last_bb (exit_bb);
	  gcc_assert (!gsi_end_p (gsi)
		      && gimple_code (gsi_stmt (gsi)) == GIMPLE_OMP_RETURN);
	  stmt = gimple_build_return (NULL);
	  gsi_insert_after (&gsi, stmt, GSI_SAME_STMT);
	  gsi_remove (&gsi, true);
	}

      /* Move the parallel region into CHILD_CFUN.  */

      if (gimple_in_ssa_p (cfun))
	{
	  push_cfun (child_cfun);
	  init_tree_ssa (child_cfun);
	  init_ssa_operands ();
	  cfun->gimple_df->in_ssa_p = true;
	  pop_cfun ();
	  block = NULL_TREE;
	}
      else
	block = gimple_block (entry_stmt);

      new_bb = move_sese_region_to_fn (child_cfun, entry_bb, exit_bb, block);
      if (exit_bb)
	single_succ_edge (new_bb)->flags = EDGE_FALLTHRU;

      /* Remove non-local VAR_DECLs from child_cfun->local_decls list.  */
      for (tp = &child_cfun->local_decls; *tp; )
	if (DECL_CONTEXT (TREE_VALUE (*tp)) != cfun->decl)
	  tp = &TREE_CHAIN (*tp);
	else
	  *tp = TREE_CHAIN (*tp);

      /* Inform the callgraph about the new function.  */
      DECL_STRUCT_FUNCTION (child_fn)->curr_properties
	= cfun->curr_properties;
      cgraph_add_new_function (child_fn, true);

      /* Fix the callgraph edges for child_cfun.  Those for cfun will be
	 fixed in a following pass.  */
      push_cfun (child_cfun);
      save_current = current_function_decl;
      current_function_decl = child_fn;
      if (optimize)
	optimize_omp_library_calls (entry_stmt);
      rebuild_cgraph_edges ();

      /* Some EH regions might become dead, see PR34608.  If
	 pass_cleanup_cfg isn't the first pass to happen with the
	 new child, these dead EH edges might cause problems.
	 Clean them up now.  */
      if (flag_exceptions)
	{
	  basic_block bb;
	  bool changed = false;

	  FOR_EACH_BB (bb)
	    changed |= gimple_purge_dead_eh_edges (bb);
	  if (changed)
	    cleanup_tree_cfg ();
	}
      if (gimple_in_ssa_p (cfun))
	update_ssa (TODO_update_ssa);
      current_function_decl = save_current;
      pop_cfun ();
    }

  /* Emit a library call to launch the children threads.  */
  if (gimple_code (entry_stmt) == GIMPLE_OMP_PARALLEL)
    expand_parallel_call (region, new_bb, entry_stmt, ws_args);
  else
    expand_task_call (new_bb, entry_stmt);
  update_ssa (TODO_update_ssa_only_virtuals);
}


/* A subroutine of expand_omp_for.  Generate code for a parallel
   loop with any schedule.  Given parameters:

	for (V = N1; V cond N2; V += STEP) BODY;

   where COND is "<" or ">", we generate pseudocode

	more = GOMP_loop_foo_start (N1, N2, STEP, CHUNK, &istart0, &iend0);
	if (more) goto L0; else goto L3;
    L0:
	V = istart0;
	iend = iend0;
    L1:
	BODY;
	V += STEP;
	if (V cond iend) goto L1; else goto L2;
    L2:
	if (GOMP_loop_foo_next (&istart0, &iend0)) goto L0; else goto L3;
    L3:

    If this is a combined omp parallel loop, instead of the call to
    GOMP_loop_foo_start, we call GOMP_loop_foo_next.

    For collapsed loops, given parameters:
      collapse(3)
      for (V1 = N11; V1 cond1 N12; V1 += STEP1)
	for (V2 = N21; V2 cond2 N22; V2 += STEP2)
	  for (V3 = N31; V3 cond3 N32; V3 += STEP3)
	    BODY;

    we generate pseudocode

	if (cond3 is <)
	  adj = STEP3 - 1;
	else
	  adj = STEP3 + 1;
	count3 = (adj + N32 - N31) / STEP3;
	if (cond2 is <)
	  adj = STEP2 - 1;
	else
	  adj = STEP2 + 1;
	count2 = (adj + N22 - N21) / STEP2;
	if (cond1 is <)
	  adj = STEP1 - 1;
	else
	  adj = STEP1 + 1;
	count1 = (adj + N12 - N11) / STEP1;
	count = count1 * count2 * count3;
	more = GOMP_loop_foo_start (0, count, 1, CHUNK, &istart0, &iend0);
	if (more) goto L0; else goto L3;
    L0:
	V = istart0;
	T = V;
	V3 = N31 + (T % count3) * STEP3;
	T = T / count3;
	V2 = N21 + (T % count2) * STEP2;
	T = T / count2;
	V1 = N11 + T * STEP1;
	iend = iend0;
    L1:
	BODY;
	V += 1;
	if (V < iend) goto L10; else goto L2;
    L10:
	V3 += STEP3;
	if (V3 cond3 N32) goto L1; else goto L11;
    L11:
	V3 = N31;
	V2 += STEP2;
	if (V2 cond2 N22) goto L1; else goto L12;
    L12:
	V2 = N21;
	V1 += STEP1;
	goto L1;
    L2:
	if (GOMP_loop_foo_next (&istart0, &iend0)) goto L0; else goto L3;
    L3:

      */

static void
expand_omp_for_generic (struct omp_region *region,
			struct omp_for_data *fd,
			enum built_in_function start_fn,
			enum built_in_function next_fn)
{
  tree type, istart0, iend0, iend;
  tree t, vmain, vback, bias = NULL_TREE;
  basic_block entry_bb, cont_bb, exit_bb, l0_bb, l1_bb, collapse_bb;
  basic_block l2_bb = NULL, l3_bb = NULL;
  gimple_stmt_iterator gsi;
  gimple stmt;
  bool in_combined_parallel = is_combined_parallel (region);
  bool broken_loop = region->cont == NULL;
  edge e, ne;
  tree *counts = NULL;
  int i;

  gcc_assert (!broken_loop || !in_combined_parallel);
  gcc_assert (fd->iter_type == long_integer_type_node
	      || !in_combined_parallel);

  type = TREE_TYPE (fd->loop.v);
  istart0 = create_tmp_var (fd->iter_type, ".istart0");
  iend0 = create_tmp_var (fd->iter_type, ".iend0");
  TREE_ADDRESSABLE (istart0) = 1;
  TREE_ADDRESSABLE (iend0) = 1;
  if (gimple_in_ssa_p (cfun))
    {
      add_referenced_var (istart0);
      add_referenced_var (iend0);
    }

  /* See if we need to bias by LLONG_MIN.  */
  if (fd->iter_type == long_long_unsigned_type_node
      && TREE_CODE (type) == INTEGER_TYPE
      && !TYPE_UNSIGNED (type))
    {
      tree n1, n2;

      if (fd->loop.cond_code == LT_EXPR)
	{
	  n1 = fd->loop.n1;
	  n2 = fold_build2 (PLUS_EXPR, type, fd->loop.n2, fd->loop.step);
	}
      else
	{
	  n1 = fold_build2 (MINUS_EXPR, type, fd->loop.n2, fd->loop.step);
	  n2 = fd->loop.n1;
	}
      if (TREE_CODE (n1) != INTEGER_CST
	  || TREE_CODE (n2) != INTEGER_CST
	  || ((tree_int_cst_sgn (n1) < 0) ^ (tree_int_cst_sgn (n2) < 0)))
	bias = fold_convert (fd->iter_type, TYPE_MIN_VALUE (type));
    }

  entry_bb = region->entry;
  cont_bb = region->cont;
  collapse_bb = NULL;
  gcc_assert (EDGE_COUNT (entry_bb->succs) == 2);
  gcc_assert (broken_loop
	      || BRANCH_EDGE (entry_bb)->dest == FALLTHRU_EDGE (cont_bb)->dest);
  l0_bb = split_edge (FALLTHRU_EDGE (entry_bb));
  l1_bb = single_succ (l0_bb);
  if (!broken_loop)
    {
      l2_bb = create_empty_bb (cont_bb);
      gcc_assert (BRANCH_EDGE (cont_bb)->dest == l1_bb);
      gcc_assert (EDGE_COUNT (cont_bb->succs) == 2);
    }
  else
    l2_bb = NULL;
  l3_bb = BRANCH_EDGE (entry_bb)->dest;
  exit_bb = region->exit;

  gsi = gsi_last_bb (entry_bb);

  gcc_assert (gimple_code (gsi_stmt (gsi)) == GIMPLE_OMP_FOR);
  if (fd->collapse > 1)
    {
      /* collapsed loops need work for expansion in SSA form.  */
      gcc_assert (!gimple_in_ssa_p (cfun));
      counts = (tree *) alloca (fd->collapse * sizeof (tree));
      for (i = 0; i < fd->collapse; i++)
	{
	  tree itype = TREE_TYPE (fd->loops[i].v);

	  if (POINTER_TYPE_P (itype))
	    itype = lang_hooks.types.type_for_size (TYPE_PRECISION (itype), 0);
	  t = build_int_cst (itype, (fd->loops[i].cond_code == LT_EXPR
				     ? -1 : 1));
	  t = fold_build2 (PLUS_EXPR, itype,
			   fold_convert (itype, fd->loops[i].step), t);
	  t = fold_build2 (PLUS_EXPR, itype, t,
			   fold_convert (itype, fd->loops[i].n2));
	  t = fold_build2 (MINUS_EXPR, itype, t,
			   fold_convert (itype, fd->loops[i].n1));
	  if (TYPE_UNSIGNED (itype) && fd->loops[i].cond_code == GT_EXPR)
	    t = fold_build2 (TRUNC_DIV_EXPR, itype,
			     fold_build1 (NEGATE_EXPR, itype, t),
			     fold_build1 (NEGATE_EXPR, itype,
					  fold_convert (itype,
							fd->loops[i].step)));
	  else
	    t = fold_build2 (TRUNC_DIV_EXPR, itype, t,
			     fold_convert (itype, fd->loops[i].step));
	  t = fold_convert (type, t);
	  if (TREE_CODE (t) == INTEGER_CST)
	    counts[i] = t;
	  else
	    {
	      counts[i] = create_tmp_var (type, ".count");
	      t = force_gimple_operand_gsi (&gsi, t, false, NULL_TREE,
					    true, GSI_SAME_STMT);
	      stmt = gimple_build_assign (counts[i], t);
	      gsi_insert_before (&gsi, stmt, GSI_SAME_STMT);
	    }
	  if (SSA_VAR_P (fd->loop.n2))
	    {
	      if (i == 0)
		t = counts[0];
	      else
		{
		  t = fold_build2 (MULT_EXPR, type, fd->loop.n2, counts[i]);
		  t = force_gimple_operand_gsi (&gsi, t, false, NULL_TREE,
						true, GSI_SAME_STMT);
		}
	      stmt = gimple_build_assign (fd->loop.n2, t);
	      gsi_insert_before (&gsi, stmt, GSI_SAME_STMT);
	    }
	}
    }
  if (in_combined_parallel)
    {
      /* In a combined parallel loop, emit a call to
	 GOMP_loop_foo_next.  */
      t = build_call_expr (built_in_decls[next_fn], 2,
			   build_fold_addr_expr (istart0),
			   build_fold_addr_expr (iend0));
    }
  else
    {
      tree t0, t1, t2, t3, t4;
      /* If this is not a combined parallel loop, emit a call to
	 GOMP_loop_foo_start in ENTRY_BB.  */
      t4 = build_fold_addr_expr (iend0);
      t3 = build_fold_addr_expr (istart0);
      t2 = fold_convert (fd->iter_type, fd->loop.step);
      if (POINTER_TYPE_P (type)
	  && TYPE_PRECISION (type) != TYPE_PRECISION (fd->iter_type))
	{
	  /* Avoid casting pointers to integer of a different size.  */
	  tree itype
	    = lang_hooks.types.type_for_size (TYPE_PRECISION (type), 0);
	  t1 = fold_convert (fd->iter_type, fold_convert (itype, fd->loop.n2));
	  t0 = fold_convert (fd->iter_type, fold_convert (itype, fd->loop.n1));
	}
      else
	{
	  t1 = fold_convert (fd->iter_type, fd->loop.n2);
	  t0 = fold_convert (fd->iter_type, fd->loop.n1);
	}
      if (bias)
	{
	  t1 = fold_build2 (PLUS_EXPR, fd->iter_type, t1, bias);
	  t0 = fold_build2 (PLUS_EXPR, fd->iter_type, t0, bias);
	}
      if (fd->iter_type == long_integer_type_node)
	{
	  if (fd->chunk_size)
	    {
	      t = fold_convert (fd->iter_type, fd->chunk_size);
	      t = build_call_expr (built_in_decls[start_fn], 6,
				   t0, t1, t2, t, t3, t4);
	    }
	  else
	    t = build_call_expr (built_in_decls[start_fn], 5,
				 t0, t1, t2, t3, t4);
	}
      else
	{
	  tree t5;
	  tree c_bool_type;

	  /* The GOMP_loop_ull_*start functions have additional boolean
	     argument, true for < loops and false for > loops.
	     In Fortran, the C bool type can be different from
	     boolean_type_node.  */
	  c_bool_type = TREE_TYPE (TREE_TYPE (built_in_decls[start_fn]));
	  t5 = build_int_cst (c_bool_type,
			      fd->loop.cond_code == LT_EXPR ? 1 : 0);
	  if (fd->chunk_size)
	    {
	      t = fold_convert (fd->iter_type, fd->chunk_size);
	      t = build_call_expr (built_in_decls[start_fn], 7,
				   t5, t0, t1, t2, t, t3, t4);
	    }
	  else
	    t = build_call_expr (built_in_decls[start_fn], 6,
				 t5, t0, t1, t2, t3, t4);
	}
    }
  if (TREE_TYPE (t) != boolean_type_node)
    t = fold_build2 (NE_EXPR, boolean_type_node,
		     t, build_int_cst (TREE_TYPE (t), 0));
  t = force_gimple_operand_gsi (&gsi, t, true, NULL_TREE,
			       	true, GSI_SAME_STMT);
  gsi_insert_after (&gsi, gimple_build_cond_empty (t), GSI_SAME_STMT);

  /* Remove the GIMPLE_OMP_FOR statement.  */
  gsi_remove (&gsi, true);

  /* Iteration setup for sequential loop goes in L0_BB.  */
  gsi = gsi_start_bb (l0_bb);
  t = istart0;
  if (bias)
    t = fold_build2 (MINUS_EXPR, fd->iter_type, t, bias);
  if (POINTER_TYPE_P (type))
    t = fold_convert (lang_hooks.types.type_for_size (TYPE_PRECISION (type),
						      0), t);
  t = fold_convert (type, t);
  t = force_gimple_operand_gsi (&gsi, t, false, NULL_TREE,
				false, GSI_CONTINUE_LINKING);
  stmt = gimple_build_assign (fd->loop.v, t);
  gsi_insert_after (&gsi, stmt, GSI_CONTINUE_LINKING);

  t = iend0;
  if (bias)
    t = fold_build2 (MINUS_EXPR, fd->iter_type, t, bias);
  if (POINTER_TYPE_P (type))
    t = fold_convert (lang_hooks.types.type_for_size (TYPE_PRECISION (type),
						      0), t);
  t = fold_convert (type, t);
  iend = force_gimple_operand_gsi (&gsi, t, true, NULL_TREE,
				   false, GSI_CONTINUE_LINKING);
  if (fd->collapse > 1)
    {
      tree tem = create_tmp_var (type, ".tem");

      stmt = gimple_build_assign (tem, fd->loop.v);
      gsi_insert_after (&gsi, stmt, GSI_CONTINUE_LINKING);
      for (i = fd->collapse - 1; i >= 0; i--)
	{
	  tree vtype = TREE_TYPE (fd->loops[i].v), itype;
	  itype = vtype;
	  if (POINTER_TYPE_P (vtype))
	    itype = lang_hooks.types.type_for_size (TYPE_PRECISION (vtype), 0);
	  t = fold_build2 (TRUNC_MOD_EXPR, type, tem, counts[i]);
	  t = fold_convert (itype, t);
	  t = fold_build2 (MULT_EXPR, itype, t,
			   fold_convert (itype, fd->loops[i].step));
	  if (POINTER_TYPE_P (vtype))
	    t = fold_build2 (POINTER_PLUS_EXPR, vtype,
			     fd->loops[i].n1, fold_convert (sizetype, t));
	  else
	    t = fold_build2 (PLUS_EXPR, itype, fd->loops[i].n1, t);
	  t = force_gimple_operand_gsi (&gsi, t, false, NULL_TREE,
					false, GSI_CONTINUE_LINKING);
	  stmt = gimple_build_assign (fd->loops[i].v, t);
	  gsi_insert_after (&gsi, stmt, GSI_CONTINUE_LINKING);
	  if (i != 0)
	    {
	      t = fold_build2 (TRUNC_DIV_EXPR, type, tem, counts[i]);
	      t = force_gimple_operand_gsi (&gsi, t, false, NULL_TREE,
					    false, GSI_CONTINUE_LINKING);
	      stmt = gimple_build_assign (tem, t);
	      gsi_insert_after (&gsi, stmt, GSI_CONTINUE_LINKING);
	    }
	}
    }

  if (!broken_loop)
    {
      /* Code to control the increment and predicate for the sequential
	 loop goes in the CONT_BB.  */
      gsi = gsi_last_bb (cont_bb);
      stmt = gsi_stmt (gsi);
      gcc_assert (gimple_code (stmt) == GIMPLE_OMP_CONTINUE);
      vmain = gimple_omp_continue_control_use (stmt);
      vback = gimple_omp_continue_control_def (stmt);

      if (POINTER_TYPE_P (type))
	t = fold_build2 (POINTER_PLUS_EXPR, type, vmain,
			 fold_convert (sizetype, fd->loop.step));
      else
	t = fold_build2 (PLUS_EXPR, type, vmain, fd->loop.step);
      t = force_gimple_operand_gsi (&gsi, t, false, NULL_TREE,
				    true, GSI_SAME_STMT);
      stmt = gimple_build_assign (vback, t);
      gsi_insert_before (&gsi, stmt, GSI_SAME_STMT);

      t = build2 (fd->loop.cond_code, boolean_type_node, vback, iend);
      stmt = gimple_build_cond_empty (t);
      gsi_insert_before (&gsi, stmt, GSI_SAME_STMT);

      /* Remove GIMPLE_OMP_CONTINUE.  */
      gsi_remove (&gsi, true);

      if (fd->collapse > 1)
	{
	  basic_block last_bb, bb;

	  last_bb = cont_bb;
	  for (i = fd->collapse - 1; i >= 0; i--)
	    {
	      tree vtype = TREE_TYPE (fd->loops[i].v);

	      bb = create_empty_bb (last_bb);
	      gsi = gsi_start_bb (bb);

	      if (i < fd->collapse - 1)
		{
		  e = make_edge (last_bb, bb, EDGE_FALSE_VALUE);
		  e->probability = REG_BR_PROB_BASE / 8;

		  t = fd->loops[i + 1].n1;
		  t = force_gimple_operand_gsi (&gsi, t, false, NULL_TREE,
					        false, GSI_CONTINUE_LINKING);
		  stmt = gimple_build_assign (fd->loops[i + 1].v, t);
		  gsi_insert_after (&gsi, stmt, GSI_CONTINUE_LINKING);
		}
	      else
		collapse_bb = bb;

	      set_immediate_dominator (CDI_DOMINATORS, bb, last_bb);

	      if (POINTER_TYPE_P (vtype))
		t = fold_build2 (POINTER_PLUS_EXPR, vtype,
				 fd->loops[i].v,
				 fold_convert (sizetype, fd->loops[i].step));
	      else
		t = fold_build2 (PLUS_EXPR, vtype, fd->loops[i].v,
				 fd->loops[i].step);
	      t = force_gimple_operand_gsi (&gsi, t, false, NULL_TREE,
					    false, GSI_CONTINUE_LINKING);
	      stmt = gimple_build_assign (fd->loops[i].v, t);
	      gsi_insert_after (&gsi, stmt, GSI_CONTINUE_LINKING);

	      if (i > 0)
		{
		  t = fd->loops[i].n2;
		  t = force_gimple_operand_gsi (&gsi, t, true, NULL_TREE,
						false, GSI_CONTINUE_LINKING);
		  t = fold_build2 (fd->loops[i].cond_code, boolean_type_node,
				   fd->loops[i].v, t);
		  stmt = gimple_build_cond_empty (t);
		  gsi_insert_after (&gsi, stmt, GSI_CONTINUE_LINKING);
		  e = make_edge (bb, l1_bb, EDGE_TRUE_VALUE);
		  e->probability = REG_BR_PROB_BASE * 7 / 8;
		}
	      else
		make_edge (bb, l1_bb, EDGE_FALLTHRU);
	      last_bb = bb;
	    }
	}

      /* Emit code to get the next parallel iteration in L2_BB.  */
      gsi = gsi_start_bb (l2_bb);

      t = build_call_expr (built_in_decls[next_fn], 2,
			   build_fold_addr_expr (istart0),
			   build_fold_addr_expr (iend0));
      t = force_gimple_operand_gsi (&gsi, t, true, NULL_TREE,
				    false, GSI_CONTINUE_LINKING);
      if (TREE_TYPE (t) != boolean_type_node)
	t = fold_build2 (NE_EXPR, boolean_type_node,
			 t, build_int_cst (TREE_TYPE (t), 0));
      stmt = gimple_build_cond_empty (t);
      gsi_insert_after (&gsi, stmt, GSI_CONTINUE_LINKING);
    }

  /* Add the loop cleanup function.  */
  gsi = gsi_last_bb (exit_bb);
  if (gimple_omp_return_nowait_p (gsi_stmt (gsi)))
    t = built_in_decls[BUILT_IN_GOMP_LOOP_END_NOWAIT];
  else
    t = built_in_decls[BUILT_IN_GOMP_LOOP_END];
  stmt = gimple_build_call (t, 0);
  gsi_insert_after (&gsi, stmt, GSI_SAME_STMT);
  gsi_remove (&gsi, true);

  /* Connect the new blocks.  */
  find_edge (entry_bb, l0_bb)->flags = EDGE_TRUE_VALUE;
  find_edge (entry_bb, l3_bb)->flags = EDGE_FALSE_VALUE;

  if (!broken_loop)
    {
      gimple_seq phis;

      e = find_edge (cont_bb, l3_bb);
      ne = make_edge (l2_bb, l3_bb, EDGE_FALSE_VALUE);

      phis = phi_nodes (l3_bb);
      for (gsi = gsi_start (phis); !gsi_end_p (gsi); gsi_next (&gsi))
	{
	  gimple phi = gsi_stmt (gsi);
	  SET_USE (PHI_ARG_DEF_PTR_FROM_EDGE (phi, ne),
		   PHI_ARG_DEF_FROM_EDGE (phi, e));
	}
      remove_edge (e);

      make_edge (cont_bb, l2_bb, EDGE_FALSE_VALUE);
      if (fd->collapse > 1)
	{
	  e = find_edge (cont_bb, l1_bb);
	  remove_edge (e);
	  e = make_edge (cont_bb, collapse_bb, EDGE_TRUE_VALUE);
	}
      else
	{
	  e = find_edge (cont_bb, l1_bb);
	  e->flags = EDGE_TRUE_VALUE;
	}
      e->probability = REG_BR_PROB_BASE * 7 / 8;
      find_edge (cont_bb, l2_bb)->probability = REG_BR_PROB_BASE / 8;
      make_edge (l2_bb, l0_bb, EDGE_TRUE_VALUE);

      set_immediate_dominator (CDI_DOMINATORS, l2_bb,
			       recompute_dominator (CDI_DOMINATORS, l2_bb));
      set_immediate_dominator (CDI_DOMINATORS, l3_bb,
			       recompute_dominator (CDI_DOMINATORS, l3_bb));
      set_immediate_dominator (CDI_DOMINATORS, l0_bb,
			       recompute_dominator (CDI_DOMINATORS, l0_bb));
      set_immediate_dominator (CDI_DOMINATORS, l1_bb,
			       recompute_dominator (CDI_DOMINATORS, l1_bb));
    }
}


/* A subroutine of expand_omp_for.  Generate code for a parallel
   loop with static schedule and no specified chunk size.  Given
   parameters:

	for (V = N1; V cond N2; V += STEP) BODY;

   where COND is "<" or ">", we generate pseudocode

	if (cond is <)
	  adj = STEP - 1;
	else
	  adj = STEP + 1;
	if ((__typeof (V)) -1 > 0 && cond is >)
	  n = -(adj + N2 - N1) / -STEP;
	else
	  n = (adj + N2 - N1) / STEP;
	q = n / nthreads;
	q += (q * nthreads != n);
	s0 = q * threadid;
	e0 = min(s0 + q, n);
	V = s0 * STEP + N1;
	if (s0 >= e0) goto L2; else goto L0;
    L0:
	e = e0 * STEP + N1;
    L1:
	BODY;
	V += STEP;
	if (V cond e) goto L1;
    L2:
*/

static void
expand_omp_for_static_nochunk (struct omp_region *region,
			       struct omp_for_data *fd)
{
  tree n, q, s0, e0, e, t, nthreads, threadid;
  tree type, itype, vmain, vback;
  basic_block entry_bb, exit_bb, seq_start_bb, body_bb, cont_bb;
  basic_block fin_bb;
  gimple_stmt_iterator gsi;
  gimple stmt;

  itype = type = TREE_TYPE (fd->loop.v);
  if (POINTER_TYPE_P (type))
    itype = lang_hooks.types.type_for_size (TYPE_PRECISION (type), 0);

  entry_bb = region->entry;
  cont_bb = region->cont;
  gcc_assert (EDGE_COUNT (entry_bb->succs) == 2);
  gcc_assert (BRANCH_EDGE (entry_bb)->dest == FALLTHRU_EDGE (cont_bb)->dest);
  seq_start_bb = split_edge (FALLTHRU_EDGE (entry_bb));
  body_bb = single_succ (seq_start_bb);
  gcc_assert (BRANCH_EDGE (cont_bb)->dest == body_bb);
  gcc_assert (EDGE_COUNT (cont_bb->succs) == 2);
  fin_bb = FALLTHRU_EDGE (cont_bb)->dest;
  exit_bb = region->exit;

  /* Iteration space partitioning goes in ENTRY_BB.  */
  gsi = gsi_last_bb (entry_bb);
  gcc_assert (gimple_code (gsi_stmt (gsi)) == GIMPLE_OMP_FOR);

  t = build_call_expr (built_in_decls[BUILT_IN_OMP_GET_NUM_THREADS], 0);
  t = fold_convert (itype, t);
  nthreads = force_gimple_operand_gsi (&gsi, t, true, NULL_TREE,
				       true, GSI_SAME_STMT);

  t = build_call_expr (built_in_decls[BUILT_IN_OMP_GET_THREAD_NUM], 0);
  t = fold_convert (itype, t);
  threadid = force_gimple_operand_gsi (&gsi, t, true, NULL_TREE,
				       true, GSI_SAME_STMT);

  fd->loop.n1
    = force_gimple_operand_gsi (&gsi, fold_convert (type, fd->loop.n1),
				true, NULL_TREE, true, GSI_SAME_STMT);
  fd->loop.n2
    = force_gimple_operand_gsi (&gsi, fold_convert (itype, fd->loop.n2),
				true, NULL_TREE, true, GSI_SAME_STMT);
  fd->loop.step
    = force_gimple_operand_gsi (&gsi, fold_convert (itype, fd->loop.step),
				true, NULL_TREE, true, GSI_SAME_STMT);

  t = build_int_cst (itype, (fd->loop.cond_code == LT_EXPR ? -1 : 1));
  t = fold_build2 (PLUS_EXPR, itype, fd->loop.step, t);
  t = fold_build2 (PLUS_EXPR, itype, t, fd->loop.n2);
  t = fold_build2 (MINUS_EXPR, itype, t, fold_convert (itype, fd->loop.n1));
  if (TYPE_UNSIGNED (itype) && fd->loop.cond_code == GT_EXPR)
    t = fold_build2 (TRUNC_DIV_EXPR, itype,
		     fold_build1 (NEGATE_EXPR, itype, t),
		     fold_build1 (NEGATE_EXPR, itype, fd->loop.step));
  else
    t = fold_build2 (TRUNC_DIV_EXPR, itype, t, fd->loop.step);
  t = fold_convert (itype, t);
  n = force_gimple_operand_gsi (&gsi, t, true, NULL_TREE, true, GSI_SAME_STMT);

  t = fold_build2 (TRUNC_DIV_EXPR, itype, n, nthreads);
  q = force_gimple_operand_gsi (&gsi, t, true, NULL_TREE, true, GSI_SAME_STMT);

  t = fold_build2 (MULT_EXPR, itype, q, nthreads);
  t = fold_build2 (NE_EXPR, itype, t, n);
  t = fold_build2 (PLUS_EXPR, itype, q, t);
  q = force_gimple_operand_gsi (&gsi, t, true, NULL_TREE, true, GSI_SAME_STMT);

  t = build2 (MULT_EXPR, itype, q, threadid);
  s0 = force_gimple_operand_gsi (&gsi, t, true, NULL_TREE, true, GSI_SAME_STMT);

  t = fold_build2 (PLUS_EXPR, itype, s0, q);
  t = fold_build2 (MIN_EXPR, itype, t, n);
  e0 = force_gimple_operand_gsi (&gsi, t, true, NULL_TREE, true, GSI_SAME_STMT);

  t = build2 (GE_EXPR, boolean_type_node, s0, e0);
  gsi_insert_before (&gsi, gimple_build_cond_empty (t), GSI_SAME_STMT);

  /* Remove the GIMPLE_OMP_FOR statement.  */
  gsi_remove (&gsi, true);

  /* Setup code for sequential iteration goes in SEQ_START_BB.  */
  gsi = gsi_start_bb (seq_start_bb);

  t = fold_convert (itype, s0);
  t = fold_build2 (MULT_EXPR, itype, t, fd->loop.step);
  if (POINTER_TYPE_P (type))
    t = fold_build2 (POINTER_PLUS_EXPR, type, fd->loop.n1,
		     fold_convert (sizetype, t));
  else
    t = fold_build2 (PLUS_EXPR, type, t, fd->loop.n1);
  t = force_gimple_operand_gsi (&gsi, t, false, NULL_TREE,
				false, GSI_CONTINUE_LINKING);
  stmt = gimple_build_assign (fd->loop.v, t);
  gsi_insert_after (&gsi, stmt, GSI_CONTINUE_LINKING);

  t = fold_convert (itype, e0);
  t = fold_build2 (MULT_EXPR, itype, t, fd->loop.step);
  if (POINTER_TYPE_P (type))
    t = fold_build2 (POINTER_PLUS_EXPR, type, fd->loop.n1,
		     fold_convert (sizetype, t));
  else
    t = fold_build2 (PLUS_EXPR, type, t, fd->loop.n1);
  e = force_gimple_operand_gsi (&gsi, t, true, NULL_TREE,
				false, GSI_CONTINUE_LINKING);

  /* The code controlling the sequential loop replaces the
     GIMPLE_OMP_CONTINUE.  */
  gsi = gsi_last_bb (cont_bb);
  stmt = gsi_stmt (gsi);
  gcc_assert (gimple_code (stmt) == GIMPLE_OMP_CONTINUE);
  vmain = gimple_omp_continue_control_use (stmt);
  vback = gimple_omp_continue_control_def (stmt);

  if (POINTER_TYPE_P (type))
    t = fold_build2 (POINTER_PLUS_EXPR, type, vmain,
		     fold_convert (sizetype, fd->loop.step));
  else
    t = fold_build2 (PLUS_EXPR, type, vmain, fd->loop.step);
  t = force_gimple_operand_gsi (&gsi, t, false, NULL_TREE,
				true, GSI_SAME_STMT);
  stmt = gimple_build_assign (vback, t);
  gsi_insert_before (&gsi, stmt, GSI_SAME_STMT);

  t = build2 (fd->loop.cond_code, boolean_type_node, vback, e);
  gsi_insert_before (&gsi, gimple_build_cond_empty (t), GSI_SAME_STMT);

  /* Remove the GIMPLE_OMP_CONTINUE statement.  */
  gsi_remove (&gsi, true);

  /* Replace the GIMPLE_OMP_RETURN with a barrier, or nothing.  */
  gsi = gsi_last_bb (exit_bb);
  if (!gimple_omp_return_nowait_p (gsi_stmt (gsi)))
    force_gimple_operand_gsi (&gsi, build_omp_barrier (), false, NULL_TREE,
			      false, GSI_SAME_STMT);
  gsi_remove (&gsi, true);

  /* Connect all the blocks.  */
  find_edge (entry_bb, seq_start_bb)->flags = EDGE_FALSE_VALUE;
  find_edge (entry_bb, fin_bb)->flags = EDGE_TRUE_VALUE;

  find_edge (cont_bb, body_bb)->flags = EDGE_TRUE_VALUE;
  find_edge (cont_bb, fin_bb)->flags = EDGE_FALSE_VALUE;

  set_immediate_dominator (CDI_DOMINATORS, seq_start_bb, entry_bb);
  set_immediate_dominator (CDI_DOMINATORS, body_bb,
			   recompute_dominator (CDI_DOMINATORS, body_bb));
  set_immediate_dominator (CDI_DOMINATORS, fin_bb,
			   recompute_dominator (CDI_DOMINATORS, fin_bb));
}


/* A subroutine of expand_omp_for.  Generate code for a parallel
   loop with static schedule and a specified chunk size.  Given
   parameters:

	for (V = N1; V cond N2; V += STEP) BODY;

   where COND is "<" or ">", we generate pseudocode

	if (cond is <)
	  adj = STEP - 1;
	else
	  adj = STEP + 1;
	if ((__typeof (V)) -1 > 0 && cond is >)
	  n = -(adj + N2 - N1) / -STEP;
	else
	  n = (adj + N2 - N1) / STEP;
	trip = 0;
	V = threadid * CHUNK * STEP + N1;  -- this extra definition of V is
					      here so that V is defined
					      if the loop is not entered
    L0:
	s0 = (trip * nthreads + threadid) * CHUNK;
	e0 = min(s0 + CHUNK, n);
	if (s0 < n) goto L1; else goto L4;
    L1:
	V = s0 * STEP + N1;
	e = e0 * STEP + N1;
    L2:
	BODY;
	V += STEP;
	if (V cond e) goto L2; else goto L3;
    L3:
	trip += 1;
	goto L0;
    L4:
*/

static void
expand_omp_for_static_chunk (struct omp_region *region, struct omp_for_data *fd)
{
  tree n, s0, e0, e, t;
  tree trip_var, trip_init, trip_main, trip_back, nthreads, threadid;
  tree type, itype, v_main, v_back, v_extra;
  basic_block entry_bb, exit_bb, body_bb, seq_start_bb, iter_part_bb;
  basic_block trip_update_bb, cont_bb, fin_bb;
  gimple_stmt_iterator si;
  gimple stmt;
  edge se;

  itype = type = TREE_TYPE (fd->loop.v);
  if (POINTER_TYPE_P (type))
    itype = lang_hooks.types.type_for_size (TYPE_PRECISION (type), 0);

  entry_bb = region->entry;
  se = split_block (entry_bb, last_stmt (entry_bb));
  entry_bb = se->src;
  iter_part_bb = se->dest;
  cont_bb = region->cont;
  gcc_assert (EDGE_COUNT (iter_part_bb->succs) == 2);
  gcc_assert (BRANCH_EDGE (iter_part_bb)->dest
	      == FALLTHRU_EDGE (cont_bb)->dest);
  seq_start_bb = split_edge (FALLTHRU_EDGE (iter_part_bb));
  body_bb = single_succ (seq_start_bb);
  gcc_assert (BRANCH_EDGE (cont_bb)->dest == body_bb);
  gcc_assert (EDGE_COUNT (cont_bb->succs) == 2);
  fin_bb = FALLTHRU_EDGE (cont_bb)->dest;
  trip_update_bb = split_edge (FALLTHRU_EDGE (cont_bb));
  exit_bb = region->exit;

  /* Trip and adjustment setup goes in ENTRY_BB.  */
  si = gsi_last_bb (entry_bb);
  gcc_assert (gimple_code (gsi_stmt (si)) == GIMPLE_OMP_FOR);

  t = build_call_expr (built_in_decls[BUILT_IN_OMP_GET_NUM_THREADS], 0);
  t = fold_convert (itype, t);
  nthreads = force_gimple_operand_gsi (&si, t, true, NULL_TREE,
				       true, GSI_SAME_STMT);

  t = build_call_expr (built_in_decls[BUILT_IN_OMP_GET_THREAD_NUM], 0);
  t = fold_convert (itype, t);
  threadid = force_gimple_operand_gsi (&si, t, true, NULL_TREE,
				       true, GSI_SAME_STMT);

  fd->loop.n1
    = force_gimple_operand_gsi (&si, fold_convert (type, fd->loop.n1),
				true, NULL_TREE, true, GSI_SAME_STMT);
  fd->loop.n2
    = force_gimple_operand_gsi (&si, fold_convert (itype, fd->loop.n2),
				true, NULL_TREE, true, GSI_SAME_STMT);
  fd->loop.step
    = force_gimple_operand_gsi (&si, fold_convert (itype, fd->loop.step),
				true, NULL_TREE, true, GSI_SAME_STMT);
  fd->chunk_size
    = force_gimple_operand_gsi (&si, fold_convert (itype, fd->chunk_size),
				true, NULL_TREE, true, GSI_SAME_STMT);

  t = build_int_cst (itype, (fd->loop.cond_code == LT_EXPR ? -1 : 1));
  t = fold_build2 (PLUS_EXPR, itype, fd->loop.step, t);
  t = fold_build2 (PLUS_EXPR, itype, t, fd->loop.n2);
  t = fold_build2 (MINUS_EXPR, itype, t, fold_convert (itype, fd->loop.n1));
  if (TYPE_UNSIGNED (itype) && fd->loop.cond_code == GT_EXPR)
    t = fold_build2 (TRUNC_DIV_EXPR, itype,
		     fold_build1 (NEGATE_EXPR, itype, t),
		     fold_build1 (NEGATE_EXPR, itype, fd->loop.step));
  else
    t = fold_build2 (TRUNC_DIV_EXPR, itype, t, fd->loop.step);
  t = fold_convert (itype, t);
  n = force_gimple_operand_gsi (&si, t, true, NULL_TREE,
				true, GSI_SAME_STMT);

  trip_var = create_tmp_var (itype, ".trip");
  if (gimple_in_ssa_p (cfun))
    {
      add_referenced_var (trip_var);
      trip_init = make_ssa_name (trip_var, NULL);
      trip_main = make_ssa_name (trip_var, NULL);
      trip_back = make_ssa_name (trip_var, NULL);
    }
  else
    {
      trip_init = trip_var;
      trip_main = trip_var;
      trip_back = trip_var;
    }

  stmt = gimple_build_assign (trip_init, build_int_cst (itype, 0));
  gsi_insert_before (&si, stmt, GSI_SAME_STMT);

  t = fold_build2 (MULT_EXPR, itype, threadid, fd->chunk_size);
  t = fold_build2 (MULT_EXPR, itype, t, fd->loop.step);
  if (POINTER_TYPE_P (type))
    t = fold_build2 (POINTER_PLUS_EXPR, type, fd->loop.n1,
		     fold_convert (sizetype, t));
  else
    t = fold_build2 (PLUS_EXPR, type, t, fd->loop.n1);
  v_extra = force_gimple_operand_gsi (&si, t, true, NULL_TREE,
				      true, GSI_SAME_STMT);

  /* Remove the GIMPLE_OMP_FOR.  */
  gsi_remove (&si, true);

  /* Iteration space partitioning goes in ITER_PART_BB.  */
  si = gsi_last_bb (iter_part_bb);

  t = fold_build2 (MULT_EXPR, itype, trip_main, nthreads);
  t = fold_build2 (PLUS_EXPR, itype, t, threadid);
  t = fold_build2 (MULT_EXPR, itype, t, fd->chunk_size);
  s0 = force_gimple_operand_gsi (&si, t, true, NULL_TREE,
				 false, GSI_CONTINUE_LINKING);

  t = fold_build2 (PLUS_EXPR, itype, s0, fd->chunk_size);
  t = fold_build2 (MIN_EXPR, itype, t, n);
  e0 = force_gimple_operand_gsi (&si, t, true, NULL_TREE,
				 false, GSI_CONTINUE_LINKING);

  t = build2 (LT_EXPR, boolean_type_node, s0, n);
  gsi_insert_after (&si, gimple_build_cond_empty (t), GSI_CONTINUE_LINKING);

  /* Setup code for sequential iteration goes in SEQ_START_BB.  */
  si = gsi_start_bb (seq_start_bb);

  t = fold_convert (itype, s0);
  t = fold_build2 (MULT_EXPR, itype, t, fd->loop.step);
  if (POINTER_TYPE_P (type))
    t = fold_build2 (POINTER_PLUS_EXPR, type, fd->loop.n1,
		     fold_convert (sizetype, t));
  else
    t = fold_build2 (PLUS_EXPR, type, t, fd->loop.n1);
  t = force_gimple_operand_gsi (&si, t, false, NULL_TREE,
				false, GSI_CONTINUE_LINKING);
  stmt = gimple_build_assign (fd->loop.v, t);
  gsi_insert_after (&si, stmt, GSI_CONTINUE_LINKING);

  t = fold_convert (itype, e0);
  t = fold_build2 (MULT_EXPR, itype, t, fd->loop.step);
  if (POINTER_TYPE_P (type))
    t = fold_build2 (POINTER_PLUS_EXPR, type, fd->loop.n1,
		     fold_convert (sizetype, t));
  else
    t = fold_build2 (PLUS_EXPR, type, t, fd->loop.n1);
  e = force_gimple_operand_gsi (&si, t, true, NULL_TREE,
				false, GSI_CONTINUE_LINKING);

  /* The code controlling the sequential loop goes in CONT_BB,
     replacing the GIMPLE_OMP_CONTINUE.  */
  si = gsi_last_bb (cont_bb);
  stmt = gsi_stmt (si);
  gcc_assert (gimple_code (stmt) == GIMPLE_OMP_CONTINUE);
  v_main = gimple_omp_continue_control_use (stmt);
  v_back = gimple_omp_continue_control_def (stmt);

  if (POINTER_TYPE_P (type))
    t = fold_build2 (POINTER_PLUS_EXPR, type, v_main,
		     fold_convert (sizetype, fd->loop.step));
  else
    t = fold_build2 (PLUS_EXPR, type, v_main, fd->loop.step);
  stmt = gimple_build_assign (v_back, t);
  gsi_insert_before (&si, stmt, GSI_SAME_STMT);

  t = build2 (fd->loop.cond_code, boolean_type_node, v_back, e);
  gsi_insert_before (&si, gimple_build_cond_empty (t), GSI_SAME_STMT);

  /* Remove GIMPLE_OMP_CONTINUE.  */
  gsi_remove (&si, true);

  /* Trip update code goes into TRIP_UPDATE_BB.  */
  si = gsi_start_bb (trip_update_bb);

  t = build_int_cst (itype, 1);
  t = build2 (PLUS_EXPR, itype, trip_main, t);
  stmt = gimple_build_assign (trip_back, t);
  gsi_insert_after (&si, stmt, GSI_CONTINUE_LINKING);

  /* Replace the GIMPLE_OMP_RETURN with a barrier, or nothing.  */
  si = gsi_last_bb (exit_bb);
  if (!gimple_omp_return_nowait_p (gsi_stmt (si)))
    force_gimple_operand_gsi (&si, build_omp_barrier (), false, NULL_TREE,
			      false, GSI_SAME_STMT);
  gsi_remove (&si, true);

  /* Connect the new blocks.  */
  find_edge (iter_part_bb, seq_start_bb)->flags = EDGE_TRUE_VALUE;
  find_edge (iter_part_bb, fin_bb)->flags = EDGE_FALSE_VALUE;

  find_edge (cont_bb, body_bb)->flags = EDGE_TRUE_VALUE;
  find_edge (cont_bb, trip_update_bb)->flags = EDGE_FALSE_VALUE;

  redirect_edge_and_branch (single_succ_edge (trip_update_bb), iter_part_bb);

  if (gimple_in_ssa_p (cfun))
    {
      gimple_stmt_iterator psi;
      gimple phi;
      edge re, ene;
      edge_var_map_vector head;
      edge_var_map *vm;
      size_t i;

      /* When we redirect the edge from trip_update_bb to iter_part_bb, we
	 remove arguments of the phi nodes in fin_bb.  We need to create
	 appropriate phi nodes in iter_part_bb instead.  */
      se = single_pred_edge (fin_bb);
      re = single_succ_edge (trip_update_bb);
      head = redirect_edge_var_map_vector (re);
      ene = single_succ_edge (entry_bb);

      psi = gsi_start_phis (fin_bb);
      for (i = 0; !gsi_end_p (psi) && VEC_iterate (edge_var_map, head, i, vm);
	   gsi_next (&psi), ++i)
	{
	  gimple nphi;
	  source_location locus;

	  phi = gsi_stmt (psi);
	  t = gimple_phi_result (phi);
	  gcc_assert (t == redirect_edge_var_map_result (vm));
	  nphi = create_phi_node (t, iter_part_bb);
	  SSA_NAME_DEF_STMT (t) = nphi;

	  t = PHI_ARG_DEF_FROM_EDGE (phi, se);
	  locus = gimple_phi_arg_location_from_edge (phi, se);

	  /* A special case -- fd->loop.v is not yet computed in
	     iter_part_bb, we need to use v_extra instead.  */
	  if (t == fd->loop.v)
	    t = v_extra;
	  add_phi_arg (nphi, t, ene, locus);
	  locus = redirect_edge_var_map_location (vm);
	  add_phi_arg (nphi, redirect_edge_var_map_def (vm), re, locus);
	}
      gcc_assert (!gsi_end_p (psi) && i == VEC_length (edge_var_map, head));
      redirect_edge_var_map_clear (re);
      while (1)
	{
	  psi = gsi_start_phis (fin_bb);
	  if (gsi_end_p (psi))
	    break;
	  remove_phi_node (&psi, false);
	}

      /* Make phi node for trip.  */
      phi = create_phi_node (trip_main, iter_part_bb);
      SSA_NAME_DEF_STMT (trip_main) = phi;
      add_phi_arg (phi, trip_back, single_succ_edge (trip_update_bb),
		   UNKNOWN_LOCATION);
      add_phi_arg (phi, trip_init, single_succ_edge (entry_bb),
		   UNKNOWN_LOCATION);
    }

  set_immediate_dominator (CDI_DOMINATORS, trip_update_bb, cont_bb);
  set_immediate_dominator (CDI_DOMINATORS, iter_part_bb,
			   recompute_dominator (CDI_DOMINATORS, iter_part_bb));
  set_immediate_dominator (CDI_DOMINATORS, fin_bb,
			   recompute_dominator (CDI_DOMINATORS, fin_bb));
  set_immediate_dominator (CDI_DOMINATORS, seq_start_bb,
			   recompute_dominator (CDI_DOMINATORS, seq_start_bb));
  set_immediate_dominator (CDI_DOMINATORS, body_bb,
			   recompute_dominator (CDI_DOMINATORS, body_bb));
}


/* Expand the OpenMP loop defined by REGION.  */

static void
expand_omp_for (struct omp_region *region)
{
  struct omp_for_data fd;
  struct omp_for_data_loop *loops;

  loops
    = (struct omp_for_data_loop *)
      alloca (gimple_omp_for_collapse (last_stmt (region->entry))
	      * sizeof (struct omp_for_data_loop));
  extract_omp_for_data (last_stmt (region->entry), &fd, loops);
  region->sched_kind = fd.sched_kind;

  gcc_assert (EDGE_COUNT (region->entry->succs) == 2);
  BRANCH_EDGE (region->entry)->flags &= ~EDGE_ABNORMAL;
  FALLTHRU_EDGE (region->entry)->flags &= ~EDGE_ABNORMAL;
  if (region->cont)
    {
      gcc_assert (EDGE_COUNT (region->cont->succs) == 2);
      BRANCH_EDGE (region->cont)->flags &= ~EDGE_ABNORMAL;
      FALLTHRU_EDGE (region->cont)->flags &= ~EDGE_ABNORMAL;
    }

  if (fd.sched_kind == OMP_CLAUSE_SCHEDULE_STATIC
      && !fd.have_ordered
      && fd.collapse == 1
      && region->cont != NULL)
    {
      if (fd.chunk_size == NULL)
	expand_omp_for_static_nochunk (region, &fd);
      else
	expand_omp_for_static_chunk (region, &fd);
    }
  else
    {
      int fn_index, start_ix, next_ix;

      gcc_assert (fd.sched_kind != OMP_CLAUSE_SCHEDULE_AUTO);
      fn_index = (fd.sched_kind == OMP_CLAUSE_SCHEDULE_RUNTIME)
		  ? 3 : fd.sched_kind;
      fn_index += fd.have_ordered * 4;
      start_ix = BUILT_IN_GOMP_LOOP_STATIC_START + fn_index;
      next_ix = BUILT_IN_GOMP_LOOP_STATIC_NEXT + fn_index;
      if (fd.iter_type == long_long_unsigned_type_node)
	{
	  start_ix += BUILT_IN_GOMP_LOOP_ULL_STATIC_START
		      - BUILT_IN_GOMP_LOOP_STATIC_START;
	  next_ix += BUILT_IN_GOMP_LOOP_ULL_STATIC_NEXT
		     - BUILT_IN_GOMP_LOOP_STATIC_NEXT;
	}
      expand_omp_for_generic (region, &fd, (enum built_in_function) start_ix,
			      (enum built_in_function) next_ix);
    }

  update_ssa (TODO_update_ssa_only_virtuals);
}


/* Expand code for an OpenMP sections directive.  In pseudo code, we generate

	v = GOMP_sections_start (n);
    L0:
	switch (v)
	  {
	  case 0:
	    goto L2;
	  case 1:
	    section 1;
	    goto L1;
	  case 2:
	    ...
	  case n:
	    ...
	  default:
	    abort ();
	  }
    L1:
	v = GOMP_sections_next ();
	goto L0;
    L2:
	reduction;

    If this is a combined parallel sections, replace the call to
    GOMP_sections_start with call to GOMP_sections_next.  */

static void
expand_omp_sections (struct omp_region *region)
{
  tree t, u, vin = NULL, vmain, vnext, l2;
  VEC (tree,heap) *label_vec;
  unsigned len;
  basic_block entry_bb, l0_bb, l1_bb, l2_bb, default_bb;
  gimple_stmt_iterator si, switch_si;
  gimple sections_stmt, stmt, cont;
  edge_iterator ei;
  edge e;
  struct omp_region *inner;
  unsigned i, casei;
  bool exit_reachable = region->cont != NULL;

  gcc_assert (exit_reachable == (region->exit != NULL));
  entry_bb = region->entry;
  l0_bb = single_succ (entry_bb);
  l1_bb = region->cont;
  l2_bb = region->exit;
  if (exit_reachable)
    {
      if (single_pred_p (l2_bb) && single_pred (l2_bb) == l0_bb)
	l2 = gimple_block_label (l2_bb);
      else
	{
	  /* This can happen if there are reductions.  */
	  len = EDGE_COUNT (l0_bb->succs);
	  gcc_assert (len > 0);
	  e = EDGE_SUCC (l0_bb, len - 1);
	  si = gsi_last_bb (e->dest);
	  l2 = NULL_TREE;
	  if (gsi_end_p (si)
	      || gimple_code (gsi_stmt (si)) != GIMPLE_OMP_SECTION)
	    l2 = gimple_block_label (e->dest);
	  else
	    FOR_EACH_EDGE (e, ei, l0_bb->succs)
	      {
		si = gsi_last_bb (e->dest);
		if (gsi_end_p (si)
		    || gimple_code (gsi_stmt (si)) != GIMPLE_OMP_SECTION)
		  {
		    l2 = gimple_block_label (e->dest);
		    break;
		  }
	      }
	}
      default_bb = create_empty_bb (l1_bb->prev_bb);
    }
  else
    {
      default_bb = create_empty_bb (l0_bb);
      l2 = gimple_block_label (default_bb);
    }

  /* We will build a switch() with enough cases for all the
     GIMPLE_OMP_SECTION regions, a '0' case to handle the end of more work
     and a default case to abort if something goes wrong.  */
  len = EDGE_COUNT (l0_bb->succs);

  /* Use VEC_quick_push on label_vec throughout, since we know the size
     in advance.  */
  label_vec = VEC_alloc (tree, heap, len);

  /* The call to GOMP_sections_start goes in ENTRY_BB, replacing the
     GIMPLE_OMP_SECTIONS statement.  */
  si = gsi_last_bb (entry_bb);
  sections_stmt = gsi_stmt (si);
  gcc_assert (gimple_code (sections_stmt) == GIMPLE_OMP_SECTIONS);
  vin = gimple_omp_sections_control (sections_stmt);
  if (!is_combined_parallel (region))
    {
      /* If we are not inside a combined parallel+sections region,
	 call GOMP_sections_start.  */
      t = build_int_cst (unsigned_type_node,
			 exit_reachable ? len - 1 : len);
      u = built_in_decls[BUILT_IN_GOMP_SECTIONS_START];
      stmt = gimple_build_call (u, 1, t);
    }
  else
    {
      /* Otherwise, call GOMP_sections_next.  */
      u = built_in_decls[BUILT_IN_GOMP_SECTIONS_NEXT];
      stmt = gimple_build_call (u, 0);
    }
  gimple_call_set_lhs (stmt, vin);
  gsi_insert_after (&si, stmt, GSI_SAME_STMT);
  gsi_remove (&si, true);

  /* The switch() statement replacing GIMPLE_OMP_SECTIONS_SWITCH goes in
     L0_BB.  */
  switch_si = gsi_last_bb (l0_bb);
  gcc_assert (gimple_code (gsi_stmt (switch_si)) == GIMPLE_OMP_SECTIONS_SWITCH);
  if (exit_reachable)
    {
      cont = last_stmt (l1_bb);
      gcc_assert (gimple_code (cont) == GIMPLE_OMP_CONTINUE);
      vmain = gimple_omp_continue_control_use (cont);
      vnext = gimple_omp_continue_control_def (cont);
    }
  else
    {
      vmain = vin;
      vnext = NULL_TREE;
    }

  i = 0;
  if (exit_reachable)
    {
      t = build3 (CASE_LABEL_EXPR, void_type_node,
		  build_int_cst (unsigned_type_node, 0), NULL, l2);
      VEC_quick_push (tree, label_vec, t);
      i++;
    }

  /* Convert each GIMPLE_OMP_SECTION into a CASE_LABEL_EXPR.  */
  for (inner = region->inner, casei = 1;
       inner;
       inner = inner->next, i++, casei++)
    {
      basic_block s_entry_bb, s_exit_bb;

      /* Skip optional reduction region.  */
      if (inner->type == GIMPLE_OMP_ATOMIC_LOAD)
	{
	  --i;
	  --casei;
	  continue;
	}

      s_entry_bb = inner->entry;
      s_exit_bb = inner->exit;

      t = gimple_block_label (s_entry_bb);
      u = build_int_cst (unsigned_type_node, casei);
      u = build3 (CASE_LABEL_EXPR, void_type_node, u, NULL, t);
      VEC_quick_push (tree, label_vec, u);

      si = gsi_last_bb (s_entry_bb);
      gcc_assert (gimple_code (gsi_stmt (si)) == GIMPLE_OMP_SECTION);
      gcc_assert (i < len || gimple_omp_section_last_p (gsi_stmt (si)));
      gsi_remove (&si, true);
      single_succ_edge (s_entry_bb)->flags = EDGE_FALLTHRU;

      if (s_exit_bb == NULL)
	continue;

      si = gsi_last_bb (s_exit_bb);
      gcc_assert (gimple_code (gsi_stmt (si)) == GIMPLE_OMP_RETURN);
      gsi_remove (&si, true);

      single_succ_edge (s_exit_bb)->flags = EDGE_FALLTHRU;
    }

  /* Error handling code goes in DEFAULT_BB.  */
  t = gimple_block_label (default_bb);
  u = build3 (CASE_LABEL_EXPR, void_type_node, NULL, NULL, t);
  make_edge (l0_bb, default_bb, 0);

  stmt = gimple_build_switch_vec (vmain, u, label_vec);
  gsi_insert_after (&switch_si, stmt, GSI_SAME_STMT);
  gsi_remove (&switch_si, true);
  VEC_free (tree, heap, label_vec);

  si = gsi_start_bb (default_bb);
  stmt = gimple_build_call (built_in_decls[BUILT_IN_TRAP], 0);
  gsi_insert_after (&si, stmt, GSI_CONTINUE_LINKING);

  if (exit_reachable)
    {
      /* Code to get the next section goes in L1_BB.  */
      si = gsi_last_bb (l1_bb);
      gcc_assert (gimple_code (gsi_stmt (si)) == GIMPLE_OMP_CONTINUE);

      stmt = gimple_build_call (built_in_decls[BUILT_IN_GOMP_SECTIONS_NEXT], 0);
      gimple_call_set_lhs (stmt, vnext);
      gsi_insert_after (&si, stmt, GSI_SAME_STMT);
      gsi_remove (&si, true);

      single_succ_edge (l1_bb)->flags = EDGE_FALLTHRU;

      /* Cleanup function replaces GIMPLE_OMP_RETURN in EXIT_BB.  */
      si = gsi_last_bb (l2_bb);
      if (gimple_omp_return_nowait_p (gsi_stmt (si)))
	t = built_in_decls[BUILT_IN_GOMP_SECTIONS_END_NOWAIT];
      else
	t = built_in_decls[BUILT_IN_GOMP_SECTIONS_END];
      stmt = gimple_build_call (t, 0);
      gsi_insert_after (&si, stmt, GSI_SAME_STMT);
      gsi_remove (&si, true);
    }

  set_immediate_dominator (CDI_DOMINATORS, default_bb, l0_bb);
}


/* Expand code for an OpenMP single directive.  We've already expanded
   much of the code, here we simply place the GOMP_barrier call.  */

static void
expand_omp_single (struct omp_region *region)
{
  basic_block entry_bb, exit_bb;
  gimple_stmt_iterator si;
  bool need_barrier = false;

  entry_bb = region->entry;
  exit_bb = region->exit;

  si = gsi_last_bb (entry_bb);
  /* The terminal barrier at the end of a GOMP_single_copy sequence cannot
     be removed.  We need to ensure that the thread that entered the single
     does not exit before the data is copied out by the other threads.  */
  if (find_omp_clause (gimple_omp_single_clauses (gsi_stmt (si)),
		       OMP_CLAUSE_COPYPRIVATE))
    need_barrier = true;
  gcc_assert (gimple_code (gsi_stmt (si)) == GIMPLE_OMP_SINGLE);
  gsi_remove (&si, true);
  single_succ_edge (entry_bb)->flags = EDGE_FALLTHRU;

  si = gsi_last_bb (exit_bb);
  if (!gimple_omp_return_nowait_p (gsi_stmt (si)) || need_barrier)
    force_gimple_operand_gsi (&si, build_omp_barrier (), false, NULL_TREE,
			      false, GSI_SAME_STMT);
  gsi_remove (&si, true);
  single_succ_edge (exit_bb)->flags = EDGE_FALLTHRU;
}


/* Generic expansion for OpenMP synchronization directives: master,
   ordered and critical.  All we need to do here is remove the entry
   and exit markers for REGION.  */

static void
expand_omp_synch (struct omp_region *region)
{
  basic_block entry_bb, exit_bb;
  gimple_stmt_iterator si;

  entry_bb = region->entry;
  exit_bb = region->exit;

  si = gsi_last_bb (entry_bb);
  gcc_assert (gimple_code (gsi_stmt (si)) == GIMPLE_OMP_SINGLE
	      || gimple_code (gsi_stmt (si)) == GIMPLE_OMP_MASTER
	      || gimple_code (gsi_stmt (si)) == GIMPLE_OMP_ORDERED
	      || gimple_code (gsi_stmt (si)) == GIMPLE_OMP_CRITICAL);
  gsi_remove (&si, true);
  single_succ_edge (entry_bb)->flags = EDGE_FALLTHRU;

  if (exit_bb)
    {
      si = gsi_last_bb (exit_bb);
      gcc_assert (gimple_code (gsi_stmt (si)) == GIMPLE_OMP_RETURN);
      gsi_remove (&si, true);
      single_succ_edge (exit_bb)->flags = EDGE_FALLTHRU;
    }
}

/* A subroutine of expand_omp_atomic.  Attempt to implement the atomic
   operation as a __sync_fetch_and_op builtin.  INDEX is log2 of the
   size of the data type, and thus usable to find the index of the builtin
   decl.  Returns false if the expression is not of the proper form.  */

static bool
expand_omp_atomic_fetch_op (basic_block load_bb,
			    tree addr, tree loaded_val,
			    tree stored_val, int index)
{
  enum built_in_function base;
  tree decl, itype, call;
  enum insn_code *optab;
  tree rhs;
  basic_block store_bb = single_succ (load_bb);
  gimple_stmt_iterator gsi;
  gimple stmt;
  location_t loc;

  /* We expect to find the following sequences:

   load_bb:
       GIMPLE_OMP_ATOMIC_LOAD (tmp, mem)

   store_bb:
       val = tmp OP something; (or: something OP tmp)
       GIMPLE_OMP_STORE (val)

  ???FIXME: Allow a more flexible sequence.
  Perhaps use data flow to pick the statements.

  */

  gsi = gsi_after_labels (store_bb);
  stmt = gsi_stmt (gsi);
  loc = gimple_location (stmt);
  if (!is_gimple_assign (stmt))
    return false;
  gsi_next (&gsi);
  if (gimple_code (gsi_stmt (gsi)) != GIMPLE_OMP_ATOMIC_STORE)
    return false;

  if (!operand_equal_p (gimple_assign_lhs (stmt), stored_val, 0))
    return false;

  /* Check for one of the supported fetch-op operations.  */
  switch (gimple_assign_rhs_code (stmt))
    {
    case PLUS_EXPR:
    case POINTER_PLUS_EXPR:
      base = BUILT_IN_FETCH_AND_ADD_N;
      optab = sync_add_optab;
      break;
    case MINUS_EXPR:
      base = BUILT_IN_FETCH_AND_SUB_N;
      optab = sync_add_optab;
      break;
    case BIT_AND_EXPR:
      base = BUILT_IN_FETCH_AND_AND_N;
      optab = sync_and_optab;
      break;
    case BIT_IOR_EXPR:
      base = BUILT_IN_FETCH_AND_OR_N;
      optab = sync_ior_optab;
      break;
    case BIT_XOR_EXPR:
      base = BUILT_IN_FETCH_AND_XOR_N;
      optab = sync_xor_optab;
      break;
    default:
      return false;
    }
  /* Make sure the expression is of the proper form.  */
  if (operand_equal_p (gimple_assign_rhs1 (stmt), loaded_val, 0))
    rhs = gimple_assign_rhs2 (stmt);
  else if (commutative_tree_code (gimple_assign_rhs_code (stmt))
	   && operand_equal_p (gimple_assign_rhs2 (stmt), loaded_val, 0))
    rhs = gimple_assign_rhs1 (stmt);
  else
    return false;

  decl = built_in_decls[base + index + 1];
  itype = TREE_TYPE (TREE_TYPE (decl));

  if (optab[TYPE_MODE (itype)] == CODE_FOR_nothing)
    return false;

  gsi = gsi_last_bb (load_bb);
  gcc_assert (gimple_code (gsi_stmt (gsi)) == GIMPLE_OMP_ATOMIC_LOAD);
  call = build_call_expr_loc (loc,
			  decl, 2, addr,
			  fold_convert_loc (loc, itype, rhs));
  call = fold_convert_loc (loc, void_type_node, call);
  force_gimple_operand_gsi (&gsi, call, true, NULL_TREE, true, GSI_SAME_STMT);
  gsi_remove (&gsi, true);

  gsi = gsi_last_bb (store_bb);
  gcc_assert (gimple_code (gsi_stmt (gsi)) == GIMPLE_OMP_ATOMIC_STORE);
  gsi_remove (&gsi, true);
  gsi = gsi_last_bb (store_bb);
  gsi_remove (&gsi, true);

  if (gimple_in_ssa_p (cfun))
    update_ssa (TODO_update_ssa_no_phi);

  return true;
}

/* A subroutine of expand_omp_atomic.  Implement the atomic operation as:

      oldval = *addr;
      repeat:
        newval = rhs;	 // with oldval replacing *addr in rhs
	oldval = __sync_val_compare_and_swap (addr, oldval, newval);
	if (oldval != newval)
	  goto repeat;

   INDEX is log2 of the size of the data type, and thus usable to find the
   index of the builtin decl.  */

static bool
expand_omp_atomic_pipeline (basic_block load_bb, basic_block store_bb,
			    tree addr, tree loaded_val, tree stored_val,
			    int index)
{
  tree loadedi, storedi, initial, new_storedi, old_vali;
  tree type, itype, cmpxchg, iaddr;
  gimple_stmt_iterator si;
  basic_block loop_header = single_succ (load_bb);
  gimple phi, stmt;
  edge e;

  cmpxchg = built_in_decls[BUILT_IN_VAL_COMPARE_AND_SWAP_N + index + 1];
  type = TYPE_MAIN_VARIANT (TREE_TYPE (TREE_TYPE (addr)));
  itype = TREE_TYPE (TREE_TYPE (cmpxchg));

  if (sync_compare_and_swap[TYPE_MODE (itype)] == CODE_FOR_nothing)
    return false;

  /* Load the initial value, replacing the GIMPLE_OMP_ATOMIC_LOAD.  */
  si = gsi_last_bb (load_bb);
  gcc_assert (gimple_code (gsi_stmt (si)) == GIMPLE_OMP_ATOMIC_LOAD);

  /* For floating-point values, we'll need to view-convert them to integers
     so that we can perform the atomic compare and swap.  Simplify the
     following code by always setting up the "i"ntegral variables.  */
  if (!INTEGRAL_TYPE_P (type) && !POINTER_TYPE_P (type))
    {
      tree iaddr_val;

      iaddr = create_tmp_var (build_pointer_type_for_mode (itype, ptr_mode,
							   true), NULL);
      iaddr_val
	= force_gimple_operand_gsi (&si,
				    fold_convert (TREE_TYPE (iaddr), addr),
				    false, NULL_TREE, true, GSI_SAME_STMT);
      stmt = gimple_build_assign (iaddr, iaddr_val);
      gsi_insert_before (&si, stmt, GSI_SAME_STMT);
      loadedi = create_tmp_var (itype, NULL);
      if (gimple_in_ssa_p (cfun))
	{
	  add_referenced_var (iaddr);
	  add_referenced_var (loadedi);
	  loadedi = make_ssa_name (loadedi, NULL);
	}
    }
  else
    {
      iaddr = addr;
      loadedi = loaded_val;
    }

  initial
    = force_gimple_operand_gsi (&si,
				build2 (MEM_REF, TREE_TYPE (TREE_TYPE (iaddr)),
					iaddr,
					build_int_cst (TREE_TYPE (iaddr), 0)),
				true, NULL_TREE, true, GSI_SAME_STMT);

  /* Move the value to the LOADEDI temporary.  */
  if (gimple_in_ssa_p (cfun))
    {
      gcc_assert (gimple_seq_empty_p (phi_nodes (loop_header)));
      phi = create_phi_node (loadedi, loop_header);
      SSA_NAME_DEF_STMT (loadedi) = phi;
      SET_USE (PHI_ARG_DEF_PTR_FROM_EDGE (phi, single_succ_edge (load_bb)),
	       initial);
    }
  else
    gsi_insert_before (&si,
		       gimple_build_assign (loadedi, initial),
		       GSI_SAME_STMT);
  if (loadedi != loaded_val)
    {
      gimple_stmt_iterator gsi2;
      tree x;

      x = build1 (VIEW_CONVERT_EXPR, type, loadedi);
      gsi2 = gsi_start_bb (loop_header);
      if (gimple_in_ssa_p (cfun))
	{
	  gimple stmt;
	  x = force_gimple_operand_gsi (&gsi2, x, true, NULL_TREE,
					true, GSI_SAME_STMT);
	  stmt = gimple_build_assign (loaded_val, x);
	  gsi_insert_before (&gsi2, stmt, GSI_SAME_STMT);
	}
      else
	{
	  x = build2 (MODIFY_EXPR, TREE_TYPE (loaded_val), loaded_val, x);
	  force_gimple_operand_gsi (&gsi2, x, true, NULL_TREE,
				    true, GSI_SAME_STMT);
	}
    }
  gsi_remove (&si, true);

  si = gsi_last_bb (store_bb);
  gcc_assert (gimple_code (gsi_stmt (si)) == GIMPLE_OMP_ATOMIC_STORE);

  if (iaddr == addr)
    storedi = stored_val;
  else
    storedi =
      force_gimple_operand_gsi (&si,
				build1 (VIEW_CONVERT_EXPR, itype,
					stored_val), true, NULL_TREE, true,
				GSI_SAME_STMT);

  /* Build the compare&swap statement.  */
  new_storedi = build_call_expr (cmpxchg, 3, iaddr, loadedi, storedi);
  new_storedi = force_gimple_operand_gsi (&si,
					  fold_convert (TREE_TYPE (loadedi),
							new_storedi),
					  true, NULL_TREE,
					  true, GSI_SAME_STMT);

  if (gimple_in_ssa_p (cfun))
    old_vali = loadedi;
  else
    {
      old_vali = create_tmp_var (TREE_TYPE (loadedi), NULL);
      if (gimple_in_ssa_p (cfun))
	add_referenced_var (old_vali);
      stmt = gimple_build_assign (old_vali, loadedi);
      gsi_insert_before (&si, stmt, GSI_SAME_STMT);

      stmt = gimple_build_assign (loadedi, new_storedi);
      gsi_insert_before (&si, stmt, GSI_SAME_STMT);
    }

  /* Note that we always perform the comparison as an integer, even for
     floating point.  This allows the atomic operation to properly
     succeed even with NaNs and -0.0.  */
  stmt = gimple_build_cond_empty
           (build2 (NE_EXPR, boolean_type_node,
		    new_storedi, old_vali));
  gsi_insert_before (&si, stmt, GSI_SAME_STMT);

  /* Update cfg.  */
  e = single_succ_edge (store_bb);
  e->flags &= ~EDGE_FALLTHRU;
  e->flags |= EDGE_FALSE_VALUE;

  e = make_edge (store_bb, loop_header, EDGE_TRUE_VALUE);

  /* Copy the new value to loadedi (we already did that before the condition
     if we are not in SSA).  */
  if (gimple_in_ssa_p (cfun))
    {
      phi = gimple_seq_first_stmt (phi_nodes (loop_header));
      SET_USE (PHI_ARG_DEF_PTR_FROM_EDGE (phi, e), new_storedi);
    }

  /* Remove GIMPLE_OMP_ATOMIC_STORE.  */
  gsi_remove (&si, true);

  if (gimple_in_ssa_p (cfun))
    update_ssa (TODO_update_ssa_no_phi);

  return true;
}

/* A subroutine of expand_omp_atomic.  Implement the atomic operation as:

		 		  GOMP_atomic_start ();
		 		  *addr = rhs;
		 		  GOMP_atomic_end ();

   The result is not globally atomic, but works so long as all parallel
   references are within #pragma omp atomic directives.  According to
   responses received from omp@openmp.org, appears to be within spec.
   Which makes sense, since that's how several other compilers handle
   this situation as well.
   LOADED_VAL and ADDR are the operands of GIMPLE_OMP_ATOMIC_LOAD we're
   expanding.  STORED_VAL is the operand of the matching
   GIMPLE_OMP_ATOMIC_STORE.

   We replace
   GIMPLE_OMP_ATOMIC_LOAD (loaded_val, addr) with
   loaded_val = *addr;

   and replace
   GIMPLE_OMP_ATOMIC_ATORE (stored_val)  with
   *addr = stored_val;
*/

static bool
expand_omp_atomic_mutex (basic_block load_bb, basic_block store_bb,
			 tree addr, tree loaded_val, tree stored_val)
{
  gimple_stmt_iterator si;
  gimple stmt;
  tree t;

  si = gsi_last_bb (load_bb);
  gcc_assert (gimple_code (gsi_stmt (si)) == GIMPLE_OMP_ATOMIC_LOAD);

  t = built_in_decls[BUILT_IN_GOMP_ATOMIC_START];
  t = build_function_call_expr (UNKNOWN_LOCATION, t, 0);
  force_gimple_operand_gsi (&si, t, true, NULL_TREE, true, GSI_SAME_STMT);

  stmt = gimple_build_assign (loaded_val, build_simple_mem_ref (addr));
  gsi_insert_before (&si, stmt, GSI_SAME_STMT);
  gsi_remove (&si, true);

  si = gsi_last_bb (store_bb);
  gcc_assert (gimple_code (gsi_stmt (si)) == GIMPLE_OMP_ATOMIC_STORE);

  stmt = gimple_build_assign (build_simple_mem_ref (unshare_expr (addr)),
			      stored_val);
  gsi_insert_before (&si, stmt, GSI_SAME_STMT);

  t = built_in_decls[BUILT_IN_GOMP_ATOMIC_END];
  t = build_function_call_expr (UNKNOWN_LOCATION, t, 0);
  force_gimple_operand_gsi (&si, t, true, NULL_TREE, true, GSI_SAME_STMT);
  gsi_remove (&si, true);

  if (gimple_in_ssa_p (cfun))
    update_ssa (TODO_update_ssa_no_phi);
  return true;
}

/* Expand an GIMPLE_OMP_ATOMIC statement.  We try to expand
   using expand_omp_atomic_fetch_op. If it failed, we try to
   call expand_omp_atomic_pipeline, and if it fails too, the
   ultimate fallback is wrapping the operation in a mutex
   (expand_omp_atomic_mutex).  REGION is the atomic region built
   by build_omp_regions_1().  */

static void
expand_omp_atomic (struct omp_region *region)
{
  basic_block load_bb = region->entry, store_bb = region->exit;
  gimple load = last_stmt (load_bb), store = last_stmt (store_bb);
  tree loaded_val = gimple_omp_atomic_load_lhs (load);
  tree addr = gimple_omp_atomic_load_rhs (load);
  tree stored_val = gimple_omp_atomic_store_val (store);
  tree type = TYPE_MAIN_VARIANT (TREE_TYPE (TREE_TYPE (addr)));
  HOST_WIDE_INT index;

  /* Make sure the type is one of the supported sizes.  */
  index = tree_low_cst (TYPE_SIZE_UNIT (type), 1);
  index = exact_log2 (index);
  if (index >= 0 && index <= 4)
    {
      unsigned int align = TYPE_ALIGN_UNIT (type);

      /* __sync builtins require strict data alignment.  */
      if (exact_log2 (align) >= index)
	{
	  /* When possible, use specialized atomic update functions.  */
	  if ((INTEGRAL_TYPE_P (type) || POINTER_TYPE_P (type))
	      && store_bb == single_succ (load_bb))
	    {
	      if (expand_omp_atomic_fetch_op (load_bb, addr,
					      loaded_val, stored_val, index))
		return;
	    }

	  /* If we don't have specialized __sync builtins, try and implement
	     as a compare and swap loop.  */
	  if (expand_omp_atomic_pipeline (load_bb, store_bb, addr,
					  loaded_val, stored_val, index))
	    return;
	}
    }

  /* The ultimate fallback is wrapping the operation in a mutex.  */
  expand_omp_atomic_mutex (load_bb, store_bb, addr, loaded_val, stored_val);
}


/* Expand the parallel region tree rooted at REGION.  Expansion
   proceeds in depth-first order.  Innermost regions are expanded
   first.  This way, parallel regions that require a new function to
   be created (e.g., GIMPLE_OMP_PARALLEL) can be expanded without having any
   internal dependencies in their body.  */

static void
expand_omp (struct omp_region *region)
{
  while (region)
    {
      location_t saved_location;

      /* First, determine whether this is a combined parallel+workshare
       	 region.  */
      if (region->type == GIMPLE_OMP_PARALLEL)
	determine_parallel_type (region);

      if (region->inner)
	expand_omp (region->inner);

      saved_location = input_location;
      if (gimple_has_location (last_stmt (region->entry)))
	input_location = gimple_location (last_stmt (region->entry));

      switch (region->type)
	{
	case GIMPLE_OMP_PARALLEL:
	case GIMPLE_OMP_TASK:
	  expand_omp_taskreg (region);
	  break;

	case GIMPLE_OMP_FOR:
	  expand_omp_for (region);
	  break;

	case GIMPLE_OMP_SECTIONS:
	  expand_omp_sections (region);
	  break;

	case GIMPLE_OMP_SECTION:
	  /* Individual omp sections are handled together with their
	     parent GIMPLE_OMP_SECTIONS region.  */
	  break;

	case GIMPLE_OMP_SINGLE:
	  expand_omp_single (region);
	  break;

	case GIMPLE_OMP_MASTER:
	case GIMPLE_OMP_ORDERED:
	case GIMPLE_OMP_CRITICAL:
	  expand_omp_synch (region);
	  break;

	case GIMPLE_OMP_ATOMIC_LOAD:
	  expand_omp_atomic (region);
	  break;

	default:
	  gcc_unreachable ();
	}

      input_location = saved_location;
      region = region->next;
    }
}


/* Helper for build_omp_regions.  Scan the dominator tree starting at
   block BB.  PARENT is the region that contains BB.  If SINGLE_TREE is
   true, the function ends once a single tree is built (otherwise, whole
   forest of OMP constructs may be built).  */

static void
build_omp_regions_1 (basic_block bb, struct omp_region *parent,
		     bool single_tree)
{
  gimple_stmt_iterator gsi;
  gimple stmt;
  basic_block son;

  gsi = gsi_last_bb (bb);
  if (!gsi_end_p (gsi) && is_gimple_omp (gsi_stmt (gsi)))
    {
      struct omp_region *region;
      enum gimple_code code;

      stmt = gsi_stmt (gsi);
      code = gimple_code (stmt);
      if (code == GIMPLE_OMP_RETURN)
	{
	  /* STMT is the return point out of region PARENT.  Mark it
	     as the exit point and make PARENT the immediately
	     enclosing region.  */
	  gcc_assert (parent);
	  region = parent;
	  region->exit = bb;
	  parent = parent->outer;
	}
      else if (code == GIMPLE_OMP_ATOMIC_STORE)
	{
	  /* GIMPLE_OMP_ATOMIC_STORE is analoguous to
	     GIMPLE_OMP_RETURN, but matches with
	     GIMPLE_OMP_ATOMIC_LOAD.  */
	  gcc_assert (parent);
	  gcc_assert (parent->type == GIMPLE_OMP_ATOMIC_LOAD);
	  region = parent;
	  region->exit = bb;
	  parent = parent->outer;
	}

      else if (code == GIMPLE_OMP_CONTINUE)
	{
	  gcc_assert (parent);
	  parent->cont = bb;
	}
      else if (code == GIMPLE_OMP_SECTIONS_SWITCH)
	{
	  /* GIMPLE_OMP_SECTIONS_SWITCH is part of
	     GIMPLE_OMP_SECTIONS, and we do nothing for it.  */
	  ;
	}
      else
	{
	  /* Otherwise, this directive becomes the parent for a new
	     region.  */
	  region = new_omp_region (bb, code, parent);
	  parent = region;
	}
    }

  if (single_tree && !parent)
    return;

  for (son = first_dom_son (CDI_DOMINATORS, bb);
       son;
       son = next_dom_son (CDI_DOMINATORS, son))
    build_omp_regions_1 (son, parent, single_tree);
}

/* Builds the tree of OMP regions rooted at ROOT, storing it to
   root_omp_region.  */

static void
build_omp_regions_root (basic_block root)
{
  gcc_assert (root_omp_region == NULL);
  build_omp_regions_1 (root, NULL, true);
  gcc_assert (root_omp_region != NULL);
}

/* Expands omp construct (and its subconstructs) starting in HEAD.  */

void
omp_expand_local (basic_block head)
{
  build_omp_regions_root (head);
  if (dump_file && (dump_flags & TDF_DETAILS))
    {
      fprintf (dump_file, "\nOMP region tree\n\n");
      dump_omp_region (dump_file, root_omp_region, 0);
      fprintf (dump_file, "\n");
    }

  remove_exit_barriers (root_omp_region);
  expand_omp (root_omp_region);

  free_omp_regions ();
}

/* Scan the CFG and build a tree of OMP regions.  Return the root of
   the OMP region tree.  */

static void
build_omp_regions (void)
{
  gcc_assert (root_omp_region == NULL);
  calculate_dominance_info (CDI_DOMINATORS);
  build_omp_regions_1 (ENTRY_BLOCK_PTR, NULL, false);
}

/* Main entry point for expanding OMP-GIMPLE into runtime calls.  */

static unsigned int
execute_expand_omp (void)
{
  build_omp_regions ();

  if (!root_omp_region)
    return 0;

  if (dump_file)
    {
      fprintf (dump_file, "\nOMP region tree\n\n");
      dump_omp_region (dump_file, root_omp_region, 0);
      fprintf (dump_file, "\n");
    }

  remove_exit_barriers (root_omp_region);

  expand_omp (root_omp_region);

  cleanup_tree_cfg ();

  free_omp_regions ();

  return 0;
}

/* OMP expansion -- the default pass, run before creation of SSA form.  */

static bool
gate_expand_omp (void)
{
  return (flag_openmp != 0 && errorcount == 0);
}

struct gimple_opt_pass pass_expand_omp =
{
 {
  GIMPLE_PASS,
  "ompexp",				/* name */
  gate_expand_omp,			/* gate */
  execute_expand_omp,			/* execute */
  NULL,					/* sub */
  NULL,					/* next */
  0,					/* static_pass_number */
  TV_NONE,				/* tv_id */
  PROP_gimple_any,			/* properties_required */
  0,					/* properties_provided */
  0,					/* properties_destroyed */
  0,					/* todo_flags_start */
  TODO_dump_func			/* todo_flags_finish */
 }
};

/* Routines to lower OpenMP directives into OMP-GIMPLE.  */

/* Lower the OpenMP sections directive in the current statement in GSI_P.
   CTX is the enclosing OMP context for the current statement.  */

static void
lower_omp_sections (gimple_stmt_iterator *gsi_p, omp_context *ctx)
{
  tree block, control;
  gimple_stmt_iterator tgsi;
  unsigned i, len;
  gimple stmt, new_stmt, bind, t;
  gimple_seq ilist, dlist, olist, new_body, body;
  struct gimplify_ctx gctx;

  stmt = gsi_stmt (*gsi_p);

  push_gimplify_context (&gctx);

  dlist = NULL;
  ilist = NULL;
  lower_rec_input_clauses (gimple_omp_sections_clauses (stmt),
      			   &ilist, &dlist, ctx);

  tgsi = gsi_start (gimple_omp_body (stmt));
  for (len = 0; !gsi_end_p (tgsi); len++, gsi_next (&tgsi))
    continue;

  tgsi = gsi_start (gimple_omp_body (stmt));
  body = NULL;
  for (i = 0; i < len; i++, gsi_next (&tgsi))
    {
      omp_context *sctx;
      gimple sec_start;

      sec_start = gsi_stmt (tgsi);
      sctx = maybe_lookup_ctx (sec_start);
      gcc_assert (sctx);

      gimple_seq_add_stmt (&body, sec_start);

      lower_omp (gimple_omp_body (sec_start), sctx);
      gimple_seq_add_seq (&body, gimple_omp_body (sec_start));
      gimple_omp_set_body (sec_start, NULL);

      if (i == len - 1)
	{
	  gimple_seq l = NULL;
	  lower_lastprivate_clauses (gimple_omp_sections_clauses (stmt), NULL,
				     &l, ctx);
	  gimple_seq_add_seq (&body, l);
	  gimple_omp_section_set_last (sec_start);
	}

      gimple_seq_add_stmt (&body, gimple_build_omp_return (false));
    }

  block = make_node (BLOCK);
  bind = gimple_build_bind (NULL, body, block);

  olist = NULL;
  lower_reduction_clauses (gimple_omp_sections_clauses (stmt), &olist, ctx);

  block = make_node (BLOCK);
  new_stmt = gimple_build_bind (NULL, NULL, block);

  pop_gimplify_context (new_stmt);
  gimple_bind_append_vars (new_stmt, ctx->block_vars);
  BLOCK_VARS (block) = gimple_bind_vars (bind);
  if (BLOCK_VARS (block))
    TREE_USED (block) = 1;

  new_body = NULL;
  gimple_seq_add_seq (&new_body, ilist);
  gimple_seq_add_stmt (&new_body, stmt);
  gimple_seq_add_stmt (&new_body, gimple_build_omp_sections_switch ());
  gimple_seq_add_stmt (&new_body, bind);

  control = create_tmp_var (unsigned_type_node, ".section");
  t = gimple_build_omp_continue (control, control);
  gimple_omp_sections_set_control (stmt, control);
  gimple_seq_add_stmt (&new_body, t);

  gimple_seq_add_seq (&new_body, olist);
  gimple_seq_add_seq (&new_body, dlist);

  new_body = maybe_catch_exception (new_body);

  t = gimple_build_omp_return
        (!!find_omp_clause (gimple_omp_sections_clauses (stmt),
			    OMP_CLAUSE_NOWAIT));
  gimple_seq_add_stmt (&new_body, t);

  gimple_bind_set_body (new_stmt, new_body);
  gimple_omp_set_body (stmt, NULL);

  gsi_replace (gsi_p, new_stmt, true);
}


/* A subroutine of lower_omp_single.  Expand the simple form of
   a GIMPLE_OMP_SINGLE, without a copyprivate clause:

     	if (GOMP_single_start ())
	  BODY;
	[ GOMP_barrier (); ]	-> unless 'nowait' is present.

  FIXME.  It may be better to delay expanding the logic of this until
  pass_expand_omp.  The expanded logic may make the job more difficult
  to a synchronization analysis pass.  */

static void
lower_omp_single_simple (gimple single_stmt, gimple_seq *pre_p)
{
  location_t loc = gimple_location (single_stmt);
  tree tlabel = create_artificial_label (loc);
  tree flabel = create_artificial_label (loc);
  gimple call, cond;
  tree lhs, decl;

  decl = built_in_decls[BUILT_IN_GOMP_SINGLE_START];
  lhs = create_tmp_var (TREE_TYPE (TREE_TYPE (decl)), NULL);
  call = gimple_build_call (decl, 0);
  gimple_call_set_lhs (call, lhs);
  gimple_seq_add_stmt (pre_p, call);

  cond = gimple_build_cond (EQ_EXPR, lhs,
			    fold_convert_loc (loc, TREE_TYPE (lhs),
					      boolean_true_node),
			    tlabel, flabel);
  gimple_seq_add_stmt (pre_p, cond);
  gimple_seq_add_stmt (pre_p, gimple_build_label (tlabel));
  gimple_seq_add_seq (pre_p, gimple_omp_body (single_stmt));
  gimple_seq_add_stmt (pre_p, gimple_build_label (flabel));
}


/* A subroutine of lower_omp_single.  Expand the simple form of
   a GIMPLE_OMP_SINGLE, with a copyprivate clause:

	#pragma omp single copyprivate (a, b, c)

   Create a new structure to hold copies of 'a', 'b' and 'c' and emit:

      {
	if ((copyout_p = GOMP_single_copy_start ()) == NULL)
	  {
	    BODY;
	    copyout.a = a;
	    copyout.b = b;
	    copyout.c = c;
	    GOMP_single_copy_end (&copyout);
	  }
	else
	  {
	    a = copyout_p->a;
	    b = copyout_p->b;
	    c = copyout_p->c;
	  }
	GOMP_barrier ();
      }

  FIXME.  It may be better to delay expanding the logic of this until
  pass_expand_omp.  The expanded logic may make the job more difficult
  to a synchronization analysis pass.  */

static void
lower_omp_single_copy (gimple single_stmt, gimple_seq *pre_p, omp_context *ctx)
{
  tree ptr_type, t, l0, l1, l2;
  gimple_seq copyin_seq;
  location_t loc = gimple_location (single_stmt);

  ctx->sender_decl = create_tmp_var (ctx->record_type, ".omp_copy_o");

  ptr_type = build_pointer_type (ctx->record_type);
  ctx->receiver_decl = create_tmp_var (ptr_type, ".omp_copy_i");

  l0 = create_artificial_label (loc);
  l1 = create_artificial_label (loc);
  l2 = create_artificial_label (loc);

  t = build_call_expr_loc (loc, built_in_decls[BUILT_IN_GOMP_SINGLE_COPY_START], 0);
  t = fold_convert_loc (loc, ptr_type, t);
  gimplify_assign (ctx->receiver_decl, t, pre_p);

  t = build2 (EQ_EXPR, boolean_type_node, ctx->receiver_decl,
	      build_int_cst (ptr_type, 0));
  t = build3 (COND_EXPR, void_type_node, t,
	      build_and_jump (&l0), build_and_jump (&l1));
  gimplify_and_add (t, pre_p);

  gimple_seq_add_stmt (pre_p, gimple_build_label (l0));

  gimple_seq_add_seq (pre_p, gimple_omp_body (single_stmt));

  copyin_seq = NULL;
  lower_copyprivate_clauses (gimple_omp_single_clauses (single_stmt), pre_p,
			      &copyin_seq, ctx);

  t = build_fold_addr_expr_loc (loc, ctx->sender_decl);
  t = build_call_expr_loc (loc, built_in_decls[BUILT_IN_GOMP_SINGLE_COPY_END],
		       1, t);
  gimplify_and_add (t, pre_p);

  t = build_and_jump (&l2);
  gimplify_and_add (t, pre_p);

  gimple_seq_add_stmt (pre_p, gimple_build_label (l1));

  gimple_seq_add_seq (pre_p, copyin_seq);

  gimple_seq_add_stmt (pre_p, gimple_build_label (l2));
}


/* Expand code for an OpenMP single directive.  */

static void
lower_omp_single (gimple_stmt_iterator *gsi_p, omp_context *ctx)
{
  tree block;
  gimple t, bind, single_stmt = gsi_stmt (*gsi_p);
  gimple_seq bind_body, dlist;
  struct gimplify_ctx gctx;

  push_gimplify_context (&gctx);

  bind_body = NULL;
  lower_rec_input_clauses (gimple_omp_single_clauses (single_stmt),
			   &bind_body, &dlist, ctx);
  lower_omp (gimple_omp_body (single_stmt), ctx);

  gimple_seq_add_stmt (&bind_body, single_stmt);

  if (ctx->record_type)
    lower_omp_single_copy (single_stmt, &bind_body, ctx);
  else
    lower_omp_single_simple (single_stmt, &bind_body);

  gimple_omp_set_body (single_stmt, NULL);

  gimple_seq_add_seq (&bind_body, dlist);

  bind_body = maybe_catch_exception (bind_body);

  t = gimple_build_omp_return
        (!!find_omp_clause (gimple_omp_single_clauses (single_stmt),
			    OMP_CLAUSE_NOWAIT));
  gimple_seq_add_stmt (&bind_body, t);

  block = make_node (BLOCK);
  bind = gimple_build_bind (NULL, bind_body, block);

  pop_gimplify_context (bind);

  gimple_bind_append_vars (bind, ctx->block_vars);
  BLOCK_VARS (block) = ctx->block_vars;
  gsi_replace (gsi_p, bind, true);
  if (BLOCK_VARS (block))
    TREE_USED (block) = 1;
}


/* Expand code for an OpenMP master directive.  */

static void
lower_omp_master (gimple_stmt_iterator *gsi_p, omp_context *ctx)
{
  tree block, lab = NULL, x;
  gimple stmt = gsi_stmt (*gsi_p), bind;
  location_t loc = gimple_location (stmt);
  gimple_seq tseq;
  struct gimplify_ctx gctx;

  push_gimplify_context (&gctx);

  block = make_node (BLOCK);
  bind = gimple_build_bind (NULL, gimple_seq_alloc_with_stmt (stmt),
      				 block);

  x = build_call_expr_loc (loc, built_in_decls[BUILT_IN_OMP_GET_THREAD_NUM], 0);
  x = build2 (EQ_EXPR, boolean_type_node, x, integer_zero_node);
  x = build3 (COND_EXPR, void_type_node, x, NULL, build_and_jump (&lab));
  tseq = NULL;
  gimplify_and_add (x, &tseq);
  gimple_bind_add_seq (bind, tseq);

  lower_omp (gimple_omp_body (stmt), ctx);
  gimple_omp_set_body (stmt, maybe_catch_exception (gimple_omp_body (stmt)));
  gimple_bind_add_seq (bind, gimple_omp_body (stmt));
  gimple_omp_set_body (stmt, NULL);

  gimple_bind_add_stmt (bind, gimple_build_label (lab));

  gimple_bind_add_stmt (bind, gimple_build_omp_return (true));

  pop_gimplify_context (bind);

  gimple_bind_append_vars (bind, ctx->block_vars);
  BLOCK_VARS (block) = ctx->block_vars;
  gsi_replace (gsi_p, bind, true);
}


/* Expand code for an OpenMP ordered directive.  */

static void
lower_omp_ordered (gimple_stmt_iterator *gsi_p, omp_context *ctx)
{
  tree block;
  gimple stmt = gsi_stmt (*gsi_p), bind, x;
  struct gimplify_ctx gctx;

  push_gimplify_context (&gctx);

  block = make_node (BLOCK);
  bind = gimple_build_bind (NULL, gimple_seq_alloc_with_stmt (stmt),
      				   block);

  x = gimple_build_call (built_in_decls[BUILT_IN_GOMP_ORDERED_START], 0);
  gimple_bind_add_stmt (bind, x);

  lower_omp (gimple_omp_body (stmt), ctx);
  gimple_omp_set_body (stmt, maybe_catch_exception (gimple_omp_body (stmt)));
  gimple_bind_add_seq (bind, gimple_omp_body (stmt));
  gimple_omp_set_body (stmt, NULL);

  x = gimple_build_call (built_in_decls[BUILT_IN_GOMP_ORDERED_END], 0);
  gimple_bind_add_stmt (bind, x);

  gimple_bind_add_stmt (bind, gimple_build_omp_return (true));

  pop_gimplify_context (bind);

  gimple_bind_append_vars (bind, ctx->block_vars);
  BLOCK_VARS (block) = gimple_bind_vars (bind);
  gsi_replace (gsi_p, bind, true);
}


/* Gimplify a GIMPLE_OMP_CRITICAL statement.  This is a relatively simple
   substitution of a couple of function calls.  But in the NAMED case,
   requires that languages coordinate a symbol name.  It is therefore
   best put here in common code.  */

static GTY((param1_is (tree), param2_is (tree)))
  splay_tree critical_name_mutexes;

static void
lower_omp_critical (gimple_stmt_iterator *gsi_p, omp_context *ctx)
{
  tree block;
  tree name, lock, unlock;
  gimple stmt = gsi_stmt (*gsi_p), bind;
  location_t loc = gimple_location (stmt);
  gimple_seq tbody;
  struct gimplify_ctx gctx;

  name = gimple_omp_critical_name (stmt);
  if (name)
    {
      tree decl;
      splay_tree_node n;

      if (!critical_name_mutexes)
	critical_name_mutexes
	  = splay_tree_new_ggc (splay_tree_compare_pointers);

      n = splay_tree_lookup (critical_name_mutexes, (splay_tree_key) name);
      if (n == NULL)
	{
	  char *new_str;

	  decl = create_tmp_var_raw (ptr_type_node, NULL);

	  new_str = ACONCAT ((".gomp_critical_user_",
			      IDENTIFIER_POINTER (name), NULL));
	  DECL_NAME (decl) = get_identifier (new_str);
	  TREE_PUBLIC (decl) = 1;
	  TREE_STATIC (decl) = 1;
	  DECL_COMMON (decl) = 1;
	  DECL_ARTIFICIAL (decl) = 1;
	  DECL_IGNORED_P (decl) = 1;
	  varpool_finalize_decl (decl);

	  splay_tree_insert (critical_name_mutexes, (splay_tree_key) name,
			     (splay_tree_value) decl);
	}
      else
	decl = (tree) n->value;

      lock = built_in_decls[BUILT_IN_GOMP_CRITICAL_NAME_START];
      lock = build_call_expr_loc (loc, lock, 1, build_fold_addr_expr_loc (loc, decl));

      unlock = built_in_decls[BUILT_IN_GOMP_CRITICAL_NAME_END];
      unlock = build_call_expr_loc (loc, unlock, 1,
				build_fold_addr_expr_loc (loc, decl));
    }
  else
    {
      lock = built_in_decls[BUILT_IN_GOMP_CRITICAL_START];
      lock = build_call_expr_loc (loc, lock, 0);

      unlock = built_in_decls[BUILT_IN_GOMP_CRITICAL_END];
      unlock = build_call_expr_loc (loc, unlock, 0);
    }

  push_gimplify_context (&gctx);

  block = make_node (BLOCK);
  bind = gimple_build_bind (NULL, gimple_seq_alloc_with_stmt (stmt), block);

  tbody = gimple_bind_body (bind);
  gimplify_and_add (lock, &tbody);
  gimple_bind_set_body (bind, tbody);

  lower_omp (gimple_omp_body (stmt), ctx);
  gimple_omp_set_body (stmt, maybe_catch_exception (gimple_omp_body (stmt)));
  gimple_bind_add_seq (bind, gimple_omp_body (stmt));
  gimple_omp_set_body (stmt, NULL);

  tbody = gimple_bind_body (bind);
  gimplify_and_add (unlock, &tbody);
  gimple_bind_set_body (bind, tbody);

  gimple_bind_add_stmt (bind, gimple_build_omp_return (true));

  pop_gimplify_context (bind);
  gimple_bind_append_vars (bind, ctx->block_vars);
  BLOCK_VARS (block) = gimple_bind_vars (bind);
  gsi_replace (gsi_p, bind, true);
}


/* A subroutine of lower_omp_for.  Generate code to emit the predicate
   for a lastprivate clause.  Given a loop control predicate of (V
   cond N2), we gate the clause on (!(V cond N2)).  The lowered form
   is appended to *DLIST, iterator initialization is appended to
   *BODY_P.  */

static void
lower_omp_for_lastprivate (struct omp_for_data *fd, gimple_seq *body_p,
			   gimple_seq *dlist, struct omp_context *ctx)
{
  tree clauses, cond, vinit;
  enum tree_code cond_code;
  gimple_seq stmts;

  cond_code = fd->loop.cond_code;
  cond_code = cond_code == LT_EXPR ? GE_EXPR : LE_EXPR;

  /* When possible, use a strict equality expression.  This can let VRP
     type optimizations deduce the value and remove a copy.  */
  if (host_integerp (fd->loop.step, 0))
    {
      HOST_WIDE_INT step = TREE_INT_CST_LOW (fd->loop.step);
      if (step == 1 || step == -1)
	cond_code = EQ_EXPR;
    }

  cond = build2 (cond_code, boolean_type_node, fd->loop.v, fd->loop.n2);

  clauses = gimple_omp_for_clauses (fd->for_stmt);
  stmts = NULL;
  lower_lastprivate_clauses (clauses, cond, &stmts, ctx);
  if (!gimple_seq_empty_p (stmts))
    {
      gimple_seq_add_seq (&stmts, *dlist);
      *dlist = stmts;

      /* Optimize: v = 0; is usually cheaper than v = some_other_constant.  */
      vinit = fd->loop.n1;
      if (cond_code == EQ_EXPR
	  && host_integerp (fd->loop.n2, 0)
	  && ! integer_zerop (fd->loop.n2))
	vinit = build_int_cst (TREE_TYPE (fd->loop.v), 0);

      /* Initialize the iterator variable, so that threads that don't execute
	 any iterations don't execute the lastprivate clauses by accident.  */
      gimplify_assign (fd->loop.v, vinit, body_p);
    }
}


/* Lower code for an OpenMP loop directive.  */

static void
lower_omp_for (gimple_stmt_iterator *gsi_p, omp_context *ctx)
{
  tree *rhs_p, block;
  struct omp_for_data fd;
  gimple stmt = gsi_stmt (*gsi_p), new_stmt;
  gimple_seq omp_for_body, body, dlist;
  size_t i;
  struct gimplify_ctx gctx;

  push_gimplify_context (&gctx);

  lower_omp (gimple_omp_for_pre_body (stmt), ctx);
  lower_omp (gimple_omp_body (stmt), ctx);

  block = make_node (BLOCK);
  new_stmt = gimple_build_bind (NULL, NULL, block);

  /* Move declaration of temporaries in the loop body before we make
     it go away.  */
  omp_for_body = gimple_omp_body (stmt);
  if (!gimple_seq_empty_p (omp_for_body)
      && gimple_code (gimple_seq_first_stmt (omp_for_body)) == GIMPLE_BIND)
    {
      tree vars = gimple_bind_vars (gimple_seq_first_stmt (omp_for_body));
      gimple_bind_append_vars (new_stmt, vars);
    }

  /* The pre-body and input clauses go before the lowered GIMPLE_OMP_FOR.  */
  dlist = NULL;
  body = NULL;
  lower_rec_input_clauses (gimple_omp_for_clauses (stmt), &body, &dlist, ctx);
  gimple_seq_add_seq (&body, gimple_omp_for_pre_body (stmt));

  /* Lower the header expressions.  At this point, we can assume that
     the header is of the form:

     	#pragma omp for (V = VAL1; V {<|>|<=|>=} VAL2; V = V [+-] VAL3)

     We just need to make sure that VAL1, VAL2 and VAL3 are lowered
     using the .omp_data_s mapping, if needed.  */
  for (i = 0; i < gimple_omp_for_collapse (stmt); i++)
    {
      rhs_p = gimple_omp_for_initial_ptr (stmt, i);
      if (!is_gimple_min_invariant (*rhs_p))
	*rhs_p = get_formal_tmp_var (*rhs_p, &body);

      rhs_p = gimple_omp_for_final_ptr (stmt, i);
      if (!is_gimple_min_invariant (*rhs_p))
	*rhs_p = get_formal_tmp_var (*rhs_p, &body);

      rhs_p = &TREE_OPERAND (gimple_omp_for_incr (stmt, i), 1);
      if (!is_gimple_min_invariant (*rhs_p))
	*rhs_p = get_formal_tmp_var (*rhs_p, &body);
    }

  /* Once lowered, extract the bounds and clauses.  */
  extract_omp_for_data (stmt, &fd, NULL);

  lower_omp_for_lastprivate (&fd, &body, &dlist, ctx);

  gimple_seq_add_stmt (&body, stmt);
  gimple_seq_add_seq (&body, gimple_omp_body (stmt));

  gimple_seq_add_stmt (&body, gimple_build_omp_continue (fd.loop.v,
							 fd.loop.v));

  /* After the loop, add exit clauses.  */
  lower_reduction_clauses (gimple_omp_for_clauses (stmt), &body, ctx);
  gimple_seq_add_seq (&body, dlist);

  body = maybe_catch_exception (body);

  /* Region exit marker goes at the end of the loop body.  */
  gimple_seq_add_stmt (&body, gimple_build_omp_return (fd.have_nowait));

  pop_gimplify_context (new_stmt);

  gimple_bind_append_vars (new_stmt, ctx->block_vars);
  BLOCK_VARS (block) = gimple_bind_vars (new_stmt);
  if (BLOCK_VARS (block))
    TREE_USED (block) = 1;

  gimple_bind_set_body (new_stmt, body);
  gimple_omp_set_body (stmt, NULL);
  gimple_omp_for_set_pre_body (stmt, NULL);
  gsi_replace (gsi_p, new_stmt, true);
}

/* Callback for walk_stmts.  Check if the current statement only contains
   GIMPLE_OMP_FOR or GIMPLE_OMP_PARALLEL.  */

static tree
check_combined_parallel (gimple_stmt_iterator *gsi_p,
    			 bool *handled_ops_p,
    			 struct walk_stmt_info *wi)
{
  int *info = (int *) wi->info;
  gimple stmt = gsi_stmt (*gsi_p);

  *handled_ops_p = true;
  switch (gimple_code (stmt))
    {
    WALK_SUBSTMTS;

    case GIMPLE_OMP_FOR:
    case GIMPLE_OMP_SECTIONS:
      *info = *info == 0 ? 1 : -1;
      break;
    default:
      *info = -1;
      break;
    }
  return NULL;
}

struct omp_taskcopy_context
{
  /* This field must be at the beginning, as we do "inheritance": Some
     callback functions for tree-inline.c (e.g., omp_copy_decl)
     receive a copy_body_data pointer that is up-casted to an
     omp_context pointer.  */
  copy_body_data cb;
  omp_context *ctx;
};

static tree
task_copyfn_copy_decl (tree var, copy_body_data *cb)
{
  struct omp_taskcopy_context *tcctx = (struct omp_taskcopy_context *) cb;

  if (splay_tree_lookup (tcctx->ctx->sfield_map, (splay_tree_key) var))
    return create_tmp_var (TREE_TYPE (var), NULL);

  return var;
}

static tree
task_copyfn_remap_type (struct omp_taskcopy_context *tcctx, tree orig_type)
{
  tree name, new_fields = NULL, type, f;

  type = lang_hooks.types.make_type (RECORD_TYPE);
  name = DECL_NAME (TYPE_NAME (orig_type));
  name = build_decl (gimple_location (tcctx->ctx->stmt),
		     TYPE_DECL, name, type);
  TYPE_NAME (type) = name;

  for (f = TYPE_FIELDS (orig_type); f ; f = TREE_CHAIN (f))
    {
      tree new_f = copy_node (f);
      DECL_CONTEXT (new_f) = type;
      TREE_TYPE (new_f) = remap_type (TREE_TYPE (f), &tcctx->cb);
      TREE_CHAIN (new_f) = new_fields;
      walk_tree (&DECL_SIZE (new_f), copy_tree_body_r, &tcctx->cb, NULL);
      walk_tree (&DECL_SIZE_UNIT (new_f), copy_tree_body_r, &tcctx->cb, NULL);
      walk_tree (&DECL_FIELD_OFFSET (new_f), copy_tree_body_r,
		 &tcctx->cb, NULL);
      new_fields = new_f;
      *pointer_map_insert (tcctx->cb.decl_map, f) = new_f;
    }
  TYPE_FIELDS (type) = nreverse (new_fields);
  layout_type (type);
  return type;
}

/* Create task copyfn.  */

static void
create_task_copyfn (gimple task_stmt, omp_context *ctx)
{
  struct function *child_cfun;
  tree child_fn, t, c, src, dst, f, sf, arg, sarg, decl;
  tree record_type, srecord_type, bind, list;
  bool record_needs_remap = false, srecord_needs_remap = false;
  splay_tree_node n;
  struct omp_taskcopy_context tcctx;
  struct gimplify_ctx gctx;
  location_t loc = gimple_location (task_stmt);

  child_fn = gimple_omp_task_copy_fn (task_stmt);
  child_cfun = DECL_STRUCT_FUNCTION (child_fn);
  gcc_assert (child_cfun->cfg == NULL);
  child_cfun->dont_save_pending_sizes_p = 1;
  DECL_SAVED_TREE (child_fn) = alloc_stmt_list ();

  /* Reset DECL_CONTEXT on function arguments.  */
  for (t = DECL_ARGUMENTS (child_fn); t; t = TREE_CHAIN (t))
    DECL_CONTEXT (t) = child_fn;

  /* Populate the function.  */
  push_gimplify_context (&gctx);
  current_function_decl = child_fn;

  bind = build3 (BIND_EXPR, void_type_node, NULL, NULL, NULL);
  TREE_SIDE_EFFECTS (bind) = 1;
  list = NULL;
  DECL_SAVED_TREE (child_fn) = bind;
  DECL_SOURCE_LOCATION (child_fn) = gimple_location (task_stmt);

  /* Remap src and dst argument types if needed.  */
  record_type = ctx->record_type;
  srecord_type = ctx->srecord_type;
  for (f = TYPE_FIELDS (record_type); f ; f = TREE_CHAIN (f))
    if (variably_modified_type_p (TREE_TYPE (f), ctx->cb.src_fn))
      {
	record_needs_remap = true;
	break;
      }
  for (f = TYPE_FIELDS (srecord_type); f ; f = TREE_CHAIN (f))
    if (variably_modified_type_p (TREE_TYPE (f), ctx->cb.src_fn))
      {
	srecord_needs_remap = true;
	break;
      }

  if (record_needs_remap || srecord_needs_remap)
    {
      memset (&tcctx, '\0', sizeof (tcctx));
      tcctx.cb.src_fn = ctx->cb.src_fn;
      tcctx.cb.dst_fn = child_fn;
      tcctx.cb.src_node = cgraph_node (tcctx.cb.src_fn);
      tcctx.cb.dst_node = tcctx.cb.src_node;
      tcctx.cb.src_cfun = ctx->cb.src_cfun;
      tcctx.cb.copy_decl = task_copyfn_copy_decl;
      tcctx.cb.eh_lp_nr = 0;
      tcctx.cb.transform_call_graph_edges = CB_CGE_MOVE;
      tcctx.cb.decl_map = pointer_map_create ();
      tcctx.ctx = ctx;

      if (record_needs_remap)
	record_type = task_copyfn_remap_type (&tcctx, record_type);
      if (srecord_needs_remap)
	srecord_type = task_copyfn_remap_type (&tcctx, srecord_type);
    }
  else
    tcctx.cb.decl_map = NULL;

  push_cfun (child_cfun);

  arg = DECL_ARGUMENTS (child_fn);
  TREE_TYPE (arg) = build_pointer_type (record_type);
  sarg = TREE_CHAIN (arg);
  TREE_TYPE (sarg) = build_pointer_type (srecord_type);

  /* First pass: initialize temporaries used in record_type and srecord_type
     sizes and field offsets.  */
  if (tcctx.cb.decl_map)
    for (c = gimple_omp_task_clauses (task_stmt); c; c = OMP_CLAUSE_CHAIN (c))
      if (OMP_CLAUSE_CODE (c) == OMP_CLAUSE_FIRSTPRIVATE)
	{
	  tree *p;

	  decl = OMP_CLAUSE_DECL (c);
	  p = (tree *) pointer_map_contains (tcctx.cb.decl_map, decl);
	  if (p == NULL)
	    continue;
	  n = splay_tree_lookup (ctx->sfield_map, (splay_tree_key) decl);
	  sf = (tree) n->value;
	  sf = *(tree *) pointer_map_contains (tcctx.cb.decl_map, sf);
	  src = build_simple_mem_ref_loc (loc, sarg);
	  src = build3 (COMPONENT_REF, TREE_TYPE (sf), src, sf, NULL);
	  t = build2 (MODIFY_EXPR, TREE_TYPE (*p), *p, src);
	  append_to_statement_list (t, &list);
	}

  /* Second pass: copy shared var pointers and copy construct non-VLA
     firstprivate vars.  */
  for (c = gimple_omp_task_clauses (task_stmt); c; c = OMP_CLAUSE_CHAIN (c))
    switch (OMP_CLAUSE_CODE (c))
      {
      case OMP_CLAUSE_SHARED:
	decl = OMP_CLAUSE_DECL (c);
	n = splay_tree_lookup (ctx->field_map, (splay_tree_key) decl);
	if (n == NULL)
	  break;
	f = (tree) n->value;
	if (tcctx.cb.decl_map)
	  f = *(tree *) pointer_map_contains (tcctx.cb.decl_map, f);
	n = splay_tree_lookup (ctx->sfield_map, (splay_tree_key) decl);
	sf = (tree) n->value;
	if (tcctx.cb.decl_map)
	  sf = *(tree *) pointer_map_contains (tcctx.cb.decl_map, sf);
	src = build_simple_mem_ref_loc (loc, sarg);
	src = build3 (COMPONENT_REF, TREE_TYPE (sf), src, sf, NULL);
	dst = build_simple_mem_ref_loc (loc, arg);
	dst = build3 (COMPONENT_REF, TREE_TYPE (f), dst, f, NULL);
	t = build2 (MODIFY_EXPR, TREE_TYPE (dst), dst, src);
	append_to_statement_list (t, &list);
	break;
      case OMP_CLAUSE_FIRSTPRIVATE:
	decl = OMP_CLAUSE_DECL (c);
	if (is_variable_sized (decl))
	  break;
	n = splay_tree_lookup (ctx->field_map, (splay_tree_key) decl);
	if (n == NULL)
	  break;
	f = (tree) n->value;
	if (tcctx.cb.decl_map)
	  f = *(tree *) pointer_map_contains (tcctx.cb.decl_map, f);
	n = splay_tree_lookup (ctx->sfield_map, (splay_tree_key) decl);
	if (n != NULL)
	  {
	    sf = (tree) n->value;
	    if (tcctx.cb.decl_map)
	      sf = *(tree *) pointer_map_contains (tcctx.cb.decl_map, sf);
	    src = build_simple_mem_ref_loc (loc, sarg);
	    src = build3 (COMPONENT_REF, TREE_TYPE (sf), src, sf, NULL);
	    if (use_pointer_for_field (decl, NULL) || is_reference (decl))
	      src = build_simple_mem_ref_loc (loc, src);
	  }
	else
	  src = decl;
	dst = build_simple_mem_ref_loc (loc, arg);
	dst = build3 (COMPONENT_REF, TREE_TYPE (f), dst, f, NULL);
	t = lang_hooks.decls.omp_clause_copy_ctor (c, dst, src);
	append_to_statement_list (t, &list);
	break;
      case OMP_CLAUSE_PRIVATE:
	if (! OMP_CLAUSE_PRIVATE_OUTER_REF (c))
	  break;
	decl = OMP_CLAUSE_DECL (c);
	n = splay_tree_lookup (ctx->field_map, (splay_tree_key) decl);
	f = (tree) n->value;
	if (tcctx.cb.decl_map)
	  f = *(tree *) pointer_map_contains (tcctx.cb.decl_map, f);
	n = splay_tree_lookup (ctx->sfield_map, (splay_tree_key) decl);
	if (n != NULL)
	  {
	    sf = (tree) n->value;
	    if (tcctx.cb.decl_map)
	      sf = *(tree *) pointer_map_contains (tcctx.cb.decl_map, sf);
	    src = build_simple_mem_ref_loc (loc, sarg);
	    src = build3 (COMPONENT_REF, TREE_TYPE (sf), src, sf, NULL);
	    if (use_pointer_for_field (decl, NULL))
	      src = build_simple_mem_ref_loc (loc, src);
	  }
	else
	  src = decl;
	dst = build_simple_mem_ref_loc (loc, arg);
	dst = build3 (COMPONENT_REF, TREE_TYPE (f), dst, f, NULL);
	t = build2 (MODIFY_EXPR, TREE_TYPE (dst), dst, src);
	append_to_statement_list (t, &list);
	break;
      default:
	break;
      }

  /* Last pass: handle VLA firstprivates.  */
  if (tcctx.cb.decl_map)
    for (c = gimple_omp_task_clauses (task_stmt); c; c = OMP_CLAUSE_CHAIN (c))
      if (OMP_CLAUSE_CODE (c) == OMP_CLAUSE_FIRSTPRIVATE)
	{
	  tree ind, ptr, df;

	  decl = OMP_CLAUSE_DECL (c);
	  if (!is_variable_sized (decl))
	    continue;
	  n = splay_tree_lookup (ctx->field_map, (splay_tree_key) decl);
	  if (n == NULL)
	    continue;
	  f = (tree) n->value;
	  f = *(tree *) pointer_map_contains (tcctx.cb.decl_map, f);
	  gcc_assert (DECL_HAS_VALUE_EXPR_P (decl));
	  ind = DECL_VALUE_EXPR (decl);
	  gcc_assert (TREE_CODE (ind) == INDIRECT_REF);
	  gcc_assert (DECL_P (TREE_OPERAND (ind, 0)));
	  n = splay_tree_lookup (ctx->sfield_map,
				 (splay_tree_key) TREE_OPERAND (ind, 0));
	  sf = (tree) n->value;
	  sf = *(tree *) pointer_map_contains (tcctx.cb.decl_map, sf);
	  src = build_simple_mem_ref_loc (loc, sarg);
	  src = build3 (COMPONENT_REF, TREE_TYPE (sf), src, sf, NULL);
	  src = build_simple_mem_ref_loc (loc, src);
	  dst = build_simple_mem_ref_loc (loc, arg);
	  dst = build3 (COMPONENT_REF, TREE_TYPE (f), dst, f, NULL);
	  t = lang_hooks.decls.omp_clause_copy_ctor (c, dst, src);
	  append_to_statement_list (t, &list);
	  n = splay_tree_lookup (ctx->field_map,
				 (splay_tree_key) TREE_OPERAND (ind, 0));
	  df = (tree) n->value;
	  df = *(tree *) pointer_map_contains (tcctx.cb.decl_map, df);
	  ptr = build_simple_mem_ref_loc (loc, arg);
	  ptr = build3 (COMPONENT_REF, TREE_TYPE (df), ptr, df, NULL);
	  t = build2 (MODIFY_EXPR, TREE_TYPE (ptr), ptr,
		      build_fold_addr_expr_loc (loc, dst));
	  append_to_statement_list (t, &list);
	}

  t = build1 (RETURN_EXPR, void_type_node, NULL);
  append_to_statement_list (t, &list);

  if (tcctx.cb.decl_map)
    pointer_map_destroy (tcctx.cb.decl_map);
  pop_gimplify_context (NULL);
  BIND_EXPR_BODY (bind) = list;
  pop_cfun ();
  current_function_decl = ctx->cb.src_fn;
}

/* Lower the OpenMP parallel or task directive in the current statement
   in GSI_P.  CTX holds context information for the directive.  */

static void
lower_omp_taskreg (gimple_stmt_iterator *gsi_p, omp_context *ctx)
{
  tree clauses;
  tree child_fn, t;
  gimple stmt = gsi_stmt (*gsi_p);
  gimple par_bind, bind;
  gimple_seq par_body, olist, ilist, par_olist, par_ilist, new_body;
  struct gimplify_ctx gctx;
  location_t loc = gimple_location (stmt);

  clauses = gimple_omp_taskreg_clauses (stmt);
  par_bind = gimple_seq_first_stmt (gimple_omp_body (stmt));
  par_body = gimple_bind_body (par_bind);
  child_fn = ctx->cb.dst_fn;
  if (gimple_code (stmt) == GIMPLE_OMP_PARALLEL
      && !gimple_omp_parallel_combined_p (stmt))
    {
      struct walk_stmt_info wi;
      int ws_num = 0;

      memset (&wi, 0, sizeof (wi));
      wi.info = &ws_num;
      wi.val_only = true;
      walk_gimple_seq (par_body, check_combined_parallel, NULL, &wi);
      if (ws_num == 1)
	gimple_omp_parallel_set_combined_p (stmt, true);
    }
  if (ctx->srecord_type)
    create_task_copyfn (stmt, ctx);

  push_gimplify_context (&gctx);

  par_olist = NULL;
  par_ilist = NULL;
  lower_rec_input_clauses (clauses, &par_ilist, &par_olist, ctx);
  lower_omp (par_body, ctx);
  if (gimple_code (stmt) == GIMPLE_OMP_PARALLEL)
    lower_reduction_clauses (clauses, &par_olist, ctx);

  /* Declare all the variables created by mapping and the variables
     declared in the scope of the parallel body.  */
  record_vars_into (ctx->block_vars, child_fn);
  record_vars_into (gimple_bind_vars (par_bind), child_fn);

  if (ctx->record_type)
    {
      ctx->sender_decl
	= create_tmp_var (ctx->srecord_type ? ctx->srecord_type
			  : ctx->record_type, ".omp_data_o");
      TREE_ADDRESSABLE (ctx->sender_decl) = 1;
      gimple_omp_taskreg_set_data_arg (stmt, ctx->sender_decl);
    }

  olist = NULL;
  ilist = NULL;
  lower_send_clauses (clauses, &ilist, &olist, ctx);
  lower_send_shared_vars (&ilist, &olist, ctx);

  /* Once all the expansions are done, sequence all the different
     fragments inside gimple_omp_body.  */

  new_body = NULL;

  if (ctx->record_type)
    {
      t = build_fold_addr_expr_loc (loc, ctx->sender_decl);
      /* fixup_child_record_type might have changed receiver_decl's type.  */
      t = fold_convert_loc (loc, TREE_TYPE (ctx->receiver_decl), t);
      gimple_seq_add_stmt (&new_body,
	  		   gimple_build_assign (ctx->receiver_decl, t));
    }

  gimple_seq_add_seq (&new_body, par_ilist);
  gimple_seq_add_seq (&new_body, par_body);
  gimple_seq_add_seq (&new_body, par_olist);
  new_body = maybe_catch_exception (new_body);
  gimple_seq_add_stmt (&new_body, gimple_build_omp_return (false));
  gimple_omp_set_body (stmt, new_body);

  bind = gimple_build_bind (NULL, NULL, gimple_bind_block (par_bind));
  gimple_bind_add_stmt (bind, stmt);
  if (ilist || olist)
    {
      gimple_seq_add_stmt (&ilist, bind);
      gimple_seq_add_seq (&ilist, olist);
      bind = gimple_build_bind (NULL, ilist, NULL);
    }

  gsi_replace (gsi_p, bind, true);

  pop_gimplify_context (NULL);
}

/* Callback for lower_omp_1.  Return non-NULL if *tp needs to be
   regimplified.  If DATA is non-NULL, lower_omp_1 is outside
   of OpenMP context, but with task_shared_vars set.  */

static tree
lower_omp_regimplify_p (tree *tp, int *walk_subtrees,
    			void *data)
{
  tree t = *tp;

  /* Any variable with DECL_VALUE_EXPR needs to be regimplified.  */
  if (TREE_CODE (t) == VAR_DECL && data == NULL && DECL_HAS_VALUE_EXPR_P (t))
    return t;

  if (task_shared_vars
      && DECL_P (t)
      && bitmap_bit_p (task_shared_vars, DECL_UID (t)))
    return t;

  /* If a global variable has been privatized, TREE_CONSTANT on
     ADDR_EXPR might be wrong.  */
  if (data == NULL && TREE_CODE (t) == ADDR_EXPR)
    recompute_tree_invariant_for_addr_expr (t);

  *walk_subtrees = !TYPE_P (t) && !DECL_P (t);
  return NULL_TREE;
}

static void
lower_omp_1 (gimple_stmt_iterator *gsi_p, omp_context *ctx)
{
  gimple stmt = gsi_stmt (*gsi_p);
  struct walk_stmt_info wi;

  if (gimple_has_location (stmt))
    input_location = gimple_location (stmt);

  if (task_shared_vars)
    memset (&wi, '\0', sizeof (wi));

  /* If we have issued syntax errors, avoid doing any heavy lifting.
     Just replace the OpenMP directives with a NOP to avoid
     confusing RTL expansion.  */
  if (errorcount && is_gimple_omp (stmt))
    {
      gsi_replace (gsi_p, gimple_build_nop (), true);
      return;
    }

  switch (gimple_code (stmt))
    {
    case GIMPLE_COND:
      if ((ctx || task_shared_vars)
	  && (walk_tree (gimple_cond_lhs_ptr (stmt), lower_omp_regimplify_p,
	      		 ctx ? NULL : &wi, NULL)
	      || walk_tree (gimple_cond_rhs_ptr (stmt), lower_omp_regimplify_p,
			    ctx ? NULL : &wi, NULL)))
	gimple_regimplify_operands (stmt, gsi_p);
      break;
    case GIMPLE_CATCH:
      lower_omp (gimple_catch_handler (stmt), ctx);
      break;
    case GIMPLE_EH_FILTER:
      lower_omp (gimple_eh_filter_failure (stmt), ctx);
      break;
    case GIMPLE_TRY:
      lower_omp (gimple_try_eval (stmt), ctx);
      lower_omp (gimple_try_cleanup (stmt), ctx);
      break;
    case GIMPLE_BIND:
      lower_omp (gimple_bind_body (stmt), ctx);
      break;
    case GIMPLE_OMP_PARALLEL:
    case GIMPLE_OMP_TASK:
      ctx = maybe_lookup_ctx (stmt);
      lower_omp_taskreg (gsi_p, ctx);
      break;
    case GIMPLE_OMP_FOR:
      ctx = maybe_lookup_ctx (stmt);
      gcc_assert (ctx);
      lower_omp_for (gsi_p, ctx);
      break;
    case GIMPLE_OMP_SECTIONS:
      ctx = maybe_lookup_ctx (stmt);
      gcc_assert (ctx);
      lower_omp_sections (gsi_p, ctx);
      break;
    case GIMPLE_OMP_SINGLE:
      ctx = maybe_lookup_ctx (stmt);
      gcc_assert (ctx);
      lower_omp_single (gsi_p, ctx);
      break;
    case GIMPLE_OMP_MASTER:
      ctx = maybe_lookup_ctx (stmt);
      gcc_assert (ctx);
      lower_omp_master (gsi_p, ctx);
      break;
    case GIMPLE_OMP_ORDERED:
      ctx = maybe_lookup_ctx (stmt);
      gcc_assert (ctx);
      lower_omp_ordered (gsi_p, ctx);
      break;
    case GIMPLE_OMP_CRITICAL:
      ctx = maybe_lookup_ctx (stmt);
      gcc_assert (ctx);
      lower_omp_critical (gsi_p, ctx);
      break;
    case GIMPLE_OMP_ATOMIC_LOAD:
      if ((ctx || task_shared_vars)
	  && walk_tree (gimple_omp_atomic_load_rhs_ptr (stmt),
			lower_omp_regimplify_p, ctx ? NULL : &wi, NULL))
	gimple_regimplify_operands (stmt, gsi_p);
      break;
    default:
      if ((ctx || task_shared_vars)
	  && walk_gimple_op (stmt, lower_omp_regimplify_p,
			     ctx ? NULL : &wi))
	gimple_regimplify_operands (stmt, gsi_p);
      break;
    }
}

static void
lower_omp (gimple_seq body, omp_context *ctx)
{
  location_t saved_location = input_location;
  gimple_stmt_iterator gsi = gsi_start (body);
  for (gsi = gsi_start (body); !gsi_end_p (gsi); gsi_next (&gsi))
    lower_omp_1 (&gsi, ctx);
  input_location = saved_location;
}

/* Main entry point.  */

static unsigned int
execute_lower_omp (void)
{
  gimple_seq body;

  /* This pass always runs, to provide PROP_gimple_lomp.
     But there is nothing to do unless -fopenmp is given.  */
  if (flag_openmp == 0)
    return 0;

  all_contexts = splay_tree_new (splay_tree_compare_pointers, 0,
				 delete_omp_context);

  body = gimple_body (current_function_decl);
  scan_omp (body, NULL);
  gcc_assert (taskreg_nesting_level == 0);

  if (all_contexts->root)
    {
      struct gimplify_ctx gctx;

      if (task_shared_vars)
	push_gimplify_context (&gctx);
      lower_omp (body, NULL);
      if (task_shared_vars)
	pop_gimplify_context (NULL);
    }

  if (all_contexts)
    {
      splay_tree_delete (all_contexts);
      all_contexts = NULL;
    }
  BITMAP_FREE (task_shared_vars);
  return 0;
}

struct gimple_opt_pass pass_lower_omp =
{
 {
  GIMPLE_PASS,
  "omplower",				/* name */
  NULL,					/* gate */
  execute_lower_omp,			/* execute */
  NULL,					/* sub */
  NULL,					/* next */
  0,					/* static_pass_number */
  TV_NONE,				/* tv_id */
  PROP_gimple_any,			/* properties_required */
  PROP_gimple_lomp,			/* properties_provided */
  0,					/* properties_destroyed */
  0,					/* todo_flags_start */
  TODO_dump_func			/* todo_flags_finish */
 }
};

/* The following is a utility to diagnose OpenMP structured block violations.
   It is not part of the "omplower" pass, as that's invoked too late.  It
   should be invoked by the respective front ends after gimplification.  */

static splay_tree all_labels;

/* Check for mismatched contexts and generate an error if needed.  Return
   true if an error is detected.  */

static bool
diagnose_sb_0 (gimple_stmt_iterator *gsi_p,
    	       gimple branch_ctx, gimple label_ctx)
{
  if (label_ctx == branch_ctx)
    return false;


  /*
     Previously we kept track of the label's entire context in diagnose_sb_[12]
     so we could traverse it and issue a correct "exit" or "enter" error
     message upon a structured block violation.

     We built the context by building a list with tree_cons'ing, but there is
     no easy counterpart in gimple tuples.  It seems like far too much work
     for issuing exit/enter error messages.  If someone really misses the
     distinct error message... patches welcome.
   */

#if 0
  /* Try to avoid confusing the user by producing and error message
     with correct "exit" or "enter" verbiage.  We prefer "exit"
     unless we can show that LABEL_CTX is nested within BRANCH_CTX.  */
  if (branch_ctx == NULL)
    exit_p = false;
  else
    {
      while (label_ctx)
	{
	  if (TREE_VALUE (label_ctx) == branch_ctx)
	    {
	      exit_p = false;
	      break;
	    }
	  label_ctx = TREE_CHAIN (label_ctx);
	}
    }

  if (exit_p)
    error ("invalid exit from OpenMP structured block");
  else
    error ("invalid entry to OpenMP structured block");
#endif

  /* If it's obvious we have an invalid entry, be specific about the error.  */
  if (branch_ctx == NULL)
    error ("invalid entry to OpenMP structured block");
  else
    /* Otherwise, be vague and lazy, but efficient.  */
    error ("invalid branch to/from an OpenMP structured block");

  gsi_replace (gsi_p, gimple_build_nop (), false);
  return true;
}

/* Pass 1: Create a minimal tree of OpenMP structured blocks, and record
   where each label is found.  */

static tree
diagnose_sb_1 (gimple_stmt_iterator *gsi_p, bool *handled_ops_p,
    	       struct walk_stmt_info *wi)
{
  gimple context = (gimple) wi->info;
  gimple inner_context;
  gimple stmt = gsi_stmt (*gsi_p);

  *handled_ops_p = true;

 switch (gimple_code (stmt))
    {
    WALK_SUBSTMTS;

    case GIMPLE_OMP_PARALLEL:
    case GIMPLE_OMP_TASK:
    case GIMPLE_OMP_SECTIONS:
    case GIMPLE_OMP_SINGLE:
    case GIMPLE_OMP_SECTION:
    case GIMPLE_OMP_MASTER:
    case GIMPLE_OMP_ORDERED:
    case GIMPLE_OMP_CRITICAL:
      /* The minimal context here is just the current OMP construct.  */
      inner_context = stmt;
      wi->info = inner_context;
      walk_gimple_seq (gimple_omp_body (stmt), diagnose_sb_1, NULL, wi);
      wi->info = context;
      break;

    case GIMPLE_OMP_FOR:
      inner_context = stmt;
      wi->info = inner_context;
      /* gimple_omp_for_{index,initial,final} are all DECLs; no need to
	 walk them.  */
      walk_gimple_seq (gimple_omp_for_pre_body (stmt),
	  	       diagnose_sb_1, NULL, wi);
      walk_gimple_seq (gimple_omp_body (stmt), diagnose_sb_1, NULL, wi);
      wi->info = context;
      break;

    case GIMPLE_LABEL:
      splay_tree_insert (all_labels, (splay_tree_key) gimple_label_label (stmt),
			 (splay_tree_value) context);
      break;

    default:
      break;
    }

  return NULL_TREE;
}

/* Pass 2: Check each branch and see if its context differs from that of
   the destination label's context.  */

static tree
diagnose_sb_2 (gimple_stmt_iterator *gsi_p, bool *handled_ops_p,
    	       struct walk_stmt_info *wi)
{
  gimple context = (gimple) wi->info;
  splay_tree_node n;
  gimple stmt = gsi_stmt (*gsi_p);

  *handled_ops_p = true;

  switch (gimple_code (stmt))
    {
    WALK_SUBSTMTS;

    case GIMPLE_OMP_PARALLEL:
    case GIMPLE_OMP_TASK:
    case GIMPLE_OMP_SECTIONS:
    case GIMPLE_OMP_SINGLE:
    case GIMPLE_OMP_SECTION:
    case GIMPLE_OMP_MASTER:
    case GIMPLE_OMP_ORDERED:
    case GIMPLE_OMP_CRITICAL:
      wi->info = stmt;
      walk_gimple_seq (gimple_omp_body (stmt), diagnose_sb_2, NULL, wi);
      wi->info = context;
      break;

    case GIMPLE_OMP_FOR:
      wi->info = stmt;
      /* gimple_omp_for_{index,initial,final} are all DECLs; no need to
	 walk them.  */
      walk_gimple_seq (gimple_omp_for_pre_body (stmt),
	  	       diagnose_sb_2, NULL, wi);
      walk_gimple_seq (gimple_omp_body (stmt), diagnose_sb_2, NULL, wi);
      wi->info = context;
      break;

    case GIMPLE_COND:
	{
	  tree lab = gimple_cond_true_label (stmt);
	  if (lab)
	    {
	      n = splay_tree_lookup (all_labels,
				     (splay_tree_key) lab);
	      diagnose_sb_0 (gsi_p, context,
			     n ? (gimple) n->value : NULL);
	    }
	  lab = gimple_cond_false_label (stmt);
	  if (lab)
	    {
	      n = splay_tree_lookup (all_labels,
				     (splay_tree_key) lab);
	      diagnose_sb_0 (gsi_p, context,
			     n ? (gimple) n->value : NULL);
	    }
	}
      break;

    case GIMPLE_GOTO:
      {
	tree lab = gimple_goto_dest (stmt);
	if (TREE_CODE (lab) != LABEL_DECL)
	  break;

	n = splay_tree_lookup (all_labels, (splay_tree_key) lab);
	diagnose_sb_0 (gsi_p, context, n ? (gimple) n->value : NULL);
      }
      break;

    case GIMPLE_SWITCH:
      {
	unsigned int i;
	for (i = 0; i < gimple_switch_num_labels (stmt); ++i)
	  {
	    tree lab = CASE_LABEL (gimple_switch_label (stmt, i));
	    n = splay_tree_lookup (all_labels, (splay_tree_key) lab);
	    if (n && diagnose_sb_0 (gsi_p, context, (gimple) n->value))
	      break;
	  }
      }
      break;

    case GIMPLE_RETURN:
      diagnose_sb_0 (gsi_p, context, NULL);
      break;

    default:
      break;
    }

  return NULL_TREE;
}

static unsigned int
diagnose_omp_structured_block_errors (void)
{
  struct walk_stmt_info wi;
  gimple_seq body = gimple_body (current_function_decl);

  all_labels = splay_tree_new (splay_tree_compare_pointers, 0, 0);

  memset (&wi, 0, sizeof (wi));
  walk_gimple_seq (body, diagnose_sb_1, NULL, &wi);

  memset (&wi, 0, sizeof (wi));
  wi.want_locations = true;
  walk_gimple_seq (body, diagnose_sb_2, NULL, &wi);

  splay_tree_delete (all_labels);
  all_labels = NULL;

  return 0;
}

static bool
gate_diagnose_omp_blocks (void)
{
  return flag_openmp != 0;
}

struct gimple_opt_pass pass_diagnose_omp_blocks =
{
  {
    GIMPLE_PASS,
    "*diagnose_omp_blocks",		/* name */
    gate_diagnose_omp_blocks,		/* gate */
    diagnose_omp_structured_block_errors,	/* execute */
    NULL,				/* sub */
    NULL,				/* next */
    0,					/* static_pass_number */
    TV_NONE,				/* tv_id */
    PROP_gimple_any,			/* properties_required */
    0,					/* properties_provided */
    0,					/* properties_destroyed */
    0,					/* todo_flags_start */
    0,					/* todo_flags_finish */
  }
};

#include "gt-omp-low.h"<|MERGE_RESOLUTION|>--- conflicted
+++ resolved
@@ -2739,14 +2739,9 @@
 	}
       if (is_reference (var))
 	{
-<<<<<<< HEAD
+	  ref = fold_convert_loc (clause_loc, TREE_TYPE (new_var), ref);
 	  ref = build_simple_mem_ref_loc (clause_loc, ref);
-	  var = build_simple_mem_ref_loc (clause_loc, var);
-=======
-	  ref = fold_convert_loc (clause_loc, TREE_TYPE (new_var), ref);
-	  ref = build_fold_indirect_ref_loc (clause_loc, ref);
-	  new_var = build_fold_indirect_ref_loc (clause_loc, new_var);
->>>>>>> 749aa96d
+	  new_var = build_simple_mem_ref_loc (clause_loc, new_var);
 	}
       x = lang_hooks.decls.omp_clause_assign_op (c, new_var, ref);
       gimplify_and_add (x, rlist);
