--- conflicted
+++ resolved
@@ -57,12 +57,8 @@
 #include "context.h"
 #include "gomp-constants.h"
 #include "gimple-pretty-print.h"
-<<<<<<< HEAD
-#include "hsa.h"
+#include "hsa-common.h"
 #include "params.h"
-=======
-#include "hsa-common.h"
->>>>>>> 87c45ec7
 
 /* Lowering of OMP parallel and workshare constructs proceeds in two
    phases.  The first phase scans the function looking for OMP statements
