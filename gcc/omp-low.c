--- conflicted
+++ resolved
@@ -8759,9 +8759,8 @@
 static bool
 gate_expand_omp (void)
 {
-  return ((flag_openacc != 0 || flag_openmp != 0
-	   || flag_openmp_simd != 0 || flag_enable_cilkplus != 0)
-	  && !seen_error ());
+  return ((flag_openacc != 0 || flag_openmp != 0 || flag_openmp_simd != 0
+	   || flag_cilkplus != 0) && !seen_error ());
 }
 
 namespace {
@@ -9031,7 +9030,6 @@
 
       gcc_assert (map_idx == map_cnt);
 
-<<<<<<< HEAD
       DECL_INITIAL (TREE_VEC_ELT (t, 1))
 	= build_constructor (TREE_TYPE (TREE_VEC_ELT (t, 1)), vsize);
       DECL_INITIAL (TREE_VEC_ELT (t, 2))
@@ -9043,15 +9041,14 @@
 					TREE_VEC_ELT (t, 1)),
 				&initlist, true, NULL_TREE);
 	  gimple_seq_add_seq (&ilist, initlist);
-	}
-=======
-static bool
-gate_expand_omp (void)
-{
-  return ((flag_openmp != 0 || flag_openmp_simd != 0
-	   || flag_cilkplus != 0) && !seen_error ());
-}
->>>>>>> cd282a6d
+
+	  tree clobber = build_constructor (TREE_TYPE (TREE_VEC_ELT (t, 1)),
+					    NULL);
+	  TREE_THIS_VOLATILE (clobber) = 1;
+	  gimple_seq_add_stmt (&olist,
+			       gimple_build_assign (TREE_VEC_ELT (t, 1),
+						    clobber));
+	}
 
       tree clobber = build_constructor (ctx->record_type, NULL);
       TREE_THIS_VOLATILE (clobber) = 1;
@@ -10897,14 +10894,9 @@
   gimple_seq body;
 
   /* This pass always runs, to provide PROP_gimple_lomp.
-<<<<<<< HEAD
      But often, there is nothing to do.  */
-  if (flag_openacc == 0 && flag_openmp == 0
-      && flag_openmp_simd == 0 && flag_enable_cilkplus == 0)
-=======
-     But there is nothing to do unless -fopenmp is given.  */
-  if (flag_openmp == 0 && flag_openmp_simd == 0 && flag_cilkplus == 0)
->>>>>>> cd282a6d
+  if (flag_openacc == 0 && flag_openmp == 0 && flag_openmp_simd == 0
+      && flag_cilkplus == 0)
     return 0;
 
   all_contexts = splay_tree_new (splay_tree_compare_pointers, 0,
@@ -11362,11 +11354,7 @@
 static bool
 gate_diagnose_omp_blocks (void)
 {
-<<<<<<< HEAD
-  return flag_openacc || flag_openmp || flag_enable_cilkplus;
-=======
-  return flag_openmp || flag_cilkplus;
->>>>>>> cd282a6d
+  return flag_openacc || flag_openmp || flag_cilkplus;
 }
 
 namespace {
