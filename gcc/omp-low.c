/* Lowering pass for OpenMP directives.  Converts OpenMP directives
   into explicit calls to the runtime library (libgomp) and data
   marshalling to implement data sharing and copying clauses.
   Contributed by Diego Novillo <dnovillo@redhat.com>

   Copyright (C) 2005, 2006, 2007, 2008 Free Software Foundation, Inc.

This file is part of GCC.

GCC is free software; you can redistribute it and/or modify it under
the terms of the GNU General Public License as published by the Free
Software Foundation; either version 3, or (at your option) any later
version.

GCC is distributed in the hope that it will be useful, but WITHOUT ANY
WARRANTY; without even the implied warranty of MERCHANTABILITY or
FITNESS FOR A PARTICULAR PURPOSE.  See the GNU General Public License
for more details.

You should have received a copy of the GNU General Public License
along with GCC; see the file COPYING3.  If not see
<http://www.gnu.org/licenses/>.  */

#include "config.h"
#include "system.h"
#include "coretypes.h"
#include "tm.h"
#include "tree.h"
#include "rtl.h"
#include "tree-gimple.h"
#include "tree-inline.h"
#include "langhooks.h"
#include "diagnostic.h"
#include "tree-flow.h"
#include "timevar.h"
#include "flags.h"
#include "function.h"
#include "expr.h"
#include "toplev.h"
#include "tree-pass.h"
#include "ggc.h"
#include "except.h"
#include "splay-tree.h"
#include "optabs.h"
#include "cfgloop.h"

/* FIXME tuples.  */
#if 0

/* Lowering of OpenMP parallel and workshare constructs proceeds in two 
   phases.  The first phase scans the function looking for OMP statements
   and then for variables that must be replaced to satisfy data sharing
   clauses.  The second phase expands code for the constructs, as well as
   re-gimplifying things when variables have been replaced with complex
   expressions.

   Final code generation is done by pass_expand_omp.  The flowgraph is
   scanned for parallel regions which are then moved to a new
   function, to be invoked by the thread library.  */

/* Context structure.  Used to store information about each parallel
   directive in the code.  */

typedef struct omp_context
{
  /* This field must be at the beginning, as we do "inheritance": Some
     callback functions for tree-inline.c (e.g., omp_copy_decl)
     receive a copy_body_data pointer that is up-casted to an
     omp_context pointer.  */
  copy_body_data cb;

  /* The tree of contexts corresponding to the encountered constructs.  */
  struct omp_context *outer;
  tree stmt;

  /* Map variables to fields in a structure that allows communication 
     between sending and receiving threads.  */
  splay_tree field_map;
  tree record_type;
  tree sender_decl;
  tree receiver_decl;

  /* A chain of variables to add to the top-level block surrounding the
     construct.  In the case of a parallel, this is in the child function.  */
  tree block_vars;

  /* What to do with variables with implicitly determined sharing
     attributes.  */
  enum omp_clause_default_kind default_kind;

  /* Nesting depth of this context.  Used to beautify error messages re
     invalid gotos.  The outermost ctx is depth 1, with depth 0 being
     reserved for the main body of the function.  */
  int depth;

  /* True if this parallel directive is nested within another.  */
  bool is_nested;
} omp_context;


/* A structure describing the main elements of a parallel loop.  */

struct omp_for_data
{
  tree v, n1, n2, step, chunk_size, for_stmt;
  enum tree_code cond_code;
  tree pre;
  bool have_nowait, have_ordered;
  enum omp_clause_schedule_kind sched_kind;
};


static splay_tree all_contexts;
static int parallel_nesting_level;
struct omp_region *root_omp_region;

static void scan_omp (tree *, omp_context *);
static void lower_omp (tree *, omp_context *);
static tree lookup_decl_in_outer_ctx (tree, omp_context *);
static tree maybe_lookup_decl_in_outer_ctx (tree, omp_context *);

/* Find an OpenMP clause of type KIND within CLAUSES.  */

tree
find_omp_clause (tree clauses, enum tree_code kind)
{
  for (; clauses ; clauses = OMP_CLAUSE_CHAIN (clauses))
    if (OMP_CLAUSE_CODE (clauses) == kind)
      return clauses;

  return NULL_TREE;
}

/* Return true if CTX is for an omp parallel.  */

static inline bool
is_parallel_ctx (omp_context *ctx)
{
  return TREE_CODE (ctx->stmt) == OMP_PARALLEL;
}


/* Return true if REGION is a combined parallel+workshare region.  */

static inline bool
is_combined_parallel (struct omp_region *region)
{
  return region->is_combined_parallel;
}


/* Extract the header elements of parallel loop FOR_STMT and store
   them into *FD.  */

static void
extract_omp_for_data (tree for_stmt, struct omp_for_data *fd)
{
  tree t, var;

  fd->for_stmt = for_stmt;
  fd->pre = NULL;

  t = OMP_FOR_INIT (for_stmt);
  gcc_assert (TREE_CODE (t) == GIMPLE_MODIFY_STMT);
  fd->v = GIMPLE_STMT_OPERAND (t, 0);
  gcc_assert (SSA_VAR_P (fd->v));
  gcc_assert (TREE_CODE (TREE_TYPE (fd->v)) == INTEGER_TYPE);
  var = TREE_CODE (fd->v) == SSA_NAME ? SSA_NAME_VAR (fd->v) : fd->v;
  fd->n1 = GIMPLE_STMT_OPERAND (t, 1);

  t = OMP_FOR_COND (for_stmt);
  fd->cond_code = TREE_CODE (t);
  gcc_assert (TREE_OPERAND (t, 0) == var);
  fd->n2 = TREE_OPERAND (t, 1);
  switch (fd->cond_code)
    {
    case LT_EXPR:
    case GT_EXPR:
      break;
    case LE_EXPR:
      fd->n2 = fold_build2 (PLUS_EXPR, TREE_TYPE (fd->n2), fd->n2,
			   build_int_cst (TREE_TYPE (fd->n2), 1));
      fd->cond_code = LT_EXPR;
      break;
    case GE_EXPR:
      fd->n2 = fold_build2 (MINUS_EXPR, TREE_TYPE (fd->n2), fd->n2,
			   build_int_cst (TREE_TYPE (fd->n2), 1));
      fd->cond_code = GT_EXPR;
      break;
    default:
      gcc_unreachable ();
    }

  t = OMP_FOR_INCR (fd->for_stmt);
  gcc_assert (TREE_CODE (t) == GIMPLE_MODIFY_STMT);
  gcc_assert (GIMPLE_STMT_OPERAND (t, 0) == var);
  t = GIMPLE_STMT_OPERAND (t, 1);
  gcc_assert (TREE_OPERAND (t, 0) == var);
  switch (TREE_CODE (t))
    {
    case PLUS_EXPR:
      fd->step = TREE_OPERAND (t, 1);
      break;
    case MINUS_EXPR:
      fd->step = TREE_OPERAND (t, 1);
      fd->step = fold_build1 (NEGATE_EXPR, TREE_TYPE (fd->step), fd->step);
      break;
    default:
      gcc_unreachable ();
    }

  fd->have_nowait = fd->have_ordered = false;
  fd->sched_kind = OMP_CLAUSE_SCHEDULE_STATIC;
  fd->chunk_size = NULL_TREE;

  for (t = OMP_FOR_CLAUSES (for_stmt); t ; t = OMP_CLAUSE_CHAIN (t))
    switch (OMP_CLAUSE_CODE (t))
      {
      case OMP_CLAUSE_NOWAIT:
	fd->have_nowait = true;
	break;
      case OMP_CLAUSE_ORDERED:
	fd->have_ordered = true;
	break;
      case OMP_CLAUSE_SCHEDULE:
	fd->sched_kind = OMP_CLAUSE_SCHEDULE_KIND (t);
	fd->chunk_size = OMP_CLAUSE_SCHEDULE_CHUNK_EXPR (t);
	break;
      default:
	break;
      }

  if (fd->sched_kind == OMP_CLAUSE_SCHEDULE_RUNTIME)
    gcc_assert (fd->chunk_size == NULL);
  else if (fd->chunk_size == NULL)
    {
      /* We only need to compute a default chunk size for ordered
	 static loops and dynamic loops.  */
      if (fd->sched_kind != OMP_CLAUSE_SCHEDULE_STATIC || fd->have_ordered)
	fd->chunk_size = (fd->sched_kind == OMP_CLAUSE_SCHEDULE_STATIC)
			 ? integer_zero_node : integer_one_node;
    }
}


/* Given two blocks PAR_ENTRY_BB and WS_ENTRY_BB such that WS_ENTRY_BB
   is the immediate dominator of PAR_ENTRY_BB, return true if there
   are no data dependencies that would prevent expanding the parallel
   directive at PAR_ENTRY_BB as a combined parallel+workshare region.

   When expanding a combined parallel+workshare region, the call to
   the child function may need additional arguments in the case of
   OMP_FOR regions.  In some cases, these arguments are computed out
   of variables passed in from the parent to the child via 'struct
   .omp_data_s'.  For instance:

	#pragma omp parallel for schedule (guided, i * 4)
	for (j ...)

   Is lowered into:

   	# BLOCK 2 (PAR_ENTRY_BB)
	.omp_data_o.i = i;
	#pragma omp parallel [child fn: bar.omp_fn.0 ( ..., D.1598)
	
	# BLOCK 3 (WS_ENTRY_BB)
	.omp_data_i = &.omp_data_o;
	D.1667 = .omp_data_i->i;
	D.1598 = D.1667 * 4;
	#pragma omp for schedule (guided, D.1598)

   When we outline the parallel region, the call to the child function
   'bar.omp_fn.0' will need the value D.1598 in its argument list, but
   that value is computed *after* the call site.  So, in principle we
   cannot do the transformation.

   To see whether the code in WS_ENTRY_BB blocks the combined
   parallel+workshare call, we collect all the variables used in the
   OMP_FOR header check whether they appear on the LHS of any
   statement in WS_ENTRY_BB.  If so, then we cannot emit the combined
   call.

   FIXME.  If we had the SSA form built at this point, we could merely
   hoist the code in block 3 into block 2 and be done with it.  But at
   this point we don't have dataflow information and though we could
   hack something up here, it is really not worth the aggravation.  */

static bool
workshare_safe_to_combine_p (basic_block par_entry_bb, basic_block ws_entry_bb)
{
  struct omp_for_data fd;
  tree par_stmt, ws_stmt;

  par_stmt = last_stmt (par_entry_bb);
  ws_stmt = last_stmt (ws_entry_bb);

  if (TREE_CODE (ws_stmt) == OMP_SECTIONS)
    return true;

  gcc_assert (TREE_CODE (ws_stmt) == OMP_FOR);

  extract_omp_for_data (ws_stmt, &fd);

  /* FIXME.  We give up too easily here.  If any of these arguments
     are not constants, they will likely involve variables that have
     been mapped into fields of .omp_data_s for sharing with the child
     function.  With appropriate data flow, it would be possible to
     see through this.  */
  if (!is_gimple_min_invariant (fd.n1)
      || !is_gimple_min_invariant (fd.n2)
      || !is_gimple_min_invariant (fd.step)
      || (fd.chunk_size && !is_gimple_min_invariant (fd.chunk_size)))
    return false;

  return true;
}


/* Collect additional arguments needed to emit a combined
   parallel+workshare call.  WS_STMT is the workshare directive being
   expanded.  */

static tree
get_ws_args_for (tree ws_stmt)
{
  tree t;

  if (TREE_CODE (ws_stmt) == OMP_FOR)
    {
      struct omp_for_data fd;
      tree ws_args;

      extract_omp_for_data (ws_stmt, &fd);

      ws_args = NULL_TREE;
      if (fd.chunk_size)
	{
	  t = fold_convert (long_integer_type_node, fd.chunk_size);
	  ws_args = tree_cons (NULL, t, ws_args);
	}

      t = fold_convert (long_integer_type_node, fd.step);
      ws_args = tree_cons (NULL, t, ws_args);

      t = fold_convert (long_integer_type_node, fd.n2);
      ws_args = tree_cons (NULL, t, ws_args);

      t = fold_convert (long_integer_type_node, fd.n1);
      ws_args = tree_cons (NULL, t, ws_args);

      return ws_args;
    }
  else if (TREE_CODE (ws_stmt) == OMP_SECTIONS)
    {
      /* Number of sections is equal to the number of edges from the
	 OMP_SECTIONS_SWITCH statement, except for the one to the exit
	 of the sections region.  */
      basic_block bb = single_succ (gimple_bb (ws_stmt));
      t = build_int_cst (unsigned_type_node, EDGE_COUNT (bb->succs) - 1);
      t = tree_cons (NULL, t, NULL);
      return t;
    }

  gcc_unreachable ();
}


/* Discover whether REGION is a combined parallel+workshare region.  */

static void
determine_parallel_type (struct omp_region *region)
{
  basic_block par_entry_bb, par_exit_bb;
  basic_block ws_entry_bb, ws_exit_bb;

  if (region == NULL || region->inner == NULL
      || region->exit == NULL || region->inner->exit == NULL
      || region->inner->cont == NULL)
    return;

  /* We only support parallel+for and parallel+sections.  */
  if (region->type != OMP_PARALLEL
      || (region->inner->type != OMP_FOR
	  && region->inner->type != OMP_SECTIONS))
    return;

  /* Check for perfect nesting PAR_ENTRY_BB -> WS_ENTRY_BB and
     WS_EXIT_BB -> PAR_EXIT_BB.  */
  par_entry_bb = region->entry;
  par_exit_bb = region->exit;
  ws_entry_bb = region->inner->entry;
  ws_exit_bb = region->inner->exit;

  if (single_succ (par_entry_bb) == ws_entry_bb
      && single_succ (ws_exit_bb) == par_exit_bb
      && workshare_safe_to_combine_p (par_entry_bb, ws_entry_bb)
      && (gimple_omp_parallel_combined_p (last_stmt (par_entry_bb))
	  || (last_and_only_stmt (ws_entry_bb)
	      && last_and_only_stmt (par_exit_bb))))
    {
      tree ws_stmt = last_stmt (ws_entry_bb);

      if (region->inner->type == OMP_FOR)
	{
	  /* If this is a combined parallel loop, we need to determine
	     whether or not to use the combined library calls.  There
	     are two cases where we do not apply the transformation:
	     static loops and any kind of ordered loop.  In the first
	     case, we already open code the loop so there is no need
	     to do anything else.  In the latter case, the combined
	     parallel loop call would still need extra synchronization
	     to implement ordered semantics, so there would not be any
	     gain in using the combined call.  */
	  tree clauses = OMP_FOR_CLAUSES (ws_stmt);
	  tree c = find_omp_clause (clauses, OMP_CLAUSE_SCHEDULE);
	  if (c == NULL
	      || OMP_CLAUSE_SCHEDULE_KIND (c) == OMP_CLAUSE_SCHEDULE_STATIC
	      || find_omp_clause (clauses, OMP_CLAUSE_ORDERED))
	    {
	      region->is_combined_parallel = false;
	      region->inner->is_combined_parallel = false;
	      return;
	    }
	}

      region->is_combined_parallel = true;
      region->inner->is_combined_parallel = true;
      region->ws_args = get_ws_args_for (ws_stmt);
    }
}


/* Return true if EXPR is variable sized.  */

static inline bool
is_variable_sized (const_tree expr)
{
  return !TREE_CONSTANT (TYPE_SIZE_UNIT (TREE_TYPE (expr)));
}

/* Return true if DECL is a reference type.  */

static inline bool
is_reference (tree decl)
{
  return lang_hooks.decls.omp_privatize_by_reference (decl);
}

/* Lookup variables in the decl or field splay trees.  The "maybe" form
   allows for the variable form to not have been entered, otherwise we
   assert that the variable must have been entered.  */

static inline tree
lookup_decl (tree var, omp_context *ctx)
{
  tree *n;
  n = (tree *) pointer_map_contains (ctx->cb.decl_map, var);
  return *n;
}

static inline tree
maybe_lookup_decl (const_tree var, omp_context *ctx)
{
  tree *n;
  n = (tree *) pointer_map_contains (ctx->cb.decl_map, var);
  return n ? *n : NULL_TREE;
}

static inline tree
lookup_field (tree var, omp_context *ctx)
{
  splay_tree_node n;
  n = splay_tree_lookup (ctx->field_map, (splay_tree_key) var);
  return (tree) n->value;
}

static inline tree
maybe_lookup_field (tree var, omp_context *ctx)
{
  splay_tree_node n;
  n = splay_tree_lookup (ctx->field_map, (splay_tree_key) var);
  return n ? (tree) n->value : NULL_TREE;
}

/* Return true if DECL should be copied by pointer.  SHARED_CTX is
   the parallel context if DECL is to be shared.  */

static bool
use_pointer_for_field (const_tree decl, omp_context *shared_ctx)
{
  if (AGGREGATE_TYPE_P (TREE_TYPE (decl)))
    return true;

  /* We can only use copy-in/copy-out semantics for shared variables
     when we know the value is not accessible from an outer scope.  */
  if (shared_ctx)
    {
      /* ??? Trivially accessible from anywhere.  But why would we even
	 be passing an address in this case?  Should we simply assert
	 this to be false, or should we have a cleanup pass that removes
	 these from the list of mappings?  */
      if (TREE_STATIC (decl) || DECL_EXTERNAL (decl))
	return true;

      /* For variables with DECL_HAS_VALUE_EXPR_P set, we cannot tell
	 without analyzing the expression whether or not its location
	 is accessible to anyone else.  In the case of nested parallel
	 regions it certainly may be.  */
      if (TREE_CODE (decl) != RESULT_DECL && DECL_HAS_VALUE_EXPR_P (decl))
	return true;

      /* Do not use copy-in/copy-out for variables that have their
	 address taken.  */
      if (TREE_ADDRESSABLE (decl))
	return true;

      /* Disallow copy-in/out in nested parallel if
	 decl is shared in outer parallel, otherwise
	 each thread could store the shared variable
	 in its own copy-in location, making the
	 variable no longer really shared.  */
      if (!TREE_READONLY (decl) && shared_ctx->is_nested)
	{
	  omp_context *up;

	  for (up = shared_ctx->outer; up; up = up->outer)
	    if (maybe_lookup_decl (decl, up))
	      break;

	  if (up && is_parallel_ctx (up))
	    {
	      tree c;

	      for (c = OMP_PARALLEL_CLAUSES (up->stmt);
		   c; c = OMP_CLAUSE_CHAIN (c))
		if (OMP_CLAUSE_CODE (c) == OMP_CLAUSE_SHARED
		    && OMP_CLAUSE_DECL (c) == decl)
		  break;

	      if (c)
		return true;
	    }
	}
    }

  return false;
}

/* Create a new VAR_DECL and copy information from VAR to it.  */

tree
copy_var_decl (tree var, tree name, tree type)
{
  tree copy = build_decl (VAR_DECL, name, type);

  TREE_ADDRESSABLE (copy) = TREE_ADDRESSABLE (var);
  TREE_THIS_VOLATILE (copy) = TREE_THIS_VOLATILE (var);
  DECL_GIMPLE_REG_P (copy) = DECL_GIMPLE_REG_P (var);
  DECL_NO_TBAA_P (copy) = DECL_NO_TBAA_P (var);
  DECL_ARTIFICIAL (copy) = DECL_ARTIFICIAL (var);
  DECL_IGNORED_P (copy) = DECL_IGNORED_P (var);
  DECL_CONTEXT (copy) = DECL_CONTEXT (var);
  DECL_SOURCE_LOCATION (copy) = DECL_SOURCE_LOCATION (var);
  TREE_USED (copy) = 1;
  DECL_SEEN_IN_BIND_EXPR_P (copy) = 1;

  return copy;
}

/* Construct a new automatic decl similar to VAR.  */

static tree
omp_copy_decl_2 (tree var, tree name, tree type, omp_context *ctx)
{
  tree copy = copy_var_decl (var, name, type);

  DECL_CONTEXT (copy) = current_function_decl;
  TREE_CHAIN (copy) = ctx->block_vars;
  ctx->block_vars = copy;

  return copy;
}

static tree
omp_copy_decl_1 (tree var, omp_context *ctx)
{
  return omp_copy_decl_2 (var, DECL_NAME (var), TREE_TYPE (var), ctx);
}

/* Build tree nodes to access the field for VAR on the receiver side.  */

static tree
build_receiver_ref (tree var, bool by_ref, omp_context *ctx)
{
  tree x, field = lookup_field (var, ctx);

  /* If the receiver record type was remapped in the child function,
     remap the field into the new record type.  */
  x = maybe_lookup_field (field, ctx);
  if (x != NULL)
    field = x;

  x = build_fold_indirect_ref (ctx->receiver_decl);
  x = build3 (COMPONENT_REF, TREE_TYPE (field), x, field, NULL);
  if (by_ref)
    x = build_fold_indirect_ref (x);

  return x;
}

/* Build tree nodes to access VAR in the scope outer to CTX.  In the case
   of a parallel, this is a component reference; for workshare constructs
   this is some variable.  */

static tree
build_outer_var_ref (tree var, omp_context *ctx)
{
  tree x;

  if (is_global_var (maybe_lookup_decl_in_outer_ctx (var, ctx)))
    x = var;
  else if (is_variable_sized (var))
    {
      x = TREE_OPERAND (DECL_VALUE_EXPR (var), 0);
      x = build_outer_var_ref (x, ctx);
      x = build_fold_indirect_ref (x);
    }
  else if (is_parallel_ctx (ctx))
    {
      bool by_ref = use_pointer_for_field (var, NULL);
      x = build_receiver_ref (var, by_ref, ctx);
    }
  else if (ctx->outer)
    x = lookup_decl (var, ctx->outer);
  else if (is_reference (var))
    /* This can happen with orphaned constructs.  If var is reference, it is
       possible it is shared and as such valid.  */
    x = var;
  else
    gcc_unreachable ();

  if (is_reference (var))
    x = build_fold_indirect_ref (x);

  return x;
}

/* Build tree nodes to access the field for VAR on the sender side.  */

static tree
build_sender_ref (tree var, omp_context *ctx)
{
  tree field = lookup_field (var, ctx);
  return build3 (COMPONENT_REF, TREE_TYPE (field),
		 ctx->sender_decl, field, NULL);
}

/* Add a new field for VAR inside the structure CTX->SENDER_DECL.  */

static void
install_var_field (tree var, bool by_ref, omp_context *ctx)
{
  tree field, type;

  gcc_assert (!splay_tree_lookup (ctx->field_map, (splay_tree_key) var));

  type = TREE_TYPE (var);
  if (by_ref)
    type = build_pointer_type (type);

  field = build_decl (FIELD_DECL, DECL_NAME (var), type);

  /* Remember what variable this field was created for.  This does have a
     side effect of making dwarf2out ignore this member, so for helpful
     debugging we clear it later in delete_omp_context.  */
  DECL_ABSTRACT_ORIGIN (field) = var;

  insert_field_into_struct (ctx->record_type, field);

  splay_tree_insert (ctx->field_map, (splay_tree_key) var,
		     (splay_tree_value) field);
}

static tree
install_var_local (tree var, omp_context *ctx)
{
  tree new_var = omp_copy_decl_1 (var, ctx);
  insert_decl_map (&ctx->cb, var, new_var);
  return new_var;
}

/* Adjust the replacement for DECL in CTX for the new context.  This means
   copying the DECL_VALUE_EXPR, and fixing up the type.  */

static void
fixup_remapped_decl (tree decl, omp_context *ctx, bool private_debug)
{
  tree new_decl, size;

  new_decl = lookup_decl (decl, ctx);

  TREE_TYPE (new_decl) = remap_type (TREE_TYPE (decl), &ctx->cb);

  if ((!TREE_CONSTANT (DECL_SIZE (new_decl)) || private_debug)
      && DECL_HAS_VALUE_EXPR_P (decl))
    {
      tree ve = DECL_VALUE_EXPR (decl);
      walk_tree (&ve, copy_body_r, &ctx->cb, NULL);
      SET_DECL_VALUE_EXPR (new_decl, ve);
      DECL_HAS_VALUE_EXPR_P (new_decl) = 1;
    }

  if (!TREE_CONSTANT (DECL_SIZE (new_decl)))
    {
      size = remap_decl (DECL_SIZE (decl), &ctx->cb);
      if (size == error_mark_node)
	size = TYPE_SIZE (TREE_TYPE (new_decl));
      DECL_SIZE (new_decl) = size;

      size = remap_decl (DECL_SIZE_UNIT (decl), &ctx->cb);
      if (size == error_mark_node)
	size = TYPE_SIZE_UNIT (TREE_TYPE (new_decl));
      DECL_SIZE_UNIT (new_decl) = size;
    }
}

/* The callback for remap_decl.  Search all containing contexts for a
   mapping of the variable; this avoids having to duplicate the splay
   tree ahead of time.  We know a mapping doesn't already exist in the
   given context.  Create new mappings to implement default semantics.  */

static tree
omp_copy_decl (tree var, copy_body_data *cb)
{
  omp_context *ctx = (omp_context *) cb;
  tree new_var;

  if (TREE_CODE (var) == LABEL_DECL)
    {
      new_var = create_artificial_label ();
      DECL_CONTEXT (new_var) = current_function_decl;
      insert_decl_map (&ctx->cb, var, new_var);
      return new_var;
    }

  while (!is_parallel_ctx (ctx))
    {
      ctx = ctx->outer;
      if (ctx == NULL)
	return var;
      new_var = maybe_lookup_decl (var, ctx);
      if (new_var)
	return new_var;
    }

  if (is_global_var (var) || decl_function_context (var) != ctx->cb.src_fn)
    return var;

  return error_mark_node;
}


/* Return the parallel region associated with STMT.  */

/* Debugging dumps for parallel regions.  */
void dump_omp_region (FILE *, struct omp_region *, int);
void debug_omp_region (struct omp_region *);
void debug_all_omp_regions (void);

/* Dump the parallel region tree rooted at REGION.  */

void
dump_omp_region (FILE *file, struct omp_region *region, int indent)
{
  fprintf (file, "%*sbb %d: %s\n", indent, "", region->entry->index,
	   tree_code_name[region->type]);

  if (region->inner)
    dump_omp_region (file, region->inner, indent + 4);

  if (region->cont)
    {
      fprintf (file, "%*sbb %d: OMP_CONTINUE\n", indent, "",
	       region->cont->index);
    }
    
  if (region->exit)
    fprintf (file, "%*sbb %d: OMP_RETURN\n", indent, "",
	     region->exit->index);
  else
    fprintf (file, "%*s[no exit marker]\n", indent, "");

  if (region->next)
    dump_omp_region (file, region->next, indent);
}

void
debug_omp_region (struct omp_region *region)
{
  dump_omp_region (stderr, region, 0);
}

void
debug_all_omp_regions (void)
{
  dump_omp_region (stderr, root_omp_region, 0);
}


/* Create a new parallel region starting at STMT inside region PARENT.  */

struct omp_region *
new_omp_region (basic_block bb, enum tree_code type, struct omp_region *parent)
{
  struct omp_region *region = xcalloc (1, sizeof (*region));

  region->outer = parent;
  region->entry = bb;
  region->type = type;

  if (parent)
    {
      /* This is a nested region.  Add it to the list of inner
	 regions in PARENT.  */
      region->next = parent->inner;
      parent->inner = region;
    }
  else
    {
      /* This is a toplevel region.  Add it to the list of toplevel
	 regions in ROOT_OMP_REGION.  */
      region->next = root_omp_region;
      root_omp_region = region;
    }

  return region;
}

/* Release the memory associated with the region tree rooted at REGION.  */

static void
free_omp_region_1 (struct omp_region *region)
{
  struct omp_region *i, *n;

  for (i = region->inner; i ; i = n)
    {
      n = i->next;
      free_omp_region_1 (i);
    }

  free (region);
}

/* Release the memory for the entire omp region tree.  */

void
free_omp_regions (void)
{
  struct omp_region *r, *n;
  for (r = root_omp_region; r ; r = n)
    {
      n = r->next;
      free_omp_region_1 (r);
    }
  root_omp_region = NULL;
}


/* Create a new context, with OUTER_CTX being the surrounding context.  */

static omp_context *
new_omp_context (tree stmt, omp_context *outer_ctx)
{
  omp_context *ctx = XCNEW (omp_context);

  splay_tree_insert (all_contexts, (splay_tree_key) stmt,
		     (splay_tree_value) ctx);
  ctx->stmt = stmt;

  if (outer_ctx)
    {
      ctx->outer = outer_ctx;
      ctx->cb = outer_ctx->cb;
      ctx->cb.block = NULL;
      ctx->depth = outer_ctx->depth + 1;
    }
  else
    {
      ctx->cb.src_fn = current_function_decl;
      ctx->cb.dst_fn = current_function_decl;
      ctx->cb.src_node = cgraph_node (current_function_decl);
      ctx->cb.dst_node = ctx->cb.src_node;
      ctx->cb.src_cfun = cfun;
      ctx->cb.copy_decl = omp_copy_decl;
      ctx->cb.eh_region = -1;
      ctx->cb.transform_call_graph_edges = CB_CGE_MOVE;
      ctx->depth = 1;
    }

  ctx->cb.decl_map = pointer_map_create ();

  return ctx;
}

/* Destroy a omp_context data structures.  Called through the splay tree
   value delete callback.  */

static void
delete_omp_context (splay_tree_value value)
{
  omp_context *ctx = (omp_context *) value;

  pointer_map_destroy (ctx->cb.decl_map);

  if (ctx->field_map)
    splay_tree_delete (ctx->field_map);

  /* We hijacked DECL_ABSTRACT_ORIGIN earlier.  We need to clear it before
     it produces corrupt debug information.  */
  if (ctx->record_type)
    {
      tree t;
      for (t = TYPE_FIELDS (ctx->record_type); t ; t = TREE_CHAIN (t))
	DECL_ABSTRACT_ORIGIN (t) = NULL;
    }

  XDELETE (ctx);
}

/* Fix up RECEIVER_DECL with a type that has been remapped to the child
   context.  */

static void
fixup_child_record_type (omp_context *ctx)
{
  tree f, type = ctx->record_type;

  /* ??? It isn't sufficient to just call remap_type here, because
     variably_modified_type_p doesn't work the way we expect for
     record types.  Testing each field for whether it needs remapping
     and creating a new record by hand works, however.  */
  for (f = TYPE_FIELDS (type); f ; f = TREE_CHAIN (f))
    if (variably_modified_type_p (TREE_TYPE (f), ctx->cb.src_fn))
      break;
  if (f)
    {
      tree name, new_fields = NULL;

      type = lang_hooks.types.make_type (RECORD_TYPE);
      name = DECL_NAME (TYPE_NAME (ctx->record_type));
      name = build_decl (TYPE_DECL, name, type);
      TYPE_NAME (type) = name;

      for (f = TYPE_FIELDS (ctx->record_type); f ; f = TREE_CHAIN (f))
	{
	  tree new_f = copy_node (f);
	  DECL_CONTEXT (new_f) = type;
	  TREE_TYPE (new_f) = remap_type (TREE_TYPE (f), &ctx->cb);
	  TREE_CHAIN (new_f) = new_fields;
	  new_fields = new_f;

	  /* Arrange to be able to look up the receiver field
	     given the sender field.  */
	  splay_tree_insert (ctx->field_map, (splay_tree_key) f,
			     (splay_tree_value) new_f);
	}
      TYPE_FIELDS (type) = nreverse (new_fields);
      layout_type (type);
    }

  TREE_TYPE (ctx->receiver_decl) = build_pointer_type (type);
}

/* Instantiate decls as necessary in CTX to satisfy the data sharing
   specified by CLAUSES.  */

static void
scan_sharing_clauses (tree clauses, omp_context *ctx)
{
  tree c, decl;
  bool scan_array_reductions = false;

  for (c = clauses; c; c = OMP_CLAUSE_CHAIN (c))
    {
      bool by_ref;

      switch (OMP_CLAUSE_CODE (c))
	{
	case OMP_CLAUSE_PRIVATE:
	  decl = OMP_CLAUSE_DECL (c);
	  if (!is_variable_sized (decl))
	    install_var_local (decl, ctx);
	  break;

	case OMP_CLAUSE_SHARED:
	  gcc_assert (is_parallel_ctx (ctx));
	  decl = OMP_CLAUSE_DECL (c);
	  gcc_assert (!is_variable_sized (decl));
	  by_ref = use_pointer_for_field (decl, ctx);
	  /* Global variables don't need to be copied,
	     the receiver side will use them directly.  */
	  if (is_global_var (maybe_lookup_decl_in_outer_ctx (decl, ctx)))
	    break;
	  if (! TREE_READONLY (decl)
	      || TREE_ADDRESSABLE (decl)
	      || by_ref
	      || is_reference (decl))
	    {
	      install_var_field (decl, by_ref, ctx);
	      install_var_local (decl, ctx);
	      break;
	    }
	  /* We don't need to copy const scalar vars back.  */
	  OMP_CLAUSE_SET_CODE (c, OMP_CLAUSE_FIRSTPRIVATE);
	  goto do_private;

	case OMP_CLAUSE_LASTPRIVATE:
	  /* Let the corresponding firstprivate clause create
	     the variable.  */
	  if (OMP_CLAUSE_LASTPRIVATE_FIRSTPRIVATE (c))
	    break;
	  /* FALLTHRU */

	case OMP_CLAUSE_FIRSTPRIVATE:
	case OMP_CLAUSE_REDUCTION:
	  decl = OMP_CLAUSE_DECL (c);
	do_private:
	  if (is_variable_sized (decl))
	    break;
	  else if (is_parallel_ctx (ctx)
		   && ! is_global_var (maybe_lookup_decl_in_outer_ctx (decl,
								       ctx)))
	    {
	      by_ref = use_pointer_for_field (decl, NULL);
	      install_var_field (decl, by_ref, ctx);
	    }
	  install_var_local (decl, ctx);
	  break;

	case OMP_CLAUSE_COPYPRIVATE:
	  if (ctx->outer)
	    scan_omp (&OMP_CLAUSE_DECL (c), ctx->outer);
	  /* FALLTHRU */

	case OMP_CLAUSE_COPYIN:
	  decl = OMP_CLAUSE_DECL (c);
	  by_ref = use_pointer_for_field (decl, NULL);
	  install_var_field (decl, by_ref, ctx);
	  break;

	case OMP_CLAUSE_DEFAULT:
	  ctx->default_kind = OMP_CLAUSE_DEFAULT_KIND (c);
	  break;

	case OMP_CLAUSE_IF:
	case OMP_CLAUSE_NUM_THREADS:
	case OMP_CLAUSE_SCHEDULE:
	  if (ctx->outer)
	    scan_omp (&OMP_CLAUSE_OPERAND (c, 0), ctx->outer);
	  break;

	case OMP_CLAUSE_NOWAIT:
	case OMP_CLAUSE_ORDERED:
	  break;

	default:
	  gcc_unreachable ();
	}
    }

  for (c = clauses; c; c = OMP_CLAUSE_CHAIN (c))
    {
      switch (OMP_CLAUSE_CODE (c))
	{
	case OMP_CLAUSE_LASTPRIVATE:
	  /* Let the corresponding firstprivate clause create
	     the variable.  */
	  if (OMP_CLAUSE_LASTPRIVATE_FIRSTPRIVATE (c))
	    break;
	  /* FALLTHRU */

	case OMP_CLAUSE_PRIVATE:
	case OMP_CLAUSE_FIRSTPRIVATE:
	case OMP_CLAUSE_REDUCTION:
	  decl = OMP_CLAUSE_DECL (c);
	  if (is_variable_sized (decl))
	    install_var_local (decl, ctx);
	  fixup_remapped_decl (decl, ctx,
			       OMP_CLAUSE_CODE (c) == OMP_CLAUSE_PRIVATE
			       && OMP_CLAUSE_PRIVATE_DEBUG (c));
	  if (OMP_CLAUSE_CODE (c) == OMP_CLAUSE_REDUCTION
	      && OMP_CLAUSE_REDUCTION_PLACEHOLDER (c))
	    scan_array_reductions = true;
	  break;

	case OMP_CLAUSE_SHARED:
	  decl = OMP_CLAUSE_DECL (c);
	  if (! is_global_var (maybe_lookup_decl_in_outer_ctx (decl, ctx)))
	    fixup_remapped_decl (decl, ctx, false);
	  break;

	case OMP_CLAUSE_COPYPRIVATE:
	case OMP_CLAUSE_COPYIN:
	case OMP_CLAUSE_DEFAULT:
	case OMP_CLAUSE_IF:
	case OMP_CLAUSE_NUM_THREADS:
	case OMP_CLAUSE_SCHEDULE:
	case OMP_CLAUSE_NOWAIT:
	case OMP_CLAUSE_ORDERED:
	  break;

	default:
	  gcc_unreachable ();
	}
    }

  if (scan_array_reductions)
    for (c = clauses; c; c = OMP_CLAUSE_CHAIN (c))
      if (OMP_CLAUSE_CODE (c) == OMP_CLAUSE_REDUCTION
	  && OMP_CLAUSE_REDUCTION_PLACEHOLDER (c))
	{
	  scan_omp (&OMP_CLAUSE_REDUCTION_INIT (c), ctx);
	  scan_omp (&OMP_CLAUSE_REDUCTION_MERGE (c), ctx);
	}
}

/* Create a new name for omp child function.  Returns an identifier.  */

static GTY(()) unsigned int tmp_ompfn_id_num;

static tree
create_omp_child_function_name (void)
{
  tree name = DECL_ASSEMBLER_NAME (current_function_decl);
  size_t len = IDENTIFIER_LENGTH (name);
  char *tmp_name, *prefix;

  prefix = alloca (len + sizeof ("_omp_fn"));
  memcpy (prefix, IDENTIFIER_POINTER (name), len);
  strcpy (prefix + len, "_omp_fn");
#ifndef NO_DOT_IN_LABEL
  prefix[len] = '.';
#elif !defined NO_DOLLAR_IN_LABEL
  prefix[len] = '$';
#endif
  ASM_FORMAT_PRIVATE_NAME (tmp_name, prefix, tmp_ompfn_id_num++);
  return get_identifier (tmp_name);
}

/* Build a decl for the omp child function.  It'll not contain a body
   yet, just the bare decl.  */

static void
create_omp_child_function (omp_context *ctx)
{
  tree decl, type, name, t;

  name = create_omp_child_function_name ();
  type = build_function_type_list (void_type_node, ptr_type_node, NULL_TREE);

  decl = build_decl (FUNCTION_DECL, name, type);
  decl = lang_hooks.decls.pushdecl (decl);

  ctx->cb.dst_fn = decl;

  TREE_STATIC (decl) = 1;
  TREE_USED (decl) = 1;
  DECL_ARTIFICIAL (decl) = 1;
  DECL_IGNORED_P (decl) = 0;
  TREE_PUBLIC (decl) = 0;
  DECL_UNINLINABLE (decl) = 1;
  DECL_EXTERNAL (decl) = 0;
  DECL_CONTEXT (decl) = NULL_TREE;
  DECL_INITIAL (decl) = make_node (BLOCK);

  t = build_decl (RESULT_DECL, NULL_TREE, void_type_node);
  DECL_ARTIFICIAL (t) = 1;
  DECL_IGNORED_P (t) = 1;
  DECL_RESULT (decl) = t;

  t = build_decl (PARM_DECL, get_identifier (".omp_data_i"), ptr_type_node);
  DECL_ARTIFICIAL (t) = 1;
  DECL_ARG_TYPE (t) = ptr_type_node;
  DECL_CONTEXT (t) = current_function_decl;
  TREE_USED (t) = 1;
  DECL_ARGUMENTS (decl) = t;
  ctx->receiver_decl = t;

  /* Allocate memory for the function structure.  The call to 
     allocate_struct_function clobbers CFUN, so we need to restore
     it afterward.  */
  push_struct_function (decl);
  DECL_SOURCE_LOCATION (decl) = EXPR_LOCATION (ctx->stmt);
  cfun->function_end_locus = EXPR_LOCATION (ctx->stmt);
  pop_cfun ();
}


/* Scan an OpenMP parallel directive.  */

static void
scan_omp_parallel (tree *stmt_p, omp_context *outer_ctx)
{
  omp_context *ctx;
  tree name;

  /* Ignore parallel directives with empty bodies, unless there
     are copyin clauses.  */
  if (optimize > 0
      && empty_body_p (OMP_PARALLEL_BODY (*stmt_p))
      && find_omp_clause (OMP_CLAUSES (*stmt_p), OMP_CLAUSE_COPYIN) == NULL)
    {
      *stmt_p = build_empty_stmt ();
      return;
    }

  ctx = new_omp_context (*stmt_p, outer_ctx);
  if (parallel_nesting_level > 1)
    ctx->is_nested = true;
  ctx->field_map = splay_tree_new (splay_tree_compare_pointers, 0, 0);
  ctx->default_kind = OMP_CLAUSE_DEFAULT_SHARED;
  ctx->record_type = lang_hooks.types.make_type (RECORD_TYPE);
  name = create_tmp_var_name (".omp_data_s");
  name = build_decl (TYPE_DECL, name, ctx->record_type);
  TYPE_NAME (ctx->record_type) = name;
  create_omp_child_function (ctx);
  OMP_PARALLEL_FN (*stmt_p) = ctx->cb.dst_fn;

  scan_sharing_clauses (OMP_PARALLEL_CLAUSES (*stmt_p), ctx);
  scan_omp (&OMP_PARALLEL_BODY (*stmt_p), ctx);

  if (TYPE_FIELDS (ctx->record_type) == NULL)
    ctx->record_type = ctx->receiver_decl = NULL;
  else
    {
      layout_type (ctx->record_type);
      fixup_child_record_type (ctx);
    }
}


/* Scan an OpenMP loop directive.  */

static void
scan_omp_for (tree *stmt_p, omp_context *outer_ctx)
{
  omp_context *ctx;
  tree stmt;

  stmt = *stmt_p;
  ctx = new_omp_context (stmt, outer_ctx);

  scan_sharing_clauses (OMP_FOR_CLAUSES (stmt), ctx);

  scan_omp (&OMP_FOR_PRE_BODY (stmt), ctx);
  scan_omp (&OMP_FOR_INIT (stmt), ctx);
  scan_omp (&OMP_FOR_COND (stmt), ctx);
  scan_omp (&OMP_FOR_INCR (stmt), ctx);
  scan_omp (&OMP_FOR_BODY (stmt), ctx);
}

/* Scan an OpenMP sections directive.  */

static void
scan_omp_sections (tree *stmt_p, omp_context *outer_ctx)
{
  tree stmt;
  omp_context *ctx;

  stmt = *stmt_p;
  ctx = new_omp_context (stmt, outer_ctx);
  scan_sharing_clauses (OMP_SECTIONS_CLAUSES (stmt), ctx);
  scan_omp (&OMP_SECTIONS_BODY (stmt), ctx);
}

/* Scan an OpenMP single directive.  */

static void
scan_omp_single (tree *stmt_p, omp_context *outer_ctx)
{
  tree stmt = *stmt_p;
  omp_context *ctx;
  tree name;

  ctx = new_omp_context (stmt, outer_ctx);
  ctx->field_map = splay_tree_new (splay_tree_compare_pointers, 0, 0);
  ctx->record_type = lang_hooks.types.make_type (RECORD_TYPE);
  name = create_tmp_var_name (".omp_copy_s");
  name = build_decl (TYPE_DECL, name, ctx->record_type);
  TYPE_NAME (ctx->record_type) = name;

  scan_sharing_clauses (OMP_SINGLE_CLAUSES (stmt), ctx);
  scan_omp (&OMP_SINGLE_BODY (stmt), ctx);

  if (TYPE_FIELDS (ctx->record_type) == NULL)
    ctx->record_type = NULL;
  else
    layout_type (ctx->record_type);
}


/* Check OpenMP nesting restrictions.  */
static void
check_omp_nesting_restrictions (tree t, omp_context *ctx)
{
  switch (TREE_CODE (t))
    {
    case OMP_FOR:
    case OMP_SECTIONS:
    case OMP_SINGLE:
      for (; ctx != NULL; ctx = ctx->outer)
	switch (TREE_CODE (ctx->stmt))
	  {
	  case OMP_FOR:
	  case OMP_SECTIONS:
	  case OMP_SINGLE:
	  case OMP_ORDERED:
	  case OMP_MASTER:
	    warning (0, "work-sharing region may not be closely nested inside "
			"of work-sharing, critical, ordered or master region");
	    return;
	  case OMP_PARALLEL:
	    return;
	  default:
	    break;
	  }
      break;
    case OMP_MASTER:
      for (; ctx != NULL; ctx = ctx->outer)
	switch (TREE_CODE (ctx->stmt))
	  {
	  case OMP_FOR:
	  case OMP_SECTIONS:
	  case OMP_SINGLE:
	    warning (0, "master region may not be closely nested inside "
			"of work-sharing region");
	    return;
	  case OMP_PARALLEL:
	    return;
	  default:
	    break;
	  }
      break;
    case OMP_ORDERED:
      for (; ctx != NULL; ctx = ctx->outer)
	switch (TREE_CODE (ctx->stmt))
	  {
	  case OMP_CRITICAL:
	    warning (0, "ordered region may not be closely nested inside "
			"of critical region");
	    return;
	  case OMP_FOR:
	    if (find_omp_clause (OMP_CLAUSES (ctx->stmt),
				 OMP_CLAUSE_ORDERED) == NULL)
	      warning (0, "ordered region must be closely nested inside "
			  "a loop region with an ordered clause");
	    return;
	  case OMP_PARALLEL:
	    return;
	  default:
	    break;
	  }
      break;
    case OMP_CRITICAL:
      for (; ctx != NULL; ctx = ctx->outer)
	if (TREE_CODE (ctx->stmt) == OMP_CRITICAL
	    && OMP_CRITICAL_NAME (t) == OMP_CRITICAL_NAME (ctx->stmt))
	  {
	    warning (0, "critical region may not be nested inside a critical "
			"region with the same name");
	    return;
	  }
      break;
    default:
      break;
    }
}


/* Callback for walk_stmts used to scan for OpenMP directives at TP.  */

  /* FIXME tuples.  This routine needs to be split up into two.  One
     dealing with statements, to be used as a CALLBACK_STMT and the
     other dealing with operands, to be used as a CALLBACK_OP.  Since
     statements and operands are now of different types, we need the
     two different callbacks.  */
static tree
scan_omp_1 (tree *tp, int *walk_subtrees, void *data)
{
  struct walk_stmt_info *wi = data;
  omp_context *ctx = wi->info;
  tree t = *tp;

  if (EXPR_HAS_LOCATION (t))
    input_location = EXPR_LOCATION (t);

  /* Check the OpenMP nesting restrictions.  */
  if (OMP_DIRECTIVE_P (t) && ctx != NULL)
    check_omp_nesting_restrictions (t, ctx);

  *walk_subtrees = 0;
  switch (TREE_CODE (t))
    {
    case OMP_PARALLEL:
      parallel_nesting_level++;
      scan_omp_parallel (tp, ctx);
      parallel_nesting_level--;
      break;

    case OMP_FOR:
      scan_omp_for (tp, ctx);
      break;

    case OMP_SECTIONS:
      scan_omp_sections (tp, ctx);
      break;

    case OMP_SINGLE:
      scan_omp_single (tp, ctx);
      break;

    case OMP_SECTION:
    case OMP_MASTER:
    case OMP_ORDERED:
    case OMP_CRITICAL:
      ctx = new_omp_context (*tp, ctx);
      scan_omp (&OMP_BODY (*tp), ctx);
      break;

    case BIND_EXPR:
      {
	tree var;
	*walk_subtrees = 1;

	for (var = BIND_EXPR_VARS (t); var ; var = TREE_CHAIN (var))
	  insert_decl_map (&ctx->cb, var, var);
      }
      break;

    case VAR_DECL:
    case PARM_DECL:
    case LABEL_DECL:
    case RESULT_DECL:
      if (ctx)
	*tp = remap_decl (t, &ctx->cb);
      break;

    default:
      if (ctx && TYPE_P (t))
	*tp = remap_type (t, &ctx->cb);
      else if (!DECL_P (t))
	*walk_subtrees = 1;
      break;
    }

  return NULL_TREE;
}


/* Scan all the statements starting at STMT_P.  CTX contains context
   information about the OpenMP directives and clauses found during
   the scan.  */

/* FIXME tuples.  Convert to use the new walk_gimple_seq/walk_gimple_stmt
   routines.  */
static void
scan_omp (tree *stmt_p, omp_context *ctx)
{
  location_t saved_location;
  struct walk_stmt_info wi;

  memset (&wi, 0, sizeof (wi));
  wi.callback = scan_omp_1;
  wi.info = ctx;
  wi.want_locations = true;

  saved_location = input_location;
  walk_stmts (&wi, stmt_p);
  input_location = saved_location;
}

/* Re-gimplification and code generation routines.  */

/* Build a call to GOMP_barrier.  */

static void
build_omp_barrier (gimple_seq stmt_list)
{
  return build_call_expr (built_in_decls[BUILT_IN_GOMP_BARRIER], 0);
}

/* If a context was created for STMT when it was scanned, return it.  */

static omp_context *
maybe_lookup_ctx (tree stmt)
{
  splay_tree_node n;
  n = splay_tree_lookup (all_contexts, (splay_tree_key) stmt);
  return n ? (omp_context *) n->value : NULL;
}


/* Find the mapping for DECL in CTX or the immediately enclosing
   context that has a mapping for DECL.

   If CTX is a nested parallel directive, we may have to use the decl
   mappings created in CTX's parent context.  Suppose that we have the
   following parallel nesting (variable UIDs showed for clarity):

	iD.1562 = 0;
     	#omp parallel shared(iD.1562)		-> outer parallel
	  iD.1562 = iD.1562 + 1;

	  #omp parallel shared (iD.1562)	-> inner parallel
	     iD.1562 = iD.1562 - 1;

   Each parallel structure will create a distinct .omp_data_s structure
   for copying iD.1562 in/out of the directive:

  	outer parallel		.omp_data_s.1.i -> iD.1562
	inner parallel		.omp_data_s.2.i -> iD.1562

   A shared variable mapping will produce a copy-out operation before
   the parallel directive and a copy-in operation after it.  So, in
   this case we would have:

  	iD.1562 = 0;
	.omp_data_o.1.i = iD.1562;
	#omp parallel shared(iD.1562)		-> outer parallel
	  .omp_data_i.1 = &.omp_data_o.1
	  .omp_data_i.1->i = .omp_data_i.1->i + 1;

	  .omp_data_o.2.i = iD.1562;		-> **
	  #omp parallel shared(iD.1562)		-> inner parallel
	    .omp_data_i.2 = &.omp_data_o.2
	    .omp_data_i.2->i = .omp_data_i.2->i - 1;


    ** This is a problem.  The symbol iD.1562 cannot be referenced
       inside the body of the outer parallel region.  But since we are
       emitting this copy operation while expanding the inner parallel
       directive, we need to access the CTX structure of the outer
       parallel directive to get the correct mapping:

	  .omp_data_o.2.i = .omp_data_i.1->i

    Since there may be other workshare or parallel directives enclosing
    the parallel directive, it may be necessary to walk up the context
    parent chain.  This is not a problem in general because nested
    parallelism happens only rarely.  */

static tree
lookup_decl_in_outer_ctx (tree decl, omp_context *ctx)
{
  tree t;
  omp_context *up;

  for (up = ctx->outer, t = NULL; up && t == NULL; up = up->outer)
    t = maybe_lookup_decl (decl, up);

  gcc_assert (!ctx->is_nested || t || is_global_var (decl));

  return t ? t : decl;
}


/* Similar to lookup_decl_in_outer_ctx, but return DECL if not found
   in outer contexts.  */

static tree
maybe_lookup_decl_in_outer_ctx (tree decl, omp_context *ctx)
{
  tree t = NULL;
  omp_context *up;

  for (up = ctx->outer, t = NULL; up && t == NULL; up = up->outer)
    t = maybe_lookup_decl (decl, up);

  return t ? t : decl;
}


/* Construct the initialization value for reduction CLAUSE.  */

tree
omp_reduction_init (tree clause, tree type)
{
  switch (OMP_CLAUSE_REDUCTION_CODE (clause))
    {
    case PLUS_EXPR:
    case MINUS_EXPR:
    case BIT_IOR_EXPR:
    case BIT_XOR_EXPR:
    case TRUTH_OR_EXPR:
    case TRUTH_ORIF_EXPR:
    case TRUTH_XOR_EXPR:
    case NE_EXPR:
      return fold_convert (type, integer_zero_node);

    case MULT_EXPR:
    case TRUTH_AND_EXPR:
    case TRUTH_ANDIF_EXPR:
    case EQ_EXPR:
      return fold_convert (type, integer_one_node);

    case BIT_AND_EXPR:
      return fold_convert (type, integer_minus_one_node);

    case MAX_EXPR:
      if (SCALAR_FLOAT_TYPE_P (type))
	{
	  REAL_VALUE_TYPE max, min;
	  if (HONOR_INFINITIES (TYPE_MODE (type)))
	    {
	      real_inf (&max);
	      real_arithmetic (&min, NEGATE_EXPR, &max, NULL);
	    }
	  else
	    real_maxval (&min, 1, TYPE_MODE (type));
	  return build_real (type, min);
	}
      else
	{
	  gcc_assert (INTEGRAL_TYPE_P (type));
	  return TYPE_MIN_VALUE (type);
	}

    case MIN_EXPR:
      if (SCALAR_FLOAT_TYPE_P (type))
	{
	  REAL_VALUE_TYPE max;
	  if (HONOR_INFINITIES (TYPE_MODE (type)))
	    real_inf (&max);
	  else
	    real_maxval (&max, 0, TYPE_MODE (type));
	  return build_real (type, max);
	}
      else
	{
	  gcc_assert (INTEGRAL_TYPE_P (type));
	  return TYPE_MAX_VALUE (type);
	}

    default:
      gcc_unreachable ();
    }
}

/* Generate code to implement the input clauses, FIRSTPRIVATE and COPYIN,
   from the receiver (aka child) side and initializers for REFERENCE_TYPE
   private variables.  Initialization statements go in ILIST, while calls
   to destructors go in DLIST.  */

/* FIXME tuples.  */
static void
lower_rec_input_clauses (tree clauses, gimple_seq *ilist, tree *dlist,
			 omp_context *ctx)
{
  tree_stmt_iterator diter;
  tree c, dtor, copyin_seq, x, ptr;
  bool copyin_by_ref = false;
  bool lastprivate_firstprivate = false;
  int pass;

  *dlist = alloc_stmt_list ();
  diter = tsi_start (*dlist);
  copyin_seq = NULL;

  /* Do all the fixed sized types in the first pass, and the variable sized
     types in the second pass.  This makes sure that the scalar arguments to
     the variable sized types are processed before we use them in the 
     variable sized operations.  */
  for (pass = 0; pass < 2; ++pass)
    {
      for (c = clauses; c ; c = OMP_CLAUSE_CHAIN (c))
	{
	  enum omp_clause_code c_kind = OMP_CLAUSE_CODE (c);
	  tree var, new_var;
	  bool by_ref;

	  switch (c_kind)
	    {
	    case OMP_CLAUSE_PRIVATE:
	      if (OMP_CLAUSE_PRIVATE_DEBUG (c))
		continue;
	      break;
	    case OMP_CLAUSE_SHARED:
	      if (maybe_lookup_decl (OMP_CLAUSE_DECL (c), ctx) == NULL)
		{
		  gcc_assert (is_global_var (OMP_CLAUSE_DECL (c)));
		  continue;
		}
	    case OMP_CLAUSE_FIRSTPRIVATE:
	    case OMP_CLAUSE_COPYIN:
	    case OMP_CLAUSE_REDUCTION:
	      break;
	    case OMP_CLAUSE_LASTPRIVATE:
	      if (OMP_CLAUSE_LASTPRIVATE_FIRSTPRIVATE (c))
		{
		  lastprivate_firstprivate = true;
		  if (pass != 0)
		    continue;
		}
	      break;
	    default:
	      continue;
	    }

	  new_var = var = OMP_CLAUSE_DECL (c);
	  if (c_kind != OMP_CLAUSE_COPYIN)
	    new_var = lookup_decl (var, ctx);

	  if (c_kind == OMP_CLAUSE_SHARED || c_kind == OMP_CLAUSE_COPYIN)
	    {
	      if (pass != 0)
		continue;
	    }
	  else if (is_variable_sized (var))
	    {
	      /* For variable sized types, we need to allocate the
		 actual storage here.  Call alloca and store the
		 result in the pointer decl that we created elsewhere.  */
	      if (pass == 0)
		continue;

	      ptr = DECL_VALUE_EXPR (new_var);
	      gcc_assert (TREE_CODE (ptr) == INDIRECT_REF);
	      ptr = TREE_OPERAND (ptr, 0);
	      gcc_assert (DECL_P (ptr));

	      x = TYPE_SIZE_UNIT (TREE_TYPE (new_var));
	      x = build_call_expr (built_in_decls[BUILT_IN_ALLOCA], 1, x);
	      x = fold_convert (TREE_TYPE (ptr), x);
	      x = build_gimple_modify_stmt (ptr, x);
	      gimplify_and_add (x, ilist);
	    }
	  else if (is_reference (var))
	    {
	      /* For references that are being privatized for Fortran,
		 allocate new backing storage for the new pointer
		 variable.  This allows us to avoid changing all the
		 code that expects a pointer to something that expects
		 a direct variable.  Note that this doesn't apply to
		 C++, since reference types are disallowed in data
		 sharing clauses there, except for NRV optimized
		 return values.  */
	      if (pass == 0)
		continue;

	      x = TYPE_SIZE_UNIT (TREE_TYPE (TREE_TYPE (new_var)));
	      if (TREE_CONSTANT (x))
		{
		  const char *name = NULL;
		  if (DECL_NAME (var))
		    name = IDENTIFIER_POINTER (DECL_NAME (new_var));

		  x = create_tmp_var_raw (TREE_TYPE (TREE_TYPE (new_var)),
					  name);
		  gimple_add_tmp_var (x);
		  x = build_fold_addr_expr_with_type (x, TREE_TYPE (new_var));
		}
	      else
		{
		  x = build_call_expr (built_in_decls[BUILT_IN_ALLOCA], 1, x);
		  x = fold_convert (TREE_TYPE (new_var), x);
		}

	      x = build_gimple_modify_stmt (new_var, x);
	      gimplify_and_add (x, ilist);

	      new_var = build_fold_indirect_ref (new_var);
	    }
	  else if (c_kind == OMP_CLAUSE_REDUCTION
		   && OMP_CLAUSE_REDUCTION_PLACEHOLDER (c))
	    {
	      if (pass == 0)
		continue;
	    }
	  else if (pass != 0)
	    continue;

	  switch (OMP_CLAUSE_CODE (c))
	    {
	    case OMP_CLAUSE_SHARED:
	      /* Shared global vars are just accessed directly.  */
	      if (is_global_var (new_var))
		break;
	      /* Set up the DECL_VALUE_EXPR for shared variables now.  This
		 needs to be delayed until after fixup_child_record_type so
		 that we get the correct type during the dereference.  */
	      by_ref = use_pointer_for_field (var, ctx);
	      x = build_receiver_ref (var, by_ref, ctx);
	      SET_DECL_VALUE_EXPR (new_var, x);
	      DECL_HAS_VALUE_EXPR_P (new_var) = 1;

	      /* ??? If VAR is not passed by reference, and the variable
		 hasn't been initialized yet, then we'll get a warning for
		 the store into the omp_data_s structure.  Ideally, we'd be
		 able to notice this and not store anything at all, but 
		 we're generating code too early.  Suppress the warning.  */
	      if (!by_ref)
		TREE_NO_WARNING (var) = 1;
	      break;

	    case OMP_CLAUSE_LASTPRIVATE:
	      if (OMP_CLAUSE_LASTPRIVATE_FIRSTPRIVATE (c))
		break;
	      /* FALLTHRU */

	    case OMP_CLAUSE_PRIVATE:
	      x = lang_hooks.decls.omp_clause_default_ctor (c, new_var);
	      if (x)
		gimplify_and_add (x, ilist);
	      /* FALLTHRU */

	    do_dtor:
	      x = lang_hooks.decls.omp_clause_dtor (c, new_var);
	      if (x)
		{
		  dtor = x;
		  gimplify_stmt (&dtor);
		  tsi_link_before (&diter, dtor, TSI_SAME_STMT);
		}
	      break;

	    case OMP_CLAUSE_FIRSTPRIVATE:
	      x = build_outer_var_ref (var, ctx);
	      x = lang_hooks.decls.omp_clause_copy_ctor (c, new_var, x);
	      gimplify_and_add (x, ilist);
	      goto do_dtor;
	      break;

	    case OMP_CLAUSE_COPYIN:
	      by_ref = use_pointer_for_field (var, NULL);
	      x = build_receiver_ref (var, by_ref, ctx);
	      x = lang_hooks.decls.omp_clause_assign_op (c, new_var, x);
	      append_to_statement_list (x, &copyin_seq);
	      copyin_by_ref |= by_ref;
	      break;

	    case OMP_CLAUSE_REDUCTION:
	      if (OMP_CLAUSE_REDUCTION_PLACEHOLDER (c))
		{
		  gimple_seq_add_seq (ilist,
		      		     OMP_CLAUSE_REDUCTION_GIMPLE_INIT (c));

		  OMP_CLAUSE_REDUCTION_INIT (c) = NULL;
		}
	      else
		{
		  x = omp_reduction_init (c, TREE_TYPE (new_var));
		  gcc_assert (TREE_CODE (TREE_TYPE (new_var)) != ARRAY_TYPE);
		  x = build_gimple_modify_stmt (new_var, x);
		  gimplify_and_add (x, ilist);
		}
	      break;

	    default:
	      gcc_unreachable ();
	    }
	}
    }

  /* The copyin sequence is not to be executed by the main thread, since
     that would result in self-copies.  Perhaps not visible to scalars,
     but it certainly is to C++ operator=.  */
  if (copyin_seq)
    {
      x = build_call_expr (built_in_decls[BUILT_IN_OMP_GET_THREAD_NUM], 0);
      x = build2 (NE_EXPR, boolean_type_node, x,
		  build_int_cst (TREE_TYPE (x), 0));
      x = build3 (COND_EXPR, void_type_node, x, copyin_seq, NULL);
      gimplify_and_add (x, ilist);
    }

  /* If any copyin variable is passed by reference, we must ensure the
     master thread doesn't modify it before it is copied over in all
     threads.  Similarly for variables in both firstprivate and
     lastprivate clauses we need to ensure the lastprivate copying
     happens after firstprivate copying in all threads.  */
  if (copyin_by_ref || lastprivate_firstprivate)
    gimplify_and_add (build_omp_barrier (), ilist);
}


/* Generate code to implement the LASTPRIVATE clauses.  This is used for
   both parallel and workshare constructs.  PREDICATE may be NULL if it's
   always true.   */

static void
lower_lastprivate_clauses (tree clauses, tree predicate, tree *stmt_list,
			    omp_context *ctx)
{
  tree sub_list, x, c;

  /* Early exit if there are no lastprivate clauses.  */
  clauses = find_omp_clause (clauses, OMP_CLAUSE_LASTPRIVATE);
  if (clauses == NULL)
    {
      /* If this was a workshare clause, see if it had been combined
	 with its parallel.  In that case, look for the clauses on the
	 parallel statement itself.  */
      if (is_parallel_ctx (ctx))
	return;

      ctx = ctx->outer;
      if (ctx == NULL || !is_parallel_ctx (ctx))
	return;

      clauses = find_omp_clause (OMP_PARALLEL_CLAUSES (ctx->stmt),
				 OMP_CLAUSE_LASTPRIVATE);
      if (clauses == NULL)
	return;
    }

  sub_list = alloc_stmt_list ();

  for (c = clauses; c ; c = OMP_CLAUSE_CHAIN (c))
    {
      tree var, new_var;

      if (OMP_CLAUSE_CODE (c) != OMP_CLAUSE_LASTPRIVATE)
	continue;

      var = OMP_CLAUSE_DECL (c);
      new_var = lookup_decl (var, ctx);

      x = build_outer_var_ref (var, ctx);
      if (is_reference (var))
	new_var = build_fold_indirect_ref (new_var);
      x = lang_hooks.decls.omp_clause_assign_op (c, x, new_var);
      append_to_statement_list (x, &sub_list);
    }

  if (predicate)
    x = build3 (COND_EXPR, void_type_node, predicate, sub_list, NULL);
  else
    x = sub_list;

  gimplify_and_add (x, stmt_list);
}


/* Generate code to implement the REDUCTION clauses.  */

static void
lower_reduction_clauses (tree clauses, tree *stmt_list, omp_context *ctx)
{
  gimple_seq sub_list = NULL;
  tree x, c;
  int count = 0;

  /* First see if there is exactly one reduction clause.  Use OMP_ATOMIC
     update in that case, otherwise use a lock.  */
  for (c = clauses; c && count < 2; c = OMP_CLAUSE_CHAIN (c))
    if (OMP_CLAUSE_CODE (c) == OMP_CLAUSE_REDUCTION)
      {
	if (OMP_CLAUSE_REDUCTION_PLACEHOLDER (c))
	  {
	    /* Never use OMP_ATOMIC for array reductions.  */
	    count = -1;
	    break;
	  }
	count++;
      }

  if (count == 0)
    return;

  for (c = clauses; c ; c = OMP_CLAUSE_CHAIN (c))
    {
      tree var, ref, new_var;
      enum tree_code code;

      if (OMP_CLAUSE_CODE (c) != OMP_CLAUSE_REDUCTION)
	continue;

      var = OMP_CLAUSE_DECL (c);
      new_var = lookup_decl (var, ctx);
      if (is_reference (var))
	new_var = build_fold_indirect_ref (new_var);
      ref = build_outer_var_ref (var, ctx);
      code = OMP_CLAUSE_REDUCTION_CODE (c);

      /* reduction(-:var) sums up the partial results, so it acts
	 identically to reduction(+:var).  */
      if (code == MINUS_EXPR)
        code = PLUS_EXPR;

      if (count == 1)
	{
	  tree addr = build_fold_addr_expr (ref);

	  addr = save_expr (addr);
	  ref = build1 (INDIRECT_REF, TREE_TYPE (TREE_TYPE (addr)), addr);
	  x = fold_build2 (code, TREE_TYPE (ref), ref, new_var);
	  x = build2 (OMP_ATOMIC, void_type_node, addr, x);
	  gimplify_and_add (x, stmt_list);
	  return;
	}

      if (OMP_CLAUSE_REDUCTION_PLACEHOLDER (c))
	{
	  tree placeholder = OMP_CLAUSE_REDUCTION_PLACEHOLDER (c);

	  if (is_reference (var))
	    ref = build_fold_addr_expr (ref);
	  SET_DECL_VALUE_EXPR (placeholder, ref);
	  DECL_HAS_VALUE_EXPR_P (placeholder) = 1;
	  gimple_seq_add_seq (&sub_list, OMP_CLAUSE_REDUCTION_GIMPLE_MERGE (c));
	  OMP_CLAUSE_REDUCTION_MERGE (c) = NULL;
	  OMP_CLAUSE_REDUCTION_PLACEHOLDER (c) = NULL;
	}
      else
	{
	  x = build2 (code, TREE_TYPE (ref), ref, new_var);
	  ref = build_outer_var_ref (var, ctx);
	  x = build_gimple_modify_stmt (ref, x);
	  append_to_statement_list (x, &sub_list);
	}
    }

  x = build_call_expr (built_in_decls[BUILT_IN_GOMP_ATOMIC_START], 0);
  gimplify_and_add (x, stmt_list);

  gimplify_and_add (sub_list, stmt_list);

  x = build_call_expr (built_in_decls[BUILT_IN_GOMP_ATOMIC_END], 0);
  gimplify_and_add (x, stmt_list);
}


/* Generate code to implement the COPYPRIVATE clauses.  */

static void
lower_copyprivate_clauses (tree clauses, tree *slist, tree *rlist,
			    omp_context *ctx)
{
  tree c;

  for (c = clauses; c ; c = OMP_CLAUSE_CHAIN (c))
    {
      tree var, ref, x;
      bool by_ref;

      if (OMP_CLAUSE_CODE (c) != OMP_CLAUSE_COPYPRIVATE)
	continue;

      var = OMP_CLAUSE_DECL (c);
      by_ref = use_pointer_for_field (var, NULL);

      ref = build_sender_ref (var, ctx);
      x = lookup_decl_in_outer_ctx (var, ctx);
      x = by_ref ? build_fold_addr_expr (x) : x;
      x = build_gimple_modify_stmt (ref, x);
      gimplify_and_add (x, slist);

      ref = build_receiver_ref (var, by_ref, ctx);
      if (is_reference (var))
	{
	  ref = build_fold_indirect_ref (ref);
	  var = build_fold_indirect_ref (var);
	}
      x = lang_hooks.decls.omp_clause_assign_op (c, var, ref);
      gimplify_and_add (x, rlist);
    }
}


/* Generate code to implement the clauses, FIRSTPRIVATE, COPYIN, LASTPRIVATE,
   and REDUCTION from the sender (aka parent) side.  */

static void
lower_send_clauses (tree clauses, tree *ilist, tree *olist, omp_context *ctx)
{
  tree c;

  for (c = clauses; c ; c = OMP_CLAUSE_CHAIN (c))
    {
      tree val, ref, x, var;
      bool by_ref, do_in = false, do_out = false;

      switch (OMP_CLAUSE_CODE (c))
	{
	case OMP_CLAUSE_FIRSTPRIVATE:
	case OMP_CLAUSE_COPYIN:
	case OMP_CLAUSE_LASTPRIVATE:
	case OMP_CLAUSE_REDUCTION:
	  break;
	default:
	  continue;
	}

      val = OMP_CLAUSE_DECL (c);
      var = lookup_decl_in_outer_ctx (val, ctx);

      if (OMP_CLAUSE_CODE (c) != OMP_CLAUSE_COPYIN
	  && is_global_var (var))
	continue;
      if (is_variable_sized (val))
	continue;
      by_ref = use_pointer_for_field (val, NULL);

      switch (OMP_CLAUSE_CODE (c))
	{
	case OMP_CLAUSE_FIRSTPRIVATE:
	case OMP_CLAUSE_COPYIN:
	  do_in = true;
	  break;

	case OMP_CLAUSE_LASTPRIVATE:
	  if (by_ref || is_reference (val))
	    {
	      if (OMP_CLAUSE_LASTPRIVATE_FIRSTPRIVATE (c))
		continue;
	      do_in = true;
	    }
	  else
	    do_out = true;
	  break;

	case OMP_CLAUSE_REDUCTION:
	  do_in = true;
	  do_out = !(by_ref || is_reference (val));
	  break;

	default:
	  gcc_unreachable ();
	}

      if (do_in)
	{
	  ref = build_sender_ref (val, ctx);
	  x = by_ref ? build_fold_addr_expr (var) : var;
	  x = build_gimple_modify_stmt (ref, x);
	  gimplify_and_add (x, ilist);
	}

      if (do_out)
	{
	  ref = build_sender_ref (val, ctx);
	  x = build_gimple_modify_stmt (var, ref);
	  gimplify_and_add (x, olist);
	}
    }
}

/* Generate code to implement SHARED from the sender (aka parent) side.
   This is trickier, since OMP_PARALLEL_CLAUSES doesn't list things that
   got automatically shared.  */

static void
lower_send_shared_vars (tree *ilist, tree *olist, omp_context *ctx)
{
  tree var, ovar, nvar, f, x;

  if (ctx->record_type == NULL)
    return;

  for (f = TYPE_FIELDS (ctx->record_type); f ; f = TREE_CHAIN (f))
    {
      ovar = DECL_ABSTRACT_ORIGIN (f);
      nvar = maybe_lookup_decl (ovar, ctx);
      if (!nvar || !DECL_HAS_VALUE_EXPR_P (nvar))
	continue;

      /* If CTX is a nested parallel directive.  Find the immediately
	 enclosing parallel or workshare construct that contains a
	 mapping for OVAR.  */
      var = lookup_decl_in_outer_ctx (ovar, ctx);

      if (use_pointer_for_field (ovar, ctx))
	{
	  x = build_sender_ref (ovar, ctx);
	  var = build_fold_addr_expr (var);
	  x = build_gimple_modify_stmt (x, var);
	  gimplify_and_add (x, ilist);
	}
      else
	{
	  x = build_sender_ref (ovar, ctx);
	  x = build_gimple_modify_stmt (x, var);
	  gimplify_and_add (x, ilist);

	  x = build_sender_ref (ovar, ctx);
	  x = build_gimple_modify_stmt (var, x);
	  gimplify_and_add (x, olist);
	}
    }
}

/* Build the function calls to GOMP_parallel_start etc to actually 
   generate the parallel operation.  REGION is the parallel region
   being expanded.  BB is the block where to insert the code.  WS_ARGS
   will be set if this is a call to a combined parallel+workshare
   construct, it contains the list of additional arguments needed by
   the workshare construct.  */

static void
expand_parallel_call (struct omp_region *region, basic_block bb,
		      tree entry_stmt, tree ws_args)
{
  tree t, t1, t2, val, cond, c, clauses;
  block_stmt_iterator si;
  int start_ix;

  clauses = OMP_PARALLEL_CLAUSES (entry_stmt);

  /* Determine what flavor of GOMP_parallel_start we will be
     emitting.  */
  start_ix = BUILT_IN_GOMP_PARALLEL_START;
  if (is_combined_parallel (region))
    {
      switch (region->inner->type)
	{
	case OMP_FOR:
	  start_ix = BUILT_IN_GOMP_PARALLEL_LOOP_STATIC_START
		     + region->inner->sched_kind;
	  break;
	case OMP_SECTIONS:
	  start_ix = BUILT_IN_GOMP_PARALLEL_SECTIONS_START;
	  break;
	default:
	  gcc_unreachable ();
	}
    }

  /* By default, the value of NUM_THREADS is zero (selected at run time)
     and there is no conditional.  */
  cond = NULL_TREE;
  val = build_int_cst (unsigned_type_node, 0);

  c = find_omp_clause (clauses, OMP_CLAUSE_IF);
  if (c)
    cond = OMP_CLAUSE_IF_EXPR (c);

  c = find_omp_clause (clauses, OMP_CLAUSE_NUM_THREADS);
  if (c)
    val = OMP_CLAUSE_NUM_THREADS_EXPR (c);

  /* Ensure 'val' is of the correct type.  */
  val = fold_convert (unsigned_type_node, val);

  /* If we found the clause 'if (cond)', build either
     (cond != 0) or (cond ? val : 1u).  */
  if (cond)
    {
      block_stmt_iterator si;

      cond = gimple_boolify (cond);

      if (integer_zerop (val))
	val = fold_build2 (EQ_EXPR, unsigned_type_node, cond,
			   build_int_cst (TREE_TYPE (cond), 0));
      else
	{
	  basic_block cond_bb, then_bb, else_bb;
	  edge e, e_then, e_else;
	  tree t, tmp_then, tmp_else, tmp_join, tmp_var;

	  tmp_var = create_tmp_var (TREE_TYPE (val), NULL);
	  if (gimple_in_ssa_p (cfun))
	    {
	      tmp_then = make_ssa_name (tmp_var, NULL_TREE);
	      tmp_else = make_ssa_name (tmp_var, NULL_TREE);
	      tmp_join = make_ssa_name (tmp_var, NULL_TREE);
	    }
	  else
	    {
	      tmp_then = tmp_var;
	      tmp_else = tmp_var;
	      tmp_join = tmp_var;
	    }

	  e = split_block (bb, NULL);
	  cond_bb = e->src;
	  bb = e->dest;
	  remove_edge (e);

	  then_bb = create_empty_bb (cond_bb);
	  else_bb = create_empty_bb (then_bb);
	  set_immediate_dominator (CDI_DOMINATORS, then_bb, cond_bb);
	  set_immediate_dominator (CDI_DOMINATORS, else_bb, cond_bb);

	  t = build3 (COND_EXPR, void_type_node,
		      cond, NULL_TREE, NULL_TREE);

	  si = bsi_start (cond_bb);
	  bsi_insert_after (&si, t, BSI_CONTINUE_LINKING);

	  si = bsi_start (then_bb);
	  t = build_gimple_modify_stmt (tmp_then, val);
	  if (gimple_in_ssa_p (cfun))
	    SSA_NAME_DEF_STMT (tmp_then) = t;
	  bsi_insert_after (&si, t, BSI_CONTINUE_LINKING);

	  si = bsi_start (else_bb);
	  t = build_gimple_modify_stmt (tmp_else, 
					build_int_cst (unsigned_type_node, 1));
	  if (gimple_in_ssa_p (cfun))
	    SSA_NAME_DEF_STMT (tmp_else) = t;
	  bsi_insert_after (&si, t, BSI_CONTINUE_LINKING);

	  make_edge (cond_bb, then_bb, EDGE_TRUE_VALUE);
	  make_edge (cond_bb, else_bb, EDGE_FALSE_VALUE);
	  e_then = make_edge (then_bb, bb, EDGE_FALLTHRU);
	  e_else = make_edge (else_bb, bb, EDGE_FALLTHRU);

	  if (gimple_in_ssa_p (cfun))
	    {
	      tree phi = create_phi_node (tmp_join, bb);
	      SSA_NAME_DEF_STMT (tmp_join) = phi;
	      add_phi_arg (phi, tmp_then, e_then);
	      add_phi_arg (phi, tmp_else, e_else);
	    }

	  val = tmp_join;
	}

      si = bsi_start (bb);
      val = force_gimple_operand_bsi (&si, val, true, NULL_TREE,
				      false, BSI_CONTINUE_LINKING);
    }

  si = bsi_last (bb);
  t = OMP_PARALLEL_DATA_ARG (entry_stmt);
  if (t == NULL)
    t1 = null_pointer_node;
  else
    t1 = build_fold_addr_expr (t);
  t2 = build_fold_addr_expr (OMP_PARALLEL_FN (entry_stmt));

  if (ws_args)
    {
      tree args = tree_cons (NULL, t2,
			     tree_cons (NULL, t1,
					tree_cons (NULL, val, ws_args)));
      t = build_function_call_expr (built_in_decls[start_ix], args);
    }
  else
    t = build_call_expr (built_in_decls[start_ix], 3, t2, t1, val);

  force_gimple_operand_bsi (&si, t, true, NULL_TREE,
			    false, BSI_CONTINUE_LINKING);

  t = OMP_PARALLEL_DATA_ARG (entry_stmt);
  if (t == NULL)
    t = null_pointer_node;
  else
    t = build_fold_addr_expr (t);
  t = build_call_expr (OMP_PARALLEL_FN (entry_stmt), 1, t);
  force_gimple_operand_bsi (&si, t, true, NULL_TREE,
			    false, BSI_CONTINUE_LINKING);

  t = build_call_expr (built_in_decls[BUILT_IN_GOMP_PARALLEL_END], 0);
  force_gimple_operand_bsi (&si, t, true, NULL_TREE,
			    false, BSI_CONTINUE_LINKING);
}


/* If exceptions are enabled, wrap *STMT_P in a MUST_NOT_THROW catch
   handler.  This prevents programs from violating the structured
   block semantics with throws.  */

static void
maybe_catch_exception (tree *stmt_p)
{
  tree f, t;

  if (!flag_exceptions)
    return;

  if (lang_protect_cleanup_actions)
    t = lang_protect_cleanup_actions ();
  else
    t = build_call_expr (built_in_decls[BUILT_IN_TRAP], 0);
  f = build2 (EH_FILTER_EXPR, void_type_node, NULL, NULL);
  EH_FILTER_MUST_NOT_THROW (f) = 1;
  gimplify_and_add (t, &EH_FILTER_FAILURE (f));
  
  t = build2 (TRY_CATCH_EXPR, void_type_node, *stmt_p, NULL);
  append_to_statement_list (f, &TREE_OPERAND (t, 1));

  *stmt_p = NULL;
  append_to_statement_list (t, stmt_p);
}

/* Chain all the DECLs in LIST by their TREE_CHAIN fields.  */

static tree
list2chain (tree list)
{
  tree t;

  for (t = list; t; t = TREE_CHAIN (t))
    {
      tree var = TREE_VALUE (t);
      if (TREE_CHAIN (t))
	TREE_CHAIN (var) = TREE_VALUE (TREE_CHAIN (t));
      else
	TREE_CHAIN (var) = NULL_TREE;
    }

  return list ? TREE_VALUE (list) : NULL_TREE;
}


/* Remove barriers in REGION->EXIT's block.  Note that this is only
   valid for OMP_PARALLEL regions.  Since the end of a parallel region
   is an implicit barrier, any workshare inside the OMP_PARALLEL that
   left a barrier at the end of the OMP_PARALLEL region can now be
   removed.  */

static void
remove_exit_barrier (struct omp_region *region)
{
  block_stmt_iterator si;
  basic_block exit_bb;
  edge_iterator ei;
  edge e;
  tree t;

  exit_bb = region->exit;

  /* If the parallel region doesn't return, we don't have REGION->EXIT
     block at all.  */
  if (! exit_bb)
    return;

  /* The last insn in the block will be the parallel's OMP_RETURN.  The
     workshare's OMP_RETURN will be in a preceding block.  The kinds of
     statements that can appear in between are extremely limited -- no
     memory operations at all.  Here, we allow nothing at all, so the
     only thing we allow to precede this OMP_RETURN is a label.  */
  si = bsi_last (exit_bb);
  gcc_assert (TREE_CODE (bsi_stmt (si)) == OMP_RETURN);
  bsi_prev (&si);
  if (!bsi_end_p (si) && TREE_CODE (bsi_stmt (si)) != LABEL_EXPR)
    return;

  FOR_EACH_EDGE (e, ei, exit_bb->preds)
    {
      si = bsi_last (e->src);
      if (bsi_end_p (si))
	continue;
      t = bsi_stmt (si);
      if (TREE_CODE (t) == OMP_RETURN)
	OMP_RETURN_NOWAIT (t) = 1;
    }
}

static void
remove_exit_barriers (struct omp_region *region)
{
  if (region->type == OMP_PARALLEL)
    remove_exit_barrier (region);

  if (region->inner)
    {
      region = region->inner;
      remove_exit_barriers (region);
      while (region->next)
	{
	  region = region->next;
	  remove_exit_barriers (region);
	}
    }
}

/* Optimize omp_get_thread_num () and omp_get_num_threads ()
   calls.  These can't be declared as const functions, but
   within one parallel body they are constant, so they can be
   transformed there into __builtin_omp_get_{thread_num,num_threads} ()
   which are declared const.  */

static void
optimize_omp_library_calls (void)
{
  basic_block bb;
  block_stmt_iterator bsi;
  tree thr_num_id
    = DECL_ASSEMBLER_NAME (built_in_decls [BUILT_IN_OMP_GET_THREAD_NUM]);
  tree num_thr_id
    = DECL_ASSEMBLER_NAME (built_in_decls [BUILT_IN_OMP_GET_NUM_THREADS]);

  FOR_EACH_BB (bb)
    for (bsi = bsi_start (bb); !bsi_end_p (bsi); bsi_next (&bsi))
      {
	tree stmt = bsi_stmt (bsi);
	tree call = get_call_expr_in (stmt);
	tree decl;

	if (call
	    && (decl = get_callee_fndecl (call))
	    && DECL_EXTERNAL (decl)
	    && TREE_PUBLIC (decl)
	    && DECL_INITIAL (decl) == NULL)
	  {
	    tree built_in;

	    if (DECL_NAME (decl) == thr_num_id)
	      built_in = built_in_decls [BUILT_IN_OMP_GET_THREAD_NUM];
	    else if (DECL_NAME (decl) == num_thr_id)
	      built_in = built_in_decls [BUILT_IN_OMP_GET_NUM_THREADS];
	    else
	      continue;

	    if (DECL_ASSEMBLER_NAME (decl) != DECL_ASSEMBLER_NAME (built_in)
		|| call_expr_nargs (call) != 0)
	      continue;

	    if (flag_exceptions && !TREE_NOTHROW (decl))
	      continue;

	    if (TREE_CODE (TREE_TYPE (decl)) != FUNCTION_TYPE
		|| TYPE_MAIN_VARIANT (TREE_TYPE (TREE_TYPE (decl)))
		   != TYPE_MAIN_VARIANT (TREE_TYPE (TREE_TYPE (built_in))))
	      continue;

	    CALL_EXPR_FN (call) = build_fold_addr_expr (built_in);
	  }
      }
}

/* Expand the OpenMP parallel directive starting at REGION.  */

static void
expand_omp_parallel (struct omp_region *region)
{
  basic_block entry_bb, exit_bb, new_bb;
  struct function *child_cfun;
  tree child_fn, block, t, ws_args;
  block_stmt_iterator si;
  tree entry_stmt;
  edge e;

  entry_stmt = last_stmt (region->entry);
  child_fn = OMP_PARALLEL_FN (entry_stmt);
  child_cfun = DECL_STRUCT_FUNCTION (child_fn);
  /* If this function has been already instrumented, make sure
     the child function isn't instrumented again.  */
  child_cfun->after_tree_profile = cfun->after_tree_profile;

  entry_bb = region->entry;
  exit_bb = region->exit;

  if (is_combined_parallel (region))
    ws_args = region->ws_args;
  else
    ws_args = NULL_TREE;

  if (child_cfun->cfg)
    {
      /* Due to inlining, it may happen that we have already outlined
	 the region, in which case all we need to do is make the
	 sub-graph unreachable and emit the parallel call.  */
      edge entry_succ_e, exit_succ_e;
      block_stmt_iterator si;

      entry_succ_e = single_succ_edge (entry_bb);

      si = bsi_last (entry_bb);
      gcc_assert (TREE_CODE (bsi_stmt (si)) == OMP_PARALLEL);
      bsi_remove (&si, true);

      new_bb = entry_bb;
      if (exit_bb)
	{
	  exit_succ_e = single_succ_edge (exit_bb);
	  make_edge (new_bb, exit_succ_e->dest, EDGE_FALLTHRU);
	}
      remove_edge_and_dominated_blocks (entry_succ_e);
    }
  else
    {
      /* If the parallel region needs data sent from the parent
	 function, then the very first statement (except possible
	 tree profile counter updates) of the parallel body
	 is a copy assignment .OMP_DATA_I = &.OMP_DATA_O.  Since
	 &.OMP_DATA_O is passed as an argument to the child function,
	 we need to replace it with the argument as seen by the child
	 function.

	 In most cases, this will end up being the identity assignment
	 .OMP_DATA_I = .OMP_DATA_I.  However, if the parallel body had
	 a function call that has been inlined, the original PARM_DECL
	 .OMP_DATA_I may have been converted into a different local
	 variable.  In which case, we need to keep the assignment.  */
      if (OMP_PARALLEL_DATA_ARG (entry_stmt))
	{
	  basic_block entry_succ_bb = single_succ (entry_bb);
	  block_stmt_iterator si;
	  tree parcopy_stmt = NULL_TREE, arg, narg;

	  for (si = bsi_start (entry_succ_bb); ; bsi_next (&si))
	    {
	      tree stmt, arg;

	      gcc_assert (!bsi_end_p (si));
	      stmt = bsi_stmt (si);
	      if (TREE_CODE (stmt) != GIMPLE_MODIFY_STMT)
		continue;

	      arg = GIMPLE_STMT_OPERAND (stmt, 1);
	      STRIP_NOPS (arg);
	      if (TREE_CODE (arg) == ADDR_EXPR
		  && TREE_OPERAND (arg, 0)
		     == OMP_PARALLEL_DATA_ARG (entry_stmt))
		{
		  parcopy_stmt = stmt;
		  break;
		}
	    }

	  gcc_assert (parcopy_stmt != NULL_TREE);
	  arg = DECL_ARGUMENTS (child_fn);

	  if (!gimple_in_ssa_p (cfun))
	    {
	      if (GIMPLE_STMT_OPERAND (parcopy_stmt, 0) == arg)
		bsi_remove (&si, true);
	      else
		GIMPLE_STMT_OPERAND (parcopy_stmt, 1) = arg;
	    }
	  else
	    {
	      /* If we are in ssa form, we must load the value from the default
		 definition of the argument.  That should not be defined now,
		 since the argument is not used uninitialized.  */
	      gcc_assert (gimple_default_def (cfun, arg) == NULL);
	      narg = make_ssa_name (arg, build_empty_stmt ());
	      set_default_def (arg, narg);
	      GIMPLE_STMT_OPERAND (parcopy_stmt, 1) = narg;
	      update_stmt (parcopy_stmt);
	    }
	}

      /* Declare local variables needed in CHILD_CFUN.  */
      block = DECL_INITIAL (child_fn);
      BLOCK_VARS (block) = list2chain (child_cfun->unexpanded_var_list);
      DECL_SAVED_TREE (child_fn) = bb_seq (single_succ (entry_bb));

      /* Reset DECL_CONTEXT on function arguments.  */
      for (t = DECL_ARGUMENTS (child_fn); t; t = TREE_CHAIN (t))
	DECL_CONTEXT (t) = child_fn;

      /* Split ENTRY_BB at OMP_PARALLEL so that it can be moved to the
	 child function.  */
      si = bsi_last (entry_bb);
      t = bsi_stmt (si);
      gcc_assert (t && TREE_CODE (t) == OMP_PARALLEL);
      bsi_remove (&si, true);
      e = split_block (entry_bb, t);
      entry_bb = e->dest;
      single_succ_edge (entry_bb)->flags = EDGE_FALLTHRU;

      /* Convert OMP_RETURN into a RETURN_EXPR.  */
      if (exit_bb)
	{
	  si = bsi_last (exit_bb);
	  gcc_assert (!bsi_end_p (si)
		      && TREE_CODE (bsi_stmt (si)) == OMP_RETURN);
	  t = build1 (RETURN_EXPR, void_type_node, NULL);
	  bsi_insert_after (&si, t, BSI_SAME_STMT);
	  bsi_remove (&si, true);
	}

      /* Move the parallel region into CHILD_CFUN.  */
 
      if (gimple_in_ssa_p (cfun))
	{
	  push_cfun (child_cfun);
	  init_tree_ssa ();
	  init_ssa_operands ();
	  cfun->gimple_df->in_ssa_p = true;
	  pop_cfun ();
	}
      new_bb = move_sese_region_to_fn (child_cfun, entry_bb, exit_bb);
      if (exit_bb)
	single_succ_edge (new_bb)->flags = EDGE_FALLTHRU;

      /* Inform the callgraph about the new function.  */
      DECL_STRUCT_FUNCTION (child_fn)->curr_properties
	= cfun->curr_properties;
      cgraph_add_new_function (child_fn, true);

      /* Fix the callgraph edges for child_cfun.  Those for cfun will be
	 fixed in a following pass.  */
      push_cfun (child_cfun);
      if (optimize)
	optimize_omp_library_calls ();
      rebuild_cgraph_edges ();

      /* Some EH regions might become dead, see PR34608.  If
	 pass_cleanup_cfg isn't the first pass to happen with the
	 new child, these dead EH edges might cause problems.
	 Clean them up now.  */
      if (flag_exceptions)
	{
	  basic_block bb;
	  tree save_current = current_function_decl;
	  bool changed = false;

	  current_function_decl = child_fn;
	  FOR_EACH_BB (bb)
	    changed |= tree_purge_dead_eh_edges (bb);
	  if (changed)
	    cleanup_tree_cfg ();
	  current_function_decl = save_current;
	}
      pop_cfun ();
    }
  
  /* Emit a library call to launch the children threads.  */
  expand_parallel_call (region, new_bb, entry_stmt, ws_args);
  update_ssa (TODO_update_ssa_only_virtuals);
}


/* A subroutine of expand_omp_for.  Generate code for a parallel
   loop with any schedule.  Given parameters:

	for (V = N1; V cond N2; V += STEP) BODY;

   where COND is "<" or ">", we generate pseudocode

	more = GOMP_loop_foo_start (N1, N2, STEP, CHUNK, &istart0, &iend0);
	if (more) goto L0; else goto L3;
    L0:
	V = istart0;
	iend = iend0;
    L1:
	BODY;
	V += STEP;
	if (V cond iend) goto L1; else goto L2;
    L2:
	if (GOMP_loop_foo_next (&istart0, &iend0)) goto L0; else goto L3;
    L3:

    If this is a combined omp parallel loop, instead of the call to
    GOMP_loop_foo_start, we call GOMP_loop_foo_next.  */

static void
expand_omp_for_generic (struct omp_region *region,
			struct omp_for_data *fd,
			enum built_in_function start_fn,
			enum built_in_function next_fn)
{
  tree type, istart0, iend0, iend, phi;
  tree t, vmain, vback;
  basic_block entry_bb, cont_bb, exit_bb, l0_bb, l1_bb;
  basic_block l2_bb = NULL, l3_bb = NULL;
  block_stmt_iterator si;
  bool in_combined_parallel = is_combined_parallel (region);
  bool broken_loop = region->cont == NULL;
  edge e, ne;

  gcc_assert (!broken_loop || !in_combined_parallel);

  type = TREE_TYPE (fd->v);

  istart0 = create_tmp_var (long_integer_type_node, ".istart0");
  iend0 = create_tmp_var (long_integer_type_node, ".iend0");
  TREE_ADDRESSABLE (istart0) = 1;
  TREE_ADDRESSABLE (iend0) = 1;
  if (gimple_in_ssa_p (cfun))
    {
      add_referenced_var (istart0);
      add_referenced_var (iend0);
    }

  entry_bb = region->entry;
  cont_bb = region->cont;
  gcc_assert (EDGE_COUNT (entry_bb->succs) == 2);
  gcc_assert (broken_loop
	      || BRANCH_EDGE (entry_bb)->dest == FALLTHRU_EDGE (cont_bb)->dest);
  l0_bb = split_edge (FALLTHRU_EDGE (entry_bb));
  l1_bb = single_succ (l0_bb);
  if (!broken_loop)
    {
      l2_bb = create_empty_bb (cont_bb);
      gcc_assert (BRANCH_EDGE (cont_bb)->dest == l1_bb);
      gcc_assert (EDGE_COUNT (cont_bb->succs) == 2);
    }
  else
    l2_bb = NULL;
  l3_bb = BRANCH_EDGE (entry_bb)->dest;
  exit_bb = region->exit;

  si = bsi_last (entry_bb);
  gcc_assert (TREE_CODE (bsi_stmt (si)) == OMP_FOR);
  if (in_combined_parallel)
    {
      /* In a combined parallel loop, emit a call to
	 GOMP_loop_foo_next.  */
      t = build_call_expr (built_in_decls[next_fn], 2,
			   build_fold_addr_expr (istart0),
			   build_fold_addr_expr (iend0));
    }
  else
    {
      tree t0, t1, t2, t3, t4;
      /* If this is not a combined parallel loop, emit a call to
	 GOMP_loop_foo_start in ENTRY_BB.  */
      t4 = build_fold_addr_expr (iend0);
      t3 = build_fold_addr_expr (istart0);
      t2 = fold_convert (long_integer_type_node, fd->step);
      t1 = fold_convert (long_integer_type_node, fd->n2);
      t0 = fold_convert (long_integer_type_node, fd->n1);
      if (fd->chunk_size)
	{
	  t = fold_convert (long_integer_type_node, fd->chunk_size);
	  t = build_call_expr (built_in_decls[start_fn], 6,
			       t0, t1, t2, t, t3, t4);
	}
      else
	t = build_call_expr (built_in_decls[start_fn], 5,
			     t0, t1, t2, t3, t4);
    }
  t = force_gimple_operand_bsi (&si, t, true, NULL_TREE,
			       	true, BSI_SAME_STMT);
  t = build3 (COND_EXPR, void_type_node, t, NULL_TREE, NULL_TREE);
  bsi_insert_after (&si, t, BSI_SAME_STMT);

  /* Remove the OMP_FOR statement.  */
  bsi_remove (&si, true);

  /* Iteration setup for sequential loop goes in L0_BB.  */
  si = bsi_start (l0_bb);
  t = fold_convert (type, istart0);
  t = force_gimple_operand_bsi (&si, t, false, NULL_TREE,
				false, BSI_CONTINUE_LINKING);
  t = build_gimple_modify_stmt (fd->v, t);
  bsi_insert_after (&si, t, BSI_CONTINUE_LINKING);
  if (gimple_in_ssa_p (cfun))
    SSA_NAME_DEF_STMT (fd->v) = t;

  t = fold_convert (type, iend0);
  iend = force_gimple_operand_bsi (&si, t, true, NULL_TREE,
				   false, BSI_CONTINUE_LINKING);

  if (!broken_loop)
    {
      /* Code to control the increment and predicate for the sequential
	 loop goes in the CONT_BB.  */
      si = bsi_last (cont_bb);
      t = bsi_stmt (si);
      gcc_assert (TREE_CODE (t) == OMP_CONTINUE);
      vmain = TREE_OPERAND (t, 1);
      vback = TREE_OPERAND (t, 0);

      t = fold_build2 (PLUS_EXPR, type, vmain, fd->step);
      t = force_gimple_operand_bsi (&si, t, false, NULL_TREE,
				    true, BSI_SAME_STMT);
      t = build_gimple_modify_stmt (vback, t);
      bsi_insert_before (&si, t, BSI_SAME_STMT);
      if (gimple_in_ssa_p (cfun))
	SSA_NAME_DEF_STMT (vback) = t;
  
      t = build2 (fd->cond_code, boolean_type_node, vback, iend);
      t = build3 (COND_EXPR, void_type_node, t, NULL_TREE, NULL_TREE);
      bsi_insert_before (&si, t, BSI_SAME_STMT);

      /* Remove OMP_CONTINUE.  */
      bsi_remove (&si, true);

      /* Emit code to get the next parallel iteration in L2_BB.  */
      si = bsi_start (l2_bb);

      t = build_call_expr (built_in_decls[next_fn], 2,
			   build_fold_addr_expr (istart0),
			   build_fold_addr_expr (iend0));
      t = force_gimple_operand_bsi (&si, t, true, NULL_TREE,
				    false, BSI_CONTINUE_LINKING);
      t = build3 (COND_EXPR, void_type_node, t, NULL_TREE, NULL_TREE);
      bsi_insert_after (&si, t, BSI_CONTINUE_LINKING);
    }

  /* Add the loop cleanup function.  */
  si = bsi_last (exit_bb);
  if (gimple_omp_return_nowait_p (bsi_stmt (si)))
    t = built_in_decls[BUILT_IN_GOMP_LOOP_END_NOWAIT];
  else
    t = built_in_decls[BUILT_IN_GOMP_LOOP_END];
  t = build_call_expr (t, 0);
  bsi_insert_after (&si, t, BSI_SAME_STMT);
  bsi_remove (&si, true);

  /* Connect the new blocks.  */
  find_edge (entry_bb, l0_bb)->flags = EDGE_TRUE_VALUE;
  find_edge (entry_bb, l3_bb)->flags = EDGE_FALSE_VALUE;

  if (!broken_loop)
    {
      e = find_edge (cont_bb, l3_bb);
      ne = make_edge (l2_bb, l3_bb, EDGE_FALSE_VALUE);

      for (phi = phi_nodes (l3_bb); phi; phi = PHI_CHAIN (phi))
	SET_USE (PHI_ARG_DEF_PTR_FROM_EDGE (phi, ne),
		 PHI_ARG_DEF_FROM_EDGE (phi, e));
      remove_edge (e);

      find_edge (cont_bb, l1_bb)->flags = EDGE_TRUE_VALUE;
      make_edge (cont_bb, l2_bb, EDGE_FALSE_VALUE);
      make_edge (l2_bb, l0_bb, EDGE_TRUE_VALUE);

      set_immediate_dominator (CDI_DOMINATORS, l2_bb,
			       recompute_dominator (CDI_DOMINATORS, l2_bb));
      set_immediate_dominator (CDI_DOMINATORS, l3_bb,
			       recompute_dominator (CDI_DOMINATORS, l3_bb));
      set_immediate_dominator (CDI_DOMINATORS, l0_bb,
			       recompute_dominator (CDI_DOMINATORS, l0_bb));
      set_immediate_dominator (CDI_DOMINATORS, l1_bb,
			       recompute_dominator (CDI_DOMINATORS, l1_bb));
    }
}


/* A subroutine of expand_omp_for.  Generate code for a parallel
   loop with static schedule and no specified chunk size.  Given
   parameters:

	for (V = N1; V cond N2; V += STEP) BODY;

   where COND is "<" or ">", we generate pseudocode

	if (cond is <)
	  adj = STEP - 1;
	else
	  adj = STEP + 1;
	n = (adj + N2 - N1) / STEP;
	q = n / nthreads;
	q += (q * nthreads != n);
	s0 = q * threadid;
	e0 = min(s0 + q, n);
	V = s0 * STEP + N1;
	if (s0 >= e0) goto L2; else goto L0;
    L0:
	e = e0 * STEP + N1;
    L1:
	BODY;
	V += STEP;
	if (V cond e) goto L1;
    L2:
*/

static void
expand_omp_for_static_nochunk (struct omp_region *region,
			       struct omp_for_data *fd)
{
  tree n, q, s0, e0, e, t, nthreads, threadid;
  tree type, vmain, vback;
  basic_block entry_bb, exit_bb, seq_start_bb, body_bb, cont_bb;
  basic_block fin_bb;
  block_stmt_iterator si;

  type = TREE_TYPE (fd->v);

  entry_bb = region->entry;
  cont_bb = region->cont;
  gcc_assert (EDGE_COUNT (entry_bb->succs) == 2);
  gcc_assert (BRANCH_EDGE (entry_bb)->dest == FALLTHRU_EDGE (cont_bb)->dest);
  seq_start_bb = split_edge (FALLTHRU_EDGE (entry_bb));
  body_bb = single_succ (seq_start_bb);
  gcc_assert (BRANCH_EDGE (cont_bb)->dest == body_bb);
  gcc_assert (EDGE_COUNT (cont_bb->succs) == 2);
  fin_bb = FALLTHRU_EDGE (cont_bb)->dest;
  exit_bb = region->exit;

  /* Iteration space partitioning goes in ENTRY_BB.  */
  si = bsi_last (entry_bb);
  gcc_assert (TREE_CODE (bsi_stmt (si)) == OMP_FOR);

  t = build_call_expr (built_in_decls[BUILT_IN_OMP_GET_NUM_THREADS], 0);
  t = fold_convert (type, t);
  nthreads = force_gimple_operand_bsi (&si, t, true, NULL_TREE,
				       true, BSI_SAME_STMT);
  
  t = build_call_expr (built_in_decls[BUILT_IN_OMP_GET_THREAD_NUM], 0);
  t = fold_convert (type, t);
  threadid = force_gimple_operand_bsi (&si, t, true, NULL_TREE,
				       true, BSI_SAME_STMT);

  fd->n1 = force_gimple_operand_bsi (&si,
				     fold_convert (type, fd->n1),
				     true, NULL_TREE,
				     true, BSI_SAME_STMT);

  fd->n2 = force_gimple_operand_bsi (&si,
				    fold_convert (type, fd->n2),
				    true, NULL_TREE,
				    true, BSI_SAME_STMT);

  fd->step = force_gimple_operand_bsi (&si,
				       fold_convert (type, fd->step),
				       true, NULL_TREE,
				       true, BSI_SAME_STMT);

  t = build_int_cst (type, (fd->cond_code == LT_EXPR ? -1 : 1));
  t = fold_build2 (PLUS_EXPR, type, fd->step, t);
  t = fold_build2 (PLUS_EXPR, type, t, fd->n2);
  t = fold_build2 (MINUS_EXPR, type, t, fd->n1);
  t = fold_build2 (TRUNC_DIV_EXPR, type, t, fd->step);
  t = fold_convert (type, t);
  n = force_gimple_operand_bsi (&si, t, true, NULL_TREE, true, BSI_SAME_STMT);

  t = fold_build2 (TRUNC_DIV_EXPR, type, n, nthreads);
  q = force_gimple_operand_bsi (&si, t, true, NULL_TREE, true, BSI_SAME_STMT);

  t = fold_build2 (MULT_EXPR, type, q, nthreads);
  t = fold_build2 (NE_EXPR, type, t, n);
  t = fold_build2 (PLUS_EXPR, type, q, t);
  q = force_gimple_operand_bsi (&si, t, true, NULL_TREE, true, BSI_SAME_STMT);

  t = build2 (MULT_EXPR, type, q, threadid);
  s0 = force_gimple_operand_bsi (&si, t, true, NULL_TREE, true, BSI_SAME_STMT);

  t = fold_build2 (PLUS_EXPR, type, s0, q);
  t = fold_build2 (MIN_EXPR, type, t, n);
  e0 = force_gimple_operand_bsi (&si, t, true, NULL_TREE, true, BSI_SAME_STMT);

  t = build2 (GE_EXPR, boolean_type_node, s0, e0);
  t = build3 (COND_EXPR, void_type_node, t, NULL_TREE, NULL_TREE);
  bsi_insert_before (&si, t, BSI_SAME_STMT);

  /* Remove the OMP_FOR statement.  */
  bsi_remove (&si, true);

  /* Setup code for sequential iteration goes in SEQ_START_BB.  */
  si = bsi_start (seq_start_bb);

  t = fold_convert (type, s0);
  t = fold_build2 (MULT_EXPR, type, t, fd->step);
  t = fold_build2 (PLUS_EXPR, type, t, fd->n1);
  t = force_gimple_operand_bsi (&si, t, false, NULL_TREE,
				false, BSI_CONTINUE_LINKING);
  t = build_gimple_modify_stmt (fd->v, t);
  bsi_insert_after (&si, t, BSI_CONTINUE_LINKING);
  if (gimple_in_ssa_p (cfun))
    SSA_NAME_DEF_STMT (fd->v) = t;

  t = fold_convert (type, e0);
  t = fold_build2 (MULT_EXPR, type, t, fd->step);
  t = fold_build2 (PLUS_EXPR, type, t, fd->n1);
  e = force_gimple_operand_bsi (&si, t, true, NULL_TREE,
				false, BSI_CONTINUE_LINKING);

  /* The code controlling the sequential loop replaces the OMP_CONTINUE.  */
  si = bsi_last (cont_bb);
  t = bsi_stmt (si);
  gcc_assert (TREE_CODE (t) == OMP_CONTINUE);
  vmain = TREE_OPERAND (t, 1);
  vback = TREE_OPERAND (t, 0);

  t = fold_build2 (PLUS_EXPR, type, vmain, fd->step);
  t = force_gimple_operand_bsi (&si, t, false, NULL_TREE,
				true, BSI_SAME_STMT);
  t = build_gimple_modify_stmt (vback, t);
  bsi_insert_before (&si, t, BSI_SAME_STMT);
  if (gimple_in_ssa_p (cfun))
    SSA_NAME_DEF_STMT (vback) = t;

  t = build2 (fd->cond_code, boolean_type_node, vback, e);
  t = build3 (COND_EXPR, void_type_node, t, NULL_TREE, NULL_TREE);
  bsi_insert_before (&si, t, BSI_SAME_STMT);

  /* Remove the OMP_CONTINUE statement.  */
  bsi_remove (&si, true);

  /* Replace the OMP_RETURN with a barrier, or nothing.  */
  si = bsi_last (exit_bb);
  if (!gimple_omp_return_nowait_p (bsi_stmt (si)))
    force_gimple_operand_bsi (&si, build_omp_barrier (), false, NULL_TREE,
			      false, BSI_SAME_STMT);
  bsi_remove (&si, true);

  /* Connect all the blocks.  */
  find_edge (entry_bb, seq_start_bb)->flags = EDGE_FALSE_VALUE;
  find_edge (entry_bb, fin_bb)->flags = EDGE_TRUE_VALUE;

  find_edge (cont_bb, body_bb)->flags = EDGE_TRUE_VALUE;
  find_edge (cont_bb, fin_bb)->flags = EDGE_FALSE_VALUE;
 
  set_immediate_dominator (CDI_DOMINATORS, seq_start_bb, entry_bb);
  set_immediate_dominator (CDI_DOMINATORS, body_bb,
			   recompute_dominator (CDI_DOMINATORS, body_bb));
  set_immediate_dominator (CDI_DOMINATORS, fin_bb,
			   recompute_dominator (CDI_DOMINATORS, fin_bb));
}


/* A subroutine of expand_omp_for.  Generate code for a parallel
   loop with static schedule and a specified chunk size.  Given
   parameters:

	for (V = N1; V cond N2; V += STEP) BODY;

   where COND is "<" or ">", we generate pseudocode

	if (cond is <)
	  adj = STEP - 1;
	else
	  adj = STEP + 1;
	n = (adj + N2 - N1) / STEP;
	trip = 0;
	V = threadid * CHUNK * STEP + N1;  -- this extra definition of V is
					      here so that V is defined
					      if the loop is not entered
    L0:
	s0 = (trip * nthreads + threadid) * CHUNK;
	e0 = min(s0 + CHUNK, n);
	if (s0 < n) goto L1; else goto L4;
    L1:
	V = s0 * STEP + N1;
	e = e0 * STEP + N1;
    L2:
	BODY;
	V += STEP;
	if (V cond e) goto L2; else goto L3;
    L3:
	trip += 1;
	goto L0;
    L4:
*/

static void
expand_omp_for_static_chunk (struct omp_region *region, struct omp_for_data *fd)
{
  tree n, s0, e0, e, t, phi, nphi, args;
  tree trip_var, trip_init, trip_main, trip_back, nthreads, threadid;
  tree type, cont, v_main, v_back, v_extra;
  basic_block entry_bb, exit_bb, body_bb, seq_start_bb, iter_part_bb;
  basic_block trip_update_bb, cont_bb, fin_bb;
  block_stmt_iterator si;
  edge se, re, ene;

  type = TREE_TYPE (fd->v);

  entry_bb = region->entry;
  se = split_block (entry_bb, last_stmt (entry_bb));
  entry_bb = se->src;
  iter_part_bb = se->dest;
  cont_bb = region->cont;
  gcc_assert (EDGE_COUNT (iter_part_bb->succs) == 2);
  gcc_assert (BRANCH_EDGE (iter_part_bb)->dest
	      == FALLTHRU_EDGE (cont_bb)->dest);
  seq_start_bb = split_edge (FALLTHRU_EDGE (iter_part_bb));
  body_bb = single_succ (seq_start_bb);
  gcc_assert (BRANCH_EDGE (cont_bb)->dest == body_bb);
  gcc_assert (EDGE_COUNT (cont_bb->succs) == 2);
  fin_bb = FALLTHRU_EDGE (cont_bb)->dest;
  trip_update_bb = split_edge (FALLTHRU_EDGE (cont_bb));
  exit_bb = region->exit;

  /* Trip and adjustment setup goes in ENTRY_BB.  */
  si = bsi_last (entry_bb);
  gcc_assert (TREE_CODE (bsi_stmt (si)) == OMP_FOR);

  t = build_call_expr (built_in_decls[BUILT_IN_OMP_GET_NUM_THREADS], 0);
  t = fold_convert (type, t);
  nthreads = force_gimple_operand_bsi (&si, t, true, NULL_TREE,
				       true, BSI_SAME_STMT);
  
  t = build_call_expr (built_in_decls[BUILT_IN_OMP_GET_THREAD_NUM], 0);
  t = fold_convert (type, t);
  threadid = force_gimple_operand_bsi (&si, t, true, NULL_TREE,
				       true, BSI_SAME_STMT);

  fd->n1 = force_gimple_operand_bsi (&si, fold_convert (type, fd->n1),
				     true, NULL_TREE,
				     true, BSI_SAME_STMT);
  fd->n2 = force_gimple_operand_bsi (&si, fold_convert (type, fd->n2),
				     true, NULL_TREE,
				     true, BSI_SAME_STMT);
  fd->step = force_gimple_operand_bsi (&si, fold_convert (type, fd->step),
				       true, NULL_TREE,
				       true, BSI_SAME_STMT);
  fd->chunk_size
	  = force_gimple_operand_bsi (&si, fold_convert (type,
							 fd->chunk_size),
				      true, NULL_TREE,
				      true, BSI_SAME_STMT);

  t = build_int_cst (type, (fd->cond_code == LT_EXPR ? -1 : 1));
  t = fold_build2 (PLUS_EXPR, type, fd->step, t);
  t = fold_build2 (PLUS_EXPR, type, t, fd->n2);
  t = fold_build2 (MINUS_EXPR, type, t, fd->n1);
  t = fold_build2 (TRUNC_DIV_EXPR, type, t, fd->step);
  t = fold_convert (type, t);
  n = force_gimple_operand_bsi (&si, t, true, NULL_TREE,
				true, BSI_SAME_STMT);

  trip_var = create_tmp_var (type, ".trip");
  if (gimple_in_ssa_p (cfun))
    {
      add_referenced_var (trip_var);
      trip_init = make_ssa_name (trip_var, NULL_TREE);
      trip_main = make_ssa_name (trip_var, NULL_TREE);
      trip_back = make_ssa_name (trip_var, NULL_TREE);
    }
  else
    {
      trip_init = trip_var;
      trip_main = trip_var;
      trip_back = trip_var;
    }

  t = build_gimple_modify_stmt (trip_init, build_int_cst (type, 0));
  bsi_insert_before (&si, t, BSI_SAME_STMT);
  if (gimple_in_ssa_p (cfun))
    SSA_NAME_DEF_STMT (trip_init) = t;

  t = fold_build2 (MULT_EXPR, type, threadid, fd->chunk_size);
  t = fold_build2 (MULT_EXPR, type, t, fd->step);
  t = fold_build2 (PLUS_EXPR, type, t, fd->n1);
  v_extra = force_gimple_operand_bsi (&si, t, true, NULL_TREE,
				      true, BSI_SAME_STMT);

  /* Remove the OMP_FOR.  */
  bsi_remove (&si, true);

  /* Iteration space partitioning goes in ITER_PART_BB.  */
  si = bsi_last (iter_part_bb);

  t = fold_build2 (MULT_EXPR, type, trip_main, nthreads);
  t = fold_build2 (PLUS_EXPR, type, t, threadid);
  t = fold_build2 (MULT_EXPR, type, t, fd->chunk_size);
  s0 = force_gimple_operand_bsi (&si, t, true, NULL_TREE,
				 false, BSI_CONTINUE_LINKING);

  t = fold_build2 (PLUS_EXPR, type, s0, fd->chunk_size);
  t = fold_build2 (MIN_EXPR, type, t, n);
  e0 = force_gimple_operand_bsi (&si, t, true, NULL_TREE,
				 false, BSI_CONTINUE_LINKING);

  t = build2 (LT_EXPR, boolean_type_node, s0, n);
  t = build3 (COND_EXPR, void_type_node, t, NULL_TREE, NULL_TREE);
  bsi_insert_after (&si, t, BSI_CONTINUE_LINKING);

  /* Setup code for sequential iteration goes in SEQ_START_BB.  */
  si = bsi_start (seq_start_bb);

  t = fold_convert (type, s0);
  t = fold_build2 (MULT_EXPR, type, t, fd->step);
  t = fold_build2 (PLUS_EXPR, type, t, fd->n1);
  t = force_gimple_operand_bsi (&si, t, false, NULL_TREE,
				false, BSI_CONTINUE_LINKING);
  t = build_gimple_modify_stmt (fd->v, t);
  bsi_insert_after (&si, t, BSI_CONTINUE_LINKING);
  if (gimple_in_ssa_p (cfun))
    SSA_NAME_DEF_STMT (fd->v) = t;

  t = fold_convert (type, e0);
  t = fold_build2 (MULT_EXPR, type, t, fd->step);
  t = fold_build2 (PLUS_EXPR, type, t, fd->n1);
  e = force_gimple_operand_bsi (&si, t, true, NULL_TREE,
				false, BSI_CONTINUE_LINKING);

  /* The code controlling the sequential loop goes in CONT_BB,
     replacing the OMP_CONTINUE.  */
  si = bsi_last (cont_bb);
  cont = bsi_stmt (si);
  gcc_assert (TREE_CODE (cont) == OMP_CONTINUE);
  v_main = TREE_OPERAND (cont, 1);
  v_back = TREE_OPERAND (cont, 0);

  t = build2 (PLUS_EXPR, type, v_main, fd->step);
  t = build_gimple_modify_stmt (v_back, t);
  bsi_insert_before (&si, t, BSI_SAME_STMT);
  if (gimple_in_ssa_p (cfun))
    SSA_NAME_DEF_STMT (v_back) = t;

  t = build2 (fd->cond_code, boolean_type_node, v_back, e);
  t = build3 (COND_EXPR, void_type_node, t, NULL_TREE, NULL_TREE);
  bsi_insert_before (&si, t, BSI_SAME_STMT);
  
  /* Remove OMP_CONTINUE.  */
  bsi_remove (&si, true);

  /* Trip update code goes into TRIP_UPDATE_BB.  */
  si = bsi_start (trip_update_bb);

  t = build_int_cst (type, 1);
  t = build2 (PLUS_EXPR, type, trip_main, t);
  t = build_gimple_modify_stmt (trip_back, t);
  bsi_insert_after (&si, t, BSI_CONTINUE_LINKING);
  if (gimple_in_ssa_p (cfun))
    SSA_NAME_DEF_STMT (trip_back) = t;

  /* Replace the OMP_RETURN with a barrier, or nothing.  */
  si = bsi_last (exit_bb);
  if (!gimple_omp_return_nowait_p (bsi_stmt (si)))
    force_gimple_operand_bsi (&si, build_omp_barrier (), false, NULL_TREE,
			      false, BSI_SAME_STMT);
  bsi_remove (&si, true);

  /* Connect the new blocks.  */
  find_edge (iter_part_bb, seq_start_bb)->flags = EDGE_TRUE_VALUE;
  find_edge (iter_part_bb, fin_bb)->flags = EDGE_FALSE_VALUE;

  find_edge (cont_bb, body_bb)->flags = EDGE_TRUE_VALUE;
  find_edge (cont_bb, trip_update_bb)->flags = EDGE_FALSE_VALUE;

  redirect_edge_and_branch (single_succ_edge (trip_update_bb), iter_part_bb);

  if (gimple_in_ssa_p (cfun))
    {
      /* When we redirect the edge from trip_update_bb to iter_part_bb, we
	 remove arguments of the phi nodes in fin_bb.  We need to create
	 appropriate phi nodes in iter_part_bb instead.  */
      se = single_pred_edge (fin_bb);
      re = single_succ_edge (trip_update_bb);
      ene = single_succ_edge (entry_bb);

      args = PENDING_STMT (re);
      PENDING_STMT (re) = NULL_TREE;
      for (phi = phi_nodes (fin_bb);
	   phi && args;
	   phi = PHI_CHAIN (phi), args = TREE_CHAIN (args))
	{
	  t = PHI_RESULT (phi);
	  gcc_assert (t == TREE_PURPOSE (args));
	  nphi = create_phi_node (t, iter_part_bb);
	  SSA_NAME_DEF_STMT (t) = nphi;

	  t = PHI_ARG_DEF_FROM_EDGE (phi, se);
	  /* A special case -- fd->v is not yet computed in iter_part_bb, we
	     need to use v_extra instead.  */
	  if (t == fd->v)
	    t = v_extra;
	  add_phi_arg (nphi, t, ene);
	  add_phi_arg (nphi, TREE_VALUE (args), re);
	}
      gcc_assert (!phi && !args);
      while ((phi = phi_nodes (fin_bb)) != NULL_TREE)
	remove_phi_node (phi, NULL_TREE, false);

      /* Make phi node for trip.  */
      phi = create_phi_node (trip_main, iter_part_bb);
      SSA_NAME_DEF_STMT (trip_main) = phi;
      add_phi_arg (phi, trip_back, single_succ_edge (trip_update_bb));
      add_phi_arg (phi, trip_init, single_succ_edge (entry_bb));
    }

  set_immediate_dominator (CDI_DOMINATORS, trip_update_bb, cont_bb);
  set_immediate_dominator (CDI_DOMINATORS, iter_part_bb,
			   recompute_dominator (CDI_DOMINATORS, iter_part_bb));
  set_immediate_dominator (CDI_DOMINATORS, fin_bb,
			   recompute_dominator (CDI_DOMINATORS, fin_bb));
  set_immediate_dominator (CDI_DOMINATORS, seq_start_bb,
			   recompute_dominator (CDI_DOMINATORS, seq_start_bb));
  set_immediate_dominator (CDI_DOMINATORS, body_bb,
			   recompute_dominator (CDI_DOMINATORS, body_bb));
}


/* Expand the OpenMP loop defined by REGION.  */

static void
expand_omp_for (struct omp_region *region)
{
  struct omp_for_data fd;

  extract_omp_for_data (last_stmt (region->entry), &fd);
  region->sched_kind = fd.sched_kind;

  gcc_assert (EDGE_COUNT (region->entry->succs) == 2);
  BRANCH_EDGE (region->entry)->flags &= ~EDGE_ABNORMAL;
  FALLTHRU_EDGE (region->entry)->flags &= ~EDGE_ABNORMAL;
  if (region->cont)
    {
      gcc_assert (EDGE_COUNT (region->cont->succs) == 2);
      BRANCH_EDGE (region->cont)->flags &= ~EDGE_ABNORMAL;
      FALLTHRU_EDGE (region->cont)->flags &= ~EDGE_ABNORMAL;
    }

  if (fd.sched_kind == OMP_CLAUSE_SCHEDULE_STATIC
      && !fd.have_ordered
      && region->cont != NULL)
    {
      if (fd.chunk_size == NULL)
	expand_omp_for_static_nochunk (region, &fd);
      else
	expand_omp_for_static_chunk (region, &fd);
    }
  else
    {
      int fn_index = fd.sched_kind + fd.have_ordered * 4;
      int start_ix = BUILT_IN_GOMP_LOOP_STATIC_START + fn_index;
      int next_ix = BUILT_IN_GOMP_LOOP_STATIC_NEXT + fn_index;
      expand_omp_for_generic (region, &fd, start_ix, next_ix);
    }

  update_ssa (TODO_update_ssa_only_virtuals);
}


/* Expand code for an OpenMP sections directive.  In pseudo code, we generate

	v = GOMP_sections_start (n);
    L0:
	switch (v)
	  {
	  case 0:
	    goto L2;
	  case 1:
	    section 1;
	    goto L1;
	  case 2:
	    ...
	  case n:
	    ...
	  default:
	    abort ();
	  }
    L1:
	v = GOMP_sections_next ();
	goto L0;
    L2:
	reduction;

    If this is a combined parallel sections, replace the call to
    GOMP_sections_start with call to GOMP_sections_next.  */

static void
expand_omp_sections (struct omp_region *region)
{
  tree label_vec, l1, l2, t, u, sections_stmt, vin, vmain, vnext, cont;
  unsigned i, casei, len;
  basic_block entry_bb, l0_bb, l1_bb, l2_bb, default_bb;
  block_stmt_iterator si;
  struct omp_region *inner;
  bool exit_reachable = region->cont != NULL;

  gcc_assert (exit_reachable == (region->exit != NULL));
  entry_bb = region->entry;
  l0_bb = single_succ (entry_bb);
  l1_bb = region->cont;
  l2_bb = region->exit;
  if (exit_reachable)
    {
      gcc_assert (single_pred (l2_bb) == l0_bb);
      default_bb = create_empty_bb (l1_bb->prev_bb);
      l1 = tree_block_label (l1_bb);
      l2 = tree_block_label (l2_bb);
    }
  else
    {
      default_bb = create_empty_bb (l0_bb);
      l1 = NULL_TREE;
      l2 = tree_block_label (default_bb);
    }

  /* We will build a switch() with enough cases for all the
     OMP_SECTION regions, a '0' case to handle the end of more work
     and a default case to abort if something goes wrong.  */
  len = EDGE_COUNT (l0_bb->succs);
  label_vec = make_tree_vec (len + 1);

  /* The call to GOMP_sections_start goes in ENTRY_BB, replacing the
     OMP_SECTIONS statement.  */
  si = bsi_last (entry_bb);
  sections_stmt = bsi_stmt (si);
  gcc_assert (TREE_CODE (sections_stmt) == OMP_SECTIONS);
  vin = OMP_SECTIONS_CONTROL (sections_stmt);
  if (!is_combined_parallel (region))
    {
      /* If we are not inside a combined parallel+sections region,
	 call GOMP_sections_start.  */
      t = build_int_cst (unsigned_type_node,
			 exit_reachable ? len - 1 : len);
      u = built_in_decls[BUILT_IN_GOMP_SECTIONS_START];
      t = build_call_expr (u, 1, t);
    }
  else
    {
      /* Otherwise, call GOMP_sections_next.  */
      u = built_in_decls[BUILT_IN_GOMP_SECTIONS_NEXT];
      t = build_call_expr (u, 0);
    }
  t = build_gimple_modify_stmt (vin, t);
  bsi_insert_after (&si, t, BSI_SAME_STMT);
  if (gimple_in_ssa_p (cfun))
    SSA_NAME_DEF_STMT (vin) = t;
  bsi_remove (&si, true);

  /* The switch() statement replacing OMP_SECTIONS_SWITCH goes in L0_BB.  */
  si = bsi_last (l0_bb);
  gcc_assert (TREE_CODE (bsi_stmt (si)) == OMP_SECTIONS_SWITCH);
  if (exit_reachable)
    {
      cont = last_stmt (l1_bb);
      gcc_assert (TREE_CODE (cont) == OMP_CONTINUE);
      vmain = TREE_OPERAND (cont, 1);
      vnext = TREE_OPERAND (cont, 0);
    }
  else
    {
      vmain = vin;
      vnext = NULL_TREE;
    }

  t = build3 (SWITCH_EXPR, void_type_node, vmain, NULL, label_vec);
  bsi_insert_after (&si, t, BSI_SAME_STMT);
  bsi_remove (&si, true);

  i = 0;
  if (exit_reachable)
    {
      t = build3 (CASE_LABEL_EXPR, void_type_node,
		  build_int_cst (unsigned_type_node, 0), NULL, l2);
      TREE_VEC_ELT (label_vec, 0) = t;
      i++;
    }

  /* Convert each OMP_SECTION into a CASE_LABEL_EXPR.  */
  for (inner = region->inner, casei = 1;
       inner;
       inner = inner->next, i++, casei++)
    {
      basic_block s_entry_bb, s_exit_bb;

      s_entry_bb = inner->entry;
      s_exit_bb = inner->exit;

      t = tree_block_label (s_entry_bb);
      u = build_int_cst (unsigned_type_node, casei);
      u = build3 (CASE_LABEL_EXPR, void_type_node, u, NULL, t);
      TREE_VEC_ELT (label_vec, i) = u;

      si = bsi_last (s_entry_bb);
      gcc_assert (TREE_CODE (bsi_stmt (si)) == OMP_SECTION);
      gcc_assert (i < len || gimple_omp_section_last_p (bsi_stmt (si)));
      bsi_remove (&si, true);
      single_succ_edge (s_entry_bb)->flags = EDGE_FALLTHRU;

      if (s_exit_bb == NULL)
	continue;

      si = bsi_last (s_exit_bb);
      gcc_assert (TREE_CODE (bsi_stmt (si)) == OMP_RETURN);
      bsi_remove (&si, true);

      single_succ_edge (s_exit_bb)->flags = EDGE_FALLTHRU;
    }

  /* Error handling code goes in DEFAULT_BB.  */
  t = tree_block_label (default_bb);
  u = build3 (CASE_LABEL_EXPR, void_type_node, NULL, NULL, t);
  TREE_VEC_ELT (label_vec, len) = u;
  make_edge (l0_bb, default_bb, 0);

  si = bsi_start (default_bb);
  t = build_call_expr (built_in_decls[BUILT_IN_TRAP], 0);
  bsi_insert_after (&si, t, BSI_CONTINUE_LINKING);

  if (exit_reachable)
    {
      /* Code to get the next section goes in L1_BB.  */
      si = bsi_last (l1_bb);
      gcc_assert (TREE_CODE (bsi_stmt (si)) == OMP_CONTINUE);

      t = build_call_expr (built_in_decls[BUILT_IN_GOMP_SECTIONS_NEXT], 0);
      t = build_gimple_modify_stmt (vnext, t);
      bsi_insert_after (&si, t, BSI_SAME_STMT);
      if (gimple_in_ssa_p (cfun))
	SSA_NAME_DEF_STMT (vnext) = t;
      bsi_remove (&si, true);

      single_succ_edge (l1_bb)->flags = EDGE_FALLTHRU;

      /* Cleanup function replaces OMP_RETURN in EXIT_BB.  */
      si = bsi_last (l2_bb);
      if (gimple_omp_return_nowait_p (bsi_stmt (si)))
	t = built_in_decls[BUILT_IN_GOMP_SECTIONS_END_NOWAIT];
      else
	t = built_in_decls[BUILT_IN_GOMP_SECTIONS_END];
      t = build_call_expr (t, 0);
      bsi_insert_after (&si, t, BSI_SAME_STMT);
      bsi_remove (&si, true);
    }

  set_immediate_dominator (CDI_DOMINATORS, default_bb, l0_bb);
}


/* Expand code for an OpenMP single directive.  We've already expanded
   much of the code, here we simply place the GOMP_barrier call.  */

static void
expand_omp_single (struct omp_region *region)
{
  basic_block entry_bb, exit_bb;
  block_stmt_iterator si;
  bool need_barrier = false;

  entry_bb = region->entry;
  exit_bb = region->exit;

  si = bsi_last (entry_bb);
  /* The terminal barrier at the end of a GOMP_single_copy sequence cannot
     be removed.  We need to ensure that the thread that entered the single
     does not exit before the data is copied out by the other threads.  */
  /* FIXME tuples
  if (find_omp_clause (OMP_SINGLE_CLAUSES (bsi_stmt (si)),
		       OMP_CLAUSE_COPYPRIVATE))
    need_barrier = true;
  */
  gcc_assert (TREE_CODE (bsi_stmt (si)) == OMP_SINGLE);
  bsi_remove (&si, true);
  single_succ_edge (entry_bb)->flags = EDGE_FALLTHRU;

  si = bsi_last (exit_bb);
  if (!gimple_omp_return_nowait_p (bsi_stmt (si)) || need_barrier)
    force_gimple_operand_bsi (&si, build_omp_barrier (), false, NULL_TREE,
			      false, BSI_SAME_STMT);
  bsi_remove (&si, true);
  single_succ_edge (exit_bb)->flags = EDGE_FALLTHRU;
}


/* Generic expansion for OpenMP synchronization directives: master,
   ordered and critical.  All we need to do here is remove the entry
   and exit markers for REGION.  */

static void
expand_omp_synch (struct omp_region *region)
{
  basic_block entry_bb, exit_bb;
  block_stmt_iterator si;

  entry_bb = region->entry;
  exit_bb = region->exit;

  si = bsi_last (entry_bb);
  gcc_assert (TREE_CODE (bsi_stmt (si)) == OMP_SINGLE
	      || TREE_CODE (bsi_stmt (si)) == OMP_MASTER
	      || TREE_CODE (bsi_stmt (si)) == OMP_ORDERED
	      || TREE_CODE (bsi_stmt (si)) == OMP_CRITICAL);
  bsi_remove (&si, true);
  single_succ_edge (entry_bb)->flags = EDGE_FALLTHRU;

  if (exit_bb)
    {
      si = bsi_last (exit_bb);
      gcc_assert (TREE_CODE (bsi_stmt (si)) == OMP_RETURN);
      bsi_remove (&si, true);
      single_succ_edge (exit_bb)->flags = EDGE_FALLTHRU;
    }
}

/* A subroutine of expand_omp_atomic.  Attempt to implement the atomic
   operation as a __sync_fetch_and_op builtin.  INDEX is log2 of the
   size of the data type, and thus usable to find the index of the builtin
   decl.  Returns false if the expression is not of the proper form.  */

static bool
expand_omp_atomic_fetch_op (basic_block load_bb,
			    tree addr, tree loaded_val,
			    tree stored_val, int index)
{
  enum built_in_function base;
  tree decl, itype, call;
  enum insn_code *optab;
  tree rhs;
  basic_block store_bb = single_succ (load_bb);
  block_stmt_iterator bsi;
  tree stmt;

  /* We expect to find the following sequences:
   
   load_bb:
       OMP_ATOMIC_LOAD (tmp, mem)

   store_bb:
       val = tmp OP something; (or: something OP tmp)
       OMP_STORE (val) 

  ???FIXME: Allow a more flexible sequence.  
  Perhaps use data flow to pick the statements.
  
  */

  bsi = bsi_after_labels (store_bb);
  stmt = bsi_stmt (bsi);
  if (TREE_CODE (stmt) != GIMPLE_MODIFY_STMT)
    return false;
  bsi_next (&bsi);
  if (TREE_CODE (bsi_stmt (bsi)) != OMP_ATOMIC_STORE)
    return false;

  if (!operand_equal_p (GIMPLE_STMT_OPERAND (stmt, 0), stored_val, 0))
    return false;

  rhs = GIMPLE_STMT_OPERAND (stmt, 1);

  /* Check for one of the supported fetch-op operations.  */
  switch (TREE_CODE (rhs))
    {
    case PLUS_EXPR:
    case POINTER_PLUS_EXPR:
      base = BUILT_IN_FETCH_AND_ADD_N;
      optab = sync_add_optab;
      break;
    case MINUS_EXPR:
      base = BUILT_IN_FETCH_AND_SUB_N;
      optab = sync_add_optab;
      break;
    case BIT_AND_EXPR:
      base = BUILT_IN_FETCH_AND_AND_N;
      optab = sync_and_optab;
      break;
    case BIT_IOR_EXPR:
      base = BUILT_IN_FETCH_AND_OR_N;
      optab = sync_ior_optab;
      break;
    case BIT_XOR_EXPR:
      base = BUILT_IN_FETCH_AND_XOR_N;
      optab = sync_xor_optab;
      break;
    default:
      return false;
    }
  /* Make sure the expression is of the proper form.  */
  if (operand_equal_p (TREE_OPERAND (rhs, 0), loaded_val, 0))
    rhs = TREE_OPERAND (rhs, 1);
  else if (commutative_tree_code (TREE_CODE (rhs))
	   && operand_equal_p (TREE_OPERAND (rhs, 1), loaded_val, 0))
    rhs = TREE_OPERAND (rhs, 0);
  else
    return false;

  decl = built_in_decls[base + index + 1];
  itype = TREE_TYPE (TREE_TYPE (decl));

  if (optab[TYPE_MODE (itype)] == CODE_FOR_nothing)
    return false;

  bsi = bsi_last (load_bb);
  gcc_assert (TREE_CODE (bsi_stmt (bsi)) == OMP_ATOMIC_LOAD);
  call = build_call_expr (decl, 2, addr, fold_convert (itype, rhs));
  force_gimple_operand_bsi (&bsi, call, true, NULL_TREE, true, BSI_SAME_STMT);
  bsi_remove (&bsi, true);

  bsi = bsi_last (store_bb);
  gcc_assert (TREE_CODE (bsi_stmt (bsi)) == OMP_ATOMIC_STORE);
  bsi_remove (&bsi, true);
  bsi = bsi_last (store_bb);
  bsi_remove (&bsi, true);

  if (gimple_in_ssa_p (cfun))
    update_ssa (TODO_update_ssa_no_phi);

  return true;
}

/* A subroutine of expand_omp_atomic.  Implement the atomic operation as:

      oldval = *addr;
      repeat:
        newval = rhs;	 // with oldval replacing *addr in rhs
	oldval = __sync_val_compare_and_swap (addr, oldval, newval);
	if (oldval != newval)
	  goto repeat;

   INDEX is log2 of the size of the data type, and thus usable to find the
   index of the builtin decl.  */

static bool
expand_omp_atomic_pipeline (basic_block load_bb, basic_block store_bb,
			    tree addr, tree loaded_val, tree stored_val,
			    int index)
{
  tree loadedi, storedi, initial, new_stored, new_storedi, old_vali;
  tree type, itype, cmpxchg, iaddr;
  block_stmt_iterator bsi;
  basic_block loop_header = single_succ (load_bb);
  tree phi, x;
  edge e;

  cmpxchg = built_in_decls[BUILT_IN_VAL_COMPARE_AND_SWAP_N + index + 1];
  type = TYPE_MAIN_VARIANT (TREE_TYPE (TREE_TYPE (addr)));
  itype = TREE_TYPE (TREE_TYPE (cmpxchg));

  if (sync_compare_and_swap[TYPE_MODE (itype)] == CODE_FOR_nothing)
    return false;

  /* Load the initial value, replacing the OMP_ATOMIC_LOAD.  */
  bsi = bsi_last (load_bb);
  gcc_assert (TREE_CODE (bsi_stmt (bsi)) == OMP_ATOMIC_LOAD);
  initial = force_gimple_operand_bsi (&bsi, build_fold_indirect_ref (addr),
				      true, NULL_TREE, true, BSI_SAME_STMT);
  /* Move the value to the LOADED_VAL temporary.  */
  if (gimple_in_ssa_p (cfun))
    {
      gcc_assert (phi_nodes (loop_header) == NULL_TREE);
      phi = create_phi_node (loaded_val, loop_header);
      SSA_NAME_DEF_STMT (loaded_val) = phi;
      SET_USE (PHI_ARG_DEF_PTR_FROM_EDGE (phi, single_succ_edge (load_bb)),
	       initial);
    }
  else
    bsi_insert_before (&bsi,
		       build_gimple_modify_stmt (loaded_val, initial),
		       BSI_SAME_STMT);
  bsi_remove (&bsi, true);

  bsi = bsi_last (store_bb);
  gcc_assert (TREE_CODE (bsi_stmt (bsi)) == OMP_ATOMIC_STORE);

  /* For floating-point values, we'll need to view-convert them to integers
     so that we can perform the atomic compare and swap.  Simplify the 
     following code by always setting up the "i"ntegral variables.  */
  if (INTEGRAL_TYPE_P (type) || POINTER_TYPE_P (type))
    {
      loadedi = loaded_val;
      storedi = stored_val;
      iaddr = addr;
    }
  else
    {
      loadedi = force_gimple_operand_bsi (&bsi,
					  build1 (VIEW_CONVERT_EXPR, itype,
						  loaded_val), true,
					  NULL_TREE, true, BSI_SAME_STMT);
      storedi =
	force_gimple_operand_bsi (&bsi,
				  build1 (VIEW_CONVERT_EXPR, itype,
					  stored_val), true, NULL_TREE, true,
				  BSI_SAME_STMT);
      iaddr = fold_convert (build_pointer_type (itype), addr);
    }

  /* Build the compare&swap statement.  */
  new_storedi = build_call_expr (cmpxchg, 3, iaddr, loadedi, storedi);
  new_storedi = force_gimple_operand_bsi (&bsi,
					  fold_convert (itype, new_storedi),
					  true, NULL_TREE,
					  true, BSI_SAME_STMT);
  if (storedi == stored_val)
    new_stored = new_storedi;
  else
    new_stored = force_gimple_operand_bsi (&bsi,
					   build1 (VIEW_CONVERT_EXPR, type,
						   new_storedi), true,
					   NULL_TREE, true, BSI_SAME_STMT);

  if (gimple_in_ssa_p (cfun))
    old_vali = loadedi;
  else
    {
      old_vali = create_tmp_var (itype, NULL);
      x = build_gimple_modify_stmt (old_vali, loadedi);
      bsi_insert_before (&bsi, x, BSI_SAME_STMT);

      x = build_gimple_modify_stmt (loaded_val, new_stored);
      bsi_insert_before (&bsi, x, BSI_SAME_STMT);
    }

  /* Note that we always perform the comparison as an integer, even for
     floating point.  This allows the atomic operation to properly 
     succeed even with NaNs and -0.0.  */
  x = build3 (COND_EXPR, void_type_node,
	      build2 (NE_EXPR, boolean_type_node,
		      new_storedi, old_vali), NULL_TREE, NULL_TREE);
  bsi_insert_before (&bsi, x, BSI_SAME_STMT);

  /* Update cfg.  */
  e = single_succ_edge (store_bb);
  e->flags &= ~EDGE_FALLTHRU;
  e->flags |= EDGE_FALSE_VALUE;

  e = make_edge (store_bb, loop_header, EDGE_TRUE_VALUE);

  /* Copy the new value to loaded_val (we already did that before the condition
     if we are not in SSA).  */
  if (gimple_in_ssa_p (cfun))
    {
      phi = phi_nodes (loop_header);
      SET_USE (PHI_ARG_DEF_PTR_FROM_EDGE (phi, e), new_stored);
    }

  /* Remove OMP_ATOMIC_STORE.  */
  bsi_remove (&bsi, true);

  if (gimple_in_ssa_p (cfun))
    update_ssa (TODO_update_ssa_no_phi);

  return true;
}

/* A subroutine of expand_omp_atomic.  Implement the atomic operation as:

		 		  GOMP_atomic_start ();
		 		  *addr = rhs;
		 		  GOMP_atomic_end ();

   The result is not globally atomic, but works so long as all parallel
   references are within #pragma omp atomic directives.  According to
   responses received from omp@openmp.org, appears to be within spec.
   Which makes sense, since that's how several other compilers handle
   this situation as well.  
   LOADED_VAL and ADDR are the operands of OMP_ATOMIC_LOAD we're expanding. 
   STORED_VAL is the operand of the matching OMP_ATOMIC_STORE.

   We replace 
   OMP_ATOMIC_LOAD (loaded_val, addr) with  
   loaded_val = *addr;

   and replace
   OMP_ATOMIC_ATORE (stored_val)  with
   *addr = stored_val;  
*/

static bool
expand_omp_atomic_mutex (basic_block load_bb, basic_block store_bb,
			 tree addr, tree loaded_val, tree stored_val)
{
  block_stmt_iterator bsi;
  tree t;

  bsi = bsi_last (load_bb);
  gcc_assert (TREE_CODE (bsi_stmt (bsi)) == OMP_ATOMIC_LOAD);

  t = built_in_decls[BUILT_IN_GOMP_ATOMIC_START];
  t = build_function_call_expr (t, 0);
  force_gimple_operand_bsi (&bsi, t, true, NULL_TREE, true, BSI_SAME_STMT);

  t = build_gimple_modify_stmt (loaded_val, build_fold_indirect_ref (addr));
  if (gimple_in_ssa_p (cfun))
    SSA_NAME_DEF_STMT (loaded_val) = t;
  bsi_insert_before (&bsi, t, BSI_SAME_STMT);
  bsi_remove (&bsi, true);

  bsi = bsi_last (store_bb);
  gcc_assert (TREE_CODE (bsi_stmt (bsi)) == OMP_ATOMIC_STORE);

  t = build_gimple_modify_stmt (build_fold_indirect_ref (unshare_expr (addr)),
				stored_val);
  bsi_insert_before (&bsi, t, BSI_SAME_STMT);

  t = built_in_decls[BUILT_IN_GOMP_ATOMIC_END];
  t = build_function_call_expr (t, 0);
  force_gimple_operand_bsi (&bsi, t, true, NULL_TREE, true, BSI_SAME_STMT);
  bsi_remove (&bsi, true);

  if (gimple_in_ssa_p (cfun))
    update_ssa (TODO_update_ssa_no_phi);
  return true;
}

/* Expand an OMP_ATOMIC statement.  We try to expand 
   using expand_omp_atomic_fetch_op. If it failed, we try to 
   call expand_omp_atomic_pipeline, and if it fails too, the
   ultimate fallback is wrapping the operation in a mutex
   (expand_omp_atomic_mutex).  REGION is the atomic region built 
   by build_omp_regions_1().  */ 

static void
expand_omp_atomic (struct omp_region *region)
{
  basic_block load_bb = region->entry, store_bb = region->exit;
  tree load = last_stmt (load_bb), store = last_stmt (store_bb);
  tree loaded_val = TREE_OPERAND (load, 0);
  tree addr = TREE_OPERAND (load, 1);
  tree stored_val = TREE_OPERAND (store, 0);
  tree type = TYPE_MAIN_VARIANT (TREE_TYPE (TREE_TYPE (addr)));
  HOST_WIDE_INT index;

  /* Make sure the type is one of the supported sizes.  */
  index = tree_low_cst (TYPE_SIZE_UNIT (type), 1);
  index = exact_log2 (index);
  if (index >= 0 && index <= 4)
    {
      unsigned int align = TYPE_ALIGN_UNIT (type);

      /* __sync builtins require strict data alignment.  */
      if (exact_log2 (align) >= index)
	{
	  /* When possible, use specialized atomic update functions.  */
	  if ((INTEGRAL_TYPE_P (type) || POINTER_TYPE_P (type))
	      && store_bb == single_succ (load_bb))
	    {
	      if (expand_omp_atomic_fetch_op (load_bb, addr,
					      loaded_val, stored_val, index))
		return;
	    }

	  /* If we don't have specialized __sync builtins, try and implement
	     as a compare and swap loop.  */
	  if (expand_omp_atomic_pipeline (load_bb, store_bb, addr,
					  loaded_val, stored_val, index))
	    return;
	}
    }

  /* The ultimate fallback is wrapping the operation in a mutex.  */
  expand_omp_atomic_mutex (load_bb, store_bb, addr, loaded_val, stored_val);
}


/* Expand the parallel region tree rooted at REGION.  Expansion
   proceeds in depth-first order.  Innermost regions are expanded
   first.  This way, parallel regions that require a new function to
   be created (e.g., OMP_PARALLEL) can be expanded without having any
   internal dependencies in their body.  */

static void
expand_omp (struct omp_region *region)
{
  while (region)
    {
      /* First, determine whether this is a combined parallel+workshare
       	 region.  */
      if (region->type == OMP_PARALLEL)
	determine_parallel_type (region);

      if (region->inner)
	expand_omp (region->inner);

      switch (region->type)
	{
	case OMP_PARALLEL:
	  expand_omp_parallel (region);
	  break;

	case OMP_FOR:
	  expand_omp_for (region);
	  break;

	case OMP_SECTIONS:
	  expand_omp_sections (region);
	  break;

	case OMP_SECTION:
	  /* Individual omp sections are handled together with their
	     parent OMP_SECTIONS region.  */
	  break;

	case OMP_SINGLE:
	  expand_omp_single (region);
	  break;

	case OMP_MASTER:
	case OMP_ORDERED:
	case OMP_CRITICAL:
	  expand_omp_synch (region);
	  break;

	case OMP_ATOMIC_LOAD:
	  expand_omp_atomic (region);
	  break;


	default:
	  gcc_unreachable ();
	}

      region = region->next;
    }
}


/* Helper for build_omp_regions.  Scan the dominator tree starting at
   block BB.  PARENT is the region that contains BB.  If SINGLE_TREE is
   true, the function ends once a single tree is built (otherwise, whole
   forest of OMP constructs may be built).  */

static void
build_omp_regions_1 (basic_block bb, struct omp_region *parent,
		     bool single_tree)
{
  block_stmt_iterator si;
  tree stmt;
  basic_block son;

  si = bsi_last (bb);
  if (!bsi_end_p (si) && OMP_DIRECTIVE_P (bsi_stmt (si)))
    {
      struct omp_region *region;
      enum tree_code code;

      stmt = bsi_stmt (si);
      code = TREE_CODE (stmt);
      if (code == OMP_RETURN)
	{
	  /* STMT is the return point out of region PARENT.  Mark it
	     as the exit point and make PARENT the immediately
	     enclosing region.  */
	  gcc_assert (parent);
	  region = parent;
	  region->exit = bb;
	  parent = parent->outer;
	}
      else if (code == OMP_ATOMIC_STORE)
	{
	  /* OMP_ATOMIC_STORE is analoguous to OMP_RETURN, but matches with
	     OMP_ATOMIC_LOAD.  */
	  gcc_assert (parent);
	  gcc_assert (parent->type == OMP_ATOMIC_LOAD);
	  region = parent;
	  region->exit = bb;
	  parent = parent->outer;
	}

      else if (code == OMP_CONTINUE)
	{
	  gcc_assert (parent);
	  parent->cont = bb;
	}
      else if (code == OMP_SECTIONS_SWITCH)
	{
	  /* OMP_SECTIONS_SWITCH is part of OMP_SECTIONS, and we do nothing for
	     it.  */ ;
	}
      else
	{
	  /* Otherwise, this directive becomes the parent for a new
	     region.  */
	  region = new_omp_region (bb, code, parent);
	  parent = region;
	}
    }

  if (single_tree && !parent)
    return;

  for (son = first_dom_son (CDI_DOMINATORS, bb);
       son;
       son = next_dom_son (CDI_DOMINATORS, son))
    build_omp_regions_1 (son, parent, single_tree);
}

/* Builds the tree of OMP regions rooted at ROOT, storing it to
   root_omp_region.  */

static void
build_omp_regions_root (basic_block root)
{
  gcc_assert (root_omp_region == NULL);
  build_omp_regions_1 (root, NULL, true);
  gcc_assert (root_omp_region != NULL);
}

/* Expands omp construct (and its subconstructs) starting in HEAD.  */

void
omp_expand_local (basic_block head)
{
  build_omp_regions_root (head);
  if (dump_file && (dump_flags & TDF_DETAILS))
    {
      fprintf (dump_file, "\nOMP region tree\n\n");
      dump_omp_region (dump_file, root_omp_region, 0);
      fprintf (dump_file, "\n");
    }

  remove_exit_barriers (root_omp_region);
  expand_omp (root_omp_region);

  free_omp_regions ();
}

/* Scan the CFG and build a tree of OMP regions.  Return the root of
   the OMP region tree.  */

static void
build_omp_regions (void)
{
  gcc_assert (root_omp_region == NULL);
  calculate_dominance_info (CDI_DOMINATORS);
  build_omp_regions_1 (ENTRY_BLOCK_PTR, NULL, false);
}
#endif

/* Main entry point for expanding OMP-GIMPLE into runtime calls.  */

static unsigned int
execute_expand_omp (void)
{
/* FIXME tuples  */
#if 0
  build_omp_regions ();

  if (!root_omp_region)
    return 0;

  if (dump_file)
    {
      fprintf (dump_file, "\nOMP region tree\n\n");
      dump_omp_region (dump_file, root_omp_region, 0);
      fprintf (dump_file, "\n");
    }

  remove_exit_barriers (root_omp_region);

  expand_omp (root_omp_region);

  cleanup_tree_cfg ();

  free_omp_regions ();

  return 0;
#else
  gimple_unreachable ();
  return 0;
#endif
}

/* OMP expansion in SSA form.  For testing purposes only.  */

static bool
gate_expand_omp_ssa (void)
{
  return flag_openmp_ssa && flag_openmp != 0 && errorcount == 0;
}

struct tree_opt_pass pass_expand_omp_ssa = 
{
  "ompexpssa",				/* name */
  gate_expand_omp_ssa,			/* gate */
  execute_expand_omp,			/* execute */
  NULL,					/* sub */
  NULL,					/* next */
  0,					/* static_pass_number */
  0,					/* tv_id */
  PROP_gimple_any,			/* properties_required */
  PROP_gimple_lomp,			/* properties_provided */
  0,					/* properties_destroyed */
  0,					/* todo_flags_start */
  TODO_dump_func,			/* todo_flags_finish */
  0					/* letter */
};

/* OMP expansion -- the default pass, run before creation of SSA form.  */

static bool
gate_expand_omp (void)
{
  return ((!flag_openmp_ssa || !optimize)
	  && flag_openmp != 0 && errorcount == 0);
}

struct tree_opt_pass pass_expand_omp = 
{
  "ompexp",				/* name */
  gate_expand_omp,			/* gate */
  execute_expand_omp,			/* execute */
  NULL,					/* sub */
  NULL,					/* next */
  0,					/* static_pass_number */
  0,					/* tv_id */
  PROP_gimple_any,			/* properties_required */
  PROP_gimple_lomp,			/* properties_provided */
  0,					/* properties_destroyed */
  0,					/* todo_flags_start */
  TODO_dump_func,			/* todo_flags_finish */
  0					/* letter */
};

/* FIXME tuples.  */
#if 0

/* Routines to lower OpenMP directives into OMP-GIMPLE.  */

/* Lower the OpenMP sections directive in *STMT_P.  */

static void
lower_omp_sections (tree *stmt_p, omp_context *ctx)
{
  tree new_stmt, stmt, body, bind, block, ilist, olist, new_body, control;
  tree t, dlist;
  tree_stmt_iterator tsi;
  unsigned i, len;

  stmt = *stmt_p;

  push_gimplify_context ();

  dlist = NULL;
  ilist = NULL;
  lower_rec_input_clauses (OMP_SECTIONS_CLAUSES (stmt), &ilist, &dlist, ctx);

  tsi = tsi_start (OMP_SECTIONS_BODY (stmt));
  for (len = 0; !tsi_end_p (tsi); len++, tsi_next (&tsi))
    continue;

  tsi = tsi_start (OMP_SECTIONS_BODY (stmt));
  body = alloc_stmt_list ();
  for (i = 0; i < len; i++, tsi_next (&tsi))
    {
      omp_context *sctx;
      tree sec_start, sec_end;

      sec_start = tsi_stmt (tsi);
      sctx = maybe_lookup_ctx (sec_start);
      gcc_assert (sctx);

      append_to_statement_list (sec_start, &body);

      lower_omp (&OMP_SECTION_BODY (sec_start), sctx);
      append_to_statement_list (OMP_SECTION_BODY (sec_start), &body);
      OMP_SECTION_BODY (sec_start) = NULL;

      if (i == len - 1)
	{
	  tree l = alloc_stmt_list ();
	  lower_lastprivate_clauses (OMP_SECTIONS_CLAUSES (stmt), NULL,
				     &l, ctx);
	  append_to_statement_list (l, &body);
	  OMP_SECTION_LAST (sec_start) = 1;
	}
      
      sec_end = make_node (OMP_RETURN);
      append_to_statement_list (sec_end, &body);
    }

  block = make_node (BLOCK);
  bind = build3 (BIND_EXPR, void_type_node, NULL, body, block);

  olist = NULL_TREE;
  lower_reduction_clauses (OMP_SECTIONS_CLAUSES (stmt), &olist, ctx);

  pop_gimplify_context (NULL_TREE);
  record_vars_into (ctx->block_vars, ctx->cb.dst_fn);

  new_stmt = build3 (BIND_EXPR, void_type_node, NULL, NULL, NULL);
  TREE_SIDE_EFFECTS (new_stmt) = 1;

  new_body = alloc_stmt_list ();
  append_to_statement_list (ilist, &new_body);
  append_to_statement_list (stmt, &new_body);
  append_to_statement_list (make_node (OMP_SECTIONS_SWITCH), &new_body);
  append_to_statement_list (bind, &new_body);

  control = create_tmp_var (unsigned_type_node, ".section");
  t = build2 (OMP_CONTINUE, void_type_node, control, control);
  OMP_SECTIONS_CONTROL (stmt) = control;
  append_to_statement_list (t, &new_body);

  append_to_statement_list (olist, &new_body);
  append_to_statement_list (dlist, &new_body);

  maybe_catch_exception (&new_body);

  t = make_node (OMP_RETURN);
  OMP_RETURN_NOWAIT (t) = !!find_omp_clause (OMP_SECTIONS_CLAUSES (stmt),
					     OMP_CLAUSE_NOWAIT);
  append_to_statement_list (t, &new_body);

  BIND_EXPR_BODY (new_stmt) = new_body;
  OMP_SECTIONS_BODY (stmt) = NULL;

  *stmt_p = new_stmt;
}


/* A subroutine of lower_omp_single.  Expand the simple form of
   an OMP_SINGLE, without a copyprivate clause:

     	if (GOMP_single_start ())
	  BODY;
	[ GOMP_barrier (); ]	-> unless 'nowait' is present.

  FIXME.  It may be better to delay expanding the logic of this until
  pass_expand_omp.  The expanded logic may make the job more difficult
  to a synchronization analysis pass.  */

static void
lower_omp_single_simple (tree single_stmt, tree *pre_p)
{
  tree t;

  t = build_call_expr (built_in_decls[BUILT_IN_GOMP_SINGLE_START], 0);
  t = build3 (COND_EXPR, void_type_node, t,
	      OMP_SINGLE_BODY (single_stmt), NULL);
  gimplify_and_add (t, pre_p);
}


/* A subroutine of lower_omp_single.  Expand the simple form of
   an OMP_SINGLE, with a copyprivate clause:

	#pragma omp single copyprivate (a, b, c)

   Create a new structure to hold copies of 'a', 'b' and 'c' and emit:

      {
	if ((copyout_p = GOMP_single_copy_start ()) == NULL)
	  {
	    BODY;
	    copyout.a = a;
	    copyout.b = b;
	    copyout.c = c;
	    GOMP_single_copy_end (&copyout);
	  }
	else
	  {
	    a = copyout_p->a;
	    b = copyout_p->b;
	    c = copyout_p->c;
	  }
	GOMP_barrier ();
      }

  FIXME.  It may be better to delay expanding the logic of this until
  pass_expand_omp.  The expanded logic may make the job more difficult
  to a synchronization analysis pass.  */

static void
lower_omp_single_copy (tree single_stmt, tree *pre_p, omp_context *ctx)
{
  tree ptr_type, t, l0, l1, l2, copyin_seq;

  ctx->sender_decl = create_tmp_var (ctx->record_type, ".omp_copy_o");

  ptr_type = build_pointer_type (ctx->record_type);
  ctx->receiver_decl = create_tmp_var (ptr_type, ".omp_copy_i");

  l0 = create_artificial_label ();
  l1 = create_artificial_label ();
  l2 = create_artificial_label ();

  t = build_call_expr (built_in_decls[BUILT_IN_GOMP_SINGLE_COPY_START], 0);
  t = fold_convert (ptr_type, t);
  t = build_gimple_modify_stmt (ctx->receiver_decl, t);
  gimplify_and_add (t, pre_p);

  t = build2 (EQ_EXPR, boolean_type_node, ctx->receiver_decl,
	      build_int_cst (ptr_type, 0));
  t = build3 (COND_EXPR, void_type_node, t,
	      build_and_jump (&l0), build_and_jump (&l1));
  gimplify_and_add (t, pre_p);

  t = build1 (LABEL_EXPR, void_type_node, l0);
  gimplify_and_add (t, pre_p);

  append_to_statement_list (OMP_SINGLE_BODY (single_stmt), pre_p);

  copyin_seq = NULL;
  lower_copyprivate_clauses (OMP_SINGLE_CLAUSES (single_stmt), pre_p,
			      &copyin_seq, ctx);

  t = build_fold_addr_expr (ctx->sender_decl);
  t = build_call_expr (built_in_decls[BUILT_IN_GOMP_SINGLE_COPY_END], 1, t);
  gimplify_and_add (t, pre_p);

  t = build_and_jump (&l2);
  gimplify_and_add (t, pre_p);

  t = build1 (LABEL_EXPR, void_type_node, l1);
  gimplify_and_add (t, pre_p);

  append_to_statement_list (copyin_seq, pre_p);

  t = build1 (LABEL_EXPR, void_type_node, l2);
  gimplify_and_add (t, pre_p);
}


/* Expand code for an OpenMP single directive.  */

static void
lower_omp_single (tree *stmt_p, omp_context *ctx)
{
  tree t, bind, block, single_stmt = *stmt_p, dlist;

  push_gimplify_context ();

  block = make_node (BLOCK);
  *stmt_p = bind = build3 (BIND_EXPR, void_type_node, NULL, NULL, block);
  TREE_SIDE_EFFECTS (bind) = 1;

  lower_rec_input_clauses (OMP_SINGLE_CLAUSES (single_stmt),
			   &BIND_EXPR_BODY (bind), &dlist, ctx);
  lower_omp (&OMP_SINGLE_BODY (single_stmt), ctx);

  append_to_statement_list (single_stmt, &BIND_EXPR_BODY (bind));

  if (ctx->record_type)
    lower_omp_single_copy (single_stmt, &BIND_EXPR_BODY (bind), ctx);
  else
    lower_omp_single_simple (single_stmt, &BIND_EXPR_BODY (bind));

  OMP_SINGLE_BODY (single_stmt) = NULL;

  append_to_statement_list (dlist, &BIND_EXPR_BODY (bind));

  maybe_catch_exception (&BIND_EXPR_BODY (bind));

  t = make_node (OMP_RETURN);
  OMP_RETURN_NOWAIT (t) = !!find_omp_clause (OMP_SINGLE_CLAUSES (single_stmt),
					     OMP_CLAUSE_NOWAIT);
  append_to_statement_list (t, &BIND_EXPR_BODY (bind));

  pop_gimplify_context (bind);

  BIND_EXPR_VARS (bind) = chainon (BIND_EXPR_VARS (bind), ctx->block_vars);
  BLOCK_VARS (block) = BIND_EXPR_VARS (bind);
}


/* Expand code for an OpenMP master directive.  */

static void
lower_omp_master (tree *stmt_p, omp_context *ctx)
{
  tree bind, block, stmt = *stmt_p, lab = NULL, x;

  push_gimplify_context ();

  block = make_node (BLOCK);
  *stmt_p = bind = build3 (BIND_EXPR, void_type_node, NULL, NULL, block);
  TREE_SIDE_EFFECTS (bind) = 1;

  append_to_statement_list (stmt, &BIND_EXPR_BODY (bind));

  x = build_call_expr (built_in_decls[BUILT_IN_OMP_GET_THREAD_NUM], 0);
  x = build2 (EQ_EXPR, boolean_type_node, x, integer_zero_node);
  x = build3 (COND_EXPR, void_type_node, x, NULL, build_and_jump (&lab));
  gimplify_and_add (x, &BIND_EXPR_BODY (bind));

  lower_omp (&OMP_MASTER_BODY (stmt), ctx);
  maybe_catch_exception (&OMP_MASTER_BODY (stmt));
  append_to_statement_list (OMP_MASTER_BODY (stmt), &BIND_EXPR_BODY (bind));
  OMP_MASTER_BODY (stmt) = NULL;

  x = build1 (LABEL_EXPR, void_type_node, lab);
  gimplify_and_add (x, &BIND_EXPR_BODY (bind));

  x = make_node (OMP_RETURN);
  OMP_RETURN_NOWAIT (x) = 1;
  append_to_statement_list (x, &BIND_EXPR_BODY (bind));

  pop_gimplify_context (bind);

  BIND_EXPR_VARS (bind) = chainon (BIND_EXPR_VARS (bind), ctx->block_vars);
  BLOCK_VARS (block) = BIND_EXPR_VARS (bind);
}


/* Expand code for an OpenMP ordered directive.  */

static void
lower_omp_ordered (tree *stmt_p, omp_context *ctx)
{
  tree bind, block, stmt = *stmt_p, x;

  push_gimplify_context ();

  block = make_node (BLOCK);
  *stmt_p = bind = build3 (BIND_EXPR, void_type_node, NULL, NULL, block);
  TREE_SIDE_EFFECTS (bind) = 1;

  append_to_statement_list (stmt, &BIND_EXPR_BODY (bind));

  x = build_call_expr (built_in_decls[BUILT_IN_GOMP_ORDERED_START], 0);
  gimplify_and_add (x, &BIND_EXPR_BODY (bind));

  lower_omp (&OMP_ORDERED_BODY (stmt), ctx);
  maybe_catch_exception (&OMP_ORDERED_BODY (stmt));
  append_to_statement_list (OMP_ORDERED_BODY (stmt), &BIND_EXPR_BODY (bind));
  OMP_ORDERED_BODY (stmt) = NULL;

  x = build_call_expr (built_in_decls[BUILT_IN_GOMP_ORDERED_END], 0);
  gimplify_and_add (x, &BIND_EXPR_BODY (bind));

  x = make_node (OMP_RETURN);
  OMP_RETURN_NOWAIT (x) = 1;
  append_to_statement_list (x, &BIND_EXPR_BODY (bind));

  pop_gimplify_context (bind);

  BIND_EXPR_VARS (bind) = chainon (BIND_EXPR_VARS (bind), ctx->block_vars);
  BLOCK_VARS (block) = BIND_EXPR_VARS (bind);
}


/* Gimplify an OMP_CRITICAL statement.  This is a relatively simple
   substitution of a couple of function calls.  But in the NAMED case,
   requires that languages coordinate a symbol name.  It is therefore
   best put here in common code.  */

static GTY((param1_is (tree), param2_is (tree)))
  splay_tree critical_name_mutexes;

static void
lower_omp_critical (tree *stmt_p, omp_context *ctx)
{
  tree bind, block, stmt = *stmt_p;
  tree t, lock, unlock, name;

  name = OMP_CRITICAL_NAME (stmt);
  if (name)
    {
      tree decl;
      splay_tree_node n;

      if (!critical_name_mutexes)
	critical_name_mutexes
	  = splay_tree_new_ggc (splay_tree_compare_pointers);

      n = splay_tree_lookup (critical_name_mutexes, (splay_tree_key) name);
      if (n == NULL)
	{
	  char *new_str;

	  decl = create_tmp_var_raw (ptr_type_node, NULL);

	  new_str = ACONCAT ((".gomp_critical_user_",
			      IDENTIFIER_POINTER (name), NULL));
	  DECL_NAME (decl) = get_identifier (new_str);
	  TREE_PUBLIC (decl) = 1;
	  TREE_STATIC (decl) = 1;
	  DECL_COMMON (decl) = 1;
	  DECL_ARTIFICIAL (decl) = 1;
	  DECL_IGNORED_P (decl) = 1;
	  varpool_finalize_decl (decl);

	  splay_tree_insert (critical_name_mutexes, (splay_tree_key) name,
			     (splay_tree_value) decl);
	}
      else
	decl = (tree) n->value;

      lock = built_in_decls[BUILT_IN_GOMP_CRITICAL_NAME_START];
      lock = build_call_expr (lock, 1, build_fold_addr_expr (decl));

      unlock = built_in_decls[BUILT_IN_GOMP_CRITICAL_NAME_END];
      unlock = build_call_expr (unlock, 1, build_fold_addr_expr (decl));
    }
  else
    {
      lock = built_in_decls[BUILT_IN_GOMP_CRITICAL_START];
      lock = build_call_expr (lock, 0);

      unlock = built_in_decls[BUILT_IN_GOMP_CRITICAL_END];
      unlock = build_call_expr (unlock, 0);
    }

  push_gimplify_context ();

  block = make_node (BLOCK);
  *stmt_p = bind = build3 (BIND_EXPR, void_type_node, NULL, NULL, block);
  TREE_SIDE_EFFECTS (bind) = 1;

  append_to_statement_list (stmt, &BIND_EXPR_BODY (bind));

  gimplify_and_add (lock, &BIND_EXPR_BODY (bind));

  lower_omp (&OMP_CRITICAL_BODY (stmt), ctx);
  maybe_catch_exception (&OMP_CRITICAL_BODY (stmt));
  append_to_statement_list (OMP_CRITICAL_BODY (stmt), &BIND_EXPR_BODY (bind));
  OMP_CRITICAL_BODY (stmt) = NULL;

  gimplify_and_add (unlock, &BIND_EXPR_BODY (bind));

  t = make_node (OMP_RETURN);
  OMP_RETURN_NOWAIT (t) = 1;
  append_to_statement_list (t, &BIND_EXPR_BODY (bind));

  pop_gimplify_context (bind);
  BIND_EXPR_VARS (bind) = chainon (BIND_EXPR_VARS (bind), ctx->block_vars);
  BLOCK_VARS (block) = BIND_EXPR_VARS (bind);
}


/* A subroutine of lower_omp_for.  Generate code to emit the predicate
   for a lastprivate clause.  Given a loop control predicate of (V
   cond N2), we gate the clause on (!(V cond N2)).  The lowered form
   is appended to *DLIST, iterator initialization is appended to
   *BODY_P.  */

static void
lower_omp_for_lastprivate (struct omp_for_data *fd, tree *body_p,
			   tree *dlist, struct omp_context *ctx)
{
  tree clauses, cond, stmts, vinit, t;
  enum tree_code cond_code;
  
  cond_code = fd->cond_code;
  cond_code = cond_code == LT_EXPR ? GE_EXPR : LE_EXPR;

  /* When possible, use a strict equality expression.  This can let VRP
     type optimizations deduce the value and remove a copy.  */
  if (host_integerp (fd->step, 0))
    {
      HOST_WIDE_INT step = TREE_INT_CST_LOW (fd->step);
      if (step == 1 || step == -1)
	cond_code = EQ_EXPR;
    }

  cond = build2 (cond_code, boolean_type_node, fd->v, fd->n2);

  clauses = OMP_FOR_CLAUSES (fd->for_stmt);
  stmts = NULL;
  lower_lastprivate_clauses (clauses, cond, &stmts, ctx);
  if (stmts != NULL)
    {
      append_to_statement_list (stmts, dlist);

      /* Optimize: v = 0; is usually cheaper than v = some_other_constant.  */
      vinit = fd->n1;
      if (cond_code == EQ_EXPR
	  && host_integerp (fd->n2, 0)
	  && ! integer_zerop (fd->n2))
	vinit = build_int_cst (TREE_TYPE (fd->v), 0);

      /* Initialize the iterator variable, so that threads that don't execute
	 any iterations don't execute the lastprivate clauses by accident.  */
      t = build_gimple_modify_stmt (fd->v, vinit);
      gimplify_and_add (t, body_p);
    }
}


/* Lower code for an OpenMP loop directive.  */

static void
lower_omp_for (tree *stmt_p, omp_context *ctx)
{
  tree t, stmt, ilist, dlist, new_stmt, *body_p, *rhs_p;
  struct omp_for_data fd;

  stmt = *stmt_p;

  push_gimplify_context ();

  lower_omp (&OMP_FOR_PRE_BODY (stmt), ctx);
  lower_omp (&OMP_FOR_BODY (stmt), ctx);

  /* Move declaration of temporaries in the loop body before we make
     it go away.  */
  if (TREE_CODE (OMP_FOR_BODY (stmt)) == BIND_EXPR)
    record_vars_into (BIND_EXPR_VARS (OMP_FOR_BODY (stmt)), ctx->cb.dst_fn);

  new_stmt = build3 (BIND_EXPR, void_type_node, NULL, NULL, NULL);
  TREE_SIDE_EFFECTS (new_stmt) = 1;
  body_p = &BIND_EXPR_BODY (new_stmt);

  /* The pre-body and input clauses go before the lowered OMP_FOR.  */
  ilist = NULL;
  dlist = NULL;
  append_to_statement_list (OMP_FOR_PRE_BODY (stmt), body_p);
  lower_rec_input_clauses (OMP_FOR_CLAUSES (stmt), body_p, &dlist, ctx);

  /* Lower the header expressions.  At this point, we can assume that
     the header is of the form:

     	#pragma omp for (V = VAL1; V {<|>|<=|>=} VAL2; V = V [+-] VAL3)

     We just need to make sure that VAL1, VAL2 and VAL3 are lowered
     using the .omp_data_s mapping, if needed.  */
  rhs_p = &GIMPLE_STMT_OPERAND (OMP_FOR_INIT (stmt), 1);
  if (!is_gimple_min_invariant (*rhs_p))
    *rhs_p = get_formal_tmp_var (*rhs_p, body_p);

  rhs_p = &TREE_OPERAND (OMP_FOR_COND (stmt), 1);
  if (!is_gimple_min_invariant (*rhs_p))
    *rhs_p = get_formal_tmp_var (*rhs_p, body_p);

  rhs_p = &TREE_OPERAND (GIMPLE_STMT_OPERAND (OMP_FOR_INCR (stmt), 1), 1);
  if (!is_gimple_min_invariant (*rhs_p))
    *rhs_p = get_formal_tmp_var (*rhs_p, body_p);

  /* Once lowered, extract the bounds and clauses.  */
  extract_omp_for_data (stmt, &fd);

  lower_omp_for_lastprivate (&fd, body_p, &dlist, ctx);

  append_to_statement_list (stmt, body_p);

  append_to_statement_list (OMP_FOR_BODY (stmt), body_p);

  t = build2 (OMP_CONTINUE, void_type_node, fd.v, fd.v);
  append_to_statement_list (t, body_p);

  /* After the loop, add exit clauses.  */
  lower_reduction_clauses (OMP_FOR_CLAUSES (stmt), body_p, ctx);
  append_to_statement_list (dlist, body_p);

  maybe_catch_exception (body_p);

  /* Region exit marker goes at the end of the loop body.  */
  t = make_node (OMP_RETURN);
  OMP_RETURN_NOWAIT (t) = fd.have_nowait;
  append_to_statement_list (t, body_p);

  pop_gimplify_context (NULL_TREE);
  record_vars_into (ctx->block_vars, ctx->cb.dst_fn);

  OMP_FOR_BODY (stmt) = NULL_TREE;
  OMP_FOR_PRE_BODY (stmt) = NULL_TREE;
  *stmt_p = new_stmt;
}

/* Callback for walk_stmts.  Check if *TP only contains OMP_FOR
   or OMP_PARALLEL.  */

static tree
check_combined_parallel (tree *tp, int *walk_subtrees, void *data)
{
  /* FIXME tuples.  This routine needs to be split up into two.  One
     dealing with statements, to be used as a CALLBACK_STMT and the
     other dealing with operands, to be used as a CALLBACK_OP.  Since
     statements and operands are now of different types, we need the
     two different callbacks.  */
  struct walk_stmt_info *wi = data;
  int *info = wi->info;

  *walk_subtrees = 0;
  switch (TREE_CODE (*tp))
    {
    case OMP_FOR:
    case OMP_SECTIONS:
      *info = *info == 0 ? 1 : -1;
      break;
    default:
      *info = -1;
      break;
    }
  return NULL;
}

/* Lower the OpenMP parallel directive in *STMT_P.  CTX holds context
   information for the directive.  */

static void
lower_omp_parallel (tree *stmt_p, omp_context *ctx)
{
  tree clauses, par_bind, par_body, new_body, bind;
  tree olist, ilist, par_olist, par_ilist;
  tree stmt, child_fn, t;

  stmt = *stmt_p;

  clauses = OMP_PARALLEL_CLAUSES (stmt);
  par_bind = OMP_PARALLEL_BODY (stmt);
  par_body = BIND_EXPR_BODY (par_bind);
  child_fn = ctx->cb.dst_fn;
  if (!OMP_PARALLEL_COMBINED (stmt))
    {
      struct walk_stmt_info wi;
      int ws_num = 0;

      /* FIXME tuples.  This needs to be changed to use the new
	 walk_gimple_stmt routine.  */
      memset (&wi, 0, sizeof (wi));
      wi.info = &ws_num;
      wi.val_only = true;
      walk_stmts (&wi, check_combined_parallel, NULL, &par_bind);
      if (ws_num == 1)
	OMP_PARALLEL_COMBINED (stmt) = 1;
    }

  push_gimplify_context ();

  par_olist = NULL_TREE;
  par_ilist = NULL_TREE;
  lower_rec_input_clauses (clauses, &par_ilist, &par_olist, ctx);
  lower_omp (&par_body, ctx);
  lower_reduction_clauses (clauses, &par_olist, ctx);

  /* Declare all the variables created by mapping and the variables
     declared in the scope of the parallel body.  */
  record_vars_into (ctx->block_vars, child_fn);
  record_vars_into (BIND_EXPR_VARS (par_bind), child_fn);

  if (ctx->record_type)
    {
      ctx->sender_decl = create_tmp_var (ctx->record_type, ".omp_data_o");
      OMP_PARALLEL_DATA_ARG (stmt) = ctx->sender_decl;
    }

  olist = NULL_TREE;
  ilist = NULL_TREE;
  lower_send_clauses (clauses, &ilist, &olist, ctx);
  lower_send_shared_vars (&ilist, &olist, ctx);

  /* Once all the expansions are done, sequence all the different
     fragments inside OMP_PARALLEL_BODY.  */
  bind = build3 (BIND_EXPR, void_type_node, NULL, NULL, NULL);
  append_to_statement_list (ilist, &BIND_EXPR_BODY (bind));

  new_body = alloc_stmt_list ();

  if (ctx->record_type)
    {
      t = build_fold_addr_expr (ctx->sender_decl);
      /* fixup_child_record_type might have changed receiver_decl's type.  */
      t = fold_convert (TREE_TYPE (ctx->receiver_decl), t);
      t = build_gimple_modify_stmt (ctx->receiver_decl, t);
      append_to_statement_list (t, &new_body);
    }

  append_to_statement_list (par_ilist, &new_body);
  append_to_statement_list (par_body, &new_body);
  append_to_statement_list (par_olist, &new_body);
  maybe_catch_exception (&new_body);
  t = make_node (OMP_RETURN);
  append_to_statement_list (t, &new_body);
  OMP_PARALLEL_BODY (stmt) = new_body;

  append_to_statement_list (stmt, &BIND_EXPR_BODY (bind));
  append_to_statement_list (olist, &BIND_EXPR_BODY (bind));

  *stmt_p = bind;

  pop_gimplify_context (NULL_TREE);
}

<<<<<<< HEAD

/* Pass *TP back through the gimplifier within the context determined by WI.
   This handles replacement of DECL_VALUE_EXPR, as well as adjusting the 
   flags on ADDR_EXPR.  */

static void
lower_regimplify (tree *tp, struct walk_stmt_info *wi)
{
  enum gimplify_status gs;
  gimple_seq pre;

  if (wi->is_lhs)
    gs = gimplify_expr (tp, &pre, NULL, is_gimple_lvalue, fb_lvalue);
  else if (wi->val_only)
    gs = gimplify_expr (tp, &pre, NULL, is_gimple_val, fb_rvalue);
  else
    gs = gimplify_expr (tp, &pre, NULL, is_gimple_formal_tmp_var, fb_rvalue);
  gcc_assert (gs == GS_ALL_DONE);

  if (!gimple_seq_empty_p (pre))
    gimple_seq_insert_before (&wi->gsi, pre, GSI_SAME_STMT);
}

/* Copy EXP into a temporary.  Insert the initialization statement
   before TSI.  */
=======
/* Callback for lower_omp_1.  Return non-NULL if *tp needs to be
   regimplified.  */
>>>>>>> d0fb20be

static tree
lower_omp_2 (tree *tp, int *walk_subtrees, void *data ATTRIBUTE_UNUSED)
{
  tree t = *tp;

  /* Any variable with DECL_VALUE_EXPR needs to be regimplified.  */
  if (TREE_CODE (t) == VAR_DECL && DECL_HAS_VALUE_EXPR_P (t))
    return t;

  /* If a global variable has been privatized, TREE_CONSTANT on
     ADDR_EXPR might be wrong.  */
  if (TREE_CODE (t) == ADDR_EXPR)
    recompute_tree_invariant_for_addr_expr (t);

  *walk_subtrees = !TYPE_P (t) && !DECL_P (t);
  return NULL_TREE;
}

static void
lower_omp_1 (tree *tp, omp_context *ctx, tree_stmt_iterator *tsi)
{
<<<<<<< HEAD
  /* FIXME tuples.  This routine needs to be split up into two.  One
     dealing with statements, to be used as a CALLBACK_STMT and the
     other dealing with operands, to be used as a CALLBACK_OP.  Since
     statements and operands are now of different types, we need the
     two different callbacks.  */
  struct walk_stmt_info *wi = data;
  omp_context *ctx = wi->info;
=======
>>>>>>> d0fb20be
  tree t = *tp;

  if (!t)
    return;

  if (EXPR_HAS_LOCATION (t))
    input_location = EXPR_LOCATION (t);

  /* If we have issued syntax errors, avoid doing any heavy lifting.
     Just replace the OpenMP directives with a NOP to avoid
     confusing RTL expansion.  */
  if (errorcount && OMP_DIRECTIVE_P (t))
    {
      *tp = build_empty_stmt ();
      return;
    }

  switch (TREE_CODE (t))
    {
    case STATEMENT_LIST:
      {
	tree_stmt_iterator i;
	for (i = tsi_start (t); !tsi_end_p (i); tsi_next (&i))
	  lower_omp_1 (tsi_stmt_ptr (i), ctx, &i);
      }
      break;

    case COND_EXPR:
      lower_omp_1 (&COND_EXPR_THEN (t), ctx, NULL);
      lower_omp_1 (&COND_EXPR_ELSE (t), ctx, NULL);
      if (ctx
	  && walk_tree (&COND_EXPR_COND (t), lower_omp_2, ctx, NULL))
	{
	  tree pre = NULL;
	  gimplify_expr (&COND_EXPR_COND (t), &pre, NULL,
			 is_gimple_condexpr, fb_rvalue);
	  if (pre)
	    {
	      if (tsi)
		tsi_link_before (tsi, pre, TSI_SAME_STMT);
	      else
		{
		  append_to_statement_list (t, &pre);
		  *tp = pre;
		}
	    }
	}
      break;
    case CATCH_EXPR:
      lower_omp_1 (&CATCH_BODY (t), ctx, NULL);
      break;
    case EH_FILTER_EXPR:
      lower_omp_1 (&EH_FILTER_FAILURE (t), ctx, NULL);
      break;
    case TRY_CATCH_EXPR:
    case TRY_FINALLY_EXPR:
      lower_omp_1 (&TREE_OPERAND (t, 0), ctx, NULL);
      lower_omp_1 (&TREE_OPERAND (t, 1), ctx, NULL);
      break;
    case BIND_EXPR:
      lower_omp_1 (&BIND_EXPR_BODY (t), ctx, NULL);
      break;
    case RETURN_EXPR:
      lower_omp_1 (&TREE_OPERAND (t, 0), ctx, NULL);
      break;

    case OMP_PARALLEL:
      ctx = maybe_lookup_ctx (t);
      lower_omp_parallel (tp, ctx);
      break;
    case OMP_FOR:
      ctx = maybe_lookup_ctx (t);
      gcc_assert (ctx);
      lower_omp_for (tp, ctx);
      break;
    case OMP_SECTIONS:
      ctx = maybe_lookup_ctx (t);
      gcc_assert (ctx);
      lower_omp_sections (tp, ctx);
      break;
    case OMP_SINGLE:
      ctx = maybe_lookup_ctx (t);
      gcc_assert (ctx);
      lower_omp_single (tp, ctx);
      break;
    case OMP_MASTER:
      ctx = maybe_lookup_ctx (t);
      gcc_assert (ctx);
      lower_omp_master (tp, ctx);
      break;
    case OMP_ORDERED:
      ctx = maybe_lookup_ctx (t);
      gcc_assert (ctx);
      lower_omp_ordered (tp, ctx);
      break;
    case OMP_CRITICAL:
      ctx = maybe_lookup_ctx (t);
      gcc_assert (ctx);
      lower_omp_critical (tp, ctx);
      break;

    default:
      if (ctx && walk_tree (tp, lower_omp_2, ctx, NULL))
	{
	  /* The gimplifier doesn't gimplify CALL_EXPR_STATIC_CHAIN.
	     Handle that here.  */
	  tree call = get_call_expr_in (t);
	  if (call
	      && CALL_EXPR_STATIC_CHAIN (call)
	      && walk_tree (&CALL_EXPR_STATIC_CHAIN (call), lower_omp_2,
			    ctx, NULL))
	    {
	      tree pre = NULL;
	      gimplify_expr (&CALL_EXPR_STATIC_CHAIN (call), &pre, NULL,
			     is_gimple_val, fb_rvalue);
	      if (pre)
		{
		  if (tsi)
		    tsi_link_before (tsi, pre, TSI_SAME_STMT);
		  else
		    {
		      append_to_statement_list (t, &pre);
		      lower_omp_1 (&pre, ctx, NULL);
		      *tp = pre;
		      return;
		    }
		}
	    }

	  if (tsi == NULL)
	    gimplify_stmt (tp);
	  else
	    {
	      tree pre = NULL;
	      gimplify_expr (tp, &pre, NULL, is_gimple_stmt, fb_none);
	      if (pre)
		tsi_link_before (tsi, pre, TSI_SAME_STMT);
	    }
	}
      break;
    }
}

static void
lower_omp (tree *stmt_p, omp_context *ctx)
{
<<<<<<< HEAD
  /* FIXME tuples.  This needs to use the new walk_gimple_seq routine.  */
  struct walk_stmt_info wi;

  memset (&wi, 0, sizeof (wi));
  wi.callback = lower_omp_1;
  wi.info = ctx;
  wi.val_only = true;
  wi.want_locations = true;

  walk_stmts (&wi, stmt_p);
=======
  lower_omp_1 (stmt_p, ctx, NULL);
>>>>>>> d0fb20be
}
#endif

/* Main entry point.  */

static unsigned int
execute_lower_omp (void)
{
  /* FIXME tuples  */
#if 0
  all_contexts = splay_tree_new (splay_tree_compare_pointers, 0,
				 delete_omp_context);

  scan_omp (&DECL_SAVED_TREE (current_function_decl), NULL);
  gcc_assert (parallel_nesting_level == 0);

  if (all_contexts->root)
    lower_omp (&DECL_SAVED_TREE (current_function_decl), NULL);

  if (all_contexts)
    {
      splay_tree_delete (all_contexts);
      all_contexts = NULL;
    }
  return 0;
#else
  gimple_unreachable ();
  return 0;
#endif
}

static bool
gate_lower_omp (void)
{
  return flag_openmp != 0;
}

struct tree_opt_pass pass_lower_omp = 
{
  "omplower",				/* name */
  gate_lower_omp,			/* gate */
  execute_lower_omp,			/* execute */
  NULL,					/* sub */
  NULL,					/* next */
  0,					/* static_pass_number */
  0,					/* tv_id */
  PROP_gimple_any,			/* properties_required */
  PROP_gimple_lomp,			/* properties_provided */
  0,					/* properties_destroyed */
  0,					/* todo_flags_start */
  TODO_dump_func,			/* todo_flags_finish */
  0					/* letter */
};
/* FIXME tuples  */
#if 0

/* The following is a utility to diagnose OpenMP structured block violations.
   It is not part of the "omplower" pass, as that's invoked too late.  It
   should be invoked by the respective front ends after gimplification.  */

static splay_tree all_labels;

/* Check for mismatched contexts and generate an error if needed.  Return
   true if an error is detected.  */

static bool
diagnose_sb_0 (tree *stmt_p, tree branch_ctx, tree label_ctx)
{
  bool exit_p = true;

  if ((label_ctx ? TREE_VALUE (label_ctx) : NULL) == branch_ctx)
    return false;

  /* Try to avoid confusing the user by producing and error message
     with correct "exit" or "enter" verbage.  We prefer "exit"
     unless we can show that LABEL_CTX is nested within BRANCH_CTX.  */
  if (branch_ctx == NULL)
    exit_p = false;
  else
    {
      while (label_ctx)
	{
	  if (TREE_VALUE (label_ctx) == branch_ctx)
	    {
	      exit_p = false;
	      break;
	    }
	  label_ctx = TREE_CHAIN (label_ctx);
	}
    }

  if (exit_p)
    error ("invalid exit from OpenMP structured block");
  else
    error ("invalid entry to OpenMP structured block");

  *stmt_p = build_empty_stmt ();
  return true;
}

/* Pass 1: Create a minimal tree of OpenMP structured blocks, and record
   where in the tree each label is found.  */

static tree
diagnose_sb_1 (tree *tp, int *walk_subtrees, void *data)
{
  /* FIXME tuples.  This routine needs to be split up into two.  One
     dealing with statements, to be used as a CALLBACK_STMT and the
     other dealing with operands, to be used as a CALLBACK_OP.  Since
     statements and operands are now of different types, we need the
     two different callbacks.  */
  struct walk_stmt_info *wi = data;
  tree context = (tree) wi->info;
  tree inner_context;
  tree t = *tp;

  *walk_subtrees = 0;
  switch (TREE_CODE (t))
    {
    case OMP_PARALLEL:
    case OMP_SECTIONS:
    case OMP_SINGLE:
      walk_tree (&OMP_CLAUSES (t), diagnose_sb_1, wi, NULL);
      /* FALLTHRU */
    case OMP_SECTION:
    case OMP_MASTER:
    case OMP_ORDERED:
    case OMP_CRITICAL:
      /* The minimal context here is just a tree of statements.  */
      inner_context = tree_cons (NULL, t, context);
      wi->info = inner_context;
      walk_stmts (wi, &OMP_BODY (t));
      wi->info = context;
      break;

    case OMP_FOR:
      walk_tree (&OMP_FOR_CLAUSES (t), diagnose_sb_1, wi, NULL);
      inner_context = tree_cons (NULL, t, context);
      wi->info = inner_context;
      walk_tree (&OMP_FOR_INIT (t), diagnose_sb_1, wi, NULL);
      walk_tree (&OMP_FOR_COND (t), diagnose_sb_1, wi, NULL);
      walk_tree (&OMP_FOR_INCR (t), diagnose_sb_1, wi, NULL);
      walk_stmts (wi, &OMP_FOR_PRE_BODY (t));
      walk_stmts (wi, &OMP_FOR_BODY (t));
      wi->info = context;
      break;

    case LABEL_EXPR:
      splay_tree_insert (all_labels, (splay_tree_key) LABEL_EXPR_LABEL (t),
			 (splay_tree_value) context);
      break;

    default:
      break;
    }

  return NULL_TREE;
}

/* Pass 2: Check each branch and see if its context differs from that of
   the destination label's context.  */

static tree
diagnose_sb_2 (tree *tp, int *walk_subtrees, void *data)
{
  /* FIXME tuples.  This routine needs to be split up into two.  One
     dealing with statements, to be used as a CALLBACK_STMT and the
     other dealing with operands, to be used as a CALLBACK_OP.  Since
     statements and operands are now of different types, we need the
     two different callbacks.  */
  struct walk_stmt_info *wi = data;
  tree context = (tree) wi->info;
  splay_tree_node n;
  tree t = *tp;

  *walk_subtrees = 0;
  switch (TREE_CODE (t))
    {
    case OMP_PARALLEL:
    case OMP_SECTIONS:
    case OMP_SINGLE:
      walk_tree (&OMP_CLAUSES (t), diagnose_sb_2, wi, NULL);
      /* FALLTHRU */
    case OMP_SECTION:
    case OMP_MASTER:
    case OMP_ORDERED:
    case OMP_CRITICAL:
      wi->info = t;
      walk_stmts (wi, &OMP_BODY (t));
      wi->info = context;
      break;

    case OMP_FOR:
      walk_tree (&OMP_FOR_CLAUSES (t), diagnose_sb_2, wi, NULL);
      wi->info = t;
      walk_tree (&OMP_FOR_INIT (t), diagnose_sb_2, wi, NULL);
      walk_tree (&OMP_FOR_COND (t), diagnose_sb_2, wi, NULL);
      walk_tree (&OMP_FOR_INCR (t), diagnose_sb_2, wi, NULL);
      walk_stmts (wi, &OMP_FOR_PRE_BODY (t));
      walk_stmts (wi, &OMP_FOR_BODY (t));
      wi->info = context;
      break;

    case GOTO_EXPR:
      {
	tree lab = GOTO_DESTINATION (t);
	if (TREE_CODE (lab) != LABEL_DECL)
	  break;

	n = splay_tree_lookup (all_labels, (splay_tree_key) lab);
	diagnose_sb_0 (tp, context, n ? (tree) n->value : NULL_TREE);
      }
      break;

    case SWITCH_EXPR:
      {
	tree vec = SWITCH_LABELS (t);
	int i, len = TREE_VEC_LENGTH (vec);
	for (i = 0; i < len; ++i)
	  {
	    tree lab = CASE_LABEL (TREE_VEC_ELT (vec, i));
	    n = splay_tree_lookup (all_labels, (splay_tree_key) lab);
	    if (diagnose_sb_0 (tp, context, (tree) n->value))
	      break;
	  }
      }
      break;

    case RETURN_EXPR:
      diagnose_sb_0 (tp, context, NULL_TREE);
      break;

    default:
      break;
    }

  return NULL_TREE;
}

void
diagnose_omp_structured_block_errors (tree fndecl)
{
  tree save_current = current_function_decl;
  struct walk_stmt_info wi;

  current_function_decl = fndecl;

  all_labels = splay_tree_new (splay_tree_compare_pointers, 0, 0);

  /* FIXME tuples.  Convert to use the new walk_gimple_seq/walk_gimple_stmt
     routines.  */
  memset (&wi, 0, sizeof (wi));
  walk_stmts (&wi, diagnose_sb_1, NULL, &DECL_SAVED_TREE (fndecl));

  memset (&wi, 0, sizeof (wi));
  wi.callback_stmt = diagnose_sb_2;
  wi.want_locations = true;
  walk_stmts (&wi, &DECL_SAVED_TREE (fndecl));

  splay_tree_delete (all_labels);
  all_labels = NULL;

  current_function_decl = save_current;
}

#include "gt-omp-low.h"
#endif<|MERGE_RESOLUTION|>--- conflicted
+++ resolved
@@ -4912,36 +4912,8 @@
   pop_gimplify_context (NULL_TREE);
 }
 
-<<<<<<< HEAD
-
-/* Pass *TP back through the gimplifier within the context determined by WI.
-   This handles replacement of DECL_VALUE_EXPR, as well as adjusting the 
-   flags on ADDR_EXPR.  */
-
-static void
-lower_regimplify (tree *tp, struct walk_stmt_info *wi)
-{
-  enum gimplify_status gs;
-  gimple_seq pre;
-
-  if (wi->is_lhs)
-    gs = gimplify_expr (tp, &pre, NULL, is_gimple_lvalue, fb_lvalue);
-  else if (wi->val_only)
-    gs = gimplify_expr (tp, &pre, NULL, is_gimple_val, fb_rvalue);
-  else
-    gs = gimplify_expr (tp, &pre, NULL, is_gimple_formal_tmp_var, fb_rvalue);
-  gcc_assert (gs == GS_ALL_DONE);
-
-  if (!gimple_seq_empty_p (pre))
-    gimple_seq_insert_before (&wi->gsi, pre, GSI_SAME_STMT);
-}
-
-/* Copy EXP into a temporary.  Insert the initialization statement
-   before TSI.  */
-=======
 /* Callback for lower_omp_1.  Return non-NULL if *tp needs to be
    regimplified.  */
->>>>>>> d0fb20be
 
 static tree
 lower_omp_2 (tree *tp, int *walk_subtrees, void *data ATTRIBUTE_UNUSED)
@@ -4964,16 +4936,6 @@
 static void
 lower_omp_1 (tree *tp, omp_context *ctx, tree_stmt_iterator *tsi)
 {
-<<<<<<< HEAD
-  /* FIXME tuples.  This routine needs to be split up into two.  One
-     dealing with statements, to be used as a CALLBACK_STMT and the
-     other dealing with operands, to be used as a CALLBACK_OP.  Since
-     statements and operands are now of different types, we need the
-     two different callbacks.  */
-  struct walk_stmt_info *wi = data;
-  omp_context *ctx = wi->info;
-=======
->>>>>>> d0fb20be
   tree t = *tp;
 
   if (!t)
@@ -5120,20 +5082,7 @@
 static void
 lower_omp (tree *stmt_p, omp_context *ctx)
 {
-<<<<<<< HEAD
-  /* FIXME tuples.  This needs to use the new walk_gimple_seq routine.  */
-  struct walk_stmt_info wi;
-
-  memset (&wi, 0, sizeof (wi));
-  wi.callback = lower_omp_1;
-  wi.info = ctx;
-  wi.val_only = true;
-  wi.want_locations = true;
-
-  walk_stmts (&wi, stmt_p);
-=======
   lower_omp_1 (stmt_p, ctx, NULL);
->>>>>>> d0fb20be
 }
 #endif
 