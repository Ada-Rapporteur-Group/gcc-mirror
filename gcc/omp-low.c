--- conflicted
+++ resolved
@@ -231,11 +231,8 @@
   struct omp_for_data_loop dummy_loop;
   location_t loc = gimple_location (for_stmt);
   bool simd = gimple_omp_for_kind (for_stmt) == GF_OMP_FOR_KIND_SIMD;
-<<<<<<< HEAD
   bool distribute = gimple_omp_for_kind (for_stmt)
 		    == GF_OMP_FOR_KIND_DISTRIBUTE;
-=======
->>>>>>> 3d483a94
 
   fd->for_stmt = for_stmt;
   fd->pre = NULL;
@@ -367,13 +364,9 @@
 	  gcc_unreachable ();
 	}
 
-<<<<<<< HEAD
       if (simd
 	  || (fd->sched_kind == OMP_CLAUSE_SCHEDULE_STATIC
 	      && !fd->have_ordered))
-=======
-      if (simd)
->>>>>>> 3d483a94
 	{
 	  if (fd->collapse == 1)
 	    iter_type = TREE_TYPE (loop->v);
@@ -382,11 +375,7 @@
 		      < TYPE_PRECISION (TREE_TYPE (loop->v)))
 	    iter_type
 	      = build_nonstandard_integer_type
-<<<<<<< HEAD
 		  (TYPE_PRECISION (TREE_TYPE (loop->v)), 1);
-=======
-	      (TYPE_PRECISION (TREE_TYPE (loop->v)), 1);
->>>>>>> 3d483a94
 	}
       else if (iter_type != long_long_unsigned_type_node)
 	{
@@ -485,13 +474,9 @@
     }
 
   if (count
-<<<<<<< HEAD
       && !simd
       && (fd->sched_kind != OMP_CLAUSE_SCHEDULE_STATIC
 	  || fd->have_ordered))
-=======
-      && !simd)
->>>>>>> 3d483a94
     {
       if (!tree_int_cst_lt (count, TYPE_MAX_VALUE (long_integer_type_node)))
 	iter_type = long_long_unsigned_type_node;
@@ -1560,7 +1545,6 @@
 	case OMP_CLAUSE_COLLAPSE:
 	case OMP_CLAUSE_UNTIED:
 	case OMP_CLAUSE_MERGEABLE:
-<<<<<<< HEAD
 	case OMP_CLAUSE_PROC_BIND:
 	case OMP_CLAUSE_SAFELEN:
 	  break;
@@ -1570,9 +1554,6 @@
 	  if (is_global_var (decl)
 	      && TREE_CODE (TREE_TYPE (decl)) == ARRAY_TYPE)
 	    install_var_local (decl, ctx);
-=======
-	case OMP_CLAUSE_SAFELEN:
->>>>>>> 3d483a94
 	  break;
 
 	default:
@@ -1627,15 +1608,11 @@
 	case OMP_CLAUSE_UNTIED:
 	case OMP_CLAUSE_FINAL:
 	case OMP_CLAUSE_MERGEABLE:
-<<<<<<< HEAD
 	case OMP_CLAUSE_PROC_BIND:
 	case OMP_CLAUSE_SAFELEN:
 	case OMP_CLAUSE_ALIGNED:
 	case OMP_CLAUSE_DEPEND:
 	case OMP_CLAUSE__LOOPTEMP_:
-=======
-	case OMP_CLAUSE_SAFELEN:
->>>>>>> 3d483a94
 	  break;
 
 	default:
@@ -1741,8 +1718,6 @@
   pop_cfun ();
 }
 
-<<<<<<< HEAD
-
 /* Callback for walk_gimple_seq.  Check if combined parallel
    contains gimple_omp_for_combined_into_p OMP_FOR.  */
 
@@ -1772,8 +1747,6 @@
   return NULL;
 }
 
-=======
->>>>>>> 3d483a94
 /* Scan an OpenMP parallel directive.  */
 
 static void
@@ -2016,7 +1989,6 @@
 		    "OpenMP constructs may not be nested inside simd region");
 	  return false;
 	}
-<<<<<<< HEAD
       else if (gimple_code (ctx->stmt) == GIMPLE_OMP_TEAMS)
 	{
 	  if ((gimple_code (stmt) != GIMPLE_OMP_FOR
@@ -2030,15 +2002,12 @@
 	      return false;
 	    }
 	}
-=======
->>>>>>> 3d483a94
     }
   switch (gimple_code (stmt))
     {
     case GIMPLE_OMP_FOR:
       if (gimple_omp_for_kind (stmt) == GF_OMP_FOR_KIND_SIMD)
 	return true;
-<<<<<<< HEAD
       if (gimple_omp_for_kind (stmt) == GF_OMP_FOR_KIND_DISTRIBUTE)
 	{
 	  if (ctx != NULL && gimple_code (ctx->stmt) != GIMPLE_OMP_TEAMS)
@@ -2134,8 +2103,6 @@
 	      return false;
 	    }
 	}
-=======
->>>>>>> 3d483a94
       /* FALLTHRU */
     case GIMPLE_OMP_SECTIONS:
     case GIMPLE_OMP_SINGLE:
@@ -2590,7 +2557,6 @@
     }
 }
 
-<<<<<<< HEAD
 /* Return alignment to be assumed for var in CLAUSE, which should be
    OMP_CLAUSE_ALIGNED.  */
 
@@ -2634,8 +2600,6 @@
   return build_int_cst (integer_type_node, al);
 }
 
-=======
->>>>>>> 3d483a94
 /* Return maximum possible vectorization factor for the target.  */
 
 static int
@@ -2725,16 +2689,10 @@
 
   copyin_seq = NULL;
 
-<<<<<<< HEAD
-  /* Enforce simdlen 1 in simd loops with data sharing clauses referencing
-     variable sized vars.  That is unnecessarily hard to support and very
-     unlikely to result in vectorized code anyway.  */
-=======
   /* Set max_vf=1 (which will later enforce safelen=1) in simd loops
      with data sharing clauses referencing variable sized vars.  That
      is unnecessarily hard to support and very unlikely to result in
      vectorized code anyway.  */
->>>>>>> 3d483a94
   if (is_simd)
     for (c = clauses; c ; c = OMP_CLAUSE_CHAIN (c))
       switch (OMP_CLAUSE_CODE (c))
@@ -2788,8 +2746,6 @@
 	      /* Handle _looptemp_ clauses only on parallel.  */
 	      if (fd)
 		continue;
-	      break;
-	    case OMP_CLAUSE_LINEAR:
 	      break;
 	    case OMP_CLAUSE_LASTPRIVATE:
 	      if (OMP_CLAUSE_LASTPRIVATE_FIRSTPRIVATE (c))
@@ -3045,7 +3001,6 @@
 	      x = build_outer_var_ref (var, ctx);
 	      if (is_simd)
 		{
-<<<<<<< HEAD
 		  if (OMP_CLAUSE_CODE (c) == OMP_CLAUSE_LINEAR
 		      && gimple_omp_for_combined_into_p (ctx->stmt))
 		    {
@@ -3084,8 +3039,6 @@
 			x = fold_build2 (PLUS_EXPR, TREE_TYPE (x), x, t);
 		    }
 
-=======
->>>>>>> 3d483a94
 		  if ((OMP_CLAUSE_CODE (c) != OMP_CLAUSE_LINEAR
 		       || TREE_ADDRESSABLE (new_var))
 		      && lower_rec_simd_input_clauses (new_var, ctx, max_vf,
@@ -3132,7 +3085,6 @@
 	      x = lang_hooks.decls.omp_clause_copy_ctor (c, new_var, x);
 	      gimplify_and_add (x, ilist);
 	      goto do_dtor;
-<<<<<<< HEAD
 
 	    case OMP_CLAUSE__LOOPTEMP_:
 	      gcc_assert (is_parallel_ctx (ctx));
@@ -3140,8 +3092,6 @@
 	      x = build2 (MODIFY_EXPR, TREE_TYPE (new_var), new_var, x);
 	      gimplify_and_add (x, ilist);
 	      break;
-=======
->>>>>>> 3d483a94
 
 	    case OMP_CLAUSE_COPYIN:
 	      by_ref = use_pointer_for_field (var, NULL);
@@ -3274,19 +3224,11 @@
 	 #pragma omp distribute.  */
       if (gimple_code (ctx->stmt) != GIMPLE_OMP_FOR
 	  || gimple_omp_for_kind (ctx->stmt) == GF_OMP_FOR_KIND_FOR)
-<<<<<<< HEAD
 	gimple_seq_add_stmt (ilist, build_omp_barrier (NULL_TREE));
-    }
-
-  /* If max_vf is non-NULL, then we can use only vectorization factor
-     up to the max_vf we chose.  So stick it into safelen clause.  */
-=======
-	gimplify_and_add (build_omp_barrier (), ilist);
     }
 
   /* If max_vf is non-zero, then we can use only a vectorization factor
      up to the max_vf we chose.  So stick it into the safelen clause.  */
->>>>>>> 3d483a94
   if (max_vf)
     {
       tree c = find_omp_clause (gimple_omp_for_clauses (ctx->stmt),
@@ -4496,12 +4438,9 @@
 	count = count1 * count2 * count3;
    Furthermore, if ZERO_ITER_BB is NULL, create a BB which does:
 	count = 0;
-<<<<<<< HEAD
    and set ZERO_ITER_BB to that bb.  If this isn't the outermost
    of the combined loop constructs, just initialize COUNTS array
    from the _looptemp_ clauses.  */
-=======
-   and set ZERO_ITER_BB to that bb.  */
 
 /* NOTE: It *could* be better to moosh all of the BBs together,
    creating one larger BB with all the computation and the unexpected
@@ -4528,7 +4467,6 @@
    It seems like putting this all together would create much better
    scheduling opportunities, and less pressure on the chip's branch
    predictor.  */
->>>>>>> 3d483a94
 
 static void
 expand_omp_for_init_counts (struct omp_for_data *fd, gimple_stmt_iterator *gsi,
@@ -4541,8 +4479,7 @@
   edge e, ne;
   int i;
 
-<<<<<<< HEAD
-  /* collapsed loops need work for expansion in SSA form.  */
+  /* Collapsed loops need work for expansion into SSA form.  */
   gcc_assert (!gimple_in_ssa_p (cfun));
 
   if (gimple_omp_for_combined_into_p (fd->for_stmt)
@@ -4567,11 +4504,6 @@
       return;
     }
 
-=======
-  /* Collapsed loops need work for expansion into SSA form.  */
-  gcc_assert (!gimple_in_ssa_p (cfun));
-
->>>>>>> 3d483a94
   for (i = 0; i < fd->collapse; i++)
     {
       tree itype = TREE_TYPE (fd->loops[i].v);
@@ -4634,14 +4566,11 @@
 		       fold_convert (itype, fd->loops[i].n2));
       t = fold_build2 (MINUS_EXPR, itype, t,
 		       fold_convert (itype, fd->loops[i].n1));
-<<<<<<< HEAD
-=======
       /* ?? We could probably use CEIL_DIV_EXPR instead of
 	 TRUNC_DIV_EXPR and adjusting by hand.  Unless we can't
 	 generate the same code in the end because generically we
 	 don't know that the values involved must be negative for
 	 GT??  */
->>>>>>> 3d483a94
       if (TYPE_UNSIGNED (itype) && fd->loops[i].cond_code == GT_EXPR)
 	t = fold_build2 (TRUNC_DIV_EXPR, itype,
 			 fold_build1 (NEGATE_EXPR, itype, t),
@@ -4678,7 +4607,6 @@
 	V2 = N21 + (T % count2) * STEP2;
 	T = T / count2;
 	V1 = N11 + T * STEP1;
-<<<<<<< HEAD
    if this loop doesn't have an inner loop construct combined with it.
    If it does have an inner loop construct combined with it and the
    iteration count isn't known constant, store values from counts array
@@ -4722,15 +4650,6 @@
       return;
     }
 
-=======
-   if this loop doesn't have an inner loop construct combined with it.  */
-
-static void
-expand_omp_for_init_vars (struct omp_for_data *fd, gimple_stmt_iterator *gsi,
-			  tree *counts, tree startvar)
-{
-  int i;
->>>>>>> 3d483a94
   tree type = TREE_TYPE (fd->loop.v);
   tree tem = create_tmp_reg (type, ".tem");
   gimple stmt = gimple_build_assign (tem, startvar);
@@ -4770,104 +4689,6 @@
 	}
     }
 }
-<<<<<<< HEAD
-=======
-
-
-/* Helper function for expand_omp_for_*.  Generate code like:
-    L10:
-	V3 += STEP3;
-	if (V3 cond3 N32) goto BODY_BB; else goto L11;
-    L11:
-	V3 = N31;
-	V2 += STEP2;
-	if (V2 cond2 N22) goto BODY_BB; else goto L12;
-    L12:
-	V2 = N21;
-	V1 += STEP1;
-	goto BODY_BB;  */
-
-static basic_block
-extract_omp_for_update_vars (struct omp_for_data *fd, basic_block cont_bb,
-			     basic_block body_bb)
-{
-  basic_block last_bb, bb, collapse_bb = NULL;
-  int i;
-  gimple_stmt_iterator gsi;
-  edge e;
-  tree t;
-  gimple stmt;
-
-  last_bb = cont_bb;
-  for (i = fd->collapse - 1; i >= 0; i--)
-    {
-      tree vtype = TREE_TYPE (fd->loops[i].v);
-
-      bb = create_empty_bb (last_bb);
-      if (current_loops)
-	add_bb_to_loop (bb, last_bb->loop_father);
-      gsi = gsi_start_bb (bb);
-
-      if (i < fd->collapse - 1)
-	{
-	  e = make_edge (last_bb, bb, EDGE_FALSE_VALUE);
-	  e->probability = REG_BR_PROB_BASE / 8;
-
-	  t = fd->loops[i + 1].n1;
-	  t = force_gimple_operand_gsi (&gsi, t,
-					DECL_P (fd->loops[i + 1].v)
-					&& TREE_ADDRESSABLE (fd->loops[i
-								       + 1].v),
-					NULL_TREE, false,
-					GSI_CONTINUE_LINKING);
-	  stmt = gimple_build_assign (fd->loops[i + 1].v, t);
-	  gsi_insert_after (&gsi, stmt, GSI_CONTINUE_LINKING);
-	}
-      else
-	collapse_bb = bb;
-
-      set_immediate_dominator (CDI_DOMINATORS, bb, last_bb);
-
-      if (POINTER_TYPE_P (vtype))
-	t = fold_build_pointer_plus (fd->loops[i].v, fd->loops[i].step);
-      else
-	t = fold_build2 (PLUS_EXPR, vtype, fd->loops[i].v, fd->loops[i].step);
-      t = force_gimple_operand_gsi (&gsi, t,
-				    DECL_P (fd->loops[i].v)
-				    && TREE_ADDRESSABLE (fd->loops[i].v),
-				    NULL_TREE, false, GSI_CONTINUE_LINKING);
-      stmt = gimple_build_assign (fd->loops[i].v, t);
-      gsi_insert_after (&gsi, stmt, GSI_CONTINUE_LINKING);
-
-      if (i > 0)
-	{
-	  t = fd->loops[i].n2;
-	  t = force_gimple_operand_gsi (&gsi, t, true, NULL_TREE,
-					false, GSI_CONTINUE_LINKING);
-	  tree v = fd->loops[i].v;
-	  if (DECL_P (v) && TREE_ADDRESSABLE (v))
-	    v = force_gimple_operand_gsi (&gsi, v, true, NULL_TREE,
-					  false, GSI_CONTINUE_LINKING);
-	  t = fold_build2 (fd->loops[i].cond_code, boolean_type_node, v, t);
-	  stmt = gimple_build_cond_empty (t);
-	  gsi_insert_after (&gsi, stmt, GSI_CONTINUE_LINKING);
-	  e = make_edge (bb, body_bb, EDGE_TRUE_VALUE);
-	  e->probability = REG_BR_PROB_BASE * 7 / 8;
-	}
-      else
-	make_edge (bb, body_bb, EDGE_FALLTHRU);
-      last_bb = bb;
-    }
-
-  return collapse_bb;
-}
-
-
-/* A subroutine of expand_omp_for.  Generate code for a parallel
-   loop with any schedule.  Given parameters:
-
-	for (V = N1; V cond N2; V += STEP) BODY;
->>>>>>> 3d483a94
 
 
 /* Helper function for expand_omp_for_*.  Generate code like:
@@ -5170,7 +4991,6 @@
       t2 = fold_convert (fd->iter_type, fd->loop.step);
       t1 = fd->loop.n2;
       t0 = fd->loop.n1;
-<<<<<<< HEAD
       if (gimple_omp_for_combined_into_p (fd->for_stmt))
 	{
 	  tree innerc = find_omp_clause (gimple_omp_for_clauses (fd->for_stmt),
@@ -5182,8 +5002,6 @@
 	  gcc_assert (innerc);
 	  t1 = OMP_CLAUSE_DECL (innerc);
 	}
-=======
->>>>>>> 3d483a94
       if (POINTER_TYPE_P (TREE_TYPE (t0))
 	  && TYPE_PRECISION (TREE_TYPE (t0))
 	     != TYPE_PRECISION (fd->iter_type))
@@ -5254,7 +5072,6 @@
   tree startvar = fd->loop.v;
   tree endvar = NULL_TREE;
 
-<<<<<<< HEAD
   if (gimple_omp_for_combined_p (fd->for_stmt))
     {
       gcc_assert (gimple_code (inner_stmt) == GIMPLE_OMP_FOR
@@ -5270,8 +5087,6 @@
       endvar = OMP_CLAUSE_DECL (innerc);
     }
 
-=======
->>>>>>> 3d483a94
   gsi = gsi_start_bb (l0_bb);
   t = istart0;
   if (bias)
@@ -5300,11 +5115,7 @@
       gsi_insert_after (&gsi, stmt, GSI_CONTINUE_LINKING);
     }
   if (fd->collapse > 1)
-<<<<<<< HEAD
     expand_omp_for_init_vars (fd, &gsi, counts, inner_stmt, startvar);
-=======
-    expand_omp_for_init_vars (fd, &gsi, counts, startvar);
->>>>>>> 3d483a94
 
   if (!broken_loop)
     {
@@ -5316,12 +5127,7 @@
       vmain = gimple_omp_continue_control_use (stmt);
       vback = gimple_omp_continue_control_def (stmt);
 
-<<<<<<< HEAD
       if (!gimple_omp_for_combined_p (fd->for_stmt))
-=======
-      /* OMP4 placeholder: if (!gimple_omp_for_combined_p (fd->for_stmt)).  */
-      if (1)
->>>>>>> 3d483a94
 	{
 	  if (POINTER_TYPE_P (type))
 	    t = fold_build_pointer_plus (vmain, fd->loop.step);
@@ -5344,11 +5150,7 @@
       /* Remove GIMPLE_OMP_CONTINUE.  */
       gsi_remove (&gsi, true);
 
-<<<<<<< HEAD
       if (fd->collapse > 1 && !gimple_omp_for_combined_p (fd->for_stmt))
-=======
-      if (fd->collapse > 1)
->>>>>>> 3d483a94
 	collapse_bb = extract_omp_for_update_vars (fd, cont_bb, l1_bb);
 
       /* Emit code to get the next parallel iteration in L2_BB.  */
@@ -5404,17 +5206,11 @@
       if (current_loops)
 	add_bb_to_loop (l2_bb, cont_bb->loop_father);
       e = find_edge (cont_bb, l1_bb);
-<<<<<<< HEAD
       if (gimple_omp_for_combined_p (fd->for_stmt))
 	{
 	  remove_edge (e);
 	  e = NULL;
 	}
-=======
-      /* OMP4 placeholder for gimple_omp_for_combined_p (fd->for_stmt).  */
-      if (0)
-	;
->>>>>>> 3d483a94
       else if (fd->collapse > 1)
 	{
 	  remove_edge (e);
@@ -5448,12 +5244,7 @@
       outer_loop->latch = l2_bb;
       add_loop (outer_loop, l0_bb->loop_father);
 
-<<<<<<< HEAD
       if (!gimple_omp_for_combined_p (fd->for_stmt))
-=======
-      /* OMP4 placeholder: if (!gimple_omp_for_combined_p (fd->for_stmt)).  */
-      if (1)
->>>>>>> 3d483a94
 	{
 	  struct loop *loop = alloc_loop ();
 	  loop->header = l1_bb;
@@ -6599,295 +6390,6 @@
     }
 }
 
-/* A subroutine of expand_omp_for.  Generate code for a simd non-worksharing
-   loop.  Given parameters:
-
-	for (V = N1; V cond N2; V += STEP) BODY;
-
-   where COND is "<" or ">", we generate pseudocode
-
-	V = N1;
-	goto L1;
-    L0:
-	BODY;
-	V += STEP;
-    L1:
-	if (V cond N2) goto L0; else goto L2;
-    L2:
-
-    For collapsed loops, given parameters:
-      collapse(3)
-      for (V1 = N11; V1 cond1 N12; V1 += STEP1)
-	for (V2 = N21; V2 cond2 N22; V2 += STEP2)
-	  for (V3 = N31; V3 cond3 N32; V3 += STEP3)
-	    BODY;
-
-    we generate pseudocode
-
-	if (cond3 is <)
-	  adj = STEP3 - 1;
-	else
-	  adj = STEP3 + 1;
-	count3 = (adj + N32 - N31) / STEP3;
-	if (cond2 is <)
-	  adj = STEP2 - 1;
-	else
-	  adj = STEP2 + 1;
-	count2 = (adj + N22 - N21) / STEP2;
-	if (cond1 is <)
-	  adj = STEP1 - 1;
-	else
-	  adj = STEP1 + 1;
-	count1 = (adj + N12 - N11) / STEP1;
-	count = count1 * count2 * count3;
-	V = 0;
-	V1 = N11;
-	V2 = N21;
-	V3 = N31;
-	goto L1;
-    L0:
-	BODY;
-	V += 1;
-	V3 += STEP3;
-	V2 += (V3 cond3 N32) ? 0 : STEP2;
-	V3 = (V3 cond3 N32) ? V3 : N31;
-	V1 += (V2 cond2 N22) ? 0 : STEP1;
-	V2 = (V2 cond2 N22) ? V2 : N21;
-    L1:
-	if (V < count) goto L0; else goto L2;
-    L2:
-
-      */
-
-static void
-expand_omp_simd (struct omp_region *region, struct omp_for_data *fd)
-{
-  tree type, t;
-  basic_block entry_bb, cont_bb, exit_bb, l0_bb, l1_bb, l2_bb, l2_dom_bb;
-  gimple_stmt_iterator gsi;
-  gimple stmt;
-  bool broken_loop = region->cont == NULL;
-  edge e, ne;
-  tree *counts = NULL;
-  int i;
-  tree safelen = find_omp_clause (gimple_omp_for_clauses (fd->for_stmt),
-				  OMP_CLAUSE_SAFELEN);
-  tree simduid = find_omp_clause (gimple_omp_for_clauses (fd->for_stmt),
-				  OMP_CLAUSE__SIMDUID_);
-  tree n2;
-
-  type = TREE_TYPE (fd->loop.v);
-  entry_bb = region->entry;
-  cont_bb = region->cont;
-  gcc_assert (EDGE_COUNT (entry_bb->succs) == 2);
-  gcc_assert (broken_loop
-	      || BRANCH_EDGE (entry_bb)->dest == FALLTHRU_EDGE (cont_bb)->dest);
-  l0_bb = FALLTHRU_EDGE (entry_bb)->dest;
-  if (!broken_loop)
-    {
-      gcc_assert (BRANCH_EDGE (cont_bb)->dest == l0_bb);
-      gcc_assert (EDGE_COUNT (cont_bb->succs) == 2);
-      l1_bb = split_block (cont_bb, last_stmt (cont_bb))->dest;
-      l2_bb = BRANCH_EDGE (entry_bb)->dest;
-    }
-  else
-    {
-      BRANCH_EDGE (entry_bb)->flags &= ~EDGE_ABNORMAL;
-      l1_bb = split_edge (BRANCH_EDGE (entry_bb));
-      l2_bb = single_succ (l1_bb);
-    }
-  exit_bb = region->exit;
-  l2_dom_bb = NULL;
-
-  gsi = gsi_last_bb (entry_bb);
-
-  gcc_assert (gimple_code (gsi_stmt (gsi)) == GIMPLE_OMP_FOR);
-  /* Not needed in SSA form right now.  */
-  gcc_assert (!gimple_in_ssa_p (cfun));
-  if (fd->collapse > 1)
-    {
-      int first_zero_iter = -1;
-      basic_block zero_iter_bb = l2_bb;
-
-      counts = XALLOCAVEC (tree, fd->collapse);
-      expand_omp_for_init_counts (fd, &gsi, entry_bb, counts,
-				  zero_iter_bb, first_zero_iter,
-				  l2_dom_bb);
-    }
-  if (l2_dom_bb == NULL)
-    l2_dom_bb = l1_bb;
-
-  n2 = fd->loop.n2;
-  if (0)
-    /* Place holder for gimple_omp_for_combined_into_p() in
-       the upcoming gomp-4_0-branch merge.  */;
-  else
-    {
-      expand_omp_build_assign (&gsi, fd->loop.v,
-			       fold_convert (type, fd->loop.n1));
-      if (fd->collapse > 1)
-	for (i = 0; i < fd->collapse; i++)
-	  {
-	    tree itype = TREE_TYPE (fd->loops[i].v);
-	    if (POINTER_TYPE_P (itype))
-	      itype = signed_type_for (itype);
-	    t = fold_convert (TREE_TYPE (fd->loops[i].v), fd->loops[i].n1);
-	    expand_omp_build_assign (&gsi, fd->loops[i].v, t);
-	  }
-      }
-
-  /* Remove the GIMPLE_OMP_FOR statement.  */
-  gsi_remove (&gsi, true);
-
-  if (!broken_loop)
-    {
-      /* Code to control the increment goes in the CONT_BB.  */
-      gsi = gsi_last_bb (cont_bb);
-      stmt = gsi_stmt (gsi);
-      gcc_assert (gimple_code (stmt) == GIMPLE_OMP_CONTINUE);
-
-      if (POINTER_TYPE_P (type))
-	t = fold_build_pointer_plus (fd->loop.v, fd->loop.step);
-      else
-	t = fold_build2 (PLUS_EXPR, type, fd->loop.v, fd->loop.step);
-      expand_omp_build_assign (&gsi, fd->loop.v, t);
-
-      if (fd->collapse > 1)
-	{
-	  i = fd->collapse - 1;
-	  if (POINTER_TYPE_P (TREE_TYPE (fd->loops[i].v)))
-	    {
-	      t = fold_convert (sizetype, fd->loops[i].step);
-	      t = fold_build_pointer_plus (fd->loops[i].v, t);
-	    }
-	  else
-	    {
-	      t = fold_convert (TREE_TYPE (fd->loops[i].v),
-				fd->loops[i].step);
-	      t = fold_build2 (PLUS_EXPR, TREE_TYPE (fd->loops[i].v),
-			       fd->loops[i].v, t);
-	    }
-	  expand_omp_build_assign (&gsi, fd->loops[i].v, t);
-
-	  for (i = fd->collapse - 1; i > 0; i--)
-	    {
-	      tree itype = TREE_TYPE (fd->loops[i].v);
-	      tree itype2 = TREE_TYPE (fd->loops[i - 1].v);
-	      if (POINTER_TYPE_P (itype2))
-		itype2 = signed_type_for (itype2);
-	      t = build3 (COND_EXPR, itype2,
-			  build2 (fd->loops[i].cond_code, boolean_type_node,
-				  fd->loops[i].v,
-				  fold_convert (itype, fd->loops[i].n2)),
-			  build_int_cst (itype2, 0),
-			  fold_convert (itype2, fd->loops[i - 1].step));
-	      if (POINTER_TYPE_P (TREE_TYPE (fd->loops[i - 1].v)))
-		t = fold_build_pointer_plus (fd->loops[i - 1].v, t);
-	      else
-		t = fold_build2 (PLUS_EXPR, itype2, fd->loops[i - 1].v, t);
-	      expand_omp_build_assign (&gsi, fd->loops[i - 1].v, t);
-
-	      t = build3 (COND_EXPR, itype,
-			  build2 (fd->loops[i].cond_code, boolean_type_node,
-				  fd->loops[i].v,
-				  fold_convert (itype, fd->loops[i].n2)),
-			  fd->loops[i].v,
-			  fold_convert (itype, fd->loops[i].n1));
-	      expand_omp_build_assign (&gsi, fd->loops[i].v, t);
-	    }
-	}
-
-      /* Remove GIMPLE_OMP_CONTINUE.  */
-      gsi_remove (&gsi, true);
-    }
-
-  /* Emit the condition in L1_BB.  */
-  gsi = gsi_start_bb (l1_bb);
-
-  t = fold_convert (type, n2);
-  t = force_gimple_operand_gsi (&gsi, t, true, NULL_TREE,
-				false, GSI_CONTINUE_LINKING);
-  t = build2 (fd->loop.cond_code, boolean_type_node, fd->loop.v, t);
-  stmt = gimple_build_cond_empty (t);
-  gsi_insert_after (&gsi, stmt, GSI_CONTINUE_LINKING);
-  if (walk_tree (gimple_cond_lhs_ptr (stmt), expand_omp_regimplify_p,
-		 NULL, NULL)
-      || walk_tree (gimple_cond_rhs_ptr (stmt), expand_omp_regimplify_p,
-		    NULL, NULL))
-    {
-      gsi = gsi_for_stmt (stmt);
-      gimple_regimplify_operands (stmt, &gsi);
-    }
-
-  /* Remove GIMPLE_OMP_RETURN.  */
-  gsi = gsi_last_bb (exit_bb);
-  gsi_remove (&gsi, true);
-
-  /* Connect the new blocks.  */
-  remove_edge (FALLTHRU_EDGE (entry_bb));
-
-  if (!broken_loop)
-    {
-      remove_edge (BRANCH_EDGE (entry_bb));
-      make_edge (entry_bb, l1_bb, EDGE_FALLTHRU);
-
-      e = BRANCH_EDGE (l1_bb);
-      ne = FALLTHRU_EDGE (l1_bb);
-      e->flags = EDGE_TRUE_VALUE;
-    }
-  else
-    {
-      single_succ_edge (entry_bb)->flags = EDGE_FALLTHRU;
-
-      ne = single_succ_edge (l1_bb);
-      e = make_edge (l1_bb, l0_bb, EDGE_TRUE_VALUE);
-
-    }
-  ne->flags = EDGE_FALSE_VALUE;
-  e->probability = REG_BR_PROB_BASE * 7 / 8;
-  ne->probability = REG_BR_PROB_BASE / 8;
-
-  set_immediate_dominator (CDI_DOMINATORS, l1_bb, entry_bb);
-  set_immediate_dominator (CDI_DOMINATORS, l2_bb, l2_dom_bb);
-  set_immediate_dominator (CDI_DOMINATORS, l0_bb, l1_bb);
-
-  if (!broken_loop)
-    {
-      struct loop *loop = alloc_loop ();
-      loop->header = l1_bb;
-      loop->latch = e->dest;
-      add_loop (loop, l1_bb->loop_father);
-      if (safelen == NULL_TREE)
-	loop->safelen = INT_MAX;
-      else
-	{
-	  safelen = OMP_CLAUSE_SAFELEN_EXPR (safelen);
-	  if (!host_integerp (safelen, 1)
-	      || (unsigned HOST_WIDE_INT) tree_low_cst (safelen, 1)
-		 > INT_MAX)
-	    loop->safelen = INT_MAX;
-	  else
-	    loop->safelen = tree_low_cst (safelen, 1);
-	  if (loop->safelen == 1)
-	    loop->safelen = 0;
-	}
-      if (simduid)
-	{
-	  loop->simduid = OMP_CLAUSE__SIMDUID__DECL (simduid);
-	  cfun->has_simduid_loops = true;
-	}
-      /* If not -fno-tree-vectorize, hint that we want to vectorize
-	 the loop.  */
-      if ((flag_tree_vectorize
-	   || !global_options_set.x_flag_tree_vectorize)
-	  && loop->safelen > 1)
-	{
-	  loop->force_vect = true;
-	  cfun->has_force_vect_loops = true;
-	}
-    }
-}
-
 
 /* Expand the OpenMP loop defined by REGION.  */
 
@@ -6922,13 +6424,7 @@
   if (gimple_omp_for_kind (fd.for_stmt) == GF_OMP_FOR_KIND_SIMD)
     expand_omp_simd (region, &fd);
   else if (fd.sched_kind == OMP_CLAUSE_SCHEDULE_STATIC
-<<<<<<< HEAD
 	   && !fd.have_ordered)
-=======
-      && !fd.have_ordered
-      && fd.collapse == 1
-      && region->cont != NULL)
->>>>>>> 3d483a94
     {
       if (fd.chunk_size == NULL)
 	expand_omp_for_static_nochunk (region, &fd, inner_stmt);
