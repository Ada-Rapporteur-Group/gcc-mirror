/* Lowering pass for OMP directives.  Converts OMP directives into explicit
   calls to the runtime library (libgomp), data marshalling to implement data
   sharing and copying clauses, offloading to accelerators, and more.

   Contributed by Diego Novillo <dnovillo@redhat.com>

   Copyright (C) 2005-2018 Free Software Foundation, Inc.

This file is part of GCC.

GCC is free software; you can redistribute it and/or modify it under
the terms of the GNU General Public License as published by the Free
Software Foundation; either version 3, or (at your option) any later
version.

GCC is distributed in the hope that it will be useful, but WITHOUT ANY
WARRANTY; without even the implied warranty of MERCHANTABILITY or
FITNESS FOR A PARTICULAR PURPOSE.  See the GNU General Public License
for more details.

You should have received a copy of the GNU General Public License
along with GCC; see the file COPYING3.  If not see
<http://www.gnu.org/licenses/>.  */

#include "config.h"
#include "system.h"
#include "coretypes.h"
#include "backend.h"
#include "target.h"
#include "tree.h"
#include "gimple.h"
#include "tree-pass.h"
#include "ssa.h"
#include "cgraph.h"
#include "pretty-print.h"
#include "diagnostic-core.h"
#include "fold-const.h"
#include "stor-layout.h"
#include "internal-fn.h"
#include "gimple-fold.h"
#include "gimplify.h"
#include "gimple-iterator.h"
#include "gimplify-me.h"
#include "gimple-walk.h"
#include "tree-iterator.h"
#include "tree-inline.h"
#include "langhooks.h"
#include "tree-dfa.h"
#include "tree-ssa.h"
#include "splay-tree.h"
#include "omp-general.h"
#include "omp-low.h"
#include "omp-grid.h"
#include "gimple-low.h"
#include "symbol-summary.h"
#include "tree-nested.h"
#include "context.h"
#include "gomp-constants.h"
#include "gimple-pretty-print.h"
#include "hsa-common.h"
#include "stringpool.h"
#include "attribs.h"

/* Lowering of OMP parallel and workshare constructs proceeds in two
   phases.  The first phase scans the function looking for OMP statements
   and then for variables that must be replaced to satisfy data sharing
   clauses.  The second phase expands code for the constructs, as well as
   re-gimplifying things when variables have been replaced with complex
   expressions.

   Final code generation is done by pass_expand_omp.  The flowgraph is
   scanned for regions which are then moved to a new
   function, to be invoked by the thread library, or offloaded.  */

/* Context structure.  Used to store information about each parallel
   directive in the code.  */

struct omp_context
{
  /* This field must be at the beginning, as we do "inheritance": Some
     callback functions for tree-inline.c (e.g., omp_copy_decl)
     receive a copy_body_data pointer that is up-casted to an
     omp_context pointer.  */
  copy_body_data cb;

  /* The tree of contexts corresponding to the encountered constructs.  */
  struct omp_context *outer;
  gimple *stmt;

  /* Map variables to fields in a structure that allows communication
     between sending and receiving threads.  */
  splay_tree field_map;
  tree record_type;
  tree sender_decl;
  tree receiver_decl;

  /* These are used just by task contexts, if task firstprivate fn is
     needed.  srecord_type is used to communicate from the thread
     that encountered the task construct to task firstprivate fn,
     record_type is allocated by GOMP_task, initialized by task firstprivate
     fn and passed to the task body fn.  */
  splay_tree sfield_map;
  tree srecord_type;

  /* A chain of variables to add to the top-level block surrounding the
     construct.  In the case of a parallel, this is in the child function.  */
  tree block_vars;

  /* Label to which GOMP_cancel{,llation_point} and explicit and implicit
     barriers should jump to during omplower pass.  */
  tree cancel_label;

  /* The sibling GIMPLE_OMP_FOR simd with _simt_ clause or NULL
     otherwise.  */
  gimple *simt_stmt;

  /* Nesting depth of this context.  Used to beautify error messages re
     invalid gotos.  The outermost ctx is depth 1, with depth 0 being
     reserved for the main body of the function.  */
  int depth;

  /* True if this parallel directive is nested within another.  */
  bool is_nested;

  /* True if this construct can be cancelled.  */
  bool cancellable;
};

static splay_tree all_contexts;
static int taskreg_nesting_level;
static int target_nesting_level;
static bitmap task_shared_vars;
static vec<omp_context *> taskreg_contexts;

static void scan_omp (gimple_seq *, omp_context *);
static tree scan_omp_1_op (tree *, int *, void *);

#define WALK_SUBSTMTS  \
    case GIMPLE_BIND: \
    case GIMPLE_TRY: \
    case GIMPLE_CATCH: \
    case GIMPLE_EH_FILTER: \
    case GIMPLE_TRANSACTION: \
      /* The sub-statements for these should be walked.  */ \
      *handled_ops_p = false; \
      break;

/* Return true if CTX corresponds to an oacc parallel region.  */

static bool
is_oacc_parallel (omp_context *ctx)
{
  enum gimple_code outer_type = gimple_code (ctx->stmt);
  return ((outer_type == GIMPLE_OMP_TARGET)
	  && (gimple_omp_target_kind (ctx->stmt)
	      == GF_OMP_TARGET_KIND_OACC_PARALLEL));
}

/* Return true if CTX corresponds to an oacc kernels region.  */

static bool
is_oacc_kernels (omp_context *ctx)
{
  enum gimple_code outer_type = gimple_code (ctx->stmt);
  return ((outer_type == GIMPLE_OMP_TARGET)
	  && (gimple_omp_target_kind (ctx->stmt)
	      == GF_OMP_TARGET_KIND_OACC_KERNELS));
}

/* If DECL is the artificial dummy VAR_DECL created for non-static
   data member privatization, return the underlying "this" parameter,
   otherwise return NULL.  */

tree
omp_member_access_dummy_var (tree decl)
{
  if (!VAR_P (decl)
      || !DECL_ARTIFICIAL (decl)
      || !DECL_IGNORED_P (decl)
      || !DECL_HAS_VALUE_EXPR_P (decl)
      || !lang_hooks.decls.omp_disregard_value_expr (decl, false))
    return NULL_TREE;

  tree v = DECL_VALUE_EXPR (decl);
  if (TREE_CODE (v) != COMPONENT_REF)
    return NULL_TREE;

  while (1)
    switch (TREE_CODE (v))
      {
      case COMPONENT_REF:
      case MEM_REF:
      case INDIRECT_REF:
      CASE_CONVERT:
      case POINTER_PLUS_EXPR:
	v = TREE_OPERAND (v, 0);
	continue;
      case PARM_DECL:
	if (DECL_CONTEXT (v) == current_function_decl
	    && DECL_ARTIFICIAL (v)
	    && TREE_CODE (TREE_TYPE (v)) == POINTER_TYPE)
	  return v;
	return NULL_TREE;
      default:
	return NULL_TREE;
      }
}

/* Helper for unshare_and_remap, called through walk_tree.  */

static tree
unshare_and_remap_1 (tree *tp, int *walk_subtrees, void *data)
{
  tree *pair = (tree *) data;
  if (*tp == pair[0])
    {
      *tp = unshare_expr (pair[1]);
      *walk_subtrees = 0;
    }
  else if (IS_TYPE_OR_DECL_P (*tp))
    *walk_subtrees = 0;
  return NULL_TREE;
}

/* Return unshare_expr (X) with all occurrences of FROM
   replaced with TO.  */

static tree
unshare_and_remap (tree x, tree from, tree to)
{
  tree pair[2] = { from, to };
  x = unshare_expr (x);
  walk_tree (&x, unshare_and_remap_1, pair, NULL);
  return x;
}

/* Convenience function for calling scan_omp_1_op on tree operands.  */

static inline tree
scan_omp_op (tree *tp, omp_context *ctx)
{
  struct walk_stmt_info wi;

  memset (&wi, 0, sizeof (wi));
  wi.info = ctx;
  wi.want_locations = true;

  return walk_tree (tp, scan_omp_1_op, &wi, NULL);
}

static void lower_omp (gimple_seq *, omp_context *);
static tree lookup_decl_in_outer_ctx (tree, omp_context *);
static tree maybe_lookup_decl_in_outer_ctx (tree, omp_context *);

/* Return true if CTX is for an omp parallel.  */

static inline bool
is_parallel_ctx (omp_context *ctx)
{
  return gimple_code (ctx->stmt) == GIMPLE_OMP_PARALLEL;
}


/* Return true if CTX is for an omp task.  */

static inline bool
is_task_ctx (omp_context *ctx)
{
  return gimple_code (ctx->stmt) == GIMPLE_OMP_TASK;
}


/* Return true if CTX is for an omp taskloop.  */

static inline bool
is_taskloop_ctx (omp_context *ctx)
{
  return gimple_code (ctx->stmt) == GIMPLE_OMP_FOR
	 && gimple_omp_for_kind (ctx->stmt) == GF_OMP_FOR_KIND_TASKLOOP;
}


/* Return true if CTX is for an omp parallel or omp task.  */

static inline bool
is_taskreg_ctx (omp_context *ctx)
{
  return is_parallel_ctx (ctx) || is_task_ctx (ctx);
}

/* Return true if EXPR is variable sized.  */

static inline bool
is_variable_sized (const_tree expr)
{
  return !TREE_CONSTANT (TYPE_SIZE_UNIT (TREE_TYPE (expr)));
}

/* Lookup variables.  The "maybe" form
   allows for the variable form to not have been entered, otherwise we
   assert that the variable must have been entered.  */

static inline tree
lookup_decl (tree var, omp_context *ctx)
{
  tree *n = ctx->cb.decl_map->get (var);
  return *n;
}

static inline tree
maybe_lookup_decl (const_tree var, omp_context *ctx)
{
  tree *n = ctx->cb.decl_map->get (const_cast<tree> (var));
  return n ? *n : NULL_TREE;
}

static inline tree
lookup_field (tree var, omp_context *ctx)
{
  splay_tree_node n;
  n = splay_tree_lookup (ctx->field_map, (splay_tree_key) var);
  return (tree) n->value;
}

static inline tree
lookup_sfield (splay_tree_key key, omp_context *ctx)
{
  splay_tree_node n;
  n = splay_tree_lookup (ctx->sfield_map
			 ? ctx->sfield_map : ctx->field_map, key);
  return (tree) n->value;
}

static inline tree
lookup_sfield (tree var, omp_context *ctx)
{
  return lookup_sfield ((splay_tree_key) var, ctx);
}

static inline tree
maybe_lookup_field (splay_tree_key key, omp_context *ctx)
{
  splay_tree_node n;
  n = splay_tree_lookup (ctx->field_map, key);
  return n ? (tree) n->value : NULL_TREE;
}

static inline tree
maybe_lookup_field (tree var, omp_context *ctx)
{
  return maybe_lookup_field ((splay_tree_key) var, ctx);
}

/* Return true if DECL should be copied by pointer.  SHARED_CTX is
   the parallel context if DECL is to be shared.  */

static bool
use_pointer_for_field (tree decl, omp_context *shared_ctx)
{
  if (AGGREGATE_TYPE_P (TREE_TYPE (decl))
      || TYPE_ATOMIC (TREE_TYPE (decl)))
    return true;

  /* We can only use copy-in/copy-out semantics for shared variables
     when we know the value is not accessible from an outer scope.  */
  if (shared_ctx)
    {
      gcc_assert (!is_gimple_omp_oacc (shared_ctx->stmt));

      /* ??? Trivially accessible from anywhere.  But why would we even
	 be passing an address in this case?  Should we simply assert
	 this to be false, or should we have a cleanup pass that removes
	 these from the list of mappings?  */
      if (TREE_STATIC (decl) || DECL_EXTERNAL (decl))
	return true;

      /* For variables with DECL_HAS_VALUE_EXPR_P set, we cannot tell
	 without analyzing the expression whether or not its location
	 is accessible to anyone else.  In the case of nested parallel
	 regions it certainly may be.  */
      if (TREE_CODE (decl) != RESULT_DECL && DECL_HAS_VALUE_EXPR_P (decl))
	return true;

      /* Do not use copy-in/copy-out for variables that have their
	 address taken.  */
      if (TREE_ADDRESSABLE (decl))
	return true;

      /* lower_send_shared_vars only uses copy-in, but not copy-out
	 for these.  */
      if (TREE_READONLY (decl)
	  || ((TREE_CODE (decl) == RESULT_DECL
	       || TREE_CODE (decl) == PARM_DECL)
	      && DECL_BY_REFERENCE (decl)))
	return false;

      /* Disallow copy-in/out in nested parallel if
	 decl is shared in outer parallel, otherwise
	 each thread could store the shared variable
	 in its own copy-in location, making the
	 variable no longer really shared.  */
      if (shared_ctx->is_nested)
	{
	  omp_context *up;

	  for (up = shared_ctx->outer; up; up = up->outer)
	    if (is_taskreg_ctx (up) && maybe_lookup_decl (decl, up))
	      break;

	  if (up)
	    {
	      tree c;

	      for (c = gimple_omp_taskreg_clauses (up->stmt);
		   c; c = OMP_CLAUSE_CHAIN (c))
		if (OMP_CLAUSE_CODE (c) == OMP_CLAUSE_SHARED
		    && OMP_CLAUSE_DECL (c) == decl)
		  break;

	      if (c)
		goto maybe_mark_addressable_and_ret;
	    }
	}

      /* For tasks avoid using copy-in/out.  As tasks can be
	 deferred or executed in different thread, when GOMP_task
	 returns, the task hasn't necessarily terminated.  */
      if (is_task_ctx (shared_ctx))
	{
	  tree outer;
	maybe_mark_addressable_and_ret:
	  outer = maybe_lookup_decl_in_outer_ctx (decl, shared_ctx);
	  if (is_gimple_reg (outer) && !omp_member_access_dummy_var (outer))
	    {
	      /* Taking address of OUTER in lower_send_shared_vars
		 might need regimplification of everything that uses the
		 variable.  */
	      if (!task_shared_vars)
		task_shared_vars = BITMAP_ALLOC (NULL);
	      bitmap_set_bit (task_shared_vars, DECL_UID (outer));
	      TREE_ADDRESSABLE (outer) = 1;
	    }
	  return true;
	}
    }

  return false;
}

/* Construct a new automatic decl similar to VAR.  */

static tree
omp_copy_decl_2 (tree var, tree name, tree type, omp_context *ctx)
{
  tree copy = copy_var_decl (var, name, type);

  DECL_CONTEXT (copy) = current_function_decl;
  DECL_CHAIN (copy) = ctx->block_vars;
  /* If VAR is listed in task_shared_vars, it means it wasn't
     originally addressable and is just because task needs to take
     it's address.  But we don't need to take address of privatizations
     from that var.  */
  if (TREE_ADDRESSABLE (var)
      && task_shared_vars
      && bitmap_bit_p (task_shared_vars, DECL_UID (var)))
    TREE_ADDRESSABLE (copy) = 0;
  ctx->block_vars = copy;

  return copy;
}

static tree
omp_copy_decl_1 (tree var, omp_context *ctx)
{
  return omp_copy_decl_2 (var, DECL_NAME (var), TREE_TYPE (var), ctx);
}

/* Build COMPONENT_REF and set TREE_THIS_VOLATILE and TREE_READONLY on it
   as appropriate.  */
static tree
omp_build_component_ref (tree obj, tree field)
{
  tree ret = build3 (COMPONENT_REF, TREE_TYPE (field), obj, field, NULL);
  if (TREE_THIS_VOLATILE (field))
    TREE_THIS_VOLATILE (ret) |= 1;
  if (TREE_READONLY (field))
    TREE_READONLY (ret) |= 1;
  return ret;
}

/* Build tree nodes to access the field for VAR on the receiver side.  */

static tree
build_receiver_ref (tree var, bool by_ref, omp_context *ctx)
{
  tree x, field = lookup_field (var, ctx);

  /* If the receiver record type was remapped in the child function,
     remap the field into the new record type.  */
  x = maybe_lookup_field (field, ctx);
  if (x != NULL)
    field = x;

  x = build_simple_mem_ref (ctx->receiver_decl);
  TREE_THIS_NOTRAP (x) = 1;
  x = omp_build_component_ref (x, field);
  if (by_ref)
    {
      x = build_simple_mem_ref (x);
      TREE_THIS_NOTRAP (x) = 1;
    }

  return x;
}

/* Build tree nodes to access VAR in the scope outer to CTX.  In the case
   of a parallel, this is a component reference; for workshare constructs
   this is some variable.  */

static tree
build_outer_var_ref (tree var, omp_context *ctx,
		     enum omp_clause_code code = OMP_CLAUSE_ERROR)
{
  tree x;

  if (is_global_var (maybe_lookup_decl_in_outer_ctx (var, ctx)))
    x = var;
  else if (is_variable_sized (var))
    {
      x = TREE_OPERAND (DECL_VALUE_EXPR (var), 0);
      x = build_outer_var_ref (x, ctx, code);
      x = build_simple_mem_ref (x);
    }
  else if (is_taskreg_ctx (ctx))
    {
      bool by_ref = use_pointer_for_field (var, NULL);
      x = build_receiver_ref (var, by_ref, ctx);
    }
  else if ((gimple_code (ctx->stmt) == GIMPLE_OMP_FOR
	    && gimple_omp_for_kind (ctx->stmt) & GF_OMP_FOR_SIMD)
	   || (code == OMP_CLAUSE_PRIVATE
	       && (gimple_code (ctx->stmt) == GIMPLE_OMP_FOR
		   || gimple_code (ctx->stmt) == GIMPLE_OMP_SECTIONS
		   || gimple_code (ctx->stmt) == GIMPLE_OMP_SINGLE)))
    {
      /* #pragma omp simd isn't a worksharing construct, and can reference
	 even private vars in its linear etc. clauses.
	 Similarly for OMP_CLAUSE_PRIVATE with outer ref, that can refer
	 to private vars in all worksharing constructs.  */
      x = NULL_TREE;
      if (ctx->outer && is_taskreg_ctx (ctx))
	x = lookup_decl (var, ctx->outer);
      else if (ctx->outer)
	x = maybe_lookup_decl_in_outer_ctx (var, ctx);
      if (x == NULL_TREE)
	x = var;
    }
  else if (code == OMP_CLAUSE_LASTPRIVATE && is_taskloop_ctx (ctx))
    {
      gcc_assert (ctx->outer);
      splay_tree_node n
	= splay_tree_lookup (ctx->outer->field_map,
			     (splay_tree_key) &DECL_UID (var));
      if (n == NULL)
	{
	  if (is_global_var (maybe_lookup_decl_in_outer_ctx (var, ctx->outer)))
	    x = var;
	  else
	    x = lookup_decl (var, ctx->outer);
	}
      else
	{
	  tree field = (tree) n->value;
	  /* If the receiver record type was remapped in the child function,
	     remap the field into the new record type.  */
	  x = maybe_lookup_field (field, ctx->outer);
	  if (x != NULL)
	    field = x;

	  x = build_simple_mem_ref (ctx->outer->receiver_decl);
	  x = omp_build_component_ref (x, field);
	  if (use_pointer_for_field (var, ctx->outer))
	    x = build_simple_mem_ref (x);
	}
    }
  else if (ctx->outer)
    {
      omp_context *outer = ctx->outer;
      if (gimple_code (outer->stmt) == GIMPLE_OMP_GRID_BODY)
	{
	  outer = outer->outer;
	  gcc_assert (outer
		      && gimple_code (outer->stmt) != GIMPLE_OMP_GRID_BODY);
	}
      x = lookup_decl (var, outer);
    }
  else if (omp_is_reference (var))
    /* This can happen with orphaned constructs.  If var is reference, it is
       possible it is shared and as such valid.  */
    x = var;
  else if (omp_member_access_dummy_var (var))
    x = var;
  else
    gcc_unreachable ();

  if (x == var)
    {
      tree t = omp_member_access_dummy_var (var);
      if (t)
	{
	  x = DECL_VALUE_EXPR (var);
	  tree o = maybe_lookup_decl_in_outer_ctx (t, ctx);
	  if (o != t)
	    x = unshare_and_remap (x, t, o);
	  else
	    x = unshare_expr (x);
	}
    }

  if (omp_is_reference (var))
    x = build_simple_mem_ref (x);

  return x;
}

/* Build tree nodes to access the field for VAR on the sender side.  */

static tree
build_sender_ref (splay_tree_key key, omp_context *ctx)
{
  tree field = lookup_sfield (key, ctx);
  return omp_build_component_ref (ctx->sender_decl, field);
}

static tree
build_sender_ref (tree var, omp_context *ctx)
{
  return build_sender_ref ((splay_tree_key) var, ctx);
}

/* Add a new field for VAR inside the structure CTX->SENDER_DECL.  If
   BASE_POINTERS_RESTRICT, declare the field with restrict.  */

static void
install_var_field (tree var, bool by_ref, int mask, omp_context *ctx,
		   bool base_pointers_restrict = false)
{
  tree field, type, sfield = NULL_TREE;
  splay_tree_key key = (splay_tree_key) var;

  if ((mask & 8) != 0)
    {
      key = (splay_tree_key) &DECL_UID (var);
      gcc_checking_assert (key != (splay_tree_key) var);
    }
  gcc_assert ((mask & 1) == 0
	      || !splay_tree_lookup (ctx->field_map, key));
  gcc_assert ((mask & 2) == 0 || !ctx->sfield_map
	      || !splay_tree_lookup (ctx->sfield_map, key));
  gcc_assert ((mask & 3) == 3
	      || !is_gimple_omp_oacc (ctx->stmt));

  type = TREE_TYPE (var);
  /* Prevent redeclaring the var in the split-off function with a restrict
     pointer type.  Note that we only clear type itself, restrict qualifiers in
     the pointed-to type will be ignored by points-to analysis.  */
  if (POINTER_TYPE_P (type)
      && TYPE_RESTRICT (type))
    type = build_qualified_type (type, TYPE_QUALS (type) & ~TYPE_QUAL_RESTRICT);

  if (mask & 4)
    {
      gcc_assert (TREE_CODE (type) == ARRAY_TYPE);
      type = build_pointer_type (build_pointer_type (type));
    }
  else if (by_ref)
    {
      type = build_pointer_type (type);
      if (base_pointers_restrict)
	type = build_qualified_type (type, TYPE_QUAL_RESTRICT);
    }
  else if ((mask & 3) == 1 && omp_is_reference (var))
    type = TREE_TYPE (type);

  field = build_decl (DECL_SOURCE_LOCATION (var),
		      FIELD_DECL, DECL_NAME (var), type);

  /* Remember what variable this field was created for.  This does have a
     side effect of making dwarf2out ignore this member, so for helpful
     debugging we clear it later in delete_omp_context.  */
  DECL_ABSTRACT_ORIGIN (field) = var;
  if (type == TREE_TYPE (var))
    {
      SET_DECL_ALIGN (field, DECL_ALIGN (var));
      DECL_USER_ALIGN (field) = DECL_USER_ALIGN (var);
      TREE_THIS_VOLATILE (field) = TREE_THIS_VOLATILE (var);
    }
  else
    SET_DECL_ALIGN (field, TYPE_ALIGN (type));

  if ((mask & 3) == 3)
    {
      insert_field_into_struct (ctx->record_type, field);
      if (ctx->srecord_type)
	{
	  sfield = build_decl (DECL_SOURCE_LOCATION (var),
			       FIELD_DECL, DECL_NAME (var), type);
	  DECL_ABSTRACT_ORIGIN (sfield) = var;
	  SET_DECL_ALIGN (sfield, DECL_ALIGN (field));
	  DECL_USER_ALIGN (sfield) = DECL_USER_ALIGN (field);
	  TREE_THIS_VOLATILE (sfield) = TREE_THIS_VOLATILE (field);
	  insert_field_into_struct (ctx->srecord_type, sfield);
	}
    }
  else
    {
      if (ctx->srecord_type == NULL_TREE)
	{
	  tree t;

	  ctx->srecord_type = lang_hooks.types.make_type (RECORD_TYPE);
	  ctx->sfield_map = splay_tree_new (splay_tree_compare_pointers, 0, 0);
	  for (t = TYPE_FIELDS (ctx->record_type); t ; t = TREE_CHAIN (t))
	    {
	      sfield = build_decl (DECL_SOURCE_LOCATION (t),
				   FIELD_DECL, DECL_NAME (t), TREE_TYPE (t));
	      DECL_ABSTRACT_ORIGIN (sfield) = DECL_ABSTRACT_ORIGIN (t);
	      insert_field_into_struct (ctx->srecord_type, sfield);
	      splay_tree_insert (ctx->sfield_map,
				 (splay_tree_key) DECL_ABSTRACT_ORIGIN (t),
				 (splay_tree_value) sfield);
	    }
	}
      sfield = field;
      insert_field_into_struct ((mask & 1) ? ctx->record_type
				: ctx->srecord_type, field);
    }

  if (mask & 1)
    splay_tree_insert (ctx->field_map, key, (splay_tree_value) field);
  if ((mask & 2) && ctx->sfield_map)
    splay_tree_insert (ctx->sfield_map, key, (splay_tree_value) sfield);
}

static tree
install_var_local (tree var, omp_context *ctx)
{
  tree new_var = omp_copy_decl_1 (var, ctx);
  insert_decl_map (&ctx->cb, var, new_var);
  return new_var;
}

/* Adjust the replacement for DECL in CTX for the new context.  This means
   copying the DECL_VALUE_EXPR, and fixing up the type.  */

static void
fixup_remapped_decl (tree decl, omp_context *ctx, bool private_debug)
{
  tree new_decl, size;

  new_decl = lookup_decl (decl, ctx);

  TREE_TYPE (new_decl) = remap_type (TREE_TYPE (decl), &ctx->cb);

  if ((!TREE_CONSTANT (DECL_SIZE (new_decl)) || private_debug)
      && DECL_HAS_VALUE_EXPR_P (decl))
    {
      tree ve = DECL_VALUE_EXPR (decl);
      walk_tree (&ve, copy_tree_body_r, &ctx->cb, NULL);
      SET_DECL_VALUE_EXPR (new_decl, ve);
      DECL_HAS_VALUE_EXPR_P (new_decl) = 1;
    }

  if (!TREE_CONSTANT (DECL_SIZE (new_decl)))
    {
      size = remap_decl (DECL_SIZE (decl), &ctx->cb);
      if (size == error_mark_node)
	size = TYPE_SIZE (TREE_TYPE (new_decl));
      DECL_SIZE (new_decl) = size;

      size = remap_decl (DECL_SIZE_UNIT (decl), &ctx->cb);
      if (size == error_mark_node)
	size = TYPE_SIZE_UNIT (TREE_TYPE (new_decl));
      DECL_SIZE_UNIT (new_decl) = size;
    }
}

/* The callback for remap_decl.  Search all containing contexts for a
   mapping of the variable; this avoids having to duplicate the splay
   tree ahead of time.  We know a mapping doesn't already exist in the
   given context.  Create new mappings to implement default semantics.  */

static tree
omp_copy_decl (tree var, copy_body_data *cb)
{
  omp_context *ctx = (omp_context *) cb;
  tree new_var;

  if (TREE_CODE (var) == LABEL_DECL)
    {
      if (FORCED_LABEL (var) || DECL_NONLOCAL (var))
	return var;
      new_var = create_artificial_label (DECL_SOURCE_LOCATION (var));
      DECL_CONTEXT (new_var) = current_function_decl;
      insert_decl_map (&ctx->cb, var, new_var);
      return new_var;
    }

  while (!is_taskreg_ctx (ctx))
    {
      ctx = ctx->outer;
      if (ctx == NULL)
	return var;
      new_var = maybe_lookup_decl (var, ctx);
      if (new_var)
	return new_var;
    }

  if (is_global_var (var) || decl_function_context (var) != ctx->cb.src_fn)
    return var;

  return error_mark_node;
}

/* Create a new context, with OUTER_CTX being the surrounding context.  */

static omp_context *
new_omp_context (gimple *stmt, omp_context *outer_ctx)
{
  omp_context *ctx = XCNEW (omp_context);

  splay_tree_insert (all_contexts, (splay_tree_key) stmt,
		     (splay_tree_value) ctx);
  ctx->stmt = stmt;

  if (outer_ctx)
    {
      ctx->outer = outer_ctx;
      ctx->cb = outer_ctx->cb;
      ctx->cb.block = NULL;
      ctx->depth = outer_ctx->depth + 1;
    }
  else
    {
      ctx->cb.src_fn = current_function_decl;
      ctx->cb.dst_fn = current_function_decl;
      ctx->cb.src_node = cgraph_node::get (current_function_decl);
      gcc_checking_assert (ctx->cb.src_node);
      ctx->cb.dst_node = ctx->cb.src_node;
      ctx->cb.src_cfun = cfun;
      ctx->cb.copy_decl = omp_copy_decl;
      ctx->cb.eh_lp_nr = 0;
      ctx->cb.transform_call_graph_edges = CB_CGE_MOVE;
      ctx->depth = 1;
    }

  ctx->cb.decl_map = new hash_map<tree, tree>;

  return ctx;
}

static gimple_seq maybe_catch_exception (gimple_seq);

/* Finalize task copyfn.  */

static void
finalize_task_copyfn (gomp_task *task_stmt)
{
  struct function *child_cfun;
  tree child_fn;
  gimple_seq seq = NULL, new_seq;
  gbind *bind;

  child_fn = gimple_omp_task_copy_fn (task_stmt);
  if (child_fn == NULL_TREE)
    return;

  child_cfun = DECL_STRUCT_FUNCTION (child_fn);
  DECL_STRUCT_FUNCTION (child_fn)->curr_properties = cfun->curr_properties;

  push_cfun (child_cfun);
  bind = gimplify_body (child_fn, false);
  gimple_seq_add_stmt (&seq, bind);
  new_seq = maybe_catch_exception (seq);
  if (new_seq != seq)
    {
      bind = gimple_build_bind (NULL, new_seq, NULL);
      seq = NULL;
      gimple_seq_add_stmt (&seq, bind);
    }
  gimple_set_body (child_fn, seq);
  pop_cfun ();

  /* Inform the callgraph about the new function.  */
  cgraph_node *node = cgraph_node::get_create (child_fn);
  node->parallelized_function = 1;
  cgraph_node::add_new_function (child_fn, false);
}

/* Destroy a omp_context data structures.  Called through the splay tree
   value delete callback.  */

static void
delete_omp_context (splay_tree_value value)
{
  omp_context *ctx = (omp_context *) value;

  delete ctx->cb.decl_map;

  if (ctx->field_map)
    splay_tree_delete (ctx->field_map);
  if (ctx->sfield_map)
    splay_tree_delete (ctx->sfield_map);

  /* We hijacked DECL_ABSTRACT_ORIGIN earlier.  We need to clear it before
     it produces corrupt debug information.  */
  if (ctx->record_type)
    {
      tree t;
      for (t = TYPE_FIELDS (ctx->record_type); t ; t = DECL_CHAIN (t))
	DECL_ABSTRACT_ORIGIN (t) = NULL;
    }
  if (ctx->srecord_type)
    {
      tree t;
      for (t = TYPE_FIELDS (ctx->srecord_type); t ; t = DECL_CHAIN (t))
	DECL_ABSTRACT_ORIGIN (t) = NULL;
    }

  if (is_task_ctx (ctx))
    finalize_task_copyfn (as_a <gomp_task *> (ctx->stmt));

  XDELETE (ctx);
}

/* Fix up RECEIVER_DECL with a type that has been remapped to the child
   context.  */

static void
fixup_child_record_type (omp_context *ctx)
{
  tree f, type = ctx->record_type;

  if (!ctx->receiver_decl)
    return;
  /* ??? It isn't sufficient to just call remap_type here, because
     variably_modified_type_p doesn't work the way we expect for
     record types.  Testing each field for whether it needs remapping
     and creating a new record by hand works, however.  */
  for (f = TYPE_FIELDS (type); f ; f = DECL_CHAIN (f))
    if (variably_modified_type_p (TREE_TYPE (f), ctx->cb.src_fn))
      break;
  if (f)
    {
      tree name, new_fields = NULL;

      type = lang_hooks.types.make_type (RECORD_TYPE);
      name = DECL_NAME (TYPE_NAME (ctx->record_type));
      name = build_decl (DECL_SOURCE_LOCATION (ctx->receiver_decl),
			 TYPE_DECL, name, type);
      TYPE_NAME (type) = name;

      for (f = TYPE_FIELDS (ctx->record_type); f ; f = DECL_CHAIN (f))
	{
	  tree new_f = copy_node (f);
	  DECL_CONTEXT (new_f) = type;
	  TREE_TYPE (new_f) = remap_type (TREE_TYPE (f), &ctx->cb);
	  DECL_CHAIN (new_f) = new_fields;
	  walk_tree (&DECL_SIZE (new_f), copy_tree_body_r, &ctx->cb, NULL);
	  walk_tree (&DECL_SIZE_UNIT (new_f), copy_tree_body_r,
		     &ctx->cb, NULL);
	  walk_tree (&DECL_FIELD_OFFSET (new_f), copy_tree_body_r,
		     &ctx->cb, NULL);
	  new_fields = new_f;

	  /* Arrange to be able to look up the receiver field
	     given the sender field.  */
	  splay_tree_insert (ctx->field_map, (splay_tree_key) f,
			     (splay_tree_value) new_f);
	}
      TYPE_FIELDS (type) = nreverse (new_fields);
      layout_type (type);
    }

  /* In a target region we never modify any of the pointers in *.omp_data_i,
     so attempt to help the optimizers.  */
  if (is_gimple_omp_offloaded (ctx->stmt))
    type = build_qualified_type (type, TYPE_QUAL_CONST);

  TREE_TYPE (ctx->receiver_decl)
    = build_qualified_type (build_reference_type (type), TYPE_QUAL_RESTRICT);
}

/* Instantiate decls as necessary in CTX to satisfy the data sharing
   specified by CLAUSES.  If BASE_POINTERS_RESTRICT, install var field with
   restrict.  */

static void
scan_sharing_clauses (tree clauses, omp_context *ctx,
		      bool base_pointers_restrict = false)
{
  tree c, decl;
  bool scan_array_reductions = false;

  for (c = clauses; c; c = OMP_CLAUSE_CHAIN (c))
    {
      bool by_ref;

      switch (OMP_CLAUSE_CODE (c))
	{
	case OMP_CLAUSE_PRIVATE:
	  decl = OMP_CLAUSE_DECL (c);
	  if (OMP_CLAUSE_PRIVATE_OUTER_REF (c))
	    goto do_private;
	  else if (!is_variable_sized (decl))
	    install_var_local (decl, ctx);
	  break;

	case OMP_CLAUSE_SHARED:
	  decl = OMP_CLAUSE_DECL (c);
	  /* Ignore shared directives in teams construct.  */
	  if (gimple_code (ctx->stmt) == GIMPLE_OMP_TEAMS)
	    {
	      /* Global variables don't need to be copied,
		 the receiver side will use them directly.  */
	      tree odecl = maybe_lookup_decl_in_outer_ctx (decl, ctx);
	      if (is_global_var (odecl))
		break;
	      insert_decl_map (&ctx->cb, decl, odecl);
	      break;
	    }
	  gcc_assert (is_taskreg_ctx (ctx));
	  gcc_assert (!COMPLETE_TYPE_P (TREE_TYPE (decl))
		      || !is_variable_sized (decl));
	  /* Global variables don't need to be copied,
	     the receiver side will use them directly.  */
	  if (is_global_var (maybe_lookup_decl_in_outer_ctx (decl, ctx)))
	    break;
	  if (OMP_CLAUSE_SHARED_FIRSTPRIVATE (c))
	    {
	      use_pointer_for_field (decl, ctx);
	      break;
	    }
	  by_ref = use_pointer_for_field (decl, NULL);
	  if ((! TREE_READONLY (decl) && !OMP_CLAUSE_SHARED_READONLY (c))
	      || TREE_ADDRESSABLE (decl)
	      || by_ref
	      || omp_is_reference (decl))
	    {
	      by_ref = use_pointer_for_field (decl, ctx);
	      install_var_field (decl, by_ref, 3, ctx);
	      install_var_local (decl, ctx);
	      break;
	    }
	  /* We don't need to copy const scalar vars back.  */
	  OMP_CLAUSE_SET_CODE (c, OMP_CLAUSE_FIRSTPRIVATE);
	  goto do_private;

	case OMP_CLAUSE_REDUCTION:
	  decl = OMP_CLAUSE_DECL (c);
	  if (OMP_CLAUSE_CODE (c) == OMP_CLAUSE_REDUCTION
	      && TREE_CODE (decl) == MEM_REF)
	    {
	      tree t = TREE_OPERAND (decl, 0);
	      if (TREE_CODE (t) == POINTER_PLUS_EXPR)
		t = TREE_OPERAND (t, 0);
	      if (TREE_CODE (t) == INDIRECT_REF
		  || TREE_CODE (t) == ADDR_EXPR)
		t = TREE_OPERAND (t, 0);
	      install_var_local (t, ctx);
	      if (is_taskreg_ctx (ctx)
		  && !is_global_var (maybe_lookup_decl_in_outer_ctx (t, ctx))
		  && !is_variable_sized (t))
		{
		  by_ref = use_pointer_for_field (t, ctx);
		  install_var_field (t, by_ref, 3, ctx);
		}
	      break;
	    }
	  goto do_private;

	case OMP_CLAUSE_LASTPRIVATE:
	  /* Let the corresponding firstprivate clause create
	     the variable.  */
	  if (OMP_CLAUSE_LASTPRIVATE_FIRSTPRIVATE (c))
	    break;
	  /* FALLTHRU */

	case OMP_CLAUSE_FIRSTPRIVATE:
	case OMP_CLAUSE_LINEAR:
	  decl = OMP_CLAUSE_DECL (c);
	do_private:
	  if ((OMP_CLAUSE_CODE (c) == OMP_CLAUSE_FIRSTPRIVATE
	       || OMP_CLAUSE_CODE (c) == OMP_CLAUSE_IS_DEVICE_PTR)
	      && is_gimple_omp_offloaded (ctx->stmt))
	    {
	      if (OMP_CLAUSE_CODE (c) == OMP_CLAUSE_FIRSTPRIVATE)
		install_var_field (decl, !omp_is_reference (decl), 3, ctx);
	      else if (TREE_CODE (TREE_TYPE (decl)) == ARRAY_TYPE)
		install_var_field (decl, true, 3, ctx);
	      else
		install_var_field (decl, false, 3, ctx);
	    }
	  if (is_variable_sized (decl))
	    {
	      if (is_task_ctx (ctx))
		install_var_field (decl, false, 1, ctx);
	      break;
	    }
	  else if (is_taskreg_ctx (ctx))
	    {
	      bool global
		= is_global_var (maybe_lookup_decl_in_outer_ctx (decl, ctx));
	      by_ref = use_pointer_for_field (decl, NULL);

	      if (is_task_ctx (ctx)
		  && (global || by_ref || omp_is_reference (decl)))
		{
		  install_var_field (decl, false, 1, ctx);
		  if (!global)
		    install_var_field (decl, by_ref, 2, ctx);
		}
	      else if (!global)
		install_var_field (decl, by_ref, 3, ctx);
	    }
	  install_var_local (decl, ctx);
	  break;

	case OMP_CLAUSE_USE_DEVICE_PTR:
	  decl = OMP_CLAUSE_DECL (c);
	  if (TREE_CODE (TREE_TYPE (decl)) == ARRAY_TYPE)
	    install_var_field (decl, true, 3, ctx);
	  else
	    install_var_field (decl, false, 3, ctx);
	  if (DECL_SIZE (decl)
	      && TREE_CODE (DECL_SIZE (decl)) != INTEGER_CST)
	    {
	      tree decl2 = DECL_VALUE_EXPR (decl);
	      gcc_assert (TREE_CODE (decl2) == INDIRECT_REF);
	      decl2 = TREE_OPERAND (decl2, 0);
	      gcc_assert (DECL_P (decl2));
	      install_var_local (decl2, ctx);
	    }
	  install_var_local (decl, ctx);
	  break;

	case OMP_CLAUSE_IS_DEVICE_PTR:
	  decl = OMP_CLAUSE_DECL (c);
	  goto do_private;

	case OMP_CLAUSE__LOOPTEMP_:
	  gcc_assert (is_taskreg_ctx (ctx));
	  decl = OMP_CLAUSE_DECL (c);
	  install_var_field (decl, false, 3, ctx);
	  install_var_local (decl, ctx);
	  break;

	case OMP_CLAUSE_COPYPRIVATE:
	case OMP_CLAUSE_COPYIN:
	  decl = OMP_CLAUSE_DECL (c);
	  by_ref = use_pointer_for_field (decl, NULL);
	  install_var_field (decl, by_ref, 3, ctx);
	  break;

	case OMP_CLAUSE_FINAL:
	case OMP_CLAUSE_IF:
	case OMP_CLAUSE_NUM_THREADS:
	case OMP_CLAUSE_NUM_TEAMS:
	case OMP_CLAUSE_THREAD_LIMIT:
	case OMP_CLAUSE_DEVICE:
	case OMP_CLAUSE_SCHEDULE:
	case OMP_CLAUSE_DIST_SCHEDULE:
	case OMP_CLAUSE_DEPEND:
	case OMP_CLAUSE_PRIORITY:
	case OMP_CLAUSE_GRAINSIZE:
	case OMP_CLAUSE_NUM_TASKS:
	case OMP_CLAUSE_NUM_GANGS:
	case OMP_CLAUSE_NUM_WORKERS:
	case OMP_CLAUSE_VECTOR_LENGTH:
	  if (ctx->outer)
	    scan_omp_op (&OMP_CLAUSE_OPERAND (c, 0), ctx->outer);
	  break;

	case OMP_CLAUSE_TO:
	case OMP_CLAUSE_FROM:
	case OMP_CLAUSE_MAP:
	  if (ctx->outer)
	    scan_omp_op (&OMP_CLAUSE_SIZE (c), ctx->outer);
	  decl = OMP_CLAUSE_DECL (c);
	  /* Global variables with "omp declare target" attribute
	     don't need to be copied, the receiver side will use them
	     directly.  However, global variables with "omp declare target link"
	     attribute need to be copied.  */
	  if (OMP_CLAUSE_CODE (c) == OMP_CLAUSE_MAP
	      && DECL_P (decl)
	      && ((OMP_CLAUSE_MAP_KIND (c) != GOMP_MAP_FIRSTPRIVATE_POINTER
		   && (OMP_CLAUSE_MAP_KIND (c)
		       != GOMP_MAP_FIRSTPRIVATE_REFERENCE))
		  || TREE_CODE (TREE_TYPE (decl)) == ARRAY_TYPE)
	      && is_global_var (maybe_lookup_decl_in_outer_ctx (decl, ctx))
	      && varpool_node::get_create (decl)->offloadable
	      && !lookup_attribute ("omp declare target link",
				    DECL_ATTRIBUTES (decl)))
	    break;
	  if (OMP_CLAUSE_CODE (c) == OMP_CLAUSE_MAP
	      && OMP_CLAUSE_MAP_KIND (c) == GOMP_MAP_POINTER)
	    {
	      /* Ignore GOMP_MAP_POINTER kind for arrays in regions that are
		 not offloaded; there is nothing to map for those.  */
	      if (!is_gimple_omp_offloaded (ctx->stmt)
		  && !POINTER_TYPE_P (TREE_TYPE (decl))
		  && !OMP_CLAUSE_MAP_ZERO_BIAS_ARRAY_SECTION (c))
		break;
	    }
	  if (OMP_CLAUSE_CODE (c) == OMP_CLAUSE_MAP
	      && (OMP_CLAUSE_MAP_KIND (c) == GOMP_MAP_FIRSTPRIVATE_POINTER
		  || (OMP_CLAUSE_MAP_KIND (c)
		      == GOMP_MAP_FIRSTPRIVATE_REFERENCE)))
	    {
	      if (TREE_CODE (decl) == COMPONENT_REF
		  || (TREE_CODE (decl) == INDIRECT_REF
		      && TREE_CODE (TREE_OPERAND (decl, 0)) == COMPONENT_REF
		      && (TREE_CODE (TREE_TYPE (TREE_OPERAND (decl, 0)))
			  == REFERENCE_TYPE)))
		break;
	      if (DECL_SIZE (decl)
		  && TREE_CODE (DECL_SIZE (decl)) != INTEGER_CST)
		{
		  tree decl2 = DECL_VALUE_EXPR (decl);
		  gcc_assert (TREE_CODE (decl2) == INDIRECT_REF);
		  decl2 = TREE_OPERAND (decl2, 0);
		  gcc_assert (DECL_P (decl2));
		  install_var_local (decl2, ctx);
		}
	      install_var_local (decl, ctx);
	      break;
	    }
	  if (DECL_P (decl))
	    {
	      if (DECL_SIZE (decl)
		  && TREE_CODE (DECL_SIZE (decl)) != INTEGER_CST)
		{
		  tree decl2 = DECL_VALUE_EXPR (decl);
		  gcc_assert (TREE_CODE (decl2) == INDIRECT_REF);
		  decl2 = TREE_OPERAND (decl2, 0);
		  gcc_assert (DECL_P (decl2));
		  install_var_field (decl2, true, 3, ctx);
		  install_var_local (decl2, ctx);
		  install_var_local (decl, ctx);
		}
	      else
		{
		  if (OMP_CLAUSE_CODE (c) == OMP_CLAUSE_MAP
		      && OMP_CLAUSE_MAP_KIND (c) == GOMP_MAP_POINTER
		      && !OMP_CLAUSE_MAP_ZERO_BIAS_ARRAY_SECTION (c)
		      && TREE_CODE (TREE_TYPE (decl)) == ARRAY_TYPE)
		    install_var_field (decl, true, 7, ctx);
		  else
		    install_var_field (decl, true, 3, ctx,
				       base_pointers_restrict);
		  if (is_gimple_omp_offloaded (ctx->stmt)
		      && !OMP_CLAUSE_MAP_IN_REDUCTION (c))
		    install_var_local (decl, ctx);
		}
	    }
	  else
	    {
	      tree base = get_base_address (decl);
	      tree nc = OMP_CLAUSE_CHAIN (c);
	      if (DECL_P (base)
		  && nc != NULL_TREE
		  && OMP_CLAUSE_CODE (nc) == OMP_CLAUSE_MAP
		  && OMP_CLAUSE_DECL (nc) == base
		  && OMP_CLAUSE_MAP_KIND (nc) == GOMP_MAP_POINTER
		  && integer_zerop (OMP_CLAUSE_SIZE (nc)))
		{
		  OMP_CLAUSE_MAP_ZERO_BIAS_ARRAY_SECTION (c) = 1;
		  OMP_CLAUSE_MAP_ZERO_BIAS_ARRAY_SECTION (nc) = 1;
		}
	      else
		{
		  if (ctx->outer)
		    {
		      scan_omp_op (&OMP_CLAUSE_DECL (c), ctx->outer);
		      decl = OMP_CLAUSE_DECL (c);
		    }
		  gcc_assert (!splay_tree_lookup (ctx->field_map,
						  (splay_tree_key) decl));
		  tree field
		    = build_decl (OMP_CLAUSE_LOCATION (c),
				  FIELD_DECL, NULL_TREE, ptr_type_node);
		  SET_DECL_ALIGN (field, TYPE_ALIGN (ptr_type_node));
		  insert_field_into_struct (ctx->record_type, field);
		  splay_tree_insert (ctx->field_map, (splay_tree_key) decl,
				     (splay_tree_value) field);
		}
	    }
	  break;

	case OMP_CLAUSE__GRIDDIM_:
	  if (ctx->outer)
	    {
	      scan_omp_op (&OMP_CLAUSE__GRIDDIM__SIZE (c), ctx->outer);
	      scan_omp_op (&OMP_CLAUSE__GRIDDIM__GROUP (c), ctx->outer);
	    }
	  break;

	case OMP_CLAUSE_NOWAIT:
	case OMP_CLAUSE_ORDERED:
	case OMP_CLAUSE_COLLAPSE:
	case OMP_CLAUSE_UNTIED:
	case OMP_CLAUSE_MERGEABLE:
	case OMP_CLAUSE_PROC_BIND:
	case OMP_CLAUSE_SAFELEN:
	case OMP_CLAUSE_SIMDLEN:
	case OMP_CLAUSE_THREADS:
	case OMP_CLAUSE_SIMD:
	case OMP_CLAUSE_NOGROUP:
	case OMP_CLAUSE_DEFAULTMAP:
	case OMP_CLAUSE_ASYNC:
	case OMP_CLAUSE_WAIT:
	case OMP_CLAUSE_GANG:
	case OMP_CLAUSE_WORKER:
	case OMP_CLAUSE_VECTOR:
	case OMP_CLAUSE_INDEPENDENT:
	case OMP_CLAUSE_AUTO:
	case OMP_CLAUSE_SEQ:
	case OMP_CLAUSE_TILE:
	case OMP_CLAUSE__SIMT_:
	case OMP_CLAUSE_DEFAULT:
	  break;

	case OMP_CLAUSE_ALIGNED:
	  decl = OMP_CLAUSE_DECL (c);
	  if (is_global_var (decl)
	      && TREE_CODE (TREE_TYPE (decl)) == ARRAY_TYPE)
	    install_var_local (decl, ctx);
	  break;

	case OMP_CLAUSE__CACHE_:
	default:
	  gcc_unreachable ();
	}
    }

  for (c = clauses; c; c = OMP_CLAUSE_CHAIN (c))
    {
      switch (OMP_CLAUSE_CODE (c))
	{
	case OMP_CLAUSE_LASTPRIVATE:
	  /* Let the corresponding firstprivate clause create
	     the variable.  */
	  if (OMP_CLAUSE_LASTPRIVATE_GIMPLE_SEQ (c))
	    scan_array_reductions = true;
	  if (OMP_CLAUSE_LASTPRIVATE_FIRSTPRIVATE (c))
	    break;
	  /* FALLTHRU */

	case OMP_CLAUSE_FIRSTPRIVATE:
	case OMP_CLAUSE_PRIVATE:
	case OMP_CLAUSE_LINEAR:
	case OMP_CLAUSE_IS_DEVICE_PTR:
	  decl = OMP_CLAUSE_DECL (c);
	  if (is_variable_sized (decl))
	    {
	      if ((OMP_CLAUSE_CODE (c) == OMP_CLAUSE_FIRSTPRIVATE
		   || OMP_CLAUSE_CODE (c) == OMP_CLAUSE_IS_DEVICE_PTR)
		  && is_gimple_omp_offloaded (ctx->stmt))
		{
		  tree decl2 = DECL_VALUE_EXPR (decl);
		  gcc_assert (TREE_CODE (decl2) == INDIRECT_REF);
		  decl2 = TREE_OPERAND (decl2, 0);
		  gcc_assert (DECL_P (decl2));
		  install_var_local (decl2, ctx);
		  fixup_remapped_decl (decl2, ctx, false);
		}
	      install_var_local (decl, ctx);
	    }
	  fixup_remapped_decl (decl, ctx,
			       OMP_CLAUSE_CODE (c) == OMP_CLAUSE_PRIVATE
			       && OMP_CLAUSE_PRIVATE_DEBUG (c));
	  if (OMP_CLAUSE_CODE (c) == OMP_CLAUSE_LINEAR
	      && OMP_CLAUSE_LINEAR_GIMPLE_SEQ (c))
	    scan_array_reductions = true;
	  break;

	case OMP_CLAUSE_REDUCTION:
	  decl = OMP_CLAUSE_DECL (c);
	  if (TREE_CODE (decl) != MEM_REF)
	    {
	      if (is_variable_sized (decl))
		install_var_local (decl, ctx);
	      fixup_remapped_decl (decl, ctx, false);
	    }
	  if (OMP_CLAUSE_REDUCTION_PLACEHOLDER (c))
	    scan_array_reductions = true;
	  break;

	case OMP_CLAUSE_SHARED:
	  /* Ignore shared directives in teams construct.  */
	  if (gimple_code (ctx->stmt) == GIMPLE_OMP_TEAMS)
	    break;
	  decl = OMP_CLAUSE_DECL (c);
	  if (is_global_var (maybe_lookup_decl_in_outer_ctx (decl, ctx)))
	    break;
	  if (OMP_CLAUSE_SHARED_FIRSTPRIVATE (c))
	    {
	      if (is_global_var (maybe_lookup_decl_in_outer_ctx (decl,
								 ctx->outer)))
		break;
	      bool by_ref = use_pointer_for_field (decl, ctx);
	      install_var_field (decl, by_ref, 11, ctx);
	      break;
	    }
	  fixup_remapped_decl (decl, ctx, false);
	  break;

	case OMP_CLAUSE_MAP:
	  if (!is_gimple_omp_offloaded (ctx->stmt))
	    break;
	  decl = OMP_CLAUSE_DECL (c);
	  if (DECL_P (decl)
	      && ((OMP_CLAUSE_MAP_KIND (c) != GOMP_MAP_FIRSTPRIVATE_POINTER
		   && (OMP_CLAUSE_MAP_KIND (c)
		       != GOMP_MAP_FIRSTPRIVATE_REFERENCE))
		  || TREE_CODE (TREE_TYPE (decl)) == ARRAY_TYPE)
	      && is_global_var (maybe_lookup_decl_in_outer_ctx (decl, ctx))
	      && varpool_node::get_create (decl)->offloadable)
	    break;
	  if (DECL_P (decl))
	    {
	      if ((OMP_CLAUSE_MAP_KIND (c) == GOMP_MAP_POINTER
		   || OMP_CLAUSE_MAP_KIND (c) == GOMP_MAP_FIRSTPRIVATE_POINTER)
		  && TREE_CODE (TREE_TYPE (decl)) == ARRAY_TYPE
		  && !COMPLETE_TYPE_P (TREE_TYPE (decl)))
		{
		  tree new_decl = lookup_decl (decl, ctx);
		  TREE_TYPE (new_decl)
		    = remap_type (TREE_TYPE (decl), &ctx->cb);
		}
	      else if (DECL_SIZE (decl)
		       && TREE_CODE (DECL_SIZE (decl)) != INTEGER_CST)
		{
		  tree decl2 = DECL_VALUE_EXPR (decl);
		  gcc_assert (TREE_CODE (decl2) == INDIRECT_REF);
		  decl2 = TREE_OPERAND (decl2, 0);
		  gcc_assert (DECL_P (decl2));
		  fixup_remapped_decl (decl2, ctx, false);
		  fixup_remapped_decl (decl, ctx, true);
		}
	      else
		fixup_remapped_decl (decl, ctx, false);
	    }
	  break;

	case OMP_CLAUSE_COPYPRIVATE:
	case OMP_CLAUSE_COPYIN:
	case OMP_CLAUSE_DEFAULT:
	case OMP_CLAUSE_IF:
	case OMP_CLAUSE_NUM_THREADS:
	case OMP_CLAUSE_NUM_TEAMS:
	case OMP_CLAUSE_THREAD_LIMIT:
	case OMP_CLAUSE_DEVICE:
	case OMP_CLAUSE_SCHEDULE:
	case OMP_CLAUSE_DIST_SCHEDULE:
	case OMP_CLAUSE_NOWAIT:
	case OMP_CLAUSE_ORDERED:
	case OMP_CLAUSE_COLLAPSE:
	case OMP_CLAUSE_UNTIED:
	case OMP_CLAUSE_FINAL:
	case OMP_CLAUSE_MERGEABLE:
	case OMP_CLAUSE_PROC_BIND:
	case OMP_CLAUSE_SAFELEN:
	case OMP_CLAUSE_SIMDLEN:
	case OMP_CLAUSE_ALIGNED:
	case OMP_CLAUSE_DEPEND:
	case OMP_CLAUSE__LOOPTEMP_:
	case OMP_CLAUSE_TO:
	case OMP_CLAUSE_FROM:
	case OMP_CLAUSE_PRIORITY:
	case OMP_CLAUSE_GRAINSIZE:
	case OMP_CLAUSE_NUM_TASKS:
	case OMP_CLAUSE_THREADS:
	case OMP_CLAUSE_SIMD:
	case OMP_CLAUSE_NOGROUP:
	case OMP_CLAUSE_DEFAULTMAP:
	case OMP_CLAUSE_USE_DEVICE_PTR:
	case OMP_CLAUSE_ASYNC:
	case OMP_CLAUSE_WAIT:
	case OMP_CLAUSE_NUM_GANGS:
	case OMP_CLAUSE_NUM_WORKERS:
	case OMP_CLAUSE_VECTOR_LENGTH:
	case OMP_CLAUSE_GANG:
	case OMP_CLAUSE_WORKER:
	case OMP_CLAUSE_VECTOR:
	case OMP_CLAUSE_INDEPENDENT:
	case OMP_CLAUSE_AUTO:
	case OMP_CLAUSE_SEQ:
	case OMP_CLAUSE_TILE:
	case OMP_CLAUSE__GRIDDIM_:
	case OMP_CLAUSE__SIMT_:
	  break;

	case OMP_CLAUSE__CACHE_:
	default:
	  gcc_unreachable ();
	}
    }

  gcc_checking_assert (!scan_array_reductions
		       || !is_gimple_omp_oacc (ctx->stmt));
  if (scan_array_reductions)
    {
      for (c = clauses; c; c = OMP_CLAUSE_CHAIN (c))
	if (OMP_CLAUSE_CODE (c) == OMP_CLAUSE_REDUCTION
	    && OMP_CLAUSE_REDUCTION_PLACEHOLDER (c))
	  {
	    scan_omp (&OMP_CLAUSE_REDUCTION_GIMPLE_INIT (c), ctx);
	    scan_omp (&OMP_CLAUSE_REDUCTION_GIMPLE_MERGE (c), ctx);
	  }
	else if (OMP_CLAUSE_CODE (c) == OMP_CLAUSE_LASTPRIVATE
		 && OMP_CLAUSE_LASTPRIVATE_GIMPLE_SEQ (c))
	  scan_omp (&OMP_CLAUSE_LASTPRIVATE_GIMPLE_SEQ (c), ctx);
	else if (OMP_CLAUSE_CODE (c) == OMP_CLAUSE_LINEAR
		 && OMP_CLAUSE_LINEAR_GIMPLE_SEQ (c))
	  scan_omp (&OMP_CLAUSE_LINEAR_GIMPLE_SEQ (c), ctx);
    }
}

/* Create a new name for omp child function.  Returns an identifier. */

static tree
create_omp_child_function_name (bool task_copy)
{
  return clone_function_name (current_function_decl,
			      task_copy ? "_omp_cpyfn" : "_omp_fn");
}

/* Return true if CTX may belong to offloaded code: either if current function
   is offloaded, or any enclosing context corresponds to a target region.  */

static bool
omp_maybe_offloaded_ctx (omp_context *ctx)
{
  if (cgraph_node::get (current_function_decl)->offloadable)
    return true;
  for (; ctx; ctx = ctx->outer)
    if (is_gimple_omp_offloaded (ctx->stmt))
      return true;
  return false;
}

/* Build a decl for the omp child function.  It'll not contain a body
   yet, just the bare decl.  */

static void
create_omp_child_function (omp_context *ctx, bool task_copy)
{
  tree decl, type, name, t;

  name = create_omp_child_function_name (task_copy);
  if (task_copy)
    type = build_function_type_list (void_type_node, ptr_type_node,
				     ptr_type_node, NULL_TREE);
  else
    type = build_function_type_list (void_type_node, ptr_type_node, NULL_TREE);

  decl = build_decl (gimple_location (ctx->stmt), FUNCTION_DECL, name, type);

  gcc_checking_assert (!is_gimple_omp_oacc (ctx->stmt)
		       || !task_copy);
  if (!task_copy)
    ctx->cb.dst_fn = decl;
  else
    gimple_omp_task_set_copy_fn (ctx->stmt, decl);

  TREE_STATIC (decl) = 1;
  TREE_USED (decl) = 1;
  DECL_ARTIFICIAL (decl) = 1;
  DECL_IGNORED_P (decl) = 0;
  TREE_PUBLIC (decl) = 0;
  DECL_UNINLINABLE (decl) = 1;
  DECL_EXTERNAL (decl) = 0;
  DECL_CONTEXT (decl) = NULL_TREE;
  DECL_INITIAL (decl) = make_node (BLOCK);
  BLOCK_SUPERCONTEXT (DECL_INITIAL (decl)) = decl;
  DECL_ATTRIBUTES (decl) = DECL_ATTRIBUTES (current_function_decl);
  /* Remove omp declare simd attribute from the new attributes.  */
  if (tree a = lookup_attribute ("omp declare simd", DECL_ATTRIBUTES (decl)))
    {
      while (tree a2 = lookup_attribute ("omp declare simd", TREE_CHAIN (a)))
	a = a2;
      a = TREE_CHAIN (a);
      for (tree *p = &DECL_ATTRIBUTES (decl); *p != a;)
	if (is_attribute_p ("omp declare simd", get_attribute_name (*p)))
	  *p = TREE_CHAIN (*p);
	else
	  {
	    tree chain = TREE_CHAIN (*p);
	    *p = copy_node (*p);
	    p = &TREE_CHAIN (*p);
	    *p = chain;
	  }
    }
  DECL_FUNCTION_SPECIFIC_OPTIMIZATION (decl)
    = DECL_FUNCTION_SPECIFIC_OPTIMIZATION (current_function_decl);
  DECL_FUNCTION_SPECIFIC_TARGET (decl)
    = DECL_FUNCTION_SPECIFIC_TARGET (current_function_decl);
  DECL_FUNCTION_VERSIONED (decl)
    = DECL_FUNCTION_VERSIONED (current_function_decl);

  if (omp_maybe_offloaded_ctx (ctx))
    {
      cgraph_node::get_create (decl)->offloadable = 1;
      if (ENABLE_OFFLOADING)
	g->have_offload = true;
    }

  if (cgraph_node::get_create (decl)->offloadable
      && !lookup_attribute ("omp declare target",
                           DECL_ATTRIBUTES (current_function_decl)))
    {
      const char *target_attr = (is_gimple_omp_offloaded (ctx->stmt)
				 ? "omp target entrypoint"
				 : "omp declare target");
      DECL_ATTRIBUTES (decl)
	= tree_cons (get_identifier (target_attr),
		     NULL_TREE, DECL_ATTRIBUTES (decl));
    }

  t = build_decl (DECL_SOURCE_LOCATION (decl),
		  RESULT_DECL, NULL_TREE, void_type_node);
  DECL_ARTIFICIAL (t) = 1;
  DECL_IGNORED_P (t) = 1;
  DECL_CONTEXT (t) = decl;
  DECL_RESULT (decl) = t;

  tree data_name = get_identifier (".omp_data_i");
  t = build_decl (DECL_SOURCE_LOCATION (decl), PARM_DECL, data_name,
		  ptr_type_node);
  DECL_ARTIFICIAL (t) = 1;
  DECL_NAMELESS (t) = 1;
  DECL_ARG_TYPE (t) = ptr_type_node;
  DECL_CONTEXT (t) = current_function_decl;
  TREE_USED (t) = 1;
  TREE_READONLY (t) = 1;
  DECL_ARGUMENTS (decl) = t;
  if (!task_copy)
    ctx->receiver_decl = t;
  else
    {
      t = build_decl (DECL_SOURCE_LOCATION (decl),
		      PARM_DECL, get_identifier (".omp_data_o"),
		      ptr_type_node);
      DECL_ARTIFICIAL (t) = 1;
      DECL_NAMELESS (t) = 1;
      DECL_ARG_TYPE (t) = ptr_type_node;
      DECL_CONTEXT (t) = current_function_decl;
      TREE_USED (t) = 1;
      TREE_ADDRESSABLE (t) = 1;
      DECL_CHAIN (t) = DECL_ARGUMENTS (decl);
      DECL_ARGUMENTS (decl) = t;
    }

  /* Allocate memory for the function structure.  The call to
     allocate_struct_function clobbers CFUN, so we need to restore
     it afterward.  */
  push_struct_function (decl);
  cfun->function_end_locus = gimple_location (ctx->stmt);
  init_tree_ssa (cfun);
  pop_cfun ();
}

/* Callback for walk_gimple_seq.  Check if combined parallel
   contains gimple_omp_for_combined_into_p OMP_FOR.  */

tree
omp_find_combined_for (gimple_stmt_iterator *gsi_p,
		       bool *handled_ops_p,
		       struct walk_stmt_info *wi)
{
  gimple *stmt = gsi_stmt (*gsi_p);

  *handled_ops_p = true;
  switch (gimple_code (stmt))
    {
    WALK_SUBSTMTS;

    case GIMPLE_OMP_FOR:
      if (gimple_omp_for_combined_into_p (stmt)
	  && gimple_omp_for_kind (stmt)
	     == *(const enum gf_mask *) (wi->info))
	{
	  wi->info = stmt;
	  return integer_zero_node;
	}
      break;
    default:
      break;
    }
  return NULL;
}

/* Add _LOOPTEMP_ clauses on OpenMP parallel or task.  */

static void
add_taskreg_looptemp_clauses (enum gf_mask msk, gimple *stmt,
			      omp_context *outer_ctx)
{
  struct walk_stmt_info wi;

  memset (&wi, 0, sizeof (wi));
  wi.val_only = true;
  wi.info = (void *) &msk;
  walk_gimple_seq (gimple_omp_body (stmt), omp_find_combined_for, NULL, &wi);
  if (wi.info != (void *) &msk)
    {
      gomp_for *for_stmt = as_a <gomp_for *> ((gimple *) wi.info);
      struct omp_for_data fd;
      omp_extract_for_data (for_stmt, &fd, NULL);
      /* We need two temporaries with fd.loop.v type (istart/iend)
	 and then (fd.collapse - 1) temporaries with the same
	 type for count2 ... countN-1 vars if not constant.  */
      size_t count = 2, i;
      tree type = fd.iter_type;
      if (fd.collapse > 1
	  && TREE_CODE (fd.loop.n2) != INTEGER_CST)
	{
	  count += fd.collapse - 1;
	  /* If there are lastprivate clauses on the inner
	     GIMPLE_OMP_FOR, add one more temporaries for the total number
	     of iterations (product of count1 ... countN-1).  */
	  if (omp_find_clause (gimple_omp_for_clauses (for_stmt),
			       OMP_CLAUSE_LASTPRIVATE))
	    count++;
	  else if (msk == GF_OMP_FOR_KIND_FOR
		   && omp_find_clause (gimple_omp_parallel_clauses (stmt),
				       OMP_CLAUSE_LASTPRIVATE))
	    count++;
	}
      for (i = 0; i < count; i++)
	{
	  tree temp = create_tmp_var (type);
	  tree c = build_omp_clause (UNKNOWN_LOCATION, OMP_CLAUSE__LOOPTEMP_);
	  insert_decl_map (&outer_ctx->cb, temp, temp);
	  OMP_CLAUSE_DECL (c) = temp;
	  OMP_CLAUSE_CHAIN (c) = gimple_omp_taskreg_clauses (stmt);
	  gimple_omp_taskreg_set_clauses (stmt, c);
	}
    }
}

/* Scan an OpenMP parallel directive.  */

static void
scan_omp_parallel (gimple_stmt_iterator *gsi, omp_context *outer_ctx)
{
  omp_context *ctx;
  tree name;
  gomp_parallel *stmt = as_a <gomp_parallel *> (gsi_stmt (*gsi));

  /* Ignore parallel directives with empty bodies, unless there
     are copyin clauses.  */
  if (optimize > 0
      && empty_body_p (gimple_omp_body (stmt))
      && omp_find_clause (gimple_omp_parallel_clauses (stmt),
			  OMP_CLAUSE_COPYIN) == NULL)
    {
      gsi_replace (gsi, gimple_build_nop (), false);
      return;
    }

  if (gimple_omp_parallel_combined_p (stmt))
    add_taskreg_looptemp_clauses (GF_OMP_FOR_KIND_FOR, stmt, outer_ctx);

  ctx = new_omp_context (stmt, outer_ctx);
  taskreg_contexts.safe_push (ctx);
  if (taskreg_nesting_level > 1)
    ctx->is_nested = true;
  ctx->field_map = splay_tree_new (splay_tree_compare_pointers, 0, 0);
  ctx->record_type = lang_hooks.types.make_type (RECORD_TYPE);
  name = create_tmp_var_name (".omp_data_s");
  name = build_decl (gimple_location (stmt),
		     TYPE_DECL, name, ctx->record_type);
  DECL_ARTIFICIAL (name) = 1;
  DECL_NAMELESS (name) = 1;
  TYPE_NAME (ctx->record_type) = name;
  TYPE_ARTIFICIAL (ctx->record_type) = 1;
  if (!gimple_omp_parallel_grid_phony (stmt))
    {
      create_omp_child_function (ctx, false);
      gimple_omp_parallel_set_child_fn (stmt, ctx->cb.dst_fn);
    }

  scan_sharing_clauses (gimple_omp_parallel_clauses (stmt), ctx);
  scan_omp (gimple_omp_body_ptr (stmt), ctx);

  if (TYPE_FIELDS (ctx->record_type) == NULL)
    ctx->record_type = ctx->receiver_decl = NULL;
}

/* Scan an OpenMP task directive.  */

static void
scan_omp_task (gimple_stmt_iterator *gsi, omp_context *outer_ctx)
{
  omp_context *ctx;
  tree name, t;
  gomp_task *stmt = as_a <gomp_task *> (gsi_stmt (*gsi));

  /* Ignore task directives with empty bodies, unless they have depend
     clause.  */
  if (optimize > 0
      && empty_body_p (gimple_omp_body (stmt))
      && !omp_find_clause (gimple_omp_task_clauses (stmt), OMP_CLAUSE_DEPEND))
    {
      gsi_replace (gsi, gimple_build_nop (), false);
      return;
    }

  if (gimple_omp_task_taskloop_p (stmt))
    add_taskreg_looptemp_clauses (GF_OMP_FOR_KIND_TASKLOOP, stmt, outer_ctx);

  ctx = new_omp_context (stmt, outer_ctx);
  taskreg_contexts.safe_push (ctx);
  if (taskreg_nesting_level > 1)
    ctx->is_nested = true;
  ctx->field_map = splay_tree_new (splay_tree_compare_pointers, 0, 0);
  ctx->record_type = lang_hooks.types.make_type (RECORD_TYPE);
  name = create_tmp_var_name (".omp_data_s");
  name = build_decl (gimple_location (stmt),
		     TYPE_DECL, name, ctx->record_type);
  DECL_ARTIFICIAL (name) = 1;
  DECL_NAMELESS (name) = 1;
  TYPE_NAME (ctx->record_type) = name;
  TYPE_ARTIFICIAL (ctx->record_type) = 1;
  create_omp_child_function (ctx, false);
  gimple_omp_task_set_child_fn (stmt, ctx->cb.dst_fn);

  scan_sharing_clauses (gimple_omp_task_clauses (stmt), ctx);

  if (ctx->srecord_type)
    {
      name = create_tmp_var_name (".omp_data_a");
      name = build_decl (gimple_location (stmt),
			 TYPE_DECL, name, ctx->srecord_type);
      DECL_ARTIFICIAL (name) = 1;
      DECL_NAMELESS (name) = 1;
      TYPE_NAME (ctx->srecord_type) = name;
      TYPE_ARTIFICIAL (ctx->srecord_type) = 1;
      create_omp_child_function (ctx, true);
    }

  scan_omp (gimple_omp_body_ptr (stmt), ctx);

  if (TYPE_FIELDS (ctx->record_type) == NULL)
    {
      ctx->record_type = ctx->receiver_decl = NULL;
      t = build_int_cst (long_integer_type_node, 0);
      gimple_omp_task_set_arg_size (stmt, t);
      t = build_int_cst (long_integer_type_node, 1);
      gimple_omp_task_set_arg_align (stmt, t);
    }
}

/* Helper function for finish_taskreg_scan, called through walk_tree.
   If maybe_lookup_decl_in_outer_context returns non-NULL for some
   tree, replace it in the expression.  */

static tree
finish_taskreg_remap (tree *tp, int *walk_subtrees, void *data)
{
  if (VAR_P (*tp))
    {
      omp_context *ctx = (omp_context *) data;
      tree t = maybe_lookup_decl_in_outer_ctx (*tp, ctx);
      if (t != *tp)
	{
	  if (DECL_HAS_VALUE_EXPR_P (t))
	    t = unshare_expr (DECL_VALUE_EXPR (t));
	  *tp = t;
	}
      *walk_subtrees = 0;
    }
  else if (IS_TYPE_OR_DECL_P (*tp))
    *walk_subtrees = 0;
  return NULL_TREE;
}

/* If any decls have been made addressable during scan_omp,
   adjust their fields if needed, and layout record types
   of parallel/task constructs.  */

static void
finish_taskreg_scan (omp_context *ctx)
{
  if (ctx->record_type == NULL_TREE)
    return;

  /* If any task_shared_vars were needed, verify all
     OMP_CLAUSE_SHARED clauses on GIMPLE_OMP_{PARALLEL,TASK}
     statements if use_pointer_for_field hasn't changed
     because of that.  If it did, update field types now.  */
  if (task_shared_vars)
    {
      tree c;

      for (c = gimple_omp_taskreg_clauses (ctx->stmt);
	   c; c = OMP_CLAUSE_CHAIN (c))
	if (OMP_CLAUSE_CODE (c) == OMP_CLAUSE_SHARED
	    && !OMP_CLAUSE_SHARED_FIRSTPRIVATE (c))
	  {
	    tree decl = OMP_CLAUSE_DECL (c);

	    /* Global variables don't need to be copied,
	       the receiver side will use them directly.  */
	    if (is_global_var (maybe_lookup_decl_in_outer_ctx (decl, ctx)))
	      continue;
	    if (!bitmap_bit_p (task_shared_vars, DECL_UID (decl))
		|| !use_pointer_for_field (decl, ctx))
	      continue;
	    tree field = lookup_field (decl, ctx);
	    if (TREE_CODE (TREE_TYPE (field)) == POINTER_TYPE
		&& TREE_TYPE (TREE_TYPE (field)) == TREE_TYPE (decl))
	      continue;
	    TREE_TYPE (field) = build_pointer_type (TREE_TYPE (decl));
	    TREE_THIS_VOLATILE (field) = 0;
	    DECL_USER_ALIGN (field) = 0;
	    SET_DECL_ALIGN (field, TYPE_ALIGN (TREE_TYPE (field)));
	    if (TYPE_ALIGN (ctx->record_type) < DECL_ALIGN (field))
	      SET_TYPE_ALIGN (ctx->record_type, DECL_ALIGN (field));
	    if (ctx->srecord_type)
	      {
		tree sfield = lookup_sfield (decl, ctx);
		TREE_TYPE (sfield) = TREE_TYPE (field);
		TREE_THIS_VOLATILE (sfield) = 0;
		DECL_USER_ALIGN (sfield) = 0;
		SET_DECL_ALIGN (sfield, DECL_ALIGN (field));
		if (TYPE_ALIGN (ctx->srecord_type) < DECL_ALIGN (sfield))
		  SET_TYPE_ALIGN (ctx->srecord_type, DECL_ALIGN (sfield));
	      }
	  }
    }

  if (gimple_code (ctx->stmt) == GIMPLE_OMP_PARALLEL)
    {
      layout_type (ctx->record_type);
      fixup_child_record_type (ctx);
    }
  else
    {
      location_t loc = gimple_location (ctx->stmt);
      tree *p, vla_fields = NULL_TREE, *q = &vla_fields;
      /* Move VLA fields to the end.  */
      p = &TYPE_FIELDS (ctx->record_type);
      while (*p)
	if (!TYPE_SIZE_UNIT (TREE_TYPE (*p))
	    || ! TREE_CONSTANT (TYPE_SIZE_UNIT (TREE_TYPE (*p))))
	  {
	    *q = *p;
	    *p = TREE_CHAIN (*p);
	    TREE_CHAIN (*q) = NULL_TREE;
	    q = &TREE_CHAIN (*q);
	  }
	else
	  p = &DECL_CHAIN (*p);
      *p = vla_fields;
      if (gimple_omp_task_taskloop_p (ctx->stmt))
	{
	  /* Move fields corresponding to first and second _looptemp_
	     clause first.  There are filled by GOMP_taskloop
	     and thus need to be in specific positions.  */
	  tree c1 = gimple_omp_task_clauses (ctx->stmt);
	  c1 = omp_find_clause (c1, OMP_CLAUSE__LOOPTEMP_);
	  tree c2 = omp_find_clause (OMP_CLAUSE_CHAIN (c1),
				     OMP_CLAUSE__LOOPTEMP_);
	  tree f1 = lookup_field (OMP_CLAUSE_DECL (c1), ctx);
	  tree f2 = lookup_field (OMP_CLAUSE_DECL (c2), ctx);
	  p = &TYPE_FIELDS (ctx->record_type);
	  while (*p)
	    if (*p == f1 || *p == f2)
	      *p = DECL_CHAIN (*p);
	    else
	      p = &DECL_CHAIN (*p);
	  DECL_CHAIN (f1) = f2;
	  DECL_CHAIN (f2) = TYPE_FIELDS (ctx->record_type);
	  TYPE_FIELDS (ctx->record_type) = f1;
	  if (ctx->srecord_type)
	    {
	      f1 = lookup_sfield (OMP_CLAUSE_DECL (c1), ctx);
	      f2 = lookup_sfield (OMP_CLAUSE_DECL (c2), ctx);
	      p = &TYPE_FIELDS (ctx->srecord_type);
	      while (*p)
		if (*p == f1 || *p == f2)
		  *p = DECL_CHAIN (*p);
		else
		  p = &DECL_CHAIN (*p);
	      DECL_CHAIN (f1) = f2;
	      DECL_CHAIN (f2) = TYPE_FIELDS (ctx->srecord_type);
	      TYPE_FIELDS (ctx->srecord_type) = f1;
	    }
	}
      layout_type (ctx->record_type);
      fixup_child_record_type (ctx);
      if (ctx->srecord_type)
	layout_type (ctx->srecord_type);
      tree t = fold_convert_loc (loc, long_integer_type_node,
				 TYPE_SIZE_UNIT (ctx->record_type));
      if (TREE_CODE (t) != INTEGER_CST)
	{
	  t = unshare_expr (t);
	  walk_tree (&t, finish_taskreg_remap, ctx, NULL);
	}
      gimple_omp_task_set_arg_size (ctx->stmt, t);
      t = build_int_cst (long_integer_type_node,
			 TYPE_ALIGN_UNIT (ctx->record_type));
      gimple_omp_task_set_arg_align (ctx->stmt, t);
    }
}

/* Find the enclosing offload context.  */

static omp_context *
enclosing_target_ctx (omp_context *ctx)
{
  for (; ctx; ctx = ctx->outer)
    if (gimple_code (ctx->stmt) == GIMPLE_OMP_TARGET)
      break;

  return ctx;
}

/* Return true if ctx is part of an oacc kernels region.  */

static bool
ctx_in_oacc_kernels_region (omp_context *ctx)
{
  for (;ctx != NULL; ctx = ctx->outer)
    {
      gimple *stmt = ctx->stmt;
      if (gimple_code (stmt) == GIMPLE_OMP_TARGET
	  && gimple_omp_target_kind (stmt) == GF_OMP_TARGET_KIND_OACC_KERNELS)
	return true;
    }

  return false;
}

/* Check the parallelism clauses inside a kernels regions.
   Until kernels handling moves to use the same loop indirection
   scheme as parallel, we need to do this checking early.  */

static unsigned
check_oacc_kernel_gwv (gomp_for *stmt, omp_context *ctx)
{
  bool checking = true;
  unsigned outer_mask = 0;
  unsigned this_mask = 0;
  bool has_seq = false, has_auto = false;

  if (ctx->outer)
    outer_mask = check_oacc_kernel_gwv (NULL,  ctx->outer);
  if (!stmt)
    {
      checking = false;
      if (gimple_code (ctx->stmt) != GIMPLE_OMP_FOR)
	return outer_mask;
      stmt = as_a <gomp_for *> (ctx->stmt);
    }

  for (tree c = gimple_omp_for_clauses (stmt); c; c = OMP_CLAUSE_CHAIN (c))
    {
      switch (OMP_CLAUSE_CODE (c))
	{
	case OMP_CLAUSE_GANG:
	  this_mask |= GOMP_DIM_MASK (GOMP_DIM_GANG);
	  break;
	case OMP_CLAUSE_WORKER:
	  this_mask |= GOMP_DIM_MASK (GOMP_DIM_WORKER);
	  break;
	case OMP_CLAUSE_VECTOR:
	  this_mask |= GOMP_DIM_MASK (GOMP_DIM_VECTOR);
	  break;
	case OMP_CLAUSE_SEQ:
	  has_seq = true;
	  break;
	case OMP_CLAUSE_AUTO:
	  has_auto = true;
	  break;
	default:
	  break;
	}
    }

  if (checking)
    {
      if (has_seq && (this_mask || has_auto))
	error_at (gimple_location (stmt), "%<seq%> overrides other"
		  " OpenACC loop specifiers");
      else if (has_auto && this_mask)
	error_at (gimple_location (stmt), "%<auto%> conflicts with other"
		  " OpenACC loop specifiers");

      if (this_mask & outer_mask)
	error_at (gimple_location (stmt), "inner loop uses same"
		  " OpenACC parallelism as containing loop");
    }

  return outer_mask | this_mask;
}

/* Scan a GIMPLE_OMP_FOR.  */

static omp_context *
scan_omp_for (gomp_for *stmt, omp_context *outer_ctx)
{
  omp_context *ctx;
  size_t i;
  tree clauses = gimple_omp_for_clauses (stmt);

  ctx = new_omp_context (stmt, outer_ctx);

  if (is_gimple_omp_oacc (stmt))
    {
      omp_context *tgt = enclosing_target_ctx (outer_ctx);

      if (!tgt || is_oacc_parallel (tgt))
	for (tree c = clauses; c; c = OMP_CLAUSE_CHAIN (c))
	  {
	    char const *check = NULL;

	    switch (OMP_CLAUSE_CODE (c))
	      {
	      case OMP_CLAUSE_GANG:
		check = "gang";
		break;

	      case OMP_CLAUSE_WORKER:
		check = "worker";
		break;

	      case OMP_CLAUSE_VECTOR:
		check = "vector";
		break;

	      default:
		break;
	      }

	    if (check && OMP_CLAUSE_OPERAND (c, 0))
	      error_at (gimple_location (stmt),
			"argument not permitted on %qs clause in"
			" OpenACC %<parallel%>", check);
	  }

      if (tgt && is_oacc_kernels (tgt))
	{
	  /* Strip out reductions, as they are not  handled yet.  */
	  tree *prev_ptr = &clauses;

	  while (tree probe = *prev_ptr)
	    {
	      tree *next_ptr = &OMP_CLAUSE_CHAIN (probe);
	      
	      if (OMP_CLAUSE_CODE (probe) == OMP_CLAUSE_REDUCTION)
		*prev_ptr = *next_ptr;
	      else
		prev_ptr = next_ptr;
	    }

	  gimple_omp_for_set_clauses (stmt, clauses);
	  check_oacc_kernel_gwv (stmt, ctx);
	}
    }

  scan_sharing_clauses (clauses, ctx);

  scan_omp (gimple_omp_for_pre_body_ptr (stmt), ctx);
  for (i = 0; i < gimple_omp_for_collapse (stmt); i++)
    {
      scan_omp_op (gimple_omp_for_index_ptr (stmt, i), ctx);
      scan_omp_op (gimple_omp_for_initial_ptr (stmt, i), ctx);
      scan_omp_op (gimple_omp_for_final_ptr (stmt, i), ctx);
      scan_omp_op (gimple_omp_for_incr_ptr (stmt, i), ctx);
    }
  scan_omp (gimple_omp_body_ptr (stmt), ctx);
  return ctx;
}

/* Duplicate #pragma omp simd, one for SIMT, another one for SIMD.  */

static void
scan_omp_simd (gimple_stmt_iterator *gsi, gomp_for *stmt,
	       omp_context *outer_ctx)
{
  gbind *bind = gimple_build_bind (NULL, NULL, NULL);
  gsi_replace (gsi, bind, false);
  gimple_seq seq = NULL;
  gimple *g = gimple_build_call_internal (IFN_GOMP_USE_SIMT, 0);
  tree cond = create_tmp_var_raw (integer_type_node);
  DECL_CONTEXT (cond) = current_function_decl;
  DECL_SEEN_IN_BIND_EXPR_P (cond) = 1;
  gimple_bind_set_vars (bind, cond);
  gimple_call_set_lhs (g, cond);
  gimple_seq_add_stmt (&seq, g);
  tree lab1 = create_artificial_label (UNKNOWN_LOCATION);
  tree lab2 = create_artificial_label (UNKNOWN_LOCATION);
  tree lab3 = create_artificial_label (UNKNOWN_LOCATION);
  g = gimple_build_cond (NE_EXPR, cond, integer_zero_node, lab1, lab2);
  gimple_seq_add_stmt (&seq, g);
  g = gimple_build_label (lab1);
  gimple_seq_add_stmt (&seq, g);
  gimple_seq new_seq = copy_gimple_seq_and_replace_locals (stmt);
  gomp_for *new_stmt = as_a <gomp_for *> (new_seq);
  tree clause = build_omp_clause (gimple_location (stmt), OMP_CLAUSE__SIMT_);
  OMP_CLAUSE_CHAIN (clause) = gimple_omp_for_clauses (new_stmt);
  gimple_omp_for_set_clauses (new_stmt, clause);
  gimple_seq_add_stmt (&seq, new_stmt);
  g = gimple_build_goto (lab3);
  gimple_seq_add_stmt (&seq, g);
  g = gimple_build_label (lab2);
  gimple_seq_add_stmt (&seq, g);
  gimple_seq_add_stmt (&seq, stmt);
  g = gimple_build_label (lab3);
  gimple_seq_add_stmt (&seq, g);
  gimple_bind_set_body (bind, seq);
  update_stmt (bind);
  scan_omp_for (new_stmt, outer_ctx);
  scan_omp_for (stmt, outer_ctx)->simt_stmt = new_stmt;
}

/* Scan an OpenMP sections directive.  */

static void
scan_omp_sections (gomp_sections *stmt, omp_context *outer_ctx)
{
  omp_context *ctx;

  ctx = new_omp_context (stmt, outer_ctx);
  scan_sharing_clauses (gimple_omp_sections_clauses (stmt), ctx);
  scan_omp (gimple_omp_body_ptr (stmt), ctx);
}

/* Scan an OpenMP single directive.  */

static void
scan_omp_single (gomp_single *stmt, omp_context *outer_ctx)
{
  omp_context *ctx;
  tree name;

  ctx = new_omp_context (stmt, outer_ctx);
  ctx->field_map = splay_tree_new (splay_tree_compare_pointers, 0, 0);
  ctx->record_type = lang_hooks.types.make_type (RECORD_TYPE);
  name = create_tmp_var_name (".omp_copy_s");
  name = build_decl (gimple_location (stmt),
		     TYPE_DECL, name, ctx->record_type);
  TYPE_NAME (ctx->record_type) = name;

  scan_sharing_clauses (gimple_omp_single_clauses (stmt), ctx);
  scan_omp (gimple_omp_body_ptr (stmt), ctx);

  if (TYPE_FIELDS (ctx->record_type) == NULL)
    ctx->record_type = NULL;
  else
    layout_type (ctx->record_type);
}

/* Return true if the CLAUSES of an omp target guarantee that the base pointers
   used in the corresponding offloaded function are restrict.  */

static bool
omp_target_base_pointers_restrict_p (tree clauses)
{
  /* The analysis relies on the GOMP_MAP_FORCE_* mapping kinds, which are only
     used by OpenACC.  */
  if (flag_openacc == 0)
    return false;

  /* I.  Basic example:

       void foo (void)
       {
	 unsigned int a[2], b[2];

	 #pragma acc kernels \
	   copyout (a) \
	   copyout (b)
	 {
	   a[0] = 0;
	   b[0] = 1;
	 }
       }

     After gimplification, we have:

       #pragma omp target oacc_kernels \
	 map(force_from:a [len: 8]) \
	 map(force_from:b [len: 8])
       {
	 a[0] = 0;
	 b[0] = 1;
       }

     Because both mappings have the force prefix, we know that they will be
     allocated when calling the corresponding offloaded function, which means we
     can mark the base pointers for a and b in the offloaded function as
     restrict.  */

  tree c;
  for (c = clauses; c; c = OMP_CLAUSE_CHAIN (c))
    {
      if (OMP_CLAUSE_CODE (c) != OMP_CLAUSE_MAP)
	return false;

      switch (OMP_CLAUSE_MAP_KIND (c))
	{
	case GOMP_MAP_FORCE_ALLOC:
	case GOMP_MAP_FORCE_TO:
	case GOMP_MAP_FORCE_FROM:
	case GOMP_MAP_FORCE_TOFROM:
	  break;
	default:
	  return false;
	}
    }

  return true;
}

/* Scan a GIMPLE_OMP_TARGET.  */

static void
scan_omp_target (gomp_target *stmt, omp_context *outer_ctx)
{
  omp_context *ctx;
  tree name;
  bool offloaded = is_gimple_omp_offloaded (stmt);
  tree clauses = gimple_omp_target_clauses (stmt);

  ctx = new_omp_context (stmt, outer_ctx);
  ctx->field_map = splay_tree_new (splay_tree_compare_pointers, 0, 0);
  ctx->record_type = lang_hooks.types.make_type (RECORD_TYPE);
  name = create_tmp_var_name (".omp_data_t");
  name = build_decl (gimple_location (stmt),
		     TYPE_DECL, name, ctx->record_type);
  DECL_ARTIFICIAL (name) = 1;
  DECL_NAMELESS (name) = 1;
  TYPE_NAME (ctx->record_type) = name;
  TYPE_ARTIFICIAL (ctx->record_type) = 1;

  bool base_pointers_restrict = false;
  if (offloaded)
    {
      create_omp_child_function (ctx, false);
      gimple_omp_target_set_child_fn (stmt, ctx->cb.dst_fn);

      base_pointers_restrict = omp_target_base_pointers_restrict_p (clauses);
      if (base_pointers_restrict
	  && dump_file && (dump_flags & TDF_DETAILS))
	fprintf (dump_file,
		 "Base pointers in offloaded function are restrict\n");
    }

  scan_sharing_clauses (clauses, ctx, base_pointers_restrict);
  scan_omp (gimple_omp_body_ptr (stmt), ctx);

  if (TYPE_FIELDS (ctx->record_type) == NULL)
    ctx->record_type = ctx->receiver_decl = NULL;
  else
    {
      TYPE_FIELDS (ctx->record_type)
	= nreverse (TYPE_FIELDS (ctx->record_type));
      if (flag_checking)
	{
	  unsigned int align = DECL_ALIGN (TYPE_FIELDS (ctx->record_type));
	  for (tree field = TYPE_FIELDS (ctx->record_type);
	       field;
	       field = DECL_CHAIN (field))
	    gcc_assert (DECL_ALIGN (field) == align);
	}
      layout_type (ctx->record_type);
      if (offloaded)
	fixup_child_record_type (ctx);
    }
}

/* Scan an OpenMP teams directive.  */

static void
scan_omp_teams (gomp_teams *stmt, omp_context *outer_ctx)
{
  omp_context *ctx = new_omp_context (stmt, outer_ctx);
  scan_sharing_clauses (gimple_omp_teams_clauses (stmt), ctx);
  scan_omp (gimple_omp_body_ptr (stmt), ctx);
}

/* Check nesting restrictions.  */
static bool
check_omp_nesting_restrictions (gimple *stmt, omp_context *ctx)
{
  tree c;

  if (ctx && gimple_code (ctx->stmt) == GIMPLE_OMP_GRID_BODY)
    /* GRID_BODY is an artificial construct, nesting rules will be checked in
       the original copy of its contents.  */
    return true;

  /* No nesting of non-OpenACC STMT (that is, an OpenMP one, or a GOMP builtin)
     inside an OpenACC CTX.  */
  if (!(is_gimple_omp (stmt)
	&& is_gimple_omp_oacc (stmt))
      /* Except for atomic codes that we share with OpenMP.  */
      && !(gimple_code (stmt) == GIMPLE_OMP_ATOMIC_LOAD
	   || gimple_code (stmt) == GIMPLE_OMP_ATOMIC_STORE))
    {
      if (oacc_get_fn_attrib (cfun->decl) != NULL)
	{
	  error_at (gimple_location (stmt),
		    "non-OpenACC construct inside of OpenACC routine");
	  return false;
	}
      else
	for (omp_context *octx = ctx; octx != NULL; octx = octx->outer)
	  if (is_gimple_omp (octx->stmt)
	      && is_gimple_omp_oacc (octx->stmt))
	    {
	      error_at (gimple_location (stmt),
			"non-OpenACC construct inside of OpenACC region");
	      return false;
	    }
    }

  if (ctx != NULL)
    {
      if (gimple_code (ctx->stmt) == GIMPLE_OMP_FOR
	  && gimple_omp_for_kind (ctx->stmt) & GF_OMP_FOR_SIMD)
	{
	  c = NULL_TREE;
	  if (gimple_code (stmt) == GIMPLE_OMP_ORDERED)
	    {
	      c = gimple_omp_ordered_clauses (as_a <gomp_ordered *> (stmt));
	      if (omp_find_clause (c, OMP_CLAUSE_SIMD))
		{
		  if (omp_find_clause (c, OMP_CLAUSE_THREADS)
		      && (ctx->outer == NULL
			  || !gimple_omp_for_combined_into_p (ctx->stmt)
			  || gimple_code (ctx->outer->stmt) != GIMPLE_OMP_FOR
			  || (gimple_omp_for_kind (ctx->outer->stmt)
			      != GF_OMP_FOR_KIND_FOR)
			  || !gimple_omp_for_combined_p (ctx->outer->stmt)))
		    {
		      error_at (gimple_location (stmt),
				"%<ordered simd threads%> must be closely "
				"nested inside of %<for simd%> region");
		      return false;
		    }
		  return true;
		}
	    }
	  error_at (gimple_location (stmt),
		    "OpenMP constructs other than %<#pragma omp ordered simd%>"
		    " may not be nested inside %<simd%> region");
	  return false;
	}
      else if (gimple_code (ctx->stmt) == GIMPLE_OMP_TEAMS)
	{
	  if ((gimple_code (stmt) != GIMPLE_OMP_FOR
	       || ((gimple_omp_for_kind (stmt) != GF_OMP_FOR_KIND_DISTRIBUTE)
		   && (gimple_omp_for_kind (stmt) != GF_OMP_FOR_KIND_GRID_LOOP)))
	      && gimple_code (stmt) != GIMPLE_OMP_PARALLEL)
	    {
	      error_at (gimple_location (stmt),
			"only %<distribute%> or %<parallel%> regions are "
			"allowed to be strictly nested inside %<teams%> "
			"region");
	      return false;
	    }
	}
    }
  switch (gimple_code (stmt))
    {
    case GIMPLE_OMP_FOR:
      if (gimple_omp_for_kind (stmt) & GF_OMP_FOR_SIMD)
	return true;
      if (gimple_omp_for_kind (stmt) == GF_OMP_FOR_KIND_DISTRIBUTE)
	{
	  if (ctx != NULL && gimple_code (ctx->stmt) != GIMPLE_OMP_TEAMS)
	    {
	      error_at (gimple_location (stmt),
			"%<distribute%> region must be strictly nested "
			"inside %<teams%> construct");
	      return false;
	    }
	  return true;
	}
      /* We split taskloop into task and nested taskloop in it.  */
      if (gimple_omp_for_kind (stmt) == GF_OMP_FOR_KIND_TASKLOOP)
	return true;
      if (gimple_omp_for_kind (stmt) == GF_OMP_FOR_KIND_OACC_LOOP)
	{
	  bool ok = false;

	  if (ctx)
	    switch (gimple_code (ctx->stmt))
	      {
	      case GIMPLE_OMP_FOR:
		ok = (gimple_omp_for_kind (ctx->stmt)
		      == GF_OMP_FOR_KIND_OACC_LOOP);
		break;

	      case GIMPLE_OMP_TARGET:
		switch (gimple_omp_target_kind (ctx->stmt))
		  {
		  case GF_OMP_TARGET_KIND_OACC_PARALLEL:
		  case GF_OMP_TARGET_KIND_OACC_KERNELS:
		    ok = true;
		    break;

		  default:
		    break;
		  }

	      default:
		break;
	      }
	  else if (oacc_get_fn_attrib (current_function_decl))
	    ok = true;
	  if (!ok)
	    {
	      error_at (gimple_location (stmt),
			"OpenACC loop directive must be associated with"
			" an OpenACC compute region");
	      return false;
	    }
	}
      /* FALLTHRU */
    case GIMPLE_CALL:
      if (is_gimple_call (stmt)
	  && (DECL_FUNCTION_CODE (gimple_call_fndecl (stmt))
	      == BUILT_IN_GOMP_CANCEL
	      || DECL_FUNCTION_CODE (gimple_call_fndecl (stmt))
		 == BUILT_IN_GOMP_CANCELLATION_POINT))
	{
	  const char *bad = NULL;
	  const char *kind = NULL;
	  const char *construct
	    = (DECL_FUNCTION_CODE (gimple_call_fndecl (stmt))
	       == BUILT_IN_GOMP_CANCEL)
	      ? "#pragma omp cancel"
	      : "#pragma omp cancellation point";
	  if (ctx == NULL)
	    {
	      error_at (gimple_location (stmt), "orphaned %qs construct",
			construct);
	      return false;
	    }
	  switch (tree_fits_shwi_p (gimple_call_arg (stmt, 0))
		  ? tree_to_shwi (gimple_call_arg (stmt, 0))
		  : 0)
	    {
	    case 1:
	      if (gimple_code (ctx->stmt) != GIMPLE_OMP_PARALLEL)
		bad = "#pragma omp parallel";
	      else if (DECL_FUNCTION_CODE (gimple_call_fndecl (stmt))
		       == BUILT_IN_GOMP_CANCEL
		       && !integer_zerop (gimple_call_arg (stmt, 1)))
		ctx->cancellable = true;
	      kind = "parallel";
	      break;
	    case 2:
	      if (gimple_code (ctx->stmt) != GIMPLE_OMP_FOR
		  || gimple_omp_for_kind (ctx->stmt) != GF_OMP_FOR_KIND_FOR)
		bad = "#pragma omp for";
	      else if (DECL_FUNCTION_CODE (gimple_call_fndecl (stmt))
		       == BUILT_IN_GOMP_CANCEL
		       && !integer_zerop (gimple_call_arg (stmt, 1)))
		{
		  ctx->cancellable = true;
		  if (omp_find_clause (gimple_omp_for_clauses (ctx->stmt),
				       OMP_CLAUSE_NOWAIT))
		    warning_at (gimple_location (stmt), 0,
				"%<#pragma omp cancel for%> inside "
				"%<nowait%> for construct");
		  if (omp_find_clause (gimple_omp_for_clauses (ctx->stmt),
				       OMP_CLAUSE_ORDERED))
		    warning_at (gimple_location (stmt), 0,
				"%<#pragma omp cancel for%> inside "
				"%<ordered%> for construct");
		}
	      kind = "for";
	      break;
	    case 4:
	      if (gimple_code (ctx->stmt) != GIMPLE_OMP_SECTIONS
		  && gimple_code (ctx->stmt) != GIMPLE_OMP_SECTION)
		bad = "#pragma omp sections";
	      else if (DECL_FUNCTION_CODE (gimple_call_fndecl (stmt))
		       == BUILT_IN_GOMP_CANCEL
		       && !integer_zerop (gimple_call_arg (stmt, 1)))
		{
		  if (gimple_code (ctx->stmt) == GIMPLE_OMP_SECTIONS)
		    {
		      ctx->cancellable = true;
		      if (omp_find_clause (gimple_omp_sections_clauses
								(ctx->stmt),
					   OMP_CLAUSE_NOWAIT))
			warning_at (gimple_location (stmt), 0,
				    "%<#pragma omp cancel sections%> inside "
				    "%<nowait%> sections construct");
		    }
		  else
		    {
		      gcc_assert (ctx->outer
				  && gimple_code (ctx->outer->stmt)
				     == GIMPLE_OMP_SECTIONS);
		      ctx->outer->cancellable = true;
		      if (omp_find_clause (gimple_omp_sections_clauses
							(ctx->outer->stmt),
					   OMP_CLAUSE_NOWAIT))
			warning_at (gimple_location (stmt), 0,
				    "%<#pragma omp cancel sections%> inside "
				    "%<nowait%> sections construct");
		    }
		}
	      kind = "sections";
	      break;
	    case 8:
	      if (gimple_code (ctx->stmt) != GIMPLE_OMP_TASK)
		bad = "#pragma omp task";
	      else
		{
		  for (omp_context *octx = ctx->outer;
		       octx; octx = octx->outer)
		    {
		      switch (gimple_code (octx->stmt))
			{
			case GIMPLE_OMP_TASKGROUP:
			  break;
			case GIMPLE_OMP_TARGET:
			  if (gimple_omp_target_kind (octx->stmt)
			      != GF_OMP_TARGET_KIND_REGION)
			    continue;
			  /* FALLTHRU */
			case GIMPLE_OMP_PARALLEL:
			case GIMPLE_OMP_TEAMS:
			  error_at (gimple_location (stmt),
				    "%<%s taskgroup%> construct not closely "
				    "nested inside of %<taskgroup%> region",
				    construct);
			  return false;
			default:
			  continue;
			}
		      break;
		    }
		  ctx->cancellable = true;
		}
	      kind = "taskgroup";
	      break;
	    default:
	      error_at (gimple_location (stmt), "invalid arguments");
	      return false;
	    }
	  if (bad)
	    {
	      error_at (gimple_location (stmt),
			"%<%s %s%> construct not closely nested inside of %qs",
			construct, kind, bad);
	      return false;
	    }
	}
      /* FALLTHRU */
    case GIMPLE_OMP_SECTIONS:
    case GIMPLE_OMP_SINGLE:
      for (; ctx != NULL; ctx = ctx->outer)
	switch (gimple_code (ctx->stmt))
	  {
	  case GIMPLE_OMP_FOR:
	    if (gimple_omp_for_kind (ctx->stmt) != GF_OMP_FOR_KIND_FOR
		&& gimple_omp_for_kind (ctx->stmt) != GF_OMP_FOR_KIND_TASKLOOP)
	      break;
	    /* FALLTHRU */
	  case GIMPLE_OMP_SECTIONS:
	  case GIMPLE_OMP_SINGLE:
	  case GIMPLE_OMP_ORDERED:
	  case GIMPLE_OMP_MASTER:
	  case GIMPLE_OMP_TASK:
	  case GIMPLE_OMP_CRITICAL:
	    if (is_gimple_call (stmt))
	      {
		if (DECL_FUNCTION_CODE (gimple_call_fndecl (stmt))
		    != BUILT_IN_GOMP_BARRIER)
		  return true;
		error_at (gimple_location (stmt),
			  "barrier region may not be closely nested inside "
			  "of work-sharing, %<critical%>, %<ordered%>, "
			  "%<master%>, explicit %<task%> or %<taskloop%> "
			  "region");
		return false;
	      }
	    error_at (gimple_location (stmt),
		      "work-sharing region may not be closely nested inside "
		      "of work-sharing, %<critical%>, %<ordered%>, "
		      "%<master%>, explicit %<task%> or %<taskloop%> region");
	    return false;
	  case GIMPLE_OMP_PARALLEL:
	  case GIMPLE_OMP_TEAMS:
	    return true;
	  case GIMPLE_OMP_TARGET:
	    if (gimple_omp_target_kind (ctx->stmt)
		== GF_OMP_TARGET_KIND_REGION)
	      return true;
	    break;
	  default:
	    break;
	  }
      break;
    case GIMPLE_OMP_MASTER:
      for (; ctx != NULL; ctx = ctx->outer)
	switch (gimple_code (ctx->stmt))
	  {
	  case GIMPLE_OMP_FOR:
	    if (gimple_omp_for_kind (ctx->stmt) != GF_OMP_FOR_KIND_FOR
		&& gimple_omp_for_kind (ctx->stmt) != GF_OMP_FOR_KIND_TASKLOOP)
	      break;
	    /* FALLTHRU */
	  case GIMPLE_OMP_SECTIONS:
	  case GIMPLE_OMP_SINGLE:
	  case GIMPLE_OMP_TASK:
	    error_at (gimple_location (stmt),
		      "%<master%> region may not be closely nested inside "
		      "of work-sharing, explicit %<task%> or %<taskloop%> "
		      "region");
	    return false;
	  case GIMPLE_OMP_PARALLEL:
	  case GIMPLE_OMP_TEAMS:
	    return true;
	  case GIMPLE_OMP_TARGET:
	    if (gimple_omp_target_kind (ctx->stmt)
		== GF_OMP_TARGET_KIND_REGION)
	      return true;
	    break;
	  default:
	    break;
	  }
      break;
    case GIMPLE_OMP_TASK:
      for (c = gimple_omp_task_clauses (stmt); c; c = OMP_CLAUSE_CHAIN (c))
	if (OMP_CLAUSE_CODE (c) == OMP_CLAUSE_DEPEND
	    && (OMP_CLAUSE_DEPEND_KIND (c) == OMP_CLAUSE_DEPEND_SOURCE
		|| OMP_CLAUSE_DEPEND_KIND (c) == OMP_CLAUSE_DEPEND_SINK))
	  {
	    enum omp_clause_depend_kind kind = OMP_CLAUSE_DEPEND_KIND (c);
	    error_at (OMP_CLAUSE_LOCATION (c),
		      "%<depend(%s)%> is only allowed in %<omp ordered%>",
		      kind == OMP_CLAUSE_DEPEND_SOURCE ? "source" : "sink");
	    return false;
	  }
      break;
    case GIMPLE_OMP_ORDERED:
      for (c = gimple_omp_ordered_clauses (as_a <gomp_ordered *> (stmt));
	   c; c = OMP_CLAUSE_CHAIN (c))
	{
	  if (OMP_CLAUSE_CODE (c) != OMP_CLAUSE_DEPEND)
	    {
	      gcc_assert (OMP_CLAUSE_CODE (c) == OMP_CLAUSE_THREADS
			  || OMP_CLAUSE_CODE (c) == OMP_CLAUSE_SIMD);
	      continue;
	    }
	  enum omp_clause_depend_kind kind = OMP_CLAUSE_DEPEND_KIND (c);
	  if (kind == OMP_CLAUSE_DEPEND_SOURCE
	      || kind == OMP_CLAUSE_DEPEND_SINK)
	    {
	      tree oclause;
	      /* Look for containing ordered(N) loop.  */
	      if (ctx == NULL
		  || gimple_code (ctx->stmt) != GIMPLE_OMP_FOR
		  || (oclause
			= omp_find_clause (gimple_omp_for_clauses (ctx->stmt),
					   OMP_CLAUSE_ORDERED)) == NULL_TREE)
		{
		  error_at (OMP_CLAUSE_LOCATION (c),
			    "%<ordered%> construct with %<depend%> clause "
			    "must be closely nested inside an %<ordered%> "
			    "loop");
		  return false;
		}
	      else if (OMP_CLAUSE_ORDERED_EXPR (oclause) == NULL_TREE)
		{
		  error_at (OMP_CLAUSE_LOCATION (c),
			    "%<ordered%> construct with %<depend%> clause "
			    "must be closely nested inside a loop with "
			    "%<ordered%> clause with a parameter");
		  return false;
		}
	    }
	  else
	    {
	      error_at (OMP_CLAUSE_LOCATION (c),
			"invalid depend kind in omp %<ordered%> %<depend%>");
	      return false;
	    }
	}
      c = gimple_omp_ordered_clauses (as_a <gomp_ordered *> (stmt));
      if (omp_find_clause (c, OMP_CLAUSE_SIMD))
	{
	  /* ordered simd must be closely nested inside of simd region,
	     and simd region must not encounter constructs other than
	     ordered simd, therefore ordered simd may be either orphaned,
	     or ctx->stmt must be simd.  The latter case is handled already
	     earlier.  */
	  if (ctx != NULL)
	    {
	      error_at (gimple_location (stmt),
			"%<ordered%> %<simd%> must be closely nested inside "
			"%<simd%> region");
	      return false;
	    }
	}
      for (; ctx != NULL; ctx = ctx->outer)
	switch (gimple_code (ctx->stmt))
	  {
	  case GIMPLE_OMP_CRITICAL:
	  case GIMPLE_OMP_TASK:
	  case GIMPLE_OMP_ORDERED:
	  ordered_in_taskloop:
	    error_at (gimple_location (stmt),
		      "%<ordered%> region may not be closely nested inside "
		      "of %<critical%>, %<ordered%>, explicit %<task%> or "
		      "%<taskloop%> region");
	    return false;
	  case GIMPLE_OMP_FOR:
	    if (gimple_omp_for_kind (ctx->stmt) == GF_OMP_FOR_KIND_TASKLOOP)
	      goto ordered_in_taskloop;
	    if (omp_find_clause (gimple_omp_for_clauses (ctx->stmt),
				 OMP_CLAUSE_ORDERED) == NULL)
	      {
		error_at (gimple_location (stmt),
			  "%<ordered%> region must be closely nested inside "
			  "a loop region with an %<ordered%> clause");
		return false;
	      }
	    return true;
	  case GIMPLE_OMP_TARGET:
	    if (gimple_omp_target_kind (ctx->stmt)
		!= GF_OMP_TARGET_KIND_REGION)
	      break;
	    /* FALLTHRU */
	  case GIMPLE_OMP_PARALLEL:
	  case GIMPLE_OMP_TEAMS:
	    error_at (gimple_location (stmt),
		      "%<ordered%> region must be closely nested inside "
		      "a loop region with an %<ordered%> clause");
	    return false;
	  default:
	    break;
	  }
      break;
    case GIMPLE_OMP_CRITICAL:
      {
	tree this_stmt_name
	  = gimple_omp_critical_name (as_a <gomp_critical *> (stmt));
	for (; ctx != NULL; ctx = ctx->outer)
	  if (gomp_critical *other_crit
	        = dyn_cast <gomp_critical *> (ctx->stmt))
	    if (this_stmt_name == gimple_omp_critical_name (other_crit))
	      {
		error_at (gimple_location (stmt),
			  "%<critical%> region may not be nested inside "
			   "a %<critical%> region with the same name");
		return false;
	      }
      }
      break;
    case GIMPLE_OMP_TEAMS:
      if (ctx == NULL
	  || gimple_code (ctx->stmt) != GIMPLE_OMP_TARGET
	  || gimple_omp_target_kind (ctx->stmt) != GF_OMP_TARGET_KIND_REGION)
	{
	  error_at (gimple_location (stmt),
		    "%<teams%> construct not closely nested inside of "
		    "%<target%> construct");
	  return false;
	}
      break;
    case GIMPLE_OMP_TARGET:
      for (c = gimple_omp_target_clauses (stmt); c; c = OMP_CLAUSE_CHAIN (c))
	if (OMP_CLAUSE_CODE (c) == OMP_CLAUSE_DEPEND
	    && (OMP_CLAUSE_DEPEND_KIND (c) == OMP_CLAUSE_DEPEND_SOURCE
		|| OMP_CLAUSE_DEPEND_KIND (c) == OMP_CLAUSE_DEPEND_SINK))
	  {
	    enum omp_clause_depend_kind kind = OMP_CLAUSE_DEPEND_KIND (c);
	    error_at (OMP_CLAUSE_LOCATION (c),
		      "%<depend(%s)%> is only allowed in %<omp ordered%>",
		      kind == OMP_CLAUSE_DEPEND_SOURCE ? "source" : "sink");
	    return false;
	  }
      if (is_gimple_omp_offloaded (stmt)
	  && oacc_get_fn_attrib (cfun->decl) != NULL)
	{
	  error_at (gimple_location (stmt),
		    "OpenACC region inside of OpenACC routine, nested "
		    "parallelism not supported yet");
	  return false;
	}
      for (; ctx != NULL; ctx = ctx->outer)
	{
	  if (gimple_code (ctx->stmt) != GIMPLE_OMP_TARGET)
	    {
	      if (is_gimple_omp (stmt)
		  && is_gimple_omp_oacc (stmt)
		  && is_gimple_omp (ctx->stmt))
		{
		  error_at (gimple_location (stmt),
			    "OpenACC construct inside of non-OpenACC region");
		  return false;
		}
	      continue;
	    }

	  const char *stmt_name, *ctx_stmt_name;
	  switch (gimple_omp_target_kind (stmt))
	    {
	    case GF_OMP_TARGET_KIND_REGION: stmt_name = "target"; break;
	    case GF_OMP_TARGET_KIND_DATA: stmt_name = "target data"; break;
	    case GF_OMP_TARGET_KIND_UPDATE: stmt_name = "target update"; break;
	    case GF_OMP_TARGET_KIND_ENTER_DATA:
	      stmt_name = "target enter data"; break;
	    case GF_OMP_TARGET_KIND_EXIT_DATA:
	      stmt_name = "target exit data"; break;
	    case GF_OMP_TARGET_KIND_OACC_PARALLEL: stmt_name = "parallel"; break;
	    case GF_OMP_TARGET_KIND_OACC_KERNELS: stmt_name = "kernels"; break;
	    case GF_OMP_TARGET_KIND_OACC_DATA: stmt_name = "data"; break;
	    case GF_OMP_TARGET_KIND_OACC_UPDATE: stmt_name = "update"; break;
	    case GF_OMP_TARGET_KIND_OACC_ENTER_EXIT_DATA:
	      stmt_name = "enter/exit data"; break;
	    case GF_OMP_TARGET_KIND_OACC_HOST_DATA: stmt_name = "host_data";
	      break;
	    default: gcc_unreachable ();
	    }
	  switch (gimple_omp_target_kind (ctx->stmt))
	    {
	    case GF_OMP_TARGET_KIND_REGION: ctx_stmt_name = "target"; break;
	    case GF_OMP_TARGET_KIND_DATA: ctx_stmt_name = "target data"; break;
	    case GF_OMP_TARGET_KIND_OACC_PARALLEL:
	      ctx_stmt_name = "parallel"; break;
	    case GF_OMP_TARGET_KIND_OACC_KERNELS:
	      ctx_stmt_name = "kernels"; break;
	    case GF_OMP_TARGET_KIND_OACC_DATA: ctx_stmt_name = "data"; break;
	    case GF_OMP_TARGET_KIND_OACC_HOST_DATA:
	      ctx_stmt_name = "host_data"; break;
	    default: gcc_unreachable ();
	    }

	  /* OpenACC/OpenMP mismatch?  */
	  if (is_gimple_omp_oacc (stmt)
	      != is_gimple_omp_oacc (ctx->stmt))
	    {
	      error_at (gimple_location (stmt),
			"%s %qs construct inside of %s %qs region",
			(is_gimple_omp_oacc (stmt)
			 ? "OpenACC" : "OpenMP"), stmt_name,
			(is_gimple_omp_oacc (ctx->stmt)
			 ? "OpenACC" : "OpenMP"), ctx_stmt_name);
	      return false;
	    }
	  if (is_gimple_omp_offloaded (ctx->stmt))
	    {
	      /* No GIMPLE_OMP_TARGET inside offloaded OpenACC CTX.  */
	      if (is_gimple_omp_oacc (ctx->stmt))
		{
		  error_at (gimple_location (stmt),
			    "%qs construct inside of %qs region",
			    stmt_name, ctx_stmt_name);
		  return false;
		}
	      else
		{
		  warning_at (gimple_location (stmt), 0,
			      "%qs construct inside of %qs region",
			      stmt_name, ctx_stmt_name);
		}
	    }
	}
      break;
    default:
      break;
    }
  return true;
}


/* Helper function scan_omp.

   Callback for walk_tree or operators in walk_gimple_stmt used to
   scan for OMP directives in TP.  */

static tree
scan_omp_1_op (tree *tp, int *walk_subtrees, void *data)
{
  struct walk_stmt_info *wi = (struct walk_stmt_info *) data;
  omp_context *ctx = (omp_context *) wi->info;
  tree t = *tp;

  switch (TREE_CODE (t))
    {
    case VAR_DECL:
    case PARM_DECL:
    case LABEL_DECL:
    case RESULT_DECL:
      if (ctx)
	{
	  tree repl = remap_decl (t, &ctx->cb);
	  gcc_checking_assert (TREE_CODE (repl) != ERROR_MARK);
	  *tp = repl;
	}
      break;

    default:
      if (ctx && TYPE_P (t))
	*tp = remap_type (t, &ctx->cb);
      else if (!DECL_P (t))
	{
	  *walk_subtrees = 1;
	  if (ctx)
	    {
	      tree tem = remap_type (TREE_TYPE (t), &ctx->cb);
	      if (tem != TREE_TYPE (t))
		{
		  if (TREE_CODE (t) == INTEGER_CST)
		    *tp = wide_int_to_tree (tem, wi::to_wide (t));
		  else
		    TREE_TYPE (t) = tem;
		}
	    }
	}
      break;
    }

  return NULL_TREE;
}

/* Return true if FNDECL is a setjmp or a longjmp.  */

static bool
setjmp_or_longjmp_p (const_tree fndecl)
{
  if (DECL_BUILT_IN_CLASS (fndecl) == BUILT_IN_NORMAL
      && (DECL_FUNCTION_CODE (fndecl) == BUILT_IN_SETJMP
	  || DECL_FUNCTION_CODE (fndecl) == BUILT_IN_LONGJMP))
    return true;

  tree declname = DECL_NAME (fndecl);
  if (!declname)
    return false;
  const char *name = IDENTIFIER_POINTER (declname);
  return !strcmp (name, "setjmp") || !strcmp (name, "longjmp");
}


/* Helper function for scan_omp.

   Callback for walk_gimple_stmt used to scan for OMP directives in
   the current statement in GSI.  */

static tree
scan_omp_1_stmt (gimple_stmt_iterator *gsi, bool *handled_ops_p,
		 struct walk_stmt_info *wi)
{
  gimple *stmt = gsi_stmt (*gsi);
  omp_context *ctx = (omp_context *) wi->info;

  if (gimple_has_location (stmt))
    input_location = gimple_location (stmt);

  /* Check the nesting restrictions.  */
  bool remove = false;
  if (is_gimple_omp (stmt))
    remove = !check_omp_nesting_restrictions (stmt, ctx);
  else if (is_gimple_call (stmt))
    {
      tree fndecl = gimple_call_fndecl (stmt);
      if (fndecl)
	{
	  if (setjmp_or_longjmp_p (fndecl)
	      && ctx
	      && gimple_code (ctx->stmt) == GIMPLE_OMP_FOR
	      && gimple_omp_for_kind (ctx->stmt) & GF_OMP_FOR_SIMD)
	    {
	      remove = true;
	      error_at (gimple_location (stmt),
			"setjmp/longjmp inside simd construct");
	    }
	  else if (DECL_BUILT_IN_CLASS (fndecl) == BUILT_IN_NORMAL)
	    switch (DECL_FUNCTION_CODE (fndecl))
	      {
	      case BUILT_IN_GOMP_BARRIER:
	      case BUILT_IN_GOMP_CANCEL:
	      case BUILT_IN_GOMP_CANCELLATION_POINT:
	      case BUILT_IN_GOMP_TASKYIELD:
	      case BUILT_IN_GOMP_TASKWAIT:
	      case BUILT_IN_GOMP_TASKGROUP_START:
	      case BUILT_IN_GOMP_TASKGROUP_END:
		remove = !check_omp_nesting_restrictions (stmt, ctx);
		break;
	      default:
		break;
	      }
	}
    }
  if (remove)
    {
      stmt = gimple_build_nop ();
      gsi_replace (gsi, stmt, false);
    }

  *handled_ops_p = true;

  switch (gimple_code (stmt))
    {
    case GIMPLE_OMP_PARALLEL:
      taskreg_nesting_level++;
      scan_omp_parallel (gsi, ctx);
      taskreg_nesting_level--;
      break;

    case GIMPLE_OMP_TASK:
      taskreg_nesting_level++;
      scan_omp_task (gsi, ctx);
      taskreg_nesting_level--;
      break;

    case GIMPLE_OMP_FOR:
      if (((gimple_omp_for_kind (as_a <gomp_for *> (stmt))
	    & GF_OMP_FOR_KIND_MASK) == GF_OMP_FOR_KIND_SIMD)
	  && omp_maybe_offloaded_ctx (ctx)
	  && omp_max_simt_vf ())
	scan_omp_simd (gsi, as_a <gomp_for *> (stmt), ctx);
      else
	scan_omp_for (as_a <gomp_for *> (stmt), ctx);
      break;

    case GIMPLE_OMP_SECTIONS:
      scan_omp_sections (as_a <gomp_sections *> (stmt), ctx);
      break;

    case GIMPLE_OMP_SINGLE:
      scan_omp_single (as_a <gomp_single *> (stmt), ctx);
      break;

    case GIMPLE_OMP_SECTION:
    case GIMPLE_OMP_MASTER:
    case GIMPLE_OMP_TASKGROUP:
    case GIMPLE_OMP_ORDERED:
    case GIMPLE_OMP_CRITICAL:
    case GIMPLE_OMP_GRID_BODY:
      ctx = new_omp_context (stmt, ctx);
      scan_omp (gimple_omp_body_ptr (stmt), ctx);
      break;

    case GIMPLE_OMP_TARGET:
      scan_omp_target (as_a <gomp_target *> (stmt), ctx);
      break;

    case GIMPLE_OMP_TEAMS:
      scan_omp_teams (as_a <gomp_teams *> (stmt), ctx);
      break;

    case GIMPLE_BIND:
      {
	tree var;

	*handled_ops_p = false;
	if (ctx)
	  for (var = gimple_bind_vars (as_a <gbind *> (stmt));
	       var ;
	       var = DECL_CHAIN (var))
	    insert_decl_map (&ctx->cb, var, var);
      }
      break;
    default:
      *handled_ops_p = false;
      break;
    }

  return NULL_TREE;
}


/* Scan all the statements starting at the current statement.  CTX
   contains context information about the OMP directives and
   clauses found during the scan.  */

static void
scan_omp (gimple_seq *body_p, omp_context *ctx)
{
  location_t saved_location;
  struct walk_stmt_info wi;

  memset (&wi, 0, sizeof (wi));
  wi.info = ctx;
  wi.want_locations = true;

  saved_location = input_location;
  walk_gimple_seq_mod (body_p, scan_omp_1_stmt, scan_omp_1_op, &wi);
  input_location = saved_location;
}

/* Re-gimplification and code generation routines.  */

/* Remove omp_member_access_dummy_var variables from gimple_bind_vars
   of BIND if in a method.  */

static void
maybe_remove_omp_member_access_dummy_vars (gbind *bind)
{
  if (DECL_ARGUMENTS (current_function_decl)
      && DECL_ARTIFICIAL (DECL_ARGUMENTS (current_function_decl))
      && (TREE_CODE (TREE_TYPE (DECL_ARGUMENTS (current_function_decl)))
	  == POINTER_TYPE))
    {
      tree vars = gimple_bind_vars (bind);
      for (tree *pvar = &vars; *pvar; )
	if (omp_member_access_dummy_var (*pvar))
	  *pvar = DECL_CHAIN (*pvar);
	else
	  pvar = &DECL_CHAIN (*pvar);
      gimple_bind_set_vars (bind, vars);
    }
}

/* Remove omp_member_access_dummy_var variables from BLOCK_VARS of
   block and its subblocks.  */

static void
remove_member_access_dummy_vars (tree block)
{
  for (tree *pvar = &BLOCK_VARS (block); *pvar; )
    if (omp_member_access_dummy_var (*pvar))
      *pvar = DECL_CHAIN (*pvar);
    else
      pvar = &DECL_CHAIN (*pvar);

  for (block = BLOCK_SUBBLOCKS (block); block; block = BLOCK_CHAIN (block))
    remove_member_access_dummy_vars (block);
}

/* If a context was created for STMT when it was scanned, return it.  */

static omp_context *
maybe_lookup_ctx (gimple *stmt)
{
  splay_tree_node n;
  n = splay_tree_lookup (all_contexts, (splay_tree_key) stmt);
  return n ? (omp_context *) n->value : NULL;
}


/* Find the mapping for DECL in CTX or the immediately enclosing
   context that has a mapping for DECL.

   If CTX is a nested parallel directive, we may have to use the decl
   mappings created in CTX's parent context.  Suppose that we have the
   following parallel nesting (variable UIDs showed for clarity):

	iD.1562 = 0;
     	#omp parallel shared(iD.1562)		-> outer parallel
	  iD.1562 = iD.1562 + 1;

	  #omp parallel shared (iD.1562)	-> inner parallel
	     iD.1562 = iD.1562 - 1;

   Each parallel structure will create a distinct .omp_data_s structure
   for copying iD.1562 in/out of the directive:

  	outer parallel		.omp_data_s.1.i -> iD.1562
	inner parallel		.omp_data_s.2.i -> iD.1562

   A shared variable mapping will produce a copy-out operation before
   the parallel directive and a copy-in operation after it.  So, in
   this case we would have:

  	iD.1562 = 0;
	.omp_data_o.1.i = iD.1562;
	#omp parallel shared(iD.1562)		-> outer parallel
	  .omp_data_i.1 = &.omp_data_o.1
	  .omp_data_i.1->i = .omp_data_i.1->i + 1;

	  .omp_data_o.2.i = iD.1562;		-> **
	  #omp parallel shared(iD.1562)		-> inner parallel
	    .omp_data_i.2 = &.omp_data_o.2
	    .omp_data_i.2->i = .omp_data_i.2->i - 1;


    ** This is a problem.  The symbol iD.1562 cannot be referenced
       inside the body of the outer parallel region.  But since we are
       emitting this copy operation while expanding the inner parallel
       directive, we need to access the CTX structure of the outer
       parallel directive to get the correct mapping:

	  .omp_data_o.2.i = .omp_data_i.1->i

    Since there may be other workshare or parallel directives enclosing
    the parallel directive, it may be necessary to walk up the context
    parent chain.  This is not a problem in general because nested
    parallelism happens only rarely.  */

static tree
lookup_decl_in_outer_ctx (tree decl, omp_context *ctx)
{
  tree t;
  omp_context *up;

  for (up = ctx->outer, t = NULL; up && t == NULL; up = up->outer)
    t = maybe_lookup_decl (decl, up);

  gcc_assert (!ctx->is_nested || t || is_global_var (decl));

  return t ? t : decl;
}


/* Similar to lookup_decl_in_outer_ctx, but return DECL if not found
   in outer contexts.  */

static tree
maybe_lookup_decl_in_outer_ctx (tree decl, omp_context *ctx)
{
  tree t = NULL;
  omp_context *up;

  for (up = ctx->outer, t = NULL; up && t == NULL; up = up->outer)
    t = maybe_lookup_decl (decl, up);

  return t ? t : decl;
}


/* Construct the initialization value for reduction operation OP.  */

tree
omp_reduction_init_op (location_t loc, enum tree_code op, tree type)
{
  switch (op)
    {
    case PLUS_EXPR:
    case MINUS_EXPR:
    case BIT_IOR_EXPR:
    case BIT_XOR_EXPR:
    case TRUTH_OR_EXPR:
    case TRUTH_ORIF_EXPR:
    case TRUTH_XOR_EXPR:
    case NE_EXPR:
      return build_zero_cst (type);

    case MULT_EXPR:
    case TRUTH_AND_EXPR:
    case TRUTH_ANDIF_EXPR:
    case EQ_EXPR:
      return fold_convert_loc (loc, type, integer_one_node);

    case BIT_AND_EXPR:
      return fold_convert_loc (loc, type, integer_minus_one_node);

    case MAX_EXPR:
      if (SCALAR_FLOAT_TYPE_P (type))
	{
	  REAL_VALUE_TYPE max, min;
	  if (HONOR_INFINITIES (type))
	    {
	      real_inf (&max);
	      real_arithmetic (&min, NEGATE_EXPR, &max, NULL);
	    }
	  else
	    real_maxval (&min, 1, TYPE_MODE (type));
	  return build_real (type, min);
	}
      else if (POINTER_TYPE_P (type))
	{
	  wide_int min
	    = wi::min_value (TYPE_PRECISION (type), TYPE_SIGN (type));
	  return wide_int_to_tree (type, min);
	}
      else
	{
	  gcc_assert (INTEGRAL_TYPE_P (type));
	  return TYPE_MIN_VALUE (type);
	}

    case MIN_EXPR:
      if (SCALAR_FLOAT_TYPE_P (type))
	{
	  REAL_VALUE_TYPE max;
	  if (HONOR_INFINITIES (type))
	    real_inf (&max);
	  else
	    real_maxval (&max, 0, TYPE_MODE (type));
	  return build_real (type, max);
	}
      else if (POINTER_TYPE_P (type))
	{
	  wide_int max
	    = wi::max_value (TYPE_PRECISION (type), TYPE_SIGN (type));
	  return wide_int_to_tree (type, max);
	}
      else
	{
	  gcc_assert (INTEGRAL_TYPE_P (type));
	  return TYPE_MAX_VALUE (type);
	}

    default:
      gcc_unreachable ();
    }
}

/* Construct the initialization value for reduction CLAUSE.  */

tree
omp_reduction_init (tree clause, tree type)
{
  return omp_reduction_init_op (OMP_CLAUSE_LOCATION (clause),
				OMP_CLAUSE_REDUCTION_CODE (clause), type);
}

/* Return alignment to be assumed for var in CLAUSE, which should be
   OMP_CLAUSE_ALIGNED.  */

static tree
omp_clause_aligned_alignment (tree clause)
{
  if (OMP_CLAUSE_ALIGNED_ALIGNMENT (clause))
    return OMP_CLAUSE_ALIGNED_ALIGNMENT (clause);

  /* Otherwise return implementation defined alignment.  */
  unsigned int al = 1;
  opt_scalar_mode mode_iter;
  auto_vector_sizes sizes;
  targetm.vectorize.autovectorize_vector_sizes (&sizes);
  poly_uint64 vs = 0;
  for (unsigned int i = 0; i < sizes.length (); ++i)
    vs = ordered_max (vs, sizes[i]);
  static enum mode_class classes[]
    = { MODE_INT, MODE_VECTOR_INT, MODE_FLOAT, MODE_VECTOR_FLOAT };
  for (int i = 0; i < 4; i += 2)
    /* The for loop above dictates that we only walk through scalar classes.  */
    FOR_EACH_MODE_IN_CLASS (mode_iter, classes[i])
      {
	scalar_mode mode = mode_iter.require ();
	machine_mode vmode = targetm.vectorize.preferred_simd_mode (mode);
	if (GET_MODE_CLASS (vmode) != classes[i + 1])
	  continue;
<<<<<<< HEAD
	while (may_ne (vs, 0U)
	       && must_lt (GET_MODE_SIZE (vmode), vs)
=======
	while (maybe_ne (vs, 0U)
	       && known_lt (GET_MODE_SIZE (vmode), vs)
>>>>>>> 70783a86
	       && GET_MODE_2XWIDER_MODE (vmode).exists ())
	  vmode = GET_MODE_2XWIDER_MODE (vmode).require ();

	tree type = lang_hooks.types.type_for_mode (mode, 1);
	if (type == NULL_TREE || TYPE_MODE (type) != mode)
	  continue;
	poly_uint64 nelts = exact_div (GET_MODE_SIZE (vmode),
				       GET_MODE_SIZE (mode));
	type = build_vector_type (type, nelts);
	if (TYPE_MODE (type) != vmode)
	  continue;
	if (TYPE_ALIGN_UNIT (type) > al)
	  al = TYPE_ALIGN_UNIT (type);
      }
  return build_int_cst (integer_type_node, al);
}


/* This structure is part of the interface between lower_rec_simd_input_clauses
   and lower_rec_input_clauses.  */

struct omplow_simd_context {
  omplow_simd_context () { memset (this, 0, sizeof (*this)); }
  tree idx;
  tree lane;
  vec<tree, va_heap> simt_eargs;
  gimple_seq simt_dlist;
  poly_uint64_pod max_vf;
  bool is_simt;
};

/* Helper function of lower_rec_input_clauses, used for #pragma omp simd
   privatization.  */

static bool
lower_rec_simd_input_clauses (tree new_var, omp_context *ctx,
			      omplow_simd_context *sctx, tree &ivar, tree &lvar)
{
<<<<<<< HEAD
  if (must_eq (sctx->max_vf, 0U))
    {
      sctx->max_vf = sctx->is_simt ? omp_max_simt_vf () : omp_max_vf ();
      if (may_gt (sctx->max_vf, 1U))
=======
  if (known_eq (sctx->max_vf, 0U))
    {
      sctx->max_vf = sctx->is_simt ? omp_max_simt_vf () : omp_max_vf ();
      if (maybe_gt (sctx->max_vf, 1U))
>>>>>>> 70783a86
	{
	  tree c = omp_find_clause (gimple_omp_for_clauses (ctx->stmt),
				    OMP_CLAUSE_SAFELEN);
	  if (c)
	    {
	      poly_uint64 safe_len;
	      if (!poly_int_tree_p (OMP_CLAUSE_SAFELEN_EXPR (c), &safe_len)
<<<<<<< HEAD
		  || may_lt (safe_len, 1U))
=======
		  || maybe_lt (safe_len, 1U))
>>>>>>> 70783a86
		sctx->max_vf = 1;
	      else
		sctx->max_vf = lower_bound (sctx->max_vf, safe_len);
	    }
	}
<<<<<<< HEAD
      if (may_gt (sctx->max_vf, 1U))
=======
      if (maybe_gt (sctx->max_vf, 1U))
>>>>>>> 70783a86
	{
	  sctx->idx = create_tmp_var (unsigned_type_node);
	  sctx->lane = create_tmp_var (unsigned_type_node);
	}
    }
<<<<<<< HEAD
  if (must_eq (sctx->max_vf, 1U))
=======
  if (known_eq (sctx->max_vf, 1U))
>>>>>>> 70783a86
    return false;

  if (sctx->is_simt)
    {
      if (is_gimple_reg (new_var))
	{
	  ivar = lvar = new_var;
	  return true;
	}
      tree type = TREE_TYPE (new_var), ptype = build_pointer_type (type);
      ivar = lvar = create_tmp_var (type);
      TREE_ADDRESSABLE (ivar) = 1;
      DECL_ATTRIBUTES (ivar) = tree_cons (get_identifier ("omp simt private"),
					  NULL, DECL_ATTRIBUTES (ivar));
      sctx->simt_eargs.safe_push (build1 (ADDR_EXPR, ptype, ivar));
      tree clobber = build_constructor (type, NULL);
      TREE_THIS_VOLATILE (clobber) = 1;
      gimple *g = gimple_build_assign (ivar, clobber);
      gimple_seq_add_stmt (&sctx->simt_dlist, g);
    }
  else
    {
      tree atype = build_array_type_nelts (TREE_TYPE (new_var), sctx->max_vf);
      tree avar = create_tmp_var_raw (atype);
      if (TREE_ADDRESSABLE (new_var))
	TREE_ADDRESSABLE (avar) = 1;
      DECL_ATTRIBUTES (avar)
	= tree_cons (get_identifier ("omp simd array"), NULL,
		     DECL_ATTRIBUTES (avar));
      gimple_add_tmp_var (avar);
      ivar = build4 (ARRAY_REF, TREE_TYPE (new_var), avar, sctx->idx,
		     NULL_TREE, NULL_TREE);
      lvar = build4 (ARRAY_REF, TREE_TYPE (new_var), avar, sctx->lane,
		     NULL_TREE, NULL_TREE);
    }
  if (DECL_P (new_var))
    {
      SET_DECL_VALUE_EXPR (new_var, lvar);
      DECL_HAS_VALUE_EXPR_P (new_var) = 1;
    }
  return true;
}

/* Helper function of lower_rec_input_clauses.  For a reference
   in simd reduction, add an underlying variable it will reference.  */

static void
handle_simd_reference (location_t loc, tree new_vard, gimple_seq *ilist)
{
  tree z = TYPE_SIZE_UNIT (TREE_TYPE (TREE_TYPE (new_vard)));
  if (TREE_CONSTANT (z))
    {
      z = create_tmp_var_raw (TREE_TYPE (TREE_TYPE (new_vard)),
			      get_name (new_vard));
      gimple_add_tmp_var (z);
      TREE_ADDRESSABLE (z) = 1;
      z = build_fold_addr_expr_loc (loc, z);
      gimplify_assign (new_vard, z, ilist);
    }
}

/* Generate code to implement the input clauses, FIRSTPRIVATE and COPYIN,
   from the receiver (aka child) side and initializers for REFERENCE_TYPE
   private variables.  Initialization statements go in ILIST, while calls
   to destructors go in DLIST.  */

static void
lower_rec_input_clauses (tree clauses, gimple_seq *ilist, gimple_seq *dlist,
			 omp_context *ctx, struct omp_for_data *fd)
{
  tree c, dtor, copyin_seq, x, ptr;
  bool copyin_by_ref = false;
  bool lastprivate_firstprivate = false;
  bool reduction_omp_orig_ref = false;
  int pass;
  bool is_simd = (gimple_code (ctx->stmt) == GIMPLE_OMP_FOR
		  && gimple_omp_for_kind (ctx->stmt) & GF_OMP_FOR_SIMD);
  omplow_simd_context sctx = omplow_simd_context ();
  tree simt_lane = NULL_TREE, simtrec = NULL_TREE;
  tree ivar = NULL_TREE, lvar = NULL_TREE, uid = NULL_TREE;
  gimple_seq llist[3] = { };

  copyin_seq = NULL;
  sctx.is_simt = is_simd && omp_find_clause (clauses, OMP_CLAUSE__SIMT_);

  /* Set max_vf=1 (which will later enforce safelen=1) in simd loops
     with data sharing clauses referencing variable sized vars.  That
     is unnecessarily hard to support and very unlikely to result in
     vectorized code anyway.  */
  if (is_simd)
    for (c = clauses; c ; c = OMP_CLAUSE_CHAIN (c))
      switch (OMP_CLAUSE_CODE (c))
	{
	case OMP_CLAUSE_LINEAR:
	  if (OMP_CLAUSE_LINEAR_ARRAY (c))
	    sctx.max_vf = 1;
	  /* FALLTHRU */
	case OMP_CLAUSE_PRIVATE:
	case OMP_CLAUSE_FIRSTPRIVATE:
	case OMP_CLAUSE_LASTPRIVATE:
	  if (is_variable_sized (OMP_CLAUSE_DECL (c)))
	    sctx.max_vf = 1;
	  break;
	case OMP_CLAUSE_REDUCTION:
	  if (TREE_CODE (OMP_CLAUSE_DECL (c)) == MEM_REF
	      || is_variable_sized (OMP_CLAUSE_DECL (c)))
	    sctx.max_vf = 1;
	  break;
	default:
	  continue;
	}

  /* Add a placeholder for simduid.  */
<<<<<<< HEAD
  if (sctx.is_simt && may_ne (sctx.max_vf, 1U))
=======
  if (sctx.is_simt && maybe_ne (sctx.max_vf, 1U))
>>>>>>> 70783a86
    sctx.simt_eargs.safe_push (NULL_TREE);

  /* Do all the fixed sized types in the first pass, and the variable sized
     types in the second pass.  This makes sure that the scalar arguments to
     the variable sized types are processed before we use them in the
     variable sized operations.  */
  for (pass = 0; pass < 2; ++pass)
    {
      for (c = clauses; c ; c = OMP_CLAUSE_CHAIN (c))
	{
	  enum omp_clause_code c_kind = OMP_CLAUSE_CODE (c);
	  tree var, new_var;
	  bool by_ref;
	  location_t clause_loc = OMP_CLAUSE_LOCATION (c);

	  switch (c_kind)
	    {
	    case OMP_CLAUSE_PRIVATE:
	      if (OMP_CLAUSE_PRIVATE_DEBUG (c))
		continue;
	      break;
	    case OMP_CLAUSE_SHARED:
	      /* Ignore shared directives in teams construct.  */
	      if (gimple_code (ctx->stmt) == GIMPLE_OMP_TEAMS)
		continue;
	      if (maybe_lookup_decl (OMP_CLAUSE_DECL (c), ctx) == NULL)
		{
		  gcc_assert (OMP_CLAUSE_SHARED_FIRSTPRIVATE (c)
			      || is_global_var (OMP_CLAUSE_DECL (c)));
		  continue;
		}
	    case OMP_CLAUSE_FIRSTPRIVATE:
	    case OMP_CLAUSE_COPYIN:
	      break;
	    case OMP_CLAUSE_LINEAR:
	      if (!OMP_CLAUSE_LINEAR_NO_COPYIN (c)
		  && !OMP_CLAUSE_LINEAR_NO_COPYOUT (c))
		lastprivate_firstprivate = true;
	      break;
	    case OMP_CLAUSE_REDUCTION:
	      if (OMP_CLAUSE_REDUCTION_OMP_ORIG_REF (c))
		reduction_omp_orig_ref = true;
	      break;
	    case OMP_CLAUSE__LOOPTEMP_:
	      /* Handle _looptemp_ clauses only on parallel/task.  */
	      if (fd)
		continue;
	      break;
	    case OMP_CLAUSE_LASTPRIVATE:
	      if (OMP_CLAUSE_LASTPRIVATE_FIRSTPRIVATE (c))
		{
		  lastprivate_firstprivate = true;
		  if (pass != 0 || is_taskloop_ctx (ctx))
		    continue;
		}
	      /* Even without corresponding firstprivate, if
		 decl is Fortran allocatable, it needs outer var
		 reference.  */
	      else if (pass == 0
		       && lang_hooks.decls.omp_private_outer_ref
							(OMP_CLAUSE_DECL (c)))
		lastprivate_firstprivate = true;
	      break;
	    case OMP_CLAUSE_ALIGNED:
	      if (pass == 0)
		continue;
	      var = OMP_CLAUSE_DECL (c);
	      if (TREE_CODE (TREE_TYPE (var)) == POINTER_TYPE
		  && !is_global_var (var))
		{
		  new_var = maybe_lookup_decl (var, ctx);
		  if (new_var == NULL_TREE)
		    new_var = maybe_lookup_decl_in_outer_ctx (var, ctx);
		  x = builtin_decl_explicit (BUILT_IN_ASSUME_ALIGNED);
		  tree alarg = omp_clause_aligned_alignment (c);
		  alarg = fold_convert_loc (clause_loc, size_type_node, alarg);
		  x = build_call_expr_loc (clause_loc, x, 2, new_var, alarg);
		  x = fold_convert_loc (clause_loc, TREE_TYPE (new_var), x);
		  x = build2 (MODIFY_EXPR, TREE_TYPE (new_var), new_var, x);
		  gimplify_and_add (x, ilist);
		}
	      else if (TREE_CODE (TREE_TYPE (var)) == ARRAY_TYPE
		       && is_global_var (var))
		{
		  tree ptype = build_pointer_type (TREE_TYPE (var)), t, t2;
		  new_var = lookup_decl (var, ctx);
		  t = maybe_lookup_decl_in_outer_ctx (var, ctx);
		  t = build_fold_addr_expr_loc (clause_loc, t);
		  t2 = builtin_decl_explicit (BUILT_IN_ASSUME_ALIGNED);
		  tree alarg = omp_clause_aligned_alignment (c);
		  alarg = fold_convert_loc (clause_loc, size_type_node, alarg);
		  t = build_call_expr_loc (clause_loc, t2, 2, t, alarg);
		  t = fold_convert_loc (clause_loc, ptype, t);
		  x = create_tmp_var (ptype);
		  t = build2 (MODIFY_EXPR, ptype, x, t);
		  gimplify_and_add (t, ilist);
		  t = build_simple_mem_ref_loc (clause_loc, x);
		  SET_DECL_VALUE_EXPR (new_var, t);
		  DECL_HAS_VALUE_EXPR_P (new_var) = 1;
		}
	      continue;
	    default:
	      continue;
	    }

	  new_var = var = OMP_CLAUSE_DECL (c);
	  if (c_kind == OMP_CLAUSE_REDUCTION && TREE_CODE (var) == MEM_REF)
	    {
	      var = TREE_OPERAND (var, 0);
	      if (TREE_CODE (var) == POINTER_PLUS_EXPR)
		var = TREE_OPERAND (var, 0);
	      if (TREE_CODE (var) == INDIRECT_REF
		  || TREE_CODE (var) == ADDR_EXPR)
		var = TREE_OPERAND (var, 0);
	      if (is_variable_sized (var))
		{
		  gcc_assert (DECL_HAS_VALUE_EXPR_P (var));
		  var = DECL_VALUE_EXPR (var);
		  gcc_assert (TREE_CODE (var) == INDIRECT_REF);
		  var = TREE_OPERAND (var, 0);
		  gcc_assert (DECL_P (var));
		}
	      new_var = var;
	    }
	  if (c_kind != OMP_CLAUSE_COPYIN)
	    new_var = lookup_decl (var, ctx);

	  if (c_kind == OMP_CLAUSE_SHARED || c_kind == OMP_CLAUSE_COPYIN)
	    {
	      if (pass != 0)
		continue;
	    }
	  /* C/C++ array section reductions.  */
	  else if (c_kind == OMP_CLAUSE_REDUCTION
		   && var != OMP_CLAUSE_DECL (c))
	    {
	      if (pass == 0)
		continue;

	      tree bias = TREE_OPERAND (OMP_CLAUSE_DECL (c), 1);
	      tree orig_var = TREE_OPERAND (OMP_CLAUSE_DECL (c), 0);
	      if (TREE_CODE (orig_var) == POINTER_PLUS_EXPR)
		{
		  tree b = TREE_OPERAND (orig_var, 1);
		  b = maybe_lookup_decl (b, ctx);
		  if (b == NULL)
		    {
		      b = TREE_OPERAND (orig_var, 1);
		      b = maybe_lookup_decl_in_outer_ctx (b, ctx);
		    }
		  if (integer_zerop (bias))
		    bias = b;
		  else
		    {
		      bias = fold_convert_loc (clause_loc,
					       TREE_TYPE (b), bias);
		      bias = fold_build2_loc (clause_loc, PLUS_EXPR,
					      TREE_TYPE (b), b, bias);
		    }
		  orig_var = TREE_OPERAND (orig_var, 0);
		}
	      if (TREE_CODE (orig_var) == INDIRECT_REF
		  || TREE_CODE (orig_var) == ADDR_EXPR)
		orig_var = TREE_OPERAND (orig_var, 0);
	      tree d = OMP_CLAUSE_DECL (c);
	      tree type = TREE_TYPE (d);
	      gcc_assert (TREE_CODE (type) == ARRAY_TYPE);
	      tree v = TYPE_MAX_VALUE (TYPE_DOMAIN (type));
	      const char *name = get_name (orig_var);
	      if (TREE_CONSTANT (v))
		{
		  x = create_tmp_var_raw (type, name);
		  gimple_add_tmp_var (x);
		  TREE_ADDRESSABLE (x) = 1;
		  x = build_fold_addr_expr_loc (clause_loc, x);
		}
	      else
		{
		  tree atmp
		    = builtin_decl_explicit (BUILT_IN_ALLOCA_WITH_ALIGN);
		  tree t = maybe_lookup_decl (v, ctx);
		  if (t)
		    v = t;
		  else
		    v = maybe_lookup_decl_in_outer_ctx (v, ctx);
		  gimplify_expr (&v, ilist, NULL, is_gimple_val, fb_rvalue);
		  t = fold_build2_loc (clause_loc, PLUS_EXPR,
				       TREE_TYPE (v), v,
				       build_int_cst (TREE_TYPE (v), 1));
		  t = fold_build2_loc (clause_loc, MULT_EXPR,
				       TREE_TYPE (v), t,
				       TYPE_SIZE_UNIT (TREE_TYPE (type)));
		  tree al = size_int (TYPE_ALIGN (TREE_TYPE (type)));
		  x = build_call_expr_loc (clause_loc, atmp, 2, t, al);
		}

	      tree ptype = build_pointer_type (TREE_TYPE (type));
	      x = fold_convert_loc (clause_loc, ptype, x);
	      tree y = create_tmp_var (ptype, name);
	      gimplify_assign (y, x, ilist);
	      x = y;
	      tree yb = y;

	      if (!integer_zerop (bias))
		{
		  bias = fold_convert_loc (clause_loc, pointer_sized_int_node,
					   bias);
		  yb = fold_convert_loc (clause_loc, pointer_sized_int_node,
					 x);
		  yb = fold_build2_loc (clause_loc, MINUS_EXPR,
					pointer_sized_int_node, yb, bias);
		  x = fold_convert_loc (clause_loc, TREE_TYPE (x), yb);
		  yb = create_tmp_var (ptype, name);
		  gimplify_assign (yb, x, ilist);
		  x = yb;
		}

	      d = TREE_OPERAND (d, 0);
	      if (TREE_CODE (d) == POINTER_PLUS_EXPR)
		d = TREE_OPERAND (d, 0);
	      if (TREE_CODE (d) == ADDR_EXPR)
		{
		  if (orig_var != var)
		    {
		      gcc_assert (is_variable_sized (orig_var));
		      x = fold_convert_loc (clause_loc, TREE_TYPE (new_var),
					    x);
		      gimplify_assign (new_var, x, ilist);
		      tree new_orig_var = lookup_decl (orig_var, ctx);
		      tree t = build_fold_indirect_ref (new_var);
		      DECL_IGNORED_P (new_var) = 0;
		      TREE_THIS_NOTRAP (t);
		      SET_DECL_VALUE_EXPR (new_orig_var, t);
		      DECL_HAS_VALUE_EXPR_P (new_orig_var) = 1;
		    }
		  else
		    {
		      x = build2 (MEM_REF, TREE_TYPE (new_var), x,
				  build_int_cst (ptype, 0));
		      SET_DECL_VALUE_EXPR (new_var, x);
		      DECL_HAS_VALUE_EXPR_P (new_var) = 1;
		    }
		}
	      else
		{
		  gcc_assert (orig_var == var);
		  if (TREE_CODE (d) == INDIRECT_REF)
		    {
		      x = create_tmp_var (ptype, name);
		      TREE_ADDRESSABLE (x) = 1;
		      gimplify_assign (x, yb, ilist);
		      x = build_fold_addr_expr_loc (clause_loc, x);
		    }
		  x = fold_convert_loc (clause_loc, TREE_TYPE (new_var), x);
		  gimplify_assign (new_var, x, ilist);
		}
	      tree y1 = create_tmp_var (ptype, NULL);
	      gimplify_assign (y1, y, ilist);
	      tree i2 = NULL_TREE, y2 = NULL_TREE;
	      tree body2 = NULL_TREE, end2 = NULL_TREE;
	      tree y3 = NULL_TREE, y4 = NULL_TREE;
	      if (OMP_CLAUSE_REDUCTION_PLACEHOLDER (c) || is_simd)
		{
		  y2 = create_tmp_var (ptype, NULL);
		  gimplify_assign (y2, y, ilist);
		  tree ref = build_outer_var_ref (var, ctx);
		  /* For ref build_outer_var_ref already performs this.  */
		  if (TREE_CODE (d) == INDIRECT_REF)
		    gcc_assert (omp_is_reference (var));
		  else if (TREE_CODE (d) == ADDR_EXPR)
		    ref = build_fold_addr_expr (ref);
		  else if (omp_is_reference (var))
		    ref = build_fold_addr_expr (ref);
		  ref = fold_convert_loc (clause_loc, ptype, ref);
		  if (OMP_CLAUSE_REDUCTION_PLACEHOLDER (c)
		      && OMP_CLAUSE_REDUCTION_OMP_ORIG_REF (c))
		    {
		      y3 = create_tmp_var (ptype, NULL);
		      gimplify_assign (y3, unshare_expr (ref), ilist);
		    }
		  if (is_simd)
		    {
		      y4 = create_tmp_var (ptype, NULL);
		      gimplify_assign (y4, ref, dlist);
		    }
		}
	      tree i = create_tmp_var (TREE_TYPE (v), NULL);
	      gimplify_assign (i, build_int_cst (TREE_TYPE (v), 0), ilist);
	      tree body = create_artificial_label (UNKNOWN_LOCATION);
	      tree end = create_artificial_label (UNKNOWN_LOCATION);
	      gimple_seq_add_stmt (ilist, gimple_build_label (body));
	      if (y2)
		{
		  i2 = create_tmp_var (TREE_TYPE (v), NULL);
		  gimplify_assign (i2, build_int_cst (TREE_TYPE (v), 0), dlist);
		  body2 = create_artificial_label (UNKNOWN_LOCATION);
		  end2 = create_artificial_label (UNKNOWN_LOCATION);
		  gimple_seq_add_stmt (dlist, gimple_build_label (body2));
		}
	      if (OMP_CLAUSE_REDUCTION_PLACEHOLDER (c))
		{
		  tree placeholder = OMP_CLAUSE_REDUCTION_PLACEHOLDER (c);
		  tree decl_placeholder
		    = OMP_CLAUSE_REDUCTION_DECL_PLACEHOLDER (c);
		  SET_DECL_VALUE_EXPR (decl_placeholder,
				       build_simple_mem_ref (y1));
		  DECL_HAS_VALUE_EXPR_P (decl_placeholder) = 1;
		  SET_DECL_VALUE_EXPR (placeholder,
				       y3 ? build_simple_mem_ref (y3)
				       : error_mark_node);
		  DECL_HAS_VALUE_EXPR_P (placeholder) = 1;
		  x = lang_hooks.decls.omp_clause_default_ctor
				(c, build_simple_mem_ref (y1),
				 y3 ? build_simple_mem_ref (y3) : NULL_TREE);
		  if (x)
		    gimplify_and_add (x, ilist);
		  if (OMP_CLAUSE_REDUCTION_GIMPLE_INIT (c))
		    {
		      gimple_seq tseq = OMP_CLAUSE_REDUCTION_GIMPLE_INIT (c);
		      lower_omp (&tseq, ctx);
		      gimple_seq_add_seq (ilist, tseq);
		    }
		  OMP_CLAUSE_REDUCTION_GIMPLE_INIT (c) = NULL;
		  if (is_simd)
		    {
		      SET_DECL_VALUE_EXPR (decl_placeholder,
					   build_simple_mem_ref (y2));
		      SET_DECL_VALUE_EXPR (placeholder,
					   build_simple_mem_ref (y4));
		      gimple_seq tseq = OMP_CLAUSE_REDUCTION_GIMPLE_MERGE (c);
		      lower_omp (&tseq, ctx);
		      gimple_seq_add_seq (dlist, tseq);
		      OMP_CLAUSE_REDUCTION_GIMPLE_MERGE (c) = NULL;
		    }
		  DECL_HAS_VALUE_EXPR_P (placeholder) = 0;
		  DECL_HAS_VALUE_EXPR_P (decl_placeholder) = 0;
		  x = lang_hooks.decls.omp_clause_dtor
					(c, build_simple_mem_ref (y2));
		  if (x)
		    {
		      gimple_seq tseq = NULL;
		      dtor = x;
		      gimplify_stmt (&dtor, &tseq);
		      gimple_seq_add_seq (dlist, tseq);
		    }
		}
	      else
		{
		  x = omp_reduction_init (c, TREE_TYPE (type));
		  enum tree_code code = OMP_CLAUSE_REDUCTION_CODE (c);

		  /* reduction(-:var) sums up the partial results, so it
		     acts identically to reduction(+:var).  */
		  if (code == MINUS_EXPR)
		    code = PLUS_EXPR;

		  gimplify_assign (build_simple_mem_ref (y1), x, ilist);
		  if (is_simd)
		    {
		      x = build2 (code, TREE_TYPE (type),
				  build_simple_mem_ref (y4),
				  build_simple_mem_ref (y2));
		      gimplify_assign (build_simple_mem_ref (y4), x, dlist);
		    }
		}
	      gimple *g
		= gimple_build_assign (y1, POINTER_PLUS_EXPR, y1,
				       TYPE_SIZE_UNIT (TREE_TYPE (type)));
	      gimple_seq_add_stmt (ilist, g);
	      if (y3)
		{
		  g = gimple_build_assign (y3, POINTER_PLUS_EXPR, y3,
					   TYPE_SIZE_UNIT (TREE_TYPE (type)));
		  gimple_seq_add_stmt (ilist, g);
		}
	      g = gimple_build_assign (i, PLUS_EXPR, i,
				       build_int_cst (TREE_TYPE (i), 1));
	      gimple_seq_add_stmt (ilist, g);
	      g = gimple_build_cond (LE_EXPR, i, v, body, end);
	      gimple_seq_add_stmt (ilist, g);
	      gimple_seq_add_stmt (ilist, gimple_build_label (end));
	      if (y2)
		{
		  g = gimple_build_assign (y2, POINTER_PLUS_EXPR, y2,
					   TYPE_SIZE_UNIT (TREE_TYPE (type)));
		  gimple_seq_add_stmt (dlist, g);
		  if (y4)
		    {
		      g = gimple_build_assign
					(y4, POINTER_PLUS_EXPR, y4,
					 TYPE_SIZE_UNIT (TREE_TYPE (type)));
		      gimple_seq_add_stmt (dlist, g);
		    }
		  g = gimple_build_assign (i2, PLUS_EXPR, i2,
					   build_int_cst (TREE_TYPE (i2), 1));
		  gimple_seq_add_stmt (dlist, g);
		  g = gimple_build_cond (LE_EXPR, i2, v, body2, end2);
		  gimple_seq_add_stmt (dlist, g);
		  gimple_seq_add_stmt (dlist, gimple_build_label (end2));
		}
	      continue;
	    }
	  else if (is_variable_sized (var))
	    {
	      /* For variable sized types, we need to allocate the
		 actual storage here.  Call alloca and store the
		 result in the pointer decl that we created elsewhere.  */
	      if (pass == 0)
		continue;

	      if (c_kind != OMP_CLAUSE_FIRSTPRIVATE || !is_task_ctx (ctx))
		{
		  gcall *stmt;
		  tree tmp, atmp;

		  ptr = DECL_VALUE_EXPR (new_var);
		  gcc_assert (TREE_CODE (ptr) == INDIRECT_REF);
		  ptr = TREE_OPERAND (ptr, 0);
		  gcc_assert (DECL_P (ptr));
		  x = TYPE_SIZE_UNIT (TREE_TYPE (new_var));

		  /* void *tmp = __builtin_alloca */
		  atmp = builtin_decl_explicit (BUILT_IN_ALLOCA_WITH_ALIGN);
		  stmt = gimple_build_call (atmp, 2, x,
					    size_int (DECL_ALIGN (var)));
		  tmp = create_tmp_var_raw (ptr_type_node);
		  gimple_add_tmp_var (tmp);
		  gimple_call_set_lhs (stmt, tmp);

		  gimple_seq_add_stmt (ilist, stmt);

		  x = fold_convert_loc (clause_loc, TREE_TYPE (ptr), tmp);
		  gimplify_assign (ptr, x, ilist);
		}
	    }
	  else if (omp_is_reference (var))
	    {
	      /* For references that are being privatized for Fortran,
		 allocate new backing storage for the new pointer
		 variable.  This allows us to avoid changing all the
		 code that expects a pointer to something that expects
		 a direct variable.  */
	      if (pass == 0)
		continue;

	      x = TYPE_SIZE_UNIT (TREE_TYPE (TREE_TYPE (new_var)));
	      if (c_kind == OMP_CLAUSE_FIRSTPRIVATE && is_task_ctx (ctx))
		{
		  x = build_receiver_ref (var, false, ctx);
		  x = build_fold_addr_expr_loc (clause_loc, x);
		}
	      else if (TREE_CONSTANT (x))
		{
		  /* For reduction in SIMD loop, defer adding the
		     initialization of the reference, because if we decide
		     to use SIMD array for it, the initilization could cause
		     expansion ICE.  */
		  if (c_kind == OMP_CLAUSE_REDUCTION && is_simd)
		    x = NULL_TREE;
		  else
		    {
		      x = create_tmp_var_raw (TREE_TYPE (TREE_TYPE (new_var)),
					      get_name (var));
		      gimple_add_tmp_var (x);
		      TREE_ADDRESSABLE (x) = 1;
		      x = build_fold_addr_expr_loc (clause_loc, x);
		    }
		}
	      else
		{
		  tree atmp
		    = builtin_decl_explicit (BUILT_IN_ALLOCA_WITH_ALIGN);
		  tree rtype = TREE_TYPE (TREE_TYPE (new_var));
		  tree al = size_int (TYPE_ALIGN (rtype));
		  x = build_call_expr_loc (clause_loc, atmp, 2, x, al);
		}

	      if (x)
		{
		  x = fold_convert_loc (clause_loc, TREE_TYPE (new_var), x);
		  gimplify_assign (new_var, x, ilist);
		}

	      new_var = build_simple_mem_ref_loc (clause_loc, new_var);
	    }
	  else if (c_kind == OMP_CLAUSE_REDUCTION
		   && OMP_CLAUSE_REDUCTION_PLACEHOLDER (c))
	    {
	      if (pass == 0)
		continue;
	    }
	  else if (pass != 0)
	    continue;

	  switch (OMP_CLAUSE_CODE (c))
	    {
	    case OMP_CLAUSE_SHARED:
	      /* Ignore shared directives in teams construct.  */
	      if (gimple_code (ctx->stmt) == GIMPLE_OMP_TEAMS)
		continue;
	      /* Shared global vars are just accessed directly.  */
	      if (is_global_var (new_var))
		break;
	      /* For taskloop firstprivate/lastprivate, represented
		 as firstprivate and shared clause on the task, new_var
		 is the firstprivate var.  */
	      if (OMP_CLAUSE_SHARED_FIRSTPRIVATE (c))
		break;
	      /* Set up the DECL_VALUE_EXPR for shared variables now.  This
		 needs to be delayed until after fixup_child_record_type so
		 that we get the correct type during the dereference.  */
	      by_ref = use_pointer_for_field (var, ctx);
	      x = build_receiver_ref (var, by_ref, ctx);
	      SET_DECL_VALUE_EXPR (new_var, x);
	      DECL_HAS_VALUE_EXPR_P (new_var) = 1;

	      /* ??? If VAR is not passed by reference, and the variable
		 hasn't been initialized yet, then we'll get a warning for
		 the store into the omp_data_s structure.  Ideally, we'd be
		 able to notice this and not store anything at all, but
		 we're generating code too early.  Suppress the warning.  */
	      if (!by_ref)
		TREE_NO_WARNING (var) = 1;
	      break;

	    case OMP_CLAUSE_LASTPRIVATE:
	      if (OMP_CLAUSE_LASTPRIVATE_FIRSTPRIVATE (c))
		break;
	      /* FALLTHRU */

	    case OMP_CLAUSE_PRIVATE:
	      if (OMP_CLAUSE_CODE (c) != OMP_CLAUSE_PRIVATE)
		x = build_outer_var_ref (var, ctx);
	      else if (OMP_CLAUSE_PRIVATE_OUTER_REF (c))
		{
		  if (is_task_ctx (ctx))
		    x = build_receiver_ref (var, false, ctx);
		  else
		    x = build_outer_var_ref (var, ctx, OMP_CLAUSE_PRIVATE);
		}
	      else
		x = NULL;
	    do_private:
	      tree nx;
	      nx = lang_hooks.decls.omp_clause_default_ctor
						(c, unshare_expr (new_var), x);
	      if (is_simd)
		{
		  tree y = lang_hooks.decls.omp_clause_dtor (c, new_var);
		  if ((TREE_ADDRESSABLE (new_var) || nx || y
		       || OMP_CLAUSE_CODE (c) == OMP_CLAUSE_LASTPRIVATE)
		      && lower_rec_simd_input_clauses (new_var, ctx, &sctx,
						       ivar, lvar))
		    {
		      if (nx)
			x = lang_hooks.decls.omp_clause_default_ctor
						(c, unshare_expr (ivar), x);
		      if (nx && x)
			gimplify_and_add (x, &llist[0]);
		      if (y)
			{
			  y = lang_hooks.decls.omp_clause_dtor (c, ivar);
			  if (y)
			    {
			      gimple_seq tseq = NULL;

			      dtor = y;
			      gimplify_stmt (&dtor, &tseq);
			      gimple_seq_add_seq (&llist[1], tseq);
			    }
			}
		      break;
		    }
		}
	      if (nx)
		gimplify_and_add (nx, ilist);
	      /* FALLTHRU */

	    do_dtor:
	      x = lang_hooks.decls.omp_clause_dtor (c, new_var);
	      if (x)
		{
		  gimple_seq tseq = NULL;

		  dtor = x;
		  gimplify_stmt (&dtor, &tseq);
		  gimple_seq_add_seq (dlist, tseq);
		}
	      break;

	    case OMP_CLAUSE_LINEAR:
	      if (!OMP_CLAUSE_LINEAR_NO_COPYIN (c))
		goto do_firstprivate;
	      if (OMP_CLAUSE_LINEAR_NO_COPYOUT (c))
		x = NULL;
	      else
		x = build_outer_var_ref (var, ctx);
	      goto do_private;

	    case OMP_CLAUSE_FIRSTPRIVATE:
	      if (is_task_ctx (ctx))
		{
		  if (omp_is_reference (var) || is_variable_sized (var))
		    goto do_dtor;
		  else if (is_global_var (maybe_lookup_decl_in_outer_ctx (var,
									  ctx))
			   || use_pointer_for_field (var, NULL))
		    {
		      x = build_receiver_ref (var, false, ctx);
		      SET_DECL_VALUE_EXPR (new_var, x);
		      DECL_HAS_VALUE_EXPR_P (new_var) = 1;
		      goto do_dtor;
		    }
		}
	    do_firstprivate:
	      x = build_outer_var_ref (var, ctx);
	      if (is_simd)
		{
		  if (OMP_CLAUSE_CODE (c) == OMP_CLAUSE_LINEAR
		      && gimple_omp_for_combined_into_p (ctx->stmt))
		    {
		      tree t = OMP_CLAUSE_LINEAR_STEP (c);
		      tree stept = TREE_TYPE (t);
		      tree ct = omp_find_clause (clauses,
						 OMP_CLAUSE__LOOPTEMP_);
		      gcc_assert (ct);
		      tree l = OMP_CLAUSE_DECL (ct);
		      tree n1 = fd->loop.n1;
		      tree step = fd->loop.step;
		      tree itype = TREE_TYPE (l);
		      if (POINTER_TYPE_P (itype))
			itype = signed_type_for (itype);
		      l = fold_build2 (MINUS_EXPR, itype, l, n1);
		      if (TYPE_UNSIGNED (itype)
			  && fd->loop.cond_code == GT_EXPR)
			l = fold_build2 (TRUNC_DIV_EXPR, itype,
					 fold_build1 (NEGATE_EXPR, itype, l),
					 fold_build1 (NEGATE_EXPR,
						      itype, step));
		      else
			l = fold_build2 (TRUNC_DIV_EXPR, itype, l, step);
		      t = fold_build2 (MULT_EXPR, stept,
				       fold_convert (stept, l), t);

		      if (OMP_CLAUSE_LINEAR_ARRAY (c))
			{
			  x = lang_hooks.decls.omp_clause_linear_ctor
							(c, new_var, x, t);
			  gimplify_and_add (x, ilist);
			  goto do_dtor;
			}

		      if (POINTER_TYPE_P (TREE_TYPE (x)))
			x = fold_build2 (POINTER_PLUS_EXPR,
					 TREE_TYPE (x), x, t);
		      else
			x = fold_build2 (PLUS_EXPR, TREE_TYPE (x), x, t);
		    }

		  if ((OMP_CLAUSE_CODE (c) != OMP_CLAUSE_LINEAR
		       || TREE_ADDRESSABLE (new_var))
		      && lower_rec_simd_input_clauses (new_var, ctx, &sctx,
						       ivar, lvar))
		    {
		      if (OMP_CLAUSE_CODE (c) == OMP_CLAUSE_LINEAR)
			{
			  tree iv = create_tmp_var (TREE_TYPE (new_var));
			  x = lang_hooks.decls.omp_clause_copy_ctor (c, iv, x);
			  gimplify_and_add (x, ilist);
			  gimple_stmt_iterator gsi
			    = gsi_start_1 (gimple_omp_body_ptr (ctx->stmt));
			  gassign *g
			    = gimple_build_assign (unshare_expr (lvar), iv);
			  gsi_insert_before_without_update (&gsi, g,
							    GSI_SAME_STMT);
			  tree t = OMP_CLAUSE_LINEAR_STEP (c);
			  enum tree_code code = PLUS_EXPR;
			  if (POINTER_TYPE_P (TREE_TYPE (new_var)))
			    code = POINTER_PLUS_EXPR;
			  g = gimple_build_assign (iv, code, iv, t);
			  gsi_insert_before_without_update (&gsi, g,
							    GSI_SAME_STMT);
			  break;
			}
		      x = lang_hooks.decls.omp_clause_copy_ctor
						(c, unshare_expr (ivar), x);
		      gimplify_and_add (x, &llist[0]);
		      x = lang_hooks.decls.omp_clause_dtor (c, ivar);
		      if (x)
			{
			  gimple_seq tseq = NULL;

			  dtor = x;
			  gimplify_stmt (&dtor, &tseq);
			  gimple_seq_add_seq (&llist[1], tseq);
			}
		      break;
		    }
		}
	      x = lang_hooks.decls.omp_clause_copy_ctor
						(c, unshare_expr (new_var), x);
	      gimplify_and_add (x, ilist);
	      goto do_dtor;

	    case OMP_CLAUSE__LOOPTEMP_:
	      gcc_assert (is_taskreg_ctx (ctx));
	      x = build_outer_var_ref (var, ctx);
	      x = build2 (MODIFY_EXPR, TREE_TYPE (new_var), new_var, x);
	      gimplify_and_add (x, ilist);
	      break;

	    case OMP_CLAUSE_COPYIN:
	      by_ref = use_pointer_for_field (var, NULL);
	      x = build_receiver_ref (var, by_ref, ctx);
	      x = lang_hooks.decls.omp_clause_assign_op (c, new_var, x);
	      append_to_statement_list (x, &copyin_seq);
	      copyin_by_ref |= by_ref;
	      break;

	    case OMP_CLAUSE_REDUCTION:
	      /* OpenACC reductions are initialized using the
		 GOACC_REDUCTION internal function.  */
	      if (is_gimple_omp_oacc (ctx->stmt))
		break;
	      if (OMP_CLAUSE_REDUCTION_PLACEHOLDER (c))
		{
		  tree placeholder = OMP_CLAUSE_REDUCTION_PLACEHOLDER (c);
		  gimple *tseq;
		  x = build_outer_var_ref (var, ctx);

		  if (omp_is_reference (var)
		      && !useless_type_conversion_p (TREE_TYPE (placeholder),
						     TREE_TYPE (x)))
		    x = build_fold_addr_expr_loc (clause_loc, x);
		  SET_DECL_VALUE_EXPR (placeholder, x);
		  DECL_HAS_VALUE_EXPR_P (placeholder) = 1;
		  tree new_vard = new_var;
		  if (omp_is_reference (var))
		    {
		      gcc_assert (TREE_CODE (new_var) == MEM_REF);
		      new_vard = TREE_OPERAND (new_var, 0);
		      gcc_assert (DECL_P (new_vard));
		    }
		  if (is_simd
		      && lower_rec_simd_input_clauses (new_var, ctx, &sctx,
						       ivar, lvar))
		    {
		      if (new_vard == new_var)
			{
			  gcc_assert (DECL_VALUE_EXPR (new_var) == lvar);
			  SET_DECL_VALUE_EXPR (new_var, ivar);
			}
		      else
			{
			  SET_DECL_VALUE_EXPR (new_vard,
					       build_fold_addr_expr (ivar));
			  DECL_HAS_VALUE_EXPR_P (new_vard) = 1;
			}
		      x = lang_hooks.decls.omp_clause_default_ctor
				(c, unshare_expr (ivar),
				 build_outer_var_ref (var, ctx));
		      if (x)
			gimplify_and_add (x, &llist[0]);
		      if (OMP_CLAUSE_REDUCTION_GIMPLE_INIT (c))
			{
			  tseq = OMP_CLAUSE_REDUCTION_GIMPLE_INIT (c);
			  lower_omp (&tseq, ctx);
			  gimple_seq_add_seq (&llist[0], tseq);
			}
		      OMP_CLAUSE_REDUCTION_GIMPLE_INIT (c) = NULL;
		      tseq = OMP_CLAUSE_REDUCTION_GIMPLE_MERGE (c);
		      lower_omp (&tseq, ctx);
		      gimple_seq_add_seq (&llist[1], tseq);
		      OMP_CLAUSE_REDUCTION_GIMPLE_MERGE (c) = NULL;
		      DECL_HAS_VALUE_EXPR_P (placeholder) = 0;
		      if (new_vard == new_var)
			SET_DECL_VALUE_EXPR (new_var, lvar);
		      else
			SET_DECL_VALUE_EXPR (new_vard,
					     build_fold_addr_expr (lvar));
		      x = lang_hooks.decls.omp_clause_dtor (c, ivar);
		      if (x)
			{
			  tseq = NULL;
			  dtor = x;
			  gimplify_stmt (&dtor, &tseq);
			  gimple_seq_add_seq (&llist[1], tseq);
			}
		      break;
		    }
		  /* If this is a reference to constant size reduction var
		     with placeholder, we haven't emitted the initializer
		     for it because it is undesirable if SIMD arrays are used.
		     But if they aren't used, we need to emit the deferred
		     initialization now.  */
		  else if (omp_is_reference (var) && is_simd)
		    handle_simd_reference (clause_loc, new_vard, ilist);
		  x = lang_hooks.decls.omp_clause_default_ctor
				(c, unshare_expr (new_var),
				 build_outer_var_ref (var, ctx));
		  if (x)
		    gimplify_and_add (x, ilist);
		  if (OMP_CLAUSE_REDUCTION_GIMPLE_INIT (c))
		    {
		      tseq = OMP_CLAUSE_REDUCTION_GIMPLE_INIT (c);
		      lower_omp (&tseq, ctx);
		      gimple_seq_add_seq (ilist, tseq);
		    }
		  OMP_CLAUSE_REDUCTION_GIMPLE_INIT (c) = NULL;
		  if (is_simd)
		    {
		      tseq = OMP_CLAUSE_REDUCTION_GIMPLE_MERGE (c);
		      lower_omp (&tseq, ctx);
		      gimple_seq_add_seq (dlist, tseq);
		      OMP_CLAUSE_REDUCTION_GIMPLE_MERGE (c) = NULL;
		    }
		  DECL_HAS_VALUE_EXPR_P (placeholder) = 0;
		  goto do_dtor;
		}
	      else
		{
		  x = omp_reduction_init (c, TREE_TYPE (new_var));
		  gcc_assert (TREE_CODE (TREE_TYPE (new_var)) != ARRAY_TYPE);
		  enum tree_code code = OMP_CLAUSE_REDUCTION_CODE (c);

		  /* reduction(-:var) sums up the partial results, so it
		     acts identically to reduction(+:var).  */
		  if (code == MINUS_EXPR)
		    code = PLUS_EXPR;

		  tree new_vard = new_var;
		  if (is_simd && omp_is_reference (var))
		    {
		      gcc_assert (TREE_CODE (new_var) == MEM_REF);
		      new_vard = TREE_OPERAND (new_var, 0);
		      gcc_assert (DECL_P (new_vard));
		    }
		  if (is_simd
		      && lower_rec_simd_input_clauses (new_var, ctx, &sctx,
						       ivar, lvar))
		    {
		      tree ref = build_outer_var_ref (var, ctx);

		      gimplify_assign (unshare_expr (ivar), x, &llist[0]);

		      if (sctx.is_simt)
			{
			  if (!simt_lane)
			    simt_lane = create_tmp_var (unsigned_type_node);
			  x = build_call_expr_internal_loc
			    (UNKNOWN_LOCATION, IFN_GOMP_SIMT_XCHG_BFLY,
			     TREE_TYPE (ivar), 2, ivar, simt_lane);
			  x = build2 (code, TREE_TYPE (ivar), ivar, x);
			  gimplify_assign (ivar, x, &llist[2]);
			}
		      x = build2 (code, TREE_TYPE (ref), ref, ivar);
		      ref = build_outer_var_ref (var, ctx);
		      gimplify_assign (ref, x, &llist[1]);

		      if (new_vard != new_var)
			{
			  SET_DECL_VALUE_EXPR (new_vard,
					       build_fold_addr_expr (lvar));
			  DECL_HAS_VALUE_EXPR_P (new_vard) = 1;
			}
		    }
		  else
		    {
		      if (omp_is_reference (var) && is_simd)
			handle_simd_reference (clause_loc, new_vard, ilist);
		      gimplify_assign (new_var, x, ilist);
		      if (is_simd)
			{
			  tree ref = build_outer_var_ref (var, ctx);

			  x = build2 (code, TREE_TYPE (ref), ref, new_var);
			  ref = build_outer_var_ref (var, ctx);
			  gimplify_assign (ref, x, dlist);
			}
		    }
		}
	      break;

	    default:
	      gcc_unreachable ();
	    }
	}
    }

<<<<<<< HEAD
  if (must_eq (sctx.max_vf, 1U))
=======
  if (known_eq (sctx.max_vf, 1U))
>>>>>>> 70783a86
    sctx.is_simt = false;

  if (sctx.lane || sctx.is_simt)
    {
      uid = create_tmp_var (ptr_type_node, "simduid");
      /* Don't want uninit warnings on simduid, it is always uninitialized,
	 but we use it not for the value, but for the DECL_UID only.  */
      TREE_NO_WARNING (uid) = 1;
      c = build_omp_clause (UNKNOWN_LOCATION, OMP_CLAUSE__SIMDUID_);
      OMP_CLAUSE__SIMDUID__DECL (c) = uid;
      OMP_CLAUSE_CHAIN (c) = gimple_omp_for_clauses (ctx->stmt);
      gimple_omp_for_set_clauses (ctx->stmt, c);
    }
  /* Emit calls denoting privatized variables and initializing a pointer to
     structure that holds private variables as fields after ompdevlow pass.  */
  if (sctx.is_simt)
    {
      sctx.simt_eargs[0] = uid;
      gimple *g
	= gimple_build_call_internal_vec (IFN_GOMP_SIMT_ENTER, sctx.simt_eargs);
      gimple_call_set_lhs (g, uid);
      gimple_seq_add_stmt (ilist, g);
      sctx.simt_eargs.release ();

      simtrec = create_tmp_var (ptr_type_node, ".omp_simt");
      g = gimple_build_call_internal (IFN_GOMP_SIMT_ENTER_ALLOC, 1, uid);
      gimple_call_set_lhs (g, simtrec);
      gimple_seq_add_stmt (ilist, g);
    }
  if (sctx.lane)
    {
      gimple *g
	= gimple_build_call_internal (IFN_GOMP_SIMD_LANE, 1, uid);
      gimple_call_set_lhs (g, sctx.lane);
      gimple_stmt_iterator gsi = gsi_start_1 (gimple_omp_body_ptr (ctx->stmt));
      gsi_insert_before_without_update (&gsi, g, GSI_SAME_STMT);
      g = gimple_build_assign (sctx.lane, INTEGER_CST,
			       build_int_cst (unsigned_type_node, 0));
      gimple_seq_add_stmt (ilist, g);
      /* Emit reductions across SIMT lanes in log_2(simt_vf) steps.  */
      if (llist[2])
	{
	  tree simt_vf = create_tmp_var (unsigned_type_node);
	  g = gimple_build_call_internal (IFN_GOMP_SIMT_VF, 0);
	  gimple_call_set_lhs (g, simt_vf);
	  gimple_seq_add_stmt (dlist, g);

	  tree t = build_int_cst (unsigned_type_node, 1);
	  g = gimple_build_assign (simt_lane, INTEGER_CST, t);
	  gimple_seq_add_stmt (dlist, g);

	  t = build_int_cst (unsigned_type_node, 0);
	  g = gimple_build_assign (sctx.idx, INTEGER_CST, t);
	  gimple_seq_add_stmt (dlist, g);

	  tree body = create_artificial_label (UNKNOWN_LOCATION);
	  tree header = create_artificial_label (UNKNOWN_LOCATION);
	  tree end = create_artificial_label (UNKNOWN_LOCATION);
	  gimple_seq_add_stmt (dlist, gimple_build_goto (header));
	  gimple_seq_add_stmt (dlist, gimple_build_label (body));

	  gimple_seq_add_seq (dlist, llist[2]);

	  g = gimple_build_assign (simt_lane, LSHIFT_EXPR, simt_lane, integer_one_node);
	  gimple_seq_add_stmt (dlist, g);

	  gimple_seq_add_stmt (dlist, gimple_build_label (header));
	  g = gimple_build_cond (LT_EXPR, simt_lane, simt_vf, body, end);
	  gimple_seq_add_stmt (dlist, g);

	  gimple_seq_add_stmt (dlist, gimple_build_label (end));
	}
      for (int i = 0; i < 2; i++)
	if (llist[i])
	  {
	    tree vf = create_tmp_var (unsigned_type_node);
	    g = gimple_build_call_internal (IFN_GOMP_SIMD_VF, 1, uid);
	    gimple_call_set_lhs (g, vf);
	    gimple_seq *seq = i == 0 ? ilist : dlist;
	    gimple_seq_add_stmt (seq, g);
	    tree t = build_int_cst (unsigned_type_node, 0);
	    g = gimple_build_assign (sctx.idx, INTEGER_CST, t);
	    gimple_seq_add_stmt (seq, g);
	    tree body = create_artificial_label (UNKNOWN_LOCATION);
	    tree header = create_artificial_label (UNKNOWN_LOCATION);
	    tree end = create_artificial_label (UNKNOWN_LOCATION);
	    gimple_seq_add_stmt (seq, gimple_build_goto (header));
	    gimple_seq_add_stmt (seq, gimple_build_label (body));
	    gimple_seq_add_seq (seq, llist[i]);
	    t = build_int_cst (unsigned_type_node, 1);
	    g = gimple_build_assign (sctx.idx, PLUS_EXPR, sctx.idx, t);
	    gimple_seq_add_stmt (seq, g);
	    gimple_seq_add_stmt (seq, gimple_build_label (header));
	    g = gimple_build_cond (LT_EXPR, sctx.idx, vf, body, end);
	    gimple_seq_add_stmt (seq, g);
	    gimple_seq_add_stmt (seq, gimple_build_label (end));
	  }
    }
  if (sctx.is_simt)
    {
      gimple_seq_add_seq (dlist, sctx.simt_dlist);
      gimple *g
	= gimple_build_call_internal (IFN_GOMP_SIMT_EXIT, 1, simtrec);
      gimple_seq_add_stmt (dlist, g);
    }

  /* The copyin sequence is not to be executed by the main thread, since
     that would result in self-copies.  Perhaps not visible to scalars,
     but it certainly is to C++ operator=.  */
  if (copyin_seq)
    {
      x = build_call_expr (builtin_decl_explicit (BUILT_IN_OMP_GET_THREAD_NUM),
			   0);
      x = build2 (NE_EXPR, boolean_type_node, x,
		  build_int_cst (TREE_TYPE (x), 0));
      x = build3 (COND_EXPR, void_type_node, x, copyin_seq, NULL);
      gimplify_and_add (x, ilist);
    }

  /* If any copyin variable is passed by reference, we must ensure the
     master thread doesn't modify it before it is copied over in all
     threads.  Similarly for variables in both firstprivate and
     lastprivate clauses we need to ensure the lastprivate copying
     happens after firstprivate copying in all threads.  And similarly
     for UDRs if initializer expression refers to omp_orig.  */
  if (copyin_by_ref || lastprivate_firstprivate || reduction_omp_orig_ref)
    {
      /* Don't add any barrier for #pragma omp simd or
	 #pragma omp distribute.  */
      if (gimple_code (ctx->stmt) != GIMPLE_OMP_FOR
	  || gimple_omp_for_kind (ctx->stmt) == GF_OMP_FOR_KIND_FOR)
	gimple_seq_add_stmt (ilist, omp_build_barrier (NULL_TREE));
    }

  /* If max_vf is non-zero, then we can use only a vectorization factor
     up to the max_vf we chose.  So stick it into the safelen clause.  */
<<<<<<< HEAD
  if (may_ne (sctx.max_vf, 0U))
=======
  if (maybe_ne (sctx.max_vf, 0U))
>>>>>>> 70783a86
    {
      tree c = omp_find_clause (gimple_omp_for_clauses (ctx->stmt),
				OMP_CLAUSE_SAFELEN);
      poly_uint64 safe_len;
      if (c == NULL_TREE
	  || (poly_int_tree_p (OMP_CLAUSE_SAFELEN_EXPR (c), &safe_len)
<<<<<<< HEAD
	      && may_gt (safe_len, sctx.max_vf)))
=======
	      && maybe_gt (safe_len, sctx.max_vf)))
>>>>>>> 70783a86
	{
	  c = build_omp_clause (UNKNOWN_LOCATION, OMP_CLAUSE_SAFELEN);
	  OMP_CLAUSE_SAFELEN_EXPR (c) = build_int_cst (integer_type_node,
						       sctx.max_vf);
	  OMP_CLAUSE_CHAIN (c) = gimple_omp_for_clauses (ctx->stmt);
	  gimple_omp_for_set_clauses (ctx->stmt, c);
	}
    }
}


/* Generate code to implement the LASTPRIVATE clauses.  This is used for
   both parallel and workshare constructs.  PREDICATE may be NULL if it's
   always true.   */

static void
lower_lastprivate_clauses (tree clauses, tree predicate, gimple_seq *stmt_list,
			   omp_context *ctx)
{
  tree x, c, label = NULL, orig_clauses = clauses;
  bool par_clauses = false;
  tree simduid = NULL, lastlane = NULL, simtcond = NULL, simtlast = NULL;

  /* Early exit if there are no lastprivate or linear clauses.  */
  for (; clauses ; clauses = OMP_CLAUSE_CHAIN (clauses))
    if (OMP_CLAUSE_CODE (clauses) == OMP_CLAUSE_LASTPRIVATE
	|| (OMP_CLAUSE_CODE (clauses) == OMP_CLAUSE_LINEAR
	    && !OMP_CLAUSE_LINEAR_NO_COPYOUT (clauses)))
      break;
  if (clauses == NULL)
    {
      /* If this was a workshare clause, see if it had been combined
	 with its parallel.  In that case, look for the clauses on the
	 parallel statement itself.  */
      if (is_parallel_ctx (ctx))
	return;

      ctx = ctx->outer;
      if (ctx == NULL || !is_parallel_ctx (ctx))
	return;

      clauses = omp_find_clause (gimple_omp_parallel_clauses (ctx->stmt),
				 OMP_CLAUSE_LASTPRIVATE);
      if (clauses == NULL)
	return;
      par_clauses = true;
    }

  bool maybe_simt = false;
  if (gimple_code (ctx->stmt) == GIMPLE_OMP_FOR
      && gimple_omp_for_kind (ctx->stmt) & GF_OMP_FOR_SIMD)
    {
      maybe_simt = omp_find_clause (orig_clauses, OMP_CLAUSE__SIMT_);
      simduid = omp_find_clause (orig_clauses, OMP_CLAUSE__SIMDUID_);
      if (simduid)
	simduid = OMP_CLAUSE__SIMDUID__DECL (simduid);
    }

  if (predicate)
    {
      gcond *stmt;
      tree label_true, arm1, arm2;
      enum tree_code pred_code = TREE_CODE (predicate);

      label = create_artificial_label (UNKNOWN_LOCATION);
      label_true = create_artificial_label (UNKNOWN_LOCATION);
      if (TREE_CODE_CLASS (pred_code) == tcc_comparison)
	{
	  arm1 = TREE_OPERAND (predicate, 0);
	  arm2 = TREE_OPERAND (predicate, 1);
	  gimplify_expr (&arm1, stmt_list, NULL, is_gimple_val, fb_rvalue);
	  gimplify_expr (&arm2, stmt_list, NULL, is_gimple_val, fb_rvalue);
	}
      else
	{
	  arm1 = predicate;
	  gimplify_expr (&arm1, stmt_list, NULL, is_gimple_val, fb_rvalue);
	  arm2 = boolean_false_node;
	  pred_code = NE_EXPR;
	}
      if (maybe_simt)
	{
	  c = build2 (pred_code, boolean_type_node, arm1, arm2);
	  c = fold_convert (integer_type_node, c);
	  simtcond = create_tmp_var (integer_type_node);
	  gimplify_assign (simtcond, c, stmt_list);
	  gcall *g = gimple_build_call_internal (IFN_GOMP_SIMT_VOTE_ANY,
						 1, simtcond);
	  c = create_tmp_var (integer_type_node);
	  gimple_call_set_lhs (g, c);
	  gimple_seq_add_stmt (stmt_list, g);
	  stmt = gimple_build_cond (NE_EXPR, c, integer_zero_node,
				    label_true, label);
	}
      else
	stmt = gimple_build_cond (pred_code, arm1, arm2, label_true, label);
      gimple_seq_add_stmt (stmt_list, stmt);
      gimple_seq_add_stmt (stmt_list, gimple_build_label (label_true));
    }

  for (c = clauses; c ;)
    {
      tree var, new_var;
      location_t clause_loc = OMP_CLAUSE_LOCATION (c);

      if (OMP_CLAUSE_CODE (c) == OMP_CLAUSE_LASTPRIVATE
	  || (OMP_CLAUSE_CODE (c) == OMP_CLAUSE_LINEAR
	      && !OMP_CLAUSE_LINEAR_NO_COPYOUT (c)))
	{
	  var = OMP_CLAUSE_DECL (c);
	  if (OMP_CLAUSE_CODE (c) == OMP_CLAUSE_LASTPRIVATE
	      && OMP_CLAUSE_LASTPRIVATE_FIRSTPRIVATE (c)
	      && is_taskloop_ctx (ctx))
	    {
	      gcc_checking_assert (ctx->outer && is_task_ctx (ctx->outer));
	      new_var = lookup_decl (var, ctx->outer);
	    }
	  else
	    {
	      new_var = lookup_decl (var, ctx);
	      /* Avoid uninitialized warnings for lastprivate and
		 for linear iterators.  */
	      if (predicate
		  && (OMP_CLAUSE_CODE (c) == OMP_CLAUSE_LASTPRIVATE
		      || OMP_CLAUSE_LINEAR_NO_COPYIN (c)))
		TREE_NO_WARNING (new_var) = 1;
	    }

	  if (!maybe_simt && simduid && DECL_HAS_VALUE_EXPR_P (new_var))
	    {
	      tree val = DECL_VALUE_EXPR (new_var);
	      if (TREE_CODE (val) == ARRAY_REF
		  && VAR_P (TREE_OPERAND (val, 0))
		  && lookup_attribute ("omp simd array",
				       DECL_ATTRIBUTES (TREE_OPERAND (val,
								      0))))
		{
		  if (lastlane == NULL)
		    {
		      lastlane = create_tmp_var (unsigned_type_node);
		      gcall *g
			= gimple_build_call_internal (IFN_GOMP_SIMD_LAST_LANE,
						      2, simduid,
						      TREE_OPERAND (val, 1));
		      gimple_call_set_lhs (g, lastlane);
		      gimple_seq_add_stmt (stmt_list, g);
		    }
		  new_var = build4 (ARRAY_REF, TREE_TYPE (val),
				    TREE_OPERAND (val, 0), lastlane,
				    NULL_TREE, NULL_TREE);
		}
	    }
	  else if (maybe_simt)
	    {
	      tree val = (DECL_HAS_VALUE_EXPR_P (new_var)
			  ? DECL_VALUE_EXPR (new_var)
			  : new_var);
	      if (simtlast == NULL)
		{
		  simtlast = create_tmp_var (unsigned_type_node);
		  gcall *g = gimple_build_call_internal
		    (IFN_GOMP_SIMT_LAST_LANE, 1, simtcond);
		  gimple_call_set_lhs (g, simtlast);
		  gimple_seq_add_stmt (stmt_list, g);
		}
	      x = build_call_expr_internal_loc
		(UNKNOWN_LOCATION, IFN_GOMP_SIMT_XCHG_IDX,
		 TREE_TYPE (val), 2, val, simtlast);
	      new_var = unshare_expr (new_var);
	      gimplify_assign (new_var, x, stmt_list);
	      new_var = unshare_expr (new_var);
	    }

	  if (OMP_CLAUSE_CODE (c) == OMP_CLAUSE_LASTPRIVATE
	      && OMP_CLAUSE_LASTPRIVATE_GIMPLE_SEQ (c))
	    {
	      lower_omp (&OMP_CLAUSE_LASTPRIVATE_GIMPLE_SEQ (c), ctx);
	      gimple_seq_add_seq (stmt_list,
				  OMP_CLAUSE_LASTPRIVATE_GIMPLE_SEQ (c));
	      OMP_CLAUSE_LASTPRIVATE_GIMPLE_SEQ (c) = NULL;
	    }
	  else if (OMP_CLAUSE_CODE (c) == OMP_CLAUSE_LINEAR
		   && OMP_CLAUSE_LINEAR_GIMPLE_SEQ (c))
	    {
	      lower_omp (&OMP_CLAUSE_LINEAR_GIMPLE_SEQ (c), ctx);
	      gimple_seq_add_seq (stmt_list,
				  OMP_CLAUSE_LINEAR_GIMPLE_SEQ (c));
	      OMP_CLAUSE_LINEAR_GIMPLE_SEQ (c) = NULL;
	    }

	  x = NULL_TREE;
	  if (OMP_CLAUSE_CODE (c) == OMP_CLAUSE_LASTPRIVATE
	      && OMP_CLAUSE_LASTPRIVATE_TASKLOOP_IV (c))
	    {
	      gcc_checking_assert (is_taskloop_ctx (ctx));
	      tree ovar = maybe_lookup_decl_in_outer_ctx (var,
							  ctx->outer->outer);
	      if (is_global_var (ovar))
		x = ovar;
	    }
	  if (!x)
	    x = build_outer_var_ref (var, ctx, OMP_CLAUSE_LASTPRIVATE);
	  if (omp_is_reference (var))
	    new_var = build_simple_mem_ref_loc (clause_loc, new_var);
	  x = lang_hooks.decls.omp_clause_assign_op (c, x, new_var);
	  gimplify_and_add (x, stmt_list);
	}
      c = OMP_CLAUSE_CHAIN (c);
      if (c == NULL && !par_clauses)
	{
	  /* If this was a workshare clause, see if it had been combined
	     with its parallel.  In that case, continue looking for the
	     clauses also on the parallel statement itself.  */
	  if (is_parallel_ctx (ctx))
	    break;

	  ctx = ctx->outer;
	  if (ctx == NULL || !is_parallel_ctx (ctx))
	    break;

	  c = omp_find_clause (gimple_omp_parallel_clauses (ctx->stmt),
			       OMP_CLAUSE_LASTPRIVATE);
	  par_clauses = true;
	}
    }

  if (label)
    gimple_seq_add_stmt (stmt_list, gimple_build_label (label));
}

/* Lower the OpenACC reductions of CLAUSES for compute axis LEVEL
   (which might be a placeholder).  INNER is true if this is an inner
   axis of a multi-axis loop.  FORK and JOIN are (optional) fork and
   join markers.  Generate the before-loop forking sequence in
   FORK_SEQ and the after-loop joining sequence to JOIN_SEQ.  The
   general form of these sequences is

     GOACC_REDUCTION_SETUP
     GOACC_FORK
     GOACC_REDUCTION_INIT
     ...
     GOACC_REDUCTION_FINI
     GOACC_JOIN
     GOACC_REDUCTION_TEARDOWN.  */

static void
lower_oacc_reductions (location_t loc, tree clauses, tree level, bool inner,
		       gcall *fork, gcall *join, gimple_seq *fork_seq,
		       gimple_seq *join_seq, omp_context *ctx)
{
  gimple_seq before_fork = NULL;
  gimple_seq after_fork = NULL;
  gimple_seq before_join = NULL;
  gimple_seq after_join = NULL;
  tree init_code = NULL_TREE, fini_code = NULL_TREE,
    setup_code = NULL_TREE, teardown_code = NULL_TREE;
  unsigned offset = 0;

  for (tree c = clauses; c; c = OMP_CLAUSE_CHAIN (c))
    if (OMP_CLAUSE_CODE (c) == OMP_CLAUSE_REDUCTION)
      {
	tree orig = OMP_CLAUSE_DECL (c);
	tree var = maybe_lookup_decl (orig, ctx);
	tree ref_to_res = NULL_TREE;
	tree incoming, outgoing, v1, v2, v3;
	bool is_private = false;

	enum tree_code rcode = OMP_CLAUSE_REDUCTION_CODE (c);
	if (rcode == MINUS_EXPR)
	  rcode = PLUS_EXPR;
	else if (rcode == TRUTH_ANDIF_EXPR)
	  rcode = BIT_AND_EXPR;
	else if (rcode == TRUTH_ORIF_EXPR)
	  rcode = BIT_IOR_EXPR;
	tree op = build_int_cst (unsigned_type_node, rcode);

	if (!var)
	  var = orig;

	incoming = outgoing = var;

	if (!inner)
	  {
	    /* See if an outer construct also reduces this variable.  */
	    omp_context *outer = ctx;

	    while (omp_context *probe = outer->outer)
	      {
		enum gimple_code type = gimple_code (probe->stmt);
		tree cls;

		switch (type)
		  {
		  case GIMPLE_OMP_FOR:
		    cls = gimple_omp_for_clauses (probe->stmt);
		    break;

		  case GIMPLE_OMP_TARGET:
		    if (gimple_omp_target_kind (probe->stmt)
			!= GF_OMP_TARGET_KIND_OACC_PARALLEL)
		      goto do_lookup;

		    cls = gimple_omp_target_clauses (probe->stmt);
		    break;

		  default:
		    goto do_lookup;
		  }

		outer = probe;
		for (; cls;  cls = OMP_CLAUSE_CHAIN (cls))
		  if (OMP_CLAUSE_CODE (cls) == OMP_CLAUSE_REDUCTION
		      && orig == OMP_CLAUSE_DECL (cls))
		    {
		      incoming = outgoing = lookup_decl (orig, probe);
		      goto has_outer_reduction;
		    }
		  else if ((OMP_CLAUSE_CODE (cls) == OMP_CLAUSE_FIRSTPRIVATE
			    || OMP_CLAUSE_CODE (cls) == OMP_CLAUSE_PRIVATE)
			   && orig == OMP_CLAUSE_DECL (cls))
		    {
		      is_private = true;
		      goto do_lookup;
		    }
	      }

	  do_lookup:
	    /* This is the outermost construct with this reduction,
	       see if there's a mapping for it.  */
	    if (gimple_code (outer->stmt) == GIMPLE_OMP_TARGET
		&& maybe_lookup_field (orig, outer) && !is_private)
	      {
		ref_to_res = build_receiver_ref (orig, false, outer);
		if (omp_is_reference (orig))
		  ref_to_res = build_simple_mem_ref (ref_to_res);

		tree type = TREE_TYPE (var);
		if (POINTER_TYPE_P (type))
		  type = TREE_TYPE (type);

		outgoing = var;
		incoming = omp_reduction_init_op (loc, rcode, type);
	      }
	    else
	      {
		/* Try to look at enclosing contexts for reduction var,
		   use original if no mapping found.  */
		tree t = NULL_TREE;
		omp_context *c = ctx->outer;
		while (c && !t)
		  {
		    t = maybe_lookup_decl (orig, c);
		    c = c->outer;
		  }
		incoming = outgoing = (t ? t : orig);
	      }

	  has_outer_reduction:;
	  }

	if (!ref_to_res)
	  ref_to_res = integer_zero_node;

	if (omp_is_reference (orig))
	  {
	    tree type = TREE_TYPE (var);
	    const char *id = IDENTIFIER_POINTER (DECL_NAME (var));

	    if (!inner)
	      {
		tree x = create_tmp_var (TREE_TYPE (type), id);
		gimplify_assign (var, build_fold_addr_expr (x), fork_seq);
	      }

	    v1 = create_tmp_var (type, id);
	    v2 = create_tmp_var (type, id);
	    v3 = create_tmp_var (type, id);

	    gimplify_assign (v1, var, fork_seq);
	    gimplify_assign (v2, var, fork_seq);
	    gimplify_assign (v3, var, fork_seq);

	    var = build_simple_mem_ref (var);
	    v1 = build_simple_mem_ref (v1);
	    v2 = build_simple_mem_ref (v2);
	    v3 = build_simple_mem_ref (v3);
	    outgoing = build_simple_mem_ref (outgoing);

	    if (!TREE_CONSTANT (incoming))
	      incoming = build_simple_mem_ref (incoming);
	  }
	else
	  v1 = v2 = v3 = var;

	/* Determine position in reduction buffer, which may be used
	   by target.  The parser has ensured that this is not a
	   variable-sized type.  */
	fixed_size_mode mode
	  = as_a <fixed_size_mode> (TYPE_MODE (TREE_TYPE (var)));
	unsigned align = GET_MODE_ALIGNMENT (mode) /  BITS_PER_UNIT;
	offset = (offset + align - 1) & ~(align - 1);
	tree off = build_int_cst (sizetype, offset);
	offset += GET_MODE_SIZE (mode);

	if (!init_code)
	  {
	    init_code = build_int_cst (integer_type_node,
				       IFN_GOACC_REDUCTION_INIT);
	    fini_code = build_int_cst (integer_type_node,
				       IFN_GOACC_REDUCTION_FINI);
	    setup_code = build_int_cst (integer_type_node,
					IFN_GOACC_REDUCTION_SETUP);
	    teardown_code = build_int_cst (integer_type_node,
					   IFN_GOACC_REDUCTION_TEARDOWN);
	  }

	tree setup_call
	  = build_call_expr_internal_loc (loc, IFN_GOACC_REDUCTION,
					  TREE_TYPE (var), 6, setup_code,
					  unshare_expr (ref_to_res),
					  incoming, level, op, off);
	tree init_call
	  = build_call_expr_internal_loc (loc, IFN_GOACC_REDUCTION,
					  TREE_TYPE (var), 6, init_code,
					  unshare_expr (ref_to_res),
					  v1, level, op, off);
	tree fini_call
	  = build_call_expr_internal_loc (loc, IFN_GOACC_REDUCTION,
					  TREE_TYPE (var), 6, fini_code,
					  unshare_expr (ref_to_res),
					  v2, level, op, off);
	tree teardown_call
	  = build_call_expr_internal_loc (loc, IFN_GOACC_REDUCTION,
					  TREE_TYPE (var), 6, teardown_code,
					  ref_to_res, v3, level, op, off);

	gimplify_assign (v1, setup_call, &before_fork);
	gimplify_assign (v2, init_call, &after_fork);
	gimplify_assign (v3, fini_call, &before_join);
	gimplify_assign (outgoing, teardown_call, &after_join);
      }

  /* Now stitch things together.  */
  gimple_seq_add_seq (fork_seq, before_fork);
  if (fork)
    gimple_seq_add_stmt (fork_seq, fork);
  gimple_seq_add_seq (fork_seq, after_fork);

  gimple_seq_add_seq (join_seq, before_join);
  if (join)
    gimple_seq_add_stmt (join_seq, join);
  gimple_seq_add_seq (join_seq, after_join);
}

/* Generate code to implement the REDUCTION clauses.  */

static void
lower_reduction_clauses (tree clauses, gimple_seq *stmt_seqp, omp_context *ctx)
{
  gimple_seq sub_seq = NULL;
  gimple *stmt;
  tree x, c;
  int count = 0;

  /* OpenACC loop reductions are handled elsewhere.  */
  if (is_gimple_omp_oacc (ctx->stmt))
    return;

  /* SIMD reductions are handled in lower_rec_input_clauses.  */
  if (gimple_code (ctx->stmt) == GIMPLE_OMP_FOR
      && gimple_omp_for_kind (ctx->stmt) & GF_OMP_FOR_SIMD)
    return;

  /* First see if there is exactly one reduction clause.  Use OMP_ATOMIC
     update in that case, otherwise use a lock.  */
  for (c = clauses; c && count < 2; c = OMP_CLAUSE_CHAIN (c))
    if (OMP_CLAUSE_CODE (c) == OMP_CLAUSE_REDUCTION)
      {
	if (OMP_CLAUSE_REDUCTION_PLACEHOLDER (c)
	    || TREE_CODE (OMP_CLAUSE_DECL (c)) == MEM_REF)
	  {
	    /* Never use OMP_ATOMIC for array reductions or UDRs.  */
	    count = -1;
	    break;
	  }
	count++;
      }

  if (count == 0)
    return;

  for (c = clauses; c ; c = OMP_CLAUSE_CHAIN (c))
    {
      tree var, ref, new_var, orig_var;
      enum tree_code code;
      location_t clause_loc = OMP_CLAUSE_LOCATION (c);

      if (OMP_CLAUSE_CODE (c) != OMP_CLAUSE_REDUCTION)
	continue;

      enum omp_clause_code ccode = OMP_CLAUSE_REDUCTION;
      orig_var = var = OMP_CLAUSE_DECL (c);
      if (TREE_CODE (var) == MEM_REF)
	{
	  var = TREE_OPERAND (var, 0);
	  if (TREE_CODE (var) == POINTER_PLUS_EXPR)
	    var = TREE_OPERAND (var, 0);
	  if (TREE_CODE (var) == ADDR_EXPR)
	    var = TREE_OPERAND (var, 0);
	  else
	    {
	      /* If this is a pointer or referenced based array
		 section, the var could be private in the outer
		 context e.g. on orphaned loop construct.  Pretend this
		 is private variable's outer reference.  */
	      ccode = OMP_CLAUSE_PRIVATE;
	      if (TREE_CODE (var) == INDIRECT_REF)
		var = TREE_OPERAND (var, 0);
	    }
	  orig_var = var;
	  if (is_variable_sized (var))
	    {
	      gcc_assert (DECL_HAS_VALUE_EXPR_P (var));
	      var = DECL_VALUE_EXPR (var);
	      gcc_assert (TREE_CODE (var) == INDIRECT_REF);
	      var = TREE_OPERAND (var, 0);
	      gcc_assert (DECL_P (var));
	    }
	}
      new_var = lookup_decl (var, ctx);
      if (var == OMP_CLAUSE_DECL (c) && omp_is_reference (var))
	new_var = build_simple_mem_ref_loc (clause_loc, new_var);
      ref = build_outer_var_ref (var, ctx, ccode);
      code = OMP_CLAUSE_REDUCTION_CODE (c);

      /* reduction(-:var) sums up the partial results, so it acts
	 identically to reduction(+:var).  */
      if (code == MINUS_EXPR)
        code = PLUS_EXPR;

      if (count == 1)
	{
	  tree addr = build_fold_addr_expr_loc (clause_loc, ref);

	  addr = save_expr (addr);
	  ref = build1 (INDIRECT_REF, TREE_TYPE (TREE_TYPE (addr)), addr);
	  x = fold_build2_loc (clause_loc, code, TREE_TYPE (ref), ref, new_var);
	  x = build2 (OMP_ATOMIC, void_type_node, addr, x);
	  gimplify_and_add (x, stmt_seqp);
	  return;
	}
      else if (TREE_CODE (OMP_CLAUSE_DECL (c)) == MEM_REF)
	{
	  tree d = OMP_CLAUSE_DECL (c);
	  tree type = TREE_TYPE (d);
	  tree v = TYPE_MAX_VALUE (TYPE_DOMAIN (type));
	  tree i = create_tmp_var (TREE_TYPE (v), NULL);
	  tree ptype = build_pointer_type (TREE_TYPE (type));
	  tree bias = TREE_OPERAND (d, 1);
	  d = TREE_OPERAND (d, 0);
	  if (TREE_CODE (d) == POINTER_PLUS_EXPR)
	    {
	      tree b = TREE_OPERAND (d, 1);
	      b = maybe_lookup_decl (b, ctx);
	      if (b == NULL)
		{
		  b = TREE_OPERAND (d, 1);
		  b = maybe_lookup_decl_in_outer_ctx (b, ctx);
		}
	      if (integer_zerop (bias))
		bias = b;
	      else
		{
		  bias = fold_convert_loc (clause_loc, TREE_TYPE (b), bias);
		  bias = fold_build2_loc (clause_loc, PLUS_EXPR,
					  TREE_TYPE (b), b, bias);
		}
	      d = TREE_OPERAND (d, 0);
	    }
	  /* For ref build_outer_var_ref already performs this, so
	     only new_var needs a dereference.  */
	  if (TREE_CODE (d) == INDIRECT_REF)
	    {
	      new_var = build_simple_mem_ref_loc (clause_loc, new_var);
	      gcc_assert (omp_is_reference (var) && var == orig_var);
	    }
	  else if (TREE_CODE (d) == ADDR_EXPR)
	    {
	      if (orig_var == var)
		{
		  new_var = build_fold_addr_expr (new_var);
		  ref = build_fold_addr_expr (ref);
		}
	    }
	  else
	    {
	      gcc_assert (orig_var == var);
	      if (omp_is_reference (var))
		ref = build_fold_addr_expr (ref);
	    }
	  if (DECL_P (v))
	    {
	      tree t = maybe_lookup_decl (v, ctx);
	      if (t)
		v = t;
	      else
		v = maybe_lookup_decl_in_outer_ctx (v, ctx);
	      gimplify_expr (&v, stmt_seqp, NULL, is_gimple_val, fb_rvalue);
	    }
	  if (!integer_zerop (bias))
	    {
	      bias = fold_convert_loc (clause_loc, sizetype, bias);
	      new_var = fold_build2_loc (clause_loc, POINTER_PLUS_EXPR,
					 TREE_TYPE (new_var), new_var,
					 unshare_expr (bias));
	      ref = fold_build2_loc (clause_loc, POINTER_PLUS_EXPR,
					 TREE_TYPE (ref), ref, bias);
	    }
	  new_var = fold_convert_loc (clause_loc, ptype, new_var);
	  ref = fold_convert_loc (clause_loc, ptype, ref);
	  tree m = create_tmp_var (ptype, NULL);
	  gimplify_assign (m, new_var, stmt_seqp);
	  new_var = m;
	  m = create_tmp_var (ptype, NULL);
	  gimplify_assign (m, ref, stmt_seqp);
	  ref = m;
	  gimplify_assign (i, build_int_cst (TREE_TYPE (v), 0), stmt_seqp);
	  tree body = create_artificial_label (UNKNOWN_LOCATION);
	  tree end = create_artificial_label (UNKNOWN_LOCATION);
	  gimple_seq_add_stmt (&sub_seq, gimple_build_label (body));
	  tree priv = build_simple_mem_ref_loc (clause_loc, new_var);
	  tree out = build_simple_mem_ref_loc (clause_loc, ref);
	  if (OMP_CLAUSE_REDUCTION_PLACEHOLDER (c))
	    {
	      tree placeholder = OMP_CLAUSE_REDUCTION_PLACEHOLDER (c);
	      tree decl_placeholder
		= OMP_CLAUSE_REDUCTION_DECL_PLACEHOLDER (c);
	      SET_DECL_VALUE_EXPR (placeholder, out);
	      DECL_HAS_VALUE_EXPR_P (placeholder) = 1;
	      SET_DECL_VALUE_EXPR (decl_placeholder, priv);
	      DECL_HAS_VALUE_EXPR_P (decl_placeholder) = 1;
	      lower_omp (&OMP_CLAUSE_REDUCTION_GIMPLE_MERGE (c), ctx);
	      gimple_seq_add_seq (&sub_seq,
				  OMP_CLAUSE_REDUCTION_GIMPLE_MERGE (c));
	      OMP_CLAUSE_REDUCTION_GIMPLE_MERGE (c) = NULL;
	      OMP_CLAUSE_REDUCTION_PLACEHOLDER (c) = NULL;
	      OMP_CLAUSE_REDUCTION_DECL_PLACEHOLDER (c) = NULL;
	    }
	  else
	    {
	      x = build2 (code, TREE_TYPE (out), out, priv);
	      out = unshare_expr (out);
	      gimplify_assign (out, x, &sub_seq);
	    }
	  gimple *g = gimple_build_assign (new_var, POINTER_PLUS_EXPR, new_var,
					   TYPE_SIZE_UNIT (TREE_TYPE (type)));
	  gimple_seq_add_stmt (&sub_seq, g);
	  g = gimple_build_assign (ref, POINTER_PLUS_EXPR, ref,
				   TYPE_SIZE_UNIT (TREE_TYPE (type)));
	  gimple_seq_add_stmt (&sub_seq, g);
	  g = gimple_build_assign (i, PLUS_EXPR, i,
				   build_int_cst (TREE_TYPE (i), 1));
	  gimple_seq_add_stmt (&sub_seq, g);
	  g = gimple_build_cond (LE_EXPR, i, v, body, end);
	  gimple_seq_add_stmt (&sub_seq, g);
	  gimple_seq_add_stmt (&sub_seq, gimple_build_label (end));
	}
      else if (OMP_CLAUSE_REDUCTION_PLACEHOLDER (c))
	{
	  tree placeholder = OMP_CLAUSE_REDUCTION_PLACEHOLDER (c);

	  if (omp_is_reference (var)
	      && !useless_type_conversion_p (TREE_TYPE (placeholder),
					     TREE_TYPE (ref)))
	    ref = build_fold_addr_expr_loc (clause_loc, ref);
	  SET_DECL_VALUE_EXPR (placeholder, ref);
	  DECL_HAS_VALUE_EXPR_P (placeholder) = 1;
	  lower_omp (&OMP_CLAUSE_REDUCTION_GIMPLE_MERGE (c), ctx);
	  gimple_seq_add_seq (&sub_seq, OMP_CLAUSE_REDUCTION_GIMPLE_MERGE (c));
	  OMP_CLAUSE_REDUCTION_GIMPLE_MERGE (c) = NULL;
	  OMP_CLAUSE_REDUCTION_PLACEHOLDER (c) = NULL;
	}
      else
	{
	  x = build2 (code, TREE_TYPE (ref), ref, new_var);
	  ref = build_outer_var_ref (var, ctx);
	  gimplify_assign (ref, x, &sub_seq);
	}
    }

  stmt = gimple_build_call (builtin_decl_explicit (BUILT_IN_GOMP_ATOMIC_START),
			    0);
  gimple_seq_add_stmt (stmt_seqp, stmt);

  gimple_seq_add_seq (stmt_seqp, sub_seq);

  stmt = gimple_build_call (builtin_decl_explicit (BUILT_IN_GOMP_ATOMIC_END),
			    0);
  gimple_seq_add_stmt (stmt_seqp, stmt);
}


/* Generate code to implement the COPYPRIVATE clauses.  */

static void
lower_copyprivate_clauses (tree clauses, gimple_seq *slist, gimple_seq *rlist,
			    omp_context *ctx)
{
  tree c;

  for (c = clauses; c ; c = OMP_CLAUSE_CHAIN (c))
    {
      tree var, new_var, ref, x;
      bool by_ref;
      location_t clause_loc = OMP_CLAUSE_LOCATION (c);

      if (OMP_CLAUSE_CODE (c) != OMP_CLAUSE_COPYPRIVATE)
	continue;

      var = OMP_CLAUSE_DECL (c);
      by_ref = use_pointer_for_field (var, NULL);

      ref = build_sender_ref (var, ctx);
      x = new_var = lookup_decl_in_outer_ctx (var, ctx);
      if (by_ref)
	{
	  x = build_fold_addr_expr_loc (clause_loc, new_var);
	  x = fold_convert_loc (clause_loc, TREE_TYPE (ref), x);
	}
      gimplify_assign (ref, x, slist);

      ref = build_receiver_ref (var, false, ctx);
      if (by_ref)
	{
	  ref = fold_convert_loc (clause_loc,
				  build_pointer_type (TREE_TYPE (new_var)),
				  ref);
	  ref = build_fold_indirect_ref_loc (clause_loc, ref);
	}
      if (omp_is_reference (var))
	{
	  ref = fold_convert_loc (clause_loc, TREE_TYPE (new_var), ref);
	  ref = build_simple_mem_ref_loc (clause_loc, ref);
	  new_var = build_simple_mem_ref_loc (clause_loc, new_var);
	}
      x = lang_hooks.decls.omp_clause_assign_op (c, new_var, ref);
      gimplify_and_add (x, rlist);
    }
}


/* Generate code to implement the clauses, FIRSTPRIVATE, COPYIN, LASTPRIVATE,
   and REDUCTION from the sender (aka parent) side.  */

static void
lower_send_clauses (tree clauses, gimple_seq *ilist, gimple_seq *olist,
    		    omp_context *ctx)
{
  tree c, t;
  int ignored_looptemp = 0;
  bool is_taskloop = false;

  /* For taskloop, ignore first two _looptemp_ clauses, those are initialized
     by GOMP_taskloop.  */
  if (is_task_ctx (ctx) && gimple_omp_task_taskloop_p (ctx->stmt))
    {
      ignored_looptemp = 2;
      is_taskloop = true;
    }

  for (c = clauses; c ; c = OMP_CLAUSE_CHAIN (c))
    {
      tree val, ref, x, var;
      bool by_ref, do_in = false, do_out = false;
      location_t clause_loc = OMP_CLAUSE_LOCATION (c);

      switch (OMP_CLAUSE_CODE (c))
	{
	case OMP_CLAUSE_PRIVATE:
	  if (OMP_CLAUSE_PRIVATE_OUTER_REF (c))
	    break;
	  continue;
	case OMP_CLAUSE_FIRSTPRIVATE:
	case OMP_CLAUSE_COPYIN:
	case OMP_CLAUSE_LASTPRIVATE:
	case OMP_CLAUSE_REDUCTION:
	  break;
	case OMP_CLAUSE_SHARED:
	  if (OMP_CLAUSE_SHARED_FIRSTPRIVATE (c))
	    break;
	  continue;
	case OMP_CLAUSE__LOOPTEMP_:
	  if (ignored_looptemp)
	    {
	      ignored_looptemp--;
	      continue;
	    }
	  break;
	default:
	  continue;
	}

      val = OMP_CLAUSE_DECL (c);
      if (OMP_CLAUSE_CODE (c) == OMP_CLAUSE_REDUCTION
	  && TREE_CODE (val) == MEM_REF)
	{
	  val = TREE_OPERAND (val, 0);
	  if (TREE_CODE (val) == POINTER_PLUS_EXPR)
	    val = TREE_OPERAND (val, 0);
	  if (TREE_CODE (val) == INDIRECT_REF
	      || TREE_CODE (val) == ADDR_EXPR)
	    val = TREE_OPERAND (val, 0);
	  if (is_variable_sized (val))
	    continue;
	}

      /* For OMP_CLAUSE_SHARED_FIRSTPRIVATE, look beyond the
	 outer taskloop region.  */
      omp_context *ctx_for_o = ctx;
      if (is_taskloop
	  && OMP_CLAUSE_CODE (c) == OMP_CLAUSE_SHARED
	  && OMP_CLAUSE_SHARED_FIRSTPRIVATE (c))
	ctx_for_o = ctx->outer;

      var = lookup_decl_in_outer_ctx (val, ctx_for_o);

      if (OMP_CLAUSE_CODE (c) != OMP_CLAUSE_COPYIN
	  && is_global_var (var))
	continue;

      t = omp_member_access_dummy_var (var);
      if (t)
	{
	  var = DECL_VALUE_EXPR (var);
	  tree o = maybe_lookup_decl_in_outer_ctx (t, ctx_for_o);
	  if (o != t)
	    var = unshare_and_remap (var, t, o);
	  else
	    var = unshare_expr (var);
	}

      if (OMP_CLAUSE_CODE (c) == OMP_CLAUSE_SHARED)
	{
	  /* Handle taskloop firstprivate/lastprivate, where the
	     lastprivate on GIMPLE_OMP_TASK is represented as
	     OMP_CLAUSE_SHARED_FIRSTPRIVATE.  */
	  tree f = lookup_sfield ((splay_tree_key) &DECL_UID (val), ctx);
	  x = omp_build_component_ref (ctx->sender_decl, f);
	  if (use_pointer_for_field (val, ctx))
	    var = build_fold_addr_expr (var);
	  gimplify_assign (x, var, ilist);
	  DECL_ABSTRACT_ORIGIN (f) = NULL;
	  continue;
	}

      if ((OMP_CLAUSE_CODE (c) != OMP_CLAUSE_REDUCTION
	   || val == OMP_CLAUSE_DECL (c))
	  && is_variable_sized (val))
	continue;
      by_ref = use_pointer_for_field (val, NULL);

      switch (OMP_CLAUSE_CODE (c))
	{
	case OMP_CLAUSE_FIRSTPRIVATE:
	  if (OMP_CLAUSE_FIRSTPRIVATE_IMPLICIT (c)
	      && !by_ref
	      && is_task_ctx (ctx))
	    TREE_NO_WARNING (var) = 1;
	  do_in = true;
	  break;

	case OMP_CLAUSE_PRIVATE:
	case OMP_CLAUSE_COPYIN:
	case OMP_CLAUSE__LOOPTEMP_:
	  do_in = true;
	  break;

	case OMP_CLAUSE_LASTPRIVATE:
	  if (by_ref || omp_is_reference (val))
	    {
	      if (OMP_CLAUSE_LASTPRIVATE_FIRSTPRIVATE (c))
		continue;
	      do_in = true;
	    }
	  else
	    {
	      do_out = true;
	      if (lang_hooks.decls.omp_private_outer_ref (val))
		do_in = true;
	    }
	  break;

	case OMP_CLAUSE_REDUCTION:
	  do_in = true;
	  if (val == OMP_CLAUSE_DECL (c))
	    do_out = !(by_ref || omp_is_reference (val));
	  else
	    by_ref = TREE_CODE (TREE_TYPE (val)) == ARRAY_TYPE;
	  break;

	default:
	  gcc_unreachable ();
	}

      if (do_in)
	{
	  ref = build_sender_ref (val, ctx);
	  x = by_ref ? build_fold_addr_expr_loc (clause_loc, var) : var;
	  gimplify_assign (ref, x, ilist);
	  if (is_task_ctx (ctx))
	    DECL_ABSTRACT_ORIGIN (TREE_OPERAND (ref, 1)) = NULL;
	}

      if (do_out)
	{
	  ref = build_sender_ref (val, ctx);
	  gimplify_assign (var, ref, olist);
	}
    }
}

/* Generate code to implement SHARED from the sender (aka parent)
   side.  This is trickier, since GIMPLE_OMP_PARALLEL_CLAUSES doesn't
   list things that got automatically shared.  */

static void
lower_send_shared_vars (gimple_seq *ilist, gimple_seq *olist, omp_context *ctx)
{
  tree var, ovar, nvar, t, f, x, record_type;

  if (ctx->record_type == NULL)
    return;

  record_type = ctx->srecord_type ? ctx->srecord_type : ctx->record_type;
  for (f = TYPE_FIELDS (record_type); f ; f = DECL_CHAIN (f))
    {
      ovar = DECL_ABSTRACT_ORIGIN (f);
      if (!ovar || TREE_CODE (ovar) == FIELD_DECL)
	continue;

      nvar = maybe_lookup_decl (ovar, ctx);
      if (!nvar || !DECL_HAS_VALUE_EXPR_P (nvar))
	continue;

      /* If CTX is a nested parallel directive.  Find the immediately
	 enclosing parallel or workshare construct that contains a
	 mapping for OVAR.  */
      var = lookup_decl_in_outer_ctx (ovar, ctx);

      t = omp_member_access_dummy_var (var);
      if (t)
	{
	  var = DECL_VALUE_EXPR (var);
	  tree o = maybe_lookup_decl_in_outer_ctx (t, ctx);
	  if (o != t)
	    var = unshare_and_remap (var, t, o);
	  else
	    var = unshare_expr (var);
	}

      if (use_pointer_for_field (ovar, ctx))
	{
	  x = build_sender_ref (ovar, ctx);
	  var = build_fold_addr_expr (var);
	  gimplify_assign (x, var, ilist);
	}
      else
	{
	  x = build_sender_ref (ovar, ctx);
	  gimplify_assign (x, var, ilist);

	  if (!TREE_READONLY (var)
	      /* We don't need to receive a new reference to a result
	         or parm decl.  In fact we may not store to it as we will
		 invalidate any pending RSO and generate wrong gimple
		 during inlining.  */
	      && !((TREE_CODE (var) == RESULT_DECL
		    || TREE_CODE (var) == PARM_DECL)
		   && DECL_BY_REFERENCE (var)))
	    {
	      x = build_sender_ref (ovar, ctx);
	      gimplify_assign (var, x, olist);
	    }
	}
    }
}

/* Emit an OpenACC head marker call, encapulating the partitioning and
   other information that must be processed by the target compiler.
   Return the maximum number of dimensions the associated loop might
   be partitioned over.  */

static unsigned
lower_oacc_head_mark (location_t loc, tree ddvar, tree clauses,
		      gimple_seq *seq, omp_context *ctx)
{
  unsigned levels = 0;
  unsigned tag = 0;
  tree gang_static = NULL_TREE;
  auto_vec<tree, 5> args;

  args.quick_push (build_int_cst
		   (integer_type_node, IFN_UNIQUE_OACC_HEAD_MARK));
  args.quick_push (ddvar);
  for (tree c = clauses; c; c = OMP_CLAUSE_CHAIN (c))
    {
      switch (OMP_CLAUSE_CODE (c))
	{
	case OMP_CLAUSE_GANG:
	  tag |= OLF_DIM_GANG;
	  gang_static = OMP_CLAUSE_GANG_STATIC_EXPR (c);
	  /* static:* is represented by -1, and we can ignore it, as
	     scheduling is always static.  */
	  if (gang_static && integer_minus_onep (gang_static))
	    gang_static = NULL_TREE;
	  levels++;
	  break;

	case OMP_CLAUSE_WORKER:
	  tag |= OLF_DIM_WORKER;
	  levels++;
	  break;

	case OMP_CLAUSE_VECTOR:
	  tag |= OLF_DIM_VECTOR;
	  levels++;
	  break;

	case OMP_CLAUSE_SEQ:
	  tag |= OLF_SEQ;
	  break;

	case OMP_CLAUSE_AUTO:
	  tag |= OLF_AUTO;
	  break;

	case OMP_CLAUSE_INDEPENDENT:
	  tag |= OLF_INDEPENDENT;
	  break;

	case OMP_CLAUSE_TILE:
	  tag |= OLF_TILE;
	  break;

	default:
	  continue;
	}
    }

  if (gang_static)
    {
      if (DECL_P (gang_static))
	gang_static = build_outer_var_ref (gang_static, ctx);
      tag |= OLF_GANG_STATIC;
    }

  /* In a parallel region, loops are implicitly INDEPENDENT.  */
  omp_context *tgt = enclosing_target_ctx (ctx);
  if (!tgt || is_oacc_parallel (tgt))
    tag |= OLF_INDEPENDENT;

  if (tag & OLF_TILE)
    /* Tiling could use all 3 levels.  */ 
    levels = 3;
  else
    {
      /* A loop lacking SEQ, GANG, WORKER and/or VECTOR could be AUTO.
	 Ensure at least one level, or 2 for possible auto
	 partitioning */
      bool maybe_auto = !(tag & (((GOMP_DIM_MASK (GOMP_DIM_MAX) - 1)
				  << OLF_DIM_BASE) | OLF_SEQ));

      if (levels < 1u + maybe_auto)
	levels = 1u + maybe_auto;
    }

  args.quick_push (build_int_cst (integer_type_node, levels));
  args.quick_push (build_int_cst (integer_type_node, tag));
  if (gang_static)
    args.quick_push (gang_static);

  gcall *call = gimple_build_call_internal_vec (IFN_UNIQUE, args);
  gimple_set_location (call, loc);
  gimple_set_lhs (call, ddvar);
  gimple_seq_add_stmt (seq, call);

  return levels;
}

/* Emit an OpenACC lopp head or tail marker to SEQ.  LEVEL is the
   partitioning level of the enclosed region.  */ 

static void
lower_oacc_loop_marker (location_t loc, tree ddvar, bool head,
			tree tofollow, gimple_seq *seq)
{
  int marker_kind = (head ? IFN_UNIQUE_OACC_HEAD_MARK
		     : IFN_UNIQUE_OACC_TAIL_MARK);
  tree marker = build_int_cst (integer_type_node, marker_kind);
  int nargs = 2 + (tofollow != NULL_TREE);
  gcall *call = gimple_build_call_internal (IFN_UNIQUE, nargs,
					    marker, ddvar, tofollow);
  gimple_set_location (call, loc);
  gimple_set_lhs (call, ddvar);
  gimple_seq_add_stmt (seq, call);
}

/* Generate the before and after OpenACC loop sequences.  CLAUSES are
   the loop clauses, from which we extract reductions.  Initialize
   HEAD and TAIL.  */

static void
lower_oacc_head_tail (location_t loc, tree clauses,
		      gimple_seq *head, gimple_seq *tail, omp_context *ctx)
{
  bool inner = false;
  tree ddvar = create_tmp_var (integer_type_node, ".data_dep");
  gimple_seq_add_stmt (head, gimple_build_assign (ddvar, integer_zero_node));

  unsigned count = lower_oacc_head_mark (loc, ddvar, clauses, head, ctx);
  tree fork_kind = build_int_cst (unsigned_type_node, IFN_UNIQUE_OACC_FORK);
  tree join_kind = build_int_cst (unsigned_type_node, IFN_UNIQUE_OACC_JOIN);

  gcc_assert (count);
  for (unsigned done = 1; count; count--, done++)
    {
      gimple_seq fork_seq = NULL;
      gimple_seq join_seq = NULL;

      tree place = build_int_cst (integer_type_node, -1);
      gcall *fork = gimple_build_call_internal (IFN_UNIQUE, 3,
						fork_kind, ddvar, place);
      gimple_set_location (fork, loc);
      gimple_set_lhs (fork, ddvar);

      gcall *join = gimple_build_call_internal (IFN_UNIQUE, 3,
						join_kind, ddvar, place);
      gimple_set_location (join, loc);
      gimple_set_lhs (join, ddvar);

      /* Mark the beginning of this level sequence.  */
      if (inner)
	lower_oacc_loop_marker (loc, ddvar, true,
				build_int_cst (integer_type_node, count),
				&fork_seq);
      lower_oacc_loop_marker (loc, ddvar, false,
			      build_int_cst (integer_type_node, done),
			      &join_seq);

      lower_oacc_reductions (loc, clauses, place, inner,
			     fork, join, &fork_seq, &join_seq,  ctx);

      /* Append this level to head. */
      gimple_seq_add_seq (head, fork_seq);
      /* Prepend it to tail.  */
      gimple_seq_add_seq (&join_seq, *tail);
      *tail = join_seq;

      inner = true;
    }

  /* Mark the end of the sequence.  */
  lower_oacc_loop_marker (loc, ddvar, true, NULL_TREE, head);
  lower_oacc_loop_marker (loc, ddvar, false, NULL_TREE, tail);
}

/* If exceptions are enabled, wrap the statements in BODY in a MUST_NOT_THROW
   catch handler and return it.  This prevents programs from violating the
   structured block semantics with throws.  */

static gimple_seq
maybe_catch_exception (gimple_seq body)
{
  gimple *g;
  tree decl;

  if (!flag_exceptions)
    return body;

  if (lang_hooks.eh_protect_cleanup_actions != NULL)
    decl = lang_hooks.eh_protect_cleanup_actions ();
  else
    decl = builtin_decl_explicit (BUILT_IN_TRAP);

  g = gimple_build_eh_must_not_throw (decl);
  g = gimple_build_try (body, gimple_seq_alloc_with_stmt (g),
      			GIMPLE_TRY_CATCH);

 return gimple_seq_alloc_with_stmt (g);
}


/* Routines to lower OMP directives into OMP-GIMPLE.  */

/* If ctx is a worksharing context inside of a cancellable parallel
   region and it isn't nowait, add lhs to its GIMPLE_OMP_RETURN
   and conditional branch to parallel's cancel_label to handle
   cancellation in the implicit barrier.  */

static void
maybe_add_implicit_barrier_cancel (omp_context *ctx, gimple_seq *body)
{
  gimple *omp_return = gimple_seq_last_stmt (*body);
  gcc_assert (gimple_code (omp_return) == GIMPLE_OMP_RETURN);
  if (gimple_omp_return_nowait_p (omp_return))
    return;
  if (ctx->outer
      && gimple_code (ctx->outer->stmt) == GIMPLE_OMP_PARALLEL
      && ctx->outer->cancellable)
    {
      tree fndecl = builtin_decl_explicit (BUILT_IN_GOMP_CANCEL);
      tree c_bool_type = TREE_TYPE (TREE_TYPE (fndecl));
      tree lhs = create_tmp_var (c_bool_type);
      gimple_omp_return_set_lhs (omp_return, lhs);
      tree fallthru_label = create_artificial_label (UNKNOWN_LOCATION);
      gimple *g = gimple_build_cond (NE_EXPR, lhs,
				    fold_convert (c_bool_type,
						  boolean_false_node),
				    ctx->outer->cancel_label, fallthru_label);
      gimple_seq_add_stmt (body, g);
      gimple_seq_add_stmt (body, gimple_build_label (fallthru_label));
    }
}

/* Lower the OpenMP sections directive in the current statement in GSI_P.
   CTX is the enclosing OMP context for the current statement.  */

static void
lower_omp_sections (gimple_stmt_iterator *gsi_p, omp_context *ctx)
{
  tree block, control;
  gimple_stmt_iterator tgsi;
  gomp_sections *stmt;
  gimple *t;
  gbind *new_stmt, *bind;
  gimple_seq ilist, dlist, olist, new_body;

  stmt = as_a <gomp_sections *> (gsi_stmt (*gsi_p));

  push_gimplify_context ();

  dlist = NULL;
  ilist = NULL;
  lower_rec_input_clauses (gimple_omp_sections_clauses (stmt),
      			   &ilist, &dlist, ctx, NULL);

  new_body = gimple_omp_body (stmt);
  gimple_omp_set_body (stmt, NULL);
  tgsi = gsi_start (new_body);
  for (; !gsi_end_p (tgsi); gsi_next (&tgsi))
    {
      omp_context *sctx;
      gimple *sec_start;

      sec_start = gsi_stmt (tgsi);
      sctx = maybe_lookup_ctx (sec_start);
      gcc_assert (sctx);

      lower_omp (gimple_omp_body_ptr (sec_start), sctx);
      gsi_insert_seq_after (&tgsi, gimple_omp_body (sec_start),
			    GSI_CONTINUE_LINKING);
      gimple_omp_set_body (sec_start, NULL);

      if (gsi_one_before_end_p (tgsi))
	{
	  gimple_seq l = NULL;
	  lower_lastprivate_clauses (gimple_omp_sections_clauses (stmt), NULL,
				     &l, ctx);
	  gsi_insert_seq_after (&tgsi, l, GSI_CONTINUE_LINKING);
	  gimple_omp_section_set_last (sec_start);
	}

      gsi_insert_after (&tgsi, gimple_build_omp_return (false),
			GSI_CONTINUE_LINKING);
    }

  block = make_node (BLOCK);
  bind = gimple_build_bind (NULL, new_body, block);

  olist = NULL;
  lower_reduction_clauses (gimple_omp_sections_clauses (stmt), &olist, ctx);

  block = make_node (BLOCK);
  new_stmt = gimple_build_bind (NULL, NULL, block);
  gsi_replace (gsi_p, new_stmt, true);

  pop_gimplify_context (new_stmt);
  gimple_bind_append_vars (new_stmt, ctx->block_vars);
  BLOCK_VARS (block) = gimple_bind_vars (bind);
  if (BLOCK_VARS (block))
    TREE_USED (block) = 1;

  new_body = NULL;
  gimple_seq_add_seq (&new_body, ilist);
  gimple_seq_add_stmt (&new_body, stmt);
  gimple_seq_add_stmt (&new_body, gimple_build_omp_sections_switch ());
  gimple_seq_add_stmt (&new_body, bind);

  control = create_tmp_var (unsigned_type_node, ".section");
  t = gimple_build_omp_continue (control, control);
  gimple_omp_sections_set_control (stmt, control);
  gimple_seq_add_stmt (&new_body, t);

  gimple_seq_add_seq (&new_body, olist);
  if (ctx->cancellable)
    gimple_seq_add_stmt (&new_body, gimple_build_label (ctx->cancel_label));
  gimple_seq_add_seq (&new_body, dlist);

  new_body = maybe_catch_exception (new_body);

  bool nowait = omp_find_clause (gimple_omp_sections_clauses (stmt),
				 OMP_CLAUSE_NOWAIT) != NULL_TREE;
  t = gimple_build_omp_return (nowait);
  gimple_seq_add_stmt (&new_body, t);
  maybe_add_implicit_barrier_cancel (ctx, &new_body);

  gimple_bind_set_body (new_stmt, new_body);
}


/* A subroutine of lower_omp_single.  Expand the simple form of
   a GIMPLE_OMP_SINGLE, without a copyprivate clause:

     	if (GOMP_single_start ())
	  BODY;
	[ GOMP_barrier (); ]	-> unless 'nowait' is present.

  FIXME.  It may be better to delay expanding the logic of this until
  pass_expand_omp.  The expanded logic may make the job more difficult
  to a synchronization analysis pass.  */

static void
lower_omp_single_simple (gomp_single *single_stmt, gimple_seq *pre_p)
{
  location_t loc = gimple_location (single_stmt);
  tree tlabel = create_artificial_label (loc);
  tree flabel = create_artificial_label (loc);
  gimple *call, *cond;
  tree lhs, decl;

  decl = builtin_decl_explicit (BUILT_IN_GOMP_SINGLE_START);
  lhs = create_tmp_var (TREE_TYPE (TREE_TYPE (decl)));
  call = gimple_build_call (decl, 0);
  gimple_call_set_lhs (call, lhs);
  gimple_seq_add_stmt (pre_p, call);

  cond = gimple_build_cond (EQ_EXPR, lhs,
			    fold_convert_loc (loc, TREE_TYPE (lhs),
					      boolean_true_node),
			    tlabel, flabel);
  gimple_seq_add_stmt (pre_p, cond);
  gimple_seq_add_stmt (pre_p, gimple_build_label (tlabel));
  gimple_seq_add_seq (pre_p, gimple_omp_body (single_stmt));
  gimple_seq_add_stmt (pre_p, gimple_build_label (flabel));
}


/* A subroutine of lower_omp_single.  Expand the simple form of
   a GIMPLE_OMP_SINGLE, with a copyprivate clause:

	#pragma omp single copyprivate (a, b, c)

   Create a new structure to hold copies of 'a', 'b' and 'c' and emit:

      {
	if ((copyout_p = GOMP_single_copy_start ()) == NULL)
	  {
	    BODY;
	    copyout.a = a;
	    copyout.b = b;
	    copyout.c = c;
	    GOMP_single_copy_end (&copyout);
	  }
	else
	  {
	    a = copyout_p->a;
	    b = copyout_p->b;
	    c = copyout_p->c;
	  }
	GOMP_barrier ();
      }

  FIXME.  It may be better to delay expanding the logic of this until
  pass_expand_omp.  The expanded logic may make the job more difficult
  to a synchronization analysis pass.  */

static void
lower_omp_single_copy (gomp_single *single_stmt, gimple_seq *pre_p,
		       omp_context *ctx)
{
  tree ptr_type, t, l0, l1, l2, bfn_decl;
  gimple_seq copyin_seq;
  location_t loc = gimple_location (single_stmt);

  ctx->sender_decl = create_tmp_var (ctx->record_type, ".omp_copy_o");

  ptr_type = build_pointer_type (ctx->record_type);
  ctx->receiver_decl = create_tmp_var (ptr_type, ".omp_copy_i");

  l0 = create_artificial_label (loc);
  l1 = create_artificial_label (loc);
  l2 = create_artificial_label (loc);

  bfn_decl = builtin_decl_explicit (BUILT_IN_GOMP_SINGLE_COPY_START);
  t = build_call_expr_loc (loc, bfn_decl, 0);
  t = fold_convert_loc (loc, ptr_type, t);
  gimplify_assign (ctx->receiver_decl, t, pre_p);

  t = build2 (EQ_EXPR, boolean_type_node, ctx->receiver_decl,
	      build_int_cst (ptr_type, 0));
  t = build3 (COND_EXPR, void_type_node, t,
	      build_and_jump (&l0), build_and_jump (&l1));
  gimplify_and_add (t, pre_p);

  gimple_seq_add_stmt (pre_p, gimple_build_label (l0));

  gimple_seq_add_seq (pre_p, gimple_omp_body (single_stmt));

  copyin_seq = NULL;
  lower_copyprivate_clauses (gimple_omp_single_clauses (single_stmt), pre_p,
			      &copyin_seq, ctx);

  t = build_fold_addr_expr_loc (loc, ctx->sender_decl);
  bfn_decl = builtin_decl_explicit (BUILT_IN_GOMP_SINGLE_COPY_END);
  t = build_call_expr_loc (loc, bfn_decl, 1, t);
  gimplify_and_add (t, pre_p);

  t = build_and_jump (&l2);
  gimplify_and_add (t, pre_p);

  gimple_seq_add_stmt (pre_p, gimple_build_label (l1));

  gimple_seq_add_seq (pre_p, copyin_seq);

  gimple_seq_add_stmt (pre_p, gimple_build_label (l2));
}


/* Expand code for an OpenMP single directive.  */

static void
lower_omp_single (gimple_stmt_iterator *gsi_p, omp_context *ctx)
{
  tree block;
  gomp_single *single_stmt = as_a <gomp_single *> (gsi_stmt (*gsi_p));
  gbind *bind;
  gimple_seq bind_body, bind_body_tail = NULL, dlist;

  push_gimplify_context ();

  block = make_node (BLOCK);
  bind = gimple_build_bind (NULL, NULL, block);
  gsi_replace (gsi_p, bind, true);
  bind_body = NULL;
  dlist = NULL;
  lower_rec_input_clauses (gimple_omp_single_clauses (single_stmt),
			   &bind_body, &dlist, ctx, NULL);
  lower_omp (gimple_omp_body_ptr (single_stmt), ctx);

  gimple_seq_add_stmt (&bind_body, single_stmt);

  if (ctx->record_type)
    lower_omp_single_copy (single_stmt, &bind_body, ctx);
  else
    lower_omp_single_simple (single_stmt, &bind_body);

  gimple_omp_set_body (single_stmt, NULL);

  gimple_seq_add_seq (&bind_body, dlist);

  bind_body = maybe_catch_exception (bind_body);

  bool nowait = omp_find_clause (gimple_omp_single_clauses (single_stmt),
				 OMP_CLAUSE_NOWAIT) != NULL_TREE;
  gimple *g = gimple_build_omp_return (nowait);
  gimple_seq_add_stmt (&bind_body_tail, g);
  maybe_add_implicit_barrier_cancel (ctx, &bind_body_tail);
  if (ctx->record_type)
    {
      gimple_stmt_iterator gsi = gsi_start (bind_body_tail);
      tree clobber = build_constructor (ctx->record_type, NULL);
      TREE_THIS_VOLATILE (clobber) = 1;
      gsi_insert_after (&gsi, gimple_build_assign (ctx->sender_decl,
						   clobber), GSI_SAME_STMT);
    }
  gimple_seq_add_seq (&bind_body, bind_body_tail);
  gimple_bind_set_body (bind, bind_body);

  pop_gimplify_context (bind);

  gimple_bind_append_vars (bind, ctx->block_vars);
  BLOCK_VARS (block) = ctx->block_vars;
  if (BLOCK_VARS (block))
    TREE_USED (block) = 1;
}


/* Expand code for an OpenMP master directive.  */

static void
lower_omp_master (gimple_stmt_iterator *gsi_p, omp_context *ctx)
{
  tree block, lab = NULL, x, bfn_decl;
  gimple *stmt = gsi_stmt (*gsi_p);
  gbind *bind;
  location_t loc = gimple_location (stmt);
  gimple_seq tseq;

  push_gimplify_context ();

  block = make_node (BLOCK);
  bind = gimple_build_bind (NULL, NULL, block);
  gsi_replace (gsi_p, bind, true);
  gimple_bind_add_stmt (bind, stmt);

  bfn_decl = builtin_decl_explicit (BUILT_IN_OMP_GET_THREAD_NUM);
  x = build_call_expr_loc (loc, bfn_decl, 0);
  x = build2 (EQ_EXPR, boolean_type_node, x, integer_zero_node);
  x = build3 (COND_EXPR, void_type_node, x, NULL, build_and_jump (&lab));
  tseq = NULL;
  gimplify_and_add (x, &tseq);
  gimple_bind_add_seq (bind, tseq);

  lower_omp (gimple_omp_body_ptr (stmt), ctx);
  gimple_omp_set_body (stmt, maybe_catch_exception (gimple_omp_body (stmt)));
  gimple_bind_add_seq (bind, gimple_omp_body (stmt));
  gimple_omp_set_body (stmt, NULL);

  gimple_bind_add_stmt (bind, gimple_build_label (lab));

  gimple_bind_add_stmt (bind, gimple_build_omp_return (true));

  pop_gimplify_context (bind);

  gimple_bind_append_vars (bind, ctx->block_vars);
  BLOCK_VARS (block) = ctx->block_vars;
}


/* Expand code for an OpenMP taskgroup directive.  */

static void
lower_omp_taskgroup (gimple_stmt_iterator *gsi_p, omp_context *ctx)
{
  gimple *stmt = gsi_stmt (*gsi_p);
  gcall *x;
  gbind *bind;
  tree block = make_node (BLOCK);

  bind = gimple_build_bind (NULL, NULL, block);
  gsi_replace (gsi_p, bind, true);
  gimple_bind_add_stmt (bind, stmt);

  x = gimple_build_call (builtin_decl_explicit (BUILT_IN_GOMP_TASKGROUP_START),
			 0);
  gimple_bind_add_stmt (bind, x);

  lower_omp (gimple_omp_body_ptr (stmt), ctx);
  gimple_bind_add_seq (bind, gimple_omp_body (stmt));
  gimple_omp_set_body (stmt, NULL);

  gimple_bind_add_stmt (bind, gimple_build_omp_return (true));

  gimple_bind_append_vars (bind, ctx->block_vars);
  BLOCK_VARS (block) = ctx->block_vars;
}


/* Fold the OMP_ORDERED_CLAUSES for the OMP_ORDERED in STMT if possible.  */

static void
lower_omp_ordered_clauses (gimple_stmt_iterator *gsi_p, gomp_ordered *ord_stmt,
			   omp_context *ctx)
{
  struct omp_for_data fd;
  if (!ctx->outer || gimple_code (ctx->outer->stmt) != GIMPLE_OMP_FOR)
    return;

  unsigned int len = gimple_omp_for_collapse (ctx->outer->stmt);
  struct omp_for_data_loop *loops = XALLOCAVEC (struct omp_for_data_loop, len);
  omp_extract_for_data (as_a <gomp_for *> (ctx->outer->stmt), &fd, loops);
  if (!fd.ordered)
    return;

  tree *list_p = gimple_omp_ordered_clauses_ptr (ord_stmt);
  tree c = gimple_omp_ordered_clauses (ord_stmt);
  if (OMP_CLAUSE_CODE (c) == OMP_CLAUSE_DEPEND
      && OMP_CLAUSE_DEPEND_KIND (c) == OMP_CLAUSE_DEPEND_SINK)
    {
      /* Merge depend clauses from multiple adjacent
	 #pragma omp ordered depend(sink:...) constructs
	 into one #pragma omp ordered depend(sink:...), so that
	 we can optimize them together.  */
      gimple_stmt_iterator gsi = *gsi_p;
      gsi_next (&gsi);
      while (!gsi_end_p (gsi))
	{
	  gimple *stmt = gsi_stmt (gsi);
	  if (is_gimple_debug (stmt)
	      || gimple_code (stmt) == GIMPLE_NOP)
	    {
	      gsi_next (&gsi);
	      continue;
	    }
	  if (gimple_code (stmt) != GIMPLE_OMP_ORDERED)
	    break;
	  gomp_ordered *ord_stmt2 = as_a <gomp_ordered *> (stmt);
	  c = gimple_omp_ordered_clauses (ord_stmt2);
	  if (c == NULL_TREE
	      || OMP_CLAUSE_CODE (c) != OMP_CLAUSE_DEPEND
	      || OMP_CLAUSE_DEPEND_KIND (c) != OMP_CLAUSE_DEPEND_SINK)
	    break;
	  while (*list_p)
	    list_p = &OMP_CLAUSE_CHAIN (*list_p);
	  *list_p = c;
	  gsi_remove (&gsi, true);
	}
    }

  /* Canonicalize sink dependence clauses into one folded clause if
     possible.

     The basic algorithm is to create a sink vector whose first
     element is the GCD of all the first elements, and whose remaining
     elements are the minimum of the subsequent columns.

     We ignore dependence vectors whose first element is zero because
     such dependencies are known to be executed by the same thread.

     We take into account the direction of the loop, so a minimum
     becomes a maximum if the loop is iterating forwards.  We also
     ignore sink clauses where the loop direction is unknown, or where
     the offsets are clearly invalid because they are not a multiple
     of the loop increment.

     For example:

	#pragma omp for ordered(2)
	for (i=0; i < N; ++i)
	  for (j=0; j < M; ++j)
	    {
	      #pragma omp ordered \
		depend(sink:i-8,j-2) \
		depend(sink:i,j-1) \	// Completely ignored because i+0.
		depend(sink:i-4,j-3) \
		depend(sink:i-6,j-4)
	      #pragma omp ordered depend(source)
	    }

     Folded clause is:

	depend(sink:-gcd(8,4,6),-min(2,3,4))
	  -or-
	depend(sink:-2,-2)
  */

  /* FIXME: Computing GCD's where the first element is zero is
     non-trivial in the presence of collapsed loops.  Do this later.  */
  if (fd.collapse > 1)
    return;

  wide_int *folded_deps = XALLOCAVEC (wide_int, 2 * len - 1);

  /* wide_int is not a POD so it must be default-constructed.  */
  for (unsigned i = 0; i != 2 * len - 1; ++i)
    new (static_cast<void*>(folded_deps + i)) wide_int ();

  tree folded_dep = NULL_TREE;
  /* TRUE if the first dimension's offset is negative.  */
  bool neg_offset_p = false;

  list_p = gimple_omp_ordered_clauses_ptr (ord_stmt);
  unsigned int i;
  while ((c = *list_p) != NULL)
    {
      bool remove = false;

      gcc_assert (OMP_CLAUSE_CODE (c) == OMP_CLAUSE_DEPEND);
      if (OMP_CLAUSE_DEPEND_KIND (c) != OMP_CLAUSE_DEPEND_SINK)
	goto next_ordered_clause;

      tree vec;
      for (vec = OMP_CLAUSE_DECL (c), i = 0;
	   vec && TREE_CODE (vec) == TREE_LIST;
	   vec = TREE_CHAIN (vec), ++i)
	{
	  gcc_assert (i < len);

	  /* omp_extract_for_data has canonicalized the condition.  */
	  gcc_assert (fd.loops[i].cond_code == LT_EXPR
		      || fd.loops[i].cond_code == GT_EXPR);
	  bool forward = fd.loops[i].cond_code == LT_EXPR;
	  bool maybe_lexically_later = true;

	  /* While the committee makes up its mind, bail if we have any
	     non-constant steps.  */
	  if (TREE_CODE (fd.loops[i].step) != INTEGER_CST)
	    goto lower_omp_ordered_ret;

	  tree itype = TREE_TYPE (TREE_VALUE (vec));
	  if (POINTER_TYPE_P (itype))
	    itype = sizetype;
	  wide_int offset = wide_int::from (wi::to_wide (TREE_PURPOSE (vec)),
					    TYPE_PRECISION (itype),
					    TYPE_SIGN (itype));

	  /* Ignore invalid offsets that are not multiples of the step.  */
	  if (!wi::multiple_of_p (wi::abs (offset),
				  wi::abs (wi::to_wide (fd.loops[i].step)),
				  UNSIGNED))
	    {
	      warning_at (OMP_CLAUSE_LOCATION (c), 0,
			  "ignoring sink clause with offset that is not "
			  "a multiple of the loop step");
	      remove = true;
	      goto next_ordered_clause;
	    }

	  /* Calculate the first dimension.  The first dimension of
	     the folded dependency vector is the GCD of the first
	     elements, while ignoring any first elements whose offset
	     is 0.  */
	  if (i == 0)
	    {
	      /* Ignore dependence vectors whose first dimension is 0.  */
	      if (offset == 0)
		{
		  remove = true;
		  goto next_ordered_clause;
		}
	      else
		{
		  if (!TYPE_UNSIGNED (itype) && (forward ^ wi::neg_p (offset)))
		    {
		      error_at (OMP_CLAUSE_LOCATION (c),
				"first offset must be in opposite direction "
				"of loop iterations");
		      goto lower_omp_ordered_ret;
		    }
		  if (forward)
		    offset = -offset;
		  neg_offset_p = forward;
		  /* Initialize the first time around.  */
		  if (folded_dep == NULL_TREE)
		    {
		      folded_dep = c;
		      folded_deps[0] = offset;
		    }
		  else
		    folded_deps[0] = wi::gcd (folded_deps[0],
					      offset, UNSIGNED);
		}
	    }
	  /* Calculate minimum for the remaining dimensions.  */
	  else
	    {
	      folded_deps[len + i - 1] = offset;
	      if (folded_dep == c)
		folded_deps[i] = offset;
	      else if (maybe_lexically_later
		       && !wi::eq_p (folded_deps[i], offset))
		{
		  if (forward ^ wi::gts_p (folded_deps[i], offset))
		    {
		      unsigned int j;
		      folded_dep = c;
		      for (j = 1; j <= i; j++)
			folded_deps[j] = folded_deps[len + j - 1];
		    }
		  else
		    maybe_lexically_later = false;
		}
	    }
	}
      gcc_assert (i == len);

      remove = true;

    next_ordered_clause:
      if (remove)
	*list_p = OMP_CLAUSE_CHAIN (c);
      else
	list_p = &OMP_CLAUSE_CHAIN (c);
    }

  if (folded_dep)
    {
      if (neg_offset_p)
	folded_deps[0] = -folded_deps[0];

      tree itype = TREE_TYPE (TREE_VALUE (OMP_CLAUSE_DECL (folded_dep)));
      if (POINTER_TYPE_P (itype))
	itype = sizetype;

      TREE_PURPOSE (OMP_CLAUSE_DECL (folded_dep))
	= wide_int_to_tree (itype, folded_deps[0]);
      OMP_CLAUSE_CHAIN (folded_dep) = gimple_omp_ordered_clauses (ord_stmt);
      *gimple_omp_ordered_clauses_ptr (ord_stmt) = folded_dep;
    }

 lower_omp_ordered_ret:

  /* Ordered without clauses is #pragma omp threads, while we want
     a nop instead if we remove all clauses.  */
  if (gimple_omp_ordered_clauses (ord_stmt) == NULL_TREE)
    gsi_replace (gsi_p, gimple_build_nop (), true);
}


/* Expand code for an OpenMP ordered directive.  */

static void
lower_omp_ordered (gimple_stmt_iterator *gsi_p, omp_context *ctx)
{
  tree block;
  gimple *stmt = gsi_stmt (*gsi_p), *g;
  gomp_ordered *ord_stmt = as_a <gomp_ordered *> (stmt);
  gcall *x;
  gbind *bind;
  bool simd = omp_find_clause (gimple_omp_ordered_clauses (ord_stmt),
			       OMP_CLAUSE_SIMD);
  /* FIXME: this should check presence of OMP_CLAUSE__SIMT_ on the enclosing
     loop.  */
  bool maybe_simt
    = simd && omp_maybe_offloaded_ctx (ctx) && omp_max_simt_vf () > 1;
  bool threads = omp_find_clause (gimple_omp_ordered_clauses (ord_stmt),
				  OMP_CLAUSE_THREADS);

  if (omp_find_clause (gimple_omp_ordered_clauses (ord_stmt),
		       OMP_CLAUSE_DEPEND))
    {
      /* FIXME: This is needs to be moved to the expansion to verify various
	 conditions only testable on cfg with dominators computed, and also
	 all the depend clauses to be merged still might need to be available
	 for the runtime checks.  */
      if (0)
	lower_omp_ordered_clauses (gsi_p, ord_stmt, ctx);
      return;
    }

  push_gimplify_context ();

  block = make_node (BLOCK);
  bind = gimple_build_bind (NULL, NULL, block);
  gsi_replace (gsi_p, bind, true);
  gimple_bind_add_stmt (bind, stmt);

  if (simd)
    {
      x = gimple_build_call_internal (IFN_GOMP_SIMD_ORDERED_START, 1,
				      build_int_cst (NULL_TREE, threads));
      cfun->has_simduid_loops = true;
    }
  else
    x = gimple_build_call (builtin_decl_explicit (BUILT_IN_GOMP_ORDERED_START),
			   0);
  gimple_bind_add_stmt (bind, x);

  tree counter = NULL_TREE, test = NULL_TREE, body = NULL_TREE;
  if (maybe_simt)
    {
      counter = create_tmp_var (integer_type_node);
      g = gimple_build_call_internal (IFN_GOMP_SIMT_LANE, 0);
      gimple_call_set_lhs (g, counter);
      gimple_bind_add_stmt (bind, g);

      body = create_artificial_label (UNKNOWN_LOCATION);
      test = create_artificial_label (UNKNOWN_LOCATION);
      gimple_bind_add_stmt (bind, gimple_build_label (body));

      tree simt_pred = create_tmp_var (integer_type_node);
      g = gimple_build_call_internal (IFN_GOMP_SIMT_ORDERED_PRED, 1, counter);
      gimple_call_set_lhs (g, simt_pred);
      gimple_bind_add_stmt (bind, g);

      tree t = create_artificial_label (UNKNOWN_LOCATION);
      g = gimple_build_cond (EQ_EXPR, simt_pred, integer_zero_node, t, test);
      gimple_bind_add_stmt (bind, g);

      gimple_bind_add_stmt (bind, gimple_build_label (t));
    }
  lower_omp (gimple_omp_body_ptr (stmt), ctx);
  gimple_omp_set_body (stmt, maybe_catch_exception (gimple_omp_body (stmt)));
  gimple_bind_add_seq (bind, gimple_omp_body (stmt));
  gimple_omp_set_body (stmt, NULL);

  if (maybe_simt)
    {
      gimple_bind_add_stmt (bind, gimple_build_label (test));
      g = gimple_build_assign (counter, MINUS_EXPR, counter, integer_one_node);
      gimple_bind_add_stmt (bind, g);

      tree c = build2 (GE_EXPR, boolean_type_node, counter, integer_zero_node);
      tree nonneg = create_tmp_var (integer_type_node);
      gimple_seq tseq = NULL;
      gimplify_assign (nonneg, fold_convert (integer_type_node, c), &tseq);
      gimple_bind_add_seq (bind, tseq);

      g = gimple_build_call_internal (IFN_GOMP_SIMT_VOTE_ANY, 1, nonneg);
      gimple_call_set_lhs (g, nonneg);
      gimple_bind_add_stmt (bind, g);

      tree end = create_artificial_label (UNKNOWN_LOCATION);
      g = gimple_build_cond (NE_EXPR, nonneg, integer_zero_node, body, end);
      gimple_bind_add_stmt (bind, g);

      gimple_bind_add_stmt (bind, gimple_build_label (end));
    }
  if (simd)
    x = gimple_build_call_internal (IFN_GOMP_SIMD_ORDERED_END, 1,
				    build_int_cst (NULL_TREE, threads));
  else
    x = gimple_build_call (builtin_decl_explicit (BUILT_IN_GOMP_ORDERED_END),
			   0);
  gimple_bind_add_stmt (bind, x);

  gimple_bind_add_stmt (bind, gimple_build_omp_return (true));

  pop_gimplify_context (bind);

  gimple_bind_append_vars (bind, ctx->block_vars);
  BLOCK_VARS (block) = gimple_bind_vars (bind);
}


/* Gimplify a GIMPLE_OMP_CRITICAL statement.  This is a relatively simple
   substitution of a couple of function calls.  But in the NAMED case,
   requires that languages coordinate a symbol name.  It is therefore
   best put here in common code.  */

static GTY(()) hash_map<tree, tree> *critical_name_mutexes;

static void
lower_omp_critical (gimple_stmt_iterator *gsi_p, omp_context *ctx)
{
  tree block;
  tree name, lock, unlock;
  gomp_critical *stmt = as_a <gomp_critical *> (gsi_stmt (*gsi_p));
  gbind *bind;
  location_t loc = gimple_location (stmt);
  gimple_seq tbody;

  name = gimple_omp_critical_name (stmt);
  if (name)
    {
      tree decl;

      if (!critical_name_mutexes)
	critical_name_mutexes = hash_map<tree, tree>::create_ggc (10);

      tree *n = critical_name_mutexes->get (name);
      if (n == NULL)
	{
	  char *new_str;

	  decl = create_tmp_var_raw (ptr_type_node);

	  new_str = ACONCAT ((".gomp_critical_user_",
			      IDENTIFIER_POINTER (name), NULL));
	  DECL_NAME (decl) = get_identifier (new_str);
	  TREE_PUBLIC (decl) = 1;
	  TREE_STATIC (decl) = 1;
	  DECL_COMMON (decl) = 1;
	  DECL_ARTIFICIAL (decl) = 1;
	  DECL_IGNORED_P (decl) = 1;

	  varpool_node::finalize_decl (decl);

	  critical_name_mutexes->put (name, decl);
	}
      else
	decl = *n;

      /* If '#pragma omp critical' is inside offloaded region or
	 inside function marked as offloadable, the symbol must be
	 marked as offloadable too.  */
      omp_context *octx;
      if (cgraph_node::get (current_function_decl)->offloadable)
	varpool_node::get_create (decl)->offloadable = 1;
      else
	for (octx = ctx->outer; octx; octx = octx->outer)
	  if (is_gimple_omp_offloaded (octx->stmt))
	    {
	      varpool_node::get_create (decl)->offloadable = 1;
	      break;
	    }

      lock = builtin_decl_explicit (BUILT_IN_GOMP_CRITICAL_NAME_START);
      lock = build_call_expr_loc (loc, lock, 1,
				  build_fold_addr_expr_loc (loc, decl));

      unlock = builtin_decl_explicit (BUILT_IN_GOMP_CRITICAL_NAME_END);
      unlock = build_call_expr_loc (loc, unlock, 1,
				build_fold_addr_expr_loc (loc, decl));
    }
  else
    {
      lock = builtin_decl_explicit (BUILT_IN_GOMP_CRITICAL_START);
      lock = build_call_expr_loc (loc, lock, 0);

      unlock = builtin_decl_explicit (BUILT_IN_GOMP_CRITICAL_END);
      unlock = build_call_expr_loc (loc, unlock, 0);
    }

  push_gimplify_context ();

  block = make_node (BLOCK);
  bind = gimple_build_bind (NULL, NULL, block);
  gsi_replace (gsi_p, bind, true);
  gimple_bind_add_stmt (bind, stmt);

  tbody = gimple_bind_body (bind);
  gimplify_and_add (lock, &tbody);
  gimple_bind_set_body (bind, tbody);

  lower_omp (gimple_omp_body_ptr (stmt), ctx);
  gimple_omp_set_body (stmt, maybe_catch_exception (gimple_omp_body (stmt)));
  gimple_bind_add_seq (bind, gimple_omp_body (stmt));
  gimple_omp_set_body (stmt, NULL);

  tbody = gimple_bind_body (bind);
  gimplify_and_add (unlock, &tbody);
  gimple_bind_set_body (bind, tbody);

  gimple_bind_add_stmt (bind, gimple_build_omp_return (true));

  pop_gimplify_context (bind);
  gimple_bind_append_vars (bind, ctx->block_vars);
  BLOCK_VARS (block) = gimple_bind_vars (bind);
}

/* A subroutine of lower_omp_for.  Generate code to emit the predicate
   for a lastprivate clause.  Given a loop control predicate of (V
   cond N2), we gate the clause on (!(V cond N2)).  The lowered form
   is appended to *DLIST, iterator initialization is appended to
   *BODY_P.  */

static void
lower_omp_for_lastprivate (struct omp_for_data *fd, gimple_seq *body_p,
			   gimple_seq *dlist, struct omp_context *ctx)
{
  tree clauses, cond, vinit;
  enum tree_code cond_code;
  gimple_seq stmts;

  cond_code = fd->loop.cond_code;
  cond_code = cond_code == LT_EXPR ? GE_EXPR : LE_EXPR;

  /* When possible, use a strict equality expression.  This can let VRP
     type optimizations deduce the value and remove a copy.  */
  if (tree_fits_shwi_p (fd->loop.step))
    {
      HOST_WIDE_INT step = tree_to_shwi (fd->loop.step);
      if (step == 1 || step == -1)
	cond_code = EQ_EXPR;
    }

  if (gimple_omp_for_kind (fd->for_stmt) == GF_OMP_FOR_KIND_GRID_LOOP
      || gimple_omp_for_grid_phony (fd->for_stmt))
    cond = omp_grid_lastprivate_predicate (fd);
  else
    {
      tree n2 = fd->loop.n2;
      if (fd->collapse > 1
	  && TREE_CODE (n2) != INTEGER_CST
	  && gimple_omp_for_combined_into_p (fd->for_stmt))
	{
	  struct omp_context *taskreg_ctx = NULL;
	  if (gimple_code (ctx->outer->stmt) == GIMPLE_OMP_FOR)
	    {
	      gomp_for *gfor = as_a <gomp_for *> (ctx->outer->stmt);
	      if (gimple_omp_for_kind (gfor) == GF_OMP_FOR_KIND_FOR
		  || gimple_omp_for_kind (gfor) == GF_OMP_FOR_KIND_DISTRIBUTE)
		{
		  if (gimple_omp_for_combined_into_p (gfor))
		    {
		      gcc_assert (ctx->outer->outer
				  && is_parallel_ctx (ctx->outer->outer));
		      taskreg_ctx = ctx->outer->outer;
		    }
		  else
		    {
		      struct omp_for_data outer_fd;
		      omp_extract_for_data (gfor, &outer_fd, NULL);
		      n2 = fold_convert (TREE_TYPE (n2), outer_fd.loop.n2);
		    }
		}
	      else if (gimple_omp_for_kind (gfor) == GF_OMP_FOR_KIND_TASKLOOP)
		taskreg_ctx = ctx->outer->outer;
	    }
	  else if (is_taskreg_ctx (ctx->outer))
	    taskreg_ctx = ctx->outer;
	  if (taskreg_ctx)
	    {
	      int i;
	      tree taskreg_clauses
		= gimple_omp_taskreg_clauses (taskreg_ctx->stmt);
	      tree innerc = omp_find_clause (taskreg_clauses,
					     OMP_CLAUSE__LOOPTEMP_);
	      gcc_assert (innerc);
	      for (i = 0; i < fd->collapse; i++)
		{
		  innerc = omp_find_clause (OMP_CLAUSE_CHAIN (innerc),
					    OMP_CLAUSE__LOOPTEMP_);
		  gcc_assert (innerc);
		}
	      innerc = omp_find_clause (OMP_CLAUSE_CHAIN (innerc),
					OMP_CLAUSE__LOOPTEMP_);
	      if (innerc)
		n2 = fold_convert (TREE_TYPE (n2),
				   lookup_decl (OMP_CLAUSE_DECL (innerc),
						taskreg_ctx));
	    }
	}
      cond = build2 (cond_code, boolean_type_node, fd->loop.v, n2);
    }

  clauses = gimple_omp_for_clauses (fd->for_stmt);
  stmts = NULL;
  lower_lastprivate_clauses (clauses, cond, &stmts, ctx);
  if (!gimple_seq_empty_p (stmts))
    {
      gimple_seq_add_seq (&stmts, *dlist);
      *dlist = stmts;

      /* Optimize: v = 0; is usually cheaper than v = some_other_constant.  */
      vinit = fd->loop.n1;
      if (cond_code == EQ_EXPR
	  && tree_fits_shwi_p (fd->loop.n2)
	  && ! integer_zerop (fd->loop.n2))
	vinit = build_int_cst (TREE_TYPE (fd->loop.v), 0);
      else
	vinit = unshare_expr (vinit);

      /* Initialize the iterator variable, so that threads that don't execute
	 any iterations don't execute the lastprivate clauses by accident.  */
      gimplify_assign (fd->loop.v, vinit, body_p);
    }
}


/* Lower code for an OMP loop directive.  */

static void
lower_omp_for (gimple_stmt_iterator *gsi_p, omp_context *ctx)
{
  tree *rhs_p, block;
  struct omp_for_data fd, *fdp = NULL;
  gomp_for *stmt = as_a <gomp_for *> (gsi_stmt (*gsi_p));
  gbind *new_stmt;
  gimple_seq omp_for_body, body, dlist;
  gimple_seq oacc_head = NULL, oacc_tail = NULL;
  size_t i;

  push_gimplify_context ();

  lower_omp (gimple_omp_for_pre_body_ptr (stmt), ctx);

  block = make_node (BLOCK);
  new_stmt = gimple_build_bind (NULL, NULL, block);
  /* Replace at gsi right away, so that 'stmt' is no member
     of a sequence anymore as we're going to add to a different
     one below.  */
  gsi_replace (gsi_p, new_stmt, true);

  /* Move declaration of temporaries in the loop body before we make
     it go away.  */
  omp_for_body = gimple_omp_body (stmt);
  if (!gimple_seq_empty_p (omp_for_body)
      && gimple_code (gimple_seq_first_stmt (omp_for_body)) == GIMPLE_BIND)
    {
      gbind *inner_bind
	= as_a <gbind *> (gimple_seq_first_stmt (omp_for_body));
      tree vars = gimple_bind_vars (inner_bind);
      gimple_bind_append_vars (new_stmt, vars);
      /* bind_vars/BLOCK_VARS are being moved to new_stmt/block, don't
	 keep them on the inner_bind and it's block.  */
      gimple_bind_set_vars (inner_bind, NULL_TREE);
      if (gimple_bind_block (inner_bind))
	BLOCK_VARS (gimple_bind_block (inner_bind)) = NULL_TREE;
    }

  if (gimple_omp_for_combined_into_p (stmt))
    {
      omp_extract_for_data (stmt, &fd, NULL);
      fdp = &fd;

      /* We need two temporaries with fd.loop.v type (istart/iend)
	 and then (fd.collapse - 1) temporaries with the same
	 type for count2 ... countN-1 vars if not constant.  */
      size_t count = 2;
      tree type = fd.iter_type;
      if (fd.collapse > 1
	  && TREE_CODE (fd.loop.n2) != INTEGER_CST)
	count += fd.collapse - 1;
      bool taskreg_for
	= (gimple_omp_for_kind (stmt) == GF_OMP_FOR_KIND_FOR
	   || gimple_omp_for_kind (stmt) == GF_OMP_FOR_KIND_TASKLOOP);
      tree outerc = NULL, *pc = gimple_omp_for_clauses_ptr (stmt);
      tree simtc = NULL;
      tree clauses = *pc;
      if (taskreg_for)
	outerc
	  = omp_find_clause (gimple_omp_taskreg_clauses (ctx->outer->stmt),
			     OMP_CLAUSE__LOOPTEMP_);
      if (ctx->simt_stmt)
	simtc = omp_find_clause (gimple_omp_for_clauses (ctx->simt_stmt),
				 OMP_CLAUSE__LOOPTEMP_);
      for (i = 0; i < count; i++)
	{
	  tree temp;
	  if (taskreg_for)
	    {
	      gcc_assert (outerc);
	      temp = lookup_decl (OMP_CLAUSE_DECL (outerc), ctx->outer);
	      outerc = omp_find_clause (OMP_CLAUSE_CHAIN (outerc),
					OMP_CLAUSE__LOOPTEMP_);
	    }
	  else
	    {
	      /* If there are 2 adjacent SIMD stmts, one with _simt_
		 clause, another without, make sure they have the same
		 decls in _looptemp_ clauses, because the outer stmt
		 they are combined into will look up just one inner_stmt.  */
	      if (ctx->simt_stmt)
		temp = OMP_CLAUSE_DECL (simtc);
	      else
		temp = create_tmp_var (type);
	      insert_decl_map (&ctx->outer->cb, temp, temp);
	    }
	  *pc = build_omp_clause (UNKNOWN_LOCATION, OMP_CLAUSE__LOOPTEMP_);
	  OMP_CLAUSE_DECL (*pc) = temp;
	  pc = &OMP_CLAUSE_CHAIN (*pc);
	  if (ctx->simt_stmt)
	    simtc = omp_find_clause (OMP_CLAUSE_CHAIN (simtc),
				     OMP_CLAUSE__LOOPTEMP_);
	}
      *pc = clauses;
    }

  /* The pre-body and input clauses go before the lowered GIMPLE_OMP_FOR.  */
  dlist = NULL;
  body = NULL;
  lower_rec_input_clauses (gimple_omp_for_clauses (stmt), &body, &dlist, ctx,
			   fdp);
  gimple_seq_add_seq (&body, gimple_omp_for_pre_body (stmt));

  lower_omp (gimple_omp_body_ptr (stmt), ctx);

  /* Lower the header expressions.  At this point, we can assume that
     the header is of the form:

     	#pragma omp for (V = VAL1; V {<|>|<=|>=} VAL2; V = V [+-] VAL3)

     We just need to make sure that VAL1, VAL2 and VAL3 are lowered
     using the .omp_data_s mapping, if needed.  */
  for (i = 0; i < gimple_omp_for_collapse (stmt); i++)
    {
      rhs_p = gimple_omp_for_initial_ptr (stmt, i);
      if (!is_gimple_min_invariant (*rhs_p))
	*rhs_p = get_formal_tmp_var (*rhs_p, &body);
      else if (TREE_CODE (*rhs_p) == ADDR_EXPR)
	recompute_tree_invariant_for_addr_expr (*rhs_p);

      rhs_p = gimple_omp_for_final_ptr (stmt, i);
      if (!is_gimple_min_invariant (*rhs_p))
	*rhs_p = get_formal_tmp_var (*rhs_p, &body);
      else if (TREE_CODE (*rhs_p) == ADDR_EXPR)
	recompute_tree_invariant_for_addr_expr (*rhs_p);

      rhs_p = &TREE_OPERAND (gimple_omp_for_incr (stmt, i), 1);
      if (!is_gimple_min_invariant (*rhs_p))
	*rhs_p = get_formal_tmp_var (*rhs_p, &body);
    }

  /* Once lowered, extract the bounds and clauses.  */
  omp_extract_for_data (stmt, &fd, NULL);

  if (is_gimple_omp_oacc (ctx->stmt)
      && !ctx_in_oacc_kernels_region (ctx))
    lower_oacc_head_tail (gimple_location (stmt),
			  gimple_omp_for_clauses (stmt),
			  &oacc_head, &oacc_tail, ctx);

  /* Add OpenACC partitioning and reduction markers just before the loop.  */
  if (oacc_head)
    gimple_seq_add_seq (&body, oacc_head);

  lower_omp_for_lastprivate (&fd, &body, &dlist, ctx);

  if (gimple_omp_for_kind (stmt) == GF_OMP_FOR_KIND_FOR)
    for (tree c = gimple_omp_for_clauses (stmt); c; c = OMP_CLAUSE_CHAIN (c))
      if (OMP_CLAUSE_CODE (c) == OMP_CLAUSE_LINEAR
	  && !OMP_CLAUSE_LINEAR_NO_COPYIN (c))
	{
	  OMP_CLAUSE_DECL (c) = lookup_decl (OMP_CLAUSE_DECL (c), ctx);
	  if (DECL_P (OMP_CLAUSE_LINEAR_STEP (c)))
	    OMP_CLAUSE_LINEAR_STEP (c)
	      = maybe_lookup_decl_in_outer_ctx (OMP_CLAUSE_LINEAR_STEP (c),
						ctx);
	}

  bool phony_loop = (gimple_omp_for_kind (stmt) != GF_OMP_FOR_KIND_GRID_LOOP
		     && gimple_omp_for_grid_phony (stmt));
  if (!phony_loop)
    gimple_seq_add_stmt (&body, stmt);
  gimple_seq_add_seq (&body, gimple_omp_body (stmt));

  if (!phony_loop)
    gimple_seq_add_stmt (&body, gimple_build_omp_continue (fd.loop.v,
							   fd.loop.v));

  /* After the loop, add exit clauses.  */
  lower_reduction_clauses (gimple_omp_for_clauses (stmt), &body, ctx);

  if (ctx->cancellable)
    gimple_seq_add_stmt (&body, gimple_build_label (ctx->cancel_label));

  gimple_seq_add_seq (&body, dlist);

  body = maybe_catch_exception (body);

  if (!phony_loop)
    {
      /* Region exit marker goes at the end of the loop body.  */
      gimple_seq_add_stmt (&body, gimple_build_omp_return (fd.have_nowait));
      maybe_add_implicit_barrier_cancel (ctx, &body);
    }

  /* Add OpenACC joining and reduction markers just after the loop.  */
  if (oacc_tail)
    gimple_seq_add_seq (&body, oacc_tail);

  pop_gimplify_context (new_stmt);

  gimple_bind_append_vars (new_stmt, ctx->block_vars);
  maybe_remove_omp_member_access_dummy_vars (new_stmt);
  BLOCK_VARS (block) = gimple_bind_vars (new_stmt);
  if (BLOCK_VARS (block))
    TREE_USED (block) = 1;

  gimple_bind_set_body (new_stmt, body);
  gimple_omp_set_body (stmt, NULL);
  gimple_omp_for_set_pre_body (stmt, NULL);
}

/* Callback for walk_stmts.  Check if the current statement only contains
   GIMPLE_OMP_FOR or GIMPLE_OMP_SECTIONS.  */

static tree
check_combined_parallel (gimple_stmt_iterator *gsi_p,
    			 bool *handled_ops_p,
    			 struct walk_stmt_info *wi)
{
  int *info = (int *) wi->info;
  gimple *stmt = gsi_stmt (*gsi_p);

  *handled_ops_p = true;
  switch (gimple_code (stmt))
    {
    WALK_SUBSTMTS;

    case GIMPLE_DEBUG:
      break;
    case GIMPLE_OMP_FOR:
    case GIMPLE_OMP_SECTIONS:
      *info = *info == 0 ? 1 : -1;
      break;
    default:
      *info = -1;
      break;
    }
  return NULL;
}

struct omp_taskcopy_context
{
  /* This field must be at the beginning, as we do "inheritance": Some
     callback functions for tree-inline.c (e.g., omp_copy_decl)
     receive a copy_body_data pointer that is up-casted to an
     omp_context pointer.  */
  copy_body_data cb;
  omp_context *ctx;
};

static tree
task_copyfn_copy_decl (tree var, copy_body_data *cb)
{
  struct omp_taskcopy_context *tcctx = (struct omp_taskcopy_context *) cb;

  if (splay_tree_lookup (tcctx->ctx->sfield_map, (splay_tree_key) var))
    return create_tmp_var (TREE_TYPE (var));

  return var;
}

static tree
task_copyfn_remap_type (struct omp_taskcopy_context *tcctx, tree orig_type)
{
  tree name, new_fields = NULL, type, f;

  type = lang_hooks.types.make_type (RECORD_TYPE);
  name = DECL_NAME (TYPE_NAME (orig_type));
  name = build_decl (gimple_location (tcctx->ctx->stmt),
		     TYPE_DECL, name, type);
  TYPE_NAME (type) = name;

  for (f = TYPE_FIELDS (orig_type); f ; f = TREE_CHAIN (f))
    {
      tree new_f = copy_node (f);
      DECL_CONTEXT (new_f) = type;
      TREE_TYPE (new_f) = remap_type (TREE_TYPE (f), &tcctx->cb);
      TREE_CHAIN (new_f) = new_fields;
      walk_tree (&DECL_SIZE (new_f), copy_tree_body_r, &tcctx->cb, NULL);
      walk_tree (&DECL_SIZE_UNIT (new_f), copy_tree_body_r, &tcctx->cb, NULL);
      walk_tree (&DECL_FIELD_OFFSET (new_f), copy_tree_body_r,
		 &tcctx->cb, NULL);
      new_fields = new_f;
      tcctx->cb.decl_map->put (f, new_f);
    }
  TYPE_FIELDS (type) = nreverse (new_fields);
  layout_type (type);
  return type;
}

/* Create task copyfn.  */

static void
create_task_copyfn (gomp_task *task_stmt, omp_context *ctx)
{
  struct function *child_cfun;
  tree child_fn, t, c, src, dst, f, sf, arg, sarg, decl;
  tree record_type, srecord_type, bind, list;
  bool record_needs_remap = false, srecord_needs_remap = false;
  splay_tree_node n;
  struct omp_taskcopy_context tcctx;
  location_t loc = gimple_location (task_stmt);

  child_fn = gimple_omp_task_copy_fn (task_stmt);
  child_cfun = DECL_STRUCT_FUNCTION (child_fn);
  gcc_assert (child_cfun->cfg == NULL);
  DECL_SAVED_TREE (child_fn) = alloc_stmt_list ();

  /* Reset DECL_CONTEXT on function arguments.  */
  for (t = DECL_ARGUMENTS (child_fn); t; t = DECL_CHAIN (t))
    DECL_CONTEXT (t) = child_fn;

  /* Populate the function.  */
  push_gimplify_context ();
  push_cfun (child_cfun);

  bind = build3 (BIND_EXPR, void_type_node, NULL, NULL, NULL);
  TREE_SIDE_EFFECTS (bind) = 1;
  list = NULL;
  DECL_SAVED_TREE (child_fn) = bind;
  DECL_SOURCE_LOCATION (child_fn) = gimple_location (task_stmt);

  /* Remap src and dst argument types if needed.  */
  record_type = ctx->record_type;
  srecord_type = ctx->srecord_type;
  for (f = TYPE_FIELDS (record_type); f ; f = DECL_CHAIN (f))
    if (variably_modified_type_p (TREE_TYPE (f), ctx->cb.src_fn))
      {
	record_needs_remap = true;
	break;
      }
  for (f = TYPE_FIELDS (srecord_type); f ; f = DECL_CHAIN (f))
    if (variably_modified_type_p (TREE_TYPE (f), ctx->cb.src_fn))
      {
	srecord_needs_remap = true;
	break;
      }

  if (record_needs_remap || srecord_needs_remap)
    {
      memset (&tcctx, '\0', sizeof (tcctx));
      tcctx.cb.src_fn = ctx->cb.src_fn;
      tcctx.cb.dst_fn = child_fn;
      tcctx.cb.src_node = cgraph_node::get (tcctx.cb.src_fn);
      gcc_checking_assert (tcctx.cb.src_node);
      tcctx.cb.dst_node = tcctx.cb.src_node;
      tcctx.cb.src_cfun = ctx->cb.src_cfun;
      tcctx.cb.copy_decl = task_copyfn_copy_decl;
      tcctx.cb.eh_lp_nr = 0;
      tcctx.cb.transform_call_graph_edges = CB_CGE_MOVE;
      tcctx.cb.decl_map = new hash_map<tree, tree>;
      tcctx.ctx = ctx;

      if (record_needs_remap)
	record_type = task_copyfn_remap_type (&tcctx, record_type);
      if (srecord_needs_remap)
	srecord_type = task_copyfn_remap_type (&tcctx, srecord_type);
    }
  else
    tcctx.cb.decl_map = NULL;

  arg = DECL_ARGUMENTS (child_fn);
  TREE_TYPE (arg) = build_pointer_type (record_type);
  sarg = DECL_CHAIN (arg);
  TREE_TYPE (sarg) = build_pointer_type (srecord_type);

  /* First pass: initialize temporaries used in record_type and srecord_type
     sizes and field offsets.  */
  if (tcctx.cb.decl_map)
    for (c = gimple_omp_task_clauses (task_stmt); c; c = OMP_CLAUSE_CHAIN (c))
      if (OMP_CLAUSE_CODE (c) == OMP_CLAUSE_FIRSTPRIVATE)
	{
	  tree *p;

	  decl = OMP_CLAUSE_DECL (c);
	  p = tcctx.cb.decl_map->get (decl);
	  if (p == NULL)
	    continue;
	  n = splay_tree_lookup (ctx->sfield_map, (splay_tree_key) decl);
	  sf = (tree) n->value;
	  sf = *tcctx.cb.decl_map->get (sf);
	  src = build_simple_mem_ref_loc (loc, sarg);
	  src = omp_build_component_ref (src, sf);
	  t = build2 (MODIFY_EXPR, TREE_TYPE (*p), *p, src);
	  append_to_statement_list (t, &list);
	}

  /* Second pass: copy shared var pointers and copy construct non-VLA
     firstprivate vars.  */
  for (c = gimple_omp_task_clauses (task_stmt); c; c = OMP_CLAUSE_CHAIN (c))
    switch (OMP_CLAUSE_CODE (c))
      {
	splay_tree_key key;
      case OMP_CLAUSE_SHARED:
	decl = OMP_CLAUSE_DECL (c);
	key = (splay_tree_key) decl;
	if (OMP_CLAUSE_SHARED_FIRSTPRIVATE (c))
	  key = (splay_tree_key) &DECL_UID (decl);
	n = splay_tree_lookup (ctx->field_map, key);
	if (n == NULL)
	  break;
	f = (tree) n->value;
	if (tcctx.cb.decl_map)
	  f = *tcctx.cb.decl_map->get (f);
	n = splay_tree_lookup (ctx->sfield_map, key);
	sf = (tree) n->value;
	if (tcctx.cb.decl_map)
	  sf = *tcctx.cb.decl_map->get (sf);
	src = build_simple_mem_ref_loc (loc, sarg);
	src = omp_build_component_ref (src, sf);
	dst = build_simple_mem_ref_loc (loc, arg);
	dst = omp_build_component_ref (dst, f);
	t = build2 (MODIFY_EXPR, TREE_TYPE (dst), dst, src);
	append_to_statement_list (t, &list);
	break;
      case OMP_CLAUSE_FIRSTPRIVATE:
	decl = OMP_CLAUSE_DECL (c);
	if (is_variable_sized (decl))
	  break;
	n = splay_tree_lookup (ctx->field_map, (splay_tree_key) decl);
	if (n == NULL)
	  break;
	f = (tree) n->value;
	if (tcctx.cb.decl_map)
	  f = *tcctx.cb.decl_map->get (f);
	n = splay_tree_lookup (ctx->sfield_map, (splay_tree_key) decl);
	if (n != NULL)
	  {
	    sf = (tree) n->value;
	    if (tcctx.cb.decl_map)
	      sf = *tcctx.cb.decl_map->get (sf);
	    src = build_simple_mem_ref_loc (loc, sarg);
	    src = omp_build_component_ref (src, sf);
	    if (use_pointer_for_field (decl, NULL) || omp_is_reference (decl))
	      src = build_simple_mem_ref_loc (loc, src);
	  }
	else
	  src = decl;
	dst = build_simple_mem_ref_loc (loc, arg);
	dst = omp_build_component_ref (dst, f);
	t = lang_hooks.decls.omp_clause_copy_ctor (c, dst, src);
	append_to_statement_list (t, &list);
	break;
      case OMP_CLAUSE_PRIVATE:
	if (! OMP_CLAUSE_PRIVATE_OUTER_REF (c))
	  break;
	decl = OMP_CLAUSE_DECL (c);
	n = splay_tree_lookup (ctx->field_map, (splay_tree_key) decl);
	f = (tree) n->value;
	if (tcctx.cb.decl_map)
	  f = *tcctx.cb.decl_map->get (f);
	n = splay_tree_lookup (ctx->sfield_map, (splay_tree_key) decl);
	if (n != NULL)
	  {
	    sf = (tree) n->value;
	    if (tcctx.cb.decl_map)
	      sf = *tcctx.cb.decl_map->get (sf);
	    src = build_simple_mem_ref_loc (loc, sarg);
	    src = omp_build_component_ref (src, sf);
	    if (use_pointer_for_field (decl, NULL))
	      src = build_simple_mem_ref_loc (loc, src);
	  }
	else
	  src = decl;
	dst = build_simple_mem_ref_loc (loc, arg);
	dst = omp_build_component_ref (dst, f);
	t = build2 (MODIFY_EXPR, TREE_TYPE (dst), dst, src);
	append_to_statement_list (t, &list);
	break;
      default:
	break;
      }

  /* Last pass: handle VLA firstprivates.  */
  if (tcctx.cb.decl_map)
    for (c = gimple_omp_task_clauses (task_stmt); c; c = OMP_CLAUSE_CHAIN (c))
      if (OMP_CLAUSE_CODE (c) == OMP_CLAUSE_FIRSTPRIVATE)
	{
	  tree ind, ptr, df;

	  decl = OMP_CLAUSE_DECL (c);
	  if (!is_variable_sized (decl))
	    continue;
	  n = splay_tree_lookup (ctx->field_map, (splay_tree_key) decl);
	  if (n == NULL)
	    continue;
	  f = (tree) n->value;
	  f = *tcctx.cb.decl_map->get (f);
	  gcc_assert (DECL_HAS_VALUE_EXPR_P (decl));
	  ind = DECL_VALUE_EXPR (decl);
	  gcc_assert (TREE_CODE (ind) == INDIRECT_REF);
	  gcc_assert (DECL_P (TREE_OPERAND (ind, 0)));
	  n = splay_tree_lookup (ctx->sfield_map,
				 (splay_tree_key) TREE_OPERAND (ind, 0));
	  sf = (tree) n->value;
	  sf = *tcctx.cb.decl_map->get (sf);
	  src = build_simple_mem_ref_loc (loc, sarg);
	  src = omp_build_component_ref (src, sf);
	  src = build_simple_mem_ref_loc (loc, src);
	  dst = build_simple_mem_ref_loc (loc, arg);
	  dst = omp_build_component_ref (dst, f);
	  t = lang_hooks.decls.omp_clause_copy_ctor (c, dst, src);
	  append_to_statement_list (t, &list);
	  n = splay_tree_lookup (ctx->field_map,
				 (splay_tree_key) TREE_OPERAND (ind, 0));
	  df = (tree) n->value;
	  df = *tcctx.cb.decl_map->get (df);
	  ptr = build_simple_mem_ref_loc (loc, arg);
	  ptr = omp_build_component_ref (ptr, df);
	  t = build2 (MODIFY_EXPR, TREE_TYPE (ptr), ptr,
		      build_fold_addr_expr_loc (loc, dst));
	  append_to_statement_list (t, &list);
	}

  t = build1 (RETURN_EXPR, void_type_node, NULL);
  append_to_statement_list (t, &list);

  if (tcctx.cb.decl_map)
    delete tcctx.cb.decl_map;
  pop_gimplify_context (NULL);
  BIND_EXPR_BODY (bind) = list;
  pop_cfun ();
}

static void
lower_depend_clauses (tree *pclauses, gimple_seq *iseq, gimple_seq *oseq)
{
  tree c, clauses;
  gimple *g;
  size_t n_in = 0, n_out = 0, idx = 2, i;

  clauses = omp_find_clause (*pclauses, OMP_CLAUSE_DEPEND);
  gcc_assert (clauses);
  for (c = clauses; c; c = OMP_CLAUSE_CHAIN (c))
    if (OMP_CLAUSE_CODE (c) == OMP_CLAUSE_DEPEND)
      switch (OMP_CLAUSE_DEPEND_KIND (c))
	{
	case OMP_CLAUSE_DEPEND_IN:
	  n_in++;
	  break;
	case OMP_CLAUSE_DEPEND_OUT:
	case OMP_CLAUSE_DEPEND_INOUT:
	  n_out++;
	  break;
	case OMP_CLAUSE_DEPEND_SOURCE:
	case OMP_CLAUSE_DEPEND_SINK:
	  /* FALLTHRU */
	default:
	  gcc_unreachable ();
	}
  tree type = build_array_type_nelts (ptr_type_node, n_in + n_out + 2);
  tree array = create_tmp_var (type);
  TREE_ADDRESSABLE (array) = 1;
  tree r = build4 (ARRAY_REF, ptr_type_node, array, size_int (0), NULL_TREE,
		   NULL_TREE);
  g = gimple_build_assign (r, build_int_cst (ptr_type_node, n_in + n_out));
  gimple_seq_add_stmt (iseq, g);
  r = build4 (ARRAY_REF, ptr_type_node, array, size_int (1), NULL_TREE,
	      NULL_TREE);
  g = gimple_build_assign (r, build_int_cst (ptr_type_node, n_out));
  gimple_seq_add_stmt (iseq, g);
  for (i = 0; i < 2; i++)
    {
      if ((i ? n_in : n_out) == 0)
	continue;
      for (c = clauses; c; c = OMP_CLAUSE_CHAIN (c))
	if (OMP_CLAUSE_CODE (c) == OMP_CLAUSE_DEPEND
	    && ((OMP_CLAUSE_DEPEND_KIND (c) != OMP_CLAUSE_DEPEND_IN) ^ i))
	  {
	    tree t = OMP_CLAUSE_DECL (c);
	    t = fold_convert (ptr_type_node, t);
	    gimplify_expr (&t, iseq, NULL, is_gimple_val, fb_rvalue);
	    r = build4 (ARRAY_REF, ptr_type_node, array, size_int (idx++),
			NULL_TREE, NULL_TREE);
	    g = gimple_build_assign (r, t);
	    gimple_seq_add_stmt (iseq, g);
	  }
    }
  c = build_omp_clause (UNKNOWN_LOCATION, OMP_CLAUSE_DEPEND);
  OMP_CLAUSE_DECL (c) = build_fold_addr_expr (array);
  OMP_CLAUSE_CHAIN (c) = *pclauses;
  *pclauses = c;
  tree clobber = build_constructor (type, NULL);
  TREE_THIS_VOLATILE (clobber) = 1;
  g = gimple_build_assign (array, clobber);
  gimple_seq_add_stmt (oseq, g);
}

/* Lower the OpenMP parallel or task directive in the current statement
   in GSI_P.  CTX holds context information for the directive.  */

static void
lower_omp_taskreg (gimple_stmt_iterator *gsi_p, omp_context *ctx)
{
  tree clauses;
  tree child_fn, t;
  gimple *stmt = gsi_stmt (*gsi_p);
  gbind *par_bind, *bind, *dep_bind = NULL;
  gimple_seq par_body, olist, ilist, par_olist, par_rlist, par_ilist, new_body;
  location_t loc = gimple_location (stmt);

  clauses = gimple_omp_taskreg_clauses (stmt);
  par_bind
    = as_a <gbind *> (gimple_seq_first_stmt (gimple_omp_body (stmt)));
  par_body = gimple_bind_body (par_bind);
  child_fn = ctx->cb.dst_fn;
  if (gimple_code (stmt) == GIMPLE_OMP_PARALLEL
      && !gimple_omp_parallel_combined_p (stmt))
    {
      struct walk_stmt_info wi;
      int ws_num = 0;

      memset (&wi, 0, sizeof (wi));
      wi.info = &ws_num;
      wi.val_only = true;
      walk_gimple_seq (par_body, check_combined_parallel, NULL, &wi);
      if (ws_num == 1)
	gimple_omp_parallel_set_combined_p (stmt, true);
    }
  gimple_seq dep_ilist = NULL;
  gimple_seq dep_olist = NULL;
  if (gimple_code (stmt) == GIMPLE_OMP_TASK
      && omp_find_clause (clauses, OMP_CLAUSE_DEPEND))
    {
      push_gimplify_context ();
      dep_bind = gimple_build_bind (NULL, NULL, make_node (BLOCK));
      lower_depend_clauses (gimple_omp_task_clauses_ptr (stmt),
			    &dep_ilist, &dep_olist);
    }

  if (ctx->srecord_type)
    create_task_copyfn (as_a <gomp_task *> (stmt), ctx);

  push_gimplify_context ();

  par_olist = NULL;
  par_ilist = NULL;
  par_rlist = NULL;
  bool phony_construct = gimple_code (stmt) == GIMPLE_OMP_PARALLEL
    && gimple_omp_parallel_grid_phony (as_a <gomp_parallel *> (stmt));
  if (phony_construct && ctx->record_type)
    {
      gcc_checking_assert (!ctx->receiver_decl);
      ctx->receiver_decl = create_tmp_var
	(build_reference_type (ctx->record_type), ".omp_rec");
    }
  lower_rec_input_clauses (clauses, &par_ilist, &par_olist, ctx, NULL);
  lower_omp (&par_body, ctx);
  if (gimple_code (stmt) == GIMPLE_OMP_PARALLEL)
    lower_reduction_clauses (clauses, &par_rlist, ctx);

  /* Declare all the variables created by mapping and the variables
     declared in the scope of the parallel body.  */
  record_vars_into (ctx->block_vars, child_fn);
  maybe_remove_omp_member_access_dummy_vars (par_bind);
  record_vars_into (gimple_bind_vars (par_bind), child_fn);

  if (ctx->record_type)
    {
      ctx->sender_decl
	= create_tmp_var (ctx->srecord_type ? ctx->srecord_type
			  : ctx->record_type, ".omp_data_o");
      DECL_NAMELESS (ctx->sender_decl) = 1;
      TREE_ADDRESSABLE (ctx->sender_decl) = 1;
      gimple_omp_taskreg_set_data_arg (stmt, ctx->sender_decl);
    }

  olist = NULL;
  ilist = NULL;
  lower_send_clauses (clauses, &ilist, &olist, ctx);
  lower_send_shared_vars (&ilist, &olist, ctx);

  if (ctx->record_type)
    {
      tree clobber = build_constructor (TREE_TYPE (ctx->sender_decl), NULL);
      TREE_THIS_VOLATILE (clobber) = 1;
      gimple_seq_add_stmt (&olist, gimple_build_assign (ctx->sender_decl,
							clobber));
    }

  /* Once all the expansions are done, sequence all the different
     fragments inside gimple_omp_body.  */

  new_body = NULL;

  if (ctx->record_type)
    {
      t = build_fold_addr_expr_loc (loc, ctx->sender_decl);
      /* fixup_child_record_type might have changed receiver_decl's type.  */
      t = fold_convert_loc (loc, TREE_TYPE (ctx->receiver_decl), t);
      gimple_seq_add_stmt (&new_body,
	  		   gimple_build_assign (ctx->receiver_decl, t));
    }

  gimple_seq_add_seq (&new_body, par_ilist);
  gimple_seq_add_seq (&new_body, par_body);
  gimple_seq_add_seq (&new_body, par_rlist);
  if (ctx->cancellable)
    gimple_seq_add_stmt (&new_body, gimple_build_label (ctx->cancel_label));
  gimple_seq_add_seq (&new_body, par_olist);
  new_body = maybe_catch_exception (new_body);
  if (gimple_code (stmt) == GIMPLE_OMP_TASK)
    gimple_seq_add_stmt (&new_body,
			 gimple_build_omp_continue (integer_zero_node,
						    integer_zero_node));
  if (!phony_construct)
    {
      gimple_seq_add_stmt (&new_body, gimple_build_omp_return (false));
      gimple_omp_set_body (stmt, new_body);
    }

  bind = gimple_build_bind (NULL, NULL, gimple_bind_block (par_bind));
  gsi_replace (gsi_p, dep_bind ? dep_bind : bind, true);
  gimple_bind_add_seq (bind, ilist);
  if (!phony_construct)
    gimple_bind_add_stmt (bind, stmt);
  else
    gimple_bind_add_seq (bind, new_body);
  gimple_bind_add_seq (bind, olist);

  pop_gimplify_context (NULL);

  if (dep_bind)
    {
      gimple_bind_add_seq (dep_bind, dep_ilist);
      gimple_bind_add_stmt (dep_bind, bind);
      gimple_bind_add_seq (dep_bind, dep_olist);
      pop_gimplify_context (dep_bind);
    }
}

/* Lower the GIMPLE_OMP_TARGET in the current statement
   in GSI_P.  CTX holds context information for the directive.  */

static void
lower_omp_target (gimple_stmt_iterator *gsi_p, omp_context *ctx)
{
  tree clauses;
  tree child_fn, t, c;
  gomp_target *stmt = as_a <gomp_target *> (gsi_stmt (*gsi_p));
  gbind *tgt_bind, *bind, *dep_bind = NULL;
  gimple_seq tgt_body, olist, ilist, fplist, new_body;
  location_t loc = gimple_location (stmt);
  bool offloaded, data_region;
  unsigned int map_cnt = 0;

  offloaded = is_gimple_omp_offloaded (stmt);
  switch (gimple_omp_target_kind (stmt))
    {
    case GF_OMP_TARGET_KIND_REGION:
    case GF_OMP_TARGET_KIND_UPDATE:
    case GF_OMP_TARGET_KIND_ENTER_DATA:
    case GF_OMP_TARGET_KIND_EXIT_DATA:
    case GF_OMP_TARGET_KIND_OACC_PARALLEL:
    case GF_OMP_TARGET_KIND_OACC_KERNELS:
    case GF_OMP_TARGET_KIND_OACC_UPDATE:
    case GF_OMP_TARGET_KIND_OACC_ENTER_EXIT_DATA:
    case GF_OMP_TARGET_KIND_OACC_DECLARE:
      data_region = false;
      break;
    case GF_OMP_TARGET_KIND_DATA:
    case GF_OMP_TARGET_KIND_OACC_DATA:
    case GF_OMP_TARGET_KIND_OACC_HOST_DATA:
      data_region = true;
      break;
    default:
      gcc_unreachable ();
    }

  clauses = gimple_omp_target_clauses (stmt);

  gimple_seq dep_ilist = NULL;
  gimple_seq dep_olist = NULL;
  if (omp_find_clause (clauses, OMP_CLAUSE_DEPEND))
    {
      push_gimplify_context ();
      dep_bind = gimple_build_bind (NULL, NULL, make_node (BLOCK));
      lower_depend_clauses (gimple_omp_target_clauses_ptr (stmt),
			    &dep_ilist, &dep_olist);
    }

  tgt_bind = NULL;
  tgt_body = NULL;
  if (offloaded)
    {
      tgt_bind = gimple_seq_first_stmt_as_a_bind (gimple_omp_body (stmt));
      tgt_body = gimple_bind_body (tgt_bind);
    }
  else if (data_region)
    tgt_body = gimple_omp_body (stmt);
  child_fn = ctx->cb.dst_fn;

  push_gimplify_context ();
  fplist = NULL;

  for (c = clauses; c ; c = OMP_CLAUSE_CHAIN (c))
    switch (OMP_CLAUSE_CODE (c))
      {
	tree var, x;

      default:
	break;
      case OMP_CLAUSE_MAP:
#if CHECKING_P
	/* First check what we're prepared to handle in the following.  */
	switch (OMP_CLAUSE_MAP_KIND (c))
	  {
	  case GOMP_MAP_ALLOC:
	  case GOMP_MAP_TO:
	  case GOMP_MAP_FROM:
	  case GOMP_MAP_TOFROM:
	  case GOMP_MAP_POINTER:
	  case GOMP_MAP_TO_PSET:
	  case GOMP_MAP_DELETE:
	  case GOMP_MAP_RELEASE:
	  case GOMP_MAP_ALWAYS_TO:
	  case GOMP_MAP_ALWAYS_FROM:
	  case GOMP_MAP_ALWAYS_TOFROM:
	  case GOMP_MAP_FIRSTPRIVATE_POINTER:
	  case GOMP_MAP_FIRSTPRIVATE_REFERENCE:
	  case GOMP_MAP_STRUCT:
	  case GOMP_MAP_ALWAYS_POINTER:
	    break;
	  case GOMP_MAP_FORCE_ALLOC:
	  case GOMP_MAP_FORCE_TO:
	  case GOMP_MAP_FORCE_FROM:
	  case GOMP_MAP_FORCE_TOFROM:
	  case GOMP_MAP_FORCE_PRESENT:
	  case GOMP_MAP_FORCE_DEVICEPTR:
	  case GOMP_MAP_DEVICE_RESIDENT:
	  case GOMP_MAP_LINK:
	    gcc_assert (is_gimple_omp_oacc (stmt));
	    break;
	  default:
	    gcc_unreachable ();
	  }
#endif
	  /* FALLTHRU */
      case OMP_CLAUSE_TO:
      case OMP_CLAUSE_FROM:
      oacc_firstprivate:
	var = OMP_CLAUSE_DECL (c);
	if (!DECL_P (var))
	  {
	    if (OMP_CLAUSE_CODE (c) != OMP_CLAUSE_MAP
		|| (!OMP_CLAUSE_MAP_ZERO_BIAS_ARRAY_SECTION (c)
		    && (OMP_CLAUSE_MAP_KIND (c)
			!= GOMP_MAP_FIRSTPRIVATE_POINTER)))
	      map_cnt++;
	    continue;
	  }

	if (DECL_SIZE (var)
	    && TREE_CODE (DECL_SIZE (var)) != INTEGER_CST)
	  {
	    tree var2 = DECL_VALUE_EXPR (var);
	    gcc_assert (TREE_CODE (var2) == INDIRECT_REF);
	    var2 = TREE_OPERAND (var2, 0);
	    gcc_assert (DECL_P (var2));
	    var = var2;
	  }

	if (offloaded
	    && OMP_CLAUSE_CODE (c) == OMP_CLAUSE_MAP
	    && (OMP_CLAUSE_MAP_KIND (c) == GOMP_MAP_FIRSTPRIVATE_POINTER
		|| OMP_CLAUSE_MAP_KIND (c) == GOMP_MAP_FIRSTPRIVATE_REFERENCE))
	  {
	    if (TREE_CODE (TREE_TYPE (var)) == ARRAY_TYPE)
	      {
		if (is_global_var (maybe_lookup_decl_in_outer_ctx (var, ctx))
		    && varpool_node::get_create (var)->offloadable)
		  continue;

		tree type = build_pointer_type (TREE_TYPE (var));
		tree new_var = lookup_decl (var, ctx);
		x = create_tmp_var_raw (type, get_name (new_var));
		gimple_add_tmp_var (x);
		x = build_simple_mem_ref (x);
		SET_DECL_VALUE_EXPR (new_var, x);
		DECL_HAS_VALUE_EXPR_P (new_var) = 1;
	      }
	    continue;
	  }

	if (!maybe_lookup_field (var, ctx))
	  continue;

	/* Don't remap oacc parallel reduction variables, because the
	   intermediate result must be local to each gang.  */
	if (offloaded && !(OMP_CLAUSE_CODE (c) == OMP_CLAUSE_MAP
			   && OMP_CLAUSE_MAP_IN_REDUCTION (c)))
	  {
	    x = build_receiver_ref (var, true, ctx);
	    tree new_var = lookup_decl (var, ctx);

	    if (OMP_CLAUSE_CODE (c) == OMP_CLAUSE_MAP
		&& OMP_CLAUSE_MAP_KIND (c) == GOMP_MAP_POINTER
		&& !OMP_CLAUSE_MAP_ZERO_BIAS_ARRAY_SECTION (c)
		&& TREE_CODE (TREE_TYPE (var)) == ARRAY_TYPE)
	      x = build_simple_mem_ref (x);
	    if (OMP_CLAUSE_CODE (c) == OMP_CLAUSE_FIRSTPRIVATE)
	      {
		gcc_assert (is_gimple_omp_oacc (ctx->stmt));
		if (omp_is_reference (new_var))
		  {
		    /* Create a local object to hold the instance
		       value.  */
		    tree type = TREE_TYPE (TREE_TYPE (new_var));
		    const char *id = IDENTIFIER_POINTER (DECL_NAME (new_var));
		    tree inst = create_tmp_var (type, id);
		    gimplify_assign (inst, fold_indirect_ref (x), &fplist);
		    x = build_fold_addr_expr (inst);
		  }
		gimplify_assign (new_var, x, &fplist);
	      }
	    else if (DECL_P (new_var))
	      {
		SET_DECL_VALUE_EXPR (new_var, x);
		DECL_HAS_VALUE_EXPR_P (new_var) = 1;
	      }
	    else
	      gcc_unreachable ();
	  }
	map_cnt++;
	break;

      case OMP_CLAUSE_FIRSTPRIVATE:
	if (is_oacc_parallel (ctx))
	  goto oacc_firstprivate;
	map_cnt++;
	var = OMP_CLAUSE_DECL (c);
	if (!omp_is_reference (var)
	    && !is_gimple_reg_type (TREE_TYPE (var)))
	  {
	    tree new_var = lookup_decl (var, ctx);
	    if (is_variable_sized (var))
	      {
		tree pvar = DECL_VALUE_EXPR (var);
		gcc_assert (TREE_CODE (pvar) == INDIRECT_REF);
		pvar = TREE_OPERAND (pvar, 0);
		gcc_assert (DECL_P (pvar));
		tree new_pvar = lookup_decl (pvar, ctx);
		x = build_fold_indirect_ref (new_pvar);
		TREE_THIS_NOTRAP (x) = 1;
	      }
	    else
	      x = build_receiver_ref (var, true, ctx);
	    SET_DECL_VALUE_EXPR (new_var, x);
	    DECL_HAS_VALUE_EXPR_P (new_var) = 1;
	  }
	break;

      case OMP_CLAUSE_PRIVATE:
	if (is_gimple_omp_oacc (ctx->stmt))
	  break;
	var = OMP_CLAUSE_DECL (c);
	if (is_variable_sized (var))
	  {
	    tree new_var = lookup_decl (var, ctx);
	    tree pvar = DECL_VALUE_EXPR (var);
	    gcc_assert (TREE_CODE (pvar) == INDIRECT_REF);
	    pvar = TREE_OPERAND (pvar, 0);
	    gcc_assert (DECL_P (pvar));
	    tree new_pvar = lookup_decl (pvar, ctx);
	    x = build_fold_indirect_ref (new_pvar);
	    TREE_THIS_NOTRAP (x) = 1;
	    SET_DECL_VALUE_EXPR (new_var, x);
	    DECL_HAS_VALUE_EXPR_P (new_var) = 1;
	  }
	break;

      case OMP_CLAUSE_USE_DEVICE_PTR:
      case OMP_CLAUSE_IS_DEVICE_PTR:
	var = OMP_CLAUSE_DECL (c);
	map_cnt++;
	if (is_variable_sized (var))
	  {
	    tree new_var = lookup_decl (var, ctx);
	    tree pvar = DECL_VALUE_EXPR (var);
	    gcc_assert (TREE_CODE (pvar) == INDIRECT_REF);
	    pvar = TREE_OPERAND (pvar, 0);
	    gcc_assert (DECL_P (pvar));
	    tree new_pvar = lookup_decl (pvar, ctx);
	    x = build_fold_indirect_ref (new_pvar);
	    TREE_THIS_NOTRAP (x) = 1;
	    SET_DECL_VALUE_EXPR (new_var, x);
	    DECL_HAS_VALUE_EXPR_P (new_var) = 1;
	  }
	else if (TREE_CODE (TREE_TYPE (var)) == ARRAY_TYPE)
	  {
	    tree new_var = lookup_decl (var, ctx);
	    tree type = build_pointer_type (TREE_TYPE (var));
	    x = create_tmp_var_raw (type, get_name (new_var));
	    gimple_add_tmp_var (x);
	    x = build_simple_mem_ref (x);
	    SET_DECL_VALUE_EXPR (new_var, x);
	    DECL_HAS_VALUE_EXPR_P (new_var) = 1;
	  }
	else
	  {
	    tree new_var = lookup_decl (var, ctx);
	    x = create_tmp_var_raw (TREE_TYPE (new_var), get_name (new_var));
	    gimple_add_tmp_var (x);
	    SET_DECL_VALUE_EXPR (new_var, x);
	    DECL_HAS_VALUE_EXPR_P (new_var) = 1;
	  }
	break;
      }

  if (offloaded)
    {
      target_nesting_level++;
      lower_omp (&tgt_body, ctx);
      target_nesting_level--;
    }
  else if (data_region)
    lower_omp (&tgt_body, ctx);

  if (offloaded)
    {
      /* Declare all the variables created by mapping and the variables
	 declared in the scope of the target body.  */
      record_vars_into (ctx->block_vars, child_fn);
      maybe_remove_omp_member_access_dummy_vars (tgt_bind);
      record_vars_into (gimple_bind_vars (tgt_bind), child_fn);
    }

  olist = NULL;
  ilist = NULL;
  if (ctx->record_type)
    {
      ctx->sender_decl
	= create_tmp_var (ctx->record_type, ".omp_data_arr");
      DECL_NAMELESS (ctx->sender_decl) = 1;
      TREE_ADDRESSABLE (ctx->sender_decl) = 1;
      t = make_tree_vec (3);
      TREE_VEC_ELT (t, 0) = ctx->sender_decl;
      TREE_VEC_ELT (t, 1)
	= create_tmp_var (build_array_type_nelts (size_type_node, map_cnt),
			  ".omp_data_sizes");
      DECL_NAMELESS (TREE_VEC_ELT (t, 1)) = 1;
      TREE_ADDRESSABLE (TREE_VEC_ELT (t, 1)) = 1;
      TREE_STATIC (TREE_VEC_ELT (t, 1)) = 1;
      tree tkind_type = short_unsigned_type_node;
      int talign_shift = 8;
      TREE_VEC_ELT (t, 2)
	= create_tmp_var (build_array_type_nelts (tkind_type, map_cnt),
			  ".omp_data_kinds");
      DECL_NAMELESS (TREE_VEC_ELT (t, 2)) = 1;
      TREE_ADDRESSABLE (TREE_VEC_ELT (t, 2)) = 1;
      TREE_STATIC (TREE_VEC_ELT (t, 2)) = 1;
      gimple_omp_target_set_data_arg (stmt, t);

      vec<constructor_elt, va_gc> *vsize;
      vec<constructor_elt, va_gc> *vkind;
      vec_alloc (vsize, map_cnt);
      vec_alloc (vkind, map_cnt);
      unsigned int map_idx = 0;

      for (c = clauses; c ; c = OMP_CLAUSE_CHAIN (c))
	switch (OMP_CLAUSE_CODE (c))
	  {
	    tree ovar, nc, s, purpose, var, x, type;
	    unsigned int talign;

	  default:
	    break;

	  case OMP_CLAUSE_MAP:
	  case OMP_CLAUSE_TO:
	  case OMP_CLAUSE_FROM:
	  oacc_firstprivate_map:
	    nc = c;
	    ovar = OMP_CLAUSE_DECL (c);
	    if (OMP_CLAUSE_CODE (c) == OMP_CLAUSE_MAP
		&& (OMP_CLAUSE_MAP_KIND (c) == GOMP_MAP_FIRSTPRIVATE_POINTER
		    || (OMP_CLAUSE_MAP_KIND (c)
			== GOMP_MAP_FIRSTPRIVATE_REFERENCE)))
	      break;
	    if (!DECL_P (ovar))
	      {
		if (OMP_CLAUSE_CODE (c) == OMP_CLAUSE_MAP
		    && OMP_CLAUSE_MAP_ZERO_BIAS_ARRAY_SECTION (c))
		  {
		    gcc_checking_assert (OMP_CLAUSE_DECL (OMP_CLAUSE_CHAIN (c))
					 == get_base_address (ovar));
		    nc = OMP_CLAUSE_CHAIN (c);
		    ovar = OMP_CLAUSE_DECL (nc);
		  }
		else
		  {
		    tree x = build_sender_ref (ovar, ctx);
		    tree v
		      = build_fold_addr_expr_with_type (ovar, ptr_type_node);
		    gimplify_assign (x, v, &ilist);
		    nc = NULL_TREE;
		  }
	      }
	    else
	      {
		if (DECL_SIZE (ovar)
		    && TREE_CODE (DECL_SIZE (ovar)) != INTEGER_CST)
		  {
		    tree ovar2 = DECL_VALUE_EXPR (ovar);
		    gcc_assert (TREE_CODE (ovar2) == INDIRECT_REF);
		    ovar2 = TREE_OPERAND (ovar2, 0);
		    gcc_assert (DECL_P (ovar2));
		    ovar = ovar2;
		  }
		if (!maybe_lookup_field (ovar, ctx))
		  continue;
	      }

	    talign = TYPE_ALIGN_UNIT (TREE_TYPE (ovar));
	    if (DECL_P (ovar) && DECL_ALIGN_UNIT (ovar) > talign)
	      talign = DECL_ALIGN_UNIT (ovar);
	    if (nc)
	      {
		var = lookup_decl_in_outer_ctx (ovar, ctx);
		x = build_sender_ref (ovar, ctx);

		if (OMP_CLAUSE_CODE (c) == OMP_CLAUSE_MAP
		    && OMP_CLAUSE_MAP_KIND (c) == GOMP_MAP_POINTER
		    && !OMP_CLAUSE_MAP_ZERO_BIAS_ARRAY_SECTION (c)
		    && TREE_CODE (TREE_TYPE (ovar)) == ARRAY_TYPE)
		  {
		    gcc_assert (offloaded);
		    tree avar
		      = create_tmp_var (TREE_TYPE (TREE_TYPE (x)));
		    mark_addressable (avar);
		    gimplify_assign (avar, build_fold_addr_expr (var), &ilist);
		    talign = DECL_ALIGN_UNIT (avar);
		    avar = build_fold_addr_expr (avar);
		    gimplify_assign (x, avar, &ilist);
		  }
		else if (OMP_CLAUSE_CODE (c) == OMP_CLAUSE_FIRSTPRIVATE)
		  {
		    gcc_assert (is_gimple_omp_oacc (ctx->stmt));
		    if (!omp_is_reference (var))
		      {
			if (is_gimple_reg (var)
			    && OMP_CLAUSE_FIRSTPRIVATE_IMPLICIT (c))
			  TREE_NO_WARNING (var) = 1;
			var = build_fold_addr_expr (var);
		      }
		    else
		      talign = TYPE_ALIGN_UNIT (TREE_TYPE (TREE_TYPE (ovar)));
		    gimplify_assign (x, var, &ilist);
		  }
		else if (is_gimple_reg (var))
		  {
		    gcc_assert (offloaded);
		    tree avar = create_tmp_var (TREE_TYPE (var));
		    mark_addressable (avar);
		    enum gomp_map_kind map_kind = OMP_CLAUSE_MAP_KIND (c);
		    if (GOMP_MAP_COPY_TO_P (map_kind)
			|| map_kind == GOMP_MAP_POINTER
			|| map_kind == GOMP_MAP_TO_PSET
			|| map_kind == GOMP_MAP_FORCE_DEVICEPTR)
		      {
			/* If we need to initialize a temporary
			   with VAR because it is not addressable, and
			   the variable hasn't been initialized yet, then
			   we'll get a warning for the store to avar.
			   Don't warn in that case, the mapping might
			   be implicit.  */
			TREE_NO_WARNING (var) = 1;
			gimplify_assign (avar, var, &ilist);
		      }
		    avar = build_fold_addr_expr (avar);
		    gimplify_assign (x, avar, &ilist);
		    if ((GOMP_MAP_COPY_FROM_P (map_kind)
			 || map_kind == GOMP_MAP_FORCE_DEVICEPTR)
			&& !TYPE_READONLY (TREE_TYPE (var)))
		      {
			x = unshare_expr (x);
			x = build_simple_mem_ref (x);
			gimplify_assign (var, x, &olist);
		      }
		  }
		else
		  {
		    var = build_fold_addr_expr (var);
		    gimplify_assign (x, var, &ilist);
		  }
	      }
	    s = NULL_TREE;
	    if (OMP_CLAUSE_CODE (c) == OMP_CLAUSE_FIRSTPRIVATE)
	      {
		gcc_checking_assert (is_gimple_omp_oacc (ctx->stmt));
		s = TREE_TYPE (ovar);
		if (TREE_CODE (s) == REFERENCE_TYPE)
		  s = TREE_TYPE (s);
		s = TYPE_SIZE_UNIT (s);
	      }
	    else
	      s = OMP_CLAUSE_SIZE (c);
	    if (s == NULL_TREE)
	      s = TYPE_SIZE_UNIT (TREE_TYPE (ovar));
	    s = fold_convert (size_type_node, s);
	    purpose = size_int (map_idx++);
	    CONSTRUCTOR_APPEND_ELT (vsize, purpose, s);
	    if (TREE_CODE (s) != INTEGER_CST)
	      TREE_STATIC (TREE_VEC_ELT (t, 1)) = 0;

	    unsigned HOST_WIDE_INT tkind, tkind_zero;
	    switch (OMP_CLAUSE_CODE (c))
	      {
	      case OMP_CLAUSE_MAP:
		tkind = OMP_CLAUSE_MAP_KIND (c);
		tkind_zero = tkind;
		if (OMP_CLAUSE_MAP_MAYBE_ZERO_LENGTH_ARRAY_SECTION (c))
		  switch (tkind)
		    {
		    case GOMP_MAP_ALLOC:
		    case GOMP_MAP_TO:
		    case GOMP_MAP_FROM:
		    case GOMP_MAP_TOFROM:
		    case GOMP_MAP_ALWAYS_TO:
		    case GOMP_MAP_ALWAYS_FROM:
		    case GOMP_MAP_ALWAYS_TOFROM:
		    case GOMP_MAP_RELEASE:
		    case GOMP_MAP_FORCE_TO:
		    case GOMP_MAP_FORCE_FROM:
		    case GOMP_MAP_FORCE_TOFROM:
		    case GOMP_MAP_FORCE_PRESENT:
		      tkind_zero = GOMP_MAP_ZERO_LEN_ARRAY_SECTION;
		      break;
		    case GOMP_MAP_DELETE:
		      tkind_zero = GOMP_MAP_DELETE_ZERO_LEN_ARRAY_SECTION;
		    default:
		      break;
		    }
		if (tkind_zero != tkind)
		  {
		    if (integer_zerop (s))
		      tkind = tkind_zero;
		    else if (integer_nonzerop (s))
		      tkind_zero = tkind;
		  }
		break;
	      case OMP_CLAUSE_FIRSTPRIVATE:
		gcc_checking_assert (is_gimple_omp_oacc (ctx->stmt));
		tkind = GOMP_MAP_TO;
		tkind_zero = tkind;
		break;
	      case OMP_CLAUSE_TO:
		tkind = GOMP_MAP_TO;
		tkind_zero = tkind;
		break;
	      case OMP_CLAUSE_FROM:
		tkind = GOMP_MAP_FROM;
		tkind_zero = tkind;
		break;
	      default:
		gcc_unreachable ();
	      }
	    gcc_checking_assert (tkind
				 < (HOST_WIDE_INT_C (1U) << talign_shift));
	    gcc_checking_assert (tkind_zero
				 < (HOST_WIDE_INT_C (1U) << talign_shift));
	    talign = ceil_log2 (talign);
	    tkind |= talign << talign_shift;
	    tkind_zero |= talign << talign_shift;
	    gcc_checking_assert (tkind
				 <= tree_to_uhwi (TYPE_MAX_VALUE (tkind_type)));
	    gcc_checking_assert (tkind_zero
				 <= tree_to_uhwi (TYPE_MAX_VALUE (tkind_type)));
	    if (tkind == tkind_zero)
	      x = build_int_cstu (tkind_type, tkind);
	    else
	      {
		TREE_STATIC (TREE_VEC_ELT (t, 2)) = 0;
		x = build3 (COND_EXPR, tkind_type,
			    fold_build2 (EQ_EXPR, boolean_type_node,
					 unshare_expr (s), size_zero_node),
			    build_int_cstu (tkind_type, tkind_zero),
			    build_int_cstu (tkind_type, tkind));
	      }
	    CONSTRUCTOR_APPEND_ELT (vkind, purpose, x);
	    if (nc && nc != c)
	      c = nc;
	    break;

	  case OMP_CLAUSE_FIRSTPRIVATE:
	    if (is_oacc_parallel (ctx))
	      goto oacc_firstprivate_map;
	    ovar = OMP_CLAUSE_DECL (c);
	    if (omp_is_reference (ovar))
	      talign = TYPE_ALIGN_UNIT (TREE_TYPE (TREE_TYPE (ovar)));
	    else
	      talign = DECL_ALIGN_UNIT (ovar);
	    var = lookup_decl_in_outer_ctx (ovar, ctx);
	    x = build_sender_ref (ovar, ctx);
	    tkind = GOMP_MAP_FIRSTPRIVATE;
	    type = TREE_TYPE (ovar);
	    if (omp_is_reference (ovar))
	      type = TREE_TYPE (type);
	    if ((INTEGRAL_TYPE_P (type)
		 && TYPE_PRECISION (type) <= POINTER_SIZE)
		|| TREE_CODE (type) == POINTER_TYPE)
	      {
		tkind = GOMP_MAP_FIRSTPRIVATE_INT;
		tree t = var;
		if (omp_is_reference (var))
		  t = build_simple_mem_ref (var);
		else if (OMP_CLAUSE_FIRSTPRIVATE_IMPLICIT (c))
		  TREE_NO_WARNING (var) = 1;
		if (TREE_CODE (type) != POINTER_TYPE)
		  t = fold_convert (pointer_sized_int_node, t);
		t = fold_convert (TREE_TYPE (x), t);
		gimplify_assign (x, t, &ilist);
	      }
	    else if (omp_is_reference (var))
	      gimplify_assign (x, var, &ilist);
	    else if (is_gimple_reg (var))
	      {
		tree avar = create_tmp_var (TREE_TYPE (var));
		mark_addressable (avar);
		if (OMP_CLAUSE_FIRSTPRIVATE_IMPLICIT (c))
		  TREE_NO_WARNING (var) = 1;
		gimplify_assign (avar, var, &ilist);
		avar = build_fold_addr_expr (avar);
		gimplify_assign (x, avar, &ilist);
	      }
	    else
	      {
		var = build_fold_addr_expr (var);
		gimplify_assign (x, var, &ilist);
	      }
	    if (tkind == GOMP_MAP_FIRSTPRIVATE_INT)
	      s = size_int (0);
	    else if (omp_is_reference (ovar))
	      s = TYPE_SIZE_UNIT (TREE_TYPE (TREE_TYPE (ovar)));
	    else
	      s = TYPE_SIZE_UNIT (TREE_TYPE (ovar));
	    s = fold_convert (size_type_node, s);
	    purpose = size_int (map_idx++);
	    CONSTRUCTOR_APPEND_ELT (vsize, purpose, s);
	    if (TREE_CODE (s) != INTEGER_CST)
	      TREE_STATIC (TREE_VEC_ELT (t, 1)) = 0;

	    gcc_checking_assert (tkind
				 < (HOST_WIDE_INT_C (1U) << talign_shift));
	    talign = ceil_log2 (talign);
	    tkind |= talign << talign_shift;
	    gcc_checking_assert (tkind
				 <= tree_to_uhwi (TYPE_MAX_VALUE (tkind_type)));
	    CONSTRUCTOR_APPEND_ELT (vkind, purpose,
				    build_int_cstu (tkind_type, tkind));
	    break;

	  case OMP_CLAUSE_USE_DEVICE_PTR:
	  case OMP_CLAUSE_IS_DEVICE_PTR:
	    ovar = OMP_CLAUSE_DECL (c);
	    var = lookup_decl_in_outer_ctx (ovar, ctx);
	    x = build_sender_ref (ovar, ctx);
	    if (OMP_CLAUSE_CODE (c) == OMP_CLAUSE_USE_DEVICE_PTR)
	      tkind = GOMP_MAP_USE_DEVICE_PTR;
	    else
	      tkind = GOMP_MAP_FIRSTPRIVATE_INT;
	    type = TREE_TYPE (ovar);
	    if (TREE_CODE (type) == ARRAY_TYPE)
	      var = build_fold_addr_expr (var);
	    else
	      {
		if (omp_is_reference (ovar))
		  {
		    type = TREE_TYPE (type);
		    if (TREE_CODE (type) != ARRAY_TYPE)
		      var = build_simple_mem_ref (var);
		    var = fold_convert (TREE_TYPE (x), var);
		  }
	      }
	    gimplify_assign (x, var, &ilist);
	    s = size_int (0);
	    purpose = size_int (map_idx++);
	    CONSTRUCTOR_APPEND_ELT (vsize, purpose, s);
	    gcc_checking_assert (tkind
				 < (HOST_WIDE_INT_C (1U) << talign_shift));
	    gcc_checking_assert (tkind
				 <= tree_to_uhwi (TYPE_MAX_VALUE (tkind_type)));
	    CONSTRUCTOR_APPEND_ELT (vkind, purpose,
				    build_int_cstu (tkind_type, tkind));
	    break;
	  }

      gcc_assert (map_idx == map_cnt);

      DECL_INITIAL (TREE_VEC_ELT (t, 1))
	= build_constructor (TREE_TYPE (TREE_VEC_ELT (t, 1)), vsize);
      DECL_INITIAL (TREE_VEC_ELT (t, 2))
	= build_constructor (TREE_TYPE (TREE_VEC_ELT (t, 2)), vkind);
      for (int i = 1; i <= 2; i++)
	if (!TREE_STATIC (TREE_VEC_ELT (t, i)))
	  {
	    gimple_seq initlist = NULL;
	    force_gimple_operand (build1 (DECL_EXPR, void_type_node,
					  TREE_VEC_ELT (t, i)),
				  &initlist, true, NULL_TREE);
	    gimple_seq_add_seq (&ilist, initlist);

	    tree clobber = build_constructor (TREE_TYPE (TREE_VEC_ELT (t, i)),
					      NULL);
	    TREE_THIS_VOLATILE (clobber) = 1;
	    gimple_seq_add_stmt (&olist,
				 gimple_build_assign (TREE_VEC_ELT (t, i),
						      clobber));
	  }

      tree clobber = build_constructor (ctx->record_type, NULL);
      TREE_THIS_VOLATILE (clobber) = 1;
      gimple_seq_add_stmt (&olist, gimple_build_assign (ctx->sender_decl,
							clobber));
    }

  /* Once all the expansions are done, sequence all the different
     fragments inside gimple_omp_body.  */

  new_body = NULL;

  if (offloaded
      && ctx->record_type)
    {
      t = build_fold_addr_expr_loc (loc, ctx->sender_decl);
      /* fixup_child_record_type might have changed receiver_decl's type.  */
      t = fold_convert_loc (loc, TREE_TYPE (ctx->receiver_decl), t);
      gimple_seq_add_stmt (&new_body,
	  		   gimple_build_assign (ctx->receiver_decl, t));
    }
  gimple_seq_add_seq (&new_body, fplist);

  if (offloaded || data_region)
    {
      tree prev = NULL_TREE;
      for (c = clauses; c ; c = OMP_CLAUSE_CHAIN (c))
	switch (OMP_CLAUSE_CODE (c))
	  {
	    tree var, x;
	  default:
	    break;
	  case OMP_CLAUSE_FIRSTPRIVATE:
	    if (is_gimple_omp_oacc (ctx->stmt))
	      break;
	    var = OMP_CLAUSE_DECL (c);
	    if (omp_is_reference (var)
		|| is_gimple_reg_type (TREE_TYPE (var)))
	      {
		tree new_var = lookup_decl (var, ctx);
		tree type;
		type = TREE_TYPE (var);
		if (omp_is_reference (var))
		  type = TREE_TYPE (type);
		if ((INTEGRAL_TYPE_P (type)
		     && TYPE_PRECISION (type) <= POINTER_SIZE)
		    || TREE_CODE (type) == POINTER_TYPE)
		  {
		    x = build_receiver_ref (var, false, ctx);
		    if (TREE_CODE (type) != POINTER_TYPE)
		      x = fold_convert (pointer_sized_int_node, x);
		    x = fold_convert (type, x);
		    gimplify_expr (&x, &new_body, NULL, is_gimple_val,
				   fb_rvalue);
		    if (omp_is_reference (var))
		      {
			tree v = create_tmp_var_raw (type, get_name (var));
			gimple_add_tmp_var (v);
			TREE_ADDRESSABLE (v) = 1;
			gimple_seq_add_stmt (&new_body,
					     gimple_build_assign (v, x));
			x = build_fold_addr_expr (v);
		      }
		    gimple_seq_add_stmt (&new_body,
					 gimple_build_assign (new_var, x));
		  }
		else
		  {
		    x = build_receiver_ref (var, !omp_is_reference (var), ctx);
		    gimplify_expr (&x, &new_body, NULL, is_gimple_val,
				   fb_rvalue);
		    gimple_seq_add_stmt (&new_body,
					 gimple_build_assign (new_var, x));
		  }
	      }
	    else if (is_variable_sized (var))
	      {
		tree pvar = DECL_VALUE_EXPR (var);
		gcc_assert (TREE_CODE (pvar) == INDIRECT_REF);
		pvar = TREE_OPERAND (pvar, 0);
		gcc_assert (DECL_P (pvar));
		tree new_var = lookup_decl (pvar, ctx);
		x = build_receiver_ref (var, false, ctx);
		gimplify_expr (&x, &new_body, NULL, is_gimple_val, fb_rvalue);
		gimple_seq_add_stmt (&new_body,
				     gimple_build_assign (new_var, x));
	      }
	    break;
	  case OMP_CLAUSE_PRIVATE:
	    if (is_gimple_omp_oacc (ctx->stmt))
	      break;
	    var = OMP_CLAUSE_DECL (c);
	    if (omp_is_reference (var))
	      {
		location_t clause_loc = OMP_CLAUSE_LOCATION (c);
		tree new_var = lookup_decl (var, ctx);
		x = TYPE_SIZE_UNIT (TREE_TYPE (TREE_TYPE (new_var)));
		if (TREE_CONSTANT (x))
		  {
		    x = create_tmp_var_raw (TREE_TYPE (TREE_TYPE (new_var)),
					    get_name (var));
		    gimple_add_tmp_var (x);
		    TREE_ADDRESSABLE (x) = 1;
		    x = build_fold_addr_expr_loc (clause_loc, x);
		  }
		else
		  break;

		x = fold_convert_loc (clause_loc, TREE_TYPE (new_var), x);
		gimplify_expr (&x, &new_body, NULL, is_gimple_val, fb_rvalue);
		gimple_seq_add_stmt (&new_body,
				     gimple_build_assign (new_var, x));
	      }
	    break;
	  case OMP_CLAUSE_USE_DEVICE_PTR:
	  case OMP_CLAUSE_IS_DEVICE_PTR:
	    var = OMP_CLAUSE_DECL (c);
	    if (OMP_CLAUSE_CODE (c) == OMP_CLAUSE_USE_DEVICE_PTR)
	      x = build_sender_ref (var, ctx);
	    else
	      x = build_receiver_ref (var, false, ctx);
	    if (is_variable_sized (var))
	      {
		tree pvar = DECL_VALUE_EXPR (var);
		gcc_assert (TREE_CODE (pvar) == INDIRECT_REF);
		pvar = TREE_OPERAND (pvar, 0);
		gcc_assert (DECL_P (pvar));
		tree new_var = lookup_decl (pvar, ctx);
		gimplify_expr (&x, &new_body, NULL, is_gimple_val, fb_rvalue);
		gimple_seq_add_stmt (&new_body,
				     gimple_build_assign (new_var, x));
	      }
	    else if (TREE_CODE (TREE_TYPE (var)) == ARRAY_TYPE)
	      {
		tree new_var = lookup_decl (var, ctx);
		new_var = DECL_VALUE_EXPR (new_var);
		gcc_assert (TREE_CODE (new_var) == MEM_REF);
		new_var = TREE_OPERAND (new_var, 0);
		gcc_assert (DECL_P (new_var));
		gimplify_expr (&x, &new_body, NULL, is_gimple_val, fb_rvalue);
		gimple_seq_add_stmt (&new_body,
				     gimple_build_assign (new_var, x));
	      }
	    else
	      {
		tree type = TREE_TYPE (var);
		tree new_var = lookup_decl (var, ctx);
		if (omp_is_reference (var))
		  {
		    type = TREE_TYPE (type);
		    if (TREE_CODE (type) != ARRAY_TYPE)
		      {
			tree v = create_tmp_var_raw (type, get_name (var));
			gimple_add_tmp_var (v);
			TREE_ADDRESSABLE (v) = 1;
			x = fold_convert (type, x);
			gimplify_expr (&x, &new_body, NULL, is_gimple_val,
				       fb_rvalue);
			gimple_seq_add_stmt (&new_body,
					     gimple_build_assign (v, x));
			x = build_fold_addr_expr (v);
		      }
		  }
		new_var = DECL_VALUE_EXPR (new_var);
		x = fold_convert (TREE_TYPE (new_var), x);
		gimplify_expr (&x, &new_body, NULL, is_gimple_val, fb_rvalue);
		gimple_seq_add_stmt (&new_body,
				     gimple_build_assign (new_var, x));
	      }
	    break;
	  }
      /* Handle GOMP_MAP_FIRSTPRIVATE_{POINTER,REFERENCE} in second pass,
	 so that firstprivate vars holding OMP_CLAUSE_SIZE if needed
	 are already handled.  Similarly OMP_CLAUSE_PRIVATE for VLAs
	 or references to VLAs.  */
      for (c = clauses; c; c = OMP_CLAUSE_CHAIN (c))
	switch (OMP_CLAUSE_CODE (c))
	  {
	    tree var;
	  default:
	    break;
	  case OMP_CLAUSE_MAP:
	    if (OMP_CLAUSE_MAP_KIND (c) == GOMP_MAP_FIRSTPRIVATE_POINTER
		|| OMP_CLAUSE_MAP_KIND (c) == GOMP_MAP_FIRSTPRIVATE_REFERENCE)
	      {
		location_t clause_loc = OMP_CLAUSE_LOCATION (c);
		poly_int64 offset = 0;
		gcc_assert (prev);
		var = OMP_CLAUSE_DECL (c);
		if (DECL_P (var)
		    && TREE_CODE (TREE_TYPE (var)) == ARRAY_TYPE
		    && is_global_var (maybe_lookup_decl_in_outer_ctx (var,
								      ctx))
		    && varpool_node::get_create (var)->offloadable)
		  break;
		if (TREE_CODE (var) == INDIRECT_REF
		    && TREE_CODE (TREE_OPERAND (var, 0)) == COMPONENT_REF)
		  var = TREE_OPERAND (var, 0);
		if (TREE_CODE (var) == COMPONENT_REF)
		  {
		    var = get_addr_base_and_unit_offset (var, &offset);
		    gcc_assert (var != NULL_TREE && DECL_P (var));
		  }
		else if (DECL_SIZE (var)
			 && TREE_CODE (DECL_SIZE (var)) != INTEGER_CST)
		  {
		    tree var2 = DECL_VALUE_EXPR (var);
		    gcc_assert (TREE_CODE (var2) == INDIRECT_REF);
		    var2 = TREE_OPERAND (var2, 0);
		    gcc_assert (DECL_P (var2));
		    var = var2;
		  }
		tree new_var = lookup_decl (var, ctx), x;
		tree type = TREE_TYPE (new_var);
		bool is_ref;
		if (TREE_CODE (OMP_CLAUSE_DECL (c)) == INDIRECT_REF
		    && (TREE_CODE (TREE_OPERAND (OMP_CLAUSE_DECL (c), 0))
			== COMPONENT_REF))
		  {
		    type = TREE_TYPE (TREE_OPERAND (OMP_CLAUSE_DECL (c), 0));
		    is_ref = true;
		    new_var = build2 (MEM_REF, type,
				      build_fold_addr_expr (new_var),
				      build_int_cst (build_pointer_type (type),
						     offset));
		  }
		else if (TREE_CODE (OMP_CLAUSE_DECL (c)) == COMPONENT_REF)
		  {
		    type = TREE_TYPE (OMP_CLAUSE_DECL (c));
		    is_ref = TREE_CODE (type) == REFERENCE_TYPE;
		    new_var = build2 (MEM_REF, type,
				      build_fold_addr_expr (new_var),
				      build_int_cst (build_pointer_type (type),
						     offset));
		  }
		else
		  is_ref = omp_is_reference (var);
		if (OMP_CLAUSE_MAP_KIND (c) == GOMP_MAP_FIRSTPRIVATE_REFERENCE)
		  is_ref = false;
		bool ref_to_array = false;
		if (is_ref)
		  {
		    type = TREE_TYPE (type);
		    if (TREE_CODE (type) == ARRAY_TYPE)
		      {
			type = build_pointer_type (type);
			ref_to_array = true;
		      }
		  }
		else if (TREE_CODE (type) == ARRAY_TYPE)
		  {
		    tree decl2 = DECL_VALUE_EXPR (new_var);
		    gcc_assert (TREE_CODE (decl2) == MEM_REF);
		    decl2 = TREE_OPERAND (decl2, 0);
		    gcc_assert (DECL_P (decl2));
		    new_var = decl2;
		    type = TREE_TYPE (new_var);
		  }
		x = build_receiver_ref (OMP_CLAUSE_DECL (prev), false, ctx);
		x = fold_convert_loc (clause_loc, type, x);
		if (!integer_zerop (OMP_CLAUSE_SIZE (c)))
		  {
		    tree bias = OMP_CLAUSE_SIZE (c);
		    if (DECL_P (bias))
		      bias = lookup_decl (bias, ctx);
		    bias = fold_convert_loc (clause_loc, sizetype, bias);
		    bias = fold_build1_loc (clause_loc, NEGATE_EXPR, sizetype,
					    bias);
		    x = fold_build2_loc (clause_loc, POINTER_PLUS_EXPR,
					 TREE_TYPE (x), x, bias);
		  }
		if (ref_to_array)
		  x = fold_convert_loc (clause_loc, TREE_TYPE (new_var), x);
		gimplify_expr (&x, &new_body, NULL, is_gimple_val, fb_rvalue);
		if (is_ref && !ref_to_array)
		  {
		    tree t = create_tmp_var_raw (type, get_name (var));
		    gimple_add_tmp_var (t);
		    TREE_ADDRESSABLE (t) = 1;
		    gimple_seq_add_stmt (&new_body,
					 gimple_build_assign (t, x));
		    x = build_fold_addr_expr_loc (clause_loc, t);
		  }
		gimple_seq_add_stmt (&new_body,
				     gimple_build_assign (new_var, x));
		prev = NULL_TREE;
	      }
	    else if (OMP_CLAUSE_CHAIN (c)
		     && OMP_CLAUSE_CODE (OMP_CLAUSE_CHAIN (c))
			== OMP_CLAUSE_MAP
		     && (OMP_CLAUSE_MAP_KIND (OMP_CLAUSE_CHAIN (c))
			 == GOMP_MAP_FIRSTPRIVATE_POINTER
			 || (OMP_CLAUSE_MAP_KIND (OMP_CLAUSE_CHAIN (c))
			     == GOMP_MAP_FIRSTPRIVATE_REFERENCE)))
	      prev = c;
	    break;
	  case OMP_CLAUSE_PRIVATE:
	    var = OMP_CLAUSE_DECL (c);
	    if (is_variable_sized (var))
	      {
		location_t clause_loc = OMP_CLAUSE_LOCATION (c);
		tree new_var = lookup_decl (var, ctx);
		tree pvar = DECL_VALUE_EXPR (var);
		gcc_assert (TREE_CODE (pvar) == INDIRECT_REF);
		pvar = TREE_OPERAND (pvar, 0);
		gcc_assert (DECL_P (pvar));
		tree new_pvar = lookup_decl (pvar, ctx);
		tree atmp = builtin_decl_explicit (BUILT_IN_ALLOCA_WITH_ALIGN);
		tree al = size_int (DECL_ALIGN (var));
		tree x = TYPE_SIZE_UNIT (TREE_TYPE (new_var));
		x = build_call_expr_loc (clause_loc, atmp, 2, x, al);
		x = fold_convert_loc (clause_loc, TREE_TYPE (new_pvar), x);
		gimplify_expr (&x, &new_body, NULL, is_gimple_val, fb_rvalue);
		gimple_seq_add_stmt (&new_body,
				     gimple_build_assign (new_pvar, x));
	      }
	    else if (omp_is_reference (var) && !is_gimple_omp_oacc (ctx->stmt))
	      {
		location_t clause_loc = OMP_CLAUSE_LOCATION (c);
		tree new_var = lookup_decl (var, ctx);
		tree x = TYPE_SIZE_UNIT (TREE_TYPE (TREE_TYPE (new_var)));
		if (TREE_CONSTANT (x))
		  break;
		else
		  {
		    tree atmp
		      = builtin_decl_explicit (BUILT_IN_ALLOCA_WITH_ALIGN);
		    tree rtype = TREE_TYPE (TREE_TYPE (new_var));
		    tree al = size_int (TYPE_ALIGN (rtype));
		    x = build_call_expr_loc (clause_loc, atmp, 2, x, al);
		  }

		x = fold_convert_loc (clause_loc, TREE_TYPE (new_var), x);
		gimplify_expr (&x, &new_body, NULL, is_gimple_val, fb_rvalue);
		gimple_seq_add_stmt (&new_body,
				     gimple_build_assign (new_var, x));
	      }
	    break;
	  }

      gimple_seq fork_seq = NULL;
      gimple_seq join_seq = NULL;

      if (is_oacc_parallel (ctx))
	{
	  /* If there are reductions on the offloaded region itself, treat
	     them as a dummy GANG loop.  */
	  tree level = build_int_cst (integer_type_node, GOMP_DIM_GANG);

	  lower_oacc_reductions (gimple_location (ctx->stmt), clauses, level,
				 false, NULL, NULL, &fork_seq, &join_seq, ctx);
	}

      gimple_seq_add_seq (&new_body, fork_seq);
      gimple_seq_add_seq (&new_body, tgt_body);
      gimple_seq_add_seq (&new_body, join_seq);

      if (offloaded)
	new_body = maybe_catch_exception (new_body);

      gimple_seq_add_stmt (&new_body, gimple_build_omp_return (false));
      gimple_omp_set_body (stmt, new_body);
    }

  bind = gimple_build_bind (NULL, NULL,
			    tgt_bind ? gimple_bind_block (tgt_bind)
				     : NULL_TREE);
  gsi_replace (gsi_p, dep_bind ? dep_bind : bind, true);
  gimple_bind_add_seq (bind, ilist);
  gimple_bind_add_stmt (bind, stmt);
  gimple_bind_add_seq (bind, olist);

  pop_gimplify_context (NULL);

  if (dep_bind)
    {
      gimple_bind_add_seq (dep_bind, dep_ilist);
      gimple_bind_add_stmt (dep_bind, bind);
      gimple_bind_add_seq (dep_bind, dep_olist);
      pop_gimplify_context (dep_bind);
    }
}

/* Expand code for an OpenMP teams directive.  */

static void
lower_omp_teams (gimple_stmt_iterator *gsi_p, omp_context *ctx)
{
  gomp_teams *teams_stmt = as_a <gomp_teams *> (gsi_stmt (*gsi_p));
  push_gimplify_context ();

  tree block = make_node (BLOCK);
  gbind *bind = gimple_build_bind (NULL, NULL, block);
  gsi_replace (gsi_p, bind, true);
  gimple_seq bind_body = NULL;
  gimple_seq dlist = NULL;
  gimple_seq olist = NULL;

  tree num_teams = omp_find_clause (gimple_omp_teams_clauses (teams_stmt),
				    OMP_CLAUSE_NUM_TEAMS);
  if (num_teams == NULL_TREE)
    num_teams = build_int_cst (unsigned_type_node, 0);
  else
    {
      num_teams = OMP_CLAUSE_NUM_TEAMS_EXPR (num_teams);
      num_teams = fold_convert (unsigned_type_node, num_teams);
      gimplify_expr (&num_teams, &bind_body, NULL, is_gimple_val, fb_rvalue);
    }
  tree thread_limit = omp_find_clause (gimple_omp_teams_clauses (teams_stmt),
				       OMP_CLAUSE_THREAD_LIMIT);
  if (thread_limit == NULL_TREE)
    thread_limit = build_int_cst (unsigned_type_node, 0);
  else
    {
      thread_limit = OMP_CLAUSE_THREAD_LIMIT_EXPR (thread_limit);
      thread_limit = fold_convert (unsigned_type_node, thread_limit);
      gimplify_expr (&thread_limit, &bind_body, NULL, is_gimple_val,
		     fb_rvalue);
    }

  lower_rec_input_clauses (gimple_omp_teams_clauses (teams_stmt),
			   &bind_body, &dlist, ctx, NULL);
  lower_omp (gimple_omp_body_ptr (teams_stmt), ctx);
  lower_reduction_clauses (gimple_omp_teams_clauses (teams_stmt), &olist, ctx);
  if (!gimple_omp_teams_grid_phony (teams_stmt))
    {
      gimple_seq_add_stmt (&bind_body, teams_stmt);
      location_t loc = gimple_location (teams_stmt);
      tree decl = builtin_decl_explicit (BUILT_IN_GOMP_TEAMS);
      gimple *call = gimple_build_call (decl, 2, num_teams, thread_limit);
      gimple_set_location (call, loc);
      gimple_seq_add_stmt (&bind_body, call);
    }

  gimple_seq_add_seq (&bind_body, gimple_omp_body (teams_stmt));
  gimple_omp_set_body (teams_stmt, NULL);
  gimple_seq_add_seq (&bind_body, olist);
  gimple_seq_add_seq (&bind_body, dlist);
  if (!gimple_omp_teams_grid_phony (teams_stmt))
    gimple_seq_add_stmt (&bind_body, gimple_build_omp_return (true));
  gimple_bind_set_body (bind, bind_body);

  pop_gimplify_context (bind);

  gimple_bind_append_vars (bind, ctx->block_vars);
  BLOCK_VARS (block) = ctx->block_vars;
  if (BLOCK_VARS (block))
    TREE_USED (block) = 1;
}

/* Expand code within an artificial GIMPLE_OMP_GRID_BODY OMP construct.  */

static void
lower_omp_grid_body (gimple_stmt_iterator *gsi_p, omp_context *ctx)
{
  gimple *stmt = gsi_stmt (*gsi_p);
  lower_omp (gimple_omp_body_ptr (stmt), ctx);
  gimple_seq_add_stmt (gimple_omp_body_ptr (stmt),
		       gimple_build_omp_return (false));
}


/* Callback for lower_omp_1.  Return non-NULL if *tp needs to be
   regimplified.  If DATA is non-NULL, lower_omp_1 is outside
   of OMP context, but with task_shared_vars set.  */

static tree
lower_omp_regimplify_p (tree *tp, int *walk_subtrees,
    			void *data)
{
  tree t = *tp;

  /* Any variable with DECL_VALUE_EXPR needs to be regimplified.  */
  if (VAR_P (t) && data == NULL && DECL_HAS_VALUE_EXPR_P (t))
    return t;

  if (task_shared_vars
      && DECL_P (t)
      && bitmap_bit_p (task_shared_vars, DECL_UID (t)))
    return t;

  /* If a global variable has been privatized, TREE_CONSTANT on
     ADDR_EXPR might be wrong.  */
  if (data == NULL && TREE_CODE (t) == ADDR_EXPR)
    recompute_tree_invariant_for_addr_expr (t);

  *walk_subtrees = !IS_TYPE_OR_DECL_P (t);
  return NULL_TREE;
}

/* Data to be communicated between lower_omp_regimplify_operands and
   lower_omp_regimplify_operands_p.  */

struct lower_omp_regimplify_operands_data
{
  omp_context *ctx;
  vec<tree> *decls;
};

/* Helper function for lower_omp_regimplify_operands.  Find
   omp_member_access_dummy_var vars and adjust temporarily their
   DECL_VALUE_EXPRs if needed.  */

static tree
lower_omp_regimplify_operands_p (tree *tp, int *walk_subtrees,
				 void *data)
{
  tree t = omp_member_access_dummy_var (*tp);
  if (t)
    {
      struct walk_stmt_info *wi = (struct walk_stmt_info *) data;
      lower_omp_regimplify_operands_data *ldata
	= (lower_omp_regimplify_operands_data *) wi->info;
      tree o = maybe_lookup_decl (t, ldata->ctx);
      if (o != t)
	{
	  ldata->decls->safe_push (DECL_VALUE_EXPR (*tp));
	  ldata->decls->safe_push (*tp);
	  tree v = unshare_and_remap (DECL_VALUE_EXPR (*tp), t, o);
	  SET_DECL_VALUE_EXPR (*tp, v);
	}
    }
  *walk_subtrees = !IS_TYPE_OR_DECL_P (*tp);
  return NULL_TREE;
}

/* Wrapper around gimple_regimplify_operands that adjusts DECL_VALUE_EXPRs
   of omp_member_access_dummy_var vars during regimplification.  */

static void
lower_omp_regimplify_operands (omp_context *ctx, gimple *stmt,
			       gimple_stmt_iterator *gsi_p)
{
  auto_vec<tree, 10> decls;
  if (ctx)
    {
      struct walk_stmt_info wi;
      memset (&wi, '\0', sizeof (wi));
      struct lower_omp_regimplify_operands_data data;
      data.ctx = ctx;
      data.decls = &decls;
      wi.info = &data;
      walk_gimple_op (stmt, lower_omp_regimplify_operands_p, &wi);
    }
  gimple_regimplify_operands (stmt, gsi_p);
  while (!decls.is_empty ())
    {
      tree t = decls.pop ();
      tree v = decls.pop ();
      SET_DECL_VALUE_EXPR (t, v);
    }
}

static void
lower_omp_1 (gimple_stmt_iterator *gsi_p, omp_context *ctx)
{
  gimple *stmt = gsi_stmt (*gsi_p);
  struct walk_stmt_info wi;
  gcall *call_stmt;

  if (gimple_has_location (stmt))
    input_location = gimple_location (stmt);

  if (task_shared_vars)
    memset (&wi, '\0', sizeof (wi));

  /* If we have issued syntax errors, avoid doing any heavy lifting.
     Just replace the OMP directives with a NOP to avoid
     confusing RTL expansion.  */
  if (seen_error () && is_gimple_omp (stmt))
    {
      gsi_replace (gsi_p, gimple_build_nop (), true);
      return;
    }

  switch (gimple_code (stmt))
    {
    case GIMPLE_COND:
      {
	gcond *cond_stmt = as_a <gcond *> (stmt);
	if ((ctx || task_shared_vars)
	    && (walk_tree (gimple_cond_lhs_ptr (cond_stmt),
			   lower_omp_regimplify_p,
			   ctx ? NULL : &wi, NULL)
		|| walk_tree (gimple_cond_rhs_ptr (cond_stmt),
			      lower_omp_regimplify_p,
			      ctx ? NULL : &wi, NULL)))
	  lower_omp_regimplify_operands (ctx, cond_stmt, gsi_p);
      }
      break;
    case GIMPLE_CATCH:
      lower_omp (gimple_catch_handler_ptr (as_a <gcatch *> (stmt)), ctx);
      break;
    case GIMPLE_EH_FILTER:
      lower_omp (gimple_eh_filter_failure_ptr (stmt), ctx);
      break;
    case GIMPLE_TRY:
      lower_omp (gimple_try_eval_ptr (stmt), ctx);
      lower_omp (gimple_try_cleanup_ptr (stmt), ctx);
      break;
    case GIMPLE_TRANSACTION:
      lower_omp (gimple_transaction_body_ptr (as_a <gtransaction *> (stmt)),
		 ctx);
      break;
    case GIMPLE_BIND:
      lower_omp (gimple_bind_body_ptr (as_a <gbind *> (stmt)), ctx);
      maybe_remove_omp_member_access_dummy_vars (as_a <gbind *> (stmt));
      break;
    case GIMPLE_OMP_PARALLEL:
    case GIMPLE_OMP_TASK:
      ctx = maybe_lookup_ctx (stmt);
      gcc_assert (ctx);
      if (ctx->cancellable)
	ctx->cancel_label = create_artificial_label (UNKNOWN_LOCATION);
      lower_omp_taskreg (gsi_p, ctx);
      break;
    case GIMPLE_OMP_FOR:
      ctx = maybe_lookup_ctx (stmt);
      gcc_assert (ctx);
      if (ctx->cancellable)
	ctx->cancel_label = create_artificial_label (UNKNOWN_LOCATION);
      lower_omp_for (gsi_p, ctx);
      break;
    case GIMPLE_OMP_SECTIONS:
      ctx = maybe_lookup_ctx (stmt);
      gcc_assert (ctx);
      if (ctx->cancellable)
	ctx->cancel_label = create_artificial_label (UNKNOWN_LOCATION);
      lower_omp_sections (gsi_p, ctx);
      break;
    case GIMPLE_OMP_SINGLE:
      ctx = maybe_lookup_ctx (stmt);
      gcc_assert (ctx);
      lower_omp_single (gsi_p, ctx);
      break;
    case GIMPLE_OMP_MASTER:
      ctx = maybe_lookup_ctx (stmt);
      gcc_assert (ctx);
      lower_omp_master (gsi_p, ctx);
      break;
    case GIMPLE_OMP_TASKGROUP:
      ctx = maybe_lookup_ctx (stmt);
      gcc_assert (ctx);
      lower_omp_taskgroup (gsi_p, ctx);
      break;
    case GIMPLE_OMP_ORDERED:
      ctx = maybe_lookup_ctx (stmt);
      gcc_assert (ctx);
      lower_omp_ordered (gsi_p, ctx);
      break;
    case GIMPLE_OMP_CRITICAL:
      ctx = maybe_lookup_ctx (stmt);
      gcc_assert (ctx);
      lower_omp_critical (gsi_p, ctx);
      break;
    case GIMPLE_OMP_ATOMIC_LOAD:
      if ((ctx || task_shared_vars)
	  && walk_tree (gimple_omp_atomic_load_rhs_ptr (
			  as_a <gomp_atomic_load *> (stmt)),
			lower_omp_regimplify_p, ctx ? NULL : &wi, NULL))
	lower_omp_regimplify_operands (ctx, stmt, gsi_p);
      break;
    case GIMPLE_OMP_TARGET:
      ctx = maybe_lookup_ctx (stmt);
      gcc_assert (ctx);
      lower_omp_target (gsi_p, ctx);
      break;
    case GIMPLE_OMP_TEAMS:
      ctx = maybe_lookup_ctx (stmt);
      gcc_assert (ctx);
      lower_omp_teams (gsi_p, ctx);
      break;
    case GIMPLE_OMP_GRID_BODY:
      ctx = maybe_lookup_ctx (stmt);
      gcc_assert (ctx);
      lower_omp_grid_body (gsi_p, ctx);
      break;
    case GIMPLE_CALL:
      tree fndecl;
      call_stmt = as_a <gcall *> (stmt);
      fndecl = gimple_call_fndecl (call_stmt);
      if (fndecl
	  && DECL_BUILT_IN_CLASS (fndecl) == BUILT_IN_NORMAL)
	switch (DECL_FUNCTION_CODE (fndecl))
	  {
	  case BUILT_IN_GOMP_BARRIER:
	    if (ctx == NULL)
	      break;
	    /* FALLTHRU */
	  case BUILT_IN_GOMP_CANCEL:
	  case BUILT_IN_GOMP_CANCELLATION_POINT:
	    omp_context *cctx;
	    cctx = ctx;
	    if (gimple_code (cctx->stmt) == GIMPLE_OMP_SECTION)
	      cctx = cctx->outer;
	    gcc_assert (gimple_call_lhs (call_stmt) == NULL_TREE);
	    if (!cctx->cancellable)
	      {
		if (DECL_FUNCTION_CODE (fndecl)
		    == BUILT_IN_GOMP_CANCELLATION_POINT)
		  {
		    stmt = gimple_build_nop ();
		    gsi_replace (gsi_p, stmt, false);
		  }
		break;
	      }
	    if (DECL_FUNCTION_CODE (fndecl) == BUILT_IN_GOMP_BARRIER)
	      {
		fndecl = builtin_decl_explicit (BUILT_IN_GOMP_BARRIER_CANCEL);
		gimple_call_set_fndecl (call_stmt, fndecl);
		gimple_call_set_fntype (call_stmt, TREE_TYPE (fndecl));
	      }
	    tree lhs;
	    lhs = create_tmp_var (TREE_TYPE (TREE_TYPE (fndecl)));
	    gimple_call_set_lhs (call_stmt, lhs);
	    tree fallthru_label;
	    fallthru_label = create_artificial_label (UNKNOWN_LOCATION);
	    gimple *g;
	    g = gimple_build_label (fallthru_label);
	    gsi_insert_after (gsi_p, g, GSI_SAME_STMT);
	    g = gimple_build_cond (NE_EXPR, lhs,
				   fold_convert (TREE_TYPE (lhs),
						 boolean_false_node),
				   cctx->cancel_label, fallthru_label);
	    gsi_insert_after (gsi_p, g, GSI_SAME_STMT);
	    break;
	  default:
	    break;
	  }
      /* FALLTHRU */
    default:
      if ((ctx || task_shared_vars)
	  && walk_gimple_op (stmt, lower_omp_regimplify_p,
			     ctx ? NULL : &wi))
	{
	  /* Just remove clobbers, this should happen only if we have
	     "privatized" local addressable variables in SIMD regions,
	     the clobber isn't needed in that case and gimplifying address
	     of the ARRAY_REF into a pointer and creating MEM_REF based
	     clobber would create worse code than we get with the clobber
	     dropped.  */
	  if (gimple_clobber_p (stmt))
	    {
	      gsi_replace (gsi_p, gimple_build_nop (), true);
	      break;
	    }
	  lower_omp_regimplify_operands (ctx, stmt, gsi_p);
	}
      break;
    }
}

static void
lower_omp (gimple_seq *body, omp_context *ctx)
{
  location_t saved_location = input_location;
  gimple_stmt_iterator gsi;
  for (gsi = gsi_start (*body); !gsi_end_p (gsi); gsi_next (&gsi))
    lower_omp_1 (&gsi, ctx);
  /* During gimplification, we haven't folded statments inside offloading
     or taskreg regions (gimplify.c:maybe_fold_stmt); do that now.  */
  if (target_nesting_level || taskreg_nesting_level)
    for (gsi = gsi_start (*body); !gsi_end_p (gsi); gsi_next (&gsi))
      fold_stmt (&gsi);
  input_location = saved_location;
}

/* Main entry point.  */

static unsigned int
execute_lower_omp (void)
{
  gimple_seq body;
  int i;
  omp_context *ctx;

  /* This pass always runs, to provide PROP_gimple_lomp.
     But often, there is nothing to do.  */
  if (flag_openacc == 0 && flag_openmp == 0
      && flag_openmp_simd == 0)
    return 0;

  all_contexts = splay_tree_new (splay_tree_compare_pointers, 0,
				 delete_omp_context);

  body = gimple_body (current_function_decl);

  if (hsa_gen_requested_p ())
    omp_grid_gridify_all_targets (&body);

  scan_omp (&body, NULL);
  gcc_assert (taskreg_nesting_level == 0);
  FOR_EACH_VEC_ELT (taskreg_contexts, i, ctx)
    finish_taskreg_scan (ctx);
  taskreg_contexts.release ();

  if (all_contexts->root)
    {
      if (task_shared_vars)
	push_gimplify_context ();
      lower_omp (&body, NULL);
      if (task_shared_vars)
	pop_gimplify_context (NULL);
    }

  if (all_contexts)
    {
      splay_tree_delete (all_contexts);
      all_contexts = NULL;
    }
  BITMAP_FREE (task_shared_vars);

  /* If current function is a method, remove artificial dummy VAR_DECL created
     for non-static data member privatization, they aren't needed for
     debuginfo nor anything else, have been already replaced everywhere in the
     IL and cause problems with LTO.  */
  if (DECL_ARGUMENTS (current_function_decl)
      && DECL_ARTIFICIAL (DECL_ARGUMENTS (current_function_decl))
      && (TREE_CODE (TREE_TYPE (DECL_ARGUMENTS (current_function_decl)))
	  == POINTER_TYPE))
    remove_member_access_dummy_vars (DECL_INITIAL (current_function_decl));
  return 0;
}

namespace {

const pass_data pass_data_lower_omp =
{
  GIMPLE_PASS, /* type */
  "omplower", /* name */
  OPTGROUP_OMP, /* optinfo_flags */
  TV_NONE, /* tv_id */
  PROP_gimple_any, /* properties_required */
  PROP_gimple_lomp | PROP_gimple_lomp_dev, /* properties_provided */
  0, /* properties_destroyed */
  0, /* todo_flags_start */
  0, /* todo_flags_finish */
};

class pass_lower_omp : public gimple_opt_pass
{
public:
  pass_lower_omp (gcc::context *ctxt)
    : gimple_opt_pass (pass_data_lower_omp, ctxt)
  {}

  /* opt_pass methods: */
  virtual unsigned int execute (function *) { return execute_lower_omp (); }

}; // class pass_lower_omp

} // anon namespace

gimple_opt_pass *
make_pass_lower_omp (gcc::context *ctxt)
{
  return new pass_lower_omp (ctxt);
}

/* The following is a utility to diagnose structured block violations.
   It is not part of the "omplower" pass, as that's invoked too late.  It
   should be invoked by the respective front ends after gimplification.  */

static splay_tree all_labels;

/* Check for mismatched contexts and generate an error if needed.  Return
   true if an error is detected.  */

static bool
diagnose_sb_0 (gimple_stmt_iterator *gsi_p,
	       gimple *branch_ctx, gimple *label_ctx)
{
  gcc_checking_assert (!branch_ctx || is_gimple_omp (branch_ctx));
  gcc_checking_assert (!label_ctx || is_gimple_omp (label_ctx));

  if (label_ctx == branch_ctx)
    return false;

  const char* kind = NULL;

  if (flag_openacc)
    {
      if ((branch_ctx && is_gimple_omp_oacc (branch_ctx))
	  || (label_ctx && is_gimple_omp_oacc (label_ctx)))
	{
	  gcc_checking_assert (kind == NULL);
	  kind = "OpenACC";
	}
    }
  if (kind == NULL)
    {
      gcc_checking_assert (flag_openmp || flag_openmp_simd);
      kind = "OpenMP";
    }

  /* Previously we kept track of the label's entire context in diagnose_sb_[12]
     so we could traverse it and issue a correct "exit" or "enter" error
     message upon a structured block violation.

     We built the context by building a list with tree_cons'ing, but there is
     no easy counterpart in gimple tuples.  It seems like far too much work
     for issuing exit/enter error messages.  If someone really misses the
     distinct error message... patches welcome.  */

#if 0
  /* Try to avoid confusing the user by producing and error message
     with correct "exit" or "enter" verbiage.  We prefer "exit"
     unless we can show that LABEL_CTX is nested within BRANCH_CTX.  */
  if (branch_ctx == NULL)
    exit_p = false;
  else
    {
      while (label_ctx)
	{
	  if (TREE_VALUE (label_ctx) == branch_ctx)
	    {
	      exit_p = false;
	      break;
	    }
	  label_ctx = TREE_CHAIN (label_ctx);
	}
    }

  if (exit_p)
    error ("invalid exit from %s structured block", kind);
  else
    error ("invalid entry to %s structured block", kind);
#endif

  /* If it's obvious we have an invalid entry, be specific about the error.  */
  if (branch_ctx == NULL)
    error ("invalid entry to %s structured block", kind);
  else
    {
      /* Otherwise, be vague and lazy, but efficient.  */
      error ("invalid branch to/from %s structured block", kind);
    }

  gsi_replace (gsi_p, gimple_build_nop (), false);
  return true;
}

/* Pass 1: Create a minimal tree of structured blocks, and record
   where each label is found.  */

static tree
diagnose_sb_1 (gimple_stmt_iterator *gsi_p, bool *handled_ops_p,
    	       struct walk_stmt_info *wi)
{
  gimple *context = (gimple *) wi->info;
  gimple *inner_context;
  gimple *stmt = gsi_stmt (*gsi_p);

  *handled_ops_p = true;

  switch (gimple_code (stmt))
    {
    WALK_SUBSTMTS;

    case GIMPLE_OMP_PARALLEL:
    case GIMPLE_OMP_TASK:
    case GIMPLE_OMP_SECTIONS:
    case GIMPLE_OMP_SINGLE:
    case GIMPLE_OMP_SECTION:
    case GIMPLE_OMP_MASTER:
    case GIMPLE_OMP_ORDERED:
    case GIMPLE_OMP_CRITICAL:
    case GIMPLE_OMP_TARGET:
    case GIMPLE_OMP_TEAMS:
    case GIMPLE_OMP_TASKGROUP:
      /* The minimal context here is just the current OMP construct.  */
      inner_context = stmt;
      wi->info = inner_context;
      walk_gimple_seq (gimple_omp_body (stmt), diagnose_sb_1, NULL, wi);
      wi->info = context;
      break;

    case GIMPLE_OMP_FOR:
      inner_context = stmt;
      wi->info = inner_context;
      /* gimple_omp_for_{index,initial,final} are all DECLs; no need to
	 walk them.  */
      walk_gimple_seq (gimple_omp_for_pre_body (stmt),
	  	       diagnose_sb_1, NULL, wi);
      walk_gimple_seq (gimple_omp_body (stmt), diagnose_sb_1, NULL, wi);
      wi->info = context;
      break;

    case GIMPLE_LABEL:
      splay_tree_insert (all_labels,
			 (splay_tree_key) gimple_label_label (
					    as_a <glabel *> (stmt)),
			 (splay_tree_value) context);
      break;

    default:
      break;
    }

  return NULL_TREE;
}

/* Pass 2: Check each branch and see if its context differs from that of
   the destination label's context.  */

static tree
diagnose_sb_2 (gimple_stmt_iterator *gsi_p, bool *handled_ops_p,
    	       struct walk_stmt_info *wi)
{
  gimple *context = (gimple *) wi->info;
  splay_tree_node n;
  gimple *stmt = gsi_stmt (*gsi_p);

  *handled_ops_p = true;

  switch (gimple_code (stmt))
    {
    WALK_SUBSTMTS;

    case GIMPLE_OMP_PARALLEL:
    case GIMPLE_OMP_TASK:
    case GIMPLE_OMP_SECTIONS:
    case GIMPLE_OMP_SINGLE:
    case GIMPLE_OMP_SECTION:
    case GIMPLE_OMP_MASTER:
    case GIMPLE_OMP_ORDERED:
    case GIMPLE_OMP_CRITICAL:
    case GIMPLE_OMP_TARGET:
    case GIMPLE_OMP_TEAMS:
    case GIMPLE_OMP_TASKGROUP:
      wi->info = stmt;
      walk_gimple_seq_mod (gimple_omp_body_ptr (stmt), diagnose_sb_2, NULL, wi);
      wi->info = context;
      break;

    case GIMPLE_OMP_FOR:
      wi->info = stmt;
      /* gimple_omp_for_{index,initial,final} are all DECLs; no need to
	 walk them.  */
      walk_gimple_seq_mod (gimple_omp_for_pre_body_ptr (stmt),
			   diagnose_sb_2, NULL, wi);
      walk_gimple_seq_mod (gimple_omp_body_ptr (stmt), diagnose_sb_2, NULL, wi);
      wi->info = context;
      break;

    case GIMPLE_COND:
	{
	  gcond *cond_stmt = as_a <gcond *> (stmt);
	  tree lab = gimple_cond_true_label (cond_stmt);
	  if (lab)
	    {
	      n = splay_tree_lookup (all_labels,
				     (splay_tree_key) lab);
	      diagnose_sb_0 (gsi_p, context,
			     n ? (gimple *) n->value : NULL);
	    }
	  lab = gimple_cond_false_label (cond_stmt);
	  if (lab)
	    {
	      n = splay_tree_lookup (all_labels,
				     (splay_tree_key) lab);
	      diagnose_sb_0 (gsi_p, context,
			     n ? (gimple *) n->value : NULL);
	    }
	}
      break;

    case GIMPLE_GOTO:
      {
	tree lab = gimple_goto_dest (stmt);
	if (TREE_CODE (lab) != LABEL_DECL)
	  break;

	n = splay_tree_lookup (all_labels, (splay_tree_key) lab);
	diagnose_sb_0 (gsi_p, context, n ? (gimple *) n->value : NULL);
      }
      break;

    case GIMPLE_SWITCH:
      {
	gswitch *switch_stmt = as_a <gswitch *> (stmt);
	unsigned int i;
	for (i = 0; i < gimple_switch_num_labels (switch_stmt); ++i)
	  {
	    tree lab = CASE_LABEL (gimple_switch_label (switch_stmt, i));
	    n = splay_tree_lookup (all_labels, (splay_tree_key) lab);
	    if (n && diagnose_sb_0 (gsi_p, context, (gimple *) n->value))
	      break;
	  }
      }
      break;

    case GIMPLE_RETURN:
      diagnose_sb_0 (gsi_p, context, NULL);
      break;

    default:
      break;
    }

  return NULL_TREE;
}

static unsigned int
diagnose_omp_structured_block_errors (void)
{
  struct walk_stmt_info wi;
  gimple_seq body = gimple_body (current_function_decl);

  all_labels = splay_tree_new (splay_tree_compare_pointers, 0, 0);

  memset (&wi, 0, sizeof (wi));
  walk_gimple_seq (body, diagnose_sb_1, NULL, &wi);

  memset (&wi, 0, sizeof (wi));
  wi.want_locations = true;
  walk_gimple_seq_mod (&body, diagnose_sb_2, NULL, &wi);

  gimple_set_body (current_function_decl, body);

  splay_tree_delete (all_labels);
  all_labels = NULL;

  return 0;
}

namespace {

const pass_data pass_data_diagnose_omp_blocks =
{
  GIMPLE_PASS, /* type */
  "*diagnose_omp_blocks", /* name */
  OPTGROUP_OMP, /* optinfo_flags */
  TV_NONE, /* tv_id */
  PROP_gimple_any, /* properties_required */
  0, /* properties_provided */
  0, /* properties_destroyed */
  0, /* todo_flags_start */
  0, /* todo_flags_finish */
};

class pass_diagnose_omp_blocks : public gimple_opt_pass
{
public:
  pass_diagnose_omp_blocks (gcc::context *ctxt)
    : gimple_opt_pass (pass_data_diagnose_omp_blocks, ctxt)
  {}

  /* opt_pass methods: */
  virtual bool gate (function *)
  {
    return flag_openacc || flag_openmp || flag_openmp_simd;
  }
  virtual unsigned int execute (function *)
    {
      return diagnose_omp_structured_block_errors ();
    }

}; // class pass_diagnose_omp_blocks

} // anon namespace

gimple_opt_pass *
make_pass_diagnose_omp_blocks (gcc::context *ctxt)
{
  return new pass_diagnose_omp_blocks (ctxt);
}


#include "gt-omp-low.h"<|MERGE_RESOLUTION|>--- conflicted
+++ resolved
@@ -3451,13 +3451,8 @@
 	machine_mode vmode = targetm.vectorize.preferred_simd_mode (mode);
 	if (GET_MODE_CLASS (vmode) != classes[i + 1])
 	  continue;
-<<<<<<< HEAD
-	while (may_ne (vs, 0U)
-	       && must_lt (GET_MODE_SIZE (vmode), vs)
-=======
 	while (maybe_ne (vs, 0U)
 	       && known_lt (GET_MODE_SIZE (vmode), vs)
->>>>>>> 70783a86
 	       && GET_MODE_2XWIDER_MODE (vmode).exists ())
 	  vmode = GET_MODE_2XWIDER_MODE (vmode).require ();
 
@@ -3496,17 +3491,10 @@
 lower_rec_simd_input_clauses (tree new_var, omp_context *ctx,
 			      omplow_simd_context *sctx, tree &ivar, tree &lvar)
 {
-<<<<<<< HEAD
-  if (must_eq (sctx->max_vf, 0U))
-    {
-      sctx->max_vf = sctx->is_simt ? omp_max_simt_vf () : omp_max_vf ();
-      if (may_gt (sctx->max_vf, 1U))
-=======
   if (known_eq (sctx->max_vf, 0U))
     {
       sctx->max_vf = sctx->is_simt ? omp_max_simt_vf () : omp_max_vf ();
       if (maybe_gt (sctx->max_vf, 1U))
->>>>>>> 70783a86
 	{
 	  tree c = omp_find_clause (gimple_omp_for_clauses (ctx->stmt),
 				    OMP_CLAUSE_SAFELEN);
@@ -3514,31 +3502,19 @@
 	    {
 	      poly_uint64 safe_len;
 	      if (!poly_int_tree_p (OMP_CLAUSE_SAFELEN_EXPR (c), &safe_len)
-<<<<<<< HEAD
-		  || may_lt (safe_len, 1U))
-=======
 		  || maybe_lt (safe_len, 1U))
->>>>>>> 70783a86
 		sctx->max_vf = 1;
 	      else
 		sctx->max_vf = lower_bound (sctx->max_vf, safe_len);
 	    }
 	}
-<<<<<<< HEAD
-      if (may_gt (sctx->max_vf, 1U))
-=======
       if (maybe_gt (sctx->max_vf, 1U))
->>>>>>> 70783a86
 	{
 	  sctx->idx = create_tmp_var (unsigned_type_node);
 	  sctx->lane = create_tmp_var (unsigned_type_node);
 	}
     }
-<<<<<<< HEAD
-  if (must_eq (sctx->max_vf, 1U))
-=======
   if (known_eq (sctx->max_vf, 1U))
->>>>>>> 70783a86
     return false;
 
   if (sctx->is_simt)
@@ -3652,11 +3628,7 @@
 	}
 
   /* Add a placeholder for simduid.  */
-<<<<<<< HEAD
-  if (sctx.is_simt && may_ne (sctx.max_vf, 1U))
-=======
   if (sctx.is_simt && maybe_ne (sctx.max_vf, 1U))
->>>>>>> 70783a86
     sctx.simt_eargs.safe_push (NULL_TREE);
 
   /* Do all the fixed sized types in the first pass, and the variable sized
@@ -4546,11 +4518,7 @@
 	}
     }
 
-<<<<<<< HEAD
-  if (must_eq (sctx.max_vf, 1U))
-=======
   if (known_eq (sctx.max_vf, 1U))
->>>>>>> 70783a86
     sctx.is_simt = false;
 
   if (sctx.lane || sctx.is_simt)
@@ -4687,22 +4655,14 @@
 
   /* If max_vf is non-zero, then we can use only a vectorization factor
      up to the max_vf we chose.  So stick it into the safelen clause.  */
-<<<<<<< HEAD
-  if (may_ne (sctx.max_vf, 0U))
-=======
   if (maybe_ne (sctx.max_vf, 0U))
->>>>>>> 70783a86
     {
       tree c = omp_find_clause (gimple_omp_for_clauses (ctx->stmt),
 				OMP_CLAUSE_SAFELEN);
       poly_uint64 safe_len;
       if (c == NULL_TREE
 	  || (poly_int_tree_p (OMP_CLAUSE_SAFELEN_EXPR (c), &safe_len)
-<<<<<<< HEAD
-	      && may_gt (safe_len, sctx.max_vf)))
-=======
 	      && maybe_gt (safe_len, sctx.max_vf)))
->>>>>>> 70783a86
 	{
 	  c = build_omp_clause (UNKNOWN_LOCATION, OMP_CLAUSE_SAFELEN);
 	  OMP_CLAUSE_SAFELEN_EXPR (c) = build_int_cst (integer_type_node,
