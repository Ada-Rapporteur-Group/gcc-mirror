/* Lowering pass for OMP directives.  Converts OMP directives into explicit
   calls to the runtime library (libgomp), data marshalling to implement data
   sharing and copying clauses, offloading to accelerators, and more.

   Contributed by Diego Novillo <dnovillo@redhat.com>

   Copyright (C) 2005-2017 Free Software Foundation, Inc.

This file is part of GCC.

GCC is free software; you can redistribute it and/or modify it under
the terms of the GNU General Public License as published by the Free
Software Foundation; either version 3, or (at your option) any later
version.

GCC is distributed in the hope that it will be useful, but WITHOUT ANY
WARRANTY; without even the implied warranty of MERCHANTABILITY or
FITNESS FOR A PARTICULAR PURPOSE.  See the GNU General Public License
for more details.

You should have received a copy of the GNU General Public License
along with GCC; see the file COPYING3.  If not see
<http://www.gnu.org/licenses/>.  */

#include "config.h"
#include "system.h"
#include "coretypes.h"
#include "backend.h"
#include "target.h"
#include "tree.h"
#include "gimple.h"
#include "tree-pass.h"
#include "ssa.h"
#include "cgraph.h"
#include "pretty-print.h"
#include "diagnostic-core.h"
#include "fold-const.h"
#include "stor-layout.h"
#include "internal-fn.h"
#include "gimple-fold.h"
#include "gimplify.h"
#include "gimple-iterator.h"
#include "gimplify-me.h"
#include "gimple-walk.h"
#include "tree-iterator.h"
#include "tree-inline.h"
#include "langhooks.h"
#include "tree-dfa.h"
#include "tree-ssa.h"
#include "splay-tree.h"
#include "omp-general.h"
#include "omp-low.h"
#include "omp-grid.h"
#include "gimple-low.h"
#include "symbol-summary.h"
#include "tree-nested.h"
#include "context.h"
#include "gomp-constants.h"
#include "gimple-pretty-print.h"
#include "hsa-common.h"

/* Lowering of OMP parallel and workshare constructs proceeds in two
   phases.  The first phase scans the function looking for OMP statements
   and then for variables that must be replaced to satisfy data sharing
   clauses.  The second phase expands code for the constructs, as well as
   re-gimplifying things when variables have been replaced with complex
   expressions.

   Final code generation is done by pass_expand_omp.  The flowgraph is
   scanned for regions which are then moved to a new
   function, to be invoked by the thread library, or offloaded.  */

/* Context structure.  Used to store information about each parallel
   directive in the code.  */

struct omp_context
{
  /* This field must be at the beginning, as we do "inheritance": Some
     callback functions for tree-inline.c (e.g., omp_copy_decl)
     receive a copy_body_data pointer that is up-casted to an
     omp_context pointer.  */
  copy_body_data cb;

  /* The tree of contexts corresponding to the encountered constructs.  */
  struct omp_context *outer;
  gimple *stmt;

  /* Map variables to fields in a structure that allows communication
     between sending and receiving threads.  */
  splay_tree field_map;
  tree record_type;
  tree sender_decl;
  tree receiver_decl;

  /* These are used just by task contexts, if task firstprivate fn is
     needed.  srecord_type is used to communicate from the thread
     that encountered the task construct to task firstprivate fn,
     record_type is allocated by GOMP_task, initialized by task firstprivate
     fn and passed to the task body fn.  */
  splay_tree sfield_map;
  tree srecord_type;

  /* A chain of variables to add to the top-level block surrounding the
     construct.  In the case of a parallel, this is in the child function.  */
  tree block_vars;

  /* Label to which GOMP_cancel{,llation_point} and explicit and implicit
     barriers should jump to during omplower pass.  */
  tree cancel_label;

  /* The sibling GIMPLE_OMP_FOR simd with _simt_ clause or NULL
     otherwise.  */
  gimple *simt_stmt;

  /* What to do with variables with implicitly determined sharing
     attributes.  */
  enum omp_clause_default_kind default_kind;

  /* Nesting depth of this context.  Used to beautify error messages re
     invalid gotos.  The outermost ctx is depth 1, with depth 0 being
     reserved for the main body of the function.  */
  int depth;

  /* True if this parallel directive is nested within another.  */
  bool is_nested;

  /* True if this construct can be cancelled.  */
  bool cancellable;
};

static splay_tree all_contexts;
static int taskreg_nesting_level;
static int target_nesting_level;
static bitmap task_shared_vars;
static vec<omp_context *> taskreg_contexts;

static void scan_omp (gimple_seq *, omp_context *);
static tree scan_omp_1_op (tree *, int *, void *);

#define WALK_SUBSTMTS  \
    case GIMPLE_BIND: \
    case GIMPLE_TRY: \
    case GIMPLE_CATCH: \
    case GIMPLE_EH_FILTER: \
    case GIMPLE_TRANSACTION: \
      /* The sub-statements for these should be walked.  */ \
      *handled_ops_p = false; \
      break;

/* Return true if CTX corresponds to an oacc parallel region.  */

static bool
is_oacc_parallel (omp_context *ctx)
{
  enum gimple_code outer_type = gimple_code (ctx->stmt);
  return ((outer_type == GIMPLE_OMP_TARGET)
	  && (gimple_omp_target_kind (ctx->stmt)
	      == GF_OMP_TARGET_KIND_OACC_PARALLEL));
}

/* Return true if CTX corresponds to an oacc kernels region.  */

static bool
is_oacc_kernels (omp_context *ctx)
{
  enum gimple_code outer_type = gimple_code (ctx->stmt);
  return ((outer_type == GIMPLE_OMP_TARGET)
	  && (gimple_omp_target_kind (ctx->stmt)
	      == GF_OMP_TARGET_KIND_OACC_KERNELS));
}

/* If DECL is the artificial dummy VAR_DECL created for non-static
   data member privatization, return the underlying "this" parameter,
   otherwise return NULL.  */

tree
omp_member_access_dummy_var (tree decl)
{
  if (!VAR_P (decl)
      || !DECL_ARTIFICIAL (decl)
      || !DECL_IGNORED_P (decl)
      || !DECL_HAS_VALUE_EXPR_P (decl)
      || !lang_hooks.decls.omp_disregard_value_expr (decl, false))
    return NULL_TREE;

  tree v = DECL_VALUE_EXPR (decl);
  if (TREE_CODE (v) != COMPONENT_REF)
    return NULL_TREE;

  while (1)
    switch (TREE_CODE (v))
      {
      case COMPONENT_REF:
      case MEM_REF:
      case INDIRECT_REF:
      CASE_CONVERT:
      case POINTER_PLUS_EXPR:
	v = TREE_OPERAND (v, 0);
	continue;
      case PARM_DECL:
	if (DECL_CONTEXT (v) == current_function_decl
	    && DECL_ARTIFICIAL (v)
	    && TREE_CODE (TREE_TYPE (v)) == POINTER_TYPE)
	  return v;
	return NULL_TREE;
      default:
	return NULL_TREE;
      }
}

/* Helper for unshare_and_remap, called through walk_tree.  */

static tree
unshare_and_remap_1 (tree *tp, int *walk_subtrees, void *data)
{
  tree *pair = (tree *) data;
  if (*tp == pair[0])
    {
      *tp = unshare_expr (pair[1]);
      *walk_subtrees = 0;
    }
  else if (IS_TYPE_OR_DECL_P (*tp))
    *walk_subtrees = 0;
  return NULL_TREE;
}

/* Return unshare_expr (X) with all occurrences of FROM
   replaced with TO.  */

static tree
unshare_and_remap (tree x, tree from, tree to)
{
  tree pair[2] = { from, to };
  x = unshare_expr (x);
  walk_tree (&x, unshare_and_remap_1, pair, NULL);
  return x;
}

/* Convenience function for calling scan_omp_1_op on tree operands.  */

static inline tree
scan_omp_op (tree *tp, omp_context *ctx)
{
  struct walk_stmt_info wi;

  memset (&wi, 0, sizeof (wi));
  wi.info = ctx;
  wi.want_locations = true;

  return walk_tree (tp, scan_omp_1_op, &wi, NULL);
}

static void lower_omp (gimple_seq *, omp_context *);
static tree lookup_decl_in_outer_ctx (tree, omp_context *);
static tree maybe_lookup_decl_in_outer_ctx (tree, omp_context *);

/* Return true if CTX is for an omp parallel.  */

static inline bool
is_parallel_ctx (omp_context *ctx)
{
  return gimple_code (ctx->stmt) == GIMPLE_OMP_PARALLEL;
}


/* Return true if CTX is for an omp task.  */

static inline bool
is_task_ctx (omp_context *ctx)
{
  return gimple_code (ctx->stmt) == GIMPLE_OMP_TASK;
}


/* Return true if CTX is for an omp taskloop.  */

static inline bool
is_taskloop_ctx (omp_context *ctx)
{
  return gimple_code (ctx->stmt) == GIMPLE_OMP_FOR
	 && gimple_omp_for_kind (ctx->stmt) == GF_OMP_FOR_KIND_TASKLOOP;
}


/* Return true if CTX is for an omp parallel or omp task.  */

static inline bool
is_taskreg_ctx (omp_context *ctx)
{
  return is_parallel_ctx (ctx) || is_task_ctx (ctx);
}

/* Return true if EXPR is variable sized.  */

static inline bool
is_variable_sized (const_tree expr)
{
  return !TREE_CONSTANT (TYPE_SIZE_UNIT (TREE_TYPE (expr)));
}

/* Lookup variables.  The "maybe" form
   allows for the variable form to not have been entered, otherwise we
   assert that the variable must have been entered.  */

static inline tree
lookup_decl (tree var, omp_context *ctx)
{
  tree *n = ctx->cb.decl_map->get (var);
  return *n;
}

static inline tree
maybe_lookup_decl (const_tree var, omp_context *ctx)
{
  tree *n = ctx->cb.decl_map->get (const_cast<tree> (var));
  return n ? *n : NULL_TREE;
}

static inline tree
lookup_field (tree var, omp_context *ctx)
{
  splay_tree_node n;
  n = splay_tree_lookup (ctx->field_map, (splay_tree_key) var);
  return (tree) n->value;
}

static inline tree
lookup_sfield (splay_tree_key key, omp_context *ctx)
{
  splay_tree_node n;
  n = splay_tree_lookup (ctx->sfield_map
			 ? ctx->sfield_map : ctx->field_map, key);
  return (tree) n->value;
}

static inline tree
lookup_sfield (tree var, omp_context *ctx)
{
  return lookup_sfield ((splay_tree_key) var, ctx);
}

static inline tree
maybe_lookup_field (splay_tree_key key, omp_context *ctx)
{
  splay_tree_node n;
  n = splay_tree_lookup (ctx->field_map, key);
  return n ? (tree) n->value : NULL_TREE;
}

static inline tree
maybe_lookup_field (tree var, omp_context *ctx)
{
  return maybe_lookup_field ((splay_tree_key) var, ctx);
}

/* Return true if DECL should be copied by pointer.  SHARED_CTX is
   the parallel context if DECL is to be shared.  */

static bool
use_pointer_for_field (tree decl, omp_context *shared_ctx)
{
  if (AGGREGATE_TYPE_P (TREE_TYPE (decl))
      || TYPE_ATOMIC (TREE_TYPE (decl)))
    return true;

  /* We can only use copy-in/copy-out semantics for shared variables
     when we know the value is not accessible from an outer scope.  */
  if (shared_ctx)
    {
      gcc_assert (!is_gimple_omp_oacc (shared_ctx->stmt));

      /* ??? Trivially accessible from anywhere.  But why would we even
	 be passing an address in this case?  Should we simply assert
	 this to be false, or should we have a cleanup pass that removes
	 these from the list of mappings?  */
      if (TREE_STATIC (decl) || DECL_EXTERNAL (decl))
	return true;

      /* For variables with DECL_HAS_VALUE_EXPR_P set, we cannot tell
	 without analyzing the expression whether or not its location
	 is accessible to anyone else.  In the case of nested parallel
	 regions it certainly may be.  */
      if (TREE_CODE (decl) != RESULT_DECL && DECL_HAS_VALUE_EXPR_P (decl))
	return true;

      /* Do not use copy-in/copy-out for variables that have their
	 address taken.  */
      if (TREE_ADDRESSABLE (decl))
	return true;

      /* lower_send_shared_vars only uses copy-in, but not copy-out
	 for these.  */
      if (TREE_READONLY (decl)
	  || ((TREE_CODE (decl) == RESULT_DECL
	       || TREE_CODE (decl) == PARM_DECL)
	      && DECL_BY_REFERENCE (decl)))
	return false;

      /* Disallow copy-in/out in nested parallel if
	 decl is shared in outer parallel, otherwise
	 each thread could store the shared variable
	 in its own copy-in location, making the
	 variable no longer really shared.  */
      if (shared_ctx->is_nested)
	{
	  omp_context *up;

	  for (up = shared_ctx->outer; up; up = up->outer)
	    if (is_taskreg_ctx (up) && maybe_lookup_decl (decl, up))
	      break;

	  if (up)
	    {
	      tree c;

	      for (c = gimple_omp_taskreg_clauses (up->stmt);
		   c; c = OMP_CLAUSE_CHAIN (c))
		if (OMP_CLAUSE_CODE (c) == OMP_CLAUSE_SHARED
		    && OMP_CLAUSE_DECL (c) == decl)
		  break;

	      if (c)
		goto maybe_mark_addressable_and_ret;
	    }
	}

      /* For tasks avoid using copy-in/out.  As tasks can be
	 deferred or executed in different thread, when GOMP_task
	 returns, the task hasn't necessarily terminated.  */
      if (is_task_ctx (shared_ctx))
	{
	  tree outer;
	maybe_mark_addressable_and_ret:
	  outer = maybe_lookup_decl_in_outer_ctx (decl, shared_ctx);
	  if (is_gimple_reg (outer) && !omp_member_access_dummy_var (outer))
	    {
	      /* Taking address of OUTER in lower_send_shared_vars
		 might need regimplification of everything that uses the
		 variable.  */
	      if (!task_shared_vars)
		task_shared_vars = BITMAP_ALLOC (NULL);
	      bitmap_set_bit (task_shared_vars, DECL_UID (outer));
	      TREE_ADDRESSABLE (outer) = 1;
	    }
	  return true;
	}
    }

  return false;
}

/* Construct a new automatic decl similar to VAR.  */

static tree
omp_copy_decl_2 (tree var, tree name, tree type, omp_context *ctx)
{
  tree copy = copy_var_decl (var, name, type);

  DECL_CONTEXT (copy) = current_function_decl;
  DECL_CHAIN (copy) = ctx->block_vars;
  /* If VAR is listed in task_shared_vars, it means it wasn't
     originally addressable and is just because task needs to take
     it's address.  But we don't need to take address of privatizations
     from that var.  */
  if (TREE_ADDRESSABLE (var)
      && task_shared_vars
      && bitmap_bit_p (task_shared_vars, DECL_UID (var)))
    TREE_ADDRESSABLE (copy) = 0;
  ctx->block_vars = copy;

  return copy;
}

static tree
omp_copy_decl_1 (tree var, omp_context *ctx)
{
  return omp_copy_decl_2 (var, DECL_NAME (var), TREE_TYPE (var), ctx);
}

/* Build COMPONENT_REF and set TREE_THIS_VOLATILE and TREE_READONLY on it
   as appropriate.  */
static tree
omp_build_component_ref (tree obj, tree field)
{
  tree ret = build3 (COMPONENT_REF, TREE_TYPE (field), obj, field, NULL);
  if (TREE_THIS_VOLATILE (field))
    TREE_THIS_VOLATILE (ret) |= 1;
  if (TREE_READONLY (field))
    TREE_READONLY (ret) |= 1;
  return ret;
}

/* Build tree nodes to access the field for VAR on the receiver side.  */

static tree
build_receiver_ref (tree var, bool by_ref, omp_context *ctx)
{
  tree x, field = lookup_field (var, ctx);

  /* If the receiver record type was remapped in the child function,
     remap the field into the new record type.  */
  x = maybe_lookup_field (field, ctx);
  if (x != NULL)
    field = x;

  x = build_simple_mem_ref (ctx->receiver_decl);
  TREE_THIS_NOTRAP (x) = 1;
  x = omp_build_component_ref (x, field);
  if (by_ref)
    {
      x = build_simple_mem_ref (x);
      TREE_THIS_NOTRAP (x) = 1;
    }

  return x;
}

/* Build tree nodes to access VAR in the scope outer to CTX.  In the case
   of a parallel, this is a component reference; for workshare constructs
   this is some variable.  */

static tree
build_outer_var_ref (tree var, omp_context *ctx,
		     enum omp_clause_code code = OMP_CLAUSE_ERROR)
{
  tree x;

  if (is_global_var (maybe_lookup_decl_in_outer_ctx (var, ctx)))
    x = var;
  else if (is_variable_sized (var))
    {
      x = TREE_OPERAND (DECL_VALUE_EXPR (var), 0);
      x = build_outer_var_ref (x, ctx, code);
      x = build_simple_mem_ref (x);
    }
  else if (is_taskreg_ctx (ctx))
    {
      bool by_ref = use_pointer_for_field (var, NULL);
      x = build_receiver_ref (var, by_ref, ctx);
    }
  else if ((gimple_code (ctx->stmt) == GIMPLE_OMP_FOR
	    && gimple_omp_for_kind (ctx->stmt) & GF_OMP_FOR_SIMD)
	   || (code == OMP_CLAUSE_PRIVATE
	       && (gimple_code (ctx->stmt) == GIMPLE_OMP_FOR
		   || gimple_code (ctx->stmt) == GIMPLE_OMP_SECTIONS
		   || gimple_code (ctx->stmt) == GIMPLE_OMP_SINGLE)))
    {
      /* #pragma omp simd isn't a worksharing construct, and can reference
	 even private vars in its linear etc. clauses.
	 Similarly for OMP_CLAUSE_PRIVATE with outer ref, that can refer
	 to private vars in all worksharing constructs.  */
      x = NULL_TREE;
      if (ctx->outer && is_taskreg_ctx (ctx))
	x = lookup_decl (var, ctx->outer);
      else if (ctx->outer)
	x = maybe_lookup_decl_in_outer_ctx (var, ctx);
      if (x == NULL_TREE)
	x = var;
    }
  else if (code == OMP_CLAUSE_LASTPRIVATE && is_taskloop_ctx (ctx))
    {
      gcc_assert (ctx->outer);
      splay_tree_node n
	= splay_tree_lookup (ctx->outer->field_map,
			     (splay_tree_key) &DECL_UID (var));
      if (n == NULL)
	{
	  if (is_global_var (maybe_lookup_decl_in_outer_ctx (var, ctx->outer)))
	    x = var;
	  else
	    x = lookup_decl (var, ctx->outer);
	}
      else
	{
	  tree field = (tree) n->value;
	  /* If the receiver record type was remapped in the child function,
	     remap the field into the new record type.  */
	  x = maybe_lookup_field (field, ctx->outer);
	  if (x != NULL)
	    field = x;

	  x = build_simple_mem_ref (ctx->outer->receiver_decl);
	  x = omp_build_component_ref (x, field);
	  if (use_pointer_for_field (var, ctx->outer))
	    x = build_simple_mem_ref (x);
	}
    }
  else if (ctx->outer)
    {
      omp_context *outer = ctx->outer;
      if (gimple_code (outer->stmt) == GIMPLE_OMP_GRID_BODY)
	{
	  outer = outer->outer;
	  gcc_assert (outer
		      && gimple_code (outer->stmt) != GIMPLE_OMP_GRID_BODY);
	}
      x = lookup_decl (var, outer);
    }
  else if (omp_is_reference (var))
    /* This can happen with orphaned constructs.  If var is reference, it is
       possible it is shared and as such valid.  */
    x = var;
  else if (omp_member_access_dummy_var (var))
    x = var;
  else
    gcc_unreachable ();

  if (x == var)
    {
      tree t = omp_member_access_dummy_var (var);
      if (t)
	{
	  x = DECL_VALUE_EXPR (var);
	  tree o = maybe_lookup_decl_in_outer_ctx (t, ctx);
	  if (o != t)
	    x = unshare_and_remap (x, t, o);
	  else
	    x = unshare_expr (x);
	}
    }

  if (omp_is_reference (var))
    x = build_simple_mem_ref (x);

  return x;
}

/* Build tree nodes to access the field for VAR on the sender side.  */

static tree
build_sender_ref (splay_tree_key key, omp_context *ctx)
{
  tree field = lookup_sfield (key, ctx);
  return omp_build_component_ref (ctx->sender_decl, field);
}

static tree
build_sender_ref (tree var, omp_context *ctx)
{
  return build_sender_ref ((splay_tree_key) var, ctx);
}

/* Add a new field for VAR inside the structure CTX->SENDER_DECL.  If
   BASE_POINTERS_RESTRICT, declare the field with restrict.  */

static void
install_var_field (tree var, bool by_ref, int mask, omp_context *ctx,
		   bool base_pointers_restrict = false)
{
  tree field, type, sfield = NULL_TREE;
  splay_tree_key key = (splay_tree_key) var;

  /* We use flag_offload_alias only for the oacc kernels region for the
     moment.  */
  bool offload_alias_p = is_oacc_kernels (ctx);
  bool no_alias_var_p
    = offload_alias_p && flag_offload_alias != OFFLOAD_ALIAS_ALL;
  bool no_alias_ptr_p
    = offload_alias_p && flag_offload_alias == OFFLOAD_ALIAS_NONE;

  if ((mask & 8) != 0)
    {
      key = (splay_tree_key) &DECL_UID (var);
      gcc_checking_assert (key != (splay_tree_key) var);
    }
  gcc_assert ((mask & 1) == 0
	      || !splay_tree_lookup (ctx->field_map, key));
  gcc_assert ((mask & 2) == 0 || !ctx->sfield_map
	      || !splay_tree_lookup (ctx->sfield_map, key));
  gcc_assert ((mask & 3) == 3
	      || !is_gimple_omp_oacc (ctx->stmt));

  type = TREE_TYPE (var);
  /* Prevent redeclaring the var in the split-off function with a restrict
     pointer type.  Note that we only clear type itself, restrict qualifiers in
     the pointed-to type will be ignored by points-to analysis.  */
  if (POINTER_TYPE_P (type)
      && TYPE_RESTRICT (type))
    type = build_qualified_type (type, TYPE_QUALS (type) & ~TYPE_QUAL_RESTRICT);

  if (mask & 4)
    {
      gcc_assert (TREE_CODE (type) == ARRAY_TYPE);

      type = build_pointer_type (type);
      if (no_alias_var_p)
	type = build_qualified_type (type, TYPE_QUAL_RESTRICT);

      type = build_pointer_type (type);
      if (no_alias_var_p)
	type = build_qualified_type (type, TYPE_QUAL_RESTRICT);
    }
  else if (by_ref)
    {
      if (no_alias_ptr_p
	  && POINTER_TYPE_P (type))
	type = build_qualified_type (type, TYPE_QUAL_RESTRICT);

      type = build_pointer_type (type);

      if (no_alias_var_p
	  || base_pointers_restrict)
	type = build_qualified_type (type, TYPE_QUAL_RESTRICT);
    }
  else if ((mask & 3) == 1 && omp_is_reference (var))
    type = TREE_TYPE (type);

  field = build_decl (DECL_SOURCE_LOCATION (var),
		      FIELD_DECL, DECL_NAME (var), type);

  /* Remember what variable this field was created for.  This does have a
     side effect of making dwarf2out ignore this member, so for helpful
     debugging we clear it later in delete_omp_context.  */
  DECL_ABSTRACT_ORIGIN (field) = var;
  if (type == TREE_TYPE (var))
    {
      SET_DECL_ALIGN (field, DECL_ALIGN (var));
      DECL_USER_ALIGN (field) = DECL_USER_ALIGN (var);
      TREE_THIS_VOLATILE (field) = TREE_THIS_VOLATILE (var);
    }
  else
    SET_DECL_ALIGN (field, TYPE_ALIGN (type));

  if ((mask & 3) == 3)
    {
      insert_field_into_struct (ctx->record_type, field);
      if (ctx->srecord_type)
	{
	  sfield = build_decl (DECL_SOURCE_LOCATION (var),
			       FIELD_DECL, DECL_NAME (var), type);
	  DECL_ABSTRACT_ORIGIN (sfield) = var;
	  SET_DECL_ALIGN (sfield, DECL_ALIGN (field));
	  DECL_USER_ALIGN (sfield) = DECL_USER_ALIGN (field);
	  TREE_THIS_VOLATILE (sfield) = TREE_THIS_VOLATILE (field);
	  insert_field_into_struct (ctx->srecord_type, sfield);
	}
    }
  else
    {
      if (ctx->srecord_type == NULL_TREE)
	{
	  tree t;

	  ctx->srecord_type = lang_hooks.types.make_type (RECORD_TYPE);
	  ctx->sfield_map = splay_tree_new (splay_tree_compare_pointers, 0, 0);
	  for (t = TYPE_FIELDS (ctx->record_type); t ; t = TREE_CHAIN (t))
	    {
	      sfield = build_decl (DECL_SOURCE_LOCATION (t),
				   FIELD_DECL, DECL_NAME (t), TREE_TYPE (t));
	      DECL_ABSTRACT_ORIGIN (sfield) = DECL_ABSTRACT_ORIGIN (t);
	      insert_field_into_struct (ctx->srecord_type, sfield);
	      splay_tree_insert (ctx->sfield_map,
				 (splay_tree_key) DECL_ABSTRACT_ORIGIN (t),
				 (splay_tree_value) sfield);
	    }
	}
      sfield = field;
      insert_field_into_struct ((mask & 1) ? ctx->record_type
				: ctx->srecord_type, field);
    }

  if (mask & 1)
    splay_tree_insert (ctx->field_map, key, (splay_tree_value) field);
  if ((mask & 2) && ctx->sfield_map)
    splay_tree_insert (ctx->sfield_map, key, (splay_tree_value) sfield);
}

static tree
install_var_local (tree var, omp_context *ctx)
{
  tree new_var = omp_copy_decl_1 (var, ctx);
  insert_decl_map (&ctx->cb, var, new_var);
  return new_var;
}

/* Adjust the replacement for DECL in CTX for the new context.  This means
   copying the DECL_VALUE_EXPR, and fixing up the type.  */

static void
fixup_remapped_decl (tree decl, omp_context *ctx, bool private_debug)
{
  tree new_decl, size;

  new_decl = lookup_decl (decl, ctx);

  TREE_TYPE (new_decl) = remap_type (TREE_TYPE (decl), &ctx->cb);

  if ((!TREE_CONSTANT (DECL_SIZE (new_decl)) || private_debug)
      && DECL_HAS_VALUE_EXPR_P (decl))
    {
      tree ve = DECL_VALUE_EXPR (decl);
      walk_tree (&ve, copy_tree_body_r, &ctx->cb, NULL);
      SET_DECL_VALUE_EXPR (new_decl, ve);
      DECL_HAS_VALUE_EXPR_P (new_decl) = 1;
    }

  if (!TREE_CONSTANT (DECL_SIZE (new_decl)))
    {
      size = remap_decl (DECL_SIZE (decl), &ctx->cb);
      if (size == error_mark_node)
	size = TYPE_SIZE (TREE_TYPE (new_decl));
      DECL_SIZE (new_decl) = size;

      size = remap_decl (DECL_SIZE_UNIT (decl), &ctx->cb);
      if (size == error_mark_node)
	size = TYPE_SIZE_UNIT (TREE_TYPE (new_decl));
      DECL_SIZE_UNIT (new_decl) = size;
    }
}

/* The callback for remap_decl.  Search all containing contexts for a
   mapping of the variable; this avoids having to duplicate the splay
   tree ahead of time.  We know a mapping doesn't already exist in the
   given context.  Create new mappings to implement default semantics.  */

static tree
omp_copy_decl (tree var, copy_body_data *cb)
{
  omp_context *ctx = (omp_context *) cb;
  tree new_var;

  if (TREE_CODE (var) == LABEL_DECL)
    {
      new_var = create_artificial_label (DECL_SOURCE_LOCATION (var));
      DECL_CONTEXT (new_var) = current_function_decl;
      insert_decl_map (&ctx->cb, var, new_var);
      return new_var;
    }

  while (!is_taskreg_ctx (ctx))
    {
      ctx = ctx->outer;
      if (ctx == NULL)
	return var;
      new_var = maybe_lookup_decl (var, ctx);
      if (new_var)
	return new_var;
    }

  if (is_global_var (var) || decl_function_context (var) != ctx->cb.src_fn)
    return var;

  return error_mark_node;
}

/* Create a new context, with OUTER_CTX being the surrounding context.  */

static omp_context *
new_omp_context (gimple *stmt, omp_context *outer_ctx)
{
  omp_context *ctx = XCNEW (omp_context);

  splay_tree_insert (all_contexts, (splay_tree_key) stmt,
		     (splay_tree_value) ctx);
  ctx->stmt = stmt;

  if (outer_ctx)
    {
      ctx->outer = outer_ctx;
      ctx->cb = outer_ctx->cb;
      ctx->cb.block = NULL;
      ctx->depth = outer_ctx->depth + 1;
    }
  else
    {
      ctx->cb.src_fn = current_function_decl;
      ctx->cb.dst_fn = current_function_decl;
      ctx->cb.src_node = cgraph_node::get (current_function_decl);
      gcc_checking_assert (ctx->cb.src_node);
      ctx->cb.dst_node = ctx->cb.src_node;
      ctx->cb.src_cfun = cfun;
      ctx->cb.copy_decl = omp_copy_decl;
      ctx->cb.eh_lp_nr = 0;
      ctx->cb.transform_call_graph_edges = CB_CGE_MOVE;
      ctx->depth = 1;
    }

  ctx->cb.decl_map = new hash_map<tree, tree>;

  return ctx;
}

static gimple_seq maybe_catch_exception (gimple_seq);

/* Finalize task copyfn.  */

static void
finalize_task_copyfn (gomp_task *task_stmt)
{
  struct function *child_cfun;
  tree child_fn;
  gimple_seq seq = NULL, new_seq;
  gbind *bind;

  child_fn = gimple_omp_task_copy_fn (task_stmt);
  if (child_fn == NULL_TREE)
    return;

  child_cfun = DECL_STRUCT_FUNCTION (child_fn);
  DECL_STRUCT_FUNCTION (child_fn)->curr_properties = cfun->curr_properties;

  push_cfun (child_cfun);
  bind = gimplify_body (child_fn, false);
  gimple_seq_add_stmt (&seq, bind);
  new_seq = maybe_catch_exception (seq);
  if (new_seq != seq)
    {
      bind = gimple_build_bind (NULL, new_seq, NULL);
      seq = NULL;
      gimple_seq_add_stmt (&seq, bind);
    }
  gimple_set_body (child_fn, seq);
  pop_cfun ();

  /* Inform the callgraph about the new function.  */
  cgraph_node *node = cgraph_node::get_create (child_fn);
  node->parallelized_function = 1;
  cgraph_node::add_new_function (child_fn, false);
}

/* Destroy a omp_context data structures.  Called through the splay tree
   value delete callback.  */

static void
delete_omp_context (splay_tree_value value)
{
  omp_context *ctx = (omp_context *) value;

  delete ctx->cb.decl_map;

  if (ctx->field_map)
    splay_tree_delete (ctx->field_map);
  if (ctx->sfield_map)
    splay_tree_delete (ctx->sfield_map);

  /* We hijacked DECL_ABSTRACT_ORIGIN earlier.  We need to clear it before
     it produces corrupt debug information.  */
  if (ctx->record_type)
    {
      tree t;
      for (t = TYPE_FIELDS (ctx->record_type); t ; t = DECL_CHAIN (t))
	DECL_ABSTRACT_ORIGIN (t) = NULL;
    }
  if (ctx->srecord_type)
    {
      tree t;
      for (t = TYPE_FIELDS (ctx->srecord_type); t ; t = DECL_CHAIN (t))
	DECL_ABSTRACT_ORIGIN (t) = NULL;
    }

  if (is_task_ctx (ctx))
    finalize_task_copyfn (as_a <gomp_task *> (ctx->stmt));

  XDELETE (ctx);
}

/* Fix up RECEIVER_DECL with a type that has been remapped to the child
   context.  */

static void
fixup_child_record_type (omp_context *ctx)
{
  tree f, type = ctx->record_type;

  if (!ctx->receiver_decl)
    return;
  /* ??? It isn't sufficient to just call remap_type here, because
     variably_modified_type_p doesn't work the way we expect for
     record types.  Testing each field for whether it needs remapping
     and creating a new record by hand works, however.  */
  for (f = TYPE_FIELDS (type); f ; f = DECL_CHAIN (f))
    if (variably_modified_type_p (TREE_TYPE (f), ctx->cb.src_fn))
      break;
  if (f)
    {
      tree name, new_fields = NULL;

      type = lang_hooks.types.make_type (RECORD_TYPE);
      name = DECL_NAME (TYPE_NAME (ctx->record_type));
      name = build_decl (DECL_SOURCE_LOCATION (ctx->receiver_decl),
			 TYPE_DECL, name, type);
      TYPE_NAME (type) = name;

      for (f = TYPE_FIELDS (ctx->record_type); f ; f = DECL_CHAIN (f))
	{
	  tree new_f = copy_node (f);
	  DECL_CONTEXT (new_f) = type;
	  TREE_TYPE (new_f) = remap_type (TREE_TYPE (f), &ctx->cb);
	  DECL_CHAIN (new_f) = new_fields;
	  walk_tree (&DECL_SIZE (new_f), copy_tree_body_r, &ctx->cb, NULL);
	  walk_tree (&DECL_SIZE_UNIT (new_f), copy_tree_body_r,
		     &ctx->cb, NULL);
	  walk_tree (&DECL_FIELD_OFFSET (new_f), copy_tree_body_r,
		     &ctx->cb, NULL);
	  new_fields = new_f;

	  /* Arrange to be able to look up the receiver field
	     given the sender field.  */
	  splay_tree_insert (ctx->field_map, (splay_tree_key) f,
			     (splay_tree_value) new_f);
	}
      TYPE_FIELDS (type) = nreverse (new_fields);
      layout_type (type);
    }

  /* In a target region we never modify any of the pointers in *.omp_data_i,
     so attempt to help the optimizers.  */
  if (is_gimple_omp_offloaded (ctx->stmt))
    type = build_qualified_type (type, TYPE_QUAL_CONST);

  TREE_TYPE (ctx->receiver_decl)
    = build_qualified_type (build_reference_type (type), TYPE_QUAL_RESTRICT);
}

/* Instantiate decls as necessary in CTX to satisfy the data sharing
   specified by CLAUSES.  If BASE_POINTERS_RESTRICT, install var field with
   restrict.  */

static void
scan_sharing_clauses (tree clauses, omp_context *ctx,
		      bool base_pointers_restrict = false)
{
  tree c, decl;
  bool scan_array_reductions = false;

  for (c = clauses; c; c = OMP_CLAUSE_CHAIN (c))
    {
      bool by_ref;

      switch (OMP_CLAUSE_CODE (c))
	{
	case OMP_CLAUSE_PRIVATE:
	  decl = OMP_CLAUSE_DECL (c);
	  if (OMP_CLAUSE_PRIVATE_OUTER_REF (c))
	    goto do_private;
	  else if (!is_variable_sized (decl))
	    install_var_local (decl, ctx);
	  break;

	case OMP_CLAUSE_SHARED:
	  decl = OMP_CLAUSE_DECL (c);
	  /* Ignore shared directives in teams construct.  */
	  if (gimple_code (ctx->stmt) == GIMPLE_OMP_TEAMS)
	    {
	      /* Global variables don't need to be copied,
		 the receiver side will use them directly.  */
	      tree odecl = maybe_lookup_decl_in_outer_ctx (decl, ctx);
	      if (is_global_var (odecl))
		break;
	      insert_decl_map (&ctx->cb, decl, odecl);
	      break;
	    }
	  gcc_assert (is_taskreg_ctx (ctx));
	  gcc_assert (!COMPLETE_TYPE_P (TREE_TYPE (decl))
		      || !is_variable_sized (decl));
	  /* Global variables don't need to be copied,
	     the receiver side will use them directly.  */
	  if (is_global_var (maybe_lookup_decl_in_outer_ctx (decl, ctx)))
	    break;
	  if (OMP_CLAUSE_SHARED_FIRSTPRIVATE (c))
	    {
	      use_pointer_for_field (decl, ctx);
	      break;
	    }
	  by_ref = use_pointer_for_field (decl, NULL);
	  if ((! TREE_READONLY (decl) && !OMP_CLAUSE_SHARED_READONLY (c))
	      || TREE_ADDRESSABLE (decl)
	      || by_ref
	      || omp_is_reference (decl))
	    {
	      by_ref = use_pointer_for_field (decl, ctx);
	      install_var_field (decl, by_ref, 3, ctx);
	      install_var_local (decl, ctx);
	      break;
	    }
	  /* We don't need to copy const scalar vars back.  */
	  OMP_CLAUSE_SET_CODE (c, OMP_CLAUSE_FIRSTPRIVATE);
	  goto do_private;

	case OMP_CLAUSE_REDUCTION:
	  decl = OMP_CLAUSE_DECL (c);
	  if (OMP_CLAUSE_CODE (c) == OMP_CLAUSE_REDUCTION
	      && TREE_CODE (decl) == MEM_REF)
	    {
	      tree t = TREE_OPERAND (decl, 0);
	      if (TREE_CODE (t) == POINTER_PLUS_EXPR)
		t = TREE_OPERAND (t, 0);
	      if (TREE_CODE (t) == INDIRECT_REF
		  || TREE_CODE (t) == ADDR_EXPR)
		t = TREE_OPERAND (t, 0);
	      install_var_local (t, ctx);
	      if (is_taskreg_ctx (ctx)
		  && !is_global_var (maybe_lookup_decl_in_outer_ctx (t, ctx))
		  && !is_variable_sized (t))
		{
		  by_ref = use_pointer_for_field (t, ctx);
		  install_var_field (t, by_ref, 3, ctx);
		}
	      break;
	    }
	  goto do_private;

	case OMP_CLAUSE_LASTPRIVATE:
	  /* Let the corresponding firstprivate clause create
	     the variable.  */
	  if (OMP_CLAUSE_LASTPRIVATE_FIRSTPRIVATE (c))
	    break;
	  /* FALLTHRU */

	case OMP_CLAUSE_FIRSTPRIVATE:
	case OMP_CLAUSE_LINEAR:
	  decl = OMP_CLAUSE_DECL (c);
	do_private:
	  if ((OMP_CLAUSE_CODE (c) == OMP_CLAUSE_FIRSTPRIVATE
	       || OMP_CLAUSE_CODE (c) == OMP_CLAUSE_IS_DEVICE_PTR)
	      && is_gimple_omp_offloaded (ctx->stmt))
	    {
	      if (OMP_CLAUSE_CODE (c) == OMP_CLAUSE_FIRSTPRIVATE)
		install_var_field (decl, !omp_is_reference (decl), 3, ctx);
	      else if (TREE_CODE (TREE_TYPE (decl)) == ARRAY_TYPE)
		install_var_field (decl, true, 3, ctx);
	      else
		install_var_field (decl, false, 3, ctx);
	    }
	  if (is_variable_sized (decl))
	    {
	      if (is_task_ctx (ctx))
		install_var_field (decl, false, 1, ctx);
	      break;
	    }
	  else if (is_taskreg_ctx (ctx))
	    {
	      bool global
		= is_global_var (maybe_lookup_decl_in_outer_ctx (decl, ctx));
	      by_ref = use_pointer_for_field (decl, NULL);

	      if (is_task_ctx (ctx)
		  && (global || by_ref || omp_is_reference (decl)))
		{
		  install_var_field (decl, false, 1, ctx);
		  if (!global)
		    install_var_field (decl, by_ref, 2, ctx);
		}
	      else if (!global)
		install_var_field (decl, by_ref, 3, ctx);
	    }
	  install_var_local (decl, ctx);
	  break;

	case OMP_CLAUSE_USE_DEVICE_PTR:
	  decl = OMP_CLAUSE_DECL (c);
	  if (TREE_CODE (TREE_TYPE (decl)) == ARRAY_TYPE)
	    install_var_field (decl, true, 3, ctx);
	  else
	    install_var_field (decl, false, 3, ctx);
	  if (DECL_SIZE (decl)
	      && TREE_CODE (DECL_SIZE (decl)) != INTEGER_CST)
	    {
	      tree decl2 = DECL_VALUE_EXPR (decl);
	      gcc_assert (TREE_CODE (decl2) == INDIRECT_REF);
	      decl2 = TREE_OPERAND (decl2, 0);
	      gcc_assert (DECL_P (decl2));
	      install_var_local (decl2, ctx);
	    }
	  install_var_local (decl, ctx);
	  break;

	case OMP_CLAUSE_IS_DEVICE_PTR:
	  decl = OMP_CLAUSE_DECL (c);
	  goto do_private;

	case OMP_CLAUSE__LOOPTEMP_:
	  gcc_assert (is_taskreg_ctx (ctx));
	  decl = OMP_CLAUSE_DECL (c);
	  install_var_field (decl, false, 3, ctx);
	  install_var_local (decl, ctx);
	  break;

	case OMP_CLAUSE_COPYPRIVATE:
	case OMP_CLAUSE_COPYIN:
	  decl = OMP_CLAUSE_DECL (c);
	  by_ref = use_pointer_for_field (decl, NULL);
	  install_var_field (decl, by_ref, 3, ctx);
	  break;

	case OMP_CLAUSE_DEFAULT:
	  ctx->default_kind = OMP_CLAUSE_DEFAULT_KIND (c);
	  break;

	case OMP_CLAUSE_FINAL:
	case OMP_CLAUSE_IF:
	case OMP_CLAUSE_NUM_THREADS:
	case OMP_CLAUSE_NUM_TEAMS:
	case OMP_CLAUSE_THREAD_LIMIT:
	case OMP_CLAUSE_DEVICE:
	case OMP_CLAUSE_SCHEDULE:
	case OMP_CLAUSE_DIST_SCHEDULE:
	case OMP_CLAUSE_DEPEND:
	case OMP_CLAUSE_PRIORITY:
	case OMP_CLAUSE_GRAINSIZE:
	case OMP_CLAUSE_NUM_TASKS:
	case OMP_CLAUSE__CILK_FOR_COUNT_:
	case OMP_CLAUSE_NUM_GANGS:
	case OMP_CLAUSE_NUM_WORKERS:
	case OMP_CLAUSE_VECTOR_LENGTH:
	  if (ctx->outer)
	    scan_omp_op (&OMP_CLAUSE_OPERAND (c, 0), ctx->outer);
	  break;

	case OMP_CLAUSE_TO:
	case OMP_CLAUSE_FROM:
	case OMP_CLAUSE_MAP:
	  if (ctx->outer)
	    scan_omp_op (&OMP_CLAUSE_SIZE (c), ctx->outer);
	  decl = OMP_CLAUSE_DECL (c);
	  /* Global variables with "omp declare target" attribute
	     don't need to be copied, the receiver side will use them
	     directly.  However, global variables with "omp declare target link"
	     attribute need to be copied.  */
	  if (OMP_CLAUSE_CODE (c) == OMP_CLAUSE_MAP
	      && DECL_P (decl)
	      && ((OMP_CLAUSE_MAP_KIND (c) != GOMP_MAP_FIRSTPRIVATE_POINTER
		   && (OMP_CLAUSE_MAP_KIND (c)
		       != GOMP_MAP_FIRSTPRIVATE_REFERENCE))
		  || TREE_CODE (TREE_TYPE (decl)) == ARRAY_TYPE)
	      && is_global_var (maybe_lookup_decl_in_outer_ctx (decl, ctx))
	      && varpool_node::get_create (decl)->offloadable
	      && !lookup_attribute ("omp declare target link",
				    DECL_ATTRIBUTES (decl)))
	    break;
	  if (OMP_CLAUSE_CODE (c) == OMP_CLAUSE_MAP
	      && OMP_CLAUSE_MAP_KIND (c) == GOMP_MAP_POINTER)
	    {
	      /* Ignore GOMP_MAP_POINTER kind for arrays in regions that are
		 not offloaded; there is nothing to map for those.  */
	      if (!is_gimple_omp_offloaded (ctx->stmt)
		  && !POINTER_TYPE_P (TREE_TYPE (decl))
		  && !OMP_CLAUSE_MAP_ZERO_BIAS_ARRAY_SECTION (c))
		break;
	    }
	  if (OMP_CLAUSE_CODE (c) == OMP_CLAUSE_MAP
	      && (OMP_CLAUSE_MAP_KIND (c) == GOMP_MAP_FIRSTPRIVATE_POINTER
		  || (OMP_CLAUSE_MAP_KIND (c)
		      == GOMP_MAP_FIRSTPRIVATE_REFERENCE)))
	    {
	      if (TREE_CODE (decl) == COMPONENT_REF
		  || (TREE_CODE (decl) == INDIRECT_REF
		      && TREE_CODE (TREE_OPERAND (decl, 0)) == COMPONENT_REF
		      && (TREE_CODE (TREE_TYPE (TREE_OPERAND (decl, 0)))
			  == REFERENCE_TYPE)))
		break;
	      if (DECL_SIZE (decl)
		  && TREE_CODE (DECL_SIZE (decl)) != INTEGER_CST)
		{
		  tree decl2 = DECL_VALUE_EXPR (decl);
		  gcc_assert (TREE_CODE (decl2) == INDIRECT_REF);
		  decl2 = TREE_OPERAND (decl2, 0);
		  gcc_assert (DECL_P (decl2));
		  install_var_local (decl2, ctx);
		}
	      install_var_local (decl, ctx);
	      break;
	    }
	  if (DECL_P (decl))
	    {
	      if (DECL_SIZE (decl)
		  && TREE_CODE (DECL_SIZE (decl)) != INTEGER_CST)
		{
		  tree decl2 = DECL_VALUE_EXPR (decl);
		  gcc_assert (TREE_CODE (decl2) == INDIRECT_REF);
		  decl2 = TREE_OPERAND (decl2, 0);
		  gcc_assert (DECL_P (decl2));
		  install_var_field (decl2, true, 3, ctx);
		  install_var_local (decl2, ctx);
		  install_var_local (decl, ctx);
		}
	      else
		{
		  if (OMP_CLAUSE_CODE (c) == OMP_CLAUSE_MAP
		      && OMP_CLAUSE_MAP_KIND (c) == GOMP_MAP_POINTER
		      && !OMP_CLAUSE_MAP_ZERO_BIAS_ARRAY_SECTION (c)
		      && TREE_CODE (TREE_TYPE (decl)) == ARRAY_TYPE)
		    install_var_field (decl, true, 7, ctx);
		  else
		    install_var_field (decl, true, 3, ctx,
				       base_pointers_restrict);
		  if (is_gimple_omp_offloaded (ctx->stmt)
		      && !OMP_CLAUSE_MAP_IN_REDUCTION (c))
		    install_var_local (decl, ctx);
		}
	    }
	  else
	    {
	      tree base = get_base_address (decl);
	      tree nc = OMP_CLAUSE_CHAIN (c);
	      if (DECL_P (base)
		  && nc != NULL_TREE
		  && OMP_CLAUSE_CODE (nc) == OMP_CLAUSE_MAP
		  && OMP_CLAUSE_DECL (nc) == base
		  && OMP_CLAUSE_MAP_KIND (nc) == GOMP_MAP_POINTER
		  && integer_zerop (OMP_CLAUSE_SIZE (nc)))
		{
		  OMP_CLAUSE_MAP_ZERO_BIAS_ARRAY_SECTION (c) = 1;
		  OMP_CLAUSE_MAP_ZERO_BIAS_ARRAY_SECTION (nc) = 1;
		}
	      else
		{
		  if (ctx->outer)
		    {
		      scan_omp_op (&OMP_CLAUSE_DECL (c), ctx->outer);
		      decl = OMP_CLAUSE_DECL (c);
		    }
		  gcc_assert (!splay_tree_lookup (ctx->field_map,
						  (splay_tree_key) decl));
		  tree field
		    = build_decl (OMP_CLAUSE_LOCATION (c),
				  FIELD_DECL, NULL_TREE, ptr_type_node);
		  SET_DECL_ALIGN (field, TYPE_ALIGN (ptr_type_node));
		  insert_field_into_struct (ctx->record_type, field);
		  splay_tree_insert (ctx->field_map, (splay_tree_key) decl,
				     (splay_tree_value) field);
		}
	    }
	  break;

	case OMP_CLAUSE__GRIDDIM_:
	  if (ctx->outer)
	    {
	      scan_omp_op (&OMP_CLAUSE__GRIDDIM__SIZE (c), ctx->outer);
	      scan_omp_op (&OMP_CLAUSE__GRIDDIM__GROUP (c), ctx->outer);
	    }
	  break;

	case OMP_CLAUSE_NOWAIT:
	case OMP_CLAUSE_ORDERED:
	case OMP_CLAUSE_COLLAPSE:
	case OMP_CLAUSE_UNTIED:
	case OMP_CLAUSE_MERGEABLE:
	case OMP_CLAUSE_PROC_BIND:
	case OMP_CLAUSE_SAFELEN:
	case OMP_CLAUSE_SIMDLEN:
	case OMP_CLAUSE_THREADS:
	case OMP_CLAUSE_SIMD:
	case OMP_CLAUSE_NOGROUP:
	case OMP_CLAUSE_DEFAULTMAP:
	case OMP_CLAUSE_ASYNC:
	case OMP_CLAUSE_WAIT:
	case OMP_CLAUSE_GANG:
	case OMP_CLAUSE_WORKER:
	case OMP_CLAUSE_VECTOR:
	case OMP_CLAUSE_INDEPENDENT:
	case OMP_CLAUSE_AUTO:
	case OMP_CLAUSE_SEQ:
	case OMP_CLAUSE_TILE:
	case OMP_CLAUSE__SIMT_:
	case OMP_CLAUSE_TILE:
	case OMP_CLAUSE_DEVICE_TYPE:
	  break;

	case OMP_CLAUSE_ALIGNED:
	  decl = OMP_CLAUSE_DECL (c);
	  if (is_global_var (decl)
	      && TREE_CODE (TREE_TYPE (decl)) == ARRAY_TYPE)
	    install_var_local (decl, ctx);
	  break;

<<<<<<< HEAD
	case OMP_CLAUSE_BIND:
	case OMP_CLAUSE_NOHOST:
=======
>>>>>>> 719a7570
	case OMP_CLAUSE__CACHE_:
	default:
	  gcc_unreachable ();
	}
    }

  for (c = clauses; c; c = OMP_CLAUSE_CHAIN (c))
    {
      switch (OMP_CLAUSE_CODE (c))
	{
	case OMP_CLAUSE_LASTPRIVATE:
	  /* Let the corresponding firstprivate clause create
	     the variable.  */
	  if (OMP_CLAUSE_LASTPRIVATE_GIMPLE_SEQ (c))
	    scan_array_reductions = true;
	  if (OMP_CLAUSE_LASTPRIVATE_FIRSTPRIVATE (c))
	    break;
	  /* FALLTHRU */

	case OMP_CLAUSE_FIRSTPRIVATE:
	case OMP_CLAUSE_PRIVATE:
	case OMP_CLAUSE_LINEAR:
	case OMP_CLAUSE_IS_DEVICE_PTR:
	  decl = OMP_CLAUSE_DECL (c);
	  if (is_variable_sized (decl))
	    {
	      if ((OMP_CLAUSE_CODE (c) == OMP_CLAUSE_FIRSTPRIVATE
		   || OMP_CLAUSE_CODE (c) == OMP_CLAUSE_IS_DEVICE_PTR)
		  && is_gimple_omp_offloaded (ctx->stmt))
		{
		  tree decl2 = DECL_VALUE_EXPR (decl);
		  gcc_assert (TREE_CODE (decl2) == INDIRECT_REF);
		  decl2 = TREE_OPERAND (decl2, 0);
		  gcc_assert (DECL_P (decl2));
		  install_var_local (decl2, ctx);
		  fixup_remapped_decl (decl2, ctx, false);
		}
	      install_var_local (decl, ctx);
	    }
	  fixup_remapped_decl (decl, ctx,
			       OMP_CLAUSE_CODE (c) == OMP_CLAUSE_PRIVATE
			       && OMP_CLAUSE_PRIVATE_DEBUG (c));
	  if (OMP_CLAUSE_CODE (c) == OMP_CLAUSE_LINEAR
	      && OMP_CLAUSE_LINEAR_GIMPLE_SEQ (c))
	    scan_array_reductions = true;
	  break;

	case OMP_CLAUSE_REDUCTION:
	  decl = OMP_CLAUSE_DECL (c);
	  if (TREE_CODE (decl) != MEM_REF)
	    {
	      if (is_variable_sized (decl))
		install_var_local (decl, ctx);
	      fixup_remapped_decl (decl, ctx, false);
	    }
	  if (OMP_CLAUSE_REDUCTION_PLACEHOLDER (c))
	    scan_array_reductions = true;
	  break;

	case OMP_CLAUSE_SHARED:
	  /* Ignore shared directives in teams construct.  */
	  if (gimple_code (ctx->stmt) == GIMPLE_OMP_TEAMS)
	    break;
	  decl = OMP_CLAUSE_DECL (c);
	  if (is_global_var (maybe_lookup_decl_in_outer_ctx (decl, ctx)))
	    break;
	  if (OMP_CLAUSE_SHARED_FIRSTPRIVATE (c))
	    {
	      if (is_global_var (maybe_lookup_decl_in_outer_ctx (decl,
								 ctx->outer)))
		break;
	      bool by_ref = use_pointer_for_field (decl, ctx);
	      install_var_field (decl, by_ref, 11, ctx);
	      break;
	    }
	  fixup_remapped_decl (decl, ctx, false);
	  break;

	case OMP_CLAUSE_MAP:
	  if (!is_gimple_omp_offloaded (ctx->stmt))
	    break;
	  decl = OMP_CLAUSE_DECL (c);
	  if (DECL_P (decl)
	      && ((OMP_CLAUSE_MAP_KIND (c) != GOMP_MAP_FIRSTPRIVATE_POINTER
		   && (OMP_CLAUSE_MAP_KIND (c)
		       != GOMP_MAP_FIRSTPRIVATE_REFERENCE))
		  || TREE_CODE (TREE_TYPE (decl)) == ARRAY_TYPE)
	      && is_global_var (maybe_lookup_decl_in_outer_ctx (decl, ctx))
	      && varpool_node::get_create (decl)->offloadable)
	    break;
	  if (DECL_P (decl))
	    {
	      if ((OMP_CLAUSE_MAP_KIND (c) == GOMP_MAP_POINTER
		   || OMP_CLAUSE_MAP_KIND (c) == GOMP_MAP_FIRSTPRIVATE_POINTER)
		  && TREE_CODE (TREE_TYPE (decl)) == ARRAY_TYPE
		  && !COMPLETE_TYPE_P (TREE_TYPE (decl)))
		{
		  tree new_decl = lookup_decl (decl, ctx);
		  TREE_TYPE (new_decl)
		    = remap_type (TREE_TYPE (decl), &ctx->cb);
		}
	      else if (DECL_SIZE (decl)
		       && TREE_CODE (DECL_SIZE (decl)) != INTEGER_CST)
		{
		  tree decl2 = DECL_VALUE_EXPR (decl);
		  gcc_assert (TREE_CODE (decl2) == INDIRECT_REF);
		  decl2 = TREE_OPERAND (decl2, 0);
		  gcc_assert (DECL_P (decl2));
		  fixup_remapped_decl (decl2, ctx, false);
		  fixup_remapped_decl (decl, ctx, true);
		}
	      else
		fixup_remapped_decl (decl, ctx, false);
	    }
	  break;

	case OMP_CLAUSE_COPYPRIVATE:
	case OMP_CLAUSE_COPYIN:
	case OMP_CLAUSE_DEFAULT:
	case OMP_CLAUSE_IF:
	case OMP_CLAUSE_NUM_THREADS:
	case OMP_CLAUSE_NUM_TEAMS:
	case OMP_CLAUSE_THREAD_LIMIT:
	case OMP_CLAUSE_DEVICE:
	case OMP_CLAUSE_SCHEDULE:
	case OMP_CLAUSE_DIST_SCHEDULE:
	case OMP_CLAUSE_NOWAIT:
	case OMP_CLAUSE_ORDERED:
	case OMP_CLAUSE_COLLAPSE:
	case OMP_CLAUSE_UNTIED:
	case OMP_CLAUSE_FINAL:
	case OMP_CLAUSE_MERGEABLE:
	case OMP_CLAUSE_PROC_BIND:
	case OMP_CLAUSE_SAFELEN:
	case OMP_CLAUSE_SIMDLEN:
	case OMP_CLAUSE_ALIGNED:
	case OMP_CLAUSE_DEPEND:
	case OMP_CLAUSE__LOOPTEMP_:
	case OMP_CLAUSE_TO:
	case OMP_CLAUSE_FROM:
	case OMP_CLAUSE_PRIORITY:
	case OMP_CLAUSE_GRAINSIZE:
	case OMP_CLAUSE_NUM_TASKS:
	case OMP_CLAUSE_THREADS:
	case OMP_CLAUSE_SIMD:
	case OMP_CLAUSE_NOGROUP:
	case OMP_CLAUSE_DEFAULTMAP:
	case OMP_CLAUSE_USE_DEVICE_PTR:
	case OMP_CLAUSE__CILK_FOR_COUNT_:
	case OMP_CLAUSE_ASYNC:
	case OMP_CLAUSE_WAIT:
	case OMP_CLAUSE_NUM_GANGS:
	case OMP_CLAUSE_NUM_WORKERS:
	case OMP_CLAUSE_VECTOR_LENGTH:
	case OMP_CLAUSE_GANG:
	case OMP_CLAUSE_WORKER:
	case OMP_CLAUSE_VECTOR:
	case OMP_CLAUSE_INDEPENDENT:
	case OMP_CLAUSE_AUTO:
	case OMP_CLAUSE_SEQ:
	case OMP_CLAUSE_TILE:
	case OMP_CLAUSE__GRIDDIM_:
	case OMP_CLAUSE__SIMT_:
	case OMP_CLAUSE_DEVICE_TYPE:
	  break;

<<<<<<< HEAD
	case OMP_CLAUSE_BIND:
	case OMP_CLAUSE_NOHOST:
=======
>>>>>>> 719a7570
	case OMP_CLAUSE__CACHE_:
	default:
	  gcc_unreachable ();
	}
    }

  gcc_checking_assert (!scan_array_reductions
		       || !is_gimple_omp_oacc (ctx->stmt));
  if (scan_array_reductions)
    {
      for (c = clauses; c; c = OMP_CLAUSE_CHAIN (c))
	if (OMP_CLAUSE_CODE (c) == OMP_CLAUSE_REDUCTION
	    && OMP_CLAUSE_REDUCTION_PLACEHOLDER (c))
	  {
	    scan_omp (&OMP_CLAUSE_REDUCTION_GIMPLE_INIT (c), ctx);
	    scan_omp (&OMP_CLAUSE_REDUCTION_GIMPLE_MERGE (c), ctx);
	  }
	else if (OMP_CLAUSE_CODE (c) == OMP_CLAUSE_LASTPRIVATE
		 && OMP_CLAUSE_LASTPRIVATE_GIMPLE_SEQ (c))
	  scan_omp (&OMP_CLAUSE_LASTPRIVATE_GIMPLE_SEQ (c), ctx);
	else if (OMP_CLAUSE_CODE (c) == OMP_CLAUSE_LINEAR
		 && OMP_CLAUSE_LINEAR_GIMPLE_SEQ (c))
	  scan_omp (&OMP_CLAUSE_LINEAR_GIMPLE_SEQ (c), ctx);
    }
}

/* Create a new name for omp child function.  Returns an identifier.  If
   IS_CILK_FOR is true then the suffix for the child function is
   "_cilk_for_fn."  */

static tree
create_omp_child_function_name (bool task_copy, bool is_cilk_for)
{
  if (is_cilk_for)
    return clone_function_name (current_function_decl, "_cilk_for_fn");
  return clone_function_name (current_function_decl,
			      task_copy ? "_omp_cpyfn" : "_omp_fn");
}

/* Returns the type of the induction variable for the child function for
   _Cilk_for and the types for _high and _low variables based on TYPE.  */

static tree
cilk_for_check_loop_diff_type (tree type)
{
  if (TYPE_PRECISION (type) <= TYPE_PRECISION (uint32_type_node))
    {
      if (TYPE_UNSIGNED (type))
	return uint32_type_node;
      else
	return integer_type_node;
    }
  else
    {
      if (TYPE_UNSIGNED (type))
	return uint64_type_node;
      else
	return long_long_integer_type_node;
    }
}

/* Return true if CTX may belong to offloaded code: either if current function
   is offloaded, or any enclosing context corresponds to a target region.  */

static bool
omp_maybe_offloaded_ctx (omp_context *ctx)
{
  if (cgraph_node::get (current_function_decl)->offloadable)
    return true;
  for (; ctx; ctx = ctx->outer)
    if (is_gimple_omp_offloaded (ctx->stmt))
      return true;
  return false;
}

/* Build a decl for the omp child function.  It'll not contain a body
   yet, just the bare decl.  */

static void
create_omp_child_function (omp_context *ctx, bool task_copy)
{
  tree decl, type, name, t;

  tree cilk_for_count
    = (flag_cilkplus && gimple_code (ctx->stmt) == GIMPLE_OMP_PARALLEL)
      ? omp_find_clause (gimple_omp_parallel_clauses (ctx->stmt),
			 OMP_CLAUSE__CILK_FOR_COUNT_) : NULL_TREE;
  tree cilk_var_type = NULL_TREE;

  name = create_omp_child_function_name (task_copy,
					 cilk_for_count != NULL_TREE);
  if (task_copy)
    type = build_function_type_list (void_type_node, ptr_type_node,
				     ptr_type_node, NULL_TREE);
  else if (cilk_for_count)
    {
      type = TREE_TYPE (OMP_CLAUSE_OPERAND (cilk_for_count, 0));
      cilk_var_type = cilk_for_check_loop_diff_type (type);
      type = build_function_type_list (void_type_node, ptr_type_node,
				       cilk_var_type, cilk_var_type, NULL_TREE);
    }
  else
    type = build_function_type_list (void_type_node, ptr_type_node, NULL_TREE);

  decl = build_decl (gimple_location (ctx->stmt), FUNCTION_DECL, name, type);

  gcc_checking_assert (!is_gimple_omp_oacc (ctx->stmt)
		       || !task_copy);
  if (!task_copy)
    ctx->cb.dst_fn = decl;
  else
    gimple_omp_task_set_copy_fn (ctx->stmt, decl);

  TREE_STATIC (decl) = 1;
  TREE_USED (decl) = 1;
  DECL_ARTIFICIAL (decl) = 1;
  DECL_IGNORED_P (decl) = 0;
  TREE_PUBLIC (decl) = 0;
  DECL_UNINLINABLE (decl) = 1;
  DECL_EXTERNAL (decl) = 0;
  DECL_CONTEXT (decl) = NULL_TREE;
  DECL_INITIAL (decl) = make_node (BLOCK);
  BLOCK_SUPERCONTEXT (DECL_INITIAL (decl)) = decl;
  if (omp_maybe_offloaded_ctx (ctx))
    {
      cgraph_node::get_create (decl)->offloadable = 1;
      if (ENABLE_OFFLOADING)
	g->have_offload = true;
    }

  if (cgraph_node::get_create (decl)->offloadable
      && !lookup_attribute ("omp declare target",
                           DECL_ATTRIBUTES (current_function_decl)))
    {
      const char *target_attr = (is_gimple_omp_offloaded (ctx->stmt)
				 ? "omp target entrypoint"
				 : "omp declare target");
      DECL_ATTRIBUTES (decl)
	= tree_cons (get_identifier (target_attr),
		     NULL_TREE, DECL_ATTRIBUTES (decl));
    }

  t = build_decl (DECL_SOURCE_LOCATION (decl),
		  RESULT_DECL, NULL_TREE, void_type_node);
  DECL_ARTIFICIAL (t) = 1;
  DECL_IGNORED_P (t) = 1;
  DECL_CONTEXT (t) = decl;
  DECL_RESULT (decl) = t;

  /* _Cilk_for's child function requires two extra parameters called
     __low and __high that are set the by Cilk runtime when it calls this
     function.  */
  if (cilk_for_count)
    {
      t = build_decl (DECL_SOURCE_LOCATION (decl),
		      PARM_DECL, get_identifier ("__high"), cilk_var_type);
      DECL_ARTIFICIAL (t) = 1;
      DECL_NAMELESS (t) = 1;
      DECL_ARG_TYPE (t) = ptr_type_node;
      DECL_CONTEXT (t) = current_function_decl;
      TREE_USED (t) = 1;
      DECL_CHAIN (t) = DECL_ARGUMENTS (decl);
      DECL_ARGUMENTS (decl) = t;

      t = build_decl (DECL_SOURCE_LOCATION (decl),
		      PARM_DECL, get_identifier ("__low"), cilk_var_type);
      DECL_ARTIFICIAL (t) = 1;
      DECL_NAMELESS (t) = 1;
      DECL_ARG_TYPE (t) = ptr_type_node;
      DECL_CONTEXT (t) = current_function_decl;
      TREE_USED (t) = 1;
      DECL_CHAIN (t) = DECL_ARGUMENTS (decl);
      DECL_ARGUMENTS (decl) = t;
    }

  tree data_name = get_identifier (".omp_data_i");
  t = build_decl (DECL_SOURCE_LOCATION (decl), PARM_DECL, data_name,
		  ptr_type_node);
  DECL_ARTIFICIAL (t) = 1;
  DECL_NAMELESS (t) = 1;
  DECL_ARG_TYPE (t) = ptr_type_node;
  DECL_CONTEXT (t) = current_function_decl;
  TREE_USED (t) = 1;
  TREE_READONLY (t) = 1;
  if (cilk_for_count)
    DECL_CHAIN (t) = DECL_ARGUMENTS (decl);
  DECL_ARGUMENTS (decl) = t;
  if (!task_copy)
    ctx->receiver_decl = t;
  else
    {
      t = build_decl (DECL_SOURCE_LOCATION (decl),
		      PARM_DECL, get_identifier (".omp_data_o"),
		      ptr_type_node);
      DECL_ARTIFICIAL (t) = 1;
      DECL_NAMELESS (t) = 1;
      DECL_ARG_TYPE (t) = ptr_type_node;
      DECL_CONTEXT (t) = current_function_decl;
      TREE_USED (t) = 1;
      TREE_ADDRESSABLE (t) = 1;
      DECL_CHAIN (t) = DECL_ARGUMENTS (decl);
      DECL_ARGUMENTS (decl) = t;
    }

  /* Allocate memory for the function structure.  The call to
     allocate_struct_function clobbers CFUN, so we need to restore
     it afterward.  */
  push_struct_function (decl);
  cfun->function_end_locus = gimple_location (ctx->stmt);
  init_tree_ssa (cfun);
  pop_cfun ();
}

/* Callback for walk_gimple_seq.  Check if combined parallel
   contains gimple_omp_for_combined_into_p OMP_FOR.  */

tree
omp_find_combined_for (gimple_stmt_iterator *gsi_p,
		       bool *handled_ops_p,
		       struct walk_stmt_info *wi)
{
  gimple *stmt = gsi_stmt (*gsi_p);

  *handled_ops_p = true;
  switch (gimple_code (stmt))
    {
    WALK_SUBSTMTS;

    case GIMPLE_OMP_FOR:
      if (gimple_omp_for_combined_into_p (stmt)
	  && gimple_omp_for_kind (stmt)
	     == *(const enum gf_mask *) (wi->info))
	{
	  wi->info = stmt;
	  return integer_zero_node;
	}
      break;
    default:
      break;
    }
  return NULL;
}

/* Add _LOOPTEMP_ clauses on OpenMP parallel or task.  */

static void
add_taskreg_looptemp_clauses (enum gf_mask msk, gimple *stmt,
			      omp_context *outer_ctx)
{
  struct walk_stmt_info wi;

  memset (&wi, 0, sizeof (wi));
  wi.val_only = true;
  wi.info = (void *) &msk;
  walk_gimple_seq (gimple_omp_body (stmt), omp_find_combined_for, NULL, &wi);
  if (wi.info != (void *) &msk)
    {
      gomp_for *for_stmt = as_a <gomp_for *> ((gimple *) wi.info);
      struct omp_for_data fd;
      omp_extract_for_data (for_stmt, &fd, NULL);
      /* We need two temporaries with fd.loop.v type (istart/iend)
	 and then (fd.collapse - 1) temporaries with the same
	 type for count2 ... countN-1 vars if not constant.  */
      size_t count = 2, i;
      tree type = fd.iter_type;
      if (fd.collapse > 1
	  && TREE_CODE (fd.loop.n2) != INTEGER_CST)
	{
	  count += fd.collapse - 1;
	  /* If there are lastprivate clauses on the inner
	     GIMPLE_OMP_FOR, add one more temporaries for the total number
	     of iterations (product of count1 ... countN-1).  */
	  if (omp_find_clause (gimple_omp_for_clauses (for_stmt),
			       OMP_CLAUSE_LASTPRIVATE))
	    count++;
	  else if (msk == GF_OMP_FOR_KIND_FOR
		   && omp_find_clause (gimple_omp_parallel_clauses (stmt),
				       OMP_CLAUSE_LASTPRIVATE))
	    count++;
	}
      for (i = 0; i < count; i++)
	{
	  tree temp = create_tmp_var (type);
	  tree c = build_omp_clause (UNKNOWN_LOCATION, OMP_CLAUSE__LOOPTEMP_);
	  insert_decl_map (&outer_ctx->cb, temp, temp);
	  OMP_CLAUSE_DECL (c) = temp;
	  OMP_CLAUSE_CHAIN (c) = gimple_omp_taskreg_clauses (stmt);
	  gimple_omp_taskreg_set_clauses (stmt, c);
	}
    }
}

/* Scan an OpenMP parallel directive.  */

static void
scan_omp_parallel (gimple_stmt_iterator *gsi, omp_context *outer_ctx)
{
  omp_context *ctx;
  tree name;
  gomp_parallel *stmt = as_a <gomp_parallel *> (gsi_stmt (*gsi));

  /* Ignore parallel directives with empty bodies, unless there
     are copyin clauses.  */
  if (optimize > 0
      && empty_body_p (gimple_omp_body (stmt))
      && omp_find_clause (gimple_omp_parallel_clauses (stmt),
			  OMP_CLAUSE_COPYIN) == NULL)
    {
      gsi_replace (gsi, gimple_build_nop (), false);
      return;
    }

  if (gimple_omp_parallel_combined_p (stmt))
    add_taskreg_looptemp_clauses (GF_OMP_FOR_KIND_FOR, stmt, outer_ctx);

  ctx = new_omp_context (stmt, outer_ctx);
  taskreg_contexts.safe_push (ctx);
  if (taskreg_nesting_level > 1)
    ctx->is_nested = true;
  ctx->field_map = splay_tree_new (splay_tree_compare_pointers, 0, 0);
  ctx->default_kind = OMP_CLAUSE_DEFAULT_SHARED;
  ctx->record_type = lang_hooks.types.make_type (RECORD_TYPE);
  name = create_tmp_var_name (".omp_data_s");
  name = build_decl (gimple_location (stmt),
		     TYPE_DECL, name, ctx->record_type);
  DECL_ARTIFICIAL (name) = 1;
  DECL_NAMELESS (name) = 1;
  TYPE_NAME (ctx->record_type) = name;
  TYPE_ARTIFICIAL (ctx->record_type) = 1;
  if (!gimple_omp_parallel_grid_phony (stmt))
    {
      create_omp_child_function (ctx, false);
      gimple_omp_parallel_set_child_fn (stmt, ctx->cb.dst_fn);
    }

  scan_sharing_clauses (gimple_omp_parallel_clauses (stmt), ctx);
  scan_omp (gimple_omp_body_ptr (stmt), ctx);

  if (TYPE_FIELDS (ctx->record_type) == NULL)
    ctx->record_type = ctx->receiver_decl = NULL;
}

/* Scan an OpenMP task directive.  */

static void
scan_omp_task (gimple_stmt_iterator *gsi, omp_context *outer_ctx)
{
  omp_context *ctx;
  tree name, t;
  gomp_task *stmt = as_a <gomp_task *> (gsi_stmt (*gsi));

  /* Ignore task directives with empty bodies.  */
  if (optimize > 0
      && empty_body_p (gimple_omp_body (stmt)))
    {
      gsi_replace (gsi, gimple_build_nop (), false);
      return;
    }

  if (gimple_omp_task_taskloop_p (stmt))
    add_taskreg_looptemp_clauses (GF_OMP_FOR_KIND_TASKLOOP, stmt, outer_ctx);

  ctx = new_omp_context (stmt, outer_ctx);
  taskreg_contexts.safe_push (ctx);
  if (taskreg_nesting_level > 1)
    ctx->is_nested = true;
  ctx->field_map = splay_tree_new (splay_tree_compare_pointers, 0, 0);
  ctx->default_kind = OMP_CLAUSE_DEFAULT_SHARED;
  ctx->record_type = lang_hooks.types.make_type (RECORD_TYPE);
  name = create_tmp_var_name (".omp_data_s");
  name = build_decl (gimple_location (stmt),
		     TYPE_DECL, name, ctx->record_type);
  DECL_ARTIFICIAL (name) = 1;
  DECL_NAMELESS (name) = 1;
  TYPE_NAME (ctx->record_type) = name;
  TYPE_ARTIFICIAL (ctx->record_type) = 1;
  create_omp_child_function (ctx, false);
  gimple_omp_task_set_child_fn (stmt, ctx->cb.dst_fn);

  scan_sharing_clauses (gimple_omp_task_clauses (stmt), ctx);

  if (ctx->srecord_type)
    {
      name = create_tmp_var_name (".omp_data_a");
      name = build_decl (gimple_location (stmt),
			 TYPE_DECL, name, ctx->srecord_type);
      DECL_ARTIFICIAL (name) = 1;
      DECL_NAMELESS (name) = 1;
      TYPE_NAME (ctx->srecord_type) = name;
      TYPE_ARTIFICIAL (ctx->srecord_type) = 1;
      create_omp_child_function (ctx, true);
    }

  scan_omp (gimple_omp_body_ptr (stmt), ctx);

  if (TYPE_FIELDS (ctx->record_type) == NULL)
    {
      ctx->record_type = ctx->receiver_decl = NULL;
      t = build_int_cst (long_integer_type_node, 0);
      gimple_omp_task_set_arg_size (stmt, t);
      t = build_int_cst (long_integer_type_node, 1);
      gimple_omp_task_set_arg_align (stmt, t);
    }
}


/* If any decls have been made addressable during scan_omp,
   adjust their fields if needed, and layout record types
   of parallel/task constructs.  */

static void
finish_taskreg_scan (omp_context *ctx)
{
  if (ctx->record_type == NULL_TREE)
    return;

  /* If any task_shared_vars were needed, verify all
     OMP_CLAUSE_SHARED clauses on GIMPLE_OMP_{PARALLEL,TASK}
     statements if use_pointer_for_field hasn't changed
     because of that.  If it did, update field types now.  */
  if (task_shared_vars)
    {
      tree c;

      for (c = gimple_omp_taskreg_clauses (ctx->stmt);
	   c; c = OMP_CLAUSE_CHAIN (c))
	if (OMP_CLAUSE_CODE (c) == OMP_CLAUSE_SHARED
	    && !OMP_CLAUSE_SHARED_FIRSTPRIVATE (c))
	  {
	    tree decl = OMP_CLAUSE_DECL (c);

	    /* Global variables don't need to be copied,
	       the receiver side will use them directly.  */
	    if (is_global_var (maybe_lookup_decl_in_outer_ctx (decl, ctx)))
	      continue;
	    if (!bitmap_bit_p (task_shared_vars, DECL_UID (decl))
		|| !use_pointer_for_field (decl, ctx))
	      continue;
	    tree field = lookup_field (decl, ctx);
	    if (TREE_CODE (TREE_TYPE (field)) == POINTER_TYPE
		&& TREE_TYPE (TREE_TYPE (field)) == TREE_TYPE (decl))
	      continue;
	    TREE_TYPE (field) = build_pointer_type (TREE_TYPE (decl));
	    TREE_THIS_VOLATILE (field) = 0;
	    DECL_USER_ALIGN (field) = 0;
	    SET_DECL_ALIGN (field, TYPE_ALIGN (TREE_TYPE (field)));
	    if (TYPE_ALIGN (ctx->record_type) < DECL_ALIGN (field))
	      SET_TYPE_ALIGN (ctx->record_type, DECL_ALIGN (field));
	    if (ctx->srecord_type)
	      {
		tree sfield = lookup_sfield (decl, ctx);
		TREE_TYPE (sfield) = TREE_TYPE (field);
		TREE_THIS_VOLATILE (sfield) = 0;
		DECL_USER_ALIGN (sfield) = 0;
		SET_DECL_ALIGN (sfield, DECL_ALIGN (field));
		if (TYPE_ALIGN (ctx->srecord_type) < DECL_ALIGN (sfield))
		  SET_TYPE_ALIGN (ctx->srecord_type, DECL_ALIGN (sfield));
	      }
	  }
    }

  if (gimple_code (ctx->stmt) == GIMPLE_OMP_PARALLEL)
    {
      layout_type (ctx->record_type);
      fixup_child_record_type (ctx);
    }
  else
    {
      location_t loc = gimple_location (ctx->stmt);
      tree *p, vla_fields = NULL_TREE, *q = &vla_fields;
      /* Move VLA fields to the end.  */
      p = &TYPE_FIELDS (ctx->record_type);
      while (*p)
	if (!TYPE_SIZE_UNIT (TREE_TYPE (*p))
	    || ! TREE_CONSTANT (TYPE_SIZE_UNIT (TREE_TYPE (*p))))
	  {
	    *q = *p;
	    *p = TREE_CHAIN (*p);
	    TREE_CHAIN (*q) = NULL_TREE;
	    q = &TREE_CHAIN (*q);
	  }
	else
	  p = &DECL_CHAIN (*p);
      *p = vla_fields;
      if (gimple_omp_task_taskloop_p (ctx->stmt))
	{
	  /* Move fields corresponding to first and second _looptemp_
	     clause first.  There are filled by GOMP_taskloop
	     and thus need to be in specific positions.  */
	  tree c1 = gimple_omp_task_clauses (ctx->stmt);
	  c1 = omp_find_clause (c1, OMP_CLAUSE__LOOPTEMP_);
	  tree c2 = omp_find_clause (OMP_CLAUSE_CHAIN (c1),
				     OMP_CLAUSE__LOOPTEMP_);
	  tree f1 = lookup_field (OMP_CLAUSE_DECL (c1), ctx);
	  tree f2 = lookup_field (OMP_CLAUSE_DECL (c2), ctx);
	  p = &TYPE_FIELDS (ctx->record_type);
	  while (*p)
	    if (*p == f1 || *p == f2)
	      *p = DECL_CHAIN (*p);
	    else
	      p = &DECL_CHAIN (*p);
	  DECL_CHAIN (f1) = f2;
	  DECL_CHAIN (f2) = TYPE_FIELDS (ctx->record_type);
	  TYPE_FIELDS (ctx->record_type) = f1;
	  if (ctx->srecord_type)
	    {
	      f1 = lookup_sfield (OMP_CLAUSE_DECL (c1), ctx);
	      f2 = lookup_sfield (OMP_CLAUSE_DECL (c2), ctx);
	      p = &TYPE_FIELDS (ctx->srecord_type);
	      while (*p)
		if (*p == f1 || *p == f2)
		  *p = DECL_CHAIN (*p);
		else
		  p = &DECL_CHAIN (*p);
	      DECL_CHAIN (f1) = f2;
	      DECL_CHAIN (f2) = TYPE_FIELDS (ctx->srecord_type);
	      TYPE_FIELDS (ctx->srecord_type) = f1;
	    }
	}
      layout_type (ctx->record_type);
      fixup_child_record_type (ctx);
      if (ctx->srecord_type)
	layout_type (ctx->srecord_type);
      tree t = fold_convert_loc (loc, long_integer_type_node,
				 TYPE_SIZE_UNIT (ctx->record_type));
      gimple_omp_task_set_arg_size (ctx->stmt, t);
      t = build_int_cst (long_integer_type_node,
			 TYPE_ALIGN_UNIT (ctx->record_type));
      gimple_omp_task_set_arg_align (ctx->stmt, t);
    }
}

/* Find the enclosing offload context.  */

static omp_context *
enclosing_target_ctx (omp_context *ctx)
{
  for (; ctx; ctx = ctx->outer)
    if (gimple_code (ctx->stmt) == GIMPLE_OMP_TARGET)
      break;

  return ctx;
}

/* Return true if ctx is part of an oacc kernels region.  */

static bool
ctx_in_oacc_kernels_region (omp_context *ctx)
{
  for (;ctx != NULL; ctx = ctx->outer)
    {
      gimple *stmt = ctx->stmt;
      if (gimple_code (stmt) == GIMPLE_OMP_TARGET
	  && gimple_omp_target_kind (stmt) == GF_OMP_TARGET_KIND_OACC_KERNELS)
	return true;
    }

  return false;
}

/* Check the parallelism clauses inside a kernels regions.
   Until kernels handling moves to use the same loop indirection
   scheme as parallel, we need to do this checking early.  */

static unsigned
check_oacc_kernel_gwv (gomp_for *stmt, omp_context *ctx)
{
  bool checking = true;
  unsigned outer_mask = 0;
  unsigned this_mask = 0;
  bool has_seq = false, has_auto = false;

  if (ctx->outer)
    outer_mask = check_oacc_kernel_gwv (NULL,  ctx->outer);
  if (!stmt)
    {
      checking = false;
      if (gimple_code (ctx->stmt) != GIMPLE_OMP_FOR)
	return outer_mask;
      stmt = as_a <gomp_for *> (ctx->stmt);
    }

  for (tree c = gimple_omp_for_clauses (stmt); c; c = OMP_CLAUSE_CHAIN (c))
    {
      switch (OMP_CLAUSE_CODE (c))
	{
	case OMP_CLAUSE_GANG:
	  this_mask |= GOMP_DIM_MASK (GOMP_DIM_GANG);
	  break;
	case OMP_CLAUSE_WORKER:
	  this_mask |= GOMP_DIM_MASK (GOMP_DIM_WORKER);
	  break;
	case OMP_CLAUSE_VECTOR:
	  this_mask |= GOMP_DIM_MASK (GOMP_DIM_VECTOR);
	  break;
	case OMP_CLAUSE_SEQ:
	  has_seq = true;
	  break;
	case OMP_CLAUSE_AUTO:
	  has_auto = true;
	  break;
	default:
	  break;
	}
    }

  if (checking)
    {
      if (has_seq && (this_mask || has_auto))
	error_at (gimple_location (stmt), "%<seq%> overrides other"
		  " OpenACC loop specifiers");
      else if (has_auto && this_mask)
	error_at (gimple_location (stmt), "%<auto%> conflicts with other"
		  " OpenACC loop specifiers");

      if (this_mask & outer_mask)
	error_at (gimple_location (stmt), "inner loop uses same"
		  " OpenACC parallelism as containing loop");
    }

  return outer_mask | this_mask;
}

/* Scan a GIMPLE_OMP_FOR.  */

static omp_context *
scan_omp_for (gomp_for *stmt, omp_context *outer_ctx)
{
  omp_context *ctx;
  size_t i;
  tree clauses = gimple_omp_for_clauses (stmt);

  ctx = new_omp_context (stmt, outer_ctx);

  if (is_gimple_omp_oacc (stmt))
    {
      omp_context *tgt = enclosing_target_ctx (outer_ctx);

      if (!tgt || is_oacc_parallel (tgt))
	for (tree c = clauses; c; c = OMP_CLAUSE_CHAIN (c))
	  {
	    char const *check = NULL;

	    switch (OMP_CLAUSE_CODE (c))
	      {
	      case OMP_CLAUSE_GANG:
		check = "gang";
		break;

	      case OMP_CLAUSE_WORKER:
		check = "worker";
		break;

	      case OMP_CLAUSE_VECTOR:
		check = "vector";
		break;

	      default:
		break;
	      }

	    if (check && OMP_CLAUSE_OPERAND (c, 0))
	      error_at (gimple_location (stmt),
			"argument not permitted on %qs clause in"
			" OpenACC %<parallel%>", check);
	  }

      if (tgt && is_oacc_kernels (tgt))
	{
	  /* Strip out reductions, as they are not  handled yet.  */
	  tree *prev_ptr = &clauses;

	  while (tree probe = *prev_ptr)
	    {
	      tree *next_ptr = &OMP_CLAUSE_CHAIN (probe);
	      
	      if (OMP_CLAUSE_CODE (probe) == OMP_CLAUSE_REDUCTION)
		*prev_ptr = *next_ptr;
	      else
		prev_ptr = next_ptr;
	    }

	  gimple_omp_for_set_clauses (stmt, clauses);
	  check_oacc_kernel_gwv (stmt, ctx);
	}
    }

  scan_sharing_clauses (clauses, ctx);

  scan_omp (gimple_omp_for_pre_body_ptr (stmt), ctx);
  for (i = 0; i < gimple_omp_for_collapse (stmt); i++)
    {
      scan_omp_op (gimple_omp_for_index_ptr (stmt, i), ctx);
      scan_omp_op (gimple_omp_for_initial_ptr (stmt, i), ctx);
      scan_omp_op (gimple_omp_for_final_ptr (stmt, i), ctx);
      scan_omp_op (gimple_omp_for_incr_ptr (stmt, i), ctx);
    }
  scan_omp (gimple_omp_body_ptr (stmt), ctx);
  return ctx;
}

/* Duplicate #pragma omp simd, one for SIMT, another one for SIMD.  */

static void
scan_omp_simd (gimple_stmt_iterator *gsi, gomp_for *stmt,
	       omp_context *outer_ctx)
{
  gbind *bind = gimple_build_bind (NULL, NULL, NULL);
  gsi_replace (gsi, bind, false);
  gimple_seq seq = NULL;
  gimple *g = gimple_build_call_internal (IFN_GOMP_USE_SIMT, 0);
  tree cond = create_tmp_var_raw (integer_type_node);
  DECL_CONTEXT (cond) = current_function_decl;
  DECL_SEEN_IN_BIND_EXPR_P (cond) = 1;
  gimple_bind_set_vars (bind, cond);
  gimple_call_set_lhs (g, cond);
  gimple_seq_add_stmt (&seq, g);
  tree lab1 = create_artificial_label (UNKNOWN_LOCATION);
  tree lab2 = create_artificial_label (UNKNOWN_LOCATION);
  tree lab3 = create_artificial_label (UNKNOWN_LOCATION);
  g = gimple_build_cond (NE_EXPR, cond, integer_zero_node, lab1, lab2);
  gimple_seq_add_stmt (&seq, g);
  g = gimple_build_label (lab1);
  gimple_seq_add_stmt (&seq, g);
  gimple_seq new_seq = copy_gimple_seq_and_replace_locals (stmt);
  gomp_for *new_stmt = as_a <gomp_for *> (new_seq);
  tree clause = build_omp_clause (gimple_location (stmt), OMP_CLAUSE__SIMT_);
  OMP_CLAUSE_CHAIN (clause) = gimple_omp_for_clauses (new_stmt);
  gimple_omp_for_set_clauses (new_stmt, clause);
  gimple_seq_add_stmt (&seq, new_stmt);
  g = gimple_build_goto (lab3);
  gimple_seq_add_stmt (&seq, g);
  g = gimple_build_label (lab2);
  gimple_seq_add_stmt (&seq, g);
  gimple_seq_add_stmt (&seq, stmt);
  g = gimple_build_label (lab3);
  gimple_seq_add_stmt (&seq, g);
  gimple_bind_set_body (bind, seq);
  update_stmt (bind);
  scan_omp_for (new_stmt, outer_ctx);
  scan_omp_for (stmt, outer_ctx)->simt_stmt = new_stmt;
}

/* Scan an OpenMP sections directive.  */

static void
scan_omp_sections (gomp_sections *stmt, omp_context *outer_ctx)
{
  omp_context *ctx;

  ctx = new_omp_context (stmt, outer_ctx);
  scan_sharing_clauses (gimple_omp_sections_clauses (stmt), ctx);
  scan_omp (gimple_omp_body_ptr (stmt), ctx);
}

/* Scan an OpenMP single directive.  */

static void
scan_omp_single (gomp_single *stmt, omp_context *outer_ctx)
{
  omp_context *ctx;
  tree name;

  ctx = new_omp_context (stmt, outer_ctx);
  ctx->field_map = splay_tree_new (splay_tree_compare_pointers, 0, 0);
  ctx->record_type = lang_hooks.types.make_type (RECORD_TYPE);
  name = create_tmp_var_name (".omp_copy_s");
  name = build_decl (gimple_location (stmt),
		     TYPE_DECL, name, ctx->record_type);
  TYPE_NAME (ctx->record_type) = name;

  scan_sharing_clauses (gimple_omp_single_clauses (stmt), ctx);
  scan_omp (gimple_omp_body_ptr (stmt), ctx);

  if (TYPE_FIELDS (ctx->record_type) == NULL)
    ctx->record_type = NULL;
  else
    layout_type (ctx->record_type);
}

/* Return true if the CLAUSES of an omp target guarantee that the base pointers
   used in the corresponding offloaded function are restrict.  */

static bool
omp_target_base_pointers_restrict_p (tree clauses)
{
  /* The analysis relies on the GOMP_MAP_FORCE_* mapping kinds, which are only
     used by OpenACC.  */
  if (flag_openacc == 0)
    return false;

  /* I.  Basic example:

       void foo (void)
       {
	 unsigned int a[2], b[2];

	 #pragma acc kernels \
	   copyout (a) \
	   copyout (b)
	 {
	   a[0] = 0;
	   b[0] = 1;
	 }
       }

     After gimplification, we have:

       #pragma omp target oacc_kernels \
	 map(force_from:a [len: 8]) \
	 map(force_from:b [len: 8])
       {
	 a[0] = 0;
	 b[0] = 1;
       }

     Because both mappings have the force prefix, we know that they will be
     allocated when calling the corresponding offloaded function, which means we
     can mark the base pointers for a and b in the offloaded function as
     restrict.  */

  tree c;
  for (c = clauses; c; c = OMP_CLAUSE_CHAIN (c))
    {
      if (OMP_CLAUSE_CODE (c) != OMP_CLAUSE_MAP)
	return false;

      switch (OMP_CLAUSE_MAP_KIND (c))
	{
	case GOMP_MAP_FORCE_ALLOC:
	case GOMP_MAP_FORCE_TO:
	case GOMP_MAP_FORCE_FROM:
	case GOMP_MAP_FORCE_TOFROM:
	  break;
	default:
	  return false;
	}
    }

  return true;
}

/* Scan a GIMPLE_OMP_TARGET.  */

static void
scan_omp_target (gomp_target *stmt, omp_context *outer_ctx)
{
  omp_context *ctx;
  tree name;
  bool offloaded = is_gimple_omp_offloaded (stmt);
  tree clauses = gimple_omp_target_clauses (stmt);

  ctx = new_omp_context (stmt, outer_ctx);
  ctx->field_map = splay_tree_new (splay_tree_compare_pointers, 0, 0);
  ctx->default_kind = OMP_CLAUSE_DEFAULT_SHARED;
  ctx->record_type = lang_hooks.types.make_type (RECORD_TYPE);
  name = create_tmp_var_name (".omp_data_t");
  name = build_decl (gimple_location (stmt),
		     TYPE_DECL, name, ctx->record_type);
  DECL_ARTIFICIAL (name) = 1;
  DECL_NAMELESS (name) = 1;
  TYPE_NAME (ctx->record_type) = name;
  TYPE_ARTIFICIAL (ctx->record_type) = 1;

  bool base_pointers_restrict = false;
  if (offloaded)
    {
      create_omp_child_function (ctx, false);
      gimple_omp_target_set_child_fn (stmt, ctx->cb.dst_fn);

      base_pointers_restrict = omp_target_base_pointers_restrict_p (clauses);
      if (base_pointers_restrict
	  && dump_file && (dump_flags & TDF_DETAILS))
	fprintf (dump_file,
		 "Base pointers in offloaded function are restrict\n");
    }

  scan_sharing_clauses (clauses, ctx, base_pointers_restrict);
  scan_omp (gimple_omp_body_ptr (stmt), ctx);

  if (TYPE_FIELDS (ctx->record_type) == NULL)
    ctx->record_type = ctx->receiver_decl = NULL;
  else
    {
      TYPE_FIELDS (ctx->record_type)
	= nreverse (TYPE_FIELDS (ctx->record_type));
      if (flag_checking)
	{
	  unsigned int align = DECL_ALIGN (TYPE_FIELDS (ctx->record_type));
	  for (tree field = TYPE_FIELDS (ctx->record_type);
	       field;
	       field = DECL_CHAIN (field))
	    gcc_assert (DECL_ALIGN (field) == align);
	}
      layout_type (ctx->record_type);
      if (offloaded)
	fixup_child_record_type (ctx);
    }
}

/* Scan an OpenMP teams directive.  */

static void
scan_omp_teams (gomp_teams *stmt, omp_context *outer_ctx)
{
  omp_context *ctx = new_omp_context (stmt, outer_ctx);
  scan_sharing_clauses (gimple_omp_teams_clauses (stmt), ctx);
  scan_omp (gimple_omp_body_ptr (stmt), ctx);
}

/* Check nesting restrictions.  */
static bool
check_omp_nesting_restrictions (gimple *stmt, omp_context *ctx)
{
  tree c;

  if (ctx && gimple_code (ctx->stmt) == GIMPLE_OMP_GRID_BODY)
    /* GRID_BODY is an artificial construct, nesting rules will be checked in
       the original copy of its contents.  */
    return true;

  /* No nesting of non-OpenACC STMT (that is, an OpenMP one, or a GOMP builtin)
     inside an OpenACC CTX.  */
  if (!(is_gimple_omp (stmt)
	&& is_gimple_omp_oacc (stmt))
      /* Except for atomic codes that we share with OpenMP.  */
      && !(gimple_code (stmt) == GIMPLE_OMP_ATOMIC_LOAD
	   || gimple_code (stmt) == GIMPLE_OMP_ATOMIC_STORE))
    {
      if (oacc_get_fn_attrib (cfun->decl) != NULL)
	{
	  error_at (gimple_location (stmt),
		    "non-OpenACC construct inside of OpenACC routine");
	  return false;
	}
      else
	for (omp_context *octx = ctx; octx != NULL; octx = octx->outer)
	  if (is_gimple_omp (octx->stmt)
	      && is_gimple_omp_oacc (octx->stmt))
	    {
	      error_at (gimple_location (stmt),
			"non-OpenACC construct inside of OpenACC region");
	      return false;
	    }
    }

  if (ctx != NULL)
    {
      if (gimple_code (ctx->stmt) == GIMPLE_OMP_FOR
	  && gimple_omp_for_kind (ctx->stmt) & GF_OMP_FOR_SIMD)
	{
	  c = NULL_TREE;
	  if (gimple_code (stmt) == GIMPLE_OMP_ORDERED)
	    {
	      c = gimple_omp_ordered_clauses (as_a <gomp_ordered *> (stmt));
	      if (omp_find_clause (c, OMP_CLAUSE_SIMD))
		{
		  if (omp_find_clause (c, OMP_CLAUSE_THREADS)
		      && (ctx->outer == NULL
			  || !gimple_omp_for_combined_into_p (ctx->stmt)
			  || gimple_code (ctx->outer->stmt) != GIMPLE_OMP_FOR
			  || (gimple_omp_for_kind (ctx->outer->stmt)
			      != GF_OMP_FOR_KIND_FOR)
			  || !gimple_omp_for_combined_p (ctx->outer->stmt)))
		    {
		      error_at (gimple_location (stmt),
				"%<ordered simd threads%> must be closely "
				"nested inside of %<for simd%> region");
		      return false;
		    }
		  return true;
		}
	    }
	  error_at (gimple_location (stmt),
		    "OpenMP constructs other than %<#pragma omp ordered simd%>"
		    " may not be nested inside %<simd%> region");
	  return false;
	}
      else if (gimple_code (ctx->stmt) == GIMPLE_OMP_TEAMS)
	{
	  if ((gimple_code (stmt) != GIMPLE_OMP_FOR
	       || ((gimple_omp_for_kind (stmt) != GF_OMP_FOR_KIND_DISTRIBUTE)
		   && (gimple_omp_for_kind (stmt) != GF_OMP_FOR_KIND_GRID_LOOP)))
	      && gimple_code (stmt) != GIMPLE_OMP_PARALLEL)
	    {
	      error_at (gimple_location (stmt),
			"only %<distribute%> or %<parallel%> regions are "
			"allowed to be strictly nested inside %<teams%> "
			"region");
	      return false;
	    }
	}
    }
  switch (gimple_code (stmt))
    {
    case GIMPLE_OMP_FOR:
      if (gimple_omp_for_kind (stmt) & GF_OMP_FOR_SIMD)
	return true;
      if (gimple_omp_for_kind (stmt) == GF_OMP_FOR_KIND_DISTRIBUTE)
	{
	  if (ctx != NULL && gimple_code (ctx->stmt) != GIMPLE_OMP_TEAMS)
	    {
	      error_at (gimple_location (stmt),
			"%<distribute%> region must be strictly nested "
			"inside %<teams%> construct");
	      return false;
	    }
	  return true;
	}
      /* We split taskloop into task and nested taskloop in it.  */
      if (gimple_omp_for_kind (stmt) == GF_OMP_FOR_KIND_TASKLOOP)
	return true;
      if (gimple_omp_for_kind (stmt) == GF_OMP_FOR_KIND_OACC_LOOP)
	{
	  bool ok = false;

	  if (ctx)
	    switch (gimple_code (ctx->stmt))
	      {
	      case GIMPLE_OMP_FOR:
		ok = (gimple_omp_for_kind (ctx->stmt)
		      == GF_OMP_FOR_KIND_OACC_LOOP);
		break;

	      case GIMPLE_OMP_TARGET:
		switch (gimple_omp_target_kind (ctx->stmt))
		  {
		  case GF_OMP_TARGET_KIND_OACC_PARALLEL:
		  case GF_OMP_TARGET_KIND_OACC_KERNELS:
		    ok = true;
		    break;

		  default:
		    break;
		  }

	      default:
		break;
	      }
	  else if (oacc_get_fn_attrib (current_function_decl))
	    ok = true;
	  if (!ok)
	    {
	      error_at (gimple_location (stmt),
			"OpenACC loop directive must be associated with"
			" an OpenACC compute region");
	      return false;
	    }
	}
      /* FALLTHRU */
    case GIMPLE_CALL:
      if (is_gimple_call (stmt)
	  && (DECL_FUNCTION_CODE (gimple_call_fndecl (stmt))
	      == BUILT_IN_GOMP_CANCEL
	      || DECL_FUNCTION_CODE (gimple_call_fndecl (stmt))
		 == BUILT_IN_GOMP_CANCELLATION_POINT))
	{
	  const char *bad = NULL;
	  const char *kind = NULL;
	  const char *construct
	    = (DECL_FUNCTION_CODE (gimple_call_fndecl (stmt))
	       == BUILT_IN_GOMP_CANCEL)
	      ? "#pragma omp cancel"
	      : "#pragma omp cancellation point";
	  if (ctx == NULL)
	    {
	      error_at (gimple_location (stmt), "orphaned %qs construct",
			construct);
	      return false;
	    }
	  switch (tree_fits_shwi_p (gimple_call_arg (stmt, 0))
		  ? tree_to_shwi (gimple_call_arg (stmt, 0))
		  : 0)
	    {
	    case 1:
	      if (gimple_code (ctx->stmt) != GIMPLE_OMP_PARALLEL)
		bad = "#pragma omp parallel";
	      else if (DECL_FUNCTION_CODE (gimple_call_fndecl (stmt))
		       == BUILT_IN_GOMP_CANCEL
		       && !integer_zerop (gimple_call_arg (stmt, 1)))
		ctx->cancellable = true;
	      kind = "parallel";
	      break;
	    case 2:
	      if (gimple_code (ctx->stmt) != GIMPLE_OMP_FOR
		  || gimple_omp_for_kind (ctx->stmt) != GF_OMP_FOR_KIND_FOR)
		bad = "#pragma omp for";
	      else if (DECL_FUNCTION_CODE (gimple_call_fndecl (stmt))
		       == BUILT_IN_GOMP_CANCEL
		       && !integer_zerop (gimple_call_arg (stmt, 1)))
		{
		  ctx->cancellable = true;
		  if (omp_find_clause (gimple_omp_for_clauses (ctx->stmt),
				       OMP_CLAUSE_NOWAIT))
		    warning_at (gimple_location (stmt), 0,
				"%<#pragma omp cancel for%> inside "
				"%<nowait%> for construct");
		  if (omp_find_clause (gimple_omp_for_clauses (ctx->stmt),
				       OMP_CLAUSE_ORDERED))
		    warning_at (gimple_location (stmt), 0,
				"%<#pragma omp cancel for%> inside "
				"%<ordered%> for construct");
		}
	      kind = "for";
	      break;
	    case 4:
	      if (gimple_code (ctx->stmt) != GIMPLE_OMP_SECTIONS
		  && gimple_code (ctx->stmt) != GIMPLE_OMP_SECTION)
		bad = "#pragma omp sections";
	      else if (DECL_FUNCTION_CODE (gimple_call_fndecl (stmt))
		       == BUILT_IN_GOMP_CANCEL
		       && !integer_zerop (gimple_call_arg (stmt, 1)))
		{
		  if (gimple_code (ctx->stmt) == GIMPLE_OMP_SECTIONS)
		    {
		      ctx->cancellable = true;
		      if (omp_find_clause (gimple_omp_sections_clauses
								(ctx->stmt),
					   OMP_CLAUSE_NOWAIT))
			warning_at (gimple_location (stmt), 0,
				    "%<#pragma omp cancel sections%> inside "
				    "%<nowait%> sections construct");
		    }
		  else
		    {
		      gcc_assert (ctx->outer
				  && gimple_code (ctx->outer->stmt)
				     == GIMPLE_OMP_SECTIONS);
		      ctx->outer->cancellable = true;
		      if (omp_find_clause (gimple_omp_sections_clauses
							(ctx->outer->stmt),
					   OMP_CLAUSE_NOWAIT))
			warning_at (gimple_location (stmt), 0,
				    "%<#pragma omp cancel sections%> inside "
				    "%<nowait%> sections construct");
		    }
		}
	      kind = "sections";
	      break;
	    case 8:
	      if (gimple_code (ctx->stmt) != GIMPLE_OMP_TASK)
		bad = "#pragma omp task";
	      else
		{
		  for (omp_context *octx = ctx->outer;
		       octx; octx = octx->outer)
		    {
		      switch (gimple_code (octx->stmt))
			{
			case GIMPLE_OMP_TASKGROUP:
			  break;
			case GIMPLE_OMP_TARGET:
			  if (gimple_omp_target_kind (octx->stmt)
			      != GF_OMP_TARGET_KIND_REGION)
			    continue;
			  /* FALLTHRU */
			case GIMPLE_OMP_PARALLEL:
			case GIMPLE_OMP_TEAMS:
			  error_at (gimple_location (stmt),
				    "%<%s taskgroup%> construct not closely "
				    "nested inside of %<taskgroup%> region",
				    construct);
			  return false;
			default:
			  continue;
			}
		      break;
		    }
		  ctx->cancellable = true;
		}
	      kind = "taskgroup";
	      break;
	    default:
	      error_at (gimple_location (stmt), "invalid arguments");
	      return false;
	    }
	  if (bad)
	    {
	      error_at (gimple_location (stmt),
			"%<%s %s%> construct not closely nested inside of %qs",
			construct, kind, bad);
	      return false;
	    }
	}
      /* FALLTHRU */
    case GIMPLE_OMP_SECTIONS:
    case GIMPLE_OMP_SINGLE:
      for (; ctx != NULL; ctx = ctx->outer)
	switch (gimple_code (ctx->stmt))
	  {
	  case GIMPLE_OMP_FOR:
	    if (gimple_omp_for_kind (ctx->stmt) != GF_OMP_FOR_KIND_FOR
		&& gimple_omp_for_kind (ctx->stmt) != GF_OMP_FOR_KIND_TASKLOOP)
	      break;
	    /* FALLTHRU */
	  case GIMPLE_OMP_SECTIONS:
	  case GIMPLE_OMP_SINGLE:
	  case GIMPLE_OMP_ORDERED:
	  case GIMPLE_OMP_MASTER:
	  case GIMPLE_OMP_TASK:
	  case GIMPLE_OMP_CRITICAL:
	    if (is_gimple_call (stmt))
	      {
		if (DECL_FUNCTION_CODE (gimple_call_fndecl (stmt))
		    != BUILT_IN_GOMP_BARRIER)
		  return true;
		error_at (gimple_location (stmt),
			  "barrier region may not be closely nested inside "
			  "of work-sharing, %<critical%>, %<ordered%>, "
			  "%<master%>, explicit %<task%> or %<taskloop%> "
			  "region");
		return false;
	      }
	    error_at (gimple_location (stmt),
		      "work-sharing region may not be closely nested inside "
		      "of work-sharing, %<critical%>, %<ordered%>, "
		      "%<master%>, explicit %<task%> or %<taskloop%> region");
	    return false;
	  case GIMPLE_OMP_PARALLEL:
	  case GIMPLE_OMP_TEAMS:
	    return true;
	  case GIMPLE_OMP_TARGET:
	    if (gimple_omp_target_kind (ctx->stmt)
		== GF_OMP_TARGET_KIND_REGION)
	      return true;
	    break;
	  default:
	    break;
	  }
      break;
    case GIMPLE_OMP_MASTER:
      for (; ctx != NULL; ctx = ctx->outer)
	switch (gimple_code (ctx->stmt))
	  {
	  case GIMPLE_OMP_FOR:
	    if (gimple_omp_for_kind (ctx->stmt) != GF_OMP_FOR_KIND_FOR
		&& gimple_omp_for_kind (ctx->stmt) != GF_OMP_FOR_KIND_TASKLOOP)
	      break;
	    /* FALLTHRU */
	  case GIMPLE_OMP_SECTIONS:
	  case GIMPLE_OMP_SINGLE:
	  case GIMPLE_OMP_TASK:
	    error_at (gimple_location (stmt),
		      "%<master%> region may not be closely nested inside "
		      "of work-sharing, explicit %<task%> or %<taskloop%> "
		      "region");
	    return false;
	  case GIMPLE_OMP_PARALLEL:
	  case GIMPLE_OMP_TEAMS:
	    return true;
	  case GIMPLE_OMP_TARGET:
	    if (gimple_omp_target_kind (ctx->stmt)
		== GF_OMP_TARGET_KIND_REGION)
	      return true;
	    break;
	  default:
	    break;
	  }
      break;
    case GIMPLE_OMP_TASK:
      for (c = gimple_omp_task_clauses (stmt); c; c = OMP_CLAUSE_CHAIN (c))
	if (OMP_CLAUSE_CODE (c) == OMP_CLAUSE_DEPEND
	    && (OMP_CLAUSE_DEPEND_KIND (c) == OMP_CLAUSE_DEPEND_SOURCE
		|| OMP_CLAUSE_DEPEND_KIND (c) == OMP_CLAUSE_DEPEND_SINK))
	  {
	    enum omp_clause_depend_kind kind = OMP_CLAUSE_DEPEND_KIND (c);
	    error_at (OMP_CLAUSE_LOCATION (c),
		      "%<depend(%s)%> is only allowed in %<omp ordered%>",
		      kind == OMP_CLAUSE_DEPEND_SOURCE ? "source" : "sink");
	    return false;
	  }
      break;
    case GIMPLE_OMP_ORDERED:
      for (c = gimple_omp_ordered_clauses (as_a <gomp_ordered *> (stmt));
	   c; c = OMP_CLAUSE_CHAIN (c))
	{
	  if (OMP_CLAUSE_CODE (c) != OMP_CLAUSE_DEPEND)
	    {
	      gcc_assert (OMP_CLAUSE_CODE (c) == OMP_CLAUSE_THREADS
			  || OMP_CLAUSE_CODE (c) == OMP_CLAUSE_SIMD);
	      continue;
	    }
	  enum omp_clause_depend_kind kind = OMP_CLAUSE_DEPEND_KIND (c);
	  if (kind == OMP_CLAUSE_DEPEND_SOURCE
	      || kind == OMP_CLAUSE_DEPEND_SINK)
	    {
	      tree oclause;
	      /* Look for containing ordered(N) loop.  */
	      if (ctx == NULL
		  || gimple_code (ctx->stmt) != GIMPLE_OMP_FOR
		  || (oclause
			= omp_find_clause (gimple_omp_for_clauses (ctx->stmt),
					   OMP_CLAUSE_ORDERED)) == NULL_TREE)
		{
		  error_at (OMP_CLAUSE_LOCATION (c),
			    "%<ordered%> construct with %<depend%> clause "
			    "must be closely nested inside an %<ordered%> "
			    "loop");
		  return false;
		}
	      else if (OMP_CLAUSE_ORDERED_EXPR (oclause) == NULL_TREE)
		{
		  error_at (OMP_CLAUSE_LOCATION (c),
			    "%<ordered%> construct with %<depend%> clause "
			    "must be closely nested inside a loop with "
			    "%<ordered%> clause with a parameter");
		  return false;
		}
	    }
	  else
	    {
	      error_at (OMP_CLAUSE_LOCATION (c),
			"invalid depend kind in omp %<ordered%> %<depend%>");
	      return false;
	    }
	}
      c = gimple_omp_ordered_clauses (as_a <gomp_ordered *> (stmt));
      if (omp_find_clause (c, OMP_CLAUSE_SIMD))
	{
	  /* ordered simd must be closely nested inside of simd region,
	     and simd region must not encounter constructs other than
	     ordered simd, therefore ordered simd may be either orphaned,
	     or ctx->stmt must be simd.  The latter case is handled already
	     earlier.  */
	  if (ctx != NULL)
	    {
	      error_at (gimple_location (stmt),
			"%<ordered%> %<simd%> must be closely nested inside "
			"%<simd%> region");
	      return false;
	    }
	}
      for (; ctx != NULL; ctx = ctx->outer)
	switch (gimple_code (ctx->stmt))
	  {
	  case GIMPLE_OMP_CRITICAL:
	  case GIMPLE_OMP_TASK:
	  case GIMPLE_OMP_ORDERED:
	  ordered_in_taskloop:
	    error_at (gimple_location (stmt),
		      "%<ordered%> region may not be closely nested inside "
		      "of %<critical%>, %<ordered%>, explicit %<task%> or "
		      "%<taskloop%> region");
	    return false;
	  case GIMPLE_OMP_FOR:
	    if (gimple_omp_for_kind (ctx->stmt) == GF_OMP_FOR_KIND_TASKLOOP)
	      goto ordered_in_taskloop;
	    if (omp_find_clause (gimple_omp_for_clauses (ctx->stmt),
				 OMP_CLAUSE_ORDERED) == NULL)
	      {
		error_at (gimple_location (stmt),
			  "%<ordered%> region must be closely nested inside "
			  "a loop region with an %<ordered%> clause");
		return false;
	      }
	    return true;
	  case GIMPLE_OMP_TARGET:
	    if (gimple_omp_target_kind (ctx->stmt)
		!= GF_OMP_TARGET_KIND_REGION)
	      break;
	    /* FALLTHRU */
	  case GIMPLE_OMP_PARALLEL:
	  case GIMPLE_OMP_TEAMS:
	    error_at (gimple_location (stmt),
		      "%<ordered%> region must be closely nested inside "
		      "a loop region with an %<ordered%> clause");
	    return false;
	  default:
	    break;
	  }
      break;
    case GIMPLE_OMP_CRITICAL:
      {
	tree this_stmt_name
	  = gimple_omp_critical_name (as_a <gomp_critical *> (stmt));
	for (; ctx != NULL; ctx = ctx->outer)
	  if (gomp_critical *other_crit
	        = dyn_cast <gomp_critical *> (ctx->stmt))
	    if (this_stmt_name == gimple_omp_critical_name (other_crit))
	      {
		error_at (gimple_location (stmt),
			  "%<critical%> region may not be nested inside "
			   "a %<critical%> region with the same name");
		return false;
	      }
      }
      break;
    case GIMPLE_OMP_TEAMS:
      if (ctx == NULL
	  || gimple_code (ctx->stmt) != GIMPLE_OMP_TARGET
	  || gimple_omp_target_kind (ctx->stmt) != GF_OMP_TARGET_KIND_REGION)
	{
	  error_at (gimple_location (stmt),
		    "%<teams%> construct not closely nested inside of "
		    "%<target%> construct");
	  return false;
	}
      break;
    case GIMPLE_OMP_TARGET:
      for (c = gimple_omp_target_clauses (stmt); c; c = OMP_CLAUSE_CHAIN (c))
	if (OMP_CLAUSE_CODE (c) == OMP_CLAUSE_DEPEND
	    && (OMP_CLAUSE_DEPEND_KIND (c) == OMP_CLAUSE_DEPEND_SOURCE
		|| OMP_CLAUSE_DEPEND_KIND (c) == OMP_CLAUSE_DEPEND_SINK))
	  {
	    enum omp_clause_depend_kind kind = OMP_CLAUSE_DEPEND_KIND (c);
	    error_at (OMP_CLAUSE_LOCATION (c),
		      "%<depend(%s)%> is only allowed in %<omp ordered%>",
		      kind == OMP_CLAUSE_DEPEND_SOURCE ? "source" : "sink");
	    return false;
	  }
      if (is_gimple_omp_offloaded (stmt)
	  && oacc_get_fn_attrib (cfun->decl) != NULL)
	{
	  error_at (gimple_location (stmt),
		    "OpenACC region inside of OpenACC routine, nested "
		    "parallelism not supported yet");
	  return false;
	}
      for (; ctx != NULL; ctx = ctx->outer)
	{
	  if (gimple_code (ctx->stmt) != GIMPLE_OMP_TARGET)
	    {
	      if (is_gimple_omp (stmt)
		  && is_gimple_omp_oacc (stmt)
		  && is_gimple_omp (ctx->stmt))
		{
		  error_at (gimple_location (stmt),
			    "OpenACC construct inside of non-OpenACC region");
		  return false;
		}
	      continue;
	    }

	  const char *stmt_name, *ctx_stmt_name;
	  switch (gimple_omp_target_kind (stmt))
	    {
	    case GF_OMP_TARGET_KIND_REGION: stmt_name = "target"; break;
	    case GF_OMP_TARGET_KIND_DATA: stmt_name = "target data"; break;
	    case GF_OMP_TARGET_KIND_UPDATE: stmt_name = "target update"; break;
	    case GF_OMP_TARGET_KIND_ENTER_DATA:
	      stmt_name = "target enter data"; break;
	    case GF_OMP_TARGET_KIND_EXIT_DATA:
	      stmt_name = "target exit data"; break;
	    case GF_OMP_TARGET_KIND_OACC_PARALLEL: stmt_name = "parallel"; break;
	    case GF_OMP_TARGET_KIND_OACC_KERNELS: stmt_name = "kernels"; break;
	    case GF_OMP_TARGET_KIND_OACC_DATA: stmt_name = "data"; break;
	    case GF_OMP_TARGET_KIND_OACC_UPDATE: stmt_name = "update"; break;
	    case GF_OMP_TARGET_KIND_OACC_ENTER_EXIT_DATA:
	      stmt_name = "enter/exit data"; break;
	    case GF_OMP_TARGET_KIND_OACC_HOST_DATA: stmt_name = "host_data";
	      break;
	    default: gcc_unreachable ();
	    }
	  switch (gimple_omp_target_kind (ctx->stmt))
	    {
	    case GF_OMP_TARGET_KIND_REGION: ctx_stmt_name = "target"; break;
	    case GF_OMP_TARGET_KIND_DATA: ctx_stmt_name = "target data"; break;
	    case GF_OMP_TARGET_KIND_OACC_PARALLEL:
	      ctx_stmt_name = "parallel"; break;
	    case GF_OMP_TARGET_KIND_OACC_KERNELS:
	      ctx_stmt_name = "kernels"; break;
	    case GF_OMP_TARGET_KIND_OACC_DATA: ctx_stmt_name = "data"; break;
	    case GF_OMP_TARGET_KIND_OACC_HOST_DATA:
	      ctx_stmt_name = "host_data"; break;
	    default: gcc_unreachable ();
	    }

	  /* OpenACC/OpenMP mismatch?  */
	  if (is_gimple_omp_oacc (stmt)
	      != is_gimple_omp_oacc (ctx->stmt))
	    {
	      error_at (gimple_location (stmt),
			"%s %qs construct inside of %s %qs region",
			(is_gimple_omp_oacc (stmt)
			 ? "OpenACC" : "OpenMP"), stmt_name,
			(is_gimple_omp_oacc (ctx->stmt)
			 ? "OpenACC" : "OpenMP"), ctx_stmt_name);
	      return false;
	    }
	  if (is_gimple_omp_offloaded (ctx->stmt))
	    {
	      /* No GIMPLE_OMP_TARGET inside offloaded OpenACC CTX.  */
	      if (is_gimple_omp_oacc (ctx->stmt))
		{
		  error_at (gimple_location (stmt),
			    "%qs construct inside of %qs region",
			    stmt_name, ctx_stmt_name);
		  return false;
		}
	      else
		{
		  warning_at (gimple_location (stmt), 0,
			      "%qs construct inside of %qs region",
			      stmt_name, ctx_stmt_name);
		}
	    }
	}
      break;
    default:
      break;
    }
  return true;
}


/* Helper function scan_omp.

   Callback for walk_tree or operators in walk_gimple_stmt used to
   scan for OMP directives in TP.  */

static tree
scan_omp_1_op (tree *tp, int *walk_subtrees, void *data)
{
  struct walk_stmt_info *wi = (struct walk_stmt_info *) data;
  omp_context *ctx = (omp_context *) wi->info;
  tree t = *tp;

  switch (TREE_CODE (t))
    {
    case VAR_DECL:
    case PARM_DECL:
    case LABEL_DECL:
    case RESULT_DECL:
      if (ctx)
	{
	  tree repl = remap_decl (t, &ctx->cb);
	  gcc_checking_assert (TREE_CODE (repl) != ERROR_MARK);
	  *tp = repl;
	}
      break;

    default:
      if (ctx && TYPE_P (t))
	*tp = remap_type (t, &ctx->cb);
      else if (!DECL_P (t))
	{
	  *walk_subtrees = 1;
	  if (ctx)
	    {
	      tree tem = remap_type (TREE_TYPE (t), &ctx->cb);
	      if (tem != TREE_TYPE (t))
		{
		  if (TREE_CODE (t) == INTEGER_CST)
		    *tp = wide_int_to_tree (tem, t);
		  else
		    TREE_TYPE (t) = tem;
		}
	    }
	}
      break;
    }

  return NULL_TREE;
}

/* Return true if FNDECL is a setjmp or a longjmp.  */

static bool
setjmp_or_longjmp_p (const_tree fndecl)
{
  if (DECL_BUILT_IN_CLASS (fndecl) == BUILT_IN_NORMAL
      && (DECL_FUNCTION_CODE (fndecl) == BUILT_IN_SETJMP
	  || DECL_FUNCTION_CODE (fndecl) == BUILT_IN_LONGJMP))
    return true;

  tree declname = DECL_NAME (fndecl);
  if (!declname)
    return false;
  const char *name = IDENTIFIER_POINTER (declname);
  return !strcmp (name, "setjmp") || !strcmp (name, "longjmp");
}


/* Helper function for scan_omp.

   Callback for walk_gimple_stmt used to scan for OMP directives in
   the current statement in GSI.  */

static tree
scan_omp_1_stmt (gimple_stmt_iterator *gsi, bool *handled_ops_p,
		 struct walk_stmt_info *wi)
{
  gimple *stmt = gsi_stmt (*gsi);
  omp_context *ctx = (omp_context *) wi->info;

  if (gimple_has_location (stmt))
    input_location = gimple_location (stmt);

  /* Check the nesting restrictions.  */
  bool remove = false;
  if (is_gimple_omp (stmt))
    remove = !check_omp_nesting_restrictions (stmt, ctx);
  else if (is_gimple_call (stmt))
    {
      tree fndecl = gimple_call_fndecl (stmt);
      if (fndecl)
	{
	  if (setjmp_or_longjmp_p (fndecl)
	      && ctx
	      && gimple_code (ctx->stmt) == GIMPLE_OMP_FOR
	      && gimple_omp_for_kind (ctx->stmt) & GF_OMP_FOR_SIMD)
	    {
	      remove = true;
	      error_at (gimple_location (stmt),
			"setjmp/longjmp inside simd construct");
	    }
	  else if (DECL_BUILT_IN_CLASS (fndecl) == BUILT_IN_NORMAL)
	    switch (DECL_FUNCTION_CODE (fndecl))
	      {
	      case BUILT_IN_GOMP_BARRIER:
	      case BUILT_IN_GOMP_CANCEL:
	      case BUILT_IN_GOMP_CANCELLATION_POINT:
	      case BUILT_IN_GOMP_TASKYIELD:
	      case BUILT_IN_GOMP_TASKWAIT:
	      case BUILT_IN_GOMP_TASKGROUP_START:
	      case BUILT_IN_GOMP_TASKGROUP_END:
		remove = !check_omp_nesting_restrictions (stmt, ctx);
		break;
	      default:
		break;
	      }
	}
    }
  if (remove)
    {
      stmt = gimple_build_nop ();
      gsi_replace (gsi, stmt, false);
    }

  *handled_ops_p = true;

  switch (gimple_code (stmt))
    {
    case GIMPLE_OMP_PARALLEL:
      taskreg_nesting_level++;
      scan_omp_parallel (gsi, ctx);
      taskreg_nesting_level--;
      break;

    case GIMPLE_OMP_TASK:
      taskreg_nesting_level++;
      scan_omp_task (gsi, ctx);
      taskreg_nesting_level--;
      break;

    case GIMPLE_OMP_FOR:
      if (((gimple_omp_for_kind (as_a <gomp_for *> (stmt))
	    & GF_OMP_FOR_KIND_MASK) == GF_OMP_FOR_KIND_SIMD)
	  && omp_maybe_offloaded_ctx (ctx)
	  && omp_max_simt_vf ())
	scan_omp_simd (gsi, as_a <gomp_for *> (stmt), ctx);
      else
	scan_omp_for (as_a <gomp_for *> (stmt), ctx);
      break;

    case GIMPLE_OMP_SECTIONS:
      scan_omp_sections (as_a <gomp_sections *> (stmt), ctx);
      break;

    case GIMPLE_OMP_SINGLE:
      scan_omp_single (as_a <gomp_single *> (stmt), ctx);
      break;

    case GIMPLE_OMP_SECTION:
    case GIMPLE_OMP_MASTER:
    case GIMPLE_OMP_TASKGROUP:
    case GIMPLE_OMP_ORDERED:
    case GIMPLE_OMP_CRITICAL:
    case GIMPLE_OMP_GRID_BODY:
      ctx = new_omp_context (stmt, ctx);
      scan_omp (gimple_omp_body_ptr (stmt), ctx);
      break;

    case GIMPLE_OMP_TARGET:
      scan_omp_target (as_a <gomp_target *> (stmt), ctx);
      break;

    case GIMPLE_OMP_TEAMS:
      scan_omp_teams (as_a <gomp_teams *> (stmt), ctx);
      break;

    case GIMPLE_BIND:
      {
	tree var;

	*handled_ops_p = false;
	if (ctx)
	  for (var = gimple_bind_vars (as_a <gbind *> (stmt));
	       var ;
	       var = DECL_CHAIN (var))
	    insert_decl_map (&ctx->cb, var, var);
      }
      break;
    default:
      *handled_ops_p = false;
      break;
    }

  return NULL_TREE;
}


/* Scan all the statements starting at the current statement.  CTX
   contains context information about the OMP directives and
   clauses found during the scan.  */

static void
scan_omp (gimple_seq *body_p, omp_context *ctx)
{
  location_t saved_location;
  struct walk_stmt_info wi;

  memset (&wi, 0, sizeof (wi));
  wi.info = ctx;
  wi.want_locations = true;

  saved_location = input_location;
  walk_gimple_seq_mod (body_p, scan_omp_1_stmt, scan_omp_1_op, &wi);
  input_location = saved_location;
}

/* Re-gimplification and code generation routines.  */

/* If a context was created for STMT when it was scanned, return it.  */

static omp_context *
maybe_lookup_ctx (gimple *stmt)
{
  splay_tree_node n;
  n = splay_tree_lookup (all_contexts, (splay_tree_key) stmt);
  return n ? (omp_context *) n->value : NULL;
}


/* Find the mapping for DECL in CTX or the immediately enclosing
   context that has a mapping for DECL.

   If CTX is a nested parallel directive, we may have to use the decl
   mappings created in CTX's parent context.  Suppose that we have the
   following parallel nesting (variable UIDs showed for clarity):

	iD.1562 = 0;
     	#omp parallel shared(iD.1562)		-> outer parallel
	  iD.1562 = iD.1562 + 1;

	  #omp parallel shared (iD.1562)	-> inner parallel
	     iD.1562 = iD.1562 - 1;

   Each parallel structure will create a distinct .omp_data_s structure
   for copying iD.1562 in/out of the directive:

  	outer parallel		.omp_data_s.1.i -> iD.1562
	inner parallel		.omp_data_s.2.i -> iD.1562

   A shared variable mapping will produce a copy-out operation before
   the parallel directive and a copy-in operation after it.  So, in
   this case we would have:

  	iD.1562 = 0;
	.omp_data_o.1.i = iD.1562;
	#omp parallel shared(iD.1562)		-> outer parallel
	  .omp_data_i.1 = &.omp_data_o.1
	  .omp_data_i.1->i = .omp_data_i.1->i + 1;

	  .omp_data_o.2.i = iD.1562;		-> **
	  #omp parallel shared(iD.1562)		-> inner parallel
	    .omp_data_i.2 = &.omp_data_o.2
	    .omp_data_i.2->i = .omp_data_i.2->i - 1;


    ** This is a problem.  The symbol iD.1562 cannot be referenced
       inside the body of the outer parallel region.  But since we are
       emitting this copy operation while expanding the inner parallel
       directive, we need to access the CTX structure of the outer
       parallel directive to get the correct mapping:

	  .omp_data_o.2.i = .omp_data_i.1->i

    Since there may be other workshare or parallel directives enclosing
    the parallel directive, it may be necessary to walk up the context
    parent chain.  This is not a problem in general because nested
    parallelism happens only rarely.  */

static tree
lookup_decl_in_outer_ctx (tree decl, omp_context *ctx)
{
  tree t;
  omp_context *up;

  for (up = ctx->outer, t = NULL; up && t == NULL; up = up->outer)
    t = maybe_lookup_decl (decl, up);

  gcc_assert (!ctx->is_nested || t || is_global_var (decl));

  return t ? t : decl;
}


/* Similar to lookup_decl_in_outer_ctx, but return DECL if not found
   in outer contexts.  */

static tree
maybe_lookup_decl_in_outer_ctx (tree decl, omp_context *ctx)
{
  tree t = NULL;
  omp_context *up;

  for (up = ctx->outer, t = NULL; up && t == NULL; up = up->outer)
    t = maybe_lookup_decl (decl, up);

  return t ? t : decl;
}


/* Construct the initialization value for reduction operation OP.  */

tree
omp_reduction_init_op (location_t loc, enum tree_code op, tree type)
{
  switch (op)
    {
    case PLUS_EXPR:
    case MINUS_EXPR:
    case BIT_IOR_EXPR:
    case BIT_XOR_EXPR:
    case TRUTH_OR_EXPR:
    case TRUTH_ORIF_EXPR:
    case TRUTH_XOR_EXPR:
    case NE_EXPR:
      return build_zero_cst (type);

    case MULT_EXPR:
    case TRUTH_AND_EXPR:
    case TRUTH_ANDIF_EXPR:
    case EQ_EXPR:
      return fold_convert_loc (loc, type, integer_one_node);

    case BIT_AND_EXPR:
      return fold_convert_loc (loc, type, integer_minus_one_node);

    case MAX_EXPR:
      if (SCALAR_FLOAT_TYPE_P (type))
	{
	  REAL_VALUE_TYPE max, min;
	  if (HONOR_INFINITIES (type))
	    {
	      real_inf (&max);
	      real_arithmetic (&min, NEGATE_EXPR, &max, NULL);
	    }
	  else
	    real_maxval (&min, 1, TYPE_MODE (type));
	  return build_real (type, min);
	}
      else if (POINTER_TYPE_P (type))
	{
	  wide_int min
	    = wi::min_value (TYPE_PRECISION (type), TYPE_SIGN (type));
	  return wide_int_to_tree (type, min);
	}
      else
	{
	  gcc_assert (INTEGRAL_TYPE_P (type));
	  return TYPE_MIN_VALUE (type);
	}

    case MIN_EXPR:
      if (SCALAR_FLOAT_TYPE_P (type))
	{
	  REAL_VALUE_TYPE max;
	  if (HONOR_INFINITIES (type))
	    real_inf (&max);
	  else
	    real_maxval (&max, 0, TYPE_MODE (type));
	  return build_real (type, max);
	}
      else if (POINTER_TYPE_P (type))
	{
	  wide_int max
	    = wi::max_value (TYPE_PRECISION (type), TYPE_SIGN (type));
	  return wide_int_to_tree (type, max);
	}
      else
	{
	  gcc_assert (INTEGRAL_TYPE_P (type));
	  return TYPE_MAX_VALUE (type);
	}

    default:
      gcc_unreachable ();
    }
}

/* Construct the initialization value for reduction CLAUSE.  */

tree
omp_reduction_init (tree clause, tree type)
{
  return omp_reduction_init_op (OMP_CLAUSE_LOCATION (clause),
				OMP_CLAUSE_REDUCTION_CODE (clause), type);
}

/* Return alignment to be assumed for var in CLAUSE, which should be
   OMP_CLAUSE_ALIGNED.  */

static tree
omp_clause_aligned_alignment (tree clause)
{
  if (OMP_CLAUSE_ALIGNED_ALIGNMENT (clause))
    return OMP_CLAUSE_ALIGNED_ALIGNMENT (clause);

  /* Otherwise return implementation defined alignment.  */
  unsigned int al = 1;
  machine_mode mode, vmode;
  int vs = targetm.vectorize.autovectorize_vector_sizes ();
  if (vs)
    vs = 1 << floor_log2 (vs);
  static enum mode_class classes[]
    = { MODE_INT, MODE_VECTOR_INT, MODE_FLOAT, MODE_VECTOR_FLOAT };
  for (int i = 0; i < 4; i += 2)
    for (mode = GET_CLASS_NARROWEST_MODE (classes[i]);
	 mode != VOIDmode;
	 mode = GET_MODE_WIDER_MODE (mode))
      {
	vmode = targetm.vectorize.preferred_simd_mode (mode);
	if (GET_MODE_CLASS (vmode) != classes[i + 1])
	  continue;
	while (vs
	       && GET_MODE_SIZE (vmode) < vs
	       && GET_MODE_2XWIDER_MODE (vmode) != VOIDmode)
	  vmode = GET_MODE_2XWIDER_MODE (vmode);

	tree type = lang_hooks.types.type_for_mode (mode, 1);
	if (type == NULL_TREE || TYPE_MODE (type) != mode)
	  continue;
	type = build_vector_type (type, GET_MODE_SIZE (vmode)
					/ GET_MODE_SIZE (mode));
	if (TYPE_MODE (type) != vmode)
	  continue;
	if (TYPE_ALIGN_UNIT (type) > al)
	  al = TYPE_ALIGN_UNIT (type);
      }
  return build_int_cst (integer_type_node, al);
}


/* This structure is part of the interface between lower_rec_simd_input_clauses
   and lower_rec_input_clauses.  */

struct omplow_simd_context {
  tree idx;
  tree lane;
  int max_vf;
  bool is_simt;
};

/* Helper function of lower_rec_input_clauses, used for #pragma omp simd
   privatization.  */

static bool
lower_rec_simd_input_clauses (tree new_var, omp_context *ctx,
			      omplow_simd_context *sctx, tree &ivar, tree &lvar)
{
  if (sctx->max_vf == 0)
    {
      sctx->max_vf = sctx->is_simt ? omp_max_simt_vf () : omp_max_vf ();
      if (sctx->max_vf > 1)
	{
	  tree c = omp_find_clause (gimple_omp_for_clauses (ctx->stmt),
				    OMP_CLAUSE_SAFELEN);
	  if (c
	      && (TREE_CODE (OMP_CLAUSE_SAFELEN_EXPR (c)) != INTEGER_CST
		  || tree_int_cst_sgn (OMP_CLAUSE_SAFELEN_EXPR (c)) != 1))
	    sctx->max_vf = 1;
	  else if (c && compare_tree_int (OMP_CLAUSE_SAFELEN_EXPR (c),
					  sctx->max_vf) == -1)
	    sctx->max_vf = tree_to_shwi (OMP_CLAUSE_SAFELEN_EXPR (c));
	}
      if (sctx->max_vf > 1)
	{
	  sctx->idx = create_tmp_var (unsigned_type_node);
	  sctx->lane = create_tmp_var (unsigned_type_node);
	}
    }
  if (sctx->max_vf == 1)
    return false;

  tree atype = build_array_type_nelts (TREE_TYPE (new_var), sctx->max_vf);
  tree avar = create_tmp_var_raw (atype);
  if (TREE_ADDRESSABLE (new_var))
    TREE_ADDRESSABLE (avar) = 1;
  DECL_ATTRIBUTES (avar)
    = tree_cons (get_identifier ("omp simd array"), NULL,
		 DECL_ATTRIBUTES (avar));
  gimple_add_tmp_var (avar);
  ivar = build4 (ARRAY_REF, TREE_TYPE (new_var), avar, sctx->idx,
		 NULL_TREE, NULL_TREE);
  lvar = build4 (ARRAY_REF, TREE_TYPE (new_var), avar, sctx->lane,
		 NULL_TREE, NULL_TREE);
  if (DECL_P (new_var))
    {
      SET_DECL_VALUE_EXPR (new_var, lvar);
      DECL_HAS_VALUE_EXPR_P (new_var) = 1;
    }
  return true;
}

/* Helper function of lower_rec_input_clauses.  For a reference
   in simd reduction, add an underlying variable it will reference.  */

static void
handle_simd_reference (location_t loc, tree new_vard, gimple_seq *ilist)
{
  tree z = TYPE_SIZE_UNIT (TREE_TYPE (TREE_TYPE (new_vard)));
  if (TREE_CONSTANT (z))
    {
      z = create_tmp_var_raw (TREE_TYPE (TREE_TYPE (new_vard)),
			      get_name (new_vard));
      gimple_add_tmp_var (z);
      TREE_ADDRESSABLE (z) = 1;
      z = build_fold_addr_expr_loc (loc, z);
      gimplify_assign (new_vard, z, ilist);
    }
}

/* Generate code to implement the input clauses, FIRSTPRIVATE and COPYIN,
   from the receiver (aka child) side and initializers for REFERENCE_TYPE
   private variables.  Initialization statements go in ILIST, while calls
   to destructors go in DLIST.  */

static void
lower_rec_input_clauses (tree clauses, gimple_seq *ilist, gimple_seq *dlist,
			 omp_context *ctx, struct omp_for_data *fd)
{
  tree c, dtor, copyin_seq, x, ptr;
  bool copyin_by_ref = false;
  bool lastprivate_firstprivate = false;
  bool reduction_omp_orig_ref = false;
  int pass;
  bool is_simd = (gimple_code (ctx->stmt) == GIMPLE_OMP_FOR
		  && gimple_omp_for_kind (ctx->stmt) & GF_OMP_FOR_SIMD);
  omplow_simd_context sctx = omplow_simd_context ();
  tree simt_lane = NULL_TREE;
  tree ivar = NULL_TREE, lvar = NULL_TREE;
  gimple_seq llist[3] = { };

  copyin_seq = NULL;
  sctx.is_simt = is_simd && omp_find_clause (clauses, OMP_CLAUSE__SIMT_);

  /* Set max_vf=1 (which will later enforce safelen=1) in simd loops
     with data sharing clauses referencing variable sized vars.  That
     is unnecessarily hard to support and very unlikely to result in
     vectorized code anyway.  */
  if (is_simd)
    for (c = clauses; c ; c = OMP_CLAUSE_CHAIN (c))
      switch (OMP_CLAUSE_CODE (c))
	{
	case OMP_CLAUSE_LINEAR:
	  if (OMP_CLAUSE_LINEAR_ARRAY (c))
	    sctx.max_vf = 1;
	  /* FALLTHRU */
	case OMP_CLAUSE_PRIVATE:
	case OMP_CLAUSE_FIRSTPRIVATE:
	case OMP_CLAUSE_LASTPRIVATE:
	  if (is_variable_sized (OMP_CLAUSE_DECL (c)))
	    sctx.max_vf = 1;
	  break;
	case OMP_CLAUSE_REDUCTION:
	  if (TREE_CODE (OMP_CLAUSE_DECL (c)) == MEM_REF
	      || is_variable_sized (OMP_CLAUSE_DECL (c)))
	    sctx.max_vf = 1;
	  break;
	default:
	  continue;
	}

  /* Do all the fixed sized types in the first pass, and the variable sized
     types in the second pass.  This makes sure that the scalar arguments to
     the variable sized types are processed before we use them in the
     variable sized operations.  */
  for (pass = 0; pass < 2; ++pass)
    {
      for (c = clauses; c ; c = OMP_CLAUSE_CHAIN (c))
	{
	  enum omp_clause_code c_kind = OMP_CLAUSE_CODE (c);
	  tree var, new_var;
	  bool by_ref;
	  location_t clause_loc = OMP_CLAUSE_LOCATION (c);

	  switch (c_kind)
	    {
	    case OMP_CLAUSE_PRIVATE:
	      if (OMP_CLAUSE_PRIVATE_DEBUG (c))
		continue;
	      break;
	    case OMP_CLAUSE_SHARED:
	      /* Ignore shared directives in teams construct.  */
	      if (gimple_code (ctx->stmt) == GIMPLE_OMP_TEAMS)
		continue;
	      if (maybe_lookup_decl (OMP_CLAUSE_DECL (c), ctx) == NULL)
		{
		  gcc_assert (OMP_CLAUSE_SHARED_FIRSTPRIVATE (c)
			      || is_global_var (OMP_CLAUSE_DECL (c)));
		  continue;
		}
	    case OMP_CLAUSE_FIRSTPRIVATE:
	    case OMP_CLAUSE_COPYIN:
	      break;
	    case OMP_CLAUSE_LINEAR:
	      if (!OMP_CLAUSE_LINEAR_NO_COPYIN (c)
		  && !OMP_CLAUSE_LINEAR_NO_COPYOUT (c))
		lastprivate_firstprivate = true;
	      break;
	    case OMP_CLAUSE_REDUCTION:
	      if (OMP_CLAUSE_REDUCTION_OMP_ORIG_REF (c))
		reduction_omp_orig_ref = true;
	      break;
	    case OMP_CLAUSE__LOOPTEMP_:
	      /* Handle _looptemp_ clauses only on parallel/task.  */
	      if (fd)
		continue;
	      break;
	    case OMP_CLAUSE_LASTPRIVATE:
	      if (OMP_CLAUSE_LASTPRIVATE_FIRSTPRIVATE (c))
		{
		  lastprivate_firstprivate = true;
		  if (pass != 0 || is_taskloop_ctx (ctx))
		    continue;
		}
	      /* Even without corresponding firstprivate, if
		 decl is Fortran allocatable, it needs outer var
		 reference.  */
	      else if (pass == 0
		       && lang_hooks.decls.omp_private_outer_ref
							(OMP_CLAUSE_DECL (c)))
		lastprivate_firstprivate = true;
	      break;
	    case OMP_CLAUSE_ALIGNED:
	      if (pass == 0)
		continue;
	      var = OMP_CLAUSE_DECL (c);
	      if (TREE_CODE (TREE_TYPE (var)) == POINTER_TYPE
		  && !is_global_var (var))
		{
		  new_var = maybe_lookup_decl (var, ctx);
		  if (new_var == NULL_TREE)
		    new_var = maybe_lookup_decl_in_outer_ctx (var, ctx);
		  x = builtin_decl_explicit (BUILT_IN_ASSUME_ALIGNED);
		  tree alarg = omp_clause_aligned_alignment (c);
		  alarg = fold_convert_loc (clause_loc, size_type_node, alarg);
		  x = build_call_expr_loc (clause_loc, x, 2, new_var, alarg);
		  x = fold_convert_loc (clause_loc, TREE_TYPE (new_var), x);
		  x = build2 (MODIFY_EXPR, TREE_TYPE (new_var), new_var, x);
		  gimplify_and_add (x, ilist);
		}
	      else if (TREE_CODE (TREE_TYPE (var)) == ARRAY_TYPE
		       && is_global_var (var))
		{
		  tree ptype = build_pointer_type (TREE_TYPE (var)), t, t2;
		  new_var = lookup_decl (var, ctx);
		  t = maybe_lookup_decl_in_outer_ctx (var, ctx);
		  t = build_fold_addr_expr_loc (clause_loc, t);
		  t2 = builtin_decl_explicit (BUILT_IN_ASSUME_ALIGNED);
		  tree alarg = omp_clause_aligned_alignment (c);
		  alarg = fold_convert_loc (clause_loc, size_type_node, alarg);
		  t = build_call_expr_loc (clause_loc, t2, 2, t, alarg);
		  t = fold_convert_loc (clause_loc, ptype, t);
		  x = create_tmp_var (ptype);
		  t = build2 (MODIFY_EXPR, ptype, x, t);
		  gimplify_and_add (t, ilist);
		  t = build_simple_mem_ref_loc (clause_loc, x);
		  SET_DECL_VALUE_EXPR (new_var, t);
		  DECL_HAS_VALUE_EXPR_P (new_var) = 1;
		}
	      continue;
	    default:
	      continue;
	    }

	  new_var = var = OMP_CLAUSE_DECL (c);
	  if (c_kind == OMP_CLAUSE_REDUCTION && TREE_CODE (var) == MEM_REF)
	    {
	      var = TREE_OPERAND (var, 0);
	      if (TREE_CODE (var) == POINTER_PLUS_EXPR)
		var = TREE_OPERAND (var, 0);
	      if (TREE_CODE (var) == INDIRECT_REF
		  || TREE_CODE (var) == ADDR_EXPR)
		var = TREE_OPERAND (var, 0);
	      if (is_variable_sized (var))
		{
		  gcc_assert (DECL_HAS_VALUE_EXPR_P (var));
		  var = DECL_VALUE_EXPR (var);
		  gcc_assert (TREE_CODE (var) == INDIRECT_REF);
		  var = TREE_OPERAND (var, 0);
		  gcc_assert (DECL_P (var));
		}
	      new_var = var;
	    }
	  if (c_kind != OMP_CLAUSE_COPYIN)
	    new_var = lookup_decl (var, ctx);

	  if (c_kind == OMP_CLAUSE_SHARED || c_kind == OMP_CLAUSE_COPYIN)
	    {
	      if (pass != 0)
		continue;
	    }
	  /* C/C++ array section reductions.  */
	  else if (c_kind == OMP_CLAUSE_REDUCTION
		   && var != OMP_CLAUSE_DECL (c))
	    {
	      if (pass == 0)
		continue;

	      tree bias = TREE_OPERAND (OMP_CLAUSE_DECL (c), 1);
	      tree orig_var = TREE_OPERAND (OMP_CLAUSE_DECL (c), 0);
	      if (TREE_CODE (orig_var) == POINTER_PLUS_EXPR)
		{
		  tree b = TREE_OPERAND (orig_var, 1);
		  b = maybe_lookup_decl (b, ctx);
		  if (b == NULL)
		    {
		      b = TREE_OPERAND (orig_var, 1);
		      b = maybe_lookup_decl_in_outer_ctx (b, ctx);
		    }
		  if (integer_zerop (bias))
		    bias = b;
		  else
		    {
		      bias = fold_convert_loc (clause_loc,
					       TREE_TYPE (b), bias);
		      bias = fold_build2_loc (clause_loc, PLUS_EXPR,
					      TREE_TYPE (b), b, bias);
		    }
		  orig_var = TREE_OPERAND (orig_var, 0);
		}
	      if (TREE_CODE (orig_var) == INDIRECT_REF
		  || TREE_CODE (orig_var) == ADDR_EXPR)
		orig_var = TREE_OPERAND (orig_var, 0);
	      tree d = OMP_CLAUSE_DECL (c);
	      tree type = TREE_TYPE (d);
	      gcc_assert (TREE_CODE (type) == ARRAY_TYPE);
	      tree v = TYPE_MAX_VALUE (TYPE_DOMAIN (type));
	      const char *name = get_name (orig_var);
	      if (TREE_CONSTANT (v))
		{
		  x = create_tmp_var_raw (type, name);
		  gimple_add_tmp_var (x);
		  TREE_ADDRESSABLE (x) = 1;
		  x = build_fold_addr_expr_loc (clause_loc, x);
		}
	      else
		{
		  tree atmp
		    = builtin_decl_explicit (BUILT_IN_ALLOCA_WITH_ALIGN);
		  tree t = maybe_lookup_decl (v, ctx);
		  if (t)
		    v = t;
		  else
		    v = maybe_lookup_decl_in_outer_ctx (v, ctx);
		  gimplify_expr (&v, ilist, NULL, is_gimple_val, fb_rvalue);
		  t = fold_build2_loc (clause_loc, PLUS_EXPR,
				       TREE_TYPE (v), v,
				       build_int_cst (TREE_TYPE (v), 1));
		  t = fold_build2_loc (clause_loc, MULT_EXPR,
				       TREE_TYPE (v), t,
				       TYPE_SIZE_UNIT (TREE_TYPE (type)));
		  tree al = size_int (TYPE_ALIGN (TREE_TYPE (type)));
		  x = build_call_expr_loc (clause_loc, atmp, 2, t, al);
		}

	      tree ptype = build_pointer_type (TREE_TYPE (type));
	      x = fold_convert_loc (clause_loc, ptype, x);
	      tree y = create_tmp_var (ptype, name);
	      gimplify_assign (y, x, ilist);
	      x = y;
	      tree yb = y;

	      if (!integer_zerop (bias))
		{
		  bias = fold_convert_loc (clause_loc, pointer_sized_int_node,
					   bias);
		  yb = fold_convert_loc (clause_loc, pointer_sized_int_node,
					 x);
		  yb = fold_build2_loc (clause_loc, MINUS_EXPR,
					pointer_sized_int_node, yb, bias);
		  x = fold_convert_loc (clause_loc, TREE_TYPE (x), yb);
		  yb = create_tmp_var (ptype, name);
		  gimplify_assign (yb, x, ilist);
		  x = yb;
		}

	      d = TREE_OPERAND (d, 0);
	      if (TREE_CODE (d) == POINTER_PLUS_EXPR)
		d = TREE_OPERAND (d, 0);
	      if (TREE_CODE (d) == ADDR_EXPR)
		{
		  if (orig_var != var)
		    {
		      gcc_assert (is_variable_sized (orig_var));
		      x = fold_convert_loc (clause_loc, TREE_TYPE (new_var),
					    x);
		      gimplify_assign (new_var, x, ilist);
		      tree new_orig_var = lookup_decl (orig_var, ctx);
		      tree t = build_fold_indirect_ref (new_var);
		      DECL_IGNORED_P (new_var) = 0;
		      TREE_THIS_NOTRAP (t);
		      SET_DECL_VALUE_EXPR (new_orig_var, t);
		      DECL_HAS_VALUE_EXPR_P (new_orig_var) = 1;
		    }
		  else
		    {
		      x = build2 (MEM_REF, TREE_TYPE (new_var), x,
				  build_int_cst (ptype, 0));
		      SET_DECL_VALUE_EXPR (new_var, x);
		      DECL_HAS_VALUE_EXPR_P (new_var) = 1;
		    }
		}
	      else
		{
		  gcc_assert (orig_var == var);
		  if (TREE_CODE (d) == INDIRECT_REF)
		    {
		      x = create_tmp_var (ptype, name);
		      TREE_ADDRESSABLE (x) = 1;
		      gimplify_assign (x, yb, ilist);
		      x = build_fold_addr_expr_loc (clause_loc, x);
		    }
		  x = fold_convert_loc (clause_loc, TREE_TYPE (new_var), x);
		  gimplify_assign (new_var, x, ilist);
		}
	      tree y1 = create_tmp_var (ptype, NULL);
	      gimplify_assign (y1, y, ilist);
	      tree i2 = NULL_TREE, y2 = NULL_TREE;
	      tree body2 = NULL_TREE, end2 = NULL_TREE;
	      tree y3 = NULL_TREE, y4 = NULL_TREE;
	      if (OMP_CLAUSE_REDUCTION_PLACEHOLDER (c) || is_simd)
		{
		  y2 = create_tmp_var (ptype, NULL);
		  gimplify_assign (y2, y, ilist);
		  tree ref = build_outer_var_ref (var, ctx);
		  /* For ref build_outer_var_ref already performs this.  */
		  if (TREE_CODE (d) == INDIRECT_REF)
		    gcc_assert (omp_is_reference (var));
		  else if (TREE_CODE (d) == ADDR_EXPR)
		    ref = build_fold_addr_expr (ref);
		  else if (omp_is_reference (var))
		    ref = build_fold_addr_expr (ref);
		  ref = fold_convert_loc (clause_loc, ptype, ref);
		  if (OMP_CLAUSE_REDUCTION_PLACEHOLDER (c)
		      && OMP_CLAUSE_REDUCTION_OMP_ORIG_REF (c))
		    {
		      y3 = create_tmp_var (ptype, NULL);
		      gimplify_assign (y3, unshare_expr (ref), ilist);
		    }
		  if (is_simd)
		    {
		      y4 = create_tmp_var (ptype, NULL);
		      gimplify_assign (y4, ref, dlist);
		    }
		}
	      tree i = create_tmp_var (TREE_TYPE (v), NULL);
	      gimplify_assign (i, build_int_cst (TREE_TYPE (v), 0), ilist);
	      tree body = create_artificial_label (UNKNOWN_LOCATION);
	      tree end = create_artificial_label (UNKNOWN_LOCATION);
	      gimple_seq_add_stmt (ilist, gimple_build_label (body));
	      if (y2)
		{
		  i2 = create_tmp_var (TREE_TYPE (v), NULL);
		  gimplify_assign (i2, build_int_cst (TREE_TYPE (v), 0), dlist);
		  body2 = create_artificial_label (UNKNOWN_LOCATION);
		  end2 = create_artificial_label (UNKNOWN_LOCATION);
		  gimple_seq_add_stmt (dlist, gimple_build_label (body2));
		}
	      if (OMP_CLAUSE_REDUCTION_PLACEHOLDER (c))
		{
		  tree placeholder = OMP_CLAUSE_REDUCTION_PLACEHOLDER (c);
		  tree decl_placeholder
		    = OMP_CLAUSE_REDUCTION_DECL_PLACEHOLDER (c);
		  SET_DECL_VALUE_EXPR (decl_placeholder,
				       build_simple_mem_ref (y1));
		  DECL_HAS_VALUE_EXPR_P (decl_placeholder) = 1;
		  SET_DECL_VALUE_EXPR (placeholder,
				       y3 ? build_simple_mem_ref (y3)
				       : error_mark_node);
		  DECL_HAS_VALUE_EXPR_P (placeholder) = 1;
		  x = lang_hooks.decls.omp_clause_default_ctor
				(c, build_simple_mem_ref (y1),
				 y3 ? build_simple_mem_ref (y3) : NULL_TREE);
		  if (x)
		    gimplify_and_add (x, ilist);
		  if (OMP_CLAUSE_REDUCTION_GIMPLE_INIT (c))
		    {
		      gimple_seq tseq = OMP_CLAUSE_REDUCTION_GIMPLE_INIT (c);
		      lower_omp (&tseq, ctx);
		      gimple_seq_add_seq (ilist, tseq);
		    }
		  OMP_CLAUSE_REDUCTION_GIMPLE_INIT (c) = NULL;
		  if (is_simd)
		    {
		      SET_DECL_VALUE_EXPR (decl_placeholder,
					   build_simple_mem_ref (y2));
		      SET_DECL_VALUE_EXPR (placeholder,
					   build_simple_mem_ref (y4));
		      gimple_seq tseq = OMP_CLAUSE_REDUCTION_GIMPLE_MERGE (c);
		      lower_omp (&tseq, ctx);
		      gimple_seq_add_seq (dlist, tseq);
		      OMP_CLAUSE_REDUCTION_GIMPLE_MERGE (c) = NULL;
		    }
		  DECL_HAS_VALUE_EXPR_P (placeholder) = 0;
		  DECL_HAS_VALUE_EXPR_P (decl_placeholder) = 0;
		  x = lang_hooks.decls.omp_clause_dtor
					(c, build_simple_mem_ref (y2));
		  if (x)
		    {
		      gimple_seq tseq = NULL;
		      dtor = x;
		      gimplify_stmt (&dtor, &tseq);
		      gimple_seq_add_seq (dlist, tseq);
		    }
		}
	      else
		{
		  x = omp_reduction_init (c, TREE_TYPE (type));
		  enum tree_code code = OMP_CLAUSE_REDUCTION_CODE (c);

		  /* reduction(-:var) sums up the partial results, so it
		     acts identically to reduction(+:var).  */
		  if (code == MINUS_EXPR)
		    code = PLUS_EXPR;

		  gimplify_assign (build_simple_mem_ref (y1), x, ilist);
		  if (is_simd)
		    {
		      x = build2 (code, TREE_TYPE (type),
				  build_simple_mem_ref (y4),
				  build_simple_mem_ref (y2));
		      gimplify_assign (build_simple_mem_ref (y4), x, dlist);
		    }
		}
	      gimple *g
		= gimple_build_assign (y1, POINTER_PLUS_EXPR, y1,
				       TYPE_SIZE_UNIT (TREE_TYPE (type)));
	      gimple_seq_add_stmt (ilist, g);
	      if (y3)
		{
		  g = gimple_build_assign (y3, POINTER_PLUS_EXPR, y3,
					   TYPE_SIZE_UNIT (TREE_TYPE (type)));
		  gimple_seq_add_stmt (ilist, g);
		}
	      g = gimple_build_assign (i, PLUS_EXPR, i,
				       build_int_cst (TREE_TYPE (i), 1));
	      gimple_seq_add_stmt (ilist, g);
	      g = gimple_build_cond (LE_EXPR, i, v, body, end);
	      gimple_seq_add_stmt (ilist, g);
	      gimple_seq_add_stmt (ilist, gimple_build_label (end));
	      if (y2)
		{
		  g = gimple_build_assign (y2, POINTER_PLUS_EXPR, y2,
					   TYPE_SIZE_UNIT (TREE_TYPE (type)));
		  gimple_seq_add_stmt (dlist, g);
		  if (y4)
		    {
		      g = gimple_build_assign
					(y4, POINTER_PLUS_EXPR, y4,
					 TYPE_SIZE_UNIT (TREE_TYPE (type)));
		      gimple_seq_add_stmt (dlist, g);
		    }
		  g = gimple_build_assign (i2, PLUS_EXPR, i2,
					   build_int_cst (TREE_TYPE (i2), 1));
		  gimple_seq_add_stmt (dlist, g);
		  g = gimple_build_cond (LE_EXPR, i2, v, body2, end2);
		  gimple_seq_add_stmt (dlist, g);
		  gimple_seq_add_stmt (dlist, gimple_build_label (end2));
		}
	      continue;
	    }
	  else if (is_variable_sized (var))
	    {
	      /* For variable sized types, we need to allocate the
		 actual storage here.  Call alloca and store the
		 result in the pointer decl that we created elsewhere.  */
	      if (pass == 0)
		continue;

	      if (c_kind != OMP_CLAUSE_FIRSTPRIVATE || !is_task_ctx (ctx))
		{
		  gcall *stmt;
		  tree tmp, atmp;

		  ptr = DECL_VALUE_EXPR (new_var);
		  gcc_assert (TREE_CODE (ptr) == INDIRECT_REF);
		  ptr = TREE_OPERAND (ptr, 0);
		  gcc_assert (DECL_P (ptr));
		  x = TYPE_SIZE_UNIT (TREE_TYPE (new_var));

		  /* void *tmp = __builtin_alloca */
		  atmp = builtin_decl_explicit (BUILT_IN_ALLOCA_WITH_ALIGN);
		  stmt = gimple_build_call (atmp, 2, x,
					    size_int (DECL_ALIGN (var)));
		  tmp = create_tmp_var_raw (ptr_type_node);
		  gimple_add_tmp_var (tmp);
		  gimple_call_set_lhs (stmt, tmp);

		  gimple_seq_add_stmt (ilist, stmt);

		  x = fold_convert_loc (clause_loc, TREE_TYPE (ptr), tmp);
		  gimplify_assign (ptr, x, ilist);
		}
	    }
	  else if (omp_is_reference (var))
	    {
	      /* For references that are being privatized for Fortran,
		 allocate new backing storage for the new pointer
		 variable.  This allows us to avoid changing all the
		 code that expects a pointer to something that expects
		 a direct variable.  */
	      if (pass == 0)
		continue;

	      x = TYPE_SIZE_UNIT (TREE_TYPE (TREE_TYPE (new_var)));
	      if (c_kind == OMP_CLAUSE_FIRSTPRIVATE && is_task_ctx (ctx))
		{
		  x = build_receiver_ref (var, false, ctx);
		  x = build_fold_addr_expr_loc (clause_loc, x);
		}
	      else if (TREE_CONSTANT (x))
		{
		  /* For reduction in SIMD loop, defer adding the
		     initialization of the reference, because if we decide
		     to use SIMD array for it, the initilization could cause
		     expansion ICE.  */
		  if (c_kind == OMP_CLAUSE_REDUCTION && is_simd)
		    x = NULL_TREE;
		  else
		    {
		      x = create_tmp_var_raw (TREE_TYPE (TREE_TYPE (new_var)),
					      get_name (var));
		      gimple_add_tmp_var (x);
		      TREE_ADDRESSABLE (x) = 1;
		      x = build_fold_addr_expr_loc (clause_loc, x);
		    }
		}
	      else
		{
		  tree atmp
		    = builtin_decl_explicit (BUILT_IN_ALLOCA_WITH_ALIGN);
		  tree rtype = TREE_TYPE (TREE_TYPE (new_var));
		  tree al = size_int (TYPE_ALIGN (rtype));
		  x = build_call_expr_loc (clause_loc, atmp, 2, x, al);
		}

	      if (x)
		{
		  x = fold_convert_loc (clause_loc, TREE_TYPE (new_var), x);
		  gimplify_assign (new_var, x, ilist);
		}

	      new_var = build_simple_mem_ref_loc (clause_loc, new_var);
	    }
	  else if (c_kind == OMP_CLAUSE_REDUCTION
		   && OMP_CLAUSE_REDUCTION_PLACEHOLDER (c))
	    {
	      if (pass == 0)
		continue;
	    }
	  else if (pass != 0)
	    continue;

	  switch (OMP_CLAUSE_CODE (c))
	    {
	    case OMP_CLAUSE_SHARED:
	      /* Ignore shared directives in teams construct.  */
	      if (gimple_code (ctx->stmt) == GIMPLE_OMP_TEAMS)
		continue;
	      /* Shared global vars are just accessed directly.  */
	      if (is_global_var (new_var))
		break;
	      /* For taskloop firstprivate/lastprivate, represented
		 as firstprivate and shared clause on the task, new_var
		 is the firstprivate var.  */
	      if (OMP_CLAUSE_SHARED_FIRSTPRIVATE (c))
		break;
	      /* Set up the DECL_VALUE_EXPR for shared variables now.  This
		 needs to be delayed until after fixup_child_record_type so
		 that we get the correct type during the dereference.  */
	      by_ref = use_pointer_for_field (var, ctx);
	      x = build_receiver_ref (var, by_ref, ctx);
	      SET_DECL_VALUE_EXPR (new_var, x);
	      DECL_HAS_VALUE_EXPR_P (new_var) = 1;

	      /* ??? If VAR is not passed by reference, and the variable
		 hasn't been initialized yet, then we'll get a warning for
		 the store into the omp_data_s structure.  Ideally, we'd be
		 able to notice this and not store anything at all, but
		 we're generating code too early.  Suppress the warning.  */
	      if (!by_ref)
		TREE_NO_WARNING (var) = 1;
	      break;

	    case OMP_CLAUSE_LASTPRIVATE:
	      if (OMP_CLAUSE_LASTPRIVATE_FIRSTPRIVATE (c))
		break;
	      /* FALLTHRU */

	    case OMP_CLAUSE_PRIVATE:
	      if (OMP_CLAUSE_CODE (c) != OMP_CLAUSE_PRIVATE)
		x = build_outer_var_ref (var, ctx);
	      else if (OMP_CLAUSE_PRIVATE_OUTER_REF (c))
		{
		  if (is_task_ctx (ctx))
		    x = build_receiver_ref (var, false, ctx);
		  else
		    x = build_outer_var_ref (var, ctx, OMP_CLAUSE_PRIVATE);
		}
	      else
		x = NULL;
	    do_private:
	      tree nx;
	      nx = lang_hooks.decls.omp_clause_default_ctor
						(c, unshare_expr (new_var), x);
	      if (is_simd)
		{
		  tree y = lang_hooks.decls.omp_clause_dtor (c, new_var);
		  if ((TREE_ADDRESSABLE (new_var) || nx || y
		       || OMP_CLAUSE_CODE (c) == OMP_CLAUSE_LASTPRIVATE)
		      && lower_rec_simd_input_clauses (new_var, ctx, &sctx,
						       ivar, lvar))
		    {
		      if (nx)
			x = lang_hooks.decls.omp_clause_default_ctor
						(c, unshare_expr (ivar), x);
		      if (nx && x)
			gimplify_and_add (x, &llist[0]);
		      if (y)
			{
			  y = lang_hooks.decls.omp_clause_dtor (c, ivar);
			  if (y)
			    {
			      gimple_seq tseq = NULL;

			      dtor = y;
			      gimplify_stmt (&dtor, &tseq);
			      gimple_seq_add_seq (&llist[1], tseq);
			    }
			}
		      break;
		    }
		}
	      if (nx)
		gimplify_and_add (nx, ilist);
	      /* FALLTHRU */

	    do_dtor:
	      x = lang_hooks.decls.omp_clause_dtor (c, new_var);
	      if (x)
		{
		  gimple_seq tseq = NULL;

		  dtor = x;
		  gimplify_stmt (&dtor, &tseq);
		  gimple_seq_add_seq (dlist, tseq);
		}
	      break;

	    case OMP_CLAUSE_LINEAR:
	      if (!OMP_CLAUSE_LINEAR_NO_COPYIN (c))
		goto do_firstprivate;
	      if (OMP_CLAUSE_LINEAR_NO_COPYOUT (c))
		x = NULL;
	      else
		x = build_outer_var_ref (var, ctx);
	      goto do_private;

	    case OMP_CLAUSE_FIRSTPRIVATE:
	      if (is_task_ctx (ctx))
		{
		  if (omp_is_reference (var) || is_variable_sized (var))
		    goto do_dtor;
		  else if (is_global_var (maybe_lookup_decl_in_outer_ctx (var,
									  ctx))
			   || use_pointer_for_field (var, NULL))
		    {
		      x = build_receiver_ref (var, false, ctx);
		      SET_DECL_VALUE_EXPR (new_var, x);
		      DECL_HAS_VALUE_EXPR_P (new_var) = 1;
		      goto do_dtor;
		    }
		}
	    do_firstprivate:
	      x = build_outer_var_ref (var, ctx);
	      if (is_simd)
		{
		  if (OMP_CLAUSE_CODE (c) == OMP_CLAUSE_LINEAR
		      && gimple_omp_for_combined_into_p (ctx->stmt))
		    {
		      tree t = OMP_CLAUSE_LINEAR_STEP (c);
		      tree stept = TREE_TYPE (t);
		      tree ct = omp_find_clause (clauses,
						 OMP_CLAUSE__LOOPTEMP_);
		      gcc_assert (ct);
		      tree l = OMP_CLAUSE_DECL (ct);
		      tree n1 = fd->loop.n1;
		      tree step = fd->loop.step;
		      tree itype = TREE_TYPE (l);
		      if (POINTER_TYPE_P (itype))
			itype = signed_type_for (itype);
		      l = fold_build2 (MINUS_EXPR, itype, l, n1);
		      if (TYPE_UNSIGNED (itype)
			  && fd->loop.cond_code == GT_EXPR)
			l = fold_build2 (TRUNC_DIV_EXPR, itype,
					 fold_build1 (NEGATE_EXPR, itype, l),
					 fold_build1 (NEGATE_EXPR,
						      itype, step));
		      else
			l = fold_build2 (TRUNC_DIV_EXPR, itype, l, step);
		      t = fold_build2 (MULT_EXPR, stept,
				       fold_convert (stept, l), t);

		      if (OMP_CLAUSE_LINEAR_ARRAY (c))
			{
			  x = lang_hooks.decls.omp_clause_linear_ctor
							(c, new_var, x, t);
			  gimplify_and_add (x, ilist);
			  goto do_dtor;
			}

		      if (POINTER_TYPE_P (TREE_TYPE (x)))
			x = fold_build2 (POINTER_PLUS_EXPR,
					 TREE_TYPE (x), x, t);
		      else
			x = fold_build2 (PLUS_EXPR, TREE_TYPE (x), x, t);
		    }

		  if ((OMP_CLAUSE_CODE (c) != OMP_CLAUSE_LINEAR
		       || TREE_ADDRESSABLE (new_var))
		      && lower_rec_simd_input_clauses (new_var, ctx, &sctx,
						       ivar, lvar))
		    {
		      if (OMP_CLAUSE_CODE (c) == OMP_CLAUSE_LINEAR)
			{
			  tree iv = create_tmp_var (TREE_TYPE (new_var));
			  x = lang_hooks.decls.omp_clause_copy_ctor (c, iv, x);
			  gimplify_and_add (x, ilist);
			  gimple_stmt_iterator gsi
			    = gsi_start_1 (gimple_omp_body_ptr (ctx->stmt));
			  gassign *g
			    = gimple_build_assign (unshare_expr (lvar), iv);
			  gsi_insert_before_without_update (&gsi, g,
							    GSI_SAME_STMT);
			  tree t = OMP_CLAUSE_LINEAR_STEP (c);
			  enum tree_code code = PLUS_EXPR;
			  if (POINTER_TYPE_P (TREE_TYPE (new_var)))
			    code = POINTER_PLUS_EXPR;
			  g = gimple_build_assign (iv, code, iv, t);
			  gsi_insert_before_without_update (&gsi, g,
							    GSI_SAME_STMT);
			  break;
			}
		      x = lang_hooks.decls.omp_clause_copy_ctor
						(c, unshare_expr (ivar), x);
		      gimplify_and_add (x, &llist[0]);
		      x = lang_hooks.decls.omp_clause_dtor (c, ivar);
		      if (x)
			{
			  gimple_seq tseq = NULL;

			  dtor = x;
			  gimplify_stmt (&dtor, &tseq);
			  gimple_seq_add_seq (&llist[1], tseq);
			}
		      break;
		    }
		}
	      x = lang_hooks.decls.omp_clause_copy_ctor
						(c, unshare_expr (new_var), x);
	      gimplify_and_add (x, ilist);
	      goto do_dtor;

	    case OMP_CLAUSE__LOOPTEMP_:
	      gcc_assert (is_taskreg_ctx (ctx));
	      x = build_outer_var_ref (var, ctx);
	      x = build2 (MODIFY_EXPR, TREE_TYPE (new_var), new_var, x);
	      gimplify_and_add (x, ilist);
	      break;

	    case OMP_CLAUSE_COPYIN:
	      by_ref = use_pointer_for_field (var, NULL);
	      x = build_receiver_ref (var, by_ref, ctx);
	      x = lang_hooks.decls.omp_clause_assign_op (c, new_var, x);
	      append_to_statement_list (x, &copyin_seq);
	      copyin_by_ref |= by_ref;
	      break;

	    case OMP_CLAUSE_REDUCTION:
	      /* OpenACC reductions are initialized using the
		 GOACC_REDUCTION internal function.  */
	      if (is_gimple_omp_oacc (ctx->stmt))
		break;
	      if (OMP_CLAUSE_REDUCTION_PLACEHOLDER (c))
		{
		  tree placeholder = OMP_CLAUSE_REDUCTION_PLACEHOLDER (c);
		  gimple *tseq;
		  x = build_outer_var_ref (var, ctx);

		  if (omp_is_reference (var)
		      && !useless_type_conversion_p (TREE_TYPE (placeholder),
						     TREE_TYPE (x)))
		    x = build_fold_addr_expr_loc (clause_loc, x);
		  SET_DECL_VALUE_EXPR (placeholder, x);
		  DECL_HAS_VALUE_EXPR_P (placeholder) = 1;
		  tree new_vard = new_var;
		  if (omp_is_reference (var))
		    {
		      gcc_assert (TREE_CODE (new_var) == MEM_REF);
		      new_vard = TREE_OPERAND (new_var, 0);
		      gcc_assert (DECL_P (new_vard));
		    }
		  if (is_simd
		      && lower_rec_simd_input_clauses (new_var, ctx, &sctx,
						       ivar, lvar))
		    {
		      if (new_vard == new_var)
			{
			  gcc_assert (DECL_VALUE_EXPR (new_var) == lvar);
			  SET_DECL_VALUE_EXPR (new_var, ivar);
			}
		      else
			{
			  SET_DECL_VALUE_EXPR (new_vard,
					       build_fold_addr_expr (ivar));
			  DECL_HAS_VALUE_EXPR_P (new_vard) = 1;
			}
		      x = lang_hooks.decls.omp_clause_default_ctor
				(c, unshare_expr (ivar),
				 build_outer_var_ref (var, ctx));
		      if (x)
			gimplify_and_add (x, &llist[0]);
		      if (OMP_CLAUSE_REDUCTION_GIMPLE_INIT (c))
			{
			  tseq = OMP_CLAUSE_REDUCTION_GIMPLE_INIT (c);
			  lower_omp (&tseq, ctx);
			  gimple_seq_add_seq (&llist[0], tseq);
			}
		      OMP_CLAUSE_REDUCTION_GIMPLE_INIT (c) = NULL;
		      tseq = OMP_CLAUSE_REDUCTION_GIMPLE_MERGE (c);
		      lower_omp (&tseq, ctx);
		      gimple_seq_add_seq (&llist[1], tseq);
		      OMP_CLAUSE_REDUCTION_GIMPLE_MERGE (c) = NULL;
		      DECL_HAS_VALUE_EXPR_P (placeholder) = 0;
		      if (new_vard == new_var)
			SET_DECL_VALUE_EXPR (new_var, lvar);
		      else
			SET_DECL_VALUE_EXPR (new_vard,
					     build_fold_addr_expr (lvar));
		      x = lang_hooks.decls.omp_clause_dtor (c, ivar);
		      if (x)
			{
			  tseq = NULL;
			  dtor = x;
			  gimplify_stmt (&dtor, &tseq);
			  gimple_seq_add_seq (&llist[1], tseq);
			}
		      break;
		    }
		  /* If this is a reference to constant size reduction var
		     with placeholder, we haven't emitted the initializer
		     for it because it is undesirable if SIMD arrays are used.
		     But if they aren't used, we need to emit the deferred
		     initialization now.  */
		  else if (omp_is_reference (var) && is_simd)
		    handle_simd_reference (clause_loc, new_vard, ilist);
		  x = lang_hooks.decls.omp_clause_default_ctor
				(c, unshare_expr (new_var),
				 build_outer_var_ref (var, ctx));
		  if (x)
		    gimplify_and_add (x, ilist);
		  if (OMP_CLAUSE_REDUCTION_GIMPLE_INIT (c))
		    {
		      tseq = OMP_CLAUSE_REDUCTION_GIMPLE_INIT (c);
		      lower_omp (&tseq, ctx);
		      gimple_seq_add_seq (ilist, tseq);
		    }
		  OMP_CLAUSE_REDUCTION_GIMPLE_INIT (c) = NULL;
		  if (is_simd)
		    {
		      tseq = OMP_CLAUSE_REDUCTION_GIMPLE_MERGE (c);
		      lower_omp (&tseq, ctx);
		      gimple_seq_add_seq (dlist, tseq);
		      OMP_CLAUSE_REDUCTION_GIMPLE_MERGE (c) = NULL;
		    }
		  DECL_HAS_VALUE_EXPR_P (placeholder) = 0;
		  goto do_dtor;
		}
	      else
		{
		  x = omp_reduction_init (c, TREE_TYPE (new_var));
		  gcc_assert (TREE_CODE (TREE_TYPE (new_var)) != ARRAY_TYPE);
		  enum tree_code code = OMP_CLAUSE_REDUCTION_CODE (c);

		  /* reduction(-:var) sums up the partial results, so it
		     acts identically to reduction(+:var).  */
		  if (code == MINUS_EXPR)
		    code = PLUS_EXPR;

		  tree new_vard = new_var;
		  if (is_simd && omp_is_reference (var))
		    {
		      gcc_assert (TREE_CODE (new_var) == MEM_REF);
		      new_vard = TREE_OPERAND (new_var, 0);
		      gcc_assert (DECL_P (new_vard));
		    }
		  if (is_simd
		      && lower_rec_simd_input_clauses (new_var, ctx, &sctx,
						       ivar, lvar))
		    {
		      tree ref = build_outer_var_ref (var, ctx);

		      gimplify_assign (unshare_expr (ivar), x, &llist[0]);

		      if (sctx.is_simt)
			{
			  if (!simt_lane)
			    simt_lane = create_tmp_var (unsigned_type_node);
			  x = build_call_expr_internal_loc
			    (UNKNOWN_LOCATION, IFN_GOMP_SIMT_XCHG_BFLY,
			     TREE_TYPE (ivar), 2, ivar, simt_lane);
			  x = build2 (code, TREE_TYPE (ivar), ivar, x);
			  gimplify_assign (ivar, x, &llist[2]);
			}
		      x = build2 (code, TREE_TYPE (ref), ref, ivar);
		      ref = build_outer_var_ref (var, ctx);
		      gimplify_assign (ref, x, &llist[1]);

		      if (new_vard != new_var)
			{
			  SET_DECL_VALUE_EXPR (new_vard,
					       build_fold_addr_expr (lvar));
			  DECL_HAS_VALUE_EXPR_P (new_vard) = 1;
			}
		    }
		  else
		    {
		      if (omp_is_reference (var) && is_simd)
			handle_simd_reference (clause_loc, new_vard, ilist);
		      gimplify_assign (new_var, x, ilist);
		      if (is_simd)
			{
			  tree ref = build_outer_var_ref (var, ctx);

			  x = build2 (code, TREE_TYPE (ref), ref, new_var);
			  ref = build_outer_var_ref (var, ctx);
			  gimplify_assign (ref, x, dlist);
			}
		    }
		}
	      break;

	    default:
	      gcc_unreachable ();
	    }
	}
    }

  if (sctx.lane)
    {
      tree uid = create_tmp_var (ptr_type_node, "simduid");
      /* Don't want uninit warnings on simduid, it is always uninitialized,
	 but we use it not for the value, but for the DECL_UID only.  */
      TREE_NO_WARNING (uid) = 1;
      gimple *g
	= gimple_build_call_internal (IFN_GOMP_SIMD_LANE, 1, uid);
      gimple_call_set_lhs (g, sctx.lane);
      gimple_stmt_iterator gsi = gsi_start_1 (gimple_omp_body_ptr (ctx->stmt));
      gsi_insert_before_without_update (&gsi, g, GSI_SAME_STMT);
      c = build_omp_clause (UNKNOWN_LOCATION, OMP_CLAUSE__SIMDUID_);
      OMP_CLAUSE__SIMDUID__DECL (c) = uid;
      OMP_CLAUSE_CHAIN (c) = gimple_omp_for_clauses (ctx->stmt);
      gimple_omp_for_set_clauses (ctx->stmt, c);
      g = gimple_build_assign (sctx.lane, INTEGER_CST,
			       build_int_cst (unsigned_type_node, 0));
      gimple_seq_add_stmt (ilist, g);
      /* Emit reductions across SIMT lanes in log_2(simt_vf) steps.  */
      if (llist[2])
	{
	  tree simt_vf = create_tmp_var (unsigned_type_node);
	  g = gimple_build_call_internal (IFN_GOMP_SIMT_VF, 0);
	  gimple_call_set_lhs (g, simt_vf);
	  gimple_seq_add_stmt (dlist, g);

	  tree t = build_int_cst (unsigned_type_node, 1);
	  g = gimple_build_assign (simt_lane, INTEGER_CST, t);
	  gimple_seq_add_stmt (dlist, g);

	  t = build_int_cst (unsigned_type_node, 0);
	  g = gimple_build_assign (sctx.idx, INTEGER_CST, t);
	  gimple_seq_add_stmt (dlist, g);

	  tree body = create_artificial_label (UNKNOWN_LOCATION);
	  tree header = create_artificial_label (UNKNOWN_LOCATION);
	  tree end = create_artificial_label (UNKNOWN_LOCATION);
	  gimple_seq_add_stmt (dlist, gimple_build_goto (header));
	  gimple_seq_add_stmt (dlist, gimple_build_label (body));

	  gimple_seq_add_seq (dlist, llist[2]);

	  g = gimple_build_assign (simt_lane, LSHIFT_EXPR, simt_lane, integer_one_node);
	  gimple_seq_add_stmt (dlist, g);

	  gimple_seq_add_stmt (dlist, gimple_build_label (header));
	  g = gimple_build_cond (LT_EXPR, simt_lane, simt_vf, body, end);
	  gimple_seq_add_stmt (dlist, g);

	  gimple_seq_add_stmt (dlist, gimple_build_label (end));
	}
      for (int i = 0; i < 2; i++)
	if (llist[i])
	  {
	    tree vf = create_tmp_var (unsigned_type_node);
	    g = gimple_build_call_internal (IFN_GOMP_SIMD_VF, 1, uid);
	    gimple_call_set_lhs (g, vf);
	    gimple_seq *seq = i == 0 ? ilist : dlist;
	    gimple_seq_add_stmt (seq, g);
	    tree t = build_int_cst (unsigned_type_node, 0);
	    g = gimple_build_assign (sctx.idx, INTEGER_CST, t);
	    gimple_seq_add_stmt (seq, g);
	    tree body = create_artificial_label (UNKNOWN_LOCATION);
	    tree header = create_artificial_label (UNKNOWN_LOCATION);
	    tree end = create_artificial_label (UNKNOWN_LOCATION);
	    gimple_seq_add_stmt (seq, gimple_build_goto (header));
	    gimple_seq_add_stmt (seq, gimple_build_label (body));
	    gimple_seq_add_seq (seq, llist[i]);
	    t = build_int_cst (unsigned_type_node, 1);
	    g = gimple_build_assign (sctx.idx, PLUS_EXPR, sctx.idx, t);
	    gimple_seq_add_stmt (seq, g);
	    gimple_seq_add_stmt (seq, gimple_build_label (header));
	    g = gimple_build_cond (LT_EXPR, sctx.idx, vf, body, end);
	    gimple_seq_add_stmt (seq, g);
	    gimple_seq_add_stmt (seq, gimple_build_label (end));
	  }
    }

  /* The copyin sequence is not to be executed by the main thread, since
     that would result in self-copies.  Perhaps not visible to scalars,
     but it certainly is to C++ operator=.  */
  if (copyin_seq)
    {
      x = build_call_expr (builtin_decl_explicit (BUILT_IN_OMP_GET_THREAD_NUM),
			   0);
      x = build2 (NE_EXPR, boolean_type_node, x,
		  build_int_cst (TREE_TYPE (x), 0));
      x = build3 (COND_EXPR, void_type_node, x, copyin_seq, NULL);
      gimplify_and_add (x, ilist);
    }

  /* If any copyin variable is passed by reference, we must ensure the
     master thread doesn't modify it before it is copied over in all
     threads.  Similarly for variables in both firstprivate and
     lastprivate clauses we need to ensure the lastprivate copying
     happens after firstprivate copying in all threads.  And similarly
     for UDRs if initializer expression refers to omp_orig.  */
  if (copyin_by_ref || lastprivate_firstprivate || reduction_omp_orig_ref)
    {
      /* Don't add any barrier for #pragma omp simd or
	 #pragma omp distribute.  */
      if (gimple_code (ctx->stmt) != GIMPLE_OMP_FOR
	  || gimple_omp_for_kind (ctx->stmt) == GF_OMP_FOR_KIND_FOR)
	gimple_seq_add_stmt (ilist, omp_build_barrier (NULL_TREE));
    }

  /* If max_vf is non-zero, then we can use only a vectorization factor
     up to the max_vf we chose.  So stick it into the safelen clause.  */
  if (sctx.max_vf)
    {
      tree c = omp_find_clause (gimple_omp_for_clauses (ctx->stmt),
				OMP_CLAUSE_SAFELEN);
      if (c == NULL_TREE
	  || (TREE_CODE (OMP_CLAUSE_SAFELEN_EXPR (c)) == INTEGER_CST
	      && compare_tree_int (OMP_CLAUSE_SAFELEN_EXPR (c),
				   sctx.max_vf) == 1))
	{
	  c = build_omp_clause (UNKNOWN_LOCATION, OMP_CLAUSE_SAFELEN);
	  OMP_CLAUSE_SAFELEN_EXPR (c) = build_int_cst (integer_type_node,
						       sctx.max_vf);
	  OMP_CLAUSE_CHAIN (c) = gimple_omp_for_clauses (ctx->stmt);
	  gimple_omp_for_set_clauses (ctx->stmt, c);
	}
    }
}


/* Generate code to implement the LASTPRIVATE clauses.  This is used for
   both parallel and workshare constructs.  PREDICATE may be NULL if it's
   always true.   */

static void
lower_lastprivate_clauses (tree clauses, tree predicate, gimple_seq *stmt_list,
			   omp_context *ctx)
{
  tree x, c, label = NULL, orig_clauses = clauses;
  bool par_clauses = false;
  tree simduid = NULL, lastlane = NULL, simtcond = NULL, simtlast = NULL;

  /* Early exit if there are no lastprivate or linear clauses.  */
  for (; clauses ; clauses = OMP_CLAUSE_CHAIN (clauses))
    if (OMP_CLAUSE_CODE (clauses) == OMP_CLAUSE_LASTPRIVATE
	|| (OMP_CLAUSE_CODE (clauses) == OMP_CLAUSE_LINEAR
	    && !OMP_CLAUSE_LINEAR_NO_COPYOUT (clauses)))
      break;
  if (clauses == NULL)
    {
      /* If this was a workshare clause, see if it had been combined
	 with its parallel.  In that case, look for the clauses on the
	 parallel statement itself.  */
      if (is_parallel_ctx (ctx))
	return;

      ctx = ctx->outer;
      if (ctx == NULL || !is_parallel_ctx (ctx))
	return;

      clauses = omp_find_clause (gimple_omp_parallel_clauses (ctx->stmt),
				 OMP_CLAUSE_LASTPRIVATE);
      if (clauses == NULL)
	return;
      par_clauses = true;
    }

  bool maybe_simt = false;
  if (gimple_code (ctx->stmt) == GIMPLE_OMP_FOR
      && gimple_omp_for_kind (ctx->stmt) & GF_OMP_FOR_SIMD)
    {
      maybe_simt = omp_find_clause (orig_clauses, OMP_CLAUSE__SIMT_);
      simduid = omp_find_clause (orig_clauses, OMP_CLAUSE__SIMDUID_);
      if (simduid)
	simduid = OMP_CLAUSE__SIMDUID__DECL (simduid);
    }

  if (predicate)
    {
      gcond *stmt;
      tree label_true, arm1, arm2;
      enum tree_code pred_code = TREE_CODE (predicate);

      label = create_artificial_label (UNKNOWN_LOCATION);
      label_true = create_artificial_label (UNKNOWN_LOCATION);
      if (TREE_CODE_CLASS (pred_code) == tcc_comparison)
	{
	  arm1 = TREE_OPERAND (predicate, 0);
	  arm2 = TREE_OPERAND (predicate, 1);
	  gimplify_expr (&arm1, stmt_list, NULL, is_gimple_val, fb_rvalue);
	  gimplify_expr (&arm2, stmt_list, NULL, is_gimple_val, fb_rvalue);
	}
      else
	{
	  arm1 = predicate;
	  gimplify_expr (&arm1, stmt_list, NULL, is_gimple_val, fb_rvalue);
	  arm2 = boolean_false_node;
	  pred_code = NE_EXPR;
	}
      if (maybe_simt)
	{
	  c = build2 (pred_code, boolean_type_node, arm1, arm2);
	  c = fold_convert (integer_type_node, c);
	  simtcond = create_tmp_var (integer_type_node);
	  gimplify_assign (simtcond, c, stmt_list);
	  gcall *g = gimple_build_call_internal (IFN_GOMP_SIMT_VOTE_ANY,
						 1, simtcond);
	  c = create_tmp_var (integer_type_node);
	  gimple_call_set_lhs (g, c);
	  gimple_seq_add_stmt (stmt_list, g);
	  stmt = gimple_build_cond (NE_EXPR, c, integer_zero_node,
				    label_true, label);
	}
      else
	stmt = gimple_build_cond (pred_code, arm1, arm2, label_true, label);
      gimple_seq_add_stmt (stmt_list, stmt);
      gimple_seq_add_stmt (stmt_list, gimple_build_label (label_true));
    }

  for (c = clauses; c ;)
    {
      tree var, new_var;
      location_t clause_loc = OMP_CLAUSE_LOCATION (c);

      if (OMP_CLAUSE_CODE (c) == OMP_CLAUSE_LASTPRIVATE
	  || (OMP_CLAUSE_CODE (c) == OMP_CLAUSE_LINEAR
	      && !OMP_CLAUSE_LINEAR_NO_COPYOUT (c)))
	{
	  var = OMP_CLAUSE_DECL (c);
	  if (OMP_CLAUSE_CODE (c) == OMP_CLAUSE_LASTPRIVATE
	      && OMP_CLAUSE_LASTPRIVATE_FIRSTPRIVATE (c)
	      && is_taskloop_ctx (ctx))
	    {
	      gcc_checking_assert (ctx->outer && is_task_ctx (ctx->outer));
	      new_var = lookup_decl (var, ctx->outer);
	    }
	  else
	    {
	      new_var = lookup_decl (var, ctx);
	      /* Avoid uninitialized warnings for lastprivate and
		 for linear iterators.  */
	      if (predicate
		  && (OMP_CLAUSE_CODE (c) == OMP_CLAUSE_LASTPRIVATE
		      || OMP_CLAUSE_LINEAR_NO_COPYIN (c)))
		TREE_NO_WARNING (new_var) = 1;
	    }

	  if (simduid && DECL_HAS_VALUE_EXPR_P (new_var))
	    {
	      tree val = DECL_VALUE_EXPR (new_var);
	      if (TREE_CODE (val) == ARRAY_REF
		  && VAR_P (TREE_OPERAND (val, 0))
		  && lookup_attribute ("omp simd array",
				       DECL_ATTRIBUTES (TREE_OPERAND (val,
								      0))))
		{
		  if (lastlane == NULL)
		    {
		      lastlane = create_tmp_var (unsigned_type_node);
		      gcall *g
			= gimple_build_call_internal (IFN_GOMP_SIMD_LAST_LANE,
						      2, simduid,
						      TREE_OPERAND (val, 1));
		      gimple_call_set_lhs (g, lastlane);
		      gimple_seq_add_stmt (stmt_list, g);
		    }
		  new_var = build4 (ARRAY_REF, TREE_TYPE (val),
				    TREE_OPERAND (val, 0), lastlane,
				    NULL_TREE, NULL_TREE);
		  if (maybe_simt)
		    {
		      gcall *g;
		      if (simtlast == NULL)
			{
			  simtlast = create_tmp_var (unsigned_type_node);
			  g = gimple_build_call_internal
			    (IFN_GOMP_SIMT_LAST_LANE, 1, simtcond);
			  gimple_call_set_lhs (g, simtlast);
			  gimple_seq_add_stmt (stmt_list, g);
			}
		      x = build_call_expr_internal_loc
			(UNKNOWN_LOCATION, IFN_GOMP_SIMT_XCHG_IDX,
			 TREE_TYPE (new_var), 2, new_var, simtlast);
		      new_var = unshare_expr (new_var);
		      gimplify_assign (new_var, x, stmt_list);
		      new_var = unshare_expr (new_var);
		    }
		}
	    }

	  if (OMP_CLAUSE_CODE (c) == OMP_CLAUSE_LASTPRIVATE
	      && OMP_CLAUSE_LASTPRIVATE_GIMPLE_SEQ (c))
	    {
	      lower_omp (&OMP_CLAUSE_LASTPRIVATE_GIMPLE_SEQ (c), ctx);
	      gimple_seq_add_seq (stmt_list,
				  OMP_CLAUSE_LASTPRIVATE_GIMPLE_SEQ (c));
	      OMP_CLAUSE_LASTPRIVATE_GIMPLE_SEQ (c) = NULL;
	    }
	  else if (OMP_CLAUSE_CODE (c) == OMP_CLAUSE_LINEAR
		   && OMP_CLAUSE_LINEAR_GIMPLE_SEQ (c))
	    {
	      lower_omp (&OMP_CLAUSE_LINEAR_GIMPLE_SEQ (c), ctx);
	      gimple_seq_add_seq (stmt_list,
				  OMP_CLAUSE_LINEAR_GIMPLE_SEQ (c));
	      OMP_CLAUSE_LINEAR_GIMPLE_SEQ (c) = NULL;
	    }

	  x = NULL_TREE;
	  if (OMP_CLAUSE_CODE (c) == OMP_CLAUSE_LASTPRIVATE
	      && OMP_CLAUSE_LASTPRIVATE_TASKLOOP_IV (c))
	    {
	      gcc_checking_assert (is_taskloop_ctx (ctx));
	      tree ovar = maybe_lookup_decl_in_outer_ctx (var,
							  ctx->outer->outer);
	      if (is_global_var (ovar))
		x = ovar;
	    }
	  if (!x)
	    x = build_outer_var_ref (var, ctx, OMP_CLAUSE_LASTPRIVATE);
	  if (omp_is_reference (var))
	    new_var = build_simple_mem_ref_loc (clause_loc, new_var);
	  x = lang_hooks.decls.omp_clause_assign_op (c, x, new_var);
	  gimplify_and_add (x, stmt_list);
	}
      c = OMP_CLAUSE_CHAIN (c);
      if (c == NULL && !par_clauses)
	{
	  /* If this was a workshare clause, see if it had been combined
	     with its parallel.  In that case, continue looking for the
	     clauses also on the parallel statement itself.  */
	  if (is_parallel_ctx (ctx))
	    break;

	  ctx = ctx->outer;
	  if (ctx == NULL || !is_parallel_ctx (ctx))
	    break;

	  c = omp_find_clause (gimple_omp_parallel_clauses (ctx->stmt),
			       OMP_CLAUSE_LASTPRIVATE);
	  par_clauses = true;
	}
    }

  if (label)
    gimple_seq_add_stmt (stmt_list, gimple_build_label (label));
}

/* Lower the OpenACC reductions of CLAUSES for compute axis LEVEL
   (which might be a placeholder).  INNER is true if this is an inner
   axis of a multi-axis loop.  FORK and JOIN are (optional) fork and
   join markers.  Generate the before-loop forking sequence in
   FORK_SEQ and the after-loop joining sequence to JOIN_SEQ.  The
   general form of these sequences is

     GOACC_REDUCTION_SETUP
     GOACC_FORK
     GOACC_REDUCTION_INIT
     ...
     GOACC_REDUCTION_FINI
     GOACC_JOIN
     GOACC_REDUCTION_TEARDOWN.  */

static void
lower_oacc_reductions (location_t loc, tree clauses, tree level, bool inner,
		       gcall *fork, gcall *join, gimple_seq *fork_seq,
		       gimple_seq *join_seq, omp_context *ctx)
{
  gimple_seq before_fork = NULL;
  gimple_seq after_fork = NULL;
  gimple_seq before_join = NULL;
  gimple_seq after_join = NULL;
  tree init_code = NULL_TREE, fini_code = NULL_TREE,
    setup_code = NULL_TREE, teardown_code = NULL_TREE;
  unsigned offset = 0;

  for (tree c = clauses; c; c = OMP_CLAUSE_CHAIN (c))
    if (OMP_CLAUSE_CODE (c) == OMP_CLAUSE_REDUCTION)
      {
	tree orig = OMP_CLAUSE_DECL (c);
	tree var = maybe_lookup_decl (orig, ctx);
	tree ref_to_res = NULL_TREE;
	tree incoming, outgoing, v1, v2, v3;
	bool is_private = false;

	enum tree_code rcode = OMP_CLAUSE_REDUCTION_CODE (c);
	if (rcode == MINUS_EXPR)
	  rcode = PLUS_EXPR;
	else if (rcode == TRUTH_ANDIF_EXPR)
	  rcode = BIT_AND_EXPR;
	else if (rcode == TRUTH_ORIF_EXPR)
	  rcode = BIT_IOR_EXPR;
	tree op = build_int_cst (unsigned_type_node, rcode);

	if (!var)
	  var = orig;

	incoming = outgoing = var;

	if (!inner)
	  {
	    /* See if an outer construct also reduces this variable.  */
	    omp_context *outer = ctx;

	    while (omp_context *probe = outer->outer)
	      {
		enum gimple_code type = gimple_code (probe->stmt);
		tree cls;

		switch (type)
		  {
		  case GIMPLE_OMP_FOR:
		    cls = gimple_omp_for_clauses (probe->stmt);
		    break;

		  case GIMPLE_OMP_TARGET:
		    if (gimple_omp_target_kind (probe->stmt)
			!= GF_OMP_TARGET_KIND_OACC_PARALLEL)
		      goto do_lookup;

		    cls = gimple_omp_target_clauses (probe->stmt);
		    break;

		  default:
		    goto do_lookup;
		  }

		outer = probe;
		for (; cls;  cls = OMP_CLAUSE_CHAIN (cls))
		  if (OMP_CLAUSE_CODE (cls) == OMP_CLAUSE_REDUCTION
		      && orig == OMP_CLAUSE_DECL (cls))
		    {
		      incoming = outgoing = lookup_decl (orig, probe);
		      goto has_outer_reduction;
		    }
		  else if ((OMP_CLAUSE_CODE (cls) == OMP_CLAUSE_FIRSTPRIVATE
			    || OMP_CLAUSE_CODE (cls) == OMP_CLAUSE_PRIVATE)
			   && orig == OMP_CLAUSE_DECL (cls))
		    {
		      is_private = true;
		      goto do_lookup;
		    }
	      }

	  do_lookup:
	    /* This is the outermost construct with this reduction,
	       see if there's a mapping for it.  */
	    if (gimple_code (outer->stmt) == GIMPLE_OMP_TARGET
		&& maybe_lookup_field (orig, outer) && !is_private)
	      {
		ref_to_res = build_receiver_ref (orig, false, outer);
		if (omp_is_reference (orig))
		  ref_to_res = build_simple_mem_ref (ref_to_res);

		tree type = TREE_TYPE (var);
		if (POINTER_TYPE_P (type))
		  type = TREE_TYPE (type);

		outgoing = var;
		incoming = omp_reduction_init_op (loc, rcode, type);
	      }
	    else
	      {
		/* Try to look at enclosing contexts for reduction var,
		   use original if no mapping found.  */
		tree t = NULL_TREE;
		omp_context *c = ctx->outer;
		while (c && !t)
		  {
		    t = maybe_lookup_decl (orig, c);
		    c = c->outer;
		  }
		incoming = outgoing = (t ? t : orig);
	      }

	  has_outer_reduction:;
	  }

	if (!ref_to_res)
	  ref_to_res = integer_zero_node;

	if (omp_is_reference (orig))
	  {
	    tree type = TREE_TYPE (var);
	    const char *id = IDENTIFIER_POINTER (DECL_NAME (var));

	    if (!inner)
	      {
		tree x = create_tmp_var (TREE_TYPE (type), id);
		gimplify_assign (var, build_fold_addr_expr (x), fork_seq);
	      }

	    v1 = create_tmp_var (type, id);
	    v2 = create_tmp_var (type, id);
	    v3 = create_tmp_var (type, id);

	    gimplify_assign (v1, var, fork_seq);
	    gimplify_assign (v2, var, fork_seq);
	    gimplify_assign (v3, var, fork_seq);

	    var = build_simple_mem_ref (var);
	    v1 = build_simple_mem_ref (v1);
	    v2 = build_simple_mem_ref (v2);
	    v3 = build_simple_mem_ref (v3);
	    outgoing = build_simple_mem_ref (outgoing);

	    if (!TREE_CONSTANT (incoming))
	      incoming = build_simple_mem_ref (incoming);
	  }
	else
	  v1 = v2 = v3 = var;

	/* Determine position in reduction buffer, which may be used
	   by target.  */
	enum machine_mode mode = TYPE_MODE (TREE_TYPE (var));
	unsigned align = GET_MODE_ALIGNMENT (mode) /  BITS_PER_UNIT;
	offset = (offset + align - 1) & ~(align - 1);
	tree off = build_int_cst (sizetype, offset);
	offset += GET_MODE_SIZE (mode);

	if (!init_code)
	  {
	    init_code = build_int_cst (integer_type_node,
				       IFN_GOACC_REDUCTION_INIT);
	    fini_code = build_int_cst (integer_type_node,
				       IFN_GOACC_REDUCTION_FINI);
	    setup_code = build_int_cst (integer_type_node,
					IFN_GOACC_REDUCTION_SETUP);
	    teardown_code = build_int_cst (integer_type_node,
					   IFN_GOACC_REDUCTION_TEARDOWN);
	  }

	tree setup_call
	  = build_call_expr_internal_loc (loc, IFN_GOACC_REDUCTION,
					  TREE_TYPE (var), 6, setup_code,
					  unshare_expr (ref_to_res),
					  incoming, level, op, off);
	tree init_call
	  = build_call_expr_internal_loc (loc, IFN_GOACC_REDUCTION,
					  TREE_TYPE (var), 6, init_code,
					  unshare_expr (ref_to_res),
					  v1, level, op, off);
	tree fini_call
	  = build_call_expr_internal_loc (loc, IFN_GOACC_REDUCTION,
					  TREE_TYPE (var), 6, fini_code,
					  unshare_expr (ref_to_res),
					  v2, level, op, off);
	tree teardown_call
	  = build_call_expr_internal_loc (loc, IFN_GOACC_REDUCTION,
					  TREE_TYPE (var), 6, teardown_code,
					  ref_to_res, v3, level, op, off);

	gimplify_assign (v1, setup_call, &before_fork);
	gimplify_assign (v2, init_call, &after_fork);
	gimplify_assign (v3, fini_call, &before_join);
	gimplify_assign (outgoing, teardown_call, &after_join);
      }

  /* Now stitch things together.  */
  gimple_seq_add_seq (fork_seq, before_fork);
  if (fork)
    gimple_seq_add_stmt (fork_seq, fork);
  gimple_seq_add_seq (fork_seq, after_fork);

  gimple_seq_add_seq (join_seq, before_join);
  if (join)
    gimple_seq_add_stmt (join_seq, join);
  gimple_seq_add_seq (join_seq, after_join);
}

/* Generate code to implement the REDUCTION clauses.  */

static void
lower_reduction_clauses (tree clauses, gimple_seq *stmt_seqp, omp_context *ctx)
{
  gimple_seq sub_seq = NULL;
  gimple *stmt;
  tree x, c;
  int count = 0;

  /* OpenACC loop reductions are handled elsewhere.  */
  if (is_gimple_omp_oacc (ctx->stmt))
    return;

  /* SIMD reductions are handled in lower_rec_input_clauses.  */
  if (gimple_code (ctx->stmt) == GIMPLE_OMP_FOR
      && gimple_omp_for_kind (ctx->stmt) & GF_OMP_FOR_SIMD)
    return;

  /* First see if there is exactly one reduction clause.  Use OMP_ATOMIC
     update in that case, otherwise use a lock.  */
  for (c = clauses; c && count < 2; c = OMP_CLAUSE_CHAIN (c))
    if (OMP_CLAUSE_CODE (c) == OMP_CLAUSE_REDUCTION)
      {
	if (OMP_CLAUSE_REDUCTION_PLACEHOLDER (c)
	    || TREE_CODE (OMP_CLAUSE_DECL (c)) == MEM_REF)
	  {
	    /* Never use OMP_ATOMIC for array reductions or UDRs.  */
	    count = -1;
	    break;
	  }
	count++;
      }

  if (count == 0)
    return;

  for (c = clauses; c ; c = OMP_CLAUSE_CHAIN (c))
    {
      tree var, ref, new_var, orig_var;
      enum tree_code code;
      location_t clause_loc = OMP_CLAUSE_LOCATION (c);

      if (OMP_CLAUSE_CODE (c) != OMP_CLAUSE_REDUCTION)
	continue;

      orig_var = var = OMP_CLAUSE_DECL (c);
      if (TREE_CODE (var) == MEM_REF)
	{
	  var = TREE_OPERAND (var, 0);
	  if (TREE_CODE (var) == POINTER_PLUS_EXPR)
	    var = TREE_OPERAND (var, 0);
	  if (TREE_CODE (var) == INDIRECT_REF
	      || TREE_CODE (var) == ADDR_EXPR)
	    var = TREE_OPERAND (var, 0);
	  orig_var = var;
	  if (is_variable_sized (var))
	    {
	      gcc_assert (DECL_HAS_VALUE_EXPR_P (var));
	      var = DECL_VALUE_EXPR (var);
	      gcc_assert (TREE_CODE (var) == INDIRECT_REF);
	      var = TREE_OPERAND (var, 0);
	      gcc_assert (DECL_P (var));
	    }
	}
      new_var = lookup_decl (var, ctx);
      if (var == OMP_CLAUSE_DECL (c) && omp_is_reference (var))
	new_var = build_simple_mem_ref_loc (clause_loc, new_var);
      ref = build_outer_var_ref (var, ctx);
      code = OMP_CLAUSE_REDUCTION_CODE (c);

      /* reduction(-:var) sums up the partial results, so it acts
	 identically to reduction(+:var).  */
      if (code == MINUS_EXPR)
        code = PLUS_EXPR;

      if (count == 1)
	{
	  tree addr = build_fold_addr_expr_loc (clause_loc, ref);

	  addr = save_expr (addr);
	  ref = build1 (INDIRECT_REF, TREE_TYPE (TREE_TYPE (addr)), addr);
	  x = fold_build2_loc (clause_loc, code, TREE_TYPE (ref), ref, new_var);
	  x = build2 (OMP_ATOMIC, void_type_node, addr, x);
	  gimplify_and_add (x, stmt_seqp);
	  return;
	}
      else if (TREE_CODE (OMP_CLAUSE_DECL (c)) == MEM_REF)
	{
	  tree d = OMP_CLAUSE_DECL (c);
	  tree type = TREE_TYPE (d);
	  tree v = TYPE_MAX_VALUE (TYPE_DOMAIN (type));
	  tree i = create_tmp_var (TREE_TYPE (v), NULL);
	  tree ptype = build_pointer_type (TREE_TYPE (type));
	  tree bias = TREE_OPERAND (d, 1);
	  d = TREE_OPERAND (d, 0);
	  if (TREE_CODE (d) == POINTER_PLUS_EXPR)
	    {
	      tree b = TREE_OPERAND (d, 1);
	      b = maybe_lookup_decl (b, ctx);
	      if (b == NULL)
		{
		  b = TREE_OPERAND (d, 1);
		  b = maybe_lookup_decl_in_outer_ctx (b, ctx);
		}
	      if (integer_zerop (bias))
		bias = b;
	      else
		{
		  bias = fold_convert_loc (clause_loc, TREE_TYPE (b), bias);
		  bias = fold_build2_loc (clause_loc, PLUS_EXPR,
					  TREE_TYPE (b), b, bias);
		}
	      d = TREE_OPERAND (d, 0);
	    }
	  /* For ref build_outer_var_ref already performs this, so
	     only new_var needs a dereference.  */
	  if (TREE_CODE (d) == INDIRECT_REF)
	    {
	      new_var = build_simple_mem_ref_loc (clause_loc, new_var);
	      gcc_assert (omp_is_reference (var) && var == orig_var);
	    }
	  else if (TREE_CODE (d) == ADDR_EXPR)
	    {
	      if (orig_var == var)
		{
		  new_var = build_fold_addr_expr (new_var);
		  ref = build_fold_addr_expr (ref);
		}
	    }
	  else
	    {
	      gcc_assert (orig_var == var);
	      if (omp_is_reference (var))
		ref = build_fold_addr_expr (ref);
	    }
	  if (DECL_P (v))
	    {
	      tree t = maybe_lookup_decl (v, ctx);
	      if (t)
		v = t;
	      else
		v = maybe_lookup_decl_in_outer_ctx (v, ctx);
	      gimplify_expr (&v, stmt_seqp, NULL, is_gimple_val, fb_rvalue);
	    }
	  if (!integer_zerop (bias))
	    {
	      bias = fold_convert_loc (clause_loc, sizetype, bias);
	      new_var = fold_build2_loc (clause_loc, POINTER_PLUS_EXPR,
					 TREE_TYPE (new_var), new_var,
					 unshare_expr (bias));
	      ref = fold_build2_loc (clause_loc, POINTER_PLUS_EXPR,
					 TREE_TYPE (ref), ref, bias);
	    }
	  new_var = fold_convert_loc (clause_loc, ptype, new_var);
	  ref = fold_convert_loc (clause_loc, ptype, ref);
	  tree m = create_tmp_var (ptype, NULL);
	  gimplify_assign (m, new_var, stmt_seqp);
	  new_var = m;
	  m = create_tmp_var (ptype, NULL);
	  gimplify_assign (m, ref, stmt_seqp);
	  ref = m;
	  gimplify_assign (i, build_int_cst (TREE_TYPE (v), 0), stmt_seqp);
	  tree body = create_artificial_label (UNKNOWN_LOCATION);
	  tree end = create_artificial_label (UNKNOWN_LOCATION);
	  gimple_seq_add_stmt (&sub_seq, gimple_build_label (body));
	  tree priv = build_simple_mem_ref_loc (clause_loc, new_var);
	  tree out = build_simple_mem_ref_loc (clause_loc, ref);
	  if (OMP_CLAUSE_REDUCTION_PLACEHOLDER (c))
	    {
	      tree placeholder = OMP_CLAUSE_REDUCTION_PLACEHOLDER (c);
	      tree decl_placeholder
		= OMP_CLAUSE_REDUCTION_DECL_PLACEHOLDER (c);
	      SET_DECL_VALUE_EXPR (placeholder, out);
	      DECL_HAS_VALUE_EXPR_P (placeholder) = 1;
	      SET_DECL_VALUE_EXPR (decl_placeholder, priv);
	      DECL_HAS_VALUE_EXPR_P (decl_placeholder) = 1;
	      lower_omp (&OMP_CLAUSE_REDUCTION_GIMPLE_MERGE (c), ctx);
	      gimple_seq_add_seq (&sub_seq,
				  OMP_CLAUSE_REDUCTION_GIMPLE_MERGE (c));
	      OMP_CLAUSE_REDUCTION_GIMPLE_MERGE (c) = NULL;
	      OMP_CLAUSE_REDUCTION_PLACEHOLDER (c) = NULL;
	      OMP_CLAUSE_REDUCTION_DECL_PLACEHOLDER (c) = NULL;
	    }
	  else
	    {
	      x = build2 (code, TREE_TYPE (out), out, priv);
	      out = unshare_expr (out);
	      gimplify_assign (out, x, &sub_seq);
	    }
	  gimple *g = gimple_build_assign (new_var, POINTER_PLUS_EXPR, new_var,
					   TYPE_SIZE_UNIT (TREE_TYPE (type)));
	  gimple_seq_add_stmt (&sub_seq, g);
	  g = gimple_build_assign (ref, POINTER_PLUS_EXPR, ref,
				   TYPE_SIZE_UNIT (TREE_TYPE (type)));
	  gimple_seq_add_stmt (&sub_seq, g);
	  g = gimple_build_assign (i, PLUS_EXPR, i,
				   build_int_cst (TREE_TYPE (i), 1));
	  gimple_seq_add_stmt (&sub_seq, g);
	  g = gimple_build_cond (LE_EXPR, i, v, body, end);
	  gimple_seq_add_stmt (&sub_seq, g);
	  gimple_seq_add_stmt (&sub_seq, gimple_build_label (end));
	}
      else if (OMP_CLAUSE_REDUCTION_PLACEHOLDER (c))
	{
	  tree placeholder = OMP_CLAUSE_REDUCTION_PLACEHOLDER (c);

	  if (omp_is_reference (var)
	      && !useless_type_conversion_p (TREE_TYPE (placeholder),
					     TREE_TYPE (ref)))
	    ref = build_fold_addr_expr_loc (clause_loc, ref);
	  SET_DECL_VALUE_EXPR (placeholder, ref);
	  DECL_HAS_VALUE_EXPR_P (placeholder) = 1;
	  lower_omp (&OMP_CLAUSE_REDUCTION_GIMPLE_MERGE (c), ctx);
	  gimple_seq_add_seq (&sub_seq, OMP_CLAUSE_REDUCTION_GIMPLE_MERGE (c));
	  OMP_CLAUSE_REDUCTION_GIMPLE_MERGE (c) = NULL;
	  OMP_CLAUSE_REDUCTION_PLACEHOLDER (c) = NULL;
	}
      else
	{
	  x = build2 (code, TREE_TYPE (ref), ref, new_var);
	  ref = build_outer_var_ref (var, ctx);
	  gimplify_assign (ref, x, &sub_seq);
	}
    }

  stmt = gimple_build_call (builtin_decl_explicit (BUILT_IN_GOMP_ATOMIC_START),
			    0);
  gimple_seq_add_stmt (stmt_seqp, stmt);

  gimple_seq_add_seq (stmt_seqp, sub_seq);

  stmt = gimple_build_call (builtin_decl_explicit (BUILT_IN_GOMP_ATOMIC_END),
			    0);
  gimple_seq_add_stmt (stmt_seqp, stmt);
}


/* Generate code to implement the COPYPRIVATE clauses.  */

static void
lower_copyprivate_clauses (tree clauses, gimple_seq *slist, gimple_seq *rlist,
			    omp_context *ctx)
{
  tree c;

  for (c = clauses; c ; c = OMP_CLAUSE_CHAIN (c))
    {
      tree var, new_var, ref, x;
      bool by_ref;
      location_t clause_loc = OMP_CLAUSE_LOCATION (c);

      if (OMP_CLAUSE_CODE (c) != OMP_CLAUSE_COPYPRIVATE)
	continue;

      var = OMP_CLAUSE_DECL (c);
      by_ref = use_pointer_for_field (var, NULL);

      ref = build_sender_ref (var, ctx);
      x = new_var = lookup_decl_in_outer_ctx (var, ctx);
      if (by_ref)
	{
	  x = build_fold_addr_expr_loc (clause_loc, new_var);
	  x = fold_convert_loc (clause_loc, TREE_TYPE (ref), x);
	}
      gimplify_assign (ref, x, slist);

      ref = build_receiver_ref (var, false, ctx);
      if (by_ref)
	{
	  ref = fold_convert_loc (clause_loc,
				  build_pointer_type (TREE_TYPE (new_var)),
				  ref);
	  ref = build_fold_indirect_ref_loc (clause_loc, ref);
	}
      if (omp_is_reference (var))
	{
	  ref = fold_convert_loc (clause_loc, TREE_TYPE (new_var), ref);
	  ref = build_simple_mem_ref_loc (clause_loc, ref);
	  new_var = build_simple_mem_ref_loc (clause_loc, new_var);
	}
      x = lang_hooks.decls.omp_clause_assign_op (c, new_var, ref);
      gimplify_and_add (x, rlist);
    }
}


/* Generate code to implement the clauses, FIRSTPRIVATE, COPYIN, LASTPRIVATE,
   and REDUCTION from the sender (aka parent) side.  */

static void
lower_send_clauses (tree clauses, gimple_seq *ilist, gimple_seq *olist,
    		    omp_context *ctx)
{
  tree c, t;
  int ignored_looptemp = 0;
  bool is_taskloop = false;

  /* For taskloop, ignore first two _looptemp_ clauses, those are initialized
     by GOMP_taskloop.  */
  if (is_task_ctx (ctx) && gimple_omp_task_taskloop_p (ctx->stmt))
    {
      ignored_looptemp = 2;
      is_taskloop = true;
    }

  for (c = clauses; c ; c = OMP_CLAUSE_CHAIN (c))
    {
      tree val, ref, x, var;
      bool by_ref, do_in = false, do_out = false;
      location_t clause_loc = OMP_CLAUSE_LOCATION (c);

      switch (OMP_CLAUSE_CODE (c))
	{
	case OMP_CLAUSE_PRIVATE:
	  if (OMP_CLAUSE_PRIVATE_OUTER_REF (c))
	    break;
	  continue;
	case OMP_CLAUSE_FIRSTPRIVATE:
	case OMP_CLAUSE_COPYIN:
	case OMP_CLAUSE_LASTPRIVATE:
	case OMP_CLAUSE_REDUCTION:
	  break;
	case OMP_CLAUSE_SHARED:
	  if (OMP_CLAUSE_SHARED_FIRSTPRIVATE (c))
	    break;
	  continue;
	case OMP_CLAUSE__LOOPTEMP_:
	  if (ignored_looptemp)
	    {
	      ignored_looptemp--;
	      continue;
	    }
	  break;
	default:
	  continue;
	}

      val = OMP_CLAUSE_DECL (c);
      if (OMP_CLAUSE_CODE (c) == OMP_CLAUSE_REDUCTION
	  && TREE_CODE (val) == MEM_REF)
	{
	  val = TREE_OPERAND (val, 0);
	  if (TREE_CODE (val) == POINTER_PLUS_EXPR)
	    val = TREE_OPERAND (val, 0);
	  if (TREE_CODE (val) == INDIRECT_REF
	      || TREE_CODE (val) == ADDR_EXPR)
	    val = TREE_OPERAND (val, 0);
	  if (is_variable_sized (val))
	    continue;
	}

      /* For OMP_CLAUSE_SHARED_FIRSTPRIVATE, look beyond the
	 outer taskloop region.  */
      omp_context *ctx_for_o = ctx;
      if (is_taskloop
	  && OMP_CLAUSE_CODE (c) == OMP_CLAUSE_SHARED
	  && OMP_CLAUSE_SHARED_FIRSTPRIVATE (c))
	ctx_for_o = ctx->outer;

      var = lookup_decl_in_outer_ctx (val, ctx_for_o);

      if (OMP_CLAUSE_CODE (c) != OMP_CLAUSE_COPYIN
	  && is_global_var (var))
	continue;

      t = omp_member_access_dummy_var (var);
      if (t)
	{
	  var = DECL_VALUE_EXPR (var);
	  tree o = maybe_lookup_decl_in_outer_ctx (t, ctx_for_o);
	  if (o != t)
	    var = unshare_and_remap (var, t, o);
	  else
	    var = unshare_expr (var);
	}

      if (OMP_CLAUSE_CODE (c) == OMP_CLAUSE_SHARED)
	{
	  /* Handle taskloop firstprivate/lastprivate, where the
	     lastprivate on GIMPLE_OMP_TASK is represented as
	     OMP_CLAUSE_SHARED_FIRSTPRIVATE.  */
	  tree f = lookup_sfield ((splay_tree_key) &DECL_UID (val), ctx);
	  x = omp_build_component_ref (ctx->sender_decl, f);
	  if (use_pointer_for_field (val, ctx))
	    var = build_fold_addr_expr (var);
	  gimplify_assign (x, var, ilist);
	  DECL_ABSTRACT_ORIGIN (f) = NULL;
	  continue;
	}

      if ((OMP_CLAUSE_CODE (c) != OMP_CLAUSE_REDUCTION
	   || val == OMP_CLAUSE_DECL (c))
	  && is_variable_sized (val))
	continue;
      by_ref = use_pointer_for_field (val, NULL);

      switch (OMP_CLAUSE_CODE (c))
	{
	case OMP_CLAUSE_FIRSTPRIVATE:
	  if (OMP_CLAUSE_FIRSTPRIVATE_IMPLICIT (c)
	      && !by_ref
	      && is_task_ctx (ctx))
	    TREE_NO_WARNING (var) = 1;
	  do_in = true;
	  break;

	case OMP_CLAUSE_PRIVATE:
	case OMP_CLAUSE_COPYIN:
	case OMP_CLAUSE__LOOPTEMP_:
	  do_in = true;
	  break;

	case OMP_CLAUSE_LASTPRIVATE:
	  if (by_ref || omp_is_reference (val))
	    {
	      if (OMP_CLAUSE_LASTPRIVATE_FIRSTPRIVATE (c))
		continue;
	      do_in = true;
	    }
	  else
	    {
	      do_out = true;
	      if (lang_hooks.decls.omp_private_outer_ref (val))
		do_in = true;
	    }
	  break;

	case OMP_CLAUSE_REDUCTION:
	  do_in = true;
	  if (val == OMP_CLAUSE_DECL (c))
	    do_out = !(by_ref || omp_is_reference (val));
	  else
	    by_ref = TREE_CODE (TREE_TYPE (val)) == ARRAY_TYPE;
	  break;

	default:
	  gcc_unreachable ();
	}

      if (do_in)
	{
	  ref = build_sender_ref (val, ctx);
	  x = by_ref ? build_fold_addr_expr_loc (clause_loc, var) : var;
	  gimplify_assign (ref, x, ilist);
	  if (is_task_ctx (ctx))
	    DECL_ABSTRACT_ORIGIN (TREE_OPERAND (ref, 1)) = NULL;
	}

      if (do_out)
	{
	  ref = build_sender_ref (val, ctx);
	  gimplify_assign (var, ref, olist);
	}
    }
}

/* Generate code to implement SHARED from the sender (aka parent)
   side.  This is trickier, since GIMPLE_OMP_PARALLEL_CLAUSES doesn't
   list things that got automatically shared.  */

static void
lower_send_shared_vars (gimple_seq *ilist, gimple_seq *olist, omp_context *ctx)
{
  tree var, ovar, nvar, t, f, x, record_type;

  if (ctx->record_type == NULL)
    return;

  record_type = ctx->srecord_type ? ctx->srecord_type : ctx->record_type;
  for (f = TYPE_FIELDS (record_type); f ; f = DECL_CHAIN (f))
    {
      ovar = DECL_ABSTRACT_ORIGIN (f);
      if (!ovar || TREE_CODE (ovar) == FIELD_DECL)
	continue;

      nvar = maybe_lookup_decl (ovar, ctx);
      if (!nvar || !DECL_HAS_VALUE_EXPR_P (nvar))
	continue;

      /* If CTX is a nested parallel directive.  Find the immediately
	 enclosing parallel or workshare construct that contains a
	 mapping for OVAR.  */
      var = lookup_decl_in_outer_ctx (ovar, ctx);

      t = omp_member_access_dummy_var (var);
      if (t)
	{
	  var = DECL_VALUE_EXPR (var);
	  tree o = maybe_lookup_decl_in_outer_ctx (t, ctx);
	  if (o != t)
	    var = unshare_and_remap (var, t, o);
	  else
	    var = unshare_expr (var);
	}

      if (use_pointer_for_field (ovar, ctx))
	{
	  x = build_sender_ref (ovar, ctx);
	  var = build_fold_addr_expr (var);
	  gimplify_assign (x, var, ilist);
	}
      else
	{
	  x = build_sender_ref (ovar, ctx);
	  gimplify_assign (x, var, ilist);

	  if (!TREE_READONLY (var)
	      /* We don't need to receive a new reference to a result
	         or parm decl.  In fact we may not store to it as we will
		 invalidate any pending RSO and generate wrong gimple
		 during inlining.  */
	      && !((TREE_CODE (var) == RESULT_DECL
		    || TREE_CODE (var) == PARM_DECL)
		   && DECL_BY_REFERENCE (var)))
	    {
	      x = build_sender_ref (ovar, ctx);
	      gimplify_assign (var, x, olist);
	    }
	}
    }
}

/* Emit an OpenACC head marker call, encapulating the partitioning and
   other information that must be processed by the target compiler.
   Return the maximum number of dimensions the associated loop might
   be partitioned over.  */

static unsigned
lower_oacc_head_mark (location_t loc, tree ddvar, tree clauses,
		      gimple_seq *seq, omp_context *ctx)
{
  unsigned levels = 0;
  unsigned tag = 0;
  tree gang_static = NULL_TREE;
  auto_vec<tree, 5> args;

  args.quick_push (build_int_cst
		   (integer_type_node, IFN_UNIQUE_OACC_HEAD_MARK));
  args.quick_push (ddvar);
  for (tree c = clauses; c; c = OMP_CLAUSE_CHAIN (c))
    {
      switch (OMP_CLAUSE_CODE (c))
	{
	case OMP_CLAUSE_GANG:
	  tag |= OLF_DIM_GANG;
	  gang_static = OMP_CLAUSE_GANG_STATIC_EXPR (c);
	  /* static:* is represented by -1, and we can ignore it, as
	     scheduling is always static.  */
	  if (gang_static && integer_minus_onep (gang_static))
	    gang_static = NULL_TREE;
	  levels++;
	  break;

	case OMP_CLAUSE_WORKER:
	  tag |= OLF_DIM_WORKER;
	  levels++;
	  break;

	case OMP_CLAUSE_VECTOR:
	  tag |= OLF_DIM_VECTOR;
	  levels++;
	  break;

	case OMP_CLAUSE_SEQ:
	  tag |= OLF_SEQ;
	  break;

	case OMP_CLAUSE_AUTO:
	  tag |= OLF_AUTO;
	  break;

	case OMP_CLAUSE_INDEPENDENT:
	  tag |= OLF_INDEPENDENT;
	  break;

	case OMP_CLAUSE_TILE:
	  tag |= OLF_TILE;
	  break;

<<<<<<< HEAD
	case OMP_CLAUSE_DEVICE_TYPE:
	  /* TODO: Add device type handling.  */
	  goto done;

=======
>>>>>>> 719a7570
	default:
	  continue;
	}
    }

 done:
  if (gang_static)
    {
      if (DECL_P (gang_static))
	gang_static = build_outer_var_ref (gang_static, ctx);
      tag |= OLF_GANG_STATIC;
    }

  /* In a parallel region, loops are implicitly INDEPENDENT.  */
  omp_context *tgt = enclosing_target_ctx (ctx);
  if (!tgt || is_oacc_parallel (tgt))
    tag |= OLF_INDEPENDENT;

  if (tag & OLF_TILE)
<<<<<<< HEAD
    /* Tiling could use all 3 levels.  */
=======
    /* Tiling could use all 3 levels.  */ 
>>>>>>> 719a7570
    levels = 3;
  else
    {
      /* A loop lacking SEQ, GANG, WORKER and/or VECTOR could be AUTO.
	 Ensure at least one level, or 2 for possible auto
	 partitioning */
      bool maybe_auto = !(tag & (((GOMP_DIM_MASK (GOMP_DIM_MAX) - 1)
				  << OLF_DIM_BASE) | OLF_SEQ));

      if (levels < 1u + maybe_auto)
	levels = 1u + maybe_auto;
    }

  args.quick_push (build_int_cst (integer_type_node, levels));
  args.quick_push (build_int_cst (integer_type_node, tag));
  if (gang_static)
    args.quick_push (gang_static);

  gcall *call = gimple_build_call_internal_vec (IFN_UNIQUE, args);
  gimple_set_location (call, loc);
  gimple_set_lhs (call, ddvar);
  gimple_seq_add_stmt (seq, call);

  return levels;
}

/* Emit an OpenACC lopp head or tail marker to SEQ.  LEVEL is the
   partitioning level of the enclosed region.  */ 

static void
lower_oacc_loop_marker (location_t loc, tree ddvar, bool head,
			tree tofollow, gimple_seq *seq)
{
  int marker_kind = (head ? IFN_UNIQUE_OACC_HEAD_MARK
		     : IFN_UNIQUE_OACC_TAIL_MARK);
  tree marker = build_int_cst (integer_type_node, marker_kind);
  int nargs = 2 + (tofollow != NULL_TREE);
  gcall *call = gimple_build_call_internal (IFN_UNIQUE, nargs,
					    marker, ddvar, tofollow);
  gimple_set_location (call, loc);
  gimple_set_lhs (call, ddvar);
  gimple_seq_add_stmt (seq, call);
}

/* Generate the before and after OpenACC loop sequences.  CLAUSES are
   the loop clauses, from which we extract reductions.  Initialize
   HEAD and TAIL.  */

static void
lower_oacc_head_tail (location_t loc, tree clauses,
		      gimple_seq *head, gimple_seq *tail, omp_context *ctx)
{
  bool inner = false;
  tree ddvar = create_tmp_var (integer_type_node, ".data_dep");
  gimple_seq_add_stmt (head, gimple_build_assign (ddvar, integer_zero_node));

  unsigned count = lower_oacc_head_mark (loc, ddvar, clauses, head, ctx);
  tree fork_kind = build_int_cst (unsigned_type_node, IFN_UNIQUE_OACC_FORK);
  tree join_kind = build_int_cst (unsigned_type_node, IFN_UNIQUE_OACC_JOIN);

  gcc_assert (count);
  for (unsigned done = 1; count; count--, done++)
    {
      gimple_seq fork_seq = NULL;
      gimple_seq join_seq = NULL;

      tree place = build_int_cst (integer_type_node, -1);
      gcall *fork = gimple_build_call_internal (IFN_UNIQUE, 3,
						fork_kind, ddvar, place);
      gimple_set_location (fork, loc);
      gimple_set_lhs (fork, ddvar);

      gcall *join = gimple_build_call_internal (IFN_UNIQUE, 3,
						join_kind, ddvar, place);
      gimple_set_location (join, loc);
      gimple_set_lhs (join, ddvar);

      /* Mark the beginning of this level sequence.  */
      if (inner)
	lower_oacc_loop_marker (loc, ddvar, true,
				build_int_cst (integer_type_node, count),
				&fork_seq);
      lower_oacc_loop_marker (loc, ddvar, false,
			      build_int_cst (integer_type_node, done),
			      &join_seq);

      lower_oacc_reductions (loc, clauses, place, inner,
			     fork, join, &fork_seq, &join_seq,  ctx);

      /* Append this level to head. */
      gimple_seq_add_seq (head, fork_seq);
      /* Prepend it to tail.  */
      gimple_seq_add_seq (&join_seq, *tail);
      *tail = join_seq;

      inner = true;
    }

  /* Mark the end of the sequence.  */
  lower_oacc_loop_marker (loc, ddvar, true, NULL_TREE, head);
  lower_oacc_loop_marker (loc, ddvar, false, NULL_TREE, tail);
}

/* If exceptions are enabled, wrap the statements in BODY in a MUST_NOT_THROW
   catch handler and return it.  This prevents programs from violating the
   structured block semantics with throws.  */

static gimple_seq
maybe_catch_exception (gimple_seq body)
{
  gimple *g;
  tree decl;

  if (!flag_exceptions)
    return body;

  if (lang_hooks.eh_protect_cleanup_actions != NULL)
    decl = lang_hooks.eh_protect_cleanup_actions ();
  else
    decl = builtin_decl_explicit (BUILT_IN_TRAP);

  g = gimple_build_eh_must_not_throw (decl);
  g = gimple_build_try (body, gimple_seq_alloc_with_stmt (g),
      			GIMPLE_TRY_CATCH);

 return gimple_seq_alloc_with_stmt (g);
}


/* Routines to lower OMP directives into OMP-GIMPLE.  */

/* If ctx is a worksharing context inside of a cancellable parallel
   region and it isn't nowait, add lhs to its GIMPLE_OMP_RETURN
   and conditional branch to parallel's cancel_label to handle
   cancellation in the implicit barrier.  */

static void
maybe_add_implicit_barrier_cancel (omp_context *ctx, gimple_seq *body)
{
  gimple *omp_return = gimple_seq_last_stmt (*body);
  gcc_assert (gimple_code (omp_return) == GIMPLE_OMP_RETURN);
  if (gimple_omp_return_nowait_p (omp_return))
    return;
  if (ctx->outer
      && gimple_code (ctx->outer->stmt) == GIMPLE_OMP_PARALLEL
      && ctx->outer->cancellable)
    {
      tree fndecl = builtin_decl_explicit (BUILT_IN_GOMP_CANCEL);
      tree c_bool_type = TREE_TYPE (TREE_TYPE (fndecl));
      tree lhs = create_tmp_var (c_bool_type);
      gimple_omp_return_set_lhs (omp_return, lhs);
      tree fallthru_label = create_artificial_label (UNKNOWN_LOCATION);
      gimple *g = gimple_build_cond (NE_EXPR, lhs,
				    fold_convert (c_bool_type,
						  boolean_false_node),
				    ctx->outer->cancel_label, fallthru_label);
      gimple_seq_add_stmt (body, g);
      gimple_seq_add_stmt (body, gimple_build_label (fallthru_label));
    }
}

/* Lower the OpenMP sections directive in the current statement in GSI_P.
   CTX is the enclosing OMP context for the current statement.  */

static void
lower_omp_sections (gimple_stmt_iterator *gsi_p, omp_context *ctx)
{
  tree block, control;
  gimple_stmt_iterator tgsi;
  gomp_sections *stmt;
  gimple *t;
  gbind *new_stmt, *bind;
  gimple_seq ilist, dlist, olist, new_body;

  stmt = as_a <gomp_sections *> (gsi_stmt (*gsi_p));

  push_gimplify_context ();

  dlist = NULL;
  ilist = NULL;
  lower_rec_input_clauses (gimple_omp_sections_clauses (stmt),
      			   &ilist, &dlist, ctx, NULL);

  new_body = gimple_omp_body (stmt);
  gimple_omp_set_body (stmt, NULL);
  tgsi = gsi_start (new_body);
  for (; !gsi_end_p (tgsi); gsi_next (&tgsi))
    {
      omp_context *sctx;
      gimple *sec_start;

      sec_start = gsi_stmt (tgsi);
      sctx = maybe_lookup_ctx (sec_start);
      gcc_assert (sctx);

      lower_omp (gimple_omp_body_ptr (sec_start), sctx);
      gsi_insert_seq_after (&tgsi, gimple_omp_body (sec_start),
			    GSI_CONTINUE_LINKING);
      gimple_omp_set_body (sec_start, NULL);

      if (gsi_one_before_end_p (tgsi))
	{
	  gimple_seq l = NULL;
	  lower_lastprivate_clauses (gimple_omp_sections_clauses (stmt), NULL,
				     &l, ctx);
	  gsi_insert_seq_after (&tgsi, l, GSI_CONTINUE_LINKING);
	  gimple_omp_section_set_last (sec_start);
	}

      gsi_insert_after (&tgsi, gimple_build_omp_return (false),
			GSI_CONTINUE_LINKING);
    }

  block = make_node (BLOCK);
  bind = gimple_build_bind (NULL, new_body, block);

  olist = NULL;
  lower_reduction_clauses (gimple_omp_sections_clauses (stmt), &olist, ctx);

  block = make_node (BLOCK);
  new_stmt = gimple_build_bind (NULL, NULL, block);
  gsi_replace (gsi_p, new_stmt, true);

  pop_gimplify_context (new_stmt);
  gimple_bind_append_vars (new_stmt, ctx->block_vars);
  BLOCK_VARS (block) = gimple_bind_vars (bind);
  if (BLOCK_VARS (block))
    TREE_USED (block) = 1;

  new_body = NULL;
  gimple_seq_add_seq (&new_body, ilist);
  gimple_seq_add_stmt (&new_body, stmt);
  gimple_seq_add_stmt (&new_body, gimple_build_omp_sections_switch ());
  gimple_seq_add_stmt (&new_body, bind);

  control = create_tmp_var (unsigned_type_node, ".section");
  t = gimple_build_omp_continue (control, control);
  gimple_omp_sections_set_control (stmt, control);
  gimple_seq_add_stmt (&new_body, t);

  gimple_seq_add_seq (&new_body, olist);
  if (ctx->cancellable)
    gimple_seq_add_stmt (&new_body, gimple_build_label (ctx->cancel_label));
  gimple_seq_add_seq (&new_body, dlist);

  new_body = maybe_catch_exception (new_body);

  bool nowait = omp_find_clause (gimple_omp_sections_clauses (stmt),
				 OMP_CLAUSE_NOWAIT) != NULL_TREE;
  t = gimple_build_omp_return (nowait);
  gimple_seq_add_stmt (&new_body, t);
  maybe_add_implicit_barrier_cancel (ctx, &new_body);

  gimple_bind_set_body (new_stmt, new_body);
}


/* A subroutine of lower_omp_single.  Expand the simple form of
   a GIMPLE_OMP_SINGLE, without a copyprivate clause:

     	if (GOMP_single_start ())
	  BODY;
	[ GOMP_barrier (); ]	-> unless 'nowait' is present.

  FIXME.  It may be better to delay expanding the logic of this until
  pass_expand_omp.  The expanded logic may make the job more difficult
  to a synchronization analysis pass.  */

static void
lower_omp_single_simple (gomp_single *single_stmt, gimple_seq *pre_p)
{
  location_t loc = gimple_location (single_stmt);
  tree tlabel = create_artificial_label (loc);
  tree flabel = create_artificial_label (loc);
  gimple *call, *cond;
  tree lhs, decl;

  decl = builtin_decl_explicit (BUILT_IN_GOMP_SINGLE_START);
  lhs = create_tmp_var (TREE_TYPE (TREE_TYPE (decl)));
  call = gimple_build_call (decl, 0);
  gimple_call_set_lhs (call, lhs);
  gimple_seq_add_stmt (pre_p, call);

  cond = gimple_build_cond (EQ_EXPR, lhs,
			    fold_convert_loc (loc, TREE_TYPE (lhs),
					      boolean_true_node),
			    tlabel, flabel);
  gimple_seq_add_stmt (pre_p, cond);
  gimple_seq_add_stmt (pre_p, gimple_build_label (tlabel));
  gimple_seq_add_seq (pre_p, gimple_omp_body (single_stmt));
  gimple_seq_add_stmt (pre_p, gimple_build_label (flabel));
}


/* A subroutine of lower_omp_single.  Expand the simple form of
   a GIMPLE_OMP_SINGLE, with a copyprivate clause:

	#pragma omp single copyprivate (a, b, c)

   Create a new structure to hold copies of 'a', 'b' and 'c' and emit:

      {
	if ((copyout_p = GOMP_single_copy_start ()) == NULL)
	  {
	    BODY;
	    copyout.a = a;
	    copyout.b = b;
	    copyout.c = c;
	    GOMP_single_copy_end (&copyout);
	  }
	else
	  {
	    a = copyout_p->a;
	    b = copyout_p->b;
	    c = copyout_p->c;
	  }
	GOMP_barrier ();
      }

  FIXME.  It may be better to delay expanding the logic of this until
  pass_expand_omp.  The expanded logic may make the job more difficult
  to a synchronization analysis pass.  */

static void
lower_omp_single_copy (gomp_single *single_stmt, gimple_seq *pre_p,
		       omp_context *ctx)
{
  tree ptr_type, t, l0, l1, l2, bfn_decl;
  gimple_seq copyin_seq;
  location_t loc = gimple_location (single_stmt);

  ctx->sender_decl = create_tmp_var (ctx->record_type, ".omp_copy_o");

  ptr_type = build_pointer_type (ctx->record_type);
  ctx->receiver_decl = create_tmp_var (ptr_type, ".omp_copy_i");

  l0 = create_artificial_label (loc);
  l1 = create_artificial_label (loc);
  l2 = create_artificial_label (loc);

  bfn_decl = builtin_decl_explicit (BUILT_IN_GOMP_SINGLE_COPY_START);
  t = build_call_expr_loc (loc, bfn_decl, 0);
  t = fold_convert_loc (loc, ptr_type, t);
  gimplify_assign (ctx->receiver_decl, t, pre_p);

  t = build2 (EQ_EXPR, boolean_type_node, ctx->receiver_decl,
	      build_int_cst (ptr_type, 0));
  t = build3 (COND_EXPR, void_type_node, t,
	      build_and_jump (&l0), build_and_jump (&l1));
  gimplify_and_add (t, pre_p);

  gimple_seq_add_stmt (pre_p, gimple_build_label (l0));

  gimple_seq_add_seq (pre_p, gimple_omp_body (single_stmt));

  copyin_seq = NULL;
  lower_copyprivate_clauses (gimple_omp_single_clauses (single_stmt), pre_p,
			      &copyin_seq, ctx);

  t = build_fold_addr_expr_loc (loc, ctx->sender_decl);
  bfn_decl = builtin_decl_explicit (BUILT_IN_GOMP_SINGLE_COPY_END);
  t = build_call_expr_loc (loc, bfn_decl, 1, t);
  gimplify_and_add (t, pre_p);

  t = build_and_jump (&l2);
  gimplify_and_add (t, pre_p);

  gimple_seq_add_stmt (pre_p, gimple_build_label (l1));

  gimple_seq_add_seq (pre_p, copyin_seq);

  gimple_seq_add_stmt (pre_p, gimple_build_label (l2));
}


/* Expand code for an OpenMP single directive.  */

static void
lower_omp_single (gimple_stmt_iterator *gsi_p, omp_context *ctx)
{
  tree block;
  gomp_single *single_stmt = as_a <gomp_single *> (gsi_stmt (*gsi_p));
  gbind *bind;
  gimple_seq bind_body, bind_body_tail = NULL, dlist;

  push_gimplify_context ();

  block = make_node (BLOCK);
  bind = gimple_build_bind (NULL, NULL, block);
  gsi_replace (gsi_p, bind, true);
  bind_body = NULL;
  dlist = NULL;
  lower_rec_input_clauses (gimple_omp_single_clauses (single_stmt),
			   &bind_body, &dlist, ctx, NULL);
  lower_omp (gimple_omp_body_ptr (single_stmt), ctx);

  gimple_seq_add_stmt (&bind_body, single_stmt);

  if (ctx->record_type)
    lower_omp_single_copy (single_stmt, &bind_body, ctx);
  else
    lower_omp_single_simple (single_stmt, &bind_body);

  gimple_omp_set_body (single_stmt, NULL);

  gimple_seq_add_seq (&bind_body, dlist);

  bind_body = maybe_catch_exception (bind_body);

  bool nowait = omp_find_clause (gimple_omp_single_clauses (single_stmt),
				 OMP_CLAUSE_NOWAIT) != NULL_TREE;
  gimple *g = gimple_build_omp_return (nowait);
  gimple_seq_add_stmt (&bind_body_tail, g);
  maybe_add_implicit_barrier_cancel (ctx, &bind_body_tail);
  if (ctx->record_type)
    {
      gimple_stmt_iterator gsi = gsi_start (bind_body_tail);
      tree clobber = build_constructor (ctx->record_type, NULL);
      TREE_THIS_VOLATILE (clobber) = 1;
      gsi_insert_after (&gsi, gimple_build_assign (ctx->sender_decl,
						   clobber), GSI_SAME_STMT);
    }
  gimple_seq_add_seq (&bind_body, bind_body_tail);
  gimple_bind_set_body (bind, bind_body);

  pop_gimplify_context (bind);

  gimple_bind_append_vars (bind, ctx->block_vars);
  BLOCK_VARS (block) = ctx->block_vars;
  if (BLOCK_VARS (block))
    TREE_USED (block) = 1;
}


/* Expand code for an OpenMP master directive.  */

static void
lower_omp_master (gimple_stmt_iterator *gsi_p, omp_context *ctx)
{
  tree block, lab = NULL, x, bfn_decl;
  gimple *stmt = gsi_stmt (*gsi_p);
  gbind *bind;
  location_t loc = gimple_location (stmt);
  gimple_seq tseq;

  push_gimplify_context ();

  block = make_node (BLOCK);
  bind = gimple_build_bind (NULL, NULL, block);
  gsi_replace (gsi_p, bind, true);
  gimple_bind_add_stmt (bind, stmt);

  bfn_decl = builtin_decl_explicit (BUILT_IN_OMP_GET_THREAD_NUM);
  x = build_call_expr_loc (loc, bfn_decl, 0);
  x = build2 (EQ_EXPR, boolean_type_node, x, integer_zero_node);
  x = build3 (COND_EXPR, void_type_node, x, NULL, build_and_jump (&lab));
  tseq = NULL;
  gimplify_and_add (x, &tseq);
  gimple_bind_add_seq (bind, tseq);

  lower_omp (gimple_omp_body_ptr (stmt), ctx);
  gimple_omp_set_body (stmt, maybe_catch_exception (gimple_omp_body (stmt)));
  gimple_bind_add_seq (bind, gimple_omp_body (stmt));
  gimple_omp_set_body (stmt, NULL);

  gimple_bind_add_stmt (bind, gimple_build_label (lab));

  gimple_bind_add_stmt (bind, gimple_build_omp_return (true));

  pop_gimplify_context (bind);

  gimple_bind_append_vars (bind, ctx->block_vars);
  BLOCK_VARS (block) = ctx->block_vars;
}


/* Expand code for an OpenMP taskgroup directive.  */

static void
lower_omp_taskgroup (gimple_stmt_iterator *gsi_p, omp_context *ctx)
{
  gimple *stmt = gsi_stmt (*gsi_p);
  gcall *x;
  gbind *bind;
  tree block = make_node (BLOCK);

  bind = gimple_build_bind (NULL, NULL, block);
  gsi_replace (gsi_p, bind, true);
  gimple_bind_add_stmt (bind, stmt);

  x = gimple_build_call (builtin_decl_explicit (BUILT_IN_GOMP_TASKGROUP_START),
			 0);
  gimple_bind_add_stmt (bind, x);

  lower_omp (gimple_omp_body_ptr (stmt), ctx);
  gimple_bind_add_seq (bind, gimple_omp_body (stmt));
  gimple_omp_set_body (stmt, NULL);

  gimple_bind_add_stmt (bind, gimple_build_omp_return (true));

  gimple_bind_append_vars (bind, ctx->block_vars);
  BLOCK_VARS (block) = ctx->block_vars;
}


/* Fold the OMP_ORDERED_CLAUSES for the OMP_ORDERED in STMT if possible.  */

static void
lower_omp_ordered_clauses (gimple_stmt_iterator *gsi_p, gomp_ordered *ord_stmt,
			   omp_context *ctx)
{
  struct omp_for_data fd;
  if (!ctx->outer || gimple_code (ctx->outer->stmt) != GIMPLE_OMP_FOR)
    return;

  unsigned int len = gimple_omp_for_collapse (ctx->outer->stmt);
  struct omp_for_data_loop *loops = XALLOCAVEC (struct omp_for_data_loop, len);
  omp_extract_for_data (as_a <gomp_for *> (ctx->outer->stmt), &fd, loops);
  if (!fd.ordered)
    return;

  tree *list_p = gimple_omp_ordered_clauses_ptr (ord_stmt);
  tree c = gimple_omp_ordered_clauses (ord_stmt);
  if (OMP_CLAUSE_CODE (c) == OMP_CLAUSE_DEPEND
      && OMP_CLAUSE_DEPEND_KIND (c) == OMP_CLAUSE_DEPEND_SINK)
    {
      /* Merge depend clauses from multiple adjacent
	 #pragma omp ordered depend(sink:...) constructs
	 into one #pragma omp ordered depend(sink:...), so that
	 we can optimize them together.  */
      gimple_stmt_iterator gsi = *gsi_p;
      gsi_next (&gsi);
      while (!gsi_end_p (gsi))
	{
	  gimple *stmt = gsi_stmt (gsi);
	  if (is_gimple_debug (stmt)
	      || gimple_code (stmt) == GIMPLE_NOP)
	    {
	      gsi_next (&gsi);
	      continue;
	    }
	  if (gimple_code (stmt) != GIMPLE_OMP_ORDERED)
	    break;
	  gomp_ordered *ord_stmt2 = as_a <gomp_ordered *> (stmt);
	  c = gimple_omp_ordered_clauses (ord_stmt2);
	  if (c == NULL_TREE
	      || OMP_CLAUSE_CODE (c) != OMP_CLAUSE_DEPEND
	      || OMP_CLAUSE_DEPEND_KIND (c) != OMP_CLAUSE_DEPEND_SINK)
	    break;
	  while (*list_p)
	    list_p = &OMP_CLAUSE_CHAIN (*list_p);
	  *list_p = c;
	  gsi_remove (&gsi, true);
	}
    }

  /* Canonicalize sink dependence clauses into one folded clause if
     possible.

     The basic algorithm is to create a sink vector whose first
     element is the GCD of all the first elements, and whose remaining
     elements are the minimum of the subsequent columns.

     We ignore dependence vectors whose first element is zero because
     such dependencies are known to be executed by the same thread.

     We take into account the direction of the loop, so a minimum
     becomes a maximum if the loop is iterating forwards.  We also
     ignore sink clauses where the loop direction is unknown, or where
     the offsets are clearly invalid because they are not a multiple
     of the loop increment.

     For example:

	#pragma omp for ordered(2)
	for (i=0; i < N; ++i)
	  for (j=0; j < M; ++j)
	    {
	      #pragma omp ordered \
		depend(sink:i-8,j-2) \
		depend(sink:i,j-1) \	// Completely ignored because i+0.
		depend(sink:i-4,j-3) \
		depend(sink:i-6,j-4)
	      #pragma omp ordered depend(source)
	    }

     Folded clause is:

	depend(sink:-gcd(8,4,6),-min(2,3,4))
	  -or-
	depend(sink:-2,-2)
  */

  /* FIXME: Computing GCD's where the first element is zero is
     non-trivial in the presence of collapsed loops.  Do this later.  */
  if (fd.collapse > 1)
    return;

  wide_int *folded_deps = XALLOCAVEC (wide_int, 2 * len - 1);
  memset (folded_deps, 0, sizeof (*folded_deps) * (2 * len - 1));
  tree folded_dep = NULL_TREE;
  /* TRUE if the first dimension's offset is negative.  */
  bool neg_offset_p = false;

  list_p = gimple_omp_ordered_clauses_ptr (ord_stmt);
  unsigned int i;
  while ((c = *list_p) != NULL)
    {
      bool remove = false;

      gcc_assert (OMP_CLAUSE_CODE (c) == OMP_CLAUSE_DEPEND);
      if (OMP_CLAUSE_DEPEND_KIND (c) != OMP_CLAUSE_DEPEND_SINK)
	goto next_ordered_clause;

      tree vec;
      for (vec = OMP_CLAUSE_DECL (c), i = 0;
	   vec && TREE_CODE (vec) == TREE_LIST;
	   vec = TREE_CHAIN (vec), ++i)
	{
	  gcc_assert (i < len);

	  /* omp_extract_for_data has canonicalized the condition.  */
	  gcc_assert (fd.loops[i].cond_code == LT_EXPR
		      || fd.loops[i].cond_code == GT_EXPR);
	  bool forward = fd.loops[i].cond_code == LT_EXPR;
	  bool maybe_lexically_later = true;

	  /* While the committee makes up its mind, bail if we have any
	     non-constant steps.  */
	  if (TREE_CODE (fd.loops[i].step) != INTEGER_CST)
	    goto lower_omp_ordered_ret;

	  tree itype = TREE_TYPE (TREE_VALUE (vec));
	  if (POINTER_TYPE_P (itype))
	    itype = sizetype;
	  wide_int offset = wide_int::from (TREE_PURPOSE (vec),
					    TYPE_PRECISION (itype),
					    TYPE_SIGN (itype));

	  /* Ignore invalid offsets that are not multiples of the step.  */
	  if (!wi::multiple_of_p
	      (wi::abs (offset), wi::abs ((wide_int) fd.loops[i].step),
	       UNSIGNED))
	    {
	      warning_at (OMP_CLAUSE_LOCATION (c), 0,
			  "ignoring sink clause with offset that is not "
			  "a multiple of the loop step");
	      remove = true;
	      goto next_ordered_clause;
	    }

	  /* Calculate the first dimension.  The first dimension of
	     the folded dependency vector is the GCD of the first
	     elements, while ignoring any first elements whose offset
	     is 0.  */
	  if (i == 0)
	    {
	      /* Ignore dependence vectors whose first dimension is 0.  */
	      if (offset == 0)
		{
		  remove = true;
		  goto next_ordered_clause;
		}
	      else
		{
		  if (!TYPE_UNSIGNED (itype) && (forward ^ wi::neg_p (offset)))
		    {
		      error_at (OMP_CLAUSE_LOCATION (c),
				"first offset must be in opposite direction "
				"of loop iterations");
		      goto lower_omp_ordered_ret;
		    }
		  if (forward)
		    offset = -offset;
		  neg_offset_p = forward;
		  /* Initialize the first time around.  */
		  if (folded_dep == NULL_TREE)
		    {
		      folded_dep = c;
		      folded_deps[0] = offset;
		    }
		  else
		    folded_deps[0] = wi::gcd (folded_deps[0],
					      offset, UNSIGNED);
		}
	    }
	  /* Calculate minimum for the remaining dimensions.  */
	  else
	    {
	      folded_deps[len + i - 1] = offset;
	      if (folded_dep == c)
		folded_deps[i] = offset;
	      else if (maybe_lexically_later
		       && !wi::eq_p (folded_deps[i], offset))
		{
		  if (forward ^ wi::gts_p (folded_deps[i], offset))
		    {
		      unsigned int j;
		      folded_dep = c;
		      for (j = 1; j <= i; j++)
			folded_deps[j] = folded_deps[len + j - 1];
		    }
		  else
		    maybe_lexically_later = false;
		}
	    }
	}
      gcc_assert (i == len);

      remove = true;

    next_ordered_clause:
      if (remove)
	*list_p = OMP_CLAUSE_CHAIN (c);
      else
	list_p = &OMP_CLAUSE_CHAIN (c);
    }

  if (folded_dep)
    {
      if (neg_offset_p)
	folded_deps[0] = -folded_deps[0];

      tree itype = TREE_TYPE (TREE_VALUE (OMP_CLAUSE_DECL (folded_dep)));
      if (POINTER_TYPE_P (itype))
	itype = sizetype;

      TREE_PURPOSE (OMP_CLAUSE_DECL (folded_dep))
	= wide_int_to_tree (itype, folded_deps[0]);
      OMP_CLAUSE_CHAIN (folded_dep) = gimple_omp_ordered_clauses (ord_stmt);
      *gimple_omp_ordered_clauses_ptr (ord_stmt) = folded_dep;
    }

 lower_omp_ordered_ret:

  /* Ordered without clauses is #pragma omp threads, while we want
     a nop instead if we remove all clauses.  */
  if (gimple_omp_ordered_clauses (ord_stmt) == NULL_TREE)
    gsi_replace (gsi_p, gimple_build_nop (), true);
}


/* Expand code for an OpenMP ordered directive.  */

static void
lower_omp_ordered (gimple_stmt_iterator *gsi_p, omp_context *ctx)
{
  tree block;
  gimple *stmt = gsi_stmt (*gsi_p), *g;
  gomp_ordered *ord_stmt = as_a <gomp_ordered *> (stmt);
  gcall *x;
  gbind *bind;
  bool simd = omp_find_clause (gimple_omp_ordered_clauses (ord_stmt),
			       OMP_CLAUSE_SIMD);
  /* FIXME: this should check presence of OMP_CLAUSE__SIMT_ on the enclosing
     loop.  */
  bool maybe_simt
    = simd && omp_maybe_offloaded_ctx (ctx) && omp_max_simt_vf () > 1;
  bool threads = omp_find_clause (gimple_omp_ordered_clauses (ord_stmt),
				  OMP_CLAUSE_THREADS);

  if (omp_find_clause (gimple_omp_ordered_clauses (ord_stmt),
		       OMP_CLAUSE_DEPEND))
    {
      /* FIXME: This is needs to be moved to the expansion to verify various
	 conditions only testable on cfg with dominators computed, and also
	 all the depend clauses to be merged still might need to be available
	 for the runtime checks.  */
      if (0)
	lower_omp_ordered_clauses (gsi_p, ord_stmt, ctx);
      return;
    }

  push_gimplify_context ();

  block = make_node (BLOCK);
  bind = gimple_build_bind (NULL, NULL, block);
  gsi_replace (gsi_p, bind, true);
  gimple_bind_add_stmt (bind, stmt);

  if (simd)
    {
      x = gimple_build_call_internal (IFN_GOMP_SIMD_ORDERED_START, 1,
				      build_int_cst (NULL_TREE, threads));
      cfun->has_simduid_loops = true;
    }
  else
    x = gimple_build_call (builtin_decl_explicit (BUILT_IN_GOMP_ORDERED_START),
			   0);
  gimple_bind_add_stmt (bind, x);

  tree counter = NULL_TREE, test = NULL_TREE, body = NULL_TREE;
  if (maybe_simt)
    {
      counter = create_tmp_var (integer_type_node);
      g = gimple_build_call_internal (IFN_GOMP_SIMT_LANE, 0);
      gimple_call_set_lhs (g, counter);
      gimple_bind_add_stmt (bind, g);

      body = create_artificial_label (UNKNOWN_LOCATION);
      test = create_artificial_label (UNKNOWN_LOCATION);
      gimple_bind_add_stmt (bind, gimple_build_label (body));

      tree simt_pred = create_tmp_var (integer_type_node);
      g = gimple_build_call_internal (IFN_GOMP_SIMT_ORDERED_PRED, 1, counter);
      gimple_call_set_lhs (g, simt_pred);
      gimple_bind_add_stmt (bind, g);

      tree t = create_artificial_label (UNKNOWN_LOCATION);
      g = gimple_build_cond (EQ_EXPR, simt_pred, integer_zero_node, t, test);
      gimple_bind_add_stmt (bind, g);

      gimple_bind_add_stmt (bind, gimple_build_label (t));
    }
  lower_omp (gimple_omp_body_ptr (stmt), ctx);
  gimple_omp_set_body (stmt, maybe_catch_exception (gimple_omp_body (stmt)));
  gimple_bind_add_seq (bind, gimple_omp_body (stmt));
  gimple_omp_set_body (stmt, NULL);

  if (maybe_simt)
    {
      gimple_bind_add_stmt (bind, gimple_build_label (test));
      g = gimple_build_assign (counter, MINUS_EXPR, counter, integer_one_node);
      gimple_bind_add_stmt (bind, g);

      tree c = build2 (GE_EXPR, boolean_type_node, counter, integer_zero_node);
      tree nonneg = create_tmp_var (integer_type_node);
      gimple_seq tseq = NULL;
      gimplify_assign (nonneg, fold_convert (integer_type_node, c), &tseq);
      gimple_bind_add_seq (bind, tseq);

      g = gimple_build_call_internal (IFN_GOMP_SIMT_VOTE_ANY, 1, nonneg);
      gimple_call_set_lhs (g, nonneg);
      gimple_bind_add_stmt (bind, g);

      tree end = create_artificial_label (UNKNOWN_LOCATION);
      g = gimple_build_cond (NE_EXPR, nonneg, integer_zero_node, body, end);
      gimple_bind_add_stmt (bind, g);

      gimple_bind_add_stmt (bind, gimple_build_label (end));
    }
  if (simd)
    x = gimple_build_call_internal (IFN_GOMP_SIMD_ORDERED_END, 1,
				    build_int_cst (NULL_TREE, threads));
  else
    x = gimple_build_call (builtin_decl_explicit (BUILT_IN_GOMP_ORDERED_END),
			   0);
  gimple_bind_add_stmt (bind, x);

  gimple_bind_add_stmt (bind, gimple_build_omp_return (true));

  pop_gimplify_context (bind);

  gimple_bind_append_vars (bind, ctx->block_vars);
  BLOCK_VARS (block) = gimple_bind_vars (bind);
}


/* Gimplify a GIMPLE_OMP_CRITICAL statement.  This is a relatively simple
   substitution of a couple of function calls.  But in the NAMED case,
   requires that languages coordinate a symbol name.  It is therefore
   best put here in common code.  */

static GTY(()) hash_map<tree, tree> *critical_name_mutexes;

static void
lower_omp_critical (gimple_stmt_iterator *gsi_p, omp_context *ctx)
{
  tree block;
  tree name, lock, unlock;
  gomp_critical *stmt = as_a <gomp_critical *> (gsi_stmt (*gsi_p));
  gbind *bind;
  location_t loc = gimple_location (stmt);
  gimple_seq tbody;

  name = gimple_omp_critical_name (stmt);
  if (name)
    {
      tree decl;

      if (!critical_name_mutexes)
	critical_name_mutexes = hash_map<tree, tree>::create_ggc (10);

      tree *n = critical_name_mutexes->get (name);
      if (n == NULL)
	{
	  char *new_str;

	  decl = create_tmp_var_raw (ptr_type_node);

	  new_str = ACONCAT ((".gomp_critical_user_",
			      IDENTIFIER_POINTER (name), NULL));
	  DECL_NAME (decl) = get_identifier (new_str);
	  TREE_PUBLIC (decl) = 1;
	  TREE_STATIC (decl) = 1;
	  DECL_COMMON (decl) = 1;
	  DECL_ARTIFICIAL (decl) = 1;
	  DECL_IGNORED_P (decl) = 1;

	  varpool_node::finalize_decl (decl);

	  critical_name_mutexes->put (name, decl);
	}
      else
	decl = *n;

      /* If '#pragma omp critical' is inside offloaded region or
	 inside function marked as offloadable, the symbol must be
	 marked as offloadable too.  */
      omp_context *octx;
      if (cgraph_node::get (current_function_decl)->offloadable)
	varpool_node::get_create (decl)->offloadable = 1;
      else
	for (octx = ctx->outer; octx; octx = octx->outer)
	  if (is_gimple_omp_offloaded (octx->stmt))
	    {
	      varpool_node::get_create (decl)->offloadable = 1;
	      break;
	    }

      lock = builtin_decl_explicit (BUILT_IN_GOMP_CRITICAL_NAME_START);
      lock = build_call_expr_loc (loc, lock, 1,
				  build_fold_addr_expr_loc (loc, decl));

      unlock = builtin_decl_explicit (BUILT_IN_GOMP_CRITICAL_NAME_END);
      unlock = build_call_expr_loc (loc, unlock, 1,
				build_fold_addr_expr_loc (loc, decl));
    }
  else
    {
      lock = builtin_decl_explicit (BUILT_IN_GOMP_CRITICAL_START);
      lock = build_call_expr_loc (loc, lock, 0);

      unlock = builtin_decl_explicit (BUILT_IN_GOMP_CRITICAL_END);
      unlock = build_call_expr_loc (loc, unlock, 0);
    }

  push_gimplify_context ();

  block = make_node (BLOCK);
  bind = gimple_build_bind (NULL, NULL, block);
  gsi_replace (gsi_p, bind, true);
  gimple_bind_add_stmt (bind, stmt);

  tbody = gimple_bind_body (bind);
  gimplify_and_add (lock, &tbody);
  gimple_bind_set_body (bind, tbody);

  lower_omp (gimple_omp_body_ptr (stmt), ctx);
  gimple_omp_set_body (stmt, maybe_catch_exception (gimple_omp_body (stmt)));
  gimple_bind_add_seq (bind, gimple_omp_body (stmt));
  gimple_omp_set_body (stmt, NULL);

  tbody = gimple_bind_body (bind);
  gimplify_and_add (unlock, &tbody);
  gimple_bind_set_body (bind, tbody);

  gimple_bind_add_stmt (bind, gimple_build_omp_return (true));

  pop_gimplify_context (bind);
  gimple_bind_append_vars (bind, ctx->block_vars);
  BLOCK_VARS (block) = gimple_bind_vars (bind);
}

/* A subroutine of lower_omp_for.  Generate code to emit the predicate
   for a lastprivate clause.  Given a loop control predicate of (V
   cond N2), we gate the clause on (!(V cond N2)).  The lowered form
   is appended to *DLIST, iterator initialization is appended to
   *BODY_P.  */

static void
lower_omp_for_lastprivate (struct omp_for_data *fd, gimple_seq *body_p,
			   gimple_seq *dlist, struct omp_context *ctx)
{
  tree clauses, cond, vinit;
  enum tree_code cond_code;
  gimple_seq stmts;

  cond_code = fd->loop.cond_code;
  cond_code = cond_code == LT_EXPR ? GE_EXPR : LE_EXPR;

  /* When possible, use a strict equality expression.  This can let VRP
     type optimizations deduce the value and remove a copy.  */
  if (tree_fits_shwi_p (fd->loop.step))
    {
      HOST_WIDE_INT step = tree_to_shwi (fd->loop.step);
      if (step == 1 || step == -1)
	cond_code = EQ_EXPR;
    }

  if (gimple_omp_for_kind (fd->for_stmt) == GF_OMP_FOR_KIND_GRID_LOOP
      || gimple_omp_for_grid_phony (fd->for_stmt))
    cond = omp_grid_lastprivate_predicate (fd);
  else
    {
      tree n2 = fd->loop.n2;
      if (fd->collapse > 1
	  && TREE_CODE (n2) != INTEGER_CST
	  && gimple_omp_for_combined_into_p (fd->for_stmt))
	{
	  struct omp_context *taskreg_ctx = NULL;
	  if (gimple_code (ctx->outer->stmt) == GIMPLE_OMP_FOR)
	    {
	      gomp_for *gfor = as_a <gomp_for *> (ctx->outer->stmt);
	      if (gimple_omp_for_kind (gfor) == GF_OMP_FOR_KIND_FOR
		  || gimple_omp_for_kind (gfor) == GF_OMP_FOR_KIND_DISTRIBUTE)
		{
		  if (gimple_omp_for_combined_into_p (gfor))
		    {
		      gcc_assert (ctx->outer->outer
				  && is_parallel_ctx (ctx->outer->outer));
		      taskreg_ctx = ctx->outer->outer;
		    }
		  else
		    {
		      struct omp_for_data outer_fd;
		      omp_extract_for_data (gfor, &outer_fd, NULL);
		      n2 = fold_convert (TREE_TYPE (n2), outer_fd.loop.n2);
		    }
		}
	      else if (gimple_omp_for_kind (gfor) == GF_OMP_FOR_KIND_TASKLOOP)
		taskreg_ctx = ctx->outer->outer;
	    }
	  else if (is_taskreg_ctx (ctx->outer))
	    taskreg_ctx = ctx->outer;
	  if (taskreg_ctx)
	    {
	      int i;
	      tree taskreg_clauses
		= gimple_omp_taskreg_clauses (taskreg_ctx->stmt);
	      tree innerc = omp_find_clause (taskreg_clauses,
					     OMP_CLAUSE__LOOPTEMP_);
	      gcc_assert (innerc);
	      for (i = 0; i < fd->collapse; i++)
		{
		  innerc = omp_find_clause (OMP_CLAUSE_CHAIN (innerc),
					    OMP_CLAUSE__LOOPTEMP_);
		  gcc_assert (innerc);
		}
	      innerc = omp_find_clause (OMP_CLAUSE_CHAIN (innerc),
					OMP_CLAUSE__LOOPTEMP_);
	      if (innerc)
		n2 = fold_convert (TREE_TYPE (n2),
				   lookup_decl (OMP_CLAUSE_DECL (innerc),
						taskreg_ctx));
	    }
	}
      cond = build2 (cond_code, boolean_type_node, fd->loop.v, n2);
    }

  clauses = gimple_omp_for_clauses (fd->for_stmt);
  stmts = NULL;
  lower_lastprivate_clauses (clauses, cond, &stmts, ctx);
  if (!gimple_seq_empty_p (stmts))
    {
      gimple_seq_add_seq (&stmts, *dlist);
      *dlist = stmts;

      /* Optimize: v = 0; is usually cheaper than v = some_other_constant.  */
      vinit = fd->loop.n1;
      if (cond_code == EQ_EXPR
	  && tree_fits_shwi_p (fd->loop.n2)
	  && ! integer_zerop (fd->loop.n2))
	vinit = build_int_cst (TREE_TYPE (fd->loop.v), 0);
      else
	vinit = unshare_expr (vinit);

      /* Initialize the iterator variable, so that threads that don't execute
	 any iterations don't execute the lastprivate clauses by accident.  */
      gimplify_assign (fd->loop.v, vinit, body_p);
    }
}


/* Lower code for an OMP loop directive.  */

static void
lower_omp_for (gimple_stmt_iterator *gsi_p, omp_context *ctx)
{
  tree *rhs_p, block;
  struct omp_for_data fd, *fdp = NULL;
  gomp_for *stmt = as_a <gomp_for *> (gsi_stmt (*gsi_p));
  gbind *new_stmt;
  gimple_seq omp_for_body, body, dlist;
  gimple_seq oacc_head = NULL, oacc_tail = NULL;
  size_t i;

  push_gimplify_context ();

  lower_omp (gimple_omp_for_pre_body_ptr (stmt), ctx);

  block = make_node (BLOCK);
  new_stmt = gimple_build_bind (NULL, NULL, block);
  /* Replace at gsi right away, so that 'stmt' is no member
     of a sequence anymore as we're going to add to a different
     one below.  */
  gsi_replace (gsi_p, new_stmt, true);

  /* Move declaration of temporaries in the loop body before we make
     it go away.  */
  omp_for_body = gimple_omp_body (stmt);
  if (!gimple_seq_empty_p (omp_for_body)
      && gimple_code (gimple_seq_first_stmt (omp_for_body)) == GIMPLE_BIND)
    {
      gbind *inner_bind
	= as_a <gbind *> (gimple_seq_first_stmt (omp_for_body));
      tree vars = gimple_bind_vars (inner_bind);
      gimple_bind_append_vars (new_stmt, vars);
      /* bind_vars/BLOCK_VARS are being moved to new_stmt/block, don't
	 keep them on the inner_bind and it's block.  */
      gimple_bind_set_vars (inner_bind, NULL_TREE);
      if (gimple_bind_block (inner_bind))
	BLOCK_VARS (gimple_bind_block (inner_bind)) = NULL_TREE;
    }

  if (gimple_omp_for_combined_into_p (stmt))
    {
      omp_extract_for_data (stmt, &fd, NULL);
      fdp = &fd;

      /* We need two temporaries with fd.loop.v type (istart/iend)
	 and then (fd.collapse - 1) temporaries with the same
	 type for count2 ... countN-1 vars if not constant.  */
      size_t count = 2;
      tree type = fd.iter_type;
      if (fd.collapse > 1
	  && TREE_CODE (fd.loop.n2) != INTEGER_CST)
	count += fd.collapse - 1;
      bool taskreg_for
	= (gimple_omp_for_kind (stmt) == GF_OMP_FOR_KIND_FOR
	   || gimple_omp_for_kind (stmt) == GF_OMP_FOR_KIND_TASKLOOP);
      tree outerc = NULL, *pc = gimple_omp_for_clauses_ptr (stmt);
      tree simtc = NULL;
      tree clauses = *pc;
      if (taskreg_for)
	outerc
	  = omp_find_clause (gimple_omp_taskreg_clauses (ctx->outer->stmt),
			     OMP_CLAUSE__LOOPTEMP_);
      if (ctx->simt_stmt)
	simtc = omp_find_clause (gimple_omp_for_clauses (ctx->simt_stmt),
				 OMP_CLAUSE__LOOPTEMP_);
      for (i = 0; i < count; i++)
	{
	  tree temp;
	  if (taskreg_for)
	    {
	      gcc_assert (outerc);
	      temp = lookup_decl (OMP_CLAUSE_DECL (outerc), ctx->outer);
	      outerc = omp_find_clause (OMP_CLAUSE_CHAIN (outerc),
					OMP_CLAUSE__LOOPTEMP_);
	    }
	  else
	    {
	      /* If there are 2 adjacent SIMD stmts, one with _simt_
		 clause, another without, make sure they have the same
		 decls in _looptemp_ clauses, because the outer stmt
		 they are combined into will look up just one inner_stmt.  */
	      if (ctx->simt_stmt)
		temp = OMP_CLAUSE_DECL (simtc);
	      else
		temp = create_tmp_var (type);
	      insert_decl_map (&ctx->outer->cb, temp, temp);
	    }
	  *pc = build_omp_clause (UNKNOWN_LOCATION, OMP_CLAUSE__LOOPTEMP_);
	  OMP_CLAUSE_DECL (*pc) = temp;
	  pc = &OMP_CLAUSE_CHAIN (*pc);
	  if (ctx->simt_stmt)
	    simtc = omp_find_clause (OMP_CLAUSE_CHAIN (simtc),
				     OMP_CLAUSE__LOOPTEMP_);
	}
      *pc = clauses;
    }

  /* The pre-body and input clauses go before the lowered GIMPLE_OMP_FOR.  */
  dlist = NULL;
  body = NULL;
  lower_rec_input_clauses (gimple_omp_for_clauses (stmt), &body, &dlist, ctx,
			   fdp);
  gimple_seq_add_seq (&body, gimple_omp_for_pre_body (stmt));

  lower_omp (gimple_omp_body_ptr (stmt), ctx);

  /* Lower the header expressions.  At this point, we can assume that
     the header is of the form:

     	#pragma omp for (V = VAL1; V {<|>|<=|>=} VAL2; V = V [+-] VAL3)

     We just need to make sure that VAL1, VAL2 and VAL3 are lowered
     using the .omp_data_s mapping, if needed.  */
  for (i = 0; i < gimple_omp_for_collapse (stmt); i++)
    {
      rhs_p = gimple_omp_for_initial_ptr (stmt, i);
      if (!is_gimple_min_invariant (*rhs_p))
	*rhs_p = get_formal_tmp_var (*rhs_p, &body);

      rhs_p = gimple_omp_for_final_ptr (stmt, i);
      if (!is_gimple_min_invariant (*rhs_p))
	*rhs_p = get_formal_tmp_var (*rhs_p, &body);

      rhs_p = &TREE_OPERAND (gimple_omp_for_incr (stmt, i), 1);
      if (!is_gimple_min_invariant (*rhs_p))
	*rhs_p = get_formal_tmp_var (*rhs_p, &body);
    }

  /* Once lowered, extract the bounds and clauses.  */
  omp_extract_for_data (stmt, &fd, NULL);

  if (is_gimple_omp_oacc (ctx->stmt)
      && !ctx_in_oacc_kernels_region (ctx))
    lower_oacc_head_tail (gimple_location (stmt),
			  gimple_omp_for_clauses (stmt),
			  &oacc_head, &oacc_tail, ctx);

  /* Add OpenACC partitioning and reduction markers just before the loop.  */
  if (oacc_head)
    gimple_seq_add_seq (&body, oacc_head);

  lower_omp_for_lastprivate (&fd, &body, &dlist, ctx);

  if (gimple_omp_for_kind (stmt) == GF_OMP_FOR_KIND_FOR)
    for (tree c = gimple_omp_for_clauses (stmt); c; c = OMP_CLAUSE_CHAIN (c))
      if (OMP_CLAUSE_CODE (c) == OMP_CLAUSE_LINEAR
	  && !OMP_CLAUSE_LINEAR_NO_COPYIN (c))
	{
	  OMP_CLAUSE_DECL (c) = lookup_decl (OMP_CLAUSE_DECL (c), ctx);
	  if (DECL_P (OMP_CLAUSE_LINEAR_STEP (c)))
	    OMP_CLAUSE_LINEAR_STEP (c)
	      = maybe_lookup_decl_in_outer_ctx (OMP_CLAUSE_LINEAR_STEP (c),
						ctx);
	}

  bool phony_loop = (gimple_omp_for_kind (stmt) != GF_OMP_FOR_KIND_GRID_LOOP
		     && gimple_omp_for_grid_phony (stmt));
  if (!phony_loop)
    gimple_seq_add_stmt (&body, stmt);
  gimple_seq_add_seq (&body, gimple_omp_body (stmt));

  if (!phony_loop)
    gimple_seq_add_stmt (&body, gimple_build_omp_continue (fd.loop.v,
							   fd.loop.v));

  /* After the loop, add exit clauses.  */
  lower_reduction_clauses (gimple_omp_for_clauses (stmt), &body, ctx);

  if (ctx->cancellable)
    gimple_seq_add_stmt (&body, gimple_build_label (ctx->cancel_label));

  gimple_seq_add_seq (&body, dlist);

  body = maybe_catch_exception (body);

  if (!phony_loop)
    {
      /* Region exit marker goes at the end of the loop body.  */
      gimple_seq_add_stmt (&body, gimple_build_omp_return (fd.have_nowait));
      maybe_add_implicit_barrier_cancel (ctx, &body);
    }

  /* Add OpenACC joining and reduction markers just after the loop.  */
  if (oacc_tail)
    gimple_seq_add_seq (&body, oacc_tail);

  /* Update the variables inside any clauses which may be involved in loop
     expansion later on.  */
  for (tree c = gimple_omp_for_clauses (stmt); c; c = OMP_CLAUSE_CHAIN (c))
    {
      int args;

      switch (OMP_CLAUSE_CODE (c))
	{
	default:
	  args = 0;
	  break;
	case OMP_CLAUSE_GANG:
	  args = 2;
	  break;
	case OMP_CLAUSE_VECTOR:
	case OMP_CLAUSE_WORKER:
	  args = 1;
	  break;
	}

      for (int i = 0; i < args; i++)
	{
	  tree expr = OMP_CLAUSE_OPERAND (c, i);
	  if (expr && DECL_P (expr))
	    OMP_CLAUSE_OPERAND (c, i) = build_outer_var_ref (expr, ctx);
	}
    }

  pop_gimplify_context (new_stmt);

  gimple_bind_append_vars (new_stmt, ctx->block_vars);
  BLOCK_VARS (block) = gimple_bind_vars (new_stmt);
  if (BLOCK_VARS (block))
    TREE_USED (block) = 1;

  gimple_bind_set_body (new_stmt, body);
  gimple_omp_set_body (stmt, NULL);
  gimple_omp_for_set_pre_body (stmt, NULL);
}

/* Callback for walk_stmts.  Check if the current statement only contains
   GIMPLE_OMP_FOR or GIMPLE_OMP_SECTIONS.  */

static tree
check_combined_parallel (gimple_stmt_iterator *gsi_p,
    			 bool *handled_ops_p,
    			 struct walk_stmt_info *wi)
{
  int *info = (int *) wi->info;
  gimple *stmt = gsi_stmt (*gsi_p);

  *handled_ops_p = true;
  switch (gimple_code (stmt))
    {
    WALK_SUBSTMTS;

    case GIMPLE_OMP_FOR:
    case GIMPLE_OMP_SECTIONS:
      *info = *info == 0 ? 1 : -1;
      break;
    default:
      *info = -1;
      break;
    }
  return NULL;
}

struct omp_taskcopy_context
{
  /* This field must be at the beginning, as we do "inheritance": Some
     callback functions for tree-inline.c (e.g., omp_copy_decl)
     receive a copy_body_data pointer that is up-casted to an
     omp_context pointer.  */
  copy_body_data cb;
  omp_context *ctx;
};

static tree
task_copyfn_copy_decl (tree var, copy_body_data *cb)
{
  struct omp_taskcopy_context *tcctx = (struct omp_taskcopy_context *) cb;

  if (splay_tree_lookup (tcctx->ctx->sfield_map, (splay_tree_key) var))
    return create_tmp_var (TREE_TYPE (var));

  return var;
}

static tree
task_copyfn_remap_type (struct omp_taskcopy_context *tcctx, tree orig_type)
{
  tree name, new_fields = NULL, type, f;

  type = lang_hooks.types.make_type (RECORD_TYPE);
  name = DECL_NAME (TYPE_NAME (orig_type));
  name = build_decl (gimple_location (tcctx->ctx->stmt),
		     TYPE_DECL, name, type);
  TYPE_NAME (type) = name;

  for (f = TYPE_FIELDS (orig_type); f ; f = TREE_CHAIN (f))
    {
      tree new_f = copy_node (f);
      DECL_CONTEXT (new_f) = type;
      TREE_TYPE (new_f) = remap_type (TREE_TYPE (f), &tcctx->cb);
      TREE_CHAIN (new_f) = new_fields;
      walk_tree (&DECL_SIZE (new_f), copy_tree_body_r, &tcctx->cb, NULL);
      walk_tree (&DECL_SIZE_UNIT (new_f), copy_tree_body_r, &tcctx->cb, NULL);
      walk_tree (&DECL_FIELD_OFFSET (new_f), copy_tree_body_r,
		 &tcctx->cb, NULL);
      new_fields = new_f;
      tcctx->cb.decl_map->put (f, new_f);
    }
  TYPE_FIELDS (type) = nreverse (new_fields);
  layout_type (type);
  return type;
}

/* Create task copyfn.  */

static void
create_task_copyfn (gomp_task *task_stmt, omp_context *ctx)
{
  struct function *child_cfun;
  tree child_fn, t, c, src, dst, f, sf, arg, sarg, decl;
  tree record_type, srecord_type, bind, list;
  bool record_needs_remap = false, srecord_needs_remap = false;
  splay_tree_node n;
  struct omp_taskcopy_context tcctx;
  location_t loc = gimple_location (task_stmt);

  child_fn = gimple_omp_task_copy_fn (task_stmt);
  child_cfun = DECL_STRUCT_FUNCTION (child_fn);
  gcc_assert (child_cfun->cfg == NULL);
  DECL_SAVED_TREE (child_fn) = alloc_stmt_list ();

  /* Reset DECL_CONTEXT on function arguments.  */
  for (t = DECL_ARGUMENTS (child_fn); t; t = DECL_CHAIN (t))
    DECL_CONTEXT (t) = child_fn;

  /* Populate the function.  */
  push_gimplify_context ();
  push_cfun (child_cfun);

  bind = build3 (BIND_EXPR, void_type_node, NULL, NULL, NULL);
  TREE_SIDE_EFFECTS (bind) = 1;
  list = NULL;
  DECL_SAVED_TREE (child_fn) = bind;
  DECL_SOURCE_LOCATION (child_fn) = gimple_location (task_stmt);

  /* Remap src and dst argument types if needed.  */
  record_type = ctx->record_type;
  srecord_type = ctx->srecord_type;
  for (f = TYPE_FIELDS (record_type); f ; f = DECL_CHAIN (f))
    if (variably_modified_type_p (TREE_TYPE (f), ctx->cb.src_fn))
      {
	record_needs_remap = true;
	break;
      }
  for (f = TYPE_FIELDS (srecord_type); f ; f = DECL_CHAIN (f))
    if (variably_modified_type_p (TREE_TYPE (f), ctx->cb.src_fn))
      {
	srecord_needs_remap = true;
	break;
      }

  if (record_needs_remap || srecord_needs_remap)
    {
      memset (&tcctx, '\0', sizeof (tcctx));
      tcctx.cb.src_fn = ctx->cb.src_fn;
      tcctx.cb.dst_fn = child_fn;
      tcctx.cb.src_node = cgraph_node::get (tcctx.cb.src_fn);
      gcc_checking_assert (tcctx.cb.src_node);
      tcctx.cb.dst_node = tcctx.cb.src_node;
      tcctx.cb.src_cfun = ctx->cb.src_cfun;
      tcctx.cb.copy_decl = task_copyfn_copy_decl;
      tcctx.cb.eh_lp_nr = 0;
      tcctx.cb.transform_call_graph_edges = CB_CGE_MOVE;
      tcctx.cb.decl_map = new hash_map<tree, tree>;
      tcctx.ctx = ctx;

      if (record_needs_remap)
	record_type = task_copyfn_remap_type (&tcctx, record_type);
      if (srecord_needs_remap)
	srecord_type = task_copyfn_remap_type (&tcctx, srecord_type);
    }
  else
    tcctx.cb.decl_map = NULL;

  arg = DECL_ARGUMENTS (child_fn);
  TREE_TYPE (arg) = build_pointer_type (record_type);
  sarg = DECL_CHAIN (arg);
  TREE_TYPE (sarg) = build_pointer_type (srecord_type);

  /* First pass: initialize temporaries used in record_type and srecord_type
     sizes and field offsets.  */
  if (tcctx.cb.decl_map)
    for (c = gimple_omp_task_clauses (task_stmt); c; c = OMP_CLAUSE_CHAIN (c))
      if (OMP_CLAUSE_CODE (c) == OMP_CLAUSE_FIRSTPRIVATE)
	{
	  tree *p;

	  decl = OMP_CLAUSE_DECL (c);
	  p = tcctx.cb.decl_map->get (decl);
	  if (p == NULL)
	    continue;
	  n = splay_tree_lookup (ctx->sfield_map, (splay_tree_key) decl);
	  sf = (tree) n->value;
	  sf = *tcctx.cb.decl_map->get (sf);
	  src = build_simple_mem_ref_loc (loc, sarg);
	  src = omp_build_component_ref (src, sf);
	  t = build2 (MODIFY_EXPR, TREE_TYPE (*p), *p, src);
	  append_to_statement_list (t, &list);
	}

  /* Second pass: copy shared var pointers and copy construct non-VLA
     firstprivate vars.  */
  for (c = gimple_omp_task_clauses (task_stmt); c; c = OMP_CLAUSE_CHAIN (c))
    switch (OMP_CLAUSE_CODE (c))
      {
	splay_tree_key key;
      case OMP_CLAUSE_SHARED:
	decl = OMP_CLAUSE_DECL (c);
	key = (splay_tree_key) decl;
	if (OMP_CLAUSE_SHARED_FIRSTPRIVATE (c))
	  key = (splay_tree_key) &DECL_UID (decl);
	n = splay_tree_lookup (ctx->field_map, key);
	if (n == NULL)
	  break;
	f = (tree) n->value;
	if (tcctx.cb.decl_map)
	  f = *tcctx.cb.decl_map->get (f);
	n = splay_tree_lookup (ctx->sfield_map, key);
	sf = (tree) n->value;
	if (tcctx.cb.decl_map)
	  sf = *tcctx.cb.decl_map->get (sf);
	src = build_simple_mem_ref_loc (loc, sarg);
	src = omp_build_component_ref (src, sf);
	dst = build_simple_mem_ref_loc (loc, arg);
	dst = omp_build_component_ref (dst, f);
	t = build2 (MODIFY_EXPR, TREE_TYPE (dst), dst, src);
	append_to_statement_list (t, &list);
	break;
      case OMP_CLAUSE_FIRSTPRIVATE:
	decl = OMP_CLAUSE_DECL (c);
	if (is_variable_sized (decl))
	  break;
	n = splay_tree_lookup (ctx->field_map, (splay_tree_key) decl);
	if (n == NULL)
	  break;
	f = (tree) n->value;
	if (tcctx.cb.decl_map)
	  f = *tcctx.cb.decl_map->get (f);
	n = splay_tree_lookup (ctx->sfield_map, (splay_tree_key) decl);
	if (n != NULL)
	  {
	    sf = (tree) n->value;
	    if (tcctx.cb.decl_map)
	      sf = *tcctx.cb.decl_map->get (sf);
	    src = build_simple_mem_ref_loc (loc, sarg);
	    src = omp_build_component_ref (src, sf);
	    if (use_pointer_for_field (decl, NULL) || omp_is_reference (decl))
	      src = build_simple_mem_ref_loc (loc, src);
	  }
	else
	  src = decl;
	dst = build_simple_mem_ref_loc (loc, arg);
	dst = omp_build_component_ref (dst, f);
	t = lang_hooks.decls.omp_clause_copy_ctor (c, dst, src);
	append_to_statement_list (t, &list);
	break;
      case OMP_CLAUSE_PRIVATE:
	if (! OMP_CLAUSE_PRIVATE_OUTER_REF (c))
	  break;
	decl = OMP_CLAUSE_DECL (c);
	n = splay_tree_lookup (ctx->field_map, (splay_tree_key) decl);
	f = (tree) n->value;
	if (tcctx.cb.decl_map)
	  f = *tcctx.cb.decl_map->get (f);
	n = splay_tree_lookup (ctx->sfield_map, (splay_tree_key) decl);
	if (n != NULL)
	  {
	    sf = (tree) n->value;
	    if (tcctx.cb.decl_map)
	      sf = *tcctx.cb.decl_map->get (sf);
	    src = build_simple_mem_ref_loc (loc, sarg);
	    src = omp_build_component_ref (src, sf);
	    if (use_pointer_for_field (decl, NULL))
	      src = build_simple_mem_ref_loc (loc, src);
	  }
	else
	  src = decl;
	dst = build_simple_mem_ref_loc (loc, arg);
	dst = omp_build_component_ref (dst, f);
	t = build2 (MODIFY_EXPR, TREE_TYPE (dst), dst, src);
	append_to_statement_list (t, &list);
	break;
      default:
	break;
      }

  /* Last pass: handle VLA firstprivates.  */
  if (tcctx.cb.decl_map)
    for (c = gimple_omp_task_clauses (task_stmt); c; c = OMP_CLAUSE_CHAIN (c))
      if (OMP_CLAUSE_CODE (c) == OMP_CLAUSE_FIRSTPRIVATE)
	{
	  tree ind, ptr, df;

	  decl = OMP_CLAUSE_DECL (c);
	  if (!is_variable_sized (decl))
	    continue;
	  n = splay_tree_lookup (ctx->field_map, (splay_tree_key) decl);
	  if (n == NULL)
	    continue;
	  f = (tree) n->value;
	  f = *tcctx.cb.decl_map->get (f);
	  gcc_assert (DECL_HAS_VALUE_EXPR_P (decl));
	  ind = DECL_VALUE_EXPR (decl);
	  gcc_assert (TREE_CODE (ind) == INDIRECT_REF);
	  gcc_assert (DECL_P (TREE_OPERAND (ind, 0)));
	  n = splay_tree_lookup (ctx->sfield_map,
				 (splay_tree_key) TREE_OPERAND (ind, 0));
	  sf = (tree) n->value;
	  sf = *tcctx.cb.decl_map->get (sf);
	  src = build_simple_mem_ref_loc (loc, sarg);
	  src = omp_build_component_ref (src, sf);
	  src = build_simple_mem_ref_loc (loc, src);
	  dst = build_simple_mem_ref_loc (loc, arg);
	  dst = omp_build_component_ref (dst, f);
	  t = lang_hooks.decls.omp_clause_copy_ctor (c, dst, src);
	  append_to_statement_list (t, &list);
	  n = splay_tree_lookup (ctx->field_map,
				 (splay_tree_key) TREE_OPERAND (ind, 0));
	  df = (tree) n->value;
	  df = *tcctx.cb.decl_map->get (df);
	  ptr = build_simple_mem_ref_loc (loc, arg);
	  ptr = omp_build_component_ref (ptr, df);
	  t = build2 (MODIFY_EXPR, TREE_TYPE (ptr), ptr,
		      build_fold_addr_expr_loc (loc, dst));
	  append_to_statement_list (t, &list);
	}

  t = build1 (RETURN_EXPR, void_type_node, NULL);
  append_to_statement_list (t, &list);

  if (tcctx.cb.decl_map)
    delete tcctx.cb.decl_map;
  pop_gimplify_context (NULL);
  BIND_EXPR_BODY (bind) = list;
  pop_cfun ();
}

static void
lower_depend_clauses (tree *pclauses, gimple_seq *iseq, gimple_seq *oseq)
{
  tree c, clauses;
  gimple *g;
  size_t n_in = 0, n_out = 0, idx = 2, i;

  clauses = omp_find_clause (*pclauses, OMP_CLAUSE_DEPEND);
  gcc_assert (clauses);
  for (c = clauses; c; c = OMP_CLAUSE_CHAIN (c))
    if (OMP_CLAUSE_CODE (c) == OMP_CLAUSE_DEPEND)
      switch (OMP_CLAUSE_DEPEND_KIND (c))
	{
	case OMP_CLAUSE_DEPEND_IN:
	  n_in++;
	  break;
	case OMP_CLAUSE_DEPEND_OUT:
	case OMP_CLAUSE_DEPEND_INOUT:
	  n_out++;
	  break;
	case OMP_CLAUSE_DEPEND_SOURCE:
	case OMP_CLAUSE_DEPEND_SINK:
	  /* FALLTHRU */
	default:
	  gcc_unreachable ();
	}
  tree type = build_array_type_nelts (ptr_type_node, n_in + n_out + 2);
  tree array = create_tmp_var (type);
  TREE_ADDRESSABLE (array) = 1;
  tree r = build4 (ARRAY_REF, ptr_type_node, array, size_int (0), NULL_TREE,
		   NULL_TREE);
  g = gimple_build_assign (r, build_int_cst (ptr_type_node, n_in + n_out));
  gimple_seq_add_stmt (iseq, g);
  r = build4 (ARRAY_REF, ptr_type_node, array, size_int (1), NULL_TREE,
	      NULL_TREE);
  g = gimple_build_assign (r, build_int_cst (ptr_type_node, n_out));
  gimple_seq_add_stmt (iseq, g);
  for (i = 0; i < 2; i++)
    {
      if ((i ? n_in : n_out) == 0)
	continue;
      for (c = clauses; c; c = OMP_CLAUSE_CHAIN (c))
	if (OMP_CLAUSE_CODE (c) == OMP_CLAUSE_DEPEND
	    && ((OMP_CLAUSE_DEPEND_KIND (c) != OMP_CLAUSE_DEPEND_IN) ^ i))
	  {
	    tree t = OMP_CLAUSE_DECL (c);
	    t = fold_convert (ptr_type_node, t);
	    gimplify_expr (&t, iseq, NULL, is_gimple_val, fb_rvalue);
	    r = build4 (ARRAY_REF, ptr_type_node, array, size_int (idx++),
			NULL_TREE, NULL_TREE);
	    g = gimple_build_assign (r, t);
	    gimple_seq_add_stmt (iseq, g);
	  }
    }
  c = build_omp_clause (UNKNOWN_LOCATION, OMP_CLAUSE_DEPEND);
  OMP_CLAUSE_DECL (c) = build_fold_addr_expr (array);
  OMP_CLAUSE_CHAIN (c) = *pclauses;
  *pclauses = c;
  tree clobber = build_constructor (type, NULL);
  TREE_THIS_VOLATILE (clobber) = 1;
  g = gimple_build_assign (array, clobber);
  gimple_seq_add_stmt (oseq, g);
}

/* Lower the OpenMP parallel or task directive in the current statement
   in GSI_P.  CTX holds context information for the directive.  */

static void
lower_omp_taskreg (gimple_stmt_iterator *gsi_p, omp_context *ctx)
{
  tree clauses;
  tree child_fn, t;
  gimple *stmt = gsi_stmt (*gsi_p);
  gbind *par_bind, *bind, *dep_bind = NULL;
  gimple_seq par_body, olist, ilist, par_olist, par_rlist, par_ilist, new_body;
  location_t loc = gimple_location (stmt);

  clauses = gimple_omp_taskreg_clauses (stmt);
  par_bind
    = as_a <gbind *> (gimple_seq_first_stmt (gimple_omp_body (stmt)));
  par_body = gimple_bind_body (par_bind);
  child_fn = ctx->cb.dst_fn;
  if (gimple_code (stmt) == GIMPLE_OMP_PARALLEL
      && !gimple_omp_parallel_combined_p (stmt))
    {
      struct walk_stmt_info wi;
      int ws_num = 0;

      memset (&wi, 0, sizeof (wi));
      wi.info = &ws_num;
      wi.val_only = true;
      walk_gimple_seq (par_body, check_combined_parallel, NULL, &wi);
      if (ws_num == 1)
	gimple_omp_parallel_set_combined_p (stmt, true);
    }
  gimple_seq dep_ilist = NULL;
  gimple_seq dep_olist = NULL;
  if (gimple_code (stmt) == GIMPLE_OMP_TASK
      && omp_find_clause (clauses, OMP_CLAUSE_DEPEND))
    {
      push_gimplify_context ();
      dep_bind = gimple_build_bind (NULL, NULL, make_node (BLOCK));
      lower_depend_clauses (gimple_omp_task_clauses_ptr (stmt),
			    &dep_ilist, &dep_olist);
    }

  if (ctx->srecord_type)
    create_task_copyfn (as_a <gomp_task *> (stmt), ctx);

  push_gimplify_context ();

  par_olist = NULL;
  par_ilist = NULL;
  par_rlist = NULL;
  bool phony_construct = gimple_code (stmt) == GIMPLE_OMP_PARALLEL
    && gimple_omp_parallel_grid_phony (as_a <gomp_parallel *> (stmt));
  if (phony_construct && ctx->record_type)
    {
      gcc_checking_assert (!ctx->receiver_decl);
      ctx->receiver_decl = create_tmp_var
	(build_reference_type (ctx->record_type), ".omp_rec");
    }
  lower_rec_input_clauses (clauses, &par_ilist, &par_olist, ctx, NULL);
  lower_omp (&par_body, ctx);
  if (gimple_code (stmt) == GIMPLE_OMP_PARALLEL)
    lower_reduction_clauses (clauses, &par_rlist, ctx);

  /* Declare all the variables created by mapping and the variables
     declared in the scope of the parallel body.  */
  record_vars_into (ctx->block_vars, child_fn);
  record_vars_into (gimple_bind_vars (par_bind), child_fn);

  if (ctx->record_type)
    {
      ctx->sender_decl
	= create_tmp_var (ctx->srecord_type ? ctx->srecord_type
			  : ctx->record_type, ".omp_data_o");
      DECL_NAMELESS (ctx->sender_decl) = 1;
      TREE_ADDRESSABLE (ctx->sender_decl) = 1;
      gimple_omp_taskreg_set_data_arg (stmt, ctx->sender_decl);
    }

  olist = NULL;
  ilist = NULL;
  lower_send_clauses (clauses, &ilist, &olist, ctx);
  lower_send_shared_vars (&ilist, &olist, ctx);

  if (ctx->record_type)
    {
      tree clobber = build_constructor (TREE_TYPE (ctx->sender_decl), NULL);
      TREE_THIS_VOLATILE (clobber) = 1;
      gimple_seq_add_stmt (&olist, gimple_build_assign (ctx->sender_decl,
							clobber));
    }

  /* Once all the expansions are done, sequence all the different
     fragments inside gimple_omp_body.  */

  new_body = NULL;

  if (ctx->record_type)
    {
      t = build_fold_addr_expr_loc (loc, ctx->sender_decl);
      /* fixup_child_record_type might have changed receiver_decl's type.  */
      t = fold_convert_loc (loc, TREE_TYPE (ctx->receiver_decl), t);
      gimple_seq_add_stmt (&new_body,
	  		   gimple_build_assign (ctx->receiver_decl, t));
    }

  gimple_seq_add_seq (&new_body, par_ilist);
  gimple_seq_add_seq (&new_body, par_body);
  gimple_seq_add_seq (&new_body, par_rlist);
  if (ctx->cancellable)
    gimple_seq_add_stmt (&new_body, gimple_build_label (ctx->cancel_label));
  gimple_seq_add_seq (&new_body, par_olist);
  new_body = maybe_catch_exception (new_body);
  if (gimple_code (stmt) == GIMPLE_OMP_TASK)
    gimple_seq_add_stmt (&new_body,
			 gimple_build_omp_continue (integer_zero_node,
						    integer_zero_node));
  if (!phony_construct)
    {
      gimple_seq_add_stmt (&new_body, gimple_build_omp_return (false));
      gimple_omp_set_body (stmt, new_body);
    }

  bind = gimple_build_bind (NULL, NULL, gimple_bind_block (par_bind));
  gsi_replace (gsi_p, dep_bind ? dep_bind : bind, true);
  gimple_bind_add_seq (bind, ilist);
  if (!phony_construct)
    gimple_bind_add_stmt (bind, stmt);
  else
    gimple_bind_add_seq (bind, new_body);
  gimple_bind_add_seq (bind, olist);

  pop_gimplify_context (NULL);

  if (dep_bind)
    {
      gimple_bind_add_seq (dep_bind, dep_ilist);
      gimple_bind_add_stmt (dep_bind, bind);
      gimple_bind_add_seq (dep_bind, dep_olist);
      pop_gimplify_context (dep_bind);
    }
}

/* Lower the GIMPLE_OMP_TARGET in the current statement
   in GSI_P.  CTX holds context information for the directive.  */

static void
lower_omp_target (gimple_stmt_iterator *gsi_p, omp_context *ctx)
{
  tree clauses;
  tree child_fn, t, c;
  gomp_target *stmt = as_a <gomp_target *> (gsi_stmt (*gsi_p));
  gbind *tgt_bind, *bind, *dep_bind = NULL;
  gimple_seq tgt_body, olist, ilist, fplist, new_body;
  location_t loc = gimple_location (stmt);
  bool offloaded, data_region;
  unsigned int map_cnt = 0;

  offloaded = is_gimple_omp_offloaded (stmt);
  switch (gimple_omp_target_kind (stmt))
    {
    case GF_OMP_TARGET_KIND_REGION:
    case GF_OMP_TARGET_KIND_UPDATE:
    case GF_OMP_TARGET_KIND_ENTER_DATA:
    case GF_OMP_TARGET_KIND_EXIT_DATA:
    case GF_OMP_TARGET_KIND_OACC_PARALLEL:
    case GF_OMP_TARGET_KIND_OACC_KERNELS:
    case GF_OMP_TARGET_KIND_OACC_UPDATE:
    case GF_OMP_TARGET_KIND_OACC_ENTER_EXIT_DATA:
    case GF_OMP_TARGET_KIND_OACC_DECLARE:
      data_region = false;
      break;
    case GF_OMP_TARGET_KIND_DATA:
    case GF_OMP_TARGET_KIND_OACC_DATA:
    case GF_OMP_TARGET_KIND_OACC_HOST_DATA:
      data_region = true;
      break;
    default:
      gcc_unreachable ();
    }

  clauses = gimple_omp_target_clauses (stmt);

  gimple_seq dep_ilist = NULL;
  gimple_seq dep_olist = NULL;
  if (omp_find_clause (clauses, OMP_CLAUSE_DEPEND))
    {
      push_gimplify_context ();
      dep_bind = gimple_build_bind (NULL, NULL, make_node (BLOCK));
      lower_depend_clauses (gimple_omp_target_clauses_ptr (stmt),
			    &dep_ilist, &dep_olist);
    }

  tgt_bind = NULL;
  tgt_body = NULL;
  if (offloaded)
    {
      tgt_bind = gimple_seq_first_stmt_as_a_bind (gimple_omp_body (stmt));
      tgt_body = gimple_bind_body (tgt_bind);
    }
  else if (data_region)
    tgt_body = gimple_omp_body (stmt);
  child_fn = ctx->cb.dst_fn;

  push_gimplify_context ();
  fplist = NULL;

  for (c = clauses; c ; c = OMP_CLAUSE_CHAIN (c))
    switch (OMP_CLAUSE_CODE (c))
      {
	tree var, x;

      default:
	break;
      case OMP_CLAUSE_MAP:
#if CHECKING_P
	/* First check what we're prepared to handle in the following.  */
	switch (OMP_CLAUSE_MAP_KIND (c))
	  {
	  case GOMP_MAP_ALLOC:
	  case GOMP_MAP_TO:
	  case GOMP_MAP_FROM:
	  case GOMP_MAP_TOFROM:
	  case GOMP_MAP_POINTER:
	  case GOMP_MAP_TO_PSET:
	  case GOMP_MAP_DELETE:
	  case GOMP_MAP_RELEASE:
	  case GOMP_MAP_ALWAYS_TO:
	  case GOMP_MAP_ALWAYS_FROM:
	  case GOMP_MAP_ALWAYS_TOFROM:
	  case GOMP_MAP_FIRSTPRIVATE_POINTER:
	  case GOMP_MAP_FIRSTPRIVATE_REFERENCE:
	  case GOMP_MAP_STRUCT:
	  case GOMP_MAP_ALWAYS_POINTER:
	    break;
	  case GOMP_MAP_FORCE_ALLOC:
	  case GOMP_MAP_FORCE_TO:
	  case GOMP_MAP_FORCE_FROM:
	  case GOMP_MAP_FORCE_TOFROM:
	  case GOMP_MAP_FORCE_PRESENT:
	  case GOMP_MAP_FORCE_DEVICEPTR:
	  case GOMP_MAP_DEVICE_RESIDENT:
	  case GOMP_MAP_LINK:
	    gcc_assert (is_gimple_omp_oacc (stmt));
	    break;
	  default:
	    gcc_unreachable ();
	  }
#endif
	  /* FALLTHRU */
      case OMP_CLAUSE_TO:
      case OMP_CLAUSE_FROM:
      oacc_firstprivate:
	var = OMP_CLAUSE_DECL (c);
	if (!DECL_P (var))
	  {
	    if (OMP_CLAUSE_CODE (c) != OMP_CLAUSE_MAP
		|| (!OMP_CLAUSE_MAP_ZERO_BIAS_ARRAY_SECTION (c)
		    && (OMP_CLAUSE_MAP_KIND (c)
			!= GOMP_MAP_FIRSTPRIVATE_POINTER)))
	      map_cnt++;
	    continue;
	  }

	if (DECL_SIZE (var)
	    && TREE_CODE (DECL_SIZE (var)) != INTEGER_CST)
	  {
	    tree var2 = DECL_VALUE_EXPR (var);
	    gcc_assert (TREE_CODE (var2) == INDIRECT_REF);
	    var2 = TREE_OPERAND (var2, 0);
	    gcc_assert (DECL_P (var2));
	    var = var2;
	  }

	if (offloaded
	    && OMP_CLAUSE_CODE (c) == OMP_CLAUSE_MAP
	    && (OMP_CLAUSE_MAP_KIND (c) == GOMP_MAP_FIRSTPRIVATE_POINTER
		|| OMP_CLAUSE_MAP_KIND (c) == GOMP_MAP_FIRSTPRIVATE_REFERENCE))
	  {
	    if (TREE_CODE (TREE_TYPE (var)) == ARRAY_TYPE)
	      {
		if (is_global_var (maybe_lookup_decl_in_outer_ctx (var, ctx))
		    && varpool_node::get_create (var)->offloadable)
		  continue;

		tree type = build_pointer_type (TREE_TYPE (var));
		tree new_var = lookup_decl (var, ctx);
		x = create_tmp_var_raw (type, get_name (new_var));
		gimple_add_tmp_var (x);
		x = build_simple_mem_ref (x);
		SET_DECL_VALUE_EXPR (new_var, x);
		DECL_HAS_VALUE_EXPR_P (new_var) = 1;
	      }
	    continue;
	  }

	if (!maybe_lookup_field (var, ctx))
	  continue;

	/* Don't remap oacc parallel reduction variables, because the
	   intermediate result must be local to each gang.  */
	if (offloaded && !(OMP_CLAUSE_CODE (c) == OMP_CLAUSE_MAP
			   && OMP_CLAUSE_MAP_IN_REDUCTION (c)))
	  {
	    x = build_receiver_ref (var, true, ctx);
	    tree new_var = lookup_decl (var, ctx);

	    if (OMP_CLAUSE_CODE (c) == OMP_CLAUSE_MAP
		&& OMP_CLAUSE_MAP_KIND (c) == GOMP_MAP_POINTER
		&& !OMP_CLAUSE_MAP_ZERO_BIAS_ARRAY_SECTION (c)
		&& TREE_CODE (TREE_TYPE (var)) == ARRAY_TYPE)
	      x = build_simple_mem_ref (x);
	    if (OMP_CLAUSE_CODE (c) == OMP_CLAUSE_FIRSTPRIVATE)
	      {
		gcc_assert (is_gimple_omp_oacc (ctx->stmt));
		if (omp_is_reference (new_var)
		    && TREE_CODE (TREE_TYPE (new_var)) != POINTER_TYPE)
		  {
		    /* Create a local object to hold the instance
		       value.  */
		    tree type = TREE_TYPE (TREE_TYPE (new_var));
		    const char *id = IDENTIFIER_POINTER (DECL_NAME (new_var));
		    tree inst = create_tmp_var (type, id);
		    gimplify_assign (inst, fold_indirect_ref (x), &fplist);
		    x = build_fold_addr_expr (inst);
		  }
		gimplify_assign (new_var, x, &fplist);
	      }
	    else if (DECL_P (new_var))
	      {
		SET_DECL_VALUE_EXPR (new_var, x);
		DECL_HAS_VALUE_EXPR_P (new_var) = 1;
	      }
	    else
	      gcc_unreachable ();
	  }
	map_cnt++;
	break;

      case OMP_CLAUSE_FIRSTPRIVATE:
	if (is_oacc_parallel (ctx))
	  goto oacc_firstprivate;
	gcc_assert (!is_gimple_omp_oacc (ctx->stmt));
	map_cnt++;
	var = OMP_CLAUSE_DECL (c);
	if (!omp_is_reference (var)
	    && !is_gimple_reg_type (TREE_TYPE (var)))
	  {
	    tree new_var = lookup_decl (var, ctx);
	    if (is_variable_sized (var))
	      {
		tree pvar = DECL_VALUE_EXPR (var);
		gcc_assert (TREE_CODE (pvar) == INDIRECT_REF);
		pvar = TREE_OPERAND (pvar, 0);
		gcc_assert (DECL_P (pvar));
		tree new_pvar = lookup_decl (pvar, ctx);
		x = build_fold_indirect_ref (new_pvar);
		TREE_THIS_NOTRAP (x) = 1;
	      }
	    else
	      x = build_receiver_ref (var, true, ctx);
	    SET_DECL_VALUE_EXPR (new_var, x);
	    DECL_HAS_VALUE_EXPR_P (new_var) = 1;
	  }
	break;

      case OMP_CLAUSE_PRIVATE:
	if (is_gimple_omp_oacc (ctx->stmt))
	  break;
	var = OMP_CLAUSE_DECL (c);
	if (is_variable_sized (var))
	  {
	    tree new_var = lookup_decl (var, ctx);
	    tree pvar = DECL_VALUE_EXPR (var);
	    gcc_assert (TREE_CODE (pvar) == INDIRECT_REF);
	    pvar = TREE_OPERAND (pvar, 0);
	    gcc_assert (DECL_P (pvar));
	    tree new_pvar = lookup_decl (pvar, ctx);
	    x = build_fold_indirect_ref (new_pvar);
	    TREE_THIS_NOTRAP (x) = 1;
	    SET_DECL_VALUE_EXPR (new_var, x);
	    DECL_HAS_VALUE_EXPR_P (new_var) = 1;
	  }
	break;

      case OMP_CLAUSE_USE_DEVICE_PTR:
      case OMP_CLAUSE_IS_DEVICE_PTR:
	var = OMP_CLAUSE_DECL (c);
	map_cnt++;
	if (is_variable_sized (var))
	  {
	    tree new_var = lookup_decl (var, ctx);
	    tree pvar = DECL_VALUE_EXPR (var);
	    gcc_assert (TREE_CODE (pvar) == INDIRECT_REF);
	    pvar = TREE_OPERAND (pvar, 0);
	    gcc_assert (DECL_P (pvar));
	    tree new_pvar = lookup_decl (pvar, ctx);
	    x = build_fold_indirect_ref (new_pvar);
	    TREE_THIS_NOTRAP (x) = 1;
	    SET_DECL_VALUE_EXPR (new_var, x);
	    DECL_HAS_VALUE_EXPR_P (new_var) = 1;
	  }
	else if (TREE_CODE (TREE_TYPE (var)) == ARRAY_TYPE)
	  {
	    tree new_var = lookup_decl (var, ctx);
	    tree type = build_pointer_type (TREE_TYPE (var));
	    x = create_tmp_var_raw (type, get_name (new_var));
	    gimple_add_tmp_var (x);
	    x = build_simple_mem_ref (x);
	    SET_DECL_VALUE_EXPR (new_var, x);
	    DECL_HAS_VALUE_EXPR_P (new_var) = 1;
	  }
	else
	  {
	    tree new_var = lookup_decl (var, ctx);
	    x = create_tmp_var_raw (TREE_TYPE (new_var), get_name (new_var));
	    gimple_add_tmp_var (x);
	    SET_DECL_VALUE_EXPR (new_var, x);
	    DECL_HAS_VALUE_EXPR_P (new_var) = 1;
	  }
	break;
      }

  if (offloaded)
    {
      target_nesting_level++;
      lower_omp (&tgt_body, ctx);
      target_nesting_level--;
    }
  else if (data_region)
    lower_omp (&tgt_body, ctx);

  if (offloaded)
    {
      /* Declare all the variables created by mapping and the variables
	 declared in the scope of the target body.  */
      record_vars_into (ctx->block_vars, child_fn);
      record_vars_into (gimple_bind_vars (tgt_bind), child_fn);
    }

  olist = NULL;
  ilist = NULL;
  if (ctx->record_type)
    {
      ctx->sender_decl
	= create_tmp_var (ctx->record_type, ".omp_data_arr");
      DECL_NAMELESS (ctx->sender_decl) = 1;
      TREE_ADDRESSABLE (ctx->sender_decl) = 1;
      t = make_tree_vec (3);
      TREE_VEC_ELT (t, 0) = ctx->sender_decl;
      TREE_VEC_ELT (t, 1)
	= create_tmp_var (build_array_type_nelts (size_type_node, map_cnt),
			  ".omp_data_sizes");
      DECL_NAMELESS (TREE_VEC_ELT (t, 1)) = 1;
      TREE_ADDRESSABLE (TREE_VEC_ELT (t, 1)) = 1;
      TREE_STATIC (TREE_VEC_ELT (t, 1)) = 1;
      tree tkind_type = short_unsigned_type_node;
      int talign_shift = 8;
      TREE_VEC_ELT (t, 2)
	= create_tmp_var (build_array_type_nelts (tkind_type, map_cnt),
			  ".omp_data_kinds");
      DECL_NAMELESS (TREE_VEC_ELT (t, 2)) = 1;
      TREE_ADDRESSABLE (TREE_VEC_ELT (t, 2)) = 1;
      TREE_STATIC (TREE_VEC_ELT (t, 2)) = 1;
      gimple_omp_target_set_data_arg (stmt, t);

      vec<constructor_elt, va_gc> *vsize;
      vec<constructor_elt, va_gc> *vkind;
      vec_alloc (vsize, map_cnt);
      vec_alloc (vkind, map_cnt);
      unsigned int map_idx = 0;

      for (c = clauses; c ; c = OMP_CLAUSE_CHAIN (c))
	switch (OMP_CLAUSE_CODE (c))
	  {
	    tree ovar, nc, s, purpose, var, x, type;
	    unsigned int talign;

	  default:
	    break;

	  case OMP_CLAUSE_MAP:
	  case OMP_CLAUSE_TO:
	  case OMP_CLAUSE_FROM:
	  oacc_firstprivate_map:
	    nc = c;
	    ovar = OMP_CLAUSE_DECL (c);
	    if (OMP_CLAUSE_CODE (c) == OMP_CLAUSE_MAP
		&& (OMP_CLAUSE_MAP_KIND (c) == GOMP_MAP_FIRSTPRIVATE_POINTER
		    || (OMP_CLAUSE_MAP_KIND (c)
			== GOMP_MAP_FIRSTPRIVATE_REFERENCE)))
	      break;
	    if (!DECL_P (ovar))
	      {
		if (OMP_CLAUSE_CODE (c) == OMP_CLAUSE_MAP
		    && OMP_CLAUSE_MAP_ZERO_BIAS_ARRAY_SECTION (c))
		  {
		    gcc_checking_assert (OMP_CLAUSE_DECL (OMP_CLAUSE_CHAIN (c))
					 == get_base_address (ovar));
		    nc = OMP_CLAUSE_CHAIN (c);
		    ovar = OMP_CLAUSE_DECL (nc);
		  }
		else
		  {
		    tree x = build_sender_ref (ovar, ctx);
		    tree v
		      = build_fold_addr_expr_with_type (ovar, ptr_type_node);
		    gimplify_assign (x, v, &ilist);
		    nc = NULL_TREE;
		  }
	      }
	    else
	      {
		if (DECL_SIZE (ovar)
		    && TREE_CODE (DECL_SIZE (ovar)) != INTEGER_CST)
		  {
		    tree ovar2 = DECL_VALUE_EXPR (ovar);
		    gcc_assert (TREE_CODE (ovar2) == INDIRECT_REF);
		    ovar2 = TREE_OPERAND (ovar2, 0);
		    gcc_assert (DECL_P (ovar2));
		    ovar = ovar2;
		  }
		if (!maybe_lookup_field (ovar, ctx))
		  continue;
	      }

	    talign = TYPE_ALIGN_UNIT (TREE_TYPE (ovar));
	    if (DECL_P (ovar) && DECL_ALIGN_UNIT (ovar) > talign)
	      talign = DECL_ALIGN_UNIT (ovar);
	    if (nc)
	      {
		var = lookup_decl_in_outer_ctx (ovar, ctx);
		x = build_sender_ref (ovar, ctx);

		if (OMP_CLAUSE_CODE (c) == OMP_CLAUSE_MAP
		    && OMP_CLAUSE_MAP_KIND (c) == GOMP_MAP_POINTER
		    && !OMP_CLAUSE_MAP_ZERO_BIAS_ARRAY_SECTION (c)
		    && TREE_CODE (TREE_TYPE (ovar)) == ARRAY_TYPE)
		  {
		    gcc_assert (offloaded);
		    tree avar
		      = create_tmp_var (TREE_TYPE (TREE_TYPE (x)));
		    mark_addressable (avar);
		    gimplify_assign (avar, build_fold_addr_expr (var), &ilist);
		    talign = DECL_ALIGN_UNIT (avar);
		    avar = build_fold_addr_expr (avar);
		    gimplify_assign (x, avar, &ilist);
		  }
		else if (OMP_CLAUSE_CODE (c) == OMP_CLAUSE_FIRSTPRIVATE)
		  {
		    gcc_assert (is_gimple_omp_oacc (ctx->stmt));
		    if (!omp_is_reference (var))
		      {
			if (is_gimple_reg (var)
			    && OMP_CLAUSE_FIRSTPRIVATE_IMPLICIT (c))
			  TREE_NO_WARNING (var) = 1;
			var = build_fold_addr_expr (var);
		      }
		    else
		      talign = TYPE_ALIGN_UNIT (TREE_TYPE (TREE_TYPE (ovar)));
		    gimplify_assign (x, var, &ilist);
		  }
		else if (is_gimple_reg (var))
		  {
		    gcc_assert (offloaded);
		    tree avar = create_tmp_var (TREE_TYPE (var));
		    mark_addressable (avar);
		    enum gomp_map_kind map_kind = OMP_CLAUSE_MAP_KIND (c);
		    if (GOMP_MAP_COPY_TO_P (map_kind)
			|| map_kind == GOMP_MAP_POINTER
			|| map_kind == GOMP_MAP_TO_PSET
			|| map_kind == GOMP_MAP_FORCE_DEVICEPTR)
		      {
			/* If we need to initialize a temporary
			   with VAR because it is not addressable, and
			   the variable hasn't been initialized yet, then
			   we'll get a warning for the store to avar.
			   Don't warn in that case, the mapping might
			   be implicit.  */
			TREE_NO_WARNING (var) = 1;
			gimplify_assign (avar, var, &ilist);
		      }
		    avar = build_fold_addr_expr (avar);
		    gimplify_assign (x, avar, &ilist);
		    if ((GOMP_MAP_COPY_FROM_P (map_kind)
			 || map_kind == GOMP_MAP_FORCE_DEVICEPTR)
			&& !TYPE_READONLY (TREE_TYPE (var)))
		      {
			x = unshare_expr (x);
			x = build_simple_mem_ref (x);
			gimplify_assign (var, x, &olist);
		      }
		  }
		else
		  {
		    var = build_fold_addr_expr (var);
		    gimplify_assign (x, var, &ilist);
		  }
	      }
	    s = NULL_TREE;
	    if (OMP_CLAUSE_CODE (c) == OMP_CLAUSE_FIRSTPRIVATE)
	      {
		gcc_checking_assert (is_gimple_omp_oacc (ctx->stmt));
		s = TREE_TYPE (ovar);
		if (TREE_CODE (s) == REFERENCE_TYPE)
		  s = TREE_TYPE (s);
		s = TYPE_SIZE_UNIT (s);
	      }
	    else
	      s = OMP_CLAUSE_SIZE (c);
	    if (s == NULL_TREE)
	      s = TYPE_SIZE_UNIT (TREE_TYPE (ovar));
	    /* Fortran assumed-size arrays have zero size because the
	       type is incomplete.  Set the size to one to allow the
	       runtime to remap any existing data that is already
	       present on the accelerator.  */
	    if (s == NULL_TREE)
	      s = integer_one_node;
	    s = fold_convert (size_type_node, s);
	    purpose = size_int (map_idx++);
	    CONSTRUCTOR_APPEND_ELT (vsize, purpose, s);
	    if (TREE_CODE (s) != INTEGER_CST)
	      TREE_STATIC (TREE_VEC_ELT (t, 1)) = 0;

	    unsigned HOST_WIDE_INT tkind, tkind_zero;
	    switch (OMP_CLAUSE_CODE (c))
	      {
	      case OMP_CLAUSE_MAP:
		tkind = OMP_CLAUSE_MAP_KIND (c);
		tkind_zero = tkind;
		if (OMP_CLAUSE_MAP_MAYBE_ZERO_LENGTH_ARRAY_SECTION (c))
		  switch (tkind)
		    {
		    case GOMP_MAP_ALLOC:
		    case GOMP_MAP_TO:
		    case GOMP_MAP_FROM:
		    case GOMP_MAP_TOFROM:
		    case GOMP_MAP_ALWAYS_TO:
		    case GOMP_MAP_ALWAYS_FROM:
		    case GOMP_MAP_ALWAYS_TOFROM:
		    case GOMP_MAP_RELEASE:
		    case GOMP_MAP_FORCE_TO:
		    case GOMP_MAP_FORCE_FROM:
		    case GOMP_MAP_FORCE_TOFROM:
		    case GOMP_MAP_FORCE_PRESENT:
		      tkind_zero = GOMP_MAP_ZERO_LEN_ARRAY_SECTION;
		      break;
		    case GOMP_MAP_DELETE:
		      tkind_zero = GOMP_MAP_DELETE_ZERO_LEN_ARRAY_SECTION;
		    default:
		      break;
		    }
		if (tkind_zero != tkind)
		  {
		    if (integer_zerop (s))
		      tkind = tkind_zero;
		    else if (integer_nonzerop (s))
		      tkind_zero = tkind;
		  }
		break;
	      case OMP_CLAUSE_FIRSTPRIVATE:
		gcc_checking_assert (is_gimple_omp_oacc (ctx->stmt));
		tkind = GOMP_MAP_TO;
		tkind_zero = tkind;
		break;
	      case OMP_CLAUSE_TO:
		tkind = GOMP_MAP_TO;
		tkind_zero = tkind;
		break;
	      case OMP_CLAUSE_FROM:
		tkind = GOMP_MAP_FROM;
		tkind_zero = tkind;
		break;
	      default:
		gcc_unreachable ();
	      }
	    gcc_checking_assert (tkind
				 < (HOST_WIDE_INT_C (1U) << talign_shift));
	    gcc_checking_assert (tkind_zero
				 < (HOST_WIDE_INT_C (1U) << talign_shift));
	    talign = ceil_log2 (talign);
	    tkind |= talign << talign_shift;
	    tkind_zero |= talign << talign_shift;
	    gcc_checking_assert (tkind
				 <= tree_to_uhwi (TYPE_MAX_VALUE (tkind_type)));
	    gcc_checking_assert (tkind_zero
				 <= tree_to_uhwi (TYPE_MAX_VALUE (tkind_type)));
	    if (tkind == tkind_zero)
	      x = build_int_cstu (tkind_type, tkind);
	    else
	      {
		TREE_STATIC (TREE_VEC_ELT (t, 2)) = 0;
		x = build3 (COND_EXPR, tkind_type,
			    fold_build2 (EQ_EXPR, boolean_type_node,
					 unshare_expr (s), size_zero_node),
			    build_int_cstu (tkind_type, tkind_zero),
			    build_int_cstu (tkind_type, tkind));
	      }
	    CONSTRUCTOR_APPEND_ELT (vkind, purpose, x);
	    if (nc && nc != c)
	      c = nc;
	    break;

	  case OMP_CLAUSE_FIRSTPRIVATE:
	    if (is_oacc_parallel (ctx))
	      goto oacc_firstprivate_map;
	    ovar = OMP_CLAUSE_DECL (c);
	    if (omp_is_reference (ovar))
	      talign = TYPE_ALIGN_UNIT (TREE_TYPE (TREE_TYPE (ovar)));
	    else
	      talign = DECL_ALIGN_UNIT (ovar);
	    var = lookup_decl_in_outer_ctx (ovar, ctx);
	    x = build_sender_ref (ovar, ctx);
	    tkind = GOMP_MAP_FIRSTPRIVATE;
	    type = TREE_TYPE (ovar);
	    if (omp_is_reference (ovar))
	      type = TREE_TYPE (type);
	    if ((INTEGRAL_TYPE_P (type)
		 && TYPE_PRECISION (type) <= POINTER_SIZE)
		|| TREE_CODE (type) == POINTER_TYPE)
	      {
		tkind = GOMP_MAP_FIRSTPRIVATE_INT;
		tree t = var;
		if (omp_is_reference (var))
		  t = build_simple_mem_ref (var);
		else if (OMP_CLAUSE_FIRSTPRIVATE_IMPLICIT (c))
		  TREE_NO_WARNING (var) = 1;
		if (TREE_CODE (type) != POINTER_TYPE)
		  t = fold_convert (pointer_sized_int_node, t);
		t = fold_convert (TREE_TYPE (x), t);
		gimplify_assign (x, t, &ilist);
	      }
	    else if (omp_is_reference (var))
	      gimplify_assign (x, var, &ilist);
	    else if (is_gimple_reg (var))
	      {
		tree avar = create_tmp_var (TREE_TYPE (var));
		mark_addressable (avar);
		if (OMP_CLAUSE_FIRSTPRIVATE_IMPLICIT (c))
		  TREE_NO_WARNING (var) = 1;
		gimplify_assign (avar, var, &ilist);
		avar = build_fold_addr_expr (avar);
		gimplify_assign (x, avar, &ilist);
	      }
	    else
	      {
		var = build_fold_addr_expr (var);
		gimplify_assign (x, var, &ilist);
	      }
	    if (tkind == GOMP_MAP_FIRSTPRIVATE_INT)
	      s = size_int (0);
	    else if (omp_is_reference (ovar))
	      s = TYPE_SIZE_UNIT (TREE_TYPE (TREE_TYPE (ovar)));
	    else
	      s = TYPE_SIZE_UNIT (TREE_TYPE (ovar));
	    s = fold_convert (size_type_node, s);
	    purpose = size_int (map_idx++);
	    CONSTRUCTOR_APPEND_ELT (vsize, purpose, s);
	    if (TREE_CODE (s) != INTEGER_CST)
	      TREE_STATIC (TREE_VEC_ELT (t, 1)) = 0;

	    gcc_checking_assert (tkind
				 < (HOST_WIDE_INT_C (1U) << talign_shift));
	    talign = ceil_log2 (talign);
	    tkind |= talign << talign_shift;
	    gcc_checking_assert (tkind
				 <= tree_to_uhwi (TYPE_MAX_VALUE (tkind_type)));
	    CONSTRUCTOR_APPEND_ELT (vkind, purpose,
				    build_int_cstu (tkind_type, tkind));
	    break;

	  case OMP_CLAUSE_USE_DEVICE_PTR:
	  case OMP_CLAUSE_IS_DEVICE_PTR:
	    ovar = OMP_CLAUSE_DECL (c);
	    var = lookup_decl_in_outer_ctx (ovar, ctx);
	    x = build_sender_ref (ovar, ctx);
	    if (OMP_CLAUSE_CODE (c) == OMP_CLAUSE_USE_DEVICE_PTR)
	      tkind = GOMP_MAP_USE_DEVICE_PTR;
	    else
	      tkind = GOMP_MAP_FIRSTPRIVATE_INT;
	    type = TREE_TYPE (ovar);
	    if (TREE_CODE (type) == ARRAY_TYPE)
	      var = build_fold_addr_expr (var);
	    else
	      {
		if (omp_is_reference (ovar))
		  {
		    type = TREE_TYPE (type);
		    if (TREE_CODE (type) != ARRAY_TYPE)
		      var = build_simple_mem_ref (var);
		    var = fold_convert (TREE_TYPE (x), var);
		  }
	      }
	    gimplify_assign (x, var, &ilist);
	    s = size_int (0);
	    purpose = size_int (map_idx++);
	    CONSTRUCTOR_APPEND_ELT (vsize, purpose, s);
	    gcc_checking_assert (tkind
				 < (HOST_WIDE_INT_C (1U) << talign_shift));
	    gcc_checking_assert (tkind
				 <= tree_to_uhwi (TYPE_MAX_VALUE (tkind_type)));
	    CONSTRUCTOR_APPEND_ELT (vkind, purpose,
				    build_int_cstu (tkind_type, tkind));
	    break;
	  }

      gcc_assert (map_idx == map_cnt);

      DECL_INITIAL (TREE_VEC_ELT (t, 1))
	= build_constructor (TREE_TYPE (TREE_VEC_ELT (t, 1)), vsize);
      DECL_INITIAL (TREE_VEC_ELT (t, 2))
	= build_constructor (TREE_TYPE (TREE_VEC_ELT (t, 2)), vkind);
      for (int i = 1; i <= 2; i++)
	if (!TREE_STATIC (TREE_VEC_ELT (t, i)))
	  {
	    gimple_seq initlist = NULL;
	    force_gimple_operand (build1 (DECL_EXPR, void_type_node,
					  TREE_VEC_ELT (t, i)),
				  &initlist, true, NULL_TREE);
	    gimple_seq_add_seq (&ilist, initlist);

	    tree clobber = build_constructor (TREE_TYPE (TREE_VEC_ELT (t, i)),
					      NULL);
	    TREE_THIS_VOLATILE (clobber) = 1;
	    gimple_seq_add_stmt (&olist,
				 gimple_build_assign (TREE_VEC_ELT (t, i),
						      clobber));
	  }

      tree clobber = build_constructor (ctx->record_type, NULL);
      TREE_THIS_VOLATILE (clobber) = 1;
      gimple_seq_add_stmt (&olist, gimple_build_assign (ctx->sender_decl,
							clobber));
    }

  /* Once all the expansions are done, sequence all the different
     fragments inside gimple_omp_body.  */

  new_body = NULL;

  if (offloaded
      && ctx->record_type)
    {
      t = build_fold_addr_expr_loc (loc, ctx->sender_decl);
      /* fixup_child_record_type might have changed receiver_decl's type.  */
      t = fold_convert_loc (loc, TREE_TYPE (ctx->receiver_decl), t);
      gimple_seq_add_stmt (&new_body,
	  		   gimple_build_assign (ctx->receiver_decl, t));
    }
  gimple_seq_add_seq (&new_body, fplist);

  if (offloaded || data_region)
    {
      tree prev = NULL_TREE;
      for (c = clauses; c ; c = OMP_CLAUSE_CHAIN (c))
	switch (OMP_CLAUSE_CODE (c))
	  {
	    tree var, x;
	  default:
	    break;
	  case OMP_CLAUSE_FIRSTPRIVATE:
	    if (is_gimple_omp_oacc (ctx->stmt))
	      break;
	    var = OMP_CLAUSE_DECL (c);
	    if (omp_is_reference (var)
		|| is_gimple_reg_type (TREE_TYPE (var)))
	      {
		tree new_var = lookup_decl (var, ctx);
		tree type;
		type = TREE_TYPE (var);
		if (omp_is_reference (var))
		  type = TREE_TYPE (type);
		if ((INTEGRAL_TYPE_P (type)
		     && TYPE_PRECISION (type) <= POINTER_SIZE)
		    || TREE_CODE (type) == POINTER_TYPE)
		  {
		    x = build_receiver_ref (var, false, ctx);
		    if (TREE_CODE (type) != POINTER_TYPE)
		      x = fold_convert (pointer_sized_int_node, x);
		    x = fold_convert (type, x);
		    gimplify_expr (&x, &new_body, NULL, is_gimple_val,
				   fb_rvalue);
		    if (omp_is_reference (var))
		      {
			tree v = create_tmp_var_raw (type, get_name (var));
			gimple_add_tmp_var (v);
			TREE_ADDRESSABLE (v) = 1;
			gimple_seq_add_stmt (&new_body,
					     gimple_build_assign (v, x));
			x = build_fold_addr_expr (v);
		      }
		    gimple_seq_add_stmt (&new_body,
					 gimple_build_assign (new_var, x));
		  }
		else
		  {
		    x = build_receiver_ref (var, !omp_is_reference (var), ctx);
		    gimplify_expr (&x, &new_body, NULL, is_gimple_val,
				   fb_rvalue);
		    gimple_seq_add_stmt (&new_body,
					 gimple_build_assign (new_var, x));
		  }
	      }
	    else if (is_variable_sized (var))
	      {
		tree pvar = DECL_VALUE_EXPR (var);
		gcc_assert (TREE_CODE (pvar) == INDIRECT_REF);
		pvar = TREE_OPERAND (pvar, 0);
		gcc_assert (DECL_P (pvar));
		tree new_var = lookup_decl (pvar, ctx);
		x = build_receiver_ref (var, false, ctx);
		gimplify_expr (&x, &new_body, NULL, is_gimple_val, fb_rvalue);
		gimple_seq_add_stmt (&new_body,
				     gimple_build_assign (new_var, x));
	      }
	    break;
	  case OMP_CLAUSE_PRIVATE:
	    if (is_gimple_omp_oacc (ctx->stmt))
	      break;
	    var = OMP_CLAUSE_DECL (c);
	    if (omp_is_reference (var))
	      {
		location_t clause_loc = OMP_CLAUSE_LOCATION (c);
		tree new_var = lookup_decl (var, ctx);
		x = TYPE_SIZE_UNIT (TREE_TYPE (TREE_TYPE (new_var)));
		if (TREE_CONSTANT (x))
		  {
		    x = create_tmp_var_raw (TREE_TYPE (TREE_TYPE (new_var)),
					    get_name (var));
		    gimple_add_tmp_var (x);
		    TREE_ADDRESSABLE (x) = 1;
		    x = build_fold_addr_expr_loc (clause_loc, x);
		  }
		else
		  break;

		x = fold_convert_loc (clause_loc, TREE_TYPE (new_var), x);
		gimplify_expr (&x, &new_body, NULL, is_gimple_val, fb_rvalue);
		gimple_seq_add_stmt (&new_body,
				     gimple_build_assign (new_var, x));
	      }
	    break;
	  case OMP_CLAUSE_USE_DEVICE_PTR:
	  case OMP_CLAUSE_IS_DEVICE_PTR:
	    var = OMP_CLAUSE_DECL (c);
	    if (OMP_CLAUSE_CODE (c) == OMP_CLAUSE_USE_DEVICE_PTR)
	      x = build_sender_ref (var, ctx);
	    else
	      x = build_receiver_ref (var, false, ctx);
	    if (is_variable_sized (var))
	      {
		tree pvar = DECL_VALUE_EXPR (var);
		gcc_assert (TREE_CODE (pvar) == INDIRECT_REF);
		pvar = TREE_OPERAND (pvar, 0);
		gcc_assert (DECL_P (pvar));
		tree new_var = lookup_decl (pvar, ctx);
		gimplify_expr (&x, &new_body, NULL, is_gimple_val, fb_rvalue);
		gimple_seq_add_stmt (&new_body,
				     gimple_build_assign (new_var, x));
	      }
	    else if (TREE_CODE (TREE_TYPE (var)) == ARRAY_TYPE)
	      {
		tree new_var = lookup_decl (var, ctx);
		new_var = DECL_VALUE_EXPR (new_var);
		gcc_assert (TREE_CODE (new_var) == MEM_REF);
		new_var = TREE_OPERAND (new_var, 0);
		gcc_assert (DECL_P (new_var));
		gimplify_expr (&x, &new_body, NULL, is_gimple_val, fb_rvalue);
		gimple_seq_add_stmt (&new_body,
				     gimple_build_assign (new_var, x));
	      }
	    else
	      {
		tree type = TREE_TYPE (var);
		tree new_var = lookup_decl (var, ctx);
		if (omp_is_reference (var))
		  {
		    type = TREE_TYPE (type);
		    if (TREE_CODE (type) != ARRAY_TYPE)
		      {
			tree v = create_tmp_var_raw (type, get_name (var));
			gimple_add_tmp_var (v);
			TREE_ADDRESSABLE (v) = 1;
			x = fold_convert (type, x);
			gimplify_expr (&x, &new_body, NULL, is_gimple_val,
				       fb_rvalue);
			gimple_seq_add_stmt (&new_body,
					     gimple_build_assign (v, x));
			x = build_fold_addr_expr (v);
		      }
		  }
		new_var = DECL_VALUE_EXPR (new_var);
		x = fold_convert (TREE_TYPE (new_var), x);
		gimplify_expr (&x, &new_body, NULL, is_gimple_val, fb_rvalue);
		gimple_seq_add_stmt (&new_body,
				     gimple_build_assign (new_var, x));
	      }
	    break;
	  }
      /* Handle GOMP_MAP_FIRSTPRIVATE_{POINTER,REFERENCE} in second pass,
	 so that firstprivate vars holding OMP_CLAUSE_SIZE if needed
	 are already handled.  Similarly OMP_CLAUSE_PRIVATE for VLAs
	 or references to VLAs.  */
      for (c = clauses; c; c = OMP_CLAUSE_CHAIN (c))
	switch (OMP_CLAUSE_CODE (c))
	  {
	    tree var;
	  default:
	    break;
	  case OMP_CLAUSE_MAP:
	    if (OMP_CLAUSE_MAP_KIND (c) == GOMP_MAP_FIRSTPRIVATE_POINTER
		|| OMP_CLAUSE_MAP_KIND (c) == GOMP_MAP_FIRSTPRIVATE_REFERENCE)
	      {
		location_t clause_loc = OMP_CLAUSE_LOCATION (c);
		HOST_WIDE_INT offset = 0;
		gcc_assert (prev);
		var = OMP_CLAUSE_DECL (c);
		if (DECL_P (var)
		    && TREE_CODE (TREE_TYPE (var)) == ARRAY_TYPE
		    && is_global_var (maybe_lookup_decl_in_outer_ctx (var,
								      ctx))
		    && varpool_node::get_create (var)->offloadable)
		  break;
		if (TREE_CODE (var) == INDIRECT_REF
		    && TREE_CODE (TREE_OPERAND (var, 0)) == COMPONENT_REF)
		  var = TREE_OPERAND (var, 0);
		if (TREE_CODE (var) == COMPONENT_REF)
		  {
		    var = get_addr_base_and_unit_offset (var, &offset);
		    gcc_assert (var != NULL_TREE && DECL_P (var));
		  }
		else if (DECL_SIZE (var)
			 && TREE_CODE (DECL_SIZE (var)) != INTEGER_CST)
		  {
		    tree var2 = DECL_VALUE_EXPR (var);
		    gcc_assert (TREE_CODE (var2) == INDIRECT_REF);
		    var2 = TREE_OPERAND (var2, 0);
		    gcc_assert (DECL_P (var2));
		    var = var2;
		  }
		tree new_var = lookup_decl (var, ctx), x;
		tree type = TREE_TYPE (new_var);
		bool is_ref;
		if (TREE_CODE (OMP_CLAUSE_DECL (c)) == INDIRECT_REF
		    && (TREE_CODE (TREE_OPERAND (OMP_CLAUSE_DECL (c), 0))
			== COMPONENT_REF))
		  {
		    type = TREE_TYPE (TREE_OPERAND (OMP_CLAUSE_DECL (c), 0));
		    is_ref = true;
		    new_var = build2 (MEM_REF, type,
				      build_fold_addr_expr (new_var),
				      build_int_cst (build_pointer_type (type),
						     offset));
		  }
		else if (TREE_CODE (OMP_CLAUSE_DECL (c)) == COMPONENT_REF)
		  {
		    type = TREE_TYPE (OMP_CLAUSE_DECL (c));
		    is_ref = TREE_CODE (type) == REFERENCE_TYPE;
		    new_var = build2 (MEM_REF, type,
				      build_fold_addr_expr (new_var),
				      build_int_cst (build_pointer_type (type),
						     offset));
		  }
		else
		  is_ref = omp_is_reference (var);
		if (OMP_CLAUSE_MAP_KIND (c) == GOMP_MAP_FIRSTPRIVATE_REFERENCE)
		  is_ref = false;
		bool ref_to_array = false;
		if (is_ref)
		  {
		    type = TREE_TYPE (type);
		    if (TREE_CODE (type) == ARRAY_TYPE)
		      {
			type = build_pointer_type (type);
			ref_to_array = true;
		      }
		  }
		else if (TREE_CODE (type) == ARRAY_TYPE)
		  {
		    tree decl2 = DECL_VALUE_EXPR (new_var);
		    gcc_assert (TREE_CODE (decl2) == MEM_REF);
		    decl2 = TREE_OPERAND (decl2, 0);
		    gcc_assert (DECL_P (decl2));
		    new_var = decl2;
		    type = TREE_TYPE (new_var);
		  }
		x = build_receiver_ref (OMP_CLAUSE_DECL (prev), false, ctx);
		x = fold_convert_loc (clause_loc, type, x);
		if (!integer_zerop (OMP_CLAUSE_SIZE (c)))
		  {
		    tree bias = OMP_CLAUSE_SIZE (c);
		    if (DECL_P (bias))
		      bias = lookup_decl (bias, ctx);
		    bias = fold_convert_loc (clause_loc, sizetype, bias);
		    bias = fold_build1_loc (clause_loc, NEGATE_EXPR, sizetype,
					    bias);
		    x = fold_build2_loc (clause_loc, POINTER_PLUS_EXPR,
					 TREE_TYPE (x), x, bias);
		  }
		if (ref_to_array)
		  x = fold_convert_loc (clause_loc, TREE_TYPE (new_var), x);
		gimplify_expr (&x, &new_body, NULL, is_gimple_val, fb_rvalue);
		if (is_ref && !ref_to_array)
		  {
		    tree t = create_tmp_var_raw (type, get_name (var));
		    gimple_add_tmp_var (t);
		    TREE_ADDRESSABLE (t) = 1;
		    gimple_seq_add_stmt (&new_body,
					 gimple_build_assign (t, x));
		    x = build_fold_addr_expr_loc (clause_loc, t);
		  }
		gimple_seq_add_stmt (&new_body,
				     gimple_build_assign (new_var, x));
		prev = NULL_TREE;
	      }
	    else if (OMP_CLAUSE_CHAIN (c)
		     && OMP_CLAUSE_CODE (OMP_CLAUSE_CHAIN (c))
			== OMP_CLAUSE_MAP
		     && (OMP_CLAUSE_MAP_KIND (OMP_CLAUSE_CHAIN (c))
			 == GOMP_MAP_FIRSTPRIVATE_POINTER
			 || (OMP_CLAUSE_MAP_KIND (OMP_CLAUSE_CHAIN (c))
			     == GOMP_MAP_FIRSTPRIVATE_REFERENCE)))
	      prev = c;
	    break;
	  case OMP_CLAUSE_PRIVATE:
	    var = OMP_CLAUSE_DECL (c);
	    if (is_variable_sized (var))
	      {
		location_t clause_loc = OMP_CLAUSE_LOCATION (c);
		tree new_var = lookup_decl (var, ctx);
		tree pvar = DECL_VALUE_EXPR (var);
		gcc_assert (TREE_CODE (pvar) == INDIRECT_REF);
		pvar = TREE_OPERAND (pvar, 0);
		gcc_assert (DECL_P (pvar));
		tree new_pvar = lookup_decl (pvar, ctx);
		tree atmp = builtin_decl_explicit (BUILT_IN_ALLOCA_WITH_ALIGN);
		tree al = size_int (DECL_ALIGN (var));
		tree x = TYPE_SIZE_UNIT (TREE_TYPE (new_var));
		x = build_call_expr_loc (clause_loc, atmp, 2, x, al);
		x = fold_convert_loc (clause_loc, TREE_TYPE (new_pvar), x);
		gimplify_expr (&x, &new_body, NULL, is_gimple_val, fb_rvalue);
		gimple_seq_add_stmt (&new_body,
				     gimple_build_assign (new_pvar, x));
	      }
	    else if (omp_is_reference (var) && !is_gimple_omp_oacc (ctx->stmt))
	      {
		location_t clause_loc = OMP_CLAUSE_LOCATION (c);
		tree new_var = lookup_decl (var, ctx);
		tree x = TYPE_SIZE_UNIT (TREE_TYPE (TREE_TYPE (new_var)));
		if (TREE_CONSTANT (x))
		  break;
		else
		  {
		    tree atmp
		      = builtin_decl_explicit (BUILT_IN_ALLOCA_WITH_ALIGN);
		    tree rtype = TREE_TYPE (TREE_TYPE (new_var));
		    tree al = size_int (TYPE_ALIGN (rtype));
		    x = build_call_expr_loc (clause_loc, atmp, 2, x, al);
		  }

		x = fold_convert_loc (clause_loc, TREE_TYPE (new_var), x);
		gimplify_expr (&x, &new_body, NULL, is_gimple_val, fb_rvalue);
		gimple_seq_add_stmt (&new_body,
				     gimple_build_assign (new_var, x));
	      }
	    break;
	  }

      gimple_seq fork_seq = NULL;
      gimple_seq join_seq = NULL;

      if (is_oacc_parallel (ctx))
	{
	  /* If there are reductions on the offloaded region itself, treat
	     them as a dummy GANG loop.  */
	  tree level = build_int_cst (integer_type_node, GOMP_DIM_GANG);

	  lower_oacc_reductions (gimple_location (ctx->stmt), clauses, level,
				 false, NULL, NULL, &fork_seq, &join_seq, ctx);
	}

      gimple_seq_add_seq (&new_body, fork_seq);
      gimple_seq_add_seq (&new_body, tgt_body);
      gimple_seq_add_seq (&new_body, join_seq);

      if (offloaded)
	new_body = maybe_catch_exception (new_body);

      gimple_seq_add_stmt (&new_body, gimple_build_omp_return (false));
      gimple_omp_set_body (stmt, new_body);
    }

  bind = gimple_build_bind (NULL, NULL,
			    tgt_bind ? gimple_bind_block (tgt_bind)
				     : NULL_TREE);
  gsi_replace (gsi_p, dep_bind ? dep_bind : bind, true);
  gimple_bind_add_seq (bind, ilist);
  gimple_bind_add_stmt (bind, stmt);
  gimple_bind_add_seq (bind, olist);

  pop_gimplify_context (NULL);

  if (dep_bind)
    {
      gimple_bind_add_seq (dep_bind, dep_ilist);
      gimple_bind_add_stmt (dep_bind, bind);
      gimple_bind_add_seq (dep_bind, dep_olist);
      pop_gimplify_context (dep_bind);
    }
}

/* Expand code for an OpenMP teams directive.  */

static void
lower_omp_teams (gimple_stmt_iterator *gsi_p, omp_context *ctx)
{
  gomp_teams *teams_stmt = as_a <gomp_teams *> (gsi_stmt (*gsi_p));
  push_gimplify_context ();

  tree block = make_node (BLOCK);
  gbind *bind = gimple_build_bind (NULL, NULL, block);
  gsi_replace (gsi_p, bind, true);
  gimple_seq bind_body = NULL;
  gimple_seq dlist = NULL;
  gimple_seq olist = NULL;

  tree num_teams = omp_find_clause (gimple_omp_teams_clauses (teams_stmt),
				    OMP_CLAUSE_NUM_TEAMS);
  if (num_teams == NULL_TREE)
    num_teams = build_int_cst (unsigned_type_node, 0);
  else
    {
      num_teams = OMP_CLAUSE_NUM_TEAMS_EXPR (num_teams);
      num_teams = fold_convert (unsigned_type_node, num_teams);
      gimplify_expr (&num_teams, &bind_body, NULL, is_gimple_val, fb_rvalue);
    }
  tree thread_limit = omp_find_clause (gimple_omp_teams_clauses (teams_stmt),
				       OMP_CLAUSE_THREAD_LIMIT);
  if (thread_limit == NULL_TREE)
    thread_limit = build_int_cst (unsigned_type_node, 0);
  else
    {
      thread_limit = OMP_CLAUSE_THREAD_LIMIT_EXPR (thread_limit);
      thread_limit = fold_convert (unsigned_type_node, thread_limit);
      gimplify_expr (&thread_limit, &bind_body, NULL, is_gimple_val,
		     fb_rvalue);
    }

  lower_rec_input_clauses (gimple_omp_teams_clauses (teams_stmt),
			   &bind_body, &dlist, ctx, NULL);
  lower_omp (gimple_omp_body_ptr (teams_stmt), ctx);
  lower_reduction_clauses (gimple_omp_teams_clauses (teams_stmt), &olist, ctx);
  if (!gimple_omp_teams_grid_phony (teams_stmt))
    {
      gimple_seq_add_stmt (&bind_body, teams_stmt);
      location_t loc = gimple_location (teams_stmt);
      tree decl = builtin_decl_explicit (BUILT_IN_GOMP_TEAMS);
      gimple *call = gimple_build_call (decl, 2, num_teams, thread_limit);
      gimple_set_location (call, loc);
      gimple_seq_add_stmt (&bind_body, call);
    }

  gimple_seq_add_seq (&bind_body, gimple_omp_body (teams_stmt));
  gimple_omp_set_body (teams_stmt, NULL);
  gimple_seq_add_seq (&bind_body, olist);
  gimple_seq_add_seq (&bind_body, dlist);
  if (!gimple_omp_teams_grid_phony (teams_stmt))
    gimple_seq_add_stmt (&bind_body, gimple_build_omp_return (true));
  gimple_bind_set_body (bind, bind_body);

  pop_gimplify_context (bind);

  gimple_bind_append_vars (bind, ctx->block_vars);
  BLOCK_VARS (block) = ctx->block_vars;
  if (BLOCK_VARS (block))
    TREE_USED (block) = 1;
}

/* Expand code within an artificial GIMPLE_OMP_GRID_BODY OMP construct.  */

static void
lower_omp_grid_body (gimple_stmt_iterator *gsi_p, omp_context *ctx)
{
  gimple *stmt = gsi_stmt (*gsi_p);
  lower_omp (gimple_omp_body_ptr (stmt), ctx);
  gimple_seq_add_stmt (gimple_omp_body_ptr (stmt),
		       gimple_build_omp_return (false));
}


/* Callback for lower_omp_1.  Return non-NULL if *tp needs to be
   regimplified.  If DATA is non-NULL, lower_omp_1 is outside
   of OMP context, but with task_shared_vars set.  */

static tree
lower_omp_regimplify_p (tree *tp, int *walk_subtrees,
    			void *data)
{
  tree t = *tp;

  /* Explicitly ignore labels to avoid re-gimplifying
     gotos and labels stmts.  */
  if (TREE_CODE (t) != LABEL_DECL && !is_gimple_val (t))
    return t;

  /* Any variable with DECL_VALUE_EXPR needs to be regimplified.  */
  if (VAR_P (t) && data == NULL && DECL_HAS_VALUE_EXPR_P (t))
    return t;

  if (task_shared_vars
      && DECL_P (t)
      && bitmap_bit_p (task_shared_vars, DECL_UID (t)))
    return t;

  /* If a global variable has been privatized, TREE_CONSTANT on
     ADDR_EXPR might be wrong.  */
  if (data == NULL && TREE_CODE (t) == ADDR_EXPR)
    recompute_tree_invariant_for_addr_expr (t);

  *walk_subtrees = !IS_TYPE_OR_DECL_P (t);
  return NULL_TREE;
}

/* Data to be communicated between lower_omp_regimplify_operands and
   lower_omp_regimplify_operands_p.  */

struct lower_omp_regimplify_operands_data
{
  omp_context *ctx;
  vec<tree> *decls;
};

/* Helper function for lower_omp_regimplify_operands.  Find
   omp_member_access_dummy_var vars and adjust temporarily their
   DECL_VALUE_EXPRs if needed.  */

static tree
lower_omp_regimplify_operands_p (tree *tp, int *walk_subtrees,
				 void *data)
{
  tree t = omp_member_access_dummy_var (*tp);
  if (t)
    {
      struct walk_stmt_info *wi = (struct walk_stmt_info *) data;
      lower_omp_regimplify_operands_data *ldata
	= (lower_omp_regimplify_operands_data *) wi->info;
      tree o = maybe_lookup_decl (t, ldata->ctx);
      if (o != t)
	{
	  ldata->decls->safe_push (DECL_VALUE_EXPR (*tp));
	  ldata->decls->safe_push (*tp);
	  tree v = unshare_and_remap (DECL_VALUE_EXPR (*tp), t, o);
	  SET_DECL_VALUE_EXPR (*tp, v);
	}
    }
  *walk_subtrees = !IS_TYPE_OR_DECL_P (*tp);
  return NULL_TREE;
}

/* Wrapper around gimple_regimplify_operands that adjusts DECL_VALUE_EXPRs
   of omp_member_access_dummy_var vars during regimplification.  */

static void
lower_omp_regimplify_operands (omp_context *ctx, gimple *stmt,
			       gimple_stmt_iterator *gsi_p)
{
  auto_vec<tree, 10> decls;
  if (ctx)
    {
      struct walk_stmt_info wi;
      memset (&wi, '\0', sizeof (wi));
      struct lower_omp_regimplify_operands_data data;
      data.ctx = ctx;
      data.decls = &decls;
      wi.info = &data;
      walk_gimple_op (stmt, lower_omp_regimplify_operands_p, &wi);
    }
  gimple_regimplify_operands (stmt, gsi_p);
  while (!decls.is_empty ())
    {
      tree t = decls.pop ();
      tree v = decls.pop ();
      SET_DECL_VALUE_EXPR (t, v);
    }
}

static void
lower_omp_1 (gimple_stmt_iterator *gsi_p, omp_context *ctx)
{
  gimple *stmt = gsi_stmt (*gsi_p);
  struct walk_stmt_info wi;
  gcall *call_stmt;

  if (gimple_has_location (stmt))
    input_location = gimple_location (stmt);

  if (task_shared_vars)
    memset (&wi, '\0', sizeof (wi));

  /* If we have issued syntax errors, avoid doing any heavy lifting.
     Just replace the OMP directives with a NOP to avoid
     confusing RTL expansion.  */
  if (seen_error () && is_gimple_omp (stmt))
    {
      gsi_replace (gsi_p, gimple_build_nop (), true);
      return;
    }

  switch (gimple_code (stmt))
    {
    case GIMPLE_COND:
      {
	gcond *cond_stmt = as_a <gcond *> (stmt);
	if ((ctx || task_shared_vars)
	    && (walk_tree (gimple_cond_lhs_ptr (cond_stmt),
			   lower_omp_regimplify_p,
			   ctx ? NULL : &wi, NULL)
		|| walk_tree (gimple_cond_rhs_ptr (cond_stmt),
			      lower_omp_regimplify_p,
			      ctx ? NULL : &wi, NULL)))
	  lower_omp_regimplify_operands (ctx, cond_stmt, gsi_p);
      }
      break;
    case GIMPLE_CATCH:
      lower_omp (gimple_catch_handler_ptr (as_a <gcatch *> (stmt)), ctx);
      break;
    case GIMPLE_EH_FILTER:
      lower_omp (gimple_eh_filter_failure_ptr (stmt), ctx);
      break;
    case GIMPLE_TRY:
      lower_omp (gimple_try_eval_ptr (stmt), ctx);
      lower_omp (gimple_try_cleanup_ptr (stmt), ctx);
      break;
    case GIMPLE_TRANSACTION:
      lower_omp (gimple_transaction_body_ptr (as_a <gtransaction *> (stmt)),
		 ctx);
      break;
    case GIMPLE_BIND:
      lower_omp (gimple_bind_body_ptr (as_a <gbind *> (stmt)), ctx);
      break;
    case GIMPLE_OMP_PARALLEL:
    case GIMPLE_OMP_TASK:
      ctx = maybe_lookup_ctx (stmt);
      gcc_assert (ctx);
      if (ctx->cancellable)
	ctx->cancel_label = create_artificial_label (UNKNOWN_LOCATION);
      lower_omp_taskreg (gsi_p, ctx);
      break;
    case GIMPLE_OMP_FOR:
      ctx = maybe_lookup_ctx (stmt);
      gcc_assert (ctx);
      if (ctx->cancellable)
	ctx->cancel_label = create_artificial_label (UNKNOWN_LOCATION);
      lower_omp_for (gsi_p, ctx);
      break;
    case GIMPLE_OMP_SECTIONS:
      ctx = maybe_lookup_ctx (stmt);
      gcc_assert (ctx);
      if (ctx->cancellable)
	ctx->cancel_label = create_artificial_label (UNKNOWN_LOCATION);
      lower_omp_sections (gsi_p, ctx);
      break;
    case GIMPLE_OMP_SINGLE:
      ctx = maybe_lookup_ctx (stmt);
      gcc_assert (ctx);
      lower_omp_single (gsi_p, ctx);
      break;
    case GIMPLE_OMP_MASTER:
      ctx = maybe_lookup_ctx (stmt);
      gcc_assert (ctx);
      lower_omp_master (gsi_p, ctx);
      break;
    case GIMPLE_OMP_TASKGROUP:
      ctx = maybe_lookup_ctx (stmt);
      gcc_assert (ctx);
      lower_omp_taskgroup (gsi_p, ctx);
      break;
    case GIMPLE_OMP_ORDERED:
      ctx = maybe_lookup_ctx (stmt);
      gcc_assert (ctx);
      lower_omp_ordered (gsi_p, ctx);
      break;
    case GIMPLE_OMP_CRITICAL:
      ctx = maybe_lookup_ctx (stmt);
      gcc_assert (ctx);
      lower_omp_critical (gsi_p, ctx);
      break;
    case GIMPLE_OMP_ATOMIC_LOAD:
      if ((ctx || task_shared_vars)
	  && walk_tree (gimple_omp_atomic_load_rhs_ptr (
			  as_a <gomp_atomic_load *> (stmt)),
			lower_omp_regimplify_p, ctx ? NULL : &wi, NULL))
	lower_omp_regimplify_operands (ctx, stmt, gsi_p);
      break;
    case GIMPLE_OMP_TARGET:
      ctx = maybe_lookup_ctx (stmt);
      gcc_assert (ctx);
      lower_omp_target (gsi_p, ctx);
      break;
    case GIMPLE_OMP_TEAMS:
      ctx = maybe_lookup_ctx (stmt);
      gcc_assert (ctx);
      lower_omp_teams (gsi_p, ctx);
      break;
    case GIMPLE_OMP_GRID_BODY:
      ctx = maybe_lookup_ctx (stmt);
      gcc_assert (ctx);
      lower_omp_grid_body (gsi_p, ctx);
      break;
    case GIMPLE_CALL:
      tree fndecl;
      call_stmt = as_a <gcall *> (stmt);
      fndecl = gimple_call_fndecl (call_stmt);
      if (fndecl
	  && DECL_BUILT_IN_CLASS (fndecl) == BUILT_IN_NORMAL)
	switch (DECL_FUNCTION_CODE (fndecl))
	  {
	  case BUILT_IN_GOMP_BARRIER:
	    if (ctx == NULL)
	      break;
	    /* FALLTHRU */
	  case BUILT_IN_GOMP_CANCEL:
	  case BUILT_IN_GOMP_CANCELLATION_POINT:
	    omp_context *cctx;
	    cctx = ctx;
	    if (gimple_code (cctx->stmt) == GIMPLE_OMP_SECTION)
	      cctx = cctx->outer;
	    gcc_assert (gimple_call_lhs (call_stmt) == NULL_TREE);
	    if (!cctx->cancellable)
	      {
		if (DECL_FUNCTION_CODE (fndecl)
		    == BUILT_IN_GOMP_CANCELLATION_POINT)
		  {
		    stmt = gimple_build_nop ();
		    gsi_replace (gsi_p, stmt, false);
		  }
		break;
	      }
	    if (DECL_FUNCTION_CODE (fndecl) == BUILT_IN_GOMP_BARRIER)
	      {
		fndecl = builtin_decl_explicit (BUILT_IN_GOMP_BARRIER_CANCEL);
		gimple_call_set_fndecl (call_stmt, fndecl);
		gimple_call_set_fntype (call_stmt, TREE_TYPE (fndecl));
	      }
	    tree lhs;
	    lhs = create_tmp_var (TREE_TYPE (TREE_TYPE (fndecl)));
	    gimple_call_set_lhs (call_stmt, lhs);
	    tree fallthru_label;
	    fallthru_label = create_artificial_label (UNKNOWN_LOCATION);
	    gimple *g;
	    g = gimple_build_label (fallthru_label);
	    gsi_insert_after (gsi_p, g, GSI_SAME_STMT);
	    g = gimple_build_cond (NE_EXPR, lhs,
				   fold_convert (TREE_TYPE (lhs),
						 boolean_false_node),
				   cctx->cancel_label, fallthru_label);
	    gsi_insert_after (gsi_p, g, GSI_SAME_STMT);
	    break;
	  default:
	    break;
	  }
      /* FALLTHRU */
    default:
      if ((ctx || task_shared_vars)
	  && walk_gimple_op (stmt, lower_omp_regimplify_p,
			     ctx ? NULL : &wi))
	{
	  /* Just remove clobbers, this should happen only if we have
	     "privatized" local addressable variables in SIMD regions,
	     the clobber isn't needed in that case and gimplifying address
	     of the ARRAY_REF into a pointer and creating MEM_REF based
	     clobber would create worse code than we get with the clobber
	     dropped.  */
	  if (gimple_clobber_p (stmt))
	    {
	      gsi_replace (gsi_p, gimple_build_nop (), true);
	      break;
	    }
	  lower_omp_regimplify_operands (ctx, stmt, gsi_p);
	}
      break;
    }
}

static void
lower_omp (gimple_seq *body, omp_context *ctx)
{
  location_t saved_location = input_location;
  gimple_stmt_iterator gsi;
  for (gsi = gsi_start (*body); !gsi_end_p (gsi); gsi_next (&gsi))
    lower_omp_1 (&gsi, ctx);
  /* During gimplification, we haven't folded statments inside offloading
     or taskreg regions (gimplify.c:maybe_fold_stmt); do that now.  */
  if (target_nesting_level || taskreg_nesting_level)
    for (gsi = gsi_start (*body); !gsi_end_p (gsi); gsi_next (&gsi))
      fold_stmt (&gsi);
  input_location = saved_location;
}

/* Main entry point.  */

static unsigned int
execute_lower_omp (void)
{
  gimple_seq body;
  int i;
  omp_context *ctx;

  /* This pass always runs, to provide PROP_gimple_lomp.
     But often, there is nothing to do.  */
  if (flag_cilkplus == 0 && flag_openacc == 0 && flag_openmp == 0
      && flag_openmp_simd == 0)
    return 0;

  all_contexts = splay_tree_new (splay_tree_compare_pointers, 0,
				 delete_omp_context);

  body = gimple_body (current_function_decl);

  if (hsa_gen_requested_p ())
    omp_grid_gridify_all_targets (&body);

  scan_omp (&body, NULL);
  gcc_assert (taskreg_nesting_level == 0);
  FOR_EACH_VEC_ELT (taskreg_contexts, i, ctx)
    finish_taskreg_scan (ctx);
  taskreg_contexts.release ();

  if (all_contexts->root)
    {
      if (task_shared_vars)
	push_gimplify_context ();
      lower_omp (&body, NULL);
      if (task_shared_vars)
	pop_gimplify_context (NULL);
    }

  if (all_contexts)
    {
      splay_tree_delete (all_contexts);
      all_contexts = NULL;
    }
  BITMAP_FREE (task_shared_vars);
  return 0;
}

namespace {

const pass_data pass_data_lower_omp =
{
  GIMPLE_PASS, /* type */
  "omplower", /* name */
  OPTGROUP_OPENMP, /* optinfo_flags */
  TV_NONE, /* tv_id */
  PROP_gimple_any, /* properties_required */
  PROP_gimple_lomp | PROP_gimple_lomp_dev, /* properties_provided */
  0, /* properties_destroyed */
  0, /* todo_flags_start */
  0, /* todo_flags_finish */
};

class pass_lower_omp : public gimple_opt_pass
{
public:
  pass_lower_omp (gcc::context *ctxt)
    : gimple_opt_pass (pass_data_lower_omp, ctxt)
  {}

  /* opt_pass methods: */
  virtual unsigned int execute (function *) { return execute_lower_omp (); }

}; // class pass_lower_omp

} // anon namespace

gimple_opt_pass *
make_pass_lower_omp (gcc::context *ctxt)
{
  return new pass_lower_omp (ctxt);
}

/* The following is a utility to diagnose structured block violations.
   It is not part of the "omplower" pass, as that's invoked too late.  It
   should be invoked by the respective front ends after gimplification.  */

static splay_tree all_labels;

/* Check for mismatched contexts and generate an error if needed.  Return
   true if an error is detected.  */

static bool
diagnose_sb_0 (gimple_stmt_iterator *gsi_p,
	       gimple *branch_ctx, gimple *label_ctx)
{
  gcc_checking_assert (!branch_ctx || is_gimple_omp (branch_ctx));
  gcc_checking_assert (!label_ctx || is_gimple_omp (label_ctx));

  if (label_ctx == branch_ctx)
    return false;

  const char* kind = NULL;

  if (flag_cilkplus)
    {
      if ((branch_ctx
	   && gimple_code (branch_ctx) == GIMPLE_OMP_FOR
	   && gimple_omp_for_kind (branch_ctx) == GF_OMP_FOR_KIND_CILKSIMD)
	  || (label_ctx
	      && gimple_code (label_ctx) == GIMPLE_OMP_FOR
	      && gimple_omp_for_kind (label_ctx) == GF_OMP_FOR_KIND_CILKSIMD))
	kind = "Cilk Plus";
    }
  if (flag_openacc)
    {
      if ((branch_ctx && is_gimple_omp_oacc (branch_ctx))
	  || (label_ctx && is_gimple_omp_oacc (label_ctx)))
	{
	  gcc_checking_assert (kind == NULL);
	  kind = "OpenACC";
	}
    }
  if (kind == NULL)
    {
      gcc_checking_assert (flag_openmp);
      kind = "OpenMP";
    }

  /* Previously we kept track of the label's entire context in diagnose_sb_[12]
     so we could traverse it and issue a correct "exit" or "enter" error
     message upon a structured block violation.

     We built the context by building a list with tree_cons'ing, but there is
     no easy counterpart in gimple tuples.  It seems like far too much work
     for issuing exit/enter error messages.  If someone really misses the
     distinct error message... patches welcome.  */

#if 0
  /* Try to avoid confusing the user by producing and error message
     with correct "exit" or "enter" verbiage.  We prefer "exit"
     unless we can show that LABEL_CTX is nested within BRANCH_CTX.  */
  if (branch_ctx == NULL)
    exit_p = false;
  else
    {
      while (label_ctx)
	{
	  if (TREE_VALUE (label_ctx) == branch_ctx)
	    {
	      exit_p = false;
	      break;
	    }
	  label_ctx = TREE_CHAIN (label_ctx);
	}
    }

  if (exit_p)
    error ("invalid exit from %s structured block", kind);
  else
    error ("invalid entry to %s structured block", kind);
#endif

  /* If it's obvious we have an invalid entry, be specific about the error.  */
  if (branch_ctx == NULL)
    error ("invalid entry to %s structured block", kind);
  else
    {
      /* Otherwise, be vague and lazy, but efficient.  */
      error ("invalid branch to/from %s structured block", kind);
    }

  gsi_replace (gsi_p, gimple_build_nop (), false);
  return true;
}

/* Pass 1: Create a minimal tree of structured blocks, and record
   where each label is found.  */

static tree
diagnose_sb_1 (gimple_stmt_iterator *gsi_p, bool *handled_ops_p,
    	       struct walk_stmt_info *wi)
{
  gimple *context = (gimple *) wi->info;
  gimple *inner_context;
  gimple *stmt = gsi_stmt (*gsi_p);

  *handled_ops_p = true;

  switch (gimple_code (stmt))
    {
    WALK_SUBSTMTS;

    case GIMPLE_OMP_PARALLEL:
    case GIMPLE_OMP_TASK:
    case GIMPLE_OMP_SECTIONS:
    case GIMPLE_OMP_SINGLE:
    case GIMPLE_OMP_SECTION:
    case GIMPLE_OMP_MASTER:
    case GIMPLE_OMP_ORDERED:
    case GIMPLE_OMP_CRITICAL:
    case GIMPLE_OMP_TARGET:
    case GIMPLE_OMP_TEAMS:
    case GIMPLE_OMP_TASKGROUP:
      /* The minimal context here is just the current OMP construct.  */
      inner_context = stmt;
      wi->info = inner_context;
      walk_gimple_seq (gimple_omp_body (stmt), diagnose_sb_1, NULL, wi);
      wi->info = context;
      break;

    case GIMPLE_OMP_FOR:
      inner_context = stmt;
      wi->info = inner_context;
      /* gimple_omp_for_{index,initial,final} are all DECLs; no need to
	 walk them.  */
      walk_gimple_seq (gimple_omp_for_pre_body (stmt),
	  	       diagnose_sb_1, NULL, wi);
      walk_gimple_seq (gimple_omp_body (stmt), diagnose_sb_1, NULL, wi);
      wi->info = context;
      break;

    case GIMPLE_LABEL:
      splay_tree_insert (all_labels,
			 (splay_tree_key) gimple_label_label (
					    as_a <glabel *> (stmt)),
			 (splay_tree_value) context);
      break;

    default:
      break;
    }

  return NULL_TREE;
}

/* Pass 2: Check each branch and see if its context differs from that of
   the destination label's context.  */

static tree
diagnose_sb_2 (gimple_stmt_iterator *gsi_p, bool *handled_ops_p,
    	       struct walk_stmt_info *wi)
{
  gimple *context = (gimple *) wi->info;
  splay_tree_node n;
  gimple *stmt = gsi_stmt (*gsi_p);

  *handled_ops_p = true;

  switch (gimple_code (stmt))
    {
    WALK_SUBSTMTS;

    case GIMPLE_OMP_PARALLEL:
    case GIMPLE_OMP_TASK:
    case GIMPLE_OMP_SECTIONS:
    case GIMPLE_OMP_SINGLE:
    case GIMPLE_OMP_SECTION:
    case GIMPLE_OMP_MASTER:
    case GIMPLE_OMP_ORDERED:
    case GIMPLE_OMP_CRITICAL:
    case GIMPLE_OMP_TARGET:
    case GIMPLE_OMP_TEAMS:
    case GIMPLE_OMP_TASKGROUP:
      wi->info = stmt;
      walk_gimple_seq_mod (gimple_omp_body_ptr (stmt), diagnose_sb_2, NULL, wi);
      wi->info = context;
      break;

    case GIMPLE_OMP_FOR:
      wi->info = stmt;
      /* gimple_omp_for_{index,initial,final} are all DECLs; no need to
	 walk them.  */
      walk_gimple_seq_mod (gimple_omp_for_pre_body_ptr (stmt),
			   diagnose_sb_2, NULL, wi);
      walk_gimple_seq_mod (gimple_omp_body_ptr (stmt), diagnose_sb_2, NULL, wi);
      wi->info = context;
      break;

    case GIMPLE_COND:
	{
	  gcond *cond_stmt = as_a <gcond *> (stmt);
	  tree lab = gimple_cond_true_label (cond_stmt);
	  if (lab)
	    {
	      n = splay_tree_lookup (all_labels,
				     (splay_tree_key) lab);
	      diagnose_sb_0 (gsi_p, context,
			     n ? (gimple *) n->value : NULL);
	    }
	  lab = gimple_cond_false_label (cond_stmt);
	  if (lab)
	    {
	      n = splay_tree_lookup (all_labels,
				     (splay_tree_key) lab);
	      diagnose_sb_0 (gsi_p, context,
			     n ? (gimple *) n->value : NULL);
	    }
	}
      break;

    case GIMPLE_GOTO:
      {
	tree lab = gimple_goto_dest (stmt);
	if (TREE_CODE (lab) != LABEL_DECL)
	  break;

	n = splay_tree_lookup (all_labels, (splay_tree_key) lab);
	diagnose_sb_0 (gsi_p, context, n ? (gimple *) n->value : NULL);
      }
      break;

    case GIMPLE_SWITCH:
      {
	gswitch *switch_stmt = as_a <gswitch *> (stmt);
	unsigned int i;
	for (i = 0; i < gimple_switch_num_labels (switch_stmt); ++i)
	  {
	    tree lab = CASE_LABEL (gimple_switch_label (switch_stmt, i));
	    n = splay_tree_lookup (all_labels, (splay_tree_key) lab);
	    if (n && diagnose_sb_0 (gsi_p, context, (gimple *) n->value))
	      break;
	  }
      }
      break;

    case GIMPLE_RETURN:
      diagnose_sb_0 (gsi_p, context, NULL);
      break;

    default:
      break;
    }

  return NULL_TREE;
}

static unsigned int
diagnose_omp_structured_block_errors (void)
{
  struct walk_stmt_info wi;
  gimple_seq body = gimple_body (current_function_decl);

  all_labels = splay_tree_new (splay_tree_compare_pointers, 0, 0);

  memset (&wi, 0, sizeof (wi));
  walk_gimple_seq (body, diagnose_sb_1, NULL, &wi);

  memset (&wi, 0, sizeof (wi));
  wi.want_locations = true;
  walk_gimple_seq_mod (&body, diagnose_sb_2, NULL, &wi);

  gimple_set_body (current_function_decl, body);

  splay_tree_delete (all_labels);
  all_labels = NULL;

  return 0;
}

namespace {

const pass_data pass_data_diagnose_omp_blocks =
{
  GIMPLE_PASS, /* type */
  "*diagnose_omp_blocks", /* name */
  OPTGROUP_OPENMP, /* optinfo_flags */
  TV_NONE, /* tv_id */
  PROP_gimple_any, /* properties_required */
  0, /* properties_provided */
  0, /* properties_destroyed */
  0, /* todo_flags_start */
  0, /* todo_flags_finish */
};

class pass_diagnose_omp_blocks : public gimple_opt_pass
{
public:
  pass_diagnose_omp_blocks (gcc::context *ctxt)
    : gimple_opt_pass (pass_data_diagnose_omp_blocks, ctxt)
  {}

  /* opt_pass methods: */
  virtual bool gate (function *)
  {
    return flag_cilkplus || flag_openacc || flag_openmp;
  }
  virtual unsigned int execute (function *)
    {
      return diagnose_omp_structured_block_errors ();
    }

}; // class pass_diagnose_omp_blocks

} // anon namespace

gimple_opt_pass *
make_pass_diagnose_omp_blocks (gcc::context *ctxt)
{
  return new pass_diagnose_omp_blocks (ctxt);
}


#include "gt-omp-low.h"<|MERGE_RESOLUTION|>--- conflicted
+++ resolved
@@ -1353,7 +1353,6 @@
 	case OMP_CLAUSE_SEQ:
 	case OMP_CLAUSE_TILE:
 	case OMP_CLAUSE__SIMT_:
-	case OMP_CLAUSE_TILE:
 	case OMP_CLAUSE_DEVICE_TYPE:
 	  break;
 
@@ -1364,11 +1363,8 @@
 	    install_var_local (decl, ctx);
 	  break;
 
-<<<<<<< HEAD
 	case OMP_CLAUSE_BIND:
 	case OMP_CLAUSE_NOHOST:
-=======
->>>>>>> 719a7570
 	case OMP_CLAUSE__CACHE_:
 	default:
 	  gcc_unreachable ();
@@ -1535,11 +1531,8 @@
 	case OMP_CLAUSE_DEVICE_TYPE:
 	  break;
 
-<<<<<<< HEAD
 	case OMP_CLAUSE_BIND:
 	case OMP_CLAUSE_NOHOST:
-=======
->>>>>>> 719a7570
 	case OMP_CLAUSE__CACHE_:
 	default:
 	  gcc_unreachable ();
@@ -5649,13 +5642,10 @@
 	  tag |= OLF_TILE;
 	  break;
 
-<<<<<<< HEAD
 	case OMP_CLAUSE_DEVICE_TYPE:
 	  /* TODO: Add device type handling.  */
 	  goto done;
 
-=======
->>>>>>> 719a7570
 	default:
 	  continue;
 	}
@@ -5675,11 +5665,7 @@
     tag |= OLF_INDEPENDENT;
 
   if (tag & OLF_TILE)
-<<<<<<< HEAD
-    /* Tiling could use all 3 levels.  */
-=======
     /* Tiling could use all 3 levels.  */ 
->>>>>>> 719a7570
     levels = 3;
   else
     {
