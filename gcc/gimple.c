/* Gimple IR support functions.

   Copyright 2007, 2008, 2009, 2010, 2011 Free Software Foundation, Inc.
   Contributed by Aldy Hernandez <aldyh@redhat.com>

This file is part of GCC.

GCC is free software; you can redistribute it and/or modify it under
the terms of the GNU General Public License as published by the Free
Software Foundation; either version 3, or (at your option) any later
version.

GCC is distributed in the hope that it will be useful, but WITHOUT ANY
WARRANTY; without even the implied warranty of MERCHANTABILITY or
FITNESS FOR A PARTICULAR PURPOSE.  See the GNU General Public License
for more details.

You should have received a copy of the GNU General Public License
along with GCC; see the file COPYING3.  If not see
<http://www.gnu.org/licenses/>.  */

#include "config.h"
#include "system.h"
#include "coretypes.h"
#include "tm.h"
#include "target.h"
#include "tree.h"
#include "ggc.h"
#include "hard-reg-set.h"
#include "basic-block.h"
#include "gimple.h"
#include "diagnostic.h"
#include "tree-flow.h"
#include "value-prof.h"
#include "flags.h"
#include "alias.h"
#include "demangle.h"
#include "langhooks.h"

/* Global type table.  FIXME lto, it should be possible to re-use some
   of the type hashing routines in tree.c (type_hash_canon, type_hash_lookup,
   etc), but those assume that types were built with the various
   build_*_type routines which is not the case with the streamer.  */
static GTY((if_marked ("ggc_marked_p"), param_is (union tree_node)))
  htab_t gimple_types;
static GTY((if_marked ("ggc_marked_p"), param_is (union tree_node)))
  htab_t gimple_canonical_types;
static GTY((if_marked ("tree_int_map_marked_p"), param_is (struct tree_int_map)))
  htab_t type_hash_cache;
static GTY((if_marked ("tree_int_map_marked_p"), param_is (struct tree_int_map)))
  htab_t canonical_type_hash_cache;

/* All the tuples have their operand vector (if present) at the very bottom
   of the structure.  Therefore, the offset required to find the
   operands vector the size of the structure minus the size of the 1
   element tree array at the end (see gimple_ops).  */
#define DEFGSSTRUCT(SYM, STRUCT, HAS_TREE_OP) \
	(HAS_TREE_OP ? sizeof (struct STRUCT) - sizeof (tree) : 0),
EXPORTED_CONST size_t gimple_ops_offset_[] = {
#include "gsstruct.def"
};
#undef DEFGSSTRUCT

#define DEFGSSTRUCT(SYM, STRUCT, HAS_TREE_OP) sizeof(struct STRUCT),
static const size_t gsstruct_code_size[] = {
#include "gsstruct.def"
};
#undef DEFGSSTRUCT

#define DEFGSCODE(SYM, NAME, GSSCODE)	NAME,
const char *const gimple_code_name[] = {
#include "gimple.def"
};
#undef DEFGSCODE

#define DEFGSCODE(SYM, NAME, GSSCODE)	GSSCODE,
EXPORTED_CONST enum gimple_statement_structure_enum gss_for_code_[] = {
#include "gimple.def"
};
#undef DEFGSCODE

#ifdef GATHER_STATISTICS
/* Gimple stats.  */

int gimple_alloc_counts[(int) gimple_alloc_kind_all];
int gimple_alloc_sizes[(int) gimple_alloc_kind_all];

/* Keep in sync with gimple.h:enum gimple_alloc_kind.  */
static const char * const gimple_alloc_kind_names[] = {
    "assignments",
    "phi nodes",
    "conditionals",
    "sequences",
    "everything else"
};

#endif /* GATHER_STATISTICS */

/* A cache of gimple_seq objects.  Sequences are created and destroyed
   fairly often during gimplification.  */
static GTY ((deletable)) struct gimple_seq_d *gimple_seq_cache;

/* Private API manipulation functions shared only with some
   other files.  */
extern void gimple_set_stored_syms (gimple, bitmap, bitmap_obstack *);
extern void gimple_set_loaded_syms (gimple, bitmap, bitmap_obstack *);

/* Gimple tuple constructors.
   Note: Any constructor taking a ``gimple_seq'' as a parameter, can
   be passed a NULL to start with an empty sequence.  */

/* Set the code for statement G to CODE.  */

static inline void
gimple_set_code (gimple g, enum gimple_code code)
{
  g->gsbase.code = code;
}

/* Return the number of bytes needed to hold a GIMPLE statement with
   code CODE.  */

static inline size_t
gimple_size (enum gimple_code code)
{
  return gsstruct_code_size[gss_for_code (code)];
}

/* Allocate memory for a GIMPLE statement with code CODE and NUM_OPS
   operands.  */

gimple
gimple_alloc_stat (enum gimple_code code, unsigned num_ops MEM_STAT_DECL)
{
  size_t size;
  gimple stmt;

  size = gimple_size (code);
  if (num_ops > 0)
    size += sizeof (tree) * (num_ops - 1);

#ifdef GATHER_STATISTICS
  {
    enum gimple_alloc_kind kind = gimple_alloc_kind (code);
    gimple_alloc_counts[(int) kind]++;
    gimple_alloc_sizes[(int) kind] += size;
  }
#endif

  stmt = ggc_alloc_cleared_gimple_statement_d_stat (size PASS_MEM_STAT);
  gimple_set_code (stmt, code);
  gimple_set_num_ops (stmt, num_ops);

  /* Do not call gimple_set_modified here as it has other side
     effects and this tuple is still not completely built.  */
  stmt->gsbase.modified = 1;

  return stmt;
}

/* Set SUBCODE to be the code of the expression computed by statement G.  */

static inline void
gimple_set_subcode (gimple g, unsigned subcode)
{
  /* We only have 16 bits for the RHS code.  Assert that we are not
     overflowing it.  */
  gcc_assert (subcode < (1 << 16));
  g->gsbase.subcode = subcode;
}



/* Build a tuple with operands.  CODE is the statement to build (which
   must be one of the GIMPLE_WITH_OPS tuples).  SUBCODE is the sub-code
   for the new tuple.  NUM_OPS is the number of operands to allocate.  */

#define gimple_build_with_ops(c, s, n) \
  gimple_build_with_ops_stat (c, s, n MEM_STAT_INFO)

static gimple
gimple_build_with_ops_stat (enum gimple_code code, unsigned subcode,
		            unsigned num_ops MEM_STAT_DECL)
{
  gimple s = gimple_alloc_stat (code, num_ops PASS_MEM_STAT);
  gimple_set_subcode (s, subcode);

  return s;
}


/* Build a GIMPLE_RETURN statement returning RETVAL.  */

gimple
gimple_build_return (tree retval)
{
  gimple s = gimple_build_with_ops (GIMPLE_RETURN, ERROR_MARK, 1);
  if (retval)
    gimple_return_set_retval (s, retval);
  return s;
}

/* Reset alias information on call S.  */

void
gimple_call_reset_alias_info (gimple s)
{
  if (gimple_call_flags (s) & ECF_CONST)
    memset (gimple_call_use_set (s), 0, sizeof (struct pt_solution));
  else
    pt_solution_reset (gimple_call_use_set (s));
  if (gimple_call_flags (s) & (ECF_CONST|ECF_PURE|ECF_NOVOPS))
    memset (gimple_call_clobber_set (s), 0, sizeof (struct pt_solution));
  else
    pt_solution_reset (gimple_call_clobber_set (s));
}

/* Helper for gimple_build_call, gimple_build_call_valist,
   gimple_build_call_vec and gimple_build_call_from_tree.  Build the basic
   components of a GIMPLE_CALL statement to function FN with NARGS
   arguments.  */

static inline gimple
gimple_build_call_1 (tree fn, unsigned nargs)
{
  gimple s = gimple_build_with_ops (GIMPLE_CALL, ERROR_MARK, nargs + 3);
  if (TREE_CODE (fn) == FUNCTION_DECL)
    fn = build_fold_addr_expr (fn);
  gimple_set_op (s, 1, fn);
  gimple_call_set_fntype (s, TREE_TYPE (TREE_TYPE (fn)));
  gimple_call_reset_alias_info (s);
  return s;
}


/* Build a GIMPLE_CALL statement to function FN with the arguments
   specified in vector ARGS.  */

gimple
gimple_build_call_vec (tree fn, VEC(tree, heap) *args)
{
  unsigned i;
  unsigned nargs = VEC_length (tree, args);
  gimple call = gimple_build_call_1 (fn, nargs);

  for (i = 0; i < nargs; i++)
    gimple_call_set_arg (call, i, VEC_index (tree, args, i));

  return call;
}


/* Build a GIMPLE_CALL statement to function FN.  NARGS is the number of
   arguments.  The ... are the arguments.  */

gimple
gimple_build_call (tree fn, unsigned nargs, ...)
{
  va_list ap;
  gimple call;
  unsigned i;

  gcc_assert (TREE_CODE (fn) == FUNCTION_DECL || is_gimple_call_addr (fn));

  call = gimple_build_call_1 (fn, nargs);

  va_start (ap, nargs);
  for (i = 0; i < nargs; i++)
    gimple_call_set_arg (call, i, va_arg (ap, tree));
  va_end (ap);

  return call;
}


/* Build a GIMPLE_CALL statement to function FN.  NARGS is the number of
   arguments.  AP contains the arguments.  */

gimple
gimple_build_call_valist (tree fn, unsigned nargs, va_list ap)
{
  gimple call;
  unsigned i;

  gcc_assert (TREE_CODE (fn) == FUNCTION_DECL || is_gimple_call_addr (fn));

  call = gimple_build_call_1 (fn, nargs);

  for (i = 0; i < nargs; i++)
    gimple_call_set_arg (call, i, va_arg (ap, tree));

  return call;
}


/* Helper for gimple_build_call_internal and gimple_build_call_internal_vec.
   Build the basic components of a GIMPLE_CALL statement to internal
   function FN with NARGS arguments.  */

static inline gimple
gimple_build_call_internal_1 (enum internal_fn fn, unsigned nargs)
{
  gimple s = gimple_build_with_ops (GIMPLE_CALL, ERROR_MARK, nargs + 3);
  s->gsbase.subcode |= GF_CALL_INTERNAL;
  gimple_call_set_internal_fn (s, fn);
  gimple_call_reset_alias_info (s);
  return s;
}


/* Build a GIMPLE_CALL statement to internal function FN.  NARGS is
   the number of arguments.  The ... are the arguments.  */

gimple
gimple_build_call_internal (enum internal_fn fn, unsigned nargs, ...)
{
  va_list ap;
  gimple call;
  unsigned i;

  call = gimple_build_call_internal_1 (fn, nargs);
  va_start (ap, nargs);
  for (i = 0; i < nargs; i++)
    gimple_call_set_arg (call, i, va_arg (ap, tree));
  va_end (ap);

  return call;
}


/* Build a GIMPLE_CALL statement to internal function FN with the arguments
   specified in vector ARGS.  */

gimple
gimple_build_call_internal_vec (enum internal_fn fn, VEC(tree, heap) *args)
{
  unsigned i, nargs;
  gimple call;

  nargs = VEC_length (tree, args);
  call = gimple_build_call_internal_1 (fn, nargs);
  for (i = 0; i < nargs; i++)
    gimple_call_set_arg (call, i, VEC_index (tree, args, i));

  return call;
}


/* Build a GIMPLE_CALL statement from CALL_EXPR T.  Note that T is
   assumed to be in GIMPLE form already.  Minimal checking is done of
   this fact.  */

gimple
gimple_build_call_from_tree (tree t)
{
  unsigned i, nargs;
  gimple call;
  tree fndecl = get_callee_fndecl (t);

  gcc_assert (TREE_CODE (t) == CALL_EXPR);

  nargs = call_expr_nargs (t);
  call = gimple_build_call_1 (fndecl ? fndecl : CALL_EXPR_FN (t), nargs);

  for (i = 0; i < nargs; i++)
    gimple_call_set_arg (call, i, CALL_EXPR_ARG (t, i));

  gimple_set_block (call, TREE_BLOCK (t));

  /* Carry all the CALL_EXPR flags to the new GIMPLE_CALL.  */
  gimple_call_set_chain (call, CALL_EXPR_STATIC_CHAIN (t));
  gimple_call_set_tail (call, CALL_EXPR_TAILCALL (t));
  gimple_call_set_return_slot_opt (call, CALL_EXPR_RETURN_SLOT_OPT (t));
  if (fndecl
      && DECL_BUILT_IN_CLASS (fndecl) == BUILT_IN_NORMAL
      && (DECL_FUNCTION_CODE (fndecl) == BUILT_IN_ALLOCA
	  || DECL_FUNCTION_CODE (fndecl) == BUILT_IN_ALLOCA_WITH_ALIGN))
    gimple_call_set_alloca_for_var (call, CALL_ALLOCA_FOR_VAR_P (t));
  else
    gimple_call_set_from_thunk (call, CALL_FROM_THUNK_P (t));
  gimple_call_set_va_arg_pack (call, CALL_EXPR_VA_ARG_PACK (t));
  gimple_call_set_nothrow (call, TREE_NOTHROW (t));
  gimple_set_no_warning (call, TREE_NO_WARNING (t));

  return call;
}


/* Extract the operands and code for expression EXPR into *SUBCODE_P,
   *OP1_P, *OP2_P and *OP3_P respectively.  */

void
extract_ops_from_tree_1 (tree expr, enum tree_code *subcode_p, tree *op1_p,
			 tree *op2_p, tree *op3_p)
{
  enum gimple_rhs_class grhs_class;

  *subcode_p = TREE_CODE (expr);
  grhs_class = get_gimple_rhs_class (*subcode_p);

  if (grhs_class == GIMPLE_TERNARY_RHS)
    {
      *op1_p = TREE_OPERAND (expr, 0);
      *op2_p = TREE_OPERAND (expr, 1);
      *op3_p = TREE_OPERAND (expr, 2);
    }
  else if (grhs_class == GIMPLE_BINARY_RHS)
    {
      *op1_p = TREE_OPERAND (expr, 0);
      *op2_p = TREE_OPERAND (expr, 1);
      *op3_p = NULL_TREE;
    }
  else if (grhs_class == GIMPLE_UNARY_RHS)
    {
      *op1_p = TREE_OPERAND (expr, 0);
      *op2_p = NULL_TREE;
      *op3_p = NULL_TREE;
    }
  else if (grhs_class == GIMPLE_SINGLE_RHS)
    {
      *op1_p = expr;
      *op2_p = NULL_TREE;
      *op3_p = NULL_TREE;
    }
  else
    gcc_unreachable ();
}


/* Build a GIMPLE_ASSIGN statement.

   LHS of the assignment.
   RHS of the assignment which can be unary or binary.  */

gimple
gimple_build_assign_stat (tree lhs, tree rhs MEM_STAT_DECL)
{
  enum tree_code subcode;
  tree op1, op2, op3;

  extract_ops_from_tree_1 (rhs, &subcode, &op1, &op2, &op3);
  return gimple_build_assign_with_ops_stat (subcode, lhs, op1, op2, op3
  					    PASS_MEM_STAT);
}


/* Build a GIMPLE_ASSIGN statement with sub-code SUBCODE and operands
   OP1 and OP2.  If OP2 is NULL then SUBCODE must be of class
   GIMPLE_UNARY_RHS or GIMPLE_SINGLE_RHS.  */

gimple
gimple_build_assign_with_ops_stat (enum tree_code subcode, tree lhs, tree op1,
                                   tree op2, tree op3 MEM_STAT_DECL)
{
  unsigned num_ops;
  gimple p;

  /* Need 1 operand for LHS and 1 or 2 for the RHS (depending on the
     code).  */
  num_ops = get_gimple_rhs_num_ops (subcode) + 1;

  p = gimple_build_with_ops_stat (GIMPLE_ASSIGN, (unsigned)subcode, num_ops
  			          PASS_MEM_STAT);
  gimple_assign_set_lhs (p, lhs);
  gimple_assign_set_rhs1 (p, op1);
  if (op2)
    {
      gcc_assert (num_ops > 2);
      gimple_assign_set_rhs2 (p, op2);
    }

  if (op3)
    {
      gcc_assert (num_ops > 3);
      gimple_assign_set_rhs3 (p, op3);
    }

  return p;
}


/* Build a new GIMPLE_ASSIGN tuple and append it to the end of *SEQ_P.

   DST/SRC are the destination and source respectively.  You can pass
   ungimplified trees in DST or SRC, in which case they will be
   converted to a gimple operand if necessary.

   This function returns the newly created GIMPLE_ASSIGN tuple.  */

gimple
gimplify_assign (tree dst, tree src, gimple_seq *seq_p)
{
  tree t = build2 (MODIFY_EXPR, TREE_TYPE (dst), dst, src);
  gimplify_and_add (t, seq_p);
  ggc_free (t);
  return gimple_seq_last_stmt (*seq_p);
}


/* Build a GIMPLE_COND statement.

   PRED is the condition used to compare LHS and the RHS.
   T_LABEL is the label to jump to if the condition is true.
   F_LABEL is the label to jump to otherwise.  */

gimple
gimple_build_cond (enum tree_code pred_code, tree lhs, tree rhs,
		   tree t_label, tree f_label)
{
  gimple p;

  gcc_assert (TREE_CODE_CLASS (pred_code) == tcc_comparison);
  p = gimple_build_with_ops (GIMPLE_COND, pred_code, 4);
  gimple_cond_set_lhs (p, lhs);
  gimple_cond_set_rhs (p, rhs);
  gimple_cond_set_true_label (p, t_label);
  gimple_cond_set_false_label (p, f_label);
  return p;
}


/* Extract operands for a GIMPLE_COND statement out of COND_EXPR tree COND.  */

void
gimple_cond_get_ops_from_tree (tree cond, enum tree_code *code_p,
                               tree *lhs_p, tree *rhs_p)
{
  gcc_assert (TREE_CODE_CLASS (TREE_CODE (cond)) == tcc_comparison
	      || TREE_CODE (cond) == TRUTH_NOT_EXPR
	      || is_gimple_min_invariant (cond)
	      || SSA_VAR_P (cond));

  extract_ops_from_tree (cond, code_p, lhs_p, rhs_p);

  /* Canonicalize conditionals of the form 'if (!VAL)'.  */
  if (*code_p == TRUTH_NOT_EXPR)
    {
      *code_p = EQ_EXPR;
      gcc_assert (*lhs_p && *rhs_p == NULL_TREE);
      *rhs_p = build_zero_cst (TREE_TYPE (*lhs_p));
    }
  /* Canonicalize conditionals of the form 'if (VAL)'  */
  else if (TREE_CODE_CLASS (*code_p) != tcc_comparison)
    {
      *code_p = NE_EXPR;
      gcc_assert (*lhs_p && *rhs_p == NULL_TREE);
      *rhs_p = build_zero_cst (TREE_TYPE (*lhs_p));
    }
}


/* Build a GIMPLE_COND statement from the conditional expression tree
   COND.  T_LABEL and F_LABEL are as in gimple_build_cond.  */

gimple
gimple_build_cond_from_tree (tree cond, tree t_label, tree f_label)
{
  enum tree_code code;
  tree lhs, rhs;

  gimple_cond_get_ops_from_tree (cond, &code, &lhs, &rhs);
  return gimple_build_cond (code, lhs, rhs, t_label, f_label);
}

/* Set code, lhs, and rhs of a GIMPLE_COND from a suitable
   boolean expression tree COND.  */

void
gimple_cond_set_condition_from_tree (gimple stmt, tree cond)
{
  enum tree_code code;
  tree lhs, rhs;

  gimple_cond_get_ops_from_tree (cond, &code, &lhs, &rhs);
  gimple_cond_set_condition (stmt, code, lhs, rhs);
}

/* Build a GIMPLE_LABEL statement for LABEL.  */

gimple
gimple_build_label (tree label)
{
  gimple p = gimple_build_with_ops (GIMPLE_LABEL, ERROR_MARK, 1);
  gimple_label_set_label (p, label);
  return p;
}

/* Build a GIMPLE_GOTO statement to label DEST.  */

gimple
gimple_build_goto (tree dest)
{
  gimple p = gimple_build_with_ops (GIMPLE_GOTO, ERROR_MARK, 1);
  gimple_goto_set_dest (p, dest);
  return p;
}


/* Build a GIMPLE_NOP statement.  */

gimple
gimple_build_nop (void)
{
  return gimple_alloc (GIMPLE_NOP, 0);
}


/* Build a GIMPLE_BIND statement.
   VARS are the variables in BODY.
   BLOCK is the containing block.  */

gimple
gimple_build_bind (tree vars, gimple_seq body, tree block)
{
  gimple p = gimple_alloc (GIMPLE_BIND, 0);
  gimple_bind_set_vars (p, vars);
  if (body)
    gimple_bind_set_body (p, body);
  if (block)
    gimple_bind_set_block (p, block);
  return p;
}

/* Helper function to set the simple fields of a asm stmt.

   STRING is a pointer to a string that is the asm blocks assembly code.
   NINPUT is the number of register inputs.
   NOUTPUT is the number of register outputs.
   NCLOBBERS is the number of clobbered registers.
   */

static inline gimple
gimple_build_asm_1 (const char *string, unsigned ninputs, unsigned noutputs,
                    unsigned nclobbers, unsigned nlabels)
{
  gimple p;
  int size = strlen (string);

  /* ASMs with labels cannot have outputs.  This should have been
     enforced by the front end.  */
  gcc_assert (nlabels == 0 || noutputs == 0);

  p = gimple_build_with_ops (GIMPLE_ASM, ERROR_MARK,
			     ninputs + noutputs + nclobbers + nlabels);

  p->gimple_asm.ni = ninputs;
  p->gimple_asm.no = noutputs;
  p->gimple_asm.nc = nclobbers;
  p->gimple_asm.nl = nlabels;
  p->gimple_asm.string = ggc_alloc_string (string, size);

#ifdef GATHER_STATISTICS
  gimple_alloc_sizes[(int) gimple_alloc_kind (GIMPLE_ASM)] += size;
#endif

  return p;
}

/* Build a GIMPLE_ASM statement.

   STRING is the assembly code.
   NINPUT is the number of register inputs.
   NOUTPUT is the number of register outputs.
   NCLOBBERS is the number of clobbered registers.
   INPUTS is a vector of the input register parameters.
   OUTPUTS is a vector of the output register parameters.
   CLOBBERS is a vector of the clobbered register parameters.
   LABELS is a vector of destination labels.  */

gimple
gimple_build_asm_vec (const char *string, VEC(tree,gc)* inputs,
                      VEC(tree,gc)* outputs, VEC(tree,gc)* clobbers,
		      VEC(tree,gc)* labels)
{
  gimple p;
  unsigned i;

  p = gimple_build_asm_1 (string,
                          VEC_length (tree, inputs),
                          VEC_length (tree, outputs),
                          VEC_length (tree, clobbers),
			  VEC_length (tree, labels));

  for (i = 0; i < VEC_length (tree, inputs); i++)
    gimple_asm_set_input_op (p, i, VEC_index (tree, inputs, i));

  for (i = 0; i < VEC_length (tree, outputs); i++)
    gimple_asm_set_output_op (p, i, VEC_index (tree, outputs, i));

  for (i = 0; i < VEC_length (tree, clobbers); i++)
    gimple_asm_set_clobber_op (p, i, VEC_index (tree, clobbers, i));

  for (i = 0; i < VEC_length (tree, labels); i++)
    gimple_asm_set_label_op (p, i, VEC_index (tree, labels, i));

  return p;
}

/* Build a GIMPLE_CATCH statement.

  TYPES are the catch types.
  HANDLER is the exception handler.  */

gimple
gimple_build_catch (tree types, gimple_seq handler)
{
  gimple p = gimple_alloc (GIMPLE_CATCH, 0);
  gimple_catch_set_types (p, types);
  if (handler)
    gimple_catch_set_handler (p, handler);

  return p;
}

/* Build a GIMPLE_EH_FILTER statement.

   TYPES are the filter's types.
   FAILURE is the filter's failure action.  */

gimple
gimple_build_eh_filter (tree types, gimple_seq failure)
{
  gimple p = gimple_alloc (GIMPLE_EH_FILTER, 0);
  gimple_eh_filter_set_types (p, types);
  if (failure)
    gimple_eh_filter_set_failure (p, failure);

  return p;
}

/* Build a GIMPLE_EH_MUST_NOT_THROW statement.  */

gimple
gimple_build_eh_must_not_throw (tree decl)
{
  gimple p = gimple_alloc (GIMPLE_EH_MUST_NOT_THROW, 0);

  gcc_assert (TREE_CODE (decl) == FUNCTION_DECL);
  gcc_assert (flags_from_decl_or_type (decl) & ECF_NORETURN);
  gimple_eh_must_not_throw_set_fndecl (p, decl);

  return p;
}

/* Build a GIMPLE_EH_ELSE statement.  */

gimple
gimple_build_eh_else (gimple_seq n_body, gimple_seq e_body)
{
  gimple p = gimple_alloc (GIMPLE_EH_ELSE, 0);
  gimple_eh_else_set_n_body (p, n_body);
  gimple_eh_else_set_e_body (p, e_body);
  return p;
}

/* Build a GIMPLE_TRY statement.

   EVAL is the expression to evaluate.
   CLEANUP is the cleanup expression.
   KIND is either GIMPLE_TRY_CATCH or GIMPLE_TRY_FINALLY depending on
   whether this is a try/catch or a try/finally respectively.  */

gimple
gimple_build_try (gimple_seq eval, gimple_seq cleanup,
    		  enum gimple_try_flags kind)
{
  gimple p;

  gcc_assert (kind == GIMPLE_TRY_CATCH || kind == GIMPLE_TRY_FINALLY);
  p = gimple_alloc (GIMPLE_TRY, 0);
  gimple_set_subcode (p, kind);
  if (eval)
    gimple_try_set_eval (p, eval);
  if (cleanup)
    gimple_try_set_cleanup (p, cleanup);

  return p;
}

/* Construct a GIMPLE_WITH_CLEANUP_EXPR statement.

   CLEANUP is the cleanup expression.  */

gimple
gimple_build_wce (gimple_seq cleanup)
{
  gimple p = gimple_alloc (GIMPLE_WITH_CLEANUP_EXPR, 0);
  if (cleanup)
    gimple_wce_set_cleanup (p, cleanup);

  return p;
}


/* Build a GIMPLE_RESX statement.  */

gimple
gimple_build_resx (int region)
{
  gimple p = gimple_build_with_ops (GIMPLE_RESX, ERROR_MARK, 0);
  p->gimple_eh_ctrl.region = region;
  return p;
}


/* The helper for constructing a gimple switch statement.
   INDEX is the switch's index.
   NLABELS is the number of labels in the switch excluding the default.
   DEFAULT_LABEL is the default label for the switch statement.  */

gimple
gimple_build_switch_nlabels (unsigned nlabels, tree index, tree default_label)
{
  /* nlabels + 1 default label + 1 index.  */
  gimple p = gimple_build_with_ops (GIMPLE_SWITCH, ERROR_MARK,
				    1 + (default_label != NULL) + nlabels);
  gimple_switch_set_index (p, index);
  if (default_label)
    gimple_switch_set_default_label (p, default_label);
  return p;
}


/* Build a GIMPLE_SWITCH statement.

   INDEX is the switch's index.
   NLABELS is the number of labels in the switch excluding the DEFAULT_LABEL.
   ... are the labels excluding the default.  */

gimple
gimple_build_switch (unsigned nlabels, tree index, tree default_label, ...)
{
  va_list al;
  unsigned i, offset;
  gimple p = gimple_build_switch_nlabels (nlabels, index, default_label);

  /* Store the rest of the labels.  */
  va_start (al, default_label);
  offset = (default_label != NULL);
  for (i = 0; i < nlabels; i++)
    gimple_switch_set_label (p, i + offset, va_arg (al, tree));
  va_end (al);

  return p;
}


/* Build a GIMPLE_SWITCH statement.

   INDEX is the switch's index.
   DEFAULT_LABEL is the default label
   ARGS is a vector of labels excluding the default.  */

gimple
gimple_build_switch_vec (tree index, tree default_label, VEC(tree, heap) *args)
{
  unsigned i, offset, nlabels = VEC_length (tree, args);
  gimple p = gimple_build_switch_nlabels (nlabels, index, default_label);

  /* Copy the labels from the vector to the switch statement.  */
  offset = (default_label != NULL);
  for (i = 0; i < nlabels; i++)
    gimple_switch_set_label (p, i + offset, VEC_index (tree, args, i));

  return p;
}

/* Build a GIMPLE_EH_DISPATCH statement.  */

gimple
gimple_build_eh_dispatch (int region)
{
  gimple p = gimple_build_with_ops (GIMPLE_EH_DISPATCH, ERROR_MARK, 0);
  p->gimple_eh_ctrl.region = region;
  return p;
}

/* Build a new GIMPLE_DEBUG_BIND statement.

   VAR is bound to VALUE; block and location are taken from STMT.  */

gimple
gimple_build_debug_bind_stat (tree var, tree value, gimple stmt MEM_STAT_DECL)
{
  gimple p = gimple_build_with_ops_stat (GIMPLE_DEBUG,
					 (unsigned)GIMPLE_DEBUG_BIND, 2
					 PASS_MEM_STAT);

  gimple_debug_bind_set_var (p, var);
  gimple_debug_bind_set_value (p, value);
  if (stmt)
    {
      gimple_set_block (p, gimple_block (stmt));
      gimple_set_location (p, gimple_location (stmt));
    }

  return p;
}


/* Build a new GIMPLE_DEBUG_SOURCE_BIND statement.

   VAR is bound to VALUE; block and location are taken from STMT.  */

gimple
gimple_build_debug_source_bind_stat (tree var, tree value,
				     gimple stmt MEM_STAT_DECL)
{
  gimple p = gimple_build_with_ops_stat (GIMPLE_DEBUG,
					 (unsigned)GIMPLE_DEBUG_SOURCE_BIND, 2
					 PASS_MEM_STAT);

  gimple_debug_source_bind_set_var (p, var);
  gimple_debug_source_bind_set_value (p, value);
  if (stmt)
    {
      gimple_set_block (p, gimple_block (stmt));
      gimple_set_location (p, gimple_location (stmt));
    }

  return p;
}


/* Build a GIMPLE_OMP_CRITICAL statement.

   BODY is the sequence of statements for which only one thread can execute.
   NAME is optional identifier for this critical block.  */

gimple
gimple_build_omp_critical (gimple_seq body, tree name)
{
  gimple p = gimple_alloc (GIMPLE_OMP_CRITICAL, 0);
  gimple_omp_critical_set_name (p, name);
  if (body)
    gimple_omp_set_body (p, body);

  return p;
}

/* Build a GIMPLE_OMP_FOR statement.

   BODY is sequence of statements inside the for loop.
   CLAUSES, are any of the OMP loop construct's clauses: private, firstprivate,
   lastprivate, reductions, ordered, schedule, and nowait.
   COLLAPSE is the collapse count.
   PRE_BODY is the sequence of statements that are loop invariant.  */

gimple
gimple_build_omp_for (gimple_seq body, tree clauses, size_t collapse,
		      gimple_seq pre_body)
{
  gimple p = gimple_alloc (GIMPLE_OMP_FOR, 0);
  if (body)
    gimple_omp_set_body (p, body);
  gimple_omp_for_set_clauses (p, clauses);
  p->gimple_omp_for.collapse = collapse;
  p->gimple_omp_for.iter
      = ggc_alloc_cleared_vec_gimple_omp_for_iter (collapse);
  if (pre_body)
    gimple_omp_for_set_pre_body (p, pre_body);

  return p;
}


/* Build a GIMPLE_OMP_PARALLEL statement.

   BODY is sequence of statements which are executed in parallel.
   CLAUSES, are the OMP parallel construct's clauses.
   CHILD_FN is the function created for the parallel threads to execute.
   DATA_ARG are the shared data argument(s).  */

gimple
gimple_build_omp_parallel (gimple_seq body, tree clauses, tree child_fn,
			   tree data_arg)
{
  gimple p = gimple_alloc (GIMPLE_OMP_PARALLEL, 0);
  if (body)
    gimple_omp_set_body (p, body);
  gimple_omp_parallel_set_clauses (p, clauses);
  gimple_omp_parallel_set_child_fn (p, child_fn);
  gimple_omp_parallel_set_data_arg (p, data_arg);

  return p;
}


/* Build a GIMPLE_OMP_TASK statement.

   BODY is sequence of statements which are executed by the explicit task.
   CLAUSES, are the OMP parallel construct's clauses.
   CHILD_FN is the function created for the parallel threads to execute.
   DATA_ARG are the shared data argument(s).
   COPY_FN is the optional function for firstprivate initialization.
   ARG_SIZE and ARG_ALIGN are size and alignment of the data block.  */

gimple
gimple_build_omp_task (gimple_seq body, tree clauses, tree child_fn,
		       tree data_arg, tree copy_fn, tree arg_size,
		       tree arg_align)
{
  gimple p = gimple_alloc (GIMPLE_OMP_TASK, 0);
  if (body)
    gimple_omp_set_body (p, body);
  gimple_omp_task_set_clauses (p, clauses);
  gimple_omp_task_set_child_fn (p, child_fn);
  gimple_omp_task_set_data_arg (p, data_arg);
  gimple_omp_task_set_copy_fn (p, copy_fn);
  gimple_omp_task_set_arg_size (p, arg_size);
  gimple_omp_task_set_arg_align (p, arg_align);

  return p;
}


/* Build a GIMPLE_OMP_SECTION statement for a sections statement.

   BODY is the sequence of statements in the section.  */

gimple
gimple_build_omp_section (gimple_seq body)
{
  gimple p = gimple_alloc (GIMPLE_OMP_SECTION, 0);
  if (body)
    gimple_omp_set_body (p, body);

  return p;
}


/* Build a GIMPLE_OMP_MASTER statement.

   BODY is the sequence of statements to be executed by just the master.  */

gimple
gimple_build_omp_master (gimple_seq body)
{
  gimple p = gimple_alloc (GIMPLE_OMP_MASTER, 0);
  if (body)
    gimple_omp_set_body (p, body);

  return p;
}


/* Build a GIMPLE_OMP_CONTINUE statement.

   CONTROL_DEF is the definition of the control variable.
   CONTROL_USE is the use of the control variable.  */

gimple
gimple_build_omp_continue (tree control_def, tree control_use)
{
  gimple p = gimple_alloc (GIMPLE_OMP_CONTINUE, 0);
  gimple_omp_continue_set_control_def (p, control_def);
  gimple_omp_continue_set_control_use (p, control_use);
  return p;
}

/* Build a GIMPLE_OMP_ORDERED statement.

   BODY is the sequence of statements inside a loop that will executed in
   sequence.  */

gimple
gimple_build_omp_ordered (gimple_seq body)
{
  gimple p = gimple_alloc (GIMPLE_OMP_ORDERED, 0);
  if (body)
    gimple_omp_set_body (p, body);

  return p;
}


/* Build a GIMPLE_OMP_RETURN statement.
   WAIT_P is true if this is a non-waiting return.  */

gimple
gimple_build_omp_return (bool wait_p)
{
  gimple p = gimple_alloc (GIMPLE_OMP_RETURN, 0);
  if (wait_p)
    gimple_omp_return_set_nowait (p);

  return p;
}


/* Build a GIMPLE_OMP_SECTIONS statement.

   BODY is a sequence of section statements.
   CLAUSES are any of the OMP sections contsruct's clauses: private,
   firstprivate, lastprivate, reduction, and nowait.  */

gimple
gimple_build_omp_sections (gimple_seq body, tree clauses)
{
  gimple p = gimple_alloc (GIMPLE_OMP_SECTIONS, 0);
  if (body)
    gimple_omp_set_body (p, body);
  gimple_omp_sections_set_clauses (p, clauses);

  return p;
}


/* Build a GIMPLE_OMP_SECTIONS_SWITCH.  */

gimple
gimple_build_omp_sections_switch (void)
{
  return gimple_alloc (GIMPLE_OMP_SECTIONS_SWITCH, 0);
}


/* Build a GIMPLE_OMP_SINGLE statement.

   BODY is the sequence of statements that will be executed once.
   CLAUSES are any of the OMP single construct's clauses: private, firstprivate,
   copyprivate, nowait.  */

gimple
gimple_build_omp_single (gimple_seq body, tree clauses)
{
  gimple p = gimple_alloc (GIMPLE_OMP_SINGLE, 0);
  if (body)
    gimple_omp_set_body (p, body);
  gimple_omp_single_set_clauses (p, clauses);

  return p;
}


/* Build a GIMPLE_OMP_ATOMIC_LOAD statement.  */

gimple
gimple_build_omp_atomic_load (tree lhs, tree rhs)
{
  gimple p = gimple_alloc (GIMPLE_OMP_ATOMIC_LOAD, 0);
  gimple_omp_atomic_load_set_lhs (p, lhs);
  gimple_omp_atomic_load_set_rhs (p, rhs);
  return p;
}

/* Build a GIMPLE_OMP_ATOMIC_STORE statement.

   VAL is the value we are storing.  */

gimple
gimple_build_omp_atomic_store (tree val)
{
  gimple p = gimple_alloc (GIMPLE_OMP_ATOMIC_STORE, 0);
  gimple_omp_atomic_store_set_val (p, val);
  return p;
}

/* Build a GIMPLE_TRANSACTION statement.  */

gimple
gimple_build_transaction (gimple_seq body, tree label)
{
  gimple p = gimple_alloc (GIMPLE_TRANSACTION, 0);
  gimple_transaction_set_body (p, body);
  gimple_transaction_set_label (p, label);
  return p;
}

/* Build a GIMPLE_PREDICT statement.  PREDICT is one of the predictors from
   predict.def, OUTCOME is NOT_TAKEN or TAKEN.  */

gimple
gimple_build_predict (enum br_predictor predictor, enum prediction outcome)
{
  gimple p = gimple_alloc (GIMPLE_PREDICT, 0);
  /* Ensure all the predictors fit into the lower bits of the subcode.  */
  gcc_assert ((int) END_PREDICTORS <= GF_PREDICT_TAKEN);
  gimple_predict_set_predictor (p, predictor);
  gimple_predict_set_outcome (p, outcome);
  return p;
}

#if defined ENABLE_GIMPLE_CHECKING
/* Complain of a gimple type mismatch and die.  */

void
gimple_check_failed (const_gimple gs, const char *file, int line,
		     const char *function, enum gimple_code code,
		     enum tree_code subcode)
{
  internal_error ("gimple check: expected %s(%s), have %s(%s) in %s, at %s:%d",
      		  gimple_code_name[code],
		  tree_code_name[subcode],
		  gimple_code_name[gimple_code (gs)],
		  gs->gsbase.subcode > 0
		    ? tree_code_name[gs->gsbase.subcode]
		    : "",
		  function, trim_filename (file), line);
}
#endif /* ENABLE_GIMPLE_CHECKING */


/* Allocate a new GIMPLE sequence in GC memory and return it.  If
   there are free sequences in GIMPLE_SEQ_CACHE return one of those
   instead.  */

gimple_seq
gimple_seq_alloc (void)
{
  gimple_seq seq = gimple_seq_cache;
  if (seq)
    {
      gimple_seq_cache = gimple_seq_cache->next_free;
      gcc_assert (gimple_seq_cache != seq);
      memset (seq, 0, sizeof (*seq));
    }
  else
    {
      seq = ggc_alloc_cleared_gimple_seq_d ();
#ifdef GATHER_STATISTICS
      gimple_alloc_counts[(int) gimple_alloc_kind_seq]++;
      gimple_alloc_sizes[(int) gimple_alloc_kind_seq] += sizeof (*seq);
#endif
    }

  return seq;
}

/* Return SEQ to the free pool of GIMPLE sequences.  */

void
gimple_seq_free (gimple_seq seq)
{
  if (seq == NULL)
    return;

  gcc_assert (gimple_seq_first (seq) == NULL);
  gcc_assert (gimple_seq_last (seq) == NULL);

  /* If this triggers, it's a sign that the same list is being freed
     twice.  */
  gcc_assert (seq != gimple_seq_cache || gimple_seq_cache == NULL);

  /* Add SEQ to the pool of free sequences.  */
  seq->next_free = gimple_seq_cache;
  gimple_seq_cache = seq;
}


/* Link gimple statement GS to the end of the sequence *SEQ_P.  If
   *SEQ_P is NULL, a new sequence is allocated.  */

void
gimple_seq_add_stmt (gimple_seq *seq_p, gimple gs)
{
  gimple_stmt_iterator si;

  if (gs == NULL)
    return;

  if (*seq_p == NULL)
    *seq_p = gimple_seq_alloc ();

  si = gsi_last (*seq_p);
  gsi_insert_after (&si, gs, GSI_NEW_STMT);
}


/* Append sequence SRC to the end of sequence *DST_P.  If *DST_P is
   NULL, a new sequence is allocated.  */

void
gimple_seq_add_seq (gimple_seq *dst_p, gimple_seq src)
{
  gimple_stmt_iterator si;

  if (src == NULL)
    return;

  if (*dst_p == NULL)
    *dst_p = gimple_seq_alloc ();

  si = gsi_last (*dst_p);
  gsi_insert_seq_after (&si, src, GSI_NEW_STMT);
}


/* Helper function of empty_body_p.  Return true if STMT is an empty
   statement.  */

static bool
empty_stmt_p (gimple stmt)
{
  if (gimple_code (stmt) == GIMPLE_NOP)
    return true;
  if (gimple_code (stmt) == GIMPLE_BIND)
    return empty_body_p (gimple_bind_body (stmt));
  return false;
}


/* Return true if BODY contains nothing but empty statements.  */

bool
empty_body_p (gimple_seq body)
{
  gimple_stmt_iterator i;

  if (gimple_seq_empty_p (body))
    return true;
  for (i = gsi_start (body); !gsi_end_p (i); gsi_next (&i))
    if (!empty_stmt_p (gsi_stmt (i))
	&& !is_gimple_debug (gsi_stmt (i)))
      return false;

  return true;
}


/* Perform a deep copy of sequence SRC and return the result.  */

gimple_seq
gimple_seq_copy (gimple_seq src)
{
  gimple_stmt_iterator gsi;
  gimple_seq new_seq = gimple_seq_alloc ();
  gimple stmt;

  for (gsi = gsi_start (src); !gsi_end_p (gsi); gsi_next (&gsi))
    {
      stmt = gimple_copy (gsi_stmt (gsi));
      gimple_seq_add_stmt (&new_seq, stmt);
    }

  return new_seq;
}


/* Walk all the statements in the sequence SEQ calling walk_gimple_stmt
   on each one.  WI is as in walk_gimple_stmt.

   If walk_gimple_stmt returns non-NULL, the walk is stopped, and the
   value is stored in WI->CALLBACK_RESULT.  Also, the statement that
   produced the value is returned if this statement has not been
   removed by a callback (wi->removed_stmt).  If the statement has
   been removed, NULL is returned.

   Otherwise, all the statements are walked and NULL returned.  */

gimple
walk_gimple_seq (gimple_seq seq, walk_stmt_fn callback_stmt,
		 walk_tree_fn callback_op, struct walk_stmt_info *wi)
{
  gimple_stmt_iterator gsi;

  for (gsi = gsi_start (seq); !gsi_end_p (gsi); )
    {
      tree ret = walk_gimple_stmt (&gsi, callback_stmt, callback_op, wi);
      if (ret)
	{
	  /* If CALLBACK_STMT or CALLBACK_OP return a value, WI must exist
	     to hold it.  */
	  gcc_assert (wi);
	  wi->callback_result = ret;

	  return wi->removed_stmt ? NULL : gsi_stmt (gsi);
	}

      if (!wi->removed_stmt)
	gsi_next (&gsi);
    }

  if (wi)
    wi->callback_result = NULL_TREE;

  return NULL;
}


/* Helper function for walk_gimple_stmt.  Walk operands of a GIMPLE_ASM.  */

static tree
walk_gimple_asm (gimple stmt, walk_tree_fn callback_op,
		 struct walk_stmt_info *wi)
{
  tree ret, op;
  unsigned noutputs;
  const char **oconstraints;
  unsigned i, n;
  const char *constraint;
  bool allows_mem, allows_reg, is_inout;

  noutputs = gimple_asm_noutputs (stmt);
  oconstraints = (const char **) alloca ((noutputs) * sizeof (const char *));

  if (wi)
    wi->is_lhs = true;

  for (i = 0; i < noutputs; i++)
    {
      op = gimple_asm_output_op (stmt, i);
      constraint = TREE_STRING_POINTER (TREE_VALUE (TREE_PURPOSE (op)));
      oconstraints[i] = constraint;
      parse_output_constraint (&constraint, i, 0, 0, &allows_mem, &allows_reg,
	                       &is_inout);
      if (wi)
	wi->val_only = (allows_reg || !allows_mem);
      ret = walk_tree (&TREE_VALUE (op), callback_op, wi, NULL);
      if (ret)
	return ret;
    }

  n = gimple_asm_ninputs (stmt);
  for (i = 0; i < n; i++)
    {
      op = gimple_asm_input_op (stmt, i);
      constraint = TREE_STRING_POINTER (TREE_VALUE (TREE_PURPOSE (op)));
      parse_input_constraint (&constraint, 0, 0, noutputs, 0,
			      oconstraints, &allows_mem, &allows_reg);
      if (wi)
	{
	  wi->val_only = (allows_reg || !allows_mem);
          /* Although input "m" is not really a LHS, we need a lvalue.  */
	  wi->is_lhs = !wi->val_only;
	}
      ret = walk_tree (&TREE_VALUE (op), callback_op, wi, NULL);
      if (ret)
	return ret;
    }

  if (wi)
    {
      wi->is_lhs = false;
      wi->val_only = true;
    }

  n = gimple_asm_nlabels (stmt);
  for (i = 0; i < n; i++)
    {
      op = gimple_asm_label_op (stmt, i);
      ret = walk_tree (&TREE_VALUE (op), callback_op, wi, NULL);
      if (ret)
	return ret;
    }

  return NULL_TREE;
}


/* Helper function of WALK_GIMPLE_STMT.  Walk every tree operand in
   STMT.  CALLBACK_OP and WI are as in WALK_GIMPLE_STMT.

   CALLBACK_OP is called on each operand of STMT via walk_tree.
   Additional parameters to walk_tree must be stored in WI.  For each operand
   OP, walk_tree is called as:

	walk_tree (&OP, CALLBACK_OP, WI, WI->PSET)

   If CALLBACK_OP returns non-NULL for an operand, the remaining
   operands are not scanned.

   The return value is that returned by the last call to walk_tree, or
   NULL_TREE if no CALLBACK_OP is specified.  */

tree
walk_gimple_op (gimple stmt, walk_tree_fn callback_op,
		struct walk_stmt_info *wi)
{
  struct pointer_set_t *pset = (wi) ? wi->pset : NULL;
  unsigned i;
  tree ret = NULL_TREE;

  switch (gimple_code (stmt))
    {
    case GIMPLE_ASSIGN:
      /* Walk the RHS operands.  If the LHS is of a non-renamable type or
         is a register variable, we may use a COMPONENT_REF on the RHS.  */
      if (wi)
	{
	  tree lhs = gimple_assign_lhs (stmt);
	  wi->val_only
	    = (is_gimple_reg_type (TREE_TYPE (lhs)) && !is_gimple_reg (lhs))
	      || !gimple_assign_single_p (stmt);
	}

      for (i = 1; i < gimple_num_ops (stmt); i++)
	{
	  ret = walk_tree (gimple_op_ptr (stmt, i), callback_op, wi,
			   pset);
	  if (ret)
	    return ret;
	}

      /* Walk the LHS.  If the RHS is appropriate for a memory, we
	 may use a COMPONENT_REF on the LHS.  */
      if (wi)
	{
          /* If the RHS has more than 1 operand, it is not appropriate
             for the memory.  */
	  wi->val_only = !(is_gimple_mem_rhs (gimple_assign_rhs1 (stmt))
			   || TREE_CODE (gimple_assign_rhs1 (stmt))
			      == CONSTRUCTOR)
                         || !gimple_assign_single_p (stmt);
	  wi->is_lhs = true;
	}

      ret = walk_tree (gimple_op_ptr (stmt, 0), callback_op, wi, pset);
      if (ret)
	return ret;

      if (wi)
	{
	  wi->val_only = true;
	  wi->is_lhs = false;
	}
      break;

    case GIMPLE_CALL:
      if (wi)
	{
	  wi->is_lhs = false;
	  wi->val_only = true;
	}

      ret = walk_tree (gimple_call_chain_ptr (stmt), callback_op, wi, pset);
      if (ret)
        return ret;

      ret = walk_tree (gimple_call_fn_ptr (stmt), callback_op, wi, pset);
      if (ret)
        return ret;

      for (i = 0; i < gimple_call_num_args (stmt); i++)
	{
	  if (wi)
	    wi->val_only
	      = is_gimple_reg_type (TREE_TYPE (gimple_call_arg (stmt, i)));
	  ret = walk_tree (gimple_call_arg_ptr (stmt, i), callback_op, wi,
			   pset);
	  if (ret)
	    return ret;
	}

      if (gimple_call_lhs (stmt))
	{
	  if (wi)
	    {
	      wi->is_lhs = true;
	      wi->val_only
		= is_gimple_reg_type (TREE_TYPE (gimple_call_lhs (stmt)));
	    }

	  ret = walk_tree (gimple_call_lhs_ptr (stmt), callback_op, wi, pset);
	  if (ret)
	    return ret;
	}

      if (wi)
	{
	  wi->is_lhs = false;
	  wi->val_only = true;
	}
      break;

    case GIMPLE_CATCH:
      ret = walk_tree (gimple_catch_types_ptr (stmt), callback_op, wi,
		       pset);
      if (ret)
	return ret;
      break;

    case GIMPLE_EH_FILTER:
      ret = walk_tree (gimple_eh_filter_types_ptr (stmt), callback_op, wi,
		       pset);
      if (ret)
	return ret;
      break;

    case GIMPLE_ASM:
      ret = walk_gimple_asm (stmt, callback_op, wi);
      if (ret)
	return ret;
      break;

    case GIMPLE_OMP_CONTINUE:
      ret = walk_tree (gimple_omp_continue_control_def_ptr (stmt),
	  	       callback_op, wi, pset);
      if (ret)
	return ret;

      ret = walk_tree (gimple_omp_continue_control_use_ptr (stmt),
	  	       callback_op, wi, pset);
      if (ret)
	return ret;
      break;

    case GIMPLE_OMP_CRITICAL:
      ret = walk_tree (gimple_omp_critical_name_ptr (stmt), callback_op, wi,
		       pset);
      if (ret)
	return ret;
      break;

    case GIMPLE_OMP_FOR:
      ret = walk_tree (gimple_omp_for_clauses_ptr (stmt), callback_op, wi,
		       pset);
      if (ret)
	return ret;
      for (i = 0; i < gimple_omp_for_collapse (stmt); i++)
	{
	  ret = walk_tree (gimple_omp_for_index_ptr (stmt, i), callback_op,
			   wi, pset);
	  if (ret)
	    return ret;
	  ret = walk_tree (gimple_omp_for_initial_ptr (stmt, i), callback_op,
			   wi, pset);
	  if (ret)
	    return ret;
	  ret = walk_tree (gimple_omp_for_final_ptr (stmt, i), callback_op,
			   wi, pset);
	  if (ret)
	    return ret;
	  ret = walk_tree (gimple_omp_for_incr_ptr (stmt, i), callback_op,
			   wi, pset);
	}
      if (ret)
	return ret;
      break;

    case GIMPLE_OMP_PARALLEL:
      ret = walk_tree (gimple_omp_parallel_clauses_ptr (stmt), callback_op,
		       wi, pset);
      if (ret)
	return ret;
      ret = walk_tree (gimple_omp_parallel_child_fn_ptr (stmt), callback_op,
		       wi, pset);
      if (ret)
	return ret;
      ret = walk_tree (gimple_omp_parallel_data_arg_ptr (stmt), callback_op,
		       wi, pset);
      if (ret)
	return ret;
      break;

    case GIMPLE_OMP_TASK:
      ret = walk_tree (gimple_omp_task_clauses_ptr (stmt), callback_op,
		       wi, pset);
      if (ret)
	return ret;
      ret = walk_tree (gimple_omp_task_child_fn_ptr (stmt), callback_op,
		       wi, pset);
      if (ret)
	return ret;
      ret = walk_tree (gimple_omp_task_data_arg_ptr (stmt), callback_op,
		       wi, pset);
      if (ret)
	return ret;
      ret = walk_tree (gimple_omp_task_copy_fn_ptr (stmt), callback_op,
		       wi, pset);
      if (ret)
	return ret;
      ret = walk_tree (gimple_omp_task_arg_size_ptr (stmt), callback_op,
		       wi, pset);
      if (ret)
	return ret;
      ret = walk_tree (gimple_omp_task_arg_align_ptr (stmt), callback_op,
		       wi, pset);
      if (ret)
	return ret;
      break;

    case GIMPLE_OMP_SECTIONS:
      ret = walk_tree (gimple_omp_sections_clauses_ptr (stmt), callback_op,
		       wi, pset);
      if (ret)
	return ret;

      ret = walk_tree (gimple_omp_sections_control_ptr (stmt), callback_op,
		       wi, pset);
      if (ret)
	return ret;

      break;

    case GIMPLE_OMP_SINGLE:
      ret = walk_tree (gimple_omp_single_clauses_ptr (stmt), callback_op, wi,
		       pset);
      if (ret)
	return ret;
      break;

    case GIMPLE_OMP_ATOMIC_LOAD:
      ret = walk_tree (gimple_omp_atomic_load_lhs_ptr (stmt), callback_op, wi,
		       pset);
      if (ret)
	return ret;

      ret = walk_tree (gimple_omp_atomic_load_rhs_ptr (stmt), callback_op, wi,
		       pset);
      if (ret)
	return ret;
      break;

    case GIMPLE_OMP_ATOMIC_STORE:
      ret = walk_tree (gimple_omp_atomic_store_val_ptr (stmt), callback_op,
		       wi, pset);
      if (ret)
	return ret;
      break;

    case GIMPLE_TRANSACTION:
      ret = walk_tree (gimple_transaction_label_ptr (stmt), callback_op,
		       wi, pset);
      if (ret)
	return ret;
      break;

      /* Tuples that do not have operands.  */
    case GIMPLE_NOP:
    case GIMPLE_RESX:
    case GIMPLE_OMP_RETURN:
    case GIMPLE_PREDICT:
      break;

    default:
      {
	enum gimple_statement_structure_enum gss;
	gss = gimple_statement_structure (stmt);
	if (gss == GSS_WITH_OPS || gss == GSS_WITH_MEM_OPS)
	  for (i = 0; i < gimple_num_ops (stmt); i++)
	    {
	      ret = walk_tree (gimple_op_ptr (stmt, i), callback_op, wi, pset);
	      if (ret)
		return ret;
	    }
      }
      break;
    }

  return NULL_TREE;
}


/* Walk the current statement in GSI (optionally using traversal state
   stored in WI).  If WI is NULL, no state is kept during traversal.
   The callback CALLBACK_STMT is called.  If CALLBACK_STMT indicates
   that it has handled all the operands of the statement, its return
   value is returned.  Otherwise, the return value from CALLBACK_STMT
   is discarded and its operands are scanned.

   If CALLBACK_STMT is NULL or it didn't handle the operands,
   CALLBACK_OP is called on each operand of the statement via
   walk_gimple_op.  If walk_gimple_op returns non-NULL for any
   operand, the remaining operands are not scanned.  In this case, the
   return value from CALLBACK_OP is returned.

   In any other case, NULL_TREE is returned.  */

tree
walk_gimple_stmt (gimple_stmt_iterator *gsi, walk_stmt_fn callback_stmt,
		  walk_tree_fn callback_op, struct walk_stmt_info *wi)
{
  gimple ret;
  tree tree_ret;
  gimple stmt = gsi_stmt (*gsi);

  if (wi)
    {
      wi->gsi = *gsi;
      wi->removed_stmt = false;

      if (wi->want_locations && gimple_has_location (stmt))
	input_location = gimple_location (stmt);
    }

  ret = NULL;

  /* Invoke the statement callback.  Return if the callback handled
     all of STMT operands by itself.  */
  if (callback_stmt)
    {
      bool handled_ops = false;
      tree_ret = callback_stmt (gsi, &handled_ops, wi);
      if (handled_ops)
	return tree_ret;

      /* If CALLBACK_STMT did not handle operands, it should not have
	 a value to return.  */
      gcc_assert (tree_ret == NULL);

      if (wi && wi->removed_stmt)
	return NULL;

      /* Re-read stmt in case the callback changed it.  */
      stmt = gsi_stmt (*gsi);
    }

  /* If CALLBACK_OP is defined, invoke it on every operand of STMT.  */
  if (callback_op)
    {
      tree_ret = walk_gimple_op (stmt, callback_op, wi);
      if (tree_ret)
	return tree_ret;
    }

  /* If STMT can have statements inside (e.g. GIMPLE_BIND), walk them.  */
  switch (gimple_code (stmt))
    {
    case GIMPLE_BIND:
      ret = walk_gimple_seq (gimple_bind_body (stmt), callback_stmt,
	                     callback_op, wi);
      if (ret)
	return wi->callback_result;
      break;

    case GIMPLE_CATCH:
      ret = walk_gimple_seq (gimple_catch_handler (stmt), callback_stmt,
	                     callback_op, wi);
      if (ret)
	return wi->callback_result;
      break;

    case GIMPLE_EH_FILTER:
      ret = walk_gimple_seq (gimple_eh_filter_failure (stmt), callback_stmt,
		             callback_op, wi);
      if (ret)
	return wi->callback_result;
      break;

    case GIMPLE_EH_ELSE:
      ret = walk_gimple_seq (gimple_eh_else_n_body (stmt),
			     callback_stmt, callback_op, wi);
      if (ret)
	return wi->callback_result;
      ret = walk_gimple_seq (gimple_eh_else_e_body (stmt),
			     callback_stmt, callback_op, wi);
      if (ret)
	return wi->callback_result;
      break;

    case GIMPLE_TRY:
      ret = walk_gimple_seq (gimple_try_eval (stmt), callback_stmt, callback_op,
	                     wi);
      if (ret)
	return wi->callback_result;

      ret = walk_gimple_seq (gimple_try_cleanup (stmt), callback_stmt,
	                     callback_op, wi);
      if (ret)
	return wi->callback_result;
      break;

    case GIMPLE_OMP_FOR:
      ret = walk_gimple_seq (gimple_omp_for_pre_body (stmt), callback_stmt,
		             callback_op, wi);
      if (ret)
	return wi->callback_result;

      /* FALL THROUGH.  */
    case GIMPLE_OMP_CRITICAL:
    case GIMPLE_OMP_MASTER:
    case GIMPLE_OMP_ORDERED:
    case GIMPLE_OMP_SECTION:
    case GIMPLE_OMP_PARALLEL:
    case GIMPLE_OMP_TASK:
    case GIMPLE_OMP_SECTIONS:
    case GIMPLE_OMP_SINGLE:
      ret = walk_gimple_seq (gimple_omp_body (stmt), callback_stmt,
			     callback_op, wi);
      if (ret)
	return wi->callback_result;
      break;

    case GIMPLE_WITH_CLEANUP_EXPR:
      ret = walk_gimple_seq (gimple_wce_cleanup (stmt), callback_stmt,
			     callback_op, wi);
      if (ret)
	return wi->callback_result;
      break;

    case GIMPLE_TRANSACTION:
      ret = walk_gimple_seq (gimple_transaction_body (stmt),
			     callback_stmt, callback_op, wi);
      if (ret)
	return wi->callback_result;
      break;

    default:
      gcc_assert (!gimple_has_substatements (stmt));
      break;
    }

  return NULL;
}


/* Set sequence SEQ to be the GIMPLE body for function FN.  */

void
gimple_set_body (tree fndecl, gimple_seq seq)
{
  struct function *fn = DECL_STRUCT_FUNCTION (fndecl);
  if (fn == NULL)
    {
      /* If FNDECL still does not have a function structure associated
	 with it, then it does not make sense for it to receive a
	 GIMPLE body.  */
      gcc_assert (seq == NULL);
    }
  else
    fn->gimple_body = seq;
}


/* Return the body of GIMPLE statements for function FN.  After the
   CFG pass, the function body doesn't exist anymore because it has
   been split up into basic blocks.  In this case, it returns
   NULL.  */

gimple_seq
gimple_body (tree fndecl)
{
  struct function *fn = DECL_STRUCT_FUNCTION (fndecl);
  return fn ? fn->gimple_body : NULL;
}

/* Return true when FNDECL has Gimple body either in unlowered
   or CFG form.  */
bool
gimple_has_body_p (tree fndecl)
{
  struct function *fn = DECL_STRUCT_FUNCTION (fndecl);
  return (gimple_body (fndecl) || (fn && fn->cfg));
}

/* Return true if calls C1 and C2 are known to go to the same function.  */

bool
gimple_call_same_target_p (const_gimple c1, const_gimple c2)
{
  if (gimple_call_internal_p (c1))
    return (gimple_call_internal_p (c2)
	    && gimple_call_internal_fn (c1) == gimple_call_internal_fn (c2));
  else
    return (gimple_call_fn (c1) == gimple_call_fn (c2)
	    || (gimple_call_fndecl (c1)
		&& gimple_call_fndecl (c1) == gimple_call_fndecl (c2)));
}

/* Detect flags from a GIMPLE_CALL.  This is just like
   call_expr_flags, but for gimple tuples.  */

int
gimple_call_flags (const_gimple stmt)
{
  int flags;
  tree decl = gimple_call_fndecl (stmt);

  if (decl)
    flags = flags_from_decl_or_type (decl);
  else if (gimple_call_internal_p (stmt))
    flags = internal_fn_flags (gimple_call_internal_fn (stmt));
  else
    flags = flags_from_decl_or_type (gimple_call_fntype (stmt));

  if (stmt->gsbase.subcode & GF_CALL_NOTHROW)
    flags |= ECF_NOTHROW;

  return flags;
}

/* Return the "fn spec" string for call STMT.  */

static tree
gimple_call_fnspec (const_gimple stmt)
{
  tree type, attr;

  type = gimple_call_fntype (stmt);
  if (!type)
    return NULL_TREE;

  attr = lookup_attribute ("fn spec", TYPE_ATTRIBUTES (type));
  if (!attr)
    return NULL_TREE;

  return TREE_VALUE (TREE_VALUE (attr));
}

/* Detects argument flags for argument number ARG on call STMT.  */

int
gimple_call_arg_flags (const_gimple stmt, unsigned arg)
{
  tree attr = gimple_call_fnspec (stmt);

  if (!attr || 1 + arg >= (unsigned) TREE_STRING_LENGTH (attr))
    return 0;

  switch (TREE_STRING_POINTER (attr)[1 + arg])
    {
    case 'x':
    case 'X':
      return EAF_UNUSED;

    case 'R':
      return EAF_DIRECT | EAF_NOCLOBBER | EAF_NOESCAPE;

    case 'r':
      return EAF_NOCLOBBER | EAF_NOESCAPE;

    case 'W':
      return EAF_DIRECT | EAF_NOESCAPE;

    case 'w':
      return EAF_NOESCAPE;

    case '.':
    default:
      return 0;
    }
}

/* Detects return flags for the call STMT.  */

int
gimple_call_return_flags (const_gimple stmt)
{
  tree attr;

  if (gimple_call_flags (stmt) & ECF_MALLOC)
    return ERF_NOALIAS;

  attr = gimple_call_fnspec (stmt);
  if (!attr || TREE_STRING_LENGTH (attr) < 1)
    return 0;

  switch (TREE_STRING_POINTER (attr)[0])
    {
    case '1':
    case '2':
    case '3':
    case '4':
      return ERF_RETURNS_ARG | (TREE_STRING_POINTER (attr)[0] - '1');

    case 'm':
      return ERF_NOALIAS;

    case '.':
    default:
      return 0;
    }
}


/* Return true if GS is a copy assignment.  */

bool
gimple_assign_copy_p (gimple gs)
{
  return (gimple_assign_single_p (gs)
	  && is_gimple_val (gimple_op (gs, 1)));
}


/* Return true if GS is a SSA_NAME copy assignment.  */

bool
gimple_assign_ssa_name_copy_p (gimple gs)
{
  return (gimple_assign_single_p (gs)
	  && TREE_CODE (gimple_assign_lhs (gs)) == SSA_NAME
	  && TREE_CODE (gimple_assign_rhs1 (gs)) == SSA_NAME);
}


/* Return true if GS is an assignment with a unary RHS, but the
   operator has no effect on the assigned value.  The logic is adapted
   from STRIP_NOPS.  This predicate is intended to be used in tuplifying
   instances in which STRIP_NOPS was previously applied to the RHS of
   an assignment.

   NOTE: In the use cases that led to the creation of this function
   and of gimple_assign_single_p, it is typical to test for either
   condition and to proceed in the same manner.  In each case, the
   assigned value is represented by the single RHS operand of the
   assignment.  I suspect there may be cases where gimple_assign_copy_p,
   gimple_assign_single_p, or equivalent logic is used where a similar
   treatment of unary NOPs is appropriate.  */

bool
gimple_assign_unary_nop_p (gimple gs)
{
  return (is_gimple_assign (gs)
          && (CONVERT_EXPR_CODE_P (gimple_assign_rhs_code (gs))
              || gimple_assign_rhs_code (gs) == NON_LVALUE_EXPR)
          && gimple_assign_rhs1 (gs) != error_mark_node
          && (TYPE_MODE (TREE_TYPE (gimple_assign_lhs (gs)))
              == TYPE_MODE (TREE_TYPE (gimple_assign_rhs1 (gs)))));
}

/* Set BB to be the basic block holding G.  */

void
gimple_set_bb (gimple stmt, basic_block bb)
{
  stmt->gsbase.bb = bb;

  /* If the statement is a label, add the label to block-to-labels map
     so that we can speed up edge creation for GIMPLE_GOTOs.  */
  if (cfun->cfg && gimple_code (stmt) == GIMPLE_LABEL)
    {
      tree t;
      int uid;

      t = gimple_label_label (stmt);
      uid = LABEL_DECL_UID (t);
      if (uid == -1)
	{
	  unsigned old_len = VEC_length (basic_block, label_to_block_map);
	  LABEL_DECL_UID (t) = uid = cfun->cfg->last_label_uid++;
	  if (old_len <= (unsigned) uid)
	    {
	      unsigned new_len = 3 * uid / 2 + 1;

	      VEC_safe_grow_cleared (basic_block, gc, label_to_block_map,
				     new_len);
	    }
	}

      VEC_replace (basic_block, label_to_block_map, uid, bb);
    }
}


/* Modify the RHS of the assignment pointed-to by GSI using the
   operands in the expression tree EXPR.

   NOTE: The statement pointed-to by GSI may be reallocated if it
   did not have enough operand slots.

   This function is useful to convert an existing tree expression into
   the flat representation used for the RHS of a GIMPLE assignment.
   It will reallocate memory as needed to expand or shrink the number
   of operand slots needed to represent EXPR.

   NOTE: If you find yourself building a tree and then calling this
   function, you are most certainly doing it the slow way.  It is much
   better to build a new assignment or to use the function
   gimple_assign_set_rhs_with_ops, which does not require an
   expression tree to be built.  */

void
gimple_assign_set_rhs_from_tree (gimple_stmt_iterator *gsi, tree expr)
{
  enum tree_code subcode;
  tree op1, op2, op3;

  extract_ops_from_tree_1 (expr, &subcode, &op1, &op2, &op3);
  gimple_assign_set_rhs_with_ops_1 (gsi, subcode, op1, op2, op3);
}


/* Set the RHS of assignment statement pointed-to by GSI to CODE with
   operands OP1, OP2 and OP3.

   NOTE: The statement pointed-to by GSI may be reallocated if it
   did not have enough operand slots.  */

void
gimple_assign_set_rhs_with_ops_1 (gimple_stmt_iterator *gsi, enum tree_code code,
				  tree op1, tree op2, tree op3)
{
  unsigned new_rhs_ops = get_gimple_rhs_num_ops (code);
  gimple stmt = gsi_stmt (*gsi);

  /* If the new CODE needs more operands, allocate a new statement.  */
  if (gimple_num_ops (stmt) < new_rhs_ops + 1)
    {
      tree lhs = gimple_assign_lhs (stmt);
      gimple new_stmt = gimple_alloc (gimple_code (stmt), new_rhs_ops + 1);
      memcpy (new_stmt, stmt, gimple_size (gimple_code (stmt)));
      gsi_replace (gsi, new_stmt, true);
      stmt = new_stmt;

      /* The LHS needs to be reset as this also changes the SSA name
	 on the LHS.  */
      gimple_assign_set_lhs (stmt, lhs);
    }

  gimple_set_num_ops (stmt, new_rhs_ops + 1);
  gimple_set_subcode (stmt, code);
  gimple_assign_set_rhs1 (stmt, op1);
  if (new_rhs_ops > 1)
    gimple_assign_set_rhs2 (stmt, op2);
  if (new_rhs_ops > 2)
    gimple_assign_set_rhs3 (stmt, op3);
}


/* Return the LHS of a statement that performs an assignment,
   either a GIMPLE_ASSIGN or a GIMPLE_CALL.  Returns NULL_TREE
   for a call to a function that returns no value, or for a
   statement other than an assignment or a call.  */

tree
gimple_get_lhs (const_gimple stmt)
{
  enum gimple_code code = gimple_code (stmt);

  if (code == GIMPLE_ASSIGN)
    return gimple_assign_lhs (stmt);
  else if (code == GIMPLE_CALL)
    return gimple_call_lhs (stmt);
  else
    return NULL_TREE;
}


/* Set the LHS of a statement that performs an assignment,
   either a GIMPLE_ASSIGN or a GIMPLE_CALL.  */

void
gimple_set_lhs (gimple stmt, tree lhs)
{
  enum gimple_code code = gimple_code (stmt);

  if (code == GIMPLE_ASSIGN)
    gimple_assign_set_lhs (stmt, lhs);
  else if (code == GIMPLE_CALL)
    gimple_call_set_lhs (stmt, lhs);
  else
    gcc_unreachable();
}

/* Replace the LHS of STMT, an assignment, either a GIMPLE_ASSIGN or a
   GIMPLE_CALL, with NLHS, in preparation for modifying the RHS to an
   expression with a different value.

   This will update any annotations (say debug bind stmts) referring
   to the original LHS, so that they use the RHS instead.  This is
   done even if NLHS and LHS are the same, for it is understood that
   the RHS will be modified afterwards, and NLHS will not be assigned
   an equivalent value.

   Adjusting any non-annotation uses of the LHS, if needed, is a
   responsibility of the caller.

   The effect of this call should be pretty much the same as that of
   inserting a copy of STMT before STMT, and then removing the
   original stmt, at which time gsi_remove() would have update
   annotations, but using this function saves all the inserting,
   copying and removing.  */

void
gimple_replace_lhs (gimple stmt, tree nlhs)
{
  if (MAY_HAVE_DEBUG_STMTS)
    {
      tree lhs = gimple_get_lhs (stmt);

      gcc_assert (SSA_NAME_DEF_STMT (lhs) == stmt);

      insert_debug_temp_for_var_def (NULL, lhs);
    }

  gimple_set_lhs (stmt, nlhs);
}

/* Return a deep copy of statement STMT.  All the operands from STMT
   are reallocated and copied using unshare_expr.  The DEF, USE, VDEF
   and VUSE operand arrays are set to empty in the new copy.  */

gimple
gimple_copy (gimple stmt)
{
  enum gimple_code code = gimple_code (stmt);
  unsigned num_ops = gimple_num_ops (stmt);
  gimple copy = gimple_alloc (code, num_ops);
  unsigned i;

  /* Shallow copy all the fields from STMT.  */
  memcpy (copy, stmt, gimple_size (code));

  /* If STMT has sub-statements, deep-copy them as well.  */
  if (gimple_has_substatements (stmt))
    {
      gimple_seq new_seq;
      tree t;

      switch (gimple_code (stmt))
	{
	case GIMPLE_BIND:
	  new_seq = gimple_seq_copy (gimple_bind_body (stmt));
	  gimple_bind_set_body (copy, new_seq);
	  gimple_bind_set_vars (copy, unshare_expr (gimple_bind_vars (stmt)));
	  gimple_bind_set_block (copy, gimple_bind_block (stmt));
	  break;

	case GIMPLE_CATCH:
	  new_seq = gimple_seq_copy (gimple_catch_handler (stmt));
	  gimple_catch_set_handler (copy, new_seq);
	  t = unshare_expr (gimple_catch_types (stmt));
	  gimple_catch_set_types (copy, t);
	  break;

	case GIMPLE_EH_FILTER:
	  new_seq = gimple_seq_copy (gimple_eh_filter_failure (stmt));
	  gimple_eh_filter_set_failure (copy, new_seq);
	  t = unshare_expr (gimple_eh_filter_types (stmt));
	  gimple_eh_filter_set_types (copy, t);
	  break;

	case GIMPLE_EH_ELSE:
	  new_seq = gimple_seq_copy (gimple_eh_else_n_body (stmt));
	  gimple_eh_else_set_n_body (copy, new_seq);
	  new_seq = gimple_seq_copy (gimple_eh_else_e_body (stmt));
	  gimple_eh_else_set_e_body (copy, new_seq);
	  break;

	case GIMPLE_TRY:
	  new_seq = gimple_seq_copy (gimple_try_eval (stmt));
	  gimple_try_set_eval (copy, new_seq);
	  new_seq = gimple_seq_copy (gimple_try_cleanup (stmt));
	  gimple_try_set_cleanup (copy, new_seq);
	  break;

	case GIMPLE_OMP_FOR:
	  new_seq = gimple_seq_copy (gimple_omp_for_pre_body (stmt));
	  gimple_omp_for_set_pre_body (copy, new_seq);
	  t = unshare_expr (gimple_omp_for_clauses (stmt));
	  gimple_omp_for_set_clauses (copy, t);
	  copy->gimple_omp_for.iter
	    = ggc_alloc_vec_gimple_omp_for_iter
	    (gimple_omp_for_collapse (stmt));
	  for (i = 0; i < gimple_omp_for_collapse (stmt); i++)
	    {
	      gimple_omp_for_set_cond (copy, i,
				       gimple_omp_for_cond (stmt, i));
	      gimple_omp_for_set_index (copy, i,
					gimple_omp_for_index (stmt, i));
	      t = unshare_expr (gimple_omp_for_initial (stmt, i));
	      gimple_omp_for_set_initial (copy, i, t);
	      t = unshare_expr (gimple_omp_for_final (stmt, i));
	      gimple_omp_for_set_final (copy, i, t);
	      t = unshare_expr (gimple_omp_for_incr (stmt, i));
	      gimple_omp_for_set_incr (copy, i, t);
	    }
	  goto copy_omp_body;

	case GIMPLE_OMP_PARALLEL:
	  t = unshare_expr (gimple_omp_parallel_clauses (stmt));
	  gimple_omp_parallel_set_clauses (copy, t);
	  t = unshare_expr (gimple_omp_parallel_child_fn (stmt));
	  gimple_omp_parallel_set_child_fn (copy, t);
	  t = unshare_expr (gimple_omp_parallel_data_arg (stmt));
	  gimple_omp_parallel_set_data_arg (copy, t);
	  goto copy_omp_body;

	case GIMPLE_OMP_TASK:
	  t = unshare_expr (gimple_omp_task_clauses (stmt));
	  gimple_omp_task_set_clauses (copy, t);
	  t = unshare_expr (gimple_omp_task_child_fn (stmt));
	  gimple_omp_task_set_child_fn (copy, t);
	  t = unshare_expr (gimple_omp_task_data_arg (stmt));
	  gimple_omp_task_set_data_arg (copy, t);
	  t = unshare_expr (gimple_omp_task_copy_fn (stmt));
	  gimple_omp_task_set_copy_fn (copy, t);
	  t = unshare_expr (gimple_omp_task_arg_size (stmt));
	  gimple_omp_task_set_arg_size (copy, t);
	  t = unshare_expr (gimple_omp_task_arg_align (stmt));
	  gimple_omp_task_set_arg_align (copy, t);
	  goto copy_omp_body;

	case GIMPLE_OMP_CRITICAL:
	  t = unshare_expr (gimple_omp_critical_name (stmt));
	  gimple_omp_critical_set_name (copy, t);
	  goto copy_omp_body;

	case GIMPLE_OMP_SECTIONS:
	  t = unshare_expr (gimple_omp_sections_clauses (stmt));
	  gimple_omp_sections_set_clauses (copy, t);
	  t = unshare_expr (gimple_omp_sections_control (stmt));
	  gimple_omp_sections_set_control (copy, t);
	  /* FALLTHRU  */

	case GIMPLE_OMP_SINGLE:
	case GIMPLE_OMP_SECTION:
	case GIMPLE_OMP_MASTER:
	case GIMPLE_OMP_ORDERED:
	copy_omp_body:
	  new_seq = gimple_seq_copy (gimple_omp_body (stmt));
	  gimple_omp_set_body (copy, new_seq);
	  break;

	case GIMPLE_TRANSACTION:
	  new_seq = gimple_seq_copy (gimple_transaction_body (stmt));
	  gimple_transaction_set_body (copy, new_seq);
	  break;

	case GIMPLE_WITH_CLEANUP_EXPR:
	  new_seq = gimple_seq_copy (gimple_wce_cleanup (stmt));
	  gimple_wce_set_cleanup (copy, new_seq);
	  break;

	default:
	  gcc_unreachable ();
	}
    }

  /* Make copy of operands.  */
  if (num_ops > 0)
    {
      for (i = 0; i < num_ops; i++)
	gimple_set_op (copy, i, unshare_expr (gimple_op (stmt, i)));

      /* Clear out SSA operand vectors on COPY.  */
      if (gimple_has_ops (stmt))
	{
	  gimple_set_def_ops (copy, NULL);
	  gimple_set_use_ops (copy, NULL);
	}

      if (gimple_has_mem_ops (stmt))
	{
	  gimple_set_vdef (copy, gimple_vdef (stmt));
	  gimple_set_vuse (copy, gimple_vuse (stmt));
	}

      /* SSA operands need to be updated.  */
      gimple_set_modified (copy, true);
    }

  return copy;
}


/* Set the MODIFIED flag to MODIFIEDP, iff the gimple statement G has
   a MODIFIED field.  */

void
gimple_set_modified (gimple s, bool modifiedp)
{
  if (gimple_has_ops (s))
    s->gsbase.modified = (unsigned) modifiedp;
}


/* Return true if statement S has side-effects.  We consider a
   statement to have side effects if:

   - It is a GIMPLE_CALL not marked with ECF_PURE or ECF_CONST.
   - Any of its operands are marked TREE_THIS_VOLATILE or TREE_SIDE_EFFECTS.  */

bool
gimple_has_side_effects (const_gimple s)
{
  if (is_gimple_debug (s))
    return false;

  /* We don't have to scan the arguments to check for
     volatile arguments, though, at present, we still
     do a scan to check for TREE_SIDE_EFFECTS.  */
  if (gimple_has_volatile_ops (s))
    return true;

  if (gimple_code (s) == GIMPLE_ASM
      && gimple_asm_volatile_p (s))
    return true;

  if (is_gimple_call (s))
    {
      int flags = gimple_call_flags (s);

      /* An infinite loop is considered a side effect.  */
      if (!(flags & (ECF_CONST | ECF_PURE))
	  || (flags & ECF_LOOPING_CONST_OR_PURE))
	return true;

      return false;
    }
<<<<<<< HEAD

  return false;
}

/* Return true if the RHS of statement S has side effects.
   We may use it to determine if it is admissable to replace
   an assignment or call with a copy of a previously-computed
   value.  In such cases, side-effects due to the LHS are
   preserved.  */

bool
gimple_rhs_has_side_effects (const_gimple s)
{
  unsigned i;

  if (is_gimple_call (s))
    {
      unsigned nargs = gimple_call_num_args (s);
      tree fn;

      if (!(gimple_call_flags (s) & (ECF_CONST | ECF_PURE)))
        return true;

      /* We cannot use gimple_has_volatile_ops here,
         because we must ignore a volatile LHS.  */
      fn = gimple_call_fn (s);
      if (fn && (TREE_SIDE_EFFECTS (fn) || TREE_THIS_VOLATILE (fn)))
	{
	  gcc_assert (gimple_has_volatile_ops (s));
	  return true;
	}

      for (i = 0; i < nargs; i++)
        if (TREE_SIDE_EFFECTS (gimple_call_arg (s, i))
            || TREE_THIS_VOLATILE (gimple_call_arg (s, i)))
          return true;

      return false;
    }
  else if (is_gimple_assign (s))
    {
      /* Skip the first operand, the LHS. */
      for (i = 1; i < gimple_num_ops (s); i++)
	if (TREE_SIDE_EFFECTS (gimple_op (s, i))
            || TREE_THIS_VOLATILE (gimple_op (s, i)))
	  {
	    gcc_assert (gimple_has_volatile_ops (s));
	    return true;
	  }
    }
  else if (is_gimple_debug (s))
    return false;
  else
    {
      /* For statements without an LHS, examine all arguments.  */
      for (i = 0; i < gimple_num_ops (s); i++)
	if (TREE_SIDE_EFFECTS (gimple_op (s, i))
            || TREE_THIS_VOLATILE (gimple_op (s, i)))
	  {
	    gcc_assert (gimple_has_volatile_ops (s));
	    return true;
	  }
    }
=======
>>>>>>> c3b0c721

  return false;
}

/* Helper for gimple_could_trap_p and gimple_assign_rhs_could_trap_p.
   Return true if S can trap.  When INCLUDE_MEM is true, check whether
   the memory operations could trap.  When INCLUDE_STORES is true and
   S is a GIMPLE_ASSIGN, the LHS of the assignment is also checked.  */

bool
gimple_could_trap_p_1 (gimple s, bool include_mem, bool include_stores)
{
  tree t, div = NULL_TREE;
  enum tree_code op;

  if (include_mem)
    {
      unsigned i, start = (is_gimple_assign (s) && !include_stores) ? 1 : 0;

      for (i = start; i < gimple_num_ops (s); i++)
	if (tree_could_trap_p (gimple_op (s, i)))
	  return true;
    }

  switch (gimple_code (s))
    {
    case GIMPLE_ASM:
      return gimple_asm_volatile_p (s);

    case GIMPLE_CALL:
      t = gimple_call_fndecl (s);
      /* Assume that calls to weak functions may trap.  */
      if (!t || !DECL_P (t) || DECL_WEAK (t))
	return true;
      return false;

    case GIMPLE_ASSIGN:
      t = gimple_expr_type (s);
      op = gimple_assign_rhs_code (s);
      if (get_gimple_rhs_class (op) == GIMPLE_BINARY_RHS)
	div = gimple_assign_rhs2 (s);
      return (operation_could_trap_p (op, FLOAT_TYPE_P (t),
				      (INTEGRAL_TYPE_P (t)
				       && TYPE_OVERFLOW_TRAPS (t)),
				      div));

    default:
      break;
    }

  return false;
}

/* Return true if statement S can trap.  */

bool
gimple_could_trap_p (gimple s)
{
  return gimple_could_trap_p_1 (s, true, true);
}

/* Return true if RHS of a GIMPLE_ASSIGN S can trap.  */

bool
gimple_assign_rhs_could_trap_p (gimple s)
{
  gcc_assert (is_gimple_assign (s));
  return gimple_could_trap_p_1 (s, true, false);
}


/* Print debugging information for gimple stmts generated.  */

void
dump_gimple_statistics (void)
{
#ifdef GATHER_STATISTICS
  int i, total_tuples = 0, total_bytes = 0;

  fprintf (stderr, "\nGIMPLE statements\n");
  fprintf (stderr, "Kind                   Stmts      Bytes\n");
  fprintf (stderr, "---------------------------------------\n");
  for (i = 0; i < (int) gimple_alloc_kind_all; ++i)
    {
      fprintf (stderr, "%-20s %7d %10d\n", gimple_alloc_kind_names[i],
	  gimple_alloc_counts[i], gimple_alloc_sizes[i]);
      total_tuples += gimple_alloc_counts[i];
      total_bytes += gimple_alloc_sizes[i];
    }
  fprintf (stderr, "---------------------------------------\n");
  fprintf (stderr, "%-20s %7d %10d\n", "Total", total_tuples, total_bytes);
  fprintf (stderr, "---------------------------------------\n");
#else
  fprintf (stderr, "No gimple statistics\n");
#endif
}


/* Return the number of operands needed on the RHS of a GIMPLE
   assignment for an expression with tree code CODE.  */

unsigned
get_gimple_rhs_num_ops (enum tree_code code)
{
  enum gimple_rhs_class rhs_class = get_gimple_rhs_class (code);

  if (rhs_class == GIMPLE_UNARY_RHS || rhs_class == GIMPLE_SINGLE_RHS)
    return 1;
  else if (rhs_class == GIMPLE_BINARY_RHS)
    return 2;
  else if (rhs_class == GIMPLE_TERNARY_RHS)
    return 3;
  else
    gcc_unreachable ();
}

#define DEFTREECODE(SYM, STRING, TYPE, NARGS)   			    \
  (unsigned char)							    \
  ((TYPE) == tcc_unary ? GIMPLE_UNARY_RHS				    \
   : ((TYPE) == tcc_binary						    \
      || (TYPE) == tcc_comparison) ? GIMPLE_BINARY_RHS   		    \
   : ((TYPE) == tcc_constant						    \
      || (TYPE) == tcc_declaration					    \
      || (TYPE) == tcc_reference) ? GIMPLE_SINGLE_RHS			    \
   : ((SYM) == TRUTH_AND_EXPR						    \
      || (SYM) == TRUTH_OR_EXPR						    \
      || (SYM) == TRUTH_XOR_EXPR) ? GIMPLE_BINARY_RHS			    \
   : (SYM) == TRUTH_NOT_EXPR ? GIMPLE_UNARY_RHS				    \
   : ((SYM) == COND_EXPR						    \
      || (SYM) == WIDEN_MULT_PLUS_EXPR					    \
      || (SYM) == WIDEN_MULT_MINUS_EXPR					    \
      || (SYM) == DOT_PROD_EXPR						    \
      || (SYM) == REALIGN_LOAD_EXPR					    \
      || (SYM) == VEC_COND_EXPR						    \
      || (SYM) == VEC_PERM_EXPR                                             \
      || (SYM) == FMA_EXPR) ? GIMPLE_TERNARY_RHS			    \
   : ((SYM) == CONSTRUCTOR						    \
      || (SYM) == OBJ_TYPE_REF						    \
      || (SYM) == ASSERT_EXPR						    \
      || (SYM) == ADDR_EXPR						    \
      || (SYM) == WITH_SIZE_EXPR					    \
      || (SYM) == SSA_NAME) ? GIMPLE_SINGLE_RHS				    \
   : GIMPLE_INVALID_RHS),
#define END_OF_BASE_TREE_CODES (unsigned char) GIMPLE_INVALID_RHS,

const unsigned char gimple_rhs_class_table[] = {
#include "all-tree.def"
};

#undef DEFTREECODE
#undef END_OF_BASE_TREE_CODES

/* For the definitive definition of GIMPLE, see doc/tree-ssa.texi.  */

/* Validation of GIMPLE expressions.  */

/* Returns true iff T is a valid RHS for an assignment to a renamed
   user -- or front-end generated artificial -- variable.  */

bool
is_gimple_reg_rhs (tree t)
{
  return get_gimple_rhs_class (TREE_CODE (t)) != GIMPLE_INVALID_RHS;
}

/* Returns true iff T is a valid RHS for an assignment to an un-renamed
   LHS, or for a call argument.  */

bool
is_gimple_mem_rhs (tree t)
{
  /* If we're dealing with a renamable type, either source or dest must be
     a renamed variable.  */
  if (is_gimple_reg_type (TREE_TYPE (t)))
    return is_gimple_val (t);
  else
    return is_gimple_val (t) || is_gimple_lvalue (t);
}

/*  Return true if T is a valid LHS for a GIMPLE assignment expression.  */

bool
is_gimple_lvalue (tree t)
{
  return (is_gimple_addressable (t)
	  || TREE_CODE (t) == WITH_SIZE_EXPR
	  /* These are complex lvalues, but don't have addresses, so they
	     go here.  */
	  || TREE_CODE (t) == BIT_FIELD_REF);
}

/*  Return true if T is a GIMPLE condition.  */

bool
is_gimple_condexpr (tree t)
{
  return (is_gimple_val (t) || (COMPARISON_CLASS_P (t)
				&& !tree_could_throw_p (t)
				&& is_gimple_val (TREE_OPERAND (t, 0))
				&& is_gimple_val (TREE_OPERAND (t, 1))));
}

/*  Return true if T is something whose address can be taken.  */

bool
is_gimple_addressable (tree t)
{
  return (is_gimple_id (t) || handled_component_p (t)
	  || TREE_CODE (t) == MEM_REF);
}

/* Return true if T is a valid gimple constant.  */

bool
is_gimple_constant (const_tree t)
{
  switch (TREE_CODE (t))
    {
    case INTEGER_CST:
    case REAL_CST:
    case FIXED_CST:
    case STRING_CST:
    case COMPLEX_CST:
    case VECTOR_CST:
      return true;

    /* Vector constant constructors are gimple invariant.  */
    case CONSTRUCTOR:
      if (TREE_TYPE (t) && TREE_CODE (TREE_TYPE (t)) == VECTOR_TYPE)
	return TREE_CONSTANT (t);
      else
	return false;

    default:
      return false;
    }
}

/* Return true if T is a gimple address.  */

bool
is_gimple_address (const_tree t)
{
  tree op;

  if (TREE_CODE (t) != ADDR_EXPR)
    return false;

  op = TREE_OPERAND (t, 0);
  while (handled_component_p (op))
    {
      if ((TREE_CODE (op) == ARRAY_REF
	   || TREE_CODE (op) == ARRAY_RANGE_REF)
	  && !is_gimple_val (TREE_OPERAND (op, 1)))
	    return false;

      op = TREE_OPERAND (op, 0);
    }

  if (CONSTANT_CLASS_P (op) || TREE_CODE (op) == MEM_REF)
    return true;

  switch (TREE_CODE (op))
    {
    case PARM_DECL:
    case RESULT_DECL:
    case LABEL_DECL:
    case FUNCTION_DECL:
    case VAR_DECL:
    case CONST_DECL:
      return true;

    default:
      return false;
    }
}

/* Return true if T is a gimple invariant address.  */

bool
is_gimple_invariant_address (const_tree t)
{
  const_tree op;

  if (TREE_CODE (t) != ADDR_EXPR)
    return false;

  op = strip_invariant_refs (TREE_OPERAND (t, 0));
  if (!op)
    return false;

  if (TREE_CODE (op) == MEM_REF)
    {
      const_tree op0 = TREE_OPERAND (op, 0);
      return (TREE_CODE (op0) == ADDR_EXPR
	      && (CONSTANT_CLASS_P (TREE_OPERAND (op0, 0))
		  || decl_address_invariant_p (TREE_OPERAND (op0, 0))));
    }

  return CONSTANT_CLASS_P (op) || decl_address_invariant_p (op);
}

/* Return true if T is a gimple invariant address at IPA level
   (so addresses of variables on stack are not allowed).  */

bool
is_gimple_ip_invariant_address (const_tree t)
{
  const_tree op;

  if (TREE_CODE (t) != ADDR_EXPR)
    return false;

  op = strip_invariant_refs (TREE_OPERAND (t, 0));
  if (!op)
    return false;

  if (TREE_CODE (op) == MEM_REF)
    {
      const_tree op0 = TREE_OPERAND (op, 0);
      return (TREE_CODE (op0) == ADDR_EXPR
	      && (CONSTANT_CLASS_P (TREE_OPERAND (op0, 0))
		  || decl_address_ip_invariant_p (TREE_OPERAND (op0, 0))));
    }

  return CONSTANT_CLASS_P (op) || decl_address_ip_invariant_p (op);
}

/* Return true if T is a GIMPLE minimal invariant.  It's a restricted
   form of function invariant.  */

bool
is_gimple_min_invariant (const_tree t)
{
  if (TREE_CODE (t) == ADDR_EXPR)
    return is_gimple_invariant_address (t);

  return is_gimple_constant (t);
}

/* Return true if T is a GIMPLE interprocedural invariant.  It's a restricted
   form of gimple minimal invariant.  */

bool
is_gimple_ip_invariant (const_tree t)
{
  if (TREE_CODE (t) == ADDR_EXPR)
    return is_gimple_ip_invariant_address (t);

  return is_gimple_constant (t);
}

/* Return true if T looks like a valid GIMPLE statement.  */

bool
is_gimple_stmt (tree t)
{
  const enum tree_code code = TREE_CODE (t);

  switch (code)
    {
    case NOP_EXPR:
      /* The only valid NOP_EXPR is the empty statement.  */
      return IS_EMPTY_STMT (t);

    case BIND_EXPR:
    case COND_EXPR:
      /* These are only valid if they're void.  */
      return TREE_TYPE (t) == NULL || VOID_TYPE_P (TREE_TYPE (t));

    case SWITCH_EXPR:
    case GOTO_EXPR:
    case RETURN_EXPR:
    case LABEL_EXPR:
    case CASE_LABEL_EXPR:
    case TRY_CATCH_EXPR:
    case TRY_FINALLY_EXPR:
    case EH_FILTER_EXPR:
    case CATCH_EXPR:
    case ASM_EXPR:
    case STATEMENT_LIST:
    case OMP_PARALLEL:
    case OMP_FOR:
    case OMP_SECTIONS:
    case OMP_SECTION:
    case OMP_SINGLE:
    case OMP_MASTER:
    case OMP_ORDERED:
    case OMP_CRITICAL:
    case OMP_TASK:
      /* These are always void.  */
      return true;

    case CALL_EXPR:
    case MODIFY_EXPR:
    case PREDICT_EXPR:
      /* These are valid regardless of their type.  */
      return true;

    default:
      return false;
    }
}

/* Return true if T is a variable.  */

bool
is_gimple_variable (tree t)
{
  return (TREE_CODE (t) == VAR_DECL
	  || TREE_CODE (t) == PARM_DECL
	  || TREE_CODE (t) == RESULT_DECL
	  || TREE_CODE (t) == SSA_NAME);
}

/*  Return true if T is a GIMPLE identifier (something with an address).  */

bool
is_gimple_id (tree t)
{
  return (is_gimple_variable (t)
	  || TREE_CODE (t) == FUNCTION_DECL
	  || TREE_CODE (t) == LABEL_DECL
	  || TREE_CODE (t) == CONST_DECL
	  /* Allow string constants, since they are addressable.  */
	  || TREE_CODE (t) == STRING_CST);
}

/* Return true if TYPE is a suitable type for a scalar register variable.  */

bool
is_gimple_reg_type (tree type)
{
  return !AGGREGATE_TYPE_P (type);
}

/* Return true if T is a non-aggregate register variable.  */

bool
is_gimple_reg (tree t)
{
  if (TREE_CODE (t) == SSA_NAME)
    t = SSA_NAME_VAR (t);

  if (!is_gimple_variable (t))
    return false;

  if (!is_gimple_reg_type (TREE_TYPE (t)))
    return false;

  /* A volatile decl is not acceptable because we can't reuse it as
     needed.  We need to copy it into a temp first.  */
  if (TREE_THIS_VOLATILE (t))
    return false;

  /* We define "registers" as things that can be renamed as needed,
     which with our infrastructure does not apply to memory.  */
  if (needs_to_live_in_memory (t))
    return false;

  /* Hard register variables are an interesting case.  For those that
     are call-clobbered, we don't know where all the calls are, since
     we don't (want to) take into account which operations will turn
     into libcalls at the rtl level.  For those that are call-saved,
     we don't currently model the fact that calls may in fact change
     global hard registers, nor do we examine ASM_CLOBBERS at the tree
     level, and so miss variable changes that might imply.  All around,
     it seems safest to not do too much optimization with these at the
     tree level at all.  We'll have to rely on the rtl optimizers to
     clean this up, as there we've got all the appropriate bits exposed.  */
  if (TREE_CODE (t) == VAR_DECL && DECL_HARD_REGISTER (t))
    return false;

  /* Complex and vector values must have been put into SSA-like form.
     That is, no assignments to the individual components.  */
  if (TREE_CODE (TREE_TYPE (t)) == COMPLEX_TYPE
      || TREE_CODE (TREE_TYPE (t)) == VECTOR_TYPE)
    return DECL_GIMPLE_REG_P (t);

  return true;
}


/* Return true if T is a GIMPLE rvalue, i.e. an identifier or a constant.  */

bool
is_gimple_val (tree t)
{
  /* Make loads from volatiles and memory vars explicit.  */
  if (is_gimple_variable (t)
      && is_gimple_reg_type (TREE_TYPE (t))
      && !is_gimple_reg (t))
    return false;

  return (is_gimple_variable (t) || is_gimple_min_invariant (t));
}

/* Similarly, but accept hard registers as inputs to asm statements.  */

bool
is_gimple_asm_val (tree t)
{
  if (TREE_CODE (t) == VAR_DECL && DECL_HARD_REGISTER (t))
    return true;

  return is_gimple_val (t);
}

/* Return true if T is a GIMPLE minimal lvalue.  */

bool
is_gimple_min_lval (tree t)
{
  if (!(t = CONST_CAST_TREE (strip_invariant_refs (t))))
    return false;
  return (is_gimple_id (t) || TREE_CODE (t) == MEM_REF);
}

/* Return true if T is a valid function operand of a CALL_EXPR.  */

bool
is_gimple_call_addr (tree t)
{
  return (TREE_CODE (t) == OBJ_TYPE_REF || is_gimple_val (t));
}

/* Return true if T is a valid address operand of a MEM_REF.  */

bool
is_gimple_mem_ref_addr (tree t)
{
  return (is_gimple_reg (t)
	  || TREE_CODE (t) == INTEGER_CST
	  || (TREE_CODE (t) == ADDR_EXPR
	      && (CONSTANT_CLASS_P (TREE_OPERAND (t, 0))
		  || decl_address_invariant_p (TREE_OPERAND (t, 0)))));
}


/* Given a memory reference expression T, return its base address.
   The base address of a memory reference expression is the main
   object being referenced.  For instance, the base address for
   'array[i].fld[j]' is 'array'.  You can think of this as stripping
   away the offset part from a memory address.

   This function calls handled_component_p to strip away all the inner
   parts of the memory reference until it reaches the base object.  */

tree
get_base_address (tree t)
{
  while (handled_component_p (t))
    t = TREE_OPERAND (t, 0);

  if ((TREE_CODE (t) == MEM_REF
       || TREE_CODE (t) == TARGET_MEM_REF)
      && TREE_CODE (TREE_OPERAND (t, 0)) == ADDR_EXPR)
    t = TREE_OPERAND (TREE_OPERAND (t, 0), 0);

  if (TREE_CODE (t) == SSA_NAME
      || DECL_P (t)
      || TREE_CODE (t) == STRING_CST
      || TREE_CODE (t) == CONSTRUCTOR
      || INDIRECT_REF_P (t)
      || TREE_CODE (t) == MEM_REF
      || TREE_CODE (t) == TARGET_MEM_REF)
    return t;
  else
    return NULL_TREE;
}

void
recalculate_side_effects (tree t)
{
  enum tree_code code = TREE_CODE (t);
  int len = TREE_OPERAND_LENGTH (t);
  int i;

  switch (TREE_CODE_CLASS (code))
    {
    case tcc_expression:
      switch (code)
	{
	case INIT_EXPR:
	case MODIFY_EXPR:
	case VA_ARG_EXPR:
	case PREDECREMENT_EXPR:
	case PREINCREMENT_EXPR:
	case POSTDECREMENT_EXPR:
	case POSTINCREMENT_EXPR:
	  /* All of these have side-effects, no matter what their
	     operands are.  */
	  return;

	default:
	  break;
	}
      /* Fall through.  */

    case tcc_comparison:  /* a comparison expression */
    case tcc_unary:       /* a unary arithmetic expression */
    case tcc_binary:      /* a binary arithmetic expression */
    case tcc_reference:   /* a reference */
    case tcc_vl_exp:        /* a function call */
      TREE_SIDE_EFFECTS (t) = TREE_THIS_VOLATILE (t);
      for (i = 0; i < len; ++i)
	{
	  tree op = TREE_OPERAND (t, i);
	  if (op && TREE_SIDE_EFFECTS (op))
	    TREE_SIDE_EFFECTS (t) = 1;
	}
      break;

    case tcc_constant:
      /* No side-effects.  */
      return;

    default:
      gcc_unreachable ();
   }
}

/* Canonicalize a tree T for use in a COND_EXPR as conditional.  Returns
   a canonicalized tree that is valid for a COND_EXPR or NULL_TREE, if
   we failed to create one.  */

tree
canonicalize_cond_expr_cond (tree t)
{
  /* Strip conversions around boolean operations.  */
  if (CONVERT_EXPR_P (t)
      && (truth_value_p (TREE_CODE (TREE_OPERAND (t, 0)))
          || TREE_CODE (TREE_TYPE (TREE_OPERAND (t, 0)))
	     == BOOLEAN_TYPE))
    t = TREE_OPERAND (t, 0);

  /* For !x use x == 0.  */
  if (TREE_CODE (t) == TRUTH_NOT_EXPR)
    {
      tree top0 = TREE_OPERAND (t, 0);
      t = build2 (EQ_EXPR, TREE_TYPE (t),
		  top0, build_int_cst (TREE_TYPE (top0), 0));
    }
  /* For cmp ? 1 : 0 use cmp.  */
  else if (TREE_CODE (t) == COND_EXPR
	   && COMPARISON_CLASS_P (TREE_OPERAND (t, 0))
	   && integer_onep (TREE_OPERAND (t, 1))
	   && integer_zerop (TREE_OPERAND (t, 2)))
    {
      tree top0 = TREE_OPERAND (t, 0);
      t = build2 (TREE_CODE (top0), TREE_TYPE (t),
		  TREE_OPERAND (top0, 0), TREE_OPERAND (top0, 1));
    }

  if (is_gimple_condexpr (t))
    return t;

  return NULL_TREE;
}

/* Build a GIMPLE_CALL identical to STMT but skipping the arguments in
   the positions marked by the set ARGS_TO_SKIP.  */

gimple
gimple_call_copy_skip_args (gimple stmt, bitmap args_to_skip)
{
  int i;
  int nargs = gimple_call_num_args (stmt);
  VEC(tree, heap) *vargs = VEC_alloc (tree, heap, nargs);
  gimple new_stmt;

  for (i = 0; i < nargs; i++)
    if (!bitmap_bit_p (args_to_skip, i))
      VEC_quick_push (tree, vargs, gimple_call_arg (stmt, i));

  if (gimple_call_internal_p (stmt))
    new_stmt = gimple_build_call_internal_vec (gimple_call_internal_fn (stmt),
					       vargs);
  else
    new_stmt = gimple_build_call_vec (gimple_call_fn (stmt), vargs);
  VEC_free (tree, heap, vargs);
  if (gimple_call_lhs (stmt))
    gimple_call_set_lhs (new_stmt, gimple_call_lhs (stmt));

  gimple_set_vuse (new_stmt, gimple_vuse (stmt));
  gimple_set_vdef (new_stmt, gimple_vdef (stmt));

  gimple_set_block (new_stmt, gimple_block (stmt));
  if (gimple_has_location (stmt))
    gimple_set_location (new_stmt, gimple_location (stmt));
  gimple_call_copy_flags (new_stmt, stmt);
  gimple_call_set_chain (new_stmt, gimple_call_chain (stmt));

  gimple_set_modified (new_stmt, true);

  return new_stmt;
}


enum gtc_mode { GTC_MERGE = 0, GTC_DIAG = 1 };

static hashval_t gimple_type_hash (const void *);

/* Structure used to maintain a cache of some type pairs compared by
   gimple_types_compatible_p when comparing aggregate types.  There are
   three possible values for SAME_P:

   	-2: The pair (T1, T2) has just been inserted in the table.
	 0: T1 and T2 are different types.
	 1: T1 and T2 are the same type.

   The two elements in the SAME_P array are indexed by the comparison
   mode gtc_mode.  */

struct type_pair_d
{
  unsigned int uid1;
  unsigned int uid2;
  signed char same_p[2];
};
typedef struct type_pair_d *type_pair_t;
DEF_VEC_P(type_pair_t);
DEF_VEC_ALLOC_P(type_pair_t,heap);

#define GIMPLE_TYPE_PAIR_SIZE 16381
struct type_pair_d *type_pair_cache;


/* Lookup the pair of types T1 and T2 in *VISITED_P.  Insert a new
   entry if none existed.  */

static inline type_pair_t
lookup_type_pair (tree t1, tree t2)
{
  unsigned int index;
  unsigned int uid1, uid2;

  if (type_pair_cache == NULL)
    type_pair_cache = XCNEWVEC (struct type_pair_d, GIMPLE_TYPE_PAIR_SIZE);

  if (TYPE_UID (t1) < TYPE_UID (t2))
    {
      uid1 = TYPE_UID (t1);
      uid2 = TYPE_UID (t2);
    }
  else
    {
      uid1 = TYPE_UID (t2);
      uid2 = TYPE_UID (t1);
    }
  gcc_checking_assert (uid1 != uid2);

  /* iterative_hash_hashval_t imply an function calls.
     We know that UIDS are in limited range.  */
  index = ((((unsigned HOST_WIDE_INT)uid1 << HOST_BITS_PER_WIDE_INT / 2) + uid2)
	   % GIMPLE_TYPE_PAIR_SIZE);
  if (type_pair_cache [index].uid1 == uid1
      && type_pair_cache [index].uid2 == uid2)
    return &type_pair_cache[index];

  type_pair_cache [index].uid1 = uid1;
  type_pair_cache [index].uid2 = uid2;
  type_pair_cache [index].same_p[0] = -2;
  type_pair_cache [index].same_p[1] = -2;

  return &type_pair_cache[index];
}

/* Per pointer state for the SCC finding.  The on_sccstack flag
   is not strictly required, it is true when there is no hash value
   recorded for the type and false otherwise.  But querying that
   is slower.  */

struct sccs
{
  unsigned int dfsnum;
  unsigned int low;
  bool on_sccstack;
  union {
    hashval_t hash;
    signed char same_p;
  } u;
};

static unsigned int next_dfs_num;
static unsigned int gtc_next_dfs_num;


/* GIMPLE type merging cache.  A direct-mapped cache based on TYPE_UID.  */

typedef struct GTY(()) gimple_type_leader_entry_s {
  tree type;
  tree leader;
} gimple_type_leader_entry;

#define GIMPLE_TYPE_LEADER_SIZE 16381
static GTY((deletable, length("GIMPLE_TYPE_LEADER_SIZE")))
  gimple_type_leader_entry *gimple_type_leader;

/* Lookup an existing leader for T and return it or NULL_TREE, if
   there is none in the cache.  */

static inline tree
gimple_lookup_type_leader (tree t)
{
  gimple_type_leader_entry *leader;

  if (!gimple_type_leader)
    return NULL_TREE;

  leader = &gimple_type_leader[TYPE_UID (t) % GIMPLE_TYPE_LEADER_SIZE];
  if (leader->type != t)
    return NULL_TREE;

  return leader->leader;
}

/* Return true if T1 and T2 have the same name.  If FOR_COMPLETION_P is
   true then if any type has no name return false, otherwise return
   true if both types have no names.  */

static bool
compare_type_names_p (tree t1, tree t2)
{
  tree name1 = TYPE_NAME (t1);
  tree name2 = TYPE_NAME (t2);

  if ((name1 != NULL_TREE) != (name2 != NULL_TREE))
    return false;

  if (name1 == NULL_TREE)
    return true;

  /* Either both should be a TYPE_DECL or both an IDENTIFIER_NODE.  */
  if (TREE_CODE (name1) != TREE_CODE (name2))
    return false;

  if (TREE_CODE (name1) == TYPE_DECL)
    name1 = DECL_NAME (name1);
  gcc_checking_assert (!name1 || TREE_CODE (name1) == IDENTIFIER_NODE);

  if (TREE_CODE (name2) == TYPE_DECL)
    name2 = DECL_NAME (name2);
  gcc_checking_assert (!name2 || TREE_CODE (name2) == IDENTIFIER_NODE);

  /* Identifiers can be compared with pointer equality rather
     than a string comparison.  */
  if (name1 == name2)
    return true;

  return false;
}

/* Return true if the field decls F1 and F2 are at the same offset.

   This is intended to be used on GIMPLE types only.  */

bool
gimple_compare_field_offset (tree f1, tree f2)
{
  if (DECL_OFFSET_ALIGN (f1) == DECL_OFFSET_ALIGN (f2))
    {
      tree offset1 = DECL_FIELD_OFFSET (f1);
      tree offset2 = DECL_FIELD_OFFSET (f2);
      return ((offset1 == offset2
	       /* Once gimplification is done, self-referential offsets are
		  instantiated as operand #2 of the COMPONENT_REF built for
		  each access and reset.  Therefore, they are not relevant
		  anymore and fields are interchangeable provided that they
		  represent the same access.  */
	       || (TREE_CODE (offset1) == PLACEHOLDER_EXPR
		   && TREE_CODE (offset2) == PLACEHOLDER_EXPR
		   && (DECL_SIZE (f1) == DECL_SIZE (f2)
		       || (TREE_CODE (DECL_SIZE (f1)) == PLACEHOLDER_EXPR
			   && TREE_CODE (DECL_SIZE (f2)) == PLACEHOLDER_EXPR)
		       || operand_equal_p (DECL_SIZE (f1), DECL_SIZE (f2), 0))
		   && DECL_ALIGN (f1) == DECL_ALIGN (f2))
	       || operand_equal_p (offset1, offset2, 0))
	      && tree_int_cst_equal (DECL_FIELD_BIT_OFFSET (f1),
				     DECL_FIELD_BIT_OFFSET (f2)));
    }

  /* Fortran and C do not always agree on what DECL_OFFSET_ALIGN
     should be, so handle differing ones specially by decomposing
     the offset into a byte and bit offset manually.  */
  if (host_integerp (DECL_FIELD_OFFSET (f1), 0)
      && host_integerp (DECL_FIELD_OFFSET (f2), 0))
    {
      unsigned HOST_WIDE_INT byte_offset1, byte_offset2;
      unsigned HOST_WIDE_INT bit_offset1, bit_offset2;
      bit_offset1 = TREE_INT_CST_LOW (DECL_FIELD_BIT_OFFSET (f1));
      byte_offset1 = (TREE_INT_CST_LOW (DECL_FIELD_OFFSET (f1))
		      + bit_offset1 / BITS_PER_UNIT);
      bit_offset2 = TREE_INT_CST_LOW (DECL_FIELD_BIT_OFFSET (f2));
      byte_offset2 = (TREE_INT_CST_LOW (DECL_FIELD_OFFSET (f2))
		      + bit_offset2 / BITS_PER_UNIT);
      if (byte_offset1 != byte_offset2)
	return false;
      return bit_offset1 % BITS_PER_UNIT == bit_offset2 % BITS_PER_UNIT;
    }

  return false;
}

static bool
gimple_types_compatible_p_1 (tree, tree, type_pair_t,
			     VEC(type_pair_t, heap) **,
			     struct pointer_map_t *, struct obstack *);

/* DFS visit the edge from the callers type pair with state *STATE to
   the pair T1, T2 while operating in FOR_MERGING_P mode.
   Update the merging status if it is not part of the SCC containing the
   callers pair and return it.
   SCCSTACK, SCCSTATE and SCCSTATE_OBSTACK are state for the DFS walk done.  */

static bool
gtc_visit (tree t1, tree t2,
	   struct sccs *state,
	   VEC(type_pair_t, heap) **sccstack,
	   struct pointer_map_t *sccstate,
	   struct obstack *sccstate_obstack)
{
  struct sccs *cstate = NULL;
  type_pair_t p;
  void **slot;
  tree leader1, leader2;

  /* Check first for the obvious case of pointer identity.  */
  if (t1 == t2)
    return true;

  /* Check that we have two types to compare.  */
  if (t1 == NULL_TREE || t2 == NULL_TREE)
    return false;

  /* Can't be the same type if the types don't have the same code.  */
  if (TREE_CODE (t1) != TREE_CODE (t2))
    return false;

  /* Can't be the same type if they have different CV qualifiers.  */
  if (TYPE_QUALS (t1) != TYPE_QUALS (t2))
    return false;

  if (TREE_ADDRESSABLE (t1) != TREE_ADDRESSABLE (t2))
    return false;

  /* Void types and nullptr types are always the same.  */
  if (TREE_CODE (t1) == VOID_TYPE
      || TREE_CODE (t1) == NULLPTR_TYPE)
    return true;

  /* Can't be the same type if they have different alignment or mode.  */
  if (TYPE_ALIGN (t1) != TYPE_ALIGN (t2)
      || TYPE_MODE (t1) != TYPE_MODE (t2))
    return false;

  /* Do some simple checks before doing three hashtable queries.  */
  if (INTEGRAL_TYPE_P (t1)
      || SCALAR_FLOAT_TYPE_P (t1)
      || FIXED_POINT_TYPE_P (t1)
      || TREE_CODE (t1) == VECTOR_TYPE
      || TREE_CODE (t1) == COMPLEX_TYPE
      || TREE_CODE (t1) == OFFSET_TYPE
      || POINTER_TYPE_P (t1))
    {
      /* Can't be the same type if they have different sign or precision.  */
      if (TYPE_PRECISION (t1) != TYPE_PRECISION (t2)
	  || TYPE_UNSIGNED (t1) != TYPE_UNSIGNED (t2))
	return false;

      if (TREE_CODE (t1) == INTEGER_TYPE
	  && (TYPE_IS_SIZETYPE (t1) != TYPE_IS_SIZETYPE (t2)
	      || TYPE_STRING_FLAG (t1) != TYPE_STRING_FLAG (t2)))
	return false;

      /* That's all we need to check for float and fixed-point types.  */
      if (SCALAR_FLOAT_TYPE_P (t1)
	  || FIXED_POINT_TYPE_P (t1))
	return true;

      /* For other types fall thru to more complex checks.  */
    }

  /* If the types have been previously registered and found equal
     they still are.  */
  leader1 = gimple_lookup_type_leader (t1);
  leader2 = gimple_lookup_type_leader (t2);
  if (leader1 == t2
      || t1 == leader2
      || (leader1 && leader1 == leader2))
    return true;

  /* If the hash values of t1 and t2 are different the types can't
     possibly be the same.  This helps keeping the type-pair hashtable
     small, only tracking comparisons for hash collisions.  */
  if (gimple_type_hash (t1) != gimple_type_hash (t2))
    return false;

  /* Allocate a new cache entry for this comparison.  */
  p = lookup_type_pair (t1, t2);
  if (p->same_p[GTC_MERGE] == 0 || p->same_p[GTC_MERGE] == 1)
    {
      /* We have already decided whether T1 and T2 are the
	 same, return the cached result.  */
      return p->same_p[GTC_MERGE] == 1;
    }

  if ((slot = pointer_map_contains (sccstate, p)) != NULL)
    cstate = (struct sccs *)*slot;
  /* Not yet visited.  DFS recurse.  */
  if (!cstate)
    {
      gimple_types_compatible_p_1 (t1, t2, p,
				   sccstack, sccstate, sccstate_obstack);
      cstate = (struct sccs *)* pointer_map_contains (sccstate, p);
      state->low = MIN (state->low, cstate->low);
    }
  /* If the type is still on the SCC stack adjust the parents low.  */
  if (cstate->dfsnum < state->dfsnum
      && cstate->on_sccstack)
    state->low = MIN (cstate->dfsnum, state->low);

  /* Return the current lattice value.  We start with an equality
     assumption so types part of a SCC will be optimistically
     treated equal unless proven otherwise.  */
  return cstate->u.same_p;
}

/* Worker for gimple_types_compatible.
   SCCSTACK, SCCSTATE and SCCSTATE_OBSTACK are state for the DFS walk done.  */

static bool
gimple_types_compatible_p_1 (tree t1, tree t2, type_pair_t p,
			     VEC(type_pair_t, heap) **sccstack,
			     struct pointer_map_t *sccstate,
			     struct obstack *sccstate_obstack)
{
  struct sccs *state;

  gcc_assert (p->same_p[GTC_MERGE] == -2);

  state = XOBNEW (sccstate_obstack, struct sccs);
  *pointer_map_insert (sccstate, p) = state;

  VEC_safe_push (type_pair_t, heap, *sccstack, p);
  state->dfsnum = gtc_next_dfs_num++;
  state->low = state->dfsnum;
  state->on_sccstack = true;
  /* Start with an equality assumption.  As we DFS recurse into child
     SCCs this assumption may get revisited.  */
  state->u.same_p = 1;

  /* The struct tags shall compare equal.  */
  if (!compare_type_names_p (t1, t2))
    goto different_types;

  /* We may not merge typedef types to the same type in different
     contexts.  */
  if (TYPE_NAME (t1)
      && TREE_CODE (TYPE_NAME (t1)) == TYPE_DECL
      && DECL_CONTEXT (TYPE_NAME (t1))
      && TYPE_P (DECL_CONTEXT (TYPE_NAME (t1))))
    {
      if (!gtc_visit (DECL_CONTEXT (TYPE_NAME (t1)),
		      DECL_CONTEXT (TYPE_NAME (t2)),
		      state, sccstack, sccstate, sccstate_obstack))
	goto different_types;
    }

  /* If their attributes are not the same they can't be the same type.  */
  if (!attribute_list_equal (TYPE_ATTRIBUTES (t1), TYPE_ATTRIBUTES (t2)))
    goto different_types;

  /* Do type-specific comparisons.  */
  switch (TREE_CODE (t1))
    {
    case VECTOR_TYPE:
    case COMPLEX_TYPE:
      if (!gtc_visit (TREE_TYPE (t1), TREE_TYPE (t2),
		      state, sccstack, sccstate, sccstate_obstack))
	goto different_types;
      goto same_types;

    case ARRAY_TYPE:
      /* Array types are the same if the element types are the same and
	 the number of elements are the same.  */
      if (!gtc_visit (TREE_TYPE (t1), TREE_TYPE (t2),
		      state, sccstack, sccstate, sccstate_obstack)
	  || TYPE_STRING_FLAG (t1) != TYPE_STRING_FLAG (t2)
	  || TYPE_NONALIASED_COMPONENT (t1) != TYPE_NONALIASED_COMPONENT (t2))
	goto different_types;
      else
	{
	  tree i1 = TYPE_DOMAIN (t1);
	  tree i2 = TYPE_DOMAIN (t2);

	  /* For an incomplete external array, the type domain can be
 	     NULL_TREE.  Check this condition also.  */
	  if (i1 == NULL_TREE && i2 == NULL_TREE)
	    goto same_types;
	  else if (i1 == NULL_TREE || i2 == NULL_TREE)
	    goto different_types;
	  /* If for a complete array type the possibly gimplified sizes
	     are different the types are different.  */
	  else if (((TYPE_SIZE (i1) != NULL) ^ (TYPE_SIZE (i2) != NULL))
		   || (TYPE_SIZE (i1)
		       && TYPE_SIZE (i2)
		       && !operand_equal_p (TYPE_SIZE (i1), TYPE_SIZE (i2), 0)))
	    goto different_types;
	  else
	    {
	      tree min1 = TYPE_MIN_VALUE (i1);
	      tree min2 = TYPE_MIN_VALUE (i2);
	      tree max1 = TYPE_MAX_VALUE (i1);
	      tree max2 = TYPE_MAX_VALUE (i2);

	      /* The minimum/maximum values have to be the same.  */
	      if ((min1 == min2
		   || (min1 && min2
		       && ((TREE_CODE (min1) == PLACEHOLDER_EXPR
			    && TREE_CODE (min2) == PLACEHOLDER_EXPR)
		           || operand_equal_p (min1, min2, 0))))
		  && (max1 == max2
		      || (max1 && max2
			  && ((TREE_CODE (max1) == PLACEHOLDER_EXPR
			       && TREE_CODE (max2) == PLACEHOLDER_EXPR)
			      || operand_equal_p (max1, max2, 0)))))
		goto same_types;
	      else
		goto different_types;
	    }
	}

    case METHOD_TYPE:
      /* Method types should belong to the same class.  */
      if (!gtc_visit (TYPE_METHOD_BASETYPE (t1), TYPE_METHOD_BASETYPE (t2),
		      state, sccstack, sccstate, sccstate_obstack))
	goto different_types;

      /* Fallthru  */

    case FUNCTION_TYPE:
      /* Function types are the same if the return type and arguments types
	 are the same.  */
      if (!gtc_visit (TREE_TYPE (t1), TREE_TYPE (t2),
		      state, sccstack, sccstate, sccstate_obstack))
	goto different_types;

      if (!comp_type_attributes (t1, t2))
	goto different_types;

      if (TYPE_ARG_TYPES (t1) == TYPE_ARG_TYPES (t2))
	goto same_types;
      else
	{
	  tree parms1, parms2;

	  for (parms1 = TYPE_ARG_TYPES (t1), parms2 = TYPE_ARG_TYPES (t2);
	       parms1 && parms2;
	       parms1 = TREE_CHAIN (parms1), parms2 = TREE_CHAIN (parms2))
	    {
	      if (!gtc_visit (TREE_VALUE (parms1), TREE_VALUE (parms2),
			      state, sccstack, sccstate, sccstate_obstack))
		goto different_types;
	    }

	  if (parms1 || parms2)
	    goto different_types;

	  goto same_types;
	}

    case OFFSET_TYPE:
      {
	if (!gtc_visit (TREE_TYPE (t1), TREE_TYPE (t2),
			state, sccstack, sccstate, sccstate_obstack)
	    || !gtc_visit (TYPE_OFFSET_BASETYPE (t1),
			   TYPE_OFFSET_BASETYPE (t2),
			   state, sccstack, sccstate, sccstate_obstack))
	  goto different_types;

	goto same_types;
      }

    case POINTER_TYPE:
    case REFERENCE_TYPE:
      {
	/* If the two pointers have different ref-all attributes,
	   they can't be the same type.  */
	if (TYPE_REF_CAN_ALIAS_ALL (t1) != TYPE_REF_CAN_ALIAS_ALL (t2))
	  goto different_types;

	/* Otherwise, pointer and reference types are the same if the
	   pointed-to types are the same.  */
	if (gtc_visit (TREE_TYPE (t1), TREE_TYPE (t2),
		       state, sccstack, sccstate, sccstate_obstack))
	  goto same_types;

	goto different_types;
      }

    case INTEGER_TYPE:
    case BOOLEAN_TYPE:
      {
	tree min1 = TYPE_MIN_VALUE (t1);
	tree max1 = TYPE_MAX_VALUE (t1);
	tree min2 = TYPE_MIN_VALUE (t2);
	tree max2 = TYPE_MAX_VALUE (t2);
	bool min_equal_p = false;
	bool max_equal_p = false;

	/* If either type has a minimum value, the other type must
	   have the same.  */
	if (min1 == NULL_TREE && min2 == NULL_TREE)
	  min_equal_p = true;
	else if (min1 && min2 && operand_equal_p (min1, min2, 0))
	  min_equal_p = true;

	/* Likewise, if either type has a maximum value, the other
	   type must have the same.  */
	if (max1 == NULL_TREE && max2 == NULL_TREE)
	  max_equal_p = true;
	else if (max1 && max2 && operand_equal_p (max1, max2, 0))
	  max_equal_p = true;

	if (!min_equal_p || !max_equal_p)
	  goto different_types;

	goto same_types;
      }

    case ENUMERAL_TYPE:
      {
	/* FIXME lto, we cannot check bounds on enumeral types because
	   different front ends will produce different values.
	   In C, enumeral types are integers, while in C++ each element
	   will have its own symbolic value.  We should decide how enums
	   are to be represented in GIMPLE and have each front end lower
	   to that.  */
	tree v1, v2;

	/* For enumeral types, all the values must be the same.  */
	if (TYPE_VALUES (t1) == TYPE_VALUES (t2))
	  goto same_types;

	for (v1 = TYPE_VALUES (t1), v2 = TYPE_VALUES (t2);
	     v1 && v2;
	     v1 = TREE_CHAIN (v1), v2 = TREE_CHAIN (v2))
	  {
	    tree c1 = TREE_VALUE (v1);
	    tree c2 = TREE_VALUE (v2);

	    if (TREE_CODE (c1) == CONST_DECL)
	      c1 = DECL_INITIAL (c1);

	    if (TREE_CODE (c2) == CONST_DECL)
	      c2 = DECL_INITIAL (c2);

	    if (tree_int_cst_equal (c1, c2) != 1)
	      goto different_types;

	    if (TREE_PURPOSE (v1) != TREE_PURPOSE (v2))
	      goto different_types;
	  }

	/* If one enumeration has more values than the other, they
	   are not the same.  */
	if (v1 || v2)
	  goto different_types;

	goto same_types;
      }

    case RECORD_TYPE:
    case UNION_TYPE:
    case QUAL_UNION_TYPE:
      {
	tree f1, f2;

	/* For aggregate types, all the fields must be the same.  */
	for (f1 = TYPE_FIELDS (t1), f2 = TYPE_FIELDS (t2);
	     f1 && f2;
	     f1 = TREE_CHAIN (f1), f2 = TREE_CHAIN (f2))
	  {
	    /* Different field kinds are not compatible.  */
	    if (TREE_CODE (f1) != TREE_CODE (f2))
	      goto different_types;
	    /* Field decls must have the same name and offset.  */
	    if (TREE_CODE (f1) == FIELD_DECL
		&& (DECL_NONADDRESSABLE_P (f1) != DECL_NONADDRESSABLE_P (f2)
		    || !gimple_compare_field_offset (f1, f2)))
	      goto different_types;
	    /* All entities should have the same name and type.  */
	    if (DECL_NAME (f1) != DECL_NAME (f2)
		|| !gtc_visit (TREE_TYPE (f1), TREE_TYPE (f2),
			       state, sccstack, sccstate, sccstate_obstack))
	      goto different_types;
	  }

	/* If one aggregate has more fields than the other, they
	   are not the same.  */
	if (f1 || f2)
	  goto different_types;

	goto same_types;
      }

    default:
      gcc_unreachable ();
    }

  /* Common exit path for types that are not compatible.  */
different_types:
  state->u.same_p = 0;
  goto pop;

  /* Common exit path for types that are compatible.  */
same_types:
  gcc_assert (state->u.same_p == 1);

pop:
  if (state->low == state->dfsnum)
    {
      type_pair_t x;

      /* Pop off the SCC and set its cache values to the final
         comparison result.  */
      do
	{
	  struct sccs *cstate;
	  x = VEC_pop (type_pair_t, *sccstack);
	  cstate = (struct sccs *)*pointer_map_contains (sccstate, x);
	  cstate->on_sccstack = false;
	  x->same_p[GTC_MERGE] = state->u.same_p;
	}
      while (x != p);
    }

  return state->u.same_p;
}

/* Return true iff T1 and T2 are structurally identical.  When
   FOR_MERGING_P is true the an incomplete type and a complete type
   are considered different, otherwise they are considered compatible.  */

static bool
gimple_types_compatible_p (tree t1, tree t2)
{
  VEC(type_pair_t, heap) *sccstack = NULL;
  struct pointer_map_t *sccstate;
  struct obstack sccstate_obstack;
  type_pair_t p = NULL;
  bool res;
  tree leader1, leader2;

  /* Before starting to set up the SCC machinery handle simple cases.  */

  /* Check first for the obvious case of pointer identity.  */
  if (t1 == t2)
    return true;

  /* Check that we have two types to compare.  */
  if (t1 == NULL_TREE || t2 == NULL_TREE)
    return false;

  /* Can't be the same type if the types don't have the same code.  */
  if (TREE_CODE (t1) != TREE_CODE (t2))
    return false;

  /* Can't be the same type if they have different CV qualifiers.  */
  if (TYPE_QUALS (t1) != TYPE_QUALS (t2))
    return false;

  if (TREE_ADDRESSABLE (t1) != TREE_ADDRESSABLE (t2))
    return false;

  /* Void types and nullptr types are always the same.  */
  if (TREE_CODE (t1) == VOID_TYPE
      || TREE_CODE (t1) == NULLPTR_TYPE)
    return true;

  /* Can't be the same type if they have different alignment or mode.  */
  if (TYPE_ALIGN (t1) != TYPE_ALIGN (t2)
      || TYPE_MODE (t1) != TYPE_MODE (t2))
    return false;

  /* Do some simple checks before doing three hashtable queries.  */
  if (INTEGRAL_TYPE_P (t1)
      || SCALAR_FLOAT_TYPE_P (t1)
      || FIXED_POINT_TYPE_P (t1)
      || TREE_CODE (t1) == VECTOR_TYPE
      || TREE_CODE (t1) == COMPLEX_TYPE
      || TREE_CODE (t1) == OFFSET_TYPE
      || POINTER_TYPE_P (t1))
    {
      /* Can't be the same type if they have different sign or precision.  */
      if (TYPE_PRECISION (t1) != TYPE_PRECISION (t2)
	  || TYPE_UNSIGNED (t1) != TYPE_UNSIGNED (t2))
	return false;

      if (TREE_CODE (t1) == INTEGER_TYPE
	  && (TYPE_IS_SIZETYPE (t1) != TYPE_IS_SIZETYPE (t2)
	      || TYPE_STRING_FLAG (t1) != TYPE_STRING_FLAG (t2)))
	return false;

      /* That's all we need to check for float and fixed-point types.  */
      if (SCALAR_FLOAT_TYPE_P (t1)
	  || FIXED_POINT_TYPE_P (t1))
	return true;

      /* For other types fall thru to more complex checks.  */
    }

  /* If the types have been previously registered and found equal
     they still are.  */
  leader1 = gimple_lookup_type_leader (t1);
  leader2 = gimple_lookup_type_leader (t2);
  if (leader1 == t2
      || t1 == leader2
      || (leader1 && leader1 == leader2))
    return true;

  /* If the hash values of t1 and t2 are different the types can't
     possibly be the same.  This helps keeping the type-pair hashtable
     small, only tracking comparisons for hash collisions.  */
  if (gimple_type_hash (t1) != gimple_type_hash (t2))
    return false;

  /* If we've visited this type pair before (in the case of aggregates
     with self-referential types), and we made a decision, return it.  */
  p = lookup_type_pair (t1, t2);
  if (p->same_p[GTC_MERGE] == 0 || p->same_p[GTC_MERGE] == 1)
    {
      /* We have already decided whether T1 and T2 are the
	 same, return the cached result.  */
      return p->same_p[GTC_MERGE] == 1;
    }

  /* Now set up the SCC machinery for the comparison.  */
  gtc_next_dfs_num = 1;
  sccstate = pointer_map_create ();
  gcc_obstack_init (&sccstate_obstack);
  res = gimple_types_compatible_p_1 (t1, t2, p,
				     &sccstack, sccstate, &sccstate_obstack);
  VEC_free (type_pair_t, heap, sccstack);
  pointer_map_destroy (sccstate);
  obstack_free (&sccstate_obstack, NULL);

  return res;
}


static hashval_t
iterative_hash_gimple_type (tree, hashval_t, VEC(tree, heap) **,
			    struct pointer_map_t *, struct obstack *);

/* DFS visit the edge from the callers type with state *STATE to T.
   Update the callers type hash V with the hash for T if it is not part
   of the SCC containing the callers type and return it.
   SCCSTACK, SCCSTATE and SCCSTATE_OBSTACK are state for the DFS walk done.  */

static hashval_t
visit (tree t, struct sccs *state, hashval_t v,
       VEC (tree, heap) **sccstack,
       struct pointer_map_t *sccstate,
       struct obstack *sccstate_obstack)
{
  struct sccs *cstate = NULL;
  struct tree_int_map m;
  void **slot;

  /* If there is a hash value recorded for this type then it can't
     possibly be part of our parent SCC.  Simply mix in its hash.  */
  m.base.from = t;
  if ((slot = htab_find_slot (type_hash_cache, &m, NO_INSERT))
      && *slot)
    return iterative_hash_hashval_t (((struct tree_int_map *) *slot)->to, v);

  if ((slot = pointer_map_contains (sccstate, t)) != NULL)
    cstate = (struct sccs *)*slot;
  if (!cstate)
    {
      hashval_t tem;
      /* Not yet visited.  DFS recurse.  */
      tem = iterative_hash_gimple_type (t, v,
					sccstack, sccstate, sccstate_obstack);
      if (!cstate)
	cstate = (struct sccs *)* pointer_map_contains (sccstate, t);
      state->low = MIN (state->low, cstate->low);
      /* If the type is no longer on the SCC stack and thus is not part
         of the parents SCC mix in its hash value.  Otherwise we will
	 ignore the type for hashing purposes and return the unaltered
	 hash value.  */
      if (!cstate->on_sccstack)
	return tem;
    }
  if (cstate->dfsnum < state->dfsnum
      && cstate->on_sccstack)
    state->low = MIN (cstate->dfsnum, state->low);

  /* We are part of our parents SCC, skip this type during hashing
     and return the unaltered hash value.  */
  return v;
}

/* Hash NAME with the previous hash value V and return it.  */

static hashval_t
iterative_hash_name (tree name, hashval_t v)
{
  if (!name)
    return v;
  v = iterative_hash_hashval_t (TREE_CODE (name), v);
  if (TREE_CODE (name) == TYPE_DECL)
    name = DECL_NAME (name);
  if (!name)
    return v;
  gcc_assert (TREE_CODE (name) == IDENTIFIER_NODE);
  return iterative_hash_object (IDENTIFIER_HASH_VALUE (name), v);
}

/* A type, hashvalue pair for sorting SCC members.  */

struct type_hash_pair {
  tree type;
  hashval_t hash;
};

/* Compare two type, hashvalue pairs.  */

static int
type_hash_pair_compare (const void *p1_, const void *p2_)
{
  const struct type_hash_pair *p1 = (const struct type_hash_pair *) p1_;
  const struct type_hash_pair *p2 = (const struct type_hash_pair *) p2_;
  if (p1->hash < p2->hash)
    return -1;
  else if (p1->hash > p2->hash)
    return 1;
  return 0;
}

/* Returning a hash value for gimple type TYPE combined with VAL.
   SCCSTACK, SCCSTATE and SCCSTATE_OBSTACK are state for the DFS walk done.

   To hash a type we end up hashing in types that are reachable.
   Through pointers we can end up with cycles which messes up the
   required property that we need to compute the same hash value
   for structurally equivalent types.  To avoid this we have to
   hash all types in a cycle (the SCC) in a commutative way.  The
   easiest way is to not mix in the hashes of the SCC members at
   all.  To make this work we have to delay setting the hash
   values of the SCC until it is complete.  */

static hashval_t
iterative_hash_gimple_type (tree type, hashval_t val,
			    VEC(tree, heap) **sccstack,
			    struct pointer_map_t *sccstate,
			    struct obstack *sccstate_obstack)
{
  hashval_t v;
  void **slot;
  struct sccs *state;

  /* Not visited during this DFS walk.  */
  gcc_checking_assert (!pointer_map_contains (sccstate, type));
  state = XOBNEW (sccstate_obstack, struct sccs);
  *pointer_map_insert (sccstate, type) = state;

  VEC_safe_push (tree, heap, *sccstack, type);
  state->dfsnum = next_dfs_num++;
  state->low = state->dfsnum;
  state->on_sccstack = true;

  /* Combine a few common features of types so that types are grouped into
     smaller sets; when searching for existing matching types to merge,
     only existing types having the same features as the new type will be
     checked.  */
  v = iterative_hash_name (TYPE_NAME (type), 0);
  if (TYPE_NAME (type)
      && TREE_CODE (TYPE_NAME (type)) == TYPE_DECL
      && DECL_CONTEXT (TYPE_NAME (type))
      && TYPE_P (DECL_CONTEXT (TYPE_NAME (type))))
    v = visit (DECL_CONTEXT (TYPE_NAME (type)), state, v,
	       sccstack, sccstate, sccstate_obstack);
  v = iterative_hash_hashval_t (TREE_CODE (type), v);
  v = iterative_hash_hashval_t (TYPE_QUALS (type), v);
  v = iterative_hash_hashval_t (TREE_ADDRESSABLE (type), v);

  /* Do not hash the types size as this will cause differences in
     hash values for the complete vs. the incomplete type variant.  */

  /* Incorporate common features of numerical types.  */
  if (INTEGRAL_TYPE_P (type)
      || SCALAR_FLOAT_TYPE_P (type)
      || FIXED_POINT_TYPE_P (type))
    {
      v = iterative_hash_hashval_t (TYPE_PRECISION (type), v);
      v = iterative_hash_hashval_t (TYPE_MODE (type), v);
      v = iterative_hash_hashval_t (TYPE_UNSIGNED (type), v);
    }

  /* For pointer and reference types, fold in information about the type
     pointed to.  */
  if (POINTER_TYPE_P (type))
    v = visit (TREE_TYPE (type), state, v,
	       sccstack, sccstate, sccstate_obstack);

  /* For integer types hash the types min/max values and the string flag.  */
  if (TREE_CODE (type) == INTEGER_TYPE)
    {
      /* OMP lowering can introduce error_mark_node in place of
	 random local decls in types.  */
      if (TYPE_MIN_VALUE (type) != error_mark_node)
	v = iterative_hash_expr (TYPE_MIN_VALUE (type), v);
      if (TYPE_MAX_VALUE (type) != error_mark_node)
	v = iterative_hash_expr (TYPE_MAX_VALUE (type), v);
      v = iterative_hash_hashval_t (TYPE_STRING_FLAG (type), v);
    }

  /* For array types hash their domain and the string flag.  */
  if (TREE_CODE (type) == ARRAY_TYPE
      && TYPE_DOMAIN (type))
    {
      v = iterative_hash_hashval_t (TYPE_STRING_FLAG (type), v);
      v = visit (TYPE_DOMAIN (type), state, v,
		 sccstack, sccstate, sccstate_obstack);
    }

  /* Recurse for aggregates with a single element type.  */
  if (TREE_CODE (type) == ARRAY_TYPE
      || TREE_CODE (type) == COMPLEX_TYPE
      || TREE_CODE (type) == VECTOR_TYPE)
    v = visit (TREE_TYPE (type), state, v,
	       sccstack, sccstate, sccstate_obstack);

  /* Incorporate function return and argument types.  */
  if (TREE_CODE (type) == FUNCTION_TYPE || TREE_CODE (type) == METHOD_TYPE)
    {
      unsigned na;
      tree p;

      /* For method types also incorporate their parent class.  */
      if (TREE_CODE (type) == METHOD_TYPE)
	v = visit (TYPE_METHOD_BASETYPE (type), state, v,
		   sccstack, sccstate, sccstate_obstack);

      /* Check result and argument types.  */
      v = visit (TREE_TYPE (type), state, v,
		 sccstack, sccstate, sccstate_obstack);
      for (p = TYPE_ARG_TYPES (type), na = 0; p; p = TREE_CHAIN (p))
	{
	  v = visit (TREE_VALUE (p), state, v,
		     sccstack, sccstate, sccstate_obstack);
	  na++;
	}

      v = iterative_hash_hashval_t (na, v);
    }

  if (TREE_CODE (type) == RECORD_TYPE
      || TREE_CODE (type) == UNION_TYPE
      || TREE_CODE (type) == QUAL_UNION_TYPE)
    {
      unsigned nf;
      tree f;

      for (f = TYPE_FIELDS (type), nf = 0; f; f = TREE_CHAIN (f))
	{
	  v = iterative_hash_name (DECL_NAME (f), v);
	  v = visit (TREE_TYPE (f), state, v,
		     sccstack, sccstate, sccstate_obstack);
	  nf++;
	}

      v = iterative_hash_hashval_t (nf, v);
    }

  /* Record hash for us.  */
  state->u.hash = v;

  /* See if we found an SCC.  */
  if (state->low == state->dfsnum)
    {
      tree x;
      struct tree_int_map *m;

      /* Pop off the SCC and set its hash values.  */
      x = VEC_pop (tree, *sccstack);
      /* Optimize SCC size one.  */
      if (x == type)
	{
	  state->on_sccstack = false;
	  m = ggc_alloc_cleared_tree_int_map ();
	  m->base.from = x;
	  m->to = v;
	  slot = htab_find_slot (type_hash_cache, m, INSERT);
	  gcc_assert (!*slot);
	  *slot = (void *) m;
	}
      else
	{
	  struct sccs *cstate;
	  unsigned first, i, size, j;
	  struct type_hash_pair *pairs;
	  /* Pop off the SCC and build an array of type, hash pairs.  */
	  first = VEC_length (tree, *sccstack) - 1;
	  while (VEC_index (tree, *sccstack, first) != type)
	    --first;
	  size = VEC_length (tree, *sccstack) - first + 1;
	  pairs = XALLOCAVEC (struct type_hash_pair, size);
	  i = 0;
	  cstate = (struct sccs *)*pointer_map_contains (sccstate, x);
	  cstate->on_sccstack = false;
	  pairs[i].type = x;
	  pairs[i].hash = cstate->u.hash;
	  do
	    {
	      x = VEC_pop (tree, *sccstack);
	      cstate = (struct sccs *)*pointer_map_contains (sccstate, x);
	      cstate->on_sccstack = false;
	      ++i;
	      pairs[i].type = x;
	      pairs[i].hash = cstate->u.hash;
	    }
	  while (x != type);
	  gcc_assert (i + 1 == size);
	  /* Sort the arrays of type, hash pairs so that when we mix in
	     all members of the SCC the hash value becomes independent on
	     the order we visited the SCC.  Disregard hashes equal to
	     the hash of the type we mix into because we cannot guarantee
	     a stable sort for those across different TUs.  */
	  qsort (pairs, size, sizeof (struct type_hash_pair),
		 type_hash_pair_compare);
	  for (i = 0; i < size; ++i)
	    {
	      hashval_t hash;
	      m = ggc_alloc_cleared_tree_int_map ();
	      m->base.from = pairs[i].type;
	      hash = pairs[i].hash;
	      /* Skip same hashes.  */
	      for (j = i + 1; j < size && pairs[j].hash == pairs[i].hash; ++j)
		;
	      for (; j < size; ++j)
		hash = iterative_hash_hashval_t (pairs[j].hash, hash);
	      for (j = 0; pairs[j].hash != pairs[i].hash; ++j)
		hash = iterative_hash_hashval_t (pairs[j].hash, hash);
	      m->to = hash;
	      if (pairs[i].type == type)
		v = hash;
	      slot = htab_find_slot (type_hash_cache, m, INSERT);
	      gcc_assert (!*slot);
	      *slot = (void *) m;
	    }
	}
    }

  return iterative_hash_hashval_t (v, val);
}


/* Returns a hash value for P (assumed to be a type).  The hash value
   is computed using some distinguishing features of the type.  Note
   that we cannot use pointer hashing here as we may be dealing with
   two distinct instances of the same type.

   This function should produce the same hash value for two compatible
   types according to gimple_types_compatible_p.  */

static hashval_t
gimple_type_hash (const void *p)
{
  const_tree t = (const_tree) p;
  VEC(tree, heap) *sccstack = NULL;
  struct pointer_map_t *sccstate;
  struct obstack sccstate_obstack;
  hashval_t val;
  void **slot;
  struct tree_int_map m;

  if (type_hash_cache == NULL)
    type_hash_cache = htab_create_ggc (512, tree_int_map_hash,
				       tree_int_map_eq, NULL);

  m.base.from = CONST_CAST_TREE (t);
  if ((slot = htab_find_slot (type_hash_cache, &m, NO_INSERT))
      && *slot)
    return iterative_hash_hashval_t (((struct tree_int_map *) *slot)->to, 0);

  /* Perform a DFS walk and pre-hash all reachable types.  */
  next_dfs_num = 1;
  sccstate = pointer_map_create ();
  gcc_obstack_init (&sccstate_obstack);
  val = iterative_hash_gimple_type (CONST_CAST_TREE (t), 0,
				    &sccstack, sccstate, &sccstate_obstack);
  VEC_free (tree, heap, sccstack);
  pointer_map_destroy (sccstate);
  obstack_free (&sccstate_obstack, NULL);

  return val;
}

/* Returning a hash value for gimple type TYPE combined with VAL.

   The hash value returned is equal for types considered compatible
   by gimple_canonical_types_compatible_p.  */

static hashval_t
iterative_hash_canonical_type (tree type, hashval_t val)
{
  hashval_t v;
  void **slot;
  struct tree_int_map *mp, m;

  m.base.from = type;
  if ((slot = htab_find_slot (canonical_type_hash_cache, &m, INSERT))
      && *slot)
    return iterative_hash_hashval_t (((struct tree_int_map *) *slot)->to, val);

  /* Combine a few common features of types so that types are grouped into
     smaller sets; when searching for existing matching types to merge,
     only existing types having the same features as the new type will be
     checked.  */
  v = iterative_hash_hashval_t (TREE_CODE (type), 0);
  v = iterative_hash_hashval_t (TREE_ADDRESSABLE (type), v);
  v = iterative_hash_hashval_t (TYPE_ALIGN (type), v);
  v = iterative_hash_hashval_t (TYPE_MODE (type), v);

  /* Incorporate common features of numerical types.  */
  if (INTEGRAL_TYPE_P (type)
      || SCALAR_FLOAT_TYPE_P (type)
      || FIXED_POINT_TYPE_P (type)
      || TREE_CODE (type) == VECTOR_TYPE
      || TREE_CODE (type) == COMPLEX_TYPE
      || TREE_CODE (type) == OFFSET_TYPE
      || POINTER_TYPE_P (type))
    {
      v = iterative_hash_hashval_t (TYPE_PRECISION (type), v);
      v = iterative_hash_hashval_t (TYPE_UNSIGNED (type), v);
    }

  /* For pointer and reference types, fold in information about the type
     pointed to but do not recurse to the pointed-to type.  */
  if (POINTER_TYPE_P (type))
    {
      v = iterative_hash_hashval_t (TYPE_REF_CAN_ALIAS_ALL (type), v);
      v = iterative_hash_hashval_t (TYPE_ADDR_SPACE (TREE_TYPE (type)), v);
      v = iterative_hash_hashval_t (TYPE_RESTRICT (type), v);
      v = iterative_hash_hashval_t (TREE_CODE (TREE_TYPE (type)), v);
    }

  /* For integer types hash the types min/max values and the string flag.  */
  if (TREE_CODE (type) == INTEGER_TYPE)
    {
      v = iterative_hash_hashval_t (TYPE_STRING_FLAG (type), v);
      v = iterative_hash_hashval_t (TYPE_IS_SIZETYPE (type), v);
    }

  /* For array types hash their domain and the string flag.  */
  if (TREE_CODE (type) == ARRAY_TYPE
      && TYPE_DOMAIN (type))
    {
      v = iterative_hash_hashval_t (TYPE_STRING_FLAG (type), v);
      v = iterative_hash_canonical_type (TYPE_DOMAIN (type), v);
    }

  /* Recurse for aggregates with a single element type.  */
  if (TREE_CODE (type) == ARRAY_TYPE
      || TREE_CODE (type) == COMPLEX_TYPE
      || TREE_CODE (type) == VECTOR_TYPE)
    v = iterative_hash_canonical_type (TREE_TYPE (type), v);

  /* Incorporate function return and argument types.  */
  if (TREE_CODE (type) == FUNCTION_TYPE || TREE_CODE (type) == METHOD_TYPE)
    {
      unsigned na;
      tree p;

      /* For method types also incorporate their parent class.  */
      if (TREE_CODE (type) == METHOD_TYPE)
	v = iterative_hash_canonical_type (TYPE_METHOD_BASETYPE (type), v);

      v = iterative_hash_canonical_type (TREE_TYPE (type), v);

      for (p = TYPE_ARG_TYPES (type), na = 0; p; p = TREE_CHAIN (p))
	{
	  v = iterative_hash_canonical_type (TREE_VALUE (p), v);
	  na++;
	}

      v = iterative_hash_hashval_t (na, v);
    }

  if (TREE_CODE (type) == RECORD_TYPE
      || TREE_CODE (type) == UNION_TYPE
      || TREE_CODE (type) == QUAL_UNION_TYPE)
    {
      unsigned nf;
      tree f;

      for (f = TYPE_FIELDS (type), nf = 0; f; f = TREE_CHAIN (f))
	if (TREE_CODE (f) == FIELD_DECL)
	  {
	    v = iterative_hash_canonical_type (TREE_TYPE (f), v);
	    nf++;
	  }

      v = iterative_hash_hashval_t (nf, v);
    }

  /* Cache the just computed hash value.  */
  mp = ggc_alloc_cleared_tree_int_map ();
  mp->base.from = type;
  mp->to = v;
  *slot = (void *) mp;

  return iterative_hash_hashval_t (v, val);
}

static hashval_t
gimple_canonical_type_hash (const void *p)
{
  if (canonical_type_hash_cache == NULL)
    canonical_type_hash_cache = htab_create_ggc (512, tree_int_map_hash,
						 tree_int_map_eq, NULL);

  return iterative_hash_canonical_type (CONST_CAST_TREE ((const_tree) p), 0);
}


/* Returns nonzero if P1 and P2 are equal.  */

static int
gimple_type_eq (const void *p1, const void *p2)
{
  const_tree t1 = (const_tree) p1;
  const_tree t2 = (const_tree) p2;
  return gimple_types_compatible_p (CONST_CAST_TREE (t1),
				    CONST_CAST_TREE (t2));
}


/* Worker for gimple_register_type.
   Register type T in the global type table gimple_types.
   When REGISTERING_MV is false first recurse for the main variant of T.  */

static tree
gimple_register_type_1 (tree t, bool registering_mv)
{
  void **slot;
  gimple_type_leader_entry *leader;

  /* If we registered this type before return the cached result.  */
  leader = &gimple_type_leader[TYPE_UID (t) % GIMPLE_TYPE_LEADER_SIZE];
  if (leader->type == t)
    return leader->leader;

  /* Always register the main variant first.  This is important so we
     pick up the non-typedef variants as canonical, otherwise we'll end
     up taking typedef ids for structure tags during comparison.
     It also makes sure that main variants will be merged to main variants.
     As we are operating on a possibly partially fixed up type graph
     do not bother to recurse more than once, otherwise we may end up
     walking in circles.
     If we are registering a main variant it will either remain its
     own main variant or it will be merged to something else in which
     case we do not care for the main variant leader.  */
  if (!registering_mv
      && TYPE_MAIN_VARIANT (t) != t)
    gimple_register_type_1 (TYPE_MAIN_VARIANT (t), true);

  /* See if we already have an equivalent type registered.  */
  slot = htab_find_slot (gimple_types, t, INSERT);
  if (*slot
      && *(tree *)slot != t)
    {
      tree new_type = (tree) *((tree *) slot);
      leader->type = t;
      leader->leader = new_type;
      return new_type;
    }

  /* If not, insert it to the cache and the hash.  */
  leader->type = t;
  leader->leader = t;
  *slot = (void *) t;
  return t;
}

/* Register type T in the global type table gimple_types.
   If another type T', compatible with T, already existed in
   gimple_types then return T', otherwise return T.  This is used by
   LTO to merge identical types read from different TUs.  */

tree
gimple_register_type (tree t)
{
  gcc_assert (TYPE_P (t));

  if (!gimple_type_leader)
    gimple_type_leader = ggc_alloc_cleared_vec_gimple_type_leader_entry_s
				(GIMPLE_TYPE_LEADER_SIZE);

  if (gimple_types == NULL)
    gimple_types = htab_create_ggc (16381, gimple_type_hash, gimple_type_eq, 0);

  return gimple_register_type_1 (t, false);
}

/* The TYPE_CANONICAL merging machinery.  It should closely resemble
   the middle-end types_compatible_p function.  It needs to avoid
   claiming types are different for types that should be treated
   the same with respect to TBAA.  Canonical types are also used
   for IL consistency checks via the useless_type_conversion_p
   predicate which does not handle all type kinds itself but falls
   back to pointer-comparison of TYPE_CANONICAL for aggregates
   for example.  */

/* Return true iff T1 and T2 are structurally identical for what
   TBAA is concerned.  */

static bool
gimple_canonical_types_compatible_p (tree t1, tree t2)
{
  /* Before starting to set up the SCC machinery handle simple cases.  */

  /* Check first for the obvious case of pointer identity.  */
  if (t1 == t2)
    return true;

  /* Check that we have two types to compare.  */
  if (t1 == NULL_TREE || t2 == NULL_TREE)
    return false;

  /* If the types have been previously registered and found equal
     they still are.  */
  if (TYPE_CANONICAL (t1)
      && TYPE_CANONICAL (t1) == TYPE_CANONICAL (t2))
    return true;

  /* Can't be the same type if the types don't have the same code.  */
  if (TREE_CODE (t1) != TREE_CODE (t2))
    return false;

  if (TREE_ADDRESSABLE (t1) != TREE_ADDRESSABLE (t2))
    return false;

  /* Qualifiers do not matter for canonical type comparison purposes.  */

  /* Void types and nullptr types are always the same.  */
  if (TREE_CODE (t1) == VOID_TYPE
      || TREE_CODE (t1) == NULLPTR_TYPE)
    return true;

  /* Can't be the same type if they have different alignment, or mode.  */
  if (TYPE_ALIGN (t1) != TYPE_ALIGN (t2)
      || TYPE_MODE (t1) != TYPE_MODE (t2))
    return false;

  /* Non-aggregate types can be handled cheaply.  */
  if (INTEGRAL_TYPE_P (t1)
      || SCALAR_FLOAT_TYPE_P (t1)
      || FIXED_POINT_TYPE_P (t1)
      || TREE_CODE (t1) == VECTOR_TYPE
      || TREE_CODE (t1) == COMPLEX_TYPE
      || TREE_CODE (t1) == OFFSET_TYPE
      || POINTER_TYPE_P (t1))
    {
      /* Can't be the same type if they have different sign or precision.  */
      if (TYPE_PRECISION (t1) != TYPE_PRECISION (t2)
	  || TYPE_UNSIGNED (t1) != TYPE_UNSIGNED (t2))
	return false;

      if (TREE_CODE (t1) == INTEGER_TYPE
	  && (TYPE_IS_SIZETYPE (t1) != TYPE_IS_SIZETYPE (t2)
	      || TYPE_STRING_FLAG (t1) != TYPE_STRING_FLAG (t2)))
	return false;

      /* For canonical type comparisons we do not want to build SCCs
	 so we cannot compare pointed-to types.  But we can, for now,
	 require the same pointed-to type kind and match what
	 useless_type_conversion_p would do.  */
      if (POINTER_TYPE_P (t1))
	{
	  /* If the two pointers have different ref-all attributes,
	     they can't be the same type.  */
	  if (TYPE_REF_CAN_ALIAS_ALL (t1) != TYPE_REF_CAN_ALIAS_ALL (t2))
	    return false;

	  if (TYPE_ADDR_SPACE (TREE_TYPE (t1))
	      != TYPE_ADDR_SPACE (TREE_TYPE (t2)))
	    return false;

	  if (TYPE_RESTRICT (t1) != TYPE_RESTRICT (t2))
	    return false;

	  if (TREE_CODE (TREE_TYPE (t1)) != TREE_CODE (TREE_TYPE (t2)))
	    return false;
	}

      /* Tail-recurse to components.  */
      if (TREE_CODE (t1) == VECTOR_TYPE
	  || TREE_CODE (t1) == COMPLEX_TYPE)
	return gimple_canonical_types_compatible_p (TREE_TYPE (t1),
						    TREE_TYPE (t2));

      return true;
    }

  /* If their attributes are not the same they can't be the same type.  */
  if (!attribute_list_equal (TYPE_ATTRIBUTES (t1), TYPE_ATTRIBUTES (t2)))
    return false;

  /* Do type-specific comparisons.  */
  switch (TREE_CODE (t1))
    {
    case ARRAY_TYPE:
      /* Array types are the same if the element types are the same and
	 the number of elements are the same.  */
      if (!gimple_canonical_types_compatible_p (TREE_TYPE (t1), TREE_TYPE (t2))
	  || TYPE_STRING_FLAG (t1) != TYPE_STRING_FLAG (t2)
	  || TYPE_NONALIASED_COMPONENT (t1) != TYPE_NONALIASED_COMPONENT (t2))
	return false;
      else
	{
	  tree i1 = TYPE_DOMAIN (t1);
	  tree i2 = TYPE_DOMAIN (t2);

	  /* For an incomplete external array, the type domain can be
 	     NULL_TREE.  Check this condition also.  */
	  if (i1 == NULL_TREE && i2 == NULL_TREE)
	    return true;
	  else if (i1 == NULL_TREE || i2 == NULL_TREE)
	    return false;
	  /* If for a complete array type the possibly gimplified sizes
	     are different the types are different.  */
	  else if (((TYPE_SIZE (i1) != NULL) ^ (TYPE_SIZE (i2) != NULL))
		   || (TYPE_SIZE (i1)
		       && TYPE_SIZE (i2)
		       && !operand_equal_p (TYPE_SIZE (i1), TYPE_SIZE (i2), 0)))
	    return false;
	  else
	    {
	      tree min1 = TYPE_MIN_VALUE (i1);
	      tree min2 = TYPE_MIN_VALUE (i2);
	      tree max1 = TYPE_MAX_VALUE (i1);
	      tree max2 = TYPE_MAX_VALUE (i2);

	      /* The minimum/maximum values have to be the same.  */
	      if ((min1 == min2
		   || (min1 && min2
		       && ((TREE_CODE (min1) == PLACEHOLDER_EXPR
			    && TREE_CODE (min2) == PLACEHOLDER_EXPR)
		           || operand_equal_p (min1, min2, 0))))
		  && (max1 == max2
		      || (max1 && max2
			  && ((TREE_CODE (max1) == PLACEHOLDER_EXPR
			       && TREE_CODE (max2) == PLACEHOLDER_EXPR)
			      || operand_equal_p (max1, max2, 0)))))
		return true;
	      else
		return false;
	    }
	}

    case METHOD_TYPE:
      /* Method types should belong to the same class.  */
      if (!gimple_canonical_types_compatible_p
	     (TYPE_METHOD_BASETYPE (t1), TYPE_METHOD_BASETYPE (t2)))
	return false;

      /* Fallthru  */

    case FUNCTION_TYPE:
      /* Function types are the same if the return type and arguments types
	 are the same.  */
      if (!gimple_canonical_types_compatible_p (TREE_TYPE (t1), TREE_TYPE (t2)))
	return false;

      if (!comp_type_attributes (t1, t2))
	return false;

      if (TYPE_ARG_TYPES (t1) == TYPE_ARG_TYPES (t2))
	return true;
      else
	{
	  tree parms1, parms2;

	  for (parms1 = TYPE_ARG_TYPES (t1), parms2 = TYPE_ARG_TYPES (t2);
	       parms1 && parms2;
	       parms1 = TREE_CHAIN (parms1), parms2 = TREE_CHAIN (parms2))
	    {
	      if (!gimple_canonical_types_compatible_p
		     (TREE_VALUE (parms1), TREE_VALUE (parms2)))
		return false;
	    }

	  if (parms1 || parms2)
	    return false;

	  return true;
	}

    case RECORD_TYPE:
    case UNION_TYPE:
    case QUAL_UNION_TYPE:
      {
	tree f1, f2;

	/* For aggregate types, all the fields must be the same.  */
	for (f1 = TYPE_FIELDS (t1), f2 = TYPE_FIELDS (t2);
	     f1 || f2;
	     f1 = TREE_CHAIN (f1), f2 = TREE_CHAIN (f2))
	  {
	    /* Skip non-fields.  */
	    while (f1 && TREE_CODE (f1) != FIELD_DECL)
	      f1 = TREE_CHAIN (f1);
	    while (f2 && TREE_CODE (f2) != FIELD_DECL)
	      f2 = TREE_CHAIN (f2);
	    if (!f1 || !f2)
	      break;
	    /* The fields must have the same name, offset and type.  */
	    if (DECL_NONADDRESSABLE_P (f1) != DECL_NONADDRESSABLE_P (f2)
		|| !gimple_compare_field_offset (f1, f2)
		|| !gimple_canonical_types_compatible_p
		      (TREE_TYPE (f1), TREE_TYPE (f2)))
	      return false;
	  }

	/* If one aggregate has more fields than the other, they
	   are not the same.  */
	if (f1 || f2)
	  return false;

	return true;
      }

    default:
      gcc_unreachable ();
    }
}


/* Returns nonzero if P1 and P2 are equal.  */

static int
gimple_canonical_type_eq (const void *p1, const void *p2)
{
  const_tree t1 = (const_tree) p1;
  const_tree t2 = (const_tree) p2;
  return gimple_canonical_types_compatible_p (CONST_CAST_TREE (t1),
					      CONST_CAST_TREE (t2));
}

/* Register type T in the global type table gimple_types.
   If another type T', compatible with T, already existed in
   gimple_types then return T', otherwise return T.  This is used by
   LTO to merge identical types read from different TUs.

   ???  This merging does not exactly match how the tree.c middle-end
   functions will assign TYPE_CANONICAL when new types are created
   during optimization (which at least happens for pointer and array
   types).  */

tree
gimple_register_canonical_type (tree t)
{
  void **slot;

  gcc_assert (TYPE_P (t));

  if (TYPE_CANONICAL (t))
    return TYPE_CANONICAL (t);

  if (gimple_canonical_types == NULL)
    gimple_canonical_types = htab_create_ggc (16381, gimple_canonical_type_hash,
					      gimple_canonical_type_eq, 0);

  slot = htab_find_slot (gimple_canonical_types, t, INSERT);
  if (*slot
      && *(tree *)slot != t)
    {
      tree new_type = (tree) *((tree *) slot);

      TYPE_CANONICAL (t) = new_type;
      t = new_type;
    }
  else
    {
      TYPE_CANONICAL (t) = t;
      *slot = (void *) t;
    }

  return t;
}


/* Show statistics on references to the global type table gimple_types.  */

void
print_gimple_types_stats (void)
{
  if (gimple_types)
    fprintf (stderr, "GIMPLE type table: size %ld, %ld elements, "
	     "%ld searches, %ld collisions (ratio: %f)\n",
	     (long) htab_size (gimple_types),
	     (long) htab_elements (gimple_types),
	     (long) gimple_types->searches,
	     (long) gimple_types->collisions,
	     htab_collisions (gimple_types));
  else
    fprintf (stderr, "GIMPLE type table is empty\n");
  if (type_hash_cache)
    fprintf (stderr, "GIMPLE type hash table: size %ld, %ld elements, "
	     "%ld searches, %ld collisions (ratio: %f)\n",
	     (long) htab_size (type_hash_cache),
	     (long) htab_elements (type_hash_cache),
	     (long) type_hash_cache->searches,
	     (long) type_hash_cache->collisions,
	     htab_collisions (type_hash_cache));
  else
    fprintf (stderr, "GIMPLE type hash table is empty\n");
  if (gimple_canonical_types)
    fprintf (stderr, "GIMPLE canonical type table: size %ld, %ld elements, "
	     "%ld searches, %ld collisions (ratio: %f)\n",
	     (long) htab_size (gimple_canonical_types),
	     (long) htab_elements (gimple_canonical_types),
	     (long) gimple_canonical_types->searches,
	     (long) gimple_canonical_types->collisions,
	     htab_collisions (gimple_canonical_types));
  else
    fprintf (stderr, "GIMPLE canonical type table is empty\n");
  if (canonical_type_hash_cache)
    fprintf (stderr, "GIMPLE canonical type hash table: size %ld, %ld elements, "
	     "%ld searches, %ld collisions (ratio: %f)\n",
	     (long) htab_size (canonical_type_hash_cache),
	     (long) htab_elements (canonical_type_hash_cache),
	     (long) canonical_type_hash_cache->searches,
	     (long) canonical_type_hash_cache->collisions,
	     htab_collisions (canonical_type_hash_cache));
  else
    fprintf (stderr, "GIMPLE canonical type hash table is empty\n");
}

/* Free the gimple type hashtables used for LTO type merging.  */

void
free_gimple_type_tables (void)
{
  /* Last chance to print stats for the tables.  */
  if (flag_lto_report)
    print_gimple_types_stats ();

  if (gimple_types)
    {
      htab_delete (gimple_types);
      gimple_types = NULL;
    }
  if (gimple_canonical_types)
    {
      htab_delete (gimple_canonical_types);
      gimple_canonical_types = NULL;
    }
  if (type_hash_cache)
    {
      htab_delete (type_hash_cache);
      type_hash_cache = NULL;
    }
  if (canonical_type_hash_cache)
    {
      htab_delete (canonical_type_hash_cache);
      canonical_type_hash_cache = NULL;
    }
  if (type_pair_cache)
    {
      free (type_pair_cache);
      type_pair_cache = NULL;
    }
  gimple_type_leader = NULL;
}


/* Return a type the same as TYPE except unsigned or
   signed according to UNSIGNEDP.  */

static tree
gimple_signed_or_unsigned_type (bool unsignedp, tree type)
{
  tree type1;

  type1 = TYPE_MAIN_VARIANT (type);
  if (type1 == signed_char_type_node
      || type1 == char_type_node
      || type1 == unsigned_char_type_node)
    return unsignedp ? unsigned_char_type_node : signed_char_type_node;
  if (type1 == integer_type_node || type1 == unsigned_type_node)
    return unsignedp ? unsigned_type_node : integer_type_node;
  if (type1 == short_integer_type_node || type1 == short_unsigned_type_node)
    return unsignedp ? short_unsigned_type_node : short_integer_type_node;
  if (type1 == long_integer_type_node || type1 == long_unsigned_type_node)
    return unsignedp ? long_unsigned_type_node : long_integer_type_node;
  if (type1 == long_long_integer_type_node
      || type1 == long_long_unsigned_type_node)
    return unsignedp
           ? long_long_unsigned_type_node
	   : long_long_integer_type_node;
  if (int128_integer_type_node && (type1 == int128_integer_type_node || type1 == int128_unsigned_type_node))
    return unsignedp
           ? int128_unsigned_type_node
	   : int128_integer_type_node;
#if HOST_BITS_PER_WIDE_INT >= 64
  if (type1 == intTI_type_node || type1 == unsigned_intTI_type_node)
    return unsignedp ? unsigned_intTI_type_node : intTI_type_node;
#endif
  if (type1 == intDI_type_node || type1 == unsigned_intDI_type_node)
    return unsignedp ? unsigned_intDI_type_node : intDI_type_node;
  if (type1 == intSI_type_node || type1 == unsigned_intSI_type_node)
    return unsignedp ? unsigned_intSI_type_node : intSI_type_node;
  if (type1 == intHI_type_node || type1 == unsigned_intHI_type_node)
    return unsignedp ? unsigned_intHI_type_node : intHI_type_node;
  if (type1 == intQI_type_node || type1 == unsigned_intQI_type_node)
    return unsignedp ? unsigned_intQI_type_node : intQI_type_node;

#define GIMPLE_FIXED_TYPES(NAME)	    \
  if (type1 == short_ ## NAME ## _type_node \
      || type1 == unsigned_short_ ## NAME ## _type_node) \
    return unsignedp ? unsigned_short_ ## NAME ## _type_node \
		     : short_ ## NAME ## _type_node; \
  if (type1 == NAME ## _type_node \
      || type1 == unsigned_ ## NAME ## _type_node) \
    return unsignedp ? unsigned_ ## NAME ## _type_node \
		     : NAME ## _type_node; \
  if (type1 == long_ ## NAME ## _type_node \
      || type1 == unsigned_long_ ## NAME ## _type_node) \
    return unsignedp ? unsigned_long_ ## NAME ## _type_node \
		     : long_ ## NAME ## _type_node; \
  if (type1 == long_long_ ## NAME ## _type_node \
      || type1 == unsigned_long_long_ ## NAME ## _type_node) \
    return unsignedp ? unsigned_long_long_ ## NAME ## _type_node \
		     : long_long_ ## NAME ## _type_node;

#define GIMPLE_FIXED_MODE_TYPES(NAME) \
  if (type1 == NAME ## _type_node \
      || type1 == u ## NAME ## _type_node) \
    return unsignedp ? u ## NAME ## _type_node \
		     : NAME ## _type_node;

#define GIMPLE_FIXED_TYPES_SAT(NAME) \
  if (type1 == sat_ ## short_ ## NAME ## _type_node \
      || type1 == sat_ ## unsigned_short_ ## NAME ## _type_node) \
    return unsignedp ? sat_ ## unsigned_short_ ## NAME ## _type_node \
		     : sat_ ## short_ ## NAME ## _type_node; \
  if (type1 == sat_ ## NAME ## _type_node \
      || type1 == sat_ ## unsigned_ ## NAME ## _type_node) \
    return unsignedp ? sat_ ## unsigned_ ## NAME ## _type_node \
		     : sat_ ## NAME ## _type_node; \
  if (type1 == sat_ ## long_ ## NAME ## _type_node \
      || type1 == sat_ ## unsigned_long_ ## NAME ## _type_node) \
    return unsignedp ? sat_ ## unsigned_long_ ## NAME ## _type_node \
		     : sat_ ## long_ ## NAME ## _type_node; \
  if (type1 == sat_ ## long_long_ ## NAME ## _type_node \
      || type1 == sat_ ## unsigned_long_long_ ## NAME ## _type_node) \
    return unsignedp ? sat_ ## unsigned_long_long_ ## NAME ## _type_node \
		     : sat_ ## long_long_ ## NAME ## _type_node;

#define GIMPLE_FIXED_MODE_TYPES_SAT(NAME)	\
  if (type1 == sat_ ## NAME ## _type_node \
      || type1 == sat_ ## u ## NAME ## _type_node) \
    return unsignedp ? sat_ ## u ## NAME ## _type_node \
		     : sat_ ## NAME ## _type_node;

  GIMPLE_FIXED_TYPES (fract);
  GIMPLE_FIXED_TYPES_SAT (fract);
  GIMPLE_FIXED_TYPES (accum);
  GIMPLE_FIXED_TYPES_SAT (accum);

  GIMPLE_FIXED_MODE_TYPES (qq);
  GIMPLE_FIXED_MODE_TYPES (hq);
  GIMPLE_FIXED_MODE_TYPES (sq);
  GIMPLE_FIXED_MODE_TYPES (dq);
  GIMPLE_FIXED_MODE_TYPES (tq);
  GIMPLE_FIXED_MODE_TYPES_SAT (qq);
  GIMPLE_FIXED_MODE_TYPES_SAT (hq);
  GIMPLE_FIXED_MODE_TYPES_SAT (sq);
  GIMPLE_FIXED_MODE_TYPES_SAT (dq);
  GIMPLE_FIXED_MODE_TYPES_SAT (tq);
  GIMPLE_FIXED_MODE_TYPES (ha);
  GIMPLE_FIXED_MODE_TYPES (sa);
  GIMPLE_FIXED_MODE_TYPES (da);
  GIMPLE_FIXED_MODE_TYPES (ta);
  GIMPLE_FIXED_MODE_TYPES_SAT (ha);
  GIMPLE_FIXED_MODE_TYPES_SAT (sa);
  GIMPLE_FIXED_MODE_TYPES_SAT (da);
  GIMPLE_FIXED_MODE_TYPES_SAT (ta);

  /* For ENUMERAL_TYPEs in C++, must check the mode of the types, not
     the precision; they have precision set to match their range, but
     may use a wider mode to match an ABI.  If we change modes, we may
     wind up with bad conversions.  For INTEGER_TYPEs in C, must check
     the precision as well, so as to yield correct results for
     bit-field types.  C++ does not have these separate bit-field
     types, and producing a signed or unsigned variant of an
     ENUMERAL_TYPE may cause other problems as well.  */
  if (!INTEGRAL_TYPE_P (type)
      || TYPE_UNSIGNED (type) == unsignedp)
    return type;

#define TYPE_OK(node)							    \
  (TYPE_MODE (type) == TYPE_MODE (node)					    \
   && TYPE_PRECISION (type) == TYPE_PRECISION (node))
  if (TYPE_OK (signed_char_type_node))
    return unsignedp ? unsigned_char_type_node : signed_char_type_node;
  if (TYPE_OK (integer_type_node))
    return unsignedp ? unsigned_type_node : integer_type_node;
  if (TYPE_OK (short_integer_type_node))
    return unsignedp ? short_unsigned_type_node : short_integer_type_node;
  if (TYPE_OK (long_integer_type_node))
    return unsignedp ? long_unsigned_type_node : long_integer_type_node;
  if (TYPE_OK (long_long_integer_type_node))
    return (unsignedp
	    ? long_long_unsigned_type_node
	    : long_long_integer_type_node);
  if (int128_integer_type_node && TYPE_OK (int128_integer_type_node))
    return (unsignedp
	    ? int128_unsigned_type_node
	    : int128_integer_type_node);

#if HOST_BITS_PER_WIDE_INT >= 64
  if (TYPE_OK (intTI_type_node))
    return unsignedp ? unsigned_intTI_type_node : intTI_type_node;
#endif
  if (TYPE_OK (intDI_type_node))
    return unsignedp ? unsigned_intDI_type_node : intDI_type_node;
  if (TYPE_OK (intSI_type_node))
    return unsignedp ? unsigned_intSI_type_node : intSI_type_node;
  if (TYPE_OK (intHI_type_node))
    return unsignedp ? unsigned_intHI_type_node : intHI_type_node;
  if (TYPE_OK (intQI_type_node))
    return unsignedp ? unsigned_intQI_type_node : intQI_type_node;

#undef GIMPLE_FIXED_TYPES
#undef GIMPLE_FIXED_MODE_TYPES
#undef GIMPLE_FIXED_TYPES_SAT
#undef GIMPLE_FIXED_MODE_TYPES_SAT
#undef TYPE_OK

  return build_nonstandard_integer_type (TYPE_PRECISION (type), unsignedp);
}


/* Return an unsigned type the same as TYPE in other respects.  */

tree
gimple_unsigned_type (tree type)
{
  return gimple_signed_or_unsigned_type (true, type);
}


/* Return a signed type the same as TYPE in other respects.  */

tree
gimple_signed_type (tree type)
{
  return gimple_signed_or_unsigned_type (false, type);
}


/* Return the typed-based alias set for T, which may be an expression
   or a type.  Return -1 if we don't do anything special.  */

alias_set_type
gimple_get_alias_set (tree t)
{
  tree u;

  /* Permit type-punning when accessing a union, provided the access
     is directly through the union.  For example, this code does not
     permit taking the address of a union member and then storing
     through it.  Even the type-punning allowed here is a GCC
     extension, albeit a common and useful one; the C standard says
     that such accesses have implementation-defined behavior.  */
  for (u = t;
       TREE_CODE (u) == COMPONENT_REF || TREE_CODE (u) == ARRAY_REF;
       u = TREE_OPERAND (u, 0))
    if (TREE_CODE (u) == COMPONENT_REF
	&& TREE_CODE (TREE_TYPE (TREE_OPERAND (u, 0))) == UNION_TYPE)
      return 0;

  /* That's all the expressions we handle specially.  */
  if (!TYPE_P (t))
    return -1;

  /* For convenience, follow the C standard when dealing with
     character types.  Any object may be accessed via an lvalue that
     has character type.  */
  if (t == char_type_node
      || t == signed_char_type_node
      || t == unsigned_char_type_node)
    return 0;

  /* Allow aliasing between signed and unsigned variants of the same
     type.  We treat the signed variant as canonical.  */
  if (TREE_CODE (t) == INTEGER_TYPE && TYPE_UNSIGNED (t))
    {
      tree t1 = gimple_signed_type (t);

      /* t1 == t can happen for boolean nodes which are always unsigned.  */
      if (t1 != t)
	return get_alias_set (t1);
    }

  return -1;
}


/* Data structure used to count the number of dereferences to PTR
   inside an expression.  */
struct count_ptr_d
{
  tree ptr;
  unsigned num_stores;
  unsigned num_loads;
};

/* Helper for count_uses_and_derefs.  Called by walk_tree to look for
   (ALIGN/MISALIGNED_)INDIRECT_REF nodes for the pointer passed in DATA.  */

static tree
count_ptr_derefs (tree *tp, int *walk_subtrees, void *data)
{
  struct walk_stmt_info *wi_p = (struct walk_stmt_info *) data;
  struct count_ptr_d *count_p = (struct count_ptr_d *) wi_p->info;

  /* Do not walk inside ADDR_EXPR nodes.  In the expression &ptr->fld,
     pointer 'ptr' is *not* dereferenced, it is simply used to compute
     the address of 'fld' as 'ptr + offsetof(fld)'.  */
  if (TREE_CODE (*tp) == ADDR_EXPR)
    {
      *walk_subtrees = 0;
      return NULL_TREE;
    }

  if (TREE_CODE (*tp) == MEM_REF && TREE_OPERAND (*tp, 0) == count_p->ptr)
    {
      if (wi_p->is_lhs)
	count_p->num_stores++;
      else
	count_p->num_loads++;
    }

  return NULL_TREE;
}

/* Count the number of direct and indirect uses for pointer PTR in
   statement STMT.  The number of direct uses is stored in
   *NUM_USES_P.  Indirect references are counted separately depending
   on whether they are store or load operations.  The counts are
   stored in *NUM_STORES_P and *NUM_LOADS_P.  */

void
count_uses_and_derefs (tree ptr, gimple stmt, unsigned *num_uses_p,
		       unsigned *num_loads_p, unsigned *num_stores_p)
{
  ssa_op_iter i;
  tree use;

  *num_uses_p = 0;
  *num_loads_p = 0;
  *num_stores_p = 0;

  /* Find out the total number of uses of PTR in STMT.  */
  FOR_EACH_SSA_TREE_OPERAND (use, stmt, i, SSA_OP_USE)
    if (use == ptr)
      (*num_uses_p)++;

  /* Now count the number of indirect references to PTR.  This is
     truly awful, but we don't have much choice.  There are no parent
     pointers inside INDIRECT_REFs, so an expression like
     '*x_1 = foo (x_1, *x_1)' needs to be traversed piece by piece to
     find all the indirect and direct uses of x_1 inside.  The only
     shortcut we can take is the fact that GIMPLE only allows
     INDIRECT_REFs inside the expressions below.  */
  if (is_gimple_assign (stmt)
      || gimple_code (stmt) == GIMPLE_RETURN
      || gimple_code (stmt) == GIMPLE_ASM
      || is_gimple_call (stmt))
    {
      struct walk_stmt_info wi;
      struct count_ptr_d count;

      count.ptr = ptr;
      count.num_stores = 0;
      count.num_loads = 0;

      memset (&wi, 0, sizeof (wi));
      wi.info = &count;
      walk_gimple_op (stmt, count_ptr_derefs, &wi);

      *num_stores_p = count.num_stores;
      *num_loads_p = count.num_loads;
    }

  gcc_assert (*num_uses_p >= *num_loads_p + *num_stores_p);
}

/* From a tree operand OP return the base of a load or store operation
   or NULL_TREE if OP is not a load or a store.  */

static tree
get_base_loadstore (tree op)
{
  while (handled_component_p (op))
    op = TREE_OPERAND (op, 0);
  if (DECL_P (op)
      || INDIRECT_REF_P (op)
      || TREE_CODE (op) == MEM_REF
      || TREE_CODE (op) == TARGET_MEM_REF)
    return op;
  return NULL_TREE;
}

/* For the statement STMT call the callbacks VISIT_LOAD, VISIT_STORE and
   VISIT_ADDR if non-NULL on loads, store and address-taken operands
   passing the STMT, the base of the operand and DATA to it.  The base
   will be either a decl, an indirect reference (including TARGET_MEM_REF)
   or the argument of an address expression.
   Returns the results of these callbacks or'ed.  */

bool
walk_stmt_load_store_addr_ops (gimple stmt, void *data,
			       bool (*visit_load)(gimple, tree, void *),
			       bool (*visit_store)(gimple, tree, void *),
			       bool (*visit_addr)(gimple, tree, void *))
{
  bool ret = false;
  unsigned i;
  if (gimple_assign_single_p (stmt))
    {
      tree lhs, rhs;
      if (visit_store)
	{
	  lhs = get_base_loadstore (gimple_assign_lhs (stmt));
	  if (lhs)
	    ret |= visit_store (stmt, lhs, data);
	}
      rhs = gimple_assign_rhs1 (stmt);
      while (handled_component_p (rhs))
	rhs = TREE_OPERAND (rhs, 0);
      if (visit_addr)
	{
	  if (TREE_CODE (rhs) == ADDR_EXPR)
	    ret |= visit_addr (stmt, TREE_OPERAND (rhs, 0), data);
	  else if (TREE_CODE (rhs) == TARGET_MEM_REF
		   && TREE_CODE (TMR_BASE (rhs)) == ADDR_EXPR)
	    ret |= visit_addr (stmt, TREE_OPERAND (TMR_BASE (rhs), 0), data);
	  else if (TREE_CODE (rhs) == OBJ_TYPE_REF
		   && TREE_CODE (OBJ_TYPE_REF_OBJECT (rhs)) == ADDR_EXPR)
	    ret |= visit_addr (stmt, TREE_OPERAND (OBJ_TYPE_REF_OBJECT (rhs),
						   0), data);
	  else if (TREE_CODE (rhs) == CONSTRUCTOR)
	    {
	      unsigned int ix;
	      tree val;

	      FOR_EACH_CONSTRUCTOR_VALUE (CONSTRUCTOR_ELTS (rhs), ix, val)
		if (TREE_CODE (val) == ADDR_EXPR)
		  ret |= visit_addr (stmt, TREE_OPERAND (val, 0), data);
		else if (TREE_CODE (val) == OBJ_TYPE_REF
			 && TREE_CODE (OBJ_TYPE_REF_OBJECT (val)) == ADDR_EXPR)
		  ret |= visit_addr (stmt,
				     TREE_OPERAND (OBJ_TYPE_REF_OBJECT (val),
						   0), data);
	    }
          lhs = gimple_assign_lhs (stmt);
	  if (TREE_CODE (lhs) == TARGET_MEM_REF
              && TREE_CODE (TMR_BASE (lhs)) == ADDR_EXPR)
            ret |= visit_addr (stmt, TREE_OPERAND (TMR_BASE (lhs), 0), data);
	}
      if (visit_load)
	{
	  rhs = get_base_loadstore (rhs);
	  if (rhs)
	    ret |= visit_load (stmt, rhs, data);
	}
    }
  else if (visit_addr
	   && (is_gimple_assign (stmt)
	       || gimple_code (stmt) == GIMPLE_COND))
    {
      for (i = 0; i < gimple_num_ops (stmt); ++i)
	{
	  tree op = gimple_op (stmt, i);
	  if (op == NULL_TREE)
	    ;
	  else if (TREE_CODE (op) == ADDR_EXPR)
	    ret |= visit_addr (stmt, TREE_OPERAND (op, 0), data);
	  /* COND_EXPR and VCOND_EXPR rhs1 argument is a comparison
	     tree with two operands.  */
	  else if (i == 1 && COMPARISON_CLASS_P (op))
	    {
	      if (TREE_CODE (TREE_OPERAND (op, 0)) == ADDR_EXPR)
		ret |= visit_addr (stmt, TREE_OPERAND (TREE_OPERAND (op, 0),
						       0), data);
	      if (TREE_CODE (TREE_OPERAND (op, 1)) == ADDR_EXPR)
		ret |= visit_addr (stmt, TREE_OPERAND (TREE_OPERAND (op, 1),
						       0), data);
	    }
	}
    }
  else if (is_gimple_call (stmt))
    {
      if (visit_store)
	{
	  tree lhs = gimple_call_lhs (stmt);
	  if (lhs)
	    {
	      lhs = get_base_loadstore (lhs);
	      if (lhs)
		ret |= visit_store (stmt, lhs, data);
	    }
	}
      if (visit_load || visit_addr)
	for (i = 0; i < gimple_call_num_args (stmt); ++i)
	  {
	    tree rhs = gimple_call_arg (stmt, i);
	    if (visit_addr
		&& TREE_CODE (rhs) == ADDR_EXPR)
	      ret |= visit_addr (stmt, TREE_OPERAND (rhs, 0), data);
	    else if (visit_load)
	      {
		rhs = get_base_loadstore (rhs);
		if (rhs)
		  ret |= visit_load (stmt, rhs, data);
	      }
	  }
      if (visit_addr
	  && gimple_call_chain (stmt)
	  && TREE_CODE (gimple_call_chain (stmt)) == ADDR_EXPR)
	ret |= visit_addr (stmt, TREE_OPERAND (gimple_call_chain (stmt), 0),
			   data);
      if (visit_addr
	  && gimple_call_return_slot_opt_p (stmt)
	  && gimple_call_lhs (stmt) != NULL_TREE
	  && TREE_ADDRESSABLE (TREE_TYPE (gimple_call_lhs (stmt))))
	ret |= visit_addr (stmt, gimple_call_lhs (stmt), data);
    }
  else if (gimple_code (stmt) == GIMPLE_ASM)
    {
      unsigned noutputs;
      const char *constraint;
      const char **oconstraints;
      bool allows_mem, allows_reg, is_inout;
      noutputs = gimple_asm_noutputs (stmt);
      oconstraints = XALLOCAVEC (const char *, noutputs);
      if (visit_store || visit_addr)
	for (i = 0; i < gimple_asm_noutputs (stmt); ++i)
	  {
	    tree link = gimple_asm_output_op (stmt, i);
	    tree op = get_base_loadstore (TREE_VALUE (link));
	    if (op && visit_store)
	      ret |= visit_store (stmt, op, data);
	    if (visit_addr)
	      {
		constraint = TREE_STRING_POINTER
		    (TREE_VALUE (TREE_PURPOSE (link)));
		oconstraints[i] = constraint;
		parse_output_constraint (&constraint, i, 0, 0, &allows_mem,
					 &allows_reg, &is_inout);
		if (op && !allows_reg && allows_mem)
		  ret |= visit_addr (stmt, op, data);
	      }
	  }
      if (visit_load || visit_addr)
	for (i = 0; i < gimple_asm_ninputs (stmt); ++i)
	  {
	    tree link = gimple_asm_input_op (stmt, i);
	    tree op = TREE_VALUE (link);
	    if (visit_addr
		&& TREE_CODE (op) == ADDR_EXPR)
	      ret |= visit_addr (stmt, TREE_OPERAND (op, 0), data);
	    else if (visit_load || visit_addr)
	      {
		op = get_base_loadstore (op);
		if (op)
		  {
		    if (visit_load)
		      ret |= visit_load (stmt, op, data);
		    if (visit_addr)
		      {
			constraint = TREE_STRING_POINTER
			    (TREE_VALUE (TREE_PURPOSE (link)));
			parse_input_constraint (&constraint, 0, 0, noutputs,
						0, oconstraints,
						&allows_mem, &allows_reg);
			if (!allows_reg && allows_mem)
			  ret |= visit_addr (stmt, op, data);
		      }
		  }
	      }
	  }
    }
  else if (gimple_code (stmt) == GIMPLE_RETURN)
    {
      tree op = gimple_return_retval (stmt);
      if (op)
	{
	  if (visit_addr
	      && TREE_CODE (op) == ADDR_EXPR)
	    ret |= visit_addr (stmt, TREE_OPERAND (op, 0), data);
	  else if (visit_load)
	    {
	      op = get_base_loadstore (op);
	      if (op)
		ret |= visit_load (stmt, op, data);
	    }
	}
    }
  else if (visit_addr
	   && gimple_code (stmt) == GIMPLE_PHI)
    {
      for (i = 0; i < gimple_phi_num_args (stmt); ++i)
	{
	  tree op = PHI_ARG_DEF (stmt, i);
	  if (TREE_CODE (op) == ADDR_EXPR)
	    ret |= visit_addr (stmt, TREE_OPERAND (op, 0), data);
	}
    }

  return ret;
}

/* Like walk_stmt_load_store_addr_ops but with NULL visit_addr.  IPA-CP
   should make a faster clone for this case.  */

bool
walk_stmt_load_store_ops (gimple stmt, void *data,
			  bool (*visit_load)(gimple, tree, void *),
			  bool (*visit_store)(gimple, tree, void *))
{
  return walk_stmt_load_store_addr_ops (stmt, data,
					visit_load, visit_store, NULL);
}

/* Helper for gimple_ior_addresses_taken_1.  */

static bool
gimple_ior_addresses_taken_1 (gimple stmt ATTRIBUTE_UNUSED,
			      tree addr, void *data)
{
  bitmap addresses_taken = (bitmap)data;
  addr = get_base_address (addr);
  if (addr
      && DECL_P (addr))
    {
      bitmap_set_bit (addresses_taken, DECL_UID (addr));
      return true;
    }
  return false;
}

/* Set the bit for the uid of all decls that have their address taken
   in STMT in the ADDRESSES_TAKEN bitmap.  Returns true if there
   were any in this stmt.  */

bool
gimple_ior_addresses_taken (bitmap addresses_taken, gimple stmt)
{
  return walk_stmt_load_store_addr_ops (stmt, addresses_taken, NULL, NULL,
					gimple_ior_addresses_taken_1);
}


/* Return a printable name for symbol DECL.  */

const char *
gimple_decl_printable_name (tree decl, int verbosity)
{
  if (!DECL_NAME (decl))
    return NULL;

  if (DECL_ASSEMBLER_NAME_SET_P (decl))
    {
      const char *str, *mangled_str;
      int dmgl_opts = DMGL_NO_OPTS;

      if (verbosity >= 2)
	{
	  dmgl_opts = DMGL_VERBOSE
		      | DMGL_ANSI
		      | DMGL_GNU_V3
		      | DMGL_RET_POSTFIX;
	  if (TREE_CODE (decl) == FUNCTION_DECL)
	    dmgl_opts |= DMGL_PARAMS;
	}

      mangled_str = IDENTIFIER_POINTER (DECL_ASSEMBLER_NAME (decl));
      str = cplus_demangle_v3 (mangled_str, dmgl_opts);
      return (str) ? str : mangled_str;
    }

  return IDENTIFIER_POINTER (DECL_NAME (decl));
}

/* Return true when STMT is builtins call to CODE.  */

bool
gimple_call_builtin_p (gimple stmt, enum built_in_function code)
{
  tree fndecl;
  return (is_gimple_call (stmt)
	  && (fndecl = gimple_call_fndecl (stmt)) != NULL
	  && DECL_BUILT_IN_CLASS (fndecl) == BUILT_IN_NORMAL
	  && DECL_FUNCTION_CODE (fndecl) == code);
}

/* Return true if STMT clobbers memory.  STMT is required to be a
   GIMPLE_ASM.  */

bool
gimple_asm_clobbers_memory_p (const_gimple stmt)
{
  unsigned i;

  for (i = 0; i < gimple_asm_nclobbers (stmt); i++)
    {
      tree op = gimple_asm_clobber_op (stmt, i);
      if (strcmp (TREE_STRING_POINTER (TREE_VALUE (op)), "memory") == 0)
	return true;
    }

  return false;
}
#include "gt-gimple.h"<|MERGE_RESOLUTION|>--- conflicted
+++ resolved
@@ -2480,72 +2480,6 @@
 
       return false;
     }
-<<<<<<< HEAD
-
-  return false;
-}
-
-/* Return true if the RHS of statement S has side effects.
-   We may use it to determine if it is admissable to replace
-   an assignment or call with a copy of a previously-computed
-   value.  In such cases, side-effects due to the LHS are
-   preserved.  */
-
-bool
-gimple_rhs_has_side_effects (const_gimple s)
-{
-  unsigned i;
-
-  if (is_gimple_call (s))
-    {
-      unsigned nargs = gimple_call_num_args (s);
-      tree fn;
-
-      if (!(gimple_call_flags (s) & (ECF_CONST | ECF_PURE)))
-        return true;
-
-      /* We cannot use gimple_has_volatile_ops here,
-         because we must ignore a volatile LHS.  */
-      fn = gimple_call_fn (s);
-      if (fn && (TREE_SIDE_EFFECTS (fn) || TREE_THIS_VOLATILE (fn)))
-	{
-	  gcc_assert (gimple_has_volatile_ops (s));
-	  return true;
-	}
-
-      for (i = 0; i < nargs; i++)
-        if (TREE_SIDE_EFFECTS (gimple_call_arg (s, i))
-            || TREE_THIS_VOLATILE (gimple_call_arg (s, i)))
-          return true;
-
-      return false;
-    }
-  else if (is_gimple_assign (s))
-    {
-      /* Skip the first operand, the LHS. */
-      for (i = 1; i < gimple_num_ops (s); i++)
-	if (TREE_SIDE_EFFECTS (gimple_op (s, i))
-            || TREE_THIS_VOLATILE (gimple_op (s, i)))
-	  {
-	    gcc_assert (gimple_has_volatile_ops (s));
-	    return true;
-	  }
-    }
-  else if (is_gimple_debug (s))
-    return false;
-  else
-    {
-      /* For statements without an LHS, examine all arguments.  */
-      for (i = 0; i < gimple_num_ops (s); i++)
-	if (TREE_SIDE_EFFECTS (gimple_op (s, i))
-            || TREE_THIS_VOLATILE (gimple_op (s, i)))
-	  {
-	    gcc_assert (gimple_has_volatile_ops (s));
-	    return true;
-	  }
-    }
-=======
->>>>>>> c3b0c721
 
   return false;
 }
