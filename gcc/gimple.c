--- conflicted
+++ resolved
@@ -1814,15 +1814,12 @@
 	  t = unshare_expr (gimple_omp_critical_clauses
 				(as_a <gomp_critical *> (stmt)));
 	  gimple_omp_critical_set_clauses (as_a <gomp_critical *> (copy), t);
-<<<<<<< HEAD
-=======
 	  goto copy_omp_body;
 
 	case GIMPLE_OMP_ORDERED:
 	  t = unshare_expr (gimple_omp_ordered_clauses
 				(as_a <gomp_ordered *> (stmt)));
 	  gimple_omp_ordered_set_clauses (as_a <gomp_ordered *> (copy), t);
->>>>>>> be4bd442
 	  goto copy_omp_body;
 
 	case GIMPLE_OMP_SECTIONS:
