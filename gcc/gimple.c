--- conflicted
+++ resolved
@@ -1440,566 +1440,6 @@
    instances in which STRIP_NOPS was previously applied to the RHS of
    an assignment.
 
-<<<<<<< HEAD
-    case GIMPLE_CATCH:
-      ret = walk_tree (gimple_catch_types_ptr (stmt), callback_op, wi,
-		       pset);
-      if (ret)
-	return ret;
-      break;
-
-    case GIMPLE_EH_FILTER:
-      ret = walk_tree (gimple_eh_filter_types_ptr (stmt), callback_op, wi,
-		       pset);
-      if (ret)
-	return ret;
-      break;
-
-    case GIMPLE_ASM:
-      ret = walk_gimple_asm (stmt, callback_op, wi);
-      if (ret)
-	return ret;
-      break;
-
-    case GIMPLE_OACC_PARALLEL:
-      ret = walk_tree (gimple_oacc_parallel_clauses_ptr (stmt), callback_op,
-		       wi, pset);
-      if (ret)
-	return ret;
-      ret = walk_tree (gimple_oacc_parallel_child_fn_ptr (stmt), callback_op,
-		       wi, pset);
-      if (ret)
-	return ret;
-      ret = walk_tree (gimple_oacc_parallel_data_arg_ptr (stmt), callback_op,
-		       wi, pset);
-      if (ret)
-	return ret;
-      break;
-
-    case GIMPLE_OMP_CONTINUE:
-      ret = walk_tree (gimple_omp_continue_control_def_ptr (stmt),
-	  	       callback_op, wi, pset);
-      if (ret)
-	return ret;
-
-      ret = walk_tree (gimple_omp_continue_control_use_ptr (stmt),
-	  	       callback_op, wi, pset);
-      if (ret)
-	return ret;
-      break;
-
-    case GIMPLE_OMP_CRITICAL:
-      ret = walk_tree (gimple_omp_critical_name_ptr (stmt), callback_op, wi,
-		       pset);
-      if (ret)
-	return ret;
-      break;
-
-    case GIMPLE_OMP_FOR:
-      ret = walk_tree (gimple_omp_for_clauses_ptr (stmt), callback_op, wi,
-		       pset);
-      if (ret)
-	return ret;
-      for (i = 0; i < gimple_omp_for_collapse (stmt); i++)
-	{
-	  ret = walk_tree (gimple_omp_for_index_ptr (stmt, i), callback_op,
-			   wi, pset);
-	  if (ret)
-	    return ret;
-	  ret = walk_tree (gimple_omp_for_initial_ptr (stmt, i), callback_op,
-			   wi, pset);
-	  if (ret)
-	    return ret;
-	  ret = walk_tree (gimple_omp_for_final_ptr (stmt, i), callback_op,
-			   wi, pset);
-	  if (ret)
-	    return ret;
-	  ret = walk_tree (gimple_omp_for_incr_ptr (stmt, i), callback_op,
-			   wi, pset);
-	}
-      if (ret)
-	return ret;
-      break;
-
-    case GIMPLE_OMP_PARALLEL:
-      ret = walk_tree (gimple_omp_parallel_clauses_ptr (stmt), callback_op,
-		       wi, pset);
-      if (ret)
-	return ret;
-      ret = walk_tree (gimple_omp_parallel_child_fn_ptr (stmt), callback_op,
-		       wi, pset);
-      if (ret)
-	return ret;
-      ret = walk_tree (gimple_omp_parallel_data_arg_ptr (stmt), callback_op,
-		       wi, pset);
-      if (ret)
-	return ret;
-      break;
-
-    case GIMPLE_OMP_TASK:
-      ret = walk_tree (gimple_omp_task_clauses_ptr (stmt), callback_op,
-		       wi, pset);
-      if (ret)
-	return ret;
-      ret = walk_tree (gimple_omp_task_child_fn_ptr (stmt), callback_op,
-		       wi, pset);
-      if (ret)
-	return ret;
-      ret = walk_tree (gimple_omp_task_data_arg_ptr (stmt), callback_op,
-		       wi, pset);
-      if (ret)
-	return ret;
-      ret = walk_tree (gimple_omp_task_copy_fn_ptr (stmt), callback_op,
-		       wi, pset);
-      if (ret)
-	return ret;
-      ret = walk_tree (gimple_omp_task_arg_size_ptr (stmt), callback_op,
-		       wi, pset);
-      if (ret)
-	return ret;
-      ret = walk_tree (gimple_omp_task_arg_align_ptr (stmt), callback_op,
-		       wi, pset);
-      if (ret)
-	return ret;
-      break;
-
-    case GIMPLE_OMP_SECTIONS:
-      ret = walk_tree (gimple_omp_sections_clauses_ptr (stmt), callback_op,
-		       wi, pset);
-      if (ret)
-	return ret;
-
-      ret = walk_tree (gimple_omp_sections_control_ptr (stmt), callback_op,
-		       wi, pset);
-      if (ret)
-	return ret;
-
-      break;
-
-    case GIMPLE_OMP_SINGLE:
-      ret = walk_tree (gimple_omp_single_clauses_ptr (stmt), callback_op, wi,
-		       pset);
-      if (ret)
-	return ret;
-      break;
-
-    case GIMPLE_OMP_TARGET:
-      ret = walk_tree (gimple_omp_target_clauses_ptr (stmt), callback_op, wi,
-		       pset);
-      if (ret)
-	return ret;
-      break;
-
-    case GIMPLE_OMP_TEAMS:
-      ret = walk_tree (gimple_omp_teams_clauses_ptr (stmt), callback_op, wi,
-		       pset);
-      if (ret)
-	return ret;
-      break;
-
-    case GIMPLE_OMP_ATOMIC_LOAD:
-      ret = walk_tree (gimple_omp_atomic_load_lhs_ptr (stmt), callback_op, wi,
-		       pset);
-      if (ret)
-	return ret;
-
-      ret = walk_tree (gimple_omp_atomic_load_rhs_ptr (stmt), callback_op, wi,
-		       pset);
-      if (ret)
-	return ret;
-      break;
-
-    case GIMPLE_OMP_ATOMIC_STORE:
-      ret = walk_tree (gimple_omp_atomic_store_val_ptr (stmt), callback_op,
-		       wi, pset);
-      if (ret)
-	return ret;
-      break;
-
-    case GIMPLE_TRANSACTION:
-      ret = walk_tree (gimple_transaction_label_ptr (stmt), callback_op,
-		       wi, pset);
-      if (ret)
-	return ret;
-      break;
-
-    case GIMPLE_OMP_RETURN:
-      ret = walk_tree (gimple_omp_return_lhs_ptr (stmt), callback_op, wi,
-		       pset);
-      if (ret)
-	return ret;
-      break;
-
-      /* Tuples that do not have operands.  */
-    case GIMPLE_NOP:
-    case GIMPLE_RESX:
-    case GIMPLE_PREDICT:
-      break;
-
-    default:
-      {
-	enum gimple_statement_structure_enum gss;
-	gss = gimple_statement_structure (stmt);
-	if (gss == GSS_WITH_OPS || gss == GSS_WITH_MEM_OPS)
-	  for (i = 0; i < gimple_num_ops (stmt); i++)
-	    {
-	      ret = walk_tree (gimple_op_ptr (stmt, i), callback_op, wi, pset);
-	      if (ret)
-		return ret;
-	    }
-      }
-      break;
-    }
-
-  return NULL_TREE;
-}
-
-
-/* Walk the current statement in GSI (optionally using traversal state
-   stored in WI).  If WI is NULL, no state is kept during traversal.
-   The callback CALLBACK_STMT is called.  If CALLBACK_STMT indicates
-   that it has handled all the operands of the statement, its return
-   value is returned.  Otherwise, the return value from CALLBACK_STMT
-   is discarded and its operands are scanned.
-
-   If CALLBACK_STMT is NULL or it didn't handle the operands,
-   CALLBACK_OP is called on each operand of the statement via
-   walk_gimple_op.  If walk_gimple_op returns non-NULL for any
-   operand, the remaining operands are not scanned.  In this case, the
-   return value from CALLBACK_OP is returned.
-
-   In any other case, NULL_TREE is returned.  */
-
-tree
-walk_gimple_stmt (gimple_stmt_iterator *gsi, walk_stmt_fn callback_stmt,
-		  walk_tree_fn callback_op, struct walk_stmt_info *wi)
-{
-  gimple ret;
-  tree tree_ret;
-  gimple stmt = gsi_stmt (*gsi);
-
-  if (wi)
-    {
-      wi->gsi = *gsi;
-      wi->removed_stmt = false;
-
-      if (wi->want_locations && gimple_has_location (stmt))
-	input_location = gimple_location (stmt);
-    }
-
-  ret = NULL;
-
-  /* Invoke the statement callback.  Return if the callback handled
-     all of STMT operands by itself.  */
-  if (callback_stmt)
-    {
-      bool handled_ops = false;
-      tree_ret = callback_stmt (gsi, &handled_ops, wi);
-      if (handled_ops)
-	return tree_ret;
-
-      /* If CALLBACK_STMT did not handle operands, it should not have
-	 a value to return.  */
-      gcc_assert (tree_ret == NULL);
-
-      if (wi && wi->removed_stmt)
-	return NULL;
-
-      /* Re-read stmt in case the callback changed it.  */
-      stmt = gsi_stmt (*gsi);
-    }
-
-  /* If CALLBACK_OP is defined, invoke it on every operand of STMT.  */
-  if (callback_op)
-    {
-      tree_ret = walk_gimple_op (stmt, callback_op, wi);
-      if (tree_ret)
-	return tree_ret;
-    }
-
-  /* If STMT can have statements inside (e.g. GIMPLE_BIND), walk them.  */
-  switch (gimple_code (stmt))
-    {
-    case GIMPLE_BIND:
-      ret = walk_gimple_seq_mod (gimple_bind_body_ptr (stmt), callback_stmt,
-				 callback_op, wi);
-      if (ret)
-	return wi->callback_result;
-      break;
-
-    case GIMPLE_CATCH:
-      ret = walk_gimple_seq_mod (gimple_catch_handler_ptr (stmt), callback_stmt,
-				 callback_op, wi);
-      if (ret)
-	return wi->callback_result;
-      break;
-
-    case GIMPLE_EH_FILTER:
-      ret = walk_gimple_seq_mod (gimple_eh_filter_failure_ptr (stmt), callback_stmt,
-		             callback_op, wi);
-      if (ret)
-	return wi->callback_result;
-      break;
-
-    case GIMPLE_EH_ELSE:
-      ret = walk_gimple_seq_mod (gimple_eh_else_n_body_ptr (stmt),
-			     callback_stmt, callback_op, wi);
-      if (ret)
-	return wi->callback_result;
-      ret = walk_gimple_seq_mod (gimple_eh_else_e_body_ptr (stmt),
-			     callback_stmt, callback_op, wi);
-      if (ret)
-	return wi->callback_result;
-      break;
-
-    case GIMPLE_TRY:
-      ret = walk_gimple_seq_mod (gimple_try_eval_ptr (stmt), callback_stmt, callback_op,
-	                     wi);
-      if (ret)
-	return wi->callback_result;
-
-      ret = walk_gimple_seq_mod (gimple_try_cleanup_ptr (stmt), callback_stmt,
-	                     callback_op, wi);
-      if (ret)
-	return wi->callback_result;
-      break;
-
-    case GIMPLE_OMP_FOR:
-      ret = walk_gimple_seq_mod (gimple_omp_for_pre_body_ptr (stmt), callback_stmt,
-		             callback_op, wi);
-      if (ret)
-	return wi->callback_result;
-
-      /* FALL THROUGH.  */
-    case GIMPLE_OACC_PARALLEL:
-    case GIMPLE_OMP_CRITICAL:
-    case GIMPLE_OMP_MASTER:
-    case GIMPLE_OMP_TASKGROUP:
-    case GIMPLE_OMP_ORDERED:
-    case GIMPLE_OMP_SECTION:
-    case GIMPLE_OMP_PARALLEL:
-    case GIMPLE_OMP_TASK:
-    case GIMPLE_OMP_SECTIONS:
-    case GIMPLE_OMP_SINGLE:
-    case GIMPLE_OMP_TARGET:
-    case GIMPLE_OMP_TEAMS:
-      ret = walk_gimple_seq_mod (gimple_omp_body_ptr (stmt), callback_stmt,
-			     callback_op, wi);
-      if (ret)
-	return wi->callback_result;
-      break;
-
-    case GIMPLE_WITH_CLEANUP_EXPR:
-      ret = walk_gimple_seq_mod (gimple_wce_cleanup_ptr (stmt), callback_stmt,
-			     callback_op, wi);
-      if (ret)
-	return wi->callback_result;
-      break;
-
-    case GIMPLE_TRANSACTION:
-      ret = walk_gimple_seq_mod (gimple_transaction_body_ptr (stmt),
-			     callback_stmt, callback_op, wi);
-      if (ret)
-	return wi->callback_result;
-      break;
-
-    default:
-      gcc_assert (!gimple_has_substatements (stmt));
-      break;
-    }
-
-  return NULL;
-}
-
-
-/* Set sequence SEQ to be the GIMPLE body for function FN.  */
-
-void
-gimple_set_body (tree fndecl, gimple_seq seq)
-{
-  struct function *fn = DECL_STRUCT_FUNCTION (fndecl);
-  if (fn == NULL)
-    {
-      /* If FNDECL still does not have a function structure associated
-	 with it, then it does not make sense for it to receive a
-	 GIMPLE body.  */
-      gcc_assert (seq == NULL);
-    }
-  else
-    fn->gimple_body = seq;
-}
-
-
-/* Return the body of GIMPLE statements for function FN.  After the
-   CFG pass, the function body doesn't exist anymore because it has
-   been split up into basic blocks.  In this case, it returns
-   NULL.  */
-
-gimple_seq
-gimple_body (tree fndecl)
-{
-  struct function *fn = DECL_STRUCT_FUNCTION (fndecl);
-  return fn ? fn->gimple_body : NULL;
-}
-
-/* Return true when FNDECL has Gimple body either in unlowered
-   or CFG form.  */
-bool
-gimple_has_body_p (tree fndecl)
-{
-  struct function *fn = DECL_STRUCT_FUNCTION (fndecl);
-  return (gimple_body (fndecl) || (fn && fn->cfg));
-}
-
-/* Return true if calls C1 and C2 are known to go to the same function.  */
-
-bool
-gimple_call_same_target_p (const_gimple c1, const_gimple c2)
-{
-  if (gimple_call_internal_p (c1))
-    return (gimple_call_internal_p (c2)
-	    && gimple_call_internal_fn (c1) == gimple_call_internal_fn (c2));
-  else
-    return (gimple_call_fn (c1) == gimple_call_fn (c2)
-	    || (gimple_call_fndecl (c1)
-		&& gimple_call_fndecl (c1) == gimple_call_fndecl (c2)));
-}
-
-/* Detect flags from a GIMPLE_CALL.  This is just like
-   call_expr_flags, but for gimple tuples.  */
-
-int
-gimple_call_flags (const_gimple stmt)
-{
-  int flags;
-  tree decl = gimple_call_fndecl (stmt);
-
-  if (decl)
-    flags = flags_from_decl_or_type (decl);
-  else if (gimple_call_internal_p (stmt))
-    flags = internal_fn_flags (gimple_call_internal_fn (stmt));
-  else
-    flags = flags_from_decl_or_type (gimple_call_fntype (stmt));
-
-  if (stmt->gsbase.subcode & GF_CALL_NOTHROW)
-    flags |= ECF_NOTHROW;
-
-  return flags;
-}
-
-/* Return the "fn spec" string for call STMT.  */
-
-static tree
-gimple_call_fnspec (const_gimple stmt)
-{
-  tree type, attr;
-
-  type = gimple_call_fntype (stmt);
-  if (!type)
-    return NULL_TREE;
-
-  attr = lookup_attribute ("fn spec", TYPE_ATTRIBUTES (type));
-  if (!attr)
-    return NULL_TREE;
-
-  return TREE_VALUE (TREE_VALUE (attr));
-}
-
-/* Detects argument flags for argument number ARG on call STMT.  */
-
-int
-gimple_call_arg_flags (const_gimple stmt, unsigned arg)
-{
-  tree attr = gimple_call_fnspec (stmt);
-
-  if (!attr || 1 + arg >= (unsigned) TREE_STRING_LENGTH (attr))
-    return 0;
-
-  switch (TREE_STRING_POINTER (attr)[1 + arg])
-    {
-    case 'x':
-    case 'X':
-      return EAF_UNUSED;
-
-    case 'R':
-      return EAF_DIRECT | EAF_NOCLOBBER | EAF_NOESCAPE;
-
-    case 'r':
-      return EAF_NOCLOBBER | EAF_NOESCAPE;
-
-    case 'W':
-      return EAF_DIRECT | EAF_NOESCAPE;
-
-    case 'w':
-      return EAF_NOESCAPE;
-
-    case '.':
-    default:
-      return 0;
-    }
-}
-
-/* Detects return flags for the call STMT.  */
-
-int
-gimple_call_return_flags (const_gimple stmt)
-{
-  tree attr;
-
-  if (gimple_call_flags (stmt) & ECF_MALLOC)
-    return ERF_NOALIAS;
-
-  attr = gimple_call_fnspec (stmt);
-  if (!attr || TREE_STRING_LENGTH (attr) < 1)
-    return 0;
-
-  switch (TREE_STRING_POINTER (attr)[0])
-    {
-    case '1':
-    case '2':
-    case '3':
-    case '4':
-      return ERF_RETURNS_ARG | (TREE_STRING_POINTER (attr)[0] - '1');
-
-    case 'm':
-      return ERF_NOALIAS;
-
-    case '.':
-    default:
-      return 0;
-    }
-}
-
-
-/* Return true if GS is a copy assignment.  */
-
-bool
-gimple_assign_copy_p (gimple gs)
-{
-  return (gimple_assign_single_p (gs)
-	  && is_gimple_val (gimple_op (gs, 1)));
-}
-
-
-/* Return true if GS is a SSA_NAME copy assignment.  */
-
-bool
-gimple_assign_ssa_name_copy_p (gimple gs)
-{
-  return (gimple_assign_single_p (gs)
-	  && TREE_CODE (gimple_assign_lhs (gs)) == SSA_NAME
-	  && TREE_CODE (gimple_assign_rhs1 (gs)) == SSA_NAME);
-}
-
-
-/* Return true if GS is an assignment with a unary RHS, but the
-   operator has no effect on the assigned value.  The logic is adapted
-   from STRIP_NOPS.  This predicate is intended to be used in tuplifying
-   instances in which STRIP_NOPS was previously applied to the RHS of
-   an assignment.
-
-=======
->>>>>>> aa59f000
    NOTE: In the use cases that led to the creation of this function
    and of gimple_assign_single_p, it is typical to test for either
    condition and to proceed in the same manner.  In each case, the
@@ -2215,7 +1655,7 @@
 	  break;
 
 	case GIMPLE_OACC_PARALLEL:
-          abort ();
+          gcc_unreachable ();
 
 	case GIMPLE_OMP_FOR:
 	  new_seq = gimple_seq_copy (gimple_omp_for_pre_body (stmt));
