--- conflicted
+++ resolved
@@ -1,9 +1,5 @@
 /* Subroutines used for code generation on Vitesse IQ2000 processors
-<<<<<<< HEAD
-   Copyright (C) 2003, 2004, 2005, 2006, 2007, 2008, 2009
-=======
    Copyright (C) 2003, 2004, 2005, 2006, 2007, 2008, 2009, 2010
->>>>>>> 03d20231
    Free Software Foundation, Inc.
 
 This file is part of GCC.
@@ -185,8 +181,6 @@
 static void iq2000_print_operand      (FILE *, rtx, int);
 static void iq2000_print_operand_address (FILE *, rtx);
 static bool iq2000_print_operand_punct_valid_p (unsigned char code);
-<<<<<<< HEAD
-=======
 
 /* Implement TARGET_OPTION_OPTIMIZATION_TABLE.  */
 static const struct default_options iq2000_option_optimization_table[] =
@@ -194,7 +188,6 @@
     { OPT_LEVELS_1_PLUS, OPT_fomit_frame_pointer, NULL, 1 },
     { OPT_LEVELS_NONE, 0, NULL, 0 }
   };
->>>>>>> 03d20231
 
 #undef  TARGET_INIT_BUILTINS
 #define TARGET_INIT_BUILTINS 		iq2000_init_builtins
@@ -1766,11 +1759,7 @@
 {
   return (from == RETURN_ADDRESS_POINTER_REGNUM
           && (! leaf_function_p ()
-<<<<<<< HEAD
-              || (to == GP_REG_FIRST + 31 && leaf_function_p)))
-=======
               || (to == GP_REG_FIRST + 31 && leaf_function_p ())))
->>>>>>> 03d20231
           || (from != RETURN_ADDRESS_POINTER_REGNUM
               && (to == HARD_FRAME_POINTER_REGNUM
                   || (to == STACK_POINTER_REGNUM
@@ -2277,11 +2266,7 @@
   int reg = GP_RETURN;
   enum machine_mode mode = TYPE_MODE (valtype);
   int unsignedp = TYPE_UNSIGNED (valtype);
-<<<<<<< HEAD
-  tree func = fn_decl_or_type;
-=======
   const_tree func = fn_decl_or_type;
->>>>>>> 03d20231
 
   if (fn_decl_or_type
       && !DECL_P (fn_decl_or_type))
