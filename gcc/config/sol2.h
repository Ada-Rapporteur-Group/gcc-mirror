--- conflicted
+++ resolved
@@ -1,10 +1,6 @@
 /* Operating system specific defines to be used when targeting GCC for any
    Solaris 2 system.
-<<<<<<< HEAD
-   Copyright 2002, 2003, 2004, 2007, 2008, 2009, 2010
-=======
    Copyright 2002, 2003, 2004, 2007, 2008, 2009, 2010, 2011
->>>>>>> 03d20231
    Free Software Foundation, Inc.
 
 This file is part of GCC.
@@ -185,10 +181,6 @@
 #undef  LINK_SPEC
 #define LINK_SPEC \
   "%{h*} %{v:-V} \
-<<<<<<< HEAD
-   %{b} \
-=======
->>>>>>> 03d20231
    %{!shared:%{!static:%{rdynamic: " RDYNAMIC_SPEC "}}} \
    %{static:-dn -Bstatic} \
    %{shared:-G -dy %{!mimpure-text:-z text}} \
@@ -285,11 +277,7 @@
     }								\
   while (0)
 
-<<<<<<< HEAD
-/* Solaris 'as' has a bug: a .common directive in .tbss section
-=======
 /* Solaris 'as' has a bug: a .common directive in .tbss or .tdata section
->>>>>>> 03d20231
    behaves as .tls_common rather than normal non-TLS .common.  */
 #undef  ASM_OUTPUT_ALIGNED_COMMON
 #define ASM_OUTPUT_ALIGNED_COMMON(FILE, NAME, SIZE, ALIGN)		\
@@ -297,12 +285,7 @@
     {									\
       if (TARGET_SUN_TLS						\
 	  && in_section							\
-<<<<<<< HEAD
-	  && ((in_section->common.flags & (SECTION_TLS | SECTION_BSS))	\
-	      == (SECTION_TLS | SECTION_BSS)))				\
-=======
 	  && ((in_section->common.flags & SECTION_TLS) == SECTION_TLS))	\
->>>>>>> 03d20231
 	switch_to_section (bss_section);				\
       fprintf ((FILE), "%s", COMMON_ASM_OP);				\
       assemble_name ((FILE), (NAME));					\
@@ -314,12 +297,9 @@
 #ifndef USE_GAS
 #undef TARGET_ASM_ASSEMBLE_VISIBILITY
 #define TARGET_ASM_ASSEMBLE_VISIBILITY solaris_assemble_visibility
-<<<<<<< HEAD
-=======
 
 #define AS_NEEDS_DASH_FOR_PIPED_INPUT
 
->>>>>>> 03d20231
 #endif
 
 extern GTY(()) tree solaris_pending_aligns;
