--- conflicted
+++ resolved
@@ -302,11 +302,8 @@
    ; General purpose registers
    (GPR0_REGNUM                  0)
    (GPR1_REGNUM                  1)
-<<<<<<< HEAD
-=======
    (GPR2_REGNUM                  2)
    (GPR6_REGNUM                  6)
->>>>>>> ef55d00e
    ; Floating point registers.
    (FPR0_REGNUM                 16)
    (FPR1_REGNUM                 20)
