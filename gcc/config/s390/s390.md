--- conflicted
+++ resolved
@@ -66,16 +66,6 @@
    UNSPEC_TIE
 
    ; GOT/PLT and lt-relative accesses
-<<<<<<< HEAD
-   (UNSPEC_LTREL_OFFSET		100)
-   (UNSPEC_LTREL_BASE		101)
-   (UNSPEC_POOL_OFFSET		102)
-   (UNSPEC_GOTENT		110)
-   (UNSPEC_GOT			111)
-   (UNSPEC_GOTOFF		112)
-   (UNSPEC_PLT			113)
-   (UNSPEC_PLTOFF		114)
-=======
    UNSPEC_LTREL_OFFSET
    UNSPEC_LTREL_BASE
    UNSPEC_POOL_OFFSET
@@ -84,7 +74,6 @@
    UNSPEC_GOTOFF
    UNSPEC_PLT
    UNSPEC_PLTOFF
->>>>>>> 3082eeb7
 
    ; Literal pool
    UNSPEC_RELOAD_BASE
@@ -95,9 +84,6 @@
 
    ; Atomic Support
    UNSPEC_MB
-
-   ; Atomic Support
-   (UNSPEC_MB			400)
 
    ; TLS relocation specifiers
    UNSPEC_TLSGD
@@ -150,12 +136,8 @@
    UNSPECV_SET_TP
 
    ; Atomic Support
-<<<<<<< HEAD
-   (UNSPECV_CAS			700)
-=======
    UNSPECV_CAS
    UNSPECV_ATOMIC_OP
->>>>>>> 3082eeb7
   ])
 
 ;;
@@ -290,11 +272,7 @@
 ;; distinguish between g5 and g6, but there are differences between the two
 ;; CPUs could in theory be modeled.
 
-<<<<<<< HEAD
-(define_attr "cpu" "g5,g6,z900,z990,z9_109,z10"
-=======
 (define_attr "cpu" "g5,g6,z900,z990,z9_109,z9_ec,z10,z196"
->>>>>>> 3082eeb7
   (const (symbol_ref "s390_tune_attr")))
 
 (define_attr "cpu_facility" "standard,ieee,zarch,longdisp,extimm,dfp,z10,z196"
@@ -404,10 +382,7 @@
 
 ;; This iterator and attribute allow to combine most atomic operations.
 (define_code_iterator ATOMIC [and ior xor plus minus mult])
-<<<<<<< HEAD
-=======
 (define_code_iterator ATOMIC_Z196 [and ior xor plus])
->>>>>>> 3082eeb7
 (define_code_attr atomic [(and "and") (ior "ior") (xor "xor")
 			  (plus "add") (minus "sub") (mult "nand")])
 (define_code_attr noxa [(and "n") (ior "o") (xor "x") (plus "a")])
@@ -1115,11 +1090,7 @@
 		      (pc)
 		      (label_ref (match_operand 3 "" ""))))
    (clobber (reg:CC CC_REGNUM))]
-<<<<<<< HEAD
-  "TARGET_Z10"
-=======
   "TARGET_Z10 && !TARGET_AVOID_CMP_AND_BRANCH"
->>>>>>> 3082eeb7
 {
   if (get_attr_length (insn) == 6)
     return which_alternative ?
@@ -1147,11 +1118,7 @@
 		      (pc)
 		      (label_ref (match_operand 3 "" ""))))
    (clobber (reg:CC CC_REGNUM))]
-<<<<<<< HEAD
-  "TARGET_Z10"
-=======
   "TARGET_Z10 && !TARGET_AVOID_CMP_AND_BRANCH"
->>>>>>> 3082eeb7
 {
   if (get_attr_length (insn) == 6)
     return which_alternative ?
@@ -1911,7 +1878,7 @@
    stcy\t%1,%0
    mvi\t%S0,%b1
    mviy\t%S0,%b1
-   *"
+   #"
   [(set_attr "op_type" "RR,RI,RX,RXY,RX,RXY,SI,SIY,SS")
    (set_attr "type" "lr,*,*,*,store,store,store,store,*")
    (set_attr "z10prop" "z10_fr_E1,
@@ -2003,14 +1970,9 @@
    stmg\t%1,%N1,%S0
    #
    #"
-<<<<<<< HEAD
-  [(set_attr "op_type" "RRE,RRE,*,*,RSY,RSY,*,*")
-   (set_attr "type"    "fhex,fsimptf,*,*,lm,stm,*,*")])
-=======
   [(set_attr "op_type"      "RRE,RRE,*,*,RSY,RSY,*,*")
    (set_attr "type"         "fsimptf,fsimptf,*,*,lm,stm,*,*")
    (set_attr "cpu_facility" "z196,*,*,*,*,*,*,*")])
->>>>>>> 3082eeb7
 
 (define_insn "*mov<mode>_31"
   [(set (match_operand:TD_TF 0 "nonimmediate_operand" "=f,f,f,o")
@@ -2021,14 +1983,9 @@
    lxr\t%0,%1
    #
    #"
-<<<<<<< HEAD
-  [(set_attr "op_type" "RRE,RRE,*,*")
-   (set_attr "type"    "fhex,fsimptf,*,*")])
-=======
   [(set_attr "op_type"      "RRE,RRE,*,*")
    (set_attr "type"         "fsimptf,fsimptf,*,*")
    (set_attr "cpu_facility" "z196,*,*,*")])
->>>>>>> 3082eeb7
 
 ; TFmode in GPRs splitters
 
@@ -2120,15 +2077,9 @@
 
 (define_insn "*mov<mode>_64dfp"
   [(set (match_operand:DD_DF 0 "nonimmediate_operand"
-<<<<<<< HEAD
-			       "=f,f,f,d,f,f,R,T,d, d,RT")
-        (match_operand:DD_DF 1 "general_operand"
-			       " G,f,d,f,R,T,f,f,d,RT, d"))]
-=======
 			       "=f,f,f,d,f,f,R,T,d,d, d,RT")
         (match_operand:DD_DF 1 "general_operand"
 			       " G,f,d,f,R,T,f,f,G,d,RT, d"))]
->>>>>>> 3082eeb7
   "TARGET_DFP"
   "@
    lzdr\t%0
@@ -2143,27 +2094,6 @@
    lgr\t%0,%1
    lg\t%0,%1
    stg\t%1,%0"
-<<<<<<< HEAD
-  [(set_attr "op_type" "RRE,RR,RRE,RRE,RX,RXY,RX,RXY,RRE,RXY,RXY")
-   (set_attr "type" "fhex,floaddf,floaddf,floaddf,floaddf,floaddf,
-                     fstoredf,fstoredf,lr,load,store")
-   (set_attr "z10prop" "*,
-                        *,
-                        *,
-                        *,
-                        *,
-                        *,
-                        *,
-                        *,
-                        z10_fr_E1,
-                        z10_fwd_A3,
-                        z10_rec")
-])
-
-(define_insn "*mov<mode>_64"
-  [(set (match_operand:DD_DF 0 "nonimmediate_operand" "=f,f,f,f,R,T,d, d,RT")
-        (match_operand:DD_DF 1 "general_operand"       "G,f,R,T,f,f,d,RT, d"))]
-=======
   [(set_attr "op_type" "RRE,RR,RRE,RRE,RX,RXY,RX,RXY,RI,RRE,RXY,RXY")
    (set_attr "type" "fsimpdf,floaddf,floaddf,floaddf,floaddf,floaddf,
                      fstoredf,fstoredf,*,lr,load,store")
@@ -2173,7 +2103,6 @@
 (define_insn "*mov<mode>_64"
   [(set (match_operand:DD_DF 0 "nonimmediate_operand" "=f,f,f,f,R,T,d,d, d,RT")
         (match_operand:DD_DF 1 "general_operand"      " G,f,R,T,f,f,G,d,RT, d"))]
->>>>>>> 3082eeb7
   "TARGET_ZARCH"
   "@
    lzdr\t%0
@@ -2186,26 +2115,11 @@
    lgr\t%0,%1
    lg\t%0,%1
    stg\t%1,%0"
-<<<<<<< HEAD
-  [(set_attr "op_type" "RRE,RR,RX,RXY,RX,RXY,RRE,RXY,RXY")
-   (set_attr "type" "fhex,fload<mode>,fload<mode>,fload<mode>,
-                     fstore<mode>,fstore<mode>,lr,load,store")
-   (set_attr "z10prop" "*,
-                        *,
-                        *,
-                        *,
-                        *,
-                        *,
-                        z10_fr_E1,
-                        z10_fwd_A3,
-                        z10_rec")])
-=======
   [(set_attr "op_type" "RRE,RR,RX,RXY,RX,RXY,RI,RRE,RXY,RXY")
    (set_attr "type"    "fsimpdf,fload<mode>,fload<mode>,fload<mode>,
                         fstore<mode>,fstore<mode>,*,lr,load,store")
    (set_attr "z10prop" "*,*,*,*,*,*,z10_fwd_A1,z10_fr_E1,z10_fwd_A3,z10_rec")
    (set_attr "cpu_facility" "z196,*,*,*,*,*,*,*,*,*")])
->>>>>>> 3082eeb7
 
 (define_insn "*mov<mode>_31"
   [(set (match_operand:DD_DF 0 "nonimmediate_operand"
@@ -2227,14 +2141,9 @@
    #
    #"
   [(set_attr "op_type" "RRE,RR,RX,RXY,RX,RXY,RS,RSY,RS,RSY,*,*")
-<<<<<<< HEAD
-   (set_attr "type" "fhex,fload<mode>,fload<mode>,fload<mode>,
-                     fstore<mode>,fstore<mode>,lm,lm,stm,stm,*,*")])
-=======
    (set_attr "type"    "fsimpdf,fload<mode>,fload<mode>,fload<mode>,
                         fstore<mode>,fstore<mode>,lm,lm,stm,stm,*,*")
    (set_attr "cpu_facility" "z196,*,*,*,*,*,*,*,*,*,*,*")])
->>>>>>> 3082eeb7
 
 (define_split
   [(set (match_operand:DD_DF 0 "nonimmediate_operand" "")
@@ -2283,15 +2192,9 @@
 
 (define_insn "mov<mode>"
   [(set (match_operand:SD_SF 0 "nonimmediate_operand"
-<<<<<<< HEAD
-			       "=f,f,f,f,R,T,d,d,d,R,T")
-        (match_operand:SD_SF 1 "general_operand"
-			       " G,f,R,T,f,f,d,R,T,d,d"))]
-=======
 			       "=f,f,f,f,R,T,d,d,d,d,R,T")
         (match_operand:SD_SF 1 "general_operand"
 			       " G,f,R,T,f,f,G,d,R,T,d,d"))]
->>>>>>> 3082eeb7
   ""
   "@
    lzer\t%0
@@ -2306,28 +2209,11 @@
    ly\t%0,%1
    st\t%1,%0
    sty\t%1,%0"
-<<<<<<< HEAD
-  [(set_attr "op_type" "RRE,RR,RX,RXY,RX,RXY,RR,RX,RXY,RX,RXY")
-   (set_attr "type" "fhex,fload<mode>,fload<mode>,fload<mode>,
-                     fstore<mode>,fstore<mode>,lr,load,load,store,store")
-   (set_attr "z10prop" "*,
-                        *,
-                        *,
-                        *,
-                        *,
-                        *,
-                        z10_fr_E1,
-                        z10_fwd_A3,
-                        z10_fwd_A3,
-                        z10_rec,
-                        z10_rec")])
-=======
   [(set_attr "op_type" "RRE,RR,RX,RXY,RX,RXY,RI,RR,RX,RXY,RX,RXY")
    (set_attr "type"    "fsimpsf,fload<mode>,fload<mode>,fload<mode>,
                         fstore<mode>,fstore<mode>,*,lr,load,load,store,store")
    (set_attr "z10prop" "*,*,*,*,*,*,z10_fwd_A1,z10_fr_E1,z10_fwd_A3,z10_fwd_A3,z10_rec,z10_rec")
    (set_attr "cpu_facility" "z196,*,*,*,*,*,*,*,*,*,*,*")])
->>>>>>> 3082eeb7
 
 ;
 ; movcc instruction pattern
@@ -2347,12 +2233,8 @@
    ly\t%1,%0"
   [(set_attr "op_type" "RR,RI,RRE,RX,RXY,RX,RXY")
    (set_attr "type" "lr,*,*,store,store,load,load")
-<<<<<<< HEAD
-   (set_attr "z10prop" "z10_fr_E1,z10_super,*,z10_rec,z10_rec,z10_fwd_A3,z10_fwd_A3")])
-=======
    (set_attr "z10prop" "z10_fr_E1,z10_super,*,z10_rec,z10_rec,z10_fwd_A3,z10_fwd_A3")
    (set_attr "z196prop" "*,*,z196_ends,*,*,*,*")])
->>>>>>> 3082eeb7
 
 ;
 ; Block move (MVC) patterns.
@@ -4012,62 +3894,6 @@
 
   "TARGET_HARD_DFP"
 {
-<<<<<<< HEAD
-  rtx label1 = gen_label_rtx ();
-  rtx label2 = gen_label_rtx ();
-  rtx temp = gen_reg_rtx (TDmode);
-  REAL_VALUE_TYPE cmp, sub;
-
-  decimal_real_from_string (&cmp, "9223372036854775808.0");  /* 2^63 */
-  decimal_real_from_string (&sub, "18446744073709551616.0"); /* 2^64 */
-
-  /* 2^63 can't be represented as 64bit DFP number with full precision.  The
-     solution is doing the check and the subtraction in TD mode and using a
-     TD -> DI convert afterwards.  */
-  emit_insn (gen_extendddtd2 (temp, operands[1]));
-  temp = force_reg (TDmode, temp);
-  emit_cmp_and_jump_insns (temp,
-	CONST_DOUBLE_FROM_REAL_VALUE (cmp, TDmode),
-	LT, NULL_RTX, VOIDmode, 0, label1);
-  emit_insn (gen_subtd3 (temp, temp,
-	CONST_DOUBLE_FROM_REAL_VALUE (sub, TDmode)));
-  emit_insn (gen_fix_trunctddi2_dfp (operands[0], temp, GEN_INT (11)));
-  emit_jump (label2);
-
-  emit_label (label1);
-  emit_insn (gen_fix_truncdddi2_dfp (operands[0], operands[1], GEN_INT (9)));
-  emit_label (label2);
-  DONE;
-})
-
-(define_expand "fixuns_trunctddi2"
-  [(set (match_operand:DI 0 "register_operand" "")
-        (unsigned_fix:DI (match_operand:TD 1 "register_operand" "")))]
-  "TARGET_HARD_DFP"
-{
-  rtx label1 = gen_label_rtx ();
-  rtx label2 = gen_label_rtx ();
-  rtx temp = gen_reg_rtx (TDmode);
-  REAL_VALUE_TYPE cmp, sub;
-
-  operands[1] = force_reg (TDmode, operands[1]);
-  decimal_real_from_string (&cmp, "9223372036854775808.0");  /* 2^63 */
-  decimal_real_from_string (&sub, "18446744073709551616.0"); /* 2^64 */
-
-  emit_cmp_and_jump_insns (operands[1],
-	CONST_DOUBLE_FROM_REAL_VALUE (cmp, TDmode),
-	LT, NULL_RTX, VOIDmode, 0, label1);
-  emit_insn (gen_subtd3 (temp, operands[1],
-	CONST_DOUBLE_FROM_REAL_VALUE (sub, TDmode)));
-  emit_insn (gen_fix_trunctddi2_dfp (operands[0], temp, GEN_INT (11)));
-  emit_jump (label2);
-
-  emit_label (label1);
-  emit_insn (gen_fix_trunctddi2_dfp (operands[0], operands[1], GEN_INT (9)));
-  emit_label (label2);
-  DONE;
-})
-=======
   if (!TARGET_Z196)
     {
       rtx label1 = gen_label_rtx ();
@@ -4104,7 +3930,6 @@
 	  (unsigned_fix:DI (match_operand:TD 1 "register_operand" "")))
      (unspec:DI [(const_int 5)] UNSPEC_ROUND)
      (clobber (reg:CC CC_REGNUM))])]
->>>>>>> 3082eeb7
 
   "TARGET_HARD_DFP"
 {
@@ -4147,31 +3972,6 @@
      (clobber (reg:CC CC_REGNUM))])]
   "TARGET_HARD_FLOAT"
 {
-<<<<<<< HEAD
-  rtx label1 = gen_label_rtx ();
-  rtx label2 = gen_label_rtx ();
-  rtx temp = gen_reg_rtx (<BFP:MODE>mode);
-  REAL_VALUE_TYPE cmp, sub;
-
-  operands[1] = force_reg (<BFP:MODE>mode, operands[1]);
-  real_2expN (&cmp, GET_MODE_BITSIZE(<GPR:MODE>mode) - 1, <BFP:MODE>mode);
-  real_2expN (&sub, GET_MODE_BITSIZE(<GPR:MODE>mode), <BFP:MODE>mode);
-
-  emit_cmp_and_jump_insns (operands[1],
-	CONST_DOUBLE_FROM_REAL_VALUE (cmp, <BFP:MODE>mode),
-	LT, NULL_RTX, VOIDmode, 0, label1);
-  emit_insn (gen_sub<BFP:mode>3 (temp, operands[1],
-	CONST_DOUBLE_FROM_REAL_VALUE (sub, <BFP:MODE>mode)));
-  emit_insn (gen_fix_trunc<BFP:mode><GPR:mode>2_bfp (operands[0], temp,
-	GEN_INT (7)));
-  emit_jump (label2);
-
-  emit_label (label1);
-  emit_insn (gen_fix_trunc<BFP:mode><GPR:mode>2_bfp (operands[0],
-	operands[1], GEN_INT (5)));
-  emit_label (label2);
-  DONE;
-=======
   if (!TARGET_Z196)
     {
       rtx label1 = gen_label_rtx ();
@@ -4198,7 +3998,6 @@
       emit_label (label2);
       DONE;
     }
->>>>>>> 3082eeb7
 })
 
 ; fixuns_trunc(td|dd)si2 expander
@@ -5692,13 +5491,8 @@
 ; madbr, maebr, maxb, madb, maeb
 (define_insn "fma<mode>4"
   [(set (match_operand:DSF 0 "register_operand" "=f,f")
-<<<<<<< HEAD
-	(plus:DSF (mult:DSF (match_operand:DSF 1 "nonimmediate_operand" "%f,f")
-			    (match_operand:DSF 2 "nonimmediate_operand" "f,R"))
-=======
 	(fma:DSF (match_operand:DSF 1 "nonimmediate_operand" "%f,f")
 		 (match_operand:DSF 2 "nonimmediate_operand" "f,R")
->>>>>>> 3082eeb7
 		 (match_operand:DSF 3 "register_operand" "0,0")))]
   "TARGET_HARD_FLOAT"
   "@
@@ -5710,17 +5504,10 @@
 ; msxbr, msdbr, msebr, msxb, msdb, mseb
 (define_insn "fms<mode>4"
   [(set (match_operand:DSF 0 "register_operand" "=f,f")
-<<<<<<< HEAD
-	(minus:DSF (mult:DSF (match_operand:DSF 1 "nonimmediate_operand" "f,f")
-			     (match_operand:DSF 2 "nonimmediate_operand" "f,R"))
-		 (match_operand:DSF 3 "register_operand" "0,0")))]
-  "TARGET_HARD_FLOAT && TARGET_FUSED_MADD"
-=======
 	(fma:DSF (match_operand:DSF 1 "nonimmediate_operand" "%f,f")
 		 (match_operand:DSF 2 "nonimmediate_operand" "f,R")
 		 (neg:DSF (match_operand:DSF 3 "register_operand" "0,0"))))]
   "TARGET_HARD_FLOAT"
->>>>>>> 3082eeb7
   "@
    ms<xde>br\t%0,%1,%2
    ms<xde>b\t%0,%1,%2"
@@ -6199,11 +5986,7 @@
         (compare (and:DI (match_operand:DI 1 "nonimmediate_operand" "%0,d, 0")
                          (match_operand:DI 2 "general_operand"      " d,d,RT"))
                  (const_int 0)))
-<<<<<<< HEAD
-   (clobber (match_scratch:DI 0 "=d,d"))]
-=======
    (clobber (match_scratch:DI 0                                     "=d,d, d"))]
->>>>>>> 3082eeb7
   "s390_match_ccmode(insn, CCTmode) && TARGET_ZARCH
    /* Do not steal TM patterns.  */
    && s390_single_part (operands[2], DImode, HImode, 0) < 0"
@@ -6543,11 +6326,7 @@
         (compare (ior:DI (match_operand:DI 1 "nonimmediate_operand" "%0,d,0")
                          (match_operand:DI 2 "general_operand"      " d,d,RT"))
                  (const_int 0)))
-<<<<<<< HEAD
-   (clobber (match_scratch:DI 0 "=d,d"))]
-=======
    (clobber (match_scratch:DI 0                                     "=d,d,d"))]
->>>>>>> 3082eeb7
   "s390_match_ccmode(insn, CCTmode) && TARGET_ZARCH"
   "@
    ogr\t%0,%2
@@ -6868,11 +6647,7 @@
         (compare (xor:DI (match_operand:DI 1 "nonimmediate_operand" "%0,d, 0")
                          (match_operand:DI 2 "general_operand"      " d,d,RT"))
                  (const_int 0)))
-<<<<<<< HEAD
-   (clobber (match_scratch:DI 0 "=d,d"))]
-=======
    (clobber (match_scratch:DI 0                                     "=d,d, d"))]
->>>>>>> 3082eeb7
   "s390_match_ccmode(insn, CCTmode) && TARGET_ZARCH"
   "@
    xgr\t%0,%2
@@ -8062,7 +7837,6 @@
     emit_insn (gen_condtrap (cond, XEXP (cond, 0)));
     DONE;
   })
-<<<<<<< HEAD
 
 (define_expand "ctrap<mode>4"
   [(trap_if (match_operator 0 "comparison_operator"
@@ -8077,22 +7851,6 @@
     DONE;
   })
 
-=======
-
-(define_expand "ctrap<mode>4"
-  [(trap_if (match_operator 0 "comparison_operator"
-             [(match_operand:FP 1 "register_operand" "")
-              (match_operand:FP 2 "general_operand" "")])
-	     (match_operand 3 "const0_operand" ""))]
-  ""
-  {
-    rtx cond = s390_emit_compare (GET_CODE (operands[0]),
-                                  operands[1], operands[2]);
-    emit_insn (gen_condtrap (cond, XEXP (cond, 0)));
-    DONE;
-  })
-
->>>>>>> 3082eeb7
 (define_insn "condtrap"
   [(trap_if (match_operator 0 "s390_comparison"
              [(match_operand 1 "cc_reg_operand" "c")
@@ -8441,12 +8199,8 @@
                       (const_string "RR") (const_string "RX")))
    (set_attr "type"  "branch")
    (set_attr "atype" "agen")
-<<<<<<< HEAD
-   (set_attr "z10prop"  "z10_c")])
-=======
    (set_attr "z10prop"  "z10_c")
    (set_attr "z196prop" "z196_cracked")])
->>>>>>> 3082eeb7
 
 (define_insn_and_split "doloop_di"
   [(set (pc)
@@ -9531,12 +9285,8 @@
 }
   [(set_attr "type" "load,larl")
    (set_attr "op_type" "RXY,RIL")
-<<<<<<< HEAD
-   (set_attr "z10prop" "z10_super")])
-=======
    (set_attr "z10prop" "z10_super")
    (set_attr "z196prop" "z196_alone")])
->>>>>>> 3082eeb7
 
 
 ;
@@ -9552,9 +9302,6 @@
    lrv<g>\t%0,%1"
   [(set_attr "type" "*,load")
    (set_attr "op_type" "RRE,RXY")
-<<<<<<< HEAD
-   (set_attr "z10prop" "z10_super")])
-=======
    (set_attr "z10prop" "z10_super")])
 
 
@@ -9659,5 +9406,4 @@
   "TARGET_Z196"
   "cpsdr\t%0,%2,%1"
   [(set_attr "op_type"  "RRF")
-   (set_attr "type"     "fsimp<mode>")])
->>>>>>> 3082eeb7
+   (set_attr "type"     "fsimp<mode>")])