/* DWARF2 EH unwinding support for S/390 Linux.
<<<<<<< HEAD
   Copyright (C) 2004, 2005 Free Software Foundation, Inc.
=======
   Copyright (C) 2004, 2005, 2006 Free Software Foundation, Inc.
>>>>>>> c355071f

This file is part of GCC.

GCC is free software; you can redistribute it and/or modify it under
the terms of the GNU General Public License as published by the Free
Software Foundation; either version 2, or (at your option) any later
version.

In addition to the permissions in the GNU General Public License, the
Free Software Foundation gives you unlimited permission to link the
compiled version of this file with other programs, and to distribute
those programs without any restriction coming from the use of this
file.  (The General Public License restrictions do apply in other
respects; for example, they cover modification of the file, and
distribution when not linked into another program.)

GCC is distributed in the hope that it will be useful, but WITHOUT ANY
WARRANTY; without even the implied warranty of MERCHANTABILITY or
FITNESS FOR A PARTICULAR PURPOSE.  See the GNU General Public License
for more details.

You should have received a copy of the GNU General Public License
along with GCC; see the file COPYING.  If not, write to the Free
Software Foundation, 51 Franklin Street, Fifth Floor, Boston, MA
02110-1301, USA.  */

/* Do code reading to identify a signal frame, and set the frame
   state data appropriately.  See unwind-dw2.c for the structs.  */

#define MD_FALLBACK_FRAME_STATE_FOR s390_fallback_frame_state

static _Unwind_Reason_Code
s390_fallback_frame_state (struct _Unwind_Context *context,
			   _Unwind_FrameState *fs)
{
  unsigned char *pc = context->ra;
  long new_cfa;
  int i;

  typedef struct
  {
    unsigned long psw_mask;
    unsigned long psw_addr;
    unsigned long gprs[16];
    unsigned int  acrs[16];
    unsigned int  fpc;
    unsigned int  __pad;
    double        fprs[16];
  } __attribute__ ((__aligned__ (8))) sigregs_;

  sigregs_ *regs;
  int *signo;

  /* svc $__NR_sigreturn or svc $__NR_rt_sigreturn  */
  if (pc[0] != 0x0a || (pc[1] != 119 && pc[1] != 173))
    return _URC_END_OF_STACK;

  /* Legacy frames:
       old signal mask (8 bytes)
       pointer to sigregs (8 bytes) - points always to next location
       sigregs
       retcode
     This frame layout was used on kernels < 2.6.9 for non-RT frames,
     and on kernels < 2.4.13 for RT frames as well.  Note that we need
     to look at RA to detect this layout -- this means that if you use
     sa_restorer to install a different signal restorer on a legacy
     kernel, unwinding from signal frames will not work.  */
  if (context->ra == context->cfa + 16 + sizeof (sigregs_))
    {
      regs = (sigregs_ *)(context->cfa + 16);
      signo = NULL;
    }

  /* New-style RT frame:
     retcode + alignment (8 bytes)
     siginfo (128 bytes)
     ucontext (contains sigregs)  */
  else if (pc[1] == 173 /* __NR_rt_sigreturn */)
    {
      struct ucontext_
      {
	unsigned long     uc_flags;
	struct ucontext_ *uc_link;
	unsigned long     uc_stack[3];
	sigregs_          uc_mcontext;
      } *uc = context->cfa + 8 + 128;

      regs = &uc->uc_mcontext;
      signo = context->cfa + sizeof(long);
    }

  /* New-style non-RT frame:
     old signal mask (8 bytes)
     pointer to sigregs (followed by signal number)  */
  else
    {
      regs = *(sigregs_ **)(context->cfa + 8);
      signo = (int *)(regs + 1);
    }

  new_cfa = regs->gprs[15] + 16*sizeof(long) + 32;
  fs->regs.cfa_how = CFA_REG_OFFSET;
  fs->regs.cfa_reg = 15;
  fs->regs.cfa_offset =
    new_cfa - (long) context->cfa + 16*sizeof(long) + 32;

  for (i = 0; i < 16; i++)
    {
      fs->regs.reg[i].how = REG_SAVED_OFFSET;
      fs->regs.reg[i].loc.offset =
	(long)&regs->gprs[i] - new_cfa;
    }
  for (i = 0; i < 16; i++)
    {
      fs->regs.reg[16+i].how = REG_SAVED_OFFSET;
      fs->regs.reg[16+i].loc.offset =
	(long)&regs->fprs[i] - new_cfa;
    }

  /* Load return addr from PSW into dummy register 32.  */

  fs->regs.reg[32].how = REG_SAVED_OFFSET;
  fs->regs.reg[32].loc.offset = (long)&regs->psw_addr - new_cfa;
  fs->retaddr_column = 32;
  /* SIGILL, SIGFPE and SIGTRAP are delivered with psw_addr
     after the faulting instruction rather than before it.
     Don't set FS->signal_frame in that case.  */
  if (!signo || (*signo != 4 && *signo != 5 && *signo != 8))
    fs->signal_frame = 1;

  return _URC_NO_REASON;
}<|MERGE_RESOLUTION|>--- conflicted
+++ resolved
@@ -1,9 +1,5 @@
 /* DWARF2 EH unwinding support for S/390 Linux.
-<<<<<<< HEAD
-   Copyright (C) 2004, 2005 Free Software Foundation, Inc.
-=======
    Copyright (C) 2004, 2005, 2006 Free Software Foundation, Inc.
->>>>>>> c355071f
 
 This file is part of GCC.
 
