/* Subroutines used for code generation on IBM S/390 and zSeries
   Copyright (C) 1999, 2000, 2001, 2002, 2003, 2004, 2005, 2006,
<<<<<<< HEAD
   2007, 2008, 2009, 2010 Free Software Foundation, Inc.
=======
   2007, 2008, 2009, 2010, 2011 Free Software Foundation, Inc.
>>>>>>> 03d20231
   Contributed by Hartmut Penner (hpenner@de.ibm.com) and
                  Ulrich Weigand (uweigand@de.ibm.com) and
                  Andreas Krebbel (Andreas.Krebbel@de.ibm.com).

This file is part of GCC.

GCC is free software; you can redistribute it and/or modify it under
the terms of the GNU General Public License as published by the Free
Software Foundation; either version 3, or (at your option) any later
version.

GCC is distributed in the hope that it will be useful, but WITHOUT ANY
WARRANTY; without even the implied warranty of MERCHANTABILITY or
FITNESS FOR A PARTICULAR PURPOSE.  See the GNU General Public License
for more details.

You should have received a copy of the GNU General Public License
along with GCC; see the file COPYING3.  If not see
<http://www.gnu.org/licenses/>.  */

#include "config.h"
#include "system.h"
#include "coretypes.h"
#include "tm.h"
#include "rtl.h"
#include "tree.h"
#include "tm_p.h"
#include "regs.h"
#include "hard-reg-set.h"
#include "insn-config.h"
#include "conditions.h"
#include "output.h"
#include "insn-attr.h"
#include "flags.h"
#include "except.h"
#include "function.h"
#include "recog.h"
#include "expr.h"
#include "reload.h"
#include "diagnostic-core.h"
#include "basic-block.h"
#include "integrate.h"
#include "ggc.h"
#include "target.h"
#include "target-def.h"
#include "debug.h"
#include "langhooks.h"
#include "optabs.h"
#include "gimple.h"
#include "df.h"
#include "params.h"
#include "cfgloop.h"


/* Define the specific costs for a given cpu.  */

struct processor_costs
{
  /* multiplication */
  const int m;        /* cost of an M instruction.  */
  const int mghi;     /* cost of an MGHI instruction.  */
  const int mh;       /* cost of an MH instruction.  */
  const int mhi;      /* cost of an MHI instruction.  */
  const int ml;       /* cost of an ML instruction.  */
  const int mr;       /* cost of an MR instruction.  */
  const int ms;       /* cost of an MS instruction.  */
  const int msg;      /* cost of an MSG instruction.  */
  const int msgf;     /* cost of an MSGF instruction.  */
  const int msgfr;    /* cost of an MSGFR instruction.  */
  const int msgr;     /* cost of an MSGR instruction.  */
  const int msr;      /* cost of an MSR instruction.  */
  const int mult_df;  /* cost of multiplication in DFmode.  */
  const int mxbr;
  /* square root */
  const int sqxbr;    /* cost of square root in TFmode.  */
  const int sqdbr;    /* cost of square root in DFmode.  */
  const int sqebr;    /* cost of square root in SFmode.  */
  /* multiply and add */
  const int madbr;    /* cost of multiply and add in DFmode.  */
  const int maebr;    /* cost of multiply and add in SFmode.  */
  /* division */
  const int dxbr;
  const int ddbr;
  const int debr;
  const int dlgr;
  const int dlr;
  const int dr;
  const int dsgfr;
  const int dsgr;
};

const struct processor_costs *s390_cost;

static const
struct processor_costs z900_cost =
{
  COSTS_N_INSNS (5),     /* M     */
  COSTS_N_INSNS (10),    /* MGHI  */
  COSTS_N_INSNS (5),     /* MH    */
  COSTS_N_INSNS (4),     /* MHI   */
  COSTS_N_INSNS (5),     /* ML    */
  COSTS_N_INSNS (5),     /* MR    */
  COSTS_N_INSNS (4),     /* MS    */
  COSTS_N_INSNS (15),    /* MSG   */
  COSTS_N_INSNS (7),     /* MSGF  */
  COSTS_N_INSNS (7),     /* MSGFR */
  COSTS_N_INSNS (10),    /* MSGR  */
  COSTS_N_INSNS (4),     /* MSR   */
  COSTS_N_INSNS (7),     /* multiplication in DFmode */
  COSTS_N_INSNS (13),    /* MXBR */
  COSTS_N_INSNS (136),   /* SQXBR */
  COSTS_N_INSNS (44),    /* SQDBR */
  COSTS_N_INSNS (35),    /* SQEBR */
  COSTS_N_INSNS (18),    /* MADBR */
  COSTS_N_INSNS (13),    /* MAEBR */
  COSTS_N_INSNS (134),   /* DXBR */
  COSTS_N_INSNS (30),    /* DDBR */
  COSTS_N_INSNS (27),    /* DEBR */
  COSTS_N_INSNS (220),   /* DLGR */
  COSTS_N_INSNS (34),    /* DLR */
  COSTS_N_INSNS (34),    /* DR */
  COSTS_N_INSNS (32),    /* DSGFR */
  COSTS_N_INSNS (32),    /* DSGR */
};

static const
struct processor_costs z990_cost =
{
  COSTS_N_INSNS (4),     /* M     */
  COSTS_N_INSNS (2),     /* MGHI  */
  COSTS_N_INSNS (2),     /* MH    */
  COSTS_N_INSNS (2),     /* MHI   */
  COSTS_N_INSNS (4),     /* ML    */
  COSTS_N_INSNS (4),     /* MR    */
  COSTS_N_INSNS (5),     /* MS    */
  COSTS_N_INSNS (6),     /* MSG   */
  COSTS_N_INSNS (4),     /* MSGF  */
  COSTS_N_INSNS (4),     /* MSGFR */
  COSTS_N_INSNS (4),     /* MSGR  */
  COSTS_N_INSNS (4),     /* MSR   */
  COSTS_N_INSNS (1),     /* multiplication in DFmode */
  COSTS_N_INSNS (28),    /* MXBR */
  COSTS_N_INSNS (130),   /* SQXBR */
  COSTS_N_INSNS (66),    /* SQDBR */
  COSTS_N_INSNS (38),    /* SQEBR */
  COSTS_N_INSNS (1),     /* MADBR */
  COSTS_N_INSNS (1),     /* MAEBR */
  COSTS_N_INSNS (60),    /* DXBR */
  COSTS_N_INSNS (40),    /* DDBR */
  COSTS_N_INSNS (26),    /* DEBR */
  COSTS_N_INSNS (176),   /* DLGR */
  COSTS_N_INSNS (31),    /* DLR */
  COSTS_N_INSNS (31),    /* DR */
  COSTS_N_INSNS (31),    /* DSGFR */
  COSTS_N_INSNS (31),    /* DSGR */
};

static const
struct processor_costs z9_109_cost =
{
  COSTS_N_INSNS (4),     /* M     */
  COSTS_N_INSNS (2),     /* MGHI  */
  COSTS_N_INSNS (2),     /* MH    */
  COSTS_N_INSNS (2),     /* MHI   */
  COSTS_N_INSNS (4),     /* ML    */
  COSTS_N_INSNS (4),     /* MR    */
  COSTS_N_INSNS (5),     /* MS    */
  COSTS_N_INSNS (6),     /* MSG   */
  COSTS_N_INSNS (4),     /* MSGF  */
  COSTS_N_INSNS (4),     /* MSGFR */
  COSTS_N_INSNS (4),     /* MSGR  */
  COSTS_N_INSNS (4),     /* MSR   */
  COSTS_N_INSNS (1),     /* multiplication in DFmode */
  COSTS_N_INSNS (28),    /* MXBR */
  COSTS_N_INSNS (130),   /* SQXBR */
  COSTS_N_INSNS (66),    /* SQDBR */
  COSTS_N_INSNS (38),    /* SQEBR */
  COSTS_N_INSNS (1),     /* MADBR */
  COSTS_N_INSNS (1),     /* MAEBR */
  COSTS_N_INSNS (60),    /* DXBR */
  COSTS_N_INSNS (40),    /* DDBR */
  COSTS_N_INSNS (26),    /* DEBR */
  COSTS_N_INSNS (30),    /* DLGR */
  COSTS_N_INSNS (23),    /* DLR */
  COSTS_N_INSNS (23),    /* DR */
  COSTS_N_INSNS (24),    /* DSGFR */
  COSTS_N_INSNS (24),    /* DSGR */
};

static const
struct processor_costs z10_cost =
{
  COSTS_N_INSNS (10),    /* M     */
  COSTS_N_INSNS (10),    /* MGHI  */
  COSTS_N_INSNS (10),    /* MH    */
  COSTS_N_INSNS (10),    /* MHI   */
  COSTS_N_INSNS (10),    /* ML    */
  COSTS_N_INSNS (10),    /* MR    */
  COSTS_N_INSNS (10),    /* MS    */
  COSTS_N_INSNS (10),    /* MSG   */
  COSTS_N_INSNS (10),    /* MSGF  */
  COSTS_N_INSNS (10),    /* MSGFR */
  COSTS_N_INSNS (10),    /* MSGR  */
  COSTS_N_INSNS (10),    /* MSR   */
  COSTS_N_INSNS (1) ,    /* multiplication in DFmode */
  COSTS_N_INSNS (50),    /* MXBR */
  COSTS_N_INSNS (120),   /* SQXBR */
  COSTS_N_INSNS (52),    /* SQDBR */
  COSTS_N_INSNS (38),    /* SQEBR */
  COSTS_N_INSNS (1),     /* MADBR */
  COSTS_N_INSNS (1),     /* MAEBR */
  COSTS_N_INSNS (111),   /* DXBR */
  COSTS_N_INSNS (39),    /* DDBR */
  COSTS_N_INSNS (32),    /* DEBR */
  COSTS_N_INSNS (160),   /* DLGR */
  COSTS_N_INSNS (71),    /* DLR */
  COSTS_N_INSNS (71),    /* DR */
  COSTS_N_INSNS (71),    /* DSGFR */
  COSTS_N_INSNS (71),    /* DSGR */
};

static const
struct processor_costs z196_cost =
{
  COSTS_N_INSNS (7),     /* M     */
  COSTS_N_INSNS (5),     /* MGHI  */
  COSTS_N_INSNS (5),     /* MH    */
  COSTS_N_INSNS (5),     /* MHI   */
  COSTS_N_INSNS (7),     /* ML    */
  COSTS_N_INSNS (7),     /* MR    */
  COSTS_N_INSNS (6),     /* MS    */
  COSTS_N_INSNS (8),     /* MSG   */
  COSTS_N_INSNS (6),     /* MSGF  */
  COSTS_N_INSNS (6),     /* MSGFR */
  COSTS_N_INSNS (8),     /* MSGR  */
  COSTS_N_INSNS (6),     /* MSR   */
  COSTS_N_INSNS (1) ,    /* multiplication in DFmode */
  COSTS_N_INSNS (40),    /* MXBR B+40 */
  COSTS_N_INSNS (100),   /* SQXBR B+100 */
  COSTS_N_INSNS (42),    /* SQDBR B+42 */
  COSTS_N_INSNS (28),    /* SQEBR B+28 */
  COSTS_N_INSNS (1),     /* MADBR B */
  COSTS_N_INSNS (1),     /* MAEBR B */
  COSTS_N_INSNS (101),   /* DXBR B+101 */
  COSTS_N_INSNS (29),    /* DDBR */
  COSTS_N_INSNS (22),    /* DEBR */
  COSTS_N_INSNS (160),   /* DLGR cracked */
  COSTS_N_INSNS (160),   /* DLR cracked */
  COSTS_N_INSNS (160),   /* DR expanded */
  COSTS_N_INSNS (160),   /* DSGFR cracked */
  COSTS_N_INSNS (160),   /* DSGR cracked */
};

<<<<<<< HEAD
=======
extern int reload_completed;

>>>>>>> 03d20231
/* Kept up to date using the SCHED_VARIABLE_ISSUE hook.  */
static rtx last_scheduled_insn;

/* Structure used to hold the components of a S/390 memory
   address.  A legitimate address on S/390 is of the general
   form
          base + index + displacement
   where any of the components is optional.

   base and index are registers of the class ADDR_REGS,
   displacement is an unsigned 12-bit immediate constant.  */

struct s390_address
{
  rtx base;
  rtx indx;
  rtx disp;
  bool pointer;
  bool literal_pool;
};

/* Which cpu are we tuning for.  */
enum processor_type s390_tune = PROCESSOR_max;
int s390_tune_flags;
/* Which instruction set architecture to use.  */
enum processor_type s390_arch;
int s390_arch_flags;

HOST_WIDE_INT s390_warn_framesize = 0;
HOST_WIDE_INT s390_stack_size = 0;
HOST_WIDE_INT s390_stack_guard = 0;

/* The following structure is embedded in the machine
   specific part of struct function.  */

struct GTY (()) s390_frame_layout
{
  /* Offset within stack frame.  */
  HOST_WIDE_INT gprs_offset;
  HOST_WIDE_INT f0_offset;
  HOST_WIDE_INT f4_offset;
  HOST_WIDE_INT f8_offset;
  HOST_WIDE_INT backchain_offset;

  /* Number of first and last gpr where slots in the register
     save area are reserved for.  */
  int first_save_gpr_slot;
  int last_save_gpr_slot;

  /* Number of first and last gpr to be saved, restored.  */
  int first_save_gpr;
  int first_restore_gpr;
  int last_save_gpr;
  int last_restore_gpr;

  /* Bits standing for floating point registers. Set, if the
     respective register has to be saved. Starting with reg 16 (f0)
     at the rightmost bit.
     Bit 15 -  8  7  6  5  4  3  2  1  0
     fpr 15 -  8  7  5  3  1  6  4  2  0
     reg 31 - 24 23 22 21 20 19 18 17 16  */
  unsigned int fpr_bitmap;

  /* Number of floating point registers f8-f15 which must be saved.  */
  int high_fprs;

  /* Set if return address needs to be saved.
     This flag is set by s390_return_addr_rtx if it could not use
     the initial value of r14 and therefore depends on r14 saved
     to the stack.  */
  bool save_return_addr_p;

  /* Size of stack frame.  */
  HOST_WIDE_INT frame_size;
};

/* Define the structure for the machine field in struct function.  */

struct GTY(()) machine_function
{
  struct s390_frame_layout frame_layout;

  /* Literal pool base register.  */
  rtx base_reg;

  /* True if we may need to perform branch splitting.  */
  bool split_branches_pending_p;

  /* Some local-dynamic TLS symbol name.  */
  const char *some_ld_name;

  bool has_landing_pad_p;
};

/* Few accessor macros for struct cfun->machine->s390_frame_layout.  */

#define cfun_frame_layout (cfun->machine->frame_layout)
#define cfun_save_high_fprs_p (!!cfun_frame_layout.high_fprs)
#define cfun_gprs_save_area_size ((cfun_frame_layout.last_save_gpr_slot -           \
  cfun_frame_layout.first_save_gpr_slot + 1) * UNITS_PER_LONG)
#define cfun_set_fpr_bit(BITNUM) (cfun->machine->frame_layout.fpr_bitmap |=    \
  (1 << (BITNUM)))
#define cfun_fpr_bit_p(BITNUM) (!!(cfun->machine->frame_layout.fpr_bitmap &    \
  (1 << (BITNUM))))

/* Number of GPRs and FPRs used for argument passing.  */
#define GP_ARG_NUM_REG 5
#define FP_ARG_NUM_REG (TARGET_64BIT? 4 : 2)

/* A couple of shortcuts.  */
#define CONST_OK_FOR_J(x) \
	CONST_OK_FOR_CONSTRAINT_P((x), 'J', "J")
#define CONST_OK_FOR_K(x) \
	CONST_OK_FOR_CONSTRAINT_P((x), 'K', "K")
#define CONST_OK_FOR_Os(x) \
        CONST_OK_FOR_CONSTRAINT_P((x), 'O', "Os")
#define CONST_OK_FOR_Op(x) \
        CONST_OK_FOR_CONSTRAINT_P((x), 'O', "Op")
#define CONST_OK_FOR_On(x) \
        CONST_OK_FOR_CONSTRAINT_P((x), 'O', "On")

#define REGNO_PAIR_OK(REGNO, MODE)                               \
  (HARD_REGNO_NREGS ((REGNO), (MODE)) == 1 || !((REGNO) & 1))

/* That's the read ahead of the dynamic branch prediction unit in
<<<<<<< HEAD
   bytes on a z10 CPU.  */
#define Z10_PREDICT_DISTANCE 384
=======
   bytes on a z10 (or higher) CPU.  */
#define PREDICT_DISTANCE (TARGET_Z10 ? 384 : 2048)
>>>>>>> 03d20231

static enum machine_mode
s390_libgcc_cmp_return_mode (void)
{
  return TARGET_64BIT ? DImode : SImode;
}

static enum machine_mode
s390_libgcc_shift_count_mode (void)
{
  return TARGET_64BIT ? DImode : SImode;
}

static enum machine_mode
s390_unwind_word_mode (void)
{
  return TARGET_64BIT ? DImode : SImode;
}

/* Return true if the back end supports mode MODE.  */
static bool
s390_scalar_mode_supported_p (enum machine_mode mode)
{
  /* In contrast to the default implementation reject TImode constants on 31bit
     TARGET_ZARCH for ABI compliance.  */
  if (!TARGET_64BIT && TARGET_ZARCH && mode == TImode)
    return false;

  if (DECIMAL_FLOAT_MODE_P (mode))
    return default_decimal_float_supported_p ();

  return default_scalar_mode_supported_p (mode);
}

/* Set the has_landing_pad_p flag in struct machine_function to VALUE.  */

void
s390_set_has_landing_pad_p (bool value)
{
  cfun->machine->has_landing_pad_p = value;
}

/* If two condition code modes are compatible, return a condition code
   mode which is compatible with both.  Otherwise, return
   VOIDmode.  */

static enum machine_mode
s390_cc_modes_compatible (enum machine_mode m1, enum machine_mode m2)
{
  if (m1 == m2)
    return m1;

  switch (m1)
    {
    case CCZmode:
      if (m2 == CCUmode || m2 == CCTmode || m2 == CCZ1mode
	  || m2 == CCSmode || m2 == CCSRmode || m2 == CCURmode)
        return m2;
      return VOIDmode;

    case CCSmode:
    case CCUmode:
    case CCTmode:
    case CCSRmode:
    case CCURmode:
    case CCZ1mode:
      if (m2 == CCZmode)
	return m1;

      return VOIDmode;

    default:
      return VOIDmode;
    }
  return VOIDmode;
}

/* Return true if SET either doesn't set the CC register, or else
   the source and destination have matching CC modes and that
   CC mode is at least as constrained as REQ_MODE.  */

static bool
s390_match_ccmode_set (rtx set, enum machine_mode req_mode)
{
  enum machine_mode set_mode;

  gcc_assert (GET_CODE (set) == SET);

  if (GET_CODE (SET_DEST (set)) != REG || !CC_REGNO_P (REGNO (SET_DEST (set))))
    return 1;

  set_mode = GET_MODE (SET_DEST (set));
  switch (set_mode)
    {
    case CCSmode:
    case CCSRmode:
    case CCUmode:
    case CCURmode:
    case CCLmode:
    case CCL1mode:
    case CCL2mode:
    case CCL3mode:
    case CCT1mode:
    case CCT2mode:
    case CCT3mode:
      if (req_mode != set_mode)
        return 0;
      break;

    case CCZmode:
      if (req_mode != CCSmode && req_mode != CCUmode && req_mode != CCTmode
	  && req_mode != CCSRmode && req_mode != CCURmode)
        return 0;
      break;

    case CCAPmode:
    case CCANmode:
      if (req_mode != CCAmode)
        return 0;
      break;

    default:
      gcc_unreachable ();
    }

  return (GET_MODE (SET_SRC (set)) == set_mode);
}

/* Return true if every SET in INSN that sets the CC register
   has source and destination with matching CC modes and that
   CC mode is at least as constrained as REQ_MODE.
   If REQ_MODE is VOIDmode, always return false.  */

bool
s390_match_ccmode (rtx insn, enum machine_mode req_mode)
{
  int i;

  /* s390_tm_ccmode returns VOIDmode to indicate failure.  */
  if (req_mode == VOIDmode)
    return false;

  if (GET_CODE (PATTERN (insn)) == SET)
    return s390_match_ccmode_set (PATTERN (insn), req_mode);

  if (GET_CODE (PATTERN (insn)) == PARALLEL)
      for (i = 0; i < XVECLEN (PATTERN (insn), 0); i++)
        {
          rtx set = XVECEXP (PATTERN (insn), 0, i);
          if (GET_CODE (set) == SET)
            if (!s390_match_ccmode_set (set, req_mode))
              return false;
        }

  return true;
}

/* If a test-under-mask instruction can be used to implement
   (compare (and ... OP1) OP2), return the CC mode required
   to do that.  Otherwise, return VOIDmode.
   MIXED is true if the instruction can distinguish between
   CC1 and CC2 for mixed selected bits (TMxx), it is false
   if the instruction cannot (TM).  */

enum machine_mode
s390_tm_ccmode (rtx op1, rtx op2, bool mixed)
{
  int bit0, bit1;

  /* ??? Fixme: should work on CONST_DOUBLE as well.  */
  if (GET_CODE (op1) != CONST_INT || GET_CODE (op2) != CONST_INT)
    return VOIDmode;

  /* Selected bits all zero: CC0.
     e.g.: int a; if ((a & (16 + 128)) == 0) */
  if (INTVAL (op2) == 0)
    return CCTmode;

  /* Selected bits all one: CC3.
     e.g.: int a; if ((a & (16 + 128)) == 16 + 128) */
  if (INTVAL (op2) == INTVAL (op1))
    return CCT3mode;

  /* Exactly two bits selected, mixed zeroes and ones: CC1 or CC2. e.g.:
     int a;
     if ((a & (16 + 128)) == 16)         -> CCT1
     if ((a & (16 + 128)) == 128)        -> CCT2  */
  if (mixed)
    {
      bit1 = exact_log2 (INTVAL (op2));
      bit0 = exact_log2 (INTVAL (op1) ^ INTVAL (op2));
      if (bit0 != -1 && bit1 != -1)
        return bit0 > bit1 ? CCT1mode : CCT2mode;
    }

  return VOIDmode;
}

/* Given a comparison code OP (EQ, NE, etc.) and the operands
   OP0 and OP1 of a COMPARE, return the mode to be used for the
   comparison.  */

enum machine_mode
s390_select_ccmode (enum rtx_code code, rtx op0, rtx op1)
{
  switch (code)
    {
      case EQ:
      case NE:
	if ((GET_CODE (op0) == NEG || GET_CODE (op0) == ABS)
	    && GET_MODE_CLASS (GET_MODE (op0)) == MODE_INT)
	  return CCAPmode;
	if (GET_CODE (op0) == PLUS && GET_CODE (XEXP (op0, 1)) == CONST_INT
	    && CONST_OK_FOR_K (INTVAL (XEXP (op0, 1))))
	  return CCAPmode;
	if ((GET_CODE (op0) == PLUS || GET_CODE (op0) == MINUS
	     || GET_CODE (op1) == NEG)
	    && GET_MODE_CLASS (GET_MODE (op0)) == MODE_INT)
	  return CCLmode;

	if (GET_CODE (op0) == AND)
	  {
	    /* Check whether we can potentially do it via TM.  */
	    enum machine_mode ccmode;
	    ccmode = s390_tm_ccmode (XEXP (op0, 1), op1, 1);
	    if (ccmode != VOIDmode)
	      {
		/* Relax CCTmode to CCZmode to allow fall-back to AND
		   if that turns out to be beneficial.  */
	        return ccmode == CCTmode ? CCZmode : ccmode;
	      }
	  }

	if (register_operand (op0, HImode)
	    && GET_CODE (op1) == CONST_INT
	    && (INTVAL (op1) == -1 || INTVAL (op1) == 65535))
	  return CCT3mode;
	if (register_operand (op0, QImode)
	    && GET_CODE (op1) == CONST_INT
	    && (INTVAL (op1) == -1 || INTVAL (op1) == 255))
	  return CCT3mode;

	return CCZmode;

      case LE:
      case LT:
      case GE:
      case GT:
	/* The only overflow condition of NEG and ABS happens when
	   -INT_MAX is used as parameter, which stays negative. So
	   we have an overflow from a positive value to a negative.
	   Using CCAP mode the resulting cc can be used for comparisons.  */
	if ((GET_CODE (op0) == NEG || GET_CODE (op0) == ABS)
	    && GET_MODE_CLASS (GET_MODE (op0)) == MODE_INT)
	  return CCAPmode;

 	/* If constants are involved in an add instruction it is possible to use
 	   the resulting cc for comparisons with zero. Knowing the sign of the
	   constant the overflow behavior gets predictable. e.g.:
 	     int a, b; if ((b = a + c) > 0)
 	   with c as a constant value: c < 0 -> CCAN and c >= 0 -> CCAP  */
	if (GET_CODE (op0) == PLUS && GET_CODE (XEXP (op0, 1)) == CONST_INT
	    && CONST_OK_FOR_K (INTVAL (XEXP (op0, 1))))
	  {
	    if (INTVAL (XEXP((op0), 1)) < 0)
	      return CCANmode;
	    else
	      return CCAPmode;
	  }
	/* Fall through.  */
      case UNORDERED:
      case ORDERED:
      case UNEQ:
      case UNLE:
      case UNLT:
      case UNGE:
      case UNGT:
      case LTGT:
	if ((GET_CODE (op0) == SIGN_EXTEND || GET_CODE (op0) == ZERO_EXTEND)
	    && GET_CODE (op1) != CONST_INT)
	  return CCSRmode;
	return CCSmode;

      case LTU:
      case GEU:
	if (GET_CODE (op0) == PLUS
	    && GET_MODE_CLASS (GET_MODE (op0)) == MODE_INT)
	  return CCL1mode;

	if ((GET_CODE (op0) == SIGN_EXTEND || GET_CODE (op0) == ZERO_EXTEND)
	    && GET_CODE (op1) != CONST_INT)
	  return CCURmode;
	return CCUmode;

      case LEU:
      case GTU:
	if (GET_CODE (op0) == MINUS
	    && GET_MODE_CLASS (GET_MODE (op0)) == MODE_INT)
	  return CCL2mode;

	if ((GET_CODE (op0) == SIGN_EXTEND || GET_CODE (op0) == ZERO_EXTEND)
	    && GET_CODE (op1) != CONST_INT)
	  return CCURmode;
	return CCUmode;

      default:
	gcc_unreachable ();
    }
}

/* Replace the comparison OP0 CODE OP1 by a semantically equivalent one
   that we can implement more efficiently.  */

void
s390_canonicalize_comparison (enum rtx_code *code, rtx *op0, rtx *op1)
{
  /* Convert ZERO_EXTRACT back to AND to enable TM patterns.  */
  if ((*code == EQ || *code == NE)
      && *op1 == const0_rtx
      && GET_CODE (*op0) == ZERO_EXTRACT
      && GET_CODE (XEXP (*op0, 1)) == CONST_INT
      && GET_CODE (XEXP (*op0, 2)) == CONST_INT
      && SCALAR_INT_MODE_P (GET_MODE (XEXP (*op0, 0))))
    {
      rtx inner = XEXP (*op0, 0);
      HOST_WIDE_INT modesize = GET_MODE_BITSIZE (GET_MODE (inner));
      HOST_WIDE_INT len = INTVAL (XEXP (*op0, 1));
      HOST_WIDE_INT pos = INTVAL (XEXP (*op0, 2));

      if (len > 0 && len < modesize
	  && pos >= 0 && pos + len <= modesize
	  && modesize <= HOST_BITS_PER_WIDE_INT)
	{
	  unsigned HOST_WIDE_INT block;
	  block = ((unsigned HOST_WIDE_INT) 1 << len) - 1;
	  block <<= modesize - pos - len;

	  *op0 = gen_rtx_AND (GET_MODE (inner), inner,
			      gen_int_mode (block, GET_MODE (inner)));
	}
    }

  /* Narrow AND of memory against immediate to enable TM.  */
  if ((*code == EQ || *code == NE)
      && *op1 == const0_rtx
      && GET_CODE (*op0) == AND
      && GET_CODE (XEXP (*op0, 1)) == CONST_INT
      && SCALAR_INT_MODE_P (GET_MODE (XEXP (*op0, 0))))
    {
      rtx inner = XEXP (*op0, 0);
      rtx mask = XEXP (*op0, 1);

      /* Ignore paradoxical SUBREGs if all extra bits are masked out.  */
      if (GET_CODE (inner) == SUBREG
	  && SCALAR_INT_MODE_P (GET_MODE (SUBREG_REG (inner)))
	  && (GET_MODE_SIZE (GET_MODE (inner))
	      >= GET_MODE_SIZE (GET_MODE (SUBREG_REG (inner))))
	  && ((INTVAL (mask)
               & GET_MODE_MASK (GET_MODE (inner))
               & ~GET_MODE_MASK (GET_MODE (SUBREG_REG (inner))))
	      == 0))
	inner = SUBREG_REG (inner);

      /* Do not change volatile MEMs.  */
      if (MEM_P (inner) && !MEM_VOLATILE_P (inner))
	{
	  int part = s390_single_part (XEXP (*op0, 1),
				       GET_MODE (inner), QImode, 0);
	  if (part >= 0)
	    {
	      mask = gen_int_mode (s390_extract_part (mask, QImode, 0), QImode);
	      inner = adjust_address_nv (inner, QImode, part);
	      *op0 = gen_rtx_AND (QImode, inner, mask);
	    }
	}
    }

  /* Narrow comparisons against 0xffff to HImode if possible.  */
  if ((*code == EQ || *code == NE)
      && GET_CODE (*op1) == CONST_INT
      && INTVAL (*op1) == 0xffff
      && SCALAR_INT_MODE_P (GET_MODE (*op0))
      && (nonzero_bits (*op0, GET_MODE (*op0))
	  & ~(unsigned HOST_WIDE_INT) 0xffff) == 0)
    {
      *op0 = gen_lowpart (HImode, *op0);
      *op1 = constm1_rtx;
    }

  /* Remove redundant UNSPEC_CCU_TO_INT conversions if possible.  */
  if (GET_CODE (*op0) == UNSPEC
      && XINT (*op0, 1) == UNSPEC_CCU_TO_INT
      && XVECLEN (*op0, 0) == 1
      && GET_MODE (XVECEXP (*op0, 0, 0)) == CCUmode
      && GET_CODE (XVECEXP (*op0, 0, 0)) == REG
      && REGNO (XVECEXP (*op0, 0, 0)) == CC_REGNUM
      && *op1 == const0_rtx)
    {
      enum rtx_code new_code = UNKNOWN;
      switch (*code)
	{
	  case EQ: new_code = EQ;  break;
	  case NE: new_code = NE;  break;
	  case LT: new_code = GTU; break;
	  case GT: new_code = LTU; break;
	  case LE: new_code = GEU; break;
	  case GE: new_code = LEU; break;
	  default: break;
	}

      if (new_code != UNKNOWN)
	{
	  *op0 = XVECEXP (*op0, 0, 0);
	  *code = new_code;
	}
    }

  /* Remove redundant UNSPEC_CCZ_TO_INT conversions if possible.  */
  if (GET_CODE (*op0) == UNSPEC
      && XINT (*op0, 1) == UNSPEC_CCZ_TO_INT
      && XVECLEN (*op0, 0) == 1
      && GET_MODE (XVECEXP (*op0, 0, 0)) == CCZmode
      && GET_CODE (XVECEXP (*op0, 0, 0)) == REG
      && REGNO (XVECEXP (*op0, 0, 0)) == CC_REGNUM
      && *op1 == const0_rtx)
    {
      enum rtx_code new_code = UNKNOWN;
      switch (*code)
	{
	  case EQ: new_code = EQ;  break;
	  case NE: new_code = NE;  break;
	  default: break;
	}

      if (new_code != UNKNOWN)
	{
	  *op0 = XVECEXP (*op0, 0, 0);
	  *code = new_code;
	}
    }

  /* Simplify cascaded EQ, NE with const0_rtx.  */
  if ((*code == NE || *code == EQ)
      && (GET_CODE (*op0) == EQ || GET_CODE (*op0) == NE)
      && GET_MODE (*op0) == SImode
      && GET_MODE (XEXP (*op0, 0)) == CCZ1mode
      && REG_P (XEXP (*op0, 0))
      && XEXP (*op0, 1) == const0_rtx
      && *op1 == const0_rtx)
    {
      if ((*code == EQ && GET_CODE (*op0) == NE)
          || (*code == NE && GET_CODE (*op0) == EQ))
	*code = EQ;
      else
	*code = NE;
      *op0 = XEXP (*op0, 0);
    }

  /* Prefer register over memory as first operand.  */
  if (MEM_P (*op0) && REG_P (*op1))
    {
      rtx tem = *op0; *op0 = *op1; *op1 = tem;
      *code = swap_condition (*code);
    }
}

/* Emit a compare instruction suitable to implement the comparison
   OP0 CODE OP1.  Return the correct condition RTL to be placed in
   the IF_THEN_ELSE of the conditional branch testing the result.  */

rtx
s390_emit_compare (enum rtx_code code, rtx op0, rtx op1)
{
  enum machine_mode mode = s390_select_ccmode (code, op0, op1);
  rtx cc;

  /* Do not output a redundant compare instruction if a compare_and_swap
     pattern already computed the result and the machine modes are compatible.  */
  if (GET_MODE_CLASS (GET_MODE (op0)) == MODE_CC)
    {
      gcc_assert (s390_cc_modes_compatible (GET_MODE (op0), mode)
		  == GET_MODE (op0));
      cc = op0;
    }
  else
    {
      cc = gen_rtx_REG (mode, CC_REGNUM);
      emit_insn (gen_rtx_SET (VOIDmode, cc, gen_rtx_COMPARE (mode, op0, op1)));
    }

  return gen_rtx_fmt_ee (code, VOIDmode, cc, const0_rtx);
}

/* Emit a SImode compare and swap instruction setting MEM to NEW_RTX if OLD
   matches CMP.
   Return the correct condition RTL to be placed in the IF_THEN_ELSE of the
   conditional branch testing the result.  */

static rtx
s390_emit_compare_and_swap (enum rtx_code code, rtx old, rtx mem, rtx cmp, rtx new_rtx)
{
  emit_insn (gen_sync_compare_and_swapsi (old, mem, cmp, new_rtx));
  return s390_emit_compare (code, gen_rtx_REG (CCZ1mode, CC_REGNUM), const0_rtx);
}

/* Emit a jump instruction to TARGET.  If COND is NULL_RTX, emit an
   unconditional jump, else a conditional jump under condition COND.  */

void
s390_emit_jump (rtx target, rtx cond)
{
  rtx insn;

  target = gen_rtx_LABEL_REF (VOIDmode, target);
  if (cond)
    target = gen_rtx_IF_THEN_ELSE (VOIDmode, cond, target, pc_rtx);

  insn = gen_rtx_SET (VOIDmode, pc_rtx, target);
  emit_jump_insn (insn);
}

/* Return branch condition mask to implement a branch
   specified by CODE.  Return -1 for invalid comparisons.  */

int
s390_branch_condition_mask (rtx code)
{
  const int CC0 = 1 << 3;
  const int CC1 = 1 << 2;
  const int CC2 = 1 << 1;
  const int CC3 = 1 << 0;

  gcc_assert (GET_CODE (XEXP (code, 0)) == REG);
  gcc_assert (REGNO (XEXP (code, 0)) == CC_REGNUM);
  gcc_assert (XEXP (code, 1) == const0_rtx);

  switch (GET_MODE (XEXP (code, 0)))
    {
    case CCZmode:
    case CCZ1mode:
      switch (GET_CODE (code))
        {
        case EQ:	return CC0;
	case NE:	return CC1 | CC2 | CC3;
	default:	return -1;
        }
      break;

    case CCT1mode:
      switch (GET_CODE (code))
        {
        case EQ:	return CC1;
	case NE:	return CC0 | CC2 | CC3;
	default:	return -1;
        }
      break;

    case CCT2mode:
      switch (GET_CODE (code))
        {
        case EQ:	return CC2;
	case NE:	return CC0 | CC1 | CC3;
	default:	return -1;
        }
      break;

    case CCT3mode:
      switch (GET_CODE (code))
        {
        case EQ:	return CC3;
	case NE:	return CC0 | CC1 | CC2;
	default:	return -1;
        }
      break;

    case CCLmode:
      switch (GET_CODE (code))
        {
        case EQ:	return CC0 | CC2;
	case NE:	return CC1 | CC3;
	default:	return -1;
        }
      break;

    case CCL1mode:
      switch (GET_CODE (code))
        {
	case LTU:	return CC2 | CC3;  /* carry */
	case GEU:	return CC0 | CC1;  /* no carry */
	default:	return -1;
        }
      break;

    case CCL2mode:
      switch (GET_CODE (code))
        {
	case GTU:	return CC0 | CC1;  /* borrow */
	case LEU:	return CC2 | CC3;  /* no borrow */
	default:	return -1;
        }
      break;

    case CCL3mode:
      switch (GET_CODE (code))
	{
	case EQ:	return CC0 | CC2;
	case NE:	return CC1 | CC3;
	case LTU:	return CC1;
	case GTU:	return CC3;
	case LEU:	return CC1 | CC2;
	case GEU:	return CC2 | CC3;
	default:	return -1;
	}

    case CCUmode:
      switch (GET_CODE (code))
        {
        case EQ:	return CC0;
        case NE:	return CC1 | CC2 | CC3;
        case LTU:	return CC1;
        case GTU:	return CC2;
        case LEU:	return CC0 | CC1;
        case GEU:	return CC0 | CC2;
	default:	return -1;
        }
      break;

    case CCURmode:
      switch (GET_CODE (code))
        {
        case EQ:	return CC0;
        case NE:	return CC2 | CC1 | CC3;
        case LTU:	return CC2;
        case GTU:	return CC1;
        case LEU:	return CC0 | CC2;
        case GEU:	return CC0 | CC1;
	default:	return -1;
        }
      break;

    case CCAPmode:
      switch (GET_CODE (code))
        {
        case EQ:	return CC0;
        case NE:	return CC1 | CC2 | CC3;
        case LT:	return CC1 | CC3;
        case GT:	return CC2;
        case LE:	return CC0 | CC1 | CC3;
        case GE:	return CC0 | CC2;
	default:	return -1;
        }
      break;

    case CCANmode:
      switch (GET_CODE (code))
        {
        case EQ:	return CC0;
        case NE:	return CC1 | CC2 | CC3;
        case LT:	return CC1;
        case GT:	return CC2 | CC3;
        case LE:	return CC0 | CC1;
        case GE:	return CC0 | CC2 | CC3;
	default:	return -1;
        }
      break;

    case CCSmode:
      switch (GET_CODE (code))
        {
        case EQ:	return CC0;
        case NE:	return CC1 | CC2 | CC3;
        case LT:	return CC1;
        case GT:	return CC2;
        case LE:	return CC0 | CC1;
        case GE:	return CC0 | CC2;
	case UNORDERED:	return CC3;
	case ORDERED:	return CC0 | CC1 | CC2;
	case UNEQ:	return CC0 | CC3;
        case UNLT:	return CC1 | CC3;
        case UNGT:	return CC2 | CC3;
        case UNLE:	return CC0 | CC1 | CC3;
        case UNGE:	return CC0 | CC2 | CC3;
	case LTGT:	return CC1 | CC2;
	default:	return -1;
        }
      break;

    case CCSRmode:
      switch (GET_CODE (code))
        {
        case EQ:	return CC0;
        case NE:	return CC2 | CC1 | CC3;
        case LT:	return CC2;
        case GT:	return CC1;
        case LE:	return CC0 | CC2;
        case GE:	return CC0 | CC1;
	case UNORDERED:	return CC3;
	case ORDERED:	return CC0 | CC2 | CC1;
	case UNEQ:	return CC0 | CC3;
        case UNLT:	return CC2 | CC3;
        case UNGT:	return CC1 | CC3;
        case UNLE:	return CC0 | CC2 | CC3;
        case UNGE:	return CC0 | CC1 | CC3;
	case LTGT:	return CC2 | CC1;
	default:	return -1;
        }
      break;

    default:
      return -1;
    }
}


/* Return branch condition mask to implement a compare and branch
   specified by CODE.  Return -1 for invalid comparisons.  */

int
s390_compare_and_branch_condition_mask (rtx code)
{
  const int CC0 = 1 << 3;
  const int CC1 = 1 << 2;
  const int CC2 = 1 << 1;

  switch (GET_CODE (code))
    {
    case EQ:
      return CC0;
    case NE:
      return CC1 | CC2;
    case LT:
    case LTU:
      return CC1;
    case GT:
    case GTU:
      return CC2;
    case LE:
    case LEU:
      return CC0 | CC1;
    case GE:
    case GEU:
      return CC0 | CC2;
    default:
      gcc_unreachable ();
    }
  return -1;
}

/* If INV is false, return assembler mnemonic string to implement
   a branch specified by CODE.  If INV is true, return mnemonic
   for the corresponding inverted branch.  */

static const char *
s390_branch_condition_mnemonic (rtx code, int inv)
{
  int mask;

  static const char *const mnemonic[16] =
    {
      NULL, "o", "h", "nle",
      "l", "nhe", "lh", "ne",
      "e", "nlh", "he", "nl",
      "le", "nh", "no", NULL
    };

  if (GET_CODE (XEXP (code, 0)) == REG
      && REGNO (XEXP (code, 0)) == CC_REGNUM
      && XEXP (code, 1) == const0_rtx)
    mask = s390_branch_condition_mask (code);
  else
    mask = s390_compare_and_branch_condition_mask (code);

  gcc_assert (mask >= 0);

  if (inv)
    mask ^= 15;

  gcc_assert (mask >= 1 && mask <= 14);

  return mnemonic[mask];
}

/* Return the part of op which has a value different from def.
   The size of the part is determined by mode.
   Use this function only if you already know that op really
   contains such a part.  */

unsigned HOST_WIDE_INT
s390_extract_part (rtx op, enum machine_mode mode, int def)
{
  unsigned HOST_WIDE_INT value = 0;
  int max_parts = HOST_BITS_PER_WIDE_INT / GET_MODE_BITSIZE (mode);
  int part_bits = GET_MODE_BITSIZE (mode);
  unsigned HOST_WIDE_INT part_mask
    = ((unsigned HOST_WIDE_INT)1 << part_bits) - 1;
  int i;

  for (i = 0; i < max_parts; i++)
    {
      if (i == 0)
	value = (unsigned HOST_WIDE_INT) INTVAL (op);
      else
	value >>= part_bits;

      if ((value & part_mask) != (def & part_mask))
	return value & part_mask;
    }

  gcc_unreachable ();
}

/* If OP is an integer constant of mode MODE with exactly one
   part of mode PART_MODE unequal to DEF, return the number of that
   part. Otherwise, return -1.  */

int
s390_single_part (rtx op,
		  enum machine_mode mode,
		  enum machine_mode part_mode,
		  int def)
{
  unsigned HOST_WIDE_INT value = 0;
  int n_parts = GET_MODE_SIZE (mode) / GET_MODE_SIZE (part_mode);
  unsigned HOST_WIDE_INT part_mask
    = ((unsigned HOST_WIDE_INT)1 << GET_MODE_BITSIZE (part_mode)) - 1;
  int i, part = -1;

  if (GET_CODE (op) != CONST_INT)
    return -1;

  for (i = 0; i < n_parts; i++)
    {
      if (i == 0)
	value = (unsigned HOST_WIDE_INT) INTVAL (op);
      else
	value >>= GET_MODE_BITSIZE (part_mode);

      if ((value & part_mask) != (def & part_mask))
	{
	  if (part != -1)
	    return -1;
	  else
	    part = i;
	}
    }
  return part == -1 ? -1 : n_parts - 1 - part;
}

/* Return true if IN contains a contiguous bitfield in the lower SIZE
   bits and no other bits are set in IN.  POS and LENGTH can be used
   to obtain the start position and the length of the bitfield.

   POS gives the position of the first bit of the bitfield counting
   from the lowest order bit starting with zero.  In order to use this
   value for S/390 instructions this has to be converted to "bits big
   endian" style.  */

bool
s390_contiguous_bitmask_p (unsigned HOST_WIDE_INT in, int size,
			   int *pos, int *length)
{
  int tmp_pos = 0;
  int tmp_length = 0;
  int i;
  unsigned HOST_WIDE_INT mask = 1ULL;
  bool contiguous = false;

  for (i = 0; i < size; mask <<= 1, i++)
    {
      if (contiguous)
	{
	  if (mask & in)
	    tmp_length++;
	  else
	    break;
	}
      else
	{
	  if (mask & in)
	    {
	      contiguous = true;
	      tmp_length++;
	    }
	  else
	    tmp_pos++;
	}
    }

  if (!tmp_length)
    return false;

  /* Calculate a mask for all bits beyond the contiguous bits.  */
  mask = (-1LL & ~(((1ULL << (tmp_length + tmp_pos - 1)) << 1) - 1));

  if (mask & in)
    return false;

  if (tmp_length + tmp_pos - 1 > size)
    return false;

  if (length)
    *length = tmp_length;

  if (pos)
    *pos = tmp_pos;

  return true;
}

/* Check whether we can (and want to) split a double-word
   move in mode MODE from SRC to DST into two single-word
   moves, moving the subword FIRST_SUBWORD first.  */

bool
s390_split_ok_p (rtx dst, rtx src, enum machine_mode mode, int first_subword)
{
  /* Floating point registers cannot be split.  */
  if (FP_REG_P (src) || FP_REG_P (dst))
    return false;

  /* We don't need to split if operands are directly accessible.  */
  if (s_operand (src, mode) || s_operand (dst, mode))
    return false;

  /* Non-offsettable memory references cannot be split.  */
  if ((GET_CODE (src) == MEM && !offsettable_memref_p (src))
      || (GET_CODE (dst) == MEM && !offsettable_memref_p (dst)))
    return false;

  /* Moving the first subword must not clobber a register
     needed to move the second subword.  */
  if (register_operand (dst, mode))
    {
      rtx subreg = operand_subword (dst, first_subword, 0, mode);
      if (reg_overlap_mentioned_p (subreg, src))
        return false;
    }

  return true;
}

/* Return true if it can be proven that [MEM1, MEM1 + SIZE]
   and [MEM2, MEM2 + SIZE] do overlap and false
   otherwise.  */

bool
s390_overlap_p (rtx mem1, rtx mem2, HOST_WIDE_INT size)
{
  rtx addr1, addr2, addr_delta;
  HOST_WIDE_INT delta;

  if (GET_CODE (mem1) != MEM || GET_CODE (mem2) != MEM)
    return true;

  if (size == 0)
    return false;

  addr1 = XEXP (mem1, 0);
  addr2 = XEXP (mem2, 0);

  addr_delta = simplify_binary_operation (MINUS, Pmode, addr2, addr1);

  /* This overlapping check is used by peepholes merging memory block operations.
     Overlapping operations would otherwise be recognized by the S/390 hardware
     and would fall back to a slower implementation. Allowing overlapping
     operations would lead to slow code but not to wrong code. Therefore we are
     somewhat optimistic if we cannot prove that the memory blocks are
     overlapping.
     That's why we return false here although this may accept operations on
     overlapping memory areas.  */
  if (!addr_delta || GET_CODE (addr_delta) != CONST_INT)
    return false;

  delta = INTVAL (addr_delta);

  if (delta == 0
      || (delta > 0 && delta < size)
      || (delta < 0 && -delta < size))
    return true;

  return false;
}

/* Check whether the address of memory reference MEM2 equals exactly
   the address of memory reference MEM1 plus DELTA.  Return true if
   we can prove this to be the case, false otherwise.  */

bool
s390_offset_p (rtx mem1, rtx mem2, rtx delta)
{
  rtx addr1, addr2, addr_delta;

  if (GET_CODE (mem1) != MEM || GET_CODE (mem2) != MEM)
    return false;

  addr1 = XEXP (mem1, 0);
  addr2 = XEXP (mem2, 0);

  addr_delta = simplify_binary_operation (MINUS, Pmode, addr2, addr1);
  if (!addr_delta || !rtx_equal_p (addr_delta, delta))
    return false;

  return true;
}

/* Expand logical operator CODE in mode MODE with operands OPERANDS.  */

void
s390_expand_logical_operator (enum rtx_code code, enum machine_mode mode,
			      rtx *operands)
{
  enum machine_mode wmode = mode;
  rtx dst = operands[0];
  rtx src1 = operands[1];
  rtx src2 = operands[2];
  rtx op, clob, tem;

  /* If we cannot handle the operation directly, use a temp register.  */
  if (!s390_logical_operator_ok_p (operands))
    dst = gen_reg_rtx (mode);

  /* QImode and HImode patterns make sense only if we have a destination
     in memory.  Otherwise perform the operation in SImode.  */
  if ((mode == QImode || mode == HImode) && GET_CODE (dst) != MEM)
    wmode = SImode;

  /* Widen operands if required.  */
  if (mode != wmode)
    {
      if (GET_CODE (dst) == SUBREG
	  && (tem = simplify_subreg (wmode, dst, mode, 0)) != 0)
	dst = tem;
      else if (REG_P (dst))
	dst = gen_rtx_SUBREG (wmode, dst, 0);
      else
        dst = gen_reg_rtx (wmode);

      if (GET_CODE (src1) == SUBREG
	  && (tem = simplify_subreg (wmode, src1, mode, 0)) != 0)
	src1 = tem;
      else if (GET_MODE (src1) != VOIDmode)
	src1 = gen_rtx_SUBREG (wmode, force_reg (mode, src1), 0);

      if (GET_CODE (src2) == SUBREG
	  && (tem = simplify_subreg (wmode, src2, mode, 0)) != 0)
	src2 = tem;
      else if (GET_MODE (src2) != VOIDmode)
	src2 = gen_rtx_SUBREG (wmode, force_reg (mode, src2), 0);
    }

  /* Emit the instruction.  */
  op = gen_rtx_SET (VOIDmode, dst, gen_rtx_fmt_ee (code, wmode, src1, src2));
  clob = gen_rtx_CLOBBER (VOIDmode, gen_rtx_REG (CCmode, CC_REGNUM));
  emit_insn (gen_rtx_PARALLEL (VOIDmode, gen_rtvec (2, op, clob)));

  /* Fix up the destination if needed.  */
  if (dst != operands[0])
    emit_move_insn (operands[0], gen_lowpart (mode, dst));
}

/* Check whether OPERANDS are OK for a logical operation (AND, IOR, XOR).  */

bool
s390_logical_operator_ok_p (rtx *operands)
{
  /* If the destination operand is in memory, it needs to coincide
     with one of the source operands.  After reload, it has to be
     the first source operand.  */
  if (GET_CODE (operands[0]) == MEM)
    return rtx_equal_p (operands[0], operands[1])
	   || (!reload_completed && rtx_equal_p (operands[0], operands[2]));

  return true;
}

/* Narrow logical operation CODE of memory operand MEMOP with immediate
   operand IMMOP to switch from SS to SI type instructions.  */

void
s390_narrow_logical_operator (enum rtx_code code, rtx *memop, rtx *immop)
{
  int def = code == AND ? -1 : 0;
  HOST_WIDE_INT mask;
  int part;

  gcc_assert (GET_CODE (*memop) == MEM);
  gcc_assert (!MEM_VOLATILE_P (*memop));

  mask = s390_extract_part (*immop, QImode, def);
  part = s390_single_part (*immop, GET_MODE (*memop), QImode, def);
  gcc_assert (part >= 0);

  *memop = adjust_address (*memop, QImode, part);
  *immop = gen_int_mode (mask, QImode);
}


/* How to allocate a 'struct machine_function'.  */

static struct machine_function *
s390_init_machine_status (void)
{
  return ggc_alloc_cleared_machine_function ();
}

/* Change optimizations to be performed, depending on the
   optimization level.  */

static const struct default_options s390_option_optimization_table[] =
  {
    { OPT_LEVELS_1_PLUS, OPT_fomit_frame_pointer, NULL, 1 },

    /* ??? There are apparently still problems with -fcaller-saves.  */
    { OPT_LEVELS_ALL, OPT_fcaller_saves, NULL, 0 },

    /* Use MVCLE instructions to decrease code size if requested.  */
    { OPT_LEVELS_SIZE, OPT_mmvcle, NULL, 1 },

    { OPT_LEVELS_NONE, 0, NULL, 0 }
  };

/* Implement TARGET_OPTION_INIT_STRUCT.  */

static void
s390_option_init_struct (struct gcc_options *opts)
{
  /* By default, always emit DWARF-2 unwind info.  This allows debugging
     without maintaining a stack frame back-chain.  */
  opts->x_flag_asynchronous_unwind_tables = 1;
}

/* Return true if ARG is the name of a processor.  Set *TYPE and *FLAGS
   to the associated processor_type and processor_flags if so.  */

static bool
s390_handle_arch_option (const char *arg,
			 enum processor_type *type,
			 int *flags)
{
  static struct pta
    {
      const char *const name;		/* processor name or nickname.  */
      const enum processor_type processor;
      const int flags;			/* From enum processor_flags. */
    }
  const processor_alias_table[] =
    {
      {"g5", PROCESSOR_9672_G5, PF_IEEE_FLOAT},
      {"g6", PROCESSOR_9672_G6, PF_IEEE_FLOAT},
      {"z900", PROCESSOR_2064_Z900, PF_IEEE_FLOAT | PF_ZARCH},
      {"z990", PROCESSOR_2084_Z990, PF_IEEE_FLOAT | PF_ZARCH
				    | PF_LONG_DISPLACEMENT},
      {"z9-109", PROCESSOR_2094_Z9_109, PF_IEEE_FLOAT | PF_ZARCH
                                       | PF_LONG_DISPLACEMENT | PF_EXTIMM},
      {"z9-ec", PROCESSOR_2094_Z9_109, PF_IEEE_FLOAT | PF_ZARCH
                             | PF_LONG_DISPLACEMENT | PF_EXTIMM | PF_DFP },
      {"z10", PROCESSOR_2097_Z10, PF_IEEE_FLOAT | PF_ZARCH
       | PF_LONG_DISPLACEMENT | PF_EXTIMM | PF_DFP | PF_Z10},
      {"z196", PROCESSOR_2817_Z196, PF_IEEE_FLOAT | PF_ZARCH
       | PF_LONG_DISPLACEMENT | PF_EXTIMM | PF_DFP | PF_Z10 | PF_Z196 },
    };
  size_t i;

  for (i = 0; i < ARRAY_SIZE (processor_alias_table); i++)
    if (strcmp (arg, processor_alias_table[i].name) == 0)
      {
	*type = processor_alias_table[i].processor;
	*flags = processor_alias_table[i].flags;
	return true;
      }

  *type = PROCESSOR_max;
  *flags = 0;
  return false;
}

/* Implement TARGET_HANDLE_OPTION.  */

static bool
s390_handle_option (size_t code, const char *arg, int value ATTRIBUTE_UNUSED)
{
  switch (code)
    {
    case OPT_march_:
      return s390_handle_arch_option (arg, &s390_arch, &s390_arch_flags);

    case OPT_mstack_guard_:
      if (sscanf (arg, HOST_WIDE_INT_PRINT_DEC, &s390_stack_guard) != 1)
	return false;
      if (exact_log2 (s390_stack_guard) == -1)
	error ("stack guard value must be an exact power of 2");
      return true;

    case OPT_mstack_size_:
      if (sscanf (arg, HOST_WIDE_INT_PRINT_DEC, &s390_stack_size) != 1)
	return false;
      if (exact_log2 (s390_stack_size) == -1)
	error ("stack size must be an exact power of 2");
      return true;

    case OPT_mtune_:
      return s390_handle_arch_option (arg, &s390_tune, &s390_tune_flags);

    case OPT_mwarn_framesize_:
      return sscanf (arg, HOST_WIDE_INT_PRINT_DEC, &s390_warn_framesize) == 1;

    default:
      return true;
    }
}

static void
s390_option_override (void)
{
  /* Set up function hooks.  */
  init_machine_status = s390_init_machine_status;

  /* Architecture mode defaults according to ABI.  */
  if (!(target_flags_explicit & MASK_ZARCH))
    {
      if (TARGET_64BIT)
	target_flags |= MASK_ZARCH;
      else
	target_flags &= ~MASK_ZARCH;
    }

  /* Determine processor architectural level.  */
  if (!s390_arch_string)
    {
      s390_arch_string = TARGET_ZARCH? "z900" : "g5";
      s390_handle_arch_option (s390_arch_string, &s390_arch, &s390_arch_flags);
    }

  /* This check is triggered when the user specified a wrong -march=
     string and prevents subsequent error messages from being
     issued.  */
  if (s390_arch == PROCESSOR_max)
    return;

  /* Determine processor to tune for.  */
  if (s390_tune == PROCESSOR_max)
    {
      s390_tune = s390_arch;
      s390_tune_flags = s390_arch_flags;
    }

  /* Sanity checks.  */
  if (TARGET_ZARCH && !TARGET_CPU_ZARCH)
    error ("z/Architecture mode not supported on %s", s390_arch_string);
  if (TARGET_64BIT && !TARGET_ZARCH)
    error ("64-bit ABI not supported in ESA/390 mode");

  if (TARGET_HARD_DFP && !TARGET_DFP)
    {
      if (target_flags_explicit & MASK_HARD_DFP)
	{
	  if (!TARGET_CPU_DFP)
	    error ("hardware decimal floating point instructions"
		   " not available on %s", s390_arch_string);
	  if (!TARGET_ZARCH)
	    error ("hardware decimal floating point instructions"
		   " not available in ESA/390 mode");
	}
      else
	target_flags &= ~MASK_HARD_DFP;
    }

  if ((target_flags_explicit & MASK_SOFT_FLOAT) && TARGET_SOFT_FLOAT)
    {
      if ((target_flags_explicit & MASK_HARD_DFP) && TARGET_HARD_DFP)
	error ("-mhard-dfp can%'t be used in conjunction with -msoft-float");

      target_flags &= ~MASK_HARD_DFP;
    }

  /* Set processor cost function.  */
  switch (s390_tune)
    {
    case PROCESSOR_2084_Z990:
      s390_cost = &z990_cost;
      break;
    case PROCESSOR_2094_Z9_109:
      s390_cost = &z9_109_cost;
      break;
    case PROCESSOR_2097_Z10:
      s390_cost = &z10_cost;
    case PROCESSOR_2817_Z196:
      s390_cost = &z196_cost;
      break;
    default:
      s390_cost = &z900_cost;
    }

  if (TARGET_BACKCHAIN && TARGET_PACKED_STACK && TARGET_HARD_FLOAT)
    error ("-mbackchain -mpacked-stack -mhard-float are not supported "
	   "in combination");

  if (s390_stack_size)
    {
      if (s390_stack_guard >= s390_stack_size)
	error ("stack size must be greater than the stack guard value");
      else if (s390_stack_size > 1 << 16)
	error ("stack size must not be greater than 64k");
    }
  else if (s390_stack_guard)
    error ("-mstack-guard implies use of -mstack-size");

#ifdef TARGET_DEFAULT_LONG_DOUBLE_128
  if (!(target_flags_explicit & MASK_LONG_DOUBLE_128))
    target_flags |= MASK_LONG_DOUBLE_128;
#endif

<<<<<<< HEAD
  if (s390_tune == PROCESSOR_2097_Z10)
    {
      if (!PARAM_SET_P (PARAM_MAX_UNROLLED_INSNS))
	set_param_value ("max-unrolled-insns", 100);
      if (!PARAM_SET_P (PARAM_MAX_UNROLL_TIMES))
	set_param_value ("max-unroll-times", 32);
      if (!PARAM_SET_P (PARAM_MAX_COMPLETELY_PEELED_INSNS))
	set_param_value ("max-completely-peeled-insns", 2000);
      if (!PARAM_SET_P (PARAM_MAX_COMPLETELY_PEEL_TIMES))
	set_param_value ("max-completely-peel-times", 64);
    }

  set_param_value ("max-pending-list-length", 256);
  /* values for loop prefetching */
  set_param_value ("l1-cache-line-size", 256);
  if (!PARAM_SET_P (PARAM_L1_CACHE_SIZE))
    set_param_value ("l1-cache-size", 128);
  /* s390 has more than 2 levels and the size is much larger.  Since
     we are always running virtualized assume that we only get a small
     part of the caches above l1.  */
  if (!PARAM_SET_P (PARAM_L2_CACHE_SIZE))
    set_param_value ("l2-cache-size", 1500);
  if (!PARAM_SET_P (PARAM_PREFETCH_MIN_INSN_TO_MEM_RATIO))
    set_param_value ("prefetch-min-insn-to-mem-ratio", 2);
  if (!PARAM_SET_P (PARAM_SIMULTANEOUS_PREFETCHES))
    set_param_value ("simultaneous-prefetches", 6);

  /* This cannot reside in optimization_options since HAVE_prefetch
     requires the arch flags to be evaluated already.  */
  if (HAVE_prefetch && optimize >= 3)
=======
  if (s390_tune == PROCESSOR_2097_Z10
      || s390_tune == PROCESSOR_2817_Z196)
    {
      maybe_set_param_value (PARAM_MAX_UNROLLED_INSNS, 100,
			     global_options.x_param_values,
			     global_options_set.x_param_values);
      maybe_set_param_value (PARAM_MAX_UNROLL_TIMES, 32,
			     global_options.x_param_values,
			     global_options_set.x_param_values);
      maybe_set_param_value (PARAM_MAX_COMPLETELY_PEELED_INSNS, 2000,
			     global_options.x_param_values,
			     global_options_set.x_param_values);
      maybe_set_param_value (PARAM_MAX_COMPLETELY_PEEL_TIMES, 64,
			     global_options.x_param_values,
			     global_options_set.x_param_values);
    }

  maybe_set_param_value (PARAM_MAX_PENDING_LIST_LENGTH, 256,
			 global_options.x_param_values,
			 global_options_set.x_param_values);
  /* values for loop prefetching */
  maybe_set_param_value (PARAM_L1_CACHE_LINE_SIZE, 256,
			 global_options.x_param_values,
			 global_options_set.x_param_values);
  maybe_set_param_value (PARAM_L1_CACHE_SIZE, 128,
			 global_options.x_param_values,
			 global_options_set.x_param_values);
  /* s390 has more than 2 levels and the size is much larger.  Since
     we are always running virtualized assume that we only get a small
     part of the caches above l1.  */
  maybe_set_param_value (PARAM_L2_CACHE_SIZE, 1500,
			 global_options.x_param_values,
			 global_options_set.x_param_values);
  maybe_set_param_value (PARAM_PREFETCH_MIN_INSN_TO_MEM_RATIO, 2,
			 global_options.x_param_values,
			 global_options_set.x_param_values);
  maybe_set_param_value (PARAM_SIMULTANEOUS_PREFETCHES, 6,
			 global_options.x_param_values,
			 global_options_set.x_param_values);

  /* This cannot reside in s390_option_optimization_table since HAVE_prefetch
     requires the arch flags to be evaluated already.  Since prefetching
     is beneficial on s390, we enable it if available.  */
  if (flag_prefetch_loop_arrays < 0 && HAVE_prefetch && optimize >= 3)
>>>>>>> 03d20231
    flag_prefetch_loop_arrays = 1;
}

/* Map for smallest class containing reg regno.  */

const enum reg_class regclass_map[FIRST_PSEUDO_REGISTER] =
{ GENERAL_REGS, ADDR_REGS, ADDR_REGS, ADDR_REGS,
  ADDR_REGS,    ADDR_REGS, ADDR_REGS, ADDR_REGS,
  ADDR_REGS,    ADDR_REGS, ADDR_REGS, ADDR_REGS,
  ADDR_REGS,    ADDR_REGS, ADDR_REGS, ADDR_REGS,
  FP_REGS,      FP_REGS,   FP_REGS,   FP_REGS,
  FP_REGS,      FP_REGS,   FP_REGS,   FP_REGS,
  FP_REGS,      FP_REGS,   FP_REGS,   FP_REGS,
  FP_REGS,      FP_REGS,   FP_REGS,   FP_REGS,
  ADDR_REGS,    CC_REGS,   ADDR_REGS, ADDR_REGS,
  ACCESS_REGS,	ACCESS_REGS
};

/* Return attribute type of insn.  */

static enum attr_type
s390_safe_attr_type (rtx insn)
{
  if (recog_memoized (insn) >= 0)
    return get_attr_type (insn);
  else
    return TYPE_NONE;
}

/* Return true if DISP is a valid short displacement.  */

static bool
s390_short_displacement (rtx disp)
{
  /* No displacement is OK.  */
  if (!disp)
    return true;

  /* Without the long displacement facility we don't need to
     distingiush between long and short displacement.  */
  if (!TARGET_LONG_DISPLACEMENT)
    return true;

  /* Integer displacement in range.  */
  if (GET_CODE (disp) == CONST_INT)
    return INTVAL (disp) >= 0 && INTVAL (disp) < 4096;

  /* GOT offset is not OK, the GOT can be large.  */
  if (GET_CODE (disp) == CONST
      && GET_CODE (XEXP (disp, 0)) == UNSPEC
      && (XINT (XEXP (disp, 0), 1) == UNSPEC_GOT
          || XINT (XEXP (disp, 0), 1) == UNSPEC_GOTNTPOFF))
    return false;

  /* All other symbolic constants are literal pool references,
     which are OK as the literal pool must be small.  */
  if (GET_CODE (disp) == CONST)
    return true;

  return false;
}

/* Decompose a RTL expression ADDR for a memory address into
   its components, returned in OUT.

   Returns false if ADDR is not a valid memory address, true
   otherwise.  If OUT is NULL, don't return the components,
   but check for validity only.

   Note: Only addresses in canonical form are recognized.
   LEGITIMIZE_ADDRESS should convert non-canonical forms to the
   canonical form so that they will be recognized.  */

static int
s390_decompose_address (rtx addr, struct s390_address *out)
{
  HOST_WIDE_INT offset = 0;
  rtx base = NULL_RTX;
  rtx indx = NULL_RTX;
  rtx disp = NULL_RTX;
  rtx orig_disp;
  bool pointer = false;
  bool base_ptr = false;
  bool indx_ptr = false;
  bool literal_pool = false;

  /* We may need to substitute the literal pool base register into the address
     below.  However, at this point we do not know which register is going to
     be used as base, so we substitute the arg pointer register.  This is going
     to be treated as holding a pointer below -- it shouldn't be used for any
     other purpose.  */
  rtx fake_pool_base = gen_rtx_REG (Pmode, ARG_POINTER_REGNUM);

  /* Decompose address into base + index + displacement.  */

  if (GET_CODE (addr) == REG || GET_CODE (addr) == UNSPEC)
    base = addr;

  else if (GET_CODE (addr) == PLUS)
    {
      rtx op0 = XEXP (addr, 0);
      rtx op1 = XEXP (addr, 1);
      enum rtx_code code0 = GET_CODE (op0);
      enum rtx_code code1 = GET_CODE (op1);

      if (code0 == REG || code0 == UNSPEC)
	{
	  if (code1 == REG || code1 == UNSPEC)
	    {
	      indx = op0;	/* index + base */
	      base = op1;
	    }

	  else
	    {
	      base = op0;	/* base + displacement */
	      disp = op1;
	    }
	}

      else if (code0 == PLUS)
	{
	  indx = XEXP (op0, 0);	/* index + base + disp */
	  base = XEXP (op0, 1);
	  disp = op1;
	}

      else
	{
	  return false;
	}
    }

  else
    disp = addr;		/* displacement */

  /* Extract integer part of displacement.  */
  orig_disp = disp;
  if (disp)
    {
      if (GET_CODE (disp) == CONST_INT)
	{
	  offset = INTVAL (disp);
	  disp = NULL_RTX;
	}
      else if (GET_CODE (disp) == CONST
	       && GET_CODE (XEXP (disp, 0)) == PLUS
	       && GET_CODE (XEXP (XEXP (disp, 0), 1)) == CONST_INT)
	{
	  offset = INTVAL (XEXP (XEXP (disp, 0), 1));
	  disp = XEXP (XEXP (disp, 0), 0);
	}
    }

  /* Strip off CONST here to avoid special case tests later.  */
  if (disp && GET_CODE (disp) == CONST)
    disp = XEXP (disp, 0);

  /* We can convert literal pool addresses to
     displacements by basing them off the base register.  */
  if (disp && GET_CODE (disp) == SYMBOL_REF && CONSTANT_POOL_ADDRESS_P (disp))
    {
      /* Either base or index must be free to hold the base register.  */
      if (!base)
        base = fake_pool_base, literal_pool = true;
      else if (!indx)
        indx = fake_pool_base, literal_pool = true;
      else
        return false;

      /* Mark up the displacement.  */
      disp = gen_rtx_UNSPEC (Pmode, gen_rtvec (1, disp),
			     UNSPEC_LTREL_OFFSET);
    }

  /* Validate base register.  */
  if (base)
    {
      if (GET_CODE (base) == UNSPEC)
	switch (XINT (base, 1))
	  {
	  case UNSPEC_LTREF:
	    if (!disp)
	      disp = gen_rtx_UNSPEC (Pmode,
				     gen_rtvec (1, XVECEXP (base, 0, 0)),
				     UNSPEC_LTREL_OFFSET);
	    else
	      return false;

	    base = XVECEXP (base, 0, 1);
	    break;

	  case UNSPEC_LTREL_BASE:
	    if (XVECLEN (base, 0) == 1)
	      base = fake_pool_base, literal_pool = true;
	    else
	      base = XVECEXP (base, 0, 1);
	    break;

	  default:
	    return false;
	  }

      if (!REG_P (base)
	  || (GET_MODE (base) != SImode
	      && GET_MODE (base) != Pmode))
	return false;

      if (REGNO (base) == STACK_POINTER_REGNUM
	  || REGNO (base) == FRAME_POINTER_REGNUM
	  || ((reload_completed || reload_in_progress)
	      && frame_pointer_needed
	      && REGNO (base) == HARD_FRAME_POINTER_REGNUM)
	  || REGNO (base) == ARG_POINTER_REGNUM
          || (flag_pic
              && REGNO (base) == PIC_OFFSET_TABLE_REGNUM))
        pointer = base_ptr = true;

      if ((reload_completed || reload_in_progress)
	  && base == cfun->machine->base_reg)
        pointer = base_ptr = literal_pool = true;
    }

  /* Validate index register.  */
  if (indx)
    {
      if (GET_CODE (indx) == UNSPEC)
	switch (XINT (indx, 1))
	  {
	  case UNSPEC_LTREF:
	    if (!disp)
	      disp = gen_rtx_UNSPEC (Pmode,
				     gen_rtvec (1, XVECEXP (indx, 0, 0)),
				     UNSPEC_LTREL_OFFSET);
	    else
	      return false;

	    indx = XVECEXP (indx, 0, 1);
	    break;

	  case UNSPEC_LTREL_BASE:
	    if (XVECLEN (indx, 0) == 1)
	      indx = fake_pool_base, literal_pool = true;
	    else
	      indx = XVECEXP (indx, 0, 1);
	    break;

	  default:
	    return false;
	  }

      if (!REG_P (indx)
	  || (GET_MODE (indx) != SImode
	      && GET_MODE (indx) != Pmode))
	return false;

      if (REGNO (indx) == STACK_POINTER_REGNUM
	  || REGNO (indx) == FRAME_POINTER_REGNUM
	  || ((reload_completed || reload_in_progress)
	      && frame_pointer_needed
	      && REGNO (indx) == HARD_FRAME_POINTER_REGNUM)
	  || REGNO (indx) == ARG_POINTER_REGNUM
          || (flag_pic
              && REGNO (indx) == PIC_OFFSET_TABLE_REGNUM))
        pointer = indx_ptr = true;

      if ((reload_completed || reload_in_progress)
	  && indx == cfun->machine->base_reg)
        pointer = indx_ptr = literal_pool = true;
    }

  /* Prefer to use pointer as base, not index.  */
  if (base && indx && !base_ptr
      && (indx_ptr || (!REG_POINTER (base) && REG_POINTER (indx))))
    {
      rtx tmp = base;
      base = indx;
      indx = tmp;
    }

  /* Validate displacement.  */
  if (!disp)
    {
      /* If virtual registers are involved, the displacement will change later
	 anyway as the virtual registers get eliminated.  This could make a
	 valid displacement invalid, but it is more likely to make an invalid
	 displacement valid, because we sometimes access the register save area
	 via negative offsets to one of those registers.
	 Thus we don't check the displacement for validity here.  If after
	 elimination the displacement turns out to be invalid after all,
	 this is fixed up by reload in any case.  */
      if (base != arg_pointer_rtx
	  && indx != arg_pointer_rtx
	  && base != return_address_pointer_rtx
	  && indx != return_address_pointer_rtx
	  && base != frame_pointer_rtx
	  && indx != frame_pointer_rtx
	  && base != virtual_stack_vars_rtx
	  && indx != virtual_stack_vars_rtx)
	if (!DISP_IN_RANGE (offset))
	  return false;
    }
  else
    {
      /* All the special cases are pointers.  */
      pointer = true;

      /* In the small-PIC case, the linker converts @GOT
         and @GOTNTPOFF offsets to possible displacements.  */
      if (GET_CODE (disp) == UNSPEC
          && (XINT (disp, 1) == UNSPEC_GOT
	      || XINT (disp, 1) == UNSPEC_GOTNTPOFF)
	  && flag_pic == 1)
        {
	  ;
        }

      /* Accept pool label offsets.  */
      else if (GET_CODE (disp) == UNSPEC
	       && XINT (disp, 1) == UNSPEC_POOL_OFFSET)
	;

      /* Accept literal pool references.  */
      else if (GET_CODE (disp) == UNSPEC
	       && XINT (disp, 1) == UNSPEC_LTREL_OFFSET)
        {
	  orig_disp = gen_rtx_CONST (Pmode, disp);
	  if (offset)
	    {
	      /* If we have an offset, make sure it does not
		 exceed the size of the constant pool entry.  */
	      rtx sym = XVECEXP (disp, 0, 0);
	      if (offset >= GET_MODE_SIZE (get_pool_mode (sym)))
		return false;

              orig_disp = plus_constant (orig_disp, offset);
	    }
        }

      else
	return false;
    }

  if (!base && !indx)
    pointer = true;

  if (out)
    {
      out->base = base;
      out->indx = indx;
      out->disp = orig_disp;
      out->pointer = pointer;
      out->literal_pool = literal_pool;
    }

  return true;
}

/* Decompose a RTL expression OP for a shift count into its components,
   and return the base register in BASE and the offset in OFFSET.

   Return true if OP is a valid shift count, false if not.  */

bool
s390_decompose_shift_count (rtx op, rtx *base, HOST_WIDE_INT *offset)
{
  HOST_WIDE_INT off = 0;

  /* We can have an integer constant, an address register,
     or a sum of the two.  */
  if (GET_CODE (op) == CONST_INT)
    {
      off = INTVAL (op);
      op = NULL_RTX;
    }
  if (op && GET_CODE (op) == PLUS && GET_CODE (XEXP (op, 1)) == CONST_INT)
    {
      off = INTVAL (XEXP (op, 1));
      op = XEXP (op, 0);
    }
  while (op && GET_CODE (op) == SUBREG)
    op = SUBREG_REG (op);

  if (op && GET_CODE (op) != REG)
    return false;

  if (offset)
    *offset = off;
  if (base)
    *base = op;

   return true;
}


/* Return true if CODE is a valid address without index.  */

bool
s390_legitimate_address_without_index_p (rtx op)
{
  struct s390_address addr;

  if (!s390_decompose_address (XEXP (op, 0), &addr))
    return false;
  if (addr.indx)
    return false;

  return true;
}


/* Return true if ADDR is of kind symbol_ref or symbol_ref + const_int
   and return these parts in SYMREF and ADDEND.  You can pass NULL in
<<<<<<< HEAD
   SYMREF and/or ADDEND if you are not interested in these values.  */
=======
   SYMREF and/or ADDEND if you are not interested in these values.
   Literal pool references are *not* considered symbol references.  */
>>>>>>> 03d20231

static bool
s390_symref_operand_p (rtx addr, rtx *symref, HOST_WIDE_INT *addend)
{
  HOST_WIDE_INT tmpaddend = 0;
<<<<<<< HEAD

  if (GET_CODE (addr) == CONST)
    addr = XEXP (addr, 0);

  if (GET_CODE (addr) == PLUS)
    {
      if (GET_CODE (XEXP (addr, 0)) == SYMBOL_REF
=======

  if (GET_CODE (addr) == CONST)
    addr = XEXP (addr, 0);

  if (GET_CODE (addr) == PLUS)
    {
      if (GET_CODE (XEXP (addr, 0)) == SYMBOL_REF
	  && !CONSTANT_POOL_ADDRESS_P (XEXP (addr, 0))
>>>>>>> 03d20231
	  && CONST_INT_P (XEXP (addr, 1)))
	{
	  tmpaddend = INTVAL (XEXP (addr, 1));
	  addr = XEXP (addr, 0);
	}
      else
	return false;
    }
  else
<<<<<<< HEAD
    if (GET_CODE (addr) != SYMBOL_REF)
=======
    if (GET_CODE (addr) != SYMBOL_REF || CONSTANT_POOL_ADDRESS_P (addr))
>>>>>>> 03d20231
	return false;

  if (symref)
    *symref = addr;
  if (addend)
    *addend = tmpaddend;

  return true;
}


/* Return true if the address in OP is valid for constraint letter C
   if wrapped in a MEM rtx.  Set LIT_POOL_OK to true if it literal
   pool MEMs should be accepted.  Only the Q, R, S, T constraint
   letters are allowed for C.  */
<<<<<<< HEAD

static int
s390_check_qrst_address (char c, rtx op, bool lit_pool_ok)
{
  struct s390_address addr;
  bool decomposed = false;

  /* This check makes sure that no symbolic address (except literal
     pool references) are accepted by the R or T constraints.  */
  if (s390_symref_operand_p (op, NULL, NULL))
    {
      if (!lit_pool_ok)
	return 0;
=======

static int
s390_check_qrst_address (char c, rtx op, bool lit_pool_ok)
{
  struct s390_address addr;
  bool decomposed = false;

  /* This check makes sure that no symbolic address (except literal
     pool references) are accepted by the R or T constraints.  */
  if (s390_symref_operand_p (op, NULL, NULL))
    return 0;

  /* Ensure literal pool references are only accepted if LIT_POOL_OK.  */
  if (!lit_pool_ok)
    {
>>>>>>> 03d20231
      if (!s390_decompose_address (op, &addr))
	return 0;
      if (!addr.literal_pool)
	return 0;
      decomposed = true;
    }

  switch (c)
    {
    case 'Q': /* no index short displacement */
      if (!decomposed && !s390_decompose_address (op, &addr))
	return 0;
      if (addr.indx)
	return 0;
      if (!s390_short_displacement (addr.disp))
	return 0;
      break;

    case 'R': /* with index short displacement */
      if (TARGET_LONG_DISPLACEMENT)
	{
	  if (!decomposed && !s390_decompose_address (op, &addr))
	    return 0;
	  if (!s390_short_displacement (addr.disp))
	    return 0;
	}
      /* Any invalid address here will be fixed up by reload,
	 so accept it for the most generic constraint.  */
      break;

    case 'S': /* no index long displacement */
      if (!TARGET_LONG_DISPLACEMENT)
	return 0;
      if (!decomposed && !s390_decompose_address (op, &addr))
	return 0;
      if (addr.indx)
	return 0;
      if (s390_short_displacement (addr.disp))
	return 0;
      break;

    case 'T': /* with index long displacement */
      if (!TARGET_LONG_DISPLACEMENT)
	return 0;
      /* Any invalid address here will be fixed up by reload,
	 so accept it for the most generic constraint.  */
      if ((decomposed || s390_decompose_address (op, &addr))
	  && s390_short_displacement (addr.disp))
	return 0;
      break;
    default:
      return 0;
    }
  return 1;
}


/* Evaluates constraint strings described by the regular expression
   ([A|B|Z](Q|R|S|T))|U|W|Y and returns 1 if OP is a valid operand for
   the constraint given in STR, or 0 else.  */

int
s390_mem_constraint (const char *str, rtx op)
{
  char c = str[0];

  switch (c)
    {
    case 'A':
      /* Check for offsettable variants of memory constraints.  */
      if (!MEM_P (op) || MEM_VOLATILE_P (op))
	return 0;
      if ((reload_completed || reload_in_progress)
	  ? !offsettable_memref_p (op) : !offsettable_nonstrict_memref_p (op))
	return 0;
      return s390_check_qrst_address (str[1], XEXP (op, 0), true);
    case 'B':
      /* Check for non-literal-pool variants of memory constraints.  */
      if (!MEM_P (op))
	return 0;
      return s390_check_qrst_address (str[1], XEXP (op, 0), false);
    case 'Q':
    case 'R':
    case 'S':
    case 'T':
      if (GET_CODE (op) != MEM)
	return 0;
      return s390_check_qrst_address (c, XEXP (op, 0), true);
    case 'U':
      return (s390_check_qrst_address ('Q', op, true)
	      || s390_check_qrst_address ('R', op, true));
    case 'W':
      return (s390_check_qrst_address ('S', op, true)
	      || s390_check_qrst_address ('T', op, true));
    case 'Y':
      /* Simply check for the basic form of a shift count.  Reload will
	 take care of making sure we have a proper base register.  */
      if (!s390_decompose_shift_count (op, NULL, NULL))
	return 0;
      break;
    case 'Z':
      return s390_check_qrst_address (str[1], op, true);
    default:
      return 0;
    }
  return 1;
}


/* Evaluates constraint strings starting with letter O.  Input
   parameter C is the second letter following the "O" in the constraint
   string. Returns 1 if VALUE meets the respective constraint and 0
   otherwise.  */

int
s390_O_constraint_str (const char c, HOST_WIDE_INT value)
{
  if (!TARGET_EXTIMM)
    return 0;

  switch (c)
    {
    case 's':
      return trunc_int_for_mode (value, SImode) == value;

    case 'p':
      return value == 0
	|| s390_single_part (GEN_INT (value), DImode, SImode, 0) == 1;

    case 'n':
      return s390_single_part (GEN_INT (value - 1), DImode, SImode, -1) == 1;

    default:
      gcc_unreachable ();
    }
}


/* Evaluates constraint strings starting with letter N.  Parameter STR
   contains the letters following letter "N" in the constraint string.
   Returns true if VALUE matches the constraint.  */

int
s390_N_constraint_str (const char *str, HOST_WIDE_INT value)
{
  enum machine_mode mode, part_mode;
  int def;
  int part, part_goal;


  if (str[0] == 'x')
    part_goal = -1;
  else
    part_goal = str[0] - '0';

  switch (str[1])
    {
    case 'Q':
      part_mode = QImode;
      break;
    case 'H':
      part_mode = HImode;
      break;
    case 'S':
      part_mode = SImode;
      break;
    default:
      return 0;
    }

  switch (str[2])
    {
    case 'H':
      mode = HImode;
      break;
    case 'S':
      mode = SImode;
      break;
    case 'D':
      mode = DImode;
      break;
    default:
      return 0;
    }

  switch (str[3])
    {
    case '0':
      def = 0;
      break;
    case 'F':
      def = -1;
      break;
    default:
      return 0;
    }

  if (GET_MODE_SIZE (mode) <= GET_MODE_SIZE (part_mode))
    return 0;

  part = s390_single_part (GEN_INT (value), mode, part_mode, def);
  if (part < 0)
    return 0;
  if (part_goal != -1 && part_goal != part)
    return 0;

  return 1;
}


/* Returns true if the input parameter VALUE is a float zero.  */

int
s390_float_const_zero_p (rtx value)
{
  return (GET_MODE_CLASS (GET_MODE (value)) == MODE_FLOAT
	  && value == CONST0_RTX (GET_MODE (value)));
}

/* Implement TARGET_REGISTER_MOVE_COST.  */

static int
s390_register_move_cost (enum machine_mode mode ATTRIBUTE_UNUSED,
                         reg_class_t from, reg_class_t to)
{
/* On s390, copy between fprs and gprs is expensive.  */
  if ((reg_classes_intersect_p (from, GENERAL_REGS)
       && reg_classes_intersect_p (to, FP_REGS))
      || (reg_classes_intersect_p (from, FP_REGS)
	  && reg_classes_intersect_p (to, GENERAL_REGS)))
    return 10;

  return 1;
}

/* Implement TARGET_MEMORY_MOVE_COST.  */

static int
s390_memory_move_cost (enum machine_mode mode ATTRIBUTE_UNUSED,
		       reg_class_t rclass ATTRIBUTE_UNUSED,
		       bool in ATTRIBUTE_UNUSED)
{
  return 1;
}

/* Compute a (partial) cost for rtx X.  Return true if the complete
   cost has been computed, and false if subexpressions should be
   scanned.  In either case, *TOTAL contains the cost result.
   CODE contains GET_CODE (x), OUTER_CODE contains the code
   of the superexpression of x.  */

static bool
s390_rtx_costs (rtx x, int code, int outer_code, int *total,
		bool speed ATTRIBUTE_UNUSED)
{
  switch (code)
    {
    case CONST:
    case CONST_INT:
    case LABEL_REF:
    case SYMBOL_REF:
    case CONST_DOUBLE:
    case MEM:
      *total = 0;
      return true;

    case ASHIFT:
    case ASHIFTRT:
    case LSHIFTRT:
    case ROTATE:
    case ROTATERT:
    case AND:
    case IOR:
    case XOR:
    case NEG:
    case NOT:
      *total = COSTS_N_INSNS (1);
      return false;

    case PLUS:
    case MINUS:
<<<<<<< HEAD
      /* Check for multiply and add.  */
      if ((GET_MODE (x) == DFmode || GET_MODE (x) == SFmode)
	  && GET_CODE (XEXP (x, 0)) == MULT
	  && TARGET_HARD_FLOAT && TARGET_FUSED_MADD)
	{
	  /* This is the multiply and add case.  */
	  if (GET_MODE (x) == DFmode)
	    *total = s390_cost->madbr;
	  else
	    *total = s390_cost->maebr;
	  *total += (rtx_cost (XEXP (XEXP (x, 0), 0), MULT, speed)
		     + rtx_cost (XEXP (XEXP (x, 0), 1), MULT, speed)
		     + rtx_cost (XEXP (x, 1), (enum rtx_code) code, speed));
	  return true;  /* Do not do an additional recursive descent.  */
	}
=======
>>>>>>> 03d20231
      *total = COSTS_N_INSNS (1);
      return false;

    case MULT:
      switch (GET_MODE (x))
	{
	case SImode:
	  {
	    rtx left = XEXP (x, 0);
	    rtx right = XEXP (x, 1);
	    if (GET_CODE (right) == CONST_INT
		&& CONST_OK_FOR_K (INTVAL (right)))
	      *total = s390_cost->mhi;
	    else if (GET_CODE (left) == SIGN_EXTEND)
	      *total = s390_cost->mh;
	    else
	      *total = s390_cost->ms;  /* msr, ms, msy */
	    break;
	  }
	case DImode:
	  {
	    rtx left = XEXP (x, 0);
	    rtx right = XEXP (x, 1);
	    if (TARGET_ZARCH)
	      {
		if (GET_CODE (right) == CONST_INT
		    && CONST_OK_FOR_K (INTVAL (right)))
		  *total = s390_cost->mghi;
		else if (GET_CODE (left) == SIGN_EXTEND)
		  *total = s390_cost->msgf;
		else
		  *total = s390_cost->msg;  /* msgr, msg */
	      }
	    else /* TARGET_31BIT */
	      {
		if (GET_CODE (left) == SIGN_EXTEND
		    && GET_CODE (right) == SIGN_EXTEND)
		  /* mulsidi case: mr, m */
		  *total = s390_cost->m;
		else if (GET_CODE (left) == ZERO_EXTEND
			 && GET_CODE (right) == ZERO_EXTEND
			 && TARGET_CPU_ZARCH)
		  /* umulsidi case: ml, mlr */
		  *total = s390_cost->ml;
		else
		  /* Complex calculation is required.  */
		  *total = COSTS_N_INSNS (40);
	      }
	    break;
	  }
	case SFmode:
	case DFmode:
	  *total = s390_cost->mult_df;
	  break;
	case TFmode:
	  *total = s390_cost->mxbr;
	  break;
	default:
	  return false;
	}
      return false;

    case FMA:
      switch (GET_MODE (x))
	{
	case DFmode:
	  *total = s390_cost->madbr;
	  break;
	case SFmode:
	  *total = s390_cost->maebr;
	  break;
	default:
	  return false;
	}
      /* Negate in the third argument is free: FMSUB.  */
      if (GET_CODE (XEXP (x, 2)) == NEG)
	{
	  *total += (rtx_cost (XEXP (x, 0), FMA, speed)
		     + rtx_cost (XEXP (x, 1), FMA, speed)
		     + rtx_cost (XEXP (XEXP (x, 2), 0), FMA, speed));
	  return true;
	}
      return false;

    case UDIV:
    case UMOD:
      if (GET_MODE (x) == TImode) 	       /* 128 bit division */
	*total = s390_cost->dlgr;
      else if (GET_MODE (x) == DImode)
	{
	  rtx right = XEXP (x, 1);
	  if (GET_CODE (right) == ZERO_EXTEND) /* 64 by 32 bit division */
	    *total = s390_cost->dlr;
	  else 	                               /* 64 by 64 bit division */
	    *total = s390_cost->dlgr;
	}
      else if (GET_MODE (x) == SImode)         /* 32 bit division */
	*total = s390_cost->dlr;
      return false;

    case DIV:
    case MOD:
      if (GET_MODE (x) == DImode)
	{
	  rtx right = XEXP (x, 1);
	  if (GET_CODE (right) == ZERO_EXTEND) /* 64 by 32 bit division */
	    if (TARGET_ZARCH)
	      *total = s390_cost->dsgfr;
	    else
	      *total = s390_cost->dr;
	  else 	                               /* 64 by 64 bit division */
	    *total = s390_cost->dsgr;
	}
      else if (GET_MODE (x) == SImode)         /* 32 bit division */
	*total = s390_cost->dlr;
      else if (GET_MODE (x) == SFmode)
	{
	  *total = s390_cost->debr;
	}
      else if (GET_MODE (x) == DFmode)
	{
	  *total = s390_cost->ddbr;
	}
      else if (GET_MODE (x) == TFmode)
	{
	  *total = s390_cost->dxbr;
	}
      return false;

    case SQRT:
      if (GET_MODE (x) == SFmode)
	*total = s390_cost->sqebr;
      else if (GET_MODE (x) == DFmode)
	*total = s390_cost->sqdbr;
      else /* TFmode */
	*total = s390_cost->sqxbr;
      return false;

    case SIGN_EXTEND:
    case ZERO_EXTEND:
      if (outer_code == MULT || outer_code == DIV || outer_code == MOD
	  || outer_code == PLUS || outer_code == MINUS
	  || outer_code == COMPARE)
	*total = 0;
      return false;

    case COMPARE:
      *total = COSTS_N_INSNS (1);
      if (GET_CODE (XEXP (x, 0)) == AND
	  && GET_CODE (XEXP (x, 1)) == CONST_INT
	  && GET_CODE (XEXP (XEXP (x, 0), 1)) == CONST_INT)
	{
	  rtx op0 = XEXP (XEXP (x, 0), 0);
	  rtx op1 = XEXP (XEXP (x, 0), 1);
	  rtx op2 = XEXP (x, 1);

	  if (memory_operand (op0, GET_MODE (op0))
	      && s390_tm_ccmode (op1, op2, 0) != VOIDmode)
	    return true;
	  if (register_operand (op0, GET_MODE (op0))
	      && s390_tm_ccmode (op1, op2, 1) != VOIDmode)
	    return true;
	}
      return false;

    default:
      return false;
    }
}

/* Return the cost of an address rtx ADDR.  */

static int
s390_address_cost (rtx addr, bool speed ATTRIBUTE_UNUSED)
{
  struct s390_address ad;
  if (!s390_decompose_address (addr, &ad))
    return 1000;

  return ad.indx? COSTS_N_INSNS (1) + 1 : COSTS_N_INSNS (1);
}

/* If OP is a SYMBOL_REF of a thread-local symbol, return its TLS mode,
   otherwise return 0.  */

int
tls_symbolic_operand (rtx op)
{
  if (GET_CODE (op) != SYMBOL_REF)
    return 0;
  return SYMBOL_REF_TLS_MODEL (op);
}

/* Split DImode access register reference REG (on 64-bit) into its constituent
   low and high parts, and store them into LO and HI.  Note that gen_lowpart/
   gen_highpart cannot be used as they assume all registers are word-sized,
   while our access registers have only half that size.  */

void
s390_split_access_reg (rtx reg, rtx *lo, rtx *hi)
{
  gcc_assert (TARGET_64BIT);
  gcc_assert (ACCESS_REG_P (reg));
  gcc_assert (GET_MODE (reg) == DImode);
  gcc_assert (!(REGNO (reg) & 1));

  *lo = gen_rtx_REG (SImode, REGNO (reg) + 1);
  *hi = gen_rtx_REG (SImode, REGNO (reg));
}

/* Return true if OP contains a symbol reference */

bool
symbolic_reference_mentioned_p (rtx op)
{
  const char *fmt;
  int i;

  if (GET_CODE (op) == SYMBOL_REF || GET_CODE (op) == LABEL_REF)
    return 1;

  fmt = GET_RTX_FORMAT (GET_CODE (op));
  for (i = GET_RTX_LENGTH (GET_CODE (op)) - 1; i >= 0; i--)
    {
      if (fmt[i] == 'E')
	{
	  int j;

	  for (j = XVECLEN (op, i) - 1; j >= 0; j--)
	    if (symbolic_reference_mentioned_p (XVECEXP (op, i, j)))
	      return 1;
	}

      else if (fmt[i] == 'e' && symbolic_reference_mentioned_p (XEXP (op, i)))
	return 1;
    }

  return 0;
}

/* Return true if OP contains a reference to a thread-local symbol.  */

bool
tls_symbolic_reference_mentioned_p (rtx op)
{
  const char *fmt;
  int i;

  if (GET_CODE (op) == SYMBOL_REF)
    return tls_symbolic_operand (op);

  fmt = GET_RTX_FORMAT (GET_CODE (op));
  for (i = GET_RTX_LENGTH (GET_CODE (op)) - 1; i >= 0; i--)
    {
      if (fmt[i] == 'E')
	{
	  int j;

	  for (j = XVECLEN (op, i) - 1; j >= 0; j--)
	    if (tls_symbolic_reference_mentioned_p (XVECEXP (op, i, j)))
	      return true;
	}

      else if (fmt[i] == 'e' && tls_symbolic_reference_mentioned_p (XEXP (op, i)))
	return true;
    }

  return false;
}


/* Return true if OP is a legitimate general operand when
   generating PIC code.  It is given that flag_pic is on
   and that OP satisfies CONSTANT_P or is a CONST_DOUBLE.  */

int
legitimate_pic_operand_p (rtx op)
{
  /* Accept all non-symbolic constants.  */
  if (!SYMBOLIC_CONST (op))
    return 1;

  /* Reject everything else; must be handled
     via emit_symbolic_move.  */
  return 0;
}

/* Returns true if the constant value OP is a legitimate general operand.
   It is given that OP satisfies CONSTANT_P or is a CONST_DOUBLE.  */

int
legitimate_constant_p (rtx op)
{
  /* Accept all non-symbolic constants.  */
  if (!SYMBOLIC_CONST (op))
    return 1;

  /* Accept immediate LARL operands.  */
  if (TARGET_CPU_ZARCH && larl_operand (op, VOIDmode))
    return 1;

  /* Thread-local symbols are never legal constants.  This is
     so that emit_call knows that computing such addresses
     might require a function call.  */
  if (TLS_SYMBOLIC_CONST (op))
    return 0;

  /* In the PIC case, symbolic constants must *not* be
     forced into the literal pool.  We accept them here,
     so that they will be handled by emit_symbolic_move.  */
  if (flag_pic)
    return 1;

  /* All remaining non-PIC symbolic constants are
     forced into the literal pool.  */
  return 0;
}

/* Determine if it's legal to put X into the constant pool.  This
   is not possible if X contains the address of a symbol that is
   not constant (TLS) or not known at final link time (PIC).  */

static bool
s390_cannot_force_const_mem (rtx x)
{
  switch (GET_CODE (x))
    {
    case CONST_INT:
    case CONST_DOUBLE:
      /* Accept all non-symbolic constants.  */
      return false;

    case LABEL_REF:
      /* Labels are OK iff we are non-PIC.  */
      return flag_pic != 0;

    case SYMBOL_REF:
      /* 'Naked' TLS symbol references are never OK,
         non-TLS symbols are OK iff we are non-PIC.  */
      if (tls_symbolic_operand (x))
	return true;
      else
	return flag_pic != 0;

    case CONST:
      return s390_cannot_force_const_mem (XEXP (x, 0));
    case PLUS:
    case MINUS:
      return s390_cannot_force_const_mem (XEXP (x, 0))
	     || s390_cannot_force_const_mem (XEXP (x, 1));

    case UNSPEC:
      switch (XINT (x, 1))
	{
	/* Only lt-relative or GOT-relative UNSPECs are OK.  */
	case UNSPEC_LTREL_OFFSET:
	case UNSPEC_GOT:
	case UNSPEC_GOTOFF:
	case UNSPEC_PLTOFF:
	case UNSPEC_TLSGD:
	case UNSPEC_TLSLDM:
	case UNSPEC_NTPOFF:
	case UNSPEC_DTPOFF:
	case UNSPEC_GOTNTPOFF:
	case UNSPEC_INDNTPOFF:
	  return false;

	/* If the literal pool shares the code section, be put
	   execute template placeholders into the pool as well.  */
	case UNSPEC_INSN:
	  return TARGET_CPU_ZARCH;

	default:
	  return true;
	}
      break;

    default:
      gcc_unreachable ();
    }
}

/* Returns true if the constant value OP is a legitimate general
   operand during and after reload.  The difference to
   legitimate_constant_p is that this function will not accept
   a constant that would need to be forced to the literal pool
   before it can be used as operand.
   This function accepts all constants which can be loaded directly
   into a GPR.  */

bool
legitimate_reload_constant_p (rtx op)
{
  /* Accept la(y) operands.  */
  if (GET_CODE (op) == CONST_INT
      && DISP_IN_RANGE (INTVAL (op)))
    return true;

  /* Accept l(g)hi/l(g)fi operands.  */
  if (GET_CODE (op) == CONST_INT
      && (CONST_OK_FOR_K (INTVAL (op)) || CONST_OK_FOR_Os (INTVAL (op))))
    return true;

  /* Accept lliXX operands.  */
  if (TARGET_ZARCH
      && GET_CODE (op) == CONST_INT
      && trunc_int_for_mode (INTVAL (op), word_mode) == INTVAL (op)
      && s390_single_part (op, word_mode, HImode, 0) >= 0)
  return true;

  if (TARGET_EXTIMM
      && GET_CODE (op) == CONST_INT
      && trunc_int_for_mode (INTVAL (op), word_mode) == INTVAL (op)
      && s390_single_part (op, word_mode, SImode, 0) >= 0)
    return true;

  /* Accept larl operands.  */
  if (TARGET_CPU_ZARCH
      && larl_operand (op, VOIDmode))
    return true;

<<<<<<< HEAD
=======
  /* Accept floating-point zero operands that fit into a single GPR.  */
  if (GET_CODE (op) == CONST_DOUBLE
      && s390_float_const_zero_p (op)
      && GET_MODE_SIZE (GET_MODE (op)) <= UNITS_PER_WORD)
    return true;

>>>>>>> 03d20231
  /* Accept double-word operands that can be split.  */
  if (GET_CODE (op) == CONST_INT
      && trunc_int_for_mode (INTVAL (op), word_mode) != INTVAL (op))
    {
      enum machine_mode dword_mode = word_mode == SImode ? DImode : TImode;
      rtx hi = operand_subword (op, 0, 0, dword_mode);
      rtx lo = operand_subword (op, 1, 0, dword_mode);
      return legitimate_reload_constant_p (hi)
	     && legitimate_reload_constant_p (lo);
    }

  /* Everything else cannot be handled without reload.  */
  return false;
}

/* Returns true if the constant value OP is a legitimate fp operand
   during and after reload.
   This function accepts all constants which can be loaded directly
   into an FPR.  */

static bool
legitimate_reload_fp_constant_p (rtx op)
{
  /* Accept floating-point zero operands if the load zero instruction
     can be used.  */
  if (TARGET_Z196
      && GET_CODE (op) == CONST_DOUBLE
      && s390_float_const_zero_p (op))
    return true;

  return false;
}

/* Given an rtx OP being reloaded into a reg required to be in class RCLASS,
   return the class of reg to actually use.  */

static reg_class_t
s390_preferred_reload_class (rtx op, reg_class_t rclass)
{
  switch (GET_CODE (op))
    {
      /* Constants we cannot reload into general registers
	 must be forced into the literal pool.  */
      case CONST_DOUBLE:
      case CONST_INT:
	if (reg_class_subset_p (GENERAL_REGS, rclass)
	    && legitimate_reload_constant_p (op))
	  return GENERAL_REGS;
	else if (reg_class_subset_p (ADDR_REGS, rclass)
		 && legitimate_reload_constant_p (op))
	  return ADDR_REGS;
	else if (reg_class_subset_p (FP_REGS, rclass)
		 && legitimate_reload_fp_constant_p (op))
	  return FP_REGS;
	return NO_REGS;

      /* If a symbolic constant or a PLUS is reloaded,
	 it is most likely being used as an address, so
	 prefer ADDR_REGS.  If 'class' is not a superset
	 of ADDR_REGS, e.g. FP_REGS, reject this reload.  */
      case PLUS:
      case LABEL_REF:
      case SYMBOL_REF:
      case CONST:
	if (reg_class_subset_p (ADDR_REGS, rclass))
          return ADDR_REGS;
	else
	  return NO_REGS;

      default:
	break;
    }

  return rclass;
}

/* Return true if ADDR is SYMBOL_REF + addend with addend being a
   multiple of ALIGNMENT and the SYMBOL_REF being naturally
   aligned.  */

bool
s390_check_symref_alignment (rtx addr, HOST_WIDE_INT alignment)
{
  HOST_WIDE_INT addend;
  rtx symref;

  if (!s390_symref_operand_p (addr, &symref, &addend))
    return false;

  return (!SYMBOL_REF_NOT_NATURALLY_ALIGNED_P (symref)
	  && !(addend & (alignment - 1)));
}

/* ADDR is moved into REG using larl.  If ADDR isn't a valid larl
   operand SCRATCH is used to reload the even part of the address and
   adding one.  */

void
s390_reload_larl_operand (rtx reg, rtx addr, rtx scratch)
{
  HOST_WIDE_INT addend;
  rtx symref;

  if (!s390_symref_operand_p (addr, &symref, &addend))
    gcc_unreachable ();

  if (!(addend & 1))
    /* Easy case.  The addend is even so larl will do fine.  */
    emit_move_insn (reg, addr);
  else
    {
      /* We can leave the scratch register untouched if the target
	 register is a valid base register.  */
      if (REGNO (reg) < FIRST_PSEUDO_REGISTER
	  && REGNO_REG_CLASS (REGNO (reg)) == ADDR_REGS)
	scratch = reg;

      gcc_assert (REGNO (scratch) < FIRST_PSEUDO_REGISTER);
      gcc_assert (REGNO_REG_CLASS (REGNO (scratch)) == ADDR_REGS);

      if (addend != 1)
	emit_move_insn (scratch,
			gen_rtx_CONST (Pmode,
				       gen_rtx_PLUS (Pmode, symref,
						     GEN_INT (addend - 1))));
      else
	emit_move_insn (scratch, symref);

      /* Increment the address using la in order to avoid clobbering cc.  */
      emit_move_insn (reg, gen_rtx_PLUS (Pmode, scratch, const1_rtx));
    }
}

/* Generate what is necessary to move between REG and MEM using
   SCRATCH.  The direction is given by TOMEM.  */

void
s390_reload_symref_address (rtx reg, rtx mem, rtx scratch, bool tomem)
{
  /* Reload might have pulled a constant out of the literal pool.
     Force it back in.  */
  if (CONST_INT_P (mem) || GET_CODE (mem) == CONST_DOUBLE
      || GET_CODE (mem) == CONST)
    mem = force_const_mem (GET_MODE (reg), mem);

  gcc_assert (MEM_P (mem));

  /* For a load from memory we can leave the scratch register
     untouched if the target register is a valid base register.  */
  if (!tomem
      && REGNO (reg) < FIRST_PSEUDO_REGISTER
      && REGNO_REG_CLASS (REGNO (reg)) == ADDR_REGS
      && GET_MODE (reg) == GET_MODE (scratch))
    scratch = reg;

  /* Load address into scratch register.  Since we can't have a
     secondary reload for a secondary reload we have to cover the case
     where larl would need a secondary reload here as well.  */
  s390_reload_larl_operand (scratch, XEXP (mem, 0), scratch);

  /* Now we can use a standard load/store to do the move.  */
  if (tomem)
    emit_move_insn (replace_equiv_address (mem, scratch), reg);
  else
    emit_move_insn (reg, replace_equiv_address (mem, scratch));
}

/* Inform reload about cases where moving X with a mode MODE to a register in
   RCLASS requires an extra scratch or immediate register.  Return the class
   needed for the immediate register.  */

static reg_class_t
s390_secondary_reload (bool in_p, rtx x, reg_class_t rclass_i,
		       enum machine_mode mode, secondary_reload_info *sri)
{
  enum reg_class rclass = (enum reg_class) rclass_i;

  /* Intermediate register needed.  */
  if (reg_classes_intersect_p (CC_REGS, rclass))
    return GENERAL_REGS;

  if (TARGET_Z10)
    {
      /* On z10 several optimizer steps may generate larl operands with
	 an odd addend.  */
      if (in_p
	  && s390_symref_operand_p (x, NULL, NULL)
	  && mode == Pmode
	  && !s390_check_symref_alignment (x, 2))
	sri->icode = ((mode == DImode) ? CODE_FOR_reloaddi_larl_odd_addend_z10
		      : CODE_FOR_reloadsi_larl_odd_addend_z10);

      /* On z10 we need a scratch register when moving QI, TI or floating
	 point mode values from or to a memory location with a SYMBOL_REF
	 or if the symref addend of a SI or DI move is not aligned to the
	 width of the access.  */
      if (MEM_P (x)
	  && s390_symref_operand_p (XEXP (x, 0), NULL, NULL)
	  && (mode == QImode || mode == TImode || FLOAT_MODE_P (mode)
	      || (!TARGET_ZARCH && mode == DImode)
	      || ((mode == HImode || mode == SImode || mode == DImode)
		  && (!s390_check_symref_alignment (XEXP (x, 0),
						    GET_MODE_SIZE (mode))))))
	{
#define __SECONDARY_RELOAD_CASE(M,m)					\
	  case M##mode:							\
	    if (TARGET_64BIT)						\
	      sri->icode = in_p ? CODE_FOR_reload##m##di_toreg_z10 :	\
                                  CODE_FOR_reload##m##di_tomem_z10;	\
	    else							\
  	      sri->icode = in_p ? CODE_FOR_reload##m##si_toreg_z10 :	\
                                  CODE_FOR_reload##m##si_tomem_z10;	\
	  break;

	  switch (GET_MODE (x))
	    {
	      __SECONDARY_RELOAD_CASE (QI, qi);
	      __SECONDARY_RELOAD_CASE (HI, hi);
	      __SECONDARY_RELOAD_CASE (SI, si);
	      __SECONDARY_RELOAD_CASE (DI, di);
	      __SECONDARY_RELOAD_CASE (TI, ti);
	      __SECONDARY_RELOAD_CASE (SF, sf);
	      __SECONDARY_RELOAD_CASE (DF, df);
	      __SECONDARY_RELOAD_CASE (TF, tf);
	      __SECONDARY_RELOAD_CASE (SD, sd);
	      __SECONDARY_RELOAD_CASE (DD, dd);
	      __SECONDARY_RELOAD_CASE (TD, td);

	    default:
	      gcc_unreachable ();
	    }
#undef __SECONDARY_RELOAD_CASE
	}
    }

  /* We need a scratch register when loading a PLUS expression which
     is not a legitimate operand of the LOAD ADDRESS instruction.  */
  if (in_p && s390_plus_operand (x, mode))
    sri->icode = (TARGET_64BIT ?
		  CODE_FOR_reloaddi_plus : CODE_FOR_reloadsi_plus);

  /* Performing a multiword move from or to memory we have to make sure the
     second chunk in memory is addressable without causing a displacement
     overflow.  If that would be the case we calculate the address in
     a scratch register.  */
  if (MEM_P (x)
      && GET_CODE (XEXP (x, 0)) == PLUS
      && GET_CODE (XEXP (XEXP (x, 0), 1)) == CONST_INT
      && !DISP_IN_RANGE (INTVAL (XEXP (XEXP (x, 0), 1))
			 + GET_MODE_SIZE (mode) - 1))
    {
      /* For GENERAL_REGS a displacement overflow is no problem if occurring
	 in a s_operand address since we may fallback to lm/stm.  So we only
	 have to care about overflows in the b+i+d case.  */
      if ((reg_classes_intersect_p (GENERAL_REGS, rclass)
	   && s390_class_max_nregs (GENERAL_REGS, mode) > 1
	   && GET_CODE (XEXP (XEXP (x, 0), 0)) == PLUS)
	  /* For FP_REGS no lm/stm is available so this check is triggered
	     for displacement overflows in b+i+d and b+d like addresses.  */
	  || (reg_classes_intersect_p (FP_REGS, rclass)
	      && s390_class_max_nregs (FP_REGS, mode) > 1))
	{
	  if (in_p)
	    sri->icode = (TARGET_64BIT ?
			  CODE_FOR_reloaddi_nonoffmem_in :
			  CODE_FOR_reloadsi_nonoffmem_in);
	  else
	    sri->icode = (TARGET_64BIT ?
			  CODE_FOR_reloaddi_nonoffmem_out :
			  CODE_FOR_reloadsi_nonoffmem_out);
	}
    }

  /* A scratch address register is needed when a symbolic constant is
     copied to r0 compiling with -fPIC.  In other cases the target
     register might be used as temporary (see legitimize_pic_address).  */
  if (in_p && SYMBOLIC_CONST (x) && flag_pic == 2 && rclass != ADDR_REGS)
    sri->icode = (TARGET_64BIT ?
		  CODE_FOR_reloaddi_PIC_addr :
		  CODE_FOR_reloadsi_PIC_addr);

  /* Either scratch or no register needed.  */
  return NO_REGS;
}

/* Generate code to load SRC, which is PLUS that is not a
   legitimate operand for the LA instruction, into TARGET.
   SCRATCH may be used as scratch register.  */

void
s390_expand_plus_operand (rtx target, rtx src,
			  rtx scratch)
{
  rtx sum1, sum2;
  struct s390_address ad;

  /* src must be a PLUS; get its two operands.  */
  gcc_assert (GET_CODE (src) == PLUS);
  gcc_assert (GET_MODE (src) == Pmode);

  /* Check if any of the two operands is already scheduled
     for replacement by reload.  This can happen e.g. when
     float registers occur in an address.  */
  sum1 = find_replacement (&XEXP (src, 0));
  sum2 = find_replacement (&XEXP (src, 1));
  src = gen_rtx_PLUS (Pmode, sum1, sum2);

  /* If the address is already strictly valid, there's nothing to do.  */
  if (!s390_decompose_address (src, &ad)
      || (ad.base && !REGNO_OK_FOR_BASE_P (REGNO (ad.base)))
      || (ad.indx && !REGNO_OK_FOR_INDEX_P (REGNO (ad.indx))))
    {
      /* Otherwise, one of the operands cannot be an address register;
         we reload its value into the scratch register.  */
      if (true_regnum (sum1) < 1 || true_regnum (sum1) > 15)
	{
	  emit_move_insn (scratch, sum1);
	  sum1 = scratch;
	}
      if (true_regnum (sum2) < 1 || true_regnum (sum2) > 15)
	{
	  emit_move_insn (scratch, sum2);
	  sum2 = scratch;
	}

      /* According to the way these invalid addresses are generated
         in reload.c, it should never happen (at least on s390) that
         *neither* of the PLUS components, after find_replacements
         was applied, is an address register.  */
      if (sum1 == scratch && sum2 == scratch)
	{
	  debug_rtx (src);
	  gcc_unreachable ();
	}

      src = gen_rtx_PLUS (Pmode, sum1, sum2);
    }

  /* Emit the LOAD ADDRESS pattern.  Note that reload of PLUS
     is only ever performed on addresses, so we can mark the
     sum as legitimate for LA in any case.  */
  s390_load_address (target, src);
}


/* Return true if ADDR is a valid memory address.
   STRICT specifies whether strict register checking applies.  */

static bool
s390_legitimate_address_p (enum machine_mode mode, rtx addr, bool strict)
{
  struct s390_address ad;

  if (TARGET_Z10
      && larl_operand (addr, VOIDmode)
      && (mode == VOIDmode
	  || s390_check_symref_alignment (addr, GET_MODE_SIZE (mode))))
    return true;

  if (!s390_decompose_address (addr, &ad))
    return false;

  if (strict)
    {
      if (ad.base && !REGNO_OK_FOR_BASE_P (REGNO (ad.base)))
	return false;

      if (ad.indx && !REGNO_OK_FOR_INDEX_P (REGNO (ad.indx)))
	return false;
    }
  else
    {
      if (ad.base
	  && !(REGNO (ad.base) >= FIRST_PSEUDO_REGISTER
	       || REGNO_REG_CLASS (REGNO (ad.base)) == ADDR_REGS))
	return false;

      if (ad.indx
	  && !(REGNO (ad.indx) >= FIRST_PSEUDO_REGISTER
	       || REGNO_REG_CLASS (REGNO (ad.indx)) == ADDR_REGS))
	  return false;
    }
  return true;
}

/* Return true if OP is a valid operand for the LA instruction.
   In 31-bit, we need to prove that the result is used as an
   address, as LA performs only a 31-bit addition.  */

bool
legitimate_la_operand_p (rtx op)
{
  struct s390_address addr;
  if (!s390_decompose_address (op, &addr))
    return false;

  return (TARGET_64BIT || addr.pointer);
}

/* Return true if it is valid *and* preferable to use LA to
   compute the sum of OP1 and OP2.  */

bool
preferred_la_operand_p (rtx op1, rtx op2)
{
  struct s390_address addr;

  if (op2 != const0_rtx)
    op1 = gen_rtx_PLUS (Pmode, op1, op2);

  if (!s390_decompose_address (op1, &addr))
    return false;
  if (addr.base && !REGNO_OK_FOR_BASE_P (REGNO (addr.base)))
    return false;
  if (addr.indx && !REGNO_OK_FOR_INDEX_P (REGNO (addr.indx)))
    return false;

  /* Avoid LA instructions with index register on z196; it is
     preferable to use regular add instructions when possible.  */
  if (addr.indx && s390_tune == PROCESSOR_2817_Z196)
    return false;

  if (!TARGET_64BIT && !addr.pointer)
    return false;

  if (addr.pointer)
    return true;

  if ((addr.base && REG_P (addr.base) && REG_POINTER (addr.base))
      || (addr.indx && REG_P (addr.indx) && REG_POINTER (addr.indx)))
    return true;

  return false;
}

/* Emit a forced load-address operation to load SRC into DST.
   This will use the LOAD ADDRESS instruction even in situations
   where legitimate_la_operand_p (SRC) returns false.  */

void
s390_load_address (rtx dst, rtx src)
{
  if (TARGET_64BIT)
    emit_move_insn (dst, src);
  else
    emit_insn (gen_force_la_31 (dst, src));
}

/* Return a legitimate reference for ORIG (an address) using the
   register REG.  If REG is 0, a new pseudo is generated.

   There are two types of references that must be handled:

   1. Global data references must load the address from the GOT, via
      the PIC reg.  An insn is emitted to do this load, and the reg is
      returned.

   2. Static data references, constant pool addresses, and code labels
      compute the address as an offset from the GOT, whose base is in
      the PIC reg.  Static data objects have SYMBOL_FLAG_LOCAL set to
      differentiate them from global data objects.  The returned
      address is the PIC reg + an unspec constant.

   TARGET_LEGITIMIZE_ADDRESS_P rejects symbolic references unless the PIC
   reg also appears in the address.  */

rtx
legitimize_pic_address (rtx orig, rtx reg)
{
  rtx addr = orig;
  rtx new_rtx = orig;
  rtx base;

  gcc_assert (!TLS_SYMBOLIC_CONST (addr));

  if (GET_CODE (addr) == LABEL_REF
      || (GET_CODE (addr) == SYMBOL_REF && SYMBOL_REF_LOCAL_P (addr)))
    {
      /* This is a local symbol.  */
      if (TARGET_CPU_ZARCH && larl_operand (addr, VOIDmode))
        {
          /* Access local symbols PC-relative via LARL.
             This is the same as in the non-PIC case, so it is
             handled automatically ...  */
        }
      else
        {
          /* Access local symbols relative to the GOT.  */

          rtx temp = reg? reg : gen_reg_rtx (Pmode);

	  if (reload_in_progress || reload_completed)
	    df_set_regs_ever_live (PIC_OFFSET_TABLE_REGNUM, true);

          addr = gen_rtx_UNSPEC (Pmode, gen_rtvec (1, addr), UNSPEC_GOTOFF);
          addr = gen_rtx_CONST (Pmode, addr);
          addr = force_const_mem (Pmode, addr);
	  emit_move_insn (temp, addr);

          new_rtx = gen_rtx_PLUS (Pmode, pic_offset_table_rtx, temp);
          if (reg != 0)
            {
              s390_load_address (reg, new_rtx);
              new_rtx = reg;
            }
        }
    }
  else if (GET_CODE (addr) == SYMBOL_REF)
    {
      if (reg == 0)
        reg = gen_reg_rtx (Pmode);

      if (flag_pic == 1)
        {
          /* Assume GOT offset < 4k.  This is handled the same way
             in both 31- and 64-bit code (@GOT).  */

	  if (reload_in_progress || reload_completed)
	    df_set_regs_ever_live (PIC_OFFSET_TABLE_REGNUM, true);

          new_rtx = gen_rtx_UNSPEC (Pmode, gen_rtvec (1, addr), UNSPEC_GOT);
          new_rtx = gen_rtx_CONST (Pmode, new_rtx);
          new_rtx = gen_rtx_PLUS (Pmode, pic_offset_table_rtx, new_rtx);
          new_rtx = gen_const_mem (Pmode, new_rtx);
          emit_move_insn (reg, new_rtx);
          new_rtx = reg;
        }
      else if (TARGET_CPU_ZARCH)
        {
          /* If the GOT offset might be >= 4k, we determine the position
             of the GOT entry via a PC-relative LARL (@GOTENT).  */

          rtx temp = reg ? reg : gen_reg_rtx (Pmode);

	  gcc_assert (REGNO (temp) >= FIRST_PSEUDO_REGISTER
		      || REGNO_REG_CLASS (REGNO (temp)) == ADDR_REGS);

          new_rtx = gen_rtx_UNSPEC (Pmode, gen_rtvec (1, addr), UNSPEC_GOTENT);
          new_rtx = gen_rtx_CONST (Pmode, new_rtx);
          emit_move_insn (temp, new_rtx);

          new_rtx = gen_const_mem (Pmode, temp);
          emit_move_insn (reg, new_rtx);
          new_rtx = reg;
        }
      else
        {
          /* If the GOT offset might be >= 4k, we have to load it
             from the literal pool (@GOT).  */

          rtx temp = reg ? reg : gen_reg_rtx (Pmode);

	  gcc_assert (REGNO (temp) >= FIRST_PSEUDO_REGISTER
		      || REGNO_REG_CLASS (REGNO (temp)) == ADDR_REGS);

	  if (reload_in_progress || reload_completed)
	    df_set_regs_ever_live (PIC_OFFSET_TABLE_REGNUM, true);

          addr = gen_rtx_UNSPEC (Pmode, gen_rtvec (1, addr), UNSPEC_GOT);
          addr = gen_rtx_CONST (Pmode, addr);
          addr = force_const_mem (Pmode, addr);
          emit_move_insn (temp, addr);

          new_rtx = gen_rtx_PLUS (Pmode, pic_offset_table_rtx, temp);
          new_rtx = gen_const_mem (Pmode, new_rtx);
          emit_move_insn (reg, new_rtx);
          new_rtx = reg;
        }
    }
  else
    {
      if (GET_CODE (addr) == CONST)
	{
	  addr = XEXP (addr, 0);
	  if (GET_CODE (addr) == UNSPEC)
	    {
	      gcc_assert (XVECLEN (addr, 0) == 1);
              switch (XINT (addr, 1))
                {
                  /* If someone moved a GOT-relative UNSPEC
                     out of the literal pool, force them back in.  */
                  case UNSPEC_GOTOFF:
                  case UNSPEC_PLTOFF:
                    new_rtx = force_const_mem (Pmode, orig);
                    break;

                  /* @GOT is OK as is if small.  */
		  case UNSPEC_GOT:
		    if (flag_pic == 2)
		      new_rtx = force_const_mem (Pmode, orig);
		    break;

                  /* @GOTENT is OK as is.  */
                  case UNSPEC_GOTENT:
                    break;

                  /* @PLT is OK as is on 64-bit, must be converted to
                     GOT-relative @PLTOFF on 31-bit.  */
                  case UNSPEC_PLT:
                    if (!TARGET_CPU_ZARCH)
                      {
                        rtx temp = reg? reg : gen_reg_rtx (Pmode);

			if (reload_in_progress || reload_completed)
			  df_set_regs_ever_live (PIC_OFFSET_TABLE_REGNUM, true);

                        addr = XVECEXP (addr, 0, 0);
                        addr = gen_rtx_UNSPEC (Pmode, gen_rtvec (1, addr),
					       UNSPEC_PLTOFF);
                        addr = gen_rtx_CONST (Pmode, addr);
                        addr = force_const_mem (Pmode, addr);
	                emit_move_insn (temp, addr);

                        new_rtx = gen_rtx_PLUS (Pmode, pic_offset_table_rtx, temp);
                        if (reg != 0)
                          {
                            s390_load_address (reg, new_rtx);
                            new_rtx = reg;
                          }
                      }
                    break;

                  /* Everything else cannot happen.  */
                  default:
                    gcc_unreachable ();
                }
	    }
	  else
	    gcc_assert (GET_CODE (addr) == PLUS);
	}
      if (GET_CODE (addr) == PLUS)
	{
	  rtx op0 = XEXP (addr, 0), op1 = XEXP (addr, 1);

	  gcc_assert (!TLS_SYMBOLIC_CONST (op0));
	  gcc_assert (!TLS_SYMBOLIC_CONST (op1));

	  /* Check first to see if this is a constant offset
             from a local symbol reference.  */
	  if ((GET_CODE (op0) == LABEL_REF
		|| (GET_CODE (op0) == SYMBOL_REF && SYMBOL_REF_LOCAL_P (op0)))
	      && GET_CODE (op1) == CONST_INT)
	    {
              if (TARGET_CPU_ZARCH
		  && larl_operand (op0, VOIDmode)
		  && INTVAL (op1) < (HOST_WIDE_INT)1 << 31
		  && INTVAL (op1) >= -((HOST_WIDE_INT)1 << 31))
                {
                  if (INTVAL (op1) & 1)
                    {
                      /* LARL can't handle odd offsets, so emit a
                         pair of LARL and LA.  */
                      rtx temp = reg? reg : gen_reg_rtx (Pmode);

                      if (!DISP_IN_RANGE (INTVAL (op1)))
                        {
                          HOST_WIDE_INT even = INTVAL (op1) - 1;
                          op0 = gen_rtx_PLUS (Pmode, op0, GEN_INT (even));
			  op0 = gen_rtx_CONST (Pmode, op0);
                          op1 = const1_rtx;
                        }

                      emit_move_insn (temp, op0);
                      new_rtx = gen_rtx_PLUS (Pmode, temp, op1);

                      if (reg != 0)
                        {
                          s390_load_address (reg, new_rtx);
                          new_rtx = reg;
                        }
                    }
                  else
                    {
                      /* If the offset is even, we can just use LARL.
                         This will happen automatically.  */
                    }
                }
              else
                {
                  /* Access local symbols relative to the GOT.  */

                  rtx temp = reg? reg : gen_reg_rtx (Pmode);

		  if (reload_in_progress || reload_completed)
		    df_set_regs_ever_live (PIC_OFFSET_TABLE_REGNUM, true);

                  addr = gen_rtx_UNSPEC (Pmode, gen_rtvec (1, op0),
					 UNSPEC_GOTOFF);
                  addr = gen_rtx_PLUS (Pmode, addr, op1);
                  addr = gen_rtx_CONST (Pmode, addr);
                  addr = force_const_mem (Pmode, addr);
		  emit_move_insn (temp, addr);

                  new_rtx = gen_rtx_PLUS (Pmode, pic_offset_table_rtx, temp);
                  if (reg != 0)
                    {
                      s390_load_address (reg, new_rtx);
                      new_rtx = reg;
                    }
                }
	    }

          /* Now, check whether it is a GOT relative symbol plus offset
             that was pulled out of the literal pool.  Force it back in.  */

	  else if (GET_CODE (op0) == UNSPEC
	           && GET_CODE (op1) == CONST_INT
	           && XINT (op0, 1) == UNSPEC_GOTOFF)
            {
	      gcc_assert (XVECLEN (op0, 0) == 1);

              new_rtx = force_const_mem (Pmode, orig);
            }

          /* Otherwise, compute the sum.  */
	  else
	    {
	      base = legitimize_pic_address (XEXP (addr, 0), reg);
	      new_rtx  = legitimize_pic_address (XEXP (addr, 1),
					     base == reg ? NULL_RTX : reg);
	      if (GET_CODE (new_rtx) == CONST_INT)
		new_rtx = plus_constant (base, INTVAL (new_rtx));
	      else
		{
		  if (GET_CODE (new_rtx) == PLUS && CONSTANT_P (XEXP (new_rtx, 1)))
		    {
		      base = gen_rtx_PLUS (Pmode, base, XEXP (new_rtx, 0));
		      new_rtx = XEXP (new_rtx, 1);
		    }
		  new_rtx = gen_rtx_PLUS (Pmode, base, new_rtx);
		}

	      if (GET_CODE (new_rtx) == CONST)
		new_rtx = XEXP (new_rtx, 0);
              new_rtx = force_operand (new_rtx, 0);
	    }
	}
    }
  return new_rtx;
}

/* Load the thread pointer into a register.  */

rtx
s390_get_thread_pointer (void)
{
  rtx tp = gen_reg_rtx (Pmode);

  emit_move_insn (tp, gen_rtx_REG (Pmode, TP_REGNUM));
  mark_reg_pointer (tp, BITS_PER_WORD);

  return tp;
}

/* Emit a tls call insn. The call target is the SYMBOL_REF stored
   in s390_tls_symbol which always refers to __tls_get_offset.
   The returned offset is written to RESULT_REG and an USE rtx is
   generated for TLS_CALL.  */

static GTY(()) rtx s390_tls_symbol;

static void
s390_emit_tls_call_insn (rtx result_reg, rtx tls_call)
{
  rtx insn;

  gcc_assert (flag_pic);

  if (!s390_tls_symbol)
    s390_tls_symbol = gen_rtx_SYMBOL_REF (Pmode, "__tls_get_offset");

  insn = s390_emit_call (s390_tls_symbol, tls_call, result_reg,
			 gen_rtx_REG (Pmode, RETURN_REGNUM));

  use_reg (&CALL_INSN_FUNCTION_USAGE (insn), result_reg);
  RTL_CONST_CALL_P (insn) = 1;
}

/* ADDR contains a thread-local SYMBOL_REF.  Generate code to compute
   this (thread-local) address.  REG may be used as temporary.  */

static rtx
legitimize_tls_address (rtx addr, rtx reg)
{
  rtx new_rtx, tls_call, temp, base, r2, insn;

  if (GET_CODE (addr) == SYMBOL_REF)
    switch (tls_symbolic_operand (addr))
      {
      case TLS_MODEL_GLOBAL_DYNAMIC:
	start_sequence ();
	r2 = gen_rtx_REG (Pmode, 2);
	tls_call = gen_rtx_UNSPEC (Pmode, gen_rtvec (1, addr), UNSPEC_TLSGD);
	new_rtx = gen_rtx_CONST (Pmode, tls_call);
	new_rtx = force_const_mem (Pmode, new_rtx);
	emit_move_insn (r2, new_rtx);
	s390_emit_tls_call_insn (r2, tls_call);
	insn = get_insns ();
	end_sequence ();

	new_rtx = gen_rtx_UNSPEC (Pmode, gen_rtvec (1, addr), UNSPEC_NTPOFF);
	temp = gen_reg_rtx (Pmode);
	emit_libcall_block (insn, temp, r2, new_rtx);

	new_rtx = gen_rtx_PLUS (Pmode, s390_get_thread_pointer (), temp);
	if (reg != 0)
	  {
	    s390_load_address (reg, new_rtx);
	    new_rtx = reg;
	  }
	break;

      case TLS_MODEL_LOCAL_DYNAMIC:
	start_sequence ();
	r2 = gen_rtx_REG (Pmode, 2);
	tls_call = gen_rtx_UNSPEC (Pmode, gen_rtvec (1, const0_rtx), UNSPEC_TLSLDM);
	new_rtx = gen_rtx_CONST (Pmode, tls_call);
	new_rtx = force_const_mem (Pmode, new_rtx);
	emit_move_insn (r2, new_rtx);
	s390_emit_tls_call_insn (r2, tls_call);
	insn = get_insns ();
	end_sequence ();

	new_rtx = gen_rtx_UNSPEC (Pmode, gen_rtvec (1, const0_rtx), UNSPEC_TLSLDM_NTPOFF);
	temp = gen_reg_rtx (Pmode);
	emit_libcall_block (insn, temp, r2, new_rtx);

	new_rtx = gen_rtx_PLUS (Pmode, s390_get_thread_pointer (), temp);
	base = gen_reg_rtx (Pmode);
	s390_load_address (base, new_rtx);

	new_rtx = gen_rtx_UNSPEC (Pmode, gen_rtvec (1, addr), UNSPEC_DTPOFF);
	new_rtx = gen_rtx_CONST (Pmode, new_rtx);
	new_rtx = force_const_mem (Pmode, new_rtx);
	temp = gen_reg_rtx (Pmode);
	emit_move_insn (temp, new_rtx);

	new_rtx = gen_rtx_PLUS (Pmode, base, temp);
	if (reg != 0)
	  {
	    s390_load_address (reg, new_rtx);
	    new_rtx = reg;
	  }
	break;

      case TLS_MODEL_INITIAL_EXEC:
	if (flag_pic == 1)
	  {
	    /* Assume GOT offset < 4k.  This is handled the same way
	       in both 31- and 64-bit code.  */

	    if (reload_in_progress || reload_completed)
	      df_set_regs_ever_live (PIC_OFFSET_TABLE_REGNUM, true);

	    new_rtx = gen_rtx_UNSPEC (Pmode, gen_rtvec (1, addr), UNSPEC_GOTNTPOFF);
	    new_rtx = gen_rtx_CONST (Pmode, new_rtx);
	    new_rtx = gen_rtx_PLUS (Pmode, pic_offset_table_rtx, new_rtx);
	    new_rtx = gen_const_mem (Pmode, new_rtx);
	    temp = gen_reg_rtx (Pmode);
	    emit_move_insn (temp, new_rtx);
	  }
	else if (TARGET_CPU_ZARCH)
	  {
	    /* If the GOT offset might be >= 4k, we determine the position
	       of the GOT entry via a PC-relative LARL.  */

	    new_rtx = gen_rtx_UNSPEC (Pmode, gen_rtvec (1, addr), UNSPEC_INDNTPOFF);
	    new_rtx = gen_rtx_CONST (Pmode, new_rtx);
	    temp = gen_reg_rtx (Pmode);
	    emit_move_insn (temp, new_rtx);

	    new_rtx = gen_const_mem (Pmode, temp);
	    temp = gen_reg_rtx (Pmode);
	    emit_move_insn (temp, new_rtx);
	  }
	else if (flag_pic)
	  {
	    /* If the GOT offset might be >= 4k, we have to load it
	       from the literal pool.  */

	    if (reload_in_progress || reload_completed)
	      df_set_regs_ever_live (PIC_OFFSET_TABLE_REGNUM, true);

	    new_rtx = gen_rtx_UNSPEC (Pmode, gen_rtvec (1, addr), UNSPEC_GOTNTPOFF);
	    new_rtx = gen_rtx_CONST (Pmode, new_rtx);
	    new_rtx = force_const_mem (Pmode, new_rtx);
	    temp = gen_reg_rtx (Pmode);
	    emit_move_insn (temp, new_rtx);

            new_rtx = gen_rtx_PLUS (Pmode, pic_offset_table_rtx, temp);
	    new_rtx = gen_const_mem (Pmode, new_rtx);

	    new_rtx = gen_rtx_UNSPEC (Pmode, gen_rtvec (2, new_rtx, addr), UNSPEC_TLS_LOAD);
	    temp = gen_reg_rtx (Pmode);
	    emit_insn (gen_rtx_SET (Pmode, temp, new_rtx));
	  }
	else
	  {
	    /* In position-dependent code, load the absolute address of
	       the GOT entry from the literal pool.  */

	    new_rtx = gen_rtx_UNSPEC (Pmode, gen_rtvec (1, addr), UNSPEC_INDNTPOFF);
	    new_rtx = gen_rtx_CONST (Pmode, new_rtx);
	    new_rtx = force_const_mem (Pmode, new_rtx);
	    temp = gen_reg_rtx (Pmode);
	    emit_move_insn (temp, new_rtx);

	    new_rtx = temp;
	    new_rtx = gen_const_mem (Pmode, new_rtx);
	    new_rtx = gen_rtx_UNSPEC (Pmode, gen_rtvec (2, new_rtx, addr), UNSPEC_TLS_LOAD);
	    temp = gen_reg_rtx (Pmode);
	    emit_insn (gen_rtx_SET (Pmode, temp, new_rtx));
	  }

	new_rtx = gen_rtx_PLUS (Pmode, s390_get_thread_pointer (), temp);
	if (reg != 0)
	  {
	    s390_load_address (reg, new_rtx);
	    new_rtx = reg;
	  }
	break;

      case TLS_MODEL_LOCAL_EXEC:
	new_rtx = gen_rtx_UNSPEC (Pmode, gen_rtvec (1, addr), UNSPEC_NTPOFF);
	new_rtx = gen_rtx_CONST (Pmode, new_rtx);
	new_rtx = force_const_mem (Pmode, new_rtx);
        temp = gen_reg_rtx (Pmode);
	emit_move_insn (temp, new_rtx);

	new_rtx = gen_rtx_PLUS (Pmode, s390_get_thread_pointer (), temp);
	if (reg != 0)
	  {
	    s390_load_address (reg, new_rtx);
	    new_rtx = reg;
	  }
	break;

      default:
	gcc_unreachable ();
      }

  else if (GET_CODE (addr) == CONST && GET_CODE (XEXP (addr, 0)) == UNSPEC)
    {
      switch (XINT (XEXP (addr, 0), 1))
	{
	case UNSPEC_INDNTPOFF:
	  gcc_assert (TARGET_CPU_ZARCH);
	  new_rtx = addr;
	  break;

	default:
	  gcc_unreachable ();
	}
    }

  else if (GET_CODE (addr) == CONST && GET_CODE (XEXP (addr, 0)) == PLUS
	   && GET_CODE (XEXP (XEXP (addr, 0), 1)) == CONST_INT)
    {
      new_rtx = XEXP (XEXP (addr, 0), 0);
      if (GET_CODE (new_rtx) != SYMBOL_REF)
	new_rtx = gen_rtx_CONST (Pmode, new_rtx);

      new_rtx = legitimize_tls_address (new_rtx, reg);
      new_rtx = plus_constant (new_rtx, INTVAL (XEXP (XEXP (addr, 0), 1)));
      new_rtx = force_operand (new_rtx, 0);
    }

  else
    gcc_unreachable ();  /* for now ... */

  return new_rtx;
}

/* Emit insns making the address in operands[1] valid for a standard
   move to operands[0].  operands[1] is replaced by an address which
   should be used instead of the former RTX to emit the move
   pattern.  */

void
emit_symbolic_move (rtx *operands)
{
  rtx temp = !can_create_pseudo_p () ? operands[0] : gen_reg_rtx (Pmode);

  if (GET_CODE (operands[0]) == MEM)
    operands[1] = force_reg (Pmode, operands[1]);
  else if (TLS_SYMBOLIC_CONST (operands[1]))
    operands[1] = legitimize_tls_address (operands[1], temp);
  else if (flag_pic)
    operands[1] = legitimize_pic_address (operands[1], temp);
}

/* Try machine-dependent ways of modifying an illegitimate address X
   to be legitimate.  If we find one, return the new, valid address.

   OLDX is the address as it was before break_out_memory_refs was called.
   In some cases it is useful to look at this to decide what needs to be done.

   MODE is the mode of the operand pointed to by X.

   When -fpic is used, special handling is needed for symbolic references.
   See comments by legitimize_pic_address for details.  */

static rtx
s390_legitimize_address (rtx x, rtx oldx ATTRIBUTE_UNUSED,
			 enum machine_mode mode ATTRIBUTE_UNUSED)
{
  rtx constant_term = const0_rtx;

  if (TLS_SYMBOLIC_CONST (x))
    {
      x = legitimize_tls_address (x, 0);

      if (s390_legitimate_address_p (mode, x, FALSE))
	return x;
    }
  else if (GET_CODE (x) == PLUS
	   && (TLS_SYMBOLIC_CONST (XEXP (x, 0))
	       || TLS_SYMBOLIC_CONST (XEXP (x, 1))))
    {
      return x;
    }
  else if (flag_pic)
    {
      if (SYMBOLIC_CONST (x)
          || (GET_CODE (x) == PLUS
              && (SYMBOLIC_CONST (XEXP (x, 0))
                  || SYMBOLIC_CONST (XEXP (x, 1)))))
	  x = legitimize_pic_address (x, 0);

      if (s390_legitimate_address_p (mode, x, FALSE))
	return x;
    }

  x = eliminate_constant_term (x, &constant_term);

  /* Optimize loading of large displacements by splitting them
     into the multiple of 4K and the rest; this allows the
     former to be CSE'd if possible.

     Don't do this if the displacement is added to a register
     pointing into the stack frame, as the offsets will
     change later anyway.  */

  if (GET_CODE (constant_term) == CONST_INT
      && !TARGET_LONG_DISPLACEMENT
      && !DISP_IN_RANGE (INTVAL (constant_term))
      && !(REG_P (x) && REGNO_PTR_FRAME_P (REGNO (x))))
    {
      HOST_WIDE_INT lower = INTVAL (constant_term) & 0xfff;
      HOST_WIDE_INT upper = INTVAL (constant_term) ^ lower;

      rtx temp = gen_reg_rtx (Pmode);
      rtx val  = force_operand (GEN_INT (upper), temp);
      if (val != temp)
	emit_move_insn (temp, val);

      x = gen_rtx_PLUS (Pmode, x, temp);
      constant_term = GEN_INT (lower);
    }

  if (GET_CODE (x) == PLUS)
    {
      if (GET_CODE (XEXP (x, 0)) == REG)
	{
	  rtx temp = gen_reg_rtx (Pmode);
	  rtx val  = force_operand (XEXP (x, 1), temp);
	  if (val != temp)
	    emit_move_insn (temp, val);

	  x = gen_rtx_PLUS (Pmode, XEXP (x, 0), temp);
	}

      else if (GET_CODE (XEXP (x, 1)) == REG)
	{
	  rtx temp = gen_reg_rtx (Pmode);
	  rtx val  = force_operand (XEXP (x, 0), temp);
	  if (val != temp)
	    emit_move_insn (temp, val);

	  x = gen_rtx_PLUS (Pmode, temp, XEXP (x, 1));
	}
    }

  if (constant_term != const0_rtx)
    x = gen_rtx_PLUS (Pmode, x, constant_term);

  return x;
}

/* Try a machine-dependent way of reloading an illegitimate address AD
   operand.  If we find one, push the reload and and return the new address.

   MODE is the mode of the enclosing MEM.  OPNUM is the operand number
   and TYPE is the reload type of the current reload.  */

rtx
legitimize_reload_address (rtx ad, enum machine_mode mode ATTRIBUTE_UNUSED,
			   int opnum, int type)
{
  if (!optimize || TARGET_LONG_DISPLACEMENT)
    return NULL_RTX;

  if (GET_CODE (ad) == PLUS)
    {
      rtx tem = simplify_binary_operation (PLUS, Pmode,
					   XEXP (ad, 0), XEXP (ad, 1));
      if (tem)
	ad = tem;
    }

  if (GET_CODE (ad) == PLUS
      && GET_CODE (XEXP (ad, 0)) == REG
      && GET_CODE (XEXP (ad, 1)) == CONST_INT
      && !DISP_IN_RANGE (INTVAL (XEXP (ad, 1))))
    {
      HOST_WIDE_INT lower = INTVAL (XEXP (ad, 1)) & 0xfff;
      HOST_WIDE_INT upper = INTVAL (XEXP (ad, 1)) ^ lower;
      rtx cst, tem, new_rtx;

      cst = GEN_INT (upper);
      if (!legitimate_reload_constant_p (cst))
	cst = force_const_mem (Pmode, cst);

      tem = gen_rtx_PLUS (Pmode, XEXP (ad, 0), cst);
      new_rtx = gen_rtx_PLUS (Pmode, tem, GEN_INT (lower));

      push_reload (XEXP (tem, 1), 0, &XEXP (tem, 1), 0,
		   BASE_REG_CLASS, Pmode, VOIDmode, 0, 0,
		   opnum, (enum reload_type) type);
      return new_rtx;
    }

  return NULL_RTX;
}

/* Emit code to move LEN bytes from DST to SRC.  */

void
s390_expand_movmem (rtx dst, rtx src, rtx len)
{
  if (GET_CODE (len) == CONST_INT && INTVAL (len) >= 0 && INTVAL (len) <= 256)
    {
      if (INTVAL (len) > 0)
        emit_insn (gen_movmem_short (dst, src, GEN_INT (INTVAL (len) - 1)));
    }

  else if (TARGET_MVCLE)
    {
      emit_insn (gen_movmem_long (dst, src, convert_to_mode (Pmode, len, 1)));
    }

  else
    {
      rtx dst_addr, src_addr, count, blocks, temp;
      rtx loop_start_label = gen_label_rtx ();
      rtx loop_end_label = gen_label_rtx ();
      rtx end_label = gen_label_rtx ();
      enum machine_mode mode;

      mode = GET_MODE (len);
      if (mode == VOIDmode)
        mode = Pmode;

      dst_addr = gen_reg_rtx (Pmode);
      src_addr = gen_reg_rtx (Pmode);
      count = gen_reg_rtx (mode);
      blocks = gen_reg_rtx (mode);

      convert_move (count, len, 1);
      emit_cmp_and_jump_insns (count, const0_rtx,
			       EQ, NULL_RTX, mode, 1, end_label);

      emit_move_insn (dst_addr, force_operand (XEXP (dst, 0), NULL_RTX));
      emit_move_insn (src_addr, force_operand (XEXP (src, 0), NULL_RTX));
      dst = change_address (dst, VOIDmode, dst_addr);
      src = change_address (src, VOIDmode, src_addr);

      temp = expand_binop (mode, add_optab, count, constm1_rtx, count, 1,
			   OPTAB_DIRECT);
      if (temp != count)
        emit_move_insn (count, temp);

      temp = expand_binop (mode, lshr_optab, count, GEN_INT (8), blocks, 1,
			   OPTAB_DIRECT);
      if (temp != blocks)
        emit_move_insn (blocks, temp);

      emit_cmp_and_jump_insns (blocks, const0_rtx,
			       EQ, NULL_RTX, mode, 1, loop_end_label);

      emit_label (loop_start_label);

      if (TARGET_Z10
	  && (GET_CODE (len) != CONST_INT || INTVAL (len) > 768))
	{
	  rtx prefetch;

	  /* Issue a read prefetch for the +3 cache line.  */
	  prefetch = gen_prefetch (gen_rtx_PLUS (Pmode, src_addr, GEN_INT (768)),
				   const0_rtx, const0_rtx);
	  PREFETCH_SCHEDULE_BARRIER_P (prefetch) = true;
	  emit_insn (prefetch);

	  /* Issue a write prefetch for the +3 cache line.  */
	  prefetch = gen_prefetch (gen_rtx_PLUS (Pmode, dst_addr, GEN_INT (768)),
				   const1_rtx, const0_rtx);
	  PREFETCH_SCHEDULE_BARRIER_P (prefetch) = true;
	  emit_insn (prefetch);
	}

      emit_insn (gen_movmem_short (dst, src, GEN_INT (255)));
      s390_load_address (dst_addr,
			 gen_rtx_PLUS (Pmode, dst_addr, GEN_INT (256)));
      s390_load_address (src_addr,
			 gen_rtx_PLUS (Pmode, src_addr, GEN_INT (256)));

      temp = expand_binop (mode, add_optab, blocks, constm1_rtx, blocks, 1,
			   OPTAB_DIRECT);
      if (temp != blocks)
        emit_move_insn (blocks, temp);

      emit_cmp_and_jump_insns (blocks, const0_rtx,
			       EQ, NULL_RTX, mode, 1, loop_end_label);

      emit_jump (loop_start_label);
      emit_label (loop_end_label);

      emit_insn (gen_movmem_short (dst, src,
				   convert_to_mode (Pmode, count, 1)));
      emit_label (end_label);
    }
}

/* Emit code to set LEN bytes at DST to VAL.
   Make use of clrmem if VAL is zero.  */

void
s390_expand_setmem (rtx dst, rtx len, rtx val)
{
  if (GET_CODE (len) == CONST_INT && INTVAL (len) == 0)
    return;

  gcc_assert (GET_CODE (val) == CONST_INT || GET_MODE (val) == QImode);

  if (GET_CODE (len) == CONST_INT && INTVAL (len) > 0 && INTVAL (len) <= 257)
    {
      if (val == const0_rtx && INTVAL (len) <= 256)
        emit_insn (gen_clrmem_short (dst, GEN_INT (INTVAL (len) - 1)));
      else
	{
	  /* Initialize memory by storing the first byte.  */
	  emit_move_insn (adjust_address (dst, QImode, 0), val);

	  if (INTVAL (len) > 1)
	    {
	      /* Initiate 1 byte overlap move.
	         The first byte of DST is propagated through DSTP1.
		 Prepare a movmem for:  DST+1 = DST (length = LEN - 1).
		 DST is set to size 1 so the rest of the memory location
		 does not count as source operand.  */
	      rtx dstp1 = adjust_address (dst, VOIDmode, 1);
	      set_mem_size (dst, const1_rtx);

	      emit_insn (gen_movmem_short (dstp1, dst,
					   GEN_INT (INTVAL (len) - 2)));
	    }
	}
    }

  else if (TARGET_MVCLE)
    {
      val = force_not_mem (convert_modes (Pmode, QImode, val, 1));
      emit_insn (gen_setmem_long (dst, convert_to_mode (Pmode, len, 1), val));
    }

  else
    {
      rtx dst_addr, count, blocks, temp, dstp1 = NULL_RTX;
      rtx loop_start_label = gen_label_rtx ();
      rtx loop_end_label = gen_label_rtx ();
      rtx end_label = gen_label_rtx ();
      enum machine_mode mode;

      mode = GET_MODE (len);
      if (mode == VOIDmode)
        mode = Pmode;

      dst_addr = gen_reg_rtx (Pmode);
      count = gen_reg_rtx (mode);
      blocks = gen_reg_rtx (mode);

      convert_move (count, len, 1);
      emit_cmp_and_jump_insns (count, const0_rtx,
			       EQ, NULL_RTX, mode, 1, end_label);

      emit_move_insn (dst_addr, force_operand (XEXP (dst, 0), NULL_RTX));
      dst = change_address (dst, VOIDmode, dst_addr);

      if (val == const0_rtx)
        temp = expand_binop (mode, add_optab, count, constm1_rtx, count, 1,
			     OPTAB_DIRECT);
      else
	{
	  dstp1 = adjust_address (dst, VOIDmode, 1);
	  set_mem_size (dst, const1_rtx);

	  /* Initialize memory by storing the first byte.  */
	  emit_move_insn (adjust_address (dst, QImode, 0), val);

	  /* If count is 1 we are done.  */
	  emit_cmp_and_jump_insns (count, const1_rtx,
				   EQ, NULL_RTX, mode, 1, end_label);

	  temp = expand_binop (mode, add_optab, count, GEN_INT (-2), count, 1,
			       OPTAB_DIRECT);
	}
      if (temp != count)
        emit_move_insn (count, temp);

      temp = expand_binop (mode, lshr_optab, count, GEN_INT (8), blocks, 1,
			   OPTAB_DIRECT);
      if (temp != blocks)
        emit_move_insn (blocks, temp);

      emit_cmp_and_jump_insns (blocks, const0_rtx,
			       EQ, NULL_RTX, mode, 1, loop_end_label);

      emit_label (loop_start_label);

      if (TARGET_Z10
	  && (GET_CODE (len) != CONST_INT || INTVAL (len) > 1024))
	{
	  /* Issue a write prefetch for the +4 cache line.  */
	  rtx prefetch = gen_prefetch (gen_rtx_PLUS (Pmode, dst_addr,
						     GEN_INT (1024)),
				       const1_rtx, const0_rtx);
	  emit_insn (prefetch);
	  PREFETCH_SCHEDULE_BARRIER_P (prefetch) = true;
	}

      if (val == const0_rtx)
	emit_insn (gen_clrmem_short (dst, GEN_INT (255)));
      else
	emit_insn (gen_movmem_short (dstp1, dst, GEN_INT (255)));
      s390_load_address (dst_addr,
			 gen_rtx_PLUS (Pmode, dst_addr, GEN_INT (256)));

      temp = expand_binop (mode, add_optab, blocks, constm1_rtx, blocks, 1,
			   OPTAB_DIRECT);
      if (temp != blocks)
        emit_move_insn (blocks, temp);

      emit_cmp_and_jump_insns (blocks, const0_rtx,
			       EQ, NULL_RTX, mode, 1, loop_end_label);

      emit_jump (loop_start_label);
      emit_label (loop_end_label);

      if (val == const0_rtx)
        emit_insn (gen_clrmem_short (dst, convert_to_mode (Pmode, count, 1)));
      else
        emit_insn (gen_movmem_short (dstp1, dst, convert_to_mode (Pmode, count, 1)));
      emit_label (end_label);
    }
}

/* Emit code to compare LEN bytes at OP0 with those at OP1,
   and return the result in TARGET.  */

void
s390_expand_cmpmem (rtx target, rtx op0, rtx op1, rtx len)
{
  rtx ccreg = gen_rtx_REG (CCUmode, CC_REGNUM);
  rtx tmp;

  /* As the result of CMPINT is inverted compared to what we need,
     we have to swap the operands.  */
  tmp = op0; op0 = op1; op1 = tmp;

  if (GET_CODE (len) == CONST_INT && INTVAL (len) >= 0 && INTVAL (len) <= 256)
    {
      if (INTVAL (len) > 0)
        {
          emit_insn (gen_cmpmem_short (op0, op1, GEN_INT (INTVAL (len) - 1)));
          emit_insn (gen_cmpint (target, ccreg));
        }
      else
        emit_move_insn (target, const0_rtx);
    }
  else if (TARGET_MVCLE)
    {
      emit_insn (gen_cmpmem_long (op0, op1, convert_to_mode (Pmode, len, 1)));
      emit_insn (gen_cmpint (target, ccreg));
    }
  else
    {
      rtx addr0, addr1, count, blocks, temp;
      rtx loop_start_label = gen_label_rtx ();
      rtx loop_end_label = gen_label_rtx ();
      rtx end_label = gen_label_rtx ();
      enum machine_mode mode;

      mode = GET_MODE (len);
      if (mode == VOIDmode)
        mode = Pmode;

      addr0 = gen_reg_rtx (Pmode);
      addr1 = gen_reg_rtx (Pmode);
      count = gen_reg_rtx (mode);
      blocks = gen_reg_rtx (mode);

      convert_move (count, len, 1);
      emit_cmp_and_jump_insns (count, const0_rtx,
			       EQ, NULL_RTX, mode, 1, end_label);

      emit_move_insn (addr0, force_operand (XEXP (op0, 0), NULL_RTX));
      emit_move_insn (addr1, force_operand (XEXP (op1, 0), NULL_RTX));
      op0 = change_address (op0, VOIDmode, addr0);
      op1 = change_address (op1, VOIDmode, addr1);

      temp = expand_binop (mode, add_optab, count, constm1_rtx, count, 1,
			   OPTAB_DIRECT);
      if (temp != count)
        emit_move_insn (count, temp);

      temp = expand_binop (mode, lshr_optab, count, GEN_INT (8), blocks, 1,
			   OPTAB_DIRECT);
      if (temp != blocks)
        emit_move_insn (blocks, temp);

      emit_cmp_and_jump_insns (blocks, const0_rtx,
			       EQ, NULL_RTX, mode, 1, loop_end_label);

      emit_label (loop_start_label);

      if (TARGET_Z10
	  && (GET_CODE (len) != CONST_INT || INTVAL (len) > 512))
	{
	  rtx prefetch;

	  /* Issue a read prefetch for the +2 cache line of operand 1.  */
	  prefetch = gen_prefetch (gen_rtx_PLUS (Pmode, addr0, GEN_INT (512)),
				   const0_rtx, const0_rtx);
	  emit_insn (prefetch);
	  PREFETCH_SCHEDULE_BARRIER_P (prefetch) = true;

	  /* Issue a read prefetch for the +2 cache line of operand 2.  */
	  prefetch = gen_prefetch (gen_rtx_PLUS (Pmode, addr1, GEN_INT (512)),
				   const0_rtx, const0_rtx);
	  emit_insn (prefetch);
	  PREFETCH_SCHEDULE_BARRIER_P (prefetch) = true;
	}

      emit_insn (gen_cmpmem_short (op0, op1, GEN_INT (255)));
      temp = gen_rtx_NE (VOIDmode, ccreg, const0_rtx);
      temp = gen_rtx_IF_THEN_ELSE (VOIDmode, temp,
			gen_rtx_LABEL_REF (VOIDmode, end_label), pc_rtx);
      temp = gen_rtx_SET (VOIDmode, pc_rtx, temp);
      emit_jump_insn (temp);

      s390_load_address (addr0,
			 gen_rtx_PLUS (Pmode, addr0, GEN_INT (256)));
      s390_load_address (addr1,
			 gen_rtx_PLUS (Pmode, addr1, GEN_INT (256)));

      temp = expand_binop (mode, add_optab, blocks, constm1_rtx, blocks, 1,
			   OPTAB_DIRECT);
      if (temp != blocks)
        emit_move_insn (blocks, temp);

      emit_cmp_and_jump_insns (blocks, const0_rtx,
			       EQ, NULL_RTX, mode, 1, loop_end_label);

      emit_jump (loop_start_label);
      emit_label (loop_end_label);

      emit_insn (gen_cmpmem_short (op0, op1,
				   convert_to_mode (Pmode, count, 1)));
      emit_label (end_label);

      emit_insn (gen_cmpint (target, ccreg));
    }
}


/* Expand conditional increment or decrement using alc/slb instructions.
   Should generate code setting DST to either SRC or SRC + INCREMENT,
   depending on the result of the comparison CMP_OP0 CMP_CODE CMP_OP1.
   Returns true if successful, false otherwise.

   That makes it possible to implement some if-constructs without jumps e.g.:
   (borrow = CC0 | CC1 and carry = CC2 | CC3)
   unsigned int a, b, c;
   if (a < b)  c++; -> CCU  b > a  -> CC2;    c += carry;
   if (a < b)  c--; -> CCL3 a - b  -> borrow; c -= borrow;
   if (a <= b) c++; -> CCL3 b - a  -> borrow; c += carry;
   if (a <= b) c--; -> CCU  a <= b -> borrow; c -= borrow;

   Checks for EQ and NE with a nonzero value need an additional xor e.g.:
   if (a == b) c++; -> CCL3 a ^= b; 0 - a  -> borrow;    c += carry;
   if (a == b) c--; -> CCU  a ^= b; a <= 0 -> CC0 | CC1; c -= borrow;
   if (a != b) c++; -> CCU  a ^= b; a > 0  -> CC2;       c += carry;
   if (a != b) c--; -> CCL3 a ^= b; 0 - a  -> borrow;    c -= borrow; */

bool
s390_expand_addcc (enum rtx_code cmp_code, rtx cmp_op0, rtx cmp_op1,
		   rtx dst, rtx src, rtx increment)
{
  enum machine_mode cmp_mode;
  enum machine_mode cc_mode;
  rtx op_res;
  rtx insn;
  rtvec p;
  int ret;

  if ((GET_MODE (cmp_op0) == SImode || GET_MODE (cmp_op0) == VOIDmode)
      && (GET_MODE (cmp_op1) == SImode || GET_MODE (cmp_op1) == VOIDmode))
    cmp_mode = SImode;
  else if ((GET_MODE (cmp_op0) == DImode || GET_MODE (cmp_op0) == VOIDmode)
	   && (GET_MODE (cmp_op1) == DImode || GET_MODE (cmp_op1) == VOIDmode))
    cmp_mode = DImode;
  else
    return false;

  /* Try ADD LOGICAL WITH CARRY.  */
  if (increment == const1_rtx)
    {
      /* Determine CC mode to use.  */
      if (cmp_code == EQ || cmp_code == NE)
	{
	  if (cmp_op1 != const0_rtx)
	    {
	      cmp_op0 = expand_simple_binop (cmp_mode, XOR, cmp_op0, cmp_op1,
					     NULL_RTX, 0, OPTAB_WIDEN);
	      cmp_op1 = const0_rtx;
	    }

	  cmp_code = cmp_code == EQ ? LEU : GTU;
	}

      if (cmp_code == LTU || cmp_code == LEU)
	{
	  rtx tem = cmp_op0;
	  cmp_op0 = cmp_op1;
	  cmp_op1 = tem;
	  cmp_code = swap_condition (cmp_code);
	}

      switch (cmp_code)
	{
	  case GTU:
	    cc_mode = CCUmode;
	    break;

	  case GEU:
	    cc_mode = CCL3mode;
	    break;

	  default:
	    return false;
	}

      /* Emit comparison instruction pattern. */
      if (!register_operand (cmp_op0, cmp_mode))
	cmp_op0 = force_reg (cmp_mode, cmp_op0);

      insn = gen_rtx_SET (VOIDmode, gen_rtx_REG (cc_mode, CC_REGNUM),
			  gen_rtx_COMPARE (cc_mode, cmp_op0, cmp_op1));
      /* We use insn_invalid_p here to add clobbers if required.  */
      ret = insn_invalid_p (emit_insn (insn));
      gcc_assert (!ret);

      /* Emit ALC instruction pattern.  */
      op_res = gen_rtx_fmt_ee (cmp_code, GET_MODE (dst),
			       gen_rtx_REG (cc_mode, CC_REGNUM),
			       const0_rtx);

      if (src != const0_rtx)
	{
	  if (!register_operand (src, GET_MODE (dst)))
	    src = force_reg (GET_MODE (dst), src);

	  op_res = gen_rtx_PLUS (GET_MODE (dst), op_res, src);
	  op_res = gen_rtx_PLUS (GET_MODE (dst), op_res, const0_rtx);
	}

      p = rtvec_alloc (2);
      RTVEC_ELT (p, 0) =
        gen_rtx_SET (VOIDmode, dst, op_res);
      RTVEC_ELT (p, 1) =
	gen_rtx_CLOBBER (VOIDmode, gen_rtx_REG (CCmode, CC_REGNUM));
      emit_insn (gen_rtx_PARALLEL (VOIDmode, p));

      return true;
    }

  /* Try SUBTRACT LOGICAL WITH BORROW.  */
  if (increment == constm1_rtx)
    {
      /* Determine CC mode to use.  */
      if (cmp_code == EQ || cmp_code == NE)
	{
	  if (cmp_op1 != const0_rtx)
	    {
	      cmp_op0 = expand_simple_binop (cmp_mode, XOR, cmp_op0, cmp_op1,
					     NULL_RTX, 0, OPTAB_WIDEN);
	      cmp_op1 = const0_rtx;
	    }

	  cmp_code = cmp_code == EQ ? LEU : GTU;
	}

      if (cmp_code == GTU || cmp_code == GEU)
	{
	  rtx tem = cmp_op0;
	  cmp_op0 = cmp_op1;
	  cmp_op1 = tem;
	  cmp_code = swap_condition (cmp_code);
	}

      switch (cmp_code)
	{
	  case LEU:
	    cc_mode = CCUmode;
	    break;

	  case LTU:
	    cc_mode = CCL3mode;
	    break;

	  default:
	    return false;
	}

      /* Emit comparison instruction pattern. */
      if (!register_operand (cmp_op0, cmp_mode))
	cmp_op0 = force_reg (cmp_mode, cmp_op0);

      insn = gen_rtx_SET (VOIDmode, gen_rtx_REG (cc_mode, CC_REGNUM),
			  gen_rtx_COMPARE (cc_mode, cmp_op0, cmp_op1));
      /* We use insn_invalid_p here to add clobbers if required.  */
      ret = insn_invalid_p (emit_insn (insn));
      gcc_assert (!ret);

      /* Emit SLB instruction pattern.  */
      if (!register_operand (src, GET_MODE (dst)))
	src = force_reg (GET_MODE (dst), src);

      op_res = gen_rtx_MINUS (GET_MODE (dst),
			      gen_rtx_MINUS (GET_MODE (dst), src, const0_rtx),
			      gen_rtx_fmt_ee (cmp_code, GET_MODE (dst),
					      gen_rtx_REG (cc_mode, CC_REGNUM),
					      const0_rtx));
      p = rtvec_alloc (2);
      RTVEC_ELT (p, 0) =
        gen_rtx_SET (VOIDmode, dst, op_res);
      RTVEC_ELT (p, 1) =
	gen_rtx_CLOBBER (VOIDmode, gen_rtx_REG (CCmode, CC_REGNUM));
      emit_insn (gen_rtx_PARALLEL (VOIDmode, p));

      return true;
    }

  return false;
}

/* Expand code for the insv template. Return true if successful.  */

bool
s390_expand_insv (rtx dest, rtx op1, rtx op2, rtx src)
{
  int bitsize = INTVAL (op1);
  int bitpos = INTVAL (op2);

  /* On z10 we can use the risbg instruction to implement insv.  */
  if (TARGET_Z10
      && ((GET_MODE (dest) == DImode && GET_MODE (src) == DImode)
	  || (GET_MODE (dest) == SImode && GET_MODE (src) == SImode)))
    {
      rtx op;
      rtx clobber;

      op = gen_rtx_SET (GET_MODE(src),
			gen_rtx_ZERO_EXTRACT (GET_MODE (dest), dest, op1, op2),
			src);
      clobber = gen_rtx_CLOBBER (VOIDmode, gen_rtx_REG (CCmode, CC_REGNUM));
      emit_insn (gen_rtx_PARALLEL (VOIDmode, gen_rtvec (2, op, clobber)));

      return true;
    }

  /* We need byte alignment.  */
  if (bitsize % BITS_PER_UNIT)
    return false;

  if (bitpos == 0
      && memory_operand (dest, VOIDmode)
      && (register_operand (src, word_mode)
	  || const_int_operand (src, VOIDmode)))
    {
      /* Emit standard pattern if possible.  */
      enum machine_mode mode = smallest_mode_for_size (bitsize, MODE_INT);
      if (GET_MODE_BITSIZE (mode) == bitsize)
	emit_move_insn (adjust_address (dest, mode, 0), gen_lowpart (mode, src));

      /* (set (ze (mem)) (const_int)).  */
      else if (const_int_operand (src, VOIDmode))
	{
	  int size = bitsize / BITS_PER_UNIT;
	  rtx src_mem = adjust_address (force_const_mem (word_mode, src), BLKmode,
					GET_MODE_SIZE (word_mode) - size);

	  dest = adjust_address (dest, BLKmode, 0);
	  set_mem_size (dest, GEN_INT (size));
	  s390_expand_movmem (dest, src_mem, GEN_INT (size));
	}

      /* (set (ze (mem)) (reg)).  */
      else if (register_operand (src, word_mode))
	{
	  if (bitsize <= GET_MODE_BITSIZE (SImode))
	    emit_move_insn (gen_rtx_ZERO_EXTRACT (word_mode, dest, op1,
						  const0_rtx), src);
	  else
	    {
	      /* Emit st,stcmh sequence.  */
	      int stcmh_width = bitsize - GET_MODE_BITSIZE (SImode);
	      int size = stcmh_width / BITS_PER_UNIT;

	      emit_move_insn (adjust_address (dest, SImode, size),
			      gen_lowpart (SImode, src));
	      set_mem_size (dest, GEN_INT (size));
	      emit_move_insn (gen_rtx_ZERO_EXTRACT (word_mode, dest, GEN_INT
						    (stcmh_width), const0_rtx),
			      gen_rtx_LSHIFTRT (word_mode, src, GEN_INT
						(GET_MODE_BITSIZE (SImode))));
	    }
	}
      else
	return false;

      return true;
    }

  /* (set (ze (reg)) (const_int)).  */
  if (TARGET_ZARCH
      && register_operand (dest, word_mode)
      && (bitpos % 16) == 0
      && (bitsize % 16) == 0
      && const_int_operand (src, VOIDmode))
    {
      HOST_WIDE_INT val = INTVAL (src);
      int regpos = bitpos + bitsize;

      while (regpos > bitpos)
	{
	  enum machine_mode putmode;
	  int putsize;

	  if (TARGET_EXTIMM && (regpos % 32 == 0) && (regpos >= bitpos + 32))
	    putmode = SImode;
	  else
	    putmode = HImode;

	  putsize = GET_MODE_BITSIZE (putmode);
	  regpos -= putsize;
	  emit_move_insn (gen_rtx_ZERO_EXTRACT (word_mode, dest,
						GEN_INT (putsize),
						GEN_INT (regpos)),
			  gen_int_mode (val, putmode));
	  val >>= putsize;
	}
      gcc_assert (regpos == bitpos);
      return true;
    }

  return false;
}

/* A subroutine of s390_expand_cs_hqi and s390_expand_atomic which returns a
   register that holds VAL of mode MODE shifted by COUNT bits.  */

static inline rtx
s390_expand_mask_and_shift (rtx val, enum machine_mode mode, rtx count)
{
  val = expand_simple_binop (SImode, AND, val, GEN_INT (GET_MODE_MASK (mode)),
			     NULL_RTX, 1, OPTAB_DIRECT);
  return expand_simple_binop (SImode, ASHIFT, val, count,
			      NULL_RTX, 1, OPTAB_DIRECT);
}

/* Structure to hold the initial parameters for a compare_and_swap operation
   in HImode and QImode.  */

struct alignment_context
{
  rtx memsi;	  /* SI aligned memory location.  */
  rtx shift;	  /* Bit offset with regard to lsb.  */
  rtx modemask;	  /* Mask of the HQImode shifted by SHIFT bits.  */
  rtx modemaski;  /* ~modemask */
  bool aligned;	  /* True if memory is aligned, false else.  */
};

/* A subroutine of s390_expand_cs_hqi and s390_expand_atomic to initialize
   structure AC for transparent simplifying, if the memory alignment is known
   to be at least 32bit.  MEM is the memory location for the actual operation
   and MODE its mode.  */

static void
init_alignment_context (struct alignment_context *ac, rtx mem,
			enum machine_mode mode)
{
  ac->shift = GEN_INT (GET_MODE_SIZE (SImode) - GET_MODE_SIZE (mode));
  ac->aligned = (MEM_ALIGN (mem) >= GET_MODE_BITSIZE (SImode));

  if (ac->aligned)
    ac->memsi = adjust_address (mem, SImode, 0); /* Memory is aligned.  */
  else
    {
      /* Alignment is unknown.  */
      rtx byteoffset, addr, align;

      /* Force the address into a register.  */
      addr = force_reg (Pmode, XEXP (mem, 0));

      /* Align it to SImode.  */
      align = expand_simple_binop (Pmode, AND, addr,
				   GEN_INT (-GET_MODE_SIZE (SImode)),
				   NULL_RTX, 1, OPTAB_DIRECT);
      /* Generate MEM.  */
      ac->memsi = gen_rtx_MEM (SImode, align);
      MEM_VOLATILE_P (ac->memsi) = MEM_VOLATILE_P (mem);
      set_mem_alias_set (ac->memsi, ALIAS_SET_MEMORY_BARRIER);
      set_mem_align (ac->memsi, GET_MODE_BITSIZE (SImode));

      /* Calculate shiftcount.  */
      byteoffset = expand_simple_binop (Pmode, AND, addr,
					GEN_INT (GET_MODE_SIZE (SImode) - 1),
					NULL_RTX, 1, OPTAB_DIRECT);
      /* As we already have some offset, evaluate the remaining distance.  */
      ac->shift = expand_simple_binop (SImode, MINUS, ac->shift, byteoffset,
				      NULL_RTX, 1, OPTAB_DIRECT);

    }
  /* Shift is the byte count, but we need the bitcount.  */
  ac->shift = expand_simple_binop (SImode, MULT, ac->shift, GEN_INT (BITS_PER_UNIT),
				  NULL_RTX, 1, OPTAB_DIRECT);
  /* Calculate masks.  */
  ac->modemask = expand_simple_binop (SImode, ASHIFT,
				     GEN_INT (GET_MODE_MASK (mode)), ac->shift,
				     NULL_RTX, 1, OPTAB_DIRECT);
  ac->modemaski = expand_simple_unop (SImode, NOT, ac->modemask, NULL_RTX, 1);
}

/* Expand an atomic compare and swap operation for HImode and QImode.  MEM is
   the memory location, CMP the old value to compare MEM with and NEW_RTX the value
   to set if CMP == MEM.
   CMP is never in memory for compare_and_swap_cc because
   expand_bool_compare_and_swap puts it into a register for later compare.  */

void
s390_expand_cs_hqi (enum machine_mode mode, rtx target, rtx mem, rtx cmp, rtx new_rtx)
{
  struct alignment_context ac;
  rtx cmpv, newv, val, resv, cc;
  rtx res = gen_reg_rtx (SImode);
  rtx csloop = gen_label_rtx ();
  rtx csend = gen_label_rtx ();

  gcc_assert (register_operand (target, VOIDmode));
  gcc_assert (MEM_P (mem));

  init_alignment_context (&ac, mem, mode);

  /* Shift the values to the correct bit positions.  */
  if (!(ac.aligned && MEM_P (cmp)))
    cmp = s390_expand_mask_and_shift (cmp, mode, ac.shift);
  if (!(ac.aligned && MEM_P (new_rtx)))
    new_rtx = s390_expand_mask_and_shift (new_rtx, mode, ac.shift);

  /* Load full word.  Subsequent loads are performed by CS.  */
  val = expand_simple_binop (SImode, AND, ac.memsi, ac.modemaski,
			     NULL_RTX, 1, OPTAB_DIRECT);

  /* Start CS loop.  */
  emit_label (csloop);
  /* val = "<mem>00..0<mem>"
   * cmp = "00..0<cmp>00..0"
   * new = "00..0<new>00..0"
   */

  /* Patch cmp and new with val at correct position.  */
  if (ac.aligned && MEM_P (cmp))
    {
      cmpv = force_reg (SImode, val);
      store_bit_field (cmpv, GET_MODE_BITSIZE (mode), 0, SImode, cmp);
    }
  else
    cmpv = force_reg (SImode, expand_simple_binop (SImode, IOR, cmp, val,
						   NULL_RTX, 1, OPTAB_DIRECT));
  if (ac.aligned && MEM_P (new_rtx))
    {
      newv = force_reg (SImode, val);
      store_bit_field (newv, GET_MODE_BITSIZE (mode), 0, SImode, new_rtx);
    }
  else
    newv = force_reg (SImode, expand_simple_binop (SImode, IOR, new_rtx, val,
						   NULL_RTX, 1, OPTAB_DIRECT));

  /* Jump to end if we're done (likely?).  */
  s390_emit_jump (csend, s390_emit_compare_and_swap (EQ, res, ac.memsi,
						     cmpv, newv));

  /* Check for changes outside mode.  */
  resv = expand_simple_binop (SImode, AND, res, ac.modemaski,
			      NULL_RTX, 1, OPTAB_DIRECT);
  cc = s390_emit_compare (NE, resv, val);
  emit_move_insn (val, resv);
  /* Loop internal if so.  */
  s390_emit_jump (csloop, cc);

  emit_label (csend);

  /* Return the correct part of the bitfield.  */
  convert_move (target, expand_simple_binop (SImode, LSHIFTRT, res, ac.shift,
					     NULL_RTX, 1, OPTAB_DIRECT), 1);
}

/* Expand an atomic operation CODE of mode MODE.  MEM is the memory location
   and VAL the value to play with.  If AFTER is true then store the value
   MEM holds after the operation, if AFTER is false then store the value MEM
   holds before the operation.  If TARGET is zero then discard that value, else
   store it to TARGET.  */

void
s390_expand_atomic (enum machine_mode mode, enum rtx_code code,
		    rtx target, rtx mem, rtx val, bool after)
{
  struct alignment_context ac;
  rtx cmp;
  rtx new_rtx = gen_reg_rtx (SImode);
  rtx orig = gen_reg_rtx (SImode);
  rtx csloop = gen_label_rtx ();

  gcc_assert (!target || register_operand (target, VOIDmode));
  gcc_assert (MEM_P (mem));

  init_alignment_context (&ac, mem, mode);

  /* Shift val to the correct bit positions.
     Preserve "icm", but prevent "ex icm".  */
  if (!(ac.aligned && code == SET && MEM_P (val)))
    val = s390_expand_mask_and_shift (val, mode, ac.shift);

  /* Further preparation insns.  */
  if (code == PLUS || code == MINUS)
    emit_move_insn (orig, val);
  else if (code == MULT || code == AND) /* val = "11..1<val>11..1" */
    val = expand_simple_binop (SImode, XOR, val, ac.modemaski,
			       NULL_RTX, 1, OPTAB_DIRECT);

  /* Load full word.  Subsequent loads are performed by CS.  */
  cmp = force_reg (SImode, ac.memsi);

  /* Start CS loop.  */
  emit_label (csloop);
  emit_move_insn (new_rtx, cmp);

  /* Patch new with val at correct position.  */
  switch (code)
    {
    case PLUS:
    case MINUS:
      val = expand_simple_binop (SImode, code, new_rtx, orig,
				 NULL_RTX, 1, OPTAB_DIRECT);
      val = expand_simple_binop (SImode, AND, val, ac.modemask,
				 NULL_RTX, 1, OPTAB_DIRECT);
      /* FALLTHRU */
    case SET:
      if (ac.aligned && MEM_P (val))
	store_bit_field (new_rtx, GET_MODE_BITSIZE (mode), 0, SImode, val);
      else
	{
	  new_rtx = expand_simple_binop (SImode, AND, new_rtx, ac.modemaski,
				     NULL_RTX, 1, OPTAB_DIRECT);
	  new_rtx = expand_simple_binop (SImode, IOR, new_rtx, val,
				     NULL_RTX, 1, OPTAB_DIRECT);
	}
      break;
    case AND:
    case IOR:
    case XOR:
      new_rtx = expand_simple_binop (SImode, code, new_rtx, val,
				 NULL_RTX, 1, OPTAB_DIRECT);
      break;
    case MULT: /* NAND */
      new_rtx = expand_simple_binop (SImode, AND, new_rtx, val,
				 NULL_RTX, 1, OPTAB_DIRECT);
      new_rtx = expand_simple_binop (SImode, XOR, new_rtx, ac.modemask,
				 NULL_RTX, 1, OPTAB_DIRECT);
      break;
    default:
      gcc_unreachable ();
    }

  s390_emit_jump (csloop, s390_emit_compare_and_swap (NE, cmp,
						      ac.memsi, cmp, new_rtx));

  /* Return the correct part of the bitfield.  */
  if (target)
    convert_move (target, expand_simple_binop (SImode, LSHIFTRT,
					       after ? new_rtx : cmp, ac.shift,
					       NULL_RTX, 1, OPTAB_DIRECT), 1);
}

/* This is called from dwarf2out.c via TARGET_ASM_OUTPUT_DWARF_DTPREL.
   We need to emit DTP-relative relocations.  */

static void s390_output_dwarf_dtprel (FILE *, int, rtx) ATTRIBUTE_UNUSED;

static void
s390_output_dwarf_dtprel (FILE *file, int size, rtx x)
{
  switch (size)
    {
    case 4:
      fputs ("\t.long\t", file);
      break;
    case 8:
      fputs ("\t.quad\t", file);
      break;
    default:
      gcc_unreachable ();
    }
  output_addr_const (file, x);
  fputs ("@DTPOFF", file);
}

#ifdef TARGET_ALTERNATE_LONG_DOUBLE_MANGLING
/* Implement TARGET_MANGLE_TYPE.  */

static const char *
s390_mangle_type (const_tree type)
{
  if (TYPE_MAIN_VARIANT (type) == long_double_type_node
      && TARGET_LONG_DOUBLE_128)
    return "g";

  /* For all other types, use normal C++ mangling.  */
  return NULL;
}
#endif

/* In the name of slightly smaller debug output, and to cater to
   general assembler lossage, recognize various UNSPEC sequences
   and turn them back into a direct symbol reference.  */

static rtx
s390_delegitimize_address (rtx orig_x)
{
  rtx x, y;

  orig_x = delegitimize_mem_from_attrs (orig_x);
  x = orig_x;
  if (GET_CODE (x) != MEM)
    return orig_x;

  x = XEXP (x, 0);
  if (GET_CODE (x) == PLUS
      && GET_CODE (XEXP (x, 1)) == CONST
      && GET_CODE (XEXP (x, 0)) == REG
      && REGNO (XEXP (x, 0)) == PIC_OFFSET_TABLE_REGNUM)
    {
      y = XEXP (XEXP (x, 1), 0);
      if (GET_CODE (y) == UNSPEC
	  && XINT (y, 1) == UNSPEC_GOT)
	return XVECEXP (y, 0, 0);
      return orig_x;
    }

  if (GET_CODE (x) == CONST)
    {
      y = XEXP (x, 0);
      if (GET_CODE (y) == UNSPEC
	  && XINT (y, 1) == UNSPEC_GOTENT)
	return XVECEXP (y, 0, 0);
      return orig_x;
    }

  return orig_x;
}

/* Output operand OP to stdio stream FILE.
   OP is an address (register + offset) which is not used to address data;
   instead the rightmost bits are interpreted as the value.  */

static void
print_shift_count_operand (FILE *file, rtx op)
{
  HOST_WIDE_INT offset;
  rtx base;

  /* Extract base register and offset.  */
  if (!s390_decompose_shift_count (op, &base, &offset))
    gcc_unreachable ();

  /* Sanity check.  */
  if (base)
    {
      gcc_assert (GET_CODE (base) == REG);
      gcc_assert (REGNO (base) < FIRST_PSEUDO_REGISTER);
      gcc_assert (REGNO_REG_CLASS (REGNO (base)) == ADDR_REGS);
    }

  /* Offsets are constricted to twelve bits.  */
  fprintf (file, HOST_WIDE_INT_PRINT_DEC, offset & ((1 << 12) - 1));
  if (base)
    fprintf (file, "(%s)", reg_names[REGNO (base)]);
}

/* See 'get_some_local_dynamic_name'.  */

static int
get_some_local_dynamic_name_1 (rtx *px, void *data ATTRIBUTE_UNUSED)
{
  rtx x = *px;

  if (GET_CODE (x) == SYMBOL_REF && CONSTANT_POOL_ADDRESS_P (x))
    {
      x = get_pool_constant (x);
      return for_each_rtx (&x, get_some_local_dynamic_name_1, 0);
    }

  if (GET_CODE (x) == SYMBOL_REF
      && tls_symbolic_operand (x) == TLS_MODEL_LOCAL_DYNAMIC)
    {
      cfun->machine->some_ld_name = XSTR (x, 0);
      return 1;
    }

  return 0;
}

/* Locate some local-dynamic symbol still in use by this function
   so that we can print its name in local-dynamic base patterns.  */

static const char *
get_some_local_dynamic_name (void)
{
  rtx insn;

  if (cfun->machine->some_ld_name)
    return cfun->machine->some_ld_name;

  for (insn = get_insns (); insn ; insn = NEXT_INSN (insn))
    if (INSN_P (insn)
        && for_each_rtx (&PATTERN (insn), get_some_local_dynamic_name_1, 0))
      return cfun->machine->some_ld_name;

  gcc_unreachable ();
}

/* Output machine-dependent UNSPECs occurring in address constant X
   in assembler syntax to stdio stream FILE.  Returns true if the
   constant X could be recognized, false otherwise.  */

static bool
s390_output_addr_const_extra (FILE *file, rtx x)
{
  if (GET_CODE (x) == UNSPEC && XVECLEN (x, 0) == 1)
    switch (XINT (x, 1))
      {
      case UNSPEC_GOTENT:
	output_addr_const (file, XVECEXP (x, 0, 0));
	fprintf (file, "@GOTENT");
	return true;
      case UNSPEC_GOT:
	output_addr_const (file, XVECEXP (x, 0, 0));
	fprintf (file, "@GOT");
	return true;
      case UNSPEC_GOTOFF:
	output_addr_const (file, XVECEXP (x, 0, 0));
	fprintf (file, "@GOTOFF");
	return true;
      case UNSPEC_PLT:
	output_addr_const (file, XVECEXP (x, 0, 0));
	fprintf (file, "@PLT");
	return true;
      case UNSPEC_PLTOFF:
	output_addr_const (file, XVECEXP (x, 0, 0));
	fprintf (file, "@PLTOFF");
	return true;
      case UNSPEC_TLSGD:
	output_addr_const (file, XVECEXP (x, 0, 0));
	fprintf (file, "@TLSGD");
	return true;
      case UNSPEC_TLSLDM:
	assemble_name (file, get_some_local_dynamic_name ());
	fprintf (file, "@TLSLDM");
	return true;
      case UNSPEC_DTPOFF:
	output_addr_const (file, XVECEXP (x, 0, 0));
	fprintf (file, "@DTPOFF");
	return true;
      case UNSPEC_NTPOFF:
	output_addr_const (file, XVECEXP (x, 0, 0));
	fprintf (file, "@NTPOFF");
	return true;
      case UNSPEC_GOTNTPOFF:
	output_addr_const (file, XVECEXP (x, 0, 0));
	fprintf (file, "@GOTNTPOFF");
	return true;
      case UNSPEC_INDNTPOFF:
	output_addr_const (file, XVECEXP (x, 0, 0));
	fprintf (file, "@INDNTPOFF");
	return true;
      }

  if (GET_CODE (x) == UNSPEC && XVECLEN (x, 0) == 2)
    switch (XINT (x, 1))
      {
      case UNSPEC_POOL_OFFSET:
	x = gen_rtx_MINUS (GET_MODE (x), XVECEXP (x, 0, 0), XVECEXP (x, 0, 1));
	output_addr_const (file, x);
	return true;
      }
  return false;
}

/* Output address operand ADDR in assembler syntax to
   stdio stream FILE.  */

void
print_operand_address (FILE *file, rtx addr)
{
  struct s390_address ad;

  if (s390_symref_operand_p (addr, NULL, NULL))
    {
      if (!TARGET_Z10)
	{
	  output_operand_lossage ("symbolic memory references are "
				  "only supported on z10 or later");
	  return;
	}
      output_addr_const (file, addr);
      return;
    }

  if (!s390_decompose_address (addr, &ad)
      || (ad.base && !REGNO_OK_FOR_BASE_P (REGNO (ad.base)))
      || (ad.indx && !REGNO_OK_FOR_INDEX_P (REGNO (ad.indx))))
    output_operand_lossage ("cannot decompose address");

  if (ad.disp)
    output_addr_const (file, ad.disp);
  else
    fprintf (file, "0");

  if (ad.base && ad.indx)
    fprintf (file, "(%s,%s)", reg_names[REGNO (ad.indx)],
                              reg_names[REGNO (ad.base)]);
  else if (ad.base)
    fprintf (file, "(%s)", reg_names[REGNO (ad.base)]);
}

/* Output operand X in assembler syntax to stdio stream FILE.
   CODE specified the format flag.  The following format flags
   are recognized:

    'C': print opcode suffix for branch condition.
    'D': print opcode suffix for inverse branch condition.
    'E': print opcode suffix for branch on index instruction.
    'J': print tls_load/tls_gdcall/tls_ldcall suffix
    'G': print the size of the operand in bytes.
    'O': print only the displacement of a memory reference.
    'R': print only the base register of a memory reference.
    'S': print S-type memory reference (base+displacement).
    'N': print the second word of a DImode operand.
    'M': print the second word of a TImode operand.
    'Y': print shift count operand.

    'b': print integer X as if it's an unsigned byte.
    'c': print integer X as if it's an signed byte.
    'x': print integer X as if it's an unsigned halfword.
    'h': print integer X as if it's a signed halfword.
    'i': print the first nonzero HImode part of X.
    'j': print the first HImode part unequal to -1 of X.
    'k': print the first nonzero SImode part of X.
    'm': print the first SImode part unequal to -1 of X.
    'o': print integer X as if it's an unsigned 32bit word.  */

void
print_operand (FILE *file, rtx x, int code)
{
  switch (code)
    {
    case 'C':
      fprintf (file, s390_branch_condition_mnemonic (x, FALSE));
      return;

    case 'D':
      fprintf (file, s390_branch_condition_mnemonic (x, TRUE));
      return;

    case 'E':
      if (GET_CODE (x) == LE)
	fprintf (file, "l");
      else if (GET_CODE (x) == GT)
	fprintf (file, "h");
      else
<<<<<<< HEAD
	gcc_unreachable ();
=======
	output_operand_lossage ("invalid comparison operator "
				"for 'E' output modifier");
>>>>>>> 03d20231
      return;

    case 'J':
      if (GET_CODE (x) == SYMBOL_REF)
	{
	  fprintf (file, "%s", ":tls_load:");
	  output_addr_const (file, x);
	}
      else if (GET_CODE (x) == UNSPEC && XINT (x, 1) == UNSPEC_TLSGD)
	{
	  fprintf (file, "%s", ":tls_gdcall:");
	  output_addr_const (file, XVECEXP (x, 0, 0));
	}
      else if (GET_CODE (x) == UNSPEC && XINT (x, 1) == UNSPEC_TLSLDM)
	{
	  fprintf (file, "%s", ":tls_ldcall:");
	  assemble_name (file, get_some_local_dynamic_name ());
	}
      else
	output_operand_lossage ("invalid reference for 'J' output modifier");
      return;

    case 'G':
      fprintf (file, "%u", GET_MODE_SIZE (GET_MODE (x)));
      return;

    case 'O':
      {
        struct s390_address ad;
	int ret;

	if (!MEM_P (x))
	  {
	    output_operand_lossage ("memory reference expected for "
				    "'O' output modifier");
	    return;
	  }

	ret = s390_decompose_address (XEXP (x, 0), &ad);

	if (!ret
	    || (ad.base && !REGNO_OK_FOR_BASE_P (REGNO (ad.base)))
	    || ad.indx)
	  {
	    output_operand_lossage ("invalid address for 'O' output modifier");
	    return;
	  }

        if (ad.disp)
          output_addr_const (file, ad.disp);
        else
          fprintf (file, "0");
      }
      return;

    case 'R':
      {
        struct s390_address ad;
	int ret;

	if (!MEM_P (x))
	  {
	    output_operand_lossage ("memory reference expected for "
				    "'R' output modifier");
	    return;
	  }

	ret = s390_decompose_address (XEXP (x, 0), &ad);

	if (!ret
	    || (ad.base && !REGNO_OK_FOR_BASE_P (REGNO (ad.base)))
	    || ad.indx)
	  {
	    output_operand_lossage ("invalid address for 'R' output modifier");
	    return;
	  }

        if (ad.base)
          fprintf (file, "%s", reg_names[REGNO (ad.base)]);
        else
          fprintf (file, "0");
      }
      return;

    case 'S':
      {
	struct s390_address ad;
	int ret;

	if (!MEM_P (x))
	  {
	    output_operand_lossage ("memory reference expected for "
				    "'S' output modifier");
	    return;
	  }
	ret = s390_decompose_address (XEXP (x, 0), &ad);

	if (!ret
	    || (ad.base && !REGNO_OK_FOR_BASE_P (REGNO (ad.base)))
	    || ad.indx)
	  {
	    output_operand_lossage ("invalid address for 'S' output modifier");
	    return;
	  }

	if (ad.disp)
	  output_addr_const (file, ad.disp);
	else
	  fprintf (file, "0");

	if (ad.base)
	  fprintf (file, "(%s)", reg_names[REGNO (ad.base)]);
      }
      return;

    case 'N':
      if (GET_CODE (x) == REG)
	x = gen_rtx_REG (GET_MODE (x), REGNO (x) + 1);
      else if (GET_CODE (x) == MEM)
	x = change_address (x, VOIDmode, plus_constant (XEXP (x, 0), 4));
      else
	output_operand_lossage ("register or memory expression expected "
				"for 'N' output modifier");
      break;

    case 'M':
      if (GET_CODE (x) == REG)
	x = gen_rtx_REG (GET_MODE (x), REGNO (x) + 1);
      else if (GET_CODE (x) == MEM)
	x = change_address (x, VOIDmode, plus_constant (XEXP (x, 0), 8));
      else
	output_operand_lossage ("register or memory expression expected "
				"for 'M' output modifier");
      break;

    case 'Y':
      print_shift_count_operand (file, x);
      return;
    }

  switch (GET_CODE (x))
    {
    case REG:
      fprintf (file, "%s", reg_names[REGNO (x)]);
      break;

    case MEM:
      output_address (XEXP (x, 0));
      break;

    case CONST:
    case CODE_LABEL:
    case LABEL_REF:
    case SYMBOL_REF:
      output_addr_const (file, x);
      break;

    case CONST_INT:
      if (code == 'b')
        fprintf (file, HOST_WIDE_INT_PRINT_DEC, INTVAL (x) & 0xff);
      else if (code == 'c')
        fprintf (file, HOST_WIDE_INT_PRINT_DEC, ((INTVAL (x) & 0xff) ^ 0x80) - 0x80);
      else if (code == 'x')
        fprintf (file, HOST_WIDE_INT_PRINT_DEC, INTVAL (x) & 0xffff);
      else if (code == 'h')
        fprintf (file, HOST_WIDE_INT_PRINT_DEC, ((INTVAL (x) & 0xffff) ^ 0x8000) - 0x8000);
      else if (code == 'i')
	fprintf (file, HOST_WIDE_INT_PRINT_DEC,
		 s390_extract_part (x, HImode, 0));
      else if (code == 'j')
	fprintf (file, HOST_WIDE_INT_PRINT_DEC,
		 s390_extract_part (x, HImode, -1));
      else if (code == 'k')
 	fprintf (file, HOST_WIDE_INT_PRINT_DEC,
 		 s390_extract_part (x, SImode, 0));
      else if (code == 'm')
 	fprintf (file, HOST_WIDE_INT_PRINT_DEC,
 		 s390_extract_part (x, SImode, -1));
      else if (code == 'o')
	fprintf (file, HOST_WIDE_INT_PRINT_DEC, INTVAL (x) & 0xffffffff);
      else
        fprintf (file, HOST_WIDE_INT_PRINT_DEC, INTVAL (x));
      break;

    case CONST_DOUBLE:
      gcc_assert (GET_MODE (x) == VOIDmode);
      if (code == 'b')
        fprintf (file, HOST_WIDE_INT_PRINT_DEC, CONST_DOUBLE_LOW (x) & 0xff);
      else if (code == 'x')
        fprintf (file, HOST_WIDE_INT_PRINT_DEC, CONST_DOUBLE_LOW (x) & 0xffff);
      else if (code == 'h')
        fprintf (file, HOST_WIDE_INT_PRINT_DEC,
		 ((CONST_DOUBLE_LOW (x) & 0xffff) ^ 0x8000) - 0x8000);
      else
	{
	  if (code == 0)
	    output_operand_lossage ("invalid constant - try using "
				    "an output modifier");
	  else
	    output_operand_lossage ("invalid constant for output modifier '%c'",
				    code);
	}
      break;

    default:
      if (code == 0)
	output_operand_lossage ("invalid expression - try using "
				"an output modifier");
      else
	output_operand_lossage ("invalid expression for output "
				"modifier '%c'", code);
      break;
    }
}

/* Target hook for assembling integer objects.  We need to define it
   here to work a round a bug in some versions of GAS, which couldn't
   handle values smaller than INT_MIN when printed in decimal.  */

static bool
s390_assemble_integer (rtx x, unsigned int size, int aligned_p)
{
  if (size == 8 && aligned_p
      && GET_CODE (x) == CONST_INT && INTVAL (x) < INT_MIN)
    {
      fprintf (asm_out_file, "\t.quad\t" HOST_WIDE_INT_PRINT_HEX "\n",
	       INTVAL (x));
      return true;
    }
  return default_assemble_integer (x, size, aligned_p);
}

/* Returns true if register REGNO is used  for forming
   a memory address in expression X.  */

static bool
reg_used_in_mem_p (int regno, rtx x)
{
  enum rtx_code code = GET_CODE (x);
  int i, j;
  const char *fmt;

  if (code == MEM)
    {
      if (refers_to_regno_p (regno, regno+1,
			     XEXP (x, 0), 0))
	return true;
    }
  else if (code == SET
	   && GET_CODE (SET_DEST (x)) == PC)
    {
      if (refers_to_regno_p (regno, regno+1,
			     SET_SRC (x), 0))
	return true;
    }

  fmt = GET_RTX_FORMAT (code);
  for (i = GET_RTX_LENGTH (code) - 1; i >= 0; i--)
    {
      if (fmt[i] == 'e'
	  && reg_used_in_mem_p (regno, XEXP (x, i)))
	return true;

      else if (fmt[i] == 'E')
	for (j = 0; j < XVECLEN (x, i); j++)
	  if (reg_used_in_mem_p (regno, XVECEXP (x, i, j)))
	    return true;
    }
  return false;
}

/* Returns true if expression DEP_RTX sets an address register
   used by instruction INSN to address memory.  */

static bool
addr_generation_dependency_p (rtx dep_rtx, rtx insn)
{
  rtx target, pat;

  if (GET_CODE (dep_rtx) == INSN)
      dep_rtx = PATTERN (dep_rtx);

  if (GET_CODE (dep_rtx) == SET)
    {
      target = SET_DEST (dep_rtx);
      if (GET_CODE (target) == STRICT_LOW_PART)
	target = XEXP (target, 0);
      while (GET_CODE (target) == SUBREG)
	target = SUBREG_REG (target);

      if (GET_CODE (target) == REG)
	{
	  int regno = REGNO (target);

	  if (s390_safe_attr_type (insn) == TYPE_LA)
	    {
	      pat = PATTERN (insn);
	      if (GET_CODE (pat) == PARALLEL)
		{
		  gcc_assert (XVECLEN (pat, 0) == 2);
		  pat = XVECEXP (pat, 0, 0);
		}
	      gcc_assert (GET_CODE (pat) == SET);
	      return refers_to_regno_p (regno, regno+1, SET_SRC (pat), 0);
	    }
	  else if (get_attr_atype (insn) == ATYPE_AGEN)
	    return reg_used_in_mem_p (regno, PATTERN (insn));
	}
    }
  return false;
}

/* Return 1, if dep_insn sets register used in insn in the agen unit.  */

int
s390_agen_dep_p (rtx dep_insn, rtx insn)
{
  rtx dep_rtx = PATTERN (dep_insn);
  int i;

  if (GET_CODE (dep_rtx) == SET
      && addr_generation_dependency_p (dep_rtx, insn))
    return 1;
  else if (GET_CODE (dep_rtx) == PARALLEL)
    {
      for (i = 0; i < XVECLEN (dep_rtx, 0); i++)
	{
	  if (addr_generation_dependency_p (XVECEXP (dep_rtx, 0, i), insn))
	    return 1;
	}
    }
  return 0;
}


/* A C statement (sans semicolon) to update the integer scheduling priority
   INSN_PRIORITY (INSN).  Increase the priority to execute the INSN earlier,
   reduce the priority to execute INSN later.  Do not define this macro if
   you do not need to adjust the scheduling priorities of insns.

   A STD instruction should be scheduled earlier,
   in order to use the bypass.  */
<<<<<<< HEAD


=======
>>>>>>> 03d20231
static int
s390_adjust_priority (rtx insn ATTRIBUTE_UNUSED, int priority)
{
  if (! INSN_P (insn))
    return priority;

  if (s390_tune != PROCESSOR_2084_Z990
      && s390_tune != PROCESSOR_2094_Z9_109
<<<<<<< HEAD
      && s390_tune != PROCESSOR_2097_Z10)
=======
      && s390_tune != PROCESSOR_2097_Z10
      && s390_tune != PROCESSOR_2817_Z196)
>>>>>>> 03d20231
    return priority;

  switch (s390_safe_attr_type (insn))
    {
      case TYPE_FSTOREDF:
      case TYPE_FSTORESF:
	priority = priority << 3;
	break;
      case TYPE_STORE:
      case TYPE_STM:
	priority = priority << 1;
	break;
      default:
        break;
    }
  return priority;
}


/* The number of instructions that can be issued per cycle.  */

static int
s390_issue_rate (void)
{
  switch (s390_tune)
    {
    case PROCESSOR_2084_Z990:
    case PROCESSOR_2094_Z9_109:
    case PROCESSOR_2817_Z196:
      return 3;
    case PROCESSOR_2097_Z10:
      return 2;
    default:
      return 1;
    }
}

static int
s390_first_cycle_multipass_dfa_lookahead (void)
{
  return 4;
}

/* Annotate every literal pool reference in X by an UNSPEC_LTREF expression.
   Fix up MEMs as required.  */

static void
annotate_constant_pool_refs (rtx *x)
{
  int i, j;
  const char *fmt;

  gcc_assert (GET_CODE (*x) != SYMBOL_REF
	      || !CONSTANT_POOL_ADDRESS_P (*x));

  /* Literal pool references can only occur inside a MEM ...  */
  if (GET_CODE (*x) == MEM)
    {
      rtx memref = XEXP (*x, 0);

      if (GET_CODE (memref) == SYMBOL_REF
	  && CONSTANT_POOL_ADDRESS_P (memref))
	{
	  rtx base = cfun->machine->base_reg;
	  rtx addr = gen_rtx_UNSPEC (Pmode, gen_rtvec (2, memref, base),
				     UNSPEC_LTREF);

	  *x = replace_equiv_address (*x, addr);
	  return;
	}

      if (GET_CODE (memref) == CONST
	  && GET_CODE (XEXP (memref, 0)) == PLUS
	  && GET_CODE (XEXP (XEXP (memref, 0), 1)) == CONST_INT
	  && GET_CODE (XEXP (XEXP (memref, 0), 0)) == SYMBOL_REF
	  && CONSTANT_POOL_ADDRESS_P (XEXP (XEXP (memref, 0), 0)))
	{
	  HOST_WIDE_INT off = INTVAL (XEXP (XEXP (memref, 0), 1));
	  rtx sym = XEXP (XEXP (memref, 0), 0);
	  rtx base = cfun->machine->base_reg;
	  rtx addr = gen_rtx_UNSPEC (Pmode, gen_rtvec (2, sym, base),
				     UNSPEC_LTREF);

	  *x = replace_equiv_address (*x, plus_constant (addr, off));
	  return;
	}
    }

  /* ... or a load-address type pattern.  */
  if (GET_CODE (*x) == SET)
    {
      rtx addrref = SET_SRC (*x);

      if (GET_CODE (addrref) == SYMBOL_REF
	  && CONSTANT_POOL_ADDRESS_P (addrref))
	{
	  rtx base = cfun->machine->base_reg;
	  rtx addr = gen_rtx_UNSPEC (Pmode, gen_rtvec (2, addrref, base),
				     UNSPEC_LTREF);

	  SET_SRC (*x) = addr;
	  return;
	}

      if (GET_CODE (addrref) == CONST
	  && GET_CODE (XEXP (addrref, 0)) == PLUS
	  && GET_CODE (XEXP (XEXP (addrref, 0), 1)) == CONST_INT
	  && GET_CODE (XEXP (XEXP (addrref, 0), 0)) == SYMBOL_REF
	  && CONSTANT_POOL_ADDRESS_P (XEXP (XEXP (addrref, 0), 0)))
	{
	  HOST_WIDE_INT off = INTVAL (XEXP (XEXP (addrref, 0), 1));
	  rtx sym = XEXP (XEXP (addrref, 0), 0);
	  rtx base = cfun->machine->base_reg;
	  rtx addr = gen_rtx_UNSPEC (Pmode, gen_rtvec (2, sym, base),
				     UNSPEC_LTREF);

	  SET_SRC (*x) = plus_constant (addr, off);
	  return;
	}
    }

  /* Annotate LTREL_BASE as well.  */
  if (GET_CODE (*x) == UNSPEC
      && XINT (*x, 1) == UNSPEC_LTREL_BASE)
    {
      rtx base = cfun->machine->base_reg;
      *x = gen_rtx_UNSPEC (Pmode, gen_rtvec (2, XVECEXP (*x, 0, 0), base),
				  UNSPEC_LTREL_BASE);
      return;
    }

  fmt = GET_RTX_FORMAT (GET_CODE (*x));
  for (i = GET_RTX_LENGTH (GET_CODE (*x)) - 1; i >= 0; i--)
    {
      if (fmt[i] == 'e')
        {
          annotate_constant_pool_refs (&XEXP (*x, i));
        }
      else if (fmt[i] == 'E')
        {
          for (j = 0; j < XVECLEN (*x, i); j++)
            annotate_constant_pool_refs (&XVECEXP (*x, i, j));
        }
    }
}

/* Split all branches that exceed the maximum distance.
   Returns true if this created a new literal pool entry.  */

static int
s390_split_branches (void)
{
  rtx temp_reg = gen_rtx_REG (Pmode, RETURN_REGNUM);
  int new_literal = 0, ret;
  rtx insn, pat, tmp, target;
  rtx *label;

  /* We need correct insn addresses.  */

  shorten_branches (get_insns ());

  /* Find all branches that exceed 64KB, and split them.  */

  for (insn = get_insns (); insn; insn = NEXT_INSN (insn))
    {
      if (GET_CODE (insn) != JUMP_INSN)
	continue;

      pat = PATTERN (insn);
      if (GET_CODE (pat) == PARALLEL && XVECLEN (pat, 0) > 2)
	pat = XVECEXP (pat, 0, 0);
      if (GET_CODE (pat) != SET || SET_DEST (pat) != pc_rtx)
	continue;

      if (GET_CODE (SET_SRC (pat)) == LABEL_REF)
	{
	  label = &SET_SRC (pat);
	}
      else if (GET_CODE (SET_SRC (pat)) == IF_THEN_ELSE)
	{
	  if (GET_CODE (XEXP (SET_SRC (pat), 1)) == LABEL_REF)
	    label = &XEXP (SET_SRC (pat), 1);
          else if (GET_CODE (XEXP (SET_SRC (pat), 2)) == LABEL_REF)
            label = &XEXP (SET_SRC (pat), 2);
	  else
	    continue;
        }
      else
	continue;

      if (get_attr_length (insn) <= 4)
	continue;

      /* We are going to use the return register as scratch register,
	 make sure it will be saved/restored by the prologue/epilogue.  */
      cfun_frame_layout.save_return_addr_p = 1;

      if (!flag_pic)
	{
	  new_literal = 1;
	  tmp = force_const_mem (Pmode, *label);
	  tmp = emit_insn_before (gen_rtx_SET (Pmode, temp_reg, tmp), insn);
	  INSN_ADDRESSES_NEW (tmp, -1);
	  annotate_constant_pool_refs (&PATTERN (tmp));

	  target = temp_reg;
	}
      else
	{
	  new_literal = 1;
	  target = gen_rtx_UNSPEC (Pmode, gen_rtvec (1, *label),
				   UNSPEC_LTREL_OFFSET);
	  target = gen_rtx_CONST (Pmode, target);
	  target = force_const_mem (Pmode, target);
	  tmp = emit_insn_before (gen_rtx_SET (Pmode, temp_reg, target), insn);
	  INSN_ADDRESSES_NEW (tmp, -1);
	  annotate_constant_pool_refs (&PATTERN (tmp));

          target = gen_rtx_UNSPEC (Pmode, gen_rtvec (2, XEXP (target, 0),
							cfun->machine->base_reg),
				   UNSPEC_LTREL_BASE);
	  target = gen_rtx_PLUS (Pmode, temp_reg, target);
	}

      ret = validate_change (insn, label, target, 0);
      gcc_assert (ret);
    }

  return new_literal;
}


/* Find an annotated literal pool symbol referenced in RTX X,
   and store it at REF.  Will abort if X contains references to
   more than one such pool symbol; multiple references to the same
   symbol are allowed, however.

   The rtx pointed to by REF must be initialized to NULL_RTX
   by the caller before calling this routine.  */

static void
find_constant_pool_ref (rtx x, rtx *ref)
{
  int i, j;
  const char *fmt;

  /* Ignore LTREL_BASE references.  */
  if (GET_CODE (x) == UNSPEC
      && XINT (x, 1) == UNSPEC_LTREL_BASE)
    return;
  /* Likewise POOL_ENTRY insns.  */
  if (GET_CODE (x) == UNSPEC_VOLATILE
      && XINT (x, 1) == UNSPECV_POOL_ENTRY)
    return;

  gcc_assert (GET_CODE (x) != SYMBOL_REF
              || !CONSTANT_POOL_ADDRESS_P (x));

  if (GET_CODE (x) == UNSPEC && XINT (x, 1) == UNSPEC_LTREF)
    {
      rtx sym = XVECEXP (x, 0, 0);
      gcc_assert (GET_CODE (sym) == SYMBOL_REF
	          && CONSTANT_POOL_ADDRESS_P (sym));

      if (*ref == NULL_RTX)
	*ref = sym;
      else
	gcc_assert (*ref == sym);

      return;
    }

  fmt = GET_RTX_FORMAT (GET_CODE (x));
  for (i = GET_RTX_LENGTH (GET_CODE (x)) - 1; i >= 0; i--)
    {
      if (fmt[i] == 'e')
        {
          find_constant_pool_ref (XEXP (x, i), ref);
        }
      else if (fmt[i] == 'E')
        {
          for (j = 0; j < XVECLEN (x, i); j++)
            find_constant_pool_ref (XVECEXP (x, i, j), ref);
        }
    }
}

/* Replace every reference to the annotated literal pool
   symbol REF in X by its base plus OFFSET.  */

static void
replace_constant_pool_ref (rtx *x, rtx ref, rtx offset)
{
  int i, j;
  const char *fmt;

  gcc_assert (*x != ref);

  if (GET_CODE (*x) == UNSPEC
      && XINT (*x, 1) == UNSPEC_LTREF
      && XVECEXP (*x, 0, 0) == ref)
    {
      *x = gen_rtx_PLUS (Pmode, XVECEXP (*x, 0, 1), offset);
      return;
    }

  if (GET_CODE (*x) == PLUS
      && GET_CODE (XEXP (*x, 1)) == CONST_INT
      && GET_CODE (XEXP (*x, 0)) == UNSPEC
      && XINT (XEXP (*x, 0), 1) == UNSPEC_LTREF
      && XVECEXP (XEXP (*x, 0), 0, 0) == ref)
    {
      rtx addr = gen_rtx_PLUS (Pmode, XVECEXP (XEXP (*x, 0), 0, 1), offset);
      *x = plus_constant (addr, INTVAL (XEXP (*x, 1)));
      return;
    }

  fmt = GET_RTX_FORMAT (GET_CODE (*x));
  for (i = GET_RTX_LENGTH (GET_CODE (*x)) - 1; i >= 0; i--)
    {
      if (fmt[i] == 'e')
        {
          replace_constant_pool_ref (&XEXP (*x, i), ref, offset);
        }
      else if (fmt[i] == 'E')
        {
          for (j = 0; j < XVECLEN (*x, i); j++)
            replace_constant_pool_ref (&XVECEXP (*x, i, j), ref, offset);
        }
    }
}

/* Check whether X contains an UNSPEC_LTREL_BASE.
   Return its constant pool symbol if found, NULL_RTX otherwise.  */

static rtx
find_ltrel_base (rtx x)
{
  int i, j;
  const char *fmt;

  if (GET_CODE (x) == UNSPEC
      && XINT (x, 1) == UNSPEC_LTREL_BASE)
    return XVECEXP (x, 0, 0);

  fmt = GET_RTX_FORMAT (GET_CODE (x));
  for (i = GET_RTX_LENGTH (GET_CODE (x)) - 1; i >= 0; i--)
    {
      if (fmt[i] == 'e')
        {
          rtx fnd = find_ltrel_base (XEXP (x, i));
	  if (fnd)
	    return fnd;
        }
      else if (fmt[i] == 'E')
        {
          for (j = 0; j < XVECLEN (x, i); j++)
	    {
              rtx fnd = find_ltrel_base (XVECEXP (x, i, j));
	      if (fnd)
		return fnd;
	    }
        }
    }

  return NULL_RTX;
}

/* Replace any occurrence of UNSPEC_LTREL_BASE in X with its base.  */

static void
replace_ltrel_base (rtx *x)
{
  int i, j;
  const char *fmt;

  if (GET_CODE (*x) == UNSPEC
      && XINT (*x, 1) == UNSPEC_LTREL_BASE)
    {
      *x = XVECEXP (*x, 0, 1);
      return;
    }

  fmt = GET_RTX_FORMAT (GET_CODE (*x));
  for (i = GET_RTX_LENGTH (GET_CODE (*x)) - 1; i >= 0; i--)
    {
      if (fmt[i] == 'e')
        {
          replace_ltrel_base (&XEXP (*x, i));
        }
      else if (fmt[i] == 'E')
        {
          for (j = 0; j < XVECLEN (*x, i); j++)
            replace_ltrel_base (&XVECEXP (*x, i, j));
        }
    }
}


/* We keep a list of constants which we have to add to internal
   constant tables in the middle of large functions.  */

#define NR_C_MODES 11
enum machine_mode constant_modes[NR_C_MODES] =
{
  TFmode, TImode, TDmode,
  DFmode, DImode, DDmode,
  SFmode, SImode, SDmode,
  HImode,
  QImode
};

struct constant
{
  struct constant *next;
  rtx value;
  rtx label;
};

struct constant_pool
{
  struct constant_pool *next;
  rtx first_insn;
  rtx pool_insn;
  bitmap insns;
  rtx emit_pool_after;

  struct constant *constants[NR_C_MODES];
  struct constant *execute;
  rtx label;
  int size;
};

/* Allocate new constant_pool structure.  */

static struct constant_pool *
s390_alloc_pool (void)
{
  struct constant_pool *pool;
  int i;

  pool = (struct constant_pool *) xmalloc (sizeof *pool);
  pool->next = NULL;
  for (i = 0; i < NR_C_MODES; i++)
    pool->constants[i] = NULL;

  pool->execute = NULL;
  pool->label = gen_label_rtx ();
  pool->first_insn = NULL_RTX;
  pool->pool_insn = NULL_RTX;
  pool->insns = BITMAP_ALLOC (NULL);
  pool->size = 0;
  pool->emit_pool_after = NULL_RTX;

  return pool;
}

/* Create new constant pool covering instructions starting at INSN
   and chain it to the end of POOL_LIST.  */

static struct constant_pool *
s390_start_pool (struct constant_pool **pool_list, rtx insn)
{
  struct constant_pool *pool, **prev;

  pool = s390_alloc_pool ();
  pool->first_insn = insn;

  for (prev = pool_list; *prev; prev = &(*prev)->next)
    ;
  *prev = pool;

  return pool;
}

/* End range of instructions covered by POOL at INSN and emit
   placeholder insn representing the pool.  */

static void
s390_end_pool (struct constant_pool *pool, rtx insn)
{
  rtx pool_size = GEN_INT (pool->size + 8 /* alignment slop */);

  if (!insn)
    insn = get_last_insn ();

  pool->pool_insn = emit_insn_after (gen_pool (pool_size), insn);
  INSN_ADDRESSES_NEW (pool->pool_insn, -1);
}

/* Add INSN to the list of insns covered by POOL.  */

static void
s390_add_pool_insn (struct constant_pool *pool, rtx insn)
{
  bitmap_set_bit (pool->insns, INSN_UID (insn));
}

/* Return pool out of POOL_LIST that covers INSN.  */

static struct constant_pool *
s390_find_pool (struct constant_pool *pool_list, rtx insn)
{
  struct constant_pool *pool;

  for (pool = pool_list; pool; pool = pool->next)
    if (bitmap_bit_p (pool->insns, INSN_UID (insn)))
      break;

  return pool;
}

/* Add constant VAL of mode MODE to the constant pool POOL.  */

static void
s390_add_constant (struct constant_pool *pool, rtx val, enum machine_mode mode)
{
  struct constant *c;
  int i;

  for (i = 0; i < NR_C_MODES; i++)
    if (constant_modes[i] == mode)
      break;
  gcc_assert (i != NR_C_MODES);

  for (c = pool->constants[i]; c != NULL; c = c->next)
    if (rtx_equal_p (val, c->value))
      break;

  if (c == NULL)
    {
      c = (struct constant *) xmalloc (sizeof *c);
      c->value = val;
      c->label = gen_label_rtx ();
      c->next = pool->constants[i];
      pool->constants[i] = c;
      pool->size += GET_MODE_SIZE (mode);
    }
}

/* Return an rtx that represents the offset of X from the start of
   pool POOL.  */

static rtx
s390_pool_offset (struct constant_pool *pool, rtx x)
{
  rtx label;

  label = gen_rtx_LABEL_REF (GET_MODE (x), pool->label);
  x = gen_rtx_UNSPEC (GET_MODE (x), gen_rtvec (2, x, label),
		      UNSPEC_POOL_OFFSET);
  return gen_rtx_CONST (GET_MODE (x), x);
}

/* Find constant VAL of mode MODE in the constant pool POOL.
   Return an RTX describing the distance from the start of
   the pool to the location of the new constant.  */

static rtx
s390_find_constant (struct constant_pool *pool, rtx val,
		    enum machine_mode mode)
{
  struct constant *c;
  int i;

  for (i = 0; i < NR_C_MODES; i++)
    if (constant_modes[i] == mode)
      break;
  gcc_assert (i != NR_C_MODES);

  for (c = pool->constants[i]; c != NULL; c = c->next)
    if (rtx_equal_p (val, c->value))
      break;

  gcc_assert (c);

  return s390_pool_offset (pool, gen_rtx_LABEL_REF (Pmode, c->label));
}

/* Check whether INSN is an execute.  Return the label_ref to its
   execute target template if so, NULL_RTX otherwise.  */

static rtx
s390_execute_label (rtx insn)
{
  if (GET_CODE (insn) == INSN
      && GET_CODE (PATTERN (insn)) == PARALLEL
      && GET_CODE (XVECEXP (PATTERN (insn), 0, 0)) == UNSPEC
      && XINT (XVECEXP (PATTERN (insn), 0, 0), 1) == UNSPEC_EXECUTE)
    return XVECEXP (XVECEXP (PATTERN (insn), 0, 0), 0, 2);

  return NULL_RTX;
}

/* Add execute target for INSN to the constant pool POOL.  */

static void
s390_add_execute (struct constant_pool *pool, rtx insn)
{
  struct constant *c;

  for (c = pool->execute; c != NULL; c = c->next)
    if (INSN_UID (insn) == INSN_UID (c->value))
      break;

  if (c == NULL)
    {
      c = (struct constant *) xmalloc (sizeof *c);
      c->value = insn;
      c->label = gen_label_rtx ();
      c->next = pool->execute;
      pool->execute = c;
      pool->size += 6;
    }
}

/* Find execute target for INSN in the constant pool POOL.
   Return an RTX describing the distance from the start of
   the pool to the location of the execute target.  */

static rtx
s390_find_execute (struct constant_pool *pool, rtx insn)
{
  struct constant *c;

  for (c = pool->execute; c != NULL; c = c->next)
    if (INSN_UID (insn) == INSN_UID (c->value))
      break;

  gcc_assert (c);

  return s390_pool_offset (pool, gen_rtx_LABEL_REF (Pmode, c->label));
}

/* For an execute INSN, extract the execute target template.  */

static rtx
s390_execute_target (rtx insn)
{
  rtx pattern = PATTERN (insn);
  gcc_assert (s390_execute_label (insn));

  if (XVECLEN (pattern, 0) == 2)
    {
      pattern = copy_rtx (XVECEXP (pattern, 0, 1));
    }
  else
    {
      rtvec vec = rtvec_alloc (XVECLEN (pattern, 0) - 1);
      int i;

      for (i = 0; i < XVECLEN (pattern, 0) - 1; i++)
	RTVEC_ELT (vec, i) = copy_rtx (XVECEXP (pattern, 0, i + 1));

      pattern = gen_rtx_PARALLEL (VOIDmode, vec);
    }

  return pattern;
}

/* Indicate that INSN cannot be duplicated.  This is the case for
   execute insns that carry a unique label.  */

static bool
s390_cannot_copy_insn_p (rtx insn)
{
  rtx label = s390_execute_label (insn);
  return label && label != const0_rtx;
}

/* Dump out the constants in POOL.  If REMOTE_LABEL is true,
   do not emit the pool base label.  */

static void
s390_dump_pool (struct constant_pool *pool, bool remote_label)
{
  struct constant *c;
  rtx insn = pool->pool_insn;
  int i;

  /* Switch to rodata section.  */
  if (TARGET_CPU_ZARCH)
    {
      insn = emit_insn_after (gen_pool_section_start (), insn);
      INSN_ADDRESSES_NEW (insn, -1);
    }

  /* Ensure minimum pool alignment.  */
  if (TARGET_CPU_ZARCH)
    insn = emit_insn_after (gen_pool_align (GEN_INT (8)), insn);
  else
    insn = emit_insn_after (gen_pool_align (GEN_INT (4)), insn);
  INSN_ADDRESSES_NEW (insn, -1);

  /* Emit pool base label.  */
  if (!remote_label)
    {
      insn = emit_label_after (pool->label, insn);
      INSN_ADDRESSES_NEW (insn, -1);
    }

  /* Dump constants in descending alignment requirement order,
     ensuring proper alignment for every constant.  */
  for (i = 0; i < NR_C_MODES; i++)
    for (c = pool->constants[i]; c; c = c->next)
      {
	/* Convert UNSPEC_LTREL_OFFSET unspecs to pool-relative references.  */
	rtx value = copy_rtx (c->value);
	if (GET_CODE (value) == CONST
	    && GET_CODE (XEXP (value, 0)) == UNSPEC
	    && XINT (XEXP (value, 0), 1) == UNSPEC_LTREL_OFFSET
	    && XVECLEN (XEXP (value, 0), 0) == 1)
	  value = s390_pool_offset (pool, XVECEXP (XEXP (value, 0), 0, 0));

	insn = emit_label_after (c->label, insn);
	INSN_ADDRESSES_NEW (insn, -1);

	value = gen_rtx_UNSPEC_VOLATILE (constant_modes[i],
					 gen_rtvec (1, value),
					 UNSPECV_POOL_ENTRY);
	insn = emit_insn_after (value, insn);
	INSN_ADDRESSES_NEW (insn, -1);
      }

  /* Ensure minimum alignment for instructions.  */
  insn = emit_insn_after (gen_pool_align (GEN_INT (2)), insn);
  INSN_ADDRESSES_NEW (insn, -1);

  /* Output in-pool execute template insns.  */
  for (c = pool->execute; c; c = c->next)
    {
      insn = emit_label_after (c->label, insn);
      INSN_ADDRESSES_NEW (insn, -1);

      insn = emit_insn_after (s390_execute_target (c->value), insn);
      INSN_ADDRESSES_NEW (insn, -1);
    }

  /* Switch back to previous section.  */
  if (TARGET_CPU_ZARCH)
    {
      insn = emit_insn_after (gen_pool_section_end (), insn);
      INSN_ADDRESSES_NEW (insn, -1);
    }

  insn = emit_barrier_after (insn);
  INSN_ADDRESSES_NEW (insn, -1);

  /* Remove placeholder insn.  */
  remove_insn (pool->pool_insn);
}

/* Free all memory used by POOL.  */

static void
s390_free_pool (struct constant_pool *pool)
{
  struct constant *c, *next;
  int i;

  for (i = 0; i < NR_C_MODES; i++)
    for (c = pool->constants[i]; c; c = next)
      {
	next = c->next;
	free (c);
      }

  for (c = pool->execute; c; c = next)
    {
      next = c->next;
      free (c);
    }

  BITMAP_FREE (pool->insns);
  free (pool);
}


/* Collect main literal pool.  Return NULL on overflow.  */

static struct constant_pool *
s390_mainpool_start (void)
{
  struct constant_pool *pool;
  rtx insn;

  pool = s390_alloc_pool ();

  for (insn = get_insns (); insn; insn = NEXT_INSN (insn))
    {
      if (GET_CODE (insn) == INSN
	  && GET_CODE (PATTERN (insn)) == SET
	  && GET_CODE (SET_SRC (PATTERN (insn))) == UNSPEC_VOLATILE
	  && XINT (SET_SRC (PATTERN (insn)), 1) == UNSPECV_MAIN_POOL)
	{
	  gcc_assert (!pool->pool_insn);
	  pool->pool_insn = insn;
	}

      if (!TARGET_CPU_ZARCH && s390_execute_label (insn))
	{
	  s390_add_execute (pool, insn);
	}
      else if (GET_CODE (insn) == INSN || GET_CODE (insn) == CALL_INSN)
	{
	  rtx pool_ref = NULL_RTX;
	  find_constant_pool_ref (PATTERN (insn), &pool_ref);
	  if (pool_ref)
	    {
	      rtx constant = get_pool_constant (pool_ref);
	      enum machine_mode mode = get_pool_mode (pool_ref);
	      s390_add_constant (pool, constant, mode);
	    }
	}

      /* If hot/cold partitioning is enabled we have to make sure that
	 the literal pool is emitted in the same section where the
	 initialization of the literal pool base pointer takes place.
	 emit_pool_after is only used in the non-overflow case on non
	 Z cpus where we can emit the literal pool at the end of the
	 function body within the text section.  */
      if (NOTE_P (insn)
	  && NOTE_KIND (insn) == NOTE_INSN_SWITCH_TEXT_SECTIONS
	  && !pool->emit_pool_after)
	pool->emit_pool_after = PREV_INSN (insn);
    }

  gcc_assert (pool->pool_insn || pool->size == 0);

  if (pool->size >= 4096)
    {
      /* We're going to chunkify the pool, so remove the main
	 pool placeholder insn.  */
      remove_insn (pool->pool_insn);

      s390_free_pool (pool);
      pool = NULL;
    }

  /* If the functions ends with the section where the literal pool
     should be emitted set the marker to its end.  */
  if (pool && !pool->emit_pool_after)
    pool->emit_pool_after = get_last_insn ();

  return pool;
}

/* POOL holds the main literal pool as collected by s390_mainpool_start.
   Modify the current function to output the pool constants as well as
   the pool register setup instruction.  */

static void
s390_mainpool_finish (struct constant_pool *pool)
{
  rtx base_reg = cfun->machine->base_reg;
  rtx insn;

  /* If the pool is empty, we're done.  */
  if (pool->size == 0)
    {
      /* We don't actually need a base register after all.  */
      cfun->machine->base_reg = NULL_RTX;

      if (pool->pool_insn)
	remove_insn (pool->pool_insn);
      s390_free_pool (pool);
      return;
    }

  /* We need correct insn addresses.  */
  shorten_branches (get_insns ());

  /* On zSeries, we use a LARL to load the pool register.  The pool is
     located in the .rodata section, so we emit it after the function.  */
  if (TARGET_CPU_ZARCH)
    {
      insn = gen_main_base_64 (base_reg, pool->label);
      insn = emit_insn_after (insn, pool->pool_insn);
      INSN_ADDRESSES_NEW (insn, -1);
      remove_insn (pool->pool_insn);

      insn = get_last_insn ();
      pool->pool_insn = emit_insn_after (gen_pool (const0_rtx), insn);
      INSN_ADDRESSES_NEW (pool->pool_insn, -1);

      s390_dump_pool (pool, 0);
    }

  /* On S/390, if the total size of the function's code plus literal pool
     does not exceed 4096 bytes, we use BASR to set up a function base
     pointer, and emit the literal pool at the end of the function.  */
  else if (INSN_ADDRESSES (INSN_UID (pool->emit_pool_after))
	   + pool->size + 8 /* alignment slop */ < 4096)
    {
      insn = gen_main_base_31_small (base_reg, pool->label);
      insn = emit_insn_after (insn, pool->pool_insn);
      INSN_ADDRESSES_NEW (insn, -1);
      remove_insn (pool->pool_insn);

      insn = emit_label_after (pool->label, insn);
      INSN_ADDRESSES_NEW (insn, -1);

      /* emit_pool_after will be set by s390_mainpool_start to the
	 last insn of the section where the literal pool should be
	 emitted.  */
      insn = pool->emit_pool_after;

      pool->pool_insn = emit_insn_after (gen_pool (const0_rtx), insn);
      INSN_ADDRESSES_NEW (pool->pool_insn, -1);

      s390_dump_pool (pool, 1);
    }

  /* Otherwise, we emit an inline literal pool and use BASR to branch
     over it, setting up the pool register at the same time.  */
  else
    {
      rtx pool_end = gen_label_rtx ();

      insn = gen_main_base_31_large (base_reg, pool->label, pool_end);
      insn = emit_insn_after (insn, pool->pool_insn);
      INSN_ADDRESSES_NEW (insn, -1);
      remove_insn (pool->pool_insn);

      insn = emit_label_after (pool->label, insn);
      INSN_ADDRESSES_NEW (insn, -1);

      pool->pool_insn = emit_insn_after (gen_pool (const0_rtx), insn);
      INSN_ADDRESSES_NEW (pool->pool_insn, -1);

      insn = emit_label_after (pool_end, pool->pool_insn);
      INSN_ADDRESSES_NEW (insn, -1);

      s390_dump_pool (pool, 1);
    }


  /* Replace all literal pool references.  */

  for (insn = get_insns (); insn; insn = NEXT_INSN (insn))
    {
      if (INSN_P (insn))
	replace_ltrel_base (&PATTERN (insn));

      if (GET_CODE (insn) == INSN || GET_CODE (insn) == CALL_INSN)
        {
          rtx addr, pool_ref = NULL_RTX;
          find_constant_pool_ref (PATTERN (insn), &pool_ref);
          if (pool_ref)
            {
	      if (s390_execute_label (insn))
		addr = s390_find_execute (pool, insn);
	      else
		addr = s390_find_constant (pool, get_pool_constant (pool_ref),
						 get_pool_mode (pool_ref));

              replace_constant_pool_ref (&PATTERN (insn), pool_ref, addr);
              INSN_CODE (insn) = -1;
            }
        }
    }


  /* Free the pool.  */
  s390_free_pool (pool);
}

/* POOL holds the main literal pool as collected by s390_mainpool_start.
   We have decided we cannot use this pool, so revert all changes
   to the current function that were done by s390_mainpool_start.  */
static void
s390_mainpool_cancel (struct constant_pool *pool)
{
  /* We didn't actually change the instruction stream, so simply
     free the pool memory.  */
  s390_free_pool (pool);
}


/* Chunkify the literal pool.  */

#define S390_POOL_CHUNK_MIN	0xc00
#define S390_POOL_CHUNK_MAX	0xe00

static struct constant_pool *
s390_chunkify_start (void)
{
  struct constant_pool *curr_pool = NULL, *pool_list = NULL;
  int extra_size = 0;
  bitmap far_labels;
  rtx pending_ltrel = NULL_RTX;
  rtx insn;

  rtx (*gen_reload_base) (rtx, rtx) =
    TARGET_CPU_ZARCH? gen_reload_base_64 : gen_reload_base_31;


  /* We need correct insn addresses.  */

  shorten_branches (get_insns ());

  /* Scan all insns and move literals to pool chunks.  */

  for (insn = get_insns (); insn; insn = NEXT_INSN (insn))
    {
      bool section_switch_p = false;

      /* Check for pending LTREL_BASE.  */
      if (INSN_P (insn))
	{
	  rtx ltrel_base = find_ltrel_base (PATTERN (insn));
	  if (ltrel_base)
	    {
	      gcc_assert (ltrel_base == pending_ltrel);
	      pending_ltrel = NULL_RTX;
	    }
	}

      if (!TARGET_CPU_ZARCH && s390_execute_label (insn))
	{
	  if (!curr_pool)
	    curr_pool = s390_start_pool (&pool_list, insn);

	  s390_add_execute (curr_pool, insn);
	  s390_add_pool_insn (curr_pool, insn);
	}
      else if (GET_CODE (insn) == INSN || GET_CODE (insn) == CALL_INSN)
	{
	  rtx pool_ref = NULL_RTX;
	  find_constant_pool_ref (PATTERN (insn), &pool_ref);
	  if (pool_ref)
	    {
	      rtx constant = get_pool_constant (pool_ref);
	      enum machine_mode mode = get_pool_mode (pool_ref);

	      if (!curr_pool)
		curr_pool = s390_start_pool (&pool_list, insn);

	      s390_add_constant (curr_pool, constant, mode);
	      s390_add_pool_insn (curr_pool, insn);

	      /* Don't split the pool chunk between a LTREL_OFFSET load
		 and the corresponding LTREL_BASE.  */
	      if (GET_CODE (constant) == CONST
		  && GET_CODE (XEXP (constant, 0)) == UNSPEC
		  && XINT (XEXP (constant, 0), 1) == UNSPEC_LTREL_OFFSET)
		{
		  gcc_assert (!pending_ltrel);
		  pending_ltrel = pool_ref;
		}
	    }
	}

      if (GET_CODE (insn) == JUMP_INSN || GET_CODE (insn) == CODE_LABEL)
	{
	  if (curr_pool)
	    s390_add_pool_insn (curr_pool, insn);
	  /* An LTREL_BASE must follow within the same basic block.  */
	  gcc_assert (!pending_ltrel);
	}

      if (NOTE_P (insn) && NOTE_KIND (insn) == NOTE_INSN_SWITCH_TEXT_SECTIONS)
	section_switch_p = true;

      if (!curr_pool
	  || INSN_ADDRESSES_SIZE () <= (size_t) INSN_UID (insn)
          || INSN_ADDRESSES (INSN_UID (insn)) == -1)
	continue;

      if (TARGET_CPU_ZARCH)
	{
	  if (curr_pool->size < S390_POOL_CHUNK_MAX)
	    continue;

	  s390_end_pool (curr_pool, NULL_RTX);
	  curr_pool = NULL;
	}
      else
	{
          int chunk_size = INSN_ADDRESSES (INSN_UID (insn))
			   - INSN_ADDRESSES (INSN_UID (curr_pool->first_insn))
			 + extra_size;

	  /* We will later have to insert base register reload insns.
	     Those will have an effect on code size, which we need to
	     consider here.  This calculation makes rather pessimistic
	     worst-case assumptions.  */
	  if (GET_CODE (insn) == CODE_LABEL)
	    extra_size += 6;

	  if (chunk_size < S390_POOL_CHUNK_MIN
	      && curr_pool->size < S390_POOL_CHUNK_MIN
	      && !section_switch_p)
	    continue;

	  /* Pool chunks can only be inserted after BARRIERs ...  */
	  if (GET_CODE (insn) == BARRIER)
	    {
	      s390_end_pool (curr_pool, insn);
	      curr_pool = NULL;
	      extra_size = 0;
	    }

	  /* ... so if we don't find one in time, create one.  */
          else if (chunk_size > S390_POOL_CHUNK_MAX
	           || curr_pool->size > S390_POOL_CHUNK_MAX
		   || section_switch_p)
	    {
              rtx label, jump, barrier;

	      if (!section_switch_p)
		{
		  /* We can insert the barrier only after a 'real' insn.  */
		  if (GET_CODE (insn) != INSN && GET_CODE (insn) != CALL_INSN)
		    continue;
		  if (get_attr_length (insn) == 0)
		    continue;
		  /* Don't separate LTREL_BASE from the corresponding
		 LTREL_OFFSET load.  */
		  if (pending_ltrel)
		    continue;
		}
	      else
		{
		  gcc_assert (!pending_ltrel);

		  /* The old pool has to end before the section switch
		     note in order to make it part of the current
		     section.  */
		  insn = PREV_INSN (insn);
		}

	      label = gen_label_rtx ();
	      jump = emit_jump_insn_after (gen_jump (label), insn);
	      barrier = emit_barrier_after (jump);
	      insn = emit_label_after (label, barrier);
	      JUMP_LABEL (jump) = label;
	      LABEL_NUSES (label) = 1;

	      INSN_ADDRESSES_NEW (jump, -1);
	      INSN_ADDRESSES_NEW (barrier, -1);
	      INSN_ADDRESSES_NEW (insn, -1);

	      s390_end_pool (curr_pool, barrier);
	      curr_pool = NULL;
	      extra_size = 0;
	    }
	}
    }

  if (curr_pool)
    s390_end_pool (curr_pool, NULL_RTX);
  gcc_assert (!pending_ltrel);

  /* Find all labels that are branched into
     from an insn belonging to a different chunk.  */

  far_labels = BITMAP_ALLOC (NULL);

  for (insn = get_insns (); insn; insn = NEXT_INSN (insn))
    {
      /* Labels marked with LABEL_PRESERVE_P can be target
	 of non-local jumps, so we have to mark them.
	 The same holds for named labels.

	 Don't do that, however, if it is the label before
	 a jump table.  */

      if (GET_CODE (insn) == CODE_LABEL
	  && (LABEL_PRESERVE_P (insn) || LABEL_NAME (insn)))
	{
	  rtx vec_insn = next_real_insn (insn);
	  rtx vec_pat = vec_insn && GET_CODE (vec_insn) == JUMP_INSN ?
			PATTERN (vec_insn) : NULL_RTX;
	  if (!vec_pat
	      || !(GET_CODE (vec_pat) == ADDR_VEC
		   || GET_CODE (vec_pat) == ADDR_DIFF_VEC))
	    bitmap_set_bit (far_labels, CODE_LABEL_NUMBER (insn));
	}

      /* If we have a direct jump (conditional or unconditional)
	 or a casesi jump, check all potential targets.  */
      else if (GET_CODE (insn) == JUMP_INSN)
	{
          rtx pat = PATTERN (insn);
	  if (GET_CODE (pat) == PARALLEL && XVECLEN (pat, 0) > 2)
	    pat = XVECEXP (pat, 0, 0);

          if (GET_CODE (pat) == SET)
            {
	      rtx label = JUMP_LABEL (insn);
	      if (label)
		{
	          if (s390_find_pool (pool_list, label)
		      != s390_find_pool (pool_list, insn))
		    bitmap_set_bit (far_labels, CODE_LABEL_NUMBER (label));
		}
            }
	  else if (GET_CODE (pat) == PARALLEL
		   && XVECLEN (pat, 0) == 2
		   && GET_CODE (XVECEXP (pat, 0, 0)) == SET
		   && GET_CODE (XVECEXP (pat, 0, 1)) == USE
		   && GET_CODE (XEXP (XVECEXP (pat, 0, 1), 0)) == LABEL_REF)
	    {
	      /* Find the jump table used by this casesi jump.  */
	      rtx vec_label = XEXP (XEXP (XVECEXP (pat, 0, 1), 0), 0);
	      rtx vec_insn = next_real_insn (vec_label);
	      rtx vec_pat = vec_insn && GET_CODE (vec_insn) == JUMP_INSN ?
			    PATTERN (vec_insn) : NULL_RTX;
	      if (vec_pat
		  && (GET_CODE (vec_pat) == ADDR_VEC
		      || GET_CODE (vec_pat) == ADDR_DIFF_VEC))
		{
		  int i, diff_p = GET_CODE (vec_pat) == ADDR_DIFF_VEC;

		  for (i = 0; i < XVECLEN (vec_pat, diff_p); i++)
		    {
		      rtx label = XEXP (XVECEXP (vec_pat, diff_p, i), 0);

		      if (s390_find_pool (pool_list, label)
			  != s390_find_pool (pool_list, insn))
			bitmap_set_bit (far_labels, CODE_LABEL_NUMBER (label));
		    }
		}
	    }
        }
    }

  /* Insert base register reload insns before every pool.  */

  for (curr_pool = pool_list; curr_pool; curr_pool = curr_pool->next)
    {
      rtx new_insn = gen_reload_base (cfun->machine->base_reg,
				      curr_pool->label);
      rtx insn = curr_pool->first_insn;
      INSN_ADDRESSES_NEW (emit_insn_before (new_insn, insn), -1);
    }

  /* Insert base register reload insns at every far label.  */

  for (insn = get_insns (); insn; insn = NEXT_INSN (insn))
    if (GET_CODE (insn) == CODE_LABEL
        && bitmap_bit_p (far_labels, CODE_LABEL_NUMBER (insn)))
      {
	struct constant_pool *pool = s390_find_pool (pool_list, insn);
	if (pool)
	  {
	    rtx new_insn = gen_reload_base (cfun->machine->base_reg,
					    pool->label);
	    INSN_ADDRESSES_NEW (emit_insn_after (new_insn, insn), -1);
	  }
      }


  BITMAP_FREE (far_labels);


  /* Recompute insn addresses.  */

  init_insn_lengths ();
  shorten_branches (get_insns ());

  return pool_list;
}

/* POOL_LIST is a chunk list as prepared by s390_chunkify_start.
   After we have decided to use this list, finish implementing
   all changes to the current function as required.  */

static void
s390_chunkify_finish (struct constant_pool *pool_list)
{
  struct constant_pool *curr_pool = NULL;
  rtx insn;


  /* Replace all literal pool references.  */

  for (insn = get_insns (); insn; insn = NEXT_INSN (insn))
    {
      if (INSN_P (insn))
	replace_ltrel_base (&PATTERN (insn));

      curr_pool = s390_find_pool (pool_list, insn);
      if (!curr_pool)
	continue;

      if (GET_CODE (insn) == INSN || GET_CODE (insn) == CALL_INSN)
        {
          rtx addr, pool_ref = NULL_RTX;
          find_constant_pool_ref (PATTERN (insn), &pool_ref);
          if (pool_ref)
            {
	      if (s390_execute_label (insn))
		addr = s390_find_execute (curr_pool, insn);
	      else
		addr = s390_find_constant (curr_pool,
					   get_pool_constant (pool_ref),
					   get_pool_mode (pool_ref));

              replace_constant_pool_ref (&PATTERN (insn), pool_ref, addr);
              INSN_CODE (insn) = -1;
            }
        }
    }

  /* Dump out all literal pools.  */

  for (curr_pool = pool_list; curr_pool; curr_pool = curr_pool->next)
    s390_dump_pool (curr_pool, 0);

  /* Free pool list.  */

  while (pool_list)
    {
      struct constant_pool *next = pool_list->next;
      s390_free_pool (pool_list);
      pool_list = next;
    }
}

/* POOL_LIST is a chunk list as prepared by s390_chunkify_start.
   We have decided we cannot use this list, so revert all changes
   to the current function that were done by s390_chunkify_start.  */

static void
s390_chunkify_cancel (struct constant_pool *pool_list)
{
  struct constant_pool *curr_pool = NULL;
  rtx insn;

  /* Remove all pool placeholder insns.  */

  for (curr_pool = pool_list; curr_pool; curr_pool = curr_pool->next)
    {
      /* Did we insert an extra barrier?  Remove it.  */
      rtx barrier = PREV_INSN (curr_pool->pool_insn);
      rtx jump = barrier? PREV_INSN (barrier) : NULL_RTX;
      rtx label = NEXT_INSN (curr_pool->pool_insn);

      if (jump && GET_CODE (jump) == JUMP_INSN
	  && barrier && GET_CODE (barrier) == BARRIER
	  && label && GET_CODE (label) == CODE_LABEL
	  && GET_CODE (PATTERN (jump)) == SET
	  && SET_DEST (PATTERN (jump)) == pc_rtx
	  && GET_CODE (SET_SRC (PATTERN (jump))) == LABEL_REF
	  && XEXP (SET_SRC (PATTERN (jump)), 0) == label)
	{
	  remove_insn (jump);
	  remove_insn (barrier);
	  remove_insn (label);
	}

      remove_insn (curr_pool->pool_insn);
    }

  /* Remove all base register reload insns.  */

  for (insn = get_insns (); insn; )
    {
      rtx next_insn = NEXT_INSN (insn);

      if (GET_CODE (insn) == INSN
	  && GET_CODE (PATTERN (insn)) == SET
	  && GET_CODE (SET_SRC (PATTERN (insn))) == UNSPEC
	  && XINT (SET_SRC (PATTERN (insn)), 1) == UNSPEC_RELOAD_BASE)
	remove_insn (insn);

      insn = next_insn;
    }

  /* Free pool list.  */

  while (pool_list)
    {
      struct constant_pool *next = pool_list->next;
      s390_free_pool (pool_list);
      pool_list = next;
    }
}

/* Output the constant pool entry EXP in mode MODE with alignment ALIGN.  */

void
s390_output_pool_entry (rtx exp, enum machine_mode mode, unsigned int align)
{
  REAL_VALUE_TYPE r;

  switch (GET_MODE_CLASS (mode))
    {
    case MODE_FLOAT:
    case MODE_DECIMAL_FLOAT:
      gcc_assert (GET_CODE (exp) == CONST_DOUBLE);

      REAL_VALUE_FROM_CONST_DOUBLE (r, exp);
      assemble_real (r, mode, align);
      break;

    case MODE_INT:
      assemble_integer (exp, GET_MODE_SIZE (mode), align, 1);
      mark_symbol_refs_as_used (exp);
      break;

    default:
      gcc_unreachable ();
    }
}


/* Return an RTL expression representing the value of the return address
   for the frame COUNT steps up from the current frame.  FRAME is the
   frame pointer of that frame.  */

rtx
s390_return_addr_rtx (int count, rtx frame ATTRIBUTE_UNUSED)
{
  int offset;
  rtx addr;

  /* Without backchain, we fail for all but the current frame.  */

  if (!TARGET_BACKCHAIN && count > 0)
    return NULL_RTX;

  /* For the current frame, we need to make sure the initial
     value of RETURN_REGNUM is actually saved.  */

  if (count == 0)
    {
      /* On non-z architectures branch splitting could overwrite r14.  */
      if (TARGET_CPU_ZARCH)
	return get_hard_reg_initial_val (Pmode, RETURN_REGNUM);
      else
	{
	  cfun_frame_layout.save_return_addr_p = true;
	  return gen_rtx_MEM (Pmode, return_address_pointer_rtx);
	}
    }

  if (TARGET_PACKED_STACK)
    offset = -2 * UNITS_PER_LONG;
  else
    offset = RETURN_REGNUM * UNITS_PER_LONG;

  addr = plus_constant (frame, offset);
  addr = memory_address (Pmode, addr);
  return gen_rtx_MEM (Pmode, addr);
}

/* Return an RTL expression representing the back chain stored in
   the current stack frame.  */

rtx
s390_back_chain_rtx (void)
{
  rtx chain;

  gcc_assert (TARGET_BACKCHAIN);

  if (TARGET_PACKED_STACK)
    chain = plus_constant (stack_pointer_rtx,
			   STACK_POINTER_OFFSET - UNITS_PER_LONG);
  else
    chain = stack_pointer_rtx;

  chain = gen_rtx_MEM (Pmode, chain);
  return chain;
}

/* Find first call clobbered register unused in a function.
   This could be used as base register in a leaf function
   or for holding the return address before epilogue.  */

static int
find_unused_clobbered_reg (void)
{
  int i;
  for (i = 0; i < 6; i++)
    if (!df_regs_ever_live_p (i))
      return i;
  return 0;
}


/* Helper function for s390_regs_ever_clobbered.  Sets the fields in DATA for all
   clobbered hard regs in SETREG.  */

static void
s390_reg_clobbered_rtx (rtx setreg, const_rtx set_insn ATTRIBUTE_UNUSED, void *data)
{
  int *regs_ever_clobbered = (int *)data;
  unsigned int i, regno;
  enum machine_mode mode = GET_MODE (setreg);

  if (GET_CODE (setreg) == SUBREG)
    {
      rtx inner = SUBREG_REG (setreg);
      if (!GENERAL_REG_P (inner))
	return;
      regno = subreg_regno (setreg);
    }
  else if (GENERAL_REG_P (setreg))
    regno = REGNO (setreg);
  else
    return;

  for (i = regno;
       i < regno + HARD_REGNO_NREGS (regno, mode);
       i++)
    regs_ever_clobbered[i] = 1;
}

/* Walks through all basic blocks of the current function looking
   for clobbered hard regs using s390_reg_clobbered_rtx.  The fields
   of the passed integer array REGS_EVER_CLOBBERED are set to one for
   each of those regs.  */

static void
s390_regs_ever_clobbered (int *regs_ever_clobbered)
{
  basic_block cur_bb;
  rtx cur_insn;
  unsigned int i;

  memset (regs_ever_clobbered, 0, 16 * sizeof (int));

  /* For non-leaf functions we have to consider all call clobbered regs to be
     clobbered.  */
  if (!current_function_is_leaf)
    {
      for (i = 0; i < 16; i++)
	regs_ever_clobbered[i] = call_really_used_regs[i];
    }

  /* Make the "magic" eh_return registers live if necessary.  For regs_ever_live
     this work is done by liveness analysis (mark_regs_live_at_end).
     Special care is needed for functions containing landing pads.  Landing pads
     may use the eh registers, but the code which sets these registers is not
     contained in that function.  Hence s390_regs_ever_clobbered is not able to
     deal with this automatically.  */
  if (crtl->calls_eh_return || cfun->machine->has_landing_pad_p)
    for (i = 0; EH_RETURN_DATA_REGNO (i) != INVALID_REGNUM ; i++)
      if (crtl->calls_eh_return
	  || (cfun->machine->has_landing_pad_p
	      && df_regs_ever_live_p (EH_RETURN_DATA_REGNO (i))))
	regs_ever_clobbered[EH_RETURN_DATA_REGNO (i)] = 1;

  /* For nonlocal gotos all call-saved registers have to be saved.
     This flag is also set for the unwinding code in libgcc.
     See expand_builtin_unwind_init.  For regs_ever_live this is done by
     reload.  */
  if (cfun->has_nonlocal_label)
    for (i = 0; i < 16; i++)
      if (!call_really_used_regs[i])
	regs_ever_clobbered[i] = 1;

  FOR_EACH_BB (cur_bb)
    {
      FOR_BB_INSNS (cur_bb, cur_insn)
	{
	  if (INSN_P (cur_insn))
	    note_stores (PATTERN (cur_insn),
			 s390_reg_clobbered_rtx,
			 regs_ever_clobbered);
	}
    }
}

/* Determine the frame area which actually has to be accessed
   in the function epilogue. The values are stored at the
   given pointers AREA_BOTTOM (address of the lowest used stack
   address) and AREA_TOP (address of the first item which does
   not belong to the stack frame).  */

static void
s390_frame_area (int *area_bottom, int *area_top)
{
  int b, t;
  int i;

  b = INT_MAX;
  t = INT_MIN;

  if (cfun_frame_layout.first_restore_gpr != -1)
    {
      b = (cfun_frame_layout.gprs_offset
	   + cfun_frame_layout.first_restore_gpr * UNITS_PER_LONG);
      t = b + (cfun_frame_layout.last_restore_gpr
	       - cfun_frame_layout.first_restore_gpr + 1) * UNITS_PER_LONG;
    }

  if (TARGET_64BIT && cfun_save_high_fprs_p)
    {
      b = MIN (b, cfun_frame_layout.f8_offset);
      t = MAX (t, (cfun_frame_layout.f8_offset
		   + cfun_frame_layout.high_fprs * 8));
    }

  if (!TARGET_64BIT)
    for (i = 2; i < 4; i++)
      if (cfun_fpr_bit_p (i))
	{
	  b = MIN (b, cfun_frame_layout.f4_offset + (i - 2) * 8);
	  t = MAX (t, cfun_frame_layout.f4_offset + (i - 1) * 8);
	}

  *area_bottom = b;
  *area_top = t;
}

/* Fill cfun->machine with info about register usage of current function.
   Return in CLOBBERED_REGS which GPRs are currently considered set.  */

static void
s390_register_info (int clobbered_regs[])
{
  int i, j;

  /* fprs 8 - 15 are call saved for 64 Bit ABI.  */
  cfun_frame_layout.fpr_bitmap = 0;
  cfun_frame_layout.high_fprs = 0;
  if (TARGET_64BIT)
    for (i = 24; i < 32; i++)
      if (df_regs_ever_live_p (i) && !global_regs[i])
	{
	  cfun_set_fpr_bit (i - 16);
	  cfun_frame_layout.high_fprs++;
	}

  /* Find first and last gpr to be saved.  We trust regs_ever_live
     data, except that we don't save and restore global registers.

     Also, all registers with special meaning to the compiler need
     to be handled extra.  */

  s390_regs_ever_clobbered (clobbered_regs);

  for (i = 0; i < 16; i++)
    clobbered_regs[i] = clobbered_regs[i] && !global_regs[i] && !fixed_regs[i];

  if (frame_pointer_needed)
    clobbered_regs[HARD_FRAME_POINTER_REGNUM] = 1;

  if (flag_pic)
    clobbered_regs[PIC_OFFSET_TABLE_REGNUM]
      |= df_regs_ever_live_p (PIC_OFFSET_TABLE_REGNUM);

  clobbered_regs[BASE_REGNUM]
    |= (cfun->machine->base_reg
        && REGNO (cfun->machine->base_reg) == BASE_REGNUM);

  clobbered_regs[RETURN_REGNUM]
    |= (!current_function_is_leaf
	|| TARGET_TPF_PROFILING
	|| cfun->machine->split_branches_pending_p
	|| cfun_frame_layout.save_return_addr_p
	|| crtl->calls_eh_return
	|| cfun->stdarg);

  clobbered_regs[STACK_POINTER_REGNUM]
    |= (!current_function_is_leaf
	|| TARGET_TPF_PROFILING
	|| cfun_save_high_fprs_p
	|| get_frame_size () > 0
	|| cfun->calls_alloca
	|| cfun->stdarg);

  for (i = 6; i < 16; i++)
    if (df_regs_ever_live_p (i) || clobbered_regs[i])
      break;
  for (j = 15; j > i; j--)
    if (df_regs_ever_live_p (j) || clobbered_regs[j])
      break;

  if (i == 16)
    {
      /* Nothing to save/restore.  */
      cfun_frame_layout.first_save_gpr_slot = -1;
      cfun_frame_layout.last_save_gpr_slot = -1;
      cfun_frame_layout.first_save_gpr = -1;
      cfun_frame_layout.first_restore_gpr = -1;
      cfun_frame_layout.last_save_gpr = -1;
      cfun_frame_layout.last_restore_gpr = -1;
    }
  else
    {
      /* Save slots for gprs from i to j.  */
      cfun_frame_layout.first_save_gpr_slot = i;
      cfun_frame_layout.last_save_gpr_slot = j;

      for (i = cfun_frame_layout.first_save_gpr_slot;
	   i < cfun_frame_layout.last_save_gpr_slot + 1;
	   i++)
	if (clobbered_regs[i])
	  break;

      for (j = cfun_frame_layout.last_save_gpr_slot; j > i; j--)
	if (clobbered_regs[j])
	  break;

      if (i == cfun_frame_layout.last_save_gpr_slot + 1)
	{
	  /* Nothing to save/restore.  */
	  cfun_frame_layout.first_save_gpr = -1;
	  cfun_frame_layout.first_restore_gpr = -1;
	  cfun_frame_layout.last_save_gpr = -1;
	  cfun_frame_layout.last_restore_gpr = -1;
	}
      else
	{
	  /* Save / Restore from gpr i to j.  */
	  cfun_frame_layout.first_save_gpr = i;
	  cfun_frame_layout.first_restore_gpr = i;
	  cfun_frame_layout.last_save_gpr = j;
	  cfun_frame_layout.last_restore_gpr = j;
	}
    }

  if (cfun->stdarg)
    {
      /* Varargs functions need to save gprs 2 to 6.  */
      if (cfun->va_list_gpr_size
	  && crtl->args.info.gprs < GP_ARG_NUM_REG)
	{
	  int min_gpr = crtl->args.info.gprs;
	  int max_gpr = min_gpr + cfun->va_list_gpr_size;
	  if (max_gpr > GP_ARG_NUM_REG)
	    max_gpr = GP_ARG_NUM_REG;

	  if (cfun_frame_layout.first_save_gpr == -1
	      || cfun_frame_layout.first_save_gpr > 2 + min_gpr)
	    {
	      cfun_frame_layout.first_save_gpr = 2 + min_gpr;
	      cfun_frame_layout.first_save_gpr_slot = 2 + min_gpr;
	    }

	  if (cfun_frame_layout.last_save_gpr == -1
	      || cfun_frame_layout.last_save_gpr < 2 + max_gpr - 1)
	    {
	      cfun_frame_layout.last_save_gpr = 2 + max_gpr - 1;
	      cfun_frame_layout.last_save_gpr_slot = 2 + max_gpr - 1;
	    }
	}

      /* Mark f0, f2 for 31 bit and f0-f4 for 64 bit to be saved.  */
      if (TARGET_HARD_FLOAT && cfun->va_list_fpr_size
	  && crtl->args.info.fprs < FP_ARG_NUM_REG)
	{
	  int min_fpr = crtl->args.info.fprs;
	  int max_fpr = min_fpr + cfun->va_list_fpr_size;
	  if (max_fpr > FP_ARG_NUM_REG)
	    max_fpr = FP_ARG_NUM_REG;

	  /* ??? This is currently required to ensure proper location
	     of the fpr save slots within the va_list save area.  */
	  if (TARGET_PACKED_STACK)
	    min_fpr = 0;

	  for (i = min_fpr; i < max_fpr; i++)
	    cfun_set_fpr_bit (i);
	}
    }

  if (!TARGET_64BIT)
    for (i = 2; i < 4; i++)
      if (df_regs_ever_live_p (i + 16) && !global_regs[i + 16])
	cfun_set_fpr_bit (i);
}

/* Fill cfun->machine with info about frame of current function.  */

static void
s390_frame_info (void)
{
  int i;

  cfun_frame_layout.frame_size = get_frame_size ();
  if (!TARGET_64BIT && cfun_frame_layout.frame_size > 0x7fff0000)
    fatal_error ("total size of local variables exceeds architecture limit");

  if (!TARGET_PACKED_STACK)
    {
      cfun_frame_layout.backchain_offset = 0;
      cfun_frame_layout.f0_offset = 16 * UNITS_PER_LONG;
      cfun_frame_layout.f4_offset = cfun_frame_layout.f0_offset + 2 * 8;
      cfun_frame_layout.f8_offset = -cfun_frame_layout.high_fprs * 8;
      cfun_frame_layout.gprs_offset = (cfun_frame_layout.first_save_gpr_slot
				       * UNITS_PER_LONG);
    }
  else if (TARGET_BACKCHAIN) /* kernel stack layout */
    {
      cfun_frame_layout.backchain_offset = (STACK_POINTER_OFFSET
					    - UNITS_PER_LONG);
      cfun_frame_layout.gprs_offset
	= (cfun_frame_layout.backchain_offset
	   - (STACK_POINTER_REGNUM - cfun_frame_layout.first_save_gpr_slot + 1)
	   * UNITS_PER_LONG);

      if (TARGET_64BIT)
	{
	  cfun_frame_layout.f4_offset
	    = (cfun_frame_layout.gprs_offset
	       - 8 * (cfun_fpr_bit_p (2) + cfun_fpr_bit_p (3)));

	  cfun_frame_layout.f0_offset
	    = (cfun_frame_layout.f4_offset
	       - 8 * (cfun_fpr_bit_p (0) + cfun_fpr_bit_p (1)));
	}
      else
	{
	  /* On 31 bit we have to care about alignment of the
	     floating point regs to provide fastest access.  */
	  cfun_frame_layout.f0_offset
	    = ((cfun_frame_layout.gprs_offset
		& ~(STACK_BOUNDARY / BITS_PER_UNIT - 1))
	       - 8 * (cfun_fpr_bit_p (0) + cfun_fpr_bit_p (1)));

	  cfun_frame_layout.f4_offset
	    = (cfun_frame_layout.f0_offset
	       - 8 * (cfun_fpr_bit_p (2) + cfun_fpr_bit_p (3)));
	}
    }
  else /* no backchain */
    {
      cfun_frame_layout.f4_offset
	= (STACK_POINTER_OFFSET
	   - 8 * (cfun_fpr_bit_p (2) + cfun_fpr_bit_p (3)));

      cfun_frame_layout.f0_offset
	= (cfun_frame_layout.f4_offset
	   - 8 * (cfun_fpr_bit_p (0) + cfun_fpr_bit_p (1)));

      cfun_frame_layout.gprs_offset
	= cfun_frame_layout.f0_offset - cfun_gprs_save_area_size;
    }

  if (current_function_is_leaf
      && !TARGET_TPF_PROFILING
      && cfun_frame_layout.frame_size == 0
      && !cfun_save_high_fprs_p
      && !cfun->calls_alloca
      && !cfun->stdarg)
    return;

  if (!TARGET_PACKED_STACK)
    cfun_frame_layout.frame_size += (STACK_POINTER_OFFSET
				     + crtl->outgoing_args_size
				     + cfun_frame_layout.high_fprs * 8);
  else
    {
      if (TARGET_BACKCHAIN)
	cfun_frame_layout.frame_size += UNITS_PER_LONG;

      /* No alignment trouble here because f8-f15 are only saved under
	 64 bit.  */
      cfun_frame_layout.f8_offset = (MIN (MIN (cfun_frame_layout.f0_offset,
					       cfun_frame_layout.f4_offset),
					  cfun_frame_layout.gprs_offset)
				     - cfun_frame_layout.high_fprs * 8);

      cfun_frame_layout.frame_size += cfun_frame_layout.high_fprs * 8;

      for (i = 0; i < 8; i++)
	if (cfun_fpr_bit_p (i))
	  cfun_frame_layout.frame_size += 8;

      cfun_frame_layout.frame_size += cfun_gprs_save_area_size;

      /* If under 31 bit an odd number of gprs has to be saved we have to adjust
	 the frame size to sustain 8 byte alignment of stack frames.  */
      cfun_frame_layout.frame_size = ((cfun_frame_layout.frame_size +
				       STACK_BOUNDARY / BITS_PER_UNIT - 1)
				      & ~(STACK_BOUNDARY / BITS_PER_UNIT - 1));

      cfun_frame_layout.frame_size += crtl->outgoing_args_size;
    }
}

/* Generate frame layout.  Fills in register and frame data for the current
   function in cfun->machine.  This routine can be called multiple times;
   it will re-do the complete frame layout every time.  */

static void
s390_init_frame_layout (void)
{
  HOST_WIDE_INT frame_size;
  int base_used;
  int clobbered_regs[16];

  /* On S/390 machines, we may need to perform branch splitting, which
     will require both base and return address register.  We have no
     choice but to assume we're going to need them until right at the
     end of the machine dependent reorg phase.  */
  if (!TARGET_CPU_ZARCH)
    cfun->machine->split_branches_pending_p = true;

  do
    {
      frame_size = cfun_frame_layout.frame_size;

      /* Try to predict whether we'll need the base register.  */
      base_used = cfun->machine->split_branches_pending_p
		  || crtl->uses_const_pool
		  || (!DISP_IN_RANGE (frame_size)
		      && !CONST_OK_FOR_K (frame_size));

      /* Decide which register to use as literal pool base.  In small
	 leaf functions, try to use an unused call-clobbered register
	 as base register to avoid save/restore overhead.  */
      if (!base_used)
	cfun->machine->base_reg = NULL_RTX;
      else if (current_function_is_leaf && !df_regs_ever_live_p (5))
	cfun->machine->base_reg = gen_rtx_REG (Pmode, 5);
      else
	cfun->machine->base_reg = gen_rtx_REG (Pmode, BASE_REGNUM);

      s390_register_info (clobbered_regs);
      s390_frame_info ();
    }
  while (frame_size != cfun_frame_layout.frame_size);
}

/* Update frame layout.  Recompute actual register save data based on
   current info and update regs_ever_live for the special registers.
   May be called multiple times, but may never cause *more* registers
   to be saved than s390_init_frame_layout allocated room for.  */

static void
s390_update_frame_layout (void)
{
  int clobbered_regs[16];

  s390_register_info (clobbered_regs);

  df_set_regs_ever_live (BASE_REGNUM,
			 clobbered_regs[BASE_REGNUM] ? true : false);
  df_set_regs_ever_live (RETURN_REGNUM,
			 clobbered_regs[RETURN_REGNUM] ? true : false);
  df_set_regs_ever_live (STACK_POINTER_REGNUM,
			 clobbered_regs[STACK_POINTER_REGNUM] ? true : false);

  if (cfun->machine->base_reg)
    df_set_regs_ever_live (REGNO (cfun->machine->base_reg), true);
}

/* Return true if it is legal to put a value with MODE into REGNO.  */

bool
s390_hard_regno_mode_ok (unsigned int regno, enum machine_mode mode)
{
  switch (REGNO_REG_CLASS (regno))
    {
    case FP_REGS:
      if (REGNO_PAIR_OK (regno, mode))
	{
	  if (mode == SImode || mode == DImode)
	    return true;

	  if (FLOAT_MODE_P (mode) && GET_MODE_CLASS (mode) != MODE_VECTOR_FLOAT)
	    return true;
	}
      break;
    case ADDR_REGS:
      if (FRAME_REGNO_P (regno) && mode == Pmode)
	return true;

      /* fallthrough */
    case GENERAL_REGS:
      if (REGNO_PAIR_OK (regno, mode))
	{
	  if (TARGET_ZARCH
	      || (mode != TFmode && mode != TCmode && mode != TDmode))
	    return true;
	}
      break;
    case CC_REGS:
      if (GET_MODE_CLASS (mode) == MODE_CC)
	return true;
      break;
    case ACCESS_REGS:
      if (REGNO_PAIR_OK (regno, mode))
	{
	  if (mode == SImode || mode == Pmode)
	    return true;
	}
      break;
    default:
      return false;
    }

  return false;
}

/* Return nonzero if register OLD_REG can be renamed to register NEW_REG.  */

bool
s390_hard_regno_rename_ok (unsigned int old_reg, unsigned int new_reg)
{
   /* Once we've decided upon a register to use as base register, it must
      no longer be used for any other purpose.  */
  if (cfun->machine->base_reg)
    if (REGNO (cfun->machine->base_reg) == old_reg
	|| REGNO (cfun->machine->base_reg) == new_reg)
      return false;

  return true;
}

/* Maximum number of registers to represent a value of mode MODE
   in a register of class RCLASS.  */

bool
s390_class_max_nregs (enum reg_class rclass, enum machine_mode mode)
{
  switch (rclass)
    {
    case FP_REGS:
      if (GET_MODE_CLASS (mode) == MODE_COMPLEX_FLOAT)
	return 2 * ((GET_MODE_SIZE (mode) / 2 + 8 - 1) / 8);
      else
	return (GET_MODE_SIZE (mode) + 8 - 1) / 8;
    case ACCESS_REGS:
      return (GET_MODE_SIZE (mode) + 4 - 1) / 4;
    default:
      break;
    }
  return (GET_MODE_SIZE (mode) + UNITS_PER_WORD - 1) / UNITS_PER_WORD;
}

/* Return true if register FROM can be eliminated via register TO.  */

static bool
s390_can_eliminate (const int from, const int to)
{
  /* On zSeries machines, we have not marked the base register as fixed.
     Instead, we have an elimination rule BASE_REGNUM -> BASE_REGNUM.
     If a function requires the base register, we say here that this
     elimination cannot be performed.  This will cause reload to free
     up the base register (as if it were fixed).  On the other hand,
     if the current function does *not* require the base register, we
     say here the elimination succeeds, which in turn allows reload
     to allocate the base register for any other purpose.  */
  if (from == BASE_REGNUM && to == BASE_REGNUM)
    {
      if (TARGET_CPU_ZARCH)
	{
	  s390_init_frame_layout ();
	  return cfun->machine->base_reg == NULL_RTX;
	}

      return false;
    }

  /* Everything else must point into the stack frame.  */
  gcc_assert (to == STACK_POINTER_REGNUM
	      || to == HARD_FRAME_POINTER_REGNUM);

  gcc_assert (from == FRAME_POINTER_REGNUM
	      || from == ARG_POINTER_REGNUM
	      || from == RETURN_ADDRESS_POINTER_REGNUM);

  /* Make sure we actually saved the return address.  */
  if (from == RETURN_ADDRESS_POINTER_REGNUM)
    if (!crtl->calls_eh_return
	&& !cfun->stdarg
	&& !cfun_frame_layout.save_return_addr_p)
      return false;

  return true;
}

/* Return offset between register FROM and TO initially after prolog.  */

HOST_WIDE_INT
s390_initial_elimination_offset (int from, int to)
{
  HOST_WIDE_INT offset;
  int index;

  /* ??? Why are we called for non-eliminable pairs?  */
  if (!s390_can_eliminate (from, to))
    return 0;

  switch (from)
    {
    case FRAME_POINTER_REGNUM:
      offset = (get_frame_size()
		+ STACK_POINTER_OFFSET
		+ crtl->outgoing_args_size);
      break;

    case ARG_POINTER_REGNUM:
      s390_init_frame_layout ();
      offset = cfun_frame_layout.frame_size + STACK_POINTER_OFFSET;
      break;

    case RETURN_ADDRESS_POINTER_REGNUM:
      s390_init_frame_layout ();
      index = RETURN_REGNUM - cfun_frame_layout.first_save_gpr_slot;
      gcc_assert (index >= 0);
      offset = cfun_frame_layout.frame_size + cfun_frame_layout.gprs_offset;
      offset += index * UNITS_PER_LONG;
      break;

    case BASE_REGNUM:
      offset = 0;
      break;

    default:
      gcc_unreachable ();
    }

  return offset;
}

/* Emit insn to save fpr REGNUM at offset OFFSET relative
   to register BASE.  Return generated insn.  */

static rtx
save_fpr (rtx base, int offset, int regnum)
{
  rtx addr;
  addr = gen_rtx_MEM (DFmode, plus_constant (base, offset));

  if (regnum >= 16 && regnum <= (16 + FP_ARG_NUM_REG))
    set_mem_alias_set (addr, get_varargs_alias_set ());
  else
    set_mem_alias_set (addr, get_frame_alias_set ());

  return emit_move_insn (addr, gen_rtx_REG (DFmode, regnum));
}

/* Emit insn to restore fpr REGNUM from offset OFFSET relative
   to register BASE.  Return generated insn.  */

static rtx
restore_fpr (rtx base, int offset, int regnum)
{
  rtx addr;
  addr = gen_rtx_MEM (DFmode, plus_constant (base, offset));
  set_mem_alias_set (addr, get_frame_alias_set ());

  return emit_move_insn (gen_rtx_REG (DFmode, regnum), addr);
}

/* Return true if REGNO is a global register, but not one
   of the special ones that need to be saved/restored in anyway.  */

static inline bool
global_not_special_regno_p (int regno)
{
  return (global_regs[regno]
	  /* These registers are special and need to be
	     restored in any case.  */
	  && !(regno == STACK_POINTER_REGNUM
	       || regno == RETURN_REGNUM
	       || regno == BASE_REGNUM
	       || (flag_pic && regno == (int)PIC_OFFSET_TABLE_REGNUM)));
}

/* Generate insn to save registers FIRST to LAST into
   the register save area located at offset OFFSET
   relative to register BASE.  */

static rtx
save_gprs (rtx base, int offset, int first, int last)
{
  rtx addr, insn, note;
  int i;

  addr = plus_constant (base, offset);
  addr = gen_rtx_MEM (Pmode, addr);

  set_mem_alias_set (addr, get_frame_alias_set ());

  /* Special-case single register.  */
  if (first == last)
    {
      if (TARGET_64BIT)
        insn = gen_movdi (addr, gen_rtx_REG (Pmode, first));
      else
        insn = gen_movsi (addr, gen_rtx_REG (Pmode, first));

      if (!global_not_special_regno_p (first))
	RTX_FRAME_RELATED_P (insn) = 1;
      return insn;
    }


  insn = gen_store_multiple (addr,
			     gen_rtx_REG (Pmode, first),
			     GEN_INT (last - first + 1));

  if (first <= 6 && cfun->stdarg)
    for (i = 0; i < XVECLEN (PATTERN (insn), 0); i++)
      {
	rtx mem = XEXP (XVECEXP (PATTERN (insn), 0, i), 0);

	if (first + i <= 6)
	  set_mem_alias_set (mem, get_varargs_alias_set ());
      }

  /* We need to set the FRAME_RELATED flag on all SETs
     inside the store-multiple pattern.

     However, we must not emit DWARF records for registers 2..5
     if they are stored for use by variable arguments ...

     ??? Unfortunately, it is not enough to simply not the
     FRAME_RELATED flags for those SETs, because the first SET
     of the PARALLEL is always treated as if it had the flag
     set, even if it does not.  Therefore we emit a new pattern
     without those registers as REG_FRAME_RELATED_EXPR note.  */

  if (first >= 6 && !global_not_special_regno_p (first))
    {
      rtx pat = PATTERN (insn);

      for (i = 0; i < XVECLEN (pat, 0); i++)
	if (GET_CODE (XVECEXP (pat, 0, i)) == SET
	    && !global_not_special_regno_p (REGNO (SET_SRC (XVECEXP (pat,
								     0, i)))))
	  RTX_FRAME_RELATED_P (XVECEXP (pat, 0, i)) = 1;

      RTX_FRAME_RELATED_P (insn) = 1;
    }
  else if (last >= 6)
    {
      int start;

      for (start = first >= 6 ? first : 6; start <= last; start++)
	if (!global_not_special_regno_p (start))
	  break;

      if (start > last)
	return insn;

      addr = plus_constant (base, offset + (start - first) * UNITS_PER_LONG);
      note = gen_store_multiple (gen_rtx_MEM (Pmode, addr),
				 gen_rtx_REG (Pmode, start),
				 GEN_INT (last - start + 1));
      note = PATTERN (note);

      add_reg_note (insn, REG_FRAME_RELATED_EXPR, note);

      for (i = 0; i < XVECLEN (note, 0); i++)
	if (GET_CODE (XVECEXP (note, 0, i)) == SET
	    && !global_not_special_regno_p (REGNO (SET_SRC (XVECEXP (note,
								     0, i)))))
	  RTX_FRAME_RELATED_P (XVECEXP (note, 0, i)) = 1;

      RTX_FRAME_RELATED_P (insn) = 1;
    }

  return insn;
}

/* Generate insn to restore registers FIRST to LAST from
   the register save area located at offset OFFSET
   relative to register BASE.  */

static rtx
restore_gprs (rtx base, int offset, int first, int last)
{
  rtx addr, insn;

  addr = plus_constant (base, offset);
  addr = gen_rtx_MEM (Pmode, addr);
  set_mem_alias_set (addr, get_frame_alias_set ());

  /* Special-case single register.  */
  if (first == last)
    {
      if (TARGET_64BIT)
        insn = gen_movdi (gen_rtx_REG (Pmode, first), addr);
      else
        insn = gen_movsi (gen_rtx_REG (Pmode, first), addr);

      return insn;
    }

  insn = gen_load_multiple (gen_rtx_REG (Pmode, first),
			    addr,
			    GEN_INT (last - first + 1));
  return insn;
}

/* Return insn sequence to load the GOT register.  */

static GTY(()) rtx got_symbol;
rtx
s390_load_got (void)
{
  rtx insns;

  if (!got_symbol)
    {
      got_symbol = gen_rtx_SYMBOL_REF (Pmode, "_GLOBAL_OFFSET_TABLE_");
      SYMBOL_REF_FLAGS (got_symbol) = SYMBOL_FLAG_LOCAL;
    }

  start_sequence ();

  if (TARGET_CPU_ZARCH)
    {
      emit_move_insn (pic_offset_table_rtx, got_symbol);
    }
  else
    {
      rtx offset;

      offset = gen_rtx_UNSPEC (Pmode, gen_rtvec (1, got_symbol),
			       UNSPEC_LTREL_OFFSET);
      offset = gen_rtx_CONST (Pmode, offset);
      offset = force_const_mem (Pmode, offset);

      emit_move_insn (pic_offset_table_rtx, offset);

      offset = gen_rtx_UNSPEC (Pmode, gen_rtvec (1, XEXP (offset, 0)),
			       UNSPEC_LTREL_BASE);
      offset = gen_rtx_PLUS (Pmode, pic_offset_table_rtx, offset);

      emit_move_insn (pic_offset_table_rtx, offset);
    }

  insns = get_insns ();
  end_sequence ();
  return insns;
}

/* This ties together stack memory (MEM with an alias set of frame_alias_set)
   and the change to the stack pointer.  */

static void
s390_emit_stack_tie (void)
{
  rtx mem = gen_frame_mem (BLKmode,
			   gen_rtx_REG (Pmode, STACK_POINTER_REGNUM));

  emit_insn (gen_stack_tie (mem));
}

/* Expand the prologue into a bunch of separate insns.  */

void
s390_emit_prologue (void)
{
  rtx insn, addr;
  rtx temp_reg;
  int i;
  int offset;
  int next_fpr = 0;

  /* Complete frame layout.  */

  s390_update_frame_layout ();

  /* Annotate all constant pool references to let the scheduler know
     they implicitly use the base register.  */

  push_topmost_sequence ();

  for (insn = get_insns (); insn; insn = NEXT_INSN (insn))
    if (INSN_P (insn))
      {
	annotate_constant_pool_refs (&PATTERN (insn));
	df_insn_rescan (insn);
      }

  pop_topmost_sequence ();

  /* Choose best register to use for temp use within prologue.
     See below for why TPF must use the register 1.  */

  if (!has_hard_reg_initial_val (Pmode, RETURN_REGNUM)
      && !current_function_is_leaf
      && !TARGET_TPF_PROFILING)
    temp_reg = gen_rtx_REG (Pmode, RETURN_REGNUM);
  else
    temp_reg = gen_rtx_REG (Pmode, 1);

  /* Save call saved gprs.  */
  if (cfun_frame_layout.first_save_gpr != -1)
    {
      insn = save_gprs (stack_pointer_rtx,
			cfun_frame_layout.gprs_offset +
			UNITS_PER_LONG * (cfun_frame_layout.first_save_gpr
					  - cfun_frame_layout.first_save_gpr_slot),
			cfun_frame_layout.first_save_gpr,
			cfun_frame_layout.last_save_gpr);
      emit_insn (insn);
    }

  /* Dummy insn to mark literal pool slot.  */

  if (cfun->machine->base_reg)
    emit_insn (gen_main_pool (cfun->machine->base_reg));

  offset = cfun_frame_layout.f0_offset;

  /* Save f0 and f2.  */
  for (i = 0; i < 2; i++)
    {
      if (cfun_fpr_bit_p (i))
	{
	  save_fpr (stack_pointer_rtx, offset, i + 16);
	  offset += 8;
	}
      else if (!TARGET_PACKED_STACK)
	  offset += 8;
    }

  /* Save f4 and f6.  */
  offset = cfun_frame_layout.f4_offset;
  for (i = 2; i < 4; i++)
    {
      if (cfun_fpr_bit_p (i))
	{
	  insn = save_fpr (stack_pointer_rtx, offset, i + 16);
	  offset += 8;

	  /* If f4 and f6 are call clobbered they are saved due to stdargs and
	     therefore are not frame related.  */
	  if (!call_really_used_regs[i + 16])
	    RTX_FRAME_RELATED_P (insn) = 1;
	}
      else if (!TARGET_PACKED_STACK)
	offset += 8;
    }

  if (TARGET_PACKED_STACK
      && cfun_save_high_fprs_p
      && cfun_frame_layout.f8_offset + cfun_frame_layout.high_fprs * 8 > 0)
    {
      offset = (cfun_frame_layout.f8_offset
		+ (cfun_frame_layout.high_fprs - 1) * 8);

      for (i = 15; i > 7 && offset >= 0; i--)
	if (cfun_fpr_bit_p (i))
	  {
	    insn = save_fpr (stack_pointer_rtx, offset, i + 16);

	    RTX_FRAME_RELATED_P (insn) = 1;
	    offset -= 8;
	  }
      if (offset >= cfun_frame_layout.f8_offset)
	next_fpr = i + 16;
    }

  if (!TARGET_PACKED_STACK)
    next_fpr = cfun_save_high_fprs_p ? 31 : 0;

  if (flag_stack_usage)
    current_function_static_stack_size = cfun_frame_layout.frame_size;

  /* Decrement stack pointer.  */

  if (cfun_frame_layout.frame_size > 0)
    {
      rtx frame_off = GEN_INT (-cfun_frame_layout.frame_size);
      rtx real_frame_off;

      if (s390_stack_size)
  	{
	  HOST_WIDE_INT stack_guard;

	  if (s390_stack_guard)
	    stack_guard = s390_stack_guard;
	  else
	    {
	      /* If no value for stack guard is provided the smallest power of 2
		 larger than the current frame size is chosen.  */
	      stack_guard = 1;
	      while (stack_guard < cfun_frame_layout.frame_size)
		stack_guard <<= 1;
	    }

	  if (cfun_frame_layout.frame_size >= s390_stack_size)
	    {
	      warning (0, "frame size of function %qs is "
		       HOST_WIDE_INT_PRINT_DEC
		       " bytes exceeding user provided stack limit of "
		       HOST_WIDE_INT_PRINT_DEC " bytes.  "
		       "An unconditional trap is added.",
		       current_function_name(), cfun_frame_layout.frame_size,
		       s390_stack_size);
	      emit_insn (gen_trap ());
	    }
	  else
	    {
	      /* stack_guard has to be smaller than s390_stack_size.
		 Otherwise we would emit an AND with zero which would
		 not match the test under mask pattern.  */
	      if (stack_guard >= s390_stack_size)
		{
		  warning (0, "frame size of function %qs is "
			   HOST_WIDE_INT_PRINT_DEC
			   " bytes which is more than half the stack size. "
			   "The dynamic check would not be reliable. "
			   "No check emitted for this function.",
			   current_function_name(),
			   cfun_frame_layout.frame_size);
		}
	      else
		{
		  HOST_WIDE_INT stack_check_mask = ((s390_stack_size - 1)
						    & ~(stack_guard - 1));

		  rtx t = gen_rtx_AND (Pmode, stack_pointer_rtx,
				       GEN_INT (stack_check_mask));
		  if (TARGET_64BIT)
		    emit_insn (gen_ctrapdi4 (gen_rtx_EQ (VOIDmode,
							 t, const0_rtx),
					     t, const0_rtx, const0_rtx));
		  else
		    emit_insn (gen_ctrapsi4 (gen_rtx_EQ (VOIDmode,
							 t, const0_rtx),
					     t, const0_rtx, const0_rtx));
		}
	    }
  	}

      if (s390_warn_framesize > 0
	  && cfun_frame_layout.frame_size >= s390_warn_framesize)
	warning (0, "frame size of %qs is " HOST_WIDE_INT_PRINT_DEC " bytes",
		 current_function_name (), cfun_frame_layout.frame_size);

      if (s390_warn_dynamicstack_p && cfun->calls_alloca)
	warning (0, "%qs uses dynamic stack allocation", current_function_name ());

      /* Save incoming stack pointer into temp reg.  */
      if (TARGET_BACKCHAIN || next_fpr)
	insn = emit_insn (gen_move_insn (temp_reg, stack_pointer_rtx));

      /* Subtract frame size from stack pointer.  */

      if (DISP_IN_RANGE (INTVAL (frame_off)))
	{
	  insn = gen_rtx_SET (VOIDmode, stack_pointer_rtx,
			      gen_rtx_PLUS (Pmode, stack_pointer_rtx,
					    frame_off));
	  insn = emit_insn (insn);
	}
      else
	{
	  if (!CONST_OK_FOR_K (INTVAL (frame_off)))
	    frame_off = force_const_mem (Pmode, frame_off);

          insn = emit_insn (gen_add2_insn (stack_pointer_rtx, frame_off));
	  annotate_constant_pool_refs (&PATTERN (insn));
	}

      RTX_FRAME_RELATED_P (insn) = 1;
      real_frame_off = GEN_INT (-cfun_frame_layout.frame_size);
      add_reg_note (insn, REG_FRAME_RELATED_EXPR,
		    gen_rtx_SET (VOIDmode, stack_pointer_rtx,
				 gen_rtx_PLUS (Pmode, stack_pointer_rtx,
					       real_frame_off)));

      /* Set backchain.  */

      if (TARGET_BACKCHAIN)
	{
	  if (cfun_frame_layout.backchain_offset)
	    addr = gen_rtx_MEM (Pmode,
				plus_constant (stack_pointer_rtx,
				  cfun_frame_layout.backchain_offset));
	  else
	    addr = gen_rtx_MEM (Pmode, stack_pointer_rtx);
	  set_mem_alias_set (addr, get_frame_alias_set ());
	  insn = emit_insn (gen_move_insn (addr, temp_reg));
	}

      /* If we support non-call exceptions (e.g. for Java),
	 we need to make sure the backchain pointer is set up
	 before any possibly trapping memory access.  */
      if (TARGET_BACKCHAIN && cfun->can_throw_non_call_exceptions)
	{
	  addr = gen_rtx_MEM (BLKmode, gen_rtx_SCRATCH (VOIDmode));
	  emit_clobber (addr);
	}
    }

  /* Save fprs 8 - 15 (64 bit ABI).  */

  if (cfun_save_high_fprs_p && next_fpr)
    {
      /* If the stack might be accessed through a different register
	 we have to make sure that the stack pointer decrement is not
	 moved below the use of the stack slots.  */
      s390_emit_stack_tie ();

      insn = emit_insn (gen_add2_insn (temp_reg,
				       GEN_INT (cfun_frame_layout.f8_offset)));

      offset = 0;

      for (i = 24; i <= next_fpr; i++)
	if (cfun_fpr_bit_p (i - 16))
	  {
	    rtx addr = plus_constant (stack_pointer_rtx,
				      cfun_frame_layout.frame_size
				      + cfun_frame_layout.f8_offset
				      + offset);

	    insn = save_fpr (temp_reg, offset, i);
	    offset += 8;
	    RTX_FRAME_RELATED_P (insn) = 1;
	    add_reg_note (insn, REG_FRAME_RELATED_EXPR,
			  gen_rtx_SET (VOIDmode,
				       gen_rtx_MEM (DFmode, addr),
				       gen_rtx_REG (DFmode, i)));
	  }
    }

  /* Set frame pointer, if needed.  */

  if (frame_pointer_needed)
    {
      insn = emit_move_insn (hard_frame_pointer_rtx, stack_pointer_rtx);
      RTX_FRAME_RELATED_P (insn) = 1;
    }

  /* Set up got pointer, if needed.  */

  if (flag_pic && df_regs_ever_live_p (PIC_OFFSET_TABLE_REGNUM))
    {
      rtx insns = s390_load_got ();

      for (insn = insns; insn; insn = NEXT_INSN (insn))
	annotate_constant_pool_refs (&PATTERN (insn));

      emit_insn (insns);
    }

  if (TARGET_TPF_PROFILING)
    {
      /* Generate a BAS instruction to serve as a function
	 entry intercept to facilitate the use of tracing
	 algorithms located at the branch target.  */
      emit_insn (gen_prologue_tpf ());

      /* Emit a blockage here so that all code
	 lies between the profiling mechanisms.  */
      emit_insn (gen_blockage ());
    }
}

/* Expand the epilogue into a bunch of separate insns.  */

void
s390_emit_epilogue (bool sibcall)
{
  rtx frame_pointer, return_reg, cfa_restores = NULL_RTX;
  int area_bottom, area_top, offset = 0;
  int next_offset;
  rtvec p;
  int i;

  if (TARGET_TPF_PROFILING)
    {

      /* Generate a BAS instruction to serve as a function
	 entry intercept to facilitate the use of tracing
	 algorithms located at the branch target.  */

      /* Emit a blockage here so that all code
         lies between the profiling mechanisms.  */
      emit_insn (gen_blockage ());

      emit_insn (gen_epilogue_tpf ());
    }

  /* Check whether to use frame or stack pointer for restore.  */

  frame_pointer = (frame_pointer_needed
		   ? hard_frame_pointer_rtx : stack_pointer_rtx);

  s390_frame_area (&area_bottom, &area_top);

  /* Check whether we can access the register save area.
     If not, increment the frame pointer as required.  */

  if (area_top <= area_bottom)
    {
      /* Nothing to restore.  */
    }
  else if (DISP_IN_RANGE (cfun_frame_layout.frame_size + area_bottom)
           && DISP_IN_RANGE (cfun_frame_layout.frame_size + area_top - 1))
    {
      /* Area is in range.  */
      offset = cfun_frame_layout.frame_size;
    }
  else
    {
      rtx insn, frame_off, cfa;

      offset = area_bottom < 0 ? -area_bottom : 0;
      frame_off = GEN_INT (cfun_frame_layout.frame_size - offset);

      cfa = gen_rtx_SET (VOIDmode, frame_pointer,
			 gen_rtx_PLUS (Pmode, frame_pointer, frame_off));
      if (DISP_IN_RANGE (INTVAL (frame_off)))
	{
	  insn = gen_rtx_SET (VOIDmode, frame_pointer,
			      gen_rtx_PLUS (Pmode, frame_pointer, frame_off));
	  insn = emit_insn (insn);
	}
      else
	{
	  if (!CONST_OK_FOR_K (INTVAL (frame_off)))
	    frame_off = force_const_mem (Pmode, frame_off);

	  insn = emit_insn (gen_add2_insn (frame_pointer, frame_off));
	  annotate_constant_pool_refs (&PATTERN (insn));
	}
      add_reg_note (insn, REG_CFA_ADJUST_CFA, cfa);
      RTX_FRAME_RELATED_P (insn) = 1;
    }

  /* Restore call saved fprs.  */

  if (TARGET_64BIT)
    {
      if (cfun_save_high_fprs_p)
	{
	  next_offset = cfun_frame_layout.f8_offset;
	  for (i = 24; i < 32; i++)
	    {
	      if (cfun_fpr_bit_p (i - 16))
		{
		  restore_fpr (frame_pointer,
			       offset + next_offset, i);
		  cfa_restores
		    = alloc_reg_note (REG_CFA_RESTORE,
				      gen_rtx_REG (DFmode, i), cfa_restores);
		  next_offset += 8;
		}
	    }
	}

    }
  else
    {
      next_offset = cfun_frame_layout.f4_offset;
      for (i = 18; i < 20; i++)
	{
	  if (cfun_fpr_bit_p (i - 16))
	    {
	      restore_fpr (frame_pointer,
			   offset + next_offset, i);
	      cfa_restores
		= alloc_reg_note (REG_CFA_RESTORE,
				  gen_rtx_REG (DFmode, i), cfa_restores);
	      next_offset += 8;
	    }
	  else if (!TARGET_PACKED_STACK)
	    next_offset += 8;
	}

    }

  /* Return register.  */

  return_reg = gen_rtx_REG (Pmode, RETURN_REGNUM);

  /* Restore call saved gprs.  */

  if (cfun_frame_layout.first_restore_gpr != -1)
    {
      rtx insn, addr;
      int i;

      /* Check for global register and save them
	 to stack location from where they get restored.  */

      for (i = cfun_frame_layout.first_restore_gpr;
	   i <= cfun_frame_layout.last_restore_gpr;
	   i++)
	{
	  if (global_not_special_regno_p (i))
	    {
	      addr = plus_constant (frame_pointer,
				    offset + cfun_frame_layout.gprs_offset
				    + (i - cfun_frame_layout.first_save_gpr_slot)
				    * UNITS_PER_LONG);
	      addr = gen_rtx_MEM (Pmode, addr);
	      set_mem_alias_set (addr, get_frame_alias_set ());
	      emit_move_insn (addr, gen_rtx_REG (Pmode, i));
	    }
	  else
	    cfa_restores
	      = alloc_reg_note (REG_CFA_RESTORE,
				gen_rtx_REG (Pmode, i), cfa_restores);
	}

      if (! sibcall)
	{
	  /* Fetch return address from stack before load multiple,
	     this will do good for scheduling.  */

	  if (cfun_frame_layout.save_return_addr_p
	      || (cfun_frame_layout.first_restore_gpr < BASE_REGNUM
		  && cfun_frame_layout.last_restore_gpr > RETURN_REGNUM))
	    {
	      int return_regnum = find_unused_clobbered_reg();
	      if (!return_regnum)
		return_regnum = 4;
	      return_reg = gen_rtx_REG (Pmode, return_regnum);

	      addr = plus_constant (frame_pointer,
				    offset + cfun_frame_layout.gprs_offset
				    + (RETURN_REGNUM
				       - cfun_frame_layout.first_save_gpr_slot)
				    * UNITS_PER_LONG);
	      addr = gen_rtx_MEM (Pmode, addr);
	      set_mem_alias_set (addr, get_frame_alias_set ());
	      emit_move_insn (return_reg, addr);
	    }
	}

      insn = restore_gprs (frame_pointer,
			   offset + cfun_frame_layout.gprs_offset
			   + (cfun_frame_layout.first_restore_gpr
			      - cfun_frame_layout.first_save_gpr_slot)
			   * UNITS_PER_LONG,
			   cfun_frame_layout.first_restore_gpr,
			   cfun_frame_layout.last_restore_gpr);
      insn = emit_insn (insn);
      REG_NOTES (insn) = cfa_restores;
      add_reg_note (insn, REG_CFA_DEF_CFA,
		    plus_constant (stack_pointer_rtx, STACK_POINTER_OFFSET));
      RTX_FRAME_RELATED_P (insn) = 1;
    }

  if (! sibcall)
    {

      /* Return to caller.  */

      p = rtvec_alloc (2);

      RTVEC_ELT (p, 0) = gen_rtx_RETURN (VOIDmode);
      RTVEC_ELT (p, 1) = gen_rtx_USE (VOIDmode, return_reg);
      emit_jump_insn (gen_rtx_PARALLEL (VOIDmode, p));
    }
}


/* Return the size in bytes of a function argument of
   type TYPE and/or mode MODE.  At least one of TYPE or
   MODE must be specified.  */

static int
s390_function_arg_size (enum machine_mode mode, const_tree type)
{
  if (type)
    return int_size_in_bytes (type);

  /* No type info available for some library calls ...  */
  if (mode != BLKmode)
    return GET_MODE_SIZE (mode);

  /* If we have neither type nor mode, abort */
  gcc_unreachable ();
}

/* Return true if a function argument of type TYPE and mode MODE
   is to be passed in a floating-point register, if available.  */

static bool
s390_function_arg_float (enum machine_mode mode, const_tree type)
{
  int size = s390_function_arg_size (mode, type);
  if (size > 8)
    return false;

  /* Soft-float changes the ABI: no floating-point registers are used.  */
  if (TARGET_SOFT_FLOAT)
    return false;

  /* No type info available for some library calls ...  */
  if (!type)
    return mode == SFmode || mode == DFmode || mode == SDmode || mode == DDmode;

  /* The ABI says that record types with a single member are treated
     just like that member would be.  */
  while (TREE_CODE (type) == RECORD_TYPE)
    {
      tree field, single = NULL_TREE;

      for (field = TYPE_FIELDS (type); field; field = DECL_CHAIN (field))
	{
	  if (TREE_CODE (field) != FIELD_DECL)
	    continue;

	  if (single == NULL_TREE)
	    single = TREE_TYPE (field);
	  else
	    return false;
	}

      if (single == NULL_TREE)
	return false;
      else
	type = single;
    }

  return TREE_CODE (type) == REAL_TYPE;
}

/* Return true if a function argument of type TYPE and mode MODE
   is to be passed in an integer register, or a pair of integer
   registers, if available.  */

static bool
s390_function_arg_integer (enum machine_mode mode, const_tree type)
{
  int size = s390_function_arg_size (mode, type);
  if (size > 8)
    return false;

  /* No type info available for some library calls ...  */
  if (!type)
    return GET_MODE_CLASS (mode) == MODE_INT
	   || (TARGET_SOFT_FLOAT &&  SCALAR_FLOAT_MODE_P (mode));

  /* We accept small integral (and similar) types.  */
  if (INTEGRAL_TYPE_P (type)
      || POINTER_TYPE_P (type)
      || TREE_CODE (type) == NULLPTR_TYPE
      || TREE_CODE (type) == OFFSET_TYPE
      || (TARGET_SOFT_FLOAT && TREE_CODE (type) == REAL_TYPE))
    return true;

  /* We also accept structs of size 1, 2, 4, 8 that are not
     passed in floating-point registers.  */
  if (AGGREGATE_TYPE_P (type)
      && exact_log2 (size) >= 0
      && !s390_function_arg_float (mode, type))
    return true;

  return false;
}

/* Return 1 if a function argument of type TYPE and mode MODE
   is to be passed by reference.  The ABI specifies that only
   structures of size 1, 2, 4, or 8 bytes are passed by value,
   all other structures (and complex numbers) are passed by
   reference.  */

static bool
s390_pass_by_reference (CUMULATIVE_ARGS *ca ATTRIBUTE_UNUSED,
			enum machine_mode mode, const_tree type,
			bool named ATTRIBUTE_UNUSED)
{
  int size = s390_function_arg_size (mode, type);
  if (size > 8)
    return true;

  if (type)
    {
      if (AGGREGATE_TYPE_P (type) && exact_log2 (size) < 0)
        return 1;

      if (TREE_CODE (type) == COMPLEX_TYPE
	  || TREE_CODE (type) == VECTOR_TYPE)
        return 1;
    }

  return 0;
}

/* Update the data in CUM to advance over an argument of mode MODE and
   data type TYPE.  (TYPE is null for libcalls where that information
   may not be available.).  The boolean NAMED specifies whether the
   argument is a named argument (as opposed to an unnamed argument
   matching an ellipsis).  */

static void
s390_function_arg_advance (CUMULATIVE_ARGS *cum, enum machine_mode mode,
			   const_tree type, bool named ATTRIBUTE_UNUSED)
{
  if (s390_function_arg_float (mode, type))
    {
      cum->fprs += 1;
    }
  else if (s390_function_arg_integer (mode, type))
    {
      int size = s390_function_arg_size (mode, type);
      cum->gprs += ((size + UNITS_PER_LONG - 1) / UNITS_PER_LONG);
    }
  else
    gcc_unreachable ();
}

/* Define where to put the arguments to a function.
   Value is zero to push the argument on the stack,
   or a hard register in which to store the argument.

   MODE is the argument's machine mode.
   TYPE is the data type of the argument (as a tree).
    This is null for libcalls where that information may
    not be available.
   CUM is a variable of type CUMULATIVE_ARGS which gives info about
    the preceding args and about the function being called.
   NAMED is nonzero if this argument is a named parameter
    (otherwise it is an extra parameter matching an ellipsis).

   On S/390, we use general purpose registers 2 through 6 to
   pass integer, pointer, and certain structure arguments, and
   floating point registers 0 and 2 (0, 2, 4, and 6 on 64-bit)
   to pass floating point arguments.  All remaining arguments
   are pushed to the stack.  */

static rtx
s390_function_arg (CUMULATIVE_ARGS *cum, enum machine_mode mode,
		   const_tree type, bool named ATTRIBUTE_UNUSED)
{
  if (s390_function_arg_float (mode, type))
    {
      if (cum->fprs + 1 > FP_ARG_NUM_REG)
	return 0;
      else
	return gen_rtx_REG (mode, cum->fprs + 16);
    }
  else if (s390_function_arg_integer (mode, type))
    {
      int size = s390_function_arg_size (mode, type);
      int n_gprs = (size + UNITS_PER_LONG - 1) / UNITS_PER_LONG;

      if (cum->gprs + n_gprs > GP_ARG_NUM_REG)
	return 0;
      else if (n_gprs == 1 || UNITS_PER_WORD == UNITS_PER_LONG)
	return gen_rtx_REG (mode, cum->gprs + 2);
      else if (n_gprs == 2)
	{
	  rtvec p = rtvec_alloc (2);

	  RTVEC_ELT (p, 0)
	    = gen_rtx_EXPR_LIST (SImode, gen_rtx_REG (SImode, cum->gprs + 2),
					 const0_rtx);
	  RTVEC_ELT (p, 1)
	    = gen_rtx_EXPR_LIST (SImode, gen_rtx_REG (SImode, cum->gprs + 3),
					 GEN_INT (4));

	  return gen_rtx_PARALLEL (mode, p);
	}
    }

  /* After the real arguments, expand_call calls us once again
     with a void_type_node type.  Whatever we return here is
     passed as operand 2 to the call expanders.

     We don't need this feature ...  */
  else if (type == void_type_node)
    return const0_rtx;

  gcc_unreachable ();
}

/* Return true if return values of type TYPE should be returned
   in a memory buffer whose address is passed by the caller as
   hidden first argument.  */

static bool
s390_return_in_memory (const_tree type, const_tree fundecl ATTRIBUTE_UNUSED)
{
  /* We accept small integral (and similar) types.  */
  if (INTEGRAL_TYPE_P (type)
      || POINTER_TYPE_P (type)
      || TREE_CODE (type) == OFFSET_TYPE
      || TREE_CODE (type) == REAL_TYPE)
    return int_size_in_bytes (type) > 8;

  /* Aggregates and similar constructs are always returned
     in memory.  */
  if (AGGREGATE_TYPE_P (type)
      || TREE_CODE (type) == COMPLEX_TYPE
      || TREE_CODE (type) == VECTOR_TYPE)
    return true;

  /* ??? We get called on all sorts of random stuff from
     aggregate_value_p.  We can't abort, but it's not clear
     what's safe to return.  Pretend it's a struct I guess.  */
  return true;
}

/* Function arguments and return values are promoted to word size.  */

static enum machine_mode
s390_promote_function_mode (const_tree type, enum machine_mode mode,
                            int *punsignedp,
                            const_tree fntype ATTRIBUTE_UNUSED,
                            int for_return ATTRIBUTE_UNUSED)
{
  if (INTEGRAL_MODE_P (mode)
      && GET_MODE_SIZE (mode) < UNITS_PER_LONG)
    {
      if (POINTER_TYPE_P (type))
	*punsignedp = POINTERS_EXTEND_UNSIGNED;
      return Pmode;
    }

  return mode;
}

/* Define where to return a (scalar) value of type TYPE.
   If TYPE is null, define where to return a (scalar)
   value of mode MODE from a libcall.  */

rtx
s390_function_value (const_tree type, const_tree fn, enum machine_mode mode)
{
  if (type)
    {
      int unsignedp = TYPE_UNSIGNED (type);
      mode = promote_function_mode (type, TYPE_MODE (type), &unsignedp, fn, 1);
    }

  gcc_assert (GET_MODE_CLASS (mode) == MODE_INT || SCALAR_FLOAT_MODE_P (mode));
  gcc_assert (GET_MODE_SIZE (mode) <= 8);

  if (TARGET_HARD_FLOAT && SCALAR_FLOAT_MODE_P (mode))
    return gen_rtx_REG (mode, 16);
  else if (GET_MODE_SIZE (mode) <= UNITS_PER_LONG
	   || UNITS_PER_LONG == UNITS_PER_WORD)
    return gen_rtx_REG (mode, 2);
  else if (GET_MODE_SIZE (mode) == 2 * UNITS_PER_LONG)
    {
      rtvec p = rtvec_alloc (2);

      RTVEC_ELT (p, 0)
	= gen_rtx_EXPR_LIST (SImode, gen_rtx_REG (SImode, 2), const0_rtx);
      RTVEC_ELT (p, 1)
	= gen_rtx_EXPR_LIST (SImode, gen_rtx_REG (SImode, 3), GEN_INT (4));

      return gen_rtx_PARALLEL (mode, p);
    }

  gcc_unreachable ();
}


/* Create and return the va_list datatype.

   On S/390, va_list is an array type equivalent to

      typedef struct __va_list_tag
        {
            long __gpr;
            long __fpr;
            void *__overflow_arg_area;
            void *__reg_save_area;
        } va_list[1];

   where __gpr and __fpr hold the number of general purpose
   or floating point arguments used up to now, respectively,
   __overflow_arg_area points to the stack location of the
   next argument passed on the stack, and __reg_save_area
   always points to the start of the register area in the
   call frame of the current function.  The function prologue
   saves all registers used for argument passing into this
   area if the function uses variable arguments.  */

static tree
s390_build_builtin_va_list (void)
{
  tree f_gpr, f_fpr, f_ovf, f_sav, record, type_decl;

  record = lang_hooks.types.make_type (RECORD_TYPE);

  type_decl =
    build_decl (BUILTINS_LOCATION,
		TYPE_DECL, get_identifier ("__va_list_tag"), record);

  f_gpr = build_decl (BUILTINS_LOCATION,
		      FIELD_DECL, get_identifier ("__gpr"),
		      long_integer_type_node);
  f_fpr = build_decl (BUILTINS_LOCATION,
		      FIELD_DECL, get_identifier ("__fpr"),
		      long_integer_type_node);
  f_ovf = build_decl (BUILTINS_LOCATION,
		      FIELD_DECL, get_identifier ("__overflow_arg_area"),
		      ptr_type_node);
  f_sav = build_decl (BUILTINS_LOCATION,
		      FIELD_DECL, get_identifier ("__reg_save_area"),
		      ptr_type_node);

  va_list_gpr_counter_field = f_gpr;
  va_list_fpr_counter_field = f_fpr;

  DECL_FIELD_CONTEXT (f_gpr) = record;
  DECL_FIELD_CONTEXT (f_fpr) = record;
  DECL_FIELD_CONTEXT (f_ovf) = record;
  DECL_FIELD_CONTEXT (f_sav) = record;

  TYPE_STUB_DECL (record) = type_decl;
  TYPE_NAME (record) = type_decl;
  TYPE_FIELDS (record) = f_gpr;
  DECL_CHAIN (f_gpr) = f_fpr;
  DECL_CHAIN (f_fpr) = f_ovf;
  DECL_CHAIN (f_ovf) = f_sav;

  layout_type (record);

  /* The correct type is an array type of one element.  */
  return build_array_type (record, build_index_type (size_zero_node));
}

/* Implement va_start by filling the va_list structure VALIST.
   STDARG_P is always true, and ignored.
   NEXTARG points to the first anonymous stack argument.

   The following global variables are used to initialize
   the va_list structure:

     crtl->args.info:
       holds number of gprs and fprs used for named arguments.
     crtl->args.arg_offset_rtx:
       holds the offset of the first anonymous stack argument
       (relative to the virtual arg pointer).  */

static void
s390_va_start (tree valist, rtx nextarg ATTRIBUTE_UNUSED)
{
  HOST_WIDE_INT n_gpr, n_fpr;
  int off;
  tree f_gpr, f_fpr, f_ovf, f_sav;
  tree gpr, fpr, ovf, sav, t;

  f_gpr = TYPE_FIELDS (TREE_TYPE (va_list_type_node));
  f_fpr = DECL_CHAIN (f_gpr);
  f_ovf = DECL_CHAIN (f_fpr);
  f_sav = DECL_CHAIN (f_ovf);

  valist = build_simple_mem_ref (valist);
  gpr = build3 (COMPONENT_REF, TREE_TYPE (f_gpr), valist, f_gpr, NULL_TREE);
  fpr = build3 (COMPONENT_REF, TREE_TYPE (f_fpr), valist, f_fpr, NULL_TREE);
  ovf = build3 (COMPONENT_REF, TREE_TYPE (f_ovf), valist, f_ovf, NULL_TREE);
  sav = build3 (COMPONENT_REF, TREE_TYPE (f_sav), valist, f_sav, NULL_TREE);

  /* Count number of gp and fp argument registers used.  */

  n_gpr = crtl->args.info.gprs;
  n_fpr = crtl->args.info.fprs;

  if (cfun->va_list_gpr_size)
    {
      t = build2 (MODIFY_EXPR, TREE_TYPE (gpr), gpr,
		  build_int_cst (NULL_TREE, n_gpr));
      TREE_SIDE_EFFECTS (t) = 1;
      expand_expr (t, const0_rtx, VOIDmode, EXPAND_NORMAL);
    }

  if (cfun->va_list_fpr_size)
    {
      t = build2 (MODIFY_EXPR, TREE_TYPE (fpr), fpr,
	          build_int_cst (NULL_TREE, n_fpr));
      TREE_SIDE_EFFECTS (t) = 1;
      expand_expr (t, const0_rtx, VOIDmode, EXPAND_NORMAL);
    }

  /* Find the overflow area.  */
  if (n_gpr + cfun->va_list_gpr_size > GP_ARG_NUM_REG
      || n_fpr + cfun->va_list_fpr_size > FP_ARG_NUM_REG)
    {
      t = make_tree (TREE_TYPE (ovf), virtual_incoming_args_rtx);

      off = INTVAL (crtl->args.arg_offset_rtx);
      off = off < 0 ? 0 : off;
      if (TARGET_DEBUG_ARG)
	fprintf (stderr, "va_start: n_gpr = %d, n_fpr = %d off %d\n",
		 (int)n_gpr, (int)n_fpr, off);

      t = build2 (POINTER_PLUS_EXPR, TREE_TYPE (ovf), t, size_int (off));

      t = build2 (MODIFY_EXPR, TREE_TYPE (ovf), ovf, t);
      TREE_SIDE_EFFECTS (t) = 1;
      expand_expr (t, const0_rtx, VOIDmode, EXPAND_NORMAL);
    }

  /* Find the register save area.  */
  if ((cfun->va_list_gpr_size && n_gpr < GP_ARG_NUM_REG)
      || (cfun->va_list_fpr_size && n_fpr < FP_ARG_NUM_REG))
    {
      t = make_tree (TREE_TYPE (sav), return_address_pointer_rtx);
      t = build2 (POINTER_PLUS_EXPR, TREE_TYPE (sav), t,
	          size_int (-RETURN_REGNUM * UNITS_PER_LONG));

      t = build2 (MODIFY_EXPR, TREE_TYPE (sav), sav, t);
      TREE_SIDE_EFFECTS (t) = 1;
      expand_expr (t, const0_rtx, VOIDmode, EXPAND_NORMAL);
    }
}

/* Implement va_arg by updating the va_list structure
   VALIST as required to retrieve an argument of type
   TYPE, and returning that argument.

   Generates code equivalent to:

   if (integral value) {
     if (size  <= 4 && args.gpr < 5 ||
         size  > 4 && args.gpr < 4 )
       ret = args.reg_save_area[args.gpr+8]
     else
       ret = *args.overflow_arg_area++;
   } else if (float value) {
     if (args.fgpr < 2)
       ret = args.reg_save_area[args.fpr+64]
     else
       ret = *args.overflow_arg_area++;
   } else if (aggregate value) {
     if (args.gpr < 5)
       ret = *args.reg_save_area[args.gpr]
     else
       ret = **args.overflow_arg_area++;
   } */

static tree
s390_gimplify_va_arg (tree valist, tree type, gimple_seq *pre_p,
		      gimple_seq *post_p ATTRIBUTE_UNUSED)
{
  tree f_gpr, f_fpr, f_ovf, f_sav;
  tree gpr, fpr, ovf, sav, reg, t, u;
  int indirect_p, size, n_reg, sav_ofs, sav_scale, max_reg;
  tree lab_false, lab_over, addr;

  f_gpr = TYPE_FIELDS (TREE_TYPE (va_list_type_node));
  f_fpr = DECL_CHAIN (f_gpr);
  f_ovf = DECL_CHAIN (f_fpr);
  f_sav = DECL_CHAIN (f_ovf);

  valist = build_va_arg_indirect_ref (valist);
  gpr = build3 (COMPONENT_REF, TREE_TYPE (f_gpr), valist, f_gpr, NULL_TREE);
  fpr = build3 (COMPONENT_REF, TREE_TYPE (f_fpr), valist, f_fpr, NULL_TREE);
  sav = build3 (COMPONENT_REF, TREE_TYPE (f_sav), valist, f_sav, NULL_TREE);

  /* The tree for args* cannot be shared between gpr/fpr and ovf since
     both appear on a lhs.  */
  valist = unshare_expr (valist);
  ovf = build3 (COMPONENT_REF, TREE_TYPE (f_ovf), valist, f_ovf, NULL_TREE);

  size = int_size_in_bytes (type);

  if (pass_by_reference (NULL, TYPE_MODE (type), type, false))
    {
      if (TARGET_DEBUG_ARG)
	{
	  fprintf (stderr, "va_arg: aggregate type");
	  debug_tree (type);
	}

      /* Aggregates are passed by reference.  */
      indirect_p = 1;
      reg = gpr;
      n_reg = 1;

      /* kernel stack layout on 31 bit: It is assumed here that no padding
	 will be added by s390_frame_info because for va_args always an even
	 number of gprs has to be saved r15-r2 = 14 regs.  */
      sav_ofs = 2 * UNITS_PER_LONG;
      sav_scale = UNITS_PER_LONG;
      size = UNITS_PER_LONG;
      max_reg = GP_ARG_NUM_REG - n_reg;
    }
  else if (s390_function_arg_float (TYPE_MODE (type), type))
    {
      if (TARGET_DEBUG_ARG)
	{
	  fprintf (stderr, "va_arg: float type");
	  debug_tree (type);
	}

      /* FP args go in FP registers, if present.  */
      indirect_p = 0;
      reg = fpr;
      n_reg = 1;
      sav_ofs = 16 * UNITS_PER_LONG;
      sav_scale = 8;
      max_reg = FP_ARG_NUM_REG - n_reg;
    }
  else
    {
      if (TARGET_DEBUG_ARG)
	{
	  fprintf (stderr, "va_arg: other type");
	  debug_tree (type);
	}

      /* Otherwise into GP registers.  */
      indirect_p = 0;
      reg = gpr;
      n_reg = (size + UNITS_PER_LONG - 1) / UNITS_PER_LONG;

      /* kernel stack layout on 31 bit: It is assumed here that no padding
	 will be added by s390_frame_info because for va_args always an even
	 number of gprs has to be saved r15-r2 = 14 regs.  */
      sav_ofs = 2 * UNITS_PER_LONG;

      if (size < UNITS_PER_LONG)
	sav_ofs += UNITS_PER_LONG - size;

      sav_scale = UNITS_PER_LONG;
      max_reg = GP_ARG_NUM_REG - n_reg;
    }

  /* Pull the value out of the saved registers ...  */

  lab_false = create_artificial_label (UNKNOWN_LOCATION);
  lab_over = create_artificial_label (UNKNOWN_LOCATION);
  addr = create_tmp_var (ptr_type_node, "addr");

  t = fold_convert (TREE_TYPE (reg), size_int (max_reg));
  t = build2 (GT_EXPR, boolean_type_node, reg, t);
  u = build1 (GOTO_EXPR, void_type_node, lab_false);
  t = build3 (COND_EXPR, void_type_node, t, u, NULL_TREE);
  gimplify_and_add (t, pre_p);

  t = build2 (POINTER_PLUS_EXPR, ptr_type_node, sav,
	      size_int (sav_ofs));
  u = build2 (MULT_EXPR, TREE_TYPE (reg), reg,
	      fold_convert (TREE_TYPE (reg), size_int (sav_scale)));
  t = build2 (POINTER_PLUS_EXPR, ptr_type_node, t, fold_convert (sizetype, u));

  gimplify_assign (addr, t, pre_p);

  gimple_seq_add_stmt (pre_p, gimple_build_goto (lab_over));

  gimple_seq_add_stmt (pre_p, gimple_build_label (lab_false));


  /* ... Otherwise out of the overflow area.  */

  t = ovf;
  if (size < UNITS_PER_LONG)
    t = build2 (POINTER_PLUS_EXPR, ptr_type_node, t,
		size_int (UNITS_PER_LONG - size));

  gimplify_expr (&t, pre_p, NULL, is_gimple_val, fb_rvalue);

  gimplify_assign (addr, t, pre_p);

  t = build2 (POINTER_PLUS_EXPR, ptr_type_node, t,
	      size_int (size));
  gimplify_assign (ovf, t, pre_p);

  gimple_seq_add_stmt (pre_p, gimple_build_label (lab_over));


  /* Increment register save count.  */

  u = build2 (PREINCREMENT_EXPR, TREE_TYPE (reg), reg,
	      fold_convert (TREE_TYPE (reg), size_int (n_reg)));
  gimplify_and_add (u, pre_p);

  if (indirect_p)
    {
      t = build_pointer_type_for_mode (build_pointer_type (type),
				       ptr_mode, true);
      addr = fold_convert (t, addr);
      addr = build_va_arg_indirect_ref (addr);
    }
  else
    {
      t = build_pointer_type_for_mode (type, ptr_mode, true);
      addr = fold_convert (t, addr);
    }

  return build_va_arg_indirect_ref (addr);
}


/* Builtins.  */

enum s390_builtin
{
  S390_BUILTIN_THREAD_POINTER,
  S390_BUILTIN_SET_THREAD_POINTER,

  S390_BUILTIN_max
};

static enum insn_code const code_for_builtin_64[S390_BUILTIN_max] = {
  CODE_FOR_get_tp_64,
  CODE_FOR_set_tp_64
};

static enum insn_code const code_for_builtin_31[S390_BUILTIN_max] = {
  CODE_FOR_get_tp_31,
  CODE_FOR_set_tp_31
};

static void
s390_init_builtins (void)
{
  tree ftype;

  ftype = build_function_type (ptr_type_node, void_list_node);
  add_builtin_function ("__builtin_thread_pointer", ftype,
			S390_BUILTIN_THREAD_POINTER, BUILT_IN_MD,
			NULL, NULL_TREE);

  ftype = build_function_type_list (void_type_node, ptr_type_node, NULL_TREE);
  add_builtin_function ("__builtin_set_thread_pointer", ftype,
			S390_BUILTIN_SET_THREAD_POINTER, BUILT_IN_MD,
			NULL, NULL_TREE);
}

/* Expand an expression EXP that calls a built-in function,
   with result going to TARGET if that's convenient
   (and in mode MODE if that's convenient).
   SUBTARGET may be used as the target for computing one of EXP's operands.
   IGNORE is nonzero if the value is to be ignored.  */

static rtx
s390_expand_builtin (tree exp, rtx target, rtx subtarget ATTRIBUTE_UNUSED,
		     enum machine_mode mode ATTRIBUTE_UNUSED,
		     int ignore ATTRIBUTE_UNUSED)
{
#define MAX_ARGS 2

  enum insn_code const *code_for_builtin =
    TARGET_64BIT ? code_for_builtin_64 : code_for_builtin_31;

  tree fndecl = TREE_OPERAND (CALL_EXPR_FN (exp), 0);
  unsigned int fcode = DECL_FUNCTION_CODE (fndecl);
  enum insn_code icode;
  rtx op[MAX_ARGS], pat;
  int arity;
  bool nonvoid;
  tree arg;
  call_expr_arg_iterator iter;

  if (fcode >= S390_BUILTIN_max)
    internal_error ("bad builtin fcode");
  icode = code_for_builtin[fcode];
  if (icode == 0)
    internal_error ("bad builtin fcode");

  nonvoid = TREE_TYPE (TREE_TYPE (fndecl)) != void_type_node;

  arity = 0;
  FOR_EACH_CALL_EXPR_ARG (arg, iter, exp)
    {
      const struct insn_operand_data *insn_op;

      if (arg == error_mark_node)
	return NULL_RTX;
      if (arity > MAX_ARGS)
	return NULL_RTX;

      insn_op = &insn_data[icode].operand[arity + nonvoid];

      op[arity] = expand_expr (arg, NULL_RTX, insn_op->mode, EXPAND_NORMAL);

      if (!(*insn_op->predicate) (op[arity], insn_op->mode))
	op[arity] = copy_to_mode_reg (insn_op->mode, op[arity]);
      arity++;
    }

  if (nonvoid)
    {
      enum machine_mode tmode = insn_data[icode].operand[0].mode;
      if (!target
	  || GET_MODE (target) != tmode
	  || !(*insn_data[icode].operand[0].predicate) (target, tmode))
	target = gen_reg_rtx (tmode);
    }

  switch (arity)
    {
    case 0:
      pat = GEN_FCN (icode) (target);
      break;
    case 1:
      if (nonvoid)
        pat = GEN_FCN (icode) (target, op[0]);
      else
	pat = GEN_FCN (icode) (op[0]);
      break;
    case 2:
      pat = GEN_FCN (icode) (target, op[0], op[1]);
      break;
    default:
      gcc_unreachable ();
    }
  if (!pat)
    return NULL_RTX;
  emit_insn (pat);

  if (nonvoid)
    return target;
  else
    return const0_rtx;
}


/* Output assembly code for the trampoline template to
   stdio stream FILE.

   On S/390, we use gpr 1 internally in the trampoline code;
   gpr 0 is used to hold the static chain.  */

static void
s390_asm_trampoline_template (FILE *file)
{
  rtx op[2];
  op[0] = gen_rtx_REG (Pmode, 0);
  op[1] = gen_rtx_REG (Pmode, 1);

  if (TARGET_64BIT)
    {
      output_asm_insn ("basr\t%1,0", op);
      output_asm_insn ("lmg\t%0,%1,14(%1)", op);
      output_asm_insn ("br\t%1", op);
      ASM_OUTPUT_SKIP (file, (HOST_WIDE_INT)(TRAMPOLINE_SIZE - 10));
    }
  else
    {
      output_asm_insn ("basr\t%1,0", op);
      output_asm_insn ("lm\t%0,%1,6(%1)", op);
      output_asm_insn ("br\t%1", op);
      ASM_OUTPUT_SKIP (file, (HOST_WIDE_INT)(TRAMPOLINE_SIZE - 8));
    }
}

/* Emit RTL insns to initialize the variable parts of a trampoline.
   FNADDR is an RTX for the address of the function's pure code.
   CXT is an RTX for the static chain value for the function.  */

static void
s390_trampoline_init (rtx m_tramp, tree fndecl, rtx cxt)
{
  rtx fnaddr = XEXP (DECL_RTL (fndecl), 0);
  rtx mem;

  emit_block_move (m_tramp, assemble_trampoline_template (),
		   GEN_INT (2*UNITS_PER_WORD), BLOCK_OP_NORMAL);

  mem = adjust_address (m_tramp, Pmode, 2*UNITS_PER_WORD);
  emit_move_insn (mem, cxt);
  mem = adjust_address (m_tramp, Pmode, 3*UNITS_PER_WORD);
  emit_move_insn (mem, fnaddr);
}

/* Output assembler code to FILE to increment profiler label # LABELNO
   for profiling a function entry.  */

void
s390_function_profiler (FILE *file, int labelno)
{
  rtx op[7];

  char label[128];
  ASM_GENERATE_INTERNAL_LABEL (label, "LP", labelno);

  fprintf (file, "# function profiler \n");

  op[0] = gen_rtx_REG (Pmode, RETURN_REGNUM);
  op[1] = gen_rtx_REG (Pmode, STACK_POINTER_REGNUM);
  op[1] = gen_rtx_MEM (Pmode, plus_constant (op[1], UNITS_PER_LONG));

  op[2] = gen_rtx_REG (Pmode, 1);
  op[3] = gen_rtx_SYMBOL_REF (Pmode, label);
  SYMBOL_REF_FLAGS (op[3]) = SYMBOL_FLAG_LOCAL;

  op[4] = gen_rtx_SYMBOL_REF (Pmode, "_mcount");
  if (flag_pic)
    {
      op[4] = gen_rtx_UNSPEC (Pmode, gen_rtvec (1, op[4]), UNSPEC_PLT);
      op[4] = gen_rtx_CONST (Pmode, op[4]);
    }

  if (TARGET_64BIT)
    {
      output_asm_insn ("stg\t%0,%1", op);
      output_asm_insn ("larl\t%2,%3", op);
      output_asm_insn ("brasl\t%0,%4", op);
      output_asm_insn ("lg\t%0,%1", op);
    }
  else if (!flag_pic)
    {
      op[6] = gen_label_rtx ();

      output_asm_insn ("st\t%0,%1", op);
      output_asm_insn ("bras\t%2,%l6", op);
      output_asm_insn (".long\t%4", op);
      output_asm_insn (".long\t%3", op);
      targetm.asm_out.internal_label (file, "L", CODE_LABEL_NUMBER (op[6]));
      output_asm_insn ("l\t%0,0(%2)", op);
      output_asm_insn ("l\t%2,4(%2)", op);
      output_asm_insn ("basr\t%0,%0", op);
      output_asm_insn ("l\t%0,%1", op);
    }
  else
    {
      op[5] = gen_label_rtx ();
      op[6] = gen_label_rtx ();

      output_asm_insn ("st\t%0,%1", op);
      output_asm_insn ("bras\t%2,%l6", op);
      targetm.asm_out.internal_label (file, "L", CODE_LABEL_NUMBER (op[5]));
      output_asm_insn (".long\t%4-%l5", op);
      output_asm_insn (".long\t%3-%l5", op);
      targetm.asm_out.internal_label (file, "L", CODE_LABEL_NUMBER (op[6]));
      output_asm_insn ("lr\t%0,%2", op);
      output_asm_insn ("a\t%0,0(%2)", op);
      output_asm_insn ("a\t%2,4(%2)", op);
      output_asm_insn ("basr\t%0,%0", op);
      output_asm_insn ("l\t%0,%1", op);
    }
}

/* Encode symbol attributes (local vs. global, tls model) of a SYMBOL_REF
   into its SYMBOL_REF_FLAGS.  */

static void
s390_encode_section_info (tree decl, rtx rtl, int first)
{
  default_encode_section_info (decl, rtl, first);

  if (TREE_CODE (decl) == VAR_DECL)
    {
      /* If a variable has a forced alignment to < 2 bytes, mark it
	 with SYMBOL_FLAG_ALIGN1 to prevent it from being used as LARL
	 operand.  */
      if (DECL_USER_ALIGN (decl) && DECL_ALIGN (decl) < 16)
	SYMBOL_REF_FLAGS (XEXP (rtl, 0)) |= SYMBOL_FLAG_ALIGN1;
      if (!DECL_SIZE (decl)
	  || !DECL_ALIGN (decl)
	  || !host_integerp (DECL_SIZE (decl), 0)
	  || (DECL_ALIGN (decl) <= 64
	      && DECL_ALIGN (decl) != tree_low_cst (DECL_SIZE (decl), 0)))
	SYMBOL_REF_FLAGS (XEXP (rtl, 0)) |= SYMBOL_FLAG_NOT_NATURALLY_ALIGNED;
    }

  /* Literal pool references don't have a decl so they are handled
     differently here.  We rely on the information in the MEM_ALIGN
     entry to decide upon natural alignment.  */
  if (MEM_P (rtl)
      && GET_CODE (XEXP (rtl, 0)) == SYMBOL_REF
      && TREE_CONSTANT_POOL_ADDRESS_P (XEXP (rtl, 0))
      && (MEM_ALIGN (rtl) == 0
	  || GET_MODE_BITSIZE (GET_MODE (rtl)) == 0
	  || MEM_ALIGN (rtl) < GET_MODE_BITSIZE (GET_MODE (rtl))))
    SYMBOL_REF_FLAGS (XEXP (rtl, 0)) |= SYMBOL_FLAG_NOT_NATURALLY_ALIGNED;
}

/* Output thunk to FILE that implements a C++ virtual function call (with
   multiple inheritance) to FUNCTION.  The thunk adjusts the this pointer
   by DELTA, and unless VCALL_OFFSET is zero, applies an additional adjustment
   stored at VCALL_OFFSET in the vtable whose address is located at offset 0
   relative to the resulting this pointer.  */

static void
s390_output_mi_thunk (FILE *file, tree thunk ATTRIBUTE_UNUSED,
		      HOST_WIDE_INT delta, HOST_WIDE_INT vcall_offset,
		      tree function)
{
  rtx op[10];
  int nonlocal = 0;

  /* Make sure unwind info is emitted for the thunk if needed.  */
  final_start_function (emit_barrier (), file, 1);

  /* Operand 0 is the target function.  */
  op[0] = XEXP (DECL_RTL (function), 0);
  if (flag_pic && !SYMBOL_REF_LOCAL_P (op[0]))
    {
      nonlocal = 1;
      op[0] = gen_rtx_UNSPEC (Pmode, gen_rtvec (1, op[0]),
			      TARGET_64BIT ? UNSPEC_PLT : UNSPEC_GOT);
      op[0] = gen_rtx_CONST (Pmode, op[0]);
    }

  /* Operand 1 is the 'this' pointer.  */
  if (aggregate_value_p (TREE_TYPE (TREE_TYPE (function)), function))
    op[1] = gen_rtx_REG (Pmode, 3);
  else
    op[1] = gen_rtx_REG (Pmode, 2);

  /* Operand 2 is the delta.  */
  op[2] = GEN_INT (delta);

  /* Operand 3 is the vcall_offset.  */
  op[3] = GEN_INT (vcall_offset);

  /* Operand 4 is the temporary register.  */
  op[4] = gen_rtx_REG (Pmode, 1);

  /* Operands 5 to 8 can be used as labels.  */
  op[5] = NULL_RTX;
  op[6] = NULL_RTX;
  op[7] = NULL_RTX;
  op[8] = NULL_RTX;

  /* Operand 9 can be used for temporary register.  */
  op[9] = NULL_RTX;

  /* Generate code.  */
  if (TARGET_64BIT)
    {
      /* Setup literal pool pointer if required.  */
      if ((!DISP_IN_RANGE (delta)
	   && !CONST_OK_FOR_K (delta)
	   && !CONST_OK_FOR_Os (delta))
	  || (!DISP_IN_RANGE (vcall_offset)
	      && !CONST_OK_FOR_K (vcall_offset)
	      && !CONST_OK_FOR_Os (vcall_offset)))
	{
	  op[5] = gen_label_rtx ();
	  output_asm_insn ("larl\t%4,%5", op);
	}

      /* Add DELTA to this pointer.  */
      if (delta)
	{
	  if (CONST_OK_FOR_J (delta))
	    output_asm_insn ("la\t%1,%2(%1)", op);
	  else if (DISP_IN_RANGE (delta))
	    output_asm_insn ("lay\t%1,%2(%1)", op);
	  else if (CONST_OK_FOR_K (delta))
	    output_asm_insn ("aghi\t%1,%2", op);
 	  else if (CONST_OK_FOR_Os (delta))
 	    output_asm_insn ("agfi\t%1,%2", op);
	  else
	    {
	      op[6] = gen_label_rtx ();
	      output_asm_insn ("agf\t%1,%6-%5(%4)", op);
	    }
	}

      /* Perform vcall adjustment.  */
      if (vcall_offset)
	{
	  if (DISP_IN_RANGE (vcall_offset))
	    {
	      output_asm_insn ("lg\t%4,0(%1)", op);
	      output_asm_insn ("ag\t%1,%3(%4)", op);
	    }
	  else if (CONST_OK_FOR_K (vcall_offset))
	    {
	      output_asm_insn ("lghi\t%4,%3", op);
	      output_asm_insn ("ag\t%4,0(%1)", op);
	      output_asm_insn ("ag\t%1,0(%4)", op);
	    }
 	  else if (CONST_OK_FOR_Os (vcall_offset))
 	    {
 	      output_asm_insn ("lgfi\t%4,%3", op);
 	      output_asm_insn ("ag\t%4,0(%1)", op);
 	      output_asm_insn ("ag\t%1,0(%4)", op);
 	    }
	  else
	    {
	      op[7] = gen_label_rtx ();
	      output_asm_insn ("llgf\t%4,%7-%5(%4)", op);
	      output_asm_insn ("ag\t%4,0(%1)", op);
	      output_asm_insn ("ag\t%1,0(%4)", op);
	    }
	}

      /* Jump to target.  */
      output_asm_insn ("jg\t%0", op);

      /* Output literal pool if required.  */
      if (op[5])
	{
	  output_asm_insn (".align\t4", op);
	  targetm.asm_out.internal_label (file, "L",
					  CODE_LABEL_NUMBER (op[5]));
	}
      if (op[6])
	{
	  targetm.asm_out.internal_label (file, "L",
					  CODE_LABEL_NUMBER (op[6]));
	  output_asm_insn (".long\t%2", op);
	}
      if (op[7])
	{
	  targetm.asm_out.internal_label (file, "L",
					  CODE_LABEL_NUMBER (op[7]));
	  output_asm_insn (".long\t%3", op);
	}
    }
  else
    {
      /* Setup base pointer if required.  */
      if (!vcall_offset
	  || (!DISP_IN_RANGE (delta)
              && !CONST_OK_FOR_K (delta)
	      && !CONST_OK_FOR_Os (delta))
	  || (!DISP_IN_RANGE (delta)
              && !CONST_OK_FOR_K (vcall_offset)
	      && !CONST_OK_FOR_Os (vcall_offset)))
	{
	  op[5] = gen_label_rtx ();
	  output_asm_insn ("basr\t%4,0", op);
	  targetm.asm_out.internal_label (file, "L",
					  CODE_LABEL_NUMBER (op[5]));
	}

      /* Add DELTA to this pointer.  */
      if (delta)
	{
	  if (CONST_OK_FOR_J (delta))
	    output_asm_insn ("la\t%1,%2(%1)", op);
	  else if (DISP_IN_RANGE (delta))
	    output_asm_insn ("lay\t%1,%2(%1)", op);
	  else if (CONST_OK_FOR_K (delta))
	    output_asm_insn ("ahi\t%1,%2", op);
	  else if (CONST_OK_FOR_Os (delta))
 	    output_asm_insn ("afi\t%1,%2", op);
	  else
	    {
	      op[6] = gen_label_rtx ();
	      output_asm_insn ("a\t%1,%6-%5(%4)", op);
	    }
	}

      /* Perform vcall adjustment.  */
      if (vcall_offset)
        {
	  if (CONST_OK_FOR_J (vcall_offset))
	    {
	      output_asm_insn ("l\t%4,0(%1)", op);
	      output_asm_insn ("a\t%1,%3(%4)", op);
	    }
	  else if (DISP_IN_RANGE (vcall_offset))
	    {
	      output_asm_insn ("l\t%4,0(%1)", op);
	      output_asm_insn ("ay\t%1,%3(%4)", op);
	    }
	  else if (CONST_OK_FOR_K (vcall_offset))
	    {
	      output_asm_insn ("lhi\t%4,%3", op);
	      output_asm_insn ("a\t%4,0(%1)", op);
	      output_asm_insn ("a\t%1,0(%4)", op);
	    }
	  else if (CONST_OK_FOR_Os (vcall_offset))
 	    {
 	      output_asm_insn ("iilf\t%4,%3", op);
 	      output_asm_insn ("a\t%4,0(%1)", op);
 	      output_asm_insn ("a\t%1,0(%4)", op);
 	    }
	  else
	    {
	      op[7] = gen_label_rtx ();
	      output_asm_insn ("l\t%4,%7-%5(%4)", op);
	      output_asm_insn ("a\t%4,0(%1)", op);
	      output_asm_insn ("a\t%1,0(%4)", op);
	    }

	  /* We had to clobber the base pointer register.
	     Re-setup the base pointer (with a different base).  */
	  op[5] = gen_label_rtx ();
	  output_asm_insn ("basr\t%4,0", op);
	  targetm.asm_out.internal_label (file, "L",
					  CODE_LABEL_NUMBER (op[5]));
	}

      /* Jump to target.  */
      op[8] = gen_label_rtx ();

      if (!flag_pic)
	output_asm_insn ("l\t%4,%8-%5(%4)", op);
      else if (!nonlocal)
	output_asm_insn ("a\t%4,%8-%5(%4)", op);
      /* We cannot call through .plt, since .plt requires %r12 loaded.  */
      else if (flag_pic == 1)
	{
	  output_asm_insn ("a\t%4,%8-%5(%4)", op);
	  output_asm_insn ("l\t%4,%0(%4)", op);
	}
      else if (flag_pic == 2)
	{
	  op[9] = gen_rtx_REG (Pmode, 0);
	  output_asm_insn ("l\t%9,%8-4-%5(%4)", op);
	  output_asm_insn ("a\t%4,%8-%5(%4)", op);
	  output_asm_insn ("ar\t%4,%9", op);
	  output_asm_insn ("l\t%4,0(%4)", op);
	}

      output_asm_insn ("br\t%4", op);

      /* Output literal pool.  */
      output_asm_insn (".align\t4", op);

      if (nonlocal && flag_pic == 2)
	output_asm_insn (".long\t%0", op);
      if (nonlocal)
	{
	  op[0] = gen_rtx_SYMBOL_REF (Pmode, "_GLOBAL_OFFSET_TABLE_");
	  SYMBOL_REF_FLAGS (op[0]) = SYMBOL_FLAG_LOCAL;
	}

      targetm.asm_out.internal_label (file, "L", CODE_LABEL_NUMBER (op[8]));
      if (!flag_pic)
	output_asm_insn (".long\t%0", op);
      else
	output_asm_insn (".long\t%0-%5", op);

      if (op[6])
	{
	  targetm.asm_out.internal_label (file, "L",
					  CODE_LABEL_NUMBER (op[6]));
	  output_asm_insn (".long\t%2", op);
	}
      if (op[7])
	{
	  targetm.asm_out.internal_label (file, "L",
					  CODE_LABEL_NUMBER (op[7]));
	  output_asm_insn (".long\t%3", op);
	}
    }
  final_end_function ();
}

static bool
s390_valid_pointer_mode (enum machine_mode mode)
{
  return (mode == SImode || (TARGET_64BIT && mode == DImode));
}

/* Checks whether the given CALL_EXPR would use a caller
   saved register.  This is used to decide whether sibling call
   optimization could be performed on the respective function
   call.  */

static bool
s390_call_saved_register_used (tree call_expr)
{
  CUMULATIVE_ARGS cum;
  tree parameter;
  enum machine_mode mode;
  tree type;
  rtx parm_rtx;
  int reg, i;

  INIT_CUMULATIVE_ARGS (cum, NULL, NULL, 0, 0);

  for (i = 0; i < call_expr_nargs (call_expr); i++)
    {
      parameter = CALL_EXPR_ARG (call_expr, i);
      gcc_assert (parameter);

      /* For an undeclared variable passed as parameter we will get
	 an ERROR_MARK node here.  */
      if (TREE_CODE (parameter) == ERROR_MARK)
	return true;

      type = TREE_TYPE (parameter);
      gcc_assert (type);

      mode = TYPE_MODE (type);
      gcc_assert (mode);

      if (pass_by_reference (&cum, mode, type, true))
 	{
 	  mode = Pmode;
 	  type = build_pointer_type (type);
 	}

       parm_rtx = s390_function_arg (&cum, mode, type, 0);

       s390_function_arg_advance (&cum, mode, type, 0);

       if (!parm_rtx)
	 continue;

       if (REG_P (parm_rtx))
  	 {
	   for (reg = 0;
		reg < HARD_REGNO_NREGS (REGNO (parm_rtx), GET_MODE (parm_rtx));
		reg++)
	     if (!call_used_regs[reg + REGNO (parm_rtx)])
 	       return true;
<<<<<<< HEAD
	 }

       if (GET_CODE (parm_rtx) == PARALLEL)
	 {
	   int i;

	   for (i = 0; i < XVECLEN (parm_rtx, 0); i++)
	     {
	       rtx r = XEXP (XVECEXP (parm_rtx, 0, i), 0);

	       gcc_assert (REG_P (r));

	       for (reg = 0;
		    reg < HARD_REGNO_NREGS (REGNO (r), GET_MODE (r));
		    reg++)
		 if (!call_used_regs[reg + REGNO (r)])
		   return true;
	     }
	 }

=======
	 }

       if (GET_CODE (parm_rtx) == PARALLEL)
	 {
	   int i;

	   for (i = 0; i < XVECLEN (parm_rtx, 0); i++)
	     {
	       rtx r = XEXP (XVECEXP (parm_rtx, 0, i), 0);

	       gcc_assert (REG_P (r));

	       for (reg = 0;
		    reg < HARD_REGNO_NREGS (REGNO (r), GET_MODE (r));
		    reg++)
		 if (!call_used_regs[reg + REGNO (r)])
		   return true;
	     }
	 }

>>>>>>> 03d20231
    }
  return false;
}

/* Return true if the given call expression can be
   turned into a sibling call.
   DECL holds the declaration of the function to be called whereas
   EXP is the call expression itself.  */

static bool
s390_function_ok_for_sibcall (tree decl, tree exp)
{
  /* The TPF epilogue uses register 1.  */
  if (TARGET_TPF_PROFILING)
    return false;

  /* The 31 bit PLT code uses register 12 (GOT pointer - caller saved)
     which would have to be restored before the sibcall.  */
  if (!TARGET_64BIT && flag_pic && decl && !targetm.binds_local_p (decl))
    return false;

  /* Register 6 on s390 is available as an argument register but unfortunately
     "caller saved". This makes functions needing this register for arguments
     not suitable for sibcalls.  */
  return !s390_call_saved_register_used (exp);
}

/* Return the fixed registers used for condition codes.  */

static bool
s390_fixed_condition_code_regs (unsigned int *p1, unsigned int *p2)
{
  *p1 = CC_REGNUM;
  *p2 = INVALID_REGNUM;

  return true;
}

/* This function is used by the call expanders of the machine description.
   It emits the call insn itself together with the necessary operations
   to adjust the target address and returns the emitted insn.
   ADDR_LOCATION is the target address rtx
   TLS_CALL the location of the thread-local symbol
   RESULT_REG the register where the result of the call should be stored
   RETADDR_REG the register where the return address should be stored
               If this parameter is NULL_RTX the call is considered
               to be a sibling call.  */

rtx
s390_emit_call (rtx addr_location, rtx tls_call, rtx result_reg,
		rtx retaddr_reg)
{
  bool plt_call = false;
  rtx insn;
  rtx call;
  rtx clobber;
  rtvec vec;

  /* Direct function calls need special treatment.  */
  if (GET_CODE (addr_location) == SYMBOL_REF)
    {
      /* When calling a global routine in PIC mode, we must
         replace the symbol itself with the PLT stub.  */
      if (flag_pic && !SYMBOL_REF_LOCAL_P (addr_location))
        {
	  if (retaddr_reg != NULL_RTX)
	    {
	      addr_location = gen_rtx_UNSPEC (Pmode,
					      gen_rtvec (1, addr_location),
					      UNSPEC_PLT);
	      addr_location = gen_rtx_CONST (Pmode, addr_location);
	      plt_call = true;
	    }
	  else
	    /* For -fpic code the PLT entries might use r12 which is
	       call-saved.  Therefore we cannot do a sibcall when
	       calling directly using a symbol ref.  When reaching
	       this point we decided (in s390_function_ok_for_sibcall)
	       to do a sibcall for a function pointer but one of the
	       optimizers was able to get rid of the function pointer
	       by propagating the symbol ref into the call.  This
	       optimization is illegal for S/390 so we turn the direct
	       call into a indirect call again.  */
	    addr_location = force_reg (Pmode, addr_location);
        }

      /* Unless we can use the bras(l) insn, force the
         routine address into a register.  */
      if (!TARGET_SMALL_EXEC && !TARGET_CPU_ZARCH)
        {
	  if (flag_pic)
	    addr_location = legitimize_pic_address (addr_location, 0);
	  else
	    addr_location = force_reg (Pmode, addr_location);
	}
    }

  /* If it is already an indirect call or the code above moved the
     SYMBOL_REF to somewhere else make sure the address can be found in
     register 1.  */
  if (retaddr_reg == NULL_RTX
      && GET_CODE (addr_location) != SYMBOL_REF
      && !plt_call)
    {
      emit_move_insn (gen_rtx_REG (Pmode, SIBCALL_REGNUM), addr_location);
      addr_location = gen_rtx_REG (Pmode, SIBCALL_REGNUM);
    }

  addr_location = gen_rtx_MEM (QImode, addr_location);
  call = gen_rtx_CALL (VOIDmode, addr_location, const0_rtx);

  if (result_reg != NULL_RTX)
    call = gen_rtx_SET (VOIDmode, result_reg, call);

  if (retaddr_reg != NULL_RTX)
    {
      clobber = gen_rtx_CLOBBER (VOIDmode, retaddr_reg);

      if (tls_call != NULL_RTX)
	vec = gen_rtvec (3, call, clobber,
			 gen_rtx_USE (VOIDmode, tls_call));
      else
	vec = gen_rtvec (2, call, clobber);

      call = gen_rtx_PARALLEL (VOIDmode, vec);
    }

  insn = emit_call_insn (call);

  /* 31-bit PLT stubs and tls calls use the GOT register implicitly.  */
  if ((!TARGET_64BIT && plt_call) || tls_call != NULL_RTX)
    {
      /* s390_function_ok_for_sibcall should
	 have denied sibcalls in this case.  */
      gcc_assert (retaddr_reg != NULL_RTX);

      use_reg (&CALL_INSN_FUNCTION_USAGE (insn), pic_offset_table_rtx);
    }
  return insn;
}

/* Implement TARGET_CONDITIONAL_REGISTER_USAGE.  */

static void
s390_conditional_register_usage (void)
{
  int i;

  if (flag_pic)
    {
      fixed_regs[PIC_OFFSET_TABLE_REGNUM] = 1;
      call_used_regs[PIC_OFFSET_TABLE_REGNUM] = 1;
    }
  if (TARGET_CPU_ZARCH)
    {
      fixed_regs[BASE_REGNUM] = 0;
      call_used_regs[BASE_REGNUM] = 0;
      fixed_regs[RETURN_REGNUM] = 0;
      call_used_regs[RETURN_REGNUM] = 0;
    }
  if (TARGET_64BIT)
    {
      for (i = 24; i < 32; i++)
	call_used_regs[i] = call_really_used_regs[i] = 0;
    }
  else
    {
      for (i = 18; i < 20; i++)
	call_used_regs[i] = call_really_used_regs[i] = 0;
    }

  if (TARGET_SOFT_FLOAT)
    {
      for (i = 16; i < 32; i++)
	call_used_regs[i] = fixed_regs[i] = 1;
    }
}

/* Corresponding function to eh_return expander.  */

static GTY(()) rtx s390_tpf_eh_return_symbol;
void
s390_emit_tpf_eh_return (rtx target)
{
  rtx insn, reg;

  if (!s390_tpf_eh_return_symbol)
    s390_tpf_eh_return_symbol = gen_rtx_SYMBOL_REF (Pmode, "__tpf_eh_return");

  reg = gen_rtx_REG (Pmode, 2);

  emit_move_insn (reg, target);
  insn = s390_emit_call (s390_tpf_eh_return_symbol, NULL_RTX, reg,
                                     gen_rtx_REG (Pmode, RETURN_REGNUM));
  use_reg (&CALL_INSN_FUNCTION_USAGE (insn), reg);

  emit_move_insn (EH_RETURN_HANDLER_RTX, reg);
}

/* Rework the prologue/epilogue to avoid saving/restoring
   registers unnecessarily.  */

static void
s390_optimize_prologue (void)
{
  rtx insn, new_insn, next_insn;

  /* Do a final recompute of the frame-related data.  */

  s390_update_frame_layout ();

  /* If all special registers are in fact used, there's nothing we
     can do, so no point in walking the insn list.  */

  if (cfun_frame_layout.first_save_gpr <= BASE_REGNUM
      && cfun_frame_layout.last_save_gpr >= BASE_REGNUM
      && (TARGET_CPU_ZARCH
          || (cfun_frame_layout.first_save_gpr <= RETURN_REGNUM
              && cfun_frame_layout.last_save_gpr >= RETURN_REGNUM)))
    return;

  /* Search for prologue/epilogue insns and replace them.  */

  for (insn = get_insns (); insn; insn = next_insn)
    {
      int first, last, off;
      rtx set, base, offset;

      next_insn = NEXT_INSN (insn);

      if (GET_CODE (insn) != INSN)
	continue;

      if (GET_CODE (PATTERN (insn)) == PARALLEL
	  && store_multiple_operation (PATTERN (insn), VOIDmode))
	{
	  set = XVECEXP (PATTERN (insn), 0, 0);
	  first = REGNO (SET_SRC (set));
	  last = first + XVECLEN (PATTERN (insn), 0) - 1;
	  offset = const0_rtx;
	  base = eliminate_constant_term (XEXP (SET_DEST (set), 0), &offset);
	  off = INTVAL (offset);

	  if (GET_CODE (base) != REG || off < 0)
	    continue;
	  if (cfun_frame_layout.first_save_gpr != -1
	      && (cfun_frame_layout.first_save_gpr < first
		  || cfun_frame_layout.last_save_gpr > last))
	    continue;
	  if (REGNO (base) != STACK_POINTER_REGNUM
	      && REGNO (base) != HARD_FRAME_POINTER_REGNUM)
	    continue;
	  if (first > BASE_REGNUM || last < BASE_REGNUM)
	    continue;

	  if (cfun_frame_layout.first_save_gpr != -1)
	    {
	      new_insn 	= save_gprs (base,
				     off + (cfun_frame_layout.first_save_gpr
					    - first) * UNITS_PER_LONG,
				     cfun_frame_layout.first_save_gpr,
				     cfun_frame_layout.last_save_gpr);
	      new_insn = emit_insn_before (new_insn, insn);
	      INSN_ADDRESSES_NEW (new_insn, -1);
	    }

	  remove_insn (insn);
	  continue;
	}

      if (cfun_frame_layout.first_save_gpr == -1
	  && GET_CODE (PATTERN (insn)) == SET
	  && GET_CODE (SET_SRC (PATTERN (insn))) == REG
	  && (REGNO (SET_SRC (PATTERN (insn))) == BASE_REGNUM
	      || (!TARGET_CPU_ZARCH
		  && REGNO (SET_SRC (PATTERN (insn))) == RETURN_REGNUM))
	  && GET_CODE (SET_DEST (PATTERN (insn))) == MEM)
	{
	  set = PATTERN (insn);
	  first = REGNO (SET_SRC (set));
	  offset = const0_rtx;
	  base = eliminate_constant_term (XEXP (SET_DEST (set), 0), &offset);
	  off = INTVAL (offset);

	  if (GET_CODE (base) != REG || off < 0)
	    continue;
	  if (REGNO (base) != STACK_POINTER_REGNUM
	      && REGNO (base) != HARD_FRAME_POINTER_REGNUM)
	    continue;

	  remove_insn (insn);
	  continue;
	}

      if (GET_CODE (PATTERN (insn)) == PARALLEL
	  && load_multiple_operation (PATTERN (insn), VOIDmode))
	{
	  set = XVECEXP (PATTERN (insn), 0, 0);
	  first = REGNO (SET_DEST (set));
	  last = first + XVECLEN (PATTERN (insn), 0) - 1;
	  offset = const0_rtx;
	  base = eliminate_constant_term (XEXP (SET_SRC (set), 0), &offset);
	  off = INTVAL (offset);

	  if (GET_CODE (base) != REG || off < 0)
	    continue;
	  if (cfun_frame_layout.first_restore_gpr != -1
	      && (cfun_frame_layout.first_restore_gpr < first
		  || cfun_frame_layout.last_restore_gpr > last))
	    continue;
	  if (REGNO (base) != STACK_POINTER_REGNUM
	      && REGNO (base) != HARD_FRAME_POINTER_REGNUM)
	    continue;
	  if (first > BASE_REGNUM || last < BASE_REGNUM)
	    continue;

	  if (cfun_frame_layout.first_restore_gpr != -1)
	    {
	      new_insn = restore_gprs (base,
				       off + (cfun_frame_layout.first_restore_gpr
					      - first) * UNITS_PER_LONG,
				       cfun_frame_layout.first_restore_gpr,
				       cfun_frame_layout.last_restore_gpr);
	      new_insn = emit_insn_before (new_insn, insn);
	      INSN_ADDRESSES_NEW (new_insn, -1);
	    }

	  remove_insn (insn);
	  continue;
	}

      if (cfun_frame_layout.first_restore_gpr == -1
	  && GET_CODE (PATTERN (insn)) == SET
	  && GET_CODE (SET_DEST (PATTERN (insn))) == REG
	  && (REGNO (SET_DEST (PATTERN (insn))) == BASE_REGNUM
	      || (!TARGET_CPU_ZARCH
		  && REGNO (SET_DEST (PATTERN (insn))) == RETURN_REGNUM))
	  && GET_CODE (SET_SRC (PATTERN (insn))) == MEM)
	{
	  set = PATTERN (insn);
	  first = REGNO (SET_DEST (set));
	  offset = const0_rtx;
	  base = eliminate_constant_term (XEXP (SET_SRC (set), 0), &offset);
	  off = INTVAL (offset);

	  if (GET_CODE (base) != REG || off < 0)
	    continue;
	  if (REGNO (base) != STACK_POINTER_REGNUM
	      && REGNO (base) != HARD_FRAME_POINTER_REGNUM)
	    continue;

	  remove_insn (insn);
	  continue;
	}
    }
}

<<<<<<< HEAD
/* On z10 the dynamic branch prediction must see the backward jump in
   a window of 384 bytes. If not it falls back to the static
   prediction.  This function rearranges the loop backward branch in a
   way which makes the static prediction always correct.  The function
   returns true if it added an instruction.  */
static bool
s390_z10_fix_long_loop_prediction (rtx insn)
=======
/* On z10 and later the dynamic branch prediction must see the
   backward jump within a certain windows.  If not it falls back to
   the static prediction.  This function rearranges the loop backward
   branch in a way which makes the static prediction always correct.
   The function returns true if it added an instruction.  */
static bool
s390_fix_long_loop_prediction (rtx insn)
>>>>>>> 03d20231
{
  rtx set = single_set (insn);
  rtx code_label, label_ref, new_label;
  rtx uncond_jump;
  rtx cur_insn;
  rtx tmp;
  int distance;

  /* This will exclude branch on count and branch on index patterns
     since these are correctly statically predicted.  */
  if (!set
      || SET_DEST (set) != pc_rtx
      || GET_CODE (SET_SRC(set)) != IF_THEN_ELSE)
    return false;

  label_ref = (GET_CODE (XEXP (SET_SRC (set), 1)) == LABEL_REF ?
	       XEXP (SET_SRC (set), 1) : XEXP (SET_SRC (set), 2));

  gcc_assert (GET_CODE (label_ref) == LABEL_REF);

  code_label = XEXP (label_ref, 0);

  if (INSN_ADDRESSES (INSN_UID (code_label)) == -1
      || INSN_ADDRESSES (INSN_UID (insn)) == -1
      || (INSN_ADDRESSES (INSN_UID (insn))
<<<<<<< HEAD
	  - INSN_ADDRESSES (INSN_UID (code_label)) < Z10_PREDICT_DISTANCE))
    return false;

  for (distance = 0, cur_insn = PREV_INSN (insn);
       distance < Z10_PREDICT_DISTANCE - 6;
=======
	  - INSN_ADDRESSES (INSN_UID (code_label)) < PREDICT_DISTANCE))
    return false;

  for (distance = 0, cur_insn = PREV_INSN (insn);
       distance < PREDICT_DISTANCE - 6;
>>>>>>> 03d20231
       distance += get_attr_length (cur_insn), cur_insn = PREV_INSN (cur_insn))
    if (!cur_insn || JUMP_P (cur_insn) || LABEL_P (cur_insn))
      return false;

  new_label = gen_label_rtx ();
  uncond_jump = emit_jump_insn_after (
		  gen_rtx_SET (VOIDmode, pc_rtx,
			       gen_rtx_LABEL_REF (VOIDmode, code_label)),
		  insn);
  emit_label_after (new_label, uncond_jump);

  tmp = XEXP (SET_SRC (set), 1);
  XEXP (SET_SRC (set), 1) = XEXP (SET_SRC (set), 2);
  XEXP (SET_SRC (set), 2) = tmp;
  INSN_CODE (insn) = -1;

  XEXP (label_ref, 0) = new_label;
  JUMP_LABEL (insn) = new_label;
  JUMP_LABEL (uncond_jump) = code_label;

  return true;
}

/* Returns 1 if INSN reads the value of REG for purposes not related
   to addressing of memory, and 0 otherwise.  */
static int
s390_non_addr_reg_read_p (rtx reg, rtx insn)
{
  return reg_referenced_p (reg, PATTERN (insn))
    && !reg_used_in_mem_p (REGNO (reg), PATTERN (insn));
}

/* Starting from INSN find_cond_jump looks downwards in the insn
   stream for a single jump insn which is the last user of the
   condition code set in INSN.  */
static rtx
find_cond_jump (rtx insn)
{
  for (; insn; insn = NEXT_INSN (insn))
    {
      rtx ite, cc;

      if (LABEL_P (insn))
	break;

      if (!JUMP_P (insn))
	{
	  if (reg_mentioned_p (gen_rtx_REG (CCmode, CC_REGNUM), insn))
	    break;
	  continue;
	}

      /* This will be triggered by a return.  */
      if (GET_CODE (PATTERN (insn)) != SET)
	break;

      gcc_assert (SET_DEST (PATTERN (insn)) == pc_rtx);
      ite = SET_SRC (PATTERN (insn));

      if (GET_CODE (ite) != IF_THEN_ELSE)
	break;

      cc = XEXP (XEXP (ite, 0), 0);
      if (!REG_P (cc) || !CC_REGNO_P (REGNO (cc)))
	break;

      if (find_reg_note (insn, REG_DEAD, cc))
	return insn;
      break;
    }

  return NULL_RTX;
}

/* Swap the condition in COND and the operands in OP0 and OP1 so that
   the semantics does not change.  If NULL_RTX is passed as COND the
   function tries to find the conditional jump starting with INSN.  */
static void
s390_swap_cmp (rtx cond, rtx *op0, rtx *op1, rtx insn)
{
  rtx tmp = *op0;

  if (cond == NULL_RTX)
    {
      rtx jump = find_cond_jump (NEXT_INSN (insn));
      jump = jump ? single_set (jump) : NULL_RTX;

      if (jump == NULL_RTX)
	return;

      cond = XEXP (XEXP (jump, 1), 0);
    }

  *op0 = *op1;
  *op1 = tmp;
  PUT_CODE (cond, swap_condition (GET_CODE (cond)));
}

/* On z10, instructions of the compare-and-branch family have the
   property to access the register occurring as second operand with
   its bits complemented.  If such a compare is grouped with a second
   instruction that accesses the same register non-complemented, and
   if that register's value is delivered via a bypass, then the
   pipeline recycles, thereby causing significant performance decline.
   This function locates such situations and exchanges the two
   operands of the compare.  The function return true whenever it
   added an insn.  */
static bool
s390_z10_optimize_cmp (rtx insn)
{
  rtx prev_insn, next_insn;
  bool insn_added_p = false;
  rtx cond, *op0, *op1;

  if (GET_CODE (PATTERN (insn)) == PARALLEL)
    {
      /* Handle compare and branch and branch on count
	 instructions.  */
      rtx pattern = single_set (insn);

      if (!pattern
	  || SET_DEST (pattern) != pc_rtx
	  || GET_CODE (SET_SRC (pattern)) != IF_THEN_ELSE)
	return false;

      cond = XEXP (SET_SRC (pattern), 0);
      op0 = &XEXP (cond, 0);
      op1 = &XEXP (cond, 1);
    }
  else if (GET_CODE (PATTERN (insn)) == SET)
    {
      rtx src, dest;

      /* Handle normal compare instructions.  */
      src = SET_SRC (PATTERN (insn));
      dest = SET_DEST (PATTERN (insn));

      if (!REG_P (dest)
	  || !CC_REGNO_P (REGNO (dest))
	  || GET_CODE (src) != COMPARE)
	return false;

      /* s390_swap_cmp will try to find the conditional
	 jump when passing NULL_RTX as condition.  */
      cond = NULL_RTX;
      op0 = &XEXP (src, 0);
      op1 = &XEXP (src, 1);
    }
  else
    return false;

  if (!REG_P (*op0) || !REG_P (*op1))
    return false;

  if (GET_MODE_CLASS (GET_MODE (*op0)) != MODE_INT)
    return false;

  /* Swap the COMPARE arguments and its mask if there is a
     conflicting access in the previous insn.  */
  prev_insn = prev_active_insn (insn);
  if (prev_insn != NULL_RTX && INSN_P (prev_insn)
      && reg_referenced_p (*op1, PATTERN (prev_insn)))
    s390_swap_cmp (cond, op0, op1, insn);

  /* Check if there is a conflict with the next insn. If there
     was no conflict with the previous insn, then swap the
     COMPARE arguments and its mask.  If we already swapped
     the operands, or if swapping them would cause a conflict
     with the previous insn, issue a NOP after the COMPARE in
     order to separate the two instuctions.  */
  next_insn = next_active_insn (insn);
  if (next_insn != NULL_RTX && INSN_P (next_insn)
      && s390_non_addr_reg_read_p (*op1, next_insn))
    {
      if (prev_insn != NULL_RTX && INSN_P (prev_insn)
	  && s390_non_addr_reg_read_p (*op0, prev_insn))
	{
	  if (REGNO (*op1) == 0)
	    emit_insn_after (gen_nop1 (), insn);
	  else
	    emit_insn_after (gen_nop (), insn);
	  insn_added_p = true;
	}
      else
	s390_swap_cmp (cond, op0, op1, insn);
    }
  return insn_added_p;
}

/* Perform machine-dependent processing.  */

static void
s390_reorg (void)
{
  bool pool_overflow = false;

  /* Make sure all splits have been performed; splits after
     machine_dependent_reorg might confuse insn length counts.  */
  split_all_insns_noflow ();

  /* Install the main literal pool and the associated base
     register load insns.

     In addition, there are two problematic situations we need
     to correct:

     - the literal pool might be > 4096 bytes in size, so that
       some of its elements cannot be directly accessed

     - a branch target might be > 64K away from the branch, so that
       it is not possible to use a PC-relative instruction.

     To fix those, we split the single literal pool into multiple
     pool chunks, reloading the pool base register at various
     points throughout the function to ensure it always points to
     the pool chunk the following code expects, and / or replace
     PC-relative branches by absolute branches.

     However, the two problems are interdependent: splitting the
     literal pool can move a branch further away from its target,
     causing the 64K limit to overflow, and on the other hand,
     replacing a PC-relative branch by an absolute branch means
     we need to put the branch target address into the literal
     pool, possibly causing it to overflow.

     So, we loop trying to fix up both problems until we manage
     to satisfy both conditions at the same time.  Note that the
     loop is guaranteed to terminate as every pass of the loop
     strictly decreases the total number of PC-relative branches
     in the function.  (This is not completely true as there
     might be branch-over-pool insns introduced by chunkify_start.
     Those never need to be split however.)  */

  for (;;)
    {
      struct constant_pool *pool = NULL;

      /* Collect the literal pool.  */
      if (!pool_overflow)
	{
	  pool = s390_mainpool_start ();
	  if (!pool)
	    pool_overflow = true;
	}

      /* If literal pool overflowed, start to chunkify it.  */
      if (pool_overflow)
        pool = s390_chunkify_start ();

      /* Split out-of-range branches.  If this has created new
	 literal pool entries, cancel current chunk list and
	 recompute it.  zSeries machines have large branch
	 instructions, so we never need to split a branch.  */
      if (!TARGET_CPU_ZARCH && s390_split_branches ())
        {
          if (pool_overflow)
            s390_chunkify_cancel (pool);
	  else
            s390_mainpool_cancel (pool);

          continue;
        }

      /* If we made it up to here, both conditions are satisfied.
	 Finish up literal pool related changes.  */
      if (pool_overflow)
	s390_chunkify_finish (pool);
      else
	s390_mainpool_finish (pool);

      /* We're done splitting branches.  */
      cfun->machine->split_branches_pending_p = false;
      break;
    }

  /* Generate out-of-pool execute target insns.  */
  if (TARGET_CPU_ZARCH)
    {
      rtx insn, label, target;

      for (insn = get_insns (); insn; insn = NEXT_INSN (insn))
	{
	  label = s390_execute_label (insn);
	  if (!label)
	    continue;

	  gcc_assert (label != const0_rtx);

	  target = emit_label (XEXP (label, 0));
	  INSN_ADDRESSES_NEW (target, -1);

	  target = emit_insn (s390_execute_target (insn));
	  INSN_ADDRESSES_NEW (target, -1);
	}
    }

  /* Try to optimize prologue and epilogue further.  */
  s390_optimize_prologue ();

<<<<<<< HEAD
  /* Walk over the insns and do some z10 specific changes.  */
  if (s390_tune == PROCESSOR_2097_Z10)
=======
  /* Walk over the insns and do some >=z10 specific changes.  */
  if (s390_tune == PROCESSOR_2097_Z10
      || s390_tune == PROCESSOR_2817_Z196)
>>>>>>> 03d20231
    {
      rtx insn;
      bool insn_added_p = false;

      /* The insn lengths and addresses have to be up to date for the
	 following manipulations.  */
      shorten_branches (get_insns ());

      for (insn = get_insns (); insn; insn = NEXT_INSN (insn))
	{
	  if (!INSN_P (insn) || INSN_CODE (insn) <= 0)
	    continue;

	  if (JUMP_P (insn))
<<<<<<< HEAD
	    insn_added_p |= s390_z10_fix_long_loop_prediction (insn);

	  if (GET_CODE (PATTERN (insn)) == PARALLEL
	      || GET_CODE (PATTERN (insn)) == SET)
=======
	    insn_added_p |= s390_fix_long_loop_prediction (insn);

	  if ((GET_CODE (PATTERN (insn)) == PARALLEL
	       || GET_CODE (PATTERN (insn)) == SET)
	      && s390_tune == PROCESSOR_2097_Z10)
>>>>>>> 03d20231
	    insn_added_p |= s390_z10_optimize_cmp (insn);
	}

      /* Adjust branches if we added new instructions.  */
      if (insn_added_p)
	shorten_branches (get_insns ());
    }
}

/* Return true if INSN is a fp load insn writing register REGNO.  */
static inline bool
s390_fpload_toreg (rtx insn, unsigned int regno)
{
  rtx set;
  enum attr_type flag = s390_safe_attr_type (insn);

  if (flag != TYPE_FLOADSF && flag != TYPE_FLOADDF)
    return false;

  set = single_set (insn);

  if (set == NULL_RTX)
    return false;

  if (!REG_P (SET_DEST (set)) || !MEM_P (SET_SRC (set)))
    return false;

  if (REGNO (SET_DEST (set)) != regno)
    return false;

  return true;
}

/* This value describes the distance to be avoided between an
   aritmetic fp instruction and an fp load writing the same register.
   Z10_EARLYLOAD_DISTANCE - 1 as well as Z10_EARLYLOAD_DISTANCE + 1 is
   fine but the exact value has to be avoided. Otherwise the FP
   pipeline will throw an exception causing a major penalty.  */
#define Z10_EARLYLOAD_DISTANCE 7

/* Rearrange the ready list in order to avoid the situation described
   for Z10_EARLYLOAD_DISTANCE.  A problematic load instruction is
   moved to the very end of the ready list.  */
static void
s390_z10_prevent_earlyload_conflicts (rtx *ready, int *nready_p)
{
  unsigned int regno;
  int nready = *nready_p;
  rtx tmp;
  int i;
  rtx insn;
  rtx set;
  enum attr_type flag;
  int distance;

  /* Skip DISTANCE - 1 active insns.  */
  for (insn = last_scheduled_insn, distance = Z10_EARLYLOAD_DISTANCE - 1;
       distance > 0 && insn != NULL_RTX;
       distance--, insn = prev_active_insn (insn))
    if (CALL_P (insn) || JUMP_P (insn))
      return;

  if (insn == NULL_RTX)
    return;

  set = single_set (insn);

  if (set == NULL_RTX || !REG_P (SET_DEST (set))
      || GET_MODE_CLASS (GET_MODE (SET_DEST (set))) != MODE_FLOAT)
    return;

  flag = s390_safe_attr_type (insn);

  if (flag == TYPE_FLOADSF || flag == TYPE_FLOADDF)
    return;

  regno = REGNO (SET_DEST (set));
  i = nready - 1;

  while (!s390_fpload_toreg (ready[i], regno) && i > 0)
    i--;

  if (!i)
    return;

  tmp = ready[i];
  memmove (&ready[1], &ready[0], sizeof (rtx) * i);
  ready[0] = tmp;
<<<<<<< HEAD
}

/* This function is called via hook TARGET_SCHED_REORDER before
   issueing one insn from list READY which contains *NREADYP entries.
   For target z10 it reorders load instructions to avoid early load
   conflicts in the floating point pipeline  */
static int
s390_sched_reorder (FILE *file ATTRIBUTE_UNUSED, int verbose ATTRIBUTE_UNUSED,
		    rtx *ready, int *nreadyp, int clock ATTRIBUTE_UNUSED)
{
  if (s390_tune == PROCESSOR_2097_Z10)
    if (reload_completed && *nreadyp > 1)
      s390_z10_prevent_earlyload_conflicts (ready, nreadyp);

  return s390_issue_rate ();
}

/* This function is called via hook TARGET_SCHED_VARIABLE_ISSUE after
   the scheduler has issued INSN.  It stores the last issued insn into
   last_scheduled_insn in order to make it available for
   s390_sched_reorder.  */
static int
s390_sched_variable_issue (FILE *file ATTRIBUTE_UNUSED,
                           int verbose ATTRIBUTE_UNUSED,
                         rtx insn, int more)
{
  last_scheduled_insn = insn;

  if (GET_CODE (PATTERN (insn)) != USE
      && GET_CODE (PATTERN (insn)) != CLOBBER)
    return more - 1;
  else
    return more;
}

=======
}

/* This function is called via hook TARGET_SCHED_REORDER before
   issueing one insn from list READY which contains *NREADYP entries.
   For target z10 it reorders load instructions to avoid early load
   conflicts in the floating point pipeline  */
static int
s390_sched_reorder (FILE *file ATTRIBUTE_UNUSED, int verbose ATTRIBUTE_UNUSED,
		    rtx *ready, int *nreadyp, int clock ATTRIBUTE_UNUSED)
{
  if (s390_tune == PROCESSOR_2097_Z10)
    if (reload_completed && *nreadyp > 1)
      s390_z10_prevent_earlyload_conflicts (ready, nreadyp);

  return s390_issue_rate ();
}

/* This function is called via hook TARGET_SCHED_VARIABLE_ISSUE after
   the scheduler has issued INSN.  It stores the last issued insn into
   last_scheduled_insn in order to make it available for
   s390_sched_reorder.  */
static int
s390_sched_variable_issue (FILE *file ATTRIBUTE_UNUSED,
                           int verbose ATTRIBUTE_UNUSED,
                         rtx insn, int more)
{
  last_scheduled_insn = insn;

  if (GET_CODE (PATTERN (insn)) != USE
      && GET_CODE (PATTERN (insn)) != CLOBBER)
    return more - 1;
  else
    return more;
}

>>>>>>> 03d20231
static void
s390_sched_init (FILE *file ATTRIBUTE_UNUSED,
		 int verbose ATTRIBUTE_UNUSED,
		 int max_ready ATTRIBUTE_UNUSED)
{
  last_scheduled_insn = NULL_RTX;
}

/* This function checks the whole of insn X for memory references. The
   function always returns zero because the framework it is called
   from would stop recursively analyzing the insn upon a return value
   other than zero. The real result of this function is updating
   counter variable MEM_COUNT.  */
static int
check_dpu (rtx *x, unsigned *mem_count)
{
  if (*x != NULL_RTX && MEM_P (*x))
    (*mem_count)++;
  return 0;
}

/* This target hook implementation for TARGET_LOOP_UNROLL_ADJUST calculates
<<<<<<< HEAD
   a new number struct loop *loop should be unrolled if tuned for the z10
   cpu. The loop is analyzed for memory accesses by calling check_dpu for
=======
   a new number struct loop *loop should be unrolled if tuned for cpus with
   a built-in stride prefetcher.
   The loop is analyzed for memory accesses by calling check_dpu for
>>>>>>> 03d20231
   each rtx of the loop. Depending on the loop_depth and the amount of
   memory accesses a new number <=nunroll is returned to improve the
   behaviour of the hardware prefetch unit.  */
static unsigned
s390_loop_unroll_adjust (unsigned nunroll, struct loop *loop)
{
  basic_block *bbs;
  rtx insn;
  unsigned i;
  unsigned mem_count = 0;

<<<<<<< HEAD
  /* Only z10 needs special handling.  */
  if (s390_tune != PROCESSOR_2097_Z10)
=======
  if (s390_tune != PROCESSOR_2097_Z10 && s390_tune != PROCESSOR_2817_Z196)
>>>>>>> 03d20231
    return nunroll;

  /* Count the number of memory references within the loop body.  */
  bbs = get_loop_body (loop);
  for (i = 0; i < loop->num_nodes; i++)
    {
      for (insn = BB_HEAD (bbs[i]); insn != BB_END (bbs[i]); insn = NEXT_INSN (insn))
	if (INSN_P (insn) && INSN_CODE (insn) != -1)
            for_each_rtx (&insn, (rtx_function) check_dpu, &mem_count);
    }
  free (bbs);

  /* Prevent division by zero, and we do not need to adjust nunroll in this case.  */
  if (mem_count == 0)
    return nunroll;

  switch (loop_depth(loop))
    {
    case 1:
      return MIN (nunroll, 28 / mem_count);
    case 2:
      return MIN (nunroll, 22 / mem_count);
    default:
      return MIN (nunroll, 16 / mem_count);
    }
}

/* Initialize GCC target structure.  */

#undef  TARGET_ASM_ALIGNED_HI_OP
#define TARGET_ASM_ALIGNED_HI_OP "\t.word\t"
#undef  TARGET_ASM_ALIGNED_DI_OP
#define TARGET_ASM_ALIGNED_DI_OP "\t.quad\t"
#undef  TARGET_ASM_INTEGER
#define TARGET_ASM_INTEGER s390_assemble_integer

#undef  TARGET_ASM_OPEN_PAREN
#define TARGET_ASM_OPEN_PAREN ""

#undef  TARGET_ASM_CLOSE_PAREN
#define TARGET_ASM_CLOSE_PAREN ""

#undef TARGET_DEFAULT_TARGET_FLAGS
<<<<<<< HEAD
#define TARGET_DEFAULT_TARGET_FLAGS (TARGET_DEFAULT | MASK_FUSED_MADD)
=======
#define TARGET_DEFAULT_TARGET_FLAGS (TARGET_DEFAULT)
>>>>>>> 03d20231

#undef TARGET_HANDLE_OPTION
#define TARGET_HANDLE_OPTION s390_handle_option

#undef TARGET_OPTION_OVERRIDE
#define TARGET_OPTION_OVERRIDE s390_option_override

#undef TARGET_OPTION_OPTIMIZATION_TABLE
#define TARGET_OPTION_OPTIMIZATION_TABLE s390_option_optimization_table

#undef TARGET_OPTION_INIT_STRUCT
#define TARGET_OPTION_INIT_STRUCT s390_option_init_struct

#undef	TARGET_ENCODE_SECTION_INFO
#define TARGET_ENCODE_SECTION_INFO s390_encode_section_info

#undef TARGET_SCALAR_MODE_SUPPORTED_P
#define TARGET_SCALAR_MODE_SUPPORTED_P s390_scalar_mode_supported_p

#ifdef HAVE_AS_TLS
#undef TARGET_HAVE_TLS
#define TARGET_HAVE_TLS true
#endif
#undef TARGET_CANNOT_FORCE_CONST_MEM
#define TARGET_CANNOT_FORCE_CONST_MEM s390_cannot_force_const_mem

#undef TARGET_DELEGITIMIZE_ADDRESS
#define TARGET_DELEGITIMIZE_ADDRESS s390_delegitimize_address

#undef TARGET_LEGITIMIZE_ADDRESS
#define TARGET_LEGITIMIZE_ADDRESS s390_legitimize_address

#undef TARGET_RETURN_IN_MEMORY
#define TARGET_RETURN_IN_MEMORY s390_return_in_memory

#undef  TARGET_INIT_BUILTINS
#define TARGET_INIT_BUILTINS s390_init_builtins
#undef  TARGET_EXPAND_BUILTIN
#define TARGET_EXPAND_BUILTIN s390_expand_builtin

#undef TARGET_ASM_OUTPUT_ADDR_CONST_EXTRA
#define TARGET_ASM_OUTPUT_ADDR_CONST_EXTRA s390_output_addr_const_extra

#undef TARGET_ASM_OUTPUT_MI_THUNK
#define TARGET_ASM_OUTPUT_MI_THUNK s390_output_mi_thunk
#undef TARGET_ASM_CAN_OUTPUT_MI_THUNK
#define TARGET_ASM_CAN_OUTPUT_MI_THUNK hook_bool_const_tree_hwi_hwi_const_tree_true

#undef  TARGET_SCHED_ADJUST_PRIORITY
#define TARGET_SCHED_ADJUST_PRIORITY s390_adjust_priority
#undef TARGET_SCHED_ISSUE_RATE
#define TARGET_SCHED_ISSUE_RATE s390_issue_rate
#undef TARGET_SCHED_FIRST_CYCLE_MULTIPASS_DFA_LOOKAHEAD
#define TARGET_SCHED_FIRST_CYCLE_MULTIPASS_DFA_LOOKAHEAD s390_first_cycle_multipass_dfa_lookahead

#undef TARGET_SCHED_VARIABLE_ISSUE
#define TARGET_SCHED_VARIABLE_ISSUE s390_sched_variable_issue
#undef TARGET_SCHED_REORDER
#define TARGET_SCHED_REORDER s390_sched_reorder
#undef TARGET_SCHED_INIT
#define TARGET_SCHED_INIT s390_sched_init

#undef TARGET_CANNOT_COPY_INSN_P
#define TARGET_CANNOT_COPY_INSN_P s390_cannot_copy_insn_p
#undef TARGET_RTX_COSTS
#define TARGET_RTX_COSTS s390_rtx_costs
#undef TARGET_ADDRESS_COST
#define TARGET_ADDRESS_COST s390_address_cost
#undef TARGET_REGISTER_MOVE_COST
#define TARGET_REGISTER_MOVE_COST s390_register_move_cost
#undef TARGET_MEMORY_MOVE_COST
#define TARGET_MEMORY_MOVE_COST s390_memory_move_cost

#undef TARGET_MACHINE_DEPENDENT_REORG
#define TARGET_MACHINE_DEPENDENT_REORG s390_reorg

#undef TARGET_VALID_POINTER_MODE
#define TARGET_VALID_POINTER_MODE s390_valid_pointer_mode

#undef TARGET_BUILD_BUILTIN_VA_LIST
#define TARGET_BUILD_BUILTIN_VA_LIST s390_build_builtin_va_list
#undef TARGET_EXPAND_BUILTIN_VA_START
#define TARGET_EXPAND_BUILTIN_VA_START s390_va_start
#undef TARGET_GIMPLIFY_VA_ARG_EXPR
#define TARGET_GIMPLIFY_VA_ARG_EXPR s390_gimplify_va_arg

#undef TARGET_PROMOTE_FUNCTION_MODE
#define TARGET_PROMOTE_FUNCTION_MODE s390_promote_function_mode
#undef TARGET_PASS_BY_REFERENCE
#define TARGET_PASS_BY_REFERENCE s390_pass_by_reference

#undef TARGET_FUNCTION_OK_FOR_SIBCALL
#define TARGET_FUNCTION_OK_FOR_SIBCALL s390_function_ok_for_sibcall
#undef TARGET_FUNCTION_ARG
#define TARGET_FUNCTION_ARG s390_function_arg
#undef TARGET_FUNCTION_ARG_ADVANCE
#define TARGET_FUNCTION_ARG_ADVANCE s390_function_arg_advance

#undef TARGET_FIXED_CONDITION_CODE_REGS
#define TARGET_FIXED_CONDITION_CODE_REGS s390_fixed_condition_code_regs

#undef TARGET_CC_MODES_COMPATIBLE
#define TARGET_CC_MODES_COMPATIBLE s390_cc_modes_compatible

#undef TARGET_INVALID_WITHIN_DOLOOP
#define TARGET_INVALID_WITHIN_DOLOOP hook_constcharptr_const_rtx_null

#ifdef HAVE_AS_TLS
#undef TARGET_ASM_OUTPUT_DWARF_DTPREL
#define TARGET_ASM_OUTPUT_DWARF_DTPREL s390_output_dwarf_dtprel
#endif

#ifdef TARGET_ALTERNATE_LONG_DOUBLE_MANGLING
#undef TARGET_MANGLE_TYPE
#define TARGET_MANGLE_TYPE s390_mangle_type
#endif

#undef TARGET_SCALAR_MODE_SUPPORTED_P
#define TARGET_SCALAR_MODE_SUPPORTED_P s390_scalar_mode_supported_p

#undef  TARGET_PREFERRED_RELOAD_CLASS
#define TARGET_PREFERRED_RELOAD_CLASS s390_preferred_reload_class

#undef TARGET_SECONDARY_RELOAD
#define TARGET_SECONDARY_RELOAD s390_secondary_reload

#undef TARGET_LIBGCC_CMP_RETURN_MODE
#define TARGET_LIBGCC_CMP_RETURN_MODE s390_libgcc_cmp_return_mode

#undef TARGET_LIBGCC_SHIFT_COUNT_MODE
#define TARGET_LIBGCC_SHIFT_COUNT_MODE s390_libgcc_shift_count_mode

#undef TARGET_LEGITIMATE_ADDRESS_P
#define TARGET_LEGITIMATE_ADDRESS_P s390_legitimate_address_p

#undef TARGET_CAN_ELIMINATE
#define TARGET_CAN_ELIMINATE s390_can_eliminate

<<<<<<< HEAD
=======
#undef TARGET_CONDITIONAL_REGISTER_USAGE
#define TARGET_CONDITIONAL_REGISTER_USAGE s390_conditional_register_usage

>>>>>>> 03d20231
#undef TARGET_LOOP_UNROLL_ADJUST
#define TARGET_LOOP_UNROLL_ADJUST s390_loop_unroll_adjust

#undef TARGET_ASM_TRAMPOLINE_TEMPLATE
#define TARGET_ASM_TRAMPOLINE_TEMPLATE s390_asm_trampoline_template
#undef TARGET_TRAMPOLINE_INIT
#define TARGET_TRAMPOLINE_INIT s390_trampoline_init

#undef TARGET_UNWIND_WORD_MODE
#define TARGET_UNWIND_WORD_MODE s390_unwind_word_mode

struct gcc_target targetm = TARGET_INITIALIZER;

#include "gt-s390.h"<|MERGE_RESOLUTION|>--- conflicted
+++ resolved
@@ -1,10 +1,6 @@
 /* Subroutines used for code generation on IBM S/390 and zSeries
    Copyright (C) 1999, 2000, 2001, 2002, 2003, 2004, 2005, 2006,
-<<<<<<< HEAD
-   2007, 2008, 2009, 2010 Free Software Foundation, Inc.
-=======
    2007, 2008, 2009, 2010, 2011 Free Software Foundation, Inc.
->>>>>>> 03d20231
    Contributed by Hartmut Penner (hpenner@de.ibm.com) and
                   Ulrich Weigand (uweigand@de.ibm.com) and
                   Andreas Krebbel (Andreas.Krebbel@de.ibm.com).
@@ -258,11 +254,8 @@
   COSTS_N_INSNS (160),   /* DSGR cracked */
 };
 
-<<<<<<< HEAD
-=======
 extern int reload_completed;
 
->>>>>>> 03d20231
 /* Kept up to date using the SCHED_VARIABLE_ISSUE hook.  */
 static rtx last_scheduled_insn;
 
@@ -388,13 +381,8 @@
   (HARD_REGNO_NREGS ((REGNO), (MODE)) == 1 || !((REGNO) & 1))
 
 /* That's the read ahead of the dynamic branch prediction unit in
-<<<<<<< HEAD
-   bytes on a z10 CPU.  */
-#define Z10_PREDICT_DISTANCE 384
-=======
    bytes on a z10 (or higher) CPU.  */
 #define PREDICT_DISTANCE (TARGET_Z10 ? 384 : 2048)
->>>>>>> 03d20231
 
 static enum machine_mode
 s390_libgcc_cmp_return_mode (void)
@@ -1707,38 +1695,6 @@
     target_flags |= MASK_LONG_DOUBLE_128;
 #endif
 
-<<<<<<< HEAD
-  if (s390_tune == PROCESSOR_2097_Z10)
-    {
-      if (!PARAM_SET_P (PARAM_MAX_UNROLLED_INSNS))
-	set_param_value ("max-unrolled-insns", 100);
-      if (!PARAM_SET_P (PARAM_MAX_UNROLL_TIMES))
-	set_param_value ("max-unroll-times", 32);
-      if (!PARAM_SET_P (PARAM_MAX_COMPLETELY_PEELED_INSNS))
-	set_param_value ("max-completely-peeled-insns", 2000);
-      if (!PARAM_SET_P (PARAM_MAX_COMPLETELY_PEEL_TIMES))
-	set_param_value ("max-completely-peel-times", 64);
-    }
-
-  set_param_value ("max-pending-list-length", 256);
-  /* values for loop prefetching */
-  set_param_value ("l1-cache-line-size", 256);
-  if (!PARAM_SET_P (PARAM_L1_CACHE_SIZE))
-    set_param_value ("l1-cache-size", 128);
-  /* s390 has more than 2 levels and the size is much larger.  Since
-     we are always running virtualized assume that we only get a small
-     part of the caches above l1.  */
-  if (!PARAM_SET_P (PARAM_L2_CACHE_SIZE))
-    set_param_value ("l2-cache-size", 1500);
-  if (!PARAM_SET_P (PARAM_PREFETCH_MIN_INSN_TO_MEM_RATIO))
-    set_param_value ("prefetch-min-insn-to-mem-ratio", 2);
-  if (!PARAM_SET_P (PARAM_SIMULTANEOUS_PREFETCHES))
-    set_param_value ("simultaneous-prefetches", 6);
-
-  /* This cannot reside in optimization_options since HAVE_prefetch
-     requires the arch flags to be evaluated already.  */
-  if (HAVE_prefetch && optimize >= 3)
-=======
   if (s390_tune == PROCESSOR_2097_Z10
       || s390_tune == PROCESSOR_2817_Z196)
     {
@@ -1783,7 +1739,6 @@
      requires the arch flags to be evaluated already.  Since prefetching
      is beneficial on s390, we enable it if available.  */
   if (flag_prefetch_loop_arrays < 0 && HAVE_prefetch && optimize >= 3)
->>>>>>> 03d20231
     flag_prefetch_loop_arrays = 1;
 }
 
@@ -2197,18 +2152,13 @@
 
 /* Return true if ADDR is of kind symbol_ref or symbol_ref + const_int
    and return these parts in SYMREF and ADDEND.  You can pass NULL in
-<<<<<<< HEAD
-   SYMREF and/or ADDEND if you are not interested in these values.  */
-=======
    SYMREF and/or ADDEND if you are not interested in these values.
    Literal pool references are *not* considered symbol references.  */
->>>>>>> 03d20231
 
 static bool
 s390_symref_operand_p (rtx addr, rtx *symref, HOST_WIDE_INT *addend)
 {
   HOST_WIDE_INT tmpaddend = 0;
-<<<<<<< HEAD
 
   if (GET_CODE (addr) == CONST)
     addr = XEXP (addr, 0);
@@ -2216,16 +2166,7 @@
   if (GET_CODE (addr) == PLUS)
     {
       if (GET_CODE (XEXP (addr, 0)) == SYMBOL_REF
-=======
-
-  if (GET_CODE (addr) == CONST)
-    addr = XEXP (addr, 0);
-
-  if (GET_CODE (addr) == PLUS)
-    {
-      if (GET_CODE (XEXP (addr, 0)) == SYMBOL_REF
 	  && !CONSTANT_POOL_ADDRESS_P (XEXP (addr, 0))
->>>>>>> 03d20231
 	  && CONST_INT_P (XEXP (addr, 1)))
 	{
 	  tmpaddend = INTVAL (XEXP (addr, 1));
@@ -2235,11 +2176,7 @@
 	return false;
     }
   else
-<<<<<<< HEAD
-    if (GET_CODE (addr) != SYMBOL_REF)
-=======
     if (GET_CODE (addr) != SYMBOL_REF || CONSTANT_POOL_ADDRESS_P (addr))
->>>>>>> 03d20231
 	return false;
 
   if (symref)
@@ -2255,21 +2192,6 @@
    if wrapped in a MEM rtx.  Set LIT_POOL_OK to true if it literal
    pool MEMs should be accepted.  Only the Q, R, S, T constraint
    letters are allowed for C.  */
-<<<<<<< HEAD
-
-static int
-s390_check_qrst_address (char c, rtx op, bool lit_pool_ok)
-{
-  struct s390_address addr;
-  bool decomposed = false;
-
-  /* This check makes sure that no symbolic address (except literal
-     pool references) are accepted by the R or T constraints.  */
-  if (s390_symref_operand_p (op, NULL, NULL))
-    {
-      if (!lit_pool_ok)
-	return 0;
-=======
 
 static int
 s390_check_qrst_address (char c, rtx op, bool lit_pool_ok)
@@ -2285,10 +2207,9 @@
   /* Ensure literal pool references are only accepted if LIT_POOL_OK.  */
   if (!lit_pool_ok)
     {
->>>>>>> 03d20231
       if (!s390_decompose_address (op, &addr))
 	return 0;
-      if (!addr.literal_pool)
+      if (addr.literal_pool)
 	return 0;
       decomposed = true;
     }
@@ -2567,24 +2488,6 @@
 
     case PLUS:
     case MINUS:
-<<<<<<< HEAD
-      /* Check for multiply and add.  */
-      if ((GET_MODE (x) == DFmode || GET_MODE (x) == SFmode)
-	  && GET_CODE (XEXP (x, 0)) == MULT
-	  && TARGET_HARD_FLOAT && TARGET_FUSED_MADD)
-	{
-	  /* This is the multiply and add case.  */
-	  if (GET_MODE (x) == DFmode)
-	    *total = s390_cost->madbr;
-	  else
-	    *total = s390_cost->maebr;
-	  *total += (rtx_cost (XEXP (XEXP (x, 0), 0), MULT, speed)
-		     + rtx_cost (XEXP (XEXP (x, 0), 1), MULT, speed)
-		     + rtx_cost (XEXP (x, 1), (enum rtx_code) code, speed));
-	  return true;  /* Do not do an additional recursive descent.  */
-	}
-=======
->>>>>>> 03d20231
       *total = COSTS_N_INSNS (1);
       return false;
 
@@ -3007,15 +2910,12 @@
       && larl_operand (op, VOIDmode))
     return true;
 
-<<<<<<< HEAD
-=======
   /* Accept floating-point zero operands that fit into a single GPR.  */
   if (GET_CODE (op) == CONST_DOUBLE
       && s390_float_const_zero_p (op)
       && GET_MODE_SIZE (GET_MODE (op)) <= UNITS_PER_WORD)
     return true;
 
->>>>>>> 03d20231
   /* Accept double-word operands that can be split.  */
   if (GET_CODE (op) == CONST_INT
       && trunc_int_for_mode (INTVAL (op), word_mode) != INTVAL (op))
@@ -5327,12 +5227,8 @@
       else if (GET_CODE (x) == GT)
 	fprintf (file, "h");
       else
-<<<<<<< HEAD
-	gcc_unreachable ();
-=======
 	output_operand_lossage ("invalid comparison operator "
 				"for 'E' output modifier");
->>>>>>> 03d20231
       return;
 
     case 'J':
@@ -5675,11 +5571,6 @@
 
    A STD instruction should be scheduled earlier,
    in order to use the bypass.  */
-<<<<<<< HEAD
-
-
-=======
->>>>>>> 03d20231
 static int
 s390_adjust_priority (rtx insn ATTRIBUTE_UNUSED, int priority)
 {
@@ -5688,12 +5579,8 @@
 
   if (s390_tune != PROCESSOR_2084_Z990
       && s390_tune != PROCESSOR_2094_Z9_109
-<<<<<<< HEAD
-      && s390_tune != PROCESSOR_2097_Z10)
-=======
       && s390_tune != PROCESSOR_2097_Z10
       && s390_tune != PROCESSOR_2817_Z196)
->>>>>>> 03d20231
     return priority;
 
   switch (s390_safe_attr_type (insn))
@@ -9772,7 +9659,6 @@
 		reg++)
 	     if (!call_used_regs[reg + REGNO (parm_rtx)])
  	       return true;
-<<<<<<< HEAD
 	 }
 
        if (GET_CODE (parm_rtx) == PARALLEL)
@@ -9793,28 +9679,6 @@
 	     }
 	 }
 
-=======
-	 }
-
-       if (GET_CODE (parm_rtx) == PARALLEL)
-	 {
-	   int i;
-
-	   for (i = 0; i < XVECLEN (parm_rtx, 0); i++)
-	     {
-	       rtx r = XEXP (XVECEXP (parm_rtx, 0, i), 0);
-
-	       gcc_assert (REG_P (r));
-
-	       for (reg = 0;
-		    reg < HARD_REGNO_NREGS (REGNO (r), GET_MODE (r));
-		    reg++)
-		 if (!call_used_regs[reg + REGNO (r)])
-		   return true;
-	     }
-	 }
-
->>>>>>> 03d20231
     }
   return false;
 }
@@ -10172,15 +10036,6 @@
     }
 }
 
-<<<<<<< HEAD
-/* On z10 the dynamic branch prediction must see the backward jump in
-   a window of 384 bytes. If not it falls back to the static
-   prediction.  This function rearranges the loop backward branch in a
-   way which makes the static prediction always correct.  The function
-   returns true if it added an instruction.  */
-static bool
-s390_z10_fix_long_loop_prediction (rtx insn)
-=======
 /* On z10 and later the dynamic branch prediction must see the
    backward jump within a certain windows.  If not it falls back to
    the static prediction.  This function rearranges the loop backward
@@ -10188,7 +10043,6 @@
    The function returns true if it added an instruction.  */
 static bool
 s390_fix_long_loop_prediction (rtx insn)
->>>>>>> 03d20231
 {
   rtx set = single_set (insn);
   rtx code_label, label_ref, new_label;
@@ -10214,19 +10068,11 @@
   if (INSN_ADDRESSES (INSN_UID (code_label)) == -1
       || INSN_ADDRESSES (INSN_UID (insn)) == -1
       || (INSN_ADDRESSES (INSN_UID (insn))
-<<<<<<< HEAD
-	  - INSN_ADDRESSES (INSN_UID (code_label)) < Z10_PREDICT_DISTANCE))
-    return false;
-
-  for (distance = 0, cur_insn = PREV_INSN (insn);
-       distance < Z10_PREDICT_DISTANCE - 6;
-=======
 	  - INSN_ADDRESSES (INSN_UID (code_label)) < PREDICT_DISTANCE))
     return false;
 
   for (distance = 0, cur_insn = PREV_INSN (insn);
        distance < PREDICT_DISTANCE - 6;
->>>>>>> 03d20231
        distance += get_attr_length (cur_insn), cur_insn = PREV_INSN (cur_insn))
     if (!cur_insn || JUMP_P (cur_insn) || LABEL_P (cur_insn))
       return false;
@@ -10526,14 +10372,9 @@
   /* Try to optimize prologue and epilogue further.  */
   s390_optimize_prologue ();
 
-<<<<<<< HEAD
-  /* Walk over the insns and do some z10 specific changes.  */
-  if (s390_tune == PROCESSOR_2097_Z10)
-=======
   /* Walk over the insns and do some >=z10 specific changes.  */
   if (s390_tune == PROCESSOR_2097_Z10
       || s390_tune == PROCESSOR_2817_Z196)
->>>>>>> 03d20231
     {
       rtx insn;
       bool insn_added_p = false;
@@ -10548,18 +10389,11 @@
 	    continue;
 
 	  if (JUMP_P (insn))
-<<<<<<< HEAD
-	    insn_added_p |= s390_z10_fix_long_loop_prediction (insn);
-
-	  if (GET_CODE (PATTERN (insn)) == PARALLEL
-	      || GET_CODE (PATTERN (insn)) == SET)
-=======
 	    insn_added_p |= s390_fix_long_loop_prediction (insn);
 
 	  if ((GET_CODE (PATTERN (insn)) == PARALLEL
 	       || GET_CODE (PATTERN (insn)) == SET)
 	      && s390_tune == PROCESSOR_2097_Z10)
->>>>>>> 03d20231
 	    insn_added_p |= s390_z10_optimize_cmp (insn);
 	}
 
@@ -10648,7 +10482,6 @@
   tmp = ready[i];
   memmove (&ready[1], &ready[0], sizeof (rtx) * i);
   ready[0] = tmp;
-<<<<<<< HEAD
 }
 
 /* This function is called via hook TARGET_SCHED_REORDER before
@@ -10684,43 +10517,6 @@
     return more;
 }
 
-=======
-}
-
-/* This function is called via hook TARGET_SCHED_REORDER before
-   issueing one insn from list READY which contains *NREADYP entries.
-   For target z10 it reorders load instructions to avoid early load
-   conflicts in the floating point pipeline  */
-static int
-s390_sched_reorder (FILE *file ATTRIBUTE_UNUSED, int verbose ATTRIBUTE_UNUSED,
-		    rtx *ready, int *nreadyp, int clock ATTRIBUTE_UNUSED)
-{
-  if (s390_tune == PROCESSOR_2097_Z10)
-    if (reload_completed && *nreadyp > 1)
-      s390_z10_prevent_earlyload_conflicts (ready, nreadyp);
-
-  return s390_issue_rate ();
-}
-
-/* This function is called via hook TARGET_SCHED_VARIABLE_ISSUE after
-   the scheduler has issued INSN.  It stores the last issued insn into
-   last_scheduled_insn in order to make it available for
-   s390_sched_reorder.  */
-static int
-s390_sched_variable_issue (FILE *file ATTRIBUTE_UNUSED,
-                           int verbose ATTRIBUTE_UNUSED,
-                         rtx insn, int more)
-{
-  last_scheduled_insn = insn;
-
-  if (GET_CODE (PATTERN (insn)) != USE
-      && GET_CODE (PATTERN (insn)) != CLOBBER)
-    return more - 1;
-  else
-    return more;
-}
-
->>>>>>> 03d20231
 static void
 s390_sched_init (FILE *file ATTRIBUTE_UNUSED,
 		 int verbose ATTRIBUTE_UNUSED,
@@ -10743,14 +10539,9 @@
 }
 
 /* This target hook implementation for TARGET_LOOP_UNROLL_ADJUST calculates
-<<<<<<< HEAD
-   a new number struct loop *loop should be unrolled if tuned for the z10
-   cpu. The loop is analyzed for memory accesses by calling check_dpu for
-=======
    a new number struct loop *loop should be unrolled if tuned for cpus with
    a built-in stride prefetcher.
    The loop is analyzed for memory accesses by calling check_dpu for
->>>>>>> 03d20231
    each rtx of the loop. Depending on the loop_depth and the amount of
    memory accesses a new number <=nunroll is returned to improve the
    behaviour of the hardware prefetch unit.  */
@@ -10762,12 +10553,7 @@
   unsigned i;
   unsigned mem_count = 0;
 
-<<<<<<< HEAD
-  /* Only z10 needs special handling.  */
-  if (s390_tune != PROCESSOR_2097_Z10)
-=======
   if (s390_tune != PROCESSOR_2097_Z10 && s390_tune != PROCESSOR_2817_Z196)
->>>>>>> 03d20231
     return nunroll;
 
   /* Count the number of memory references within the loop body.  */
@@ -10811,11 +10597,7 @@
 #define TARGET_ASM_CLOSE_PAREN ""
 
 #undef TARGET_DEFAULT_TARGET_FLAGS
-<<<<<<< HEAD
-#define TARGET_DEFAULT_TARGET_FLAGS (TARGET_DEFAULT | MASK_FUSED_MADD)
-=======
 #define TARGET_DEFAULT_TARGET_FLAGS (TARGET_DEFAULT)
->>>>>>> 03d20231
 
 #undef TARGET_HANDLE_OPTION
 #define TARGET_HANDLE_OPTION s390_handle_option
@@ -10954,12 +10736,9 @@
 #undef TARGET_CAN_ELIMINATE
 #define TARGET_CAN_ELIMINATE s390_can_eliminate
 
-<<<<<<< HEAD
-=======
 #undef TARGET_CONDITIONAL_REGISTER_USAGE
 #define TARGET_CONDITIONAL_REGISTER_USAGE s390_conditional_register_usage
 
->>>>>>> 03d20231
 #undef TARGET_LOOP_UNROLL_ADJUST
 #define TARGET_LOOP_UNROLL_ADJUST s390_loop_unroll_adjust
 
