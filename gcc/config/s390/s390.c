/* Subroutines used for code generation on IBM S/390 and zSeries
   Copyright (C) 1999-2017 Free Software Foundation, Inc.
   Contributed by Hartmut Penner (hpenner@de.ibm.com) and
                  Ulrich Weigand (uweigand@de.ibm.com) and
                  Andreas Krebbel (Andreas.Krebbel@de.ibm.com).

This file is part of GCC.

GCC is free software; you can redistribute it and/or modify it under
the terms of the GNU General Public License as published by the Free
Software Foundation; either version 3, or (at your option) any later
version.

GCC is distributed in the hope that it will be useful, but WITHOUT ANY
WARRANTY; without even the implied warranty of MERCHANTABILITY or
FITNESS FOR A PARTICULAR PURPOSE.  See the GNU General Public License
for more details.

You should have received a copy of the GNU General Public License
along with GCC; see the file COPYING3.  If not see
<http://www.gnu.org/licenses/>.  */

#define TARGET_C_FILE 1

#include "config.h"
#include "system.h"
#include "coretypes.h"
#include "backend.h"
#include "target.h"
#include "target-globals.h"
#include "rtl.h"
#include "tree.h"
#include "gimple.h"
#include "cfghooks.h"
#include "cfgloop.h"
#include "df.h"
#include "memmodel.h"
#include "tm_p.h"
#include "stringpool.h"
#include "expmed.h"
#include "optabs.h"
#include "regs.h"
#include "emit-rtl.h"
#include "recog.h"
#include "cgraph.h"
#include "diagnostic-core.h"
#include "diagnostic.h"
#include "alias.h"
#include "fold-const.h"
#include "print-tree.h"
#include "stor-layout.h"
#include "varasm.h"
#include "calls.h"
#include "conditions.h"
#include "output.h"
#include "insn-attr.h"
#include "flags.h"
#include "except.h"
#include "dojump.h"
#include "explow.h"
#include "stmt.h"
#include "expr.h"
#include "reload.h"
#include "cfgrtl.h"
#include "cfganal.h"
#include "lcm.h"
#include "cfgbuild.h"
#include "cfgcleanup.h"
#include "debug.h"
#include "langhooks.h"
#include "internal-fn.h"
#include "gimple-fold.h"
#include "tree-eh.h"
#include "gimplify.h"
#include "params.h"
#include "opts.h"
#include "tree-pass.h"
#include "context.h"
#include "builtins.h"
#include "rtl-iter.h"
#include "intl.h"
#include "tm-constrs.h"

/* This file should be included last.  */
#include "target-def.h"

/* Remember the last target of s390_set_current_function.  */
static GTY(()) tree s390_previous_fndecl;

/* Define the specific costs for a given cpu.  */

struct processor_costs
{
  /* multiplication */
  const int m;        /* cost of an M instruction.  */
  const int mghi;     /* cost of an MGHI instruction.  */
  const int mh;       /* cost of an MH instruction.  */
  const int mhi;      /* cost of an MHI instruction.  */
  const int ml;       /* cost of an ML instruction.  */
  const int mr;       /* cost of an MR instruction.  */
  const int ms;       /* cost of an MS instruction.  */
  const int msg;      /* cost of an MSG instruction.  */
  const int msgf;     /* cost of an MSGF instruction.  */
  const int msgfr;    /* cost of an MSGFR instruction.  */
  const int msgr;     /* cost of an MSGR instruction.  */
  const int msr;      /* cost of an MSR instruction.  */
  const int mult_df;  /* cost of multiplication in DFmode.  */
  const int mxbr;
  /* square root */
  const int sqxbr;    /* cost of square root in TFmode.  */
  const int sqdbr;    /* cost of square root in DFmode.  */
  const int sqebr;    /* cost of square root in SFmode.  */
  /* multiply and add */
  const int madbr;    /* cost of multiply and add in DFmode.  */
  const int maebr;    /* cost of multiply and add in SFmode.  */
  /* division */
  const int dxbr;
  const int ddbr;
  const int debr;
  const int dlgr;
  const int dlr;
  const int dr;
  const int dsgfr;
  const int dsgr;
};

#define s390_cost ((const struct processor_costs *)(s390_cost_pointer))

static const
struct processor_costs z900_cost =
{
  COSTS_N_INSNS (5),     /* M     */
  COSTS_N_INSNS (10),    /* MGHI  */
  COSTS_N_INSNS (5),     /* MH    */
  COSTS_N_INSNS (4),     /* MHI   */
  COSTS_N_INSNS (5),     /* ML    */
  COSTS_N_INSNS (5),     /* MR    */
  COSTS_N_INSNS (4),     /* MS    */
  COSTS_N_INSNS (15),    /* MSG   */
  COSTS_N_INSNS (7),     /* MSGF  */
  COSTS_N_INSNS (7),     /* MSGFR */
  COSTS_N_INSNS (10),    /* MSGR  */
  COSTS_N_INSNS (4),     /* MSR   */
  COSTS_N_INSNS (7),     /* multiplication in DFmode */
  COSTS_N_INSNS (13),    /* MXBR */
  COSTS_N_INSNS (136),   /* SQXBR */
  COSTS_N_INSNS (44),    /* SQDBR */
  COSTS_N_INSNS (35),    /* SQEBR */
  COSTS_N_INSNS (18),    /* MADBR */
  COSTS_N_INSNS (13),    /* MAEBR */
  COSTS_N_INSNS (134),   /* DXBR */
  COSTS_N_INSNS (30),    /* DDBR */
  COSTS_N_INSNS (27),    /* DEBR */
  COSTS_N_INSNS (220),   /* DLGR */
  COSTS_N_INSNS (34),    /* DLR */
  COSTS_N_INSNS (34),    /* DR */
  COSTS_N_INSNS (32),    /* DSGFR */
  COSTS_N_INSNS (32),    /* DSGR */
};

static const
struct processor_costs z990_cost =
{
  COSTS_N_INSNS (4),     /* M     */
  COSTS_N_INSNS (2),     /* MGHI  */
  COSTS_N_INSNS (2),     /* MH    */
  COSTS_N_INSNS (2),     /* MHI   */
  COSTS_N_INSNS (4),     /* ML    */
  COSTS_N_INSNS (4),     /* MR    */
  COSTS_N_INSNS (5),     /* MS    */
  COSTS_N_INSNS (6),     /* MSG   */
  COSTS_N_INSNS (4),     /* MSGF  */
  COSTS_N_INSNS (4),     /* MSGFR */
  COSTS_N_INSNS (4),     /* MSGR  */
  COSTS_N_INSNS (4),     /* MSR   */
  COSTS_N_INSNS (1),     /* multiplication in DFmode */
  COSTS_N_INSNS (28),    /* MXBR */
  COSTS_N_INSNS (130),   /* SQXBR */
  COSTS_N_INSNS (66),    /* SQDBR */
  COSTS_N_INSNS (38),    /* SQEBR */
  COSTS_N_INSNS (1),     /* MADBR */
  COSTS_N_INSNS (1),     /* MAEBR */
  COSTS_N_INSNS (60),    /* DXBR */
  COSTS_N_INSNS (40),    /* DDBR */
  COSTS_N_INSNS (26),    /* DEBR */
  COSTS_N_INSNS (176),   /* DLGR */
  COSTS_N_INSNS (31),    /* DLR */
  COSTS_N_INSNS (31),    /* DR */
  COSTS_N_INSNS (31),    /* DSGFR */
  COSTS_N_INSNS (31),    /* DSGR */
};

static const
struct processor_costs z9_109_cost =
{
  COSTS_N_INSNS (4),     /* M     */
  COSTS_N_INSNS (2),     /* MGHI  */
  COSTS_N_INSNS (2),     /* MH    */
  COSTS_N_INSNS (2),     /* MHI   */
  COSTS_N_INSNS (4),     /* ML    */
  COSTS_N_INSNS (4),     /* MR    */
  COSTS_N_INSNS (5),     /* MS    */
  COSTS_N_INSNS (6),     /* MSG   */
  COSTS_N_INSNS (4),     /* MSGF  */
  COSTS_N_INSNS (4),     /* MSGFR */
  COSTS_N_INSNS (4),     /* MSGR  */
  COSTS_N_INSNS (4),     /* MSR   */
  COSTS_N_INSNS (1),     /* multiplication in DFmode */
  COSTS_N_INSNS (28),    /* MXBR */
  COSTS_N_INSNS (130),   /* SQXBR */
  COSTS_N_INSNS (66),    /* SQDBR */
  COSTS_N_INSNS (38),    /* SQEBR */
  COSTS_N_INSNS (1),     /* MADBR */
  COSTS_N_INSNS (1),     /* MAEBR */
  COSTS_N_INSNS (60),    /* DXBR */
  COSTS_N_INSNS (40),    /* DDBR */
  COSTS_N_INSNS (26),    /* DEBR */
  COSTS_N_INSNS (30),    /* DLGR */
  COSTS_N_INSNS (23),    /* DLR */
  COSTS_N_INSNS (23),    /* DR */
  COSTS_N_INSNS (24),    /* DSGFR */
  COSTS_N_INSNS (24),    /* DSGR */
};

static const
struct processor_costs z10_cost =
{
  COSTS_N_INSNS (10),    /* M     */
  COSTS_N_INSNS (10),    /* MGHI  */
  COSTS_N_INSNS (10),    /* MH    */
  COSTS_N_INSNS (10),    /* MHI   */
  COSTS_N_INSNS (10),    /* ML    */
  COSTS_N_INSNS (10),    /* MR    */
  COSTS_N_INSNS (10),    /* MS    */
  COSTS_N_INSNS (10),    /* MSG   */
  COSTS_N_INSNS (10),    /* MSGF  */
  COSTS_N_INSNS (10),    /* MSGFR */
  COSTS_N_INSNS (10),    /* MSGR  */
  COSTS_N_INSNS (10),    /* MSR   */
  COSTS_N_INSNS (1) ,    /* multiplication in DFmode */
  COSTS_N_INSNS (50),    /* MXBR */
  COSTS_N_INSNS (120),   /* SQXBR */
  COSTS_N_INSNS (52),    /* SQDBR */
  COSTS_N_INSNS (38),    /* SQEBR */
  COSTS_N_INSNS (1),     /* MADBR */
  COSTS_N_INSNS (1),     /* MAEBR */
  COSTS_N_INSNS (111),   /* DXBR */
  COSTS_N_INSNS (39),    /* DDBR */
  COSTS_N_INSNS (32),    /* DEBR */
  COSTS_N_INSNS (160),   /* DLGR */
  COSTS_N_INSNS (71),    /* DLR */
  COSTS_N_INSNS (71),    /* DR */
  COSTS_N_INSNS (71),    /* DSGFR */
  COSTS_N_INSNS (71),    /* DSGR */
};

static const
struct processor_costs z196_cost =
{
  COSTS_N_INSNS (7),     /* M     */
  COSTS_N_INSNS (5),     /* MGHI  */
  COSTS_N_INSNS (5),     /* MH    */
  COSTS_N_INSNS (5),     /* MHI   */
  COSTS_N_INSNS (7),     /* ML    */
  COSTS_N_INSNS (7),     /* MR    */
  COSTS_N_INSNS (6),     /* MS    */
  COSTS_N_INSNS (8),     /* MSG   */
  COSTS_N_INSNS (6),     /* MSGF  */
  COSTS_N_INSNS (6),     /* MSGFR */
  COSTS_N_INSNS (8),     /* MSGR  */
  COSTS_N_INSNS (6),     /* MSR   */
  COSTS_N_INSNS (1) ,    /* multiplication in DFmode */
  COSTS_N_INSNS (40),    /* MXBR B+40 */
  COSTS_N_INSNS (100),   /* SQXBR B+100 */
  COSTS_N_INSNS (42),    /* SQDBR B+42 */
  COSTS_N_INSNS (28),    /* SQEBR B+28 */
  COSTS_N_INSNS (1),     /* MADBR B */
  COSTS_N_INSNS (1),     /* MAEBR B */
  COSTS_N_INSNS (101),   /* DXBR B+101 */
  COSTS_N_INSNS (29),    /* DDBR */
  COSTS_N_INSNS (22),    /* DEBR */
  COSTS_N_INSNS (160),   /* DLGR cracked */
  COSTS_N_INSNS (160),   /* DLR cracked */
  COSTS_N_INSNS (160),   /* DR expanded */
  COSTS_N_INSNS (160),   /* DSGFR cracked */
  COSTS_N_INSNS (160),   /* DSGR cracked */
};

static const
struct processor_costs zEC12_cost =
{
  COSTS_N_INSNS (7),     /* M     */
  COSTS_N_INSNS (5),     /* MGHI  */
  COSTS_N_INSNS (5),     /* MH    */
  COSTS_N_INSNS (5),     /* MHI   */
  COSTS_N_INSNS (7),     /* ML    */
  COSTS_N_INSNS (7),     /* MR    */
  COSTS_N_INSNS (6),     /* MS    */
  COSTS_N_INSNS (8),     /* MSG   */
  COSTS_N_INSNS (6),     /* MSGF  */
  COSTS_N_INSNS (6),     /* MSGFR */
  COSTS_N_INSNS (8),     /* MSGR  */
  COSTS_N_INSNS (6),     /* MSR   */
  COSTS_N_INSNS (1) ,    /* multiplication in DFmode */
  COSTS_N_INSNS (40),    /* MXBR B+40 */
  COSTS_N_INSNS (100),   /* SQXBR B+100 */
  COSTS_N_INSNS (42),    /* SQDBR B+42 */
  COSTS_N_INSNS (28),    /* SQEBR B+28 */
  COSTS_N_INSNS (1),     /* MADBR B */
  COSTS_N_INSNS (1),     /* MAEBR B */
  COSTS_N_INSNS (131),   /* DXBR B+131 */
  COSTS_N_INSNS (29),    /* DDBR */
  COSTS_N_INSNS (22),    /* DEBR */
  COSTS_N_INSNS (160),   /* DLGR cracked */
  COSTS_N_INSNS (160),   /* DLR cracked */
  COSTS_N_INSNS (160),   /* DR expanded */
  COSTS_N_INSNS (160),   /* DSGFR cracked */
  COSTS_N_INSNS (160),   /* DSGR cracked */
};

static struct
{
  const char *const name;
  const enum processor_type processor;
  const struct processor_costs *cost;
}
const processor_table[] =
{
  { "g5",     PROCESSOR_9672_G5,     &z900_cost },
  { "g6",     PROCESSOR_9672_G6,     &z900_cost },
  { "z900",   PROCESSOR_2064_Z900,   &z900_cost },
  { "z990",   PROCESSOR_2084_Z990,   &z990_cost },
  { "z9-109", PROCESSOR_2094_Z9_109, &z9_109_cost },
  { "z9-ec",  PROCESSOR_2094_Z9_EC,  &z9_109_cost },
  { "z10",    PROCESSOR_2097_Z10,    &z10_cost },
  { "z196",   PROCESSOR_2817_Z196,   &z196_cost },
  { "zEC12",  PROCESSOR_2827_ZEC12,  &zEC12_cost },
  { "z13",    PROCESSOR_2964_Z13,    &zEC12_cost },
  { "native", PROCESSOR_NATIVE,      NULL }
};

extern int reload_completed;

/* Kept up to date using the SCHED_VARIABLE_ISSUE hook.  */
static rtx_insn *last_scheduled_insn;
#define MAX_SCHED_UNITS 3
static int last_scheduled_unit_distance[MAX_SCHED_UNITS];

/* The maximum score added for an instruction whose unit hasn't been
   in use for MAX_SCHED_MIX_DISTANCE steps.  Increase this value to
   give instruction mix scheduling more priority over instruction
   grouping.  */
#define MAX_SCHED_MIX_SCORE      8

/* The maximum distance up to which individual scores will be
   calculated.  Everything beyond this gives MAX_SCHED_MIX_SCORE.
   Increase this with the OOO windows size of the machine.  */
#define MAX_SCHED_MIX_DISTANCE 100

/* Structure used to hold the components of a S/390 memory
   address.  A legitimate address on S/390 is of the general
   form
          base + index + displacement
   where any of the components is optional.

   base and index are registers of the class ADDR_REGS,
   displacement is an unsigned 12-bit immediate constant.  */

struct s390_address
{
  rtx base;
  rtx indx;
  rtx disp;
  bool pointer;
  bool literal_pool;
};

/* The following structure is embedded in the machine
   specific part of struct function.  */

struct GTY (()) s390_frame_layout
{
  /* Offset within stack frame.  */
  HOST_WIDE_INT gprs_offset;
  HOST_WIDE_INT f0_offset;
  HOST_WIDE_INT f4_offset;
  HOST_WIDE_INT f8_offset;
  HOST_WIDE_INT backchain_offset;

  /* Number of first and last gpr where slots in the register
     save area are reserved for.  */
  int first_save_gpr_slot;
  int last_save_gpr_slot;

  /* Location (FP register number) where GPRs (r0-r15) should
     be saved to.
      0 - does not need to be saved at all
     -1 - stack slot  */
#define SAVE_SLOT_NONE   0
#define SAVE_SLOT_STACK -1
  signed char gpr_save_slots[16];

  /* Number of first and last gpr to be saved, restored.  */
  int first_save_gpr;
  int first_restore_gpr;
  int last_save_gpr;
  int last_restore_gpr;

  /* Bits standing for floating point registers. Set, if the
     respective register has to be saved. Starting with reg 16 (f0)
     at the rightmost bit.
     Bit 15 14 13 12 11 10  9  8  7  6  5  4  3  2  1  0
     fpr 15 13 11  9 14 12 10  8  7  5  3  1  6  4  2  0
     reg 31 30 29 28 27 26 25 24 23 22 21 20 19 18 17 16  */
  unsigned int fpr_bitmap;

  /* Number of floating point registers f8-f15 which must be saved.  */
  int high_fprs;

  /* Set if return address needs to be saved.
     This flag is set by s390_return_addr_rtx if it could not use
     the initial value of r14 and therefore depends on r14 saved
     to the stack.  */
  bool save_return_addr_p;

  /* Size of stack frame.  */
  HOST_WIDE_INT frame_size;
};

/* Define the structure for the machine field in struct function.  */

struct GTY(()) machine_function
{
  struct s390_frame_layout frame_layout;

  /* Literal pool base register.  */
  rtx base_reg;

  /* True if we may need to perform branch splitting.  */
  bool split_branches_pending_p;

  bool has_landing_pad_p;

  /* True if the current function may contain a tbegin clobbering
     FPRs.  */
  bool tbegin_p;

  /* For -fsplit-stack support: A stack local which holds a pointer to
     the stack arguments for a function with a variable number of
     arguments.  This is set at the start of the function and is used
     to initialize the overflow_arg_area field of the va_list
     structure.  */
  rtx split_stack_varargs_pointer;
};

/* Few accessor macros for struct cfun->machine->s390_frame_layout.  */

#define cfun_frame_layout (cfun->machine->frame_layout)
#define cfun_save_high_fprs_p (!!cfun_frame_layout.high_fprs)
#define cfun_save_arg_fprs_p (!!(TARGET_64BIT				\
				 ? cfun_frame_layout.fpr_bitmap & 0x0f	\
				 : cfun_frame_layout.fpr_bitmap & 0x03))
#define cfun_gprs_save_area_size ((cfun_frame_layout.last_save_gpr_slot - \
  cfun_frame_layout.first_save_gpr_slot + 1) * UNITS_PER_LONG)
#define cfun_set_fpr_save(REGNO) (cfun->machine->frame_layout.fpr_bitmap |=    \
  (1 << (REGNO - FPR0_REGNUM)))
#define cfun_fpr_save_p(REGNO) (!!(cfun->machine->frame_layout.fpr_bitmap &    \
  (1 << (REGNO - FPR0_REGNUM))))
#define cfun_gpr_save_slot(REGNO) \
  cfun->machine->frame_layout.gpr_save_slots[REGNO]

/* Number of GPRs and FPRs used for argument passing.  */
#define GP_ARG_NUM_REG 5
#define FP_ARG_NUM_REG (TARGET_64BIT? 4 : 2)
#define VEC_ARG_NUM_REG 8

/* A couple of shortcuts.  */
#define CONST_OK_FOR_J(x) \
	CONST_OK_FOR_CONSTRAINT_P((x), 'J', "J")
#define CONST_OK_FOR_K(x) \
	CONST_OK_FOR_CONSTRAINT_P((x), 'K', "K")
#define CONST_OK_FOR_Os(x) \
        CONST_OK_FOR_CONSTRAINT_P((x), 'O', "Os")
#define CONST_OK_FOR_Op(x) \
        CONST_OK_FOR_CONSTRAINT_P((x), 'O', "Op")
#define CONST_OK_FOR_On(x) \
        CONST_OK_FOR_CONSTRAINT_P((x), 'O', "On")

#define REGNO_PAIR_OK(REGNO, MODE)                               \
  (HARD_REGNO_NREGS ((REGNO), (MODE)) == 1 || !((REGNO) & 1))

/* That's the read ahead of the dynamic branch prediction unit in
   bytes on a z10 (or higher) CPU.  */
#define PREDICT_DISTANCE (TARGET_Z10 ? 384 : 2048)


/* Indicate which ABI has been used for passing vector args.
   0 - no vector type arguments have been passed where the ABI is relevant
   1 - the old ABI has been used
   2 - a vector type argument has been passed either in a vector register
       or on the stack by value  */
static int s390_vector_abi = 0;

/* Set the vector ABI marker if TYPE is subject to the vector ABI
   switch.  The vector ABI affects only vector data types.  There are
   two aspects of the vector ABI relevant here:

   1. vectors >= 16 bytes have an alignment of 8 bytes with the new
   ABI and natural alignment with the old.

   2. vector <= 16 bytes are passed in VRs or by value on the stack
   with the new ABI but by reference on the stack with the old.

   If ARG_P is true TYPE is used for a function argument or return
   value.  The ABI marker then is set for all vector data types.  If
   ARG_P is false only type 1 vectors are being checked.  */

static void
s390_check_type_for_vector_abi (const_tree type, bool arg_p, bool in_struct_p)
{
  static hash_set<const_tree> visited_types_hash;

  if (s390_vector_abi)
    return;

  if (type == NULL_TREE || TREE_CODE (type) == ERROR_MARK)
    return;

  if (visited_types_hash.contains (type))
    return;

  visited_types_hash.add (type);

  if (VECTOR_TYPE_P (type))
    {
      int type_size = int_size_in_bytes_hwi (type);

      /* Outside arguments only the alignment is changing and this
	 only happens for vector types >= 16 bytes.  */
      if (!arg_p && type_size < 16)
	return;

      /* In arguments vector types > 16 are passed as before (GCC
	 never enforced the bigger alignment for arguments which was
	 required by the old vector ABI).  However, it might still be
	 ABI relevant due to the changed alignment if it is a struct
	 member.  */
      if (arg_p && type_size > 16 && !in_struct_p)
	return;

      s390_vector_abi = TARGET_VX_ABI ? 2 : 1;
    }
  else if (POINTER_TYPE_P (type) || TREE_CODE (type) == ARRAY_TYPE)
    {
      /* ARRAY_TYPE: Since with neither of the ABIs we have more than
	 natural alignment there will never be ABI dependent padding
	 in an array type.  That's why we do not set in_struct_p to
	 true here.  */
      s390_check_type_for_vector_abi (TREE_TYPE (type), arg_p, in_struct_p);
    }
  else if (TREE_CODE (type) == FUNCTION_TYPE || TREE_CODE (type) == METHOD_TYPE)
    {
      tree arg_chain;

      /* Check the return type.  */
      s390_check_type_for_vector_abi (TREE_TYPE (type), true, false);

      for (arg_chain = TYPE_ARG_TYPES (type);
	   arg_chain;
	   arg_chain = TREE_CHAIN (arg_chain))
	s390_check_type_for_vector_abi (TREE_VALUE (arg_chain), true, false);
    }
  else if (RECORD_OR_UNION_TYPE_P (type))
    {
      tree field;

      for (field = TYPE_FIELDS (type); field; field = DECL_CHAIN (field))
	{
	  if (TREE_CODE (field) != FIELD_DECL)
	    continue;

	  s390_check_type_for_vector_abi (TREE_TYPE (field), arg_p, true);
	}
    }
}


/* System z builtins.  */

#include "s390-builtins.h"

const unsigned int bflags_builtin[S390_BUILTIN_MAX + 1] =
  {
#undef B_DEF
#undef OB_DEF
#undef OB_DEF_VAR
#define B_DEF(NAME, PATTERN, ATTRS, BFLAGS, ...) BFLAGS,
#define OB_DEF(...)
#define OB_DEF_VAR(...)
#include "s390-builtins.def"
    0
  };

const unsigned int opflags_builtin[S390_BUILTIN_MAX + 1] =
  {
#undef B_DEF
#undef OB_DEF
#undef OB_DEF_VAR
#define B_DEF(NAME, PATTERN, ATTRS, BFLAGS, OPFLAGS, ...) OPFLAGS,
#define OB_DEF(...)
#define OB_DEF_VAR(...)
#include "s390-builtins.def"
    0
  };

const unsigned int bflags_overloaded_builtin[S390_OVERLOADED_BUILTIN_MAX + 1] =
  {
#undef B_DEF
#undef OB_DEF
#undef OB_DEF_VAR
#define B_DEF(...)
#define OB_DEF(NAME, FIRST_VAR_NAME, LAST_VAR_NAME, BFLAGS, ...) BFLAGS,
#define OB_DEF_VAR(...)
#include "s390-builtins.def"
    0
  };

const unsigned int
opflags_overloaded_builtin_var[S390_OVERLOADED_BUILTIN_VAR_MAX + 1] =
  {
#undef B_DEF
#undef OB_DEF
#undef OB_DEF_VAR
#define B_DEF(...)
#define OB_DEF(...)
#define OB_DEF_VAR(NAME, PATTERN, FLAGS, FNTYPE) FLAGS,
#include "s390-builtins.def"
    0
  };

tree s390_builtin_types[BT_MAX];
tree s390_builtin_fn_types[BT_FN_MAX];
tree s390_builtin_decls[S390_BUILTIN_MAX +
			S390_OVERLOADED_BUILTIN_MAX +
			S390_OVERLOADED_BUILTIN_VAR_MAX];

static enum insn_code const code_for_builtin[S390_BUILTIN_MAX + 1] = {
#undef B_DEF
#undef OB_DEF
#undef OB_DEF_VAR
#define B_DEF(NAME, PATTERN, ...) CODE_FOR_##PATTERN,
#define OB_DEF(...)
#define OB_DEF_VAR(...)

#include "s390-builtins.def"
  CODE_FOR_nothing
};

static void
s390_init_builtins (void)
{
  /* These definitions are being used in s390-builtins.def.  */
  tree returns_twice_attr = tree_cons (get_identifier ("returns_twice"),
				       NULL, NULL);
  tree noreturn_attr = tree_cons (get_identifier ("noreturn"), NULL, NULL);
  tree c_uint64_type_node;

  /* The uint64_type_node from tree.c is not compatible to the C99
     uint64_t data type.  What we want is c_uint64_type_node from
     c-common.c.  But since backend code is not supposed to interface
     with the frontend we recreate it here.  */
  if (TARGET_64BIT)
    c_uint64_type_node = long_unsigned_type_node;
  else
    c_uint64_type_node = long_long_unsigned_type_node;

#undef DEF_TYPE
#define DEF_TYPE(INDEX, NODE, CONST_P)			\
  if (s390_builtin_types[INDEX] == NULL)		\
    s390_builtin_types[INDEX] = (!CONST_P) ?		\
      (NODE) : build_type_variant ((NODE), 1, 0);

#undef DEF_POINTER_TYPE
#define DEF_POINTER_TYPE(INDEX, INDEX_BASE)				\
  if (s390_builtin_types[INDEX] == NULL)				\
    s390_builtin_types[INDEX] =						\
      build_pointer_type (s390_builtin_types[INDEX_BASE]);

#undef DEF_DISTINCT_TYPE
#define DEF_DISTINCT_TYPE(INDEX, INDEX_BASE)				\
  if (s390_builtin_types[INDEX] == NULL)				\
    s390_builtin_types[INDEX] =						\
      build_distinct_type_copy (s390_builtin_types[INDEX_BASE]);

#undef DEF_VECTOR_TYPE
#define DEF_VECTOR_TYPE(INDEX, INDEX_BASE, ELEMENTS)			\
  if (s390_builtin_types[INDEX] == NULL)				\
    s390_builtin_types[INDEX] =						\
      build_vector_type (s390_builtin_types[INDEX_BASE], ELEMENTS);

#undef DEF_OPAQUE_VECTOR_TYPE
#define DEF_OPAQUE_VECTOR_TYPE(INDEX, INDEX_BASE, ELEMENTS)		\
  if (s390_builtin_types[INDEX] == NULL)				\
    s390_builtin_types[INDEX] =						\
      build_opaque_vector_type (s390_builtin_types[INDEX_BASE], ELEMENTS);

#undef DEF_FN_TYPE
#define DEF_FN_TYPE(INDEX, args...)				\
  if (s390_builtin_fn_types[INDEX] == NULL)			\
    s390_builtin_fn_types[INDEX] =				\
      build_function_type_list (args, NULL_TREE);
#undef DEF_OV_TYPE
#define DEF_OV_TYPE(...)
#include "s390-builtin-types.def"

#undef B_DEF
#define B_DEF(NAME, PATTERN, ATTRS, BFLAGS, OPFLAGS, FNTYPE)		\
  if (s390_builtin_decls[S390_BUILTIN_##NAME] == NULL)			\
    s390_builtin_decls[S390_BUILTIN_##NAME] =				\
      add_builtin_function ("__builtin_" #NAME,				\
			    s390_builtin_fn_types[FNTYPE],		\
			    S390_BUILTIN_##NAME,			\
			    BUILT_IN_MD,				\
			    NULL,					\
			    ATTRS);
#undef OB_DEF
#define OB_DEF(NAME, FIRST_VAR_NAME, LAST_VAR_NAME, BFLAGS, FNTYPE)	\
  if (s390_builtin_decls[S390_OVERLOADED_BUILTIN_##NAME + S390_BUILTIN_MAX] \
      == NULL)								\
    s390_builtin_decls[S390_OVERLOADED_BUILTIN_##NAME + S390_BUILTIN_MAX] = \
      add_builtin_function ("__builtin_" #NAME,				\
			    s390_builtin_fn_types[FNTYPE],		\
			    S390_OVERLOADED_BUILTIN_##NAME + S390_BUILTIN_MAX, \
			    BUILT_IN_MD,				\
			    NULL,					\
			    0);
#undef OB_DEF_VAR
#define OB_DEF_VAR(...)
#include "s390-builtins.def"

}

/* Return true if ARG is appropriate as argument number ARGNUM of
   builtin DECL.  The operand flags from s390-builtins.def have to
   passed as OP_FLAGS.  */
bool
s390_const_operand_ok (tree arg, int argnum, int op_flags, tree decl)
{
  if (O_UIMM_P (op_flags))
    {
      int bitwidths[] = { 1, 2, 3, 4, 5, 8, 12, 16, 32 };
      int bitwidth = bitwidths[op_flags - O_U1];

      if (!tree_fits_uhwi_p (arg)
	  || tree_to_uhwi (arg) > (HOST_WIDE_INT_1U << bitwidth) - 1)
	{
	  error("constant argument %d for builtin %qF is out of range (0.."
		HOST_WIDE_INT_PRINT_UNSIGNED ")",
		argnum, decl,
		(HOST_WIDE_INT_1U << bitwidth) - 1);
	  return false;
	}
    }

  if (O_SIMM_P (op_flags))
    {
      int bitwidths[] = { 2, 3, 4, 5, 8, 12, 16, 32 };
      int bitwidth = bitwidths[op_flags - O_S2];

      if (!tree_fits_shwi_p (arg)
	  || tree_to_shwi (arg) < -(HOST_WIDE_INT_1 << (bitwidth - 1))
	  || tree_to_shwi (arg) > ((HOST_WIDE_INT_1 << (bitwidth - 1)) - 1))
	{
	  error("constant argument %d for builtin %qF is out of range ("
		HOST_WIDE_INT_PRINT_DEC ".."
		HOST_WIDE_INT_PRINT_DEC ")",
		argnum, decl,
		-(HOST_WIDE_INT_1 << (bitwidth - 1)),
		(HOST_WIDE_INT_1 << (bitwidth - 1)) - 1);
	  return false;
	}
    }
  return true;
}

/* Expand an expression EXP that calls a built-in function,
   with result going to TARGET if that's convenient
   (and in mode MODE if that's convenient).
   SUBTARGET may be used as the target for computing one of EXP's operands.
   IGNORE is nonzero if the value is to be ignored.  */

static rtx
s390_expand_builtin (tree exp, rtx target, rtx subtarget ATTRIBUTE_UNUSED,
		     machine_mode mode ATTRIBUTE_UNUSED,
		     int ignore ATTRIBUTE_UNUSED)
{
#define MAX_ARGS 6

  tree fndecl = TREE_OPERAND (CALL_EXPR_FN (exp), 0);
  unsigned int fcode = DECL_FUNCTION_CODE (fndecl);
  enum insn_code icode;
  rtx op[MAX_ARGS], pat;
  int arity;
  bool nonvoid;
  tree arg;
  call_expr_arg_iterator iter;
  unsigned int all_op_flags = opflags_for_builtin (fcode);
  machine_mode last_vec_mode = VOIDmode;

  if (TARGET_DEBUG_ARG)
    {
      fprintf (stderr,
	       "s390_expand_builtin, code = %4d, %s, bflags = 0x%x\n",
	       (int)fcode, IDENTIFIER_POINTER (DECL_NAME (fndecl)),
	       bflags_for_builtin (fcode));
    }

  if (S390_USE_TARGET_ATTRIBUTE)
    {
      unsigned int bflags;

      bflags = bflags_for_builtin (fcode);
      if ((bflags & B_HTM) && !TARGET_HTM)
	{
	  error ("builtin %qF is not supported without -mhtm "
		 "(default with -march=zEC12 and higher).", fndecl);
	  return const0_rtx;
	}
      if ((bflags & B_VX) && !TARGET_VX)
	{
	  error ("builtin %qF is not supported without -mvx "
		 "(default with -march=z13 and higher).", fndecl);
	  return const0_rtx;
	}
    }
  if (fcode >= S390_OVERLOADED_BUILTIN_VAR_OFFSET
      && fcode < S390_ALL_BUILTIN_MAX)
    {
      gcc_unreachable ();
    }
  else if (fcode < S390_OVERLOADED_BUILTIN_OFFSET)
    {
      icode = code_for_builtin[fcode];
      /* Set a flag in the machine specific cfun part in order to support
	 saving/restoring of FPRs.  */
      if (fcode == S390_BUILTIN_tbegin || fcode == S390_BUILTIN_tbegin_retry)
	cfun->machine->tbegin_p = true;
    }
  else if (fcode < S390_OVERLOADED_BUILTIN_VAR_OFFSET)
    {
      error ("unresolved overloaded builtin");
      return const0_rtx;
    }
  else
    internal_error ("bad builtin fcode");

  if (icode == 0)
    internal_error ("bad builtin icode");

  nonvoid = TREE_TYPE (TREE_TYPE (fndecl)) != void_type_node;

  if (nonvoid)
    {
      machine_mode tmode = insn_data[icode].operand[0].mode;
      if (!target
	  || GET_MODE (target) != tmode
	  || !(*insn_data[icode].operand[0].predicate) (target, tmode))
	target = gen_reg_rtx (tmode);

      /* There are builtins (e.g. vec_promote) with no vector
	 arguments but an element selector.  So we have to also look
	 at the vector return type when emitting the modulo
	 operation.  */
      if (VECTOR_MODE_P (insn_data[icode].operand[0].mode))
	last_vec_mode = insn_data[icode].operand[0].mode;
    }

  arity = 0;
  FOR_EACH_CALL_EXPR_ARG (arg, iter, exp)
    {
      rtx tmp_rtx;
      const struct insn_operand_data *insn_op;
      unsigned int op_flags = all_op_flags & ((1 << O_SHIFT) - 1);

      all_op_flags = all_op_flags >> O_SHIFT;

      if (arg == error_mark_node)
	return NULL_RTX;
      if (arity >= MAX_ARGS)
	return NULL_RTX;

      if (O_IMM_P (op_flags)
	  && TREE_CODE (arg) != INTEGER_CST)
	{
	  error ("constant value required for builtin %qF argument %d",
		 fndecl, arity + 1);
	  return const0_rtx;
	}

      if (!s390_const_operand_ok (arg, arity + 1, op_flags, fndecl))
	return const0_rtx;

      insn_op = &insn_data[icode].operand[arity + nonvoid];
      op[arity] = expand_expr (arg, NULL_RTX, insn_op->mode, EXPAND_NORMAL);

      /* expand_expr truncates constants to the target mode only if it
	 is "convenient".  However, our checks below rely on this
	 being done.  */
      if (CONST_INT_P (op[arity])
	  && SCALAR_INT_MODE_P (insn_op->mode)
	  && GET_MODE (op[arity]) != insn_op->mode)
	op[arity] = GEN_INT (trunc_int_for_mode (INTVAL (op[arity]),
						 insn_op->mode));

      /* Wrap the expanded RTX for pointer types into a MEM expr with
	 the proper mode.  This allows us to use e.g. (match_operand
	 "memory_operand"..) in the insn patterns instead of (mem
	 (match_operand "address_operand)).  This is helpful for
	 patterns not just accepting MEMs.  */
      if (POINTER_TYPE_P (TREE_TYPE (arg))
	  && insn_op->predicate != address_operand)
	op[arity] = gen_rtx_MEM (insn_op->mode, op[arity]);

      /* Expand the module operation required on element selectors.  */
      if (op_flags == O_ELEM)
	{
	  gcc_assert (last_vec_mode != VOIDmode);
	  op[arity] = simplify_expand_binop (SImode, code_to_optab (AND),
					     op[arity],
					     GEN_INT (GET_MODE_NUNITS (last_vec_mode) - 1),
					     NULL_RTX, 1, OPTAB_DIRECT);
	}

      /* Record the vector mode used for an element selector.  This assumes:
	 1. There is no builtin with two different vector modes and an element selector
         2. The element selector comes after the vector type it is referring to.
	 This currently the true for all the builtins but FIXME we
	 should better check for that.  */
      if (VECTOR_MODE_P (insn_op->mode))
	last_vec_mode = insn_op->mode;

      if (insn_op->predicate (op[arity], insn_op->mode))
	{
	  arity++;
	  continue;
	}

      if (MEM_P (op[arity])
	  && insn_op->predicate == memory_operand
	  && (GET_MODE (XEXP (op[arity], 0)) == Pmode
	      || GET_MODE (XEXP (op[arity], 0)) == VOIDmode))
	{
	  op[arity] = replace_equiv_address (op[arity],
					     copy_to_mode_reg (Pmode,
					       XEXP (op[arity], 0)));
	}
      /* Some of the builtins require different modes/types than the
	 pattern in order to implement a specific API.  Instead of
	 adding many expanders which do the mode change we do it here.
	 E.g. s390_vec_add_u128 required to have vector unsigned char
	 arguments is mapped to addti3.  */
      else if (insn_op->mode != VOIDmode
	       && GET_MODE (op[arity]) != VOIDmode
	       && GET_MODE (op[arity]) != insn_op->mode
	       && ((tmp_rtx = simplify_gen_subreg (insn_op->mode, op[arity],
						   GET_MODE (op[arity]), 0))
		   != NULL_RTX))
	{
	  op[arity] = tmp_rtx;
	}
      else if (GET_MODE (op[arity]) == insn_op->mode
	       || GET_MODE (op[arity]) == VOIDmode
	       || (insn_op->predicate == address_operand
		   && GET_MODE (op[arity]) == Pmode))
	{
	  /* An address_operand usually has VOIDmode in the expander
	     so we cannot use this.  */
	  machine_mode target_mode =
	    (insn_op->predicate == address_operand
	     ? (machine_mode_enum) Pmode : insn_op->mode);
	  op[arity] = copy_to_mode_reg (target_mode, op[arity]);
	}

      if (!insn_op->predicate (op[arity], insn_op->mode))
	{
	  error ("invalid argument %d for builtin %qF", arity + 1, fndecl);
	  return const0_rtx;
	}
      arity++;
    }

  switch (arity)
    {
    case 0:
      pat = GEN_FCN (icode) (target);
      break;
    case 1:
      if (nonvoid)
        pat = GEN_FCN (icode) (target, op[0]);
      else
	pat = GEN_FCN (icode) (op[0]);
      break;
    case 2:
      if (nonvoid)
	pat = GEN_FCN (icode) (target, op[0], op[1]);
      else
	pat = GEN_FCN (icode) (op[0], op[1]);
      break;
    case 3:
      if (nonvoid)
	pat = GEN_FCN (icode) (target, op[0], op[1], op[2]);
      else
	pat = GEN_FCN (icode) (op[0], op[1], op[2]);
      break;
    case 4:
      if (nonvoid)
	pat = GEN_FCN (icode) (target, op[0], op[1], op[2], op[3]);
      else
	pat = GEN_FCN (icode) (op[0], op[1], op[2], op[3]);
      break;
    case 5:
      if (nonvoid)
	pat = GEN_FCN (icode) (target, op[0], op[1], op[2], op[3], op[4]);
      else
	pat = GEN_FCN (icode) (op[0], op[1], op[2], op[3], op[4]);
      break;
    case 6:
      if (nonvoid)
	pat = GEN_FCN (icode) (target, op[0], op[1], op[2], op[3], op[4], op[5]);
      else
	pat = GEN_FCN (icode) (op[0], op[1], op[2], op[3], op[4], op[5]);
      break;
    default:
      gcc_unreachable ();
    }
  if (!pat)
    return NULL_RTX;
  emit_insn (pat);

  if (nonvoid)
    return target;
  else
    return const0_rtx;
}


static const int s390_hotpatch_hw_max = 1000000;
static int s390_hotpatch_hw_before_label = 0;
static int s390_hotpatch_hw_after_label = 0;

/* Check whether the hotpatch attribute is applied to a function and, if it has
   an argument, the argument is valid.  */

static tree
s390_handle_hotpatch_attribute (tree *node, tree name, tree args,
				int flags ATTRIBUTE_UNUSED, bool *no_add_attrs)
{
  tree expr;
  tree expr2;
  int err;

  if (TREE_CODE (*node) != FUNCTION_DECL)
    {
      warning (OPT_Wattributes, "%qE attribute only applies to functions",
	       name);
      *no_add_attrs = true;
    }
  if (args != NULL && TREE_CHAIN (args) != NULL)
    {
      expr = TREE_VALUE (args);
      expr2 = TREE_VALUE (TREE_CHAIN (args));
    }
  if (args == NULL || TREE_CHAIN (args) == NULL)
    err = 1;
  else if (TREE_CODE (expr) != INTEGER_CST
	   || !INTEGRAL_TYPE_P (TREE_TYPE (expr))
	   || wi::gtu_p (expr, s390_hotpatch_hw_max))
    err = 1;
  else if (TREE_CODE (expr2) != INTEGER_CST
	   || !INTEGRAL_TYPE_P (TREE_TYPE (expr2))
	   || wi::gtu_p (expr2, s390_hotpatch_hw_max))
    err = 1;
  else
    err = 0;
  if (err)
    {
      error ("requested %qE attribute is not a comma separated pair of"
	     " non-negative integer constants or too large (max. %d)", name,
	     s390_hotpatch_hw_max);
      *no_add_attrs = true;
    }

  return NULL_TREE;
}

/* Expand the s390_vector_bool type attribute.  */

static tree
s390_handle_vectorbool_attribute (tree *node, tree name ATTRIBUTE_UNUSED,
				  tree args ATTRIBUTE_UNUSED,
				  int flags ATTRIBUTE_UNUSED, bool *no_add_attrs)
{
  tree type = *node, result = NULL_TREE;
  machine_mode mode;

  while (POINTER_TYPE_P (type)
	 || TREE_CODE (type) == FUNCTION_TYPE
	 || TREE_CODE (type) == METHOD_TYPE
	 || TREE_CODE (type) == ARRAY_TYPE)
    type = TREE_TYPE (type);

  mode = TYPE_MODE (type);
  switch (mode)
    {
    case E_DImode: case E_V2DImode:
      result = s390_builtin_types[BT_BV2DI];
      break;
    case E_SImode: case E_V4SImode:
      result = s390_builtin_types[BT_BV4SI];
      break;
    case E_HImode: case E_V8HImode:
      result = s390_builtin_types[BT_BV8HI];
      break;
    case E_QImode: case E_V16QImode:
      result = s390_builtin_types[BT_BV16QI];
      break;
    default:
      break;
    }

  *no_add_attrs = true;  /* No need to hang on to the attribute.  */

  if (result)
    *node = lang_hooks.types.reconstruct_complex_type (*node, result);

  return NULL_TREE;
}

static const struct attribute_spec s390_attribute_table[] = {
  { "hotpatch", 2, 2, true, false, false, s390_handle_hotpatch_attribute, false },
  { "s390_vector_bool", 0, 0, false, true, false, s390_handle_vectorbool_attribute, true },
  /* End element.  */
  { NULL,        0, 0, false, false, false, NULL, false }
};

/* Return the alignment for LABEL.  We default to the -falign-labels
   value except for the literal pool base label.  */
int
s390_label_align (rtx_insn *label)
{
  rtx_insn *prev_insn = prev_active_insn (label);
  rtx set, src;

  if (prev_insn == NULL_RTX)
    goto old;

  set = single_set (prev_insn);

  if (set == NULL_RTX)
    goto old;

  src = SET_SRC (set);

  /* Don't align literal pool base labels.  */
  if (GET_CODE (src) == UNSPEC
      && XINT (src, 1) == UNSPEC_MAIN_BASE)
    return 0;

 old:
  return align_labels_log;
}

static scalar_int_mode
s390_libgcc_cmp_return_mode (void)
{
  return TARGET_64BIT ? DImode : SImode;
}

static scalar_int_mode
s390_libgcc_shift_count_mode (void)
{
  return TARGET_64BIT ? DImode : SImode;
}

static scalar_int_mode
s390_unwind_word_mode (void)
{
  return TARGET_64BIT ? DImode : SImode;
}

/* Return true if the back end supports mode MODE.  */
static bool
s390_scalar_mode_supported_p (scalar_mode mode)
{
  /* In contrast to the default implementation reject TImode constants on 31bit
     TARGET_ZARCH for ABI compliance.  */
  if (!TARGET_64BIT && TARGET_ZARCH && mode == TImode)
    return false;

  if (DECIMAL_FLOAT_MODE_P (mode))
    return default_decimal_float_supported_p ();

  return default_scalar_mode_supported_p (mode);
}

/* Return true if the back end supports vector mode MODE.  */
static bool
s390_vector_mode_supported_p (machine_mode mode)
{
  machine_mode inner;

  if (!VECTOR_MODE_P (mode)
      || !TARGET_VX
      || GET_MODE_SIZE (mode) > 16)
    return false;

  inner = GET_MODE_INNER (mode);

  switch (inner)
    {
    case E_QImode:
    case E_HImode:
    case E_SImode:
    case E_DImode:
    case E_TImode:
    case E_SFmode:
    case E_DFmode:
    case E_TFmode:
      return true;
    default:
      return false;
    }
}

/* Set the has_landing_pad_p flag in struct machine_function to VALUE.  */

void
s390_set_has_landing_pad_p (bool value)
{
  cfun->machine->has_landing_pad_p = value;
}

/* If two condition code modes are compatible, return a condition code
   mode which is compatible with both.  Otherwise, return
   VOIDmode.  */

static machine_mode
s390_cc_modes_compatible (machine_mode m1, machine_mode m2)
{
  if (m1 == m2)
    return m1;

  switch (m1)
    {
    case E_CCZmode:
      if (m2 == CCUmode || m2 == CCTmode || m2 == CCZ1mode
	  || m2 == CCSmode || m2 == CCSRmode || m2 == CCURmode)
        return m2;
      return VOIDmode;

    case E_CCSmode:
    case E_CCUmode:
    case E_CCTmode:
    case E_CCSRmode:
    case E_CCURmode:
    case E_CCZ1mode:
      if (m2 == CCZmode)
	return m1;

      return VOIDmode;

    default:
      return VOIDmode;
    }
  return VOIDmode;
}

/* Return true if SET either doesn't set the CC register, or else
   the source and destination have matching CC modes and that
   CC mode is at least as constrained as REQ_MODE.  */

static bool
s390_match_ccmode_set (rtx set, machine_mode req_mode)
{
  machine_mode set_mode;

  gcc_assert (GET_CODE (set) == SET);

  /* These modes are supposed to be used only in CC consumer
     patterns.  */
  gcc_assert (req_mode != CCVIALLmode && req_mode != CCVIANYmode
	      && req_mode != CCVFALLmode && req_mode != CCVFANYmode);

  if (GET_CODE (SET_DEST (set)) != REG || !CC_REGNO_P (REGNO (SET_DEST (set))))
    return 1;

  set_mode = GET_MODE (SET_DEST (set));
  switch (set_mode)
    {
<<<<<<< HEAD
    case E_CCSmode:
    case E_CCSRmode:
    case E_CCUmode:
    case E_CCURmode:
    case E_CCLmode:
    case E_CCL1mode:
    case E_CCL2mode:
    case E_CCL3mode:
    case E_CCT1mode:
    case E_CCT2mode:
    case E_CCT3mode:
    case E_CCVEQmode:
    case E_CCVHmode:
    case E_CCVHUmode:
    case E_CCVFHmode:
    case E_CCVFHEmode:
=======
    case CCSmode:
    case CCSRmode:
    case CCUmode:
    case CCURmode:
    case CCLmode:
    case CCL1mode:
    case CCL2mode:
    case CCL3mode:
    case CCT1mode:
    case CCT2mode:
    case CCT3mode:
    case CCVEQmode:
    case CCVIHmode:
    case CCVIHUmode:
    case CCVFHmode:
    case CCVFHEmode:
>>>>>>> 68b948d3
      if (req_mode != set_mode)
        return 0;
      break;

    case E_CCZmode:
      if (req_mode != CCSmode && req_mode != CCUmode && req_mode != CCTmode
	  && req_mode != CCSRmode && req_mode != CCURmode)
        return 0;
      break;

    case E_CCAPmode:
    case E_CCANmode:
      if (req_mode != CCAmode)
        return 0;
      break;

    default:
      gcc_unreachable ();
    }

  return (GET_MODE (SET_SRC (set)) == set_mode);
}

/* Return true if every SET in INSN that sets the CC register
   has source and destination with matching CC modes and that
   CC mode is at least as constrained as REQ_MODE.
   If REQ_MODE is VOIDmode, always return false.  */

bool
s390_match_ccmode (rtx_insn *insn, machine_mode req_mode)
{
  int i;

  /* s390_tm_ccmode returns VOIDmode to indicate failure.  */
  if (req_mode == VOIDmode)
    return false;

  if (GET_CODE (PATTERN (insn)) == SET)
    return s390_match_ccmode_set (PATTERN (insn), req_mode);

  if (GET_CODE (PATTERN (insn)) == PARALLEL)
      for (i = 0; i < XVECLEN (PATTERN (insn), 0); i++)
        {
          rtx set = XVECEXP (PATTERN (insn), 0, i);
          if (GET_CODE (set) == SET)
            if (!s390_match_ccmode_set (set, req_mode))
              return false;
        }

  return true;
}

/* If a test-under-mask instruction can be used to implement
   (compare (and ... OP1) OP2), return the CC mode required
   to do that.  Otherwise, return VOIDmode.
   MIXED is true if the instruction can distinguish between
   CC1 and CC2 for mixed selected bits (TMxx), it is false
   if the instruction cannot (TM).  */

machine_mode
s390_tm_ccmode (rtx op1, rtx op2, bool mixed)
{
  int bit0, bit1;

  /* ??? Fixme: should work on CONST_WIDE_INT as well.  */
  if (GET_CODE (op1) != CONST_INT || GET_CODE (op2) != CONST_INT)
    return VOIDmode;

  /* Selected bits all zero: CC0.
     e.g.: int a; if ((a & (16 + 128)) == 0) */
  if (INTVAL (op2) == 0)
    return CCTmode;

  /* Selected bits all one: CC3.
     e.g.: int a; if ((a & (16 + 128)) == 16 + 128) */
  if (INTVAL (op2) == INTVAL (op1))
    return CCT3mode;

  /* Exactly two bits selected, mixed zeroes and ones: CC1 or CC2. e.g.:
     int a;
     if ((a & (16 + 128)) == 16)         -> CCT1
     if ((a & (16 + 128)) == 128)        -> CCT2  */
  if (mixed)
    {
      bit1 = exact_log2 (INTVAL (op2));
      bit0 = exact_log2 (INTVAL (op1) ^ INTVAL (op2));
      if (bit0 != -1 && bit1 != -1)
        return bit0 > bit1 ? CCT1mode : CCT2mode;
    }

  return VOIDmode;
}

/* Given a comparison code OP (EQ, NE, etc.) and the operands
   OP0 and OP1 of a COMPARE, return the mode to be used for the
   comparison.  */

machine_mode
s390_select_ccmode (enum rtx_code code, rtx op0, rtx op1)
{
  if (TARGET_VX
      && register_operand (op0, DFmode)
      && register_operand (op1, DFmode))
    {
      /* LT, LE, UNGT, UNGE require swapping OP0 and OP1.  Either
	 s390_emit_compare or s390_canonicalize_comparison will take
	 care of it.  */
      switch (code)
	{
	case EQ:
	case NE:
	  return CCVEQmode;
	case GT:
	case UNLE:
	  return CCVFHmode;
	case GE:
	case UNLT:
	  return CCVFHEmode;
	default:
	  ;
	}
    }

  switch (code)
    {
      case EQ:
      case NE:
	if ((GET_CODE (op0) == NEG || GET_CODE (op0) == ABS)
	    && GET_MODE_CLASS (GET_MODE (op0)) == MODE_INT)
	  return CCAPmode;
	if (GET_CODE (op0) == PLUS && GET_CODE (XEXP (op0, 1)) == CONST_INT
	    && CONST_OK_FOR_K (INTVAL (XEXP (op0, 1))))
	  return CCAPmode;
	if ((GET_CODE (op0) == PLUS || GET_CODE (op0) == MINUS
	     || GET_CODE (op1) == NEG)
	    && GET_MODE_CLASS (GET_MODE (op0)) == MODE_INT)
	  return CCLmode;

	if (GET_CODE (op0) == AND)
	  {
	    /* Check whether we can potentially do it via TM.  */
	    machine_mode ccmode;
	    ccmode = s390_tm_ccmode (XEXP (op0, 1), op1, 1);
	    if (ccmode != VOIDmode)
	      {
		/* Relax CCTmode to CCZmode to allow fall-back to AND
		   if that turns out to be beneficial.  */
	        return ccmode == CCTmode ? CCZmode : ccmode;
	      }
	  }

	if (register_operand (op0, HImode)
	    && GET_CODE (op1) == CONST_INT
	    && (INTVAL (op1) == -1 || INTVAL (op1) == 65535))
	  return CCT3mode;
	if (register_operand (op0, QImode)
	    && GET_CODE (op1) == CONST_INT
	    && (INTVAL (op1) == -1 || INTVAL (op1) == 255))
	  return CCT3mode;

	return CCZmode;

      case LE:
      case LT:
      case GE:
      case GT:
	/* The only overflow condition of NEG and ABS happens when
	   -INT_MAX is used as parameter, which stays negative. So
	   we have an overflow from a positive value to a negative.
	   Using CCAP mode the resulting cc can be used for comparisons.  */
	if ((GET_CODE (op0) == NEG || GET_CODE (op0) == ABS)
	    && GET_MODE_CLASS (GET_MODE (op0)) == MODE_INT)
	  return CCAPmode;

 	/* If constants are involved in an add instruction it is possible to use
 	   the resulting cc for comparisons with zero. Knowing the sign of the
	   constant the overflow behavior gets predictable. e.g.:
 	     int a, b; if ((b = a + c) > 0)
 	   with c as a constant value: c < 0 -> CCAN and c >= 0 -> CCAP  */
	if (GET_CODE (op0) == PLUS && GET_CODE (XEXP (op0, 1)) == CONST_INT
	    && (CONST_OK_FOR_K (INTVAL (XEXP (op0, 1)))
		|| (CONST_OK_FOR_CONSTRAINT_P (INTVAL (XEXP (op0, 1)), 'O', "Os")
		    /* Avoid INT32_MIN on 32 bit.  */
		    && (!TARGET_ZARCH || INTVAL (XEXP (op0, 1)) != -0x7fffffff - 1))))
	  {
	    if (INTVAL (XEXP((op0), 1)) < 0)
	      return CCANmode;
	    else
	      return CCAPmode;
	  }
	/* Fall through.  */
      case UNORDERED:
      case ORDERED:
      case UNEQ:
      case UNLE:
      case UNLT:
      case UNGE:
      case UNGT:
      case LTGT:
	if ((GET_CODE (op0) == SIGN_EXTEND || GET_CODE (op0) == ZERO_EXTEND)
	    && GET_CODE (op1) != CONST_INT)
	  return CCSRmode;
	return CCSmode;

      case LTU:
      case GEU:
	if (GET_CODE (op0) == PLUS
	    && GET_MODE_CLASS (GET_MODE (op0)) == MODE_INT)
	  return CCL1mode;

	if ((GET_CODE (op0) == SIGN_EXTEND || GET_CODE (op0) == ZERO_EXTEND)
	    && GET_CODE (op1) != CONST_INT)
	  return CCURmode;
	return CCUmode;

      case LEU:
      case GTU:
	if (GET_CODE (op0) == MINUS
	    && GET_MODE_CLASS (GET_MODE (op0)) == MODE_INT)
	  return CCL2mode;

	if ((GET_CODE (op0) == SIGN_EXTEND || GET_CODE (op0) == ZERO_EXTEND)
	    && GET_CODE (op1) != CONST_INT)
	  return CCURmode;
	return CCUmode;

      default:
	gcc_unreachable ();
    }
}

/* Replace the comparison OP0 CODE OP1 by a semantically equivalent one
   that we can implement more efficiently.  */

static void
s390_canonicalize_comparison (int *code, rtx *op0, rtx *op1,
			      bool op0_preserve_value)
{
  if (op0_preserve_value)
    return;

  /* Convert ZERO_EXTRACT back to AND to enable TM patterns.  */
  if ((*code == EQ || *code == NE)
      && *op1 == const0_rtx
      && GET_CODE (*op0) == ZERO_EXTRACT
      && GET_CODE (XEXP (*op0, 1)) == CONST_INT
      && GET_CODE (XEXP (*op0, 2)) == CONST_INT
      && SCALAR_INT_MODE_P (GET_MODE (XEXP (*op0, 0))))
    {
      rtx inner = XEXP (*op0, 0);
      HOST_WIDE_INT modesize = GET_MODE_BITSIZE (GET_MODE (inner));
      HOST_WIDE_INT len = INTVAL (XEXP (*op0, 1));
      HOST_WIDE_INT pos = INTVAL (XEXP (*op0, 2));

      if (len > 0 && len < modesize
	  && pos >= 0 && pos + len <= modesize
	  && modesize <= HOST_BITS_PER_WIDE_INT)
	{
	  unsigned HOST_WIDE_INT block;
	  block = (HOST_WIDE_INT_1U << len) - 1;
	  block <<= modesize - pos - len;

	  *op0 = gen_rtx_AND (GET_MODE (inner), inner,
			      gen_int_mode (block, GET_MODE (inner)));
	}
    }

  /* Narrow AND of memory against immediate to enable TM.  */
  if ((*code == EQ || *code == NE)
      && *op1 == const0_rtx
      && GET_CODE (*op0) == AND
      && GET_CODE (XEXP (*op0, 1)) == CONST_INT
      && SCALAR_INT_MODE_P (GET_MODE (XEXP (*op0, 0))))
    {
      rtx inner = XEXP (*op0, 0);
      rtx mask = XEXP (*op0, 1);

      /* Ignore paradoxical SUBREGs if all extra bits are masked out.  */
      if (GET_CODE (inner) == SUBREG
	  && SCALAR_INT_MODE_P (GET_MODE (SUBREG_REG (inner)))
	  && (GET_MODE_SIZE (GET_MODE (inner))
	      >= GET_MODE_SIZE (GET_MODE (SUBREG_REG (inner))))
	  && ((INTVAL (mask)
               & GET_MODE_MASK (GET_MODE (inner))
               & ~GET_MODE_MASK (GET_MODE (SUBREG_REG (inner))))
	      == 0))
	inner = SUBREG_REG (inner);

      /* Do not change volatile MEMs.  */
      if (MEM_P (inner) && !MEM_VOLATILE_P (inner))
	{
	  int part = s390_single_part (XEXP (*op0, 1),
				       GET_MODE (inner), QImode, 0);
	  if (part >= 0)
	    {
	      mask = gen_int_mode (s390_extract_part (mask, QImode, 0), QImode);
	      inner = adjust_address_nv (inner, QImode, part);
	      *op0 = gen_rtx_AND (QImode, inner, mask);
	    }
	}
    }

  /* Narrow comparisons against 0xffff to HImode if possible.  */
  if ((*code == EQ || *code == NE)
      && GET_CODE (*op1) == CONST_INT
      && INTVAL (*op1) == 0xffff
      && SCALAR_INT_MODE_P (GET_MODE (*op0))
      && (nonzero_bits (*op0, GET_MODE (*op0))
	  & ~HOST_WIDE_INT_UC (0xffff)) == 0)
    {
      *op0 = gen_lowpart (HImode, *op0);
      *op1 = constm1_rtx;
    }

  /* Remove redundant UNSPEC_STRCMPCC_TO_INT conversions if possible.  */
  if (GET_CODE (*op0) == UNSPEC
      && XINT (*op0, 1) == UNSPEC_STRCMPCC_TO_INT
      && XVECLEN (*op0, 0) == 1
      && GET_MODE (XVECEXP (*op0, 0, 0)) == CCUmode
      && GET_CODE (XVECEXP (*op0, 0, 0)) == REG
      && REGNO (XVECEXP (*op0, 0, 0)) == CC_REGNUM
      && *op1 == const0_rtx)
    {
      enum rtx_code new_code = UNKNOWN;
      switch (*code)
	{
	  case EQ: new_code = EQ;  break;
	  case NE: new_code = NE;  break;
	  case LT: new_code = GTU; break;
	  case GT: new_code = LTU; break;
	  case LE: new_code = GEU; break;
	  case GE: new_code = LEU; break;
	  default: break;
	}

      if (new_code != UNKNOWN)
	{
	  *op0 = XVECEXP (*op0, 0, 0);
	  *code = new_code;
	}
    }

  /* Remove redundant UNSPEC_CC_TO_INT conversions if possible.  */
  if (GET_CODE (*op0) == UNSPEC
      && XINT (*op0, 1) == UNSPEC_CC_TO_INT
      && XVECLEN (*op0, 0) == 1
      && GET_CODE (XVECEXP (*op0, 0, 0)) == REG
      && REGNO (XVECEXP (*op0, 0, 0)) == CC_REGNUM
      && CONST_INT_P (*op1))
    {
      enum rtx_code new_code = UNKNOWN;
      switch (GET_MODE (XVECEXP (*op0, 0, 0)))
	{
	case E_CCZmode:
	case E_CCRAWmode:
	  switch (*code)
	    {
	    case EQ: new_code = EQ;  break;
	    case NE: new_code = NE;  break;
	    default: break;
	    }
	  break;
	default: break;
	}

      if (new_code != UNKNOWN)
	{
	  /* For CCRAWmode put the required cc mask into the second
	     operand.  */
        if (GET_MODE (XVECEXP (*op0, 0, 0)) == CCRAWmode
            && INTVAL (*op1) >= 0 && INTVAL (*op1) <= 3)
	    *op1 = gen_rtx_CONST_INT (VOIDmode, 1 << (3 - INTVAL (*op1)));
	  *op0 = XVECEXP (*op0, 0, 0);
	  *code = new_code;
	}
    }

  /* Simplify cascaded EQ, NE with const0_rtx.  */
  if ((*code == NE || *code == EQ)
      && (GET_CODE (*op0) == EQ || GET_CODE (*op0) == NE)
      && GET_MODE (*op0) == SImode
      && GET_MODE (XEXP (*op0, 0)) == CCZ1mode
      && REG_P (XEXP (*op0, 0))
      && XEXP (*op0, 1) == const0_rtx
      && *op1 == const0_rtx)
    {
      if ((*code == EQ && GET_CODE (*op0) == NE)
          || (*code == NE && GET_CODE (*op0) == EQ))
	*code = EQ;
      else
	*code = NE;
      *op0 = XEXP (*op0, 0);
    }

  /* Prefer register over memory as first operand.  */
  if (MEM_P (*op0) && REG_P (*op1))
    {
      rtx tem = *op0; *op0 = *op1; *op1 = tem;
      *code = (int)swap_condition ((enum rtx_code)*code);
    }

  /* Using the scalar variants of vector instructions for 64 bit FP
     comparisons might require swapping the operands.  */
  if (TARGET_VX
      && register_operand (*op0, DFmode)
      && register_operand (*op1, DFmode)
      && (*code == LT || *code == LE || *code == UNGT || *code == UNGE))
    {
      rtx tmp;

      switch (*code)
	{
	case LT:   *code = GT; break;
	case LE:   *code = GE; break;
	case UNGT: *code = UNLE; break;
	case UNGE: *code = UNLT; break;
	default: ;
	}
      tmp = *op0; *op0 = *op1; *op1 = tmp;
    }

  /* A comparison result is compared against zero.  Replace it with
     the (perhaps inverted) original comparison.
     This probably should be done by simplify_relational_operation.  */
  if ((*code == EQ || *code == NE)
      && *op1 == const0_rtx
      && COMPARISON_P (*op0)
      && CC_REG_P (XEXP (*op0, 0)))
    {
      enum rtx_code new_code;

      if (*code == EQ)
	new_code = reversed_comparison_code_parts (GET_CODE (*op0),
						   XEXP (*op0, 0),
						   XEXP (*op1, 0), NULL);
      else
	new_code = GET_CODE (*op0);

      if (new_code != UNKNOWN)
	{
	  *code = new_code;
	  *op1 = XEXP (*op0, 1);
	  *op0 = XEXP (*op0, 0);
	}
    }
}

/* Helper function for s390_emit_compare.  If possible emit a 64 bit
   FP compare using the single element variant of vector instructions.
   Replace CODE with the comparison code to be used in the CC reg
   compare and return the condition code register RTX in CC.  */

static bool
s390_expand_vec_compare_scalar (enum rtx_code *code, rtx cmp1, rtx cmp2,
				rtx *cc)
{
  machine_mode cmp_mode;
  bool swap_p = false;

  switch (*code)
    {
    case EQ:   cmp_mode = CCVEQmode;  break;
    case NE:   cmp_mode = CCVEQmode;  break;
    case GT:   cmp_mode = CCVFHmode;  break;
    case GE:   cmp_mode = CCVFHEmode; break;
    case UNLE: cmp_mode = CCVFHmode;  break;
    case UNLT: cmp_mode = CCVFHEmode; break;
    case LT:   cmp_mode = CCVFHmode;  *code = GT;   swap_p = true; break;
    case LE:   cmp_mode = CCVFHEmode; *code = GE;   swap_p = true; break;
    case UNGE: cmp_mode = CCVFHmode;  *code = UNLE; swap_p = true; break;
    case UNGT: cmp_mode = CCVFHEmode; *code = UNLT; swap_p = true; break;
    default: return false;
    }

  if (swap_p)
    {
      rtx tmp = cmp2;
      cmp2 = cmp1;
      cmp1 = tmp;
    }

  emit_insn (gen_rtx_PARALLEL (VOIDmode,
	       gen_rtvec (2,
			  gen_rtx_SET (gen_rtx_REG (cmp_mode, CC_REGNUM),
				       gen_rtx_COMPARE (cmp_mode, cmp1,
							cmp2)),
			  gen_rtx_CLOBBER (VOIDmode,
					   gen_rtx_SCRATCH (V2DImode)))));

  /* This is the cc reg how it will be used in the cc mode consumer.
     It either needs to be CCVFALL or CCVFANY.  However, CC1 will
     never be set by the scalar variants.  So it actually doesn't
     matter which one we choose here.  */
  *cc = gen_rtx_REG (CCVFALLmode, CC_REGNUM);
  return true;
}


/* Emit a compare instruction suitable to implement the comparison
   OP0 CODE OP1.  Return the correct condition RTL to be placed in
   the IF_THEN_ELSE of the conditional branch testing the result.  */

rtx
s390_emit_compare (enum rtx_code code, rtx op0, rtx op1)
{
  machine_mode mode = s390_select_ccmode (code, op0, op1);
  rtx cc;

  if (TARGET_VX
      && register_operand (op0, DFmode)
      && register_operand (op1, DFmode)
      && s390_expand_vec_compare_scalar (&code, op0, op1, &cc))
    {
      /* Work has been done by s390_expand_vec_compare_scalar already.  */
    }
  else if (GET_MODE_CLASS (GET_MODE (op0)) == MODE_CC)
    {
      /* Do not output a redundant compare instruction if a
	 compare_and_swap pattern already computed the result and the
	 machine modes are compatible.  */
      gcc_assert (s390_cc_modes_compatible (GET_MODE (op0), mode)
		  == GET_MODE (op0));
      cc = op0;
    }
  else
    {
      cc = gen_rtx_REG (mode, CC_REGNUM);
      emit_insn (gen_rtx_SET (cc, gen_rtx_COMPARE (mode, op0, op1)));
    }

  return gen_rtx_fmt_ee (code, VOIDmode, cc, const0_rtx);
}

/* Emit a SImode compare and swap instruction setting MEM to NEW_RTX if OLD
   matches CMP.
   Return the correct condition RTL to be placed in the IF_THEN_ELSE of the
   conditional branch testing the result.  */

static rtx
s390_emit_compare_and_swap (enum rtx_code code, rtx old, rtx mem,
			    rtx cmp, rtx new_rtx)
{
  emit_insn (gen_atomic_compare_and_swapsi_internal (old, mem, cmp, new_rtx));
  return s390_emit_compare (code, gen_rtx_REG (CCZ1mode, CC_REGNUM),
			    const0_rtx);
}

/* Emit a jump instruction to TARGET and return it.  If COND is
   NULL_RTX, emit an unconditional jump, else a conditional jump under
   condition COND.  */

rtx_insn *
s390_emit_jump (rtx target, rtx cond)
{
  rtx insn;

  target = gen_rtx_LABEL_REF (VOIDmode, target);
  if (cond)
    target = gen_rtx_IF_THEN_ELSE (VOIDmode, cond, target, pc_rtx);

  insn = gen_rtx_SET (pc_rtx, target);
  return emit_jump_insn (insn);
}

/* Return branch condition mask to implement a branch
   specified by CODE.  Return -1 for invalid comparisons.  */

int
s390_branch_condition_mask (rtx code)
{
  const int CC0 = 1 << 3;
  const int CC1 = 1 << 2;
  const int CC2 = 1 << 1;
  const int CC3 = 1 << 0;

  gcc_assert (GET_CODE (XEXP (code, 0)) == REG);
  gcc_assert (REGNO (XEXP (code, 0)) == CC_REGNUM);
  gcc_assert (XEXP (code, 1) == const0_rtx
	      || (GET_MODE (XEXP (code, 0)) == CCRAWmode
		  && CONST_INT_P (XEXP (code, 1))));


  switch (GET_MODE (XEXP (code, 0)))
    {
    case E_CCZmode:
    case E_CCZ1mode:
      switch (GET_CODE (code))
        {
        case EQ:	return CC0;
	case NE:	return CC1 | CC2 | CC3;
	default:	return -1;
        }
      break;

    case E_CCT1mode:
      switch (GET_CODE (code))
        {
        case EQ:	return CC1;
	case NE:	return CC0 | CC2 | CC3;
	default:	return -1;
        }
      break;

    case E_CCT2mode:
      switch (GET_CODE (code))
        {
        case EQ:	return CC2;
	case NE:	return CC0 | CC1 | CC3;
	default:	return -1;
        }
      break;

    case E_CCT3mode:
      switch (GET_CODE (code))
        {
        case EQ:	return CC3;
	case NE:	return CC0 | CC1 | CC2;
	default:	return -1;
        }
      break;

    case E_CCLmode:
      switch (GET_CODE (code))
        {
        case EQ:	return CC0 | CC2;
	case NE:	return CC1 | CC3;
	default:	return -1;
        }
      break;

    case E_CCL1mode:
      switch (GET_CODE (code))
        {
	case LTU:	return CC2 | CC3;  /* carry */
	case GEU:	return CC0 | CC1;  /* no carry */
	default:	return -1;
        }
      break;

    case E_CCL2mode:
      switch (GET_CODE (code))
        {
	case GTU:	return CC0 | CC1;  /* borrow */
	case LEU:	return CC2 | CC3;  /* no borrow */
	default:	return -1;
        }
      break;

    case E_CCL3mode:
      switch (GET_CODE (code))
	{
	case EQ:	return CC0 | CC2;
	case NE:	return CC1 | CC3;
	case LTU:	return CC1;
	case GTU:	return CC3;
	case LEU:	return CC1 | CC2;
	case GEU:	return CC2 | CC3;
	default:	return -1;
	}

    case E_CCUmode:
      switch (GET_CODE (code))
        {
        case EQ:	return CC0;
        case NE:	return CC1 | CC2 | CC3;
        case LTU:	return CC1;
        case GTU:	return CC2;
        case LEU:	return CC0 | CC1;
        case GEU:	return CC0 | CC2;
	default:	return -1;
        }
      break;

    case E_CCURmode:
      switch (GET_CODE (code))
        {
        case EQ:	return CC0;
        case NE:	return CC2 | CC1 | CC3;
        case LTU:	return CC2;
        case GTU:	return CC1;
        case LEU:	return CC0 | CC2;
        case GEU:	return CC0 | CC1;
	default:	return -1;
        }
      break;

    case E_CCAPmode:
      switch (GET_CODE (code))
        {
        case EQ:	return CC0;
        case NE:	return CC1 | CC2 | CC3;
        case LT:	return CC1 | CC3;
        case GT:	return CC2;
        case LE:	return CC0 | CC1 | CC3;
        case GE:	return CC0 | CC2;
	default:	return -1;
        }
      break;

    case E_CCANmode:
      switch (GET_CODE (code))
        {
        case EQ:	return CC0;
        case NE:	return CC1 | CC2 | CC3;
        case LT:	return CC1;
        case GT:	return CC2 | CC3;
        case LE:	return CC0 | CC1;
        case GE:	return CC0 | CC2 | CC3;
	default:	return -1;
        }
      break;

    case E_CCSmode:
      switch (GET_CODE (code))
        {
        case EQ:	return CC0;
        case NE:	return CC1 | CC2 | CC3;
        case LT:	return CC1;
        case GT:	return CC2;
        case LE:	return CC0 | CC1;
        case GE:	return CC0 | CC2;
	case UNORDERED:	return CC3;
	case ORDERED:	return CC0 | CC1 | CC2;
	case UNEQ:	return CC0 | CC3;
        case UNLT:	return CC1 | CC3;
        case UNGT:	return CC2 | CC3;
        case UNLE:	return CC0 | CC1 | CC3;
        case UNGE:	return CC0 | CC2 | CC3;
	case LTGT:	return CC1 | CC2;
	default:	return -1;
        }
      break;

    case E_CCSRmode:
      switch (GET_CODE (code))
        {
        case EQ:	return CC0;
        case NE:	return CC2 | CC1 | CC3;
        case LT:	return CC2;
        case GT:	return CC1;
        case LE:	return CC0 | CC2;
        case GE:	return CC0 | CC1;
	case UNORDERED:	return CC3;
	case ORDERED:	return CC0 | CC2 | CC1;
	case UNEQ:	return CC0 | CC3;
        case UNLT:	return CC2 | CC3;
        case UNGT:	return CC1 | CC3;
        case UNLE:	return CC0 | CC2 | CC3;
        case UNGE:	return CC0 | CC1 | CC3;
	case LTGT:	return CC2 | CC1;
	default:	return -1;
        }
      break;

      /* Vector comparison modes.  */
<<<<<<< HEAD

    case E_CCVEQmode:
      switch (GET_CODE (code))
	{
	case EQ:        return CC0;
	case NE:        return CC3;
	default:        return -1;
	}

    case E_CCVEQANYmode:
      switch (GET_CODE (code))
	{
	case EQ:        return CC0 | CC1;
	case NE:        return CC3 | CC1;
	default:        return -1;
	}

      /* Integer vector compare modes.  */

    case E_CCVHmode:
      switch (GET_CODE (code))
	{
	case GT:        return CC0;
	case LE:        return CC3;
	default:        return -1;
	}

    case E_CCVHANYmode:
      switch (GET_CODE (code))
	{
	case GT:        return CC0 | CC1;
	case LE:        return CC3 | CC1;
	default:        return -1;
	}

    case E_CCVHUmode:
      switch (GET_CODE (code))
	{
	case GTU:       return CC0;
	case LEU:       return CC3;
	default:        return -1;
	}

    case E_CCVHUANYmode:
      switch (GET_CODE (code))
	{
	case GTU:       return CC0 | CC1;
	case LEU:       return CC3 | CC1;
	default:        return -1;
	}

      /* FP vector compare modes.  */

    case E_CCVFHmode:
      switch (GET_CODE (code))
	{
	case GT:        return CC0;
	case UNLE:      return CC3;
	default:        return -1;
	}

    case E_CCVFHANYmode:
=======
      /* CC2 will never be set.  It however is part of the negated
	 masks.  */
    case CCVIALLmode:
      switch (GET_CODE (code))
	{
	case EQ:
	case GTU:
	case GT:
	case GE:        return CC0;
	  /* The inverted modes are in fact *any* modes.  */
	case NE:
	case LEU:
	case LE:
	case LT:        return CC3 | CC1 | CC2;
	default:        return -1;
	}

    case CCVIANYmode:
>>>>>>> 68b948d3
      switch (GET_CODE (code))
	{
	case EQ:
	case GTU:
	case GT:
	case GE:        return CC0 | CC1;
	  /* The inverted modes are in fact *all* modes.  */
	case NE:
	case LEU:
	case LE:
	case LT:        return CC3 | CC2;
	default:        return -1;
	}
<<<<<<< HEAD

    case E_CCVFHEmode:
=======
    case CCVFALLmode:
>>>>>>> 68b948d3
      switch (GET_CODE (code))
	{
	case EQ:
	case GT:
	case GE:        return CC0;
	  /* The inverted modes are in fact *any* modes.  */
	case NE:
	case UNLE:
	case UNLT:      return CC3 | CC1 | CC2;
	default:        return -1;
	}

<<<<<<< HEAD
    case E_CCVFHEANYmode:
=======
    case CCVFANYmode:
>>>>>>> 68b948d3
      switch (GET_CODE (code))
	{
	case EQ:
	case GT:
	case GE:        return CC0 | CC1;
	  /* The inverted modes are in fact *all* modes.  */
	case NE:
	case UNLE:
	case UNLT:      return CC3 | CC2;
	default:        return -1;
	}

<<<<<<< HEAD

    case E_CCRAWmode:
=======
    case CCRAWmode:
>>>>>>> 68b948d3
      switch (GET_CODE (code))
	{
	case EQ:
	  return INTVAL (XEXP (code, 1));
	case NE:
	  return (INTVAL (XEXP (code, 1))) ^ 0xf;
	default:
	  gcc_unreachable ();
	}

    default:
      return -1;
    }
}


/* Return branch condition mask to implement a compare and branch
   specified by CODE.  Return -1 for invalid comparisons.  */

int
s390_compare_and_branch_condition_mask (rtx code)
{
  const int CC0 = 1 << 3;
  const int CC1 = 1 << 2;
  const int CC2 = 1 << 1;

  switch (GET_CODE (code))
    {
    case EQ:
      return CC0;
    case NE:
      return CC1 | CC2;
    case LT:
    case LTU:
      return CC1;
    case GT:
    case GTU:
      return CC2;
    case LE:
    case LEU:
      return CC0 | CC1;
    case GE:
    case GEU:
      return CC0 | CC2;
    default:
      gcc_unreachable ();
    }
  return -1;
}

/* If INV is false, return assembler mnemonic string to implement
   a branch specified by CODE.  If INV is true, return mnemonic
   for the corresponding inverted branch.  */

static const char *
s390_branch_condition_mnemonic (rtx code, int inv)
{
  int mask;

  static const char *const mnemonic[16] =
    {
      NULL, "o", "h", "nle",
      "l", "nhe", "lh", "ne",
      "e", "nlh", "he", "nl",
      "le", "nh", "no", NULL
    };

  if (GET_CODE (XEXP (code, 0)) == REG
      && REGNO (XEXP (code, 0)) == CC_REGNUM
      && (XEXP (code, 1) == const0_rtx
	  || (GET_MODE (XEXP (code, 0)) == CCRAWmode
	      && CONST_INT_P (XEXP (code, 1)))))
    mask = s390_branch_condition_mask (code);
  else
    mask = s390_compare_and_branch_condition_mask (code);

  gcc_assert (mask >= 0);

  if (inv)
    mask ^= 15;

  gcc_assert (mask >= 1 && mask <= 14);

  return mnemonic[mask];
}

/* Return the part of op which has a value different from def.
   The size of the part is determined by mode.
   Use this function only if you already know that op really
   contains such a part.  */

unsigned HOST_WIDE_INT
s390_extract_part (rtx op, machine_mode mode, int def)
{
  unsigned HOST_WIDE_INT value = 0;
  int max_parts = HOST_BITS_PER_WIDE_INT / GET_MODE_BITSIZE (mode);
  int part_bits = GET_MODE_BITSIZE (mode);
  unsigned HOST_WIDE_INT part_mask = (HOST_WIDE_INT_1U << part_bits) - 1;
  int i;

  for (i = 0; i < max_parts; i++)
    {
      if (i == 0)
	value = UINTVAL (op);
      else
	value >>= part_bits;

      if ((value & part_mask) != (def & part_mask))
	return value & part_mask;
    }

  gcc_unreachable ();
}

/* If OP is an integer constant of mode MODE with exactly one
   part of mode PART_MODE unequal to DEF, return the number of that
   part. Otherwise, return -1.  */

int
s390_single_part (rtx op,
		  machine_mode mode,
		  machine_mode part_mode,
		  int def)
{
  unsigned HOST_WIDE_INT value = 0;
  int n_parts = GET_MODE_SIZE (mode) / GET_MODE_SIZE (part_mode);
  unsigned HOST_WIDE_INT part_mask
    = (HOST_WIDE_INT_1U << GET_MODE_BITSIZE (part_mode)) - 1;
  int i, part = -1;

  if (GET_CODE (op) != CONST_INT)
    return -1;

  for (i = 0; i < n_parts; i++)
    {
      if (i == 0)
	value = UINTVAL (op);
      else
	value >>= GET_MODE_BITSIZE (part_mode);

      if ((value & part_mask) != (def & part_mask))
	{
	  if (part != -1)
	    return -1;
	  else
	    part = i;
	}
    }
  return part == -1 ? -1 : n_parts - 1 - part;
}

/* Return true if IN contains a contiguous bitfield in the lower SIZE
   bits and no other bits are set in (the lower SIZE bits of) IN.

   PSTART and PEND can be used to obtain the start and end
   position (inclusive) of the bitfield relative to 64
   bits. *PSTART / *PEND gives the position of the first/last bit
   of the bitfield counting from the highest order bit starting
   with zero.  */

bool
s390_contiguous_bitmask_nowrap_p (unsigned HOST_WIDE_INT in, int size,
				  int *pstart, int *pend)
{
  int start;
  int end = -1;
  int lowbit = HOST_BITS_PER_WIDE_INT - 1;
  int highbit = HOST_BITS_PER_WIDE_INT - size;
  unsigned HOST_WIDE_INT bitmask = HOST_WIDE_INT_1U;

  gcc_assert (!!pstart == !!pend);
  for (start = lowbit; start >= highbit; bitmask <<= 1, start--)
    if (end == -1)
      {
	/* Look for the rightmost bit of a contiguous range of ones.  */
	if (bitmask & in)
	  /* Found it.  */
	  end = start;
      }
    else
      {
	/* Look for the firt zero bit after the range of ones.  */
	if (! (bitmask & in))
	  /* Found it.  */
	  break;
      }
  /* We're one past the last one-bit.  */
  start++;

  if (end == -1)
    /* No one bits found.  */
    return false;

  if (start > highbit)
    {
      unsigned HOST_WIDE_INT mask;

      /* Calculate a mask for all bits beyond the contiguous bits.  */
      mask = ((~HOST_WIDE_INT_0U >> highbit)
	      & (~HOST_WIDE_INT_0U << (lowbit - start + 1)));
      if (mask & in)
	/* There are more bits set beyond the first range of one bits.  */
	return false;
    }

  if (pstart)
    {
      *pstart = start;
      *pend = end;
    }

  return true;
}

/* Same as s390_contiguous_bitmask_nowrap_p but also returns true
   if ~IN contains a contiguous bitfield.  In that case, *END is <
   *START.

   If WRAP_P is true, a bitmask that wraps around is also tested.
   When a wraparoud occurs *START is greater than *END (in
   non-null pointers), and the uppermost (64 - SIZE) bits are thus
   part of the range.  If WRAP_P is false, no wraparound is
   tested.  */

bool
s390_contiguous_bitmask_p (unsigned HOST_WIDE_INT in, bool wrap_p,
			   int size, int *start, int *end)
{
  int bs = HOST_BITS_PER_WIDE_INT;
  bool b;

  gcc_assert (!!start == !!end);
  if ((in & ((~HOST_WIDE_INT_0U) >> (bs - size))) == 0)
    /* This cannot be expressed as a contiguous bitmask.  Exit early because
       the second call of s390_contiguous_bitmask_nowrap_p would accept this as
       a valid bitmask.  */
    return false;
  b = s390_contiguous_bitmask_nowrap_p (in, size, start, end);
  if (b)
    return true;
  if (! wrap_p)
    return false;
  b = s390_contiguous_bitmask_nowrap_p (~in, size, start, end);
  if (b && start)
    {
      int s = *start;
      int e = *end;

      gcc_assert (s >= 1);
      *start = ((e + 1) & (bs - 1));
      *end = ((s - 1 + bs) & (bs - 1));
    }

  return b;
}

/* Return true if OP contains the same contiguous bitfield in *all*
   its elements.  START and END can be used to obtain the start and
   end position of the bitfield.

   START/STOP give the position of the first/last bit of the bitfield
   counting from the lowest order bit starting with zero.  In order to
   use these values for S/390 instructions this has to be converted to
   "bits big endian" style.  */

bool
s390_contiguous_bitmask_vector_p (rtx op, int *start, int *end)
{
  unsigned HOST_WIDE_INT mask;
  int size;
  rtx elt;
  bool b;

  gcc_assert (!!start == !!end);
  if (!const_vec_duplicate_p (op, &elt)
      || !CONST_INT_P (elt))
    return false;

  size = GET_MODE_UNIT_BITSIZE (GET_MODE (op));

  /* We cannot deal with V1TI/V1TF. This would require a vgmq.  */
  if (size > 64)
    return false;

  mask = UINTVAL (elt);

  b = s390_contiguous_bitmask_p (mask, true, size, start, end);
  if (b)
    {
      if (start)
	{
	  *start -= (HOST_BITS_PER_WIDE_INT - size);
	  *end -= (HOST_BITS_PER_WIDE_INT - size);
	}
      return true;
    }
  else
    return false;
}

/* Return true if C consists only of byte chunks being either 0 or
   0xff.  If MASK is !=NULL a byte mask is generated which is
   appropriate for the vector generate byte mask instruction.  */

bool
s390_bytemask_vector_p (rtx op, unsigned *mask)
{
  int i;
  unsigned tmp_mask = 0;
  int nunit, unit_size;

  if (!VECTOR_MODE_P (GET_MODE (op))
      || GET_CODE (op) != CONST_VECTOR
      || !CONST_INT_P (XVECEXP (op, 0, 0)))
    return false;

  nunit = GET_MODE_NUNITS (GET_MODE (op));
  unit_size = GET_MODE_UNIT_SIZE (GET_MODE (op));

  for (i = 0; i < nunit; i++)
    {
      unsigned HOST_WIDE_INT c;
      int j;

      if (!CONST_INT_P (XVECEXP (op, 0, i)))
	return false;

      c = UINTVAL (XVECEXP (op, 0, i));
      for (j = 0; j < unit_size; j++)
	{
	  if ((c & 0xff) != 0 && (c & 0xff) != 0xff)
	    return false;
	  tmp_mask |= (c & 1) << ((nunit - 1 - i) * unit_size + j);
	  c = c >> BITS_PER_UNIT;
	}
    }

  if (mask != NULL)
    *mask = tmp_mask;

  return true;
}

/* Check whether a rotate of ROTL followed by an AND of CONTIG is
   equivalent to a shift followed by the AND.  In particular, CONTIG
   should not overlap the (rotated) bit 0/bit 63 gap.  Negative values
   for ROTL indicate a rotate to the right.  */

bool
s390_extzv_shift_ok (int bitsize, int rotl, unsigned HOST_WIDE_INT contig)
{
  int start, end;
  bool ok;

  ok = s390_contiguous_bitmask_nowrap_p (contig, bitsize, &start, &end);
  gcc_assert (ok);

  if (rotl >= 0)
    return (64 - end >= rotl);
  else
    {
      /* Translate "- rotate right" in BITSIZE mode to "rotate left" in
	 DIMode.  */
      rotl = -rotl + (64 - bitsize);
      return (start >= rotl);
    }
}

/* Check whether we can (and want to) split a double-word
   move in mode MODE from SRC to DST into two single-word
   moves, moving the subword FIRST_SUBWORD first.  */

bool
s390_split_ok_p (rtx dst, rtx src, machine_mode mode, int first_subword)
{
  /* Floating point and vector registers cannot be split.  */
  if (FP_REG_P (src) || FP_REG_P (dst) || VECTOR_REG_P (src) || VECTOR_REG_P (dst))
    return false;

  /* We don't need to split if operands are directly accessible.  */
  if (s_operand (src, mode) || s_operand (dst, mode))
    return false;

  /* Non-offsettable memory references cannot be split.  */
  if ((GET_CODE (src) == MEM && !offsettable_memref_p (src))
      || (GET_CODE (dst) == MEM && !offsettable_memref_p (dst)))
    return false;

  /* Moving the first subword must not clobber a register
     needed to move the second subword.  */
  if (register_operand (dst, mode))
    {
      rtx subreg = operand_subword (dst, first_subword, 0, mode);
      if (reg_overlap_mentioned_p (subreg, src))
        return false;
    }

  return true;
}

/* Return true if it can be proven that [MEM1, MEM1 + SIZE]
   and [MEM2, MEM2 + SIZE] do overlap and false
   otherwise.  */

bool
s390_overlap_p (rtx mem1, rtx mem2, HOST_WIDE_INT size)
{
  rtx addr1, addr2, addr_delta;
  HOST_WIDE_INT delta;

  if (GET_CODE (mem1) != MEM || GET_CODE (mem2) != MEM)
    return true;

  if (size == 0)
    return false;

  addr1 = XEXP (mem1, 0);
  addr2 = XEXP (mem2, 0);

  addr_delta = simplify_binary_operation (MINUS, Pmode, addr2, addr1);

  /* This overlapping check is used by peepholes merging memory block operations.
     Overlapping operations would otherwise be recognized by the S/390 hardware
     and would fall back to a slower implementation. Allowing overlapping
     operations would lead to slow code but not to wrong code. Therefore we are
     somewhat optimistic if we cannot prove that the memory blocks are
     overlapping.
     That's why we return false here although this may accept operations on
     overlapping memory areas.  */
  if (!addr_delta || GET_CODE (addr_delta) != CONST_INT)
    return false;

  delta = INTVAL (addr_delta);

  if (delta == 0
      || (delta > 0 && delta < size)
      || (delta < 0 && -delta < size))
    return true;

  return false;
}

/* Check whether the address of memory reference MEM2 equals exactly
   the address of memory reference MEM1 plus DELTA.  Return true if
   we can prove this to be the case, false otherwise.  */

bool
s390_offset_p (rtx mem1, rtx mem2, rtx delta)
{
  rtx addr1, addr2, addr_delta;

  if (GET_CODE (mem1) != MEM || GET_CODE (mem2) != MEM)
    return false;

  addr1 = XEXP (mem1, 0);
  addr2 = XEXP (mem2, 0);

  addr_delta = simplify_binary_operation (MINUS, Pmode, addr2, addr1);
  if (!addr_delta || !rtx_equal_p (addr_delta, delta))
    return false;

  return true;
}

/* Expand logical operator CODE in mode MODE with operands OPERANDS.  */

void
s390_expand_logical_operator (enum rtx_code code, machine_mode mode,
			      rtx *operands)
{
  machine_mode wmode = mode;
  rtx dst = operands[0];
  rtx src1 = operands[1];
  rtx src2 = operands[2];
  rtx op, clob, tem;

  /* If we cannot handle the operation directly, use a temp register.  */
  if (!s390_logical_operator_ok_p (operands))
    dst = gen_reg_rtx (mode);

  /* QImode and HImode patterns make sense only if we have a destination
     in memory.  Otherwise perform the operation in SImode.  */
  if ((mode == QImode || mode == HImode) && GET_CODE (dst) != MEM)
    wmode = SImode;

  /* Widen operands if required.  */
  if (mode != wmode)
    {
      if (GET_CODE (dst) == SUBREG
	  && (tem = simplify_subreg (wmode, dst, mode, 0)) != 0)
	dst = tem;
      else if (REG_P (dst))
	dst = gen_rtx_SUBREG (wmode, dst, 0);
      else
        dst = gen_reg_rtx (wmode);

      if (GET_CODE (src1) == SUBREG
	  && (tem = simplify_subreg (wmode, src1, mode, 0)) != 0)
	src1 = tem;
      else if (GET_MODE (src1) != VOIDmode)
	src1 = gen_rtx_SUBREG (wmode, force_reg (mode, src1), 0);

      if (GET_CODE (src2) == SUBREG
	  && (tem = simplify_subreg (wmode, src2, mode, 0)) != 0)
	src2 = tem;
      else if (GET_MODE (src2) != VOIDmode)
	src2 = gen_rtx_SUBREG (wmode, force_reg (mode, src2), 0);
    }

  /* Emit the instruction.  */
  op = gen_rtx_SET (dst, gen_rtx_fmt_ee (code, wmode, src1, src2));
  clob = gen_rtx_CLOBBER (VOIDmode, gen_rtx_REG (CCmode, CC_REGNUM));
  emit_insn (gen_rtx_PARALLEL (VOIDmode, gen_rtvec (2, op, clob)));

  /* Fix up the destination if needed.  */
  if (dst != operands[0])
    emit_move_insn (operands[0], gen_lowpart (mode, dst));
}

/* Check whether OPERANDS are OK for a logical operation (AND, IOR, XOR).  */

bool
s390_logical_operator_ok_p (rtx *operands)
{
  /* If the destination operand is in memory, it needs to coincide
     with one of the source operands.  After reload, it has to be
     the first source operand.  */
  if (GET_CODE (operands[0]) == MEM)
    return rtx_equal_p (operands[0], operands[1])
	   || (!reload_completed && rtx_equal_p (operands[0], operands[2]));

  return true;
}

/* Narrow logical operation CODE of memory operand MEMOP with immediate
   operand IMMOP to switch from SS to SI type instructions.  */

void
s390_narrow_logical_operator (enum rtx_code code, rtx *memop, rtx *immop)
{
  int def = code == AND ? -1 : 0;
  HOST_WIDE_INT mask;
  int part;

  gcc_assert (GET_CODE (*memop) == MEM);
  gcc_assert (!MEM_VOLATILE_P (*memop));

  mask = s390_extract_part (*immop, QImode, def);
  part = s390_single_part (*immop, GET_MODE (*memop), QImode, def);
  gcc_assert (part >= 0);

  *memop = adjust_address (*memop, QImode, part);
  *immop = gen_int_mode (mask, QImode);
}


/* How to allocate a 'struct machine_function'.  */

static struct machine_function *
s390_init_machine_status (void)
{
  return ggc_cleared_alloc<machine_function> ();
}

/* Map for smallest class containing reg regno.  */

const enum reg_class regclass_map[FIRST_PSEUDO_REGISTER] =
{ GENERAL_REGS, ADDR_REGS, ADDR_REGS, ADDR_REGS,  /*  0 */
  ADDR_REGS,    ADDR_REGS, ADDR_REGS, ADDR_REGS,  /*  4 */
  ADDR_REGS,    ADDR_REGS, ADDR_REGS, ADDR_REGS,  /*  8 */
  ADDR_REGS,    ADDR_REGS, ADDR_REGS, ADDR_REGS,  /* 12 */
  FP_REGS,      FP_REGS,   FP_REGS,   FP_REGS,    /* 16 */
  FP_REGS,      FP_REGS,   FP_REGS,   FP_REGS,    /* 20 */
  FP_REGS,      FP_REGS,   FP_REGS,   FP_REGS,    /* 24 */
  FP_REGS,      FP_REGS,   FP_REGS,   FP_REGS,    /* 28 */
  ADDR_REGS,    CC_REGS,   ADDR_REGS, ADDR_REGS,  /* 32 */
  ACCESS_REGS,	ACCESS_REGS, VEC_REGS, VEC_REGS,  /* 36 */
  VEC_REGS, VEC_REGS, VEC_REGS, VEC_REGS,         /* 40 */
  VEC_REGS, VEC_REGS, VEC_REGS, VEC_REGS,         /* 44 */
  VEC_REGS, VEC_REGS, VEC_REGS, VEC_REGS,         /* 48 */
  VEC_REGS, VEC_REGS                              /* 52 */
};

/* Return attribute type of insn.  */

static enum attr_type
s390_safe_attr_type (rtx_insn *insn)
{
  if (recog_memoized (insn) >= 0)
    return get_attr_type (insn);
  else
    return TYPE_NONE;
}

/* Return true if DISP is a valid short displacement.  */

static bool
s390_short_displacement (rtx disp)
{
  /* No displacement is OK.  */
  if (!disp)
    return true;

  /* Without the long displacement facility we don't need to
     distingiush between long and short displacement.  */
  if (!TARGET_LONG_DISPLACEMENT)
    return true;

  /* Integer displacement in range.  */
  if (GET_CODE (disp) == CONST_INT)
    return INTVAL (disp) >= 0 && INTVAL (disp) < 4096;

  /* GOT offset is not OK, the GOT can be large.  */
  if (GET_CODE (disp) == CONST
      && GET_CODE (XEXP (disp, 0)) == UNSPEC
      && (XINT (XEXP (disp, 0), 1) == UNSPEC_GOT
          || XINT (XEXP (disp, 0), 1) == UNSPEC_GOTNTPOFF))
    return false;

  /* All other symbolic constants are literal pool references,
     which are OK as the literal pool must be small.  */
  if (GET_CODE (disp) == CONST)
    return true;

  return false;
}

/* Decompose a RTL expression ADDR for a memory address into
   its components, returned in OUT.

   Returns false if ADDR is not a valid memory address, true
   otherwise.  If OUT is NULL, don't return the components,
   but check for validity only.

   Note: Only addresses in canonical form are recognized.
   LEGITIMIZE_ADDRESS should convert non-canonical forms to the
   canonical form so that they will be recognized.  */

static int
s390_decompose_address (rtx addr, struct s390_address *out)
{
  HOST_WIDE_INT offset = 0;
  rtx base = NULL_RTX;
  rtx indx = NULL_RTX;
  rtx disp = NULL_RTX;
  rtx orig_disp;
  bool pointer = false;
  bool base_ptr = false;
  bool indx_ptr = false;
  bool literal_pool = false;

  /* We may need to substitute the literal pool base register into the address
     below.  However, at this point we do not know which register is going to
     be used as base, so we substitute the arg pointer register.  This is going
     to be treated as holding a pointer below -- it shouldn't be used for any
     other purpose.  */
  rtx fake_pool_base = gen_rtx_REG (Pmode, ARG_POINTER_REGNUM);

  /* Decompose address into base + index + displacement.  */

  if (GET_CODE (addr) == REG || GET_CODE (addr) == UNSPEC)
    base = addr;

  else if (GET_CODE (addr) == PLUS)
    {
      rtx op0 = XEXP (addr, 0);
      rtx op1 = XEXP (addr, 1);
      enum rtx_code code0 = GET_CODE (op0);
      enum rtx_code code1 = GET_CODE (op1);

      if (code0 == REG || code0 == UNSPEC)
	{
	  if (code1 == REG || code1 == UNSPEC)
	    {
	      indx = op0;	/* index + base */
	      base = op1;
	    }

	  else
	    {
	      base = op0;	/* base + displacement */
	      disp = op1;
	    }
	}

      else if (code0 == PLUS)
	{
	  indx = XEXP (op0, 0);	/* index + base + disp */
	  base = XEXP (op0, 1);
	  disp = op1;
	}

      else
	{
	  return false;
	}
    }

  else
    disp = addr;		/* displacement */

  /* Extract integer part of displacement.  */
  orig_disp = disp;
  if (disp)
    {
      if (GET_CODE (disp) == CONST_INT)
	{
	  offset = INTVAL (disp);
	  disp = NULL_RTX;
	}
      else if (GET_CODE (disp) == CONST
	       && GET_CODE (XEXP (disp, 0)) == PLUS
	       && GET_CODE (XEXP (XEXP (disp, 0), 1)) == CONST_INT)
	{
	  offset = INTVAL (XEXP (XEXP (disp, 0), 1));
	  disp = XEXP (XEXP (disp, 0), 0);
	}
    }

  /* Strip off CONST here to avoid special case tests later.  */
  if (disp && GET_CODE (disp) == CONST)
    disp = XEXP (disp, 0);

  /* We can convert literal pool addresses to
     displacements by basing them off the base register.  */
  if (disp && GET_CODE (disp) == SYMBOL_REF && CONSTANT_POOL_ADDRESS_P (disp))
    {
      /* Either base or index must be free to hold the base register.  */
      if (!base)
        base = fake_pool_base, literal_pool = true;
      else if (!indx)
        indx = fake_pool_base, literal_pool = true;
      else
        return false;

      /* Mark up the displacement.  */
      disp = gen_rtx_UNSPEC (Pmode, gen_rtvec (1, disp),
			     UNSPEC_LTREL_OFFSET);
    }

  /* Validate base register.  */
  if (base)
    {
      if (GET_CODE (base) == UNSPEC)
	switch (XINT (base, 1))
	  {
	  case UNSPEC_LTREF:
	    if (!disp)
	      disp = gen_rtx_UNSPEC (Pmode,
				     gen_rtvec (1, XVECEXP (base, 0, 0)),
				     UNSPEC_LTREL_OFFSET);
	    else
	      return false;

	    base = XVECEXP (base, 0, 1);
	    break;

	  case UNSPEC_LTREL_BASE:
	    if (XVECLEN (base, 0) == 1)
	      base = fake_pool_base, literal_pool = true;
	    else
	      base = XVECEXP (base, 0, 1);
	    break;

	  default:
	    return false;
	  }

      if (!REG_P (base) || GET_MODE (base) != Pmode)
	return false;

      if (REGNO (base) == STACK_POINTER_REGNUM
	  || REGNO (base) == FRAME_POINTER_REGNUM
	  || ((reload_completed || reload_in_progress)
	      && frame_pointer_needed
	      && REGNO (base) == HARD_FRAME_POINTER_REGNUM)
	  || REGNO (base) == ARG_POINTER_REGNUM
          || (flag_pic
              && REGNO (base) == PIC_OFFSET_TABLE_REGNUM))
        pointer = base_ptr = true;

      if ((reload_completed || reload_in_progress)
	  && base == cfun->machine->base_reg)
        pointer = base_ptr = literal_pool = true;
    }

  /* Validate index register.  */
  if (indx)
    {
      if (GET_CODE (indx) == UNSPEC)
	switch (XINT (indx, 1))
	  {
	  case UNSPEC_LTREF:
	    if (!disp)
	      disp = gen_rtx_UNSPEC (Pmode,
				     gen_rtvec (1, XVECEXP (indx, 0, 0)),
				     UNSPEC_LTREL_OFFSET);
	    else
	      return false;

	    indx = XVECEXP (indx, 0, 1);
	    break;

	  case UNSPEC_LTREL_BASE:
	    if (XVECLEN (indx, 0) == 1)
	      indx = fake_pool_base, literal_pool = true;
	    else
	      indx = XVECEXP (indx, 0, 1);
	    break;

	  default:
	    return false;
	  }

      if (!REG_P (indx) || GET_MODE (indx) != Pmode)
	return false;

      if (REGNO (indx) == STACK_POINTER_REGNUM
	  || REGNO (indx) == FRAME_POINTER_REGNUM
	  || ((reload_completed || reload_in_progress)
	      && frame_pointer_needed
	      && REGNO (indx) == HARD_FRAME_POINTER_REGNUM)
	  || REGNO (indx) == ARG_POINTER_REGNUM
          || (flag_pic
              && REGNO (indx) == PIC_OFFSET_TABLE_REGNUM))
        pointer = indx_ptr = true;

      if ((reload_completed || reload_in_progress)
	  && indx == cfun->machine->base_reg)
        pointer = indx_ptr = literal_pool = true;
    }

  /* Prefer to use pointer as base, not index.  */
  if (base && indx && !base_ptr
      && (indx_ptr || (!REG_POINTER (base) && REG_POINTER (indx))))
    {
      rtx tmp = base;
      base = indx;
      indx = tmp;
    }

  /* Validate displacement.  */
  if (!disp)
    {
      /* If virtual registers are involved, the displacement will change later
	 anyway as the virtual registers get eliminated.  This could make a
	 valid displacement invalid, but it is more likely to make an invalid
	 displacement valid, because we sometimes access the register save area
	 via negative offsets to one of those registers.
	 Thus we don't check the displacement for validity here.  If after
	 elimination the displacement turns out to be invalid after all,
	 this is fixed up by reload in any case.  */
      /* LRA maintains always displacements up to date and we need to
	 know the displacement is right during all LRA not only at the
	 final elimination.  */
      if (lra_in_progress
	  || (base != arg_pointer_rtx
	      && indx != arg_pointer_rtx
	      && base != return_address_pointer_rtx
	      && indx != return_address_pointer_rtx
	      && base != frame_pointer_rtx
	      && indx != frame_pointer_rtx
	      && base != virtual_stack_vars_rtx
	      && indx != virtual_stack_vars_rtx))
	if (!DISP_IN_RANGE (offset))
	  return false;
    }
  else
    {
      /* All the special cases are pointers.  */
      pointer = true;

      /* In the small-PIC case, the linker converts @GOT
         and @GOTNTPOFF offsets to possible displacements.  */
      if (GET_CODE (disp) == UNSPEC
          && (XINT (disp, 1) == UNSPEC_GOT
	      || XINT (disp, 1) == UNSPEC_GOTNTPOFF)
	  && flag_pic == 1)
        {
	  ;
        }

      /* Accept pool label offsets.  */
      else if (GET_CODE (disp) == UNSPEC
	       && XINT (disp, 1) == UNSPEC_POOL_OFFSET)
	;

      /* Accept literal pool references.  */
      else if (GET_CODE (disp) == UNSPEC
	       && XINT (disp, 1) == UNSPEC_LTREL_OFFSET)
        {
	  /* In case CSE pulled a non literal pool reference out of
	     the pool we have to reject the address.  This is
	     especially important when loading the GOT pointer on non
	     zarch CPUs.  In this case the literal pool contains an lt
	     relative offset to the _GLOBAL_OFFSET_TABLE_ label which
	     will most likely exceed the displacement.  */
	  if (GET_CODE (XVECEXP (disp, 0, 0)) != SYMBOL_REF
	      || !CONSTANT_POOL_ADDRESS_P (XVECEXP (disp, 0, 0)))
	    return false;

	  orig_disp = gen_rtx_CONST (Pmode, disp);
	  if (offset)
	    {
	      /* If we have an offset, make sure it does not
		 exceed the size of the constant pool entry.  */
	      rtx sym = XVECEXP (disp, 0, 0);
	      if (offset >= GET_MODE_SIZE (get_pool_mode (sym)))
		return false;

              orig_disp = plus_constant (Pmode, orig_disp, offset);
	    }
        }

      else
	return false;
    }

  if (!base && !indx)
    pointer = true;

  if (out)
    {
      out->base = base;
      out->indx = indx;
      out->disp = orig_disp;
      out->pointer = pointer;
      out->literal_pool = literal_pool;
    }

  return true;
}

/* Decompose a RTL expression OP for an address style operand into its
   components, and return the base register in BASE and the offset in
   OFFSET.  While OP looks like an address it is never supposed to be
   used as such.

   Return true if OP is a valid address operand, false if not.  */

bool
s390_decompose_addrstyle_without_index (rtx op, rtx *base,
					HOST_WIDE_INT *offset)
{
  rtx off = NULL_RTX;

  /* We can have an integer constant, an address register,
     or a sum of the two.  */
  if (CONST_SCALAR_INT_P (op))
    {
      off = op;
      op = NULL_RTX;
    }
  if (op && GET_CODE (op) == PLUS && CONST_SCALAR_INT_P (XEXP (op, 1)))
    {
      off = XEXP (op, 1);
      op = XEXP (op, 0);
    }
  while (op && GET_CODE (op) == SUBREG)
    op = SUBREG_REG (op);

  if (op && GET_CODE (op) != REG)
    return false;

  if (offset)
    {
      if (off == NULL_RTX)
	*offset = 0;
      else if (CONST_INT_P (off))
	*offset = INTVAL (off);
      else if (CONST_WIDE_INT_P (off))
	/* The offset will anyway be cut down to 12 bits so take just
	   the lowest order chunk of the wide int.  */
	*offset = CONST_WIDE_INT_ELT (off, 0);
      else
	gcc_unreachable ();
    }
  if (base)
    *base = op;

   return true;
}


/* Return true if CODE is a valid address without index.  */

bool
s390_legitimate_address_without_index_p (rtx op)
{
  struct s390_address addr;

  if (!s390_decompose_address (XEXP (op, 0), &addr))
    return false;
  if (addr.indx)
    return false;

  return true;
}


/* Return TRUE if ADDR is an operand valid for a load/store relative
   instruction.  Be aware that the alignment of the operand needs to
   be checked separately.
   Valid addresses are single references or a sum of a reference and a
   constant integer. Return these parts in SYMREF and ADDEND.  You can
   pass NULL in REF and/or ADDEND if you are not interested in these
   values.  Literal pool references are *not* considered symbol
   references.  */

static bool
s390_loadrelative_operand_p (rtx addr, rtx *symref, HOST_WIDE_INT *addend)
{
  HOST_WIDE_INT tmpaddend = 0;

  if (GET_CODE (addr) == CONST)
    addr = XEXP (addr, 0);

  if (GET_CODE (addr) == PLUS)
    {
      if (!CONST_INT_P (XEXP (addr, 1)))
	return false;

      tmpaddend = INTVAL (XEXP (addr, 1));
      addr = XEXP (addr, 0);
    }

  if ((GET_CODE (addr) == SYMBOL_REF && !CONSTANT_POOL_ADDRESS_P (addr))
      || (GET_CODE (addr) == UNSPEC
	  && (XINT (addr, 1) == UNSPEC_GOTENT
	      || (TARGET_CPU_ZARCH && XINT (addr, 1) == UNSPEC_PLT))))
    {
      if (symref)
	*symref = addr;
      if (addend)
	*addend = tmpaddend;

      return true;
    }
  return false;
}

/* Return true if the address in OP is valid for constraint letter C
   if wrapped in a MEM rtx.  Set LIT_POOL_OK to true if it literal
   pool MEMs should be accepted.  Only the Q, R, S, T constraint
   letters are allowed for C.  */

static int
s390_check_qrst_address (char c, rtx op, bool lit_pool_ok)
{
  struct s390_address addr;
  bool decomposed = false;

  /* This check makes sure that no symbolic address (except literal
     pool references) are accepted by the R or T constraints.  */
  if (s390_loadrelative_operand_p (op, NULL, NULL))
    return 0;

  /* Ensure literal pool references are only accepted if LIT_POOL_OK.  */
  if (!lit_pool_ok)
    {
      if (!s390_decompose_address (op, &addr))
	return 0;
      if (addr.literal_pool)
	return 0;
      decomposed = true;
    }

  /* With reload, we sometimes get intermediate address forms that are
     actually invalid as-is, but we need to accept them in the most
     generic cases below ('R' or 'T'), since reload will in fact fix
     them up.  LRA behaves differently here; we never see such forms,
     but on the other hand, we need to strictly reject every invalid
     address form.  Perform this check right up front.  */
  if (lra_in_progress)
    {
      if (!decomposed && !s390_decompose_address (op, &addr))
	return 0;
      decomposed = true;
    }

  switch (c)
    {
    case 'Q': /* no index short displacement */
      if (!decomposed && !s390_decompose_address (op, &addr))
	return 0;
      if (addr.indx)
	return 0;
      if (!s390_short_displacement (addr.disp))
	return 0;
      break;

    case 'R': /* with index short displacement */
      if (TARGET_LONG_DISPLACEMENT)
	{
	  if (!decomposed && !s390_decompose_address (op, &addr))
	    return 0;
	  if (!s390_short_displacement (addr.disp))
	    return 0;
	}
      /* Any invalid address here will be fixed up by reload,
	 so accept it for the most generic constraint.  */
      break;

    case 'S': /* no index long displacement */
      if (!decomposed && !s390_decompose_address (op, &addr))
	return 0;
      if (addr.indx)
	return 0;
      break;

    case 'T': /* with index long displacement */
      /* Any invalid address here will be fixed up by reload,
	 so accept it for the most generic constraint.  */
      break;

    default:
      return 0;
    }
  return 1;
}


/* Evaluates constraint strings described by the regular expression
   ([A|B|Z](Q|R|S|T))|Y and returns 1 if OP is a valid operand for
   the constraint given in STR, or 0 else.  */

int
s390_mem_constraint (const char *str, rtx op)
{
  char c = str[0];

  switch (c)
    {
    case 'A':
      /* Check for offsettable variants of memory constraints.  */
      if (!MEM_P (op) || MEM_VOLATILE_P (op))
	return 0;
      if ((reload_completed || reload_in_progress)
	  ? !offsettable_memref_p (op) : !offsettable_nonstrict_memref_p (op))
	return 0;
      return s390_check_qrst_address (str[1], XEXP (op, 0), true);
    case 'B':
      /* Check for non-literal-pool variants of memory constraints.  */
      if (!MEM_P (op))
	return 0;
      return s390_check_qrst_address (str[1], XEXP (op, 0), false);
    case 'Q':
    case 'R':
    case 'S':
    case 'T':
      if (GET_CODE (op) != MEM)
	return 0;
      return s390_check_qrst_address (c, XEXP (op, 0), true);
    case 'Y':
      /* Simply check for the basic form of a shift count.  Reload will
	 take care of making sure we have a proper base register.  */
      if (!s390_decompose_addrstyle_without_index (op, NULL, NULL))
	return 0;
      break;
    case 'Z':
      return s390_check_qrst_address (str[1], op, true);
    default:
      return 0;
    }
  return 1;
}


/* Evaluates constraint strings starting with letter O.  Input
   parameter C is the second letter following the "O" in the constraint
   string. Returns 1 if VALUE meets the respective constraint and 0
   otherwise.  */

int
s390_O_constraint_str (const char c, HOST_WIDE_INT value)
{
  if (!TARGET_EXTIMM)
    return 0;

  switch (c)
    {
    case 's':
      return trunc_int_for_mode (value, SImode) == value;

    case 'p':
      return value == 0
	|| s390_single_part (GEN_INT (value), DImode, SImode, 0) == 1;

    case 'n':
      return s390_single_part (GEN_INT (value - 1), DImode, SImode, -1) == 1;

    default:
      gcc_unreachable ();
    }
}


/* Evaluates constraint strings starting with letter N.  Parameter STR
   contains the letters following letter "N" in the constraint string.
   Returns true if VALUE matches the constraint.  */

int
s390_N_constraint_str (const char *str, HOST_WIDE_INT value)
{
  machine_mode mode, part_mode;
  int def;
  int part, part_goal;


  if (str[0] == 'x')
    part_goal = -1;
  else
    part_goal = str[0] - '0';

  switch (str[1])
    {
    case 'Q':
      part_mode = QImode;
      break;
    case 'H':
      part_mode = HImode;
      break;
    case 'S':
      part_mode = SImode;
      break;
    default:
      return 0;
    }

  switch (str[2])
    {
    case 'H':
      mode = HImode;
      break;
    case 'S':
      mode = SImode;
      break;
    case 'D':
      mode = DImode;
      break;
    default:
      return 0;
    }

  switch (str[3])
    {
    case '0':
      def = 0;
      break;
    case 'F':
      def = -1;
      break;
    default:
      return 0;
    }

  if (GET_MODE_SIZE (mode) <= GET_MODE_SIZE (part_mode))
    return 0;

  part = s390_single_part (GEN_INT (value), mode, part_mode, def);
  if (part < 0)
    return 0;
  if (part_goal != -1 && part_goal != part)
    return 0;

  return 1;
}


/* Returns true if the input parameter VALUE is a float zero.  */

int
s390_float_const_zero_p (rtx value)
{
  return (GET_MODE_CLASS (GET_MODE (value)) == MODE_FLOAT
	  && value == CONST0_RTX (GET_MODE (value)));
}

/* Implement TARGET_REGISTER_MOVE_COST.  */

static int
s390_register_move_cost (machine_mode mode,
                         reg_class_t from, reg_class_t to)
{
  /* On s390, copy between fprs and gprs is expensive.  */

  /* It becomes somewhat faster having ldgr/lgdr.  */
  if (TARGET_Z10 && GET_MODE_SIZE (mode) == 8)
    {
      /* ldgr is single cycle. */
      if (reg_classes_intersect_p (from, GENERAL_REGS)
	  && reg_classes_intersect_p (to, FP_REGS))
	return 1;
      /* lgdr needs 3 cycles. */
      if (reg_classes_intersect_p (to, GENERAL_REGS)
	  && reg_classes_intersect_p (from, FP_REGS))
	return 3;
    }

  /* Otherwise copying is done via memory.  */
  if ((reg_classes_intersect_p (from, GENERAL_REGS)
       && reg_classes_intersect_p (to, FP_REGS))
      || (reg_classes_intersect_p (from, FP_REGS)
	  && reg_classes_intersect_p (to, GENERAL_REGS)))
    return 10;

  return 1;
}

/* Implement TARGET_MEMORY_MOVE_COST.  */

static int
s390_memory_move_cost (machine_mode mode ATTRIBUTE_UNUSED,
		       reg_class_t rclass ATTRIBUTE_UNUSED,
		       bool in ATTRIBUTE_UNUSED)
{
  return 2;
}

/* Compute a (partial) cost for rtx X.  Return true if the complete
   cost has been computed, and false if subexpressions should be
   scanned.  In either case, *TOTAL contains the cost result.  The
   initial value of *TOTAL is the default value computed by
   rtx_cost.  It may be left unmodified.  OUTER_CODE contains the
   code of the superexpression of x.  */

static bool
s390_rtx_costs (rtx x, machine_mode mode, int outer_code,
		int opno ATTRIBUTE_UNUSED,
		int *total, bool speed ATTRIBUTE_UNUSED)
{
  int code = GET_CODE (x);
  switch (code)
    {
    case CONST:
    case CONST_INT:
    case LABEL_REF:
    case SYMBOL_REF:
    case CONST_DOUBLE:
    case CONST_WIDE_INT:
    case MEM:
      *total = 0;
      return true;

    case IOR:
      /* risbg */
      if (GET_CODE (XEXP (x, 0)) == AND
	  && GET_CODE (XEXP (x, 1)) == ASHIFT
	  && REG_P (XEXP (XEXP (x, 0), 0))
	  && REG_P (XEXP (XEXP (x, 1), 0))
	  && CONST_INT_P (XEXP (XEXP (x, 0), 1))
	  && CONST_INT_P (XEXP (XEXP (x, 1), 1))
	  && (UINTVAL (XEXP (XEXP (x, 0), 1)) ==
	      (HOST_WIDE_INT_1U << UINTVAL (XEXP (XEXP (x, 1), 1))) - 1))
	{
	  *total = COSTS_N_INSNS (2);
	  return true;
	}
      /* fallthrough */
    case ASHIFT:
    case ASHIFTRT:
    case LSHIFTRT:
    case ROTATE:
    case ROTATERT:
    case AND:
    case XOR:
    case NEG:
    case NOT:
      *total = COSTS_N_INSNS (1);
      return false;

    case PLUS:
    case MINUS:
      *total = COSTS_N_INSNS (1);
      return false;

    case MULT:
      switch (mode)
	{
	case E_SImode:
	  {
	    rtx left = XEXP (x, 0);
	    rtx right = XEXP (x, 1);
	    if (GET_CODE (right) == CONST_INT
		&& CONST_OK_FOR_K (INTVAL (right)))
	      *total = s390_cost->mhi;
	    else if (GET_CODE (left) == SIGN_EXTEND)
	      *total = s390_cost->mh;
	    else
	      *total = s390_cost->ms;  /* msr, ms, msy */
	    break;
	  }
	case E_DImode:
	  {
	    rtx left = XEXP (x, 0);
	    rtx right = XEXP (x, 1);
	    if (TARGET_ZARCH)
	      {
		if (GET_CODE (right) == CONST_INT
		    && CONST_OK_FOR_K (INTVAL (right)))
		  *total = s390_cost->mghi;
		else if (GET_CODE (left) == SIGN_EXTEND)
		  *total = s390_cost->msgf;
		else
		  *total = s390_cost->msg;  /* msgr, msg */
	      }
	    else /* TARGET_31BIT */
	      {
		if (GET_CODE (left) == SIGN_EXTEND
		    && GET_CODE (right) == SIGN_EXTEND)
		  /* mulsidi case: mr, m */
		  *total = s390_cost->m;
		else if (GET_CODE (left) == ZERO_EXTEND
			 && GET_CODE (right) == ZERO_EXTEND
			 && TARGET_CPU_ZARCH)
		  /* umulsidi case: ml, mlr */
		  *total = s390_cost->ml;
		else
		  /* Complex calculation is required.  */
		  *total = COSTS_N_INSNS (40);
	      }
	    break;
	  }
	case E_SFmode:
	case E_DFmode:
	  *total = s390_cost->mult_df;
	  break;
	case E_TFmode:
	  *total = s390_cost->mxbr;
	  break;
	default:
	  return false;
	}
      return false;

    case FMA:
      switch (mode)
	{
	case E_DFmode:
	  *total = s390_cost->madbr;
	  break;
	case E_SFmode:
	  *total = s390_cost->maebr;
	  break;
	default:
	  return false;
	}
      /* Negate in the third argument is free: FMSUB.  */
      if (GET_CODE (XEXP (x, 2)) == NEG)
	{
	  *total += (rtx_cost (XEXP (x, 0), mode, FMA, 0, speed)
		     + rtx_cost (XEXP (x, 1), mode, FMA, 1, speed)
		     + rtx_cost (XEXP (XEXP (x, 2), 0), mode, FMA, 2, speed));
	  return true;
	}
      return false;

    case UDIV:
    case UMOD:
      if (mode == TImode) 	       /* 128 bit division */
	*total = s390_cost->dlgr;
      else if (mode == DImode)
	{
	  rtx right = XEXP (x, 1);
	  if (GET_CODE (right) == ZERO_EXTEND) /* 64 by 32 bit division */
	    *total = s390_cost->dlr;
	  else 	                               /* 64 by 64 bit division */
	    *total = s390_cost->dlgr;
	}
      else if (mode == SImode)         /* 32 bit division */
	*total = s390_cost->dlr;
      return false;

    case DIV:
    case MOD:
      if (mode == DImode)
	{
	  rtx right = XEXP (x, 1);
	  if (GET_CODE (right) == ZERO_EXTEND) /* 64 by 32 bit division */
	    if (TARGET_ZARCH)
	      *total = s390_cost->dsgfr;
	    else
	      *total = s390_cost->dr;
	  else 	                               /* 64 by 64 bit division */
	    *total = s390_cost->dsgr;
	}
      else if (mode == SImode)         /* 32 bit division */
	*total = s390_cost->dlr;
      else if (mode == SFmode)
	{
	  *total = s390_cost->debr;
	}
      else if (mode == DFmode)
	{
	  *total = s390_cost->ddbr;
	}
      else if (mode == TFmode)
	{
	  *total = s390_cost->dxbr;
	}
      return false;

    case SQRT:
      if (mode == SFmode)
	*total = s390_cost->sqebr;
      else if (mode == DFmode)
	*total = s390_cost->sqdbr;
      else /* TFmode */
	*total = s390_cost->sqxbr;
      return false;

    case SIGN_EXTEND:
    case ZERO_EXTEND:
      if (outer_code == MULT || outer_code == DIV || outer_code == MOD
	  || outer_code == PLUS || outer_code == MINUS
	  || outer_code == COMPARE)
	*total = 0;
      return false;

    case COMPARE:
      *total = COSTS_N_INSNS (1);
      if (GET_CODE (XEXP (x, 0)) == AND
	  && GET_CODE (XEXP (x, 1)) == CONST_INT
	  && GET_CODE (XEXP (XEXP (x, 0), 1)) == CONST_INT)
	{
	  rtx op0 = XEXP (XEXP (x, 0), 0);
	  rtx op1 = XEXP (XEXP (x, 0), 1);
	  rtx op2 = XEXP (x, 1);

	  if (memory_operand (op0, GET_MODE (op0))
	      && s390_tm_ccmode (op1, op2, 0) != VOIDmode)
	    return true;
	  if (register_operand (op0, GET_MODE (op0))
	      && s390_tm_ccmode (op1, op2, 1) != VOIDmode)
	    return true;
	}
      return false;

    default:
      return false;
    }
}

/* Return the cost of an address rtx ADDR.  */

static int
s390_address_cost (rtx addr, machine_mode mode ATTRIBUTE_UNUSED,
		   addr_space_t as ATTRIBUTE_UNUSED,
		   bool speed ATTRIBUTE_UNUSED)
{
  struct s390_address ad;
  if (!s390_decompose_address (addr, &ad))
    return 1000;

  return ad.indx? COSTS_N_INSNS (1) + 1 : COSTS_N_INSNS (1);
}

/* Implement targetm.vectorize.builtin_vectorization_cost.  */
static int
s390_builtin_vectorization_cost (enum vect_cost_for_stmt type_of_cost,
				 tree vectype,
				 int misalign ATTRIBUTE_UNUSED)
{
  switch (type_of_cost)
    {
      case scalar_stmt:
      case scalar_load:
      case scalar_store:
      case vector_stmt:
      case vector_load:
      case vector_store:
      case vec_to_scalar:
      case scalar_to_vec:
      case cond_branch_not_taken:
      case vec_perm:
      case vec_promote_demote:
      case unaligned_load:
      case unaligned_store:
	return 1;

      case cond_branch_taken:
	return 3;

      case vec_construct:
	return TYPE_VECTOR_SUBPARTS (vectype) - 1;

      default:
	gcc_unreachable ();
    }
}

/* If OP is a SYMBOL_REF of a thread-local symbol, return its TLS mode,
   otherwise return 0.  */

int
tls_symbolic_operand (rtx op)
{
  if (GET_CODE (op) != SYMBOL_REF)
    return 0;
  return SYMBOL_REF_TLS_MODEL (op);
}

/* Split DImode access register reference REG (on 64-bit) into its constituent
   low and high parts, and store them into LO and HI.  Note that gen_lowpart/
   gen_highpart cannot be used as they assume all registers are word-sized,
   while our access registers have only half that size.  */

void
s390_split_access_reg (rtx reg, rtx *lo, rtx *hi)
{
  gcc_assert (TARGET_64BIT);
  gcc_assert (ACCESS_REG_P (reg));
  gcc_assert (GET_MODE (reg) == DImode);
  gcc_assert (!(REGNO (reg) & 1));

  *lo = gen_rtx_REG (SImode, REGNO (reg) + 1);
  *hi = gen_rtx_REG (SImode, REGNO (reg));
}

/* Return true if OP contains a symbol reference */

bool
symbolic_reference_mentioned_p (rtx op)
{
  const char *fmt;
  int i;

  if (GET_CODE (op) == SYMBOL_REF || GET_CODE (op) == LABEL_REF)
    return 1;

  fmt = GET_RTX_FORMAT (GET_CODE (op));
  for (i = GET_RTX_LENGTH (GET_CODE (op)) - 1; i >= 0; i--)
    {
      if (fmt[i] == 'E')
	{
	  int j;

	  for (j = XVECLEN (op, i) - 1; j >= 0; j--)
	    if (symbolic_reference_mentioned_p (XVECEXP (op, i, j)))
	      return 1;
	}

      else if (fmt[i] == 'e' && symbolic_reference_mentioned_p (XEXP (op, i)))
	return 1;
    }

  return 0;
}

/* Return true if OP contains a reference to a thread-local symbol.  */

bool
tls_symbolic_reference_mentioned_p (rtx op)
{
  const char *fmt;
  int i;

  if (GET_CODE (op) == SYMBOL_REF)
    return tls_symbolic_operand (op);

  fmt = GET_RTX_FORMAT (GET_CODE (op));
  for (i = GET_RTX_LENGTH (GET_CODE (op)) - 1; i >= 0; i--)
    {
      if (fmt[i] == 'E')
	{
	  int j;

	  for (j = XVECLEN (op, i) - 1; j >= 0; j--)
	    if (tls_symbolic_reference_mentioned_p (XVECEXP (op, i, j)))
	      return true;
	}

      else if (fmt[i] == 'e' && tls_symbolic_reference_mentioned_p (XEXP (op, i)))
	return true;
    }

  return false;
}


/* Return true if OP is a legitimate general operand when
   generating PIC code.  It is given that flag_pic is on
   and that OP satisfies CONSTANT_P.  */

int
legitimate_pic_operand_p (rtx op)
{
  /* Accept all non-symbolic constants.  */
  if (!SYMBOLIC_CONST (op))
    return 1;

  /* Reject everything else; must be handled
     via emit_symbolic_move.  */
  return 0;
}

/* Returns true if the constant value OP is a legitimate general operand.
   It is given that OP satisfies CONSTANT_P.  */

static bool
s390_legitimate_constant_p (machine_mode mode, rtx op)
{
  if (TARGET_VX && VECTOR_MODE_P (mode) && GET_CODE (op) == CONST_VECTOR)
    {
      if (GET_MODE_SIZE (mode) != 16)
	return 0;

      if (!satisfies_constraint_j00 (op)
	  && !satisfies_constraint_jm1 (op)
	  && !satisfies_constraint_jKK (op)
	  && !satisfies_constraint_jxx (op)
	  && !satisfies_constraint_jyy (op))
	return 0;
    }

  /* Accept all non-symbolic constants.  */
  if (!SYMBOLIC_CONST (op))
    return 1;

  /* Accept immediate LARL operands.  */
  if (TARGET_CPU_ZARCH && larl_operand (op, mode))
    return 1;

  /* Thread-local symbols are never legal constants.  This is
     so that emit_call knows that computing such addresses
     might require a function call.  */
  if (TLS_SYMBOLIC_CONST (op))
    return 0;

  /* In the PIC case, symbolic constants must *not* be
     forced into the literal pool.  We accept them here,
     so that they will be handled by emit_symbolic_move.  */
  if (flag_pic)
    return 1;

  /* All remaining non-PIC symbolic constants are
     forced into the literal pool.  */
  return 0;
}

/* Determine if it's legal to put X into the constant pool.  This
   is not possible if X contains the address of a symbol that is
   not constant (TLS) or not known at final link time (PIC).  */

static bool
s390_cannot_force_const_mem (machine_mode mode, rtx x)
{
  switch (GET_CODE (x))
    {
    case CONST_INT:
    case CONST_DOUBLE:
    case CONST_WIDE_INT:
    case CONST_VECTOR:
      /* Accept all non-symbolic constants.  */
      return false;

    case LABEL_REF:
      /* Labels are OK iff we are non-PIC.  */
      return flag_pic != 0;

    case SYMBOL_REF:
      /* 'Naked' TLS symbol references are never OK,
         non-TLS symbols are OK iff we are non-PIC.  */
      if (tls_symbolic_operand (x))
	return true;
      else
	return flag_pic != 0;

    case CONST:
      return s390_cannot_force_const_mem (mode, XEXP (x, 0));
    case PLUS:
    case MINUS:
      return s390_cannot_force_const_mem (mode, XEXP (x, 0))
	     || s390_cannot_force_const_mem (mode, XEXP (x, 1));

    case UNSPEC:
      switch (XINT (x, 1))
	{
	/* Only lt-relative or GOT-relative UNSPECs are OK.  */
	case UNSPEC_LTREL_OFFSET:
	case UNSPEC_GOT:
	case UNSPEC_GOTOFF:
	case UNSPEC_PLTOFF:
	case UNSPEC_TLSGD:
	case UNSPEC_TLSLDM:
	case UNSPEC_NTPOFF:
	case UNSPEC_DTPOFF:
	case UNSPEC_GOTNTPOFF:
	case UNSPEC_INDNTPOFF:
	  return false;

	/* If the literal pool shares the code section, be put
	   execute template placeholders into the pool as well.  */
	case UNSPEC_INSN:
	  return TARGET_CPU_ZARCH;

	default:
	  return true;
	}
      break;

    default:
      gcc_unreachable ();
    }
}

/* Returns true if the constant value OP is a legitimate general
   operand during and after reload.  The difference to
   legitimate_constant_p is that this function will not accept
   a constant that would need to be forced to the literal pool
   before it can be used as operand.
   This function accepts all constants which can be loaded directly
   into a GPR.  */

bool
legitimate_reload_constant_p (rtx op)
{
  /* Accept la(y) operands.  */
  if (GET_CODE (op) == CONST_INT
      && DISP_IN_RANGE (INTVAL (op)))
    return true;

  /* Accept l(g)hi/l(g)fi operands.  */
  if (GET_CODE (op) == CONST_INT
      && (CONST_OK_FOR_K (INTVAL (op)) || CONST_OK_FOR_Os (INTVAL (op))))
    return true;

  /* Accept lliXX operands.  */
  if (TARGET_ZARCH
      && GET_CODE (op) == CONST_INT
      && trunc_int_for_mode (INTVAL (op), word_mode) == INTVAL (op)
      && s390_single_part (op, word_mode, HImode, 0) >= 0)
  return true;

  if (TARGET_EXTIMM
      && GET_CODE (op) == CONST_INT
      && trunc_int_for_mode (INTVAL (op), word_mode) == INTVAL (op)
      && s390_single_part (op, word_mode, SImode, 0) >= 0)
    return true;

  /* Accept larl operands.  */
  if (TARGET_CPU_ZARCH
      && larl_operand (op, VOIDmode))
    return true;

  /* Accept floating-point zero operands that fit into a single GPR.  */
  if (GET_CODE (op) == CONST_DOUBLE
      && s390_float_const_zero_p (op)
      && GET_MODE_SIZE (GET_MODE (op)) <= UNITS_PER_WORD)
    return true;

  /* Accept double-word operands that can be split.  */
  if (GET_CODE (op) == CONST_WIDE_INT
      || (GET_CODE (op) == CONST_INT
	  && trunc_int_for_mode (INTVAL (op), word_mode) != INTVAL (op)))
    {
      machine_mode dword_mode = word_mode == SImode ? DImode : TImode;
      rtx hi = operand_subword (op, 0, 0, dword_mode);
      rtx lo = operand_subword (op, 1, 0, dword_mode);
      return legitimate_reload_constant_p (hi)
	     && legitimate_reload_constant_p (lo);
    }

  /* Everything else cannot be handled without reload.  */
  return false;
}

/* Returns true if the constant value OP is a legitimate fp operand
   during and after reload.
   This function accepts all constants which can be loaded directly
   into an FPR.  */

static bool
legitimate_reload_fp_constant_p (rtx op)
{
  /* Accept floating-point zero operands if the load zero instruction
     can be used.  Prior to z196 the load fp zero instruction caused a
     performance penalty if the result is used as BFP number.  */
  if (TARGET_Z196
      && GET_CODE (op) == CONST_DOUBLE
      && s390_float_const_zero_p (op))
    return true;

  return false;
}

/* Returns true if the constant value OP is a legitimate vector operand
   during and after reload.
   This function accepts all constants which can be loaded directly
   into an VR.  */

static bool
legitimate_reload_vector_constant_p (rtx op)
{
  if (TARGET_VX && GET_MODE_SIZE (GET_MODE (op)) == 16
      && (satisfies_constraint_j00 (op)
	  || satisfies_constraint_jm1 (op)
	  || satisfies_constraint_jKK (op)
	  || satisfies_constraint_jxx (op)
	  || satisfies_constraint_jyy (op)))
    return true;

  return false;
}

/* Given an rtx OP being reloaded into a reg required to be in class RCLASS,
   return the class of reg to actually use.  */

static reg_class_t
s390_preferred_reload_class (rtx op, reg_class_t rclass)
{
  switch (GET_CODE (op))
    {
      /* Constants we cannot reload into general registers
	 must be forced into the literal pool.  */
      case CONST_VECTOR:
      case CONST_DOUBLE:
      case CONST_INT:
      case CONST_WIDE_INT:
	if (reg_class_subset_p (GENERAL_REGS, rclass)
	    && legitimate_reload_constant_p (op))
	  return GENERAL_REGS;
	else if (reg_class_subset_p (ADDR_REGS, rclass)
		 && legitimate_reload_constant_p (op))
	  return ADDR_REGS;
	else if (reg_class_subset_p (FP_REGS, rclass)
		 && legitimate_reload_fp_constant_p (op))
	  return FP_REGS;
	else if (reg_class_subset_p (VEC_REGS, rclass)
		 && legitimate_reload_vector_constant_p (op))
	  return VEC_REGS;

	return NO_REGS;

      /* If a symbolic constant or a PLUS is reloaded,
	 it is most likely being used as an address, so
	 prefer ADDR_REGS.  If 'class' is not a superset
	 of ADDR_REGS, e.g. FP_REGS, reject this reload.  */
      case CONST:
	/* Symrefs cannot be pushed into the literal pool with -fPIC
	   so we *MUST NOT* return NO_REGS for these cases
	   (s390_cannot_force_const_mem will return true).  

	   On the other hand we MUST return NO_REGS for symrefs with
	   invalid addend which might have been pushed to the literal
	   pool (no -fPIC).  Usually we would expect them to be
	   handled via secondary reload but this does not happen if
	   they are used as literal pool slot replacement in reload
	   inheritance (see emit_input_reload_insns).  */
	if (TARGET_CPU_ZARCH
	    && GET_CODE (XEXP (op, 0)) == PLUS
	    && GET_CODE (XEXP (XEXP(op, 0), 0)) == SYMBOL_REF
	    && GET_CODE (XEXP (XEXP(op, 0), 1)) == CONST_INT)
	  {
	    if (flag_pic && reg_class_subset_p (ADDR_REGS, rclass))
	      return ADDR_REGS;
	    else
	      return NO_REGS;
	  }
	/* fallthrough */
      case LABEL_REF:
      case SYMBOL_REF:
	if (!legitimate_reload_constant_p (op))
          return NO_REGS;
	/* fallthrough */
      case PLUS:
	/* load address will be used.  */
	if (reg_class_subset_p (ADDR_REGS, rclass))
	  return ADDR_REGS;
	else
	  return NO_REGS;

      default:
	break;
    }

  return rclass;
}

/* Return true if ADDR is SYMBOL_REF + addend with addend being a
   multiple of ALIGNMENT and the SYMBOL_REF being naturally
   aligned.  */

bool
s390_check_symref_alignment (rtx addr, HOST_WIDE_INT alignment)
{
  HOST_WIDE_INT addend;
  rtx symref;

  /* The "required alignment" might be 0 (e.g. for certain structs
     accessed via BLKmode).  Early abort in this case, as well as when
     an alignment > 8 is required.  */
  if (alignment < 2 || alignment > 8)
    return false;

  if (!s390_loadrelative_operand_p (addr, &symref, &addend))
    return false;

  if (addend & (alignment - 1))
    return false;

  if (GET_CODE (symref) == SYMBOL_REF)
    {
      /* We have load-relative instructions for 2-byte, 4-byte, and
         8-byte alignment so allow only these.  */
      switch (alignment)
	{
	case 8:	return !SYMBOL_FLAG_NOTALIGN8_P (symref);
	case 4:	return !SYMBOL_FLAG_NOTALIGN4_P (symref);
	case 2:	return !SYMBOL_FLAG_NOTALIGN2_P (symref);
	default: return false;
	}
    }

  if (GET_CODE (symref) == UNSPEC
      && alignment <= UNITS_PER_LONG)
    return true;

  return false;
}

/* ADDR is moved into REG using larl.  If ADDR isn't a valid larl
   operand SCRATCH is used to reload the even part of the address and
   adding one.  */

void
s390_reload_larl_operand (rtx reg, rtx addr, rtx scratch)
{
  HOST_WIDE_INT addend;
  rtx symref;

  if (!s390_loadrelative_operand_p (addr, &symref, &addend))
    gcc_unreachable ();

  if (!(addend & 1))
    /* Easy case.  The addend is even so larl will do fine.  */
    emit_move_insn (reg, addr);
  else
    {
      /* We can leave the scratch register untouched if the target
	 register is a valid base register.  */
      if (REGNO (reg) < FIRST_PSEUDO_REGISTER
	  && REGNO_REG_CLASS (REGNO (reg)) == ADDR_REGS)
	scratch = reg;

      gcc_assert (REGNO (scratch) < FIRST_PSEUDO_REGISTER);
      gcc_assert (REGNO_REG_CLASS (REGNO (scratch)) == ADDR_REGS);

      if (addend != 1)
	emit_move_insn (scratch,
			gen_rtx_CONST (Pmode,
				       gen_rtx_PLUS (Pmode, symref,
						     GEN_INT (addend - 1))));
      else
	emit_move_insn (scratch, symref);

      /* Increment the address using la in order to avoid clobbering cc.  */
      s390_load_address (reg, gen_rtx_PLUS (Pmode, scratch, const1_rtx));
    }
}

/* Generate what is necessary to move between REG and MEM using
   SCRATCH.  The direction is given by TOMEM.  */

void
s390_reload_symref_address (rtx reg, rtx mem, rtx scratch, bool tomem)
{
  /* Reload might have pulled a constant out of the literal pool.
     Force it back in.  */
  if (CONST_INT_P (mem) || GET_CODE (mem) == CONST_DOUBLE
      || GET_CODE (mem) == CONST_WIDE_INT
      || GET_CODE (mem) == CONST_VECTOR
      || GET_CODE (mem) == CONST)
    mem = force_const_mem (GET_MODE (reg), mem);

  gcc_assert (MEM_P (mem));

  /* For a load from memory we can leave the scratch register
     untouched if the target register is a valid base register.  */
  if (!tomem
      && REGNO (reg) < FIRST_PSEUDO_REGISTER
      && REGNO_REG_CLASS (REGNO (reg)) == ADDR_REGS
      && GET_MODE (reg) == GET_MODE (scratch))
    scratch = reg;

  /* Load address into scratch register.  Since we can't have a
     secondary reload for a secondary reload we have to cover the case
     where larl would need a secondary reload here as well.  */
  s390_reload_larl_operand (scratch, XEXP (mem, 0), scratch);

  /* Now we can use a standard load/store to do the move.  */
  if (tomem)
    emit_move_insn (replace_equiv_address (mem, scratch), reg);
  else
    emit_move_insn (reg, replace_equiv_address (mem, scratch));
}

/* Inform reload about cases where moving X with a mode MODE to a register in
   RCLASS requires an extra scratch or immediate register.  Return the class
   needed for the immediate register.  */

static reg_class_t
s390_secondary_reload (bool in_p, rtx x, reg_class_t rclass_i,
		       machine_mode mode, secondary_reload_info *sri)
{
  enum reg_class rclass = (enum reg_class) rclass_i;

  /* Intermediate register needed.  */
  if (reg_classes_intersect_p (CC_REGS, rclass))
    return GENERAL_REGS;

  if (TARGET_VX)
    {
      /* The vst/vl vector move instructions allow only for short
	 displacements.  */
      if (MEM_P (x)
	  && GET_CODE (XEXP (x, 0)) == PLUS
	  && GET_CODE (XEXP (XEXP (x, 0), 1)) == CONST_INT
	  && !SHORT_DISP_IN_RANGE(INTVAL (XEXP (XEXP (x, 0), 1)))
	  && reg_class_subset_p (rclass, VEC_REGS)
	  && (!reg_class_subset_p (rclass, FP_REGS)
	      || (GET_MODE_SIZE (mode) > 8
		  && s390_class_max_nregs (FP_REGS, mode) == 1)))
	{
	  if (in_p)
	    sri->icode = (TARGET_64BIT ?
			  CODE_FOR_reloaddi_la_in :
			  CODE_FOR_reloadsi_la_in);
	  else
	    sri->icode = (TARGET_64BIT ?
			  CODE_FOR_reloaddi_la_out :
			  CODE_FOR_reloadsi_la_out);
	}
    }

  if (TARGET_Z10)
    {
      HOST_WIDE_INT offset;
      rtx symref;

      /* On z10 several optimizer steps may generate larl operands with
	 an odd addend.  */
      if (in_p
	  && s390_loadrelative_operand_p (x, &symref, &offset)
	  && mode == Pmode
	  && !SYMBOL_FLAG_NOTALIGN2_P (symref)
	  && (offset & 1) == 1)
	sri->icode = ((mode == DImode) ? CODE_FOR_reloaddi_larl_odd_addend_z10
		      : CODE_FOR_reloadsi_larl_odd_addend_z10);

      /* Handle all the (mem (symref)) accesses we cannot use the z10
	 instructions for.  */
      if (MEM_P (x)
	  && s390_loadrelative_operand_p (XEXP (x, 0), NULL, NULL)
	  && (mode == QImode
	      || !reg_class_subset_p (rclass, GENERAL_REGS)
	      || GET_MODE_SIZE (mode) > UNITS_PER_WORD
	      || !s390_check_symref_alignment (XEXP (x, 0),
					       GET_MODE_SIZE (mode))))
	{
#define __SECONDARY_RELOAD_CASE(M,m)					\
	  case E_##M##mode:						\
	    if (TARGET_64BIT)						\
	      sri->icode = in_p ? CODE_FOR_reload##m##di_toreg_z10 :	\
                                  CODE_FOR_reload##m##di_tomem_z10;	\
	    else							\
  	      sri->icode = in_p ? CODE_FOR_reload##m##si_toreg_z10 :	\
                                  CODE_FOR_reload##m##si_tomem_z10;	\
	  break;

	  switch (GET_MODE (x))
	    {
	      __SECONDARY_RELOAD_CASE (QI, qi);
	      __SECONDARY_RELOAD_CASE (HI, hi);
	      __SECONDARY_RELOAD_CASE (SI, si);
	      __SECONDARY_RELOAD_CASE (DI, di);
	      __SECONDARY_RELOAD_CASE (TI, ti);
	      __SECONDARY_RELOAD_CASE (SF, sf);
	      __SECONDARY_RELOAD_CASE (DF, df);
	      __SECONDARY_RELOAD_CASE (TF, tf);
	      __SECONDARY_RELOAD_CASE (SD, sd);
	      __SECONDARY_RELOAD_CASE (DD, dd);
	      __SECONDARY_RELOAD_CASE (TD, td);
	      __SECONDARY_RELOAD_CASE (V1QI, v1qi);
	      __SECONDARY_RELOAD_CASE (V2QI, v2qi);
	      __SECONDARY_RELOAD_CASE (V4QI, v4qi);
	      __SECONDARY_RELOAD_CASE (V8QI, v8qi);
	      __SECONDARY_RELOAD_CASE (V16QI, v16qi);
	      __SECONDARY_RELOAD_CASE (V1HI, v1hi);
	      __SECONDARY_RELOAD_CASE (V2HI, v2hi);
	      __SECONDARY_RELOAD_CASE (V4HI, v4hi);
	      __SECONDARY_RELOAD_CASE (V8HI, v8hi);
	      __SECONDARY_RELOAD_CASE (V1SI, v1si);
	      __SECONDARY_RELOAD_CASE (V2SI, v2si);
	      __SECONDARY_RELOAD_CASE (V4SI, v4si);
	      __SECONDARY_RELOAD_CASE (V1DI, v1di);
	      __SECONDARY_RELOAD_CASE (V2DI, v2di);
	      __SECONDARY_RELOAD_CASE (V1TI, v1ti);
	      __SECONDARY_RELOAD_CASE (V1SF, v1sf);
	      __SECONDARY_RELOAD_CASE (V2SF, v2sf);
	      __SECONDARY_RELOAD_CASE (V4SF, v4sf);
	      __SECONDARY_RELOAD_CASE (V1DF, v1df);
	      __SECONDARY_RELOAD_CASE (V2DF, v2df);
	      __SECONDARY_RELOAD_CASE (V1TF, v1tf);
	    default:
	      gcc_unreachable ();
	    }
#undef __SECONDARY_RELOAD_CASE
	}
    }

  /* We need a scratch register when loading a PLUS expression which
     is not a legitimate operand of the LOAD ADDRESS instruction.  */
  /* LRA can deal with transformation of plus op very well -- so we
     don't need to prompt LRA in this case.  */
  if (! lra_in_progress && in_p && s390_plus_operand (x, mode))
    sri->icode = (TARGET_64BIT ?
		  CODE_FOR_reloaddi_plus : CODE_FOR_reloadsi_plus);

  /* Performing a multiword move from or to memory we have to make sure the
     second chunk in memory is addressable without causing a displacement
     overflow.  If that would be the case we calculate the address in
     a scratch register.  */
  if (MEM_P (x)
      && GET_CODE (XEXP (x, 0)) == PLUS
      && GET_CODE (XEXP (XEXP (x, 0), 1)) == CONST_INT
      && !DISP_IN_RANGE (INTVAL (XEXP (XEXP (x, 0), 1))
			 + GET_MODE_SIZE (mode) - 1))
    {
      /* For GENERAL_REGS a displacement overflow is no problem if occurring
	 in a s_operand address since we may fallback to lm/stm.  So we only
	 have to care about overflows in the b+i+d case.  */
      if ((reg_classes_intersect_p (GENERAL_REGS, rclass)
	   && s390_class_max_nregs (GENERAL_REGS, mode) > 1
	   && GET_CODE (XEXP (XEXP (x, 0), 0)) == PLUS)
	  /* For FP_REGS no lm/stm is available so this check is triggered
	     for displacement overflows in b+i+d and b+d like addresses.  */
	  || (reg_classes_intersect_p (FP_REGS, rclass)
	      && s390_class_max_nregs (FP_REGS, mode) > 1))
	{
	  if (in_p)
	    sri->icode = (TARGET_64BIT ?
			  CODE_FOR_reloaddi_la_in :
			  CODE_FOR_reloadsi_la_in);
	  else
	    sri->icode = (TARGET_64BIT ?
			  CODE_FOR_reloaddi_la_out :
			  CODE_FOR_reloadsi_la_out);
	}
    }

  /* A scratch address register is needed when a symbolic constant is
     copied to r0 compiling with -fPIC.  In other cases the target
     register might be used as temporary (see legitimize_pic_address).  */
  if (in_p && SYMBOLIC_CONST (x) && flag_pic == 2 && rclass != ADDR_REGS)
    sri->icode = (TARGET_64BIT ?
		  CODE_FOR_reloaddi_PIC_addr :
		  CODE_FOR_reloadsi_PIC_addr);

  /* Either scratch or no register needed.  */
  return NO_REGS;
}

/* Generate code to load SRC, which is PLUS that is not a
   legitimate operand for the LA instruction, into TARGET.
   SCRATCH may be used as scratch register.  */

void
s390_expand_plus_operand (rtx target, rtx src,
			  rtx scratch)
{
  rtx sum1, sum2;
  struct s390_address ad;

  /* src must be a PLUS; get its two operands.  */
  gcc_assert (GET_CODE (src) == PLUS);
  gcc_assert (GET_MODE (src) == Pmode);

  /* Check if any of the two operands is already scheduled
     for replacement by reload.  This can happen e.g. when
     float registers occur in an address.  */
  sum1 = find_replacement (&XEXP (src, 0));
  sum2 = find_replacement (&XEXP (src, 1));
  src = gen_rtx_PLUS (Pmode, sum1, sum2);

  /* If the address is already strictly valid, there's nothing to do.  */
  if (!s390_decompose_address (src, &ad)
      || (ad.base && !REGNO_OK_FOR_BASE_P (REGNO (ad.base)))
      || (ad.indx && !REGNO_OK_FOR_INDEX_P (REGNO (ad.indx))))
    {
      /* Otherwise, one of the operands cannot be an address register;
         we reload its value into the scratch register.  */
      if (true_regnum (sum1) < 1 || true_regnum (sum1) > 15)
	{
	  emit_move_insn (scratch, sum1);
	  sum1 = scratch;
	}
      if (true_regnum (sum2) < 1 || true_regnum (sum2) > 15)
	{
	  emit_move_insn (scratch, sum2);
	  sum2 = scratch;
	}

      /* According to the way these invalid addresses are generated
         in reload.c, it should never happen (at least on s390) that
         *neither* of the PLUS components, after find_replacements
         was applied, is an address register.  */
      if (sum1 == scratch && sum2 == scratch)
	{
	  debug_rtx (src);
	  gcc_unreachable ();
	}

      src = gen_rtx_PLUS (Pmode, sum1, sum2);
    }

  /* Emit the LOAD ADDRESS pattern.  Note that reload of PLUS
     is only ever performed on addresses, so we can mark the
     sum as legitimate for LA in any case.  */
  s390_load_address (target, src);
}


/* Return true if ADDR is a valid memory address.
   STRICT specifies whether strict register checking applies.  */

static bool
s390_legitimate_address_p (machine_mode mode, rtx addr, bool strict)
{
  struct s390_address ad;

  if (TARGET_Z10
      && larl_operand (addr, VOIDmode)
      && (mode == VOIDmode
	  || s390_check_symref_alignment (addr, GET_MODE_SIZE (mode))))
    return true;

  if (!s390_decompose_address (addr, &ad))
    return false;

  if (strict)
    {
      if (ad.base && !REGNO_OK_FOR_BASE_P (REGNO (ad.base)))
	return false;

      if (ad.indx && !REGNO_OK_FOR_INDEX_P (REGNO (ad.indx)))
	return false;
    }
  else
    {
      if (ad.base
	  && !(REGNO (ad.base) >= FIRST_PSEUDO_REGISTER
	       || REGNO_REG_CLASS (REGNO (ad.base)) == ADDR_REGS))
	return false;

      if (ad.indx
	  && !(REGNO (ad.indx) >= FIRST_PSEUDO_REGISTER
	       || REGNO_REG_CLASS (REGNO (ad.indx)) == ADDR_REGS))
	  return false;
    }
  return true;
}

/* Return true if OP is a valid operand for the LA instruction.
   In 31-bit, we need to prove that the result is used as an
   address, as LA performs only a 31-bit addition.  */

bool
legitimate_la_operand_p (rtx op)
{
  struct s390_address addr;
  if (!s390_decompose_address (op, &addr))
    return false;

  return (TARGET_64BIT || addr.pointer);
}

/* Return true if it is valid *and* preferable to use LA to
   compute the sum of OP1 and OP2.  */

bool
preferred_la_operand_p (rtx op1, rtx op2)
{
  struct s390_address addr;

  if (op2 != const0_rtx)
    op1 = gen_rtx_PLUS (Pmode, op1, op2);

  if (!s390_decompose_address (op1, &addr))
    return false;
  if (addr.base && !REGNO_OK_FOR_BASE_P (REGNO (addr.base)))
    return false;
  if (addr.indx && !REGNO_OK_FOR_INDEX_P (REGNO (addr.indx)))
    return false;

  /* Avoid LA instructions with index register on z196; it is
     preferable to use regular add instructions when possible.
     Starting with zEC12 the la with index register is "uncracked"
     again.  */
  if (addr.indx && s390_tune == PROCESSOR_2817_Z196)
    return false;

  if (!TARGET_64BIT && !addr.pointer)
    return false;

  if (addr.pointer)
    return true;

  if ((addr.base && REG_P (addr.base) && REG_POINTER (addr.base))
      || (addr.indx && REG_P (addr.indx) && REG_POINTER (addr.indx)))
    return true;

  return false;
}

/* Emit a forced load-address operation to load SRC into DST.
   This will use the LOAD ADDRESS instruction even in situations
   where legitimate_la_operand_p (SRC) returns false.  */

void
s390_load_address (rtx dst, rtx src)
{
  if (TARGET_64BIT)
    emit_move_insn (dst, src);
  else
    emit_insn (gen_force_la_31 (dst, src));
}

/* Return a legitimate reference for ORIG (an address) using the
   register REG.  If REG is 0, a new pseudo is generated.

   There are two types of references that must be handled:

   1. Global data references must load the address from the GOT, via
      the PIC reg.  An insn is emitted to do this load, and the reg is
      returned.

   2. Static data references, constant pool addresses, and code labels
      compute the address as an offset from the GOT, whose base is in
      the PIC reg.  Static data objects have SYMBOL_FLAG_LOCAL set to
      differentiate them from global data objects.  The returned
      address is the PIC reg + an unspec constant.

   TARGET_LEGITIMIZE_ADDRESS_P rejects symbolic references unless the PIC
   reg also appears in the address.  */

rtx
legitimize_pic_address (rtx orig, rtx reg)
{
  rtx addr = orig;
  rtx addend = const0_rtx;
  rtx new_rtx = orig;

  gcc_assert (!TLS_SYMBOLIC_CONST (addr));

  if (GET_CODE (addr) == CONST)
    addr = XEXP (addr, 0);

  if (GET_CODE (addr) == PLUS)
    {
      addend = XEXP (addr, 1);
      addr = XEXP (addr, 0);
    }

  if ((GET_CODE (addr) == LABEL_REF
       || (GET_CODE (addr) == SYMBOL_REF && SYMBOL_REF_LOCAL_P (addr))
       || (GET_CODE (addr) == UNSPEC &&
	   (XINT (addr, 1) == UNSPEC_GOTENT
	    || (TARGET_CPU_ZARCH && XINT (addr, 1) == UNSPEC_PLT))))
      && GET_CODE (addend) == CONST_INT)
    {
      /* This can be locally addressed.  */

      /* larl_operand requires UNSPECs to be wrapped in a const rtx.  */
      rtx const_addr = (GET_CODE (addr) == UNSPEC ?
			gen_rtx_CONST (Pmode, addr) : addr);

      if (TARGET_CPU_ZARCH
	  && larl_operand (const_addr, VOIDmode)
	  && INTVAL (addend) < HOST_WIDE_INT_1 << 31
	  && INTVAL (addend) >= -(HOST_WIDE_INT_1 << 31))
	{
	  if (INTVAL (addend) & 1)
	    {
	      /* LARL can't handle odd offsets, so emit a pair of LARL
		 and LA.  */
	      rtx temp = reg? reg : gen_reg_rtx (Pmode);

	      if (!DISP_IN_RANGE (INTVAL (addend)))
		{
		  HOST_WIDE_INT even = INTVAL (addend) - 1;
		  addr = gen_rtx_PLUS (Pmode, addr, GEN_INT (even));
		  addr = gen_rtx_CONST (Pmode, addr);
		  addend = const1_rtx;
		}

	      emit_move_insn (temp, addr);
	      new_rtx = gen_rtx_PLUS (Pmode, temp, addend);

	      if (reg != 0)
		{
		  s390_load_address (reg, new_rtx);
		  new_rtx = reg;
		}
	    }
	  else
	    {
	      /* If the offset is even, we can just use LARL.  This
		 will happen automatically.  */
	    }
	}
      else
	{
	  /* No larl - Access local symbols relative to the GOT.  */

	  rtx temp = reg? reg : gen_reg_rtx (Pmode);

	  if (reload_in_progress || reload_completed)
	    df_set_regs_ever_live (PIC_OFFSET_TABLE_REGNUM, true);

	  addr = gen_rtx_UNSPEC (Pmode, gen_rtvec (1, addr), UNSPEC_GOTOFF);
	  if (addend != const0_rtx)
	    addr = gen_rtx_PLUS (Pmode, addr, addend);
	  addr = gen_rtx_CONST (Pmode, addr);
	  addr = force_const_mem (Pmode, addr);
	  emit_move_insn (temp, addr);

	  new_rtx = gen_rtx_PLUS (Pmode, pic_offset_table_rtx, temp);
	  if (reg != 0)
	    {
	      s390_load_address (reg, new_rtx);
	      new_rtx = reg;
	    }
	}
    }
  else if (GET_CODE (addr) == SYMBOL_REF && addend == const0_rtx)
    {
      /* A non-local symbol reference without addend.

	 The symbol ref is wrapped into an UNSPEC to make sure the
	 proper operand modifier (@GOT or @GOTENT) will be emitted.
	 This will tell the linker to put the symbol into the GOT.

	 Additionally the code dereferencing the GOT slot is emitted here.

	 An addend to the symref needs to be added afterwards.
	 legitimize_pic_address calls itself recursively to handle
	 that case.  So no need to do it here.  */

      if (reg == 0)
        reg = gen_reg_rtx (Pmode);

      if (TARGET_Z10)
	{
	  /* Use load relative if possible.
	     lgrl <target>, sym@GOTENT  */
	  new_rtx = gen_rtx_UNSPEC (Pmode, gen_rtvec (1, addr), UNSPEC_GOTENT);
	  new_rtx = gen_rtx_CONST (Pmode, new_rtx);
	  new_rtx = gen_const_mem (GET_MODE (reg), new_rtx);

	  emit_move_insn (reg, new_rtx);
	  new_rtx = reg;
	}
      else if (flag_pic == 1)
        {
          /* Assume GOT offset is a valid displacement operand (< 4k
             or < 512k with z990).  This is handled the same way in
             both 31- and 64-bit code (@GOT).
             lg <target>, sym@GOT(r12)  */

	  if (reload_in_progress || reload_completed)
	    df_set_regs_ever_live (PIC_OFFSET_TABLE_REGNUM, true);

          new_rtx = gen_rtx_UNSPEC (Pmode, gen_rtvec (1, addr), UNSPEC_GOT);
          new_rtx = gen_rtx_CONST (Pmode, new_rtx);
          new_rtx = gen_rtx_PLUS (Pmode, pic_offset_table_rtx, new_rtx);
          new_rtx = gen_const_mem (Pmode, new_rtx);
          emit_move_insn (reg, new_rtx);
          new_rtx = reg;
        }
      else if (TARGET_CPU_ZARCH)
        {
          /* If the GOT offset might be >= 4k, we determine the position
             of the GOT entry via a PC-relative LARL (@GOTENT).
	     larl temp, sym@GOTENT
             lg   <target>, 0(temp) */

          rtx temp = reg ? reg : gen_reg_rtx (Pmode);

	  gcc_assert (REGNO (temp) >= FIRST_PSEUDO_REGISTER
		      || REGNO_REG_CLASS (REGNO (temp)) == ADDR_REGS);

          new_rtx = gen_rtx_UNSPEC (Pmode, gen_rtvec (1, addr), UNSPEC_GOTENT);
          new_rtx = gen_rtx_CONST (Pmode, new_rtx);
	  emit_move_insn (temp, new_rtx);

	  new_rtx = gen_const_mem (Pmode, temp);
          emit_move_insn (reg, new_rtx);

          new_rtx = reg;
        }
      else
        {
          /* If the GOT offset might be >= 4k, we have to load it
             from the literal pool (@GOT).

	     lg temp, lit-litbase(r13)
             lg <target>, 0(temp)
	     lit:  .long sym@GOT  */

          rtx temp = reg ? reg : gen_reg_rtx (Pmode);

	  gcc_assert (REGNO (temp) >= FIRST_PSEUDO_REGISTER
		      || REGNO_REG_CLASS (REGNO (temp)) == ADDR_REGS);

	  if (reload_in_progress || reload_completed)
	    df_set_regs_ever_live (PIC_OFFSET_TABLE_REGNUM, true);

          addr = gen_rtx_UNSPEC (Pmode, gen_rtvec (1, addr), UNSPEC_GOT);
          addr = gen_rtx_CONST (Pmode, addr);
          addr = force_const_mem (Pmode, addr);
          emit_move_insn (temp, addr);

          new_rtx = gen_rtx_PLUS (Pmode, pic_offset_table_rtx, temp);
          new_rtx = gen_const_mem (Pmode, new_rtx);
          emit_move_insn (reg, new_rtx);
          new_rtx = reg;
        }
    }
  else if (GET_CODE (addr) == UNSPEC && GET_CODE (addend) == CONST_INT)
    {
      gcc_assert (XVECLEN (addr, 0) == 1);
      switch (XINT (addr, 1))
	{
	  /* These address symbols (or PLT slots) relative to the GOT
	     (not GOT slots!).  In general this will exceed the
	     displacement range so these value belong into the literal
	     pool.  */
	case UNSPEC_GOTOFF:
	case UNSPEC_PLTOFF:
	  new_rtx = force_const_mem (Pmode, orig);
	  break;

	  /* For -fPIC the GOT size might exceed the displacement
	     range so make sure the value is in the literal pool.  */
	case UNSPEC_GOT:
	  if (flag_pic == 2)
	    new_rtx = force_const_mem (Pmode, orig);
	  break;

	  /* For @GOTENT larl is used.  This is handled like local
	     symbol refs.  */
	case UNSPEC_GOTENT:
	  gcc_unreachable ();
	  break;

	  /* @PLT is OK as is on 64-bit, must be converted to
	     GOT-relative @PLTOFF on 31-bit.  */
	case UNSPEC_PLT:
	  if (!TARGET_CPU_ZARCH)
	    {
	      rtx temp = reg? reg : gen_reg_rtx (Pmode);

	      if (reload_in_progress || reload_completed)
		df_set_regs_ever_live (PIC_OFFSET_TABLE_REGNUM, true);

	      addr = XVECEXP (addr, 0, 0);
	      addr = gen_rtx_UNSPEC (Pmode, gen_rtvec (1, addr),
				     UNSPEC_PLTOFF);
	      if (addend != const0_rtx)
		addr = gen_rtx_PLUS (Pmode, addr, addend);
	      addr = gen_rtx_CONST (Pmode, addr);
	      addr = force_const_mem (Pmode, addr);
	      emit_move_insn (temp, addr);

	      new_rtx = gen_rtx_PLUS (Pmode, pic_offset_table_rtx, temp);
	      if (reg != 0)
		{
		  s390_load_address (reg, new_rtx);
		  new_rtx = reg;
		}
	    }
	  else
	    /* On 64 bit larl can be used.  This case is handled like
	       local symbol refs.  */
	    gcc_unreachable ();
	  break;

	  /* Everything else cannot happen.  */
	default:
	  gcc_unreachable ();
	}
    }
  else if (addend != const0_rtx)
    {
      /* Otherwise, compute the sum.  */

      rtx base = legitimize_pic_address (addr, reg);
      new_rtx  = legitimize_pic_address (addend,
					 base == reg ? NULL_RTX : reg);
      if (GET_CODE (new_rtx) == CONST_INT)
	new_rtx = plus_constant (Pmode, base, INTVAL (new_rtx));
      else
	{
	  if (GET_CODE (new_rtx) == PLUS && CONSTANT_P (XEXP (new_rtx, 1)))
	    {
	      base = gen_rtx_PLUS (Pmode, base, XEXP (new_rtx, 0));
	      new_rtx = XEXP (new_rtx, 1);
	    }
	  new_rtx = gen_rtx_PLUS (Pmode, base, new_rtx);
	}

      if (GET_CODE (new_rtx) == CONST)
	new_rtx = XEXP (new_rtx, 0);
      new_rtx = force_operand (new_rtx, 0);
    }

  return new_rtx;
}

/* Load the thread pointer into a register.  */

rtx
s390_get_thread_pointer (void)
{
  rtx tp = gen_reg_rtx (Pmode);

  emit_move_insn (tp, gen_rtx_REG (Pmode, TP_REGNUM));
  mark_reg_pointer (tp, BITS_PER_WORD);

  return tp;
}

/* Emit a tls call insn. The call target is the SYMBOL_REF stored
   in s390_tls_symbol which always refers to __tls_get_offset.
   The returned offset is written to RESULT_REG and an USE rtx is
   generated for TLS_CALL.  */

static GTY(()) rtx s390_tls_symbol;

static void
s390_emit_tls_call_insn (rtx result_reg, rtx tls_call)
{
  rtx insn;

  if (!flag_pic)
    emit_insn (s390_load_got ());

  if (!s390_tls_symbol)
    s390_tls_symbol = gen_rtx_SYMBOL_REF (Pmode, "__tls_get_offset");

  insn = s390_emit_call (s390_tls_symbol, tls_call, result_reg,
			 gen_rtx_REG (Pmode, RETURN_REGNUM));

  use_reg (&CALL_INSN_FUNCTION_USAGE (insn), result_reg);
  RTL_CONST_CALL_P (insn) = 1;
}

/* ADDR contains a thread-local SYMBOL_REF.  Generate code to compute
   this (thread-local) address.  REG may be used as temporary.  */

static rtx
legitimize_tls_address (rtx addr, rtx reg)
{
  rtx new_rtx, tls_call, temp, base, r2;
  rtx_insn *insn;

  if (GET_CODE (addr) == SYMBOL_REF)
    switch (tls_symbolic_operand (addr))
      {
      case TLS_MODEL_GLOBAL_DYNAMIC:
	start_sequence ();
	r2 = gen_rtx_REG (Pmode, 2);
	tls_call = gen_rtx_UNSPEC (Pmode, gen_rtvec (1, addr), UNSPEC_TLSGD);
	new_rtx = gen_rtx_CONST (Pmode, tls_call);
	new_rtx = force_const_mem (Pmode, new_rtx);
	emit_move_insn (r2, new_rtx);
	s390_emit_tls_call_insn (r2, tls_call);
	insn = get_insns ();
	end_sequence ();

	new_rtx = gen_rtx_UNSPEC (Pmode, gen_rtvec (1, addr), UNSPEC_NTPOFF);
	temp = gen_reg_rtx (Pmode);
	emit_libcall_block (insn, temp, r2, new_rtx);

	new_rtx = gen_rtx_PLUS (Pmode, s390_get_thread_pointer (), temp);
	if (reg != 0)
	  {
	    s390_load_address (reg, new_rtx);
	    new_rtx = reg;
	  }
	break;

      case TLS_MODEL_LOCAL_DYNAMIC:
	start_sequence ();
	r2 = gen_rtx_REG (Pmode, 2);
	tls_call = gen_rtx_UNSPEC (Pmode, gen_rtvec (1, const0_rtx), UNSPEC_TLSLDM);
	new_rtx = gen_rtx_CONST (Pmode, tls_call);
	new_rtx = force_const_mem (Pmode, new_rtx);
	emit_move_insn (r2, new_rtx);
	s390_emit_tls_call_insn (r2, tls_call);
	insn = get_insns ();
	end_sequence ();

	new_rtx = gen_rtx_UNSPEC (Pmode, gen_rtvec (1, const0_rtx), UNSPEC_TLSLDM_NTPOFF);
	temp = gen_reg_rtx (Pmode);
	emit_libcall_block (insn, temp, r2, new_rtx);

	new_rtx = gen_rtx_PLUS (Pmode, s390_get_thread_pointer (), temp);
	base = gen_reg_rtx (Pmode);
	s390_load_address (base, new_rtx);

	new_rtx = gen_rtx_UNSPEC (Pmode, gen_rtvec (1, addr), UNSPEC_DTPOFF);
	new_rtx = gen_rtx_CONST (Pmode, new_rtx);
	new_rtx = force_const_mem (Pmode, new_rtx);
	temp = gen_reg_rtx (Pmode);
	emit_move_insn (temp, new_rtx);

	new_rtx = gen_rtx_PLUS (Pmode, base, temp);
	if (reg != 0)
	  {
	    s390_load_address (reg, new_rtx);
	    new_rtx = reg;
	  }
	break;

      case TLS_MODEL_INITIAL_EXEC:
	if (flag_pic == 1)
	  {
	    /* Assume GOT offset < 4k.  This is handled the same way
	       in both 31- and 64-bit code.  */

	    if (reload_in_progress || reload_completed)
	      df_set_regs_ever_live (PIC_OFFSET_TABLE_REGNUM, true);

	    new_rtx = gen_rtx_UNSPEC (Pmode, gen_rtvec (1, addr), UNSPEC_GOTNTPOFF);
	    new_rtx = gen_rtx_CONST (Pmode, new_rtx);
	    new_rtx = gen_rtx_PLUS (Pmode, pic_offset_table_rtx, new_rtx);
	    new_rtx = gen_const_mem (Pmode, new_rtx);
	    temp = gen_reg_rtx (Pmode);
	    emit_move_insn (temp, new_rtx);
	  }
	else if (TARGET_CPU_ZARCH)
	  {
	    /* If the GOT offset might be >= 4k, we determine the position
	       of the GOT entry via a PC-relative LARL.  */

	    new_rtx = gen_rtx_UNSPEC (Pmode, gen_rtvec (1, addr), UNSPEC_INDNTPOFF);
	    new_rtx = gen_rtx_CONST (Pmode, new_rtx);
	    temp = gen_reg_rtx (Pmode);
	    emit_move_insn (temp, new_rtx);

	    new_rtx = gen_const_mem (Pmode, temp);
	    temp = gen_reg_rtx (Pmode);
	    emit_move_insn (temp, new_rtx);
	  }
	else if (flag_pic)
	  {
	    /* If the GOT offset might be >= 4k, we have to load it
	       from the literal pool.  */

	    if (reload_in_progress || reload_completed)
	      df_set_regs_ever_live (PIC_OFFSET_TABLE_REGNUM, true);

	    new_rtx = gen_rtx_UNSPEC (Pmode, gen_rtvec (1, addr), UNSPEC_GOTNTPOFF);
	    new_rtx = gen_rtx_CONST (Pmode, new_rtx);
	    new_rtx = force_const_mem (Pmode, new_rtx);
	    temp = gen_reg_rtx (Pmode);
	    emit_move_insn (temp, new_rtx);

            new_rtx = gen_rtx_PLUS (Pmode, pic_offset_table_rtx, temp);
	    new_rtx = gen_const_mem (Pmode, new_rtx);

	    new_rtx = gen_rtx_UNSPEC (Pmode, gen_rtvec (2, new_rtx, addr), UNSPEC_TLS_LOAD);
	    temp = gen_reg_rtx (Pmode);
	    emit_insn (gen_rtx_SET (temp, new_rtx));
	  }
	else
	  {
	    /* In position-dependent code, load the absolute address of
	       the GOT entry from the literal pool.  */

	    new_rtx = gen_rtx_UNSPEC (Pmode, gen_rtvec (1, addr), UNSPEC_INDNTPOFF);
	    new_rtx = gen_rtx_CONST (Pmode, new_rtx);
	    new_rtx = force_const_mem (Pmode, new_rtx);
	    temp = gen_reg_rtx (Pmode);
	    emit_move_insn (temp, new_rtx);

	    new_rtx = temp;
	    new_rtx = gen_const_mem (Pmode, new_rtx);
	    new_rtx = gen_rtx_UNSPEC (Pmode, gen_rtvec (2, new_rtx, addr), UNSPEC_TLS_LOAD);
	    temp = gen_reg_rtx (Pmode);
	    emit_insn (gen_rtx_SET (temp, new_rtx));
	  }

	new_rtx = gen_rtx_PLUS (Pmode, s390_get_thread_pointer (), temp);
	if (reg != 0)
	  {
	    s390_load_address (reg, new_rtx);
	    new_rtx = reg;
	  }
	break;

      case TLS_MODEL_LOCAL_EXEC:
	new_rtx = gen_rtx_UNSPEC (Pmode, gen_rtvec (1, addr), UNSPEC_NTPOFF);
	new_rtx = gen_rtx_CONST (Pmode, new_rtx);
	new_rtx = force_const_mem (Pmode, new_rtx);
        temp = gen_reg_rtx (Pmode);
	emit_move_insn (temp, new_rtx);

	new_rtx = gen_rtx_PLUS (Pmode, s390_get_thread_pointer (), temp);
	if (reg != 0)
	  {
	    s390_load_address (reg, new_rtx);
	    new_rtx = reg;
	  }
	break;

      default:
	gcc_unreachable ();
      }

  else if (GET_CODE (addr) == CONST && GET_CODE (XEXP (addr, 0)) == UNSPEC)
    {
      switch (XINT (XEXP (addr, 0), 1))
	{
	case UNSPEC_INDNTPOFF:
	  gcc_assert (TARGET_CPU_ZARCH);
	  new_rtx = addr;
	  break;

	default:
	  gcc_unreachable ();
	}
    }

  else if (GET_CODE (addr) == CONST && GET_CODE (XEXP (addr, 0)) == PLUS
	   && GET_CODE (XEXP (XEXP (addr, 0), 1)) == CONST_INT)
    {
      new_rtx = XEXP (XEXP (addr, 0), 0);
      if (GET_CODE (new_rtx) != SYMBOL_REF)
	new_rtx = gen_rtx_CONST (Pmode, new_rtx);

      new_rtx = legitimize_tls_address (new_rtx, reg);
      new_rtx = plus_constant (Pmode, new_rtx,
			       INTVAL (XEXP (XEXP (addr, 0), 1)));
      new_rtx = force_operand (new_rtx, 0);
    }

  else
    gcc_unreachable ();  /* for now ... */

  return new_rtx;
}

/* Emit insns making the address in operands[1] valid for a standard
   move to operands[0].  operands[1] is replaced by an address which
   should be used instead of the former RTX to emit the move
   pattern.  */

void
emit_symbolic_move (rtx *operands)
{
  rtx temp = !can_create_pseudo_p () ? operands[0] : gen_reg_rtx (Pmode);

  if (GET_CODE (operands[0]) == MEM)
    operands[1] = force_reg (Pmode, operands[1]);
  else if (TLS_SYMBOLIC_CONST (operands[1]))
    operands[1] = legitimize_tls_address (operands[1], temp);
  else if (flag_pic)
    operands[1] = legitimize_pic_address (operands[1], temp);
}

/* Try machine-dependent ways of modifying an illegitimate address X
   to be legitimate.  If we find one, return the new, valid address.

   OLDX is the address as it was before break_out_memory_refs was called.
   In some cases it is useful to look at this to decide what needs to be done.

   MODE is the mode of the operand pointed to by X.

   When -fpic is used, special handling is needed for symbolic references.
   See comments by legitimize_pic_address for details.  */

static rtx
s390_legitimize_address (rtx x, rtx oldx ATTRIBUTE_UNUSED,
			 machine_mode mode ATTRIBUTE_UNUSED)
{
  rtx constant_term = const0_rtx;

  if (TLS_SYMBOLIC_CONST (x))
    {
      x = legitimize_tls_address (x, 0);

      if (s390_legitimate_address_p (mode, x, FALSE))
	return x;
    }
  else if (GET_CODE (x) == PLUS
	   && (TLS_SYMBOLIC_CONST (XEXP (x, 0))
	       || TLS_SYMBOLIC_CONST (XEXP (x, 1))))
    {
      return x;
    }
  else if (flag_pic)
    {
      if (SYMBOLIC_CONST (x)
          || (GET_CODE (x) == PLUS
              && (SYMBOLIC_CONST (XEXP (x, 0))
                  || SYMBOLIC_CONST (XEXP (x, 1)))))
	  x = legitimize_pic_address (x, 0);

      if (s390_legitimate_address_p (mode, x, FALSE))
	return x;
    }

  x = eliminate_constant_term (x, &constant_term);

  /* Optimize loading of large displacements by splitting them
     into the multiple of 4K and the rest; this allows the
     former to be CSE'd if possible.

     Don't do this if the displacement is added to a register
     pointing into the stack frame, as the offsets will
     change later anyway.  */

  if (GET_CODE (constant_term) == CONST_INT
      && !TARGET_LONG_DISPLACEMENT
      && !DISP_IN_RANGE (INTVAL (constant_term))
      && !(REG_P (x) && REGNO_PTR_FRAME_P (REGNO (x))))
    {
      HOST_WIDE_INT lower = INTVAL (constant_term) & 0xfff;
      HOST_WIDE_INT upper = INTVAL (constant_term) ^ lower;

      rtx temp = gen_reg_rtx (Pmode);
      rtx val  = force_operand (GEN_INT (upper), temp);
      if (val != temp)
	emit_move_insn (temp, val);

      x = gen_rtx_PLUS (Pmode, x, temp);
      constant_term = GEN_INT (lower);
    }

  if (GET_CODE (x) == PLUS)
    {
      if (GET_CODE (XEXP (x, 0)) == REG)
	{
	  rtx temp = gen_reg_rtx (Pmode);
	  rtx val  = force_operand (XEXP (x, 1), temp);
	  if (val != temp)
	    emit_move_insn (temp, val);

	  x = gen_rtx_PLUS (Pmode, XEXP (x, 0), temp);
	}

      else if (GET_CODE (XEXP (x, 1)) == REG)
	{
	  rtx temp = gen_reg_rtx (Pmode);
	  rtx val  = force_operand (XEXP (x, 0), temp);
	  if (val != temp)
	    emit_move_insn (temp, val);

	  x = gen_rtx_PLUS (Pmode, temp, XEXP (x, 1));
	}
    }

  if (constant_term != const0_rtx)
    x = gen_rtx_PLUS (Pmode, x, constant_term);

  return x;
}

/* Try a machine-dependent way of reloading an illegitimate address AD
   operand.  If we find one, push the reload and return the new address.

   MODE is the mode of the enclosing MEM.  OPNUM is the operand number
   and TYPE is the reload type of the current reload.  */

rtx
legitimize_reload_address (rtx ad, machine_mode mode ATTRIBUTE_UNUSED,
			   int opnum, int type)
{
  if (!optimize || TARGET_LONG_DISPLACEMENT)
    return NULL_RTX;

  if (GET_CODE (ad) == PLUS)
    {
      rtx tem = simplify_binary_operation (PLUS, Pmode,
					   XEXP (ad, 0), XEXP (ad, 1));
      if (tem)
	ad = tem;
    }

  if (GET_CODE (ad) == PLUS
      && GET_CODE (XEXP (ad, 0)) == REG
      && GET_CODE (XEXP (ad, 1)) == CONST_INT
      && !DISP_IN_RANGE (INTVAL (XEXP (ad, 1))))
    {
      HOST_WIDE_INT lower = INTVAL (XEXP (ad, 1)) & 0xfff;
      HOST_WIDE_INT upper = INTVAL (XEXP (ad, 1)) ^ lower;
      rtx cst, tem, new_rtx;

      cst = GEN_INT (upper);
      if (!legitimate_reload_constant_p (cst))
	cst = force_const_mem (Pmode, cst);

      tem = gen_rtx_PLUS (Pmode, XEXP (ad, 0), cst);
      new_rtx = gen_rtx_PLUS (Pmode, tem, GEN_INT (lower));

      push_reload (XEXP (tem, 1), 0, &XEXP (tem, 1), 0,
		   BASE_REG_CLASS, Pmode, VOIDmode, 0, 0,
		   opnum, (enum reload_type) type);
      return new_rtx;
    }

  return NULL_RTX;
}

/* Emit code to move LEN bytes from DST to SRC.  */

bool
s390_expand_movmem (rtx dst, rtx src, rtx len)
{
  /* When tuning for z10 or higher we rely on the Glibc functions to
     do the right thing. Only for constant lengths below 64k we will
     generate inline code.  */
  if (s390_tune >= PROCESSOR_2097_Z10
      && (GET_CODE (len) != CONST_INT || INTVAL (len) > (1<<16)))
    return false;

  /* Expand memcpy for constant length operands without a loop if it
     is shorter that way.

     With a constant length argument a
     memcpy loop (without pfd) is 36 bytes -> 6 * mvc  */
  if (GET_CODE (len) == CONST_INT
      && INTVAL (len) >= 0
      && INTVAL (len) <= 256 * 6
      && (!TARGET_MVCLE || INTVAL (len) <= 256))
    {
      HOST_WIDE_INT o, l;

      for (l = INTVAL (len), o = 0; l > 0; l -= 256, o += 256)
	{
	  rtx newdst = adjust_address (dst, BLKmode, o);
	  rtx newsrc = adjust_address (src, BLKmode, o);
	  emit_insn (gen_movmem_short (newdst, newsrc,
				       GEN_INT (l > 256 ? 255 : l - 1)));
	}
    }

  else if (TARGET_MVCLE)
    {
      emit_insn (gen_movmem_long (dst, src, convert_to_mode (Pmode, len, 1)));
    }

  else
    {
      rtx dst_addr, src_addr, count, blocks, temp;
      rtx_code_label *loop_start_label = gen_label_rtx ();
      rtx_code_label *loop_end_label = gen_label_rtx ();
      rtx_code_label *end_label = gen_label_rtx ();
      machine_mode mode;

      mode = GET_MODE (len);
      if (mode == VOIDmode)
        mode = Pmode;

      dst_addr = gen_reg_rtx (Pmode);
      src_addr = gen_reg_rtx (Pmode);
      count = gen_reg_rtx (mode);
      blocks = gen_reg_rtx (mode);

      convert_move (count, len, 1);
      emit_cmp_and_jump_insns (count, const0_rtx,
			       EQ, NULL_RTX, mode, 1, end_label);

      emit_move_insn (dst_addr, force_operand (XEXP (dst, 0), NULL_RTX));
      emit_move_insn (src_addr, force_operand (XEXP (src, 0), NULL_RTX));
      dst = change_address (dst, VOIDmode, dst_addr);
      src = change_address (src, VOIDmode, src_addr);

      temp = expand_binop (mode, add_optab, count, constm1_rtx, count, 1,
			   OPTAB_DIRECT);
      if (temp != count)
        emit_move_insn (count, temp);

      temp = expand_binop (mode, lshr_optab, count, GEN_INT (8), blocks, 1,
			   OPTAB_DIRECT);
      if (temp != blocks)
        emit_move_insn (blocks, temp);

      emit_cmp_and_jump_insns (blocks, const0_rtx,
			       EQ, NULL_RTX, mode, 1, loop_end_label);

      emit_label (loop_start_label);

      if (TARGET_Z10
	  && (GET_CODE (len) != CONST_INT || INTVAL (len) > 768))
	{
	  rtx prefetch;

	  /* Issue a read prefetch for the +3 cache line.  */
	  prefetch = gen_prefetch (gen_rtx_PLUS (Pmode, src_addr, GEN_INT (768)),
				   const0_rtx, const0_rtx);
	  PREFETCH_SCHEDULE_BARRIER_P (prefetch) = true;
	  emit_insn (prefetch);

	  /* Issue a write prefetch for the +3 cache line.  */
	  prefetch = gen_prefetch (gen_rtx_PLUS (Pmode, dst_addr, GEN_INT (768)),
				   const1_rtx, const0_rtx);
	  PREFETCH_SCHEDULE_BARRIER_P (prefetch) = true;
	  emit_insn (prefetch);
	}

      emit_insn (gen_movmem_short (dst, src, GEN_INT (255)));
      s390_load_address (dst_addr,
			 gen_rtx_PLUS (Pmode, dst_addr, GEN_INT (256)));
      s390_load_address (src_addr,
			 gen_rtx_PLUS (Pmode, src_addr, GEN_INT (256)));

      temp = expand_binop (mode, add_optab, blocks, constm1_rtx, blocks, 1,
			   OPTAB_DIRECT);
      if (temp != blocks)
        emit_move_insn (blocks, temp);

      emit_cmp_and_jump_insns (blocks, const0_rtx,
			       EQ, NULL_RTX, mode, 1, loop_end_label);

      emit_jump (loop_start_label);
      emit_label (loop_end_label);

      emit_insn (gen_movmem_short (dst, src,
				   convert_to_mode (Pmode, count, 1)));
      emit_label (end_label);
    }
  return true;
}

/* Emit code to set LEN bytes at DST to VAL.
   Make use of clrmem if VAL is zero.  */

void
s390_expand_setmem (rtx dst, rtx len, rtx val)
{
  const int very_unlikely = REG_BR_PROB_BASE / 100 - 1;

  if (GET_CODE (len) == CONST_INT && INTVAL (len) <= 0)
    return;

  gcc_assert (GET_CODE (val) == CONST_INT || GET_MODE (val) == QImode);

  /* Expand setmem/clrmem for a constant length operand without a
     loop if it will be shorter that way.
     With a constant length and without pfd argument a
     clrmem loop is 32 bytes -> 5.3 * xc
     setmem loop is 36 bytes -> 3.6 * (mvi/stc + mvc) */
  if (GET_CODE (len) == CONST_INT
      && ((INTVAL (len) <= 256 * 5 && val == const0_rtx)
	  || INTVAL (len) <= 257 * 3)
      && (!TARGET_MVCLE || INTVAL (len) <= 256))
    {
      HOST_WIDE_INT o, l;

      if (val == const0_rtx)
	/* clrmem: emit 256 byte blockwise XCs.  */
	for (l = INTVAL (len), o = 0; l > 0; l -= 256, o += 256)
	  {
	    rtx newdst = adjust_address (dst, BLKmode, o);
	    emit_insn (gen_clrmem_short (newdst,
					 GEN_INT (l > 256 ? 255 : l - 1)));
	  }
      else
	/* setmem: emit 1(mvi) + 256(mvc) byte blockwise memsets by
	   setting first byte to val and using a 256 byte mvc with one
	   byte overlap to propagate the byte.  */
	for (l = INTVAL (len), o = 0; l > 0; l -= 257, o += 257)
	  {
	    rtx newdst = adjust_address (dst, BLKmode, o);
	    emit_move_insn (adjust_address (dst, QImode, o), val);
	    if (l > 1)
	      {
		rtx newdstp1 = adjust_address (dst, BLKmode, o + 1);
		emit_insn (gen_movmem_short (newdstp1, newdst,
					     GEN_INT (l > 257 ? 255 : l - 2)));
	      }
	  }
    }

  else if (TARGET_MVCLE)
    {
      val = force_not_mem (convert_modes (Pmode, QImode, val, 1));
      if (TARGET_64BIT)
	emit_insn (gen_setmem_long_di (dst, convert_to_mode (Pmode, len, 1),
				       val));
      else
	emit_insn (gen_setmem_long_si (dst, convert_to_mode (Pmode, len, 1),
				       val));
    }

  else
    {
      rtx dst_addr, count, blocks, temp, dstp1 = NULL_RTX;
      rtx_code_label *loop_start_label = gen_label_rtx ();
      rtx_code_label *onebyte_end_label = gen_label_rtx ();
      rtx_code_label *zerobyte_end_label = gen_label_rtx ();
      rtx_code_label *restbyte_end_label = gen_label_rtx ();
      machine_mode mode;

      mode = GET_MODE (len);
      if (mode == VOIDmode)
	mode = Pmode;

      dst_addr = gen_reg_rtx (Pmode);
      count = gen_reg_rtx (mode);
      blocks = gen_reg_rtx (mode);

      convert_move (count, len, 1);
      emit_cmp_and_jump_insns (count, const0_rtx,
			       EQ, NULL_RTX, mode, 1, zerobyte_end_label,
			       very_unlikely);

      /* We need to make a copy of the target address since memset is
	 supposed to return it unmodified.  We have to make it here
	 already since the new reg is used at onebyte_end_label.  */
      emit_move_insn (dst_addr, force_operand (XEXP (dst, 0), NULL_RTX));
      dst = change_address (dst, VOIDmode, dst_addr);

      if (val != const0_rtx)
	{
	  /* When using the overlapping mvc the original target
	     address is only accessed as single byte entity (even by
	     the mvc reading this value).  */
	  set_mem_size (dst, 1);
	  dstp1 = adjust_address (dst, VOIDmode, 1);
	  emit_cmp_and_jump_insns (count,
				   const1_rtx, EQ, NULL_RTX, mode, 1,
				   onebyte_end_label, very_unlikely);
	}

      /* There is one unconditional (mvi+mvc)/xc after the loop
	 dealing with the rest of the bytes, subtracting two (mvi+mvc)
	 or one (xc) here leaves this number of bytes to be handled by
	 it.  */
      temp = expand_binop (mode, add_optab, count,
			   val == const0_rtx ? constm1_rtx : GEN_INT (-2),
			   count, 1, OPTAB_DIRECT);
      if (temp != count)
	emit_move_insn (count, temp);

      temp = expand_binop (mode, lshr_optab, count, GEN_INT (8), blocks, 1,
			   OPTAB_DIRECT);
      if (temp != blocks)
	emit_move_insn (blocks, temp);

      emit_cmp_and_jump_insns (blocks, const0_rtx,
			       EQ, NULL_RTX, mode, 1, restbyte_end_label);

      emit_jump (loop_start_label);

      if (val != const0_rtx)
	{
	  /* The 1 byte != 0 special case.  Not handled efficiently
	     since we require two jumps for that.  However, this
	     should be very rare.  */
	  emit_label (onebyte_end_label);
	  emit_move_insn (adjust_address (dst, QImode, 0), val);
	  emit_jump (zerobyte_end_label);
	}

      emit_label (loop_start_label);

      if (TARGET_Z10
	  && (GET_CODE (len) != CONST_INT || INTVAL (len) > 1024))
	{
	  /* Issue a write prefetch for the +4 cache line.  */
	  rtx prefetch = gen_prefetch (gen_rtx_PLUS (Pmode, dst_addr,
						     GEN_INT (1024)),
				       const1_rtx, const0_rtx);
	  emit_insn (prefetch);
	  PREFETCH_SCHEDULE_BARRIER_P (prefetch) = true;
	}

      if (val == const0_rtx)
	emit_insn (gen_clrmem_short (dst, GEN_INT (255)));
      else
	{
	  /* Set the first byte in the block to the value and use an
	     overlapping mvc for the block.  */
	  emit_move_insn (adjust_address (dst, QImode, 0), val);
	  emit_insn (gen_movmem_short (dstp1, dst, GEN_INT (254)));
	}
      s390_load_address (dst_addr,
			 gen_rtx_PLUS (Pmode, dst_addr, GEN_INT (256)));

      temp = expand_binop (mode, add_optab, blocks, constm1_rtx, blocks, 1,
			   OPTAB_DIRECT);
      if (temp != blocks)
	emit_move_insn (blocks, temp);

      emit_cmp_and_jump_insns (blocks, const0_rtx,
			       NE, NULL_RTX, mode, 1, loop_start_label);

      emit_label (restbyte_end_label);

      if (val == const0_rtx)
	emit_insn (gen_clrmem_short (dst, convert_to_mode (Pmode, count, 1)));
      else
	{
	  /* Set the first byte in the block to the value and use an
	     overlapping mvc for the block.  */
	  emit_move_insn (adjust_address (dst, QImode, 0), val);
	  /* execute only uses the lowest 8 bits of count that's
	     exactly what we need here.  */
	  emit_insn (gen_movmem_short (dstp1, dst,
				       convert_to_mode (Pmode, count, 1)));
	}

      emit_label (zerobyte_end_label);
    }
}

/* Emit code to compare LEN bytes at OP0 with those at OP1,
   and return the result in TARGET.  */

bool
s390_expand_cmpmem (rtx target, rtx op0, rtx op1, rtx len)
{
  rtx ccreg = gen_rtx_REG (CCUmode, CC_REGNUM);
  rtx tmp;

  /* When tuning for z10 or higher we rely on the Glibc functions to
     do the right thing. Only for constant lengths below 64k we will
     generate inline code.  */
  if (s390_tune >= PROCESSOR_2097_Z10
      && (GET_CODE (len) != CONST_INT || INTVAL (len) > (1<<16)))
    return false;

  /* As the result of CMPINT is inverted compared to what we need,
     we have to swap the operands.  */
  tmp = op0; op0 = op1; op1 = tmp;

  if (GET_CODE (len) == CONST_INT && INTVAL (len) >= 0 && INTVAL (len) <= 256)
    {
      if (INTVAL (len) > 0)
        {
          emit_insn (gen_cmpmem_short (op0, op1, GEN_INT (INTVAL (len) - 1)));
          emit_insn (gen_cmpint (target, ccreg));
        }
      else
        emit_move_insn (target, const0_rtx);
    }
  else if (TARGET_MVCLE)
    {
      emit_insn (gen_cmpmem_long (op0, op1, convert_to_mode (Pmode, len, 1)));
      emit_insn (gen_cmpint (target, ccreg));
    }
  else
    {
      rtx addr0, addr1, count, blocks, temp;
      rtx_code_label *loop_start_label = gen_label_rtx ();
      rtx_code_label *loop_end_label = gen_label_rtx ();
      rtx_code_label *end_label = gen_label_rtx ();
      machine_mode mode;

      mode = GET_MODE (len);
      if (mode == VOIDmode)
        mode = Pmode;

      addr0 = gen_reg_rtx (Pmode);
      addr1 = gen_reg_rtx (Pmode);
      count = gen_reg_rtx (mode);
      blocks = gen_reg_rtx (mode);

      convert_move (count, len, 1);
      emit_cmp_and_jump_insns (count, const0_rtx,
			       EQ, NULL_RTX, mode, 1, end_label);

      emit_move_insn (addr0, force_operand (XEXP (op0, 0), NULL_RTX));
      emit_move_insn (addr1, force_operand (XEXP (op1, 0), NULL_RTX));
      op0 = change_address (op0, VOIDmode, addr0);
      op1 = change_address (op1, VOIDmode, addr1);

      temp = expand_binop (mode, add_optab, count, constm1_rtx, count, 1,
			   OPTAB_DIRECT);
      if (temp != count)
        emit_move_insn (count, temp);

      temp = expand_binop (mode, lshr_optab, count, GEN_INT (8), blocks, 1,
			   OPTAB_DIRECT);
      if (temp != blocks)
        emit_move_insn (blocks, temp);

      emit_cmp_and_jump_insns (blocks, const0_rtx,
			       EQ, NULL_RTX, mode, 1, loop_end_label);

      emit_label (loop_start_label);

      if (TARGET_Z10
	  && (GET_CODE (len) != CONST_INT || INTVAL (len) > 512))
	{
	  rtx prefetch;

	  /* Issue a read prefetch for the +2 cache line of operand 1.  */
	  prefetch = gen_prefetch (gen_rtx_PLUS (Pmode, addr0, GEN_INT (512)),
				   const0_rtx, const0_rtx);
	  emit_insn (prefetch);
	  PREFETCH_SCHEDULE_BARRIER_P (prefetch) = true;

	  /* Issue a read prefetch for the +2 cache line of operand 2.  */
	  prefetch = gen_prefetch (gen_rtx_PLUS (Pmode, addr1, GEN_INT (512)),
				   const0_rtx, const0_rtx);
	  emit_insn (prefetch);
	  PREFETCH_SCHEDULE_BARRIER_P (prefetch) = true;
	}

      emit_insn (gen_cmpmem_short (op0, op1, GEN_INT (255)));
      temp = gen_rtx_NE (VOIDmode, ccreg, const0_rtx);
      temp = gen_rtx_IF_THEN_ELSE (VOIDmode, temp,
			gen_rtx_LABEL_REF (VOIDmode, end_label), pc_rtx);
      temp = gen_rtx_SET (pc_rtx, temp);
      emit_jump_insn (temp);

      s390_load_address (addr0,
			 gen_rtx_PLUS (Pmode, addr0, GEN_INT (256)));
      s390_load_address (addr1,
			 gen_rtx_PLUS (Pmode, addr1, GEN_INT (256)));

      temp = expand_binop (mode, add_optab, blocks, constm1_rtx, blocks, 1,
			   OPTAB_DIRECT);
      if (temp != blocks)
        emit_move_insn (blocks, temp);

      emit_cmp_and_jump_insns (blocks, const0_rtx,
			       EQ, NULL_RTX, mode, 1, loop_end_label);

      emit_jump (loop_start_label);
      emit_label (loop_end_label);

      emit_insn (gen_cmpmem_short (op0, op1,
				   convert_to_mode (Pmode, count, 1)));
      emit_label (end_label);

      emit_insn (gen_cmpint (target, ccreg));
    }
  return true;
}

/* Emit a conditional jump to LABEL for condition code mask MASK using
   comparsion operator COMPARISON.  Return the emitted jump insn.  */

static rtx_insn *
s390_emit_ccraw_jump (HOST_WIDE_INT mask, enum rtx_code comparison, rtx label)
{
  rtx temp;

  gcc_assert (comparison == EQ || comparison == NE);
  gcc_assert (mask > 0 && mask < 15);

  temp = gen_rtx_fmt_ee (comparison, VOIDmode,
			 gen_rtx_REG (CCRAWmode, CC_REGNUM), GEN_INT (mask));
  temp = gen_rtx_IF_THEN_ELSE (VOIDmode, temp,
			       gen_rtx_LABEL_REF (VOIDmode, label), pc_rtx);
  temp = gen_rtx_SET (pc_rtx, temp);
  return emit_jump_insn (temp);
}

/* Emit the instructions to implement strlen of STRING and store the
   result in TARGET.  The string has the known ALIGNMENT.  This
   version uses vector instructions and is therefore not appropriate
   for targets prior to z13.  */

void
s390_expand_vec_strlen (rtx target, rtx string, rtx alignment)
{
  int very_unlikely = REG_BR_PROB_BASE / 100 - 1;
  int very_likely = REG_BR_PROB_BASE - 1;
  rtx highest_index_to_load_reg = gen_reg_rtx (Pmode);
  rtx str_reg = gen_reg_rtx (V16QImode);
  rtx str_addr_base_reg = gen_reg_rtx (Pmode);
  rtx str_idx_reg = gen_reg_rtx (Pmode);
  rtx result_reg = gen_reg_rtx (V16QImode);
  rtx is_aligned_label = gen_label_rtx ();
  rtx into_loop_label = NULL_RTX;
  rtx loop_start_label = gen_label_rtx ();
  rtx temp;
  rtx len = gen_reg_rtx (QImode);
  rtx cond;

  s390_load_address (str_addr_base_reg, XEXP (string, 0));
  emit_move_insn (str_idx_reg, const0_rtx);

  if (INTVAL (alignment) < 16)
    {
      /* Check whether the address happens to be aligned properly so
	 jump directly to the aligned loop.  */
      emit_cmp_and_jump_insns (gen_rtx_AND (Pmode,
					    str_addr_base_reg, GEN_INT (15)),
			       const0_rtx, EQ, NULL_RTX,
			       Pmode, 1, is_aligned_label);

      temp = gen_reg_rtx (Pmode);
      temp = expand_binop (Pmode, and_optab, str_addr_base_reg,
			   GEN_INT (15), temp, 1, OPTAB_DIRECT);
      gcc_assert (REG_P (temp));
      highest_index_to_load_reg =
	expand_binop (Pmode, sub_optab, GEN_INT (15), temp,
		      highest_index_to_load_reg, 1, OPTAB_DIRECT);
      gcc_assert (REG_P (highest_index_to_load_reg));
      emit_insn (gen_vllv16qi (str_reg,
		   convert_to_mode (SImode, highest_index_to_load_reg, 1),
		   gen_rtx_MEM (BLKmode, str_addr_base_reg)));

      into_loop_label = gen_label_rtx ();
      s390_emit_jump (into_loop_label, NULL_RTX);
      emit_barrier ();
    }

  emit_label (is_aligned_label);
  LABEL_NUSES (is_aligned_label) = INTVAL (alignment) < 16 ? 2 : 1;

  /* Reaching this point we are only performing 16 bytes aligned
     loads.  */
  emit_move_insn (highest_index_to_load_reg, GEN_INT (15));

  emit_label (loop_start_label);
  LABEL_NUSES (loop_start_label) = 1;

  /* Load 16 bytes of the string into VR.  */
  emit_move_insn (str_reg,
		  gen_rtx_MEM (V16QImode,
			       gen_rtx_PLUS (Pmode, str_idx_reg,
					     str_addr_base_reg)));
  if (into_loop_label != NULL_RTX)
    {
      emit_label (into_loop_label);
      LABEL_NUSES (into_loop_label) = 1;
    }

  /* Increment string index by 16 bytes.  */
  expand_binop (Pmode, add_optab, str_idx_reg, GEN_INT (16),
		str_idx_reg, 1, OPTAB_DIRECT);

  emit_insn (gen_vec_vfenesv16qi (result_reg, str_reg, str_reg,
				  GEN_INT (VSTRING_FLAG_ZS | VSTRING_FLAG_CS)));

  add_int_reg_note (s390_emit_ccraw_jump (8, NE, loop_start_label),
		    REG_BR_PROB, very_likely);
  emit_insn (gen_vec_extractv16qi (len, result_reg, GEN_INT (7)));

  /* If the string pointer wasn't aligned we have loaded less then 16
     bytes and the remaining bytes got filled with zeros (by vll).
     Now we have to check whether the resulting index lies within the
     bytes actually part of the string.  */

  cond = s390_emit_compare (GT, convert_to_mode (Pmode, len, 1),
			    highest_index_to_load_reg);
  s390_load_address (highest_index_to_load_reg,
		     gen_rtx_PLUS (Pmode, highest_index_to_load_reg,
				   const1_rtx));
  if (TARGET_64BIT)
    emit_insn (gen_movdicc (str_idx_reg, cond,
			    highest_index_to_load_reg, str_idx_reg));
  else
    emit_insn (gen_movsicc (str_idx_reg, cond,
			    highest_index_to_load_reg, str_idx_reg));

  add_int_reg_note (s390_emit_jump (is_aligned_label, cond), REG_BR_PROB,
		    very_unlikely);

  expand_binop (Pmode, add_optab, str_idx_reg,
		GEN_INT (-16), str_idx_reg, 1, OPTAB_DIRECT);
  /* FIXME: len is already zero extended - so avoid the llgcr emitted
     here.  */
  temp = expand_binop (Pmode, add_optab, str_idx_reg,
		       convert_to_mode (Pmode, len, 1),
		       target, 1, OPTAB_DIRECT);
  if (temp != target)
    emit_move_insn (target, temp);
}

void
s390_expand_vec_movstr (rtx result, rtx dst, rtx src)
{
  int very_unlikely = REG_BR_PROB_BASE / 100 - 1;
  rtx temp = gen_reg_rtx (Pmode);
  rtx src_addr = XEXP (src, 0);
  rtx dst_addr = XEXP (dst, 0);
  rtx src_addr_reg = gen_reg_rtx (Pmode);
  rtx dst_addr_reg = gen_reg_rtx (Pmode);
  rtx offset = gen_reg_rtx (Pmode);
  rtx vsrc = gen_reg_rtx (V16QImode);
  rtx vpos = gen_reg_rtx (V16QImode);
  rtx loadlen = gen_reg_rtx (SImode);
  rtx gpos_qi = gen_reg_rtx(QImode);
  rtx gpos = gen_reg_rtx (SImode);
  rtx done_label = gen_label_rtx ();
  rtx loop_label = gen_label_rtx ();
  rtx exit_label = gen_label_rtx ();
  rtx full_label = gen_label_rtx ();

  /* Perform a quick check for string ending on the first up to 16
     bytes and exit early if successful.  */

  emit_insn (gen_vlbb (vsrc, src, GEN_INT (6)));
  emit_insn (gen_lcbb (loadlen, src_addr, GEN_INT (6)));
  emit_insn (gen_vfenezv16qi (vpos, vsrc, vsrc));
  emit_insn (gen_vec_extractv16qi (gpos_qi, vpos, GEN_INT (7)));
  emit_move_insn (gpos, gen_rtx_SUBREG (SImode, gpos_qi, 0));
  /* gpos is the byte index if a zero was found and 16 otherwise.
     So if it is lower than the loaded bytes we have a hit.  */
  emit_cmp_and_jump_insns (gpos, loadlen, GE, NULL_RTX, SImode, 1,
			   full_label);
  emit_insn (gen_vstlv16qi (vsrc, gpos, dst));

  force_expand_binop (Pmode, add_optab, dst_addr, gpos, result,
		      1, OPTAB_DIRECT);
  emit_jump (exit_label);
  emit_barrier ();

  emit_label (full_label);
  LABEL_NUSES (full_label) = 1;

  /* Calculate `offset' so that src + offset points to the last byte
     before 16 byte alignment.  */

  /* temp = src_addr & 0xf */
  force_expand_binop (Pmode, and_optab, src_addr, GEN_INT (15), temp,
		      1, OPTAB_DIRECT);

  /* offset = 0xf - temp */
  emit_move_insn (offset, GEN_INT (15));
  force_expand_binop (Pmode, sub_optab, offset, temp, offset,
		      1, OPTAB_DIRECT);

  /* Store `offset' bytes in the dstination string.  The quick check
     has loaded at least `offset' bytes into vsrc.  */

  emit_insn (gen_vstlv16qi (vsrc, gen_lowpart (SImode, offset), dst));

  /* Advance to the next byte to be loaded.  */
  force_expand_binop (Pmode, add_optab, offset, const1_rtx, offset,
		      1, OPTAB_DIRECT);

  /* Make sure the addresses are single regs which can be used as a
     base.  */
  emit_move_insn (src_addr_reg, src_addr);
  emit_move_insn (dst_addr_reg, dst_addr);

  /* MAIN LOOP */

  emit_label (loop_label);
  LABEL_NUSES (loop_label) = 1;

  emit_move_insn (vsrc,
		  gen_rtx_MEM (V16QImode,
			       gen_rtx_PLUS (Pmode, src_addr_reg, offset)));

  emit_insn (gen_vec_vfenesv16qi (vpos, vsrc, vsrc,
				  GEN_INT (VSTRING_FLAG_ZS | VSTRING_FLAG_CS)));
  add_int_reg_note (s390_emit_ccraw_jump (8, EQ, done_label),
		    REG_BR_PROB, very_unlikely);

  emit_move_insn (gen_rtx_MEM (V16QImode,
			       gen_rtx_PLUS (Pmode, dst_addr_reg, offset)),
		  vsrc);
  /* offset += 16 */
  force_expand_binop (Pmode, add_optab, offset, GEN_INT (16),
		      offset,  1, OPTAB_DIRECT);

  emit_jump (loop_label);
  emit_barrier ();

  /* REGULAR EXIT */

  /* We are done.  Add the offset of the zero character to the dst_addr
     pointer to get the result.  */

  emit_label (done_label);
  LABEL_NUSES (done_label) = 1;

  force_expand_binop (Pmode, add_optab, dst_addr_reg, offset, dst_addr_reg,
		      1, OPTAB_DIRECT);

  emit_insn (gen_vec_extractv16qi (gpos_qi, vpos, GEN_INT (7)));
  emit_move_insn (gpos, gen_rtx_SUBREG (SImode, gpos_qi, 0));

  emit_insn (gen_vstlv16qi (vsrc, gpos, gen_rtx_MEM (BLKmode, dst_addr_reg)));

  force_expand_binop (Pmode, add_optab, dst_addr_reg, gpos, result,
		      1, OPTAB_DIRECT);

  /* EARLY EXIT */

  emit_label (exit_label);
  LABEL_NUSES (exit_label) = 1;
}


/* Expand conditional increment or decrement using alc/slb instructions.
   Should generate code setting DST to either SRC or SRC + INCREMENT,
   depending on the result of the comparison CMP_OP0 CMP_CODE CMP_OP1.
   Returns true if successful, false otherwise.

   That makes it possible to implement some if-constructs without jumps e.g.:
   (borrow = CC0 | CC1 and carry = CC2 | CC3)
   unsigned int a, b, c;
   if (a < b)  c++; -> CCU  b > a  -> CC2;    c += carry;
   if (a < b)  c--; -> CCL3 a - b  -> borrow; c -= borrow;
   if (a <= b) c++; -> CCL3 b - a  -> borrow; c += carry;
   if (a <= b) c--; -> CCU  a <= b -> borrow; c -= borrow;

   Checks for EQ and NE with a nonzero value need an additional xor e.g.:
   if (a == b) c++; -> CCL3 a ^= b; 0 - a  -> borrow;    c += carry;
   if (a == b) c--; -> CCU  a ^= b; a <= 0 -> CC0 | CC1; c -= borrow;
   if (a != b) c++; -> CCU  a ^= b; a > 0  -> CC2;       c += carry;
   if (a != b) c--; -> CCL3 a ^= b; 0 - a  -> borrow;    c -= borrow; */

bool
s390_expand_addcc (enum rtx_code cmp_code, rtx cmp_op0, rtx cmp_op1,
		   rtx dst, rtx src, rtx increment)
{
  machine_mode cmp_mode;
  machine_mode cc_mode;
  rtx op_res;
  rtx insn;
  rtvec p;
  int ret;

  if ((GET_MODE (cmp_op0) == SImode || GET_MODE (cmp_op0) == VOIDmode)
      && (GET_MODE (cmp_op1) == SImode || GET_MODE (cmp_op1) == VOIDmode))
    cmp_mode = SImode;
  else if ((GET_MODE (cmp_op0) == DImode || GET_MODE (cmp_op0) == VOIDmode)
	   && (GET_MODE (cmp_op1) == DImode || GET_MODE (cmp_op1) == VOIDmode))
    cmp_mode = DImode;
  else
    return false;

  /* Try ADD LOGICAL WITH CARRY.  */
  if (increment == const1_rtx)
    {
      /* Determine CC mode to use.  */
      if (cmp_code == EQ || cmp_code == NE)
	{
	  if (cmp_op1 != const0_rtx)
	    {
	      cmp_op0 = expand_simple_binop (cmp_mode, XOR, cmp_op0, cmp_op1,
					     NULL_RTX, 0, OPTAB_WIDEN);
	      cmp_op1 = const0_rtx;
	    }

	  cmp_code = cmp_code == EQ ? LEU : GTU;
	}

      if (cmp_code == LTU || cmp_code == LEU)
	{
	  rtx tem = cmp_op0;
	  cmp_op0 = cmp_op1;
	  cmp_op1 = tem;
	  cmp_code = swap_condition (cmp_code);
	}

      switch (cmp_code)
	{
	  case GTU:
	    cc_mode = CCUmode;
	    break;

	  case GEU:
	    cc_mode = CCL3mode;
	    break;

	  default:
	    return false;
	}

      /* Emit comparison instruction pattern. */
      if (!register_operand (cmp_op0, cmp_mode))
	cmp_op0 = force_reg (cmp_mode, cmp_op0);

      insn = gen_rtx_SET (gen_rtx_REG (cc_mode, CC_REGNUM),
			  gen_rtx_COMPARE (cc_mode, cmp_op0, cmp_op1));
      /* We use insn_invalid_p here to add clobbers if required.  */
      ret = insn_invalid_p (emit_insn (insn), false);
      gcc_assert (!ret);

      /* Emit ALC instruction pattern.  */
      op_res = gen_rtx_fmt_ee (cmp_code, GET_MODE (dst),
			       gen_rtx_REG (cc_mode, CC_REGNUM),
			       const0_rtx);

      if (src != const0_rtx)
	{
	  if (!register_operand (src, GET_MODE (dst)))
	    src = force_reg (GET_MODE (dst), src);

	  op_res = gen_rtx_PLUS (GET_MODE (dst), op_res, src);
	  op_res = gen_rtx_PLUS (GET_MODE (dst), op_res, const0_rtx);
	}

      p = rtvec_alloc (2);
      RTVEC_ELT (p, 0) =
        gen_rtx_SET (dst, op_res);
      RTVEC_ELT (p, 1) =
	gen_rtx_CLOBBER (VOIDmode, gen_rtx_REG (CCmode, CC_REGNUM));
      emit_insn (gen_rtx_PARALLEL (VOIDmode, p));

      return true;
    }

  /* Try SUBTRACT LOGICAL WITH BORROW.  */
  if (increment == constm1_rtx)
    {
      /* Determine CC mode to use.  */
      if (cmp_code == EQ || cmp_code == NE)
	{
	  if (cmp_op1 != const0_rtx)
	    {
	      cmp_op0 = expand_simple_binop (cmp_mode, XOR, cmp_op0, cmp_op1,
					     NULL_RTX, 0, OPTAB_WIDEN);
	      cmp_op1 = const0_rtx;
	    }

	  cmp_code = cmp_code == EQ ? LEU : GTU;
	}

      if (cmp_code == GTU || cmp_code == GEU)
	{
	  rtx tem = cmp_op0;
	  cmp_op0 = cmp_op1;
	  cmp_op1 = tem;
	  cmp_code = swap_condition (cmp_code);
	}

      switch (cmp_code)
	{
	  case LEU:
	    cc_mode = CCUmode;
	    break;

	  case LTU:
	    cc_mode = CCL3mode;
	    break;

	  default:
	    return false;
	}

      /* Emit comparison instruction pattern. */
      if (!register_operand (cmp_op0, cmp_mode))
	cmp_op0 = force_reg (cmp_mode, cmp_op0);

      insn = gen_rtx_SET (gen_rtx_REG (cc_mode, CC_REGNUM),
			  gen_rtx_COMPARE (cc_mode, cmp_op0, cmp_op1));
      /* We use insn_invalid_p here to add clobbers if required.  */
      ret = insn_invalid_p (emit_insn (insn), false);
      gcc_assert (!ret);

      /* Emit SLB instruction pattern.  */
      if (!register_operand (src, GET_MODE (dst)))
	src = force_reg (GET_MODE (dst), src);

      op_res = gen_rtx_MINUS (GET_MODE (dst),
			      gen_rtx_MINUS (GET_MODE (dst), src, const0_rtx),
			      gen_rtx_fmt_ee (cmp_code, GET_MODE (dst),
					      gen_rtx_REG (cc_mode, CC_REGNUM),
					      const0_rtx));
      p = rtvec_alloc (2);
      RTVEC_ELT (p, 0) =
        gen_rtx_SET (dst, op_res);
      RTVEC_ELT (p, 1) =
	gen_rtx_CLOBBER (VOIDmode, gen_rtx_REG (CCmode, CC_REGNUM));
      emit_insn (gen_rtx_PARALLEL (VOIDmode, p));

      return true;
    }

  return false;
}

/* Expand code for the insv template. Return true if successful.  */

bool
s390_expand_insv (rtx dest, rtx op1, rtx op2, rtx src)
{
  int bitsize = INTVAL (op1);
  int bitpos = INTVAL (op2);
  machine_mode mode = GET_MODE (dest);
  machine_mode smode;
  int smode_bsize, mode_bsize;
  rtx op, clobber;

  if (bitsize + bitpos > GET_MODE_BITSIZE (mode))
    return false;

  /* Generate INSERT IMMEDIATE (IILL et al).  */
  /* (set (ze (reg)) (const_int)).  */
  if (TARGET_ZARCH
      && register_operand (dest, word_mode)
      && (bitpos % 16) == 0
      && (bitsize % 16) == 0
      && const_int_operand (src, VOIDmode))
    {
      HOST_WIDE_INT val = INTVAL (src);
      int regpos = bitpos + bitsize;

      while (regpos > bitpos)
	{
	  machine_mode putmode;
	  int putsize;

	  if (TARGET_EXTIMM && (regpos % 32 == 0) && (regpos >= bitpos + 32))
	    putmode = SImode;
	  else
	    putmode = HImode;

	  putsize = GET_MODE_BITSIZE (putmode);
	  regpos -= putsize;
	  emit_move_insn (gen_rtx_ZERO_EXTRACT (word_mode, dest,
						GEN_INT (putsize),
						GEN_INT (regpos)),
			  gen_int_mode (val, putmode));
	  val >>= putsize;
	}
      gcc_assert (regpos == bitpos);
      return true;
    }

  smode = smallest_int_mode_for_size (bitsize);
  smode_bsize = GET_MODE_BITSIZE (smode);
  mode_bsize = GET_MODE_BITSIZE (mode);

  /* Generate STORE CHARACTERS UNDER MASK (STCM et al).  */
  if (bitpos == 0
      && (bitsize % BITS_PER_UNIT) == 0
      && MEM_P (dest)
      && (register_operand (src, word_mode)
	  || const_int_operand (src, VOIDmode)))
    {
      /* Emit standard pattern if possible.  */
      if (smode_bsize == bitsize)
	{
	  emit_move_insn (adjust_address (dest, smode, 0),
			  gen_lowpart (smode, src));
	  return true;
	}

      /* (set (ze (mem)) (const_int)).  */
      else if (const_int_operand (src, VOIDmode))
	{
	  int size = bitsize / BITS_PER_UNIT;
	  rtx src_mem = adjust_address (force_const_mem (word_mode, src),
					BLKmode,
					UNITS_PER_WORD - size);

	  dest = adjust_address (dest, BLKmode, 0);
	  set_mem_size (dest, size);
	  s390_expand_movmem (dest, src_mem, GEN_INT (size));
	  return true;
	}

      /* (set (ze (mem)) (reg)).  */
      else if (register_operand (src, word_mode))
	{
	  if (bitsize <= 32)
	    emit_move_insn (gen_rtx_ZERO_EXTRACT (word_mode, dest, op1,
						  const0_rtx), src);
	  else
	    {
	      /* Emit st,stcmh sequence.  */
	      int stcmh_width = bitsize - 32;
	      int size = stcmh_width / BITS_PER_UNIT;

	      emit_move_insn (adjust_address (dest, SImode, size),
			      gen_lowpart (SImode, src));
	      set_mem_size (dest, size);
	      emit_move_insn (gen_rtx_ZERO_EXTRACT (word_mode, dest,
						    GEN_INT (stcmh_width),
						    const0_rtx),
			      gen_rtx_LSHIFTRT (word_mode, src, GEN_INT (32)));
	    }
	  return true;
	}
    }

  /* Generate INSERT CHARACTERS UNDER MASK (IC, ICM et al).  */
  if ((bitpos % BITS_PER_UNIT) == 0
      && (bitsize % BITS_PER_UNIT) == 0
      && (bitpos & 32) == ((bitpos + bitsize - 1) & 32)
      && MEM_P (src)
      && (mode == DImode || mode == SImode)
      && register_operand (dest, mode))
    {
      /* Emit a strict_low_part pattern if possible.  */
      if (smode_bsize == bitsize && bitpos == mode_bsize - smode_bsize)
	{
	  op = gen_rtx_STRICT_LOW_PART (VOIDmode, gen_lowpart (smode, dest));
	  op = gen_rtx_SET (op, gen_lowpart (smode, src));
	  clobber = gen_rtx_CLOBBER (VOIDmode, gen_rtx_REG (CCmode, CC_REGNUM));
	  emit_insn (gen_rtx_PARALLEL (VOIDmode, gen_rtvec (2, op, clobber)));
	  return true;
	}

      /* ??? There are more powerful versions of ICM that are not
	 completely represented in the md file.  */
    }

  /* For z10, generate ROTATE THEN INSERT SELECTED BITS (RISBG et al).  */
  if (TARGET_Z10 && (mode == DImode || mode == SImode))
    {
      machine_mode mode_s = GET_MODE (src);

      if (CONSTANT_P (src))
	{
	  /* For constant zero values the representation with AND
	     appears to be folded in more situations than the (set
	     (zero_extract) ...).
	     We only do this when the start and end of the bitfield
	     remain in the same SImode chunk.  That way nihf or nilf
	     can be used.
	     The AND patterns might still generate a risbg for this.  */
	  if (src == const0_rtx && bitpos / 32  == (bitpos + bitsize - 1) / 32)
	    return false;
	  else
	    src = force_reg (mode, src);
	}
      else if (mode_s != mode)
	{
	  gcc_assert (GET_MODE_BITSIZE (mode_s) >= bitsize);
	  src = force_reg (mode_s, src);
	  src = gen_lowpart (mode, src);
	}

      op = gen_rtx_ZERO_EXTRACT (mode, dest, op1, op2),
      op = gen_rtx_SET (op, src);

      if (!TARGET_ZEC12)
	{
	  clobber = gen_rtx_CLOBBER (VOIDmode, gen_rtx_REG (CCmode, CC_REGNUM));
	  op = gen_rtx_PARALLEL (VOIDmode, gen_rtvec (2, op, clobber));
	}
      emit_insn (op);

      return true;
    }

  return false;
}

/* A subroutine of s390_expand_cs_hqi and s390_expand_atomic which returns a
   register that holds VAL of mode MODE shifted by COUNT bits.  */

static inline rtx
s390_expand_mask_and_shift (rtx val, machine_mode mode, rtx count)
{
  val = expand_simple_binop (SImode, AND, val, GEN_INT (GET_MODE_MASK (mode)),
			     NULL_RTX, 1, OPTAB_DIRECT);
  return expand_simple_binop (SImode, ASHIFT, val, count,
			      NULL_RTX, 1, OPTAB_DIRECT);
}

/* Generate a vector comparison COND of CMP_OP1 and CMP_OP2 and store
   the result in TARGET.  */

void
s390_expand_vec_compare (rtx target, enum rtx_code cond,
			 rtx cmp_op1, rtx cmp_op2)
{
  machine_mode mode = GET_MODE (target);
  bool neg_p = false, swap_p = false;
  rtx tmp;

  if (GET_MODE (cmp_op1) == V2DFmode)
    {
      switch (cond)
	{
	  /* NE a != b -> !(a == b) */
	case NE:   cond = EQ; neg_p = true;                break;
	  /* UNGT a u> b -> !(b >= a) */
	case UNGT: cond = GE; neg_p = true; swap_p = true; break;
	  /* UNGE a u>= b -> !(b > a) */
	case UNGE: cond = GT; neg_p = true; swap_p = true; break;
	  /* LE: a <= b -> b >= a */
	case LE:   cond = GE;               swap_p = true; break;
	  /* UNLE: a u<= b -> !(a > b) */
	case UNLE: cond = GT; neg_p = true;                break;
	  /* LT: a < b -> b > a */
	case LT:   cond = GT;               swap_p = true; break;
	  /* UNLT: a u< b -> !(a >= b) */
	case UNLT: cond = GE; neg_p = true;                break;
	case UNEQ:
	  emit_insn (gen_vec_cmpuneqv2df (target, cmp_op1, cmp_op2));
	  return;
	case LTGT:
	  emit_insn (gen_vec_cmpltgtv2df (target, cmp_op1, cmp_op2));
	  return;
	case ORDERED:
	  emit_insn (gen_vec_orderedv2df (target, cmp_op1, cmp_op2));
	  return;
	case UNORDERED:
	  emit_insn (gen_vec_unorderedv2df (target, cmp_op1, cmp_op2));
	  return;
	default: break;
	}
    }
  else
    {
      switch (cond)
	{
	  /* NE: a != b -> !(a == b) */
	case NE:  cond = EQ;  neg_p = true;                break;
	  /* GE: a >= b -> !(b > a) */
	case GE:  cond = GT;  neg_p = true; swap_p = true; break;
	  /* GEU: a >= b -> !(b > a) */
	case GEU: cond = GTU; neg_p = true; swap_p = true; break;
	  /* LE: a <= b -> !(a > b) */
	case LE:  cond = GT;  neg_p = true;                break;
	  /* LEU: a <= b -> !(a > b) */
	case LEU: cond = GTU; neg_p = true;                break;
	  /* LT: a < b -> b > a */
	case LT:  cond = GT;                swap_p = true; break;
	  /* LTU: a < b -> b > a */
	case LTU: cond = GTU;               swap_p = true; break;
	default: break;
	}
    }

  if (swap_p)
    {
      tmp = cmp_op1; cmp_op1 = cmp_op2; cmp_op2 = tmp;
    }

  emit_insn (gen_rtx_SET (target, gen_rtx_fmt_ee (cond,
						  mode,
						  cmp_op1, cmp_op2)));
  if (neg_p)
    emit_insn (gen_rtx_SET (target, gen_rtx_NOT (mode, target)));
}

/* Expand the comparison CODE of CMP1 and CMP2 and copy 1 or 0 into
   TARGET if either all (ALL_P is true) or any (ALL_P is false) of the
   elements in CMP1 and CMP2 fulfill the comparison.
   This function is only used to emit patterns for the vx builtins and
   therefore only handles comparison codes required by the
   builtins.  */
void
s390_expand_vec_compare_cc (rtx target, enum rtx_code code,
			    rtx cmp1, rtx cmp2, bool all_p)
{
  machine_mode cc_producer_mode, cc_consumer_mode, scratch_mode;
  rtx tmp_reg = gen_reg_rtx (SImode);
  bool swap_p = false;

  if (GET_MODE_CLASS (GET_MODE (cmp1)) == MODE_VECTOR_INT)
    {
      switch (code)
	{
	case EQ:
	case NE:
	  cc_producer_mode = CCVEQmode;
	  break;
	case GE:
	case LT:
	  code = swap_condition (code);
	  swap_p = true;
	  /* fallthrough */
	case GT:
	case LE:
	  cc_producer_mode = CCVIHmode;
	  break;
	case GEU:
	case LTU:
	  code = swap_condition (code);
	  swap_p = true;
	  /* fallthrough */
	case GTU:
	case LEU:
	  cc_producer_mode = CCVIHUmode;
	  break;
	default:
	  gcc_unreachable ();
	}

      scratch_mode = GET_MODE (cmp1);
      /* These codes represent inverted CC interpretations.  Inverting
	 an ALL CC mode results in an ANY CC mode and the other way
	 around.  Invert the all_p flag here to compensate for
	 that.  */
      if (code == NE || code == LE || code == LEU)
	all_p = !all_p;

      cc_consumer_mode = all_p ? CCVIALLmode : CCVIANYmode;
    }
  else if (GET_MODE_CLASS (GET_MODE (cmp1)) == MODE_VECTOR_FLOAT)
    {
      bool inv_p = false;

      switch (code)
	{
	case EQ:   cc_producer_mode = CCVEQmode;  break;
	case NE:   cc_producer_mode = CCVEQmode;  inv_p = true; break;
	case GT:   cc_producer_mode = CCVFHmode;  break;
	case GE:   cc_producer_mode = CCVFHEmode; break;
	case UNLE: cc_producer_mode = CCVFHmode;  inv_p = true; break;
	case UNLT: cc_producer_mode = CCVFHEmode; inv_p = true; break;
	case LT:   cc_producer_mode = CCVFHmode;  code = GT; swap_p = true; break;
	case LE:   cc_producer_mode = CCVFHEmode; code = GE; swap_p = true; break;
	default: gcc_unreachable ();
	}
      scratch_mode = mode_for_vector (
		       int_mode_for_mode (GET_MODE_INNER (GET_MODE (cmp1))),
		       GET_MODE_NUNITS (GET_MODE (cmp1)));
      gcc_assert (scratch_mode != BLKmode);

      if (inv_p)
	all_p = !all_p;

      cc_consumer_mode = all_p ? CCVFALLmode : CCVFANYmode;
    }
  else
    gcc_unreachable ();

<<<<<<< HEAD
  if (!all_p)
    switch (cmp_mode)
      {
      case E_CCVEQmode:  full_cmp_mode = CCVEQANYmode;  break;
      case E_CCVHmode:   full_cmp_mode = CCVHANYmode;   break;
      case E_CCVHUmode:  full_cmp_mode = CCVHUANYmode;  break;
      case E_CCVFHmode:  full_cmp_mode = CCVFHANYmode;  break;
      case E_CCVFHEmode: full_cmp_mode = CCVFHEANYmode; break;
      default: gcc_unreachable ();
      }
  else
    /* The modes without ANY match the ALL modes.  */
    full_cmp_mode = cmp_mode;

=======
>>>>>>> 68b948d3
  if (swap_p)
    {
      rtx tmp = cmp2;
      cmp2 = cmp1;
      cmp1 = tmp;
    }

  emit_insn (gen_rtx_PARALLEL (VOIDmode,
	       gen_rtvec (2, gen_rtx_SET (
			       gen_rtx_REG (cc_producer_mode, CC_REGNUM),
			       gen_rtx_COMPARE (cc_producer_mode, cmp1, cmp2)),
			  gen_rtx_CLOBBER (VOIDmode,
					   gen_rtx_SCRATCH (scratch_mode)))));
  emit_move_insn (target, const0_rtx);
  emit_move_insn (tmp_reg, const1_rtx);

  emit_move_insn (target,
		  gen_rtx_IF_THEN_ELSE (SImode,
		    gen_rtx_fmt_ee (code, VOIDmode,
				    gen_rtx_REG (cc_consumer_mode, CC_REGNUM),
				    const0_rtx),
					tmp_reg, target));
}

/* Invert the comparison CODE applied to a CC mode.  This is only safe
   if we know whether there result was created by a floating point
   compare or not.  For the CCV modes this is encoded as part of the
   mode.  */
enum rtx_code
s390_reverse_condition (machine_mode mode, enum rtx_code code)
{
  /* Reversal of FP compares takes care -- an ordered compare
     becomes an unordered compare and vice versa.  */
  if (mode == CCVFALLmode || mode == CCVFANYmode)
    return reverse_condition_maybe_unordered (code);
  else if (mode == CCVIALLmode || mode == CCVIANYmode)
    return reverse_condition (code);
  else
    gcc_unreachable ();
}

/* Generate a vector comparison expression loading either elements of
   THEN or ELS into TARGET depending on the comparison COND of CMP_OP1
   and CMP_OP2.  */

void
s390_expand_vcond (rtx target, rtx then, rtx els,
		   enum rtx_code cond, rtx cmp_op1, rtx cmp_op2)
{
  rtx tmp;
  machine_mode result_mode;
  rtx result_target;

  machine_mode target_mode = GET_MODE (target);
  machine_mode cmp_mode = GET_MODE (cmp_op1);
  rtx op = (cond == LT) ? els : then;

  /* Try to optimize x < 0 ? -1 : 0 into (signed) x >> 31
     and x < 0 ? 1 : 0 into (unsigned) x >> 31.  Likewise
     for short and byte (x >> 15 and x >> 7 respectively).  */
  if ((cond == LT || cond == GE)
      && target_mode == cmp_mode
      && cmp_op2 == CONST0_RTX (cmp_mode)
      && op == CONST0_RTX (target_mode)
      && s390_vector_mode_supported_p (target_mode)
      && GET_MODE_CLASS (target_mode) == MODE_VECTOR_INT)
    {
      rtx negop = (cond == LT) ? then : els;

      int shift = GET_MODE_BITSIZE (GET_MODE_INNER (target_mode)) - 1;

      /* if x < 0 ? 1 : 0 or if x >= 0 ? 0 : 1 */
      if (negop == CONST1_RTX (target_mode))
	{
	  rtx res = expand_simple_binop (cmp_mode, LSHIFTRT, cmp_op1,
					 GEN_INT (shift), target,
					 1, OPTAB_DIRECT);
	  if (res != target)
	    emit_move_insn (target, res);
	  return;
	}

      /* if x < 0 ? -1 : 0 or if x >= 0 ? 0 : -1 */
      else if (all_ones_operand (negop, target_mode))
	{
	  rtx res = expand_simple_binop (cmp_mode, ASHIFTRT, cmp_op1,
					 GEN_INT (shift), target,
					 0, OPTAB_DIRECT);
	  if (res != target)
	    emit_move_insn (target, res);
	  return;
	}
    }

  /* We always use an integral type vector to hold the comparison
     result.  */
  result_mode = cmp_mode == V2DFmode ? V2DImode : cmp_mode;
  result_target = gen_reg_rtx (result_mode);

  /* We allow vector immediates as comparison operands that
     can be handled by the optimization above but not by the
     following code.  Hence, force them into registers here.  */
  if (!REG_P (cmp_op1))
    cmp_op1 = force_reg (GET_MODE (cmp_op1), cmp_op1);

  if (!REG_P (cmp_op2))
    cmp_op2 = force_reg (GET_MODE (cmp_op2), cmp_op2);

  s390_expand_vec_compare (result_target, cond,
			   cmp_op1, cmp_op2);

  /* If the results are supposed to be either -1 or 0 we are done
     since this is what our compare instructions generate anyway.  */
  if (all_ones_operand (then, GET_MODE (then))
      && const0_operand (els, GET_MODE (els)))
    {
      emit_move_insn (target, gen_rtx_SUBREG (target_mode,
					      result_target, 0));
      return;
    }

  /* Otherwise we will do a vsel afterwards.  */
  /* This gets triggered e.g.
     with gcc.c-torture/compile/pr53410-1.c */
  if (!REG_P (then))
    then = force_reg (target_mode, then);

  if (!REG_P (els))
    els = force_reg (target_mode, els);

  tmp = gen_rtx_fmt_ee (EQ, VOIDmode,
			result_target,
			CONST0_RTX (result_mode));

  /* We compared the result against zero above so we have to swap then
     and els here.  */
  tmp = gen_rtx_IF_THEN_ELSE (target_mode, tmp, els, then);

  gcc_assert (target_mode == GET_MODE (then));
  emit_insn (gen_rtx_SET (target, tmp));
}

/* Emit the RTX necessary to initialize the vector TARGET with values
   in VALS.  */
void
s390_expand_vec_init (rtx target, rtx vals)
{
  machine_mode mode = GET_MODE (target);
  machine_mode inner_mode = GET_MODE_INNER (mode);
  int n_elts = GET_MODE_NUNITS (mode);
  bool all_same = true, all_regs = true, all_const_int = true;
  rtx x;
  int i;

  for (i = 0; i < n_elts; ++i)
    {
      x = XVECEXP (vals, 0, i);

      if (!CONST_INT_P (x))
	all_const_int = false;

      if (i > 0 && !rtx_equal_p (x, XVECEXP (vals, 0, 0)))
	all_same = false;

      if (!REG_P (x))
	all_regs = false;
    }

  /* Use vector gen mask or vector gen byte mask if possible.  */
  if (all_same && all_const_int
      && (XVECEXP (vals, 0, 0) == const0_rtx
	  || s390_contiguous_bitmask_vector_p (XVECEXP (vals, 0, 0),
					       NULL, NULL)
	  || s390_bytemask_vector_p (XVECEXP (vals, 0, 0), NULL)))
    {
      emit_insn (gen_rtx_SET (target,
			      gen_rtx_CONST_VECTOR (mode, XVEC (vals, 0))));
      return;
    }

  if (all_same)
    {
      emit_insn (gen_rtx_SET (target,
			      gen_rtx_VEC_DUPLICATE (mode,
						     XVECEXP (vals, 0, 0))));
      return;
    }

  if (all_regs && REG_P (target) && n_elts == 2 && inner_mode == DImode)
    {
      /* Use vector load pair.  */
      emit_insn (gen_rtx_SET (target,
			      gen_rtx_VEC_CONCAT (mode,
						  XVECEXP (vals, 0, 0),
						  XVECEXP (vals, 0, 1))));
      return;
    }

  /* We are about to set the vector elements one by one.  Zero out the
     full register first in order to help the data flow framework to
     detect it as full VR set.  */
  emit_insn (gen_rtx_SET (target, CONST0_RTX (mode)));

  /* Unfortunately the vec_init expander is not allowed to fail.  So
     we have to implement the fallback ourselves.  */
  for (i = 0; i < n_elts; i++)
    {
      rtx elem = XVECEXP (vals, 0, i);
      if (!general_operand (elem, GET_MODE (elem)))
	elem = force_reg (inner_mode, elem);

      emit_insn (gen_rtx_SET (target,
			      gen_rtx_UNSPEC (mode,
					      gen_rtvec (3, elem,
							 GEN_INT (i), target),
					      UNSPEC_VEC_SET)));
    }
}

/* Structure to hold the initial parameters for a compare_and_swap operation
   in HImode and QImode.  */

struct alignment_context
{
  rtx memsi;	  /* SI aligned memory location.  */
  rtx shift;	  /* Bit offset with regard to lsb.  */
  rtx modemask;	  /* Mask of the HQImode shifted by SHIFT bits.  */
  rtx modemaski;  /* ~modemask */
  bool aligned;	  /* True if memory is aligned, false else.  */
};

/* A subroutine of s390_expand_cs_hqi and s390_expand_atomic to initialize
   structure AC for transparent simplifying, if the memory alignment is known
   to be at least 32bit.  MEM is the memory location for the actual operation
   and MODE its mode.  */

static void
init_alignment_context (struct alignment_context *ac, rtx mem,
			machine_mode mode)
{
  ac->shift = GEN_INT (GET_MODE_SIZE (SImode) - GET_MODE_SIZE (mode));
  ac->aligned = (MEM_ALIGN (mem) >= GET_MODE_BITSIZE (SImode));

  if (ac->aligned)
    ac->memsi = adjust_address (mem, SImode, 0); /* Memory is aligned.  */
  else
    {
      /* Alignment is unknown.  */
      rtx byteoffset, addr, align;

      /* Force the address into a register.  */
      addr = force_reg (Pmode, XEXP (mem, 0));

      /* Align it to SImode.  */
      align = expand_simple_binop (Pmode, AND, addr,
				   GEN_INT (-GET_MODE_SIZE (SImode)),
				   NULL_RTX, 1, OPTAB_DIRECT);
      /* Generate MEM.  */
      ac->memsi = gen_rtx_MEM (SImode, align);
      MEM_VOLATILE_P (ac->memsi) = MEM_VOLATILE_P (mem);
      set_mem_alias_set (ac->memsi, ALIAS_SET_MEMORY_BARRIER);
      set_mem_align (ac->memsi, GET_MODE_BITSIZE (SImode));

      /* Calculate shiftcount.  */
      byteoffset = expand_simple_binop (Pmode, AND, addr,
					GEN_INT (GET_MODE_SIZE (SImode) - 1),
					NULL_RTX, 1, OPTAB_DIRECT);
      /* As we already have some offset, evaluate the remaining distance.  */
      ac->shift = expand_simple_binop (SImode, MINUS, ac->shift, byteoffset,
				      NULL_RTX, 1, OPTAB_DIRECT);
    }

  /* Shift is the byte count, but we need the bitcount.  */
  ac->shift = expand_simple_binop (SImode, ASHIFT, ac->shift, GEN_INT (3),
				   NULL_RTX, 1, OPTAB_DIRECT);

  /* Calculate masks.  */
  ac->modemask = expand_simple_binop (SImode, ASHIFT,
				      GEN_INT (GET_MODE_MASK (mode)),
				      ac->shift, NULL_RTX, 1, OPTAB_DIRECT);
  ac->modemaski = expand_simple_unop (SImode, NOT, ac->modemask,
				      NULL_RTX, 1);
}

/* A subroutine of s390_expand_cs_hqi.  Insert INS into VAL.  If possible,
   use a single insv insn into SEQ2.  Otherwise, put prep insns in SEQ1 and
   perform the merge in SEQ2.  */

static rtx
s390_two_part_insv (struct alignment_context *ac, rtx *seq1, rtx *seq2,
		    machine_mode mode, rtx val, rtx ins)
{
  rtx tmp;

  if (ac->aligned)
    {
      start_sequence ();
      tmp = copy_to_mode_reg (SImode, val);
      if (s390_expand_insv (tmp, GEN_INT (GET_MODE_BITSIZE (mode)),
			    const0_rtx, ins))
	{
	  *seq1 = NULL;
	  *seq2 = get_insns ();
	  end_sequence ();
	  return tmp;
	}
      end_sequence ();
    }

  /* Failed to use insv.  Generate a two part shift and mask.  */
  start_sequence ();
  tmp = s390_expand_mask_and_shift (ins, mode, ac->shift);
  *seq1 = get_insns ();
  end_sequence ();

  start_sequence ();
  tmp = expand_simple_binop (SImode, IOR, tmp, val, NULL_RTX, 1, OPTAB_DIRECT);
  *seq2 = get_insns ();
  end_sequence ();

  return tmp;
}

/* Expand an atomic compare and swap operation for HImode and QImode.  MEM is
   the memory location, CMP the old value to compare MEM with and NEW_RTX the
   value to set if CMP == MEM.  */

void
s390_expand_cs_hqi (machine_mode mode, rtx btarget, rtx vtarget, rtx mem,
		    rtx cmp, rtx new_rtx, bool is_weak)
{
  struct alignment_context ac;
  rtx cmpv, newv, val, cc, seq0, seq1, seq2, seq3;
  rtx res = gen_reg_rtx (SImode);
  rtx_code_label *csloop = NULL, *csend = NULL;

  gcc_assert (MEM_P (mem));

  init_alignment_context (&ac, mem, mode);

  /* Load full word.  Subsequent loads are performed by CS.  */
  val = expand_simple_binop (SImode, AND, ac.memsi, ac.modemaski,
			     NULL_RTX, 1, OPTAB_DIRECT);

  /* Prepare insertions of cmp and new_rtx into the loaded value.  When
     possible, we try to use insv to make this happen efficiently.  If
     that fails we'll generate code both inside and outside the loop.  */
  cmpv = s390_two_part_insv (&ac, &seq0, &seq2, mode, val, cmp);
  newv = s390_two_part_insv (&ac, &seq1, &seq3, mode, val, new_rtx);

  if (seq0)
    emit_insn (seq0);
  if (seq1)
    emit_insn (seq1);

  /* Start CS loop.  */
  if (!is_weak)
    {
      /* Begin assuming success.  */
      emit_move_insn (btarget, const1_rtx);

      csloop = gen_label_rtx ();
      csend = gen_label_rtx ();
      emit_label (csloop);
    }

  /* val = "<mem>00..0<mem>"
   * cmp = "00..0<cmp>00..0"
   * new = "00..0<new>00..0"
   */

  emit_insn (seq2);
  emit_insn (seq3);

  cc = s390_emit_compare_and_swap (EQ, res, ac.memsi, cmpv, newv);
  if (is_weak)
    emit_insn (gen_cstorecc4 (btarget, cc, XEXP (cc, 0), XEXP (cc, 1)));
  else
    {
      rtx tmp;

      /* Jump to end if we're done (likely?).  */
      s390_emit_jump (csend, cc);

      /* Check for changes outside mode, and loop internal if so.
	 Arrange the moves so that the compare is adjacent to the
	 branch so that we can generate CRJ.  */
      tmp = copy_to_reg (val);
      force_expand_binop (SImode, and_optab, res, ac.modemaski, val,
			  1, OPTAB_DIRECT);
      cc = s390_emit_compare (NE, val, tmp);
      s390_emit_jump (csloop, cc);

      /* Failed.  */
      emit_move_insn (btarget, const0_rtx);
      emit_label (csend);
    }

  /* Return the correct part of the bitfield.  */
  convert_move (vtarget, expand_simple_binop (SImode, LSHIFTRT, res, ac.shift,
					      NULL_RTX, 1, OPTAB_DIRECT), 1);
}

/* Expand an atomic operation CODE of mode MODE.  MEM is the memory location
   and VAL the value to play with.  If AFTER is true then store the value
   MEM holds after the operation, if AFTER is false then store the value MEM
   holds before the operation.  If TARGET is zero then discard that value, else
   store it to TARGET.  */

void
s390_expand_atomic (machine_mode mode, enum rtx_code code,
		    rtx target, rtx mem, rtx val, bool after)
{
  struct alignment_context ac;
  rtx cmp;
  rtx new_rtx = gen_reg_rtx (SImode);
  rtx orig = gen_reg_rtx (SImode);
  rtx_code_label *csloop = gen_label_rtx ();

  gcc_assert (!target || register_operand (target, VOIDmode));
  gcc_assert (MEM_P (mem));

  init_alignment_context (&ac, mem, mode);

  /* Shift val to the correct bit positions.
     Preserve "icm", but prevent "ex icm".  */
  if (!(ac.aligned && code == SET && MEM_P (val)))
    val = s390_expand_mask_and_shift (val, mode, ac.shift);

  /* Further preparation insns.  */
  if (code == PLUS || code == MINUS)
    emit_move_insn (orig, val);
  else if (code == MULT || code == AND) /* val = "11..1<val>11..1" */
    val = expand_simple_binop (SImode, XOR, val, ac.modemaski,
			       NULL_RTX, 1, OPTAB_DIRECT);

  /* Load full word.  Subsequent loads are performed by CS.  */
  cmp = force_reg (SImode, ac.memsi);

  /* Start CS loop.  */
  emit_label (csloop);
  emit_move_insn (new_rtx, cmp);

  /* Patch new with val at correct position.  */
  switch (code)
    {
    case PLUS:
    case MINUS:
      val = expand_simple_binop (SImode, code, new_rtx, orig,
				 NULL_RTX, 1, OPTAB_DIRECT);
      val = expand_simple_binop (SImode, AND, val, ac.modemask,
				 NULL_RTX, 1, OPTAB_DIRECT);
      /* FALLTHRU */
    case SET:
      if (ac.aligned && MEM_P (val))
	store_bit_field (new_rtx, GET_MODE_BITSIZE (mode), 0,
			 0, 0, SImode, val, false);
      else
	{
	  new_rtx = expand_simple_binop (SImode, AND, new_rtx, ac.modemaski,
				     NULL_RTX, 1, OPTAB_DIRECT);
	  new_rtx = expand_simple_binop (SImode, IOR, new_rtx, val,
				     NULL_RTX, 1, OPTAB_DIRECT);
	}
      break;
    case AND:
    case IOR:
    case XOR:
      new_rtx = expand_simple_binop (SImode, code, new_rtx, val,
				 NULL_RTX, 1, OPTAB_DIRECT);
      break;
    case MULT: /* NAND */
      new_rtx = expand_simple_binop (SImode, AND, new_rtx, val,
				 NULL_RTX, 1, OPTAB_DIRECT);
      new_rtx = expand_simple_binop (SImode, XOR, new_rtx, ac.modemask,
				 NULL_RTX, 1, OPTAB_DIRECT);
      break;
    default:
      gcc_unreachable ();
    }

  s390_emit_jump (csloop, s390_emit_compare_and_swap (NE, cmp,
						      ac.memsi, cmp, new_rtx));

  /* Return the correct part of the bitfield.  */
  if (target)
    convert_move (target, expand_simple_binop (SImode, LSHIFTRT,
					       after ? new_rtx : cmp, ac.shift,
					       NULL_RTX, 1, OPTAB_DIRECT), 1);
}

/* This is called from dwarf2out.c via TARGET_ASM_OUTPUT_DWARF_DTPREL.
   We need to emit DTP-relative relocations.  */

static void s390_output_dwarf_dtprel (FILE *, int, rtx) ATTRIBUTE_UNUSED;

static void
s390_output_dwarf_dtprel (FILE *file, int size, rtx x)
{
  switch (size)
    {
    case 4:
      fputs ("\t.long\t", file);
      break;
    case 8:
      fputs ("\t.quad\t", file);
      break;
    default:
      gcc_unreachable ();
    }
  output_addr_const (file, x);
  fputs ("@DTPOFF", file);
}

/* Return the proper mode for REGNO being represented in the dwarf
   unwind table.  */
machine_mode
s390_dwarf_frame_reg_mode (int regno)
{
  machine_mode save_mode = default_dwarf_frame_reg_mode (regno);

  /* Make sure not to return DImode for any GPR with -m31 -mzarch.  */
  if (GENERAL_REGNO_P (regno))
    save_mode = Pmode;

  /* The rightmost 64 bits of vector registers are call-clobbered.  */
  if (GET_MODE_SIZE (save_mode) > 8)
    save_mode = DImode;

  return save_mode;
}

#ifdef TARGET_ALTERNATE_LONG_DOUBLE_MANGLING
/* Implement TARGET_MANGLE_TYPE.  */

static const char *
s390_mangle_type (const_tree type)
{
  type = TYPE_MAIN_VARIANT (type);

  if (TREE_CODE (type) != VOID_TYPE && TREE_CODE (type) != BOOLEAN_TYPE
      && TREE_CODE (type) != INTEGER_TYPE && TREE_CODE (type) != REAL_TYPE)
    return NULL;

  if (type == s390_builtin_types[BT_BV16QI]) return "U6__boolc";
  if (type == s390_builtin_types[BT_BV8HI]) return "U6__bools";
  if (type == s390_builtin_types[BT_BV4SI]) return "U6__booli";
  if (type == s390_builtin_types[BT_BV2DI]) return "U6__booll";

  if (TYPE_MAIN_VARIANT (type) == long_double_type_node
      && TARGET_LONG_DOUBLE_128)
    return "g";

  /* For all other types, use normal C++ mangling.  */
  return NULL;
}
#endif

/* In the name of slightly smaller debug output, and to cater to
   general assembler lossage, recognize various UNSPEC sequences
   and turn them back into a direct symbol reference.  */

static rtx
s390_delegitimize_address (rtx orig_x)
{
  rtx x, y;

  orig_x = delegitimize_mem_from_attrs (orig_x);
  x = orig_x;

  /* Extract the symbol ref from:
     (plus:SI (reg:SI 12 %r12)
              (const:SI (unspec:SI [(symbol_ref/f:SI ("*.LC0"))]
	                            UNSPEC_GOTOFF/PLTOFF)))
     and
     (plus:SI (reg:SI 12 %r12)
              (const:SI (plus:SI (unspec:SI [(symbol_ref:SI ("L"))]
                                             UNSPEC_GOTOFF/PLTOFF)
				 (const_int 4 [0x4]))))  */
  if (GET_CODE (x) == PLUS
      && REG_P (XEXP (x, 0))
      && REGNO (XEXP (x, 0)) == PIC_OFFSET_TABLE_REGNUM
      && GET_CODE (XEXP (x, 1)) == CONST)
    {
      HOST_WIDE_INT offset = 0;

      /* The const operand.  */
      y = XEXP (XEXP (x, 1), 0);

      if (GET_CODE (y) == PLUS
	  && GET_CODE (XEXP (y, 1)) == CONST_INT)
	{
	  offset = INTVAL (XEXP (y, 1));
	  y = XEXP (y, 0);
	}

      if (GET_CODE (y) == UNSPEC
	  && (XINT (y, 1) == UNSPEC_GOTOFF
	      || XINT (y, 1) == UNSPEC_PLTOFF))
	return plus_constant (Pmode, XVECEXP (y, 0, 0), offset);
    }

  if (GET_CODE (x) != MEM)
    return orig_x;

  x = XEXP (x, 0);
  if (GET_CODE (x) == PLUS
      && GET_CODE (XEXP (x, 1)) == CONST
      && GET_CODE (XEXP (x, 0)) == REG
      && REGNO (XEXP (x, 0)) == PIC_OFFSET_TABLE_REGNUM)
    {
      y = XEXP (XEXP (x, 1), 0);
      if (GET_CODE (y) == UNSPEC
	  && XINT (y, 1) == UNSPEC_GOT)
	y = XVECEXP (y, 0, 0);
      else
	return orig_x;
    }
  else if (GET_CODE (x) == CONST)
    {
      /* Extract the symbol ref from:
	 (mem:QI (const:DI (unspec:DI [(symbol_ref:DI ("foo"))]
	                               UNSPEC_PLT/GOTENT)))  */

      y = XEXP (x, 0);
      if (GET_CODE (y) == UNSPEC
	  && (XINT (y, 1) == UNSPEC_GOTENT
	      || XINT (y, 1) == UNSPEC_PLT))
	y = XVECEXP (y, 0, 0);
      else
	return orig_x;
    }
  else
    return orig_x;

  if (GET_MODE (orig_x) != Pmode)
    {
      if (GET_MODE (orig_x) == BLKmode)
	return orig_x;
      y = lowpart_subreg (GET_MODE (orig_x), y, Pmode);
      if (y == NULL_RTX)
	return orig_x;
    }
  return y;
}

/* Output operand OP to stdio stream FILE.
   OP is an address (register + offset) which is not used to address data;
   instead the rightmost bits are interpreted as the value.  */

static void
print_addrstyle_operand (FILE *file, rtx op)
{
  HOST_WIDE_INT offset;
  rtx base;

  /* Extract base register and offset.  */
  if (!s390_decompose_addrstyle_without_index (op, &base, &offset))
    gcc_unreachable ();

  /* Sanity check.  */
  if (base)
    {
      gcc_assert (GET_CODE (base) == REG);
      gcc_assert (REGNO (base) < FIRST_PSEUDO_REGISTER);
      gcc_assert (REGNO_REG_CLASS (REGNO (base)) == ADDR_REGS);
    }

  /* Offsets are constricted to twelve bits.  */
  fprintf (file, HOST_WIDE_INT_PRINT_DEC, offset & ((1 << 12) - 1));
  if (base)
    fprintf (file, "(%s)", reg_names[REGNO (base)]);
}

/* Assigns the number of NOP halfwords to be emitted before and after the
   function label to *HW_BEFORE and *HW_AFTER.  Both pointers must not be NULL.
   If hotpatching is disabled for the function, the values are set to zero.
*/

static void
s390_function_num_hotpatch_hw (tree decl,
			       int *hw_before,
			       int *hw_after)
{
  tree attr;

  attr = lookup_attribute ("hotpatch", DECL_ATTRIBUTES (decl));

  /* Handle the arguments of the hotpatch attribute.  The values
     specified via attribute might override the cmdline argument
     values.  */
  if (attr)
    {
      tree args = TREE_VALUE (attr);

      *hw_before = TREE_INT_CST_LOW (TREE_VALUE (args));
      *hw_after = TREE_INT_CST_LOW (TREE_VALUE (TREE_CHAIN (args)));
    }
  else
    {
      /* Use the values specified by the cmdline arguments.  */
      *hw_before = s390_hotpatch_hw_before_label;
      *hw_after = s390_hotpatch_hw_after_label;
    }
}

/* Write the current .machine and .machinemode specification to the assembler
   file.  */

#ifdef HAVE_AS_MACHINE_MACHINEMODE
static void
s390_asm_output_machine_for_arch (FILE *asm_out_file)
{
  fprintf (asm_out_file, "\t.machinemode %s\n",
	   (TARGET_ZARCH) ? "zarch" : "esa");
  fprintf (asm_out_file, "\t.machine \"%s", processor_table[s390_arch].name);
  if (S390_USE_ARCHITECTURE_MODIFIERS)
    {
      int cpu_flags;

      cpu_flags = processor_flags_table[(int) s390_arch];
      if (TARGET_HTM && !(cpu_flags & PF_TX))
	fprintf (asm_out_file, "+htm");
      else if (!TARGET_HTM && (cpu_flags & PF_TX))
	fprintf (asm_out_file, "+nohtm");
      if (TARGET_VX && !(cpu_flags & PF_VX))
	fprintf (asm_out_file, "+vx");
      else if (!TARGET_VX && (cpu_flags & PF_VX))
	fprintf (asm_out_file, "+novx");
    }
  fprintf (asm_out_file, "\"\n");
}

/* Write an extra function header before the very start of the function.  */

void
s390_asm_output_function_prefix (FILE *asm_out_file,
				 const char *fnname ATTRIBUTE_UNUSED)
{
  if (DECL_FUNCTION_SPECIFIC_TARGET (current_function_decl) == NULL)
    return;
  /* Since only the function specific options are saved but not the indications
     which options are set, it's too much work here to figure out which options
     have actually changed.  Thus, generate .machine and .machinemode whenever a
     function has the target attribute or pragma.  */
  fprintf (asm_out_file, "\t.machinemode push\n");
  fprintf (asm_out_file, "\t.machine push\n");
  s390_asm_output_machine_for_arch (asm_out_file);
}

/* Write an extra function footer after the very end of the function.  */

void
s390_asm_declare_function_size (FILE *asm_out_file,
				const char *fnname, tree decl)
{
  if (!flag_inhibit_size_directive)
    ASM_OUTPUT_MEASURED_SIZE (asm_out_file, fnname);
  if (DECL_FUNCTION_SPECIFIC_TARGET (decl) == NULL)
    return;
  fprintf (asm_out_file, "\t.machine pop\n");
  fprintf (asm_out_file, "\t.machinemode pop\n");
}
#endif

/* Write the extra assembler code needed to declare a function properly.  */

void
s390_asm_output_function_label (FILE *asm_out_file, const char *fname,
				tree decl)
{
  int hw_before, hw_after;

  s390_function_num_hotpatch_hw (decl, &hw_before, &hw_after);
  if (hw_before > 0)
    {
      unsigned int function_alignment;
      int i;

      /* Add a trampoline code area before the function label and initialize it
	 with two-byte nop instructions.  This area can be overwritten with code
	 that jumps to a patched version of the function.  */
      asm_fprintf (asm_out_file, "\tnopr\t%%r7"
		   "\t# pre-label NOPs for hotpatch (%d halfwords)\n",
		   hw_before);
      for (i = 1; i < hw_before; i++)
	fputs ("\tnopr\t%r7\n", asm_out_file);

      /* Note:  The function label must be aligned so that (a) the bytes of the
	 following nop do not cross a cacheline boundary, and (b) a jump address
	 (eight bytes for 64 bit targets, 4 bytes for 32 bit targets) can be
	 stored directly before the label without crossing a cacheline
	 boundary.  All this is necessary to make sure the trampoline code can
	 be changed atomically.
	 This alignment is done automatically using the FOUNCTION_BOUNDARY, but
	 if there are NOPs before the function label, the alignment is placed
	 before them.  So it is necessary to duplicate the alignment after the
	 NOPs.  */
      function_alignment = MAX (8, DECL_ALIGN (decl) / BITS_PER_UNIT);
      if (! DECL_USER_ALIGN (decl))
	function_alignment = MAX (function_alignment,
				  (unsigned int) align_functions);
      fputs ("\t# alignment for hotpatch\n", asm_out_file);
      ASM_OUTPUT_ALIGN (asm_out_file, floor_log2 (function_alignment));
    }

  if (S390_USE_TARGET_ATTRIBUTE && TARGET_DEBUG_ARG)
    {
      asm_fprintf (asm_out_file, "\t# fn:%s ar%d\n", fname, s390_arch);
      asm_fprintf (asm_out_file, "\t# fn:%s tu%d\n", fname, s390_tune);
      asm_fprintf (asm_out_file, "\t# fn:%s sg%d\n", fname, s390_stack_guard);
      asm_fprintf (asm_out_file, "\t# fn:%s ss%d\n", fname, s390_stack_size);
      asm_fprintf (asm_out_file, "\t# fn:%s bc%d\n", fname, s390_branch_cost);
      asm_fprintf (asm_out_file, "\t# fn:%s wf%d\n", fname,
		   s390_warn_framesize);
      asm_fprintf (asm_out_file, "\t# fn:%s ba%d\n", fname, TARGET_BACKCHAIN);
      asm_fprintf (asm_out_file, "\t# fn:%s hd%d\n", fname, TARGET_HARD_DFP);
      asm_fprintf (asm_out_file, "\t# fn:%s hf%d\n", fname, !TARGET_SOFT_FLOAT);
      asm_fprintf (asm_out_file, "\t# fn:%s ht%d\n", fname, TARGET_OPT_HTM);
      asm_fprintf (asm_out_file, "\t# fn:%s vx%d\n", fname, TARGET_OPT_VX);
      asm_fprintf (asm_out_file, "\t# fn:%s ps%d\n", fname,
		   TARGET_PACKED_STACK);
      asm_fprintf (asm_out_file, "\t# fn:%s se%d\n", fname, TARGET_SMALL_EXEC);
      asm_fprintf (asm_out_file, "\t# fn:%s mv%d\n", fname, TARGET_MVCLE);
      asm_fprintf (asm_out_file, "\t# fn:%s zv%d\n", fname, TARGET_ZVECTOR);
      asm_fprintf (asm_out_file, "\t# fn:%s wd%d\n", fname,
		   s390_warn_dynamicstack_p);
    }
  ASM_OUTPUT_LABEL (asm_out_file, fname);
  if (hw_after > 0)
    asm_fprintf (asm_out_file,
		 "\t# post-label NOPs for hotpatch (%d halfwords)\n",
		 hw_after);
}

/* Output machine-dependent UNSPECs occurring in address constant X
   in assembler syntax to stdio stream FILE.  Returns true if the
   constant X could be recognized, false otherwise.  */

static bool
s390_output_addr_const_extra (FILE *file, rtx x)
{
  if (GET_CODE (x) == UNSPEC && XVECLEN (x, 0) == 1)
    switch (XINT (x, 1))
      {
      case UNSPEC_GOTENT:
	output_addr_const (file, XVECEXP (x, 0, 0));
	fprintf (file, "@GOTENT");
	return true;
      case UNSPEC_GOT:
	output_addr_const (file, XVECEXP (x, 0, 0));
	fprintf (file, "@GOT");
	return true;
      case UNSPEC_GOTOFF:
	output_addr_const (file, XVECEXP (x, 0, 0));
	fprintf (file, "@GOTOFF");
	return true;
      case UNSPEC_PLT:
	output_addr_const (file, XVECEXP (x, 0, 0));
	fprintf (file, "@PLT");
	return true;
      case UNSPEC_PLTOFF:
	output_addr_const (file, XVECEXP (x, 0, 0));
	fprintf (file, "@PLTOFF");
	return true;
      case UNSPEC_TLSGD:
	output_addr_const (file, XVECEXP (x, 0, 0));
	fprintf (file, "@TLSGD");
	return true;
      case UNSPEC_TLSLDM:
	assemble_name (file, get_some_local_dynamic_name ());
	fprintf (file, "@TLSLDM");
	return true;
      case UNSPEC_DTPOFF:
	output_addr_const (file, XVECEXP (x, 0, 0));
	fprintf (file, "@DTPOFF");
	return true;
      case UNSPEC_NTPOFF:
	output_addr_const (file, XVECEXP (x, 0, 0));
	fprintf (file, "@NTPOFF");
	return true;
      case UNSPEC_GOTNTPOFF:
	output_addr_const (file, XVECEXP (x, 0, 0));
	fprintf (file, "@GOTNTPOFF");
	return true;
      case UNSPEC_INDNTPOFF:
	output_addr_const (file, XVECEXP (x, 0, 0));
	fprintf (file, "@INDNTPOFF");
	return true;
      }

  if (GET_CODE (x) == UNSPEC && XVECLEN (x, 0) == 2)
    switch (XINT (x, 1))
      {
      case UNSPEC_POOL_OFFSET:
	x = gen_rtx_MINUS (GET_MODE (x), XVECEXP (x, 0, 0), XVECEXP (x, 0, 1));
	output_addr_const (file, x);
	return true;
      }
  return false;
}

/* Output address operand ADDR in assembler syntax to
   stdio stream FILE.  */

void
print_operand_address (FILE *file, rtx addr)
{
  struct s390_address ad;
  memset (&ad, 0, sizeof (s390_address));

  if (s390_loadrelative_operand_p (addr, NULL, NULL))
    {
      if (!TARGET_Z10)
	{
	  output_operand_lossage ("symbolic memory references are "
				  "only supported on z10 or later");
	  return;
	}
      output_addr_const (file, addr);
      return;
    }

  if (!s390_decompose_address (addr, &ad)
      || (ad.base && !REGNO_OK_FOR_BASE_P (REGNO (ad.base)))
      || (ad.indx && !REGNO_OK_FOR_INDEX_P (REGNO (ad.indx))))
    output_operand_lossage ("cannot decompose address");

  if (ad.disp)
    output_addr_const (file, ad.disp);
  else
    fprintf (file, "0");

  if (ad.base && ad.indx)
    fprintf (file, "(%s,%s)", reg_names[REGNO (ad.indx)],
                              reg_names[REGNO (ad.base)]);
  else if (ad.base)
    fprintf (file, "(%s)", reg_names[REGNO (ad.base)]);
}

/* Output operand X in assembler syntax to stdio stream FILE.
   CODE specified the format flag.  The following format flags
   are recognized:

    'C': print opcode suffix for branch condition.
    'D': print opcode suffix for inverse branch condition.
    'E': print opcode suffix for branch on index instruction.
    'G': print the size of the operand in bytes.
    'J': print tls_load/tls_gdcall/tls_ldcall suffix
    'M': print the second word of a TImode operand.
    'N': print the second word of a DImode operand.
    'O': print only the displacement of a memory reference or address.
    'R': print only the base register of a memory reference or address.
    'S': print S-type memory reference (base+displacement).
    'Y': print address style operand without index (e.g. shift count or setmem
	 operand).

    'b': print integer X as if it's an unsigned byte.
    'c': print integer X as if it's an signed byte.
    'e': "end" contiguous bitmask X in either DImode or vector inner mode.
    'f': "end" contiguous bitmask X in SImode.
    'h': print integer X as if it's a signed halfword.
    'i': print the first nonzero HImode part of X.
    'j': print the first HImode part unequal to -1 of X.
    'k': print the first nonzero SImode part of X.
    'm': print the first SImode part unequal to -1 of X.
    'o': print integer X as if it's an unsigned 32bit word.
    's': "start" of contiguous bitmask X in either DImode or vector inner mode.
    't': CONST_INT: "start" of contiguous bitmask X in SImode.
         CONST_VECTOR: Generate a bitmask for vgbm instruction.
    'x': print integer X as if it's an unsigned halfword.
    'v': print register number as vector register (v1 instead of f1).
*/

void
print_operand (FILE *file, rtx x, int code)
{
  HOST_WIDE_INT ival;

  switch (code)
    {
    case 'C':
      fprintf (file, s390_branch_condition_mnemonic (x, FALSE));
      return;

    case 'D':
      fprintf (file, s390_branch_condition_mnemonic (x, TRUE));
      return;

    case 'E':
      if (GET_CODE (x) == LE)
	fprintf (file, "l");
      else if (GET_CODE (x) == GT)
	fprintf (file, "h");
      else
	output_operand_lossage ("invalid comparison operator "
				"for 'E' output modifier");
      return;

    case 'J':
      if (GET_CODE (x) == SYMBOL_REF)
	{
	  fprintf (file, "%s", ":tls_load:");
	  output_addr_const (file, x);
	}
      else if (GET_CODE (x) == UNSPEC && XINT (x, 1) == UNSPEC_TLSGD)
	{
	  fprintf (file, "%s", ":tls_gdcall:");
	  output_addr_const (file, XVECEXP (x, 0, 0));
	}
      else if (GET_CODE (x) == UNSPEC && XINT (x, 1) == UNSPEC_TLSLDM)
	{
	  fprintf (file, "%s", ":tls_ldcall:");
	  const char *name = get_some_local_dynamic_name ();
	  gcc_assert (name);
	  assemble_name (file, name);
	}
      else
	output_operand_lossage ("invalid reference for 'J' output modifier");
      return;

    case 'G':
      fprintf (file, "%u", GET_MODE_SIZE (GET_MODE (x)));
      return;

    case 'O':
      {
        struct s390_address ad;
	int ret;

	ret = s390_decompose_address (MEM_P (x) ? XEXP (x, 0) : x, &ad);

	if (!ret
	    || (ad.base && !REGNO_OK_FOR_BASE_P (REGNO (ad.base)))
	    || ad.indx)
	  {
	    output_operand_lossage ("invalid address for 'O' output modifier");
	    return;
	  }

        if (ad.disp)
          output_addr_const (file, ad.disp);
        else
          fprintf (file, "0");
      }
      return;

    case 'R':
      {
        struct s390_address ad;
	int ret;

	ret = s390_decompose_address (MEM_P (x) ? XEXP (x, 0) : x, &ad);

	if (!ret
	    || (ad.base && !REGNO_OK_FOR_BASE_P (REGNO (ad.base)))
	    || ad.indx)
	  {
	    output_operand_lossage ("invalid address for 'R' output modifier");
	    return;
	  }

        if (ad.base)
          fprintf (file, "%s", reg_names[REGNO (ad.base)]);
        else
          fprintf (file, "0");
      }
      return;

    case 'S':
      {
	struct s390_address ad;
	int ret;

	if (!MEM_P (x))
	  {
	    output_operand_lossage ("memory reference expected for "
				    "'S' output modifier");
	    return;
	  }
	ret = s390_decompose_address (XEXP (x, 0), &ad);

	if (!ret
	    || (ad.base && !REGNO_OK_FOR_BASE_P (REGNO (ad.base)))
	    || ad.indx)
	  {
	    output_operand_lossage ("invalid address for 'S' output modifier");
	    return;
	  }

	if (ad.disp)
	  output_addr_const (file, ad.disp);
	else
	  fprintf (file, "0");

	if (ad.base)
	  fprintf (file, "(%s)", reg_names[REGNO (ad.base)]);
      }
      return;

    case 'N':
      if (GET_CODE (x) == REG)
	x = gen_rtx_REG (GET_MODE (x), REGNO (x) + 1);
      else if (GET_CODE (x) == MEM)
	x = change_address (x, VOIDmode,
			    plus_constant (Pmode, XEXP (x, 0), 4));
      else
	output_operand_lossage ("register or memory expression expected "
				"for 'N' output modifier");
      break;

    case 'M':
      if (GET_CODE (x) == REG)
	x = gen_rtx_REG (GET_MODE (x), REGNO (x) + 1);
      else if (GET_CODE (x) == MEM)
	x = change_address (x, VOIDmode,
			    plus_constant (Pmode, XEXP (x, 0), 8));
      else
	output_operand_lossage ("register or memory expression expected "
				"for 'M' output modifier");
      break;

    case 'Y':
      print_addrstyle_operand (file, x);
      return;
    }

  switch (GET_CODE (x))
    {
    case REG:
      /* Print FP regs as fx instead of vx when they are accessed
	 through non-vector mode.  */
      if (code == 'v'
	  || VECTOR_NOFP_REG_P (x)
	  || (FP_REG_P (x) && VECTOR_MODE_P (GET_MODE (x)))
	  || (VECTOR_REG_P (x)
	      && (GET_MODE_SIZE (GET_MODE (x)) /
		  s390_class_max_nregs (FP_REGS, GET_MODE (x))) > 8))
	fprintf (file, "%%v%s", reg_names[REGNO (x)] + 2);
      else
	fprintf (file, "%s", reg_names[REGNO (x)]);
      break;

    case MEM:
      output_address (GET_MODE (x), XEXP (x, 0));
      break;

    case CONST:
    case CODE_LABEL:
    case LABEL_REF:
    case SYMBOL_REF:
      output_addr_const (file, x);
      break;

    case CONST_INT:
      ival = INTVAL (x);
      switch (code)
	{
	case 0:
	  break;
	case 'b':
	  ival &= 0xff;
	  break;
	case 'c':
	  ival = ((ival & 0xff) ^ 0x80) - 0x80;
	  break;
	case 'x':
	  ival &= 0xffff;
	  break;
	case 'h':
	  ival = ((ival & 0xffff) ^ 0x8000) - 0x8000;
	  break;
	case 'i':
	  ival = s390_extract_part (x, HImode, 0);
	  break;
	case 'j':
	  ival = s390_extract_part (x, HImode, -1);
	  break;
	case 'k':
	  ival = s390_extract_part (x, SImode, 0);
	  break;
	case 'm':
	  ival = s390_extract_part (x, SImode, -1);
	  break;
	case 'o':
	  ival &= 0xffffffff;
	  break;
	case 'e': case 'f':
	case 's': case 't':
	  {
	    int start, end;
	    int len;
	    bool ok;

	    len = (code == 's' || code == 'e' ? 64 : 32);
	    ok = s390_contiguous_bitmask_p (ival, true, len, &start, &end);
	    gcc_assert (ok);
	    if (code == 's' || code == 't')
	      ival = start;
	    else
	      ival = end;
	  }
	  break;
	default:
	  output_operand_lossage ("invalid constant for output modifier '%c'", code);
	}
      fprintf (file, HOST_WIDE_INT_PRINT_DEC, ival);
      break;

    case CONST_WIDE_INT:
      if (code == 'b')
        fprintf (file, HOST_WIDE_INT_PRINT_DEC,
		 CONST_WIDE_INT_ELT (x, 0) & 0xff);
      else if (code == 'x')
        fprintf (file, HOST_WIDE_INT_PRINT_DEC,
		 CONST_WIDE_INT_ELT (x, 0) & 0xffff);
      else if (code == 'h')
        fprintf (file, HOST_WIDE_INT_PRINT_DEC,
		 ((CONST_WIDE_INT_ELT (x, 0) & 0xffff) ^ 0x8000) - 0x8000);
      else
	{
	  if (code == 0)
	    output_operand_lossage ("invalid constant - try using "
				    "an output modifier");
	  else
	    output_operand_lossage ("invalid constant for output modifier '%c'",
				    code);
	}
      break;
    case CONST_VECTOR:
      switch (code)
	{
	case 'h':
	  gcc_assert (const_vec_duplicate_p (x));
	  fprintf (file, HOST_WIDE_INT_PRINT_DEC,
		   ((INTVAL (XVECEXP (x, 0, 0)) & 0xffff) ^ 0x8000) - 0x8000);
	  break;
	case 'e':
	case 's':
	  {
	    int start, end;
	    bool ok;

	    ok = s390_contiguous_bitmask_vector_p (x, &start, &end);
	    gcc_assert (ok);
	    ival = (code == 's') ? start : end;
	    fprintf (file, HOST_WIDE_INT_PRINT_DEC, ival);
	  }
	  break;
	case 't':
	  {
	    unsigned mask;
	    bool ok = s390_bytemask_vector_p (x, &mask);
	    gcc_assert (ok);
	    fprintf (file, "%u", mask);
	  }
	  break;

	default:
	  output_operand_lossage ("invalid constant vector for output "
				  "modifier '%c'", code);
	}
      break;

    default:
      if (code == 0)
	output_operand_lossage ("invalid expression - try using "
				"an output modifier");
      else
	output_operand_lossage ("invalid expression for output "
				"modifier '%c'", code);
      break;
    }
}

/* Target hook for assembling integer objects.  We need to define it
   here to work a round a bug in some versions of GAS, which couldn't
   handle values smaller than INT_MIN when printed in decimal.  */

static bool
s390_assemble_integer (rtx x, unsigned int size, int aligned_p)
{
  if (size == 8 && aligned_p
      && GET_CODE (x) == CONST_INT && INTVAL (x) < INT_MIN)
    {
      fprintf (asm_out_file, "\t.quad\t" HOST_WIDE_INT_PRINT_HEX "\n",
	       INTVAL (x));
      return true;
    }
  return default_assemble_integer (x, size, aligned_p);
}

/* Returns true if register REGNO is used  for forming
   a memory address in expression X.  */

static bool
reg_used_in_mem_p (int regno, rtx x)
{
  enum rtx_code code = GET_CODE (x);
  int i, j;
  const char *fmt;

  if (code == MEM)
    {
      if (refers_to_regno_p (regno, XEXP (x, 0)))
	return true;
    }
  else if (code == SET
	   && GET_CODE (SET_DEST (x)) == PC)
    {
      if (refers_to_regno_p (regno, SET_SRC (x)))
	return true;
    }

  fmt = GET_RTX_FORMAT (code);
  for (i = GET_RTX_LENGTH (code) - 1; i >= 0; i--)
    {
      if (fmt[i] == 'e'
	  && reg_used_in_mem_p (regno, XEXP (x, i)))
	return true;

      else if (fmt[i] == 'E')
	for (j = 0; j < XVECLEN (x, i); j++)
	  if (reg_used_in_mem_p (regno, XVECEXP (x, i, j)))
	    return true;
    }
  return false;
}

/* Returns true if expression DEP_RTX sets an address register
   used by instruction INSN to address memory.  */

static bool
addr_generation_dependency_p (rtx dep_rtx, rtx_insn *insn)
{
  rtx target, pat;

  if (NONJUMP_INSN_P (dep_rtx))
    dep_rtx = PATTERN (dep_rtx);

  if (GET_CODE (dep_rtx) == SET)
    {
      target = SET_DEST (dep_rtx);
      if (GET_CODE (target) == STRICT_LOW_PART)
	target = XEXP (target, 0);
      while (GET_CODE (target) == SUBREG)
	target = SUBREG_REG (target);

      if (GET_CODE (target) == REG)
	{
	  int regno = REGNO (target);

	  if (s390_safe_attr_type (insn) == TYPE_LA)
	    {
	      pat = PATTERN (insn);
	      if (GET_CODE (pat) == PARALLEL)
		{
		  gcc_assert (XVECLEN (pat, 0) == 2);
		  pat = XVECEXP (pat, 0, 0);
		}
	      gcc_assert (GET_CODE (pat) == SET);
	      return refers_to_regno_p (regno, SET_SRC (pat));
	    }
	  else if (get_attr_atype (insn) == ATYPE_AGEN)
	    return reg_used_in_mem_p (regno, PATTERN (insn));
	}
    }
  return false;
}

/* Return 1, if dep_insn sets register used in insn in the agen unit.  */

int
s390_agen_dep_p (rtx_insn *dep_insn, rtx_insn *insn)
{
  rtx dep_rtx = PATTERN (dep_insn);
  int i;

  if (GET_CODE (dep_rtx) == SET
      && addr_generation_dependency_p (dep_rtx, insn))
    return 1;
  else if (GET_CODE (dep_rtx) == PARALLEL)
    {
      for (i = 0; i < XVECLEN (dep_rtx, 0); i++)
	{
	  if (addr_generation_dependency_p (XVECEXP (dep_rtx, 0, i), insn))
	    return 1;
	}
    }
  return 0;
}


/* A C statement (sans semicolon) to update the integer scheduling priority
   INSN_PRIORITY (INSN).  Increase the priority to execute the INSN earlier,
   reduce the priority to execute INSN later.  Do not define this macro if
   you do not need to adjust the scheduling priorities of insns.

   A STD instruction should be scheduled earlier,
   in order to use the bypass.  */
static int
s390_adjust_priority (rtx_insn *insn, int priority)
{
  if (! INSN_P (insn))
    return priority;

  if (s390_tune <= PROCESSOR_2064_Z900)
    return priority;

  switch (s390_safe_attr_type (insn))
    {
      case TYPE_FSTOREDF:
      case TYPE_FSTORESF:
	priority = priority << 3;
	break;
      case TYPE_STORE:
      case TYPE_STM:
	priority = priority << 1;
	break;
      default:
        break;
    }
  return priority;
}


/* The number of instructions that can be issued per cycle.  */

static int
s390_issue_rate (void)
{
  switch (s390_tune)
    {
    case PROCESSOR_2084_Z990:
    case PROCESSOR_2094_Z9_109:
    case PROCESSOR_2094_Z9_EC:
    case PROCESSOR_2817_Z196:
      return 3;
    case PROCESSOR_2097_Z10:
      return 2;
    case PROCESSOR_9672_G5:
    case PROCESSOR_9672_G6:
    case PROCESSOR_2064_Z900:
      /* Starting with EC12 we use the sched_reorder hook to take care
	 of instruction dispatch constraints.  The algorithm only
	 picks the best instruction and assumes only a single
	 instruction gets issued per cycle.  */
    case PROCESSOR_2827_ZEC12:
    case PROCESSOR_2964_Z13:
    default:
      return 1;
    }
}

static int
s390_first_cycle_multipass_dfa_lookahead (void)
{
  return 4;
}

/* Annotate every literal pool reference in X by an UNSPEC_LTREF expression.
   Fix up MEMs as required.  */

static void
annotate_constant_pool_refs (rtx *x)
{
  int i, j;
  const char *fmt;

  gcc_assert (GET_CODE (*x) != SYMBOL_REF
	      || !CONSTANT_POOL_ADDRESS_P (*x));

  /* Literal pool references can only occur inside a MEM ...  */
  if (GET_CODE (*x) == MEM)
    {
      rtx memref = XEXP (*x, 0);

      if (GET_CODE (memref) == SYMBOL_REF
	  && CONSTANT_POOL_ADDRESS_P (memref))
	{
	  rtx base = cfun->machine->base_reg;
	  rtx addr = gen_rtx_UNSPEC (Pmode, gen_rtvec (2, memref, base),
				     UNSPEC_LTREF);

	  *x = replace_equiv_address (*x, addr);
	  return;
	}

      if (GET_CODE (memref) == CONST
	  && GET_CODE (XEXP (memref, 0)) == PLUS
	  && GET_CODE (XEXP (XEXP (memref, 0), 1)) == CONST_INT
	  && GET_CODE (XEXP (XEXP (memref, 0), 0)) == SYMBOL_REF
	  && CONSTANT_POOL_ADDRESS_P (XEXP (XEXP (memref, 0), 0)))
	{
	  HOST_WIDE_INT off = INTVAL (XEXP (XEXP (memref, 0), 1));
	  rtx sym = XEXP (XEXP (memref, 0), 0);
	  rtx base = cfun->machine->base_reg;
	  rtx addr = gen_rtx_UNSPEC (Pmode, gen_rtvec (2, sym, base),
				     UNSPEC_LTREF);

	  *x = replace_equiv_address (*x, plus_constant (Pmode, addr, off));
	  return;
	}
    }

  /* ... or a load-address type pattern.  */
  if (GET_CODE (*x) == SET)
    {
      rtx addrref = SET_SRC (*x);

      if (GET_CODE (addrref) == SYMBOL_REF
	  && CONSTANT_POOL_ADDRESS_P (addrref))
	{
	  rtx base = cfun->machine->base_reg;
	  rtx addr = gen_rtx_UNSPEC (Pmode, gen_rtvec (2, addrref, base),
				     UNSPEC_LTREF);

	  SET_SRC (*x) = addr;
	  return;
	}

      if (GET_CODE (addrref) == CONST
	  && GET_CODE (XEXP (addrref, 0)) == PLUS
	  && GET_CODE (XEXP (XEXP (addrref, 0), 1)) == CONST_INT
	  && GET_CODE (XEXP (XEXP (addrref, 0), 0)) == SYMBOL_REF
	  && CONSTANT_POOL_ADDRESS_P (XEXP (XEXP (addrref, 0), 0)))
	{
	  HOST_WIDE_INT off = INTVAL (XEXP (XEXP (addrref, 0), 1));
	  rtx sym = XEXP (XEXP (addrref, 0), 0);
	  rtx base = cfun->machine->base_reg;
	  rtx addr = gen_rtx_UNSPEC (Pmode, gen_rtvec (2, sym, base),
				     UNSPEC_LTREF);

	  SET_SRC (*x) = plus_constant (Pmode, addr, off);
	  return;
	}
    }

  /* Annotate LTREL_BASE as well.  */
  if (GET_CODE (*x) == UNSPEC
      && XINT (*x, 1) == UNSPEC_LTREL_BASE)
    {
      rtx base = cfun->machine->base_reg;
      *x = gen_rtx_UNSPEC (Pmode, gen_rtvec (2, XVECEXP (*x, 0, 0), base),
				  UNSPEC_LTREL_BASE);
      return;
    }

  fmt = GET_RTX_FORMAT (GET_CODE (*x));
  for (i = GET_RTX_LENGTH (GET_CODE (*x)) - 1; i >= 0; i--)
    {
      if (fmt[i] == 'e')
        {
          annotate_constant_pool_refs (&XEXP (*x, i));
        }
      else if (fmt[i] == 'E')
        {
          for (j = 0; j < XVECLEN (*x, i); j++)
            annotate_constant_pool_refs (&XVECEXP (*x, i, j));
        }
    }
}

/* Split all branches that exceed the maximum distance.
   Returns true if this created a new literal pool entry.  */

static int
s390_split_branches (void)
{
  rtx temp_reg = gen_rtx_REG (Pmode, RETURN_REGNUM);
  int new_literal = 0, ret;
  rtx_insn *insn;
  rtx pat, target;
  rtx *label;

  /* We need correct insn addresses.  */

  shorten_branches (get_insns ());

  /* Find all branches that exceed 64KB, and split them.  */

  for (insn = get_insns (); insn; insn = NEXT_INSN (insn))
    {
      if (! JUMP_P (insn) || tablejump_p (insn, NULL, NULL))
	continue;

      pat = PATTERN (insn);
      if (GET_CODE (pat) == PARALLEL)
	pat = XVECEXP (pat, 0, 0);
      if (GET_CODE (pat) != SET || SET_DEST (pat) != pc_rtx)
	continue;

      if (GET_CODE (SET_SRC (pat)) == LABEL_REF)
	{
	  label = &SET_SRC (pat);
	}
      else if (GET_CODE (SET_SRC (pat)) == IF_THEN_ELSE)
	{
	  if (GET_CODE (XEXP (SET_SRC (pat), 1)) == LABEL_REF)
	    label = &XEXP (SET_SRC (pat), 1);
          else if (GET_CODE (XEXP (SET_SRC (pat), 2)) == LABEL_REF)
            label = &XEXP (SET_SRC (pat), 2);
	  else
	    continue;
        }
      else
	continue;

      if (get_attr_length (insn) <= 4)
	continue;

      /* We are going to use the return register as scratch register,
	 make sure it will be saved/restored by the prologue/epilogue.  */
      cfun_frame_layout.save_return_addr_p = 1;

      if (!flag_pic)
	{
	  new_literal = 1;
	  rtx mem = force_const_mem (Pmode, *label);
	  rtx_insn *set_insn = emit_insn_before (gen_rtx_SET (temp_reg, mem),
						 insn);
	  INSN_ADDRESSES_NEW (set_insn, -1);
	  annotate_constant_pool_refs (&PATTERN (set_insn));

	  target = temp_reg;
	}
      else
	{
	  new_literal = 1;
	  target = gen_rtx_UNSPEC (Pmode, gen_rtvec (1, *label),
				   UNSPEC_LTREL_OFFSET);
	  target = gen_rtx_CONST (Pmode, target);
	  target = force_const_mem (Pmode, target);
	  rtx_insn *set_insn = emit_insn_before (gen_rtx_SET (temp_reg, target),
						 insn);
	  INSN_ADDRESSES_NEW (set_insn, -1);
	  annotate_constant_pool_refs (&PATTERN (set_insn));

          target = gen_rtx_UNSPEC (Pmode, gen_rtvec (2, XEXP (target, 0),
							cfun->machine->base_reg),
				   UNSPEC_LTREL_BASE);
	  target = gen_rtx_PLUS (Pmode, temp_reg, target);
	}

      ret = validate_change (insn, label, target, 0);
      gcc_assert (ret);
    }

  return new_literal;
}


/* Find an annotated literal pool symbol referenced in RTX X,
   and store it at REF.  Will abort if X contains references to
   more than one such pool symbol; multiple references to the same
   symbol are allowed, however.

   The rtx pointed to by REF must be initialized to NULL_RTX
   by the caller before calling this routine.  */

static void
find_constant_pool_ref (rtx x, rtx *ref)
{
  int i, j;
  const char *fmt;

  /* Ignore LTREL_BASE references.  */
  if (GET_CODE (x) == UNSPEC
      && XINT (x, 1) == UNSPEC_LTREL_BASE)
    return;
  /* Likewise POOL_ENTRY insns.  */
  if (GET_CODE (x) == UNSPEC_VOLATILE
      && XINT (x, 1) == UNSPECV_POOL_ENTRY)
    return;

  gcc_assert (GET_CODE (x) != SYMBOL_REF
              || !CONSTANT_POOL_ADDRESS_P (x));

  if (GET_CODE (x) == UNSPEC && XINT (x, 1) == UNSPEC_LTREF)
    {
      rtx sym = XVECEXP (x, 0, 0);
      gcc_assert (GET_CODE (sym) == SYMBOL_REF
	          && CONSTANT_POOL_ADDRESS_P (sym));

      if (*ref == NULL_RTX)
	*ref = sym;
      else
	gcc_assert (*ref == sym);

      return;
    }

  fmt = GET_RTX_FORMAT (GET_CODE (x));
  for (i = GET_RTX_LENGTH (GET_CODE (x)) - 1; i >= 0; i--)
    {
      if (fmt[i] == 'e')
        {
          find_constant_pool_ref (XEXP (x, i), ref);
        }
      else if (fmt[i] == 'E')
        {
          for (j = 0; j < XVECLEN (x, i); j++)
            find_constant_pool_ref (XVECEXP (x, i, j), ref);
        }
    }
}

/* Replace every reference to the annotated literal pool
   symbol REF in X by its base plus OFFSET.  */

static void
replace_constant_pool_ref (rtx *x, rtx ref, rtx offset)
{
  int i, j;
  const char *fmt;

  gcc_assert (*x != ref);

  if (GET_CODE (*x) == UNSPEC
      && XINT (*x, 1) == UNSPEC_LTREF
      && XVECEXP (*x, 0, 0) == ref)
    {
      *x = gen_rtx_PLUS (Pmode, XVECEXP (*x, 0, 1), offset);
      return;
    }

  if (GET_CODE (*x) == PLUS
      && GET_CODE (XEXP (*x, 1)) == CONST_INT
      && GET_CODE (XEXP (*x, 0)) == UNSPEC
      && XINT (XEXP (*x, 0), 1) == UNSPEC_LTREF
      && XVECEXP (XEXP (*x, 0), 0, 0) == ref)
    {
      rtx addr = gen_rtx_PLUS (Pmode, XVECEXP (XEXP (*x, 0), 0, 1), offset);
      *x = plus_constant (Pmode, addr, INTVAL (XEXP (*x, 1)));
      return;
    }

  fmt = GET_RTX_FORMAT (GET_CODE (*x));
  for (i = GET_RTX_LENGTH (GET_CODE (*x)) - 1; i >= 0; i--)
    {
      if (fmt[i] == 'e')
        {
          replace_constant_pool_ref (&XEXP (*x, i), ref, offset);
        }
      else if (fmt[i] == 'E')
        {
          for (j = 0; j < XVECLEN (*x, i); j++)
            replace_constant_pool_ref (&XVECEXP (*x, i, j), ref, offset);
        }
    }
}

/* Check whether X contains an UNSPEC_LTREL_BASE.
   Return its constant pool symbol if found, NULL_RTX otherwise.  */

static rtx
find_ltrel_base (rtx x)
{
  int i, j;
  const char *fmt;

  if (GET_CODE (x) == UNSPEC
      && XINT (x, 1) == UNSPEC_LTREL_BASE)
    return XVECEXP (x, 0, 0);

  fmt = GET_RTX_FORMAT (GET_CODE (x));
  for (i = GET_RTX_LENGTH (GET_CODE (x)) - 1; i >= 0; i--)
    {
      if (fmt[i] == 'e')
        {
          rtx fnd = find_ltrel_base (XEXP (x, i));
	  if (fnd)
	    return fnd;
        }
      else if (fmt[i] == 'E')
        {
          for (j = 0; j < XVECLEN (x, i); j++)
	    {
              rtx fnd = find_ltrel_base (XVECEXP (x, i, j));
	      if (fnd)
		return fnd;
	    }
        }
    }

  return NULL_RTX;
}

/* Replace any occurrence of UNSPEC_LTREL_BASE in X with its base.  */

static void
replace_ltrel_base (rtx *x)
{
  int i, j;
  const char *fmt;

  if (GET_CODE (*x) == UNSPEC
      && XINT (*x, 1) == UNSPEC_LTREL_BASE)
    {
      *x = XVECEXP (*x, 0, 1);
      return;
    }

  fmt = GET_RTX_FORMAT (GET_CODE (*x));
  for (i = GET_RTX_LENGTH (GET_CODE (*x)) - 1; i >= 0; i--)
    {
      if (fmt[i] == 'e')
        {
          replace_ltrel_base (&XEXP (*x, i));
        }
      else if (fmt[i] == 'E')
        {
          for (j = 0; j < XVECLEN (*x, i); j++)
            replace_ltrel_base (&XVECEXP (*x, i, j));
        }
    }
}


/* We keep a list of constants which we have to add to internal
   constant tables in the middle of large functions.  */

#define NR_C_MODES 32
machine_mode constant_modes[NR_C_MODES] =
{
  TFmode, TImode, TDmode,
  V16QImode, V8HImode, V4SImode, V2DImode, V1TImode,
  V4SFmode, V2DFmode, V1TFmode,
  DFmode, DImode, DDmode,
  V8QImode, V4HImode, V2SImode, V1DImode, V2SFmode, V1DFmode,
  SFmode, SImode, SDmode,
  V4QImode, V2HImode, V1SImode,  V1SFmode,
  HImode,
  V2QImode, V1HImode,
  QImode,
  V1QImode
};

struct constant
{
  struct constant *next;
  rtx value;
  rtx_code_label *label;
};

struct constant_pool
{
  struct constant_pool *next;
  rtx_insn *first_insn;
  rtx_insn *pool_insn;
  bitmap insns;
  rtx_insn *emit_pool_after;

  struct constant *constants[NR_C_MODES];
  struct constant *execute;
  rtx_code_label *label;
  int size;
};

/* Allocate new constant_pool structure.  */

static struct constant_pool *
s390_alloc_pool (void)
{
  struct constant_pool *pool;
  int i;

  pool = (struct constant_pool *) xmalloc (sizeof *pool);
  pool->next = NULL;
  for (i = 0; i < NR_C_MODES; i++)
    pool->constants[i] = NULL;

  pool->execute = NULL;
  pool->label = gen_label_rtx ();
  pool->first_insn = NULL;
  pool->pool_insn = NULL;
  pool->insns = BITMAP_ALLOC (NULL);
  pool->size = 0;
  pool->emit_pool_after = NULL;

  return pool;
}

/* Create new constant pool covering instructions starting at INSN
   and chain it to the end of POOL_LIST.  */

static struct constant_pool *
s390_start_pool (struct constant_pool **pool_list, rtx_insn *insn)
{
  struct constant_pool *pool, **prev;

  pool = s390_alloc_pool ();
  pool->first_insn = insn;

  for (prev = pool_list; *prev; prev = &(*prev)->next)
    ;
  *prev = pool;

  return pool;
}

/* End range of instructions covered by POOL at INSN and emit
   placeholder insn representing the pool.  */

static void
s390_end_pool (struct constant_pool *pool, rtx_insn *insn)
{
  rtx pool_size = GEN_INT (pool->size + 8 /* alignment slop */);

  if (!insn)
    insn = get_last_insn ();

  pool->pool_insn = emit_insn_after (gen_pool (pool_size), insn);
  INSN_ADDRESSES_NEW (pool->pool_insn, -1);
}

/* Add INSN to the list of insns covered by POOL.  */

static void
s390_add_pool_insn (struct constant_pool *pool, rtx insn)
{
  bitmap_set_bit (pool->insns, INSN_UID (insn));
}

/* Return pool out of POOL_LIST that covers INSN.  */

static struct constant_pool *
s390_find_pool (struct constant_pool *pool_list, rtx insn)
{
  struct constant_pool *pool;

  for (pool = pool_list; pool; pool = pool->next)
    if (bitmap_bit_p (pool->insns, INSN_UID (insn)))
      break;

  return pool;
}

/* Add constant VAL of mode MODE to the constant pool POOL.  */

static void
s390_add_constant (struct constant_pool *pool, rtx val, machine_mode mode)
{
  struct constant *c;
  int i;

  for (i = 0; i < NR_C_MODES; i++)
    if (constant_modes[i] == mode)
      break;
  gcc_assert (i != NR_C_MODES);

  for (c = pool->constants[i]; c != NULL; c = c->next)
    if (rtx_equal_p (val, c->value))
      break;

  if (c == NULL)
    {
      c = (struct constant *) xmalloc (sizeof *c);
      c->value = val;
      c->label = gen_label_rtx ();
      c->next = pool->constants[i];
      pool->constants[i] = c;
      pool->size += GET_MODE_SIZE (mode);
    }
}

/* Return an rtx that represents the offset of X from the start of
   pool POOL.  */

static rtx
s390_pool_offset (struct constant_pool *pool, rtx x)
{
  rtx label;

  label = gen_rtx_LABEL_REF (GET_MODE (x), pool->label);
  x = gen_rtx_UNSPEC (GET_MODE (x), gen_rtvec (2, x, label),
		      UNSPEC_POOL_OFFSET);
  return gen_rtx_CONST (GET_MODE (x), x);
}

/* Find constant VAL of mode MODE in the constant pool POOL.
   Return an RTX describing the distance from the start of
   the pool to the location of the new constant.  */

static rtx
s390_find_constant (struct constant_pool *pool, rtx val,
		    machine_mode mode)
{
  struct constant *c;
  int i;

  for (i = 0; i < NR_C_MODES; i++)
    if (constant_modes[i] == mode)
      break;
  gcc_assert (i != NR_C_MODES);

  for (c = pool->constants[i]; c != NULL; c = c->next)
    if (rtx_equal_p (val, c->value))
      break;

  gcc_assert (c);

  return s390_pool_offset (pool, gen_rtx_LABEL_REF (Pmode, c->label));
}

/* Check whether INSN is an execute.  Return the label_ref to its
   execute target template if so, NULL_RTX otherwise.  */

static rtx
s390_execute_label (rtx insn)
{
  if (NONJUMP_INSN_P (insn)
      && GET_CODE (PATTERN (insn)) == PARALLEL
      && GET_CODE (XVECEXP (PATTERN (insn), 0, 0)) == UNSPEC
      && XINT (XVECEXP (PATTERN (insn), 0, 0), 1) == UNSPEC_EXECUTE)
    return XVECEXP (XVECEXP (PATTERN (insn), 0, 0), 0, 2);

  return NULL_RTX;
}

/* Add execute target for INSN to the constant pool POOL.  */

static void
s390_add_execute (struct constant_pool *pool, rtx insn)
{
  struct constant *c;

  for (c = pool->execute; c != NULL; c = c->next)
    if (INSN_UID (insn) == INSN_UID (c->value))
      break;

  if (c == NULL)
    {
      c = (struct constant *) xmalloc (sizeof *c);
      c->value = insn;
      c->label = gen_label_rtx ();
      c->next = pool->execute;
      pool->execute = c;
      pool->size += 6;
    }
}

/* Find execute target for INSN in the constant pool POOL.
   Return an RTX describing the distance from the start of
   the pool to the location of the execute target.  */

static rtx
s390_find_execute (struct constant_pool *pool, rtx insn)
{
  struct constant *c;

  for (c = pool->execute; c != NULL; c = c->next)
    if (INSN_UID (insn) == INSN_UID (c->value))
      break;

  gcc_assert (c);

  return s390_pool_offset (pool, gen_rtx_LABEL_REF (Pmode, c->label));
}

/* For an execute INSN, extract the execute target template.  */

static rtx
s390_execute_target (rtx insn)
{
  rtx pattern = PATTERN (insn);
  gcc_assert (s390_execute_label (insn));

  if (XVECLEN (pattern, 0) == 2)
    {
      pattern = copy_rtx (XVECEXP (pattern, 0, 1));
    }
  else
    {
      rtvec vec = rtvec_alloc (XVECLEN (pattern, 0) - 1);
      int i;

      for (i = 0; i < XVECLEN (pattern, 0) - 1; i++)
	RTVEC_ELT (vec, i) = copy_rtx (XVECEXP (pattern, 0, i + 1));

      pattern = gen_rtx_PARALLEL (VOIDmode, vec);
    }

  return pattern;
}

/* Indicate that INSN cannot be duplicated.  This is the case for
   execute insns that carry a unique label.  */

static bool
s390_cannot_copy_insn_p (rtx_insn *insn)
{
  rtx label = s390_execute_label (insn);
  return label && label != const0_rtx;
}

/* Dump out the constants in POOL.  If REMOTE_LABEL is true,
   do not emit the pool base label.  */

static void
s390_dump_pool (struct constant_pool *pool, bool remote_label)
{
  struct constant *c;
  rtx_insn *insn = pool->pool_insn;
  int i;

  /* Switch to rodata section.  */
  if (TARGET_CPU_ZARCH)
    {
      insn = emit_insn_after (gen_pool_section_start (), insn);
      INSN_ADDRESSES_NEW (insn, -1);
    }

  /* Ensure minimum pool alignment.  */
  if (TARGET_CPU_ZARCH)
    insn = emit_insn_after (gen_pool_align (GEN_INT (8)), insn);
  else
    insn = emit_insn_after (gen_pool_align (GEN_INT (4)), insn);
  INSN_ADDRESSES_NEW (insn, -1);

  /* Emit pool base label.  */
  if (!remote_label)
    {
      insn = emit_label_after (pool->label, insn);
      INSN_ADDRESSES_NEW (insn, -1);
    }

  /* Dump constants in descending alignment requirement order,
     ensuring proper alignment for every constant.  */
  for (i = 0; i < NR_C_MODES; i++)
    for (c = pool->constants[i]; c; c = c->next)
      {
	/* Convert UNSPEC_LTREL_OFFSET unspecs to pool-relative references.  */
	rtx value = copy_rtx (c->value);
	if (GET_CODE (value) == CONST
	    && GET_CODE (XEXP (value, 0)) == UNSPEC
	    && XINT (XEXP (value, 0), 1) == UNSPEC_LTREL_OFFSET
	    && XVECLEN (XEXP (value, 0), 0) == 1)
	  value = s390_pool_offset (pool, XVECEXP (XEXP (value, 0), 0, 0));

	insn = emit_label_after (c->label, insn);
	INSN_ADDRESSES_NEW (insn, -1);

	value = gen_rtx_UNSPEC_VOLATILE (constant_modes[i],
					 gen_rtvec (1, value),
					 UNSPECV_POOL_ENTRY);
	insn = emit_insn_after (value, insn);
	INSN_ADDRESSES_NEW (insn, -1);
      }

  /* Ensure minimum alignment for instructions.  */
  insn = emit_insn_after (gen_pool_align (GEN_INT (2)), insn);
  INSN_ADDRESSES_NEW (insn, -1);

  /* Output in-pool execute template insns.  */
  for (c = pool->execute; c; c = c->next)
    {
      insn = emit_label_after (c->label, insn);
      INSN_ADDRESSES_NEW (insn, -1);

      insn = emit_insn_after (s390_execute_target (c->value), insn);
      INSN_ADDRESSES_NEW (insn, -1);
    }

  /* Switch back to previous section.  */
  if (TARGET_CPU_ZARCH)
    {
      insn = emit_insn_after (gen_pool_section_end (), insn);
      INSN_ADDRESSES_NEW (insn, -1);
    }

  insn = emit_barrier_after (insn);
  INSN_ADDRESSES_NEW (insn, -1);

  /* Remove placeholder insn.  */
  remove_insn (pool->pool_insn);
}

/* Free all memory used by POOL.  */

static void
s390_free_pool (struct constant_pool *pool)
{
  struct constant *c, *next;
  int i;

  for (i = 0; i < NR_C_MODES; i++)
    for (c = pool->constants[i]; c; c = next)
      {
	next = c->next;
	free (c);
      }

  for (c = pool->execute; c; c = next)
    {
      next = c->next;
      free (c);
    }

  BITMAP_FREE (pool->insns);
  free (pool);
}


/* Collect main literal pool.  Return NULL on overflow.  */

static struct constant_pool *
s390_mainpool_start (void)
{
  struct constant_pool *pool;
  rtx_insn *insn;

  pool = s390_alloc_pool ();

  for (insn = get_insns (); insn; insn = NEXT_INSN (insn))
    {
      if (NONJUMP_INSN_P (insn)
	  && GET_CODE (PATTERN (insn)) == SET
	  && GET_CODE (SET_SRC (PATTERN (insn))) == UNSPEC_VOLATILE
	  && XINT (SET_SRC (PATTERN (insn)), 1) == UNSPECV_MAIN_POOL)
	{
	  /* There might be two main_pool instructions if base_reg
	     is call-clobbered; one for shrink-wrapped code and one
	     for the rest.  We want to keep the first.  */
	  if (pool->pool_insn)
	    {
	      insn = PREV_INSN (insn);
	      delete_insn (NEXT_INSN (insn));
	      continue;
	    }
	  pool->pool_insn = insn;
	}

      if (!TARGET_CPU_ZARCH && s390_execute_label (insn))
	{
	  s390_add_execute (pool, insn);
	}
      else if (NONJUMP_INSN_P (insn) || CALL_P (insn))
	{
	  rtx pool_ref = NULL_RTX;
	  find_constant_pool_ref (PATTERN (insn), &pool_ref);
	  if (pool_ref)
	    {
	      rtx constant = get_pool_constant (pool_ref);
	      machine_mode mode = get_pool_mode (pool_ref);
	      s390_add_constant (pool, constant, mode);
	    }
	}

      /* If hot/cold partitioning is enabled we have to make sure that
	 the literal pool is emitted in the same section where the
	 initialization of the literal pool base pointer takes place.
	 emit_pool_after is only used in the non-overflow case on non
	 Z cpus where we can emit the literal pool at the end of the
	 function body within the text section.  */
      if (NOTE_P (insn)
	  && NOTE_KIND (insn) == NOTE_INSN_SWITCH_TEXT_SECTIONS
	  && !pool->emit_pool_after)
	pool->emit_pool_after = PREV_INSN (insn);
    }

  gcc_assert (pool->pool_insn || pool->size == 0);

  if (pool->size >= 4096)
    {
      /* We're going to chunkify the pool, so remove the main
	 pool placeholder insn.  */
      remove_insn (pool->pool_insn);

      s390_free_pool (pool);
      pool = NULL;
    }

  /* If the functions ends with the section where the literal pool
     should be emitted set the marker to its end.  */
  if (pool && !pool->emit_pool_after)
    pool->emit_pool_after = get_last_insn ();

  return pool;
}

/* POOL holds the main literal pool as collected by s390_mainpool_start.
   Modify the current function to output the pool constants as well as
   the pool register setup instruction.  */

static void
s390_mainpool_finish (struct constant_pool *pool)
{
  rtx base_reg = cfun->machine->base_reg;

  /* If the pool is empty, we're done.  */
  if (pool->size == 0)
    {
      /* We don't actually need a base register after all.  */
      cfun->machine->base_reg = NULL_RTX;

      if (pool->pool_insn)
	remove_insn (pool->pool_insn);
      s390_free_pool (pool);
      return;
    }

  /* We need correct insn addresses.  */
  shorten_branches (get_insns ());

  /* On zSeries, we use a LARL to load the pool register.  The pool is
     located in the .rodata section, so we emit it after the function.  */
  if (TARGET_CPU_ZARCH)
    {
      rtx set = gen_main_base_64 (base_reg, pool->label);
      rtx_insn *insn = emit_insn_after (set, pool->pool_insn);
      INSN_ADDRESSES_NEW (insn, -1);
      remove_insn (pool->pool_insn);

      insn = get_last_insn ();
      pool->pool_insn = emit_insn_after (gen_pool (const0_rtx), insn);
      INSN_ADDRESSES_NEW (pool->pool_insn, -1);

      s390_dump_pool (pool, 0);
    }

  /* On S/390, if the total size of the function's code plus literal pool
     does not exceed 4096 bytes, we use BASR to set up a function base
     pointer, and emit the literal pool at the end of the function.  */
  else if (INSN_ADDRESSES (INSN_UID (pool->emit_pool_after))
	   + pool->size + 8 /* alignment slop */ < 4096)
    {
      rtx set = gen_main_base_31_small (base_reg, pool->label);
      rtx_insn *insn = emit_insn_after (set, pool->pool_insn);
      INSN_ADDRESSES_NEW (insn, -1);
      remove_insn (pool->pool_insn);

      insn = emit_label_after (pool->label, insn);
      INSN_ADDRESSES_NEW (insn, -1);

      /* emit_pool_after will be set by s390_mainpool_start to the
	 last insn of the section where the literal pool should be
	 emitted.  */
      insn = pool->emit_pool_after;

      pool->pool_insn = emit_insn_after (gen_pool (const0_rtx), insn);
      INSN_ADDRESSES_NEW (pool->pool_insn, -1);

      s390_dump_pool (pool, 1);
    }

  /* Otherwise, we emit an inline literal pool and use BASR to branch
     over it, setting up the pool register at the same time.  */
  else
    {
      rtx_code_label *pool_end = gen_label_rtx ();

      rtx pat = gen_main_base_31_large (base_reg, pool->label, pool_end);
      rtx_insn *insn = emit_jump_insn_after (pat, pool->pool_insn);
      JUMP_LABEL (insn) = pool_end;
      INSN_ADDRESSES_NEW (insn, -1);
      remove_insn (pool->pool_insn);

      insn = emit_label_after (pool->label, insn);
      INSN_ADDRESSES_NEW (insn, -1);

      pool->pool_insn = emit_insn_after (gen_pool (const0_rtx), insn);
      INSN_ADDRESSES_NEW (pool->pool_insn, -1);

      insn = emit_label_after (pool_end, pool->pool_insn);
      INSN_ADDRESSES_NEW (insn, -1);

      s390_dump_pool (pool, 1);
    }


  /* Replace all literal pool references.  */

  for (rtx_insn *insn = get_insns (); insn; insn = NEXT_INSN (insn))
    {
      if (INSN_P (insn))
	replace_ltrel_base (&PATTERN (insn));

      if (NONJUMP_INSN_P (insn) || CALL_P (insn))
        {
          rtx addr, pool_ref = NULL_RTX;
          find_constant_pool_ref (PATTERN (insn), &pool_ref);
          if (pool_ref)
            {
	      if (s390_execute_label (insn))
		addr = s390_find_execute (pool, insn);
	      else
		addr = s390_find_constant (pool, get_pool_constant (pool_ref),
						 get_pool_mode (pool_ref));

              replace_constant_pool_ref (&PATTERN (insn), pool_ref, addr);
              INSN_CODE (insn) = -1;
            }
        }
    }


  /* Free the pool.  */
  s390_free_pool (pool);
}

/* POOL holds the main literal pool as collected by s390_mainpool_start.
   We have decided we cannot use this pool, so revert all changes
   to the current function that were done by s390_mainpool_start.  */
static void
s390_mainpool_cancel (struct constant_pool *pool)
{
  /* We didn't actually change the instruction stream, so simply
     free the pool memory.  */
  s390_free_pool (pool);
}


/* Chunkify the literal pool.  */

#define S390_POOL_CHUNK_MIN	0xc00
#define S390_POOL_CHUNK_MAX	0xe00

static struct constant_pool *
s390_chunkify_start (void)
{
  struct constant_pool *curr_pool = NULL, *pool_list = NULL;
  int extra_size = 0;
  bitmap far_labels;
  rtx pending_ltrel = NULL_RTX;
  rtx_insn *insn;

  rtx (*gen_reload_base) (rtx, rtx) =
    TARGET_CPU_ZARCH? gen_reload_base_64 : gen_reload_base_31;


  /* We need correct insn addresses.  */

  shorten_branches (get_insns ());

  /* Scan all insns and move literals to pool chunks.  */

  for (insn = get_insns (); insn; insn = NEXT_INSN (insn))
    {
      bool section_switch_p = false;

      /* Check for pending LTREL_BASE.  */
      if (INSN_P (insn))
	{
	  rtx ltrel_base = find_ltrel_base (PATTERN (insn));
	  if (ltrel_base)
	    {
	      gcc_assert (ltrel_base == pending_ltrel);
	      pending_ltrel = NULL_RTX;
	    }
	}

      if (!TARGET_CPU_ZARCH && s390_execute_label (insn))
	{
	  if (!curr_pool)
	    curr_pool = s390_start_pool (&pool_list, insn);

	  s390_add_execute (curr_pool, insn);
	  s390_add_pool_insn (curr_pool, insn);
	}
      else if (NONJUMP_INSN_P (insn) || CALL_P (insn))
	{
	  rtx pool_ref = NULL_RTX;
	  find_constant_pool_ref (PATTERN (insn), &pool_ref);
	  if (pool_ref)
	    {
	      rtx constant = get_pool_constant (pool_ref);
	      machine_mode mode = get_pool_mode (pool_ref);

	      if (!curr_pool)
		curr_pool = s390_start_pool (&pool_list, insn);

	      s390_add_constant (curr_pool, constant, mode);
	      s390_add_pool_insn (curr_pool, insn);

	      /* Don't split the pool chunk between a LTREL_OFFSET load
		 and the corresponding LTREL_BASE.  */
	      if (GET_CODE (constant) == CONST
		  && GET_CODE (XEXP (constant, 0)) == UNSPEC
		  && XINT (XEXP (constant, 0), 1) == UNSPEC_LTREL_OFFSET)
		{
		  gcc_assert (!pending_ltrel);
		  pending_ltrel = pool_ref;
		}
	    }
	}

      if (JUMP_P (insn) || JUMP_TABLE_DATA_P (insn) || LABEL_P (insn))
	{
	  if (curr_pool)
	    s390_add_pool_insn (curr_pool, insn);
	  /* An LTREL_BASE must follow within the same basic block.  */
	  gcc_assert (!pending_ltrel);
	}

      if (NOTE_P (insn))
	switch (NOTE_KIND (insn))
	  {
	  case NOTE_INSN_SWITCH_TEXT_SECTIONS:
	    section_switch_p = true;
	    break;
	  case NOTE_INSN_VAR_LOCATION:
	  case NOTE_INSN_CALL_ARG_LOCATION:
	    continue;
	  default:
	    break;
	  }

      if (!curr_pool
	  || INSN_ADDRESSES_SIZE () <= (size_t) INSN_UID (insn)
          || INSN_ADDRESSES (INSN_UID (insn)) == -1)
	continue;

      if (TARGET_CPU_ZARCH)
	{
	  if (curr_pool->size < S390_POOL_CHUNK_MAX)
	    continue;

	  s390_end_pool (curr_pool, NULL);
	  curr_pool = NULL;
	}
      else
	{
          int chunk_size = INSN_ADDRESSES (INSN_UID (insn))
			   - INSN_ADDRESSES (INSN_UID (curr_pool->first_insn))
			 + extra_size;

	  /* We will later have to insert base register reload insns.
	     Those will have an effect on code size, which we need to
	     consider here.  This calculation makes rather pessimistic
	     worst-case assumptions.  */
	  if (LABEL_P (insn))
	    extra_size += 6;

	  if (chunk_size < S390_POOL_CHUNK_MIN
	      && curr_pool->size < S390_POOL_CHUNK_MIN
	      && !section_switch_p)
	    continue;

	  /* Pool chunks can only be inserted after BARRIERs ...  */
	  if (BARRIER_P (insn))
	    {
	      s390_end_pool (curr_pool, insn);
	      curr_pool = NULL;
	      extra_size = 0;
	    }

	  /* ... so if we don't find one in time, create one.  */
          else if (chunk_size > S390_POOL_CHUNK_MAX
	           || curr_pool->size > S390_POOL_CHUNK_MAX
		   || section_switch_p)
	    {
	      rtx_insn *label, *jump, *barrier, *next, *prev;

	      if (!section_switch_p)
		{
		  /* We can insert the barrier only after a 'real' insn.  */
		  if (! NONJUMP_INSN_P (insn) && ! CALL_P (insn))
		    continue;
		  if (get_attr_length (insn) == 0)
		    continue;
		  /* Don't separate LTREL_BASE from the corresponding
		     LTREL_OFFSET load.  */
		  if (pending_ltrel)
		    continue;
		  next = insn;
		  do
		    {
		      insn = next;
		      next = NEXT_INSN (insn);
		    }
		  while (next
			 && NOTE_P (next)
			 && (NOTE_KIND (next) == NOTE_INSN_VAR_LOCATION
			     || NOTE_KIND (next) == NOTE_INSN_CALL_ARG_LOCATION));
		}
	      else
		{
		  gcc_assert (!pending_ltrel);

		  /* The old pool has to end before the section switch
		     note in order to make it part of the current
		     section.  */
		  insn = PREV_INSN (insn);
		}

	      label = gen_label_rtx ();
	      prev = insn;
	      if (prev && NOTE_P (prev))
		prev = prev_nonnote_insn (prev);
	      if (prev)
		jump = emit_jump_insn_after_setloc (gen_jump (label), insn,
						    INSN_LOCATION (prev));
	      else
		jump = emit_jump_insn_after_noloc (gen_jump (label), insn);
	      barrier = emit_barrier_after (jump);
	      insn = emit_label_after (label, barrier);
	      JUMP_LABEL (jump) = label;
	      LABEL_NUSES (label) = 1;

	      INSN_ADDRESSES_NEW (jump, -1);
	      INSN_ADDRESSES_NEW (barrier, -1);
	      INSN_ADDRESSES_NEW (insn, -1);

	      s390_end_pool (curr_pool, barrier);
	      curr_pool = NULL;
	      extra_size = 0;
	    }
	}
    }

  if (curr_pool)
    s390_end_pool (curr_pool, NULL);
  gcc_assert (!pending_ltrel);

  /* Find all labels that are branched into
     from an insn belonging to a different chunk.  */

  far_labels = BITMAP_ALLOC (NULL);

  for (insn = get_insns (); insn; insn = NEXT_INSN (insn))
    {
      rtx_jump_table_data *table;

      /* Labels marked with LABEL_PRESERVE_P can be target
	 of non-local jumps, so we have to mark them.
	 The same holds for named labels.

	 Don't do that, however, if it is the label before
	 a jump table.  */

      if (LABEL_P (insn)
	  && (LABEL_PRESERVE_P (insn) || LABEL_NAME (insn)))
	{
	  rtx_insn *vec_insn = NEXT_INSN (insn);
	  if (! vec_insn || ! JUMP_TABLE_DATA_P (vec_insn))
	    bitmap_set_bit (far_labels, CODE_LABEL_NUMBER (insn));
	}
      /* Check potential targets in a table jump (casesi_jump).  */
      else if (tablejump_p (insn, NULL, &table))
	{
	  rtx vec_pat = PATTERN (table);
	  int i, diff_p = GET_CODE (vec_pat) == ADDR_DIFF_VEC;

	  for (i = 0; i < XVECLEN (vec_pat, diff_p); i++)
	    {
	      rtx label = XEXP (XVECEXP (vec_pat, diff_p, i), 0);

	      if (s390_find_pool (pool_list, label)
		  != s390_find_pool (pool_list, insn))
		bitmap_set_bit (far_labels, CODE_LABEL_NUMBER (label));
	    }
	}
      /* If we have a direct jump (conditional or unconditional),
	 check all potential targets.  */
      else if (JUMP_P (insn))
	{
	  rtx pat = PATTERN (insn);

	  if (GET_CODE (pat) == PARALLEL)
	    pat = XVECEXP (pat, 0, 0);

	  if (GET_CODE (pat) == SET)
	    {
	      rtx label = JUMP_LABEL (insn);
	      if (label && !ANY_RETURN_P (label))
		{
		  if (s390_find_pool (pool_list, label)
		      != s390_find_pool (pool_list, insn))
		    bitmap_set_bit (far_labels, CODE_LABEL_NUMBER (label));
		}
	    }
	}
    }

  /* Insert base register reload insns before every pool.  */

  for (curr_pool = pool_list; curr_pool; curr_pool = curr_pool->next)
    {
      rtx new_insn = gen_reload_base (cfun->machine->base_reg,
				      curr_pool->label);
      rtx_insn *insn = curr_pool->first_insn;
      INSN_ADDRESSES_NEW (emit_insn_before (new_insn, insn), -1);
    }

  /* Insert base register reload insns at every far label.  */

  for (insn = get_insns (); insn; insn = NEXT_INSN (insn))
    if (LABEL_P (insn)
        && bitmap_bit_p (far_labels, CODE_LABEL_NUMBER (insn)))
      {
	struct constant_pool *pool = s390_find_pool (pool_list, insn);
	if (pool)
	  {
	    rtx new_insn = gen_reload_base (cfun->machine->base_reg,
					    pool->label);
	    INSN_ADDRESSES_NEW (emit_insn_after (new_insn, insn), -1);
	  }
      }


  BITMAP_FREE (far_labels);


  /* Recompute insn addresses.  */

  init_insn_lengths ();
  shorten_branches (get_insns ());

  return pool_list;
}

/* POOL_LIST is a chunk list as prepared by s390_chunkify_start.
   After we have decided to use this list, finish implementing
   all changes to the current function as required.  */

static void
s390_chunkify_finish (struct constant_pool *pool_list)
{
  struct constant_pool *curr_pool = NULL;
  rtx_insn *insn;


  /* Replace all literal pool references.  */

  for (insn = get_insns (); insn; insn = NEXT_INSN (insn))
    {
      if (INSN_P (insn))
	replace_ltrel_base (&PATTERN (insn));

      curr_pool = s390_find_pool (pool_list, insn);
      if (!curr_pool)
	continue;

      if (NONJUMP_INSN_P (insn) || CALL_P (insn))
        {
          rtx addr, pool_ref = NULL_RTX;
          find_constant_pool_ref (PATTERN (insn), &pool_ref);
          if (pool_ref)
            {
	      if (s390_execute_label (insn))
		addr = s390_find_execute (curr_pool, insn);
	      else
		addr = s390_find_constant (curr_pool,
					   get_pool_constant (pool_ref),
					   get_pool_mode (pool_ref));

              replace_constant_pool_ref (&PATTERN (insn), pool_ref, addr);
              INSN_CODE (insn) = -1;
            }
        }
    }

  /* Dump out all literal pools.  */

  for (curr_pool = pool_list; curr_pool; curr_pool = curr_pool->next)
    s390_dump_pool (curr_pool, 0);

  /* Free pool list.  */

  while (pool_list)
    {
      struct constant_pool *next = pool_list->next;
      s390_free_pool (pool_list);
      pool_list = next;
    }
}

/* POOL_LIST is a chunk list as prepared by s390_chunkify_start.
   We have decided we cannot use this list, so revert all changes
   to the current function that were done by s390_chunkify_start.  */

static void
s390_chunkify_cancel (struct constant_pool *pool_list)
{
  struct constant_pool *curr_pool = NULL;
  rtx_insn *insn;

  /* Remove all pool placeholder insns.  */

  for (curr_pool = pool_list; curr_pool; curr_pool = curr_pool->next)
    {
      /* Did we insert an extra barrier?  Remove it.  */
      rtx_insn *barrier = PREV_INSN (curr_pool->pool_insn);
      rtx_insn *jump = barrier? PREV_INSN (barrier) : NULL;
      rtx_insn *label = NEXT_INSN (curr_pool->pool_insn);

      if (jump && JUMP_P (jump)
	  && barrier && BARRIER_P (barrier)
	  && label && LABEL_P (label)
	  && GET_CODE (PATTERN (jump)) == SET
	  && SET_DEST (PATTERN (jump)) == pc_rtx
	  && GET_CODE (SET_SRC (PATTERN (jump))) == LABEL_REF
	  && XEXP (SET_SRC (PATTERN (jump)), 0) == label)
	{
	  remove_insn (jump);
	  remove_insn (barrier);
	  remove_insn (label);
	}

      remove_insn (curr_pool->pool_insn);
    }

  /* Remove all base register reload insns.  */

  for (insn = get_insns (); insn; )
    {
      rtx_insn *next_insn = NEXT_INSN (insn);

      if (NONJUMP_INSN_P (insn)
	  && GET_CODE (PATTERN (insn)) == SET
	  && GET_CODE (SET_SRC (PATTERN (insn))) == UNSPEC
	  && XINT (SET_SRC (PATTERN (insn)), 1) == UNSPEC_RELOAD_BASE)
	remove_insn (insn);

      insn = next_insn;
    }

  /* Free pool list.  */

  while (pool_list)
    {
      struct constant_pool *next = pool_list->next;
      s390_free_pool (pool_list);
      pool_list = next;
    }
}

/* Output the constant pool entry EXP in mode MODE with alignment ALIGN.  */

void
s390_output_pool_entry (rtx exp, machine_mode mode, unsigned int align)
{
  switch (GET_MODE_CLASS (mode))
    {
    case MODE_FLOAT:
    case MODE_DECIMAL_FLOAT:
      gcc_assert (GET_CODE (exp) == CONST_DOUBLE);

      assemble_real (*CONST_DOUBLE_REAL_VALUE (exp),
		     as_a <scalar_float_mode> (mode), align);
      break;

    case MODE_INT:
      assemble_integer (exp, GET_MODE_SIZE (mode), align, 1);
      mark_symbol_refs_as_used (exp);
      break;

    case MODE_VECTOR_INT:
    case MODE_VECTOR_FLOAT:
      {
	int i;
	machine_mode inner_mode;
	gcc_assert (GET_CODE (exp) == CONST_VECTOR);

	inner_mode = GET_MODE_INNER (GET_MODE (exp));
	for (i = 0; i < XVECLEN (exp, 0); i++)
	  s390_output_pool_entry (XVECEXP (exp, 0, i),
				  inner_mode,
				  i == 0
				  ? align
				  : GET_MODE_BITSIZE (inner_mode));
      }
      break;

    default:
      gcc_unreachable ();
    }
}


/* Return an RTL expression representing the value of the return address
   for the frame COUNT steps up from the current frame.  FRAME is the
   frame pointer of that frame.  */

rtx
s390_return_addr_rtx (int count, rtx frame ATTRIBUTE_UNUSED)
{
  int offset;
  rtx addr;

  /* Without backchain, we fail for all but the current frame.  */

  if (!TARGET_BACKCHAIN && count > 0)
    return NULL_RTX;

  /* For the current frame, we need to make sure the initial
     value of RETURN_REGNUM is actually saved.  */

  if (count == 0)
    {
      /* On non-z architectures branch splitting could overwrite r14.  */
      if (TARGET_CPU_ZARCH)
	return get_hard_reg_initial_val (Pmode, RETURN_REGNUM);
      else
	{
	  cfun_frame_layout.save_return_addr_p = true;
	  return gen_rtx_MEM (Pmode, return_address_pointer_rtx);
	}
    }

  if (TARGET_PACKED_STACK)
    offset = -2 * UNITS_PER_LONG;
  else
    offset = RETURN_REGNUM * UNITS_PER_LONG;

  addr = plus_constant (Pmode, frame, offset);
  addr = memory_address (Pmode, addr);
  return gen_rtx_MEM (Pmode, addr);
}

/* Return an RTL expression representing the back chain stored in
   the current stack frame.  */

rtx
s390_back_chain_rtx (void)
{
  rtx chain;

  gcc_assert (TARGET_BACKCHAIN);

  if (TARGET_PACKED_STACK)
    chain = plus_constant (Pmode, stack_pointer_rtx,
			   STACK_POINTER_OFFSET - UNITS_PER_LONG);
  else
    chain = stack_pointer_rtx;

  chain = gen_rtx_MEM (Pmode, chain);
  return chain;
}

/* Find first call clobbered register unused in a function.
   This could be used as base register in a leaf function
   or for holding the return address before epilogue.  */

static int
find_unused_clobbered_reg (void)
{
  int i;
  for (i = 0; i < 6; i++)
    if (!df_regs_ever_live_p (i))
      return i;
  return 0;
}


/* Helper function for s390_regs_ever_clobbered.  Sets the fields in DATA for all
   clobbered hard regs in SETREG.  */

static void
s390_reg_clobbered_rtx (rtx setreg, const_rtx set_insn ATTRIBUTE_UNUSED, void *data)
{
  char *regs_ever_clobbered = (char *)data;
  unsigned int i, regno;
  machine_mode mode = GET_MODE (setreg);

  if (GET_CODE (setreg) == SUBREG)
    {
      rtx inner = SUBREG_REG (setreg);
      if (!GENERAL_REG_P (inner) && !FP_REG_P (inner))
	return;
      regno = subreg_regno (setreg);
    }
  else if (GENERAL_REG_P (setreg) || FP_REG_P (setreg))
    regno = REGNO (setreg);
  else
    return;

  for (i = regno;
       i < regno + HARD_REGNO_NREGS (regno, mode);
       i++)
    regs_ever_clobbered[i] = 1;
}

/* Walks through all basic blocks of the current function looking
   for clobbered hard regs using s390_reg_clobbered_rtx.  The fields
   of the passed integer array REGS_EVER_CLOBBERED are set to one for
   each of those regs.  */

static void
s390_regs_ever_clobbered (char regs_ever_clobbered[])
{
  basic_block cur_bb;
  rtx_insn *cur_insn;
  unsigned int i;

  memset (regs_ever_clobbered, 0, 32);

  /* For non-leaf functions we have to consider all call clobbered regs to be
     clobbered.  */
  if (!crtl->is_leaf)
    {
      for (i = 0; i < 32; i++)
	regs_ever_clobbered[i] = call_really_used_regs[i];
    }

  /* Make the "magic" eh_return registers live if necessary.  For regs_ever_live
     this work is done by liveness analysis (mark_regs_live_at_end).
     Special care is needed for functions containing landing pads.  Landing pads
     may use the eh registers, but the code which sets these registers is not
     contained in that function.  Hence s390_regs_ever_clobbered is not able to
     deal with this automatically.  */
  if (crtl->calls_eh_return || cfun->machine->has_landing_pad_p)
    for (i = 0; EH_RETURN_DATA_REGNO (i) != INVALID_REGNUM ; i++)
      if (crtl->calls_eh_return
	  || (cfun->machine->has_landing_pad_p
	      && df_regs_ever_live_p (EH_RETURN_DATA_REGNO (i))))
	regs_ever_clobbered[EH_RETURN_DATA_REGNO (i)] = 1;

  /* For nonlocal gotos all call-saved registers have to be saved.
     This flag is also set for the unwinding code in libgcc.
     See expand_builtin_unwind_init.  For regs_ever_live this is done by
     reload.  */
  if (crtl->saves_all_registers)
    for (i = 0; i < 32; i++)
      if (!call_really_used_regs[i])
	regs_ever_clobbered[i] = 1;

  FOR_EACH_BB_FN (cur_bb, cfun)
    {
      FOR_BB_INSNS (cur_bb, cur_insn)
	{
	  rtx pat;

	  if (!INSN_P (cur_insn))
	    continue;

	  pat = PATTERN (cur_insn);

	  /* Ignore GPR restore insns.  */
	  if (epilogue_completed && RTX_FRAME_RELATED_P (cur_insn))
	    {
	      if (GET_CODE (pat) == SET
		  && GENERAL_REG_P (SET_DEST (pat)))
		{
		  /* lgdr  */
		  if (GET_MODE (SET_SRC (pat)) == DImode
		      && FP_REG_P (SET_SRC (pat)))
		    continue;

		  /* l / lg  */
		  if (GET_CODE (SET_SRC (pat)) == MEM)
		    continue;
		}

	      /* lm / lmg */
	      if (GET_CODE (pat) == PARALLEL
		  && load_multiple_operation (pat, VOIDmode))
		continue;
	    }

	  note_stores (pat,
		       s390_reg_clobbered_rtx,
		       regs_ever_clobbered);
	}
    }
}

/* Determine the frame area which actually has to be accessed
   in the function epilogue. The values are stored at the
   given pointers AREA_BOTTOM (address of the lowest used stack
   address) and AREA_TOP (address of the first item which does
   not belong to the stack frame).  */

static void
s390_frame_area (int *area_bottom, int *area_top)
{
  int b, t;

  b = INT_MAX;
  t = INT_MIN;

  if (cfun_frame_layout.first_restore_gpr != -1)
    {
      b = (cfun_frame_layout.gprs_offset
	   + cfun_frame_layout.first_restore_gpr * UNITS_PER_LONG);
      t = b + (cfun_frame_layout.last_restore_gpr
	       - cfun_frame_layout.first_restore_gpr + 1) * UNITS_PER_LONG;
    }

  if (TARGET_64BIT && cfun_save_high_fprs_p)
    {
      b = MIN (b, cfun_frame_layout.f8_offset);
      t = MAX (t, (cfun_frame_layout.f8_offset
		   + cfun_frame_layout.high_fprs * 8));
    }

  if (!TARGET_64BIT)
    {
      if (cfun_fpr_save_p (FPR4_REGNUM))
	{
	  b = MIN (b, cfun_frame_layout.f4_offset);
	  t = MAX (t, cfun_frame_layout.f4_offset + 8);
	}
      if (cfun_fpr_save_p (FPR6_REGNUM))
	{
	  b = MIN (b, cfun_frame_layout.f4_offset + 8);
	  t = MAX (t, cfun_frame_layout.f4_offset + 16);
	}
    }
  *area_bottom = b;
  *area_top = t;
}
/* Update gpr_save_slots in the frame layout trying to make use of
   FPRs as GPR save slots.
   This is a helper routine of s390_register_info.  */

static void
s390_register_info_gprtofpr ()
{
  int save_reg_slot = FPR0_REGNUM;
  int i, j;

  if (!TARGET_Z10 || !TARGET_HARD_FLOAT || !crtl->is_leaf)
    return;

  for (i = 15; i >= 6; i--)
    {
      if (cfun_gpr_save_slot (i) == SAVE_SLOT_NONE)
	continue;

      /* Advance to the next FP register which can be used as a
	 GPR save slot.  */
      while ((!call_really_used_regs[save_reg_slot]
	      || df_regs_ever_live_p (save_reg_slot)
	      || cfun_fpr_save_p (save_reg_slot))
	     && FP_REGNO_P (save_reg_slot))
	save_reg_slot++;
      if (!FP_REGNO_P (save_reg_slot))
	{
	  /* We only want to use ldgr/lgdr if we can get rid of
	     stm/lm entirely.  So undo the gpr slot allocation in
	     case we ran out of FPR save slots.  */
	  for (j = 6; j <= 15; j++)
	    if (FP_REGNO_P (cfun_gpr_save_slot (j)))
	      cfun_gpr_save_slot (j) = SAVE_SLOT_STACK;
	  break;
	}
      cfun_gpr_save_slot (i) = save_reg_slot++;
    }
}

/* Set the bits in fpr_bitmap for FPRs which need to be saved due to
   stdarg.
   This is a helper routine for s390_register_info.  */

static void
s390_register_info_stdarg_fpr ()
{
  int i;
  int min_fpr;
  int max_fpr;

  /* Save the FP argument regs for stdarg. f0, f2 for 31 bit and
     f0-f4 for 64 bit.  */
  if (!cfun->stdarg
      || !TARGET_HARD_FLOAT
      || !cfun->va_list_fpr_size
      || crtl->args.info.fprs >= FP_ARG_NUM_REG)
    return;

  min_fpr = crtl->args.info.fprs;
  max_fpr = min_fpr + cfun->va_list_fpr_size - 1;
  if (max_fpr >= FP_ARG_NUM_REG)
    max_fpr = FP_ARG_NUM_REG - 1;

  /* FPR argument regs start at f0.  */
  min_fpr += FPR0_REGNUM;
  max_fpr += FPR0_REGNUM;

  for (i = min_fpr; i <= max_fpr; i++)
    cfun_set_fpr_save (i);
}

/* Reserve the GPR save slots for GPRs which need to be saved due to
   stdarg.
   This is a helper routine for s390_register_info.  */

static void
s390_register_info_stdarg_gpr ()
{
  int i;
  int min_gpr;
  int max_gpr;

  if (!cfun->stdarg
      || !cfun->va_list_gpr_size
      || crtl->args.info.gprs >= GP_ARG_NUM_REG)
    return;

  min_gpr = crtl->args.info.gprs;
  max_gpr = min_gpr + cfun->va_list_gpr_size - 1;
  if (max_gpr >= GP_ARG_NUM_REG)
    max_gpr = GP_ARG_NUM_REG - 1;

  /* GPR argument regs start at r2.  */
  min_gpr += GPR2_REGNUM;
  max_gpr += GPR2_REGNUM;

  /* If r6 was supposed to be saved into an FPR and now needs to go to
     the stack for vararg we have to adjust the restore range to make
     sure that the restore is done from stack as well.  */
  if (FP_REGNO_P (cfun_gpr_save_slot (GPR6_REGNUM))
      && min_gpr <= GPR6_REGNUM
      && max_gpr >= GPR6_REGNUM)
    {
      if (cfun_frame_layout.first_restore_gpr == -1
	  || cfun_frame_layout.first_restore_gpr > GPR6_REGNUM)
	cfun_frame_layout.first_restore_gpr = GPR6_REGNUM;
      if (cfun_frame_layout.last_restore_gpr == -1
	  || cfun_frame_layout.last_restore_gpr < GPR6_REGNUM)
	cfun_frame_layout.last_restore_gpr = GPR6_REGNUM;
    }

  if (cfun_frame_layout.first_save_gpr == -1
      || cfun_frame_layout.first_save_gpr > min_gpr)
    cfun_frame_layout.first_save_gpr = min_gpr;

  if (cfun_frame_layout.last_save_gpr == -1
      || cfun_frame_layout.last_save_gpr < max_gpr)
    cfun_frame_layout.last_save_gpr = max_gpr;

  for (i = min_gpr; i <= max_gpr; i++)
    cfun_gpr_save_slot (i) = SAVE_SLOT_STACK;
}

/* Calculate the save and restore ranges for stm(g) and lm(g) in the
   prologue and epilogue.  */

static void
s390_register_info_set_ranges ()
{
  int i, j;

  /* Find the first and the last save slot supposed to use the stack
     to set the restore range.
     Vararg regs might be marked as save to stack but only the
     call-saved regs really need restoring (i.e. r6).  This code
     assumes that the vararg regs have not yet been recorded in
     cfun_gpr_save_slot.  */
  for (i = 0; i < 16 && cfun_gpr_save_slot (i) != SAVE_SLOT_STACK; i++);
  for (j = 15; j > i && cfun_gpr_save_slot (j) != SAVE_SLOT_STACK; j--);
  cfun_frame_layout.first_restore_gpr = (i == 16) ? -1 : i;
  cfun_frame_layout.last_restore_gpr = (i == 16) ? -1 : j;
  cfun_frame_layout.first_save_gpr = (i == 16) ? -1 : i;
  cfun_frame_layout.last_save_gpr = (i == 16) ? -1 : j;
}

/* The GPR and FPR save slots in cfun->machine->frame_layout are set
   for registers which need to be saved in function prologue.
   This function can be used until the insns emitted for save/restore
   of the regs are visible in the RTL stream.  */

static void
s390_register_info ()
{
  int i;
  char clobbered_regs[32];

  gcc_assert (!epilogue_completed);

  if (reload_completed)
    /* After reload we rely on our own routine to determine which
       registers need saving.  */
    s390_regs_ever_clobbered (clobbered_regs);
  else
    /* During reload we use regs_ever_live as a base since reload
       does changes in there which we otherwise would not be aware
       of.  */
    for (i = 0; i < 32; i++)
      clobbered_regs[i] = df_regs_ever_live_p (i);

  for (i = 0; i < 32; i++)
    clobbered_regs[i] = clobbered_regs[i] && !global_regs[i];

  /* Mark the call-saved FPRs which need to be saved.
     This needs to be done before checking the special GPRs since the
     stack pointer usage depends on whether high FPRs have to be saved
     or not.  */
  cfun_frame_layout.fpr_bitmap = 0;
  cfun_frame_layout.high_fprs = 0;
  for (i = FPR0_REGNUM; i <= FPR15_REGNUM; i++)
    if (clobbered_regs[i] && !call_really_used_regs[i])
      {
	cfun_set_fpr_save (i);
	if (i >= FPR8_REGNUM)
	  cfun_frame_layout.high_fprs++;
      }

  /* Register 12 is used for GOT address, but also as temp in prologue
     for split-stack stdarg functions (unless r14 is available).  */
  clobbered_regs[12]
    |= ((flag_pic && df_regs_ever_live_p (PIC_OFFSET_TABLE_REGNUM))
	|| (flag_split_stack && cfun->stdarg
	    && (crtl->is_leaf || TARGET_TPF_PROFILING
		|| has_hard_reg_initial_val (Pmode, RETURN_REGNUM))));

  clobbered_regs[BASE_REGNUM]
    |= (cfun->machine->base_reg
	&& REGNO (cfun->machine->base_reg) == BASE_REGNUM);

  clobbered_regs[HARD_FRAME_POINTER_REGNUM]
    |= !!frame_pointer_needed;

  /* On pre z900 machines this might take until machine dependent
     reorg to decide.
     save_return_addr_p will only be set on non-zarch machines so
     there is no risk that r14 goes into an FPR instead of a stack
     slot.  */
  clobbered_regs[RETURN_REGNUM]
    |= (!crtl->is_leaf
	|| TARGET_TPF_PROFILING
	|| cfun->machine->split_branches_pending_p
	|| cfun_frame_layout.save_return_addr_p
	|| crtl->calls_eh_return);

  clobbered_regs[STACK_POINTER_REGNUM]
    |= (!crtl->is_leaf
	|| TARGET_TPF_PROFILING
	|| cfun_save_high_fprs_p
	|| get_frame_size () > 0
	|| (reload_completed && cfun_frame_layout.frame_size > 0)
	|| cfun->calls_alloca);

  memset (cfun_frame_layout.gpr_save_slots, SAVE_SLOT_NONE, 16);

  for (i = 6; i < 16; i++)
    if (clobbered_regs[i])
      cfun_gpr_save_slot (i) = SAVE_SLOT_STACK;

  s390_register_info_stdarg_fpr ();
  s390_register_info_gprtofpr ();
  s390_register_info_set_ranges ();
  /* stdarg functions might need to save GPRs 2 to 6.  This might
     override the GPR->FPR save decision made by
     s390_register_info_gprtofpr for r6 since vararg regs must go to
     the stack.  */
  s390_register_info_stdarg_gpr ();
}

/* This function is called by s390_optimize_prologue in order to get
   rid of unnecessary GPR save/restore instructions.  The register info
   for the GPRs is re-computed and the ranges are re-calculated.  */

static void
s390_optimize_register_info ()
{
  char clobbered_regs[32];
  int i;

  gcc_assert (epilogue_completed);
  gcc_assert (!cfun->machine->split_branches_pending_p);

  s390_regs_ever_clobbered (clobbered_regs);

  for (i = 0; i < 32; i++)
    clobbered_regs[i] = clobbered_regs[i] && !global_regs[i];

  /* There is still special treatment needed for cases invisible to
     s390_regs_ever_clobbered.  */
  clobbered_regs[RETURN_REGNUM]
    |= (TARGET_TPF_PROFILING
	/* When expanding builtin_return_addr in ESA mode we do not
	   know whether r14 will later be needed as scratch reg when
	   doing branch splitting.  So the builtin always accesses the
	   r14 save slot and we need to stick to the save/restore
	   decision for r14 even if it turns out that it didn't get
	   clobbered.  */
	|| cfun_frame_layout.save_return_addr_p
	|| crtl->calls_eh_return);

  memset (cfun_frame_layout.gpr_save_slots, SAVE_SLOT_NONE, 6);

  for (i = 6; i < 16; i++)
    if (!clobbered_regs[i])
      cfun_gpr_save_slot (i) = SAVE_SLOT_NONE;

  s390_register_info_set_ranges ();
  s390_register_info_stdarg_gpr ();
}

/* Fill cfun->machine with info about frame of current function.  */

static void
s390_frame_info (void)
{
  HOST_WIDE_INT lowest_offset;

  cfun_frame_layout.first_save_gpr_slot = cfun_frame_layout.first_save_gpr;
  cfun_frame_layout.last_save_gpr_slot = cfun_frame_layout.last_save_gpr;

  /* The va_arg builtin uses a constant distance of 16 *
     UNITS_PER_LONG (r0-r15) to reach the FPRs from the reg_save_area
     pointer.  So even if we are going to save the stack pointer in an
     FPR we need the stack space in order to keep the offsets
     correct.  */
  if (cfun->stdarg && cfun_save_arg_fprs_p)
    {
      cfun_frame_layout.last_save_gpr_slot = STACK_POINTER_REGNUM;

      if (cfun_frame_layout.first_save_gpr_slot == -1)
	cfun_frame_layout.first_save_gpr_slot = STACK_POINTER_REGNUM;
    }

  cfun_frame_layout.frame_size = get_frame_size ();
  if (!TARGET_64BIT && cfun_frame_layout.frame_size > 0x7fff0000)
    fatal_error (input_location,
		 "total size of local variables exceeds architecture limit");

  if (!TARGET_PACKED_STACK)
    {
      /* Fixed stack layout.  */
      cfun_frame_layout.backchain_offset = 0;
      cfun_frame_layout.f0_offset = 16 * UNITS_PER_LONG;
      cfun_frame_layout.f4_offset = cfun_frame_layout.f0_offset + 2 * 8;
      cfun_frame_layout.f8_offset = -cfun_frame_layout.high_fprs * 8;
      cfun_frame_layout.gprs_offset = (cfun_frame_layout.first_save_gpr_slot
				       * UNITS_PER_LONG);
    }
  else if (TARGET_BACKCHAIN)
    {
      /* Kernel stack layout - packed stack, backchain, no float  */
      gcc_assert (TARGET_SOFT_FLOAT);
      cfun_frame_layout.backchain_offset = (STACK_POINTER_OFFSET
					    - UNITS_PER_LONG);

      /* The distance between the backchain and the return address
	 save slot must not change.  So we always need a slot for the
	 stack pointer which resides in between.  */
      cfun_frame_layout.last_save_gpr_slot = STACK_POINTER_REGNUM;

      cfun_frame_layout.gprs_offset
	= cfun_frame_layout.backchain_offset - cfun_gprs_save_area_size;

      /* FPRs will not be saved.  Nevertheless pick sane values to
	 keep area calculations valid.  */
      cfun_frame_layout.f0_offset =
	cfun_frame_layout.f4_offset =
	cfun_frame_layout.f8_offset = cfun_frame_layout.gprs_offset;
    }
  else
    {
      int num_fprs;

      /* Packed stack layout without backchain.  */

      /* With stdarg FPRs need their dedicated slots.  */
      num_fprs = (TARGET_64BIT && cfun->stdarg ? 2
		  : (cfun_fpr_save_p (FPR4_REGNUM) +
		     cfun_fpr_save_p (FPR6_REGNUM)));
      cfun_frame_layout.f4_offset = STACK_POINTER_OFFSET - 8 * num_fprs;

      num_fprs = (cfun->stdarg ? 2
		  : (cfun_fpr_save_p (FPR0_REGNUM)
		     + cfun_fpr_save_p (FPR2_REGNUM)));
      cfun_frame_layout.f0_offset = cfun_frame_layout.f4_offset - 8 * num_fprs;

      cfun_frame_layout.gprs_offset
	= cfun_frame_layout.f0_offset - cfun_gprs_save_area_size;

      cfun_frame_layout.f8_offset = (cfun_frame_layout.gprs_offset
				     - cfun_frame_layout.high_fprs * 8);
    }

  if (cfun_save_high_fprs_p)
    cfun_frame_layout.frame_size += cfun_frame_layout.high_fprs * 8;

  if (!crtl->is_leaf)
    cfun_frame_layout.frame_size += crtl->outgoing_args_size;

  /* In the following cases we have to allocate a STACK_POINTER_OFFSET
     sized area at the bottom of the stack.  This is required also for
     leaf functions.  When GCC generates a local stack reference it
     will always add STACK_POINTER_OFFSET to all these references.  */
  if (crtl->is_leaf
      && !TARGET_TPF_PROFILING
      && cfun_frame_layout.frame_size == 0
      && !cfun->calls_alloca)
    return;

  /* Calculate the number of bytes we have used in our own register
     save area.  With the packed stack layout we can re-use the
     remaining bytes for normal stack elements.  */

  if (TARGET_PACKED_STACK)
    lowest_offset = MIN (MIN (cfun_frame_layout.f0_offset,
			      cfun_frame_layout.f4_offset),
			 cfun_frame_layout.gprs_offset);
  else
    lowest_offset = 0;

  if (TARGET_BACKCHAIN)
    lowest_offset = MIN (lowest_offset, cfun_frame_layout.backchain_offset);

  cfun_frame_layout.frame_size += STACK_POINTER_OFFSET - lowest_offset;

  /* If under 31 bit an odd number of gprs has to be saved we have to
     adjust the frame size to sustain 8 byte alignment of stack
     frames.  */
  cfun_frame_layout.frame_size = ((cfun_frame_layout.frame_size +
				   STACK_BOUNDARY / BITS_PER_UNIT - 1)
				  & ~(STACK_BOUNDARY / BITS_PER_UNIT - 1));
}

/* Generate frame layout.  Fills in register and frame data for the current
   function in cfun->machine.  This routine can be called multiple times;
   it will re-do the complete frame layout every time.  */

static void
s390_init_frame_layout (void)
{
  HOST_WIDE_INT frame_size;
  int base_used;

  /* After LRA the frame layout is supposed to be read-only and should
     not be re-computed.  */
  if (reload_completed)
    return;

  /* On S/390 machines, we may need to perform branch splitting, which
     will require both base and return address register.  We have no
     choice but to assume we're going to need them until right at the
     end of the machine dependent reorg phase.  */
  if (!TARGET_CPU_ZARCH)
    cfun->machine->split_branches_pending_p = true;

  do
    {
      frame_size = cfun_frame_layout.frame_size;

      /* Try to predict whether we'll need the base register.  */
      base_used = cfun->machine->split_branches_pending_p
		  || crtl->uses_const_pool
		  || (!DISP_IN_RANGE (frame_size)
		      && !CONST_OK_FOR_K (frame_size));

      /* Decide which register to use as literal pool base.  In small
	 leaf functions, try to use an unused call-clobbered register
	 as base register to avoid save/restore overhead.  */
      if (!base_used)
	cfun->machine->base_reg = NULL_RTX;
      else
	{
	  int br = 0;

	  if (crtl->is_leaf)
	    /* Prefer r5 (most likely to be free).  */
	    for (br = 5; br >= 2 && df_regs_ever_live_p (br); br--)
	      ;
	  cfun->machine->base_reg =
	    gen_rtx_REG (Pmode, (br >= 2) ? br : BASE_REGNUM);
	}

      s390_register_info ();
      s390_frame_info ();
    }
  while (frame_size != cfun_frame_layout.frame_size);
}

/* Remove the FPR clobbers from a tbegin insn if it can be proven that
   the TX is nonescaping.  A transaction is considered escaping if
   there is at least one path from tbegin returning CC0 to the
   function exit block without an tend.

   The check so far has some limitations:
   - only single tbegin/tend BBs are supported
   - the first cond jump after tbegin must separate the CC0 path from ~CC0
   - when CC is copied to a GPR and the CC0 check is done with the GPR
     this is not supported
*/

static void
s390_optimize_nonescaping_tx (void)
{
  const unsigned int CC0 = 1 << 3;
  basic_block tbegin_bb = NULL;
  basic_block tend_bb = NULL;
  basic_block bb;
  rtx_insn *insn;
  bool result = true;
  int bb_index;
  rtx_insn *tbegin_insn = NULL;

  if (!cfun->machine->tbegin_p)
    return;

  for (bb_index = 0; bb_index < n_basic_blocks_for_fn (cfun); bb_index++)
    {
      bb = BASIC_BLOCK_FOR_FN (cfun, bb_index);

      if (!bb)
	continue;

      FOR_BB_INSNS (bb, insn)
	{
	  rtx ite, cc, pat, target;
	  unsigned HOST_WIDE_INT mask;

	  if (!INSN_P (insn) || INSN_CODE (insn) <= 0)
	    continue;

	  pat = PATTERN (insn);

	  if (GET_CODE (pat) == PARALLEL)
	    pat = XVECEXP (pat, 0, 0);

	  if (GET_CODE (pat) != SET
	      || GET_CODE (SET_SRC (pat)) != UNSPEC_VOLATILE)
	    continue;

	  if (XINT (SET_SRC (pat), 1) == UNSPECV_TBEGIN)
	    {
	      rtx_insn *tmp;

	      tbegin_insn = insn;

	      /* Just return if the tbegin doesn't have clobbers.  */
	      if (GET_CODE (PATTERN (insn)) != PARALLEL)
		return;

	      if (tbegin_bb != NULL)
		return;

	      /* Find the next conditional jump.  */
	      for (tmp = NEXT_INSN (insn);
		   tmp != NULL_RTX;
		   tmp = NEXT_INSN (tmp))
		{
		  if (reg_set_p (gen_rtx_REG (CCmode, CC_REGNUM), tmp))
		    return;
		  if (!JUMP_P (tmp))
		    continue;

		  ite = SET_SRC (PATTERN (tmp));
		  if (GET_CODE (ite) != IF_THEN_ELSE)
		    continue;

		  cc = XEXP (XEXP (ite, 0), 0);
		  if (!REG_P (cc) || !CC_REGNO_P (REGNO (cc))
		      || GET_MODE (cc) != CCRAWmode
		      || GET_CODE (XEXP (XEXP (ite, 0), 1)) != CONST_INT)
		    return;

		  if (bb->succs->length () != 2)
		    return;

		  mask = INTVAL (XEXP (XEXP (ite, 0), 1));
		  if (GET_CODE (XEXP (ite, 0)) == NE)
		    mask ^= 0xf;

		  if (mask == CC0)
		    target = XEXP (ite, 1);
		  else if (mask == (CC0 ^ 0xf))
		    target = XEXP (ite, 2);
		  else
		    return;

		  {
		    edge_iterator ei;
		    edge e1, e2;

		    ei = ei_start (bb->succs);
		    e1 = ei_safe_edge (ei);
		    ei_next (&ei);
		    e2 = ei_safe_edge (ei);

		    if (e2->flags & EDGE_FALLTHRU)
		      {
			e2 = e1;
			e1 = ei_safe_edge (ei);
		      }

		    if (!(e1->flags & EDGE_FALLTHRU))
		      return;

		    tbegin_bb = (target == pc_rtx) ? e1->dest : e2->dest;
		  }
		  if (tmp == BB_END (bb))
		    break;
		}
	    }

	  if (XINT (SET_SRC (pat), 1) == UNSPECV_TEND)
	    {
	      if (tend_bb != NULL)
		return;
	      tend_bb = bb;
	    }
	}
    }

  /* Either we successfully remove the FPR clobbers here or we are not
     able to do anything for this TX.  Both cases don't qualify for
     another look.  */
  cfun->machine->tbegin_p = false;

  if (tbegin_bb == NULL || tend_bb == NULL)
    return;

  calculate_dominance_info (CDI_POST_DOMINATORS);
  result = dominated_by_p (CDI_POST_DOMINATORS, tbegin_bb, tend_bb);
  free_dominance_info (CDI_POST_DOMINATORS);

  if (!result)
    return;

  PATTERN (tbegin_insn) = gen_rtx_PARALLEL (VOIDmode,
			    gen_rtvec (2,
				       XVECEXP (PATTERN (tbegin_insn), 0, 0),
				       XVECEXP (PATTERN (tbegin_insn), 0, 1)));
  INSN_CODE (tbegin_insn) = -1;
  df_insn_rescan (tbegin_insn);

  return;
}

/* Return true if it is legal to put a value with MODE into REGNO.  */

bool
s390_hard_regno_mode_ok (unsigned int regno, machine_mode mode)
{
  if (!TARGET_VX && VECTOR_NOFP_REGNO_P (regno))
    return false;

  switch (REGNO_REG_CLASS (regno))
    {
    case VEC_REGS:
      return ((GET_MODE_CLASS (mode) == MODE_INT
	       && s390_class_max_nregs (VEC_REGS, mode) == 1)
	      || mode == DFmode
	      || s390_vector_mode_supported_p (mode));
      break;
    case FP_REGS:
      if (TARGET_VX
	  && ((GET_MODE_CLASS (mode) == MODE_INT
	       && s390_class_max_nregs (FP_REGS, mode) == 1)
	      || mode == DFmode
	      || s390_vector_mode_supported_p (mode)))
	return true;

      if (REGNO_PAIR_OK (regno, mode))
	{
	  if (mode == SImode || mode == DImode)
	    return true;

	  if (FLOAT_MODE_P (mode) && GET_MODE_CLASS (mode) != MODE_VECTOR_FLOAT)
	    return true;
	}
      break;
    case ADDR_REGS:
      if (FRAME_REGNO_P (regno) && mode == Pmode)
	return true;

      /* fallthrough */
    case GENERAL_REGS:
      if (REGNO_PAIR_OK (regno, mode))
	{
	  if (TARGET_ZARCH
	      || (mode != TFmode && mode != TCmode && mode != TDmode))
	    return true;
	}
      break;
    case CC_REGS:
      if (GET_MODE_CLASS (mode) == MODE_CC)
	return true;
      break;
    case ACCESS_REGS:
      if (REGNO_PAIR_OK (regno, mode))
	{
	  if (mode == SImode || mode == Pmode)
	    return true;
	}
      break;
    default:
      return false;
    }

  return false;
}

/* Return nonzero if register OLD_REG can be renamed to register NEW_REG.  */

bool
s390_hard_regno_rename_ok (unsigned int old_reg, unsigned int new_reg)
{
   /* Once we've decided upon a register to use as base register, it must
      no longer be used for any other purpose.  */
  if (cfun->machine->base_reg)
    if (REGNO (cfun->machine->base_reg) == old_reg
	|| REGNO (cfun->machine->base_reg) == new_reg)
      return false;

  /* Prevent regrename from using call-saved regs which haven't
     actually been saved.  This is necessary since regrename assumes
     the backend save/restore decisions are based on
     df_regs_ever_live.  Since we have our own routine we have to tell
     regrename manually about it.  */
  if (GENERAL_REGNO_P (new_reg)
      && !call_really_used_regs[new_reg]
      && cfun_gpr_save_slot (new_reg) == SAVE_SLOT_NONE)
    return false;

  return true;
}

/* Return nonzero if register REGNO can be used as a scratch register
   in peephole2.  */

static bool
s390_hard_regno_scratch_ok (unsigned int regno)
{
  /* See s390_hard_regno_rename_ok.  */
  if (GENERAL_REGNO_P (regno)
      && !call_really_used_regs[regno]
      && cfun_gpr_save_slot (regno) == SAVE_SLOT_NONE)
    return false;

  return true;
}

/* Maximum number of registers to represent a value of mode MODE
   in a register of class RCLASS.  */

int
s390_class_max_nregs (enum reg_class rclass, machine_mode mode)
{
  int reg_size;
  bool reg_pair_required_p = false;

  switch (rclass)
    {
    case FP_REGS:
    case VEC_REGS:
      reg_size = TARGET_VX ? 16 : 8;

      /* TF and TD modes would fit into a VR but we put them into a
	 register pair since we do not have 128bit FP instructions on
	 full VRs.  */
      if (TARGET_VX
	  && SCALAR_FLOAT_MODE_P (mode)
	  && GET_MODE_SIZE (mode) >= 16)
	reg_pair_required_p = true;

      /* Even if complex types would fit into a single FPR/VR we force
	 them into a register pair to deal with the parts more easily.
	 (FIXME: What about complex ints?)  */
      if (GET_MODE_CLASS (mode) == MODE_COMPLEX_FLOAT)
	reg_pair_required_p = true;
      break;
    case ACCESS_REGS:
      reg_size = 4;
      break;
    default:
      reg_size = UNITS_PER_WORD;
      break;
    }

  if (reg_pair_required_p)
    return 2 * ((GET_MODE_SIZE (mode) / 2 + reg_size - 1) / reg_size);

  return (GET_MODE_SIZE (mode) + reg_size - 1) / reg_size;
}

/* Return TRUE if changing mode from FROM to TO should not be allowed
   for register class CLASS.  */

int
s390_cannot_change_mode_class (machine_mode from_mode,
			       machine_mode to_mode,
			       enum reg_class rclass)
{
  machine_mode small_mode;
  machine_mode big_mode;

  if (GET_MODE_SIZE (from_mode) == GET_MODE_SIZE (to_mode))
    return 0;

  if (GET_MODE_SIZE (from_mode) < GET_MODE_SIZE (to_mode))
    {
      small_mode = from_mode;
      big_mode = to_mode;
    }
  else
    {
      small_mode = to_mode;
      big_mode = from_mode;
    }

  /* Values residing in VRs are little-endian style.  All modes are
     placed left-aligned in an VR.  This means that we cannot allow
     switching between modes with differing sizes.  Also if the vector
     facility is available we still place TFmode values in VR register
     pairs, since the only instructions we have operating on TFmodes
     only deal with register pairs.  Therefore we have to allow DFmode
     subregs of TFmodes to enable the TFmode splitters.  */
  if (reg_classes_intersect_p (VEC_REGS, rclass)
      && (GET_MODE_SIZE (small_mode) < 8
	  || s390_class_max_nregs (VEC_REGS, big_mode) == 1))
    return 1;

  /* Likewise for access registers, since they have only half the
     word size on 64-bit.  */
  if (reg_classes_intersect_p (ACCESS_REGS, rclass))
    return 1;

  return 0;
}

/* Return true if we use LRA instead of reload pass.  */
static bool
s390_lra_p (void)
{
  return s390_lra_flag;
}

/* Return true if register FROM can be eliminated via register TO.  */

static bool
s390_can_eliminate (const int from, const int to)
{
  /* On zSeries machines, we have not marked the base register as fixed.
     Instead, we have an elimination rule BASE_REGNUM -> BASE_REGNUM.
     If a function requires the base register, we say here that this
     elimination cannot be performed.  This will cause reload to free
     up the base register (as if it were fixed).  On the other hand,
     if the current function does *not* require the base register, we
     say here the elimination succeeds, which in turn allows reload
     to allocate the base register for any other purpose.  */
  if (from == BASE_REGNUM && to == BASE_REGNUM)
    {
      if (TARGET_CPU_ZARCH)
	{
	  s390_init_frame_layout ();
	  return cfun->machine->base_reg == NULL_RTX;
	}

      return false;
    }

  /* Everything else must point into the stack frame.  */
  gcc_assert (to == STACK_POINTER_REGNUM
	      || to == HARD_FRAME_POINTER_REGNUM);

  gcc_assert (from == FRAME_POINTER_REGNUM
	      || from == ARG_POINTER_REGNUM
	      || from == RETURN_ADDRESS_POINTER_REGNUM);

  /* Make sure we actually saved the return address.  */
  if (from == RETURN_ADDRESS_POINTER_REGNUM)
    if (!crtl->calls_eh_return
	&& !cfun->stdarg
	&& !cfun_frame_layout.save_return_addr_p)
      return false;

  return true;
}

/* Return offset between register FROM and TO initially after prolog.  */

HOST_WIDE_INT
s390_initial_elimination_offset (int from, int to)
{
  HOST_WIDE_INT offset;

  /* ??? Why are we called for non-eliminable pairs?  */
  if (!s390_can_eliminate (from, to))
    return 0;

  switch (from)
    {
    case FRAME_POINTER_REGNUM:
      offset = (get_frame_size()
		+ STACK_POINTER_OFFSET
		+ crtl->outgoing_args_size);
      break;

    case ARG_POINTER_REGNUM:
      s390_init_frame_layout ();
      offset = cfun_frame_layout.frame_size + STACK_POINTER_OFFSET;
      break;

    case RETURN_ADDRESS_POINTER_REGNUM:
      s390_init_frame_layout ();

      if (cfun_frame_layout.first_save_gpr_slot == -1)
	{
	  /* If it turns out that for stdarg nothing went into the reg
	     save area we also do not need the return address
	     pointer.  */
	  if (cfun->stdarg && !cfun_save_arg_fprs_p)
	    return 0;

	  gcc_unreachable ();
	}

      /* In order to make the following work it is not necessary for
	 r14 to have a save slot.  It is sufficient if one other GPR
	 got one.  Since the GPRs are always stored without gaps we
	 are able to calculate where the r14 save slot would
	 reside.  */
      offset = (cfun_frame_layout.frame_size + cfun_frame_layout.gprs_offset +
		(RETURN_REGNUM - cfun_frame_layout.first_save_gpr_slot) *
		UNITS_PER_LONG);
      break;

    case BASE_REGNUM:
      offset = 0;
      break;

    default:
      gcc_unreachable ();
    }

  return offset;
}

/* Emit insn to save fpr REGNUM at offset OFFSET relative
   to register BASE.  Return generated insn.  */

static rtx
save_fpr (rtx base, int offset, int regnum)
{
  rtx addr;
  addr = gen_rtx_MEM (DFmode, plus_constant (Pmode, base, offset));

  if (regnum >= 16 && regnum <= (16 + FP_ARG_NUM_REG))
    set_mem_alias_set (addr, get_varargs_alias_set ());
  else
    set_mem_alias_set (addr, get_frame_alias_set ());

  return emit_move_insn (addr, gen_rtx_REG (DFmode, regnum));
}

/* Emit insn to restore fpr REGNUM from offset OFFSET relative
   to register BASE.  Return generated insn.  */

static rtx
restore_fpr (rtx base, int offset, int regnum)
{
  rtx addr;
  addr = gen_rtx_MEM (DFmode, plus_constant (Pmode, base, offset));
  set_mem_alias_set (addr, get_frame_alias_set ());

  return emit_move_insn (gen_rtx_REG (DFmode, regnum), addr);
}

/* Return true if REGNO is a global register, but not one
   of the special ones that need to be saved/restored in anyway.  */

static inline bool
global_not_special_regno_p (int regno)
{
  return (global_regs[regno]
	  /* These registers are special and need to be
	     restored in any case.  */
	  && !(regno == STACK_POINTER_REGNUM
	       || regno == RETURN_REGNUM
	       || regno == BASE_REGNUM
	       || (flag_pic && regno == (int)PIC_OFFSET_TABLE_REGNUM)));
}

/* Generate insn to save registers FIRST to LAST into
   the register save area located at offset OFFSET
   relative to register BASE.  */

static rtx
save_gprs (rtx base, int offset, int first, int last)
{
  rtx addr, insn, note;
  int i;

  addr = plus_constant (Pmode, base, offset);
  addr = gen_rtx_MEM (Pmode, addr);

  set_mem_alias_set (addr, get_frame_alias_set ());

  /* Special-case single register.  */
  if (first == last)
    {
      if (TARGET_64BIT)
        insn = gen_movdi (addr, gen_rtx_REG (Pmode, first));
      else
        insn = gen_movsi (addr, gen_rtx_REG (Pmode, first));

      if (!global_not_special_regno_p (first))
	RTX_FRAME_RELATED_P (insn) = 1;
      return insn;
    }


  insn = gen_store_multiple (addr,
			     gen_rtx_REG (Pmode, first),
			     GEN_INT (last - first + 1));

  if (first <= 6 && cfun->stdarg)
    for (i = 0; i < XVECLEN (PATTERN (insn), 0); i++)
      {
	rtx mem = XEXP (XVECEXP (PATTERN (insn), 0, i), 0);

	if (first + i <= 6)
	  set_mem_alias_set (mem, get_varargs_alias_set ());
      }

  /* We need to set the FRAME_RELATED flag on all SETs
     inside the store-multiple pattern.

     However, we must not emit DWARF records for registers 2..5
     if they are stored for use by variable arguments ...

     ??? Unfortunately, it is not enough to simply not the
     FRAME_RELATED flags for those SETs, because the first SET
     of the PARALLEL is always treated as if it had the flag
     set, even if it does not.  Therefore we emit a new pattern
     without those registers as REG_FRAME_RELATED_EXPR note.  */

  if (first >= 6 && !global_not_special_regno_p (first))
    {
      rtx pat = PATTERN (insn);

      for (i = 0; i < XVECLEN (pat, 0); i++)
	if (GET_CODE (XVECEXP (pat, 0, i)) == SET
	    && !global_not_special_regno_p (REGNO (SET_SRC (XVECEXP (pat,
								     0, i)))))
	  RTX_FRAME_RELATED_P (XVECEXP (pat, 0, i)) = 1;

      RTX_FRAME_RELATED_P (insn) = 1;
    }
  else if (last >= 6)
    {
      int start;

      for (start = first >= 6 ? first : 6; start <= last; start++)
	if (!global_not_special_regno_p (start))
	  break;

      if (start > last)
	return insn;

      addr = plus_constant (Pmode, base,
			    offset + (start - first) * UNITS_PER_LONG);

      if (start == last)
	{
	  if (TARGET_64BIT)
	    note = gen_movdi (gen_rtx_MEM (Pmode, addr),
			      gen_rtx_REG (Pmode, start));
	  else
	    note = gen_movsi (gen_rtx_MEM (Pmode, addr),
			      gen_rtx_REG (Pmode, start));
	  note = PATTERN (note);

	  add_reg_note (insn, REG_FRAME_RELATED_EXPR, note);
	  RTX_FRAME_RELATED_P (insn) = 1;

	  return insn;
	}

      note = gen_store_multiple (gen_rtx_MEM (Pmode, addr),
				 gen_rtx_REG (Pmode, start),
				 GEN_INT (last - start + 1));
      note = PATTERN (note);

      add_reg_note (insn, REG_FRAME_RELATED_EXPR, note);

      for (i = 0; i < XVECLEN (note, 0); i++)
	if (GET_CODE (XVECEXP (note, 0, i)) == SET
	    && !global_not_special_regno_p (REGNO (SET_SRC (XVECEXP (note,
								     0, i)))))
	  RTX_FRAME_RELATED_P (XVECEXP (note, 0, i)) = 1;

      RTX_FRAME_RELATED_P (insn) = 1;
    }

  return insn;
}

/* Generate insn to restore registers FIRST to LAST from
   the register save area located at offset OFFSET
   relative to register BASE.  */

static rtx
restore_gprs (rtx base, int offset, int first, int last)
{
  rtx addr, insn;

  addr = plus_constant (Pmode, base, offset);
  addr = gen_rtx_MEM (Pmode, addr);
  set_mem_alias_set (addr, get_frame_alias_set ());

  /* Special-case single register.  */
  if (first == last)
    {
      if (TARGET_64BIT)
        insn = gen_movdi (gen_rtx_REG (Pmode, first), addr);
      else
        insn = gen_movsi (gen_rtx_REG (Pmode, first), addr);

      RTX_FRAME_RELATED_P (insn) = 1;
      return insn;
    }

  insn = gen_load_multiple (gen_rtx_REG (Pmode, first),
			    addr,
			    GEN_INT (last - first + 1));
  RTX_FRAME_RELATED_P (insn) = 1;
  return insn;
}

/* Return insn sequence to load the GOT register.  */

static GTY(()) rtx got_symbol;
rtx_insn *
s390_load_got (void)
{
  rtx_insn *insns;

  /* We cannot use pic_offset_table_rtx here since we use this
     function also for non-pic if __tls_get_offset is called and in
     that case PIC_OFFSET_TABLE_REGNUM as well as pic_offset_table_rtx
     aren't usable.  */
  rtx got_rtx = gen_rtx_REG (Pmode, 12);

  if (!got_symbol)
    {
      got_symbol = gen_rtx_SYMBOL_REF (Pmode, "_GLOBAL_OFFSET_TABLE_");
      SYMBOL_REF_FLAGS (got_symbol) = SYMBOL_FLAG_LOCAL;
    }

  start_sequence ();

  if (TARGET_CPU_ZARCH)
    {
      emit_move_insn (got_rtx, got_symbol);
    }
  else
    {
      rtx offset;

      offset = gen_rtx_UNSPEC (Pmode, gen_rtvec (1, got_symbol),
			       UNSPEC_LTREL_OFFSET);
      offset = gen_rtx_CONST (Pmode, offset);
      offset = force_const_mem (Pmode, offset);

      emit_move_insn (got_rtx, offset);

      offset = gen_rtx_UNSPEC (Pmode, gen_rtvec (1, XEXP (offset, 0)),
			       UNSPEC_LTREL_BASE);
      offset = gen_rtx_PLUS (Pmode, got_rtx, offset);

      emit_move_insn (got_rtx, offset);
    }

  insns = get_insns ();
  end_sequence ();
  return insns;
}

/* This ties together stack memory (MEM with an alias set of frame_alias_set)
   and the change to the stack pointer.  */

static void
s390_emit_stack_tie (void)
{
  rtx mem = gen_frame_mem (BLKmode,
			   gen_rtx_REG (Pmode, STACK_POINTER_REGNUM));

  emit_insn (gen_stack_tie (mem));
}

/* Copy GPRS into FPR save slots.  */

static void
s390_save_gprs_to_fprs (void)
{
  int i;

  if (!TARGET_Z10 || !TARGET_HARD_FLOAT || !crtl->is_leaf)
    return;

  for (i = 6; i < 16; i++)
    {
      if (FP_REGNO_P (cfun_gpr_save_slot (i)))
	{
	  rtx_insn *insn =
	    emit_move_insn (gen_rtx_REG (DImode, cfun_gpr_save_slot (i)),
			    gen_rtx_REG (DImode, i));
	  RTX_FRAME_RELATED_P (insn) = 1;
	  /* This prevents dwarf2cfi from interpreting the set.  Doing
	     so it might emit def_cfa_register infos setting an FPR as
	     new CFA.  */
	  add_reg_note (insn, REG_CFA_REGISTER, copy_rtx (PATTERN (insn)));
	}
    }
}

/* Restore GPRs from FPR save slots.  */

static void
s390_restore_gprs_from_fprs (void)
{
  int i;

  if (!TARGET_Z10 || !TARGET_HARD_FLOAT || !crtl->is_leaf)
    return;

  for (i = 6; i < 16; i++)
    {
      rtx_insn *insn;

      if (!FP_REGNO_P (cfun_gpr_save_slot (i)))
	continue;

      rtx fpr = gen_rtx_REG (DImode, cfun_gpr_save_slot (i));

      if (i == STACK_POINTER_REGNUM)
	insn = emit_insn (gen_stack_restore_from_fpr (fpr));
      else
	insn = emit_move_insn (gen_rtx_REG (DImode, i), fpr);

      df_set_regs_ever_live (i, true);
      add_reg_note (insn, REG_CFA_RESTORE, gen_rtx_REG (DImode, i));
      if (i == STACK_POINTER_REGNUM)
	add_reg_note (insn, REG_CFA_DEF_CFA,
		      plus_constant (Pmode, stack_pointer_rtx,
				     STACK_POINTER_OFFSET));
      RTX_FRAME_RELATED_P (insn) = 1;
    }
}


/* A pass run immediately before shrink-wrapping and prologue and epilogue
   generation.  */

namespace {

const pass_data pass_data_s390_early_mach =
{
  RTL_PASS, /* type */
  "early_mach", /* name */
  OPTGROUP_NONE, /* optinfo_flags */
  TV_MACH_DEP, /* tv_id */
  0, /* properties_required */
  0, /* properties_provided */
  0, /* properties_destroyed */
  0, /* todo_flags_start */
  ( TODO_df_verify | TODO_df_finish ), /* todo_flags_finish */
};

class pass_s390_early_mach : public rtl_opt_pass
{
public:
  pass_s390_early_mach (gcc::context *ctxt)
    : rtl_opt_pass (pass_data_s390_early_mach, ctxt)
  {}

  /* opt_pass methods: */
  virtual unsigned int execute (function *);

}; // class pass_s390_early_mach

unsigned int
pass_s390_early_mach::execute (function *fun)
{
  rtx_insn *insn;

  /* Try to get rid of the FPR clobbers.  */
  s390_optimize_nonescaping_tx ();

  /* Re-compute register info.  */
  s390_register_info ();

  /* If we're using a base register, ensure that it is always valid for
     the first non-prologue instruction.  */
  if (fun->machine->base_reg)
    emit_insn_at_entry (gen_main_pool (fun->machine->base_reg));

  /* Annotate all constant pool references to let the scheduler know
     they implicitly use the base register.  */
  for (insn = get_insns (); insn; insn = NEXT_INSN (insn))
    if (INSN_P (insn))
      {
	annotate_constant_pool_refs (&PATTERN (insn));
	df_insn_rescan (insn);
      }
  return 0;
}

} // anon namespace

/* Expand the prologue into a bunch of separate insns.  */

void
s390_emit_prologue (void)
{
  rtx insn, addr;
  rtx temp_reg;
  int i;
  int offset;
  int next_fpr = 0;

  /* Choose best register to use for temp use within prologue.
     TPF with profiling must avoid the register 14 - the tracing function
     needs the original contents of r14 to be preserved.  */

  if (!has_hard_reg_initial_val (Pmode, RETURN_REGNUM)
      && !crtl->is_leaf
      && !TARGET_TPF_PROFILING)
    temp_reg = gen_rtx_REG (Pmode, RETURN_REGNUM);
  else if (flag_split_stack && cfun->stdarg)
    temp_reg = gen_rtx_REG (Pmode, 12);
  else
    temp_reg = gen_rtx_REG (Pmode, 1);

  s390_save_gprs_to_fprs ();

  /* Save call saved gprs.  */
  if (cfun_frame_layout.first_save_gpr != -1)
    {
      insn = save_gprs (stack_pointer_rtx,
			cfun_frame_layout.gprs_offset +
			UNITS_PER_LONG * (cfun_frame_layout.first_save_gpr
					  - cfun_frame_layout.first_save_gpr_slot),
			cfun_frame_layout.first_save_gpr,
			cfun_frame_layout.last_save_gpr);
      emit_insn (insn);
    }

  /* Dummy insn to mark literal pool slot.  */

  if (cfun->machine->base_reg)
    emit_insn (gen_main_pool (cfun->machine->base_reg));

  offset = cfun_frame_layout.f0_offset;

  /* Save f0 and f2.  */
  for (i = FPR0_REGNUM; i <= FPR0_REGNUM + 1; i++)
    {
      if (cfun_fpr_save_p (i))
	{
	  save_fpr (stack_pointer_rtx, offset, i);
	  offset += 8;
	}
      else if (!TARGET_PACKED_STACK || cfun->stdarg)
	offset += 8;
    }

  /* Save f4 and f6.  */
  offset = cfun_frame_layout.f4_offset;
  for (i = FPR4_REGNUM; i <= FPR4_REGNUM + 1; i++)
    {
      if (cfun_fpr_save_p (i))
	{
	  insn = save_fpr (stack_pointer_rtx, offset, i);
	  offset += 8;

	  /* If f4 and f6 are call clobbered they are saved due to
	     stdargs and therefore are not frame related.  */
	  if (!call_really_used_regs[i])
	    RTX_FRAME_RELATED_P (insn) = 1;
	}
      else if (!TARGET_PACKED_STACK || call_really_used_regs[i])
	offset += 8;
    }

  if (TARGET_PACKED_STACK
      && cfun_save_high_fprs_p
      && cfun_frame_layout.f8_offset + cfun_frame_layout.high_fprs * 8 > 0)
    {
      offset = (cfun_frame_layout.f8_offset
		+ (cfun_frame_layout.high_fprs - 1) * 8);

      for (i = FPR15_REGNUM; i >= FPR8_REGNUM && offset >= 0; i--)
	if (cfun_fpr_save_p (i))
	  {
	    insn = save_fpr (stack_pointer_rtx, offset, i);

	    RTX_FRAME_RELATED_P (insn) = 1;
	    offset -= 8;
	  }
      if (offset >= cfun_frame_layout.f8_offset)
	next_fpr = i;
    }

  if (!TARGET_PACKED_STACK)
    next_fpr = cfun_save_high_fprs_p ? FPR15_REGNUM : 0;

  if (flag_stack_usage_info)
    current_function_static_stack_size = cfun_frame_layout.frame_size;

  /* Decrement stack pointer.  */

  if (cfun_frame_layout.frame_size > 0)
    {
      rtx frame_off = GEN_INT (-cfun_frame_layout.frame_size);
      rtx real_frame_off;

      if (s390_stack_size)
  	{
	  HOST_WIDE_INT stack_guard;

	  if (s390_stack_guard)
	    stack_guard = s390_stack_guard;
	  else
	    {
	      /* If no value for stack guard is provided the smallest power of 2
		 larger than the current frame size is chosen.  */
	      stack_guard = 1;
	      while (stack_guard < cfun_frame_layout.frame_size)
		stack_guard <<= 1;
	    }

	  if (cfun_frame_layout.frame_size >= s390_stack_size)
	    {
	      warning (0, "frame size of function %qs is %wd"
		       " bytes exceeding user provided stack limit of "
		       "%d bytes.  "
		       "An unconditional trap is added.",
		       current_function_name(), cfun_frame_layout.frame_size,
		       s390_stack_size);
	      emit_insn (gen_trap ());
	      emit_barrier ();
	    }
	  else
	    {
	      /* stack_guard has to be smaller than s390_stack_size.
		 Otherwise we would emit an AND with zero which would
		 not match the test under mask pattern.  */
	      if (stack_guard >= s390_stack_size)
		{
		  warning (0, "frame size of function %qs is %wd"
			   " bytes which is more than half the stack size. "
			   "The dynamic check would not be reliable. "
			   "No check emitted for this function.",
			   current_function_name(),
			   cfun_frame_layout.frame_size);
		}
	      else
		{
		  HOST_WIDE_INT stack_check_mask = ((s390_stack_size - 1)
						    & ~(stack_guard - 1));

		  rtx t = gen_rtx_AND (Pmode, stack_pointer_rtx,
				       GEN_INT (stack_check_mask));
		  if (TARGET_64BIT)
		    emit_insn (gen_ctrapdi4 (gen_rtx_EQ (VOIDmode,
							 t, const0_rtx),
					     t, const0_rtx, const0_rtx));
		  else
		    emit_insn (gen_ctrapsi4 (gen_rtx_EQ (VOIDmode,
							 t, const0_rtx),
					     t, const0_rtx, const0_rtx));
		}
	    }
  	}

      if (s390_warn_framesize > 0
	  && cfun_frame_layout.frame_size >= s390_warn_framesize)
	warning (0, "frame size of %qs is %wd bytes",
		 current_function_name (), cfun_frame_layout.frame_size);

      if (s390_warn_dynamicstack_p && cfun->calls_alloca)
	warning (0, "%qs uses dynamic stack allocation", current_function_name ());

      /* Save incoming stack pointer into temp reg.  */
      if (TARGET_BACKCHAIN || next_fpr)
	insn = emit_insn (gen_move_insn (temp_reg, stack_pointer_rtx));

      /* Subtract frame size from stack pointer.  */

      if (DISP_IN_RANGE (INTVAL (frame_off)))
	{
	  insn = gen_rtx_SET (stack_pointer_rtx,
			      gen_rtx_PLUS (Pmode, stack_pointer_rtx,
					    frame_off));
	  insn = emit_insn (insn);
	}
      else
	{
	  if (!CONST_OK_FOR_K (INTVAL (frame_off)))
	    frame_off = force_const_mem (Pmode, frame_off);

          insn = emit_insn (gen_add2_insn (stack_pointer_rtx, frame_off));
	  annotate_constant_pool_refs (&PATTERN (insn));
	}

      RTX_FRAME_RELATED_P (insn) = 1;
      real_frame_off = GEN_INT (-cfun_frame_layout.frame_size);
      add_reg_note (insn, REG_FRAME_RELATED_EXPR,
		    gen_rtx_SET (stack_pointer_rtx,
				 gen_rtx_PLUS (Pmode, stack_pointer_rtx,
					       real_frame_off)));

      /* Set backchain.  */

      if (TARGET_BACKCHAIN)
	{
	  if (cfun_frame_layout.backchain_offset)
	    addr = gen_rtx_MEM (Pmode,
				plus_constant (Pmode, stack_pointer_rtx,
				  cfun_frame_layout.backchain_offset));
	  else
	    addr = gen_rtx_MEM (Pmode, stack_pointer_rtx);
	  set_mem_alias_set (addr, get_frame_alias_set ());
	  insn = emit_insn (gen_move_insn (addr, temp_reg));
	}

      /* If we support non-call exceptions (e.g. for Java),
	 we need to make sure the backchain pointer is set up
	 before any possibly trapping memory access.  */
      if (TARGET_BACKCHAIN && cfun->can_throw_non_call_exceptions)
	{
	  addr = gen_rtx_MEM (BLKmode, gen_rtx_SCRATCH (VOIDmode));
	  emit_clobber (addr);
	}
    }

  /* Save fprs 8 - 15 (64 bit ABI).  */

  if (cfun_save_high_fprs_p && next_fpr)
    {
      /* If the stack might be accessed through a different register
	 we have to make sure that the stack pointer decrement is not
	 moved below the use of the stack slots.  */
      s390_emit_stack_tie ();

      insn = emit_insn (gen_add2_insn (temp_reg,
				       GEN_INT (cfun_frame_layout.f8_offset)));

      offset = 0;

      for (i = FPR8_REGNUM; i <= next_fpr; i++)
	if (cfun_fpr_save_p (i))
	  {
	    rtx addr = plus_constant (Pmode, stack_pointer_rtx,
				      cfun_frame_layout.frame_size
				      + cfun_frame_layout.f8_offset
				      + offset);

	    insn = save_fpr (temp_reg, offset, i);
	    offset += 8;
	    RTX_FRAME_RELATED_P (insn) = 1;
	    add_reg_note (insn, REG_FRAME_RELATED_EXPR,
			  gen_rtx_SET (gen_rtx_MEM (DFmode, addr),
				       gen_rtx_REG (DFmode, i)));
	  }
    }

  /* Set frame pointer, if needed.  */

  if (frame_pointer_needed)
    {
      insn = emit_move_insn (hard_frame_pointer_rtx, stack_pointer_rtx);
      RTX_FRAME_RELATED_P (insn) = 1;
    }

  /* Set up got pointer, if needed.  */

  if (flag_pic && df_regs_ever_live_p (PIC_OFFSET_TABLE_REGNUM))
    {
      rtx_insn *insns = s390_load_got ();

      for (rtx_insn *insn = insns; insn; insn = NEXT_INSN (insn))
	annotate_constant_pool_refs (&PATTERN (insn));

      emit_insn (insns);
    }

  if (TARGET_TPF_PROFILING)
    {
      /* Generate a BAS instruction to serve as a function
	 entry intercept to facilitate the use of tracing
	 algorithms located at the branch target.  */
      emit_insn (gen_prologue_tpf ());

      /* Emit a blockage here so that all code
	 lies between the profiling mechanisms.  */
      emit_insn (gen_blockage ());
    }
}

/* Expand the epilogue into a bunch of separate insns.  */

void
s390_emit_epilogue (bool sibcall)
{
  rtx frame_pointer, return_reg, cfa_restores = NULL_RTX;
  int area_bottom, area_top, offset = 0;
  int next_offset;
  rtvec p;
  int i;

  if (TARGET_TPF_PROFILING)
    {

      /* Generate a BAS instruction to serve as a function
	 entry intercept to facilitate the use of tracing
	 algorithms located at the branch target.  */

      /* Emit a blockage here so that all code
         lies between the profiling mechanisms.  */
      emit_insn (gen_blockage ());

      emit_insn (gen_epilogue_tpf ());
    }

  /* Check whether to use frame or stack pointer for restore.  */

  frame_pointer = (frame_pointer_needed
		   ? hard_frame_pointer_rtx : stack_pointer_rtx);

  s390_frame_area (&area_bottom, &area_top);

  /* Check whether we can access the register save area.
     If not, increment the frame pointer as required.  */

  if (area_top <= area_bottom)
    {
      /* Nothing to restore.  */
    }
  else if (DISP_IN_RANGE (cfun_frame_layout.frame_size + area_bottom)
           && DISP_IN_RANGE (cfun_frame_layout.frame_size + area_top - 1))
    {
      /* Area is in range.  */
      offset = cfun_frame_layout.frame_size;
    }
  else
    {
      rtx insn, frame_off, cfa;

      offset = area_bottom < 0 ? -area_bottom : 0;
      frame_off = GEN_INT (cfun_frame_layout.frame_size - offset);

      cfa = gen_rtx_SET (frame_pointer,
			 gen_rtx_PLUS (Pmode, frame_pointer, frame_off));
      if (DISP_IN_RANGE (INTVAL (frame_off)))
	{
	  insn = gen_rtx_SET (frame_pointer,
			      gen_rtx_PLUS (Pmode, frame_pointer, frame_off));
	  insn = emit_insn (insn);
	}
      else
	{
	  if (!CONST_OK_FOR_K (INTVAL (frame_off)))
	    frame_off = force_const_mem (Pmode, frame_off);

	  insn = emit_insn (gen_add2_insn (frame_pointer, frame_off));
	  annotate_constant_pool_refs (&PATTERN (insn));
	}
      add_reg_note (insn, REG_CFA_ADJUST_CFA, cfa);
      RTX_FRAME_RELATED_P (insn) = 1;
    }

  /* Restore call saved fprs.  */

  if (TARGET_64BIT)
    {
      if (cfun_save_high_fprs_p)
	{
	  next_offset = cfun_frame_layout.f8_offset;
	  for (i = FPR8_REGNUM; i <= FPR15_REGNUM; i++)
	    {
	      if (cfun_fpr_save_p (i))
		{
		  restore_fpr (frame_pointer,
			       offset + next_offset, i);
		  cfa_restores
		    = alloc_reg_note (REG_CFA_RESTORE,
				      gen_rtx_REG (DFmode, i), cfa_restores);
		  next_offset += 8;
		}
	    }
	}

    }
  else
    {
      next_offset = cfun_frame_layout.f4_offset;
      /* f4, f6 */
      for (i = FPR4_REGNUM; i <= FPR4_REGNUM + 1; i++)
	{
	  if (cfun_fpr_save_p (i))
	    {
	      restore_fpr (frame_pointer,
			   offset + next_offset, i);
	      cfa_restores
		= alloc_reg_note (REG_CFA_RESTORE,
				  gen_rtx_REG (DFmode, i), cfa_restores);
	      next_offset += 8;
	    }
	  else if (!TARGET_PACKED_STACK)
	    next_offset += 8;
	}

    }

  /* Return register.  */

  return_reg = gen_rtx_REG (Pmode, RETURN_REGNUM);

  /* Restore call saved gprs.  */

  if (cfun_frame_layout.first_restore_gpr != -1)
    {
      rtx insn, addr;
      int i;

      /* Check for global register and save them
	 to stack location from where they get restored.  */

      for (i = cfun_frame_layout.first_restore_gpr;
	   i <= cfun_frame_layout.last_restore_gpr;
	   i++)
	{
	  if (global_not_special_regno_p (i))
	    {
	      addr = plus_constant (Pmode, frame_pointer,
				    offset + cfun_frame_layout.gprs_offset
				    + (i - cfun_frame_layout.first_save_gpr_slot)
				    * UNITS_PER_LONG);
	      addr = gen_rtx_MEM (Pmode, addr);
	      set_mem_alias_set (addr, get_frame_alias_set ());
	      emit_move_insn (addr, gen_rtx_REG (Pmode, i));
	    }
	  else
	    cfa_restores
	      = alloc_reg_note (REG_CFA_RESTORE,
				gen_rtx_REG (Pmode, i), cfa_restores);
	}

      if (! sibcall)
	{
	  /* Fetch return address from stack before load multiple,
	     this will do good for scheduling.

	     Only do this if we already decided that r14 needs to be
	     saved to a stack slot. (And not just because r14 happens to
	     be in between two GPRs which need saving.)  Otherwise it
	     would be difficult to take that decision back in
	     s390_optimize_prologue.  */
	  if (cfun_gpr_save_slot (RETURN_REGNUM) == SAVE_SLOT_STACK)
	    {
	      int return_regnum = find_unused_clobbered_reg();
	      if (!return_regnum)
		return_regnum = 4;
	      return_reg = gen_rtx_REG (Pmode, return_regnum);

	      addr = plus_constant (Pmode, frame_pointer,
				    offset + cfun_frame_layout.gprs_offset
				    + (RETURN_REGNUM
				       - cfun_frame_layout.first_save_gpr_slot)
				    * UNITS_PER_LONG);
	      addr = gen_rtx_MEM (Pmode, addr);
	      set_mem_alias_set (addr, get_frame_alias_set ());
	      emit_move_insn (return_reg, addr);

	      /* Once we did that optimization we have to make sure
		 s390_optimize_prologue does not try to remove the
		 store of r14 since we will not be able to find the
		 load issued here.  */
	      cfun_frame_layout.save_return_addr_p = true;
	    }
	}

      insn = restore_gprs (frame_pointer,
			   offset + cfun_frame_layout.gprs_offset
			   + (cfun_frame_layout.first_restore_gpr
			      - cfun_frame_layout.first_save_gpr_slot)
			   * UNITS_PER_LONG,
			   cfun_frame_layout.first_restore_gpr,
			   cfun_frame_layout.last_restore_gpr);
      insn = emit_insn (insn);
      REG_NOTES (insn) = cfa_restores;
      add_reg_note (insn, REG_CFA_DEF_CFA,
		    plus_constant (Pmode, stack_pointer_rtx,
				   STACK_POINTER_OFFSET));
      RTX_FRAME_RELATED_P (insn) = 1;
    }

  s390_restore_gprs_from_fprs ();

  if (! sibcall)
    {

      /* Return to caller.  */

      p = rtvec_alloc (2);

      RTVEC_ELT (p, 0) = ret_rtx;
      RTVEC_ELT (p, 1) = gen_rtx_USE (VOIDmode, return_reg);
      emit_jump_insn (gen_rtx_PARALLEL (VOIDmode, p));
    }
}

/* Implement TARGET_SET_UP_BY_PROLOGUE.  */

static void
s300_set_up_by_prologue (hard_reg_set_container *regs)
{
  if (cfun->machine->base_reg
      && !call_really_used_regs[REGNO (cfun->machine->base_reg)])
    SET_HARD_REG_BIT (regs->set, REGNO (cfun->machine->base_reg));
}

/* -fsplit-stack support.  */

/* A SYMBOL_REF for __morestack.  */
static GTY(()) rtx morestack_ref;

/* When using -fsplit-stack, the allocation routines set a field in
   the TCB to the bottom of the stack plus this much space, measured
   in bytes.  */

#define SPLIT_STACK_AVAILABLE 1024

/* Emit -fsplit-stack prologue, which goes before the regular function
   prologue.  */

void
s390_expand_split_stack_prologue (void)
{
  rtx r1, guard, cc = NULL;
  rtx_insn *insn;
  /* Offset from thread pointer to __private_ss.  */
  int psso = TARGET_64BIT ? 0x38 : 0x20;
  /* Pointer size in bytes.  */
  /* Frame size and argument size - the two parameters to __morestack.  */
  HOST_WIDE_INT frame_size = cfun_frame_layout.frame_size;
  /* Align argument size to 8 bytes - simplifies __morestack code.  */
  HOST_WIDE_INT args_size = crtl->args.size >= 0
			    ? ((crtl->args.size + 7) & ~7)
			    : 0;
  /* Label to be called by __morestack.  */
  rtx_code_label *call_done = NULL;
  rtx_code_label *parm_base = NULL;
  rtx tmp;

  gcc_assert (flag_split_stack && reload_completed);
  if (!TARGET_CPU_ZARCH)
    {
      sorry ("CPUs older than z900 are not supported for -fsplit-stack");
      return;
    }

  r1 = gen_rtx_REG (Pmode, 1);

  /* If no stack frame will be allocated, don't do anything.  */
  if (!frame_size)
    {
      if (cfun->machine->split_stack_varargs_pointer != NULL_RTX)
	{
	  /* If va_start is used, just use r15.  */
	  emit_move_insn (r1,
			 gen_rtx_PLUS (Pmode, stack_pointer_rtx,
				       GEN_INT (STACK_POINTER_OFFSET)));

	}
      return;
    }

  if (morestack_ref == NULL_RTX)
    {
      morestack_ref = gen_rtx_SYMBOL_REF (Pmode, "__morestack");
      SYMBOL_REF_FLAGS (morestack_ref) |= (SYMBOL_FLAG_LOCAL
					   | SYMBOL_FLAG_FUNCTION);
    }

  if (CONST_OK_FOR_K (frame_size) || CONST_OK_FOR_Op (frame_size))
    {
      /* If frame_size will fit in an add instruction, do a stack space
	 check, and only call __morestack if there's not enough space.  */

      /* Get thread pointer.  r1 is the only register we can always destroy - r0
	 could contain a static chain (and cannot be used to address memory
	 anyway), r2-r6 can contain parameters, and r6-r15 are callee-saved.  */
      emit_move_insn (r1, gen_rtx_REG (Pmode, TP_REGNUM));
      /* Aim at __private_ss.  */
      guard = gen_rtx_MEM (Pmode, plus_constant (Pmode, r1, psso));

      /* If less that 1kiB used, skip addition and compare directly with
	 __private_ss.  */
      if (frame_size > SPLIT_STACK_AVAILABLE)
	{
	  emit_move_insn (r1, guard);
	  if (TARGET_64BIT)
	    emit_insn (gen_adddi3 (r1, r1, GEN_INT (frame_size)));
	  else
	    emit_insn (gen_addsi3 (r1, r1, GEN_INT (frame_size)));
	  guard = r1;
	}

      /* Compare the (maybe adjusted) guard with the stack pointer.  */
      cc = s390_emit_compare (LT, stack_pointer_rtx, guard);
    }

  call_done = gen_label_rtx ();
  parm_base = gen_label_rtx ();

  /* Emit the parameter block.  */
  tmp = gen_split_stack_data (parm_base, call_done,
			      GEN_INT (frame_size),
			      GEN_INT (args_size));
  insn = emit_insn (tmp);
  add_reg_note (insn, REG_LABEL_OPERAND, call_done);
  LABEL_NUSES (call_done)++;
  add_reg_note (insn, REG_LABEL_OPERAND, parm_base);
  LABEL_NUSES (parm_base)++;

  /* %r1 = litbase.  */
  insn = emit_move_insn (r1, gen_rtx_LABEL_REF (VOIDmode, parm_base));
  add_reg_note (insn, REG_LABEL_OPERAND, parm_base);
  LABEL_NUSES (parm_base)++;

  /* Now, we need to call __morestack.  It has very special calling
     conventions: it preserves param/return/static chain registers for
     calling main function body, and looks for its own parameters at %r1. */

  if (cc != NULL)
    {
      tmp = gen_split_stack_cond_call (morestack_ref, cc, call_done);

      insn = emit_jump_insn (tmp);
      JUMP_LABEL (insn) = call_done;
      LABEL_NUSES (call_done)++;

      /* Mark the jump as very unlikely to be taken.  */
      add_int_reg_note (insn, REG_BR_PROB, REG_BR_PROB_BASE / 100);

      if (cfun->machine->split_stack_varargs_pointer != NULL_RTX)
	{
	  /* If va_start is used, and __morestack was not called, just use
	     r15.  */
	  emit_move_insn (r1,
			 gen_rtx_PLUS (Pmode, stack_pointer_rtx,
				       GEN_INT (STACK_POINTER_OFFSET)));
	}
    }
  else
    {
      tmp = gen_split_stack_call (morestack_ref, call_done);
      insn = emit_jump_insn (tmp);
      JUMP_LABEL (insn) = call_done;
      LABEL_NUSES (call_done)++;
      emit_barrier ();
    }

  /* __morestack will call us here.  */

  emit_label (call_done);
}

/* We may have to tell the dataflow pass that the split stack prologue
   is initializing a register.  */

static void
s390_live_on_entry (bitmap regs)
{
  if (cfun->machine->split_stack_varargs_pointer != NULL_RTX)
    {
      gcc_assert (flag_split_stack);
      bitmap_set_bit (regs, 1);
    }
}

/* Return true if the function can use simple_return to return outside
   of a shrink-wrapped region.  At present shrink-wrapping is supported
   in all cases.  */

bool
s390_can_use_simple_return_insn (void)
{
  return true;
}

/* Return true if the epilogue is guaranteed to contain only a return
   instruction and if a direct return can therefore be used instead.
   One of the main advantages of using direct return instructions
   is that we can then use conditional returns.  */

bool
s390_can_use_return_insn (void)
{
  int i;

  if (!reload_completed)
    return false;

  if (crtl->profile)
    return false;

  if (TARGET_TPF_PROFILING)
    return false;

  for (i = 0; i < 16; i++)
    if (cfun_gpr_save_slot (i) != SAVE_SLOT_NONE)
      return false;

  /* For 31 bit this is not covered by the frame_size check below
     since f4, f6 are saved in the register save area without needing
     additional stack space.  */
  if (!TARGET_64BIT
      && (cfun_fpr_save_p (FPR4_REGNUM) || cfun_fpr_save_p (FPR6_REGNUM)))
    return false;

  if (cfun->machine->base_reg
      && !call_really_used_regs[REGNO (cfun->machine->base_reg)])
    return false;

  return cfun_frame_layout.frame_size == 0;
}

/* The VX ABI differs for vararg functions.  Therefore we need the
   prototype of the callee to be available when passing vector type
   values.  */
static const char *
s390_invalid_arg_for_unprototyped_fn (const_tree typelist, const_tree funcdecl, const_tree val)
{
  return ((TARGET_VX_ABI
	   && typelist == 0
	   && VECTOR_TYPE_P (TREE_TYPE (val))
	   && (funcdecl == NULL_TREE
	       || (TREE_CODE (funcdecl) == FUNCTION_DECL
		   && DECL_BUILT_IN_CLASS (funcdecl) != BUILT_IN_MD)))
	  ? N_("vector argument passed to unprototyped function")
	  : NULL);
}


/* Return the size in bytes of a function argument of
   type TYPE and/or mode MODE.  At least one of TYPE or
   MODE must be specified.  */

static int
s390_function_arg_size (machine_mode mode, const_tree type)
{
  if (type)
    return int_size_in_bytes_hwi (type);

  /* No type info available for some library calls ...  */
  if (mode != BLKmode)
    return GET_MODE_SIZE (mode);

  /* If we have neither type nor mode, abort */
  gcc_unreachable ();
}

/* Return true if a function argument of type TYPE and mode MODE
   is to be passed in a vector register, if available.  */

bool
s390_function_arg_vector (machine_mode mode, const_tree type)
{
  if (!TARGET_VX_ABI)
    return false;

  if (s390_function_arg_size (mode, type) > 16)
    return false;

  /* No type info available for some library calls ...  */
  if (!type)
    return VECTOR_MODE_P (mode);

  /* The ABI says that record types with a single member are treated
     just like that member would be.  */
  while (TREE_CODE (type) == RECORD_TYPE)
    {
      tree field, single = NULL_TREE;

      for (field = TYPE_FIELDS (type); field; field = DECL_CHAIN (field))
	{
	  if (TREE_CODE (field) != FIELD_DECL)
	    continue;

	  if (single == NULL_TREE)
	    single = TREE_TYPE (field);
	  else
	    return false;
	}

      if (single == NULL_TREE)
	return false;
      else
	{
	  /* If the field declaration adds extra byte due to
	     e.g. padding this is not accepted as vector type.  */
	  if (int_size_in_bytes_hwi (single) <= 0
	      || int_size_in_bytes_hwi (single) != int_size_in_bytes_hwi (type))
	    return false;
	  type = single;
	}
    }

  return VECTOR_TYPE_P (type);
}

/* Return true if a function argument of type TYPE and mode MODE
   is to be passed in a floating-point register, if available.  */

static bool
s390_function_arg_float (machine_mode mode, const_tree type)
{
  if (s390_function_arg_size (mode, type) > 8)
    return false;

  /* Soft-float changes the ABI: no floating-point registers are used.  */
  if (TARGET_SOFT_FLOAT)
    return false;

  /* No type info available for some library calls ...  */
  if (!type)
    return mode == SFmode || mode == DFmode || mode == SDmode || mode == DDmode;

  /* The ABI says that record types with a single member are treated
     just like that member would be.  */
  while (TREE_CODE (type) == RECORD_TYPE)
    {
      tree field, single = NULL_TREE;

      for (field = TYPE_FIELDS (type); field; field = DECL_CHAIN (field))
	{
	  if (TREE_CODE (field) != FIELD_DECL)
	    continue;

	  if (single == NULL_TREE)
	    single = TREE_TYPE (field);
	  else
	    return false;
	}

      if (single == NULL_TREE)
	return false;
      else
	type = single;
    }

  return TREE_CODE (type) == REAL_TYPE;
}

/* Return true if a function argument of type TYPE and mode MODE
   is to be passed in an integer register, or a pair of integer
   registers, if available.  */

static bool
s390_function_arg_integer (machine_mode mode, const_tree type)
{
  int size = s390_function_arg_size (mode, type);
  if (size > 8)
    return false;

  /* No type info available for some library calls ...  */
  if (!type)
    return GET_MODE_CLASS (mode) == MODE_INT
	   || (TARGET_SOFT_FLOAT &&  SCALAR_FLOAT_MODE_P (mode));

  /* We accept small integral (and similar) types.  */
  if (INTEGRAL_TYPE_P (type)
      || POINTER_TYPE_P (type)
      || TREE_CODE (type) == NULLPTR_TYPE
      || TREE_CODE (type) == OFFSET_TYPE
      || (TARGET_SOFT_FLOAT && TREE_CODE (type) == REAL_TYPE))
    return true;

  /* We also accept structs of size 1, 2, 4, 8 that are not
     passed in floating-point registers.  */
  if (AGGREGATE_TYPE_P (type)
      && exact_log2 (size) >= 0
      && !s390_function_arg_float (mode, type))
    return true;

  return false;
}

/* Return 1 if a function argument of type TYPE and mode MODE
   is to be passed by reference.  The ABI specifies that only
   structures of size 1, 2, 4, or 8 bytes are passed by value,
   all other structures (and complex numbers) are passed by
   reference.  */

static bool
s390_pass_by_reference (cumulative_args_t ca ATTRIBUTE_UNUSED,
			machine_mode mode, const_tree type,
			bool named ATTRIBUTE_UNUSED)
{
  int size = s390_function_arg_size (mode, type);

  if (s390_function_arg_vector (mode, type))
    return false;

  if (size > 8)
    return true;

  if (type)
    {
      if (AGGREGATE_TYPE_P (type) && exact_log2 (size) < 0)
        return true;

      if (TREE_CODE (type) == COMPLEX_TYPE
	  || TREE_CODE (type) == VECTOR_TYPE)
	return true;
    }

  return false;
}

/* Update the data in CUM to advance over an argument of mode MODE and
   data type TYPE.  (TYPE is null for libcalls where that information
   may not be available.).  The boolean NAMED specifies whether the
   argument is a named argument (as opposed to an unnamed argument
   matching an ellipsis).  */

static void
s390_function_arg_advance (cumulative_args_t cum_v, machine_mode mode,
			   const_tree type, bool named)
{
  CUMULATIVE_ARGS *cum = get_cumulative_args (cum_v);

  if (s390_function_arg_vector (mode, type))
    {
      /* We are called for unnamed vector stdarg arguments which are
	 passed on the stack.  In this case this hook does not have to
	 do anything since stack arguments are tracked by common
	 code.  */
      if (!named)
	return;
      cum->vrs += 1;
    }
  else if (s390_function_arg_float (mode, type))
    {
      cum->fprs += 1;
    }
  else if (s390_function_arg_integer (mode, type))
    {
      int size = s390_function_arg_size (mode, type);
      cum->gprs += ((size + UNITS_PER_LONG - 1) / UNITS_PER_LONG);
    }
  else
    gcc_unreachable ();
}

/* Define where to put the arguments to a function.
   Value is zero to push the argument on the stack,
   or a hard register in which to store the argument.

   MODE is the argument's machine mode.
   TYPE is the data type of the argument (as a tree).
    This is null for libcalls where that information may
    not be available.
   CUM is a variable of type CUMULATIVE_ARGS which gives info about
    the preceding args and about the function being called.
   NAMED is nonzero if this argument is a named parameter
    (otherwise it is an extra parameter matching an ellipsis).

   On S/390, we use general purpose registers 2 through 6 to
   pass integer, pointer, and certain structure arguments, and
   floating point registers 0 and 2 (0, 2, 4, and 6 on 64-bit)
   to pass floating point arguments.  All remaining arguments
   are pushed to the stack.  */

static rtx
s390_function_arg (cumulative_args_t cum_v, machine_mode mode,
		   const_tree type, bool named)
{
  CUMULATIVE_ARGS *cum = get_cumulative_args (cum_v);

  if (!named)
    s390_check_type_for_vector_abi (type, true, false);

  if (s390_function_arg_vector (mode, type))
    {
      /* Vector arguments being part of the ellipsis are passed on the
	 stack.  */
      if (!named || (cum->vrs + 1 > VEC_ARG_NUM_REG))
	return NULL_RTX;

      return gen_rtx_REG (mode, cum->vrs + FIRST_VEC_ARG_REGNO);
    }
  else if (s390_function_arg_float (mode, type))
    {
      if (cum->fprs + 1 > FP_ARG_NUM_REG)
	return NULL_RTX;
      else
	return gen_rtx_REG (mode, cum->fprs + 16);
    }
  else if (s390_function_arg_integer (mode, type))
    {
      int size = s390_function_arg_size (mode, type);
      int n_gprs = (size + UNITS_PER_LONG - 1) / UNITS_PER_LONG;

      if (cum->gprs + n_gprs > GP_ARG_NUM_REG)
	return NULL_RTX;
      else if (n_gprs == 1 || UNITS_PER_WORD == UNITS_PER_LONG)
	return gen_rtx_REG (mode, cum->gprs + 2);
      else if (n_gprs == 2)
	{
	  rtvec p = rtvec_alloc (2);

	  RTVEC_ELT (p, 0)
	    = gen_rtx_EXPR_LIST (SImode, gen_rtx_REG (SImode, cum->gprs + 2),
					 const0_rtx);
	  RTVEC_ELT (p, 1)
	    = gen_rtx_EXPR_LIST (SImode, gen_rtx_REG (SImode, cum->gprs + 3),
					 GEN_INT (4));

	  return gen_rtx_PARALLEL (mode, p);
	}
    }

  /* After the real arguments, expand_call calls us once again
     with a void_type_node type.  Whatever we return here is
     passed as operand 2 to the call expanders.

     We don't need this feature ...  */
  else if (type == void_type_node)
    return const0_rtx;

  gcc_unreachable ();
}

/* Return true if return values of type TYPE should be returned
   in a memory buffer whose address is passed by the caller as
   hidden first argument.  */

static bool
s390_return_in_memory (const_tree type, const_tree fundecl ATTRIBUTE_UNUSED)
{
  /* We accept small integral (and similar) types.  */
  if (INTEGRAL_TYPE_P (type)
      || POINTER_TYPE_P (type)
      || TREE_CODE (type) == OFFSET_TYPE
      || TREE_CODE (type) == REAL_TYPE)
    return int_size_in_bytes_hwi (type) > 8;

  /* vector types which fit into a VR.  */
  if (TARGET_VX_ABI
      && VECTOR_TYPE_P (type)
      && int_size_in_bytes_hwi (type) <= 16)
    return false;

  /* Aggregates and similar constructs are always returned
     in memory.  */
  if (AGGREGATE_TYPE_P (type)
      || TREE_CODE (type) == COMPLEX_TYPE
      || VECTOR_TYPE_P (type))
    return true;

  /* ??? We get called on all sorts of random stuff from
     aggregate_value_p.  We can't abort, but it's not clear
     what's safe to return.  Pretend it's a struct I guess.  */
  return true;
}

/* Function arguments and return values are promoted to word size.  */

static machine_mode
s390_promote_function_mode (const_tree type, machine_mode mode,
                            int *punsignedp,
                            const_tree fntype ATTRIBUTE_UNUSED,
                            int for_return ATTRIBUTE_UNUSED)
{
  if (INTEGRAL_MODE_P (mode)
      && GET_MODE_SIZE (mode) < UNITS_PER_LONG)
    {
      if (type != NULL_TREE && POINTER_TYPE_P (type))
	*punsignedp = POINTERS_EXTEND_UNSIGNED;
      return Pmode;
    }

  return mode;
}

/* Define where to return a (scalar) value of type RET_TYPE.
   If RET_TYPE is null, define where to return a (scalar)
   value of mode MODE from a libcall.  */

static rtx
s390_function_and_libcall_value (machine_mode mode,
				 const_tree ret_type,
				 const_tree fntype_or_decl,
				 bool outgoing ATTRIBUTE_UNUSED)
{
  /* For vector return types it is important to use the RET_TYPE
     argument whenever available since the middle-end might have
     changed the mode to a scalar mode.  */
  bool vector_ret_type_p = ((ret_type && VECTOR_TYPE_P (ret_type))
			    || (!ret_type && VECTOR_MODE_P (mode)));

  /* For normal functions perform the promotion as
     promote_function_mode would do.  */
  if (ret_type)
    {
      int unsignedp = TYPE_UNSIGNED (ret_type);
      mode = promote_function_mode (ret_type, mode, &unsignedp,
				    fntype_or_decl, 1);
    }

  gcc_assert (GET_MODE_CLASS (mode) == MODE_INT
	      || SCALAR_FLOAT_MODE_P (mode)
	      || (TARGET_VX_ABI && vector_ret_type_p));
  gcc_assert (GET_MODE_SIZE (mode) <= (TARGET_VX_ABI ? 16 : 8));

  if (TARGET_VX_ABI && vector_ret_type_p)
    return gen_rtx_REG (mode, FIRST_VEC_ARG_REGNO);
  else if (TARGET_HARD_FLOAT && SCALAR_FLOAT_MODE_P (mode))
    return gen_rtx_REG (mode, 16);
  else if (GET_MODE_SIZE (mode) <= UNITS_PER_LONG
	   || UNITS_PER_LONG == UNITS_PER_WORD)
    return gen_rtx_REG (mode, 2);
  else if (GET_MODE_SIZE (mode) == 2 * UNITS_PER_LONG)
    {
      /* This case is triggered when returning a 64 bit value with
	 -m31 -mzarch.  Although the value would fit into a single
	 register it has to be forced into a 32 bit register pair in
	 order to match the ABI.  */
      rtvec p = rtvec_alloc (2);

      RTVEC_ELT (p, 0)
	= gen_rtx_EXPR_LIST (SImode, gen_rtx_REG (SImode, 2), const0_rtx);
      RTVEC_ELT (p, 1)
	= gen_rtx_EXPR_LIST (SImode, gen_rtx_REG (SImode, 3), GEN_INT (4));

      return gen_rtx_PARALLEL (mode, p);
    }

  gcc_unreachable ();
}

/* Define where to return a scalar return value of type RET_TYPE.  */

static rtx
s390_function_value (const_tree ret_type, const_tree fn_decl_or_type,
		     bool outgoing)
{
  return s390_function_and_libcall_value (TYPE_MODE (ret_type), ret_type,
					  fn_decl_or_type, outgoing);
}

/* Define where to return a scalar libcall return value of mode
   MODE.  */

static rtx
s390_libcall_value (machine_mode mode, const_rtx fun ATTRIBUTE_UNUSED)
{
  return s390_function_and_libcall_value (mode, NULL_TREE,
					  NULL_TREE, true);
}


/* Create and return the va_list datatype.

   On S/390, va_list is an array type equivalent to

      typedef struct __va_list_tag
        {
            long __gpr;
            long __fpr;
            void *__overflow_arg_area;
            void *__reg_save_area;
        } va_list[1];

   where __gpr and __fpr hold the number of general purpose
   or floating point arguments used up to now, respectively,
   __overflow_arg_area points to the stack location of the
   next argument passed on the stack, and __reg_save_area
   always points to the start of the register area in the
   call frame of the current function.  The function prologue
   saves all registers used for argument passing into this
   area if the function uses variable arguments.  */

static tree
s390_build_builtin_va_list (void)
{
  tree f_gpr, f_fpr, f_ovf, f_sav, record, type_decl;

  record = lang_hooks.types.make_type (RECORD_TYPE);

  type_decl =
    build_decl (BUILTINS_LOCATION,
		TYPE_DECL, get_identifier ("__va_list_tag"), record);

  f_gpr = build_decl (BUILTINS_LOCATION,
		      FIELD_DECL, get_identifier ("__gpr"),
		      long_integer_type_node);
  f_fpr = build_decl (BUILTINS_LOCATION,
		      FIELD_DECL, get_identifier ("__fpr"),
		      long_integer_type_node);
  f_ovf = build_decl (BUILTINS_LOCATION,
		      FIELD_DECL, get_identifier ("__overflow_arg_area"),
		      ptr_type_node);
  f_sav = build_decl (BUILTINS_LOCATION,
		      FIELD_DECL, get_identifier ("__reg_save_area"),
		      ptr_type_node);

  va_list_gpr_counter_field = f_gpr;
  va_list_fpr_counter_field = f_fpr;

  DECL_FIELD_CONTEXT (f_gpr) = record;
  DECL_FIELD_CONTEXT (f_fpr) = record;
  DECL_FIELD_CONTEXT (f_ovf) = record;
  DECL_FIELD_CONTEXT (f_sav) = record;

  TYPE_STUB_DECL (record) = type_decl;
  TYPE_NAME (record) = type_decl;
  TYPE_FIELDS (record) = f_gpr;
  DECL_CHAIN (f_gpr) = f_fpr;
  DECL_CHAIN (f_fpr) = f_ovf;
  DECL_CHAIN (f_ovf) = f_sav;

  layout_type (record);

  /* The correct type is an array type of one element.  */
  return build_array_type (record, build_index_type (size_zero_node));
}

/* Implement va_start by filling the va_list structure VALIST.
   STDARG_P is always true, and ignored.
   NEXTARG points to the first anonymous stack argument.

   The following global variables are used to initialize
   the va_list structure:

     crtl->args.info:
       holds number of gprs and fprs used for named arguments.
     crtl->args.arg_offset_rtx:
       holds the offset of the first anonymous stack argument
       (relative to the virtual arg pointer).  */

static void
s390_va_start (tree valist, rtx nextarg ATTRIBUTE_UNUSED)
{
  HOST_WIDE_INT n_gpr, n_fpr;
  int off;
  tree f_gpr, f_fpr, f_ovf, f_sav;
  tree gpr, fpr, ovf, sav, t;

  f_gpr = TYPE_FIELDS (TREE_TYPE (va_list_type_node));
  f_fpr = DECL_CHAIN (f_gpr);
  f_ovf = DECL_CHAIN (f_fpr);
  f_sav = DECL_CHAIN (f_ovf);

  valist = build_simple_mem_ref (valist);
  gpr = build3 (COMPONENT_REF, TREE_TYPE (f_gpr), valist, f_gpr, NULL_TREE);
  fpr = build3 (COMPONENT_REF, TREE_TYPE (f_fpr), valist, f_fpr, NULL_TREE);
  ovf = build3 (COMPONENT_REF, TREE_TYPE (f_ovf), valist, f_ovf, NULL_TREE);
  sav = build3 (COMPONENT_REF, TREE_TYPE (f_sav), valist, f_sav, NULL_TREE);

  /* Count number of gp and fp argument registers used.  */

  n_gpr = crtl->args.info.gprs;
  n_fpr = crtl->args.info.fprs;

  if (cfun->va_list_gpr_size)
    {
      t = build2 (MODIFY_EXPR, TREE_TYPE (gpr), gpr,
		  build_int_cst (NULL_TREE, n_gpr));
      TREE_SIDE_EFFECTS (t) = 1;
      expand_expr (t, const0_rtx, VOIDmode, EXPAND_NORMAL);
    }

  if (cfun->va_list_fpr_size)
    {
      t = build2 (MODIFY_EXPR, TREE_TYPE (fpr), fpr,
	          build_int_cst (NULL_TREE, n_fpr));
      TREE_SIDE_EFFECTS (t) = 1;
      expand_expr (t, const0_rtx, VOIDmode, EXPAND_NORMAL);
    }

  if (flag_split_stack
     && (lookup_attribute ("no_split_stack", DECL_ATTRIBUTES (cfun->decl))
         == NULL)
     && cfun->machine->split_stack_varargs_pointer == NULL_RTX)
    {
      rtx reg;
      rtx_insn *seq;

      reg = gen_reg_rtx (Pmode);
      cfun->machine->split_stack_varargs_pointer = reg;

      start_sequence ();
      emit_move_insn (reg, gen_rtx_REG (Pmode, 1));
      seq = get_insns ();
      end_sequence ();

      push_topmost_sequence ();
      emit_insn_after (seq, entry_of_function ());
      pop_topmost_sequence ();
    }

  /* Find the overflow area.
     FIXME: This currently is too pessimistic when the vector ABI is
     enabled.  In that case we *always* set up the overflow area
     pointer.  */
  if (n_gpr + cfun->va_list_gpr_size > GP_ARG_NUM_REG
      || n_fpr + cfun->va_list_fpr_size > FP_ARG_NUM_REG
      || TARGET_VX_ABI)
    {
      if (cfun->machine->split_stack_varargs_pointer == NULL_RTX)
        t = make_tree (TREE_TYPE (ovf), virtual_incoming_args_rtx);
      else
        t = make_tree (TREE_TYPE (ovf), cfun->machine->split_stack_varargs_pointer);

      off = INTVAL (crtl->args.arg_offset_rtx);
      off = off < 0 ? 0 : off;
      if (TARGET_DEBUG_ARG)
	fprintf (stderr, "va_start: n_gpr = %d, n_fpr = %d off %d\n",
		 (int)n_gpr, (int)n_fpr, off);

      t = fold_build_pointer_plus_hwi (t, off);

      t = build2 (MODIFY_EXPR, TREE_TYPE (ovf), ovf, t);
      TREE_SIDE_EFFECTS (t) = 1;
      expand_expr (t, const0_rtx, VOIDmode, EXPAND_NORMAL);
    }

  /* Find the register save area.  */
  if ((cfun->va_list_gpr_size && n_gpr < GP_ARG_NUM_REG)
      || (cfun->va_list_fpr_size && n_fpr < FP_ARG_NUM_REG))
    {
      t = make_tree (TREE_TYPE (sav), return_address_pointer_rtx);
      t = fold_build_pointer_plus_hwi (t, -RETURN_REGNUM * UNITS_PER_LONG);

      t = build2 (MODIFY_EXPR, TREE_TYPE (sav), sav, t);
      TREE_SIDE_EFFECTS (t) = 1;
      expand_expr (t, const0_rtx, VOIDmode, EXPAND_NORMAL);
    }
}

/* Implement va_arg by updating the va_list structure
   VALIST as required to retrieve an argument of type
   TYPE, and returning that argument.

   Generates code equivalent to:

   if (integral value) {
     if (size  <= 4 && args.gpr < 5 ||
         size  > 4 && args.gpr < 4 )
       ret = args.reg_save_area[args.gpr+8]
     else
       ret = *args.overflow_arg_area++;
   } else if (vector value) {
       ret = *args.overflow_arg_area;
       args.overflow_arg_area += size / 8;
   } else if (float value) {
     if (args.fgpr < 2)
       ret = args.reg_save_area[args.fpr+64]
     else
       ret = *args.overflow_arg_area++;
   } else if (aggregate value) {
     if (args.gpr < 5)
       ret = *args.reg_save_area[args.gpr]
     else
       ret = **args.overflow_arg_area++;
   } */

static tree
s390_gimplify_va_arg (tree valist, tree type, gimple_seq *pre_p,
		      gimple_seq *post_p ATTRIBUTE_UNUSED)
{
  tree f_gpr, f_fpr, f_ovf, f_sav;
  tree gpr, fpr, ovf, sav, reg, t, u;
  int indirect_p, size, n_reg, sav_ofs, sav_scale, max_reg;
  tree lab_false, lab_over = NULL_TREE;
  tree addr = create_tmp_var (ptr_type_node, "addr");
  bool left_align_p; /* How a value < UNITS_PER_LONG is aligned within
			a stack slot.  */

  f_gpr = TYPE_FIELDS (TREE_TYPE (va_list_type_node));
  f_fpr = DECL_CHAIN (f_gpr);
  f_ovf = DECL_CHAIN (f_fpr);
  f_sav = DECL_CHAIN (f_ovf);

  gpr = build3 (COMPONENT_REF, TREE_TYPE (f_gpr), valist, f_gpr, NULL_TREE);
  fpr = build3 (COMPONENT_REF, TREE_TYPE (f_fpr), valist, f_fpr, NULL_TREE);
  sav = build3 (COMPONENT_REF, TREE_TYPE (f_sav), valist, f_sav, NULL_TREE);

  /* The tree for args* cannot be shared between gpr/fpr and ovf since
     both appear on a lhs.  */
  valist = unshare_expr (valist);
  ovf = build3 (COMPONENT_REF, TREE_TYPE (f_ovf), valist, f_ovf, NULL_TREE);

  size = int_size_in_bytes_hwi (type);

  s390_check_type_for_vector_abi (type, true, false);

  if (pass_by_reference (NULL, TYPE_MODE (type), type, false))
    {
      if (TARGET_DEBUG_ARG)
	{
	  fprintf (stderr, "va_arg: aggregate type");
	  debug_tree (type);
	}

      /* Aggregates are passed by reference.  */
      indirect_p = 1;
      reg = gpr;
      n_reg = 1;

      /* kernel stack layout on 31 bit: It is assumed here that no padding
	 will be added by s390_frame_info because for va_args always an even
	 number of gprs has to be saved r15-r2 = 14 regs.  */
      sav_ofs = 2 * UNITS_PER_LONG;
      sav_scale = UNITS_PER_LONG;
      size = UNITS_PER_LONG;
      max_reg = GP_ARG_NUM_REG - n_reg;
      left_align_p = false;
    }
  else if (s390_function_arg_vector (TYPE_MODE (type), type))
    {
      if (TARGET_DEBUG_ARG)
	{
	  fprintf (stderr, "va_arg: vector type");
	  debug_tree (type);
	}

      indirect_p = 0;
      reg = NULL_TREE;
      n_reg = 0;
      sav_ofs = 0;
      sav_scale = 8;
      max_reg = 0;
      left_align_p = true;
    }
  else if (s390_function_arg_float (TYPE_MODE (type), type))
    {
      if (TARGET_DEBUG_ARG)
	{
	  fprintf (stderr, "va_arg: float type");
	  debug_tree (type);
	}

      /* FP args go in FP registers, if present.  */
      indirect_p = 0;
      reg = fpr;
      n_reg = 1;
      sav_ofs = 16 * UNITS_PER_LONG;
      sav_scale = 8;
      max_reg = FP_ARG_NUM_REG - n_reg;
      left_align_p = false;
    }
  else
    {
      if (TARGET_DEBUG_ARG)
	{
	  fprintf (stderr, "va_arg: other type");
	  debug_tree (type);
	}

      /* Otherwise into GP registers.  */
      indirect_p = 0;
      reg = gpr;
      n_reg = (size + UNITS_PER_LONG - 1) / UNITS_PER_LONG;

      /* kernel stack layout on 31 bit: It is assumed here that no padding
	 will be added by s390_frame_info because for va_args always an even
	 number of gprs has to be saved r15-r2 = 14 regs.  */
      sav_ofs = 2 * UNITS_PER_LONG;

      if (size < UNITS_PER_LONG)
	sav_ofs += UNITS_PER_LONG - size;

      sav_scale = UNITS_PER_LONG;
      max_reg = GP_ARG_NUM_REG - n_reg;
      left_align_p = false;
    }

  /* Pull the value out of the saved registers ...  */

  if (reg != NULL_TREE)
    {
      /*
	if (reg > ((typeof (reg))max_reg))
          goto lab_false;

        addr = sav + sav_ofs + reg * save_scale;

	goto lab_over;

        lab_false:
      */

      lab_false = create_artificial_label (UNKNOWN_LOCATION);
      lab_over = create_artificial_label (UNKNOWN_LOCATION);

      t = fold_convert (TREE_TYPE (reg), size_int (max_reg));
      t = build2 (GT_EXPR, boolean_type_node, reg, t);
      u = build1 (GOTO_EXPR, void_type_node, lab_false);
      t = build3 (COND_EXPR, void_type_node, t, u, NULL_TREE);
      gimplify_and_add (t, pre_p);

      t = fold_build_pointer_plus_hwi (sav, sav_ofs);
      u = build2 (MULT_EXPR, TREE_TYPE (reg), reg,
		  fold_convert (TREE_TYPE (reg), size_int (sav_scale)));
      t = fold_build_pointer_plus (t, u);

      gimplify_assign (addr, t, pre_p);

      gimple_seq_add_stmt (pre_p, gimple_build_goto (lab_over));

      gimple_seq_add_stmt (pre_p, gimple_build_label (lab_false));
    }

  /* ... Otherwise out of the overflow area.  */

  t = ovf;
  if (size < UNITS_PER_LONG && !left_align_p)
    t = fold_build_pointer_plus_hwi (t, UNITS_PER_LONG - size);

  gimplify_expr (&t, pre_p, NULL, is_gimple_val, fb_rvalue);

  gimplify_assign (addr, t, pre_p);

  if (size < UNITS_PER_LONG && left_align_p)
    t = fold_build_pointer_plus_hwi (t, UNITS_PER_LONG);
  else
    t = fold_build_pointer_plus_hwi (t, size);

  gimplify_assign (ovf, t, pre_p);

  if (reg != NULL_TREE)
    gimple_seq_add_stmt (pre_p, gimple_build_label (lab_over));


  /* Increment register save count.  */

  if (n_reg > 0)
    {
      u = build2 (PREINCREMENT_EXPR, TREE_TYPE (reg), reg,
		  fold_convert (TREE_TYPE (reg), size_int (n_reg)));
      gimplify_and_add (u, pre_p);
    }

  if (indirect_p)
    {
      t = build_pointer_type_for_mode (build_pointer_type (type),
				       ptr_mode, true);
      addr = fold_convert (t, addr);
      addr = build_va_arg_indirect_ref (addr);
    }
  else
    {
      t = build_pointer_type_for_mode (type, ptr_mode, true);
      addr = fold_convert (t, addr);
    }

  return build_va_arg_indirect_ref (addr);
}

/* Emit rtl for the tbegin or tbegin_retry (RETRY != NULL_RTX)
   expanders.
   DEST  - Register location where CC will be stored.
   TDB   - Pointer to a 256 byte area where to store the transaction.
           diagnostic block. NULL if TDB is not needed.
   RETRY - Retry count value.  If non-NULL a retry loop for CC2
           is emitted
   CLOBBER_FPRS_P - If true clobbers for all FPRs are emitted as part
                    of the tbegin instruction pattern.  */

void
s390_expand_tbegin (rtx dest, rtx tdb, rtx retry, bool clobber_fprs_p)
{
  rtx retry_plus_two = gen_reg_rtx (SImode);
  rtx retry_reg = gen_reg_rtx (SImode);
  rtx_code_label *retry_label = NULL;

  if (retry != NULL_RTX)
    {
      emit_move_insn (retry_reg, retry);
      emit_insn (gen_addsi3 (retry_plus_two, retry_reg, const2_rtx));
      emit_insn (gen_addsi3 (retry_reg, retry_reg, const1_rtx));
      retry_label = gen_label_rtx ();
      emit_label (retry_label);
    }

  if (clobber_fprs_p)
    {
      if (TARGET_VX)
	emit_insn (gen_tbegin_1_z13 (gen_rtx_CONST_INT (VOIDmode, TBEGIN_MASK),
				     tdb));
      else
	emit_insn (gen_tbegin_1 (gen_rtx_CONST_INT (VOIDmode, TBEGIN_MASK),
				 tdb));
    }
  else
    emit_insn (gen_tbegin_nofloat_1 (gen_rtx_CONST_INT (VOIDmode, TBEGIN_MASK),
				     tdb));

  emit_move_insn (dest, gen_rtx_UNSPEC (SImode,
					gen_rtvec (1, gen_rtx_REG (CCRAWmode,
								   CC_REGNUM)),
					UNSPEC_CC_TO_INT));
  if (retry != NULL_RTX)
    {
      const int CC0 = 1 << 3;
      const int CC1 = 1 << 2;
      const int CC3 = 1 << 0;
      rtx jump;
      rtx count = gen_reg_rtx (SImode);
      rtx_code_label *leave_label = gen_label_rtx ();

      /* Exit for success and permanent failures.  */
      jump = s390_emit_jump (leave_label,
			     gen_rtx_EQ (VOIDmode,
			       gen_rtx_REG (CCRAWmode, CC_REGNUM),
			       gen_rtx_CONST_INT (VOIDmode, CC0 | CC1 | CC3)));
      LABEL_NUSES (leave_label) = 1;

      /* CC2 - transient failure. Perform retry with ppa.  */
      emit_move_insn (count, retry_plus_two);
      emit_insn (gen_subsi3 (count, count, retry_reg));
      emit_insn (gen_tx_assist (count));
      jump = emit_jump_insn (gen_doloop_si64 (retry_label,
					      retry_reg,
					      retry_reg));
      JUMP_LABEL (jump) = retry_label;
      LABEL_NUSES (retry_label) = 1;
      emit_label (leave_label);
    }
}


/* Return the decl for the target specific builtin with the function
   code FCODE.  */

static tree
s390_builtin_decl (unsigned fcode, bool initialized_p ATTRIBUTE_UNUSED)
{
  if (fcode >= S390_BUILTIN_MAX)
    return error_mark_node;

  return s390_builtin_decls[fcode];
}

/* We call mcount before the function prologue.  So a profiled leaf
   function should stay a leaf function.  */

static bool
s390_keep_leaf_when_profiled ()
{
  return true;
}

/* Output assembly code for the trampoline template to
   stdio stream FILE.

   On S/390, we use gpr 1 internally in the trampoline code;
   gpr 0 is used to hold the static chain.  */

static void
s390_asm_trampoline_template (FILE *file)
{
  rtx op[2];
  op[0] = gen_rtx_REG (Pmode, 0);
  op[1] = gen_rtx_REG (Pmode, 1);

  if (TARGET_64BIT)
    {
      output_asm_insn ("basr\t%1,0", op);         /* 2 byte */
      output_asm_insn ("lmg\t%0,%1,14(%1)", op);  /* 6 byte */
      output_asm_insn ("br\t%1", op);             /* 2 byte */
      ASM_OUTPUT_SKIP (file, (HOST_WIDE_INT)(TRAMPOLINE_SIZE - 10));
    }
  else
    {
      output_asm_insn ("basr\t%1,0", op);         /* 2 byte */
      output_asm_insn ("lm\t%0,%1,6(%1)", op);    /* 4 byte */
      output_asm_insn ("br\t%1", op);             /* 2 byte */
      ASM_OUTPUT_SKIP (file, (HOST_WIDE_INT)(TRAMPOLINE_SIZE - 8));
    }
}

/* Emit RTL insns to initialize the variable parts of a trampoline.
   FNADDR is an RTX for the address of the function's pure code.
   CXT is an RTX for the static chain value for the function.  */

static void
s390_trampoline_init (rtx m_tramp, tree fndecl, rtx cxt)
{
  rtx fnaddr = XEXP (DECL_RTL (fndecl), 0);
  rtx mem;

  emit_block_move (m_tramp, assemble_trampoline_template (),
		   GEN_INT (2 * UNITS_PER_LONG), BLOCK_OP_NORMAL);

  mem = adjust_address (m_tramp, Pmode, 2 * UNITS_PER_LONG);
  emit_move_insn (mem, cxt);
  mem = adjust_address (m_tramp, Pmode, 3 * UNITS_PER_LONG);
  emit_move_insn (mem, fnaddr);
}

/* Output assembler code to FILE to increment profiler label # LABELNO
   for profiling a function entry.  */

void
s390_function_profiler (FILE *file, int labelno)
{
  rtx op[7];

  char label[128];
  ASM_GENERATE_INTERNAL_LABEL (label, "LP", labelno);

  fprintf (file, "# function profiler \n");

  op[0] = gen_rtx_REG (Pmode, RETURN_REGNUM);
  op[1] = gen_rtx_REG (Pmode, STACK_POINTER_REGNUM);
  op[1] = gen_rtx_MEM (Pmode, plus_constant (Pmode, op[1], UNITS_PER_LONG));

  op[2] = gen_rtx_REG (Pmode, 1);
  op[3] = gen_rtx_SYMBOL_REF (Pmode, label);
  SYMBOL_REF_FLAGS (op[3]) = SYMBOL_FLAG_LOCAL;

  op[4] = gen_rtx_SYMBOL_REF (Pmode, "_mcount");
  if (flag_pic)
    {
      op[4] = gen_rtx_UNSPEC (Pmode, gen_rtvec (1, op[4]), UNSPEC_PLT);
      op[4] = gen_rtx_CONST (Pmode, op[4]);
    }

  if (TARGET_64BIT)
    {
      output_asm_insn ("stg\t%0,%1", op);
      output_asm_insn ("larl\t%2,%3", op);
      output_asm_insn ("brasl\t%0,%4", op);
      output_asm_insn ("lg\t%0,%1", op);
    }
  else if (TARGET_CPU_ZARCH)
    {
      output_asm_insn ("st\t%0,%1", op);
      output_asm_insn ("larl\t%2,%3", op);
      output_asm_insn ("brasl\t%0,%4", op);
      output_asm_insn ("l\t%0,%1", op);
    }
  else if (!flag_pic)
    {
      op[6] = gen_label_rtx ();

      output_asm_insn ("st\t%0,%1", op);
      output_asm_insn ("bras\t%2,%l6", op);
      output_asm_insn (".long\t%4", op);
      output_asm_insn (".long\t%3", op);
      targetm.asm_out.internal_label (file, "L", CODE_LABEL_NUMBER (op[6]));
      output_asm_insn ("l\t%0,0(%2)", op);
      output_asm_insn ("l\t%2,4(%2)", op);
      output_asm_insn ("basr\t%0,%0", op);
      output_asm_insn ("l\t%0,%1", op);
    }
  else
    {
      op[5] = gen_label_rtx ();
      op[6] = gen_label_rtx ();

      output_asm_insn ("st\t%0,%1", op);
      output_asm_insn ("bras\t%2,%l6", op);
      targetm.asm_out.internal_label (file, "L", CODE_LABEL_NUMBER (op[5]));
      output_asm_insn (".long\t%4-%l5", op);
      output_asm_insn (".long\t%3-%l5", op);
      targetm.asm_out.internal_label (file, "L", CODE_LABEL_NUMBER (op[6]));
      output_asm_insn ("lr\t%0,%2", op);
      output_asm_insn ("a\t%0,0(%2)", op);
      output_asm_insn ("a\t%2,4(%2)", op);
      output_asm_insn ("basr\t%0,%0", op);
      output_asm_insn ("l\t%0,%1", op);
    }
}

/* Encode symbol attributes (local vs. global, tls model) of a SYMBOL_REF
   into its SYMBOL_REF_FLAGS.  */

static void
s390_encode_section_info (tree decl, rtx rtl, int first)
{
  default_encode_section_info (decl, rtl, first);

  if (TREE_CODE (decl) == VAR_DECL)
    {
      /* Store the alignment to be able to check if we can use
	 a larl/load-relative instruction.  We only handle the cases
	 that can go wrong (i.e. no FUNC_DECLs).  */
      if (DECL_ALIGN (decl) == 0 || DECL_ALIGN (decl) % 16)
	SYMBOL_FLAG_SET_NOTALIGN2 (XEXP (rtl, 0));
      else if (DECL_ALIGN (decl) % 32)
	SYMBOL_FLAG_SET_NOTALIGN4 (XEXP (rtl, 0));
      else if (DECL_ALIGN (decl) % 64)
	SYMBOL_FLAG_SET_NOTALIGN8 (XEXP (rtl, 0));
    }

  /* Literal pool references don't have a decl so they are handled
     differently here.  We rely on the information in the MEM_ALIGN
     entry to decide upon the alignment.  */
  if (MEM_P (rtl)
      && GET_CODE (XEXP (rtl, 0)) == SYMBOL_REF
      && TREE_CONSTANT_POOL_ADDRESS_P (XEXP (rtl, 0)))
    {
      if (MEM_ALIGN (rtl) == 0 || MEM_ALIGN (rtl) % 16)
	SYMBOL_FLAG_SET_NOTALIGN2 (XEXP (rtl, 0));
      else if (MEM_ALIGN (rtl) % 32)
	SYMBOL_FLAG_SET_NOTALIGN4 (XEXP (rtl, 0));
      else if (MEM_ALIGN (rtl) % 64)
	SYMBOL_FLAG_SET_NOTALIGN8 (XEXP (rtl, 0));
    }
}

/* Output thunk to FILE that implements a C++ virtual function call (with
   multiple inheritance) to FUNCTION.  The thunk adjusts the this pointer
   by DELTA, and unless VCALL_OFFSET is zero, applies an additional adjustment
   stored at VCALL_OFFSET in the vtable whose address is located at offset 0
   relative to the resulting this pointer.  */

static void
s390_output_mi_thunk (FILE *file, tree thunk ATTRIBUTE_UNUSED,
		      HOST_WIDE_INT delta, HOST_WIDE_INT vcall_offset,
		      tree function)
{
  rtx op[10];
  int nonlocal = 0;

  /* Make sure unwind info is emitted for the thunk if needed.  */
  final_start_function (emit_barrier (), file, 1);

  /* Operand 0 is the target function.  */
  op[0] = XEXP (DECL_RTL (function), 0);
  if (flag_pic && !SYMBOL_REF_LOCAL_P (op[0]))
    {
      nonlocal = 1;
      op[0] = gen_rtx_UNSPEC (Pmode, gen_rtvec (1, op[0]),
			      TARGET_64BIT ? UNSPEC_PLT : UNSPEC_GOT);
      op[0] = gen_rtx_CONST (Pmode, op[0]);
    }

  /* Operand 1 is the 'this' pointer.  */
  if (aggregate_value_p (TREE_TYPE (TREE_TYPE (function)), function))
    op[1] = gen_rtx_REG (Pmode, 3);
  else
    op[1] = gen_rtx_REG (Pmode, 2);

  /* Operand 2 is the delta.  */
  op[2] = GEN_INT (delta);

  /* Operand 3 is the vcall_offset.  */
  op[3] = GEN_INT (vcall_offset);

  /* Operand 4 is the temporary register.  */
  op[4] = gen_rtx_REG (Pmode, 1);

  /* Operands 5 to 8 can be used as labels.  */
  op[5] = NULL_RTX;
  op[6] = NULL_RTX;
  op[7] = NULL_RTX;
  op[8] = NULL_RTX;

  /* Operand 9 can be used for temporary register.  */
  op[9] = NULL_RTX;

  /* Generate code.  */
  if (TARGET_64BIT)
    {
      /* Setup literal pool pointer if required.  */
      if ((!DISP_IN_RANGE (delta)
	   && !CONST_OK_FOR_K (delta)
	   && !CONST_OK_FOR_Os (delta))
	  || (!DISP_IN_RANGE (vcall_offset)
	      && !CONST_OK_FOR_K (vcall_offset)
	      && !CONST_OK_FOR_Os (vcall_offset)))
	{
	  op[5] = gen_label_rtx ();
	  output_asm_insn ("larl\t%4,%5", op);
	}

      /* Add DELTA to this pointer.  */
      if (delta)
	{
	  if (CONST_OK_FOR_J (delta))
	    output_asm_insn ("la\t%1,%2(%1)", op);
	  else if (DISP_IN_RANGE (delta))
	    output_asm_insn ("lay\t%1,%2(%1)", op);
	  else if (CONST_OK_FOR_K (delta))
	    output_asm_insn ("aghi\t%1,%2", op);
 	  else if (CONST_OK_FOR_Os (delta))
 	    output_asm_insn ("agfi\t%1,%2", op);
	  else
	    {
	      op[6] = gen_label_rtx ();
	      output_asm_insn ("agf\t%1,%6-%5(%4)", op);
	    }
	}

      /* Perform vcall adjustment.  */
      if (vcall_offset)
	{
	  if (DISP_IN_RANGE (vcall_offset))
	    {
	      output_asm_insn ("lg\t%4,0(%1)", op);
	      output_asm_insn ("ag\t%1,%3(%4)", op);
	    }
	  else if (CONST_OK_FOR_K (vcall_offset))
	    {
	      output_asm_insn ("lghi\t%4,%3", op);
	      output_asm_insn ("ag\t%4,0(%1)", op);
	      output_asm_insn ("ag\t%1,0(%4)", op);
	    }
 	  else if (CONST_OK_FOR_Os (vcall_offset))
 	    {
 	      output_asm_insn ("lgfi\t%4,%3", op);
 	      output_asm_insn ("ag\t%4,0(%1)", op);
 	      output_asm_insn ("ag\t%1,0(%4)", op);
 	    }
	  else
	    {
	      op[7] = gen_label_rtx ();
	      output_asm_insn ("llgf\t%4,%7-%5(%4)", op);
	      output_asm_insn ("ag\t%4,0(%1)", op);
	      output_asm_insn ("ag\t%1,0(%4)", op);
	    }
	}

      /* Jump to target.  */
      output_asm_insn ("jg\t%0", op);

      /* Output literal pool if required.  */
      if (op[5])
	{
	  output_asm_insn (".align\t4", op);
	  targetm.asm_out.internal_label (file, "L",
					  CODE_LABEL_NUMBER (op[5]));
	}
      if (op[6])
	{
	  targetm.asm_out.internal_label (file, "L",
					  CODE_LABEL_NUMBER (op[6]));
	  output_asm_insn (".long\t%2", op);
	}
      if (op[7])
	{
	  targetm.asm_out.internal_label (file, "L",
					  CODE_LABEL_NUMBER (op[7]));
	  output_asm_insn (".long\t%3", op);
	}
    }
  else
    {
      /* Setup base pointer if required.  */
      if (!vcall_offset
	  || (!DISP_IN_RANGE (delta)
              && !CONST_OK_FOR_K (delta)
	      && !CONST_OK_FOR_Os (delta))
	  || (!DISP_IN_RANGE (delta)
              && !CONST_OK_FOR_K (vcall_offset)
	      && !CONST_OK_FOR_Os (vcall_offset)))
	{
	  op[5] = gen_label_rtx ();
	  output_asm_insn ("basr\t%4,0", op);
	  targetm.asm_out.internal_label (file, "L",
					  CODE_LABEL_NUMBER (op[5]));
	}

      /* Add DELTA to this pointer.  */
      if (delta)
	{
	  if (CONST_OK_FOR_J (delta))
	    output_asm_insn ("la\t%1,%2(%1)", op);
	  else if (DISP_IN_RANGE (delta))
	    output_asm_insn ("lay\t%1,%2(%1)", op);
	  else if (CONST_OK_FOR_K (delta))
	    output_asm_insn ("ahi\t%1,%2", op);
	  else if (CONST_OK_FOR_Os (delta))
 	    output_asm_insn ("afi\t%1,%2", op);
	  else
	    {
	      op[6] = gen_label_rtx ();
	      output_asm_insn ("a\t%1,%6-%5(%4)", op);
	    }
	}

      /* Perform vcall adjustment.  */
      if (vcall_offset)
        {
	  if (CONST_OK_FOR_J (vcall_offset))
	    {
	      output_asm_insn ("l\t%4,0(%1)", op);
	      output_asm_insn ("a\t%1,%3(%4)", op);
	    }
	  else if (DISP_IN_RANGE (vcall_offset))
	    {
	      output_asm_insn ("l\t%4,0(%1)", op);
	      output_asm_insn ("ay\t%1,%3(%4)", op);
	    }
	  else if (CONST_OK_FOR_K (vcall_offset))
	    {
	      output_asm_insn ("lhi\t%4,%3", op);
	      output_asm_insn ("a\t%4,0(%1)", op);
	      output_asm_insn ("a\t%1,0(%4)", op);
	    }
	  else if (CONST_OK_FOR_Os (vcall_offset))
 	    {
 	      output_asm_insn ("iilf\t%4,%3", op);
 	      output_asm_insn ("a\t%4,0(%1)", op);
 	      output_asm_insn ("a\t%1,0(%4)", op);
 	    }
	  else
	    {
	      op[7] = gen_label_rtx ();
	      output_asm_insn ("l\t%4,%7-%5(%4)", op);
	      output_asm_insn ("a\t%4,0(%1)", op);
	      output_asm_insn ("a\t%1,0(%4)", op);
	    }

	  /* We had to clobber the base pointer register.
	     Re-setup the base pointer (with a different base).  */
	  op[5] = gen_label_rtx ();
	  output_asm_insn ("basr\t%4,0", op);
	  targetm.asm_out.internal_label (file, "L",
					  CODE_LABEL_NUMBER (op[5]));
	}

      /* Jump to target.  */
      op[8] = gen_label_rtx ();

      if (!flag_pic)
	output_asm_insn ("l\t%4,%8-%5(%4)", op);
      else if (!nonlocal)
	output_asm_insn ("a\t%4,%8-%5(%4)", op);
      /* We cannot call through .plt, since .plt requires %r12 loaded.  */
      else if (flag_pic == 1)
	{
	  output_asm_insn ("a\t%4,%8-%5(%4)", op);
	  output_asm_insn ("l\t%4,%0(%4)", op);
	}
      else if (flag_pic == 2)
	{
	  op[9] = gen_rtx_REG (Pmode, 0);
	  output_asm_insn ("l\t%9,%8-4-%5(%4)", op);
	  output_asm_insn ("a\t%4,%8-%5(%4)", op);
	  output_asm_insn ("ar\t%4,%9", op);
	  output_asm_insn ("l\t%4,0(%4)", op);
	}

      output_asm_insn ("br\t%4", op);

      /* Output literal pool.  */
      output_asm_insn (".align\t4", op);

      if (nonlocal && flag_pic == 2)
	output_asm_insn (".long\t%0", op);
      if (nonlocal)
	{
	  op[0] = gen_rtx_SYMBOL_REF (Pmode, "_GLOBAL_OFFSET_TABLE_");
	  SYMBOL_REF_FLAGS (op[0]) = SYMBOL_FLAG_LOCAL;
	}

      targetm.asm_out.internal_label (file, "L", CODE_LABEL_NUMBER (op[8]));
      if (!flag_pic)
	output_asm_insn (".long\t%0", op);
      else
	output_asm_insn (".long\t%0-%5", op);

      if (op[6])
	{
	  targetm.asm_out.internal_label (file, "L",
					  CODE_LABEL_NUMBER (op[6]));
	  output_asm_insn (".long\t%2", op);
	}
      if (op[7])
	{
	  targetm.asm_out.internal_label (file, "L",
					  CODE_LABEL_NUMBER (op[7]));
	  output_asm_insn (".long\t%3", op);
	}
    }
  final_end_function ();
}

static bool
s390_valid_pointer_mode (scalar_int_mode mode)
{
  return (mode == SImode || (TARGET_64BIT && mode == DImode));
}

/* Checks whether the given CALL_EXPR would use a caller
   saved register.  This is used to decide whether sibling call
   optimization could be performed on the respective function
   call.  */

static bool
s390_call_saved_register_used (tree call_expr)
{
  CUMULATIVE_ARGS cum_v;
  cumulative_args_t cum;
  tree parameter;
  machine_mode mode;
  tree type;
  rtx parm_rtx;
  int reg, i;

  INIT_CUMULATIVE_ARGS (cum_v, NULL, NULL, 0, 0);
  cum = pack_cumulative_args (&cum_v);

  for (i = 0; i < call_expr_nargs (call_expr); i++)
    {
      parameter = CALL_EXPR_ARG (call_expr, i);
      gcc_assert (parameter);

      /* For an undeclared variable passed as parameter we will get
	 an ERROR_MARK node here.  */
      if (TREE_CODE (parameter) == ERROR_MARK)
	return true;

      type = TREE_TYPE (parameter);
      gcc_assert (type);

      mode = TYPE_MODE (type);
      gcc_assert (mode);

      /* We assume that in the target function all parameters are
	 named.  This only has an impact on vector argument register
	 usage none of which is call-saved.  */
      if (pass_by_reference (&cum_v, mode, type, true))
 	{
 	  mode = Pmode;
 	  type = build_pointer_type (type);
 	}

       parm_rtx = s390_function_arg (cum, mode, type, true);

       s390_function_arg_advance (cum, mode, type, true);

       if (!parm_rtx)
	 continue;

       if (REG_P (parm_rtx))
  	 {
	   for (reg = 0;
		reg < HARD_REGNO_NREGS (REGNO (parm_rtx), GET_MODE (parm_rtx));
		reg++)
	     if (!call_used_regs[reg + REGNO (parm_rtx)])
 	       return true;
	 }

       if (GET_CODE (parm_rtx) == PARALLEL)
	 {
	   int i;

	   for (i = 0; i < XVECLEN (parm_rtx, 0); i++)
	     {
	       rtx r = XEXP (XVECEXP (parm_rtx, 0, i), 0);

	       gcc_assert (REG_P (r));

	       for (reg = 0;
		    reg < HARD_REGNO_NREGS (REGNO (r), GET_MODE (r));
		    reg++)
		 if (!call_used_regs[reg + REGNO (r)])
		   return true;
	     }
	 }

    }
  return false;
}

/* Return true if the given call expression can be
   turned into a sibling call.
   DECL holds the declaration of the function to be called whereas
   EXP is the call expression itself.  */

static bool
s390_function_ok_for_sibcall (tree decl, tree exp)
{
  /* The TPF epilogue uses register 1.  */
  if (TARGET_TPF_PROFILING)
    return false;

  /* The 31 bit PLT code uses register 12 (GOT pointer - caller saved)
     which would have to be restored before the sibcall.  */
  if (!TARGET_64BIT && flag_pic && decl && !targetm.binds_local_p (decl))
    return false;

  /* Register 6 on s390 is available as an argument register but unfortunately
     "caller saved". This makes functions needing this register for arguments
     not suitable for sibcalls.  */
  return !s390_call_saved_register_used (exp);
}

/* Return the fixed registers used for condition codes.  */

static bool
s390_fixed_condition_code_regs (unsigned int *p1, unsigned int *p2)
{
  *p1 = CC_REGNUM;
  *p2 = INVALID_REGNUM;

  return true;
}

/* This function is used by the call expanders of the machine description.
   It emits the call insn itself together with the necessary operations
   to adjust the target address and returns the emitted insn.
   ADDR_LOCATION is the target address rtx
   TLS_CALL the location of the thread-local symbol
   RESULT_REG the register where the result of the call should be stored
   RETADDR_REG the register where the return address should be stored
               If this parameter is NULL_RTX the call is considered
               to be a sibling call.  */

rtx_insn *
s390_emit_call (rtx addr_location, rtx tls_call, rtx result_reg,
		rtx retaddr_reg)
{
  bool plt_call = false;
  rtx_insn *insn;
  rtx call;
  rtx clobber;
  rtvec vec;

  /* Direct function calls need special treatment.  */
  if (GET_CODE (addr_location) == SYMBOL_REF)
    {
      /* When calling a global routine in PIC mode, we must
         replace the symbol itself with the PLT stub.  */
      if (flag_pic && !SYMBOL_REF_LOCAL_P (addr_location))
        {
	  if (TARGET_64BIT || retaddr_reg != NULL_RTX)
	    {
	      addr_location = gen_rtx_UNSPEC (Pmode,
					      gen_rtvec (1, addr_location),
					      UNSPEC_PLT);
	      addr_location = gen_rtx_CONST (Pmode, addr_location);
	      plt_call = true;
	    }
	  else
	    /* For -fpic code the PLT entries might use r12 which is
	       call-saved.  Therefore we cannot do a sibcall when
	       calling directly using a symbol ref.  When reaching
	       this point we decided (in s390_function_ok_for_sibcall)
	       to do a sibcall for a function pointer but one of the
	       optimizers was able to get rid of the function pointer
	       by propagating the symbol ref into the call.  This
	       optimization is illegal for S/390 so we turn the direct
	       call into a indirect call again.  */
	    addr_location = force_reg (Pmode, addr_location);
        }

      /* Unless we can use the bras(l) insn, force the
         routine address into a register.  */
      if (!TARGET_SMALL_EXEC && !TARGET_CPU_ZARCH)
        {
	  if (flag_pic)
	    addr_location = legitimize_pic_address (addr_location, 0);
	  else
	    addr_location = force_reg (Pmode, addr_location);
	}
    }

  /* If it is already an indirect call or the code above moved the
     SYMBOL_REF to somewhere else make sure the address can be found in
     register 1.  */
  if (retaddr_reg == NULL_RTX
      && GET_CODE (addr_location) != SYMBOL_REF
      && !plt_call)
    {
      emit_move_insn (gen_rtx_REG (Pmode, SIBCALL_REGNUM), addr_location);
      addr_location = gen_rtx_REG (Pmode, SIBCALL_REGNUM);
    }

  addr_location = gen_rtx_MEM (QImode, addr_location);
  call = gen_rtx_CALL (VOIDmode, addr_location, const0_rtx);

  if (result_reg != NULL_RTX)
    call = gen_rtx_SET (result_reg, call);

  if (retaddr_reg != NULL_RTX)
    {
      clobber = gen_rtx_CLOBBER (VOIDmode, retaddr_reg);

      if (tls_call != NULL_RTX)
	vec = gen_rtvec (3, call, clobber,
			 gen_rtx_USE (VOIDmode, tls_call));
      else
	vec = gen_rtvec (2, call, clobber);

      call = gen_rtx_PARALLEL (VOIDmode, vec);
    }

  insn = emit_call_insn (call);

  /* 31-bit PLT stubs and tls calls use the GOT register implicitly.  */
  if ((!TARGET_64BIT && plt_call) || tls_call != NULL_RTX)
    {
      /* s390_function_ok_for_sibcall should
	 have denied sibcalls in this case.  */
      gcc_assert (retaddr_reg != NULL_RTX);
      use_reg (&CALL_INSN_FUNCTION_USAGE (insn), gen_rtx_REG (Pmode, 12));
    }
  return insn;
}

/* Implement TARGET_CONDITIONAL_REGISTER_USAGE.  */

static void
s390_conditional_register_usage (void)
{
  int i;

  if (flag_pic)
    {
      fixed_regs[PIC_OFFSET_TABLE_REGNUM] = 1;
      call_used_regs[PIC_OFFSET_TABLE_REGNUM] = 1;
    }
  if (TARGET_CPU_ZARCH)
    {
      fixed_regs[BASE_REGNUM] = 0;
      call_used_regs[BASE_REGNUM] = 0;
      fixed_regs[RETURN_REGNUM] = 0;
      call_used_regs[RETURN_REGNUM] = 0;
    }
  if (TARGET_64BIT)
    {
      for (i = FPR8_REGNUM; i <= FPR15_REGNUM; i++)
	call_used_regs[i] = call_really_used_regs[i] = 0;
    }
  else
    {
      call_used_regs[FPR4_REGNUM] = call_really_used_regs[FPR4_REGNUM] = 0;
      call_used_regs[FPR6_REGNUM] = call_really_used_regs[FPR6_REGNUM] = 0;
    }

  if (TARGET_SOFT_FLOAT)
    {
      for (i = FPR0_REGNUM; i <= FPR15_REGNUM; i++)
	call_used_regs[i] = fixed_regs[i] = 1;
    }

  /* Disable v16 - v31 for non-vector target.  */
  if (!TARGET_VX)
    {
      for (i = VR16_REGNUM; i <= VR31_REGNUM; i++)
	fixed_regs[i] = call_used_regs[i] = call_really_used_regs[i] = 1;
    }
}

/* Corresponding function to eh_return expander.  */

static GTY(()) rtx s390_tpf_eh_return_symbol;
void
s390_emit_tpf_eh_return (rtx target)
{
  rtx_insn *insn;
  rtx reg, orig_ra;

  if (!s390_tpf_eh_return_symbol)
    s390_tpf_eh_return_symbol = gen_rtx_SYMBOL_REF (Pmode, "__tpf_eh_return");

  reg = gen_rtx_REG (Pmode, 2);
  orig_ra = gen_rtx_REG (Pmode, 3);

  emit_move_insn (reg, target);
  emit_move_insn (orig_ra, get_hard_reg_initial_val (Pmode, RETURN_REGNUM));
  insn = s390_emit_call (s390_tpf_eh_return_symbol, NULL_RTX, reg,
                                     gen_rtx_REG (Pmode, RETURN_REGNUM));
  use_reg (&CALL_INSN_FUNCTION_USAGE (insn), reg);
  use_reg (&CALL_INSN_FUNCTION_USAGE (insn), orig_ra);

  emit_move_insn (EH_RETURN_HANDLER_RTX, reg);
}

/* Rework the prologue/epilogue to avoid saving/restoring
   registers unnecessarily.  */

static void
s390_optimize_prologue (void)
{
  rtx_insn *insn, *new_insn, *next_insn;

  /* Do a final recompute of the frame-related data.  */
  s390_optimize_register_info ();

  /* If all special registers are in fact used, there's nothing we
     can do, so no point in walking the insn list.  */

  if (cfun_frame_layout.first_save_gpr <= BASE_REGNUM
      && cfun_frame_layout.last_save_gpr >= BASE_REGNUM
      && (TARGET_CPU_ZARCH
          || (cfun_frame_layout.first_save_gpr <= RETURN_REGNUM
              && cfun_frame_layout.last_save_gpr >= RETURN_REGNUM)))
    return;

  /* Search for prologue/epilogue insns and replace them.  */

  for (insn = get_insns (); insn; insn = next_insn)
    {
      int first, last, off;
      rtx set, base, offset;
      rtx pat;

      next_insn = NEXT_INSN (insn);

      if (! NONJUMP_INSN_P (insn) || ! RTX_FRAME_RELATED_P (insn))
	continue;

      pat = PATTERN (insn);

      /* Remove ldgr/lgdr instructions used for saving and restore
	 GPRs if possible.  */
      if (TARGET_Z10)
	{
	  rtx tmp_pat = pat;

	  if (INSN_CODE (insn) == CODE_FOR_stack_restore_from_fpr)
	    tmp_pat = XVECEXP (pat, 0, 0);

	  if (GET_CODE (tmp_pat) == SET
	      && GET_MODE (SET_SRC (tmp_pat)) == DImode
	      && REG_P (SET_SRC (tmp_pat))
	      && REG_P (SET_DEST (tmp_pat)))
	    {
	      int src_regno = REGNO (SET_SRC (tmp_pat));
	      int dest_regno = REGNO (SET_DEST (tmp_pat));
	      int gpr_regno;
	      int fpr_regno;

	      if (!((GENERAL_REGNO_P (src_regno)
		     && FP_REGNO_P (dest_regno))
		    || (FP_REGNO_P (src_regno)
			&& GENERAL_REGNO_P (dest_regno))))
		continue;

	      gpr_regno = GENERAL_REGNO_P (src_regno) ? src_regno : dest_regno;
	      fpr_regno = FP_REGNO_P (src_regno) ? src_regno : dest_regno;

	      /* GPR must be call-saved, FPR must be call-clobbered.  */
	      if (!call_really_used_regs[fpr_regno]
		  || call_really_used_regs[gpr_regno])
		continue;

	      /* It must not happen that what we once saved in an FPR now
		 needs a stack slot.  */
	      gcc_assert (cfun_gpr_save_slot (gpr_regno) != SAVE_SLOT_STACK);

	      if (cfun_gpr_save_slot (gpr_regno) == SAVE_SLOT_NONE)
		{
		  remove_insn (insn);
		  continue;
		}
	    }
	}

      if (GET_CODE (pat) == PARALLEL
	  && store_multiple_operation (pat, VOIDmode))
	{
	  set = XVECEXP (pat, 0, 0);
	  first = REGNO (SET_SRC (set));
	  last = first + XVECLEN (pat, 0) - 1;
	  offset = const0_rtx;
	  base = eliminate_constant_term (XEXP (SET_DEST (set), 0), &offset);
	  off = INTVAL (offset);

	  if (GET_CODE (base) != REG || off < 0)
	    continue;
	  if (cfun_frame_layout.first_save_gpr != -1
	      && (cfun_frame_layout.first_save_gpr < first
		  || cfun_frame_layout.last_save_gpr > last))
	    continue;
	  if (REGNO (base) != STACK_POINTER_REGNUM
	      && REGNO (base) != HARD_FRAME_POINTER_REGNUM)
	    continue;
	  if (first > BASE_REGNUM || last < BASE_REGNUM)
	    continue;

	  if (cfun_frame_layout.first_save_gpr != -1)
	    {
	      rtx s_pat = save_gprs (base,
				     off + (cfun_frame_layout.first_save_gpr
					    - first) * UNITS_PER_LONG,
				     cfun_frame_layout.first_save_gpr,
				     cfun_frame_layout.last_save_gpr);
	      new_insn = emit_insn_before (s_pat, insn);
	      INSN_ADDRESSES_NEW (new_insn, -1);
	    }

	  remove_insn (insn);
	  continue;
	}

      if (cfun_frame_layout.first_save_gpr == -1
	  && GET_CODE (pat) == SET
	  && GENERAL_REG_P (SET_SRC (pat))
	  && GET_CODE (SET_DEST (pat)) == MEM)
	{
	  set = pat;
	  first = REGNO (SET_SRC (set));
	  offset = const0_rtx;
	  base = eliminate_constant_term (XEXP (SET_DEST (set), 0), &offset);
	  off = INTVAL (offset);

	  if (GET_CODE (base) != REG || off < 0)
	    continue;
	  if (REGNO (base) != STACK_POINTER_REGNUM
	      && REGNO (base) != HARD_FRAME_POINTER_REGNUM)
	    continue;

	  remove_insn (insn);
	  continue;
	}

      if (GET_CODE (pat) == PARALLEL
	  && load_multiple_operation (pat, VOIDmode))
	{
	  set = XVECEXP (pat, 0, 0);
	  first = REGNO (SET_DEST (set));
	  last = first + XVECLEN (pat, 0) - 1;
	  offset = const0_rtx;
	  base = eliminate_constant_term (XEXP (SET_SRC (set), 0), &offset);
	  off = INTVAL (offset);

	  if (GET_CODE (base) != REG || off < 0)
	    continue;

	  if (cfun_frame_layout.first_restore_gpr != -1
	      && (cfun_frame_layout.first_restore_gpr < first
		  || cfun_frame_layout.last_restore_gpr > last))
	    continue;
	  if (REGNO (base) != STACK_POINTER_REGNUM
	      && REGNO (base) != HARD_FRAME_POINTER_REGNUM)
	    continue;
	  if (first > BASE_REGNUM || last < BASE_REGNUM)
	    continue;

	  if (cfun_frame_layout.first_restore_gpr != -1)
	    {
	      rtx rpat = restore_gprs (base,
				       off + (cfun_frame_layout.first_restore_gpr
					      - first) * UNITS_PER_LONG,
				       cfun_frame_layout.first_restore_gpr,
				       cfun_frame_layout.last_restore_gpr);

	      /* Remove REG_CFA_RESTOREs for registers that we no
		 longer need to save.  */
	      REG_NOTES (rpat) = REG_NOTES (insn);
	      for (rtx *ptr = &REG_NOTES (rpat); *ptr; )
		if (REG_NOTE_KIND (*ptr) == REG_CFA_RESTORE
		    && ((int) REGNO (XEXP (*ptr, 0))
			< cfun_frame_layout.first_restore_gpr))
		  *ptr = XEXP (*ptr, 1);
		else
		  ptr = &XEXP (*ptr, 1);
	      new_insn = emit_insn_before (rpat, insn);
	      RTX_FRAME_RELATED_P (new_insn) = 1;
	      INSN_ADDRESSES_NEW (new_insn, -1);
	    }

	  remove_insn (insn);
	  continue;
	}

      if (cfun_frame_layout.first_restore_gpr == -1
	  && GET_CODE (pat) == SET
	  && GENERAL_REG_P (SET_DEST (pat))
	  && GET_CODE (SET_SRC (pat)) == MEM)
	{
	  set = pat;
	  first = REGNO (SET_DEST (set));
	  offset = const0_rtx;
	  base = eliminate_constant_term (XEXP (SET_SRC (set), 0), &offset);
	  off = INTVAL (offset);

	  if (GET_CODE (base) != REG || off < 0)
	    continue;

	  if (REGNO (base) != STACK_POINTER_REGNUM
	      && REGNO (base) != HARD_FRAME_POINTER_REGNUM)
	    continue;

	  remove_insn (insn);
	  continue;
	}
    }
}

/* On z10 and later the dynamic branch prediction must see the
   backward jump within a certain windows.  If not it falls back to
   the static prediction.  This function rearranges the loop backward
   branch in a way which makes the static prediction always correct.
   The function returns true if it added an instruction.  */
static bool
s390_fix_long_loop_prediction (rtx_insn *insn)
{
  rtx set = single_set (insn);
  rtx code_label, label_ref;
  rtx_insn *uncond_jump;
  rtx_insn *cur_insn;
  rtx tmp;
  int distance;

  /* This will exclude branch on count and branch on index patterns
     since these are correctly statically predicted.  */
  if (!set
      || SET_DEST (set) != pc_rtx
      || GET_CODE (SET_SRC(set)) != IF_THEN_ELSE)
    return false;

  /* Skip conditional returns.  */
  if (ANY_RETURN_P (XEXP (SET_SRC (set), 1))
      && XEXP (SET_SRC (set), 2) == pc_rtx)
    return false;

  label_ref = (GET_CODE (XEXP (SET_SRC (set), 1)) == LABEL_REF ?
	       XEXP (SET_SRC (set), 1) : XEXP (SET_SRC (set), 2));

  gcc_assert (GET_CODE (label_ref) == LABEL_REF);

  code_label = XEXP (label_ref, 0);

  if (INSN_ADDRESSES (INSN_UID (code_label)) == -1
      || INSN_ADDRESSES (INSN_UID (insn)) == -1
      || (INSN_ADDRESSES (INSN_UID (insn))
	  - INSN_ADDRESSES (INSN_UID (code_label)) < PREDICT_DISTANCE))
    return false;

  for (distance = 0, cur_insn = PREV_INSN (insn);
       distance < PREDICT_DISTANCE - 6;
       distance += get_attr_length (cur_insn), cur_insn = PREV_INSN (cur_insn))
    if (!cur_insn || JUMP_P (cur_insn) || LABEL_P (cur_insn))
      return false;

  rtx_code_label *new_label = gen_label_rtx ();
  uncond_jump = emit_jump_insn_after (
		  gen_rtx_SET (pc_rtx,
			       gen_rtx_LABEL_REF (VOIDmode, code_label)),
		  insn);
  emit_label_after (new_label, uncond_jump);

  tmp = XEXP (SET_SRC (set), 1);
  XEXP (SET_SRC (set), 1) = XEXP (SET_SRC (set), 2);
  XEXP (SET_SRC (set), 2) = tmp;
  INSN_CODE (insn) = -1;

  XEXP (label_ref, 0) = new_label;
  JUMP_LABEL (insn) = new_label;
  JUMP_LABEL (uncond_jump) = code_label;

  return true;
}

/* Returns 1 if INSN reads the value of REG for purposes not related
   to addressing of memory, and 0 otherwise.  */
static int
s390_non_addr_reg_read_p (rtx reg, rtx_insn *insn)
{
  return reg_referenced_p (reg, PATTERN (insn))
    && !reg_used_in_mem_p (REGNO (reg), PATTERN (insn));
}

/* Starting from INSN find_cond_jump looks downwards in the insn
   stream for a single jump insn which is the last user of the
   condition code set in INSN.  */
static rtx_insn *
find_cond_jump (rtx_insn *insn)
{
  for (; insn; insn = NEXT_INSN (insn))
    {
      rtx ite, cc;

      if (LABEL_P (insn))
	break;

      if (!JUMP_P (insn))
	{
	  if (reg_mentioned_p (gen_rtx_REG (CCmode, CC_REGNUM), insn))
	    break;
	  continue;
	}

      /* This will be triggered by a return.  */
      if (GET_CODE (PATTERN (insn)) != SET)
	break;

      gcc_assert (SET_DEST (PATTERN (insn)) == pc_rtx);
      ite = SET_SRC (PATTERN (insn));

      if (GET_CODE (ite) != IF_THEN_ELSE)
	break;

      cc = XEXP (XEXP (ite, 0), 0);
      if (!REG_P (cc) || !CC_REGNO_P (REGNO (cc)))
	break;

      if (find_reg_note (insn, REG_DEAD, cc))
	return insn;
      break;
    }

  return NULL;
}

/* Swap the condition in COND and the operands in OP0 and OP1 so that
   the semantics does not change.  If NULL_RTX is passed as COND the
   function tries to find the conditional jump starting with INSN.  */
static void
s390_swap_cmp (rtx cond, rtx *op0, rtx *op1, rtx_insn *insn)
{
  rtx tmp = *op0;

  if (cond == NULL_RTX)
    {
      rtx_insn *jump = find_cond_jump (NEXT_INSN (insn));
      rtx set = jump ? single_set (jump) : NULL_RTX;

      if (set == NULL_RTX)
	return;

      cond = XEXP (SET_SRC (set), 0);
    }

  *op0 = *op1;
  *op1 = tmp;
  PUT_CODE (cond, swap_condition (GET_CODE (cond)));
}

/* On z10, instructions of the compare-and-branch family have the
   property to access the register occurring as second operand with
   its bits complemented.  If such a compare is grouped with a second
   instruction that accesses the same register non-complemented, and
   if that register's value is delivered via a bypass, then the
   pipeline recycles, thereby causing significant performance decline.
   This function locates such situations and exchanges the two
   operands of the compare.  The function return true whenever it
   added an insn.  */
static bool
s390_z10_optimize_cmp (rtx_insn *insn)
{
  rtx_insn *prev_insn, *next_insn;
  bool insn_added_p = false;
  rtx cond, *op0, *op1;

  if (GET_CODE (PATTERN (insn)) == PARALLEL)
    {
      /* Handle compare and branch and branch on count
	 instructions.  */
      rtx pattern = single_set (insn);

      if (!pattern
	  || SET_DEST (pattern) != pc_rtx
	  || GET_CODE (SET_SRC (pattern)) != IF_THEN_ELSE)
	return false;

      cond = XEXP (SET_SRC (pattern), 0);
      op0 = &XEXP (cond, 0);
      op1 = &XEXP (cond, 1);
    }
  else if (GET_CODE (PATTERN (insn)) == SET)
    {
      rtx src, dest;

      /* Handle normal compare instructions.  */
      src = SET_SRC (PATTERN (insn));
      dest = SET_DEST (PATTERN (insn));

      if (!REG_P (dest)
	  || !CC_REGNO_P (REGNO (dest))
	  || GET_CODE (src) != COMPARE)
	return false;

      /* s390_swap_cmp will try to find the conditional
	 jump when passing NULL_RTX as condition.  */
      cond = NULL_RTX;
      op0 = &XEXP (src, 0);
      op1 = &XEXP (src, 1);
    }
  else
    return false;

  if (!REG_P (*op0) || !REG_P (*op1))
    return false;

  if (GET_MODE_CLASS (GET_MODE (*op0)) != MODE_INT)
    return false;

  /* Swap the COMPARE arguments and its mask if there is a
     conflicting access in the previous insn.  */
  prev_insn = prev_active_insn (insn);
  if (prev_insn != NULL_RTX && INSN_P (prev_insn)
      && reg_referenced_p (*op1, PATTERN (prev_insn)))
    s390_swap_cmp (cond, op0, op1, insn);

  /* Check if there is a conflict with the next insn. If there
     was no conflict with the previous insn, then swap the
     COMPARE arguments and its mask.  If we already swapped
     the operands, or if swapping them would cause a conflict
     with the previous insn, issue a NOP after the COMPARE in
     order to separate the two instuctions.  */
  next_insn = next_active_insn (insn);
  if (next_insn != NULL_RTX && INSN_P (next_insn)
      && s390_non_addr_reg_read_p (*op1, next_insn))
    {
      if (prev_insn != NULL_RTX && INSN_P (prev_insn)
	  && s390_non_addr_reg_read_p (*op0, prev_insn))
	{
	  if (REGNO (*op1) == 0)
	    emit_insn_after (gen_nop1 (), insn);
	  else
	    emit_insn_after (gen_nop (), insn);
	  insn_added_p = true;
	}
      else
	s390_swap_cmp (cond, op0, op1, insn);
    }
  return insn_added_p;
}

/* Number of INSNs to be scanned backward in the last BB of the loop
   and forward in the first BB of the loop.  This usually should be a
   bit more than the number of INSNs which could go into one
   group.  */
#define S390_OSC_SCAN_INSN_NUM 5

/* Scan LOOP for static OSC collisions and return true if a osc_break
   should be issued for this loop.  */
static bool
s390_adjust_loop_scan_osc (struct loop* loop)

{
  HARD_REG_SET modregs, newregs;
  rtx_insn *insn, *store_insn = NULL;
  rtx set;
  struct s390_address addr_store, addr_load;
  subrtx_iterator::array_type array;
  int insn_count;

  CLEAR_HARD_REG_SET (modregs);

  insn_count = 0;
  FOR_BB_INSNS_REVERSE (loop->latch, insn)
    {
      if (!INSN_P (insn) || INSN_CODE (insn) <= 0)
	continue;

      insn_count++;
      if (insn_count > S390_OSC_SCAN_INSN_NUM)
	return false;

      find_all_hard_reg_sets (insn, &newregs, true);
      IOR_HARD_REG_SET (modregs, newregs);

      set = single_set (insn);
      if (!set)
	continue;

      if (MEM_P (SET_DEST (set))
	  && s390_decompose_address (XEXP (SET_DEST (set), 0), &addr_store))
	{
	  store_insn = insn;
	  break;
	}
    }

  if (store_insn == NULL_RTX)
    return false;

  insn_count = 0;
  FOR_BB_INSNS (loop->header, insn)
    {
      if (!INSN_P (insn) || INSN_CODE (insn) <= 0)
	continue;

      if (insn == store_insn)
	return false;

      insn_count++;
      if (insn_count > S390_OSC_SCAN_INSN_NUM)
	return false;

      find_all_hard_reg_sets (insn, &newregs, true);
      IOR_HARD_REG_SET (modregs, newregs);

      set = single_set (insn);
      if (!set)
	continue;

      /* An intermediate store disrupts static OSC checking
	 anyway.  */
      if (MEM_P (SET_DEST (set))
	  && s390_decompose_address (XEXP (SET_DEST (set), 0), NULL))
	return false;

      FOR_EACH_SUBRTX (iter, array, SET_SRC (set), NONCONST)
	if (MEM_P (*iter)
	    && s390_decompose_address (XEXP (*iter, 0), &addr_load)
	    && rtx_equal_p (addr_load.base, addr_store.base)
	    && rtx_equal_p (addr_load.indx, addr_store.indx)
	    && rtx_equal_p (addr_load.disp, addr_store.disp))
	  {
	    if ((addr_load.base != NULL_RTX
		 && TEST_HARD_REG_BIT (modregs, REGNO (addr_load.base)))
		|| (addr_load.indx != NULL_RTX
		    && TEST_HARD_REG_BIT (modregs, REGNO (addr_load.indx))))
	      return true;
	  }
    }
  return false;
}

/* Look for adjustments which can be done on simple innermost
   loops.  */
static void
s390_adjust_loops ()
{
  struct loop *loop = NULL;

  df_analyze ();
  compute_bb_for_insn ();

  /* Find the loops.  */
  loop_optimizer_init (AVOID_CFG_MODIFICATIONS);

  FOR_EACH_LOOP (loop, LI_ONLY_INNERMOST)
    {
      if (dump_file)
	{
	  flow_loop_dump (loop, dump_file, NULL, 0);
	  fprintf (dump_file, ";;  OSC loop scan Loop: ");
	}
      if (loop->latch == NULL
	  || pc_set (BB_END (loop->latch)) == NULL_RTX
	  || !s390_adjust_loop_scan_osc (loop))
	{
	  if (dump_file)
	    {
	      if (loop->latch == NULL)
		fprintf (dump_file, " muliple backward jumps\n");
	      else
		{
		  fprintf (dump_file, " header insn: %d latch insn: %d ",
			   INSN_UID (BB_HEAD (loop->header)),
			   INSN_UID (BB_END (loop->latch)));
		  if (pc_set (BB_END (loop->latch)) == NULL_RTX)
		    fprintf (dump_file, " loop does not end with jump\n");
		  else
		    fprintf (dump_file, " not instrumented\n");
		}
	    }
	}
      else
	{
	  rtx_insn *new_insn;

	  if (dump_file)
	    fprintf (dump_file, " adding OSC break insn: ");
	  new_insn = emit_insn_before (gen_osc_break (),
				       BB_END (loop->latch));
	  INSN_ADDRESSES_NEW (new_insn, -1);
	}
    }

  loop_optimizer_finalize ();

  df_finish_pass (false);
}

/* Perform machine-dependent processing.  */

static void
s390_reorg (void)
{
  bool pool_overflow = false;
  int hw_before, hw_after;

  if (s390_tune == PROCESSOR_2964_Z13)
    s390_adjust_loops ();

  /* Make sure all splits have been performed; splits after
     machine_dependent_reorg might confuse insn length counts.  */
  split_all_insns_noflow ();

  /* Install the main literal pool and the associated base
     register load insns.

     In addition, there are two problematic situations we need
     to correct:

     - the literal pool might be > 4096 bytes in size, so that
       some of its elements cannot be directly accessed

     - a branch target might be > 64K away from the branch, so that
       it is not possible to use a PC-relative instruction.

     To fix those, we split the single literal pool into multiple
     pool chunks, reloading the pool base register at various
     points throughout the function to ensure it always points to
     the pool chunk the following code expects, and / or replace
     PC-relative branches by absolute branches.

     However, the two problems are interdependent: splitting the
     literal pool can move a branch further away from its target,
     causing the 64K limit to overflow, and on the other hand,
     replacing a PC-relative branch by an absolute branch means
     we need to put the branch target address into the literal
     pool, possibly causing it to overflow.

     So, we loop trying to fix up both problems until we manage
     to satisfy both conditions at the same time.  Note that the
     loop is guaranteed to terminate as every pass of the loop
     strictly decreases the total number of PC-relative branches
     in the function.  (This is not completely true as there
     might be branch-over-pool insns introduced by chunkify_start.
     Those never need to be split however.)  */

  for (;;)
    {
      struct constant_pool *pool = NULL;

      /* Collect the literal pool.  */
      if (!pool_overflow)
	{
	  pool = s390_mainpool_start ();
	  if (!pool)
	    pool_overflow = true;
	}

      /* If literal pool overflowed, start to chunkify it.  */
      if (pool_overflow)
        pool = s390_chunkify_start ();

      /* Split out-of-range branches.  If this has created new
	 literal pool entries, cancel current chunk list and
	 recompute it.  zSeries machines have large branch
	 instructions, so we never need to split a branch.  */
      if (!TARGET_CPU_ZARCH && s390_split_branches ())
        {
          if (pool_overflow)
            s390_chunkify_cancel (pool);
	  else
            s390_mainpool_cancel (pool);

          continue;
        }

      /* If we made it up to here, both conditions are satisfied.
	 Finish up literal pool related changes.  */
      if (pool_overflow)
	s390_chunkify_finish (pool);
      else
	s390_mainpool_finish (pool);

      /* We're done splitting branches.  */
      cfun->machine->split_branches_pending_p = false;
      break;
    }

  /* Generate out-of-pool execute target insns.  */
  if (TARGET_CPU_ZARCH)
    {
      rtx_insn *insn, *target;
      rtx label;

      for (insn = get_insns (); insn; insn = NEXT_INSN (insn))
	{
	  label = s390_execute_label (insn);
	  if (!label)
	    continue;

	  gcc_assert (label != const0_rtx);

	  target = emit_label (XEXP (label, 0));
	  INSN_ADDRESSES_NEW (target, -1);

	  target = emit_insn (s390_execute_target (insn));
	  INSN_ADDRESSES_NEW (target, -1);
	}
    }

  /* Try to optimize prologue and epilogue further.  */
  s390_optimize_prologue ();

  /* Walk over the insns and do some >=z10 specific changes.  */
  if (s390_tune >= PROCESSOR_2097_Z10)
    {
      rtx_insn *insn;
      bool insn_added_p = false;

      /* The insn lengths and addresses have to be up to date for the
	 following manipulations.  */
      shorten_branches (get_insns ());

      for (insn = get_insns (); insn; insn = NEXT_INSN (insn))
	{
	  if (!INSN_P (insn) || INSN_CODE (insn) <= 0)
	    continue;

	  if (JUMP_P (insn))
	    insn_added_p |= s390_fix_long_loop_prediction (insn);

	  if ((GET_CODE (PATTERN (insn)) == PARALLEL
	       || GET_CODE (PATTERN (insn)) == SET)
	      && s390_tune == PROCESSOR_2097_Z10)
	    insn_added_p |= s390_z10_optimize_cmp (insn);
	}

      /* Adjust branches if we added new instructions.  */
      if (insn_added_p)
	shorten_branches (get_insns ());
    }

  s390_function_num_hotpatch_hw (current_function_decl, &hw_before, &hw_after);
  if (hw_after > 0)
    {
      rtx_insn *insn;

      /* Insert NOPs for hotpatching. */
      for (insn = get_insns (); insn; insn = NEXT_INSN (insn))
	/* Emit NOPs
	    1. inside the area covered by debug information to allow setting
	       breakpoints at the NOPs,
	    2. before any insn which results in an asm instruction,
	    3. before in-function labels to avoid jumping to the NOPs, for
	       example as part of a loop,
	    4. before any barrier in case the function is completely empty
	       (__builtin_unreachable ()) and has neither internal labels nor
	       active insns.
	*/
	if (active_insn_p (insn) || BARRIER_P (insn) || LABEL_P (insn))
	  break;
      /* Output a series of NOPs before the first active insn.  */
      while (insn && hw_after > 0)
	{
	  if (hw_after >= 3 && TARGET_CPU_ZARCH)
	    {
	      emit_insn_before (gen_nop_6_byte (), insn);
	      hw_after -= 3;
	    }
	  else if (hw_after >= 2)
	    {
	      emit_insn_before (gen_nop_4_byte (), insn);
	      hw_after -= 2;
	    }
	  else
	    {
	      emit_insn_before (gen_nop_2_byte (), insn);
	      hw_after -= 1;
	    }
	}
    }
}

/* Return true if INSN is a fp load insn writing register REGNO.  */
static inline bool
s390_fpload_toreg (rtx_insn *insn, unsigned int regno)
{
  rtx set;
  enum attr_type flag = s390_safe_attr_type (insn);

  if (flag != TYPE_FLOADSF && flag != TYPE_FLOADDF)
    return false;

  set = single_set (insn);

  if (set == NULL_RTX)
    return false;

  if (!REG_P (SET_DEST (set)) || !MEM_P (SET_SRC (set)))
    return false;

  if (REGNO (SET_DEST (set)) != regno)
    return false;

  return true;
}

/* This value describes the distance to be avoided between an
   aritmetic fp instruction and an fp load writing the same register.
   Z10_EARLYLOAD_DISTANCE - 1 as well as Z10_EARLYLOAD_DISTANCE + 1 is
   fine but the exact value has to be avoided. Otherwise the FP
   pipeline will throw an exception causing a major penalty.  */
#define Z10_EARLYLOAD_DISTANCE 7

/* Rearrange the ready list in order to avoid the situation described
   for Z10_EARLYLOAD_DISTANCE.  A problematic load instruction is
   moved to the very end of the ready list.  */
static void
s390_z10_prevent_earlyload_conflicts (rtx_insn **ready, int *nready_p)
{
  unsigned int regno;
  int nready = *nready_p;
  rtx_insn *tmp;
  int i;
  rtx_insn *insn;
  rtx set;
  enum attr_type flag;
  int distance;

  /* Skip DISTANCE - 1 active insns.  */
  for (insn = last_scheduled_insn, distance = Z10_EARLYLOAD_DISTANCE - 1;
       distance > 0 && insn != NULL_RTX;
       distance--, insn = prev_active_insn (insn))
    if (CALL_P (insn) || JUMP_P (insn))
      return;

  if (insn == NULL_RTX)
    return;

  set = single_set (insn);

  if (set == NULL_RTX || !REG_P (SET_DEST (set))
      || GET_MODE_CLASS (GET_MODE (SET_DEST (set))) != MODE_FLOAT)
    return;

  flag = s390_safe_attr_type (insn);

  if (flag == TYPE_FLOADSF || flag == TYPE_FLOADDF)
    return;

  regno = REGNO (SET_DEST (set));
  i = nready - 1;

  while (!s390_fpload_toreg (ready[i], regno) && i > 0)
    i--;

  if (!i)
    return;

  tmp = ready[i];
  memmove (&ready[1], &ready[0], sizeof (rtx_insn *) * i);
  ready[0] = tmp;
}


/* The s390_sched_state variable tracks the state of the current or
   the last instruction group.

   0,1,2 number of instructions scheduled in the current group
   3     the last group is complete - normal insns
   4     the last group was a cracked/expanded insn */

static int s390_sched_state;

#define S390_SCHED_STATE_NORMAL  3
#define S390_SCHED_STATE_CRACKED 4

#define S390_SCHED_ATTR_MASK_CRACKED    0x1
#define S390_SCHED_ATTR_MASK_EXPANDED   0x2
#define S390_SCHED_ATTR_MASK_ENDGROUP   0x4
#define S390_SCHED_ATTR_MASK_GROUPALONE 0x8

static unsigned int
s390_get_sched_attrmask (rtx_insn *insn)
{
  unsigned int mask = 0;

  switch (s390_tune)
    {
    case PROCESSOR_2827_ZEC12:
      if (get_attr_zEC12_cracked (insn))
	mask |= S390_SCHED_ATTR_MASK_CRACKED;
      if (get_attr_zEC12_expanded (insn))
	mask |= S390_SCHED_ATTR_MASK_EXPANDED;
      if (get_attr_zEC12_endgroup (insn))
	mask |= S390_SCHED_ATTR_MASK_ENDGROUP;
      if (get_attr_zEC12_groupalone (insn))
	mask |= S390_SCHED_ATTR_MASK_GROUPALONE;
      break;
    case PROCESSOR_2964_Z13:
      if (get_attr_z13_cracked (insn))
	mask |= S390_SCHED_ATTR_MASK_CRACKED;
      if (get_attr_z13_expanded (insn))
	mask |= S390_SCHED_ATTR_MASK_EXPANDED;
      if (get_attr_z13_endgroup (insn))
	mask |= S390_SCHED_ATTR_MASK_ENDGROUP;
      if (get_attr_z13_groupalone (insn))
	mask |= S390_SCHED_ATTR_MASK_GROUPALONE;
      break;
    default:
      gcc_unreachable ();
    }
  return mask;
}

static unsigned int
s390_get_unit_mask (rtx_insn *insn, int *units)
{
  unsigned int mask = 0;

  switch (s390_tune)
    {
    case PROCESSOR_2964_Z13:
      *units = 3;
      if (get_attr_z13_unit_lsu (insn))
	mask |= 1 << 0;
      if (get_attr_z13_unit_fxu (insn))
	mask |= 1 << 1;
      if (get_attr_z13_unit_vfu (insn))
	mask |= 1 << 2;
      break;
    default:
      gcc_unreachable ();
    }
  return mask;
}

/* Return the scheduling score for INSN.  The higher the score the
   better.  The score is calculated from the OOO scheduling attributes
   of INSN and the scheduling state s390_sched_state.  */
static int
s390_sched_score (rtx_insn *insn)
{
  unsigned int mask = s390_get_sched_attrmask (insn);
  int score = 0;

  switch (s390_sched_state)
    {
    case 0:
      /* Try to put insns into the first slot which would otherwise
	 break a group.  */
      if ((mask & S390_SCHED_ATTR_MASK_CRACKED) != 0
	  || (mask & S390_SCHED_ATTR_MASK_EXPANDED) != 0)
	score += 5;
      if ((mask & S390_SCHED_ATTR_MASK_GROUPALONE) != 0)
	score += 10;
      /* fallthrough */
    case 1:
      /* Prefer not cracked insns while trying to put together a
	 group.  */
      if ((mask & S390_SCHED_ATTR_MASK_CRACKED) == 0
	  && (mask & S390_SCHED_ATTR_MASK_EXPANDED) == 0
	  && (mask & S390_SCHED_ATTR_MASK_GROUPALONE) == 0)
	score += 10;
      if ((mask & S390_SCHED_ATTR_MASK_ENDGROUP) == 0)
	score += 5;
      break;
    case 2:
      /* Prefer not cracked insns while trying to put together a
	 group.  */
      if ((mask & S390_SCHED_ATTR_MASK_CRACKED) == 0
	  && (mask & S390_SCHED_ATTR_MASK_EXPANDED) == 0
	  && (mask & S390_SCHED_ATTR_MASK_GROUPALONE) == 0)
	score += 10;
      /* Prefer endgroup insns in the last slot.  */
      if ((mask & S390_SCHED_ATTR_MASK_ENDGROUP) != 0)
	score += 10;
      break;
    case S390_SCHED_STATE_NORMAL:
      /* Prefer not cracked insns if the last was not cracked.  */
      if ((mask & S390_SCHED_ATTR_MASK_CRACKED) == 0
	  && (mask & S390_SCHED_ATTR_MASK_EXPANDED) == 0)
	score += 5;
      if ((mask & S390_SCHED_ATTR_MASK_GROUPALONE) != 0)
	score += 10;
      break;
    case S390_SCHED_STATE_CRACKED:
      /* Try to keep cracked insns together to prevent them from
	 interrupting groups.  */
      if ((mask & S390_SCHED_ATTR_MASK_CRACKED) != 0
	  || (mask & S390_SCHED_ATTR_MASK_EXPANDED) != 0)
	score += 5;
      break;
    }

  if (s390_tune == PROCESSOR_2964_Z13)
    {
      int units, i;
      unsigned unit_mask, m = 1;

      unit_mask = s390_get_unit_mask (insn, &units);
      gcc_assert (units <= MAX_SCHED_UNITS);

      /* Add a score in range 0..MAX_SCHED_MIX_SCORE depending on how long
	 ago the last insn of this unit type got scheduled.  This is
	 supposed to help providing a proper instruction mix to the
	 CPU.  */
      for (i = 0; i < units; i++, m <<= 1)
	if (m & unit_mask)
	  score += (last_scheduled_unit_distance[i] * MAX_SCHED_MIX_SCORE /
		    MAX_SCHED_MIX_DISTANCE);
    }
  return score;
}

/* This function is called via hook TARGET_SCHED_REORDER before
   issuing one insn from list READY which contains *NREADYP entries.
   For target z10 it reorders load instructions to avoid early load
   conflicts in the floating point pipeline  */
static int
s390_sched_reorder (FILE *file, int verbose,
		    rtx_insn **ready, int *nreadyp, int clock ATTRIBUTE_UNUSED)
{
  if (s390_tune == PROCESSOR_2097_Z10
      && reload_completed
      && *nreadyp > 1)
    s390_z10_prevent_earlyload_conflicts (ready, nreadyp);

  if (s390_tune >= PROCESSOR_2827_ZEC12
      && reload_completed
      && *nreadyp > 1)
    {
      int i;
      int last_index = *nreadyp - 1;
      int max_index = -1;
      int max_score = -1;
      rtx_insn *tmp;

      /* Just move the insn with the highest score to the top (the
	 end) of the list.  A full sort is not needed since a conflict
	 in the hazard recognition cannot happen.  So the top insn in
	 the ready list will always be taken.  */
      for (i = last_index; i >= 0; i--)
	{
	  int score;

	  if (recog_memoized (ready[i]) < 0)
	    continue;

	  score = s390_sched_score (ready[i]);
	  if (score > max_score)
	    {
	      max_score = score;
	      max_index = i;
	    }
	}

      if (max_index != -1)
	{
	  if (max_index != last_index)
	    {
	      tmp = ready[max_index];
	      ready[max_index] = ready[last_index];
	      ready[last_index] = tmp;

	      if (verbose > 5)
		fprintf (file,
			 ";;\t\tBACKEND: move insn %d to the top of list\n",
			 INSN_UID (ready[last_index]));
	    }
	  else if (verbose > 5)
	    fprintf (file,
		     ";;\t\tBACKEND: best insn %d already on top\n",
		     INSN_UID (ready[last_index]));
	}

      if (verbose > 5)
	{
	  fprintf (file, "ready list ooo attributes - sched state: %d\n",
		   s390_sched_state);

	  for (i = last_index; i >= 0; i--)
	    {
	      unsigned int sched_mask;
	      rtx_insn *insn = ready[i];

	      if (recog_memoized (insn) < 0)
		continue;

	      sched_mask = s390_get_sched_attrmask (insn);
	      fprintf (file, ";;\t\tBACKEND: insn %d score: %d: ",
		       INSN_UID (insn),
		       s390_sched_score (insn));
#define PRINT_SCHED_ATTR(M, ATTR) fprintf (file, "%s ",\
					   ((M) & sched_mask) ? #ATTR : "");
	      PRINT_SCHED_ATTR (S390_SCHED_ATTR_MASK_CRACKED, cracked);
	      PRINT_SCHED_ATTR (S390_SCHED_ATTR_MASK_EXPANDED, expanded);
	      PRINT_SCHED_ATTR (S390_SCHED_ATTR_MASK_ENDGROUP, endgroup);
	      PRINT_SCHED_ATTR (S390_SCHED_ATTR_MASK_GROUPALONE, groupalone);
#undef PRINT_SCHED_ATTR
	      if (s390_tune == PROCESSOR_2964_Z13)
		{
		  unsigned int unit_mask, m = 1;
		  int units, j;

		  unit_mask  = s390_get_unit_mask (insn, &units);
		  fprintf (file, "(units:");
		  for (j = 0; j < units; j++, m <<= 1)
		    if (m & unit_mask)
		      fprintf (file, " u%d", j);
		  fprintf (file, ")");
		}
	      fprintf (file, "\n");
	    }
	}
    }

  return s390_issue_rate ();
}


/* This function is called via hook TARGET_SCHED_VARIABLE_ISSUE after
   the scheduler has issued INSN.  It stores the last issued insn into
   last_scheduled_insn in order to make it available for
   s390_sched_reorder.  */
static int
s390_sched_variable_issue (FILE *file, int verbose, rtx_insn *insn, int more)
{
  last_scheduled_insn = insn;

  if (s390_tune >= PROCESSOR_2827_ZEC12
      && reload_completed
      && recog_memoized (insn) >= 0)
    {
      unsigned int mask = s390_get_sched_attrmask (insn);

      if ((mask & S390_SCHED_ATTR_MASK_CRACKED) != 0
	  || (mask & S390_SCHED_ATTR_MASK_EXPANDED) != 0)
	s390_sched_state = S390_SCHED_STATE_CRACKED;
      else if ((mask & S390_SCHED_ATTR_MASK_ENDGROUP) != 0
	       || (mask & S390_SCHED_ATTR_MASK_GROUPALONE) != 0)
	s390_sched_state = S390_SCHED_STATE_NORMAL;
      else
	{
	  /* Only normal insns are left (mask == 0).  */
	  switch (s390_sched_state)
	    {
	    case 0:
	    case 1:
	    case 2:
	    case S390_SCHED_STATE_NORMAL:
	      if (s390_sched_state == S390_SCHED_STATE_NORMAL)
		s390_sched_state = 1;
	      else
		s390_sched_state++;

	      break;
	    case S390_SCHED_STATE_CRACKED:
	      s390_sched_state = S390_SCHED_STATE_NORMAL;
	      break;
	    }
	}

      if (s390_tune == PROCESSOR_2964_Z13)
	{
	  int units, i;
	  unsigned unit_mask, m = 1;

	  unit_mask = s390_get_unit_mask (insn, &units);
	  gcc_assert (units <= MAX_SCHED_UNITS);

	  for (i = 0; i < units; i++, m <<= 1)
	    if (m & unit_mask)
	      last_scheduled_unit_distance[i] = 0;
	    else if (last_scheduled_unit_distance[i] < MAX_SCHED_MIX_DISTANCE)
	      last_scheduled_unit_distance[i]++;
	}

      if (verbose > 5)
	{
	  unsigned int sched_mask;

	  sched_mask = s390_get_sched_attrmask (insn);

	  fprintf (file, ";;\t\tBACKEND: insn %d: ", INSN_UID (insn));
#define PRINT_SCHED_ATTR(M, ATTR) fprintf (file, "%s ", ((M) & sched_mask) ? #ATTR : "");
	  PRINT_SCHED_ATTR (S390_SCHED_ATTR_MASK_CRACKED, cracked);
	  PRINT_SCHED_ATTR (S390_SCHED_ATTR_MASK_EXPANDED, expanded);
	  PRINT_SCHED_ATTR (S390_SCHED_ATTR_MASK_ENDGROUP, endgroup);
	  PRINT_SCHED_ATTR (S390_SCHED_ATTR_MASK_GROUPALONE, groupalone);
#undef PRINT_SCHED_ATTR

	  if (s390_tune == PROCESSOR_2964_Z13)
	    {
	      unsigned int unit_mask, m = 1;
	      int units, j;

	      unit_mask  = s390_get_unit_mask (insn, &units);
	      fprintf (file, "(units:");
	      for (j = 0; j < units; j++, m <<= 1)
		if (m & unit_mask)
		  fprintf (file, " %d", j);
	      fprintf (file, ")");
	    }
	  fprintf (file, " sched state: %d\n", s390_sched_state);

	  if (s390_tune == PROCESSOR_2964_Z13)
	    {
	      int units, j;

	      s390_get_unit_mask (insn, &units);

	      fprintf (file, ";;\t\tBACKEND: units unused for: ");
	      for (j = 0; j < units; j++)
		fprintf (file, "%d:%d ", j, last_scheduled_unit_distance[j]);
	      fprintf (file, "\n");
	    }
	}
    }

  if (GET_CODE (PATTERN (insn)) != USE
      && GET_CODE (PATTERN (insn)) != CLOBBER)
    return more - 1;
  else
    return more;
}

static void
s390_sched_init (FILE *file ATTRIBUTE_UNUSED,
		 int verbose ATTRIBUTE_UNUSED,
		 int max_ready ATTRIBUTE_UNUSED)
{
  last_scheduled_insn = NULL;
  memset (last_scheduled_unit_distance, 0, MAX_SCHED_UNITS * sizeof (int));
  s390_sched_state = 0;
}

/* This target hook implementation for TARGET_LOOP_UNROLL_ADJUST calculates
   a new number struct loop *loop should be unrolled if tuned for cpus with
   a built-in stride prefetcher.
   The loop is analyzed for memory accesses by calling check_dpu for
   each rtx of the loop. Depending on the loop_depth and the amount of
   memory accesses a new number <=nunroll is returned to improve the
   behavior of the hardware prefetch unit.  */
static unsigned
s390_loop_unroll_adjust (unsigned nunroll, struct loop *loop)
{
  basic_block *bbs;
  rtx_insn *insn;
  unsigned i;
  unsigned mem_count = 0;

  if (s390_tune < PROCESSOR_2097_Z10)
    return nunroll;

  /* Count the number of memory references within the loop body.  */
  bbs = get_loop_body (loop);
  subrtx_iterator::array_type array;
  for (i = 0; i < loop->num_nodes; i++)
    FOR_BB_INSNS (bbs[i], insn)
      if (INSN_P (insn) && INSN_CODE (insn) != -1)
	FOR_EACH_SUBRTX (iter, array, PATTERN (insn), NONCONST)
	  if (MEM_P (*iter))
	    mem_count += 1;
  free (bbs);

  /* Prevent division by zero, and we do not need to adjust nunroll in this case.  */
  if (mem_count == 0)
    return nunroll;

  switch (loop_depth(loop))
    {
    case 1:
      return MIN (nunroll, 28 / mem_count);
    case 2:
      return MIN (nunroll, 22 / mem_count);
    default:
      return MIN (nunroll, 16 / mem_count);
    }
}

/* Restore the current options.  This is a hook function and also called
   internally.  */

static void
s390_function_specific_restore (struct gcc_options *opts,
				struct cl_target_option *ptr ATTRIBUTE_UNUSED)
{
  opts->x_s390_cost_pointer = (long)processor_table[opts->x_s390_tune].cost;
}

static void
s390_option_override_internal (bool main_args_p,
			       struct gcc_options *opts,
			       const struct gcc_options *opts_set)
{
  const char *prefix;
  const char *suffix;

  /* Set up prefix/suffix so the error messages refer to either the command
     line argument, or the attribute(target).  */
  if (main_args_p)
    {
      prefix = "-m";
      suffix = "";
    }
  else
    {
      prefix = "option(\"";
      suffix = "\")";
    }


  /* Architecture mode defaults according to ABI.  */
  if (!(opts_set->x_target_flags & MASK_ZARCH))
    {
      if (TARGET_64BIT)
	opts->x_target_flags |= MASK_ZARCH;
      else
	opts->x_target_flags &= ~MASK_ZARCH;
    }

  /* Set the march default in case it hasn't been specified on cmdline.  */
  if (!opts_set->x_s390_arch)
    opts->x_s390_arch = PROCESSOR_2064_Z900;
  else if (opts->x_s390_arch == PROCESSOR_9672_G5
	   || opts->x_s390_arch == PROCESSOR_9672_G6)
    warning (OPT_Wdeprecated, "%sarch=%s%s is deprecated and will be removed "
	     "in future releases; use at least %sarch=z900%s",
	     prefix, opts->x_s390_arch == PROCESSOR_9672_G5 ? "g5" : "g6",
	     suffix, prefix, suffix);

  opts->x_s390_arch_flags = processor_flags_table[(int) opts->x_s390_arch];

  /* Determine processor to tune for.  */
  if (!opts_set->x_s390_tune)
    opts->x_s390_tune = opts->x_s390_arch;
  else if (opts->x_s390_tune == PROCESSOR_9672_G5
	   || opts->x_s390_tune == PROCESSOR_9672_G6)
    warning (OPT_Wdeprecated, "%stune=%s%s is deprecated and will be removed "
	     "in future releases; use at least %stune=z900%s",
	     prefix, opts->x_s390_tune == PROCESSOR_9672_G5 ? "g5" : "g6",
	     suffix, prefix, suffix);

  opts->x_s390_tune_flags = processor_flags_table[opts->x_s390_tune];

  /* Sanity checks.  */
  if (opts->x_s390_arch == PROCESSOR_NATIVE
      || opts->x_s390_tune == PROCESSOR_NATIVE)
    gcc_unreachable ();
  if (TARGET_ZARCH_P (opts->x_target_flags) && !TARGET_CPU_ZARCH_P (opts))
    error ("z/Architecture mode not supported on %s",
	   processor_table[(int)opts->x_s390_arch].name);
  if (TARGET_64BIT && !TARGET_ZARCH_P (opts->x_target_flags))
    error ("64-bit ABI not supported in ESA/390 mode");

  /* Enable hardware transactions if available and not explicitly
     disabled by user.  E.g. with -m31 -march=zEC12 -mzarch */
  if (!TARGET_OPT_HTM_P (opts_set->x_target_flags))
    {
      if (TARGET_CPU_HTM_P (opts) && TARGET_ZARCH_P (opts->x_target_flags))
	opts->x_target_flags |= MASK_OPT_HTM;
      else
	opts->x_target_flags &= ~MASK_OPT_HTM;
    }

  if (TARGET_OPT_VX_P (opts_set->x_target_flags))
    {
      if (TARGET_OPT_VX_P (opts->x_target_flags))
	{
	  if (!TARGET_CPU_VX_P (opts))
	    error ("hardware vector support not available on %s",
		   processor_table[(int)opts->x_s390_arch].name);
	  if (TARGET_SOFT_FLOAT_P (opts->x_target_flags))
	    error ("hardware vector support not available with -msoft-float");
	}
    }
  else
    {
      if (TARGET_CPU_VX_P (opts))
	/* Enable vector support if available and not explicitly disabled
	   by user.  E.g. with -m31 -march=z13 -mzarch */
	opts->x_target_flags |= MASK_OPT_VX;
      else
	opts->x_target_flags &= ~MASK_OPT_VX;
    }

  /* Use hardware DFP if available and not explicitly disabled by
     user. E.g. with -m31 -march=z10 -mzarch   */
  if (!TARGET_HARD_DFP_P (opts_set->x_target_flags))
    {
      if (TARGET_DFP_P (opts))
	opts->x_target_flags |= MASK_HARD_DFP;
      else
	opts->x_target_flags &= ~MASK_HARD_DFP;
    }

  if (TARGET_HARD_DFP_P (opts->x_target_flags) && !TARGET_DFP_P (opts))
    {
      if (TARGET_HARD_DFP_P (opts_set->x_target_flags))
	{
	  if (!TARGET_CPU_DFP_P (opts))
	    error ("hardware decimal floating point instructions"
		   " not available on %s",
		   processor_table[(int)opts->x_s390_arch].name);
	  if (!TARGET_ZARCH_P (opts->x_target_flags))
	    error ("hardware decimal floating point instructions"
		   " not available in ESA/390 mode");
	}
      else
	opts->x_target_flags &= ~MASK_HARD_DFP;
    }

  if (TARGET_SOFT_FLOAT_P (opts_set->x_target_flags)
      && TARGET_SOFT_FLOAT_P (opts->x_target_flags))
    {
      if (TARGET_HARD_DFP_P (opts_set->x_target_flags)
	  && TARGET_HARD_DFP_P (opts->x_target_flags))
	error ("-mhard-dfp can%'t be used in conjunction with -msoft-float");

      opts->x_target_flags &= ~MASK_HARD_DFP;
    }

  if (TARGET_BACKCHAIN_P (opts->x_target_flags)
      && TARGET_PACKED_STACK_P (opts->x_target_flags)
      && TARGET_HARD_FLOAT_P (opts->x_target_flags))
    error ("-mbackchain -mpacked-stack -mhard-float are not supported "
	   "in combination");

  if (opts->x_s390_stack_size)
    {
      if (opts->x_s390_stack_guard >= opts->x_s390_stack_size)
	error ("stack size must be greater than the stack guard value");
      else if (opts->x_s390_stack_size > 1 << 16)
	error ("stack size must not be greater than 64k");
    }
  else if (opts->x_s390_stack_guard)
    error ("-mstack-guard implies use of -mstack-size");

#ifdef TARGET_DEFAULT_LONG_DOUBLE_128
  if (!TARGET_LONG_DOUBLE_128_P (opts_set->x_target_flags))
    opts->x_target_flags |= MASK_LONG_DOUBLE_128;
#endif

  if (opts->x_s390_tune >= PROCESSOR_2097_Z10)
    {
      maybe_set_param_value (PARAM_MAX_UNROLLED_INSNS, 100,
			     opts->x_param_values,
			     opts_set->x_param_values);
      maybe_set_param_value (PARAM_MAX_UNROLL_TIMES, 32,
			     opts->x_param_values,
			     opts_set->x_param_values);
      maybe_set_param_value (PARAM_MAX_COMPLETELY_PEELED_INSNS, 2000,
			     opts->x_param_values,
			     opts_set->x_param_values);
      maybe_set_param_value (PARAM_MAX_COMPLETELY_PEEL_TIMES, 64,
			     opts->x_param_values,
			     opts_set->x_param_values);
    }

  maybe_set_param_value (PARAM_MAX_PENDING_LIST_LENGTH, 256,
			 opts->x_param_values,
			 opts_set->x_param_values);
  /* values for loop prefetching */
  maybe_set_param_value (PARAM_L1_CACHE_LINE_SIZE, 256,
			 opts->x_param_values,
			 opts_set->x_param_values);
  maybe_set_param_value (PARAM_L1_CACHE_SIZE, 128,
			 opts->x_param_values,
			 opts_set->x_param_values);
  /* s390 has more than 2 levels and the size is much larger.  Since
     we are always running virtualized assume that we only get a small
     part of the caches above l1.  */
  maybe_set_param_value (PARAM_L2_CACHE_SIZE, 1500,
			 opts->x_param_values,
			 opts_set->x_param_values);
  maybe_set_param_value (PARAM_PREFETCH_MIN_INSN_TO_MEM_RATIO, 2,
			 opts->x_param_values,
			 opts_set->x_param_values);
  maybe_set_param_value (PARAM_SIMULTANEOUS_PREFETCHES, 6,
			 opts->x_param_values,
			 opts_set->x_param_values);

  /* Use the alternative scheduling-pressure algorithm by default.  */
  maybe_set_param_value (PARAM_SCHED_PRESSURE_ALGORITHM, 2,
                         opts->x_param_values,
                         opts_set->x_param_values);

  /* Call target specific restore function to do post-init work.  At the moment,
     this just sets opts->x_s390_cost_pointer.  */
  s390_function_specific_restore (opts, NULL);
}

static void
s390_option_override (void)
{
  unsigned int i;
  cl_deferred_option *opt;
  vec<cl_deferred_option> *v =
    (vec<cl_deferred_option> *) s390_deferred_options;

  if (v)
    FOR_EACH_VEC_ELT (*v, i, opt)
      {
	switch (opt->opt_index)
	  {
	  case OPT_mhotpatch_:
	    {
	      int val1;
	      int val2;
	      char s[256];
	      char *t;

	      strncpy (s, opt->arg, 256);
	      s[255] = 0;
	      t = strchr (s, ',');
	      if (t != NULL)
		{
		  *t = 0;
		  t++;
		  val1 = integral_argument (s);
		  val2 = integral_argument (t);
		}
	      else
		{
		  val1 = -1;
		  val2 = -1;
		}
	      if (val1 == -1 || val2 == -1)
		{
		  /* argument is not a plain number */
		  error ("arguments to %qs should be non-negative integers",
			 "-mhotpatch=n,m");
		  break;
		}
	      else if (val1 > s390_hotpatch_hw_max
		       || val2 > s390_hotpatch_hw_max)
		{
		  error ("argument to %qs is too large (max. %d)",
			 "-mhotpatch=n,m", s390_hotpatch_hw_max);
		  break;
		}
	      s390_hotpatch_hw_before_label = val1;
	      s390_hotpatch_hw_after_label = val2;
	      break;
	    }
	  default:
	    gcc_unreachable ();
	  }
      }

  /* Set up function hooks.  */
  init_machine_status = s390_init_machine_status;

  s390_option_override_internal (true, &global_options, &global_options_set);

  /* Save the initial options in case the user does function specific
     options.  */
  target_option_default_node = build_target_option_node (&global_options);
  target_option_current_node = target_option_default_node;

  /* This cannot reside in s390_option_optimization_table since HAVE_prefetch
     requires the arch flags to be evaluated already.  Since prefetching
     is beneficial on s390, we enable it if available.  */
  if (flag_prefetch_loop_arrays < 0 && HAVE_prefetch && optimize >= 3)
    flag_prefetch_loop_arrays = 1;

  if (TARGET_TPF)
    {
      /* Don't emit DWARF3/4 unless specifically selected.  The TPF
	 debuggers do not yet support DWARF 3/4.  */
      if (!global_options_set.x_dwarf_strict) 
	dwarf_strict = 1;
      if (!global_options_set.x_dwarf_version)
	dwarf_version = 2;
    }

  /* Register a target-specific optimization-and-lowering pass
     to run immediately before prologue and epilogue generation.

     Registering the pass must be done at start up.  It's
     convenient to do it here.  */
  opt_pass *new_pass = new pass_s390_early_mach (g);
  struct register_pass_info insert_pass_s390_early_mach =
    {
      new_pass,			/* pass */
      "pro_and_epilogue",	/* reference_pass_name */
      1,			/* ref_pass_instance_number */
      PASS_POS_INSERT_BEFORE	/* po_op */
    };
  register_pass (&insert_pass_s390_early_mach);
}

#if S390_USE_TARGET_ATTRIBUTE
/* Inner function to process the attribute((target(...))), take an argument and
   set the current options from the argument. If we have a list, recursively go
   over the list.  */

static bool
s390_valid_target_attribute_inner_p (tree args,
				     struct gcc_options *opts,
				     struct gcc_options *new_opts_set,
				     bool force_pragma)
{
  char *next_optstr;
  bool ret = true;

#define S390_ATTRIB(S,O,A)  { S, sizeof (S)-1, O, A, 0 }
#define S390_PRAGMA(S,O,A)  { S, sizeof (S)-1, O, A, 1 }
  static const struct
  {
    const char *string;
    size_t len;
    int opt;
    int has_arg;
    int only_as_pragma;
  } attrs[] = {
    /* enum options */
    S390_ATTRIB ("arch=", OPT_march_, 1),
    S390_ATTRIB ("tune=", OPT_mtune_, 1),
    /* uinteger options */
    S390_ATTRIB ("stack-guard=", OPT_mstack_guard_, 1),
    S390_ATTRIB ("stack-size=", OPT_mstack_size_, 1),
    S390_ATTRIB ("branch-cost=", OPT_mbranch_cost_, 1),
    S390_ATTRIB ("warn-framesize=", OPT_mwarn_framesize_, 1),
    /* flag options */
    S390_ATTRIB ("backchain", OPT_mbackchain, 0),
    S390_ATTRIB ("hard-dfp", OPT_mhard_dfp, 0),
    S390_ATTRIB ("hard-float", OPT_mhard_float, 0),
    S390_ATTRIB ("htm", OPT_mhtm, 0),
    S390_ATTRIB ("vx", OPT_mvx, 0),
    S390_ATTRIB ("packed-stack", OPT_mpacked_stack, 0),
    S390_ATTRIB ("small-exec", OPT_msmall_exec, 0),
    S390_ATTRIB ("soft-float", OPT_msoft_float, 0),
    S390_ATTRIB ("mvcle", OPT_mmvcle, 0),
    S390_PRAGMA ("zvector", OPT_mzvector, 0),
    /* boolean options */
    S390_ATTRIB ("warn-dynamicstack", OPT_mwarn_dynamicstack, 0),
  };
#undef S390_ATTRIB
#undef S390_PRAGMA

  /* If this is a list, recurse to get the options.  */
  if (TREE_CODE (args) == TREE_LIST)
    {
      bool ret = true;
      int num_pragma_values;
      int i;

      /* Note: attribs.c:decl_attributes prepends the values from
	 current_target_pragma to the list of target attributes.  To determine
	 whether we're looking at a value of the attribute or the pragma we
	 assume that the first [list_length (current_target_pragma)] values in
	 the list are the values from the pragma.  */
      num_pragma_values = (!force_pragma && current_target_pragma != NULL)
	? list_length (current_target_pragma) : 0;
      for (i = 0; args; args = TREE_CHAIN (args), i++)
	{
	  bool is_pragma;

	  is_pragma = (force_pragma || i < num_pragma_values);
	  if (TREE_VALUE (args)
	      && !s390_valid_target_attribute_inner_p (TREE_VALUE (args),
						       opts, new_opts_set,
						       is_pragma))
	    {
	      ret = false;
	    }
	}
      return ret;
    }

  else if (TREE_CODE (args) != STRING_CST)
    {
      error ("attribute %<target%> argument not a string");
      return false;
    }

  /* Handle multiple arguments separated by commas.  */
  next_optstr = ASTRDUP (TREE_STRING_POINTER (args));

  while (next_optstr && *next_optstr != '\0')
    {
      char *p = next_optstr;
      char *orig_p = p;
      char *comma = strchr (next_optstr, ',');
      size_t len, opt_len;
      int opt;
      bool opt_set_p;
      char ch;
      unsigned i;
      int mask = 0;
      enum cl_var_type var_type;
      bool found;

      if (comma)
	{
	  *comma = '\0';
	  len = comma - next_optstr;
	  next_optstr = comma + 1;
	}
      else
	{
	  len = strlen (p);
	  next_optstr = NULL;
	}

      /* Recognize no-xxx.  */
      if (len > 3 && p[0] == 'n' && p[1] == 'o' && p[2] == '-')
	{
	  opt_set_p = false;
	  p += 3;
	  len -= 3;
	}
      else
	opt_set_p = true;

      /* Find the option.  */
      ch = *p;
      found = false;
      for (i = 0; i < ARRAY_SIZE (attrs); i++)
	{
	  opt_len = attrs[i].len;
	  if (ch == attrs[i].string[0]
	      && ((attrs[i].has_arg) ? len > opt_len : len == opt_len)
	      && memcmp (p, attrs[i].string, opt_len) == 0)
	    {
	      opt = attrs[i].opt;
	      if (!opt_set_p && cl_options[opt].cl_reject_negative)
		continue;
	      mask = cl_options[opt].var_value;
	      var_type = cl_options[opt].var_type;
	      found = true;
	      break;
	    }
	}

      /* Process the option.  */
      if (!found)
	{
	  error ("attribute(target(\"%s\")) is unknown", orig_p);
	  return false;
	}
      else if (attrs[i].only_as_pragma && !force_pragma)
	{
	  /* Value is not allowed for the target attribute.  */
	  error ("value %qs is not supported by attribute %<target%>",
		 attrs[i].string);
	  return false;
	}

      else if (var_type == CLVC_BIT_SET || var_type == CLVC_BIT_CLEAR)
	{
	  if (var_type == CLVC_BIT_CLEAR)
	    opt_set_p = !opt_set_p;

	  if (opt_set_p)
	    opts->x_target_flags |= mask;
	  else
	    opts->x_target_flags &= ~mask;
	  new_opts_set->x_target_flags |= mask;
	}

      else if (cl_options[opt].var_type == CLVC_BOOLEAN)
	{
	  int value;

	  if (cl_options[opt].cl_uinteger)
	    {
	      /* Unsigned integer argument.  Code based on the function
		 decode_cmdline_option () in opts-common.c.  */
	      value = integral_argument (p + opt_len);
	    }
	  else
	    value = (opt_set_p) ? 1 : 0;

	  if (value != -1)
	    {
	      struct cl_decoded_option decoded;

	      /* Value range check; only implemented for numeric and boolean
		 options at the moment.  */
	      generate_option (opt, NULL, value, CL_TARGET, &decoded);
	      s390_handle_option (opts, new_opts_set, &decoded, input_location);
	      set_option (opts, new_opts_set, opt, value,
			  p + opt_len, DK_UNSPECIFIED, input_location,
			  global_dc);
	    }
	  else
	    {
	      error ("attribute(target(\"%s\")) is unknown", orig_p);
	      ret = false;
	    }
	}

      else if (cl_options[opt].var_type == CLVC_ENUM)
	{
	  bool arg_ok;
	  int value;

	  arg_ok = opt_enum_arg_to_value (opt, p + opt_len, &value, CL_TARGET);
	  if (arg_ok)
	    set_option (opts, new_opts_set, opt, value,
			p + opt_len, DK_UNSPECIFIED, input_location,
			global_dc);
	  else
	    {
	      error ("attribute(target(\"%s\")) is unknown", orig_p);
	      ret = false;
	    }
	}

      else
	gcc_unreachable ();
    }
  return ret;
}

/* Return a TARGET_OPTION_NODE tree of the target options listed or NULL.  */

tree
s390_valid_target_attribute_tree (tree args,
				  struct gcc_options *opts,
				  const struct gcc_options *opts_set,
				  bool force_pragma)
{
  tree t = NULL_TREE;
  struct gcc_options new_opts_set;

  memset (&new_opts_set, 0, sizeof (new_opts_set));

  /* Process each of the options on the chain.  */
  if (! s390_valid_target_attribute_inner_p (args, opts, &new_opts_set,
					     force_pragma))
    return error_mark_node;

  /* If some option was set (even if it has not changed), rerun
     s390_option_override_internal, and then save the options away.  */
  if (new_opts_set.x_target_flags
      || new_opts_set.x_s390_arch
      || new_opts_set.x_s390_tune
      || new_opts_set.x_s390_stack_guard
      || new_opts_set.x_s390_stack_size
      || new_opts_set.x_s390_branch_cost
      || new_opts_set.x_s390_warn_framesize
      || new_opts_set.x_s390_warn_dynamicstack_p)
    {
      const unsigned char *src = (const unsigned char *)opts_set;
      unsigned char *dest = (unsigned char *)&new_opts_set;
      unsigned int i;

      /* Merge the original option flags into the new ones.  */
      for (i = 0; i < sizeof(*opts_set); i++)
	dest[i] |= src[i];

      /* Do any overrides, such as arch=xxx, or tune=xxx support.  */
      s390_option_override_internal (false, opts, &new_opts_set);
      /* Save the current options unless we are validating options for
	 #pragma.  */
      t = build_target_option_node (opts);
    }
  return t;
}

/* Hook to validate attribute((target("string"))).  */

static bool
s390_valid_target_attribute_p (tree fndecl,
			       tree ARG_UNUSED (name),
			       tree args,
			       int ARG_UNUSED (flags))
{
  struct gcc_options func_options;
  tree new_target, new_optimize;
  bool ret = true;

  /* attribute((target("default"))) does nothing, beyond
     affecting multi-versioning.  */
  if (TREE_VALUE (args)
      && TREE_CODE (TREE_VALUE (args)) == STRING_CST
      && TREE_CHAIN (args) == NULL_TREE
      && strcmp (TREE_STRING_POINTER (TREE_VALUE (args)), "default") == 0)
    return true;

  tree old_optimize = build_optimization_node (&global_options);

  /* Get the optimization options of the current function.  */
  tree func_optimize = DECL_FUNCTION_SPECIFIC_OPTIMIZATION (fndecl);

  if (!func_optimize)
    func_optimize = old_optimize;

  /* Init func_options.  */
  memset (&func_options, 0, sizeof (func_options));
  init_options_struct (&func_options, NULL);
  lang_hooks.init_options_struct (&func_options);

  cl_optimization_restore (&func_options, TREE_OPTIMIZATION (func_optimize));

  /* Initialize func_options to the default before its target options can
     be set.  */
  cl_target_option_restore (&func_options,
			    TREE_TARGET_OPTION (target_option_default_node));

  new_target = s390_valid_target_attribute_tree (args, &func_options,
						 &global_options_set,
						 (args ==
						  current_target_pragma));
  new_optimize = build_optimization_node (&func_options);
  if (new_target == error_mark_node)
    ret = false;
  else if (fndecl && new_target)
    {
      DECL_FUNCTION_SPECIFIC_TARGET (fndecl) = new_target;
      if (old_optimize != new_optimize)
	DECL_FUNCTION_SPECIFIC_OPTIMIZATION (fndecl) = new_optimize;
    }
  return ret;
}

/* Restore targets globals from NEW_TREE and invalidate s390_previous_fndecl
   cache.  */

void
s390_activate_target_options (tree new_tree)
{
  cl_target_option_restore (&global_options, TREE_TARGET_OPTION (new_tree));
  if (TREE_TARGET_GLOBALS (new_tree))
    restore_target_globals (TREE_TARGET_GLOBALS (new_tree));
  else if (new_tree == target_option_default_node)
    restore_target_globals (&default_target_globals);
  else
    TREE_TARGET_GLOBALS (new_tree) = save_target_globals_default_opts ();
  s390_previous_fndecl = NULL_TREE;
}

/* Establish appropriate back-end context for processing the function
   FNDECL.  The argument might be NULL to indicate processing at top
   level, outside of any function scope.  */
static void
s390_set_current_function (tree fndecl)
{
  /* Only change the context if the function changes.  This hook is called
     several times in the course of compiling a function, and we don't want to
     slow things down too much or call target_reinit when it isn't safe.  */
  if (fndecl == s390_previous_fndecl)
    return;

  tree old_tree;
  if (s390_previous_fndecl == NULL_TREE)
    old_tree = target_option_current_node;
  else if (DECL_FUNCTION_SPECIFIC_TARGET (s390_previous_fndecl))
    old_tree = DECL_FUNCTION_SPECIFIC_TARGET (s390_previous_fndecl);
  else
    old_tree = target_option_default_node;

  if (fndecl == NULL_TREE)
    {
      if (old_tree != target_option_current_node)
	s390_activate_target_options (target_option_current_node);
      return;
    }

  tree new_tree = DECL_FUNCTION_SPECIFIC_TARGET (fndecl);
  if (new_tree == NULL_TREE)
    new_tree = target_option_default_node;

  if (old_tree != new_tree)
    s390_activate_target_options (new_tree);
  s390_previous_fndecl = fndecl;
}
#endif

/* Implement TARGET_USE_BY_PIECES_INFRASTRUCTURE_P.  */

static bool
s390_use_by_pieces_infrastructure_p (unsigned HOST_WIDE_INT size,
				     unsigned int align ATTRIBUTE_UNUSED,
				     enum by_pieces_operation op ATTRIBUTE_UNUSED,
				     bool speed_p ATTRIBUTE_UNUSED)
{
  return (size == 1 || size == 2
	  || size == 4 || (TARGET_ZARCH && size == 8));
}

/* Implement TARGET_ATOMIC_ASSIGN_EXPAND_FENV hook.  */

static void
s390_atomic_assign_expand_fenv (tree *hold, tree *clear, tree *update)
{
  tree sfpc = s390_builtin_decls[S390_BUILTIN_s390_sfpc];
  tree efpc = s390_builtin_decls[S390_BUILTIN_s390_efpc];
  tree call_efpc = build_call_expr (efpc, 0);
  tree fenv_var = create_tmp_var_raw (unsigned_type_node);

#define FPC_EXCEPTION_MASK	 HOST_WIDE_INT_UC (0xf8000000)
#define FPC_FLAGS_MASK		 HOST_WIDE_INT_UC (0x00f80000)
#define FPC_DXC_MASK		 HOST_WIDE_INT_UC (0x0000ff00)
#define FPC_EXCEPTION_MASK_SHIFT HOST_WIDE_INT_UC (24)
#define FPC_FLAGS_SHIFT		 HOST_WIDE_INT_UC (16)
#define FPC_DXC_SHIFT		 HOST_WIDE_INT_UC (8)

  /* Generates the equivalent of feholdexcept (&fenv_var)

     fenv_var = __builtin_s390_efpc ();
     __builtin_s390_sfpc (fenv_var & mask) */
  tree old_fpc = build2 (MODIFY_EXPR, unsigned_type_node, fenv_var, call_efpc);
  tree new_fpc =
    build2 (BIT_AND_EXPR, unsigned_type_node, fenv_var,
	    build_int_cst (unsigned_type_node,
			   ~(FPC_DXC_MASK | FPC_FLAGS_MASK |
			     FPC_EXCEPTION_MASK)));
  tree set_new_fpc = build_call_expr (sfpc, 1, new_fpc);
  *hold = build2 (COMPOUND_EXPR, void_type_node, old_fpc, set_new_fpc);

  /* Generates the equivalent of feclearexcept (FE_ALL_EXCEPT)

     __builtin_s390_sfpc (__builtin_s390_efpc () & mask) */
  new_fpc = build2 (BIT_AND_EXPR, unsigned_type_node, call_efpc,
		    build_int_cst (unsigned_type_node,
				   ~(FPC_DXC_MASK | FPC_FLAGS_MASK)));
  *clear = build_call_expr (sfpc, 1, new_fpc);

  /* Generates the equivalent of feupdateenv (fenv_var)

  old_fpc = __builtin_s390_efpc ();
  __builtin_s390_sfpc (fenv_var);
  __atomic_feraiseexcept ((old_fpc & FPC_FLAGS_MASK) >> FPC_FLAGS_SHIFT);  */

  old_fpc = create_tmp_var_raw (unsigned_type_node);
  tree store_old_fpc = build2 (MODIFY_EXPR, void_type_node,
			       old_fpc, call_efpc);

  set_new_fpc = build_call_expr (sfpc, 1, fenv_var);

  tree raise_old_except = build2 (BIT_AND_EXPR, unsigned_type_node, old_fpc,
				  build_int_cst (unsigned_type_node,
						 FPC_FLAGS_MASK));
  raise_old_except = build2 (RSHIFT_EXPR, unsigned_type_node, raise_old_except,
			     build_int_cst (unsigned_type_node,
					    FPC_FLAGS_SHIFT));
  tree atomic_feraiseexcept
    = builtin_decl_implicit (BUILT_IN_ATOMIC_FERAISEEXCEPT);
  raise_old_except = build_call_expr (atomic_feraiseexcept,
				      1, raise_old_except);

  *update = build2 (COMPOUND_EXPR, void_type_node,
		    build2 (COMPOUND_EXPR, void_type_node,
			    store_old_fpc, set_new_fpc),
		    raise_old_except);

#undef FPC_EXCEPTION_MASK
#undef FPC_FLAGS_MASK
#undef FPC_DXC_MASK
#undef FPC_EXCEPTION_MASK_SHIFT
#undef FPC_FLAGS_SHIFT
#undef FPC_DXC_SHIFT
}

/* Return the vector mode to be used for inner mode MODE when doing
   vectorization.  */
static machine_mode
s390_preferred_simd_mode (scalar_mode mode)
{
  if (TARGET_VX)
    switch (mode)
      {
      case E_DFmode:
	return V2DFmode;
      case E_DImode:
	return V2DImode;
      case E_SImode:
	return V4SImode;
      case E_HImode:
	return V8HImode;
      case E_QImode:
	return V16QImode;
      default:;
      }
  return word_mode;
}

/* Our hardware does not require vectors to be strictly aligned.  */
static bool
s390_support_vector_misalignment (machine_mode mode ATTRIBUTE_UNUSED,
				  const_tree type ATTRIBUTE_UNUSED,
				  int misalignment ATTRIBUTE_UNUSED,
				  bool is_packed ATTRIBUTE_UNUSED)
{
  if (TARGET_VX)
    return true;

  return default_builtin_support_vector_misalignment (mode, type, misalignment,
						      is_packed);
}

/* The vector ABI requires vector types to be aligned on an 8 byte
   boundary (our stack alignment).  However, we allow this to be
   overriden by the user, while this definitely breaks the ABI.  */
static HOST_WIDE_INT
s390_vector_alignment (const_tree type)
{
  if (!TARGET_VX_ABI)
    return default_vector_alignment (type);

  if (TYPE_USER_ALIGN (type))
    return TYPE_ALIGN (type);

  return MIN (64, tree_to_shwi (TYPE_SIZE (type)));
}

#ifdef HAVE_AS_MACHINE_MACHINEMODE
/* Implement TARGET_ASM_FILE_START.  */
static void
s390_asm_file_start (void)
{
  default_file_start ();
  s390_asm_output_machine_for_arch (asm_out_file);
}
#endif

/* Implement TARGET_ASM_FILE_END.  */
static void
s390_asm_file_end (void)
{
#ifdef HAVE_AS_GNU_ATTRIBUTE
  varpool_node *vnode;
  cgraph_node *cnode;

  FOR_EACH_VARIABLE (vnode)
    if (TREE_PUBLIC (vnode->decl))
      s390_check_type_for_vector_abi (TREE_TYPE (vnode->decl), false, false);

  FOR_EACH_FUNCTION (cnode)
    if (TREE_PUBLIC (cnode->decl))
      s390_check_type_for_vector_abi (TREE_TYPE (cnode->decl), false, false);


  if (s390_vector_abi != 0)
    fprintf (asm_out_file, "\t.gnu_attribute 8, %d\n",
	     s390_vector_abi);
#endif
  file_end_indicate_exec_stack ();

  if (flag_split_stack)
    file_end_indicate_split_stack ();
}

/* Return true if TYPE is a vector bool type.  */
static inline bool
s390_vector_bool_type_p (const_tree type)
{
  return TYPE_VECTOR_OPAQUE (type);
}

/* Return the diagnostic message string if the binary operation OP is
   not permitted on TYPE1 and TYPE2, NULL otherwise.  */
static const char*
s390_invalid_binary_op (int op ATTRIBUTE_UNUSED, const_tree type1, const_tree type2)
{
  bool bool1_p, bool2_p;
  bool plusminus_p;
  bool muldiv_p;
  bool compare_p;
  machine_mode mode1, mode2;

  if (!TARGET_ZVECTOR)
    return NULL;

  if (!VECTOR_TYPE_P (type1) || !VECTOR_TYPE_P (type2))
    return NULL;

  bool1_p = s390_vector_bool_type_p (type1);
  bool2_p = s390_vector_bool_type_p (type2);

  /* Mixing signed and unsigned types is forbidden for all
     operators.  */
  if (!bool1_p && !bool2_p
      && TYPE_UNSIGNED (type1) != TYPE_UNSIGNED (type2))
    return N_("types differ in signedness");

  plusminus_p = (op == PLUS_EXPR || op == MINUS_EXPR);
  muldiv_p = (op == MULT_EXPR || op == RDIV_EXPR || op == TRUNC_DIV_EXPR
	      || op == CEIL_DIV_EXPR || op == FLOOR_DIV_EXPR
	      || op == ROUND_DIV_EXPR);
  compare_p = (op == LT_EXPR || op == LE_EXPR || op == GT_EXPR || op == GE_EXPR
	       || op == EQ_EXPR || op == NE_EXPR);

  if (bool1_p && bool2_p && (plusminus_p || muldiv_p))
    return N_("binary operator does not support two vector bool operands");

  if (bool1_p != bool2_p && (muldiv_p || compare_p))
    return N_("binary operator does not support vector bool operand");

  mode1 = TYPE_MODE (type1);
  mode2 = TYPE_MODE (type2);

  if (bool1_p != bool2_p && plusminus_p
      && (GET_MODE_CLASS (mode1) == MODE_VECTOR_FLOAT
	  || GET_MODE_CLASS (mode2) == MODE_VECTOR_FLOAT))
    return N_("binary operator does not support mixing vector "
	      "bool with floating point vector operands");

  return NULL;
}

/* Implement TARGET_C_EXCESS_PRECISION.

   FIXME: For historical reasons, float_t and double_t are typedef'ed to
   double on s390, causing operations on float_t to operate in a higher
   precision than is necessary.  However, it is not the case that SFmode
   operations have implicit excess precision, and we generate more optimal
   code if we let the compiler know no implicit extra precision is added.

   That means when we are compiling with -fexcess-precision=fast, the value
   we set for FLT_EVAL_METHOD will be out of line with the actual precision of
   float_t (though they would be correct for -fexcess-precision=standard).

   A complete fix would modify glibc to remove the unnecessary typedef
   of float_t to double.  */

static enum flt_eval_method
s390_excess_precision (enum excess_precision_type type)
{
  switch (type)
    {
      case EXCESS_PRECISION_TYPE_IMPLICIT:
      case EXCESS_PRECISION_TYPE_FAST:
	/* The fastest type to promote to will always be the native type,
	   whether that occurs with implicit excess precision or
	   otherwise.  */
	return FLT_EVAL_METHOD_PROMOTE_TO_FLOAT;
      case EXCESS_PRECISION_TYPE_STANDARD:
	/* Otherwise, when we are in a standards compliant mode, to
	   ensure consistency with the implementation in glibc, report that
	   float is evaluated to the range and precision of double.  */
	return FLT_EVAL_METHOD_PROMOTE_TO_DOUBLE;
      default:
	gcc_unreachable ();
    }
  return FLT_EVAL_METHOD_UNPREDICTABLE;
}

/* Implement the TARGET_ASAN_SHADOW_OFFSET hook.  */

static unsigned HOST_WIDE_INT
s390_asan_shadow_offset (void)
{
  return TARGET_64BIT ? HOST_WIDE_INT_1U << 52 : HOST_WIDE_INT_UC (0x20000000);
}

/* Initialize GCC target structure.  */

#undef  TARGET_ASM_ALIGNED_HI_OP
#define TARGET_ASM_ALIGNED_HI_OP "\t.word\t"
#undef  TARGET_ASM_ALIGNED_DI_OP
#define TARGET_ASM_ALIGNED_DI_OP "\t.quad\t"
#undef  TARGET_ASM_INTEGER
#define TARGET_ASM_INTEGER s390_assemble_integer

#undef  TARGET_ASM_OPEN_PAREN
#define TARGET_ASM_OPEN_PAREN ""

#undef  TARGET_ASM_CLOSE_PAREN
#define TARGET_ASM_CLOSE_PAREN ""

#undef TARGET_OPTION_OVERRIDE
#define TARGET_OPTION_OVERRIDE s390_option_override

#ifdef TARGET_THREAD_SSP_OFFSET
#undef TARGET_STACK_PROTECT_GUARD
#define TARGET_STACK_PROTECT_GUARD hook_tree_void_null
#endif

#undef	TARGET_ENCODE_SECTION_INFO
#define TARGET_ENCODE_SECTION_INFO s390_encode_section_info

#undef TARGET_SCALAR_MODE_SUPPORTED_P
#define TARGET_SCALAR_MODE_SUPPORTED_P s390_scalar_mode_supported_p

#ifdef HAVE_AS_TLS
#undef TARGET_HAVE_TLS
#define TARGET_HAVE_TLS true
#endif
#undef TARGET_CANNOT_FORCE_CONST_MEM
#define TARGET_CANNOT_FORCE_CONST_MEM s390_cannot_force_const_mem

#undef TARGET_DELEGITIMIZE_ADDRESS
#define TARGET_DELEGITIMIZE_ADDRESS s390_delegitimize_address

#undef TARGET_LEGITIMIZE_ADDRESS
#define TARGET_LEGITIMIZE_ADDRESS s390_legitimize_address

#undef TARGET_RETURN_IN_MEMORY
#define TARGET_RETURN_IN_MEMORY s390_return_in_memory

#undef  TARGET_INIT_BUILTINS
#define TARGET_INIT_BUILTINS s390_init_builtins
#undef  TARGET_EXPAND_BUILTIN
#define TARGET_EXPAND_BUILTIN s390_expand_builtin
#undef  TARGET_BUILTIN_DECL
#define TARGET_BUILTIN_DECL s390_builtin_decl

#undef TARGET_ASM_OUTPUT_ADDR_CONST_EXTRA
#define TARGET_ASM_OUTPUT_ADDR_CONST_EXTRA s390_output_addr_const_extra

#undef TARGET_ASM_OUTPUT_MI_THUNK
#define TARGET_ASM_OUTPUT_MI_THUNK s390_output_mi_thunk
#undef TARGET_ASM_CAN_OUTPUT_MI_THUNK
#define TARGET_ASM_CAN_OUTPUT_MI_THUNK hook_bool_const_tree_hwi_hwi_const_tree_true

#undef TARGET_C_EXCESS_PRECISION
#define TARGET_C_EXCESS_PRECISION s390_excess_precision

#undef  TARGET_SCHED_ADJUST_PRIORITY
#define TARGET_SCHED_ADJUST_PRIORITY s390_adjust_priority
#undef TARGET_SCHED_ISSUE_RATE
#define TARGET_SCHED_ISSUE_RATE s390_issue_rate
#undef TARGET_SCHED_FIRST_CYCLE_MULTIPASS_DFA_LOOKAHEAD
#define TARGET_SCHED_FIRST_CYCLE_MULTIPASS_DFA_LOOKAHEAD s390_first_cycle_multipass_dfa_lookahead

#undef TARGET_SCHED_VARIABLE_ISSUE
#define TARGET_SCHED_VARIABLE_ISSUE s390_sched_variable_issue
#undef TARGET_SCHED_REORDER
#define TARGET_SCHED_REORDER s390_sched_reorder
#undef TARGET_SCHED_INIT
#define TARGET_SCHED_INIT s390_sched_init

#undef TARGET_CANNOT_COPY_INSN_P
#define TARGET_CANNOT_COPY_INSN_P s390_cannot_copy_insn_p
#undef TARGET_RTX_COSTS
#define TARGET_RTX_COSTS s390_rtx_costs
#undef TARGET_ADDRESS_COST
#define TARGET_ADDRESS_COST s390_address_cost
#undef TARGET_REGISTER_MOVE_COST
#define TARGET_REGISTER_MOVE_COST s390_register_move_cost
#undef TARGET_MEMORY_MOVE_COST
#define TARGET_MEMORY_MOVE_COST s390_memory_move_cost
#undef TARGET_VECTORIZE_BUILTIN_VECTORIZATION_COST
#define TARGET_VECTORIZE_BUILTIN_VECTORIZATION_COST \
  s390_builtin_vectorization_cost

#undef TARGET_MACHINE_DEPENDENT_REORG
#define TARGET_MACHINE_DEPENDENT_REORG s390_reorg

#undef TARGET_VALID_POINTER_MODE
#define TARGET_VALID_POINTER_MODE s390_valid_pointer_mode

#undef TARGET_BUILD_BUILTIN_VA_LIST
#define TARGET_BUILD_BUILTIN_VA_LIST s390_build_builtin_va_list
#undef TARGET_EXPAND_BUILTIN_VA_START
#define TARGET_EXPAND_BUILTIN_VA_START s390_va_start
#undef TARGET_ASAN_SHADOW_OFFSET
#define TARGET_ASAN_SHADOW_OFFSET s390_asan_shadow_offset
#undef TARGET_GIMPLIFY_VA_ARG_EXPR
#define TARGET_GIMPLIFY_VA_ARG_EXPR s390_gimplify_va_arg

#undef TARGET_PROMOTE_FUNCTION_MODE
#define TARGET_PROMOTE_FUNCTION_MODE s390_promote_function_mode
#undef TARGET_PASS_BY_REFERENCE
#define TARGET_PASS_BY_REFERENCE s390_pass_by_reference

#undef TARGET_FUNCTION_OK_FOR_SIBCALL
#define TARGET_FUNCTION_OK_FOR_SIBCALL s390_function_ok_for_sibcall
#undef TARGET_FUNCTION_ARG
#define TARGET_FUNCTION_ARG s390_function_arg
#undef TARGET_FUNCTION_ARG_ADVANCE
#define TARGET_FUNCTION_ARG_ADVANCE s390_function_arg_advance
#undef TARGET_FUNCTION_VALUE
#define TARGET_FUNCTION_VALUE s390_function_value
#undef TARGET_LIBCALL_VALUE
#define TARGET_LIBCALL_VALUE s390_libcall_value
#undef TARGET_STRICT_ARGUMENT_NAMING
#define TARGET_STRICT_ARGUMENT_NAMING hook_bool_CUMULATIVE_ARGS_true

#undef TARGET_KEEP_LEAF_WHEN_PROFILED
#define TARGET_KEEP_LEAF_WHEN_PROFILED s390_keep_leaf_when_profiled

#undef TARGET_FIXED_CONDITION_CODE_REGS
#define TARGET_FIXED_CONDITION_CODE_REGS s390_fixed_condition_code_regs

#undef TARGET_CC_MODES_COMPATIBLE
#define TARGET_CC_MODES_COMPATIBLE s390_cc_modes_compatible

#undef TARGET_INVALID_WITHIN_DOLOOP
#define TARGET_INVALID_WITHIN_DOLOOP hook_constcharptr_const_rtx_insn_null

#ifdef HAVE_AS_TLS
#undef TARGET_ASM_OUTPUT_DWARF_DTPREL
#define TARGET_ASM_OUTPUT_DWARF_DTPREL s390_output_dwarf_dtprel
#endif

#undef TARGET_DWARF_FRAME_REG_MODE
#define TARGET_DWARF_FRAME_REG_MODE s390_dwarf_frame_reg_mode

#ifdef TARGET_ALTERNATE_LONG_DOUBLE_MANGLING
#undef TARGET_MANGLE_TYPE
#define TARGET_MANGLE_TYPE s390_mangle_type
#endif

#undef TARGET_SCALAR_MODE_SUPPORTED_P
#define TARGET_SCALAR_MODE_SUPPORTED_P s390_scalar_mode_supported_p

#undef TARGET_VECTOR_MODE_SUPPORTED_P
#define TARGET_VECTOR_MODE_SUPPORTED_P s390_vector_mode_supported_p

#undef  TARGET_PREFERRED_RELOAD_CLASS
#define TARGET_PREFERRED_RELOAD_CLASS s390_preferred_reload_class

#undef TARGET_SECONDARY_RELOAD
#define TARGET_SECONDARY_RELOAD s390_secondary_reload

#undef TARGET_LIBGCC_CMP_RETURN_MODE
#define TARGET_LIBGCC_CMP_RETURN_MODE s390_libgcc_cmp_return_mode

#undef TARGET_LIBGCC_SHIFT_COUNT_MODE
#define TARGET_LIBGCC_SHIFT_COUNT_MODE s390_libgcc_shift_count_mode

#undef TARGET_LEGITIMATE_ADDRESS_P
#define TARGET_LEGITIMATE_ADDRESS_P s390_legitimate_address_p

#undef TARGET_LEGITIMATE_CONSTANT_P
#define TARGET_LEGITIMATE_CONSTANT_P s390_legitimate_constant_p

#undef TARGET_LRA_P
#define TARGET_LRA_P s390_lra_p

#undef TARGET_CAN_ELIMINATE
#define TARGET_CAN_ELIMINATE s390_can_eliminate

#undef TARGET_CONDITIONAL_REGISTER_USAGE
#define TARGET_CONDITIONAL_REGISTER_USAGE s390_conditional_register_usage

#undef TARGET_LOOP_UNROLL_ADJUST
#define TARGET_LOOP_UNROLL_ADJUST s390_loop_unroll_adjust

#undef TARGET_ASM_TRAMPOLINE_TEMPLATE
#define TARGET_ASM_TRAMPOLINE_TEMPLATE s390_asm_trampoline_template
#undef TARGET_TRAMPOLINE_INIT
#define TARGET_TRAMPOLINE_INIT s390_trampoline_init

/* PR 79421 */
#undef TARGET_CUSTOM_FUNCTION_DESCRIPTORS
#define TARGET_CUSTOM_FUNCTION_DESCRIPTORS 1

#undef TARGET_UNWIND_WORD_MODE
#define TARGET_UNWIND_WORD_MODE s390_unwind_word_mode

#undef TARGET_CANONICALIZE_COMPARISON
#define TARGET_CANONICALIZE_COMPARISON s390_canonicalize_comparison

#undef TARGET_HARD_REGNO_SCRATCH_OK
#define TARGET_HARD_REGNO_SCRATCH_OK s390_hard_regno_scratch_ok

#undef TARGET_ATTRIBUTE_TABLE
#define TARGET_ATTRIBUTE_TABLE s390_attribute_table

#undef TARGET_FUNCTION_ATTRIBUTE_INLINABLE_P
#define TARGET_FUNCTION_ATTRIBUTE_INLINABLE_P hook_bool_const_tree_true

#undef TARGET_SET_UP_BY_PROLOGUE
#define TARGET_SET_UP_BY_PROLOGUE s300_set_up_by_prologue

#undef TARGET_EXTRA_LIVE_ON_ENTRY
#define TARGET_EXTRA_LIVE_ON_ENTRY s390_live_on_entry

#undef TARGET_USE_BY_PIECES_INFRASTRUCTURE_P
#define TARGET_USE_BY_PIECES_INFRASTRUCTURE_P \
  s390_use_by_pieces_infrastructure_p

#undef TARGET_ATOMIC_ASSIGN_EXPAND_FENV
#define TARGET_ATOMIC_ASSIGN_EXPAND_FENV s390_atomic_assign_expand_fenv

#undef TARGET_INVALID_ARG_FOR_UNPROTOTYPED_FN
#define TARGET_INVALID_ARG_FOR_UNPROTOTYPED_FN s390_invalid_arg_for_unprototyped_fn

#undef TARGET_VECTORIZE_PREFERRED_SIMD_MODE
#define TARGET_VECTORIZE_PREFERRED_SIMD_MODE s390_preferred_simd_mode

#undef TARGET_VECTORIZE_SUPPORT_VECTOR_MISALIGNMENT
#define TARGET_VECTORIZE_SUPPORT_VECTOR_MISALIGNMENT s390_support_vector_misalignment

#undef TARGET_VECTOR_ALIGNMENT
#define TARGET_VECTOR_ALIGNMENT s390_vector_alignment

#undef TARGET_INVALID_BINARY_OP
#define TARGET_INVALID_BINARY_OP s390_invalid_binary_op

#ifdef HAVE_AS_MACHINE_MACHINEMODE
#undef TARGET_ASM_FILE_START
#define TARGET_ASM_FILE_START s390_asm_file_start
#endif

#undef TARGET_ASM_FILE_END
#define TARGET_ASM_FILE_END s390_asm_file_end

#if S390_USE_TARGET_ATTRIBUTE
#undef TARGET_SET_CURRENT_FUNCTION
#define TARGET_SET_CURRENT_FUNCTION s390_set_current_function

#undef TARGET_OPTION_VALID_ATTRIBUTE_P
#define TARGET_OPTION_VALID_ATTRIBUTE_P s390_valid_target_attribute_p
#endif

#undef TARGET_OPTION_RESTORE
#define TARGET_OPTION_RESTORE s390_function_specific_restore

struct gcc_target targetm = TARGET_INITIALIZER;

#include "gt-s390.h"<|MERGE_RESOLUTION|>--- conflicted
+++ resolved
@@ -1297,7 +1297,6 @@
   set_mode = GET_MODE (SET_DEST (set));
   switch (set_mode)
     {
-<<<<<<< HEAD
     case E_CCSmode:
     case E_CCSRmode:
     case E_CCUmode:
@@ -1310,28 +1309,10 @@
     case E_CCT2mode:
     case E_CCT3mode:
     case E_CCVEQmode:
-    case E_CCVHmode:
-    case E_CCVHUmode:
+    case E_CCVIHmode:
+    case E_CCVIHUmode:
     case E_CCVFHmode:
     case E_CCVFHEmode:
-=======
-    case CCSmode:
-    case CCSRmode:
-    case CCUmode:
-    case CCURmode:
-    case CCLmode:
-    case CCL1mode:
-    case CCL2mode:
-    case CCL3mode:
-    case CCT1mode:
-    case CCT2mode:
-    case CCT3mode:
-    case CCVEQmode:
-    case CCVIHmode:
-    case CCVIHUmode:
-    case CCVFHmode:
-    case CCVFHEmode:
->>>>>>> 68b948d3
       if (req_mode != set_mode)
         return 0;
       break;
@@ -2087,73 +2068,9 @@
       break;
 
       /* Vector comparison modes.  */
-<<<<<<< HEAD
-
-    case E_CCVEQmode:
-      switch (GET_CODE (code))
-	{
-	case EQ:        return CC0;
-	case NE:        return CC3;
-	default:        return -1;
-	}
-
-    case E_CCVEQANYmode:
-      switch (GET_CODE (code))
-	{
-	case EQ:        return CC0 | CC1;
-	case NE:        return CC3 | CC1;
-	default:        return -1;
-	}
-
-      /* Integer vector compare modes.  */
-
-    case E_CCVHmode:
-      switch (GET_CODE (code))
-	{
-	case GT:        return CC0;
-	case LE:        return CC3;
-	default:        return -1;
-	}
-
-    case E_CCVHANYmode:
-      switch (GET_CODE (code))
-	{
-	case GT:        return CC0 | CC1;
-	case LE:        return CC3 | CC1;
-	default:        return -1;
-	}
-
-    case E_CCVHUmode:
-      switch (GET_CODE (code))
-	{
-	case GTU:       return CC0;
-	case LEU:       return CC3;
-	default:        return -1;
-	}
-
-    case E_CCVHUANYmode:
-      switch (GET_CODE (code))
-	{
-	case GTU:       return CC0 | CC1;
-	case LEU:       return CC3 | CC1;
-	default:        return -1;
-	}
-
-      /* FP vector compare modes.  */
-
-    case E_CCVFHmode:
-      switch (GET_CODE (code))
-	{
-	case GT:        return CC0;
-	case UNLE:      return CC3;
-	default:        return -1;
-	}
-
-    case E_CCVFHANYmode:
-=======
       /* CC2 will never be set.  It however is part of the negated
 	 masks.  */
-    case CCVIALLmode:
+    case E_CCVIALLmode:
       switch (GET_CODE (code))
 	{
 	case EQ:
@@ -2168,8 +2085,7 @@
 	default:        return -1;
 	}
 
-    case CCVIANYmode:
->>>>>>> 68b948d3
+    case E_CCVIANYmode:
       switch (GET_CODE (code))
 	{
 	case EQ:
@@ -2183,12 +2099,7 @@
 	case LT:        return CC3 | CC2;
 	default:        return -1;
 	}
-<<<<<<< HEAD
-
-    case E_CCVFHEmode:
-=======
-    case CCVFALLmode:
->>>>>>> 68b948d3
+    case E_CCVFALLmode:
       switch (GET_CODE (code))
 	{
 	case EQ:
@@ -2201,11 +2112,7 @@
 	default:        return -1;
 	}
 
-<<<<<<< HEAD
-    case E_CCVFHEANYmode:
-=======
-    case CCVFANYmode:
->>>>>>> 68b948d3
+    case E_CCVFANYmode:
       switch (GET_CODE (code))
 	{
 	case EQ:
@@ -2218,12 +2125,7 @@
 	default:        return -1;
 	}
 
-<<<<<<< HEAD
-
     case E_CCRAWmode:
-=======
-    case CCRAWmode:
->>>>>>> 68b948d3
       switch (GET_CODE (code))
 	{
 	case EQ:
@@ -6546,23 +6448,6 @@
   else
     gcc_unreachable ();
 
-<<<<<<< HEAD
-  if (!all_p)
-    switch (cmp_mode)
-      {
-      case E_CCVEQmode:  full_cmp_mode = CCVEQANYmode;  break;
-      case E_CCVHmode:   full_cmp_mode = CCVHANYmode;   break;
-      case E_CCVHUmode:  full_cmp_mode = CCVHUANYmode;  break;
-      case E_CCVFHmode:  full_cmp_mode = CCVFHANYmode;  break;
-      case E_CCVFHEmode: full_cmp_mode = CCVFHEANYmode; break;
-      default: gcc_unreachable ();
-      }
-  else
-    /* The modes without ANY match the ALL modes.  */
-    full_cmp_mode = cmp_mode;
-
-=======
->>>>>>> 68b948d3
   if (swap_p)
     {
       rtx tmp = cmp2;
