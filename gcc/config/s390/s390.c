--- conflicted
+++ resolved
@@ -7520,12 +7520,7 @@
 	     this we fail during elimination offset verification.  */
 	  if ((clobbered_regs[i]
 	       || (df_regs_ever_live_p (i)
-<<<<<<< HEAD
-		   && (lra_in_progress
-		       || reload_in_progress
-=======
 		   && (reload_in_progress
->>>>>>> 00233d80
 		       || crtl->saves_all_registers)))
 	      && !global_regs[i])
 	    {
