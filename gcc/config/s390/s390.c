/* Subroutines used for code generation on IBM S/390 and zSeries
   Copyright (C) 1999, 2000, 2001, 2002, 2003, 2004, 2005, 2006,
   2007, 2008, 2009, 2010 Free Software Foundation, Inc.
   Contributed by Hartmut Penner (hpenner@de.ibm.com) and
                  Ulrich Weigand (uweigand@de.ibm.com) and
                  Andreas Krebbel (Andreas.Krebbel@de.ibm.com).

This file is part of GCC.

GCC is free software; you can redistribute it and/or modify it under
the terms of the GNU General Public License as published by the Free
Software Foundation; either version 3, or (at your option) any later
version.

GCC is distributed in the hope that it will be useful, but WITHOUT ANY
WARRANTY; without even the implied warranty of MERCHANTABILITY or
FITNESS FOR A PARTICULAR PURPOSE.  See the GNU General Public License
for more details.

You should have received a copy of the GNU General Public License
along with GCC; see the file COPYING3.  If not see
<http://www.gnu.org/licenses/>.  */

#include "config.h"
#include "system.h"
#include "coretypes.h"
#include "tm.h"
#include "rtl.h"
#include "tree.h"
#include "tm_p.h"
#include "regs.h"
#include "hard-reg-set.h"
#include "insn-config.h"
#include "conditions.h"
#include "output.h"
#include "insn-attr.h"
#include "flags.h"
#include "except.h"
#include "function.h"
#include "recog.h"
#include "expr.h"
#include "reload.h"
#include "diagnostic-core.h"
#include "toplev.h"
#include "basic-block.h"
#include "integrate.h"
#include "ggc.h"
#include "target.h"
#include "target-def.h"
#include "debug.h"
#include "langhooks.h"
#include "optabs.h"
#include "gimple.h"
#include "df.h"
#include "params.h"
#include "cfgloop.h"


/* Define the specific costs for a given cpu.  */

struct processor_costs
{
  /* multiplication */
  const int m;        /* cost of an M instruction.  */
  const int mghi;     /* cost of an MGHI instruction.  */
  const int mh;       /* cost of an MH instruction.  */
  const int mhi;      /* cost of an MHI instruction.  */
  const int ml;       /* cost of an ML instruction.  */
  const int mr;       /* cost of an MR instruction.  */
  const int ms;       /* cost of an MS instruction.  */
  const int msg;      /* cost of an MSG instruction.  */
  const int msgf;     /* cost of an MSGF instruction.  */
  const int msgfr;    /* cost of an MSGFR instruction.  */
  const int msgr;     /* cost of an MSGR instruction.  */
  const int msr;      /* cost of an MSR instruction.  */
  const int mult_df;  /* cost of multiplication in DFmode.  */
  const int mxbr;
  /* square root */
  const int sqxbr;    /* cost of square root in TFmode.  */
  const int sqdbr;    /* cost of square root in DFmode.  */
  const int sqebr;    /* cost of square root in SFmode.  */
  /* multiply and add */
  const int madbr;    /* cost of multiply and add in DFmode.  */
  const int maebr;    /* cost of multiply and add in SFmode.  */
  /* division */
  const int dxbr;
  const int ddbr;
  const int debr;
  const int dlgr;
  const int dlr;
  const int dr;
  const int dsgfr;
  const int dsgr;
};

const struct processor_costs *s390_cost;

static const
struct processor_costs z900_cost =
{
  COSTS_N_INSNS (5),     /* M     */
  COSTS_N_INSNS (10),    /* MGHI  */
  COSTS_N_INSNS (5),     /* MH    */
  COSTS_N_INSNS (4),     /* MHI   */
  COSTS_N_INSNS (5),     /* ML    */
  COSTS_N_INSNS (5),     /* MR    */
  COSTS_N_INSNS (4),     /* MS    */
  COSTS_N_INSNS (15),    /* MSG   */
  COSTS_N_INSNS (7),     /* MSGF  */
  COSTS_N_INSNS (7),     /* MSGFR */
  COSTS_N_INSNS (10),    /* MSGR  */
  COSTS_N_INSNS (4),     /* MSR   */
  COSTS_N_INSNS (7),     /* multiplication in DFmode */
  COSTS_N_INSNS (13),    /* MXBR */
  COSTS_N_INSNS (136),   /* SQXBR */
  COSTS_N_INSNS (44),    /* SQDBR */
  COSTS_N_INSNS (35),    /* SQEBR */
  COSTS_N_INSNS (18),    /* MADBR */
  COSTS_N_INSNS (13),    /* MAEBR */
  COSTS_N_INSNS (134),   /* DXBR */
  COSTS_N_INSNS (30),    /* DDBR */
  COSTS_N_INSNS (27),    /* DEBR */
  COSTS_N_INSNS (220),   /* DLGR */
  COSTS_N_INSNS (34),    /* DLR */
  COSTS_N_INSNS (34),    /* DR */
  COSTS_N_INSNS (32),    /* DSGFR */
  COSTS_N_INSNS (32),    /* DSGR */
};

static const
struct processor_costs z990_cost =
{
  COSTS_N_INSNS (4),     /* M     */
  COSTS_N_INSNS (2),     /* MGHI  */
  COSTS_N_INSNS (2),     /* MH    */
  COSTS_N_INSNS (2),     /* MHI   */
  COSTS_N_INSNS (4),     /* ML    */
  COSTS_N_INSNS (4),     /* MR    */
  COSTS_N_INSNS (5),     /* MS    */
  COSTS_N_INSNS (6),     /* MSG   */
  COSTS_N_INSNS (4),     /* MSGF  */
  COSTS_N_INSNS (4),     /* MSGFR */
  COSTS_N_INSNS (4),     /* MSGR  */
  COSTS_N_INSNS (4),     /* MSR   */
  COSTS_N_INSNS (1),     /* multiplication in DFmode */
  COSTS_N_INSNS (28),    /* MXBR */
  COSTS_N_INSNS (130),   /* SQXBR */
  COSTS_N_INSNS (66),    /* SQDBR */
  COSTS_N_INSNS (38),    /* SQEBR */
  COSTS_N_INSNS (1),     /* MADBR */
  COSTS_N_INSNS (1),     /* MAEBR */
  COSTS_N_INSNS (60),    /* DXBR */
  COSTS_N_INSNS (40),    /* DDBR */
  COSTS_N_INSNS (26),    /* DEBR */
  COSTS_N_INSNS (176),   /* DLGR */
  COSTS_N_INSNS (31),    /* DLR */
  COSTS_N_INSNS (31),    /* DR */
  COSTS_N_INSNS (31),    /* DSGFR */
  COSTS_N_INSNS (31),    /* DSGR */
};

static const
struct processor_costs z9_109_cost =
{
  COSTS_N_INSNS (4),     /* M     */
  COSTS_N_INSNS (2),     /* MGHI  */
  COSTS_N_INSNS (2),     /* MH    */
  COSTS_N_INSNS (2),     /* MHI   */
  COSTS_N_INSNS (4),     /* ML    */
  COSTS_N_INSNS (4),     /* MR    */
  COSTS_N_INSNS (5),     /* MS    */
  COSTS_N_INSNS (6),     /* MSG   */
  COSTS_N_INSNS (4),     /* MSGF  */
  COSTS_N_INSNS (4),     /* MSGFR */
  COSTS_N_INSNS (4),     /* MSGR  */
  COSTS_N_INSNS (4),     /* MSR   */
  COSTS_N_INSNS (1),     /* multiplication in DFmode */
  COSTS_N_INSNS (28),    /* MXBR */
  COSTS_N_INSNS (130),   /* SQXBR */
  COSTS_N_INSNS (66),    /* SQDBR */
  COSTS_N_INSNS (38),    /* SQEBR */
  COSTS_N_INSNS (1),     /* MADBR */
  COSTS_N_INSNS (1),     /* MAEBR */
  COSTS_N_INSNS (60),    /* DXBR */
  COSTS_N_INSNS (40),    /* DDBR */
  COSTS_N_INSNS (26),    /* DEBR */
  COSTS_N_INSNS (30),    /* DLGR */
  COSTS_N_INSNS (23),    /* DLR */
  COSTS_N_INSNS (23),    /* DR */
  COSTS_N_INSNS (24),    /* DSGFR */
  COSTS_N_INSNS (24),    /* DSGR */
};

static const
struct processor_costs z10_cost =
{
  COSTS_N_INSNS (10),    /* M     */
  COSTS_N_INSNS (10),    /* MGHI  */
  COSTS_N_INSNS (10),    /* MH    */
  COSTS_N_INSNS (10),    /* MHI   */
  COSTS_N_INSNS (10),    /* ML    */
  COSTS_N_INSNS (10),    /* MR    */
  COSTS_N_INSNS (10),    /* MS    */
  COSTS_N_INSNS (10),    /* MSG   */
  COSTS_N_INSNS (10),    /* MSGF  */
  COSTS_N_INSNS (10),    /* MSGFR */
  COSTS_N_INSNS (10),    /* MSGR  */
  COSTS_N_INSNS (10),    /* MSR   */
  COSTS_N_INSNS (1) ,    /* multiplication in DFmode */
  COSTS_N_INSNS (50),    /* MXBR */
  COSTS_N_INSNS (120),   /* SQXBR */
  COSTS_N_INSNS (52),    /* SQDBR */
  COSTS_N_INSNS (38),    /* SQEBR */
  COSTS_N_INSNS (1),     /* MADBR */
  COSTS_N_INSNS (1),     /* MAEBR */
  COSTS_N_INSNS (111),   /* DXBR */
  COSTS_N_INSNS (39),    /* DDBR */
  COSTS_N_INSNS (32),    /* DEBR */
  COSTS_N_INSNS (160),   /* DLGR */
  COSTS_N_INSNS (71),    /* DLR */
  COSTS_N_INSNS (71),    /* DR */
  COSTS_N_INSNS (71),    /* DSGFR */
  COSTS_N_INSNS (71),    /* DSGR */
};

extern int reload_completed;

/* Kept up to date using the SCHED_VARIABLE_ISSUE hook.  */
static rtx last_scheduled_insn;

/* Structure used to hold the components of a S/390 memory
   address.  A legitimate address on S/390 is of the general
   form
          base + index + displacement
   where any of the components is optional.

   base and index are registers of the class ADDR_REGS,
   displacement is an unsigned 12-bit immediate constant.  */

struct s390_address
{
  rtx base;
  rtx indx;
  rtx disp;
  bool pointer;
  bool literal_pool;
};

/* Which cpu are we tuning for.  */
enum processor_type s390_tune = PROCESSOR_max;
int s390_tune_flags;
/* Which instruction set architecture to use.  */
enum processor_type s390_arch;
int s390_arch_flags;

HOST_WIDE_INT s390_warn_framesize = 0;
HOST_WIDE_INT s390_stack_size = 0;
HOST_WIDE_INT s390_stack_guard = 0;

/* The following structure is embedded in the machine
   specific part of struct function.  */

struct GTY (()) s390_frame_layout
{
  /* Offset within stack frame.  */
  HOST_WIDE_INT gprs_offset;
  HOST_WIDE_INT f0_offset;
  HOST_WIDE_INT f4_offset;
  HOST_WIDE_INT f8_offset;
  HOST_WIDE_INT backchain_offset;

  /* Number of first and last gpr where slots in the register
     save area are reserved for.  */
  int first_save_gpr_slot;
  int last_save_gpr_slot;

  /* Number of first and last gpr to be saved, restored.  */
  int first_save_gpr;
  int first_restore_gpr;
  int last_save_gpr;
  int last_restore_gpr;

  /* Bits standing for floating point registers. Set, if the
     respective register has to be saved. Starting with reg 16 (f0)
     at the rightmost bit.
     Bit 15 -  8  7  6  5  4  3  2  1  0
     fpr 15 -  8  7  5  3  1  6  4  2  0
     reg 31 - 24 23 22 21 20 19 18 17 16  */
  unsigned int fpr_bitmap;

  /* Number of floating point registers f8-f15 which must be saved.  */
  int high_fprs;

  /* Set if return address needs to be saved.
     This flag is set by s390_return_addr_rtx if it could not use
     the initial value of r14 and therefore depends on r14 saved
     to the stack.  */
  bool save_return_addr_p;

  /* Size of stack frame.  */
  HOST_WIDE_INT frame_size;
};

/* Define the structure for the machine field in struct function.  */

struct GTY(()) machine_function
{
  struct s390_frame_layout frame_layout;

  /* Literal pool base register.  */
  rtx base_reg;

  /* True if we may need to perform branch splitting.  */
  bool split_branches_pending_p;

  /* Some local-dynamic TLS symbol name.  */
  const char *some_ld_name;

  bool has_landing_pad_p;
};

/* Few accessor macros for struct cfun->machine->s390_frame_layout.  */

#define cfun_frame_layout (cfun->machine->frame_layout)
#define cfun_save_high_fprs_p (!!cfun_frame_layout.high_fprs)
#define cfun_gprs_save_area_size ((cfun_frame_layout.last_save_gpr_slot -           \
  cfun_frame_layout.first_save_gpr_slot + 1) * UNITS_PER_LONG)
#define cfun_set_fpr_bit(BITNUM) (cfun->machine->frame_layout.fpr_bitmap |=    \
  (1 << (BITNUM)))
#define cfun_fpr_bit_p(BITNUM) (!!(cfun->machine->frame_layout.fpr_bitmap &    \
  (1 << (BITNUM))))

/* Number of GPRs and FPRs used for argument passing.  */
#define GP_ARG_NUM_REG 5
#define FP_ARG_NUM_REG (TARGET_64BIT? 4 : 2)

/* A couple of shortcuts.  */
#define CONST_OK_FOR_J(x) \
	CONST_OK_FOR_CONSTRAINT_P((x), 'J', "J")
#define CONST_OK_FOR_K(x) \
	CONST_OK_FOR_CONSTRAINT_P((x), 'K', "K")
#define CONST_OK_FOR_Os(x) \
        CONST_OK_FOR_CONSTRAINT_P((x), 'O', "Os")
#define CONST_OK_FOR_Op(x) \
        CONST_OK_FOR_CONSTRAINT_P((x), 'O', "Op")
#define CONST_OK_FOR_On(x) \
        CONST_OK_FOR_CONSTRAINT_P((x), 'O', "On")

#define REGNO_PAIR_OK(REGNO, MODE)                               \
  (HARD_REGNO_NREGS ((REGNO), (MODE)) == 1 || !((REGNO) & 1))

/* That's the read ahead of the dynamic branch prediction unit in
   bytes on a z10 CPU.  */
#define Z10_PREDICT_DISTANCE 384

static enum machine_mode
s390_libgcc_cmp_return_mode (void)
{
  return TARGET_64BIT ? DImode : SImode;
}

static enum machine_mode
s390_libgcc_shift_count_mode (void)
{
  return TARGET_64BIT ? DImode : SImode;
}

static enum machine_mode
s390_unwind_word_mode (void)
{
  return TARGET_64BIT ? DImode : SImode;
}

/* Return true if the back end supports mode MODE.  */
static bool
s390_scalar_mode_supported_p (enum machine_mode mode)
{
  /* In contrast to the default implementation reject TImode constants on 31bit
     TARGET_ZARCH for ABI compliance.  */
  if (!TARGET_64BIT && TARGET_ZARCH && mode == TImode)
    return false;

  if (DECIMAL_FLOAT_MODE_P (mode))
    return default_decimal_float_supported_p ();

  return default_scalar_mode_supported_p (mode);
}

/* Set the has_landing_pad_p flag in struct machine_function to VALUE.  */

void
s390_set_has_landing_pad_p (bool value)
{
  cfun->machine->has_landing_pad_p = value;
}

/* If two condition code modes are compatible, return a condition code
   mode which is compatible with both.  Otherwise, return
   VOIDmode.  */

static enum machine_mode
s390_cc_modes_compatible (enum machine_mode m1, enum machine_mode m2)
{
  if (m1 == m2)
    return m1;

  switch (m1)
    {
    case CCZmode:
      if (m2 == CCUmode || m2 == CCTmode || m2 == CCZ1mode
	  || m2 == CCSmode || m2 == CCSRmode || m2 == CCURmode)
        return m2;
      return VOIDmode;

    case CCSmode:
    case CCUmode:
    case CCTmode:
    case CCSRmode:
    case CCURmode:
    case CCZ1mode:
      if (m2 == CCZmode)
	return m1;

      return VOIDmode;

    default:
      return VOIDmode;
    }
  return VOIDmode;
}

/* Return true if SET either doesn't set the CC register, or else
   the source and destination have matching CC modes and that
   CC mode is at least as constrained as REQ_MODE.  */

static bool
s390_match_ccmode_set (rtx set, enum machine_mode req_mode)
{
  enum machine_mode set_mode;

  gcc_assert (GET_CODE (set) == SET);

  if (GET_CODE (SET_DEST (set)) != REG || !CC_REGNO_P (REGNO (SET_DEST (set))))
    return 1;

  set_mode = GET_MODE (SET_DEST (set));
  switch (set_mode)
    {
    case CCSmode:
    case CCSRmode:
    case CCUmode:
    case CCURmode:
    case CCLmode:
    case CCL1mode:
    case CCL2mode:
    case CCL3mode:
    case CCT1mode:
    case CCT2mode:
    case CCT3mode:
      if (req_mode != set_mode)
        return 0;
      break;

    case CCZmode:
      if (req_mode != CCSmode && req_mode != CCUmode && req_mode != CCTmode
	  && req_mode != CCSRmode && req_mode != CCURmode)
        return 0;
      break;

    case CCAPmode:
    case CCANmode:
      if (req_mode != CCAmode)
        return 0;
      break;

    default:
      gcc_unreachable ();
    }

  return (GET_MODE (SET_SRC (set)) == set_mode);
}

/* Return true if every SET in INSN that sets the CC register
   has source and destination with matching CC modes and that
   CC mode is at least as constrained as REQ_MODE.
   If REQ_MODE is VOIDmode, always return false.  */

bool
s390_match_ccmode (rtx insn, enum machine_mode req_mode)
{
  int i;

  /* s390_tm_ccmode returns VOIDmode to indicate failure.  */
  if (req_mode == VOIDmode)
    return false;

  if (GET_CODE (PATTERN (insn)) == SET)
    return s390_match_ccmode_set (PATTERN (insn), req_mode);

  if (GET_CODE (PATTERN (insn)) == PARALLEL)
      for (i = 0; i < XVECLEN (PATTERN (insn), 0); i++)
        {
          rtx set = XVECEXP (PATTERN (insn), 0, i);
          if (GET_CODE (set) == SET)
            if (!s390_match_ccmode_set (set, req_mode))
              return false;
        }

  return true;
}

/* If a test-under-mask instruction can be used to implement
   (compare (and ... OP1) OP2), return the CC mode required
   to do that.  Otherwise, return VOIDmode.
   MIXED is true if the instruction can distinguish between
   CC1 and CC2 for mixed selected bits (TMxx), it is false
   if the instruction cannot (TM).  */

enum machine_mode
s390_tm_ccmode (rtx op1, rtx op2, bool mixed)
{
  int bit0, bit1;

  /* ??? Fixme: should work on CONST_DOUBLE as well.  */
  if (GET_CODE (op1) != CONST_INT || GET_CODE (op2) != CONST_INT)
    return VOIDmode;

  /* Selected bits all zero: CC0.
     e.g.: int a; if ((a & (16 + 128)) == 0) */
  if (INTVAL (op2) == 0)
    return CCTmode;

  /* Selected bits all one: CC3.
     e.g.: int a; if ((a & (16 + 128)) == 16 + 128) */
  if (INTVAL (op2) == INTVAL (op1))
    return CCT3mode;

  /* Exactly two bits selected, mixed zeroes and ones: CC1 or CC2. e.g.:
     int a;
     if ((a & (16 + 128)) == 16)         -> CCT1
     if ((a & (16 + 128)) == 128)        -> CCT2  */
  if (mixed)
    {
      bit1 = exact_log2 (INTVAL (op2));
      bit0 = exact_log2 (INTVAL (op1) ^ INTVAL (op2));
      if (bit0 != -1 && bit1 != -1)
        return bit0 > bit1 ? CCT1mode : CCT2mode;
    }

  return VOIDmode;
}

/* Given a comparison code OP (EQ, NE, etc.) and the operands
   OP0 and OP1 of a COMPARE, return the mode to be used for the
   comparison.  */

enum machine_mode
s390_select_ccmode (enum rtx_code code, rtx op0, rtx op1)
{
  switch (code)
    {
      case EQ:
      case NE:
	if ((GET_CODE (op0) == NEG || GET_CODE (op0) == ABS)
	    && GET_MODE_CLASS (GET_MODE (op0)) == MODE_INT)
	  return CCAPmode;
	if (GET_CODE (op0) == PLUS && GET_CODE (XEXP (op0, 1)) == CONST_INT
	    && CONST_OK_FOR_K (INTVAL (XEXP (op0, 1))))
	  return CCAPmode;
	if ((GET_CODE (op0) == PLUS || GET_CODE (op0) == MINUS
	     || GET_CODE (op1) == NEG)
	    && GET_MODE_CLASS (GET_MODE (op0)) == MODE_INT)
	  return CCLmode;

	if (GET_CODE (op0) == AND)
	  {
	    /* Check whether we can potentially do it via TM.  */
	    enum machine_mode ccmode;
	    ccmode = s390_tm_ccmode (XEXP (op0, 1), op1, 1);
	    if (ccmode != VOIDmode)
	      {
		/* Relax CCTmode to CCZmode to allow fall-back to AND
		   if that turns out to be beneficial.  */
	        return ccmode == CCTmode ? CCZmode : ccmode;
	      }
	  }

	if (register_operand (op0, HImode)
	    && GET_CODE (op1) == CONST_INT
	    && (INTVAL (op1) == -1 || INTVAL (op1) == 65535))
	  return CCT3mode;
	if (register_operand (op0, QImode)
	    && GET_CODE (op1) == CONST_INT
	    && (INTVAL (op1) == -1 || INTVAL (op1) == 255))
	  return CCT3mode;

	return CCZmode;

      case LE:
      case LT:
      case GE:
      case GT:
	/* The only overflow condition of NEG and ABS happens when
	   -INT_MAX is used as parameter, which stays negative. So
	   we have an overflow from a positive value to a negative.
	   Using CCAP mode the resulting cc can be used for comparisons.  */
	if ((GET_CODE (op0) == NEG || GET_CODE (op0) == ABS)
	    && GET_MODE_CLASS (GET_MODE (op0)) == MODE_INT)
	  return CCAPmode;

 	/* If constants are involved in an add instruction it is possible to use
 	   the resulting cc for comparisons with zero. Knowing the sign of the
	   constant the overflow behavior gets predictable. e.g.:
 	     int a, b; if ((b = a + c) > 0)
 	   with c as a constant value: c < 0 -> CCAN and c >= 0 -> CCAP  */
	if (GET_CODE (op0) == PLUS && GET_CODE (XEXP (op0, 1)) == CONST_INT
	    && CONST_OK_FOR_K (INTVAL (XEXP (op0, 1))))
	  {
	    if (INTVAL (XEXP((op0), 1)) < 0)
	      return CCANmode;
	    else
	      return CCAPmode;
	  }
	/* Fall through.  */
      case UNORDERED:
      case ORDERED:
      case UNEQ:
      case UNLE:
      case UNLT:
      case UNGE:
      case UNGT:
      case LTGT:
	if ((GET_CODE (op0) == SIGN_EXTEND || GET_CODE (op0) == ZERO_EXTEND)
	    && GET_CODE (op1) != CONST_INT)
	  return CCSRmode;
	return CCSmode;

      case LTU:
      case GEU:
	if (GET_CODE (op0) == PLUS
	    && GET_MODE_CLASS (GET_MODE (op0)) == MODE_INT)
	  return CCL1mode;

	if ((GET_CODE (op0) == SIGN_EXTEND || GET_CODE (op0) == ZERO_EXTEND)
	    && GET_CODE (op1) != CONST_INT)
	  return CCURmode;
	return CCUmode;

      case LEU:
      case GTU:
	if (GET_CODE (op0) == MINUS
	    && GET_MODE_CLASS (GET_MODE (op0)) == MODE_INT)
	  return CCL2mode;

	if ((GET_CODE (op0) == SIGN_EXTEND || GET_CODE (op0) == ZERO_EXTEND)
	    && GET_CODE (op1) != CONST_INT)
	  return CCURmode;
	return CCUmode;

      default:
	gcc_unreachable ();
    }
}

/* Replace the comparison OP0 CODE OP1 by a semantically equivalent one
   that we can implement more efficiently.  */

void
s390_canonicalize_comparison (enum rtx_code *code, rtx *op0, rtx *op1)
{
  /* Convert ZERO_EXTRACT back to AND to enable TM patterns.  */
  if ((*code == EQ || *code == NE)
      && *op1 == const0_rtx
      && GET_CODE (*op0) == ZERO_EXTRACT
      && GET_CODE (XEXP (*op0, 1)) == CONST_INT
      && GET_CODE (XEXP (*op0, 2)) == CONST_INT
      && SCALAR_INT_MODE_P (GET_MODE (XEXP (*op0, 0))))
    {
      rtx inner = XEXP (*op0, 0);
      HOST_WIDE_INT modesize = GET_MODE_BITSIZE (GET_MODE (inner));
      HOST_WIDE_INT len = INTVAL (XEXP (*op0, 1));
      HOST_WIDE_INT pos = INTVAL (XEXP (*op0, 2));

      if (len > 0 && len < modesize
	  && pos >= 0 && pos + len <= modesize
	  && modesize <= HOST_BITS_PER_WIDE_INT)
	{
	  unsigned HOST_WIDE_INT block;
	  block = ((unsigned HOST_WIDE_INT) 1 << len) - 1;
	  block <<= modesize - pos - len;

	  *op0 = gen_rtx_AND (GET_MODE (inner), inner,
			      gen_int_mode (block, GET_MODE (inner)));
	}
    }

  /* Narrow AND of memory against immediate to enable TM.  */
  if ((*code == EQ || *code == NE)
      && *op1 == const0_rtx
      && GET_CODE (*op0) == AND
      && GET_CODE (XEXP (*op0, 1)) == CONST_INT
      && SCALAR_INT_MODE_P (GET_MODE (XEXP (*op0, 0))))
    {
      rtx inner = XEXP (*op0, 0);
      rtx mask = XEXP (*op0, 1);

      /* Ignore paradoxical SUBREGs if all extra bits are masked out.  */
      if (GET_CODE (inner) == SUBREG
	  && SCALAR_INT_MODE_P (GET_MODE (SUBREG_REG (inner)))
	  && (GET_MODE_SIZE (GET_MODE (inner))
	      >= GET_MODE_SIZE (GET_MODE (SUBREG_REG (inner))))
	  && ((INTVAL (mask)
               & GET_MODE_MASK (GET_MODE (inner))
               & ~GET_MODE_MASK (GET_MODE (SUBREG_REG (inner))))
	      == 0))
	inner = SUBREG_REG (inner);

      /* Do not change volatile MEMs.  */
      if (MEM_P (inner) && !MEM_VOLATILE_P (inner))
	{
	  int part = s390_single_part (XEXP (*op0, 1),
				       GET_MODE (inner), QImode, 0);
	  if (part >= 0)
	    {
	      mask = gen_int_mode (s390_extract_part (mask, QImode, 0), QImode);
	      inner = adjust_address_nv (inner, QImode, part);
	      *op0 = gen_rtx_AND (QImode, inner, mask);
	    }
	}
    }

  /* Narrow comparisons against 0xffff to HImode if possible.  */
  if ((*code == EQ || *code == NE)
      && GET_CODE (*op1) == CONST_INT
      && INTVAL (*op1) == 0xffff
      && SCALAR_INT_MODE_P (GET_MODE (*op0))
      && (nonzero_bits (*op0, GET_MODE (*op0))
	  & ~(unsigned HOST_WIDE_INT) 0xffff) == 0)
    {
      *op0 = gen_lowpart (HImode, *op0);
      *op1 = constm1_rtx;
    }

  /* Remove redundant UNSPEC_CCU_TO_INT conversions if possible.  */
  if (GET_CODE (*op0) == UNSPEC
      && XINT (*op0, 1) == UNSPEC_CCU_TO_INT
      && XVECLEN (*op0, 0) == 1
      && GET_MODE (XVECEXP (*op0, 0, 0)) == CCUmode
      && GET_CODE (XVECEXP (*op0, 0, 0)) == REG
      && REGNO (XVECEXP (*op0, 0, 0)) == CC_REGNUM
      && *op1 == const0_rtx)
    {
      enum rtx_code new_code = UNKNOWN;
      switch (*code)
	{
	  case EQ: new_code = EQ;  break;
	  case NE: new_code = NE;  break;
	  case LT: new_code = GTU; break;
	  case GT: new_code = LTU; break;
	  case LE: new_code = GEU; break;
	  case GE: new_code = LEU; break;
	  default: break;
	}

      if (new_code != UNKNOWN)
	{
	  *op0 = XVECEXP (*op0, 0, 0);
	  *code = new_code;
	}
    }

  /* Remove redundant UNSPEC_CCZ_TO_INT conversions if possible.  */
  if (GET_CODE (*op0) == UNSPEC
      && XINT (*op0, 1) == UNSPEC_CCZ_TO_INT
      && XVECLEN (*op0, 0) == 1
      && GET_MODE (XVECEXP (*op0, 0, 0)) == CCZmode
      && GET_CODE (XVECEXP (*op0, 0, 0)) == REG
      && REGNO (XVECEXP (*op0, 0, 0)) == CC_REGNUM
      && *op1 == const0_rtx)
    {
      enum rtx_code new_code = UNKNOWN;
      switch (*code)
	{
	  case EQ: new_code = EQ;  break;
	  case NE: new_code = NE;  break;
	  default: break;
	}

      if (new_code != UNKNOWN)
	{
	  *op0 = XVECEXP (*op0, 0, 0);
	  *code = new_code;
	}
    }

  /* Simplify cascaded EQ, NE with const0_rtx.  */
  if ((*code == NE || *code == EQ)
      && (GET_CODE (*op0) == EQ || GET_CODE (*op0) == NE)
      && GET_MODE (*op0) == SImode
      && GET_MODE (XEXP (*op0, 0)) == CCZ1mode
      && REG_P (XEXP (*op0, 0))
      && XEXP (*op0, 1) == const0_rtx
      && *op1 == const0_rtx)
    {
      if ((*code == EQ && GET_CODE (*op0) == NE)
          || (*code == NE && GET_CODE (*op0) == EQ))
	*code = EQ;
      else
	*code = NE;
      *op0 = XEXP (*op0, 0);
    }

  /* Prefer register over memory as first operand.  */
  if (MEM_P (*op0) && REG_P (*op1))
    {
      rtx tem = *op0; *op0 = *op1; *op1 = tem;
      *code = swap_condition (*code);
    }
}

/* Emit a compare instruction suitable to implement the comparison
   OP0 CODE OP1.  Return the correct condition RTL to be placed in
   the IF_THEN_ELSE of the conditional branch testing the result.  */

rtx
s390_emit_compare (enum rtx_code code, rtx op0, rtx op1)
{
  enum machine_mode mode = s390_select_ccmode (code, op0, op1);
  rtx cc;

  /* Do not output a redundant compare instruction if a compare_and_swap
     pattern already computed the result and the machine modes are compatible.  */
  if (GET_MODE_CLASS (GET_MODE (op0)) == MODE_CC)
    {
      gcc_assert (s390_cc_modes_compatible (GET_MODE (op0), mode)
		  == GET_MODE (op0));
      cc = op0;
    }
  else
    {
      cc = gen_rtx_REG (mode, CC_REGNUM);
      emit_insn (gen_rtx_SET (VOIDmode, cc, gen_rtx_COMPARE (mode, op0, op1)));
    }

  return gen_rtx_fmt_ee (code, VOIDmode, cc, const0_rtx);
}

/* Emit a SImode compare and swap instruction setting MEM to NEW_RTX if OLD
   matches CMP.
   Return the correct condition RTL to be placed in the IF_THEN_ELSE of the
   conditional branch testing the result.  */

static rtx
s390_emit_compare_and_swap (enum rtx_code code, rtx old, rtx mem, rtx cmp, rtx new_rtx)
{
  emit_insn (gen_sync_compare_and_swapsi (old, mem, cmp, new_rtx));
  return s390_emit_compare (code, gen_rtx_REG (CCZ1mode, CC_REGNUM), const0_rtx);
}

/* Emit a jump instruction to TARGET.  If COND is NULL_RTX, emit an
   unconditional jump, else a conditional jump under condition COND.  */

void
s390_emit_jump (rtx target, rtx cond)
{
  rtx insn;

  target = gen_rtx_LABEL_REF (VOIDmode, target);
  if (cond)
    target = gen_rtx_IF_THEN_ELSE (VOIDmode, cond, target, pc_rtx);

  insn = gen_rtx_SET (VOIDmode, pc_rtx, target);
  emit_jump_insn (insn);
}

/* Return branch condition mask to implement a branch
   specified by CODE.  Return -1 for invalid comparisons.  */

int
s390_branch_condition_mask (rtx code)
{
  const int CC0 = 1 << 3;
  const int CC1 = 1 << 2;
  const int CC2 = 1 << 1;
  const int CC3 = 1 << 0;

  gcc_assert (GET_CODE (XEXP (code, 0)) == REG);
  gcc_assert (REGNO (XEXP (code, 0)) == CC_REGNUM);
  gcc_assert (XEXP (code, 1) == const0_rtx);

  switch (GET_MODE (XEXP (code, 0)))
    {
    case CCZmode:
    case CCZ1mode:
      switch (GET_CODE (code))
        {
        case EQ:	return CC0;
	case NE:	return CC1 | CC2 | CC3;
	default:	return -1;
        }
      break;

    case CCT1mode:
      switch (GET_CODE (code))
        {
        case EQ:	return CC1;
	case NE:	return CC0 | CC2 | CC3;
	default:	return -1;
        }
      break;

    case CCT2mode:
      switch (GET_CODE (code))
        {
        case EQ:	return CC2;
	case NE:	return CC0 | CC1 | CC3;
	default:	return -1;
        }
      break;

    case CCT3mode:
      switch (GET_CODE (code))
        {
        case EQ:	return CC3;
	case NE:	return CC0 | CC1 | CC2;
	default:	return -1;
        }
      break;

    case CCLmode:
      switch (GET_CODE (code))
        {
        case EQ:	return CC0 | CC2;
	case NE:	return CC1 | CC3;
	default:	return -1;
        }
      break;

    case CCL1mode:
      switch (GET_CODE (code))
        {
	case LTU:	return CC2 | CC3;  /* carry */
	case GEU:	return CC0 | CC1;  /* no carry */
	default:	return -1;
        }
      break;

    case CCL2mode:
      switch (GET_CODE (code))
        {
	case GTU:	return CC0 | CC1;  /* borrow */
	case LEU:	return CC2 | CC3;  /* no borrow */
	default:	return -1;
        }
      break;

    case CCL3mode:
      switch (GET_CODE (code))
	{
	case EQ:	return CC0 | CC2;
	case NE:	return CC1 | CC3;
	case LTU:	return CC1;
	case GTU:	return CC3;
	case LEU:	return CC1 | CC2;
	case GEU:	return CC2 | CC3;
	default:	return -1;
	}

    case CCUmode:
      switch (GET_CODE (code))
        {
        case EQ:	return CC0;
        case NE:	return CC1 | CC2 | CC3;
        case LTU:	return CC1;
        case GTU:	return CC2;
        case LEU:	return CC0 | CC1;
        case GEU:	return CC0 | CC2;
	default:	return -1;
        }
      break;

    case CCURmode:
      switch (GET_CODE (code))
        {
        case EQ:	return CC0;
        case NE:	return CC2 | CC1 | CC3;
        case LTU:	return CC2;
        case GTU:	return CC1;
        case LEU:	return CC0 | CC2;
        case GEU:	return CC0 | CC1;
	default:	return -1;
        }
      break;

    case CCAPmode:
      switch (GET_CODE (code))
        {
        case EQ:	return CC0;
        case NE:	return CC1 | CC2 | CC3;
        case LT:	return CC1 | CC3;
        case GT:	return CC2;
        case LE:	return CC0 | CC1 | CC3;
        case GE:	return CC0 | CC2;
	default:	return -1;
        }
      break;

    case CCANmode:
      switch (GET_CODE (code))
        {
        case EQ:	return CC0;
        case NE:	return CC1 | CC2 | CC3;
        case LT:	return CC1;
        case GT:	return CC2 | CC3;
        case LE:	return CC0 | CC1;
        case GE:	return CC0 | CC2 | CC3;
	default:	return -1;
        }
      break;

    case CCSmode:
      switch (GET_CODE (code))
        {
        case EQ:	return CC0;
        case NE:	return CC1 | CC2 | CC3;
        case LT:	return CC1;
        case GT:	return CC2;
        case LE:	return CC0 | CC1;
        case GE:	return CC0 | CC2;
	case UNORDERED:	return CC3;
	case ORDERED:	return CC0 | CC1 | CC2;
	case UNEQ:	return CC0 | CC3;
        case UNLT:	return CC1 | CC3;
        case UNGT:	return CC2 | CC3;
        case UNLE:	return CC0 | CC1 | CC3;
        case UNGE:	return CC0 | CC2 | CC3;
	case LTGT:	return CC1 | CC2;
	default:	return -1;
        }
      break;

    case CCSRmode:
      switch (GET_CODE (code))
        {
        case EQ:	return CC0;
        case NE:	return CC2 | CC1 | CC3;
        case LT:	return CC2;
        case GT:	return CC1;
        case LE:	return CC0 | CC2;
        case GE:	return CC0 | CC1;
	case UNORDERED:	return CC3;
	case ORDERED:	return CC0 | CC2 | CC1;
	case UNEQ:	return CC0 | CC3;
        case UNLT:	return CC2 | CC3;
        case UNGT:	return CC1 | CC3;
        case UNLE:	return CC0 | CC2 | CC3;
        case UNGE:	return CC0 | CC1 | CC3;
	case LTGT:	return CC2 | CC1;
	default:	return -1;
        }
      break;

    default:
      return -1;
    }
}


/* Return branch condition mask to implement a compare and branch
   specified by CODE.  Return -1 for invalid comparisons.  */

int
s390_compare_and_branch_condition_mask (rtx code)
{
  const int CC0 = 1 << 3;
  const int CC1 = 1 << 2;
  const int CC2 = 1 << 1;

  switch (GET_CODE (code))
    {
    case EQ:
      return CC0;
    case NE:
      return CC1 | CC2;
    case LT:
    case LTU:
      return CC1;
    case GT:
    case GTU:
      return CC2;
    case LE:
    case LEU:
      return CC0 | CC1;
    case GE:
    case GEU:
      return CC0 | CC2;
    default:
      gcc_unreachable ();
    }
  return -1;
}

/* If INV is false, return assembler mnemonic string to implement
   a branch specified by CODE.  If INV is true, return mnemonic
   for the corresponding inverted branch.  */

static const char *
s390_branch_condition_mnemonic (rtx code, int inv)
{
  int mask;

  static const char *const mnemonic[16] =
    {
      NULL, "o", "h", "nle",
      "l", "nhe", "lh", "ne",
      "e", "nlh", "he", "nl",
      "le", "nh", "no", NULL
    };

  if (GET_CODE (XEXP (code, 0)) == REG
      && REGNO (XEXP (code, 0)) == CC_REGNUM
      && XEXP (code, 1) == const0_rtx)
    mask = s390_branch_condition_mask (code);
  else
    mask = s390_compare_and_branch_condition_mask (code);

  gcc_assert (mask >= 0);

  if (inv)
    mask ^= 15;

  gcc_assert (mask >= 1 && mask <= 14);

  return mnemonic[mask];
}

/* Return the part of op which has a value different from def.
   The size of the part is determined by mode.
   Use this function only if you already know that op really
   contains such a part.  */

unsigned HOST_WIDE_INT
s390_extract_part (rtx op, enum machine_mode mode, int def)
{
  unsigned HOST_WIDE_INT value = 0;
  int max_parts = HOST_BITS_PER_WIDE_INT / GET_MODE_BITSIZE (mode);
  int part_bits = GET_MODE_BITSIZE (mode);
  unsigned HOST_WIDE_INT part_mask
    = ((unsigned HOST_WIDE_INT)1 << part_bits) - 1;
  int i;

  for (i = 0; i < max_parts; i++)
    {
      if (i == 0)
	value = (unsigned HOST_WIDE_INT) INTVAL (op);
      else
	value >>= part_bits;

      if ((value & part_mask) != (def & part_mask))
	return value & part_mask;
    }

  gcc_unreachable ();
}

/* If OP is an integer constant of mode MODE with exactly one
   part of mode PART_MODE unequal to DEF, return the number of that
   part. Otherwise, return -1.  */

int
s390_single_part (rtx op,
		  enum machine_mode mode,
		  enum machine_mode part_mode,
		  int def)
{
  unsigned HOST_WIDE_INT value = 0;
  int n_parts = GET_MODE_SIZE (mode) / GET_MODE_SIZE (part_mode);
  unsigned HOST_WIDE_INT part_mask
    = ((unsigned HOST_WIDE_INT)1 << GET_MODE_BITSIZE (part_mode)) - 1;
  int i, part = -1;

  if (GET_CODE (op) != CONST_INT)
    return -1;

  for (i = 0; i < n_parts; i++)
    {
      if (i == 0)
	value = (unsigned HOST_WIDE_INT) INTVAL (op);
      else
	value >>= GET_MODE_BITSIZE (part_mode);

      if ((value & part_mask) != (def & part_mask))
	{
	  if (part != -1)
	    return -1;
	  else
	    part = i;
	}
    }
  return part == -1 ? -1 : n_parts - 1 - part;
}

/* Return true if IN contains a contiguous bitfield in the lower SIZE
   bits and no other bits are set in IN.  POS and LENGTH can be used
   to obtain the start position and the length of the bitfield.

   POS gives the position of the first bit of the bitfield counting
   from the lowest order bit starting with zero.  In order to use this
   value for S/390 instructions this has to be converted to "bits big
   endian" style.  */

bool
s390_contiguous_bitmask_p (unsigned HOST_WIDE_INT in, int size,
			   int *pos, int *length)
{
  int tmp_pos = 0;
  int tmp_length = 0;
  int i;
  unsigned HOST_WIDE_INT mask = 1ULL;
  bool contiguous = false;

  for (i = 0; i < size; mask <<= 1, i++)
    {
      if (contiguous)
	{
	  if (mask & in)
	    tmp_length++;
	  else
	    break;
	}
      else
	{
	  if (mask & in)
	    {
	      contiguous = true;
	      tmp_length++;
	    }
	  else
	    tmp_pos++;
	}
    }

  if (!tmp_length)
    return false;

  /* Calculate a mask for all bits beyond the contiguous bits.  */
  mask = (-1LL & ~(((1ULL << (tmp_length + tmp_pos - 1)) << 1) - 1));

  if (mask & in)
    return false;

  if (tmp_length + tmp_pos - 1 > size)
    return false;

  if (length)
    *length = tmp_length;

  if (pos)
    *pos = tmp_pos;

  return true;
}

/* Check whether we can (and want to) split a double-word
   move in mode MODE from SRC to DST into two single-word
   moves, moving the subword FIRST_SUBWORD first.  */

bool
s390_split_ok_p (rtx dst, rtx src, enum machine_mode mode, int first_subword)
{
  /* Floating point registers cannot be split.  */
  if (FP_REG_P (src) || FP_REG_P (dst))
    return false;

  /* We don't need to split if operands are directly accessible.  */
  if (s_operand (src, mode) || s_operand (dst, mode))
    return false;

  /* Non-offsettable memory references cannot be split.  */
  if ((GET_CODE (src) == MEM && !offsettable_memref_p (src))
      || (GET_CODE (dst) == MEM && !offsettable_memref_p (dst)))
    return false;

  /* Moving the first subword must not clobber a register
     needed to move the second subword.  */
  if (register_operand (dst, mode))
    {
      rtx subreg = operand_subword (dst, first_subword, 0, mode);
      if (reg_overlap_mentioned_p (subreg, src))
        return false;
    }

  return true;
}

/* Return true if it can be proven that [MEM1, MEM1 + SIZE]
   and [MEM2, MEM2 + SIZE] do overlap and false
   otherwise.  */

bool
s390_overlap_p (rtx mem1, rtx mem2, HOST_WIDE_INT size)
{
  rtx addr1, addr2, addr_delta;
  HOST_WIDE_INT delta;

  if (GET_CODE (mem1) != MEM || GET_CODE (mem2) != MEM)
    return true;

  if (size == 0)
    return false;

  addr1 = XEXP (mem1, 0);
  addr2 = XEXP (mem2, 0);

  addr_delta = simplify_binary_operation (MINUS, Pmode, addr2, addr1);

  /* This overlapping check is used by peepholes merging memory block operations.
     Overlapping operations would otherwise be recognized by the S/390 hardware
     and would fall back to a slower implementation. Allowing overlapping
     operations would lead to slow code but not to wrong code. Therefore we are
     somewhat optimistic if we cannot prove that the memory blocks are
     overlapping.
     That's why we return false here although this may accept operations on
     overlapping memory areas.  */
  if (!addr_delta || GET_CODE (addr_delta) != CONST_INT)
    return false;

  delta = INTVAL (addr_delta);

  if (delta == 0
      || (delta > 0 && delta < size)
      || (delta < 0 && -delta < size))
    return true;

  return false;
}

/* Check whether the address of memory reference MEM2 equals exactly
   the address of memory reference MEM1 plus DELTA.  Return true if
   we can prove this to be the case, false otherwise.  */

bool
s390_offset_p (rtx mem1, rtx mem2, rtx delta)
{
  rtx addr1, addr2, addr_delta;

  if (GET_CODE (mem1) != MEM || GET_CODE (mem2) != MEM)
    return false;

  addr1 = XEXP (mem1, 0);
  addr2 = XEXP (mem2, 0);

  addr_delta = simplify_binary_operation (MINUS, Pmode, addr2, addr1);
  if (!addr_delta || !rtx_equal_p (addr_delta, delta))
    return false;

  return true;
}

/* Expand logical operator CODE in mode MODE with operands OPERANDS.  */

void
s390_expand_logical_operator (enum rtx_code code, enum machine_mode mode,
			      rtx *operands)
{
  enum machine_mode wmode = mode;
  rtx dst = operands[0];
  rtx src1 = operands[1];
  rtx src2 = operands[2];
  rtx op, clob, tem;

  /* If we cannot handle the operation directly, use a temp register.  */
  if (!s390_logical_operator_ok_p (operands))
    dst = gen_reg_rtx (mode);

  /* QImode and HImode patterns make sense only if we have a destination
     in memory.  Otherwise perform the operation in SImode.  */
  if ((mode == QImode || mode == HImode) && GET_CODE (dst) != MEM)
    wmode = SImode;

  /* Widen operands if required.  */
  if (mode != wmode)
    {
      if (GET_CODE (dst) == SUBREG
	  && (tem = simplify_subreg (wmode, dst, mode, 0)) != 0)
	dst = tem;
      else if (REG_P (dst))
	dst = gen_rtx_SUBREG (wmode, dst, 0);
      else
        dst = gen_reg_rtx (wmode);

      if (GET_CODE (src1) == SUBREG
	  && (tem = simplify_subreg (wmode, src1, mode, 0)) != 0)
	src1 = tem;
      else if (GET_MODE (src1) != VOIDmode)
	src1 = gen_rtx_SUBREG (wmode, force_reg (mode, src1), 0);

      if (GET_CODE (src2) == SUBREG
	  && (tem = simplify_subreg (wmode, src2, mode, 0)) != 0)
	src2 = tem;
      else if (GET_MODE (src2) != VOIDmode)
	src2 = gen_rtx_SUBREG (wmode, force_reg (mode, src2), 0);
    }

  /* Emit the instruction.  */
  op = gen_rtx_SET (VOIDmode, dst, gen_rtx_fmt_ee (code, wmode, src1, src2));
  clob = gen_rtx_CLOBBER (VOIDmode, gen_rtx_REG (CCmode, CC_REGNUM));
  emit_insn (gen_rtx_PARALLEL (VOIDmode, gen_rtvec (2, op, clob)));

  /* Fix up the destination if needed.  */
  if (dst != operands[0])
    emit_move_insn (operands[0], gen_lowpart (mode, dst));
}

/* Check whether OPERANDS are OK for a logical operation (AND, IOR, XOR).  */

bool
s390_logical_operator_ok_p (rtx *operands)
{
  /* If the destination operand is in memory, it needs to coincide
     with one of the source operands.  After reload, it has to be
     the first source operand.  */
  if (GET_CODE (operands[0]) == MEM)
    return rtx_equal_p (operands[0], operands[1])
	   || (!reload_completed && rtx_equal_p (operands[0], operands[2]));

  return true;
}

/* Narrow logical operation CODE of memory operand MEMOP with immediate
   operand IMMOP to switch from SS to SI type instructions.  */

void
s390_narrow_logical_operator (enum rtx_code code, rtx *memop, rtx *immop)
{
  int def = code == AND ? -1 : 0;
  HOST_WIDE_INT mask;
  int part;

  gcc_assert (GET_CODE (*memop) == MEM);
  gcc_assert (!MEM_VOLATILE_P (*memop));

  mask = s390_extract_part (*immop, QImode, def);
  part = s390_single_part (*immop, GET_MODE (*memop), QImode, def);
  gcc_assert (part >= 0);

  *memop = adjust_address (*memop, QImode, part);
  *immop = gen_int_mode (mask, QImode);
}


/* How to allocate a 'struct machine_function'.  */

static struct machine_function *
s390_init_machine_status (void)
{
  return ggc_alloc_cleared_machine_function ();
}

/* Change optimizations to be performed, depending on the
   optimization level.

   LEVEL is the optimization level specified; 2 if `-O2' is
   specified, 1 if `-O' is specified, and 0 if neither is specified.

   SIZE is nonzero if `-Os' is specified and zero otherwise.  */

static void
s390_option_optimization (int level ATTRIBUTE_UNUSED, int size)
{
  /* ??? There are apparently still problems with -fcaller-saves.  */
  flag_caller_saves = 0;

  /* By default, always emit DWARF-2 unwind info.  This allows debugging
     without maintaining a stack frame back-chain.  */
  flag_asynchronous_unwind_tables = 1;

  /* Use MVCLE instructions to decrease code size if requested.  */
  if (size != 0)
    target_flags |= MASK_MVCLE;
}

/* Return true if ARG is the name of a processor.  Set *TYPE and *FLAGS
   to the associated processor_type and processor_flags if so.  */

static bool
s390_handle_arch_option (const char *arg,
			 enum processor_type *type,
			 int *flags)
{
  static struct pta
    {
      const char *const name;		/* processor name or nickname.  */
      const enum processor_type processor;
      const int flags;			/* From enum processor_flags. */
    }
  const processor_alias_table[] =
    {
      {"g5", PROCESSOR_9672_G5, PF_IEEE_FLOAT},
      {"g6", PROCESSOR_9672_G6, PF_IEEE_FLOAT},
      {"z900", PROCESSOR_2064_Z900, PF_IEEE_FLOAT | PF_ZARCH},
      {"z990", PROCESSOR_2084_Z990, PF_IEEE_FLOAT | PF_ZARCH
				    | PF_LONG_DISPLACEMENT},
      {"z9-109", PROCESSOR_2094_Z9_109, PF_IEEE_FLOAT | PF_ZARCH
                                       | PF_LONG_DISPLACEMENT | PF_EXTIMM},
      {"z9-ec", PROCESSOR_2094_Z9_109, PF_IEEE_FLOAT | PF_ZARCH
                             | PF_LONG_DISPLACEMENT | PF_EXTIMM | PF_DFP },
      {"z10", PROCESSOR_2097_Z10, PF_IEEE_FLOAT | PF_ZARCH
                             | PF_LONG_DISPLACEMENT | PF_EXTIMM | PF_DFP | PF_Z10},
    };
  size_t i;

  for (i = 0; i < ARRAY_SIZE (processor_alias_table); i++)
    if (strcmp (arg, processor_alias_table[i].name) == 0)
      {
	*type = processor_alias_table[i].processor;
	*flags = processor_alias_table[i].flags;
	return true;
      }
  return false;
}

/* Implement TARGET_HANDLE_OPTION.  */

static bool
s390_handle_option (size_t code, const char *arg, int value ATTRIBUTE_UNUSED)
{
  switch (code)
    {
    case OPT_march_:
      return s390_handle_arch_option (arg, &s390_arch, &s390_arch_flags);

    case OPT_mstack_guard_:
      if (sscanf (arg, HOST_WIDE_INT_PRINT_DEC, &s390_stack_guard) != 1)
	return false;
      if (exact_log2 (s390_stack_guard) == -1)
	error ("stack guard value must be an exact power of 2");
      return true;

    case OPT_mstack_size_:
      if (sscanf (arg, HOST_WIDE_INT_PRINT_DEC, &s390_stack_size) != 1)
	return false;
      if (exact_log2 (s390_stack_size) == -1)
	error ("stack size must be an exact power of 2");
      return true;

    case OPT_mtune_:
      return s390_handle_arch_option (arg, &s390_tune, &s390_tune_flags);

    case OPT_mwarn_framesize_:
      return sscanf (arg, HOST_WIDE_INT_PRINT_DEC, &s390_warn_framesize) == 1;

    default:
      return true;
    }
}

static void
s390_option_override (void)
{
  /* Set up function hooks.  */
  init_machine_status = s390_init_machine_status;

  /* Architecture mode defaults according to ABI.  */
  if (!(target_flags_explicit & MASK_ZARCH))
    {
      if (TARGET_64BIT)
	target_flags |= MASK_ZARCH;
      else
	target_flags &= ~MASK_ZARCH;
    }

  /* Determine processor architectural level.  */
  if (!s390_arch_string)
    {
      s390_arch_string = TARGET_ZARCH? "z900" : "g5";
      s390_handle_arch_option (s390_arch_string, &s390_arch, &s390_arch_flags);
    }

  /* Determine processor to tune for.  */
  if (s390_tune == PROCESSOR_max)
    {
      s390_tune = s390_arch;
      s390_tune_flags = s390_arch_flags;
    }

  /* Sanity checks.  */
  if (TARGET_ZARCH && !TARGET_CPU_ZARCH)
    error ("z/Architecture mode not supported on %s", s390_arch_string);
  if (TARGET_64BIT && !TARGET_ZARCH)
    error ("64-bit ABI not supported in ESA/390 mode");

  if (TARGET_HARD_DFP && !TARGET_DFP)
    {
      if (target_flags_explicit & MASK_HARD_DFP)
	{
	  if (!TARGET_CPU_DFP)
	    error ("Hardware decimal floating point instructions"
		   " not available on %s", s390_arch_string);
	  if (!TARGET_ZARCH)
	    error ("Hardware decimal floating point instructions"
		   " not available in ESA/390 mode");
	}
      else
	target_flags &= ~MASK_HARD_DFP;
    }

  if ((target_flags_explicit & MASK_SOFT_FLOAT) && TARGET_SOFT_FLOAT)
    {
      if ((target_flags_explicit & MASK_HARD_DFP) && TARGET_HARD_DFP)
	error ("-mhard-dfp can't be used in conjunction with -msoft-float");

      target_flags &= ~MASK_HARD_DFP;
    }

  /* Set processor cost function.  */
  switch (s390_tune)
    {
    case PROCESSOR_2084_Z990:
      s390_cost = &z990_cost;
      break;
    case PROCESSOR_2094_Z9_109:
      s390_cost = &z9_109_cost;
      break;
    case PROCESSOR_2097_Z10:
      s390_cost = &z10_cost;
      break;
    default:
      s390_cost = &z900_cost;
    }

  if (TARGET_BACKCHAIN && TARGET_PACKED_STACK && TARGET_HARD_FLOAT)
    error ("-mbackchain -mpacked-stack -mhard-float are not supported "
	   "in combination");

  if (s390_stack_size)
    {
      if (s390_stack_guard >= s390_stack_size)
	error ("stack size must be greater than the stack guard value");
      else if (s390_stack_size > 1 << 16)
	error ("stack size must not be greater than 64k");
    }
  else if (s390_stack_guard)
    error ("-mstack-guard implies use of -mstack-size");

#ifdef TARGET_DEFAULT_LONG_DOUBLE_128
  if (!(target_flags_explicit & MASK_LONG_DOUBLE_128))
    target_flags |= MASK_LONG_DOUBLE_128;
#endif

  if (s390_tune == PROCESSOR_2097_Z10)
    {
      if (!PARAM_SET_P (PARAM_MAX_UNROLLED_INSNS))
	set_param_value ("max-unrolled-insns", 100);
      if (!PARAM_SET_P (PARAM_MAX_UNROLL_TIMES))
	set_param_value ("max-unroll-times", 32);
      if (!PARAM_SET_P (PARAM_MAX_COMPLETELY_PEELED_INSNS))
<<<<<<< HEAD
	set_param_value ("max-completely-peeled-insns", 800);
=======
	set_param_value ("max-completely-peeled-insns", 2000);
>>>>>>> 6e7f08ad
      if (!PARAM_SET_P (PARAM_MAX_COMPLETELY_PEEL_TIMES))
	set_param_value ("max-completely-peel-times", 64);
    }

  set_param_value ("max-pending-list-length", 256);
<<<<<<< HEAD
=======
  /* values for loop prefetching */
  set_param_value ("l1-cache-line-size", 256);
  if (!PARAM_SET_P (PARAM_L1_CACHE_SIZE))
    set_param_value ("l1-cache-size", 128);
  /* s390 has more than 2 levels and the size is much larger.  Since
     we are always running virtualized assume that we only get a small
     part of the caches above l1.  */
  if (!PARAM_SET_P (PARAM_L2_CACHE_SIZE))
    set_param_value ("l2-cache-size", 1500);
  if (!PARAM_SET_P (PARAM_PREFETCH_MIN_INSN_TO_MEM_RATIO))
    set_param_value ("prefetch-min-insn-to-mem-ratio", 2);
  if (!PARAM_SET_P (PARAM_SIMULTANEOUS_PREFETCHES))
    set_param_value ("simultaneous-prefetches", 6);

  /* This cannot reside in s390_option_optimization since HAVE_prefetch
     requires the arch flags to be evaluated already.  Since prefetching
     is beneficial on s390, we enable it if available.  */
  if (flag_prefetch_loop_arrays < 0 && HAVE_prefetch && optimize >= 3)
    flag_prefetch_loop_arrays = 1;
>>>>>>> 6e7f08ad
}

/* Map for smallest class containing reg regno.  */

const enum reg_class regclass_map[FIRST_PSEUDO_REGISTER] =
{ GENERAL_REGS, ADDR_REGS, ADDR_REGS, ADDR_REGS,
  ADDR_REGS,    ADDR_REGS, ADDR_REGS, ADDR_REGS,
  ADDR_REGS,    ADDR_REGS, ADDR_REGS, ADDR_REGS,
  ADDR_REGS,    ADDR_REGS, ADDR_REGS, ADDR_REGS,
  FP_REGS,      FP_REGS,   FP_REGS,   FP_REGS,
  FP_REGS,      FP_REGS,   FP_REGS,   FP_REGS,
  FP_REGS,      FP_REGS,   FP_REGS,   FP_REGS,
  FP_REGS,      FP_REGS,   FP_REGS,   FP_REGS,
  ADDR_REGS,    CC_REGS,   ADDR_REGS, ADDR_REGS,
  ACCESS_REGS,	ACCESS_REGS
};

/* Return attribute type of insn.  */

static enum attr_type
s390_safe_attr_type (rtx insn)
{
  if (recog_memoized (insn) >= 0)
    return get_attr_type (insn);
  else
    return TYPE_NONE;
}

/* Return true if DISP is a valid short displacement.  */

static bool
s390_short_displacement (rtx disp)
{
  /* No displacement is OK.  */
  if (!disp)
    return true;

  /* Without the long displacement facility we don't need to
     distingiush between long and short displacement.  */
  if (!TARGET_LONG_DISPLACEMENT)
    return true;

  /* Integer displacement in range.  */
  if (GET_CODE (disp) == CONST_INT)
    return INTVAL (disp) >= 0 && INTVAL (disp) < 4096;

  /* GOT offset is not OK, the GOT can be large.  */
  if (GET_CODE (disp) == CONST
      && GET_CODE (XEXP (disp, 0)) == UNSPEC
      && (XINT (XEXP (disp, 0), 1) == UNSPEC_GOT
          || XINT (XEXP (disp, 0), 1) == UNSPEC_GOTNTPOFF))
    return false;

  /* All other symbolic constants are literal pool references,
     which are OK as the literal pool must be small.  */
  if (GET_CODE (disp) == CONST)
    return true;

  return false;
}

/* Decompose a RTL expression ADDR for a memory address into
   its components, returned in OUT.

   Returns false if ADDR is not a valid memory address, true
   otherwise.  If OUT is NULL, don't return the components,
   but check for validity only.

   Note: Only addresses in canonical form are recognized.
   LEGITIMIZE_ADDRESS should convert non-canonical forms to the
   canonical form so that they will be recognized.  */

static int
s390_decompose_address (rtx addr, struct s390_address *out)
{
  HOST_WIDE_INT offset = 0;
  rtx base = NULL_RTX;
  rtx indx = NULL_RTX;
  rtx disp = NULL_RTX;
  rtx orig_disp;
  bool pointer = false;
  bool base_ptr = false;
  bool indx_ptr = false;
  bool literal_pool = false;

  /* We may need to substitute the literal pool base register into the address
     below.  However, at this point we do not know which register is going to
     be used as base, so we substitute the arg pointer register.  This is going
     to be treated as holding a pointer below -- it shouldn't be used for any
     other purpose.  */
  rtx fake_pool_base = gen_rtx_REG (Pmode, ARG_POINTER_REGNUM);

  /* Decompose address into base + index + displacement.  */

  if (GET_CODE (addr) == REG || GET_CODE (addr) == UNSPEC)
    base = addr;

  else if (GET_CODE (addr) == PLUS)
    {
      rtx op0 = XEXP (addr, 0);
      rtx op1 = XEXP (addr, 1);
      enum rtx_code code0 = GET_CODE (op0);
      enum rtx_code code1 = GET_CODE (op1);

      if (code0 == REG || code0 == UNSPEC)
	{
	  if (code1 == REG || code1 == UNSPEC)
	    {
	      indx = op0;	/* index + base */
	      base = op1;
	    }

	  else
	    {
	      base = op0;	/* base + displacement */
	      disp = op1;
	    }
	}

      else if (code0 == PLUS)
	{
	  indx = XEXP (op0, 0);	/* index + base + disp */
	  base = XEXP (op0, 1);
	  disp = op1;
	}

      else
	{
	  return false;
	}
    }

  else
    disp = addr;		/* displacement */

  /* Extract integer part of displacement.  */
  orig_disp = disp;
  if (disp)
    {
      if (GET_CODE (disp) == CONST_INT)
	{
	  offset = INTVAL (disp);
	  disp = NULL_RTX;
	}
      else if (GET_CODE (disp) == CONST
	       && GET_CODE (XEXP (disp, 0)) == PLUS
	       && GET_CODE (XEXP (XEXP (disp, 0), 1)) == CONST_INT)
	{
	  offset = INTVAL (XEXP (XEXP (disp, 0), 1));
	  disp = XEXP (XEXP (disp, 0), 0);
	}
    }

  /* Strip off CONST here to avoid special case tests later.  */
  if (disp && GET_CODE (disp) == CONST)
    disp = XEXP (disp, 0);

  /* We can convert literal pool addresses to
     displacements by basing them off the base register.  */
  if (disp && GET_CODE (disp) == SYMBOL_REF && CONSTANT_POOL_ADDRESS_P (disp))
    {
      /* Either base or index must be free to hold the base register.  */
      if (!base)
        base = fake_pool_base, literal_pool = true;
      else if (!indx)
        indx = fake_pool_base, literal_pool = true;
      else
        return false;

      /* Mark up the displacement.  */
      disp = gen_rtx_UNSPEC (Pmode, gen_rtvec (1, disp),
			     UNSPEC_LTREL_OFFSET);
    }

  /* Validate base register.  */
  if (base)
    {
      if (GET_CODE (base) == UNSPEC)
	switch (XINT (base, 1))
	  {
	  case UNSPEC_LTREF:
	    if (!disp)
	      disp = gen_rtx_UNSPEC (Pmode,
				     gen_rtvec (1, XVECEXP (base, 0, 0)),
				     UNSPEC_LTREL_OFFSET);
	    else
	      return false;

	    base = XVECEXP (base, 0, 1);
	    break;

	  case UNSPEC_LTREL_BASE:
	    if (XVECLEN (base, 0) == 1)
	      base = fake_pool_base, literal_pool = true;
	    else
	      base = XVECEXP (base, 0, 1);
	    break;

	  default:
	    return false;
	  }

      if (!REG_P (base)
	  || (GET_MODE (base) != SImode
	      && GET_MODE (base) != Pmode))
	return false;

      if (REGNO (base) == STACK_POINTER_REGNUM
	  || REGNO (base) == FRAME_POINTER_REGNUM
	  || ((reload_completed || reload_in_progress)
	      && frame_pointer_needed
	      && REGNO (base) == HARD_FRAME_POINTER_REGNUM)
	  || REGNO (base) == ARG_POINTER_REGNUM
          || (flag_pic
              && REGNO (base) == PIC_OFFSET_TABLE_REGNUM))
        pointer = base_ptr = true;

      if ((reload_completed || reload_in_progress)
	  && base == cfun->machine->base_reg)
        pointer = base_ptr = literal_pool = true;
    }

  /* Validate index register.  */
  if (indx)
    {
      if (GET_CODE (indx) == UNSPEC)
	switch (XINT (indx, 1))
	  {
	  case UNSPEC_LTREF:
	    if (!disp)
	      disp = gen_rtx_UNSPEC (Pmode,
				     gen_rtvec (1, XVECEXP (indx, 0, 0)),
				     UNSPEC_LTREL_OFFSET);
	    else
	      return false;

	    indx = XVECEXP (indx, 0, 1);
	    break;

	  case UNSPEC_LTREL_BASE:
	    if (XVECLEN (indx, 0) == 1)
	      indx = fake_pool_base, literal_pool = true;
	    else
	      indx = XVECEXP (indx, 0, 1);
	    break;

	  default:
	    return false;
	  }

      if (!REG_P (indx)
	  || (GET_MODE (indx) != SImode
	      && GET_MODE (indx) != Pmode))
	return false;

      if (REGNO (indx) == STACK_POINTER_REGNUM
	  || REGNO (indx) == FRAME_POINTER_REGNUM
	  || ((reload_completed || reload_in_progress)
	      && frame_pointer_needed
	      && REGNO (indx) == HARD_FRAME_POINTER_REGNUM)
	  || REGNO (indx) == ARG_POINTER_REGNUM
          || (flag_pic
              && REGNO (indx) == PIC_OFFSET_TABLE_REGNUM))
        pointer = indx_ptr = true;

      if ((reload_completed || reload_in_progress)
	  && indx == cfun->machine->base_reg)
        pointer = indx_ptr = literal_pool = true;
    }

  /* Prefer to use pointer as base, not index.  */
  if (base && indx && !base_ptr
      && (indx_ptr || (!REG_POINTER (base) && REG_POINTER (indx))))
    {
      rtx tmp = base;
      base = indx;
      indx = tmp;
    }

  /* Validate displacement.  */
  if (!disp)
    {
      /* If virtual registers are involved, the displacement will change later
	 anyway as the virtual registers get eliminated.  This could make a
	 valid displacement invalid, but it is more likely to make an invalid
	 displacement valid, because we sometimes access the register save area
	 via negative offsets to one of those registers.
	 Thus we don't check the displacement for validity here.  If after
	 elimination the displacement turns out to be invalid after all,
	 this is fixed up by reload in any case.  */
      if (base != arg_pointer_rtx
	  && indx != arg_pointer_rtx
	  && base != return_address_pointer_rtx
	  && indx != return_address_pointer_rtx
	  && base != frame_pointer_rtx
	  && indx != frame_pointer_rtx
	  && base != virtual_stack_vars_rtx
	  && indx != virtual_stack_vars_rtx)
	if (!DISP_IN_RANGE (offset))
	  return false;
    }
  else
    {
      /* All the special cases are pointers.  */
      pointer = true;

      /* In the small-PIC case, the linker converts @GOT
         and @GOTNTPOFF offsets to possible displacements.  */
      if (GET_CODE (disp) == UNSPEC
          && (XINT (disp, 1) == UNSPEC_GOT
	      || XINT (disp, 1) == UNSPEC_GOTNTPOFF)
	  && flag_pic == 1)
        {
	  ;
        }

      /* Accept pool label offsets.  */
      else if (GET_CODE (disp) == UNSPEC
	       && XINT (disp, 1) == UNSPEC_POOL_OFFSET)
	;

      /* Accept literal pool references.  */
      else if (GET_CODE (disp) == UNSPEC
	       && XINT (disp, 1) == UNSPEC_LTREL_OFFSET)
        {
	  orig_disp = gen_rtx_CONST (Pmode, disp);
	  if (offset)
	    {
	      /* If we have an offset, make sure it does not
		 exceed the size of the constant pool entry.  */
	      rtx sym = XVECEXP (disp, 0, 0);
	      if (offset >= GET_MODE_SIZE (get_pool_mode (sym)))
		return false;

              orig_disp = plus_constant (orig_disp, offset);
	    }
        }

      else
	return false;
    }

  if (!base && !indx)
    pointer = true;

  if (out)
    {
      out->base = base;
      out->indx = indx;
      out->disp = orig_disp;
      out->pointer = pointer;
      out->literal_pool = literal_pool;
    }

  return true;
}

/* Decompose a RTL expression OP for a shift count into its components,
   and return the base register in BASE and the offset in OFFSET.

   Return true if OP is a valid shift count, false if not.  */

bool
s390_decompose_shift_count (rtx op, rtx *base, HOST_WIDE_INT *offset)
{
  HOST_WIDE_INT off = 0;

  /* We can have an integer constant, an address register,
     or a sum of the two.  */
  if (GET_CODE (op) == CONST_INT)
    {
      off = INTVAL (op);
      op = NULL_RTX;
    }
  if (op && GET_CODE (op) == PLUS && GET_CODE (XEXP (op, 1)) == CONST_INT)
    {
      off = INTVAL (XEXP (op, 1));
      op = XEXP (op, 0);
    }
  while (op && GET_CODE (op) == SUBREG)
    op = SUBREG_REG (op);

  if (op && GET_CODE (op) != REG)
    return false;

  if (offset)
    *offset = off;
  if (base)
    *base = op;

   return true;
}


/* Return true if CODE is a valid address without index.  */

bool
s390_legitimate_address_without_index_p (rtx op)
{
  struct s390_address addr;

  if (!s390_decompose_address (XEXP (op, 0), &addr))
    return false;
  if (addr.indx)
    return false;

  return true;
}


/* Return true if ADDR is of kind symbol_ref or symbol_ref + const_int
   and return these parts in SYMREF and ADDEND.  You can pass NULL in
   SYMREF and/or ADDEND if you are not interested in these values.
   Literal pool references are *not* considered symbol references.  */

static bool
s390_symref_operand_p (rtx addr, rtx *symref, HOST_WIDE_INT *addend)
{
  HOST_WIDE_INT tmpaddend = 0;

  if (GET_CODE (addr) == CONST)
    addr = XEXP (addr, 0);

  if (GET_CODE (addr) == PLUS)
    {
      if (GET_CODE (XEXP (addr, 0)) == SYMBOL_REF
	  && !CONSTANT_POOL_ADDRESS_P (XEXP (addr, 0))
	  && CONST_INT_P (XEXP (addr, 1)))
	{
	  tmpaddend = INTVAL (XEXP (addr, 1));
	  addr = XEXP (addr, 0);
	}
      else
	return false;
    }
  else
    if (GET_CODE (addr) != SYMBOL_REF || CONSTANT_POOL_ADDRESS_P (addr))
	return false;

  if (symref)
    *symref = addr;
  if (addend)
    *addend = tmpaddend;

  return true;
}


/* Return true if the address in OP is valid for constraint letter C
   if wrapped in a MEM rtx.  Set LIT_POOL_OK to true if it literal
   pool MEMs should be accepted.  Only the Q, R, S, T constraint
   letters are allowed for C.  */

static int
s390_check_qrst_address (char c, rtx op, bool lit_pool_ok)
{
  struct s390_address addr;
  bool decomposed = false;

  /* This check makes sure that no symbolic address (except literal
     pool references) are accepted by the R or T constraints.  */
  if (s390_symref_operand_p (op, NULL, NULL))
    return 0;

  /* Ensure literal pool references are only accepted if LIT_POOL_OK.  */
  if (!lit_pool_ok)
    {
      if (!s390_decompose_address (op, &addr))
	return 0;
      if (addr.literal_pool)
	return 0;
      decomposed = true;
    }

  switch (c)
    {
    case 'Q': /* no index short displacement */
      if (!decomposed && !s390_decompose_address (op, &addr))
	return 0;
      if (addr.indx)
	return 0;
      if (!s390_short_displacement (addr.disp))
	return 0;
      break;

    case 'R': /* with index short displacement */
      if (TARGET_LONG_DISPLACEMENT)
	{
	  if (!decomposed && !s390_decompose_address (op, &addr))
	    return 0;
	  if (!s390_short_displacement (addr.disp))
	    return 0;
	}
      /* Any invalid address here will be fixed up by reload,
	 so accept it for the most generic constraint.  */
      break;

    case 'S': /* no index long displacement */
      if (!TARGET_LONG_DISPLACEMENT)
	return 0;
      if (!decomposed && !s390_decompose_address (op, &addr))
	return 0;
      if (addr.indx)
	return 0;
      if (s390_short_displacement (addr.disp))
	return 0;
      break;

    case 'T': /* with index long displacement */
      if (!TARGET_LONG_DISPLACEMENT)
	return 0;
      /* Any invalid address here will be fixed up by reload,
	 so accept it for the most generic constraint.  */
      if ((decomposed || s390_decompose_address (op, &addr))
	  && s390_short_displacement (addr.disp))
	return 0;
      break;
    default:
      return 0;
    }
  return 1;
}


/* Evaluates constraint strings described by the regular expression
   ([A|B|Z](Q|R|S|T))|U|W|Y and returns 1 if OP is a valid operand for
   the constraint given in STR, or 0 else.  */

int
s390_mem_constraint (const char *str, rtx op)
{
  char c = str[0];

  switch (c)
    {
    case 'A':
      /* Check for offsettable variants of memory constraints.  */
      if (!MEM_P (op) || MEM_VOLATILE_P (op))
	return 0;
      if ((reload_completed || reload_in_progress)
	  ? !offsettable_memref_p (op) : !offsettable_nonstrict_memref_p (op))
	return 0;
      return s390_check_qrst_address (str[1], XEXP (op, 0), true);
    case 'B':
      /* Check for non-literal-pool variants of memory constraints.  */
      if (!MEM_P (op))
	return 0;
      return s390_check_qrst_address (str[1], XEXP (op, 0), false);
    case 'Q':
    case 'R':
    case 'S':
    case 'T':
      if (GET_CODE (op) != MEM)
	return 0;
      return s390_check_qrst_address (c, XEXP (op, 0), true);
    case 'U':
      return (s390_check_qrst_address ('Q', op, true)
	      || s390_check_qrst_address ('R', op, true));
    case 'W':
      return (s390_check_qrst_address ('S', op, true)
	      || s390_check_qrst_address ('T', op, true));
    case 'Y':
      /* Simply check for the basic form of a shift count.  Reload will
	 take care of making sure we have a proper base register.  */
      if (!s390_decompose_shift_count (op, NULL, NULL))
	return 0;
      break;
    case 'Z':
      return s390_check_qrst_address (str[1], op, true);
    default:
      return 0;
    }
  return 1;
}


/* Evaluates constraint strings starting with letter O.  Input
   parameter C is the second letter following the "O" in the constraint
   string. Returns 1 if VALUE meets the respective constraint and 0
   otherwise.  */

int
s390_O_constraint_str (const char c, HOST_WIDE_INT value)
{
  if (!TARGET_EXTIMM)
    return 0;

  switch (c)
    {
    case 's':
      return trunc_int_for_mode (value, SImode) == value;

    case 'p':
      return value == 0
	|| s390_single_part (GEN_INT (value), DImode, SImode, 0) == 1;

    case 'n':
      return s390_single_part (GEN_INT (value - 1), DImode, SImode, -1) == 1;

    default:
      gcc_unreachable ();
    }
}


/* Evaluates constraint strings starting with letter N.  Parameter STR
   contains the letters following letter "N" in the constraint string.
   Returns true if VALUE matches the constraint.  */

int
s390_N_constraint_str (const char *str, HOST_WIDE_INT value)
{
  enum machine_mode mode, part_mode;
  int def;
  int part, part_goal;


  if (str[0] == 'x')
    part_goal = -1;
  else
    part_goal = str[0] - '0';

  switch (str[1])
    {
    case 'Q':
      part_mode = QImode;
      break;
    case 'H':
      part_mode = HImode;
      break;
    case 'S':
      part_mode = SImode;
      break;
    default:
      return 0;
    }

  switch (str[2])
    {
    case 'H':
      mode = HImode;
      break;
    case 'S':
      mode = SImode;
      break;
    case 'D':
      mode = DImode;
      break;
    default:
      return 0;
    }

  switch (str[3])
    {
    case '0':
      def = 0;
      break;
    case 'F':
      def = -1;
      break;
    default:
      return 0;
    }

  if (GET_MODE_SIZE (mode) <= GET_MODE_SIZE (part_mode))
    return 0;

  part = s390_single_part (GEN_INT (value), mode, part_mode, def);
  if (part < 0)
    return 0;
  if (part_goal != -1 && part_goal != part)
    return 0;

  return 1;
}


/* Returns true if the input parameter VALUE is a float zero.  */

int
s390_float_const_zero_p (rtx value)
{
  return (GET_MODE_CLASS (GET_MODE (value)) == MODE_FLOAT
	  && value == CONST0_RTX (GET_MODE (value)));
}


/* Compute a (partial) cost for rtx X.  Return true if the complete
   cost has been computed, and false if subexpressions should be
   scanned.  In either case, *TOTAL contains the cost result.
   CODE contains GET_CODE (x), OUTER_CODE contains the code
   of the superexpression of x.  */

static bool
s390_rtx_costs (rtx x, int code, int outer_code, int *total,
		bool speed ATTRIBUTE_UNUSED)
{
  switch (code)
    {
    case CONST:
    case CONST_INT:
    case LABEL_REF:
    case SYMBOL_REF:
    case CONST_DOUBLE:
    case MEM:
      *total = 0;
      return true;

    case ASHIFT:
    case ASHIFTRT:
    case LSHIFTRT:
    case ROTATE:
    case ROTATERT:
    case AND:
    case IOR:
    case XOR:
    case NEG:
    case NOT:
      *total = COSTS_N_INSNS (1);
      return false;

    case PLUS:
    case MINUS:
      /* Check for multiply and add.  */
      if ((GET_MODE (x) == DFmode || GET_MODE (x) == SFmode)
	  && GET_CODE (XEXP (x, 0)) == MULT
	  && TARGET_HARD_FLOAT && TARGET_FUSED_MADD)
	{
	  /* This is the multiply and add case.  */
	  if (GET_MODE (x) == DFmode)
	    *total = s390_cost->madbr;
	  else
	    *total = s390_cost->maebr;
	  *total += (rtx_cost (XEXP (XEXP (x, 0), 0), MULT, speed)
		     + rtx_cost (XEXP (XEXP (x, 0), 1), MULT, speed)
		     + rtx_cost (XEXP (x, 1), (enum rtx_code) code, speed));
	  return true;  /* Do not do an additional recursive descent.  */
	}
      *total = COSTS_N_INSNS (1);
      return false;

    case MULT:
      switch (GET_MODE (x))
	{
	case SImode:
	  {
	    rtx left = XEXP (x, 0);
	    rtx right = XEXP (x, 1);
	    if (GET_CODE (right) == CONST_INT
		&& CONST_OK_FOR_K (INTVAL (right)))
	      *total = s390_cost->mhi;
	    else if (GET_CODE (left) == SIGN_EXTEND)
	      *total = s390_cost->mh;
	    else
	      *total = s390_cost->ms;  /* msr, ms, msy */
	    break;
	  }
	case DImode:
	  {
	    rtx left = XEXP (x, 0);
	    rtx right = XEXP (x, 1);
	    if (TARGET_ZARCH)
	      {
		if (GET_CODE (right) == CONST_INT
		    && CONST_OK_FOR_K (INTVAL (right)))
		  *total = s390_cost->mghi;
		else if (GET_CODE (left) == SIGN_EXTEND)
		  *total = s390_cost->msgf;
		else
		  *total = s390_cost->msg;  /* msgr, msg */
	      }
	    else /* TARGET_31BIT */
	      {
		if (GET_CODE (left) == SIGN_EXTEND
		    && GET_CODE (right) == SIGN_EXTEND)
		  /* mulsidi case: mr, m */
		  *total = s390_cost->m;
		else if (GET_CODE (left) == ZERO_EXTEND
			 && GET_CODE (right) == ZERO_EXTEND
			 && TARGET_CPU_ZARCH)
		  /* umulsidi case: ml, mlr */
		  *total = s390_cost->ml;
		else
		  /* Complex calculation is required.  */
		  *total = COSTS_N_INSNS (40);
	      }
	    break;
	  }
	case SFmode:
	case DFmode:
	  *total = s390_cost->mult_df;
	  break;
	case TFmode:
	  *total = s390_cost->mxbr;
	  break;
	default:
	  return false;
	}
      return false;

    case UDIV:
    case UMOD:
      if (GET_MODE (x) == TImode) 	       /* 128 bit division */
	*total = s390_cost->dlgr;
      else if (GET_MODE (x) == DImode)
	{
	  rtx right = XEXP (x, 1);
	  if (GET_CODE (right) == ZERO_EXTEND) /* 64 by 32 bit division */
	    *total = s390_cost->dlr;
	  else 	                               /* 64 by 64 bit division */
	    *total = s390_cost->dlgr;
	}
      else if (GET_MODE (x) == SImode)         /* 32 bit division */
	*total = s390_cost->dlr;
      return false;

    case DIV:
    case MOD:
      if (GET_MODE (x) == DImode)
	{
	  rtx right = XEXP (x, 1);
	  if (GET_CODE (right) == ZERO_EXTEND) /* 64 by 32 bit division */
	    if (TARGET_ZARCH)
	      *total = s390_cost->dsgfr;
	    else
	      *total = s390_cost->dr;
	  else 	                               /* 64 by 64 bit division */
	    *total = s390_cost->dsgr;
	}
      else if (GET_MODE (x) == SImode)         /* 32 bit division */
	*total = s390_cost->dlr;
      else if (GET_MODE (x) == SFmode)
	{
	  *total = s390_cost->debr;
	}
      else if (GET_MODE (x) == DFmode)
	{
	  *total = s390_cost->ddbr;
	}
      else if (GET_MODE (x) == TFmode)
	{
	  *total = s390_cost->dxbr;
	}
      return false;

    case SQRT:
      if (GET_MODE (x) == SFmode)
	*total = s390_cost->sqebr;
      else if (GET_MODE (x) == DFmode)
	*total = s390_cost->sqdbr;
      else /* TFmode */
	*total = s390_cost->sqxbr;
      return false;

    case SIGN_EXTEND:
    case ZERO_EXTEND:
      if (outer_code == MULT || outer_code == DIV || outer_code == MOD
	  || outer_code == PLUS || outer_code == MINUS
	  || outer_code == COMPARE)
	*total = 0;
      return false;

    case COMPARE:
      *total = COSTS_N_INSNS (1);
      if (GET_CODE (XEXP (x, 0)) == AND
	  && GET_CODE (XEXP (x, 1)) == CONST_INT
	  && GET_CODE (XEXP (XEXP (x, 0), 1)) == CONST_INT)
	{
	  rtx op0 = XEXP (XEXP (x, 0), 0);
	  rtx op1 = XEXP (XEXP (x, 0), 1);
	  rtx op2 = XEXP (x, 1);

	  if (memory_operand (op0, GET_MODE (op0))
	      && s390_tm_ccmode (op1, op2, 0) != VOIDmode)
	    return true;
	  if (register_operand (op0, GET_MODE (op0))
	      && s390_tm_ccmode (op1, op2, 1) != VOIDmode)
	    return true;
	}
      return false;

    default:
      return false;
    }
}

/* Return the cost of an address rtx ADDR.  */

static int
s390_address_cost (rtx addr, bool speed ATTRIBUTE_UNUSED)
{
  struct s390_address ad;
  if (!s390_decompose_address (addr, &ad))
    return 1000;

  return ad.indx? COSTS_N_INSNS (1) + 1 : COSTS_N_INSNS (1);
}

/* If OP is a SYMBOL_REF of a thread-local symbol, return its TLS mode,
   otherwise return 0.  */

int
tls_symbolic_operand (rtx op)
{
  if (GET_CODE (op) != SYMBOL_REF)
    return 0;
  return SYMBOL_REF_TLS_MODEL (op);
}

/* Split DImode access register reference REG (on 64-bit) into its constituent
   low and high parts, and store them into LO and HI.  Note that gen_lowpart/
   gen_highpart cannot be used as they assume all registers are word-sized,
   while our access registers have only half that size.  */

void
s390_split_access_reg (rtx reg, rtx *lo, rtx *hi)
{
  gcc_assert (TARGET_64BIT);
  gcc_assert (ACCESS_REG_P (reg));
  gcc_assert (GET_MODE (reg) == DImode);
  gcc_assert (!(REGNO (reg) & 1));

  *lo = gen_rtx_REG (SImode, REGNO (reg) + 1);
  *hi = gen_rtx_REG (SImode, REGNO (reg));
}

/* Return true if OP contains a symbol reference */

bool
symbolic_reference_mentioned_p (rtx op)
{
  const char *fmt;
  int i;

  if (GET_CODE (op) == SYMBOL_REF || GET_CODE (op) == LABEL_REF)
    return 1;

  fmt = GET_RTX_FORMAT (GET_CODE (op));
  for (i = GET_RTX_LENGTH (GET_CODE (op)) - 1; i >= 0; i--)
    {
      if (fmt[i] == 'E')
	{
	  int j;

	  for (j = XVECLEN (op, i) - 1; j >= 0; j--)
	    if (symbolic_reference_mentioned_p (XVECEXP (op, i, j)))
	      return 1;
	}

      else if (fmt[i] == 'e' && symbolic_reference_mentioned_p (XEXP (op, i)))
	return 1;
    }

  return 0;
}

/* Return true if OP contains a reference to a thread-local symbol.  */

bool
tls_symbolic_reference_mentioned_p (rtx op)
{
  const char *fmt;
  int i;

  if (GET_CODE (op) == SYMBOL_REF)
    return tls_symbolic_operand (op);

  fmt = GET_RTX_FORMAT (GET_CODE (op));
  for (i = GET_RTX_LENGTH (GET_CODE (op)) - 1; i >= 0; i--)
    {
      if (fmt[i] == 'E')
	{
	  int j;

	  for (j = XVECLEN (op, i) - 1; j >= 0; j--)
	    if (tls_symbolic_reference_mentioned_p (XVECEXP (op, i, j)))
	      return true;
	}

      else if (fmt[i] == 'e' && tls_symbolic_reference_mentioned_p (XEXP (op, i)))
	return true;
    }

  return false;
}


/* Return true if OP is a legitimate general operand when
   generating PIC code.  It is given that flag_pic is on
   and that OP satisfies CONSTANT_P or is a CONST_DOUBLE.  */

int
legitimate_pic_operand_p (rtx op)
{
  /* Accept all non-symbolic constants.  */
  if (!SYMBOLIC_CONST (op))
    return 1;

  /* Reject everything else; must be handled
     via emit_symbolic_move.  */
  return 0;
}

/* Returns true if the constant value OP is a legitimate general operand.
   It is given that OP satisfies CONSTANT_P or is a CONST_DOUBLE.  */

int
legitimate_constant_p (rtx op)
{
  /* Accept all non-symbolic constants.  */
  if (!SYMBOLIC_CONST (op))
    return 1;

  /* Accept immediate LARL operands.  */
  if (TARGET_CPU_ZARCH && larl_operand (op, VOIDmode))
    return 1;

  /* Thread-local symbols are never legal constants.  This is
     so that emit_call knows that computing such addresses
     might require a function call.  */
  if (TLS_SYMBOLIC_CONST (op))
    return 0;

  /* In the PIC case, symbolic constants must *not* be
     forced into the literal pool.  We accept them here,
     so that they will be handled by emit_symbolic_move.  */
  if (flag_pic)
    return 1;

  /* All remaining non-PIC symbolic constants are
     forced into the literal pool.  */
  return 0;
}

/* Determine if it's legal to put X into the constant pool.  This
   is not possible if X contains the address of a symbol that is
   not constant (TLS) or not known at final link time (PIC).  */

static bool
s390_cannot_force_const_mem (rtx x)
{
  switch (GET_CODE (x))
    {
    case CONST_INT:
    case CONST_DOUBLE:
      /* Accept all non-symbolic constants.  */
      return false;

    case LABEL_REF:
      /* Labels are OK iff we are non-PIC.  */
      return flag_pic != 0;

    case SYMBOL_REF:
      /* 'Naked' TLS symbol references are never OK,
         non-TLS symbols are OK iff we are non-PIC.  */
      if (tls_symbolic_operand (x))
	return true;
      else
	return flag_pic != 0;

    case CONST:
      return s390_cannot_force_const_mem (XEXP (x, 0));
    case PLUS:
    case MINUS:
      return s390_cannot_force_const_mem (XEXP (x, 0))
	     || s390_cannot_force_const_mem (XEXP (x, 1));

    case UNSPEC:
      switch (XINT (x, 1))
	{
	/* Only lt-relative or GOT-relative UNSPECs are OK.  */
	case UNSPEC_LTREL_OFFSET:
	case UNSPEC_GOT:
	case UNSPEC_GOTOFF:
	case UNSPEC_PLTOFF:
	case UNSPEC_TLSGD:
	case UNSPEC_TLSLDM:
	case UNSPEC_NTPOFF:
	case UNSPEC_DTPOFF:
	case UNSPEC_GOTNTPOFF:
	case UNSPEC_INDNTPOFF:
	  return false;

	/* If the literal pool shares the code section, be put
	   execute template placeholders into the pool as well.  */
	case UNSPEC_INSN:
	  return TARGET_CPU_ZARCH;

	default:
	  return true;
	}
      break;

    default:
      gcc_unreachable ();
    }
}

/* Returns true if the constant value OP is a legitimate general
   operand during and after reload.  The difference to
   legitimate_constant_p is that this function will not accept
   a constant that would need to be forced to the literal pool
   before it can be used as operand.  */

bool
legitimate_reload_constant_p (rtx op)
{
  /* Accept la(y) operands.  */
  if (GET_CODE (op) == CONST_INT
      && DISP_IN_RANGE (INTVAL (op)))
    return true;

  /* Accept l(g)hi/l(g)fi operands.  */
  if (GET_CODE (op) == CONST_INT
      && (CONST_OK_FOR_K (INTVAL (op)) || CONST_OK_FOR_Os (INTVAL (op))))
    return true;

  /* Accept lliXX operands.  */
  if (TARGET_ZARCH
      && GET_CODE (op) == CONST_INT
      && trunc_int_for_mode (INTVAL (op), word_mode) == INTVAL (op)
      && s390_single_part (op, word_mode, HImode, 0) >= 0)
  return true;

  if (TARGET_EXTIMM
      && GET_CODE (op) == CONST_INT
      && trunc_int_for_mode (INTVAL (op), word_mode) == INTVAL (op)
      && s390_single_part (op, word_mode, SImode, 0) >= 0)
    return true;

  /* Accept larl operands.  */
  if (TARGET_CPU_ZARCH
      && larl_operand (op, VOIDmode))
    return true;

  /* Accept floating-point zero operands that fit into a single GPR.  */
  if (GET_CODE (op) == CONST_DOUBLE
      && s390_float_const_zero_p (op)
      && GET_MODE_SIZE (GET_MODE (op)) <= UNITS_PER_WORD)
    return true;

  /* Accept double-word operands that can be split.  */
  if (GET_CODE (op) == CONST_INT
      && trunc_int_for_mode (INTVAL (op), word_mode) != INTVAL (op))
    {
      enum machine_mode dword_mode = word_mode == SImode ? DImode : TImode;
      rtx hi = operand_subword (op, 0, 0, dword_mode);
      rtx lo = operand_subword (op, 1, 0, dword_mode);
      return legitimate_reload_constant_p (hi)
	     && legitimate_reload_constant_p (lo);
    }

  /* Everything else cannot be handled without reload.  */
  return false;
}

/* Given an rtx OP being reloaded into a reg required to be in class RCLASS,
   return the class of reg to actually use.  */

enum reg_class
s390_preferred_reload_class (rtx op, enum reg_class rclass)
{
  switch (GET_CODE (op))
    {
      /* Constants we cannot reload into general registers
	 must be forced into the literal pool.  */
      case CONST_DOUBLE:
      case CONST_INT:
	if (reg_class_subset_p (GENERAL_REGS, rclass)
	    && legitimate_reload_constant_p (op))
	  return GENERAL_REGS;
	else if (reg_class_subset_p (ADDR_REGS, rclass)
		 && legitimate_reload_constant_p (op))
	  return ADDR_REGS;
	else
	  return NO_REGS;

      /* If a symbolic constant or a PLUS is reloaded,
	 it is most likely being used as an address, so
	 prefer ADDR_REGS.  If 'class' is not a superset
	 of ADDR_REGS, e.g. FP_REGS, reject this reload.  */
      case PLUS:
      case LABEL_REF:
      case SYMBOL_REF:
      case CONST:
	if (reg_class_subset_p (ADDR_REGS, rclass))
          return ADDR_REGS;
	else
	  return NO_REGS;

      default:
	break;
    }

  return rclass;
}

/* Return true if ADDR is SYMBOL_REF + addend with addend being a
   multiple of ALIGNMENT and the SYMBOL_REF being naturally
   aligned.  */

bool
s390_check_symref_alignment (rtx addr, HOST_WIDE_INT alignment)
{
  HOST_WIDE_INT addend;
  rtx symref;

  if (!s390_symref_operand_p (addr, &symref, &addend))
    return false;

  return (!SYMBOL_REF_NOT_NATURALLY_ALIGNED_P (symref)
	  && !(addend & (alignment - 1)));
}

/* ADDR is moved into REG using larl.  If ADDR isn't a valid larl
   operand SCRATCH is used to reload the even part of the address and
   adding one.  */

void
s390_reload_larl_operand (rtx reg, rtx addr, rtx scratch)
{
  HOST_WIDE_INT addend;
  rtx symref;

  if (!s390_symref_operand_p (addr, &symref, &addend))
    gcc_unreachable ();

  if (!(addend & 1))
    /* Easy case.  The addend is even so larl will do fine.  */
    emit_move_insn (reg, addr);
  else
    {
      /* We can leave the scratch register untouched if the target
	 register is a valid base register.  */
      if (REGNO (reg) < FIRST_PSEUDO_REGISTER
	  && REGNO_REG_CLASS (REGNO (reg)) == ADDR_REGS)
	scratch = reg;

      gcc_assert (REGNO (scratch) < FIRST_PSEUDO_REGISTER);
      gcc_assert (REGNO_REG_CLASS (REGNO (scratch)) == ADDR_REGS);

      if (addend != 1)
	emit_move_insn (scratch,
			gen_rtx_CONST (Pmode,
				       gen_rtx_PLUS (Pmode, symref,
						     GEN_INT (addend - 1))));
      else
	emit_move_insn (scratch, symref);

      /* Increment the address using la in order to avoid clobbering cc.  */
      emit_move_insn (reg, gen_rtx_PLUS (Pmode, scratch, const1_rtx));
    }
}

/* Generate what is necessary to move between REG and MEM using
   SCRATCH.  The direction is given by TOMEM.  */

void
s390_reload_symref_address (rtx reg, rtx mem, rtx scratch, bool tomem)
{
  /* Reload might have pulled a constant out of the literal pool.
     Force it back in.  */
  if (CONST_INT_P (mem) || GET_CODE (mem) == CONST_DOUBLE
      || GET_CODE (mem) == CONST)
    mem = force_const_mem (GET_MODE (reg), mem);

  gcc_assert (MEM_P (mem));

  /* For a load from memory we can leave the scratch register
     untouched if the target register is a valid base register.  */
  if (!tomem
      && REGNO (reg) < FIRST_PSEUDO_REGISTER
      && REGNO_REG_CLASS (REGNO (reg)) == ADDR_REGS
      && GET_MODE (reg) == GET_MODE (scratch))
    scratch = reg;

  /* Load address into scratch register.  Since we can't have a
     secondary reload for a secondary reload we have to cover the case
     where larl would need a secondary reload here as well.  */
  s390_reload_larl_operand (scratch, XEXP (mem, 0), scratch);

  /* Now we can use a standard load/store to do the move.  */
  if (tomem)
    emit_move_insn (replace_equiv_address (mem, scratch), reg);
  else
    emit_move_insn (reg, replace_equiv_address (mem, scratch));
}

/* Inform reload about cases where moving X with a mode MODE to a register in
   RCLASS requires an extra scratch or immediate register.  Return the class
   needed for the immediate register.  */

static reg_class_t
s390_secondary_reload (bool in_p, rtx x, reg_class_t rclass_i,
		       enum machine_mode mode, secondary_reload_info *sri)
{
  enum reg_class rclass = (enum reg_class) rclass_i;

  /* Intermediate register needed.  */
  if (reg_classes_intersect_p (CC_REGS, rclass))
    return GENERAL_REGS;

  if (TARGET_Z10)
    {
      /* On z10 several optimizer steps may generate larl operands with
	 an odd addend.  */
      if (in_p
	  && s390_symref_operand_p (x, NULL, NULL)
	  && mode == Pmode
	  && !s390_check_symref_alignment (x, 2))
	sri->icode = ((mode == DImode) ? CODE_FOR_reloaddi_larl_odd_addend_z10
		      : CODE_FOR_reloadsi_larl_odd_addend_z10);

      /* On z10 we need a scratch register when moving QI, TI or floating
	 point mode values from or to a memory location with a SYMBOL_REF
	 or if the symref addend of a SI or DI move is not aligned to the
	 width of the access.  */
      if (MEM_P (x)
	  && s390_symref_operand_p (XEXP (x, 0), NULL, NULL)
	  && (mode == QImode || mode == TImode || FLOAT_MODE_P (mode)
	      || (!TARGET_ZARCH && mode == DImode)
	      || ((mode == HImode || mode == SImode || mode == DImode)
		  && (!s390_check_symref_alignment (XEXP (x, 0),
						    GET_MODE_SIZE (mode))))))
	{
#define __SECONDARY_RELOAD_CASE(M,m)					\
	  case M##mode:							\
	    if (TARGET_64BIT)						\
	      sri->icode = in_p ? CODE_FOR_reload##m##di_toreg_z10 :	\
                                  CODE_FOR_reload##m##di_tomem_z10;	\
	    else							\
  	      sri->icode = in_p ? CODE_FOR_reload##m##si_toreg_z10 :	\
                                  CODE_FOR_reload##m##si_tomem_z10;	\
	  break;

	  switch (GET_MODE (x))
	    {
	      __SECONDARY_RELOAD_CASE (QI, qi);
	      __SECONDARY_RELOAD_CASE (HI, hi);
	      __SECONDARY_RELOAD_CASE (SI, si);
	      __SECONDARY_RELOAD_CASE (DI, di);
	      __SECONDARY_RELOAD_CASE (TI, ti);
	      __SECONDARY_RELOAD_CASE (SF, sf);
	      __SECONDARY_RELOAD_CASE (DF, df);
	      __SECONDARY_RELOAD_CASE (TF, tf);
	      __SECONDARY_RELOAD_CASE (SD, sd);
	      __SECONDARY_RELOAD_CASE (DD, dd);
	      __SECONDARY_RELOAD_CASE (TD, td);

	    default:
	      gcc_unreachable ();
	    }
#undef __SECONDARY_RELOAD_CASE
	}
    }

  /* We need a scratch register when loading a PLUS expression which
     is not a legitimate operand of the LOAD ADDRESS instruction.  */
  if (in_p && s390_plus_operand (x, mode))
    sri->icode = (TARGET_64BIT ?
		  CODE_FOR_reloaddi_plus : CODE_FOR_reloadsi_plus);

  /* Performing a multiword move from or to memory we have to make sure the
     second chunk in memory is addressable without causing a displacement
     overflow.  If that would be the case we calculate the address in
     a scratch register.  */
  if (MEM_P (x)
      && GET_CODE (XEXP (x, 0)) == PLUS
      && GET_CODE (XEXP (XEXP (x, 0), 1)) == CONST_INT
      && !DISP_IN_RANGE (INTVAL (XEXP (XEXP (x, 0), 1))
			 + GET_MODE_SIZE (mode) - 1))
    {
      /* For GENERAL_REGS a displacement overflow is no problem if occurring
	 in a s_operand address since we may fallback to lm/stm.  So we only
	 have to care about overflows in the b+i+d case.  */
      if ((reg_classes_intersect_p (GENERAL_REGS, rclass)
	   && s390_class_max_nregs (GENERAL_REGS, mode) > 1
	   && GET_CODE (XEXP (XEXP (x, 0), 0)) == PLUS)
	  /* For FP_REGS no lm/stm is available so this check is triggered
	     for displacement overflows in b+i+d and b+d like addresses.  */
	  || (reg_classes_intersect_p (FP_REGS, rclass)
	      && s390_class_max_nregs (FP_REGS, mode) > 1))
	{
	  if (in_p)
	    sri->icode = (TARGET_64BIT ?
			  CODE_FOR_reloaddi_nonoffmem_in :
			  CODE_FOR_reloadsi_nonoffmem_in);
	  else
	    sri->icode = (TARGET_64BIT ?
			  CODE_FOR_reloaddi_nonoffmem_out :
			  CODE_FOR_reloadsi_nonoffmem_out);
	}
    }

  /* A scratch address register is needed when a symbolic constant is
     copied to r0 compiling with -fPIC.  In other cases the target
     register might be used as temporary (see legitimize_pic_address).  */
  if (in_p && SYMBOLIC_CONST (x) && flag_pic == 2 && rclass != ADDR_REGS)
    sri->icode = (TARGET_64BIT ?
		  CODE_FOR_reloaddi_PIC_addr :
		  CODE_FOR_reloadsi_PIC_addr);

  /* Either scratch or no register needed.  */
  return NO_REGS;
}

/* Generate code to load SRC, which is PLUS that is not a
   legitimate operand for the LA instruction, into TARGET.
   SCRATCH may be used as scratch register.  */

void
s390_expand_plus_operand (rtx target, rtx src,
			  rtx scratch)
{
  rtx sum1, sum2;
  struct s390_address ad;

  /* src must be a PLUS; get its two operands.  */
  gcc_assert (GET_CODE (src) == PLUS);
  gcc_assert (GET_MODE (src) == Pmode);

  /* Check if any of the two operands is already scheduled
     for replacement by reload.  This can happen e.g. when
     float registers occur in an address.  */
  sum1 = find_replacement (&XEXP (src, 0));
  sum2 = find_replacement (&XEXP (src, 1));
  src = gen_rtx_PLUS (Pmode, sum1, sum2);

  /* If the address is already strictly valid, there's nothing to do.  */
  if (!s390_decompose_address (src, &ad)
      || (ad.base && !REGNO_OK_FOR_BASE_P (REGNO (ad.base)))
      || (ad.indx && !REGNO_OK_FOR_INDEX_P (REGNO (ad.indx))))
    {
      /* Otherwise, one of the operands cannot be an address register;
         we reload its value into the scratch register.  */
      if (true_regnum (sum1) < 1 || true_regnum (sum1) > 15)
	{
	  emit_move_insn (scratch, sum1);
	  sum1 = scratch;
	}
      if (true_regnum (sum2) < 1 || true_regnum (sum2) > 15)
	{
	  emit_move_insn (scratch, sum2);
	  sum2 = scratch;
	}

      /* According to the way these invalid addresses are generated
         in reload.c, it should never happen (at least on s390) that
         *neither* of the PLUS components, after find_replacements
         was applied, is an address register.  */
      if (sum1 == scratch && sum2 == scratch)
	{
	  debug_rtx (src);
	  gcc_unreachable ();
	}

      src = gen_rtx_PLUS (Pmode, sum1, sum2);
    }

  /* Emit the LOAD ADDRESS pattern.  Note that reload of PLUS
     is only ever performed on addresses, so we can mark the
     sum as legitimate for LA in any case.  */
  s390_load_address (target, src);
}


/* Return true if ADDR is a valid memory address.
   STRICT specifies whether strict register checking applies.  */

static bool
s390_legitimate_address_p (enum machine_mode mode, rtx addr, bool strict)
{
  struct s390_address ad;

  if (TARGET_Z10
      && larl_operand (addr, VOIDmode)
      && (mode == VOIDmode
	  || s390_check_symref_alignment (addr, GET_MODE_SIZE (mode))))
    return true;

  if (!s390_decompose_address (addr, &ad))
    return false;

  if (strict)
    {
      if (ad.base && !REGNO_OK_FOR_BASE_P (REGNO (ad.base)))
	return false;

      if (ad.indx && !REGNO_OK_FOR_INDEX_P (REGNO (ad.indx)))
	return false;
    }
  else
    {
      if (ad.base
	  && !(REGNO (ad.base) >= FIRST_PSEUDO_REGISTER
	       || REGNO_REG_CLASS (REGNO (ad.base)) == ADDR_REGS))
	return false;

      if (ad.indx
	  && !(REGNO (ad.indx) >= FIRST_PSEUDO_REGISTER
	       || REGNO_REG_CLASS (REGNO (ad.indx)) == ADDR_REGS))
	  return false;
    }
  return true;
}

/* Return true if OP is a valid operand for the LA instruction.
   In 31-bit, we need to prove that the result is used as an
   address, as LA performs only a 31-bit addition.  */

bool
legitimate_la_operand_p (rtx op)
{
  struct s390_address addr;
  if (!s390_decompose_address (op, &addr))
    return false;

  return (TARGET_64BIT || addr.pointer);
}

/* Return true if it is valid *and* preferable to use LA to
   compute the sum of OP1 and OP2.  */

bool
preferred_la_operand_p (rtx op1, rtx op2)
{
  struct s390_address addr;

  if (op2 != const0_rtx)
    op1 = gen_rtx_PLUS (Pmode, op1, op2);

  if (!s390_decompose_address (op1, &addr))
    return false;
  if (addr.base && !REGNO_OK_FOR_BASE_P (REGNO (addr.base)))
    return false;
  if (addr.indx && !REGNO_OK_FOR_INDEX_P (REGNO (addr.indx)))
    return false;

  if (!TARGET_64BIT && !addr.pointer)
    return false;

  if (addr.pointer)
    return true;

  if ((addr.base && REG_P (addr.base) && REG_POINTER (addr.base))
      || (addr.indx && REG_P (addr.indx) && REG_POINTER (addr.indx)))
    return true;

  return false;
}

/* Emit a forced load-address operation to load SRC into DST.
   This will use the LOAD ADDRESS instruction even in situations
   where legitimate_la_operand_p (SRC) returns false.  */

void
s390_load_address (rtx dst, rtx src)
{
  if (TARGET_64BIT)
    emit_move_insn (dst, src);
  else
    emit_insn (gen_force_la_31 (dst, src));
}

/* Return a legitimate reference for ORIG (an address) using the
   register REG.  If REG is 0, a new pseudo is generated.

   There are two types of references that must be handled:

   1. Global data references must load the address from the GOT, via
      the PIC reg.  An insn is emitted to do this load, and the reg is
      returned.

   2. Static data references, constant pool addresses, and code labels
      compute the address as an offset from the GOT, whose base is in
      the PIC reg.  Static data objects have SYMBOL_FLAG_LOCAL set to
      differentiate them from global data objects.  The returned
      address is the PIC reg + an unspec constant.

   TARGET_LEGITIMIZE_ADDRESS_P rejects symbolic references unless the PIC
   reg also appears in the address.  */

rtx
legitimize_pic_address (rtx orig, rtx reg)
{
  rtx addr = orig;
  rtx new_rtx = orig;
  rtx base;

  gcc_assert (!TLS_SYMBOLIC_CONST (addr));

  if (GET_CODE (addr) == LABEL_REF
      || (GET_CODE (addr) == SYMBOL_REF && SYMBOL_REF_LOCAL_P (addr)))
    {
      /* This is a local symbol.  */
      if (TARGET_CPU_ZARCH && larl_operand (addr, VOIDmode))
        {
          /* Access local symbols PC-relative via LARL.
             This is the same as in the non-PIC case, so it is
             handled automatically ...  */
        }
      else
        {
          /* Access local symbols relative to the GOT.  */

          rtx temp = reg? reg : gen_reg_rtx (Pmode);

	  if (reload_in_progress || reload_completed)
	    df_set_regs_ever_live (PIC_OFFSET_TABLE_REGNUM, true);

          addr = gen_rtx_UNSPEC (Pmode, gen_rtvec (1, addr), UNSPEC_GOTOFF);
          addr = gen_rtx_CONST (Pmode, addr);
          addr = force_const_mem (Pmode, addr);
	  emit_move_insn (temp, addr);

          new_rtx = gen_rtx_PLUS (Pmode, pic_offset_table_rtx, temp);
          if (reg != 0)
            {
              s390_load_address (reg, new_rtx);
              new_rtx = reg;
            }
        }
    }
  else if (GET_CODE (addr) == SYMBOL_REF)
    {
      if (reg == 0)
        reg = gen_reg_rtx (Pmode);

      if (flag_pic == 1)
        {
          /* Assume GOT offset < 4k.  This is handled the same way
             in both 31- and 64-bit code (@GOT).  */

	  if (reload_in_progress || reload_completed)
	    df_set_regs_ever_live (PIC_OFFSET_TABLE_REGNUM, true);

          new_rtx = gen_rtx_UNSPEC (Pmode, gen_rtvec (1, addr), UNSPEC_GOT);
          new_rtx = gen_rtx_CONST (Pmode, new_rtx);
          new_rtx = gen_rtx_PLUS (Pmode, pic_offset_table_rtx, new_rtx);
          new_rtx = gen_const_mem (Pmode, new_rtx);
          emit_move_insn (reg, new_rtx);
          new_rtx = reg;
        }
      else if (TARGET_CPU_ZARCH)
        {
          /* If the GOT offset might be >= 4k, we determine the position
             of the GOT entry via a PC-relative LARL (@GOTENT).  */

          rtx temp = reg ? reg : gen_reg_rtx (Pmode);

	  gcc_assert (REGNO (temp) >= FIRST_PSEUDO_REGISTER
		      || REGNO_REG_CLASS (REGNO (temp)) == ADDR_REGS);

          new_rtx = gen_rtx_UNSPEC (Pmode, gen_rtvec (1, addr), UNSPEC_GOTENT);
          new_rtx = gen_rtx_CONST (Pmode, new_rtx);
          emit_move_insn (temp, new_rtx);

          new_rtx = gen_const_mem (Pmode, temp);
          emit_move_insn (reg, new_rtx);
          new_rtx = reg;
        }
      else
        {
          /* If the GOT offset might be >= 4k, we have to load it
             from the literal pool (@GOT).  */

          rtx temp = reg ? reg : gen_reg_rtx (Pmode);

	  gcc_assert (REGNO (temp) >= FIRST_PSEUDO_REGISTER
		      || REGNO_REG_CLASS (REGNO (temp)) == ADDR_REGS);

	  if (reload_in_progress || reload_completed)
	    df_set_regs_ever_live (PIC_OFFSET_TABLE_REGNUM, true);

          addr = gen_rtx_UNSPEC (Pmode, gen_rtvec (1, addr), UNSPEC_GOT);
          addr = gen_rtx_CONST (Pmode, addr);
          addr = force_const_mem (Pmode, addr);
          emit_move_insn (temp, addr);

          new_rtx = gen_rtx_PLUS (Pmode, pic_offset_table_rtx, temp);
          new_rtx = gen_const_mem (Pmode, new_rtx);
          emit_move_insn (reg, new_rtx);
          new_rtx = reg;
        }
    }
  else
    {
      if (GET_CODE (addr) == CONST)
	{
	  addr = XEXP (addr, 0);
	  if (GET_CODE (addr) == UNSPEC)
	    {
	      gcc_assert (XVECLEN (addr, 0) == 1);
              switch (XINT (addr, 1))
                {
                  /* If someone moved a GOT-relative UNSPEC
                     out of the literal pool, force them back in.  */
                  case UNSPEC_GOTOFF:
                  case UNSPEC_PLTOFF:
                    new_rtx = force_const_mem (Pmode, orig);
                    break;

                  /* @GOT is OK as is if small.  */
		  case UNSPEC_GOT:
		    if (flag_pic == 2)
		      new_rtx = force_const_mem (Pmode, orig);
		    break;

                  /* @GOTENT is OK as is.  */
                  case UNSPEC_GOTENT:
                    break;

                  /* @PLT is OK as is on 64-bit, must be converted to
                     GOT-relative @PLTOFF on 31-bit.  */
                  case UNSPEC_PLT:
                    if (!TARGET_CPU_ZARCH)
                      {
                        rtx temp = reg? reg : gen_reg_rtx (Pmode);

			if (reload_in_progress || reload_completed)
			  df_set_regs_ever_live (PIC_OFFSET_TABLE_REGNUM, true);

                        addr = XVECEXP (addr, 0, 0);
                        addr = gen_rtx_UNSPEC (Pmode, gen_rtvec (1, addr),
					       UNSPEC_PLTOFF);
                        addr = gen_rtx_CONST (Pmode, addr);
                        addr = force_const_mem (Pmode, addr);
	                emit_move_insn (temp, addr);

                        new_rtx = gen_rtx_PLUS (Pmode, pic_offset_table_rtx, temp);
                        if (reg != 0)
                          {
                            s390_load_address (reg, new_rtx);
                            new_rtx = reg;
                          }
                      }
                    break;

                  /* Everything else cannot happen.  */
                  default:
                    gcc_unreachable ();
                }
	    }
	  else
	    gcc_assert (GET_CODE (addr) == PLUS);
	}
      if (GET_CODE (addr) == PLUS)
	{
	  rtx op0 = XEXP (addr, 0), op1 = XEXP (addr, 1);

	  gcc_assert (!TLS_SYMBOLIC_CONST (op0));
	  gcc_assert (!TLS_SYMBOLIC_CONST (op1));

	  /* Check first to see if this is a constant offset
             from a local symbol reference.  */
	  if ((GET_CODE (op0) == LABEL_REF
		|| (GET_CODE (op0) == SYMBOL_REF && SYMBOL_REF_LOCAL_P (op0)))
	      && GET_CODE (op1) == CONST_INT)
	    {
              if (TARGET_CPU_ZARCH
		  && larl_operand (op0, VOIDmode)
		  && INTVAL (op1) < (HOST_WIDE_INT)1 << 31
		  && INTVAL (op1) >= -((HOST_WIDE_INT)1 << 31))
                {
                  if (INTVAL (op1) & 1)
                    {
                      /* LARL can't handle odd offsets, so emit a
                         pair of LARL and LA.  */
                      rtx temp = reg? reg : gen_reg_rtx (Pmode);

                      if (!DISP_IN_RANGE (INTVAL (op1)))
                        {
                          HOST_WIDE_INT even = INTVAL (op1) - 1;
                          op0 = gen_rtx_PLUS (Pmode, op0, GEN_INT (even));
			  op0 = gen_rtx_CONST (Pmode, op0);
                          op1 = const1_rtx;
                        }

                      emit_move_insn (temp, op0);
                      new_rtx = gen_rtx_PLUS (Pmode, temp, op1);

                      if (reg != 0)
                        {
                          s390_load_address (reg, new_rtx);
                          new_rtx = reg;
                        }
                    }
                  else
                    {
                      /* If the offset is even, we can just use LARL.
                         This will happen automatically.  */
                    }
                }
              else
                {
                  /* Access local symbols relative to the GOT.  */

                  rtx temp = reg? reg : gen_reg_rtx (Pmode);

		  if (reload_in_progress || reload_completed)
		    df_set_regs_ever_live (PIC_OFFSET_TABLE_REGNUM, true);

                  addr = gen_rtx_UNSPEC (Pmode, gen_rtvec (1, op0),
					 UNSPEC_GOTOFF);
                  addr = gen_rtx_PLUS (Pmode, addr, op1);
                  addr = gen_rtx_CONST (Pmode, addr);
                  addr = force_const_mem (Pmode, addr);
		  emit_move_insn (temp, addr);

                  new_rtx = gen_rtx_PLUS (Pmode, pic_offset_table_rtx, temp);
                  if (reg != 0)
                    {
                      s390_load_address (reg, new_rtx);
                      new_rtx = reg;
                    }
                }
	    }

          /* Now, check whether it is a GOT relative symbol plus offset
             that was pulled out of the literal pool.  Force it back in.  */

	  else if (GET_CODE (op0) == UNSPEC
	           && GET_CODE (op1) == CONST_INT
	           && XINT (op0, 1) == UNSPEC_GOTOFF)
            {
	      gcc_assert (XVECLEN (op0, 0) == 1);

              new_rtx = force_const_mem (Pmode, orig);
            }

          /* Otherwise, compute the sum.  */
	  else
	    {
	      base = legitimize_pic_address (XEXP (addr, 0), reg);
	      new_rtx  = legitimize_pic_address (XEXP (addr, 1),
					     base == reg ? NULL_RTX : reg);
	      if (GET_CODE (new_rtx) == CONST_INT)
		new_rtx = plus_constant (base, INTVAL (new_rtx));
	      else
		{
		  if (GET_CODE (new_rtx) == PLUS && CONSTANT_P (XEXP (new_rtx, 1)))
		    {
		      base = gen_rtx_PLUS (Pmode, base, XEXP (new_rtx, 0));
		      new_rtx = XEXP (new_rtx, 1);
		    }
		  new_rtx = gen_rtx_PLUS (Pmode, base, new_rtx);
		}

	      if (GET_CODE (new_rtx) == CONST)
		new_rtx = XEXP (new_rtx, 0);
              new_rtx = force_operand (new_rtx, 0);
	    }
	}
    }
  return new_rtx;
}

/* Load the thread pointer into a register.  */

rtx
s390_get_thread_pointer (void)
{
  rtx tp = gen_reg_rtx (Pmode);

  emit_move_insn (tp, gen_rtx_REG (Pmode, TP_REGNUM));
  mark_reg_pointer (tp, BITS_PER_WORD);

  return tp;
}

/* Emit a tls call insn. The call target is the SYMBOL_REF stored
   in s390_tls_symbol which always refers to __tls_get_offset.
   The returned offset is written to RESULT_REG and an USE rtx is
   generated for TLS_CALL.  */

static GTY(()) rtx s390_tls_symbol;

static void
s390_emit_tls_call_insn (rtx result_reg, rtx tls_call)
{
  rtx insn;

  gcc_assert (flag_pic);

  if (!s390_tls_symbol)
    s390_tls_symbol = gen_rtx_SYMBOL_REF (Pmode, "__tls_get_offset");

  insn = s390_emit_call (s390_tls_symbol, tls_call, result_reg,
			 gen_rtx_REG (Pmode, RETURN_REGNUM));

  use_reg (&CALL_INSN_FUNCTION_USAGE (insn), result_reg);
  RTL_CONST_CALL_P (insn) = 1;
}

/* ADDR contains a thread-local SYMBOL_REF.  Generate code to compute
   this (thread-local) address.  REG may be used as temporary.  */

static rtx
legitimize_tls_address (rtx addr, rtx reg)
{
  rtx new_rtx, tls_call, temp, base, r2, insn;

  if (GET_CODE (addr) == SYMBOL_REF)
    switch (tls_symbolic_operand (addr))
      {
      case TLS_MODEL_GLOBAL_DYNAMIC:
	start_sequence ();
	r2 = gen_rtx_REG (Pmode, 2);
	tls_call = gen_rtx_UNSPEC (Pmode, gen_rtvec (1, addr), UNSPEC_TLSGD);
	new_rtx = gen_rtx_CONST (Pmode, tls_call);
	new_rtx = force_const_mem (Pmode, new_rtx);
	emit_move_insn (r2, new_rtx);
	s390_emit_tls_call_insn (r2, tls_call);
	insn = get_insns ();
	end_sequence ();

	new_rtx = gen_rtx_UNSPEC (Pmode, gen_rtvec (1, addr), UNSPEC_NTPOFF);
	temp = gen_reg_rtx (Pmode);
	emit_libcall_block (insn, temp, r2, new_rtx);

	new_rtx = gen_rtx_PLUS (Pmode, s390_get_thread_pointer (), temp);
	if (reg != 0)
	  {
	    s390_load_address (reg, new_rtx);
	    new_rtx = reg;
	  }
	break;

      case TLS_MODEL_LOCAL_DYNAMIC:
	start_sequence ();
	r2 = gen_rtx_REG (Pmode, 2);
	tls_call = gen_rtx_UNSPEC (Pmode, gen_rtvec (1, const0_rtx), UNSPEC_TLSLDM);
	new_rtx = gen_rtx_CONST (Pmode, tls_call);
	new_rtx = force_const_mem (Pmode, new_rtx);
	emit_move_insn (r2, new_rtx);
	s390_emit_tls_call_insn (r2, tls_call);
	insn = get_insns ();
	end_sequence ();

	new_rtx = gen_rtx_UNSPEC (Pmode, gen_rtvec (1, const0_rtx), UNSPEC_TLSLDM_NTPOFF);
	temp = gen_reg_rtx (Pmode);
	emit_libcall_block (insn, temp, r2, new_rtx);

	new_rtx = gen_rtx_PLUS (Pmode, s390_get_thread_pointer (), temp);
	base = gen_reg_rtx (Pmode);
	s390_load_address (base, new_rtx);

	new_rtx = gen_rtx_UNSPEC (Pmode, gen_rtvec (1, addr), UNSPEC_DTPOFF);
	new_rtx = gen_rtx_CONST (Pmode, new_rtx);
	new_rtx = force_const_mem (Pmode, new_rtx);
	temp = gen_reg_rtx (Pmode);
	emit_move_insn (temp, new_rtx);

	new_rtx = gen_rtx_PLUS (Pmode, base, temp);
	if (reg != 0)
	  {
	    s390_load_address (reg, new_rtx);
	    new_rtx = reg;
	  }
	break;

      case TLS_MODEL_INITIAL_EXEC:
	if (flag_pic == 1)
	  {
	    /* Assume GOT offset < 4k.  This is handled the same way
	       in both 31- and 64-bit code.  */

	    if (reload_in_progress || reload_completed)
	      df_set_regs_ever_live (PIC_OFFSET_TABLE_REGNUM, true);

	    new_rtx = gen_rtx_UNSPEC (Pmode, gen_rtvec (1, addr), UNSPEC_GOTNTPOFF);
	    new_rtx = gen_rtx_CONST (Pmode, new_rtx);
	    new_rtx = gen_rtx_PLUS (Pmode, pic_offset_table_rtx, new_rtx);
	    new_rtx = gen_const_mem (Pmode, new_rtx);
	    temp = gen_reg_rtx (Pmode);
	    emit_move_insn (temp, new_rtx);
	  }
	else if (TARGET_CPU_ZARCH)
	  {
	    /* If the GOT offset might be >= 4k, we determine the position
	       of the GOT entry via a PC-relative LARL.  */

	    new_rtx = gen_rtx_UNSPEC (Pmode, gen_rtvec (1, addr), UNSPEC_INDNTPOFF);
	    new_rtx = gen_rtx_CONST (Pmode, new_rtx);
	    temp = gen_reg_rtx (Pmode);
	    emit_move_insn (temp, new_rtx);

	    new_rtx = gen_const_mem (Pmode, temp);
	    temp = gen_reg_rtx (Pmode);
	    emit_move_insn (temp, new_rtx);
	  }
	else if (flag_pic)
	  {
	    /* If the GOT offset might be >= 4k, we have to load it
	       from the literal pool.  */

	    if (reload_in_progress || reload_completed)
	      df_set_regs_ever_live (PIC_OFFSET_TABLE_REGNUM, true);

	    new_rtx = gen_rtx_UNSPEC (Pmode, gen_rtvec (1, addr), UNSPEC_GOTNTPOFF);
	    new_rtx = gen_rtx_CONST (Pmode, new_rtx);
	    new_rtx = force_const_mem (Pmode, new_rtx);
	    temp = gen_reg_rtx (Pmode);
	    emit_move_insn (temp, new_rtx);

            new_rtx = gen_rtx_PLUS (Pmode, pic_offset_table_rtx, temp);
	    new_rtx = gen_const_mem (Pmode, new_rtx);

	    new_rtx = gen_rtx_UNSPEC (Pmode, gen_rtvec (2, new_rtx, addr), UNSPEC_TLS_LOAD);
	    temp = gen_reg_rtx (Pmode);
	    emit_insn (gen_rtx_SET (Pmode, temp, new_rtx));
	  }
	else
	  {
	    /* In position-dependent code, load the absolute address of
	       the GOT entry from the literal pool.  */

	    new_rtx = gen_rtx_UNSPEC (Pmode, gen_rtvec (1, addr), UNSPEC_INDNTPOFF);
	    new_rtx = gen_rtx_CONST (Pmode, new_rtx);
	    new_rtx = force_const_mem (Pmode, new_rtx);
	    temp = gen_reg_rtx (Pmode);
	    emit_move_insn (temp, new_rtx);

	    new_rtx = temp;
	    new_rtx = gen_const_mem (Pmode, new_rtx);
	    new_rtx = gen_rtx_UNSPEC (Pmode, gen_rtvec (2, new_rtx, addr), UNSPEC_TLS_LOAD);
	    temp = gen_reg_rtx (Pmode);
	    emit_insn (gen_rtx_SET (Pmode, temp, new_rtx));
	  }

	new_rtx = gen_rtx_PLUS (Pmode, s390_get_thread_pointer (), temp);
	if (reg != 0)
	  {
	    s390_load_address (reg, new_rtx);
	    new_rtx = reg;
	  }
	break;

      case TLS_MODEL_LOCAL_EXEC:
	new_rtx = gen_rtx_UNSPEC (Pmode, gen_rtvec (1, addr), UNSPEC_NTPOFF);
	new_rtx = gen_rtx_CONST (Pmode, new_rtx);
	new_rtx = force_const_mem (Pmode, new_rtx);
        temp = gen_reg_rtx (Pmode);
	emit_move_insn (temp, new_rtx);

	new_rtx = gen_rtx_PLUS (Pmode, s390_get_thread_pointer (), temp);
	if (reg != 0)
	  {
	    s390_load_address (reg, new_rtx);
	    new_rtx = reg;
	  }
	break;

      default:
	gcc_unreachable ();
      }

  else if (GET_CODE (addr) == CONST && GET_CODE (XEXP (addr, 0)) == UNSPEC)
    {
      switch (XINT (XEXP (addr, 0), 1))
	{
	case UNSPEC_INDNTPOFF:
	  gcc_assert (TARGET_CPU_ZARCH);
	  new_rtx = addr;
	  break;

	default:
	  gcc_unreachable ();
	}
    }

  else if (GET_CODE (addr) == CONST && GET_CODE (XEXP (addr, 0)) == PLUS
	   && GET_CODE (XEXP (XEXP (addr, 0), 1)) == CONST_INT)
    {
      new_rtx = XEXP (XEXP (addr, 0), 0);
      if (GET_CODE (new_rtx) != SYMBOL_REF)
	new_rtx = gen_rtx_CONST (Pmode, new_rtx);

      new_rtx = legitimize_tls_address (new_rtx, reg);
      new_rtx = plus_constant (new_rtx, INTVAL (XEXP (XEXP (addr, 0), 1)));
      new_rtx = force_operand (new_rtx, 0);
    }

  else
    gcc_unreachable ();  /* for now ... */

  return new_rtx;
}

/* Emit insns making the address in operands[1] valid for a standard
   move to operands[0].  operands[1] is replaced by an address which
   should be used instead of the former RTX to emit the move
   pattern.  */

void
emit_symbolic_move (rtx *operands)
{
  rtx temp = !can_create_pseudo_p () ? operands[0] : gen_reg_rtx (Pmode);

  if (GET_CODE (operands[0]) == MEM)
    operands[1] = force_reg (Pmode, operands[1]);
  else if (TLS_SYMBOLIC_CONST (operands[1]))
    operands[1] = legitimize_tls_address (operands[1], temp);
  else if (flag_pic)
    operands[1] = legitimize_pic_address (operands[1], temp);
}

/* Try machine-dependent ways of modifying an illegitimate address X
   to be legitimate.  If we find one, return the new, valid address.

   OLDX is the address as it was before break_out_memory_refs was called.
   In some cases it is useful to look at this to decide what needs to be done.

   MODE is the mode of the operand pointed to by X.

   When -fpic is used, special handling is needed for symbolic references.
   See comments by legitimize_pic_address for details.  */

static rtx
s390_legitimize_address (rtx x, rtx oldx ATTRIBUTE_UNUSED,
			 enum machine_mode mode ATTRIBUTE_UNUSED)
{
  rtx constant_term = const0_rtx;

  if (TLS_SYMBOLIC_CONST (x))
    {
      x = legitimize_tls_address (x, 0);

      if (s390_legitimate_address_p (mode, x, FALSE))
	return x;
    }
  else if (GET_CODE (x) == PLUS
	   && (TLS_SYMBOLIC_CONST (XEXP (x, 0))
	       || TLS_SYMBOLIC_CONST (XEXP (x, 1))))
    {
      return x;
    }
  else if (flag_pic)
    {
      if (SYMBOLIC_CONST (x)
          || (GET_CODE (x) == PLUS
              && (SYMBOLIC_CONST (XEXP (x, 0))
                  || SYMBOLIC_CONST (XEXP (x, 1)))))
	  x = legitimize_pic_address (x, 0);

      if (s390_legitimate_address_p (mode, x, FALSE))
	return x;
    }

  x = eliminate_constant_term (x, &constant_term);

  /* Optimize loading of large displacements by splitting them
     into the multiple of 4K and the rest; this allows the
     former to be CSE'd if possible.

     Don't do this if the displacement is added to a register
     pointing into the stack frame, as the offsets will
     change later anyway.  */

  if (GET_CODE (constant_term) == CONST_INT
      && !TARGET_LONG_DISPLACEMENT
      && !DISP_IN_RANGE (INTVAL (constant_term))
      && !(REG_P (x) && REGNO_PTR_FRAME_P (REGNO (x))))
    {
      HOST_WIDE_INT lower = INTVAL (constant_term) & 0xfff;
      HOST_WIDE_INT upper = INTVAL (constant_term) ^ lower;

      rtx temp = gen_reg_rtx (Pmode);
      rtx val  = force_operand (GEN_INT (upper), temp);
      if (val != temp)
	emit_move_insn (temp, val);

      x = gen_rtx_PLUS (Pmode, x, temp);
      constant_term = GEN_INT (lower);
    }

  if (GET_CODE (x) == PLUS)
    {
      if (GET_CODE (XEXP (x, 0)) == REG)
	{
	  rtx temp = gen_reg_rtx (Pmode);
	  rtx val  = force_operand (XEXP (x, 1), temp);
	  if (val != temp)
	    emit_move_insn (temp, val);

	  x = gen_rtx_PLUS (Pmode, XEXP (x, 0), temp);
	}

      else if (GET_CODE (XEXP (x, 1)) == REG)
	{
	  rtx temp = gen_reg_rtx (Pmode);
	  rtx val  = force_operand (XEXP (x, 0), temp);
	  if (val != temp)
	    emit_move_insn (temp, val);

	  x = gen_rtx_PLUS (Pmode, temp, XEXP (x, 1));
	}
    }

  if (constant_term != const0_rtx)
    x = gen_rtx_PLUS (Pmode, x, constant_term);

  return x;
}

/* Try a machine-dependent way of reloading an illegitimate address AD
   operand.  If we find one, push the reload and and return the new address.

   MODE is the mode of the enclosing MEM.  OPNUM is the operand number
   and TYPE is the reload type of the current reload.  */

rtx
legitimize_reload_address (rtx ad, enum machine_mode mode ATTRIBUTE_UNUSED,
			   int opnum, int type)
{
  if (!optimize || TARGET_LONG_DISPLACEMENT)
    return NULL_RTX;

  if (GET_CODE (ad) == PLUS)
    {
      rtx tem = simplify_binary_operation (PLUS, Pmode,
					   XEXP (ad, 0), XEXP (ad, 1));
      if (tem)
	ad = tem;
    }

  if (GET_CODE (ad) == PLUS
      && GET_CODE (XEXP (ad, 0)) == REG
      && GET_CODE (XEXP (ad, 1)) == CONST_INT
      && !DISP_IN_RANGE (INTVAL (XEXP (ad, 1))))
    {
      HOST_WIDE_INT lower = INTVAL (XEXP (ad, 1)) & 0xfff;
      HOST_WIDE_INT upper = INTVAL (XEXP (ad, 1)) ^ lower;
      rtx cst, tem, new_rtx;

      cst = GEN_INT (upper);
      if (!legitimate_reload_constant_p (cst))
	cst = force_const_mem (Pmode, cst);

      tem = gen_rtx_PLUS (Pmode, XEXP (ad, 0), cst);
      new_rtx = gen_rtx_PLUS (Pmode, tem, GEN_INT (lower));

      push_reload (XEXP (tem, 1), 0, &XEXP (tem, 1), 0,
		   BASE_REG_CLASS, Pmode, VOIDmode, 0, 0,
		   opnum, (enum reload_type) type);
      return new_rtx;
    }

  return NULL_RTX;
}

/* Emit code to move LEN bytes from DST to SRC.  */

void
s390_expand_movmem (rtx dst, rtx src, rtx len)
{
  if (GET_CODE (len) == CONST_INT && INTVAL (len) >= 0 && INTVAL (len) <= 256)
    {
      if (INTVAL (len) > 0)
        emit_insn (gen_movmem_short (dst, src, GEN_INT (INTVAL (len) - 1)));
    }

  else if (TARGET_MVCLE)
    {
      emit_insn (gen_movmem_long (dst, src, convert_to_mode (Pmode, len, 1)));
    }

  else
    {
      rtx dst_addr, src_addr, count, blocks, temp;
      rtx loop_start_label = gen_label_rtx ();
      rtx loop_end_label = gen_label_rtx ();
      rtx end_label = gen_label_rtx ();
      enum machine_mode mode;

      mode = GET_MODE (len);
      if (mode == VOIDmode)
        mode = Pmode;

      dst_addr = gen_reg_rtx (Pmode);
      src_addr = gen_reg_rtx (Pmode);
      count = gen_reg_rtx (mode);
      blocks = gen_reg_rtx (mode);

      convert_move (count, len, 1);
      emit_cmp_and_jump_insns (count, const0_rtx,
			       EQ, NULL_RTX, mode, 1, end_label);

      emit_move_insn (dst_addr, force_operand (XEXP (dst, 0), NULL_RTX));
      emit_move_insn (src_addr, force_operand (XEXP (src, 0), NULL_RTX));
      dst = change_address (dst, VOIDmode, dst_addr);
      src = change_address (src, VOIDmode, src_addr);

      temp = expand_binop (mode, add_optab, count, constm1_rtx, count, 1,
			   OPTAB_DIRECT);
      if (temp != count)
        emit_move_insn (count, temp);

      temp = expand_binop (mode, lshr_optab, count, GEN_INT (8), blocks, 1,
			   OPTAB_DIRECT);
      if (temp != blocks)
        emit_move_insn (blocks, temp);

      emit_cmp_and_jump_insns (blocks, const0_rtx,
			       EQ, NULL_RTX, mode, 1, loop_end_label);

      emit_label (loop_start_label);

      if (TARGET_Z10
	  && (GET_CODE (len) != CONST_INT || INTVAL (len) > 768))
	{
	  rtx prefetch;

	  /* Issue a read prefetch for the +3 cache line.  */
	  prefetch = gen_prefetch (gen_rtx_PLUS (Pmode, src_addr, GEN_INT (768)),
				   const0_rtx, const0_rtx);
	  PREFETCH_SCHEDULE_BARRIER_P (prefetch) = true;
	  emit_insn (prefetch);

	  /* Issue a write prefetch for the +3 cache line.  */
	  prefetch = gen_prefetch (gen_rtx_PLUS (Pmode, dst_addr, GEN_INT (768)),
				   const1_rtx, const0_rtx);
	  PREFETCH_SCHEDULE_BARRIER_P (prefetch) = true;
	  emit_insn (prefetch);
	}

      emit_insn (gen_movmem_short (dst, src, GEN_INT (255)));
      s390_load_address (dst_addr,
			 gen_rtx_PLUS (Pmode, dst_addr, GEN_INT (256)));
      s390_load_address (src_addr,
			 gen_rtx_PLUS (Pmode, src_addr, GEN_INT (256)));

      temp = expand_binop (mode, add_optab, blocks, constm1_rtx, blocks, 1,
			   OPTAB_DIRECT);
      if (temp != blocks)
        emit_move_insn (blocks, temp);

      emit_cmp_and_jump_insns (blocks, const0_rtx,
			       EQ, NULL_RTX, mode, 1, loop_end_label);

      emit_jump (loop_start_label);
      emit_label (loop_end_label);

      emit_insn (gen_movmem_short (dst, src,
				   convert_to_mode (Pmode, count, 1)));
      emit_label (end_label);
    }
}

/* Emit code to set LEN bytes at DST to VAL.
   Make use of clrmem if VAL is zero.  */

void
s390_expand_setmem (rtx dst, rtx len, rtx val)
{
  if (GET_CODE (len) == CONST_INT && INTVAL (len) == 0)
    return;

  gcc_assert (GET_CODE (val) == CONST_INT || GET_MODE (val) == QImode);

  if (GET_CODE (len) == CONST_INT && INTVAL (len) > 0 && INTVAL (len) <= 257)
    {
      if (val == const0_rtx && INTVAL (len) <= 256)
        emit_insn (gen_clrmem_short (dst, GEN_INT (INTVAL (len) - 1)));
      else
	{
	  /* Initialize memory by storing the first byte.  */
	  emit_move_insn (adjust_address (dst, QImode, 0), val);

	  if (INTVAL (len) > 1)
	    {
	      /* Initiate 1 byte overlap move.
	         The first byte of DST is propagated through DSTP1.
		 Prepare a movmem for:  DST+1 = DST (length = LEN - 1).
		 DST is set to size 1 so the rest of the memory location
		 does not count as source operand.  */
	      rtx dstp1 = adjust_address (dst, VOIDmode, 1);
	      set_mem_size (dst, const1_rtx);

	      emit_insn (gen_movmem_short (dstp1, dst,
					   GEN_INT (INTVAL (len) - 2)));
	    }
	}
    }

  else if (TARGET_MVCLE)
    {
      val = force_not_mem (convert_modes (Pmode, QImode, val, 1));
      emit_insn (gen_setmem_long (dst, convert_to_mode (Pmode, len, 1), val));
    }

  else
    {
      rtx dst_addr, count, blocks, temp, dstp1 = NULL_RTX;
      rtx loop_start_label = gen_label_rtx ();
      rtx loop_end_label = gen_label_rtx ();
      rtx end_label = gen_label_rtx ();
      enum machine_mode mode;

      mode = GET_MODE (len);
      if (mode == VOIDmode)
        mode = Pmode;

      dst_addr = gen_reg_rtx (Pmode);
      count = gen_reg_rtx (mode);
      blocks = gen_reg_rtx (mode);

      convert_move (count, len, 1);
      emit_cmp_and_jump_insns (count, const0_rtx,
			       EQ, NULL_RTX, mode, 1, end_label);

      emit_move_insn (dst_addr, force_operand (XEXP (dst, 0), NULL_RTX));
      dst = change_address (dst, VOIDmode, dst_addr);

      if (val == const0_rtx)
        temp = expand_binop (mode, add_optab, count, constm1_rtx, count, 1,
			     OPTAB_DIRECT);
      else
	{
	  dstp1 = adjust_address (dst, VOIDmode, 1);
	  set_mem_size (dst, const1_rtx);

	  /* Initialize memory by storing the first byte.  */
	  emit_move_insn (adjust_address (dst, QImode, 0), val);

	  /* If count is 1 we are done.  */
	  emit_cmp_and_jump_insns (count, const1_rtx,
				   EQ, NULL_RTX, mode, 1, end_label);

	  temp = expand_binop (mode, add_optab, count, GEN_INT (-2), count, 1,
			       OPTAB_DIRECT);
	}
      if (temp != count)
        emit_move_insn (count, temp);

      temp = expand_binop (mode, lshr_optab, count, GEN_INT (8), blocks, 1,
			   OPTAB_DIRECT);
      if (temp != blocks)
        emit_move_insn (blocks, temp);

      emit_cmp_and_jump_insns (blocks, const0_rtx,
			       EQ, NULL_RTX, mode, 1, loop_end_label);

      emit_label (loop_start_label);

      if (TARGET_Z10
	  && (GET_CODE (len) != CONST_INT || INTVAL (len) > 1024))
	{
	  /* Issue a write prefetch for the +4 cache line.  */
	  rtx prefetch = gen_prefetch (gen_rtx_PLUS (Pmode, dst_addr,
						     GEN_INT (1024)),
				       const1_rtx, const0_rtx);
	  emit_insn (prefetch);
	  PREFETCH_SCHEDULE_BARRIER_P (prefetch) = true;
	}

      if (val == const0_rtx)
	emit_insn (gen_clrmem_short (dst, GEN_INT (255)));
      else
	emit_insn (gen_movmem_short (dstp1, dst, GEN_INT (255)));
      s390_load_address (dst_addr,
			 gen_rtx_PLUS (Pmode, dst_addr, GEN_INT (256)));

      temp = expand_binop (mode, add_optab, blocks, constm1_rtx, blocks, 1,
			   OPTAB_DIRECT);
      if (temp != blocks)
        emit_move_insn (blocks, temp);

      emit_cmp_and_jump_insns (blocks, const0_rtx,
			       EQ, NULL_RTX, mode, 1, loop_end_label);

      emit_jump (loop_start_label);
      emit_label (loop_end_label);

      if (val == const0_rtx)
        emit_insn (gen_clrmem_short (dst, convert_to_mode (Pmode, count, 1)));
      else
        emit_insn (gen_movmem_short (dstp1, dst, convert_to_mode (Pmode, count, 1)));
      emit_label (end_label);
    }
}

/* Emit code to compare LEN bytes at OP0 with those at OP1,
   and return the result in TARGET.  */

void
s390_expand_cmpmem (rtx target, rtx op0, rtx op1, rtx len)
{
  rtx ccreg = gen_rtx_REG (CCUmode, CC_REGNUM);
  rtx tmp;

  /* As the result of CMPINT is inverted compared to what we need,
     we have to swap the operands.  */
  tmp = op0; op0 = op1; op1 = tmp;

  if (GET_CODE (len) == CONST_INT && INTVAL (len) >= 0 && INTVAL (len) <= 256)
    {
      if (INTVAL (len) > 0)
        {
          emit_insn (gen_cmpmem_short (op0, op1, GEN_INT (INTVAL (len) - 1)));
          emit_insn (gen_cmpint (target, ccreg));
        }
      else
        emit_move_insn (target, const0_rtx);
    }
  else if (TARGET_MVCLE)
    {
      emit_insn (gen_cmpmem_long (op0, op1, convert_to_mode (Pmode, len, 1)));
      emit_insn (gen_cmpint (target, ccreg));
    }
  else
    {
      rtx addr0, addr1, count, blocks, temp;
      rtx loop_start_label = gen_label_rtx ();
      rtx loop_end_label = gen_label_rtx ();
      rtx end_label = gen_label_rtx ();
      enum machine_mode mode;

      mode = GET_MODE (len);
      if (mode == VOIDmode)
        mode = Pmode;

      addr0 = gen_reg_rtx (Pmode);
      addr1 = gen_reg_rtx (Pmode);
      count = gen_reg_rtx (mode);
      blocks = gen_reg_rtx (mode);

      convert_move (count, len, 1);
      emit_cmp_and_jump_insns (count, const0_rtx,
			       EQ, NULL_RTX, mode, 1, end_label);

      emit_move_insn (addr0, force_operand (XEXP (op0, 0), NULL_RTX));
      emit_move_insn (addr1, force_operand (XEXP (op1, 0), NULL_RTX));
      op0 = change_address (op0, VOIDmode, addr0);
      op1 = change_address (op1, VOIDmode, addr1);

      temp = expand_binop (mode, add_optab, count, constm1_rtx, count, 1,
			   OPTAB_DIRECT);
      if (temp != count)
        emit_move_insn (count, temp);

      temp = expand_binop (mode, lshr_optab, count, GEN_INT (8), blocks, 1,
			   OPTAB_DIRECT);
      if (temp != blocks)
        emit_move_insn (blocks, temp);

      emit_cmp_and_jump_insns (blocks, const0_rtx,
			       EQ, NULL_RTX, mode, 1, loop_end_label);

      emit_label (loop_start_label);

      if (TARGET_Z10
	  && (GET_CODE (len) != CONST_INT || INTVAL (len) > 512))
	{
	  rtx prefetch;

	  /* Issue a read prefetch for the +2 cache line of operand 1.  */
	  prefetch = gen_prefetch (gen_rtx_PLUS (Pmode, addr0, GEN_INT (512)),
				   const0_rtx, const0_rtx);
	  emit_insn (prefetch);
	  PREFETCH_SCHEDULE_BARRIER_P (prefetch) = true;

	  /* Issue a read prefetch for the +2 cache line of operand 2.  */
	  prefetch = gen_prefetch (gen_rtx_PLUS (Pmode, addr1, GEN_INT (512)),
				   const0_rtx, const0_rtx);
	  emit_insn (prefetch);
	  PREFETCH_SCHEDULE_BARRIER_P (prefetch) = true;
	}

      emit_insn (gen_cmpmem_short (op0, op1, GEN_INT (255)));
      temp = gen_rtx_NE (VOIDmode, ccreg, const0_rtx);
      temp = gen_rtx_IF_THEN_ELSE (VOIDmode, temp,
			gen_rtx_LABEL_REF (VOIDmode, end_label), pc_rtx);
      temp = gen_rtx_SET (VOIDmode, pc_rtx, temp);
      emit_jump_insn (temp);

      s390_load_address (addr0,
			 gen_rtx_PLUS (Pmode, addr0, GEN_INT (256)));
      s390_load_address (addr1,
			 gen_rtx_PLUS (Pmode, addr1, GEN_INT (256)));

      temp = expand_binop (mode, add_optab, blocks, constm1_rtx, blocks, 1,
			   OPTAB_DIRECT);
      if (temp != blocks)
        emit_move_insn (blocks, temp);

      emit_cmp_and_jump_insns (blocks, const0_rtx,
			       EQ, NULL_RTX, mode, 1, loop_end_label);

      emit_jump (loop_start_label);
      emit_label (loop_end_label);

      emit_insn (gen_cmpmem_short (op0, op1,
				   convert_to_mode (Pmode, count, 1)));
      emit_label (end_label);

      emit_insn (gen_cmpint (target, ccreg));
    }
}


/* Expand conditional increment or decrement using alc/slb instructions.
   Should generate code setting DST to either SRC or SRC + INCREMENT,
   depending on the result of the comparison CMP_OP0 CMP_CODE CMP_OP1.
   Returns true if successful, false otherwise.

   That makes it possible to implement some if-constructs without jumps e.g.:
   (borrow = CC0 | CC1 and carry = CC2 | CC3)
   unsigned int a, b, c;
   if (a < b)  c++; -> CCU  b > a  -> CC2;    c += carry;
   if (a < b)  c--; -> CCL3 a - b  -> borrow; c -= borrow;
   if (a <= b) c++; -> CCL3 b - a  -> borrow; c += carry;
   if (a <= b) c--; -> CCU  a <= b -> borrow; c -= borrow;

   Checks for EQ and NE with a nonzero value need an additional xor e.g.:
   if (a == b) c++; -> CCL3 a ^= b; 0 - a  -> borrow;    c += carry;
   if (a == b) c--; -> CCU  a ^= b; a <= 0 -> CC0 | CC1; c -= borrow;
   if (a != b) c++; -> CCU  a ^= b; a > 0  -> CC2;       c += carry;
   if (a != b) c--; -> CCL3 a ^= b; 0 - a  -> borrow;    c -= borrow; */

bool
s390_expand_addcc (enum rtx_code cmp_code, rtx cmp_op0, rtx cmp_op1,
		   rtx dst, rtx src, rtx increment)
{
  enum machine_mode cmp_mode;
  enum machine_mode cc_mode;
  rtx op_res;
  rtx insn;
  rtvec p;
  int ret;

  if ((GET_MODE (cmp_op0) == SImode || GET_MODE (cmp_op0) == VOIDmode)
      && (GET_MODE (cmp_op1) == SImode || GET_MODE (cmp_op1) == VOIDmode))
    cmp_mode = SImode;
  else if ((GET_MODE (cmp_op0) == DImode || GET_MODE (cmp_op0) == VOIDmode)
	   && (GET_MODE (cmp_op1) == DImode || GET_MODE (cmp_op1) == VOIDmode))
    cmp_mode = DImode;
  else
    return false;

  /* Try ADD LOGICAL WITH CARRY.  */
  if (increment == const1_rtx)
    {
      /* Determine CC mode to use.  */
      if (cmp_code == EQ || cmp_code == NE)
	{
	  if (cmp_op1 != const0_rtx)
	    {
	      cmp_op0 = expand_simple_binop (cmp_mode, XOR, cmp_op0, cmp_op1,
					     NULL_RTX, 0, OPTAB_WIDEN);
	      cmp_op1 = const0_rtx;
	    }

	  cmp_code = cmp_code == EQ ? LEU : GTU;
	}

      if (cmp_code == LTU || cmp_code == LEU)
	{
	  rtx tem = cmp_op0;
	  cmp_op0 = cmp_op1;
	  cmp_op1 = tem;
	  cmp_code = swap_condition (cmp_code);
	}

      switch (cmp_code)
	{
	  case GTU:
	    cc_mode = CCUmode;
	    break;

	  case GEU:
	    cc_mode = CCL3mode;
	    break;

	  default:
	    return false;
	}

      /* Emit comparison instruction pattern. */
      if (!register_operand (cmp_op0, cmp_mode))
	cmp_op0 = force_reg (cmp_mode, cmp_op0);

      insn = gen_rtx_SET (VOIDmode, gen_rtx_REG (cc_mode, CC_REGNUM),
			  gen_rtx_COMPARE (cc_mode, cmp_op0, cmp_op1));
      /* We use insn_invalid_p here to add clobbers if required.  */
      ret = insn_invalid_p (emit_insn (insn));
      gcc_assert (!ret);

      /* Emit ALC instruction pattern.  */
      op_res = gen_rtx_fmt_ee (cmp_code, GET_MODE (dst),
			       gen_rtx_REG (cc_mode, CC_REGNUM),
			       const0_rtx);

      if (src != const0_rtx)
	{
	  if (!register_operand (src, GET_MODE (dst)))
	    src = force_reg (GET_MODE (dst), src);

	  op_res = gen_rtx_PLUS (GET_MODE (dst), op_res, src);
	  op_res = gen_rtx_PLUS (GET_MODE (dst), op_res, const0_rtx);
	}

      p = rtvec_alloc (2);
      RTVEC_ELT (p, 0) =
        gen_rtx_SET (VOIDmode, dst, op_res);
      RTVEC_ELT (p, 1) =
	gen_rtx_CLOBBER (VOIDmode, gen_rtx_REG (CCmode, CC_REGNUM));
      emit_insn (gen_rtx_PARALLEL (VOIDmode, p));

      return true;
    }

  /* Try SUBTRACT LOGICAL WITH BORROW.  */
  if (increment == constm1_rtx)
    {
      /* Determine CC mode to use.  */
      if (cmp_code == EQ || cmp_code == NE)
	{
	  if (cmp_op1 != const0_rtx)
	    {
	      cmp_op0 = expand_simple_binop (cmp_mode, XOR, cmp_op0, cmp_op1,
					     NULL_RTX, 0, OPTAB_WIDEN);
	      cmp_op1 = const0_rtx;
	    }

	  cmp_code = cmp_code == EQ ? LEU : GTU;
	}

      if (cmp_code == GTU || cmp_code == GEU)
	{
	  rtx tem = cmp_op0;
	  cmp_op0 = cmp_op1;
	  cmp_op1 = tem;
	  cmp_code = swap_condition (cmp_code);
	}

      switch (cmp_code)
	{
	  case LEU:
	    cc_mode = CCUmode;
	    break;

	  case LTU:
	    cc_mode = CCL3mode;
	    break;

	  default:
	    return false;
	}

      /* Emit comparison instruction pattern. */
      if (!register_operand (cmp_op0, cmp_mode))
	cmp_op0 = force_reg (cmp_mode, cmp_op0);

      insn = gen_rtx_SET (VOIDmode, gen_rtx_REG (cc_mode, CC_REGNUM),
			  gen_rtx_COMPARE (cc_mode, cmp_op0, cmp_op1));
      /* We use insn_invalid_p here to add clobbers if required.  */
      ret = insn_invalid_p (emit_insn (insn));
      gcc_assert (!ret);

      /* Emit SLB instruction pattern.  */
      if (!register_operand (src, GET_MODE (dst)))
	src = force_reg (GET_MODE (dst), src);

      op_res = gen_rtx_MINUS (GET_MODE (dst),
			      gen_rtx_MINUS (GET_MODE (dst), src, const0_rtx),
			      gen_rtx_fmt_ee (cmp_code, GET_MODE (dst),
					      gen_rtx_REG (cc_mode, CC_REGNUM),
					      const0_rtx));
      p = rtvec_alloc (2);
      RTVEC_ELT (p, 0) =
        gen_rtx_SET (VOIDmode, dst, op_res);
      RTVEC_ELT (p, 1) =
	gen_rtx_CLOBBER (VOIDmode, gen_rtx_REG (CCmode, CC_REGNUM));
      emit_insn (gen_rtx_PARALLEL (VOIDmode, p));

      return true;
    }

  return false;
}

/* Expand code for the insv template. Return true if successful.  */

bool
s390_expand_insv (rtx dest, rtx op1, rtx op2, rtx src)
{
  int bitsize = INTVAL (op1);
  int bitpos = INTVAL (op2);

  /* On z10 we can use the risbg instruction to implement insv.  */
  if (TARGET_Z10
      && ((GET_MODE (dest) == DImode && GET_MODE (src) == DImode)
	  || (GET_MODE (dest) == SImode && GET_MODE (src) == SImode)))
    {
      rtx op;
      rtx clobber;

      op = gen_rtx_SET (GET_MODE(src),
			gen_rtx_ZERO_EXTRACT (GET_MODE (dest), dest, op1, op2),
			src);
      clobber = gen_rtx_CLOBBER (VOIDmode, gen_rtx_REG (CCmode, CC_REGNUM));
      emit_insn (gen_rtx_PARALLEL (VOIDmode, gen_rtvec (2, op, clobber)));

      return true;
    }

  /* We need byte alignment.  */
  if (bitsize % BITS_PER_UNIT)
    return false;

  if (bitpos == 0
      && memory_operand (dest, VOIDmode)
      && (register_operand (src, word_mode)
	  || const_int_operand (src, VOIDmode)))
    {
      /* Emit standard pattern if possible.  */
      enum machine_mode mode = smallest_mode_for_size (bitsize, MODE_INT);
      if (GET_MODE_BITSIZE (mode) == bitsize)
	emit_move_insn (adjust_address (dest, mode, 0), gen_lowpart (mode, src));

      /* (set (ze (mem)) (const_int)).  */
      else if (const_int_operand (src, VOIDmode))
	{
	  int size = bitsize / BITS_PER_UNIT;
	  rtx src_mem = adjust_address (force_const_mem (word_mode, src), BLKmode,
					GET_MODE_SIZE (word_mode) - size);

	  dest = adjust_address (dest, BLKmode, 0);
	  set_mem_size (dest, GEN_INT (size));
	  s390_expand_movmem (dest, src_mem, GEN_INT (size));
	}

      /* (set (ze (mem)) (reg)).  */
      else if (register_operand (src, word_mode))
	{
	  if (bitsize <= GET_MODE_BITSIZE (SImode))
	    emit_move_insn (gen_rtx_ZERO_EXTRACT (word_mode, dest, op1,
						  const0_rtx), src);
	  else
	    {
	      /* Emit st,stcmh sequence.  */
	      int stcmh_width = bitsize - GET_MODE_BITSIZE (SImode);
	      int size = stcmh_width / BITS_PER_UNIT;

	      emit_move_insn (adjust_address (dest, SImode, size),
			      gen_lowpart (SImode, src));
	      set_mem_size (dest, GEN_INT (size));
	      emit_move_insn (gen_rtx_ZERO_EXTRACT (word_mode, dest, GEN_INT
						    (stcmh_width), const0_rtx),
			      gen_rtx_LSHIFTRT (word_mode, src, GEN_INT
						(GET_MODE_BITSIZE (SImode))));
	    }
	}
      else
	return false;

      return true;
    }

  /* (set (ze (reg)) (const_int)).  */
  if (TARGET_ZARCH
      && register_operand (dest, word_mode)
      && (bitpos % 16) == 0
      && (bitsize % 16) == 0
      && const_int_operand (src, VOIDmode))
    {
      HOST_WIDE_INT val = INTVAL (src);
      int regpos = bitpos + bitsize;

      while (regpos > bitpos)
	{
	  enum machine_mode putmode;
	  int putsize;

	  if (TARGET_EXTIMM && (regpos % 32 == 0) && (regpos >= bitpos + 32))
	    putmode = SImode;
	  else
	    putmode = HImode;

	  putsize = GET_MODE_BITSIZE (putmode);
	  regpos -= putsize;
	  emit_move_insn (gen_rtx_ZERO_EXTRACT (word_mode, dest,
						GEN_INT (putsize),
						GEN_INT (regpos)),
			  gen_int_mode (val, putmode));
	  val >>= putsize;
	}
      gcc_assert (regpos == bitpos);
      return true;
    }

  return false;
}

/* A subroutine of s390_expand_cs_hqi and s390_expand_atomic which returns a
   register that holds VAL of mode MODE shifted by COUNT bits.  */

static inline rtx
s390_expand_mask_and_shift (rtx val, enum machine_mode mode, rtx count)
{
  val = expand_simple_binop (SImode, AND, val, GEN_INT (GET_MODE_MASK (mode)),
			     NULL_RTX, 1, OPTAB_DIRECT);
  return expand_simple_binop (SImode, ASHIFT, val, count,
			      NULL_RTX, 1, OPTAB_DIRECT);
}

/* Structure to hold the initial parameters for a compare_and_swap operation
   in HImode and QImode.  */

struct alignment_context
{
  rtx memsi;	  /* SI aligned memory location.  */
  rtx shift;	  /* Bit offset with regard to lsb.  */
  rtx modemask;	  /* Mask of the HQImode shifted by SHIFT bits.  */
  rtx modemaski;  /* ~modemask */
  bool aligned;	  /* True if memory is aligned, false else.  */
};

/* A subroutine of s390_expand_cs_hqi and s390_expand_atomic to initialize
   structure AC for transparent simplifying, if the memory alignment is known
   to be at least 32bit.  MEM is the memory location for the actual operation
   and MODE its mode.  */

static void
init_alignment_context (struct alignment_context *ac, rtx mem,
			enum machine_mode mode)
{
  ac->shift = GEN_INT (GET_MODE_SIZE (SImode) - GET_MODE_SIZE (mode));
  ac->aligned = (MEM_ALIGN (mem) >= GET_MODE_BITSIZE (SImode));

  if (ac->aligned)
    ac->memsi = adjust_address (mem, SImode, 0); /* Memory is aligned.  */
  else
    {
      /* Alignment is unknown.  */
      rtx byteoffset, addr, align;

      /* Force the address into a register.  */
      addr = force_reg (Pmode, XEXP (mem, 0));

      /* Align it to SImode.  */
      align = expand_simple_binop (Pmode, AND, addr,
				   GEN_INT (-GET_MODE_SIZE (SImode)),
				   NULL_RTX, 1, OPTAB_DIRECT);
      /* Generate MEM.  */
      ac->memsi = gen_rtx_MEM (SImode, align);
      MEM_VOLATILE_P (ac->memsi) = MEM_VOLATILE_P (mem);
      set_mem_alias_set (ac->memsi, ALIAS_SET_MEMORY_BARRIER);
      set_mem_align (ac->memsi, GET_MODE_BITSIZE (SImode));

      /* Calculate shiftcount.  */
      byteoffset = expand_simple_binop (Pmode, AND, addr,
					GEN_INT (GET_MODE_SIZE (SImode) - 1),
					NULL_RTX, 1, OPTAB_DIRECT);
      /* As we already have some offset, evaluate the remaining distance.  */
      ac->shift = expand_simple_binop (SImode, MINUS, ac->shift, byteoffset,
				      NULL_RTX, 1, OPTAB_DIRECT);

    }
  /* Shift is the byte count, but we need the bitcount.  */
  ac->shift = expand_simple_binop (SImode, MULT, ac->shift, GEN_INT (BITS_PER_UNIT),
				  NULL_RTX, 1, OPTAB_DIRECT);
  /* Calculate masks.  */
  ac->modemask = expand_simple_binop (SImode, ASHIFT,
				     GEN_INT (GET_MODE_MASK (mode)), ac->shift,
				     NULL_RTX, 1, OPTAB_DIRECT);
  ac->modemaski = expand_simple_unop (SImode, NOT, ac->modemask, NULL_RTX, 1);
}

/* Expand an atomic compare and swap operation for HImode and QImode.  MEM is
   the memory location, CMP the old value to compare MEM with and NEW_RTX the value
   to set if CMP == MEM.
   CMP is never in memory for compare_and_swap_cc because
   expand_bool_compare_and_swap puts it into a register for later compare.  */

void
s390_expand_cs_hqi (enum machine_mode mode, rtx target, rtx mem, rtx cmp, rtx new_rtx)
{
  struct alignment_context ac;
  rtx cmpv, newv, val, resv, cc;
  rtx res = gen_reg_rtx (SImode);
  rtx csloop = gen_label_rtx ();
  rtx csend = gen_label_rtx ();

  gcc_assert (register_operand (target, VOIDmode));
  gcc_assert (MEM_P (mem));

  init_alignment_context (&ac, mem, mode);

  /* Shift the values to the correct bit positions.  */
  if (!(ac.aligned && MEM_P (cmp)))
    cmp = s390_expand_mask_and_shift (cmp, mode, ac.shift);
  if (!(ac.aligned && MEM_P (new_rtx)))
    new_rtx = s390_expand_mask_and_shift (new_rtx, mode, ac.shift);

  /* Load full word.  Subsequent loads are performed by CS.  */
  val = expand_simple_binop (SImode, AND, ac.memsi, ac.modemaski,
			     NULL_RTX, 1, OPTAB_DIRECT);

  /* Start CS loop.  */
  emit_label (csloop);
  /* val = "<mem>00..0<mem>"
   * cmp = "00..0<cmp>00..0"
   * new = "00..0<new>00..0"
   */

  /* Patch cmp and new with val at correct position.  */
  if (ac.aligned && MEM_P (cmp))
    {
      cmpv = force_reg (SImode, val);
      store_bit_field (cmpv, GET_MODE_BITSIZE (mode), 0, SImode, cmp);
    }
  else
    cmpv = force_reg (SImode, expand_simple_binop (SImode, IOR, cmp, val,
						   NULL_RTX, 1, OPTAB_DIRECT));
  if (ac.aligned && MEM_P (new_rtx))
    {
      newv = force_reg (SImode, val);
      store_bit_field (newv, GET_MODE_BITSIZE (mode), 0, SImode, new_rtx);
    }
  else
    newv = force_reg (SImode, expand_simple_binop (SImode, IOR, new_rtx, val,
						   NULL_RTX, 1, OPTAB_DIRECT));

  /* Jump to end if we're done (likely?).  */
  s390_emit_jump (csend, s390_emit_compare_and_swap (EQ, res, ac.memsi,
						     cmpv, newv));

  /* Check for changes outside mode.  */
  resv = expand_simple_binop (SImode, AND, res, ac.modemaski,
			      NULL_RTX, 1, OPTAB_DIRECT);
  cc = s390_emit_compare (NE, resv, val);
  emit_move_insn (val, resv);
  /* Loop internal if so.  */
  s390_emit_jump (csloop, cc);

  emit_label (csend);

  /* Return the correct part of the bitfield.  */
  convert_move (target, expand_simple_binop (SImode, LSHIFTRT, res, ac.shift,
					     NULL_RTX, 1, OPTAB_DIRECT), 1);
}

/* Expand an atomic operation CODE of mode MODE.  MEM is the memory location
   and VAL the value to play with.  If AFTER is true then store the value
   MEM holds after the operation, if AFTER is false then store the value MEM
   holds before the operation.  If TARGET is zero then discard that value, else
   store it to TARGET.  */

void
s390_expand_atomic (enum machine_mode mode, enum rtx_code code,
		    rtx target, rtx mem, rtx val, bool after)
{
  struct alignment_context ac;
  rtx cmp;
  rtx new_rtx = gen_reg_rtx (SImode);
  rtx orig = gen_reg_rtx (SImode);
  rtx csloop = gen_label_rtx ();

  gcc_assert (!target || register_operand (target, VOIDmode));
  gcc_assert (MEM_P (mem));

  init_alignment_context (&ac, mem, mode);

  /* Shift val to the correct bit positions.
     Preserve "icm", but prevent "ex icm".  */
  if (!(ac.aligned && code == SET && MEM_P (val)))
    val = s390_expand_mask_and_shift (val, mode, ac.shift);

  /* Further preparation insns.  */
  if (code == PLUS || code == MINUS)
    emit_move_insn (orig, val);
  else if (code == MULT || code == AND) /* val = "11..1<val>11..1" */
    val = expand_simple_binop (SImode, XOR, val, ac.modemaski,
			       NULL_RTX, 1, OPTAB_DIRECT);

  /* Load full word.  Subsequent loads are performed by CS.  */
  cmp = force_reg (SImode, ac.memsi);

  /* Start CS loop.  */
  emit_label (csloop);
  emit_move_insn (new_rtx, cmp);

  /* Patch new with val at correct position.  */
  switch (code)
    {
    case PLUS:
    case MINUS:
      val = expand_simple_binop (SImode, code, new_rtx, orig,
				 NULL_RTX, 1, OPTAB_DIRECT);
      val = expand_simple_binop (SImode, AND, val, ac.modemask,
				 NULL_RTX, 1, OPTAB_DIRECT);
      /* FALLTHRU */
    case SET:
      if (ac.aligned && MEM_P (val))
	store_bit_field (new_rtx, GET_MODE_BITSIZE (mode), 0, SImode, val);
      else
	{
	  new_rtx = expand_simple_binop (SImode, AND, new_rtx, ac.modemaski,
				     NULL_RTX, 1, OPTAB_DIRECT);
	  new_rtx = expand_simple_binop (SImode, IOR, new_rtx, val,
				     NULL_RTX, 1, OPTAB_DIRECT);
	}
      break;
    case AND:
    case IOR:
    case XOR:
      new_rtx = expand_simple_binop (SImode, code, new_rtx, val,
				 NULL_RTX, 1, OPTAB_DIRECT);
      break;
    case MULT: /* NAND */
      new_rtx = expand_simple_binop (SImode, AND, new_rtx, val,
				 NULL_RTX, 1, OPTAB_DIRECT);
      new_rtx = expand_simple_binop (SImode, XOR, new_rtx, ac.modemask,
				 NULL_RTX, 1, OPTAB_DIRECT);
      break;
    default:
      gcc_unreachable ();
    }

  s390_emit_jump (csloop, s390_emit_compare_and_swap (NE, cmp,
						      ac.memsi, cmp, new_rtx));

  /* Return the correct part of the bitfield.  */
  if (target)
    convert_move (target, expand_simple_binop (SImode, LSHIFTRT,
					       after ? new_rtx : cmp, ac.shift,
					       NULL_RTX, 1, OPTAB_DIRECT), 1);
}

/* This is called from dwarf2out.c via TARGET_ASM_OUTPUT_DWARF_DTPREL.
   We need to emit DTP-relative relocations.  */

static void s390_output_dwarf_dtprel (FILE *, int, rtx) ATTRIBUTE_UNUSED;

static void
s390_output_dwarf_dtprel (FILE *file, int size, rtx x)
{
  switch (size)
    {
    case 4:
      fputs ("\t.long\t", file);
      break;
    case 8:
      fputs ("\t.quad\t", file);
      break;
    default:
      gcc_unreachable ();
    }
  output_addr_const (file, x);
  fputs ("@DTPOFF", file);
}

#ifdef TARGET_ALTERNATE_LONG_DOUBLE_MANGLING
/* Implement TARGET_MANGLE_TYPE.  */

static const char *
s390_mangle_type (const_tree type)
{
  if (TYPE_MAIN_VARIANT (type) == long_double_type_node
      && TARGET_LONG_DOUBLE_128)
    return "g";

  /* For all other types, use normal C++ mangling.  */
  return NULL;
}
#endif

/* In the name of slightly smaller debug output, and to cater to
   general assembler lossage, recognize various UNSPEC sequences
   and turn them back into a direct symbol reference.  */

static rtx
s390_delegitimize_address (rtx orig_x)
{
  rtx x, y;

  orig_x = delegitimize_mem_from_attrs (orig_x);
  x = orig_x;
  if (GET_CODE (x) != MEM)
    return orig_x;

  x = XEXP (x, 0);
  if (GET_CODE (x) == PLUS
      && GET_CODE (XEXP (x, 1)) == CONST
      && GET_CODE (XEXP (x, 0)) == REG
      && REGNO (XEXP (x, 0)) == PIC_OFFSET_TABLE_REGNUM)
    {
      y = XEXP (XEXP (x, 1), 0);
      if (GET_CODE (y) == UNSPEC
	  && XINT (y, 1) == UNSPEC_GOT)
	return XVECEXP (y, 0, 0);
      return orig_x;
    }

  if (GET_CODE (x) == CONST)
    {
      y = XEXP (x, 0);
      if (GET_CODE (y) == UNSPEC
	  && XINT (y, 1) == UNSPEC_GOTENT)
	return XVECEXP (y, 0, 0);
      return orig_x;
    }

  return orig_x;
}

/* Output operand OP to stdio stream FILE.
   OP is an address (register + offset) which is not used to address data;
   instead the rightmost bits are interpreted as the value.  */

static void
print_shift_count_operand (FILE *file, rtx op)
{
  HOST_WIDE_INT offset;
  rtx base;

  /* Extract base register and offset.  */
  if (!s390_decompose_shift_count (op, &base, &offset))
    gcc_unreachable ();

  /* Sanity check.  */
  if (base)
    {
      gcc_assert (GET_CODE (base) == REG);
      gcc_assert (REGNO (base) < FIRST_PSEUDO_REGISTER);
      gcc_assert (REGNO_REG_CLASS (REGNO (base)) == ADDR_REGS);
    }

  /* Offsets are constricted to twelve bits.  */
  fprintf (file, HOST_WIDE_INT_PRINT_DEC, offset & ((1 << 12) - 1));
  if (base)
    fprintf (file, "(%s)", reg_names[REGNO (base)]);
}

/* See 'get_some_local_dynamic_name'.  */

static int
get_some_local_dynamic_name_1 (rtx *px, void *data ATTRIBUTE_UNUSED)
{
  rtx x = *px;

  if (GET_CODE (x) == SYMBOL_REF && CONSTANT_POOL_ADDRESS_P (x))
    {
      x = get_pool_constant (x);
      return for_each_rtx (&x, get_some_local_dynamic_name_1, 0);
    }

  if (GET_CODE (x) == SYMBOL_REF
      && tls_symbolic_operand (x) == TLS_MODEL_LOCAL_DYNAMIC)
    {
      cfun->machine->some_ld_name = XSTR (x, 0);
      return 1;
    }

  return 0;
}

/* Locate some local-dynamic symbol still in use by this function
   so that we can print its name in local-dynamic base patterns.  */

static const char *
get_some_local_dynamic_name (void)
{
  rtx insn;

  if (cfun->machine->some_ld_name)
    return cfun->machine->some_ld_name;

  for (insn = get_insns (); insn ; insn = NEXT_INSN (insn))
    if (INSN_P (insn)
        && for_each_rtx (&PATTERN (insn), get_some_local_dynamic_name_1, 0))
      return cfun->machine->some_ld_name;

  gcc_unreachable ();
}

/* Output machine-dependent UNSPECs occurring in address constant X
   in assembler syntax to stdio stream FILE.  Returns true if the
   constant X could be recognized, false otherwise.  */

bool
s390_output_addr_const_extra (FILE *file, rtx x)
{
  if (GET_CODE (x) == UNSPEC && XVECLEN (x, 0) == 1)
    switch (XINT (x, 1))
      {
      case UNSPEC_GOTENT:
	output_addr_const (file, XVECEXP (x, 0, 0));
	fprintf (file, "@GOTENT");
	return true;
      case UNSPEC_GOT:
	output_addr_const (file, XVECEXP (x, 0, 0));
	fprintf (file, "@GOT");
	return true;
      case UNSPEC_GOTOFF:
	output_addr_const (file, XVECEXP (x, 0, 0));
	fprintf (file, "@GOTOFF");
	return true;
      case UNSPEC_PLT:
	output_addr_const (file, XVECEXP (x, 0, 0));
	fprintf (file, "@PLT");
	return true;
      case UNSPEC_PLTOFF:
	output_addr_const (file, XVECEXP (x, 0, 0));
	fprintf (file, "@PLTOFF");
	return true;
      case UNSPEC_TLSGD:
	output_addr_const (file, XVECEXP (x, 0, 0));
	fprintf (file, "@TLSGD");
	return true;
      case UNSPEC_TLSLDM:
	assemble_name (file, get_some_local_dynamic_name ());
	fprintf (file, "@TLSLDM");
	return true;
      case UNSPEC_DTPOFF:
	output_addr_const (file, XVECEXP (x, 0, 0));
	fprintf (file, "@DTPOFF");
	return true;
      case UNSPEC_NTPOFF:
	output_addr_const (file, XVECEXP (x, 0, 0));
	fprintf (file, "@NTPOFF");
	return true;
      case UNSPEC_GOTNTPOFF:
	output_addr_const (file, XVECEXP (x, 0, 0));
	fprintf (file, "@GOTNTPOFF");
	return true;
      case UNSPEC_INDNTPOFF:
	output_addr_const (file, XVECEXP (x, 0, 0));
	fprintf (file, "@INDNTPOFF");
	return true;
      }

  if (GET_CODE (x) == UNSPEC && XVECLEN (x, 0) == 2)
    switch (XINT (x, 1))
      {
      case UNSPEC_POOL_OFFSET:
	x = gen_rtx_MINUS (GET_MODE (x), XVECEXP (x, 0, 0), XVECEXP (x, 0, 1));
	output_addr_const (file, x);
	return true;
      }
  return false;
}

/* Output address operand ADDR in assembler syntax to
   stdio stream FILE.  */

void
print_operand_address (FILE *file, rtx addr)
{
  struct s390_address ad;

  if (s390_symref_operand_p (addr, NULL, NULL))
    {
      gcc_assert (TARGET_Z10);
      output_addr_const (file, addr);
      return;
    }

  if (!s390_decompose_address (addr, &ad)
      || (ad.base && !REGNO_OK_FOR_BASE_P (REGNO (ad.base)))
      || (ad.indx && !REGNO_OK_FOR_INDEX_P (REGNO (ad.indx))))
    output_operand_lossage ("cannot decompose address");

  if (ad.disp)
    output_addr_const (file, ad.disp);
  else
    fprintf (file, "0");

  if (ad.base && ad.indx)
    fprintf (file, "(%s,%s)", reg_names[REGNO (ad.indx)],
                              reg_names[REGNO (ad.base)]);
  else if (ad.base)
    fprintf (file, "(%s)", reg_names[REGNO (ad.base)]);
}

/* Output operand X in assembler syntax to stdio stream FILE.
   CODE specified the format flag.  The following format flags
   are recognized:

    'C': print opcode suffix for branch condition.
    'D': print opcode suffix for inverse branch condition.
    'E': print opcode suffix for branch on index instruction.
    'J': print tls_load/tls_gdcall/tls_ldcall suffix
    'G': print the size of the operand in bytes.
    'O': print only the displacement of a memory reference.
    'R': print only the base register of a memory reference.
    'S': print S-type memory reference (base+displacement).
    'N': print the second word of a DImode operand.
    'M': print the second word of a TImode operand.
    'Y': print shift count operand.

    'b': print integer X as if it's an unsigned byte.
    'c': print integer X as if it's an signed byte.
    'x': print integer X as if it's an unsigned halfword.
    'h': print integer X as if it's a signed halfword.
    'i': print the first nonzero HImode part of X.
    'j': print the first HImode part unequal to -1 of X.
    'k': print the first nonzero SImode part of X.
    'm': print the first SImode part unequal to -1 of X.
    'o': print integer X as if it's an unsigned 32bit word.  */

void
print_operand (FILE *file, rtx x, int code)
{
  switch (code)
    {
    case 'C':
      fprintf (file, s390_branch_condition_mnemonic (x, FALSE));
      return;

    case 'D':
      fprintf (file, s390_branch_condition_mnemonic (x, TRUE));
      return;

    case 'E':
      if (GET_CODE (x) == LE)
	fprintf (file, "l");
      else if (GET_CODE (x) == GT)
	fprintf (file, "h");
      else
	gcc_unreachable ();
      return;

    case 'J':
      if (GET_CODE (x) == SYMBOL_REF)
	{
	  fprintf (file, "%s", ":tls_load:");
	  output_addr_const (file, x);
	}
      else if (GET_CODE (x) == UNSPEC && XINT (x, 1) == UNSPEC_TLSGD)
	{
	  fprintf (file, "%s", ":tls_gdcall:");
	  output_addr_const (file, XVECEXP (x, 0, 0));
	}
      else if (GET_CODE (x) == UNSPEC && XINT (x, 1) == UNSPEC_TLSLDM)
	{
	  fprintf (file, "%s", ":tls_ldcall:");
	  assemble_name (file, get_some_local_dynamic_name ());
	}
      else
	gcc_unreachable ();
      return;

    case 'G':
      fprintf (file, "%u", GET_MODE_SIZE (GET_MODE (x)));
      return;

    case 'O':
      {
        struct s390_address ad;
	int ret;

        gcc_assert (GET_CODE (x) == MEM);
	ret = s390_decompose_address (XEXP (x, 0), &ad);
	gcc_assert (ret);
	gcc_assert (!ad.base || REGNO_OK_FOR_BASE_P (REGNO (ad.base)));
	gcc_assert (!ad.indx);

        if (ad.disp)
          output_addr_const (file, ad.disp);
        else
          fprintf (file, "0");
      }
      return;

    case 'R':
      {
        struct s390_address ad;
	int ret;

        gcc_assert (GET_CODE (x) == MEM);
	ret = s390_decompose_address (XEXP (x, 0), &ad);
	gcc_assert (ret);
	gcc_assert (!ad.base || REGNO_OK_FOR_BASE_P (REGNO (ad.base)));
	gcc_assert (!ad.indx);

        if (ad.base)
          fprintf (file, "%s", reg_names[REGNO (ad.base)]);
        else
          fprintf (file, "0");
      }
      return;

    case 'S':
      {
	struct s390_address ad;
	int ret;

        gcc_assert (GET_CODE (x) == MEM);
	ret = s390_decompose_address (XEXP (x, 0), &ad);
	gcc_assert (ret);
	gcc_assert (!ad.base || REGNO_OK_FOR_BASE_P (REGNO (ad.base)));
	gcc_assert (!ad.indx);

	if (ad.disp)
	  output_addr_const (file, ad.disp);
	else
	  fprintf (file, "0");

	if (ad.base)
	  fprintf (file, "(%s)", reg_names[REGNO (ad.base)]);
      }
      return;

    case 'N':
      if (GET_CODE (x) == REG)
	x = gen_rtx_REG (GET_MODE (x), REGNO (x) + 1);
      else if (GET_CODE (x) == MEM)
	x = change_address (x, VOIDmode, plus_constant (XEXP (x, 0), 4));
      else
        gcc_unreachable ();
      break;

    case 'M':
      if (GET_CODE (x) == REG)
	x = gen_rtx_REG (GET_MODE (x), REGNO (x) + 1);
      else if (GET_CODE (x) == MEM)
	x = change_address (x, VOIDmode, plus_constant (XEXP (x, 0), 8));
      else
        gcc_unreachable ();
      break;

    case 'Y':
      print_shift_count_operand (file, x);
      return;
    }

  switch (GET_CODE (x))
    {
    case REG:
      fprintf (file, "%s", reg_names[REGNO (x)]);
      break;

    case MEM:
      output_address (XEXP (x, 0));
      break;

    case CONST:
    case CODE_LABEL:
    case LABEL_REF:
    case SYMBOL_REF:
      output_addr_const (file, x);
      break;

    case CONST_INT:
      if (code == 'b')
        fprintf (file, HOST_WIDE_INT_PRINT_DEC, INTVAL (x) & 0xff);
      else if (code == 'c')
        fprintf (file, HOST_WIDE_INT_PRINT_DEC, ((INTVAL (x) & 0xff) ^ 0x80) - 0x80);
      else if (code == 'x')
        fprintf (file, HOST_WIDE_INT_PRINT_DEC, INTVAL (x) & 0xffff);
      else if (code == 'h')
        fprintf (file, HOST_WIDE_INT_PRINT_DEC, ((INTVAL (x) & 0xffff) ^ 0x8000) - 0x8000);
      else if (code == 'i')
	fprintf (file, HOST_WIDE_INT_PRINT_DEC,
		 s390_extract_part (x, HImode, 0));
      else if (code == 'j')
	fprintf (file, HOST_WIDE_INT_PRINT_DEC,
		 s390_extract_part (x, HImode, -1));
      else if (code == 'k')
 	fprintf (file, HOST_WIDE_INT_PRINT_DEC,
 		 s390_extract_part (x, SImode, 0));
      else if (code == 'm')
 	fprintf (file, HOST_WIDE_INT_PRINT_DEC,
 		 s390_extract_part (x, SImode, -1));
      else if (code == 'o')
	fprintf (file, HOST_WIDE_INT_PRINT_DEC, INTVAL (x) & 0xffffffff);
      else
        fprintf (file, HOST_WIDE_INT_PRINT_DEC, INTVAL (x));
      break;

    case CONST_DOUBLE:
      gcc_assert (GET_MODE (x) == VOIDmode);
      if (code == 'b')
        fprintf (file, HOST_WIDE_INT_PRINT_DEC, CONST_DOUBLE_LOW (x) & 0xff);
      else if (code == 'x')
        fprintf (file, HOST_WIDE_INT_PRINT_DEC, CONST_DOUBLE_LOW (x) & 0xffff);
      else if (code == 'h')
        fprintf (file, HOST_WIDE_INT_PRINT_DEC, ((CONST_DOUBLE_LOW (x) & 0xffff) ^ 0x8000) - 0x8000);
      else
        gcc_unreachable ();
      break;

    default:
      fatal_insn ("UNKNOWN in print_operand !?", x);
      break;
    }
}

/* Target hook for assembling integer objects.  We need to define it
   here to work a round a bug in some versions of GAS, which couldn't
   handle values smaller than INT_MIN when printed in decimal.  */

static bool
s390_assemble_integer (rtx x, unsigned int size, int aligned_p)
{
  if (size == 8 && aligned_p
      && GET_CODE (x) == CONST_INT && INTVAL (x) < INT_MIN)
    {
      fprintf (asm_out_file, "\t.quad\t" HOST_WIDE_INT_PRINT_HEX "\n",
	       INTVAL (x));
      return true;
    }
  return default_assemble_integer (x, size, aligned_p);
}

/* Returns true if register REGNO is used  for forming
   a memory address in expression X.  */

static bool
reg_used_in_mem_p (int regno, rtx x)
{
  enum rtx_code code = GET_CODE (x);
  int i, j;
  const char *fmt;

  if (code == MEM)
    {
      if (refers_to_regno_p (regno, regno+1,
			     XEXP (x, 0), 0))
	return true;
    }
  else if (code == SET
	   && GET_CODE (SET_DEST (x)) == PC)
    {
      if (refers_to_regno_p (regno, regno+1,
			     SET_SRC (x), 0))
	return true;
    }

  fmt = GET_RTX_FORMAT (code);
  for (i = GET_RTX_LENGTH (code) - 1; i >= 0; i--)
    {
      if (fmt[i] == 'e'
	  && reg_used_in_mem_p (regno, XEXP (x, i)))
	return true;

      else if (fmt[i] == 'E')
	for (j = 0; j < XVECLEN (x, i); j++)
	  if (reg_used_in_mem_p (regno, XVECEXP (x, i, j)))
	    return true;
    }
  return false;
}

/* Returns true if expression DEP_RTX sets an address register
   used by instruction INSN to address memory.  */

static bool
addr_generation_dependency_p (rtx dep_rtx, rtx insn)
{
  rtx target, pat;

  if (GET_CODE (dep_rtx) == INSN)
      dep_rtx = PATTERN (dep_rtx);

  if (GET_CODE (dep_rtx) == SET)
    {
      target = SET_DEST (dep_rtx);
      if (GET_CODE (target) == STRICT_LOW_PART)
	target = XEXP (target, 0);
      while (GET_CODE (target) == SUBREG)
	target = SUBREG_REG (target);

      if (GET_CODE (target) == REG)
	{
	  int regno = REGNO (target);

	  if (s390_safe_attr_type (insn) == TYPE_LA)
	    {
	      pat = PATTERN (insn);
	      if (GET_CODE (pat) == PARALLEL)
		{
		  gcc_assert (XVECLEN (pat, 0) == 2);
		  pat = XVECEXP (pat, 0, 0);
		}
	      gcc_assert (GET_CODE (pat) == SET);
	      return refers_to_regno_p (regno, regno+1, SET_SRC (pat), 0);
	    }
	  else if (get_attr_atype (insn) == ATYPE_AGEN)
	    return reg_used_in_mem_p (regno, PATTERN (insn));
	}
    }
  return false;
}

/* Return 1, if dep_insn sets register used in insn in the agen unit.  */

int
s390_agen_dep_p (rtx dep_insn, rtx insn)
{
  rtx dep_rtx = PATTERN (dep_insn);
  int i;

  if (GET_CODE (dep_rtx) == SET
      && addr_generation_dependency_p (dep_rtx, insn))
    return 1;
  else if (GET_CODE (dep_rtx) == PARALLEL)
    {
      for (i = 0; i < XVECLEN (dep_rtx, 0); i++)
	{
	  if (addr_generation_dependency_p (XVECEXP (dep_rtx, 0, i), insn))
	    return 1;
	}
    }
  return 0;
}


/* A C statement (sans semicolon) to update the integer scheduling priority
   INSN_PRIORITY (INSN).  Increase the priority to execute the INSN earlier,
   reduce the priority to execute INSN later.  Do not define this macro if
   you do not need to adjust the scheduling priorities of insns.

   A STD instruction should be scheduled earlier,
   in order to use the bypass.  */


static int
s390_adjust_priority (rtx insn ATTRIBUTE_UNUSED, int priority)
{
  if (! INSN_P (insn))
    return priority;

  if (s390_tune != PROCESSOR_2084_Z990
      && s390_tune != PROCESSOR_2094_Z9_109
      && s390_tune != PROCESSOR_2097_Z10)
    return priority;

  switch (s390_safe_attr_type (insn))
    {
      case TYPE_FSTOREDF:
      case TYPE_FSTORESF:
	priority = priority << 3;
	break;
      case TYPE_STORE:
      case TYPE_STM:
	priority = priority << 1;
	break;
      default:
        break;
    }
  return priority;
}


/* The number of instructions that can be issued per cycle.  */

static int
s390_issue_rate (void)
{
  switch (s390_tune)
    {
    case PROCESSOR_2084_Z990:
    case PROCESSOR_2094_Z9_109:
      return 3;
    case PROCESSOR_2097_Z10:
      return 2;
    default:
      return 1;
    }
}

static int
s390_first_cycle_multipass_dfa_lookahead (void)
{
  return 4;
}

/* Annotate every literal pool reference in X by an UNSPEC_LTREF expression.
   Fix up MEMs as required.  */

static void
annotate_constant_pool_refs (rtx *x)
{
  int i, j;
  const char *fmt;

  gcc_assert (GET_CODE (*x) != SYMBOL_REF
	      || !CONSTANT_POOL_ADDRESS_P (*x));

  /* Literal pool references can only occur inside a MEM ...  */
  if (GET_CODE (*x) == MEM)
    {
      rtx memref = XEXP (*x, 0);

      if (GET_CODE (memref) == SYMBOL_REF
	  && CONSTANT_POOL_ADDRESS_P (memref))
	{
	  rtx base = cfun->machine->base_reg;
	  rtx addr = gen_rtx_UNSPEC (Pmode, gen_rtvec (2, memref, base),
				     UNSPEC_LTREF);

	  *x = replace_equiv_address (*x, addr);
	  return;
	}

      if (GET_CODE (memref) == CONST
	  && GET_CODE (XEXP (memref, 0)) == PLUS
	  && GET_CODE (XEXP (XEXP (memref, 0), 1)) == CONST_INT
	  && GET_CODE (XEXP (XEXP (memref, 0), 0)) == SYMBOL_REF
	  && CONSTANT_POOL_ADDRESS_P (XEXP (XEXP (memref, 0), 0)))
	{
	  HOST_WIDE_INT off = INTVAL (XEXP (XEXP (memref, 0), 1));
	  rtx sym = XEXP (XEXP (memref, 0), 0);
	  rtx base = cfun->machine->base_reg;
	  rtx addr = gen_rtx_UNSPEC (Pmode, gen_rtvec (2, sym, base),
				     UNSPEC_LTREF);

	  *x = replace_equiv_address (*x, plus_constant (addr, off));
	  return;
	}
    }

  /* ... or a load-address type pattern.  */
  if (GET_CODE (*x) == SET)
    {
      rtx addrref = SET_SRC (*x);

      if (GET_CODE (addrref) == SYMBOL_REF
	  && CONSTANT_POOL_ADDRESS_P (addrref))
	{
	  rtx base = cfun->machine->base_reg;
	  rtx addr = gen_rtx_UNSPEC (Pmode, gen_rtvec (2, addrref, base),
				     UNSPEC_LTREF);

	  SET_SRC (*x) = addr;
	  return;
	}

      if (GET_CODE (addrref) == CONST
	  && GET_CODE (XEXP (addrref, 0)) == PLUS
	  && GET_CODE (XEXP (XEXP (addrref, 0), 1)) == CONST_INT
	  && GET_CODE (XEXP (XEXP (addrref, 0), 0)) == SYMBOL_REF
	  && CONSTANT_POOL_ADDRESS_P (XEXP (XEXP (addrref, 0), 0)))
	{
	  HOST_WIDE_INT off = INTVAL (XEXP (XEXP (addrref, 0), 1));
	  rtx sym = XEXP (XEXP (addrref, 0), 0);
	  rtx base = cfun->machine->base_reg;
	  rtx addr = gen_rtx_UNSPEC (Pmode, gen_rtvec (2, sym, base),
				     UNSPEC_LTREF);

	  SET_SRC (*x) = plus_constant (addr, off);
	  return;
	}
    }

  /* Annotate LTREL_BASE as well.  */
  if (GET_CODE (*x) == UNSPEC
      && XINT (*x, 1) == UNSPEC_LTREL_BASE)
    {
      rtx base = cfun->machine->base_reg;
      *x = gen_rtx_UNSPEC (Pmode, gen_rtvec (2, XVECEXP (*x, 0, 0), base),
				  UNSPEC_LTREL_BASE);
      return;
    }

  fmt = GET_RTX_FORMAT (GET_CODE (*x));
  for (i = GET_RTX_LENGTH (GET_CODE (*x)) - 1; i >= 0; i--)
    {
      if (fmt[i] == 'e')
        {
          annotate_constant_pool_refs (&XEXP (*x, i));
        }
      else if (fmt[i] == 'E')
        {
          for (j = 0; j < XVECLEN (*x, i); j++)
            annotate_constant_pool_refs (&XVECEXP (*x, i, j));
        }
    }
}

/* Split all branches that exceed the maximum distance.
   Returns true if this created a new literal pool entry.  */

static int
s390_split_branches (void)
{
  rtx temp_reg = gen_rtx_REG (Pmode, RETURN_REGNUM);
  int new_literal = 0, ret;
  rtx insn, pat, tmp, target;
  rtx *label;

  /* We need correct insn addresses.  */

  shorten_branches (get_insns ());

  /* Find all branches that exceed 64KB, and split them.  */

  for (insn = get_insns (); insn; insn = NEXT_INSN (insn))
    {
      if (GET_CODE (insn) != JUMP_INSN)
	continue;

      pat = PATTERN (insn);
      if (GET_CODE (pat) == PARALLEL && XVECLEN (pat, 0) > 2)
	pat = XVECEXP (pat, 0, 0);
      if (GET_CODE (pat) != SET || SET_DEST (pat) != pc_rtx)
	continue;

      if (GET_CODE (SET_SRC (pat)) == LABEL_REF)
	{
	  label = &SET_SRC (pat);
	}
      else if (GET_CODE (SET_SRC (pat)) == IF_THEN_ELSE)
	{
	  if (GET_CODE (XEXP (SET_SRC (pat), 1)) == LABEL_REF)
	    label = &XEXP (SET_SRC (pat), 1);
          else if (GET_CODE (XEXP (SET_SRC (pat), 2)) == LABEL_REF)
            label = &XEXP (SET_SRC (pat), 2);
	  else
	    continue;
        }
      else
	continue;

      if (get_attr_length (insn) <= 4)
	continue;

      /* We are going to use the return register as scratch register,
	 make sure it will be saved/restored by the prologue/epilogue.  */
      cfun_frame_layout.save_return_addr_p = 1;

      if (!flag_pic)
	{
	  new_literal = 1;
	  tmp = force_const_mem (Pmode, *label);
	  tmp = emit_insn_before (gen_rtx_SET (Pmode, temp_reg, tmp), insn);
	  INSN_ADDRESSES_NEW (tmp, -1);
	  annotate_constant_pool_refs (&PATTERN (tmp));

	  target = temp_reg;
	}
      else
	{
	  new_literal = 1;
	  target = gen_rtx_UNSPEC (Pmode, gen_rtvec (1, *label),
				   UNSPEC_LTREL_OFFSET);
	  target = gen_rtx_CONST (Pmode, target);
	  target = force_const_mem (Pmode, target);
	  tmp = emit_insn_before (gen_rtx_SET (Pmode, temp_reg, target), insn);
	  INSN_ADDRESSES_NEW (tmp, -1);
	  annotate_constant_pool_refs (&PATTERN (tmp));

          target = gen_rtx_UNSPEC (Pmode, gen_rtvec (2, XEXP (target, 0),
							cfun->machine->base_reg),
				   UNSPEC_LTREL_BASE);
	  target = gen_rtx_PLUS (Pmode, temp_reg, target);
	}

      ret = validate_change (insn, label, target, 0);
      gcc_assert (ret);
    }

  return new_literal;
}


/* Find an annotated literal pool symbol referenced in RTX X,
   and store it at REF.  Will abort if X contains references to
   more than one such pool symbol; multiple references to the same
   symbol are allowed, however.

   The rtx pointed to by REF must be initialized to NULL_RTX
   by the caller before calling this routine.  */

static void
find_constant_pool_ref (rtx x, rtx *ref)
{
  int i, j;
  const char *fmt;

  /* Ignore LTREL_BASE references.  */
  if (GET_CODE (x) == UNSPEC
      && XINT (x, 1) == UNSPEC_LTREL_BASE)
    return;
  /* Likewise POOL_ENTRY insns.  */
  if (GET_CODE (x) == UNSPEC_VOLATILE
      && XINT (x, 1) == UNSPECV_POOL_ENTRY)
    return;

  gcc_assert (GET_CODE (x) != SYMBOL_REF
              || !CONSTANT_POOL_ADDRESS_P (x));

  if (GET_CODE (x) == UNSPEC && XINT (x, 1) == UNSPEC_LTREF)
    {
      rtx sym = XVECEXP (x, 0, 0);
      gcc_assert (GET_CODE (sym) == SYMBOL_REF
	          && CONSTANT_POOL_ADDRESS_P (sym));

      if (*ref == NULL_RTX)
	*ref = sym;
      else
	gcc_assert (*ref == sym);

      return;
    }

  fmt = GET_RTX_FORMAT (GET_CODE (x));
  for (i = GET_RTX_LENGTH (GET_CODE (x)) - 1; i >= 0; i--)
    {
      if (fmt[i] == 'e')
        {
          find_constant_pool_ref (XEXP (x, i), ref);
        }
      else if (fmt[i] == 'E')
        {
          for (j = 0; j < XVECLEN (x, i); j++)
            find_constant_pool_ref (XVECEXP (x, i, j), ref);
        }
    }
}

/* Replace every reference to the annotated literal pool
   symbol REF in X by its base plus OFFSET.  */

static void
replace_constant_pool_ref (rtx *x, rtx ref, rtx offset)
{
  int i, j;
  const char *fmt;

  gcc_assert (*x != ref);

  if (GET_CODE (*x) == UNSPEC
      && XINT (*x, 1) == UNSPEC_LTREF
      && XVECEXP (*x, 0, 0) == ref)
    {
      *x = gen_rtx_PLUS (Pmode, XVECEXP (*x, 0, 1), offset);
      return;
    }

  if (GET_CODE (*x) == PLUS
      && GET_CODE (XEXP (*x, 1)) == CONST_INT
      && GET_CODE (XEXP (*x, 0)) == UNSPEC
      && XINT (XEXP (*x, 0), 1) == UNSPEC_LTREF
      && XVECEXP (XEXP (*x, 0), 0, 0) == ref)
    {
      rtx addr = gen_rtx_PLUS (Pmode, XVECEXP (XEXP (*x, 0), 0, 1), offset);
      *x = plus_constant (addr, INTVAL (XEXP (*x, 1)));
      return;
    }

  fmt = GET_RTX_FORMAT (GET_CODE (*x));
  for (i = GET_RTX_LENGTH (GET_CODE (*x)) - 1; i >= 0; i--)
    {
      if (fmt[i] == 'e')
        {
          replace_constant_pool_ref (&XEXP (*x, i), ref, offset);
        }
      else if (fmt[i] == 'E')
        {
          for (j = 0; j < XVECLEN (*x, i); j++)
            replace_constant_pool_ref (&XVECEXP (*x, i, j), ref, offset);
        }
    }
}

/* Check whether X contains an UNSPEC_LTREL_BASE.
   Return its constant pool symbol if found, NULL_RTX otherwise.  */

static rtx
find_ltrel_base (rtx x)
{
  int i, j;
  const char *fmt;

  if (GET_CODE (x) == UNSPEC
      && XINT (x, 1) == UNSPEC_LTREL_BASE)
    return XVECEXP (x, 0, 0);

  fmt = GET_RTX_FORMAT (GET_CODE (x));
  for (i = GET_RTX_LENGTH (GET_CODE (x)) - 1; i >= 0; i--)
    {
      if (fmt[i] == 'e')
        {
          rtx fnd = find_ltrel_base (XEXP (x, i));
	  if (fnd)
	    return fnd;
        }
      else if (fmt[i] == 'E')
        {
          for (j = 0; j < XVECLEN (x, i); j++)
	    {
              rtx fnd = find_ltrel_base (XVECEXP (x, i, j));
	      if (fnd)
		return fnd;
	    }
        }
    }

  return NULL_RTX;
}

/* Replace any occurrence of UNSPEC_LTREL_BASE in X with its base.  */

static void
replace_ltrel_base (rtx *x)
{
  int i, j;
  const char *fmt;

  if (GET_CODE (*x) == UNSPEC
      && XINT (*x, 1) == UNSPEC_LTREL_BASE)
    {
      *x = XVECEXP (*x, 0, 1);
      return;
    }

  fmt = GET_RTX_FORMAT (GET_CODE (*x));
  for (i = GET_RTX_LENGTH (GET_CODE (*x)) - 1; i >= 0; i--)
    {
      if (fmt[i] == 'e')
        {
          replace_ltrel_base (&XEXP (*x, i));
        }
      else if (fmt[i] == 'E')
        {
          for (j = 0; j < XVECLEN (*x, i); j++)
            replace_ltrel_base (&XVECEXP (*x, i, j));
        }
    }
}


/* We keep a list of constants which we have to add to internal
   constant tables in the middle of large functions.  */

#define NR_C_MODES 11
enum machine_mode constant_modes[NR_C_MODES] =
{
  TFmode, TImode, TDmode,
  DFmode, DImode, DDmode,
  SFmode, SImode, SDmode,
  HImode,
  QImode
};

struct constant
{
  struct constant *next;
  rtx value;
  rtx label;
};

struct constant_pool
{
  struct constant_pool *next;
  rtx first_insn;
  rtx pool_insn;
  bitmap insns;
  rtx emit_pool_after;

  struct constant *constants[NR_C_MODES];
  struct constant *execute;
  rtx label;
  int size;
};

/* Allocate new constant_pool structure.  */

static struct constant_pool *
s390_alloc_pool (void)
{
  struct constant_pool *pool;
  int i;

  pool = (struct constant_pool *) xmalloc (sizeof *pool);
  pool->next = NULL;
  for (i = 0; i < NR_C_MODES; i++)
    pool->constants[i] = NULL;

  pool->execute = NULL;
  pool->label = gen_label_rtx ();
  pool->first_insn = NULL_RTX;
  pool->pool_insn = NULL_RTX;
  pool->insns = BITMAP_ALLOC (NULL);
  pool->size = 0;
  pool->emit_pool_after = NULL_RTX;

  return pool;
}

/* Create new constant pool covering instructions starting at INSN
   and chain it to the end of POOL_LIST.  */

static struct constant_pool *
s390_start_pool (struct constant_pool **pool_list, rtx insn)
{
  struct constant_pool *pool, **prev;

  pool = s390_alloc_pool ();
  pool->first_insn = insn;

  for (prev = pool_list; *prev; prev = &(*prev)->next)
    ;
  *prev = pool;

  return pool;
}

/* End range of instructions covered by POOL at INSN and emit
   placeholder insn representing the pool.  */

static void
s390_end_pool (struct constant_pool *pool, rtx insn)
{
  rtx pool_size = GEN_INT (pool->size + 8 /* alignment slop */);

  if (!insn)
    insn = get_last_insn ();

  pool->pool_insn = emit_insn_after (gen_pool (pool_size), insn);
  INSN_ADDRESSES_NEW (pool->pool_insn, -1);
}

/* Add INSN to the list of insns covered by POOL.  */

static void
s390_add_pool_insn (struct constant_pool *pool, rtx insn)
{
  bitmap_set_bit (pool->insns, INSN_UID (insn));
}

/* Return pool out of POOL_LIST that covers INSN.  */

static struct constant_pool *
s390_find_pool (struct constant_pool *pool_list, rtx insn)
{
  struct constant_pool *pool;

  for (pool = pool_list; pool; pool = pool->next)
    if (bitmap_bit_p (pool->insns, INSN_UID (insn)))
      break;

  return pool;
}

/* Add constant VAL of mode MODE to the constant pool POOL.  */

static void
s390_add_constant (struct constant_pool *pool, rtx val, enum machine_mode mode)
{
  struct constant *c;
  int i;

  for (i = 0; i < NR_C_MODES; i++)
    if (constant_modes[i] == mode)
      break;
  gcc_assert (i != NR_C_MODES);

  for (c = pool->constants[i]; c != NULL; c = c->next)
    if (rtx_equal_p (val, c->value))
      break;

  if (c == NULL)
    {
      c = (struct constant *) xmalloc (sizeof *c);
      c->value = val;
      c->label = gen_label_rtx ();
      c->next = pool->constants[i];
      pool->constants[i] = c;
      pool->size += GET_MODE_SIZE (mode);
    }
}

/* Return an rtx that represents the offset of X from the start of
   pool POOL.  */

static rtx
s390_pool_offset (struct constant_pool *pool, rtx x)
{
  rtx label;

  label = gen_rtx_LABEL_REF (GET_MODE (x), pool->label);
  x = gen_rtx_UNSPEC (GET_MODE (x), gen_rtvec (2, x, label),
		      UNSPEC_POOL_OFFSET);
  return gen_rtx_CONST (GET_MODE (x), x);
}

/* Find constant VAL of mode MODE in the constant pool POOL.
   Return an RTX describing the distance from the start of
   the pool to the location of the new constant.  */

static rtx
s390_find_constant (struct constant_pool *pool, rtx val,
		    enum machine_mode mode)
{
  struct constant *c;
  int i;

  for (i = 0; i < NR_C_MODES; i++)
    if (constant_modes[i] == mode)
      break;
  gcc_assert (i != NR_C_MODES);

  for (c = pool->constants[i]; c != NULL; c = c->next)
    if (rtx_equal_p (val, c->value))
      break;

  gcc_assert (c);

  return s390_pool_offset (pool, gen_rtx_LABEL_REF (Pmode, c->label));
}

/* Check whether INSN is an execute.  Return the label_ref to its
   execute target template if so, NULL_RTX otherwise.  */

static rtx
s390_execute_label (rtx insn)
{
  if (GET_CODE (insn) == INSN
      && GET_CODE (PATTERN (insn)) == PARALLEL
      && GET_CODE (XVECEXP (PATTERN (insn), 0, 0)) == UNSPEC
      && XINT (XVECEXP (PATTERN (insn), 0, 0), 1) == UNSPEC_EXECUTE)
    return XVECEXP (XVECEXP (PATTERN (insn), 0, 0), 0, 2);

  return NULL_RTX;
}

/* Add execute target for INSN to the constant pool POOL.  */

static void
s390_add_execute (struct constant_pool *pool, rtx insn)
{
  struct constant *c;

  for (c = pool->execute; c != NULL; c = c->next)
    if (INSN_UID (insn) == INSN_UID (c->value))
      break;

  if (c == NULL)
    {
      c = (struct constant *) xmalloc (sizeof *c);
      c->value = insn;
      c->label = gen_label_rtx ();
      c->next = pool->execute;
      pool->execute = c;
      pool->size += 6;
    }
}

/* Find execute target for INSN in the constant pool POOL.
   Return an RTX describing the distance from the start of
   the pool to the location of the execute target.  */

static rtx
s390_find_execute (struct constant_pool *pool, rtx insn)
{
  struct constant *c;

  for (c = pool->execute; c != NULL; c = c->next)
    if (INSN_UID (insn) == INSN_UID (c->value))
      break;

  gcc_assert (c);

  return s390_pool_offset (pool, gen_rtx_LABEL_REF (Pmode, c->label));
}

/* For an execute INSN, extract the execute target template.  */

static rtx
s390_execute_target (rtx insn)
{
  rtx pattern = PATTERN (insn);
  gcc_assert (s390_execute_label (insn));

  if (XVECLEN (pattern, 0) == 2)
    {
      pattern = copy_rtx (XVECEXP (pattern, 0, 1));
    }
  else
    {
      rtvec vec = rtvec_alloc (XVECLEN (pattern, 0) - 1);
      int i;

      for (i = 0; i < XVECLEN (pattern, 0) - 1; i++)
	RTVEC_ELT (vec, i) = copy_rtx (XVECEXP (pattern, 0, i + 1));

      pattern = gen_rtx_PARALLEL (VOIDmode, vec);
    }

  return pattern;
}

/* Indicate that INSN cannot be duplicated.  This is the case for
   execute insns that carry a unique label.  */

static bool
s390_cannot_copy_insn_p (rtx insn)
{
  rtx label = s390_execute_label (insn);
  return label && label != const0_rtx;
}

/* Dump out the constants in POOL.  If REMOTE_LABEL is true,
   do not emit the pool base label.  */

static void
s390_dump_pool (struct constant_pool *pool, bool remote_label)
{
  struct constant *c;
  rtx insn = pool->pool_insn;
  int i;

  /* Switch to rodata section.  */
  if (TARGET_CPU_ZARCH)
    {
      insn = emit_insn_after (gen_pool_section_start (), insn);
      INSN_ADDRESSES_NEW (insn, -1);
    }

  /* Ensure minimum pool alignment.  */
  if (TARGET_CPU_ZARCH)
    insn = emit_insn_after (gen_pool_align (GEN_INT (8)), insn);
  else
    insn = emit_insn_after (gen_pool_align (GEN_INT (4)), insn);
  INSN_ADDRESSES_NEW (insn, -1);

  /* Emit pool base label.  */
  if (!remote_label)
    {
      insn = emit_label_after (pool->label, insn);
      INSN_ADDRESSES_NEW (insn, -1);
    }

  /* Dump constants in descending alignment requirement order,
     ensuring proper alignment for every constant.  */
  for (i = 0; i < NR_C_MODES; i++)
    for (c = pool->constants[i]; c; c = c->next)
      {
	/* Convert UNSPEC_LTREL_OFFSET unspecs to pool-relative references.  */
	rtx value = copy_rtx (c->value);
	if (GET_CODE (value) == CONST
	    && GET_CODE (XEXP (value, 0)) == UNSPEC
	    && XINT (XEXP (value, 0), 1) == UNSPEC_LTREL_OFFSET
	    && XVECLEN (XEXP (value, 0), 0) == 1)
	  value = s390_pool_offset (pool, XVECEXP (XEXP (value, 0), 0, 0));

	insn = emit_label_after (c->label, insn);
	INSN_ADDRESSES_NEW (insn, -1);

	value = gen_rtx_UNSPEC_VOLATILE (constant_modes[i],
					 gen_rtvec (1, value),
					 UNSPECV_POOL_ENTRY);
	insn = emit_insn_after (value, insn);
	INSN_ADDRESSES_NEW (insn, -1);
      }

  /* Ensure minimum alignment for instructions.  */
  insn = emit_insn_after (gen_pool_align (GEN_INT (2)), insn);
  INSN_ADDRESSES_NEW (insn, -1);

  /* Output in-pool execute template insns.  */
  for (c = pool->execute; c; c = c->next)
    {
      insn = emit_label_after (c->label, insn);
      INSN_ADDRESSES_NEW (insn, -1);

      insn = emit_insn_after (s390_execute_target (c->value), insn);
      INSN_ADDRESSES_NEW (insn, -1);
    }

  /* Switch back to previous section.  */
  if (TARGET_CPU_ZARCH)
    {
      insn = emit_insn_after (gen_pool_section_end (), insn);
      INSN_ADDRESSES_NEW (insn, -1);
    }

  insn = emit_barrier_after (insn);
  INSN_ADDRESSES_NEW (insn, -1);

  /* Remove placeholder insn.  */
  remove_insn (pool->pool_insn);
}

/* Free all memory used by POOL.  */

static void
s390_free_pool (struct constant_pool *pool)
{
  struct constant *c, *next;
  int i;

  for (i = 0; i < NR_C_MODES; i++)
    for (c = pool->constants[i]; c; c = next)
      {
	next = c->next;
	free (c);
      }

  for (c = pool->execute; c; c = next)
    {
      next = c->next;
      free (c);
    }

  BITMAP_FREE (pool->insns);
  free (pool);
}


/* Collect main literal pool.  Return NULL on overflow.  */

static struct constant_pool *
s390_mainpool_start (void)
{
  struct constant_pool *pool;
  rtx insn;

  pool = s390_alloc_pool ();

  for (insn = get_insns (); insn; insn = NEXT_INSN (insn))
    {
      if (GET_CODE (insn) == INSN
	  && GET_CODE (PATTERN (insn)) == SET
	  && GET_CODE (SET_SRC (PATTERN (insn))) == UNSPEC_VOLATILE
	  && XINT (SET_SRC (PATTERN (insn)), 1) == UNSPECV_MAIN_POOL)
	{
	  gcc_assert (!pool->pool_insn);
	  pool->pool_insn = insn;
	}

      if (!TARGET_CPU_ZARCH && s390_execute_label (insn))
	{
	  s390_add_execute (pool, insn);
	}
      else if (GET_CODE (insn) == INSN || GET_CODE (insn) == CALL_INSN)
	{
	  rtx pool_ref = NULL_RTX;
	  find_constant_pool_ref (PATTERN (insn), &pool_ref);
	  if (pool_ref)
	    {
	      rtx constant = get_pool_constant (pool_ref);
	      enum machine_mode mode = get_pool_mode (pool_ref);
	      s390_add_constant (pool, constant, mode);
	    }
	}

      /* If hot/cold partitioning is enabled we have to make sure that
	 the literal pool is emitted in the same section where the
	 initialization of the literal pool base pointer takes place.
	 emit_pool_after is only used in the non-overflow case on non
	 Z cpus where we can emit the literal pool at the end of the
	 function body within the text section.  */
      if (NOTE_P (insn)
	  && NOTE_KIND (insn) == NOTE_INSN_SWITCH_TEXT_SECTIONS
	  && !pool->emit_pool_after)
	pool->emit_pool_after = PREV_INSN (insn);
    }

  gcc_assert (pool->pool_insn || pool->size == 0);

  if (pool->size >= 4096)
    {
      /* We're going to chunkify the pool, so remove the main
	 pool placeholder insn.  */
      remove_insn (pool->pool_insn);

      s390_free_pool (pool);
      pool = NULL;
    }

  /* If the functions ends with the section where the literal pool
     should be emitted set the marker to its end.  */
  if (pool && !pool->emit_pool_after)
    pool->emit_pool_after = get_last_insn ();

  return pool;
}

/* POOL holds the main literal pool as collected by s390_mainpool_start.
   Modify the current function to output the pool constants as well as
   the pool register setup instruction.  */

static void
s390_mainpool_finish (struct constant_pool *pool)
{
  rtx base_reg = cfun->machine->base_reg;
  rtx insn;

  /* If the pool is empty, we're done.  */
  if (pool->size == 0)
    {
      /* We don't actually need a base register after all.  */
      cfun->machine->base_reg = NULL_RTX;

      if (pool->pool_insn)
	remove_insn (pool->pool_insn);
      s390_free_pool (pool);
      return;
    }

  /* We need correct insn addresses.  */
  shorten_branches (get_insns ());

  /* On zSeries, we use a LARL to load the pool register.  The pool is
     located in the .rodata section, so we emit it after the function.  */
  if (TARGET_CPU_ZARCH)
    {
      insn = gen_main_base_64 (base_reg, pool->label);
      insn = emit_insn_after (insn, pool->pool_insn);
      INSN_ADDRESSES_NEW (insn, -1);
      remove_insn (pool->pool_insn);

      insn = get_last_insn ();
      pool->pool_insn = emit_insn_after (gen_pool (const0_rtx), insn);
      INSN_ADDRESSES_NEW (pool->pool_insn, -1);

      s390_dump_pool (pool, 0);
    }

  /* On S/390, if the total size of the function's code plus literal pool
     does not exceed 4096 bytes, we use BASR to set up a function base
     pointer, and emit the literal pool at the end of the function.  */
  else if (INSN_ADDRESSES (INSN_UID (pool->emit_pool_after))
	   + pool->size + 8 /* alignment slop */ < 4096)
    {
      insn = gen_main_base_31_small (base_reg, pool->label);
      insn = emit_insn_after (insn, pool->pool_insn);
      INSN_ADDRESSES_NEW (insn, -1);
      remove_insn (pool->pool_insn);

      insn = emit_label_after (pool->label, insn);
      INSN_ADDRESSES_NEW (insn, -1);

      /* emit_pool_after will be set by s390_mainpool_start to the
	 last insn of the section where the literal pool should be
	 emitted.  */
      insn = pool->emit_pool_after;

      pool->pool_insn = emit_insn_after (gen_pool (const0_rtx), insn);
      INSN_ADDRESSES_NEW (pool->pool_insn, -1);

      s390_dump_pool (pool, 1);
    }

  /* Otherwise, we emit an inline literal pool and use BASR to branch
     over it, setting up the pool register at the same time.  */
  else
    {
      rtx pool_end = gen_label_rtx ();

      insn = gen_main_base_31_large (base_reg, pool->label, pool_end);
      insn = emit_insn_after (insn, pool->pool_insn);
      INSN_ADDRESSES_NEW (insn, -1);
      remove_insn (pool->pool_insn);

      insn = emit_label_after (pool->label, insn);
      INSN_ADDRESSES_NEW (insn, -1);

      pool->pool_insn = emit_insn_after (gen_pool (const0_rtx), insn);
      INSN_ADDRESSES_NEW (pool->pool_insn, -1);

      insn = emit_label_after (pool_end, pool->pool_insn);
      INSN_ADDRESSES_NEW (insn, -1);

      s390_dump_pool (pool, 1);
    }


  /* Replace all literal pool references.  */

  for (insn = get_insns (); insn; insn = NEXT_INSN (insn))
    {
      if (INSN_P (insn))
	replace_ltrel_base (&PATTERN (insn));

      if (GET_CODE (insn) == INSN || GET_CODE (insn) == CALL_INSN)
        {
          rtx addr, pool_ref = NULL_RTX;
          find_constant_pool_ref (PATTERN (insn), &pool_ref);
          if (pool_ref)
            {
	      if (s390_execute_label (insn))
		addr = s390_find_execute (pool, insn);
	      else
		addr = s390_find_constant (pool, get_pool_constant (pool_ref),
						 get_pool_mode (pool_ref));

              replace_constant_pool_ref (&PATTERN (insn), pool_ref, addr);
              INSN_CODE (insn) = -1;
            }
        }
    }


  /* Free the pool.  */
  s390_free_pool (pool);
}

/* POOL holds the main literal pool as collected by s390_mainpool_start.
   We have decided we cannot use this pool, so revert all changes
   to the current function that were done by s390_mainpool_start.  */
static void
s390_mainpool_cancel (struct constant_pool *pool)
{
  /* We didn't actually change the instruction stream, so simply
     free the pool memory.  */
  s390_free_pool (pool);
}


/* Chunkify the literal pool.  */

#define S390_POOL_CHUNK_MIN	0xc00
#define S390_POOL_CHUNK_MAX	0xe00

static struct constant_pool *
s390_chunkify_start (void)
{
  struct constant_pool *curr_pool = NULL, *pool_list = NULL;
  int extra_size = 0;
  bitmap far_labels;
  rtx pending_ltrel = NULL_RTX;
  rtx insn;

  rtx (*gen_reload_base) (rtx, rtx) =
    TARGET_CPU_ZARCH? gen_reload_base_64 : gen_reload_base_31;


  /* We need correct insn addresses.  */

  shorten_branches (get_insns ());

  /* Scan all insns and move literals to pool chunks.  */

  for (insn = get_insns (); insn; insn = NEXT_INSN (insn))
    {
      bool section_switch_p = false;

      /* Check for pending LTREL_BASE.  */
      if (INSN_P (insn))
	{
	  rtx ltrel_base = find_ltrel_base (PATTERN (insn));
	  if (ltrel_base)
	    {
	      gcc_assert (ltrel_base == pending_ltrel);
	      pending_ltrel = NULL_RTX;
	    }
	}

      if (!TARGET_CPU_ZARCH && s390_execute_label (insn))
	{
	  if (!curr_pool)
	    curr_pool = s390_start_pool (&pool_list, insn);

	  s390_add_execute (curr_pool, insn);
	  s390_add_pool_insn (curr_pool, insn);
	}
      else if (GET_CODE (insn) == INSN || GET_CODE (insn) == CALL_INSN)
	{
	  rtx pool_ref = NULL_RTX;
	  find_constant_pool_ref (PATTERN (insn), &pool_ref);
	  if (pool_ref)
	    {
	      rtx constant = get_pool_constant (pool_ref);
	      enum machine_mode mode = get_pool_mode (pool_ref);

	      if (!curr_pool)
		curr_pool = s390_start_pool (&pool_list, insn);

	      s390_add_constant (curr_pool, constant, mode);
	      s390_add_pool_insn (curr_pool, insn);

	      /* Don't split the pool chunk between a LTREL_OFFSET load
		 and the corresponding LTREL_BASE.  */
	      if (GET_CODE (constant) == CONST
		  && GET_CODE (XEXP (constant, 0)) == UNSPEC
		  && XINT (XEXP (constant, 0), 1) == UNSPEC_LTREL_OFFSET)
		{
		  gcc_assert (!pending_ltrel);
		  pending_ltrel = pool_ref;
		}
	    }
	}

      if (GET_CODE (insn) == JUMP_INSN || GET_CODE (insn) == CODE_LABEL)
	{
	  if (curr_pool)
	    s390_add_pool_insn (curr_pool, insn);
	  /* An LTREL_BASE must follow within the same basic block.  */
	  gcc_assert (!pending_ltrel);
	}

      if (NOTE_P (insn) && NOTE_KIND (insn) == NOTE_INSN_SWITCH_TEXT_SECTIONS)
	section_switch_p = true;

      if (!curr_pool
	  || INSN_ADDRESSES_SIZE () <= (size_t) INSN_UID (insn)
          || INSN_ADDRESSES (INSN_UID (insn)) == -1)
	continue;

      if (TARGET_CPU_ZARCH)
	{
	  if (curr_pool->size < S390_POOL_CHUNK_MAX)
	    continue;

	  s390_end_pool (curr_pool, NULL_RTX);
	  curr_pool = NULL;
	}
      else
	{
          int chunk_size = INSN_ADDRESSES (INSN_UID (insn))
			   - INSN_ADDRESSES (INSN_UID (curr_pool->first_insn))
			 + extra_size;

	  /* We will later have to insert base register reload insns.
	     Those will have an effect on code size, which we need to
	     consider here.  This calculation makes rather pessimistic
	     worst-case assumptions.  */
	  if (GET_CODE (insn) == CODE_LABEL)
	    extra_size += 6;

	  if (chunk_size < S390_POOL_CHUNK_MIN
	      && curr_pool->size < S390_POOL_CHUNK_MIN
	      && !section_switch_p)
	    continue;

	  /* Pool chunks can only be inserted after BARRIERs ...  */
	  if (GET_CODE (insn) == BARRIER)
	    {
	      s390_end_pool (curr_pool, insn);
	      curr_pool = NULL;
	      extra_size = 0;
	    }

	  /* ... so if we don't find one in time, create one.  */
          else if (chunk_size > S390_POOL_CHUNK_MAX
	           || curr_pool->size > S390_POOL_CHUNK_MAX
		   || section_switch_p)
	    {
              rtx label, jump, barrier;

	      if (!section_switch_p)
		{
		  /* We can insert the barrier only after a 'real' insn.  */
		  if (GET_CODE (insn) != INSN && GET_CODE (insn) != CALL_INSN)
		    continue;
		  if (get_attr_length (insn) == 0)
		    continue;
		  /* Don't separate LTREL_BASE from the corresponding
		 LTREL_OFFSET load.  */
		  if (pending_ltrel)
		    continue;
		}
	      else
		{
		  gcc_assert (!pending_ltrel);

		  /* The old pool has to end before the section switch
		     note in order to make it part of the current
		     section.  */
		  insn = PREV_INSN (insn);
		}

	      label = gen_label_rtx ();
	      jump = emit_jump_insn_after (gen_jump (label), insn);
	      barrier = emit_barrier_after (jump);
	      insn = emit_label_after (label, barrier);
	      JUMP_LABEL (jump) = label;
	      LABEL_NUSES (label) = 1;

	      INSN_ADDRESSES_NEW (jump, -1);
	      INSN_ADDRESSES_NEW (barrier, -1);
	      INSN_ADDRESSES_NEW (insn, -1);

	      s390_end_pool (curr_pool, barrier);
	      curr_pool = NULL;
	      extra_size = 0;
	    }
	}
    }

  if (curr_pool)
    s390_end_pool (curr_pool, NULL_RTX);
  gcc_assert (!pending_ltrel);

  /* Find all labels that are branched into
     from an insn belonging to a different chunk.  */

  far_labels = BITMAP_ALLOC (NULL);

  for (insn = get_insns (); insn; insn = NEXT_INSN (insn))
    {
      /* Labels marked with LABEL_PRESERVE_P can be target
	 of non-local jumps, so we have to mark them.
	 The same holds for named labels.

	 Don't do that, however, if it is the label before
	 a jump table.  */

      if (GET_CODE (insn) == CODE_LABEL
	  && (LABEL_PRESERVE_P (insn) || LABEL_NAME (insn)))
	{
	  rtx vec_insn = next_real_insn (insn);
	  rtx vec_pat = vec_insn && GET_CODE (vec_insn) == JUMP_INSN ?
			PATTERN (vec_insn) : NULL_RTX;
	  if (!vec_pat
	      || !(GET_CODE (vec_pat) == ADDR_VEC
		   || GET_CODE (vec_pat) == ADDR_DIFF_VEC))
	    bitmap_set_bit (far_labels, CODE_LABEL_NUMBER (insn));
	}

      /* If we have a direct jump (conditional or unconditional)
	 or a casesi jump, check all potential targets.  */
      else if (GET_CODE (insn) == JUMP_INSN)
	{
          rtx pat = PATTERN (insn);
	  if (GET_CODE (pat) == PARALLEL && XVECLEN (pat, 0) > 2)
	    pat = XVECEXP (pat, 0, 0);

          if (GET_CODE (pat) == SET)
            {
	      rtx label = JUMP_LABEL (insn);
	      if (label)
		{
	          if (s390_find_pool (pool_list, label)
		      != s390_find_pool (pool_list, insn))
		    bitmap_set_bit (far_labels, CODE_LABEL_NUMBER (label));
		}
            }
	  else if (GET_CODE (pat) == PARALLEL
		   && XVECLEN (pat, 0) == 2
		   && GET_CODE (XVECEXP (pat, 0, 0)) == SET
		   && GET_CODE (XVECEXP (pat, 0, 1)) == USE
		   && GET_CODE (XEXP (XVECEXP (pat, 0, 1), 0)) == LABEL_REF)
	    {
	      /* Find the jump table used by this casesi jump.  */
	      rtx vec_label = XEXP (XEXP (XVECEXP (pat, 0, 1), 0), 0);
	      rtx vec_insn = next_real_insn (vec_label);
	      rtx vec_pat = vec_insn && GET_CODE (vec_insn) == JUMP_INSN ?
			    PATTERN (vec_insn) : NULL_RTX;
	      if (vec_pat
		  && (GET_CODE (vec_pat) == ADDR_VEC
		      || GET_CODE (vec_pat) == ADDR_DIFF_VEC))
		{
		  int i, diff_p = GET_CODE (vec_pat) == ADDR_DIFF_VEC;

		  for (i = 0; i < XVECLEN (vec_pat, diff_p); i++)
		    {
		      rtx label = XEXP (XVECEXP (vec_pat, diff_p, i), 0);

		      if (s390_find_pool (pool_list, label)
			  != s390_find_pool (pool_list, insn))
			bitmap_set_bit (far_labels, CODE_LABEL_NUMBER (label));
		    }
		}
	    }
        }
    }

  /* Insert base register reload insns before every pool.  */

  for (curr_pool = pool_list; curr_pool; curr_pool = curr_pool->next)
    {
      rtx new_insn = gen_reload_base (cfun->machine->base_reg,
				      curr_pool->label);
      rtx insn = curr_pool->first_insn;
      INSN_ADDRESSES_NEW (emit_insn_before (new_insn, insn), -1);
    }

  /* Insert base register reload insns at every far label.  */

  for (insn = get_insns (); insn; insn = NEXT_INSN (insn))
    if (GET_CODE (insn) == CODE_LABEL
        && bitmap_bit_p (far_labels, CODE_LABEL_NUMBER (insn)))
      {
	struct constant_pool *pool = s390_find_pool (pool_list, insn);
	if (pool)
	  {
	    rtx new_insn = gen_reload_base (cfun->machine->base_reg,
					    pool->label);
	    INSN_ADDRESSES_NEW (emit_insn_after (new_insn, insn), -1);
	  }
      }


  BITMAP_FREE (far_labels);


  /* Recompute insn addresses.  */

  init_insn_lengths ();
  shorten_branches (get_insns ());

  return pool_list;
}

/* POOL_LIST is a chunk list as prepared by s390_chunkify_start.
   After we have decided to use this list, finish implementing
   all changes to the current function as required.  */

static void
s390_chunkify_finish (struct constant_pool *pool_list)
{
  struct constant_pool *curr_pool = NULL;
  rtx insn;


  /* Replace all literal pool references.  */

  for (insn = get_insns (); insn; insn = NEXT_INSN (insn))
    {
      if (INSN_P (insn))
	replace_ltrel_base (&PATTERN (insn));

      curr_pool = s390_find_pool (pool_list, insn);
      if (!curr_pool)
	continue;

      if (GET_CODE (insn) == INSN || GET_CODE (insn) == CALL_INSN)
        {
          rtx addr, pool_ref = NULL_RTX;
          find_constant_pool_ref (PATTERN (insn), &pool_ref);
          if (pool_ref)
            {
	      if (s390_execute_label (insn))
		addr = s390_find_execute (curr_pool, insn);
	      else
		addr = s390_find_constant (curr_pool,
					   get_pool_constant (pool_ref),
					   get_pool_mode (pool_ref));

              replace_constant_pool_ref (&PATTERN (insn), pool_ref, addr);
              INSN_CODE (insn) = -1;
            }
        }
    }

  /* Dump out all literal pools.  */

  for (curr_pool = pool_list; curr_pool; curr_pool = curr_pool->next)
    s390_dump_pool (curr_pool, 0);

  /* Free pool list.  */

  while (pool_list)
    {
      struct constant_pool *next = pool_list->next;
      s390_free_pool (pool_list);
      pool_list = next;
    }
}

/* POOL_LIST is a chunk list as prepared by s390_chunkify_start.
   We have decided we cannot use this list, so revert all changes
   to the current function that were done by s390_chunkify_start.  */

static void
s390_chunkify_cancel (struct constant_pool *pool_list)
{
  struct constant_pool *curr_pool = NULL;
  rtx insn;

  /* Remove all pool placeholder insns.  */

  for (curr_pool = pool_list; curr_pool; curr_pool = curr_pool->next)
    {
      /* Did we insert an extra barrier?  Remove it.  */
      rtx barrier = PREV_INSN (curr_pool->pool_insn);
      rtx jump = barrier? PREV_INSN (barrier) : NULL_RTX;
      rtx label = NEXT_INSN (curr_pool->pool_insn);

      if (jump && GET_CODE (jump) == JUMP_INSN
	  && barrier && GET_CODE (barrier) == BARRIER
	  && label && GET_CODE (label) == CODE_LABEL
	  && GET_CODE (PATTERN (jump)) == SET
	  && SET_DEST (PATTERN (jump)) == pc_rtx
	  && GET_CODE (SET_SRC (PATTERN (jump))) == LABEL_REF
	  && XEXP (SET_SRC (PATTERN (jump)), 0) == label)
	{
	  remove_insn (jump);
	  remove_insn (barrier);
	  remove_insn (label);
	}

      remove_insn (curr_pool->pool_insn);
    }

  /* Remove all base register reload insns.  */

  for (insn = get_insns (); insn; )
    {
      rtx next_insn = NEXT_INSN (insn);

      if (GET_CODE (insn) == INSN
	  && GET_CODE (PATTERN (insn)) == SET
	  && GET_CODE (SET_SRC (PATTERN (insn))) == UNSPEC
	  && XINT (SET_SRC (PATTERN (insn)), 1) == UNSPEC_RELOAD_BASE)
	remove_insn (insn);

      insn = next_insn;
    }

  /* Free pool list.  */

  while (pool_list)
    {
      struct constant_pool *next = pool_list->next;
      s390_free_pool (pool_list);
      pool_list = next;
    }
}

/* Output the constant pool entry EXP in mode MODE with alignment ALIGN.  */

void
s390_output_pool_entry (rtx exp, enum machine_mode mode, unsigned int align)
{
  REAL_VALUE_TYPE r;

  switch (GET_MODE_CLASS (mode))
    {
    case MODE_FLOAT:
    case MODE_DECIMAL_FLOAT:
      gcc_assert (GET_CODE (exp) == CONST_DOUBLE);

      REAL_VALUE_FROM_CONST_DOUBLE (r, exp);
      assemble_real (r, mode, align);
      break;

    case MODE_INT:
      assemble_integer (exp, GET_MODE_SIZE (mode), align, 1);
      mark_symbol_refs_as_used (exp);
      break;

    default:
      gcc_unreachable ();
    }
}


/* Return an RTL expression representing the value of the return address
   for the frame COUNT steps up from the current frame.  FRAME is the
   frame pointer of that frame.  */

rtx
s390_return_addr_rtx (int count, rtx frame ATTRIBUTE_UNUSED)
{
  int offset;
  rtx addr;

  /* Without backchain, we fail for all but the current frame.  */

  if (!TARGET_BACKCHAIN && count > 0)
    return NULL_RTX;

  /* For the current frame, we need to make sure the initial
     value of RETURN_REGNUM is actually saved.  */

  if (count == 0)
    {
      /* On non-z architectures branch splitting could overwrite r14.  */
      if (TARGET_CPU_ZARCH)
	return get_hard_reg_initial_val (Pmode, RETURN_REGNUM);
      else
	{
	  cfun_frame_layout.save_return_addr_p = true;
	  return gen_rtx_MEM (Pmode, return_address_pointer_rtx);
	}
    }

  if (TARGET_PACKED_STACK)
    offset = -2 * UNITS_PER_LONG;
  else
    offset = RETURN_REGNUM * UNITS_PER_LONG;

  addr = plus_constant (frame, offset);
  addr = memory_address (Pmode, addr);
  return gen_rtx_MEM (Pmode, addr);
}

/* Return an RTL expression representing the back chain stored in
   the current stack frame.  */

rtx
s390_back_chain_rtx (void)
{
  rtx chain;

  gcc_assert (TARGET_BACKCHAIN);

  if (TARGET_PACKED_STACK)
    chain = plus_constant (stack_pointer_rtx,
			   STACK_POINTER_OFFSET - UNITS_PER_LONG);
  else
    chain = stack_pointer_rtx;

  chain = gen_rtx_MEM (Pmode, chain);
  return chain;
}

/* Find first call clobbered register unused in a function.
   This could be used as base register in a leaf function
   or for holding the return address before epilogue.  */

static int
find_unused_clobbered_reg (void)
{
  int i;
  for (i = 0; i < 6; i++)
    if (!df_regs_ever_live_p (i))
      return i;
  return 0;
}


/* Helper function for s390_regs_ever_clobbered.  Sets the fields in DATA for all
   clobbered hard regs in SETREG.  */

static void
s390_reg_clobbered_rtx (rtx setreg, const_rtx set_insn ATTRIBUTE_UNUSED, void *data)
{
  int *regs_ever_clobbered = (int *)data;
  unsigned int i, regno;
  enum machine_mode mode = GET_MODE (setreg);

  if (GET_CODE (setreg) == SUBREG)
    {
      rtx inner = SUBREG_REG (setreg);
      if (!GENERAL_REG_P (inner))
	return;
      regno = subreg_regno (setreg);
    }
  else if (GENERAL_REG_P (setreg))
    regno = REGNO (setreg);
  else
    return;

  for (i = regno;
       i < regno + HARD_REGNO_NREGS (regno, mode);
       i++)
    regs_ever_clobbered[i] = 1;
}

/* Walks through all basic blocks of the current function looking
   for clobbered hard regs using s390_reg_clobbered_rtx.  The fields
   of the passed integer array REGS_EVER_CLOBBERED are set to one for
   each of those regs.  */

static void
s390_regs_ever_clobbered (int *regs_ever_clobbered)
{
  basic_block cur_bb;
  rtx cur_insn;
  unsigned int i;

  memset (regs_ever_clobbered, 0, 16 * sizeof (int));

  /* For non-leaf functions we have to consider all call clobbered regs to be
     clobbered.  */
  if (!current_function_is_leaf)
    {
      for (i = 0; i < 16; i++)
	regs_ever_clobbered[i] = call_really_used_regs[i];
    }

  /* Make the "magic" eh_return registers live if necessary.  For regs_ever_live
     this work is done by liveness analysis (mark_regs_live_at_end).
     Special care is needed for functions containing landing pads.  Landing pads
     may use the eh registers, but the code which sets these registers is not
     contained in that function.  Hence s390_regs_ever_clobbered is not able to
     deal with this automatically.  */
  if (crtl->calls_eh_return || cfun->machine->has_landing_pad_p)
    for (i = 0; EH_RETURN_DATA_REGNO (i) != INVALID_REGNUM ; i++)
      if (crtl->calls_eh_return
	  || (cfun->machine->has_landing_pad_p
	      && df_regs_ever_live_p (EH_RETURN_DATA_REGNO (i))))
	regs_ever_clobbered[EH_RETURN_DATA_REGNO (i)] = 1;

  /* For nonlocal gotos all call-saved registers have to be saved.
     This flag is also set for the unwinding code in libgcc.
     See expand_builtin_unwind_init.  For regs_ever_live this is done by
     reload.  */
  if (cfun->has_nonlocal_label)
    for (i = 0; i < 16; i++)
      if (!call_really_used_regs[i])
	regs_ever_clobbered[i] = 1;

  FOR_EACH_BB (cur_bb)
    {
      FOR_BB_INSNS (cur_bb, cur_insn)
	{
	  if (INSN_P (cur_insn))
	    note_stores (PATTERN (cur_insn),
			 s390_reg_clobbered_rtx,
			 regs_ever_clobbered);
	}
    }
}

/* Determine the frame area which actually has to be accessed
   in the function epilogue. The values are stored at the
   given pointers AREA_BOTTOM (address of the lowest used stack
   address) and AREA_TOP (address of the first item which does
   not belong to the stack frame).  */

static void
s390_frame_area (int *area_bottom, int *area_top)
{
  int b, t;
  int i;

  b = INT_MAX;
  t = INT_MIN;

  if (cfun_frame_layout.first_restore_gpr != -1)
    {
      b = (cfun_frame_layout.gprs_offset
	   + cfun_frame_layout.first_restore_gpr * UNITS_PER_LONG);
      t = b + (cfun_frame_layout.last_restore_gpr
	       - cfun_frame_layout.first_restore_gpr + 1) * UNITS_PER_LONG;
    }

  if (TARGET_64BIT && cfun_save_high_fprs_p)
    {
      b = MIN (b, cfun_frame_layout.f8_offset);
      t = MAX (t, (cfun_frame_layout.f8_offset
		   + cfun_frame_layout.high_fprs * 8));
    }

  if (!TARGET_64BIT)
    for (i = 2; i < 4; i++)
      if (cfun_fpr_bit_p (i))
	{
	  b = MIN (b, cfun_frame_layout.f4_offset + (i - 2) * 8);
	  t = MAX (t, cfun_frame_layout.f4_offset + (i - 1) * 8);
	}

  *area_bottom = b;
  *area_top = t;
}

/* Fill cfun->machine with info about register usage of current function.
   Return in CLOBBERED_REGS which GPRs are currently considered set.  */

static void
s390_register_info (int clobbered_regs[])
{
  int i, j;

  /* fprs 8 - 15 are call saved for 64 Bit ABI.  */
  cfun_frame_layout.fpr_bitmap = 0;
  cfun_frame_layout.high_fprs = 0;
  if (TARGET_64BIT)
    for (i = 24; i < 32; i++)
      if (df_regs_ever_live_p (i) && !global_regs[i])
	{
	  cfun_set_fpr_bit (i - 16);
	  cfun_frame_layout.high_fprs++;
	}

  /* Find first and last gpr to be saved.  We trust regs_ever_live
     data, except that we don't save and restore global registers.

     Also, all registers with special meaning to the compiler need
     to be handled extra.  */

  s390_regs_ever_clobbered (clobbered_regs);

  for (i = 0; i < 16; i++)
    clobbered_regs[i] = clobbered_regs[i] && !global_regs[i] && !fixed_regs[i];

  if (frame_pointer_needed)
    clobbered_regs[HARD_FRAME_POINTER_REGNUM] = 1;

  if (flag_pic)
    clobbered_regs[PIC_OFFSET_TABLE_REGNUM]
      |= df_regs_ever_live_p (PIC_OFFSET_TABLE_REGNUM);

  clobbered_regs[BASE_REGNUM]
    |= (cfun->machine->base_reg
        && REGNO (cfun->machine->base_reg) == BASE_REGNUM);

  clobbered_regs[RETURN_REGNUM]
    |= (!current_function_is_leaf
	|| TARGET_TPF_PROFILING
	|| cfun->machine->split_branches_pending_p
	|| cfun_frame_layout.save_return_addr_p
	|| crtl->calls_eh_return
	|| cfun->stdarg);

  clobbered_regs[STACK_POINTER_REGNUM]
    |= (!current_function_is_leaf
	|| TARGET_TPF_PROFILING
	|| cfun_save_high_fprs_p
	|| get_frame_size () > 0
	|| cfun->calls_alloca
	|| cfun->stdarg);

  for (i = 6; i < 16; i++)
    if (df_regs_ever_live_p (i) || clobbered_regs[i])
      break;
  for (j = 15; j > i; j--)
    if (df_regs_ever_live_p (j) || clobbered_regs[j])
      break;

  if (i == 16)
    {
      /* Nothing to save/restore.  */
      cfun_frame_layout.first_save_gpr_slot = -1;
      cfun_frame_layout.last_save_gpr_slot = -1;
      cfun_frame_layout.first_save_gpr = -1;
      cfun_frame_layout.first_restore_gpr = -1;
      cfun_frame_layout.last_save_gpr = -1;
      cfun_frame_layout.last_restore_gpr = -1;
    }
  else
    {
      /* Save slots for gprs from i to j.  */
      cfun_frame_layout.first_save_gpr_slot = i;
      cfun_frame_layout.last_save_gpr_slot = j;

      for (i = cfun_frame_layout.first_save_gpr_slot;
	   i < cfun_frame_layout.last_save_gpr_slot + 1;
	   i++)
	if (clobbered_regs[i])
	  break;

      for (j = cfun_frame_layout.last_save_gpr_slot; j > i; j--)
	if (clobbered_regs[j])
	  break;

      if (i == cfun_frame_layout.last_save_gpr_slot + 1)
	{
	  /* Nothing to save/restore.  */
	  cfun_frame_layout.first_save_gpr = -1;
	  cfun_frame_layout.first_restore_gpr = -1;
	  cfun_frame_layout.last_save_gpr = -1;
	  cfun_frame_layout.last_restore_gpr = -1;
	}
      else
	{
	  /* Save / Restore from gpr i to j.  */
	  cfun_frame_layout.first_save_gpr = i;
	  cfun_frame_layout.first_restore_gpr = i;
	  cfun_frame_layout.last_save_gpr = j;
	  cfun_frame_layout.last_restore_gpr = j;
	}
    }

  if (cfun->stdarg)
    {
      /* Varargs functions need to save gprs 2 to 6.  */
      if (cfun->va_list_gpr_size
	  && crtl->args.info.gprs < GP_ARG_NUM_REG)
	{
	  int min_gpr = crtl->args.info.gprs;
	  int max_gpr = min_gpr + cfun->va_list_gpr_size;
	  if (max_gpr > GP_ARG_NUM_REG)
	    max_gpr = GP_ARG_NUM_REG;

	  if (cfun_frame_layout.first_save_gpr == -1
	      || cfun_frame_layout.first_save_gpr > 2 + min_gpr)
	    {
	      cfun_frame_layout.first_save_gpr = 2 + min_gpr;
	      cfun_frame_layout.first_save_gpr_slot = 2 + min_gpr;
	    }

	  if (cfun_frame_layout.last_save_gpr == -1
	      || cfun_frame_layout.last_save_gpr < 2 + max_gpr - 1)
	    {
	      cfun_frame_layout.last_save_gpr = 2 + max_gpr - 1;
	      cfun_frame_layout.last_save_gpr_slot = 2 + max_gpr - 1;
	    }
	}

      /* Mark f0, f2 for 31 bit and f0-f4 for 64 bit to be saved.  */
      if (TARGET_HARD_FLOAT && cfun->va_list_fpr_size
	  && crtl->args.info.fprs < FP_ARG_NUM_REG)
	{
	  int min_fpr = crtl->args.info.fprs;
	  int max_fpr = min_fpr + cfun->va_list_fpr_size;
	  if (max_fpr > FP_ARG_NUM_REG)
	    max_fpr = FP_ARG_NUM_REG;

	  /* ??? This is currently required to ensure proper location
	     of the fpr save slots within the va_list save area.  */
	  if (TARGET_PACKED_STACK)
	    min_fpr = 0;

	  for (i = min_fpr; i < max_fpr; i++)
	    cfun_set_fpr_bit (i);
	}
    }

  if (!TARGET_64BIT)
    for (i = 2; i < 4; i++)
      if (df_regs_ever_live_p (i + 16) && !global_regs[i + 16])
	cfun_set_fpr_bit (i);
}

/* Fill cfun->machine with info about frame of current function.  */

static void
s390_frame_info (void)
{
  int i;

  cfun_frame_layout.frame_size = get_frame_size ();
  if (!TARGET_64BIT && cfun_frame_layout.frame_size > 0x7fff0000)
    fatal_error ("total size of local variables exceeds architecture limit");

  if (!TARGET_PACKED_STACK)
    {
      cfun_frame_layout.backchain_offset = 0;
      cfun_frame_layout.f0_offset = 16 * UNITS_PER_LONG;
      cfun_frame_layout.f4_offset = cfun_frame_layout.f0_offset + 2 * 8;
      cfun_frame_layout.f8_offset = -cfun_frame_layout.high_fprs * 8;
      cfun_frame_layout.gprs_offset = (cfun_frame_layout.first_save_gpr_slot
				       * UNITS_PER_LONG);
    }
  else if (TARGET_BACKCHAIN) /* kernel stack layout */
    {
      cfun_frame_layout.backchain_offset = (STACK_POINTER_OFFSET
					    - UNITS_PER_LONG);
      cfun_frame_layout.gprs_offset
	= (cfun_frame_layout.backchain_offset
	   - (STACK_POINTER_REGNUM - cfun_frame_layout.first_save_gpr_slot + 1)
	   * UNITS_PER_LONG);

      if (TARGET_64BIT)
	{
	  cfun_frame_layout.f4_offset
	    = (cfun_frame_layout.gprs_offset
	       - 8 * (cfun_fpr_bit_p (2) + cfun_fpr_bit_p (3)));

	  cfun_frame_layout.f0_offset
	    = (cfun_frame_layout.f4_offset
	       - 8 * (cfun_fpr_bit_p (0) + cfun_fpr_bit_p (1)));
	}
      else
	{
	  /* On 31 bit we have to care about alignment of the
	     floating point regs to provide fastest access.  */
	  cfun_frame_layout.f0_offset
	    = ((cfun_frame_layout.gprs_offset
		& ~(STACK_BOUNDARY / BITS_PER_UNIT - 1))
	       - 8 * (cfun_fpr_bit_p (0) + cfun_fpr_bit_p (1)));

	  cfun_frame_layout.f4_offset
	    = (cfun_frame_layout.f0_offset
	       - 8 * (cfun_fpr_bit_p (2) + cfun_fpr_bit_p (3)));
	}
    }
  else /* no backchain */
    {
      cfun_frame_layout.f4_offset
	= (STACK_POINTER_OFFSET
	   - 8 * (cfun_fpr_bit_p (2) + cfun_fpr_bit_p (3)));

      cfun_frame_layout.f0_offset
	= (cfun_frame_layout.f4_offset
	   - 8 * (cfun_fpr_bit_p (0) + cfun_fpr_bit_p (1)));

      cfun_frame_layout.gprs_offset
	= cfun_frame_layout.f0_offset - cfun_gprs_save_area_size;
    }

  if (current_function_is_leaf
      && !TARGET_TPF_PROFILING
      && cfun_frame_layout.frame_size == 0
      && !cfun_save_high_fprs_p
      && !cfun->calls_alloca
      && !cfun->stdarg)
    return;

  if (!TARGET_PACKED_STACK)
    cfun_frame_layout.frame_size += (STACK_POINTER_OFFSET
				     + crtl->outgoing_args_size
				     + cfun_frame_layout.high_fprs * 8);
  else
    {
      if (TARGET_BACKCHAIN)
	cfun_frame_layout.frame_size += UNITS_PER_LONG;

      /* No alignment trouble here because f8-f15 are only saved under
	 64 bit.  */
      cfun_frame_layout.f8_offset = (MIN (MIN (cfun_frame_layout.f0_offset,
					       cfun_frame_layout.f4_offset),
					  cfun_frame_layout.gprs_offset)
				     - cfun_frame_layout.high_fprs * 8);

      cfun_frame_layout.frame_size += cfun_frame_layout.high_fprs * 8;

      for (i = 0; i < 8; i++)
	if (cfun_fpr_bit_p (i))
	  cfun_frame_layout.frame_size += 8;

      cfun_frame_layout.frame_size += cfun_gprs_save_area_size;

      /* If under 31 bit an odd number of gprs has to be saved we have to adjust
	 the frame size to sustain 8 byte alignment of stack frames.  */
      cfun_frame_layout.frame_size = ((cfun_frame_layout.frame_size +
				       STACK_BOUNDARY / BITS_PER_UNIT - 1)
				      & ~(STACK_BOUNDARY / BITS_PER_UNIT - 1));

      cfun_frame_layout.frame_size += crtl->outgoing_args_size;
    }
}

/* Generate frame layout.  Fills in register and frame data for the current
   function in cfun->machine.  This routine can be called multiple times;
   it will re-do the complete frame layout every time.  */

static void
s390_init_frame_layout (void)
{
  HOST_WIDE_INT frame_size;
  int base_used;
  int clobbered_regs[16];

  /* On S/390 machines, we may need to perform branch splitting, which
     will require both base and return address register.  We have no
     choice but to assume we're going to need them until right at the
     end of the machine dependent reorg phase.  */
  if (!TARGET_CPU_ZARCH)
    cfun->machine->split_branches_pending_p = true;

  do
    {
      frame_size = cfun_frame_layout.frame_size;

      /* Try to predict whether we'll need the base register.  */
      base_used = cfun->machine->split_branches_pending_p
		  || crtl->uses_const_pool
		  || (!DISP_IN_RANGE (frame_size)
		      && !CONST_OK_FOR_K (frame_size));

      /* Decide which register to use as literal pool base.  In small
	 leaf functions, try to use an unused call-clobbered register
	 as base register to avoid save/restore overhead.  */
      if (!base_used)
	cfun->machine->base_reg = NULL_RTX;
      else if (current_function_is_leaf && !df_regs_ever_live_p (5))
	cfun->machine->base_reg = gen_rtx_REG (Pmode, 5);
      else
	cfun->machine->base_reg = gen_rtx_REG (Pmode, BASE_REGNUM);

      s390_register_info (clobbered_regs);
      s390_frame_info ();
    }
  while (frame_size != cfun_frame_layout.frame_size);
}

/* Update frame layout.  Recompute actual register save data based on
   current info and update regs_ever_live for the special registers.
   May be called multiple times, but may never cause *more* registers
   to be saved than s390_init_frame_layout allocated room for.  */

static void
s390_update_frame_layout (void)
{
  int clobbered_regs[16];

  s390_register_info (clobbered_regs);

  df_set_regs_ever_live (BASE_REGNUM,
			 clobbered_regs[BASE_REGNUM] ? true : false);
  df_set_regs_ever_live (RETURN_REGNUM,
			 clobbered_regs[RETURN_REGNUM] ? true : false);
  df_set_regs_ever_live (STACK_POINTER_REGNUM,
			 clobbered_regs[STACK_POINTER_REGNUM] ? true : false);

  if (cfun->machine->base_reg)
    df_set_regs_ever_live (REGNO (cfun->machine->base_reg), true);
}

/* Return true if it is legal to put a value with MODE into REGNO.  */

bool
s390_hard_regno_mode_ok (unsigned int regno, enum machine_mode mode)
{
  switch (REGNO_REG_CLASS (regno))
    {
    case FP_REGS:
      if (REGNO_PAIR_OK (regno, mode))
	{
	  if (mode == SImode || mode == DImode)
	    return true;

	  if (FLOAT_MODE_P (mode) && GET_MODE_CLASS (mode) != MODE_VECTOR_FLOAT)
	    return true;
	}
      break;
    case ADDR_REGS:
      if (FRAME_REGNO_P (regno) && mode == Pmode)
	return true;

      /* fallthrough */
    case GENERAL_REGS:
      if (REGNO_PAIR_OK (regno, mode))
	{
	  if (TARGET_ZARCH
	      || (mode != TFmode && mode != TCmode && mode != TDmode))
	    return true;
	}
      break;
    case CC_REGS:
      if (GET_MODE_CLASS (mode) == MODE_CC)
	return true;
      break;
    case ACCESS_REGS:
      if (REGNO_PAIR_OK (regno, mode))
	{
	  if (mode == SImode || mode == Pmode)
	    return true;
	}
      break;
    default:
      return false;
    }

  return false;
}

/* Return nonzero if register OLD_REG can be renamed to register NEW_REG.  */

bool
s390_hard_regno_rename_ok (unsigned int old_reg, unsigned int new_reg)
{
   /* Once we've decided upon a register to use as base register, it must
      no longer be used for any other purpose.  */
  if (cfun->machine->base_reg)
    if (REGNO (cfun->machine->base_reg) == old_reg
	|| REGNO (cfun->machine->base_reg) == new_reg)
      return false;

  return true;
}

/* Maximum number of registers to represent a value of mode MODE
   in a register of class RCLASS.  */

bool
s390_class_max_nregs (enum reg_class rclass, enum machine_mode mode)
{
  switch (rclass)
    {
    case FP_REGS:
      if (GET_MODE_CLASS (mode) == MODE_COMPLEX_FLOAT)
	return 2 * ((GET_MODE_SIZE (mode) / 2 + 8 - 1) / 8);
      else
	return (GET_MODE_SIZE (mode) + 8 - 1) / 8;
    case ACCESS_REGS:
      return (GET_MODE_SIZE (mode) + 4 - 1) / 4;
    default:
      break;
    }
  return (GET_MODE_SIZE (mode) + UNITS_PER_WORD - 1) / UNITS_PER_WORD;
}

/* Return true if register FROM can be eliminated via register TO.  */

static bool
s390_can_eliminate (const int from, const int to)
{
  /* On zSeries machines, we have not marked the base register as fixed.
     Instead, we have an elimination rule BASE_REGNUM -> BASE_REGNUM.
     If a function requires the base register, we say here that this
     elimination cannot be performed.  This will cause reload to free
     up the base register (as if it were fixed).  On the other hand,
     if the current function does *not* require the base register, we
     say here the elimination succeeds, which in turn allows reload
     to allocate the base register for any other purpose.  */
  if (from == BASE_REGNUM && to == BASE_REGNUM)
    {
      if (TARGET_CPU_ZARCH)
	{
	  s390_init_frame_layout ();
	  return cfun->machine->base_reg == NULL_RTX;
	}

      return false;
    }

  /* Everything else must point into the stack frame.  */
  gcc_assert (to == STACK_POINTER_REGNUM
	      || to == HARD_FRAME_POINTER_REGNUM);

  gcc_assert (from == FRAME_POINTER_REGNUM
	      || from == ARG_POINTER_REGNUM
	      || from == RETURN_ADDRESS_POINTER_REGNUM);

  /* Make sure we actually saved the return address.  */
  if (from == RETURN_ADDRESS_POINTER_REGNUM)
    if (!crtl->calls_eh_return
	&& !cfun->stdarg
	&& !cfun_frame_layout.save_return_addr_p)
      return false;

  return true;
}

/* Return offset between register FROM and TO initially after prolog.  */

HOST_WIDE_INT
s390_initial_elimination_offset (int from, int to)
{
  HOST_WIDE_INT offset;
  int index;

  /* ??? Why are we called for non-eliminable pairs?  */
  if (!s390_can_eliminate (from, to))
    return 0;

  switch (from)
    {
    case FRAME_POINTER_REGNUM:
      offset = (get_frame_size()
		+ STACK_POINTER_OFFSET
		+ crtl->outgoing_args_size);
      break;

    case ARG_POINTER_REGNUM:
      s390_init_frame_layout ();
      offset = cfun_frame_layout.frame_size + STACK_POINTER_OFFSET;
      break;

    case RETURN_ADDRESS_POINTER_REGNUM:
      s390_init_frame_layout ();
      index = RETURN_REGNUM - cfun_frame_layout.first_save_gpr_slot;
      gcc_assert (index >= 0);
      offset = cfun_frame_layout.frame_size + cfun_frame_layout.gprs_offset;
      offset += index * UNITS_PER_LONG;
      break;

    case BASE_REGNUM:
      offset = 0;
      break;

    default:
      gcc_unreachable ();
    }

  return offset;
}

/* Emit insn to save fpr REGNUM at offset OFFSET relative
   to register BASE.  Return generated insn.  */

static rtx
save_fpr (rtx base, int offset, int regnum)
{
  rtx addr;
  addr = gen_rtx_MEM (DFmode, plus_constant (base, offset));

  if (regnum >= 16 && regnum <= (16 + FP_ARG_NUM_REG))
    set_mem_alias_set (addr, get_varargs_alias_set ());
  else
    set_mem_alias_set (addr, get_frame_alias_set ());

  return emit_move_insn (addr, gen_rtx_REG (DFmode, regnum));
}

/* Emit insn to restore fpr REGNUM from offset OFFSET relative
   to register BASE.  Return generated insn.  */

static rtx
restore_fpr (rtx base, int offset, int regnum)
{
  rtx addr;
  addr = gen_rtx_MEM (DFmode, plus_constant (base, offset));
  set_mem_alias_set (addr, get_frame_alias_set ());

  return emit_move_insn (gen_rtx_REG (DFmode, regnum), addr);
}

/* Return true if REGNO is a global register, but not one
   of the special ones that need to be saved/restored in anyway.  */

static inline bool
global_not_special_regno_p (int regno)
{
  return (global_regs[regno]
	  /* These registers are special and need to be
	     restored in any case.  */
	  && !(regno == STACK_POINTER_REGNUM
	       || regno == RETURN_REGNUM
	       || regno == BASE_REGNUM
	       || (flag_pic && regno == (int)PIC_OFFSET_TABLE_REGNUM)));
}

/* Generate insn to save registers FIRST to LAST into
   the register save area located at offset OFFSET
   relative to register BASE.  */

static rtx
save_gprs (rtx base, int offset, int first, int last)
{
  rtx addr, insn, note;
  int i;

  addr = plus_constant (base, offset);
  addr = gen_rtx_MEM (Pmode, addr);

  set_mem_alias_set (addr, get_frame_alias_set ());

  /* Special-case single register.  */
  if (first == last)
    {
      if (TARGET_64BIT)
        insn = gen_movdi (addr, gen_rtx_REG (Pmode, first));
      else
        insn = gen_movsi (addr, gen_rtx_REG (Pmode, first));

      if (!global_not_special_regno_p (first))
	RTX_FRAME_RELATED_P (insn) = 1;
      return insn;
    }


  insn = gen_store_multiple (addr,
			     gen_rtx_REG (Pmode, first),
			     GEN_INT (last - first + 1));

  if (first <= 6 && cfun->stdarg)
    for (i = 0; i < XVECLEN (PATTERN (insn), 0); i++)
      {
	rtx mem = XEXP (XVECEXP (PATTERN (insn), 0, i), 0);

	if (first + i <= 6)
	  set_mem_alias_set (mem, get_varargs_alias_set ());
      }

  /* We need to set the FRAME_RELATED flag on all SETs
     inside the store-multiple pattern.

     However, we must not emit DWARF records for registers 2..5
     if they are stored for use by variable arguments ...

     ??? Unfortunately, it is not enough to simply not the
     FRAME_RELATED flags for those SETs, because the first SET
     of the PARALLEL is always treated as if it had the flag
     set, even if it does not.  Therefore we emit a new pattern
     without those registers as REG_FRAME_RELATED_EXPR note.  */

  if (first >= 6 && !global_not_special_regno_p (first))
    {
      rtx pat = PATTERN (insn);

      for (i = 0; i < XVECLEN (pat, 0); i++)
	if (GET_CODE (XVECEXP (pat, 0, i)) == SET
	    && !global_not_special_regno_p (REGNO (SET_SRC (XVECEXP (pat,
								     0, i)))))
	  RTX_FRAME_RELATED_P (XVECEXP (pat, 0, i)) = 1;

      RTX_FRAME_RELATED_P (insn) = 1;
    }
  else if (last >= 6)
    {
      int start;

      for (start = first >= 6 ? first : 6; start <= last; start++)
	if (!global_not_special_regno_p (start))
	  break;

      if (start > last)
	return insn;

      addr = plus_constant (base, offset + (start - first) * UNITS_PER_LONG);
      note = gen_store_multiple (gen_rtx_MEM (Pmode, addr),
				 gen_rtx_REG (Pmode, start),
				 GEN_INT (last - start + 1));
      note = PATTERN (note);

      add_reg_note (insn, REG_FRAME_RELATED_EXPR, note);

      for (i = 0; i < XVECLEN (note, 0); i++)
	if (GET_CODE (XVECEXP (note, 0, i)) == SET
	    && !global_not_special_regno_p (REGNO (SET_SRC (XVECEXP (note,
								     0, i)))))
	  RTX_FRAME_RELATED_P (XVECEXP (note, 0, i)) = 1;

      RTX_FRAME_RELATED_P (insn) = 1;
    }

  return insn;
}

/* Generate insn to restore registers FIRST to LAST from
   the register save area located at offset OFFSET
   relative to register BASE.  */

static rtx
restore_gprs (rtx base, int offset, int first, int last)
{
  rtx addr, insn;

  addr = plus_constant (base, offset);
  addr = gen_rtx_MEM (Pmode, addr);
  set_mem_alias_set (addr, get_frame_alias_set ());

  /* Special-case single register.  */
  if (first == last)
    {
      if (TARGET_64BIT)
        insn = gen_movdi (gen_rtx_REG (Pmode, first), addr);
      else
        insn = gen_movsi (gen_rtx_REG (Pmode, first), addr);

      return insn;
    }

  insn = gen_load_multiple (gen_rtx_REG (Pmode, first),
			    addr,
			    GEN_INT (last - first + 1));
  return insn;
}

/* Return insn sequence to load the GOT register.  */

static GTY(()) rtx got_symbol;
rtx
s390_load_got (void)
{
  rtx insns;

  if (!got_symbol)
    {
      got_symbol = gen_rtx_SYMBOL_REF (Pmode, "_GLOBAL_OFFSET_TABLE_");
      SYMBOL_REF_FLAGS (got_symbol) = SYMBOL_FLAG_LOCAL;
    }

  start_sequence ();

  if (TARGET_CPU_ZARCH)
    {
      emit_move_insn (pic_offset_table_rtx, got_symbol);
    }
  else
    {
      rtx offset;

      offset = gen_rtx_UNSPEC (Pmode, gen_rtvec (1, got_symbol),
			       UNSPEC_LTREL_OFFSET);
      offset = gen_rtx_CONST (Pmode, offset);
      offset = force_const_mem (Pmode, offset);

      emit_move_insn (pic_offset_table_rtx, offset);

      offset = gen_rtx_UNSPEC (Pmode, gen_rtvec (1, XEXP (offset, 0)),
			       UNSPEC_LTREL_BASE);
      offset = gen_rtx_PLUS (Pmode, pic_offset_table_rtx, offset);

      emit_move_insn (pic_offset_table_rtx, offset);
    }

  insns = get_insns ();
  end_sequence ();
  return insns;
}

/* This ties together stack memory (MEM with an alias set of frame_alias_set)
   and the change to the stack pointer.  */

static void
s390_emit_stack_tie (void)
{
  rtx mem = gen_frame_mem (BLKmode,
			   gen_rtx_REG (Pmode, STACK_POINTER_REGNUM));

  emit_insn (gen_stack_tie (mem));
}

/* Expand the prologue into a bunch of separate insns.  */

void
s390_emit_prologue (void)
{
  rtx insn, addr;
  rtx temp_reg;
  int i;
  int offset;
  int next_fpr = 0;

  /* Complete frame layout.  */

  s390_update_frame_layout ();

  /* Annotate all constant pool references to let the scheduler know
     they implicitly use the base register.  */

  push_topmost_sequence ();

  for (insn = get_insns (); insn; insn = NEXT_INSN (insn))
    if (INSN_P (insn))
      {
	annotate_constant_pool_refs (&PATTERN (insn));
	df_insn_rescan (insn);
      }

  pop_topmost_sequence ();

  /* Choose best register to use for temp use within prologue.
     See below for why TPF must use the register 1.  */

  if (!has_hard_reg_initial_val (Pmode, RETURN_REGNUM)
      && !current_function_is_leaf
      && !TARGET_TPF_PROFILING)
    temp_reg = gen_rtx_REG (Pmode, RETURN_REGNUM);
  else
    temp_reg = gen_rtx_REG (Pmode, 1);

  /* Save call saved gprs.  */
  if (cfun_frame_layout.first_save_gpr != -1)
    {
      insn = save_gprs (stack_pointer_rtx,
			cfun_frame_layout.gprs_offset +
			UNITS_PER_LONG * (cfun_frame_layout.first_save_gpr
					  - cfun_frame_layout.first_save_gpr_slot),
			cfun_frame_layout.first_save_gpr,
			cfun_frame_layout.last_save_gpr);
      emit_insn (insn);
    }

  /* Dummy insn to mark literal pool slot.  */

  if (cfun->machine->base_reg)
    emit_insn (gen_main_pool (cfun->machine->base_reg));

  offset = cfun_frame_layout.f0_offset;

  /* Save f0 and f2.  */
  for (i = 0; i < 2; i++)
    {
      if (cfun_fpr_bit_p (i))
	{
	  save_fpr (stack_pointer_rtx, offset, i + 16);
	  offset += 8;
	}
      else if (!TARGET_PACKED_STACK)
	  offset += 8;
    }

  /* Save f4 and f6.  */
  offset = cfun_frame_layout.f4_offset;
  for (i = 2; i < 4; i++)
    {
      if (cfun_fpr_bit_p (i))
	{
	  insn = save_fpr (stack_pointer_rtx, offset, i + 16);
	  offset += 8;

	  /* If f4 and f6 are call clobbered they are saved due to stdargs and
	     therefore are not frame related.  */
	  if (!call_really_used_regs[i + 16])
	    RTX_FRAME_RELATED_P (insn) = 1;
	}
      else if (!TARGET_PACKED_STACK)
	offset += 8;
    }

  if (TARGET_PACKED_STACK
      && cfun_save_high_fprs_p
      && cfun_frame_layout.f8_offset + cfun_frame_layout.high_fprs * 8 > 0)
    {
      offset = (cfun_frame_layout.f8_offset
		+ (cfun_frame_layout.high_fprs - 1) * 8);

      for (i = 15; i > 7 && offset >= 0; i--)
	if (cfun_fpr_bit_p (i))
	  {
	    insn = save_fpr (stack_pointer_rtx, offset, i + 16);

	    RTX_FRAME_RELATED_P (insn) = 1;
	    offset -= 8;
	  }
      if (offset >= cfun_frame_layout.f8_offset)
	next_fpr = i + 16;
    }

  if (!TARGET_PACKED_STACK)
    next_fpr = cfun_save_high_fprs_p ? 31 : 0;

  /* Decrement stack pointer.  */

  if (cfun_frame_layout.frame_size > 0)
    {
      rtx frame_off = GEN_INT (-cfun_frame_layout.frame_size);
      rtx real_frame_off;

      if (s390_stack_size)
  	{
	  HOST_WIDE_INT stack_guard;

	  if (s390_stack_guard)
	    stack_guard = s390_stack_guard;
	  else
	    {
	      /* If no value for stack guard is provided the smallest power of 2
		 larger than the current frame size is chosen.  */
	      stack_guard = 1;
	      while (stack_guard < cfun_frame_layout.frame_size)
		stack_guard <<= 1;
	    }

	  if (cfun_frame_layout.frame_size >= s390_stack_size)
	    {
	      warning (0, "frame size of function %qs is "
		       HOST_WIDE_INT_PRINT_DEC
		       " bytes exceeding user provided stack limit of "
		       HOST_WIDE_INT_PRINT_DEC " bytes.  "
		       "An unconditional trap is added.",
		       current_function_name(), cfun_frame_layout.frame_size,
		       s390_stack_size);
	      emit_insn (gen_trap ());
	    }
	  else
	    {
	      /* stack_guard has to be smaller than s390_stack_size.
		 Otherwise we would emit an AND with zero which would
		 not match the test under mask pattern.  */
	      if (stack_guard >= s390_stack_size)
		{
		  warning (0, "frame size of function %qs is "
			   HOST_WIDE_INT_PRINT_DEC
			   " bytes which is more than half the stack size. "
			   "The dynamic check would not be reliable. "
			   "No check emitted for this function.",
			   current_function_name(),
			   cfun_frame_layout.frame_size);
		}
	      else
		{
		  HOST_WIDE_INT stack_check_mask = ((s390_stack_size - 1)
						    & ~(stack_guard - 1));

		  rtx t = gen_rtx_AND (Pmode, stack_pointer_rtx,
				       GEN_INT (stack_check_mask));
		  if (TARGET_64BIT)
		    emit_insn (gen_ctrapdi4 (gen_rtx_EQ (VOIDmode,
							 t, const0_rtx),
					     t, const0_rtx, const0_rtx));
		  else
		    emit_insn (gen_ctrapsi4 (gen_rtx_EQ (VOIDmode,
							 t, const0_rtx),
					     t, const0_rtx, const0_rtx));
		}
	    }
  	}

      if (s390_warn_framesize > 0
	  && cfun_frame_layout.frame_size >= s390_warn_framesize)
	warning (0, "frame size of %qs is " HOST_WIDE_INT_PRINT_DEC " bytes",
		 current_function_name (), cfun_frame_layout.frame_size);

      if (s390_warn_dynamicstack_p && cfun->calls_alloca)
	warning (0, "%qs uses dynamic stack allocation", current_function_name ());

      /* Save incoming stack pointer into temp reg.  */
      if (TARGET_BACKCHAIN || next_fpr)
	insn = emit_insn (gen_move_insn (temp_reg, stack_pointer_rtx));

      /* Subtract frame size from stack pointer.  */

      if (DISP_IN_RANGE (INTVAL (frame_off)))
	{
	  insn = gen_rtx_SET (VOIDmode, stack_pointer_rtx,
			      gen_rtx_PLUS (Pmode, stack_pointer_rtx,
					    frame_off));
	  insn = emit_insn (insn);
	}
      else
	{
	  if (!CONST_OK_FOR_K (INTVAL (frame_off)))
	    frame_off = force_const_mem (Pmode, frame_off);

          insn = emit_insn (gen_add2_insn (stack_pointer_rtx, frame_off));
	  annotate_constant_pool_refs (&PATTERN (insn));
	}

      RTX_FRAME_RELATED_P (insn) = 1;
      real_frame_off = GEN_INT (-cfun_frame_layout.frame_size);
      add_reg_note (insn, REG_FRAME_RELATED_EXPR,
		    gen_rtx_SET (VOIDmode, stack_pointer_rtx,
				 gen_rtx_PLUS (Pmode, stack_pointer_rtx,
					       real_frame_off)));

      /* Set backchain.  */

      if (TARGET_BACKCHAIN)
	{
	  if (cfun_frame_layout.backchain_offset)
	    addr = gen_rtx_MEM (Pmode,
				plus_constant (stack_pointer_rtx,
				  cfun_frame_layout.backchain_offset));
	  else
	    addr = gen_rtx_MEM (Pmode, stack_pointer_rtx);
	  set_mem_alias_set (addr, get_frame_alias_set ());
	  insn = emit_insn (gen_move_insn (addr, temp_reg));
	}

      /* If we support non-call exceptions (e.g. for Java),
	 we need to make sure the backchain pointer is set up
	 before any possibly trapping memory access.  */
      if (TARGET_BACKCHAIN && cfun->can_throw_non_call_exceptions)
	{
	  addr = gen_rtx_MEM (BLKmode, gen_rtx_SCRATCH (VOIDmode));
	  emit_clobber (addr);
	}
    }

  /* Save fprs 8 - 15 (64 bit ABI).  */

  if (cfun_save_high_fprs_p && next_fpr)
    {
      /* If the stack might be accessed through a different register
	 we have to make sure that the stack pointer decrement is not
	 moved below the use of the stack slots.  */
      s390_emit_stack_tie ();

      insn = emit_insn (gen_add2_insn (temp_reg,
				       GEN_INT (cfun_frame_layout.f8_offset)));

      offset = 0;

      for (i = 24; i <= next_fpr; i++)
	if (cfun_fpr_bit_p (i - 16))
	  {
	    rtx addr = plus_constant (stack_pointer_rtx,
				      cfun_frame_layout.frame_size
				      + cfun_frame_layout.f8_offset
				      + offset);

	    insn = save_fpr (temp_reg, offset, i);
	    offset += 8;
	    RTX_FRAME_RELATED_P (insn) = 1;
	    add_reg_note (insn, REG_FRAME_RELATED_EXPR,
			  gen_rtx_SET (VOIDmode,
				       gen_rtx_MEM (DFmode, addr),
				       gen_rtx_REG (DFmode, i)));
	  }
    }

  /* Set frame pointer, if needed.  */

  if (frame_pointer_needed)
    {
      insn = emit_move_insn (hard_frame_pointer_rtx, stack_pointer_rtx);
      RTX_FRAME_RELATED_P (insn) = 1;
    }

  /* Set up got pointer, if needed.  */

  if (flag_pic && df_regs_ever_live_p (PIC_OFFSET_TABLE_REGNUM))
    {
      rtx insns = s390_load_got ();

      for (insn = insns; insn; insn = NEXT_INSN (insn))
	annotate_constant_pool_refs (&PATTERN (insn));

      emit_insn (insns);
    }

  if (TARGET_TPF_PROFILING)
    {
      /* Generate a BAS instruction to serve as a function
	 entry intercept to facilitate the use of tracing
	 algorithms located at the branch target.  */
      emit_insn (gen_prologue_tpf ());

      /* Emit a blockage here so that all code
	 lies between the profiling mechanisms.  */
      emit_insn (gen_blockage ());
    }
}

/* Expand the epilogue into a bunch of separate insns.  */

void
s390_emit_epilogue (bool sibcall)
{
  rtx frame_pointer, return_reg, cfa_restores = NULL_RTX;
  int area_bottom, area_top, offset = 0;
  int next_offset;
  rtvec p;
  int i;

  if (TARGET_TPF_PROFILING)
    {

      /* Generate a BAS instruction to serve as a function
	 entry intercept to facilitate the use of tracing
	 algorithms located at the branch target.  */

      /* Emit a blockage here so that all code
         lies between the profiling mechanisms.  */
      emit_insn (gen_blockage ());

      emit_insn (gen_epilogue_tpf ());
    }

  /* Check whether to use frame or stack pointer for restore.  */

  frame_pointer = (frame_pointer_needed
		   ? hard_frame_pointer_rtx : stack_pointer_rtx);

  s390_frame_area (&area_bottom, &area_top);

  /* Check whether we can access the register save area.
     If not, increment the frame pointer as required.  */

  if (area_top <= area_bottom)
    {
      /* Nothing to restore.  */
    }
  else if (DISP_IN_RANGE (cfun_frame_layout.frame_size + area_bottom)
           && DISP_IN_RANGE (cfun_frame_layout.frame_size + area_top - 1))
    {
      /* Area is in range.  */
      offset = cfun_frame_layout.frame_size;
    }
  else
    {
      rtx insn, frame_off, cfa;

      offset = area_bottom < 0 ? -area_bottom : 0;
      frame_off = GEN_INT (cfun_frame_layout.frame_size - offset);

      cfa = gen_rtx_SET (VOIDmode, frame_pointer,
			 gen_rtx_PLUS (Pmode, frame_pointer, frame_off));
      if (DISP_IN_RANGE (INTVAL (frame_off)))
	{
	  insn = gen_rtx_SET (VOIDmode, frame_pointer,
			      gen_rtx_PLUS (Pmode, frame_pointer, frame_off));
	  insn = emit_insn (insn);
	}
      else
	{
	  if (!CONST_OK_FOR_K (INTVAL (frame_off)))
	    frame_off = force_const_mem (Pmode, frame_off);

	  insn = emit_insn (gen_add2_insn (frame_pointer, frame_off));
	  annotate_constant_pool_refs (&PATTERN (insn));
	}
      add_reg_note (insn, REG_CFA_ADJUST_CFA, cfa);
      RTX_FRAME_RELATED_P (insn) = 1;
    }

  /* Restore call saved fprs.  */

  if (TARGET_64BIT)
    {
      if (cfun_save_high_fprs_p)
	{
	  next_offset = cfun_frame_layout.f8_offset;
	  for (i = 24; i < 32; i++)
	    {
	      if (cfun_fpr_bit_p (i - 16))
		{
		  restore_fpr (frame_pointer,
			       offset + next_offset, i);
		  cfa_restores
		    = alloc_reg_note (REG_CFA_RESTORE,
				      gen_rtx_REG (DFmode, i), cfa_restores);
		  next_offset += 8;
		}
	    }
	}

    }
  else
    {
      next_offset = cfun_frame_layout.f4_offset;
      for (i = 18; i < 20; i++)
	{
	  if (cfun_fpr_bit_p (i - 16))
	    {
	      restore_fpr (frame_pointer,
			   offset + next_offset, i);
	      cfa_restores
		= alloc_reg_note (REG_CFA_RESTORE,
				  gen_rtx_REG (DFmode, i), cfa_restores);
	      next_offset += 8;
	    }
	  else if (!TARGET_PACKED_STACK)
	    next_offset += 8;
	}

    }

  /* Return register.  */

  return_reg = gen_rtx_REG (Pmode, RETURN_REGNUM);

  /* Restore call saved gprs.  */

  if (cfun_frame_layout.first_restore_gpr != -1)
    {
      rtx insn, addr;
      int i;

      /* Check for global register and save them
	 to stack location from where they get restored.  */

      for (i = cfun_frame_layout.first_restore_gpr;
	   i <= cfun_frame_layout.last_restore_gpr;
	   i++)
	{
	  if (global_not_special_regno_p (i))
	    {
	      addr = plus_constant (frame_pointer,
				    offset + cfun_frame_layout.gprs_offset
				    + (i - cfun_frame_layout.first_save_gpr_slot)
				    * UNITS_PER_LONG);
	      addr = gen_rtx_MEM (Pmode, addr);
	      set_mem_alias_set (addr, get_frame_alias_set ());
	      emit_move_insn (addr, gen_rtx_REG (Pmode, i));
	    }
	  else
	    cfa_restores
	      = alloc_reg_note (REG_CFA_RESTORE,
				gen_rtx_REG (Pmode, i), cfa_restores);
	}

      if (! sibcall)
	{
	  /* Fetch return address from stack before load multiple,
	     this will do good for scheduling.  */

	  if (cfun_frame_layout.save_return_addr_p
	      || (cfun_frame_layout.first_restore_gpr < BASE_REGNUM
		  && cfun_frame_layout.last_restore_gpr > RETURN_REGNUM))
	    {
	      int return_regnum = find_unused_clobbered_reg();
	      if (!return_regnum)
		return_regnum = 4;
	      return_reg = gen_rtx_REG (Pmode, return_regnum);

	      addr = plus_constant (frame_pointer,
				    offset + cfun_frame_layout.gprs_offset
				    + (RETURN_REGNUM
				       - cfun_frame_layout.first_save_gpr_slot)
				    * UNITS_PER_LONG);
	      addr = gen_rtx_MEM (Pmode, addr);
	      set_mem_alias_set (addr, get_frame_alias_set ());
	      emit_move_insn (return_reg, addr);
	    }
	}

      insn = restore_gprs (frame_pointer,
			   offset + cfun_frame_layout.gprs_offset
			   + (cfun_frame_layout.first_restore_gpr
			      - cfun_frame_layout.first_save_gpr_slot)
			   * UNITS_PER_LONG,
			   cfun_frame_layout.first_restore_gpr,
			   cfun_frame_layout.last_restore_gpr);
      insn = emit_insn (insn);
      REG_NOTES (insn) = cfa_restores;
      add_reg_note (insn, REG_CFA_DEF_CFA,
		    plus_constant (stack_pointer_rtx, STACK_POINTER_OFFSET));
      RTX_FRAME_RELATED_P (insn) = 1;
    }

  if (! sibcall)
    {

      /* Return to caller.  */

      p = rtvec_alloc (2);

      RTVEC_ELT (p, 0) = gen_rtx_RETURN (VOIDmode);
      RTVEC_ELT (p, 1) = gen_rtx_USE (VOIDmode, return_reg);
      emit_jump_insn (gen_rtx_PARALLEL (VOIDmode, p));
    }
}


/* Return the size in bytes of a function argument of
   type TYPE and/or mode MODE.  At least one of TYPE or
   MODE must be specified.  */

static int
s390_function_arg_size (enum machine_mode mode, const_tree type)
{
  if (type)
    return int_size_in_bytes (type);

  /* No type info available for some library calls ...  */
  if (mode != BLKmode)
    return GET_MODE_SIZE (mode);

  /* If we have neither type nor mode, abort */
  gcc_unreachable ();
}

/* Return true if a function argument of type TYPE and mode MODE
   is to be passed in a floating-point register, if available.  */

static bool
s390_function_arg_float (enum machine_mode mode, tree type)
{
  int size = s390_function_arg_size (mode, type);
  if (size > 8)
    return false;

  /* Soft-float changes the ABI: no floating-point registers are used.  */
  if (TARGET_SOFT_FLOAT)
    return false;

  /* No type info available for some library calls ...  */
  if (!type)
    return mode == SFmode || mode == DFmode || mode == SDmode || mode == DDmode;

  /* The ABI says that record types with a single member are treated
     just like that member would be.  */
  while (TREE_CODE (type) == RECORD_TYPE)
    {
      tree field, single = NULL_TREE;

      for (field = TYPE_FIELDS (type); field; field = DECL_CHAIN (field))
	{
	  if (TREE_CODE (field) != FIELD_DECL)
	    continue;

	  if (single == NULL_TREE)
	    single = TREE_TYPE (field);
	  else
	    return false;
	}

      if (single == NULL_TREE)
	return false;
      else
	type = single;
    }

  return TREE_CODE (type) == REAL_TYPE;
}

/* Return true if a function argument of type TYPE and mode MODE
   is to be passed in an integer register, or a pair of integer
   registers, if available.  */

static bool
s390_function_arg_integer (enum machine_mode mode, tree type)
{
  int size = s390_function_arg_size (mode, type);
  if (size > 8)
    return false;

  /* No type info available for some library calls ...  */
  if (!type)
    return GET_MODE_CLASS (mode) == MODE_INT
	   || (TARGET_SOFT_FLOAT &&  SCALAR_FLOAT_MODE_P (mode));

  /* We accept small integral (and similar) types.  */
  if (INTEGRAL_TYPE_P (type)
      || POINTER_TYPE_P (type)
      || TREE_CODE (type) == OFFSET_TYPE
      || (TARGET_SOFT_FLOAT && TREE_CODE (type) == REAL_TYPE))
    return true;

  /* We also accept structs of size 1, 2, 4, 8 that are not
     passed in floating-point registers.  */
  if (AGGREGATE_TYPE_P (type)
      && exact_log2 (size) >= 0
      && !s390_function_arg_float (mode, type))
    return true;

  return false;
}

/* Return 1 if a function argument of type TYPE and mode MODE
   is to be passed by reference.  The ABI specifies that only
   structures of size 1, 2, 4, or 8 bytes are passed by value,
   all other structures (and complex numbers) are passed by
   reference.  */

static bool
s390_pass_by_reference (CUMULATIVE_ARGS *ca ATTRIBUTE_UNUSED,
			enum machine_mode mode, const_tree type,
			bool named ATTRIBUTE_UNUSED)
{
  int size = s390_function_arg_size (mode, type);
  if (size > 8)
    return true;

  if (type)
    {
      if (AGGREGATE_TYPE_P (type) && exact_log2 (size) < 0)
        return 1;

      if (TREE_CODE (type) == COMPLEX_TYPE
	  || TREE_CODE (type) == VECTOR_TYPE)
        return 1;
    }

  return 0;
}

/* Update the data in CUM to advance over an argument of mode MODE and
   data type TYPE.  (TYPE is null for libcalls where that information
   may not be available.).  The boolean NAMED specifies whether the
   argument is a named argument (as opposed to an unnamed argument
   matching an ellipsis).  */

void
s390_function_arg_advance (CUMULATIVE_ARGS *cum, enum machine_mode mode,
			   tree type, int named ATTRIBUTE_UNUSED)
{
  if (s390_function_arg_float (mode, type))
    {
      cum->fprs += 1;
    }
  else if (s390_function_arg_integer (mode, type))
    {
      int size = s390_function_arg_size (mode, type);
      cum->gprs += ((size + UNITS_PER_LONG - 1) / UNITS_PER_LONG);
    }
  else
    gcc_unreachable ();
}

/* Define where to put the arguments to a function.
   Value is zero to push the argument on the stack,
   or a hard register in which to store the argument.

   MODE is the argument's machine mode.
   TYPE is the data type of the argument (as a tree).
    This is null for libcalls where that information may
    not be available.
   CUM is a variable of type CUMULATIVE_ARGS which gives info about
    the preceding args and about the function being called.
   NAMED is nonzero if this argument is a named parameter
    (otherwise it is an extra parameter matching an ellipsis).

   On S/390, we use general purpose registers 2 through 6 to
   pass integer, pointer, and certain structure arguments, and
   floating point registers 0 and 2 (0, 2, 4, and 6 on 64-bit)
   to pass floating point arguments.  All remaining arguments
   are pushed to the stack.  */

rtx
s390_function_arg (CUMULATIVE_ARGS *cum, enum machine_mode mode, tree type,
		   int named ATTRIBUTE_UNUSED)
{
  if (s390_function_arg_float (mode, type))
    {
      if (cum->fprs + 1 > FP_ARG_NUM_REG)
	return 0;
      else
	return gen_rtx_REG (mode, cum->fprs + 16);
    }
  else if (s390_function_arg_integer (mode, type))
    {
      int size = s390_function_arg_size (mode, type);
      int n_gprs = (size + UNITS_PER_LONG - 1) / UNITS_PER_LONG;

      if (cum->gprs + n_gprs > GP_ARG_NUM_REG)
	return 0;
      else if (n_gprs == 1 || UNITS_PER_WORD == UNITS_PER_LONG)
	return gen_rtx_REG (mode, cum->gprs + 2);
      else if (n_gprs == 2)
	{
	  rtvec p = rtvec_alloc (2);

	  RTVEC_ELT (p, 0)
	    = gen_rtx_EXPR_LIST (SImode, gen_rtx_REG (SImode, cum->gprs + 2),
					 const0_rtx);
	  RTVEC_ELT (p, 1)
	    = gen_rtx_EXPR_LIST (SImode, gen_rtx_REG (SImode, cum->gprs + 3),
					 GEN_INT (4));

	  return gen_rtx_PARALLEL (mode, p);
	}
    }

  /* After the real arguments, expand_call calls us once again
     with a void_type_node type.  Whatever we return here is
     passed as operand 2 to the call expanders.

     We don't need this feature ...  */
  else if (type == void_type_node)
    return const0_rtx;

  gcc_unreachable ();
}

/* Return true if return values of type TYPE should be returned
   in a memory buffer whose address is passed by the caller as
   hidden first argument.  */

static bool
s390_return_in_memory (const_tree type, const_tree fundecl ATTRIBUTE_UNUSED)
{
  /* We accept small integral (and similar) types.  */
  if (INTEGRAL_TYPE_P (type)
      || POINTER_TYPE_P (type)
      || TREE_CODE (type) == OFFSET_TYPE
      || TREE_CODE (type) == REAL_TYPE)
    return int_size_in_bytes (type) > 8;

  /* Aggregates and similar constructs are always returned
     in memory.  */
  if (AGGREGATE_TYPE_P (type)
      || TREE_CODE (type) == COMPLEX_TYPE
      || TREE_CODE (type) == VECTOR_TYPE)
    return true;

  /* ??? We get called on all sorts of random stuff from
     aggregate_value_p.  We can't abort, but it's not clear
     what's safe to return.  Pretend it's a struct I guess.  */
  return true;
}

/* Function arguments and return values are promoted to word size.  */

static enum machine_mode
s390_promote_function_mode (const_tree type, enum machine_mode mode,
                            int *punsignedp,
                            const_tree fntype ATTRIBUTE_UNUSED,
                            int for_return ATTRIBUTE_UNUSED)
{
  if (INTEGRAL_MODE_P (mode)
      && GET_MODE_SIZE (mode) < UNITS_PER_LONG)
    {
      if (POINTER_TYPE_P (type))
	*punsignedp = POINTERS_EXTEND_UNSIGNED;
      return Pmode;
    }

  return mode;
}

/* Define where to return a (scalar) value of type TYPE.
   If TYPE is null, define where to return a (scalar)
   value of mode MODE from a libcall.  */

rtx
s390_function_value (const_tree type, const_tree fn, enum machine_mode mode)
{
  if (type)
    {
      int unsignedp = TYPE_UNSIGNED (type);
      mode = promote_function_mode (type, TYPE_MODE (type), &unsignedp, fn, 1);
    }

  gcc_assert (GET_MODE_CLASS (mode) == MODE_INT || SCALAR_FLOAT_MODE_P (mode));
  gcc_assert (GET_MODE_SIZE (mode) <= 8);

  if (TARGET_HARD_FLOAT && SCALAR_FLOAT_MODE_P (mode))
    return gen_rtx_REG (mode, 16);
  else if (GET_MODE_SIZE (mode) <= UNITS_PER_LONG
	   || UNITS_PER_LONG == UNITS_PER_WORD)
    return gen_rtx_REG (mode, 2);
  else if (GET_MODE_SIZE (mode) == 2 * UNITS_PER_LONG)
    {
      rtvec p = rtvec_alloc (2);

      RTVEC_ELT (p, 0)
	= gen_rtx_EXPR_LIST (SImode, gen_rtx_REG (SImode, 2), const0_rtx);
      RTVEC_ELT (p, 1)
	= gen_rtx_EXPR_LIST (SImode, gen_rtx_REG (SImode, 3), GEN_INT (4));

      return gen_rtx_PARALLEL (mode, p);
    }

  gcc_unreachable ();
}


/* Create and return the va_list datatype.

   On S/390, va_list is an array type equivalent to

      typedef struct __va_list_tag
        {
            long __gpr;
            long __fpr;
            void *__overflow_arg_area;
            void *__reg_save_area;
        } va_list[1];

   where __gpr and __fpr hold the number of general purpose
   or floating point arguments used up to now, respectively,
   __overflow_arg_area points to the stack location of the
   next argument passed on the stack, and __reg_save_area
   always points to the start of the register area in the
   call frame of the current function.  The function prologue
   saves all registers used for argument passing into this
   area if the function uses variable arguments.  */

static tree
s390_build_builtin_va_list (void)
{
  tree f_gpr, f_fpr, f_ovf, f_sav, record, type_decl;

  record = lang_hooks.types.make_type (RECORD_TYPE);

  type_decl =
    build_decl (BUILTINS_LOCATION,
		TYPE_DECL, get_identifier ("__va_list_tag"), record);

  f_gpr = build_decl (BUILTINS_LOCATION,
		      FIELD_DECL, get_identifier ("__gpr"),
		      long_integer_type_node);
  f_fpr = build_decl (BUILTINS_LOCATION,
		      FIELD_DECL, get_identifier ("__fpr"),
		      long_integer_type_node);
  f_ovf = build_decl (BUILTINS_LOCATION,
		      FIELD_DECL, get_identifier ("__overflow_arg_area"),
		      ptr_type_node);
  f_sav = build_decl (BUILTINS_LOCATION,
		      FIELD_DECL, get_identifier ("__reg_save_area"),
		      ptr_type_node);

  va_list_gpr_counter_field = f_gpr;
  va_list_fpr_counter_field = f_fpr;

  DECL_FIELD_CONTEXT (f_gpr) = record;
  DECL_FIELD_CONTEXT (f_fpr) = record;
  DECL_FIELD_CONTEXT (f_ovf) = record;
  DECL_FIELD_CONTEXT (f_sav) = record;

  TREE_CHAIN (record) = type_decl;
  TYPE_NAME (record) = type_decl;
  TYPE_FIELDS (record) = f_gpr;
  DECL_CHAIN (f_gpr) = f_fpr;
  DECL_CHAIN (f_fpr) = f_ovf;
  DECL_CHAIN (f_ovf) = f_sav;

  layout_type (record);

  /* The correct type is an array type of one element.  */
  return build_array_type (record, build_index_type (size_zero_node));
}

/* Implement va_start by filling the va_list structure VALIST.
   STDARG_P is always true, and ignored.
   NEXTARG points to the first anonymous stack argument.

   The following global variables are used to initialize
   the va_list structure:

     crtl->args.info:
       holds number of gprs and fprs used for named arguments.
     crtl->args.arg_offset_rtx:
       holds the offset of the first anonymous stack argument
       (relative to the virtual arg pointer).  */

static void
s390_va_start (tree valist, rtx nextarg ATTRIBUTE_UNUSED)
{
  HOST_WIDE_INT n_gpr, n_fpr;
  int off;
  tree f_gpr, f_fpr, f_ovf, f_sav;
  tree gpr, fpr, ovf, sav, t;

  f_gpr = TYPE_FIELDS (TREE_TYPE (va_list_type_node));
  f_fpr = DECL_CHAIN (f_gpr);
  f_ovf = DECL_CHAIN (f_fpr);
  f_sav = DECL_CHAIN (f_ovf);

  valist = build_va_arg_indirect_ref (valist);
  gpr = build3 (COMPONENT_REF, TREE_TYPE (f_gpr), valist, f_gpr, NULL_TREE);
  fpr = build3 (COMPONENT_REF, TREE_TYPE (f_fpr), valist, f_fpr, NULL_TREE);
  ovf = build3 (COMPONENT_REF, TREE_TYPE (f_ovf), valist, f_ovf, NULL_TREE);
  sav = build3 (COMPONENT_REF, TREE_TYPE (f_sav), valist, f_sav, NULL_TREE);

  /* Count number of gp and fp argument registers used.  */

  n_gpr = crtl->args.info.gprs;
  n_fpr = crtl->args.info.fprs;

  if (cfun->va_list_gpr_size)
    {
      t = build2 (MODIFY_EXPR, TREE_TYPE (gpr), gpr,
		  build_int_cst (NULL_TREE, n_gpr));
      TREE_SIDE_EFFECTS (t) = 1;
      expand_expr (t, const0_rtx, VOIDmode, EXPAND_NORMAL);
    }

  if (cfun->va_list_fpr_size)
    {
      t = build2 (MODIFY_EXPR, TREE_TYPE (fpr), fpr,
	          build_int_cst (NULL_TREE, n_fpr));
      TREE_SIDE_EFFECTS (t) = 1;
      expand_expr (t, const0_rtx, VOIDmode, EXPAND_NORMAL);
    }

  /* Find the overflow area.  */
  if (n_gpr + cfun->va_list_gpr_size > GP_ARG_NUM_REG
      || n_fpr + cfun->va_list_fpr_size > FP_ARG_NUM_REG)
    {
      t = make_tree (TREE_TYPE (ovf), virtual_incoming_args_rtx);

      off = INTVAL (crtl->args.arg_offset_rtx);
      off = off < 0 ? 0 : off;
      if (TARGET_DEBUG_ARG)
	fprintf (stderr, "va_start: n_gpr = %d, n_fpr = %d off %d\n",
		 (int)n_gpr, (int)n_fpr, off);

      t = build2 (POINTER_PLUS_EXPR, TREE_TYPE (ovf), t, size_int (off));

      t = build2 (MODIFY_EXPR, TREE_TYPE (ovf), ovf, t);
      TREE_SIDE_EFFECTS (t) = 1;
      expand_expr (t, const0_rtx, VOIDmode, EXPAND_NORMAL);
    }

  /* Find the register save area.  */
  if ((cfun->va_list_gpr_size && n_gpr < GP_ARG_NUM_REG)
      || (cfun->va_list_fpr_size && n_fpr < FP_ARG_NUM_REG))
    {
      t = make_tree (TREE_TYPE (sav), return_address_pointer_rtx);
      t = build2 (POINTER_PLUS_EXPR, TREE_TYPE (sav), t,
	          size_int (-RETURN_REGNUM * UNITS_PER_LONG));

      t = build2 (MODIFY_EXPR, TREE_TYPE (sav), sav, t);
      TREE_SIDE_EFFECTS (t) = 1;
      expand_expr (t, const0_rtx, VOIDmode, EXPAND_NORMAL);
    }
}

/* Implement va_arg by updating the va_list structure
   VALIST as required to retrieve an argument of type
   TYPE, and returning that argument.

   Generates code equivalent to:

   if (integral value) {
     if (size  <= 4 && args.gpr < 5 ||
         size  > 4 && args.gpr < 4 )
       ret = args.reg_save_area[args.gpr+8]
     else
       ret = *args.overflow_arg_area++;
   } else if (float value) {
     if (args.fgpr < 2)
       ret = args.reg_save_area[args.fpr+64]
     else
       ret = *args.overflow_arg_area++;
   } else if (aggregate value) {
     if (args.gpr < 5)
       ret = *args.reg_save_area[args.gpr]
     else
       ret = **args.overflow_arg_area++;
   } */

static tree
s390_gimplify_va_arg (tree valist, tree type, gimple_seq *pre_p,
		      gimple_seq *post_p ATTRIBUTE_UNUSED)
{
  tree f_gpr, f_fpr, f_ovf, f_sav;
  tree gpr, fpr, ovf, sav, reg, t, u;
  int indirect_p, size, n_reg, sav_ofs, sav_scale, max_reg;
  tree lab_false, lab_over, addr;

  f_gpr = TYPE_FIELDS (TREE_TYPE (va_list_type_node));
  f_fpr = DECL_CHAIN (f_gpr);
  f_ovf = DECL_CHAIN (f_fpr);
  f_sav = DECL_CHAIN (f_ovf);

  valist = build_va_arg_indirect_ref (valist);
  gpr = build3 (COMPONENT_REF, TREE_TYPE (f_gpr), valist, f_gpr, NULL_TREE);
  fpr = build3 (COMPONENT_REF, TREE_TYPE (f_fpr), valist, f_fpr, NULL_TREE);
  sav = build3 (COMPONENT_REF, TREE_TYPE (f_sav), valist, f_sav, NULL_TREE);

  /* The tree for args* cannot be shared between gpr/fpr and ovf since
     both appear on a lhs.  */
  valist = unshare_expr (valist);
  ovf = build3 (COMPONENT_REF, TREE_TYPE (f_ovf), valist, f_ovf, NULL_TREE);

  size = int_size_in_bytes (type);

  if (pass_by_reference (NULL, TYPE_MODE (type), type, false))
    {
      if (TARGET_DEBUG_ARG)
	{
	  fprintf (stderr, "va_arg: aggregate type");
	  debug_tree (type);
	}

      /* Aggregates are passed by reference.  */
      indirect_p = 1;
      reg = gpr;
      n_reg = 1;

      /* kernel stack layout on 31 bit: It is assumed here that no padding
	 will be added by s390_frame_info because for va_args always an even
	 number of gprs has to be saved r15-r2 = 14 regs.  */
      sav_ofs = 2 * UNITS_PER_LONG;
      sav_scale = UNITS_PER_LONG;
      size = UNITS_PER_LONG;
      max_reg = GP_ARG_NUM_REG - n_reg;
    }
  else if (s390_function_arg_float (TYPE_MODE (type), type))
    {
      if (TARGET_DEBUG_ARG)
	{
	  fprintf (stderr, "va_arg: float type");
	  debug_tree (type);
	}

      /* FP args go in FP registers, if present.  */
      indirect_p = 0;
      reg = fpr;
      n_reg = 1;
      sav_ofs = 16 * UNITS_PER_LONG;
      sav_scale = 8;
      max_reg = FP_ARG_NUM_REG - n_reg;
    }
  else
    {
      if (TARGET_DEBUG_ARG)
	{
	  fprintf (stderr, "va_arg: other type");
	  debug_tree (type);
	}

      /* Otherwise into GP registers.  */
      indirect_p = 0;
      reg = gpr;
      n_reg = (size + UNITS_PER_LONG - 1) / UNITS_PER_LONG;

      /* kernel stack layout on 31 bit: It is assumed here that no padding
	 will be added by s390_frame_info because for va_args always an even
	 number of gprs has to be saved r15-r2 = 14 regs.  */
      sav_ofs = 2 * UNITS_PER_LONG;

      if (size < UNITS_PER_LONG)
	sav_ofs += UNITS_PER_LONG - size;

      sav_scale = UNITS_PER_LONG;
      max_reg = GP_ARG_NUM_REG - n_reg;
    }

  /* Pull the value out of the saved registers ...  */

  lab_false = create_artificial_label (UNKNOWN_LOCATION);
  lab_over = create_artificial_label (UNKNOWN_LOCATION);
  addr = create_tmp_var (ptr_type_node, "addr");

  t = fold_convert (TREE_TYPE (reg), size_int (max_reg));
  t = build2 (GT_EXPR, boolean_type_node, reg, t);
  u = build1 (GOTO_EXPR, void_type_node, lab_false);
  t = build3 (COND_EXPR, void_type_node, t, u, NULL_TREE);
  gimplify_and_add (t, pre_p);

  t = build2 (POINTER_PLUS_EXPR, ptr_type_node, sav,
	      size_int (sav_ofs));
  u = build2 (MULT_EXPR, TREE_TYPE (reg), reg,
	      fold_convert (TREE_TYPE (reg), size_int (sav_scale)));
  t = build2 (POINTER_PLUS_EXPR, ptr_type_node, t, fold_convert (sizetype, u));

  gimplify_assign (addr, t, pre_p);

  gimple_seq_add_stmt (pre_p, gimple_build_goto (lab_over));

  gimple_seq_add_stmt (pre_p, gimple_build_label (lab_false));


  /* ... Otherwise out of the overflow area.  */

  t = ovf;
  if (size < UNITS_PER_LONG)
    t = build2 (POINTER_PLUS_EXPR, ptr_type_node, t,
		size_int (UNITS_PER_LONG - size));

  gimplify_expr (&t, pre_p, NULL, is_gimple_val, fb_rvalue);

  gimplify_assign (addr, t, pre_p);

  t = build2 (POINTER_PLUS_EXPR, ptr_type_node, t,
	      size_int (size));
  gimplify_assign (ovf, t, pre_p);

  gimple_seq_add_stmt (pre_p, gimple_build_label (lab_over));


  /* Increment register save count.  */

  u = build2 (PREINCREMENT_EXPR, TREE_TYPE (reg), reg,
	      fold_convert (TREE_TYPE (reg), size_int (n_reg)));
  gimplify_and_add (u, pre_p);

  if (indirect_p)
    {
      t = build_pointer_type_for_mode (build_pointer_type (type),
				       ptr_mode, true);
      addr = fold_convert (t, addr);
      addr = build_va_arg_indirect_ref (addr);
    }
  else
    {
      t = build_pointer_type_for_mode (type, ptr_mode, true);
      addr = fold_convert (t, addr);
    }

  return build_va_arg_indirect_ref (addr);
}


/* Builtins.  */

enum s390_builtin
{
  S390_BUILTIN_THREAD_POINTER,
  S390_BUILTIN_SET_THREAD_POINTER,

  S390_BUILTIN_max
};

static enum insn_code const code_for_builtin_64[S390_BUILTIN_max] = {
  CODE_FOR_get_tp_64,
  CODE_FOR_set_tp_64
};

static enum insn_code const code_for_builtin_31[S390_BUILTIN_max] = {
  CODE_FOR_get_tp_31,
  CODE_FOR_set_tp_31
};

static void
s390_init_builtins (void)
{
  tree ftype;

  ftype = build_function_type (ptr_type_node, void_list_node);
  add_builtin_function ("__builtin_thread_pointer", ftype,
			S390_BUILTIN_THREAD_POINTER, BUILT_IN_MD,
			NULL, NULL_TREE);

  ftype = build_function_type_list (void_type_node, ptr_type_node, NULL_TREE);
  add_builtin_function ("__builtin_set_thread_pointer", ftype,
			S390_BUILTIN_SET_THREAD_POINTER, BUILT_IN_MD,
			NULL, NULL_TREE);
}

/* Expand an expression EXP that calls a built-in function,
   with result going to TARGET if that's convenient
   (and in mode MODE if that's convenient).
   SUBTARGET may be used as the target for computing one of EXP's operands.
   IGNORE is nonzero if the value is to be ignored.  */

static rtx
s390_expand_builtin (tree exp, rtx target, rtx subtarget ATTRIBUTE_UNUSED,
		     enum machine_mode mode ATTRIBUTE_UNUSED,
		     int ignore ATTRIBUTE_UNUSED)
{
#define MAX_ARGS 2

  enum insn_code const *code_for_builtin =
    TARGET_64BIT ? code_for_builtin_64 : code_for_builtin_31;

  tree fndecl = TREE_OPERAND (CALL_EXPR_FN (exp), 0);
  unsigned int fcode = DECL_FUNCTION_CODE (fndecl);
  enum insn_code icode;
  rtx op[MAX_ARGS], pat;
  int arity;
  bool nonvoid;
  tree arg;
  call_expr_arg_iterator iter;

  if (fcode >= S390_BUILTIN_max)
    internal_error ("bad builtin fcode");
  icode = code_for_builtin[fcode];
  if (icode == 0)
    internal_error ("bad builtin fcode");

  nonvoid = TREE_TYPE (TREE_TYPE (fndecl)) != void_type_node;

  arity = 0;
  FOR_EACH_CALL_EXPR_ARG (arg, iter, exp)
    {
      const struct insn_operand_data *insn_op;

      if (arg == error_mark_node)
	return NULL_RTX;
      if (arity > MAX_ARGS)
	return NULL_RTX;

      insn_op = &insn_data[icode].operand[arity + nonvoid];

      op[arity] = expand_expr (arg, NULL_RTX, insn_op->mode, EXPAND_NORMAL);

      if (!(*insn_op->predicate) (op[arity], insn_op->mode))
	op[arity] = copy_to_mode_reg (insn_op->mode, op[arity]);
      arity++;
    }

  if (nonvoid)
    {
      enum machine_mode tmode = insn_data[icode].operand[0].mode;
      if (!target
	  || GET_MODE (target) != tmode
	  || !(*insn_data[icode].operand[0].predicate) (target, tmode))
	target = gen_reg_rtx (tmode);
    }

  switch (arity)
    {
    case 0:
      pat = GEN_FCN (icode) (target);
      break;
    case 1:
      if (nonvoid)
        pat = GEN_FCN (icode) (target, op[0]);
      else
	pat = GEN_FCN (icode) (op[0]);
      break;
    case 2:
      pat = GEN_FCN (icode) (target, op[0], op[1]);
      break;
    default:
      gcc_unreachable ();
    }
  if (!pat)
    return NULL_RTX;
  emit_insn (pat);

  if (nonvoid)
    return target;
  else
    return const0_rtx;
}


/* Output assembly code for the trampoline template to
   stdio stream FILE.

   On S/390, we use gpr 1 internally in the trampoline code;
   gpr 0 is used to hold the static chain.  */

static void
s390_asm_trampoline_template (FILE *file)
{
  rtx op[2];
  op[0] = gen_rtx_REG (Pmode, 0);
  op[1] = gen_rtx_REG (Pmode, 1);

  if (TARGET_64BIT)
    {
      output_asm_insn ("basr\t%1,0", op);
      output_asm_insn ("lmg\t%0,%1,14(%1)", op);
      output_asm_insn ("br\t%1", op);
      ASM_OUTPUT_SKIP (file, (HOST_WIDE_INT)(TRAMPOLINE_SIZE - 10));
    }
  else
    {
      output_asm_insn ("basr\t%1,0", op);
      output_asm_insn ("lm\t%0,%1,6(%1)", op);
      output_asm_insn ("br\t%1", op);
      ASM_OUTPUT_SKIP (file, (HOST_WIDE_INT)(TRAMPOLINE_SIZE - 8));
    }
}

/* Emit RTL insns to initialize the variable parts of a trampoline.
   FNADDR is an RTX for the address of the function's pure code.
   CXT is an RTX for the static chain value for the function.  */

static void
s390_trampoline_init (rtx m_tramp, tree fndecl, rtx cxt)
{
  rtx fnaddr = XEXP (DECL_RTL (fndecl), 0);
  rtx mem;

  emit_block_move (m_tramp, assemble_trampoline_template (),
		   GEN_INT (2*UNITS_PER_WORD), BLOCK_OP_NORMAL);

  mem = adjust_address (m_tramp, Pmode, 2*UNITS_PER_WORD);
  emit_move_insn (mem, cxt);
  mem = adjust_address (m_tramp, Pmode, 3*UNITS_PER_WORD);
  emit_move_insn (mem, fnaddr);
}

/* Output assembler code to FILE to increment profiler label # LABELNO
   for profiling a function entry.  */

void
s390_function_profiler (FILE *file, int labelno)
{
  rtx op[7];

  char label[128];
  ASM_GENERATE_INTERNAL_LABEL (label, "LP", labelno);

  fprintf (file, "# function profiler \n");

  op[0] = gen_rtx_REG (Pmode, RETURN_REGNUM);
  op[1] = gen_rtx_REG (Pmode, STACK_POINTER_REGNUM);
  op[1] = gen_rtx_MEM (Pmode, plus_constant (op[1], UNITS_PER_LONG));

  op[2] = gen_rtx_REG (Pmode, 1);
  op[3] = gen_rtx_SYMBOL_REF (Pmode, label);
  SYMBOL_REF_FLAGS (op[3]) = SYMBOL_FLAG_LOCAL;

  op[4] = gen_rtx_SYMBOL_REF (Pmode, "_mcount");
  if (flag_pic)
    {
      op[4] = gen_rtx_UNSPEC (Pmode, gen_rtvec (1, op[4]), UNSPEC_PLT);
      op[4] = gen_rtx_CONST (Pmode, op[4]);
    }

  if (TARGET_64BIT)
    {
      output_asm_insn ("stg\t%0,%1", op);
      output_asm_insn ("larl\t%2,%3", op);
      output_asm_insn ("brasl\t%0,%4", op);
      output_asm_insn ("lg\t%0,%1", op);
    }
  else if (!flag_pic)
    {
      op[6] = gen_label_rtx ();

      output_asm_insn ("st\t%0,%1", op);
      output_asm_insn ("bras\t%2,%l6", op);
      output_asm_insn (".long\t%4", op);
      output_asm_insn (".long\t%3", op);
      targetm.asm_out.internal_label (file, "L", CODE_LABEL_NUMBER (op[6]));
      output_asm_insn ("l\t%0,0(%2)", op);
      output_asm_insn ("l\t%2,4(%2)", op);
      output_asm_insn ("basr\t%0,%0", op);
      output_asm_insn ("l\t%0,%1", op);
    }
  else
    {
      op[5] = gen_label_rtx ();
      op[6] = gen_label_rtx ();

      output_asm_insn ("st\t%0,%1", op);
      output_asm_insn ("bras\t%2,%l6", op);
      targetm.asm_out.internal_label (file, "L", CODE_LABEL_NUMBER (op[5]));
      output_asm_insn (".long\t%4-%l5", op);
      output_asm_insn (".long\t%3-%l5", op);
      targetm.asm_out.internal_label (file, "L", CODE_LABEL_NUMBER (op[6]));
      output_asm_insn ("lr\t%0,%2", op);
      output_asm_insn ("a\t%0,0(%2)", op);
      output_asm_insn ("a\t%2,4(%2)", op);
      output_asm_insn ("basr\t%0,%0", op);
      output_asm_insn ("l\t%0,%1", op);
    }
}

/* Encode symbol attributes (local vs. global, tls model) of a SYMBOL_REF
   into its SYMBOL_REF_FLAGS.  */

static void
s390_encode_section_info (tree decl, rtx rtl, int first)
{
  default_encode_section_info (decl, rtl, first);

  if (TREE_CODE (decl) == VAR_DECL)
    {
      /* If a variable has a forced alignment to < 2 bytes, mark it
	 with SYMBOL_FLAG_ALIGN1 to prevent it from being used as LARL
	 operand.  */
      if (DECL_USER_ALIGN (decl) && DECL_ALIGN (decl) < 16)
	SYMBOL_REF_FLAGS (XEXP (rtl, 0)) |= SYMBOL_FLAG_ALIGN1;
      if (!DECL_SIZE (decl)
	  || !DECL_ALIGN (decl)
	  || !host_integerp (DECL_SIZE (decl), 0)
	  || (DECL_ALIGN (decl) <= 64
	      && DECL_ALIGN (decl) != tree_low_cst (DECL_SIZE (decl), 0)))
	SYMBOL_REF_FLAGS (XEXP (rtl, 0)) |= SYMBOL_FLAG_NOT_NATURALLY_ALIGNED;
    }

  /* Literal pool references don't have a decl so they are handled
     differently here.  We rely on the information in the MEM_ALIGN
     entry to decide upon natural alignment.  */
  if (MEM_P (rtl)
      && GET_CODE (XEXP (rtl, 0)) == SYMBOL_REF
      && TREE_CONSTANT_POOL_ADDRESS_P (XEXP (rtl, 0))
      && (MEM_ALIGN (rtl) == 0
	  || GET_MODE_BITSIZE (GET_MODE (rtl)) == 0
	  || MEM_ALIGN (rtl) < GET_MODE_BITSIZE (GET_MODE (rtl))))
    SYMBOL_REF_FLAGS (XEXP (rtl, 0)) |= SYMBOL_FLAG_NOT_NATURALLY_ALIGNED;
}

/* Output thunk to FILE that implements a C++ virtual function call (with
   multiple inheritance) to FUNCTION.  The thunk adjusts the this pointer
   by DELTA, and unless VCALL_OFFSET is zero, applies an additional adjustment
   stored at VCALL_OFFSET in the vtable whose address is located at offset 0
   relative to the resulting this pointer.  */

static void
s390_output_mi_thunk (FILE *file, tree thunk ATTRIBUTE_UNUSED,
		      HOST_WIDE_INT delta, HOST_WIDE_INT vcall_offset,
		      tree function)
{
  rtx op[10];
  int nonlocal = 0;

  /* Make sure unwind info is emitted for the thunk if needed.  */
  final_start_function (emit_barrier (), file, 1);

  /* Operand 0 is the target function.  */
  op[0] = XEXP (DECL_RTL (function), 0);
  if (flag_pic && !SYMBOL_REF_LOCAL_P (op[0]))
    {
      nonlocal = 1;
      op[0] = gen_rtx_UNSPEC (Pmode, gen_rtvec (1, op[0]),
			      TARGET_64BIT ? UNSPEC_PLT : UNSPEC_GOT);
      op[0] = gen_rtx_CONST (Pmode, op[0]);
    }

  /* Operand 1 is the 'this' pointer.  */
  if (aggregate_value_p (TREE_TYPE (TREE_TYPE (function)), function))
    op[1] = gen_rtx_REG (Pmode, 3);
  else
    op[1] = gen_rtx_REG (Pmode, 2);

  /* Operand 2 is the delta.  */
  op[2] = GEN_INT (delta);

  /* Operand 3 is the vcall_offset.  */
  op[3] = GEN_INT (vcall_offset);

  /* Operand 4 is the temporary register.  */
  op[4] = gen_rtx_REG (Pmode, 1);

  /* Operands 5 to 8 can be used as labels.  */
  op[5] = NULL_RTX;
  op[6] = NULL_RTX;
  op[7] = NULL_RTX;
  op[8] = NULL_RTX;

  /* Operand 9 can be used for temporary register.  */
  op[9] = NULL_RTX;

  /* Generate code.  */
  if (TARGET_64BIT)
    {
      /* Setup literal pool pointer if required.  */
      if ((!DISP_IN_RANGE (delta)
	   && !CONST_OK_FOR_K (delta)
	   && !CONST_OK_FOR_Os (delta))
	  || (!DISP_IN_RANGE (vcall_offset)
	      && !CONST_OK_FOR_K (vcall_offset)
	      && !CONST_OK_FOR_Os (vcall_offset)))
	{
	  op[5] = gen_label_rtx ();
	  output_asm_insn ("larl\t%4,%5", op);
	}

      /* Add DELTA to this pointer.  */
      if (delta)
	{
	  if (CONST_OK_FOR_J (delta))
	    output_asm_insn ("la\t%1,%2(%1)", op);
	  else if (DISP_IN_RANGE (delta))
	    output_asm_insn ("lay\t%1,%2(%1)", op);
	  else if (CONST_OK_FOR_K (delta))
	    output_asm_insn ("aghi\t%1,%2", op);
 	  else if (CONST_OK_FOR_Os (delta))
 	    output_asm_insn ("agfi\t%1,%2", op);
	  else
	    {
	      op[6] = gen_label_rtx ();
	      output_asm_insn ("agf\t%1,%6-%5(%4)", op);
	    }
	}

      /* Perform vcall adjustment.  */
      if (vcall_offset)
	{
	  if (DISP_IN_RANGE (vcall_offset))
	    {
	      output_asm_insn ("lg\t%4,0(%1)", op);
	      output_asm_insn ("ag\t%1,%3(%4)", op);
	    }
	  else if (CONST_OK_FOR_K (vcall_offset))
	    {
	      output_asm_insn ("lghi\t%4,%3", op);
	      output_asm_insn ("ag\t%4,0(%1)", op);
	      output_asm_insn ("ag\t%1,0(%4)", op);
	    }
 	  else if (CONST_OK_FOR_Os (vcall_offset))
 	    {
 	      output_asm_insn ("lgfi\t%4,%3", op);
 	      output_asm_insn ("ag\t%4,0(%1)", op);
 	      output_asm_insn ("ag\t%1,0(%4)", op);
 	    }
	  else
	    {
	      op[7] = gen_label_rtx ();
	      output_asm_insn ("llgf\t%4,%7-%5(%4)", op);
	      output_asm_insn ("ag\t%4,0(%1)", op);
	      output_asm_insn ("ag\t%1,0(%4)", op);
	    }
	}

      /* Jump to target.  */
      output_asm_insn ("jg\t%0", op);

      /* Output literal pool if required.  */
      if (op[5])
	{
	  output_asm_insn (".align\t4", op);
	  targetm.asm_out.internal_label (file, "L",
					  CODE_LABEL_NUMBER (op[5]));
	}
      if (op[6])
	{
	  targetm.asm_out.internal_label (file, "L",
					  CODE_LABEL_NUMBER (op[6]));
	  output_asm_insn (".long\t%2", op);
	}
      if (op[7])
	{
	  targetm.asm_out.internal_label (file, "L",
					  CODE_LABEL_NUMBER (op[7]));
	  output_asm_insn (".long\t%3", op);
	}
    }
  else
    {
      /* Setup base pointer if required.  */
      if (!vcall_offset
	  || (!DISP_IN_RANGE (delta)
              && !CONST_OK_FOR_K (delta)
	      && !CONST_OK_FOR_Os (delta))
	  || (!DISP_IN_RANGE (delta)
              && !CONST_OK_FOR_K (vcall_offset)
	      && !CONST_OK_FOR_Os (vcall_offset)))
	{
	  op[5] = gen_label_rtx ();
	  output_asm_insn ("basr\t%4,0", op);
	  targetm.asm_out.internal_label (file, "L",
					  CODE_LABEL_NUMBER (op[5]));
	}

      /* Add DELTA to this pointer.  */
      if (delta)
	{
	  if (CONST_OK_FOR_J (delta))
	    output_asm_insn ("la\t%1,%2(%1)", op);
	  else if (DISP_IN_RANGE (delta))
	    output_asm_insn ("lay\t%1,%2(%1)", op);
	  else if (CONST_OK_FOR_K (delta))
	    output_asm_insn ("ahi\t%1,%2", op);
	  else if (CONST_OK_FOR_Os (delta))
 	    output_asm_insn ("afi\t%1,%2", op);
	  else
	    {
	      op[6] = gen_label_rtx ();
	      output_asm_insn ("a\t%1,%6-%5(%4)", op);
	    }
	}

      /* Perform vcall adjustment.  */
      if (vcall_offset)
        {
	  if (CONST_OK_FOR_J (vcall_offset))
	    {
	      output_asm_insn ("l\t%4,0(%1)", op);
	      output_asm_insn ("a\t%1,%3(%4)", op);
	    }
	  else if (DISP_IN_RANGE (vcall_offset))
	    {
	      output_asm_insn ("l\t%4,0(%1)", op);
	      output_asm_insn ("ay\t%1,%3(%4)", op);
	    }
	  else if (CONST_OK_FOR_K (vcall_offset))
	    {
	      output_asm_insn ("lhi\t%4,%3", op);
	      output_asm_insn ("a\t%4,0(%1)", op);
	      output_asm_insn ("a\t%1,0(%4)", op);
	    }
	  else if (CONST_OK_FOR_Os (vcall_offset))
 	    {
 	      output_asm_insn ("iilf\t%4,%3", op);
 	      output_asm_insn ("a\t%4,0(%1)", op);
 	      output_asm_insn ("a\t%1,0(%4)", op);
 	    }
	  else
	    {
	      op[7] = gen_label_rtx ();
	      output_asm_insn ("l\t%4,%7-%5(%4)", op);
	      output_asm_insn ("a\t%4,0(%1)", op);
	      output_asm_insn ("a\t%1,0(%4)", op);
	    }

	  /* We had to clobber the base pointer register.
	     Re-setup the base pointer (with a different base).  */
	  op[5] = gen_label_rtx ();
	  output_asm_insn ("basr\t%4,0", op);
	  targetm.asm_out.internal_label (file, "L",
					  CODE_LABEL_NUMBER (op[5]));
	}

      /* Jump to target.  */
      op[8] = gen_label_rtx ();

      if (!flag_pic)
	output_asm_insn ("l\t%4,%8-%5(%4)", op);
      else if (!nonlocal)
	output_asm_insn ("a\t%4,%8-%5(%4)", op);
      /* We cannot call through .plt, since .plt requires %r12 loaded.  */
      else if (flag_pic == 1)
	{
	  output_asm_insn ("a\t%4,%8-%5(%4)", op);
	  output_asm_insn ("l\t%4,%0(%4)", op);
	}
      else if (flag_pic == 2)
	{
	  op[9] = gen_rtx_REG (Pmode, 0);
	  output_asm_insn ("l\t%9,%8-4-%5(%4)", op);
	  output_asm_insn ("a\t%4,%8-%5(%4)", op);
	  output_asm_insn ("ar\t%4,%9", op);
	  output_asm_insn ("l\t%4,0(%4)", op);
	}

      output_asm_insn ("br\t%4", op);

      /* Output literal pool.  */
      output_asm_insn (".align\t4", op);

      if (nonlocal && flag_pic == 2)
	output_asm_insn (".long\t%0", op);
      if (nonlocal)
	{
	  op[0] = gen_rtx_SYMBOL_REF (Pmode, "_GLOBAL_OFFSET_TABLE_");
	  SYMBOL_REF_FLAGS (op[0]) = SYMBOL_FLAG_LOCAL;
	}

      targetm.asm_out.internal_label (file, "L", CODE_LABEL_NUMBER (op[8]));
      if (!flag_pic)
	output_asm_insn (".long\t%0", op);
      else
	output_asm_insn (".long\t%0-%5", op);

      if (op[6])
	{
	  targetm.asm_out.internal_label (file, "L",
					  CODE_LABEL_NUMBER (op[6]));
	  output_asm_insn (".long\t%2", op);
	}
      if (op[7])
	{
	  targetm.asm_out.internal_label (file, "L",
					  CODE_LABEL_NUMBER (op[7]));
	  output_asm_insn (".long\t%3", op);
	}
    }
  final_end_function ();
}

static bool
s390_valid_pointer_mode (enum machine_mode mode)
{
  return (mode == SImode || (TARGET_64BIT && mode == DImode));
}

/* Checks whether the given CALL_EXPR would use a caller
   saved register.  This is used to decide whether sibling call
   optimization could be performed on the respective function
   call.  */

static bool
s390_call_saved_register_used (tree call_expr)
{
  CUMULATIVE_ARGS cum;
  tree parameter;
  enum machine_mode mode;
  tree type;
  rtx parm_rtx;
  int reg, i;

  INIT_CUMULATIVE_ARGS (cum, NULL, NULL, 0, 0);

  for (i = 0; i < call_expr_nargs (call_expr); i++)
    {
      parameter = CALL_EXPR_ARG (call_expr, i);
      gcc_assert (parameter);

      /* For an undeclared variable passed as parameter we will get
	 an ERROR_MARK node here.  */
      if (TREE_CODE (parameter) == ERROR_MARK)
	return true;

      type = TREE_TYPE (parameter);
      gcc_assert (type);

      mode = TYPE_MODE (type);
      gcc_assert (mode);

      if (pass_by_reference (&cum, mode, type, true))
 	{
 	  mode = Pmode;
 	  type = build_pointer_type (type);
 	}

       parm_rtx = s390_function_arg (&cum, mode, type, 0);

       s390_function_arg_advance (&cum, mode, type, 0);

       if (!parm_rtx)
	 continue;

       if (REG_P (parm_rtx))
  	 {
	   for (reg = 0;
		reg < HARD_REGNO_NREGS (REGNO (parm_rtx), GET_MODE (parm_rtx));
		reg++)
	     if (!call_used_regs[reg + REGNO (parm_rtx)])
 	       return true;
	 }

       if (GET_CODE (parm_rtx) == PARALLEL)
	 {
	   int i;

	   for (i = 0; i < XVECLEN (parm_rtx, 0); i++)
	     {
	       rtx r = XEXP (XVECEXP (parm_rtx, 0, i), 0);

	       gcc_assert (REG_P (r));

	       for (reg = 0;
		    reg < HARD_REGNO_NREGS (REGNO (r), GET_MODE (r));
		    reg++)
		 if (!call_used_regs[reg + REGNO (r)])
		   return true;
	     }
	 }

    }
  return false;
}

/* Return true if the given call expression can be
   turned into a sibling call.
   DECL holds the declaration of the function to be called whereas
   EXP is the call expression itself.  */

static bool
s390_function_ok_for_sibcall (tree decl, tree exp)
{
  /* The TPF epilogue uses register 1.  */
  if (TARGET_TPF_PROFILING)
    return false;

  /* The 31 bit PLT code uses register 12 (GOT pointer - caller saved)
     which would have to be restored before the sibcall.  */
  if (!TARGET_64BIT && flag_pic && decl && !targetm.binds_local_p (decl))
    return false;

  /* Register 6 on s390 is available as an argument register but unfortunately
     "caller saved". This makes functions needing this register for arguments
     not suitable for sibcalls.  */
  return !s390_call_saved_register_used (exp);
}

/* Return the fixed registers used for condition codes.  */

static bool
s390_fixed_condition_code_regs (unsigned int *p1, unsigned int *p2)
{
  *p1 = CC_REGNUM;
  *p2 = INVALID_REGNUM;

  return true;
}

/* This function is used by the call expanders of the machine description.
   It emits the call insn itself together with the necessary operations
   to adjust the target address and returns the emitted insn.
   ADDR_LOCATION is the target address rtx
   TLS_CALL the location of the thread-local symbol
   RESULT_REG the register where the result of the call should be stored
   RETADDR_REG the register where the return address should be stored
               If this parameter is NULL_RTX the call is considered
               to be a sibling call.  */

rtx
s390_emit_call (rtx addr_location, rtx tls_call, rtx result_reg,
		rtx retaddr_reg)
{
  bool plt_call = false;
  rtx insn;
  rtx call;
  rtx clobber;
  rtvec vec;

  /* Direct function calls need special treatment.  */
  if (GET_CODE (addr_location) == SYMBOL_REF)
    {
      /* When calling a global routine in PIC mode, we must
         replace the symbol itself with the PLT stub.  */
      if (flag_pic && !SYMBOL_REF_LOCAL_P (addr_location))
        {
	  if (retaddr_reg != NULL_RTX)
	    {
	      addr_location = gen_rtx_UNSPEC (Pmode,
					      gen_rtvec (1, addr_location),
					      UNSPEC_PLT);
	      addr_location = gen_rtx_CONST (Pmode, addr_location);
	      plt_call = true;
	    }
	  else
	    /* For -fpic code the PLT entries might use r12 which is
	       call-saved.  Therefore we cannot do a sibcall when
	       calling directly using a symbol ref.  When reaching
	       this point we decided (in s390_function_ok_for_sibcall)
	       to do a sibcall for a function pointer but one of the
	       optimizers was able to get rid of the function pointer
	       by propagating the symbol ref into the call.  This
	       optimization is illegal for S/390 so we turn the direct
	       call into a indirect call again.  */
	    addr_location = force_reg (Pmode, addr_location);
        }

      /* Unless we can use the bras(l) insn, force the
         routine address into a register.  */
      if (!TARGET_SMALL_EXEC && !TARGET_CPU_ZARCH)
        {
	  if (flag_pic)
	    addr_location = legitimize_pic_address (addr_location, 0);
	  else
	    addr_location = force_reg (Pmode, addr_location);
	}
    }

  /* If it is already an indirect call or the code above moved the
     SYMBOL_REF to somewhere else make sure the address can be found in
     register 1.  */
  if (retaddr_reg == NULL_RTX
      && GET_CODE (addr_location) != SYMBOL_REF
      && !plt_call)
    {
      emit_move_insn (gen_rtx_REG (Pmode, SIBCALL_REGNUM), addr_location);
      addr_location = gen_rtx_REG (Pmode, SIBCALL_REGNUM);
    }

  addr_location = gen_rtx_MEM (QImode, addr_location);
  call = gen_rtx_CALL (VOIDmode, addr_location, const0_rtx);

  if (result_reg != NULL_RTX)
    call = gen_rtx_SET (VOIDmode, result_reg, call);

  if (retaddr_reg != NULL_RTX)
    {
      clobber = gen_rtx_CLOBBER (VOIDmode, retaddr_reg);

      if (tls_call != NULL_RTX)
	vec = gen_rtvec (3, call, clobber,
			 gen_rtx_USE (VOIDmode, tls_call));
      else
	vec = gen_rtvec (2, call, clobber);

      call = gen_rtx_PARALLEL (VOIDmode, vec);
    }

  insn = emit_call_insn (call);

  /* 31-bit PLT stubs and tls calls use the GOT register implicitly.  */
  if ((!TARGET_64BIT && plt_call) || tls_call != NULL_RTX)
    {
      /* s390_function_ok_for_sibcall should
	 have denied sibcalls in this case.  */
      gcc_assert (retaddr_reg != NULL_RTX);

      use_reg (&CALL_INSN_FUNCTION_USAGE (insn), pic_offset_table_rtx);
    }
  return insn;
}

/* Implement CONDITIONAL_REGISTER_USAGE.  */

void
s390_conditional_register_usage (void)
{
  int i;

  if (flag_pic)
    {
      fixed_regs[PIC_OFFSET_TABLE_REGNUM] = 1;
      call_used_regs[PIC_OFFSET_TABLE_REGNUM] = 1;
    }
  if (TARGET_CPU_ZARCH)
    {
      fixed_regs[BASE_REGNUM] = 0;
      call_used_regs[BASE_REGNUM] = 0;
      fixed_regs[RETURN_REGNUM] = 0;
      call_used_regs[RETURN_REGNUM] = 0;
    }
  if (TARGET_64BIT)
    {
      for (i = 24; i < 32; i++)
	call_used_regs[i] = call_really_used_regs[i] = 0;
    }
  else
    {
      for (i = 18; i < 20; i++)
	call_used_regs[i] = call_really_used_regs[i] = 0;
    }

  if (TARGET_SOFT_FLOAT)
    {
      for (i = 16; i < 32; i++)
	call_used_regs[i] = fixed_regs[i] = 1;
    }
}

/* Corresponding function to eh_return expander.  */

static GTY(()) rtx s390_tpf_eh_return_symbol;
void
s390_emit_tpf_eh_return (rtx target)
{
  rtx insn, reg;

  if (!s390_tpf_eh_return_symbol)
    s390_tpf_eh_return_symbol = gen_rtx_SYMBOL_REF (Pmode, "__tpf_eh_return");

  reg = gen_rtx_REG (Pmode, 2);

  emit_move_insn (reg, target);
  insn = s390_emit_call (s390_tpf_eh_return_symbol, NULL_RTX, reg,
                                     gen_rtx_REG (Pmode, RETURN_REGNUM));
  use_reg (&CALL_INSN_FUNCTION_USAGE (insn), reg);

  emit_move_insn (EH_RETURN_HANDLER_RTX, reg);
}

/* Rework the prologue/epilogue to avoid saving/restoring
   registers unnecessarily.  */

static void
s390_optimize_prologue (void)
{
  rtx insn, new_insn, next_insn;

  /* Do a final recompute of the frame-related data.  */

  s390_update_frame_layout ();

  /* If all special registers are in fact used, there's nothing we
     can do, so no point in walking the insn list.  */

  if (cfun_frame_layout.first_save_gpr <= BASE_REGNUM
      && cfun_frame_layout.last_save_gpr >= BASE_REGNUM
      && (TARGET_CPU_ZARCH
          || (cfun_frame_layout.first_save_gpr <= RETURN_REGNUM
              && cfun_frame_layout.last_save_gpr >= RETURN_REGNUM)))
    return;

  /* Search for prologue/epilogue insns and replace them.  */

  for (insn = get_insns (); insn; insn = next_insn)
    {
      int first, last, off;
      rtx set, base, offset;

      next_insn = NEXT_INSN (insn);

      if (GET_CODE (insn) != INSN)
	continue;

      if (GET_CODE (PATTERN (insn)) == PARALLEL
	  && store_multiple_operation (PATTERN (insn), VOIDmode))
	{
	  set = XVECEXP (PATTERN (insn), 0, 0);
	  first = REGNO (SET_SRC (set));
	  last = first + XVECLEN (PATTERN (insn), 0) - 1;
	  offset = const0_rtx;
	  base = eliminate_constant_term (XEXP (SET_DEST (set), 0), &offset);
	  off = INTVAL (offset);

	  if (GET_CODE (base) != REG || off < 0)
	    continue;
	  if (cfun_frame_layout.first_save_gpr != -1
	      && (cfun_frame_layout.first_save_gpr < first
		  || cfun_frame_layout.last_save_gpr > last))
	    continue;
	  if (REGNO (base) != STACK_POINTER_REGNUM
	      && REGNO (base) != HARD_FRAME_POINTER_REGNUM)
	    continue;
	  if (first > BASE_REGNUM || last < BASE_REGNUM)
	    continue;

	  if (cfun_frame_layout.first_save_gpr != -1)
	    {
	      new_insn 	= save_gprs (base,
				     off + (cfun_frame_layout.first_save_gpr
					    - first) * UNITS_PER_LONG,
				     cfun_frame_layout.first_save_gpr,
				     cfun_frame_layout.last_save_gpr);
	      new_insn = emit_insn_before (new_insn, insn);
	      INSN_ADDRESSES_NEW (new_insn, -1);
	    }

	  remove_insn (insn);
	  continue;
	}

      if (cfun_frame_layout.first_save_gpr == -1
	  && GET_CODE (PATTERN (insn)) == SET
	  && GET_CODE (SET_SRC (PATTERN (insn))) == REG
	  && (REGNO (SET_SRC (PATTERN (insn))) == BASE_REGNUM
	      || (!TARGET_CPU_ZARCH
		  && REGNO (SET_SRC (PATTERN (insn))) == RETURN_REGNUM))
	  && GET_CODE (SET_DEST (PATTERN (insn))) == MEM)
	{
	  set = PATTERN (insn);
	  first = REGNO (SET_SRC (set));
	  offset = const0_rtx;
	  base = eliminate_constant_term (XEXP (SET_DEST (set), 0), &offset);
	  off = INTVAL (offset);

	  if (GET_CODE (base) != REG || off < 0)
	    continue;
	  if (REGNO (base) != STACK_POINTER_REGNUM
	      && REGNO (base) != HARD_FRAME_POINTER_REGNUM)
	    continue;

	  remove_insn (insn);
	  continue;
	}

      if (GET_CODE (PATTERN (insn)) == PARALLEL
	  && load_multiple_operation (PATTERN (insn), VOIDmode))
	{
	  set = XVECEXP (PATTERN (insn), 0, 0);
	  first = REGNO (SET_DEST (set));
	  last = first + XVECLEN (PATTERN (insn), 0) - 1;
	  offset = const0_rtx;
	  base = eliminate_constant_term (XEXP (SET_SRC (set), 0), &offset);
	  off = INTVAL (offset);

	  if (GET_CODE (base) != REG || off < 0)
	    continue;
	  if (cfun_frame_layout.first_restore_gpr != -1
	      && (cfun_frame_layout.first_restore_gpr < first
		  || cfun_frame_layout.last_restore_gpr > last))
	    continue;
	  if (REGNO (base) != STACK_POINTER_REGNUM
	      && REGNO (base) != HARD_FRAME_POINTER_REGNUM)
	    continue;
	  if (first > BASE_REGNUM || last < BASE_REGNUM)
	    continue;

	  if (cfun_frame_layout.first_restore_gpr != -1)
	    {
	      new_insn = restore_gprs (base,
				       off + (cfun_frame_layout.first_restore_gpr
					      - first) * UNITS_PER_LONG,
				       cfun_frame_layout.first_restore_gpr,
				       cfun_frame_layout.last_restore_gpr);
	      new_insn = emit_insn_before (new_insn, insn);
	      INSN_ADDRESSES_NEW (new_insn, -1);
	    }

	  remove_insn (insn);
	  continue;
	}

      if (cfun_frame_layout.first_restore_gpr == -1
	  && GET_CODE (PATTERN (insn)) == SET
	  && GET_CODE (SET_DEST (PATTERN (insn))) == REG
	  && (REGNO (SET_DEST (PATTERN (insn))) == BASE_REGNUM
	      || (!TARGET_CPU_ZARCH
		  && REGNO (SET_DEST (PATTERN (insn))) == RETURN_REGNUM))
	  && GET_CODE (SET_SRC (PATTERN (insn))) == MEM)
	{
	  set = PATTERN (insn);
	  first = REGNO (SET_DEST (set));
	  offset = const0_rtx;
	  base = eliminate_constant_term (XEXP (SET_SRC (set), 0), &offset);
	  off = INTVAL (offset);

	  if (GET_CODE (base) != REG || off < 0)
	    continue;
	  if (REGNO (base) != STACK_POINTER_REGNUM
	      && REGNO (base) != HARD_FRAME_POINTER_REGNUM)
	    continue;

	  remove_insn (insn);
	  continue;
	}
    }
}

/* On z10 the dynamic branch prediction must see the backward jump in
   a window of 384 bytes. If not it falls back to the static
   prediction.  This function rearranges the loop backward branch in a
   way which makes the static prediction always correct.  The function
   returns true if it added an instruction.  */
static bool
s390_z10_fix_long_loop_prediction (rtx insn)
{
  rtx set = single_set (insn);
  rtx code_label, label_ref, new_label;
  rtx uncond_jump;
  rtx cur_insn;
  rtx tmp;
  int distance;

  /* This will exclude branch on count and branch on index patterns
     since these are correctly statically predicted.  */
  if (!set
      || SET_DEST (set) != pc_rtx
      || GET_CODE (SET_SRC(set)) != IF_THEN_ELSE)
    return false;

  label_ref = (GET_CODE (XEXP (SET_SRC (set), 1)) == LABEL_REF ?
	       XEXP (SET_SRC (set), 1) : XEXP (SET_SRC (set), 2));

  gcc_assert (GET_CODE (label_ref) == LABEL_REF);

  code_label = XEXP (label_ref, 0);

  if (INSN_ADDRESSES (INSN_UID (code_label)) == -1
      || INSN_ADDRESSES (INSN_UID (insn)) == -1
      || (INSN_ADDRESSES (INSN_UID (insn))
	  - INSN_ADDRESSES (INSN_UID (code_label)) < Z10_PREDICT_DISTANCE))
    return false;

  for (distance = 0, cur_insn = PREV_INSN (insn);
       distance < Z10_PREDICT_DISTANCE - 6;
       distance += get_attr_length (cur_insn), cur_insn = PREV_INSN (cur_insn))
    if (!cur_insn || JUMP_P (cur_insn) || LABEL_P (cur_insn))
      return false;

  new_label = gen_label_rtx ();
  uncond_jump = emit_jump_insn_after (
		  gen_rtx_SET (VOIDmode, pc_rtx,
			       gen_rtx_LABEL_REF (VOIDmode, code_label)),
		  insn);
  emit_label_after (new_label, uncond_jump);

  tmp = XEXP (SET_SRC (set), 1);
  XEXP (SET_SRC (set), 1) = XEXP (SET_SRC (set), 2);
  XEXP (SET_SRC (set), 2) = tmp;
  INSN_CODE (insn) = -1;

  XEXP (label_ref, 0) = new_label;
  JUMP_LABEL (insn) = new_label;
  JUMP_LABEL (uncond_jump) = code_label;

  return true;
}

/* Returns 1 if INSN reads the value of REG for purposes not related
   to addressing of memory, and 0 otherwise.  */
static int
s390_non_addr_reg_read_p (rtx reg, rtx insn)
{
  return reg_referenced_p (reg, PATTERN (insn))
    && !reg_used_in_mem_p (REGNO (reg), PATTERN (insn));
}

/* Starting from INSN find_cond_jump looks downwards in the insn
   stream for a single jump insn which is the last user of the
   condition code set in INSN.  */
static rtx
find_cond_jump (rtx insn)
{
  for (; insn; insn = NEXT_INSN (insn))
    {
      rtx ite, cc;

      if (LABEL_P (insn))
	break;

      if (!JUMP_P (insn))
	{
	  if (reg_mentioned_p (gen_rtx_REG (CCmode, CC_REGNUM), insn))
	    break;
	  continue;
	}

      /* This will be triggered by a return.  */
      if (GET_CODE (PATTERN (insn)) != SET)
	break;

      gcc_assert (SET_DEST (PATTERN (insn)) == pc_rtx);
      ite = SET_SRC (PATTERN (insn));

      if (GET_CODE (ite) != IF_THEN_ELSE)
	break;

      cc = XEXP (XEXP (ite, 0), 0);
      if (!REG_P (cc) || !CC_REGNO_P (REGNO (cc)))
	break;

      if (find_reg_note (insn, REG_DEAD, cc))
	return insn;
      break;
    }

  return NULL_RTX;
}

/* Swap the condition in COND and the operands in OP0 and OP1 so that
   the semantics does not change.  If NULL_RTX is passed as COND the
   function tries to find the conditional jump starting with INSN.  */
static void
s390_swap_cmp (rtx cond, rtx *op0, rtx *op1, rtx insn)
{
  rtx tmp = *op0;

  if (cond == NULL_RTX)
    {
      rtx jump = find_cond_jump (NEXT_INSN (insn));
      jump = jump ? single_set (jump) : NULL_RTX;

      if (jump == NULL_RTX)
	return;

      cond = XEXP (XEXP (jump, 1), 0);
    }

  *op0 = *op1;
  *op1 = tmp;
  PUT_CODE (cond, swap_condition (GET_CODE (cond)));
}

/* On z10, instructions of the compare-and-branch family have the
   property to access the register occurring as second operand with
   its bits complemented.  If such a compare is grouped with a second
   instruction that accesses the same register non-complemented, and
   if that register's value is delivered via a bypass, then the
   pipeline recycles, thereby causing significant performance decline.
   This function locates such situations and exchanges the two
   operands of the compare.  The function return true whenever it
   added an insn.  */
static bool
s390_z10_optimize_cmp (rtx insn)
{
  rtx prev_insn, next_insn;
  bool insn_added_p = false;
  rtx cond, *op0, *op1;

  if (GET_CODE (PATTERN (insn)) == PARALLEL)
    {
      /* Handle compare and branch and branch on count
	 instructions.  */
      rtx pattern = single_set (insn);

      if (!pattern
	  || SET_DEST (pattern) != pc_rtx
	  || GET_CODE (SET_SRC (pattern)) != IF_THEN_ELSE)
	return false;

      cond = XEXP (SET_SRC (pattern), 0);
      op0 = &XEXP (cond, 0);
      op1 = &XEXP (cond, 1);
    }
  else if (GET_CODE (PATTERN (insn)) == SET)
    {
      rtx src, dest;

      /* Handle normal compare instructions.  */
      src = SET_SRC (PATTERN (insn));
      dest = SET_DEST (PATTERN (insn));

      if (!REG_P (dest)
	  || !CC_REGNO_P (REGNO (dest))
	  || GET_CODE (src) != COMPARE)
	return false;

      /* s390_swap_cmp will try to find the conditional
	 jump when passing NULL_RTX as condition.  */
      cond = NULL_RTX;
      op0 = &XEXP (src, 0);
      op1 = &XEXP (src, 1);
    }
  else
    return false;

  if (!REG_P (*op0) || !REG_P (*op1))
    return false;

  if (GET_MODE_CLASS (GET_MODE (*op0)) != MODE_INT)
    return false;

  /* Swap the COMPARE arguments and its mask if there is a
     conflicting access in the previous insn.  */
  prev_insn = prev_active_insn (insn);
  if (prev_insn != NULL_RTX && INSN_P (prev_insn)
      && reg_referenced_p (*op1, PATTERN (prev_insn)))
    s390_swap_cmp (cond, op0, op1, insn);

  /* Check if there is a conflict with the next insn. If there
     was no conflict with the previous insn, then swap the
     COMPARE arguments and its mask.  If we already swapped
     the operands, or if swapping them would cause a conflict
     with the previous insn, issue a NOP after the COMPARE in
     order to separate the two instuctions.  */
  next_insn = next_active_insn (insn);
  if (next_insn != NULL_RTX && INSN_P (next_insn)
      && s390_non_addr_reg_read_p (*op1, next_insn))
    {
      if (prev_insn != NULL_RTX && INSN_P (prev_insn)
	  && s390_non_addr_reg_read_p (*op0, prev_insn))
	{
	  if (REGNO (*op1) == 0)
	    emit_insn_after (gen_nop1 (), insn);
	  else
	    emit_insn_after (gen_nop (), insn);
	  insn_added_p = true;
	}
      else
	s390_swap_cmp (cond, op0, op1, insn);
    }
  return insn_added_p;
}

/* Perform machine-dependent processing.  */

static void
s390_reorg (void)
{
  bool pool_overflow = false;

  /* Make sure all splits have been performed; splits after
     machine_dependent_reorg might confuse insn length counts.  */
  split_all_insns_noflow ();

  /* Install the main literal pool and the associated base
     register load insns.

     In addition, there are two problematic situations we need
     to correct:

     - the literal pool might be > 4096 bytes in size, so that
       some of its elements cannot be directly accessed

     - a branch target might be > 64K away from the branch, so that
       it is not possible to use a PC-relative instruction.

     To fix those, we split the single literal pool into multiple
     pool chunks, reloading the pool base register at various
     points throughout the function to ensure it always points to
     the pool chunk the following code expects, and / or replace
     PC-relative branches by absolute branches.

     However, the two problems are interdependent: splitting the
     literal pool can move a branch further away from its target,
     causing the 64K limit to overflow, and on the other hand,
     replacing a PC-relative branch by an absolute branch means
     we need to put the branch target address into the literal
     pool, possibly causing it to overflow.

     So, we loop trying to fix up both problems until we manage
     to satisfy both conditions at the same time.  Note that the
     loop is guaranteed to terminate as every pass of the loop
     strictly decreases the total number of PC-relative branches
     in the function.  (This is not completely true as there
     might be branch-over-pool insns introduced by chunkify_start.
     Those never need to be split however.)  */

  for (;;)
    {
      struct constant_pool *pool = NULL;

      /* Collect the literal pool.  */
      if (!pool_overflow)
	{
	  pool = s390_mainpool_start ();
	  if (!pool)
	    pool_overflow = true;
	}

      /* If literal pool overflowed, start to chunkify it.  */
      if (pool_overflow)
        pool = s390_chunkify_start ();

      /* Split out-of-range branches.  If this has created new
	 literal pool entries, cancel current chunk list and
	 recompute it.  zSeries machines have large branch
	 instructions, so we never need to split a branch.  */
      if (!TARGET_CPU_ZARCH && s390_split_branches ())
        {
          if (pool_overflow)
            s390_chunkify_cancel (pool);
	  else
            s390_mainpool_cancel (pool);

          continue;
        }

      /* If we made it up to here, both conditions are satisfied.
	 Finish up literal pool related changes.  */
      if (pool_overflow)
	s390_chunkify_finish (pool);
      else
	s390_mainpool_finish (pool);

      /* We're done splitting branches.  */
      cfun->machine->split_branches_pending_p = false;
      break;
    }

  /* Generate out-of-pool execute target insns.  */
  if (TARGET_CPU_ZARCH)
    {
      rtx insn, label, target;

      for (insn = get_insns (); insn; insn = NEXT_INSN (insn))
	{
	  label = s390_execute_label (insn);
	  if (!label)
	    continue;

	  gcc_assert (label != const0_rtx);

	  target = emit_label (XEXP (label, 0));
	  INSN_ADDRESSES_NEW (target, -1);

	  target = emit_insn (s390_execute_target (insn));
	  INSN_ADDRESSES_NEW (target, -1);
	}
    }

  /* Try to optimize prologue and epilogue further.  */
  s390_optimize_prologue ();

  /* Walk over the insns and do some z10 specific changes.  */
  if (s390_tune == PROCESSOR_2097_Z10)
    {
      rtx insn;
      bool insn_added_p = false;

      /* The insn lengths and addresses have to be up to date for the
	 following manipulations.  */
      shorten_branches (get_insns ());

      for (insn = get_insns (); insn; insn = NEXT_INSN (insn))
	{
	  if (!INSN_P (insn) || INSN_CODE (insn) <= 0)
	    continue;

	  if (JUMP_P (insn))
	    insn_added_p |= s390_z10_fix_long_loop_prediction (insn);

	  if (GET_CODE (PATTERN (insn)) == PARALLEL
	      || GET_CODE (PATTERN (insn)) == SET)
	    insn_added_p |= s390_z10_optimize_cmp (insn);
	}

      /* Adjust branches if we added new instructions.  */
      if (insn_added_p)
	shorten_branches (get_insns ());
    }
}

/* Return true if INSN is a fp load insn writing register REGNO.  */
static inline bool
s390_fpload_toreg (rtx insn, unsigned int regno)
{
  rtx set;
  enum attr_type flag = s390_safe_attr_type (insn);

  if (flag != TYPE_FLOADSF && flag != TYPE_FLOADDF)
    return false;

  set = single_set (insn);

  if (set == NULL_RTX)
    return false;

  if (!REG_P (SET_DEST (set)) || !MEM_P (SET_SRC (set)))
    return false;

  if (REGNO (SET_DEST (set)) != regno)
    return false;

  return true;
}

/* This value describes the distance to be avoided between an
   aritmetic fp instruction and an fp load writing the same register.
   Z10_EARLYLOAD_DISTANCE - 1 as well as Z10_EARLYLOAD_DISTANCE + 1 is
   fine but the exact value has to be avoided. Otherwise the FP
   pipeline will throw an exception causing a major penalty.  */
#define Z10_EARLYLOAD_DISTANCE 7

/* Rearrange the ready list in order to avoid the situation described
   for Z10_EARLYLOAD_DISTANCE.  A problematic load instruction is
   moved to the very end of the ready list.  */
static void
s390_z10_prevent_earlyload_conflicts (rtx *ready, int *nready_p)
{
  unsigned int regno;
  int nready = *nready_p;
  rtx tmp;
  int i;
  rtx insn;
  rtx set;
  enum attr_type flag;
  int distance;

  /* Skip DISTANCE - 1 active insns.  */
  for (insn = last_scheduled_insn, distance = Z10_EARLYLOAD_DISTANCE - 1;
       distance > 0 && insn != NULL_RTX;
       distance--, insn = prev_active_insn (insn))
    if (CALL_P (insn) || JUMP_P (insn))
      return;

  if (insn == NULL_RTX)
    return;

  set = single_set (insn);

  if (set == NULL_RTX || !REG_P (SET_DEST (set))
      || GET_MODE_CLASS (GET_MODE (SET_DEST (set))) != MODE_FLOAT)
    return;

  flag = s390_safe_attr_type (insn);

  if (flag == TYPE_FLOADSF || flag == TYPE_FLOADDF)
    return;

  regno = REGNO (SET_DEST (set));
  i = nready - 1;

  while (!s390_fpload_toreg (ready[i], regno) && i > 0)
    i--;

  if (!i)
    return;

  tmp = ready[i];
  memmove (&ready[1], &ready[0], sizeof (rtx) * i);
  ready[0] = tmp;
}

/* This function is called via hook TARGET_SCHED_REORDER before
   issueing one insn from list READY which contains *NREADYP entries.
   For target z10 it reorders load instructions to avoid early load
   conflicts in the floating point pipeline  */
static int
s390_sched_reorder (FILE *file ATTRIBUTE_UNUSED, int verbose ATTRIBUTE_UNUSED,
		    rtx *ready, int *nreadyp, int clock ATTRIBUTE_UNUSED)
{
  if (s390_tune == PROCESSOR_2097_Z10)
    if (reload_completed && *nreadyp > 1)
      s390_z10_prevent_earlyload_conflicts (ready, nreadyp);

  return s390_issue_rate ();
}

/* This function is called via hook TARGET_SCHED_VARIABLE_ISSUE after
   the scheduler has issued INSN.  It stores the last issued insn into
   last_scheduled_insn in order to make it available for
   s390_sched_reorder.  */
static int
s390_sched_variable_issue (FILE *file ATTRIBUTE_UNUSED,
                           int verbose ATTRIBUTE_UNUSED,
                         rtx insn, int more)
{
  last_scheduled_insn = insn;

  if (GET_CODE (PATTERN (insn)) != USE
      && GET_CODE (PATTERN (insn)) != CLOBBER)
    return more - 1;
  else
    return more;
}

static void
s390_sched_init (FILE *file ATTRIBUTE_UNUSED,
		 int verbose ATTRIBUTE_UNUSED,
		 int max_ready ATTRIBUTE_UNUSED)
{
  last_scheduled_insn = NULL_RTX;
}

/* This function checks the whole of insn X for memory references. The
   function always returns zero because the framework it is called
   from would stop recursively analyzing the insn upon a return value
   other than zero. The real result of this function is updating
   counter variable MEM_COUNT.  */
static int
check_dpu (rtx *x, unsigned *mem_count)
{
  if (*x != NULL_RTX && MEM_P (*x))
    (*mem_count)++;
  return 0;
}

/* This target hook implementation for TARGET_LOOP_UNROLL_ADJUST calculates
   a new number struct loop *loop should be unrolled if tuned for the z10
   cpu. The loop is analyzed for memory accesses by calling check_dpu for
   each rtx of the loop. Depending on the loop_depth and the amount of
   memory accesses a new number <=nunroll is returned to improve the
   behaviour of the hardware prefetch unit.  */
static unsigned
s390_loop_unroll_adjust (unsigned nunroll, struct loop *loop)
{
  basic_block *bbs;
  rtx insn;
  unsigned i;
  unsigned mem_count = 0;

  /* Only z10 needs special handling.  */
  if (s390_tune != PROCESSOR_2097_Z10)
    return nunroll;

  /* Count the number of memory references within the loop body.  */
  bbs = get_loop_body (loop);
  for (i = 0; i < loop->num_nodes; i++)
    {
      for (insn = BB_HEAD (bbs[i]); insn != BB_END (bbs[i]); insn = NEXT_INSN (insn))
	if (INSN_P (insn) && INSN_CODE (insn) != -1)
            for_each_rtx (&insn, (rtx_function) check_dpu, &mem_count);
    }
  free (bbs);

  /* Prevent division by zero, and we do not need to adjust nunroll in this case.  */
  if (mem_count == 0)
    return nunroll;

  switch (loop_depth(loop))
    {
    case 1:
      return MIN (nunroll, 28 / mem_count);
    case 2:
      return MIN (nunroll, 22 / mem_count);
    default:
      return MIN (nunroll, 16 / mem_count);
    }
}

/* Initialize GCC target structure.  */

#undef  TARGET_ASM_ALIGNED_HI_OP
#define TARGET_ASM_ALIGNED_HI_OP "\t.word\t"
#undef  TARGET_ASM_ALIGNED_DI_OP
#define TARGET_ASM_ALIGNED_DI_OP "\t.quad\t"
#undef  TARGET_ASM_INTEGER
#define TARGET_ASM_INTEGER s390_assemble_integer

#undef  TARGET_ASM_OPEN_PAREN
#define TARGET_ASM_OPEN_PAREN ""

#undef  TARGET_ASM_CLOSE_PAREN
#define TARGET_ASM_CLOSE_PAREN ""

#undef TARGET_DEFAULT_TARGET_FLAGS
#define TARGET_DEFAULT_TARGET_FLAGS (TARGET_DEFAULT | MASK_FUSED_MADD)

#undef TARGET_HANDLE_OPTION
#define TARGET_HANDLE_OPTION s390_handle_option

#undef TARGET_OPTION_OVERRIDE
#define TARGET_OPTION_OVERRIDE s390_option_override

#undef TARGET_OPTION_OPTIMIZATION
#define TARGET_OPTION_OPTIMIZATION s390_option_optimization

#undef	TARGET_ENCODE_SECTION_INFO
#define TARGET_ENCODE_SECTION_INFO s390_encode_section_info

#undef TARGET_SCALAR_MODE_SUPPORTED_P
#define TARGET_SCALAR_MODE_SUPPORTED_P s390_scalar_mode_supported_p

#ifdef HAVE_AS_TLS
#undef TARGET_HAVE_TLS
#define TARGET_HAVE_TLS true
#endif
#undef TARGET_CANNOT_FORCE_CONST_MEM
#define TARGET_CANNOT_FORCE_CONST_MEM s390_cannot_force_const_mem

#undef TARGET_DELEGITIMIZE_ADDRESS
#define TARGET_DELEGITIMIZE_ADDRESS s390_delegitimize_address

#undef TARGET_LEGITIMIZE_ADDRESS
#define TARGET_LEGITIMIZE_ADDRESS s390_legitimize_address

#undef TARGET_RETURN_IN_MEMORY
#define TARGET_RETURN_IN_MEMORY s390_return_in_memory

#undef  TARGET_INIT_BUILTINS
#define TARGET_INIT_BUILTINS s390_init_builtins
#undef  TARGET_EXPAND_BUILTIN
#define TARGET_EXPAND_BUILTIN s390_expand_builtin

#undef TARGET_ASM_OUTPUT_MI_THUNK
#define TARGET_ASM_OUTPUT_MI_THUNK s390_output_mi_thunk
#undef TARGET_ASM_CAN_OUTPUT_MI_THUNK
#define TARGET_ASM_CAN_OUTPUT_MI_THUNK hook_bool_const_tree_hwi_hwi_const_tree_true

#undef  TARGET_SCHED_ADJUST_PRIORITY
#define TARGET_SCHED_ADJUST_PRIORITY s390_adjust_priority
#undef TARGET_SCHED_ISSUE_RATE
#define TARGET_SCHED_ISSUE_RATE s390_issue_rate
#undef TARGET_SCHED_FIRST_CYCLE_MULTIPASS_DFA_LOOKAHEAD
#define TARGET_SCHED_FIRST_CYCLE_MULTIPASS_DFA_LOOKAHEAD s390_first_cycle_multipass_dfa_lookahead

#undef TARGET_SCHED_VARIABLE_ISSUE
#define TARGET_SCHED_VARIABLE_ISSUE s390_sched_variable_issue
#undef TARGET_SCHED_REORDER
#define TARGET_SCHED_REORDER s390_sched_reorder
#undef TARGET_SCHED_INIT
#define TARGET_SCHED_INIT s390_sched_init

#undef TARGET_CANNOT_COPY_INSN_P
#define TARGET_CANNOT_COPY_INSN_P s390_cannot_copy_insn_p
#undef TARGET_RTX_COSTS
#define TARGET_RTX_COSTS s390_rtx_costs
#undef TARGET_ADDRESS_COST
#define TARGET_ADDRESS_COST s390_address_cost

#undef TARGET_MACHINE_DEPENDENT_REORG
#define TARGET_MACHINE_DEPENDENT_REORG s390_reorg

#undef TARGET_VALID_POINTER_MODE
#define TARGET_VALID_POINTER_MODE s390_valid_pointer_mode

#undef TARGET_BUILD_BUILTIN_VA_LIST
#define TARGET_BUILD_BUILTIN_VA_LIST s390_build_builtin_va_list
#undef TARGET_EXPAND_BUILTIN_VA_START
#define TARGET_EXPAND_BUILTIN_VA_START s390_va_start
#undef TARGET_GIMPLIFY_VA_ARG_EXPR
#define TARGET_GIMPLIFY_VA_ARG_EXPR s390_gimplify_va_arg

#undef TARGET_PROMOTE_FUNCTION_MODE
#define TARGET_PROMOTE_FUNCTION_MODE s390_promote_function_mode
#undef TARGET_PASS_BY_REFERENCE
#define TARGET_PASS_BY_REFERENCE s390_pass_by_reference

#undef TARGET_FUNCTION_OK_FOR_SIBCALL
#define TARGET_FUNCTION_OK_FOR_SIBCALL s390_function_ok_for_sibcall

#undef TARGET_FIXED_CONDITION_CODE_REGS
#define TARGET_FIXED_CONDITION_CODE_REGS s390_fixed_condition_code_regs

#undef TARGET_CC_MODES_COMPATIBLE
#define TARGET_CC_MODES_COMPATIBLE s390_cc_modes_compatible

#undef TARGET_INVALID_WITHIN_DOLOOP
#define TARGET_INVALID_WITHIN_DOLOOP hook_constcharptr_const_rtx_null

#ifdef HAVE_AS_TLS
#undef TARGET_ASM_OUTPUT_DWARF_DTPREL
#define TARGET_ASM_OUTPUT_DWARF_DTPREL s390_output_dwarf_dtprel
#endif

#ifdef TARGET_ALTERNATE_LONG_DOUBLE_MANGLING
#undef TARGET_MANGLE_TYPE
#define TARGET_MANGLE_TYPE s390_mangle_type
#endif

#undef TARGET_SCALAR_MODE_SUPPORTED_P
#define TARGET_SCALAR_MODE_SUPPORTED_P s390_scalar_mode_supported_p

#undef TARGET_SECONDARY_RELOAD
#define TARGET_SECONDARY_RELOAD s390_secondary_reload

#undef TARGET_LIBGCC_CMP_RETURN_MODE
#define TARGET_LIBGCC_CMP_RETURN_MODE s390_libgcc_cmp_return_mode

#undef TARGET_LIBGCC_SHIFT_COUNT_MODE
#define TARGET_LIBGCC_SHIFT_COUNT_MODE s390_libgcc_shift_count_mode

#undef TARGET_LEGITIMATE_ADDRESS_P
#define TARGET_LEGITIMATE_ADDRESS_P s390_legitimate_address_p

#undef TARGET_CAN_ELIMINATE
#define TARGET_CAN_ELIMINATE s390_can_eliminate

#undef TARGET_LOOP_UNROLL_ADJUST
#define TARGET_LOOP_UNROLL_ADJUST s390_loop_unroll_adjust

#undef TARGET_ASM_TRAMPOLINE_TEMPLATE
#define TARGET_ASM_TRAMPOLINE_TEMPLATE s390_asm_trampoline_template
#undef TARGET_TRAMPOLINE_INIT
#define TARGET_TRAMPOLINE_INIT s390_trampoline_init

#undef TARGET_UNWIND_WORD_MODE
#define TARGET_UNWIND_WORD_MODE s390_unwind_word_mode

struct gcc_target targetm = TARGET_INITIALIZER;

#include "gt-s390.h"<|MERGE_RESOLUTION|>--- conflicted
+++ resolved
@@ -1655,18 +1655,12 @@
       if (!PARAM_SET_P (PARAM_MAX_UNROLL_TIMES))
 	set_param_value ("max-unroll-times", 32);
       if (!PARAM_SET_P (PARAM_MAX_COMPLETELY_PEELED_INSNS))
-<<<<<<< HEAD
-	set_param_value ("max-completely-peeled-insns", 800);
-=======
 	set_param_value ("max-completely-peeled-insns", 2000);
->>>>>>> 6e7f08ad
       if (!PARAM_SET_P (PARAM_MAX_COMPLETELY_PEEL_TIMES))
 	set_param_value ("max-completely-peel-times", 64);
     }
 
   set_param_value ("max-pending-list-length", 256);
-<<<<<<< HEAD
-=======
   /* values for loop prefetching */
   set_param_value ("l1-cache-line-size", 256);
   if (!PARAM_SET_P (PARAM_L1_CACHE_SIZE))
@@ -1686,7 +1680,6 @@
      is beneficial on s390, we enable it if available.  */
   if (flag_prefetch_loop_arrays < 0 && HAVE_prefetch && optimize >= 3)
     flag_prefetch_loop_arrays = 1;
->>>>>>> 6e7f08ad
 }
 
 /* Map for smallest class containing reg regno.  */
