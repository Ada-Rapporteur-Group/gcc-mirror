--- conflicted
+++ resolved
@@ -8724,12 +8724,7 @@
     case MODE_DECIMAL_FLOAT:
       gcc_assert (GET_CODE (exp) == CONST_DOUBLE);
 
-<<<<<<< HEAD
-      REAL_VALUE_FROM_CONST_DOUBLE (r, exp);
-      assemble_real (r, mode, align, false);
-=======
       assemble_real (*CONST_DOUBLE_REAL_VALUE (exp), mode, align);
->>>>>>> ae1158c4
       break;
 
     case MODE_INT:
