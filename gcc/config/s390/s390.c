/* Subroutines used for code generation on IBM S/390 and zSeries
   Copyright (C) 1999, 2000, 2001, 2002, 2003, 2004, 2005, 2006
   Free Software Foundation, Inc.
   Contributed by Hartmut Penner (hpenner@de.ibm.com) and
                  Ulrich Weigand (uweigand@de.ibm.com).

This file is part of GCC.

GCC is free software; you can redistribute it and/or modify it under
the terms of the GNU General Public License as published by the Free
Software Foundation; either version 2, or (at your option) any later
version.

GCC is distributed in the hope that it will be useful, but WITHOUT ANY
WARRANTY; without even the implied warranty of MERCHANTABILITY or
FITNESS FOR A PARTICULAR PURPOSE.  See the GNU General Public License
for more details.

You should have received a copy of the GNU General Public License
along with GCC; see the file COPYING.  If not, write to the Free
Software Foundation, 51 Franklin Street, Fifth Floor, Boston, MA
02110-1301, USA.  */

#include "config.h"
#include "system.h"
#include "coretypes.h"
#include "tm.h"
#include "rtl.h"
#include "tree.h"
#include "tm_p.h"
#include "regs.h"
#include "hard-reg-set.h"
#include "real.h"
#include "insn-config.h"
#include "conditions.h"
#include "output.h"
#include "insn-attr.h"
#include "flags.h"
#include "except.h"
#include "function.h"
#include "recog.h"
#include "expr.h"
#include "reload.h"
#include "toplev.h"
#include "basic-block.h"
#include "integrate.h"
#include "ggc.h"
#include "target.h"
#include "target-def.h"
#include "debug.h"
#include "langhooks.h"
#include "optabs.h"
#include "tree-gimple.h"


/* Define the specific costs for a given cpu.  */

struct processor_costs 
{
  /* multiplication */
  const int m;        /* cost of an M instruction.  */
  const int mghi;     /* cost of an MGHI instruction.  */
  const int mh;       /* cost of an MH instruction.  */
  const int mhi;      /* cost of an MHI instruction.  */
  const int ml;       /* cost of an ML instruction.  */
  const int mr;       /* cost of an MR instruction.  */
  const int ms;       /* cost of an MS instruction.  */
  const int msg;      /* cost of an MSG instruction.  */
  const int msgf;     /* cost of an MSGF instruction.  */
  const int msgfr;    /* cost of an MSGFR instruction.  */
  const int msgr;     /* cost of an MSGR instruction.  */
  const int msr;      /* cost of an MSR instruction.  */
  const int mult_df;  /* cost of multiplication in DFmode.  */
  const int mxbr;
  /* square root */
  const int sqxbr;    /* cost of square root in TFmode.  */
  const int sqdbr;    /* cost of square root in DFmode.  */
  const int sqebr;    /* cost of square root in SFmode.  */
  /* multiply and add */
  const int madbr;    /* cost of multiply and add in DFmode.  */
  const int maebr;    /* cost of multiply and add in SFmode.  */
  /* division */
  const int dxbr;
  const int dxr;
  const int ddbr;
  const int ddr;
  const int debr;
  const int der;
  const int dlgr;
  const int dlr;
  const int dr;
  const int dsgfr;
  const int dsgr;
};

const struct processor_costs *s390_cost;

static const
struct processor_costs z900_cost = 
{
  COSTS_N_INSNS (5),     /* M     */
  COSTS_N_INSNS (10),    /* MGHI  */
  COSTS_N_INSNS (5),     /* MH    */
  COSTS_N_INSNS (4),     /* MHI   */
  COSTS_N_INSNS (5),     /* ML    */
  COSTS_N_INSNS (5),     /* MR    */
  COSTS_N_INSNS (4),     /* MS    */
  COSTS_N_INSNS (15),    /* MSG   */
  COSTS_N_INSNS (7),     /* MSGF  */
  COSTS_N_INSNS (7),     /* MSGFR */
  COSTS_N_INSNS (10),    /* MSGR  */
  COSTS_N_INSNS (4),     /* MSR   */
  COSTS_N_INSNS (7),     /* multiplication in DFmode */
  COSTS_N_INSNS (13),    /* MXBR */
  COSTS_N_INSNS (136),   /* SQXBR */
  COSTS_N_INSNS (44),    /* SQDBR */
  COSTS_N_INSNS (35),    /* SQEBR */
  COSTS_N_INSNS (18),    /* MADBR */
  COSTS_N_INSNS (13),    /* MAEBR */
  COSTS_N_INSNS (134),   /* DXBR */
  COSTS_N_INSNS (135),   /* DXR */
  COSTS_N_INSNS (30),    /* DDBR */
  COSTS_N_INSNS (30),    /* DDR  */
  COSTS_N_INSNS (27),    /* DEBR */
  COSTS_N_INSNS (26),    /* DER  */
  COSTS_N_INSNS (220),   /* DLGR */
  COSTS_N_INSNS (34),    /* DLR */
  COSTS_N_INSNS (34),    /* DR */
  COSTS_N_INSNS (32),    /* DSGFR */
  COSTS_N_INSNS (32),    /* DSGR */
};

static const
struct processor_costs z990_cost = 
{
  COSTS_N_INSNS (4),     /* M     */
  COSTS_N_INSNS (2),     /* MGHI  */
  COSTS_N_INSNS (2),     /* MH    */
  COSTS_N_INSNS (2),     /* MHI   */
  COSTS_N_INSNS (4),     /* ML    */
  COSTS_N_INSNS (4),     /* MR    */
  COSTS_N_INSNS (5),     /* MS    */
  COSTS_N_INSNS (6),     /* MSG   */
  COSTS_N_INSNS (4),     /* MSGF  */
  COSTS_N_INSNS (4),     /* MSGFR */
  COSTS_N_INSNS (4),     /* MSGR  */
  COSTS_N_INSNS (4),     /* MSR   */
  COSTS_N_INSNS (1),     /* multiplication in DFmode */
  COSTS_N_INSNS (28),    /* MXBR */
  COSTS_N_INSNS (130),   /* SQXBR */
  COSTS_N_INSNS (66),    /* SQDBR */
  COSTS_N_INSNS (38),    /* SQEBR */
  COSTS_N_INSNS (1),     /* MADBR */
  COSTS_N_INSNS (1),     /* MAEBR */
  COSTS_N_INSNS (60),    /* DXBR */
  COSTS_N_INSNS (72),    /* DXR */
  COSTS_N_INSNS (40),    /* DDBR */
  COSTS_N_INSNS (44),    /* DDR  */
  COSTS_N_INSNS (26),    /* DDBR */
  COSTS_N_INSNS (28),    /* DER  */
  COSTS_N_INSNS (176),   /* DLGR */
  COSTS_N_INSNS (31),    /* DLR */
  COSTS_N_INSNS (31),    /* DR */
  COSTS_N_INSNS (31),    /* DSGFR */
  COSTS_N_INSNS (31),    /* DSGR */
};

static const
struct processor_costs z9_109_cost = 
{
  COSTS_N_INSNS (4),     /* M     */
  COSTS_N_INSNS (2),     /* MGHI  */
  COSTS_N_INSNS (2),     /* MH    */
  COSTS_N_INSNS (2),     /* MHI   */
  COSTS_N_INSNS (4),     /* ML    */
  COSTS_N_INSNS (4),     /* MR    */
  COSTS_N_INSNS (5),     /* MS    */
  COSTS_N_INSNS (6),     /* MSG   */
  COSTS_N_INSNS (4),     /* MSGF  */
  COSTS_N_INSNS (4),     /* MSGFR */
  COSTS_N_INSNS (4),     /* MSGR  */
  COSTS_N_INSNS (4),     /* MSR   */
  COSTS_N_INSNS (1),     /* multiplication in DFmode */
  COSTS_N_INSNS (28),    /* MXBR */
  COSTS_N_INSNS (130),   /* SQXBR */
  COSTS_N_INSNS (66),    /* SQDBR */
  COSTS_N_INSNS (38),    /* SQEBR */
  COSTS_N_INSNS (1),     /* MADBR */
  COSTS_N_INSNS (1),     /* MAEBR */
  COSTS_N_INSNS (60),    /* DXBR */
  COSTS_N_INSNS (72),    /* DXR */
  COSTS_N_INSNS (40),    /* DDBR */
  COSTS_N_INSNS (37),    /* DDR  */
  COSTS_N_INSNS (26),    /* DDBR */
  COSTS_N_INSNS (28),    /* DER  */
  COSTS_N_INSNS (30),    /* DLGR */
  COSTS_N_INSNS (23),    /* DLR */
  COSTS_N_INSNS (23),    /* DR */
  COSTS_N_INSNS (24),    /* DSGFR */
  COSTS_N_INSNS (24),    /* DSGR */
};

extern int reload_completed;

/* Save information from a "cmpxx" operation until the branch or scc is
   emitted.  */
rtx s390_compare_op0, s390_compare_op1;

/* Save the result of a compare_and_swap  until the branch or scc is
   emitted.  */
rtx s390_compare_emitted = NULL_RTX;

/* Structure used to hold the components of a S/390 memory
   address.  A legitimate address on S/390 is of the general
   form
          base + index + displacement
   where any of the components is optional.

   base and index are registers of the class ADDR_REGS,
   displacement is an unsigned 12-bit immediate constant.  */

struct s390_address
{
  rtx base;
  rtx indx;
  rtx disp;
  bool pointer;
  bool literal_pool;
};

/* Which cpu are we tuning for.  */
enum processor_type s390_tune = PROCESSOR_max;
enum processor_flags s390_tune_flags;
/* Which instruction set architecture to use.  */
enum processor_type s390_arch;
enum processor_flags s390_arch_flags;

HOST_WIDE_INT s390_warn_framesize = 0;
HOST_WIDE_INT s390_stack_size = 0;
HOST_WIDE_INT s390_stack_guard = 0;

/* The following structure is embedded in the machine 
   specific part of struct function.  */

struct s390_frame_layout GTY (())
{
  /* Offset within stack frame.  */
  HOST_WIDE_INT gprs_offset;
  HOST_WIDE_INT f0_offset;
  HOST_WIDE_INT f4_offset;
  HOST_WIDE_INT f8_offset;
  HOST_WIDE_INT backchain_offset;

  /* Number of first and last gpr where slots in the register
     save area are reserved for.  */
  int first_save_gpr_slot;
  int last_save_gpr_slot;

  /* Number of first and last gpr to be saved, restored.  */
  int first_save_gpr;
  int first_restore_gpr;
  int last_save_gpr;
  int last_restore_gpr;

  /* Bits standing for floating point registers. Set, if the 
     respective register has to be saved. Starting with reg 16 (f0) 
     at the rightmost bit.
     Bit 15 -  8  7  6  5  4  3  2  1  0
     fpr 15 -  8  7  5  3  1  6  4  2  0
     reg 31 - 24 23 22 21 20 19 18 17 16  */
  unsigned int fpr_bitmap;

  /* Number of floating point registers f8-f15 which must be saved.  */
  int high_fprs;

  /* Set if return address needs to be saved.
     This flag is set by s390_return_addr_rtx if it could not use
     the initial value of r14 and therefore depends on r14 saved
     to the stack.  */
  bool save_return_addr_p;

  /* Size of stack frame.  */
  HOST_WIDE_INT frame_size;
};

/* Define the structure for the machine field in struct function.  */

struct machine_function GTY(())
{
  struct s390_frame_layout frame_layout;

  /* Literal pool base register.  */
  rtx base_reg;

  /* True if we may need to perform branch splitting.  */
  bool split_branches_pending_p;

  /* True during final stage of literal pool processing.  */
  bool decomposed_literal_pool_addresses_ok_p;

  /* Some local-dynamic TLS symbol name.  */
  const char *some_ld_name;

  bool has_landing_pad_p;
};

/* Few accessor macros for struct cfun->machine->s390_frame_layout.  */

#define cfun_frame_layout (cfun->machine->frame_layout)
#define cfun_save_high_fprs_p (!!cfun_frame_layout.high_fprs)
#define cfun_gprs_save_area_size ((cfun_frame_layout.last_save_gpr_slot -           \
  cfun_frame_layout.first_save_gpr_slot + 1) * UNITS_PER_WORD)
#define cfun_set_fpr_bit(BITNUM) (cfun->machine->frame_layout.fpr_bitmap |=    \
  (1 << (BITNUM)))
#define cfun_fpr_bit_p(BITNUM) (!!(cfun->machine->frame_layout.fpr_bitmap &    \
  (1 << (BITNUM))))

/* Number of GPRs and FPRs used for argument passing.  */
#define GP_ARG_NUM_REG 5
#define FP_ARG_NUM_REG (TARGET_64BIT? 4 : 2)

/* A couple of shortcuts.  */
#define CONST_OK_FOR_J(x) \
	CONST_OK_FOR_CONSTRAINT_P((x), 'J', "J")
#define CONST_OK_FOR_K(x) \
	CONST_OK_FOR_CONSTRAINT_P((x), 'K', "K")
#define CONST_OK_FOR_Os(x) \
        CONST_OK_FOR_CONSTRAINT_P((x), 'O', "Os")
#define CONST_OK_FOR_Op(x) \
        CONST_OK_FOR_CONSTRAINT_P((x), 'O', "Op")
#define CONST_OK_FOR_On(x) \
        CONST_OK_FOR_CONSTRAINT_P((x), 'O', "On")

#define REGNO_PAIR_OK(REGNO, MODE)                               \
  (HARD_REGNO_NREGS ((REGNO), (MODE)) == 1 || !((REGNO) & 1))

/* Return true if the back end supports mode MODE.  */
static bool
s390_scalar_mode_supported_p (enum machine_mode mode)
{
  if (DECIMAL_FLOAT_MODE_P (mode))
    return true;
  else
    return default_scalar_mode_supported_p (mode);
}

/* Set the has_landing_pad_p flag in struct machine_function to VALUE.  */

void
s390_set_has_landing_pad_p (bool value)
{
  cfun->machine->has_landing_pad_p = value;
}

/* If two condition code modes are compatible, return a condition code
   mode which is compatible with both.  Otherwise, return
   VOIDmode.  */

static enum machine_mode
s390_cc_modes_compatible (enum machine_mode m1, enum machine_mode m2)
{
  if (m1 == m2)
    return m1;

  switch (m1)
    {
    case CCZmode:
      if (m2 == CCUmode || m2 == CCTmode || m2 == CCZ1mode
	  || m2 == CCSmode || m2 == CCSRmode || m2 == CCURmode)
        return m2;
      return VOIDmode;

    case CCSmode:
    case CCUmode:
    case CCTmode:
    case CCSRmode:
    case CCURmode:
    case CCZ1mode:
      if (m2 == CCZmode)
	return m1;
      
      return VOIDmode;

    default:
      return VOIDmode;
    }
  return VOIDmode;
}

/* Return true if SET either doesn't set the CC register, or else
   the source and destination have matching CC modes and that
   CC mode is at least as constrained as REQ_MODE.  */

static bool
s390_match_ccmode_set (rtx set, enum machine_mode req_mode)
{
  enum machine_mode set_mode;

  gcc_assert (GET_CODE (set) == SET);

  if (GET_CODE (SET_DEST (set)) != REG || !CC_REGNO_P (REGNO (SET_DEST (set))))
    return 1;

  set_mode = GET_MODE (SET_DEST (set));
  switch (set_mode)
    {
    case CCSmode:
    case CCSRmode:
    case CCUmode:
    case CCURmode:
    case CCLmode:
    case CCL1mode:
    case CCL2mode:
    case CCL3mode:
    case CCT1mode:
    case CCT2mode:
    case CCT3mode:
      if (req_mode != set_mode)
        return 0;
      break;

    case CCZmode:
      if (req_mode != CCSmode && req_mode != CCUmode && req_mode != CCTmode
	  && req_mode != CCSRmode && req_mode != CCURmode)
        return 0;
      break;

    case CCAPmode:
    case CCANmode:
      if (req_mode != CCAmode)
        return 0;
      break;

    default:
      gcc_unreachable ();
    }

  return (GET_MODE (SET_SRC (set)) == set_mode);
}

/* Return true if every SET in INSN that sets the CC register
   has source and destination with matching CC modes and that
   CC mode is at least as constrained as REQ_MODE.
   If REQ_MODE is VOIDmode, always return false.  */

bool
s390_match_ccmode (rtx insn, enum machine_mode req_mode)
{
  int i;

  /* s390_tm_ccmode returns VOIDmode to indicate failure.  */
  if (req_mode == VOIDmode)
    return false;

  if (GET_CODE (PATTERN (insn)) == SET)
    return s390_match_ccmode_set (PATTERN (insn), req_mode);

  if (GET_CODE (PATTERN (insn)) == PARALLEL)
      for (i = 0; i < XVECLEN (PATTERN (insn), 0); i++)
        {
          rtx set = XVECEXP (PATTERN (insn), 0, i);
          if (GET_CODE (set) == SET)
            if (!s390_match_ccmode_set (set, req_mode))
              return false;
        }

  return true;
}

/* If a test-under-mask instruction can be used to implement
   (compare (and ... OP1) OP2), return the CC mode required
   to do that.  Otherwise, return VOIDmode.
   MIXED is true if the instruction can distinguish between
   CC1 and CC2 for mixed selected bits (TMxx), it is false
   if the instruction cannot (TM).  */

enum machine_mode
s390_tm_ccmode (rtx op1, rtx op2, bool mixed)
{
  int bit0, bit1;

  /* ??? Fixme: should work on CONST_DOUBLE as well.  */
  if (GET_CODE (op1) != CONST_INT || GET_CODE (op2) != CONST_INT)
    return VOIDmode;

  /* Selected bits all zero: CC0.
     e.g.: int a; if ((a & (16 + 128)) == 0) */
  if (INTVAL (op2) == 0)
    return CCTmode;

  /* Selected bits all one: CC3. 
     e.g.: int a; if ((a & (16 + 128)) == 16 + 128) */
  if (INTVAL (op2) == INTVAL (op1))
    return CCT3mode;

  /* Exactly two bits selected, mixed zeroes and ones: CC1 or CC2. e.g.:
     int a;
     if ((a & (16 + 128)) == 16)         -> CCT1
     if ((a & (16 + 128)) == 128)        -> CCT2  */
  if (mixed)
    {
      bit1 = exact_log2 (INTVAL (op2));
      bit0 = exact_log2 (INTVAL (op1) ^ INTVAL (op2));
      if (bit0 != -1 && bit1 != -1)
        return bit0 > bit1 ? CCT1mode : CCT2mode;
    }

  return VOIDmode;
}

/* Given a comparison code OP (EQ, NE, etc.) and the operands
   OP0 and OP1 of a COMPARE, return the mode to be used for the
   comparison.  */

enum machine_mode
s390_select_ccmode (enum rtx_code code, rtx op0, rtx op1)
{
  switch (code)
    {
      case EQ:
      case NE:
	if ((GET_CODE (op0) == NEG || GET_CODE (op0) == ABS)
	    && GET_MODE_CLASS (GET_MODE (op0)) == MODE_INT)
	  return CCAPmode;
	if (GET_CODE (op0) == PLUS && GET_CODE (XEXP (op0, 1)) == CONST_INT
	    && CONST_OK_FOR_K (INTVAL (XEXP (op0, 1))))
	  return CCAPmode;
	if ((GET_CODE (op0) == PLUS || GET_CODE (op0) == MINUS
	     || GET_CODE (op1) == NEG)
	    && GET_MODE_CLASS (GET_MODE (op0)) == MODE_INT)
	  return CCLmode;

	if (GET_CODE (op0) == AND)
	  {
	    /* Check whether we can potentially do it via TM.  */
	    enum machine_mode ccmode;
	    ccmode = s390_tm_ccmode (XEXP (op0, 1), op1, 1);
	    if (ccmode != VOIDmode)
	      {
		/* Relax CCTmode to CCZmode to allow fall-back to AND
		   if that turns out to be beneficial.  */
	        return ccmode == CCTmode ? CCZmode : ccmode;
	      }
	  }

	if (register_operand (op0, HImode)
	    && GET_CODE (op1) == CONST_INT
	    && (INTVAL (op1) == -1 || INTVAL (op1) == 65535))
	  return CCT3mode;
	if (register_operand (op0, QImode)
	    && GET_CODE (op1) == CONST_INT
	    && (INTVAL (op1) == -1 || INTVAL (op1) == 255))
	  return CCT3mode;

	return CCZmode;

      case LE:
      case LT:
      case GE:
      case GT:
	/* The only overflow condition of NEG and ABS happens when
	   -INT_MAX is used as parameter, which stays negative. So
	   we have an overflow from a positive value to a negative. 
	   Using CCAP mode the resulting cc can be used for comparisons.  */
	if ((GET_CODE (op0) == NEG || GET_CODE (op0) == ABS)
	    && GET_MODE_CLASS (GET_MODE (op0)) == MODE_INT)
	  return CCAPmode;

 	/* If constants are involved in an add instruction it is possible to use
 	   the resulting cc for comparisons with zero. Knowing the sign of the
	   constant the overflow behavior gets predictable. e.g.:
 	     int a, b; if ((b = a + c) > 0)  
 	   with c as a constant value: c < 0 -> CCAN and c >= 0 -> CCAP  */
	if (GET_CODE (op0) == PLUS && GET_CODE (XEXP (op0, 1)) == CONST_INT
	    && CONST_OK_FOR_K (INTVAL (XEXP (op0, 1))))
	  {
	    if (INTVAL (XEXP((op0), 1)) < 0)
	      return CCANmode;
	    else
	      return CCAPmode;
	  }
	/* Fall through.  */
      case UNORDERED:
      case ORDERED:
      case UNEQ:
      case UNLE:
      case UNLT:
      case UNGE:
      case UNGT:
      case LTGT:
	if ((GET_CODE (op0) == SIGN_EXTEND || GET_CODE (op0) == ZERO_EXTEND)
	    && GET_CODE (op1) != CONST_INT)
	  return CCSRmode;
	return CCSmode;

      case LTU:
      case GEU:
	if (GET_CODE (op0) == PLUS
	    && GET_MODE_CLASS (GET_MODE (op0)) == MODE_INT)
	  return CCL1mode;

	if ((GET_CODE (op0) == SIGN_EXTEND || GET_CODE (op0) == ZERO_EXTEND)
	    && GET_CODE (op1) != CONST_INT)
	  return CCURmode;
	return CCUmode;

      case LEU:
      case GTU:
	if (GET_CODE (op0) == MINUS
	    && GET_MODE_CLASS (GET_MODE (op0)) == MODE_INT)
	  return CCL2mode;

	if ((GET_CODE (op0) == SIGN_EXTEND || GET_CODE (op0) == ZERO_EXTEND)
	    && GET_CODE (op1) != CONST_INT)
	  return CCURmode;
	return CCUmode;

      default:
	gcc_unreachable ();
    }
}

/* Replace the comparison OP0 CODE OP1 by a semantically equivalent one
   that we can implement more efficiently.  */

void
s390_canonicalize_comparison (enum rtx_code *code, rtx *op0, rtx *op1)
{
  /* Convert ZERO_EXTRACT back to AND to enable TM patterns.  */
  if ((*code == EQ || *code == NE)
      && *op1 == const0_rtx
      && GET_CODE (*op0) == ZERO_EXTRACT
      && GET_CODE (XEXP (*op0, 1)) == CONST_INT
      && GET_CODE (XEXP (*op0, 2)) == CONST_INT
      && SCALAR_INT_MODE_P (GET_MODE (XEXP (*op0, 0))))
    {
      rtx inner = XEXP (*op0, 0);
      HOST_WIDE_INT modesize = GET_MODE_BITSIZE (GET_MODE (inner));
      HOST_WIDE_INT len = INTVAL (XEXP (*op0, 1));
      HOST_WIDE_INT pos = INTVAL (XEXP (*op0, 2));

      if (len > 0 && len < modesize
	  && pos >= 0 && pos + len <= modesize
	  && modesize <= HOST_BITS_PER_WIDE_INT)
	{
	  unsigned HOST_WIDE_INT block;
	  block = ((unsigned HOST_WIDE_INT) 1 << len) - 1;
	  block <<= modesize - pos - len;

	  *op0 = gen_rtx_AND (GET_MODE (inner), inner,
			      gen_int_mode (block, GET_MODE (inner)));
	}
    }

  /* Narrow AND of memory against immediate to enable TM.  */
  if ((*code == EQ || *code == NE)
      && *op1 == const0_rtx
      && GET_CODE (*op0) == AND
      && GET_CODE (XEXP (*op0, 1)) == CONST_INT
      && SCALAR_INT_MODE_P (GET_MODE (XEXP (*op0, 0))))
    {
      rtx inner = XEXP (*op0, 0);
      rtx mask = XEXP (*op0, 1);

      /* Ignore paradoxical SUBREGs if all extra bits are masked out.  */
      if (GET_CODE (inner) == SUBREG
	  && SCALAR_INT_MODE_P (GET_MODE (SUBREG_REG (inner)))
	  && (GET_MODE_SIZE (GET_MODE (inner))
	      >= GET_MODE_SIZE (GET_MODE (SUBREG_REG (inner))))
	  && ((INTVAL (mask)
               & GET_MODE_MASK (GET_MODE (inner))
               & ~GET_MODE_MASK (GET_MODE (SUBREG_REG (inner))))
	      == 0))
	inner = SUBREG_REG (inner);

      /* Do not change volatile MEMs.  */
      if (MEM_P (inner) && !MEM_VOLATILE_P (inner))
	{
	  int part = s390_single_part (XEXP (*op0, 1),
				       GET_MODE (inner), QImode, 0);
	  if (part >= 0)
	    {
	      mask = gen_int_mode (s390_extract_part (mask, QImode, 0), QImode);
	      inner = adjust_address_nv (inner, QImode, part);
	      *op0 = gen_rtx_AND (QImode, inner, mask);
	    }
	}
    }

  /* Narrow comparisons against 0xffff to HImode if possible.  */
  if ((*code == EQ || *code == NE)
      && GET_CODE (*op1) == CONST_INT
      && INTVAL (*op1) == 0xffff
      && SCALAR_INT_MODE_P (GET_MODE (*op0))
      && (nonzero_bits (*op0, GET_MODE (*op0)) 
	  & ~(unsigned HOST_WIDE_INT) 0xffff) == 0)
    {
      *op0 = gen_lowpart (HImode, *op0);
      *op1 = constm1_rtx;
    }


  /* Remove redundant UNSPEC_CMPINT conversions if possible.  */
  if (GET_CODE (*op0) == UNSPEC
      && XINT (*op0, 1) == UNSPEC_CMPINT
      && XVECLEN (*op0, 0) == 1
      && GET_MODE (XVECEXP (*op0, 0, 0)) == CCUmode
      && GET_CODE (XVECEXP (*op0, 0, 0)) == REG
      && REGNO (XVECEXP (*op0, 0, 0)) == CC_REGNUM
      && *op1 == const0_rtx)
    {
      enum rtx_code new_code = UNKNOWN;
      switch (*code)
	{
	  case EQ: new_code = EQ;  break;
	  case NE: new_code = NE;  break;
	  case LT: new_code = GTU; break;
	  case GT: new_code = LTU; break;
	  case LE: new_code = GEU; break;
	  case GE: new_code = LEU; break;
	  default: break;
	}

      if (new_code != UNKNOWN)
	{
	  *op0 = XVECEXP (*op0, 0, 0);
	  *code = new_code;
	}
    }

  /* Simplify cascaded EQ, NE with const0_rtx.  */
  if ((*code == NE || *code == EQ)
      && (GET_CODE (*op0) == EQ || GET_CODE (*op0) == NE)
      && GET_MODE (*op0) == SImode
      && GET_MODE (XEXP (*op0, 0)) == CCZ1mode
      && REG_P (XEXP (*op0, 0))
      && XEXP (*op0, 1) == const0_rtx
      && *op1 == const0_rtx)
    {
      if ((*code == EQ && GET_CODE (*op0) == NE)
          || (*code == NE && GET_CODE (*op0) == EQ))
	*code = EQ;
      else
	*code = NE;
      *op0 = XEXP (*op0, 0);
    }

  /* Prefer register over memory as first operand.  */
  if (MEM_P (*op0) && REG_P (*op1))
    {
      rtx tem = *op0; *op0 = *op1; *op1 = tem;
      *code = swap_condition (*code);
    }
}

/* Emit a compare instruction suitable to implement the comparison
   OP0 CODE OP1.  Return the correct condition RTL to be placed in
   the IF_THEN_ELSE of the conditional branch testing the result.  */

rtx
s390_emit_compare (enum rtx_code code, rtx op0, rtx op1)
{
  enum machine_mode mode = s390_select_ccmode (code, op0, op1);
  rtx ret = NULL_RTX;

  /* Do not output a redundant compare instruction if a compare_and_swap
     pattern already computed the result and the machine modes are compatible.  */
  if (s390_compare_emitted 
      && (s390_cc_modes_compatible (GET_MODE (s390_compare_emitted), mode)
	  == GET_MODE (s390_compare_emitted)))
    ret = gen_rtx_fmt_ee (code, VOIDmode, s390_compare_emitted, const0_rtx); 
  else
    {
      rtx cc = gen_rtx_REG (mode, CC_REGNUM);
      
      emit_insn (gen_rtx_SET (VOIDmode, cc, gen_rtx_COMPARE (mode, op0, op1)));
      ret = gen_rtx_fmt_ee (code, VOIDmode, cc, const0_rtx); 
    }
  s390_compare_emitted = NULL_RTX;
  return ret;
}

/* Emit a SImode compare and swap instruction setting MEM to NEW if OLD
   matches CMP.
   Return the correct condition RTL to be placed in the IF_THEN_ELSE of the
   conditional branch testing the result.  */

static rtx
s390_emit_compare_and_swap (enum rtx_code code, rtx old, rtx mem, rtx cmp, rtx new)
{
  rtx ret;

  emit_insn (gen_sync_compare_and_swap_ccsi (old, mem, cmp, new));
  ret = gen_rtx_fmt_ee (code, VOIDmode, s390_compare_emitted, const0_rtx);

  s390_compare_emitted = NULL_RTX;

  return ret;
}

/* Emit a jump instruction to TARGET.  If COND is NULL_RTX, emit an
   unconditional jump, else a conditional jump under condition COND.  */

void
s390_emit_jump (rtx target, rtx cond)
{
  rtx insn;

  target = gen_rtx_LABEL_REF (VOIDmode, target);
  if (cond)
    target = gen_rtx_IF_THEN_ELSE (VOIDmode, cond, target, pc_rtx);

  insn = gen_rtx_SET (VOIDmode, pc_rtx, target);
  emit_jump_insn (insn);
}

/* Return branch condition mask to implement a branch
   specified by CODE.  Return -1 for invalid comparisons.  */

int
s390_branch_condition_mask (rtx code)
{
  const int CC0 = 1 << 3;
  const int CC1 = 1 << 2;
  const int CC2 = 1 << 1;
  const int CC3 = 1 << 0;

  gcc_assert (GET_CODE (XEXP (code, 0)) == REG);
  gcc_assert (REGNO (XEXP (code, 0)) == CC_REGNUM);
  gcc_assert (XEXP (code, 1) == const0_rtx);

  switch (GET_MODE (XEXP (code, 0)))
    {
    case CCZmode:
    case CCZ1mode:
      switch (GET_CODE (code))
        {
        case EQ:	return CC0;
	case NE:	return CC1 | CC2 | CC3;
	default:	return -1;
        }
      break;

    case CCT1mode:
      switch (GET_CODE (code))
        {
        case EQ:	return CC1;
	case NE:	return CC0 | CC2 | CC3;
	default:	return -1;
        }
      break;

    case CCT2mode:
      switch (GET_CODE (code))
        {
        case EQ:	return CC2;
	case NE:	return CC0 | CC1 | CC3;
	default:	return -1;
        }
      break;

    case CCT3mode:
      switch (GET_CODE (code))
        {
        case EQ:	return CC3;
	case NE:	return CC0 | CC1 | CC2;
	default:	return -1;
        }
      break;

    case CCLmode:
      switch (GET_CODE (code))
        {
        case EQ:	return CC0 | CC2;
	case NE:	return CC1 | CC3;
	default:	return -1;
        }
      break;

    case CCL1mode:
      switch (GET_CODE (code))
        {
	case LTU:	return CC2 | CC3;  /* carry */
	case GEU:	return CC0 | CC1;  /* no carry */
	default:	return -1;
        }
      break;

    case CCL2mode:
      switch (GET_CODE (code))
        {
	case GTU:	return CC0 | CC1;  /* borrow */
	case LEU:	return CC2 | CC3;  /* no borrow */
	default:	return -1;
        }
      break;

    case CCL3mode:
      switch (GET_CODE (code))
	{
	case EQ:	return CC0 | CC2;
	case NE:	return CC1 | CC3;
	case LTU:	return CC1;
	case GTU:	return CC3;
	case LEU:	return CC1 | CC2;
	case GEU:	return CC2 | CC3;
	default:	return -1;
	}

    case CCUmode:
      switch (GET_CODE (code))
        {
        case EQ:	return CC0;
        case NE:	return CC1 | CC2 | CC3;
        case LTU:	return CC1;
        case GTU:	return CC2;
        case LEU:	return CC0 | CC1;
        case GEU:	return CC0 | CC2;
	default:	return -1;
        }
      break;

    case CCURmode:
      switch (GET_CODE (code))
        {
        case EQ:	return CC0;
        case NE:	return CC2 | CC1 | CC3;
        case LTU:	return CC2;
        case GTU:	return CC1;
        case LEU:	return CC0 | CC2;
        case GEU:	return CC0 | CC1;
	default:	return -1;
        }
      break;

    case CCAPmode:
      switch (GET_CODE (code))
        {
        case EQ:	return CC0;
        case NE:	return CC1 | CC2 | CC3;
        case LT:	return CC1 | CC3;
        case GT:	return CC2;
        case LE:	return CC0 | CC1 | CC3;
        case GE:	return CC0 | CC2;
	default:	return -1;
        }
      break;

    case CCANmode:
      switch (GET_CODE (code))
        {
        case EQ:	return CC0;
        case NE:	return CC1 | CC2 | CC3;
        case LT:	return CC1;
        case GT:	return CC2 | CC3;
        case LE:	return CC0 | CC1;
        case GE:	return CC0 | CC2 | CC3;
	default:	return -1;
        }
      break;

    case CCSmode:
      switch (GET_CODE (code))
        {
        case EQ:	return CC0;
        case NE:	return CC1 | CC2 | CC3;
        case LT:	return CC1;
        case GT:	return CC2;
        case LE:	return CC0 | CC1;
        case GE:	return CC0 | CC2;
	case UNORDERED:	return CC3;
	case ORDERED:	return CC0 | CC1 | CC2;
	case UNEQ:	return CC0 | CC3;
        case UNLT:	return CC1 | CC3;
        case UNGT:	return CC2 | CC3;
        case UNLE:	return CC0 | CC1 | CC3;
        case UNGE:	return CC0 | CC2 | CC3;
	case LTGT:	return CC1 | CC2;
	default:	return -1;
        }
      break;

    case CCSRmode:
      switch (GET_CODE (code))
        {
        case EQ:	return CC0;
        case NE:	return CC2 | CC1 | CC3;
        case LT:	return CC2;
        case GT:	return CC1;
        case LE:	return CC0 | CC2;
        case GE:	return CC0 | CC1;
	case UNORDERED:	return CC3;
	case ORDERED:	return CC0 | CC2 | CC1;
	case UNEQ:	return CC0 | CC3;
        case UNLT:	return CC2 | CC3;
        case UNGT:	return CC1 | CC3;
        case UNLE:	return CC0 | CC2 | CC3;
        case UNGE:	return CC0 | CC1 | CC3;
	case LTGT:	return CC2 | CC1;
	default:	return -1;
        }
      break;

    default:
      return -1;
    }
}

/* If INV is false, return assembler mnemonic string to implement
   a branch specified by CODE.  If INV is true, return mnemonic
   for the corresponding inverted branch.  */

static const char *
s390_branch_condition_mnemonic (rtx code, int inv)
{
  static const char *const mnemonic[16] =
    {
      NULL, "o", "h", "nle",
      "l", "nhe", "lh", "ne",
      "e", "nlh", "he", "nl",
      "le", "nh", "no", NULL
    };

  int mask = s390_branch_condition_mask (code);
  gcc_assert (mask >= 0);

  if (inv)
    mask ^= 15;

  gcc_assert (mask >= 1 && mask <= 14);

  return mnemonic[mask];
}

/* Return the part of op which has a value different from def.
   The size of the part is determined by mode.
   Use this function only if you already know that op really
   contains such a part.  */

unsigned HOST_WIDE_INT
s390_extract_part (rtx op, enum machine_mode mode, int def)
{
  unsigned HOST_WIDE_INT value = 0;
  int max_parts = HOST_BITS_PER_WIDE_INT / GET_MODE_BITSIZE (mode);
  int part_bits = GET_MODE_BITSIZE (mode);
  unsigned HOST_WIDE_INT part_mask
    = ((unsigned HOST_WIDE_INT)1 << part_bits) - 1;
  int i;

  for (i = 0; i < max_parts; i++)
    {
      if (i == 0)
	value = (unsigned HOST_WIDE_INT) INTVAL (op);
      else
	value >>= part_bits;

      if ((value & part_mask) != (def & part_mask))
	return value & part_mask;
    }

  gcc_unreachable ();
}

/* If OP is an integer constant of mode MODE with exactly one
   part of mode PART_MODE unequal to DEF, return the number of that
   part. Otherwise, return -1.  */

int
s390_single_part (rtx op,
		  enum machine_mode mode,
		  enum machine_mode part_mode,
		  int def)
{
  unsigned HOST_WIDE_INT value = 0;
  int n_parts = GET_MODE_SIZE (mode) / GET_MODE_SIZE (part_mode);
  unsigned HOST_WIDE_INT part_mask
    = ((unsigned HOST_WIDE_INT)1 << GET_MODE_BITSIZE (part_mode)) - 1;
  int i, part = -1;

  if (GET_CODE (op) != CONST_INT)
    return -1;

  for (i = 0; i < n_parts; i++)
    {
      if (i == 0)
	value = (unsigned HOST_WIDE_INT) INTVAL (op);
      else
	value >>= GET_MODE_BITSIZE (part_mode);

      if ((value & part_mask) != (def & part_mask))
	{
	  if (part != -1)
	    return -1;
	  else
	    part = i;
	}
    }
  return part == -1 ? -1 : n_parts - 1 - part;
}

/* Check whether we can (and want to) split a double-word
   move in mode MODE from SRC to DST into two single-word
   moves, moving the subword FIRST_SUBWORD first.  */

bool
s390_split_ok_p (rtx dst, rtx src, enum machine_mode mode, int first_subword)
{
  /* Floating point registers cannot be split.  */
  if (FP_REG_P (src) || FP_REG_P (dst))
    return false;

  /* We don't need to split if operands are directly accessible.  */
  if (s_operand (src, mode) || s_operand (dst, mode))
    return false;

  /* Non-offsettable memory references cannot be split.  */
  if ((GET_CODE (src) == MEM && !offsettable_memref_p (src))
      || (GET_CODE (dst) == MEM && !offsettable_memref_p (dst)))
    return false;

  /* Moving the first subword must not clobber a register
     needed to move the second subword.  */
  if (register_operand (dst, mode))
    {
      rtx subreg = operand_subword (dst, first_subword, 0, mode);
      if (reg_overlap_mentioned_p (subreg, src))
        return false;
    }

  return true;
}

/* Return true if it can be proven that [MEM1, MEM1 + SIZE]
   and [MEM2, MEM2 + SIZE] do overlap and false
   otherwise.  */

bool
s390_overlap_p (rtx mem1, rtx mem2, HOST_WIDE_INT size)
{
  rtx addr1, addr2, addr_delta;
  HOST_WIDE_INT delta;

  if (GET_CODE (mem1) != MEM || GET_CODE (mem2) != MEM)
    return true;

  if (size == 0)
    return false;

  addr1 = XEXP (mem1, 0);
  addr2 = XEXP (mem2, 0);

  addr_delta = simplify_binary_operation (MINUS, Pmode, addr2, addr1);

  /* This overlapping check is used by peepholes merging memory block operations.
     Overlapping operations would otherwise be recognized by the S/390 hardware
     and would fall back to a slower implementation. Allowing overlapping 
     operations would lead to slow code but not to wrong code. Therefore we are
     somewhat optimistic if we cannot prove that the memory blocks are 
     overlapping.
     That's why we return false here although this may accept operations on
     overlapping memory areas.  */
  if (!addr_delta || GET_CODE (addr_delta) != CONST_INT)
    return false;

  delta = INTVAL (addr_delta);

  if (delta == 0
      || (delta > 0 && delta < size)
      || (delta < 0 && -delta < size))
    return true;

  return false;
}

/* Check whether the address of memory reference MEM2 equals exactly
   the address of memory reference MEM1 plus DELTA.  Return true if
   we can prove this to be the case, false otherwise.  */

bool
s390_offset_p (rtx mem1, rtx mem2, rtx delta)
{
  rtx addr1, addr2, addr_delta;

  if (GET_CODE (mem1) != MEM || GET_CODE (mem2) != MEM)
    return false;

  addr1 = XEXP (mem1, 0);
  addr2 = XEXP (mem2, 0);

  addr_delta = simplify_binary_operation (MINUS, Pmode, addr2, addr1);
  if (!addr_delta || !rtx_equal_p (addr_delta, delta))
    return false;

  return true;
}

/* Expand logical operator CODE in mode MODE with operands OPERANDS.  */

void
s390_expand_logical_operator (enum rtx_code code, enum machine_mode mode,
			      rtx *operands)
{
  enum machine_mode wmode = mode;
  rtx dst = operands[0];
  rtx src1 = operands[1];
  rtx src2 = operands[2];
  rtx op, clob, tem;

  /* If we cannot handle the operation directly, use a temp register.  */
  if (!s390_logical_operator_ok_p (operands))
    dst = gen_reg_rtx (mode);

  /* QImode and HImode patterns make sense only if we have a destination
     in memory.  Otherwise perform the operation in SImode.  */
  if ((mode == QImode || mode == HImode) && GET_CODE (dst) != MEM)
    wmode = SImode;

  /* Widen operands if required.  */
  if (mode != wmode)
    {
      if (GET_CODE (dst) == SUBREG
	  && (tem = simplify_subreg (wmode, dst, mode, 0)) != 0)
	dst = tem;
      else if (REG_P (dst))
	dst = gen_rtx_SUBREG (wmode, dst, 0);
      else
        dst = gen_reg_rtx (wmode);

      if (GET_CODE (src1) == SUBREG
	  && (tem = simplify_subreg (wmode, src1, mode, 0)) != 0)
	src1 = tem;
      else if (GET_MODE (src1) != VOIDmode)
	src1 = gen_rtx_SUBREG (wmode, force_reg (mode, src1), 0);

      if (GET_CODE (src2) == SUBREG
	  && (tem = simplify_subreg (wmode, src2, mode, 0)) != 0)
	src2 = tem;
      else if (GET_MODE (src2) != VOIDmode)
	src2 = gen_rtx_SUBREG (wmode, force_reg (mode, src2), 0);
    }

  /* Emit the instruction.  */
  op = gen_rtx_SET (VOIDmode, dst, gen_rtx_fmt_ee (code, wmode, src1, src2));
  clob = gen_rtx_CLOBBER (VOIDmode, gen_rtx_REG (CCmode, CC_REGNUM));
  emit_insn (gen_rtx_PARALLEL (VOIDmode, gen_rtvec (2, op, clob)));

  /* Fix up the destination if needed.  */
  if (dst != operands[0])
    emit_move_insn (operands[0], gen_lowpart (mode, dst));
}

/* Check whether OPERANDS are OK for a logical operation (AND, IOR, XOR).  */

bool
s390_logical_operator_ok_p (rtx *operands)
{
  /* If the destination operand is in memory, it needs to coincide
     with one of the source operands.  After reload, it has to be
     the first source operand.  */
  if (GET_CODE (operands[0]) == MEM)
    return rtx_equal_p (operands[0], operands[1])
	   || (!reload_completed && rtx_equal_p (operands[0], operands[2]));

  return true;
}

/* Narrow logical operation CODE of memory operand MEMOP with immediate
   operand IMMOP to switch from SS to SI type instructions.  */

void
s390_narrow_logical_operator (enum rtx_code code, rtx *memop, rtx *immop)
{
  int def = code == AND ? -1 : 0;
  HOST_WIDE_INT mask;
  int part;

  gcc_assert (GET_CODE (*memop) == MEM);
  gcc_assert (!MEM_VOLATILE_P (*memop));

  mask = s390_extract_part (*immop, QImode, def);
  part = s390_single_part (*immop, GET_MODE (*memop), QImode, def);
  gcc_assert (part >= 0);

  *memop = adjust_address (*memop, QImode, part);
  *immop = gen_int_mode (mask, QImode);
}


/* How to allocate a 'struct machine_function'.  */

static struct machine_function *
s390_init_machine_status (void)
{
  return ggc_alloc_cleared (sizeof (struct machine_function));
}

/* Change optimizations to be performed, depending on the
   optimization level.

   LEVEL is the optimization level specified; 2 if `-O2' is
   specified, 1 if `-O' is specified, and 0 if neither is specified.

   SIZE is nonzero if `-Os' is specified and zero otherwise.  */

void
optimization_options (int level ATTRIBUTE_UNUSED, int size ATTRIBUTE_UNUSED)
{
  /* ??? There are apparently still problems with -fcaller-saves.  */
  flag_caller_saves = 0;

  /* By default, always emit DWARF-2 unwind info.  This allows debugging
     without maintaining a stack frame back-chain.  */
  flag_asynchronous_unwind_tables = 1;

  /* Use MVCLE instructions to decrease code size if requested.  */
  if (size != 0)
    target_flags |= MASK_MVCLE;
}

/* Return true if ARG is the name of a processor.  Set *TYPE and *FLAGS
   to the associated processor_type and processor_flags if so.  */

static bool
s390_handle_arch_option (const char *arg,
			 enum processor_type *type,
			 enum processor_flags *flags)
{
  static struct pta
    {
      const char *const name;		/* processor name or nickname.  */
      const enum processor_type processor;
      const enum processor_flags flags;
    }
  const processor_alias_table[] =
    {
      {"g5", PROCESSOR_9672_G5, PF_IEEE_FLOAT},
      {"g6", PROCESSOR_9672_G6, PF_IEEE_FLOAT},
      {"z900", PROCESSOR_2064_Z900, PF_IEEE_FLOAT | PF_ZARCH},
      {"z990", PROCESSOR_2084_Z990, PF_IEEE_FLOAT | PF_ZARCH
				    | PF_LONG_DISPLACEMENT},
      {"z9-109", PROCESSOR_2094_Z9_109, PF_IEEE_FLOAT | PF_ZARCH
                                       | PF_LONG_DISPLACEMENT | PF_EXTIMM},
    };
  size_t i;

  for (i = 0; i < ARRAY_SIZE (processor_alias_table); i++)
    if (strcmp (arg, processor_alias_table[i].name) == 0)
      {
	*type = processor_alias_table[i].processor;
	*flags = processor_alias_table[i].flags;
	return true;
      }
  return false;
}

/* Implement TARGET_HANDLE_OPTION.  */

static bool
s390_handle_option (size_t code, const char *arg, int value ATTRIBUTE_UNUSED)
{
  switch (code)
    {
    case OPT_march_:
      return s390_handle_arch_option (arg, &s390_arch, &s390_arch_flags);

    case OPT_mstack_guard_:
      if (sscanf (arg, HOST_WIDE_INT_PRINT_DEC, &s390_stack_guard) != 1)
	return false;
      if (exact_log2 (s390_stack_guard) == -1)
	error ("stack guard value must be an exact power of 2");
      return true;

    case OPT_mstack_size_:
      if (sscanf (arg, HOST_WIDE_INT_PRINT_DEC, &s390_stack_size) != 1)
	return false;
      if (exact_log2 (s390_stack_size) == -1)
	error ("stack size must be an exact power of 2");
      return true;

    case OPT_mtune_:
      return s390_handle_arch_option (arg, &s390_tune, &s390_tune_flags);

    case OPT_mwarn_framesize_:
      return sscanf (arg, HOST_WIDE_INT_PRINT_DEC, &s390_warn_framesize) == 1;

    default:
      return true;
    }
}

void
override_options (void)
{
  /* Set up function hooks.  */
  init_machine_status = s390_init_machine_status;

  /* Architecture mode defaults according to ABI.  */
  if (!(target_flags_explicit & MASK_ZARCH))
    {
      if (TARGET_64BIT)
	target_flags |= MASK_ZARCH;
      else
	target_flags &= ~MASK_ZARCH;
    }

  /* Determine processor architectural level.  */
  if (!s390_arch_string)
    {
      s390_arch_string = TARGET_ZARCH? "z900" : "g5";
      s390_handle_arch_option (s390_arch_string, &s390_arch, &s390_arch_flags);
    }

  /* Determine processor to tune for.  */
  if (s390_tune == PROCESSOR_max)
    {
      s390_tune = s390_arch;
      s390_tune_flags = s390_arch_flags;
    }

  /* Sanity checks.  */
  if (TARGET_ZARCH && !(s390_arch_flags & PF_ZARCH))
    error ("z/Architecture mode not supported on %s", s390_arch_string);
  if (TARGET_64BIT && !TARGET_ZARCH)
    error ("64-bit ABI not supported in ESA/390 mode");

  /* Set processor cost function.  */
  if (s390_tune == PROCESSOR_2094_Z9_109)
    s390_cost = &z9_109_cost;
  else if (s390_tune == PROCESSOR_2084_Z990)
    s390_cost = &z990_cost;
  else
    s390_cost = &z900_cost;
  
  if (TARGET_BACKCHAIN && TARGET_PACKED_STACK && TARGET_HARD_FLOAT)
    error ("-mbackchain -mpacked-stack -mhard-float are not supported "
	   "in combination");

  if (s390_stack_size)
    {
      if (!s390_stack_guard)
	error ("-mstack-size implies use of -mstack-guard");
      else if (s390_stack_guard >= s390_stack_size)
	error ("stack size must be greater than the stack guard value");
      else if (s390_stack_size > 1 << 16)
	error ("stack size must not be greater than 64k");
    }
  else if (s390_stack_guard)
    error ("-mstack-guard implies use of -mstack-size"); 

#ifdef TARGET_DEFAULT_LONG_DOUBLE_128
  if (!(target_flags_explicit & MASK_LONG_DOUBLE_128))
    target_flags |= MASK_LONG_DOUBLE_128;
#endif
}

/* Map for smallest class containing reg regno.  */

const enum reg_class regclass_map[FIRST_PSEUDO_REGISTER] =
{ GENERAL_REGS, ADDR_REGS, ADDR_REGS, ADDR_REGS,
  ADDR_REGS,    ADDR_REGS, ADDR_REGS, ADDR_REGS,
  ADDR_REGS,    ADDR_REGS, ADDR_REGS, ADDR_REGS,
  ADDR_REGS,    ADDR_REGS, ADDR_REGS, ADDR_REGS,
  FP_REGS,      FP_REGS,   FP_REGS,   FP_REGS,
  FP_REGS,      FP_REGS,   FP_REGS,   FP_REGS,
  FP_REGS,      FP_REGS,   FP_REGS,   FP_REGS,
  FP_REGS,      FP_REGS,   FP_REGS,   FP_REGS,
  ADDR_REGS,    CC_REGS,   ADDR_REGS, ADDR_REGS,
  ACCESS_REGS,	ACCESS_REGS
};

/* Return attribute type of insn.  */

static enum attr_type
s390_safe_attr_type (rtx insn)
{
  if (recog_memoized (insn) >= 0)
    return get_attr_type (insn);
  else
    return TYPE_NONE;
}

/* Return true if DISP is a valid short displacement.  */

static bool
s390_short_displacement (rtx disp)
{
  /* No displacement is OK.  */
  if (!disp)
    return true;

  /* Integer displacement in range.  */
  if (GET_CODE (disp) == CONST_INT)
    return INTVAL (disp) >= 0 && INTVAL (disp) < 4096;

  /* GOT offset is not OK, the GOT can be large.  */
  if (GET_CODE (disp) == CONST
      && GET_CODE (XEXP (disp, 0)) == UNSPEC
      && (XINT (XEXP (disp, 0), 1) == UNSPEC_GOT
          || XINT (XEXP (disp, 0), 1) == UNSPEC_GOTNTPOFF))
    return false;

  /* All other symbolic constants are literal pool references,
     which are OK as the literal pool must be small.  */
  if (GET_CODE (disp) == CONST)
    return true;

  return false;
}

/* Decompose a RTL expression ADDR for a memory address into
   its components, returned in OUT.

   Returns false if ADDR is not a valid memory address, true
   otherwise.  If OUT is NULL, don't return the components,
   but check for validity only.

   Note: Only addresses in canonical form are recognized.
   LEGITIMIZE_ADDRESS should convert non-canonical forms to the
   canonical form so that they will be recognized.  */

static int
s390_decompose_address (rtx addr, struct s390_address *out)
{
  HOST_WIDE_INT offset = 0;
  rtx base = NULL_RTX;
  rtx indx = NULL_RTX;
  rtx disp = NULL_RTX;
  rtx orig_disp;
  bool pointer = false;
  bool base_ptr = false;
  bool indx_ptr = false;
  bool literal_pool = false;

  /* We may need to substitute the literal pool base register into the address
     below.  However, at this point we do not know which register is going to
     be used as base, so we substitute the arg pointer register.  This is going
     to be treated as holding a pointer below -- it shouldn't be used for any
     other purpose.  */
  rtx fake_pool_base = gen_rtx_REG (Pmode, ARG_POINTER_REGNUM);

  /* Decompose address into base + index + displacement.  */

  if (GET_CODE (addr) == REG || GET_CODE (addr) == UNSPEC)
    base = addr;

  else if (GET_CODE (addr) == PLUS)
    {
      rtx op0 = XEXP (addr, 0);
      rtx op1 = XEXP (addr, 1);
      enum rtx_code code0 = GET_CODE (op0);
      enum rtx_code code1 = GET_CODE (op1);

      if (code0 == REG || code0 == UNSPEC)
	{
	  if (code1 == REG || code1 == UNSPEC)
	    {
	      indx = op0;	/* index + base */
	      base = op1;
	    }

	  else
	    {
	      base = op0;	/* base + displacement */
	      disp = op1;
	    }
	}

      else if (code0 == PLUS)
	{
	  indx = XEXP (op0, 0);	/* index + base + disp */
	  base = XEXP (op0, 1);
	  disp = op1;
	}

      else
	{
	  return false;
	}
    }

  else
    disp = addr;		/* displacement */

  /* Extract integer part of displacement.  */
  orig_disp = disp;
  if (disp)
    {
      if (GET_CODE (disp) == CONST_INT)
	{
	  offset = INTVAL (disp);
	  disp = NULL_RTX;
	}
      else if (GET_CODE (disp) == CONST
	       && GET_CODE (XEXP (disp, 0)) == PLUS
	       && GET_CODE (XEXP (XEXP (disp, 0), 1)) == CONST_INT)
	{
	  offset = INTVAL (XEXP (XEXP (disp, 0), 1));
	  disp = XEXP (XEXP (disp, 0), 0);
	}
    }

  /* Strip off CONST here to avoid special case tests later.  */
  if (disp && GET_CODE (disp) == CONST)
    disp = XEXP (disp, 0);

  /* We can convert literal pool addresses to
     displacements by basing them off the base register.  */
  if (disp && GET_CODE (disp) == SYMBOL_REF && CONSTANT_POOL_ADDRESS_P (disp))
    {
      /* Either base or index must be free to hold the base register.  */
      if (!base)
        base = fake_pool_base, literal_pool = true;
      else if (!indx)
        indx = fake_pool_base, literal_pool = true;
      else
        return false;

      /* Mark up the displacement.  */
      disp = gen_rtx_UNSPEC (Pmode, gen_rtvec (1, disp),
			     UNSPEC_LTREL_OFFSET);
    }

  /* Validate base register.  */
  if (base)
    {
      if (GET_CODE (base) == UNSPEC)
	switch (XINT (base, 1))
	  {
	  case UNSPEC_LTREF:
	    if (!disp)
	      disp = gen_rtx_UNSPEC (Pmode, 
				     gen_rtvec (1, XVECEXP (base, 0, 0)),
				     UNSPEC_LTREL_OFFSET);
	    else
	      return false;

	    base = XVECEXP (base, 0, 1);
	    break;

	  case UNSPEC_LTREL_BASE:
	    if (XVECLEN (base, 0) == 1)
	      base = fake_pool_base, literal_pool = true;
	    else
	      base = XVECEXP (base, 0, 1);
	    break;

	  default:
	    return false;
	  }

      if (!REG_P (base) 
	  || (GET_MODE (base) != SImode 
	      && GET_MODE (base) != Pmode))
	return false;

      if (REGNO (base) == STACK_POINTER_REGNUM
	  || REGNO (base) == FRAME_POINTER_REGNUM
	  || ((reload_completed || reload_in_progress)
	      && frame_pointer_needed
	      && REGNO (base) == HARD_FRAME_POINTER_REGNUM)
	  || REGNO (base) == ARG_POINTER_REGNUM
          || (flag_pic
              && REGNO (base) == PIC_OFFSET_TABLE_REGNUM))
        pointer = base_ptr = true;

      if ((reload_completed || reload_in_progress)
	  && base == cfun->machine->base_reg)
        pointer = base_ptr = literal_pool = true;
    }

  /* Validate index register.  */
  if (indx)
    {
      if (GET_CODE (indx) == UNSPEC)
	switch (XINT (indx, 1))
	  {
	  case UNSPEC_LTREF:
	    if (!disp)
	      disp = gen_rtx_UNSPEC (Pmode, 
				     gen_rtvec (1, XVECEXP (indx, 0, 0)),
				     UNSPEC_LTREL_OFFSET);
	    else
	      return false;

	    indx = XVECEXP (indx, 0, 1);
	    break;

	  case UNSPEC_LTREL_BASE:
	    if (XVECLEN (indx, 0) == 1)
	      indx = fake_pool_base, literal_pool = true;
	    else
	      indx = XVECEXP (indx, 0, 1);
	    break;

	  default:
	    return false;
	  }

      if (!REG_P (indx) 
	  || (GET_MODE (indx) != SImode
	      && GET_MODE (indx) != Pmode))
	return false;

      if (REGNO (indx) == STACK_POINTER_REGNUM
	  || REGNO (indx) == FRAME_POINTER_REGNUM
	  || ((reload_completed || reload_in_progress)
	      && frame_pointer_needed
	      && REGNO (indx) == HARD_FRAME_POINTER_REGNUM)
	  || REGNO (indx) == ARG_POINTER_REGNUM
          || (flag_pic
              && REGNO (indx) == PIC_OFFSET_TABLE_REGNUM))
        pointer = indx_ptr = true;

      if ((reload_completed || reload_in_progress)
	  && indx == cfun->machine->base_reg)
        pointer = indx_ptr = literal_pool = true;
    }

  /* Prefer to use pointer as base, not index.  */
  if (base && indx && !base_ptr
      && (indx_ptr || (!REG_POINTER (base) && REG_POINTER (indx))))
    {
      rtx tmp = base;
      base = indx;
      indx = tmp;
    }

  /* Validate displacement.  */
  if (!disp)
    {
      /* If virtual registers are involved, the displacement will change later 
	 anyway as the virtual registers get eliminated.  This could make a 
	 valid displacement invalid, but it is more likely to make an invalid 
	 displacement valid, because we sometimes access the register save area 
	 via negative offsets to one of those registers.
	 Thus we don't check the displacement for validity here.  If after
	 elimination the displacement turns out to be invalid after all,
	 this is fixed up by reload in any case.  */
      if (base != arg_pointer_rtx 
	  && indx != arg_pointer_rtx 
	  && base != return_address_pointer_rtx 
	  && indx != return_address_pointer_rtx
	  && base != frame_pointer_rtx 
	  && indx != frame_pointer_rtx
	  && base != virtual_stack_vars_rtx 
	  && indx != virtual_stack_vars_rtx)
	if (!DISP_IN_RANGE (offset))
	  return false;
    }
  else
    {
      /* All the special cases are pointers.  */
      pointer = true;

      /* In the small-PIC case, the linker converts @GOT
         and @GOTNTPOFF offsets to possible displacements.  */
      if (GET_CODE (disp) == UNSPEC
          && (XINT (disp, 1) == UNSPEC_GOT
	      || XINT (disp, 1) == UNSPEC_GOTNTPOFF)
	  && flag_pic == 1)
        {
	  ;
        }

      /* Accept chunkified literal pool symbol references.  */
      else if (cfun && cfun->machine
	       && cfun->machine->decomposed_literal_pool_addresses_ok_p
	       && GET_CODE (disp) == MINUS
               && GET_CODE (XEXP (disp, 0)) == LABEL_REF
               && GET_CODE (XEXP (disp, 1)) == LABEL_REF)
        {
	  ;
        }

      /* Accept literal pool references.  */
      else if (GET_CODE (disp) == UNSPEC
	       && XINT (disp, 1) == UNSPEC_LTREL_OFFSET)
        {
	  orig_disp = gen_rtx_CONST (Pmode, disp);
	  if (offset)
	    {
	      /* If we have an offset, make sure it does not
		 exceed the size of the constant pool entry.  */
	      rtx sym = XVECEXP (disp, 0, 0);
	      if (offset >= GET_MODE_SIZE (get_pool_mode (sym)))
		return false;

              orig_disp = plus_constant (orig_disp, offset);
	    }
        }

      else
	return false;
    }

  if (!base && !indx)
    pointer = true;

  if (out)
    {
      out->base = base;
      out->indx = indx;
      out->disp = orig_disp;
      out->pointer = pointer;
      out->literal_pool = literal_pool;
    }

  return true;
}

/* Decompose a RTL expression OP for a shift count into its components,
   and return the base register in BASE and the offset in OFFSET.

   Return true if OP is a valid shift count, false if not.  */

bool
s390_decompose_shift_count (rtx op, rtx *base, HOST_WIDE_INT *offset)
{
  HOST_WIDE_INT off = 0;

  /* We can have an integer constant, an address register,
     or a sum of the two.  */
  if (GET_CODE (op) == CONST_INT)
    {
      off = INTVAL (op);
      op = NULL_RTX;
    }
  if (op && GET_CODE (op) == PLUS && GET_CODE (XEXP (op, 1)) == CONST_INT)
    {
      off = INTVAL (XEXP (op, 1));
      op = XEXP (op, 0);
    }
  while (op && GET_CODE (op) == SUBREG)
    op = SUBREG_REG (op);

  if (op && GET_CODE (op) != REG)
    return false;

  if (offset)
    *offset = off;
  if (base)
    *base = op;

   return true;
}


/* Return true if CODE is a valid address without index.  */

bool
s390_legitimate_address_without_index_p (rtx op)
{
  struct s390_address addr;

  if (!s390_decompose_address (XEXP (op, 0), &addr))
    return false;
  if (addr.indx)
    return false;

  return true;
}


/* Evaluates constraint strings described by the regular expression
   ([A|B](Q|R|S|T))|U|W and returns 1 if OP is a valid operand for the
   constraint given in STR, or 0 else.  */

int
s390_mem_constraint (const char *str, rtx op)
{
  struct s390_address addr;
  char c = str[0];

  /* Check for offsettable variants of memory constraints.  */
  if (c == 'A')
    {
      /* Only accept non-volatile MEMs.  */
      if (!MEM_P (op) || MEM_VOLATILE_P (op))
	return 0;

      if ((reload_completed || reload_in_progress)
	  ? !offsettable_memref_p (op) : !offsettable_nonstrict_memref_p (op))
	return 0;

      c = str[1];
    }

  /* Check for non-literal-pool variants of memory constraints.  */
  else if (c == 'B')
    {
      if (GET_CODE (op) != MEM)
	return 0;
      if (!s390_decompose_address (XEXP (op, 0), &addr))
	return 0;
      if (addr.literal_pool)
	return 0;

      c = str[1];
    }

  switch (c)
    {
    case 'Q':
      if (GET_CODE (op) != MEM)
	return 0;
      if (!s390_decompose_address (XEXP (op, 0), &addr))
	return 0;
      if (addr.indx)
	return 0;

      if (TARGET_LONG_DISPLACEMENT)
	{
	  if (!s390_short_displacement (addr.disp))
	    return 0;
	}
      break;

    case 'R':
      if (GET_CODE (op) != MEM)
	return 0;

      if (TARGET_LONG_DISPLACEMENT)
	{
	  if (!s390_decompose_address (XEXP (op, 0), &addr))
	    return 0;
	  if (!s390_short_displacement (addr.disp))
	    return 0;
	}
      break;

    case 'S':
      if (!TARGET_LONG_DISPLACEMENT)
	return 0;
      if (GET_CODE (op) != MEM)
	return 0;
      if (!s390_decompose_address (XEXP (op, 0), &addr))
	return 0;
      if (addr.indx)
	return 0;
      if (s390_short_displacement (addr.disp))
	return 0;
      break;

    case 'T':
      if (!TARGET_LONG_DISPLACEMENT)
	return 0;
      if (GET_CODE (op) != MEM)
	return 0;
      /* Any invalid address here will be fixed up by reload,
	 so accept it for the most generic constraint.  */
      if (s390_decompose_address (XEXP (op, 0), &addr)
	  && s390_short_displacement (addr.disp))
	return 0;
      break;

    case 'U':
      if (TARGET_LONG_DISPLACEMENT)
	{
	  if (!s390_decompose_address (op, &addr))
	    return 0;
	  if (!s390_short_displacement (addr.disp))
	    return 0;
	}
      break;

    case 'W':
      if (!TARGET_LONG_DISPLACEMENT)
	return 0;
      /* Any invalid address here will be fixed up by reload,
	 so accept it for the most generic constraint.  */
      if (s390_decompose_address (op, &addr)
	  && s390_short_displacement (addr.disp))
	return 0;
      break;

    case 'Y':
      /* Simply check for the basic form of a shift count.  Reload will
	 take care of making sure we have a proper base register.  */
      if (!s390_decompose_shift_count (op, NULL, NULL))
	return 0;
      break;

    default:
      return 0;
    }

  return 1;
}



/* Evaluates constraint strings starting with letter O.  Input
   parameter C is the second letter following the "O" in the constraint
   string. Returns 1 if VALUE meets the respective constraint and 0
   otherwise.  */

int
s390_O_constraint_str (const char c, HOST_WIDE_INT value)
{
  if (!TARGET_EXTIMM)
    return 0;

  switch (c)
    {
    case 's':
      return trunc_int_for_mode (value, SImode) == value;

    case 'p':
      return value == 0
	|| s390_single_part (GEN_INT (value), DImode, SImode, 0) == 1;

    case 'n':
      return value == -1
	|| s390_single_part (GEN_INT (value), DImode, SImode, -1) == 1;

    default:
      gcc_unreachable ();
    }
}


/* Evaluates constraint strings starting with letter N.  Parameter STR
   contains the letters following letter "N" in the constraint string.
   Returns true if VALUE matches the constraint.  */

int
s390_N_constraint_str (const char *str, HOST_WIDE_INT value)
{
  enum machine_mode mode, part_mode;
  int def;
  int part, part_goal;


  if (str[0] == 'x')
    part_goal = -1;
  else
    part_goal = str[0] - '0';

  switch (str[1])
    {
    case 'Q':
      part_mode = QImode;
      break;
    case 'H':
      part_mode = HImode;
      break;
    case 'S':
      part_mode = SImode;
      break;
    default:
      return 0;
    }

  switch (str[2])
    {
    case 'H':
      mode = HImode;
      break;
    case 'S':
      mode = SImode;
      break;
    case 'D':
      mode = DImode;
      break;
    default:
      return 0;
    }

  switch (str[3])
    {
    case '0':
      def = 0;
      break;
    case 'F':
      def = -1;
      break;
    default:
      return 0;
    }

  if (GET_MODE_SIZE (mode) <= GET_MODE_SIZE (part_mode))
    return 0;

  part = s390_single_part (GEN_INT (value), mode, part_mode, def);
  if (part < 0)
    return 0;
  if (part_goal != -1 && part_goal != part)
    return 0;

  return 1;
}


/* Returns true if the input parameter VALUE is a float zero.  */

int
s390_float_const_zero_p (rtx value)
{
  return (GET_MODE_CLASS (GET_MODE (value)) == MODE_FLOAT
	  && value == CONST0_RTX (GET_MODE (value)));
}


/* Compute a (partial) cost for rtx X.  Return true if the complete
   cost has been computed, and false if subexpressions should be
   scanned.  In either case, *TOTAL contains the cost result.  
   CODE contains GET_CODE (x), OUTER_CODE contains the code 
   of the superexpression of x.  */

static bool
s390_rtx_costs (rtx x, int code, int outer_code, int *total)
{
  switch (code)
    {
    case CONST:
    case CONST_INT:
    case LABEL_REF:
    case SYMBOL_REF:
    case CONST_DOUBLE:
    case MEM:
      *total = 0;
      return true;

    case ASHIFT:
    case ASHIFTRT:
    case LSHIFTRT:
    case ROTATE:
    case ROTATERT:
    case AND:
    case IOR:
    case XOR:
    case NEG:
    case NOT:
      *total = COSTS_N_INSNS (1);
      return false;

    case PLUS:
    case MINUS:
      /* Check for multiply and add.  */
      if ((GET_MODE (x) == DFmode || GET_MODE (x) == SFmode)
	  && GET_CODE (XEXP (x, 0)) == MULT
	  && TARGET_HARD_FLOAT && TARGET_IEEE_FLOAT && TARGET_FUSED_MADD)
	{
	  /* This is the multiply and add case.  */
	  if (GET_MODE (x) == DFmode)
	    *total = s390_cost->madbr;
	  else
	    *total = s390_cost->maebr;
	  *total += rtx_cost (XEXP (XEXP (x, 0), 0), MULT) 
	    + rtx_cost (XEXP (XEXP (x, 0), 1), MULT) 
	    + rtx_cost (XEXP (x, 1), code);
	  return true;  /* Do not do an additional recursive descent.  */
	}
      *total = COSTS_N_INSNS (1);
      return false;

    case MULT:      
      switch (GET_MODE (x))
	{
	case SImode:
	  {
	    rtx left = XEXP (x, 0);
	    rtx right = XEXP (x, 1);
	    if (GET_CODE (right) == CONST_INT
		&& CONST_OK_FOR_K (INTVAL (right)))
	      *total = s390_cost->mhi;
	    else if (GET_CODE (left) == SIGN_EXTEND)
	      *total = s390_cost->mh;
	    else
	      *total = s390_cost->ms;  /* msr, ms, msy */
	    break;
	  }
	case DImode:
	  {
	    rtx left = XEXP (x, 0);
	    rtx right = XEXP (x, 1);
	    if (TARGET_64BIT)
	      {
		if (GET_CODE (right) == CONST_INT
		    && CONST_OK_FOR_K (INTVAL (right)))
		  *total = s390_cost->mghi;
		else if (GET_CODE (left) == SIGN_EXTEND)
		  *total = s390_cost->msgf;
		else
		  *total = s390_cost->msg;  /* msgr, msg */
	      }
	    else /* TARGET_31BIT */
	      {
		if (GET_CODE (left) == SIGN_EXTEND
		    && GET_CODE (right) == SIGN_EXTEND)
		  /* mulsidi case: mr, m */
		  *total = s390_cost->m;
		else if (GET_CODE (left) == ZERO_EXTEND
			 && GET_CODE (right) == ZERO_EXTEND
			 && TARGET_CPU_ZARCH)
		  /* umulsidi case: ml, mlr */
		  *total = s390_cost->ml;
		else
		  /* Complex calculation is required.  */
		  *total = COSTS_N_INSNS (40);
	      }
	    break;
	  }
	case SFmode:
	case DFmode:
	  *total = s390_cost->mult_df;
	  break;
	case TFmode:
	  *total = s390_cost->mxbr;
	  break;
	default:
	  return false;
	}
      return false;

    case UDIV:
    case UMOD:
      if (GET_MODE (x) == TImode) 	       /* 128 bit division */
	*total = s390_cost->dlgr;
      else if (GET_MODE (x) == DImode)
	{
	  rtx right = XEXP (x, 1);
	  if (GET_CODE (right) == ZERO_EXTEND) /* 64 by 32 bit division */
	    *total = s390_cost->dlr;
	  else 	                               /* 64 by 64 bit division */
	    *total = s390_cost->dlgr;
	}
      else if (GET_MODE (x) == SImode)         /* 32 bit division */
	*total = s390_cost->dlr;
      return false;

    case DIV:
    case MOD:
      if (GET_MODE (x) == DImode)
	{
	  rtx right = XEXP (x, 1);
	  if (GET_CODE (right) == ZERO_EXTEND) /* 64 by 32 bit division */
	    if (TARGET_64BIT)
	      *total = s390_cost->dsgfr;
	    else
	      *total = s390_cost->dr;
	  else 	                               /* 64 by 64 bit division */
	    *total = s390_cost->dsgr;
	}
      else if (GET_MODE (x) == SImode)         /* 32 bit division */
	*total = s390_cost->dlr;
      else if (GET_MODE (x) == SFmode)
	{
	  if (TARGET_IEEE_FLOAT)
	    *total = s390_cost->debr;
	  else /* TARGET_IBM_FLOAT */
	    *total = s390_cost->der;
	}
      else if (GET_MODE (x) == DFmode)
	{
	  if (TARGET_IEEE_FLOAT)
	    *total = s390_cost->ddbr;
	  else /* TARGET_IBM_FLOAT */
	    *total = s390_cost->ddr;
	}
      else if (GET_MODE (x) == TFmode)
	{
	  if (TARGET_IEEE_FLOAT)
	    *total = s390_cost->dxbr;
	  else /* TARGET_IBM_FLOAT */
	    *total = s390_cost->dxr;
	}
      return false;

    case SQRT:
      if (GET_MODE (x) == SFmode)
	*total = s390_cost->sqebr;
      else if (GET_MODE (x) == DFmode)
	*total = s390_cost->sqdbr;
      else /* TFmode */
	*total = s390_cost->sqxbr;
      return false;

    case SIGN_EXTEND:
    case ZERO_EXTEND:
      if (outer_code == MULT || outer_code == DIV || outer_code == MOD
	  || outer_code == PLUS || outer_code == MINUS
	  || outer_code == COMPARE)
	*total = 0;
      return false;

    case COMPARE:
      *total = COSTS_N_INSNS (1);
      if (GET_CODE (XEXP (x, 0)) == AND
	  && GET_CODE (XEXP (x, 1)) == CONST_INT
	  && GET_CODE (XEXP (XEXP (x, 0), 1)) == CONST_INT)
	{
	  rtx op0 = XEXP (XEXP (x, 0), 0);
	  rtx op1 = XEXP (XEXP (x, 0), 1);
	  rtx op2 = XEXP (x, 1);

	  if (memory_operand (op0, GET_MODE (op0))
	      && s390_tm_ccmode (op1, op2, 0) != VOIDmode)
	    return true;
	  if (register_operand (op0, GET_MODE (op0))
	      && s390_tm_ccmode (op1, op2, 1) != VOIDmode)
	    return true;
	}
      return false;

    default:
      return false;
    }
}

/* Return the cost of an address rtx ADDR.  */

static int
s390_address_cost (rtx addr)
{
  struct s390_address ad;
  if (!s390_decompose_address (addr, &ad))
    return 1000;

  return ad.indx? COSTS_N_INSNS (1) + 1 : COSTS_N_INSNS (1);
}

/* If OP is a SYMBOL_REF of a thread-local symbol, return its TLS mode,
   otherwise return 0.  */

int
tls_symbolic_operand (rtx op)
{
  if (GET_CODE (op) != SYMBOL_REF)
    return 0;
  return SYMBOL_REF_TLS_MODEL (op);
}

/* Split DImode access register reference REG (on 64-bit) into its constituent
   low and high parts, and store them into LO and HI.  Note that gen_lowpart/
   gen_highpart cannot be used as they assume all registers are word-sized,
   while our access registers have only half that size.  */

void
s390_split_access_reg (rtx reg, rtx *lo, rtx *hi)
{
  gcc_assert (TARGET_64BIT);
  gcc_assert (ACCESS_REG_P (reg));
  gcc_assert (GET_MODE (reg) == DImode);
  gcc_assert (!(REGNO (reg) & 1));

  *lo = gen_rtx_REG (SImode, REGNO (reg) + 1);
  *hi = gen_rtx_REG (SImode, REGNO (reg));
}

/* Return true if OP contains a symbol reference */

bool
symbolic_reference_mentioned_p (rtx op)
{
  const char *fmt;
  int i;

  if (GET_CODE (op) == SYMBOL_REF || GET_CODE (op) == LABEL_REF)
    return 1;

  fmt = GET_RTX_FORMAT (GET_CODE (op));
  for (i = GET_RTX_LENGTH (GET_CODE (op)) - 1; i >= 0; i--)
    {
      if (fmt[i] == 'E')
	{
	  int j;

	  for (j = XVECLEN (op, i) - 1; j >= 0; j--)
	    if (symbolic_reference_mentioned_p (XVECEXP (op, i, j)))
	      return 1;
	}

      else if (fmt[i] == 'e' && symbolic_reference_mentioned_p (XEXP (op, i)))
	return 1;
    }

  return 0;
}

/* Return true if OP contains a reference to a thread-local symbol.  */

bool
tls_symbolic_reference_mentioned_p (rtx op)
{
  const char *fmt;
  int i;

  if (GET_CODE (op) == SYMBOL_REF)
    return tls_symbolic_operand (op);

  fmt = GET_RTX_FORMAT (GET_CODE (op));
  for (i = GET_RTX_LENGTH (GET_CODE (op)) - 1; i >= 0; i--)
    {
      if (fmt[i] == 'E')
	{
	  int j;

	  for (j = XVECLEN (op, i) - 1; j >= 0; j--)
	    if (tls_symbolic_reference_mentioned_p (XVECEXP (op, i, j)))
	      return true;
	}

      else if (fmt[i] == 'e' && tls_symbolic_reference_mentioned_p (XEXP (op, i)))
	return true;
    }

  return false;
}


/* Return true if OP is a legitimate general operand when
   generating PIC code.  It is given that flag_pic is on
   and that OP satisfies CONSTANT_P or is a CONST_DOUBLE.  */

int
legitimate_pic_operand_p (rtx op)
{
  /* Accept all non-symbolic constants.  */
  if (!SYMBOLIC_CONST (op))
    return 1;

  /* Reject everything else; must be handled
     via emit_symbolic_move.  */
  return 0;
}

/* Returns true if the constant value OP is a legitimate general operand.
   It is given that OP satisfies CONSTANT_P or is a CONST_DOUBLE.  */

int
legitimate_constant_p (rtx op)
{
  /* Accept all non-symbolic constants.  */
  if (!SYMBOLIC_CONST (op))
    return 1;

  /* Accept immediate LARL operands.  */
  if (TARGET_CPU_ZARCH && larl_operand (op, VOIDmode))
    return 1;

  /* Thread-local symbols are never legal constants.  This is
     so that emit_call knows that computing such addresses
     might require a function call.  */
  if (TLS_SYMBOLIC_CONST (op))
    return 0;

  /* In the PIC case, symbolic constants must *not* be
     forced into the literal pool.  We accept them here,
     so that they will be handled by emit_symbolic_move.  */
  if (flag_pic)
    return 1;

  /* All remaining non-PIC symbolic constants are
     forced into the literal pool.  */
  return 0;
}

/* Determine if it's legal to put X into the constant pool.  This
   is not possible if X contains the address of a symbol that is
   not constant (TLS) or not known at final link time (PIC).  */

static bool
s390_cannot_force_const_mem (rtx x)
{
  switch (GET_CODE (x))
    {
    case CONST_INT:
    case CONST_DOUBLE:
      /* Accept all non-symbolic constants.  */
      return false;

    case LABEL_REF:
      /* Labels are OK iff we are non-PIC.  */
      return flag_pic != 0;

    case SYMBOL_REF:
      /* 'Naked' TLS symbol references are never OK,
         non-TLS symbols are OK iff we are non-PIC.  */
      if (tls_symbolic_operand (x))
	return true;
      else
	return flag_pic != 0;

    case CONST:
      return s390_cannot_force_const_mem (XEXP (x, 0));
    case PLUS:
    case MINUS:
      return s390_cannot_force_const_mem (XEXP (x, 0))
	     || s390_cannot_force_const_mem (XEXP (x, 1));

    case UNSPEC:
      switch (XINT (x, 1))
	{
	/* Only lt-relative or GOT-relative UNSPECs are OK.  */
	case UNSPEC_LTREL_OFFSET:
	case UNSPEC_GOT:
	case UNSPEC_GOTOFF:
	case UNSPEC_PLTOFF:
	case UNSPEC_TLSGD:
	case UNSPEC_TLSLDM:
	case UNSPEC_NTPOFF:
	case UNSPEC_DTPOFF:
	case UNSPEC_GOTNTPOFF:
	case UNSPEC_INDNTPOFF:
	  return false;

	/* If the literal pool shares the code section, be put
	   execute template placeholders into the pool as well.  */
	case UNSPEC_INSN:
	  return TARGET_CPU_ZARCH;

	default:
	  return true;
	}
      break;

    default:
      gcc_unreachable ();
    }
}

/* Returns true if the constant value OP is a legitimate general
   operand during and after reload.  The difference to
   legitimate_constant_p is that this function will not accept
   a constant that would need to be forced to the literal pool
   before it can be used as operand.  */

bool
legitimate_reload_constant_p (rtx op)
{
  /* Accept la(y) operands.  */
  if (GET_CODE (op) == CONST_INT
      && DISP_IN_RANGE (INTVAL (op)))
    return true;

  /* Accept l(g)hi/l(g)fi operands.  */
  if (GET_CODE (op) == CONST_INT
      && (CONST_OK_FOR_K (INTVAL (op)) || CONST_OK_FOR_Os (INTVAL (op))))
    return true;

  /* Accept lliXX operands.  */
  if (TARGET_ZARCH
      && GET_CODE (op) == CONST_INT
      && trunc_int_for_mode (INTVAL (op), word_mode) == INTVAL (op)
      && s390_single_part (op, word_mode, HImode, 0) >= 0)
  return true;

  if (TARGET_EXTIMM
      && GET_CODE (op) == CONST_INT
      && trunc_int_for_mode (INTVAL (op), word_mode) == INTVAL (op)
      && s390_single_part (op, word_mode, SImode, 0) >= 0)
    return true;

  /* Accept larl operands.  */
  if (TARGET_CPU_ZARCH
      && larl_operand (op, VOIDmode))
    return true;

  /* Accept lzXX operands.  */
  if (GET_CODE (op) == CONST_DOUBLE
      && CONST_DOUBLE_OK_FOR_CONSTRAINT_P (op, 'G', "G"))
    return true;

  /* Accept double-word operands that can be split.  */
  if (GET_CODE (op) == CONST_INT
      && trunc_int_for_mode (INTVAL (op), word_mode) != INTVAL (op))
    {
      enum machine_mode dword_mode = word_mode == SImode ? DImode : TImode;
      rtx hi = operand_subword (op, 0, 0, dword_mode);
      rtx lo = operand_subword (op, 1, 0, dword_mode);
      return legitimate_reload_constant_p (hi)
	     && legitimate_reload_constant_p (lo);
    }

  /* Everything else cannot be handled without reload.  */
  return false;
}

/* Given an rtx OP being reloaded into a reg required to be in class CLASS,
   return the class of reg to actually use.  */

enum reg_class
s390_preferred_reload_class (rtx op, enum reg_class class)
{
  switch (GET_CODE (op))
    {
      /* Constants we cannot reload must be forced into the
	 literal pool.  */

      case CONST_DOUBLE:
      case CONST_INT:
	if (legitimate_reload_constant_p (op))
	  return class;
	else
	  return NO_REGS;

      /* If a symbolic constant or a PLUS is reloaded,
	 it is most likely being used as an address, so
	 prefer ADDR_REGS.  If 'class' is not a superset
	 of ADDR_REGS, e.g. FP_REGS, reject this reload.  */
      case PLUS:
      case LABEL_REF:
      case SYMBOL_REF:
      case CONST:
	if (reg_class_subset_p (ADDR_REGS, class))
          return ADDR_REGS;
	else
	  return NO_REGS;

      default:
	break;
    }

  return class;
}

/* Return the register class of a scratch register needed to
   load IN into a register of class CLASS in MODE.

   We need a temporary when loading a PLUS expression which
   is not a legitimate operand of the LOAD ADDRESS instruction.  */

enum reg_class
s390_secondary_input_reload_class (enum reg_class class,
				   enum machine_mode mode, rtx in)
{
  if (s390_plus_operand (in, mode))
    return ADDR_REGS;

  if (reg_classes_intersect_p (FP_REGS, class)
      && mode == TFmode
      && GET_CODE (in) == MEM
      && GET_CODE (XEXP (in, 0)) == PLUS
      && GET_CODE (XEXP (XEXP (in, 0), 1)) == CONST_INT
      && !DISP_IN_RANGE (INTVAL (XEXP (XEXP (in, 0), 1))
			 + GET_MODE_SIZE (mode) - 1))
    return ADDR_REGS;

  if (reg_classes_intersect_p (CC_REGS, class))
    return GENERAL_REGS;

  return NO_REGS;
}

/* Return the register class of a scratch register needed to
   store a register of class CLASS in MODE into OUT:

   We need a temporary when storing a double-word to a
   non-offsettable memory address.  */

enum reg_class
s390_secondary_output_reload_class (enum reg_class class,
				    enum machine_mode mode, rtx out)
{
  if ((TARGET_64BIT ? (mode == TImode || mode == TFmode)
                    : (mode == DImode || mode == DFmode))
      && reg_classes_intersect_p (GENERAL_REGS, class)
      && GET_CODE (out) == MEM
      && GET_CODE (XEXP (out, 0)) == PLUS
      && GET_CODE (XEXP (XEXP (out, 0), 0)) == PLUS
      && GET_CODE (XEXP (XEXP (out, 0), 1)) == CONST_INT
      && !DISP_IN_RANGE (INTVAL (XEXP (XEXP (out, 0), 1))
			 + GET_MODE_SIZE (mode) - 1))
    return ADDR_REGS;

  if (reg_classes_intersect_p (FP_REGS, class)
      && mode == TFmode
      && GET_CODE (out) == MEM
      && GET_CODE (XEXP (out, 0)) == PLUS
      && GET_CODE (XEXP (XEXP (out, 0), 1)) == CONST_INT
      && !DISP_IN_RANGE (INTVAL (XEXP (XEXP (out, 0), 1))
			 + GET_MODE_SIZE (mode) - 1))
    return ADDR_REGS;

  if (reg_classes_intersect_p (CC_REGS, class))
    return GENERAL_REGS;

  return NO_REGS;
}

/* Generate code to load SRC, which is PLUS that is not a
   legitimate operand for the LA instruction, into TARGET.
   SCRATCH may be used as scratch register.  */

void
s390_expand_plus_operand (rtx target, rtx src,
			  rtx scratch)
{
  rtx sum1, sum2;
  struct s390_address ad;

  /* src must be a PLUS; get its two operands.  */
  gcc_assert (GET_CODE (src) == PLUS);
  gcc_assert (GET_MODE (src) == Pmode);

  /* Check if any of the two operands is already scheduled
     for replacement by reload.  This can happen e.g. when
     float registers occur in an address.  */
  sum1 = find_replacement (&XEXP (src, 0));
  sum2 = find_replacement (&XEXP (src, 1));
  src = gen_rtx_PLUS (Pmode, sum1, sum2);

  /* If the address is already strictly valid, there's nothing to do.  */
  if (!s390_decompose_address (src, &ad)
      || (ad.base && !REGNO_OK_FOR_BASE_P (REGNO (ad.base)))
      || (ad.indx && !REGNO_OK_FOR_INDEX_P (REGNO (ad.indx))))
    {
      /* Otherwise, one of the operands cannot be an address register;
         we reload its value into the scratch register.  */
      if (true_regnum (sum1) < 1 || true_regnum (sum1) > 15)
	{
	  emit_move_insn (scratch, sum1);
	  sum1 = scratch;
	}
      if (true_regnum (sum2) < 1 || true_regnum (sum2) > 15)
	{
	  emit_move_insn (scratch, sum2);
	  sum2 = scratch;
	}

      /* According to the way these invalid addresses are generated
         in reload.c, it should never happen (at least on s390) that
         *neither* of the PLUS components, after find_replacements
         was applied, is an address register.  */
      if (sum1 == scratch && sum2 == scratch)
	{
	  debug_rtx (src);
	  gcc_unreachable ();
	}

      src = gen_rtx_PLUS (Pmode, sum1, sum2);
    }

  /* Emit the LOAD ADDRESS pattern.  Note that reload of PLUS
     is only ever performed on addresses, so we can mark the
     sum as legitimate for LA in any case.  */
  s390_load_address (target, src);
}


/* Return true if ADDR is a valid memory address.
   STRICT specifies whether strict register checking applies.  */

bool
legitimate_address_p (enum machine_mode mode ATTRIBUTE_UNUSED,
		      rtx addr, int strict)
{
  struct s390_address ad;
  if (!s390_decompose_address (addr, &ad))
    return false;

  if (strict)
    {
      if (ad.base && !REGNO_OK_FOR_BASE_P (REGNO (ad.base)))
	return false;

      if (ad.indx && !REGNO_OK_FOR_INDEX_P (REGNO (ad.indx)))
	return false;
    }
  else
    {
      if (ad.base 
	  && !(REGNO (ad.base) >= FIRST_PSEUDO_REGISTER
	       || REGNO_REG_CLASS (REGNO (ad.base)) == ADDR_REGS))
	return false;
      
      if (ad.indx
	  && !(REGNO (ad.indx) >= FIRST_PSEUDO_REGISTER
	       || REGNO_REG_CLASS (REGNO (ad.indx)) == ADDR_REGS))
	  return false;
    }
  return true;
}

/* Return true if OP is a valid operand for the LA instruction.
   In 31-bit, we need to prove that the result is used as an
   address, as LA performs only a 31-bit addition.  */

bool
legitimate_la_operand_p (rtx op)
{
  struct s390_address addr;
  if (!s390_decompose_address (op, &addr))
    return false;

  return (TARGET_64BIT || addr.pointer);
}

/* Return true if it is valid *and* preferable to use LA to
   compute the sum of OP1 and OP2.  */

bool
preferred_la_operand_p (rtx op1, rtx op2)
{
  struct s390_address addr;

  if (op2 != const0_rtx)
    op1 = gen_rtx_PLUS (Pmode, op1, op2);

  if (!s390_decompose_address (op1, &addr))
    return false;
  if (addr.base && !REGNO_OK_FOR_BASE_P (REGNO (addr.base)))
    return false;
  if (addr.indx && !REGNO_OK_FOR_INDEX_P (REGNO (addr.indx)))
    return false;

  if (!TARGET_64BIT && !addr.pointer)
    return false;

  if (addr.pointer)
    return true;

  if ((addr.base && REG_P (addr.base) && REG_POINTER (addr.base))
      || (addr.indx && REG_P (addr.indx) && REG_POINTER (addr.indx)))
    return true;

  return false;
}

/* Emit a forced load-address operation to load SRC into DST.
   This will use the LOAD ADDRESS instruction even in situations
   where legitimate_la_operand_p (SRC) returns false.  */

void
s390_load_address (rtx dst, rtx src)
{
  if (TARGET_64BIT)
    emit_move_insn (dst, src);
  else
    emit_insn (gen_force_la_31 (dst, src));
}

/* Return a legitimate reference for ORIG (an address) using the
   register REG.  If REG is 0, a new pseudo is generated.

   There are two types of references that must be handled:

   1. Global data references must load the address from the GOT, via
      the PIC reg.  An insn is emitted to do this load, and the reg is
      returned.

   2. Static data references, constant pool addresses, and code labels
      compute the address as an offset from the GOT, whose base is in
      the PIC reg.  Static data objects have SYMBOL_FLAG_LOCAL set to
      differentiate them from global data objects.  The returned
      address is the PIC reg + an unspec constant.

   GO_IF_LEGITIMATE_ADDRESS rejects symbolic references unless the PIC
   reg also appears in the address.  */

rtx
legitimize_pic_address (rtx orig, rtx reg)
{
  rtx addr = orig;
  rtx new = orig;
  rtx base;

  gcc_assert (!TLS_SYMBOLIC_CONST (addr));

  if (GET_CODE (addr) == LABEL_REF
      || (GET_CODE (addr) == SYMBOL_REF && SYMBOL_REF_LOCAL_P (addr)))
    {
      /* This is a local symbol.  */
      if (TARGET_CPU_ZARCH && larl_operand (addr, VOIDmode))
        {
          /* Access local symbols PC-relative via LARL.
             This is the same as in the non-PIC case, so it is
             handled automatically ...  */
        }
      else
        {
          /* Access local symbols relative to the GOT.  */

          rtx temp = reg? reg : gen_reg_rtx (Pmode);

	  if (reload_in_progress || reload_completed)
	    regs_ever_live[PIC_OFFSET_TABLE_REGNUM] = 1;

          addr = gen_rtx_UNSPEC (Pmode, gen_rtvec (1, addr), UNSPEC_GOTOFF);
          addr = gen_rtx_CONST (Pmode, addr);
          addr = force_const_mem (Pmode, addr);
	  emit_move_insn (temp, addr);

          new = gen_rtx_PLUS (Pmode, pic_offset_table_rtx, temp);
          if (reg != 0)
            {
              s390_load_address (reg, new);
              new = reg;
            }
        }
    }
  else if (GET_CODE (addr) == SYMBOL_REF)
    {
      if (reg == 0)
        reg = gen_reg_rtx (Pmode);

      if (flag_pic == 1)
        {
          /* Assume GOT offset < 4k.  This is handled the same way
             in both 31- and 64-bit code (@GOT).  */

	  if (reload_in_progress || reload_completed)
	    regs_ever_live[PIC_OFFSET_TABLE_REGNUM] = 1;

          new = gen_rtx_UNSPEC (Pmode, gen_rtvec (1, addr), UNSPEC_GOT);
          new = gen_rtx_CONST (Pmode, new);
          new = gen_rtx_PLUS (Pmode, pic_offset_table_rtx, new);
          new = gen_const_mem (Pmode, new);
          emit_move_insn (reg, new);
          new = reg;
        }
      else if (TARGET_CPU_ZARCH)
        {
          /* If the GOT offset might be >= 4k, we determine the position
             of the GOT entry via a PC-relative LARL (@GOTENT).  */

          rtx temp = gen_reg_rtx (Pmode);

          new = gen_rtx_UNSPEC (Pmode, gen_rtvec (1, addr), UNSPEC_GOTENT);
          new = gen_rtx_CONST (Pmode, new);
          emit_move_insn (temp, new);

          new = gen_const_mem (Pmode, temp);
          emit_move_insn (reg, new);
          new = reg;
        }
      else
        {
          /* If the GOT offset might be >= 4k, we have to load it
             from the literal pool (@GOT).  */

          rtx temp = gen_reg_rtx (Pmode);

	  if (reload_in_progress || reload_completed)
	    regs_ever_live[PIC_OFFSET_TABLE_REGNUM] = 1;

          addr = gen_rtx_UNSPEC (Pmode, gen_rtvec (1, addr), UNSPEC_GOT);
          addr = gen_rtx_CONST (Pmode, addr);
          addr = force_const_mem (Pmode, addr);
          emit_move_insn (temp, addr);

          new = gen_rtx_PLUS (Pmode, pic_offset_table_rtx, temp);
          new = gen_const_mem (Pmode, new);
          emit_move_insn (reg, new);
          new = reg;
        }
    }
  else
    {
      if (GET_CODE (addr) == CONST)
	{
	  addr = XEXP (addr, 0);
	  if (GET_CODE (addr) == UNSPEC)
	    {
	      gcc_assert (XVECLEN (addr, 0) == 1);
              switch (XINT (addr, 1))
                {
                  /* If someone moved a GOT-relative UNSPEC
                     out of the literal pool, force them back in.  */
                  case UNSPEC_GOTOFF:
                  case UNSPEC_PLTOFF:
                    new = force_const_mem (Pmode, orig);
                    break;

                  /* @GOT is OK as is if small.  */
		  case UNSPEC_GOT:
		    if (flag_pic == 2)
		      new = force_const_mem (Pmode, orig);
		    break;

                  /* @GOTENT is OK as is.  */
                  case UNSPEC_GOTENT:
                    break;

                  /* @PLT is OK as is on 64-bit, must be converted to
                     GOT-relative @PLTOFF on 31-bit.  */
                  case UNSPEC_PLT:
                    if (!TARGET_CPU_ZARCH)
                      {
                        rtx temp = reg? reg : gen_reg_rtx (Pmode);

			if (reload_in_progress || reload_completed)
			  regs_ever_live[PIC_OFFSET_TABLE_REGNUM] = 1;

                        addr = XVECEXP (addr, 0, 0);
                        addr = gen_rtx_UNSPEC (Pmode, gen_rtvec (1, addr),
					       UNSPEC_PLTOFF);
                        addr = gen_rtx_CONST (Pmode, addr);
                        addr = force_const_mem (Pmode, addr);
	                emit_move_insn (temp, addr);

                        new = gen_rtx_PLUS (Pmode, pic_offset_table_rtx, temp);
                        if (reg != 0)
                          {
                            s390_load_address (reg, new);
                            new = reg;
                          }
                      }
                    break;

                  /* Everything else cannot happen.  */
                  default:
                    gcc_unreachable ();
                }
	    }
	  else 
	    gcc_assert (GET_CODE (addr) == PLUS);
	}
      if (GET_CODE (addr) == PLUS)
	{
	  rtx op0 = XEXP (addr, 0), op1 = XEXP (addr, 1);

	  gcc_assert (!TLS_SYMBOLIC_CONST (op0));
	  gcc_assert (!TLS_SYMBOLIC_CONST (op1));

	  /* Check first to see if this is a constant offset
             from a local symbol reference.  */
	  if ((GET_CODE (op0) == LABEL_REF
		|| (GET_CODE (op0) == SYMBOL_REF && SYMBOL_REF_LOCAL_P (op0)))
	      && GET_CODE (op1) == CONST_INT)
	    {
              if (TARGET_CPU_ZARCH
		  && larl_operand (op0, VOIDmode)
		  && INTVAL (op1) < (HOST_WIDE_INT)1 << 31
		  && INTVAL (op1) >= -((HOST_WIDE_INT)1 << 31))
                {
                  if (INTVAL (op1) & 1)
                    {
                      /* LARL can't handle odd offsets, so emit a
                         pair of LARL and LA.  */
                      rtx temp = reg? reg : gen_reg_rtx (Pmode);

                      if (!DISP_IN_RANGE (INTVAL (op1)))
                        {
                          HOST_WIDE_INT even = INTVAL (op1) - 1;
                          op0 = gen_rtx_PLUS (Pmode, op0, GEN_INT (even));
			  op0 = gen_rtx_CONST (Pmode, op0);
                          op1 = const1_rtx;
                        }

                      emit_move_insn (temp, op0);
                      new = gen_rtx_PLUS (Pmode, temp, op1);

                      if (reg != 0)
                        {
                          s390_load_address (reg, new);
                          new = reg;
                        }
                    }
                  else
                    {
                      /* If the offset is even, we can just use LARL.
                         This will happen automatically.  */
                    }
                }
              else
                {
                  /* Access local symbols relative to the GOT.  */

                  rtx temp = reg? reg : gen_reg_rtx (Pmode);

		  if (reload_in_progress || reload_completed)
		    regs_ever_live[PIC_OFFSET_TABLE_REGNUM] = 1;

                  addr = gen_rtx_UNSPEC (Pmode, gen_rtvec (1, op0),
					 UNSPEC_GOTOFF);
                  addr = gen_rtx_PLUS (Pmode, addr, op1);
                  addr = gen_rtx_CONST (Pmode, addr);
                  addr = force_const_mem (Pmode, addr);
		  emit_move_insn (temp, addr);

                  new = gen_rtx_PLUS (Pmode, pic_offset_table_rtx, temp);
                  if (reg != 0)
                    {
                      s390_load_address (reg, new);
                      new = reg;
                    }
                }
	    }

          /* Now, check whether it is a GOT relative symbol plus offset
             that was pulled out of the literal pool.  Force it back in.  */

	  else if (GET_CODE (op0) == UNSPEC
	           && GET_CODE (op1) == CONST_INT
	           && XINT (op0, 1) == UNSPEC_GOTOFF)
            {
	      gcc_assert (XVECLEN (op0, 0) == 1);

              new = force_const_mem (Pmode, orig);
            }

          /* Otherwise, compute the sum.  */
	  else
	    {
	      base = legitimize_pic_address (XEXP (addr, 0), reg);
	      new  = legitimize_pic_address (XEXP (addr, 1),
					     base == reg ? NULL_RTX : reg);
	      if (GET_CODE (new) == CONST_INT)
		new = plus_constant (base, INTVAL (new));
	      else
		{
		  if (GET_CODE (new) == PLUS && CONSTANT_P (XEXP (new, 1)))
		    {
		      base = gen_rtx_PLUS (Pmode, base, XEXP (new, 0));
		      new = XEXP (new, 1);
		    }
		  new = gen_rtx_PLUS (Pmode, base, new);
		}

	      if (GET_CODE (new) == CONST)
		new = XEXP (new, 0);
              new = force_operand (new, 0);
	    }
	}
    }
  return new;
}

/* Load the thread pointer into a register.  */

rtx
s390_get_thread_pointer (void)
{
  rtx tp = gen_reg_rtx (Pmode);

  emit_move_insn (tp, gen_rtx_REG (Pmode, TP_REGNUM));
  mark_reg_pointer (tp, BITS_PER_WORD);

  return tp;
}

/* Emit a tls call insn. The call target is the SYMBOL_REF stored
   in s390_tls_symbol which always refers to __tls_get_offset.
   The returned offset is written to RESULT_REG and an USE rtx is
   generated for TLS_CALL.  */

static GTY(()) rtx s390_tls_symbol;

static void
s390_emit_tls_call_insn (rtx result_reg, rtx tls_call)
{
  rtx insn;

  gcc_assert (flag_pic);

  if (!s390_tls_symbol)
    s390_tls_symbol = gen_rtx_SYMBOL_REF (Pmode, "__tls_get_offset");

  insn = s390_emit_call (s390_tls_symbol, tls_call, result_reg,
			 gen_rtx_REG (Pmode, RETURN_REGNUM));

  use_reg (&CALL_INSN_FUNCTION_USAGE (insn), result_reg);
  CONST_OR_PURE_CALL_P (insn) = 1;
}

/* ADDR contains a thread-local SYMBOL_REF.  Generate code to compute
   this (thread-local) address.  REG may be used as temporary.  */

static rtx
legitimize_tls_address (rtx addr, rtx reg)
{
  rtx new, tls_call, temp, base, r2, insn;

  if (GET_CODE (addr) == SYMBOL_REF)
    switch (tls_symbolic_operand (addr))
      {
      case TLS_MODEL_GLOBAL_DYNAMIC:
	start_sequence ();
	r2 = gen_rtx_REG (Pmode, 2);
	tls_call = gen_rtx_UNSPEC (Pmode, gen_rtvec (1, addr), UNSPEC_TLSGD);
	new = gen_rtx_CONST (Pmode, tls_call);
	new = force_const_mem (Pmode, new);
	emit_move_insn (r2, new);
	s390_emit_tls_call_insn (r2, tls_call);
	insn = get_insns ();
	end_sequence ();

	new = gen_rtx_UNSPEC (Pmode, gen_rtvec (1, addr), UNSPEC_NTPOFF);
	temp = gen_reg_rtx (Pmode);
	emit_libcall_block (insn, temp, r2, new);

	new = gen_rtx_PLUS (Pmode, s390_get_thread_pointer (), temp);
	if (reg != 0)
	  {
	    s390_load_address (reg, new);
	    new = reg;
	  }
	break;

      case TLS_MODEL_LOCAL_DYNAMIC:
	start_sequence ();
	r2 = gen_rtx_REG (Pmode, 2);
	tls_call = gen_rtx_UNSPEC (Pmode, gen_rtvec (1, const0_rtx), UNSPEC_TLSLDM);
	new = gen_rtx_CONST (Pmode, tls_call);
	new = force_const_mem (Pmode, new);
	emit_move_insn (r2, new);
	s390_emit_tls_call_insn (r2, tls_call);
	insn = get_insns ();
	end_sequence ();

	new = gen_rtx_UNSPEC (Pmode, gen_rtvec (1, const0_rtx), UNSPEC_TLSLDM_NTPOFF);
	temp = gen_reg_rtx (Pmode);
	emit_libcall_block (insn, temp, r2, new);

	new = gen_rtx_PLUS (Pmode, s390_get_thread_pointer (), temp);
	base = gen_reg_rtx (Pmode);
	s390_load_address (base, new);

	new = gen_rtx_UNSPEC (Pmode, gen_rtvec (1, addr), UNSPEC_DTPOFF);
	new = gen_rtx_CONST (Pmode, new);
	new = force_const_mem (Pmode, new);
	temp = gen_reg_rtx (Pmode);
	emit_move_insn (temp, new);

	new = gen_rtx_PLUS (Pmode, base, temp);
	if (reg != 0)
	  {
	    s390_load_address (reg, new);
	    new = reg;
	  }
	break;

      case TLS_MODEL_INITIAL_EXEC:
	if (flag_pic == 1)
	  {
	    /* Assume GOT offset < 4k.  This is handled the same way
	       in both 31- and 64-bit code.  */

	    if (reload_in_progress || reload_completed)
	      regs_ever_live[PIC_OFFSET_TABLE_REGNUM] = 1;

	    new = gen_rtx_UNSPEC (Pmode, gen_rtvec (1, addr), UNSPEC_GOTNTPOFF);
	    new = gen_rtx_CONST (Pmode, new);
	    new = gen_rtx_PLUS (Pmode, pic_offset_table_rtx, new);
	    new = gen_const_mem (Pmode, new);
	    temp = gen_reg_rtx (Pmode);
	    emit_move_insn (temp, new);
	  }
	else if (TARGET_CPU_ZARCH)
	  {
	    /* If the GOT offset might be >= 4k, we determine the position
	       of the GOT entry via a PC-relative LARL.  */

	    new = gen_rtx_UNSPEC (Pmode, gen_rtvec (1, addr), UNSPEC_INDNTPOFF);
	    new = gen_rtx_CONST (Pmode, new);
	    temp = gen_reg_rtx (Pmode);
	    emit_move_insn (temp, new);

	    new = gen_const_mem (Pmode, temp);
	    temp = gen_reg_rtx (Pmode);
	    emit_move_insn (temp, new);
	  }
	else if (flag_pic)
	  {
	    /* If the GOT offset might be >= 4k, we have to load it
	       from the literal pool.  */

	    if (reload_in_progress || reload_completed)
	      regs_ever_live[PIC_OFFSET_TABLE_REGNUM] = 1;

	    new = gen_rtx_UNSPEC (Pmode, gen_rtvec (1, addr), UNSPEC_GOTNTPOFF);
	    new = gen_rtx_CONST (Pmode, new);
	    new = force_const_mem (Pmode, new);
	    temp = gen_reg_rtx (Pmode);
	    emit_move_insn (temp, new);

            new = gen_rtx_PLUS (Pmode, pic_offset_table_rtx, temp);
	    new = gen_const_mem (Pmode, new);

	    new = gen_rtx_UNSPEC (Pmode, gen_rtvec (2, new, addr), UNSPEC_TLS_LOAD);
	    temp = gen_reg_rtx (Pmode);
	    emit_insn (gen_rtx_SET (Pmode, temp, new));
	  }
	else
	  {
	    /* In position-dependent code, load the absolute address of
	       the GOT entry from the literal pool.  */

	    new = gen_rtx_UNSPEC (Pmode, gen_rtvec (1, addr), UNSPEC_INDNTPOFF);
	    new = gen_rtx_CONST (Pmode, new);
	    new = force_const_mem (Pmode, new);
	    temp = gen_reg_rtx (Pmode);
	    emit_move_insn (temp, new);

	    new = temp;
	    new = gen_const_mem (Pmode, new);
	    new = gen_rtx_UNSPEC (Pmode, gen_rtvec (2, new, addr), UNSPEC_TLS_LOAD);
	    temp = gen_reg_rtx (Pmode);
	    emit_insn (gen_rtx_SET (Pmode, temp, new));
	  }

	new = gen_rtx_PLUS (Pmode, s390_get_thread_pointer (), temp);
	if (reg != 0)
	  {
	    s390_load_address (reg, new);
	    new = reg;
	  }
	break;

      case TLS_MODEL_LOCAL_EXEC:
	new = gen_rtx_UNSPEC (Pmode, gen_rtvec (1, addr), UNSPEC_NTPOFF);
	new = gen_rtx_CONST (Pmode, new);
	new = force_const_mem (Pmode, new);
        temp = gen_reg_rtx (Pmode);
	emit_move_insn (temp, new);

	new = gen_rtx_PLUS (Pmode, s390_get_thread_pointer (), temp);
	if (reg != 0)
	  {
	    s390_load_address (reg, new);
	    new = reg;
	  }
	break;

      default:
	gcc_unreachable ();
      }

  else if (GET_CODE (addr) == CONST && GET_CODE (XEXP (addr, 0)) == UNSPEC)
    {
      switch (XINT (XEXP (addr, 0), 1))
	{
	case UNSPEC_INDNTPOFF:
	  gcc_assert (TARGET_CPU_ZARCH);
	  new = addr;
	  break;

	default:
	  gcc_unreachable ();
	}
    }

  else if (GET_CODE (addr) == CONST && GET_CODE (XEXP (addr, 0)) == PLUS
	   && GET_CODE (XEXP (XEXP (addr, 0), 1)) == CONST_INT)
    {
      new = XEXP (XEXP (addr, 0), 0);
      if (GET_CODE (new) != SYMBOL_REF)
	new = gen_rtx_CONST (Pmode, new);

      new = legitimize_tls_address (new, reg);
      new = plus_constant (new, INTVAL (XEXP (XEXP (addr, 0), 1)));
      new = force_operand (new, 0);
    }

  else
    gcc_unreachable ();  /* for now ... */

  return new;
}

/* Emit insns to move operands[1] into operands[0].  */

void
emit_symbolic_move (rtx *operands)
{
  rtx temp = no_new_pseudos ? operands[0] : gen_reg_rtx (Pmode);

  if (GET_CODE (operands[0]) == MEM)
    operands[1] = force_reg (Pmode, operands[1]);
  else if (TLS_SYMBOLIC_CONST (operands[1]))
    operands[1] = legitimize_tls_address (operands[1], temp);
  else if (flag_pic)
    operands[1] = legitimize_pic_address (operands[1], temp);
}

/* Try machine-dependent ways of modifying an illegitimate address X
   to be legitimate.  If we find one, return the new, valid address.

   OLDX is the address as it was before break_out_memory_refs was called.
   In some cases it is useful to look at this to decide what needs to be done.

   MODE is the mode of the operand pointed to by X.

   When -fpic is used, special handling is needed for symbolic references.
   See comments by legitimize_pic_address for details.  */

rtx
legitimize_address (rtx x, rtx oldx ATTRIBUTE_UNUSED,
		    enum machine_mode mode ATTRIBUTE_UNUSED)
{
  rtx constant_term = const0_rtx;

  if (TLS_SYMBOLIC_CONST (x))
    {
      x = legitimize_tls_address (x, 0);

      if (legitimate_address_p (mode, x, FALSE))
	return x;
    }
  else if (GET_CODE (x) == PLUS
	   && (TLS_SYMBOLIC_CONST (XEXP (x, 0)) 
	       || TLS_SYMBOLIC_CONST (XEXP (x, 1))))
    {
      return x;
    }
  else if (flag_pic)
    {
      if (SYMBOLIC_CONST (x)
          || (GET_CODE (x) == PLUS
              && (SYMBOLIC_CONST (XEXP (x, 0))
                  || SYMBOLIC_CONST (XEXP (x, 1)))))
	  x = legitimize_pic_address (x, 0);

      if (legitimate_address_p (mode, x, FALSE))
	return x;
    }

  x = eliminate_constant_term (x, &constant_term);

  /* Optimize loading of large displacements by splitting them
     into the multiple of 4K and the rest; this allows the
     former to be CSE'd if possible.

     Don't do this if the displacement is added to a register
     pointing into the stack frame, as the offsets will
     change later anyway.  */

  if (GET_CODE (constant_term) == CONST_INT
      && !TARGET_LONG_DISPLACEMENT
      && !DISP_IN_RANGE (INTVAL (constant_term))
      && !(REG_P (x) && REGNO_PTR_FRAME_P (REGNO (x))))
    {
      HOST_WIDE_INT lower = INTVAL (constant_term) & 0xfff;
      HOST_WIDE_INT upper = INTVAL (constant_term) ^ lower;

      rtx temp = gen_reg_rtx (Pmode);
      rtx val  = force_operand (GEN_INT (upper), temp);
      if (val != temp)
	emit_move_insn (temp, val);

      x = gen_rtx_PLUS (Pmode, x, temp);
      constant_term = GEN_INT (lower);
    }

  if (GET_CODE (x) == PLUS)
    {
      if (GET_CODE (XEXP (x, 0)) == REG)
	{
	  rtx temp = gen_reg_rtx (Pmode);
	  rtx val  = force_operand (XEXP (x, 1), temp);
	  if (val != temp)
	    emit_move_insn (temp, val);

	  x = gen_rtx_PLUS (Pmode, XEXP (x, 0), temp);
	}

      else if (GET_CODE (XEXP (x, 1)) == REG)
	{
	  rtx temp = gen_reg_rtx (Pmode);
	  rtx val  = force_operand (XEXP (x, 0), temp);
	  if (val != temp)
	    emit_move_insn (temp, val);

	  x = gen_rtx_PLUS (Pmode, temp, XEXP (x, 1));
	}
    }

  if (constant_term != const0_rtx)
    x = gen_rtx_PLUS (Pmode, x, constant_term);

  return x;
}

/* Try a machine-dependent way of reloading an illegitimate address AD
   operand.  If we find one, push the reload and and return the new address.

   MODE is the mode of the enclosing MEM.  OPNUM is the operand number
   and TYPE is the reload type of the current reload.  */

rtx 
legitimize_reload_address (rtx ad, enum machine_mode mode ATTRIBUTE_UNUSED,
			   int opnum, int type)
{
  if (!optimize || TARGET_LONG_DISPLACEMENT)
    return NULL_RTX;

  if (GET_CODE (ad) == PLUS)
    {
      rtx tem = simplify_binary_operation (PLUS, Pmode,
					   XEXP (ad, 0), XEXP (ad, 1));
      if (tem)
	ad = tem;
    }

  if (GET_CODE (ad) == PLUS
      && GET_CODE (XEXP (ad, 0)) == REG
      && GET_CODE (XEXP (ad, 1)) == CONST_INT
      && !DISP_IN_RANGE (INTVAL (XEXP (ad, 1))))
    {
      HOST_WIDE_INT lower = INTVAL (XEXP (ad, 1)) & 0xfff;
      HOST_WIDE_INT upper = INTVAL (XEXP (ad, 1)) ^ lower;
      rtx cst, tem, new;

      cst = GEN_INT (upper);
      if (!legitimate_reload_constant_p (cst))
	cst = force_const_mem (Pmode, cst);

      tem = gen_rtx_PLUS (Pmode, XEXP (ad, 0), cst);
      new = gen_rtx_PLUS (Pmode, tem, GEN_INT (lower));

      push_reload (XEXP (tem, 1), 0, &XEXP (tem, 1), 0,
		   BASE_REG_CLASS, Pmode, VOIDmode, 0, 0, 
		   opnum, (enum reload_type) type);
      return new;
    }

  return NULL_RTX;
}

/* Emit code to move LEN bytes from DST to SRC.  */

void
s390_expand_movmem (rtx dst, rtx src, rtx len)
{
  if (GET_CODE (len) == CONST_INT && INTVAL (len) >= 0 && INTVAL (len) <= 256)
    {
      if (INTVAL (len) > 0)
        emit_insn (gen_movmem_short (dst, src, GEN_INT (INTVAL (len) - 1)));
    }

  else if (TARGET_MVCLE)
    {
      emit_insn (gen_movmem_long (dst, src, convert_to_mode (Pmode, len, 1)));
    }

  else
    {
      rtx dst_addr, src_addr, count, blocks, temp;
      rtx loop_start_label = gen_label_rtx ();
      rtx loop_end_label = gen_label_rtx ();
      rtx end_label = gen_label_rtx ();
      enum machine_mode mode;

      mode = GET_MODE (len);
      if (mode == VOIDmode)
        mode = Pmode;

      dst_addr = gen_reg_rtx (Pmode);
      src_addr = gen_reg_rtx (Pmode);
      count = gen_reg_rtx (mode);
      blocks = gen_reg_rtx (mode);

      convert_move (count, len, 1);
      emit_cmp_and_jump_insns (count, const0_rtx,
			       EQ, NULL_RTX, mode, 1, end_label);

      emit_move_insn (dst_addr, force_operand (XEXP (dst, 0), NULL_RTX));
      emit_move_insn (src_addr, force_operand (XEXP (src, 0), NULL_RTX));
      dst = change_address (dst, VOIDmode, dst_addr);
      src = change_address (src, VOIDmode, src_addr);

      temp = expand_binop (mode, add_optab, count, constm1_rtx, count, 1, 0);
      if (temp != count)
        emit_move_insn (count, temp);

      temp = expand_binop (mode, ashr_optab, count, GEN_INT (8), blocks, 1, 0);
      if (temp != blocks)
        emit_move_insn (blocks, temp);

      emit_cmp_and_jump_insns (blocks, const0_rtx,
			       EQ, NULL_RTX, mode, 1, loop_end_label);

      emit_label (loop_start_label);

      emit_insn (gen_movmem_short (dst, src, GEN_INT (255)));
      s390_load_address (dst_addr,
			 gen_rtx_PLUS (Pmode, dst_addr, GEN_INT (256)));
      s390_load_address (src_addr,
			 gen_rtx_PLUS (Pmode, src_addr, GEN_INT (256)));

      temp = expand_binop (mode, add_optab, blocks, constm1_rtx, blocks, 1, 0);
      if (temp != blocks)
        emit_move_insn (blocks, temp);

      emit_cmp_and_jump_insns (blocks, const0_rtx,
			       EQ, NULL_RTX, mode, 1, loop_end_label);

      emit_jump (loop_start_label);
      emit_label (loop_end_label);

      emit_insn (gen_movmem_short (dst, src,
				   convert_to_mode (Pmode, count, 1)));
      emit_label (end_label);
    }
}

/* Emit code to set LEN bytes at DST to VAL.
   Make use of clrmem if VAL is zero.  */

void
s390_expand_setmem (rtx dst, rtx len, rtx val)
{
  gcc_assert (GET_CODE (len) != CONST_INT || INTVAL (len) > 0);
  gcc_assert (GET_CODE (val) == CONST_INT || GET_MODE (val) == QImode);
  
  if (GET_CODE (len) == CONST_INT && INTVAL (len) <= 257)
    {
      if (val == const0_rtx && INTVAL (len) <= 256)
        emit_insn (gen_clrmem_short (dst, GEN_INT (INTVAL (len) - 1)));
      else
	{
	  /* Initialize memory by storing the first byte.  */
	  emit_move_insn (adjust_address (dst, QImode, 0), val);
	  
	  if (INTVAL (len) > 1)
	    {
	      /* Initiate 1 byte overlap move.
	         The first byte of DST is propagated through DSTP1.
		 Prepare a movmem for:  DST+1 = DST (length = LEN - 1).
		 DST is set to size 1 so the rest of the memory location
		 does not count as source operand.  */
	      rtx dstp1 = adjust_address (dst, VOIDmode, 1);
	      set_mem_size (dst, const1_rtx);

	      emit_insn (gen_movmem_short (dstp1, dst, 
					   GEN_INT (INTVAL (len) - 2)));
	    }
	}
    }

  else if (TARGET_MVCLE)
    {
      val = force_not_mem (convert_modes (Pmode, QImode, val, 1));
      emit_insn (gen_setmem_long (dst, convert_to_mode (Pmode, len, 1), val));
    }

  else
    {
      rtx dst_addr, src_addr, count, blocks, temp, dstp1 = NULL_RTX;
      rtx loop_start_label = gen_label_rtx ();
      rtx loop_end_label = gen_label_rtx ();
      rtx end_label = gen_label_rtx ();
      enum machine_mode mode;

      mode = GET_MODE (len);
      if (mode == VOIDmode)
        mode = Pmode;

      dst_addr = gen_reg_rtx (Pmode);
      src_addr = gen_reg_rtx (Pmode);
      count = gen_reg_rtx (mode);
      blocks = gen_reg_rtx (mode);

      convert_move (count, len, 1);
      emit_cmp_and_jump_insns (count, const0_rtx,
			       EQ, NULL_RTX, mode, 1, end_label);

      emit_move_insn (dst_addr, force_operand (XEXP (dst, 0), NULL_RTX));
      dst = change_address (dst, VOIDmode, dst_addr);

      if (val == const0_rtx)
        temp = expand_binop (mode, add_optab, count, constm1_rtx, count, 1, 0);
      else
	{
	  dstp1 = adjust_address (dst, VOIDmode, 1);
	  set_mem_size (dst, const1_rtx);

	  /* Initialize memory by storing the first byte.  */
	  emit_move_insn (adjust_address (dst, QImode, 0), val);
	  
	  /* If count is 1 we are done.  */
	  emit_cmp_and_jump_insns (count, const1_rtx,
				   EQ, NULL_RTX, mode, 1, end_label);

	  temp = expand_binop (mode, add_optab, count, GEN_INT (-2), count, 1, 0);
	}
      if (temp != count)
        emit_move_insn (count, temp);

      temp = expand_binop (mode, ashr_optab, count, GEN_INT (8), blocks, 1, 0);
      if (temp != blocks)
        emit_move_insn (blocks, temp);

      emit_cmp_and_jump_insns (blocks, const0_rtx,
			       EQ, NULL_RTX, mode, 1, loop_end_label);

      emit_label (loop_start_label);

      if (val == const0_rtx)
	emit_insn (gen_clrmem_short (dst, GEN_INT (255)));
      else
	emit_insn (gen_movmem_short (dstp1, dst, GEN_INT (255)));
      s390_load_address (dst_addr,
			 gen_rtx_PLUS (Pmode, dst_addr, GEN_INT (256)));

      temp = expand_binop (mode, add_optab, blocks, constm1_rtx, blocks, 1, 0);
      if (temp != blocks)
        emit_move_insn (blocks, temp);

      emit_cmp_and_jump_insns (blocks, const0_rtx,
			       EQ, NULL_RTX, mode, 1, loop_end_label);

      emit_jump (loop_start_label);
      emit_label (loop_end_label);

      if (val == const0_rtx)
        emit_insn (gen_clrmem_short (dst, convert_to_mode (Pmode, count, 1)));
      else
        emit_insn (gen_movmem_short (dstp1, dst, convert_to_mode (Pmode, count, 1)));
      emit_label (end_label);
    }
}

/* Emit code to compare LEN bytes at OP0 with those at OP1,
   and return the result in TARGET.  */

void
s390_expand_cmpmem (rtx target, rtx op0, rtx op1, rtx len)
{
  rtx ccreg = gen_rtx_REG (CCUmode, CC_REGNUM);
  rtx tmp;

  /* As the result of CMPINT is inverted compared to what we need,
     we have to swap the operands.  */
  tmp = op0; op0 = op1; op1 = tmp;

  if (GET_CODE (len) == CONST_INT && INTVAL (len) >= 0 && INTVAL (len) <= 256)
    {
      if (INTVAL (len) > 0)
        {
          emit_insn (gen_cmpmem_short (op0, op1, GEN_INT (INTVAL (len) - 1)));
          emit_insn (gen_cmpint (target, ccreg));
        }
      else
        emit_move_insn (target, const0_rtx);
    }
  else if (TARGET_MVCLE)
    {
      emit_insn (gen_cmpmem_long (op0, op1, convert_to_mode (Pmode, len, 1)));
      emit_insn (gen_cmpint (target, ccreg));
    }
  else
    {
      rtx addr0, addr1, count, blocks, temp;
      rtx loop_start_label = gen_label_rtx ();
      rtx loop_end_label = gen_label_rtx ();
      rtx end_label = gen_label_rtx ();
      enum machine_mode mode;

      mode = GET_MODE (len);
      if (mode == VOIDmode)
        mode = Pmode;

      addr0 = gen_reg_rtx (Pmode);
      addr1 = gen_reg_rtx (Pmode);
      count = gen_reg_rtx (mode);
      blocks = gen_reg_rtx (mode);

      convert_move (count, len, 1);
      emit_cmp_and_jump_insns (count, const0_rtx,
			       EQ, NULL_RTX, mode, 1, end_label);

      emit_move_insn (addr0, force_operand (XEXP (op0, 0), NULL_RTX));
      emit_move_insn (addr1, force_operand (XEXP (op1, 0), NULL_RTX));
      op0 = change_address (op0, VOIDmode, addr0);
      op1 = change_address (op1, VOIDmode, addr1);

      temp = expand_binop (mode, add_optab, count, constm1_rtx, count, 1, 0);
      if (temp != count)
        emit_move_insn (count, temp);

      temp = expand_binop (mode, ashr_optab, count, GEN_INT (8), blocks, 1, 0);
      if (temp != blocks)
        emit_move_insn (blocks, temp);

      emit_cmp_and_jump_insns (blocks, const0_rtx,
			       EQ, NULL_RTX, mode, 1, loop_end_label);

      emit_label (loop_start_label);

      emit_insn (gen_cmpmem_short (op0, op1, GEN_INT (255)));
      temp = gen_rtx_NE (VOIDmode, ccreg, const0_rtx);
      temp = gen_rtx_IF_THEN_ELSE (VOIDmode, temp,
			gen_rtx_LABEL_REF (VOIDmode, end_label), pc_rtx);
      temp = gen_rtx_SET (VOIDmode, pc_rtx, temp);
      emit_jump_insn (temp);

      s390_load_address (addr0,
			 gen_rtx_PLUS (Pmode, addr0, GEN_INT (256)));
      s390_load_address (addr1,
			 gen_rtx_PLUS (Pmode, addr1, GEN_INT (256)));

      temp = expand_binop (mode, add_optab, blocks, constm1_rtx, blocks, 1, 0);
      if (temp != blocks)
        emit_move_insn (blocks, temp);

      emit_cmp_and_jump_insns (blocks, const0_rtx,
			       EQ, NULL_RTX, mode, 1, loop_end_label);

      emit_jump (loop_start_label);
      emit_label (loop_end_label);

      emit_insn (gen_cmpmem_short (op0, op1,
				   convert_to_mode (Pmode, count, 1)));
      emit_label (end_label);

      emit_insn (gen_cmpint (target, ccreg));
    }
}


/* Expand conditional increment or decrement using alc/slb instructions.
   Should generate code setting DST to either SRC or SRC + INCREMENT,
   depending on the result of the comparison CMP_OP0 CMP_CODE CMP_OP1.
   Returns true if successful, false otherwise.

   That makes it possible to implement some if-constructs without jumps e.g.:
   (borrow = CC0 | CC1 and carry = CC2 | CC3)
   unsigned int a, b, c;
   if (a < b)  c++; -> CCU  b > a  -> CC2;    c += carry;
   if (a < b)  c--; -> CCL3 a - b  -> borrow; c -= borrow;
   if (a <= b) c++; -> CCL3 b - a  -> borrow; c += carry;
   if (a <= b) c--; -> CCU  a <= b -> borrow; c -= borrow;

   Checks for EQ and NE with a nonzero value need an additional xor e.g.:
   if (a == b) c++; -> CCL3 a ^= b; 0 - a  -> borrow;    c += carry;
   if (a == b) c--; -> CCU  a ^= b; a <= 0 -> CC0 | CC1; c -= borrow;
   if (a != b) c++; -> CCU  a ^= b; a > 0  -> CC2;       c += carry;
   if (a != b) c--; -> CCL3 a ^= b; 0 - a  -> borrow;    c -= borrow; */

bool
s390_expand_addcc (enum rtx_code cmp_code, rtx cmp_op0, rtx cmp_op1,
		   rtx dst, rtx src, rtx increment)
{
  enum machine_mode cmp_mode;
  enum machine_mode cc_mode;
  rtx op_res;
  rtx insn;
  rtvec p;
  int ret;

  if ((GET_MODE (cmp_op0) == SImode || GET_MODE (cmp_op0) == VOIDmode)
      && (GET_MODE (cmp_op1) == SImode || GET_MODE (cmp_op1) == VOIDmode))
    cmp_mode = SImode;
  else if ((GET_MODE (cmp_op0) == DImode || GET_MODE (cmp_op0) == VOIDmode)
	   && (GET_MODE (cmp_op1) == DImode || GET_MODE (cmp_op1) == VOIDmode))
    cmp_mode = DImode;
  else
    return false;

  /* Try ADD LOGICAL WITH CARRY.  */
  if (increment == const1_rtx)
    {
      /* Determine CC mode to use.  */
      if (cmp_code == EQ || cmp_code == NE)
	{
	  if (cmp_op1 != const0_rtx)
	    {
	      cmp_op0 = expand_simple_binop (cmp_mode, XOR, cmp_op0, cmp_op1,
					     NULL_RTX, 0, OPTAB_WIDEN);
	      cmp_op1 = const0_rtx;
	    }

	  cmp_code = cmp_code == EQ ? LEU : GTU;
	}

      if (cmp_code == LTU || cmp_code == LEU)
	{
	  rtx tem = cmp_op0;
	  cmp_op0 = cmp_op1;
	  cmp_op1 = tem;
	  cmp_code = swap_condition (cmp_code);
	}

      switch (cmp_code)
	{
	  case GTU:
	    cc_mode = CCUmode;
	    break;

	  case GEU:
	    cc_mode = CCL3mode;
	    break;

	  default:
	    return false;
	}

      /* Emit comparison instruction pattern. */
      if (!register_operand (cmp_op0, cmp_mode))
	cmp_op0 = force_reg (cmp_mode, cmp_op0);

      insn = gen_rtx_SET (VOIDmode, gen_rtx_REG (cc_mode, CC_REGNUM),
			  gen_rtx_COMPARE (cc_mode, cmp_op0, cmp_op1));
      /* We use insn_invalid_p here to add clobbers if required.  */
      ret = insn_invalid_p (emit_insn (insn));
      gcc_assert (!ret);

      /* Emit ALC instruction pattern.  */
      op_res = gen_rtx_fmt_ee (cmp_code, GET_MODE (dst),
			       gen_rtx_REG (cc_mode, CC_REGNUM),
			       const0_rtx);

      if (src != const0_rtx)
	{
	  if (!register_operand (src, GET_MODE (dst)))
	    src = force_reg (GET_MODE (dst), src);

	  src = gen_rtx_PLUS (GET_MODE (dst), src, const0_rtx);
	  op_res = gen_rtx_PLUS (GET_MODE (dst), src, op_res);
	}

      p = rtvec_alloc (2);
      RTVEC_ELT (p, 0) = 
        gen_rtx_SET (VOIDmode, dst, op_res);
      RTVEC_ELT (p, 1) = 
	gen_rtx_CLOBBER (VOIDmode, gen_rtx_REG (CCmode, CC_REGNUM));
      emit_insn (gen_rtx_PARALLEL (VOIDmode, p));

      return true;
    }

  /* Try SUBTRACT LOGICAL WITH BORROW.  */
  if (increment == constm1_rtx)
    {
      /* Determine CC mode to use.  */
      if (cmp_code == EQ || cmp_code == NE)
	{
	  if (cmp_op1 != const0_rtx)
	    {
	      cmp_op0 = expand_simple_binop (cmp_mode, XOR, cmp_op0, cmp_op1,
					     NULL_RTX, 0, OPTAB_WIDEN);
	      cmp_op1 = const0_rtx;
	    }

	  cmp_code = cmp_code == EQ ? LEU : GTU;
	}

      if (cmp_code == GTU || cmp_code == GEU)
	{
	  rtx tem = cmp_op0;
	  cmp_op0 = cmp_op1;
	  cmp_op1 = tem;
	  cmp_code = swap_condition (cmp_code);
	}

      switch (cmp_code)
	{
	  case LEU:
	    cc_mode = CCUmode;
	    break;

	  case LTU:
	    cc_mode = CCL3mode;
	    break;

	  default:
	    return false;
	}

      /* Emit comparison instruction pattern. */
      if (!register_operand (cmp_op0, cmp_mode))
	cmp_op0 = force_reg (cmp_mode, cmp_op0);

      insn = gen_rtx_SET (VOIDmode, gen_rtx_REG (cc_mode, CC_REGNUM),
			  gen_rtx_COMPARE (cc_mode, cmp_op0, cmp_op1));
      /* We use insn_invalid_p here to add clobbers if required.  */
      ret = insn_invalid_p (emit_insn (insn));
      gcc_assert (!ret);

      /* Emit SLB instruction pattern.  */
      if (!register_operand (src, GET_MODE (dst)))
	src = force_reg (GET_MODE (dst), src);

      op_res = gen_rtx_MINUS (GET_MODE (dst), 
			      gen_rtx_MINUS (GET_MODE (dst), src, const0_rtx), 
			      gen_rtx_fmt_ee (cmp_code, GET_MODE (dst), 
					      gen_rtx_REG (cc_mode, CC_REGNUM), 
					      const0_rtx));
      p = rtvec_alloc (2);
      RTVEC_ELT (p, 0) = 
        gen_rtx_SET (VOIDmode, dst, op_res);
      RTVEC_ELT (p, 1) = 
	gen_rtx_CLOBBER (VOIDmode, gen_rtx_REG (CCmode, CC_REGNUM));
      emit_insn (gen_rtx_PARALLEL (VOIDmode, p));

      return true;
    }

  return false;
}

/* Expand code for the insv template. Return true if successful, false else.  */

bool 
s390_expand_insv (rtx dest, rtx op1, rtx op2, rtx src)
{
  int bitsize = INTVAL (op1);
  int bitpos = INTVAL (op2);

  /* We need byte alignment.  */
  if (bitsize % BITS_PER_UNIT)
    return false;

  if (bitpos == 0
      && memory_operand (dest, VOIDmode)
      && (register_operand (src, word_mode)
	  || const_int_operand (src, VOIDmode)))
    {
      /* Emit standard pattern if possible.  */
      enum machine_mode mode = smallest_mode_for_size (bitsize, MODE_INT);
      if (GET_MODE_BITSIZE (mode) == bitsize)
	emit_move_insn (adjust_address (dest, mode, 0), gen_lowpart (mode, src));

      /* (set (ze (mem)) (const_int)).  */
      else if (const_int_operand (src, VOIDmode))
	{
	  int size = bitsize / BITS_PER_UNIT;
	  rtx src_mem = adjust_address (force_const_mem (word_mode, src), BLKmode,
					GET_MODE_SIZE (word_mode) - size);

	  dest = adjust_address (dest, BLKmode, 0);
	  set_mem_size (dest, GEN_INT (size));
	  s390_expand_movmem (dest, src_mem, GEN_INT (size));
	}
	  
      /* (set (ze (mem)) (reg)).  */
      else if (register_operand (src, word_mode))
	{
	  if (bitsize <= GET_MODE_BITSIZE (SImode))
	    emit_move_insn (gen_rtx_ZERO_EXTRACT (word_mode, dest, op1,
						  const0_rtx), src);
	  else
	    {
	      /* Emit st,stcmh sequence.  */
	      int stcmh_width = bitsize - GET_MODE_BITSIZE (SImode);
	      int size = stcmh_width / BITS_PER_UNIT;

	      emit_move_insn (adjust_address (dest, SImode, size), 
			      gen_lowpart (SImode, src));
	      set_mem_size (dest, GEN_INT (size));
	      emit_move_insn (gen_rtx_ZERO_EXTRACT (word_mode, dest, GEN_INT
						    (stcmh_width), const0_rtx),
			      gen_rtx_LSHIFTRT (word_mode, src, GEN_INT
						(GET_MODE_BITSIZE (SImode))));
	    }
	}
      else
	return false;

      return true;
    }

  /* (set (ze (reg)) (const_int)).  */
  if (TARGET_ZARCH
      && register_operand (dest, word_mode) 
      && (bitpos % 16) == 0
      && (bitsize % 16) == 0
      && const_int_operand (src, VOIDmode))
    {
      HOST_WIDE_INT val = INTVAL (src);
      int regpos = bitpos + bitsize;

      while (regpos > bitpos)
	{
	  enum machine_mode putmode;
	  int putsize;

	  if (TARGET_EXTIMM && (regpos % 32 == 0) && (regpos >= bitpos + 32))
	    putmode = SImode;
	  else
	    putmode = HImode;

	  putsize = GET_MODE_BITSIZE (putmode);
	  regpos -= putsize;
	  emit_move_insn (gen_rtx_ZERO_EXTRACT (word_mode, dest, 
						GEN_INT (putsize),
						GEN_INT (regpos)), 
			  gen_int_mode (val, putmode));
	  val >>= putsize;
	}
      gcc_assert (regpos == bitpos);
      return true;
    }

  return false;
}

/* A subroutine of s390_expand_cs_hqi and s390_expand_atomic which returns a
   register that holds VAL of mode MODE shifted by COUNT bits.  */

static inline rtx
s390_expand_mask_and_shift (rtx val, enum machine_mode mode, rtx count)
{
  val = expand_simple_binop (SImode, AND, val, GEN_INT (GET_MODE_MASK (mode)),
			     NULL_RTX, 1, OPTAB_DIRECT);
  return expand_simple_binop (SImode, ASHIFT, val, count, 
			      NULL_RTX, 1, OPTAB_DIRECT);
}

/* Structure to hold the initial parameters for a compare_and_swap operation
   in HImode and QImode.  */ 

struct alignment_context
{
  rtx memsi;	  /* SI aligned memory location.  */ 
  rtx shift;	  /* Bit offset with regard to lsb.  */
  rtx modemask;	  /* Mask of the HQImode shifted by SHIFT bits.  */
  rtx modemaski;  /* ~modemask */
  bool aligned;	  /* True if memory is aligned, false else.  */
};

/* A subroutine of s390_expand_cs_hqi and s390_expand_atomic to initialize
   structure AC for transparent simplifying, if the memory alignment is known
   to be at least 32bit.  MEM is the memory location for the actual operation
   and MODE its mode.  */

static void
init_alignment_context (struct alignment_context *ac, rtx mem,
			enum machine_mode mode)
{
  ac->shift = GEN_INT (GET_MODE_SIZE (SImode) - GET_MODE_SIZE (mode));
  ac->aligned = (MEM_ALIGN (mem) >= GET_MODE_BITSIZE (SImode));

  if (ac->aligned)
    ac->memsi = adjust_address (mem, SImode, 0); /* Memory is aligned.  */
  else
    {
      /* Alignment is unknown.  */
      rtx byteoffset, addr, align;

      /* Force the address into a register.  */
      addr = force_reg (Pmode, XEXP (mem, 0));

      /* Align it to SImode.  */
      align = expand_simple_binop (Pmode, AND, addr,
				   GEN_INT (-GET_MODE_SIZE (SImode)),
				   NULL_RTX, 1, OPTAB_DIRECT);
      /* Generate MEM.  */
      ac->memsi = gen_rtx_MEM (SImode, align);
      MEM_VOLATILE_P (ac->memsi) = MEM_VOLATILE_P (mem);
      set_mem_alias_set (ac->memsi, ALIAS_SET_MEMORY_BARRIER);
      set_mem_align (ac->memsi, GET_MODE_BITSIZE (SImode));

      /* Calculate shiftcount.  */
      byteoffset = expand_simple_binop (Pmode, AND, addr,
					GEN_INT (GET_MODE_SIZE (SImode) - 1),
					NULL_RTX, 1, OPTAB_DIRECT);
      /* As we already have some offset, evaluate the remaining distance.  */
      ac->shift = expand_simple_binop (SImode, MINUS, ac->shift, byteoffset,
				      NULL_RTX, 1, OPTAB_DIRECT);

    }
  /* Shift is the byte count, but we need the bitcount.  */
  ac->shift = expand_simple_binop (SImode, MULT, ac->shift, GEN_INT (BITS_PER_UNIT),
				  NULL_RTX, 1, OPTAB_DIRECT);
  /* Calculate masks.  */
  ac->modemask = expand_simple_binop (SImode, ASHIFT, 
				     GEN_INT (GET_MODE_MASK (mode)), ac->shift,
				     NULL_RTX, 1, OPTAB_DIRECT);
  ac->modemaski = expand_simple_unop (SImode, NOT, ac->modemask, NULL_RTX, 1);
}

/* Expand an atomic compare and swap operation for HImode and QImode.  MEM is
   the memory location, CMP the old value to compare MEM with and NEW the value
   to set if CMP == MEM.
   CMP is never in memory for compare_and_swap_cc because
   expand_bool_compare_and_swap puts it into a register for later compare.  */

void
s390_expand_cs_hqi (enum machine_mode mode, rtx target, rtx mem, rtx cmp, rtx new)
{
  struct alignment_context ac;
  rtx cmpv, newv, val, resv, cc;
  rtx res = gen_reg_rtx (SImode);
  rtx csloop = gen_label_rtx ();
  rtx csend = gen_label_rtx ();

  gcc_assert (register_operand (target, VOIDmode));
  gcc_assert (MEM_P (mem));

  init_alignment_context (&ac, mem, mode);

  /* Shift the values to the correct bit positions.  */
  if (!(ac.aligned && MEM_P (cmp)))
    cmp = s390_expand_mask_and_shift (cmp, mode, ac.shift);
  if (!(ac.aligned && MEM_P (new)))
    new = s390_expand_mask_and_shift (new, mode, ac.shift);

  /* Load full word.  Subsequent loads are performed by CS.  */
  val = expand_simple_binop (SImode, AND, ac.memsi, ac.modemaski,
			     NULL_RTX, 1, OPTAB_DIRECT);

  /* Start CS loop.  */
  emit_label (csloop);
  /* val = "<mem>00..0<mem>" 
   * cmp = "00..0<cmp>00..0"
   * new = "00..0<new>00..0" 
   */

  /* Patch cmp and new with val at correct position.  */
  if (ac.aligned && MEM_P (cmp))
    {
      cmpv = force_reg (SImode, val);
      store_bit_field (cmpv, GET_MODE_BITSIZE (mode), 0, SImode, cmp);
    }
  else
    cmpv = force_reg (SImode, expand_simple_binop (SImode, IOR, cmp, val,
						   NULL_RTX, 1, OPTAB_DIRECT));
  if (ac.aligned && MEM_P (new))
    {
      newv = force_reg (SImode, val);
      store_bit_field (newv, GET_MODE_BITSIZE (mode), 0, SImode, new);
    }
  else
    newv = force_reg (SImode, expand_simple_binop (SImode, IOR, new, val,
						   NULL_RTX, 1, OPTAB_DIRECT));

<<<<<<< HEAD
  /* Emit compare_and_swap pattern.  */
  emit_insn (gen_sync_compare_and_swap_ccsi (res, ac.memsi, cmpv, newv));
      
  /* Jump to end if we're done (likely?).  */
  s390_emit_jump (csend, s390_emit_compare (EQ, cmpv, ac.memsi));
=======
  /* Jump to end if we're done (likely?).  */
  s390_emit_jump (csend, s390_emit_compare_and_swap (EQ, res, ac.memsi,
						     cmpv, newv));
>>>>>>> f8383f28

  /* Check for changes outside mode.  */
  resv = expand_simple_binop (SImode, AND, res, ac.modemaski, 
			      NULL_RTX, 1, OPTAB_DIRECT);
  cc = s390_emit_compare (NE, resv, val); 
  emit_move_insn (val, resv);
  /* Loop internal if so.  */
  s390_emit_jump (csloop, cc);

  emit_label (csend);
  
  /* Return the correct part of the bitfield.  */
  convert_move (target, expand_simple_binop (SImode, LSHIFTRT, res, ac.shift, 
					     NULL_RTX, 1, OPTAB_DIRECT), 1);
}

/* Expand an atomic operation CODE of mode MODE.  MEM is the memory location
   and VAL the value to play with.  If AFTER is true then store the the value
   MEM holds after the operation, if AFTER is false then store the value MEM
   holds before the operation.  If TARGET is zero then discard that value, else
   store it to TARGET.  */

void
s390_expand_atomic (enum machine_mode mode, enum rtx_code code,
		    rtx target, rtx mem, rtx val, bool after)
{
  struct alignment_context ac;
  rtx cmp;
  rtx new = gen_reg_rtx (SImode);
  rtx orig = gen_reg_rtx (SImode);
  rtx csloop = gen_label_rtx ();

  gcc_assert (!target || register_operand (target, VOIDmode));
  gcc_assert (MEM_P (mem));

  init_alignment_context (&ac, mem, mode);

  /* Shift val to the correct bit positions.
     Preserve "icm", but prevent "ex icm".  */
  if (!(ac.aligned && code == SET && MEM_P (val)))
    val = s390_expand_mask_and_shift (val, mode, ac.shift);

  /* Further preparation insns.  */
  if (code == PLUS || code == MINUS)
    emit_move_insn (orig, val);
  else if (code == MULT || code == AND) /* val = "11..1<val>11..1" */
    val = expand_simple_binop (SImode, XOR, val, ac.modemaski,
			       NULL_RTX, 1, OPTAB_DIRECT);

  /* Load full word.  Subsequent loads are performed by CS.  */
  cmp = force_reg (SImode, ac.memsi);

  /* Start CS loop.  */
  emit_label (csloop);
  emit_move_insn (new, cmp);

  /* Patch new with val at correct position.  */
  switch (code)
    {
    case PLUS:
    case MINUS:
      val = expand_simple_binop (SImode, code, new, orig,
				 NULL_RTX, 1, OPTAB_DIRECT);
      val = expand_simple_binop (SImode, AND, val, ac.modemask,
				 NULL_RTX, 1, OPTAB_DIRECT);
      /* FALLTHRU */
    case SET: 
      if (ac.aligned && MEM_P (val))
	store_bit_field (new, GET_MODE_BITSIZE (mode), 0, SImode, val);
      else
	{
	  new = expand_simple_binop (SImode, AND, new, ac.modemaski,
				     NULL_RTX, 1, OPTAB_DIRECT);
	  new = expand_simple_binop (SImode, IOR, new, val,
				     NULL_RTX, 1, OPTAB_DIRECT);
	}
      break;
    case AND:
    case IOR:
    case XOR:
      new = expand_simple_binop (SImode, code, new, val,
				 NULL_RTX, 1, OPTAB_DIRECT);
      break;
    case MULT: /* NAND */
      new = expand_simple_binop (SImode, XOR, new, ac.modemask,
				 NULL_RTX, 1, OPTAB_DIRECT);
      new = expand_simple_binop (SImode, AND, new, val,
				 NULL_RTX, 1, OPTAB_DIRECT);
      break;
    default:
      gcc_unreachable ();
    }
<<<<<<< HEAD
  /* Emit compare_and_swap pattern.  */
  emit_insn (gen_sync_compare_and_swap_ccsi (cmp, ac.memsi, cmp, new));

  /* Loop until swapped (unlikely?).  */
  s390_emit_jump (csloop, gen_rtx_fmt_ee (NE, CCZ1mode,
					  gen_rtx_REG (CCZ1mode, CC_REGNUM),
					  const0_rtx));
=======

  s390_emit_jump (csloop, s390_emit_compare_and_swap (NE, cmp,
						      ac.memsi, cmp, new));
>>>>>>> f8383f28

  /* Return the correct part of the bitfield.  */
  if (target)
    convert_move (target, expand_simple_binop (SImode, LSHIFTRT,
					       after ? new : cmp, ac.shift,
					       NULL_RTX, 1, OPTAB_DIRECT), 1);
}

/* This is called from dwarf2out.c via TARGET_ASM_OUTPUT_DWARF_DTPREL.
   We need to emit DTP-relative relocations.  */

static void s390_output_dwarf_dtprel (FILE *, int, rtx) ATTRIBUTE_UNUSED;

static void
s390_output_dwarf_dtprel (FILE *file, int size, rtx x)
{
  switch (size)
    {
    case 4:
      fputs ("\t.long\t", file);
      break;
    case 8:
      fputs ("\t.quad\t", file);
      break;
    default:
      gcc_unreachable ();
    }
  output_addr_const (file, x);
  fputs ("@DTPOFF", file);
}

#ifdef TARGET_ALTERNATE_LONG_DOUBLE_MANGLING
/* Implement TARGET_MANGLE_FUNDAMENTAL_TYPE.  */

static const char *
s390_mangle_fundamental_type (tree type)
{
  if (TYPE_MAIN_VARIANT (type) == long_double_type_node
      && TARGET_LONG_DOUBLE_128)
    return "g";

  /* For all other types, use normal C++ mangling.  */
  return NULL;
}
#endif

/* In the name of slightly smaller debug output, and to cater to
   general assembler lossage, recognize various UNSPEC sequences
   and turn them back into a direct symbol reference.  */

static rtx
s390_delegitimize_address (rtx orig_x)
{
  rtx x = orig_x, y;

  if (GET_CODE (x) != MEM)
    return orig_x;

  x = XEXP (x, 0);
  if (GET_CODE (x) == PLUS
      && GET_CODE (XEXP (x, 1)) == CONST
      && GET_CODE (XEXP (x, 0)) == REG
      && REGNO (XEXP (x, 0)) == PIC_OFFSET_TABLE_REGNUM)
    {
      y = XEXP (XEXP (x, 1), 0);
      if (GET_CODE (y) == UNSPEC
	  && XINT (y, 1) == UNSPEC_GOT)
	return XVECEXP (y, 0, 0);
      return orig_x;
    }

  if (GET_CODE (x) == CONST)
    {
      y = XEXP (x, 0);
      if (GET_CODE (y) == UNSPEC
	  && XINT (y, 1) == UNSPEC_GOTENT)
	return XVECEXP (y, 0, 0);
      return orig_x;
    }

  return orig_x;
}

/* Output operand OP to stdio stream FILE.
   OP is an address (register + offset) which is not used to address data;
   instead the rightmost bits are interpreted as the value.  */

static void
print_shift_count_operand (FILE *file, rtx op)
{
  HOST_WIDE_INT offset;
  rtx base;

  /* Extract base register and offset.  */
  if (!s390_decompose_shift_count (op, &base, &offset))
    gcc_unreachable ();

  /* Sanity check.  */
  if (base)
    {
      gcc_assert (GET_CODE (base) == REG);
      gcc_assert (REGNO (base) < FIRST_PSEUDO_REGISTER);
      gcc_assert (REGNO_REG_CLASS (REGNO (base)) == ADDR_REGS);
    }

  /* Offsets are constricted to twelve bits.  */
  fprintf (file, HOST_WIDE_INT_PRINT_DEC, offset & ((1 << 12) - 1));
  if (base)
    fprintf (file, "(%s)", reg_names[REGNO (base)]);
}

/* See 'get_some_local_dynamic_name'.  */

static int
get_some_local_dynamic_name_1 (rtx *px, void *data ATTRIBUTE_UNUSED)
{
  rtx x = *px;

  if (GET_CODE (x) == SYMBOL_REF && CONSTANT_POOL_ADDRESS_P (x))
    {
      x = get_pool_constant (x);
      return for_each_rtx (&x, get_some_local_dynamic_name_1, 0);
    }

  if (GET_CODE (x) == SYMBOL_REF
      && tls_symbolic_operand (x) == TLS_MODEL_LOCAL_DYNAMIC)
    {
      cfun->machine->some_ld_name = XSTR (x, 0);
      return 1;
    }

  return 0;
}

/* Locate some local-dynamic symbol still in use by this function
   so that we can print its name in local-dynamic base patterns.  */

static const char *
get_some_local_dynamic_name (void)
{
  rtx insn;

  if (cfun->machine->some_ld_name)
    return cfun->machine->some_ld_name;

  for (insn = get_insns (); insn ; insn = NEXT_INSN (insn))
    if (INSN_P (insn)
        && for_each_rtx (&PATTERN (insn), get_some_local_dynamic_name_1, 0))
      return cfun->machine->some_ld_name;

  gcc_unreachable ();
}

/* Output machine-dependent UNSPECs occurring in address constant X
   in assembler syntax to stdio stream FILE.  Returns true if the
   constant X could be recognized, false otherwise.  */

bool
s390_output_addr_const_extra (FILE *file, rtx x)
{
  if (GET_CODE (x) == UNSPEC && XVECLEN (x, 0) == 1)
    switch (XINT (x, 1))
      {
      case UNSPEC_GOTENT:
	output_addr_const (file, XVECEXP (x, 0, 0));
	fprintf (file, "@GOTENT");
	return true;
      case UNSPEC_GOT:
	output_addr_const (file, XVECEXP (x, 0, 0));
	fprintf (file, "@GOT");
	return true;
      case UNSPEC_GOTOFF:
	output_addr_const (file, XVECEXP (x, 0, 0));
	fprintf (file, "@GOTOFF");
	return true;
      case UNSPEC_PLT:
	output_addr_const (file, XVECEXP (x, 0, 0));
	fprintf (file, "@PLT");
	return true;
      case UNSPEC_PLTOFF:
	output_addr_const (file, XVECEXP (x, 0, 0));
	fprintf (file, "@PLTOFF");
	return true;
      case UNSPEC_TLSGD:
	output_addr_const (file, XVECEXP (x, 0, 0));
	fprintf (file, "@TLSGD");
	return true;
      case UNSPEC_TLSLDM:
	assemble_name (file, get_some_local_dynamic_name ());
	fprintf (file, "@TLSLDM");
	return true;
      case UNSPEC_DTPOFF:
	output_addr_const (file, XVECEXP (x, 0, 0));
	fprintf (file, "@DTPOFF");
	return true;
      case UNSPEC_NTPOFF:
	output_addr_const (file, XVECEXP (x, 0, 0));
	fprintf (file, "@NTPOFF");
	return true;
      case UNSPEC_GOTNTPOFF:
	output_addr_const (file, XVECEXP (x, 0, 0));
	fprintf (file, "@GOTNTPOFF");
	return true;
      case UNSPEC_INDNTPOFF:
	output_addr_const (file, XVECEXP (x, 0, 0));
	fprintf (file, "@INDNTPOFF");
	return true;
      }

  return false;
}

/* Output address operand ADDR in assembler syntax to
   stdio stream FILE.  */

void
print_operand_address (FILE *file, rtx addr)
{
  struct s390_address ad;

  if (!s390_decompose_address (addr, &ad)
      || (ad.base && !REGNO_OK_FOR_BASE_P (REGNO (ad.base)))
      || (ad.indx && !REGNO_OK_FOR_INDEX_P (REGNO (ad.indx))))
    output_operand_lossage ("cannot decompose address");

  if (ad.disp)
    output_addr_const (file, ad.disp);
  else
    fprintf (file, "0");

  if (ad.base && ad.indx)
    fprintf (file, "(%s,%s)", reg_names[REGNO (ad.indx)],
                              reg_names[REGNO (ad.base)]);
  else if (ad.base)
    fprintf (file, "(%s)", reg_names[REGNO (ad.base)]);
}

/* Output operand X in assembler syntax to stdio stream FILE.
   CODE specified the format flag.  The following format flags
   are recognized:

    'C': print opcode suffix for branch condition.
    'D': print opcode suffix for inverse branch condition.
    'J': print tls_load/tls_gdcall/tls_ldcall suffix
    'G': print the size of the operand in bytes.
    'O': print only the displacement of a memory reference.
    'R': print only the base register of a memory reference.
    'S': print S-type memory reference (base+displacement).
    'N': print the second word of a DImode operand.
    'M': print the second word of a TImode operand.
    'Y': print shift count operand.

    'b': print integer X as if it's an unsigned byte.
    'x': print integer X as if it's an unsigned halfword.
    'h': print integer X as if it's a signed halfword.
    'i': print the first nonzero HImode part of X.
    'j': print the first HImode part unequal to -1 of X.
    'k': print the first nonzero SImode part of X.
    'm': print the first SImode part unequal to -1 of X.
    'o': print integer X as if it's an unsigned 32bit word.  */

void
print_operand (FILE *file, rtx x, int code)
{
  switch (code)
    {
    case 'C':
      fprintf (file, s390_branch_condition_mnemonic (x, FALSE));
      return;

    case 'D':
      fprintf (file, s390_branch_condition_mnemonic (x, TRUE));
      return;

    case 'J':
      if (GET_CODE (x) == SYMBOL_REF)
	{
	  fprintf (file, "%s", ":tls_load:");
	  output_addr_const (file, x);
	}
      else if (GET_CODE (x) == UNSPEC && XINT (x, 1) == UNSPEC_TLSGD)
	{
	  fprintf (file, "%s", ":tls_gdcall:");
	  output_addr_const (file, XVECEXP (x, 0, 0));
	}
      else if (GET_CODE (x) == UNSPEC && XINT (x, 1) == UNSPEC_TLSLDM)
	{
	  fprintf (file, "%s", ":tls_ldcall:");
	  assemble_name (file, get_some_local_dynamic_name ());
	}
      else
	gcc_unreachable ();
      return;

    case 'G':
      fprintf (file, "%u", GET_MODE_SIZE (GET_MODE (x)));
      return;

    case 'O':
      {
        struct s390_address ad;
	int ret;

        gcc_assert (GET_CODE (x) == MEM);
	ret = s390_decompose_address (XEXP (x, 0), &ad);
	gcc_assert (ret);
	gcc_assert (!ad.base || REGNO_OK_FOR_BASE_P (REGNO (ad.base)));
	gcc_assert (!ad.indx);

        if (ad.disp)
          output_addr_const (file, ad.disp);
        else
          fprintf (file, "0");
      }
      return;

    case 'R':
      {
        struct s390_address ad;
	int ret;

        gcc_assert (GET_CODE (x) == MEM);
	ret = s390_decompose_address (XEXP (x, 0), &ad);
	gcc_assert (ret);
	gcc_assert (!ad.base || REGNO_OK_FOR_BASE_P (REGNO (ad.base)));
	gcc_assert (!ad.indx);

        if (ad.base)
          fprintf (file, "%s", reg_names[REGNO (ad.base)]);
        else
          fprintf (file, "0");
      }
      return;

    case 'S':
      {
	struct s390_address ad;
	int ret;

        gcc_assert (GET_CODE (x) == MEM);
	ret = s390_decompose_address (XEXP (x, 0), &ad);
	gcc_assert (ret);
	gcc_assert (!ad.base || REGNO_OK_FOR_BASE_P (REGNO (ad.base)));
	gcc_assert (!ad.indx);

	if (ad.disp)
	  output_addr_const (file, ad.disp);
	else
	  fprintf (file, "0");

	if (ad.base)
	  fprintf (file, "(%s)", reg_names[REGNO (ad.base)]);
      }
      return;

    case 'N':
      if (GET_CODE (x) == REG)
	x = gen_rtx_REG (GET_MODE (x), REGNO (x) + 1);
      else if (GET_CODE (x) == MEM)
	x = change_address (x, VOIDmode, plus_constant (XEXP (x, 0), 4));
      else
        gcc_unreachable ();
      break;

    case 'M':
      if (GET_CODE (x) == REG)
	x = gen_rtx_REG (GET_MODE (x), REGNO (x) + 1);
      else if (GET_CODE (x) == MEM)
	x = change_address (x, VOIDmode, plus_constant (XEXP (x, 0), 8));
      else
        gcc_unreachable ();
      break;

    case 'Y':
      print_shift_count_operand (file, x);
      return;
    }

  switch (GET_CODE (x))
    {
    case REG:
      fprintf (file, "%s", reg_names[REGNO (x)]);
      break;

    case MEM:
      output_address (XEXP (x, 0));
      break;

    case CONST:
    case CODE_LABEL:
    case LABEL_REF:
    case SYMBOL_REF:
      output_addr_const (file, x);
      break;

    case CONST_INT:
      if (code == 'b')
        fprintf (file, HOST_WIDE_INT_PRINT_DEC, INTVAL (x) & 0xff);
      else if (code == 'x')
        fprintf (file, HOST_WIDE_INT_PRINT_DEC, INTVAL (x) & 0xffff);
      else if (code == 'h')
        fprintf (file, HOST_WIDE_INT_PRINT_DEC, ((INTVAL (x) & 0xffff) ^ 0x8000) - 0x8000);
      else if (code == 'i')
	fprintf (file, HOST_WIDE_INT_PRINT_DEC,
		 s390_extract_part (x, HImode, 0));
      else if (code == 'j')
	fprintf (file, HOST_WIDE_INT_PRINT_DEC,
		 s390_extract_part (x, HImode, -1));
      else if (code == 'k')
 	fprintf (file, HOST_WIDE_INT_PRINT_DEC,
 		 s390_extract_part (x, SImode, 0));
      else if (code == 'm')
 	fprintf (file, HOST_WIDE_INT_PRINT_DEC,
 		 s390_extract_part (x, SImode, -1));
      else if (code == 'o')
	fprintf (file, HOST_WIDE_INT_PRINT_DEC, INTVAL (x) & 0xffffffff);
      else
        fprintf (file, HOST_WIDE_INT_PRINT_DEC, INTVAL (x));
      break;

    case CONST_DOUBLE:
      gcc_assert (GET_MODE (x) == VOIDmode);
      if (code == 'b')
        fprintf (file, HOST_WIDE_INT_PRINT_DEC, CONST_DOUBLE_LOW (x) & 0xff);
      else if (code == 'x')
        fprintf (file, HOST_WIDE_INT_PRINT_DEC, CONST_DOUBLE_LOW (x) & 0xffff);
      else if (code == 'h')
        fprintf (file, HOST_WIDE_INT_PRINT_DEC, ((CONST_DOUBLE_LOW (x) & 0xffff) ^ 0x8000) - 0x8000);
      else
        gcc_unreachable ();
      break;

    default:
      fatal_insn ("UNKNOWN in print_operand !?", x);
      break;
    }
}

/* Target hook for assembling integer objects.  We need to define it
   here to work a round a bug in some versions of GAS, which couldn't
   handle values smaller than INT_MIN when printed in decimal.  */

static bool
s390_assemble_integer (rtx x, unsigned int size, int aligned_p)
{
  if (size == 8 && aligned_p
      && GET_CODE (x) == CONST_INT && INTVAL (x) < INT_MIN)
    {
      fprintf (asm_out_file, "\t.quad\t" HOST_WIDE_INT_PRINT_HEX "\n",
	       INTVAL (x));
      return true;
    }
  return default_assemble_integer (x, size, aligned_p);
}

/* Returns true if register REGNO is used  for forming
   a memory address in expression X.  */

static bool
reg_used_in_mem_p (int regno, rtx x)
{
  enum rtx_code code = GET_CODE (x);
  int i, j;
  const char *fmt;

  if (code == MEM)
    {
      if (refers_to_regno_p (regno, regno+1,
			     XEXP (x, 0), 0))
	return true;
    }
  else if (code == SET
	   && GET_CODE (SET_DEST (x)) == PC)
    {
      if (refers_to_regno_p (regno, regno+1,
			     SET_SRC (x), 0))
	return true;
    }

  fmt = GET_RTX_FORMAT (code);
  for (i = GET_RTX_LENGTH (code) - 1; i >= 0; i--)
    {
      if (fmt[i] == 'e'
	  && reg_used_in_mem_p (regno, XEXP (x, i)))
	return true;

      else if (fmt[i] == 'E')
	for (j = 0; j < XVECLEN (x, i); j++)
	  if (reg_used_in_mem_p (regno, XVECEXP (x, i, j)))
	    return true;
    }
  return false;
}

/* Returns true if expression DEP_RTX sets an address register
   used by instruction INSN to address memory.  */

static bool
addr_generation_dependency_p (rtx dep_rtx, rtx insn)
{
  rtx target, pat;

  if (GET_CODE (dep_rtx) == INSN)
      dep_rtx = PATTERN (dep_rtx);

  if (GET_CODE (dep_rtx) == SET)
    {
      target = SET_DEST (dep_rtx);
      if (GET_CODE (target) == STRICT_LOW_PART)
	target = XEXP (target, 0);
      while (GET_CODE (target) == SUBREG)
	target = SUBREG_REG (target);

      if (GET_CODE (target) == REG)
	{
	  int regno = REGNO (target);

	  if (s390_safe_attr_type (insn) == TYPE_LA)
	    {
	      pat = PATTERN (insn);
	      if (GET_CODE (pat) == PARALLEL)
		{
		  gcc_assert (XVECLEN (pat, 0) == 2);
		  pat = XVECEXP (pat, 0, 0);
		}
	      gcc_assert (GET_CODE (pat) == SET);
	      return refers_to_regno_p (regno, regno+1, SET_SRC (pat), 0);
	    }
	  else if (get_attr_atype (insn) == ATYPE_AGEN)
	    return reg_used_in_mem_p (regno, PATTERN (insn));
	}
    }
  return false;
}

/* Return 1, if dep_insn sets register used in insn in the agen unit.  */

int
s390_agen_dep_p (rtx dep_insn, rtx insn)
{
  rtx dep_rtx = PATTERN (dep_insn);
  int i;

  if (GET_CODE (dep_rtx) == SET
      && addr_generation_dependency_p (dep_rtx, insn))
    return 1;
  else if (GET_CODE (dep_rtx) == PARALLEL)
    {
      for (i = 0; i < XVECLEN (dep_rtx, 0); i++)
	{
	  if (addr_generation_dependency_p (XVECEXP (dep_rtx, 0, i), insn))
	    return 1;
	}
    }
  return 0;
}

/* A C statement (sans semicolon) to update the integer scheduling priority
   INSN_PRIORITY (INSN).  Increase the priority to execute the INSN earlier,
   reduce the priority to execute INSN later.  Do not define this macro if
   you do not need to adjust the scheduling priorities of insns.

   A STD instruction should be scheduled earlier,
   in order to use the bypass.  */

static int
s390_adjust_priority (rtx insn ATTRIBUTE_UNUSED, int priority)
{
  if (! INSN_P (insn))
    return priority;

  if (s390_tune != PROCESSOR_2084_Z990
      && s390_tune != PROCESSOR_2094_Z9_109)
    return priority;

  switch (s390_safe_attr_type (insn))
    {
      case TYPE_FSTOREDF:
      case TYPE_FSTORESF:
	priority = priority << 3;
	break;
      case TYPE_STORE:
      case TYPE_STM:
	priority = priority << 1;
	break;
      default:
        break;
    }
  return priority;
}

/* The number of instructions that can be issued per cycle.  */

static int
s390_issue_rate (void)
{
  if (s390_tune == PROCESSOR_2084_Z990
      || s390_tune == PROCESSOR_2094_Z9_109)
    return 3;
  return 1;
}

static int
s390_first_cycle_multipass_dfa_lookahead (void)
{
  return 4;
}


/* Annotate every literal pool reference in X by an UNSPEC_LTREF expression.
   Fix up MEMs as required.  */

static void
annotate_constant_pool_refs (rtx *x)
{
  int i, j;
  const char *fmt;

  gcc_assert (GET_CODE (*x) != SYMBOL_REF
	      || !CONSTANT_POOL_ADDRESS_P (*x));

  /* Literal pool references can only occur inside a MEM ...  */
  if (GET_CODE (*x) == MEM)
    {
      rtx memref = XEXP (*x, 0);

      if (GET_CODE (memref) == SYMBOL_REF
	  && CONSTANT_POOL_ADDRESS_P (memref))
	{
	  rtx base = cfun->machine->base_reg;
	  rtx addr = gen_rtx_UNSPEC (Pmode, gen_rtvec (2, memref, base),
				     UNSPEC_LTREF);

	  *x = replace_equiv_address (*x, addr);
	  return;
	}

      if (GET_CODE (memref) == CONST
	  && GET_CODE (XEXP (memref, 0)) == PLUS
	  && GET_CODE (XEXP (XEXP (memref, 0), 1)) == CONST_INT
	  && GET_CODE (XEXP (XEXP (memref, 0), 0)) == SYMBOL_REF
	  && CONSTANT_POOL_ADDRESS_P (XEXP (XEXP (memref, 0), 0)))
	{
	  HOST_WIDE_INT off = INTVAL (XEXP (XEXP (memref, 0), 1));
	  rtx sym = XEXP (XEXP (memref, 0), 0);
	  rtx base = cfun->machine->base_reg;
	  rtx addr = gen_rtx_UNSPEC (Pmode, gen_rtvec (2, sym, base),
				     UNSPEC_LTREF);

	  *x = replace_equiv_address (*x, plus_constant (addr, off));
	  return;
	}
    }

  /* ... or a load-address type pattern.  */
  if (GET_CODE (*x) == SET)
    {
      rtx addrref = SET_SRC (*x);

      if (GET_CODE (addrref) == SYMBOL_REF
	  && CONSTANT_POOL_ADDRESS_P (addrref))
	{
	  rtx base = cfun->machine->base_reg;
	  rtx addr = gen_rtx_UNSPEC (Pmode, gen_rtvec (2, addrref, base),
				     UNSPEC_LTREF);

	  SET_SRC (*x) = addr;
	  return;
	}

      if (GET_CODE (addrref) == CONST
	  && GET_CODE (XEXP (addrref, 0)) == PLUS
	  && GET_CODE (XEXP (XEXP (addrref, 0), 1)) == CONST_INT
	  && GET_CODE (XEXP (XEXP (addrref, 0), 0)) == SYMBOL_REF
	  && CONSTANT_POOL_ADDRESS_P (XEXP (XEXP (addrref, 0), 0)))
	{
	  HOST_WIDE_INT off = INTVAL (XEXP (XEXP (addrref, 0), 1));
	  rtx sym = XEXP (XEXP (addrref, 0), 0);
	  rtx base = cfun->machine->base_reg;
	  rtx addr = gen_rtx_UNSPEC (Pmode, gen_rtvec (2, sym, base),
				     UNSPEC_LTREF);

	  SET_SRC (*x) = plus_constant (addr, off);
	  return;
	}
    }

  /* Annotate LTREL_BASE as well.  */
  if (GET_CODE (*x) == UNSPEC
      && XINT (*x, 1) == UNSPEC_LTREL_BASE)
    {
      rtx base = cfun->machine->base_reg;
      *x = gen_rtx_UNSPEC (Pmode, gen_rtvec (2, XVECEXP (*x, 0, 0), base),
				  UNSPEC_LTREL_BASE);
      return;
    }

  fmt = GET_RTX_FORMAT (GET_CODE (*x));
  for (i = GET_RTX_LENGTH (GET_CODE (*x)) - 1; i >= 0; i--)
    {
      if (fmt[i] == 'e')
        {
          annotate_constant_pool_refs (&XEXP (*x, i));
        }
      else if (fmt[i] == 'E')
        {
          for (j = 0; j < XVECLEN (*x, i); j++)
            annotate_constant_pool_refs (&XVECEXP (*x, i, j));
        }
    }
}

/* Split all branches that exceed the maximum distance.
   Returns true if this created a new literal pool entry.  */

static int
s390_split_branches (void)
{
  rtx temp_reg = gen_rtx_REG (Pmode, RETURN_REGNUM);
  int new_literal = 0, ret;
  rtx insn, pat, tmp, target;
  rtx *label;

  /* We need correct insn addresses.  */

  shorten_branches (get_insns ());

  /* Find all branches that exceed 64KB, and split them.  */

  for (insn = get_insns (); insn; insn = NEXT_INSN (insn))
    {
      if (GET_CODE (insn) != JUMP_INSN)
	continue;

      pat = PATTERN (insn);
      if (GET_CODE (pat) == PARALLEL && XVECLEN (pat, 0) > 2)
	pat = XVECEXP (pat, 0, 0);
      if (GET_CODE (pat) != SET || SET_DEST (pat) != pc_rtx)
	continue;

      if (GET_CODE (SET_SRC (pat)) == LABEL_REF)
	{
	  label = &SET_SRC (pat);
	}
      else if (GET_CODE (SET_SRC (pat)) == IF_THEN_ELSE)
	{
	  if (GET_CODE (XEXP (SET_SRC (pat), 1)) == LABEL_REF)
	    label = &XEXP (SET_SRC (pat), 1);
          else if (GET_CODE (XEXP (SET_SRC (pat), 2)) == LABEL_REF)
            label = &XEXP (SET_SRC (pat), 2);
	  else
	    continue;
        }
      else
	continue;

      if (get_attr_length (insn) <= 4)
	continue;

      /* We are going to use the return register as scratch register,
	 make sure it will be saved/restored by the prologue/epilogue.  */
      cfun_frame_layout.save_return_addr_p = 1;

      if (!flag_pic)
	{
	  new_literal = 1;
	  tmp = force_const_mem (Pmode, *label);
	  tmp = emit_insn_before (gen_rtx_SET (Pmode, temp_reg, tmp), insn);
	  INSN_ADDRESSES_NEW (tmp, -1);
	  annotate_constant_pool_refs (&PATTERN (tmp));

	  target = temp_reg;
	}
      else
	{
	  new_literal = 1;
	  target = gen_rtx_UNSPEC (Pmode, gen_rtvec (1, *label),
				   UNSPEC_LTREL_OFFSET);
	  target = gen_rtx_CONST (Pmode, target);
	  target = force_const_mem (Pmode, target);
	  tmp = emit_insn_before (gen_rtx_SET (Pmode, temp_reg, target), insn);
	  INSN_ADDRESSES_NEW (tmp, -1);
	  annotate_constant_pool_refs (&PATTERN (tmp));

          target = gen_rtx_UNSPEC (Pmode, gen_rtvec (2, XEXP (target, 0),
							cfun->machine->base_reg),
				   UNSPEC_LTREL_BASE);
	  target = gen_rtx_PLUS (Pmode, temp_reg, target);
	}

      ret = validate_change (insn, label, target, 0);
      gcc_assert (ret);
    }

  return new_literal;
}


/* Find an annotated literal pool symbol referenced in RTX X, 
   and store it at REF.  Will abort if X contains references to 
   more than one such pool symbol; multiple references to the same
   symbol are allowed, however.

   The rtx pointed to by REF must be initialized to NULL_RTX
   by the caller before calling this routine.  */

static void
find_constant_pool_ref (rtx x, rtx *ref)
{
  int i, j;
  const char *fmt;

  /* Ignore LTREL_BASE references.  */
  if (GET_CODE (x) == UNSPEC
      && XINT (x, 1) == UNSPEC_LTREL_BASE)
    return;
  /* Likewise POOL_ENTRY insns.  */
  if (GET_CODE (x) == UNSPEC_VOLATILE
      && XINT (x, 1) == UNSPECV_POOL_ENTRY)
    return;

  gcc_assert (GET_CODE (x) != SYMBOL_REF
              || !CONSTANT_POOL_ADDRESS_P (x));

  if (GET_CODE (x) == UNSPEC && XINT (x, 1) == UNSPEC_LTREF)
    {
      rtx sym = XVECEXP (x, 0, 0);
      gcc_assert (GET_CODE (sym) == SYMBOL_REF
	          && CONSTANT_POOL_ADDRESS_P (sym));

      if (*ref == NULL_RTX)
	*ref = sym;
      else 
	gcc_assert (*ref == sym);

      return;
    }

  fmt = GET_RTX_FORMAT (GET_CODE (x));
  for (i = GET_RTX_LENGTH (GET_CODE (x)) - 1; i >= 0; i--)
    {
      if (fmt[i] == 'e')
        {
          find_constant_pool_ref (XEXP (x, i), ref);
        }
      else if (fmt[i] == 'E')
        {
          for (j = 0; j < XVECLEN (x, i); j++)
            find_constant_pool_ref (XVECEXP (x, i, j), ref);
        }
    }
}

/* Replace every reference to the annotated literal pool 
   symbol REF in X by its base plus OFFSET.  */

static void
replace_constant_pool_ref (rtx *x, rtx ref, rtx offset)
{
  int i, j;
  const char *fmt;

  gcc_assert (*x != ref);

  if (GET_CODE (*x) == UNSPEC
      && XINT (*x, 1) == UNSPEC_LTREF
      && XVECEXP (*x, 0, 0) == ref)
    {
      *x = gen_rtx_PLUS (Pmode, XVECEXP (*x, 0, 1), offset);
      return;
    }

  if (GET_CODE (*x) == PLUS
      && GET_CODE (XEXP (*x, 1)) == CONST_INT
      && GET_CODE (XEXP (*x, 0)) == UNSPEC
      && XINT (XEXP (*x, 0), 1) == UNSPEC_LTREF
      && XVECEXP (XEXP (*x, 0), 0, 0) == ref)
    {
      rtx addr = gen_rtx_PLUS (Pmode, XVECEXP (XEXP (*x, 0), 0, 1), offset);
      *x = plus_constant (addr, INTVAL (XEXP (*x, 1)));
      return;
    }

  fmt = GET_RTX_FORMAT (GET_CODE (*x));
  for (i = GET_RTX_LENGTH (GET_CODE (*x)) - 1; i >= 0; i--)
    {
      if (fmt[i] == 'e')
        {
          replace_constant_pool_ref (&XEXP (*x, i), ref, offset);
        }
      else if (fmt[i] == 'E')
        {
          for (j = 0; j < XVECLEN (*x, i); j++)
            replace_constant_pool_ref (&XVECEXP (*x, i, j), ref, offset);
        }
    }
}

/* Check whether X contains an UNSPEC_LTREL_BASE.
   Return its constant pool symbol if found, NULL_RTX otherwise.  */

static rtx
find_ltrel_base (rtx x)
{
  int i, j;
  const char *fmt;

  if (GET_CODE (x) == UNSPEC
      && XINT (x, 1) == UNSPEC_LTREL_BASE)
    return XVECEXP (x, 0, 0);

  fmt = GET_RTX_FORMAT (GET_CODE (x));
  for (i = GET_RTX_LENGTH (GET_CODE (x)) - 1; i >= 0; i--)
    {
      if (fmt[i] == 'e')
        {
          rtx fnd = find_ltrel_base (XEXP (x, i));
	  if (fnd)
	    return fnd;
        }
      else if (fmt[i] == 'E')
        {
          for (j = 0; j < XVECLEN (x, i); j++)
	    {
              rtx fnd = find_ltrel_base (XVECEXP (x, i, j));
	      if (fnd)
		return fnd;
	    }
        }
    }

  return NULL_RTX;
}

/* Replace any occurrence of UNSPEC_LTREL_BASE in X with its base.  */

static void
replace_ltrel_base (rtx *x)
{
  int i, j;
  const char *fmt;

  if (GET_CODE (*x) == UNSPEC
      && XINT (*x, 1) == UNSPEC_LTREL_BASE)
    {
      *x = XVECEXP (*x, 0, 1);
      return;
    }

  fmt = GET_RTX_FORMAT (GET_CODE (*x));
  for (i = GET_RTX_LENGTH (GET_CODE (*x)) - 1; i >= 0; i--)
    {
      if (fmt[i] == 'e')
        {
          replace_ltrel_base (&XEXP (*x, i));
        }
      else if (fmt[i] == 'E')
        {
          for (j = 0; j < XVECLEN (*x, i); j++)
            replace_ltrel_base (&XVECEXP (*x, i, j));
        }
    }
}


/* We keep a list of constants which we have to add to internal
   constant tables in the middle of large functions.  */

#define NR_C_MODES 11
enum machine_mode constant_modes[NR_C_MODES] =
{
  TFmode, TImode, TDmode,
  DFmode, DImode, DDmode,
  SFmode, SImode, SDmode,
  HImode,
  QImode
};

struct constant
{
  struct constant *next;
  rtx value;
  rtx label;
};

struct constant_pool
{
  struct constant_pool *next;
  rtx first_insn;
  rtx pool_insn;
  bitmap insns;

  struct constant *constants[NR_C_MODES];
  struct constant *execute;
  rtx label;
  int size;
};

/* Allocate new constant_pool structure.  */

static struct constant_pool *
s390_alloc_pool (void)
{
  struct constant_pool *pool;
  int i;

  pool = (struct constant_pool *) xmalloc (sizeof *pool);
  pool->next = NULL;
  for (i = 0; i < NR_C_MODES; i++)
    pool->constants[i] = NULL;

  pool->execute = NULL;
  pool->label = gen_label_rtx ();
  pool->first_insn = NULL_RTX;
  pool->pool_insn = NULL_RTX;
  pool->insns = BITMAP_ALLOC (NULL);
  pool->size = 0;

  return pool;
}

/* Create new constant pool covering instructions starting at INSN
   and chain it to the end of POOL_LIST.  */

static struct constant_pool *
s390_start_pool (struct constant_pool **pool_list, rtx insn)
{
  struct constant_pool *pool, **prev;

  pool = s390_alloc_pool ();
  pool->first_insn = insn;

  for (prev = pool_list; *prev; prev = &(*prev)->next)
    ;
  *prev = pool;

  return pool;
}

/* End range of instructions covered by POOL at INSN and emit
   placeholder insn representing the pool.  */

static void
s390_end_pool (struct constant_pool *pool, rtx insn)
{
  rtx pool_size = GEN_INT (pool->size + 8 /* alignment slop */);

  if (!insn)
    insn = get_last_insn ();

  pool->pool_insn = emit_insn_after (gen_pool (pool_size), insn);
  INSN_ADDRESSES_NEW (pool->pool_insn, -1);
}

/* Add INSN to the list of insns covered by POOL.  */

static void
s390_add_pool_insn (struct constant_pool *pool, rtx insn)
{
  bitmap_set_bit (pool->insns, INSN_UID (insn));
}

/* Return pool out of POOL_LIST that covers INSN.  */

static struct constant_pool *
s390_find_pool (struct constant_pool *pool_list, rtx insn)
{
  struct constant_pool *pool;

  for (pool = pool_list; pool; pool = pool->next)
    if (bitmap_bit_p (pool->insns, INSN_UID (insn)))
      break;

  return pool;
}

/* Add constant VAL of mode MODE to the constant pool POOL.  */

static void
s390_add_constant (struct constant_pool *pool, rtx val, enum machine_mode mode)
{
  struct constant *c;
  int i;

  for (i = 0; i < NR_C_MODES; i++)
    if (constant_modes[i] == mode)
      break;
  gcc_assert (i != NR_C_MODES);

  for (c = pool->constants[i]; c != NULL; c = c->next)
    if (rtx_equal_p (val, c->value))
      break;

  if (c == NULL)
    {
      c = (struct constant *) xmalloc (sizeof *c);
      c->value = val;
      c->label = gen_label_rtx ();
      c->next = pool->constants[i];
      pool->constants[i] = c;
      pool->size += GET_MODE_SIZE (mode);
    }
}

/* Find constant VAL of mode MODE in the constant pool POOL.
   Return an RTX describing the distance from the start of
   the pool to the location of the new constant.  */

static rtx
s390_find_constant (struct constant_pool *pool, rtx val,
		    enum machine_mode mode)
{
  struct constant *c;
  rtx offset;
  int i;

  for (i = 0; i < NR_C_MODES; i++)
    if (constant_modes[i] == mode)
      break;
  gcc_assert (i != NR_C_MODES);

  for (c = pool->constants[i]; c != NULL; c = c->next)
    if (rtx_equal_p (val, c->value))
      break;

  gcc_assert (c);

  offset = gen_rtx_MINUS (Pmode, gen_rtx_LABEL_REF (Pmode, c->label),
                                 gen_rtx_LABEL_REF (Pmode, pool->label));
  offset = gen_rtx_CONST (Pmode, offset);
  return offset;
}

/* Check whether INSN is an execute.  Return the label_ref to its
   execute target template if so, NULL_RTX otherwise.  */

static rtx
s390_execute_label (rtx insn)
{
  if (GET_CODE (insn) == INSN
      && GET_CODE (PATTERN (insn)) == PARALLEL
      && GET_CODE (XVECEXP (PATTERN (insn), 0, 0)) == UNSPEC
      && XINT (XVECEXP (PATTERN (insn), 0, 0), 1) == UNSPEC_EXECUTE)
    return XVECEXP (XVECEXP (PATTERN (insn), 0, 0), 0, 2);

  return NULL_RTX;
}

/* Add execute target for INSN to the constant pool POOL.  */

static void
s390_add_execute (struct constant_pool *pool, rtx insn)
{
  struct constant *c;

  for (c = pool->execute; c != NULL; c = c->next)
    if (INSN_UID (insn) == INSN_UID (c->value))
      break;

  if (c == NULL)
    {
      c = (struct constant *) xmalloc (sizeof *c);
      c->value = insn;
      c->label = gen_label_rtx ();
      c->next = pool->execute;
      pool->execute = c;
      pool->size += 6;
    }
}

/* Find execute target for INSN in the constant pool POOL.
   Return an RTX describing the distance from the start of
   the pool to the location of the execute target.  */

static rtx
s390_find_execute (struct constant_pool *pool, rtx insn)
{
  struct constant *c;
  rtx offset;

  for (c = pool->execute; c != NULL; c = c->next)
    if (INSN_UID (insn) == INSN_UID (c->value))
      break;

  gcc_assert (c);

  offset = gen_rtx_MINUS (Pmode, gen_rtx_LABEL_REF (Pmode, c->label),
				 gen_rtx_LABEL_REF (Pmode, pool->label));
  offset = gen_rtx_CONST (Pmode, offset);
  return offset;
}

/* For an execute INSN, extract the execute target template.  */

static rtx
s390_execute_target (rtx insn)
{
  rtx pattern = PATTERN (insn);
  gcc_assert (s390_execute_label (insn));

  if (XVECLEN (pattern, 0) == 2)
    {
      pattern = copy_rtx (XVECEXP (pattern, 0, 1));
    }
  else
    {
      rtvec vec = rtvec_alloc (XVECLEN (pattern, 0) - 1);
      int i;

      for (i = 0; i < XVECLEN (pattern, 0) - 1; i++)
	RTVEC_ELT (vec, i) = copy_rtx (XVECEXP (pattern, 0, i + 1));

      pattern = gen_rtx_PARALLEL (VOIDmode, vec);
    }

  return pattern;
}

/* Indicate that INSN cannot be duplicated.  This is the case for
   execute insns that carry a unique label.  */

static bool
s390_cannot_copy_insn_p (rtx insn)
{
  rtx label = s390_execute_label (insn);
  return label && label != const0_rtx;
}

/* Dump out the constants in POOL.  If REMOTE_LABEL is true,
   do not emit the pool base label.  */

static void
s390_dump_pool (struct constant_pool *pool, bool remote_label)
{
  struct constant *c;
  rtx insn = pool->pool_insn;
  int i;

  /* Switch to rodata section.  */
  if (TARGET_CPU_ZARCH)
    {
      insn = emit_insn_after (gen_pool_section_start (), insn);
      INSN_ADDRESSES_NEW (insn, -1);
    }

  /* Ensure minimum pool alignment.  */
  if (TARGET_CPU_ZARCH)
    insn = emit_insn_after (gen_pool_align (GEN_INT (8)), insn);
  else
    insn = emit_insn_after (gen_pool_align (GEN_INT (4)), insn);
  INSN_ADDRESSES_NEW (insn, -1);

  /* Emit pool base label.  */
  if (!remote_label)
    {
      insn = emit_label_after (pool->label, insn);
      INSN_ADDRESSES_NEW (insn, -1);
    }

  /* Dump constants in descending alignment requirement order,
     ensuring proper alignment for every constant.  */
  for (i = 0; i < NR_C_MODES; i++)
    for (c = pool->constants[i]; c; c = c->next)
      {
	/* Convert UNSPEC_LTREL_OFFSET unspecs to pool-relative references.  */
	rtx value = c->value;
	if (GET_CODE (value) == CONST
	    && GET_CODE (XEXP (value, 0)) == UNSPEC
	    && XINT (XEXP (value, 0), 1) == UNSPEC_LTREL_OFFSET
	    && XVECLEN (XEXP (value, 0), 0) == 1)
	  {
	    value = gen_rtx_MINUS (Pmode, XVECEXP (XEXP (value, 0), 0, 0),
				   gen_rtx_LABEL_REF (VOIDmode, pool->label));
	    value = gen_rtx_CONST (VOIDmode, value);
	  }

	insn = emit_label_after (c->label, insn);
	INSN_ADDRESSES_NEW (insn, -1);

	value = gen_rtx_UNSPEC_VOLATILE (constant_modes[i],
					 gen_rtvec (1, value),
					 UNSPECV_POOL_ENTRY);
	insn = emit_insn_after (value, insn);
	INSN_ADDRESSES_NEW (insn, -1);
      }

  /* Ensure minimum alignment for instructions.  */
  insn = emit_insn_after (gen_pool_align (GEN_INT (2)), insn);
  INSN_ADDRESSES_NEW (insn, -1);

  /* Output in-pool execute template insns.  */
  for (c = pool->execute; c; c = c->next)
    {
      insn = emit_label_after (c->label, insn);
      INSN_ADDRESSES_NEW (insn, -1);

      insn = emit_insn_after (s390_execute_target (c->value), insn);
      INSN_ADDRESSES_NEW (insn, -1);
    }

  /* Switch back to previous section.  */
  if (TARGET_CPU_ZARCH)
    {
      insn = emit_insn_after (gen_pool_section_end (), insn);
      INSN_ADDRESSES_NEW (insn, -1);
    }

  insn = emit_barrier_after (insn);
  INSN_ADDRESSES_NEW (insn, -1);

  /* Remove placeholder insn.  */
  remove_insn (pool->pool_insn);
}

/* Free all memory used by POOL.  */

static void
s390_free_pool (struct constant_pool *pool)
{
  struct constant *c, *next;
  int i;

  for (i = 0; i < NR_C_MODES; i++)
    for (c = pool->constants[i]; c; c = next)
      {
	next = c->next;
	free (c);
      }

  for (c = pool->execute; c; c = next)
    {
      next = c->next;
      free (c);
    }

  BITMAP_FREE (pool->insns);
  free (pool);
}


/* Collect main literal pool.  Return NULL on overflow.  */

static struct constant_pool *
s390_mainpool_start (void)
{
  struct constant_pool *pool;
  rtx insn;

  pool = s390_alloc_pool ();

  for (insn = get_insns (); insn; insn = NEXT_INSN (insn))
    {
      if (GET_CODE (insn) == INSN
	  && GET_CODE (PATTERN (insn)) == SET
	  && GET_CODE (SET_SRC (PATTERN (insn))) == UNSPEC_VOLATILE
	  && XINT (SET_SRC (PATTERN (insn)), 1) == UNSPECV_MAIN_POOL)
	{
	  gcc_assert (!pool->pool_insn);
	  pool->pool_insn = insn;
	}

      if (!TARGET_CPU_ZARCH && s390_execute_label (insn))
	{
	  s390_add_execute (pool, insn);
	}
      else if (GET_CODE (insn) == INSN || GET_CODE (insn) == CALL_INSN)
	{
	  rtx pool_ref = NULL_RTX;
	  find_constant_pool_ref (PATTERN (insn), &pool_ref);
	  if (pool_ref)
	    {
	      rtx constant = get_pool_constant (pool_ref);
	      enum machine_mode mode = get_pool_mode (pool_ref);
	      s390_add_constant (pool, constant, mode);
	    }
	}
    }

  gcc_assert (pool->pool_insn || pool->size == 0);

  if (pool->size >= 4096)
    {
      /* We're going to chunkify the pool, so remove the main
	 pool placeholder insn.  */
      remove_insn (pool->pool_insn);

      s390_free_pool (pool);
      pool = NULL;
    }

  return pool;
}

/* POOL holds the main literal pool as collected by s390_mainpool_start.
   Modify the current function to output the pool constants as well as
   the pool register setup instruction.  */

static void
s390_mainpool_finish (struct constant_pool *pool)
{
  rtx base_reg = cfun->machine->base_reg;
  rtx insn;

  /* If the pool is empty, we're done.  */
  if (pool->size == 0)
    {
      /* We don't actually need a base register after all.  */
      cfun->machine->base_reg = NULL_RTX;

      if (pool->pool_insn)
	remove_insn (pool->pool_insn);
      s390_free_pool (pool);
      return;
    }

  /* We need correct insn addresses.  */
  shorten_branches (get_insns ());

  /* On zSeries, we use a LARL to load the pool register.  The pool is
     located in the .rodata section, so we emit it after the function.  */
  if (TARGET_CPU_ZARCH)
    {
      insn = gen_main_base_64 (base_reg, pool->label);
      insn = emit_insn_after (insn, pool->pool_insn);
      INSN_ADDRESSES_NEW (insn, -1);
      remove_insn (pool->pool_insn);

      insn = get_last_insn ();
      pool->pool_insn = emit_insn_after (gen_pool (const0_rtx), insn);
      INSN_ADDRESSES_NEW (pool->pool_insn, -1);

      s390_dump_pool (pool, 0);
    }

  /* On S/390, if the total size of the function's code plus literal pool
     does not exceed 4096 bytes, we use BASR to set up a function base
     pointer, and emit the literal pool at the end of the function.  */
  else if (INSN_ADDRESSES (INSN_UID (get_last_insn ()))
	   + pool->size + 8 /* alignment slop */ < 4096)
    {
      insn = gen_main_base_31_small (base_reg, pool->label);
      insn = emit_insn_after (insn, pool->pool_insn);
      INSN_ADDRESSES_NEW (insn, -1);
      remove_insn (pool->pool_insn);

      insn = emit_label_after (pool->label, insn);
      INSN_ADDRESSES_NEW (insn, -1);

      insn = get_last_insn ();
      pool->pool_insn = emit_insn_after (gen_pool (const0_rtx), insn);
      INSN_ADDRESSES_NEW (pool->pool_insn, -1);

      s390_dump_pool (pool, 1);
    }

  /* Otherwise, we emit an inline literal pool and use BASR to branch
     over it, setting up the pool register at the same time.  */
  else
    {
      rtx pool_end = gen_label_rtx ();

      insn = gen_main_base_31_large (base_reg, pool->label, pool_end);
      insn = emit_insn_after (insn, pool->pool_insn);
      INSN_ADDRESSES_NEW (insn, -1);
      remove_insn (pool->pool_insn);

      insn = emit_label_after (pool->label, insn);
      INSN_ADDRESSES_NEW (insn, -1);

      pool->pool_insn = emit_insn_after (gen_pool (const0_rtx), insn);
      INSN_ADDRESSES_NEW (pool->pool_insn, -1);

      insn = emit_label_after (pool_end, pool->pool_insn);
      INSN_ADDRESSES_NEW (insn, -1);

      s390_dump_pool (pool, 1);
    }


  /* Replace all literal pool references.  */

  for (insn = get_insns (); insn; insn = NEXT_INSN (insn))
    {
      if (INSN_P (insn))
	replace_ltrel_base (&PATTERN (insn));

      if (GET_CODE (insn) == INSN || GET_CODE (insn) == CALL_INSN)
        {
          rtx addr, pool_ref = NULL_RTX;
          find_constant_pool_ref (PATTERN (insn), &pool_ref);
          if (pool_ref)
            {
	      if (s390_execute_label (insn))
		addr = s390_find_execute (pool, insn);
	      else
		addr = s390_find_constant (pool, get_pool_constant (pool_ref),
						 get_pool_mode (pool_ref));

              replace_constant_pool_ref (&PATTERN (insn), pool_ref, addr);
              INSN_CODE (insn) = -1;
            }
        }
    }


  /* Free the pool.  */
  s390_free_pool (pool);
}

/* POOL holds the main literal pool as collected by s390_mainpool_start.
   We have decided we cannot use this pool, so revert all changes
   to the current function that were done by s390_mainpool_start.  */
static void
s390_mainpool_cancel (struct constant_pool *pool)
{
  /* We didn't actually change the instruction stream, so simply
     free the pool memory.  */
  s390_free_pool (pool);
}


/* Chunkify the literal pool.  */

#define S390_POOL_CHUNK_MIN	0xc00
#define S390_POOL_CHUNK_MAX	0xe00

static struct constant_pool *
s390_chunkify_start (void)
{
  struct constant_pool *curr_pool = NULL, *pool_list = NULL;
  int extra_size = 0;
  bitmap far_labels;
  rtx pending_ltrel = NULL_RTX;
  rtx insn;

  rtx (*gen_reload_base) (rtx, rtx) =
    TARGET_CPU_ZARCH? gen_reload_base_64 : gen_reload_base_31;


  /* We need correct insn addresses.  */

  shorten_branches (get_insns ());

  /* Scan all insns and move literals to pool chunks.  */

  for (insn = get_insns (); insn; insn = NEXT_INSN (insn))
    {
      /* Check for pending LTREL_BASE.  */
      if (INSN_P (insn))
	{
	  rtx ltrel_base = find_ltrel_base (PATTERN (insn));
	  if (ltrel_base)
	    {
	      gcc_assert (ltrel_base == pending_ltrel);
	      pending_ltrel = NULL_RTX;
	    }
	}

      if (!TARGET_CPU_ZARCH && s390_execute_label (insn))
	{
	  if (!curr_pool)
	    curr_pool = s390_start_pool (&pool_list, insn);

	  s390_add_execute (curr_pool, insn);
	  s390_add_pool_insn (curr_pool, insn);
	}
      else if (GET_CODE (insn) == INSN || GET_CODE (insn) == CALL_INSN)
	{
	  rtx pool_ref = NULL_RTX;
	  find_constant_pool_ref (PATTERN (insn), &pool_ref);
	  if (pool_ref)
	    {
	      rtx constant = get_pool_constant (pool_ref);
	      enum machine_mode mode = get_pool_mode (pool_ref);

	      if (!curr_pool)
		curr_pool = s390_start_pool (&pool_list, insn);

	      s390_add_constant (curr_pool, constant, mode);
	      s390_add_pool_insn (curr_pool, insn);

	      /* Don't split the pool chunk between a LTREL_OFFSET load
		 and the corresponding LTREL_BASE.  */
	      if (GET_CODE (constant) == CONST
		  && GET_CODE (XEXP (constant, 0)) == UNSPEC
		  && XINT (XEXP (constant, 0), 1) == UNSPEC_LTREL_OFFSET)
		{
		  gcc_assert (!pending_ltrel);
		  pending_ltrel = pool_ref;
		}
	    }
	}

      if (GET_CODE (insn) == JUMP_INSN || GET_CODE (insn) == CODE_LABEL)
	{
	  if (curr_pool)
	    s390_add_pool_insn (curr_pool, insn);
	  /* An LTREL_BASE must follow within the same basic block.  */
	  gcc_assert (!pending_ltrel);
	}

      if (!curr_pool
	  || INSN_ADDRESSES_SIZE () <= (size_t) INSN_UID (insn)
          || INSN_ADDRESSES (INSN_UID (insn)) == -1)
	continue;

      if (TARGET_CPU_ZARCH)
	{
	  if (curr_pool->size < S390_POOL_CHUNK_MAX)
	    continue;

	  s390_end_pool (curr_pool, NULL_RTX);
	  curr_pool = NULL;
	}
      else
	{
          int chunk_size = INSN_ADDRESSES (INSN_UID (insn))
			   - INSN_ADDRESSES (INSN_UID (curr_pool->first_insn))
			 + extra_size;

	  /* We will later have to insert base register reload insns.
	     Those will have an effect on code size, which we need to
	     consider here.  This calculation makes rather pessimistic
	     worst-case assumptions.  */
	  if (GET_CODE (insn) == CODE_LABEL)
	    extra_size += 6;

	  if (chunk_size < S390_POOL_CHUNK_MIN
	      && curr_pool->size < S390_POOL_CHUNK_MIN)
	    continue;

	  /* Pool chunks can only be inserted after BARRIERs ...  */
	  if (GET_CODE (insn) == BARRIER)
	    {
	      s390_end_pool (curr_pool, insn);
	      curr_pool = NULL;
	      extra_size = 0;
	    }

	  /* ... so if we don't find one in time, create one.  */
          else if ((chunk_size > S390_POOL_CHUNK_MAX
	           || curr_pool->size > S390_POOL_CHUNK_MAX))
	    {
              rtx label, jump, barrier;

	      /* We can insert the barrier only after a 'real' insn.  */
	      if (GET_CODE (insn) != INSN && GET_CODE (insn) != CALL_INSN)
		continue;
	      if (get_attr_length (insn) == 0)
		continue;

	      /* Don't separate LTREL_BASE from the corresponding
		 LTREL_OFFSET load.  */
	      if (pending_ltrel)
		continue;

	      label = gen_label_rtx ();
	      jump = emit_jump_insn_after (gen_jump (label), insn);
	      barrier = emit_barrier_after (jump);
	      insn = emit_label_after (label, barrier);
	      JUMP_LABEL (jump) = label;
	      LABEL_NUSES (label) = 1;

	      INSN_ADDRESSES_NEW (jump, -1);
	      INSN_ADDRESSES_NEW (barrier, -1);
	      INSN_ADDRESSES_NEW (insn, -1);

	      s390_end_pool (curr_pool, barrier);
	      curr_pool = NULL;
	      extra_size = 0;
	    }
	}
    }

  if (curr_pool)
    s390_end_pool (curr_pool, NULL_RTX);
  gcc_assert (!pending_ltrel);

  /* Find all labels that are branched into
     from an insn belonging to a different chunk.  */

  far_labels = BITMAP_ALLOC (NULL);

  for (insn = get_insns (); insn; insn = NEXT_INSN (insn))
    {
      /* Labels marked with LABEL_PRESERVE_P can be target
	 of non-local jumps, so we have to mark them.
	 The same holds for named labels.

	 Don't do that, however, if it is the label before
	 a jump table.  */

      if (GET_CODE (insn) == CODE_LABEL
	  && (LABEL_PRESERVE_P (insn) || LABEL_NAME (insn)))
	{
	  rtx vec_insn = next_real_insn (insn);
	  rtx vec_pat = vec_insn && GET_CODE (vec_insn) == JUMP_INSN ?
			PATTERN (vec_insn) : NULL_RTX;
	  if (!vec_pat
	      || !(GET_CODE (vec_pat) == ADDR_VEC
		   || GET_CODE (vec_pat) == ADDR_DIFF_VEC))
	    bitmap_set_bit (far_labels, CODE_LABEL_NUMBER (insn));
	}

      /* If we have a direct jump (conditional or unconditional)
	 or a casesi jump, check all potential targets.  */
      else if (GET_CODE (insn) == JUMP_INSN)
	{
          rtx pat = PATTERN (insn);
	  if (GET_CODE (pat) == PARALLEL && XVECLEN (pat, 0) > 2)
	    pat = XVECEXP (pat, 0, 0);

          if (GET_CODE (pat) == SET)
            {
	      rtx label = JUMP_LABEL (insn);
	      if (label)
		{
	          if (s390_find_pool (pool_list, label)
		      != s390_find_pool (pool_list, insn))
		    bitmap_set_bit (far_labels, CODE_LABEL_NUMBER (label));
		}
            }
	  else if (GET_CODE (pat) == PARALLEL
		   && XVECLEN (pat, 0) == 2
		   && GET_CODE (XVECEXP (pat, 0, 0)) == SET
		   && GET_CODE (XVECEXP (pat, 0, 1)) == USE
		   && GET_CODE (XEXP (XVECEXP (pat, 0, 1), 0)) == LABEL_REF)
	    {
	      /* Find the jump table used by this casesi jump.  */
	      rtx vec_label = XEXP (XEXP (XVECEXP (pat, 0, 1), 0), 0);
	      rtx vec_insn = next_real_insn (vec_label);
	      rtx vec_pat = vec_insn && GET_CODE (vec_insn) == JUMP_INSN ?
			    PATTERN (vec_insn) : NULL_RTX;
	      if (vec_pat
		  && (GET_CODE (vec_pat) == ADDR_VEC
		      || GET_CODE (vec_pat) == ADDR_DIFF_VEC))
		{
		  int i, diff_p = GET_CODE (vec_pat) == ADDR_DIFF_VEC;

		  for (i = 0; i < XVECLEN (vec_pat, diff_p); i++)
		    {
		      rtx label = XEXP (XVECEXP (vec_pat, diff_p, i), 0);

		      if (s390_find_pool (pool_list, label)
			  != s390_find_pool (pool_list, insn))
			bitmap_set_bit (far_labels, CODE_LABEL_NUMBER (label));
		    }
		}
	    }
        }
    }

  /* Insert base register reload insns before every pool.  */

  for (curr_pool = pool_list; curr_pool; curr_pool = curr_pool->next)
    {
      rtx new_insn = gen_reload_base (cfun->machine->base_reg, 
				      curr_pool->label);
      rtx insn = curr_pool->first_insn;
      INSN_ADDRESSES_NEW (emit_insn_before (new_insn, insn), -1);
    }

  /* Insert base register reload insns at every far label.  */

  for (insn = get_insns (); insn; insn = NEXT_INSN (insn))
    if (GET_CODE (insn) == CODE_LABEL
        && bitmap_bit_p (far_labels, CODE_LABEL_NUMBER (insn)))
      {
	struct constant_pool *pool = s390_find_pool (pool_list, insn);
	if (pool)
	  {
	    rtx new_insn = gen_reload_base (cfun->machine->base_reg, 
					    pool->label);
	    INSN_ADDRESSES_NEW (emit_insn_after (new_insn, insn), -1);
	  }
      }


  BITMAP_FREE (far_labels);


  /* Recompute insn addresses.  */

  init_insn_lengths ();
  shorten_branches (get_insns ());

  return pool_list;
}

/* POOL_LIST is a chunk list as prepared by s390_chunkify_start.
   After we have decided to use this list, finish implementing
   all changes to the current function as required.  */

static void
s390_chunkify_finish (struct constant_pool *pool_list)
{
  struct constant_pool *curr_pool = NULL;
  rtx insn;


  /* Replace all literal pool references.  */

  for (insn = get_insns (); insn; insn = NEXT_INSN (insn))
    {
      if (INSN_P (insn))
	replace_ltrel_base (&PATTERN (insn));

      curr_pool = s390_find_pool (pool_list, insn);
      if (!curr_pool)
	continue;

      if (GET_CODE (insn) == INSN || GET_CODE (insn) == CALL_INSN)
        {
          rtx addr, pool_ref = NULL_RTX;
          find_constant_pool_ref (PATTERN (insn), &pool_ref);
          if (pool_ref)
            {
	      if (s390_execute_label (insn))
		addr = s390_find_execute (curr_pool, insn);
	      else
		addr = s390_find_constant (curr_pool,
					   get_pool_constant (pool_ref),
					   get_pool_mode (pool_ref));

              replace_constant_pool_ref (&PATTERN (insn), pool_ref, addr);
              INSN_CODE (insn) = -1;
            }
        }
    }

  /* Dump out all literal pools.  */

  for (curr_pool = pool_list; curr_pool; curr_pool = curr_pool->next)
    s390_dump_pool (curr_pool, 0);

  /* Free pool list.  */

  while (pool_list)
    {
      struct constant_pool *next = pool_list->next;
      s390_free_pool (pool_list);
      pool_list = next;
    }
}

/* POOL_LIST is a chunk list as prepared by s390_chunkify_start.
   We have decided we cannot use this list, so revert all changes
   to the current function that were done by s390_chunkify_start.  */

static void
s390_chunkify_cancel (struct constant_pool *pool_list)
{
  struct constant_pool *curr_pool = NULL;
  rtx insn;

  /* Remove all pool placeholder insns.  */

  for (curr_pool = pool_list; curr_pool; curr_pool = curr_pool->next)
    {
      /* Did we insert an extra barrier?  Remove it.  */
      rtx barrier = PREV_INSN (curr_pool->pool_insn);
      rtx jump = barrier? PREV_INSN (barrier) : NULL_RTX;
      rtx label = NEXT_INSN (curr_pool->pool_insn);

      if (jump && GET_CODE (jump) == JUMP_INSN
	  && barrier && GET_CODE (barrier) == BARRIER
	  && label && GET_CODE (label) == CODE_LABEL
	  && GET_CODE (PATTERN (jump)) == SET
	  && SET_DEST (PATTERN (jump)) == pc_rtx
	  && GET_CODE (SET_SRC (PATTERN (jump))) == LABEL_REF
	  && XEXP (SET_SRC (PATTERN (jump)), 0) == label)
	{
	  remove_insn (jump);
	  remove_insn (barrier);
	  remove_insn (label);
	}

      remove_insn (curr_pool->pool_insn);
    }

  /* Remove all base register reload insns.  */

  for (insn = get_insns (); insn; )
    {
      rtx next_insn = NEXT_INSN (insn);

      if (GET_CODE (insn) == INSN
	  && GET_CODE (PATTERN (insn)) == SET
	  && GET_CODE (SET_SRC (PATTERN (insn))) == UNSPEC
	  && XINT (SET_SRC (PATTERN (insn)), 1) == UNSPEC_RELOAD_BASE)
	remove_insn (insn);

      insn = next_insn;
    }

  /* Free pool list.  */

  while (pool_list)
    {
      struct constant_pool *next = pool_list->next;
      s390_free_pool (pool_list);
      pool_list = next;
    }
}


/* Output the constant pool entry EXP in mode MODE with alignment ALIGN.  */

void
s390_output_pool_entry (rtx exp, enum machine_mode mode, unsigned int align)
{
  REAL_VALUE_TYPE r;

  switch (GET_MODE_CLASS (mode))
    {
    case MODE_FLOAT:
    case MODE_DECIMAL_FLOAT:
      gcc_assert (GET_CODE (exp) == CONST_DOUBLE);

      REAL_VALUE_FROM_CONST_DOUBLE (r, exp);
      assemble_real (r, mode, align);
      break;

    case MODE_INT:
      assemble_integer (exp, GET_MODE_SIZE (mode), align, 1);
      break;

    default:
      gcc_unreachable ();
    }
}


/* Return an RTL expression representing the value of the return address
   for the frame COUNT steps up from the current frame.  FRAME is the
   frame pointer of that frame.  */

rtx
s390_return_addr_rtx (int count, rtx frame ATTRIBUTE_UNUSED)
{
  int offset;
  rtx addr;

  /* Without backchain, we fail for all but the current frame.  */

  if (!TARGET_BACKCHAIN && count > 0)
    return NULL_RTX;

  /* For the current frame, we need to make sure the initial
     value of RETURN_REGNUM is actually saved.  */

  if (count == 0)
    {
      /* On non-z architectures branch splitting could overwrite r14.  */
      if (TARGET_CPU_ZARCH)
	return get_hard_reg_initial_val (Pmode, RETURN_REGNUM);
      else
	{
	  cfun_frame_layout.save_return_addr_p = true;
	  return gen_rtx_MEM (Pmode, return_address_pointer_rtx);
	}
    }

  if (TARGET_PACKED_STACK)
    offset = -2 * UNITS_PER_WORD;
  else
    offset = RETURN_REGNUM * UNITS_PER_WORD;

  addr = plus_constant (frame, offset);
  addr = memory_address (Pmode, addr);
  return gen_rtx_MEM (Pmode, addr);
}

/* Return an RTL expression representing the back chain stored in
   the current stack frame.  */

rtx
s390_back_chain_rtx (void)
{
  rtx chain;

  gcc_assert (TARGET_BACKCHAIN);

  if (TARGET_PACKED_STACK)
    chain = plus_constant (stack_pointer_rtx,
			   STACK_POINTER_OFFSET - UNITS_PER_WORD);
  else
    chain = stack_pointer_rtx;

  chain = gen_rtx_MEM (Pmode, chain);
  return chain;
}

/* Find first call clobbered register unused in a function.
   This could be used as base register in a leaf function
   or for holding the return address before epilogue.  */

static int
find_unused_clobbered_reg (void)
{
  int i;
  for (i = 0; i < 6; i++)
    if (!regs_ever_live[i])
      return i;
  return 0;
}


/* Helper function for s390_regs_ever_clobbered.  Sets the fields in DATA for all 
   clobbered hard regs in SETREG.  */

static void
s390_reg_clobbered_rtx (rtx setreg, rtx set_insn ATTRIBUTE_UNUSED, void *data)
{
  int *regs_ever_clobbered = (int *)data;
  unsigned int i, regno;
  enum machine_mode mode = GET_MODE (setreg);

  if (GET_CODE (setreg) == SUBREG)
    {
      rtx inner = SUBREG_REG (setreg);
      if (!GENERAL_REG_P (inner))
	return;
      regno = subreg_regno (setreg);
    }
  else if (GENERAL_REG_P (setreg))
    regno = REGNO (setreg);
  else
    return;

  for (i = regno;
       i < regno + HARD_REGNO_NREGS (regno, mode);
       i++)
    regs_ever_clobbered[i] = 1;
}

/* Walks through all basic blocks of the current function looking
   for clobbered hard regs using s390_reg_clobbered_rtx.  The fields
   of the passed integer array REGS_EVER_CLOBBERED are set to one for
   each of those regs.  */

static void
s390_regs_ever_clobbered (int *regs_ever_clobbered)
{
  basic_block cur_bb;
  rtx cur_insn;
  unsigned int i;

  memset (regs_ever_clobbered, 0, 16 * sizeof (int));

  /* For non-leaf functions we have to consider all call clobbered regs to be
     clobbered.  */
  if (!current_function_is_leaf)
    {
      for (i = 0; i < 16; i++)
	regs_ever_clobbered[i] = call_really_used_regs[i];
    }

  /* Make the "magic" eh_return registers live if necessary.  For regs_ever_live
     this work is done by liveness analysis (mark_regs_live_at_end).
     Special care is needed for functions containing landing pads.  Landing pads
     may use the eh registers, but the code which sets these registers is not
     contained in that function.  Hence s390_regs_ever_clobbered is not able to
     deal with this automatically.  */
  if (current_function_calls_eh_return || cfun->machine->has_landing_pad_p)
    for (i = 0; EH_RETURN_DATA_REGNO (i) != INVALID_REGNUM ; i++)
      if (current_function_calls_eh_return 
	  || (cfun->machine->has_landing_pad_p 
	      && regs_ever_live [EH_RETURN_DATA_REGNO (i)]))
	regs_ever_clobbered[EH_RETURN_DATA_REGNO (i)] = 1;

  /* For nonlocal gotos all call-saved registers have to be saved.
     This flag is also set for the unwinding code in libgcc.
     See expand_builtin_unwind_init.  For regs_ever_live this is done by
     reload.  */
  if (current_function_has_nonlocal_label)
    for (i = 0; i < 16; i++)
      if (!call_really_used_regs[i])
	regs_ever_clobbered[i] = 1;

  FOR_EACH_BB (cur_bb)
    {
      FOR_BB_INSNS (cur_bb, cur_insn)
	{
	  if (INSN_P (cur_insn))
	    note_stores (PATTERN (cur_insn),
			 s390_reg_clobbered_rtx, 
			 regs_ever_clobbered);
	}
    }
}

/* Determine the frame area which actually has to be accessed 
   in the function epilogue. The values are stored at the 
   given pointers AREA_BOTTOM (address of the lowest used stack
   address) and AREA_TOP (address of the first item which does 
   not belong to the stack frame).  */

static void
s390_frame_area (int *area_bottom, int *area_top)
{
  int b, t;
  int i;

  b = INT_MAX;
  t = INT_MIN;

  if (cfun_frame_layout.first_restore_gpr != -1)
    {
      b = (cfun_frame_layout.gprs_offset
	   + cfun_frame_layout.first_restore_gpr * UNITS_PER_WORD);
      t = b + (cfun_frame_layout.last_restore_gpr
	       - cfun_frame_layout.first_restore_gpr + 1) * UNITS_PER_WORD;
    }

  if (TARGET_64BIT && cfun_save_high_fprs_p)
    {
      b = MIN (b, cfun_frame_layout.f8_offset);
      t = MAX (t, (cfun_frame_layout.f8_offset
		   + cfun_frame_layout.high_fprs * 8));
    }

  if (!TARGET_64BIT)
    for (i = 2; i < 4; i++)
      if (cfun_fpr_bit_p (i))
	{
	  b = MIN (b, cfun_frame_layout.f4_offset + (i - 2) * 8);
	  t = MAX (t, cfun_frame_layout.f4_offset + (i - 1) * 8);
	}
  
  *area_bottom = b;
  *area_top = t;
}

/* Fill cfun->machine with info about register usage of current function.
   Return in CLOBBERED_REGS which GPRs are currently considered set.  */

static void
s390_register_info (int clobbered_regs[])
{
  int i, j;

  /* fprs 8 - 15 are call saved for 64 Bit ABI.  */
  cfun_frame_layout.fpr_bitmap = 0;
  cfun_frame_layout.high_fprs = 0;
  if (TARGET_64BIT)
    for (i = 24; i < 32; i++)
      if (regs_ever_live[i] && !global_regs[i])
	{
	  cfun_set_fpr_bit (i - 16);
	  cfun_frame_layout.high_fprs++;
	}

  /* Find first and last gpr to be saved.  We trust regs_ever_live
     data, except that we don't save and restore global registers.

     Also, all registers with special meaning to the compiler need
     to be handled extra.  */

  s390_regs_ever_clobbered (clobbered_regs);

  for (i = 0; i < 16; i++)
    clobbered_regs[i] = clobbered_regs[i] && !global_regs[i] && !fixed_regs[i];

  if (frame_pointer_needed)
    clobbered_regs[HARD_FRAME_POINTER_REGNUM] = 1;

  if (flag_pic)
    clobbered_regs[PIC_OFFSET_TABLE_REGNUM] 
      |= regs_ever_live[PIC_OFFSET_TABLE_REGNUM];

  clobbered_regs[BASE_REGNUM] 
    |= (cfun->machine->base_reg
        && REGNO (cfun->machine->base_reg) == BASE_REGNUM);

  clobbered_regs[RETURN_REGNUM]
    |= (!current_function_is_leaf
	|| TARGET_TPF_PROFILING
	|| cfun->machine->split_branches_pending_p
	|| cfun_frame_layout.save_return_addr_p
	|| current_function_calls_eh_return
	|| current_function_stdarg);

  clobbered_regs[STACK_POINTER_REGNUM]
    |= (!current_function_is_leaf
	|| TARGET_TPF_PROFILING
	|| cfun_save_high_fprs_p
	|| get_frame_size () > 0
	|| current_function_calls_alloca
	|| current_function_stdarg);

  for (i = 6; i < 16; i++)
    if (regs_ever_live[i] || clobbered_regs[i])
      break;
  for (j = 15; j > i; j--)
    if (regs_ever_live[j] || clobbered_regs[j])
      break;

  if (i == 16)
    {
      /* Nothing to save/restore.  */
      cfun_frame_layout.first_save_gpr_slot = -1;
      cfun_frame_layout.last_save_gpr_slot = -1;
      cfun_frame_layout.first_save_gpr = -1;
      cfun_frame_layout.first_restore_gpr = -1;
      cfun_frame_layout.last_save_gpr = -1;
      cfun_frame_layout.last_restore_gpr = -1;
    }
  else
    {
      /* Save slots for gprs from i to j.  */
      cfun_frame_layout.first_save_gpr_slot = i;
      cfun_frame_layout.last_save_gpr_slot = j;

      for (i = cfun_frame_layout.first_save_gpr_slot; 
	   i < cfun_frame_layout.last_save_gpr_slot + 1; 
	   i++)
	if (clobbered_regs[i])
	  break;

      for (j = cfun_frame_layout.last_save_gpr_slot; j > i; j--)
	if (clobbered_regs[j])
	  break;
      
      if (i == cfun_frame_layout.last_save_gpr_slot + 1)
	{
	  /* Nothing to save/restore.  */
	  cfun_frame_layout.first_save_gpr = -1;
	  cfun_frame_layout.first_restore_gpr = -1;
	  cfun_frame_layout.last_save_gpr = -1;
	  cfun_frame_layout.last_restore_gpr = -1;
	}
      else
	{
	  /* Save / Restore from gpr i to j.  */
	  cfun_frame_layout.first_save_gpr = i;
	  cfun_frame_layout.first_restore_gpr = i;
	  cfun_frame_layout.last_save_gpr = j;
	  cfun_frame_layout.last_restore_gpr = j;
	}
    }

  if (current_function_stdarg)
    {
      /* Varargs functions need to save gprs 2 to 6.  */
      if (cfun->va_list_gpr_size
	  && current_function_args_info.gprs < GP_ARG_NUM_REG)
	{
	  int min_gpr = current_function_args_info.gprs;
	  int max_gpr = min_gpr + cfun->va_list_gpr_size;
	  if (max_gpr > GP_ARG_NUM_REG)
	    max_gpr = GP_ARG_NUM_REG;

	  if (cfun_frame_layout.first_save_gpr == -1
	      || cfun_frame_layout.first_save_gpr > 2 + min_gpr)
	    {
	      cfun_frame_layout.first_save_gpr = 2 + min_gpr;
	      cfun_frame_layout.first_save_gpr_slot = 2 + min_gpr;
	    }

	  if (cfun_frame_layout.last_save_gpr == -1
	      || cfun_frame_layout.last_save_gpr < 2 + max_gpr - 1)
	    {
	      cfun_frame_layout.last_save_gpr = 2 + max_gpr - 1;
	      cfun_frame_layout.last_save_gpr_slot = 2 + max_gpr - 1;
	    }
	}

      /* Mark f0, f2 for 31 bit and f0-f4 for 64 bit to be saved.  */
      if (TARGET_HARD_FLOAT && cfun->va_list_fpr_size
	  && current_function_args_info.fprs < FP_ARG_NUM_REG)
	{
	  int min_fpr = current_function_args_info.fprs;
	  int max_fpr = min_fpr + cfun->va_list_fpr_size;
	  if (max_fpr > FP_ARG_NUM_REG)
	    max_fpr = FP_ARG_NUM_REG;

	  /* ??? This is currently required to ensure proper location
	     of the fpr save slots within the va_list save area.  */
	  if (TARGET_PACKED_STACK)
	    min_fpr = 0;

	  for (i = min_fpr; i < max_fpr; i++)
	    cfun_set_fpr_bit (i);
	}
    }

  if (!TARGET_64BIT)
    for (i = 2; i < 4; i++)
      if (regs_ever_live[i + 16] && !global_regs[i + 16])
	cfun_set_fpr_bit (i);
}

/* Fill cfun->machine with info about frame of current function.  */

static void
s390_frame_info (void)
{
  int i;

  cfun_frame_layout.frame_size = get_frame_size ();
  if (!TARGET_64BIT && cfun_frame_layout.frame_size > 0x7fff0000)
    fatal_error ("total size of local variables exceeds architecture limit");
  
  if (!TARGET_PACKED_STACK)
    {
      cfun_frame_layout.backchain_offset = 0;
      cfun_frame_layout.f0_offset = 16 * UNITS_PER_WORD;
      cfun_frame_layout.f4_offset = cfun_frame_layout.f0_offset + 2 * 8;
      cfun_frame_layout.f8_offset = -cfun_frame_layout.high_fprs * 8;
      cfun_frame_layout.gprs_offset = (cfun_frame_layout.first_save_gpr_slot
				       * UNITS_PER_WORD);
    }
  else if (TARGET_BACKCHAIN) /* kernel stack layout */
    {
      cfun_frame_layout.backchain_offset = (STACK_POINTER_OFFSET
					    - UNITS_PER_WORD);
      cfun_frame_layout.gprs_offset 
	= (cfun_frame_layout.backchain_offset 
	   - (STACK_POINTER_REGNUM - cfun_frame_layout.first_save_gpr_slot + 1)
	   * UNITS_PER_WORD);
	  
      if (TARGET_64BIT)
	{
	  cfun_frame_layout.f4_offset 
	    = (cfun_frame_layout.gprs_offset
	       - 8 * (cfun_fpr_bit_p (2) + cfun_fpr_bit_p (3)));
	  
	  cfun_frame_layout.f0_offset 
	    = (cfun_frame_layout.f4_offset 
	       - 8 * (cfun_fpr_bit_p (0) + cfun_fpr_bit_p (1)));
	}
      else
	{
	  /* On 31 bit we have to care about alignment of the
	     floating point regs to provide fastest access.  */
	  cfun_frame_layout.f0_offset 
	    = ((cfun_frame_layout.gprs_offset 
		& ~(STACK_BOUNDARY / BITS_PER_UNIT - 1))
	       - 8 * (cfun_fpr_bit_p (0) + cfun_fpr_bit_p (1)));
	  
	  cfun_frame_layout.f4_offset 
	    = (cfun_frame_layout.f0_offset
	       - 8 * (cfun_fpr_bit_p (2) + cfun_fpr_bit_p (3)));
	}
    }
  else /* no backchain */
    {
      cfun_frame_layout.f4_offset 
	= (STACK_POINTER_OFFSET
	   - 8 * (cfun_fpr_bit_p (2) + cfun_fpr_bit_p (3)));
      
      cfun_frame_layout.f0_offset 
	= (cfun_frame_layout.f4_offset
	   - 8 * (cfun_fpr_bit_p (0) + cfun_fpr_bit_p (1)));
      
      cfun_frame_layout.gprs_offset 
	= cfun_frame_layout.f0_offset - cfun_gprs_save_area_size;
    }

  if (current_function_is_leaf
      && !TARGET_TPF_PROFILING
      && cfun_frame_layout.frame_size == 0
      && !cfun_save_high_fprs_p
      && !current_function_calls_alloca
      && !current_function_stdarg)
    return;

  if (!TARGET_PACKED_STACK)
    cfun_frame_layout.frame_size += (STACK_POINTER_OFFSET
				     + current_function_outgoing_args_size
				     + cfun_frame_layout.high_fprs * 8);
  else
    {
      if (TARGET_BACKCHAIN)
	cfun_frame_layout.frame_size += UNITS_PER_WORD;

      /* No alignment trouble here because f8-f15 are only saved under 
	 64 bit.  */
      cfun_frame_layout.f8_offset = (MIN (MIN (cfun_frame_layout.f0_offset,
					       cfun_frame_layout.f4_offset),
					  cfun_frame_layout.gprs_offset)
				     - cfun_frame_layout.high_fprs * 8);

      cfun_frame_layout.frame_size += cfun_frame_layout.high_fprs * 8;

      for (i = 0; i < 8; i++)
	if (cfun_fpr_bit_p (i))
	  cfun_frame_layout.frame_size += 8;
      
      cfun_frame_layout.frame_size += cfun_gprs_save_area_size;
      
      /* If under 31 bit an odd number of gprs has to be saved we have to adjust
	 the frame size to sustain 8 byte alignment of stack frames.  */
      cfun_frame_layout.frame_size = ((cfun_frame_layout.frame_size +
				       STACK_BOUNDARY / BITS_PER_UNIT - 1)
				      & ~(STACK_BOUNDARY / BITS_PER_UNIT - 1));

      cfun_frame_layout.frame_size += current_function_outgoing_args_size;
    }
}

/* Generate frame layout.  Fills in register and frame data for the current
   function in cfun->machine.  This routine can be called multiple times;
   it will re-do the complete frame layout every time.  */

static void
s390_init_frame_layout (void)
{
  HOST_WIDE_INT frame_size;
  int base_used;
  int clobbered_regs[16];

  /* On S/390 machines, we may need to perform branch splitting, which
     will require both base and return address register.  We have no
     choice but to assume we're going to need them until right at the
     end of the machine dependent reorg phase.  */
  if (!TARGET_CPU_ZARCH)
    cfun->machine->split_branches_pending_p = true;

  do
    {
      frame_size = cfun_frame_layout.frame_size;

      /* Try to predict whether we'll need the base register.  */
      base_used = cfun->machine->split_branches_pending_p
		  || current_function_uses_const_pool
		  || (!DISP_IN_RANGE (frame_size)
		      && !CONST_OK_FOR_K (frame_size));

      /* Decide which register to use as literal pool base.  In small
	 leaf functions, try to use an unused call-clobbered register
	 as base register to avoid save/restore overhead.  */
      if (!base_used)
	cfun->machine->base_reg = NULL_RTX;
      else if (current_function_is_leaf && !regs_ever_live[5])
	cfun->machine->base_reg = gen_rtx_REG (Pmode, 5);
      else
	cfun->machine->base_reg = gen_rtx_REG (Pmode, BASE_REGNUM);

      s390_register_info (clobbered_regs);
      s390_frame_info ();
    }
  while (frame_size != cfun_frame_layout.frame_size);
}

/* Update frame layout.  Recompute actual register save data based on
   current info and update regs_ever_live for the special registers.
   May be called multiple times, but may never cause *more* registers
   to be saved than s390_init_frame_layout allocated room for.  */

static void
s390_update_frame_layout (void)
{
  int clobbered_regs[16];

  s390_register_info (clobbered_regs);

  regs_ever_live[BASE_REGNUM] = clobbered_regs[BASE_REGNUM];
  regs_ever_live[RETURN_REGNUM] = clobbered_regs[RETURN_REGNUM];
  regs_ever_live[STACK_POINTER_REGNUM] = clobbered_regs[STACK_POINTER_REGNUM];

  if (cfun->machine->base_reg)
    regs_ever_live[REGNO (cfun->machine->base_reg)] = 1;
}

/* Return true if it is legal to put a value with MODE into REGNO.  */

bool
s390_hard_regno_mode_ok (unsigned int regno, enum machine_mode mode)
{
  switch (REGNO_REG_CLASS (regno))
    {
    case FP_REGS:
      if (REGNO_PAIR_OK (regno, mode))
	{
	  if (mode == SImode || mode == DImode)
	    return true;

	  if (FLOAT_MODE_P (mode) && GET_MODE_CLASS (mode) != MODE_VECTOR_FLOAT)
	    return true;
	}
      break;
    case ADDR_REGS:
      if (FRAME_REGNO_P (regno) && mode == Pmode)
	return true;

      /* fallthrough */
    case GENERAL_REGS:
      if (REGNO_PAIR_OK (regno, mode))
	{
	  if (TARGET_64BIT 
	      || (mode != TFmode && mode != TCmode && mode != TDmode))
	    return true;
	}	  
      break;
    case CC_REGS:
      if (GET_MODE_CLASS (mode) == MODE_CC)
	return true;
      break;
    case ACCESS_REGS:
      if (REGNO_PAIR_OK (regno, mode))
	{
	  if (mode == SImode || mode == Pmode)
	    return true;
	}
      break;
    default:
      return false;
    }
  
  return false;
}

/* Return nonzero if register OLD_REG can be renamed to register NEW_REG.  */

bool
s390_hard_regno_rename_ok (unsigned int old_reg, unsigned int new_reg)
{
   /* Once we've decided upon a register to use as base register, it must
      no longer be used for any other purpose.  */
  if (cfun->machine->base_reg)
    if (REGNO (cfun->machine->base_reg) == old_reg
	|| REGNO (cfun->machine->base_reg) == new_reg)
      return false;

  return true;
}

/* Maximum number of registers to represent a value of mode MODE
   in a register of class CLASS.  */

bool
s390_class_max_nregs (enum reg_class class, enum machine_mode mode)
{
  switch (class)
    {
    case FP_REGS:
      if (GET_MODE_CLASS (mode) == MODE_COMPLEX_FLOAT)
	return 2 * ((GET_MODE_SIZE (mode) / 2 + 8 - 1) / 8);
      else
	return (GET_MODE_SIZE (mode) + 8 - 1) / 8;
    case ACCESS_REGS:
      return (GET_MODE_SIZE (mode) + 4 - 1) / 4;
    default:
      break;
    }
  return (GET_MODE_SIZE (mode) + UNITS_PER_WORD - 1) / UNITS_PER_WORD;
}

/* Return true if register FROM can be eliminated via register TO.  */

bool
s390_can_eliminate (int from, int to)
{
  /* On zSeries machines, we have not marked the base register as fixed.
     Instead, we have an elimination rule BASE_REGNUM -> BASE_REGNUM.
     If a function requires the base register, we say here that this
     elimination cannot be performed.  This will cause reload to free
     up the base register (as if it were fixed).  On the other hand,
     if the current function does *not* require the base register, we
     say here the elimination succeeds, which in turn allows reload
     to allocate the base register for any other purpose.  */
  if (from == BASE_REGNUM && to == BASE_REGNUM)
    {
      if (TARGET_CPU_ZARCH)
	{
	  s390_init_frame_layout ();
	  return cfun->machine->base_reg == NULL_RTX;
	}

      return false;
    }

  /* Everything else must point into the stack frame.  */
  gcc_assert (to == STACK_POINTER_REGNUM
	      || to == HARD_FRAME_POINTER_REGNUM);

  gcc_assert (from == FRAME_POINTER_REGNUM
	      || from == ARG_POINTER_REGNUM
	      || from == RETURN_ADDRESS_POINTER_REGNUM);

  /* Make sure we actually saved the return address.  */
  if (from == RETURN_ADDRESS_POINTER_REGNUM)
    if (!current_function_calls_eh_return
	&& !current_function_stdarg
	&& !cfun_frame_layout.save_return_addr_p)
      return false;

  return true;
}

/* Return offset between register FROM and TO initially after prolog.  */

HOST_WIDE_INT
s390_initial_elimination_offset (int from, int to)
{
  HOST_WIDE_INT offset;
  int index;

  /* ??? Why are we called for non-eliminable pairs?  */
  if (!s390_can_eliminate (from, to))
    return 0;

  switch (from)
    {
    case FRAME_POINTER_REGNUM:
      offset = (get_frame_size() 
		+ STACK_POINTER_OFFSET
		+ current_function_outgoing_args_size);
      break;

    case ARG_POINTER_REGNUM:
      s390_init_frame_layout ();
      offset = cfun_frame_layout.frame_size + STACK_POINTER_OFFSET;
      break;

    case RETURN_ADDRESS_POINTER_REGNUM:
      s390_init_frame_layout ();
      index = RETURN_REGNUM - cfun_frame_layout.first_save_gpr_slot;
      gcc_assert (index >= 0);
      offset = cfun_frame_layout.frame_size + cfun_frame_layout.gprs_offset;
      offset += index * UNITS_PER_WORD;
      break;

    case BASE_REGNUM:
      offset = 0;
      break;

    default:
      gcc_unreachable ();
    }

  return offset;
}

/* Emit insn to save fpr REGNUM at offset OFFSET relative
   to register BASE.  Return generated insn.  */

static rtx
save_fpr (rtx base, int offset, int regnum)
{
  rtx addr;
  addr = gen_rtx_MEM (DFmode, plus_constant (base, offset));

  if (regnum >= 16 && regnum <= (16 + FP_ARG_NUM_REG))
    set_mem_alias_set (addr, get_varargs_alias_set ());
  else
    set_mem_alias_set (addr, get_frame_alias_set ());

  return emit_move_insn (addr, gen_rtx_REG (DFmode, regnum));
}

/* Emit insn to restore fpr REGNUM from offset OFFSET relative
   to register BASE.  Return generated insn.  */

static rtx
restore_fpr (rtx base, int offset, int regnum)
{
  rtx addr;
  addr = gen_rtx_MEM (DFmode, plus_constant (base, offset));
  set_mem_alias_set (addr, get_frame_alias_set ());

  return emit_move_insn (gen_rtx_REG (DFmode, regnum), addr);
}

/* Generate insn to save registers FIRST to LAST into
   the register save area located at offset OFFSET
   relative to register BASE.  */

static rtx
save_gprs (rtx base, int offset, int first, int last)
{
  rtx addr, insn, note;
  int i;

  addr = plus_constant (base, offset);
  addr = gen_rtx_MEM (Pmode, addr);

  set_mem_alias_set (addr, get_frame_alias_set ());

  /* Special-case single register.  */
  if (first == last)
    {
      if (TARGET_64BIT)
        insn = gen_movdi (addr, gen_rtx_REG (Pmode, first));
      else
        insn = gen_movsi (addr, gen_rtx_REG (Pmode, first));

      RTX_FRAME_RELATED_P (insn) = 1;
      return insn;
    }


  insn = gen_store_multiple (addr,
			     gen_rtx_REG (Pmode, first),
			     GEN_INT (last - first + 1));

  if (first <= 6 && current_function_stdarg)
    for (i = 0; i < XVECLEN (PATTERN (insn), 0); i++)
      {
	rtx mem = XEXP (XVECEXP (PATTERN (insn), 0, i), 0);
	
	if (first + i <= 6)
	  set_mem_alias_set (mem, get_varargs_alias_set ());
      }

  /* We need to set the FRAME_RELATED flag on all SETs
     inside the store-multiple pattern.

     However, we must not emit DWARF records for registers 2..5
     if they are stored for use by variable arguments ...

     ??? Unfortunately, it is not enough to simply not the
     FRAME_RELATED flags for those SETs, because the first SET
     of the PARALLEL is always treated as if it had the flag
     set, even if it does not.  Therefore we emit a new pattern
     without those registers as REG_FRAME_RELATED_EXPR note.  */

  if (first >= 6)
    {
      rtx pat = PATTERN (insn);

      for (i = 0; i < XVECLEN (pat, 0); i++)
	if (GET_CODE (XVECEXP (pat, 0, i)) == SET)
	  RTX_FRAME_RELATED_P (XVECEXP (pat, 0, i)) = 1;

      RTX_FRAME_RELATED_P (insn) = 1;
    }
  else if (last >= 6)
    {
      addr = plus_constant (base, offset + (6 - first) * UNITS_PER_WORD);
      note = gen_store_multiple (gen_rtx_MEM (Pmode, addr),
				 gen_rtx_REG (Pmode, 6),
				 GEN_INT (last - 6 + 1));
      note = PATTERN (note);

      REG_NOTES (insn) =
	gen_rtx_EXPR_LIST (REG_FRAME_RELATED_EXPR,
			   note, REG_NOTES (insn));

      for (i = 0; i < XVECLEN (note, 0); i++)
	if (GET_CODE (XVECEXP (note, 0, i)) == SET)
	  RTX_FRAME_RELATED_P (XVECEXP (note, 0, i)) = 1;

      RTX_FRAME_RELATED_P (insn) = 1;
    }

  return insn;
}

/* Generate insn to restore registers FIRST to LAST from
   the register save area located at offset OFFSET
   relative to register BASE.  */

static rtx
restore_gprs (rtx base, int offset, int first, int last)
{
  rtx addr, insn;

  addr = plus_constant (base, offset);
  addr = gen_rtx_MEM (Pmode, addr);
  set_mem_alias_set (addr, get_frame_alias_set ());

  /* Special-case single register.  */
  if (first == last)
    {
      if (TARGET_64BIT)
        insn = gen_movdi (gen_rtx_REG (Pmode, first), addr);
      else
        insn = gen_movsi (gen_rtx_REG (Pmode, first), addr);

      return insn;
    }

  insn = gen_load_multiple (gen_rtx_REG (Pmode, first),
			    addr,
			    GEN_INT (last - first + 1));
  return insn;
}

/* Return insn sequence to load the GOT register.  */

static GTY(()) rtx got_symbol;
rtx
s390_load_got (void)
{
  rtx insns;

  if (!got_symbol)
    {
      got_symbol = gen_rtx_SYMBOL_REF (Pmode, "_GLOBAL_OFFSET_TABLE_");
      SYMBOL_REF_FLAGS (got_symbol) = SYMBOL_FLAG_LOCAL;
    }

  start_sequence ();

  if (TARGET_CPU_ZARCH)
    {
      emit_move_insn (pic_offset_table_rtx, got_symbol);
    }
  else
    {
      rtx offset;

      offset = gen_rtx_UNSPEC (Pmode, gen_rtvec (1, got_symbol),
			       UNSPEC_LTREL_OFFSET);
      offset = gen_rtx_CONST (Pmode, offset);
      offset = force_const_mem (Pmode, offset);

      emit_move_insn (pic_offset_table_rtx, offset);

      offset = gen_rtx_UNSPEC (Pmode, gen_rtvec (1, XEXP (offset, 0)),
			       UNSPEC_LTREL_BASE);
      offset = gen_rtx_PLUS (Pmode, pic_offset_table_rtx, offset);

      emit_move_insn (pic_offset_table_rtx, offset);
    }

  insns = get_insns ();
  end_sequence ();
  return insns;
}

/* Expand the prologue into a bunch of separate insns.  */

void
s390_emit_prologue (void)
{
  rtx insn, addr;
  rtx temp_reg;
  int i;
  int offset;
  int next_fpr = 0;

  /* Complete frame layout.  */

  s390_update_frame_layout ();

  /* Annotate all constant pool references to let the scheduler know
     they implicitly use the base register.  */

  push_topmost_sequence ();

  for (insn = get_insns (); insn; insn = NEXT_INSN (insn))
    if (INSN_P (insn))
      annotate_constant_pool_refs (&PATTERN (insn));

  pop_topmost_sequence ();

  /* Choose best register to use for temp use within prologue.
     See below for why TPF must use the register 1.  */

  if (!has_hard_reg_initial_val (Pmode, RETURN_REGNUM) 
      && !current_function_is_leaf 
      && !TARGET_TPF_PROFILING)
    temp_reg = gen_rtx_REG (Pmode, RETURN_REGNUM);
  else
    temp_reg = gen_rtx_REG (Pmode, 1);

  /* Save call saved gprs.  */
  if (cfun_frame_layout.first_save_gpr != -1)
    {
      insn = save_gprs (stack_pointer_rtx, 
			cfun_frame_layout.gprs_offset + 
			UNITS_PER_WORD * (cfun_frame_layout.first_save_gpr 
					  - cfun_frame_layout.first_save_gpr_slot),
			cfun_frame_layout.first_save_gpr, 
			cfun_frame_layout.last_save_gpr);
      emit_insn (insn);
    }

  /* Dummy insn to mark literal pool slot.  */

  if (cfun->machine->base_reg)
    emit_insn (gen_main_pool (cfun->machine->base_reg));

  offset = cfun_frame_layout.f0_offset;

  /* Save f0 and f2.  */
  for (i = 0; i < 2; i++)
    {
      if (cfun_fpr_bit_p (i))
	{
	  save_fpr (stack_pointer_rtx, offset, i + 16);
	  offset += 8;
	}
      else if (!TARGET_PACKED_STACK)
	  offset += 8;
    }

  /* Save f4 and f6.  */
  offset = cfun_frame_layout.f4_offset;
  for (i = 2; i < 4; i++)
    {
      if (cfun_fpr_bit_p (i))
	{
	  insn = save_fpr (stack_pointer_rtx, offset, i + 16);
	  offset += 8;

	  /* If f4 and f6 are call clobbered they are saved due to stdargs and
	     therefore are not frame related.  */
	  if (!call_really_used_regs[i + 16])
	    RTX_FRAME_RELATED_P (insn) = 1;
	}
      else if (!TARGET_PACKED_STACK)
	offset += 8;
    }

  if (TARGET_PACKED_STACK
      && cfun_save_high_fprs_p
      && cfun_frame_layout.f8_offset + cfun_frame_layout.high_fprs * 8 > 0)
    {
      offset = (cfun_frame_layout.f8_offset
		+ (cfun_frame_layout.high_fprs - 1) * 8);

      for (i = 15; i > 7 && offset >= 0; i--)
	if (cfun_fpr_bit_p (i))
	  {
	    insn = save_fpr (stack_pointer_rtx, offset, i + 16);
	    	       
	    RTX_FRAME_RELATED_P (insn) = 1;
	    offset -= 8;
	  }
      if (offset >= cfun_frame_layout.f8_offset)
	next_fpr = i + 16;
    }
  
  if (!TARGET_PACKED_STACK)
    next_fpr = cfun_save_high_fprs_p ? 31 : 0;

  /* Decrement stack pointer.  */

  if (cfun_frame_layout.frame_size > 0)
    {
      rtx frame_off = GEN_INT (-cfun_frame_layout.frame_size);

      if (s390_stack_size)
  	{
	  HOST_WIDE_INT stack_check_mask = ((s390_stack_size - 1)
					    & ~(s390_stack_guard - 1));
	  rtx t = gen_rtx_AND (Pmode, stack_pointer_rtx,
			       GEN_INT (stack_check_mask));

	  if (TARGET_64BIT)
	    gen_cmpdi (t, const0_rtx);
	  else
	    gen_cmpsi (t, const0_rtx);

	  emit_insn (gen_conditional_trap (gen_rtx_EQ (CCmode, 
						       gen_rtx_REG (CCmode, 
								    CC_REGNUM),
						       const0_rtx),
					   const0_rtx));
  	}

      if (s390_warn_framesize > 0 
	  && cfun_frame_layout.frame_size >= s390_warn_framesize)
	warning (0, "frame size of %qs is " HOST_WIDE_INT_PRINT_DEC " bytes", 
		 current_function_name (), cfun_frame_layout.frame_size);

      if (s390_warn_dynamicstack_p && cfun->calls_alloca)
	warning (0, "%qs uses dynamic stack allocation", current_function_name ());

      /* Save incoming stack pointer into temp reg.  */
      if (TARGET_BACKCHAIN || next_fpr)
	insn = emit_insn (gen_move_insn (temp_reg, stack_pointer_rtx));

      /* Subtract frame size from stack pointer.  */

      if (DISP_IN_RANGE (INTVAL (frame_off)))
	{
	  insn = gen_rtx_SET (VOIDmode, stack_pointer_rtx,
			      gen_rtx_PLUS (Pmode, stack_pointer_rtx, 
					    frame_off));
	  insn = emit_insn (insn);
	}
      else
	{
	  if (!CONST_OK_FOR_K (INTVAL (frame_off)))
	    frame_off = force_const_mem (Pmode, frame_off);

          insn = emit_insn (gen_add2_insn (stack_pointer_rtx, frame_off));
	  annotate_constant_pool_refs (&PATTERN (insn));
	}

      RTX_FRAME_RELATED_P (insn) = 1;
      REG_NOTES (insn) =
	gen_rtx_EXPR_LIST (REG_FRAME_RELATED_EXPR,
			   gen_rtx_SET (VOIDmode, stack_pointer_rtx,
			     gen_rtx_PLUS (Pmode, stack_pointer_rtx,
			       GEN_INT (-cfun_frame_layout.frame_size))),
			   REG_NOTES (insn));

      /* Set backchain.  */

      if (TARGET_BACKCHAIN)
	{
	  if (cfun_frame_layout.backchain_offset)
	    addr = gen_rtx_MEM (Pmode, 
				plus_constant (stack_pointer_rtx, 
				  cfun_frame_layout.backchain_offset));
	  else
	    addr = gen_rtx_MEM (Pmode, stack_pointer_rtx);  
	  set_mem_alias_set (addr, get_frame_alias_set ());
	  insn = emit_insn (gen_move_insn (addr, temp_reg));
	}

      /* If we support asynchronous exceptions (e.g. for Java),
	 we need to make sure the backchain pointer is set up
	 before any possibly trapping memory access.  */

      if (TARGET_BACKCHAIN && flag_non_call_exceptions)
	{
	  addr = gen_rtx_MEM (BLKmode, gen_rtx_SCRATCH (VOIDmode));
	  emit_insn (gen_rtx_CLOBBER (VOIDmode, addr));
	}
    }

  /* Save fprs 8 - 15 (64 bit ABI).  */

  if (cfun_save_high_fprs_p && next_fpr)
    {
      insn = emit_insn (gen_add2_insn (temp_reg, 
				       GEN_INT (cfun_frame_layout.f8_offset)));

      offset = 0;

      for (i = 24; i <= next_fpr; i++)
	if (cfun_fpr_bit_p (i - 16))
	  {
	    rtx addr = plus_constant (stack_pointer_rtx,
				      cfun_frame_layout.frame_size
				      + cfun_frame_layout.f8_offset
				      + offset);
	    
	    insn = save_fpr (temp_reg, offset, i);
	    offset += 8;
	    RTX_FRAME_RELATED_P (insn) = 1;
	    REG_NOTES (insn) =
	      gen_rtx_EXPR_LIST (REG_FRAME_RELATED_EXPR,
				 gen_rtx_SET (VOIDmode,
					      gen_rtx_MEM (DFmode, addr),
					      gen_rtx_REG (DFmode, i)),
				 REG_NOTES (insn));
	  }
    }

  /* Set frame pointer, if needed.  */

  if (frame_pointer_needed)
    {
      insn = emit_move_insn (hard_frame_pointer_rtx, stack_pointer_rtx);
      RTX_FRAME_RELATED_P (insn) = 1;
    }

  /* Set up got pointer, if needed.  */

  if (flag_pic && regs_ever_live[PIC_OFFSET_TABLE_REGNUM])
    {
      rtx insns = s390_load_got ();

      for (insn = insns; insn; insn = NEXT_INSN (insn))
	{
	  annotate_constant_pool_refs (&PATTERN (insn));

	  REG_NOTES (insn) = gen_rtx_EXPR_LIST (REG_MAYBE_DEAD, NULL_RTX,
						REG_NOTES (insn));
	}

      emit_insn (insns);
    }

  if (TARGET_TPF_PROFILING)
    {
      /* Generate a BAS instruction to serve as a function
	 entry intercept to facilitate the use of tracing
	 algorithms located at the branch target.  */
      emit_insn (gen_prologue_tpf ());

      /* Emit a blockage here so that all code
	 lies between the profiling mechanisms.  */
      emit_insn (gen_blockage ());
    }
}

/* Expand the epilogue into a bunch of separate insns.  */

void
s390_emit_epilogue (bool sibcall)
{
  rtx frame_pointer, return_reg;
  int area_bottom, area_top, offset = 0;
  int next_offset;
  rtvec p;
  int i;

  if (TARGET_TPF_PROFILING)
    {

      /* Generate a BAS instruction to serve as a function
	 entry intercept to facilitate the use of tracing
	 algorithms located at the branch target.  */

      /* Emit a blockage here so that all code
         lies between the profiling mechanisms.  */
      emit_insn (gen_blockage ());

      emit_insn (gen_epilogue_tpf ());
    }

  /* Check whether to use frame or stack pointer for restore.  */

  frame_pointer = (frame_pointer_needed 
		   ? hard_frame_pointer_rtx : stack_pointer_rtx);

  s390_frame_area (&area_bottom, &area_top);

  /* Check whether we can access the register save area.
     If not, increment the frame pointer as required.  */

  if (area_top <= area_bottom)
    {
      /* Nothing to restore.  */
    }
  else if (DISP_IN_RANGE (cfun_frame_layout.frame_size + area_bottom)
           && DISP_IN_RANGE (cfun_frame_layout.frame_size + area_top - 1))
    {
      /* Area is in range.  */
      offset = cfun_frame_layout.frame_size;
    }
  else
    {
      rtx insn, frame_off;

      offset = area_bottom < 0 ? -area_bottom : 0;
      frame_off = GEN_INT (cfun_frame_layout.frame_size - offset);

      if (DISP_IN_RANGE (INTVAL (frame_off)))
	{
	  insn = gen_rtx_SET (VOIDmode, frame_pointer,
			      gen_rtx_PLUS (Pmode, frame_pointer, frame_off));
	  insn = emit_insn (insn);
	}
      else
	{
	  if (!CONST_OK_FOR_K (INTVAL (frame_off)))
	    frame_off = force_const_mem (Pmode, frame_off);

	  insn = emit_insn (gen_add2_insn (frame_pointer, frame_off));
	  annotate_constant_pool_refs (&PATTERN (insn));
	}
    }

  /* Restore call saved fprs.  */

  if (TARGET_64BIT)
    {
      if (cfun_save_high_fprs_p)
	{
	  next_offset = cfun_frame_layout.f8_offset;
	  for (i = 24; i < 32; i++)
	    {
	      if (cfun_fpr_bit_p (i - 16))
		{
		  restore_fpr (frame_pointer,
			       offset + next_offset, i);
		  next_offset += 8;
		}
	    }
	}
	      
    }
  else
    {
      next_offset = cfun_frame_layout.f4_offset;
      for (i = 18; i < 20; i++)
	{
	  if (cfun_fpr_bit_p (i - 16))
	    {
	      restore_fpr (frame_pointer,
			   offset + next_offset, i);
	      next_offset += 8;
	    }
	  else if (!TARGET_PACKED_STACK)
	    next_offset += 8;
	}
      
    }

  /* Return register.  */

  return_reg = gen_rtx_REG (Pmode, RETURN_REGNUM);

  /* Restore call saved gprs.  */

  if (cfun_frame_layout.first_restore_gpr != -1)
    {
      rtx insn, addr;
      int i;

      /* Check for global register and save them
	 to stack location from where they get restored.  */

      for (i = cfun_frame_layout.first_restore_gpr;
	   i <= cfun_frame_layout.last_restore_gpr;
	   i++)
	{
	  /* These registers are special and need to be
	     restored in any case.  */
	  if (i == STACK_POINTER_REGNUM
              || i == RETURN_REGNUM
              || i == BASE_REGNUM
              || (flag_pic && i == (int)PIC_OFFSET_TABLE_REGNUM))
	    continue;

	  if (global_regs[i])
	    {
	      addr = plus_constant (frame_pointer,
				    offset + cfun_frame_layout.gprs_offset 
				    + (i - cfun_frame_layout.first_save_gpr_slot)
				    * UNITS_PER_WORD);
	      addr = gen_rtx_MEM (Pmode, addr);
	      set_mem_alias_set (addr, get_frame_alias_set ());
	      emit_move_insn (addr, gen_rtx_REG (Pmode, i));
	    }
	}

      if (! sibcall)
	{
	  /* Fetch return address from stack before load multiple,
	     this will do good for scheduling.  */

	  if (cfun_frame_layout.save_return_addr_p
	      || (cfun_frame_layout.first_restore_gpr < BASE_REGNUM
		  && cfun_frame_layout.last_restore_gpr > RETURN_REGNUM))
	    {
	      int return_regnum = find_unused_clobbered_reg();
	      if (!return_regnum)
		return_regnum = 4;
	      return_reg = gen_rtx_REG (Pmode, return_regnum);

	      addr = plus_constant (frame_pointer,
				    offset + cfun_frame_layout.gprs_offset
				    + (RETURN_REGNUM 
				       - cfun_frame_layout.first_save_gpr_slot)
				    * UNITS_PER_WORD);
	      addr = gen_rtx_MEM (Pmode, addr);
	      set_mem_alias_set (addr, get_frame_alias_set ());
	      emit_move_insn (return_reg, addr);
	    }
	}

      insn = restore_gprs (frame_pointer,
			   offset + cfun_frame_layout.gprs_offset
			   + (cfun_frame_layout.first_restore_gpr 
			      - cfun_frame_layout.first_save_gpr_slot)
			   * UNITS_PER_WORD,
			   cfun_frame_layout.first_restore_gpr,
			   cfun_frame_layout.last_restore_gpr);
      emit_insn (insn);
    }

  if (! sibcall)
    {

      /* Return to caller.  */

      p = rtvec_alloc (2);

      RTVEC_ELT (p, 0) = gen_rtx_RETURN (VOIDmode);
      RTVEC_ELT (p, 1) = gen_rtx_USE (VOIDmode, return_reg);
      emit_jump_insn (gen_rtx_PARALLEL (VOIDmode, p));
    }
}


/* Return the size in bytes of a function argument of
   type TYPE and/or mode MODE.  At least one of TYPE or
   MODE must be specified.  */

static int
s390_function_arg_size (enum machine_mode mode, tree type)
{
  if (type)
    return int_size_in_bytes (type);

  /* No type info available for some library calls ...  */
  if (mode != BLKmode)
    return GET_MODE_SIZE (mode);

  /* If we have neither type nor mode, abort */
  gcc_unreachable ();
}

/* Return true if a function argument of type TYPE and mode MODE
   is to be passed in a floating-point register, if available.  */

static bool
s390_function_arg_float (enum machine_mode mode, tree type)
{
  int size = s390_function_arg_size (mode, type);
  if (size > 8)
    return false;

  /* Soft-float changes the ABI: no floating-point registers are used.  */
  if (TARGET_SOFT_FLOAT)
    return false;

  /* No type info available for some library calls ...  */
  if (!type)
    return mode == SFmode || mode == DFmode || mode == SDmode || mode == DDmode;

  /* The ABI says that record types with a single member are treated
     just like that member would be.  */
  while (TREE_CODE (type) == RECORD_TYPE)
    {
      tree field, single = NULL_TREE;

      for (field = TYPE_FIELDS (type); field; field = TREE_CHAIN (field))
	{
	  if (TREE_CODE (field) != FIELD_DECL)
	    continue;

	  if (single == NULL_TREE)
	    single = TREE_TYPE (field);
	  else
	    return false;
	}

      if (single == NULL_TREE)
	return false;
      else
	type = single;
    }

  return TREE_CODE (type) == REAL_TYPE;
}

/* Return true if a function argument of type TYPE and mode MODE
   is to be passed in an integer register, or a pair of integer
   registers, if available.  */

static bool
s390_function_arg_integer (enum machine_mode mode, tree type)
{
  int size = s390_function_arg_size (mode, type);
  if (size > 8)
    return false;

  /* No type info available for some library calls ...  */
  if (!type)
    return GET_MODE_CLASS (mode) == MODE_INT
	   || (TARGET_SOFT_FLOAT &&  SCALAR_FLOAT_MODE_P (mode));

  /* We accept small integral (and similar) types.  */
  if (INTEGRAL_TYPE_P (type)
      || POINTER_TYPE_P (type)
      || TREE_CODE (type) == OFFSET_TYPE
      || (TARGET_SOFT_FLOAT && TREE_CODE (type) == REAL_TYPE))
    return true;

  /* We also accept structs of size 1, 2, 4, 8 that are not
     passed in floating-point registers.  */
  if (AGGREGATE_TYPE_P (type)
      && exact_log2 (size) >= 0
      && !s390_function_arg_float (mode, type))
    return true;

  return false;
}

/* Return 1 if a function argument of type TYPE and mode MODE
   is to be passed by reference.  The ABI specifies that only
   structures of size 1, 2, 4, or 8 bytes are passed by value,
   all other structures (and complex numbers) are passed by
   reference.  */

static bool
s390_pass_by_reference (CUMULATIVE_ARGS *ca ATTRIBUTE_UNUSED,
			enum machine_mode mode, tree type,
			bool named ATTRIBUTE_UNUSED)
{
  int size = s390_function_arg_size (mode, type);
  if (size > 8)
    return true;

  if (type)
    {
      if (AGGREGATE_TYPE_P (type) && exact_log2 (size) < 0)
        return 1;

      if (TREE_CODE (type) == COMPLEX_TYPE
	  || TREE_CODE (type) == VECTOR_TYPE)
        return 1;
    }

  return 0;
}

/* Update the data in CUM to advance over an argument of mode MODE and
   data type TYPE.  (TYPE is null for libcalls where that information
   may not be available.).  The boolean NAMED specifies whether the
   argument is a named argument (as opposed to an unnamed argument
   matching an ellipsis).  */

void
s390_function_arg_advance (CUMULATIVE_ARGS *cum, enum machine_mode mode,
			   tree type, int named ATTRIBUTE_UNUSED)
{
  if (s390_function_arg_float (mode, type))
    {
      cum->fprs += 1;
    }
  else if (s390_function_arg_integer (mode, type))
    {
      int size = s390_function_arg_size (mode, type);
      cum->gprs += ((size + UNITS_PER_WORD-1) / UNITS_PER_WORD);
    }
  else
    gcc_unreachable ();
}

/* Define where to put the arguments to a function.
   Value is zero to push the argument on the stack,
   or a hard register in which to store the argument.

   MODE is the argument's machine mode.
   TYPE is the data type of the argument (as a tree).
    This is null for libcalls where that information may
    not be available.
   CUM is a variable of type CUMULATIVE_ARGS which gives info about
    the preceding args and about the function being called.
   NAMED is nonzero if this argument is a named parameter
    (otherwise it is an extra parameter matching an ellipsis).

   On S/390, we use general purpose registers 2 through 6 to
   pass integer, pointer, and certain structure arguments, and
   floating point registers 0 and 2 (0, 2, 4, and 6 on 64-bit)
   to pass floating point arguments.  All remaining arguments
   are pushed to the stack.  */

rtx
s390_function_arg (CUMULATIVE_ARGS *cum, enum machine_mode mode, tree type,
		   int named ATTRIBUTE_UNUSED)
{
  if (s390_function_arg_float (mode, type))
    {
      if (cum->fprs + 1 > FP_ARG_NUM_REG)
	return 0;
      else
	return gen_rtx_REG (mode, cum->fprs + 16);
    }
  else if (s390_function_arg_integer (mode, type))
    {
      int size = s390_function_arg_size (mode, type);
      int n_gprs = (size + UNITS_PER_WORD-1) / UNITS_PER_WORD;

      if (cum->gprs + n_gprs > GP_ARG_NUM_REG)
	return 0;
      else
	return gen_rtx_REG (mode, cum->gprs + 2);
    }

  /* After the real arguments, expand_call calls us once again
     with a void_type_node type.  Whatever we return here is
     passed as operand 2 to the call expanders.

     We don't need this feature ...  */
  else if (type == void_type_node)
    return const0_rtx;

  gcc_unreachable ();
}

/* Return true if return values of type TYPE should be returned
   in a memory buffer whose address is passed by the caller as
   hidden first argument.  */

static bool
s390_return_in_memory (tree type, tree fundecl ATTRIBUTE_UNUSED)
{
  /* We accept small integral (and similar) types.  */
  if (INTEGRAL_TYPE_P (type)
      || POINTER_TYPE_P (type)
      || TREE_CODE (type) == OFFSET_TYPE
      || TREE_CODE (type) == REAL_TYPE)
    return int_size_in_bytes (type) > 8;

  /* Aggregates and similar constructs are always returned
     in memory.  */
  if (AGGREGATE_TYPE_P (type)
      || TREE_CODE (type) == COMPLEX_TYPE
      || TREE_CODE (type) == VECTOR_TYPE)
    return true;

  /* ??? We get called on all sorts of random stuff from
     aggregate_value_p.  We can't abort, but it's not clear
     what's safe to return.  Pretend it's a struct I guess.  */
  return true;
}

/* Define where to return a (scalar) value of type TYPE.
   If TYPE is null, define where to return a (scalar)
   value of mode MODE from a libcall.  */

rtx
s390_function_value (tree type, enum machine_mode mode)
{
  if (type)
    {
      int unsignedp = TYPE_UNSIGNED (type);
      mode = promote_mode (type, TYPE_MODE (type), &unsignedp, 1);
    }

  gcc_assert (GET_MODE_CLASS (mode) == MODE_INT || SCALAR_FLOAT_MODE_P (mode));
  gcc_assert (GET_MODE_SIZE (mode) <= 8);

  if (TARGET_HARD_FLOAT && SCALAR_FLOAT_MODE_P (mode))
    return gen_rtx_REG (mode, 16);
  else
    return gen_rtx_REG (mode, 2);
}


/* Create and return the va_list datatype.

   On S/390, va_list is an array type equivalent to

      typedef struct __va_list_tag
        {
            long __gpr;
            long __fpr;
            void *__overflow_arg_area;
            void *__reg_save_area;
        } va_list[1];

   where __gpr and __fpr hold the number of general purpose
   or floating point arguments used up to now, respectively,
   __overflow_arg_area points to the stack location of the
   next argument passed on the stack, and __reg_save_area
   always points to the start of the register area in the
   call frame of the current function.  The function prologue
   saves all registers used for argument passing into this
   area if the function uses variable arguments.  */

static tree
s390_build_builtin_va_list (void)
{
  tree f_gpr, f_fpr, f_ovf, f_sav, record, type_decl;

  record = lang_hooks.types.make_type (RECORD_TYPE);

  type_decl =
    build_decl (TYPE_DECL, get_identifier ("__va_list_tag"), record);

  f_gpr = build_decl (FIELD_DECL, get_identifier ("__gpr"),
		      long_integer_type_node);
  f_fpr = build_decl (FIELD_DECL, get_identifier ("__fpr"),
		      long_integer_type_node);
  f_ovf = build_decl (FIELD_DECL, get_identifier ("__overflow_arg_area"),
		      ptr_type_node);
  f_sav = build_decl (FIELD_DECL, get_identifier ("__reg_save_area"),
		      ptr_type_node);

  va_list_gpr_counter_field = f_gpr;
  va_list_fpr_counter_field = f_fpr;

  DECL_FIELD_CONTEXT (f_gpr) = record;
  DECL_FIELD_CONTEXT (f_fpr) = record;
  DECL_FIELD_CONTEXT (f_ovf) = record;
  DECL_FIELD_CONTEXT (f_sav) = record;

  TREE_CHAIN (record) = type_decl;
  TYPE_NAME (record) = type_decl;
  TYPE_FIELDS (record) = f_gpr;
  TREE_CHAIN (f_gpr) = f_fpr;
  TREE_CHAIN (f_fpr) = f_ovf;
  TREE_CHAIN (f_ovf) = f_sav;

  layout_type (record);

  /* The correct type is an array type of one element.  */
  return build_array_type (record, build_index_type (size_zero_node));
}

/* Implement va_start by filling the va_list structure VALIST.
   STDARG_P is always true, and ignored.
   NEXTARG points to the first anonymous stack argument.

   The following global variables are used to initialize
   the va_list structure:

     current_function_args_info:
       holds number of gprs and fprs used for named arguments.
     current_function_arg_offset_rtx:
       holds the offset of the first anonymous stack argument
       (relative to the virtual arg pointer).  */

void
s390_va_start (tree valist, rtx nextarg ATTRIBUTE_UNUSED)
{
  HOST_WIDE_INT n_gpr, n_fpr;
  int off;
  tree f_gpr, f_fpr, f_ovf, f_sav;
  tree gpr, fpr, ovf, sav, t;

  f_gpr = TYPE_FIELDS (TREE_TYPE (va_list_type_node));
  f_fpr = TREE_CHAIN (f_gpr);
  f_ovf = TREE_CHAIN (f_fpr);
  f_sav = TREE_CHAIN (f_ovf);

  valist = build_va_arg_indirect_ref (valist);
  gpr = build3 (COMPONENT_REF, TREE_TYPE (f_gpr), valist, f_gpr, NULL_TREE);
  fpr = build3 (COMPONENT_REF, TREE_TYPE (f_fpr), valist, f_fpr, NULL_TREE);
  ovf = build3 (COMPONENT_REF, TREE_TYPE (f_ovf), valist, f_ovf, NULL_TREE);
  sav = build3 (COMPONENT_REF, TREE_TYPE (f_sav), valist, f_sav, NULL_TREE);

  /* Count number of gp and fp argument registers used.  */

  n_gpr = current_function_args_info.gprs;
  n_fpr = current_function_args_info.fprs;

  if (cfun->va_list_gpr_size)
    {
      t = build2 (MODIFY_EXPR, TREE_TYPE (gpr), gpr,
	          build_int_cst (NULL_TREE, n_gpr));
      TREE_SIDE_EFFECTS (t) = 1;
      expand_expr (t, const0_rtx, VOIDmode, EXPAND_NORMAL);
    }

  if (cfun->va_list_fpr_size)
    {
      t = build2 (MODIFY_EXPR, TREE_TYPE (fpr), fpr,
	          build_int_cst (NULL_TREE, n_fpr));
      TREE_SIDE_EFFECTS (t) = 1;
      expand_expr (t, const0_rtx, VOIDmode, EXPAND_NORMAL);
    }

  /* Find the overflow area.  */
  if (n_gpr + cfun->va_list_gpr_size > GP_ARG_NUM_REG
      || n_fpr + cfun->va_list_fpr_size > FP_ARG_NUM_REG)
    {
      t = make_tree (TREE_TYPE (ovf), virtual_incoming_args_rtx);

      off = INTVAL (current_function_arg_offset_rtx);
      off = off < 0 ? 0 : off;
      if (TARGET_DEBUG_ARG)
	fprintf (stderr, "va_start: n_gpr = %d, n_fpr = %d off %d\n",
		 (int)n_gpr, (int)n_fpr, off);

      t = build2 (PLUS_EXPR, TREE_TYPE (ovf), t, build_int_cst (NULL_TREE, off));

      t = build2 (MODIFY_EXPR, TREE_TYPE (ovf), ovf, t);
      TREE_SIDE_EFFECTS (t) = 1;
      expand_expr (t, const0_rtx, VOIDmode, EXPAND_NORMAL);
    }

  /* Find the register save area.  */
  if ((cfun->va_list_gpr_size && n_gpr < GP_ARG_NUM_REG)
      || (cfun->va_list_fpr_size && n_fpr < FP_ARG_NUM_REG))
    {
      t = make_tree (TREE_TYPE (sav), return_address_pointer_rtx);
      t = build2 (PLUS_EXPR, TREE_TYPE (sav), t,
	          build_int_cst (NULL_TREE, -RETURN_REGNUM * UNITS_PER_WORD));
  
      t = build2 (MODIFY_EXPR, TREE_TYPE (sav), sav, t);
      TREE_SIDE_EFFECTS (t) = 1;
      expand_expr (t, const0_rtx, VOIDmode, EXPAND_NORMAL);
    }
}

/* Implement va_arg by updating the va_list structure
   VALIST as required to retrieve an argument of type
   TYPE, and returning that argument.

   Generates code equivalent to:

   if (integral value) {
     if (size  <= 4 && args.gpr < 5 ||
         size  > 4 && args.gpr < 4 )
       ret = args.reg_save_area[args.gpr+8]
     else
       ret = *args.overflow_arg_area++;
   } else if (float value) {
     if (args.fgpr < 2)
       ret = args.reg_save_area[args.fpr+64]
     else
       ret = *args.overflow_arg_area++;
   } else if (aggregate value) {
     if (args.gpr < 5)
       ret = *args.reg_save_area[args.gpr]
     else
       ret = **args.overflow_arg_area++;
   } */

static tree
s390_gimplify_va_arg (tree valist, tree type, tree *pre_p, 
		      tree *post_p ATTRIBUTE_UNUSED)
{
  tree f_gpr, f_fpr, f_ovf, f_sav;
  tree gpr, fpr, ovf, sav, reg, t, u;
  int indirect_p, size, n_reg, sav_ofs, sav_scale, max_reg;
  tree lab_false, lab_over, addr;

  f_gpr = TYPE_FIELDS (TREE_TYPE (va_list_type_node));
  f_fpr = TREE_CHAIN (f_gpr);
  f_ovf = TREE_CHAIN (f_fpr);
  f_sav = TREE_CHAIN (f_ovf);

  valist = build_va_arg_indirect_ref (valist);
  gpr = build3 (COMPONENT_REF, TREE_TYPE (f_gpr), valist, f_gpr, NULL_TREE);
  fpr = build3 (COMPONENT_REF, TREE_TYPE (f_fpr), valist, f_fpr, NULL_TREE);
  ovf = build3 (COMPONENT_REF, TREE_TYPE (f_ovf), valist, f_ovf, NULL_TREE);
  sav = build3 (COMPONENT_REF, TREE_TYPE (f_sav), valist, f_sav, NULL_TREE);

  size = int_size_in_bytes (type);

  if (pass_by_reference (NULL, TYPE_MODE (type), type, false))
    {
      if (TARGET_DEBUG_ARG)
	{
	  fprintf (stderr, "va_arg: aggregate type");
	  debug_tree (type);
	}

      /* Aggregates are passed by reference.  */
      indirect_p = 1;
      reg = gpr;
      n_reg = 1;

      /* kernel stack layout on 31 bit: It is assumed here that no padding
	 will be added by s390_frame_info because for va_args always an even
	 number of gprs has to be saved r15-r2 = 14 regs.  */
      sav_ofs = 2 * UNITS_PER_WORD;
      sav_scale = UNITS_PER_WORD;
      size = UNITS_PER_WORD;
      max_reg = GP_ARG_NUM_REG - n_reg;
    }
  else if (s390_function_arg_float (TYPE_MODE (type), type))
    {
      if (TARGET_DEBUG_ARG)
	{
	  fprintf (stderr, "va_arg: float type");
	  debug_tree (type);
	}

      /* FP args go in FP registers, if present.  */
      indirect_p = 0;
      reg = fpr;
      n_reg = 1;
      sav_ofs = 16 * UNITS_PER_WORD;
      sav_scale = 8;
      max_reg = FP_ARG_NUM_REG - n_reg;
    }
  else
    {
      if (TARGET_DEBUG_ARG)
	{
	  fprintf (stderr, "va_arg: other type");
	  debug_tree (type);
	}

      /* Otherwise into GP registers.  */
      indirect_p = 0;
      reg = gpr;
      n_reg = (size + UNITS_PER_WORD - 1) / UNITS_PER_WORD;

      /* kernel stack layout on 31 bit: It is assumed here that no padding
	 will be added by s390_frame_info because for va_args always an even
	 number of gprs has to be saved r15-r2 = 14 regs.  */
      sav_ofs = 2 * UNITS_PER_WORD;

      if (size < UNITS_PER_WORD)
	sav_ofs += UNITS_PER_WORD - size;

      sav_scale = UNITS_PER_WORD;
      max_reg = GP_ARG_NUM_REG - n_reg;
    }

  /* Pull the value out of the saved registers ...  */

  lab_false = create_artificial_label ();
  lab_over = create_artificial_label ();
  addr = create_tmp_var (ptr_type_node, "addr");
  DECL_POINTER_ALIAS_SET (addr) = get_varargs_alias_set ();

  t = fold_convert (TREE_TYPE (reg), size_int (max_reg));
  t = build2 (GT_EXPR, boolean_type_node, reg, t);
  u = build1 (GOTO_EXPR, void_type_node, lab_false);
  t = build3 (COND_EXPR, void_type_node, t, u, NULL_TREE);
  gimplify_and_add (t, pre_p);

  t = build2 (PLUS_EXPR, ptr_type_node, sav, 
	      fold_convert (ptr_type_node, size_int (sav_ofs)));
  u = build2 (MULT_EXPR, TREE_TYPE (reg), reg, 
	      fold_convert (TREE_TYPE (reg), size_int (sav_scale)));
  t = build2 (PLUS_EXPR, ptr_type_node, t, fold_convert (ptr_type_node, u));

  t = build2 (MODIFY_EXPR, void_type_node, addr, t);
  gimplify_and_add (t, pre_p);

  t = build1 (GOTO_EXPR, void_type_node, lab_over);
  gimplify_and_add (t, pre_p);

  t = build1 (LABEL_EXPR, void_type_node, lab_false);
  append_to_statement_list (t, pre_p);


  /* ... Otherwise out of the overflow area.  */

  t = ovf;
  if (size < UNITS_PER_WORD)
    t = build2 (PLUS_EXPR, ptr_type_node, t, 
		fold_convert (ptr_type_node, size_int (UNITS_PER_WORD - size)));

  gimplify_expr (&t, pre_p, NULL, is_gimple_val, fb_rvalue);

  u = build2 (MODIFY_EXPR, void_type_node, addr, t);
  gimplify_and_add (u, pre_p);

  t = build2 (PLUS_EXPR, ptr_type_node, t, 
	      fold_convert (ptr_type_node, size_int (size)));
  t = build2 (MODIFY_EXPR, ptr_type_node, ovf, t);
  gimplify_and_add (t, pre_p);

  t = build1 (LABEL_EXPR, void_type_node, lab_over);
  append_to_statement_list (t, pre_p);


  /* Increment register save count.  */

  u = build2 (PREINCREMENT_EXPR, TREE_TYPE (reg), reg,
	      fold_convert (TREE_TYPE (reg), size_int (n_reg)));
  gimplify_and_add (u, pre_p);

  if (indirect_p)
    {
      t = build_pointer_type (build_pointer_type (type));
      addr = fold_convert (t, addr);
      addr = build_va_arg_indirect_ref (addr);
    }
  else
    {
      t = build_pointer_type (type);
      addr = fold_convert (t, addr);
    }

  return build_va_arg_indirect_ref (addr);
}


/* Builtins.  */

enum s390_builtin
{
  S390_BUILTIN_THREAD_POINTER,
  S390_BUILTIN_SET_THREAD_POINTER,

  S390_BUILTIN_max
};

static unsigned int const code_for_builtin_64[S390_BUILTIN_max] = {
  CODE_FOR_get_tp_64,
  CODE_FOR_set_tp_64
};

static unsigned int const code_for_builtin_31[S390_BUILTIN_max] = {
  CODE_FOR_get_tp_31,
  CODE_FOR_set_tp_31
};

static void
s390_init_builtins (void)
{
  tree ftype;

  ftype = build_function_type (ptr_type_node, void_list_node);
  add_builtin_function ("__builtin_thread_pointer", ftype,
			S390_BUILTIN_THREAD_POINTER, BUILT_IN_MD,
			NULL, NULL_TREE);

  ftype = build_function_type_list (void_type_node, ptr_type_node, NULL_TREE);
  add_builtin_function ("__builtin_set_thread_pointer", ftype,
			S390_BUILTIN_SET_THREAD_POINTER, BUILT_IN_MD,
			NULL, NULL_TREE);
}

/* Expand an expression EXP that calls a built-in function,
   with result going to TARGET if that's convenient
   (and in mode MODE if that's convenient).
   SUBTARGET may be used as the target for computing one of EXP's operands.
   IGNORE is nonzero if the value is to be ignored.  */

static rtx
s390_expand_builtin (tree exp, rtx target, rtx subtarget ATTRIBUTE_UNUSED,
		     enum machine_mode mode ATTRIBUTE_UNUSED,
		     int ignore ATTRIBUTE_UNUSED)
{
#define MAX_ARGS 2

  unsigned int const *code_for_builtin =
    TARGET_64BIT ? code_for_builtin_64 : code_for_builtin_31;

  tree fndecl = TREE_OPERAND (TREE_OPERAND (exp, 0), 0);
  unsigned int fcode = DECL_FUNCTION_CODE (fndecl);
  tree arglist = TREE_OPERAND (exp, 1);
  enum insn_code icode;
  rtx op[MAX_ARGS], pat;
  int arity;
  bool nonvoid;

  if (fcode >= S390_BUILTIN_max)
    internal_error ("bad builtin fcode");
  icode = code_for_builtin[fcode];
  if (icode == 0)
    internal_error ("bad builtin fcode");

  nonvoid = TREE_TYPE (TREE_TYPE (fndecl)) != void_type_node;

  for (arglist = TREE_OPERAND (exp, 1), arity = 0;
       arglist;
       arglist = TREE_CHAIN (arglist), arity++)
    {
      const struct insn_operand_data *insn_op;

      tree arg = TREE_VALUE (arglist);
      if (arg == error_mark_node)
	return NULL_RTX;
      if (arity > MAX_ARGS)
	return NULL_RTX;

      insn_op = &insn_data[icode].operand[arity + nonvoid];

      op[arity] = expand_expr (arg, NULL_RTX, insn_op->mode, 0);

      if (!(*insn_op->predicate) (op[arity], insn_op->mode))
	op[arity] = copy_to_mode_reg (insn_op->mode, op[arity]);
    }

  if (nonvoid)
    {
      enum machine_mode tmode = insn_data[icode].operand[0].mode;
      if (!target
	  || GET_MODE (target) != tmode
	  || !(*insn_data[icode].operand[0].predicate) (target, tmode))
	target = gen_reg_rtx (tmode);
    }

  switch (arity)
    {
    case 0:
      pat = GEN_FCN (icode) (target);
      break;
    case 1:
      if (nonvoid)
        pat = GEN_FCN (icode) (target, op[0]);
      else
	pat = GEN_FCN (icode) (op[0]);
      break;
    case 2:
      pat = GEN_FCN (icode) (target, op[0], op[1]);
      break;
    default:
      gcc_unreachable ();
    }
  if (!pat)
    return NULL_RTX;
  emit_insn (pat);

  if (nonvoid)
    return target;
  else
    return const0_rtx;
}


/* Output assembly code for the trampoline template to
   stdio stream FILE.

   On S/390, we use gpr 1 internally in the trampoline code;
   gpr 0 is used to hold the static chain.  */

void
s390_trampoline_template (FILE *file)
{
  rtx op[2];
  op[0] = gen_rtx_REG (Pmode, 0);
  op[1] = gen_rtx_REG (Pmode, 1);

  if (TARGET_64BIT)
    {
      output_asm_insn ("basr\t%1,0", op);
      output_asm_insn ("lmg\t%0,%1,14(%1)", op);
      output_asm_insn ("br\t%1", op);
      ASM_OUTPUT_SKIP (file, (HOST_WIDE_INT)(TRAMPOLINE_SIZE - 10));
    }
  else
    {
      output_asm_insn ("basr\t%1,0", op);
      output_asm_insn ("lm\t%0,%1,6(%1)", op);
      output_asm_insn ("br\t%1", op);
      ASM_OUTPUT_SKIP (file, (HOST_WIDE_INT)(TRAMPOLINE_SIZE - 8));
    }
}

/* Emit RTL insns to initialize the variable parts of a trampoline.
   FNADDR is an RTX for the address of the function's pure code.
   CXT is an RTX for the static chain value for the function.  */

void
s390_initialize_trampoline (rtx addr, rtx fnaddr, rtx cxt)
{
  emit_move_insn (gen_rtx_MEM (Pmode,
		   memory_address (Pmode,
		   plus_constant (addr, (TARGET_64BIT ? 16 : 8)))), cxt);
  emit_move_insn (gen_rtx_MEM (Pmode,
		   memory_address (Pmode,
		   plus_constant (addr, (TARGET_64BIT ? 24 : 12)))), fnaddr);
}

/* Return rtx for 64-bit constant formed from the 32-bit subwords
   LOW and HIGH, independent of the host word size.  */

rtx
s390_gen_rtx_const_DI (int high, int low)
{
#if HOST_BITS_PER_WIDE_INT >= 64
  HOST_WIDE_INT val;
  val = (HOST_WIDE_INT)high;
  val <<= 32;
  val |= (HOST_WIDE_INT)low;

  return GEN_INT (val);
#else
#if HOST_BITS_PER_WIDE_INT >= 32
  return immed_double_const ((HOST_WIDE_INT)low, (HOST_WIDE_INT)high, DImode);
#else
  gcc_unreachable ();
#endif
#endif
}

/* Output assembler code to FILE to increment profiler label # LABELNO
   for profiling a function entry.  */

void
s390_function_profiler (FILE *file, int labelno)
{
  rtx op[7];

  char label[128];
  ASM_GENERATE_INTERNAL_LABEL (label, "LP", labelno);

  fprintf (file, "# function profiler \n");

  op[0] = gen_rtx_REG (Pmode, RETURN_REGNUM);
  op[1] = gen_rtx_REG (Pmode, STACK_POINTER_REGNUM);
  op[1] = gen_rtx_MEM (Pmode, plus_constant (op[1], UNITS_PER_WORD));

  op[2] = gen_rtx_REG (Pmode, 1);
  op[3] = gen_rtx_SYMBOL_REF (Pmode, label);
  SYMBOL_REF_FLAGS (op[3]) = SYMBOL_FLAG_LOCAL;

  op[4] = gen_rtx_SYMBOL_REF (Pmode, "_mcount");
  if (flag_pic)
    {
      op[4] = gen_rtx_UNSPEC (Pmode, gen_rtvec (1, op[4]), UNSPEC_PLT);
      op[4] = gen_rtx_CONST (Pmode, op[4]);
    }

  if (TARGET_64BIT)
    {
      output_asm_insn ("stg\t%0,%1", op);
      output_asm_insn ("larl\t%2,%3", op);
      output_asm_insn ("brasl\t%0,%4", op);
      output_asm_insn ("lg\t%0,%1", op);
    }
  else if (!flag_pic)
    {
      op[6] = gen_label_rtx ();

      output_asm_insn ("st\t%0,%1", op);
      output_asm_insn ("bras\t%2,%l6", op);
      output_asm_insn (".long\t%4", op);
      output_asm_insn (".long\t%3", op);
      targetm.asm_out.internal_label (file, "L", CODE_LABEL_NUMBER (op[6]));
      output_asm_insn ("l\t%0,0(%2)", op);
      output_asm_insn ("l\t%2,4(%2)", op);
      output_asm_insn ("basr\t%0,%0", op);
      output_asm_insn ("l\t%0,%1", op);
    }
  else
    {
      op[5] = gen_label_rtx ();
      op[6] = gen_label_rtx ();

      output_asm_insn ("st\t%0,%1", op);
      output_asm_insn ("bras\t%2,%l6", op);
      targetm.asm_out.internal_label (file, "L", CODE_LABEL_NUMBER (op[5]));
      output_asm_insn (".long\t%4-%l5", op);
      output_asm_insn (".long\t%3-%l5", op);
      targetm.asm_out.internal_label (file, "L", CODE_LABEL_NUMBER (op[6]));
      output_asm_insn ("lr\t%0,%2", op);
      output_asm_insn ("a\t%0,0(%2)", op);
      output_asm_insn ("a\t%2,4(%2)", op);
      output_asm_insn ("basr\t%0,%0", op);
      output_asm_insn ("l\t%0,%1", op);
    }
}

/* Encode symbol attributes (local vs. global, tls model) of a SYMBOL_REF
   into its SYMBOL_REF_FLAGS.  */

static void
s390_encode_section_info (tree decl, rtx rtl, int first)
{
  default_encode_section_info (decl, rtl, first);

  /* If a variable has a forced alignment to < 2 bytes, mark it with
     SYMBOL_FLAG_ALIGN1 to prevent it from being used as LARL operand.  */
  if (TREE_CODE (decl) == VAR_DECL
      && DECL_USER_ALIGN (decl) && DECL_ALIGN (decl) < 16)
    SYMBOL_REF_FLAGS (XEXP (rtl, 0)) |= SYMBOL_FLAG_ALIGN1;
}

/* Output thunk to FILE that implements a C++ virtual function call (with
   multiple inheritance) to FUNCTION.  The thunk adjusts the this pointer
   by DELTA, and unless VCALL_OFFSET is zero, applies an additional adjustment
   stored at VCALL_OFFSET in the vtable whose address is located at offset 0
   relative to the resulting this pointer.  */

static void
s390_output_mi_thunk (FILE *file, tree thunk ATTRIBUTE_UNUSED,
		      HOST_WIDE_INT delta, HOST_WIDE_INT vcall_offset,
		      tree function)
{
  rtx op[10];
  int nonlocal = 0;

  /* Operand 0 is the target function.  */
  op[0] = XEXP (DECL_RTL (function), 0);
  if (flag_pic && !SYMBOL_REF_LOCAL_P (op[0]))
    {
      nonlocal = 1;
      op[0] = gen_rtx_UNSPEC (Pmode, gen_rtvec (1, op[0]),
			      TARGET_64BIT ? UNSPEC_PLT : UNSPEC_GOT);
      op[0] = gen_rtx_CONST (Pmode, op[0]);
    }

  /* Operand 1 is the 'this' pointer.  */
  if (aggregate_value_p (TREE_TYPE (TREE_TYPE (function)), function))
    op[1] = gen_rtx_REG (Pmode, 3);
  else
    op[1] = gen_rtx_REG (Pmode, 2);

  /* Operand 2 is the delta.  */
  op[2] = GEN_INT (delta);

  /* Operand 3 is the vcall_offset.  */
  op[3] = GEN_INT (vcall_offset);

  /* Operand 4 is the temporary register.  */
  op[4] = gen_rtx_REG (Pmode, 1);

  /* Operands 5 to 8 can be used as labels.  */
  op[5] = NULL_RTX;
  op[6] = NULL_RTX;
  op[7] = NULL_RTX;
  op[8] = NULL_RTX;

  /* Operand 9 can be used for temporary register.  */
  op[9] = NULL_RTX;

  /* Generate code.  */
  if (TARGET_64BIT)
    {
      /* Setup literal pool pointer if required.  */
      if ((!DISP_IN_RANGE (delta)
	   && !CONST_OK_FOR_K (delta)
	   && !CONST_OK_FOR_Os (delta))
	  || (!DISP_IN_RANGE (vcall_offset)
	      && !CONST_OK_FOR_K (vcall_offset)
	      && !CONST_OK_FOR_Os (vcall_offset)))
	{
	  op[5] = gen_label_rtx ();
	  output_asm_insn ("larl\t%4,%5", op);
	}

      /* Add DELTA to this pointer.  */
      if (delta)
	{
	  if (CONST_OK_FOR_J (delta))
	    output_asm_insn ("la\t%1,%2(%1)", op);
	  else if (DISP_IN_RANGE (delta))
	    output_asm_insn ("lay\t%1,%2(%1)", op);
	  else if (CONST_OK_FOR_K (delta))
	    output_asm_insn ("aghi\t%1,%2", op);
 	  else if (CONST_OK_FOR_Os (delta))
 	    output_asm_insn ("agfi\t%1,%2", op);
	  else
	    {
	      op[6] = gen_label_rtx ();
	      output_asm_insn ("agf\t%1,%6-%5(%4)", op);
	    }
	}

      /* Perform vcall adjustment.  */
      if (vcall_offset)
	{
	  if (DISP_IN_RANGE (vcall_offset))
	    {
	      output_asm_insn ("lg\t%4,0(%1)", op);
	      output_asm_insn ("ag\t%1,%3(%4)", op);
	    }
	  else if (CONST_OK_FOR_K (vcall_offset))
	    {
	      output_asm_insn ("lghi\t%4,%3", op);
	      output_asm_insn ("ag\t%4,0(%1)", op);
	      output_asm_insn ("ag\t%1,0(%4)", op);
	    }
 	  else if (CONST_OK_FOR_Os (vcall_offset))
 	    {
 	      output_asm_insn ("lgfi\t%4,%3", op);
 	      output_asm_insn ("ag\t%4,0(%1)", op);
 	      output_asm_insn ("ag\t%1,0(%4)", op);
 	    }
	  else
	    {
	      op[7] = gen_label_rtx ();
	      output_asm_insn ("llgf\t%4,%7-%5(%4)", op);
	      output_asm_insn ("ag\t%4,0(%1)", op);
	      output_asm_insn ("ag\t%1,0(%4)", op);
	    }
	}

      /* Jump to target.  */
      output_asm_insn ("jg\t%0", op);

      /* Output literal pool if required.  */
      if (op[5])
	{
	  output_asm_insn (".align\t4", op);
	  targetm.asm_out.internal_label (file, "L",
					  CODE_LABEL_NUMBER (op[5]));
	}
      if (op[6])
	{
	  targetm.asm_out.internal_label (file, "L",
					  CODE_LABEL_NUMBER (op[6]));
	  output_asm_insn (".long\t%2", op);
	}
      if (op[7])
	{
	  targetm.asm_out.internal_label (file, "L",
					  CODE_LABEL_NUMBER (op[7]));
	  output_asm_insn (".long\t%3", op);
	}
    }
  else
    {
      /* Setup base pointer if required.  */
      if (!vcall_offset
	  || (!DISP_IN_RANGE (delta)
              && !CONST_OK_FOR_K (delta)
	      && !CONST_OK_FOR_Os (delta))
	  || (!DISP_IN_RANGE (delta)
              && !CONST_OK_FOR_K (vcall_offset)
	      && !CONST_OK_FOR_Os (vcall_offset)))
	{
	  op[5] = gen_label_rtx ();
	  output_asm_insn ("basr\t%4,0", op);
	  targetm.asm_out.internal_label (file, "L",
					  CODE_LABEL_NUMBER (op[5]));
	}

      /* Add DELTA to this pointer.  */
      if (delta)
	{
	  if (CONST_OK_FOR_J (delta))
	    output_asm_insn ("la\t%1,%2(%1)", op);
	  else if (DISP_IN_RANGE (delta))
	    output_asm_insn ("lay\t%1,%2(%1)", op);
	  else if (CONST_OK_FOR_K (delta))
	    output_asm_insn ("ahi\t%1,%2", op);
	  else if (CONST_OK_FOR_Os (delta))
 	    output_asm_insn ("afi\t%1,%2", op);
	  else
	    {
	      op[6] = gen_label_rtx ();
	      output_asm_insn ("a\t%1,%6-%5(%4)", op);
	    }
	}

      /* Perform vcall adjustment.  */
      if (vcall_offset)
        {
	  if (CONST_OK_FOR_J (vcall_offset))
	    {
	      output_asm_insn ("l\t%4,0(%1)", op);
	      output_asm_insn ("a\t%1,%3(%4)", op);
	    }
	  else if (DISP_IN_RANGE (vcall_offset))
	    {
	      output_asm_insn ("l\t%4,0(%1)", op);
	      output_asm_insn ("ay\t%1,%3(%4)", op);
	    }
	  else if (CONST_OK_FOR_K (vcall_offset))
	    {
	      output_asm_insn ("lhi\t%4,%3", op);
	      output_asm_insn ("a\t%4,0(%1)", op);
	      output_asm_insn ("a\t%1,0(%4)", op);
	    }
	  else if (CONST_OK_FOR_Os (vcall_offset))
 	    {
 	      output_asm_insn ("iilf\t%4,%3", op);
 	      output_asm_insn ("a\t%4,0(%1)", op);
 	      output_asm_insn ("a\t%1,0(%4)", op);
 	    }
	  else
	    {
	      op[7] = gen_label_rtx ();
	      output_asm_insn ("l\t%4,%7-%5(%4)", op);
	      output_asm_insn ("a\t%4,0(%1)", op);
	      output_asm_insn ("a\t%1,0(%4)", op);
	    }

	  /* We had to clobber the base pointer register.
	     Re-setup the base pointer (with a different base).  */
	  op[5] = gen_label_rtx ();
	  output_asm_insn ("basr\t%4,0", op);
	  targetm.asm_out.internal_label (file, "L",
					  CODE_LABEL_NUMBER (op[5]));
	}

      /* Jump to target.  */
      op[8] = gen_label_rtx ();

      if (!flag_pic)
	output_asm_insn ("l\t%4,%8-%5(%4)", op);
      else if (!nonlocal)
	output_asm_insn ("a\t%4,%8-%5(%4)", op);
      /* We cannot call through .plt, since .plt requires %r12 loaded.  */
      else if (flag_pic == 1)
	{
	  output_asm_insn ("a\t%4,%8-%5(%4)", op);
	  output_asm_insn ("l\t%4,%0(%4)", op);
	}
      else if (flag_pic == 2)
	{
	  op[9] = gen_rtx_REG (Pmode, 0);
	  output_asm_insn ("l\t%9,%8-4-%5(%4)", op);
	  output_asm_insn ("a\t%4,%8-%5(%4)", op);
	  output_asm_insn ("ar\t%4,%9", op);
	  output_asm_insn ("l\t%4,0(%4)", op);
	}

      output_asm_insn ("br\t%4", op);

      /* Output literal pool.  */
      output_asm_insn (".align\t4", op);

      if (nonlocal && flag_pic == 2)
	output_asm_insn (".long\t%0", op);
      if (nonlocal)
	{
	  op[0] = gen_rtx_SYMBOL_REF (Pmode, "_GLOBAL_OFFSET_TABLE_");
	  SYMBOL_REF_FLAGS (op[0]) = SYMBOL_FLAG_LOCAL;
	}

      targetm.asm_out.internal_label (file, "L", CODE_LABEL_NUMBER (op[8]));
      if (!flag_pic)
	output_asm_insn (".long\t%0", op);
      else
	output_asm_insn (".long\t%0-%5", op);

      if (op[6])
	{
	  targetm.asm_out.internal_label (file, "L",
					  CODE_LABEL_NUMBER (op[6]));
	  output_asm_insn (".long\t%2", op);
	}
      if (op[7])
	{
	  targetm.asm_out.internal_label (file, "L",
					  CODE_LABEL_NUMBER (op[7]));
	  output_asm_insn (".long\t%3", op);
	}
    }
}

static bool
s390_valid_pointer_mode (enum machine_mode mode)
{
  return (mode == SImode || (TARGET_64BIT && mode == DImode));
}

/* Checks whether the given ARGUMENT_LIST would use a caller
   saved register.  This is used to decide whether sibling call
   optimization could be performed on the respective function
   call.  */

static bool
s390_call_saved_register_used (tree argument_list)
{
  CUMULATIVE_ARGS cum;
  tree parameter;
  enum machine_mode mode;
  tree type;
  rtx parm_rtx;
  int reg;

  INIT_CUMULATIVE_ARGS (cum, NULL, NULL, 0, 0);

  while (argument_list)
    {
      parameter = TREE_VALUE (argument_list);
      argument_list = TREE_CHAIN (argument_list);

      gcc_assert (parameter);

      /* For an undeclared variable passed as parameter we will get
	 an ERROR_MARK node here.  */
      if (TREE_CODE (parameter) == ERROR_MARK)
	return true;

      type = TREE_TYPE (parameter);
      gcc_assert (type);

      mode = TYPE_MODE (type);
      gcc_assert (mode);

      if (pass_by_reference (&cum, mode, type, true))
 	{
 	  mode = Pmode;
 	  type = build_pointer_type (type);
 	}

       parm_rtx = s390_function_arg (&cum, mode, type, 0);

       s390_function_arg_advance (&cum, mode, type, 0);

       if (parm_rtx && REG_P (parm_rtx))
	 {
	   for (reg = 0;
		reg < HARD_REGNO_NREGS (REGNO (parm_rtx), GET_MODE (parm_rtx));
		reg++)
	     if (! call_used_regs[reg + REGNO (parm_rtx)])
	       return true;
	 }
    }
  return false;
}

/* Return true if the given call expression can be
   turned into a sibling call.
   DECL holds the declaration of the function to be called whereas
   EXP is the call expression itself.  */

static bool
s390_function_ok_for_sibcall (tree decl, tree exp)
{
  /* The TPF epilogue uses register 1.  */
  if (TARGET_TPF_PROFILING)
    return false;

  /* The 31 bit PLT code uses register 12 (GOT pointer - caller saved)
     which would have to be restored before the sibcall.  */
  if (!TARGET_64BIT && flag_pic && decl && !targetm.binds_local_p (decl))
    return false;

  /* Register 6 on s390 is available as an argument register but unfortunately
     "caller saved". This makes functions needing this register for arguments
     not suitable for sibcalls.  */
  if (TREE_OPERAND (exp, 1)
      && s390_call_saved_register_used (TREE_OPERAND (exp, 1)))
      return false;

  return true;
}

/* Return the fixed registers used for condition codes.  */

static bool
s390_fixed_condition_code_regs (unsigned int *p1, unsigned int *p2)
{
  *p1 = CC_REGNUM;
  *p2 = INVALID_REGNUM;
 
  return true;
}

/* This function is used by the call expanders of the machine description.
   It emits the call insn itself together with the necessary operations
   to adjust the target address and returns the emitted insn.
   ADDR_LOCATION is the target address rtx
   TLS_CALL the location of the thread-local symbol
   RESULT_REG the register where the result of the call should be stored
   RETADDR_REG the register where the return address should be stored
               If this parameter is NULL_RTX the call is considered
               to be a sibling call.  */

rtx
s390_emit_call (rtx addr_location, rtx tls_call, rtx result_reg,
		rtx retaddr_reg)
{
  bool plt_call = false;
  rtx insn;
  rtx call;
  rtx clobber;
  rtvec vec;

  /* Direct function calls need special treatment.  */
  if (GET_CODE (addr_location) == SYMBOL_REF)
    {
      /* When calling a global routine in PIC mode, we must
         replace the symbol itself with the PLT stub.  */
      if (flag_pic && !SYMBOL_REF_LOCAL_P (addr_location))
        {
	  addr_location = gen_rtx_UNSPEC (Pmode,
					  gen_rtvec (1, addr_location),
					  UNSPEC_PLT);
	  addr_location = gen_rtx_CONST (Pmode, addr_location);
	  plt_call = true;
        }

      /* Unless we can use the bras(l) insn, force the
         routine address into a register.  */
      if (!TARGET_SMALL_EXEC && !TARGET_CPU_ZARCH)
        {
	  if (flag_pic)
	    addr_location = legitimize_pic_address (addr_location, 0);
	  else
	    addr_location = force_reg (Pmode, addr_location);
	}
    }

  /* If it is already an indirect call or the code above moved the
     SYMBOL_REF to somewhere else make sure the address can be found in
     register 1.  */
  if (retaddr_reg == NULL_RTX
      && GET_CODE (addr_location) != SYMBOL_REF
      && !plt_call)
    {
      emit_move_insn (gen_rtx_REG (Pmode, SIBCALL_REGNUM), addr_location);
      addr_location = gen_rtx_REG (Pmode, SIBCALL_REGNUM);
    }

  addr_location = gen_rtx_MEM (QImode, addr_location);
  call = gen_rtx_CALL (VOIDmode, addr_location, const0_rtx);

  if (result_reg != NULL_RTX)
    call = gen_rtx_SET (VOIDmode, result_reg, call);

  if (retaddr_reg != NULL_RTX)
    {
      clobber = gen_rtx_CLOBBER (VOIDmode, retaddr_reg);

      if (tls_call != NULL_RTX)
	vec = gen_rtvec (3, call, clobber,
			 gen_rtx_USE (VOIDmode, tls_call));
      else
	vec = gen_rtvec (2, call, clobber);

      call = gen_rtx_PARALLEL (VOIDmode, vec);
    }

  insn = emit_call_insn (call);

  /* 31-bit PLT stubs and tls calls use the GOT register implicitly.  */
  if ((!TARGET_64BIT && plt_call) || tls_call != NULL_RTX)
    {
      /* s390_function_ok_for_sibcall should
	 have denied sibcalls in this case.  */
      gcc_assert (retaddr_reg != NULL_RTX);

      use_reg (&CALL_INSN_FUNCTION_USAGE (insn), pic_offset_table_rtx);
    }
  return insn;
}

/* Implement CONDITIONAL_REGISTER_USAGE.  */

void
s390_conditional_register_usage (void)
{
  int i;

  if (flag_pic)
    {
      fixed_regs[PIC_OFFSET_TABLE_REGNUM] = 1;
      call_used_regs[PIC_OFFSET_TABLE_REGNUM] = 1;
    }
  if (TARGET_CPU_ZARCH)
    {
      fixed_regs[BASE_REGNUM] = 0;
      call_used_regs[BASE_REGNUM] = 0;
      fixed_regs[RETURN_REGNUM] = 0;
      call_used_regs[RETURN_REGNUM] = 0;
    }
  if (TARGET_64BIT)
    {
      for (i = 24; i < 32; i++)
	call_used_regs[i] = call_really_used_regs[i] = 0;
    }
  else
    {
      for (i = 18; i < 20; i++)
	call_used_regs[i] = call_really_used_regs[i] = 0;
    }

  if (TARGET_SOFT_FLOAT)
    {
      for (i = 16; i < 32; i++)
	call_used_regs[i] = fixed_regs[i] = 1;
    }
}

/* Corresponding function to eh_return expander.  */

static GTY(()) rtx s390_tpf_eh_return_symbol;
void
s390_emit_tpf_eh_return (rtx target)
{
  rtx insn, reg;

  if (!s390_tpf_eh_return_symbol)
    s390_tpf_eh_return_symbol = gen_rtx_SYMBOL_REF (Pmode, "__tpf_eh_return");

  reg = gen_rtx_REG (Pmode, 2);

  emit_move_insn (reg, target);
  insn = s390_emit_call (s390_tpf_eh_return_symbol, NULL_RTX, reg,
                                     gen_rtx_REG (Pmode, RETURN_REGNUM));
  use_reg (&CALL_INSN_FUNCTION_USAGE (insn), reg);

  emit_move_insn (EH_RETURN_HANDLER_RTX, reg);
}

/* Rework the prologue/epilogue to avoid saving/restoring
   registers unnecessarily.  */

static void
s390_optimize_prologue (void)
{
  rtx insn, new_insn, next_insn;

  /* Do a final recompute of the frame-related data.  */

  s390_update_frame_layout ();

  /* If all special registers are in fact used, there's nothing we
     can do, so no point in walking the insn list.  */

  if (cfun_frame_layout.first_save_gpr <= BASE_REGNUM 
      && cfun_frame_layout.last_save_gpr >= BASE_REGNUM
      && (TARGET_CPU_ZARCH 
          || (cfun_frame_layout.first_save_gpr <= RETURN_REGNUM 
              && cfun_frame_layout.last_save_gpr >= RETURN_REGNUM)))
    return;

  /* Search for prologue/epilogue insns and replace them.  */

  for (insn = get_insns (); insn; insn = next_insn)
    {
      int first, last, off;
      rtx set, base, offset;

      next_insn = NEXT_INSN (insn);

      if (GET_CODE (insn) != INSN)
	continue;

      if (GET_CODE (PATTERN (insn)) == PARALLEL
	  && store_multiple_operation (PATTERN (insn), VOIDmode))
	{
	  set = XVECEXP (PATTERN (insn), 0, 0);
	  first = REGNO (SET_SRC (set));
	  last = first + XVECLEN (PATTERN (insn), 0) - 1;
	  offset = const0_rtx;
	  base = eliminate_constant_term (XEXP (SET_DEST (set), 0), &offset);
	  off = INTVAL (offset);

	  if (GET_CODE (base) != REG || off < 0)
	    continue;
	  if (cfun_frame_layout.first_save_gpr != -1
	      && (cfun_frame_layout.first_save_gpr < first
		  || cfun_frame_layout.last_save_gpr > last))
	    continue;
	  if (REGNO (base) != STACK_POINTER_REGNUM
	      && REGNO (base) != HARD_FRAME_POINTER_REGNUM)
	    continue;
	  if (first > BASE_REGNUM || last < BASE_REGNUM)
	    continue;

	  if (cfun_frame_layout.first_save_gpr != -1)
	    {
	      new_insn 	= save_gprs (base, 
				     off + (cfun_frame_layout.first_save_gpr
					    - first) * UNITS_PER_WORD, 
				     cfun_frame_layout.first_save_gpr,
				     cfun_frame_layout.last_save_gpr);
	      new_insn = emit_insn_before (new_insn, insn);
	      INSN_ADDRESSES_NEW (new_insn, -1);
	    }

	  remove_insn (insn);
	  continue;
	}

      if (cfun_frame_layout.first_save_gpr == -1
	  && GET_CODE (PATTERN (insn)) == SET
	  && GET_CODE (SET_SRC (PATTERN (insn))) == REG
	  && (REGNO (SET_SRC (PATTERN (insn))) == BASE_REGNUM
	      || (!TARGET_CPU_ZARCH
		  && REGNO (SET_SRC (PATTERN (insn))) == RETURN_REGNUM))
	  && GET_CODE (SET_DEST (PATTERN (insn))) == MEM)
	{
	  set = PATTERN (insn);
	  first = REGNO (SET_SRC (set));
	  offset = const0_rtx;
	  base = eliminate_constant_term (XEXP (SET_DEST (set), 0), &offset);
	  off = INTVAL (offset);

	  if (GET_CODE (base) != REG || off < 0)
	    continue;
	  if (REGNO (base) != STACK_POINTER_REGNUM
	      && REGNO (base) != HARD_FRAME_POINTER_REGNUM)
	    continue;

	  remove_insn (insn);
	  continue;
	}

      if (GET_CODE (PATTERN (insn)) == PARALLEL
	  && load_multiple_operation (PATTERN (insn), VOIDmode))
	{
	  set = XVECEXP (PATTERN (insn), 0, 0);
	  first = REGNO (SET_DEST (set));
	  last = first + XVECLEN (PATTERN (insn), 0) - 1;
	  offset = const0_rtx;
	  base = eliminate_constant_term (XEXP (SET_SRC (set), 0), &offset);
	  off = INTVAL (offset);

	  if (GET_CODE (base) != REG || off < 0)
	    continue;
	  if (cfun_frame_layout.first_restore_gpr != -1
	      && (cfun_frame_layout.first_restore_gpr < first
		  || cfun_frame_layout.last_restore_gpr > last))
	    continue;
	  if (REGNO (base) != STACK_POINTER_REGNUM
	      && REGNO (base) != HARD_FRAME_POINTER_REGNUM)
	    continue;
	  if (first > BASE_REGNUM || last < BASE_REGNUM)
	    continue;

	  if (cfun_frame_layout.first_restore_gpr != -1)
	    {
	      new_insn = restore_gprs (base, 
				       off + (cfun_frame_layout.first_restore_gpr
					      - first) * UNITS_PER_WORD, 
				       cfun_frame_layout.first_restore_gpr,
				       cfun_frame_layout.last_restore_gpr);
	      new_insn = emit_insn_before (new_insn, insn);
	      INSN_ADDRESSES_NEW (new_insn, -1);
	    }

	  remove_insn (insn);
	  continue;
	}

      if (cfun_frame_layout.first_restore_gpr == -1
	  && GET_CODE (PATTERN (insn)) == SET
	  && GET_CODE (SET_DEST (PATTERN (insn))) == REG
	  && (REGNO (SET_DEST (PATTERN (insn))) == BASE_REGNUM
	      || (!TARGET_CPU_ZARCH
		  && REGNO (SET_DEST (PATTERN (insn))) == RETURN_REGNUM))
	  && GET_CODE (SET_SRC (PATTERN (insn))) == MEM)
	{
	  set = PATTERN (insn);
	  first = REGNO (SET_DEST (set));
	  offset = const0_rtx;
	  base = eliminate_constant_term (XEXP (SET_SRC (set), 0), &offset);
	  off = INTVAL (offset);

	  if (GET_CODE (base) != REG || off < 0)
	    continue;
	  if (REGNO (base) != STACK_POINTER_REGNUM
	      && REGNO (base) != HARD_FRAME_POINTER_REGNUM)
	    continue;

	  remove_insn (insn);
	  continue;
	}
    }
}

/* Perform machine-dependent processing.  */

static void
s390_reorg (void)
{
  bool pool_overflow = false;

  /* Make sure all splits have been performed; splits after
     machine_dependent_reorg might confuse insn length counts.  */
  split_all_insns_noflow ();

  /* From here on decomposed literal pool addresses must be accepted.  */
  cfun->machine->decomposed_literal_pool_addresses_ok_p = true;

  /* Install the main literal pool and the associated base
     register load insns.

     In addition, there are two problematic situations we need
     to correct:

     - the literal pool might be > 4096 bytes in size, so that
       some of its elements cannot be directly accessed

     - a branch target might be > 64K away from the branch, so that
       it is not possible to use a PC-relative instruction.

     To fix those, we split the single literal pool into multiple
     pool chunks, reloading the pool base register at various
     points throughout the function to ensure it always points to
     the pool chunk the following code expects, and / or replace
     PC-relative branches by absolute branches.

     However, the two problems are interdependent: splitting the
     literal pool can move a branch further away from its target,
     causing the 64K limit to overflow, and on the other hand,
     replacing a PC-relative branch by an absolute branch means
     we need to put the branch target address into the literal
     pool, possibly causing it to overflow.

     So, we loop trying to fix up both problems until we manage
     to satisfy both conditions at the same time.  Note that the
     loop is guaranteed to terminate as every pass of the loop
     strictly decreases the total number of PC-relative branches
     in the function.  (This is not completely true as there
     might be branch-over-pool insns introduced by chunkify_start.
     Those never need to be split however.)  */

  for (;;)
    {
      struct constant_pool *pool = NULL;

      /* Collect the literal pool.  */
      if (!pool_overflow)
	{
	  pool = s390_mainpool_start ();
	  if (!pool)
	    pool_overflow = true;
	}

      /* If literal pool overflowed, start to chunkify it.  */
      if (pool_overflow)
        pool = s390_chunkify_start ();

      /* Split out-of-range branches.  If this has created new
	 literal pool entries, cancel current chunk list and
	 recompute it.  zSeries machines have large branch
	 instructions, so we never need to split a branch.  */
      if (!TARGET_CPU_ZARCH && s390_split_branches ())
        {
          if (pool_overflow)
            s390_chunkify_cancel (pool);
	  else
            s390_mainpool_cancel (pool);

          continue;
        }

      /* If we made it up to here, both conditions are satisfied.
	 Finish up literal pool related changes.  */
      if (pool_overflow)
	s390_chunkify_finish (pool);
      else
	s390_mainpool_finish (pool);

      /* We're done splitting branches.  */
      cfun->machine->split_branches_pending_p = false;
      break;
    }

  /* Generate out-of-pool execute target insns.  */
  if (TARGET_CPU_ZARCH)
    {
      rtx insn, label, target;

      for (insn = get_insns (); insn; insn = NEXT_INSN (insn))
	{
	  label = s390_execute_label (insn);
	  if (!label)
	    continue;

	  gcc_assert (label != const0_rtx);

	  target = emit_label (XEXP (label, 0));
	  INSN_ADDRESSES_NEW (target, -1);

	  target = emit_insn (s390_execute_target (insn));
	  INSN_ADDRESSES_NEW (target, -1);
	}
    }

  /* Try to optimize prologue and epilogue further.  */
  s390_optimize_prologue ();
}


/* Initialize GCC target structure.  */

#undef  TARGET_ASM_ALIGNED_HI_OP
#define TARGET_ASM_ALIGNED_HI_OP "\t.word\t"
#undef  TARGET_ASM_ALIGNED_DI_OP
#define TARGET_ASM_ALIGNED_DI_OP "\t.quad\t"
#undef  TARGET_ASM_INTEGER
#define TARGET_ASM_INTEGER s390_assemble_integer

#undef  TARGET_ASM_OPEN_PAREN
#define TARGET_ASM_OPEN_PAREN ""

#undef  TARGET_ASM_CLOSE_PAREN
#define TARGET_ASM_CLOSE_PAREN ""

#undef TARGET_DEFAULT_TARGET_FLAGS
#define TARGET_DEFAULT_TARGET_FLAGS (TARGET_DEFAULT | MASK_FUSED_MADD)
#undef TARGET_HANDLE_OPTION
#define TARGET_HANDLE_OPTION s390_handle_option

#undef	TARGET_ENCODE_SECTION_INFO
#define TARGET_ENCODE_SECTION_INFO s390_encode_section_info

#ifdef HAVE_AS_TLS
#undef TARGET_HAVE_TLS
#define TARGET_HAVE_TLS true
#endif
#undef TARGET_CANNOT_FORCE_CONST_MEM
#define TARGET_CANNOT_FORCE_CONST_MEM s390_cannot_force_const_mem

#undef TARGET_DELEGITIMIZE_ADDRESS
#define TARGET_DELEGITIMIZE_ADDRESS s390_delegitimize_address

#undef TARGET_RETURN_IN_MEMORY
#define TARGET_RETURN_IN_MEMORY s390_return_in_memory

#undef  TARGET_INIT_BUILTINS
#define TARGET_INIT_BUILTINS s390_init_builtins
#undef  TARGET_EXPAND_BUILTIN
#define TARGET_EXPAND_BUILTIN s390_expand_builtin

#undef TARGET_ASM_OUTPUT_MI_THUNK
#define TARGET_ASM_OUTPUT_MI_THUNK s390_output_mi_thunk
#undef TARGET_ASM_CAN_OUTPUT_MI_THUNK
#define TARGET_ASM_CAN_OUTPUT_MI_THUNK hook_bool_tree_hwi_hwi_tree_true

#undef  TARGET_SCHED_ADJUST_PRIORITY
#define TARGET_SCHED_ADJUST_PRIORITY s390_adjust_priority
#undef TARGET_SCHED_ISSUE_RATE
#define TARGET_SCHED_ISSUE_RATE s390_issue_rate
#undef TARGET_SCHED_FIRST_CYCLE_MULTIPASS_DFA_LOOKAHEAD
#define TARGET_SCHED_FIRST_CYCLE_MULTIPASS_DFA_LOOKAHEAD s390_first_cycle_multipass_dfa_lookahead

#undef TARGET_CANNOT_COPY_INSN_P
#define TARGET_CANNOT_COPY_INSN_P s390_cannot_copy_insn_p
#undef TARGET_RTX_COSTS
#define TARGET_RTX_COSTS s390_rtx_costs
#undef TARGET_ADDRESS_COST
#define TARGET_ADDRESS_COST s390_address_cost

#undef TARGET_MACHINE_DEPENDENT_REORG
#define TARGET_MACHINE_DEPENDENT_REORG s390_reorg

#undef TARGET_VALID_POINTER_MODE
#define TARGET_VALID_POINTER_MODE s390_valid_pointer_mode

#undef TARGET_BUILD_BUILTIN_VA_LIST
#define TARGET_BUILD_BUILTIN_VA_LIST s390_build_builtin_va_list
#undef TARGET_GIMPLIFY_VA_ARG_EXPR
#define TARGET_GIMPLIFY_VA_ARG_EXPR s390_gimplify_va_arg

#undef TARGET_PROMOTE_FUNCTION_ARGS
#define TARGET_PROMOTE_FUNCTION_ARGS hook_bool_tree_true
#undef TARGET_PROMOTE_FUNCTION_RETURN
#define TARGET_PROMOTE_FUNCTION_RETURN hook_bool_tree_true
#undef TARGET_PASS_BY_REFERENCE
#define TARGET_PASS_BY_REFERENCE s390_pass_by_reference

#undef TARGET_FUNCTION_OK_FOR_SIBCALL
#define TARGET_FUNCTION_OK_FOR_SIBCALL s390_function_ok_for_sibcall

#undef TARGET_FIXED_CONDITION_CODE_REGS
#define TARGET_FIXED_CONDITION_CODE_REGS s390_fixed_condition_code_regs

#undef TARGET_CC_MODES_COMPATIBLE
#define TARGET_CC_MODES_COMPATIBLE s390_cc_modes_compatible

#undef TARGET_INVALID_WITHIN_DOLOOP
#define TARGET_INVALID_WITHIN_DOLOOP hook_constcharptr_rtx_null

#ifdef HAVE_AS_TLS
#undef TARGET_ASM_OUTPUT_DWARF_DTPREL
#define TARGET_ASM_OUTPUT_DWARF_DTPREL s390_output_dwarf_dtprel
#endif

#ifdef TARGET_ALTERNATE_LONG_DOUBLE_MANGLING
#undef TARGET_MANGLE_FUNDAMENTAL_TYPE
#define TARGET_MANGLE_FUNDAMENTAL_TYPE s390_mangle_fundamental_type
#endif

#undef TARGET_SCALAR_MODE_SUPPORTED_P
#define TARGET_SCALAR_MODE_SUPPORTED_P s390_scalar_mode_supported_p

struct gcc_target targetm = TARGET_INITIALIZER;

#include "gt-s390.h"<|MERGE_RESOLUTION|>--- conflicted
+++ resolved
@@ -4209,17 +4209,9 @@
     newv = force_reg (SImode, expand_simple_binop (SImode, IOR, new, val,
 						   NULL_RTX, 1, OPTAB_DIRECT));
 
-<<<<<<< HEAD
-  /* Emit compare_and_swap pattern.  */
-  emit_insn (gen_sync_compare_and_swap_ccsi (res, ac.memsi, cmpv, newv));
-      
-  /* Jump to end if we're done (likely?).  */
-  s390_emit_jump (csend, s390_emit_compare (EQ, cmpv, ac.memsi));
-=======
   /* Jump to end if we're done (likely?).  */
   s390_emit_jump (csend, s390_emit_compare_and_swap (EQ, res, ac.memsi,
 						     cmpv, newv));
->>>>>>> f8383f28
 
   /* Check for changes outside mode.  */
   resv = expand_simple_binop (SImode, AND, res, ac.modemaski, 
@@ -4312,19 +4304,9 @@
     default:
       gcc_unreachable ();
     }
-<<<<<<< HEAD
-  /* Emit compare_and_swap pattern.  */
-  emit_insn (gen_sync_compare_and_swap_ccsi (cmp, ac.memsi, cmp, new));
-
-  /* Loop until swapped (unlikely?).  */
-  s390_emit_jump (csloop, gen_rtx_fmt_ee (NE, CCZ1mode,
-					  gen_rtx_REG (CCZ1mode, CC_REGNUM),
-					  const0_rtx));
-=======
 
   s390_emit_jump (csloop, s390_emit_compare_and_swap (NE, cmp,
 						      ac.memsi, cmp, new));
->>>>>>> f8383f28
 
   /* Return the correct part of the bitfield.  */
   if (target)
