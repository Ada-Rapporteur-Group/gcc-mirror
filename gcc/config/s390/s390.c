/* Subroutines used for code generation on IBM S/390 and zSeries
   Copyright (C) 1999-2013 Free Software Foundation, Inc.
   Contributed by Hartmut Penner (hpenner@de.ibm.com) and
                  Ulrich Weigand (uweigand@de.ibm.com) and
                  Andreas Krebbel (Andreas.Krebbel@de.ibm.com).

This file is part of GCC.

GCC is free software; you can redistribute it and/or modify it under
the terms of the GNU General Public License as published by the Free
Software Foundation; either version 3, or (at your option) any later
version.

GCC is distributed in the hope that it will be useful, but WITHOUT ANY
WARRANTY; without even the implied warranty of MERCHANTABILITY or
FITNESS FOR A PARTICULAR PURPOSE.  See the GNU General Public License
for more details.

You should have received a copy of the GNU General Public License
along with GCC; see the file COPYING3.  If not see
<http://www.gnu.org/licenses/>.  */

#include "config.h"
#include "system.h"
#include "coretypes.h"
#include "tm.h"
#include "rtl.h"
#include "tree.h"
#include "tm_p.h"
#include "regs.h"
#include "hard-reg-set.h"
#include "insn-config.h"
#include "conditions.h"
#include "output.h"
#include "insn-attr.h"
#include "flags.h"
#include "except.h"
#include "function.h"
#include "recog.h"
#include "expr.h"
#include "reload.h"
#include "diagnostic-core.h"
#include "basic-block.h"
#include "ggc.h"
#include "target.h"
#include "target-def.h"
#include "debug.h"
#include "langhooks.h"
#include "optabs.h"
#include "gimple.h"
#include "df.h"
#include "params.h"
#include "cfgloop.h"
#include "opts.h"

/* Define the specific costs for a given cpu.  */

struct processor_costs
{
  /* multiplication */
  const int m;        /* cost of an M instruction.  */
  const int mghi;     /* cost of an MGHI instruction.  */
  const int mh;       /* cost of an MH instruction.  */
  const int mhi;      /* cost of an MHI instruction.  */
  const int ml;       /* cost of an ML instruction.  */
  const int mr;       /* cost of an MR instruction.  */
  const int ms;       /* cost of an MS instruction.  */
  const int msg;      /* cost of an MSG instruction.  */
  const int msgf;     /* cost of an MSGF instruction.  */
  const int msgfr;    /* cost of an MSGFR instruction.  */
  const int msgr;     /* cost of an MSGR instruction.  */
  const int msr;      /* cost of an MSR instruction.  */
  const int mult_df;  /* cost of multiplication in DFmode.  */
  const int mxbr;
  /* square root */
  const int sqxbr;    /* cost of square root in TFmode.  */
  const int sqdbr;    /* cost of square root in DFmode.  */
  const int sqebr;    /* cost of square root in SFmode.  */
  /* multiply and add */
  const int madbr;    /* cost of multiply and add in DFmode.  */
  const int maebr;    /* cost of multiply and add in SFmode.  */
  /* division */
  const int dxbr;
  const int ddbr;
  const int debr;
  const int dlgr;
  const int dlr;
  const int dr;
  const int dsgfr;
  const int dsgr;
};

const struct processor_costs *s390_cost;

static const
struct processor_costs z900_cost =
{
  COSTS_N_INSNS (5),     /* M     */
  COSTS_N_INSNS (10),    /* MGHI  */
  COSTS_N_INSNS (5),     /* MH    */
  COSTS_N_INSNS (4),     /* MHI   */
  COSTS_N_INSNS (5),     /* ML    */
  COSTS_N_INSNS (5),     /* MR    */
  COSTS_N_INSNS (4),     /* MS    */
  COSTS_N_INSNS (15),    /* MSG   */
  COSTS_N_INSNS (7),     /* MSGF  */
  COSTS_N_INSNS (7),     /* MSGFR */
  COSTS_N_INSNS (10),    /* MSGR  */
  COSTS_N_INSNS (4),     /* MSR   */
  COSTS_N_INSNS (7),     /* multiplication in DFmode */
  COSTS_N_INSNS (13),    /* MXBR */
  COSTS_N_INSNS (136),   /* SQXBR */
  COSTS_N_INSNS (44),    /* SQDBR */
  COSTS_N_INSNS (35),    /* SQEBR */
  COSTS_N_INSNS (18),    /* MADBR */
  COSTS_N_INSNS (13),    /* MAEBR */
  COSTS_N_INSNS (134),   /* DXBR */
  COSTS_N_INSNS (30),    /* DDBR */
  COSTS_N_INSNS (27),    /* DEBR */
  COSTS_N_INSNS (220),   /* DLGR */
  COSTS_N_INSNS (34),    /* DLR */
  COSTS_N_INSNS (34),    /* DR */
  COSTS_N_INSNS (32),    /* DSGFR */
  COSTS_N_INSNS (32),    /* DSGR */
};

static const
struct processor_costs z990_cost =
{
  COSTS_N_INSNS (4),     /* M     */
  COSTS_N_INSNS (2),     /* MGHI  */
  COSTS_N_INSNS (2),     /* MH    */
  COSTS_N_INSNS (2),     /* MHI   */
  COSTS_N_INSNS (4),     /* ML    */
  COSTS_N_INSNS (4),     /* MR    */
  COSTS_N_INSNS (5),     /* MS    */
  COSTS_N_INSNS (6),     /* MSG   */
  COSTS_N_INSNS (4),     /* MSGF  */
  COSTS_N_INSNS (4),     /* MSGFR */
  COSTS_N_INSNS (4),     /* MSGR  */
  COSTS_N_INSNS (4),     /* MSR   */
  COSTS_N_INSNS (1),     /* multiplication in DFmode */
  COSTS_N_INSNS (28),    /* MXBR */
  COSTS_N_INSNS (130),   /* SQXBR */
  COSTS_N_INSNS (66),    /* SQDBR */
  COSTS_N_INSNS (38),    /* SQEBR */
  COSTS_N_INSNS (1),     /* MADBR */
  COSTS_N_INSNS (1),     /* MAEBR */
  COSTS_N_INSNS (60),    /* DXBR */
  COSTS_N_INSNS (40),    /* DDBR */
  COSTS_N_INSNS (26),    /* DEBR */
  COSTS_N_INSNS (176),   /* DLGR */
  COSTS_N_INSNS (31),    /* DLR */
  COSTS_N_INSNS (31),    /* DR */
  COSTS_N_INSNS (31),    /* DSGFR */
  COSTS_N_INSNS (31),    /* DSGR */
};

static const
struct processor_costs z9_109_cost =
{
  COSTS_N_INSNS (4),     /* M     */
  COSTS_N_INSNS (2),     /* MGHI  */
  COSTS_N_INSNS (2),     /* MH    */
  COSTS_N_INSNS (2),     /* MHI   */
  COSTS_N_INSNS (4),     /* ML    */
  COSTS_N_INSNS (4),     /* MR    */
  COSTS_N_INSNS (5),     /* MS    */
  COSTS_N_INSNS (6),     /* MSG   */
  COSTS_N_INSNS (4),     /* MSGF  */
  COSTS_N_INSNS (4),     /* MSGFR */
  COSTS_N_INSNS (4),     /* MSGR  */
  COSTS_N_INSNS (4),     /* MSR   */
  COSTS_N_INSNS (1),     /* multiplication in DFmode */
  COSTS_N_INSNS (28),    /* MXBR */
  COSTS_N_INSNS (130),   /* SQXBR */
  COSTS_N_INSNS (66),    /* SQDBR */
  COSTS_N_INSNS (38),    /* SQEBR */
  COSTS_N_INSNS (1),     /* MADBR */
  COSTS_N_INSNS (1),     /* MAEBR */
  COSTS_N_INSNS (60),    /* DXBR */
  COSTS_N_INSNS (40),    /* DDBR */
  COSTS_N_INSNS (26),    /* DEBR */
  COSTS_N_INSNS (30),    /* DLGR */
  COSTS_N_INSNS (23),    /* DLR */
  COSTS_N_INSNS (23),    /* DR */
  COSTS_N_INSNS (24),    /* DSGFR */
  COSTS_N_INSNS (24),    /* DSGR */
};

static const
struct processor_costs z10_cost =
{
  COSTS_N_INSNS (10),    /* M     */
  COSTS_N_INSNS (10),    /* MGHI  */
  COSTS_N_INSNS (10),    /* MH    */
  COSTS_N_INSNS (10),    /* MHI   */
  COSTS_N_INSNS (10),    /* ML    */
  COSTS_N_INSNS (10),    /* MR    */
  COSTS_N_INSNS (10),    /* MS    */
  COSTS_N_INSNS (10),    /* MSG   */
  COSTS_N_INSNS (10),    /* MSGF  */
  COSTS_N_INSNS (10),    /* MSGFR */
  COSTS_N_INSNS (10),    /* MSGR  */
  COSTS_N_INSNS (10),    /* MSR   */
  COSTS_N_INSNS (1) ,    /* multiplication in DFmode */
  COSTS_N_INSNS (50),    /* MXBR */
  COSTS_N_INSNS (120),   /* SQXBR */
  COSTS_N_INSNS (52),    /* SQDBR */
  COSTS_N_INSNS (38),    /* SQEBR */
  COSTS_N_INSNS (1),     /* MADBR */
  COSTS_N_INSNS (1),     /* MAEBR */
  COSTS_N_INSNS (111),   /* DXBR */
  COSTS_N_INSNS (39),    /* DDBR */
  COSTS_N_INSNS (32),    /* DEBR */
  COSTS_N_INSNS (160),   /* DLGR */
  COSTS_N_INSNS (71),    /* DLR */
  COSTS_N_INSNS (71),    /* DR */
  COSTS_N_INSNS (71),    /* DSGFR */
  COSTS_N_INSNS (71),    /* DSGR */
};

static const
struct processor_costs z196_cost =
{
  COSTS_N_INSNS (7),     /* M     */
  COSTS_N_INSNS (5),     /* MGHI  */
  COSTS_N_INSNS (5),     /* MH    */
  COSTS_N_INSNS (5),     /* MHI   */
  COSTS_N_INSNS (7),     /* ML    */
  COSTS_N_INSNS (7),     /* MR    */
  COSTS_N_INSNS (6),     /* MS    */
  COSTS_N_INSNS (8),     /* MSG   */
  COSTS_N_INSNS (6),     /* MSGF  */
  COSTS_N_INSNS (6),     /* MSGFR */
  COSTS_N_INSNS (8),     /* MSGR  */
  COSTS_N_INSNS (6),     /* MSR   */
  COSTS_N_INSNS (1) ,    /* multiplication in DFmode */
  COSTS_N_INSNS (40),    /* MXBR B+40 */
  COSTS_N_INSNS (100),   /* SQXBR B+100 */
  COSTS_N_INSNS (42),    /* SQDBR B+42 */
  COSTS_N_INSNS (28),    /* SQEBR B+28 */
  COSTS_N_INSNS (1),     /* MADBR B */
  COSTS_N_INSNS (1),     /* MAEBR B */
  COSTS_N_INSNS (101),   /* DXBR B+101 */
  COSTS_N_INSNS (29),    /* DDBR */
  COSTS_N_INSNS (22),    /* DEBR */
  COSTS_N_INSNS (160),   /* DLGR cracked */
  COSTS_N_INSNS (160),   /* DLR cracked */
  COSTS_N_INSNS (160),   /* DR expanded */
  COSTS_N_INSNS (160),   /* DSGFR cracked */
  COSTS_N_INSNS (160),   /* DSGR cracked */
};

static const
struct processor_costs zEC12_cost =
{
  COSTS_N_INSNS (7),     /* M     */
  COSTS_N_INSNS (5),     /* MGHI  */
  COSTS_N_INSNS (5),     /* MH    */
  COSTS_N_INSNS (5),     /* MHI   */
  COSTS_N_INSNS (7),     /* ML    */
  COSTS_N_INSNS (7),     /* MR    */
  COSTS_N_INSNS (6),     /* MS    */
  COSTS_N_INSNS (8),     /* MSG   */
  COSTS_N_INSNS (6),     /* MSGF  */
  COSTS_N_INSNS (6),     /* MSGFR */
  COSTS_N_INSNS (8),     /* MSGR  */
  COSTS_N_INSNS (6),     /* MSR   */
  COSTS_N_INSNS (1) ,    /* multiplication in DFmode */
  COSTS_N_INSNS (40),    /* MXBR B+40 */
  COSTS_N_INSNS (100),   /* SQXBR B+100 */
  COSTS_N_INSNS (42),    /* SQDBR B+42 */
  COSTS_N_INSNS (28),    /* SQEBR B+28 */
  COSTS_N_INSNS (1),     /* MADBR B */
  COSTS_N_INSNS (1),     /* MAEBR B */
  COSTS_N_INSNS (131),   /* DXBR B+131 */
  COSTS_N_INSNS (29),    /* DDBR */
  COSTS_N_INSNS (22),    /* DEBR */
  COSTS_N_INSNS (160),   /* DLGR cracked */
  COSTS_N_INSNS (160),   /* DLR cracked */
  COSTS_N_INSNS (160),   /* DR expanded */
  COSTS_N_INSNS (160),   /* DSGFR cracked */
  COSTS_N_INSNS (160),   /* DSGR cracked */
};

extern int reload_completed;

/* Kept up to date using the SCHED_VARIABLE_ISSUE hook.  */
static rtx last_scheduled_insn;

/* Structure used to hold the components of a S/390 memory
   address.  A legitimate address on S/390 is of the general
   form
          base + index + displacement
   where any of the components is optional.

   base and index are registers of the class ADDR_REGS,
   displacement is an unsigned 12-bit immediate constant.  */

struct s390_address
{
  rtx base;
  rtx indx;
  rtx disp;
  bool pointer;
  bool literal_pool;
};

/* The following structure is embedded in the machine
   specific part of struct function.  */

struct GTY (()) s390_frame_layout
{
  /* Offset within stack frame.  */
  HOST_WIDE_INT gprs_offset;
  HOST_WIDE_INT f0_offset;
  HOST_WIDE_INT f4_offset;
  HOST_WIDE_INT f8_offset;
  HOST_WIDE_INT backchain_offset;

  /* Number of first and last gpr where slots in the register
     save area are reserved for.  */
  int first_save_gpr_slot;
  int last_save_gpr_slot;

  /* Number of first and last gpr to be saved, restored.  */
  int first_save_gpr;
  int first_restore_gpr;
  int last_save_gpr;
  int last_restore_gpr;

  /* Bits standing for floating point registers. Set, if the
     respective register has to be saved. Starting with reg 16 (f0)
     at the rightmost bit.
     Bit 15 -  8  7  6  5  4  3  2  1  0
     fpr 15 -  8  7  5  3  1  6  4  2  0
     reg 31 - 24 23 22 21 20 19 18 17 16  */
  unsigned int fpr_bitmap;

  /* Number of floating point registers f8-f15 which must be saved.  */
  int high_fprs;

  /* Set if return address needs to be saved.
     This flag is set by s390_return_addr_rtx if it could not use
     the initial value of r14 and therefore depends on r14 saved
     to the stack.  */
  bool save_return_addr_p;

  /* Size of stack frame.  */
  HOST_WIDE_INT frame_size;
};

/* Define the structure for the machine field in struct function.  */

struct GTY(()) machine_function
{
  struct s390_frame_layout frame_layout;

  /* Literal pool base register.  */
  rtx base_reg;

  /* True if we may need to perform branch splitting.  */
  bool split_branches_pending_p;

  /* Some local-dynamic TLS symbol name.  */
  const char *some_ld_name;

  bool has_landing_pad_p;

  /* True if the current function may contain a tbegin clobbering
     FPRs.  */
  bool tbegin_p;
};

/* Few accessor macros for struct cfun->machine->s390_frame_layout.  */

#define cfun_frame_layout (cfun->machine->frame_layout)
#define cfun_save_high_fprs_p (!!cfun_frame_layout.high_fprs)
#define cfun_gprs_save_area_size ((cfun_frame_layout.last_save_gpr_slot -           \
  cfun_frame_layout.first_save_gpr_slot + 1) * UNITS_PER_LONG)
#define cfun_set_fpr_bit(BITNUM) (cfun->machine->frame_layout.fpr_bitmap |=    \
  (1 << (BITNUM)))
#define cfun_fpr_bit_p(BITNUM) (!!(cfun->machine->frame_layout.fpr_bitmap &    \
  (1 << (BITNUM))))

/* Number of GPRs and FPRs used for argument passing.  */
#define GP_ARG_NUM_REG 5
#define FP_ARG_NUM_REG (TARGET_64BIT? 4 : 2)

/* A couple of shortcuts.  */
#define CONST_OK_FOR_J(x) \
	CONST_OK_FOR_CONSTRAINT_P((x), 'J', "J")
#define CONST_OK_FOR_K(x) \
	CONST_OK_FOR_CONSTRAINT_P((x), 'K', "K")
#define CONST_OK_FOR_Os(x) \
        CONST_OK_FOR_CONSTRAINT_P((x), 'O', "Os")
#define CONST_OK_FOR_Op(x) \
        CONST_OK_FOR_CONSTRAINT_P((x), 'O', "Op")
#define CONST_OK_FOR_On(x) \
        CONST_OK_FOR_CONSTRAINT_P((x), 'O', "On")

#define REGNO_PAIR_OK(REGNO, MODE)                               \
  (HARD_REGNO_NREGS ((REGNO), (MODE)) == 1 || !((REGNO) & 1))

/* That's the read ahead of the dynamic branch prediction unit in
   bytes on a z10 (or higher) CPU.  */
#define PREDICT_DISTANCE (TARGET_Z10 ? 384 : 2048)

static const int s390_hotpatch_trampoline_halfwords_default = 12;
static const int s390_hotpatch_trampoline_halfwords_max = 1000000;
static int s390_hotpatch_trampoline_halfwords = -1;

/* Return the argument of the given hotpatch attribute or the default value if
   no argument is present.  */

static inline int
get_hotpatch_attribute (tree hotpatch_attr)
{
  const_tree args;

  args = TREE_VALUE (hotpatch_attr);

  return (args) ?
    TREE_INT_CST_LOW (TREE_VALUE (args)):
    s390_hotpatch_trampoline_halfwords_default;
}

/* Check whether the hotpatch attribute is applied to a function and, if it has
   an argument, the argument is valid.  */

static tree
s390_handle_hotpatch_attribute (tree *node, tree name, tree args,
				int flags ATTRIBUTE_UNUSED, bool *no_add_attrs)
{
  if (TREE_CODE (*node) != FUNCTION_DECL)
    {
      warning (OPT_Wattributes, "%qE attribute only applies to functions",
	       name);
      *no_add_attrs = true;
    }
  else if (args)
    {
      tree expr = TREE_VALUE (args);

      if (TREE_CODE (expr) != INTEGER_CST
	  || !INTEGRAL_TYPE_P (TREE_TYPE (expr))
	  || TREE_INT_CST_HIGH (expr) != 0
	  || TREE_INT_CST_LOW (expr) > (unsigned int)
	  s390_hotpatch_trampoline_halfwords_max)
	{
	  error ("requested %qE attribute is not a non-negative integer"
		 " constant or too large (max. %d)", name,
		 s390_hotpatch_trampoline_halfwords_max);
	  *no_add_attrs = true;
	}
    }

  return NULL_TREE;
}

static const struct attribute_spec s390_attribute_table[] = {
  { "hotpatch", 0, 1, true, false, false, s390_handle_hotpatch_attribute, false
  },
  /* End element.  */
  { NULL,        0, 0, false, false, false, NULL, false }
};

/* Return the alignment for LABEL.  We default to the -falign-labels
   value except for the literal pool base label.  */
int
s390_label_align (rtx label)
{
  rtx prev_insn = prev_active_insn (label);

  if (prev_insn == NULL_RTX)
    goto old;

  prev_insn = single_set (prev_insn);

  if (prev_insn == NULL_RTX)
    goto old;

  prev_insn = SET_SRC (prev_insn);

  /* Don't align literal pool base labels.  */
  if (GET_CODE (prev_insn) == UNSPEC
      && XINT (prev_insn, 1) == UNSPEC_MAIN_BASE)
    return 0;

 old:
  return align_labels_log;
}

static enum machine_mode
s390_libgcc_cmp_return_mode (void)
{
  return TARGET_64BIT ? DImode : SImode;
}

static enum machine_mode
s390_libgcc_shift_count_mode (void)
{
  return TARGET_64BIT ? DImode : SImode;
}

static enum machine_mode
s390_unwind_word_mode (void)
{
  return TARGET_64BIT ? DImode : SImode;
}

/* Return true if the back end supports mode MODE.  */
static bool
s390_scalar_mode_supported_p (enum machine_mode mode)
{
  /* In contrast to the default implementation reject TImode constants on 31bit
     TARGET_ZARCH for ABI compliance.  */
  if (!TARGET_64BIT && TARGET_ZARCH && mode == TImode)
    return false;

  if (DECIMAL_FLOAT_MODE_P (mode))
    return default_decimal_float_supported_p ();

  return default_scalar_mode_supported_p (mode);
}

/* Set the has_landing_pad_p flag in struct machine_function to VALUE.  */

void
s390_set_has_landing_pad_p (bool value)
{
  cfun->machine->has_landing_pad_p = value;
}

/* If two condition code modes are compatible, return a condition code
   mode which is compatible with both.  Otherwise, return
   VOIDmode.  */

static enum machine_mode
s390_cc_modes_compatible (enum machine_mode m1, enum machine_mode m2)
{
  if (m1 == m2)
    return m1;

  switch (m1)
    {
    case CCZmode:
      if (m2 == CCUmode || m2 == CCTmode || m2 == CCZ1mode
	  || m2 == CCSmode || m2 == CCSRmode || m2 == CCURmode)
        return m2;
      return VOIDmode;

    case CCSmode:
    case CCUmode:
    case CCTmode:
    case CCSRmode:
    case CCURmode:
    case CCZ1mode:
      if (m2 == CCZmode)
	return m1;

      return VOIDmode;

    default:
      return VOIDmode;
    }
  return VOIDmode;
}

/* Return true if SET either doesn't set the CC register, or else
   the source and destination have matching CC modes and that
   CC mode is at least as constrained as REQ_MODE.  */

static bool
s390_match_ccmode_set (rtx set, enum machine_mode req_mode)
{
  enum machine_mode set_mode;

  gcc_assert (GET_CODE (set) == SET);

  if (GET_CODE (SET_DEST (set)) != REG || !CC_REGNO_P (REGNO (SET_DEST (set))))
    return 1;

  set_mode = GET_MODE (SET_DEST (set));
  switch (set_mode)
    {
    case CCSmode:
    case CCSRmode:
    case CCUmode:
    case CCURmode:
    case CCLmode:
    case CCL1mode:
    case CCL2mode:
    case CCL3mode:
    case CCT1mode:
    case CCT2mode:
    case CCT3mode:
      if (req_mode != set_mode)
        return 0;
      break;

    case CCZmode:
      if (req_mode != CCSmode && req_mode != CCUmode && req_mode != CCTmode
	  && req_mode != CCSRmode && req_mode != CCURmode)
        return 0;
      break;

    case CCAPmode:
    case CCANmode:
      if (req_mode != CCAmode)
        return 0;
      break;

    default:
      gcc_unreachable ();
    }

  return (GET_MODE (SET_SRC (set)) == set_mode);
}

/* Return true if every SET in INSN that sets the CC register
   has source and destination with matching CC modes and that
   CC mode is at least as constrained as REQ_MODE.
   If REQ_MODE is VOIDmode, always return false.  */

bool
s390_match_ccmode (rtx insn, enum machine_mode req_mode)
{
  int i;

  /* s390_tm_ccmode returns VOIDmode to indicate failure.  */
  if (req_mode == VOIDmode)
    return false;

  if (GET_CODE (PATTERN (insn)) == SET)
    return s390_match_ccmode_set (PATTERN (insn), req_mode);

  if (GET_CODE (PATTERN (insn)) == PARALLEL)
      for (i = 0; i < XVECLEN (PATTERN (insn), 0); i++)
        {
          rtx set = XVECEXP (PATTERN (insn), 0, i);
          if (GET_CODE (set) == SET)
            if (!s390_match_ccmode_set (set, req_mode))
              return false;
        }

  return true;
}

/* If a test-under-mask instruction can be used to implement
   (compare (and ... OP1) OP2), return the CC mode required
   to do that.  Otherwise, return VOIDmode.
   MIXED is true if the instruction can distinguish between
   CC1 and CC2 for mixed selected bits (TMxx), it is false
   if the instruction cannot (TM).  */

enum machine_mode
s390_tm_ccmode (rtx op1, rtx op2, bool mixed)
{
  int bit0, bit1;

  /* ??? Fixme: should work on CONST_DOUBLE as well.  */
  if (GET_CODE (op1) != CONST_INT || GET_CODE (op2) != CONST_INT)
    return VOIDmode;

  /* Selected bits all zero: CC0.
     e.g.: int a; if ((a & (16 + 128)) == 0) */
  if (INTVAL (op2) == 0)
    return CCTmode;

  /* Selected bits all one: CC3.
     e.g.: int a; if ((a & (16 + 128)) == 16 + 128) */
  if (INTVAL (op2) == INTVAL (op1))
    return CCT3mode;

  /* Exactly two bits selected, mixed zeroes and ones: CC1 or CC2. e.g.:
     int a;
     if ((a & (16 + 128)) == 16)         -> CCT1
     if ((a & (16 + 128)) == 128)        -> CCT2  */
  if (mixed)
    {
      bit1 = exact_log2 (INTVAL (op2));
      bit0 = exact_log2 (INTVAL (op1) ^ INTVAL (op2));
      if (bit0 != -1 && bit1 != -1)
        return bit0 > bit1 ? CCT1mode : CCT2mode;
    }

  return VOIDmode;
}

/* Given a comparison code OP (EQ, NE, etc.) and the operands
   OP0 and OP1 of a COMPARE, return the mode to be used for the
   comparison.  */

enum machine_mode
s390_select_ccmode (enum rtx_code code, rtx op0, rtx op1)
{
  switch (code)
    {
      case EQ:
      case NE:
	if ((GET_CODE (op0) == NEG || GET_CODE (op0) == ABS)
	    && GET_MODE_CLASS (GET_MODE (op0)) == MODE_INT)
	  return CCAPmode;
	if (GET_CODE (op0) == PLUS && GET_CODE (XEXP (op0, 1)) == CONST_INT
	    && CONST_OK_FOR_K (INTVAL (XEXP (op0, 1))))
	  return CCAPmode;
	if ((GET_CODE (op0) == PLUS || GET_CODE (op0) == MINUS
	     || GET_CODE (op1) == NEG)
	    && GET_MODE_CLASS (GET_MODE (op0)) == MODE_INT)
	  return CCLmode;

	if (GET_CODE (op0) == AND)
	  {
	    /* Check whether we can potentially do it via TM.  */
	    enum machine_mode ccmode;
	    ccmode = s390_tm_ccmode (XEXP (op0, 1), op1, 1);
	    if (ccmode != VOIDmode)
	      {
		/* Relax CCTmode to CCZmode to allow fall-back to AND
		   if that turns out to be beneficial.  */
	        return ccmode == CCTmode ? CCZmode : ccmode;
	      }
	  }

	if (register_operand (op0, HImode)
	    && GET_CODE (op1) == CONST_INT
	    && (INTVAL (op1) == -1 || INTVAL (op1) == 65535))
	  return CCT3mode;
	if (register_operand (op0, QImode)
	    && GET_CODE (op1) == CONST_INT
	    && (INTVAL (op1) == -1 || INTVAL (op1) == 255))
	  return CCT3mode;

	return CCZmode;

      case LE:
      case LT:
      case GE:
      case GT:
	/* The only overflow condition of NEG and ABS happens when
	   -INT_MAX is used as parameter, which stays negative. So
	   we have an overflow from a positive value to a negative.
	   Using CCAP mode the resulting cc can be used for comparisons.  */
	if ((GET_CODE (op0) == NEG || GET_CODE (op0) == ABS)
	    && GET_MODE_CLASS (GET_MODE (op0)) == MODE_INT)
	  return CCAPmode;

 	/* If constants are involved in an add instruction it is possible to use
 	   the resulting cc for comparisons with zero. Knowing the sign of the
	   constant the overflow behavior gets predictable. e.g.:
 	     int a, b; if ((b = a + c) > 0)
 	   with c as a constant value: c < 0 -> CCAN and c >= 0 -> CCAP  */
	if (GET_CODE (op0) == PLUS && GET_CODE (XEXP (op0, 1)) == CONST_INT
	    && (CONST_OK_FOR_K (INTVAL (XEXP (op0, 1)))
		|| (CONST_OK_FOR_CONSTRAINT_P (INTVAL (XEXP (op0, 1)), 'O', "Os")
		    /* Avoid INT32_MIN on 32 bit.  */
		    && (!TARGET_ZARCH || INTVAL (XEXP (op0, 1)) != -0x7fffffff - 1))))
	  {
	    if (INTVAL (XEXP((op0), 1)) < 0)
	      return CCANmode;
	    else
	      return CCAPmode;
	  }
	/* Fall through.  */
      case UNORDERED:
      case ORDERED:
      case UNEQ:
      case UNLE:
      case UNLT:
      case UNGE:
      case UNGT:
      case LTGT:
	if ((GET_CODE (op0) == SIGN_EXTEND || GET_CODE (op0) == ZERO_EXTEND)
	    && GET_CODE (op1) != CONST_INT)
	  return CCSRmode;
	return CCSmode;

      case LTU:
      case GEU:
	if (GET_CODE (op0) == PLUS
	    && GET_MODE_CLASS (GET_MODE (op0)) == MODE_INT)
	  return CCL1mode;

	if ((GET_CODE (op0) == SIGN_EXTEND || GET_CODE (op0) == ZERO_EXTEND)
	    && GET_CODE (op1) != CONST_INT)
	  return CCURmode;
	return CCUmode;

      case LEU:
      case GTU:
	if (GET_CODE (op0) == MINUS
	    && GET_MODE_CLASS (GET_MODE (op0)) == MODE_INT)
	  return CCL2mode;

	if ((GET_CODE (op0) == SIGN_EXTEND || GET_CODE (op0) == ZERO_EXTEND)
	    && GET_CODE (op1) != CONST_INT)
	  return CCURmode;
	return CCUmode;

      default:
	gcc_unreachable ();
    }
}

/* Replace the comparison OP0 CODE OP1 by a semantically equivalent one
   that we can implement more efficiently.  */

static void
s390_canonicalize_comparison (int *code, rtx *op0, rtx *op1,
			      bool op0_preserve_value)
{
  if (op0_preserve_value)
    return;

  /* Convert ZERO_EXTRACT back to AND to enable TM patterns.  */
  if ((*code == EQ || *code == NE)
      && *op1 == const0_rtx
      && GET_CODE (*op0) == ZERO_EXTRACT
      && GET_CODE (XEXP (*op0, 1)) == CONST_INT
      && GET_CODE (XEXP (*op0, 2)) == CONST_INT
      && SCALAR_INT_MODE_P (GET_MODE (XEXP (*op0, 0))))
    {
      rtx inner = XEXP (*op0, 0);
      HOST_WIDE_INT modesize = GET_MODE_BITSIZE (GET_MODE (inner));
      HOST_WIDE_INT len = INTVAL (XEXP (*op0, 1));
      HOST_WIDE_INT pos = INTVAL (XEXP (*op0, 2));

      if (len > 0 && len < modesize
	  && pos >= 0 && pos + len <= modesize
	  && modesize <= HOST_BITS_PER_WIDE_INT)
	{
	  unsigned HOST_WIDE_INT block;
	  block = ((unsigned HOST_WIDE_INT) 1 << len) - 1;
	  block <<= modesize - pos - len;

	  *op0 = gen_rtx_AND (GET_MODE (inner), inner,
			      gen_int_mode (block, GET_MODE (inner)));
	}
    }

  /* Narrow AND of memory against immediate to enable TM.  */
  if ((*code == EQ || *code == NE)
      && *op1 == const0_rtx
      && GET_CODE (*op0) == AND
      && GET_CODE (XEXP (*op0, 1)) == CONST_INT
      && SCALAR_INT_MODE_P (GET_MODE (XEXP (*op0, 0))))
    {
      rtx inner = XEXP (*op0, 0);
      rtx mask = XEXP (*op0, 1);

      /* Ignore paradoxical SUBREGs if all extra bits are masked out.  */
      if (GET_CODE (inner) == SUBREG
	  && SCALAR_INT_MODE_P (GET_MODE (SUBREG_REG (inner)))
	  && (GET_MODE_SIZE (GET_MODE (inner))
	      >= GET_MODE_SIZE (GET_MODE (SUBREG_REG (inner))))
	  && ((INTVAL (mask)
               & GET_MODE_MASK (GET_MODE (inner))
               & ~GET_MODE_MASK (GET_MODE (SUBREG_REG (inner))))
	      == 0))
	inner = SUBREG_REG (inner);

      /* Do not change volatile MEMs.  */
      if (MEM_P (inner) && !MEM_VOLATILE_P (inner))
	{
	  int part = s390_single_part (XEXP (*op0, 1),
				       GET_MODE (inner), QImode, 0);
	  if (part >= 0)
	    {
	      mask = gen_int_mode (s390_extract_part (mask, QImode, 0), QImode);
	      inner = adjust_address_nv (inner, QImode, part);
	      *op0 = gen_rtx_AND (QImode, inner, mask);
	    }
	}
    }

  /* Narrow comparisons against 0xffff to HImode if possible.  */
  if ((*code == EQ || *code == NE)
      && GET_CODE (*op1) == CONST_INT
      && INTVAL (*op1) == 0xffff
      && SCALAR_INT_MODE_P (GET_MODE (*op0))
      && (nonzero_bits (*op0, GET_MODE (*op0))
	  & ~(unsigned HOST_WIDE_INT) 0xffff) == 0)
    {
      *op0 = gen_lowpart (HImode, *op0);
      *op1 = constm1_rtx;
    }

  /* Remove redundant UNSPEC_STRCMPCC_TO_INT conversions if possible.  */
  if (GET_CODE (*op0) == UNSPEC
      && XINT (*op0, 1) == UNSPEC_STRCMPCC_TO_INT
      && XVECLEN (*op0, 0) == 1
      && GET_MODE (XVECEXP (*op0, 0, 0)) == CCUmode
      && GET_CODE (XVECEXP (*op0, 0, 0)) == REG
      && REGNO (XVECEXP (*op0, 0, 0)) == CC_REGNUM
      && *op1 == const0_rtx)
    {
      enum rtx_code new_code = UNKNOWN;
      switch (*code)
	{
	  case EQ: new_code = EQ;  break;
	  case NE: new_code = NE;  break;
	  case LT: new_code = GTU; break;
	  case GT: new_code = LTU; break;
	  case LE: new_code = GEU; break;
	  case GE: new_code = LEU; break;
	  default: break;
	}

      if (new_code != UNKNOWN)
	{
	  *op0 = XVECEXP (*op0, 0, 0);
	  *code = new_code;
	}
    }

  /* Remove redundant UNSPEC_CC_TO_INT conversions if possible.  */
  if (GET_CODE (*op0) == UNSPEC
      && XINT (*op0, 1) == UNSPEC_CC_TO_INT
      && XVECLEN (*op0, 0) == 1
      && GET_CODE (XVECEXP (*op0, 0, 0)) == REG
      && REGNO (XVECEXP (*op0, 0, 0)) == CC_REGNUM
      && CONST_INT_P (*op1))
    {
      enum rtx_code new_code = UNKNOWN;
      switch (GET_MODE (XVECEXP (*op0, 0, 0)))
	{
	case CCZmode:
	case CCRAWmode:
	  switch (*code)
	    {
	    case EQ: new_code = EQ;  break;
	    case NE: new_code = NE;  break;
	    default: break;
	    }
	  break;
	default: break;
	}

      if (new_code != UNKNOWN)
	{
	  /* For CCRAWmode put the required cc mask into the second
	     operand.  */
        if (GET_MODE (XVECEXP (*op0, 0, 0)) == CCRAWmode
            && INTVAL (*op1) >= 0 && INTVAL (*op1) <= 3)
	    *op1 = gen_rtx_CONST_INT (VOIDmode, 1 << (3 - INTVAL (*op1)));
	  *op0 = XVECEXP (*op0, 0, 0);
	  *code = new_code;
	}
    }

  /* Simplify cascaded EQ, NE with const0_rtx.  */
  if ((*code == NE || *code == EQ)
      && (GET_CODE (*op0) == EQ || GET_CODE (*op0) == NE)
      && GET_MODE (*op0) == SImode
      && GET_MODE (XEXP (*op0, 0)) == CCZ1mode
      && REG_P (XEXP (*op0, 0))
      && XEXP (*op0, 1) == const0_rtx
      && *op1 == const0_rtx)
    {
      if ((*code == EQ && GET_CODE (*op0) == NE)
          || (*code == NE && GET_CODE (*op0) == EQ))
	*code = EQ;
      else
	*code = NE;
      *op0 = XEXP (*op0, 0);
    }

  /* Prefer register over memory as first operand.  */
  if (MEM_P (*op0) && REG_P (*op1))
    {
      rtx tem = *op0; *op0 = *op1; *op1 = tem;
      *code = (int)swap_condition ((enum rtx_code)*code);
    }
}

/* Emit a compare instruction suitable to implement the comparison
   OP0 CODE OP1.  Return the correct condition RTL to be placed in
   the IF_THEN_ELSE of the conditional branch testing the result.  */

rtx
s390_emit_compare (enum rtx_code code, rtx op0, rtx op1)
{
  enum machine_mode mode = s390_select_ccmode (code, op0, op1);
  rtx cc;

  /* Do not output a redundant compare instruction if a compare_and_swap
     pattern already computed the result and the machine modes are compatible.  */
  if (GET_MODE_CLASS (GET_MODE (op0)) == MODE_CC)
    {
      gcc_assert (s390_cc_modes_compatible (GET_MODE (op0), mode)
		  == GET_MODE (op0));
      cc = op0;
    }
  else
    {
      cc = gen_rtx_REG (mode, CC_REGNUM);
      emit_insn (gen_rtx_SET (VOIDmode, cc, gen_rtx_COMPARE (mode, op0, op1)));
    }

  return gen_rtx_fmt_ee (code, VOIDmode, cc, const0_rtx);
}

/* Emit a SImode compare and swap instruction setting MEM to NEW_RTX if OLD
   matches CMP.
   Return the correct condition RTL to be placed in the IF_THEN_ELSE of the
   conditional branch testing the result.  */

static rtx
s390_emit_compare_and_swap (enum rtx_code code, rtx old, rtx mem,
			    rtx cmp, rtx new_rtx)
{
  emit_insn (gen_atomic_compare_and_swapsi_internal (old, mem, cmp, new_rtx));
  return s390_emit_compare (code, gen_rtx_REG (CCZ1mode, CC_REGNUM),
			    const0_rtx);
}

/* Emit a jump instruction to TARGET and return it.  If COND is
   NULL_RTX, emit an unconditional jump, else a conditional jump under
   condition COND.  */

rtx
s390_emit_jump (rtx target, rtx cond)
{
  rtx insn;

  target = gen_rtx_LABEL_REF (VOIDmode, target);
  if (cond)
    target = gen_rtx_IF_THEN_ELSE (VOIDmode, cond, target, pc_rtx);

  insn = gen_rtx_SET (VOIDmode, pc_rtx, target);
  return emit_jump_insn (insn);
}

/* Return branch condition mask to implement a branch
   specified by CODE.  Return -1 for invalid comparisons.  */

int
s390_branch_condition_mask (rtx code)
{
  const int CC0 = 1 << 3;
  const int CC1 = 1 << 2;
  const int CC2 = 1 << 1;
  const int CC3 = 1 << 0;

  gcc_assert (GET_CODE (XEXP (code, 0)) == REG);
  gcc_assert (REGNO (XEXP (code, 0)) == CC_REGNUM);
  gcc_assert (XEXP (code, 1) == const0_rtx
	      || (GET_MODE (XEXP (code, 0)) == CCRAWmode
		  && CONST_INT_P (XEXP (code, 1))));


  switch (GET_MODE (XEXP (code, 0)))
    {
    case CCZmode:
    case CCZ1mode:
      switch (GET_CODE (code))
        {
        case EQ:	return CC0;
	case NE:	return CC1 | CC2 | CC3;
	default:	return -1;
        }
      break;

    case CCT1mode:
      switch (GET_CODE (code))
        {
        case EQ:	return CC1;
	case NE:	return CC0 | CC2 | CC3;
	default:	return -1;
        }
      break;

    case CCT2mode:
      switch (GET_CODE (code))
        {
        case EQ:	return CC2;
	case NE:	return CC0 | CC1 | CC3;
	default:	return -1;
        }
      break;

    case CCT3mode:
      switch (GET_CODE (code))
        {
        case EQ:	return CC3;
	case NE:	return CC0 | CC1 | CC2;
	default:	return -1;
        }
      break;

    case CCLmode:
      switch (GET_CODE (code))
        {
        case EQ:	return CC0 | CC2;
	case NE:	return CC1 | CC3;
	default:	return -1;
        }
      break;

    case CCL1mode:
      switch (GET_CODE (code))
        {
	case LTU:	return CC2 | CC3;  /* carry */
	case GEU:	return CC0 | CC1;  /* no carry */
	default:	return -1;
        }
      break;

    case CCL2mode:
      switch (GET_CODE (code))
        {
	case GTU:	return CC0 | CC1;  /* borrow */
	case LEU:	return CC2 | CC3;  /* no borrow */
	default:	return -1;
        }
      break;

    case CCL3mode:
      switch (GET_CODE (code))
	{
	case EQ:	return CC0 | CC2;
	case NE:	return CC1 | CC3;
	case LTU:	return CC1;
	case GTU:	return CC3;
	case LEU:	return CC1 | CC2;
	case GEU:	return CC2 | CC3;
	default:	return -1;
	}

    case CCUmode:
      switch (GET_CODE (code))
        {
        case EQ:	return CC0;
        case NE:	return CC1 | CC2 | CC3;
        case LTU:	return CC1;
        case GTU:	return CC2;
        case LEU:	return CC0 | CC1;
        case GEU:	return CC0 | CC2;
	default:	return -1;
        }
      break;

    case CCURmode:
      switch (GET_CODE (code))
        {
        case EQ:	return CC0;
        case NE:	return CC2 | CC1 | CC3;
        case LTU:	return CC2;
        case GTU:	return CC1;
        case LEU:	return CC0 | CC2;
        case GEU:	return CC0 | CC1;
	default:	return -1;
        }
      break;

    case CCAPmode:
      switch (GET_CODE (code))
        {
        case EQ:	return CC0;
        case NE:	return CC1 | CC2 | CC3;
        case LT:	return CC1 | CC3;
        case GT:	return CC2;
        case LE:	return CC0 | CC1 | CC3;
        case GE:	return CC0 | CC2;
	default:	return -1;
        }
      break;

    case CCANmode:
      switch (GET_CODE (code))
        {
        case EQ:	return CC0;
        case NE:	return CC1 | CC2 | CC3;
        case LT:	return CC1;
        case GT:	return CC2 | CC3;
        case LE:	return CC0 | CC1;
        case GE:	return CC0 | CC2 | CC3;
	default:	return -1;
        }
      break;

    case CCSmode:
      switch (GET_CODE (code))
        {
        case EQ:	return CC0;
        case NE:	return CC1 | CC2 | CC3;
        case LT:	return CC1;
        case GT:	return CC2;
        case LE:	return CC0 | CC1;
        case GE:	return CC0 | CC2;
	case UNORDERED:	return CC3;
	case ORDERED:	return CC0 | CC1 | CC2;
	case UNEQ:	return CC0 | CC3;
        case UNLT:	return CC1 | CC3;
        case UNGT:	return CC2 | CC3;
        case UNLE:	return CC0 | CC1 | CC3;
        case UNGE:	return CC0 | CC2 | CC3;
	case LTGT:	return CC1 | CC2;
	default:	return -1;
        }
      break;

    case CCSRmode:
      switch (GET_CODE (code))
        {
        case EQ:	return CC0;
        case NE:	return CC2 | CC1 | CC3;
        case LT:	return CC2;
        case GT:	return CC1;
        case LE:	return CC0 | CC2;
        case GE:	return CC0 | CC1;
	case UNORDERED:	return CC3;
	case ORDERED:	return CC0 | CC2 | CC1;
	case UNEQ:	return CC0 | CC3;
        case UNLT:	return CC2 | CC3;
        case UNGT:	return CC1 | CC3;
        case UNLE:	return CC0 | CC2 | CC3;
        case UNGE:	return CC0 | CC1 | CC3;
	case LTGT:	return CC2 | CC1;
	default:	return -1;
        }
      break;

    case CCRAWmode:
      switch (GET_CODE (code))
	{
	case EQ:
	  return INTVAL (XEXP (code, 1));
	case NE:
	  return (INTVAL (XEXP (code, 1))) ^ 0xf;
	default:
	  gcc_unreachable ();
	}

    default:
      return -1;
    }
}


/* Return branch condition mask to implement a compare and branch
   specified by CODE.  Return -1 for invalid comparisons.  */

int
s390_compare_and_branch_condition_mask (rtx code)
{
  const int CC0 = 1 << 3;
  const int CC1 = 1 << 2;
  const int CC2 = 1 << 1;

  switch (GET_CODE (code))
    {
    case EQ:
      return CC0;
    case NE:
      return CC1 | CC2;
    case LT:
    case LTU:
      return CC1;
    case GT:
    case GTU:
      return CC2;
    case LE:
    case LEU:
      return CC0 | CC1;
    case GE:
    case GEU:
      return CC0 | CC2;
    default:
      gcc_unreachable ();
    }
  return -1;
}

/* If INV is false, return assembler mnemonic string to implement
   a branch specified by CODE.  If INV is true, return mnemonic
   for the corresponding inverted branch.  */

static const char *
s390_branch_condition_mnemonic (rtx code, int inv)
{
  int mask;

  static const char *const mnemonic[16] =
    {
      NULL, "o", "h", "nle",
      "l", "nhe", "lh", "ne",
      "e", "nlh", "he", "nl",
      "le", "nh", "no", NULL
    };

  if (GET_CODE (XEXP (code, 0)) == REG
      && REGNO (XEXP (code, 0)) == CC_REGNUM
      && (XEXP (code, 1) == const0_rtx
	  || (GET_MODE (XEXP (code, 0)) == CCRAWmode
	      && CONST_INT_P (XEXP (code, 1)))))
    mask = s390_branch_condition_mask (code);
  else
    mask = s390_compare_and_branch_condition_mask (code);

  gcc_assert (mask >= 0);

  if (inv)
    mask ^= 15;

  gcc_assert (mask >= 1 && mask <= 14);

  return mnemonic[mask];
}

/* Return the part of op which has a value different from def.
   The size of the part is determined by mode.
   Use this function only if you already know that op really
   contains such a part.  */

unsigned HOST_WIDE_INT
s390_extract_part (rtx op, enum machine_mode mode, int def)
{
  unsigned HOST_WIDE_INT value = 0;
  int max_parts = HOST_BITS_PER_WIDE_INT / GET_MODE_BITSIZE (mode);
  int part_bits = GET_MODE_BITSIZE (mode);
  unsigned HOST_WIDE_INT part_mask
    = ((unsigned HOST_WIDE_INT)1 << part_bits) - 1;
  int i;

  for (i = 0; i < max_parts; i++)
    {
      if (i == 0)
	value = (unsigned HOST_WIDE_INT) INTVAL (op);
      else
	value >>= part_bits;

      if ((value & part_mask) != (def & part_mask))
	return value & part_mask;
    }

  gcc_unreachable ();
}

/* If OP is an integer constant of mode MODE with exactly one
   part of mode PART_MODE unequal to DEF, return the number of that
   part. Otherwise, return -1.  */

int
s390_single_part (rtx op,
		  enum machine_mode mode,
		  enum machine_mode part_mode,
		  int def)
{
  unsigned HOST_WIDE_INT value = 0;
  int n_parts = GET_MODE_SIZE (mode) / GET_MODE_SIZE (part_mode);
  unsigned HOST_WIDE_INT part_mask
    = ((unsigned HOST_WIDE_INT)1 << GET_MODE_BITSIZE (part_mode)) - 1;
  int i, part = -1;

  if (GET_CODE (op) != CONST_INT)
    return -1;

  for (i = 0; i < n_parts; i++)
    {
      if (i == 0)
	value = (unsigned HOST_WIDE_INT) INTVAL (op);
      else
	value >>= GET_MODE_BITSIZE (part_mode);

      if ((value & part_mask) != (def & part_mask))
	{
	  if (part != -1)
	    return -1;
	  else
	    part = i;
	}
    }
  return part == -1 ? -1 : n_parts - 1 - part;
}

/* Return true if IN contains a contiguous bitfield in the lower SIZE
   bits and no other bits are set in IN.  POS and LENGTH can be used
   to obtain the start position and the length of the bitfield.

   POS gives the position of the first bit of the bitfield counting
   from the lowest order bit starting with zero.  In order to use this
   value for S/390 instructions this has to be converted to "bits big
   endian" style.  */

bool
s390_contiguous_bitmask_p (unsigned HOST_WIDE_INT in, int size,
			   int *pos, int *length)
{
  int tmp_pos = 0;
  int tmp_length = 0;
  int i;
  unsigned HOST_WIDE_INT mask = 1ULL;
  bool contiguous = false;

  for (i = 0; i < size; mask <<= 1, i++)
    {
      if (contiguous)
	{
	  if (mask & in)
	    tmp_length++;
	  else
	    break;
	}
      else
	{
	  if (mask & in)
	    {
	      contiguous = true;
	      tmp_length++;
	    }
	  else
	    tmp_pos++;
	}
    }

  if (!tmp_length)
    return false;

  /* Calculate a mask for all bits beyond the contiguous bits.  */
  mask = (-1LL & ~(((1ULL << (tmp_length + tmp_pos - 1)) << 1) - 1));

  if (mask & in)
    return false;

  if (tmp_length + tmp_pos - 1 > size)
    return false;

  if (length)
    *length = tmp_length;

  if (pos)
    *pos = tmp_pos;

  return true;
}

/* Check whether a rotate of ROTL followed by an AND of CONTIG is
   equivalent to a shift followed by the AND.  In particular, CONTIG
   should not overlap the (rotated) bit 0/bit 63 gap.  Negative values
   for ROTL indicate a rotate to the right.  */

bool
s390_extzv_shift_ok (int bitsize, int rotl, unsigned HOST_WIDE_INT contig)
{
  int pos, len;
  bool ok;

  ok = s390_contiguous_bitmask_p (contig, bitsize, &pos, &len);
  gcc_assert (ok);

  return ((rotl >= 0 && rotl <= pos)
	  || (rotl < 0 && -rotl <= bitsize - len - pos));
}

/* Check whether we can (and want to) split a double-word
   move in mode MODE from SRC to DST into two single-word
   moves, moving the subword FIRST_SUBWORD first.  */

bool
s390_split_ok_p (rtx dst, rtx src, enum machine_mode mode, int first_subword)
{
  /* Floating point registers cannot be split.  */
  if (FP_REG_P (src) || FP_REG_P (dst))
    return false;

  /* We don't need to split if operands are directly accessible.  */
  if (s_operand (src, mode) || s_operand (dst, mode))
    return false;

  /* Non-offsettable memory references cannot be split.  */
  if ((GET_CODE (src) == MEM && !offsettable_memref_p (src))
      || (GET_CODE (dst) == MEM && !offsettable_memref_p (dst)))
    return false;

  /* Moving the first subword must not clobber a register
     needed to move the second subword.  */
  if (register_operand (dst, mode))
    {
      rtx subreg = operand_subword (dst, first_subword, 0, mode);
      if (reg_overlap_mentioned_p (subreg, src))
        return false;
    }

  return true;
}

/* Return true if it can be proven that [MEM1, MEM1 + SIZE]
   and [MEM2, MEM2 + SIZE] do overlap and false
   otherwise.  */

bool
s390_overlap_p (rtx mem1, rtx mem2, HOST_WIDE_INT size)
{
  rtx addr1, addr2, addr_delta;
  HOST_WIDE_INT delta;

  if (GET_CODE (mem1) != MEM || GET_CODE (mem2) != MEM)
    return true;

  if (size == 0)
    return false;

  addr1 = XEXP (mem1, 0);
  addr2 = XEXP (mem2, 0);

  addr_delta = simplify_binary_operation (MINUS, Pmode, addr2, addr1);

  /* This overlapping check is used by peepholes merging memory block operations.
     Overlapping operations would otherwise be recognized by the S/390 hardware
     and would fall back to a slower implementation. Allowing overlapping
     operations would lead to slow code but not to wrong code. Therefore we are
     somewhat optimistic if we cannot prove that the memory blocks are
     overlapping.
     That's why we return false here although this may accept operations on
     overlapping memory areas.  */
  if (!addr_delta || GET_CODE (addr_delta) != CONST_INT)
    return false;

  delta = INTVAL (addr_delta);

  if (delta == 0
      || (delta > 0 && delta < size)
      || (delta < 0 && -delta < size))
    return true;

  return false;
}

/* Check whether the address of memory reference MEM2 equals exactly
   the address of memory reference MEM1 plus DELTA.  Return true if
   we can prove this to be the case, false otherwise.  */

bool
s390_offset_p (rtx mem1, rtx mem2, rtx delta)
{
  rtx addr1, addr2, addr_delta;

  if (GET_CODE (mem1) != MEM || GET_CODE (mem2) != MEM)
    return false;

  addr1 = XEXP (mem1, 0);
  addr2 = XEXP (mem2, 0);

  addr_delta = simplify_binary_operation (MINUS, Pmode, addr2, addr1);
  if (!addr_delta || !rtx_equal_p (addr_delta, delta))
    return false;

  return true;
}

/* Expand logical operator CODE in mode MODE with operands OPERANDS.  */

void
s390_expand_logical_operator (enum rtx_code code, enum machine_mode mode,
			      rtx *operands)
{
  enum machine_mode wmode = mode;
  rtx dst = operands[0];
  rtx src1 = operands[1];
  rtx src2 = operands[2];
  rtx op, clob, tem;

  /* If we cannot handle the operation directly, use a temp register.  */
  if (!s390_logical_operator_ok_p (operands))
    dst = gen_reg_rtx (mode);

  /* QImode and HImode patterns make sense only if we have a destination
     in memory.  Otherwise perform the operation in SImode.  */
  if ((mode == QImode || mode == HImode) && GET_CODE (dst) != MEM)
    wmode = SImode;

  /* Widen operands if required.  */
  if (mode != wmode)
    {
      if (GET_CODE (dst) == SUBREG
	  && (tem = simplify_subreg (wmode, dst, mode, 0)) != 0)
	dst = tem;
      else if (REG_P (dst))
	dst = gen_rtx_SUBREG (wmode, dst, 0);
      else
        dst = gen_reg_rtx (wmode);

      if (GET_CODE (src1) == SUBREG
	  && (tem = simplify_subreg (wmode, src1, mode, 0)) != 0)
	src1 = tem;
      else if (GET_MODE (src1) != VOIDmode)
	src1 = gen_rtx_SUBREG (wmode, force_reg (mode, src1), 0);

      if (GET_CODE (src2) == SUBREG
	  && (tem = simplify_subreg (wmode, src2, mode, 0)) != 0)
	src2 = tem;
      else if (GET_MODE (src2) != VOIDmode)
	src2 = gen_rtx_SUBREG (wmode, force_reg (mode, src2), 0);
    }

  /* Emit the instruction.  */
  op = gen_rtx_SET (VOIDmode, dst, gen_rtx_fmt_ee (code, wmode, src1, src2));
  clob = gen_rtx_CLOBBER (VOIDmode, gen_rtx_REG (CCmode, CC_REGNUM));
  emit_insn (gen_rtx_PARALLEL (VOIDmode, gen_rtvec (2, op, clob)));

  /* Fix up the destination if needed.  */
  if (dst != operands[0])
    emit_move_insn (operands[0], gen_lowpart (mode, dst));
}

/* Check whether OPERANDS are OK for a logical operation (AND, IOR, XOR).  */

bool
s390_logical_operator_ok_p (rtx *operands)
{
  /* If the destination operand is in memory, it needs to coincide
     with one of the source operands.  After reload, it has to be
     the first source operand.  */
  if (GET_CODE (operands[0]) == MEM)
    return rtx_equal_p (operands[0], operands[1])
	   || (!reload_completed && rtx_equal_p (operands[0], operands[2]));

  return true;
}

/* Narrow logical operation CODE of memory operand MEMOP with immediate
   operand IMMOP to switch from SS to SI type instructions.  */

void
s390_narrow_logical_operator (enum rtx_code code, rtx *memop, rtx *immop)
{
  int def = code == AND ? -1 : 0;
  HOST_WIDE_INT mask;
  int part;

  gcc_assert (GET_CODE (*memop) == MEM);
  gcc_assert (!MEM_VOLATILE_P (*memop));

  mask = s390_extract_part (*immop, QImode, def);
  part = s390_single_part (*immop, GET_MODE (*memop), QImode, def);
  gcc_assert (part >= 0);

  *memop = adjust_address (*memop, QImode, part);
  *immop = gen_int_mode (mask, QImode);
}


/* How to allocate a 'struct machine_function'.  */

static struct machine_function *
s390_init_machine_status (void)
{
  return ggc_alloc_cleared_machine_function ();
}

static void
s390_option_override (void)
{
  unsigned int i;
  cl_deferred_option *opt;
  vec<cl_deferred_option> *v =
    (vec<cl_deferred_option> *) s390_deferred_options;

  if (v)
    FOR_EACH_VEC_ELT (*v, i, opt)
      {
	switch (opt->opt_index)
	  {
	  case OPT_mhotpatch:
	    s390_hotpatch_trampoline_halfwords = (opt->value) ?
	      s390_hotpatch_trampoline_halfwords_default : -1;
	    break;
	  case OPT_mhotpatch_:
	    {
	      int val;

	      val = integral_argument (opt->arg);
	      if (val == -1)
		{
		  /* argument is not a plain number */
		  error ("argument to %qs should be a non-negative integer",
			 "-mhotpatch=");
		  break;
		}
	      else if (val > s390_hotpatch_trampoline_halfwords_max)
		{
		  error ("argument to %qs is too large (max. %d)",
			 "-mhotpatch=", s390_hotpatch_trampoline_halfwords_max);
		  break;
		}
	      s390_hotpatch_trampoline_halfwords = val;
	      break;
	    }
	  default:
	    gcc_unreachable ();
	  }
      }

  /* Set up function hooks.  */
  init_machine_status = s390_init_machine_status;

  /* Architecture mode defaults according to ABI.  */
  if (!(target_flags_explicit & MASK_ZARCH))
    {
      if (TARGET_64BIT)
	target_flags |= MASK_ZARCH;
      else
	target_flags &= ~MASK_ZARCH;
    }

  /* Set the march default in case it hasn't been specified on
     cmdline.  */
  if (s390_arch == PROCESSOR_max)
    {
      s390_arch_string = TARGET_ZARCH? "z900" : "g5";
      s390_arch = TARGET_ZARCH ? PROCESSOR_2064_Z900 : PROCESSOR_9672_G5;
      s390_arch_flags = processor_flags_table[(int)s390_arch];
    }

  /* Determine processor to tune for.  */
  if (s390_tune == PROCESSOR_max)
    {
      s390_tune = s390_arch;
      s390_tune_flags = s390_arch_flags;
    }

  /* Sanity checks.  */
  if (TARGET_ZARCH && !TARGET_CPU_ZARCH)
    error ("z/Architecture mode not supported on %s", s390_arch_string);
  if (TARGET_64BIT && !TARGET_ZARCH)
    error ("64-bit ABI not supported in ESA/390 mode");

  /* Use hardware DFP if available and not explicitly disabled by
     user. E.g. with -m31 -march=z10 -mzarch   */
  if (!(target_flags_explicit & MASK_HARD_DFP) && TARGET_DFP)
    target_flags |= MASK_HARD_DFP;

  /* Enable hardware transactions if available and not explicitly
     disabled by user.  E.g. with -m31 -march=zEC12 -mzarch */
  if (!(target_flags_explicit & MASK_OPT_HTM) && TARGET_CPU_HTM && TARGET_ZARCH)
    target_flags |= MASK_OPT_HTM;

  if (TARGET_HARD_DFP && !TARGET_DFP)
    {
      if (target_flags_explicit & MASK_HARD_DFP)
	{
	  if (!TARGET_CPU_DFP)
	    error ("hardware decimal floating point instructions"
		   " not available on %s", s390_arch_string);
	  if (!TARGET_ZARCH)
	    error ("hardware decimal floating point instructions"
		   " not available in ESA/390 mode");
	}
      else
	target_flags &= ~MASK_HARD_DFP;
    }

  if ((target_flags_explicit & MASK_SOFT_FLOAT) && TARGET_SOFT_FLOAT)
    {
      if ((target_flags_explicit & MASK_HARD_DFP) && TARGET_HARD_DFP)
	error ("-mhard-dfp can%'t be used in conjunction with -msoft-float");

      target_flags &= ~MASK_HARD_DFP;
    }

  /* Set processor cost function.  */
  switch (s390_tune)
    {
    case PROCESSOR_2084_Z990:
      s390_cost = &z990_cost;
      break;
    case PROCESSOR_2094_Z9_109:
      s390_cost = &z9_109_cost;
      break;
    case PROCESSOR_2097_Z10:
      s390_cost = &z10_cost;
      break;
    case PROCESSOR_2817_Z196:
      s390_cost = &z196_cost;
      break;
    case PROCESSOR_2827_ZEC12:
      s390_cost = &zEC12_cost;
      break;
    default:
      s390_cost = &z900_cost;
    }

  if (TARGET_BACKCHAIN && TARGET_PACKED_STACK && TARGET_HARD_FLOAT)
    error ("-mbackchain -mpacked-stack -mhard-float are not supported "
	   "in combination");

  if (s390_stack_size)
    {
      if (s390_stack_guard >= s390_stack_size)
	error ("stack size must be greater than the stack guard value");
      else if (s390_stack_size > 1 << 16)
	error ("stack size must not be greater than 64k");
    }
  else if (s390_stack_guard)
    error ("-mstack-guard implies use of -mstack-size");

#ifdef TARGET_DEFAULT_LONG_DOUBLE_128
  if (!(target_flags_explicit & MASK_LONG_DOUBLE_128))
    target_flags |= MASK_LONG_DOUBLE_128;
#endif

  if (s390_tune == PROCESSOR_2097_Z10
      || s390_tune == PROCESSOR_2817_Z196
      || s390_tune == PROCESSOR_2827_ZEC12)
    {
      maybe_set_param_value (PARAM_MAX_UNROLLED_INSNS, 100,
			     global_options.x_param_values,
			     global_options_set.x_param_values);
      maybe_set_param_value (PARAM_MAX_UNROLL_TIMES, 32,
			     global_options.x_param_values,
			     global_options_set.x_param_values);
      maybe_set_param_value (PARAM_MAX_COMPLETELY_PEELED_INSNS, 2000,
			     global_options.x_param_values,
			     global_options_set.x_param_values);
      maybe_set_param_value (PARAM_MAX_COMPLETELY_PEEL_TIMES, 64,
			     global_options.x_param_values,
			     global_options_set.x_param_values);
    }

  maybe_set_param_value (PARAM_MAX_PENDING_LIST_LENGTH, 256,
			 global_options.x_param_values,
			 global_options_set.x_param_values);
  /* values for loop prefetching */
  maybe_set_param_value (PARAM_L1_CACHE_LINE_SIZE, 256,
			 global_options.x_param_values,
			 global_options_set.x_param_values);
  maybe_set_param_value (PARAM_L1_CACHE_SIZE, 128,
			 global_options.x_param_values,
			 global_options_set.x_param_values);
  /* s390 has more than 2 levels and the size is much larger.  Since
     we are always running virtualized assume that we only get a small
     part of the caches above l1.  */
  maybe_set_param_value (PARAM_L2_CACHE_SIZE, 1500,
			 global_options.x_param_values,
			 global_options_set.x_param_values);
  maybe_set_param_value (PARAM_PREFETCH_MIN_INSN_TO_MEM_RATIO, 2,
			 global_options.x_param_values,
			 global_options_set.x_param_values);
  maybe_set_param_value (PARAM_SIMULTANEOUS_PREFETCHES, 6,
			 global_options.x_param_values,
			 global_options_set.x_param_values);

  /* This cannot reside in s390_option_optimization_table since HAVE_prefetch
     requires the arch flags to be evaluated already.  Since prefetching
     is beneficial on s390, we enable it if available.  */
  if (flag_prefetch_loop_arrays < 0 && HAVE_prefetch && optimize >= 3)
    flag_prefetch_loop_arrays = 1;

  /* Use the alternative scheduling-pressure algorithm by default.  */
  maybe_set_param_value (PARAM_SCHED_PRESSURE_ALGORITHM, 2,
                         global_options.x_param_values,
                         global_options_set.x_param_values);

  if (TARGET_TPF)
    {
      /* Don't emit DWARF3/4 unless specifically selected.  The TPF
	 debuggers do not yet support DWARF 3/4.  */
      if (!global_options_set.x_dwarf_strict) 
	dwarf_strict = 1;
      if (!global_options_set.x_dwarf_version)
	dwarf_version = 2;
    }
}

/* Map for smallest class containing reg regno.  */

const enum reg_class regclass_map[FIRST_PSEUDO_REGISTER] =
{ GENERAL_REGS, ADDR_REGS, ADDR_REGS, ADDR_REGS,
  ADDR_REGS,    ADDR_REGS, ADDR_REGS, ADDR_REGS,
  ADDR_REGS,    ADDR_REGS, ADDR_REGS, ADDR_REGS,
  ADDR_REGS,    ADDR_REGS, ADDR_REGS, ADDR_REGS,
  FP_REGS,      FP_REGS,   FP_REGS,   FP_REGS,
  FP_REGS,      FP_REGS,   FP_REGS,   FP_REGS,
  FP_REGS,      FP_REGS,   FP_REGS,   FP_REGS,
  FP_REGS,      FP_REGS,   FP_REGS,   FP_REGS,
  ADDR_REGS,    CC_REGS,   ADDR_REGS, ADDR_REGS,
  ACCESS_REGS,	ACCESS_REGS
};

/* Return attribute type of insn.  */

static enum attr_type
s390_safe_attr_type (rtx insn)
{
  if (recog_memoized (insn) >= 0)
    return get_attr_type (insn);
  else
    return TYPE_NONE;
}

/* Return true if DISP is a valid short displacement.  */

static bool
s390_short_displacement (rtx disp)
{
  /* No displacement is OK.  */
  if (!disp)
    return true;

  /* Without the long displacement facility we don't need to
     distingiush between long and short displacement.  */
  if (!TARGET_LONG_DISPLACEMENT)
    return true;

  /* Integer displacement in range.  */
  if (GET_CODE (disp) == CONST_INT)
    return INTVAL (disp) >= 0 && INTVAL (disp) < 4096;

  /* GOT offset is not OK, the GOT can be large.  */
  if (GET_CODE (disp) == CONST
      && GET_CODE (XEXP (disp, 0)) == UNSPEC
      && (XINT (XEXP (disp, 0), 1) == UNSPEC_GOT
          || XINT (XEXP (disp, 0), 1) == UNSPEC_GOTNTPOFF))
    return false;

  /* All other symbolic constants are literal pool references,
     which are OK as the literal pool must be small.  */
  if (GET_CODE (disp) == CONST)
    return true;

  return false;
}

/* Decompose a RTL expression ADDR for a memory address into
   its components, returned in OUT.

   Returns false if ADDR is not a valid memory address, true
   otherwise.  If OUT is NULL, don't return the components,
   but check for validity only.

   Note: Only addresses in canonical form are recognized.
   LEGITIMIZE_ADDRESS should convert non-canonical forms to the
   canonical form so that they will be recognized.  */

static int
s390_decompose_address (rtx addr, struct s390_address *out)
{
  HOST_WIDE_INT offset = 0;
  rtx base = NULL_RTX;
  rtx indx = NULL_RTX;
  rtx disp = NULL_RTX;
  rtx orig_disp;
  bool pointer = false;
  bool base_ptr = false;
  bool indx_ptr = false;
  bool literal_pool = false;

  /* We may need to substitute the literal pool base register into the address
     below.  However, at this point we do not know which register is going to
     be used as base, so we substitute the arg pointer register.  This is going
     to be treated as holding a pointer below -- it shouldn't be used for any
     other purpose.  */
  rtx fake_pool_base = gen_rtx_REG (Pmode, ARG_POINTER_REGNUM);

  /* Decompose address into base + index + displacement.  */

  if (GET_CODE (addr) == REG || GET_CODE (addr) == UNSPEC)
    base = addr;

  else if (GET_CODE (addr) == PLUS)
    {
      rtx op0 = XEXP (addr, 0);
      rtx op1 = XEXP (addr, 1);
      enum rtx_code code0 = GET_CODE (op0);
      enum rtx_code code1 = GET_CODE (op1);

      if (code0 == REG || code0 == UNSPEC)
	{
	  if (code1 == REG || code1 == UNSPEC)
	    {
	      indx = op0;	/* index + base */
	      base = op1;
	    }

	  else
	    {
	      base = op0;	/* base + displacement */
	      disp = op1;
	    }
	}

      else if (code0 == PLUS)
	{
	  indx = XEXP (op0, 0);	/* index + base + disp */
	  base = XEXP (op0, 1);
	  disp = op1;
	}

      else
	{
	  return false;
	}
    }

  else
    disp = addr;		/* displacement */

  /* Extract integer part of displacement.  */
  orig_disp = disp;
  if (disp)
    {
      if (GET_CODE (disp) == CONST_INT)
	{
	  offset = INTVAL (disp);
	  disp = NULL_RTX;
	}
      else if (GET_CODE (disp) == CONST
	       && GET_CODE (XEXP (disp, 0)) == PLUS
	       && GET_CODE (XEXP (XEXP (disp, 0), 1)) == CONST_INT)
	{
	  offset = INTVAL (XEXP (XEXP (disp, 0), 1));
	  disp = XEXP (XEXP (disp, 0), 0);
	}
    }

  /* Strip off CONST here to avoid special case tests later.  */
  if (disp && GET_CODE (disp) == CONST)
    disp = XEXP (disp, 0);

  /* We can convert literal pool addresses to
     displacements by basing them off the base register.  */
  if (disp && GET_CODE (disp) == SYMBOL_REF && CONSTANT_POOL_ADDRESS_P (disp))
    {
      /* Either base or index must be free to hold the base register.  */
      if (!base)
        base = fake_pool_base, literal_pool = true;
      else if (!indx)
        indx = fake_pool_base, literal_pool = true;
      else
        return false;

      /* Mark up the displacement.  */
      disp = gen_rtx_UNSPEC (Pmode, gen_rtvec (1, disp),
			     UNSPEC_LTREL_OFFSET);
    }

  /* Validate base register.  */
  if (base)
    {
      if (GET_CODE (base) == UNSPEC)
	switch (XINT (base, 1))
	  {
	  case UNSPEC_LTREF:
	    if (!disp)
	      disp = gen_rtx_UNSPEC (Pmode,
				     gen_rtvec (1, XVECEXP (base, 0, 0)),
				     UNSPEC_LTREL_OFFSET);
	    else
	      return false;

	    base = XVECEXP (base, 0, 1);
	    break;

	  case UNSPEC_LTREL_BASE:
	    if (XVECLEN (base, 0) == 1)
	      base = fake_pool_base, literal_pool = true;
	    else
	      base = XVECEXP (base, 0, 1);
	    break;

	  default:
	    return false;
	  }

      if (!REG_P (base)
	  || (GET_MODE (base) != SImode
	      && GET_MODE (base) != Pmode))
	return false;

      if (REGNO (base) == STACK_POINTER_REGNUM
	  || REGNO (base) == FRAME_POINTER_REGNUM
	  || ((reload_completed || reload_in_progress)
	      && frame_pointer_needed
	      && REGNO (base) == HARD_FRAME_POINTER_REGNUM)
	  || REGNO (base) == ARG_POINTER_REGNUM
          || (flag_pic
              && REGNO (base) == PIC_OFFSET_TABLE_REGNUM))
        pointer = base_ptr = true;

      if ((reload_completed || reload_in_progress)
	  && base == cfun->machine->base_reg)
        pointer = base_ptr = literal_pool = true;
    }

  /* Validate index register.  */
  if (indx)
    {
      if (GET_CODE (indx) == UNSPEC)
	switch (XINT (indx, 1))
	  {
	  case UNSPEC_LTREF:
	    if (!disp)
	      disp = gen_rtx_UNSPEC (Pmode,
				     gen_rtvec (1, XVECEXP (indx, 0, 0)),
				     UNSPEC_LTREL_OFFSET);
	    else
	      return false;

	    indx = XVECEXP (indx, 0, 1);
	    break;

	  case UNSPEC_LTREL_BASE:
	    if (XVECLEN (indx, 0) == 1)
	      indx = fake_pool_base, literal_pool = true;
	    else
	      indx = XVECEXP (indx, 0, 1);
	    break;

	  default:
	    return false;
	  }

      if (!REG_P (indx)
	  || (GET_MODE (indx) != SImode
	      && GET_MODE (indx) != Pmode))
	return false;

      if (REGNO (indx) == STACK_POINTER_REGNUM
	  || REGNO (indx) == FRAME_POINTER_REGNUM
	  || ((reload_completed || reload_in_progress)
	      && frame_pointer_needed
	      && REGNO (indx) == HARD_FRAME_POINTER_REGNUM)
	  || REGNO (indx) == ARG_POINTER_REGNUM
          || (flag_pic
              && REGNO (indx) == PIC_OFFSET_TABLE_REGNUM))
        pointer = indx_ptr = true;

      if ((reload_completed || reload_in_progress)
	  && indx == cfun->machine->base_reg)
        pointer = indx_ptr = literal_pool = true;
    }

  /* Prefer to use pointer as base, not index.  */
  if (base && indx && !base_ptr
      && (indx_ptr || (!REG_POINTER (base) && REG_POINTER (indx))))
    {
      rtx tmp = base;
      base = indx;
      indx = tmp;
    }

  /* Validate displacement.  */
  if (!disp)
    {
      /* If virtual registers are involved, the displacement will change later
	 anyway as the virtual registers get eliminated.  This could make a
	 valid displacement invalid, but it is more likely to make an invalid
	 displacement valid, because we sometimes access the register save area
	 via negative offsets to one of those registers.
	 Thus we don't check the displacement for validity here.  If after
	 elimination the displacement turns out to be invalid after all,
	 this is fixed up by reload in any case.  */
      if (base != arg_pointer_rtx
	  && indx != arg_pointer_rtx
	  && base != return_address_pointer_rtx
	  && indx != return_address_pointer_rtx
	  && base != frame_pointer_rtx
	  && indx != frame_pointer_rtx
	  && base != virtual_stack_vars_rtx
	  && indx != virtual_stack_vars_rtx)
	if (!DISP_IN_RANGE (offset))
	  return false;
    }
  else
    {
      /* All the special cases are pointers.  */
      pointer = true;

      /* In the small-PIC case, the linker converts @GOT
         and @GOTNTPOFF offsets to possible displacements.  */
      if (GET_CODE (disp) == UNSPEC
          && (XINT (disp, 1) == UNSPEC_GOT
	      || XINT (disp, 1) == UNSPEC_GOTNTPOFF)
	  && flag_pic == 1)
        {
	  ;
        }

      /* Accept pool label offsets.  */
      else if (GET_CODE (disp) == UNSPEC
	       && XINT (disp, 1) == UNSPEC_POOL_OFFSET)
	;

      /* Accept literal pool references.  */
      else if (GET_CODE (disp) == UNSPEC
	       && XINT (disp, 1) == UNSPEC_LTREL_OFFSET)
        {
	  /* In case CSE pulled a non literal pool reference out of
	     the pool we have to reject the address.  This is
	     especially important when loading the GOT pointer on non
	     zarch CPUs.  In this case the literal pool contains an lt
	     relative offset to the _GLOBAL_OFFSET_TABLE_ label which
	     will most likely exceed the displacement.  */
	  if (GET_CODE (XVECEXP (disp, 0, 0)) != SYMBOL_REF
	      || !CONSTANT_POOL_ADDRESS_P (XVECEXP (disp, 0, 0)))
	    return false;

	  orig_disp = gen_rtx_CONST (Pmode, disp);
	  if (offset)
	    {
	      /* If we have an offset, make sure it does not
		 exceed the size of the constant pool entry.  */
	      rtx sym = XVECEXP (disp, 0, 0);
	      if (offset >= GET_MODE_SIZE (get_pool_mode (sym)))
		return false;

              orig_disp = plus_constant (Pmode, orig_disp, offset);
	    }
        }

      else
	return false;
    }

  if (!base && !indx)
    pointer = true;

  if (out)
    {
      out->base = base;
      out->indx = indx;
      out->disp = orig_disp;
      out->pointer = pointer;
      out->literal_pool = literal_pool;
    }

  return true;
}

/* Decompose a RTL expression OP for a shift count into its components,
   and return the base register in BASE and the offset in OFFSET.

   Return true if OP is a valid shift count, false if not.  */

bool
s390_decompose_shift_count (rtx op, rtx *base, HOST_WIDE_INT *offset)
{
  HOST_WIDE_INT off = 0;

  /* We can have an integer constant, an address register,
     or a sum of the two.  */
  if (GET_CODE (op) == CONST_INT)
    {
      off = INTVAL (op);
      op = NULL_RTX;
    }
  if (op && GET_CODE (op) == PLUS && GET_CODE (XEXP (op, 1)) == CONST_INT)
    {
      off = INTVAL (XEXP (op, 1));
      op = XEXP (op, 0);
    }
  while (op && GET_CODE (op) == SUBREG)
    op = SUBREG_REG (op);

  if (op && GET_CODE (op) != REG)
    return false;

  if (offset)
    *offset = off;
  if (base)
    *base = op;

   return true;
}


/* Return true if CODE is a valid address without index.  */

bool
s390_legitimate_address_without_index_p (rtx op)
{
  struct s390_address addr;

  if (!s390_decompose_address (XEXP (op, 0), &addr))
    return false;
  if (addr.indx)
    return false;

  return true;
}


/* Return TRUE if ADDR is an operand valid for a load/store relative
   instruction.  Be aware that the alignment of the operand needs to
   be checked separately.
   Valid addresses are single references or a sum of a reference and a
   constant integer. Return these parts in SYMREF and ADDEND.  You can
   pass NULL in REF and/or ADDEND if you are not interested in these
   values.  Literal pool references are *not* considered symbol
   references.  */

static bool
s390_loadrelative_operand_p (rtx addr, rtx *symref, HOST_WIDE_INT *addend)
{
  HOST_WIDE_INT tmpaddend = 0;

  if (GET_CODE (addr) == CONST)
    addr = XEXP (addr, 0);

  if (GET_CODE (addr) == PLUS)
    {
      if (!CONST_INT_P (XEXP (addr, 1)))
	return false;

      tmpaddend = INTVAL (XEXP (addr, 1));
      addr = XEXP (addr, 0);
    }

  if ((GET_CODE (addr) == SYMBOL_REF && !CONSTANT_POOL_ADDRESS_P (addr))
      || (GET_CODE (addr) == UNSPEC
	  && (XINT (addr, 1) == UNSPEC_GOTENT
	      || (TARGET_CPU_ZARCH && XINT (addr, 1) == UNSPEC_PLT))))
    {
      if (symref)
	*symref = addr;
      if (addend)
	*addend = tmpaddend;

      return true;
    }
  return false;
}

/* Return true if the address in OP is valid for constraint letter C
   if wrapped in a MEM rtx.  Set LIT_POOL_OK to true if it literal
   pool MEMs should be accepted.  Only the Q, R, S, T constraint
   letters are allowed for C.  */

static int
s390_check_qrst_address (char c, rtx op, bool lit_pool_ok)
{
  struct s390_address addr;
  bool decomposed = false;

  /* This check makes sure that no symbolic address (except literal
     pool references) are accepted by the R or T constraints.  */
  if (s390_loadrelative_operand_p (op, NULL, NULL))
    return 0;

  /* Ensure literal pool references are only accepted if LIT_POOL_OK.  */
  if (!lit_pool_ok)
    {
      if (!s390_decompose_address (op, &addr))
	return 0;
      if (addr.literal_pool)
	return 0;
      decomposed = true;
    }

  switch (c)
    {
    case 'Q': /* no index short displacement */
      if (!decomposed && !s390_decompose_address (op, &addr))
	return 0;
      if (addr.indx)
	return 0;
      if (!s390_short_displacement (addr.disp))
	return 0;
      break;

    case 'R': /* with index short displacement */
      if (TARGET_LONG_DISPLACEMENT)
	{
	  if (!decomposed && !s390_decompose_address (op, &addr))
	    return 0;
	  if (!s390_short_displacement (addr.disp))
	    return 0;
	}
      /* Any invalid address here will be fixed up by reload,
	 so accept it for the most generic constraint.  */
      break;

    case 'S': /* no index long displacement */
      if (!TARGET_LONG_DISPLACEMENT)
	return 0;
      if (!decomposed && !s390_decompose_address (op, &addr))
	return 0;
      if (addr.indx)
	return 0;
      if (s390_short_displacement (addr.disp))
	return 0;
      break;

    case 'T': /* with index long displacement */
      if (!TARGET_LONG_DISPLACEMENT)
	return 0;
      /* Any invalid address here will be fixed up by reload,
	 so accept it for the most generic constraint.  */
      if ((decomposed || s390_decompose_address (op, &addr))
	  && s390_short_displacement (addr.disp))
	return 0;
      break;
    default:
      return 0;
    }
  return 1;
}


/* Evaluates constraint strings described by the regular expression
   ([A|B|Z](Q|R|S|T))|U|W|Y and returns 1 if OP is a valid operand for
   the constraint given in STR, or 0 else.  */

int
s390_mem_constraint (const char *str, rtx op)
{
  char c = str[0];

  switch (c)
    {
    case 'A':
      /* Check for offsettable variants of memory constraints.  */
      if (!MEM_P (op) || MEM_VOLATILE_P (op))
	return 0;
      if ((reload_completed || reload_in_progress)
	  ? !offsettable_memref_p (op) : !offsettable_nonstrict_memref_p (op))
	return 0;
      return s390_check_qrst_address (str[1], XEXP (op, 0), true);
    case 'B':
      /* Check for non-literal-pool variants of memory constraints.  */
      if (!MEM_P (op))
	return 0;
      return s390_check_qrst_address (str[1], XEXP (op, 0), false);
    case 'Q':
    case 'R':
    case 'S':
    case 'T':
      if (GET_CODE (op) != MEM)
	return 0;
      return s390_check_qrst_address (c, XEXP (op, 0), true);
    case 'U':
      return (s390_check_qrst_address ('Q', op, true)
	      || s390_check_qrst_address ('R', op, true));
    case 'W':
      return (s390_check_qrst_address ('S', op, true)
	      || s390_check_qrst_address ('T', op, true));
    case 'Y':
      /* Simply check for the basic form of a shift count.  Reload will
	 take care of making sure we have a proper base register.  */
      if (!s390_decompose_shift_count (op, NULL, NULL))
	return 0;
      break;
    case 'Z':
      return s390_check_qrst_address (str[1], op, true);
    default:
      return 0;
    }
  return 1;
}


/* Evaluates constraint strings starting with letter O.  Input
   parameter C is the second letter following the "O" in the constraint
   string. Returns 1 if VALUE meets the respective constraint and 0
   otherwise.  */

int
s390_O_constraint_str (const char c, HOST_WIDE_INT value)
{
  if (!TARGET_EXTIMM)
    return 0;

  switch (c)
    {
    case 's':
      return trunc_int_for_mode (value, SImode) == value;

    case 'p':
      return value == 0
	|| s390_single_part (GEN_INT (value), DImode, SImode, 0) == 1;

    case 'n':
      return s390_single_part (GEN_INT (value - 1), DImode, SImode, -1) == 1;

    default:
      gcc_unreachable ();
    }
}


/* Evaluates constraint strings starting with letter N.  Parameter STR
   contains the letters following letter "N" in the constraint string.
   Returns true if VALUE matches the constraint.  */

int
s390_N_constraint_str (const char *str, HOST_WIDE_INT value)
{
  enum machine_mode mode, part_mode;
  int def;
  int part, part_goal;


  if (str[0] == 'x')
    part_goal = -1;
  else
    part_goal = str[0] - '0';

  switch (str[1])
    {
    case 'Q':
      part_mode = QImode;
      break;
    case 'H':
      part_mode = HImode;
      break;
    case 'S':
      part_mode = SImode;
      break;
    default:
      return 0;
    }

  switch (str[2])
    {
    case 'H':
      mode = HImode;
      break;
    case 'S':
      mode = SImode;
      break;
    case 'D':
      mode = DImode;
      break;
    default:
      return 0;
    }

  switch (str[3])
    {
    case '0':
      def = 0;
      break;
    case 'F':
      def = -1;
      break;
    default:
      return 0;
    }

  if (GET_MODE_SIZE (mode) <= GET_MODE_SIZE (part_mode))
    return 0;

  part = s390_single_part (GEN_INT (value), mode, part_mode, def);
  if (part < 0)
    return 0;
  if (part_goal != -1 && part_goal != part)
    return 0;

  return 1;
}


/* Returns true if the input parameter VALUE is a float zero.  */

int
s390_float_const_zero_p (rtx value)
{
  return (GET_MODE_CLASS (GET_MODE (value)) == MODE_FLOAT
	  && value == CONST0_RTX (GET_MODE (value)));
}

/* Implement TARGET_REGISTER_MOVE_COST.  */

static int
s390_register_move_cost (enum machine_mode mode ATTRIBUTE_UNUSED,
                         reg_class_t from, reg_class_t to)
{
/* On s390, copy between fprs and gprs is expensive.  */
  if ((reg_classes_intersect_p (from, GENERAL_REGS)
       && reg_classes_intersect_p (to, FP_REGS))
      || (reg_classes_intersect_p (from, FP_REGS)
	  && reg_classes_intersect_p (to, GENERAL_REGS)))
    return 10;

  return 1;
}

/* Implement TARGET_MEMORY_MOVE_COST.  */

static int
s390_memory_move_cost (enum machine_mode mode ATTRIBUTE_UNUSED,
		       reg_class_t rclass ATTRIBUTE_UNUSED,
		       bool in ATTRIBUTE_UNUSED)
{
  return 1;
}

/* Compute a (partial) cost for rtx X.  Return true if the complete
   cost has been computed, and false if subexpressions should be
   scanned.  In either case, *TOTAL contains the cost result.
   CODE contains GET_CODE (x), OUTER_CODE contains the code
   of the superexpression of x.  */

static bool
s390_rtx_costs (rtx x, int code, int outer_code, int opno ATTRIBUTE_UNUSED,
		int *total, bool speed ATTRIBUTE_UNUSED)
{
  switch (code)
    {
    case CONST:
    case CONST_INT:
    case LABEL_REF:
    case SYMBOL_REF:
    case CONST_DOUBLE:
    case MEM:
      *total = 0;
      return true;

    case ASHIFT:
    case ASHIFTRT:
    case LSHIFTRT:
    case ROTATE:
    case ROTATERT:
    case AND:
    case IOR:
    case XOR:
    case NEG:
    case NOT:
      *total = COSTS_N_INSNS (1);
      return false;

    case PLUS:
    case MINUS:
      *total = COSTS_N_INSNS (1);
      return false;

    case MULT:
      switch (GET_MODE (x))
	{
	case SImode:
	  {
	    rtx left = XEXP (x, 0);
	    rtx right = XEXP (x, 1);
	    if (GET_CODE (right) == CONST_INT
		&& CONST_OK_FOR_K (INTVAL (right)))
	      *total = s390_cost->mhi;
	    else if (GET_CODE (left) == SIGN_EXTEND)
	      *total = s390_cost->mh;
	    else
	      *total = s390_cost->ms;  /* msr, ms, msy */
	    break;
	  }
	case DImode:
	  {
	    rtx left = XEXP (x, 0);
	    rtx right = XEXP (x, 1);
	    if (TARGET_ZARCH)
	      {
		if (GET_CODE (right) == CONST_INT
		    && CONST_OK_FOR_K (INTVAL (right)))
		  *total = s390_cost->mghi;
		else if (GET_CODE (left) == SIGN_EXTEND)
		  *total = s390_cost->msgf;
		else
		  *total = s390_cost->msg;  /* msgr, msg */
	      }
	    else /* TARGET_31BIT */
	      {
		if (GET_CODE (left) == SIGN_EXTEND
		    && GET_CODE (right) == SIGN_EXTEND)
		  /* mulsidi case: mr, m */
		  *total = s390_cost->m;
		else if (GET_CODE (left) == ZERO_EXTEND
			 && GET_CODE (right) == ZERO_EXTEND
			 && TARGET_CPU_ZARCH)
		  /* umulsidi case: ml, mlr */
		  *total = s390_cost->ml;
		else
		  /* Complex calculation is required.  */
		  *total = COSTS_N_INSNS (40);
	      }
	    break;
	  }
	case SFmode:
	case DFmode:
	  *total = s390_cost->mult_df;
	  break;
	case TFmode:
	  *total = s390_cost->mxbr;
	  break;
	default:
	  return false;
	}
      return false;

    case FMA:
      switch (GET_MODE (x))
	{
	case DFmode:
	  *total = s390_cost->madbr;
	  break;
	case SFmode:
	  *total = s390_cost->maebr;
	  break;
	default:
	  return false;
	}
      /* Negate in the third argument is free: FMSUB.  */
      if (GET_CODE (XEXP (x, 2)) == NEG)
	{
	  *total += (rtx_cost (XEXP (x, 0), FMA, 0, speed)
		     + rtx_cost (XEXP (x, 1), FMA, 1, speed)
		     + rtx_cost (XEXP (XEXP (x, 2), 0), FMA, 2, speed));
	  return true;
	}
      return false;

    case UDIV:
    case UMOD:
      if (GET_MODE (x) == TImode) 	       /* 128 bit division */
	*total = s390_cost->dlgr;
      else if (GET_MODE (x) == DImode)
	{
	  rtx right = XEXP (x, 1);
	  if (GET_CODE (right) == ZERO_EXTEND) /* 64 by 32 bit division */
	    *total = s390_cost->dlr;
	  else 	                               /* 64 by 64 bit division */
	    *total = s390_cost->dlgr;
	}
      else if (GET_MODE (x) == SImode)         /* 32 bit division */
	*total = s390_cost->dlr;
      return false;

    case DIV:
    case MOD:
      if (GET_MODE (x) == DImode)
	{
	  rtx right = XEXP (x, 1);
	  if (GET_CODE (right) == ZERO_EXTEND) /* 64 by 32 bit division */
	    if (TARGET_ZARCH)
	      *total = s390_cost->dsgfr;
	    else
	      *total = s390_cost->dr;
	  else 	                               /* 64 by 64 bit division */
	    *total = s390_cost->dsgr;
	}
      else if (GET_MODE (x) == SImode)         /* 32 bit division */
	*total = s390_cost->dlr;
      else if (GET_MODE (x) == SFmode)
	{
	  *total = s390_cost->debr;
	}
      else if (GET_MODE (x) == DFmode)
	{
	  *total = s390_cost->ddbr;
	}
      else if (GET_MODE (x) == TFmode)
	{
	  *total = s390_cost->dxbr;
	}
      return false;

    case SQRT:
      if (GET_MODE (x) == SFmode)
	*total = s390_cost->sqebr;
      else if (GET_MODE (x) == DFmode)
	*total = s390_cost->sqdbr;
      else /* TFmode */
	*total = s390_cost->sqxbr;
      return false;

    case SIGN_EXTEND:
    case ZERO_EXTEND:
      if (outer_code == MULT || outer_code == DIV || outer_code == MOD
	  || outer_code == PLUS || outer_code == MINUS
	  || outer_code == COMPARE)
	*total = 0;
      return false;

    case COMPARE:
      *total = COSTS_N_INSNS (1);
      if (GET_CODE (XEXP (x, 0)) == AND
	  && GET_CODE (XEXP (x, 1)) == CONST_INT
	  && GET_CODE (XEXP (XEXP (x, 0), 1)) == CONST_INT)
	{
	  rtx op0 = XEXP (XEXP (x, 0), 0);
	  rtx op1 = XEXP (XEXP (x, 0), 1);
	  rtx op2 = XEXP (x, 1);

	  if (memory_operand (op0, GET_MODE (op0))
	      && s390_tm_ccmode (op1, op2, 0) != VOIDmode)
	    return true;
	  if (register_operand (op0, GET_MODE (op0))
	      && s390_tm_ccmode (op1, op2, 1) != VOIDmode)
	    return true;
	}
      return false;

    default:
      return false;
    }
}

/* Return the cost of an address rtx ADDR.  */

static int
s390_address_cost (rtx addr, enum machine_mode mode ATTRIBUTE_UNUSED,
		   addr_space_t as ATTRIBUTE_UNUSED,
		   bool speed ATTRIBUTE_UNUSED)
{
  struct s390_address ad;
  if (!s390_decompose_address (addr, &ad))
    return 1000;

  return ad.indx? COSTS_N_INSNS (1) + 1 : COSTS_N_INSNS (1);
}

/* If OP is a SYMBOL_REF of a thread-local symbol, return its TLS mode,
   otherwise return 0.  */

int
tls_symbolic_operand (rtx op)
{
  if (GET_CODE (op) != SYMBOL_REF)
    return 0;
  return SYMBOL_REF_TLS_MODEL (op);
}

/* Split DImode access register reference REG (on 64-bit) into its constituent
   low and high parts, and store them into LO and HI.  Note that gen_lowpart/
   gen_highpart cannot be used as they assume all registers are word-sized,
   while our access registers have only half that size.  */

void
s390_split_access_reg (rtx reg, rtx *lo, rtx *hi)
{
  gcc_assert (TARGET_64BIT);
  gcc_assert (ACCESS_REG_P (reg));
  gcc_assert (GET_MODE (reg) == DImode);
  gcc_assert (!(REGNO (reg) & 1));

  *lo = gen_rtx_REG (SImode, REGNO (reg) + 1);
  *hi = gen_rtx_REG (SImode, REGNO (reg));
}

/* Return true if OP contains a symbol reference */

bool
symbolic_reference_mentioned_p (rtx op)
{
  const char *fmt;
  int i;

  if (GET_CODE (op) == SYMBOL_REF || GET_CODE (op) == LABEL_REF)
    return 1;

  fmt = GET_RTX_FORMAT (GET_CODE (op));
  for (i = GET_RTX_LENGTH (GET_CODE (op)) - 1; i >= 0; i--)
    {
      if (fmt[i] == 'E')
	{
	  int j;

	  for (j = XVECLEN (op, i) - 1; j >= 0; j--)
	    if (symbolic_reference_mentioned_p (XVECEXP (op, i, j)))
	      return 1;
	}

      else if (fmt[i] == 'e' && symbolic_reference_mentioned_p (XEXP (op, i)))
	return 1;
    }

  return 0;
}

/* Return true if OP contains a reference to a thread-local symbol.  */

bool
tls_symbolic_reference_mentioned_p (rtx op)
{
  const char *fmt;
  int i;

  if (GET_CODE (op) == SYMBOL_REF)
    return tls_symbolic_operand (op);

  fmt = GET_RTX_FORMAT (GET_CODE (op));
  for (i = GET_RTX_LENGTH (GET_CODE (op)) - 1; i >= 0; i--)
    {
      if (fmt[i] == 'E')
	{
	  int j;

	  for (j = XVECLEN (op, i) - 1; j >= 0; j--)
	    if (tls_symbolic_reference_mentioned_p (XVECEXP (op, i, j)))
	      return true;
	}

      else if (fmt[i] == 'e' && tls_symbolic_reference_mentioned_p (XEXP (op, i)))
	return true;
    }

  return false;
}


/* Return true if OP is a legitimate general operand when
   generating PIC code.  It is given that flag_pic is on
   and that OP satisfies CONSTANT_P or is a CONST_DOUBLE.  */

int
legitimate_pic_operand_p (rtx op)
{
  /* Accept all non-symbolic constants.  */
  if (!SYMBOLIC_CONST (op))
    return 1;

  /* Reject everything else; must be handled
     via emit_symbolic_move.  */
  return 0;
}

/* Returns true if the constant value OP is a legitimate general operand.
   It is given that OP satisfies CONSTANT_P or is a CONST_DOUBLE.  */

static bool
s390_legitimate_constant_p (enum machine_mode mode, rtx op)
{
  /* Accept all non-symbolic constants.  */
  if (!SYMBOLIC_CONST (op))
    return 1;

  /* Accept immediate LARL operands.  */
  if (TARGET_CPU_ZARCH && larl_operand (op, mode))
    return 1;

  /* Thread-local symbols are never legal constants.  This is
     so that emit_call knows that computing such addresses
     might require a function call.  */
  if (TLS_SYMBOLIC_CONST (op))
    return 0;

  /* In the PIC case, symbolic constants must *not* be
     forced into the literal pool.  We accept them here,
     so that they will be handled by emit_symbolic_move.  */
  if (flag_pic)
    return 1;

  /* All remaining non-PIC symbolic constants are
     forced into the literal pool.  */
  return 0;
}

/* Determine if it's legal to put X into the constant pool.  This
   is not possible if X contains the address of a symbol that is
   not constant (TLS) or not known at final link time (PIC).  */

static bool
s390_cannot_force_const_mem (enum machine_mode mode, rtx x)
{
  switch (GET_CODE (x))
    {
    case CONST_INT:
    case CONST_DOUBLE:
      /* Accept all non-symbolic constants.  */
      return false;

    case LABEL_REF:
      /* Labels are OK iff we are non-PIC.  */
      return flag_pic != 0;

    case SYMBOL_REF:
      /* 'Naked' TLS symbol references are never OK,
         non-TLS symbols are OK iff we are non-PIC.  */
      if (tls_symbolic_operand (x))
	return true;
      else
	return flag_pic != 0;

    case CONST:
      return s390_cannot_force_const_mem (mode, XEXP (x, 0));
    case PLUS:
    case MINUS:
      return s390_cannot_force_const_mem (mode, XEXP (x, 0))
	     || s390_cannot_force_const_mem (mode, XEXP (x, 1));

    case UNSPEC:
      switch (XINT (x, 1))
	{
	/* Only lt-relative or GOT-relative UNSPECs are OK.  */
	case UNSPEC_LTREL_OFFSET:
	case UNSPEC_GOT:
	case UNSPEC_GOTOFF:
	case UNSPEC_PLTOFF:
	case UNSPEC_TLSGD:
	case UNSPEC_TLSLDM:
	case UNSPEC_NTPOFF:
	case UNSPEC_DTPOFF:
	case UNSPEC_GOTNTPOFF:
	case UNSPEC_INDNTPOFF:
	  return false;

	/* If the literal pool shares the code section, be put
	   execute template placeholders into the pool as well.  */
	case UNSPEC_INSN:
	  return TARGET_CPU_ZARCH;

	default:
	  return true;
	}
      break;

    default:
      gcc_unreachable ();
    }
}

/* Returns true if the constant value OP is a legitimate general
   operand during and after reload.  The difference to
   legitimate_constant_p is that this function will not accept
   a constant that would need to be forced to the literal pool
   before it can be used as operand.
   This function accepts all constants which can be loaded directly
   into a GPR.  */

bool
legitimate_reload_constant_p (rtx op)
{
  /* Accept la(y) operands.  */
  if (GET_CODE (op) == CONST_INT
      && DISP_IN_RANGE (INTVAL (op)))
    return true;

  /* Accept l(g)hi/l(g)fi operands.  */
  if (GET_CODE (op) == CONST_INT
      && (CONST_OK_FOR_K (INTVAL (op)) || CONST_OK_FOR_Os (INTVAL (op))))
    return true;

  /* Accept lliXX operands.  */
  if (TARGET_ZARCH
      && GET_CODE (op) == CONST_INT
      && trunc_int_for_mode (INTVAL (op), word_mode) == INTVAL (op)
      && s390_single_part (op, word_mode, HImode, 0) >= 0)
  return true;

  if (TARGET_EXTIMM
      && GET_CODE (op) == CONST_INT
      && trunc_int_for_mode (INTVAL (op), word_mode) == INTVAL (op)
      && s390_single_part (op, word_mode, SImode, 0) >= 0)
    return true;

  /* Accept larl operands.  */
  if (TARGET_CPU_ZARCH
      && larl_operand (op, VOIDmode))
    return true;

  /* Accept floating-point zero operands that fit into a single GPR.  */
  if (GET_CODE (op) == CONST_DOUBLE
      && s390_float_const_zero_p (op)
      && GET_MODE_SIZE (GET_MODE (op)) <= UNITS_PER_WORD)
    return true;

  /* Accept double-word operands that can be split.  */
  if (GET_CODE (op) == CONST_INT
      && trunc_int_for_mode (INTVAL (op), word_mode) != INTVAL (op))
    {
      enum machine_mode dword_mode = word_mode == SImode ? DImode : TImode;
      rtx hi = operand_subword (op, 0, 0, dword_mode);
      rtx lo = operand_subword (op, 1, 0, dword_mode);
      return legitimate_reload_constant_p (hi)
	     && legitimate_reload_constant_p (lo);
    }

  /* Everything else cannot be handled without reload.  */
  return false;
}

/* Returns true if the constant value OP is a legitimate fp operand
   during and after reload.
   This function accepts all constants which can be loaded directly
   into an FPR.  */

static bool
legitimate_reload_fp_constant_p (rtx op)
{
  /* Accept floating-point zero operands if the load zero instruction
     can be used.  Prior to z196 the load fp zero instruction caused a
     performance penalty if the result is used as BFP number.  */
  if (TARGET_Z196
      && GET_CODE (op) == CONST_DOUBLE
      && s390_float_const_zero_p (op))
    return true;

  return false;
}

/* Given an rtx OP being reloaded into a reg required to be in class RCLASS,
   return the class of reg to actually use.  */

static reg_class_t
s390_preferred_reload_class (rtx op, reg_class_t rclass)
{
  switch (GET_CODE (op))
    {
      /* Constants we cannot reload into general registers
	 must be forced into the literal pool.  */
      case CONST_DOUBLE:
      case CONST_INT:
	if (reg_class_subset_p (GENERAL_REGS, rclass)
	    && legitimate_reload_constant_p (op))
	  return GENERAL_REGS;
	else if (reg_class_subset_p (ADDR_REGS, rclass)
		 && legitimate_reload_constant_p (op))
	  return ADDR_REGS;
	else if (reg_class_subset_p (FP_REGS, rclass)
		 && legitimate_reload_fp_constant_p (op))
	  return FP_REGS;
	return NO_REGS;

      /* If a symbolic constant or a PLUS is reloaded,
	 it is most likely being used as an address, so
	 prefer ADDR_REGS.  If 'class' is not a superset
	 of ADDR_REGS, e.g. FP_REGS, reject this reload.  */
      case CONST:
	/* Symrefs cannot be pushed into the literal pool with -fPIC
	   so we *MUST NOT* return NO_REGS for these cases
	   (s390_cannot_force_const_mem will return true).  

	   On the other hand we MUST return NO_REGS for symrefs with
	   invalid addend which might have been pushed to the literal
	   pool (no -fPIC).  Usually we would expect them to be
	   handled via secondary reload but this does not happen if
	   they are used as literal pool slot replacement in reload
	   inheritance (see emit_input_reload_insns).  */
	if (TARGET_CPU_ZARCH
	    && GET_CODE (XEXP (op, 0)) == PLUS
	    && GET_CODE (XEXP (XEXP(op, 0), 0)) == SYMBOL_REF
	    && GET_CODE (XEXP (XEXP(op, 0), 1)) == CONST_INT)
	  {
	    if (flag_pic && reg_class_subset_p (ADDR_REGS, rclass))
	      return ADDR_REGS;
	    else
	      return NO_REGS;
	  }
	/* fallthrough */
      case LABEL_REF:
      case SYMBOL_REF:
	if (!legitimate_reload_constant_p (op))
          return NO_REGS;
	/* fallthrough */
      case PLUS:
	/* load address will be used.  */
	if (reg_class_subset_p (ADDR_REGS, rclass))
	  return ADDR_REGS;
	else
	  return NO_REGS;

      default:
	break;
    }

  return rclass;
}

/* Return true if ADDR is SYMBOL_REF + addend with addend being a
   multiple of ALIGNMENT and the SYMBOL_REF being naturally
   aligned.  */

bool
s390_check_symref_alignment (rtx addr, HOST_WIDE_INT alignment)
{
  HOST_WIDE_INT addend;
  rtx symref;

  if (!s390_loadrelative_operand_p (addr, &symref, &addend))
    return false;

  if (addend & (alignment - 1))
    return false;

  if (GET_CODE (symref) == SYMBOL_REF
      && !SYMBOL_REF_NOT_NATURALLY_ALIGNED_P (symref))
    return true;

  if (GET_CODE (symref) == UNSPEC
      && alignment <= UNITS_PER_LONG)
    return true;

  return false;
}

/* ADDR is moved into REG using larl.  If ADDR isn't a valid larl
   operand SCRATCH is used to reload the even part of the address and
   adding one.  */

void
s390_reload_larl_operand (rtx reg, rtx addr, rtx scratch)
{
  HOST_WIDE_INT addend;
  rtx symref;

  if (!s390_loadrelative_operand_p (addr, &symref, &addend))
    gcc_unreachable ();

  if (!(addend & 1))
    /* Easy case.  The addend is even so larl will do fine.  */
    emit_move_insn (reg, addr);
  else
    {
      /* We can leave the scratch register untouched if the target
	 register is a valid base register.  */
      if (REGNO (reg) < FIRST_PSEUDO_REGISTER
	  && REGNO_REG_CLASS (REGNO (reg)) == ADDR_REGS)
	scratch = reg;

      gcc_assert (REGNO (scratch) < FIRST_PSEUDO_REGISTER);
      gcc_assert (REGNO_REG_CLASS (REGNO (scratch)) == ADDR_REGS);

      if (addend != 1)
	emit_move_insn (scratch,
			gen_rtx_CONST (Pmode,
				       gen_rtx_PLUS (Pmode, symref,
						     GEN_INT (addend - 1))));
      else
	emit_move_insn (scratch, symref);

      /* Increment the address using la in order to avoid clobbering cc.  */
      s390_load_address (reg, gen_rtx_PLUS (Pmode, scratch, const1_rtx));
    }
}

/* Generate what is necessary to move between REG and MEM using
   SCRATCH.  The direction is given by TOMEM.  */

void
s390_reload_symref_address (rtx reg, rtx mem, rtx scratch, bool tomem)
{
  /* Reload might have pulled a constant out of the literal pool.
     Force it back in.  */
  if (CONST_INT_P (mem) || GET_CODE (mem) == CONST_DOUBLE
      || GET_CODE (mem) == CONST)
    mem = force_const_mem (GET_MODE (reg), mem);

  gcc_assert (MEM_P (mem));

  /* For a load from memory we can leave the scratch register
     untouched if the target register is a valid base register.  */
  if (!tomem
      && REGNO (reg) < FIRST_PSEUDO_REGISTER
      && REGNO_REG_CLASS (REGNO (reg)) == ADDR_REGS
      && GET_MODE (reg) == GET_MODE (scratch))
    scratch = reg;

  /* Load address into scratch register.  Since we can't have a
     secondary reload for a secondary reload we have to cover the case
     where larl would need a secondary reload here as well.  */
  s390_reload_larl_operand (scratch, XEXP (mem, 0), scratch);

  /* Now we can use a standard load/store to do the move.  */
  if (tomem)
    emit_move_insn (replace_equiv_address (mem, scratch), reg);
  else
    emit_move_insn (reg, replace_equiv_address (mem, scratch));
}

/* Inform reload about cases where moving X with a mode MODE to a register in
   RCLASS requires an extra scratch or immediate register.  Return the class
   needed for the immediate register.  */

static reg_class_t
s390_secondary_reload (bool in_p, rtx x, reg_class_t rclass_i,
		       enum machine_mode mode, secondary_reload_info *sri)
{
  enum reg_class rclass = (enum reg_class) rclass_i;

  /* Intermediate register needed.  */
  if (reg_classes_intersect_p (CC_REGS, rclass))
    return GENERAL_REGS;

  if (TARGET_Z10)
    {
      HOST_WIDE_INT offset;
      rtx symref;

      /* On z10 several optimizer steps may generate larl operands with
	 an odd addend.  */
      if (in_p
	  && s390_loadrelative_operand_p (x, &symref, &offset)
	  && mode == Pmode
	  && !SYMBOL_REF_ALIGN1_P (symref)
	  && (offset & 1) == 1)
	sri->icode = ((mode == DImode) ? CODE_FOR_reloaddi_larl_odd_addend_z10
		      : CODE_FOR_reloadsi_larl_odd_addend_z10);

      /* On z10 we need a scratch register when moving QI, TI or floating
	 point mode values from or to a memory location with a SYMBOL_REF
	 or if the symref addend of a SI or DI move is not aligned to the
	 width of the access.  */
      if (MEM_P (x)
	  && s390_loadrelative_operand_p (XEXP (x, 0), NULL, NULL)
	  && (mode == QImode || mode == TImode || FLOAT_MODE_P (mode)
	      || (!TARGET_ZARCH && mode == DImode)
	      || ((mode == HImode || mode == SImode || mode == DImode)
		  && (!s390_check_symref_alignment (XEXP (x, 0),
						    GET_MODE_SIZE (mode))))))
	{
#define __SECONDARY_RELOAD_CASE(M,m)					\
	  case M##mode:							\
	    if (TARGET_64BIT)						\
	      sri->icode = in_p ? CODE_FOR_reload##m##di_toreg_z10 :	\
                                  CODE_FOR_reload##m##di_tomem_z10;	\
	    else							\
  	      sri->icode = in_p ? CODE_FOR_reload##m##si_toreg_z10 :	\
                                  CODE_FOR_reload##m##si_tomem_z10;	\
	  break;

	  switch (GET_MODE (x))
	    {
	      __SECONDARY_RELOAD_CASE (QI, qi);
	      __SECONDARY_RELOAD_CASE (HI, hi);
	      __SECONDARY_RELOAD_CASE (SI, si);
	      __SECONDARY_RELOAD_CASE (DI, di);
	      __SECONDARY_RELOAD_CASE (TI, ti);
	      __SECONDARY_RELOAD_CASE (SF, sf);
	      __SECONDARY_RELOAD_CASE (DF, df);
	      __SECONDARY_RELOAD_CASE (TF, tf);
	      __SECONDARY_RELOAD_CASE (SD, sd);
	      __SECONDARY_RELOAD_CASE (DD, dd);
	      __SECONDARY_RELOAD_CASE (TD, td);

	    default:
	      gcc_unreachable ();
	    }
#undef __SECONDARY_RELOAD_CASE
	}
    }

  /* We need a scratch register when loading a PLUS expression which
     is not a legitimate operand of the LOAD ADDRESS instruction.  */
  if (in_p && s390_plus_operand (x, mode))
    sri->icode = (TARGET_64BIT ?
		  CODE_FOR_reloaddi_plus : CODE_FOR_reloadsi_plus);

  /* Performing a multiword move from or to memory we have to make sure the
     second chunk in memory is addressable without causing a displacement
     overflow.  If that would be the case we calculate the address in
     a scratch register.  */
  if (MEM_P (x)
      && GET_CODE (XEXP (x, 0)) == PLUS
      && GET_CODE (XEXP (XEXP (x, 0), 1)) == CONST_INT
      && !DISP_IN_RANGE (INTVAL (XEXP (XEXP (x, 0), 1))
			 + GET_MODE_SIZE (mode) - 1))
    {
      /* For GENERAL_REGS a displacement overflow is no problem if occurring
	 in a s_operand address since we may fallback to lm/stm.  So we only
	 have to care about overflows in the b+i+d case.  */
      if ((reg_classes_intersect_p (GENERAL_REGS, rclass)
	   && s390_class_max_nregs (GENERAL_REGS, mode) > 1
	   && GET_CODE (XEXP (XEXP (x, 0), 0)) == PLUS)
	  /* For FP_REGS no lm/stm is available so this check is triggered
	     for displacement overflows in b+i+d and b+d like addresses.  */
	  || (reg_classes_intersect_p (FP_REGS, rclass)
	      && s390_class_max_nregs (FP_REGS, mode) > 1))
	{
	  if (in_p)
	    sri->icode = (TARGET_64BIT ?
			  CODE_FOR_reloaddi_nonoffmem_in :
			  CODE_FOR_reloadsi_nonoffmem_in);
	  else
	    sri->icode = (TARGET_64BIT ?
			  CODE_FOR_reloaddi_nonoffmem_out :
			  CODE_FOR_reloadsi_nonoffmem_out);
	}
    }

  /* A scratch address register is needed when a symbolic constant is
     copied to r0 compiling with -fPIC.  In other cases the target
     register might be used as temporary (see legitimize_pic_address).  */
  if (in_p && SYMBOLIC_CONST (x) && flag_pic == 2 && rclass != ADDR_REGS)
    sri->icode = (TARGET_64BIT ?
		  CODE_FOR_reloaddi_PIC_addr :
		  CODE_FOR_reloadsi_PIC_addr);

  /* Either scratch or no register needed.  */
  return NO_REGS;
}

/* Generate code to load SRC, which is PLUS that is not a
   legitimate operand for the LA instruction, into TARGET.
   SCRATCH may be used as scratch register.  */

void
s390_expand_plus_operand (rtx target, rtx src,
			  rtx scratch)
{
  rtx sum1, sum2;
  struct s390_address ad;

  /* src must be a PLUS; get its two operands.  */
  gcc_assert (GET_CODE (src) == PLUS);
  gcc_assert (GET_MODE (src) == Pmode);

  /* Check if any of the two operands is already scheduled
     for replacement by reload.  This can happen e.g. when
     float registers occur in an address.  */
  sum1 = find_replacement (&XEXP (src, 0));
  sum2 = find_replacement (&XEXP (src, 1));
  src = gen_rtx_PLUS (Pmode, sum1, sum2);

  /* If the address is already strictly valid, there's nothing to do.  */
  if (!s390_decompose_address (src, &ad)
      || (ad.base && !REGNO_OK_FOR_BASE_P (REGNO (ad.base)))
      || (ad.indx && !REGNO_OK_FOR_INDEX_P (REGNO (ad.indx))))
    {
      /* Otherwise, one of the operands cannot be an address register;
         we reload its value into the scratch register.  */
      if (true_regnum (sum1) < 1 || true_regnum (sum1) > 15)
	{
	  emit_move_insn (scratch, sum1);
	  sum1 = scratch;
	}
      if (true_regnum (sum2) < 1 || true_regnum (sum2) > 15)
	{
	  emit_move_insn (scratch, sum2);
	  sum2 = scratch;
	}

      /* According to the way these invalid addresses are generated
         in reload.c, it should never happen (at least on s390) that
         *neither* of the PLUS components, after find_replacements
         was applied, is an address register.  */
      if (sum1 == scratch && sum2 == scratch)
	{
	  debug_rtx (src);
	  gcc_unreachable ();
	}

      src = gen_rtx_PLUS (Pmode, sum1, sum2);
    }

  /* Emit the LOAD ADDRESS pattern.  Note that reload of PLUS
     is only ever performed on addresses, so we can mark the
     sum as legitimate for LA in any case.  */
  s390_load_address (target, src);
}


/* Return true if ADDR is a valid memory address.
   STRICT specifies whether strict register checking applies.  */

static bool
s390_legitimate_address_p (enum machine_mode mode, rtx addr, bool strict)
{
  struct s390_address ad;

  if (TARGET_Z10
      && larl_operand (addr, VOIDmode)
      && (mode == VOIDmode
	  || s390_check_symref_alignment (addr, GET_MODE_SIZE (mode))))
    return true;

  if (!s390_decompose_address (addr, &ad))
    return false;

  if (strict)
    {
      if (ad.base && !REGNO_OK_FOR_BASE_P (REGNO (ad.base)))
	return false;

      if (ad.indx && !REGNO_OK_FOR_INDEX_P (REGNO (ad.indx)))
	return false;
    }
  else
    {
      if (ad.base
	  && !(REGNO (ad.base) >= FIRST_PSEUDO_REGISTER
	       || REGNO_REG_CLASS (REGNO (ad.base)) == ADDR_REGS))
	return false;

      if (ad.indx
	  && !(REGNO (ad.indx) >= FIRST_PSEUDO_REGISTER
	       || REGNO_REG_CLASS (REGNO (ad.indx)) == ADDR_REGS))
	  return false;
    }
  return true;
}

/* Return true if OP is a valid operand for the LA instruction.
   In 31-bit, we need to prove that the result is used as an
   address, as LA performs only a 31-bit addition.  */

bool
legitimate_la_operand_p (rtx op)
{
  struct s390_address addr;
  if (!s390_decompose_address (op, &addr))
    return false;

  return (TARGET_64BIT || addr.pointer);
}

/* Return true if it is valid *and* preferable to use LA to
   compute the sum of OP1 and OP2.  */

bool
preferred_la_operand_p (rtx op1, rtx op2)
{
  struct s390_address addr;

  if (op2 != const0_rtx)
    op1 = gen_rtx_PLUS (Pmode, op1, op2);

  if (!s390_decompose_address (op1, &addr))
    return false;
  if (addr.base && !REGNO_OK_FOR_BASE_P (REGNO (addr.base)))
    return false;
  if (addr.indx && !REGNO_OK_FOR_INDEX_P (REGNO (addr.indx)))
    return false;

  /* Avoid LA instructions with index register on z196; it is
     preferable to use regular add instructions when possible.
     Starting with zEC12 the la with index register is "uncracked"
     again.  */
  if (addr.indx && s390_tune == PROCESSOR_2817_Z196)
    return false;

  if (!TARGET_64BIT && !addr.pointer)
    return false;

  if (addr.pointer)
    return true;

  if ((addr.base && REG_P (addr.base) && REG_POINTER (addr.base))
      || (addr.indx && REG_P (addr.indx) && REG_POINTER (addr.indx)))
    return true;

  return false;
}

/* Emit a forced load-address operation to load SRC into DST.
   This will use the LOAD ADDRESS instruction even in situations
   where legitimate_la_operand_p (SRC) returns false.  */

void
s390_load_address (rtx dst, rtx src)
{
  if (TARGET_64BIT)
    emit_move_insn (dst, src);
  else
    emit_insn (gen_force_la_31 (dst, src));
}

/* Return a legitimate reference for ORIG (an address) using the
   register REG.  If REG is 0, a new pseudo is generated.

   There are two types of references that must be handled:

   1. Global data references must load the address from the GOT, via
      the PIC reg.  An insn is emitted to do this load, and the reg is
      returned.

   2. Static data references, constant pool addresses, and code labels
      compute the address as an offset from the GOT, whose base is in
      the PIC reg.  Static data objects have SYMBOL_FLAG_LOCAL set to
      differentiate them from global data objects.  The returned
      address is the PIC reg + an unspec constant.

   TARGET_LEGITIMIZE_ADDRESS_P rejects symbolic references unless the PIC
   reg also appears in the address.  */

rtx
legitimize_pic_address (rtx orig, rtx reg)
{
  rtx addr = orig;
  rtx addend = const0_rtx;
  rtx new_rtx = orig;

  gcc_assert (!TLS_SYMBOLIC_CONST (addr));

  if (GET_CODE (addr) == CONST)
    addr = XEXP (addr, 0);

  if (GET_CODE (addr) == PLUS)
    {
      addend = XEXP (addr, 1);
      addr = XEXP (addr, 0);
    }

  if ((GET_CODE (addr) == LABEL_REF
       || (GET_CODE (addr) == SYMBOL_REF && SYMBOL_REF_LOCAL_P (addr))
       || (GET_CODE (addr) == UNSPEC &&
	   (XINT (addr, 1) == UNSPEC_GOTENT
	    || (TARGET_CPU_ZARCH && XINT (addr, 1) == UNSPEC_PLT))))
      && GET_CODE (addend) == CONST_INT)
    {
      /* This can be locally addressed.  */

      /* larl_operand requires UNSPECs to be wrapped in a const rtx.  */
      rtx const_addr = (GET_CODE (addr) == UNSPEC ?
			gen_rtx_CONST (Pmode, addr) : addr);

      if (TARGET_CPU_ZARCH
	  && larl_operand (const_addr, VOIDmode)
	  && INTVAL (addend) < (HOST_WIDE_INT)1 << 31
	  && INTVAL (addend) >= -((HOST_WIDE_INT)1 << 31))
	{
	  if (INTVAL (addend) & 1)
	    {
	      /* LARL can't handle odd offsets, so emit a pair of LARL
		 and LA.  */
	      rtx temp = reg? reg : gen_reg_rtx (Pmode);

	      if (!DISP_IN_RANGE (INTVAL (addend)))
		{
		  HOST_WIDE_INT even = INTVAL (addend) - 1;
		  addr = gen_rtx_PLUS (Pmode, addr, GEN_INT (even));
		  addr = gen_rtx_CONST (Pmode, addr);
		  addend = const1_rtx;
		}

	      emit_move_insn (temp, addr);
	      new_rtx = gen_rtx_PLUS (Pmode, temp, addend);

	      if (reg != 0)
		{
		  s390_load_address (reg, new_rtx);
		  new_rtx = reg;
		}
	    }
	  else
	    {
	      /* If the offset is even, we can just use LARL.  This
		 will happen automatically.  */
	    }
	}
      else
	{
	  /* No larl - Access local symbols relative to the GOT.  */

	  rtx temp = reg? reg : gen_reg_rtx (Pmode);

	  if (reload_in_progress || reload_completed)
	    df_set_regs_ever_live (PIC_OFFSET_TABLE_REGNUM, true);

	  addr = gen_rtx_UNSPEC (Pmode, gen_rtvec (1, addr), UNSPEC_GOTOFF);
	  if (addend != const0_rtx)
	    addr = gen_rtx_PLUS (Pmode, addr, addend);
	  addr = gen_rtx_CONST (Pmode, addr);
	  addr = force_const_mem (Pmode, addr);
	  emit_move_insn (temp, addr);

	  new_rtx = gen_rtx_PLUS (Pmode, pic_offset_table_rtx, temp);
	  if (reg != 0)
	    {
	      s390_load_address (reg, new_rtx);
	      new_rtx = reg;
	    }
	}
    }
  else if (GET_CODE (addr) == SYMBOL_REF && addend == const0_rtx)
    {
      /* A non-local symbol reference without addend.

	 The symbol ref is wrapped into an UNSPEC to make sure the
	 proper operand modifier (@GOT or @GOTENT) will be emitted.
	 This will tell the linker to put the symbol into the GOT.

	 Additionally the code dereferencing the GOT slot is emitted here.

	 An addend to the symref needs to be added afterwards.
	 legitimize_pic_address calls itself recursively to handle
	 that case.  So no need to do it here.  */

      if (reg == 0)
        reg = gen_reg_rtx (Pmode);

      if (TARGET_Z10)
	{
	  /* Use load relative if possible.
	     lgrl <target>, sym@GOTENT  */
	  new_rtx = gen_rtx_UNSPEC (Pmode, gen_rtvec (1, addr), UNSPEC_GOTENT);
	  new_rtx = gen_rtx_CONST (Pmode, new_rtx);
	  new_rtx = gen_const_mem (GET_MODE (reg), new_rtx);

	  emit_move_insn (reg, new_rtx);
	  new_rtx = reg;
	}
      else if (flag_pic == 1)
        {
          /* Assume GOT offset is a valid displacement operand (< 4k
             or < 512k with z990).  This is handled the same way in
             both 31- and 64-bit code (@GOT).
             lg <target>, sym@GOT(r12)  */

	  if (reload_in_progress || reload_completed)
	    df_set_regs_ever_live (PIC_OFFSET_TABLE_REGNUM, true);

          new_rtx = gen_rtx_UNSPEC (Pmode, gen_rtvec (1, addr), UNSPEC_GOT);
          new_rtx = gen_rtx_CONST (Pmode, new_rtx);
          new_rtx = gen_rtx_PLUS (Pmode, pic_offset_table_rtx, new_rtx);
          new_rtx = gen_const_mem (Pmode, new_rtx);
          emit_move_insn (reg, new_rtx);
          new_rtx = reg;
        }
      else if (TARGET_CPU_ZARCH)
        {
          /* If the GOT offset might be >= 4k, we determine the position
             of the GOT entry via a PC-relative LARL (@GOTENT).
	     larl temp, sym@GOTENT
             lg   <target>, 0(temp) */

          rtx temp = reg ? reg : gen_reg_rtx (Pmode);

	  gcc_assert (REGNO (temp) >= FIRST_PSEUDO_REGISTER
		      || REGNO_REG_CLASS (REGNO (temp)) == ADDR_REGS);

          new_rtx = gen_rtx_UNSPEC (Pmode, gen_rtvec (1, addr), UNSPEC_GOTENT);
          new_rtx = gen_rtx_CONST (Pmode, new_rtx);
	  emit_move_insn (temp, new_rtx);

	  new_rtx = gen_const_mem (Pmode, temp);
          emit_move_insn (reg, new_rtx);

          new_rtx = reg;
        }
      else
        {
          /* If the GOT offset might be >= 4k, we have to load it
             from the literal pool (@GOT).

	     lg temp, lit-litbase(r13)
             lg <target>, 0(temp)
	     lit:  .long sym@GOT  */

          rtx temp = reg ? reg : gen_reg_rtx (Pmode);

	  gcc_assert (REGNO (temp) >= FIRST_PSEUDO_REGISTER
		      || REGNO_REG_CLASS (REGNO (temp)) == ADDR_REGS);

	  if (reload_in_progress || reload_completed)
	    df_set_regs_ever_live (PIC_OFFSET_TABLE_REGNUM, true);

          addr = gen_rtx_UNSPEC (Pmode, gen_rtvec (1, addr), UNSPEC_GOT);
          addr = gen_rtx_CONST (Pmode, addr);
          addr = force_const_mem (Pmode, addr);
          emit_move_insn (temp, addr);

          new_rtx = gen_rtx_PLUS (Pmode, pic_offset_table_rtx, temp);
          new_rtx = gen_const_mem (Pmode, new_rtx);
          emit_move_insn (reg, new_rtx);
          new_rtx = reg;
        }
    }
  else if (GET_CODE (addr) == UNSPEC && GET_CODE (addend) == CONST_INT)
    {
      gcc_assert (XVECLEN (addr, 0) == 1);
      switch (XINT (addr, 1))
	{
	  /* These address symbols (or PLT slots) relative to the GOT
	     (not GOT slots!).  In general this will exceed the
	     displacement range so these value belong into the literal
	     pool.  */
	case UNSPEC_GOTOFF:
	case UNSPEC_PLTOFF:
	  new_rtx = force_const_mem (Pmode, orig);
	  break;

	  /* For -fPIC the GOT size might exceed the displacement
	     range so make sure the value is in the literal pool.  */
	case UNSPEC_GOT:
	  if (flag_pic == 2)
	    new_rtx = force_const_mem (Pmode, orig);
	  break;

	  /* For @GOTENT larl is used.  This is handled like local
	     symbol refs.  */
	case UNSPEC_GOTENT:
	  gcc_unreachable ();
	  break;

	  /* @PLT is OK as is on 64-bit, must be converted to
	     GOT-relative @PLTOFF on 31-bit.  */
	case UNSPEC_PLT:
	  if (!TARGET_CPU_ZARCH)
	    {
	      rtx temp = reg? reg : gen_reg_rtx (Pmode);

	      if (reload_in_progress || reload_completed)
		df_set_regs_ever_live (PIC_OFFSET_TABLE_REGNUM, true);

	      addr = XVECEXP (addr, 0, 0);
	      addr = gen_rtx_UNSPEC (Pmode, gen_rtvec (1, addr),
				     UNSPEC_PLTOFF);
	      if (addend != const0_rtx)
		addr = gen_rtx_PLUS (Pmode, addr, addend);
	      addr = gen_rtx_CONST (Pmode, addr);
	      addr = force_const_mem (Pmode, addr);
	      emit_move_insn (temp, addr);

	      new_rtx = gen_rtx_PLUS (Pmode, pic_offset_table_rtx, temp);
	      if (reg != 0)
		{
		  s390_load_address (reg, new_rtx);
		  new_rtx = reg;
		}
	    }
	  else
	    /* On 64 bit larl can be used.  This case is handled like
	       local symbol refs.  */
	    gcc_unreachable ();
	  break;

	  /* Everything else cannot happen.  */
	default:
	  gcc_unreachable ();
	}
    }
  else if (addend != const0_rtx)
    {
      /* Otherwise, compute the sum.  */

      rtx base = legitimize_pic_address (addr, reg);
      new_rtx  = legitimize_pic_address (addend,
					 base == reg ? NULL_RTX : reg);
      if (GET_CODE (new_rtx) == CONST_INT)
	new_rtx = plus_constant (Pmode, base, INTVAL (new_rtx));
      else
	{
	  if (GET_CODE (new_rtx) == PLUS && CONSTANT_P (XEXP (new_rtx, 1)))
	    {
	      base = gen_rtx_PLUS (Pmode, base, XEXP (new_rtx, 0));
	      new_rtx = XEXP (new_rtx, 1);
	    }
	  new_rtx = gen_rtx_PLUS (Pmode, base, new_rtx);
	}

      if (GET_CODE (new_rtx) == CONST)
	new_rtx = XEXP (new_rtx, 0);
      new_rtx = force_operand (new_rtx, 0);
    }

  return new_rtx;
}

/* Load the thread pointer into a register.  */

rtx
s390_get_thread_pointer (void)
{
  rtx tp = gen_reg_rtx (Pmode);

  emit_move_insn (tp, gen_rtx_REG (Pmode, TP_REGNUM));
  mark_reg_pointer (tp, BITS_PER_WORD);

  return tp;
}

/* Emit a tls call insn. The call target is the SYMBOL_REF stored
   in s390_tls_symbol which always refers to __tls_get_offset.
   The returned offset is written to RESULT_REG and an USE rtx is
   generated for TLS_CALL.  */

static GTY(()) rtx s390_tls_symbol;

static void
s390_emit_tls_call_insn (rtx result_reg, rtx tls_call)
{
  rtx insn;

  if (!flag_pic)
    emit_insn (s390_load_got ());

  if (!s390_tls_symbol)
    s390_tls_symbol = gen_rtx_SYMBOL_REF (Pmode, "__tls_get_offset");

  insn = s390_emit_call (s390_tls_symbol, tls_call, result_reg,
			 gen_rtx_REG (Pmode, RETURN_REGNUM));

  use_reg (&CALL_INSN_FUNCTION_USAGE (insn), result_reg);
  RTL_CONST_CALL_P (insn) = 1;
}

/* ADDR contains a thread-local SYMBOL_REF.  Generate code to compute
   this (thread-local) address.  REG may be used as temporary.  */

static rtx
legitimize_tls_address (rtx addr, rtx reg)
{
  rtx new_rtx, tls_call, temp, base, r2, insn;

  if (GET_CODE (addr) == SYMBOL_REF)
    switch (tls_symbolic_operand (addr))
      {
      case TLS_MODEL_GLOBAL_DYNAMIC:
	start_sequence ();
	r2 = gen_rtx_REG (Pmode, 2);
	tls_call = gen_rtx_UNSPEC (Pmode, gen_rtvec (1, addr), UNSPEC_TLSGD);
	new_rtx = gen_rtx_CONST (Pmode, tls_call);
	new_rtx = force_const_mem (Pmode, new_rtx);
	emit_move_insn (r2, new_rtx);
	s390_emit_tls_call_insn (r2, tls_call);
	insn = get_insns ();
	end_sequence ();

	new_rtx = gen_rtx_UNSPEC (Pmode, gen_rtvec (1, addr), UNSPEC_NTPOFF);
	temp = gen_reg_rtx (Pmode);
	emit_libcall_block (insn, temp, r2, new_rtx);

	new_rtx = gen_rtx_PLUS (Pmode, s390_get_thread_pointer (), temp);
	if (reg != 0)
	  {
	    s390_load_address (reg, new_rtx);
	    new_rtx = reg;
	  }
	break;

      case TLS_MODEL_LOCAL_DYNAMIC:
	start_sequence ();
	r2 = gen_rtx_REG (Pmode, 2);
	tls_call = gen_rtx_UNSPEC (Pmode, gen_rtvec (1, const0_rtx), UNSPEC_TLSLDM);
	new_rtx = gen_rtx_CONST (Pmode, tls_call);
	new_rtx = force_const_mem (Pmode, new_rtx);
	emit_move_insn (r2, new_rtx);
	s390_emit_tls_call_insn (r2, tls_call);
	insn = get_insns ();
	end_sequence ();

	new_rtx = gen_rtx_UNSPEC (Pmode, gen_rtvec (1, const0_rtx), UNSPEC_TLSLDM_NTPOFF);
	temp = gen_reg_rtx (Pmode);
	emit_libcall_block (insn, temp, r2, new_rtx);

	new_rtx = gen_rtx_PLUS (Pmode, s390_get_thread_pointer (), temp);
	base = gen_reg_rtx (Pmode);
	s390_load_address (base, new_rtx);

	new_rtx = gen_rtx_UNSPEC (Pmode, gen_rtvec (1, addr), UNSPEC_DTPOFF);
	new_rtx = gen_rtx_CONST (Pmode, new_rtx);
	new_rtx = force_const_mem (Pmode, new_rtx);
	temp = gen_reg_rtx (Pmode);
	emit_move_insn (temp, new_rtx);

	new_rtx = gen_rtx_PLUS (Pmode, base, temp);
	if (reg != 0)
	  {
	    s390_load_address (reg, new_rtx);
	    new_rtx = reg;
	  }
	break;

      case TLS_MODEL_INITIAL_EXEC:
	if (flag_pic == 1)
	  {
	    /* Assume GOT offset < 4k.  This is handled the same way
	       in both 31- and 64-bit code.  */

	    if (reload_in_progress || reload_completed)
	      df_set_regs_ever_live (PIC_OFFSET_TABLE_REGNUM, true);

	    new_rtx = gen_rtx_UNSPEC (Pmode, gen_rtvec (1, addr), UNSPEC_GOTNTPOFF);
	    new_rtx = gen_rtx_CONST (Pmode, new_rtx);
	    new_rtx = gen_rtx_PLUS (Pmode, pic_offset_table_rtx, new_rtx);
	    new_rtx = gen_const_mem (Pmode, new_rtx);
	    temp = gen_reg_rtx (Pmode);
	    emit_move_insn (temp, new_rtx);
	  }
	else if (TARGET_CPU_ZARCH)
	  {
	    /* If the GOT offset might be >= 4k, we determine the position
	       of the GOT entry via a PC-relative LARL.  */

	    new_rtx = gen_rtx_UNSPEC (Pmode, gen_rtvec (1, addr), UNSPEC_INDNTPOFF);
	    new_rtx = gen_rtx_CONST (Pmode, new_rtx);
	    temp = gen_reg_rtx (Pmode);
	    emit_move_insn (temp, new_rtx);

	    new_rtx = gen_const_mem (Pmode, temp);
	    temp = gen_reg_rtx (Pmode);
	    emit_move_insn (temp, new_rtx);
	  }
	else if (flag_pic)
	  {
	    /* If the GOT offset might be >= 4k, we have to load it
	       from the literal pool.  */

	    if (reload_in_progress || reload_completed)
	      df_set_regs_ever_live (PIC_OFFSET_TABLE_REGNUM, true);

	    new_rtx = gen_rtx_UNSPEC (Pmode, gen_rtvec (1, addr), UNSPEC_GOTNTPOFF);
	    new_rtx = gen_rtx_CONST (Pmode, new_rtx);
	    new_rtx = force_const_mem (Pmode, new_rtx);
	    temp = gen_reg_rtx (Pmode);
	    emit_move_insn (temp, new_rtx);

            new_rtx = gen_rtx_PLUS (Pmode, pic_offset_table_rtx, temp);
	    new_rtx = gen_const_mem (Pmode, new_rtx);

	    new_rtx = gen_rtx_UNSPEC (Pmode, gen_rtvec (2, new_rtx, addr), UNSPEC_TLS_LOAD);
	    temp = gen_reg_rtx (Pmode);
	    emit_insn (gen_rtx_SET (Pmode, temp, new_rtx));
	  }
	else
	  {
	    /* In position-dependent code, load the absolute address of
	       the GOT entry from the literal pool.  */

	    new_rtx = gen_rtx_UNSPEC (Pmode, gen_rtvec (1, addr), UNSPEC_INDNTPOFF);
	    new_rtx = gen_rtx_CONST (Pmode, new_rtx);
	    new_rtx = force_const_mem (Pmode, new_rtx);
	    temp = gen_reg_rtx (Pmode);
	    emit_move_insn (temp, new_rtx);

	    new_rtx = temp;
	    new_rtx = gen_const_mem (Pmode, new_rtx);
	    new_rtx = gen_rtx_UNSPEC (Pmode, gen_rtvec (2, new_rtx, addr), UNSPEC_TLS_LOAD);
	    temp = gen_reg_rtx (Pmode);
	    emit_insn (gen_rtx_SET (Pmode, temp, new_rtx));
	  }

	new_rtx = gen_rtx_PLUS (Pmode, s390_get_thread_pointer (), temp);
	if (reg != 0)
	  {
	    s390_load_address (reg, new_rtx);
	    new_rtx = reg;
	  }
	break;

      case TLS_MODEL_LOCAL_EXEC:
	new_rtx = gen_rtx_UNSPEC (Pmode, gen_rtvec (1, addr), UNSPEC_NTPOFF);
	new_rtx = gen_rtx_CONST (Pmode, new_rtx);
	new_rtx = force_const_mem (Pmode, new_rtx);
        temp = gen_reg_rtx (Pmode);
	emit_move_insn (temp, new_rtx);

	new_rtx = gen_rtx_PLUS (Pmode, s390_get_thread_pointer (), temp);
	if (reg != 0)
	  {
	    s390_load_address (reg, new_rtx);
	    new_rtx = reg;
	  }
	break;

      default:
	gcc_unreachable ();
      }

  else if (GET_CODE (addr) == CONST && GET_CODE (XEXP (addr, 0)) == UNSPEC)
    {
      switch (XINT (XEXP (addr, 0), 1))
	{
	case UNSPEC_INDNTPOFF:
	  gcc_assert (TARGET_CPU_ZARCH);
	  new_rtx = addr;
	  break;

	default:
	  gcc_unreachable ();
	}
    }

  else if (GET_CODE (addr) == CONST && GET_CODE (XEXP (addr, 0)) == PLUS
	   && GET_CODE (XEXP (XEXP (addr, 0), 1)) == CONST_INT)
    {
      new_rtx = XEXP (XEXP (addr, 0), 0);
      if (GET_CODE (new_rtx) != SYMBOL_REF)
	new_rtx = gen_rtx_CONST (Pmode, new_rtx);

      new_rtx = legitimize_tls_address (new_rtx, reg);
      new_rtx = plus_constant (Pmode, new_rtx,
			       INTVAL (XEXP (XEXP (addr, 0), 1)));
      new_rtx = force_operand (new_rtx, 0);
    }

  else
    gcc_unreachable ();  /* for now ... */

  return new_rtx;
}

/* Emit insns making the address in operands[1] valid for a standard
   move to operands[0].  operands[1] is replaced by an address which
   should be used instead of the former RTX to emit the move
   pattern.  */

void
emit_symbolic_move (rtx *operands)
{
  rtx temp = !can_create_pseudo_p () ? operands[0] : gen_reg_rtx (Pmode);

  if (GET_CODE (operands[0]) == MEM)
    operands[1] = force_reg (Pmode, operands[1]);
  else if (TLS_SYMBOLIC_CONST (operands[1]))
    operands[1] = legitimize_tls_address (operands[1], temp);
  else if (flag_pic)
    operands[1] = legitimize_pic_address (operands[1], temp);
}

/* Try machine-dependent ways of modifying an illegitimate address X
   to be legitimate.  If we find one, return the new, valid address.

   OLDX is the address as it was before break_out_memory_refs was called.
   In some cases it is useful to look at this to decide what needs to be done.

   MODE is the mode of the operand pointed to by X.

   When -fpic is used, special handling is needed for symbolic references.
   See comments by legitimize_pic_address for details.  */

static rtx
s390_legitimize_address (rtx x, rtx oldx ATTRIBUTE_UNUSED,
			 enum machine_mode mode ATTRIBUTE_UNUSED)
{
  rtx constant_term = const0_rtx;

  if (TLS_SYMBOLIC_CONST (x))
    {
      x = legitimize_tls_address (x, 0);

      if (s390_legitimate_address_p (mode, x, FALSE))
	return x;
    }
  else if (GET_CODE (x) == PLUS
	   && (TLS_SYMBOLIC_CONST (XEXP (x, 0))
	       || TLS_SYMBOLIC_CONST (XEXP (x, 1))))
    {
      return x;
    }
  else if (flag_pic)
    {
      if (SYMBOLIC_CONST (x)
          || (GET_CODE (x) == PLUS
              && (SYMBOLIC_CONST (XEXP (x, 0))
                  || SYMBOLIC_CONST (XEXP (x, 1)))))
	  x = legitimize_pic_address (x, 0);

      if (s390_legitimate_address_p (mode, x, FALSE))
	return x;
    }

  x = eliminate_constant_term (x, &constant_term);

  /* Optimize loading of large displacements by splitting them
     into the multiple of 4K and the rest; this allows the
     former to be CSE'd if possible.

     Don't do this if the displacement is added to a register
     pointing into the stack frame, as the offsets will
     change later anyway.  */

  if (GET_CODE (constant_term) == CONST_INT
      && !TARGET_LONG_DISPLACEMENT
      && !DISP_IN_RANGE (INTVAL (constant_term))
      && !(REG_P (x) && REGNO_PTR_FRAME_P (REGNO (x))))
    {
      HOST_WIDE_INT lower = INTVAL (constant_term) & 0xfff;
      HOST_WIDE_INT upper = INTVAL (constant_term) ^ lower;

      rtx temp = gen_reg_rtx (Pmode);
      rtx val  = force_operand (GEN_INT (upper), temp);
      if (val != temp)
	emit_move_insn (temp, val);

      x = gen_rtx_PLUS (Pmode, x, temp);
      constant_term = GEN_INT (lower);
    }

  if (GET_CODE (x) == PLUS)
    {
      if (GET_CODE (XEXP (x, 0)) == REG)
	{
	  rtx temp = gen_reg_rtx (Pmode);
	  rtx val  = force_operand (XEXP (x, 1), temp);
	  if (val != temp)
	    emit_move_insn (temp, val);

	  x = gen_rtx_PLUS (Pmode, XEXP (x, 0), temp);
	}

      else if (GET_CODE (XEXP (x, 1)) == REG)
	{
	  rtx temp = gen_reg_rtx (Pmode);
	  rtx val  = force_operand (XEXP (x, 0), temp);
	  if (val != temp)
	    emit_move_insn (temp, val);

	  x = gen_rtx_PLUS (Pmode, temp, XEXP (x, 1));
	}
    }

  if (constant_term != const0_rtx)
    x = gen_rtx_PLUS (Pmode, x, constant_term);

  return x;
}

/* Try a machine-dependent way of reloading an illegitimate address AD
   operand.  If we find one, push the reload and return the new address.

   MODE is the mode of the enclosing MEM.  OPNUM is the operand number
   and TYPE is the reload type of the current reload.  */

rtx
legitimize_reload_address (rtx ad, enum machine_mode mode ATTRIBUTE_UNUSED,
			   int opnum, int type)
{
  if (!optimize || TARGET_LONG_DISPLACEMENT)
    return NULL_RTX;

  if (GET_CODE (ad) == PLUS)
    {
      rtx tem = simplify_binary_operation (PLUS, Pmode,
					   XEXP (ad, 0), XEXP (ad, 1));
      if (tem)
	ad = tem;
    }

  if (GET_CODE (ad) == PLUS
      && GET_CODE (XEXP (ad, 0)) == REG
      && GET_CODE (XEXP (ad, 1)) == CONST_INT
      && !DISP_IN_RANGE (INTVAL (XEXP (ad, 1))))
    {
      HOST_WIDE_INT lower = INTVAL (XEXP (ad, 1)) & 0xfff;
      HOST_WIDE_INT upper = INTVAL (XEXP (ad, 1)) ^ lower;
      rtx cst, tem, new_rtx;

      cst = GEN_INT (upper);
      if (!legitimate_reload_constant_p (cst))
	cst = force_const_mem (Pmode, cst);

      tem = gen_rtx_PLUS (Pmode, XEXP (ad, 0), cst);
      new_rtx = gen_rtx_PLUS (Pmode, tem, GEN_INT (lower));

      push_reload (XEXP (tem, 1), 0, &XEXP (tem, 1), 0,
		   BASE_REG_CLASS, Pmode, VOIDmode, 0, 0,
		   opnum, (enum reload_type) type);
      return new_rtx;
    }

  return NULL_RTX;
}

/* Emit code to move LEN bytes from DST to SRC.  */

bool
s390_expand_movmem (rtx dst, rtx src, rtx len)
{
  /* When tuning for z10 or higher we rely on the Glibc functions to
     do the right thing. Only for constant lengths below 64k we will
     generate inline code.  */
  if (s390_tune >= PROCESSOR_2097_Z10
      && (GET_CODE (len) != CONST_INT || INTVAL (len) > (1<<16)))
    return false;

  if (GET_CODE (len) == CONST_INT && INTVAL (len) >= 0 && INTVAL (len) <= 256)
    {
      if (INTVAL (len) > 0)
        emit_insn (gen_movmem_short (dst, src, GEN_INT (INTVAL (len) - 1)));
    }

  else if (TARGET_MVCLE)
    {
      emit_insn (gen_movmem_long (dst, src, convert_to_mode (Pmode, len, 1)));
    }

  else
    {
      rtx dst_addr, src_addr, count, blocks, temp;
      rtx loop_start_label = gen_label_rtx ();
      rtx loop_end_label = gen_label_rtx ();
      rtx end_label = gen_label_rtx ();
      enum machine_mode mode;

      mode = GET_MODE (len);
      if (mode == VOIDmode)
        mode = Pmode;

      dst_addr = gen_reg_rtx (Pmode);
      src_addr = gen_reg_rtx (Pmode);
      count = gen_reg_rtx (mode);
      blocks = gen_reg_rtx (mode);

      convert_move (count, len, 1);
      emit_cmp_and_jump_insns (count, const0_rtx,
			       EQ, NULL_RTX, mode, 1, end_label);

      emit_move_insn (dst_addr, force_operand (XEXP (dst, 0), NULL_RTX));
      emit_move_insn (src_addr, force_operand (XEXP (src, 0), NULL_RTX));
      dst = change_address (dst, VOIDmode, dst_addr);
      src = change_address (src, VOIDmode, src_addr);

      temp = expand_binop (mode, add_optab, count, constm1_rtx, count, 1,
			   OPTAB_DIRECT);
      if (temp != count)
        emit_move_insn (count, temp);

      temp = expand_binop (mode, lshr_optab, count, GEN_INT (8), blocks, 1,
			   OPTAB_DIRECT);
      if (temp != blocks)
        emit_move_insn (blocks, temp);

      emit_cmp_and_jump_insns (blocks, const0_rtx,
			       EQ, NULL_RTX, mode, 1, loop_end_label);

      emit_label (loop_start_label);

      if (TARGET_Z10
	  && (GET_CODE (len) != CONST_INT || INTVAL (len) > 768))
	{
	  rtx prefetch;

	  /* Issue a read prefetch for the +3 cache line.  */
	  prefetch = gen_prefetch (gen_rtx_PLUS (Pmode, src_addr, GEN_INT (768)),
				   const0_rtx, const0_rtx);
	  PREFETCH_SCHEDULE_BARRIER_P (prefetch) = true;
	  emit_insn (prefetch);

	  /* Issue a write prefetch for the +3 cache line.  */
	  prefetch = gen_prefetch (gen_rtx_PLUS (Pmode, dst_addr, GEN_INT (768)),
				   const1_rtx, const0_rtx);
	  PREFETCH_SCHEDULE_BARRIER_P (prefetch) = true;
	  emit_insn (prefetch);
	}

      emit_insn (gen_movmem_short (dst, src, GEN_INT (255)));
      s390_load_address (dst_addr,
			 gen_rtx_PLUS (Pmode, dst_addr, GEN_INT (256)));
      s390_load_address (src_addr,
			 gen_rtx_PLUS (Pmode, src_addr, GEN_INT (256)));

      temp = expand_binop (mode, add_optab, blocks, constm1_rtx, blocks, 1,
			   OPTAB_DIRECT);
      if (temp != blocks)
        emit_move_insn (blocks, temp);

      emit_cmp_and_jump_insns (blocks, const0_rtx,
			       EQ, NULL_RTX, mode, 1, loop_end_label);

      emit_jump (loop_start_label);
      emit_label (loop_end_label);

      emit_insn (gen_movmem_short (dst, src,
				   convert_to_mode (Pmode, count, 1)));
      emit_label (end_label);
    }
  return true;
}

/* Emit code to set LEN bytes at DST to VAL.
   Make use of clrmem if VAL is zero.  */

void
s390_expand_setmem (rtx dst, rtx len, rtx val)
{
  if (GET_CODE (len) == CONST_INT && INTVAL (len) == 0)
    return;

  gcc_assert (GET_CODE (val) == CONST_INT || GET_MODE (val) == QImode);

  if (GET_CODE (len) == CONST_INT && INTVAL (len) > 0 && INTVAL (len) <= 257)
    {
      if (val == const0_rtx && INTVAL (len) <= 256)
        emit_insn (gen_clrmem_short (dst, GEN_INT (INTVAL (len) - 1)));
      else
	{
	  /* Initialize memory by storing the first byte.  */
	  emit_move_insn (adjust_address (dst, QImode, 0), val);

	  if (INTVAL (len) > 1)
	    {
	      /* Initiate 1 byte overlap move.
	         The first byte of DST is propagated through DSTP1.
		 Prepare a movmem for:  DST+1 = DST (length = LEN - 1).
		 DST is set to size 1 so the rest of the memory location
		 does not count as source operand.  */
	      rtx dstp1 = adjust_address (dst, VOIDmode, 1);
	      set_mem_size (dst, 1);

	      emit_insn (gen_movmem_short (dstp1, dst,
					   GEN_INT (INTVAL (len) - 2)));
	    }
	}
    }

  else if (TARGET_MVCLE)
    {
      val = force_not_mem (convert_modes (Pmode, QImode, val, 1));
      emit_insn (gen_setmem_long (dst, convert_to_mode (Pmode, len, 1), val));
    }

  else
    {
      rtx dst_addr, count, blocks, temp, dstp1 = NULL_RTX;
      rtx loop_start_label = gen_label_rtx ();
      rtx loop_end_label = gen_label_rtx ();
      rtx end_label = gen_label_rtx ();
      enum machine_mode mode;

      mode = GET_MODE (len);
      if (mode == VOIDmode)
        mode = Pmode;

      dst_addr = gen_reg_rtx (Pmode);
      count = gen_reg_rtx (mode);
      blocks = gen_reg_rtx (mode);

      convert_move (count, len, 1);
      emit_cmp_and_jump_insns (count, const0_rtx,
			       EQ, NULL_RTX, mode, 1, end_label);

      emit_move_insn (dst_addr, force_operand (XEXP (dst, 0), NULL_RTX));
      dst = change_address (dst, VOIDmode, dst_addr);

      if (val == const0_rtx)
        temp = expand_binop (mode, add_optab, count, constm1_rtx, count, 1,
			     OPTAB_DIRECT);
      else
	{
	  dstp1 = adjust_address (dst, VOIDmode, 1);
	  set_mem_size (dst, 1);

	  /* Initialize memory by storing the first byte.  */
	  emit_move_insn (adjust_address (dst, QImode, 0), val);

	  /* If count is 1 we are done.  */
	  emit_cmp_and_jump_insns (count, const1_rtx,
				   EQ, NULL_RTX, mode, 1, end_label);

	  temp = expand_binop (mode, add_optab, count, GEN_INT (-2), count, 1,
			       OPTAB_DIRECT);
	}
      if (temp != count)
        emit_move_insn (count, temp);

      temp = expand_binop (mode, lshr_optab, count, GEN_INT (8), blocks, 1,
			   OPTAB_DIRECT);
      if (temp != blocks)
        emit_move_insn (blocks, temp);

      emit_cmp_and_jump_insns (blocks, const0_rtx,
			       EQ, NULL_RTX, mode, 1, loop_end_label);

      emit_label (loop_start_label);

      if (TARGET_Z10
	  && (GET_CODE (len) != CONST_INT || INTVAL (len) > 1024))
	{
	  /* Issue a write prefetch for the +4 cache line.  */
	  rtx prefetch = gen_prefetch (gen_rtx_PLUS (Pmode, dst_addr,
						     GEN_INT (1024)),
				       const1_rtx, const0_rtx);
	  emit_insn (prefetch);
	  PREFETCH_SCHEDULE_BARRIER_P (prefetch) = true;
	}

      if (val == const0_rtx)
	emit_insn (gen_clrmem_short (dst, GEN_INT (255)));
      else
	emit_insn (gen_movmem_short (dstp1, dst, GEN_INT (255)));
      s390_load_address (dst_addr,
			 gen_rtx_PLUS (Pmode, dst_addr, GEN_INT (256)));

      temp = expand_binop (mode, add_optab, blocks, constm1_rtx, blocks, 1,
			   OPTAB_DIRECT);
      if (temp != blocks)
        emit_move_insn (blocks, temp);

      emit_cmp_and_jump_insns (blocks, const0_rtx,
			       EQ, NULL_RTX, mode, 1, loop_end_label);

      emit_jump (loop_start_label);
      emit_label (loop_end_label);

      if (val == const0_rtx)
        emit_insn (gen_clrmem_short (dst, convert_to_mode (Pmode, count, 1)));
      else
        emit_insn (gen_movmem_short (dstp1, dst, convert_to_mode (Pmode, count, 1)));
      emit_label (end_label);
    }
}

/* Emit code to compare LEN bytes at OP0 with those at OP1,
   and return the result in TARGET.  */

bool
s390_expand_cmpmem (rtx target, rtx op0, rtx op1, rtx len)
{
  rtx ccreg = gen_rtx_REG (CCUmode, CC_REGNUM);
  rtx tmp;

  /* When tuning for z10 or higher we rely on the Glibc functions to
     do the right thing. Only for constant lengths below 64k we will
     generate inline code.  */
  if (s390_tune >= PROCESSOR_2097_Z10
      && (GET_CODE (len) != CONST_INT || INTVAL (len) > (1<<16)))
    return false;

  /* As the result of CMPINT is inverted compared to what we need,
     we have to swap the operands.  */
  tmp = op0; op0 = op1; op1 = tmp;

  if (GET_CODE (len) == CONST_INT && INTVAL (len) >= 0 && INTVAL (len) <= 256)
    {
      if (INTVAL (len) > 0)
        {
          emit_insn (gen_cmpmem_short (op0, op1, GEN_INT (INTVAL (len) - 1)));
          emit_insn (gen_cmpint (target, ccreg));
        }
      else
        emit_move_insn (target, const0_rtx);
    }
  else if (TARGET_MVCLE)
    {
      emit_insn (gen_cmpmem_long (op0, op1, convert_to_mode (Pmode, len, 1)));
      emit_insn (gen_cmpint (target, ccreg));
    }
  else
    {
      rtx addr0, addr1, count, blocks, temp;
      rtx loop_start_label = gen_label_rtx ();
      rtx loop_end_label = gen_label_rtx ();
      rtx end_label = gen_label_rtx ();
      enum machine_mode mode;

      mode = GET_MODE (len);
      if (mode == VOIDmode)
        mode = Pmode;

      addr0 = gen_reg_rtx (Pmode);
      addr1 = gen_reg_rtx (Pmode);
      count = gen_reg_rtx (mode);
      blocks = gen_reg_rtx (mode);

      convert_move (count, len, 1);
      emit_cmp_and_jump_insns (count, const0_rtx,
			       EQ, NULL_RTX, mode, 1, end_label);

      emit_move_insn (addr0, force_operand (XEXP (op0, 0), NULL_RTX));
      emit_move_insn (addr1, force_operand (XEXP (op1, 0), NULL_RTX));
      op0 = change_address (op0, VOIDmode, addr0);
      op1 = change_address (op1, VOIDmode, addr1);

      temp = expand_binop (mode, add_optab, count, constm1_rtx, count, 1,
			   OPTAB_DIRECT);
      if (temp != count)
        emit_move_insn (count, temp);

      temp = expand_binop (mode, lshr_optab, count, GEN_INT (8), blocks, 1,
			   OPTAB_DIRECT);
      if (temp != blocks)
        emit_move_insn (blocks, temp);

      emit_cmp_and_jump_insns (blocks, const0_rtx,
			       EQ, NULL_RTX, mode, 1, loop_end_label);

      emit_label (loop_start_label);

      if (TARGET_Z10
	  && (GET_CODE (len) != CONST_INT || INTVAL (len) > 512))
	{
	  rtx prefetch;

	  /* Issue a read prefetch for the +2 cache line of operand 1.  */
	  prefetch = gen_prefetch (gen_rtx_PLUS (Pmode, addr0, GEN_INT (512)),
				   const0_rtx, const0_rtx);
	  emit_insn (prefetch);
	  PREFETCH_SCHEDULE_BARRIER_P (prefetch) = true;

	  /* Issue a read prefetch for the +2 cache line of operand 2.  */
	  prefetch = gen_prefetch (gen_rtx_PLUS (Pmode, addr1, GEN_INT (512)),
				   const0_rtx, const0_rtx);
	  emit_insn (prefetch);
	  PREFETCH_SCHEDULE_BARRIER_P (prefetch) = true;
	}

      emit_insn (gen_cmpmem_short (op0, op1, GEN_INT (255)));
      temp = gen_rtx_NE (VOIDmode, ccreg, const0_rtx);
      temp = gen_rtx_IF_THEN_ELSE (VOIDmode, temp,
			gen_rtx_LABEL_REF (VOIDmode, end_label), pc_rtx);
      temp = gen_rtx_SET (VOIDmode, pc_rtx, temp);
      emit_jump_insn (temp);

      s390_load_address (addr0,
			 gen_rtx_PLUS (Pmode, addr0, GEN_INT (256)));
      s390_load_address (addr1,
			 gen_rtx_PLUS (Pmode, addr1, GEN_INT (256)));

      temp = expand_binop (mode, add_optab, blocks, constm1_rtx, blocks, 1,
			   OPTAB_DIRECT);
      if (temp != blocks)
        emit_move_insn (blocks, temp);

      emit_cmp_and_jump_insns (blocks, const0_rtx,
			       EQ, NULL_RTX, mode, 1, loop_end_label);

      emit_jump (loop_start_label);
      emit_label (loop_end_label);

      emit_insn (gen_cmpmem_short (op0, op1,
				   convert_to_mode (Pmode, count, 1)));
      emit_label (end_label);

      emit_insn (gen_cmpint (target, ccreg));
    }
  return true;
}


/* Expand conditional increment or decrement using alc/slb instructions.
   Should generate code setting DST to either SRC or SRC + INCREMENT,
   depending on the result of the comparison CMP_OP0 CMP_CODE CMP_OP1.
   Returns true if successful, false otherwise.

   That makes it possible to implement some if-constructs without jumps e.g.:
   (borrow = CC0 | CC1 and carry = CC2 | CC3)
   unsigned int a, b, c;
   if (a < b)  c++; -> CCU  b > a  -> CC2;    c += carry;
   if (a < b)  c--; -> CCL3 a - b  -> borrow; c -= borrow;
   if (a <= b) c++; -> CCL3 b - a  -> borrow; c += carry;
   if (a <= b) c--; -> CCU  a <= b -> borrow; c -= borrow;

   Checks for EQ and NE with a nonzero value need an additional xor e.g.:
   if (a == b) c++; -> CCL3 a ^= b; 0 - a  -> borrow;    c += carry;
   if (a == b) c--; -> CCU  a ^= b; a <= 0 -> CC0 | CC1; c -= borrow;
   if (a != b) c++; -> CCU  a ^= b; a > 0  -> CC2;       c += carry;
   if (a != b) c--; -> CCL3 a ^= b; 0 - a  -> borrow;    c -= borrow; */

bool
s390_expand_addcc (enum rtx_code cmp_code, rtx cmp_op0, rtx cmp_op1,
		   rtx dst, rtx src, rtx increment)
{
  enum machine_mode cmp_mode;
  enum machine_mode cc_mode;
  rtx op_res;
  rtx insn;
  rtvec p;
  int ret;

  if ((GET_MODE (cmp_op0) == SImode || GET_MODE (cmp_op0) == VOIDmode)
      && (GET_MODE (cmp_op1) == SImode || GET_MODE (cmp_op1) == VOIDmode))
    cmp_mode = SImode;
  else if ((GET_MODE (cmp_op0) == DImode || GET_MODE (cmp_op0) == VOIDmode)
	   && (GET_MODE (cmp_op1) == DImode || GET_MODE (cmp_op1) == VOIDmode))
    cmp_mode = DImode;
  else
    return false;

  /* Try ADD LOGICAL WITH CARRY.  */
  if (increment == const1_rtx)
    {
      /* Determine CC mode to use.  */
      if (cmp_code == EQ || cmp_code == NE)
	{
	  if (cmp_op1 != const0_rtx)
	    {
	      cmp_op0 = expand_simple_binop (cmp_mode, XOR, cmp_op0, cmp_op1,
					     NULL_RTX, 0, OPTAB_WIDEN);
	      cmp_op1 = const0_rtx;
	    }

	  cmp_code = cmp_code == EQ ? LEU : GTU;
	}

      if (cmp_code == LTU || cmp_code == LEU)
	{
	  rtx tem = cmp_op0;
	  cmp_op0 = cmp_op1;
	  cmp_op1 = tem;
	  cmp_code = swap_condition (cmp_code);
	}

      switch (cmp_code)
	{
	  case GTU:
	    cc_mode = CCUmode;
	    break;

	  case GEU:
	    cc_mode = CCL3mode;
	    break;

	  default:
	    return false;
	}

      /* Emit comparison instruction pattern. */
      if (!register_operand (cmp_op0, cmp_mode))
	cmp_op0 = force_reg (cmp_mode, cmp_op0);

      insn = gen_rtx_SET (VOIDmode, gen_rtx_REG (cc_mode, CC_REGNUM),
			  gen_rtx_COMPARE (cc_mode, cmp_op0, cmp_op1));
      /* We use insn_invalid_p here to add clobbers if required.  */
      ret = insn_invalid_p (emit_insn (insn), false);
      gcc_assert (!ret);

      /* Emit ALC instruction pattern.  */
      op_res = gen_rtx_fmt_ee (cmp_code, GET_MODE (dst),
			       gen_rtx_REG (cc_mode, CC_REGNUM),
			       const0_rtx);

      if (src != const0_rtx)
	{
	  if (!register_operand (src, GET_MODE (dst)))
	    src = force_reg (GET_MODE (dst), src);

	  op_res = gen_rtx_PLUS (GET_MODE (dst), op_res, src);
	  op_res = gen_rtx_PLUS (GET_MODE (dst), op_res, const0_rtx);
	}

      p = rtvec_alloc (2);
      RTVEC_ELT (p, 0) =
        gen_rtx_SET (VOIDmode, dst, op_res);
      RTVEC_ELT (p, 1) =
	gen_rtx_CLOBBER (VOIDmode, gen_rtx_REG (CCmode, CC_REGNUM));
      emit_insn (gen_rtx_PARALLEL (VOIDmode, p));

      return true;
    }

  /* Try SUBTRACT LOGICAL WITH BORROW.  */
  if (increment == constm1_rtx)
    {
      /* Determine CC mode to use.  */
      if (cmp_code == EQ || cmp_code == NE)
	{
	  if (cmp_op1 != const0_rtx)
	    {
	      cmp_op0 = expand_simple_binop (cmp_mode, XOR, cmp_op0, cmp_op1,
					     NULL_RTX, 0, OPTAB_WIDEN);
	      cmp_op1 = const0_rtx;
	    }

	  cmp_code = cmp_code == EQ ? LEU : GTU;
	}

      if (cmp_code == GTU || cmp_code == GEU)
	{
	  rtx tem = cmp_op0;
	  cmp_op0 = cmp_op1;
	  cmp_op1 = tem;
	  cmp_code = swap_condition (cmp_code);
	}

      switch (cmp_code)
	{
	  case LEU:
	    cc_mode = CCUmode;
	    break;

	  case LTU:
	    cc_mode = CCL3mode;
	    break;

	  default:
	    return false;
	}

      /* Emit comparison instruction pattern. */
      if (!register_operand (cmp_op0, cmp_mode))
	cmp_op0 = force_reg (cmp_mode, cmp_op0);

      insn = gen_rtx_SET (VOIDmode, gen_rtx_REG (cc_mode, CC_REGNUM),
			  gen_rtx_COMPARE (cc_mode, cmp_op0, cmp_op1));
      /* We use insn_invalid_p here to add clobbers if required.  */
      ret = insn_invalid_p (emit_insn (insn), false);
      gcc_assert (!ret);

      /* Emit SLB instruction pattern.  */
      if (!register_operand (src, GET_MODE (dst)))
	src = force_reg (GET_MODE (dst), src);

      op_res = gen_rtx_MINUS (GET_MODE (dst),
			      gen_rtx_MINUS (GET_MODE (dst), src, const0_rtx),
			      gen_rtx_fmt_ee (cmp_code, GET_MODE (dst),
					      gen_rtx_REG (cc_mode, CC_REGNUM),
					      const0_rtx));
      p = rtvec_alloc (2);
      RTVEC_ELT (p, 0) =
        gen_rtx_SET (VOIDmode, dst, op_res);
      RTVEC_ELT (p, 1) =
	gen_rtx_CLOBBER (VOIDmode, gen_rtx_REG (CCmode, CC_REGNUM));
      emit_insn (gen_rtx_PARALLEL (VOIDmode, p));

      return true;
    }

  return false;
}

/* Expand code for the insv template. Return true if successful.  */

bool
s390_expand_insv (rtx dest, rtx op1, rtx op2, rtx src)
{
  int bitsize = INTVAL (op1);
  int bitpos = INTVAL (op2);
  enum machine_mode mode = GET_MODE (dest);
  enum machine_mode smode;
  int smode_bsize, mode_bsize;
  rtx op, clobber;

  if (bitsize + bitpos > GET_MODE_SIZE (mode))
    return false;

  /* Generate INSERT IMMEDIATE (IILL et al).  */
  /* (set (ze (reg)) (const_int)).  */
  if (TARGET_ZARCH
      && register_operand (dest, word_mode)
      && (bitpos % 16) == 0
      && (bitsize % 16) == 0
      && const_int_operand (src, VOIDmode))
    {
      HOST_WIDE_INT val = INTVAL (src);
      int regpos = bitpos + bitsize;

      while (regpos > bitpos)
	{
	  enum machine_mode putmode;
	  int putsize;

	  if (TARGET_EXTIMM && (regpos % 32 == 0) && (regpos >= bitpos + 32))
	    putmode = SImode;
	  else
	    putmode = HImode;

	  putsize = GET_MODE_BITSIZE (putmode);
	  regpos -= putsize;
	  emit_move_insn (gen_rtx_ZERO_EXTRACT (word_mode, dest,
						GEN_INT (putsize),
						GEN_INT (regpos)),
			  gen_int_mode (val, putmode));
	  val >>= putsize;
	}
      gcc_assert (regpos == bitpos);
      return true;
    }

  smode = smallest_mode_for_size (bitsize, MODE_INT);
  smode_bsize = GET_MODE_BITSIZE (smode);
  mode_bsize = GET_MODE_BITSIZE (mode);

  /* Generate STORE CHARACTERS UNDER MASK (STCM et al).  */
  if (bitpos == 0
      && (bitsize % BITS_PER_UNIT) == 0
      && MEM_P (dest)
      && (register_operand (src, word_mode)
	  || const_int_operand (src, VOIDmode)))
    {
      /* Emit standard pattern if possible.  */
      if (smode_bsize == bitsize)
	{
	  emit_move_insn (adjust_address (dest, smode, 0),
			  gen_lowpart (smode, src));
	  return true;
	}

      /* (set (ze (mem)) (const_int)).  */
      else if (const_int_operand (src, VOIDmode))
	{
	  int size = bitsize / BITS_PER_UNIT;
	  rtx src_mem = adjust_address (force_const_mem (word_mode, src),
					BLKmode,
					UNITS_PER_WORD - size);

	  dest = adjust_address (dest, BLKmode, 0);
	  set_mem_size (dest, size);
	  s390_expand_movmem (dest, src_mem, GEN_INT (size));
	  return true;
	}

      /* (set (ze (mem)) (reg)).  */
      else if (register_operand (src, word_mode))
	{
	  if (bitsize <= 32)
	    emit_move_insn (gen_rtx_ZERO_EXTRACT (word_mode, dest, op1,
						  const0_rtx), src);
	  else
	    {
	      /* Emit st,stcmh sequence.  */
	      int stcmh_width = bitsize - 32;
	      int size = stcmh_width / BITS_PER_UNIT;

	      emit_move_insn (adjust_address (dest, SImode, size),
			      gen_lowpart (SImode, src));
	      set_mem_size (dest, size);
	      emit_move_insn (gen_rtx_ZERO_EXTRACT (word_mode, dest,
						    GEN_INT (stcmh_width),
						    const0_rtx),
			      gen_rtx_LSHIFTRT (word_mode, src, GEN_INT (32)));
	    }
	  return true;
	}
    }

  /* Generate INSERT CHARACTERS UNDER MASK (IC, ICM et al).  */
  if ((bitpos % BITS_PER_UNIT) == 0
      && (bitsize % BITS_PER_UNIT) == 0
      && (bitpos & 32) == ((bitpos + bitsize - 1) & 32)
      && MEM_P (src)
      && (mode == DImode || mode == SImode)
      && register_operand (dest, mode))
    {
      /* Emit a strict_low_part pattern if possible.  */
      if (smode_bsize == bitsize && bitpos == mode_bsize - smode_bsize)
	{
	  op = gen_rtx_STRICT_LOW_PART (VOIDmode, gen_lowpart (smode, dest));
	  op = gen_rtx_SET (VOIDmode, op, gen_lowpart (smode, src));
	  clobber = gen_rtx_CLOBBER (VOIDmode, gen_rtx_REG (CCmode, CC_REGNUM));
	  emit_insn (gen_rtx_PARALLEL (VOIDmode, gen_rtvec (2, op, clobber)));
	  return true;
	}

      /* ??? There are more powerful versions of ICM that are not
	 completely represented in the md file.  */
    }

  /* For z10, generate ROTATE THEN INSERT SELECTED BITS (RISBG et al).  */
  if (TARGET_Z10 && (mode == DImode || mode == SImode))
    {
      enum machine_mode mode_s = GET_MODE (src);

      if (mode_s == VOIDmode)
	{
	  /* Assume const_int etc already in the proper mode.  */
	  src = force_reg (mode, src);
	}
      else if (mode_s != mode)
	{
	  gcc_assert (GET_MODE_BITSIZE (mode_s) >= bitsize);
	  src = force_reg (mode_s, src);
	  src = gen_lowpart (mode, src);
	}

      op = gen_rtx_ZERO_EXTRACT (mode, dest, op1, op2),
      op = gen_rtx_SET (VOIDmode, op, src);

      if (!TARGET_ZEC12)
	{
	  clobber = gen_rtx_CLOBBER (VOIDmode, gen_rtx_REG (CCmode, CC_REGNUM));
	  op = gen_rtx_PARALLEL (VOIDmode, gen_rtvec (2, op, clobber));
	}
      emit_insn (op);

      return true;
    }

  return false;
}

/* A subroutine of s390_expand_cs_hqi and s390_expand_atomic which returns a
   register that holds VAL of mode MODE shifted by COUNT bits.  */

static inline rtx
s390_expand_mask_and_shift (rtx val, enum machine_mode mode, rtx count)
{
  val = expand_simple_binop (SImode, AND, val, GEN_INT (GET_MODE_MASK (mode)),
			     NULL_RTX, 1, OPTAB_DIRECT);
  return expand_simple_binop (SImode, ASHIFT, val, count,
			      NULL_RTX, 1, OPTAB_DIRECT);
}

/* Structure to hold the initial parameters for a compare_and_swap operation
   in HImode and QImode.  */

struct alignment_context
{
  rtx memsi;	  /* SI aligned memory location.  */
  rtx shift;	  /* Bit offset with regard to lsb.  */
  rtx modemask;	  /* Mask of the HQImode shifted by SHIFT bits.  */
  rtx modemaski;  /* ~modemask */
  bool aligned;	  /* True if memory is aligned, false else.  */
};

/* A subroutine of s390_expand_cs_hqi and s390_expand_atomic to initialize
   structure AC for transparent simplifying, if the memory alignment is known
   to be at least 32bit.  MEM is the memory location for the actual operation
   and MODE its mode.  */

static void
init_alignment_context (struct alignment_context *ac, rtx mem,
			enum machine_mode mode)
{
  ac->shift = GEN_INT (GET_MODE_SIZE (SImode) - GET_MODE_SIZE (mode));
  ac->aligned = (MEM_ALIGN (mem) >= GET_MODE_BITSIZE (SImode));

  if (ac->aligned)
    ac->memsi = adjust_address (mem, SImode, 0); /* Memory is aligned.  */
  else
    {
      /* Alignment is unknown.  */
      rtx byteoffset, addr, align;

      /* Force the address into a register.  */
      addr = force_reg (Pmode, XEXP (mem, 0));

      /* Align it to SImode.  */
      align = expand_simple_binop (Pmode, AND, addr,
				   GEN_INT (-GET_MODE_SIZE (SImode)),
				   NULL_RTX, 1, OPTAB_DIRECT);
      /* Generate MEM.  */
      ac->memsi = gen_rtx_MEM (SImode, align);
      MEM_VOLATILE_P (ac->memsi) = MEM_VOLATILE_P (mem);
      set_mem_alias_set (ac->memsi, ALIAS_SET_MEMORY_BARRIER);
      set_mem_align (ac->memsi, GET_MODE_BITSIZE (SImode));

      /* Calculate shiftcount.  */
      byteoffset = expand_simple_binop (Pmode, AND, addr,
					GEN_INT (GET_MODE_SIZE (SImode) - 1),
					NULL_RTX, 1, OPTAB_DIRECT);
      /* As we already have some offset, evaluate the remaining distance.  */
      ac->shift = expand_simple_binop (SImode, MINUS, ac->shift, byteoffset,
				      NULL_RTX, 1, OPTAB_DIRECT);
    }

  /* Shift is the byte count, but we need the bitcount.  */
  ac->shift = expand_simple_binop (SImode, ASHIFT, ac->shift, GEN_INT (3),
				   NULL_RTX, 1, OPTAB_DIRECT);

  /* Calculate masks.  */
  ac->modemask = expand_simple_binop (SImode, ASHIFT,
				      GEN_INT (GET_MODE_MASK (mode)),
				      ac->shift, NULL_RTX, 1, OPTAB_DIRECT);
  ac->modemaski = expand_simple_unop (SImode, NOT, ac->modemask,
				      NULL_RTX, 1);
}

/* A subroutine of s390_expand_cs_hqi.  Insert INS into VAL.  If possible,
   use a single insv insn into SEQ2.  Otherwise, put prep insns in SEQ1 and
   perform the merge in SEQ2.  */

static rtx
s390_two_part_insv (struct alignment_context *ac, rtx *seq1, rtx *seq2,
		    enum machine_mode mode, rtx val, rtx ins)
{
  rtx tmp;

  if (ac->aligned)
    {
      start_sequence ();
      tmp = copy_to_mode_reg (SImode, val);
      if (s390_expand_insv (tmp, GEN_INT (GET_MODE_BITSIZE (mode)),
			    const0_rtx, ins))
	{
	  *seq1 = NULL;
	  *seq2 = get_insns ();
	  end_sequence ();
	  return tmp;
	}
      end_sequence ();
    }

  /* Failed to use insv.  Generate a two part shift and mask.  */
  start_sequence ();
  tmp = s390_expand_mask_and_shift (ins, mode, ac->shift);
  *seq1 = get_insns ();
  end_sequence ();

  start_sequence ();
  tmp = expand_simple_binop (SImode, IOR, tmp, val, NULL_RTX, 1, OPTAB_DIRECT);
  *seq2 = get_insns ();
  end_sequence ();

  return tmp;
}

/* Expand an atomic compare and swap operation for HImode and QImode.  MEM is
   the memory location, CMP the old value to compare MEM with and NEW_RTX the
   value to set if CMP == MEM.  */

void
s390_expand_cs_hqi (enum machine_mode mode, rtx btarget, rtx vtarget, rtx mem,
		    rtx cmp, rtx new_rtx, bool is_weak)
{
  struct alignment_context ac;
  rtx cmpv, newv, val, cc, seq0, seq1, seq2, seq3;
  rtx res = gen_reg_rtx (SImode);
  rtx csloop = NULL, csend = NULL;

  gcc_assert (MEM_P (mem));

  init_alignment_context (&ac, mem, mode);

  /* Load full word.  Subsequent loads are performed by CS.  */
  val = expand_simple_binop (SImode, AND, ac.memsi, ac.modemaski,
			     NULL_RTX, 1, OPTAB_DIRECT);

  /* Prepare insertions of cmp and new_rtx into the loaded value.  When
     possible, we try to use insv to make this happen efficiently.  If
     that fails we'll generate code both inside and outside the loop.  */
  cmpv = s390_two_part_insv (&ac, &seq0, &seq2, mode, val, cmp);
  newv = s390_two_part_insv (&ac, &seq1, &seq3, mode, val, new_rtx);

  if (seq0)
    emit_insn (seq0);
  if (seq1)
    emit_insn (seq1);

  /* Start CS loop.  */
  if (!is_weak)
    {
      /* Begin assuming success.  */
      emit_move_insn (btarget, const1_rtx);

      csloop = gen_label_rtx ();
      csend = gen_label_rtx ();
      emit_label (csloop);
    }

  /* val = "<mem>00..0<mem>"
   * cmp = "00..0<cmp>00..0"
   * new = "00..0<new>00..0"
   */

  emit_insn (seq2);
  emit_insn (seq3);

  cc = s390_emit_compare_and_swap (EQ, res, ac.memsi, cmpv, newv);
  if (is_weak)
    emit_insn (gen_cstorecc4 (btarget, cc, XEXP (cc, 0), XEXP (cc, 1)));
  else
    {
      rtx tmp;

      /* Jump to end if we're done (likely?).  */
      s390_emit_jump (csend, cc);

      /* Check for changes outside mode, and loop internal if so.
	 Arrange the moves so that the compare is adjacent to the
	 branch so that we can generate CRJ.  */
      tmp = copy_to_reg (val);
      force_expand_binop (SImode, and_optab, res, ac.modemaski, val,
			  1, OPTAB_DIRECT);
      cc = s390_emit_compare (NE, val, tmp);
      s390_emit_jump (csloop, cc);

      /* Failed.  */
      emit_move_insn (btarget, const0_rtx);
      emit_label (csend);
    }

  /* Return the correct part of the bitfield.  */
  convert_move (vtarget, expand_simple_binop (SImode, LSHIFTRT, res, ac.shift,
					      NULL_RTX, 1, OPTAB_DIRECT), 1);
}

/* Expand an atomic operation CODE of mode MODE.  MEM is the memory location
   and VAL the value to play with.  If AFTER is true then store the value
   MEM holds after the operation, if AFTER is false then store the value MEM
   holds before the operation.  If TARGET is zero then discard that value, else
   store it to TARGET.  */

void
s390_expand_atomic (enum machine_mode mode, enum rtx_code code,
		    rtx target, rtx mem, rtx val, bool after)
{
  struct alignment_context ac;
  rtx cmp;
  rtx new_rtx = gen_reg_rtx (SImode);
  rtx orig = gen_reg_rtx (SImode);
  rtx csloop = gen_label_rtx ();

  gcc_assert (!target || register_operand (target, VOIDmode));
  gcc_assert (MEM_P (mem));

  init_alignment_context (&ac, mem, mode);

  /* Shift val to the correct bit positions.
     Preserve "icm", but prevent "ex icm".  */
  if (!(ac.aligned && code == SET && MEM_P (val)))
    val = s390_expand_mask_and_shift (val, mode, ac.shift);

  /* Further preparation insns.  */
  if (code == PLUS || code == MINUS)
    emit_move_insn (orig, val);
  else if (code == MULT || code == AND) /* val = "11..1<val>11..1" */
    val = expand_simple_binop (SImode, XOR, val, ac.modemaski,
			       NULL_RTX, 1, OPTAB_DIRECT);

  /* Load full word.  Subsequent loads are performed by CS.  */
  cmp = force_reg (SImode, ac.memsi);

  /* Start CS loop.  */
  emit_label (csloop);
  emit_move_insn (new_rtx, cmp);

  /* Patch new with val at correct position.  */
  switch (code)
    {
    case PLUS:
    case MINUS:
      val = expand_simple_binop (SImode, code, new_rtx, orig,
				 NULL_RTX, 1, OPTAB_DIRECT);
      val = expand_simple_binop (SImode, AND, val, ac.modemask,
				 NULL_RTX, 1, OPTAB_DIRECT);
      /* FALLTHRU */
    case SET:
      if (ac.aligned && MEM_P (val))
	store_bit_field (new_rtx, GET_MODE_BITSIZE (mode), 0,
			 0, 0, SImode, val);
      else
	{
	  new_rtx = expand_simple_binop (SImode, AND, new_rtx, ac.modemaski,
				     NULL_RTX, 1, OPTAB_DIRECT);
	  new_rtx = expand_simple_binop (SImode, IOR, new_rtx, val,
				     NULL_RTX, 1, OPTAB_DIRECT);
	}
      break;
    case AND:
    case IOR:
    case XOR:
      new_rtx = expand_simple_binop (SImode, code, new_rtx, val,
				 NULL_RTX, 1, OPTAB_DIRECT);
      break;
    case MULT: /* NAND */
      new_rtx = expand_simple_binop (SImode, AND, new_rtx, val,
				 NULL_RTX, 1, OPTAB_DIRECT);
      new_rtx = expand_simple_binop (SImode, XOR, new_rtx, ac.modemask,
				 NULL_RTX, 1, OPTAB_DIRECT);
      break;
    default:
      gcc_unreachable ();
    }

  s390_emit_jump (csloop, s390_emit_compare_and_swap (NE, cmp,
						      ac.memsi, cmp, new_rtx));

  /* Return the correct part of the bitfield.  */
  if (target)
    convert_move (target, expand_simple_binop (SImode, LSHIFTRT,
					       after ? new_rtx : cmp, ac.shift,
					       NULL_RTX, 1, OPTAB_DIRECT), 1);
}

/* This is called from dwarf2out.c via TARGET_ASM_OUTPUT_DWARF_DTPREL.
   We need to emit DTP-relative relocations.  */

static void s390_output_dwarf_dtprel (FILE *, int, rtx) ATTRIBUTE_UNUSED;

static void
s390_output_dwarf_dtprel (FILE *file, int size, rtx x)
{
  switch (size)
    {
    case 4:
      fputs ("\t.long\t", file);
      break;
    case 8:
      fputs ("\t.quad\t", file);
      break;
    default:
      gcc_unreachable ();
    }
  output_addr_const (file, x);
  fputs ("@DTPOFF", file);
}

#ifdef TARGET_ALTERNATE_LONG_DOUBLE_MANGLING
/* Implement TARGET_MANGLE_TYPE.  */

static const char *
s390_mangle_type (const_tree type)
{
  if (TYPE_MAIN_VARIANT (type) == long_double_type_node
      && TARGET_LONG_DOUBLE_128)
    return "g";

  /* For all other types, use normal C++ mangling.  */
  return NULL;
}
#endif

/* In the name of slightly smaller debug output, and to cater to
   general assembler lossage, recognize various UNSPEC sequences
   and turn them back into a direct symbol reference.  */

static rtx
s390_delegitimize_address (rtx orig_x)
{
  rtx x, y;

  orig_x = delegitimize_mem_from_attrs (orig_x);
  x = orig_x;

  /* Extract the symbol ref from:
     (plus:SI (reg:SI 12 %r12)
              (const:SI (unspec:SI [(symbol_ref/f:SI ("*.LC0"))]
	                            UNSPEC_GOTOFF/PLTOFF)))
     and
     (plus:SI (reg:SI 12 %r12)
              (const:SI (plus:SI (unspec:SI [(symbol_ref:SI ("L"))]
                                             UNSPEC_GOTOFF/PLTOFF)
				 (const_int 4 [0x4]))))  */
  if (GET_CODE (x) == PLUS
      && REG_P (XEXP (x, 0))
      && REGNO (XEXP (x, 0)) == PIC_OFFSET_TABLE_REGNUM
      && GET_CODE (XEXP (x, 1)) == CONST)
    {
      HOST_WIDE_INT offset = 0;

      /* The const operand.  */
      y = XEXP (XEXP (x, 1), 0);

      if (GET_CODE (y) == PLUS
	  && GET_CODE (XEXP (y, 1)) == CONST_INT)
	{
	  offset = INTVAL (XEXP (y, 1));
	  y = XEXP (y, 0);
	}

      if (GET_CODE (y) == UNSPEC
	  && (XINT (y, 1) == UNSPEC_GOTOFF
	      || XINT (y, 1) == UNSPEC_PLTOFF))
	return plus_constant (Pmode, XVECEXP (y, 0, 0), offset);
    }

  if (GET_CODE (x) != MEM)
    return orig_x;

  x = XEXP (x, 0);
  if (GET_CODE (x) == PLUS
      && GET_CODE (XEXP (x, 1)) == CONST
      && GET_CODE (XEXP (x, 0)) == REG
      && REGNO (XEXP (x, 0)) == PIC_OFFSET_TABLE_REGNUM)
    {
      y = XEXP (XEXP (x, 1), 0);
      if (GET_CODE (y) == UNSPEC
	  && XINT (y, 1) == UNSPEC_GOT)
	y = XVECEXP (y, 0, 0);
      else
	return orig_x;
    }
  else if (GET_CODE (x) == CONST)
    {
      /* Extract the symbol ref from:
	 (mem:QI (const:DI (unspec:DI [(symbol_ref:DI ("foo"))]
	                               UNSPEC_PLT/GOTENT)))  */

      y = XEXP (x, 0);
      if (GET_CODE (y) == UNSPEC
	  && (XINT (y, 1) == UNSPEC_GOTENT
	      || XINT (y, 1) == UNSPEC_PLT))
	y = XVECEXP (y, 0, 0);
      else
	return orig_x;
    }
  else
    return orig_x;

  if (GET_MODE (orig_x) != Pmode)
    {
      if (GET_MODE (orig_x) == BLKmode)
	return orig_x;
      y = lowpart_subreg (GET_MODE (orig_x), y, Pmode);
      if (y == NULL_RTX)
	return orig_x;
    }
  return y;
}

/* Output operand OP to stdio stream FILE.
   OP is an address (register + offset) which is not used to address data;
   instead the rightmost bits are interpreted as the value.  */

static void
print_shift_count_operand (FILE *file, rtx op)
{
  HOST_WIDE_INT offset;
  rtx base;

  /* Extract base register and offset.  */
  if (!s390_decompose_shift_count (op, &base, &offset))
    gcc_unreachable ();

  /* Sanity check.  */
  if (base)
    {
      gcc_assert (GET_CODE (base) == REG);
      gcc_assert (REGNO (base) < FIRST_PSEUDO_REGISTER);
      gcc_assert (REGNO_REG_CLASS (REGNO (base)) == ADDR_REGS);
    }

  /* Offsets are constricted to twelve bits.  */
  fprintf (file, HOST_WIDE_INT_PRINT_DEC, offset & ((1 << 12) - 1));
  if (base)
    fprintf (file, "(%s)", reg_names[REGNO (base)]);
}

/* See 'get_some_local_dynamic_name'.  */

static int
get_some_local_dynamic_name_1 (rtx *px, void *data ATTRIBUTE_UNUSED)
{
  rtx x = *px;

  if (GET_CODE (x) == SYMBOL_REF && CONSTANT_POOL_ADDRESS_P (x))
    {
      x = get_pool_constant (x);
      return for_each_rtx (&x, get_some_local_dynamic_name_1, 0);
    }

  if (GET_CODE (x) == SYMBOL_REF
      && tls_symbolic_operand (x) == TLS_MODEL_LOCAL_DYNAMIC)
    {
      cfun->machine->some_ld_name = XSTR (x, 0);
      return 1;
    }

  return 0;
}

/* Locate some local-dynamic symbol still in use by this function
   so that we can print its name in local-dynamic base patterns.  */

static const char *
get_some_local_dynamic_name (void)
{
  rtx insn;

  if (cfun->machine->some_ld_name)
    return cfun->machine->some_ld_name;

  for (insn = get_insns (); insn ; insn = NEXT_INSN (insn))
    if (INSN_P (insn)
        && for_each_rtx (&PATTERN (insn), get_some_local_dynamic_name_1, 0))
      return cfun->machine->some_ld_name;

  gcc_unreachable ();
}

/* Returns -1 if the function should not be made hotpatchable.  Otherwise it
   returns a number >= 0 that is the desired size of the hotpatch trampoline
   in halfwords. */

static int s390_function_num_hotpatch_trampoline_halfwords (tree decl,
							    bool do_warn)
{
  tree attr;

  if (DECL_DECLARED_INLINE_P (decl)
      || DECL_ARTIFICIAL (decl)
      || MAIN_NAME_P (DECL_NAME (decl)))
    {
      /* - Explicitly inlined functions cannot be hotpatched.
	 - Artificial functions need not be hotpatched.
	 - Making the main function hotpatchable is useless. */
      return -1;
    }
  attr = lookup_attribute ("hotpatch", DECL_ATTRIBUTES (decl));
  if (attr || s390_hotpatch_trampoline_halfwords >= 0)
    {
      if (lookup_attribute ("always_inline", DECL_ATTRIBUTES (decl)))
	{
	  if (do_warn)
	    warning (OPT_Wattributes, "function %qE with the %qs attribute"
		     " is not hotpatchable", DECL_NAME (decl), "always_inline");
	  return -1;
	}
      else
	{
	  return (attr) ?
	    get_hotpatch_attribute (attr) : s390_hotpatch_trampoline_halfwords;
	}
    }

  return -1;
}

/* Hook to determine if one function can safely inline another.  */

static bool
s390_can_inline_p (tree caller, tree callee)
{
  if (s390_function_num_hotpatch_trampoline_halfwords (callee, false) >= 0)
    return false;

  return default_target_can_inline_p (caller, callee);
}

/* Write the extra assembler code needed to declare a function properly.  */

void
s390_asm_output_function_label (FILE *asm_out_file, const char *fname,
				tree decl)
{
  int hotpatch_trampoline_halfwords = -1;

  if (decl)
    {
      hotpatch_trampoline_halfwords =
	s390_function_num_hotpatch_trampoline_halfwords (decl, true);
      if (hotpatch_trampoline_halfwords >= 0
	  && decl_function_context (decl) != NULL_TREE)
	{
<<<<<<< HEAD
	  warning_at (0, DECL_SOURCE_LOCATION (decl),
		      "hotpatch_prologue is not compatible with nested"
		      " function");
=======
	  warning_at (DECL_SOURCE_LOCATION (decl), OPT_mhotpatch,
		      "hotpatching is not compatible with nested functions");
>>>>>>> 7efa81b3
	  hotpatch_trampoline_halfwords = -1;
	}
    }

  if (hotpatch_trampoline_halfwords > 0)
    {
      int i;

      /* Add a trampoline code area before the function label and initialize it
	 with two-byte nop instructions.  This area can be overwritten with code
	 that jumps to a patched version of the function.  */
      for (i = 0; i < hotpatch_trampoline_halfwords; i++)
	asm_fprintf (asm_out_file, "\tnopr\t%%r7\n");
      /* Note:  The function label must be aligned so that (a) the bytes of the
	 following nop do not cross a cacheline boundary, and (b) a jump address
	 (eight bytes for 64 bit targets, 4 bytes for 32 bit targets) can be
	 stored directly before the label without crossing a cacheline
	 boundary.  All this is necessary to make sure the trampoline code can
	 be changed atomically.  */
    }

  ASM_OUTPUT_LABEL (asm_out_file, fname);

  /* Output a four-byte nop if hotpatching is enabled.  This can be overwritten
     atomically with a relative backwards jump to the trampoline area.  */
  if (hotpatch_trampoline_halfwords >= 0)
    asm_fprintf (asm_out_file, "\tnop\t0\n");
}

/* Output machine-dependent UNSPECs occurring in address constant X
   in assembler syntax to stdio stream FILE.  Returns true if the
   constant X could be recognized, false otherwise.  */

static bool
s390_output_addr_const_extra (FILE *file, rtx x)
{
  if (GET_CODE (x) == UNSPEC && XVECLEN (x, 0) == 1)
    switch (XINT (x, 1))
      {
      case UNSPEC_GOTENT:
	output_addr_const (file, XVECEXP (x, 0, 0));
	fprintf (file, "@GOTENT");
	return true;
      case UNSPEC_GOT:
	output_addr_const (file, XVECEXP (x, 0, 0));
	fprintf (file, "@GOT");
	return true;
      case UNSPEC_GOTOFF:
	output_addr_const (file, XVECEXP (x, 0, 0));
	fprintf (file, "@GOTOFF");
	return true;
      case UNSPEC_PLT:
	output_addr_const (file, XVECEXP (x, 0, 0));
	fprintf (file, "@PLT");
	return true;
      case UNSPEC_PLTOFF:
	output_addr_const (file, XVECEXP (x, 0, 0));
	fprintf (file, "@PLTOFF");
	return true;
      case UNSPEC_TLSGD:
	output_addr_const (file, XVECEXP (x, 0, 0));
	fprintf (file, "@TLSGD");
	return true;
      case UNSPEC_TLSLDM:
	assemble_name (file, get_some_local_dynamic_name ());
	fprintf (file, "@TLSLDM");
	return true;
      case UNSPEC_DTPOFF:
	output_addr_const (file, XVECEXP (x, 0, 0));
	fprintf (file, "@DTPOFF");
	return true;
      case UNSPEC_NTPOFF:
	output_addr_const (file, XVECEXP (x, 0, 0));
	fprintf (file, "@NTPOFF");
	return true;
      case UNSPEC_GOTNTPOFF:
	output_addr_const (file, XVECEXP (x, 0, 0));
	fprintf (file, "@GOTNTPOFF");
	return true;
      case UNSPEC_INDNTPOFF:
	output_addr_const (file, XVECEXP (x, 0, 0));
	fprintf (file, "@INDNTPOFF");
	return true;
      }

  if (GET_CODE (x) == UNSPEC && XVECLEN (x, 0) == 2)
    switch (XINT (x, 1))
      {
      case UNSPEC_POOL_OFFSET:
	x = gen_rtx_MINUS (GET_MODE (x), XVECEXP (x, 0, 0), XVECEXP (x, 0, 1));
	output_addr_const (file, x);
	return true;
      }
  return false;
}

/* Output address operand ADDR in assembler syntax to
   stdio stream FILE.  */

void
print_operand_address (FILE *file, rtx addr)
{
  struct s390_address ad;

  if (s390_loadrelative_operand_p (addr, NULL, NULL))
    {
      if (!TARGET_Z10)
	{
	  output_operand_lossage ("symbolic memory references are "
				  "only supported on z10 or later");
	  return;
	}
      output_addr_const (file, addr);
      return;
    }

  if (!s390_decompose_address (addr, &ad)
      || (ad.base && !REGNO_OK_FOR_BASE_P (REGNO (ad.base)))
      || (ad.indx && !REGNO_OK_FOR_INDEX_P (REGNO (ad.indx))))
    output_operand_lossage ("cannot decompose address");

  if (ad.disp)
    output_addr_const (file, ad.disp);
  else
    fprintf (file, "0");

  if (ad.base && ad.indx)
    fprintf (file, "(%s,%s)", reg_names[REGNO (ad.indx)],
                              reg_names[REGNO (ad.base)]);
  else if (ad.base)
    fprintf (file, "(%s)", reg_names[REGNO (ad.base)]);
}

/* Output operand X in assembler syntax to stdio stream FILE.
   CODE specified the format flag.  The following format flags
   are recognized:

    'C': print opcode suffix for branch condition.
    'D': print opcode suffix for inverse branch condition.
    'E': print opcode suffix for branch on index instruction.
    'G': print the size of the operand in bytes.
    'J': print tls_load/tls_gdcall/tls_ldcall suffix
    'M': print the second word of a TImode operand.
    'N': print the second word of a DImode operand.
    'O': print only the displacement of a memory reference.
    'R': print only the base register of a memory reference.
    'S': print S-type memory reference (base+displacement).
    'Y': print shift count operand.

    'b': print integer X as if it's an unsigned byte.
    'c': print integer X as if it's an signed byte.
    'e': "end" of DImode contiguous bitmask X.
    'f': "end" of SImode contiguous bitmask X.
    'h': print integer X as if it's a signed halfword.
    'i': print the first nonzero HImode part of X.
    'j': print the first HImode part unequal to -1 of X.
    'k': print the first nonzero SImode part of X.
    'm': print the first SImode part unequal to -1 of X.
    'o': print integer X as if it's an unsigned 32bit word.
    's': "start" of DImode contiguous bitmask X.
    't': "start" of SImode contiguous bitmask X.
    'x': print integer X as if it's an unsigned halfword.
*/

void
print_operand (FILE *file, rtx x, int code)
{
  HOST_WIDE_INT ival;

  switch (code)
    {
    case 'C':
      fprintf (file, s390_branch_condition_mnemonic (x, FALSE));
      return;

    case 'D':
      fprintf (file, s390_branch_condition_mnemonic (x, TRUE));
      return;

    case 'E':
      if (GET_CODE (x) == LE)
	fprintf (file, "l");
      else if (GET_CODE (x) == GT)
	fprintf (file, "h");
      else
	output_operand_lossage ("invalid comparison operator "
				"for 'E' output modifier");
      return;

    case 'J':
      if (GET_CODE (x) == SYMBOL_REF)
	{
	  fprintf (file, "%s", ":tls_load:");
	  output_addr_const (file, x);
	}
      else if (GET_CODE (x) == UNSPEC && XINT (x, 1) == UNSPEC_TLSGD)
	{
	  fprintf (file, "%s", ":tls_gdcall:");
	  output_addr_const (file, XVECEXP (x, 0, 0));
	}
      else if (GET_CODE (x) == UNSPEC && XINT (x, 1) == UNSPEC_TLSLDM)
	{
	  fprintf (file, "%s", ":tls_ldcall:");
	  assemble_name (file, get_some_local_dynamic_name ());
	}
      else
	output_operand_lossage ("invalid reference for 'J' output modifier");
      return;

    case 'G':
      fprintf (file, "%u", GET_MODE_SIZE (GET_MODE (x)));
      return;

    case 'O':
      {
        struct s390_address ad;
	int ret;

	if (!MEM_P (x))
	  {
	    output_operand_lossage ("memory reference expected for "
				    "'O' output modifier");
	    return;
	  }

	ret = s390_decompose_address (XEXP (x, 0), &ad);

	if (!ret
	    || (ad.base && !REGNO_OK_FOR_BASE_P (REGNO (ad.base)))
	    || ad.indx)
	  {
	    output_operand_lossage ("invalid address for 'O' output modifier");
	    return;
	  }

        if (ad.disp)
          output_addr_const (file, ad.disp);
        else
          fprintf (file, "0");
      }
      return;

    case 'R':
      {
        struct s390_address ad;
	int ret;

	if (!MEM_P (x))
	  {
	    output_operand_lossage ("memory reference expected for "
				    "'R' output modifier");
	    return;
	  }

	ret = s390_decompose_address (XEXP (x, 0), &ad);

	if (!ret
	    || (ad.base && !REGNO_OK_FOR_BASE_P (REGNO (ad.base)))
	    || ad.indx)
	  {
	    output_operand_lossage ("invalid address for 'R' output modifier");
	    return;
	  }

        if (ad.base)
          fprintf (file, "%s", reg_names[REGNO (ad.base)]);
        else
          fprintf (file, "0");
      }
      return;

    case 'S':
      {
	struct s390_address ad;
	int ret;

	if (!MEM_P (x))
	  {
	    output_operand_lossage ("memory reference expected for "
				    "'S' output modifier");
	    return;
	  }
	ret = s390_decompose_address (XEXP (x, 0), &ad);

	if (!ret
	    || (ad.base && !REGNO_OK_FOR_BASE_P (REGNO (ad.base)))
	    || ad.indx)
	  {
	    output_operand_lossage ("invalid address for 'S' output modifier");
	    return;
	  }

	if (ad.disp)
	  output_addr_const (file, ad.disp);
	else
	  fprintf (file, "0");

	if (ad.base)
	  fprintf (file, "(%s)", reg_names[REGNO (ad.base)]);
      }
      return;

    case 'N':
      if (GET_CODE (x) == REG)
	x = gen_rtx_REG (GET_MODE (x), REGNO (x) + 1);
      else if (GET_CODE (x) == MEM)
	x = change_address (x, VOIDmode,
			    plus_constant (Pmode, XEXP (x, 0), 4));
      else
	output_operand_lossage ("register or memory expression expected "
				"for 'N' output modifier");
      break;

    case 'M':
      if (GET_CODE (x) == REG)
	x = gen_rtx_REG (GET_MODE (x), REGNO (x) + 1);
      else if (GET_CODE (x) == MEM)
	x = change_address (x, VOIDmode,
			    plus_constant (Pmode, XEXP (x, 0), 8));
      else
	output_operand_lossage ("register or memory expression expected "
				"for 'M' output modifier");
      break;

    case 'Y':
      print_shift_count_operand (file, x);
      return;
    }

  switch (GET_CODE (x))
    {
    case REG:
      fprintf (file, "%s", reg_names[REGNO (x)]);
      break;

    case MEM:
      output_address (XEXP (x, 0));
      break;

    case CONST:
    case CODE_LABEL:
    case LABEL_REF:
    case SYMBOL_REF:
      output_addr_const (file, x);
      break;

    case CONST_INT:
      ival = INTVAL (x);
      switch (code)
	{
	case 0:
	  break;
	case 'b':
	  ival &= 0xff;
	  break;
	case 'c':
	  ival = ((ival & 0xff) ^ 0x80) - 0x80;
	  break;
	case 'x':
	  ival &= 0xffff;
	  break;
	case 'h':
	  ival = ((ival & 0xffff) ^ 0x8000) - 0x8000;
	  break;
	case 'i':
	  ival = s390_extract_part (x, HImode, 0);
	  break;
	case 'j':
	  ival = s390_extract_part (x, HImode, -1);
	  break;
	case 'k':
	  ival = s390_extract_part (x, SImode, 0);
	  break;
	case 'm':
	  ival = s390_extract_part (x, SImode, -1);
	  break;
	case 'o':
	  ival &= 0xffffffff;
	  break;
	case 'e': case 'f':
	case 's': case 't':
	  {
	    int pos, len;
	    bool ok;

	    len = (code == 's' || code == 'e' ? 64 : 32);
	    ok = s390_contiguous_bitmask_p (ival, len, &pos, &len);
	    gcc_assert (ok);
	    if (code == 's' || code == 't')
	      ival = 64 - pos - len;
	    else
	      ival = 64 - 1 - pos;
	  }
	  break;
	default:
	  output_operand_lossage ("invalid constant for output modifier '%c'", code);
	}
      fprintf (file, HOST_WIDE_INT_PRINT_DEC, ival);
      break;

    case CONST_DOUBLE:
      gcc_assert (GET_MODE (x) == VOIDmode);
      if (code == 'b')
        fprintf (file, HOST_WIDE_INT_PRINT_DEC, CONST_DOUBLE_LOW (x) & 0xff);
      else if (code == 'x')
        fprintf (file, HOST_WIDE_INT_PRINT_DEC, CONST_DOUBLE_LOW (x) & 0xffff);
      else if (code == 'h')
        fprintf (file, HOST_WIDE_INT_PRINT_DEC,
		 ((CONST_DOUBLE_LOW (x) & 0xffff) ^ 0x8000) - 0x8000);
      else
	{
	  if (code == 0)
	    output_operand_lossage ("invalid constant - try using "
				    "an output modifier");
	  else
	    output_operand_lossage ("invalid constant for output modifier '%c'",
				    code);
	}
      break;

    default:
      if (code == 0)
	output_operand_lossage ("invalid expression - try using "
				"an output modifier");
      else
	output_operand_lossage ("invalid expression for output "
				"modifier '%c'", code);
      break;
    }
}

/* Target hook for assembling integer objects.  We need to define it
   here to work a round a bug in some versions of GAS, which couldn't
   handle values smaller than INT_MIN when printed in decimal.  */

static bool
s390_assemble_integer (rtx x, unsigned int size, int aligned_p)
{
  if (size == 8 && aligned_p
      && GET_CODE (x) == CONST_INT && INTVAL (x) < INT_MIN)
    {
      fprintf (asm_out_file, "\t.quad\t" HOST_WIDE_INT_PRINT_HEX "\n",
	       INTVAL (x));
      return true;
    }
  return default_assemble_integer (x, size, aligned_p);
}

/* Returns true if register REGNO is used  for forming
   a memory address in expression X.  */

static bool
reg_used_in_mem_p (int regno, rtx x)
{
  enum rtx_code code = GET_CODE (x);
  int i, j;
  const char *fmt;

  if (code == MEM)
    {
      if (refers_to_regno_p (regno, regno+1,
			     XEXP (x, 0), 0))
	return true;
    }
  else if (code == SET
	   && GET_CODE (SET_DEST (x)) == PC)
    {
      if (refers_to_regno_p (regno, regno+1,
			     SET_SRC (x), 0))
	return true;
    }

  fmt = GET_RTX_FORMAT (code);
  for (i = GET_RTX_LENGTH (code) - 1; i >= 0; i--)
    {
      if (fmt[i] == 'e'
	  && reg_used_in_mem_p (regno, XEXP (x, i)))
	return true;

      else if (fmt[i] == 'E')
	for (j = 0; j < XVECLEN (x, i); j++)
	  if (reg_used_in_mem_p (regno, XVECEXP (x, i, j)))
	    return true;
    }
  return false;
}

/* Returns true if expression DEP_RTX sets an address register
   used by instruction INSN to address memory.  */

static bool
addr_generation_dependency_p (rtx dep_rtx, rtx insn)
{
  rtx target, pat;

  if (GET_CODE (dep_rtx) == INSN)
      dep_rtx = PATTERN (dep_rtx);

  if (GET_CODE (dep_rtx) == SET)
    {
      target = SET_DEST (dep_rtx);
      if (GET_CODE (target) == STRICT_LOW_PART)
	target = XEXP (target, 0);
      while (GET_CODE (target) == SUBREG)
	target = SUBREG_REG (target);

      if (GET_CODE (target) == REG)
	{
	  int regno = REGNO (target);

	  if (s390_safe_attr_type (insn) == TYPE_LA)
	    {
	      pat = PATTERN (insn);
	      if (GET_CODE (pat) == PARALLEL)
		{
		  gcc_assert (XVECLEN (pat, 0) == 2);
		  pat = XVECEXP (pat, 0, 0);
		}
	      gcc_assert (GET_CODE (pat) == SET);
	      return refers_to_regno_p (regno, regno+1, SET_SRC (pat), 0);
	    }
	  else if (get_attr_atype (insn) == ATYPE_AGEN)
	    return reg_used_in_mem_p (regno, PATTERN (insn));
	}
    }
  return false;
}

/* Return 1, if dep_insn sets register used in insn in the agen unit.  */

int
s390_agen_dep_p (rtx dep_insn, rtx insn)
{
  rtx dep_rtx = PATTERN (dep_insn);
  int i;

  if (GET_CODE (dep_rtx) == SET
      && addr_generation_dependency_p (dep_rtx, insn))
    return 1;
  else if (GET_CODE (dep_rtx) == PARALLEL)
    {
      for (i = 0; i < XVECLEN (dep_rtx, 0); i++)
	{
	  if (addr_generation_dependency_p (XVECEXP (dep_rtx, 0, i), insn))
	    return 1;
	}
    }
  return 0;
}


/* A C statement (sans semicolon) to update the integer scheduling priority
   INSN_PRIORITY (INSN).  Increase the priority to execute the INSN earlier,
   reduce the priority to execute INSN later.  Do not define this macro if
   you do not need to adjust the scheduling priorities of insns.

   A STD instruction should be scheduled earlier,
   in order to use the bypass.  */
static int
s390_adjust_priority (rtx insn ATTRIBUTE_UNUSED, int priority)
{
  if (! INSN_P (insn))
    return priority;

  if (s390_tune != PROCESSOR_2084_Z990
      && s390_tune != PROCESSOR_2094_Z9_109
      && s390_tune != PROCESSOR_2097_Z10
      && s390_tune != PROCESSOR_2817_Z196
      && s390_tune != PROCESSOR_2827_ZEC12)
    return priority;

  switch (s390_safe_attr_type (insn))
    {
      case TYPE_FSTOREDF:
      case TYPE_FSTORESF:
	priority = priority << 3;
	break;
      case TYPE_STORE:
      case TYPE_STM:
	priority = priority << 1;
	break;
      default:
        break;
    }
  return priority;
}


/* The number of instructions that can be issued per cycle.  */

static int
s390_issue_rate (void)
{
  switch (s390_tune)
    {
    case PROCESSOR_2084_Z990:
    case PROCESSOR_2094_Z9_109:
    case PROCESSOR_2817_Z196:
      return 3;
    case PROCESSOR_2097_Z10:
    case PROCESSOR_2827_ZEC12:
      return 2;
    default:
      return 1;
    }
}

static int
s390_first_cycle_multipass_dfa_lookahead (void)
{
  return 4;
}

/* Annotate every literal pool reference in X by an UNSPEC_LTREF expression.
   Fix up MEMs as required.  */

static void
annotate_constant_pool_refs (rtx *x)
{
  int i, j;
  const char *fmt;

  gcc_assert (GET_CODE (*x) != SYMBOL_REF
	      || !CONSTANT_POOL_ADDRESS_P (*x));

  /* Literal pool references can only occur inside a MEM ...  */
  if (GET_CODE (*x) == MEM)
    {
      rtx memref = XEXP (*x, 0);

      if (GET_CODE (memref) == SYMBOL_REF
	  && CONSTANT_POOL_ADDRESS_P (memref))
	{
	  rtx base = cfun->machine->base_reg;
	  rtx addr = gen_rtx_UNSPEC (Pmode, gen_rtvec (2, memref, base),
				     UNSPEC_LTREF);

	  *x = replace_equiv_address (*x, addr);
	  return;
	}

      if (GET_CODE (memref) == CONST
	  && GET_CODE (XEXP (memref, 0)) == PLUS
	  && GET_CODE (XEXP (XEXP (memref, 0), 1)) == CONST_INT
	  && GET_CODE (XEXP (XEXP (memref, 0), 0)) == SYMBOL_REF
	  && CONSTANT_POOL_ADDRESS_P (XEXP (XEXP (memref, 0), 0)))
	{
	  HOST_WIDE_INT off = INTVAL (XEXP (XEXP (memref, 0), 1));
	  rtx sym = XEXP (XEXP (memref, 0), 0);
	  rtx base = cfun->machine->base_reg;
	  rtx addr = gen_rtx_UNSPEC (Pmode, gen_rtvec (2, sym, base),
				     UNSPEC_LTREF);

	  *x = replace_equiv_address (*x, plus_constant (Pmode, addr, off));
	  return;
	}
    }

  /* ... or a load-address type pattern.  */
  if (GET_CODE (*x) == SET)
    {
      rtx addrref = SET_SRC (*x);

      if (GET_CODE (addrref) == SYMBOL_REF
	  && CONSTANT_POOL_ADDRESS_P (addrref))
	{
	  rtx base = cfun->machine->base_reg;
	  rtx addr = gen_rtx_UNSPEC (Pmode, gen_rtvec (2, addrref, base),
				     UNSPEC_LTREF);

	  SET_SRC (*x) = addr;
	  return;
	}

      if (GET_CODE (addrref) == CONST
	  && GET_CODE (XEXP (addrref, 0)) == PLUS
	  && GET_CODE (XEXP (XEXP (addrref, 0), 1)) == CONST_INT
	  && GET_CODE (XEXP (XEXP (addrref, 0), 0)) == SYMBOL_REF
	  && CONSTANT_POOL_ADDRESS_P (XEXP (XEXP (addrref, 0), 0)))
	{
	  HOST_WIDE_INT off = INTVAL (XEXP (XEXP (addrref, 0), 1));
	  rtx sym = XEXP (XEXP (addrref, 0), 0);
	  rtx base = cfun->machine->base_reg;
	  rtx addr = gen_rtx_UNSPEC (Pmode, gen_rtvec (2, sym, base),
				     UNSPEC_LTREF);

	  SET_SRC (*x) = plus_constant (Pmode, addr, off);
	  return;
	}
    }

  /* Annotate LTREL_BASE as well.  */
  if (GET_CODE (*x) == UNSPEC
      && XINT (*x, 1) == UNSPEC_LTREL_BASE)
    {
      rtx base = cfun->machine->base_reg;
      *x = gen_rtx_UNSPEC (Pmode, gen_rtvec (2, XVECEXP (*x, 0, 0), base),
				  UNSPEC_LTREL_BASE);
      return;
    }

  fmt = GET_RTX_FORMAT (GET_CODE (*x));
  for (i = GET_RTX_LENGTH (GET_CODE (*x)) - 1; i >= 0; i--)
    {
      if (fmt[i] == 'e')
        {
          annotate_constant_pool_refs (&XEXP (*x, i));
        }
      else if (fmt[i] == 'E')
        {
          for (j = 0; j < XVECLEN (*x, i); j++)
            annotate_constant_pool_refs (&XVECEXP (*x, i, j));
        }
    }
}

/* Split all branches that exceed the maximum distance.
   Returns true if this created a new literal pool entry.  */

static int
s390_split_branches (void)
{
  rtx temp_reg = gen_rtx_REG (Pmode, RETURN_REGNUM);
  int new_literal = 0, ret;
  rtx insn, pat, tmp, target;
  rtx *label;

  /* We need correct insn addresses.  */

  shorten_branches (get_insns ());

  /* Find all branches that exceed 64KB, and split them.  */

  for (insn = get_insns (); insn; insn = NEXT_INSN (insn))
    {
      if (GET_CODE (insn) != JUMP_INSN)
	continue;

      pat = PATTERN (insn);
      if (GET_CODE (pat) == PARALLEL && XVECLEN (pat, 0) > 2)
	pat = XVECEXP (pat, 0, 0);
      if (GET_CODE (pat) != SET || SET_DEST (pat) != pc_rtx)
	continue;

      if (GET_CODE (SET_SRC (pat)) == LABEL_REF)
	{
	  label = &SET_SRC (pat);
	}
      else if (GET_CODE (SET_SRC (pat)) == IF_THEN_ELSE)
	{
	  if (GET_CODE (XEXP (SET_SRC (pat), 1)) == LABEL_REF)
	    label = &XEXP (SET_SRC (pat), 1);
          else if (GET_CODE (XEXP (SET_SRC (pat), 2)) == LABEL_REF)
            label = &XEXP (SET_SRC (pat), 2);
	  else
	    continue;
        }
      else
	continue;

      if (get_attr_length (insn) <= 4)
	continue;

      /* We are going to use the return register as scratch register,
	 make sure it will be saved/restored by the prologue/epilogue.  */
      cfun_frame_layout.save_return_addr_p = 1;

      if (!flag_pic)
	{
	  new_literal = 1;
	  tmp = force_const_mem (Pmode, *label);
	  tmp = emit_insn_before (gen_rtx_SET (Pmode, temp_reg, tmp), insn);
	  INSN_ADDRESSES_NEW (tmp, -1);
	  annotate_constant_pool_refs (&PATTERN (tmp));

	  target = temp_reg;
	}
      else
	{
	  new_literal = 1;
	  target = gen_rtx_UNSPEC (Pmode, gen_rtvec (1, *label),
				   UNSPEC_LTREL_OFFSET);
	  target = gen_rtx_CONST (Pmode, target);
	  target = force_const_mem (Pmode, target);
	  tmp = emit_insn_before (gen_rtx_SET (Pmode, temp_reg, target), insn);
	  INSN_ADDRESSES_NEW (tmp, -1);
	  annotate_constant_pool_refs (&PATTERN (tmp));

          target = gen_rtx_UNSPEC (Pmode, gen_rtvec (2, XEXP (target, 0),
							cfun->machine->base_reg),
				   UNSPEC_LTREL_BASE);
	  target = gen_rtx_PLUS (Pmode, temp_reg, target);
	}

      ret = validate_change (insn, label, target, 0);
      gcc_assert (ret);
    }

  return new_literal;
}


/* Find an annotated literal pool symbol referenced in RTX X,
   and store it at REF.  Will abort if X contains references to
   more than one such pool symbol; multiple references to the same
   symbol are allowed, however.

   The rtx pointed to by REF must be initialized to NULL_RTX
   by the caller before calling this routine.  */

static void
find_constant_pool_ref (rtx x, rtx *ref)
{
  int i, j;
  const char *fmt;

  /* Ignore LTREL_BASE references.  */
  if (GET_CODE (x) == UNSPEC
      && XINT (x, 1) == UNSPEC_LTREL_BASE)
    return;
  /* Likewise POOL_ENTRY insns.  */
  if (GET_CODE (x) == UNSPEC_VOLATILE
      && XINT (x, 1) == UNSPECV_POOL_ENTRY)
    return;

  gcc_assert (GET_CODE (x) != SYMBOL_REF
              || !CONSTANT_POOL_ADDRESS_P (x));

  if (GET_CODE (x) == UNSPEC && XINT (x, 1) == UNSPEC_LTREF)
    {
      rtx sym = XVECEXP (x, 0, 0);
      gcc_assert (GET_CODE (sym) == SYMBOL_REF
	          && CONSTANT_POOL_ADDRESS_P (sym));

      if (*ref == NULL_RTX)
	*ref = sym;
      else
	gcc_assert (*ref == sym);

      return;
    }

  fmt = GET_RTX_FORMAT (GET_CODE (x));
  for (i = GET_RTX_LENGTH (GET_CODE (x)) - 1; i >= 0; i--)
    {
      if (fmt[i] == 'e')
        {
          find_constant_pool_ref (XEXP (x, i), ref);
        }
      else if (fmt[i] == 'E')
        {
          for (j = 0; j < XVECLEN (x, i); j++)
            find_constant_pool_ref (XVECEXP (x, i, j), ref);
        }
    }
}

/* Replace every reference to the annotated literal pool
   symbol REF in X by its base plus OFFSET.  */

static void
replace_constant_pool_ref (rtx *x, rtx ref, rtx offset)
{
  int i, j;
  const char *fmt;

  gcc_assert (*x != ref);

  if (GET_CODE (*x) == UNSPEC
      && XINT (*x, 1) == UNSPEC_LTREF
      && XVECEXP (*x, 0, 0) == ref)
    {
      *x = gen_rtx_PLUS (Pmode, XVECEXP (*x, 0, 1), offset);
      return;
    }

  if (GET_CODE (*x) == PLUS
      && GET_CODE (XEXP (*x, 1)) == CONST_INT
      && GET_CODE (XEXP (*x, 0)) == UNSPEC
      && XINT (XEXP (*x, 0), 1) == UNSPEC_LTREF
      && XVECEXP (XEXP (*x, 0), 0, 0) == ref)
    {
      rtx addr = gen_rtx_PLUS (Pmode, XVECEXP (XEXP (*x, 0), 0, 1), offset);
      *x = plus_constant (Pmode, addr, INTVAL (XEXP (*x, 1)));
      return;
    }

  fmt = GET_RTX_FORMAT (GET_CODE (*x));
  for (i = GET_RTX_LENGTH (GET_CODE (*x)) - 1; i >= 0; i--)
    {
      if (fmt[i] == 'e')
        {
          replace_constant_pool_ref (&XEXP (*x, i), ref, offset);
        }
      else if (fmt[i] == 'E')
        {
          for (j = 0; j < XVECLEN (*x, i); j++)
            replace_constant_pool_ref (&XVECEXP (*x, i, j), ref, offset);
        }
    }
}

/* Check whether X contains an UNSPEC_LTREL_BASE.
   Return its constant pool symbol if found, NULL_RTX otherwise.  */

static rtx
find_ltrel_base (rtx x)
{
  int i, j;
  const char *fmt;

  if (GET_CODE (x) == UNSPEC
      && XINT (x, 1) == UNSPEC_LTREL_BASE)
    return XVECEXP (x, 0, 0);

  fmt = GET_RTX_FORMAT (GET_CODE (x));
  for (i = GET_RTX_LENGTH (GET_CODE (x)) - 1; i >= 0; i--)
    {
      if (fmt[i] == 'e')
        {
          rtx fnd = find_ltrel_base (XEXP (x, i));
	  if (fnd)
	    return fnd;
        }
      else if (fmt[i] == 'E')
        {
          for (j = 0; j < XVECLEN (x, i); j++)
	    {
              rtx fnd = find_ltrel_base (XVECEXP (x, i, j));
	      if (fnd)
		return fnd;
	    }
        }
    }

  return NULL_RTX;
}

/* Replace any occurrence of UNSPEC_LTREL_BASE in X with its base.  */

static void
replace_ltrel_base (rtx *x)
{
  int i, j;
  const char *fmt;

  if (GET_CODE (*x) == UNSPEC
      && XINT (*x, 1) == UNSPEC_LTREL_BASE)
    {
      *x = XVECEXP (*x, 0, 1);
      return;
    }

  fmt = GET_RTX_FORMAT (GET_CODE (*x));
  for (i = GET_RTX_LENGTH (GET_CODE (*x)) - 1; i >= 0; i--)
    {
      if (fmt[i] == 'e')
        {
          replace_ltrel_base (&XEXP (*x, i));
        }
      else if (fmt[i] == 'E')
        {
          for (j = 0; j < XVECLEN (*x, i); j++)
            replace_ltrel_base (&XVECEXP (*x, i, j));
        }
    }
}


/* We keep a list of constants which we have to add to internal
   constant tables in the middle of large functions.  */

#define NR_C_MODES 11
enum machine_mode constant_modes[NR_C_MODES] =
{
  TFmode, TImode, TDmode,
  DFmode, DImode, DDmode,
  SFmode, SImode, SDmode,
  HImode,
  QImode
};

struct constant
{
  struct constant *next;
  rtx value;
  rtx label;
};

struct constant_pool
{
  struct constant_pool *next;
  rtx first_insn;
  rtx pool_insn;
  bitmap insns;
  rtx emit_pool_after;

  struct constant *constants[NR_C_MODES];
  struct constant *execute;
  rtx label;
  int size;
};

/* Allocate new constant_pool structure.  */

static struct constant_pool *
s390_alloc_pool (void)
{
  struct constant_pool *pool;
  int i;

  pool = (struct constant_pool *) xmalloc (sizeof *pool);
  pool->next = NULL;
  for (i = 0; i < NR_C_MODES; i++)
    pool->constants[i] = NULL;

  pool->execute = NULL;
  pool->label = gen_label_rtx ();
  pool->first_insn = NULL_RTX;
  pool->pool_insn = NULL_RTX;
  pool->insns = BITMAP_ALLOC (NULL);
  pool->size = 0;
  pool->emit_pool_after = NULL_RTX;

  return pool;
}

/* Create new constant pool covering instructions starting at INSN
   and chain it to the end of POOL_LIST.  */

static struct constant_pool *
s390_start_pool (struct constant_pool **pool_list, rtx insn)
{
  struct constant_pool *pool, **prev;

  pool = s390_alloc_pool ();
  pool->first_insn = insn;

  for (prev = pool_list; *prev; prev = &(*prev)->next)
    ;
  *prev = pool;

  return pool;
}

/* End range of instructions covered by POOL at INSN and emit
   placeholder insn representing the pool.  */

static void
s390_end_pool (struct constant_pool *pool, rtx insn)
{
  rtx pool_size = GEN_INT (pool->size + 8 /* alignment slop */);

  if (!insn)
    insn = get_last_insn ();

  pool->pool_insn = emit_insn_after (gen_pool (pool_size), insn);
  INSN_ADDRESSES_NEW (pool->pool_insn, -1);
}

/* Add INSN to the list of insns covered by POOL.  */

static void
s390_add_pool_insn (struct constant_pool *pool, rtx insn)
{
  bitmap_set_bit (pool->insns, INSN_UID (insn));
}

/* Return pool out of POOL_LIST that covers INSN.  */

static struct constant_pool *
s390_find_pool (struct constant_pool *pool_list, rtx insn)
{
  struct constant_pool *pool;

  for (pool = pool_list; pool; pool = pool->next)
    if (bitmap_bit_p (pool->insns, INSN_UID (insn)))
      break;

  return pool;
}

/* Add constant VAL of mode MODE to the constant pool POOL.  */

static void
s390_add_constant (struct constant_pool *pool, rtx val, enum machine_mode mode)
{
  struct constant *c;
  int i;

  for (i = 0; i < NR_C_MODES; i++)
    if (constant_modes[i] == mode)
      break;
  gcc_assert (i != NR_C_MODES);

  for (c = pool->constants[i]; c != NULL; c = c->next)
    if (rtx_equal_p (val, c->value))
      break;

  if (c == NULL)
    {
      c = (struct constant *) xmalloc (sizeof *c);
      c->value = val;
      c->label = gen_label_rtx ();
      c->next = pool->constants[i];
      pool->constants[i] = c;
      pool->size += GET_MODE_SIZE (mode);
    }
}

/* Return an rtx that represents the offset of X from the start of
   pool POOL.  */

static rtx
s390_pool_offset (struct constant_pool *pool, rtx x)
{
  rtx label;

  label = gen_rtx_LABEL_REF (GET_MODE (x), pool->label);
  x = gen_rtx_UNSPEC (GET_MODE (x), gen_rtvec (2, x, label),
		      UNSPEC_POOL_OFFSET);
  return gen_rtx_CONST (GET_MODE (x), x);
}

/* Find constant VAL of mode MODE in the constant pool POOL.
   Return an RTX describing the distance from the start of
   the pool to the location of the new constant.  */

static rtx
s390_find_constant (struct constant_pool *pool, rtx val,
		    enum machine_mode mode)
{
  struct constant *c;
  int i;

  for (i = 0; i < NR_C_MODES; i++)
    if (constant_modes[i] == mode)
      break;
  gcc_assert (i != NR_C_MODES);

  for (c = pool->constants[i]; c != NULL; c = c->next)
    if (rtx_equal_p (val, c->value))
      break;

  gcc_assert (c);

  return s390_pool_offset (pool, gen_rtx_LABEL_REF (Pmode, c->label));
}

/* Check whether INSN is an execute.  Return the label_ref to its
   execute target template if so, NULL_RTX otherwise.  */

static rtx
s390_execute_label (rtx insn)
{
  if (GET_CODE (insn) == INSN
      && GET_CODE (PATTERN (insn)) == PARALLEL
      && GET_CODE (XVECEXP (PATTERN (insn), 0, 0)) == UNSPEC
      && XINT (XVECEXP (PATTERN (insn), 0, 0), 1) == UNSPEC_EXECUTE)
    return XVECEXP (XVECEXP (PATTERN (insn), 0, 0), 0, 2);

  return NULL_RTX;
}

/* Add execute target for INSN to the constant pool POOL.  */

static void
s390_add_execute (struct constant_pool *pool, rtx insn)
{
  struct constant *c;

  for (c = pool->execute; c != NULL; c = c->next)
    if (INSN_UID (insn) == INSN_UID (c->value))
      break;

  if (c == NULL)
    {
      c = (struct constant *) xmalloc (sizeof *c);
      c->value = insn;
      c->label = gen_label_rtx ();
      c->next = pool->execute;
      pool->execute = c;
      pool->size += 6;
    }
}

/* Find execute target for INSN in the constant pool POOL.
   Return an RTX describing the distance from the start of
   the pool to the location of the execute target.  */

static rtx
s390_find_execute (struct constant_pool *pool, rtx insn)
{
  struct constant *c;

  for (c = pool->execute; c != NULL; c = c->next)
    if (INSN_UID (insn) == INSN_UID (c->value))
      break;

  gcc_assert (c);

  return s390_pool_offset (pool, gen_rtx_LABEL_REF (Pmode, c->label));
}

/* For an execute INSN, extract the execute target template.  */

static rtx
s390_execute_target (rtx insn)
{
  rtx pattern = PATTERN (insn);
  gcc_assert (s390_execute_label (insn));

  if (XVECLEN (pattern, 0) == 2)
    {
      pattern = copy_rtx (XVECEXP (pattern, 0, 1));
    }
  else
    {
      rtvec vec = rtvec_alloc (XVECLEN (pattern, 0) - 1);
      int i;

      for (i = 0; i < XVECLEN (pattern, 0) - 1; i++)
	RTVEC_ELT (vec, i) = copy_rtx (XVECEXP (pattern, 0, i + 1));

      pattern = gen_rtx_PARALLEL (VOIDmode, vec);
    }

  return pattern;
}

/* Indicate that INSN cannot be duplicated.  This is the case for
   execute insns that carry a unique label.  */

static bool
s390_cannot_copy_insn_p (rtx insn)
{
  rtx label = s390_execute_label (insn);
  return label && label != const0_rtx;
}

/* Dump out the constants in POOL.  If REMOTE_LABEL is true,
   do not emit the pool base label.  */

static void
s390_dump_pool (struct constant_pool *pool, bool remote_label)
{
  struct constant *c;
  rtx insn = pool->pool_insn;
  int i;

  /* Switch to rodata section.  */
  if (TARGET_CPU_ZARCH)
    {
      insn = emit_insn_after (gen_pool_section_start (), insn);
      INSN_ADDRESSES_NEW (insn, -1);
    }

  /* Ensure minimum pool alignment.  */
  if (TARGET_CPU_ZARCH)
    insn = emit_insn_after (gen_pool_align (GEN_INT (8)), insn);
  else
    insn = emit_insn_after (gen_pool_align (GEN_INT (4)), insn);
  INSN_ADDRESSES_NEW (insn, -1);

  /* Emit pool base label.  */
  if (!remote_label)
    {
      insn = emit_label_after (pool->label, insn);
      INSN_ADDRESSES_NEW (insn, -1);
    }

  /* Dump constants in descending alignment requirement order,
     ensuring proper alignment for every constant.  */
  for (i = 0; i < NR_C_MODES; i++)
    for (c = pool->constants[i]; c; c = c->next)
      {
	/* Convert UNSPEC_LTREL_OFFSET unspecs to pool-relative references.  */
	rtx value = copy_rtx (c->value);
	if (GET_CODE (value) == CONST
	    && GET_CODE (XEXP (value, 0)) == UNSPEC
	    && XINT (XEXP (value, 0), 1) == UNSPEC_LTREL_OFFSET
	    && XVECLEN (XEXP (value, 0), 0) == 1)
	  value = s390_pool_offset (pool, XVECEXP (XEXP (value, 0), 0, 0));

	insn = emit_label_after (c->label, insn);
	INSN_ADDRESSES_NEW (insn, -1);

	value = gen_rtx_UNSPEC_VOLATILE (constant_modes[i],
					 gen_rtvec (1, value),
					 UNSPECV_POOL_ENTRY);
	insn = emit_insn_after (value, insn);
	INSN_ADDRESSES_NEW (insn, -1);
      }

  /* Ensure minimum alignment for instructions.  */
  insn = emit_insn_after (gen_pool_align (GEN_INT (2)), insn);
  INSN_ADDRESSES_NEW (insn, -1);

  /* Output in-pool execute template insns.  */
  for (c = pool->execute; c; c = c->next)
    {
      insn = emit_label_after (c->label, insn);
      INSN_ADDRESSES_NEW (insn, -1);

      insn = emit_insn_after (s390_execute_target (c->value), insn);
      INSN_ADDRESSES_NEW (insn, -1);
    }

  /* Switch back to previous section.  */
  if (TARGET_CPU_ZARCH)
    {
      insn = emit_insn_after (gen_pool_section_end (), insn);
      INSN_ADDRESSES_NEW (insn, -1);
    }

  insn = emit_barrier_after (insn);
  INSN_ADDRESSES_NEW (insn, -1);

  /* Remove placeholder insn.  */
  remove_insn (pool->pool_insn);
}

/* Free all memory used by POOL.  */

static void
s390_free_pool (struct constant_pool *pool)
{
  struct constant *c, *next;
  int i;

  for (i = 0; i < NR_C_MODES; i++)
    for (c = pool->constants[i]; c; c = next)
      {
	next = c->next;
	free (c);
      }

  for (c = pool->execute; c; c = next)
    {
      next = c->next;
      free (c);
    }

  BITMAP_FREE (pool->insns);
  free (pool);
}


/* Collect main literal pool.  Return NULL on overflow.  */

static struct constant_pool *
s390_mainpool_start (void)
{
  struct constant_pool *pool;
  rtx insn;

  pool = s390_alloc_pool ();

  for (insn = get_insns (); insn; insn = NEXT_INSN (insn))
    {
      if (GET_CODE (insn) == INSN
	  && GET_CODE (PATTERN (insn)) == SET
	  && GET_CODE (SET_SRC (PATTERN (insn))) == UNSPEC_VOLATILE
	  && XINT (SET_SRC (PATTERN (insn)), 1) == UNSPECV_MAIN_POOL)
	{
	  gcc_assert (!pool->pool_insn);
	  pool->pool_insn = insn;
	}

      if (!TARGET_CPU_ZARCH && s390_execute_label (insn))
	{
	  s390_add_execute (pool, insn);
	}
      else if (GET_CODE (insn) == INSN || GET_CODE (insn) == CALL_INSN)
	{
	  rtx pool_ref = NULL_RTX;
	  find_constant_pool_ref (PATTERN (insn), &pool_ref);
	  if (pool_ref)
	    {
	      rtx constant = get_pool_constant (pool_ref);
	      enum machine_mode mode = get_pool_mode (pool_ref);
	      s390_add_constant (pool, constant, mode);
	    }
	}

      /* If hot/cold partitioning is enabled we have to make sure that
	 the literal pool is emitted in the same section where the
	 initialization of the literal pool base pointer takes place.
	 emit_pool_after is only used in the non-overflow case on non
	 Z cpus where we can emit the literal pool at the end of the
	 function body within the text section.  */
      if (NOTE_P (insn)
	  && NOTE_KIND (insn) == NOTE_INSN_SWITCH_TEXT_SECTIONS
	  && !pool->emit_pool_after)
	pool->emit_pool_after = PREV_INSN (insn);
    }

  gcc_assert (pool->pool_insn || pool->size == 0);

  if (pool->size >= 4096)
    {
      /* We're going to chunkify the pool, so remove the main
	 pool placeholder insn.  */
      remove_insn (pool->pool_insn);

      s390_free_pool (pool);
      pool = NULL;
    }

  /* If the functions ends with the section where the literal pool
     should be emitted set the marker to its end.  */
  if (pool && !pool->emit_pool_after)
    pool->emit_pool_after = get_last_insn ();

  return pool;
}

/* POOL holds the main literal pool as collected by s390_mainpool_start.
   Modify the current function to output the pool constants as well as
   the pool register setup instruction.  */

static void
s390_mainpool_finish (struct constant_pool *pool)
{
  rtx base_reg = cfun->machine->base_reg;
  rtx insn;

  /* If the pool is empty, we're done.  */
  if (pool->size == 0)
    {
      /* We don't actually need a base register after all.  */
      cfun->machine->base_reg = NULL_RTX;

      if (pool->pool_insn)
	remove_insn (pool->pool_insn);
      s390_free_pool (pool);
      return;
    }

  /* We need correct insn addresses.  */
  shorten_branches (get_insns ());

  /* On zSeries, we use a LARL to load the pool register.  The pool is
     located in the .rodata section, so we emit it after the function.  */
  if (TARGET_CPU_ZARCH)
    {
      insn = gen_main_base_64 (base_reg, pool->label);
      insn = emit_insn_after (insn, pool->pool_insn);
      INSN_ADDRESSES_NEW (insn, -1);
      remove_insn (pool->pool_insn);

      insn = get_last_insn ();
      pool->pool_insn = emit_insn_after (gen_pool (const0_rtx), insn);
      INSN_ADDRESSES_NEW (pool->pool_insn, -1);

      s390_dump_pool (pool, 0);
    }

  /* On S/390, if the total size of the function's code plus literal pool
     does not exceed 4096 bytes, we use BASR to set up a function base
     pointer, and emit the literal pool at the end of the function.  */
  else if (INSN_ADDRESSES (INSN_UID (pool->emit_pool_after))
	   + pool->size + 8 /* alignment slop */ < 4096)
    {
      insn = gen_main_base_31_small (base_reg, pool->label);
      insn = emit_insn_after (insn, pool->pool_insn);
      INSN_ADDRESSES_NEW (insn, -1);
      remove_insn (pool->pool_insn);

      insn = emit_label_after (pool->label, insn);
      INSN_ADDRESSES_NEW (insn, -1);

      /* emit_pool_after will be set by s390_mainpool_start to the
	 last insn of the section where the literal pool should be
	 emitted.  */
      insn = pool->emit_pool_after;

      pool->pool_insn = emit_insn_after (gen_pool (const0_rtx), insn);
      INSN_ADDRESSES_NEW (pool->pool_insn, -1);

      s390_dump_pool (pool, 1);
    }

  /* Otherwise, we emit an inline literal pool and use BASR to branch
     over it, setting up the pool register at the same time.  */
  else
    {
      rtx pool_end = gen_label_rtx ();

      insn = gen_main_base_31_large (base_reg, pool->label, pool_end);
      insn = emit_jump_insn_after (insn, pool->pool_insn);
      JUMP_LABEL (insn) = pool_end;
      INSN_ADDRESSES_NEW (insn, -1);
      remove_insn (pool->pool_insn);

      insn = emit_label_after (pool->label, insn);
      INSN_ADDRESSES_NEW (insn, -1);

      pool->pool_insn = emit_insn_after (gen_pool (const0_rtx), insn);
      INSN_ADDRESSES_NEW (pool->pool_insn, -1);

      insn = emit_label_after (pool_end, pool->pool_insn);
      INSN_ADDRESSES_NEW (insn, -1);

      s390_dump_pool (pool, 1);
    }


  /* Replace all literal pool references.  */

  for (insn = get_insns (); insn; insn = NEXT_INSN (insn))
    {
      if (INSN_P (insn))
	replace_ltrel_base (&PATTERN (insn));

      if (GET_CODE (insn) == INSN || GET_CODE (insn) == CALL_INSN)
        {
          rtx addr, pool_ref = NULL_RTX;
          find_constant_pool_ref (PATTERN (insn), &pool_ref);
          if (pool_ref)
            {
	      if (s390_execute_label (insn))
		addr = s390_find_execute (pool, insn);
	      else
		addr = s390_find_constant (pool, get_pool_constant (pool_ref),
						 get_pool_mode (pool_ref));

              replace_constant_pool_ref (&PATTERN (insn), pool_ref, addr);
              INSN_CODE (insn) = -1;
            }
        }
    }


  /* Free the pool.  */
  s390_free_pool (pool);
}

/* POOL holds the main literal pool as collected by s390_mainpool_start.
   We have decided we cannot use this pool, so revert all changes
   to the current function that were done by s390_mainpool_start.  */
static void
s390_mainpool_cancel (struct constant_pool *pool)
{
  /* We didn't actually change the instruction stream, so simply
     free the pool memory.  */
  s390_free_pool (pool);
}


/* Chunkify the literal pool.  */

#define S390_POOL_CHUNK_MIN	0xc00
#define S390_POOL_CHUNK_MAX	0xe00

static struct constant_pool *
s390_chunkify_start (void)
{
  struct constant_pool *curr_pool = NULL, *pool_list = NULL;
  int extra_size = 0;
  bitmap far_labels;
  rtx pending_ltrel = NULL_RTX;
  rtx insn;

  rtx (*gen_reload_base) (rtx, rtx) =
    TARGET_CPU_ZARCH? gen_reload_base_64 : gen_reload_base_31;


  /* We need correct insn addresses.  */

  shorten_branches (get_insns ());

  /* Scan all insns and move literals to pool chunks.  */

  for (insn = get_insns (); insn; insn = NEXT_INSN (insn))
    {
      bool section_switch_p = false;

      /* Check for pending LTREL_BASE.  */
      if (INSN_P (insn))
	{
	  rtx ltrel_base = find_ltrel_base (PATTERN (insn));
	  if (ltrel_base)
	    {
	      gcc_assert (ltrel_base == pending_ltrel);
	      pending_ltrel = NULL_RTX;
	    }
	}

      if (!TARGET_CPU_ZARCH && s390_execute_label (insn))
	{
	  if (!curr_pool)
	    curr_pool = s390_start_pool (&pool_list, insn);

	  s390_add_execute (curr_pool, insn);
	  s390_add_pool_insn (curr_pool, insn);
	}
      else if (GET_CODE (insn) == INSN || CALL_P (insn))
	{
	  rtx pool_ref = NULL_RTX;
	  find_constant_pool_ref (PATTERN (insn), &pool_ref);
	  if (pool_ref)
	    {
	      rtx constant = get_pool_constant (pool_ref);
	      enum machine_mode mode = get_pool_mode (pool_ref);

	      if (!curr_pool)
		curr_pool = s390_start_pool (&pool_list, insn);

	      s390_add_constant (curr_pool, constant, mode);
	      s390_add_pool_insn (curr_pool, insn);

	      /* Don't split the pool chunk between a LTREL_OFFSET load
		 and the corresponding LTREL_BASE.  */
	      if (GET_CODE (constant) == CONST
		  && GET_CODE (XEXP (constant, 0)) == UNSPEC
		  && XINT (XEXP (constant, 0), 1) == UNSPEC_LTREL_OFFSET)
		{
		  gcc_assert (!pending_ltrel);
		  pending_ltrel = pool_ref;
		}
	    }
	}

      if (GET_CODE (insn) == JUMP_INSN || GET_CODE (insn) == CODE_LABEL)
	{
	  if (curr_pool)
	    s390_add_pool_insn (curr_pool, insn);
	  /* An LTREL_BASE must follow within the same basic block.  */
	  gcc_assert (!pending_ltrel);
	}

      if (NOTE_P (insn))
	switch (NOTE_KIND (insn))
	  {
	  case NOTE_INSN_SWITCH_TEXT_SECTIONS:
	    section_switch_p = true;
	    break;
	  case NOTE_INSN_VAR_LOCATION:
	  case NOTE_INSN_CALL_ARG_LOCATION:
	    continue;
	  default:
	    break;
	  }

      if (!curr_pool
	  || INSN_ADDRESSES_SIZE () <= (size_t) INSN_UID (insn)
          || INSN_ADDRESSES (INSN_UID (insn)) == -1)
	continue;

      if (TARGET_CPU_ZARCH)
	{
	  if (curr_pool->size < S390_POOL_CHUNK_MAX)
	    continue;

	  s390_end_pool (curr_pool, NULL_RTX);
	  curr_pool = NULL;
	}
      else
	{
          int chunk_size = INSN_ADDRESSES (INSN_UID (insn))
			   - INSN_ADDRESSES (INSN_UID (curr_pool->first_insn))
			 + extra_size;

	  /* We will later have to insert base register reload insns.
	     Those will have an effect on code size, which we need to
	     consider here.  This calculation makes rather pessimistic
	     worst-case assumptions.  */
	  if (GET_CODE (insn) == CODE_LABEL)
	    extra_size += 6;

	  if (chunk_size < S390_POOL_CHUNK_MIN
	      && curr_pool->size < S390_POOL_CHUNK_MIN
	      && !section_switch_p)
	    continue;

	  /* Pool chunks can only be inserted after BARRIERs ...  */
	  if (GET_CODE (insn) == BARRIER)
	    {
	      s390_end_pool (curr_pool, insn);
	      curr_pool = NULL;
	      extra_size = 0;
	    }

	  /* ... so if we don't find one in time, create one.  */
          else if (chunk_size > S390_POOL_CHUNK_MAX
	           || curr_pool->size > S390_POOL_CHUNK_MAX
		   || section_switch_p)
	    {
	      rtx label, jump, barrier, next, prev;

	      if (!section_switch_p)
		{
		  /* We can insert the barrier only after a 'real' insn.  */
		  if (GET_CODE (insn) != INSN && GET_CODE (insn) != CALL_INSN)
		    continue;
		  if (get_attr_length (insn) == 0)
		    continue;
		  /* Don't separate LTREL_BASE from the corresponding
		     LTREL_OFFSET load.  */
		  if (pending_ltrel)
		    continue;
		  next = insn;
		  do
		    {
		      insn = next;
		      next = NEXT_INSN (insn);
		    }
		  while (next
			 && NOTE_P (next)
			 && (NOTE_KIND (next) == NOTE_INSN_VAR_LOCATION
			     || NOTE_KIND (next) == NOTE_INSN_CALL_ARG_LOCATION));
		}
	      else
		{
		  gcc_assert (!pending_ltrel);

		  /* The old pool has to end before the section switch
		     note in order to make it part of the current
		     section.  */
		  insn = PREV_INSN (insn);
		}

	      label = gen_label_rtx ();
	      prev = insn;
	      if (prev && NOTE_P (prev))
		prev = prev_nonnote_insn (prev);
	      if (prev)
		jump = emit_jump_insn_after_setloc (gen_jump (label), insn,
						    INSN_LOCATION (prev));
	      else
		jump = emit_jump_insn_after_noloc (gen_jump (label), insn);
	      barrier = emit_barrier_after (jump);
	      insn = emit_label_after (label, barrier);
	      JUMP_LABEL (jump) = label;
	      LABEL_NUSES (label) = 1;

	      INSN_ADDRESSES_NEW (jump, -1);
	      INSN_ADDRESSES_NEW (barrier, -1);
	      INSN_ADDRESSES_NEW (insn, -1);

	      s390_end_pool (curr_pool, barrier);
	      curr_pool = NULL;
	      extra_size = 0;
	    }
	}
    }

  if (curr_pool)
    s390_end_pool (curr_pool, NULL_RTX);
  gcc_assert (!pending_ltrel);

  /* Find all labels that are branched into
     from an insn belonging to a different chunk.  */

  far_labels = BITMAP_ALLOC (NULL);

  for (insn = get_insns (); insn; insn = NEXT_INSN (insn))
    {
      /* Labels marked with LABEL_PRESERVE_P can be target
	 of non-local jumps, so we have to mark them.
	 The same holds for named labels.

	 Don't do that, however, if it is the label before
	 a jump table.  */

      if (GET_CODE (insn) == CODE_LABEL
	  && (LABEL_PRESERVE_P (insn) || LABEL_NAME (insn)))
	{
	  rtx vec_insn = next_real_insn (insn);
	  rtx vec_pat = vec_insn && GET_CODE (vec_insn) == JUMP_INSN ?
			PATTERN (vec_insn) : NULL_RTX;
	  if (!vec_pat
	      || !(GET_CODE (vec_pat) == ADDR_VEC
		   || GET_CODE (vec_pat) == ADDR_DIFF_VEC))
	    bitmap_set_bit (far_labels, CODE_LABEL_NUMBER (insn));
	}

      /* If we have a direct jump (conditional or unconditional)
	 or a casesi jump, check all potential targets.  */
      else if (GET_CODE (insn) == JUMP_INSN)
	{
	  rtx pat = PATTERN (insn);
	  if (GET_CODE (pat) == PARALLEL
	      && XVECLEN (pat, 0) == 2
	      && GET_CODE (XVECEXP (pat, 0, 0)) == SET
	      && GET_CODE (XVECEXP (pat, 0, 1)) == USE
	      && GET_CODE (XEXP (XVECEXP (pat, 0, 1), 0)) == LABEL_REF)
	    {
	      /* Find the jump table used by this casesi jump.  */
	      rtx vec_label = XEXP (XEXP (XVECEXP (pat, 0, 1), 0), 0);
	      rtx vec_insn = next_real_insn (vec_label);
	      rtx vec_pat = vec_insn && GET_CODE (vec_insn) == JUMP_INSN ?
			    PATTERN (vec_insn) : NULL_RTX;
	      if (vec_pat
		  && (GET_CODE (vec_pat) == ADDR_VEC
		      || GET_CODE (vec_pat) == ADDR_DIFF_VEC))
		{
		  int i, diff_p = GET_CODE (vec_pat) == ADDR_DIFF_VEC;

		  for (i = 0; i < XVECLEN (vec_pat, diff_p); i++)
		    {
		      rtx label = XEXP (XVECEXP (vec_pat, diff_p, i), 0);

		      if (s390_find_pool (pool_list, label)
			  != s390_find_pool (pool_list, insn))
			bitmap_set_bit (far_labels, CODE_LABEL_NUMBER (label));
		    }
		}
	      continue;
	    }

	  if (GET_CODE (pat) == PARALLEL)
	    pat = XVECEXP (pat, 0, 0);

	  if (GET_CODE (pat) == SET)
	    {
	      rtx label = JUMP_LABEL (insn);
	      if (label)
		{
		  if (s390_find_pool (pool_list, label)
		      != s390_find_pool (pool_list, insn))
		    bitmap_set_bit (far_labels, CODE_LABEL_NUMBER (label));
		}
	    }
	}
    }

  /* Insert base register reload insns before every pool.  */

  for (curr_pool = pool_list; curr_pool; curr_pool = curr_pool->next)
    {
      rtx new_insn = gen_reload_base (cfun->machine->base_reg,
				      curr_pool->label);
      rtx insn = curr_pool->first_insn;
      INSN_ADDRESSES_NEW (emit_insn_before (new_insn, insn), -1);
    }

  /* Insert base register reload insns at every far label.  */

  for (insn = get_insns (); insn; insn = NEXT_INSN (insn))
    if (GET_CODE (insn) == CODE_LABEL
        && bitmap_bit_p (far_labels, CODE_LABEL_NUMBER (insn)))
      {
	struct constant_pool *pool = s390_find_pool (pool_list, insn);
	if (pool)
	  {
	    rtx new_insn = gen_reload_base (cfun->machine->base_reg,
					    pool->label);
	    INSN_ADDRESSES_NEW (emit_insn_after (new_insn, insn), -1);
	  }
      }


  BITMAP_FREE (far_labels);


  /* Recompute insn addresses.  */

  init_insn_lengths ();
  shorten_branches (get_insns ());

  return pool_list;
}

/* POOL_LIST is a chunk list as prepared by s390_chunkify_start.
   After we have decided to use this list, finish implementing
   all changes to the current function as required.  */

static void
s390_chunkify_finish (struct constant_pool *pool_list)
{
  struct constant_pool *curr_pool = NULL;
  rtx insn;


  /* Replace all literal pool references.  */

  for (insn = get_insns (); insn; insn = NEXT_INSN (insn))
    {
      if (INSN_P (insn))
	replace_ltrel_base (&PATTERN (insn));

      curr_pool = s390_find_pool (pool_list, insn);
      if (!curr_pool)
	continue;

      if (GET_CODE (insn) == INSN || GET_CODE (insn) == CALL_INSN)
        {
          rtx addr, pool_ref = NULL_RTX;
          find_constant_pool_ref (PATTERN (insn), &pool_ref);
          if (pool_ref)
            {
	      if (s390_execute_label (insn))
		addr = s390_find_execute (curr_pool, insn);
	      else
		addr = s390_find_constant (curr_pool,
					   get_pool_constant (pool_ref),
					   get_pool_mode (pool_ref));

              replace_constant_pool_ref (&PATTERN (insn), pool_ref, addr);
              INSN_CODE (insn) = -1;
            }
        }
    }

  /* Dump out all literal pools.  */

  for (curr_pool = pool_list; curr_pool; curr_pool = curr_pool->next)
    s390_dump_pool (curr_pool, 0);

  /* Free pool list.  */

  while (pool_list)
    {
      struct constant_pool *next = pool_list->next;
      s390_free_pool (pool_list);
      pool_list = next;
    }
}

/* POOL_LIST is a chunk list as prepared by s390_chunkify_start.
   We have decided we cannot use this list, so revert all changes
   to the current function that were done by s390_chunkify_start.  */

static void
s390_chunkify_cancel (struct constant_pool *pool_list)
{
  struct constant_pool *curr_pool = NULL;
  rtx insn;

  /* Remove all pool placeholder insns.  */

  for (curr_pool = pool_list; curr_pool; curr_pool = curr_pool->next)
    {
      /* Did we insert an extra barrier?  Remove it.  */
      rtx barrier = PREV_INSN (curr_pool->pool_insn);
      rtx jump = barrier? PREV_INSN (barrier) : NULL_RTX;
      rtx label = NEXT_INSN (curr_pool->pool_insn);

      if (jump && GET_CODE (jump) == JUMP_INSN
	  && barrier && GET_CODE (barrier) == BARRIER
	  && label && GET_CODE (label) == CODE_LABEL
	  && GET_CODE (PATTERN (jump)) == SET
	  && SET_DEST (PATTERN (jump)) == pc_rtx
	  && GET_CODE (SET_SRC (PATTERN (jump))) == LABEL_REF
	  && XEXP (SET_SRC (PATTERN (jump)), 0) == label)
	{
	  remove_insn (jump);
	  remove_insn (barrier);
	  remove_insn (label);
	}

      remove_insn (curr_pool->pool_insn);
    }

  /* Remove all base register reload insns.  */

  for (insn = get_insns (); insn; )
    {
      rtx next_insn = NEXT_INSN (insn);

      if (GET_CODE (insn) == INSN
	  && GET_CODE (PATTERN (insn)) == SET
	  && GET_CODE (SET_SRC (PATTERN (insn))) == UNSPEC
	  && XINT (SET_SRC (PATTERN (insn)), 1) == UNSPEC_RELOAD_BASE)
	remove_insn (insn);

      insn = next_insn;
    }

  /* Free pool list.  */

  while (pool_list)
    {
      struct constant_pool *next = pool_list->next;
      s390_free_pool (pool_list);
      pool_list = next;
    }
}

/* Output the constant pool entry EXP in mode MODE with alignment ALIGN.  */

void
s390_output_pool_entry (rtx exp, enum machine_mode mode, unsigned int align)
{
  REAL_VALUE_TYPE r;

  switch (GET_MODE_CLASS (mode))
    {
    case MODE_FLOAT:
    case MODE_DECIMAL_FLOAT:
      gcc_assert (GET_CODE (exp) == CONST_DOUBLE);

      REAL_VALUE_FROM_CONST_DOUBLE (r, exp);
      assemble_real (r, mode, align);
      break;

    case MODE_INT:
      assemble_integer (exp, GET_MODE_SIZE (mode), align, 1);
      mark_symbol_refs_as_used (exp);
      break;

    default:
      gcc_unreachable ();
    }
}


/* Return an RTL expression representing the value of the return address
   for the frame COUNT steps up from the current frame.  FRAME is the
   frame pointer of that frame.  */

rtx
s390_return_addr_rtx (int count, rtx frame ATTRIBUTE_UNUSED)
{
  int offset;
  rtx addr;

  /* Without backchain, we fail for all but the current frame.  */

  if (!TARGET_BACKCHAIN && count > 0)
    return NULL_RTX;

  /* For the current frame, we need to make sure the initial
     value of RETURN_REGNUM is actually saved.  */

  if (count == 0)
    {
      /* On non-z architectures branch splitting could overwrite r14.  */
      if (TARGET_CPU_ZARCH)
	return get_hard_reg_initial_val (Pmode, RETURN_REGNUM);
      else
	{
	  cfun_frame_layout.save_return_addr_p = true;
	  return gen_rtx_MEM (Pmode, return_address_pointer_rtx);
	}
    }

  if (TARGET_PACKED_STACK)
    offset = -2 * UNITS_PER_LONG;
  else
    offset = RETURN_REGNUM * UNITS_PER_LONG;

  addr = plus_constant (Pmode, frame, offset);
  addr = memory_address (Pmode, addr);
  return gen_rtx_MEM (Pmode, addr);
}

/* Return an RTL expression representing the back chain stored in
   the current stack frame.  */

rtx
s390_back_chain_rtx (void)
{
  rtx chain;

  gcc_assert (TARGET_BACKCHAIN);

  if (TARGET_PACKED_STACK)
    chain = plus_constant (Pmode, stack_pointer_rtx,
			   STACK_POINTER_OFFSET - UNITS_PER_LONG);
  else
    chain = stack_pointer_rtx;

  chain = gen_rtx_MEM (Pmode, chain);
  return chain;
}

/* Find first call clobbered register unused in a function.
   This could be used as base register in a leaf function
   or for holding the return address before epilogue.  */

static int
find_unused_clobbered_reg (void)
{
  int i;
  for (i = 0; i < 6; i++)
    if (!df_regs_ever_live_p (i))
      return i;
  return 0;
}


/* Helper function for s390_regs_ever_clobbered.  Sets the fields in DATA for all
   clobbered hard regs in SETREG.  */

static void
s390_reg_clobbered_rtx (rtx setreg, const_rtx set_insn ATTRIBUTE_UNUSED, void *data)
{
  int *regs_ever_clobbered = (int *)data;
  unsigned int i, regno;
  enum machine_mode mode = GET_MODE (setreg);

  if (GET_CODE (setreg) == SUBREG)
    {
      rtx inner = SUBREG_REG (setreg);
      if (!GENERAL_REG_P (inner) && !FP_REG_P (inner))
	return;
      regno = subreg_regno (setreg);
    }
  else if (GENERAL_REG_P (setreg) || FP_REG_P (setreg))
    regno = REGNO (setreg);
  else
    return;

  for (i = regno;
       i < regno + HARD_REGNO_NREGS (regno, mode);
       i++)
    regs_ever_clobbered[i] = 1;
}

/* Walks through all basic blocks of the current function looking
   for clobbered hard regs using s390_reg_clobbered_rtx.  The fields
   of the passed integer array REGS_EVER_CLOBBERED are set to one for
   each of those regs.  */

static void
s390_regs_ever_clobbered (int *regs_ever_clobbered)
{
  basic_block cur_bb;
  rtx cur_insn;
  unsigned int i;

  memset (regs_ever_clobbered, 0, 32 * sizeof (int));

  /* For non-leaf functions we have to consider all call clobbered regs to be
     clobbered.  */
  if (!crtl->is_leaf)
    {
      for (i = 0; i < 32; i++)
	regs_ever_clobbered[i] = call_really_used_regs[i];
    }

  /* Make the "magic" eh_return registers live if necessary.  For regs_ever_live
     this work is done by liveness analysis (mark_regs_live_at_end).
     Special care is needed for functions containing landing pads.  Landing pads
     may use the eh registers, but the code which sets these registers is not
     contained in that function.  Hence s390_regs_ever_clobbered is not able to
     deal with this automatically.  */
  if (crtl->calls_eh_return || cfun->machine->has_landing_pad_p)
    for (i = 0; EH_RETURN_DATA_REGNO (i) != INVALID_REGNUM ; i++)
      if (crtl->calls_eh_return
	  || (cfun->machine->has_landing_pad_p
	      && df_regs_ever_live_p (EH_RETURN_DATA_REGNO (i))))
	regs_ever_clobbered[EH_RETURN_DATA_REGNO (i)] = 1;

  /* For nonlocal gotos all call-saved registers have to be saved.
     This flag is also set for the unwinding code in libgcc.
     See expand_builtin_unwind_init.  For regs_ever_live this is done by
     reload.  */
  if (cfun->has_nonlocal_label)
    for (i = 0; i < 32; i++)
      if (!call_really_used_regs[i])
	regs_ever_clobbered[i] = 1;

  FOR_EACH_BB (cur_bb)
    {
      FOR_BB_INSNS (cur_bb, cur_insn)
	{
	  if (INSN_P (cur_insn))
	    note_stores (PATTERN (cur_insn),
			 s390_reg_clobbered_rtx,
			 regs_ever_clobbered);
	}
    }
}

/* Determine the frame area which actually has to be accessed
   in the function epilogue. The values are stored at the
   given pointers AREA_BOTTOM (address of the lowest used stack
   address) and AREA_TOP (address of the first item which does
   not belong to the stack frame).  */

static void
s390_frame_area (int *area_bottom, int *area_top)
{
  int b, t;
  int i;

  b = INT_MAX;
  t = INT_MIN;

  if (cfun_frame_layout.first_restore_gpr != -1)
    {
      b = (cfun_frame_layout.gprs_offset
	   + cfun_frame_layout.first_restore_gpr * UNITS_PER_LONG);
      t = b + (cfun_frame_layout.last_restore_gpr
	       - cfun_frame_layout.first_restore_gpr + 1) * UNITS_PER_LONG;
    }

  if (TARGET_64BIT && cfun_save_high_fprs_p)
    {
      b = MIN (b, cfun_frame_layout.f8_offset);
      t = MAX (t, (cfun_frame_layout.f8_offset
		   + cfun_frame_layout.high_fprs * 8));
    }

  if (!TARGET_64BIT)
    for (i = 2; i < 4; i++)
      if (cfun_fpr_bit_p (i))
	{
	  b = MIN (b, cfun_frame_layout.f4_offset + (i - 2) * 8);
	  t = MAX (t, cfun_frame_layout.f4_offset + (i - 1) * 8);
	}

  *area_bottom = b;
  *area_top = t;
}

/* Fill cfun->machine with info about register usage of current function.
   Return in CLOBBERED_REGS which GPRs are currently considered set.  */

static void
s390_register_info (int clobbered_regs[])
{
  int i, j;

  /* Find first and last gpr to be saved.  We trust regs_ever_live
     data, except that we don't save and restore global registers.

     Also, all registers with special meaning to the compiler need
     to be handled extra.  */

  s390_regs_ever_clobbered (clobbered_regs);

  /* fprs 8 - 15 are call saved for 64 Bit ABI.  */
  if (!epilogue_completed)
    {
      cfun_frame_layout.fpr_bitmap = 0;
      cfun_frame_layout.high_fprs = 0;
      for (i = 16; i <= 31; i++)
	{
	  if (call_really_used_regs[i])
	    continue;
	  /* During reload we have to use the df_regs_ever_live infos
	     since reload is marking FPRs used as spill slots there as
	     live before actually making the code changes.  Without
	     this we fail during elimination offset verification.  */
	  if ((clobbered_regs[i]
	       || (df_regs_ever_live_p (i)
		   && (reload_in_progress
		       || crtl->saves_all_registers)))
	      && !global_regs[i])
	    {
	      cfun_set_fpr_bit (i - 16);
	      if (i >= 24)
		cfun_frame_layout.high_fprs++;
	    }
	}
    }

  for (i = 0; i < 16; i++)
    clobbered_regs[i] = clobbered_regs[i] && !global_regs[i] && !fixed_regs[i];

  if (frame_pointer_needed)
    clobbered_regs[HARD_FRAME_POINTER_REGNUM] = 1;

  if (flag_pic)
    clobbered_regs[PIC_OFFSET_TABLE_REGNUM]
      |= df_regs_ever_live_p (PIC_OFFSET_TABLE_REGNUM);

  clobbered_regs[BASE_REGNUM]
    |= (cfun->machine->base_reg
        && REGNO (cfun->machine->base_reg) == BASE_REGNUM);

  clobbered_regs[RETURN_REGNUM]
    |= (!crtl->is_leaf
	|| TARGET_TPF_PROFILING
	|| cfun->machine->split_branches_pending_p
	|| cfun_frame_layout.save_return_addr_p
	|| crtl->calls_eh_return
	|| cfun->stdarg);

  clobbered_regs[STACK_POINTER_REGNUM]
    |= (!crtl->is_leaf
	|| TARGET_TPF_PROFILING
	|| cfun_save_high_fprs_p
	|| get_frame_size () > 0
	|| (reload_completed && cfun_frame_layout.frame_size > 0)
	|| cfun->calls_alloca
	|| cfun->stdarg);

  for (i = 6; i < 16; i++)
    if (df_regs_ever_live_p (i) || clobbered_regs[i])
      break;
  for (j = 15; j > i; j--)
    if (df_regs_ever_live_p (j) || clobbered_regs[j])
      break;

  if (i == 16)
    {
      /* Nothing to save/restore.  */
      cfun_frame_layout.first_save_gpr_slot = -1;
      cfun_frame_layout.last_save_gpr_slot = -1;
      cfun_frame_layout.first_save_gpr = -1;
      cfun_frame_layout.first_restore_gpr = -1;
      cfun_frame_layout.last_save_gpr = -1;
      cfun_frame_layout.last_restore_gpr = -1;
    }
  else
    {
      /* Save slots for gprs from i to j.  */
      cfun_frame_layout.first_save_gpr_slot = i;
      cfun_frame_layout.last_save_gpr_slot = j;

      for (i = cfun_frame_layout.first_save_gpr_slot;
	   i < cfun_frame_layout.last_save_gpr_slot + 1;
	   i++)
	if (clobbered_regs[i])
	  break;

      for (j = cfun_frame_layout.last_save_gpr_slot; j > i; j--)
	if (clobbered_regs[j])
	  break;

      if (i == cfun_frame_layout.last_save_gpr_slot + 1)
	{
	  /* Nothing to save/restore.  */
	  cfun_frame_layout.first_save_gpr = -1;
	  cfun_frame_layout.first_restore_gpr = -1;
	  cfun_frame_layout.last_save_gpr = -1;
	  cfun_frame_layout.last_restore_gpr = -1;
	}
      else
	{
	  /* Save / Restore from gpr i to j.  */
	  cfun_frame_layout.first_save_gpr = i;
	  cfun_frame_layout.first_restore_gpr = i;
	  cfun_frame_layout.last_save_gpr = j;
	  cfun_frame_layout.last_restore_gpr = j;
	}
    }

  if (cfun->stdarg)
    {
      /* Varargs functions need to save gprs 2 to 6.  */
      if (cfun->va_list_gpr_size
	  && crtl->args.info.gprs < GP_ARG_NUM_REG)
	{
	  int min_gpr = crtl->args.info.gprs;
	  int max_gpr = min_gpr + cfun->va_list_gpr_size;
	  if (max_gpr > GP_ARG_NUM_REG)
	    max_gpr = GP_ARG_NUM_REG;

	  if (cfun_frame_layout.first_save_gpr == -1
	      || cfun_frame_layout.first_save_gpr > 2 + min_gpr)
	    {
	      cfun_frame_layout.first_save_gpr = 2 + min_gpr;
	      cfun_frame_layout.first_save_gpr_slot = 2 + min_gpr;
	    }

	  if (cfun_frame_layout.last_save_gpr == -1
	      || cfun_frame_layout.last_save_gpr < 2 + max_gpr - 1)
	    {
	      cfun_frame_layout.last_save_gpr = 2 + max_gpr - 1;
	      cfun_frame_layout.last_save_gpr_slot = 2 + max_gpr - 1;
	    }
	}

      /* Mark f0, f2 for 31 bit and f0-f4 for 64 bit to be saved.  */
      if (TARGET_HARD_FLOAT && cfun->va_list_fpr_size
	  && crtl->args.info.fprs < FP_ARG_NUM_REG)
	{
	  int min_fpr = crtl->args.info.fprs;
	  int max_fpr = min_fpr + cfun->va_list_fpr_size;
	  if (max_fpr > FP_ARG_NUM_REG)
	    max_fpr = FP_ARG_NUM_REG;

	  /* ??? This is currently required to ensure proper location
	     of the fpr save slots within the va_list save area.  */
	  if (TARGET_PACKED_STACK)
	    min_fpr = 0;

	  for (i = min_fpr; i < max_fpr; i++)
	    cfun_set_fpr_bit (i);
	}
    }
}

/* Fill cfun->machine with info about frame of current function.  */

static void
s390_frame_info (void)
{
  int i;

  cfun_frame_layout.frame_size = get_frame_size ();
  if (!TARGET_64BIT && cfun_frame_layout.frame_size > 0x7fff0000)
    fatal_error ("total size of local variables exceeds architecture limit");

  if (!TARGET_PACKED_STACK)
    {
      cfun_frame_layout.backchain_offset = 0;
      cfun_frame_layout.f0_offset = 16 * UNITS_PER_LONG;
      cfun_frame_layout.f4_offset = cfun_frame_layout.f0_offset + 2 * 8;
      cfun_frame_layout.f8_offset = -cfun_frame_layout.high_fprs * 8;
      cfun_frame_layout.gprs_offset = (cfun_frame_layout.first_save_gpr_slot
				       * UNITS_PER_LONG);
    }
  else if (TARGET_BACKCHAIN) /* kernel stack layout */
    {
      cfun_frame_layout.backchain_offset = (STACK_POINTER_OFFSET
					    - UNITS_PER_LONG);
      cfun_frame_layout.gprs_offset
	= (cfun_frame_layout.backchain_offset
	   - (STACK_POINTER_REGNUM - cfun_frame_layout.first_save_gpr_slot + 1)
	   * UNITS_PER_LONG);

      if (TARGET_64BIT)
	{
	  cfun_frame_layout.f4_offset
	    = (cfun_frame_layout.gprs_offset
	       - 8 * (cfun_fpr_bit_p (2) + cfun_fpr_bit_p (3)));

	  cfun_frame_layout.f0_offset
	    = (cfun_frame_layout.f4_offset
	       - 8 * (cfun_fpr_bit_p (0) + cfun_fpr_bit_p (1)));
	}
      else
	{
	  /* On 31 bit we have to care about alignment of the
	     floating point regs to provide fastest access.  */
	  cfun_frame_layout.f0_offset
	    = ((cfun_frame_layout.gprs_offset
		& ~(STACK_BOUNDARY / BITS_PER_UNIT - 1))
	       - 8 * (cfun_fpr_bit_p (0) + cfun_fpr_bit_p (1)));

	  cfun_frame_layout.f4_offset
	    = (cfun_frame_layout.f0_offset
	       - 8 * (cfun_fpr_bit_p (2) + cfun_fpr_bit_p (3)));
	}
    }
  else /* no backchain */
    {
      cfun_frame_layout.f4_offset
	= (STACK_POINTER_OFFSET
	   - 8 * (cfun_fpr_bit_p (2) + cfun_fpr_bit_p (3)));

      cfun_frame_layout.f0_offset
	= (cfun_frame_layout.f4_offset
	   - 8 * (cfun_fpr_bit_p (0) + cfun_fpr_bit_p (1)));

      cfun_frame_layout.gprs_offset
	= cfun_frame_layout.f0_offset - cfun_gprs_save_area_size;
    }

  if (crtl->is_leaf
      && !TARGET_TPF_PROFILING
      && cfun_frame_layout.frame_size == 0
      && !cfun_save_high_fprs_p
      && !cfun->calls_alloca
      && !cfun->stdarg)
    return;

  if (!TARGET_PACKED_STACK)
    cfun_frame_layout.frame_size += (STACK_POINTER_OFFSET
				     + crtl->outgoing_args_size
				     + cfun_frame_layout.high_fprs * 8);
  else
    {
      if (TARGET_BACKCHAIN)
	cfun_frame_layout.frame_size += UNITS_PER_LONG;

      /* No alignment trouble here because f8-f15 are only saved under
	 64 bit.  */
      cfun_frame_layout.f8_offset = (MIN (MIN (cfun_frame_layout.f0_offset,
					       cfun_frame_layout.f4_offset),
					  cfun_frame_layout.gprs_offset)
				     - cfun_frame_layout.high_fprs * 8);

      cfun_frame_layout.frame_size += cfun_frame_layout.high_fprs * 8;

      for (i = 0; i < 8; i++)
	if (cfun_fpr_bit_p (i))
	  cfun_frame_layout.frame_size += 8;

      cfun_frame_layout.frame_size += cfun_gprs_save_area_size;

      /* If under 31 bit an odd number of gprs has to be saved we have to adjust
	 the frame size to sustain 8 byte alignment of stack frames.  */
      cfun_frame_layout.frame_size = ((cfun_frame_layout.frame_size +
				       STACK_BOUNDARY / BITS_PER_UNIT - 1)
				      & ~(STACK_BOUNDARY / BITS_PER_UNIT - 1));

      cfun_frame_layout.frame_size += crtl->outgoing_args_size;
    }
}

/* Generate frame layout.  Fills in register and frame data for the current
   function in cfun->machine.  This routine can be called multiple times;
   it will re-do the complete frame layout every time.  */

static void
s390_init_frame_layout (void)
{
  HOST_WIDE_INT frame_size;
  int base_used;
  int clobbered_regs[32];

  /* On S/390 machines, we may need to perform branch splitting, which
     will require both base and return address register.  We have no
     choice but to assume we're going to need them until right at the
     end of the machine dependent reorg phase.  */
  if (!TARGET_CPU_ZARCH)
    cfun->machine->split_branches_pending_p = true;

  do
    {
      frame_size = cfun_frame_layout.frame_size;

      /* Try to predict whether we'll need the base register.  */
      base_used = cfun->machine->split_branches_pending_p
		  || crtl->uses_const_pool
		  || (!DISP_IN_RANGE (frame_size)
		      && !CONST_OK_FOR_K (frame_size));

      /* Decide which register to use as literal pool base.  In small
	 leaf functions, try to use an unused call-clobbered register
	 as base register to avoid save/restore overhead.  */
      if (!base_used)
	cfun->machine->base_reg = NULL_RTX;
      else if (crtl->is_leaf && !df_regs_ever_live_p (5))
	cfun->machine->base_reg = gen_rtx_REG (Pmode, 5);
      else
	cfun->machine->base_reg = gen_rtx_REG (Pmode, BASE_REGNUM);

      s390_register_info (clobbered_regs);
      s390_frame_info ();
    }
  while (frame_size != cfun_frame_layout.frame_size);
}

/* Remove the FPR clobbers from a tbegin insn if it can be proven that
   the TX is nonescaping.  A transaction is considered escaping if
   there is at least one path from tbegin returning CC0 to the
   function exit block without an tend.

   The check so far has some limitations:
   - only single tbegin/tend BBs are supported
   - the first cond jump after tbegin must separate the CC0 path from ~CC0
   - when CC is copied to a GPR and the CC0 check is done with the GPR
     this is not supported
*/

static void
s390_optimize_nonescaping_tx (void)
{
  const unsigned int CC0 = 1 << 3;
  basic_block tbegin_bb = NULL;
  basic_block tend_bb = NULL;
  basic_block bb;
  rtx insn;
  bool result = true;
  int bb_index;
  rtx tbegin_insn = NULL_RTX;

  if (!cfun->machine->tbegin_p)
    return;

  for (bb_index = 0; bb_index < n_basic_blocks; bb_index++)
    {
      bb = BASIC_BLOCK (bb_index);

      if (!bb)
	continue;

      FOR_BB_INSNS (bb, insn)
	{
	  rtx ite, cc, pat, target;
	  unsigned HOST_WIDE_INT mask;

	  if (!INSN_P (insn) || INSN_CODE (insn) <= 0)
	    continue;

	  pat = PATTERN (insn);

	  if (GET_CODE (pat) == PARALLEL)
	    pat = XVECEXP (pat, 0, 0);

	  if (GET_CODE (pat) != SET
	      || GET_CODE (SET_SRC (pat)) != UNSPEC_VOLATILE)
	    continue;

	  if (XINT (SET_SRC (pat), 1) == UNSPECV_TBEGIN)
	    {
	      rtx tmp;

	      tbegin_insn = insn;

	      /* Just return if the tbegin doesn't have clobbers.  */
	      if (GET_CODE (PATTERN (insn)) != PARALLEL)
		return;

	      if (tbegin_bb != NULL)
		return;

	      /* Find the next conditional jump.  */
	      for (tmp = NEXT_INSN (insn);
		   tmp != NULL_RTX;
		   tmp = NEXT_INSN (tmp))
		{
		  if (reg_set_p (gen_rtx_REG (CCmode, CC_REGNUM), tmp))
		    return;
		  if (!JUMP_P (tmp))
		    continue;

		  ite = SET_SRC (PATTERN (tmp));
		  if (GET_CODE (ite) != IF_THEN_ELSE)
		    continue;

		  cc = XEXP (XEXP (ite, 0), 0);
		  if (!REG_P (cc) || !CC_REGNO_P (REGNO (cc))
		      || GET_MODE (cc) != CCRAWmode
		      || GET_CODE (XEXP (XEXP (ite, 0), 1)) != CONST_INT)
		    return;

		  if (bb->succs->length () != 2)
		    return;

		  mask = INTVAL (XEXP (XEXP (ite, 0), 1));
		  if (GET_CODE (XEXP (ite, 0)) == NE)
		    mask ^= 0xf;

		  if (mask == CC0)
		    target = XEXP (ite, 1);
		  else if (mask == (CC0 ^ 0xf))
		    target = XEXP (ite, 2);
		  else
		    return;

		  {
		    edge_iterator ei;
		    edge e1, e2;

		    ei = ei_start (bb->succs);
		    e1 = ei_safe_edge (ei);
		    ei_next (&ei);
		    e2 = ei_safe_edge (ei);

		    if (e2->flags & EDGE_FALLTHRU)
		      {
			e2 = e1;
			e1 = ei_safe_edge (ei);
		      }

		    if (!(e1->flags & EDGE_FALLTHRU))
		      return;

		    tbegin_bb = (target == pc_rtx) ? e1->dest : e2->dest;
		  }
		  if (tmp == BB_END (bb))
		    break;
		}
	    }

	  if (XINT (SET_SRC (pat), 1) == UNSPECV_TEND)
	    {
	      if (tend_bb != NULL)
		return;
	      tend_bb = bb;
	    }
	}
    }

  /* Either we successfully remove the FPR clobbers here or we are not
     able to do anything for this TX.  Both cases don't qualify for
     another look.  */
  cfun->machine->tbegin_p = false;

  if (tbegin_bb == NULL || tend_bb == NULL)
    return;

  calculate_dominance_info (CDI_POST_DOMINATORS);
  result = dominated_by_p (CDI_POST_DOMINATORS, tbegin_bb, tend_bb);
  free_dominance_info (CDI_POST_DOMINATORS);

  if (!result)
    return;

  PATTERN (tbegin_insn) = gen_rtx_PARALLEL (VOIDmode,
			    gen_rtvec (2,
				       XVECEXP (PATTERN (tbegin_insn), 0, 0),
				       XVECEXP (PATTERN (tbegin_insn), 0, 1)));
  INSN_CODE (tbegin_insn) = -1;
  df_insn_rescan (tbegin_insn);

  return;
}

/* Update frame layout.  Recompute actual register save data based on
   current info and update regs_ever_live for the special registers.
   May be called multiple times, but may never cause *more* registers
   to be saved than s390_init_frame_layout allocated room for.  */

static void
s390_update_frame_layout (void)
{
  int clobbered_regs[32];

  s390_register_info (clobbered_regs);

  df_set_regs_ever_live (BASE_REGNUM,
			 clobbered_regs[BASE_REGNUM] ? true : false);
  df_set_regs_ever_live (RETURN_REGNUM,
			 clobbered_regs[RETURN_REGNUM] ? true : false);
  df_set_regs_ever_live (STACK_POINTER_REGNUM,
			 clobbered_regs[STACK_POINTER_REGNUM] ? true : false);

  if (cfun->machine->base_reg)
    df_set_regs_ever_live (REGNO (cfun->machine->base_reg), true);
}

/* Return true if it is legal to put a value with MODE into REGNO.  */

bool
s390_hard_regno_mode_ok (unsigned int regno, enum machine_mode mode)
{
  switch (REGNO_REG_CLASS (regno))
    {
    case FP_REGS:
      if (REGNO_PAIR_OK (regno, mode))
	{
	  if (mode == SImode || mode == DImode)
	    return true;

	  if (FLOAT_MODE_P (mode) && GET_MODE_CLASS (mode) != MODE_VECTOR_FLOAT)
	    return true;
	}
      break;
    case ADDR_REGS:
      if (FRAME_REGNO_P (regno) && mode == Pmode)
	return true;

      /* fallthrough */
    case GENERAL_REGS:
      if (REGNO_PAIR_OK (regno, mode))
	{
	  if (TARGET_ZARCH
	      || (mode != TFmode && mode != TCmode && mode != TDmode))
	    return true;
	}
      break;
    case CC_REGS:
      if (GET_MODE_CLASS (mode) == MODE_CC)
	return true;
      break;
    case ACCESS_REGS:
      if (REGNO_PAIR_OK (regno, mode))
	{
	  if (mode == SImode || mode == Pmode)
	    return true;
	}
      break;
    default:
      return false;
    }

  return false;
}

/* Return nonzero if register OLD_REG can be renamed to register NEW_REG.  */

bool
s390_hard_regno_rename_ok (unsigned int old_reg, unsigned int new_reg)
{
   /* Once we've decided upon a register to use as base register, it must
      no longer be used for any other purpose.  */
  if (cfun->machine->base_reg)
    if (REGNO (cfun->machine->base_reg) == old_reg
	|| REGNO (cfun->machine->base_reg) == new_reg)
      return false;

  return true;
}

/* Maximum number of registers to represent a value of mode MODE
   in a register of class RCLASS.  */

int
s390_class_max_nregs (enum reg_class rclass, enum machine_mode mode)
{
  switch (rclass)
    {
    case FP_REGS:
      if (GET_MODE_CLASS (mode) == MODE_COMPLEX_FLOAT)
	return 2 * ((GET_MODE_SIZE (mode) / 2 + 8 - 1) / 8);
      else
	return (GET_MODE_SIZE (mode) + 8 - 1) / 8;
    case ACCESS_REGS:
      return (GET_MODE_SIZE (mode) + 4 - 1) / 4;
    default:
      break;
    }
  return (GET_MODE_SIZE (mode) + UNITS_PER_WORD - 1) / UNITS_PER_WORD;
}

/* Return true if register FROM can be eliminated via register TO.  */

static bool
s390_can_eliminate (const int from, const int to)
{
  /* On zSeries machines, we have not marked the base register as fixed.
     Instead, we have an elimination rule BASE_REGNUM -> BASE_REGNUM.
     If a function requires the base register, we say here that this
     elimination cannot be performed.  This will cause reload to free
     up the base register (as if it were fixed).  On the other hand,
     if the current function does *not* require the base register, we
     say here the elimination succeeds, which in turn allows reload
     to allocate the base register for any other purpose.  */
  if (from == BASE_REGNUM && to == BASE_REGNUM)
    {
      if (TARGET_CPU_ZARCH)
	{
	  s390_init_frame_layout ();
	  return cfun->machine->base_reg == NULL_RTX;
	}

      return false;
    }

  /* Everything else must point into the stack frame.  */
  gcc_assert (to == STACK_POINTER_REGNUM
	      || to == HARD_FRAME_POINTER_REGNUM);

  gcc_assert (from == FRAME_POINTER_REGNUM
	      || from == ARG_POINTER_REGNUM
	      || from == RETURN_ADDRESS_POINTER_REGNUM);

  /* Make sure we actually saved the return address.  */
  if (from == RETURN_ADDRESS_POINTER_REGNUM)
    if (!crtl->calls_eh_return
	&& !cfun->stdarg
	&& !cfun_frame_layout.save_return_addr_p)
      return false;

  return true;
}

/* Return offset between register FROM and TO initially after prolog.  */

HOST_WIDE_INT
s390_initial_elimination_offset (int from, int to)
{
  HOST_WIDE_INT offset;
  int index;

  /* ??? Why are we called for non-eliminable pairs?  */
  if (!s390_can_eliminate (from, to))
    return 0;

  switch (from)
    {
    case FRAME_POINTER_REGNUM:
      offset = (get_frame_size()
		+ STACK_POINTER_OFFSET
		+ crtl->outgoing_args_size);
      break;

    case ARG_POINTER_REGNUM:
      s390_init_frame_layout ();
      offset = cfun_frame_layout.frame_size + STACK_POINTER_OFFSET;
      break;

    case RETURN_ADDRESS_POINTER_REGNUM:
      s390_init_frame_layout ();
      index = RETURN_REGNUM - cfun_frame_layout.first_save_gpr_slot;
      gcc_assert (index >= 0);
      offset = cfun_frame_layout.frame_size + cfun_frame_layout.gprs_offset;
      offset += index * UNITS_PER_LONG;
      break;

    case BASE_REGNUM:
      offset = 0;
      break;

    default:
      gcc_unreachable ();
    }

  return offset;
}

/* Emit insn to save fpr REGNUM at offset OFFSET relative
   to register BASE.  Return generated insn.  */

static rtx
save_fpr (rtx base, int offset, int regnum)
{
  rtx addr;
  addr = gen_rtx_MEM (DFmode, plus_constant (Pmode, base, offset));

  if (regnum >= 16 && regnum <= (16 + FP_ARG_NUM_REG))
    set_mem_alias_set (addr, get_varargs_alias_set ());
  else
    set_mem_alias_set (addr, get_frame_alias_set ());

  return emit_move_insn (addr, gen_rtx_REG (DFmode, regnum));
}

/* Emit insn to restore fpr REGNUM from offset OFFSET relative
   to register BASE.  Return generated insn.  */

static rtx
restore_fpr (rtx base, int offset, int regnum)
{
  rtx addr;
  addr = gen_rtx_MEM (DFmode, plus_constant (Pmode, base, offset));
  set_mem_alias_set (addr, get_frame_alias_set ());

  return emit_move_insn (gen_rtx_REG (DFmode, regnum), addr);
}

/* Return true if REGNO is a global register, but not one
   of the special ones that need to be saved/restored in anyway.  */

static inline bool
global_not_special_regno_p (int regno)
{
  return (global_regs[regno]
	  /* These registers are special and need to be
	     restored in any case.  */
	  && !(regno == STACK_POINTER_REGNUM
	       || regno == RETURN_REGNUM
	       || regno == BASE_REGNUM
	       || (flag_pic && regno == (int)PIC_OFFSET_TABLE_REGNUM)));
}

/* Generate insn to save registers FIRST to LAST into
   the register save area located at offset OFFSET
   relative to register BASE.  */

static rtx
save_gprs (rtx base, int offset, int first, int last)
{
  rtx addr, insn, note;
  int i;

  addr = plus_constant (Pmode, base, offset);
  addr = gen_rtx_MEM (Pmode, addr);

  set_mem_alias_set (addr, get_frame_alias_set ());

  /* Special-case single register.  */
  if (first == last)
    {
      if (TARGET_64BIT)
        insn = gen_movdi (addr, gen_rtx_REG (Pmode, first));
      else
        insn = gen_movsi (addr, gen_rtx_REG (Pmode, first));

      if (!global_not_special_regno_p (first))
	RTX_FRAME_RELATED_P (insn) = 1;
      return insn;
    }


  insn = gen_store_multiple (addr,
			     gen_rtx_REG (Pmode, first),
			     GEN_INT (last - first + 1));

  if (first <= 6 && cfun->stdarg)
    for (i = 0; i < XVECLEN (PATTERN (insn), 0); i++)
      {
	rtx mem = XEXP (XVECEXP (PATTERN (insn), 0, i), 0);

	if (first + i <= 6)
	  set_mem_alias_set (mem, get_varargs_alias_set ());
      }

  /* We need to set the FRAME_RELATED flag on all SETs
     inside the store-multiple pattern.

     However, we must not emit DWARF records for registers 2..5
     if they are stored for use by variable arguments ...

     ??? Unfortunately, it is not enough to simply not the
     FRAME_RELATED flags for those SETs, because the first SET
     of the PARALLEL is always treated as if it had the flag
     set, even if it does not.  Therefore we emit a new pattern
     without those registers as REG_FRAME_RELATED_EXPR note.  */

  if (first >= 6 && !global_not_special_regno_p (first))
    {
      rtx pat = PATTERN (insn);

      for (i = 0; i < XVECLEN (pat, 0); i++)
	if (GET_CODE (XVECEXP (pat, 0, i)) == SET
	    && !global_not_special_regno_p (REGNO (SET_SRC (XVECEXP (pat,
								     0, i)))))
	  RTX_FRAME_RELATED_P (XVECEXP (pat, 0, i)) = 1;

      RTX_FRAME_RELATED_P (insn) = 1;
    }
  else if (last >= 6)
    {
      int start;

      for (start = first >= 6 ? first : 6; start <= last; start++)
	if (!global_not_special_regno_p (start))
	  break;

      if (start > last)
	return insn;

      addr = plus_constant (Pmode, base,
			    offset + (start - first) * UNITS_PER_LONG);
      note = gen_store_multiple (gen_rtx_MEM (Pmode, addr),
				 gen_rtx_REG (Pmode, start),
				 GEN_INT (last - start + 1));
      note = PATTERN (note);

      add_reg_note (insn, REG_FRAME_RELATED_EXPR, note);

      for (i = 0; i < XVECLEN (note, 0); i++)
	if (GET_CODE (XVECEXP (note, 0, i)) == SET
	    && !global_not_special_regno_p (REGNO (SET_SRC (XVECEXP (note,
								     0, i)))))
	  RTX_FRAME_RELATED_P (XVECEXP (note, 0, i)) = 1;

      RTX_FRAME_RELATED_P (insn) = 1;
    }

  return insn;
}

/* Generate insn to restore registers FIRST to LAST from
   the register save area located at offset OFFSET
   relative to register BASE.  */

static rtx
restore_gprs (rtx base, int offset, int first, int last)
{
  rtx addr, insn;

  addr = plus_constant (Pmode, base, offset);
  addr = gen_rtx_MEM (Pmode, addr);
  set_mem_alias_set (addr, get_frame_alias_set ());

  /* Special-case single register.  */
  if (first == last)
    {
      if (TARGET_64BIT)
        insn = gen_movdi (gen_rtx_REG (Pmode, first), addr);
      else
        insn = gen_movsi (gen_rtx_REG (Pmode, first), addr);

      return insn;
    }

  insn = gen_load_multiple (gen_rtx_REG (Pmode, first),
			    addr,
			    GEN_INT (last - first + 1));
  return insn;
}

/* Return insn sequence to load the GOT register.  */

static GTY(()) rtx got_symbol;
rtx
s390_load_got (void)
{
  rtx insns;

  /* We cannot use pic_offset_table_rtx here since we use this
     function also for non-pic if __tls_get_offset is called and in
     that case PIC_OFFSET_TABLE_REGNUM as well as pic_offset_table_rtx
     aren't usable.  */
  rtx got_rtx = gen_rtx_REG (Pmode, 12);

  if (!got_symbol)
    {
      got_symbol = gen_rtx_SYMBOL_REF (Pmode, "_GLOBAL_OFFSET_TABLE_");
      SYMBOL_REF_FLAGS (got_symbol) = SYMBOL_FLAG_LOCAL;
    }

  start_sequence ();

  if (TARGET_CPU_ZARCH)
    {
      emit_move_insn (got_rtx, got_symbol);
    }
  else
    {
      rtx offset;

      offset = gen_rtx_UNSPEC (Pmode, gen_rtvec (1, got_symbol),
			       UNSPEC_LTREL_OFFSET);
      offset = gen_rtx_CONST (Pmode, offset);
      offset = force_const_mem (Pmode, offset);

      emit_move_insn (got_rtx, offset);

      offset = gen_rtx_UNSPEC (Pmode, gen_rtvec (1, XEXP (offset, 0)),
			       UNSPEC_LTREL_BASE);
      offset = gen_rtx_PLUS (Pmode, got_rtx, offset);

      emit_move_insn (got_rtx, offset);
    }

  insns = get_insns ();
  end_sequence ();
  return insns;
}

/* This ties together stack memory (MEM with an alias set of frame_alias_set)
   and the change to the stack pointer.  */

static void
s390_emit_stack_tie (void)
{
  rtx mem = gen_frame_mem (BLKmode,
			   gen_rtx_REG (Pmode, STACK_POINTER_REGNUM));

  emit_insn (gen_stack_tie (mem));
}

/* Expand the prologue into a bunch of separate insns.  */

void
s390_emit_prologue (void)
{
  rtx insn, addr;
  rtx temp_reg;
  int i;
  int offset;
  int next_fpr = 0;

  /* Try to get rid of the FPR clobbers.  */
  s390_optimize_nonescaping_tx ();

  /* Complete frame layout.  */
  s390_update_frame_layout ();

  /* Annotate all constant pool references to let the scheduler know
     they implicitly use the base register.  */

  push_topmost_sequence ();

  for (insn = get_insns (); insn; insn = NEXT_INSN (insn))
    if (INSN_P (insn))
      {
	annotate_constant_pool_refs (&PATTERN (insn));
	df_insn_rescan (insn);
      }

  pop_topmost_sequence ();

  /* Choose best register to use for temp use within prologue.
     See below for why TPF must use the register 1.  */

  if (!has_hard_reg_initial_val (Pmode, RETURN_REGNUM)
      && !crtl->is_leaf
      && !TARGET_TPF_PROFILING)
    temp_reg = gen_rtx_REG (Pmode, RETURN_REGNUM);
  else
    temp_reg = gen_rtx_REG (Pmode, 1);

  /* Save call saved gprs.  */
  if (cfun_frame_layout.first_save_gpr != -1)
    {
      insn = save_gprs (stack_pointer_rtx,
			cfun_frame_layout.gprs_offset +
			UNITS_PER_LONG * (cfun_frame_layout.first_save_gpr
					  - cfun_frame_layout.first_save_gpr_slot),
			cfun_frame_layout.first_save_gpr,
			cfun_frame_layout.last_save_gpr);
      emit_insn (insn);
    }

  /* Dummy insn to mark literal pool slot.  */

  if (cfun->machine->base_reg)
    emit_insn (gen_main_pool (cfun->machine->base_reg));

  offset = cfun_frame_layout.f0_offset;

  /* Save f0 and f2.  */
  for (i = 0; i < 2; i++)
    {
      if (cfun_fpr_bit_p (i))
	{
	  save_fpr (stack_pointer_rtx, offset, i + 16);
	  offset += 8;
	}
      else if (!TARGET_PACKED_STACK)
	  offset += 8;
    }

  /* Save f4 and f6.  */
  offset = cfun_frame_layout.f4_offset;
  for (i = 2; i < 4; i++)
    {
      if (cfun_fpr_bit_p (i))
	{
	  insn = save_fpr (stack_pointer_rtx, offset, i + 16);
	  offset += 8;

	  /* If f4 and f6 are call clobbered they are saved due to stdargs and
	     therefore are not frame related.  */
	  if (!call_really_used_regs[i + 16])
	    RTX_FRAME_RELATED_P (insn) = 1;
	}
      else if (!TARGET_PACKED_STACK)
	offset += 8;
    }

  if (TARGET_PACKED_STACK
      && cfun_save_high_fprs_p
      && cfun_frame_layout.f8_offset + cfun_frame_layout.high_fprs * 8 > 0)
    {
      offset = (cfun_frame_layout.f8_offset
		+ (cfun_frame_layout.high_fprs - 1) * 8);

      for (i = 15; i > 7 && offset >= 0; i--)
	if (cfun_fpr_bit_p (i))
	  {
	    insn = save_fpr (stack_pointer_rtx, offset, i + 16);

	    RTX_FRAME_RELATED_P (insn) = 1;
	    offset -= 8;
	  }
      if (offset >= cfun_frame_layout.f8_offset)
	next_fpr = i + 16;
    }

  if (!TARGET_PACKED_STACK)
    next_fpr = cfun_save_high_fprs_p ? 31 : 0;

  if (flag_stack_usage_info)
    current_function_static_stack_size = cfun_frame_layout.frame_size;

  /* Decrement stack pointer.  */

  if (cfun_frame_layout.frame_size > 0)
    {
      rtx frame_off = GEN_INT (-cfun_frame_layout.frame_size);
      rtx real_frame_off;

      if (s390_stack_size)
  	{
	  HOST_WIDE_INT stack_guard;

	  if (s390_stack_guard)
	    stack_guard = s390_stack_guard;
	  else
	    {
	      /* If no value for stack guard is provided the smallest power of 2
		 larger than the current frame size is chosen.  */
	      stack_guard = 1;
	      while (stack_guard < cfun_frame_layout.frame_size)
		stack_guard <<= 1;
	    }

	  if (cfun_frame_layout.frame_size >= s390_stack_size)
	    {
	      warning (0, "frame size of function %qs is %wd"
		       " bytes exceeding user provided stack limit of "
		       "%d bytes.  "
		       "An unconditional trap is added.",
		       current_function_name(), cfun_frame_layout.frame_size,
		       s390_stack_size);
	      emit_insn (gen_trap ());
	    }
	  else
	    {
	      /* stack_guard has to be smaller than s390_stack_size.
		 Otherwise we would emit an AND with zero which would
		 not match the test under mask pattern.  */
	      if (stack_guard >= s390_stack_size)
		{
		  warning (0, "frame size of function %qs is %wd"
			   " bytes which is more than half the stack size. "
			   "The dynamic check would not be reliable. "
			   "No check emitted for this function.",
			   current_function_name(),
			   cfun_frame_layout.frame_size);
		}
	      else
		{
		  HOST_WIDE_INT stack_check_mask = ((s390_stack_size - 1)
						    & ~(stack_guard - 1));

		  rtx t = gen_rtx_AND (Pmode, stack_pointer_rtx,
				       GEN_INT (stack_check_mask));
		  if (TARGET_64BIT)
		    emit_insn (gen_ctrapdi4 (gen_rtx_EQ (VOIDmode,
							 t, const0_rtx),
					     t, const0_rtx, const0_rtx));
		  else
		    emit_insn (gen_ctrapsi4 (gen_rtx_EQ (VOIDmode,
							 t, const0_rtx),
					     t, const0_rtx, const0_rtx));
		}
	    }
  	}

      if (s390_warn_framesize > 0
	  && cfun_frame_layout.frame_size >= s390_warn_framesize)
	warning (0, "frame size of %qs is %wd bytes",
		 current_function_name (), cfun_frame_layout.frame_size);

      if (s390_warn_dynamicstack_p && cfun->calls_alloca)
	warning (0, "%qs uses dynamic stack allocation", current_function_name ());

      /* Save incoming stack pointer into temp reg.  */
      if (TARGET_BACKCHAIN || next_fpr)
	insn = emit_insn (gen_move_insn (temp_reg, stack_pointer_rtx));

      /* Subtract frame size from stack pointer.  */

      if (DISP_IN_RANGE (INTVAL (frame_off)))
	{
	  insn = gen_rtx_SET (VOIDmode, stack_pointer_rtx,
			      gen_rtx_PLUS (Pmode, stack_pointer_rtx,
					    frame_off));
	  insn = emit_insn (insn);
	}
      else
	{
	  if (!CONST_OK_FOR_K (INTVAL (frame_off)))
	    frame_off = force_const_mem (Pmode, frame_off);

          insn = emit_insn (gen_add2_insn (stack_pointer_rtx, frame_off));
	  annotate_constant_pool_refs (&PATTERN (insn));
	}

      RTX_FRAME_RELATED_P (insn) = 1;
      real_frame_off = GEN_INT (-cfun_frame_layout.frame_size);
      add_reg_note (insn, REG_FRAME_RELATED_EXPR,
		    gen_rtx_SET (VOIDmode, stack_pointer_rtx,
				 gen_rtx_PLUS (Pmode, stack_pointer_rtx,
					       real_frame_off)));

      /* Set backchain.  */

      if (TARGET_BACKCHAIN)
	{
	  if (cfun_frame_layout.backchain_offset)
	    addr = gen_rtx_MEM (Pmode,
				plus_constant (Pmode, stack_pointer_rtx,
				  cfun_frame_layout.backchain_offset));
	  else
	    addr = gen_rtx_MEM (Pmode, stack_pointer_rtx);
	  set_mem_alias_set (addr, get_frame_alias_set ());
	  insn = emit_insn (gen_move_insn (addr, temp_reg));
	}

      /* If we support non-call exceptions (e.g. for Java),
	 we need to make sure the backchain pointer is set up
	 before any possibly trapping memory access.  */
      if (TARGET_BACKCHAIN && cfun->can_throw_non_call_exceptions)
	{
	  addr = gen_rtx_MEM (BLKmode, gen_rtx_SCRATCH (VOIDmode));
	  emit_clobber (addr);
	}
    }

  /* Save fprs 8 - 15 (64 bit ABI).  */

  if (cfun_save_high_fprs_p && next_fpr)
    {
      /* If the stack might be accessed through a different register
	 we have to make sure that the stack pointer decrement is not
	 moved below the use of the stack slots.  */
      s390_emit_stack_tie ();

      insn = emit_insn (gen_add2_insn (temp_reg,
				       GEN_INT (cfun_frame_layout.f8_offset)));

      offset = 0;

      for (i = 24; i <= next_fpr; i++)
	if (cfun_fpr_bit_p (i - 16))
	  {
	    rtx addr = plus_constant (Pmode, stack_pointer_rtx,
				      cfun_frame_layout.frame_size
				      + cfun_frame_layout.f8_offset
				      + offset);

	    insn = save_fpr (temp_reg, offset, i);
	    offset += 8;
	    RTX_FRAME_RELATED_P (insn) = 1;
	    add_reg_note (insn, REG_FRAME_RELATED_EXPR,
			  gen_rtx_SET (VOIDmode,
				       gen_rtx_MEM (DFmode, addr),
				       gen_rtx_REG (DFmode, i)));
	  }
    }

  /* Set frame pointer, if needed.  */

  if (frame_pointer_needed)
    {
      insn = emit_move_insn (hard_frame_pointer_rtx, stack_pointer_rtx);
      RTX_FRAME_RELATED_P (insn) = 1;
    }

  /* Set up got pointer, if needed.  */

  if (flag_pic && df_regs_ever_live_p (PIC_OFFSET_TABLE_REGNUM))
    {
      rtx insns = s390_load_got ();

      for (insn = insns; insn; insn = NEXT_INSN (insn))
	annotate_constant_pool_refs (&PATTERN (insn));

      emit_insn (insns);
    }

  if (TARGET_TPF_PROFILING)
    {
      /* Generate a BAS instruction to serve as a function
	 entry intercept to facilitate the use of tracing
	 algorithms located at the branch target.  */
      emit_insn (gen_prologue_tpf ());

      /* Emit a blockage here so that all code
	 lies between the profiling mechanisms.  */
      emit_insn (gen_blockage ());
    }
}

/* Expand the epilogue into a bunch of separate insns.  */

void
s390_emit_epilogue (bool sibcall)
{
  rtx frame_pointer, return_reg, cfa_restores = NULL_RTX;
  int area_bottom, area_top, offset = 0;
  int next_offset;
  rtvec p;
  int i;

  if (TARGET_TPF_PROFILING)
    {

      /* Generate a BAS instruction to serve as a function
	 entry intercept to facilitate the use of tracing
	 algorithms located at the branch target.  */

      /* Emit a blockage here so that all code
         lies between the profiling mechanisms.  */
      emit_insn (gen_blockage ());

      emit_insn (gen_epilogue_tpf ());
    }

  /* Check whether to use frame or stack pointer for restore.  */

  frame_pointer = (frame_pointer_needed
		   ? hard_frame_pointer_rtx : stack_pointer_rtx);

  s390_frame_area (&area_bottom, &area_top);

  /* Check whether we can access the register save area.
     If not, increment the frame pointer as required.  */

  if (area_top <= area_bottom)
    {
      /* Nothing to restore.  */
    }
  else if (DISP_IN_RANGE (cfun_frame_layout.frame_size + area_bottom)
           && DISP_IN_RANGE (cfun_frame_layout.frame_size + area_top - 1))
    {
      /* Area is in range.  */
      offset = cfun_frame_layout.frame_size;
    }
  else
    {
      rtx insn, frame_off, cfa;

      offset = area_bottom < 0 ? -area_bottom : 0;
      frame_off = GEN_INT (cfun_frame_layout.frame_size - offset);

      cfa = gen_rtx_SET (VOIDmode, frame_pointer,
			 gen_rtx_PLUS (Pmode, frame_pointer, frame_off));
      if (DISP_IN_RANGE (INTVAL (frame_off)))
	{
	  insn = gen_rtx_SET (VOIDmode, frame_pointer,
			      gen_rtx_PLUS (Pmode, frame_pointer, frame_off));
	  insn = emit_insn (insn);
	}
      else
	{
	  if (!CONST_OK_FOR_K (INTVAL (frame_off)))
	    frame_off = force_const_mem (Pmode, frame_off);

	  insn = emit_insn (gen_add2_insn (frame_pointer, frame_off));
	  annotate_constant_pool_refs (&PATTERN (insn));
	}
      add_reg_note (insn, REG_CFA_ADJUST_CFA, cfa);
      RTX_FRAME_RELATED_P (insn) = 1;
    }

  /* Restore call saved fprs.  */

  if (TARGET_64BIT)
    {
      if (cfun_save_high_fprs_p)
	{
	  next_offset = cfun_frame_layout.f8_offset;
	  for (i = 24; i < 32; i++)
	    {
	      if (cfun_fpr_bit_p (i - 16))
		{
		  restore_fpr (frame_pointer,
			       offset + next_offset, i);
		  cfa_restores
		    = alloc_reg_note (REG_CFA_RESTORE,
				      gen_rtx_REG (DFmode, i), cfa_restores);
		  next_offset += 8;
		}
	    }
	}

    }
  else
    {
      next_offset = cfun_frame_layout.f4_offset;
      for (i = 18; i < 20; i++)
	{
	  if (cfun_fpr_bit_p (i - 16))
	    {
	      restore_fpr (frame_pointer,
			   offset + next_offset, i);
	      cfa_restores
		= alloc_reg_note (REG_CFA_RESTORE,
				  gen_rtx_REG (DFmode, i), cfa_restores);
	      next_offset += 8;
	    }
	  else if (!TARGET_PACKED_STACK)
	    next_offset += 8;
	}

    }

  /* Return register.  */

  return_reg = gen_rtx_REG (Pmode, RETURN_REGNUM);

  /* Restore call saved gprs.  */

  if (cfun_frame_layout.first_restore_gpr != -1)
    {
      rtx insn, addr;
      int i;

      /* Check for global register and save them
	 to stack location from where they get restored.  */

      for (i = cfun_frame_layout.first_restore_gpr;
	   i <= cfun_frame_layout.last_restore_gpr;
	   i++)
	{
	  if (global_not_special_regno_p (i))
	    {
	      addr = plus_constant (Pmode, frame_pointer,
				    offset + cfun_frame_layout.gprs_offset
				    + (i - cfun_frame_layout.first_save_gpr_slot)
				    * UNITS_PER_LONG);
	      addr = gen_rtx_MEM (Pmode, addr);
	      set_mem_alias_set (addr, get_frame_alias_set ());
	      emit_move_insn (addr, gen_rtx_REG (Pmode, i));
	    }
	  else
	    cfa_restores
	      = alloc_reg_note (REG_CFA_RESTORE,
				gen_rtx_REG (Pmode, i), cfa_restores);
	}

      if (! sibcall)
	{
	  /* Fetch return address from stack before load multiple,
	     this will do good for scheduling.  */

	  if (cfun_frame_layout.save_return_addr_p
	      || (cfun_frame_layout.first_restore_gpr < BASE_REGNUM
		  && cfun_frame_layout.last_restore_gpr > RETURN_REGNUM))
	    {
	      int return_regnum = find_unused_clobbered_reg();
	      if (!return_regnum)
		return_regnum = 4;
	      return_reg = gen_rtx_REG (Pmode, return_regnum);

	      addr = plus_constant (Pmode, frame_pointer,
				    offset + cfun_frame_layout.gprs_offset
				    + (RETURN_REGNUM
				       - cfun_frame_layout.first_save_gpr_slot)
				    * UNITS_PER_LONG);
	      addr = gen_rtx_MEM (Pmode, addr);
	      set_mem_alias_set (addr, get_frame_alias_set ());
	      emit_move_insn (return_reg, addr);
	    }
	}

      insn = restore_gprs (frame_pointer,
			   offset + cfun_frame_layout.gprs_offset
			   + (cfun_frame_layout.first_restore_gpr
			      - cfun_frame_layout.first_save_gpr_slot)
			   * UNITS_PER_LONG,
			   cfun_frame_layout.first_restore_gpr,
			   cfun_frame_layout.last_restore_gpr);
      insn = emit_insn (insn);
      REG_NOTES (insn) = cfa_restores;
      add_reg_note (insn, REG_CFA_DEF_CFA,
		    plus_constant (Pmode, stack_pointer_rtx,
				   STACK_POINTER_OFFSET));
      RTX_FRAME_RELATED_P (insn) = 1;
    }

  if (! sibcall)
    {

      /* Return to caller.  */

      p = rtvec_alloc (2);

      RTVEC_ELT (p, 0) = ret_rtx;
      RTVEC_ELT (p, 1) = gen_rtx_USE (VOIDmode, return_reg);
      emit_jump_insn (gen_rtx_PARALLEL (VOIDmode, p));
    }
}


/* Return the size in bytes of a function argument of
   type TYPE and/or mode MODE.  At least one of TYPE or
   MODE must be specified.  */

static int
s390_function_arg_size (enum machine_mode mode, const_tree type)
{
  if (type)
    return int_size_in_bytes (type);

  /* No type info available for some library calls ...  */
  if (mode != BLKmode)
    return GET_MODE_SIZE (mode);

  /* If we have neither type nor mode, abort */
  gcc_unreachable ();
}

/* Return true if a function argument of type TYPE and mode MODE
   is to be passed in a floating-point register, if available.  */

static bool
s390_function_arg_float (enum machine_mode mode, const_tree type)
{
  int size = s390_function_arg_size (mode, type);
  if (size > 8)
    return false;

  /* Soft-float changes the ABI: no floating-point registers are used.  */
  if (TARGET_SOFT_FLOAT)
    return false;

  /* No type info available for some library calls ...  */
  if (!type)
    return mode == SFmode || mode == DFmode || mode == SDmode || mode == DDmode;

  /* The ABI says that record types with a single member are treated
     just like that member would be.  */
  while (TREE_CODE (type) == RECORD_TYPE)
    {
      tree field, single = NULL_TREE;

      for (field = TYPE_FIELDS (type); field; field = DECL_CHAIN (field))
	{
	  if (TREE_CODE (field) != FIELD_DECL)
	    continue;

	  if (single == NULL_TREE)
	    single = TREE_TYPE (field);
	  else
	    return false;
	}

      if (single == NULL_TREE)
	return false;
      else
	type = single;
    }

  return TREE_CODE (type) == REAL_TYPE;
}

/* Return true if a function argument of type TYPE and mode MODE
   is to be passed in an integer register, or a pair of integer
   registers, if available.  */

static bool
s390_function_arg_integer (enum machine_mode mode, const_tree type)
{
  int size = s390_function_arg_size (mode, type);
  if (size > 8)
    return false;

  /* No type info available for some library calls ...  */
  if (!type)
    return GET_MODE_CLASS (mode) == MODE_INT
	   || (TARGET_SOFT_FLOAT &&  SCALAR_FLOAT_MODE_P (mode));

  /* We accept small integral (and similar) types.  */
  if (INTEGRAL_TYPE_P (type)
      || POINTER_TYPE_P (type)
      || TREE_CODE (type) == NULLPTR_TYPE
      || TREE_CODE (type) == OFFSET_TYPE
      || (TARGET_SOFT_FLOAT && TREE_CODE (type) == REAL_TYPE))
    return true;

  /* We also accept structs of size 1, 2, 4, 8 that are not
     passed in floating-point registers.  */
  if (AGGREGATE_TYPE_P (type)
      && exact_log2 (size) >= 0
      && !s390_function_arg_float (mode, type))
    return true;

  return false;
}

/* Return 1 if a function argument of type TYPE and mode MODE
   is to be passed by reference.  The ABI specifies that only
   structures of size 1, 2, 4, or 8 bytes are passed by value,
   all other structures (and complex numbers) are passed by
   reference.  */

static bool
s390_pass_by_reference (cumulative_args_t ca ATTRIBUTE_UNUSED,
			enum machine_mode mode, const_tree type,
			bool named ATTRIBUTE_UNUSED)
{
  int size = s390_function_arg_size (mode, type);
  if (size > 8)
    return true;

  if (type)
    {
      if (AGGREGATE_TYPE_P (type) && exact_log2 (size) < 0)
        return 1;

      if (TREE_CODE (type) == COMPLEX_TYPE
	  || TREE_CODE (type) == VECTOR_TYPE)
        return 1;
    }

  return 0;
}

/* Update the data in CUM to advance over an argument of mode MODE and
   data type TYPE.  (TYPE is null for libcalls where that information
   may not be available.).  The boolean NAMED specifies whether the
   argument is a named argument (as opposed to an unnamed argument
   matching an ellipsis).  */

static void
s390_function_arg_advance (cumulative_args_t cum_v, enum machine_mode mode,
			   const_tree type, bool named ATTRIBUTE_UNUSED)
{
  CUMULATIVE_ARGS *cum = get_cumulative_args (cum_v);

  if (s390_function_arg_float (mode, type))
    {
      cum->fprs += 1;
    }
  else if (s390_function_arg_integer (mode, type))
    {
      int size = s390_function_arg_size (mode, type);
      cum->gprs += ((size + UNITS_PER_LONG - 1) / UNITS_PER_LONG);
    }
  else
    gcc_unreachable ();
}

/* Define where to put the arguments to a function.
   Value is zero to push the argument on the stack,
   or a hard register in which to store the argument.

   MODE is the argument's machine mode.
   TYPE is the data type of the argument (as a tree).
    This is null for libcalls where that information may
    not be available.
   CUM is a variable of type CUMULATIVE_ARGS which gives info about
    the preceding args and about the function being called.
   NAMED is nonzero if this argument is a named parameter
    (otherwise it is an extra parameter matching an ellipsis).

   On S/390, we use general purpose registers 2 through 6 to
   pass integer, pointer, and certain structure arguments, and
   floating point registers 0 and 2 (0, 2, 4, and 6 on 64-bit)
   to pass floating point arguments.  All remaining arguments
   are pushed to the stack.  */

static rtx
s390_function_arg (cumulative_args_t cum_v, enum machine_mode mode,
		   const_tree type, bool named ATTRIBUTE_UNUSED)
{
  CUMULATIVE_ARGS *cum = get_cumulative_args (cum_v);

  if (s390_function_arg_float (mode, type))
    {
      if (cum->fprs + 1 > FP_ARG_NUM_REG)
	return 0;
      else
	return gen_rtx_REG (mode, cum->fprs + 16);
    }
  else if (s390_function_arg_integer (mode, type))
    {
      int size = s390_function_arg_size (mode, type);
      int n_gprs = (size + UNITS_PER_LONG - 1) / UNITS_PER_LONG;

      if (cum->gprs + n_gprs > GP_ARG_NUM_REG)
	return 0;
      else if (n_gprs == 1 || UNITS_PER_WORD == UNITS_PER_LONG)
	return gen_rtx_REG (mode, cum->gprs + 2);
      else if (n_gprs == 2)
	{
	  rtvec p = rtvec_alloc (2);

	  RTVEC_ELT (p, 0)
	    = gen_rtx_EXPR_LIST (SImode, gen_rtx_REG (SImode, cum->gprs + 2),
					 const0_rtx);
	  RTVEC_ELT (p, 1)
	    = gen_rtx_EXPR_LIST (SImode, gen_rtx_REG (SImode, cum->gprs + 3),
					 GEN_INT (4));

	  return gen_rtx_PARALLEL (mode, p);
	}
    }

  /* After the real arguments, expand_call calls us once again
     with a void_type_node type.  Whatever we return here is
     passed as operand 2 to the call expanders.

     We don't need this feature ...  */
  else if (type == void_type_node)
    return const0_rtx;

  gcc_unreachable ();
}

/* Return true if return values of type TYPE should be returned
   in a memory buffer whose address is passed by the caller as
   hidden first argument.  */

static bool
s390_return_in_memory (const_tree type, const_tree fundecl ATTRIBUTE_UNUSED)
{
  /* We accept small integral (and similar) types.  */
  if (INTEGRAL_TYPE_P (type)
      || POINTER_TYPE_P (type)
      || TREE_CODE (type) == OFFSET_TYPE
      || TREE_CODE (type) == REAL_TYPE)
    return int_size_in_bytes (type) > 8;

  /* Aggregates and similar constructs are always returned
     in memory.  */
  if (AGGREGATE_TYPE_P (type)
      || TREE_CODE (type) == COMPLEX_TYPE
      || TREE_CODE (type) == VECTOR_TYPE)
    return true;

  /* ??? We get called on all sorts of random stuff from
     aggregate_value_p.  We can't abort, but it's not clear
     what's safe to return.  Pretend it's a struct I guess.  */
  return true;
}

/* Function arguments and return values are promoted to word size.  */

static enum machine_mode
s390_promote_function_mode (const_tree type, enum machine_mode mode,
                            int *punsignedp,
                            const_tree fntype ATTRIBUTE_UNUSED,
                            int for_return ATTRIBUTE_UNUSED)
{
  if (INTEGRAL_MODE_P (mode)
      && GET_MODE_SIZE (mode) < UNITS_PER_LONG)
    {
      if (type != NULL_TREE && POINTER_TYPE_P (type))
	*punsignedp = POINTERS_EXTEND_UNSIGNED;
      return Pmode;
    }

  return mode;
}

/* Define where to return a (scalar) value of type RET_TYPE.
   If RET_TYPE is null, define where to return a (scalar)
   value of mode MODE from a libcall.  */

static rtx
s390_function_and_libcall_value (enum machine_mode mode,
				 const_tree ret_type,
				 const_tree fntype_or_decl,
				 bool outgoing ATTRIBUTE_UNUSED)
{
  /* For normal functions perform the promotion as
     promote_function_mode would do.  */
  if (ret_type)
    {
      int unsignedp = TYPE_UNSIGNED (ret_type);
      mode = promote_function_mode (ret_type, mode, &unsignedp,
				    fntype_or_decl, 1);
    }

  gcc_assert (GET_MODE_CLASS (mode) == MODE_INT || SCALAR_FLOAT_MODE_P (mode));
  gcc_assert (GET_MODE_SIZE (mode) <= 8);

  if (TARGET_HARD_FLOAT && SCALAR_FLOAT_MODE_P (mode))
    return gen_rtx_REG (mode, 16);
  else if (GET_MODE_SIZE (mode) <= UNITS_PER_LONG
	   || UNITS_PER_LONG == UNITS_PER_WORD)
    return gen_rtx_REG (mode, 2);
  else if (GET_MODE_SIZE (mode) == 2 * UNITS_PER_LONG)
    {
      /* This case is triggered when returning a 64 bit value with
	 -m31 -mzarch.  Although the value would fit into a single
	 register it has to be forced into a 32 bit register pair in
	 order to match the ABI.  */
      rtvec p = rtvec_alloc (2);

      RTVEC_ELT (p, 0)
	= gen_rtx_EXPR_LIST (SImode, gen_rtx_REG (SImode, 2), const0_rtx);
      RTVEC_ELT (p, 1)
	= gen_rtx_EXPR_LIST (SImode, gen_rtx_REG (SImode, 3), GEN_INT (4));

      return gen_rtx_PARALLEL (mode, p);
    }

  gcc_unreachable ();
}

/* Define where to return a scalar return value of type RET_TYPE.  */

static rtx
s390_function_value (const_tree ret_type, const_tree fn_decl_or_type,
		     bool outgoing)
{
  return s390_function_and_libcall_value (TYPE_MODE (ret_type), ret_type,
					  fn_decl_or_type, outgoing);
}

/* Define where to return a scalar libcall return value of mode
   MODE.  */

static rtx
s390_libcall_value (enum machine_mode mode, const_rtx fun ATTRIBUTE_UNUSED)
{
  return s390_function_and_libcall_value (mode, NULL_TREE,
					  NULL_TREE, true);
}


/* Create and return the va_list datatype.

   On S/390, va_list is an array type equivalent to

      typedef struct __va_list_tag
        {
            long __gpr;
            long __fpr;
            void *__overflow_arg_area;
            void *__reg_save_area;
        } va_list[1];

   where __gpr and __fpr hold the number of general purpose
   or floating point arguments used up to now, respectively,
   __overflow_arg_area points to the stack location of the
   next argument passed on the stack, and __reg_save_area
   always points to the start of the register area in the
   call frame of the current function.  The function prologue
   saves all registers used for argument passing into this
   area if the function uses variable arguments.  */

static tree
s390_build_builtin_va_list (void)
{
  tree f_gpr, f_fpr, f_ovf, f_sav, record, type_decl;

  record = lang_hooks.types.make_type (RECORD_TYPE);

  type_decl =
    build_decl (BUILTINS_LOCATION,
		TYPE_DECL, get_identifier ("__va_list_tag"), record);

  f_gpr = build_decl (BUILTINS_LOCATION,
		      FIELD_DECL, get_identifier ("__gpr"),
		      long_integer_type_node);
  f_fpr = build_decl (BUILTINS_LOCATION,
		      FIELD_DECL, get_identifier ("__fpr"),
		      long_integer_type_node);
  f_ovf = build_decl (BUILTINS_LOCATION,
		      FIELD_DECL, get_identifier ("__overflow_arg_area"),
		      ptr_type_node);
  f_sav = build_decl (BUILTINS_LOCATION,
		      FIELD_DECL, get_identifier ("__reg_save_area"),
		      ptr_type_node);

  va_list_gpr_counter_field = f_gpr;
  va_list_fpr_counter_field = f_fpr;

  DECL_FIELD_CONTEXT (f_gpr) = record;
  DECL_FIELD_CONTEXT (f_fpr) = record;
  DECL_FIELD_CONTEXT (f_ovf) = record;
  DECL_FIELD_CONTEXT (f_sav) = record;

  TYPE_STUB_DECL (record) = type_decl;
  TYPE_NAME (record) = type_decl;
  TYPE_FIELDS (record) = f_gpr;
  DECL_CHAIN (f_gpr) = f_fpr;
  DECL_CHAIN (f_fpr) = f_ovf;
  DECL_CHAIN (f_ovf) = f_sav;

  layout_type (record);

  /* The correct type is an array type of one element.  */
  return build_array_type (record, build_index_type (size_zero_node));
}

/* Implement va_start by filling the va_list structure VALIST.
   STDARG_P is always true, and ignored.
   NEXTARG points to the first anonymous stack argument.

   The following global variables are used to initialize
   the va_list structure:

     crtl->args.info:
       holds number of gprs and fprs used for named arguments.
     crtl->args.arg_offset_rtx:
       holds the offset of the first anonymous stack argument
       (relative to the virtual arg pointer).  */

static void
s390_va_start (tree valist, rtx nextarg ATTRIBUTE_UNUSED)
{
  HOST_WIDE_INT n_gpr, n_fpr;
  int off;
  tree f_gpr, f_fpr, f_ovf, f_sav;
  tree gpr, fpr, ovf, sav, t;

  f_gpr = TYPE_FIELDS (TREE_TYPE (va_list_type_node));
  f_fpr = DECL_CHAIN (f_gpr);
  f_ovf = DECL_CHAIN (f_fpr);
  f_sav = DECL_CHAIN (f_ovf);

  valist = build_simple_mem_ref (valist);
  gpr = build3 (COMPONENT_REF, TREE_TYPE (f_gpr), valist, f_gpr, NULL_TREE);
  fpr = build3 (COMPONENT_REF, TREE_TYPE (f_fpr), valist, f_fpr, NULL_TREE);
  ovf = build3 (COMPONENT_REF, TREE_TYPE (f_ovf), valist, f_ovf, NULL_TREE);
  sav = build3 (COMPONENT_REF, TREE_TYPE (f_sav), valist, f_sav, NULL_TREE);

  /* Count number of gp and fp argument registers used.  */

  n_gpr = crtl->args.info.gprs;
  n_fpr = crtl->args.info.fprs;

  if (cfun->va_list_gpr_size)
    {
      t = build2 (MODIFY_EXPR, TREE_TYPE (gpr), gpr,
		  build_int_cst (NULL_TREE, n_gpr));
      TREE_SIDE_EFFECTS (t) = 1;
      expand_expr (t, const0_rtx, VOIDmode, EXPAND_NORMAL);
    }

  if (cfun->va_list_fpr_size)
    {
      t = build2 (MODIFY_EXPR, TREE_TYPE (fpr), fpr,
	          build_int_cst (NULL_TREE, n_fpr));
      TREE_SIDE_EFFECTS (t) = 1;
      expand_expr (t, const0_rtx, VOIDmode, EXPAND_NORMAL);
    }

  /* Find the overflow area.  */
  if (n_gpr + cfun->va_list_gpr_size > GP_ARG_NUM_REG
      || n_fpr + cfun->va_list_fpr_size > FP_ARG_NUM_REG)
    {
      t = make_tree (TREE_TYPE (ovf), virtual_incoming_args_rtx);

      off = INTVAL (crtl->args.arg_offset_rtx);
      off = off < 0 ? 0 : off;
      if (TARGET_DEBUG_ARG)
	fprintf (stderr, "va_start: n_gpr = %d, n_fpr = %d off %d\n",
		 (int)n_gpr, (int)n_fpr, off);

      t = fold_build_pointer_plus_hwi (t, off);

      t = build2 (MODIFY_EXPR, TREE_TYPE (ovf), ovf, t);
      TREE_SIDE_EFFECTS (t) = 1;
      expand_expr (t, const0_rtx, VOIDmode, EXPAND_NORMAL);
    }

  /* Find the register save area.  */
  if ((cfun->va_list_gpr_size && n_gpr < GP_ARG_NUM_REG)
      || (cfun->va_list_fpr_size && n_fpr < FP_ARG_NUM_REG))
    {
      t = make_tree (TREE_TYPE (sav), return_address_pointer_rtx);
      t = fold_build_pointer_plus_hwi (t, -RETURN_REGNUM * UNITS_PER_LONG);

      t = build2 (MODIFY_EXPR, TREE_TYPE (sav), sav, t);
      TREE_SIDE_EFFECTS (t) = 1;
      expand_expr (t, const0_rtx, VOIDmode, EXPAND_NORMAL);
    }
}

/* Implement va_arg by updating the va_list structure
   VALIST as required to retrieve an argument of type
   TYPE, and returning that argument.

   Generates code equivalent to:

   if (integral value) {
     if (size  <= 4 && args.gpr < 5 ||
         size  > 4 && args.gpr < 4 )
       ret = args.reg_save_area[args.gpr+8]
     else
       ret = *args.overflow_arg_area++;
   } else if (float value) {
     if (args.fgpr < 2)
       ret = args.reg_save_area[args.fpr+64]
     else
       ret = *args.overflow_arg_area++;
   } else if (aggregate value) {
     if (args.gpr < 5)
       ret = *args.reg_save_area[args.gpr]
     else
       ret = **args.overflow_arg_area++;
   } */

static tree
s390_gimplify_va_arg (tree valist, tree type, gimple_seq *pre_p,
		      gimple_seq *post_p ATTRIBUTE_UNUSED)
{
  tree f_gpr, f_fpr, f_ovf, f_sav;
  tree gpr, fpr, ovf, sav, reg, t, u;
  int indirect_p, size, n_reg, sav_ofs, sav_scale, max_reg;
  tree lab_false, lab_over, addr;

  f_gpr = TYPE_FIELDS (TREE_TYPE (va_list_type_node));
  f_fpr = DECL_CHAIN (f_gpr);
  f_ovf = DECL_CHAIN (f_fpr);
  f_sav = DECL_CHAIN (f_ovf);

  valist = build_va_arg_indirect_ref (valist);
  gpr = build3 (COMPONENT_REF, TREE_TYPE (f_gpr), valist, f_gpr, NULL_TREE);
  fpr = build3 (COMPONENT_REF, TREE_TYPE (f_fpr), valist, f_fpr, NULL_TREE);
  sav = build3 (COMPONENT_REF, TREE_TYPE (f_sav), valist, f_sav, NULL_TREE);

  /* The tree for args* cannot be shared between gpr/fpr and ovf since
     both appear on a lhs.  */
  valist = unshare_expr (valist);
  ovf = build3 (COMPONENT_REF, TREE_TYPE (f_ovf), valist, f_ovf, NULL_TREE);

  size = int_size_in_bytes (type);

  if (pass_by_reference (NULL, TYPE_MODE (type), type, false))
    {
      if (TARGET_DEBUG_ARG)
	{
	  fprintf (stderr, "va_arg: aggregate type");
	  debug_tree (type);
	}

      /* Aggregates are passed by reference.  */
      indirect_p = 1;
      reg = gpr;
      n_reg = 1;

      /* kernel stack layout on 31 bit: It is assumed here that no padding
	 will be added by s390_frame_info because for va_args always an even
	 number of gprs has to be saved r15-r2 = 14 regs.  */
      sav_ofs = 2 * UNITS_PER_LONG;
      sav_scale = UNITS_PER_LONG;
      size = UNITS_PER_LONG;
      max_reg = GP_ARG_NUM_REG - n_reg;
    }
  else if (s390_function_arg_float (TYPE_MODE (type), type))
    {
      if (TARGET_DEBUG_ARG)
	{
	  fprintf (stderr, "va_arg: float type");
	  debug_tree (type);
	}

      /* FP args go in FP registers, if present.  */
      indirect_p = 0;
      reg = fpr;
      n_reg = 1;
      sav_ofs = 16 * UNITS_PER_LONG;
      sav_scale = 8;
      max_reg = FP_ARG_NUM_REG - n_reg;
    }
  else
    {
      if (TARGET_DEBUG_ARG)
	{
	  fprintf (stderr, "va_arg: other type");
	  debug_tree (type);
	}

      /* Otherwise into GP registers.  */
      indirect_p = 0;
      reg = gpr;
      n_reg = (size + UNITS_PER_LONG - 1) / UNITS_PER_LONG;

      /* kernel stack layout on 31 bit: It is assumed here that no padding
	 will be added by s390_frame_info because for va_args always an even
	 number of gprs has to be saved r15-r2 = 14 regs.  */
      sav_ofs = 2 * UNITS_PER_LONG;

      if (size < UNITS_PER_LONG)
	sav_ofs += UNITS_PER_LONG - size;

      sav_scale = UNITS_PER_LONG;
      max_reg = GP_ARG_NUM_REG - n_reg;
    }

  /* Pull the value out of the saved registers ...  */

  lab_false = create_artificial_label (UNKNOWN_LOCATION);
  lab_over = create_artificial_label (UNKNOWN_LOCATION);
  addr = create_tmp_var (ptr_type_node, "addr");

  t = fold_convert (TREE_TYPE (reg), size_int (max_reg));
  t = build2 (GT_EXPR, boolean_type_node, reg, t);
  u = build1 (GOTO_EXPR, void_type_node, lab_false);
  t = build3 (COND_EXPR, void_type_node, t, u, NULL_TREE);
  gimplify_and_add (t, pre_p);

  t = fold_build_pointer_plus_hwi (sav, sav_ofs);
  u = build2 (MULT_EXPR, TREE_TYPE (reg), reg,
	      fold_convert (TREE_TYPE (reg), size_int (sav_scale)));
  t = fold_build_pointer_plus (t, u);

  gimplify_assign (addr, t, pre_p);

  gimple_seq_add_stmt (pre_p, gimple_build_goto (lab_over));

  gimple_seq_add_stmt (pre_p, gimple_build_label (lab_false));


  /* ... Otherwise out of the overflow area.  */

  t = ovf;
  if (size < UNITS_PER_LONG)
    t = fold_build_pointer_plus_hwi (t, UNITS_PER_LONG - size);

  gimplify_expr (&t, pre_p, NULL, is_gimple_val, fb_rvalue);

  gimplify_assign (addr, t, pre_p);

  t = fold_build_pointer_plus_hwi (t, size);
  gimplify_assign (ovf, t, pre_p);

  gimple_seq_add_stmt (pre_p, gimple_build_label (lab_over));


  /* Increment register save count.  */

  u = build2 (PREINCREMENT_EXPR, TREE_TYPE (reg), reg,
	      fold_convert (TREE_TYPE (reg), size_int (n_reg)));
  gimplify_and_add (u, pre_p);

  if (indirect_p)
    {
      t = build_pointer_type_for_mode (build_pointer_type (type),
				       ptr_mode, true);
      addr = fold_convert (t, addr);
      addr = build_va_arg_indirect_ref (addr);
    }
  else
    {
      t = build_pointer_type_for_mode (type, ptr_mode, true);
      addr = fold_convert (t, addr);
    }

  return build_va_arg_indirect_ref (addr);
}

/* Emit rtl for the tbegin or tbegin_retry (RETRY != NULL_RTX)
   expanders.
   DEST  - Register location where CC will be stored.
   TDB   - Pointer to a 256 byte area where to store the transaction.
           diagnostic block. NULL if TDB is not needed.
   RETRY - Retry count value.  If non-NULL a retry loop for CC2
           is emitted
   CLOBBER_FPRS_P - If true clobbers for all FPRs are emitted as part
                    of the tbegin instruction pattern.  */

void
s390_expand_tbegin (rtx dest, rtx tdb, rtx retry, bool clobber_fprs_p)
{
  rtx retry_plus_two = gen_reg_rtx (SImode);
  rtx retry_reg = gen_reg_rtx (SImode);
  rtx retry_label = NULL_RTX;

  if (retry != NULL_RTX)
    {
      emit_move_insn (retry_reg, retry);
      emit_insn (gen_addsi3 (retry_plus_two, retry_reg, const2_rtx));
      emit_insn (gen_addsi3 (retry_reg, retry_reg, const1_rtx));
      retry_label = gen_label_rtx ();
      emit_label (retry_label);
    }

  if (clobber_fprs_p)
    emit_insn (gen_tbegin_1 (gen_rtx_CONST_INT (VOIDmode, TBEGIN_MASK), tdb));
  else
    emit_insn (gen_tbegin_nofloat_1 (gen_rtx_CONST_INT (VOIDmode, TBEGIN_MASK),
				     tdb));

  emit_move_insn (dest, gen_rtx_UNSPEC (SImode,
					gen_rtvec (1, gen_rtx_REG (CCRAWmode,
								   CC_REGNUM)),
					UNSPEC_CC_TO_INT));
  if (retry != NULL_RTX)
    {
      const int CC0 = 1 << 3;
      const int CC1 = 1 << 2;
      const int CC3 = 1 << 0;
      rtx jump;
      rtx count = gen_reg_rtx (SImode);
      rtx leave_label = gen_label_rtx ();

      /* Exit for success and permanent failures.  */
      jump = s390_emit_jump (leave_label,
			     gen_rtx_EQ (VOIDmode,
			       gen_rtx_REG (CCRAWmode, CC_REGNUM),
			       gen_rtx_CONST_INT (VOIDmode, CC0 | CC1 | CC3)));
      LABEL_NUSES (leave_label) = 1;

      /* CC2 - transient failure. Perform retry with ppa.  */
      emit_move_insn (count, retry_plus_two);
      emit_insn (gen_subsi3 (count, count, retry_reg));
      emit_insn (gen_tx_assist (count));
      jump = emit_jump_insn (gen_doloop_si64 (retry_label,
					      retry_reg,
					      retry_reg));
      JUMP_LABEL (jump) = retry_label;
      LABEL_NUSES (retry_label) = 1;
      emit_label (leave_label);
    }
}

/* Builtins.  */

enum s390_builtin
{
  S390_BUILTIN_TBEGIN,
  S390_BUILTIN_TBEGIN_NOFLOAT,
  S390_BUILTIN_TBEGIN_RETRY,
  S390_BUILTIN_TBEGIN_RETRY_NOFLOAT,
  S390_BUILTIN_TBEGINC,
  S390_BUILTIN_TEND,
  S390_BUILTIN_TABORT,
  S390_BUILTIN_NON_TX_STORE,
  S390_BUILTIN_TX_NESTING_DEPTH,
  S390_BUILTIN_TX_ASSIST,

  S390_BUILTIN_max
};

static enum insn_code const code_for_builtin[S390_BUILTIN_max] = {
  CODE_FOR_tbegin,
  CODE_FOR_tbegin_nofloat,
  CODE_FOR_tbegin_retry,
  CODE_FOR_tbegin_retry_nofloat,
  CODE_FOR_tbeginc,
  CODE_FOR_tend,
  CODE_FOR_tabort,
  CODE_FOR_ntstg,
  CODE_FOR_etnd,
  CODE_FOR_tx_assist
};

static void
s390_init_builtins (void)
{
  tree ftype, uint64_type;
  tree returns_twice_attr = tree_cons (get_identifier ("returns_twice"),
				       NULL, NULL);
  tree noreturn_attr = tree_cons (get_identifier ("noreturn"), NULL, NULL);

  /* void foo (void) */
  ftype = build_function_type_list (void_type_node, NULL_TREE);
  add_builtin_function ("__builtin_tbeginc", ftype, S390_BUILTIN_TBEGINC,
			BUILT_IN_MD, NULL, NULL_TREE);

  /* void foo (int) */
  ftype = build_function_type_list (void_type_node, integer_type_node,
				    NULL_TREE);
  add_builtin_function ("__builtin_tabort", ftype,
			S390_BUILTIN_TABORT, BUILT_IN_MD, NULL, noreturn_attr);
  add_builtin_function ("__builtin_tx_assist", ftype,
			S390_BUILTIN_TX_ASSIST, BUILT_IN_MD, NULL, NULL_TREE);

  /* int foo (void *) */
  ftype = build_function_type_list (integer_type_node, ptr_type_node, NULL_TREE);
  add_builtin_function ("__builtin_tbegin", ftype, S390_BUILTIN_TBEGIN,
			BUILT_IN_MD, NULL, returns_twice_attr);
  add_builtin_function ("__builtin_tbegin_nofloat", ftype,
			S390_BUILTIN_TBEGIN_NOFLOAT,
			BUILT_IN_MD, NULL, returns_twice_attr);

  /* int foo (void *, int) */
  ftype = build_function_type_list (integer_type_node, ptr_type_node,
				    integer_type_node, NULL_TREE);
  add_builtin_function ("__builtin_tbegin_retry", ftype,
			S390_BUILTIN_TBEGIN_RETRY,
			BUILT_IN_MD,
			NULL, returns_twice_attr);
  add_builtin_function ("__builtin_tbegin_retry_nofloat", ftype,
			S390_BUILTIN_TBEGIN_RETRY_NOFLOAT,
			BUILT_IN_MD,
			NULL, returns_twice_attr);

  /* int foo (void) */
  ftype = build_function_type_list (integer_type_node, NULL_TREE);
  add_builtin_function ("__builtin_tx_nesting_depth", ftype,
			S390_BUILTIN_TX_NESTING_DEPTH,
			BUILT_IN_MD, NULL, NULL_TREE);
  add_builtin_function ("__builtin_tend", ftype,
			S390_BUILTIN_TEND, BUILT_IN_MD,	NULL, NULL_TREE);

  /* void foo (uint64_t *, uint64_t) */
  if (TARGET_64BIT)
    uint64_type = long_unsigned_type_node;
  else
    uint64_type = long_long_unsigned_type_node;

   ftype = build_function_type_list (void_type_node,
 				    build_pointer_type (uint64_type),
				    uint64_type, NULL_TREE);
  add_builtin_function ("__builtin_non_tx_store", ftype,
			S390_BUILTIN_NON_TX_STORE,
			BUILT_IN_MD, NULL, NULL_TREE);
}

/* Expand an expression EXP that calls a built-in function,
   with result going to TARGET if that's convenient
   (and in mode MODE if that's convenient).
   SUBTARGET may be used as the target for computing one of EXP's operands.
   IGNORE is nonzero if the value is to be ignored.  */

static rtx
s390_expand_builtin (tree exp, rtx target, rtx subtarget ATTRIBUTE_UNUSED,
		     enum machine_mode mode ATTRIBUTE_UNUSED,
		     int ignore ATTRIBUTE_UNUSED)
{
#define MAX_ARGS 2

  tree fndecl = TREE_OPERAND (CALL_EXPR_FN (exp), 0);
  unsigned int fcode = DECL_FUNCTION_CODE (fndecl);
  enum insn_code icode;
  rtx op[MAX_ARGS], pat;
  int arity;
  bool nonvoid;
  tree arg;
  call_expr_arg_iterator iter;

  if (fcode >= S390_BUILTIN_max)
    internal_error ("bad builtin fcode");
  icode = code_for_builtin[fcode];
  if (icode == 0)
    internal_error ("bad builtin fcode");

  if (!TARGET_HTM)
    error ("Transactional execution builtins not enabled (-mhtm)\n");

  /* Set a flag in the machine specific cfun part in order to support
     saving/restoring of FPRs.  */
  if (fcode == S390_BUILTIN_TBEGIN || fcode == S390_BUILTIN_TBEGIN_RETRY)
    cfun->machine->tbegin_p = true;

  nonvoid = TREE_TYPE (TREE_TYPE (fndecl)) != void_type_node;

  arity = 0;
  FOR_EACH_CALL_EXPR_ARG (arg, iter, exp)
    {
      const struct insn_operand_data *insn_op;

      if (arg == error_mark_node)
	return NULL_RTX;
      if (arity >= MAX_ARGS)
	return NULL_RTX;

      insn_op = &insn_data[icode].operand[arity + nonvoid];

      op[arity] = expand_expr (arg, NULL_RTX, insn_op->mode, EXPAND_NORMAL);

      if (!(*insn_op->predicate) (op[arity], insn_op->mode))
	{
	  if (insn_op->predicate == memory_operand)
	    {
	      /* Don't move a NULL pointer into a register. Otherwise
		 we have to rely on combine being able to move it back
		 in order to get an immediate 0 in the instruction.  */
	      if (op[arity] != const0_rtx)
		op[arity] = copy_to_mode_reg (Pmode, op[arity]);
	      op[arity] = gen_rtx_MEM (insn_op->mode, op[arity]);
	    }
	  else
	    op[arity] = copy_to_mode_reg (insn_op->mode, op[arity]);
	}

      arity++;
    }

  if (nonvoid)
    {
      enum machine_mode tmode = insn_data[icode].operand[0].mode;
      if (!target
	  || GET_MODE (target) != tmode
	  || !(*insn_data[icode].operand[0].predicate) (target, tmode))
	target = gen_reg_rtx (tmode);
    }

  switch (arity)
    {
    case 0:
      pat = GEN_FCN (icode) (target);
      break;
    case 1:
      if (nonvoid)
        pat = GEN_FCN (icode) (target, op[0]);
      else
	pat = GEN_FCN (icode) (op[0]);
      break;
    case 2:
      if (nonvoid)
	pat = GEN_FCN (icode) (target, op[0], op[1]);
      else
	pat = GEN_FCN (icode) (op[0], op[1]);
      break;
    default:
      gcc_unreachable ();
    }
  if (!pat)
    return NULL_RTX;
  emit_insn (pat);

  if (nonvoid)
    return target;
  else
    return const0_rtx;
}


/* Output assembly code for the trampoline template to
   stdio stream FILE.

   On S/390, we use gpr 1 internally in the trampoline code;
   gpr 0 is used to hold the static chain.  */

static void
s390_asm_trampoline_template (FILE *file)
{
  rtx op[2];
  op[0] = gen_rtx_REG (Pmode, 0);
  op[1] = gen_rtx_REG (Pmode, 1);

  if (TARGET_64BIT)
    {
      output_asm_insn ("basr\t%1,0", op);         /* 2 byte */
      output_asm_insn ("lmg\t%0,%1,14(%1)", op);  /* 6 byte */
      output_asm_insn ("br\t%1", op);             /* 2 byte */
      ASM_OUTPUT_SKIP (file, (HOST_WIDE_INT)(TRAMPOLINE_SIZE - 10));
    }
  else
    {
      output_asm_insn ("basr\t%1,0", op);         /* 2 byte */
      output_asm_insn ("lm\t%0,%1,6(%1)", op);    /* 4 byte */
      output_asm_insn ("br\t%1", op);             /* 2 byte */
      ASM_OUTPUT_SKIP (file, (HOST_WIDE_INT)(TRAMPOLINE_SIZE - 8));
    }
}

/* Emit RTL insns to initialize the variable parts of a trampoline.
   FNADDR is an RTX for the address of the function's pure code.
   CXT is an RTX for the static chain value for the function.  */

static void
s390_trampoline_init (rtx m_tramp, tree fndecl, rtx cxt)
{
  rtx fnaddr = XEXP (DECL_RTL (fndecl), 0);
  rtx mem;

  emit_block_move (m_tramp, assemble_trampoline_template (),
		   GEN_INT (2 * UNITS_PER_LONG), BLOCK_OP_NORMAL);

  mem = adjust_address (m_tramp, Pmode, 2 * UNITS_PER_LONG);
  emit_move_insn (mem, cxt);
  mem = adjust_address (m_tramp, Pmode, 3 * UNITS_PER_LONG);
  emit_move_insn (mem, fnaddr);
}

/* Output assembler code to FILE to increment profiler label # LABELNO
   for profiling a function entry.  */

void
s390_function_profiler (FILE *file, int labelno)
{
  rtx op[7];

  char label[128];
  ASM_GENERATE_INTERNAL_LABEL (label, "LP", labelno);

  fprintf (file, "# function profiler \n");

  op[0] = gen_rtx_REG (Pmode, RETURN_REGNUM);
  op[1] = gen_rtx_REG (Pmode, STACK_POINTER_REGNUM);
  op[1] = gen_rtx_MEM (Pmode, plus_constant (Pmode, op[1], UNITS_PER_LONG));

  op[2] = gen_rtx_REG (Pmode, 1);
  op[3] = gen_rtx_SYMBOL_REF (Pmode, label);
  SYMBOL_REF_FLAGS (op[3]) = SYMBOL_FLAG_LOCAL;

  op[4] = gen_rtx_SYMBOL_REF (Pmode, "_mcount");
  if (flag_pic)
    {
      op[4] = gen_rtx_UNSPEC (Pmode, gen_rtvec (1, op[4]), UNSPEC_PLT);
      op[4] = gen_rtx_CONST (Pmode, op[4]);
    }

  if (TARGET_64BIT)
    {
      output_asm_insn ("stg\t%0,%1", op);
      output_asm_insn ("larl\t%2,%3", op);
      output_asm_insn ("brasl\t%0,%4", op);
      output_asm_insn ("lg\t%0,%1", op);
    }
  else if (!flag_pic)
    {
      op[6] = gen_label_rtx ();

      output_asm_insn ("st\t%0,%1", op);
      output_asm_insn ("bras\t%2,%l6", op);
      output_asm_insn (".long\t%4", op);
      output_asm_insn (".long\t%3", op);
      targetm.asm_out.internal_label (file, "L", CODE_LABEL_NUMBER (op[6]));
      output_asm_insn ("l\t%0,0(%2)", op);
      output_asm_insn ("l\t%2,4(%2)", op);
      output_asm_insn ("basr\t%0,%0", op);
      output_asm_insn ("l\t%0,%1", op);
    }
  else
    {
      op[5] = gen_label_rtx ();
      op[6] = gen_label_rtx ();

      output_asm_insn ("st\t%0,%1", op);
      output_asm_insn ("bras\t%2,%l6", op);
      targetm.asm_out.internal_label (file, "L", CODE_LABEL_NUMBER (op[5]));
      output_asm_insn (".long\t%4-%l5", op);
      output_asm_insn (".long\t%3-%l5", op);
      targetm.asm_out.internal_label (file, "L", CODE_LABEL_NUMBER (op[6]));
      output_asm_insn ("lr\t%0,%2", op);
      output_asm_insn ("a\t%0,0(%2)", op);
      output_asm_insn ("a\t%2,4(%2)", op);
      output_asm_insn ("basr\t%0,%0", op);
      output_asm_insn ("l\t%0,%1", op);
    }
}

/* Encode symbol attributes (local vs. global, tls model) of a SYMBOL_REF
   into its SYMBOL_REF_FLAGS.  */

static void
s390_encode_section_info (tree decl, rtx rtl, int first)
{
  default_encode_section_info (decl, rtl, first);

  if (TREE_CODE (decl) == VAR_DECL)
    {
      /* If a variable has a forced alignment to < 2 bytes, mark it
	 with SYMBOL_FLAG_ALIGN1 to prevent it from being used as LARL
	 operand.  */
      if (DECL_USER_ALIGN (decl) && DECL_ALIGN (decl) < 16)
	SYMBOL_REF_FLAGS (XEXP (rtl, 0)) |= SYMBOL_FLAG_ALIGN1;
      if (!DECL_SIZE (decl)
	  || !DECL_ALIGN (decl)
	  || !host_integerp (DECL_SIZE (decl), 0)
	  || (DECL_ALIGN (decl) <= 64
	      && DECL_ALIGN (decl) != tree_low_cst (DECL_SIZE (decl), 0)))
	SYMBOL_REF_FLAGS (XEXP (rtl, 0)) |= SYMBOL_FLAG_NOT_NATURALLY_ALIGNED;
    }

  /* Literal pool references don't have a decl so they are handled
     differently here.  We rely on the information in the MEM_ALIGN
     entry to decide upon natural alignment.  */
  if (MEM_P (rtl)
      && GET_CODE (XEXP (rtl, 0)) == SYMBOL_REF
      && TREE_CONSTANT_POOL_ADDRESS_P (XEXP (rtl, 0))
      && (MEM_ALIGN (rtl) == 0
	  || GET_MODE_BITSIZE (GET_MODE (rtl)) == 0
	  || MEM_ALIGN (rtl) < GET_MODE_BITSIZE (GET_MODE (rtl))))
    SYMBOL_REF_FLAGS (XEXP (rtl, 0)) |= SYMBOL_FLAG_NOT_NATURALLY_ALIGNED;
}

/* Output thunk to FILE that implements a C++ virtual function call (with
   multiple inheritance) to FUNCTION.  The thunk adjusts the this pointer
   by DELTA, and unless VCALL_OFFSET is zero, applies an additional adjustment
   stored at VCALL_OFFSET in the vtable whose address is located at offset 0
   relative to the resulting this pointer.  */

static void
s390_output_mi_thunk (FILE *file, tree thunk ATTRIBUTE_UNUSED,
		      HOST_WIDE_INT delta, HOST_WIDE_INT vcall_offset,
		      tree function)
{
  rtx op[10];
  int nonlocal = 0;

  /* Make sure unwind info is emitted for the thunk if needed.  */
  final_start_function (emit_barrier (), file, 1);

  /* Operand 0 is the target function.  */
  op[0] = XEXP (DECL_RTL (function), 0);
  if (flag_pic && !SYMBOL_REF_LOCAL_P (op[0]))
    {
      nonlocal = 1;
      op[0] = gen_rtx_UNSPEC (Pmode, gen_rtvec (1, op[0]),
			      TARGET_64BIT ? UNSPEC_PLT : UNSPEC_GOT);
      op[0] = gen_rtx_CONST (Pmode, op[0]);
    }

  /* Operand 1 is the 'this' pointer.  */
  if (aggregate_value_p (TREE_TYPE (TREE_TYPE (function)), function))
    op[1] = gen_rtx_REG (Pmode, 3);
  else
    op[1] = gen_rtx_REG (Pmode, 2);

  /* Operand 2 is the delta.  */
  op[2] = GEN_INT (delta);

  /* Operand 3 is the vcall_offset.  */
  op[3] = GEN_INT (vcall_offset);

  /* Operand 4 is the temporary register.  */
  op[4] = gen_rtx_REG (Pmode, 1);

  /* Operands 5 to 8 can be used as labels.  */
  op[5] = NULL_RTX;
  op[6] = NULL_RTX;
  op[7] = NULL_RTX;
  op[8] = NULL_RTX;

  /* Operand 9 can be used for temporary register.  */
  op[9] = NULL_RTX;

  /* Generate code.  */
  if (TARGET_64BIT)
    {
      /* Setup literal pool pointer if required.  */
      if ((!DISP_IN_RANGE (delta)
	   && !CONST_OK_FOR_K (delta)
	   && !CONST_OK_FOR_Os (delta))
	  || (!DISP_IN_RANGE (vcall_offset)
	      && !CONST_OK_FOR_K (vcall_offset)
	      && !CONST_OK_FOR_Os (vcall_offset)))
	{
	  op[5] = gen_label_rtx ();
	  output_asm_insn ("larl\t%4,%5", op);
	}

      /* Add DELTA to this pointer.  */
      if (delta)
	{
	  if (CONST_OK_FOR_J (delta))
	    output_asm_insn ("la\t%1,%2(%1)", op);
	  else if (DISP_IN_RANGE (delta))
	    output_asm_insn ("lay\t%1,%2(%1)", op);
	  else if (CONST_OK_FOR_K (delta))
	    output_asm_insn ("aghi\t%1,%2", op);
 	  else if (CONST_OK_FOR_Os (delta))
 	    output_asm_insn ("agfi\t%1,%2", op);
	  else
	    {
	      op[6] = gen_label_rtx ();
	      output_asm_insn ("agf\t%1,%6-%5(%4)", op);
	    }
	}

      /* Perform vcall adjustment.  */
      if (vcall_offset)
	{
	  if (DISP_IN_RANGE (vcall_offset))
	    {
	      output_asm_insn ("lg\t%4,0(%1)", op);
	      output_asm_insn ("ag\t%1,%3(%4)", op);
	    }
	  else if (CONST_OK_FOR_K (vcall_offset))
	    {
	      output_asm_insn ("lghi\t%4,%3", op);
	      output_asm_insn ("ag\t%4,0(%1)", op);
	      output_asm_insn ("ag\t%1,0(%4)", op);
	    }
 	  else if (CONST_OK_FOR_Os (vcall_offset))
 	    {
 	      output_asm_insn ("lgfi\t%4,%3", op);
 	      output_asm_insn ("ag\t%4,0(%1)", op);
 	      output_asm_insn ("ag\t%1,0(%4)", op);
 	    }
	  else
	    {
	      op[7] = gen_label_rtx ();
	      output_asm_insn ("llgf\t%4,%7-%5(%4)", op);
	      output_asm_insn ("ag\t%4,0(%1)", op);
	      output_asm_insn ("ag\t%1,0(%4)", op);
	    }
	}

      /* Jump to target.  */
      output_asm_insn ("jg\t%0", op);

      /* Output literal pool if required.  */
      if (op[5])
	{
	  output_asm_insn (".align\t4", op);
	  targetm.asm_out.internal_label (file, "L",
					  CODE_LABEL_NUMBER (op[5]));
	}
      if (op[6])
	{
	  targetm.asm_out.internal_label (file, "L",
					  CODE_LABEL_NUMBER (op[6]));
	  output_asm_insn (".long\t%2", op);
	}
      if (op[7])
	{
	  targetm.asm_out.internal_label (file, "L",
					  CODE_LABEL_NUMBER (op[7]));
	  output_asm_insn (".long\t%3", op);
	}
    }
  else
    {
      /* Setup base pointer if required.  */
      if (!vcall_offset
	  || (!DISP_IN_RANGE (delta)
              && !CONST_OK_FOR_K (delta)
	      && !CONST_OK_FOR_Os (delta))
	  || (!DISP_IN_RANGE (delta)
              && !CONST_OK_FOR_K (vcall_offset)
	      && !CONST_OK_FOR_Os (vcall_offset)))
	{
	  op[5] = gen_label_rtx ();
	  output_asm_insn ("basr\t%4,0", op);
	  targetm.asm_out.internal_label (file, "L",
					  CODE_LABEL_NUMBER (op[5]));
	}

      /* Add DELTA to this pointer.  */
      if (delta)
	{
	  if (CONST_OK_FOR_J (delta))
	    output_asm_insn ("la\t%1,%2(%1)", op);
	  else if (DISP_IN_RANGE (delta))
	    output_asm_insn ("lay\t%1,%2(%1)", op);
	  else if (CONST_OK_FOR_K (delta))
	    output_asm_insn ("ahi\t%1,%2", op);
	  else if (CONST_OK_FOR_Os (delta))
 	    output_asm_insn ("afi\t%1,%2", op);
	  else
	    {
	      op[6] = gen_label_rtx ();
	      output_asm_insn ("a\t%1,%6-%5(%4)", op);
	    }
	}

      /* Perform vcall adjustment.  */
      if (vcall_offset)
        {
	  if (CONST_OK_FOR_J (vcall_offset))
	    {
	      output_asm_insn ("l\t%4,0(%1)", op);
	      output_asm_insn ("a\t%1,%3(%4)", op);
	    }
	  else if (DISP_IN_RANGE (vcall_offset))
	    {
	      output_asm_insn ("l\t%4,0(%1)", op);
	      output_asm_insn ("ay\t%1,%3(%4)", op);
	    }
	  else if (CONST_OK_FOR_K (vcall_offset))
	    {
	      output_asm_insn ("lhi\t%4,%3", op);
	      output_asm_insn ("a\t%4,0(%1)", op);
	      output_asm_insn ("a\t%1,0(%4)", op);
	    }
	  else if (CONST_OK_FOR_Os (vcall_offset))
 	    {
 	      output_asm_insn ("iilf\t%4,%3", op);
 	      output_asm_insn ("a\t%4,0(%1)", op);
 	      output_asm_insn ("a\t%1,0(%4)", op);
 	    }
	  else
	    {
	      op[7] = gen_label_rtx ();
	      output_asm_insn ("l\t%4,%7-%5(%4)", op);
	      output_asm_insn ("a\t%4,0(%1)", op);
	      output_asm_insn ("a\t%1,0(%4)", op);
	    }

	  /* We had to clobber the base pointer register.
	     Re-setup the base pointer (with a different base).  */
	  op[5] = gen_label_rtx ();
	  output_asm_insn ("basr\t%4,0", op);
	  targetm.asm_out.internal_label (file, "L",
					  CODE_LABEL_NUMBER (op[5]));
	}

      /* Jump to target.  */
      op[8] = gen_label_rtx ();

      if (!flag_pic)
	output_asm_insn ("l\t%4,%8-%5(%4)", op);
      else if (!nonlocal)
	output_asm_insn ("a\t%4,%8-%5(%4)", op);
      /* We cannot call through .plt, since .plt requires %r12 loaded.  */
      else if (flag_pic == 1)
	{
	  output_asm_insn ("a\t%4,%8-%5(%4)", op);
	  output_asm_insn ("l\t%4,%0(%4)", op);
	}
      else if (flag_pic == 2)
	{
	  op[9] = gen_rtx_REG (Pmode, 0);
	  output_asm_insn ("l\t%9,%8-4-%5(%4)", op);
	  output_asm_insn ("a\t%4,%8-%5(%4)", op);
	  output_asm_insn ("ar\t%4,%9", op);
	  output_asm_insn ("l\t%4,0(%4)", op);
	}

      output_asm_insn ("br\t%4", op);

      /* Output literal pool.  */
      output_asm_insn (".align\t4", op);

      if (nonlocal && flag_pic == 2)
	output_asm_insn (".long\t%0", op);
      if (nonlocal)
	{
	  op[0] = gen_rtx_SYMBOL_REF (Pmode, "_GLOBAL_OFFSET_TABLE_");
	  SYMBOL_REF_FLAGS (op[0]) = SYMBOL_FLAG_LOCAL;
	}

      targetm.asm_out.internal_label (file, "L", CODE_LABEL_NUMBER (op[8]));
      if (!flag_pic)
	output_asm_insn (".long\t%0", op);
      else
	output_asm_insn (".long\t%0-%5", op);

      if (op[6])
	{
	  targetm.asm_out.internal_label (file, "L",
					  CODE_LABEL_NUMBER (op[6]));
	  output_asm_insn (".long\t%2", op);
	}
      if (op[7])
	{
	  targetm.asm_out.internal_label (file, "L",
					  CODE_LABEL_NUMBER (op[7]));
	  output_asm_insn (".long\t%3", op);
	}
    }
  final_end_function ();
}

static bool
s390_valid_pointer_mode (enum machine_mode mode)
{
  return (mode == SImode || (TARGET_64BIT && mode == DImode));
}

/* Checks whether the given CALL_EXPR would use a caller
   saved register.  This is used to decide whether sibling call
   optimization could be performed on the respective function
   call.  */

static bool
s390_call_saved_register_used (tree call_expr)
{
  CUMULATIVE_ARGS cum_v;
  cumulative_args_t cum;
  tree parameter;
  enum machine_mode mode;
  tree type;
  rtx parm_rtx;
  int reg, i;

  INIT_CUMULATIVE_ARGS (cum_v, NULL, NULL, 0, 0);
  cum = pack_cumulative_args (&cum_v);

  for (i = 0; i < call_expr_nargs (call_expr); i++)
    {
      parameter = CALL_EXPR_ARG (call_expr, i);
      gcc_assert (parameter);

      /* For an undeclared variable passed as parameter we will get
	 an ERROR_MARK node here.  */
      if (TREE_CODE (parameter) == ERROR_MARK)
	return true;

      type = TREE_TYPE (parameter);
      gcc_assert (type);

      mode = TYPE_MODE (type);
      gcc_assert (mode);

      if (pass_by_reference (&cum_v, mode, type, true))
 	{
 	  mode = Pmode;
 	  type = build_pointer_type (type);
 	}

       parm_rtx = s390_function_arg (cum, mode, type, 0);

       s390_function_arg_advance (cum, mode, type, 0);

       if (!parm_rtx)
	 continue;

       if (REG_P (parm_rtx))
  	 {
	   for (reg = 0;
		reg < HARD_REGNO_NREGS (REGNO (parm_rtx), GET_MODE (parm_rtx));
		reg++)
	     if (!call_used_regs[reg + REGNO (parm_rtx)])
 	       return true;
	 }

       if (GET_CODE (parm_rtx) == PARALLEL)
	 {
	   int i;

	   for (i = 0; i < XVECLEN (parm_rtx, 0); i++)
	     {
	       rtx r = XEXP (XVECEXP (parm_rtx, 0, i), 0);

	       gcc_assert (REG_P (r));

	       for (reg = 0;
		    reg < HARD_REGNO_NREGS (REGNO (r), GET_MODE (r));
		    reg++)
		 if (!call_used_regs[reg + REGNO (r)])
		   return true;
	     }
	 }

    }
  return false;
}

/* Return true if the given call expression can be
   turned into a sibling call.
   DECL holds the declaration of the function to be called whereas
   EXP is the call expression itself.  */

static bool
s390_function_ok_for_sibcall (tree decl, tree exp)
{
  /* The TPF epilogue uses register 1.  */
  if (TARGET_TPF_PROFILING)
    return false;

  /* The 31 bit PLT code uses register 12 (GOT pointer - caller saved)
     which would have to be restored before the sibcall.  */
  if (!TARGET_64BIT && flag_pic && decl && !targetm.binds_local_p (decl))
    return false;

  /* Register 6 on s390 is available as an argument register but unfortunately
     "caller saved". This makes functions needing this register for arguments
     not suitable for sibcalls.  */
  return !s390_call_saved_register_used (exp);
}

/* Return the fixed registers used for condition codes.  */

static bool
s390_fixed_condition_code_regs (unsigned int *p1, unsigned int *p2)
{
  *p1 = CC_REGNUM;
  *p2 = INVALID_REGNUM;

  return true;
}

/* This function is used by the call expanders of the machine description.
   It emits the call insn itself together with the necessary operations
   to adjust the target address and returns the emitted insn.
   ADDR_LOCATION is the target address rtx
   TLS_CALL the location of the thread-local symbol
   RESULT_REG the register where the result of the call should be stored
   RETADDR_REG the register where the return address should be stored
               If this parameter is NULL_RTX the call is considered
               to be a sibling call.  */

rtx
s390_emit_call (rtx addr_location, rtx tls_call, rtx result_reg,
		rtx retaddr_reg)
{
  bool plt_call = false;
  rtx insn;
  rtx call;
  rtx clobber;
  rtvec vec;

  /* Direct function calls need special treatment.  */
  if (GET_CODE (addr_location) == SYMBOL_REF)
    {
      /* When calling a global routine in PIC mode, we must
         replace the symbol itself with the PLT stub.  */
      if (flag_pic && !SYMBOL_REF_LOCAL_P (addr_location))
        {
	  if (retaddr_reg != NULL_RTX)
	    {
	      addr_location = gen_rtx_UNSPEC (Pmode,
					      gen_rtvec (1, addr_location),
					      UNSPEC_PLT);
	      addr_location = gen_rtx_CONST (Pmode, addr_location);
	      plt_call = true;
	    }
	  else
	    /* For -fpic code the PLT entries might use r12 which is
	       call-saved.  Therefore we cannot do a sibcall when
	       calling directly using a symbol ref.  When reaching
	       this point we decided (in s390_function_ok_for_sibcall)
	       to do a sibcall for a function pointer but one of the
	       optimizers was able to get rid of the function pointer
	       by propagating the symbol ref into the call.  This
	       optimization is illegal for S/390 so we turn the direct
	       call into a indirect call again.  */
	    addr_location = force_reg (Pmode, addr_location);
        }

      /* Unless we can use the bras(l) insn, force the
         routine address into a register.  */
      if (!TARGET_SMALL_EXEC && !TARGET_CPU_ZARCH)
        {
	  if (flag_pic)
	    addr_location = legitimize_pic_address (addr_location, 0);
	  else
	    addr_location = force_reg (Pmode, addr_location);
	}
    }

  /* If it is already an indirect call or the code above moved the
     SYMBOL_REF to somewhere else make sure the address can be found in
     register 1.  */
  if (retaddr_reg == NULL_RTX
      && GET_CODE (addr_location) != SYMBOL_REF
      && !plt_call)
    {
      emit_move_insn (gen_rtx_REG (Pmode, SIBCALL_REGNUM), addr_location);
      addr_location = gen_rtx_REG (Pmode, SIBCALL_REGNUM);
    }

  addr_location = gen_rtx_MEM (QImode, addr_location);
  call = gen_rtx_CALL (VOIDmode, addr_location, const0_rtx);

  if (result_reg != NULL_RTX)
    call = gen_rtx_SET (VOIDmode, result_reg, call);

  if (retaddr_reg != NULL_RTX)
    {
      clobber = gen_rtx_CLOBBER (VOIDmode, retaddr_reg);

      if (tls_call != NULL_RTX)
	vec = gen_rtvec (3, call, clobber,
			 gen_rtx_USE (VOIDmode, tls_call));
      else
	vec = gen_rtvec (2, call, clobber);

      call = gen_rtx_PARALLEL (VOIDmode, vec);
    }

  insn = emit_call_insn (call);

  /* 31-bit PLT stubs and tls calls use the GOT register implicitly.  */
  if ((!TARGET_64BIT && plt_call) || tls_call != NULL_RTX)
    {
      /* s390_function_ok_for_sibcall should
	 have denied sibcalls in this case.  */
      gcc_assert (retaddr_reg != NULL_RTX);
      use_reg (&CALL_INSN_FUNCTION_USAGE (insn), gen_rtx_REG (Pmode, 12));
    }
  return insn;
}

/* Implement TARGET_CONDITIONAL_REGISTER_USAGE.  */

static void
s390_conditional_register_usage (void)
{
  int i;

  if (flag_pic)
    {
      fixed_regs[PIC_OFFSET_TABLE_REGNUM] = 1;
      call_used_regs[PIC_OFFSET_TABLE_REGNUM] = 1;
    }
  if (TARGET_CPU_ZARCH)
    {
      fixed_regs[BASE_REGNUM] = 0;
      call_used_regs[BASE_REGNUM] = 0;
      fixed_regs[RETURN_REGNUM] = 0;
      call_used_regs[RETURN_REGNUM] = 0;
    }
  if (TARGET_64BIT)
    {
      for (i = 24; i < 32; i++)
	call_used_regs[i] = call_really_used_regs[i] = 0;
    }
  else
    {
      for (i = 18; i < 20; i++)
	call_used_regs[i] = call_really_used_regs[i] = 0;
    }

  if (TARGET_SOFT_FLOAT)
    {
      for (i = 16; i < 32; i++)
	call_used_regs[i] = fixed_regs[i] = 1;
    }
}

/* Corresponding function to eh_return expander.  */

static GTY(()) rtx s390_tpf_eh_return_symbol;
void
s390_emit_tpf_eh_return (rtx target)
{
  rtx insn, reg;

  if (!s390_tpf_eh_return_symbol)
    s390_tpf_eh_return_symbol = gen_rtx_SYMBOL_REF (Pmode, "__tpf_eh_return");

  reg = gen_rtx_REG (Pmode, 2);

  emit_move_insn (reg, target);
  insn = s390_emit_call (s390_tpf_eh_return_symbol, NULL_RTX, reg,
                                     gen_rtx_REG (Pmode, RETURN_REGNUM));
  use_reg (&CALL_INSN_FUNCTION_USAGE (insn), reg);

  emit_move_insn (EH_RETURN_HANDLER_RTX, reg);
}

/* Rework the prologue/epilogue to avoid saving/restoring
   registers unnecessarily.  */

static void
s390_optimize_prologue (void)
{
  rtx insn, new_insn, next_insn;

  /* Do a final recompute of the frame-related data.  */

  s390_update_frame_layout ();

  /* If all special registers are in fact used, there's nothing we
     can do, so no point in walking the insn list.  */

  if (cfun_frame_layout.first_save_gpr <= BASE_REGNUM
      && cfun_frame_layout.last_save_gpr >= BASE_REGNUM
      && (TARGET_CPU_ZARCH
          || (cfun_frame_layout.first_save_gpr <= RETURN_REGNUM
              && cfun_frame_layout.last_save_gpr >= RETURN_REGNUM)))
    return;

  /* Search for prologue/epilogue insns and replace them.  */

  for (insn = get_insns (); insn; insn = next_insn)
    {
      int first, last, off;
      rtx set, base, offset;

      next_insn = NEXT_INSN (insn);

      if (GET_CODE (insn) != INSN)
	continue;

      if (GET_CODE (PATTERN (insn)) == PARALLEL
	  && store_multiple_operation (PATTERN (insn), VOIDmode))
	{
	  set = XVECEXP (PATTERN (insn), 0, 0);
	  first = REGNO (SET_SRC (set));
	  last = first + XVECLEN (PATTERN (insn), 0) - 1;
	  offset = const0_rtx;
	  base = eliminate_constant_term (XEXP (SET_DEST (set), 0), &offset);
	  off = INTVAL (offset);

	  if (GET_CODE (base) != REG || off < 0)
	    continue;
	  if (cfun_frame_layout.first_save_gpr != -1
	      && (cfun_frame_layout.first_save_gpr < first
		  || cfun_frame_layout.last_save_gpr > last))
	    continue;
	  if (REGNO (base) != STACK_POINTER_REGNUM
	      && REGNO (base) != HARD_FRAME_POINTER_REGNUM)
	    continue;
	  if (first > BASE_REGNUM || last < BASE_REGNUM)
	    continue;

	  if (cfun_frame_layout.first_save_gpr != -1)
	    {
	      new_insn 	= save_gprs (base,
				     off + (cfun_frame_layout.first_save_gpr
					    - first) * UNITS_PER_LONG,
				     cfun_frame_layout.first_save_gpr,
				     cfun_frame_layout.last_save_gpr);
	      new_insn = emit_insn_before (new_insn, insn);
	      INSN_ADDRESSES_NEW (new_insn, -1);
	    }

	  remove_insn (insn);
	  continue;
	}

      if (cfun_frame_layout.first_save_gpr == -1
	  && GET_CODE (PATTERN (insn)) == SET
	  && GET_CODE (SET_SRC (PATTERN (insn))) == REG
	  && (REGNO (SET_SRC (PATTERN (insn))) == BASE_REGNUM
	      || (!TARGET_CPU_ZARCH
		  && REGNO (SET_SRC (PATTERN (insn))) == RETURN_REGNUM))
	  && GET_CODE (SET_DEST (PATTERN (insn))) == MEM)
	{
	  set = PATTERN (insn);
	  first = REGNO (SET_SRC (set));
	  offset = const0_rtx;
	  base = eliminate_constant_term (XEXP (SET_DEST (set), 0), &offset);
	  off = INTVAL (offset);

	  if (GET_CODE (base) != REG || off < 0)
	    continue;
	  if (REGNO (base) != STACK_POINTER_REGNUM
	      && REGNO (base) != HARD_FRAME_POINTER_REGNUM)
	    continue;

	  remove_insn (insn);
	  continue;
	}

      if (GET_CODE (PATTERN (insn)) == PARALLEL
	  && load_multiple_operation (PATTERN (insn), VOIDmode))
	{
	  set = XVECEXP (PATTERN (insn), 0, 0);
	  first = REGNO (SET_DEST (set));
	  last = first + XVECLEN (PATTERN (insn), 0) - 1;
	  offset = const0_rtx;
	  base = eliminate_constant_term (XEXP (SET_SRC (set), 0), &offset);
	  off = INTVAL (offset);

	  if (GET_CODE (base) != REG || off < 0)
	    continue;
	  if (cfun_frame_layout.first_restore_gpr != -1
	      && (cfun_frame_layout.first_restore_gpr < first
		  || cfun_frame_layout.last_restore_gpr > last))
	    continue;
	  if (REGNO (base) != STACK_POINTER_REGNUM
	      && REGNO (base) != HARD_FRAME_POINTER_REGNUM)
	    continue;
	  if (first > BASE_REGNUM || last < BASE_REGNUM)
	    continue;

	  if (cfun_frame_layout.first_restore_gpr != -1)
	    {
	      new_insn = restore_gprs (base,
				       off + (cfun_frame_layout.first_restore_gpr
					      - first) * UNITS_PER_LONG,
				       cfun_frame_layout.first_restore_gpr,
				       cfun_frame_layout.last_restore_gpr);
	      new_insn = emit_insn_before (new_insn, insn);
	      INSN_ADDRESSES_NEW (new_insn, -1);
	    }

	  remove_insn (insn);
	  continue;
	}

      if (cfun_frame_layout.first_restore_gpr == -1
	  && GET_CODE (PATTERN (insn)) == SET
	  && GET_CODE (SET_DEST (PATTERN (insn))) == REG
	  && (REGNO (SET_DEST (PATTERN (insn))) == BASE_REGNUM
	      || (!TARGET_CPU_ZARCH
		  && REGNO (SET_DEST (PATTERN (insn))) == RETURN_REGNUM))
	  && GET_CODE (SET_SRC (PATTERN (insn))) == MEM)
	{
	  set = PATTERN (insn);
	  first = REGNO (SET_DEST (set));
	  offset = const0_rtx;
	  base = eliminate_constant_term (XEXP (SET_SRC (set), 0), &offset);
	  off = INTVAL (offset);

	  if (GET_CODE (base) != REG || off < 0)
	    continue;
	  if (REGNO (base) != STACK_POINTER_REGNUM
	      && REGNO (base) != HARD_FRAME_POINTER_REGNUM)
	    continue;

	  remove_insn (insn);
	  continue;
	}
    }
}

/* On z10 and later the dynamic branch prediction must see the
   backward jump within a certain windows.  If not it falls back to
   the static prediction.  This function rearranges the loop backward
   branch in a way which makes the static prediction always correct.
   The function returns true if it added an instruction.  */
static bool
s390_fix_long_loop_prediction (rtx insn)
{
  rtx set = single_set (insn);
  rtx code_label, label_ref, new_label;
  rtx uncond_jump;
  rtx cur_insn;
  rtx tmp;
  int distance;

  /* This will exclude branch on count and branch on index patterns
     since these are correctly statically predicted.  */
  if (!set
      || SET_DEST (set) != pc_rtx
      || GET_CODE (SET_SRC(set)) != IF_THEN_ELSE)
    return false;

  label_ref = (GET_CODE (XEXP (SET_SRC (set), 1)) == LABEL_REF ?
	       XEXP (SET_SRC (set), 1) : XEXP (SET_SRC (set), 2));

  gcc_assert (GET_CODE (label_ref) == LABEL_REF);

  code_label = XEXP (label_ref, 0);

  if (INSN_ADDRESSES (INSN_UID (code_label)) == -1
      || INSN_ADDRESSES (INSN_UID (insn)) == -1
      || (INSN_ADDRESSES (INSN_UID (insn))
	  - INSN_ADDRESSES (INSN_UID (code_label)) < PREDICT_DISTANCE))
    return false;

  for (distance = 0, cur_insn = PREV_INSN (insn);
       distance < PREDICT_DISTANCE - 6;
       distance += get_attr_length (cur_insn), cur_insn = PREV_INSN (cur_insn))
    if (!cur_insn || JUMP_P (cur_insn) || LABEL_P (cur_insn))
      return false;

  new_label = gen_label_rtx ();
  uncond_jump = emit_jump_insn_after (
		  gen_rtx_SET (VOIDmode, pc_rtx,
			       gen_rtx_LABEL_REF (VOIDmode, code_label)),
		  insn);
  emit_label_after (new_label, uncond_jump);

  tmp = XEXP (SET_SRC (set), 1);
  XEXP (SET_SRC (set), 1) = XEXP (SET_SRC (set), 2);
  XEXP (SET_SRC (set), 2) = tmp;
  INSN_CODE (insn) = -1;

  XEXP (label_ref, 0) = new_label;
  JUMP_LABEL (insn) = new_label;
  JUMP_LABEL (uncond_jump) = code_label;

  return true;
}

/* Returns 1 if INSN reads the value of REG for purposes not related
   to addressing of memory, and 0 otherwise.  */
static int
s390_non_addr_reg_read_p (rtx reg, rtx insn)
{
  return reg_referenced_p (reg, PATTERN (insn))
    && !reg_used_in_mem_p (REGNO (reg), PATTERN (insn));
}

/* Starting from INSN find_cond_jump looks downwards in the insn
   stream for a single jump insn which is the last user of the
   condition code set in INSN.  */
static rtx
find_cond_jump (rtx insn)
{
  for (; insn; insn = NEXT_INSN (insn))
    {
      rtx ite, cc;

      if (LABEL_P (insn))
	break;

      if (!JUMP_P (insn))
	{
	  if (reg_mentioned_p (gen_rtx_REG (CCmode, CC_REGNUM), insn))
	    break;
	  continue;
	}

      /* This will be triggered by a return.  */
      if (GET_CODE (PATTERN (insn)) != SET)
	break;

      gcc_assert (SET_DEST (PATTERN (insn)) == pc_rtx);
      ite = SET_SRC (PATTERN (insn));

      if (GET_CODE (ite) != IF_THEN_ELSE)
	break;

      cc = XEXP (XEXP (ite, 0), 0);
      if (!REG_P (cc) || !CC_REGNO_P (REGNO (cc)))
	break;

      if (find_reg_note (insn, REG_DEAD, cc))
	return insn;
      break;
    }

  return NULL_RTX;
}

/* Swap the condition in COND and the operands in OP0 and OP1 so that
   the semantics does not change.  If NULL_RTX is passed as COND the
   function tries to find the conditional jump starting with INSN.  */
static void
s390_swap_cmp (rtx cond, rtx *op0, rtx *op1, rtx insn)
{
  rtx tmp = *op0;

  if (cond == NULL_RTX)
    {
      rtx jump = find_cond_jump (NEXT_INSN (insn));
      jump = jump ? single_set (jump) : NULL_RTX;

      if (jump == NULL_RTX)
	return;

      cond = XEXP (XEXP (jump, 1), 0);
    }

  *op0 = *op1;
  *op1 = tmp;
  PUT_CODE (cond, swap_condition (GET_CODE (cond)));
}

/* On z10, instructions of the compare-and-branch family have the
   property to access the register occurring as second operand with
   its bits complemented.  If such a compare is grouped with a second
   instruction that accesses the same register non-complemented, and
   if that register's value is delivered via a bypass, then the
   pipeline recycles, thereby causing significant performance decline.
   This function locates such situations and exchanges the two
   operands of the compare.  The function return true whenever it
   added an insn.  */
static bool
s390_z10_optimize_cmp (rtx insn)
{
  rtx prev_insn, next_insn;
  bool insn_added_p = false;
  rtx cond, *op0, *op1;

  if (GET_CODE (PATTERN (insn)) == PARALLEL)
    {
      /* Handle compare and branch and branch on count
	 instructions.  */
      rtx pattern = single_set (insn);

      if (!pattern
	  || SET_DEST (pattern) != pc_rtx
	  || GET_CODE (SET_SRC (pattern)) != IF_THEN_ELSE)
	return false;

      cond = XEXP (SET_SRC (pattern), 0);
      op0 = &XEXP (cond, 0);
      op1 = &XEXP (cond, 1);
    }
  else if (GET_CODE (PATTERN (insn)) == SET)
    {
      rtx src, dest;

      /* Handle normal compare instructions.  */
      src = SET_SRC (PATTERN (insn));
      dest = SET_DEST (PATTERN (insn));

      if (!REG_P (dest)
	  || !CC_REGNO_P (REGNO (dest))
	  || GET_CODE (src) != COMPARE)
	return false;

      /* s390_swap_cmp will try to find the conditional
	 jump when passing NULL_RTX as condition.  */
      cond = NULL_RTX;
      op0 = &XEXP (src, 0);
      op1 = &XEXP (src, 1);
    }
  else
    return false;

  if (!REG_P (*op0) || !REG_P (*op1))
    return false;

  if (GET_MODE_CLASS (GET_MODE (*op0)) != MODE_INT)
    return false;

  /* Swap the COMPARE arguments and its mask if there is a
     conflicting access in the previous insn.  */
  prev_insn = prev_active_insn (insn);
  if (prev_insn != NULL_RTX && INSN_P (prev_insn)
      && reg_referenced_p (*op1, PATTERN (prev_insn)))
    s390_swap_cmp (cond, op0, op1, insn);

  /* Check if there is a conflict with the next insn. If there
     was no conflict with the previous insn, then swap the
     COMPARE arguments and its mask.  If we already swapped
     the operands, or if swapping them would cause a conflict
     with the previous insn, issue a NOP after the COMPARE in
     order to separate the two instuctions.  */
  next_insn = next_active_insn (insn);
  if (next_insn != NULL_RTX && INSN_P (next_insn)
      && s390_non_addr_reg_read_p (*op1, next_insn))
    {
      if (prev_insn != NULL_RTX && INSN_P (prev_insn)
	  && s390_non_addr_reg_read_p (*op0, prev_insn))
	{
	  if (REGNO (*op1) == 0)
	    emit_insn_after (gen_nop1 (), insn);
	  else
	    emit_insn_after (gen_nop (), insn);
	  insn_added_p = true;
	}
      else
	s390_swap_cmp (cond, op0, op1, insn);
    }
  return insn_added_p;
}

/* Perform machine-dependent processing.  */

static void
s390_reorg (void)
{
  bool pool_overflow = false;

  /* Make sure all splits have been performed; splits after
     machine_dependent_reorg might confuse insn length counts.  */
  split_all_insns_noflow ();

  /* Install the main literal pool and the associated base
     register load insns.

     In addition, there are two problematic situations we need
     to correct:

     - the literal pool might be > 4096 bytes in size, so that
       some of its elements cannot be directly accessed

     - a branch target might be > 64K away from the branch, so that
       it is not possible to use a PC-relative instruction.

     To fix those, we split the single literal pool into multiple
     pool chunks, reloading the pool base register at various
     points throughout the function to ensure it always points to
     the pool chunk the following code expects, and / or replace
     PC-relative branches by absolute branches.

     However, the two problems are interdependent: splitting the
     literal pool can move a branch further away from its target,
     causing the 64K limit to overflow, and on the other hand,
     replacing a PC-relative branch by an absolute branch means
     we need to put the branch target address into the literal
     pool, possibly causing it to overflow.

     So, we loop trying to fix up both problems until we manage
     to satisfy both conditions at the same time.  Note that the
     loop is guaranteed to terminate as every pass of the loop
     strictly decreases the total number of PC-relative branches
     in the function.  (This is not completely true as there
     might be branch-over-pool insns introduced by chunkify_start.
     Those never need to be split however.)  */

  for (;;)
    {
      struct constant_pool *pool = NULL;

      /* Collect the literal pool.  */
      if (!pool_overflow)
	{
	  pool = s390_mainpool_start ();
	  if (!pool)
	    pool_overflow = true;
	}

      /* If literal pool overflowed, start to chunkify it.  */
      if (pool_overflow)
        pool = s390_chunkify_start ();

      /* Split out-of-range branches.  If this has created new
	 literal pool entries, cancel current chunk list and
	 recompute it.  zSeries machines have large branch
	 instructions, so we never need to split a branch.  */
      if (!TARGET_CPU_ZARCH && s390_split_branches ())
        {
          if (pool_overflow)
            s390_chunkify_cancel (pool);
	  else
            s390_mainpool_cancel (pool);

          continue;
        }

      /* If we made it up to here, both conditions are satisfied.
	 Finish up literal pool related changes.  */
      if (pool_overflow)
	s390_chunkify_finish (pool);
      else
	s390_mainpool_finish (pool);

      /* We're done splitting branches.  */
      cfun->machine->split_branches_pending_p = false;
      break;
    }

  /* Generate out-of-pool execute target insns.  */
  if (TARGET_CPU_ZARCH)
    {
      rtx insn, label, target;

      for (insn = get_insns (); insn; insn = NEXT_INSN (insn))
	{
	  label = s390_execute_label (insn);
	  if (!label)
	    continue;

	  gcc_assert (label != const0_rtx);

	  target = emit_label (XEXP (label, 0));
	  INSN_ADDRESSES_NEW (target, -1);

	  target = emit_insn (s390_execute_target (insn));
	  INSN_ADDRESSES_NEW (target, -1);
	}
    }

  /* Try to optimize prologue and epilogue further.  */
  s390_optimize_prologue ();

  /* Walk over the insns and do some >=z10 specific changes.  */
  if (s390_tune == PROCESSOR_2097_Z10
      || s390_tune == PROCESSOR_2817_Z196
      || s390_tune == PROCESSOR_2827_ZEC12)
    {
      rtx insn;
      bool insn_added_p = false;

      /* The insn lengths and addresses have to be up to date for the
	 following manipulations.  */
      shorten_branches (get_insns ());

      for (insn = get_insns (); insn; insn = NEXT_INSN (insn))
	{
	  if (!INSN_P (insn) || INSN_CODE (insn) <= 0)
	    continue;

	  if (JUMP_P (insn))
	    insn_added_p |= s390_fix_long_loop_prediction (insn);

	  if ((GET_CODE (PATTERN (insn)) == PARALLEL
	       || GET_CODE (PATTERN (insn)) == SET)
	      && s390_tune == PROCESSOR_2097_Z10)
	    insn_added_p |= s390_z10_optimize_cmp (insn);
	}

      /* Adjust branches if we added new instructions.  */
      if (insn_added_p)
	shorten_branches (get_insns ());
    }
}

/* Return true if INSN is a fp load insn writing register REGNO.  */
static inline bool
s390_fpload_toreg (rtx insn, unsigned int regno)
{
  rtx set;
  enum attr_type flag = s390_safe_attr_type (insn);

  if (flag != TYPE_FLOADSF && flag != TYPE_FLOADDF)
    return false;

  set = single_set (insn);

  if (set == NULL_RTX)
    return false;

  if (!REG_P (SET_DEST (set)) || !MEM_P (SET_SRC (set)))
    return false;

  if (REGNO (SET_DEST (set)) != regno)
    return false;

  return true;
}

/* This value describes the distance to be avoided between an
   aritmetic fp instruction and an fp load writing the same register.
   Z10_EARLYLOAD_DISTANCE - 1 as well as Z10_EARLYLOAD_DISTANCE + 1 is
   fine but the exact value has to be avoided. Otherwise the FP
   pipeline will throw an exception causing a major penalty.  */
#define Z10_EARLYLOAD_DISTANCE 7

/* Rearrange the ready list in order to avoid the situation described
   for Z10_EARLYLOAD_DISTANCE.  A problematic load instruction is
   moved to the very end of the ready list.  */
static void
s390_z10_prevent_earlyload_conflicts (rtx *ready, int *nready_p)
{
  unsigned int regno;
  int nready = *nready_p;
  rtx tmp;
  int i;
  rtx insn;
  rtx set;
  enum attr_type flag;
  int distance;

  /* Skip DISTANCE - 1 active insns.  */
  for (insn = last_scheduled_insn, distance = Z10_EARLYLOAD_DISTANCE - 1;
       distance > 0 && insn != NULL_RTX;
       distance--, insn = prev_active_insn (insn))
    if (CALL_P (insn) || JUMP_P (insn))
      return;

  if (insn == NULL_RTX)
    return;

  set = single_set (insn);

  if (set == NULL_RTX || !REG_P (SET_DEST (set))
      || GET_MODE_CLASS (GET_MODE (SET_DEST (set))) != MODE_FLOAT)
    return;

  flag = s390_safe_attr_type (insn);

  if (flag == TYPE_FLOADSF || flag == TYPE_FLOADDF)
    return;

  regno = REGNO (SET_DEST (set));
  i = nready - 1;

  while (!s390_fpload_toreg (ready[i], regno) && i > 0)
    i--;

  if (!i)
    return;

  tmp = ready[i];
  memmove (&ready[1], &ready[0], sizeof (rtx) * i);
  ready[0] = tmp;
}


/* The s390_sched_state variable tracks the state of the current or
   the last instruction group.

   0,1,2 number of instructions scheduled in the current group
   3     the last group is complete - normal insns
   4     the last group was a cracked/expanded insn */

static int s390_sched_state;

#define S390_OOO_SCHED_STATE_NORMAL  3
#define S390_OOO_SCHED_STATE_CRACKED 4

#define S390_OOO_SCHED_ATTR_MASK_CRACKED    0x1
#define S390_OOO_SCHED_ATTR_MASK_EXPANDED   0x2
#define S390_OOO_SCHED_ATTR_MASK_ENDGROUP   0x4
#define S390_OOO_SCHED_ATTR_MASK_GROUPALONE 0x8

static unsigned int
s390_get_sched_attrmask (rtx insn)
{
  unsigned int mask = 0;

  if (get_attr_ooo_cracked (insn))
    mask |= S390_OOO_SCHED_ATTR_MASK_CRACKED;
  if (get_attr_ooo_expanded (insn))
    mask |= S390_OOO_SCHED_ATTR_MASK_EXPANDED;
  if (get_attr_ooo_endgroup (insn))
    mask |= S390_OOO_SCHED_ATTR_MASK_ENDGROUP;
  if (get_attr_ooo_groupalone (insn))
    mask |= S390_OOO_SCHED_ATTR_MASK_GROUPALONE;
  return mask;
}

/* Return the scheduling score for INSN.  The higher the score the
   better.  The score is calculated from the OOO scheduling attributes
   of INSN and the scheduling state s390_sched_state.  */
static int
s390_sched_score (rtx insn)
{
  unsigned int mask = s390_get_sched_attrmask (insn);
  int score = 0;

  switch (s390_sched_state)
    {
    case 0:
      /* Try to put insns into the first slot which would otherwise
	 break a group.  */
      if ((mask & S390_OOO_SCHED_ATTR_MASK_CRACKED) != 0
	  || (mask & S390_OOO_SCHED_ATTR_MASK_EXPANDED) != 0)
	score += 5;
      if ((mask & S390_OOO_SCHED_ATTR_MASK_GROUPALONE) != 0)
	score += 10;
    case 1:
      /* Prefer not cracked insns while trying to put together a
	 group.  */
      if ((mask & S390_OOO_SCHED_ATTR_MASK_CRACKED) == 0
	  && (mask & S390_OOO_SCHED_ATTR_MASK_EXPANDED) == 0
	  && (mask & S390_OOO_SCHED_ATTR_MASK_GROUPALONE) == 0)
	score += 10;
      if ((mask & S390_OOO_SCHED_ATTR_MASK_ENDGROUP) == 0)
	score += 5;
      break;
    case 2:
      /* Prefer not cracked insns while trying to put together a
	 group.  */
      if ((mask & S390_OOO_SCHED_ATTR_MASK_CRACKED) == 0
	  && (mask & S390_OOO_SCHED_ATTR_MASK_EXPANDED) == 0
	  && (mask & S390_OOO_SCHED_ATTR_MASK_GROUPALONE) == 0)
	score += 10;
      /* Prefer endgroup insns in the last slot.  */
      if ((mask & S390_OOO_SCHED_ATTR_MASK_ENDGROUP) != 0)
	score += 10;
      break;
    case S390_OOO_SCHED_STATE_NORMAL:
      /* Prefer not cracked insns if the last was not cracked.  */
      if ((mask & S390_OOO_SCHED_ATTR_MASK_CRACKED) == 0
	  && (mask & S390_OOO_SCHED_ATTR_MASK_EXPANDED) == 0)
	score += 5;
      if ((mask & S390_OOO_SCHED_ATTR_MASK_GROUPALONE) != 0)
	score += 10;
      break;
    case S390_OOO_SCHED_STATE_CRACKED:
      /* Try to keep cracked insns together to prevent them from
	 interrupting groups.  */
      if ((mask & S390_OOO_SCHED_ATTR_MASK_CRACKED) != 0
	  || (mask & S390_OOO_SCHED_ATTR_MASK_EXPANDED) != 0)
	score += 5;
      break;
    }
  return score;
}

/* This function is called via hook TARGET_SCHED_REORDER before
   issueing one insn from list READY which contains *NREADYP entries.
   For target z10 it reorders load instructions to avoid early load
   conflicts in the floating point pipeline  */
static int
s390_sched_reorder (FILE *file, int verbose,
		    rtx *ready, int *nreadyp, int clock ATTRIBUTE_UNUSED)
{
  if (s390_tune == PROCESSOR_2097_Z10)
    if (reload_completed && *nreadyp > 1)
      s390_z10_prevent_earlyload_conflicts (ready, nreadyp);

  if (s390_tune == PROCESSOR_2827_ZEC12
      && reload_completed
      && *nreadyp > 1)
    {
      int i;
      int last_index = *nreadyp - 1;
      int max_index = -1;
      int max_score = -1;
      rtx tmp;

      /* Just move the insn with the highest score to the top (the
	 end) of the list.  A full sort is not needed since a conflict
	 in the hazard recognition cannot happen.  So the top insn in
	 the ready list will always be taken.  */
      for (i = last_index; i >= 0; i--)
	{
	  int score;

	  if (recog_memoized (ready[i]) < 0)
	    continue;

	  score = s390_sched_score (ready[i]);
	  if (score > max_score)
	    {
	      max_score = score;
	      max_index = i;
	    }
	}

      if (max_index != -1)
	{
	  if (max_index != last_index)
	    {
	      tmp = ready[max_index];
	      ready[max_index] = ready[last_index];
	      ready[last_index] = tmp;

	      if (verbose > 5)
		fprintf (file,
			 "move insn %d to the top of list\n",
			 INSN_UID (ready[last_index]));
	    }
	  else if (verbose > 5)
	    fprintf (file,
		     "best insn %d already on top\n",
		     INSN_UID (ready[last_index]));
	}

      if (verbose > 5)
	{
	  fprintf (file, "ready list ooo attributes - sched state: %d\n",
		   s390_sched_state);

	  for (i = last_index; i >= 0; i--)
	    {
	      if (recog_memoized (ready[i]) < 0)
		continue;
	      fprintf (file, "insn %d score: %d: ", INSN_UID (ready[i]),
		       s390_sched_score (ready[i]));
#define PRINT_OOO_ATTR(ATTR) fprintf (file, "%s ", get_attr_##ATTR (ready[i]) ? #ATTR : "!" #ATTR);
	      PRINT_OOO_ATTR (ooo_cracked);
	      PRINT_OOO_ATTR (ooo_expanded);
	      PRINT_OOO_ATTR (ooo_endgroup);
	      PRINT_OOO_ATTR (ooo_groupalone);
#undef PRINT_OOO_ATTR
	      fprintf (file, "\n");
	    }
	}
    }

  return s390_issue_rate ();
}


/* This function is called via hook TARGET_SCHED_VARIABLE_ISSUE after
   the scheduler has issued INSN.  It stores the last issued insn into
   last_scheduled_insn in order to make it available for
   s390_sched_reorder.  */
static int
s390_sched_variable_issue (FILE *file, int verbose, rtx insn, int more)
{
  last_scheduled_insn = insn;

  if (s390_tune == PROCESSOR_2827_ZEC12
      && reload_completed
      && recog_memoized (insn) >= 0)
    {
      unsigned int mask = s390_get_sched_attrmask (insn);

      if ((mask & S390_OOO_SCHED_ATTR_MASK_CRACKED) != 0
	  || (mask & S390_OOO_SCHED_ATTR_MASK_EXPANDED) != 0)
	s390_sched_state = S390_OOO_SCHED_STATE_CRACKED;
      else if ((mask & S390_OOO_SCHED_ATTR_MASK_ENDGROUP) != 0
	       || (mask & S390_OOO_SCHED_ATTR_MASK_GROUPALONE) != 0)
	s390_sched_state = S390_OOO_SCHED_STATE_NORMAL;
      else
	{
	  /* Only normal insns are left (mask == 0).  */
	  switch (s390_sched_state)
	    {
	    case 0:
	    case 1:
	    case 2:
	    case S390_OOO_SCHED_STATE_NORMAL:
	      if (s390_sched_state == S390_OOO_SCHED_STATE_NORMAL)
		s390_sched_state = 1;
	      else
		s390_sched_state++;

	      break;
	    case S390_OOO_SCHED_STATE_CRACKED:
	      s390_sched_state = S390_OOO_SCHED_STATE_NORMAL;
	      break;
	    }
	}
      if (verbose > 5)
	{
	  fprintf (file, "insn %d: ", INSN_UID (insn));
#define PRINT_OOO_ATTR(ATTR)						\
	  fprintf (file, "%s ", get_attr_##ATTR (insn) ? #ATTR : "");
	  PRINT_OOO_ATTR (ooo_cracked);
	  PRINT_OOO_ATTR (ooo_expanded);
	  PRINT_OOO_ATTR (ooo_endgroup);
	  PRINT_OOO_ATTR (ooo_groupalone);
#undef PRINT_OOO_ATTR
	  fprintf (file, "\n");
	  fprintf (file, "sched state: %d\n", s390_sched_state);
	}
    }

  if (GET_CODE (PATTERN (insn)) != USE
      && GET_CODE (PATTERN (insn)) != CLOBBER)
    return more - 1;
  else
    return more;
}

static void
s390_sched_init (FILE *file ATTRIBUTE_UNUSED,
		 int verbose ATTRIBUTE_UNUSED,
		 int max_ready ATTRIBUTE_UNUSED)
{
  last_scheduled_insn = NULL_RTX;
  s390_sched_state = 0;
}

/* This function checks the whole of insn X for memory references. The
   function always returns zero because the framework it is called
   from would stop recursively analyzing the insn upon a return value
   other than zero. The real result of this function is updating
   counter variable MEM_COUNT.  */
static int
check_dpu (rtx *x, unsigned *mem_count)
{
  if (*x != NULL_RTX && MEM_P (*x))
    (*mem_count)++;
  return 0;
}

/* This target hook implementation for TARGET_LOOP_UNROLL_ADJUST calculates
   a new number struct loop *loop should be unrolled if tuned for cpus with
   a built-in stride prefetcher.
   The loop is analyzed for memory accesses by calling check_dpu for
   each rtx of the loop. Depending on the loop_depth and the amount of
   memory accesses a new number <=nunroll is returned to improve the
   behaviour of the hardware prefetch unit.  */
static unsigned
s390_loop_unroll_adjust (unsigned nunroll, struct loop *loop)
{
  basic_block *bbs;
  rtx insn;
  unsigned i;
  unsigned mem_count = 0;

  if (s390_tune != PROCESSOR_2097_Z10
      && s390_tune != PROCESSOR_2817_Z196
      && s390_tune != PROCESSOR_2827_ZEC12)
    return nunroll;

  /* Count the number of memory references within the loop body.  */
  bbs = get_loop_body (loop);
  for (i = 0; i < loop->num_nodes; i++)
    {
      for (insn = BB_HEAD (bbs[i]); insn != BB_END (bbs[i]); insn = NEXT_INSN (insn))
	if (INSN_P (insn) && INSN_CODE (insn) != -1)
            for_each_rtx (&insn, (rtx_function) check_dpu, &mem_count);
    }
  free (bbs);

  /* Prevent division by zero, and we do not need to adjust nunroll in this case.  */
  if (mem_count == 0)
    return nunroll;

  switch (loop_depth(loop))
    {
    case 1:
      return MIN (nunroll, 28 / mem_count);
    case 2:
      return MIN (nunroll, 22 / mem_count);
    default:
      return MIN (nunroll, 16 / mem_count);
    }
}

/* Initialize GCC target structure.  */

#undef  TARGET_ASM_ALIGNED_HI_OP
#define TARGET_ASM_ALIGNED_HI_OP "\t.word\t"
#undef  TARGET_ASM_ALIGNED_DI_OP
#define TARGET_ASM_ALIGNED_DI_OP "\t.quad\t"
#undef  TARGET_ASM_INTEGER
#define TARGET_ASM_INTEGER s390_assemble_integer

#undef  TARGET_ASM_OPEN_PAREN
#define TARGET_ASM_OPEN_PAREN ""

#undef  TARGET_ASM_CLOSE_PAREN
#define TARGET_ASM_CLOSE_PAREN ""

#undef TARGET_OPTION_OVERRIDE
#define TARGET_OPTION_OVERRIDE s390_option_override

#undef	TARGET_ENCODE_SECTION_INFO
#define TARGET_ENCODE_SECTION_INFO s390_encode_section_info

#undef TARGET_SCALAR_MODE_SUPPORTED_P
#define TARGET_SCALAR_MODE_SUPPORTED_P s390_scalar_mode_supported_p

#ifdef HAVE_AS_TLS
#undef TARGET_HAVE_TLS
#define TARGET_HAVE_TLS true
#endif
#undef TARGET_CANNOT_FORCE_CONST_MEM
#define TARGET_CANNOT_FORCE_CONST_MEM s390_cannot_force_const_mem

#undef TARGET_DELEGITIMIZE_ADDRESS
#define TARGET_DELEGITIMIZE_ADDRESS s390_delegitimize_address

#undef TARGET_LEGITIMIZE_ADDRESS
#define TARGET_LEGITIMIZE_ADDRESS s390_legitimize_address

#undef TARGET_RETURN_IN_MEMORY
#define TARGET_RETURN_IN_MEMORY s390_return_in_memory

#undef  TARGET_INIT_BUILTINS
#define TARGET_INIT_BUILTINS s390_init_builtins
#undef  TARGET_EXPAND_BUILTIN
#define TARGET_EXPAND_BUILTIN s390_expand_builtin

#undef TARGET_ASM_OUTPUT_ADDR_CONST_EXTRA
#define TARGET_ASM_OUTPUT_ADDR_CONST_EXTRA s390_output_addr_const_extra

#undef TARGET_ASM_OUTPUT_MI_THUNK
#define TARGET_ASM_OUTPUT_MI_THUNK s390_output_mi_thunk
#undef TARGET_ASM_CAN_OUTPUT_MI_THUNK
#define TARGET_ASM_CAN_OUTPUT_MI_THUNK hook_bool_const_tree_hwi_hwi_const_tree_true

#undef  TARGET_SCHED_ADJUST_PRIORITY
#define TARGET_SCHED_ADJUST_PRIORITY s390_adjust_priority
#undef TARGET_SCHED_ISSUE_RATE
#define TARGET_SCHED_ISSUE_RATE s390_issue_rate
#undef TARGET_SCHED_FIRST_CYCLE_MULTIPASS_DFA_LOOKAHEAD
#define TARGET_SCHED_FIRST_CYCLE_MULTIPASS_DFA_LOOKAHEAD s390_first_cycle_multipass_dfa_lookahead

#undef TARGET_SCHED_VARIABLE_ISSUE
#define TARGET_SCHED_VARIABLE_ISSUE s390_sched_variable_issue
#undef TARGET_SCHED_REORDER
#define TARGET_SCHED_REORDER s390_sched_reorder
#undef TARGET_SCHED_INIT
#define TARGET_SCHED_INIT s390_sched_init

#undef TARGET_CANNOT_COPY_INSN_P
#define TARGET_CANNOT_COPY_INSN_P s390_cannot_copy_insn_p
#undef TARGET_RTX_COSTS
#define TARGET_RTX_COSTS s390_rtx_costs
#undef TARGET_ADDRESS_COST
#define TARGET_ADDRESS_COST s390_address_cost
#undef TARGET_REGISTER_MOVE_COST
#define TARGET_REGISTER_MOVE_COST s390_register_move_cost
#undef TARGET_MEMORY_MOVE_COST
#define TARGET_MEMORY_MOVE_COST s390_memory_move_cost

#undef TARGET_MACHINE_DEPENDENT_REORG
#define TARGET_MACHINE_DEPENDENT_REORG s390_reorg

#undef TARGET_VALID_POINTER_MODE
#define TARGET_VALID_POINTER_MODE s390_valid_pointer_mode

#undef TARGET_BUILD_BUILTIN_VA_LIST
#define TARGET_BUILD_BUILTIN_VA_LIST s390_build_builtin_va_list
#undef TARGET_EXPAND_BUILTIN_VA_START
#define TARGET_EXPAND_BUILTIN_VA_START s390_va_start
#undef TARGET_GIMPLIFY_VA_ARG_EXPR
#define TARGET_GIMPLIFY_VA_ARG_EXPR s390_gimplify_va_arg

#undef TARGET_PROMOTE_FUNCTION_MODE
#define TARGET_PROMOTE_FUNCTION_MODE s390_promote_function_mode
#undef TARGET_PASS_BY_REFERENCE
#define TARGET_PASS_BY_REFERENCE s390_pass_by_reference

#undef TARGET_FUNCTION_OK_FOR_SIBCALL
#define TARGET_FUNCTION_OK_FOR_SIBCALL s390_function_ok_for_sibcall
#undef TARGET_FUNCTION_ARG
#define TARGET_FUNCTION_ARG s390_function_arg
#undef TARGET_FUNCTION_ARG_ADVANCE
#define TARGET_FUNCTION_ARG_ADVANCE s390_function_arg_advance
#undef TARGET_FUNCTION_VALUE
#define TARGET_FUNCTION_VALUE s390_function_value
#undef TARGET_LIBCALL_VALUE
#define TARGET_LIBCALL_VALUE s390_libcall_value

#undef TARGET_FIXED_CONDITION_CODE_REGS
#define TARGET_FIXED_CONDITION_CODE_REGS s390_fixed_condition_code_regs

#undef TARGET_CC_MODES_COMPATIBLE
#define TARGET_CC_MODES_COMPATIBLE s390_cc_modes_compatible

#undef TARGET_INVALID_WITHIN_DOLOOP
#define TARGET_INVALID_WITHIN_DOLOOP hook_constcharptr_const_rtx_null

#ifdef HAVE_AS_TLS
#undef TARGET_ASM_OUTPUT_DWARF_DTPREL
#define TARGET_ASM_OUTPUT_DWARF_DTPREL s390_output_dwarf_dtprel
#endif

#ifdef TARGET_ALTERNATE_LONG_DOUBLE_MANGLING
#undef TARGET_MANGLE_TYPE
#define TARGET_MANGLE_TYPE s390_mangle_type
#endif

#undef TARGET_SCALAR_MODE_SUPPORTED_P
#define TARGET_SCALAR_MODE_SUPPORTED_P s390_scalar_mode_supported_p

#undef  TARGET_PREFERRED_RELOAD_CLASS
#define TARGET_PREFERRED_RELOAD_CLASS s390_preferred_reload_class

#undef TARGET_SECONDARY_RELOAD
#define TARGET_SECONDARY_RELOAD s390_secondary_reload

#undef TARGET_LIBGCC_CMP_RETURN_MODE
#define TARGET_LIBGCC_CMP_RETURN_MODE s390_libgcc_cmp_return_mode

#undef TARGET_LIBGCC_SHIFT_COUNT_MODE
#define TARGET_LIBGCC_SHIFT_COUNT_MODE s390_libgcc_shift_count_mode

#undef TARGET_LEGITIMATE_ADDRESS_P
#define TARGET_LEGITIMATE_ADDRESS_P s390_legitimate_address_p

#undef TARGET_LEGITIMATE_CONSTANT_P
#define TARGET_LEGITIMATE_CONSTANT_P s390_legitimate_constant_p

#undef TARGET_CAN_ELIMINATE
#define TARGET_CAN_ELIMINATE s390_can_eliminate

#undef TARGET_CONDITIONAL_REGISTER_USAGE
#define TARGET_CONDITIONAL_REGISTER_USAGE s390_conditional_register_usage

#undef TARGET_LOOP_UNROLL_ADJUST
#define TARGET_LOOP_UNROLL_ADJUST s390_loop_unroll_adjust

#undef TARGET_ASM_TRAMPOLINE_TEMPLATE
#define TARGET_ASM_TRAMPOLINE_TEMPLATE s390_asm_trampoline_template
#undef TARGET_TRAMPOLINE_INIT
#define TARGET_TRAMPOLINE_INIT s390_trampoline_init

#undef TARGET_UNWIND_WORD_MODE
#define TARGET_UNWIND_WORD_MODE s390_unwind_word_mode

#undef TARGET_CANONICALIZE_COMPARISON
#define TARGET_CANONICALIZE_COMPARISON s390_canonicalize_comparison

#undef TARGET_ATTRIBUTE_TABLE
#define TARGET_ATTRIBUTE_TABLE s390_attribute_table

#undef TARGET_CAN_INLINE_P
#define TARGET_CAN_INLINE_P s390_can_inline_p

struct gcc_target targetm = TARGET_INITIALIZER;

#include "gt-s390.h"<|MERGE_RESOLUTION|>--- conflicted
+++ resolved
@@ -5483,14 +5483,8 @@
       if (hotpatch_trampoline_halfwords >= 0
 	  && decl_function_context (decl) != NULL_TREE)
 	{
-<<<<<<< HEAD
-	  warning_at (0, DECL_SOURCE_LOCATION (decl),
-		      "hotpatch_prologue is not compatible with nested"
-		      " function");
-=======
 	  warning_at (DECL_SOURCE_LOCATION (decl), OPT_mhotpatch,
 		      "hotpatching is not compatible with nested functions");
->>>>>>> 7efa81b3
 	  hotpatch_trampoline_halfwords = -1;
 	}
     }
